--- conflicted
+++ resolved
@@ -32,103 +32,5 @@
 	sp_tracing::try_init_simple();
 
 	let builder = ChainSpecBuilder::parse();
-<<<<<<< HEAD
-	let chain_spec_path = builder.chain_spec_path.to_path_buf();
-
-	match builder.command {
-		ChainSpecBuilderCmd::Create(cmd) => {
-			let chain_spec_json = generate_chain_spec_for_runtime(&cmd)?;
-			fs::write(chain_spec_path, chain_spec_json).map_err(|err| err.to_string())?;
-		},
-		ChainSpecBuilderCmd::UpdateCode(UpdateCodeCmd {
-			ref input_chain_spec,
-			ref runtime_wasm_path,
-		}) => {
-			let chain_spec = ChainSpec::from_json_file(input_chain_spec.clone())?;
-
-			let mut chain_spec_json =
-				serde_json::from_str::<serde_json::Value>(&chain_spec.as_json(false)?)
-					.map_err(|e| format!("Conversion to json failed: {e}"))?;
-			update_code_in_json_chain_spec(
-				&mut chain_spec_json,
-				&fs::read(runtime_wasm_path.as_path())
-					.map_err(|e| format!("Wasm blob file could not be read: {e}"))?[..],
-			);
-
-			let chain_spec_json = serde_json::to_string_pretty(&chain_spec_json)
-				.map_err(|e| format!("to pretty failed: {e}"))?;
-			fs::write(chain_spec_path, chain_spec_json).map_err(|err| err.to_string())?;
-		},
-		ChainSpecBuilderCmd::AddCodeSubstitute(AddCodeSubstituteCmd {
-			ref input_chain_spec,
-			ref runtime_wasm_path,
-			block_height,
-		}) => {
-			let chain_spec = ChainSpec::from_json_file(input_chain_spec.clone())?;
-
-			let mut chain_spec_json =
-				serde_json::from_str::<serde_json::Value>(&chain_spec.as_json(false)?)
-					.map_err(|e| format!("Conversion to json failed: {e}"))?;
-
-			set_code_substitute_in_json_chain_spec(
-				&mut chain_spec_json,
-				&fs::read(runtime_wasm_path.as_path())
-					.map_err(|e| format!("Wasm blob file could not be read: {e}"))?[..],
-				block_height,
-			);
-			let chain_spec_json = serde_json::to_string_pretty(&chain_spec_json)
-				.map_err(|e| format!("to pretty failed: {e}"))?;
-			fs::write(chain_spec_path, chain_spec_json).map_err(|err| err.to_string())?;
-		},
-		ChainSpecBuilderCmd::ConvertToRaw(ConvertToRawCmd { ref input_chain_spec }) => {
-			let chain_spec = ChainSpec::from_json_file(input_chain_spec.clone())?;
-
-			let chain_spec_json =
-				serde_json::from_str::<serde_json::Value>(&chain_spec.as_json(true)?)
-					.map_err(|e| format!("Conversion to json failed: {e}"))?;
-
-			let chain_spec_json = serde_json::to_string_pretty(&chain_spec_json)
-				.map_err(|e| format!("Conversion to pretty failed: {e}"))?;
-			fs::write(chain_spec_path, chain_spec_json).map_err(|err| err.to_string())?;
-		},
-		ChainSpecBuilderCmd::Verify(VerifyCmd { ref input_chain_spec }) => {
-			let chain_spec = ChainSpec::from_json_file(input_chain_spec.clone())?;
-			let _ = serde_json::from_str::<serde_json::Value>(&chain_spec.as_json(true)?)
-				.map_err(|e| format!("Conversion to json failed: {e}"))?;
-		},
-		ChainSpecBuilderCmd::ListPresets(ListPresetsCmd { runtime_wasm_path }) => {
-			let code = fs::read(runtime_wasm_path.as_path())
-				.map_err(|e| format!("wasm blob shall be readable {e}"))?;
-			let caller: GenesisConfigBuilderRuntimeCaller =
-				GenesisConfigBuilderRuntimeCaller::new(&code[..], Default::default());
-			let presets = caller
-				.preset_names()
-				.map_err(|e| format!("getting default config from runtime should work: {e}"))?;
-			let presets: Vec<String> = presets
-				.into_iter()
-				.map(|preset| {
-					String::from(
-						TryInto::<&str>::try_into(&preset)
-							.unwrap_or_else(|_| "cannot display preset id")
-							.to_string(),
-					)
-				})
-				.collect();
-			println!("{}", serde_json::json!({"presets":presets}).to_string());
-		},
-		ChainSpecBuilderCmd::DisplayPreset(DisplayPresetCmd { runtime_wasm_path, preset_name }) => {
-			let code = fs::read(runtime_wasm_path.as_path())
-				.map_err(|e| format!("wasm blob shall be readable {e}"))?;
-			let caller: GenesisConfigBuilderRuntimeCaller =
-				GenesisConfigBuilderRuntimeCaller::new(&code[..], Default::default());
-			let preset = caller
-				.get_named_preset(preset_name.as_ref())
-				.map_err(|e| format!("getting default config from runtime should work: {e}"))?;
-			println!("{preset}");
-		},
-	};
-	Ok(())
-=======
 	builder.run()
->>>>>>> ca781792
 }