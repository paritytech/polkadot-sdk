[package]
name = "staging-chain-spec-builder"
version = "1.6.1"
authors.workspace = true
edition.workspace = true
build = "build.rs"
license = "GPL-3.0-or-later WITH Classpath-exception-2.0"
homepage = "https://substrate.io"
repository.workspace = true
publish = true
description = "Utility for building chain-specification files for Substrate-based runtimes based on `sp-genesis-builder`"

[lints]
workspace = true

[package.metadata.docs.rs]
targets = ["x86_64-unknown-linux-gnu"]

[[bin]]
path = "bin/main.rs"
name = "chain-spec-builder"

[lib]
crate-type = ["rlib"]

[dependencies]
clap = { features = ["derive"], workspace = true }
log = { workspace = true, default-features = true }
sc-chain-spec = { features = ["clap"], workspace = true, default-features = true }
serde_json = { workspace = true, default-features = true }
<<<<<<< HEAD
sp-tracing = { path = "../../../primitives/tracing" }
sp-runtime = { path = "../../../primitives/runtime" }
sp-core = { path = "../../../primitives/core" }
sc-service = { path = "../../../client/service", default-features = false }
cumulus-client-chain-spec-extension = { path = "../../../../cumulus/client/chain-spec-extension" }
=======
sp-tracing = { workspace = true, default-features = true }
>>>>>>> 909bfc2d
<|MERGE_RESOLUTION|>--- conflicted
+++ resolved
@@ -28,12 +28,8 @@
 log = { workspace = true, default-features = true }
 sc-chain-spec = { features = ["clap"], workspace = true, default-features = true }
 serde_json = { workspace = true, default-features = true }
-<<<<<<< HEAD
-sp-tracing = { path = "../../../primitives/tracing" }
-sp-runtime = { path = "../../../primitives/runtime" }
-sp-core = { path = "../../../primitives/core" }
-sc-service = { path = "../../../client/service", default-features = false }
-cumulus-client-chain-spec-extension = { path = "../../../../cumulus/client/chain-spec-extension" }
-=======
 sp-tracing = { workspace = true, default-features = true }
->>>>>>> 909bfc2d
+sp-runtime = { workspace = true, default-features = true }
+sp-core = { workspace = true, default-features = true }
+sc-service = { workspace = true, default-features = true }
+cumulus-client-chain-spec-extension = { workspace = true, default-features = true }