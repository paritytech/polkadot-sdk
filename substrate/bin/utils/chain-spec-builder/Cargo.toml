--- conflicted
+++ resolved
@@ -23,13 +23,9 @@
 ansi_term = "0.12.1"
 clap = { version = "4.4.6", features = ["derive"] }
 rand = "0.8"
-<<<<<<< HEAD
 kitchensink-runtime = { version = "3.0.0-dev", path = "../../node/runtime" }
 log = "0.4.17"
-node-cli = { path = "../../node/cli" }
-=======
 node-cli = { package = "staging-node-cli", path = "../../node/cli" }
->>>>>>> e1c033eb
 sc-chain-spec = { path = "../../../client/chain-spec" }
 sc-keystore = { path = "../../../client/keystore" }
 serde_json = "1.0.100"
