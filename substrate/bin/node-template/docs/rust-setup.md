---
title: Installation
---

<<<<<<< HEAD
# Installation

This guide is for reference only, please check the latest information on getting starting with Substrate
=======
This guide is for reference only, please check the latest information on getting started with Substrate 
>>>>>>> dbbfe041
[here](https://docs.substrate.io/main-docs/install/).

This page will guide you through the **2 steps** needed to prepare a computer for **Substrate** development. Since
Substrate is built with [the Rust programming language](https://www.rust-lang.org/), the first thing you will need to do
is prepare the computer for Rust development - these steps will vary based on the computer's operating system. Once Rust
is configured, you will use its toolchains to interact with Rust projects; the commands for Rust's toolchains will be
the same for all supported, Unix-based operating systems.

## Build dependencies

Substrate development is easiest on Unix-based operating systems like macOS or Linux. The examples in the [Substrate
Docs](https://docs.substrate.io) use Unix-style terminals to demonstrate how to interact with Substrate from the command
line.

### Ubuntu/Debian

Use a terminal shell to execute the following commands:

```bash
sudo apt update
# May prompt for location information
sudo apt install -y git clang curl libssl-dev llvm libudev-dev
```

### Arch Linux

Run these commands from a terminal:

```bash
pacman -Syu --needed --noconfirm curl git clang
```

### Fedora

Run these commands from a terminal:

```bash
sudo dnf update
sudo dnf install clang curl git openssl-devel
```

### OpenSUSE

Run these commands from a terminal:

```bash
sudo zypper install clang curl git openssl-devel llvm-devel libudev-devel
```

### macOS

> **Apple M1 ARM** If you have an Apple M1 ARM system on a chip, make sure that you have Apple Rosetta 2 installed
> through `softwareupdate --install-rosetta`. This is only needed to run the `protoc` tool during the build. The build
> itself and the target binaries would remain native.

Open the Terminal application and execute the following commands:

```bash
# Install Homebrew if necessary https://brew.sh/
/bin/bash -c "$(curl -fsSL https://raw.githubusercontent.com/Homebrew/install/master/install.sh)"

# Make sure Homebrew is up-to-date, install openssl
brew update
brew install openssl
```

### Windows

<<<<<<< HEAD
**_PLEASE NOTE:_** Native Windows development of Substrate is _not_ very well supported! It is _highly_ recommend to use
[Windows Subsystem Linux](https://docs.microsoft.com/en-us/windows/wsl/install-win10) (WSL) and follow the instructions
for [Ubuntu/Debian](#ubuntudebian). Please refer to the separate [guide for native Windows
development](https://docs.substrate.io/main-docs/install/windows/).
=======
**_PLEASE NOTE:_** Native Windows development of Substrate is _not_ very well supported! It is _highly_
recommended to use [Windows Subsystem Linux](https://docs.microsoft.com/en-us/windows/wsl/install-win10)
(WSL) and follow the instructions for [Ubuntu/Debian](#ubuntudebian).
Please refer to the separate
[guide for native Windows development](https://docs.substrate.io/main-docs/install/windows/).
>>>>>>> dbbfe041

## Rust developer environment

This guide uses <https://rustup.rs> installer and the `rustup` tool to manage the Rust toolchain. First install and
configure `rustup`:

```bash
# Install
curl --proto '=https' --tlsv1.2 -sSf https://sh.rustup.rs | sh
# Configure
source ~/.cargo/env
```

Configure the Rust toolchain to default to the latest stable version, add nightly and the nightly wasm target:

```bash
rustup default stable
rustup update
rustup update nightly
rustup target add wasm32-unknown-unknown --toolchain nightly
```

## Test your set-up

Now the best way to ensure that you have successfully prepared a computer for Substrate development is to follow the
steps in [our first Substrate tutorial](https://docs.substrate.io/tutorials/v3/create-your-first-substrate-chain/).

## Troubleshooting Substrate builds

Sometimes you can't get the Substrate node template to compile out of the box. Here are some tips to help you work
through that.

### Rust configuration check

To see what Rust toolchain you are presently using, run:

```bash
rustup show
```

This will show something like this (Ubuntu example) output:

```text
Default host: x86_64-unknown-linux-gnu
rustup home:  /home/user/.rustup

installed toolchains
--------------------

stable-x86_64-unknown-linux-gnu (default)
nightly-2020-10-06-x86_64-unknown-linux-gnu
nightly-x86_64-unknown-linux-gnu

installed targets for active toolchain
--------------------------------------

wasm32-unknown-unknown
x86_64-unknown-linux-gnu

active toolchain
----------------

stable-x86_64-unknown-linux-gnu (default)
rustc 1.50.0 (cb75ad5db 2021-02-10)
```

As you can see above, the default toolchain is stable, and the `nightly-x86_64-unknown-linux-gnu` toolchain as well as
its `wasm32-unknown-unknown` target is installed. You also see that `nightly-2020-10-06-x86_64-unknown-linux-gnu` is
installed, but is not used unless explicitly defined as illustrated in the [specify your nightly
version](#specifying-nightly-version) section.

### WebAssembly compilation

Substrate uses [WebAssembly](https://webassembly.org) (Wasm) to produce portable blockchain runtimes. You will need to
configure your Rust compiler to use [`nightly` builds](https://doc.rust-lang.org/book/appendix-07-nightly-rust.html) to
allow you to compile Substrate runtime code to the Wasm target.

> There are upstream issues in Rust that need to be resolved before all of Substrate can use the stable Rust toolchain.
> [This is our tracking issue](https://github.com/paritytech/substrate/issues/1252) if you're curious as to why and how
> this will be resolved.

#### Latest nightly for Substrate `master`

Developers who are building Substrate _itself_ should always use the latest bug-free versions of Rust stable and
nightly. This is because the Substrate codebase follows the tip of Rust nightly, which means that changes in Substrate
often depend on upstream changes in the Rust nightly compiler. To ensure your Rust compiler is always up to date, you
should run:

```bash
rustup update
rustup update nightly
rustup target add wasm32-unknown-unknown --toolchain nightly
```

> NOTE: It may be necessary to occasionally rerun `rustup update` if a change in the upstream Substrate codebase depends
> on a new feature of the Rust compiler. When you do this, both your nightly and stable toolchains will be pulled to the
> most recent release, and for nightly, it is generally _not_ expected to compile WASM without error (although it very
> often does). Be sure to [specify your nightly version](#specifying-nightly-version) if you get WASM build errors from
> `rustup` and [downgrade nightly as needed](#downgrading-rust-nightly).

#### Rust nightly toolchain

If you want to guarantee that your build works on your computer as you update Rust and other dependencies, you should
use a specific Rust nightly version that is known to be compatible with the version of Substrate they are using; this
version will vary from project to project and different projects may use different mechanisms to communicate this
version to developers. For instance, the Polkadot client specifies this information in its [release
notes](https://github.com/paritytech/polkadot/releases).

```bash
# Specify the specific nightly toolchain in the date below:
rustup install nightly-<yyyy-MM-dd>
```

#### Wasm toolchain

Now, configure the nightly version to work with the Wasm compilation target:

```bash
rustup target add wasm32-unknown-unknown --toolchain nightly-<yyyy-MM-dd>
```

### Specifying nightly version

Use the `WASM_BUILD_TOOLCHAIN` environment variable to specify the Rust nightly version a Substrate project should use
for Wasm compilation:

```bash
WASM_BUILD_TOOLCHAIN=nightly-<yyyy-MM-dd> cargo build --release
```

> Note that this only builds _the runtime_ with the specified nightly. The rest of project will be compiled with **your
> default toolchain**, i.e. the latest installed stable toolchain.

### Downgrading Rust nightly

If your computer is configured to use the latest Rust nightly and you would like to downgrade to a specific nightly
version, follow these steps:

```bash
rustup uninstall nightly
rustup install nightly-<yyyy-MM-dd>
rustup target add wasm32-unknown-unknown --toolchain nightly-<yyyy-MM-dd>
```<|MERGE_RESOLUTION|>--- conflicted
+++ resolved
@@ -2,13 +2,7 @@
 title: Installation
 ---
 
-<<<<<<< HEAD
-# Installation
-
-This guide is for reference only, please check the latest information on getting starting with Substrate
-=======
 This guide is for reference only, please check the latest information on getting started with Substrate 
->>>>>>> dbbfe041
 [here](https://docs.substrate.io/main-docs/install/).
 
 This page will guide you through the **2 steps** needed to prepare a computer for **Substrate** development. Since
@@ -77,18 +71,11 @@
 
 ### Windows
 
-<<<<<<< HEAD
-**_PLEASE NOTE:_** Native Windows development of Substrate is _not_ very well supported! It is _highly_ recommend to use
-[Windows Subsystem Linux](https://docs.microsoft.com/en-us/windows/wsl/install-win10) (WSL) and follow the instructions
-for [Ubuntu/Debian](#ubuntudebian). Please refer to the separate [guide for native Windows
-development](https://docs.substrate.io/main-docs/install/windows/).
-=======
 **_PLEASE NOTE:_** Native Windows development of Substrate is _not_ very well supported! It is _highly_
 recommended to use [Windows Subsystem Linux](https://docs.microsoft.com/en-us/windows/wsl/install-win10)
 (WSL) and follow the instructions for [Ubuntu/Debian](#ubuntudebian).
 Please refer to the separate
 [guide for native Windows development](https://docs.substrate.io/main-docs/install/windows/).
->>>>>>> dbbfe041
 
 ## Rust developer environment
 
