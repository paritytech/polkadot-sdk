#![cfg_attr(not(feature = "std"), no_std)]
// `construct_runtime!` does a lot of recursion and requires us to increase the limit to 256.
#![recursion_limit = "256"]

// Make the WASM binary available.
#[cfg(feature = "std")]
include!(concat!(env!("OUT_DIR"), "/wasm_binary.rs"));

use pallet_grandpa::AuthorityId as GrandpaId;
use sp_api::impl_runtime_apis;
use sp_consensus_aura::sr25519::AuthorityId as AuraId;
use sp_core::{crypto::KeyTypeId, OpaqueMetadata};
use sp_runtime::{
	create_runtime_str, generic, impl_opaque_keys,
	traits::{BlakeTwo256, Block as BlockT, IdentifyAccount, NumberFor, One, Verify},
	transaction_validity::{TransactionSource, TransactionValidity},
	ApplyExtrinsicResult, MultiSignature,
};
use sp_std::prelude::*;
#[cfg(feature = "std")]
use sp_version::NativeVersion;
use sp_version::RuntimeVersion;

use frame_support::genesis_builder_helper::{build_config, create_default_config};
// A few exports that help ease life for downstream crates.
pub use frame_support::{
	construct_runtime, derive_impl, parameter_types,
	traits::{
		ConstBool, ConstU128, ConstU32, ConstU64, ConstU8, KeyOwnerProofSystem, Randomness,
		StorageInfo,
	},
	weights::{
		constants::{
			BlockExecutionWeight, ExtrinsicBaseWeight, RocksDbWeight, WEIGHT_REF_TIME_PER_SECOND,
		},
		IdentityFee, Weight,
	},
	StorageValue,
};
pub use frame_system::Call as SystemCall;
pub use pallet_balances::Call as BalancesCall;
pub use pallet_timestamp::Call as TimestampCall;
use pallet_transaction_payment::{ConstFeeMultiplier, CurrencyAdapter, Multiplier};
#[cfg(any(feature = "std", test))]
pub use sp_runtime::BuildStorage;
pub use sp_runtime::{Perbill, Permill};

/// Import the template pallet.
pub use pallet_template;

/// An index to a block.
pub type BlockNumber = u32;

/// Alias to 512-bit hash when used in the context of a transaction signature on the chain.
pub type Signature = MultiSignature;

/// Some way of identifying an account on the chain. We intentionally make it equivalent
/// to the public key of our transaction signing scheme.
pub type AccountId = <<Signature as Verify>::Signer as IdentifyAccount>::AccountId;

/// Balance of an account.
pub type Balance = u128;

/// Index of a transaction in the chain.
pub type Nonce = u32;

/// A hash of some data used by the chain.
pub type Hash = sp_core::H256;

/// Opaque types. These are used by the CLI to instantiate machinery that don't need to know
/// the specifics of the runtime. They can then be made to be agnostic over specific formats
/// of data like extrinsics, allowing for them to continue syncing the network through upgrades
/// to even the core data structures.
pub mod opaque {
	use super::*;

	pub use sp_runtime::OpaqueExtrinsic as UncheckedExtrinsic;

	/// Opaque block header type.
	pub type Header = generic::Header<BlockNumber, BlakeTwo256>;
	/// Opaque block type.
	pub type Block = generic::Block<Header, UncheckedExtrinsic>;
	/// Opaque block identifier type.
	pub type BlockId = generic::BlockId<Block>;

	impl_opaque_keys! {
		pub struct SessionKeys {
			pub aura: Aura,
			pub grandpa: Grandpa,
		}
	}
}

// To learn more about runtime versioning, see:
// https://docs.substrate.io/main-docs/build/upgrade#runtime-versioning
#[sp_version::runtime_version]
pub const VERSION: RuntimeVersion = RuntimeVersion {
	spec_name: create_runtime_str!("node-template"),
	impl_name: create_runtime_str!("node-template"),
	authoring_version: 1,
	// The version of the runtime specification. A full node will not attempt to use its native
	//   runtime in substitute for the on-chain Wasm runtime unless all of `spec_name`,
	//   `spec_version`, and `authoring_version` are the same between Wasm and native.
	// This value is set to 100 to notify Polkadot-JS App (https://polkadot.js.org/apps) to use
	//   the compatible custom types.
	spec_version: 100,
	impl_version: 1,
	apis: RUNTIME_API_VERSIONS,
	transaction_version: 1,
	state_version: 1,
};

/// This determines the average expected block time that we are targeting.
/// Blocks will be produced at a minimum duration defined by `SLOT_DURATION`.
/// `SLOT_DURATION` is picked up by `pallet_timestamp` which is in turn picked
/// up by `pallet_aura` to implement `fn slot_duration()`.
///
/// Change this to adjust the block time.
pub const MILLISECS_PER_BLOCK: u64 = 6000;

// NOTE: Currently it is not possible to change the slot duration after the chain has started.
//       Attempting to do so will brick block production.
pub const SLOT_DURATION: u64 = MILLISECS_PER_BLOCK;

// Time is measured by number of blocks.
pub const MINUTES: BlockNumber = 60_000 / (MILLISECS_PER_BLOCK as BlockNumber);
pub const HOURS: BlockNumber = MINUTES * 60;
pub const DAYS: BlockNumber = HOURS * 24;

/// The version information used to identify this runtime when compiled natively.
#[cfg(feature = "std")]
pub fn native_version() -> NativeVersion {
	NativeVersion { runtime_version: VERSION, can_author_with: Default::default() }
}

const NORMAL_DISPATCH_RATIO: Perbill = Perbill::from_percent(75);

parameter_types! {
	pub const BlockHashCount: BlockNumber = 2400;
	pub const Version: RuntimeVersion = VERSION;
	/// We allow for 2 seconds of compute with a 6 second average block time.
	pub BlockWeights: frame_system::limits::BlockWeights =
		frame_system::limits::BlockWeights::with_sensible_defaults(
			Weight::from_parts(2u64 * WEIGHT_REF_TIME_PER_SECOND, u64::MAX),
			NORMAL_DISPATCH_RATIO,
		);
	pub BlockLength: frame_system::limits::BlockLength = frame_system::limits::BlockLength
		::max_with_normal_ratio(5 * 1024 * 1024, NORMAL_DISPATCH_RATIO);
	pub const SS58Prefix: u8 = 42;
}

/// The default types are being injected by [`derive_impl`](`frame_support::derive_impl`) from
/// [`SoloChainDefaultConfig`](`struct@frame_system::config_preludes::SolochainDefaultConfig`),
/// but overridden as needed.
#[derive_impl(frame_system::config_preludes::SolochainDefaultConfig as frame_system::DefaultConfig)]
impl frame_system::Config for Runtime {
	/// The block type for the runtime.
	type Block = Block;
	/// Block & extrinsics weights: base values and limits.
	type BlockWeights = BlockWeights;
	/// The maximum length of a block (in bytes).
	type BlockLength = BlockLength;
	/// The identifier used to distinguish between accounts.
	type AccountId = AccountId;
	/// The type for storing how many extrinsics an account has signed.
	type Nonce = Nonce;
	/// The type for hashing blocks and tries.
	type Hash = Hash;
	/// Maximum number of block number to block hash mappings to keep (oldest pruned first).
	type BlockHashCount = BlockHashCount;
	/// The weight of database operations that the runtime can invoke.
	type DbWeight = RocksDbWeight;
	/// Version of the runtime.
	type Version = Version;
	/// The data to be stored in an account.
	type AccountData = pallet_balances::AccountData<Balance>;
	/// This is used as an identifier of the chain. 42 is the generic substrate prefix.
	type SS58Prefix = SS58Prefix;
	type MaxConsumers = frame_support::traits::ConstU32<16>;
}

impl pallet_aura::Config for Runtime {
	type AuthorityId = AuraId;
	type DisabledValidators = ();
	type MaxAuthorities = ConstU32<32>;
	type AllowMultipleBlocksPerSlot = ConstBool<false>;

	#[cfg(feature = "experimental")]
	type SlotDuration = pallet_aura::MinimumPeriodTimesTwo<Runtime>;
}

impl pallet_grandpa::Config for Runtime {
	type RuntimeEvent = RuntimeEvent;

	type WeightInfo = ();
	type MaxAuthorities = ConstU32<32>;
	type MaxNominators = ConstU32<0>;
	type MaxSetIdSessionEntries = ConstU64<0>;

	type KeyOwnerProof = sp_core::Void;
	type EquivocationReportSystem = ();
}

impl pallet_timestamp::Config for Runtime {
	/// A timestamp: milliseconds since the unix epoch.
	type Moment = u64;
	type OnTimestampSet = Aura;
	type MinimumPeriod = ConstU64<{ SLOT_DURATION / 2 }>;
	type WeightInfo = ();
}

/// Existential deposit.
pub const EXISTENTIAL_DEPOSIT: u128 = 500;

impl pallet_balances::Config for Runtime {
	type MaxLocks = ConstU32<50>;
	type MaxReserves = ();
	type ReserveIdentifier = [u8; 8];
	/// The type for recording an account's balance.
	type Balance = Balance;
	/// The ubiquitous event type.
	type RuntimeEvent = RuntimeEvent;
	type DustRemoval = ();
	type ExistentialDeposit = ConstU128<EXISTENTIAL_DEPOSIT>;
	type AccountStore = System;
	type WeightInfo = pallet_balances::weights::SubstrateWeight<Runtime>;
	type FreezeIdentifier = ();
	type MaxFreezes = ();
	type RuntimeHoldReason = ();
	type RuntimeFreezeReason = ();
}

parameter_types! {
	pub FeeMultiplier: Multiplier = Multiplier::one();
}

impl pallet_transaction_payment::Config for Runtime {
	type RuntimeEvent = RuntimeEvent;
	type OnChargeTransaction = CurrencyAdapter<Balances, ()>;
	type OperationalFeeMultiplier = ConstU8<5>;
	type WeightToFee = IdentityFee<Balance>;
	type LengthToFee = IdentityFee<Balance>;
	type FeeMultiplierUpdate = ConstFeeMultiplier<FeeMultiplier>;
}

impl pallet_sudo::Config for Runtime {
	type RuntimeEvent = RuntimeEvent;
	type RuntimeCall = RuntimeCall;
	type WeightInfo = pallet_sudo::weights::SubstrateWeight<Runtime>;
}

/// Configure the pallet-template in pallets/template.
impl pallet_template::Config for Runtime {
	type RuntimeEvent = RuntimeEvent;
	type WeightInfo = pallet_template::weights::SubstrateWeight<Runtime>;
}

// Create the runtime by composing the FRAME pallets that were previously configured.
<<<<<<< HEAD
#[frame_support::runtime]
mod runtime {
	#[runtime::runtime]
	#[runtime::derive(
		RuntimeCall,
		RuntimeEvent,
		RuntimeError,
		RuntimeOrigin,
		RuntimeFreezeReason,
		RuntimeHoldReason,
		RuntimeSlashReason,
		RuntimeLockId
	)]
	pub struct Runtime;

	#[runtime::pallet_index(0)]
	pub type System = frame_system;

	#[runtime::pallet_index(1)]
	pub type Timestamp = pallet_timestamp;

	#[runtime::pallet_index(2)]
	pub type Aura = pallet_aura;

	#[runtime::pallet_index(3)]
	pub type Grandpa = pallet_grandpa;

	#[runtime::pallet_index(4)]
	pub type Balances = pallet_balances;

	#[runtime::pallet_index(5)]
	pub type TransactionPayment = pallet_transaction_payment;

	#[runtime::pallet_index(6)]
	pub type Sudo = pallet_sudo;

	// Include the custom logic from the pallet-template in the runtime.
	#[runtime::pallet_index(7)]
	pub type TemplateModule = pallet_template;
}
=======
construct_runtime!(
	pub enum Runtime {
		System: frame_system,
		Timestamp: pallet_timestamp,
		Aura: pallet_aura,
		Grandpa: pallet_grandpa,
		Balances: pallet_balances,
		TransactionPayment: pallet_transaction_payment,
		Sudo: pallet_sudo,
		// Include the custom logic from the pallet-template in the runtime.
		TemplateModule: pallet_template,
	}
);
>>>>>>> e349fc9e

/// The address format for describing accounts.
pub type Address = sp_runtime::MultiAddress<AccountId, ()>;
/// Block header type as expected by this runtime.
pub type Header = generic::Header<BlockNumber, BlakeTwo256>;
/// Block type as expected by this runtime.
pub type Block = generic::Block<Header, UncheckedExtrinsic>;
/// The SignedExtension to the basic transaction logic.
pub type SignedExtra = (
	frame_system::CheckNonZeroSender<Runtime>,
	frame_system::CheckSpecVersion<Runtime>,
	frame_system::CheckTxVersion<Runtime>,
	frame_system::CheckGenesis<Runtime>,
	frame_system::CheckEra<Runtime>,
	frame_system::CheckNonce<Runtime>,
	frame_system::CheckWeight<Runtime>,
	pallet_transaction_payment::ChargeTransactionPayment<Runtime>,
);

/// All migrations of the runtime, aside from the ones declared in the pallets.
///
/// This can be a tuple of types, each implementing `OnRuntimeUpgrade`.
#[allow(unused_parens)]
type Migrations = ();

/// Unchecked extrinsic type as expected by this runtime.
pub type UncheckedExtrinsic =
	generic::UncheckedExtrinsic<Address, RuntimeCall, Signature, SignedExtra>;
/// The payload being signed in transactions.
pub type SignedPayload = generic::SignedPayload<RuntimeCall, SignedExtra>;
/// Executive: handles dispatch to the various modules.
pub type Executive = frame_executive::Executive<
	Runtime,
	Block,
	frame_system::ChainContext<Runtime>,
	Runtime,
	AllPalletsWithSystem,
	Migrations,
>;

#[cfg(feature = "runtime-benchmarks")]
mod benches {
	frame_benchmarking::define_benchmarks!(
		[frame_benchmarking, BaselineBench::<Runtime>]
		[frame_system, SystemBench::<Runtime>]
		[pallet_balances, Balances]
		[pallet_timestamp, Timestamp]
		[pallet_sudo, Sudo]
		[pallet_template, TemplateModule]
	);
}

impl_runtime_apis! {
	impl sp_api::Core<Block> for Runtime {
		fn version() -> RuntimeVersion {
			VERSION
		}

		fn execute_block(block: Block) {
			Executive::execute_block(block);
		}

		fn initialize_block(header: &<Block as BlockT>::Header) {
			Executive::initialize_block(header)
		}
	}

	impl sp_api::Metadata<Block> for Runtime {
		fn metadata() -> OpaqueMetadata {
			OpaqueMetadata::new(Runtime::metadata().into())
		}

		fn metadata_at_version(version: u32) -> Option<OpaqueMetadata> {
			Runtime::metadata_at_version(version)
		}

		fn metadata_versions() -> sp_std::vec::Vec<u32> {
			Runtime::metadata_versions()
		}
	}

	impl sp_block_builder::BlockBuilder<Block> for Runtime {
		fn apply_extrinsic(extrinsic: <Block as BlockT>::Extrinsic) -> ApplyExtrinsicResult {
			Executive::apply_extrinsic(extrinsic)
		}

		fn finalize_block() -> <Block as BlockT>::Header {
			Executive::finalize_block()
		}

		fn inherent_extrinsics(data: sp_inherents::InherentData) -> Vec<<Block as BlockT>::Extrinsic> {
			data.create_extrinsics()
		}

		fn check_inherents(
			block: Block,
			data: sp_inherents::InherentData,
		) -> sp_inherents::CheckInherentsResult {
			data.check_extrinsics(&block)
		}
	}

	impl sp_transaction_pool::runtime_api::TaggedTransactionQueue<Block> for Runtime {
		fn validate_transaction(
			source: TransactionSource,
			tx: <Block as BlockT>::Extrinsic,
			block_hash: <Block as BlockT>::Hash,
		) -> TransactionValidity {
			Executive::validate_transaction(source, tx, block_hash)
		}
	}

	impl sp_offchain::OffchainWorkerApi<Block> for Runtime {
		fn offchain_worker(header: &<Block as BlockT>::Header) {
			Executive::offchain_worker(header)
		}
	}

	impl sp_consensus_aura::AuraApi<Block, AuraId> for Runtime {
		fn slot_duration() -> sp_consensus_aura::SlotDuration {
			sp_consensus_aura::SlotDuration::from_millis(Aura::slot_duration())
		}

		fn authorities() -> Vec<AuraId> {
			Aura::authorities().into_inner()
		}
	}

	impl sp_session::SessionKeys<Block> for Runtime {
		fn generate_session_keys(seed: Option<Vec<u8>>) -> Vec<u8> {
			opaque::SessionKeys::generate(seed)
		}

		fn decode_session_keys(
			encoded: Vec<u8>,
		) -> Option<Vec<(Vec<u8>, KeyTypeId)>> {
			opaque::SessionKeys::decode_into_raw_public_keys(&encoded)
		}
	}

	impl sp_consensus_grandpa::GrandpaApi<Block> for Runtime {
		fn grandpa_authorities() -> sp_consensus_grandpa::AuthorityList {
			Grandpa::grandpa_authorities()
		}

		fn current_set_id() -> sp_consensus_grandpa::SetId {
			Grandpa::current_set_id()
		}

		fn submit_report_equivocation_unsigned_extrinsic(
			_equivocation_proof: sp_consensus_grandpa::EquivocationProof<
				<Block as BlockT>::Hash,
				NumberFor<Block>,
			>,
			_key_owner_proof: sp_consensus_grandpa::OpaqueKeyOwnershipProof,
		) -> Option<()> {
			None
		}

		fn generate_key_ownership_proof(
			_set_id: sp_consensus_grandpa::SetId,
			_authority_id: GrandpaId,
		) -> Option<sp_consensus_grandpa::OpaqueKeyOwnershipProof> {
			// NOTE: this is the only implementation possible since we've
			// defined our key owner proof type as a bottom type (i.e. a type
			// with no values).
			None
		}
	}

	impl frame_system_rpc_runtime_api::AccountNonceApi<Block, AccountId, Nonce> for Runtime {
		fn account_nonce(account: AccountId) -> Nonce {
			System::account_nonce(account)
		}
	}

	impl pallet_transaction_payment_rpc_runtime_api::TransactionPaymentApi<Block, Balance> for Runtime {
		fn query_info(
			uxt: <Block as BlockT>::Extrinsic,
			len: u32,
		) -> pallet_transaction_payment_rpc_runtime_api::RuntimeDispatchInfo<Balance> {
			TransactionPayment::query_info(uxt, len)
		}
		fn query_fee_details(
			uxt: <Block as BlockT>::Extrinsic,
			len: u32,
		) -> pallet_transaction_payment::FeeDetails<Balance> {
			TransactionPayment::query_fee_details(uxt, len)
		}
		fn query_weight_to_fee(weight: Weight) -> Balance {
			TransactionPayment::weight_to_fee(weight)
		}
		fn query_length_to_fee(length: u32) -> Balance {
			TransactionPayment::length_to_fee(length)
		}
	}

	impl pallet_transaction_payment_rpc_runtime_api::TransactionPaymentCallApi<Block, Balance, RuntimeCall>
		for Runtime
	{
		fn query_call_info(
			call: RuntimeCall,
			len: u32,
		) -> pallet_transaction_payment::RuntimeDispatchInfo<Balance> {
			TransactionPayment::query_call_info(call, len)
		}
		fn query_call_fee_details(
			call: RuntimeCall,
			len: u32,
		) -> pallet_transaction_payment::FeeDetails<Balance> {
			TransactionPayment::query_call_fee_details(call, len)
		}
		fn query_weight_to_fee(weight: Weight) -> Balance {
			TransactionPayment::weight_to_fee(weight)
		}
		fn query_length_to_fee(length: u32) -> Balance {
			TransactionPayment::length_to_fee(length)
		}
	}

	#[cfg(feature = "runtime-benchmarks")]
	impl frame_benchmarking::Benchmark<Block> for Runtime {
		fn benchmark_metadata(extra: bool) -> (
			Vec<frame_benchmarking::BenchmarkList>,
			Vec<frame_support::traits::StorageInfo>,
		) {
			use frame_benchmarking::{baseline, Benchmarking, BenchmarkList};
			use frame_support::traits::StorageInfoTrait;
			use frame_system_benchmarking::Pallet as SystemBench;
			use baseline::Pallet as BaselineBench;

			let mut list = Vec::<BenchmarkList>::new();
			list_benchmarks!(list, extra);

			let storage_info = AllPalletsWithSystem::storage_info();

			(list, storage_info)
		}

		fn dispatch_benchmark(
			config: frame_benchmarking::BenchmarkConfig
		) -> Result<Vec<frame_benchmarking::BenchmarkBatch>, sp_runtime::RuntimeString> {
			use frame_benchmarking::{baseline, Benchmarking, BenchmarkBatch};
			use sp_storage::TrackedStorageKey;
			use frame_system_benchmarking::Pallet as SystemBench;
			use baseline::Pallet as BaselineBench;

			impl frame_system_benchmarking::Config for Runtime {}
			impl baseline::Config for Runtime {}

			use frame_support::traits::WhitelistedStorageKeys;
			let whitelist: Vec<TrackedStorageKey> = AllPalletsWithSystem::whitelisted_storage_keys();

			let mut batches = Vec::<BenchmarkBatch>::new();
			let params = (&config, &whitelist);
			add_benchmarks!(params, batches);

			Ok(batches)
		}
	}

	#[cfg(feature = "try-runtime")]
	impl frame_try_runtime::TryRuntime<Block> for Runtime {
		fn on_runtime_upgrade(checks: frame_try_runtime::UpgradeCheckSelect) -> (Weight, Weight) {
			// NOTE: intentional unwrap: we don't want to propagate the error backwards, and want to
			// have a backtrace here. If any of the pre/post migration checks fail, we shall stop
			// right here and right now.
			let weight = Executive::try_runtime_upgrade(checks).unwrap();
			(weight, BlockWeights::get().max_block)
		}

		fn execute_block(
			block: Block,
			state_root_check: bool,
			signature_check: bool,
			select: frame_try_runtime::TryStateSelect
		) -> Weight {
			// NOTE: intentional unwrap: we don't want to propagate the error backwards, and want to
			// have a backtrace here.
			Executive::try_execute_block(block, state_root_check, signature_check, select).expect("execute-block failed")
		}
	}

	impl sp_genesis_builder::GenesisBuilder<Block> for Runtime {
		fn create_default_config() -> Vec<u8> {
			create_default_config::<RuntimeGenesisConfig>()
		}

		fn build_config(config: Vec<u8>) -> sp_genesis_builder::Result {
			build_config::<RuntimeGenesisConfig>(config)
		}
	}
}<|MERGE_RESOLUTION|>--- conflicted
+++ resolved
@@ -256,7 +256,6 @@
 }
 
 // Create the runtime by composing the FRAME pallets that were previously configured.
-<<<<<<< HEAD
 #[frame_support::runtime]
 mod runtime {
 	#[runtime::runtime]
@@ -297,21 +296,6 @@
 	#[runtime::pallet_index(7)]
 	pub type TemplateModule = pallet_template;
 }
-=======
-construct_runtime!(
-	pub enum Runtime {
-		System: frame_system,
-		Timestamp: pallet_timestamp,
-		Aura: pallet_aura,
-		Grandpa: pallet_grandpa,
-		Balances: pallet_balances,
-		TransactionPayment: pallet_transaction_payment,
-		Sudo: pallet_sudo,
-		// Include the custom logic from the pallet-template in the runtime.
-		TemplateModule: pallet_template,
-	}
-);
->>>>>>> e349fc9e
 
 /// The address format for describing accounts.
 pub type Address = sp_runtime::MultiAddress<AccountId, ()>;
