--- conflicted
+++ resolved
@@ -14,11 +14,7 @@
 
 [dependencies]
 codec = { package = "parity-scale-codec", version = "3.6.1", default-features = false, features = ["derive"] }
-<<<<<<< HEAD
-scale-info = { version = "2.5.0", default-features = false, features = ["derive", "serde"] }
-=======
-scale-info = { version = "2.10.0", default-features = false, features = ["derive"] }
->>>>>>> 69c986f4
+scale-info = { version = "2.10.0", default-features = false, features = ["derive", "serde"] }
 
 pallet-aura = { path = "../../../frame/aura", default-features = false}
 pallet-balances = { path = "../../../frame/balances", default-features = false}
