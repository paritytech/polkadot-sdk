[package]
name = "node-template-runtime"
version = "4.0.0-dev"
description = "A fresh FRAME-based Substrate node, ready for hacking."
authors = ["Substrate DevHub <https://github.com/substrate-developer-hub>"]
homepage = "https://substrate.io/"
edition.workspace = true
license = "MIT-0"
publish = false
repository = "https://github.com/substrate-developer-hub/substrate-node-template/"

[package.metadata.docs.rs]
targets = ["x86_64-unknown-linux-gnu"]

[dependencies]
codec = { package = "parity-scale-codec", version = "3.6.1", default-features = false, features = ["derive"] }
scale-info = { version = "2.10.0", default-features = false, features = ["derive", "serde"] }

pallet-aura = { path = "../../../frame/aura", default-features = false }
pallet-balances = { path = "../../../frame/balances", default-features = false }
frame-support = { path = "../../../frame/support", default-features = false }
pallet-grandpa = { path = "../../../frame/grandpa", default-features = false }
pallet-sudo = { path = "../../../frame/sudo", default-features = false }
frame-system = { path = "../../../frame/system", default-features = false }
frame-try-runtime = { path = "../../../frame/try-runtime", default-features = false, optional = true }
<<<<<<< HEAD
pallet-timestamp = { path = "../../../frame/timestamp", default-features = false}
pallet-transaction-payment = { path = "../../../frame/transaction-payment", default-features = false}
frame-executive = { path = "../../../frame/executive", default-features = false}
sp-allocator-v1 = { default-features = false, path = "../../../primitives/allocator-v1" }
sp-api = { path = "../../../primitives/api", default-features = false}
sp-block-builder = { path = "../../../primitives/block-builder", default-features = false}
sp-consensus-aura = { path = "../../../primitives/consensus/aura", default-features = false}
sp-consensus-grandpa = { path = "../../../primitives/consensus/grandpa", default-features = false}
sp-core = { path = "../../../primitives/core", default-features = false}
sp-inherents = { path = "../../../primitives/inherents", default-features = false}
sp-offchain = { path = "../../../primitives/offchain", default-features = false}
sp-runtime = { path = "../../../primitives/runtime", default-features = false}
sp-session = { path = "../../../primitives/session", default-features = false}
sp-std = { path = "../../../primitives/std", default-features = false}
sp-storage = { path = "../../../primitives/storage", default-features = false}
sp-transaction-pool = { path = "../../../primitives/transaction-pool", default-features = false}
sp-version = { path = "../../../primitives/version", default-features = false}
=======
pallet-timestamp = { path = "../../../frame/timestamp", default-features = false }
pallet-transaction-payment = { path = "../../../frame/transaction-payment", default-features = false }
frame-executive = { path = "../../../frame/executive", default-features = false }
sp-api = { path = "../../../primitives/api", default-features = false }
sp-block-builder = { path = "../../../primitives/block-builder", default-features = false }
sp-consensus-aura = { path = "../../../primitives/consensus/aura", default-features = false, features = ["serde"] }
sp-consensus-grandpa = { path = "../../../primitives/consensus/grandpa", default-features = false, features = ["serde"] }
sp-core = { path = "../../../primitives/core", default-features = false, features = ["serde"] }
sp-inherents = { path = "../../../primitives/inherents", default-features = false }
sp-offchain = { path = "../../../primitives/offchain", default-features = false }
sp-runtime = { path = "../../../primitives/runtime", default-features = false, features = ["serde"] }
sp-session = { path = "../../../primitives/session", default-features = false }
sp-std = { path = "../../../primitives/std", default-features = false }
sp-storage = { path = "../../../primitives/storage", default-features = false }
sp-transaction-pool = { path = "../../../primitives/transaction-pool", default-features = false }
sp-version = { path = "../../../primitives/version", default-features = false, features = ["serde"] }
serde_json = { version = "1.0.108", default-features = false, features = ["alloc"] }
sp-genesis-builder = { default-features = false, path = "../../../primitives/genesis-builder" }
>>>>>>> 1e878780

# Used for the node template's RPCs
frame-system-rpc-runtime-api = { path = "../../../frame/system/rpc/runtime-api", default-features = false }
pallet-transaction-payment-rpc-runtime-api = { path = "../../../frame/transaction-payment/rpc/runtime-api", default-features = false }

# Used for runtime benchmarking
frame-benchmarking = { path = "../../../frame/benchmarking", default-features = false, optional = true }
frame-system-benchmarking = { path = "../../../frame/system/benchmarking", default-features = false, optional = true }

# Local Dependencies
pallet-template = { path = "../pallets/template", default-features = false }

[build-dependencies]
substrate-wasm-builder = { path = "../../../utils/wasm-builder", optional = true }

[features]
<<<<<<< HEAD
default = [ "std" ]
allocator-v1 = [
	"sp-allocator-v1/allocator-v1",
]
=======
default = ["std"]
>>>>>>> 1e878780
std = [
	"codec/std",
	"frame-benchmarking?/std",
	"frame-executive/std",
	"frame-support/std",
	"frame-system-benchmarking?/std",
	"frame-system-rpc-runtime-api/std",
	"frame-system/std",
	"frame-try-runtime?/std",
	"pallet-aura/std",
	"pallet-balances/std",
	"pallet-grandpa/std",
	"pallet-sudo/std",
	"pallet-template/std",
	"pallet-timestamp/std",
	"pallet-transaction-payment-rpc-runtime-api/std",
	"pallet-transaction-payment/std",
	"scale-info/std",
<<<<<<< HEAD
	"sp-allocator-v1/std",
=======
	"serde_json/std",
>>>>>>> 1e878780
	"sp-api/std",
	"sp-block-builder/std",
	"sp-consensus-aura/std",
	"sp-consensus-grandpa/std",
	"sp-core/std",
	"sp-genesis-builder/std",
	"sp-inherents/std",
	"sp-offchain/std",
	"sp-runtime/std",
	"sp-session/std",
	"sp-std/std",
	"sp-storage/std",
	"sp-transaction-pool/std",
	"sp-version/std",
	"substrate-wasm-builder",
]
runtime-benchmarks = [
	"frame-benchmarking/runtime-benchmarks",
	"frame-support/runtime-benchmarks",
	"frame-system-benchmarking/runtime-benchmarks",
	"frame-system/runtime-benchmarks",
	"pallet-balances/runtime-benchmarks",
	"pallet-grandpa/runtime-benchmarks",
	"pallet-sudo/runtime-benchmarks",
	"pallet-template/runtime-benchmarks",
	"pallet-timestamp/runtime-benchmarks",
	"sp-runtime/runtime-benchmarks",
]
try-runtime = [
	"frame-executive/try-runtime",
	"frame-support/try-runtime",
	"frame-system/try-runtime",
	"frame-try-runtime/try-runtime",
	"pallet-aura/try-runtime",
	"pallet-balances/try-runtime",
	"pallet-grandpa/try-runtime",
	"pallet-sudo/try-runtime",
	"pallet-template/try-runtime",
	"pallet-timestamp/try-runtime",
	"pallet-transaction-payment/try-runtime",
	"sp-runtime/try-runtime",
]
experimental = ["pallet-aura/experimental"]<|MERGE_RESOLUTION|>--- conflicted
+++ resolved
@@ -23,28 +23,10 @@
 pallet-sudo = { path = "../../../frame/sudo", default-features = false }
 frame-system = { path = "../../../frame/system", default-features = false }
 frame-try-runtime = { path = "../../../frame/try-runtime", default-features = false, optional = true }
-<<<<<<< HEAD
-pallet-timestamp = { path = "../../../frame/timestamp", default-features = false}
-pallet-transaction-payment = { path = "../../../frame/transaction-payment", default-features = false}
-frame-executive = { path = "../../../frame/executive", default-features = false}
-sp-allocator-v1 = { default-features = false, path = "../../../primitives/allocator-v1" }
-sp-api = { path = "../../../primitives/api", default-features = false}
-sp-block-builder = { path = "../../../primitives/block-builder", default-features = false}
-sp-consensus-aura = { path = "../../../primitives/consensus/aura", default-features = false}
-sp-consensus-grandpa = { path = "../../../primitives/consensus/grandpa", default-features = false}
-sp-core = { path = "../../../primitives/core", default-features = false}
-sp-inherents = { path = "../../../primitives/inherents", default-features = false}
-sp-offchain = { path = "../../../primitives/offchain", default-features = false}
-sp-runtime = { path = "../../../primitives/runtime", default-features = false}
-sp-session = { path = "../../../primitives/session", default-features = false}
-sp-std = { path = "../../../primitives/std", default-features = false}
-sp-storage = { path = "../../../primitives/storage", default-features = false}
-sp-transaction-pool = { path = "../../../primitives/transaction-pool", default-features = false}
-sp-version = { path = "../../../primitives/version", default-features = false}
-=======
 pallet-timestamp = { path = "../../../frame/timestamp", default-features = false }
 pallet-transaction-payment = { path = "../../../frame/transaction-payment", default-features = false }
 frame-executive = { path = "../../../frame/executive", default-features = false }
+sp-allocator-v1 = { default-features = false, path = "../../../primitives/allocator-v1" }
 sp-api = { path = "../../../primitives/api", default-features = false }
 sp-block-builder = { path = "../../../primitives/block-builder", default-features = false }
 sp-consensus-aura = { path = "../../../primitives/consensus/aura", default-features = false, features = ["serde"] }
@@ -60,7 +42,6 @@
 sp-version = { path = "../../../primitives/version", default-features = false, features = ["serde"] }
 serde_json = { version = "1.0.108", default-features = false, features = ["alloc"] }
 sp-genesis-builder = { default-features = false, path = "../../../primitives/genesis-builder" }
->>>>>>> 1e878780
 
 # Used for the node template's RPCs
 frame-system-rpc-runtime-api = { path = "../../../frame/system/rpc/runtime-api", default-features = false }
@@ -77,14 +58,10 @@
 substrate-wasm-builder = { path = "../../../utils/wasm-builder", optional = true }
 
 [features]
-<<<<<<< HEAD
 default = [ "std" ]
 allocator-v1 = [
 	"sp-allocator-v1/allocator-v1",
 ]
-=======
-default = ["std"]
->>>>>>> 1e878780
 std = [
 	"codec/std",
 	"frame-benchmarking?/std",
@@ -103,11 +80,8 @@
 	"pallet-transaction-payment-rpc-runtime-api/std",
 	"pallet-transaction-payment/std",
 	"scale-info/std",
-<<<<<<< HEAD
 	"sp-allocator-v1/std",
-=======
 	"serde_json/std",
->>>>>>> 1e878780
 	"sp-api/std",
 	"sp-block-builder/std",
 	"sp-consensus-aura/std",
