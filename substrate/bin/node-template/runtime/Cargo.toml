--- conflicted
+++ resolved
@@ -38,14 +38,9 @@
 sp-std = { path = "../../../primitives/std", default-features = false}
 sp-storage = { path = "../../../primitives/storage", default-features = false}
 sp-transaction-pool = { path = "../../../primitives/transaction-pool", default-features = false}
-<<<<<<< HEAD
 sp-version = { path = "../../../primitives/version", default-features = false, features = ["serde"] }
 serde_json = { version = "1.0.85", default-features = false, features = ["alloc"] }
-sp-genesis-builder = { version = "0.1.0-dev", default-features = false, path = "../../../primitives/genesis-builder" }
-=======
-sp-version = { path = "../../../primitives/version", default-features = false}
 sp-genesis-builder = { default-features = false, path = "../../../primitives/genesis-builder" }
->>>>>>> e10de2e2
 
 # Used for the node template's RPCs
 frame-system-rpc-runtime-api = { path = "../../../frame/system/rpc/runtime-api", default-features = false}
