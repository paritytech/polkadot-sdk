// This file is part of Substrate.

// Copyright (C) Parity Technologies (UK) Ltd.
// SPDX-License-Identifier: GPL-3.0-or-later WITH Classpath-exception-2.0

// This program is free software: you can redistribute it and/or modify
// it under the terms of the GNU General Public License as published by
// the Free Software Foundation, either version 3 of the License, or
// (at your option) any later version.

// This program is distributed in the hope that it will be useful,
// but WITHOUT ANY WARRANTY; without even the implied warranty of
// MERCHANTABILITY or FITNESS FOR A PARTICULAR PURPOSE. See the
// GNU General Public License for more details.

// You should have received a copy of the GNU General Public License
// along with this program. If not, see <https://www.gnu.org/licenses/>.

//! The Substrate runtime. This can be compiled with `#[no_std]`, ready for Wasm.

#![cfg_attr(not(feature = "std"), no_std)]
// `construct_runtime!` does a lot of recursion and requires us to increase the limits.
#![recursion_limit = "1024"]

use codec::{Decode, Encode, MaxEncodedLen};
use frame_election_provider_support::{
	bounds::{ElectionBounds, ElectionBoundsBuilder},
	onchain, BalancingConfig, ElectionDataProvider, SequentialPhragmen, VoteWeight,
};
use frame_support::{
	construct_runtime, derive_impl,
	dispatch::DispatchClass,
	genesis_builder_helper::{build_config, create_default_config},
	instances::{Instance1, Instance2},
	ord_parameter_types,
	pallet_prelude::Get,
	parameter_types,
	traits::{
		fungible::{
			Balanced, Credit, HoldConsideration, ItemOf, NativeFromLeft, NativeOrWithId, UnionOf,
		},
		tokens::{
			imbalance::ResolveAssetTo, nonfungibles_v2::Inspect, pay::PayAssetFromAccount,
			GetSalary, PayFromAccount,
		},
		AsEnsureOriginWithArg, ConstBool, ConstU128, ConstU16, ConstU32, Contains, Currency,
		EitherOfDiverse, EqualPrivilegeOnly, Imbalance, InsideBoth, InstanceFilter,
		KeyOwnerProofSystem, LinearStoragePrice, LockIdentifier, Nothing, OnUnbalanced,
		WithdrawReasons,
	},
	weights::{
		constants::{
			BlockExecutionWeight, ExtrinsicBaseWeight, RocksDbWeight, WEIGHT_REF_TIME_PER_SECOND,
		},
		ConstantMultiplier, IdentityFee, Weight,
	},
	BoundedVec, PalletId,
};
use frame_system::{
	limits::{BlockLength, BlockWeights},
	EnsureRoot, EnsureRootWithSuccess, EnsureSigned, EnsureSignedBy, EnsureWithSuccess,
};
pub use node_primitives::{AccountId, Signature};
use node_primitives::{AccountIndex, Balance, BlockNumber, Hash, Moment, Nonce};
use pallet_asset_conversion::{Ascending, Chain, WithFirstAsset};
use pallet_broker::{CoreAssignment, CoreIndex, CoretimeInterface, PartsOf57600};
use pallet_election_provider_multi_phase::{GeometricDepositBase, SolutionAccuracyOf};
use pallet_identity::legacy::IdentityInfo;
use pallet_im_online::sr25519::AuthorityId as ImOnlineId;
use pallet_nfts::PalletFeatures;
use pallet_nis::WithMaximumOf;
use pallet_session::historical as pallet_session_historical;
pub use pallet_transaction_payment::{CurrencyAdapter, Multiplier, TargetedFeeAdjustment};
use pallet_transaction_payment::{FeeDetails, RuntimeDispatchInfo};
use pallet_tx_pause::RuntimeCallNameOf;
use sp_api::impl_runtime_apis;
use sp_authority_discovery::AuthorityId as AuthorityDiscoveryId;
use sp_consensus_grandpa::AuthorityId as GrandpaId;
use sp_core::{crypto::KeyTypeId, OpaqueMetadata};
use sp_inherents::{CheckInherentsResult, InherentData};
use sp_runtime::{
	create_runtime_str,
	curve::PiecewiseLinear,
	generic, impl_opaque_keys,
	traits::{
		self, AccountIdConversion, BlakeTwo256, Block as BlockT, Bounded, ConvertInto, NumberFor,
		OpaqueKeys, SaturatedConversion, StaticLookup,
	},
	transaction_validity::{TransactionPriority, TransactionSource, TransactionValidity},
	ApplyExtrinsicResult, FixedPointNumber, FixedU128, Perbill, Percent, Permill, Perquintill,
	RuntimeDebug,
};
use sp_std::prelude::*;
#[cfg(any(feature = "std", test))]
use sp_version::NativeVersion;
use sp_version::RuntimeVersion;
use static_assertions::const_assert;

#[cfg(any(feature = "std", test))]
pub use frame_system::Call as SystemCall;
#[cfg(any(feature = "std", test))]
pub use pallet_balances::Call as BalancesCall;
#[cfg(any(feature = "std", test))]
pub use pallet_staking::StakerStatus;
#[cfg(any(feature = "std", test))]
pub use pallet_sudo::Call as SudoCall;
#[cfg(any(feature = "std", test))]
pub use sp_runtime::BuildStorage;

/// Implementations of some helper traits passed into runtime modules as associated types.
pub mod impls;
#[cfg(not(feature = "runtime-benchmarks"))]
use impls::AllianceIdentityVerifier;
use impls::{AllianceProposalProvider, Author, CreditToBlockAuthor};

/// Constant values used within the runtime.
pub mod constants;
use constants::{currency::*, time::*};
use sp_runtime::generic::Era;

/// Generated voter bag information.
mod voter_bags;

/// Runtime API definition for assets.
pub mod assets_api;

// Make the WASM binary available.
#[cfg(feature = "std")]
include!(concat!(env!("OUT_DIR"), "/wasm_binary.rs"));

/// Max size for serialized extrinsic params for this testing runtime.
/// This is a quite arbitrary but empirically battle tested value.
#[cfg(test)]
pub const CALL_PARAMS_MAX_SIZE: usize = 208;

/// Wasm binary unwrapped. If built with `SKIP_WASM_BUILD`, the function panics.
#[cfg(feature = "std")]
pub fn wasm_binary_unwrap() -> &'static [u8] {
	WASM_BINARY.expect(
		"Development wasm binary is not available. This means the client is built with \
		 `SKIP_WASM_BUILD` flag and it is only usable for production chains. Please rebuild with \
		 the flag disabled.",
	)
}

/// Runtime version.
#[sp_version::runtime_version]
pub const VERSION: RuntimeVersion = RuntimeVersion {
	spec_name: create_runtime_str!("node"),
	impl_name: create_runtime_str!("substrate-node"),
	authoring_version: 10,
	// Per convention: if the runtime behavior changes, increment spec_version
	// and set impl_version to 0. If only runtime
	// implementation changes and behavior does not, then leave spec_version as
	// is and increment impl_version.
	spec_version: 268,
	impl_version: 0,
	apis: RUNTIME_API_VERSIONS,
	transaction_version: 2,
	state_version: 1,
};

/// The BABE epoch configuration at genesis.
pub const BABE_GENESIS_EPOCH_CONFIG: sp_consensus_babe::BabeEpochConfiguration =
	sp_consensus_babe::BabeEpochConfiguration {
		c: PRIMARY_PROBABILITY,
		allowed_slots: sp_consensus_babe::AllowedSlots::PrimaryAndSecondaryPlainSlots,
	};

/// Native version.
#[cfg(any(feature = "std", test))]
pub fn native_version() -> NativeVersion {
	NativeVersion { runtime_version: VERSION, can_author_with: Default::default() }
}

type NegativeImbalance = <Balances as Currency<AccountId>>::NegativeImbalance;

pub struct DealWithFees;
impl OnUnbalanced<NegativeImbalance> for DealWithFees {
	fn on_unbalanceds<B>(mut fees_then_tips: impl Iterator<Item = NegativeImbalance>) {
		if let Some(fees) = fees_then_tips.next() {
			// for fees, 80% to treasury, 20% to author
			let mut split = fees.ration(80, 20);
			if let Some(tips) = fees_then_tips.next() {
				// for tips, if any, 80% to treasury, 20% to author (though this can be anything)
				tips.ration_merge_into(80, 20, &mut split);
			}
			Treasury::on_unbalanced(split.0);
			Author::on_unbalanced(split.1);
		}
	}
}

/// We assume that ~10% of the block weight is consumed by `on_initialize` handlers.
/// This is used to limit the maximal weight of a single extrinsic.
const AVERAGE_ON_INITIALIZE_RATIO: Perbill = Perbill::from_percent(10);
/// We allow `Normal` extrinsics to fill up the block up to 75%, the rest can be used
/// by  Operational  extrinsics.
const NORMAL_DISPATCH_RATIO: Perbill = Perbill::from_percent(75);
/// We allow for 2 seconds of compute with a 6 second average block time, with maximum proof size.
const MAXIMUM_BLOCK_WEIGHT: Weight =
	Weight::from_parts(WEIGHT_REF_TIME_PER_SECOND.saturating_mul(2), u64::MAX);

parameter_types! {
	pub const BlockHashCount: BlockNumber = 2400;
	pub const Version: RuntimeVersion = VERSION;
	pub RuntimeBlockLength: BlockLength =
		BlockLength::max_with_normal_ratio(5 * 1024 * 1024, NORMAL_DISPATCH_RATIO);
	pub RuntimeBlockWeights: BlockWeights = BlockWeights::builder()
		.base_block(BlockExecutionWeight::get())
		.for_class(DispatchClass::all(), |weights| {
			weights.base_extrinsic = ExtrinsicBaseWeight::get();
		})
		.for_class(DispatchClass::Normal, |weights| {
			weights.max_total = Some(NORMAL_DISPATCH_RATIO * MAXIMUM_BLOCK_WEIGHT);
		})
		.for_class(DispatchClass::Operational, |weights| {
			weights.max_total = Some(MAXIMUM_BLOCK_WEIGHT);
			// Operational transactions have some extra reserved space, so that they
			// are included even if block reached `MAXIMUM_BLOCK_WEIGHT`.
			weights.reserved = Some(
				MAXIMUM_BLOCK_WEIGHT - NORMAL_DISPATCH_RATIO * MAXIMUM_BLOCK_WEIGHT
			);
		})
		.avg_block_initialization(AVERAGE_ON_INITIALIZE_RATIO)
		.build_or_panic();
	pub MaxCollectivesProposalWeight: Weight = Perbill::from_percent(50) * RuntimeBlockWeights::get().max_block;
}

const_assert!(NORMAL_DISPATCH_RATIO.deconstruct() >= AVERAGE_ON_INITIALIZE_RATIO.deconstruct());

/// Calls that can bypass the safe-mode pallet.
pub struct SafeModeWhitelistedCalls;
impl Contains<RuntimeCall> for SafeModeWhitelistedCalls {
	fn contains(call: &RuntimeCall) -> bool {
		match call {
			RuntimeCall::System(_) | RuntimeCall::SafeMode(_) | RuntimeCall::TxPause(_) => true,
			_ => false,
		}
	}
}

/// Calls that cannot be paused by the tx-pause pallet.
pub struct TxPauseWhitelistedCalls;
/// Whitelist `Balances::transfer_keep_alive`, all others are pauseable.
impl Contains<RuntimeCallNameOf<Runtime>> for TxPauseWhitelistedCalls {
	fn contains(full_name: &RuntimeCallNameOf<Runtime>) -> bool {
		match (full_name.0.as_slice(), full_name.1.as_slice()) {
			(b"Balances", b"transfer_keep_alive") => true,
			_ => false,
		}
	}
}

impl pallet_tx_pause::Config for Runtime {
	type RuntimeEvent = RuntimeEvent;
	type RuntimeCall = RuntimeCall;
	type PauseOrigin = EnsureRoot<AccountId>;
	type UnpauseOrigin = EnsureRoot<AccountId>;
	type WhitelistedCalls = TxPauseWhitelistedCalls;
	type MaxNameLen = ConstU32<256>;
	type WeightInfo = pallet_tx_pause::weights::SubstrateWeight<Runtime>;
}

parameter_types! {
	pub const EnterDuration: BlockNumber = 4 * HOURS;
	pub const EnterDepositAmount: Balance = 2_000_000 * DOLLARS;
	pub const ExtendDuration: BlockNumber = 2 * HOURS;
	pub const ExtendDepositAmount: Balance = 1_000_000 * DOLLARS;
	pub const ReleaseDelay: u32 = 2 * DAYS;
}

impl pallet_safe_mode::Config for Runtime {
	type RuntimeEvent = RuntimeEvent;
	type Currency = Balances;
	type RuntimeHoldReason = RuntimeHoldReason;
	type WhitelistedCalls = SafeModeWhitelistedCalls;
	type EnterDuration = EnterDuration;
	type EnterDepositAmount = EnterDepositAmount;
	type ExtendDuration = ExtendDuration;
	type ExtendDepositAmount = ExtendDepositAmount;
	type ForceEnterOrigin = EnsureRootWithSuccess<AccountId, ConstU32<9>>;
	type ForceExtendOrigin = EnsureRootWithSuccess<AccountId, ConstU32<11>>;
	type ForceExitOrigin = EnsureRoot<AccountId>;
	type ForceDepositOrigin = EnsureRoot<AccountId>;
	type ReleaseDelay = ReleaseDelay;
	type Notify = ();
	type WeightInfo = pallet_safe_mode::weights::SubstrateWeight<Runtime>;
}

#[derive_impl(frame_system::config_preludes::SolochainDefaultConfig as frame_system::DefaultConfig)]
impl frame_system::Config for Runtime {
	type BaseCallFilter = InsideBoth<SafeMode, TxPause>;
	type BlockWeights = RuntimeBlockWeights;
	type BlockLength = RuntimeBlockLength;
	type DbWeight = RocksDbWeight;
	type Nonce = Nonce;
	type Hash = Hash;
	type AccountId = AccountId;
	type Lookup = Indices;
	type Block = Block;
	type BlockHashCount = BlockHashCount;
	type Version = Version;
	type AccountData = pallet_balances::AccountData<Balance>;
	type SystemWeightInfo = frame_system::weights::SubstrateWeight<Runtime>;
	type SS58Prefix = ConstU16<42>;
	type MaxConsumers = ConstU32<16>;
}

impl pallet_insecure_randomness_collective_flip::Config for Runtime {}

impl pallet_example_tasks::Config for Runtime {
	type RuntimeTask = RuntimeTask;
	type WeightInfo = pallet_example_tasks::weights::SubstrateWeight<Runtime>;
}

impl pallet_utility::Config for Runtime {
	type RuntimeEvent = RuntimeEvent;
	type RuntimeCall = RuntimeCall;
	type PalletsOrigin = OriginCaller;
	type WeightInfo = pallet_utility::weights::SubstrateWeight<Runtime>;
}

parameter_types! {
	// One storage item; key size is 32; value is size 4+4+16+32 bytes = 56 bytes.
	pub const DepositBase: Balance = deposit(1, 88);
	// Additional storage item size of 32 bytes.
	pub const DepositFactor: Balance = deposit(0, 32);
}

impl pallet_multisig::Config for Runtime {
	type RuntimeEvent = RuntimeEvent;
	type RuntimeCall = RuntimeCall;
	type Currency = Balances;
	type DepositBase = DepositBase;
	type DepositFactor = DepositFactor;
	type MaxSignatories = ConstU32<100>;
	type WeightInfo = pallet_multisig::weights::SubstrateWeight<Runtime>;
}

parameter_types! {
	// One storage item; key size 32, value size 8; .
	pub const ProxyDepositBase: Balance = deposit(1, 8);
	// Additional storage item size of 33 bytes.
	pub const ProxyDepositFactor: Balance = deposit(0, 33);
	pub const AnnouncementDepositBase: Balance = deposit(1, 8);
	pub const AnnouncementDepositFactor: Balance = deposit(0, 66);
}

/// The type used to represent the kinds of proxying allowed.
#[derive(
	Copy,
	Clone,
	Eq,
	PartialEq,
	Ord,
	PartialOrd,
	Encode,
	Decode,
	RuntimeDebug,
	MaxEncodedLen,
	scale_info::TypeInfo,
)]
pub enum ProxyType {
	Any,
	NonTransfer,
	Governance,
	Staking,
}
impl Default for ProxyType {
	fn default() -> Self {
		Self::Any
	}
}
impl InstanceFilter<RuntimeCall> for ProxyType {
	fn filter(&self, c: &RuntimeCall) -> bool {
		match self {
			ProxyType::Any => true,
			ProxyType::NonTransfer => !matches!(
				c,
				RuntimeCall::Balances(..) |
					RuntimeCall::Assets(..) |
					RuntimeCall::Uniques(..) |
					RuntimeCall::Nfts(..) |
					RuntimeCall::Vesting(pallet_vesting::Call::vested_transfer { .. }) |
					RuntimeCall::Indices(pallet_indices::Call::transfer { .. })
			),
			ProxyType::Governance => matches!(
				c,
				RuntimeCall::Democracy(..) |
					RuntimeCall::Council(..) |
					RuntimeCall::Society(..) |
					RuntimeCall::TechnicalCommittee(..) |
					RuntimeCall::Elections(..) |
					RuntimeCall::Treasury(..)
			),
			ProxyType::Staking => {
				matches!(c, RuntimeCall::Staking(..) | RuntimeCall::FastUnstake(..))
			},
		}
	}
	fn is_superset(&self, o: &Self) -> bool {
		match (self, o) {
			(x, y) if x == y => true,
			(ProxyType::Any, _) => true,
			(_, ProxyType::Any) => false,
			(ProxyType::NonTransfer, _) => true,
			_ => false,
		}
	}
}

impl pallet_proxy::Config for Runtime {
	type RuntimeEvent = RuntimeEvent;
	type RuntimeCall = RuntimeCall;
	type Currency = Balances;
	type ProxyType = ProxyType;
	type ProxyDepositBase = ProxyDepositBase;
	type ProxyDepositFactor = ProxyDepositFactor;
	type MaxProxies = ConstU32<32>;
	type WeightInfo = pallet_proxy::weights::SubstrateWeight<Runtime>;
	type MaxPending = ConstU32<32>;
	type CallHasher = BlakeTwo256;
	type AnnouncementDepositBase = AnnouncementDepositBase;
	type AnnouncementDepositFactor = AnnouncementDepositFactor;
}

parameter_types! {
	pub MaximumSchedulerWeight: Weight = Perbill::from_percent(80) *
		RuntimeBlockWeights::get().max_block;
}

impl pallet_scheduler::Config for Runtime {
	type RuntimeEvent = RuntimeEvent;
	type RuntimeOrigin = RuntimeOrigin;
	type PalletsOrigin = OriginCaller;
	type RuntimeCall = RuntimeCall;
	type MaximumWeight = MaximumSchedulerWeight;
	type ScheduleOrigin = EnsureRoot<AccountId>;
	#[cfg(feature = "runtime-benchmarks")]
	type MaxScheduledPerBlock = ConstU32<512>;
	#[cfg(not(feature = "runtime-benchmarks"))]
	type MaxScheduledPerBlock = ConstU32<50>;
	type WeightInfo = pallet_scheduler::weights::SubstrateWeight<Runtime>;
	type OriginPrivilegeCmp = EqualPrivilegeOnly;
	type Preimages = Preimage;
}

impl pallet_glutton::Config for Runtime {
	type RuntimeEvent = RuntimeEvent;
	type AdminOrigin = EnsureRoot<AccountId>;
	type WeightInfo = pallet_glutton::weights::SubstrateWeight<Runtime>;
}

parameter_types! {
	pub const PreimageBaseDeposit: Balance = 1 * DOLLARS;
	// One cent: $10,000 / MB
	pub const PreimageByteDeposit: Balance = 1 * CENTS;
	pub const PreimageHoldReason: RuntimeHoldReason = RuntimeHoldReason::Preimage(pallet_preimage::HoldReason::Preimage);
}

impl pallet_preimage::Config for Runtime {
	type WeightInfo = pallet_preimage::weights::SubstrateWeight<Runtime>;
	type RuntimeEvent = RuntimeEvent;
	type Currency = Balances;
	type ManagerOrigin = EnsureRoot<AccountId>;
	type Consideration = HoldConsideration<
		AccountId,
		Balances,
		PreimageHoldReason,
		LinearStoragePrice<PreimageBaseDeposit, PreimageByteDeposit, Balance>,
	>;
}

parameter_types! {
	// NOTE: Currently it is not possible to change the epoch duration after the chain has started.
	//       Attempting to do so will brick block production.
	pub const EpochDuration: u64 = EPOCH_DURATION_IN_SLOTS;
	pub const ExpectedBlockTime: Moment = MILLISECS_PER_BLOCK;
	pub const ReportLongevity: u64 =
		BondingDuration::get() as u64 * SessionsPerEra::get() as u64 * EpochDuration::get();
}

impl pallet_babe::Config for Runtime {
	type EpochDuration = EpochDuration;
	type ExpectedBlockTime = ExpectedBlockTime;
	type EpochChangeTrigger = pallet_babe::ExternalTrigger;
	type DisabledValidators = Session;
	type WeightInfo = ();
	type MaxAuthorities = MaxAuthorities;
	type MaxNominators = MaxNominators;
	type KeyOwnerProof =
		<Historical as KeyOwnerProofSystem<(KeyTypeId, pallet_babe::AuthorityId)>>::Proof;
	type EquivocationReportSystem =
		pallet_babe::EquivocationReportSystem<Self, Offences, Historical, ReportLongevity>;
}

parameter_types! {
	pub const IndexDeposit: Balance = 1 * DOLLARS;
}

impl pallet_indices::Config for Runtime {
	type AccountIndex = AccountIndex;
	type Currency = Balances;
	type Deposit = IndexDeposit;
	type RuntimeEvent = RuntimeEvent;
	type WeightInfo = pallet_indices::weights::SubstrateWeight<Runtime>;
}

parameter_types! {
	pub const ExistentialDeposit: Balance = 1 * DOLLARS;
	// For weight estimation, we assume that the most locks on an individual account will be 50.
	// This number may need to be adjusted in the future if this assumption no longer holds true.
	pub const MaxLocks: u32 = 50;
	pub const MaxReserves: u32 = 50;
}

impl pallet_balances::Config for Runtime {
	type RuntimeHoldReason = RuntimeHoldReason;
	type RuntimeFreezeReason = RuntimeFreezeReason;
	type MaxLocks = MaxLocks;
	type MaxReserves = MaxReserves;
	type ReserveIdentifier = [u8; 8];
	type Balance = Balance;
	type DustRemoval = ();
	type RuntimeEvent = RuntimeEvent;
	type ExistentialDeposit = ExistentialDeposit;
	type AccountStore = frame_system::Pallet<Runtime>;
	type WeightInfo = pallet_balances::weights::SubstrateWeight<Runtime>;
	type FreezeIdentifier = RuntimeFreezeReason;
	type MaxFreezes = ConstU32<1>;
	type MaxHolds = ConstU32<6>;
}

parameter_types! {
	pub const TransactionByteFee: Balance = 10 * MILLICENTS;
	pub const OperationalFeeMultiplier: u8 = 5;
	pub const TargetBlockFullness: Perquintill = Perquintill::from_percent(25);
	pub AdjustmentVariable: Multiplier = Multiplier::saturating_from_rational(1, 100_000);
	pub MinimumMultiplier: Multiplier = Multiplier::saturating_from_rational(1, 1_000_000_000u128);
	pub MaximumMultiplier: Multiplier = Bounded::max_value();
}

impl pallet_transaction_payment::Config for Runtime {
	type RuntimeEvent = RuntimeEvent;
	type OnChargeTransaction = CurrencyAdapter<Balances, DealWithFees>;
	type OperationalFeeMultiplier = OperationalFeeMultiplier;
	type WeightToFee = IdentityFee<Balance>;
	type LengthToFee = ConstantMultiplier<Balance, TransactionByteFee>;
	type FeeMultiplierUpdate = TargetedFeeAdjustment<
		Self,
		TargetBlockFullness,
		AdjustmentVariable,
		MinimumMultiplier,
		MaximumMultiplier,
	>;
}

impl pallet_asset_tx_payment::Config for Runtime {
	type RuntimeEvent = RuntimeEvent;
	type Fungibles = Assets;
	type OnChargeAssetTransaction = pallet_asset_tx_payment::FungiblesAdapter<
		pallet_assets::BalanceToAssetBalance<Balances, Runtime, ConvertInto, Instance1>,
		CreditToBlockAuthor,
	>;
}

impl pallet_asset_conversion_tx_payment::Config for Runtime {
	type RuntimeEvent = RuntimeEvent;
	type Fungibles = Assets;
	type OnChargeAssetTransaction = pallet_asset_conversion_tx_payment::AssetConversionAdapter<
		Balances,
		AssetConversion,
		Native,
	>;
<<<<<<< HEAD
=======
}

impl pallet_skip_feeless_payment::Config for Runtime {
	type RuntimeEvent = RuntimeEvent;
>>>>>>> 4f832ea8
}

parameter_types! {
	pub const MinimumPeriod: Moment = SLOT_DURATION / 2;
}

impl pallet_timestamp::Config for Runtime {
	type Moment = Moment;
	type OnTimestampSet = Babe;
	type MinimumPeriod = MinimumPeriod;
	type WeightInfo = pallet_timestamp::weights::SubstrateWeight<Runtime>;
}

impl pallet_authorship::Config for Runtime {
	type FindAuthor = pallet_session::FindAccountFromAuthorIndex<Self, Babe>;
	type EventHandler = (Staking, ImOnline);
}

impl_opaque_keys! {
	pub struct SessionKeys {
		pub grandpa: Grandpa,
		pub babe: Babe,
		pub im_online: ImOnline,
		pub authority_discovery: AuthorityDiscovery,
		pub mixnet: Mixnet,
	}
}

impl pallet_session::Config for Runtime {
	type RuntimeEvent = RuntimeEvent;
	type ValidatorId = <Self as frame_system::Config>::AccountId;
	type ValidatorIdOf = pallet_staking::StashOf<Self>;
	type ShouldEndSession = Babe;
	type NextSessionRotation = Babe;
	type SessionManager = pallet_session::historical::NoteHistoricalRoot<Self, Staking>;
	type SessionHandler = <SessionKeys as OpaqueKeys>::KeyTypeIdProviders;
	type Keys = SessionKeys;
	type WeightInfo = pallet_session::weights::SubstrateWeight<Runtime>;
}

impl pallet_session::historical::Config for Runtime {
	type FullIdentification = pallet_staking::Exposure<AccountId, Balance>;
	type FullIdentificationOf = pallet_staking::ExposureOf<Runtime>;
}

pallet_staking_reward_curve::build! {
	const REWARD_CURVE: PiecewiseLinear<'static> = curve!(
		min_inflation: 0_025_000,
		max_inflation: 0_100_000,
		ideal_stake: 0_500_000,
		falloff: 0_050_000,
		max_piece_count: 40,
		test_precision: 0_005_000,
	);
}

parameter_types! {
	pub const SessionsPerEra: sp_staking::SessionIndex = 6;
	pub const BondingDuration: sp_staking::EraIndex = 24 * 28;
	pub const SlashDeferDuration: sp_staking::EraIndex = 24 * 7; // 1/4 the bonding duration.
	pub const RewardCurve: &'static PiecewiseLinear<'static> = &REWARD_CURVE;
	pub const MaxNominators: u32 = 64;
	pub const OffendingValidatorsThreshold: Perbill = Perbill::from_percent(17);
	pub const MaxControllersInDeprecationBatch: u32 = 5900;
	pub OffchainRepeat: BlockNumber = 5;
	pub HistoryDepth: u32 = 84;
}

/// Upper limit on the number of NPOS nominations.
const MAX_QUOTA_NOMINATIONS: u32 = 16;

pub struct StakingBenchmarkingConfig;
impl pallet_staking::BenchmarkingConfig for StakingBenchmarkingConfig {
	type MaxNominators = ConstU32<1000>;
	type MaxValidators = ConstU32<1000>;
}

impl pallet_staking::Config for Runtime {
	type Currency = Balances;
	type CurrencyBalance = Balance;
	type UnixTime = Timestamp;
	type CurrencyToVote = sp_staking::currency_to_vote::U128CurrencyToVote;
	type RewardRemainder = Treasury;
	type RuntimeEvent = RuntimeEvent;
	type Slash = Treasury; // send the slashed funds to the treasury.
	type Reward = (); // rewards are minted from the void
	type SessionsPerEra = SessionsPerEra;
	type BondingDuration = BondingDuration;
	type SlashDeferDuration = SlashDeferDuration;
	/// A super-majority of the council can cancel the slash.
	type AdminOrigin = EitherOfDiverse<
		EnsureRoot<AccountId>,
		pallet_collective::EnsureProportionAtLeast<AccountId, CouncilCollective, 3, 4>,
	>;
	type SessionInterface = Self;
	type EraPayout = pallet_staking::ConvertCurve<RewardCurve>;
	type NextNewSession = Session;
	type MaxExposurePageSize = ConstU32<256>;
	type OffendingValidatorsThreshold = OffendingValidatorsThreshold;
	type ElectionProvider = ElectionProviderMultiPhase;
	type GenesisElectionProvider = onchain::OnChainExecution<OnChainSeqPhragmen>;
	type VoterList = VoterList;
	type NominationsQuota = pallet_staking::FixedNominationsQuota<MAX_QUOTA_NOMINATIONS>;
	// This a placeholder, to be introduced in the next PR as an instance of bags-list
	type TargetList = pallet_staking::UseValidatorsMap<Self>;
	type MaxUnlockingChunks = ConstU32<32>;
	type MaxControllersInDeprecationBatch = MaxControllersInDeprecationBatch;
	type HistoryDepth = HistoryDepth;
	type EventListeners = NominationPools;
	type WeightInfo = pallet_staking::weights::SubstrateWeight<Runtime>;
	type BenchmarkingConfig = StakingBenchmarkingConfig;
}

impl pallet_fast_unstake::Config for Runtime {
	type RuntimeEvent = RuntimeEvent;
	type ControlOrigin = frame_system::EnsureRoot<AccountId>;
	type BatchSize = ConstU32<64>;
	type Deposit = ConstU128<{ DOLLARS }>;
	type Currency = Balances;
	type Staking = Staking;
	type MaxErasToCheckPerBlock = ConstU32<1>;
	type WeightInfo = ();
}

parameter_types! {
	// phase durations. 1/4 of the last session for each.
	pub const SignedPhase: u32 = EPOCH_DURATION_IN_BLOCKS / 4;
	pub const UnsignedPhase: u32 = EPOCH_DURATION_IN_BLOCKS / 4;

	// signed config
	pub const SignedRewardBase: Balance = 1 * DOLLARS;
	pub const SignedFixedDeposit: Balance = 1 * DOLLARS;
	pub const SignedDepositIncreaseFactor: Percent = Percent::from_percent(10);
	pub const SignedDepositByte: Balance = 1 * CENTS;

	// miner configs
	pub const MultiPhaseUnsignedPriority: TransactionPriority = StakingUnsignedPriority::get() - 1u64;
	pub MinerMaxWeight: Weight = RuntimeBlockWeights::get()
		.get(DispatchClass::Normal)
		.max_extrinsic.expect("Normal extrinsics have a weight limit configured; qed")
		.saturating_sub(BlockExecutionWeight::get());
	// Solution can occupy 90% of normal block size
	pub MinerMaxLength: u32 = Perbill::from_rational(9u32, 10) *
		*RuntimeBlockLength::get()
		.max
		.get(DispatchClass::Normal);
}

frame_election_provider_support::generate_solution_type!(
	#[compact]
	pub struct NposSolution16::<
		VoterIndex = u32,
		TargetIndex = u16,
		Accuracy = sp_runtime::PerU16,
		MaxVoters = MaxElectingVotersSolution,
	>(16)
);

parameter_types! {
	// Note: the EPM in this runtime runs the election on-chain. The election bounds must be
	// carefully set so that an election round fits in one block.
	pub ElectionBoundsMultiPhase: ElectionBounds = ElectionBoundsBuilder::default()
		.voters_count(10_000.into()).targets_count(1_500.into()).build();
	pub ElectionBoundsOnChain: ElectionBounds = ElectionBoundsBuilder::default()
		.voters_count(5_000.into()).targets_count(1_250.into()).build();

	pub MaxNominations: u32 = <NposSolution16 as frame_election_provider_support::NposSolution>::LIMIT as u32;
	pub MaxElectingVotersSolution: u32 = 40_000;
	// The maximum winners that can be elected by the Election pallet which is equivalent to the
	// maximum active validators the staking pallet can have.
	pub MaxActiveValidators: u32 = 1000;
}

/// The numbers configured here could always be more than the the maximum limits of staking pallet
/// to ensure election snapshot will not run out of memory. For now, we set them to smaller values
/// since the staking is bounded and the weight pipeline takes hours for this single pallet.
pub struct ElectionProviderBenchmarkConfig;
impl pallet_election_provider_multi_phase::BenchmarkingConfig for ElectionProviderBenchmarkConfig {
	const VOTERS: [u32; 2] = [1000, 2000];
	const TARGETS: [u32; 2] = [500, 1000];
	const ACTIVE_VOTERS: [u32; 2] = [500, 800];
	const DESIRED_TARGETS: [u32; 2] = [200, 400];
	const SNAPSHOT_MAXIMUM_VOTERS: u32 = 1000;
	const MINER_MAXIMUM_VOTERS: u32 = 1000;
	const MAXIMUM_TARGETS: u32 = 300;
}

/// Maximum number of iterations for balancing that will be executed in the embedded OCW
/// miner of election provider multi phase.
pub const MINER_MAX_ITERATIONS: u32 = 10;

/// A source of random balance for NposSolver, which is meant to be run by the OCW election miner.
pub struct OffchainRandomBalancing;
impl Get<Option<BalancingConfig>> for OffchainRandomBalancing {
	fn get() -> Option<BalancingConfig> {
		use sp_runtime::traits::TrailingZeroInput;
		let iterations = match MINER_MAX_ITERATIONS {
			0 => 0,
			max => {
				let seed = sp_io::offchain::random_seed();
				let random = <u32>::decode(&mut TrailingZeroInput::new(&seed))
					.expect("input is padded with zeroes; qed") %
					max.saturating_add(1);
				random as usize
			},
		};

		let config = BalancingConfig { iterations, tolerance: 0 };
		Some(config)
	}
}

pub struct OnChainSeqPhragmen;
impl onchain::Config for OnChainSeqPhragmen {
	type System = Runtime;
	type Solver = SequentialPhragmen<
		AccountId,
		pallet_election_provider_multi_phase::SolutionAccuracyOf<Runtime>,
	>;
	type DataProvider = <Runtime as pallet_election_provider_multi_phase::Config>::DataProvider;
	type WeightInfo = frame_election_provider_support::weights::SubstrateWeight<Runtime>;
	type MaxWinners = <Runtime as pallet_election_provider_multi_phase::Config>::MaxWinners;
	type Bounds = ElectionBoundsOnChain;
}

impl pallet_election_provider_multi_phase::MinerConfig for Runtime {
	type AccountId = AccountId;
	type MaxLength = MinerMaxLength;
	type MaxWeight = MinerMaxWeight;
	type Solution = NposSolution16;
	type MaxVotesPerVoter =
	<<Self as pallet_election_provider_multi_phase::Config>::DataProvider as ElectionDataProvider>::MaxVotesPerVoter;
	type MaxWinners = MaxActiveValidators;

	// The unsigned submissions have to respect the weight of the submit_unsigned call, thus their
	// weight estimate function is wired to this call's weight.
	fn solution_weight(v: u32, t: u32, a: u32, d: u32) -> Weight {
		<
			<Self as pallet_election_provider_multi_phase::Config>::WeightInfo
			as
			pallet_election_provider_multi_phase::WeightInfo
		>::submit_unsigned(v, t, a, d)
	}
}

impl pallet_election_provider_multi_phase::Config for Runtime {
	type RuntimeEvent = RuntimeEvent;
	type Currency = Balances;
	type EstimateCallFee = TransactionPayment;
	type SignedPhase = SignedPhase;
	type UnsignedPhase = UnsignedPhase;
	type BetterSignedThreshold = ();
	type OffchainRepeat = OffchainRepeat;
	type MinerTxPriority = MultiPhaseUnsignedPriority;
	type MinerConfig = Self;
	type SignedMaxSubmissions = ConstU32<10>;
	type SignedRewardBase = SignedRewardBase;
	type SignedDepositBase =
		GeometricDepositBase<Balance, SignedFixedDeposit, SignedDepositIncreaseFactor>;
	type SignedDepositByte = SignedDepositByte;
	type SignedMaxRefunds = ConstU32<3>;
	type SignedDepositWeight = ();
	type SignedMaxWeight = MinerMaxWeight;
	type SlashHandler = (); // burn slashes
	type RewardHandler = (); // nothing to do upon rewards
	type DataProvider = Staking;
	type Fallback = onchain::OnChainExecution<OnChainSeqPhragmen>;
	type GovernanceFallback = onchain::OnChainExecution<OnChainSeqPhragmen>;
	type Solver = SequentialPhragmen<AccountId, SolutionAccuracyOf<Self>, OffchainRandomBalancing>;
	type ForceOrigin = EnsureRootOrHalfCouncil;
	type MaxWinners = MaxActiveValidators;
	type ElectionBounds = ElectionBoundsMultiPhase;
	type BenchmarkingConfig = ElectionProviderBenchmarkConfig;
	type WeightInfo = pallet_election_provider_multi_phase::weights::SubstrateWeight<Self>;
}

parameter_types! {
	pub const BagThresholds: &'static [u64] = &voter_bags::THRESHOLDS;
}

type VoterBagsListInstance = pallet_bags_list::Instance1;
impl pallet_bags_list::Config<VoterBagsListInstance> for Runtime {
	type RuntimeEvent = RuntimeEvent;
	/// The voter bags-list is loosely kept up to date, and the real source of truth for the score
	/// of each node is the staking pallet.
	type ScoreProvider = Staking;
	type BagThresholds = BagThresholds;
	type Score = VoteWeight;
	type WeightInfo = pallet_bags_list::weights::SubstrateWeight<Runtime>;
}

parameter_types! {
	pub const PostUnbondPoolsWindow: u32 = 4;
	pub const NominationPoolsPalletId: PalletId = PalletId(*b"py/nopls");
	pub const MaxPointsToBalance: u8 = 10;
}

use sp_runtime::traits::Convert;
pub struct BalanceToU256;
impl Convert<Balance, sp_core::U256> for BalanceToU256 {
	fn convert(balance: Balance) -> sp_core::U256 {
		sp_core::U256::from(balance)
	}
}
pub struct U256ToBalance;
impl Convert<sp_core::U256, Balance> for U256ToBalance {
	fn convert(n: sp_core::U256) -> Balance {
		n.try_into().unwrap_or(Balance::max_value())
	}
}

impl pallet_nomination_pools::Config for Runtime {
	type WeightInfo = ();
	type RuntimeEvent = RuntimeEvent;
	type Currency = Balances;
	type RuntimeFreezeReason = RuntimeFreezeReason;
	type RewardCounter = FixedU128;
	type BalanceToU256 = BalanceToU256;
	type U256ToBalance = U256ToBalance;
	type Staking = Staking;
	type PostUnbondingPoolsWindow = PostUnbondPoolsWindow;
	type MaxMetadataLen = ConstU32<256>;
	type MaxUnbonding = ConstU32<8>;
	type PalletId = NominationPoolsPalletId;
	type MaxPointsToBalance = MaxPointsToBalance;
}

parameter_types! {
	pub const VoteLockingPeriod: BlockNumber = 30 * DAYS;
}

impl pallet_conviction_voting::Config for Runtime {
	type WeightInfo = pallet_conviction_voting::weights::SubstrateWeight<Self>;
	type RuntimeEvent = RuntimeEvent;
	type Currency = Balances;
	type VoteLockingPeriod = VoteLockingPeriod;
	type MaxVotes = ConstU32<512>;
	type MaxTurnout = frame_support::traits::TotalIssuanceOf<Balances, Self::AccountId>;
	type Polls = Referenda;
}

parameter_types! {
	pub const AlarmInterval: BlockNumber = 1;
	pub const SubmissionDeposit: Balance = 100 * DOLLARS;
	pub const UndecidingTimeout: BlockNumber = 28 * DAYS;
}

pub struct TracksInfo;
impl pallet_referenda::TracksInfo<Balance, BlockNumber> for TracksInfo {
	type Id = u16;
	type RuntimeOrigin = <RuntimeOrigin as frame_support::traits::OriginTrait>::PalletsOrigin;
	fn tracks() -> &'static [(Self::Id, pallet_referenda::TrackInfo<Balance, BlockNumber>)] {
		static DATA: [(u16, pallet_referenda::TrackInfo<Balance, BlockNumber>); 1] = [(
			0u16,
			pallet_referenda::TrackInfo {
				name: "root",
				max_deciding: 1,
				decision_deposit: 10,
				prepare_period: 4,
				decision_period: 4,
				confirm_period: 2,
				min_enactment_period: 4,
				min_approval: pallet_referenda::Curve::LinearDecreasing {
					length: Perbill::from_percent(100),
					floor: Perbill::from_percent(50),
					ceil: Perbill::from_percent(100),
				},
				min_support: pallet_referenda::Curve::LinearDecreasing {
					length: Perbill::from_percent(100),
					floor: Perbill::from_percent(0),
					ceil: Perbill::from_percent(100),
				},
			},
		)];
		&DATA[..]
	}
	fn track_for(id: &Self::RuntimeOrigin) -> Result<Self::Id, ()> {
		if let Ok(system_origin) = frame_system::RawOrigin::try_from(id.clone()) {
			match system_origin {
				frame_system::RawOrigin::Root => Ok(0),
				_ => Err(()),
			}
		} else {
			Err(())
		}
	}
}
pallet_referenda::impl_tracksinfo_get!(TracksInfo, Balance, BlockNumber);

impl pallet_referenda::Config for Runtime {
	type WeightInfo = pallet_referenda::weights::SubstrateWeight<Self>;
	type RuntimeCall = RuntimeCall;
	type RuntimeEvent = RuntimeEvent;
	type Scheduler = Scheduler;
	type Currency = pallet_balances::Pallet<Self>;
	type SubmitOrigin = EnsureSigned<AccountId>;
	type CancelOrigin = EnsureRoot<AccountId>;
	type KillOrigin = EnsureRoot<AccountId>;
	type Slash = ();
	type Votes = pallet_conviction_voting::VotesOf<Runtime>;
	type Tally = pallet_conviction_voting::TallyOf<Runtime>;
	type SubmissionDeposit = SubmissionDeposit;
	type MaxQueued = ConstU32<100>;
	type UndecidingTimeout = UndecidingTimeout;
	type AlarmInterval = AlarmInterval;
	type Tracks = TracksInfo;
	type Preimages = Preimage;
}

impl pallet_referenda::Config<pallet_referenda::Instance2> for Runtime {
	type WeightInfo = pallet_referenda::weights::SubstrateWeight<Self>;
	type RuntimeCall = RuntimeCall;
	type RuntimeEvent = RuntimeEvent;
	type Scheduler = Scheduler;
	type Currency = pallet_balances::Pallet<Self>;
	type SubmitOrigin = EnsureSigned<AccountId>;
	type CancelOrigin = EnsureRoot<AccountId>;
	type KillOrigin = EnsureRoot<AccountId>;
	type Slash = ();
	type Votes = pallet_ranked_collective::Votes;
	type Tally = pallet_ranked_collective::TallyOf<Runtime>;
	type SubmissionDeposit = SubmissionDeposit;
	type MaxQueued = ConstU32<100>;
	type UndecidingTimeout = UndecidingTimeout;
	type AlarmInterval = AlarmInterval;
	type Tracks = TracksInfo;
	type Preimages = Preimage;
}

impl pallet_ranked_collective::Config for Runtime {
	type WeightInfo = pallet_ranked_collective::weights::SubstrateWeight<Self>;
	type RuntimeEvent = RuntimeEvent;
	type PromoteOrigin = EnsureRootWithSuccess<AccountId, ConstU16<65535>>;
	type DemoteOrigin = EnsureRootWithSuccess<AccountId, ConstU16<65535>>;
	type Polls = RankedPolls;
	type MinRankOfClass = traits::Identity;
	type VoteWeight = pallet_ranked_collective::Geometric;
}

impl pallet_remark::Config for Runtime {
	type WeightInfo = pallet_remark::weights::SubstrateWeight<Self>;
	type RuntimeEvent = RuntimeEvent;
}

impl pallet_root_testing::Config for Runtime {
	type RuntimeEvent = RuntimeEvent;
}

parameter_types! {
	pub const LaunchPeriod: BlockNumber = 28 * 24 * 60 * MINUTES;
	pub const VotingPeriod: BlockNumber = 28 * 24 * 60 * MINUTES;
	pub const FastTrackVotingPeriod: BlockNumber = 3 * 24 * 60 * MINUTES;
	pub const MinimumDeposit: Balance = 100 * DOLLARS;
	pub const EnactmentPeriod: BlockNumber = 30 * 24 * 60 * MINUTES;
	pub const CooloffPeriod: BlockNumber = 28 * 24 * 60 * MINUTES;
	pub const MaxProposals: u32 = 100;
}

impl pallet_democracy::Config for Runtime {
	type RuntimeEvent = RuntimeEvent;
	type Currency = Balances;
	type EnactmentPeriod = EnactmentPeriod;
	type LaunchPeriod = LaunchPeriod;
	type VotingPeriod = VotingPeriod;
	type VoteLockingPeriod = EnactmentPeriod; // Same as EnactmentPeriod
	type MinimumDeposit = MinimumDeposit;
	/// A straight majority of the council can decide what their next motion is.
	type ExternalOrigin =
		pallet_collective::EnsureProportionAtLeast<AccountId, CouncilCollective, 1, 2>;
	/// A super-majority can have the next scheduled referendum be a straight majority-carries vote.
	type ExternalMajorityOrigin =
		pallet_collective::EnsureProportionAtLeast<AccountId, CouncilCollective, 3, 4>;
	/// A unanimous council can have the next scheduled referendum be a straight default-carries
	/// (NTB) vote.
	type ExternalDefaultOrigin =
		pallet_collective::EnsureProportionAtLeast<AccountId, CouncilCollective, 1, 1>;
	type SubmitOrigin = EnsureSigned<AccountId>;
	/// Two thirds of the technical committee can have an ExternalMajority/ExternalDefault vote
	/// be tabled immediately and with a shorter voting/enactment period.
	type FastTrackOrigin =
		pallet_collective::EnsureProportionAtLeast<AccountId, TechnicalCollective, 2, 3>;
	type InstantOrigin =
		pallet_collective::EnsureProportionAtLeast<AccountId, TechnicalCollective, 1, 1>;
	type InstantAllowed = ConstBool<true>;
	type FastTrackVotingPeriod = FastTrackVotingPeriod;
	// To cancel a proposal which has been passed, 2/3 of the council must agree to it.
	type CancellationOrigin =
		pallet_collective::EnsureProportionAtLeast<AccountId, CouncilCollective, 2, 3>;
	// To cancel a proposal before it has been passed, the technical committee must be unanimous or
	// Root must agree.
	type CancelProposalOrigin = EitherOfDiverse<
		EnsureRoot<AccountId>,
		pallet_collective::EnsureProportionAtLeast<AccountId, TechnicalCollective, 1, 1>,
	>;
	type BlacklistOrigin = EnsureRoot<AccountId>;
	// Any single technical committee member may veto a coming council proposal, however they can
	// only do it once and it lasts only for the cool-off period.
	type VetoOrigin = pallet_collective::EnsureMember<AccountId, TechnicalCollective>;
	type CooloffPeriod = CooloffPeriod;
	type Slash = Treasury;
	type Scheduler = Scheduler;
	type PalletsOrigin = OriginCaller;
	type MaxVotes = ConstU32<100>;
	type WeightInfo = pallet_democracy::weights::SubstrateWeight<Runtime>;
	type MaxProposals = MaxProposals;
	type Preimages = Preimage;
	type MaxDeposits = ConstU32<100>;
	type MaxBlacklisted = ConstU32<100>;
}

parameter_types! {
	pub const CouncilMotionDuration: BlockNumber = 5 * DAYS;
	pub const CouncilMaxProposals: u32 = 100;
	pub const CouncilMaxMembers: u32 = 100;
}

type CouncilCollective = pallet_collective::Instance1;
impl pallet_collective::Config<CouncilCollective> for Runtime {
	type RuntimeOrigin = RuntimeOrigin;
	type Proposal = RuntimeCall;
	type RuntimeEvent = RuntimeEvent;
	type MotionDuration = CouncilMotionDuration;
	type MaxProposals = CouncilMaxProposals;
	type MaxMembers = CouncilMaxMembers;
	type DefaultVote = pallet_collective::PrimeDefaultVote;
	type WeightInfo = pallet_collective::weights::SubstrateWeight<Runtime>;
	type SetMembersOrigin = EnsureRoot<Self::AccountId>;
	type MaxProposalWeight = MaxCollectivesProposalWeight;
}

parameter_types! {
	pub const CandidacyBond: Balance = 10 * DOLLARS;
	// 1 storage item created, key size is 32 bytes, value size is 16+16.
	pub const VotingBondBase: Balance = deposit(1, 64);
	// additional data per vote is 32 bytes (account id).
	pub const VotingBondFactor: Balance = deposit(0, 32);
	pub const TermDuration: BlockNumber = 7 * DAYS;
	pub const DesiredMembers: u32 = 13;
	pub const DesiredRunnersUp: u32 = 7;
	pub const MaxVotesPerVoter: u32 = 16;
	pub const MaxVoters: u32 = 512;
	pub const MaxCandidates: u32 = 64;
	pub const ElectionsPhragmenPalletId: LockIdentifier = *b"phrelect";
}

// Make sure that there are no more than `MaxMembers` members elected via elections-phragmen.
const_assert!(DesiredMembers::get() <= CouncilMaxMembers::get());

impl pallet_elections_phragmen::Config for Runtime {
	type RuntimeEvent = RuntimeEvent;
	type PalletId = ElectionsPhragmenPalletId;
	type Currency = Balances;
	type ChangeMembers = Council;
	// NOTE: this implies that council's genesis members cannot be set directly and must come from
	// this module.
	type InitializeMembers = Council;
	type CurrencyToVote = sp_staking::currency_to_vote::U128CurrencyToVote;
	type CandidacyBond = CandidacyBond;
	type VotingBondBase = VotingBondBase;
	type VotingBondFactor = VotingBondFactor;
	type LoserCandidate = ();
	type KickedMember = ();
	type DesiredMembers = DesiredMembers;
	type DesiredRunnersUp = DesiredRunnersUp;
	type TermDuration = TermDuration;
	type MaxVoters = MaxVoters;
	type MaxVotesPerVoter = MaxVotesPerVoter;
	type MaxCandidates = MaxCandidates;
	type WeightInfo = pallet_elections_phragmen::weights::SubstrateWeight<Runtime>;
}

parameter_types! {
	pub const TechnicalMotionDuration: BlockNumber = 5 * DAYS;
	pub const TechnicalMaxProposals: u32 = 100;
	pub const TechnicalMaxMembers: u32 = 100;
}

type TechnicalCollective = pallet_collective::Instance2;
impl pallet_collective::Config<TechnicalCollective> for Runtime {
	type RuntimeOrigin = RuntimeOrigin;
	type Proposal = RuntimeCall;
	type RuntimeEvent = RuntimeEvent;
	type MotionDuration = TechnicalMotionDuration;
	type MaxProposals = TechnicalMaxProposals;
	type MaxMembers = TechnicalMaxMembers;
	type DefaultVote = pallet_collective::PrimeDefaultVote;
	type WeightInfo = pallet_collective::weights::SubstrateWeight<Runtime>;
	type SetMembersOrigin = EnsureRoot<Self::AccountId>;
	type MaxProposalWeight = MaxCollectivesProposalWeight;
}

type EnsureRootOrHalfCouncil = EitherOfDiverse<
	EnsureRoot<AccountId>,
	pallet_collective::EnsureProportionMoreThan<AccountId, CouncilCollective, 1, 2>,
>;
impl pallet_membership::Config<pallet_membership::Instance1> for Runtime {
	type RuntimeEvent = RuntimeEvent;
	type AddOrigin = EnsureRootOrHalfCouncil;
	type RemoveOrigin = EnsureRootOrHalfCouncil;
	type SwapOrigin = EnsureRootOrHalfCouncil;
	type ResetOrigin = EnsureRootOrHalfCouncil;
	type PrimeOrigin = EnsureRootOrHalfCouncil;
	type MembershipInitialized = TechnicalCommittee;
	type MembershipChanged = TechnicalCommittee;
	type MaxMembers = TechnicalMaxMembers;
	type WeightInfo = pallet_membership::weights::SubstrateWeight<Runtime>;
}

parameter_types! {
	pub const ProposalBond: Permill = Permill::from_percent(5);
	pub const ProposalBondMinimum: Balance = 1 * DOLLARS;
	pub const SpendPeriod: BlockNumber = 1 * DAYS;
	pub const Burn: Permill = Permill::from_percent(50);
	pub const TipCountdown: BlockNumber = 1 * DAYS;
	pub const TipFindersFee: Percent = Percent::from_percent(20);
	pub const TipReportDepositBase: Balance = 1 * DOLLARS;
	pub const DataDepositPerByte: Balance = 1 * CENTS;
	pub const TreasuryPalletId: PalletId = PalletId(*b"py/trsry");
	pub const MaximumReasonLength: u32 = 300;
	pub const MaxApprovals: u32 = 100;
	pub const MaxBalance: Balance = Balance::max_value();
	pub const SpendPayoutPeriod: BlockNumber = 30 * DAYS;
}

impl pallet_treasury::Config for Runtime {
	type PalletId = TreasuryPalletId;
	type Currency = Balances;
	type ApproveOrigin = EitherOfDiverse<
		EnsureRoot<AccountId>,
		pallet_collective::EnsureProportionAtLeast<AccountId, CouncilCollective, 3, 5>,
	>;
	type RejectOrigin = EitherOfDiverse<
		EnsureRoot<AccountId>,
		pallet_collective::EnsureProportionMoreThan<AccountId, CouncilCollective, 1, 2>,
	>;
	type RuntimeEvent = RuntimeEvent;
	type OnSlash = ();
	type ProposalBond = ProposalBond;
	type ProposalBondMinimum = ProposalBondMinimum;
	type ProposalBondMaximum = ();
	type SpendPeriod = SpendPeriod;
	type Burn = Burn;
	type BurnDestination = ();
	type SpendFunds = Bounties;
	type WeightInfo = pallet_treasury::weights::SubstrateWeight<Runtime>;
	type MaxApprovals = MaxApprovals;
	type SpendOrigin = EnsureWithSuccess<EnsureRoot<AccountId>, AccountId, MaxBalance>;
	type AssetKind = u32;
	type Beneficiary = AccountId;
	type BeneficiaryLookup = Indices;
	type Paymaster = PayAssetFromAccount<Assets, TreasuryAccount>;
	type BalanceConverter = AssetRate;
	type PayoutPeriod = SpendPayoutPeriod;
	#[cfg(feature = "runtime-benchmarks")]
	type BenchmarkHelper = ();
}

impl pallet_asset_rate::Config for Runtime {
	type CreateOrigin = EnsureRoot<AccountId>;
	type RemoveOrigin = EnsureRoot<AccountId>;
	type UpdateOrigin = EnsureRoot<AccountId>;
	type Currency = Balances;
	type AssetKind = u32;
	type RuntimeEvent = RuntimeEvent;
	type WeightInfo = pallet_asset_rate::weights::SubstrateWeight<Runtime>;
	#[cfg(feature = "runtime-benchmarks")]
	type BenchmarkHelper = ();
}

parameter_types! {
	pub const BountyCuratorDeposit: Permill = Permill::from_percent(50);
	pub const BountyValueMinimum: Balance = 5 * DOLLARS;
	pub const BountyDepositBase: Balance = 1 * DOLLARS;
	pub const CuratorDepositMultiplier: Permill = Permill::from_percent(50);
	pub const CuratorDepositMin: Balance = 1 * DOLLARS;
	pub const CuratorDepositMax: Balance = 100 * DOLLARS;
	pub const BountyDepositPayoutDelay: BlockNumber = 1 * DAYS;
	pub const BountyUpdatePeriod: BlockNumber = 14 * DAYS;
}

impl pallet_bounties::Config for Runtime {
	type RuntimeEvent = RuntimeEvent;
	type BountyDepositBase = BountyDepositBase;
	type BountyDepositPayoutDelay = BountyDepositPayoutDelay;
	type BountyUpdatePeriod = BountyUpdatePeriod;
	type CuratorDepositMultiplier = CuratorDepositMultiplier;
	type CuratorDepositMin = CuratorDepositMin;
	type CuratorDepositMax = CuratorDepositMax;
	type BountyValueMinimum = BountyValueMinimum;
	type DataDepositPerByte = DataDepositPerByte;
	type MaximumReasonLength = MaximumReasonLength;
	type WeightInfo = pallet_bounties::weights::SubstrateWeight<Runtime>;
	type ChildBountyManager = ChildBounties;
}

parameter_types! {
	/// Allocate at most 20% of each block for message processing.
	///
	/// Is set to 20% since the scheduler can already consume a maximum of 80%.
	pub MessageQueueServiceWeight: Option<Weight> = Some(Perbill::from_percent(20) * RuntimeBlockWeights::get().max_block);
}

impl pallet_message_queue::Config for Runtime {
	type RuntimeEvent = RuntimeEvent;
	type WeightInfo = ();
	/// NOTE: Always set this to `NoopMessageProcessor` for benchmarking.
	type MessageProcessor = pallet_message_queue::mock_helpers::NoopMessageProcessor<u32>;
	type Size = u32;
	type QueueChangeHandler = ();
	type QueuePausedQuery = ();
	type HeapSize = ConstU32<{ 64 * 1024 }>;
	type MaxStale = ConstU32<128>;
	type ServiceWeight = MessageQueueServiceWeight;
}

parameter_types! {
	pub const ChildBountyValueMinimum: Balance = 1 * DOLLARS;
}

impl pallet_child_bounties::Config for Runtime {
	type RuntimeEvent = RuntimeEvent;
	type MaxActiveChildBountyCount = ConstU32<5>;
	type ChildBountyValueMinimum = ChildBountyValueMinimum;
	type WeightInfo = pallet_child_bounties::weights::SubstrateWeight<Runtime>;
}

impl pallet_tips::Config for Runtime {
	type RuntimeEvent = RuntimeEvent;
	type DataDepositPerByte = DataDepositPerByte;
	type MaximumReasonLength = MaximumReasonLength;
	type Tippers = Elections;
	type TipCountdown = TipCountdown;
	type TipFindersFee = TipFindersFee;
	type TipReportDepositBase = TipReportDepositBase;
	type MaxTipAmount = ConstU128<{ 500 * DOLLARS }>;
	type WeightInfo = pallet_tips::weights::SubstrateWeight<Runtime>;
}

parameter_types! {
	pub const DepositPerItem: Balance = deposit(1, 0);
	pub const DepositPerByte: Balance = deposit(0, 1);
	pub const DefaultDepositLimit: Balance = deposit(1024, 1024 * 1024);
	pub Schedule: pallet_contracts::Schedule<Runtime> = Default::default();
	pub CodeHashLockupDepositPercent: Perbill = Perbill::from_percent(30);
}

impl pallet_contracts::Config for Runtime {
	type Time = Timestamp;
	type Randomness = RandomnessCollectiveFlip;
	type Currency = Balances;
	type RuntimeEvent = RuntimeEvent;
	type RuntimeCall = RuntimeCall;
	/// The safest default is to allow no calls at all.
	///
	/// Runtimes should whitelist dispatchables that are allowed to be called from contracts
	/// and make sure they are stable. Dispatchables exposed to contracts are not allowed to
	/// change because that would break already deployed contracts. The `Call` structure itself
	/// is not allowed to change the indices of existing pallets, too.
	type CallFilter = Nothing;
	type DepositPerItem = DepositPerItem;
	type DepositPerByte = DepositPerByte;
	type DefaultDepositLimit = DefaultDepositLimit;
	type CallStack = [pallet_contracts::Frame<Self>; 5];
	type WeightPrice = pallet_transaction_payment::Pallet<Self>;
	type WeightInfo = pallet_contracts::weights::SubstrateWeight<Self>;
	type ChainExtension = ();
	type Schedule = Schedule;
	type AddressGenerator = pallet_contracts::DefaultAddressGenerator;
	type MaxCodeLen = ConstU32<{ 123 * 1024 }>;
	type MaxStorageKeyLen = ConstU32<128>;
	type UnsafeUnstableInterface = ConstBool<false>;
	type MaxDebugBufferLen = ConstU32<{ 2 * 1024 * 1024 }>;
	type RuntimeHoldReason = RuntimeHoldReason;
	#[cfg(not(feature = "runtime-benchmarks"))]
	type Migrations = ();
	#[cfg(feature = "runtime-benchmarks")]
	type Migrations = pallet_contracts::migration::codegen::BenchMigrations;
	type MaxDelegateDependencies = ConstU32<32>;
	type CodeHashLockupDepositPercent = CodeHashLockupDepositPercent;
	type Debug = ();
	type Environment = ();
	type Xcm = ();
}

impl pallet_sudo::Config for Runtime {
	type RuntimeEvent = RuntimeEvent;
	type RuntimeCall = RuntimeCall;
	type WeightInfo = pallet_sudo::weights::SubstrateWeight<Runtime>;
}

parameter_types! {
	pub const ImOnlineUnsignedPriority: TransactionPriority = TransactionPriority::max_value();
	/// We prioritize im-online heartbeats over election solution submission.
	pub const StakingUnsignedPriority: TransactionPriority = TransactionPriority::max_value() / 2;
	pub const MaxAuthorities: u32 = 100;
	pub const MaxKeys: u32 = 10_000;
	pub const MaxPeerInHeartbeats: u32 = 10_000;
}

impl<LocalCall> frame_system::offchain::CreateSignedTransaction<LocalCall> for Runtime
where
	RuntimeCall: From<LocalCall>,
{
	fn create_transaction<C: frame_system::offchain::AppCrypto<Self::Public, Self::Signature>>(
		call: RuntimeCall,
		public: <Signature as traits::Verify>::Signer,
		account: AccountId,
		nonce: Nonce,
	) -> Option<(RuntimeCall, <UncheckedExtrinsic as traits::Extrinsic>::SignaturePayload)> {
		let tip = 0;
		// take the biggest period possible.
		let period =
			BlockHashCount::get().checked_next_power_of_two().map(|c| c / 2).unwrap_or(2) as u64;
		let current_block = System::block_number()
			.saturated_into::<u64>()
			// The `System::block_number` is initialized with `n+1`,
			// so the actual block number is `n`.
			.saturating_sub(1);
		let era = Era::mortal(period, current_block);
		let extra = (
			frame_system::CheckNonZeroSender::<Runtime>::new(),
			frame_system::CheckSpecVersion::<Runtime>::new(),
			frame_system::CheckTxVersion::<Runtime>::new(),
			frame_system::CheckGenesis::<Runtime>::new(),
			frame_system::CheckEra::<Runtime>::from(era),
			frame_system::CheckNonce::<Runtime>::from(nonce),
			frame_system::CheckWeight::<Runtime>::new(),
			pallet_skip_feeless_payment::SkipCheckIfFeeless::from(
				pallet_asset_conversion_tx_payment::ChargeAssetTxPayment::<Runtime>::from(
					tip, None,
				),
			),
		);
		let raw_payload = SignedPayload::new(call, extra)
			.map_err(|e| {
				log::warn!("Unable to create signed payload: {:?}", e);
			})
			.ok()?;
		let signature = raw_payload.using_encoded(|payload| C::sign(payload, public))?;
		let address = Indices::unlookup(account);
		let (call, extra, _) = raw_payload.deconstruct();
		Some((call, (address, signature, extra)))
	}
}

impl frame_system::offchain::SigningTypes for Runtime {
	type Public = <Signature as traits::Verify>::Signer;
	type Signature = Signature;
}

impl<C> frame_system::offchain::SendTransactionTypes<C> for Runtime
where
	RuntimeCall: From<C>,
{
	type Extrinsic = UncheckedExtrinsic;
	type OverarchingCall = RuntimeCall;
}

impl pallet_im_online::Config for Runtime {
	type AuthorityId = ImOnlineId;
	type RuntimeEvent = RuntimeEvent;
	type NextSessionRotation = Babe;
	type ValidatorSet = Historical;
	type ReportUnresponsiveness = Offences;
	type UnsignedPriority = ImOnlineUnsignedPriority;
	type WeightInfo = pallet_im_online::weights::SubstrateWeight<Runtime>;
	type MaxKeys = MaxKeys;
	type MaxPeerInHeartbeats = MaxPeerInHeartbeats;
}

impl pallet_offences::Config for Runtime {
	type RuntimeEvent = RuntimeEvent;
	type IdentificationTuple = pallet_session::historical::IdentificationTuple<Self>;
	type OnOffenceHandler = Staking;
}

impl pallet_authority_discovery::Config for Runtime {
	type MaxAuthorities = MaxAuthorities;
}

parameter_types! {
	pub const MaxSetIdSessionEntries: u32 = BondingDuration::get() * SessionsPerEra::get();
}

impl pallet_grandpa::Config for Runtime {
	type RuntimeEvent = RuntimeEvent;
	type WeightInfo = ();
	type MaxAuthorities = MaxAuthorities;
	type MaxNominators = MaxNominators;
	type MaxSetIdSessionEntries = MaxSetIdSessionEntries;
	type KeyOwnerProof = <Historical as KeyOwnerProofSystem<(KeyTypeId, GrandpaId)>>::Proof;
	type EquivocationReportSystem =
		pallet_grandpa::EquivocationReportSystem<Self, Offences, Historical, ReportLongevity>;
}

parameter_types! {
	// difference of 26 bytes on-chain for the registration and 9 bytes on-chain for the identity
	// information, already accounted for by the byte deposit
	pub const BasicDeposit: Balance = deposit(1, 17);
	pub const ByteDeposit: Balance = deposit(0, 1);
	pub const SubAccountDeposit: Balance = 2 * DOLLARS;   // 53 bytes on-chain
	pub const MaxSubAccounts: u32 = 100;
	pub const MaxAdditionalFields: u32 = 100;
	pub const MaxRegistrars: u32 = 20;
}

impl pallet_identity::Config for Runtime {
	type RuntimeEvent = RuntimeEvent;
	type Currency = Balances;
	type BasicDeposit = BasicDeposit;
	type ByteDeposit = ByteDeposit;
	type SubAccountDeposit = SubAccountDeposit;
	type MaxSubAccounts = MaxSubAccounts;
	type IdentityInformation = IdentityInfo<MaxAdditionalFields>;
	type MaxRegistrars = MaxRegistrars;
	type Slashed = Treasury;
	type ForceOrigin = EnsureRootOrHalfCouncil;
	type RegistrarOrigin = EnsureRootOrHalfCouncil;
	type WeightInfo = pallet_identity::weights::SubstrateWeight<Runtime>;
}

parameter_types! {
	pub const ConfigDepositBase: Balance = 5 * DOLLARS;
	pub const FriendDepositFactor: Balance = 50 * CENTS;
	pub const MaxFriends: u16 = 9;
	pub const RecoveryDeposit: Balance = 5 * DOLLARS;
}

impl pallet_recovery::Config for Runtime {
	type RuntimeEvent = RuntimeEvent;
	type WeightInfo = pallet_recovery::weights::SubstrateWeight<Runtime>;
	type RuntimeCall = RuntimeCall;
	type Currency = Balances;
	type ConfigDepositBase = ConfigDepositBase;
	type FriendDepositFactor = FriendDepositFactor;
	type MaxFriends = MaxFriends;
	type RecoveryDeposit = RecoveryDeposit;
}

parameter_types! {
	pub const GraceStrikes: u32 = 10;
	pub const SocietyVotingPeriod: BlockNumber = 80 * HOURS;
	pub const ClaimPeriod: BlockNumber = 80 * HOURS;
	pub const PeriodSpend: Balance = 500 * DOLLARS;
	pub const MaxLockDuration: BlockNumber = 36 * 30 * DAYS;
	pub const ChallengePeriod: BlockNumber = 7 * DAYS;
	pub const MaxPayouts: u32 = 10;
	pub const MaxBids: u32 = 10;
	pub const SocietyPalletId: PalletId = PalletId(*b"py/socie");
}

impl pallet_society::Config for Runtime {
	type RuntimeEvent = RuntimeEvent;
	type PalletId = SocietyPalletId;
	type Currency = Balances;
	type Randomness = RandomnessCollectiveFlip;
	type GraceStrikes = GraceStrikes;
	type PeriodSpend = PeriodSpend;
	type VotingPeriod = SocietyVotingPeriod;
	type ClaimPeriod = ClaimPeriod;
	type MaxLockDuration = MaxLockDuration;
	type FounderSetOrigin =
		pallet_collective::EnsureProportionMoreThan<AccountId, CouncilCollective, 1, 2>;
	type ChallengePeriod = ChallengePeriod;
	type MaxPayouts = MaxPayouts;
	type MaxBids = MaxBids;
	type WeightInfo = pallet_society::weights::SubstrateWeight<Runtime>;
}

parameter_types! {
	pub const MinVestedTransfer: Balance = 100 * DOLLARS;
	pub UnvestedFundsAllowedWithdrawReasons: WithdrawReasons =
		WithdrawReasons::except(WithdrawReasons::TRANSFER | WithdrawReasons::RESERVE);
}

impl pallet_vesting::Config for Runtime {
	type RuntimeEvent = RuntimeEvent;
	type Currency = Balances;
	type BlockNumberToBalance = ConvertInto;
	type MinVestedTransfer = MinVestedTransfer;
	type WeightInfo = pallet_vesting::weights::SubstrateWeight<Runtime>;
	type UnvestedFundsAllowedWithdrawReasons = UnvestedFundsAllowedWithdrawReasons;
	type BlockNumberProvider = System;
	// `VestingInfo` encode length is 36bytes. 28 schedules gets encoded as 1009 bytes, which is the
	// highest number of schedules that encodes less than 2^10.
	const MAX_VESTING_SCHEDULES: u32 = 28;
}

impl pallet_mmr::Config for Runtime {
	const INDEXING_PREFIX: &'static [u8] = b"mmr";
	type Hashing = <Runtime as frame_system::Config>::Hashing;
	type LeafData = pallet_mmr::ParentNumberAndHash<Self>;
	type OnNewRoot = ();
	type WeightInfo = ();
}

parameter_types! {
	pub const LotteryPalletId: PalletId = PalletId(*b"py/lotto");
	pub const MaxCalls: u32 = 10;
	pub const MaxGenerateRandom: u32 = 10;
}

impl pallet_lottery::Config for Runtime {
	type PalletId = LotteryPalletId;
	type RuntimeCall = RuntimeCall;
	type Currency = Balances;
	type Randomness = RandomnessCollectiveFlip;
	type RuntimeEvent = RuntimeEvent;
	type ManagerOrigin = EnsureRoot<AccountId>;
	type MaxCalls = MaxCalls;
	type ValidateCall = Lottery;
	type MaxGenerateRandom = MaxGenerateRandom;
	type WeightInfo = pallet_lottery::weights::SubstrateWeight<Runtime>;
}

parameter_types! {
	pub const AssetDeposit: Balance = 100 * DOLLARS;
	pub const ApprovalDeposit: Balance = 1 * DOLLARS;
	pub const StringLimit: u32 = 50;
	pub const MetadataDepositBase: Balance = 10 * DOLLARS;
	pub const MetadataDepositPerByte: Balance = 1 * DOLLARS;
}

impl pallet_assets::Config<Instance1> for Runtime {
	type RuntimeEvent = RuntimeEvent;
	type Balance = u128;
	type AssetId = u32;
	type AssetIdParameter = codec::Compact<u32>;
	type Currency = Balances;
	type CreateOrigin = AsEnsureOriginWithArg<EnsureSigned<AccountId>>;
	type ForceOrigin = EnsureRoot<AccountId>;
	type AssetDeposit = AssetDeposit;
	type AssetAccountDeposit = ConstU128<DOLLARS>;
	type MetadataDepositBase = MetadataDepositBase;
	type MetadataDepositPerByte = MetadataDepositPerByte;
	type ApprovalDeposit = ApprovalDeposit;
	type StringLimit = StringLimit;
	type Freezer = ();
	type Extra = ();
	type CallbackHandle = ();
	type WeightInfo = pallet_assets::weights::SubstrateWeight<Runtime>;
	type RemoveItemsLimit = ConstU32<1000>;
	#[cfg(feature = "runtime-benchmarks")]
	type BenchmarkHelper = ();
}

ord_parameter_types! {
	pub const AssetConversionOrigin: AccountId = AccountIdConversion::<AccountId>::into_account_truncating(&AssetConversionPalletId::get());
}

impl pallet_assets::Config<Instance2> for Runtime {
	type RuntimeEvent = RuntimeEvent;
	type Balance = u128;
	type AssetId = u32;
	type AssetIdParameter = codec::Compact<u32>;
	type Currency = Balances;
	type CreateOrigin = AsEnsureOriginWithArg<EnsureSignedBy<AssetConversionOrigin, AccountId>>;
	type ForceOrigin = EnsureRoot<AccountId>;
	type AssetDeposit = AssetDeposit;
	type AssetAccountDeposit = ConstU128<DOLLARS>;
	type MetadataDepositBase = MetadataDepositBase;
	type MetadataDepositPerByte = MetadataDepositPerByte;
	type ApprovalDeposit = ApprovalDeposit;
	type StringLimit = StringLimit;
	type Freezer = ();
	type Extra = ();
	type WeightInfo = pallet_assets::weights::SubstrateWeight<Runtime>;
	type RemoveItemsLimit = ConstU32<1000>;
	type CallbackHandle = ();
	#[cfg(feature = "runtime-benchmarks")]
	type BenchmarkHelper = ();
}

parameter_types! {
	pub const AssetConversionPalletId: PalletId = PalletId(*b"py/ascon");
	pub const PoolSetupFee: Balance = 1 * DOLLARS; // should be more or equal to the existential deposit
	pub const MintMinLiquidity: Balance = 100;  // 100 is good enough when the main currency has 10-12 decimals.
	pub const LiquidityWithdrawalFee: Permill = Permill::from_percent(0);
	pub const Native: NativeOrWithId<u32> = NativeOrWithId::Native;
}

impl pallet_asset_conversion::Config for Runtime {
	type RuntimeEvent = RuntimeEvent;
	type Balance = u128;
	type HigherPrecisionBalance = sp_core::U256;
	type AssetKind = NativeOrWithId<u32>;
	type Assets = UnionOf<Balances, Assets, NativeFromLeft, NativeOrWithId<u32>, AccountId>;
	type PoolId = (Self::AssetKind, Self::AssetKind);
	type PoolLocator = Chain<
		WithFirstAsset<Native, AccountId, NativeOrWithId<u32>>,
		Ascending<AccountId, NativeOrWithId<u32>>,
	>;
	type PoolAssetId = <Self as pallet_assets::Config<Instance2>>::AssetId;
	type PoolAssets = PoolAssets;
	type PoolSetupFee = PoolSetupFee;
	type PoolSetupFeeAsset = Native;
	type PoolSetupFeeTarget = ResolveAssetTo<AssetConversionOrigin, Self::Assets>;
	type PalletId = AssetConversionPalletId;
	type LPFee = ConstU32<3>; // means 0.3%
	type LiquidityWithdrawalFee = LiquidityWithdrawalFee;
	type WeightInfo = pallet_asset_conversion::weights::SubstrateWeight<Runtime>;
	type MaxSwapPathLength = ConstU32<4>;
	type MintMinLiquidity = MintMinLiquidity;
	#[cfg(feature = "runtime-benchmarks")]
	type BenchmarkHelper = ();
}

parameter_types! {
	pub const QueueCount: u32 = 300;
	pub const MaxQueueLen: u32 = 1000;
	pub const FifoQueueLen: u32 = 500;
	pub const NisBasePeriod: BlockNumber = 30 * DAYS;
	pub const MinBid: Balance = 100 * DOLLARS;
	pub const MinReceipt: Perquintill = Perquintill::from_percent(1);
	pub const IntakePeriod: BlockNumber = 10;
	pub MaxIntakeWeight: Weight = MAXIMUM_BLOCK_WEIGHT / 10;
	pub const ThawThrottle: (Perquintill, BlockNumber) = (Perquintill::from_percent(25), 5);
	pub Target: Perquintill = Perquintill::zero();
	pub const NisPalletId: PalletId = PalletId(*b"py/nis  ");
}

impl pallet_nis::Config for Runtime {
	type WeightInfo = pallet_nis::weights::SubstrateWeight<Runtime>;
	type RuntimeEvent = RuntimeEvent;
	type Currency = Balances;
	type CurrencyBalance = Balance;
	type FundOrigin = frame_system::EnsureSigned<AccountId>;
	type Counterpart = ItemOf<Assets, ConstU32<9u32>, AccountId>;
	type CounterpartAmount = WithMaximumOf<ConstU128<21_000_000_000_000_000_000u128>>;
	type Deficit = ();
	type IgnoredIssuance = ();
	type Target = Target;
	type PalletId = NisPalletId;
	type QueueCount = QueueCount;
	type MaxQueueLen = MaxQueueLen;
	type FifoQueueLen = FifoQueueLen;
	type BasePeriod = NisBasePeriod;
	type MinBid = MinBid;
	type MinReceipt = MinReceipt;
	type IntakePeriod = IntakePeriod;
	type MaxIntakeWeight = MaxIntakeWeight;
	type ThawThrottle = ThawThrottle;
	type RuntimeHoldReason = RuntimeHoldReason;
}

parameter_types! {
	pub const CollectionDeposit: Balance = 100 * DOLLARS;
	pub const ItemDeposit: Balance = 1 * DOLLARS;
	pub const ApprovalsLimit: u32 = 20;
	pub const ItemAttributesApprovalsLimit: u32 = 20;
	pub const MaxTips: u32 = 10;
	pub const MaxDeadlineDuration: BlockNumber = 12 * 30 * DAYS;
}

impl pallet_uniques::Config for Runtime {
	type RuntimeEvent = RuntimeEvent;
	type CollectionId = u32;
	type ItemId = u32;
	type Currency = Balances;
	type ForceOrigin = frame_system::EnsureRoot<AccountId>;
	type CollectionDeposit = CollectionDeposit;
	type ItemDeposit = ItemDeposit;
	type MetadataDepositBase = MetadataDepositBase;
	type AttributeDepositBase = MetadataDepositBase;
	type DepositPerByte = MetadataDepositPerByte;
	type StringLimit = ConstU32<128>;
	type KeyLimit = ConstU32<32>;
	type ValueLimit = ConstU32<64>;
	type WeightInfo = pallet_uniques::weights::SubstrateWeight<Runtime>;
	#[cfg(feature = "runtime-benchmarks")]
	type Helper = ();
	type CreateOrigin = AsEnsureOriginWithArg<EnsureSigned<AccountId>>;
	type Locker = ();
}

parameter_types! {
	pub const Budget: Balance = 10_000 * DOLLARS;
	pub TreasuryAccount: AccountId = Treasury::account_id();
}

pub struct SalaryForRank;
impl GetSalary<u16, AccountId, Balance> for SalaryForRank {
	fn get_salary(a: u16, _: &AccountId) -> Balance {
		Balance::from(a) * 1000 * DOLLARS
	}
}

impl pallet_salary::Config for Runtime {
	type WeightInfo = ();
	type RuntimeEvent = RuntimeEvent;
	type Paymaster = PayFromAccount<Balances, TreasuryAccount>;
	type Members = RankedCollective;
	type Salary = SalaryForRank;
	type RegistrationPeriod = ConstU32<200>;
	type PayoutPeriod = ConstU32<200>;
	type Budget = Budget;
}

impl pallet_core_fellowship::Config for Runtime {
	type WeightInfo = ();
	type RuntimeEvent = RuntimeEvent;
	type Members = RankedCollective;
	type Balance = Balance;
	type ParamsOrigin = frame_system::EnsureRoot<AccountId>;
	type InductOrigin = pallet_core_fellowship::EnsureInducted<Runtime, (), 1>;
	type ApproveOrigin = EnsureRootWithSuccess<AccountId, ConstU16<9>>;
	type PromoteOrigin = EnsureRootWithSuccess<AccountId, ConstU16<9>>;
	type EvidenceSize = ConstU32<16_384>;
}

parameter_types! {
	pub const NftFractionalizationPalletId: PalletId = PalletId(*b"fraction");
	pub NewAssetSymbol: BoundedVec<u8, StringLimit> = (*b"FRAC").to_vec().try_into().unwrap();
	pub NewAssetName: BoundedVec<u8, StringLimit> = (*b"Frac").to_vec().try_into().unwrap();
}

impl pallet_nft_fractionalization::Config for Runtime {
	type RuntimeEvent = RuntimeEvent;
	type Deposit = AssetDeposit;
	type Currency = Balances;
	type NewAssetSymbol = NewAssetSymbol;
	type NewAssetName = NewAssetName;
	type StringLimit = StringLimit;
	type NftCollectionId = <Self as pallet_nfts::Config>::CollectionId;
	type NftId = <Self as pallet_nfts::Config>::ItemId;
	type AssetBalance = <Self as pallet_balances::Config>::Balance;
	type AssetId = <Self as pallet_assets::Config<Instance1>>::AssetId;
	type Assets = Assets;
	type Nfts = Nfts;
	type PalletId = NftFractionalizationPalletId;
	type WeightInfo = pallet_nft_fractionalization::weights::SubstrateWeight<Runtime>;
	type RuntimeHoldReason = RuntimeHoldReason;
	#[cfg(feature = "runtime-benchmarks")]
	type BenchmarkHelper = ();
}

parameter_types! {
	pub Features: PalletFeatures = PalletFeatures::all_enabled();
	pub const MaxAttributesPerCall: u32 = 10;
}

impl pallet_nfts::Config for Runtime {
	type RuntimeEvent = RuntimeEvent;
	type CollectionId = u32;
	type ItemId = u32;
	type Currency = Balances;
	type ForceOrigin = frame_system::EnsureRoot<AccountId>;
	type CollectionDeposit = CollectionDeposit;
	type ItemDeposit = ItemDeposit;
	type MetadataDepositBase = MetadataDepositBase;
	type AttributeDepositBase = MetadataDepositBase;
	type DepositPerByte = MetadataDepositPerByte;
	type StringLimit = ConstU32<256>;
	type KeyLimit = ConstU32<64>;
	type ValueLimit = ConstU32<256>;
	type ApprovalsLimit = ApprovalsLimit;
	type ItemAttributesApprovalsLimit = ItemAttributesApprovalsLimit;
	type MaxTips = MaxTips;
	type MaxDeadlineDuration = MaxDeadlineDuration;
	type MaxAttributesPerCall = MaxAttributesPerCall;
	type Features = Features;
	type OffchainSignature = Signature;
	type OffchainPublic = <Signature as traits::Verify>::Signer;
	type WeightInfo = pallet_nfts::weights::SubstrateWeight<Runtime>;
	#[cfg(feature = "runtime-benchmarks")]
	type Helper = ();
	type CreateOrigin = AsEnsureOriginWithArg<EnsureSigned<AccountId>>;
	type Locker = ();
}

impl pallet_transaction_storage::Config for Runtime {
	type RuntimeEvent = RuntimeEvent;
	type Currency = Balances;
	type RuntimeHoldReason = RuntimeHoldReason;
	type RuntimeCall = RuntimeCall;
	type FeeDestination = ();
	type WeightInfo = pallet_transaction_storage::weights::SubstrateWeight<Runtime>;
	type MaxBlockTransactions =
		ConstU32<{ pallet_transaction_storage::DEFAULT_MAX_BLOCK_TRANSACTIONS }>;
	type MaxTransactionSize =
		ConstU32<{ pallet_transaction_storage::DEFAULT_MAX_TRANSACTION_SIZE }>;
}

impl pallet_whitelist::Config for Runtime {
	type RuntimeEvent = RuntimeEvent;
	type RuntimeCall = RuntimeCall;
	type WhitelistOrigin = EnsureRoot<AccountId>;
	type DispatchWhitelistedOrigin = EnsureRoot<AccountId>;
	type Preimages = Preimage;
	type WeightInfo = pallet_whitelist::weights::SubstrateWeight<Runtime>;
}

parameter_types! {
	pub const MigrationSignedDepositPerItem: Balance = 1 * CENTS;
	pub const MigrationSignedDepositBase: Balance = 20 * DOLLARS;
	pub const MigrationMaxKeyLen: u32 = 512;
}

impl pallet_state_trie_migration::Config for Runtime {
	type RuntimeEvent = RuntimeEvent;
	type ControlOrigin = EnsureRoot<AccountId>;
	type Currency = Balances;
	type MaxKeyLen = MigrationMaxKeyLen;
	type SignedDepositPerItem = MigrationSignedDepositPerItem;
	type SignedDepositBase = MigrationSignedDepositBase;
	// Warning: this is not advised, as it might allow the chain to be temporarily DOS-ed.
	// Preferably, if the chain's governance/maintenance team is planning on using a specific
	// account for the migration, put it here to make sure only that account can trigger the signed
	// migrations.
	type SignedFilter = EnsureSigned<Self::AccountId>;
	type WeightInfo = ();
}

const ALLIANCE_MOTION_DURATION_IN_BLOCKS: BlockNumber = 5 * DAYS;

parameter_types! {
	pub const AllianceMotionDuration: BlockNumber = ALLIANCE_MOTION_DURATION_IN_BLOCKS;
	pub const AllianceMaxProposals: u32 = 100;
	pub const AllianceMaxMembers: u32 = 100;
}

type AllianceCollective = pallet_collective::Instance3;
impl pallet_collective::Config<AllianceCollective> for Runtime {
	type RuntimeOrigin = RuntimeOrigin;
	type Proposal = RuntimeCall;
	type RuntimeEvent = RuntimeEvent;
	type MotionDuration = AllianceMotionDuration;
	type MaxProposals = AllianceMaxProposals;
	type MaxMembers = AllianceMaxMembers;
	type DefaultVote = pallet_collective::PrimeDefaultVote;
	type WeightInfo = pallet_collective::weights::SubstrateWeight<Runtime>;
	type SetMembersOrigin = EnsureRoot<Self::AccountId>;
	type MaxProposalWeight = MaxCollectivesProposalWeight;
}

parameter_types! {
	pub const MaxFellows: u32 = AllianceMaxMembers::get();
	pub const MaxAllies: u32 = 100;
	pub const AllyDeposit: Balance = 10 * DOLLARS;
	pub const RetirementPeriod: BlockNumber = ALLIANCE_MOTION_DURATION_IN_BLOCKS + (1 * DAYS);
}

impl pallet_alliance::Config for Runtime {
	type RuntimeEvent = RuntimeEvent;
	type Proposal = RuntimeCall;
	type AdminOrigin = EitherOfDiverse<
		EnsureRoot<AccountId>,
		pallet_collective::EnsureProportionMoreThan<AccountId, AllianceCollective, 2, 3>,
	>;
	type MembershipManager = EitherOfDiverse<
		EnsureRoot<AccountId>,
		pallet_collective::EnsureProportionMoreThan<AccountId, AllianceCollective, 2, 3>,
	>;
	type AnnouncementOrigin = EitherOfDiverse<
		EnsureRoot<AccountId>,
		pallet_collective::EnsureProportionMoreThan<AccountId, AllianceCollective, 2, 3>,
	>;
	type Currency = Balances;
	type Slashed = Treasury;
	type InitializeMembers = AllianceMotion;
	type MembershipChanged = AllianceMotion;
	#[cfg(not(feature = "runtime-benchmarks"))]
	type IdentityVerifier = AllianceIdentityVerifier;
	#[cfg(feature = "runtime-benchmarks")]
	type IdentityVerifier = ();
	type ProposalProvider = AllianceProposalProvider;
	type MaxProposals = AllianceMaxProposals;
	type MaxFellows = MaxFellows;
	type MaxAllies = MaxAllies;
	type MaxUnscrupulousItems = ConstU32<100>;
	type MaxWebsiteUrlLength = ConstU32<255>;
	type MaxAnnouncementsCount = ConstU32<100>;
	type MaxMembersCount = AllianceMaxMembers;
	type AllyDeposit = AllyDeposit;
	type WeightInfo = pallet_alliance::weights::SubstrateWeight<Runtime>;
	type RetirementPeriod = RetirementPeriod;
}

impl frame_benchmarking_pallet_pov::Config for Runtime {
	type RuntimeEvent = RuntimeEvent;
}

parameter_types! {
	pub StatementCost: Balance = 1 * DOLLARS;
	pub StatementByteCost: Balance = 100 * MILLICENTS;
	pub const MinAllowedStatements: u32 = 4;
	pub const MaxAllowedStatements: u32 = 10;
	pub const MinAllowedBytes: u32 = 1024;
	pub const MaxAllowedBytes: u32 = 4096;
}

impl pallet_statement::Config for Runtime {
	type RuntimeEvent = RuntimeEvent;
	type Currency = Balances;
	type StatementCost = StatementCost;
	type ByteCost = StatementByteCost;
	type MinAllowedStatements = MinAllowedStatements;
	type MaxAllowedStatements = MaxAllowedStatements;
	type MinAllowedBytes = MinAllowedBytes;
	type MaxAllowedBytes = MaxAllowedBytes;
}

parameter_types! {
	pub const BrokerPalletId: PalletId = PalletId(*b"py/broke");
}

pub struct IntoAuthor;
impl OnUnbalanced<Credit<AccountId, Balances>> for IntoAuthor {
	fn on_nonzero_unbalanced(credit: Credit<AccountId, Balances>) {
		if let Some(author) = Authorship::author() {
			let _ = <Balances as Balanced<_>>::resolve(&author, credit);
		}
	}
}

parameter_types! {
	pub storage CoreCount: Option<CoreIndex> = None;
	pub storage CoretimeRevenue: Option<(BlockNumber, Balance)> = None;
}

pub struct CoretimeProvider;
impl CoretimeInterface for CoretimeProvider {
	type AccountId = AccountId;
	type Balance = Balance;
	type RealyChainBlockNumberProvider = System;
	fn request_core_count(_count: CoreIndex) {}
	fn request_revenue_info_at(_when: u32) {}
	fn credit_account(_who: Self::AccountId, _amount: Self::Balance) {}
	fn assign_core(
		_core: CoreIndex,
		_begin: u32,
		_assignment: Vec<(CoreAssignment, PartsOf57600)>,
		_end_hint: Option<u32>,
	) {
	}
	fn check_notify_core_count() -> Option<u16> {
		let count = CoreCount::get();
		CoreCount::set(&None);
		count
	}
	fn check_notify_revenue_info() -> Option<(u32, Self::Balance)> {
		let revenue = CoretimeRevenue::get();
		CoretimeRevenue::set(&None);
		revenue
	}
	#[cfg(feature = "runtime-benchmarks")]
	fn ensure_notify_core_count(count: u16) {
		CoreCount::set(&Some(count));
	}
	#[cfg(feature = "runtime-benchmarks")]
	fn ensure_notify_revenue_info(when: u32, revenue: Self::Balance) {
		CoretimeRevenue::set(&Some((when, revenue)));
	}
}

impl pallet_broker::Config for Runtime {
	type RuntimeEvent = RuntimeEvent;
	type Currency = Balances;
	type OnRevenue = IntoAuthor;
	type TimeslicePeriod = ConstU32<2>;
	type MaxLeasedCores = ConstU32<5>;
	type MaxReservedCores = ConstU32<5>;
	type Coretime = CoretimeProvider;
	type ConvertBalance = traits::Identity;
	type WeightInfo = ();
	type PalletId = BrokerPalletId;
	type AdminOrigin = EnsureRoot<AccountId>;
	type PriceAdapter = pallet_broker::Linear;
}

parameter_types! {
	pub const MixnetNumCoverToCurrentBlocks: BlockNumber = 3;
	pub const MixnetNumRequestsToCurrentBlocks: BlockNumber = 3;
	pub const MixnetNumCoverToPrevBlocks: BlockNumber = 3;
	pub const MixnetNumRegisterStartSlackBlocks: BlockNumber = 3;
	pub const MixnetNumRegisterEndSlackBlocks: BlockNumber = 3;
	pub const MixnetRegistrationPriority: TransactionPriority = ImOnlineUnsignedPriority::get() - 1;
}

impl pallet_mixnet::Config for Runtime {
	type MaxAuthorities = MaxAuthorities;
	type MaxExternalAddressSize = ConstU32<128>;
	type MaxExternalAddressesPerMixnode = ConstU32<16>;
	type NextSessionRotation = Babe;
	type NumCoverToCurrentBlocks = MixnetNumCoverToCurrentBlocks;
	type NumRequestsToCurrentBlocks = MixnetNumRequestsToCurrentBlocks;
	type NumCoverToPrevBlocks = MixnetNumCoverToPrevBlocks;
	type NumRegisterStartSlackBlocks = MixnetNumRegisterStartSlackBlocks;
	type NumRegisterEndSlackBlocks = MixnetNumRegisterEndSlackBlocks;
	type RegistrationPriority = MixnetRegistrationPriority;
	type MinMixnodes = ConstU32<7>; // Low to allow small testing networks
}

construct_runtime!(
	pub struct Runtime
	{
		System: frame_system,
		Utility: pallet_utility,
		Babe: pallet_babe,
		Timestamp: pallet_timestamp,
		// Authorship must be before session in order to note author in the correct session and era
		// for im-online and staking.
		Authorship: pallet_authorship,
		Indices: pallet_indices,
		Balances: pallet_balances,
		TransactionPayment: pallet_transaction_payment,
		AssetTxPayment: pallet_asset_tx_payment,
		AssetConversionTxPayment: pallet_asset_conversion_tx_payment,
		ElectionProviderMultiPhase: pallet_election_provider_multi_phase,
		Staking: pallet_staking,
		Session: pallet_session,
		Democracy: pallet_democracy,
		Council: pallet_collective::<Instance1>,
		TechnicalCommittee: pallet_collective::<Instance2>,
		Elections: pallet_elections_phragmen,
		TechnicalMembership: pallet_membership::<Instance1>,
		Grandpa: pallet_grandpa,
		Treasury: pallet_treasury,
		AssetRate: pallet_asset_rate,
		Contracts: pallet_contracts,
		Sudo: pallet_sudo,
		ImOnline: pallet_im_online,
		AuthorityDiscovery: pallet_authority_discovery,
		Offences: pallet_offences,
		Historical: pallet_session_historical::{Pallet},
		RandomnessCollectiveFlip: pallet_insecure_randomness_collective_flip,
		Identity: pallet_identity,
		Society: pallet_society,
		Recovery: pallet_recovery,
		Vesting: pallet_vesting,
		Scheduler: pallet_scheduler,
		Glutton: pallet_glutton,
		Preimage: pallet_preimage,
		Proxy: pallet_proxy,
		Multisig: pallet_multisig,
		Bounties: pallet_bounties,
		Tips: pallet_tips,
		Assets: pallet_assets::<Instance1>,
		PoolAssets: pallet_assets::<Instance2>,
		Mmr: pallet_mmr,
		Lottery: pallet_lottery,
		Nis: pallet_nis,
		Uniques: pallet_uniques,
		Nfts: pallet_nfts,
		NftFractionalization: pallet_nft_fractionalization,
		Salary: pallet_salary,
		CoreFellowship: pallet_core_fellowship,
		TransactionStorage: pallet_transaction_storage,
		VoterList: pallet_bags_list::<Instance1>,
		StateTrieMigration: pallet_state_trie_migration,
		ChildBounties: pallet_child_bounties,
		Referenda: pallet_referenda,
		Remark: pallet_remark,
		RootTesting: pallet_root_testing,
		ConvictionVoting: pallet_conviction_voting,
		Whitelist: pallet_whitelist,
		AllianceMotion: pallet_collective::<Instance3>,
		Alliance: pallet_alliance,
		NominationPools: pallet_nomination_pools,
		RankedPolls: pallet_referenda::<Instance2>,
		RankedCollective: pallet_ranked_collective,
		AssetConversion: pallet_asset_conversion,
		FastUnstake: pallet_fast_unstake,
		MessageQueue: pallet_message_queue,
		Pov: frame_benchmarking_pallet_pov,
		TxPause: pallet_tx_pause,
		SafeMode: pallet_safe_mode,
		Statement: pallet_statement,
		Broker: pallet_broker,
		TasksExample: pallet_example_tasks,
		Mixnet: pallet_mixnet,
		SkipFeelessPayment: pallet_skip_feeless_payment,
	}
);

/// The address format for describing accounts.
pub type Address = sp_runtime::MultiAddress<AccountId, AccountIndex>;
/// Block header type as expected by this runtime.
pub type Header = generic::Header<BlockNumber, BlakeTwo256>;
/// Block type as expected by this runtime.
pub type Block = generic::Block<Header, UncheckedExtrinsic>;
/// A Block signed with a Justification
pub type SignedBlock = generic::SignedBlock<Block>;
/// BlockId type as expected by this runtime.
pub type BlockId = generic::BlockId<Block>;
/// The SignedExtension to the basic transaction logic.
///
/// When you change this, you **MUST** modify [`sign`] in `bin/node/testing/src/keyring.rs`!
///
/// [`sign`]: <../../testing/src/keyring.rs.html>
pub type SignedExtra = (
	frame_system::CheckNonZeroSender<Runtime>,
	frame_system::CheckSpecVersion<Runtime>,
	frame_system::CheckTxVersion<Runtime>,
	frame_system::CheckGenesis<Runtime>,
	frame_system::CheckEra<Runtime>,
	frame_system::CheckNonce<Runtime>,
	frame_system::CheckWeight<Runtime>,
	pallet_skip_feeless_payment::SkipCheckIfFeeless<
		Runtime,
		pallet_asset_conversion_tx_payment::ChargeAssetTxPayment<Runtime>,
	>,
);

/// Unchecked extrinsic type as expected by this runtime.
pub type UncheckedExtrinsic =
	generic::UncheckedExtrinsic<Address, RuntimeCall, Signature, SignedExtra>;
/// The payload being signed in transactions.
pub type SignedPayload = generic::SignedPayload<RuntimeCall, SignedExtra>;
/// Extrinsic type that has already been checked.
pub type CheckedExtrinsic = generic::CheckedExtrinsic<AccountId, RuntimeCall, SignedExtra>;
/// Executive: handles dispatch to the various modules.
pub type Executive = frame_executive::Executive<
	Runtime,
	Block,
	frame_system::ChainContext<Runtime>,
	Runtime,
	AllPalletsWithSystem,
	Migrations,
>;

// All migrations executed on runtime upgrade as a nested tuple of types implementing
// `OnRuntimeUpgrade`. Note: These are examples and do not need to be run directly
// after the genesis block.
type Migrations = (
	pallet_nomination_pools::migration::versioned::V6ToV7<Runtime>,
	pallet_alliance::migration::Migration<Runtime>,
	pallet_contracts::Migration<Runtime>,
);

type EventRecord = frame_system::EventRecord<
	<Runtime as frame_system::Config>::RuntimeEvent,
	<Runtime as frame_system::Config>::Hash,
>;

/// MMR helper types.
mod mmr {
	use super::Runtime;
	pub use pallet_mmr::primitives::*;

	pub type Leaf = <<Runtime as pallet_mmr::Config>::LeafData as LeafDataProvider>::LeafData;
	pub type Hash = <Hashing as sp_runtime::traits::Hash>::Output;
	pub type Hashing = <Runtime as pallet_mmr::Config>::Hashing;
}

#[cfg(feature = "runtime-benchmarks")]
mod benches {
	frame_benchmarking::define_benchmarks!(
		[frame_benchmarking, BaselineBench::<Runtime>]
		[frame_benchmarking_pallet_pov, Pov]
		[pallet_alliance, Alliance]
		[pallet_assets, Assets]
		[pallet_babe, Babe]
		[pallet_bags_list, VoterList]
		[pallet_balances, Balances]
		[pallet_bounties, Bounties]
		[pallet_broker, Broker]
		[pallet_child_bounties, ChildBounties]
		[pallet_collective, Council]
		[pallet_conviction_voting, ConvictionVoting]
		[pallet_contracts, Contracts]
		[pallet_core_fellowship, CoreFellowship]
		[tasks_example, TasksExample]
		[pallet_democracy, Democracy]
		[pallet_asset_conversion, AssetConversion]
		[pallet_election_provider_multi_phase, ElectionProviderMultiPhase]
		[pallet_election_provider_support_benchmarking, EPSBench::<Runtime>]
		[pallet_elections_phragmen, Elections]
		[pallet_fast_unstake, FastUnstake]
		[pallet_nis, Nis]
		[pallet_grandpa, Grandpa]
		[pallet_identity, Identity]
		[pallet_im_online, ImOnline]
		[pallet_indices, Indices]
		[pallet_lottery, Lottery]
		[pallet_membership, TechnicalMembership]
		[pallet_message_queue, MessageQueue]
		[pallet_mmr, Mmr]
		[pallet_multisig, Multisig]
		[pallet_nomination_pools, NominationPoolsBench::<Runtime>]
		[pallet_offences, OffencesBench::<Runtime>]
		[pallet_preimage, Preimage]
		[pallet_proxy, Proxy]
		[pallet_ranked_collective, RankedCollective]
		[pallet_referenda, Referenda]
		[pallet_recovery, Recovery]
		[pallet_remark, Remark]
		[pallet_salary, Salary]
		[pallet_scheduler, Scheduler]
		[pallet_glutton, Glutton]
		[pallet_session, SessionBench::<Runtime>]
		[pallet_society, Society]
		[pallet_staking, Staking]
		[pallet_state_trie_migration, StateTrieMigration]
		[pallet_sudo, Sudo]
		[frame_system, SystemBench::<Runtime>]
		[pallet_timestamp, Timestamp]
		[pallet_tips, Tips]
		[pallet_transaction_storage, TransactionStorage]
		[pallet_treasury, Treasury]
		[pallet_asset_rate, AssetRate]
		[pallet_uniques, Uniques]
		[pallet_nfts, Nfts]
		[pallet_nft_fractionalization, NftFractionalization]
		[pallet_utility, Utility]
		[pallet_vesting, Vesting]
		[pallet_whitelist, Whitelist]
		[pallet_tx_pause, TxPause]
		[pallet_safe_mode, SafeMode]
	);
}

impl_runtime_apis! {
	impl sp_api::Core<Block> for Runtime {
		fn version() -> RuntimeVersion {
			VERSION
		}

		fn execute_block(block: Block) {
			Executive::execute_block(block);
		}

		fn initialize_block(header: &<Block as BlockT>::Header) {
			Executive::initialize_block(header)
		}
	}

	impl sp_api::Metadata<Block> for Runtime {
		fn metadata() -> OpaqueMetadata {
			OpaqueMetadata::new(Runtime::metadata().into())
		}

		fn metadata_at_version(version: u32) -> Option<OpaqueMetadata> {
			Runtime::metadata_at_version(version)
		}

		fn metadata_versions() -> sp_std::vec::Vec<u32> {
			Runtime::metadata_versions()
		}
	}

	impl sp_block_builder::BlockBuilder<Block> for Runtime {
		fn apply_extrinsic(extrinsic: <Block as BlockT>::Extrinsic) -> ApplyExtrinsicResult {
			Executive::apply_extrinsic(extrinsic)
		}

		fn finalize_block() -> <Block as BlockT>::Header {
			Executive::finalize_block()
		}

		fn inherent_extrinsics(data: InherentData) -> Vec<<Block as BlockT>::Extrinsic> {
			data.create_extrinsics()
		}

		fn check_inherents(block: Block, data: InherentData) -> CheckInherentsResult {
			data.check_extrinsics(&block)
		}
	}

	impl sp_transaction_pool::runtime_api::TaggedTransactionQueue<Block> for Runtime {
		fn validate_transaction(
			source: TransactionSource,
			tx: <Block as BlockT>::Extrinsic,
			block_hash: <Block as BlockT>::Hash,
		) -> TransactionValidity {
			Executive::validate_transaction(source, tx, block_hash)
		}
	}

	impl sp_statement_store::runtime_api::ValidateStatement<Block> for Runtime {
		fn validate_statement(
			source: sp_statement_store::runtime_api::StatementSource,
			statement: sp_statement_store::Statement,
		) -> Result<sp_statement_store::runtime_api::ValidStatement, sp_statement_store::runtime_api::InvalidStatement> {
			Statement::validate_statement(source, statement)
		}
	}

	impl sp_offchain::OffchainWorkerApi<Block> for Runtime {
		fn offchain_worker(header: &<Block as BlockT>::Header) {
			Executive::offchain_worker(header)
		}
	}

	impl sp_consensus_grandpa::GrandpaApi<Block> for Runtime {
		fn grandpa_authorities() -> sp_consensus_grandpa::AuthorityList {
			Grandpa::grandpa_authorities()
		}

		fn current_set_id() -> sp_consensus_grandpa::SetId {
			Grandpa::current_set_id()
		}

		fn submit_report_equivocation_unsigned_extrinsic(
			equivocation_proof: sp_consensus_grandpa::EquivocationProof<
				<Block as BlockT>::Hash,
				NumberFor<Block>,
			>,
			key_owner_proof: sp_consensus_grandpa::OpaqueKeyOwnershipProof,
		) -> Option<()> {
			let key_owner_proof = key_owner_proof.decode()?;

			Grandpa::submit_unsigned_equivocation_report(
				equivocation_proof,
				key_owner_proof,
			)
		}

		fn generate_key_ownership_proof(
			_set_id: sp_consensus_grandpa::SetId,
			authority_id: GrandpaId,
		) -> Option<sp_consensus_grandpa::OpaqueKeyOwnershipProof> {
			use codec::Encode;

			Historical::prove((sp_consensus_grandpa::KEY_TYPE, authority_id))
				.map(|p| p.encode())
				.map(sp_consensus_grandpa::OpaqueKeyOwnershipProof::new)
		}
	}

	impl pallet_nomination_pools_runtime_api::NominationPoolsApi<Block, AccountId, Balance> for Runtime {
		fn pending_rewards(who: AccountId) -> Balance {
			NominationPools::api_pending_rewards(who).unwrap_or_default()
		}

		fn points_to_balance(pool_id: pallet_nomination_pools::PoolId, points: Balance) -> Balance {
			NominationPools::api_points_to_balance(pool_id, points)
		}

		fn balance_to_points(pool_id: pallet_nomination_pools::PoolId, new_funds: Balance) -> Balance {
			NominationPools::api_balance_to_points(pool_id, new_funds)
		}
	}

	impl pallet_staking_runtime_api::StakingApi<Block, Balance, AccountId> for Runtime {
		fn nominations_quota(balance: Balance) -> u32 {
			Staking::api_nominations_quota(balance)
		}

		fn eras_stakers_page_count(era: sp_staking::EraIndex, account: AccountId) -> sp_staking::Page {
			Staking::api_eras_stakers_page_count(era, account)
		}
	}

	impl sp_consensus_babe::BabeApi<Block> for Runtime {
		fn configuration() -> sp_consensus_babe::BabeConfiguration {
			let epoch_config = Babe::epoch_config().unwrap_or(BABE_GENESIS_EPOCH_CONFIG);
			sp_consensus_babe::BabeConfiguration {
				slot_duration: Babe::slot_duration(),
				epoch_length: EpochDuration::get(),
				c: epoch_config.c,
				authorities: Babe::authorities().to_vec(),
				randomness: Babe::randomness(),
				allowed_slots: epoch_config.allowed_slots,
			}
		}

		fn current_epoch_start() -> sp_consensus_babe::Slot {
			Babe::current_epoch_start()
		}

		fn current_epoch() -> sp_consensus_babe::Epoch {
			Babe::current_epoch()
		}

		fn next_epoch() -> sp_consensus_babe::Epoch {
			Babe::next_epoch()
		}

		fn generate_key_ownership_proof(
			_slot: sp_consensus_babe::Slot,
			authority_id: sp_consensus_babe::AuthorityId,
		) -> Option<sp_consensus_babe::OpaqueKeyOwnershipProof> {
			use codec::Encode;

			Historical::prove((sp_consensus_babe::KEY_TYPE, authority_id))
				.map(|p| p.encode())
				.map(sp_consensus_babe::OpaqueKeyOwnershipProof::new)
		}

		fn submit_report_equivocation_unsigned_extrinsic(
			equivocation_proof: sp_consensus_babe::EquivocationProof<<Block as BlockT>::Header>,
			key_owner_proof: sp_consensus_babe::OpaqueKeyOwnershipProof,
		) -> Option<()> {
			let key_owner_proof = key_owner_proof.decode()?;

			Babe::submit_unsigned_equivocation_report(
				equivocation_proof,
				key_owner_proof,
			)
		}
	}

	impl sp_authority_discovery::AuthorityDiscoveryApi<Block> for Runtime {
		fn authorities() -> Vec<AuthorityDiscoveryId> {
			AuthorityDiscovery::authorities()
		}
	}

	impl frame_system_rpc_runtime_api::AccountNonceApi<Block, AccountId, Nonce> for Runtime {
		fn account_nonce(account: AccountId) -> Nonce {
			System::account_nonce(account)
		}
	}

	impl assets_api::AssetsApi<
		Block,
		AccountId,
		Balance,
		u32,
	> for Runtime
	{
		fn account_balances(account: AccountId) -> Vec<(u32, Balance)> {
			Assets::account_balances(account)
		}
	}

	impl pallet_contracts::ContractsApi<Block, AccountId, Balance, BlockNumber, Hash, EventRecord> for Runtime
	{
		fn call(
			origin: AccountId,
			dest: AccountId,
			value: Balance,
			gas_limit: Option<Weight>,
			storage_deposit_limit: Option<Balance>,
			input_data: Vec<u8>,
		) -> pallet_contracts::ContractExecResult<Balance, EventRecord> {
			let gas_limit = gas_limit.unwrap_or(RuntimeBlockWeights::get().max_block);
			Contracts::bare_call(
				origin,
				dest,
				value,
				gas_limit,
				storage_deposit_limit,
				input_data,
				pallet_contracts::DebugInfo::UnsafeDebug,
				pallet_contracts::CollectEvents::UnsafeCollect,
				pallet_contracts::Determinism::Enforced,
			)
		}

		fn instantiate(
			origin: AccountId,
			value: Balance,
			gas_limit: Option<Weight>,
			storage_deposit_limit: Option<Balance>,
			code: pallet_contracts::Code<Hash>,
			data: Vec<u8>,
			salt: Vec<u8>,
		) -> pallet_contracts::ContractInstantiateResult<AccountId, Balance, EventRecord>
		{
			let gas_limit = gas_limit.unwrap_or(RuntimeBlockWeights::get().max_block);
			Contracts::bare_instantiate(
				origin,
				value,
				gas_limit,
				storage_deposit_limit,
				code,
				data,
				salt,
				pallet_contracts::DebugInfo::UnsafeDebug,
				pallet_contracts::CollectEvents::UnsafeCollect,
			)
		}

		fn upload_code(
			origin: AccountId,
			code: Vec<u8>,
			storage_deposit_limit: Option<Balance>,
			determinism: pallet_contracts::Determinism,
		) -> pallet_contracts::CodeUploadResult<Hash, Balance>
		{
			Contracts::bare_upload_code(
				origin,
				code,
				storage_deposit_limit,
				determinism,
			)
		}

		fn get_storage(
			address: AccountId,
			key: Vec<u8>,
		) -> pallet_contracts::GetStorageResult {
			Contracts::get_storage(
				address,
				key
			)
		}
	}

	impl pallet_transaction_payment_rpc_runtime_api::TransactionPaymentApi<
		Block,
		Balance,
	> for Runtime {
		fn query_info(uxt: <Block as BlockT>::Extrinsic, len: u32) -> RuntimeDispatchInfo<Balance> {
			TransactionPayment::query_info(uxt, len)
		}
		fn query_fee_details(uxt: <Block as BlockT>::Extrinsic, len: u32) -> FeeDetails<Balance> {
			TransactionPayment::query_fee_details(uxt, len)
		}
		fn query_weight_to_fee(weight: Weight) -> Balance {
			TransactionPayment::weight_to_fee(weight)
		}
		fn query_length_to_fee(length: u32) -> Balance {
			TransactionPayment::length_to_fee(length)
		}
	}

	impl pallet_asset_conversion::AssetConversionApi<
		Block,
		Balance,
		NativeOrWithId<u32>
	> for Runtime
	{
		fn quote_price_exact_tokens_for_tokens(asset1: NativeOrWithId<u32>, asset2: NativeOrWithId<u32>, amount: Balance, include_fee: bool) -> Option<Balance> {
			AssetConversion::quote_price_exact_tokens_for_tokens(asset1, asset2, amount, include_fee)
		}

		fn quote_price_tokens_for_exact_tokens(asset1: NativeOrWithId<u32>, asset2: NativeOrWithId<u32>, amount: Balance, include_fee: bool) -> Option<Balance> {
			AssetConversion::quote_price_tokens_for_exact_tokens(asset1, asset2, amount, include_fee)
		}

		fn get_reserves(asset1: NativeOrWithId<u32>, asset2: NativeOrWithId<u32>) -> Option<(Balance, Balance)> {
			AssetConversion::get_reserves(asset1, asset2).ok()
		}
	}

	impl pallet_transaction_payment_rpc_runtime_api::TransactionPaymentCallApi<Block, Balance, RuntimeCall>
		for Runtime
	{
		fn query_call_info(call: RuntimeCall, len: u32) -> RuntimeDispatchInfo<Balance> {
			TransactionPayment::query_call_info(call, len)
		}
		fn query_call_fee_details(call: RuntimeCall, len: u32) -> FeeDetails<Balance> {
			TransactionPayment::query_call_fee_details(call, len)
		}
		fn query_weight_to_fee(weight: Weight) -> Balance {
			TransactionPayment::weight_to_fee(weight)
		}
		fn query_length_to_fee(length: u32) -> Balance {
			TransactionPayment::length_to_fee(length)
		}
	}

	impl pallet_nfts_runtime_api::NftsApi<Block, AccountId, u32, u32> for Runtime {
		fn owner(collection: u32, item: u32) -> Option<AccountId> {
			<Nfts as Inspect<AccountId>>::owner(&collection, &item)
		}

		fn collection_owner(collection: u32) -> Option<AccountId> {
			<Nfts as Inspect<AccountId>>::collection_owner(&collection)
		}

		fn attribute(
			collection: u32,
			item: u32,
			key: Vec<u8>,
		) -> Option<Vec<u8>> {
			<Nfts as Inspect<AccountId>>::attribute(&collection, &item, &key)
		}

		fn custom_attribute(
			account: AccountId,
			collection: u32,
			item: u32,
			key: Vec<u8>,
		) -> Option<Vec<u8>> {
			<Nfts as Inspect<AccountId>>::custom_attribute(
				&account,
				&collection,
				&item,
				&key,
			)
		}

		fn system_attribute(
			collection: u32,
			item: Option<u32>,
			key: Vec<u8>,
		) -> Option<Vec<u8>> {
			<Nfts as Inspect<AccountId>>::system_attribute(&collection, item.as_ref(), &key)
		}

		fn collection_attribute(collection: u32, key: Vec<u8>) -> Option<Vec<u8>> {
			<Nfts as Inspect<AccountId>>::collection_attribute(&collection, &key)
		}
	}

	impl pallet_mmr::primitives::MmrApi<
		Block,
		mmr::Hash,
		BlockNumber,
	> for Runtime {
		fn mmr_root() -> Result<mmr::Hash, mmr::Error> {
			Ok(Mmr::mmr_root())
		}

		fn mmr_leaf_count() -> Result<mmr::LeafIndex, mmr::Error> {
			Ok(Mmr::mmr_leaves())
		}

		fn generate_proof(
			block_numbers: Vec<BlockNumber>,
			best_known_block_number: Option<BlockNumber>,
		) -> Result<(Vec<mmr::EncodableOpaqueLeaf>, mmr::Proof<mmr::Hash>), mmr::Error> {
			Mmr::generate_proof(block_numbers, best_known_block_number).map(
				|(leaves, proof)| {
					(
						leaves
							.into_iter()
							.map(|leaf| mmr::EncodableOpaqueLeaf::from_leaf(&leaf))
							.collect(),
						proof,
					)
				},
			)
		}

		fn verify_proof(leaves: Vec<mmr::EncodableOpaqueLeaf>, proof: mmr::Proof<mmr::Hash>)
			-> Result<(), mmr::Error>
		{
			let leaves = leaves.into_iter().map(|leaf|
				leaf.into_opaque_leaf()
				.try_decode()
				.ok_or(mmr::Error::Verify)).collect::<Result<Vec<mmr::Leaf>, mmr::Error>>()?;
			Mmr::verify_leaves(leaves, proof)
		}

		fn verify_proof_stateless(
			root: mmr::Hash,
			leaves: Vec<mmr::EncodableOpaqueLeaf>,
			proof: mmr::Proof<mmr::Hash>
		) -> Result<(), mmr::Error> {
			let nodes = leaves.into_iter().map(|leaf|mmr::DataOrHash::Data(leaf.into_opaque_leaf())).collect();
			pallet_mmr::verify_leaves_proof::<mmr::Hashing, _>(root, nodes, proof)
		}
	}

	impl sp_mixnet::runtime_api::MixnetApi<Block> for Runtime {
		fn session_status() -> sp_mixnet::types::SessionStatus {
			Mixnet::session_status()
		}

		fn prev_mixnodes() -> Result<Vec<sp_mixnet::types::Mixnode>, sp_mixnet::types::MixnodesErr> {
			Mixnet::prev_mixnodes()
		}

		fn current_mixnodes() -> Result<Vec<sp_mixnet::types::Mixnode>, sp_mixnet::types::MixnodesErr> {
			Mixnet::current_mixnodes()
		}

		fn maybe_register(session_index: sp_mixnet::types::SessionIndex, mixnode: sp_mixnet::types::Mixnode) -> bool {
			Mixnet::maybe_register(session_index, mixnode)
		}
	}

	impl sp_session::SessionKeys<Block> for Runtime {
		fn generate_session_keys(seed: Option<Vec<u8>>) -> Vec<u8> {
			SessionKeys::generate(seed)
		}

		fn decode_session_keys(
			encoded: Vec<u8>,
		) -> Option<Vec<(Vec<u8>, KeyTypeId)>> {
			SessionKeys::decode_into_raw_public_keys(&encoded)
		}
	}

	#[cfg(feature = "try-runtime")]
	impl frame_try_runtime::TryRuntime<Block> for Runtime {
		fn on_runtime_upgrade(checks: frame_try_runtime::UpgradeCheckSelect) -> (Weight, Weight) {
			// NOTE: intentional unwrap: we don't want to propagate the error backwards, and want to
			// have a backtrace here. If any of the pre/post migration checks fail, we shall stop
			// right here and right now.
			let weight = Executive::try_runtime_upgrade(checks).unwrap();
			(weight, RuntimeBlockWeights::get().max_block)
		}

		fn execute_block(
			block: Block,
			state_root_check: bool,
			signature_check: bool,
			select: frame_try_runtime::TryStateSelect
		) -> Weight {
			// NOTE: intentional unwrap: we don't want to propagate the error backwards, and want to
			// have a backtrace here.
			Executive::try_execute_block(block, state_root_check, signature_check, select).unwrap()
		}
	}

	#[cfg(feature = "runtime-benchmarks")]
	impl frame_benchmarking::Benchmark<Block> for Runtime {
		fn benchmark_metadata(extra: bool) -> (
			Vec<frame_benchmarking::BenchmarkList>,
			Vec<frame_support::traits::StorageInfo>,
		) {
			use frame_benchmarking::{baseline, Benchmarking, BenchmarkList};
			use frame_support::traits::StorageInfoTrait;

			// Trying to add benchmarks directly to the Session Pallet caused cyclic dependency
			// issues. To get around that, we separated the Session benchmarks into its own crate,
			// which is why we need these two lines below.
			use pallet_session_benchmarking::Pallet as SessionBench;
			use pallet_offences_benchmarking::Pallet as OffencesBench;
			use pallet_election_provider_support_benchmarking::Pallet as EPSBench;
			use frame_system_benchmarking::Pallet as SystemBench;
			use baseline::Pallet as BaselineBench;
			use pallet_nomination_pools_benchmarking::Pallet as NominationPoolsBench;

			let mut list = Vec::<BenchmarkList>::new();
			list_benchmarks!(list, extra);

			let storage_info = AllPalletsWithSystem::storage_info();

			(list, storage_info)
		}

		fn dispatch_benchmark(
			config: frame_benchmarking::BenchmarkConfig
		) -> Result<Vec<frame_benchmarking::BenchmarkBatch>, sp_runtime::RuntimeString> {
			use frame_benchmarking::{baseline, Benchmarking, BenchmarkBatch};
			use sp_storage::TrackedStorageKey;

			// Trying to add benchmarks directly to the Session Pallet caused cyclic dependency
			// issues. To get around that, we separated the Session benchmarks into its own crate,
			// which is why we need these two lines below.
			use pallet_session_benchmarking::Pallet as SessionBench;
			use pallet_offences_benchmarking::Pallet as OffencesBench;
			use pallet_election_provider_support_benchmarking::Pallet as EPSBench;
			use frame_system_benchmarking::Pallet as SystemBench;
			use baseline::Pallet as BaselineBench;
			use pallet_nomination_pools_benchmarking::Pallet as NominationPoolsBench;

			impl pallet_session_benchmarking::Config for Runtime {}
			impl pallet_offences_benchmarking::Config for Runtime {}
			impl pallet_election_provider_support_benchmarking::Config for Runtime {}
			impl frame_system_benchmarking::Config for Runtime {}
			impl baseline::Config for Runtime {}
			impl pallet_nomination_pools_benchmarking::Config for Runtime {}

			use frame_support::traits::WhitelistedStorageKeys;
			let mut whitelist: Vec<TrackedStorageKey> = AllPalletsWithSystem::whitelisted_storage_keys();

			// Treasury Account
			// TODO: this is manual for now, someday we might be able to use a
			// macro for this particular key
			let treasury_key = frame_system::Account::<Runtime>::hashed_key_for(Treasury::account_id());
			whitelist.push(treasury_key.to_vec().into());

			let mut batches = Vec::<BenchmarkBatch>::new();
			let params = (&config, &whitelist);
			add_benchmarks!(params, batches);
			Ok(batches)
		}
	}

	impl sp_genesis_builder::GenesisBuilder<Block> for Runtime {
		fn create_default_config() -> Vec<u8> {
			create_default_config::<RuntimeGenesisConfig>()
		}

		fn build_config(config: Vec<u8>) -> sp_genesis_builder::Result {
			build_config::<RuntimeGenesisConfig>(config)
		}
	}
}

#[cfg(test)]
mod tests {
	use super::*;
	use frame_election_provider_support::NposSolution;
	use frame_system::offchain::CreateSignedTransaction;
	use sp_runtime::UpperOf;

	#[test]
	fn validate_transaction_submitter_bounds() {
		fn is_submit_signed_transaction<T>()
		where
			T: CreateSignedTransaction<RuntimeCall>,
		{
		}

		is_submit_signed_transaction::<Runtime>();
	}

	#[test]
	fn perbill_as_onchain_accuracy() {
		type OnChainAccuracy =
			<<Runtime as pallet_election_provider_multi_phase::MinerConfig>::Solution as NposSolution>::Accuracy;
		let maximum_chain_accuracy: Vec<UpperOf<OnChainAccuracy>> = (0..MaxNominations::get())
			.map(|_| <UpperOf<OnChainAccuracy>>::from(OnChainAccuracy::one().deconstruct()))
			.collect();
		let _: UpperOf<OnChainAccuracy> =
			maximum_chain_accuracy.iter().fold(0, |acc, x| acc.checked_add(*x).unwrap());
	}

	#[test]
	fn call_size() {
		let size = core::mem::size_of::<RuntimeCall>();
		assert!(
			size <= CALL_PARAMS_MAX_SIZE,
			"size of RuntimeCall {} is more than {CALL_PARAMS_MAX_SIZE} bytes.
			 Some calls have too big arguments, use Box to reduce the size of RuntimeCall.
			 If the limit is too strong, maybe consider increase the limit.",
			size,
		);
	}
}<|MERGE_RESOLUTION|>--- conflicted
+++ resolved
@@ -573,13 +573,10 @@
 		AssetConversion,
 		Native,
 	>;
-<<<<<<< HEAD
-=======
 }
 
 impl pallet_skip_feeless_payment::Config for Runtime {
 	type RuntimeEvent = RuntimeEvent;
->>>>>>> 4f832ea8
 }
 
 parameter_types! {
