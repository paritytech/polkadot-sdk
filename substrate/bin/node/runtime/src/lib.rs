--- conflicted
+++ resolved
@@ -2760,9 +2760,6 @@
 	pub type VerifySignature = pallet_verify_signature::Pallet<Runtime>;
 
 	#[runtime::pallet_index(82)]
-<<<<<<< HEAD
-	pub type Opf = pallet_opf::Pallet<Runtime>;
-=======
 	pub type DelegatedStaking = pallet_delegated_staking::Pallet<Runtime>;
 
 	#[runtime::pallet_index(83)]
@@ -2770,7 +2767,10 @@
 
 	#[runtime::pallet_index(84)]
 	pub type AssetsFreezer = pallet_assets_freezer::Pallet<Runtime, Instance1>;
->>>>>>> 4b2febe1
+  
+  #[runtime::pallet_index(85)]
+  pub type Opf = pallet_opf::Pallet<Runtime>;
+
 }
 
 impl TryFrom<RuntimeCall> for pallet_revive::Call<Runtime> {
