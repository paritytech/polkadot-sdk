--- conflicted
+++ resolved
@@ -533,10 +533,6 @@
 	type WeightInfo = pallet_balances::weights::SubstrateWeight<Runtime>;
 	type FreezeIdentifier = RuntimeFreezeReason;
 	type MaxFreezes = ConstU32<1>;
-<<<<<<< HEAD
-=======
-	type MaxHolds = ConstU32<7>;
->>>>>>> a78ff7d7
 }
 
 parameter_types! {
