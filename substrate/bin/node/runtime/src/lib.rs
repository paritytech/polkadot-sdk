--- conflicted
+++ resolved
@@ -2172,13 +2172,9 @@
 	type WeightInfo = ();
 	type PalletId = BrokerPalletId;
 	type AdminOrigin = EnsureRoot<AccountId>;
-<<<<<<< HEAD
-	type PriceAdapter = pallet_broker::Linear;
 	type SovereignAccountOf = TaskSovereignAccount;
 	type MaxAutoRenewals = ConstU32<5>;
-=======
 	type PriceAdapter = pallet_broker::CenterTargetPrice<Balance>;
->>>>>>> bcab07a8
 }
 
 parameter_types! {
