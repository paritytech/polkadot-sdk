// This file is part of Substrate.

// Copyright (C) Parity Technologies (UK) Ltd.
// SPDX-License-Identifier: Apache-2.0

// Licensed under the Apache License, Version 2.0 (the "License");
// you may not use this file except in compliance with the License.
// You may obtain a copy of the License at
//
// 	http://www.apache.org/licenses/LICENSE-2.0
//
// Unless required by applicable law or agreed to in writing, software
// distributed under the License is distributed on an "AS IS" BASIS,
// WITHOUT WARRANTIES OR CONDITIONS OF ANY KIND, either express or implied.
// See the License for the specific language governing permissions and
// limitations under the License.

//! The Substrate runtime. This can be compiled with `#[no_std]`, ready for Wasm.

#![cfg_attr(not(feature = "std"), no_std)]
// `construct_runtime!` does a lot of recursion and requires us to increase the limits.
#![recursion_limit = "1024"]

extern crate alloc;

#[cfg(feature = "runtime-benchmarks")]
use pallet_asset_rate::AssetKindFactory;
#[cfg(feature = "runtime-benchmarks")]
use pallet_treasury::ArgumentsFactory;
#[cfg(feature = "runtime-benchmarks")]
use polkadot_sdk::sp_core::crypto::FromEntropy;

use polkadot_sdk::*;

use alloc::{vec, vec::Vec};
use codec::{Decode, DecodeWithMemTracking, Encode, MaxEncodedLen};
use frame_election_provider_support::{
	bounds::{ElectionBounds, ElectionBoundsBuilder},
	onchain, BalancingConfig, ElectionDataProvider, SequentialPhragmen, VoteWeight,
};
use frame_support::{
	derive_impl,
	dispatch::{DispatchClass, DispatchInfo},
	dynamic_params::{dynamic_pallet_params, dynamic_params},
	genesis_builder_helper::{build_state, get_preset},
	instances::{Instance1, Instance2},
	ord_parameter_types,
	pallet_prelude::Get,
	parameter_types,
	traits::{
		fungible::{
			Balanced, Credit, HoldConsideration, ItemOf, NativeFromLeft, NativeOrWithId, UnionOf,
		},
		tokens::{
			imbalance::{ResolveAssetTo, ResolveTo},
			nonfungibles_v2::Inspect,
			pay::PayAssetFromAccount,
			GetSalary, PayFromAccount,
		},
		AsEnsureOriginWithArg, ConstBool, ConstU128, ConstU16, ConstU32, ConstU64,
		ConstantStoragePrice, Contains, Currency, EitherOfDiverse, EnsureOriginWithArg,
		EqualPrivilegeOnly, Imbalance, InsideBoth, InstanceFilter, KeyOwnerProofSystem,
		LinearStoragePrice, LockIdentifier, Nothing, OnUnbalanced, VariantCountOf, WithdrawReasons,
	},
	weights::{
		constants::{
			BlockExecutionWeight, ExtrinsicBaseWeight, RocksDbWeight, WEIGHT_REF_TIME_PER_SECOND,
		},
		ConstantMultiplier, IdentityFee, Weight,
	},
	BoundedVec, PalletId,
};
use frame_system::{
	limits::{BlockLength, BlockWeights},
	EnsureRoot, EnsureRootWithSuccess, EnsureSigned, EnsureSignedBy, EnsureWithSuccess,
};
pub use node_primitives::{AccountId, Signature};
use node_primitives::{AccountIndex, Balance, BlockNumber, Hash, Moment, Nonce};
use pallet_asset_conversion::{AccountIdConverter, Ascending, Chain, WithFirstAsset};
use pallet_asset_conversion_tx_payment::SwapAssetAdapter;
use pallet_broker::{CoreAssignment, CoreIndex, CoretimeInterface, PartsOf57600};
use pallet_election_provider_multi_block::SolutionAccuracyOf;
use pallet_identity::legacy::IdentityInfo;
use pallet_im_online::sr25519::AuthorityId as ImOnlineId;
use pallet_nfts::PalletFeatures;
use pallet_nis::WithMaximumOf;
use pallet_nomination_pools::PoolId;
use pallet_revive::{evm::runtime::EthExtra, AddressMapper};
use pallet_session::historical as pallet_session_historical;
use sp_core::U256;
use sp_runtime::traits::TransactionExtension;
// Can't use `FungibleAdapter` here until Treasury pallet migrates to fungibles
// <https://github.com/paritytech/polkadot-sdk/issues/226>
use pallet_broker::TaskId;
#[allow(deprecated)]
pub use pallet_transaction_payment::{CurrencyAdapter, Multiplier, TargetedFeeAdjustment};
use pallet_transaction_payment::{FeeDetails, RuntimeDispatchInfo};
use pallet_tx_pause::RuntimeCallNameOf;
use sp_api::impl_runtime_apis;
use sp_authority_discovery::AuthorityId as AuthorityDiscoveryId;
use sp_consensus_beefy::{
	ecdsa_crypto::{AuthorityId as BeefyId, Signature as BeefySignature},
	mmr::MmrLeafVersion,
};
use sp_consensus_grandpa::AuthorityId as GrandpaId;
use sp_core::{crypto::KeyTypeId, OpaqueMetadata, H160};
use sp_inherents::{CheckInherentsResult, InherentData};
use sp_runtime::{
	curve::PiecewiseLinear,
	generic, impl_opaque_keys, str_array as s,
	traits::{
		self, AccountIdConversion, BlakeTwo256, Block as BlockT, Bounded, ConvertInto,
		MaybeConvert, NumberFor, OpaqueKeys, SaturatedConversion, StaticLookup,
	},
	transaction_validity::{TransactionPriority, TransactionSource, TransactionValidity},
	ApplyExtrinsicResult, FixedPointNumber, FixedU128, MultiSignature, MultiSigner, Perbill,
	Percent, Permill, Perquintill, RuntimeDebug,
};
use sp_std::{borrow::Cow, prelude::*};
#[cfg(any(feature = "std", test))]
use sp_version::NativeVersion;
use sp_version::RuntimeVersion;
use static_assertions::const_assert;

#[cfg(any(feature = "std", test))]
pub use frame_system::Call as SystemCall;
#[cfg(any(feature = "std", test))]
pub use pallet_balances::Call as BalancesCall;
#[cfg(any(feature = "std", test))]
pub use pallet_sudo::Call as SudoCall;
#[cfg(any(feature = "std", test))]
pub use sp_runtime::BuildStorage;

pub use pallet_staking::StakerStatus;

/// Implementations of some helper traits passed into runtime modules as associated types.
pub mod impls;
#[cfg(not(feature = "runtime-benchmarks"))]
use impls::AllianceIdentityVerifier;
use impls::{AllianceProposalProvider, Author};

/// Constant values used within the runtime.
pub mod constants;
use constants::{currency::*, time::*};
use sp_runtime::generic::Era;

/// Generated voter bag information.
mod voter_bags;

/// Runtime API definition for assets.
pub mod assets_api;

/// Genesis presets used by this runtime.
pub mod genesis_config_presets;

// Make the WASM binary available.
#[cfg(feature = "std")]
include!(concat!(env!("OUT_DIR"), "/wasm_binary.rs"));

/// Max size for serialized extrinsic params for this testing runtime.
/// This is a quite arbitrary but empirically battle tested value.
#[cfg(test)]
pub const CALL_PARAMS_MAX_SIZE: usize = 244;

/// Wasm binary unwrapped. If built with `SKIP_WASM_BUILD`, the function panics.
#[cfg(feature = "std")]
pub fn wasm_binary_unwrap() -> &'static [u8] {
	WASM_BINARY.expect(
		"Development wasm binary is not available. This means the client is built with \
		 `SKIP_WASM_BUILD` flag and it is only usable for production chains. Please rebuild with \
		 the flag disabled.",
	)
}

/// Runtime version.
#[sp_version::runtime_version]
pub const VERSION: RuntimeVersion = RuntimeVersion {
	spec_name: alloc::borrow::Cow::Borrowed("node"),
	impl_name: alloc::borrow::Cow::Borrowed("substrate-node"),
	authoring_version: 10,
	// Per convention: if the runtime behavior changes, increment spec_version
	// and set impl_version to 0. If only runtime
	// implementation changes and behavior does not, then leave spec_version as
	// is and increment impl_version.
	spec_version: 268,
	impl_version: 0,
	apis: RUNTIME_API_VERSIONS,
	transaction_version: 2,
	system_version: 1,
};

/// The BABE epoch configuration at genesis.
pub const BABE_GENESIS_EPOCH_CONFIG: sp_consensus_babe::BabeEpochConfiguration =
	sp_consensus_babe::BabeEpochConfiguration {
		c: PRIMARY_PROBABILITY,
		allowed_slots: sp_consensus_babe::AllowedSlots::PrimaryAndSecondaryPlainSlots,
	};

/// Native version.
#[cfg(any(feature = "std", test))]
pub fn native_version() -> NativeVersion {
	NativeVersion { runtime_version: VERSION, can_author_with: Default::default() }
}

type NegativeImbalance = <Balances as Currency<AccountId>>::NegativeImbalance;

pub struct DealWithFees;
impl OnUnbalanced<NegativeImbalance> for DealWithFees {
	fn on_unbalanceds(mut fees_then_tips: impl Iterator<Item = NegativeImbalance>) {
		if let Some(fees) = fees_then_tips.next() {
			// for fees, 80% to treasury, 20% to author
			let mut split = fees.ration(80, 20);
			if let Some(tips) = fees_then_tips.next() {
				// for tips, if any, 80% to treasury, 20% to author (though this can be anything)
				tips.ration_merge_into(80, 20, &mut split);
			}
			Treasury::on_unbalanced(split.0);
			Author::on_unbalanced(split.1);
		}
	}
}

/// We assume that ~10% of the block weight is consumed by `on_initialize` handlers.
/// This is used to limit the maximal weight of a single extrinsic.
const AVERAGE_ON_INITIALIZE_RATIO: Perbill = Perbill::from_percent(10);
/// We allow `Normal` extrinsics to fill up the block up to 75%, the rest can be used
/// by  Operational  extrinsics.
const NORMAL_DISPATCH_RATIO: Perbill = Perbill::from_percent(75);
/// We allow for 2 seconds of compute with a 6 second average block time, with maximum proof size.
const MAXIMUM_BLOCK_WEIGHT: Weight =
	Weight::from_parts(WEIGHT_REF_TIME_PER_SECOND.saturating_mul(2), u64::MAX);

parameter_types! {
	pub const BlockHashCount: BlockNumber = 2400;
	pub const Version: RuntimeVersion = VERSION;
	pub RuntimeBlockLength: BlockLength =
		BlockLength::max_with_normal_ratio(5 * 1024 * 1024, NORMAL_DISPATCH_RATIO);
	pub RuntimeBlockWeights: BlockWeights = BlockWeights::builder()
		.base_block(BlockExecutionWeight::get())
		.for_class(DispatchClass::all(), |weights| {
			weights.base_extrinsic = ExtrinsicBaseWeight::get();
		})
		.for_class(DispatchClass::Normal, |weights| {
			weights.max_total = Some(NORMAL_DISPATCH_RATIO * MAXIMUM_BLOCK_WEIGHT);
		})
		.for_class(DispatchClass::Operational, |weights| {
			weights.max_total = Some(MAXIMUM_BLOCK_WEIGHT);
			// Operational transactions have some extra reserved space, so that they
			// are included even if block reached `MAXIMUM_BLOCK_WEIGHT`.
			weights.reserved = Some(
				MAXIMUM_BLOCK_WEIGHT - NORMAL_DISPATCH_RATIO * MAXIMUM_BLOCK_WEIGHT
			);
		})
		.avg_block_initialization(AVERAGE_ON_INITIALIZE_RATIO)
		.build_or_panic();
	pub MaxCollectivesProposalWeight: Weight = Perbill::from_percent(50) * RuntimeBlockWeights::get().max_block;
}

const_assert!(NORMAL_DISPATCH_RATIO.deconstruct() >= AVERAGE_ON_INITIALIZE_RATIO.deconstruct());

/// Calls that can bypass the safe-mode pallet.
pub struct SafeModeWhitelistedCalls;
impl Contains<RuntimeCall> for SafeModeWhitelistedCalls {
	fn contains(call: &RuntimeCall) -> bool {
		match call {
			RuntimeCall::System(_) | RuntimeCall::SafeMode(_) | RuntimeCall::TxPause(_) => true,
			_ => false,
		}
	}
}

/// Calls that cannot be paused by the tx-pause pallet.
pub struct TxPauseWhitelistedCalls;
/// Whitelist `Balances::transfer_keep_alive`, all others are pauseable.
impl Contains<RuntimeCallNameOf<Runtime>> for TxPauseWhitelistedCalls {
	fn contains(full_name: &RuntimeCallNameOf<Runtime>) -> bool {
		match (full_name.0.as_slice(), full_name.1.as_slice()) {
			(b"Balances", b"transfer_keep_alive") => true,
			_ => false,
		}
	}
}

#[cfg(feature = "runtime-benchmarks")]
pub struct AssetRateArguments;
#[cfg(feature = "runtime-benchmarks")]
impl AssetKindFactory<NativeOrWithId<u32>> for AssetRateArguments {
	fn create_asset_kind(seed: u32) -> NativeOrWithId<u32> {
		if seed % 2 > 0 {
			NativeOrWithId::Native
		} else {
			NativeOrWithId::WithId(seed / 2)
		}
	}
}

#[cfg(feature = "runtime-benchmarks")]
pub struct PalletTreasuryArguments;
#[cfg(feature = "runtime-benchmarks")]
impl ArgumentsFactory<NativeOrWithId<u32>, AccountId> for PalletTreasuryArguments {
	fn create_asset_kind(seed: u32) -> NativeOrWithId<u32> {
		if seed % 2 > 0 {
			NativeOrWithId::Native
		} else {
			NativeOrWithId::WithId(seed / 2)
		}
	}

	fn create_beneficiary(seed: [u8; 32]) -> AccountId {
		AccountId::from_entropy(&mut seed.as_slice()).unwrap()
	}
}

impl pallet_tx_pause::Config for Runtime {
	type RuntimeEvent = RuntimeEvent;
	type RuntimeCall = RuntimeCall;
	type PauseOrigin = EnsureRoot<AccountId>;
	type UnpauseOrigin = EnsureRoot<AccountId>;
	type WhitelistedCalls = TxPauseWhitelistedCalls;
	type MaxNameLen = ConstU32<256>;
	type WeightInfo = pallet_tx_pause::weights::SubstrateWeight<Runtime>;
}

parameter_types! {
	pub const EnterDuration: BlockNumber = 4 * HOURS;
	pub const EnterDepositAmount: Balance = 2_000_000 * DOLLARS;
	pub const ExtendDuration: BlockNumber = 2 * HOURS;
	pub const ExtendDepositAmount: Balance = 1_000_000 * DOLLARS;
	pub const ReleaseDelay: u32 = 2 * DAYS;
}

impl pallet_safe_mode::Config for Runtime {
	type RuntimeEvent = RuntimeEvent;
	type Currency = Balances;
	type RuntimeHoldReason = RuntimeHoldReason;
	type WhitelistedCalls = SafeModeWhitelistedCalls;
	type EnterDuration = EnterDuration;
	type EnterDepositAmount = EnterDepositAmount;
	type ExtendDuration = ExtendDuration;
	type ExtendDepositAmount = ExtendDepositAmount;
	type ForceEnterOrigin = EnsureRootWithSuccess<AccountId, ConstU32<9>>;
	type ForceExtendOrigin = EnsureRootWithSuccess<AccountId, ConstU32<11>>;
	type ForceExitOrigin = EnsureRoot<AccountId>;
	type ForceDepositOrigin = EnsureRoot<AccountId>;
	type ReleaseDelay = ReleaseDelay;
	type Notify = ();
	type WeightInfo = pallet_safe_mode::weights::SubstrateWeight<Runtime>;
}

#[derive_impl(frame_system::config_preludes::SolochainDefaultConfig)]
impl frame_system::Config for Runtime {
	type BaseCallFilter = InsideBoth<SafeMode, TxPause>;
	type BlockWeights = RuntimeBlockWeights;
	type BlockLength = RuntimeBlockLength;
	type DbWeight = RocksDbWeight;
	type Nonce = Nonce;
	type Hash = Hash;
	type AccountId = AccountId;
	type Lookup = Indices;
	type Block = Block;
	type BlockHashCount = BlockHashCount;
	type Version = Version;
	type AccountData = pallet_balances::AccountData<Balance>;
	type SystemWeightInfo = frame_system::weights::SubstrateWeight<Runtime>;
	type SS58Prefix = ConstU16<42>;
	type MaxConsumers = ConstU32<16>;
	type MultiBlockMigrator = MultiBlockMigrations;
}

impl pallet_insecure_randomness_collective_flip::Config for Runtime {}

impl pallet_example_tasks::Config for Runtime {
	type RuntimeTask = RuntimeTask;
	type WeightInfo = pallet_example_tasks::weights::SubstrateWeight<Runtime>;
}

impl pallet_example_mbm::Config for Runtime {}

impl pallet_utility::Config for Runtime {
	type RuntimeEvent = RuntimeEvent;
	type RuntimeCall = RuntimeCall;
	type PalletsOrigin = OriginCaller;
	type WeightInfo = pallet_utility::weights::SubstrateWeight<Runtime>;
}

parameter_types! {
	// One storage item; key size is 32; value is size 4+4+16+32 bytes = 56 bytes.
	pub const DepositBase: Balance = deposit(1, 88);
	// Additional storage item size of 32 bytes.
	pub const DepositFactor: Balance = deposit(0, 32);
}

impl pallet_multisig::Config for Runtime {
	type RuntimeEvent = RuntimeEvent;
	type RuntimeCall = RuntimeCall;
	type Currency = Balances;
	type DepositBase = DepositBase;
	type DepositFactor = DepositFactor;
	type MaxSignatories = ConstU32<100>;
	type WeightInfo = pallet_multisig::weights::SubstrateWeight<Runtime>;
	type BlockNumberProvider = frame_system::Pallet<Runtime>;
}

parameter_types! {
	// One storage item; key size 32, value size 8; .
	pub const ProxyDepositBase: Balance = deposit(1, 8);
	// Additional storage item size of 33 bytes.
	pub const ProxyDepositFactor: Balance = deposit(0, 33);
	pub const AnnouncementDepositBase: Balance = deposit(1, 8);
	pub const AnnouncementDepositFactor: Balance = deposit(0, 66);
}

/// The type used to represent the kinds of proxying allowed.
#[derive(
	Copy,
	Clone,
	Eq,
	PartialEq,
	Ord,
	PartialOrd,
	Encode,
	Decode,
	DecodeWithMemTracking,
	RuntimeDebug,
	MaxEncodedLen,
	scale_info::TypeInfo,
)]
pub enum ProxyType {
	Any,
	NonTransfer,
	Governance,
	Staking,
}
impl Default for ProxyType {
	fn default() -> Self {
		Self::Any
	}
}
impl InstanceFilter<RuntimeCall> for ProxyType {
	fn filter(&self, c: &RuntimeCall) -> bool {
		match self {
			ProxyType::Any => true,
			ProxyType::NonTransfer => !matches!(
				c,
				RuntimeCall::Balances(..) |
					RuntimeCall::Assets(..) |
					RuntimeCall::Uniques(..) |
					RuntimeCall::Nfts(..) |
					RuntimeCall::Vesting(pallet_vesting::Call::vested_transfer { .. }) |
					RuntimeCall::Indices(pallet_indices::Call::transfer { .. })
			),
			ProxyType::Governance => matches!(
				c,
				RuntimeCall::Democracy(..) |
					RuntimeCall::Council(..) |
					RuntimeCall::Society(..) |
					RuntimeCall::TechnicalCommittee(..) |
					RuntimeCall::Elections(..) |
					RuntimeCall::Treasury(..)
			),
			ProxyType::Staking => {
				matches!(c, RuntimeCall::Staking(..) | RuntimeCall::FastUnstake(..))
			},
		}
	}
	fn is_superset(&self, o: &Self) -> bool {
		match (self, o) {
			(x, y) if x == y => true,
			(ProxyType::Any, _) => true,
			(_, ProxyType::Any) => false,
			(ProxyType::NonTransfer, _) => true,
			_ => false,
		}
	}
}

impl pallet_proxy::Config for Runtime {
	type RuntimeEvent = RuntimeEvent;
	type RuntimeCall = RuntimeCall;
	type Currency = Balances;
	type ProxyType = ProxyType;
	type ProxyDepositBase = ProxyDepositBase;
	type ProxyDepositFactor = ProxyDepositFactor;
	type MaxProxies = ConstU32<32>;
	type WeightInfo = pallet_proxy::weights::SubstrateWeight<Runtime>;
	type MaxPending = ConstU32<32>;
	type CallHasher = BlakeTwo256;
	type AnnouncementDepositBase = AnnouncementDepositBase;
	type AnnouncementDepositFactor = AnnouncementDepositFactor;
	type BlockNumberProvider = frame_system::Pallet<Runtime>;
}

parameter_types! {
	pub MaximumSchedulerWeight: Weight = Perbill::from_percent(80) *
		RuntimeBlockWeights::get().max_block;
}

impl pallet_scheduler::Config for Runtime {
	type RuntimeEvent = RuntimeEvent;
	type RuntimeOrigin = RuntimeOrigin;
	type PalletsOrigin = OriginCaller;
	type RuntimeCall = RuntimeCall;
	type MaximumWeight = MaximumSchedulerWeight;
	type ScheduleOrigin = EnsureRoot<AccountId>;
	#[cfg(feature = "runtime-benchmarks")]
	type MaxScheduledPerBlock = ConstU32<512>;
	#[cfg(not(feature = "runtime-benchmarks"))]
	type MaxScheduledPerBlock = ConstU32<50>;
	type WeightInfo = pallet_scheduler::weights::SubstrateWeight<Runtime>;
	type OriginPrivilegeCmp = EqualPrivilegeOnly;
	type Preimages = Preimage;
	type BlockNumberProvider = frame_system::Pallet<Runtime>;
}

impl pallet_glutton::Config for Runtime {
	type RuntimeEvent = RuntimeEvent;
	type AdminOrigin = EnsureRoot<AccountId>;
	type WeightInfo = pallet_glutton::weights::SubstrateWeight<Runtime>;
}

parameter_types! {
	pub const PreimageHoldReason: RuntimeHoldReason =
		RuntimeHoldReason::Preimage(pallet_preimage::HoldReason::Preimage);
}

impl pallet_preimage::Config for Runtime {
	type WeightInfo = pallet_preimage::weights::SubstrateWeight<Runtime>;
	type RuntimeEvent = RuntimeEvent;
	type Currency = Balances;
	type ManagerOrigin = EnsureRoot<AccountId>;
	type Consideration = HoldConsideration<
		AccountId,
		Balances,
		PreimageHoldReason,
		LinearStoragePrice<
			dynamic_params::storage::BaseDeposit,
			dynamic_params::storage::ByteDeposit,
			Balance,
		>,
	>;
}

parameter_types! {
	// NOTE: Currently it is not possible to change the epoch duration after the chain has started.
	//       Attempting to do so will brick block production.
	pub const EpochDuration: u64 = EPOCH_DURATION_IN_SLOTS;
	pub const ExpectedBlockTime: Moment = MILLISECS_PER_BLOCK;
	pub const ReportLongevity: u64 =
		BondingDuration::get() as u64 * SessionsPerEra::get() as u64 * EpochDuration::get();
}

impl pallet_babe::Config for Runtime {
	type EpochDuration = EpochDuration;
	type ExpectedBlockTime = ExpectedBlockTime;
	type EpochChangeTrigger = pallet_babe::ExternalTrigger;
	type DisabledValidators = Session;
	type WeightInfo = ();
	type MaxAuthorities = MaxAuthorities;
	type MaxNominators = MaxNominators;
	type KeyOwnerProof = sp_session::MembershipProof;
	type EquivocationReportSystem =
		pallet_babe::EquivocationReportSystem<Self, Offences, Historical, ReportLongevity>;
}

parameter_types! {
	pub const IndexDeposit: Balance = 1 * DOLLARS;
}

impl pallet_indices::Config for Runtime {
	type AccountIndex = AccountIndex;
	type Currency = Balances;
	type Deposit = IndexDeposit;
	type RuntimeEvent = RuntimeEvent;
	type WeightInfo = pallet_indices::weights::SubstrateWeight<Runtime>;
}

parameter_types! {
	pub const ExistentialDeposit: Balance = 1 * DOLLARS;
	// For weight estimation, we assume that the most locks on an individual account will be 50.
	// This number may need to be adjusted in the future if this assumption no longer holds true.
	pub const MaxLocks: u32 = 50;
	pub const MaxReserves: u32 = 50;
}

impl pallet_balances::Config for Runtime {
	type RuntimeHoldReason = RuntimeHoldReason;
	type RuntimeFreezeReason = RuntimeFreezeReason;
	type MaxLocks = MaxLocks;
	type MaxReserves = MaxReserves;
	type ReserveIdentifier = [u8; 8];
	type Balance = Balance;
	type DustRemoval = ();
	type RuntimeEvent = RuntimeEvent;
	type ExistentialDeposit = ExistentialDeposit;
	type AccountStore = frame_system::Pallet<Runtime>;
	type WeightInfo = pallet_balances::weights::SubstrateWeight<Runtime>;
	type FreezeIdentifier = RuntimeFreezeReason;
	type MaxFreezes = VariantCountOf<RuntimeFreezeReason>;
	type DoneSlashHandler = ();
}

parameter_types! {
	pub const TransactionByteFee: Balance = 10 * MILLICENTS;
	pub const OperationalFeeMultiplier: u8 = 5;
	pub const TargetBlockFullness: Perquintill = Perquintill::from_percent(25);
	pub AdjustmentVariable: Multiplier = Multiplier::saturating_from_rational(1, 100_000);
	pub MinimumMultiplier: Multiplier = Multiplier::saturating_from_rational(1, 1_000_000_000u128);
	pub MaximumMultiplier: Multiplier = Bounded::max_value();
}

// Can't use `FungibleAdapter` here until Treasury pallet migrates to fungibles
// <https://github.com/paritytech/polkadot-sdk/issues/226>
#[allow(deprecated)]
impl pallet_transaction_payment::Config for Runtime {
	type RuntimeEvent = RuntimeEvent;
	type OnChargeTransaction = CurrencyAdapter<Balances, DealWithFees>;
	type OperationalFeeMultiplier = OperationalFeeMultiplier;
	type WeightToFee = IdentityFee<Balance>;
	type LengthToFee = ConstantMultiplier<Balance, TransactionByteFee>;
	type FeeMultiplierUpdate = TargetedFeeAdjustment<
		Self,
		TargetBlockFullness,
		AdjustmentVariable,
		MinimumMultiplier,
		MaximumMultiplier,
	>;
	type WeightInfo = pallet_transaction_payment::weights::SubstrateWeight<Runtime>;
}

pub type AssetsFreezerInstance = pallet_assets_freezer::Instance1;
impl pallet_assets_freezer::Config<AssetsFreezerInstance> for Runtime {
	type RuntimeFreezeReason = RuntimeFreezeReason;
	type RuntimeEvent = RuntimeEvent;
}

impl pallet_asset_conversion_tx_payment::Config for Runtime {
	type RuntimeEvent = RuntimeEvent;
	type AssetId = NativeOrWithId<u32>;
	type OnChargeAssetTransaction = SwapAssetAdapter<
		Native,
		NativeAndAssets,
		AssetConversion,
		ResolveAssetTo<TreasuryAccount, NativeAndAssets>,
	>;
	type WeightInfo = pallet_asset_conversion_tx_payment::weights::SubstrateWeight<Runtime>;
	#[cfg(feature = "runtime-benchmarks")]
	type BenchmarkHelper = AssetConversionTxHelper;
}

impl pallet_skip_feeless_payment::Config for Runtime {
	type RuntimeEvent = RuntimeEvent;
}

parameter_types! {
	pub const MinimumPeriod: Moment = SLOT_DURATION / 2;
}

impl pallet_timestamp::Config for Runtime {
	type Moment = Moment;
	type OnTimestampSet = Babe;
	type MinimumPeriod = MinimumPeriod;
	type WeightInfo = pallet_timestamp::weights::SubstrateWeight<Runtime>;
}

impl pallet_authorship::Config for Runtime {
	type FindAuthor = pallet_session::FindAccountFromAuthorIndex<Self, Babe>;
	type EventHandler = (Staking, ImOnline);
}

impl_opaque_keys! {
	pub struct SessionKeys {
		pub grandpa: Grandpa,
		pub babe: Babe,
		pub im_online: ImOnline,
		pub authority_discovery: AuthorityDiscovery,
		pub mixnet: Mixnet,
		pub beefy: Beefy,
	}
}

impl pallet_session::Config for Runtime {
	type RuntimeEvent = RuntimeEvent;
	type ValidatorId = <Self as frame_system::Config>::AccountId;
	type ValidatorIdOf = pallet_staking::StashOf<Self>;
	type ShouldEndSession = Babe;
	type NextSessionRotation = Babe;
	type SessionManager = pallet_session::historical::NoteHistoricalRoot<Self, Staking>;
	type SessionHandler = <SessionKeys as OpaqueKeys>::KeyTypeIdProviders;
	type Keys = SessionKeys;
	type DisablingStrategy = pallet_session::disabling::UpToLimitWithReEnablingDisablingStrategy;

	type WeightInfo = pallet_session::weights::SubstrateWeight<Runtime>;
}

impl pallet_session::historical::Config for Runtime {
	type FullIdentification = ();
	type FullIdentificationOf = pallet_staking::NullIdentity;
}

pallet_staking_reward_curve::build! {
	const REWARD_CURVE: PiecewiseLinear<'static> = curve!(
		min_inflation: 0_025_000,
		max_inflation: 0_100_000,
		ideal_stake: 0_500_000,
		falloff: 0_050_000,
		max_piece_count: 40,
		test_precision: 0_005_000,
	);
}

parameter_types! {
	pub const SessionsPerEra: sp_staking::SessionIndex = 6;
	pub const BondingDuration: sp_staking::EraIndex = 24 * 28;
	pub const SlashDeferDuration: sp_staking::EraIndex = 24 * 7; // 1/4 the bonding duration.
	pub const RewardCurve: &'static PiecewiseLinear<'static> = &REWARD_CURVE;
	pub const MaxNominators: u32 = 64;
	pub const MaxControllersInDeprecationBatch: u32 = 5900;
	pub OffchainRepeat: BlockNumber = 5;
	pub HistoryDepth: u32 = 84;
}

/// Upper limit on the number of NPOS nominations.
const MAX_QUOTA_NOMINATIONS: u32 = 16;

pub struct StakingBenchmarkingConfig;
impl pallet_staking::BenchmarkingConfig for StakingBenchmarkingConfig {
	type MaxNominators = ConstU32<1000>;
	type MaxValidators = ConstU32<1000>;
}

impl pallet_staking::Config for Runtime {
	type OldCurrency = Balances;
	type Currency = Balances;
	type CurrencyBalance = Balance;
	type UnixTime = Timestamp;
	type CurrencyToVote = sp_staking::currency_to_vote::U128CurrencyToVote;
	type RewardRemainder = ResolveTo<TreasuryAccount, Balances>;
	type RuntimeEvent = RuntimeEvent;
	type RuntimeHoldReason = RuntimeHoldReason;
	type Slash = ResolveTo<TreasuryAccount, Balances>; // send the slashed funds to the treasury.
	type Reward = (); // rewards are minted from the void
	type SessionsPerEra = SessionsPerEra;
	type BondingDuration = BondingDuration;
	type SlashDeferDuration = SlashDeferDuration;
	/// A super-majority of the council can cancel the slash.
	type AdminOrigin = EitherOfDiverse<
		EnsureRoot<AccountId>,
		pallet_collective::EnsureProportionAtLeast<AccountId, CouncilCollective, 3, 4>,
	>;
	type SessionInterface = Self;
	type EraPayout = pallet_staking::ConvertCurve<RewardCurve>;
	type NextNewSession = Session;
<<<<<<< HEAD
	type MaxExposurePageSize = multi_block_impls::MaxExposurePageSize;
	type MaxValidatorSet = multi_block_impls::MaxWinnersPerPage;
	type ElectionProvider = MultiBlock;
=======
	type MaxExposurePageSize = ConstU32<256>;
	type ElectionProvider = ElectionProviderMultiPhase;
>>>>>>> f9fac6c2
	type GenesisElectionProvider = onchain::OnChainExecution<OnChainSeqPhragmen>;
	type VoterList = VoterList;
	type NominationsQuota = pallet_staking::FixedNominationsQuota<MAX_QUOTA_NOMINATIONS>;
	// This a placeholder, to be introduced in the next PR as an instance of bags-list
	type TargetList = pallet_staking::UseValidatorsMap<Self>;
	type MaxUnlockingChunks = ConstU32<32>;
	type MaxControllersInDeprecationBatch = MaxControllersInDeprecationBatch;
	type HistoryDepth = HistoryDepth;
	type EventListeners = (NominationPools, DelegatedStaking);
	type WeightInfo = pallet_staking::weights::SubstrateWeight<Runtime>;
	type BenchmarkingConfig = StakingBenchmarkingConfig;
	type Filter = Nothing;
}

impl pallet_fast_unstake::Config for Runtime {
	type RuntimeEvent = RuntimeEvent;
	type ControlOrigin = frame_system::EnsureRoot<AccountId>;
	type BatchSize = ConstU32<64>;
	type Deposit = ConstU128<{ DOLLARS }>;
	type Currency = Balances;
	type Staking = Staking;
	type MaxErasToCheckPerBlock = ConstU32<1>;
	type WeightInfo = ();
}

<<<<<<< HEAD
frame_election_provider_support::generate_solution_type!(
	#[compact]
	pub struct NposSolution16::<
		VoterIndex = u32,
		TargetIndex = u16,
		Accuracy = sp_runtime::PerU16,
		MaxVoters = ConstU32<22500>,
	>(16)
);

pub(crate) mod multi_block_impls {
	use super::*;
	use pallet_election_provider_multi_block as multi_block;

	frame_election_provider_support::generate_solution_type!(
		#[compact]
		pub struct MultiBlockSolution::<
			VoterIndex = u16,
			TargetIndex = u16,
			Accuracy = sp_runtime::Percent,
			MaxVoters = ConstU32<{22500 / Pages::get()}>,
		>(16)
	);

	parameter_types! {
		pub const Pages: u32 = 16;
		pub const MinerPages: u32 = 4;
		// nominators snapshot size
		pub VoterSnapshotPerBlock: u32 = 22500 / Pages::get();
		// validator snapshot size
		pub TargetSnapshotPerBlock: u32 = 1000;
		pub SignedPhase: u32 = 3 * EPOCH_DURATION_IN_BLOCKS / 4;
		// 2 signed solutions to be validate
		pub SignedValidation: u32 = Pages::get() * 2;
		pub UnsignedPhase: u32 = EPOCH_DURATION_IN_BLOCKS / 4;
		pub MaxWinnersPerPage: u32 = 1000;
		pub MaxBackersPerWinner: u32 = 128;
		pub MaxExposurePageSize: u32 = 32;

		pub MinerMaxLength: u32 = Perbill::from_rational(9u32, 10) *
			*RuntimeBlockLength::get()
			.max
			.get(DispatchClass::Normal);
	}

	impl multi_block::unsigned::miner::MinerConfig for Runtime {
		type AccountId = AccountId;
		type Hash = Hash;
		type MaxBackersPerWinner = <Self as multi_block::verifier::Config>::MaxBackersPerWinner;
		type MaxBackersPerWinnerFinal =
			<Self as multi_block::verifier::Config>::MaxBackersPerWinnerFinal;
		type MaxWinnersPerPage = <Self as multi_block::verifier::Config>::MaxWinnersPerPage;
		type MaxVotesPerVoter =
			<<Self as multi_block::Config>::DataProvider as ElectionDataProvider>::MaxVotesPerVoter;
		type MaxLength = MinerMaxLength;
		type Solver = <Runtime as multi_block::unsigned::Config>::OffchainSolver;
		type Pages = Pages;
		type Solution = MultiBlockSolution;
		type VoterSnapshotPerBlock = <Runtime as multi_block::Config>::VoterSnapshotPerBlock;
		type TargetSnapshotPerBlock = <Runtime as multi_block::Config>::TargetSnapshotPerBlock;
	}

	impl multi_block::Config for Runtime {
		type AdminOrigin = EnsureRoot<AccountId>;
		type RuntimeEvent = RuntimeEvent;
		type DataProvider = Staking;
		#[cfg(not(feature = "runtime-benchmarks"))]
		type Fallback = multi_block::Continue<Self>;
		#[cfg(feature = "runtime-benchmarks")]
		type Fallback = onchain::OnChainExecution<OnChainSeqPhragmen>;
		// split election into 8 pages.
		type Pages = Pages;
		// allow 2 signed solutions to be verified.
		type SignedValidationPhase = SignedValidation;
		type SignedPhase = SignedPhase;
		type UnsignedPhase = UnsignedPhase;
		type TargetSnapshotPerBlock = TargetSnapshotPerBlock;
		type VoterSnapshotPerBlock = VoterSnapshotPerBlock;
		type Verifier = MultiBlockVerifier;
		type MinerConfig = Self;
		type WeightInfo = multi_block::weights::AllZeroWeights;
	}

	impl multi_block::verifier::Config for Runtime {
		type MaxBackersPerWinner = MaxBackersPerWinner;
		type MaxWinnersPerPage = MaxWinnersPerPage;
		type MaxBackersPerWinnerFinal = ConstU32<{ u32::MAX }>;
		type RuntimeEvent = RuntimeEvent;
		type SolutionDataProvider = MultiBlockSigned;
		type SolutionImprovementThreshold = ();
		type WeightInfo = multi_block::weights::AllZeroWeights;
	}

	parameter_types! {
		pub const BailoutGraceRatio: Perbill = Perbill::from_percent(50);
		pub const EjectGraceRatio: Perbill = Perbill::from_percent(50);
	}

	impl multi_block::signed::Config for Runtime {
		type EjectGraceRatio = EjectGraceRatio;
		type BailoutGraceRatio = BailoutGraceRatio;
		// TODO: we need an increase factor for this pallet as well.
		type DepositBase = SignedFixedDeposit;
		type DepositPerPage = SignedDepositByte;
		type MaxSubmissions = ConstU32<8>;
		type RewardBase = SignedRewardBase;

		type EstimateCallFee = TransactionPayment;
		type Currency = Balances;

		type RuntimeEvent = RuntimeEvent;
		type RuntimeHoldReason = RuntimeHoldReason;
		type WeightInfo = multi_block::weights::AllZeroWeights;
	}

	parameter_types! {
		pub const MinerTxPriority: TransactionPriority = StakingUnsignedPriority::get() - 1u64;
	}

	impl multi_block::unsigned::Config for Runtime {
		type OffchainSolver =
			SequentialPhragmen<AccountId, SolutionAccuracyOf<Self>, OffchainRandomBalancing>;
		// offchain usage of miner configs
		type MinerTxPriority = MinerTxPriority;
		type OffchainRepeat = ConstU32<5>;
		type MinerPages = MinerPages;

		type WeightInfo = multi_block::weights::AllZeroWeights;
	}
}

=======
>>>>>>> f9fac6c2
parameter_types! {
	// phase durations. 1/4 of the last session for each.
	pub const SignedPhase: u32 = EPOCH_DURATION_IN_BLOCKS / 4;
	pub const UnsignedPhase: u32 = EPOCH_DURATION_IN_BLOCKS / 4;

	// signed config
	pub const SignedRewardBase: Balance = 1 * DOLLARS;
	pub const SignedFixedDeposit: Balance = 1 * DOLLARS;
	pub const SignedDepositIncreaseFactor: Percent = Percent::from_percent(10);
	pub const SignedDepositByte: Balance = 1 * CENTS;

<<<<<<< HEAD
=======
	// miner configs
	pub const MultiPhaseUnsignedPriority: TransactionPriority = StakingUnsignedPriority::get() - 1u64;
	pub MinerMaxWeight: Weight = RuntimeBlockWeights::get()
		.get(DispatchClass::Normal)
		.max_extrinsic.expect("Normal extrinsics have a weight limit configured; qed")
		.saturating_sub(BlockExecutionWeight::get());
	// Solution can occupy 90% of normal block size
	pub MinerMaxLength: u32 = Perbill::from_rational(9u32, 10) *
		*RuntimeBlockLength::get()
		.max
		.get(DispatchClass::Normal);
}

frame_election_provider_support::generate_solution_type!(
	#[compact]
	pub struct NposSolution16::<
		VoterIndex = u32,
		TargetIndex = u16,
		Accuracy = sp_runtime::PerU16,
		MaxVoters = MaxElectingVotersSolution,
	>(16)
);

parameter_types! {
	// Note: the EPM in this runtime runs the election on-chain. The election bounds must be
	// carefully set so that an election round fits in one block.
	pub ElectionBoundsMultiPhase: ElectionBounds = ElectionBoundsBuilder::default()
		.voters_count(10_000.into()).targets_count(1_500.into()).build();
>>>>>>> f9fac6c2
	pub ElectionBoundsOnChain: ElectionBounds = ElectionBoundsBuilder::default()
		.voters_count(1000.into()).targets_count(100.into()).build();

	pub MaxNominations: u32 = <NposSolution16 as frame_election_provider_support::NposSolution>::LIMIT as u32;
	pub MaxElectingVotersSolution: u32 = 40_000;
	// The maximum winners that can be elected by the Election pallet which is equivalent to the
	// maximum active validators the staking pallet can have.
	pub MaxActiveValidators: u32 = 1000;
}

/// Maximum number of iterations for balancing that will be executed in the embedded OCW
/// miner of election provider multi phase.
pub const MINER_MAX_ITERATIONS: u32 = 10;

/// A source of random balance for NposSolver, which is meant to be run by the OCW election miner.
pub struct OffchainRandomBalancing;
impl Get<Option<BalancingConfig>> for OffchainRandomBalancing {
	fn get() -> Option<BalancingConfig> {
		use sp_runtime::traits::TrailingZeroInput;
		let iterations = match MINER_MAX_ITERATIONS {
			0 => 0,
			max => {
				let seed = sp_io::offchain::random_seed();
				let random = <u32>::decode(&mut TrailingZeroInput::new(&seed))
					.expect("input is padded with zeroes; qed") %
					max.saturating_add(1);
				random as usize
			},
		};

		let config = BalancingConfig { iterations, tolerance: 0 };
		Some(config)
	}
}

pub struct OnChainSeqPhragmen;
impl onchain::Config for OnChainSeqPhragmen {
	type System = Runtime;
	type Solver = SequentialPhragmen<AccountId, SolutionAccuracyOf<Runtime>>;
	type DataProvider = Staking;
	type WeightInfo = frame_election_provider_support::weights::SubstrateWeight<Runtime>;
	type MaxWinners = <Runtime as pallet_election_provider_multi_phase::Config>::MaxWinners;
	type Bounds = ElectionBoundsOnChain;
<<<<<<< HEAD
	type MaxBackersPerWinner = multi_block_impls::MaxBackersPerWinner;
	type MaxWinnersPerPage = multi_block_impls::MaxWinnersPerPage;
=======
}

impl pallet_election_provider_multi_phase::MinerConfig for Runtime {
	type AccountId = AccountId;
	type MaxLength = MinerMaxLength;
	type MaxWeight = MinerMaxWeight;
	type Solution = NposSolution16;
	type MaxVotesPerVoter =
	<<Self as pallet_election_provider_multi_phase::Config>::DataProvider as ElectionDataProvider>::MaxVotesPerVoter;
	type MaxWinners = MaxActiveValidators;

	// The unsigned submissions have to respect the weight of the submit_unsigned call, thus their
	// weight estimate function is wired to this call's weight.
	fn solution_weight(v: u32, t: u32, a: u32, d: u32) -> Weight {
		<
			<Self as pallet_election_provider_multi_phase::Config>::WeightInfo
			as
			pallet_election_provider_multi_phase::WeightInfo
		>::submit_unsigned(v, t, a, d)
	}
}

impl pallet_election_provider_multi_phase::Config for Runtime {
	type RuntimeEvent = RuntimeEvent;
	type Currency = Balances;
	type EstimateCallFee = TransactionPayment;
	type SignedPhase = SignedPhase;
	type UnsignedPhase = UnsignedPhase;
	type BetterSignedThreshold = ();
	type OffchainRepeat = OffchainRepeat;
	type MinerTxPriority = MultiPhaseUnsignedPriority;
	type MinerConfig = Self;
	type SignedMaxSubmissions = ConstU32<10>;
	type SignedRewardBase = SignedRewardBase;
	type SignedDepositBase =
		GeometricDepositBase<Balance, SignedFixedDeposit, SignedDepositIncreaseFactor>;
	type SignedDepositByte = SignedDepositByte;
	type SignedMaxRefunds = ConstU32<3>;
	type SignedDepositWeight = ();
	type SignedMaxWeight = MinerMaxWeight;
	type SlashHandler = (); // burn slashes
	type RewardHandler = (); // rewards are minted from the void
	type DataProvider = Staking;
	type Fallback = onchain::OnChainExecution<OnChainSeqPhragmen>;
	type GovernanceFallback = onchain::OnChainExecution<OnChainSeqPhragmen>;
	type Solver = SequentialPhragmen<AccountId, SolutionAccuracyOf<Self>, OffchainRandomBalancing>;
	type ForceOrigin = EnsureRootOrHalfCouncil;
	type MaxWinners = MaxActiveValidators;
	type ElectionBounds = ElectionBoundsMultiPhase;
	type BenchmarkingConfig = ElectionProviderBenchmarkConfig;
	type WeightInfo = pallet_election_provider_multi_phase::weights::SubstrateWeight<Self>;
>>>>>>> f9fac6c2
}

parameter_types! {
	pub const BagThresholds: &'static [u64] = &voter_bags::THRESHOLDS;
}

type VoterBagsListInstance = pallet_bags_list::Instance1;
impl pallet_bags_list::Config<VoterBagsListInstance> for Runtime {
	type RuntimeEvent = RuntimeEvent;
	/// The voter bags-list is loosely kept up to date, and the real source of truth for the score
	/// of each node is the staking pallet.
	type ScoreProvider = Staking;
	type BagThresholds = BagThresholds;
	type Score = VoteWeight;
	type WeightInfo = pallet_bags_list::weights::SubstrateWeight<Runtime>;
}

parameter_types! {
	pub const DelegatedStakingPalletId: PalletId = PalletId(*b"py/dlstk");
	pub const SlashRewardFraction: Perbill = Perbill::from_percent(1);
}

impl pallet_delegated_staking::Config for Runtime {
	type RuntimeEvent = RuntimeEvent;
	type PalletId = DelegatedStakingPalletId;
	type Currency = Balances;
	type OnSlash = ();
	type SlashRewardFraction = SlashRewardFraction;
	type RuntimeHoldReason = RuntimeHoldReason;
	type CoreStaking = Staking;
}

parameter_types! {
	pub const PostUnbondPoolsWindow: u32 = 4;
	pub const NominationPoolsPalletId: PalletId = PalletId(*b"py/nopls");
	pub const MaxPointsToBalance: u8 = 10;
}

use sp_runtime::traits::{Convert, Keccak256};
pub struct BalanceToU256;
impl Convert<Balance, sp_core::U256> for BalanceToU256 {
	fn convert(balance: Balance) -> sp_core::U256 {
		sp_core::U256::from(balance)
	}
}
pub struct U256ToBalance;
impl Convert<sp_core::U256, Balance> for U256ToBalance {
	fn convert(n: sp_core::U256) -> Balance {
		n.try_into().unwrap_or(Balance::max_value())
	}
}

impl pallet_nomination_pools::Config for Runtime {
	type WeightInfo = ();
	type RuntimeEvent = RuntimeEvent;
	type Currency = Balances;
	type RuntimeFreezeReason = RuntimeFreezeReason;
	type RewardCounter = FixedU128;
	type BalanceToU256 = BalanceToU256;
	type U256ToBalance = U256ToBalance;
	type StakeAdapter =
		pallet_nomination_pools::adapter::DelegateStake<Self, Staking, DelegatedStaking>;
	type PostUnbondingPoolsWindow = PostUnbondPoolsWindow;
	type MaxMetadataLen = ConstU32<256>;
	type MaxUnbonding = ConstU32<8>;
	type PalletId = NominationPoolsPalletId;
	type MaxPointsToBalance = MaxPointsToBalance;
	type AdminOrigin = EitherOfDiverse<
		EnsureRoot<AccountId>,
		pallet_collective::EnsureProportionAtLeast<AccountId, CouncilCollective, 3, 4>,
	>;
	type BlockNumberProvider = System;
	type Filter = Nothing;
}

parameter_types! {
	pub const VoteLockingPeriod: BlockNumber = 30 * DAYS;
}

impl pallet_conviction_voting::Config for Runtime {
	type WeightInfo = pallet_conviction_voting::weights::SubstrateWeight<Self>;
	type RuntimeEvent = RuntimeEvent;
	type Currency = Balances;
	type VoteLockingPeriod = VoteLockingPeriod;
	type MaxVotes = ConstU32<512>;
	type MaxTurnout = frame_support::traits::TotalIssuanceOf<Balances, Self::AccountId>;
	type Polls = Referenda;
	type BlockNumberProvider = System;
	type VotingHooks = ();
}

parameter_types! {
	pub const AlarmInterval: BlockNumber = 1;
	pub const SubmissionDeposit: Balance = 100 * DOLLARS;
	pub const UndecidingTimeout: BlockNumber = 28 * DAYS;
}

pub struct TracksInfo;
impl pallet_referenda::TracksInfo<Balance, BlockNumber> for TracksInfo {
	type Id = u16;
	type RuntimeOrigin = <RuntimeOrigin as frame_support::traits::OriginTrait>::PalletsOrigin;

	fn tracks(
	) -> impl Iterator<Item = Cow<'static, pallet_referenda::Track<Self::Id, Balance, BlockNumber>>>
	{
		dynamic_params::referenda::Tracks::get().into_iter().map(Cow::Owned)
	}
	fn track_for(id: &Self::RuntimeOrigin) -> Result<Self::Id, ()> {
		dynamic_params::referenda::Origins::get()
			.iter()
			.find(|(o, _)| id == o)
			.map(|(_, track_id)| *track_id)
			.ok_or(())
	}
}

impl pallet_referenda::Config for Runtime {
	type WeightInfo = pallet_referenda::weights::SubstrateWeight<Self>;
	type RuntimeCall = RuntimeCall;
	type RuntimeEvent = RuntimeEvent;
	type Scheduler = Scheduler;
	type Currency = pallet_balances::Pallet<Self>;
	type SubmitOrigin = EnsureSigned<AccountId>;
	type CancelOrigin = EnsureRoot<AccountId>;
	type KillOrigin = EnsureRoot<AccountId>;
	type Slash = ();
	type Votes = pallet_conviction_voting::VotesOf<Runtime>;
	type Tally = pallet_conviction_voting::TallyOf<Runtime>;
	type SubmissionDeposit = SubmissionDeposit;
	type MaxQueued = ConstU32<100>;
	type UndecidingTimeout = UndecidingTimeout;
	type AlarmInterval = AlarmInterval;
	type Tracks = TracksInfo;
	type Preimages = Preimage;
	type BlockNumberProvider = System;
}

impl pallet_referenda::Config<pallet_referenda::Instance2> for Runtime {
	type WeightInfo = pallet_referenda::weights::SubstrateWeight<Self>;
	type RuntimeCall = RuntimeCall;
	type RuntimeEvent = RuntimeEvent;
	type Scheduler = Scheduler;
	type Currency = pallet_balances::Pallet<Self>;
	type SubmitOrigin = EnsureSigned<AccountId>;
	type CancelOrigin = EnsureRoot<AccountId>;
	type KillOrigin = EnsureRoot<AccountId>;
	type Slash = ();
	type Votes = pallet_ranked_collective::Votes;
	type Tally = pallet_ranked_collective::TallyOf<Runtime>;
	type SubmissionDeposit = SubmissionDeposit;
	type MaxQueued = ConstU32<100>;
	type UndecidingTimeout = UndecidingTimeout;
	type AlarmInterval = AlarmInterval;
	type Tracks = TracksInfo;
	type Preimages = Preimage;
	type BlockNumberProvider = System;
}

impl pallet_ranked_collective::Config for Runtime {
	type WeightInfo = pallet_ranked_collective::weights::SubstrateWeight<Self>;
	type RuntimeEvent = RuntimeEvent;
	type AddOrigin = EnsureRoot<AccountId>;
	type RemoveOrigin = Self::DemoteOrigin;
	type PromoteOrigin = EnsureRootWithSuccess<AccountId, ConstU16<65535>>;
	type DemoteOrigin = EnsureRootWithSuccess<AccountId, ConstU16<65535>>;
	type ExchangeOrigin = EnsureRootWithSuccess<AccountId, ConstU16<65535>>;
	type Polls = RankedPolls;
	type MinRankOfClass = traits::Identity;
	type VoteWeight = pallet_ranked_collective::Geometric;
	type MemberSwappedHandler = (CoreFellowship, Salary);
	type MaxMemberCount = ();
	#[cfg(feature = "runtime-benchmarks")]
	type BenchmarkSetup = (CoreFellowship, Salary);
}

impl pallet_remark::Config for Runtime {
	type WeightInfo = pallet_remark::weights::SubstrateWeight<Self>;
	type RuntimeEvent = RuntimeEvent;
}

impl pallet_root_testing::Config for Runtime {
	type RuntimeEvent = RuntimeEvent;
}

parameter_types! {
	pub const LaunchPeriod: BlockNumber = 28 * 24 * 60 * MINUTES;
	pub const VotingPeriod: BlockNumber = 28 * 24 * 60 * MINUTES;
	pub const FastTrackVotingPeriod: BlockNumber = 3 * 24 * 60 * MINUTES;
	pub const MinimumDeposit: Balance = 100 * DOLLARS;
	pub const EnactmentPeriod: BlockNumber = 30 * 24 * 60 * MINUTES;
	pub const CooloffPeriod: BlockNumber = 28 * 24 * 60 * MINUTES;
	pub const MaxProposals: u32 = 100;
}

impl pallet_democracy::Config for Runtime {
	type RuntimeEvent = RuntimeEvent;
	type Currency = Balances;
	type EnactmentPeriod = EnactmentPeriod;
	type LaunchPeriod = LaunchPeriod;
	type VotingPeriod = VotingPeriod;
	type VoteLockingPeriod = EnactmentPeriod; // Same as EnactmentPeriod
	type MinimumDeposit = MinimumDeposit;
	/// A straight majority of the council can decide what their next motion is.
	type ExternalOrigin =
		pallet_collective::EnsureProportionAtLeast<AccountId, CouncilCollective, 1, 2>;
	/// A super-majority can have the next scheduled referendum be a straight majority-carries vote.
	type ExternalMajorityOrigin =
		pallet_collective::EnsureProportionAtLeast<AccountId, CouncilCollective, 3, 4>;
	/// A unanimous council can have the next scheduled referendum be a straight default-carries
	/// (NTB) vote.
	type ExternalDefaultOrigin =
		pallet_collective::EnsureProportionAtLeast<AccountId, CouncilCollective, 1, 1>;
	type SubmitOrigin = EnsureSigned<AccountId>;
	/// Two thirds of the technical committee can have an ExternalMajority/ExternalDefault vote
	/// be tabled immediately and with a shorter voting/enactment period.
	type FastTrackOrigin =
		pallet_collective::EnsureProportionAtLeast<AccountId, TechnicalCollective, 2, 3>;
	type InstantOrigin =
		pallet_collective::EnsureProportionAtLeast<AccountId, TechnicalCollective, 1, 1>;
	type InstantAllowed = ConstBool<true>;
	type FastTrackVotingPeriod = FastTrackVotingPeriod;
	// To cancel a proposal which has been passed, 2/3 of the council must agree to it.
	type CancellationOrigin =
		pallet_collective::EnsureProportionAtLeast<AccountId, CouncilCollective, 2, 3>;
	// To cancel a proposal before it has been passed, the technical committee must be unanimous or
	// Root must agree.
	type CancelProposalOrigin = EitherOfDiverse<
		EnsureRoot<AccountId>,
		pallet_collective::EnsureProportionAtLeast<AccountId, TechnicalCollective, 1, 1>,
	>;
	type BlacklistOrigin = EnsureRoot<AccountId>;
	// Any single technical committee member may veto a coming council proposal, however they can
	// only do it once and it lasts only for the cool-off period.
	type VetoOrigin = pallet_collective::EnsureMember<AccountId, TechnicalCollective>;
	type CooloffPeriod = CooloffPeriod;
	type Slash = Treasury;
	type Scheduler = Scheduler;
	type PalletsOrigin = OriginCaller;
	type MaxVotes = ConstU32<100>;
	type WeightInfo = pallet_democracy::weights::SubstrateWeight<Runtime>;
	type MaxProposals = MaxProposals;
	type Preimages = Preimage;
	type MaxDeposits = ConstU32<100>;
	type MaxBlacklisted = ConstU32<100>;
}

parameter_types! {
	pub const CouncilMotionDuration: BlockNumber = 5 * DAYS;
	pub const CouncilMaxProposals: u32 = 100;
	pub const CouncilMaxMembers: u32 = 100;
	pub const ProposalDepositOffset: Balance = ExistentialDeposit::get() + ExistentialDeposit::get();
	pub const ProposalHoldReason: RuntimeHoldReason =
		RuntimeHoldReason::Council(pallet_collective::HoldReason::ProposalSubmission);
}

type CouncilCollective = pallet_collective::Instance1;
impl pallet_collective::Config<CouncilCollective> for Runtime {
	type RuntimeOrigin = RuntimeOrigin;
	type Proposal = RuntimeCall;
	type RuntimeEvent = RuntimeEvent;
	type MotionDuration = CouncilMotionDuration;
	type MaxProposals = CouncilMaxProposals;
	type MaxMembers = CouncilMaxMembers;
	type DefaultVote = pallet_collective::PrimeDefaultVote;
	type WeightInfo = pallet_collective::weights::SubstrateWeight<Runtime>;
	type SetMembersOrigin = EnsureRoot<Self::AccountId>;
	type MaxProposalWeight = MaxCollectivesProposalWeight;
	type DisapproveOrigin = EnsureRoot<Self::AccountId>;
	type KillOrigin = EnsureRoot<Self::AccountId>;
	type Consideration = HoldConsideration<
		AccountId,
		Balances,
		ProposalHoldReason,
		pallet_collective::deposit::Delayed<
			ConstU32<2>,
			pallet_collective::deposit::Linear<ConstU32<2>, ProposalDepositOffset>,
		>,
		u32,
	>;
}

parameter_types! {
	pub const CandidacyBond: Balance = 10 * DOLLARS;
	// 1 storage item created, key size is 32 bytes, value size is 16+16.
	pub const VotingBondBase: Balance = deposit(1, 64);
	// additional data per vote is 32 bytes (account id).
	pub const VotingBondFactor: Balance = deposit(0, 32);
	pub const TermDuration: BlockNumber = 7 * DAYS;
	pub const DesiredMembers: u32 = 13;
	pub const DesiredRunnersUp: u32 = 7;
	pub const MaxVotesPerVoter: u32 = 16;
	pub const MaxVoters: u32 = 512;
	pub const MaxCandidates: u32 = 64;
	pub const ElectionsPhragmenPalletId: LockIdentifier = *b"phrelect";
}

// Make sure that there are no more than `MaxMembers` members elected via elections-phragmen.
const_assert!(DesiredMembers::get() <= CouncilMaxMembers::get());

impl pallet_elections_phragmen::Config for Runtime {
	type RuntimeEvent = RuntimeEvent;
	type PalletId = ElectionsPhragmenPalletId;
	type Currency = Balances;
	type ChangeMembers = Council;
	// NOTE: this implies that council's genesis members cannot be set directly and must come from
	// this module.
	type InitializeMembers = Council;
	type CurrencyToVote = sp_staking::currency_to_vote::U128CurrencyToVote;
	type CandidacyBond = CandidacyBond;
	type VotingBondBase = VotingBondBase;
	type VotingBondFactor = VotingBondFactor;
	type LoserCandidate = ();
	type KickedMember = ();
	type DesiredMembers = DesiredMembers;
	type DesiredRunnersUp = DesiredRunnersUp;
	type TermDuration = TermDuration;
	type MaxVoters = MaxVoters;
	type MaxVotesPerVoter = MaxVotesPerVoter;
	type MaxCandidates = MaxCandidates;
	type WeightInfo = pallet_elections_phragmen::weights::SubstrateWeight<Runtime>;
}

parameter_types! {
	pub const TechnicalMotionDuration: BlockNumber = 5 * DAYS;
	pub const TechnicalMaxProposals: u32 = 100;
	pub const TechnicalMaxMembers: u32 = 100;
}

type TechnicalCollective = pallet_collective::Instance2;
impl pallet_collective::Config<TechnicalCollective> for Runtime {
	type RuntimeOrigin = RuntimeOrigin;
	type Proposal = RuntimeCall;
	type RuntimeEvent = RuntimeEvent;
	type MotionDuration = TechnicalMotionDuration;
	type MaxProposals = TechnicalMaxProposals;
	type MaxMembers = TechnicalMaxMembers;
	type DefaultVote = pallet_collective::PrimeDefaultVote;
	type WeightInfo = pallet_collective::weights::SubstrateWeight<Runtime>;
	type SetMembersOrigin = EnsureRoot<Self::AccountId>;
	type MaxProposalWeight = MaxCollectivesProposalWeight;
	type DisapproveOrigin = EnsureRoot<Self::AccountId>;
	type KillOrigin = EnsureRoot<Self::AccountId>;
	type Consideration = ();
}

type EnsureRootOrHalfCouncil = EitherOfDiverse<
	EnsureRoot<AccountId>,
	pallet_collective::EnsureProportionMoreThan<AccountId, CouncilCollective, 1, 2>,
>;
impl pallet_membership::Config<pallet_membership::Instance1> for Runtime {
	type RuntimeEvent = RuntimeEvent;
	type AddOrigin = EnsureRootOrHalfCouncil;
	type RemoveOrigin = EnsureRootOrHalfCouncil;
	type SwapOrigin = EnsureRootOrHalfCouncil;
	type ResetOrigin = EnsureRootOrHalfCouncil;
	type PrimeOrigin = EnsureRootOrHalfCouncil;
	type MembershipInitialized = TechnicalCommittee;
	type MembershipChanged = TechnicalCommittee;
	type MaxMembers = TechnicalMaxMembers;
	type WeightInfo = pallet_membership::weights::SubstrateWeight<Runtime>;
}

parameter_types! {
	pub const SpendPeriod: BlockNumber = 1 * DAYS;
	pub const Burn: Permill = Permill::from_percent(50);
	pub const TipCountdown: BlockNumber = 1 * DAYS;
	pub const TipFindersFee: Percent = Percent::from_percent(20);
	pub const TipReportDepositBase: Balance = 1 * DOLLARS;
	pub const DataDepositPerByte: Balance = 1 * CENTS;
	pub const TreasuryPalletId: PalletId = PalletId(*b"py/trsry");
	pub const MaximumReasonLength: u32 = 300;
	pub const MaxApprovals: u32 = 100;
	pub const MaxBalance: Balance = Balance::max_value();
	pub const SpendPayoutPeriod: BlockNumber = 30 * DAYS;
}

impl pallet_treasury::Config for Runtime {
	type PalletId = TreasuryPalletId;
	type Currency = Balances;
	type RejectOrigin = EitherOfDiverse<
		EnsureRoot<AccountId>,
		pallet_collective::EnsureProportionMoreThan<AccountId, CouncilCollective, 1, 2>,
	>;
	type RuntimeEvent = RuntimeEvent;
	type SpendPeriod = SpendPeriod;
	type Burn = Burn;
	type BurnDestination = ();
	type SpendFunds = Bounties;
	type WeightInfo = pallet_treasury::weights::SubstrateWeight<Runtime>;
	type MaxApprovals = MaxApprovals;
	type SpendOrigin = EnsureWithSuccess<EnsureRoot<AccountId>, AccountId, MaxBalance>;
	type AssetKind = NativeOrWithId<u32>;
	type Beneficiary = AccountId;
	type BeneficiaryLookup = Indices;
	type Paymaster = PayAssetFromAccount<NativeAndAssets, TreasuryAccount>;
	type BalanceConverter = AssetRate;
	type PayoutPeriod = SpendPayoutPeriod;
	type BlockNumberProvider = System;
	#[cfg(feature = "runtime-benchmarks")]
	type BenchmarkHelper = PalletTreasuryArguments;
}

impl pallet_asset_rate::Config for Runtime {
	type CreateOrigin = EnsureRoot<AccountId>;
	type RemoveOrigin = EnsureRoot<AccountId>;
	type UpdateOrigin = EnsureRoot<AccountId>;
	type Currency = Balances;
	type AssetKind = NativeOrWithId<u32>;
	type RuntimeEvent = RuntimeEvent;
	type WeightInfo = pallet_asset_rate::weights::SubstrateWeight<Runtime>;
	#[cfg(feature = "runtime-benchmarks")]
	type BenchmarkHelper = AssetRateArguments;
}

parameter_types! {
	pub const BountyCuratorDeposit: Permill = Permill::from_percent(50);
	pub const BountyValueMinimum: Balance = 5 * DOLLARS;
	pub const BountyDepositBase: Balance = 1 * DOLLARS;
	pub const CuratorDepositMultiplier: Permill = Permill::from_percent(50);
	pub const CuratorDepositMin: Balance = 1 * DOLLARS;
	pub const CuratorDepositMax: Balance = 100 * DOLLARS;
	pub const BountyDepositPayoutDelay: BlockNumber = 1 * DAYS;
	pub const BountyUpdatePeriod: BlockNumber = 14 * DAYS;
}

impl pallet_bounties::Config for Runtime {
	type RuntimeEvent = RuntimeEvent;
	type BountyDepositBase = BountyDepositBase;
	type BountyDepositPayoutDelay = BountyDepositPayoutDelay;
	type BountyUpdatePeriod = BountyUpdatePeriod;
	type CuratorDepositMultiplier = CuratorDepositMultiplier;
	type CuratorDepositMin = CuratorDepositMin;
	type CuratorDepositMax = CuratorDepositMax;
	type BountyValueMinimum = BountyValueMinimum;
	type DataDepositPerByte = DataDepositPerByte;
	type MaximumReasonLength = MaximumReasonLength;
	type WeightInfo = pallet_bounties::weights::SubstrateWeight<Runtime>;
	type ChildBountyManager = ChildBounties;
	type OnSlash = Treasury;
}

parameter_types! {
	/// Allocate at most 20% of each block for message processing.
	///
	/// Is set to 20% since the scheduler can already consume a maximum of 80%.
	pub MessageQueueServiceWeight: Option<Weight> = Some(Perbill::from_percent(20) * RuntimeBlockWeights::get().max_block);
}

impl pallet_message_queue::Config for Runtime {
	type RuntimeEvent = RuntimeEvent;
	type WeightInfo = ();
	/// NOTE: Always set this to `NoopMessageProcessor` for benchmarking.
	type MessageProcessor = pallet_message_queue::mock_helpers::NoopMessageProcessor<u32>;
	type Size = u32;
	type QueueChangeHandler = ();
	type QueuePausedQuery = ();
	type HeapSize = ConstU32<{ 64 * 1024 }>;
	type MaxStale = ConstU32<128>;
	type ServiceWeight = MessageQueueServiceWeight;
	type IdleMaxServiceWeight = ();
}

parameter_types! {
	pub const ChildBountyValueMinimum: Balance = 1 * DOLLARS;
}

impl pallet_child_bounties::Config for Runtime {
	type RuntimeEvent = RuntimeEvent;
	type MaxActiveChildBountyCount = ConstU32<5>;
	type ChildBountyValueMinimum = ChildBountyValueMinimum;
	type WeightInfo = pallet_child_bounties::weights::SubstrateWeight<Runtime>;
}

impl pallet_tips::Config for Runtime {
	type RuntimeEvent = RuntimeEvent;
	type DataDepositPerByte = DataDepositPerByte;
	type MaximumReasonLength = MaximumReasonLength;
	type Tippers = Elections;
	type TipCountdown = TipCountdown;
	type TipFindersFee = TipFindersFee;
	type TipReportDepositBase = TipReportDepositBase;
	type MaxTipAmount = ConstU128<{ 500 * DOLLARS }>;
	type WeightInfo = pallet_tips::weights::SubstrateWeight<Runtime>;
	type OnSlash = Treasury;
}

parameter_types! {
	pub const DepositPerItem: Balance = deposit(1, 0);
	pub const DepositPerByte: Balance = deposit(0, 1);
	pub const DefaultDepositLimit: Balance = deposit(1024, 1024 * 1024);
	pub Schedule: pallet_contracts::Schedule<Runtime> = Default::default();
	pub CodeHashLockupDepositPercent: Perbill = Perbill::from_percent(30);
}

impl pallet_contracts::Config for Runtime {
	type Time = Timestamp;
	type Randomness = RandomnessCollectiveFlip;
	type Currency = Balances;
	type RuntimeEvent = RuntimeEvent;
	type RuntimeCall = RuntimeCall;
	/// The safest default is to allow no calls at all.
	///
	/// Runtimes should whitelist dispatchables that are allowed to be called from contracts
	/// and make sure they are stable. Dispatchables exposed to contracts are not allowed to
	/// change because that would break already deployed contracts. The `Call` structure itself
	/// is not allowed to change the indices of existing pallets, too.
	type CallFilter = Nothing;
	type DepositPerItem = DepositPerItem;
	type DepositPerByte = DepositPerByte;
	type DefaultDepositLimit = DefaultDepositLimit;
	type CallStack = [pallet_contracts::Frame<Self>; 5];
	type WeightPrice = pallet_transaction_payment::Pallet<Self>;
	type WeightInfo = pallet_contracts::weights::SubstrateWeight<Self>;
	type ChainExtension = ();
	type Schedule = Schedule;
	type AddressGenerator = pallet_contracts::DefaultAddressGenerator;
	type MaxCodeLen = ConstU32<{ 123 * 1024 }>;
	type MaxStorageKeyLen = ConstU32<128>;
	type UnsafeUnstableInterface = ConstBool<false>;
	type UploadOrigin = EnsureSigned<Self::AccountId>;
	type InstantiateOrigin = EnsureSigned<Self::AccountId>;
	type MaxDebugBufferLen = ConstU32<{ 2 * 1024 * 1024 }>;
	type MaxTransientStorageSize = ConstU32<{ 1 * 1024 * 1024 }>;
	type RuntimeHoldReason = RuntimeHoldReason;
	#[cfg(not(feature = "runtime-benchmarks"))]
	type Migrations = ();
	#[cfg(feature = "runtime-benchmarks")]
	type Migrations = pallet_contracts::migration::codegen::BenchMigrations;
	type MaxDelegateDependencies = ConstU32<32>;
	type CodeHashLockupDepositPercent = CodeHashLockupDepositPercent;
	type Debug = ();
	type Environment = ();
	type ApiVersion = ();
	type Xcm = ();
}

impl pallet_revive::Config for Runtime {
	type Time = Timestamp;
	type Currency = Balances;
	type RuntimeEvent = RuntimeEvent;
	type RuntimeCall = RuntimeCall;
	type CallFilter = Nothing;
	type DepositPerItem = DepositPerItem;
	type DepositPerByte = DepositPerByte;
	type WeightPrice = pallet_transaction_payment::Pallet<Self>;
	type WeightInfo = pallet_revive::weights::SubstrateWeight<Self>;
	type ChainExtension = ();
	type AddressMapper = pallet_revive::AccountId32Mapper<Self>;
	type RuntimeMemory = ConstU32<{ 128 * 1024 * 1024 }>;
	type PVFMemory = ConstU32<{ 512 * 1024 * 1024 }>;
	type UnsafeUnstableInterface = ConstBool<false>;
	type UploadOrigin = EnsureSigned<Self::AccountId>;
	type InstantiateOrigin = EnsureSigned<Self::AccountId>;
	type RuntimeHoldReason = RuntimeHoldReason;
	type CodeHashLockupDepositPercent = CodeHashLockupDepositPercent;
	type Xcm = ();
	type ChainId = ConstU64<420_420_420>;
	type NativeToEthRatio = ConstU32<1_000_000>; // 10^(18 - 12) Eth is 10^18, Native is 10^12.
	type EthGasEncoder = ();
	type FindAuthor = <Runtime as pallet_authorship::Config>::FindAuthor;
}

impl pallet_sudo::Config for Runtime {
	type RuntimeEvent = RuntimeEvent;
	type RuntimeCall = RuntimeCall;
	type WeightInfo = pallet_sudo::weights::SubstrateWeight<Runtime>;
}

parameter_types! {
	pub const ImOnlineUnsignedPriority: TransactionPriority = TransactionPriority::max_value();
	/// We prioritize im-online heartbeats over election solution submission.
	pub const StakingUnsignedPriority: TransactionPriority = TransactionPriority::max_value() / 2;
	pub const MaxAuthorities: u32 = 100;
	pub const MaxKeys: u32 = 10_000;
	pub const MaxPeerInHeartbeats: u32 = 10_000;
}

impl<LocalCall> frame_system::offchain::CreateTransaction<LocalCall> for Runtime
where
	RuntimeCall: From<LocalCall>,
{
	type Extension = TxExtension;

	fn create_transaction(call: RuntimeCall, extension: TxExtension) -> UncheckedExtrinsic {
		generic::UncheckedExtrinsic::new_transaction(call, extension).into()
	}
}

impl<LocalCall> frame_system::offchain::CreateSignedTransaction<LocalCall> for Runtime
where
	RuntimeCall: From<LocalCall>,
{
	fn create_signed_transaction<
		C: frame_system::offchain::AppCrypto<Self::Public, Self::Signature>,
	>(
		call: RuntimeCall,
		public: <Signature as traits::Verify>::Signer,
		account: AccountId,
		nonce: Nonce,
	) -> Option<UncheckedExtrinsic> {
		let tip = 0;
		// take the biggest period possible.
		let period =
			BlockHashCount::get().checked_next_power_of_two().map(|c| c / 2).unwrap_or(2) as u64;
		let current_block = System::block_number()
			.saturated_into::<u64>()
			// The `System::block_number` is initialized with `n+1`,
			// so the actual block number is `n`.
			.saturating_sub(1);
		let era = Era::mortal(period, current_block);
		let tx_ext: TxExtension = (
			frame_system::CheckNonZeroSender::<Runtime>::new(),
			frame_system::CheckSpecVersion::<Runtime>::new(),
			frame_system::CheckTxVersion::<Runtime>::new(),
			frame_system::CheckGenesis::<Runtime>::new(),
			frame_system::CheckEra::<Runtime>::from(era),
			frame_system::CheckNonce::<Runtime>::from(nonce),
			frame_system::CheckWeight::<Runtime>::new(),
			pallet_skip_feeless_payment::SkipCheckIfFeeless::from(
				pallet_asset_conversion_tx_payment::ChargeAssetTxPayment::<Runtime>::from(
					tip, None,
				),
			),
			frame_metadata_hash_extension::CheckMetadataHash::new(false),
			frame_system::WeightReclaim::<Runtime>::new(),
		);

		let raw_payload = SignedPayload::new(call, tx_ext)
			.map_err(|e| {
				log::warn!("Unable to create signed payload: {:?}", e);
			})
			.ok()?;
		let signature = raw_payload.using_encoded(|payload| C::sign(payload, public))?;
		let address = Indices::unlookup(account);
		let (call, tx_ext, _) = raw_payload.deconstruct();
		let transaction =
			generic::UncheckedExtrinsic::new_signed(call, address, signature, tx_ext).into();
		Some(transaction)
	}
}

impl<LocalCall> frame_system::offchain::CreateInherent<LocalCall> for Runtime
where
	RuntimeCall: From<LocalCall>,
{
	fn create_inherent(call: RuntimeCall) -> UncheckedExtrinsic {
		generic::UncheckedExtrinsic::new_bare(call).into()
	}
}

impl frame_system::offchain::SigningTypes for Runtime {
	type Public = <Signature as traits::Verify>::Signer;
	type Signature = Signature;
}

impl<C> frame_system::offchain::CreateTransactionBase<C> for Runtime
where
	RuntimeCall: From<C>,
{
	type Extrinsic = UncheckedExtrinsic;
	type RuntimeCall = RuntimeCall;
}

impl pallet_im_online::Config for Runtime {
	type AuthorityId = ImOnlineId;
	type RuntimeEvent = RuntimeEvent;
	type NextSessionRotation = Babe;
	type ValidatorSet = Historical;
	type ReportUnresponsiveness = Offences;
	type UnsignedPriority = ImOnlineUnsignedPriority;
	type WeightInfo = pallet_im_online::weights::SubstrateWeight<Runtime>;
	type MaxKeys = MaxKeys;
	type MaxPeerInHeartbeats = MaxPeerInHeartbeats;
}

impl pallet_offences::Config for Runtime {
	type RuntimeEvent = RuntimeEvent;
	type IdentificationTuple = pallet_session::historical::IdentificationTuple<Self>;
	type OnOffenceHandler = Staking;
}

impl pallet_authority_discovery::Config for Runtime {
	type MaxAuthorities = MaxAuthorities;
}

parameter_types! {
	pub const MaxSetIdSessionEntries: u32 = BondingDuration::get() * SessionsPerEra::get();
}

impl pallet_grandpa::Config for Runtime {
	type RuntimeEvent = RuntimeEvent;
	type WeightInfo = ();
	type MaxAuthorities = MaxAuthorities;
	type MaxNominators = MaxNominators;
	type MaxSetIdSessionEntries = MaxSetIdSessionEntries;
	type KeyOwnerProof = sp_session::MembershipProof;
	type EquivocationReportSystem =
		pallet_grandpa::EquivocationReportSystem<Self, Offences, Historical, ReportLongevity>;
}

parameter_types! {
	// difference of 26 bytes on-chain for the registration and 9 bytes on-chain for the identity
	// information, already accounted for by the byte deposit
	pub const BasicDeposit: Balance = deposit(1, 17);
	pub const ByteDeposit: Balance = deposit(0, 1);
	pub const UsernameDeposit: Balance = deposit(0, 32);
	pub const SubAccountDeposit: Balance = 2 * DOLLARS;   // 53 bytes on-chain
	pub const MaxSubAccounts: u32 = 100;
	pub const MaxAdditionalFields: u32 = 100;
	pub const MaxRegistrars: u32 = 20;
}

impl pallet_identity::Config for Runtime {
	type RuntimeEvent = RuntimeEvent;
	type Currency = Balances;
	type BasicDeposit = BasicDeposit;
	type ByteDeposit = ByteDeposit;
	type UsernameDeposit = UsernameDeposit;
	type SubAccountDeposit = SubAccountDeposit;
	type MaxSubAccounts = MaxSubAccounts;
	type IdentityInformation = IdentityInfo<MaxAdditionalFields>;
	type MaxRegistrars = MaxRegistrars;
	type Slashed = Treasury;
	type ForceOrigin = EnsureRootOrHalfCouncil;
	type RegistrarOrigin = EnsureRootOrHalfCouncil;
	type OffchainSignature = Signature;
	type SigningPublicKey = <Signature as traits::Verify>::Signer;
	type UsernameAuthorityOrigin = EnsureRoot<Self::AccountId>;
	type PendingUsernameExpiration = ConstU32<{ 7 * DAYS }>;
	type UsernameGracePeriod = ConstU32<{ 30 * DAYS }>;
	type MaxSuffixLength = ConstU32<7>;
	type MaxUsernameLength = ConstU32<32>;
	type WeightInfo = pallet_identity::weights::SubstrateWeight<Runtime>;
}

parameter_types! {
	pub const ConfigDepositBase: Balance = 5 * DOLLARS;
	pub const FriendDepositFactor: Balance = 50 * CENTS;
	pub const MaxFriends: u16 = 9;
	pub const RecoveryDeposit: Balance = 5 * DOLLARS;
}

impl pallet_recovery::Config for Runtime {
	type RuntimeEvent = RuntimeEvent;
	type WeightInfo = pallet_recovery::weights::SubstrateWeight<Runtime>;
	type RuntimeCall = RuntimeCall;
	type BlockNumberProvider = System;
	type Currency = Balances;
	type ConfigDepositBase = ConfigDepositBase;
	type FriendDepositFactor = FriendDepositFactor;
	type MaxFriends = MaxFriends;
	type RecoveryDeposit = RecoveryDeposit;
}

parameter_types! {
	pub const GraceStrikes: u32 = 10;
	pub const SocietyVotingPeriod: BlockNumber = 80 * HOURS;
	pub const ClaimPeriod: BlockNumber = 80 * HOURS;
	pub const PeriodSpend: Balance = 500 * DOLLARS;
	pub const MaxLockDuration: BlockNumber = 36 * 30 * DAYS;
	pub const ChallengePeriod: BlockNumber = 7 * DAYS;
	pub const MaxPayouts: u32 = 10;
	pub const MaxBids: u32 = 10;
	pub const SocietyPalletId: PalletId = PalletId(*b"py/socie");
}

impl pallet_society::Config for Runtime {
	type RuntimeEvent = RuntimeEvent;
	type PalletId = SocietyPalletId;
	type Currency = Balances;
	type Randomness = RandomnessCollectiveFlip;
	type GraceStrikes = GraceStrikes;
	type PeriodSpend = PeriodSpend;
	type VotingPeriod = SocietyVotingPeriod;
	type ClaimPeriod = ClaimPeriod;
	type MaxLockDuration = MaxLockDuration;
	type FounderSetOrigin =
		pallet_collective::EnsureProportionMoreThan<AccountId, CouncilCollective, 1, 2>;
	type ChallengePeriod = ChallengePeriod;
	type MaxPayouts = MaxPayouts;
	type MaxBids = MaxBids;
	type BlockNumberProvider = System;
	type WeightInfo = pallet_society::weights::SubstrateWeight<Runtime>;
}

parameter_types! {
	pub const MinVestedTransfer: Balance = 100 * DOLLARS;
	pub UnvestedFundsAllowedWithdrawReasons: WithdrawReasons =
		WithdrawReasons::except(WithdrawReasons::TRANSFER | WithdrawReasons::RESERVE);
}

impl pallet_vesting::Config for Runtime {
	type RuntimeEvent = RuntimeEvent;
	type Currency = Balances;
	type BlockNumberToBalance = ConvertInto;
	type MinVestedTransfer = MinVestedTransfer;
	type WeightInfo = pallet_vesting::weights::SubstrateWeight<Runtime>;
	type UnvestedFundsAllowedWithdrawReasons = UnvestedFundsAllowedWithdrawReasons;
	type BlockNumberProvider = System;
	// `VestingInfo` encode length is 36bytes. 28 schedules gets encoded as 1009 bytes, which is the
	// highest number of schedules that encodes less than 2^10.
	const MAX_VESTING_SCHEDULES: u32 = 28;
}

impl pallet_mmr::Config for Runtime {
	const INDEXING_PREFIX: &'static [u8] = b"mmr";
	type Hashing = Keccak256;
	type LeafData = pallet_mmr::ParentNumberAndHash<Self>;
	type OnNewRoot = pallet_beefy_mmr::DepositBeefyDigest<Runtime>;
	type BlockHashProvider = pallet_mmr::DefaultBlockHashProvider<Runtime>;
	type WeightInfo = ();
	#[cfg(feature = "runtime-benchmarks")]
	type BenchmarkHelper = ();
}

parameter_types! {
	pub LeafVersion: MmrLeafVersion = MmrLeafVersion::new(0, 0);
}

impl pallet_beefy_mmr::Config for Runtime {
	type LeafVersion = LeafVersion;
	type BeefyAuthorityToMerkleLeaf = pallet_beefy_mmr::BeefyEcdsaToEthereum;
	type LeafExtra = Vec<u8>;
	type BeefyDataProvider = ();
	type WeightInfo = ();
}

parameter_types! {
	pub const LotteryPalletId: PalletId = PalletId(*b"py/lotto");
	pub const MaxCalls: u32 = 10;
	pub const MaxGenerateRandom: u32 = 10;
}

impl pallet_lottery::Config for Runtime {
	type PalletId = LotteryPalletId;
	type RuntimeCall = RuntimeCall;
	type Currency = Balances;
	type Randomness = RandomnessCollectiveFlip;
	type RuntimeEvent = RuntimeEvent;
	type ManagerOrigin = EnsureRoot<AccountId>;
	type MaxCalls = MaxCalls;
	type ValidateCall = Lottery;
	type MaxGenerateRandom = MaxGenerateRandom;
	type WeightInfo = pallet_lottery::weights::SubstrateWeight<Runtime>;
}

parameter_types! {
	pub const AssetDeposit: Balance = 100 * DOLLARS;
	pub const ApprovalDeposit: Balance = 1 * DOLLARS;
	pub const StringLimit: u32 = 50;
	pub const MetadataDepositBase: Balance = 10 * DOLLARS;
	pub const MetadataDepositPerByte: Balance = 1 * DOLLARS;
}

impl pallet_assets::Config<Instance1> for Runtime {
	type RuntimeEvent = RuntimeEvent;
	type Balance = u128;
	type AssetId = u32;
	type AssetIdParameter = codec::Compact<u32>;
	type Currency = Balances;
	type CreateOrigin = AsEnsureOriginWithArg<EnsureSigned<AccountId>>;
	type ForceOrigin = EnsureRoot<AccountId>;
	type AssetDeposit = AssetDeposit;
	type AssetAccountDeposit = ConstU128<DOLLARS>;
	type MetadataDepositBase = MetadataDepositBase;
	type MetadataDepositPerByte = MetadataDepositPerByte;
	type ApprovalDeposit = ApprovalDeposit;
	type StringLimit = StringLimit;
	type Holder = ();
	type Freezer = ();
	type Extra = ();
	type CallbackHandle = ();
	type WeightInfo = pallet_assets::weights::SubstrateWeight<Runtime>;
	type RemoveItemsLimit = ConstU32<1000>;
	#[cfg(feature = "runtime-benchmarks")]
	type BenchmarkHelper = ();
}

ord_parameter_types! {
	pub const AssetConversionOrigin: AccountId = AccountIdConversion::<AccountId>::into_account_truncating(&AssetConversionPalletId::get());
}

impl pallet_assets::Config<Instance2> for Runtime {
	type RuntimeEvent = RuntimeEvent;
	type Balance = u128;
	type AssetId = u32;
	type AssetIdParameter = codec::Compact<u32>;
	type Currency = Balances;
	type CreateOrigin = AsEnsureOriginWithArg<EnsureSignedBy<AssetConversionOrigin, AccountId>>;
	type ForceOrigin = EnsureRoot<AccountId>;
	type AssetDeposit = AssetDeposit;
	type AssetAccountDeposit = ConstU128<DOLLARS>;
	type MetadataDepositBase = MetadataDepositBase;
	type MetadataDepositPerByte = MetadataDepositPerByte;
	type ApprovalDeposit = ApprovalDeposit;
	type StringLimit = StringLimit;
	type Holder = ();
	type Freezer = ();
	type Extra = ();
	type WeightInfo = pallet_assets::weights::SubstrateWeight<Runtime>;
	type RemoveItemsLimit = ConstU32<1000>;
	type CallbackHandle = ();
	#[cfg(feature = "runtime-benchmarks")]
	type BenchmarkHelper = ();
}

parameter_types! {
	pub const AssetConversionPalletId: PalletId = PalletId(*b"py/ascon");
	pub const PoolSetupFee: Balance = 1 * DOLLARS; // should be more or equal to the existential deposit
	pub const MintMinLiquidity: Balance = 100;  // 100 is good enough when the main currency has 10-12 decimals.
	pub const LiquidityWithdrawalFee: Permill = Permill::from_percent(0);
	pub const Native: NativeOrWithId<u32> = NativeOrWithId::Native;
}

pub type NativeAndAssets =
	UnionOf<Balances, Assets, NativeFromLeft, NativeOrWithId<u32>, AccountId>;

impl pallet_asset_conversion::Config for Runtime {
	type RuntimeEvent = RuntimeEvent;
	type Balance = u128;
	type HigherPrecisionBalance = sp_core::U256;
	type AssetKind = NativeOrWithId<u32>;
	type Assets = NativeAndAssets;
	type PoolId = (Self::AssetKind, Self::AssetKind);
	type PoolLocator = Chain<
		WithFirstAsset<
			Native,
			AccountId,
			NativeOrWithId<u32>,
			AccountIdConverter<AssetConversionPalletId, Self::PoolId>,
		>,
		Ascending<
			AccountId,
			NativeOrWithId<u32>,
			AccountIdConverter<AssetConversionPalletId, Self::PoolId>,
		>,
	>;
	type PoolAssetId = <Self as pallet_assets::Config<Instance2>>::AssetId;
	type PoolAssets = PoolAssets;
	type PoolSetupFee = PoolSetupFee;
	type PoolSetupFeeAsset = Native;
	type PoolSetupFeeTarget = ResolveAssetTo<AssetConversionOrigin, Self::Assets>;
	type PalletId = AssetConversionPalletId;
	type LPFee = ConstU32<3>; // means 0.3%
	type LiquidityWithdrawalFee = LiquidityWithdrawalFee;
	type WeightInfo = pallet_asset_conversion::weights::SubstrateWeight<Runtime>;
	type MaxSwapPathLength = ConstU32<4>;
	type MintMinLiquidity = MintMinLiquidity;
	#[cfg(feature = "runtime-benchmarks")]
	type BenchmarkHelper = ();
}

pub type NativeAndAssetsFreezer =
	UnionOf<Balances, AssetsFreezer, NativeFromLeft, NativeOrWithId<u32>, AccountId>;

/// Benchmark Helper
#[cfg(feature = "runtime-benchmarks")]
pub struct AssetRewardsBenchmarkHelper;

#[cfg(feature = "runtime-benchmarks")]
impl pallet_asset_rewards::benchmarking::BenchmarkHelper<NativeOrWithId<u32>>
	for AssetRewardsBenchmarkHelper
{
	fn staked_asset() -> NativeOrWithId<u32> {
		NativeOrWithId::<u32>::WithId(100)
	}
	fn reward_asset() -> NativeOrWithId<u32> {
		NativeOrWithId::<u32>::WithId(101)
	}
}

parameter_types! {
	pub const StakingRewardsPalletId: PalletId = PalletId(*b"py/stkrd");
	pub const CreationHoldReason: RuntimeHoldReason =
		RuntimeHoldReason::AssetRewards(pallet_asset_rewards::HoldReason::PoolCreation);
	// 1 item, 135 bytes into the storage on pool creation.
	pub const StakePoolCreationDeposit: Balance = deposit(1, 135);
}

impl pallet_asset_rewards::Config for Runtime {
	type RuntimeEvent = RuntimeEvent;
	type RuntimeFreezeReason = RuntimeFreezeReason;
	type AssetId = NativeOrWithId<u32>;
	type Balance = Balance;
	type Assets = NativeAndAssets;
	type PalletId = StakingRewardsPalletId;
	type CreatePoolOrigin = EnsureSigned<AccountId>;
	type WeightInfo = ();
	type AssetsFreezer = NativeAndAssetsFreezer;
	type Consideration = HoldConsideration<
		AccountId,
		Balances,
		CreationHoldReason,
		ConstantStoragePrice<StakePoolCreationDeposit, Balance>,
	>;
	#[cfg(feature = "runtime-benchmarks")]
	type BenchmarkHelper = AssetRewardsBenchmarkHelper;
}

impl pallet_asset_conversion_ops::Config for Runtime {
	type RuntimeEvent = RuntimeEvent;
	type PriorAccountIdConverter = pallet_asset_conversion::AccountIdConverterNoSeed<(
		NativeOrWithId<u32>,
		NativeOrWithId<u32>,
	)>;
	type AssetsRefund = <Runtime as pallet_asset_conversion::Config>::Assets;
	type PoolAssetsRefund = <Runtime as pallet_asset_conversion::Config>::PoolAssets;
	type PoolAssetsTeam = <Runtime as pallet_asset_conversion::Config>::PoolAssets;
	type DepositAsset = Balances;
	type WeightInfo = pallet_asset_conversion_ops::weights::SubstrateWeight<Runtime>;
}

parameter_types! {
	pub const QueueCount: u32 = 300;
	pub const MaxQueueLen: u32 = 1000;
	pub const FifoQueueLen: u32 = 500;
	pub const NisBasePeriod: BlockNumber = 30 * DAYS;
	pub const MinBid: Balance = 100 * DOLLARS;
	pub const MinReceipt: Perquintill = Perquintill::from_percent(1);
	pub const IntakePeriod: BlockNumber = 10;
	pub MaxIntakeWeight: Weight = MAXIMUM_BLOCK_WEIGHT / 10;
	pub const ThawThrottle: (Perquintill, BlockNumber) = (Perquintill::from_percent(25), 5);
	pub Target: Perquintill = Perquintill::zero();
	pub const NisPalletId: PalletId = PalletId(*b"py/nis  ");
}

impl pallet_nis::Config for Runtime {
	type WeightInfo = pallet_nis::weights::SubstrateWeight<Runtime>;
	type RuntimeEvent = RuntimeEvent;
	type Currency = Balances;
	type CurrencyBalance = Balance;
	type FundOrigin = frame_system::EnsureSigned<AccountId>;
	type Counterpart = ItemOf<Assets, ConstU32<9u32>, AccountId>;
	type CounterpartAmount = WithMaximumOf<ConstU128<21_000_000_000_000_000_000u128>>;
	type Deficit = ();
	type IgnoredIssuance = ();
	type Target = Target;
	type PalletId = NisPalletId;
	type QueueCount = QueueCount;
	type MaxQueueLen = MaxQueueLen;
	type FifoQueueLen = FifoQueueLen;
	type BasePeriod = NisBasePeriod;
	type MinBid = MinBid;
	type MinReceipt = MinReceipt;
	type IntakePeriod = IntakePeriod;
	type MaxIntakeWeight = MaxIntakeWeight;
	type ThawThrottle = ThawThrottle;
	type RuntimeHoldReason = RuntimeHoldReason;
	#[cfg(feature = "runtime-benchmarks")]
	type BenchmarkSetup = SetupAsset;
}

#[cfg(feature = "runtime-benchmarks")]
pub struct SetupAsset;
#[cfg(feature = "runtime-benchmarks")]
impl pallet_nis::BenchmarkSetup for SetupAsset {
	fn create_counterpart_asset() {
		let owner = AccountId::from([0u8; 32]);
		// this may or may not fail depending on if the chain spec or runtime genesis is used.
		let _ = Assets::force_create(
			RuntimeOrigin::root(),
			9u32.into(),
			sp_runtime::MultiAddress::Id(owner),
			true,
			1,
		);
	}
}

parameter_types! {
	pub const CollectionDeposit: Balance = 100 * DOLLARS;
	pub const ItemDeposit: Balance = 1 * DOLLARS;
	pub const ApprovalsLimit: u32 = 20;
	pub const ItemAttributesApprovalsLimit: u32 = 20;
	pub const MaxTips: u32 = 10;
	pub const MaxDeadlineDuration: BlockNumber = 12 * 30 * DAYS;
}

impl pallet_uniques::Config for Runtime {
	type RuntimeEvent = RuntimeEvent;
	type CollectionId = u32;
	type ItemId = u32;
	type Currency = Balances;
	type ForceOrigin = frame_system::EnsureRoot<AccountId>;
	type CollectionDeposit = CollectionDeposit;
	type ItemDeposit = ItemDeposit;
	type MetadataDepositBase = MetadataDepositBase;
	type AttributeDepositBase = MetadataDepositBase;
	type DepositPerByte = MetadataDepositPerByte;
	type StringLimit = ConstU32<128>;
	type KeyLimit = ConstU32<32>;
	type ValueLimit = ConstU32<64>;
	type WeightInfo = pallet_uniques::weights::SubstrateWeight<Runtime>;
	#[cfg(feature = "runtime-benchmarks")]
	type Helper = ();
	type CreateOrigin = AsEnsureOriginWithArg<EnsureSigned<AccountId>>;
	type Locker = ();
}

parameter_types! {
	pub const Budget: Balance = 10_000 * DOLLARS;
	pub TreasuryAccount: AccountId = Treasury::account_id();
}

pub struct SalaryForRank;
impl GetSalary<u16, AccountId, Balance> for SalaryForRank {
	fn get_salary(a: u16, _: &AccountId) -> Balance {
		Balance::from(a) * 1000 * DOLLARS
	}
}

impl pallet_salary::Config for Runtime {
	type WeightInfo = ();
	type RuntimeEvent = RuntimeEvent;
	type Paymaster = PayFromAccount<Balances, TreasuryAccount>;
	type Members = RankedCollective;
	type Salary = SalaryForRank;
	type RegistrationPeriod = ConstU32<200>;
	type PayoutPeriod = ConstU32<200>;
	type Budget = Budget;
}

impl pallet_core_fellowship::Config for Runtime {
	type WeightInfo = ();
	type RuntimeEvent = RuntimeEvent;
	type Members = RankedCollective;
	type Balance = Balance;
	type ParamsOrigin = frame_system::EnsureRoot<AccountId>;
	type InductOrigin = pallet_core_fellowship::EnsureInducted<Runtime, (), 1>;
	type ApproveOrigin = EnsureRootWithSuccess<AccountId, ConstU16<9>>;
	type PromoteOrigin = EnsureRootWithSuccess<AccountId, ConstU16<9>>;
	type FastPromoteOrigin = Self::PromoteOrigin;
	type EvidenceSize = ConstU32<16_384>;
	type MaxRank = ConstU32<9>;
}

parameter_types! {
	pub const NftFractionalizationPalletId: PalletId = PalletId(*b"fraction");
	pub NewAssetSymbol: BoundedVec<u8, StringLimit> = (*b"FRAC").to_vec().try_into().unwrap();
	pub NewAssetName: BoundedVec<u8, StringLimit> = (*b"Frac").to_vec().try_into().unwrap();
}

impl pallet_nft_fractionalization::Config for Runtime {
	type RuntimeEvent = RuntimeEvent;
	type Deposit = AssetDeposit;
	type Currency = Balances;
	type NewAssetSymbol = NewAssetSymbol;
	type NewAssetName = NewAssetName;
	type StringLimit = StringLimit;
	type NftCollectionId = <Self as pallet_nfts::Config>::CollectionId;
	type NftId = <Self as pallet_nfts::Config>::ItemId;
	type AssetBalance = <Self as pallet_balances::Config>::Balance;
	type AssetId = <Self as pallet_assets::Config<Instance1>>::AssetId;
	type Assets = Assets;
	type Nfts = Nfts;
	type PalletId = NftFractionalizationPalletId;
	type WeightInfo = pallet_nft_fractionalization::weights::SubstrateWeight<Runtime>;
	type RuntimeHoldReason = RuntimeHoldReason;
	#[cfg(feature = "runtime-benchmarks")]
	type BenchmarkHelper = ();
}

parameter_types! {
	pub Features: PalletFeatures = PalletFeatures::all_enabled();
	pub const MaxAttributesPerCall: u32 = 10;
}

impl pallet_nfts::Config for Runtime {
	type RuntimeEvent = RuntimeEvent;
	type CollectionId = u32;
	type ItemId = u32;
	type Currency = Balances;
	type ForceOrigin = frame_system::EnsureRoot<AccountId>;
	type CollectionDeposit = CollectionDeposit;
	type ItemDeposit = ItemDeposit;
	type MetadataDepositBase = MetadataDepositBase;
	type AttributeDepositBase = MetadataDepositBase;
	type DepositPerByte = MetadataDepositPerByte;
	type StringLimit = ConstU32<256>;
	type KeyLimit = ConstU32<64>;
	type ValueLimit = ConstU32<256>;
	type ApprovalsLimit = ApprovalsLimit;
	type ItemAttributesApprovalsLimit = ItemAttributesApprovalsLimit;
	type MaxTips = MaxTips;
	type MaxDeadlineDuration = MaxDeadlineDuration;
	type MaxAttributesPerCall = MaxAttributesPerCall;
	type Features = Features;
	type OffchainSignature = Signature;
	type OffchainPublic = <Signature as traits::Verify>::Signer;
	type WeightInfo = pallet_nfts::weights::SubstrateWeight<Runtime>;
	#[cfg(feature = "runtime-benchmarks")]
	type Helper = ();
	type CreateOrigin = AsEnsureOriginWithArg<EnsureSigned<AccountId>>;
	type Locker = ();
	type BlockNumberProvider = frame_system::Pallet<Runtime>;
}

impl pallet_transaction_storage::Config for Runtime {
	type RuntimeEvent = RuntimeEvent;
	type Currency = Balances;
	type RuntimeHoldReason = RuntimeHoldReason;
	type RuntimeCall = RuntimeCall;
	type FeeDestination = ();
	type WeightInfo = pallet_transaction_storage::weights::SubstrateWeight<Runtime>;
	type MaxBlockTransactions =
		ConstU32<{ pallet_transaction_storage::DEFAULT_MAX_BLOCK_TRANSACTIONS }>;
	type MaxTransactionSize =
		ConstU32<{ pallet_transaction_storage::DEFAULT_MAX_TRANSACTION_SIZE }>;
}

impl pallet_verify_signature::Config for Runtime {
	type Signature = MultiSignature;
	type AccountIdentifier = MultiSigner;
	type WeightInfo = pallet_verify_signature::weights::SubstrateWeight<Runtime>;
	#[cfg(feature = "runtime-benchmarks")]
	type BenchmarkHelper = ();
}

impl pallet_whitelist::Config for Runtime {
	type RuntimeEvent = RuntimeEvent;
	type RuntimeCall = RuntimeCall;
	type WhitelistOrigin = EnsureRoot<AccountId>;
	type DispatchWhitelistedOrigin = EnsureRoot<AccountId>;
	type Preimages = Preimage;
	type WeightInfo = pallet_whitelist::weights::SubstrateWeight<Runtime>;
}

parameter_types! {
	pub const MigrationSignedDepositPerItem: Balance = 1 * CENTS;
	pub const MigrationSignedDepositBase: Balance = 20 * DOLLARS;
	pub const MigrationMaxKeyLen: u32 = 512;
}

impl pallet_state_trie_migration::Config for Runtime {
	type RuntimeEvent = RuntimeEvent;
	type ControlOrigin = EnsureRoot<AccountId>;
	type Currency = Balances;
	type RuntimeHoldReason = RuntimeHoldReason;
	type MaxKeyLen = MigrationMaxKeyLen;
	type SignedDepositPerItem = MigrationSignedDepositPerItem;
	type SignedDepositBase = MigrationSignedDepositBase;
	// Warning: this is not advised, as it might allow the chain to be temporarily DOS-ed.
	// Preferably, if the chain's governance/maintenance team is planning on using a specific
	// account for the migration, put it here to make sure only that account can trigger the signed
	// migrations.
	type SignedFilter = EnsureSigned<Self::AccountId>;
	type WeightInfo = ();
}

const ALLIANCE_MOTION_DURATION_IN_BLOCKS: BlockNumber = 5 * DAYS;

parameter_types! {
	pub const AllianceMotionDuration: BlockNumber = ALLIANCE_MOTION_DURATION_IN_BLOCKS;
	pub const AllianceMaxProposals: u32 = 100;
	pub const AllianceMaxMembers: u32 = 100;
}

type AllianceCollective = pallet_collective::Instance3;
impl pallet_collective::Config<AllianceCollective> for Runtime {
	type RuntimeOrigin = RuntimeOrigin;
	type Proposal = RuntimeCall;
	type RuntimeEvent = RuntimeEvent;
	type MotionDuration = AllianceMotionDuration;
	type MaxProposals = AllianceMaxProposals;
	type MaxMembers = AllianceMaxMembers;
	type DefaultVote = pallet_collective::PrimeDefaultVote;
	type WeightInfo = pallet_collective::weights::SubstrateWeight<Runtime>;
	type SetMembersOrigin = EnsureRoot<Self::AccountId>;
	type MaxProposalWeight = MaxCollectivesProposalWeight;
	type DisapproveOrigin = EnsureRoot<Self::AccountId>;
	type KillOrigin = EnsureRoot<Self::AccountId>;
	type Consideration = ();
}

parameter_types! {
	pub const MaxFellows: u32 = AllianceMaxMembers::get();
	pub const MaxAllies: u32 = 100;
	pub const AllyDeposit: Balance = 10 * DOLLARS;
	pub const RetirementPeriod: BlockNumber = ALLIANCE_MOTION_DURATION_IN_BLOCKS + (1 * DAYS);
}

impl pallet_alliance::Config for Runtime {
	type RuntimeEvent = RuntimeEvent;
	type Proposal = RuntimeCall;
	type AdminOrigin = EitherOfDiverse<
		EnsureRoot<AccountId>,
		pallet_collective::EnsureProportionMoreThan<AccountId, AllianceCollective, 2, 3>,
	>;
	type MembershipManager = EitherOfDiverse<
		EnsureRoot<AccountId>,
		pallet_collective::EnsureProportionMoreThan<AccountId, AllianceCollective, 2, 3>,
	>;
	type AnnouncementOrigin = EitherOfDiverse<
		EnsureRoot<AccountId>,
		pallet_collective::EnsureProportionMoreThan<AccountId, AllianceCollective, 2, 3>,
	>;
	type Currency = Balances;
	type Slashed = Treasury;
	type InitializeMembers = AllianceMotion;
	type MembershipChanged = AllianceMotion;
	#[cfg(not(feature = "runtime-benchmarks"))]
	type IdentityVerifier = AllianceIdentityVerifier;
	#[cfg(feature = "runtime-benchmarks")]
	type IdentityVerifier = ();
	type ProposalProvider = AllianceProposalProvider;
	type MaxProposals = AllianceMaxProposals;
	type MaxFellows = MaxFellows;
	type MaxAllies = MaxAllies;
	type MaxUnscrupulousItems = ConstU32<100>;
	type MaxWebsiteUrlLength = ConstU32<255>;
	type MaxAnnouncementsCount = ConstU32<100>;
	type MaxMembersCount = AllianceMaxMembers;
	type AllyDeposit = AllyDeposit;
	type WeightInfo = pallet_alliance::weights::SubstrateWeight<Runtime>;
	type RetirementPeriod = RetirementPeriod;
}

impl frame_benchmarking_pallet_pov::Config for Runtime {
	type RuntimeEvent = RuntimeEvent;
}

parameter_types! {
	pub StatementCost: Balance = 1 * DOLLARS;
	pub StatementByteCost: Balance = 100 * MILLICENTS;
	pub const MinAllowedStatements: u32 = 4;
	pub const MaxAllowedStatements: u32 = 10;
	pub const MinAllowedBytes: u32 = 1024;
	pub const MaxAllowedBytes: u32 = 4096;
}

impl pallet_statement::Config for Runtime {
	type RuntimeEvent = RuntimeEvent;
	type Currency = Balances;
	type StatementCost = StatementCost;
	type ByteCost = StatementByteCost;
	type MinAllowedStatements = MinAllowedStatements;
	type MaxAllowedStatements = MaxAllowedStatements;
	type MinAllowedBytes = MinAllowedBytes;
	type MaxAllowedBytes = MaxAllowedBytes;
}

parameter_types! {
	pub MbmServiceWeight: Weight = Perbill::from_percent(80) * RuntimeBlockWeights::get().max_block;
}

impl pallet_migrations::Config for Runtime {
	type RuntimeEvent = RuntimeEvent;
	#[cfg(not(feature = "runtime-benchmarks"))]
	type Migrations = ();
	// Benchmarks need mocked migrations to guarantee that they succeed.
	#[cfg(feature = "runtime-benchmarks")]
	type Migrations = pallet_migrations::mock_helpers::MockedMigrations;
	type CursorMaxLen = ConstU32<65_536>;
	type IdentifierMaxLen = ConstU32<256>;
	type MigrationStatusHandler = ();
	type FailedMigrationHandler = frame_support::migrations::FreezeChainOnFailedMigration;
	type MaxServiceWeight = MbmServiceWeight;
	type WeightInfo = pallet_migrations::weights::SubstrateWeight<Runtime>;
}

parameter_types! {
	pub const BrokerPalletId: PalletId = PalletId(*b"py/broke");
	pub const MinimumCreditPurchase: Balance =  100 * MILLICENTS;
}

pub struct IntoAuthor;
impl OnUnbalanced<Credit<AccountId, Balances>> for IntoAuthor {
	fn on_nonzero_unbalanced(credit: Credit<AccountId, Balances>) {
		if let Some(author) = Authorship::author() {
			let _ = <Balances as Balanced<_>>::resolve(&author, credit);
		}
	}
}

pub struct CoretimeProvider;
impl CoretimeInterface for CoretimeProvider {
	type AccountId = AccountId;
	type Balance = Balance;
	type RelayChainBlockNumberProvider = System;
	fn request_core_count(_count: CoreIndex) {}
	fn request_revenue_info_at(_when: u32) {}
	fn credit_account(_who: Self::AccountId, _amount: Self::Balance) {}
	fn assign_core(
		_core: CoreIndex,
		_begin: u32,
		_assignment: Vec<(CoreAssignment, PartsOf57600)>,
		_end_hint: Option<u32>,
	) {
	}
}

pub struct SovereignAccountOf;
// Dummy implementation which converts `TaskId` to `AccountId`.
impl MaybeConvert<TaskId, AccountId> for SovereignAccountOf {
	fn maybe_convert(task: TaskId) -> Option<AccountId> {
		let mut account: [u8; 32] = [0; 32];
		account[..4].copy_from_slice(&task.to_le_bytes());
		Some(account.into())
	}
}
impl pallet_broker::Config for Runtime {
	type RuntimeEvent = RuntimeEvent;
	type Currency = Balances;
	type OnRevenue = IntoAuthor;
	type TimeslicePeriod = ConstU32<2>;
	type MaxLeasedCores = ConstU32<5>;
	type MaxReservedCores = ConstU32<5>;
	type Coretime = CoretimeProvider;
	type ConvertBalance = traits::Identity;
	type WeightInfo = ();
	type PalletId = BrokerPalletId;
	type AdminOrigin = EnsureRoot<AccountId>;
	type SovereignAccountOf = SovereignAccountOf;
	type MaxAutoRenewals = ConstU32<10>;
	type PriceAdapter = pallet_broker::CenterTargetPrice<Balance>;
	type MinimumCreditPurchase = MinimumCreditPurchase;
}

parameter_types! {
	pub const MixnetNumCoverToCurrentBlocks: BlockNumber = 3;
	pub const MixnetNumRequestsToCurrentBlocks: BlockNumber = 3;
	pub const MixnetNumCoverToPrevBlocks: BlockNumber = 3;
	pub const MixnetNumRegisterStartSlackBlocks: BlockNumber = 3;
	pub const MixnetNumRegisterEndSlackBlocks: BlockNumber = 3;
	pub const MixnetRegistrationPriority: TransactionPriority = ImOnlineUnsignedPriority::get() - 1;
}

impl pallet_mixnet::Config for Runtime {
	type MaxAuthorities = MaxAuthorities;
	type MaxExternalAddressSize = ConstU32<128>;
	type MaxExternalAddressesPerMixnode = ConstU32<16>;
	type NextSessionRotation = Babe;
	type NumCoverToCurrentBlocks = MixnetNumCoverToCurrentBlocks;
	type NumRequestsToCurrentBlocks = MixnetNumRequestsToCurrentBlocks;
	type NumCoverToPrevBlocks = MixnetNumCoverToPrevBlocks;
	type NumRegisterStartSlackBlocks = MixnetNumRegisterStartSlackBlocks;
	type NumRegisterEndSlackBlocks = MixnetNumRegisterEndSlackBlocks;
	type RegistrationPriority = MixnetRegistrationPriority;
	type MinMixnodes = ConstU32<7>; // Low to allow small testing networks
}

/// Dynamic parameters that can be changed at runtime through the
/// `pallet_parameters::set_parameter`.
#[dynamic_params(RuntimeParameters, pallet_parameters::Parameters::<Runtime>)]
pub mod dynamic_params {
	use super::*;

	#[dynamic_pallet_params]
	#[codec(index = 0)]
	pub mod storage {
		/// Configures the base deposit of storing some data.
		#[codec(index = 0)]
		pub static BaseDeposit: Balance = 1 * DOLLARS;

		/// Configures the per-byte deposit of storing some data.
		#[codec(index = 1)]
		pub static ByteDeposit: Balance = 1 * CENTS;
	}

	#[dynamic_pallet_params]
	#[codec(index = 1)]
	pub mod referenda {
		/// The configuration for the tracks
		#[codec(index = 0)]
		pub static Tracks: BoundedVec<
			pallet_referenda::Track<u16, Balance, BlockNumber>,
			ConstU32<100>,
		> = BoundedVec::truncate_from(vec![pallet_referenda::Track {
			id: 0u16,
			info: pallet_referenda::TrackInfo {
				name: s("root"),
				max_deciding: 1,
				decision_deposit: 10,
				prepare_period: 4,
				decision_period: 4,
				confirm_period: 2,
				min_enactment_period: 4,
				min_approval: pallet_referenda::Curve::LinearDecreasing {
					length: Perbill::from_percent(100),
					floor: Perbill::from_percent(50),
					ceil: Perbill::from_percent(100),
				},
				min_support: pallet_referenda::Curve::LinearDecreasing {
					length: Perbill::from_percent(100),
					floor: Perbill::from_percent(0),
					ceil: Perbill::from_percent(100),
				},
			},
		}]);

		/// A list mapping every origin with a track Id
		#[codec(index = 1)]
		pub static Origins: BoundedVec<(OriginCaller, u16), ConstU32<100>> =
			BoundedVec::truncate_from(vec![(
				OriginCaller::system(frame_system::RawOrigin::Root),
				0,
			)]);
	}
}

#[cfg(feature = "runtime-benchmarks")]
impl Default for RuntimeParameters {
	fn default() -> Self {
		RuntimeParameters::Storage(dynamic_params::storage::Parameters::BaseDeposit(
			dynamic_params::storage::BaseDeposit,
			Some(1 * DOLLARS),
		))
	}
}

pub struct DynamicParametersManagerOrigin;
impl EnsureOriginWithArg<RuntimeOrigin, RuntimeParametersKey> for DynamicParametersManagerOrigin {
	type Success = ();

	fn try_origin(
		origin: RuntimeOrigin,
		key: &RuntimeParametersKey,
	) -> Result<Self::Success, RuntimeOrigin> {
		match key {
			RuntimeParametersKey::Storage(_) => {
				frame_system::ensure_root(origin.clone()).map_err(|_| origin)?;
				return Ok(())
			},
			RuntimeParametersKey::Referenda(_) => {
				frame_system::ensure_root(origin.clone()).map_err(|_| origin)?;
				return Ok(())
			},
		}
	}

	#[cfg(feature = "runtime-benchmarks")]
	fn try_successful_origin(_key: &RuntimeParametersKey) -> Result<RuntimeOrigin, ()> {
		Ok(RuntimeOrigin::root())
	}
}

impl pallet_parameters::Config for Runtime {
	type RuntimeParameters = RuntimeParameters;
	type RuntimeEvent = RuntimeEvent;
	type AdminOrigin = DynamicParametersManagerOrigin;
	type WeightInfo = ();
}

pub type MetaTxExtension = (
	pallet_verify_signature::VerifySignature<Runtime>,
	pallet_meta_tx::MetaTxMarker<Runtime>,
	frame_system::CheckNonZeroSender<Runtime>,
	frame_system::CheckSpecVersion<Runtime>,
	frame_system::CheckTxVersion<Runtime>,
	frame_system::CheckGenesis<Runtime>,
	frame_system::CheckEra<Runtime>,
	frame_system::CheckNonce<Runtime>,
	frame_metadata_hash_extension::CheckMetadataHash<Runtime>,
);

impl pallet_meta_tx::Config for Runtime {
	type WeightInfo = ();
	type RuntimeEvent = RuntimeEvent;
	#[cfg(not(feature = "runtime-benchmarks"))]
	type Extension = MetaTxExtension;
	#[cfg(feature = "runtime-benchmarks")]
	type Extension = pallet_meta_tx::WeightlessExtension<Runtime>;
}

#[frame_support::runtime]
mod runtime {
	use super::*;

	#[runtime::runtime]
	#[runtime::derive(
		RuntimeCall,
		RuntimeEvent,
		RuntimeError,
		RuntimeOrigin,
		RuntimeFreezeReason,
		RuntimeHoldReason,
		RuntimeSlashReason,
		RuntimeLockId,
		RuntimeTask,
		RuntimeViewFunction
	)]
	pub struct Runtime;

	#[runtime::pallet_index(0)]
	pub type System = frame_system::Pallet<Runtime>;

	#[runtime::pallet_index(1)]
	pub type Utility = pallet_utility::Pallet<Runtime>;

	#[runtime::pallet_index(2)]
	pub type Babe = pallet_babe::Pallet<Runtime>;

	#[runtime::pallet_index(3)]
	pub type Timestamp = pallet_timestamp::Pallet<Runtime>;

	// Authorship must be before session in order to note author in the correct session and era
	// for im-online and staking.
	#[runtime::pallet_index(4)]
	pub type Authorship = pallet_authorship::Pallet<Runtime>;

	#[runtime::pallet_index(5)]
	pub type Indices = pallet_indices::Pallet<Runtime>;

	#[runtime::pallet_index(6)]
	pub type Balances = pallet_balances::Pallet<Runtime>;

	#[runtime::pallet_index(7)]
	pub type TransactionPayment = pallet_transaction_payment::Pallet<Runtime>;

	#[runtime::pallet_index(9)]
	pub type AssetConversionTxPayment = pallet_asset_conversion_tx_payment::Pallet<Runtime>;

	#[runtime::pallet_index(11)]
	pub type Staking = pallet_staking::Pallet<Runtime>;

	#[runtime::pallet_index(12)]
	pub type Session = pallet_session::Pallet<Runtime>;

	#[runtime::pallet_index(13)]
	pub type Democracy = pallet_democracy::Pallet<Runtime>;

	#[runtime::pallet_index(14)]
	pub type Council = pallet_collective::Pallet<Runtime, Instance1>;

	#[runtime::pallet_index(15)]
	pub type TechnicalCommittee = pallet_collective::Pallet<Runtime, Instance2>;

	#[runtime::pallet_index(16)]
	pub type Elections = pallet_elections_phragmen::Pallet<Runtime>;

	#[runtime::pallet_index(17)]
	pub type TechnicalMembership = pallet_membership::Pallet<Runtime, Instance1>;

	#[runtime::pallet_index(18)]
	pub type Grandpa = pallet_grandpa::Pallet<Runtime>;

	#[runtime::pallet_index(19)]
	pub type Treasury = pallet_treasury::Pallet<Runtime>;

	#[runtime::pallet_index(20)]
	pub type AssetRate = pallet_asset_rate::Pallet<Runtime>;

	#[runtime::pallet_index(21)]
	pub type Contracts = pallet_contracts::Pallet<Runtime>;

	#[runtime::pallet_index(22)]
	pub type Sudo = pallet_sudo::Pallet<Runtime>;

	#[runtime::pallet_index(23)]
	pub type ImOnline = pallet_im_online::Pallet<Runtime>;

	#[runtime::pallet_index(24)]
	pub type AuthorityDiscovery = pallet_authority_discovery::Pallet<Runtime>;

	#[runtime::pallet_index(25)]
	pub type Offences = pallet_offences::Pallet<Runtime>;

	#[runtime::pallet_index(26)]
	pub type Historical = pallet_session_historical::Pallet<Runtime>;

	#[runtime::pallet_index(27)]
	pub type RandomnessCollectiveFlip = pallet_insecure_randomness_collective_flip::Pallet<Runtime>;

	#[runtime::pallet_index(28)]
	pub type Identity = pallet_identity::Pallet<Runtime>;

	#[runtime::pallet_index(29)]
	pub type Society = pallet_society::Pallet<Runtime>;

	#[runtime::pallet_index(30)]
	pub type Recovery = pallet_recovery::Pallet<Runtime>;

	#[runtime::pallet_index(31)]
	pub type Vesting = pallet_vesting::Pallet<Runtime>;

	#[runtime::pallet_index(32)]
	pub type Scheduler = pallet_scheduler::Pallet<Runtime>;

	#[runtime::pallet_index(33)]
	pub type Glutton = pallet_glutton::Pallet<Runtime>;

	#[runtime::pallet_index(34)]
	pub type Preimage = pallet_preimage::Pallet<Runtime>;

	#[runtime::pallet_index(35)]
	pub type Proxy = pallet_proxy::Pallet<Runtime>;

	#[runtime::pallet_index(36)]
	pub type Multisig = pallet_multisig::Pallet<Runtime>;

	#[runtime::pallet_index(37)]
	pub type Bounties = pallet_bounties::Pallet<Runtime>;

	#[runtime::pallet_index(38)]
	pub type Tips = pallet_tips::Pallet<Runtime>;

	#[runtime::pallet_index(39)]
	pub type Assets = pallet_assets::Pallet<Runtime, Instance1>;

	#[runtime::pallet_index(40)]
	pub type PoolAssets = pallet_assets::Pallet<Runtime, Instance2>;

	#[runtime::pallet_index(41)]
	pub type Beefy = pallet_beefy::Pallet<Runtime>;

	// MMR leaf construction must be after session in order to have a leaf's next_auth_set
	// refer to block<N>. See issue polkadot-fellows/runtimes#160 for details.
	#[runtime::pallet_index(42)]
	pub type Mmr = pallet_mmr::Pallet<Runtime>;

	#[runtime::pallet_index(43)]
	pub type MmrLeaf = pallet_beefy_mmr::Pallet<Runtime>;

	#[runtime::pallet_index(44)]
	pub type Lottery = pallet_lottery::Pallet<Runtime>;

	#[runtime::pallet_index(45)]
	pub type Nis = pallet_nis::Pallet<Runtime>;

	#[runtime::pallet_index(46)]
	pub type Uniques = pallet_uniques::Pallet<Runtime>;

	#[runtime::pallet_index(47)]
	pub type Nfts = pallet_nfts::Pallet<Runtime>;

	#[runtime::pallet_index(48)]
	pub type NftFractionalization = pallet_nft_fractionalization::Pallet<Runtime>;

	#[runtime::pallet_index(49)]
	pub type Salary = pallet_salary::Pallet<Runtime>;

	#[runtime::pallet_index(50)]
	pub type CoreFellowship = pallet_core_fellowship::Pallet<Runtime>;

	#[runtime::pallet_index(51)]
	pub type TransactionStorage = pallet_transaction_storage::Pallet<Runtime>;

	#[runtime::pallet_index(52)]
	pub type VoterList = pallet_bags_list::Pallet<Runtime, Instance1>;

	#[runtime::pallet_index(53)]
	pub type StateTrieMigration = pallet_state_trie_migration::Pallet<Runtime>;

	#[runtime::pallet_index(54)]
	pub type ChildBounties = pallet_child_bounties::Pallet<Runtime>;

	#[runtime::pallet_index(55)]
	pub type Referenda = pallet_referenda::Pallet<Runtime>;

	#[runtime::pallet_index(56)]
	pub type Remark = pallet_remark::Pallet<Runtime>;

	#[runtime::pallet_index(57)]
	pub type RootTesting = pallet_root_testing::Pallet<Runtime>;

	#[runtime::pallet_index(58)]
	pub type ConvictionVoting = pallet_conviction_voting::Pallet<Runtime>;

	#[runtime::pallet_index(59)]
	pub type Whitelist = pallet_whitelist::Pallet<Runtime>;

	#[runtime::pallet_index(60)]
	pub type AllianceMotion = pallet_collective::Pallet<Runtime, Instance3>;

	#[runtime::pallet_index(61)]
	pub type Alliance = pallet_alliance::Pallet<Runtime>;

	#[runtime::pallet_index(62)]
	pub type NominationPools = pallet_nomination_pools::Pallet<Runtime>;

	#[runtime::pallet_index(63)]
	pub type RankedPolls = pallet_referenda::Pallet<Runtime, Instance2>;

	#[runtime::pallet_index(64)]
	pub type RankedCollective = pallet_ranked_collective::Pallet<Runtime>;

	#[runtime::pallet_index(65)]
	pub type AssetConversion = pallet_asset_conversion::Pallet<Runtime>;

	#[runtime::pallet_index(66)]
	pub type FastUnstake = pallet_fast_unstake::Pallet<Runtime>;

	#[runtime::pallet_index(67)]
	pub type MessageQueue = pallet_message_queue::Pallet<Runtime>;

	#[runtime::pallet_index(68)]
	pub type Pov = frame_benchmarking_pallet_pov::Pallet<Runtime>;

	#[runtime::pallet_index(69)]
	pub type TxPause = pallet_tx_pause::Pallet<Runtime>;

	#[runtime::pallet_index(70)]
	pub type SafeMode = pallet_safe_mode::Pallet<Runtime>;

	#[runtime::pallet_index(71)]
	pub type Statement = pallet_statement::Pallet<Runtime>;

	#[runtime::pallet_index(72)]
	pub type MultiBlockMigrations = pallet_migrations::Pallet<Runtime>;

	#[runtime::pallet_index(73)]
	pub type Broker = pallet_broker::Pallet<Runtime>;

	#[runtime::pallet_index(74)]
	pub type TasksExample = pallet_example_tasks::Pallet<Runtime>;

	#[runtime::pallet_index(75)]
	pub type Mixnet = pallet_mixnet::Pallet<Runtime>;

	#[runtime::pallet_index(76)]
	pub type Parameters = pallet_parameters::Pallet<Runtime>;

	#[runtime::pallet_index(77)]
	pub type SkipFeelessPayment = pallet_skip_feeless_payment::Pallet<Runtime>;

	#[runtime::pallet_index(78)]
	pub type PalletExampleMbms = pallet_example_mbm::Pallet<Runtime>;

	#[runtime::pallet_index(79)]
	pub type AssetConversionMigration = pallet_asset_conversion_ops::Pallet<Runtime>;

	#[runtime::pallet_index(80)]
	pub type Revive = pallet_revive::Pallet<Runtime>;

	#[runtime::pallet_index(81)]
	pub type VerifySignature = pallet_verify_signature::Pallet<Runtime>;

	#[runtime::pallet_index(82)]
	pub type DelegatedStaking = pallet_delegated_staking::Pallet<Runtime>;

	#[runtime::pallet_index(83)]
	pub type AssetRewards = pallet_asset_rewards::Pallet<Runtime>;

	#[runtime::pallet_index(84)]
	pub type AssetsFreezer = pallet_assets_freezer::Pallet<Runtime, Instance1>;

	// Indices 85-88 (including) are reserved for multi block election pallets

	#[runtime::pallet_index(89)]
	pub type MetaTx = pallet_meta_tx::Pallet<Runtime>;
}

impl TryFrom<RuntimeCall> for pallet_revive::Call<Runtime> {
	type Error = ();

	fn try_from(value: RuntimeCall) -> Result<Self, Self::Error> {
		match value {
			RuntimeCall::Revive(call) => Ok(call),
			_ => Err(()),
		}
	}
}
/// The address format for describing accounts.
pub type Address = sp_runtime::MultiAddress<AccountId, AccountIndex>;
/// Block header type as expected by this runtime.
pub type Header = generic::Header<BlockNumber, BlakeTwo256>;
/// Block type as expected by this runtime.
pub type Block = generic::Block<Header, UncheckedExtrinsic>;
/// A Block signed with a Justification
pub type SignedBlock = generic::SignedBlock<Block>;
/// BlockId type as expected by this runtime.
pub type BlockId = generic::BlockId<Block>;
/// The TransactionExtension to the basic transaction logic.
///
/// When you change this, you **MUST** modify [`sign`] in `bin/node/testing/src/keyring.rs`!
///
/// [`sign`]: <../../testing/src/keyring.rs.html>
pub type TxExtension = (
	frame_system::CheckNonZeroSender<Runtime>,
	frame_system::CheckSpecVersion<Runtime>,
	frame_system::CheckTxVersion<Runtime>,
	frame_system::CheckGenesis<Runtime>,
	frame_system::CheckEra<Runtime>,
	frame_system::CheckNonce<Runtime>,
	frame_system::CheckWeight<Runtime>,
	pallet_skip_feeless_payment::SkipCheckIfFeeless<
		Runtime,
		pallet_asset_conversion_tx_payment::ChargeAssetTxPayment<Runtime>,
	>,
	frame_metadata_hash_extension::CheckMetadataHash<Runtime>,
	frame_system::WeightReclaim<Runtime>,
);

#[derive(Clone, PartialEq, Eq, Debug)]
pub struct EthExtraImpl;

impl EthExtra for EthExtraImpl {
	type Config = Runtime;
	type Extension = TxExtension;

	fn get_eth_extension(nonce: u32, tip: Balance) -> Self::Extension {
		(
			frame_system::CheckNonZeroSender::<Runtime>::new(),
			frame_system::CheckSpecVersion::<Runtime>::new(),
			frame_system::CheckTxVersion::<Runtime>::new(),
			frame_system::CheckGenesis::<Runtime>::new(),
			frame_system::CheckEra::from(crate::generic::Era::Immortal),
			frame_system::CheckNonce::<Runtime>::from(nonce),
			frame_system::CheckWeight::<Runtime>::new(),
			pallet_asset_conversion_tx_payment::ChargeAssetTxPayment::<Runtime>::from(tip, None)
				.into(),
			frame_metadata_hash_extension::CheckMetadataHash::<Runtime>::new(false),
			frame_system::WeightReclaim::<Runtime>::new(),
		)
	}
}

/// Unchecked extrinsic type as expected by this runtime.
pub type UncheckedExtrinsic =
	pallet_revive::evm::runtime::UncheckedExtrinsic<Address, Signature, EthExtraImpl>;
/// Unchecked signature payload type as expected by this runtime.
pub type UncheckedSignaturePayload =
	generic::UncheckedSignaturePayload<Address, Signature, TxExtension>;
/// The payload being signed in transactions.
pub type SignedPayload = generic::SignedPayload<RuntimeCall, TxExtension>;
/// Extrinsic type that has already been checked.
pub type CheckedExtrinsic = generic::CheckedExtrinsic<AccountId, RuntimeCall, TxExtension>;
/// Executive: handles dispatch to the various modules.
pub type Executive = frame_executive::Executive<
	Runtime,
	Block,
	frame_system::ChainContext<Runtime>,
	Runtime,
	AllPalletsWithSystem,
	Migrations,
>;

// We don't have a limit in the Relay Chain.
const IDENTITY_MIGRATION_KEY_LIMIT: u64 = u64::MAX;

// All migrations executed on runtime upgrade as a nested tuple of types implementing
// `OnRuntimeUpgrade`. Note: These are examples and do not need to be run directly
// after the genesis block.
type Migrations = (
	pallet_nomination_pools::migration::versioned::V6ToV7<Runtime>,
	pallet_alliance::migration::Migration<Runtime>,
	pallet_contracts::Migration<Runtime>,
	pallet_identity::migration::versioned::V0ToV1<Runtime, IDENTITY_MIGRATION_KEY_LIMIT>,
);

type EventRecord = frame_system::EventRecord<
	<Runtime as frame_system::Config>::RuntimeEvent,
	<Runtime as frame_system::Config>::Hash,
>;

parameter_types! {
	pub const BeefySetIdSessionEntries: u32 = BondingDuration::get() * SessionsPerEra::get();
}

impl pallet_beefy::Config for Runtime {
	type BeefyId = BeefyId;
	type MaxAuthorities = MaxAuthorities;
	type MaxNominators = ConstU32<0>;
	type MaxSetIdSessionEntries = BeefySetIdSessionEntries;
	type OnNewValidatorSet = MmrLeaf;
	type AncestryHelper = MmrLeaf;
	type WeightInfo = ();
	type KeyOwnerProof = sp_session::MembershipProof;
	type EquivocationReportSystem =
		pallet_beefy::EquivocationReportSystem<Self, Offences, Historical, ReportLongevity>;
}

/// MMR helper types.
mod mmr {
	use super::*;
	pub use pallet_mmr::primitives::*;

	pub type Leaf = <<Runtime as pallet_mmr::Config>::LeafData as LeafDataProvider>::LeafData;
	pub type Hash = <Hashing as sp_runtime::traits::Hash>::Output;
	pub type Hashing = <Runtime as pallet_mmr::Config>::Hashing;
}

#[cfg(feature = "runtime-benchmarks")]
pub struct AssetConversionTxHelper;

#[cfg(feature = "runtime-benchmarks")]
impl
	pallet_asset_conversion_tx_payment::BenchmarkHelperTrait<
		AccountId,
		NativeOrWithId<u32>,
		NativeOrWithId<u32>,
	> for AssetConversionTxHelper
{
	fn create_asset_id_parameter(seed: u32) -> (NativeOrWithId<u32>, NativeOrWithId<u32>) {
		(NativeOrWithId::WithId(seed), NativeOrWithId::WithId(seed))
	}

	fn setup_balances_and_pool(asset_id: NativeOrWithId<u32>, account: AccountId) {
		use frame_support::{assert_ok, traits::fungibles::Mutate};
		let NativeOrWithId::WithId(asset_idx) = asset_id.clone() else { unimplemented!() };
		assert_ok!(Assets::force_create(
			RuntimeOrigin::root(),
			asset_idx.into(),
			account.clone().into(), /* owner */
			true,                   /* is_sufficient */
			1,
		));

		let lp_provider = account.clone();
		let _ = Balances::deposit_creating(&lp_provider, ((u64::MAX as u128) * 100).into());
		assert_ok!(Assets::mint_into(
			asset_idx.into(),
			&lp_provider,
			((u64::MAX as u128) * 100).into()
		));

		let token_native = alloc::boxed::Box::new(NativeOrWithId::Native);
		let token_second = alloc::boxed::Box::new(asset_id);

		assert_ok!(AssetConversion::create_pool(
			RuntimeOrigin::signed(lp_provider.clone()),
			token_native.clone(),
			token_second.clone()
		));

		assert_ok!(AssetConversion::add_liquidity(
			RuntimeOrigin::signed(lp_provider.clone()),
			token_native,
			token_second,
			u64::MAX.into(), // 1 desired
			u64::MAX.into(), // 2 desired
			1,               // 1 min
			1,               // 2 min
			lp_provider,
		));
	}
}

#[cfg(feature = "runtime-benchmarks")]
mod benches {
	polkadot_sdk::frame_benchmarking::define_benchmarks!(
		[frame_benchmarking, BaselineBench::<Runtime>]
		[frame_benchmarking_pallet_pov, Pov]
		[pallet_alliance, Alliance]
		[pallet_assets, Assets]
		[pallet_babe, Babe]
		[pallet_bags_list, VoterList]
		[pallet_balances, Balances]
		[pallet_beefy_mmr, MmrLeaf]
		[pallet_bounties, Bounties]
		[pallet_broker, Broker]
		[pallet_child_bounties, ChildBounties]
		[pallet_collective, Council]
		[pallet_conviction_voting, ConvictionVoting]
		[pallet_contracts, Contracts]
		[pallet_revive, Revive]
		[pallet_core_fellowship, CoreFellowship]
		[pallet_example_tasks, TasksExample]
		[pallet_democracy, Democracy]
		[pallet_asset_conversion, AssetConversion]
		[pallet_asset_rewards, AssetRewards]
		[pallet_asset_conversion_tx_payment, AssetConversionTxPayment]
		[pallet_transaction_payment, TransactionPayment]
<<<<<<< HEAD
		[pallet_election_provider_multi_block, MultiBlock]
		[pallet_election_provider_multi_block::verifier, MultiBlockVerifier]
		[pallet_election_provider_multi_block::unsigned, MultiBlockUnsigned]
		[pallet_election_provider_multi_block::signed, MultiBlockSigned]
=======
		[pallet_election_provider_multi_phase, ElectionProviderMultiPhase]
>>>>>>> f9fac6c2
		[pallet_election_provider_support_benchmarking, EPSBench::<Runtime>]
		[pallet_elections_phragmen, Elections]
		[pallet_fast_unstake, FastUnstake]
		[pallet_nis, Nis]
		[pallet_parameters, Parameters]
		[pallet_grandpa, Grandpa]
		[pallet_identity, Identity]
		[pallet_im_online, ImOnline]
		[pallet_indices, Indices]
		[pallet_lottery, Lottery]
		[pallet_membership, TechnicalMembership]
		[pallet_message_queue, MessageQueue]
		[pallet_migrations, MultiBlockMigrations]
		[pallet_mmr, Mmr]
		[pallet_multisig, Multisig]
		[pallet_nomination_pools, NominationPoolsBench::<Runtime>]
		[pallet_offences, OffencesBench::<Runtime>]
		[pallet_preimage, Preimage]
		[pallet_proxy, Proxy]
		[pallet_ranked_collective, RankedCollective]
		[pallet_referenda, Referenda]
		[pallet_recovery, Recovery]
		[pallet_remark, Remark]
		[pallet_salary, Salary]
		[pallet_scheduler, Scheduler]
		[pallet_glutton, Glutton]
		[pallet_session, SessionBench::<Runtime>]
		[pallet_society, Society]
		[pallet_staking, Staking]
		[pallet_state_trie_migration, StateTrieMigration]
		[pallet_sudo, Sudo]
		[frame_system, SystemBench::<Runtime>]
		[frame_system_extensions, SystemExtensionsBench::<Runtime>]
		[pallet_timestamp, Timestamp]
		[pallet_tips, Tips]
		[pallet_transaction_storage, TransactionStorage]
		[pallet_treasury, Treasury]
		[pallet_asset_rate, AssetRate]
		[pallet_uniques, Uniques]
		[pallet_nfts, Nfts]
		[pallet_nft_fractionalization, NftFractionalization]
		[pallet_utility, Utility]
		[pallet_vesting, Vesting]
		[pallet_whitelist, Whitelist]
		[pallet_tx_pause, TxPause]
		[pallet_safe_mode, SafeMode]
		[pallet_example_mbm, PalletExampleMbms]
		[pallet_asset_conversion_ops, AssetConversionMigration]
		[pallet_verify_signature, VerifySignature]
		[pallet_meta_tx, MetaTx]
	);
}

impl_runtime_apis! {
	impl sp_api::Core<Block> for Runtime {
		fn version() -> RuntimeVersion {
			VERSION
		}

		fn execute_block(block: Block) {
			Executive::execute_block(block);
		}

		fn initialize_block(header: &<Block as BlockT>::Header) -> sp_runtime::ExtrinsicInclusionMode {
			Executive::initialize_block(header)
		}
	}

	impl sp_api::Metadata<Block> for Runtime {
		fn metadata() -> OpaqueMetadata {
			OpaqueMetadata::new(Runtime::metadata().into())
		}

		fn metadata_at_version(version: u32) -> Option<OpaqueMetadata> {
			Runtime::metadata_at_version(version)
		}

		fn metadata_versions() -> alloc::vec::Vec<u32> {
			Runtime::metadata_versions()
		}
	}

	impl frame_support::view_functions::runtime_api::RuntimeViewFunction<Block> for Runtime {
		fn execute_view_function(id: frame_support::view_functions::ViewFunctionId, input: Vec<u8>) -> Result<Vec<u8>, frame_support::view_functions::ViewFunctionDispatchError> {
			Runtime::execute_view_function(id, input)
		}
	}

	impl sp_block_builder::BlockBuilder<Block> for Runtime {
		fn apply_extrinsic(extrinsic: <Block as BlockT>::Extrinsic) -> ApplyExtrinsicResult {
			Executive::apply_extrinsic(extrinsic)
		}

		fn finalize_block() -> <Block as BlockT>::Header {
			Executive::finalize_block()
		}

		fn inherent_extrinsics(data: InherentData) -> Vec<<Block as BlockT>::Extrinsic> {
			data.create_extrinsics()
		}

		fn check_inherents(block: Block, data: InherentData) -> CheckInherentsResult {
			data.check_extrinsics(&block)
		}
	}

	impl sp_transaction_pool::runtime_api::TaggedTransactionQueue<Block> for Runtime {
		fn validate_transaction(
			source: TransactionSource,
			tx: <Block as BlockT>::Extrinsic,
			block_hash: <Block as BlockT>::Hash,
		) -> TransactionValidity {
			Executive::validate_transaction(source, tx, block_hash)
		}
	}

	impl sp_statement_store::runtime_api::ValidateStatement<Block> for Runtime {
		fn validate_statement(
			source: sp_statement_store::runtime_api::StatementSource,
			statement: sp_statement_store::Statement,
		) -> Result<sp_statement_store::runtime_api::ValidStatement, sp_statement_store::runtime_api::InvalidStatement> {
			Statement::validate_statement(source, statement)
		}
	}

	impl sp_offchain::OffchainWorkerApi<Block> for Runtime {
		fn offchain_worker(header: &<Block as BlockT>::Header) {
			Executive::offchain_worker(header)
		}
	}

	impl sp_consensus_grandpa::GrandpaApi<Block> for Runtime {
		fn grandpa_authorities() -> sp_consensus_grandpa::AuthorityList {
			Grandpa::grandpa_authorities()
		}

		fn current_set_id() -> sp_consensus_grandpa::SetId {
			pallet_grandpa::CurrentSetId::<Runtime>::get()
		}

		fn submit_report_equivocation_unsigned_extrinsic(
			equivocation_proof: sp_consensus_grandpa::EquivocationProof<
				<Block as BlockT>::Hash,
				NumberFor<Block>,
			>,
			key_owner_proof: sp_consensus_grandpa::OpaqueKeyOwnershipProof,
		) -> Option<()> {
			let key_owner_proof = key_owner_proof.decode()?;

			Grandpa::submit_unsigned_equivocation_report(
				equivocation_proof,
				key_owner_proof,
			)
		}

		fn generate_key_ownership_proof(
			_set_id: sp_consensus_grandpa::SetId,
			authority_id: GrandpaId,
		) -> Option<sp_consensus_grandpa::OpaqueKeyOwnershipProof> {
			use codec::Encode;

			Historical::prove((sp_consensus_grandpa::KEY_TYPE, authority_id))
				.map(|p| p.encode())
				.map(sp_consensus_grandpa::OpaqueKeyOwnershipProof::new)
		}
	}

	impl pallet_nomination_pools_runtime_api::NominationPoolsApi<Block, AccountId, Balance> for Runtime {
		fn pending_rewards(who: AccountId) -> Balance {
			NominationPools::api_pending_rewards(who).unwrap_or_default()
		}

		fn points_to_balance(pool_id: PoolId, points: Balance) -> Balance {
			NominationPools::api_points_to_balance(pool_id, points)
		}

		fn balance_to_points(pool_id: PoolId, new_funds: Balance) -> Balance {
			NominationPools::api_balance_to_points(pool_id, new_funds)
		}

		fn pool_pending_slash(pool_id: PoolId) -> Balance {
			NominationPools::api_pool_pending_slash(pool_id)
		}

		fn member_pending_slash(member: AccountId) -> Balance {
			NominationPools::api_member_pending_slash(member)
		}

		fn pool_needs_delegate_migration(pool_id: PoolId) -> bool {
			NominationPools::api_pool_needs_delegate_migration(pool_id)
		}

		fn member_needs_delegate_migration(member: AccountId) -> bool {
			NominationPools::api_member_needs_delegate_migration(member)
		}

		fn member_total_balance(member: AccountId) -> Balance {
			NominationPools::api_member_total_balance(member)
		}

		fn pool_balance(pool_id: PoolId) -> Balance {
			NominationPools::api_pool_balance(pool_id)
		}

		fn pool_accounts(pool_id: PoolId) -> (AccountId, AccountId) {
			NominationPools::api_pool_accounts(pool_id)
		}
	}

	impl pallet_staking_runtime_api::StakingApi<Block, Balance, AccountId> for Runtime {
		fn nominations_quota(balance: Balance) -> u32 {
			Staking::api_nominations_quota(balance)
		}

		fn eras_stakers_page_count(era: sp_staking::EraIndex, account: AccountId) -> sp_staking::Page {
			Staking::api_eras_stakers_page_count(era, account)
		}

		fn pending_rewards(era: sp_staking::EraIndex, account: AccountId) -> bool {
			Staking::api_pending_rewards(era, account)
		}
	}

	impl sp_consensus_babe::BabeApi<Block> for Runtime {
		fn configuration() -> sp_consensus_babe::BabeConfiguration {
			let epoch_config = Babe::epoch_config().unwrap_or(BABE_GENESIS_EPOCH_CONFIG);
			sp_consensus_babe::BabeConfiguration {
				slot_duration: Babe::slot_duration(),
				epoch_length: EpochDuration::get(),
				c: epoch_config.c,
				authorities: Babe::authorities().to_vec(),
				randomness: Babe::randomness(),
				allowed_slots: epoch_config.allowed_slots,
			}
		}

		fn current_epoch_start() -> sp_consensus_babe::Slot {
			Babe::current_epoch_start()
		}

		fn current_epoch() -> sp_consensus_babe::Epoch {
			Babe::current_epoch()
		}

		fn next_epoch() -> sp_consensus_babe::Epoch {
			Babe::next_epoch()
		}

		fn generate_key_ownership_proof(
			_slot: sp_consensus_babe::Slot,
			authority_id: sp_consensus_babe::AuthorityId,
		) -> Option<sp_consensus_babe::OpaqueKeyOwnershipProof> {
			use codec::Encode;

			Historical::prove((sp_consensus_babe::KEY_TYPE, authority_id))
				.map(|p| p.encode())
				.map(sp_consensus_babe::OpaqueKeyOwnershipProof::new)
		}

		fn submit_report_equivocation_unsigned_extrinsic(
			equivocation_proof: sp_consensus_babe::EquivocationProof<<Block as BlockT>::Header>,
			key_owner_proof: sp_consensus_babe::OpaqueKeyOwnershipProof,
		) -> Option<()> {
			let key_owner_proof = key_owner_proof.decode()?;

			Babe::submit_unsigned_equivocation_report(
				equivocation_proof,
				key_owner_proof,
			)
		}
	}

	impl sp_authority_discovery::AuthorityDiscoveryApi<Block> for Runtime {
		fn authorities() -> Vec<AuthorityDiscoveryId> {
			AuthorityDiscovery::authorities()
		}
	}

	impl frame_system_rpc_runtime_api::AccountNonceApi<Block, AccountId, Nonce> for Runtime {
		fn account_nonce(account: AccountId) -> Nonce {
			System::account_nonce(account)
		}
	}

	impl assets_api::AssetsApi<
		Block,
		AccountId,
		Balance,
		u32,
	> for Runtime
	{
		fn account_balances(account: AccountId) -> Vec<(u32, Balance)> {
			Assets::account_balances(account)
		}
	}

	impl pallet_contracts::ContractsApi<Block, AccountId, Balance, BlockNumber, Hash, EventRecord> for Runtime
	{
		fn call(
			origin: AccountId,
			dest: AccountId,
			value: Balance,
			gas_limit: Option<Weight>,
			storage_deposit_limit: Option<Balance>,
			input_data: Vec<u8>,
		) -> pallet_contracts::ContractExecResult<Balance, EventRecord> {
			let gas_limit = gas_limit.unwrap_or(RuntimeBlockWeights::get().max_block);
			Contracts::bare_call(
				origin,
				dest,
				value,
				gas_limit,
				storage_deposit_limit,
				input_data,
				pallet_contracts::DebugInfo::UnsafeDebug,
				pallet_contracts::CollectEvents::UnsafeCollect,
				pallet_contracts::Determinism::Enforced,
			)
		}

		fn instantiate(
			origin: AccountId,
			value: Balance,
			gas_limit: Option<Weight>,
			storage_deposit_limit: Option<Balance>,
			code: pallet_contracts::Code<Hash>,
			data: Vec<u8>,
			salt: Vec<u8>,
		) -> pallet_contracts::ContractInstantiateResult<AccountId, Balance, EventRecord>
		{
			let gas_limit = gas_limit.unwrap_or(RuntimeBlockWeights::get().max_block);
			Contracts::bare_instantiate(
				origin,
				value,
				gas_limit,
				storage_deposit_limit,
				code,
				data,
				salt,
				pallet_contracts::DebugInfo::UnsafeDebug,
				pallet_contracts::CollectEvents::UnsafeCollect,
			)
		}

		fn upload_code(
			origin: AccountId,
			code: Vec<u8>,
			storage_deposit_limit: Option<Balance>,
			determinism: pallet_contracts::Determinism,
		) -> pallet_contracts::CodeUploadResult<Hash, Balance>
		{
			Contracts::bare_upload_code(
				origin,
				code,
				storage_deposit_limit,
				determinism,
			)
		}

		fn get_storage(
			address: AccountId,
			key: Vec<u8>,
		) -> pallet_contracts::GetStorageResult {
			Contracts::get_storage(
				address,
				key
			)
		}
	}

	impl pallet_revive::ReviveApi<Block, AccountId, Balance, Nonce, BlockNumber> for Runtime
	{
		fn balance(address: H160) -> U256 {
			Revive::evm_balance(&address)
		}

		fn block_gas_limit() -> U256 {
			Revive::evm_block_gas_limit()
		}

		fn gas_price() -> U256 {
			Revive::evm_gas_price()
		}

		fn nonce(address: H160) -> Nonce {
			let account = <Runtime as pallet_revive::Config>::AddressMapper::to_account_id(&address);
			System::account_nonce(account)
		}

		fn eth_transact(tx: pallet_revive::evm::GenericTransaction) -> Result<pallet_revive::EthTransactInfo<Balance>, pallet_revive::EthTransactError>
		{
			let blockweights: BlockWeights = <Runtime as frame_system::Config>::BlockWeights::get();
			let tx_fee = |pallet_call, mut dispatch_info: DispatchInfo| {
				let call = RuntimeCall::Revive(pallet_call);
				dispatch_info.extension_weight = EthExtraImpl::get_eth_extension(0, 0u32.into()).weight(&call);
				let uxt: UncheckedExtrinsic = sp_runtime::generic::UncheckedExtrinsic::new_bare(call).into();

				pallet_transaction_payment::Pallet::<Runtime>::compute_fee(
					uxt.encoded_size() as u32,
					&dispatch_info,
					0u32.into(),
				)
			};

			Revive::bare_eth_transact(tx, blockweights.max_block, tx_fee)
		}

		fn call(
			origin: AccountId,
			dest: H160,
			value: Balance,
			gas_limit: Option<Weight>,
			storage_deposit_limit: Option<Balance>,
			input_data: Vec<u8>,
		) -> pallet_revive::ContractResult<pallet_revive::ExecReturnValue, Balance> {
			Revive::bare_call(
				RuntimeOrigin::signed(origin),
				dest,
				value,
				gas_limit.unwrap_or(RuntimeBlockWeights::get().max_block),
				pallet_revive::DepositLimit::Balance(storage_deposit_limit.unwrap_or(u128::MAX)),
				input_data,
			)
		}

		fn instantiate(
			origin: AccountId,
			value: Balance,
			gas_limit: Option<Weight>,
			storage_deposit_limit: Option<Balance>,
			code: pallet_revive::Code,
			data: Vec<u8>,
			salt: Option<[u8; 32]>,
		) -> pallet_revive::ContractResult<pallet_revive::InstantiateReturnValue, Balance>
		{
			Revive::bare_instantiate(
				RuntimeOrigin::signed(origin),
				value,
				gas_limit.unwrap_or(RuntimeBlockWeights::get().max_block),
				pallet_revive::DepositLimit::Balance(storage_deposit_limit.unwrap_or(u128::MAX)),
				code,
				data,
				salt,
			)
		}

		fn upload_code(
			origin: AccountId,
			code: Vec<u8>,
			storage_deposit_limit: Option<Balance>,
		) -> pallet_revive::CodeUploadResult<Balance>
		{
			Revive::bare_upload_code(
				RuntimeOrigin::signed(origin),
				code,
				storage_deposit_limit.unwrap_or(u128::MAX),
			)
		}

		fn get_storage(
			address: H160,
			key: [u8; 32],
		) -> pallet_revive::GetStorageResult {
			Revive::get_storage(
				address,
				key
			)
		}

		fn trace_block(
			block: Block,
			config: pallet_revive::evm::TracerConfig
		) -> Vec<(u32, pallet_revive::evm::CallTrace)> {
			use pallet_revive::tracing::trace;
			let mut tracer = config.build(Revive::evm_gas_from_weight);
			let mut traces = vec![];
			let (header, extrinsics) = block.deconstruct();

			Executive::initialize_block(&header);
			for (index, ext) in extrinsics.into_iter().enumerate() {
				trace(&mut tracer, || {
					let _ = Executive::apply_extrinsic(ext);
				});

				if let Some(tx_trace) = tracer.collect_traces().pop() {
					traces.push((index as u32, tx_trace));
				}
			}

			traces
		}

		fn trace_tx(
			block: Block,
			tx_index: u32,
			config: pallet_revive::evm::TracerConfig
		) -> Option<pallet_revive::evm::CallTrace> {
			use pallet_revive::tracing::trace;
			let mut tracer = config.build(Revive::evm_gas_from_weight);
			let (header, extrinsics) = block.deconstruct();

			Executive::initialize_block(&header);
			for (index, ext) in extrinsics.into_iter().enumerate() {
				if index as u32 == tx_index {
					trace(&mut tracer, || {
						let _ = Executive::apply_extrinsic(ext);
					});
					break;
				} else {
					let _ = Executive::apply_extrinsic(ext);
				}
			}

			tracer.collect_traces().pop()
		}

		fn trace_call(
			tx: pallet_revive::evm::GenericTransaction,
			config: pallet_revive::evm::TracerConfig)
			-> Result<pallet_revive::evm::CallTrace, pallet_revive::EthTransactError>
		{
			use pallet_revive::tracing::trace;
			let mut tracer = config.build(Revive::evm_gas_from_weight);
			let result = trace(&mut tracer, || Self::eth_transact(tx));

			if let Some(trace) = tracer.collect_traces().pop() {
				Ok(trace)
			} else if let Err(err) = result {
				Err(err)
			} else {
				Ok(Default::default())
			}
		}
	}

	impl pallet_transaction_payment_rpc_runtime_api::TransactionPaymentApi<
		Block,
		Balance,
	> for Runtime {
		fn query_info(uxt: <Block as BlockT>::Extrinsic, len: u32) -> RuntimeDispatchInfo<Balance> {
			TransactionPayment::query_info(uxt, len)
		}
		fn query_fee_details(uxt: <Block as BlockT>::Extrinsic, len: u32) -> FeeDetails<Balance> {
			TransactionPayment::query_fee_details(uxt, len)
		}
		fn query_weight_to_fee(weight: Weight) -> Balance {
			TransactionPayment::weight_to_fee(weight)
		}
		fn query_length_to_fee(length: u32) -> Balance {
			TransactionPayment::length_to_fee(length)
		}
	}

	impl pallet_asset_conversion::AssetConversionApi<
		Block,
		Balance,
		NativeOrWithId<u32>
	> for Runtime
	{
		fn quote_price_exact_tokens_for_tokens(asset1: NativeOrWithId<u32>, asset2: NativeOrWithId<u32>, amount: Balance, include_fee: bool) -> Option<Balance> {
			AssetConversion::quote_price_exact_tokens_for_tokens(asset1, asset2, amount, include_fee)
		}

		fn quote_price_tokens_for_exact_tokens(asset1: NativeOrWithId<u32>, asset2: NativeOrWithId<u32>, amount: Balance, include_fee: bool) -> Option<Balance> {
			AssetConversion::quote_price_tokens_for_exact_tokens(asset1, asset2, amount, include_fee)
		}

		fn get_reserves(asset1: NativeOrWithId<u32>, asset2: NativeOrWithId<u32>) -> Option<(Balance, Balance)> {
			AssetConversion::get_reserves(asset1, asset2).ok()
		}
	}

	impl pallet_transaction_payment_rpc_runtime_api::TransactionPaymentCallApi<Block, Balance, RuntimeCall>
		for Runtime
	{
		fn query_call_info(call: RuntimeCall, len: u32) -> RuntimeDispatchInfo<Balance> {
			TransactionPayment::query_call_info(call, len)
		}
		fn query_call_fee_details(call: RuntimeCall, len: u32) -> FeeDetails<Balance> {
			TransactionPayment::query_call_fee_details(call, len)
		}
		fn query_weight_to_fee(weight: Weight) -> Balance {
			TransactionPayment::weight_to_fee(weight)
		}
		fn query_length_to_fee(length: u32) -> Balance {
			TransactionPayment::length_to_fee(length)
		}
	}

	impl pallet_nfts_runtime_api::NftsApi<Block, AccountId, u32, u32> for Runtime {
		fn owner(collection: u32, item: u32) -> Option<AccountId> {
			<Nfts as Inspect<AccountId>>::owner(&collection, &item)
		}

		fn collection_owner(collection: u32) -> Option<AccountId> {
			<Nfts as Inspect<AccountId>>::collection_owner(&collection)
		}

		fn attribute(
			collection: u32,
			item: u32,
			key: Vec<u8>,
		) -> Option<Vec<u8>> {
			<Nfts as Inspect<AccountId>>::attribute(&collection, &item, &key)
		}

		fn custom_attribute(
			account: AccountId,
			collection: u32,
			item: u32,
			key: Vec<u8>,
		) -> Option<Vec<u8>> {
			<Nfts as Inspect<AccountId>>::custom_attribute(
				&account,
				&collection,
				&item,
				&key,
			)
		}

		fn system_attribute(
			collection: u32,
			item: Option<u32>,
			key: Vec<u8>,
		) -> Option<Vec<u8>> {
			<Nfts as Inspect<AccountId>>::system_attribute(&collection, item.as_ref(), &key)
		}

		fn collection_attribute(collection: u32, key: Vec<u8>) -> Option<Vec<u8>> {
			<Nfts as Inspect<AccountId>>::collection_attribute(&collection, &key)
		}
	}

	#[api_version(5)]
	impl sp_consensus_beefy::BeefyApi<Block, BeefyId> for Runtime {
		fn beefy_genesis() -> Option<BlockNumber> {
			pallet_beefy::GenesisBlock::<Runtime>::get()
		}

		fn validator_set() -> Option<sp_consensus_beefy::ValidatorSet<BeefyId>> {
			Beefy::validator_set()
		}

		fn submit_report_double_voting_unsigned_extrinsic(
			equivocation_proof: sp_consensus_beefy::DoubleVotingProof<
				BlockNumber,
				BeefyId,
				BeefySignature,
			>,
			key_owner_proof: sp_consensus_beefy::OpaqueKeyOwnershipProof,
		) -> Option<()> {
			let key_owner_proof = key_owner_proof.decode()?;

			Beefy::submit_unsigned_double_voting_report(
				equivocation_proof,
				key_owner_proof,
			)
		}

		fn submit_report_fork_voting_unsigned_extrinsic(
			equivocation_proof:
				sp_consensus_beefy::ForkVotingProof<
					<Block as BlockT>::Header,
					BeefyId,
					sp_runtime::OpaqueValue
				>,
			key_owner_proof: sp_consensus_beefy::OpaqueKeyOwnershipProof,
		) -> Option<()> {
			Beefy::submit_unsigned_fork_voting_report(
				equivocation_proof.try_into()?,
				key_owner_proof.decode()?,
			)
		}

		fn submit_report_future_block_voting_unsigned_extrinsic(
			equivocation_proof: sp_consensus_beefy::FutureBlockVotingProof<BlockNumber, BeefyId>,
			key_owner_proof: sp_consensus_beefy::OpaqueKeyOwnershipProof,
		) -> Option<()> {
			Beefy::submit_unsigned_future_block_voting_report(
				equivocation_proof,
				key_owner_proof.decode()?,
			)
		}

		fn generate_key_ownership_proof(
			_set_id: sp_consensus_beefy::ValidatorSetId,
			authority_id: BeefyId,
		) -> Option<sp_consensus_beefy::OpaqueKeyOwnershipProof> {
			Historical::prove((sp_consensus_beefy::KEY_TYPE, authority_id))
				.map(|p| p.encode())
				.map(sp_consensus_beefy::OpaqueKeyOwnershipProof::new)
		}

		fn generate_ancestry_proof(
			prev_block_number: BlockNumber,
			best_known_block_number: Option<BlockNumber>,
		) -> Option<sp_runtime::OpaqueValue> {
			use sp_consensus_beefy::AncestryHelper;

			MmrLeaf::generate_proof(prev_block_number, best_known_block_number)
				.map(|p| p.encode())
				.map(sp_runtime::OpaqueValue::new)
		}
	}

	impl pallet_mmr::primitives::MmrApi<
		Block,
		mmr::Hash,
		BlockNumber,
	> for Runtime {
		fn mmr_root() -> Result<mmr::Hash, mmr::Error> {
			Ok(pallet_mmr::RootHash::<Runtime>::get())
		}

		fn mmr_leaf_count() -> Result<mmr::LeafIndex, mmr::Error> {
			Ok(pallet_mmr::NumberOfLeaves::<Runtime>::get())
		}

		fn generate_proof(
			block_numbers: Vec<BlockNumber>,
			best_known_block_number: Option<BlockNumber>,
		) -> Result<(Vec<mmr::EncodableOpaqueLeaf>, mmr::LeafProof<mmr::Hash>), mmr::Error> {
			Mmr::generate_proof(block_numbers, best_known_block_number).map(
				|(leaves, proof)| {
					(
						leaves
							.into_iter()
							.map(|leaf| mmr::EncodableOpaqueLeaf::from_leaf(&leaf))
							.collect(),
						proof,
					)
				},
			)
		}

		fn verify_proof(leaves: Vec<mmr::EncodableOpaqueLeaf>, proof: mmr::LeafProof<mmr::Hash>)
			-> Result<(), mmr::Error>
		{
			let leaves = leaves.into_iter().map(|leaf|
				leaf.into_opaque_leaf()
				.try_decode()
				.ok_or(mmr::Error::Verify)).collect::<Result<Vec<mmr::Leaf>, mmr::Error>>()?;
			Mmr::verify_leaves(leaves, proof)
		}

		fn verify_proof_stateless(
			root: mmr::Hash,
			leaves: Vec<mmr::EncodableOpaqueLeaf>,
			proof: mmr::LeafProof<mmr::Hash>
		) -> Result<(), mmr::Error> {
			let nodes = leaves.into_iter().map(|leaf|mmr::DataOrHash::Data(leaf.into_opaque_leaf())).collect();
			pallet_mmr::verify_leaves_proof::<mmr::Hashing, _>(root, nodes, proof)
		}
	}

	impl sp_mixnet::runtime_api::MixnetApi<Block> for Runtime {
		fn session_status() -> sp_mixnet::types::SessionStatus {
			Mixnet::session_status()
		}

		fn prev_mixnodes() -> Result<Vec<sp_mixnet::types::Mixnode>, sp_mixnet::types::MixnodesErr> {
			Mixnet::prev_mixnodes()
		}

		fn current_mixnodes() -> Result<Vec<sp_mixnet::types::Mixnode>, sp_mixnet::types::MixnodesErr> {
			Mixnet::current_mixnodes()
		}

		fn maybe_register(session_index: sp_mixnet::types::SessionIndex, mixnode: sp_mixnet::types::Mixnode) -> bool {
			Mixnet::maybe_register(session_index, mixnode)
		}
	}

	impl sp_session::SessionKeys<Block> for Runtime {
		fn generate_session_keys(seed: Option<Vec<u8>>) -> Vec<u8> {
			SessionKeys::generate(seed)
		}

		fn decode_session_keys(
			encoded: Vec<u8>,
		) -> Option<Vec<(Vec<u8>, KeyTypeId)>> {
			SessionKeys::decode_into_raw_public_keys(&encoded)
		}
	}

	impl pallet_asset_rewards::AssetRewards<Block, Balance> for Runtime {
		fn pool_creation_cost() -> Balance {
			StakePoolCreationDeposit::get()
		}
	}

	#[cfg(feature = "try-runtime")]
	impl frame_try_runtime::TryRuntime<Block> for Runtime {
		fn on_runtime_upgrade(checks: frame_try_runtime::UpgradeCheckSelect) -> (Weight, Weight) {
			// NOTE: intentional unwrap: we don't want to propagate the error backwards, and want to
			// have a backtrace here. If any of the pre/post migration checks fail, we shall stop
			// right here and right now.
			let weight = Executive::try_runtime_upgrade(checks).unwrap();
			(weight, RuntimeBlockWeights::get().max_block)
		}

		fn execute_block(
			block: Block,
			state_root_check: bool,
			signature_check: bool,
			select: frame_try_runtime::TryStateSelect
		) -> Weight {
			// NOTE: intentional unwrap: we don't want to propagate the error backwards, and want to
			// have a backtrace here.
			Executive::try_execute_block(block, state_root_check, signature_check, select).unwrap()
		}
	}

	#[cfg(feature = "runtime-benchmarks")]
	impl frame_benchmarking::Benchmark<Block> for Runtime {
		fn benchmark_metadata(extra: bool) -> (
			Vec<frame_benchmarking::BenchmarkList>,
			Vec<frame_support::traits::StorageInfo>,
		) {
			use frame_benchmarking::{baseline, BenchmarkList};
			use frame_support::traits::StorageInfoTrait;

			// Trying to add benchmarks directly to the Session Pallet caused cyclic dependency
			// issues. To get around that, we separated the Session benchmarks into its own crate,
			// which is why we need these two lines below.
			use pallet_session_benchmarking::Pallet as SessionBench;
			use pallet_offences_benchmarking::Pallet as OffencesBench;
			use pallet_election_provider_support_benchmarking::Pallet as EPSBench;
			use frame_system_benchmarking::Pallet as SystemBench;
			use frame_system_benchmarking::extensions::Pallet as SystemExtensionsBench;
			use baseline::Pallet as BaselineBench;
			use pallet_nomination_pools_benchmarking::Pallet as NominationPoolsBench;

			let mut list = Vec::<BenchmarkList>::new();
			list_benchmarks!(list, extra);

			let storage_info = AllPalletsWithSystem::storage_info();

			(list, storage_info)
		}

		#[allow(non_local_definitions)]
		fn dispatch_benchmark(
			config: frame_benchmarking::BenchmarkConfig
		) -> Result<Vec<frame_benchmarking::BenchmarkBatch>, alloc::string::String> {
			use frame_benchmarking::{baseline, BenchmarkBatch};
			use sp_storage::TrackedStorageKey;

			// Trying to add benchmarks directly to the Session Pallet caused cyclic dependency
			// issues. To get around that, we separated the Session benchmarks into its own crate,
			// which is why we need these two lines below.
			use pallet_session_benchmarking::Pallet as SessionBench;
			use pallet_offences_benchmarking::Pallet as OffencesBench;
			use pallet_election_provider_support_benchmarking::Pallet as EPSBench;
			use frame_system_benchmarking::Pallet as SystemBench;
			use frame_system_benchmarking::extensions::Pallet as SystemExtensionsBench;
			use baseline::Pallet as BaselineBench;
			use pallet_nomination_pools_benchmarking::Pallet as NominationPoolsBench;

			impl pallet_session_benchmarking::Config for Runtime {}
			impl pallet_offences_benchmarking::Config for Runtime {}
			impl pallet_election_provider_support_benchmarking::Config for Runtime {}
			impl frame_system_benchmarking::Config for Runtime {}
			impl baseline::Config for Runtime {}
			impl pallet_nomination_pools_benchmarking::Config for Runtime {}

			use frame_support::traits::WhitelistedStorageKeys;
			let mut whitelist: Vec<TrackedStorageKey> = AllPalletsWithSystem::whitelisted_storage_keys();

			// Treasury Account
			// TODO: this is manual for now, someday we might be able to use a
			// macro for this particular key
			let treasury_key = frame_system::Account::<Runtime>::hashed_key_for(Treasury::account_id());
			whitelist.push(treasury_key.to_vec().into());

			let mut batches = Vec::<BenchmarkBatch>::new();
			let params = (&config, &whitelist);
			add_benchmarks!(params, batches);
			Ok(batches)
		}
	}

	impl sp_genesis_builder::GenesisBuilder<Block> for Runtime {
		fn build_state(config: Vec<u8>) -> sp_genesis_builder::Result {
			build_state::<RuntimeGenesisConfig>(config)
		}

		fn get_preset(id: &Option<sp_genesis_builder::PresetId>) -> Option<Vec<u8>> {
			get_preset::<RuntimeGenesisConfig>(id, &genesis_config_presets::get_preset)
		}

		fn preset_names() -> Vec<sp_genesis_builder::PresetId> {
			genesis_config_presets::preset_names()
		}
	}
}

#[cfg(test)]
mod tests {
	use super::*;
	use frame_election_provider_support::NposSolution;
	use frame_system::offchain::CreateSignedTransaction;
	use sp_runtime::UpperOf;

	#[test]
	fn validate_transaction_submitter_bounds() {
		fn is_submit_signed_transaction<T>()
		where
			T: CreateSignedTransaction<RuntimeCall>,
		{
		}

		is_submit_signed_transaction::<Runtime>();
	}

	#[test]
	fn call_size() {
		let size = core::mem::size_of::<RuntimeCall>();
		assert!(
			size <= CALL_PARAMS_MAX_SIZE,
			"size of RuntimeCall {} is more than {CALL_PARAMS_MAX_SIZE} bytes.
			 Some calls have too big arguments, use Box to reduce the size of RuntimeCall.
			 If the limit is too strong, maybe consider increase the limit.",
			size,
		);
	}
}<|MERGE_RESOLUTION|>--- conflicted
+++ resolved
@@ -79,7 +79,7 @@
 use pallet_asset_conversion::{AccountIdConverter, Ascending, Chain, WithFirstAsset};
 use pallet_asset_conversion_tx_payment::SwapAssetAdapter;
 use pallet_broker::{CoreAssignment, CoreIndex, CoretimeInterface, PartsOf57600};
-use pallet_election_provider_multi_block::SolutionAccuracyOf;
+use pallet_election_provider_multi_phase::{GeometricDepositBase, SolutionAccuracyOf};
 use pallet_identity::legacy::IdentityInfo;
 use pallet_im_online::sr25519::AuthorityId as ImOnlineId;
 use pallet_nfts::PalletFeatures;
@@ -750,14 +750,8 @@
 	type SessionInterface = Self;
 	type EraPayout = pallet_staking::ConvertCurve<RewardCurve>;
 	type NextNewSession = Session;
-<<<<<<< HEAD
-	type MaxExposurePageSize = multi_block_impls::MaxExposurePageSize;
-	type MaxValidatorSet = multi_block_impls::MaxWinnersPerPage;
-	type ElectionProvider = MultiBlock;
-=======
 	type MaxExposurePageSize = ConstU32<256>;
 	type ElectionProvider = ElectionProviderMultiPhase;
->>>>>>> f9fac6c2
 	type GenesisElectionProvider = onchain::OnChainExecution<OnChainSeqPhragmen>;
 	type VoterList = VoterList;
 	type NominationsQuota = pallet_staking::FixedNominationsQuota<MAX_QUOTA_NOMINATIONS>;
@@ -783,140 +777,6 @@
 	type WeightInfo = ();
 }
 
-<<<<<<< HEAD
-frame_election_provider_support::generate_solution_type!(
-	#[compact]
-	pub struct NposSolution16::<
-		VoterIndex = u32,
-		TargetIndex = u16,
-		Accuracy = sp_runtime::PerU16,
-		MaxVoters = ConstU32<22500>,
-	>(16)
-);
-
-pub(crate) mod multi_block_impls {
-	use super::*;
-	use pallet_election_provider_multi_block as multi_block;
-
-	frame_election_provider_support::generate_solution_type!(
-		#[compact]
-		pub struct MultiBlockSolution::<
-			VoterIndex = u16,
-			TargetIndex = u16,
-			Accuracy = sp_runtime::Percent,
-			MaxVoters = ConstU32<{22500 / Pages::get()}>,
-		>(16)
-	);
-
-	parameter_types! {
-		pub const Pages: u32 = 16;
-		pub const MinerPages: u32 = 4;
-		// nominators snapshot size
-		pub VoterSnapshotPerBlock: u32 = 22500 / Pages::get();
-		// validator snapshot size
-		pub TargetSnapshotPerBlock: u32 = 1000;
-		pub SignedPhase: u32 = 3 * EPOCH_DURATION_IN_BLOCKS / 4;
-		// 2 signed solutions to be validate
-		pub SignedValidation: u32 = Pages::get() * 2;
-		pub UnsignedPhase: u32 = EPOCH_DURATION_IN_BLOCKS / 4;
-		pub MaxWinnersPerPage: u32 = 1000;
-		pub MaxBackersPerWinner: u32 = 128;
-		pub MaxExposurePageSize: u32 = 32;
-
-		pub MinerMaxLength: u32 = Perbill::from_rational(9u32, 10) *
-			*RuntimeBlockLength::get()
-			.max
-			.get(DispatchClass::Normal);
-	}
-
-	impl multi_block::unsigned::miner::MinerConfig for Runtime {
-		type AccountId = AccountId;
-		type Hash = Hash;
-		type MaxBackersPerWinner = <Self as multi_block::verifier::Config>::MaxBackersPerWinner;
-		type MaxBackersPerWinnerFinal =
-			<Self as multi_block::verifier::Config>::MaxBackersPerWinnerFinal;
-		type MaxWinnersPerPage = <Self as multi_block::verifier::Config>::MaxWinnersPerPage;
-		type MaxVotesPerVoter =
-			<<Self as multi_block::Config>::DataProvider as ElectionDataProvider>::MaxVotesPerVoter;
-		type MaxLength = MinerMaxLength;
-		type Solver = <Runtime as multi_block::unsigned::Config>::OffchainSolver;
-		type Pages = Pages;
-		type Solution = MultiBlockSolution;
-		type VoterSnapshotPerBlock = <Runtime as multi_block::Config>::VoterSnapshotPerBlock;
-		type TargetSnapshotPerBlock = <Runtime as multi_block::Config>::TargetSnapshotPerBlock;
-	}
-
-	impl multi_block::Config for Runtime {
-		type AdminOrigin = EnsureRoot<AccountId>;
-		type RuntimeEvent = RuntimeEvent;
-		type DataProvider = Staking;
-		#[cfg(not(feature = "runtime-benchmarks"))]
-		type Fallback = multi_block::Continue<Self>;
-		#[cfg(feature = "runtime-benchmarks")]
-		type Fallback = onchain::OnChainExecution<OnChainSeqPhragmen>;
-		// split election into 8 pages.
-		type Pages = Pages;
-		// allow 2 signed solutions to be verified.
-		type SignedValidationPhase = SignedValidation;
-		type SignedPhase = SignedPhase;
-		type UnsignedPhase = UnsignedPhase;
-		type TargetSnapshotPerBlock = TargetSnapshotPerBlock;
-		type VoterSnapshotPerBlock = VoterSnapshotPerBlock;
-		type Verifier = MultiBlockVerifier;
-		type MinerConfig = Self;
-		type WeightInfo = multi_block::weights::AllZeroWeights;
-	}
-
-	impl multi_block::verifier::Config for Runtime {
-		type MaxBackersPerWinner = MaxBackersPerWinner;
-		type MaxWinnersPerPage = MaxWinnersPerPage;
-		type MaxBackersPerWinnerFinal = ConstU32<{ u32::MAX }>;
-		type RuntimeEvent = RuntimeEvent;
-		type SolutionDataProvider = MultiBlockSigned;
-		type SolutionImprovementThreshold = ();
-		type WeightInfo = multi_block::weights::AllZeroWeights;
-	}
-
-	parameter_types! {
-		pub const BailoutGraceRatio: Perbill = Perbill::from_percent(50);
-		pub const EjectGraceRatio: Perbill = Perbill::from_percent(50);
-	}
-
-	impl multi_block::signed::Config for Runtime {
-		type EjectGraceRatio = EjectGraceRatio;
-		type BailoutGraceRatio = BailoutGraceRatio;
-		// TODO: we need an increase factor for this pallet as well.
-		type DepositBase = SignedFixedDeposit;
-		type DepositPerPage = SignedDepositByte;
-		type MaxSubmissions = ConstU32<8>;
-		type RewardBase = SignedRewardBase;
-
-		type EstimateCallFee = TransactionPayment;
-		type Currency = Balances;
-
-		type RuntimeEvent = RuntimeEvent;
-		type RuntimeHoldReason = RuntimeHoldReason;
-		type WeightInfo = multi_block::weights::AllZeroWeights;
-	}
-
-	parameter_types! {
-		pub const MinerTxPriority: TransactionPriority = StakingUnsignedPriority::get() - 1u64;
-	}
-
-	impl multi_block::unsigned::Config for Runtime {
-		type OffchainSolver =
-			SequentialPhragmen<AccountId, SolutionAccuracyOf<Self>, OffchainRandomBalancing>;
-		// offchain usage of miner configs
-		type MinerTxPriority = MinerTxPriority;
-		type OffchainRepeat = ConstU32<5>;
-		type MinerPages = MinerPages;
-
-		type WeightInfo = multi_block::weights::AllZeroWeights;
-	}
-}
-
-=======
->>>>>>> f9fac6c2
 parameter_types! {
 	// phase durations. 1/4 of the last session for each.
 	pub const SignedPhase: u32 = EPOCH_DURATION_IN_BLOCKS / 4;
@@ -928,8 +788,6 @@
 	pub const SignedDepositIncreaseFactor: Percent = Percent::from_percent(10);
 	pub const SignedDepositByte: Balance = 1 * CENTS;
 
-<<<<<<< HEAD
-=======
 	// miner configs
 	pub const MultiPhaseUnsignedPriority: TransactionPriority = StakingUnsignedPriority::get() - 1u64;
 	pub MinerMaxWeight: Weight = RuntimeBlockWeights::get()
@@ -958,15 +816,28 @@
 	// carefully set so that an election round fits in one block.
 	pub ElectionBoundsMultiPhase: ElectionBounds = ElectionBoundsBuilder::default()
 		.voters_count(10_000.into()).targets_count(1_500.into()).build();
->>>>>>> f9fac6c2
 	pub ElectionBoundsOnChain: ElectionBounds = ElectionBoundsBuilder::default()
-		.voters_count(1000.into()).targets_count(100.into()).build();
+		.voters_count(5_000.into()).targets_count(1_250.into()).build();
 
 	pub MaxNominations: u32 = <NposSolution16 as frame_election_provider_support::NposSolution>::LIMIT as u32;
 	pub MaxElectingVotersSolution: u32 = 40_000;
 	// The maximum winners that can be elected by the Election pallet which is equivalent to the
 	// maximum active validators the staking pallet can have.
 	pub MaxActiveValidators: u32 = 1000;
+}
+
+/// The numbers configured here could always be more than the the maximum limits of staking pallet
+/// to ensure election snapshot will not run out of memory. For now, we set them to smaller values
+/// since the staking is bounded and the weight pipeline takes hours for this single pallet.
+pub struct ElectionProviderBenchmarkConfig;
+impl pallet_election_provider_multi_phase::BenchmarkingConfig for ElectionProviderBenchmarkConfig {
+	const VOTERS: [u32; 2] = [1000, 2000];
+	const TARGETS: [u32; 2] = [500, 1000];
+	const ACTIVE_VOTERS: [u32; 2] = [500, 800];
+	const DESIRED_TARGETS: [u32; 2] = [200, 400];
+	const SNAPSHOT_MAXIMUM_VOTERS: u32 = 1000;
+	const MINER_MAXIMUM_VOTERS: u32 = 1000;
+	const MAXIMUM_TARGETS: u32 = 300;
 }
 
 /// Maximum number of iterations for balancing that will be executed in the embedded OCW
@@ -997,15 +868,14 @@
 pub struct OnChainSeqPhragmen;
 impl onchain::Config for OnChainSeqPhragmen {
 	type System = Runtime;
-	type Solver = SequentialPhragmen<AccountId, SolutionAccuracyOf<Runtime>>;
-	type DataProvider = Staking;
+	type Solver = SequentialPhragmen<
+		AccountId,
+		pallet_election_provider_multi_phase::SolutionAccuracyOf<Runtime>,
+	>;
+	type DataProvider = <Runtime as pallet_election_provider_multi_phase::Config>::DataProvider;
 	type WeightInfo = frame_election_provider_support::weights::SubstrateWeight<Runtime>;
 	type MaxWinners = <Runtime as pallet_election_provider_multi_phase::Config>::MaxWinners;
 	type Bounds = ElectionBoundsOnChain;
-<<<<<<< HEAD
-	type MaxBackersPerWinner = multi_block_impls::MaxBackersPerWinner;
-	type MaxWinnersPerPage = multi_block_impls::MaxWinnersPerPage;
-=======
 }
 
 impl pallet_election_provider_multi_phase::MinerConfig for Runtime {
@@ -1057,7 +927,6 @@
 	type ElectionBounds = ElectionBoundsMultiPhase;
 	type BenchmarkingConfig = ElectionProviderBenchmarkConfig;
 	type WeightInfo = pallet_election_provider_multi_phase::weights::SubstrateWeight<Self>;
->>>>>>> f9fac6c2
 }
 
 parameter_types! {
@@ -2670,6 +2539,9 @@
 	#[runtime::pallet_index(9)]
 	pub type AssetConversionTxPayment = pallet_asset_conversion_tx_payment::Pallet<Runtime>;
 
+	#[runtime::pallet_index(10)]
+	pub type ElectionProviderMultiPhase = pallet_election_provider_multi_phase::Pallet<Runtime>;
+
 	#[runtime::pallet_index(11)]
 	pub type Staking = pallet_staking::Pallet<Runtime>;
 
@@ -3111,14 +2983,7 @@
 		[pallet_asset_rewards, AssetRewards]
 		[pallet_asset_conversion_tx_payment, AssetConversionTxPayment]
 		[pallet_transaction_payment, TransactionPayment]
-<<<<<<< HEAD
-		[pallet_election_provider_multi_block, MultiBlock]
-		[pallet_election_provider_multi_block::verifier, MultiBlockVerifier]
-		[pallet_election_provider_multi_block::unsigned, MultiBlockUnsigned]
-		[pallet_election_provider_multi_block::signed, MultiBlockSigned]
-=======
 		[pallet_election_provider_multi_phase, ElectionProviderMultiPhase]
->>>>>>> f9fac6c2
 		[pallet_election_provider_support_benchmarking, EPSBench::<Runtime>]
 		[pallet_elections_phragmen, Elections]
 		[pallet_fast_unstake, FastUnstake]
@@ -4035,6 +3900,17 @@
 	}
 
 	#[test]
+	fn perbill_as_onchain_accuracy() {
+		type OnChainAccuracy =
+			<<Runtime as pallet_election_provider_multi_phase::MinerConfig>::Solution as NposSolution>::Accuracy;
+		let maximum_chain_accuracy: Vec<UpperOf<OnChainAccuracy>> = (0..MaxNominations::get())
+			.map(|_| <UpperOf<OnChainAccuracy>>::from(OnChainAccuracy::one().deconstruct()))
+			.collect();
+		let _: UpperOf<OnChainAccuracy> =
+			maximum_chain_accuracy.iter().fold(0, |acc, x| acc.checked_add(*x).unwrap());
+	}
+
+	#[test]
 	fn call_size() {
 		let size = core::mem::size_of::<RuntimeCall>();
 		assert!(
