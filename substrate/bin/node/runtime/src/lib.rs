// This file is part of Substrate.

// Copyright (C) Parity Technologies (UK) Ltd.
// SPDX-License-Identifier: Apache-2.0

// Licensed under the Apache License, Version 2.0 (the "License");
// you may not use this file except in compliance with the License.
// You may obtain a copy of the License at
//
// 	http://www.apache.org/licenses/LICENSE-2.0
//
// Unless required by applicable law or agreed to in writing, software
// distributed under the License is distributed on an "AS IS" BASIS,
// WITHOUT WARRANTIES OR CONDITIONS OF ANY KIND, either express or implied.
// See the License for the specific language governing permissions and
// limitations under the License.

//! The Substrate runtime. This can be compiled with `#[no_std]`, ready for Wasm.

#![cfg_attr(not(feature = "std"), no_std)]
// `construct_runtime!` does a lot of recursion and requires us to increase the limits.
#![recursion_limit = "1024"]

extern crate alloc;

#[cfg(feature = "runtime-benchmarks")]
use pallet_asset_rate::AssetKindFactory;
#[cfg(feature = "runtime-benchmarks")]
use pallet_multi_asset_bounties::ArgumentsFactory as PalletMultiAssetBountiesArgumentsFactory;
#[cfg(feature = "runtime-benchmarks")]
use pallet_treasury::ArgumentsFactory as PalletTreasuryArgumentsFactory;
#[cfg(feature = "runtime-benchmarks")]
use polkadot_sdk::sp_core::crypto::FromEntropy;

use polkadot_sdk::*;

use alloc::{vec, vec::Vec};
use codec::{Decode, DecodeWithMemTracking, Encode, MaxEncodedLen};
use frame_election_provider_support::{
	bounds::{ElectionBounds, ElectionBoundsBuilder},
	onchain, BalancingConfig, ElectionDataProvider, SequentialPhragmen, VoteWeight,
};
use frame_support::{
	derive_impl,
	dispatch::DispatchClass,
	dynamic_params::{dynamic_pallet_params, dynamic_params},
	genesis_builder_helper::{build_state, get_preset},
	instances::{Instance1, Instance2},
	ord_parameter_types,
	pallet_prelude::Get,
	parameter_types,
	traits::{
		fungible::{
			Balanced, Credit, HoldConsideration, ItemOf, NativeFromLeft, NativeOrWithId, UnionOf,
		},
		tokens::{
			imbalance::{ResolveAssetTo, ResolveTo},
			nonfungibles_v2::Inspect,
			pay::PayAssetFromAccount,
			GetSalary, PayFromAccount, PayWithFungibles,
		},
		AsEnsureOriginWithArg, ConstBool, ConstU128, ConstU16, ConstU32, ConstU64,
		ConstantStoragePrice, Contains, Currency, EitherOfDiverse, EnsureOriginWithArg,
		EqualPrivilegeOnly, InsideBoth, InstanceFilter, KeyOwnerProofSystem, LinearStoragePrice,
		LockIdentifier, Nothing, OnUnbalanced, VariantCountOf, WithdrawReasons,
	},
	weights::{
		constants::{
			BlockExecutionWeight, ExtrinsicBaseWeight, RocksDbWeight, WEIGHT_REF_TIME_PER_SECOND,
		},
		ConstantMultiplier, Weight,
	},
	BoundedVec, PalletId,
};
use frame_system::{
	limits::{BlockLength, BlockWeights},
	EnsureRoot, EnsureRootWithSuccess, EnsureSigned, EnsureSignedBy, EnsureWithSuccess,
};
pub use node_primitives::{AccountId, Signature};
use node_primitives::{AccountIndex, Balance, BlockNumber, Hash, Moment, Nonce};
use pallet_asset_conversion::{AccountIdConverter, Ascending, Chain, WithFirstAsset};
use pallet_asset_conversion_tx_payment::SwapAssetAdapter;
use pallet_assets_precompiles::{InlineIdConfig, ERC20};
use pallet_broker::{CoreAssignment, CoreIndex, CoretimeInterface, PartsOf57600, TaskId};
use pallet_conviction_voting_precompiles::ConvictionVotingPrecompile;
use pallet_election_provider_multi_phase::{GeometricDepositBase, SolutionAccuracyOf};
use pallet_identity::legacy::IdentityInfo;
use pallet_im_online::sr25519::AuthorityId as ImOnlineId;
use pallet_nfts::PalletFeatures;
use pallet_nis::WithMaximumOf;
use pallet_nomination_pools::PoolId;
use pallet_revive::evm::runtime::EthExtra;
use pallet_session::historical as pallet_session_historical;
use pallet_transaction_payment::{FeeDetails, RuntimeDispatchInfo};
pub use pallet_transaction_payment::{FungibleAdapter, Multiplier, TargetedFeeAdjustment};
use pallet_tx_pause::RuntimeCallNameOf;
use pallet_referenda_precompiles::ReferendaPrecompile;
use sp_api::impl_runtime_apis;
use sp_authority_discovery::AuthorityId as AuthorityDiscoveryId;
use sp_consensus_beefy::{
	ecdsa_crypto::{AuthorityId as BeefyId, Signature as BeefySignature},
	mmr::MmrLeafVersion,
};
use sp_consensus_grandpa::AuthorityId as GrandpaId;
use sp_core::{crypto::KeyTypeId, OpaqueMetadata};
use sp_inherents::{CheckInherentsResult, InherentData};
use sp_runtime::{
	curve::PiecewiseLinear,
	generic, impl_opaque_keys, str_array as s,
	traits::{
		self, AccountIdConversion, BlakeTwo256, Block as BlockT, Bounded, ConvertInto,
		MaybeConvert, NumberFor, OpaqueKeys, SaturatedConversion, StaticLookup,
	},
	transaction_validity::{TransactionPriority, TransactionSource, TransactionValidity},
	ApplyExtrinsicResult, FixedPointNumber, FixedU128, MultiSignature, MultiSigner, Perbill,
	Percent, Permill, Perquintill, RuntimeDebug,
};
use sp_std::{borrow::Cow, prelude::*};
#[cfg(any(feature = "std", test))]
use sp_version::NativeVersion;
use sp_version::RuntimeVersion;
use static_assertions::const_assert;

#[cfg(any(feature = "std", test))]
pub use frame_system::Call as SystemCall;
#[cfg(any(feature = "std", test))]
pub use pallet_balances::Call as BalancesCall;
#[cfg(any(feature = "std", test))]
pub use pallet_sudo::Call as SudoCall;
#[cfg(any(feature = "std", test))]
pub use sp_runtime::BuildStorage;

pub use pallet_staking::StakerStatus;

/// Implementations of some helper traits passed into runtime modules as associated types.
pub mod impls;
#[cfg(not(feature = "runtime-benchmarks"))]
use impls::AllianceIdentityVerifier;
use impls::AllianceProposalProvider;

/// Constant values used within the runtime.
pub mod constants;
use constants::{currency::*, time::*};
use sp_runtime::generic::Era;

/// Generated voter bag information.
mod voter_bags;

/// Runtime API definition for assets.
pub mod assets_api;

/// Genesis presets used by this runtime.
pub mod genesis_config_presets;

// Make the WASM binary available.
#[cfg(feature = "std")]
include!(concat!(env!("OUT_DIR"), "/wasm_binary.rs"));

/// Max size for serialized extrinsic params for this testing runtime.
/// This is a quite arbitrary but empirically battle tested value.
#[cfg(test)]
pub const CALL_PARAMS_MAX_SIZE: usize = 512;

/// Wasm binary unwrapped. If built with `SKIP_WASM_BUILD`, the function panics.
#[cfg(feature = "std")]
pub fn wasm_binary_unwrap() -> &'static [u8] {
	WASM_BINARY.expect(
		"Development wasm binary is not available. This means the client is built with \
		 `SKIP_WASM_BUILD` flag and it is only usable for production chains. Please rebuild with \
		 the flag disabled.",
	)
}

/// Runtime version.
#[sp_version::runtime_version]
pub const VERSION: RuntimeVersion = RuntimeVersion {
	spec_name: alloc::borrow::Cow::Borrowed("node"),
	impl_name: alloc::borrow::Cow::Borrowed("substrate-node"),
	authoring_version: 10,
	// Per convention: if the runtime behavior changes, increment spec_version
	// and set impl_version to 0. If only runtime
	// implementation changes and behavior does not, then leave spec_version as
	// is and increment impl_version.
	spec_version: 268,
	impl_version: 0,
	apis: RUNTIME_API_VERSIONS,
	transaction_version: 2,
	system_version: 1,
};

/// The BABE epoch configuration at genesis.
pub const BABE_GENESIS_EPOCH_CONFIG: sp_consensus_babe::BabeEpochConfiguration =
	sp_consensus_babe::BabeEpochConfiguration {
		c: PRIMARY_PROBABILITY,
		allowed_slots: sp_consensus_babe::AllowedSlots::PrimaryAndSecondaryPlainSlots,
	};

/// Native version.
#[cfg(any(feature = "std", test))]
pub fn native_version() -> NativeVersion {
	NativeVersion { runtime_version: VERSION, can_author_with: Default::default() }
}

type NegativeImbalance = <Balances as Currency<AccountId>>::NegativeImbalance;

/// We assume that ~10% of the block weight is consumed by `on_initialize` handlers.
/// This is used to limit the maximal weight of a single extrinsic.
const AVERAGE_ON_INITIALIZE_RATIO: Perbill = Perbill::from_percent(10);
/// We allow `Normal` extrinsics to fill up the block up to 75%, the rest can be used
/// by  Operational  extrinsics.
const NORMAL_DISPATCH_RATIO: Perbill = Perbill::from_percent(75);
/// We allow for 2 seconds of compute with a 6 second average block time, with maximum proof size.
const MAXIMUM_BLOCK_WEIGHT: Weight =
	Weight::from_parts(WEIGHT_REF_TIME_PER_SECOND.saturating_mul(2), u64::MAX);

parameter_types! {
	pub const BlockHashCount: BlockNumber = 2400;
	pub const Version: RuntimeVersion = VERSION;
	pub RuntimeBlockLength: BlockLength =
		BlockLength::max_with_normal_ratio(5 * 1024 * 1024, NORMAL_DISPATCH_RATIO);
	pub RuntimeBlockWeights: BlockWeights = BlockWeights::builder()
		.base_block(BlockExecutionWeight::get())
		.for_class(DispatchClass::all(), |weights| {
			weights.base_extrinsic = ExtrinsicBaseWeight::get();
		})
		.for_class(DispatchClass::Normal, |weights| {
			weights.max_total = Some(NORMAL_DISPATCH_RATIO * MAXIMUM_BLOCK_WEIGHT);
		})
		.for_class(DispatchClass::Operational, |weights| {
			weights.max_total = Some(MAXIMUM_BLOCK_WEIGHT);
			// Operational transactions have some extra reserved space, so that they
			// are included even if block reached `MAXIMUM_BLOCK_WEIGHT`.
			weights.reserved = Some(
				MAXIMUM_BLOCK_WEIGHT - NORMAL_DISPATCH_RATIO * MAXIMUM_BLOCK_WEIGHT
			);
		})
		.avg_block_initialization(AVERAGE_ON_INITIALIZE_RATIO)
		.build_or_panic();
	pub MaxCollectivesProposalWeight: Weight = Perbill::from_percent(50) * RuntimeBlockWeights::get().max_block;
}

const_assert!(NORMAL_DISPATCH_RATIO.deconstruct() >= AVERAGE_ON_INITIALIZE_RATIO.deconstruct());

/// Calls that can bypass the safe-mode pallet.
pub struct SafeModeWhitelistedCalls;
impl Contains<RuntimeCall> for SafeModeWhitelistedCalls {
	fn contains(call: &RuntimeCall) -> bool {
		match call {
			RuntimeCall::System(_) | RuntimeCall::SafeMode(_) | RuntimeCall::TxPause(_) => true,
			_ => false,
		}
	}
}

/// Calls that cannot be paused by the tx-pause pallet.
pub struct TxPauseWhitelistedCalls;
/// Whitelist `Balances::transfer_keep_alive`, all others are pauseable.
impl Contains<RuntimeCallNameOf<Runtime>> for TxPauseWhitelistedCalls {
	fn contains(full_name: &RuntimeCallNameOf<Runtime>) -> bool {
		match (full_name.0.as_slice(), full_name.1.as_slice()) {
			(b"Balances", b"transfer_keep_alive") => true,
			_ => false,
		}
	}
}

#[cfg(feature = "runtime-benchmarks")]
pub struct AssetRateArguments;
#[cfg(feature = "runtime-benchmarks")]
impl AssetKindFactory<NativeOrWithId<u32>> for AssetRateArguments {
	fn create_asset_kind(seed: u32) -> NativeOrWithId<u32> {
		if seed % 2 > 0 {
			NativeOrWithId::Native
		} else {
			NativeOrWithId::WithId(seed / 2)
		}
	}
}

#[cfg(feature = "runtime-benchmarks")]
pub struct PalletTreasuryArguments;
#[cfg(feature = "runtime-benchmarks")]
impl PalletTreasuryArgumentsFactory<NativeOrWithId<u32>, AccountId> for PalletTreasuryArguments {
	fn create_asset_kind(seed: u32) -> NativeOrWithId<u32> {
		if seed % 2 > 0 {
			NativeOrWithId::Native
		} else {
			NativeOrWithId::WithId(seed / 2)
		}
	}

	fn create_beneficiary(seed: [u8; 32]) -> AccountId {
		AccountId::from_entropy(&mut seed.as_slice()).unwrap()
	}
}

#[cfg(feature = "runtime-benchmarks")]
pub struct PalletMultiAssetBountiesArguments;
#[cfg(feature = "runtime-benchmarks")]
impl PalletMultiAssetBountiesArgumentsFactory<NativeOrWithId<u32>, AccountId, u128>
	for PalletMultiAssetBountiesArguments
{
	fn create_asset_kind(seed: u32) -> NativeOrWithId<u32> {
		if seed % 2 > 0 {
			NativeOrWithId::Native
		} else {
			NativeOrWithId::WithId(seed / 2)
		}
	}

	fn create_beneficiary(seed: [u8; 32]) -> AccountId {
		AccountId::from_entropy(&mut seed.as_slice()).unwrap()
	}
}

impl pallet_tx_pause::Config for Runtime {
	type RuntimeEvent = RuntimeEvent;
	type RuntimeCall = RuntimeCall;
	type PauseOrigin = EnsureRoot<AccountId>;
	type UnpauseOrigin = EnsureRoot<AccountId>;
	type WhitelistedCalls = TxPauseWhitelistedCalls;
	type MaxNameLen = ConstU32<256>;
	type WeightInfo = pallet_tx_pause::weights::SubstrateWeight<Runtime>;
}

parameter_types! {
	pub const EnterDuration: BlockNumber = 4 * HOURS;
	pub const EnterDepositAmount: Balance = 2_000_000 * DOLLARS;
	pub const ExtendDuration: BlockNumber = 2 * HOURS;
	pub const ExtendDepositAmount: Balance = 1_000_000 * DOLLARS;
	pub const ReleaseDelay: u32 = 2 * DAYS;
}

impl pallet_safe_mode::Config for Runtime {
	type RuntimeEvent = RuntimeEvent;
	type Currency = Balances;
	type RuntimeHoldReason = RuntimeHoldReason;
	type WhitelistedCalls = SafeModeWhitelistedCalls;
	type EnterDuration = EnterDuration;
	type EnterDepositAmount = EnterDepositAmount;
	type ExtendDuration = ExtendDuration;
	type ExtendDepositAmount = ExtendDepositAmount;
	type ForceEnterOrigin = EnsureRootWithSuccess<AccountId, ConstU32<9>>;
	type ForceExtendOrigin = EnsureRootWithSuccess<AccountId, ConstU32<11>>;
	type ForceExitOrigin = EnsureRoot<AccountId>;
	type ForceDepositOrigin = EnsureRoot<AccountId>;
	type ReleaseDelay = ReleaseDelay;
	type Notify = ();
	type WeightInfo = pallet_safe_mode::weights::SubstrateWeight<Runtime>;
}

#[derive_impl(frame_system::config_preludes::SolochainDefaultConfig)]
impl frame_system::Config for Runtime {
	type BaseCallFilter = InsideBoth<SafeMode, TxPause>;
	type BlockWeights = RuntimeBlockWeights;
	type BlockLength = RuntimeBlockLength;
	type DbWeight = RocksDbWeight;
	type Nonce = Nonce;
	type Hash = Hash;
	type AccountId = AccountId;
	type Lookup = Indices;
	type Block = Block;
	type BlockHashCount = BlockHashCount;
	type Version = Version;
	type AccountData = pallet_balances::AccountData<Balance>;
	type SystemWeightInfo = frame_system::weights::SubstrateWeight<Runtime>;
	type SS58Prefix = ConstU16<42>;
	type MaxConsumers = ConstU32<16>;
	type MultiBlockMigrator = MultiBlockMigrations;
	type SingleBlockMigrations = Migrations;
}

impl pallet_insecure_randomness_collective_flip::Config for Runtime {}

impl pallet_example_tasks::Config for Runtime {
	type RuntimeTask = RuntimeTask;
	type WeightInfo = pallet_example_tasks::weights::SubstrateWeight<Runtime>;
}

impl pallet_example_mbm::Config for Runtime {}

impl pallet_utility::Config for Runtime {
	type RuntimeEvent = RuntimeEvent;
	type RuntimeCall = RuntimeCall;
	type PalletsOrigin = OriginCaller;
	type WeightInfo = pallet_utility::weights::SubstrateWeight<Runtime>;
}

parameter_types! {
	// One storage item; key size is 32; value is size 4+4+16+32 bytes = 56 bytes.
	pub const DepositBase: Balance = deposit(1, 88);
	// Additional storage item size of 32 bytes.
	pub const DepositFactor: Balance = deposit(0, 32);
}

impl pallet_multisig::Config for Runtime {
	type RuntimeEvent = RuntimeEvent;
	type RuntimeCall = RuntimeCall;
	type Currency = Balances;
	type DepositBase = DepositBase;
	type DepositFactor = DepositFactor;
	type MaxSignatories = ConstU32<100>;
	type WeightInfo = pallet_multisig::weights::SubstrateWeight<Runtime>;
	type BlockNumberProvider = frame_system::Pallet<Runtime>;
}

parameter_types! {
	// One storage item; key size 32, value size 8; .
	pub const ProxyDepositBase: Balance = deposit(1, 8);
	// Additional storage item size of 33 bytes.
	pub const ProxyDepositFactor: Balance = deposit(0, 33);
	pub const AnnouncementDepositBase: Balance = deposit(1, 8);
	pub const AnnouncementDepositFactor: Balance = deposit(0, 66);
}

/// The type used to represent the kinds of proxying allowed.
#[derive(
	Copy,
	Clone,
	Eq,
	PartialEq,
	Ord,
	PartialOrd,
	Encode,
	Decode,
	DecodeWithMemTracking,
	RuntimeDebug,
	MaxEncodedLen,
	scale_info::TypeInfo,
)]
pub enum ProxyType {
	Any,
	NonTransfer,
	Governance,
	Staking,
}
impl Default for ProxyType {
	fn default() -> Self {
		Self::Any
	}
}
impl InstanceFilter<RuntimeCall> for ProxyType {
	fn filter(&self, c: &RuntimeCall) -> bool {
		match self {
			ProxyType::Any => true,
			ProxyType::NonTransfer => !matches!(
				c,
				RuntimeCall::Balances(..) |
					RuntimeCall::Assets(..) |
					RuntimeCall::Uniques(..) |
					RuntimeCall::Nfts(..) |
					RuntimeCall::Vesting(pallet_vesting::Call::vested_transfer { .. }) |
					RuntimeCall::Indices(pallet_indices::Call::transfer { .. })
			),
			ProxyType::Governance => matches!(
				c,
				RuntimeCall::Democracy(..) |
					RuntimeCall::Council(..) |
					RuntimeCall::Society(..) |
					RuntimeCall::TechnicalCommittee(..) |
					RuntimeCall::Elections(..) |
					RuntimeCall::Treasury(..)
			),
			ProxyType::Staking => {
				matches!(c, RuntimeCall::Staking(..) | RuntimeCall::FastUnstake(..))
			},
		}
	}
	fn is_superset(&self, o: &Self) -> bool {
		match (self, o) {
			(x, y) if x == y => true,
			(ProxyType::Any, _) => true,
			(_, ProxyType::Any) => false,
			(ProxyType::NonTransfer, _) => true,
			_ => false,
		}
	}
}

impl pallet_proxy::Config for Runtime {
	type RuntimeEvent = RuntimeEvent;
	type RuntimeCall = RuntimeCall;
	type Currency = Balances;
	type ProxyType = ProxyType;
	type ProxyDepositBase = ProxyDepositBase;
	type ProxyDepositFactor = ProxyDepositFactor;
	type MaxProxies = ConstU32<32>;
	type WeightInfo = pallet_proxy::weights::SubstrateWeight<Runtime>;
	type MaxPending = ConstU32<32>;
	type CallHasher = BlakeTwo256;
	type AnnouncementDepositBase = AnnouncementDepositBase;
	type AnnouncementDepositFactor = AnnouncementDepositFactor;
	type BlockNumberProvider = frame_system::Pallet<Runtime>;
}

parameter_types! {
	pub MaximumSchedulerWeight: Weight = Perbill::from_percent(80) *
		RuntimeBlockWeights::get().max_block;
}

impl pallet_scheduler::Config for Runtime {
	type RuntimeEvent = RuntimeEvent;
	type RuntimeOrigin = RuntimeOrigin;
	type PalletsOrigin = OriginCaller;
	type RuntimeCall = RuntimeCall;
	type MaximumWeight = MaximumSchedulerWeight;
	type ScheduleOrigin = EnsureRoot<AccountId>;
	#[cfg(feature = "runtime-benchmarks")]
	type MaxScheduledPerBlock = ConstU32<512>;
	#[cfg(not(feature = "runtime-benchmarks"))]
	type MaxScheduledPerBlock = ConstU32<50>;
	type WeightInfo = pallet_scheduler::weights::SubstrateWeight<Runtime>;
	type OriginPrivilegeCmp = EqualPrivilegeOnly;
	type Preimages = Preimage;
	type BlockNumberProvider = frame_system::Pallet<Runtime>;
}

impl pallet_glutton::Config for Runtime {
	type RuntimeEvent = RuntimeEvent;
	type AdminOrigin = EnsureRoot<AccountId>;
	type WeightInfo = pallet_glutton::weights::SubstrateWeight<Runtime>;
}

parameter_types! {
	pub const PreimageHoldReason: RuntimeHoldReason =
		RuntimeHoldReason::Preimage(pallet_preimage::HoldReason::Preimage);
}

impl pallet_preimage::Config for Runtime {
	type WeightInfo = pallet_preimage::weights::SubstrateWeight<Runtime>;
	type RuntimeEvent = RuntimeEvent;
	type Currency = Balances;
	type ManagerOrigin = EnsureRoot<AccountId>;
	type Consideration = HoldConsideration<
		AccountId,
		Balances,
		PreimageHoldReason,
		LinearStoragePrice<
			dynamic_params::storage::BaseDeposit,
			dynamic_params::storage::ByteDeposit,
			Balance,
		>,
	>;
}

parameter_types! {
	// NOTE: Currently it is not possible to change the epoch duration after the chain has started.
	//       Attempting to do so will brick block production.
	pub const EpochDuration: u64 = EPOCH_DURATION_IN_SLOTS;
	pub const ExpectedBlockTime: Moment = MILLISECS_PER_BLOCK;
	pub const ReportLongevity: u64 =
		BondingDuration::get() as u64 * SessionsPerEra::get() as u64 * EpochDuration::get();
}

impl pallet_babe::Config for Runtime {
	type EpochDuration = EpochDuration;
	type ExpectedBlockTime = ExpectedBlockTime;
	type EpochChangeTrigger = pallet_babe::ExternalTrigger;
	type DisabledValidators = Session;
	type WeightInfo = ();
	type MaxAuthorities = MaxAuthorities;
	type MaxNominators = MaxNominators;
	type KeyOwnerProof = sp_session::MembershipProof;
	type EquivocationReportSystem =
		pallet_babe::EquivocationReportSystem<Self, Offences, Historical, ReportLongevity>;
}

parameter_types! {
	pub const IndexDeposit: Balance = 1 * DOLLARS;
}

impl pallet_indices::Config for Runtime {
	type AccountIndex = AccountIndex;
	type Currency = Balances;
	type Deposit = IndexDeposit;
	type RuntimeEvent = RuntimeEvent;
	type WeightInfo = pallet_indices::weights::SubstrateWeight<Runtime>;
}

parameter_types! {
	pub const ExistentialDeposit: Balance = 1 * DOLLARS;
	// For weight estimation, we assume that the most locks on an individual account will be 50.
	// This number may need to be adjusted in the future if this assumption no longer holds true.
	pub const MaxLocks: u32 = 50;
	pub const MaxReserves: u32 = 50;
}

impl pallet_balances::Config for Runtime {
	type RuntimeHoldReason = RuntimeHoldReason;
	type RuntimeFreezeReason = RuntimeFreezeReason;
	type MaxLocks = MaxLocks;
	type MaxReserves = MaxReserves;
	type ReserveIdentifier = [u8; 8];
	type Balance = Balance;
	type DustRemoval = ();
	type RuntimeEvent = RuntimeEvent;
	type ExistentialDeposit = ExistentialDeposit;
	type AccountStore = frame_system::Pallet<Runtime>;
	type WeightInfo = pallet_balances::weights::SubstrateWeight<Runtime>;
	type FreezeIdentifier = RuntimeFreezeReason;
	type MaxFreezes = VariantCountOf<RuntimeFreezeReason>;
	type DoneSlashHandler = ();
}

parameter_types! {
	pub const TransactionByteFee: Balance = 10 * MILLICENTS;
	pub const OperationalFeeMultiplier: u8 = 5;
	pub const TargetBlockFullness: Perquintill = Perquintill::from_percent(25);
	pub AdjustmentVariable: Multiplier = Multiplier::saturating_from_rational(1, 100_000);
	pub MinimumMultiplier: Multiplier = Multiplier::saturating_from_rational(1, 10u128);
	pub MaximumMultiplier: Multiplier = Bounded::max_value();
}

impl pallet_transaction_payment::Config for Runtime {
	type RuntimeEvent = RuntimeEvent;
	type OnChargeTransaction = FungibleAdapter<Balances, ResolveTo<TreasuryAccount, Balances>>;
	type OperationalFeeMultiplier = OperationalFeeMultiplier;
	type WeightToFee = pallet_revive::evm::fees::BlockRatioFee<1, 1, Self>;
	type LengthToFee = ConstantMultiplier<Balance, TransactionByteFee>;
	type FeeMultiplierUpdate = TargetedFeeAdjustment<
		Self,
		TargetBlockFullness,
		AdjustmentVariable,
		MinimumMultiplier,
		MaximumMultiplier,
	>;
	type WeightInfo = pallet_transaction_payment::weights::SubstrateWeight<Runtime>;
}

pub type AssetsFreezerInstance = pallet_assets_freezer::Instance1;
impl pallet_assets_freezer::Config<AssetsFreezerInstance> for Runtime {
	type RuntimeFreezeReason = RuntimeFreezeReason;
	type RuntimeEvent = RuntimeEvent;
}

impl pallet_asset_conversion_tx_payment::Config for Runtime {
	type RuntimeEvent = RuntimeEvent;
	type AssetId = NativeOrWithId<u32>;
	type OnChargeAssetTransaction = SwapAssetAdapter<
		Native,
		NativeAndAssets,
		AssetConversion,
		ResolveAssetTo<TreasuryAccount, NativeAndAssets>,
	>;
	type WeightInfo = pallet_asset_conversion_tx_payment::weights::SubstrateWeight<Runtime>;
	#[cfg(feature = "runtime-benchmarks")]
	type BenchmarkHelper = AssetConversionTxHelper;
}

impl pallet_skip_feeless_payment::Config for Runtime {
	type RuntimeEvent = RuntimeEvent;
}

parameter_types! {
	pub const MinimumPeriod: Moment = SLOT_DURATION / 2;
}

impl pallet_timestamp::Config for Runtime {
	type Moment = Moment;
	type OnTimestampSet = Babe;
	type MinimumPeriod = MinimumPeriod;
	type WeightInfo = pallet_timestamp::weights::SubstrateWeight<Runtime>;
}

impl pallet_authorship::Config for Runtime {
	type FindAuthor = pallet_session::FindAccountFromAuthorIndex<Self, Babe>;
	type EventHandler = (Staking, ImOnline);
}

impl_opaque_keys! {
	pub struct SessionKeys {
		pub grandpa: Grandpa,
		pub babe: Babe,
		pub im_online: ImOnline,
		pub authority_discovery: AuthorityDiscovery,
		pub mixnet: Mixnet,
		pub beefy: Beefy,
	}
}

impl pallet_session::Config for Runtime {
	type RuntimeEvent = RuntimeEvent;
	type ValidatorId = <Self as frame_system::Config>::AccountId;
	type ValidatorIdOf = sp_runtime::traits::ConvertInto;
	type ShouldEndSession = Babe;
	type NextSessionRotation = Babe;
	type SessionManager = pallet_session::historical::NoteHistoricalRoot<Self, Staking>;
	type SessionHandler = <SessionKeys as OpaqueKeys>::KeyTypeIdProviders;
	type Keys = SessionKeys;
	type DisablingStrategy = pallet_session::disabling::UpToLimitWithReEnablingDisablingStrategy;
	type WeightInfo = pallet_session::weights::SubstrateWeight<Runtime>;
	type Currency = Balances;
	type KeyDeposit = ();
}

impl pallet_session::historical::Config for Runtime {
	type RuntimeEvent = RuntimeEvent;
	type FullIdentification = ();
	type FullIdentificationOf = pallet_staking::UnitIdentificationOf<Self>;
}

pallet_staking_reward_curve::build! {
	const REWARD_CURVE: PiecewiseLinear<'static> = curve!(
		min_inflation: 0_025_000,
		max_inflation: 0_100_000,
		ideal_stake: 0_500_000,
		falloff: 0_050_000,
		max_piece_count: 40,
		test_precision: 0_005_000,
	);
}

parameter_types! {
	pub const SessionsPerEra: sp_staking::SessionIndex = 6;
	pub const BondingDuration: sp_staking::EraIndex = 24 * 28;
	pub const SlashDeferDuration: sp_staking::EraIndex = 24 * 7; // 1/4 the bonding duration.
	pub const RewardCurve: &'static PiecewiseLinear<'static> = &REWARD_CURVE;
	pub const MaxNominators: u32 = 64;
	pub const MaxControllersInDeprecationBatch: u32 = 5900;
	pub OffchainRepeat: BlockNumber = 5;
	pub HistoryDepth: u32 = 84;
}

/// Upper limit on the number of NPOS nominations.
const MAX_QUOTA_NOMINATIONS: u32 = 16;

pub struct StakingBenchmarkingConfig;
impl pallet_staking::BenchmarkingConfig for StakingBenchmarkingConfig {
	type MaxNominators = ConstU32<5000>;
	type MaxValidators = ConstU32<1000>;
}

impl pallet_staking::Config for Runtime {
	type OldCurrency = Balances;
	type Currency = Balances;
	type CurrencyBalance = Balance;
	type UnixTime = Timestamp;
	type CurrencyToVote = sp_staking::currency_to_vote::U128CurrencyToVote;
	type RewardRemainder = ResolveTo<TreasuryAccount, Balances>;
	type RuntimeEvent = RuntimeEvent;
	type RuntimeHoldReason = RuntimeHoldReason;
	type Slash = ResolveTo<TreasuryAccount, Balances>; // send the slashed funds to the treasury.
	type Reward = (); // rewards are minted from the void
	type SessionsPerEra = SessionsPerEra;
	type BondingDuration = BondingDuration;
	type SlashDeferDuration = SlashDeferDuration;
	/// A super-majority of the council can cancel the slash.
	type AdminOrigin = EitherOfDiverse<
		EnsureRoot<AccountId>,
		pallet_collective::EnsureProportionAtLeast<AccountId, CouncilCollective, 3, 4>,
	>;
	type SessionInterface = Self;
	type EraPayout = pallet_staking::ConvertCurve<RewardCurve>;
	type NextNewSession = Session;
	type MaxExposurePageSize = ConstU32<256>;
	type ElectionProvider = ElectionProviderMultiPhase;
	type GenesisElectionProvider = onchain::OnChainExecution<OnChainSeqPhragmen>;
	type VoterList = VoterList;
	type NominationsQuota = pallet_staking::FixedNominationsQuota<MAX_QUOTA_NOMINATIONS>;
	// This a placeholder, to be introduced in the next PR as an instance of bags-list
	type TargetList = pallet_staking::UseValidatorsMap<Self>;
	type MaxUnlockingChunks = ConstU32<32>;
	type MaxControllersInDeprecationBatch = MaxControllersInDeprecationBatch;
	type HistoryDepth = HistoryDepth;
	type EventListeners = (NominationPools, DelegatedStaking);
	type WeightInfo = pallet_staking::weights::SubstrateWeight<Runtime>;
	type BenchmarkingConfig = StakingBenchmarkingConfig;
	type Filter = Nothing;
	type MaxValidatorSet = ConstU32<1000>;
}

impl pallet_fast_unstake::Config for Runtime {
	type RuntimeEvent = RuntimeEvent;
	type ControlOrigin = frame_system::EnsureRoot<AccountId>;
	type BatchSize = ConstU32<64>;
	type Deposit = ConstU128<{ DOLLARS }>;
	type Currency = Balances;
	type Staking = Staking;
	type MaxErasToCheckPerBlock = ConstU32<1>;
	type WeightInfo = ();
}
parameter_types! {
	// phase durations. 1/4 of the last session for each.
	pub const SignedPhase: u32 = EPOCH_DURATION_IN_BLOCKS / 4;
	pub const UnsignedPhase: u32 = EPOCH_DURATION_IN_BLOCKS / 4;

	// signed config
	pub const SignedRewardBase: Balance = 1 * DOLLARS;
	pub const SignedFixedDeposit: Balance = 1 * DOLLARS;
	pub const SignedDepositIncreaseFactor: Percent = Percent::from_percent(10);
	pub const SignedDepositByte: Balance = 1 * CENTS;

	// miner configs
	pub const MultiPhaseUnsignedPriority: TransactionPriority = StakingUnsignedPriority::get() - 1u64;
	pub MinerMaxWeight: Weight = RuntimeBlockWeights::get()
		.get(DispatchClass::Normal)
		.max_extrinsic.expect("Normal extrinsics have a weight limit configured; qed")
		.saturating_sub(BlockExecutionWeight::get());
	// Solution can occupy 90% of normal block size
	pub MinerMaxLength: u32 = Perbill::from_rational(9u32, 10) *
		*RuntimeBlockLength::get()
		.max
		.get(DispatchClass::Normal);
}

frame_election_provider_support::generate_solution_type!(
	#[compact]
	pub struct NposSolution16::<
		VoterIndex = u32,
		TargetIndex = u16,
		Accuracy = sp_runtime::PerU16,
		MaxVoters = MaxElectingVotersSolution,
	>(16)
);

parameter_types! {
	// Note: the EPM in this runtime runs the election on-chain. The election bounds must be
	// carefully set so that an election round fits in one block.
	pub ElectionBoundsMultiPhase: ElectionBounds = ElectionBoundsBuilder::default()
		.voters_count(10_000.into()).targets_count(1_500.into()).build();
	pub ElectionBoundsOnChain: ElectionBounds = ElectionBoundsBuilder::default()
		.voters_count(5_000.into()).targets_count(1_250.into()).build();

	pub MaxNominations: u32 = <NposSolution16 as frame_election_provider_support::NposSolution>::LIMIT as u32;
	pub MaxElectingVotersSolution: u32 = 40_000;
	// The maximum winners that can be elected by the Election pallet which is equivalent to the
	// maximum active validators the staking pallet can have.
	pub MaxActiveValidators: u32 = 1000;
}

/// The numbers configured here could always be more than the the maximum limits of staking pallet
/// to ensure election snapshot will not run out of memory. For now, we set them to smaller values
/// since the staking is bounded and the weight pipeline takes hours for this single pallet.
pub struct ElectionProviderBenchmarkConfig;
impl pallet_election_provider_multi_phase::BenchmarkingConfig for ElectionProviderBenchmarkConfig {
	const VOTERS: [u32; 2] = [1000, 2000];
	const TARGETS: [u32; 2] = [500, 1000];
	const ACTIVE_VOTERS: [u32; 2] = [500, 800];
	const DESIRED_TARGETS: [u32; 2] = [200, 400];
	const SNAPSHOT_MAXIMUM_VOTERS: u32 = 1000;
	const MINER_MAXIMUM_VOTERS: u32 = 1000;
	const MAXIMUM_TARGETS: u32 = 300;
}

/// Maximum number of iterations for balancing that will be executed in the embedded OCW
/// miner of election provider multi phase.
pub const MINER_MAX_ITERATIONS: u32 = 10;

/// A source of random balance for NposSolver, which is meant to be run by the OCW election miner.
pub struct OffchainRandomBalancing;
impl Get<Option<BalancingConfig>> for OffchainRandomBalancing {
	fn get() -> Option<BalancingConfig> {
		use sp_runtime::traits::TrailingZeroInput;
		let iterations = match MINER_MAX_ITERATIONS {
			0 => 0,
			max => {
				let seed = sp_io::offchain::random_seed();
				let random = <u32>::decode(&mut TrailingZeroInput::new(&seed))
					.expect("input is padded with zeroes; qed") %
					max.saturating_add(1);
				random as usize
			},
		};

		let config = BalancingConfig { iterations, tolerance: 0 };
		Some(config)
	}
}

pub struct OnChainSeqPhragmen;
impl onchain::Config for OnChainSeqPhragmen {
	type Sort = ConstBool<true>;
	type System = Runtime;
	type Solver = SequentialPhragmen<AccountId, SolutionAccuracyOf<Runtime>>;
	type DataProvider = Staking;
	type WeightInfo = frame_election_provider_support::weights::SubstrateWeight<Runtime>;
	type Bounds = ElectionBoundsOnChain;
	type MaxBackersPerWinner = MaxElectingVotersSolution;
	type MaxWinnersPerPage = MaxActiveValidators;
}

impl pallet_election_provider_multi_phase::MinerConfig for Runtime {
	type AccountId = AccountId;
	type MaxLength = MinerMaxLength;
	type MaxWeight = MinerMaxWeight;
	type Solution = NposSolution16;
	type MaxVotesPerVoter =
	<<Self as pallet_election_provider_multi_phase::Config>::DataProvider as ElectionDataProvider>::MaxVotesPerVoter;
	type MaxWinners = MaxActiveValidators;
	type MaxBackersPerWinner = MaxElectingVotersSolution;

	// The unsigned submissions have to respect the weight of the submit_unsigned call, thus their
	// weight estimate function is wired to this call's weight.
	fn solution_weight(v: u32, t: u32, a: u32, d: u32) -> Weight {
		<
			<Self as pallet_election_provider_multi_phase::Config>::WeightInfo
			as
			pallet_election_provider_multi_phase::WeightInfo
		>::submit_unsigned(v, t, a, d)
	}
}

impl pallet_election_provider_multi_phase::Config for Runtime {
	type RuntimeEvent = RuntimeEvent;
	type Currency = Balances;
	type EstimateCallFee = TransactionPayment;
	type SignedPhase = SignedPhase;
	type UnsignedPhase = UnsignedPhase;
	type BetterSignedThreshold = ();
	type OffchainRepeat = OffchainRepeat;
	type MinerTxPriority = MultiPhaseUnsignedPriority;
	type MinerConfig = Self;
	type SignedMaxSubmissions = ConstU32<10>;
	type SignedRewardBase = SignedRewardBase;
	type SignedDepositBase =
		GeometricDepositBase<Balance, SignedFixedDeposit, SignedDepositIncreaseFactor>;
	type SignedDepositByte = SignedDepositByte;
	type SignedMaxRefunds = ConstU32<3>;
	type SignedDepositWeight = ();
	type SignedMaxWeight = MinerMaxWeight;
	type SlashHandler = (); // burn slashes
	type RewardHandler = (); // rewards are minted from the void
	type DataProvider = Staking;
	type Fallback = onchain::OnChainExecution<OnChainSeqPhragmen>;
	type GovernanceFallback = onchain::OnChainExecution<OnChainSeqPhragmen>;
	type Solver = SequentialPhragmen<AccountId, SolutionAccuracyOf<Self>, OffchainRandomBalancing>;
	type ForceOrigin = EnsureRootOrHalfCouncil;
	type MaxWinners = MaxActiveValidators;
	type ElectionBounds = ElectionBoundsMultiPhase;
	type BenchmarkingConfig = ElectionProviderBenchmarkConfig;
	type WeightInfo = pallet_election_provider_multi_phase::weights::SubstrateWeight<Self>;
	type MaxBackersPerWinner = MaxElectingVotersSolution;
}

parameter_types! {
	pub const BagThresholds: &'static [u64] = &voter_bags::THRESHOLDS;
	pub const AutoRebagNumber: u32 = 10;
}

type VoterBagsListInstance = pallet_bags_list::Instance1;
impl pallet_bags_list::Config<VoterBagsListInstance> for Runtime {
	type RuntimeEvent = RuntimeEvent;
	type WeightInfo = pallet_bags_list::weights::SubstrateWeight<Runtime>;
	/// The voter bags-list is loosely kept up to date, and the real source of truth for the score
	/// of each node is the staking pallet.
	type ScoreProvider = Staking;
	type BagThresholds = BagThresholds;
	type MaxAutoRebagPerBlock = AutoRebagNumber;
	type Score = VoteWeight;
}

parameter_types! {
	pub const DelegatedStakingPalletId: PalletId = PalletId(*b"py/dlstk");
	pub const SlashRewardFraction: Perbill = Perbill::from_percent(1);
}

impl pallet_delegated_staking::Config for Runtime {
	type RuntimeEvent = RuntimeEvent;
	type PalletId = DelegatedStakingPalletId;
	type Currency = Balances;
	type OnSlash = ();
	type SlashRewardFraction = SlashRewardFraction;
	type RuntimeHoldReason = RuntimeHoldReason;
	type CoreStaking = Staking;
}

parameter_types! {
	pub const PostUnbondPoolsWindow: u32 = 4;
	pub const NominationPoolsPalletId: PalletId = PalletId(*b"py/nopls");
	pub const MaxPointsToBalance: u8 = 10;
}

use sp_runtime::traits::{Convert, Keccak256};
pub struct BalanceToU256;
impl Convert<Balance, sp_core::U256> for BalanceToU256 {
	fn convert(balance: Balance) -> sp_core::U256 {
		sp_core::U256::from(balance)
	}
}
pub struct U256ToBalance;
impl Convert<sp_core::U256, Balance> for U256ToBalance {
	fn convert(n: sp_core::U256) -> Balance {
		n.try_into().unwrap_or(Balance::max_value())
	}
}

impl pallet_nomination_pools::Config for Runtime {
	type WeightInfo = ();
	type RuntimeEvent = RuntimeEvent;
	type Currency = Balances;
	type RuntimeFreezeReason = RuntimeFreezeReason;
	type RewardCounter = FixedU128;
	type BalanceToU256 = BalanceToU256;
	type U256ToBalance = U256ToBalance;
	type StakeAdapter =
		pallet_nomination_pools::adapter::DelegateStake<Self, Staking, DelegatedStaking>;
	type PostUnbondingPoolsWindow = PostUnbondPoolsWindow;
	type MaxMetadataLen = ConstU32<256>;
	type MaxUnbonding = ConstU32<8>;
	type PalletId = NominationPoolsPalletId;
	type MaxPointsToBalance = MaxPointsToBalance;
	type AdminOrigin = EitherOfDiverse<
		EnsureRoot<AccountId>,
		pallet_collective::EnsureProportionAtLeast<AccountId, CouncilCollective, 3, 4>,
	>;
	type BlockNumberProvider = System;
	type Filter = Nothing;
}

parameter_types! {
	pub const VoteLockingPeriod: BlockNumber = 30 * DAYS;
}


impl pallet_conviction_voting::Config for Runtime {
	type WeightInfo = pallet_conviction_voting::weights::SubstrateWeight<Self>;
	type RuntimeEvent = RuntimeEvent;
	type Currency = Balances;
	type VoteLockingPeriod = VoteLockingPeriod;
	type MaxVotes = ConstU32<512>;
	type MaxTurnout = frame_support::traits::TotalIssuanceOf<Balances, Self::AccountId>;
	type Polls = Referenda;
	type BlockNumberProvider = System;
	type VotingHooks = ();
}

impl pallet_conviction_voting_precompiles_benchmarks::Config for Runtime {
	
}

parameter_types! {
	pub const AlarmInterval: BlockNumber = 1;
	pub const SubmissionDeposit: Balance = 100 * DOLLARS;
	pub const UndecidingTimeout: BlockNumber = 28 * DAYS;
}

pub struct TracksInfo;
impl pallet_referenda::TracksInfo<Balance, BlockNumber> for TracksInfo {
	type Id = u16;
	type RuntimeOrigin = <RuntimeOrigin as frame_support::traits::OriginTrait>::PalletsOrigin;

	fn tracks(
	) -> impl Iterator<Item = Cow<'static, pallet_referenda::Track<Self::Id, Balance, BlockNumber>>>
	{
		dynamic_params::referenda::Tracks::get().into_iter().map(Cow::Owned)
	}
	fn track_for(id: &Self::RuntimeOrigin) -> Result<Self::Id, ()> {
		dynamic_params::referenda::Origins::get()
			.iter()
			.find(|(o, _)| id == o)
			.map(|(_, track_id)| *track_id)
			.ok_or(())
	}
}

impl pallet_referenda::Config for Runtime {
	type WeightInfo = pallet_referenda::weights::SubstrateWeight<Self>;
	type RuntimeCall = RuntimeCall;
	type RuntimeEvent = RuntimeEvent;
	type Scheduler = Scheduler;
	type Currency = pallet_balances::Pallet<Self>;
	type SubmitOrigin = EnsureSigned<AccountId>;
	type CancelOrigin = EnsureRoot<AccountId>;
	type KillOrigin = EnsureRoot<AccountId>;
	type Slash = ();
	type Votes = pallet_conviction_voting::VotesOf<Runtime>;
	type Tally = pallet_conviction_voting::TallyOf<Runtime>;
	type SubmissionDeposit = SubmissionDeposit;
	type MaxQueued = ConstU32<100>;
	type UndecidingTimeout = UndecidingTimeout;
	type AlarmInterval = AlarmInterval;
	type Tracks = TracksInfo;
	type Preimages = Preimage;
	type BlockNumberProvider = System;
}

impl pallet_referenda::Config<pallet_referenda::Instance2> for Runtime {
	type WeightInfo = pallet_referenda::weights::SubstrateWeight<Self>;
	type RuntimeCall = RuntimeCall;
	type RuntimeEvent = RuntimeEvent;
	type Scheduler = Scheduler;
	type Currency = pallet_balances::Pallet<Self>;
	type SubmitOrigin = EnsureSigned<AccountId>;
	type CancelOrigin = EnsureRoot<AccountId>;
	type KillOrigin = EnsureRoot<AccountId>;
	type Slash = ();
	type Votes = pallet_ranked_collective::Votes;
	type Tally = pallet_ranked_collective::TallyOf<Runtime>;
	type SubmissionDeposit = SubmissionDeposit;
	type MaxQueued = ConstU32<100>;
	type UndecidingTimeout = UndecidingTimeout;
	type AlarmInterval = AlarmInterval;
	type Tracks = TracksInfo;
	type Preimages = Preimage;
	type BlockNumberProvider = System;
}

impl pallet_ranked_collective::Config for Runtime {
	type WeightInfo = pallet_ranked_collective::weights::SubstrateWeight<Self>;
	type RuntimeEvent = RuntimeEvent;
	type AddOrigin = EnsureRoot<AccountId>;
	type RemoveOrigin = Self::DemoteOrigin;
	type PromoteOrigin = EnsureRootWithSuccess<AccountId, ConstU16<65535>>;
	type DemoteOrigin = EnsureRootWithSuccess<AccountId, ConstU16<65535>>;
	type ExchangeOrigin = EnsureRootWithSuccess<AccountId, ConstU16<65535>>;
	type Polls = RankedPolls;
	type MinRankOfClass = traits::Identity;
	type VoteWeight = pallet_ranked_collective::Geometric;
	type MemberSwappedHandler = (CoreFellowship, Salary);
	type MaxMemberCount = ();
	#[cfg(feature = "runtime-benchmarks")]
	type BenchmarkSetup = (CoreFellowship, Salary);
}

impl pallet_remark::Config for Runtime {
	type WeightInfo = pallet_remark::weights::SubstrateWeight<Self>;
	type RuntimeEvent = RuntimeEvent;
}

impl pallet_root_testing::Config for Runtime {
	type RuntimeEvent = RuntimeEvent;
}
impl pallet_referenda_precompiles_benchmarks::Config for Runtime {
	
}
parameter_types! {
	pub const LaunchPeriod: BlockNumber = 28 * 24 * 60 * MINUTES;
	pub const VotingPeriod: BlockNumber = 28 * 24 * 60 * MINUTES;
	pub const FastTrackVotingPeriod: BlockNumber = 3 * 24 * 60 * MINUTES;
	pub const MinimumDeposit: Balance = 100 * DOLLARS;
	pub const EnactmentPeriod: BlockNumber = 30 * 24 * 60 * MINUTES;
	pub const CooloffPeriod: BlockNumber = 28 * 24 * 60 * MINUTES;
	pub const MaxProposals: u32 = 100;
}

impl pallet_democracy::Config for Runtime {
	type RuntimeEvent = RuntimeEvent;
	type Currency = Balances;
	type EnactmentPeriod = EnactmentPeriod;
	type LaunchPeriod = LaunchPeriod;
	type VotingPeriod = VotingPeriod;
	type VoteLockingPeriod = EnactmentPeriod; // Same as EnactmentPeriod
	type MinimumDeposit = MinimumDeposit;
	/// A straight majority of the council can decide what their next motion is.
	type ExternalOrigin =
		pallet_collective::EnsureProportionAtLeast<AccountId, CouncilCollective, 1, 2>;
	/// A super-majority can have the next scheduled referendum be a straight majority-carries vote.
	type ExternalMajorityOrigin =
		pallet_collective::EnsureProportionAtLeast<AccountId, CouncilCollective, 3, 4>;
	/// A unanimous council can have the next scheduled referendum be a straight default-carries
	/// (NTB) vote.
	type ExternalDefaultOrigin =
		pallet_collective::EnsureProportionAtLeast<AccountId, CouncilCollective, 1, 1>;
	type SubmitOrigin = EnsureSigned<AccountId>;
	/// Two thirds of the technical committee can have an ExternalMajority/ExternalDefault vote
	/// be tabled immediately and with a shorter voting/enactment period.
	type FastTrackOrigin =
		pallet_collective::EnsureProportionAtLeast<AccountId, TechnicalCollective, 2, 3>;
	type InstantOrigin =
		pallet_collective::EnsureProportionAtLeast<AccountId, TechnicalCollective, 1, 1>;
	type InstantAllowed = ConstBool<true>;
	type FastTrackVotingPeriod = FastTrackVotingPeriod;
	// To cancel a proposal which has been passed, 2/3 of the council must agree to it.
	type CancellationOrigin =
		pallet_collective::EnsureProportionAtLeast<AccountId, CouncilCollective, 2, 3>;
	// To cancel a proposal before it has been passed, the technical committee must be unanimous or
	// Root must agree.
	type CancelProposalOrigin = EitherOfDiverse<
		EnsureRoot<AccountId>,
		pallet_collective::EnsureProportionAtLeast<AccountId, TechnicalCollective, 1, 1>,
	>;
	type BlacklistOrigin = EnsureRoot<AccountId>;
	// Any single technical committee member may veto a coming council proposal, however they can
	// only do it once and it lasts only for the cool-off period.
	type VetoOrigin = pallet_collective::EnsureMember<AccountId, TechnicalCollective>;
	type CooloffPeriod = CooloffPeriod;
	type Slash = Treasury;
	type Scheduler = Scheduler;
	type PalletsOrigin = OriginCaller;
	type MaxVotes = ConstU32<100>;
	type WeightInfo = pallet_democracy::weights::SubstrateWeight<Runtime>;
	type MaxProposals = MaxProposals;
	type Preimages = Preimage;
	type MaxDeposits = ConstU32<100>;
	type MaxBlacklisted = ConstU32<100>;
}

parameter_types! {
	pub const CouncilMotionDuration: BlockNumber = 5 * DAYS;
	pub const CouncilMaxProposals: u32 = 100;
	pub const CouncilMaxMembers: u32 = 100;
	pub const ProposalDepositOffset: Balance = ExistentialDeposit::get() + ExistentialDeposit::get();
	pub const ProposalHoldReason: RuntimeHoldReason =
		RuntimeHoldReason::Council(pallet_collective::HoldReason::ProposalSubmission);
}

type CouncilCollective = pallet_collective::Instance1;
impl pallet_collective::Config<CouncilCollective> for Runtime {
	type RuntimeOrigin = RuntimeOrigin;
	type Proposal = RuntimeCall;
	type RuntimeEvent = RuntimeEvent;
	type MotionDuration = CouncilMotionDuration;
	type MaxProposals = CouncilMaxProposals;
	type MaxMembers = CouncilMaxMembers;
	type DefaultVote = pallet_collective::PrimeDefaultVote;
	type WeightInfo = pallet_collective::weights::SubstrateWeight<Runtime>;
	type SetMembersOrigin = EnsureRoot<Self::AccountId>;
	type MaxProposalWeight = MaxCollectivesProposalWeight;
	type DisapproveOrigin = EnsureRoot<Self::AccountId>;
	type KillOrigin = EnsureRoot<Self::AccountId>;
	type Consideration = HoldConsideration<
		AccountId,
		Balances,
		ProposalHoldReason,
		pallet_collective::deposit::Delayed<
			ConstU32<2>,
			pallet_collective::deposit::Linear<ConstU32<2>, ProposalDepositOffset>,
		>,
		u32,
	>;
}

parameter_types! {
	pub const CandidacyBond: Balance = 10 * DOLLARS;
	// 1 storage item created, key size is 32 bytes, value size is 16+16.
	pub const VotingBondBase: Balance = deposit(1, 64);
	// additional data per vote is 32 bytes (account id).
	pub const VotingBondFactor: Balance = deposit(0, 32);
	pub const TermDuration: BlockNumber = 7 * DAYS;
	pub const DesiredMembers: u32 = 13;
	pub const DesiredRunnersUp: u32 = 7;
	pub const MaxVotesPerVoter: u32 = 16;
	pub const MaxVoters: u32 = 256;
	pub const MaxCandidates: u32 = 128;
	pub const ElectionsPhragmenPalletId: LockIdentifier = *b"phrelect";
}

// Make sure that there are no more than `MaxMembers` members elected via elections-phragmen.
const_assert!(DesiredMembers::get() <= CouncilMaxMembers::get());

impl pallet_elections_phragmen::Config for Runtime {
	type RuntimeEvent = RuntimeEvent;
	type PalletId = ElectionsPhragmenPalletId;
	type Currency = Balances;
	type ChangeMembers = Council;
	// NOTE: this implies that council's genesis members cannot be set directly and must come from
	// this module.
	type InitializeMembers = Council;
	type CurrencyToVote = sp_staking::currency_to_vote::U128CurrencyToVote;
	type CandidacyBond = CandidacyBond;
	type VotingBondBase = VotingBondBase;
	type VotingBondFactor = VotingBondFactor;
	type LoserCandidate = ();
	type KickedMember = ();
	type DesiredMembers = DesiredMembers;
	type DesiredRunnersUp = DesiredRunnersUp;
	type TermDuration = TermDuration;
	type MaxVoters = MaxVoters;
	type MaxVotesPerVoter = MaxVotesPerVoter;
	type MaxCandidates = MaxCandidates;
	type WeightInfo = pallet_elections_phragmen::weights::SubstrateWeight<Runtime>;
}

parameter_types! {
	pub const TechnicalMotionDuration: BlockNumber = 5 * DAYS;
	pub const TechnicalMaxProposals: u32 = 100;
	pub const TechnicalMaxMembers: u32 = 100;
}

type TechnicalCollective = pallet_collective::Instance2;
impl pallet_collective::Config<TechnicalCollective> for Runtime {
	type RuntimeOrigin = RuntimeOrigin;
	type Proposal = RuntimeCall;
	type RuntimeEvent = RuntimeEvent;
	type MotionDuration = TechnicalMotionDuration;
	type MaxProposals = TechnicalMaxProposals;
	type MaxMembers = TechnicalMaxMembers;
	type DefaultVote = pallet_collective::PrimeDefaultVote;
	type WeightInfo = pallet_collective::weights::SubstrateWeight<Runtime>;
	type SetMembersOrigin = EnsureRoot<Self::AccountId>;
	type MaxProposalWeight = MaxCollectivesProposalWeight;
	type DisapproveOrigin = EnsureRoot<Self::AccountId>;
	type KillOrigin = EnsureRoot<Self::AccountId>;
	type Consideration = ();
}

type EnsureRootOrHalfCouncil = EitherOfDiverse<
	EnsureRoot<AccountId>,
	pallet_collective::EnsureProportionMoreThan<AccountId, CouncilCollective, 1, 2>,
>;
impl pallet_membership::Config<pallet_membership::Instance1> for Runtime {
	type RuntimeEvent = RuntimeEvent;
	type AddOrigin = EnsureRootOrHalfCouncil;
	type RemoveOrigin = EnsureRootOrHalfCouncil;
	type SwapOrigin = EnsureRootOrHalfCouncil;
	type ResetOrigin = EnsureRootOrHalfCouncil;
	type PrimeOrigin = EnsureRootOrHalfCouncil;
	type MembershipInitialized = TechnicalCommittee;
	type MembershipChanged = TechnicalCommittee;
	type MaxMembers = TechnicalMaxMembers;
	type WeightInfo = pallet_membership::weights::SubstrateWeight<Runtime>;
}

parameter_types! {
	pub const SpendPeriod: BlockNumber = 1 * DAYS;
	pub const Burn: Permill = Permill::from_percent(50);
	pub const TipCountdown: BlockNumber = 1 * DAYS;
	pub const TipFindersFee: Percent = Percent::from_percent(20);
	pub const TipReportDepositBase: Balance = 1 * DOLLARS;
	pub const DataDepositPerByte: Balance = 1 * CENTS;
	pub const TreasuryPalletId: PalletId = PalletId(*b"py/trsry");
	pub const MaximumReasonLength: u32 = 300;
	pub const MaxApprovals: u32 = 100;
	pub const MaxBalance: Balance = Balance::max_value();
	pub const SpendPayoutPeriod: BlockNumber = 30 * DAYS;
}

impl pallet_treasury::Config for Runtime {
	type PalletId = TreasuryPalletId;
	type Currency = Balances;
	type RejectOrigin = EitherOfDiverse<
		EnsureRoot<AccountId>,
		pallet_collective::EnsureProportionMoreThan<AccountId, CouncilCollective, 1, 2>,
	>;
	type RuntimeEvent = RuntimeEvent;
	type SpendPeriod = SpendPeriod;
	type Burn = Burn;
	type BurnDestination = ();
	type SpendFunds = Bounties;
	type WeightInfo = pallet_treasury::weights::SubstrateWeight<Runtime>;
	type MaxApprovals = MaxApprovals;
	type SpendOrigin = EnsureWithSuccess<EnsureRoot<AccountId>, AccountId, MaxBalance>;
	type AssetKind = NativeOrWithId<u32>;
	type Beneficiary = AccountId;
	type BeneficiaryLookup = Indices;
	type Paymaster = PayAssetFromAccount<NativeAndAssets, TreasuryAccount>;
	type BalanceConverter = AssetRate;
	type PayoutPeriod = SpendPayoutPeriod;
	type BlockNumberProvider = System;
	#[cfg(feature = "runtime-benchmarks")]
	type BenchmarkHelper = PalletTreasuryArguments;
}

impl pallet_asset_rate::Config for Runtime {
	type CreateOrigin = EnsureRoot<AccountId>;
	type RemoveOrigin = EnsureRoot<AccountId>;
	type UpdateOrigin = EnsureRoot<AccountId>;
	type Currency = Balances;
	type AssetKind = NativeOrWithId<u32>;
	type RuntimeEvent = RuntimeEvent;
	type WeightInfo = pallet_asset_rate::weights::SubstrateWeight<Runtime>;
	#[cfg(feature = "runtime-benchmarks")]
	type BenchmarkHelper = AssetRateArguments;
}

parameter_types! {
	pub const BountyCuratorDeposit: Permill = Permill::from_percent(50);
	pub const BountyValueMinimum: Balance = 5 * DOLLARS;
	pub const BountyDepositBase: Balance = 1 * DOLLARS;
	pub const CuratorDepositFromFeeMultiplier: Permill = Permill::from_percent(50);
	pub const CuratorDepositMin: Balance = 1 * DOLLARS;
	pub const CuratorDepositMax: Balance = 100 * DOLLARS;
	pub const BountyDepositPayoutDelay: BlockNumber = 1 * DAYS;
	pub const BountyUpdatePeriod: BlockNumber = 14 * DAYS;
}

impl pallet_bounties::Config for Runtime {
	type RuntimeEvent = RuntimeEvent;
	type BountyDepositBase = BountyDepositBase;
	type BountyDepositPayoutDelay = BountyDepositPayoutDelay;
	type BountyUpdatePeriod = BountyUpdatePeriod;
	type CuratorDepositMultiplier = CuratorDepositFromFeeMultiplier;
	type CuratorDepositMin = CuratorDepositMin;
	type CuratorDepositMax = CuratorDepositMax;
	type BountyValueMinimum = BountyValueMinimum;
	type DataDepositPerByte = DataDepositPerByte;
	type MaximumReasonLength = MaximumReasonLength;
	type WeightInfo = pallet_bounties::weights::SubstrateWeight<Runtime>;
	type ChildBountyManager = ChildBounties;
	type OnSlash = Treasury;
}

parameter_types! {
	/// Allocate at most 20% of each block for message processing.
	///
	/// Is set to 20% since the scheduler can already consume a maximum of 80%.
	pub MessageQueueServiceWeight: Option<Weight> = Some(Perbill::from_percent(20) * RuntimeBlockWeights::get().max_block);
}

impl pallet_message_queue::Config for Runtime {
	type RuntimeEvent = RuntimeEvent;
	type WeightInfo = ();
	/// NOTE: Always set this to `NoopMessageProcessor` for benchmarking.
	type MessageProcessor = pallet_message_queue::mock_helpers::NoopMessageProcessor<u32>;
	type Size = u32;
	type QueueChangeHandler = ();
	type QueuePausedQuery = ();
	type HeapSize = ConstU32<{ 64 * 1024 }>;
	type MaxStale = ConstU32<128>;
	type ServiceWeight = MessageQueueServiceWeight;
	type IdleMaxServiceWeight = ();
}

parameter_types! {
	pub const ChildBountyValueMinimum: Balance = 1 * DOLLARS;
	pub const MaxActiveChildBountyCount: u32 = 5;
}

impl pallet_child_bounties::Config for Runtime {
	type RuntimeEvent = RuntimeEvent;
	type MaxActiveChildBountyCount = MaxActiveChildBountyCount;
	type ChildBountyValueMinimum = ChildBountyValueMinimum;
	type WeightInfo = pallet_child_bounties::weights::SubstrateWeight<Runtime>;
}

parameter_types! {
	pub const CuratorDepositFromValueMultiplier: Permill = Permill::from_percent(10);
}

impl pallet_multi_asset_bounties::Config for Runtime {
	type Balance = Balance;
	type RejectOrigin = EitherOfDiverse<
		EnsureRoot<AccountId>,
		pallet_collective::EnsureProportionMoreThan<AccountId, CouncilCollective, 1, 2>,
	>;
	type SpendOrigin = EnsureWithSuccess<EnsureRoot<AccountId>, AccountId, MaxBalance>;
	type AssetKind = NativeOrWithId<u32>;
	type Beneficiary = AccountId;
	type BeneficiaryLookup = Indices;
	type BountyValueMinimum = BountyValueMinimum;
	type ChildBountyValueMinimum = ChildBountyValueMinimum;
	type MaxActiveChildBountyCount = MaxActiveChildBountyCount;
	type WeightInfo = pallet_multi_asset_bounties::weights::SubstrateWeight<Runtime>;
	type FundingSource =
		pallet_multi_asset_bounties::PalletIdAsFundingSource<TreasuryPalletId, Runtime>;
	type BountySource = pallet_multi_asset_bounties::BountySourceAccount<TreasuryPalletId, Runtime>;
	type ChildBountySource =
		pallet_multi_asset_bounties::ChildBountySourceAccount<TreasuryPalletId, Runtime>;
	type Paymaster = PayWithFungibles<NativeAndAssets, AccountId>;
	type BalanceConverter = AssetRate;
	type Preimages = Preimage;
	type Consideration = HoldConsideration<
		AccountId,
		Balances,
		ProposalHoldReason,
		pallet_multi_asset_bounties::CuratorDepositAmount<
			CuratorDepositFromValueMultiplier,
			CuratorDepositMin,
			CuratorDepositMax,
			Balance,
		>,
		Balance,
	>;
	#[cfg(feature = "runtime-benchmarks")]
	type BenchmarkHelper = PalletMultiAssetBountiesArguments;
}

impl pallet_tips::Config for Runtime {
	type RuntimeEvent = RuntimeEvent;
	type DataDepositPerByte = DataDepositPerByte;
	type MaximumReasonLength = MaximumReasonLength;
	type Tippers = Elections;
	type TipCountdown = TipCountdown;
	type TipFindersFee = TipFindersFee;
	type TipReportDepositBase = TipReportDepositBase;
	type MaxTipAmount = ConstU128<{ 500 * DOLLARS }>;
	type WeightInfo = pallet_tips::weights::SubstrateWeight<Runtime>;
	type OnSlash = Treasury;
}

parameter_types! {
	pub const DepositPerItem: Balance = deposit(1, 0);
	pub const DepositPerChildTrieItem: Balance = deposit(1, 0) / 100;
	pub const DepositPerByte: Balance = deposit(0, 1);
	pub const DefaultDepositLimit: Balance = deposit(1024, 1024 * 1024);
	pub Schedule: pallet_contracts::Schedule<Runtime> = Default::default();
	pub CodeHashLockupDepositPercent: Perbill = Perbill::from_percent(30);
	pub const MaxEthExtrinsicWeight: FixedU128 = FixedU128::from_rational(9, 10);
}

impl pallet_contracts::Config for Runtime {
	type Time = Timestamp;
	type Randomness = RandomnessCollectiveFlip;
	type Currency = Balances;
	type RuntimeEvent = RuntimeEvent;
	type RuntimeCall = RuntimeCall;
	/// The safest default is to allow no calls at all.
	///
	/// Runtimes should whitelist dispatchables that are allowed to be called from contracts
	/// and make sure they are stable. Dispatchables exposed to contracts are not allowed to
	/// change because that would break already deployed contracts. The `Call` structure itself
	/// is not allowed to change the indices of existing pallets, too.
	type CallFilter = Nothing;
	type DepositPerItem = DepositPerItem;
	type DepositPerByte = DepositPerByte;
	type DefaultDepositLimit = DefaultDepositLimit;
	type CallStack = [pallet_contracts::Frame<Self>; 5];
	type WeightPrice = pallet_transaction_payment::Pallet<Self>;
	type WeightInfo = pallet_contracts::weights::SubstrateWeight<Self>;
	type ChainExtension = ();
	type Schedule = Schedule;
	type AddressGenerator = pallet_contracts::DefaultAddressGenerator;
	type MaxCodeLen = ConstU32<{ 123 * 1024 }>;
	type MaxStorageKeyLen = ConstU32<128>;
	type UnsafeUnstableInterface = ConstBool<false>;
	type UploadOrigin = EnsureSigned<Self::AccountId>;
	type InstantiateOrigin = EnsureSigned<Self::AccountId>;
	type MaxDebugBufferLen = ConstU32<{ 2 * 1024 * 1024 }>;
	type MaxTransientStorageSize = ConstU32<{ 1 * 1024 * 1024 }>;
	type RuntimeHoldReason = RuntimeHoldReason;
	#[cfg(not(feature = "runtime-benchmarks"))]
	type Migrations = ();
	#[cfg(feature = "runtime-benchmarks")]
	type Migrations = pallet_contracts::migration::codegen::BenchMigrations;
	type MaxDelegateDependencies = ConstU32<32>;
	type CodeHashLockupDepositPercent = CodeHashLockupDepositPercent;
	type Debug = ();
	type Environment = ();
	type ApiVersion = ();
	type Xcm = ();
}

impl pallet_revive::Config for Runtime {
	type Time = Timestamp;
	type Balance = Balance;
	type Currency = Balances;
	type RuntimeEvent = RuntimeEvent;
	type RuntimeCall = RuntimeCall;
	type RuntimeOrigin = RuntimeOrigin;
	type DepositPerItem = DepositPerItem;
	type DepositPerChildTrieItem = DepositPerChildTrieItem;
	type DepositPerByte = DepositPerByte;
	type WeightInfo = pallet_revive::weights::SubstrateWeight<Self>;
	type Precompiles = (
		ERC20<Self, InlineIdConfig<0x1>, Instance1>,
		ERC20<Self, InlineIdConfig<0x2>, Instance2>,
<<<<<<< HEAD
		ReferendaPrecompile<Self>,
=======
		ConvictionVotingPrecompile<Self>,
>>>>>>> 71914e3c
	);
	type AddressMapper = pallet_revive::AccountId32Mapper<Self>;
	type RuntimeMemory = ConstU32<{ 128 * 1024 * 1024 }>;
	type PVFMemory = ConstU32<{ 512 * 1024 * 1024 }>;
	type UnsafeUnstableInterface = ConstBool<false>;
	type UploadOrigin = EnsureSigned<Self::AccountId>;
	type InstantiateOrigin = EnsureSigned<Self::AccountId>;
	type RuntimeHoldReason = RuntimeHoldReason;
	type CodeHashLockupDepositPercent = CodeHashLockupDepositPercent;
	type ChainId = ConstU64<420_420_420>;
	type NativeToEthRatio = ConstU32<1_000_000>; // 10^(18 - 12) Eth is 10^18, Native is 10^12.
	type FindAuthor = <Runtime as pallet_authorship::Config>::FindAuthor;
	type AllowEVMBytecode = ConstBool<true>;
	type FeeInfo = pallet_revive::evm::fees::Info<Address, Signature, EthExtraImpl>;
	type MaxEthExtrinsicWeight = MaxEthExtrinsicWeight;
	type DebugEnabled = ConstBool<false>;
}

impl pallet_sudo::Config for Runtime {
	type RuntimeEvent = RuntimeEvent;
	type RuntimeCall = RuntimeCall;
	type WeightInfo = pallet_sudo::weights::SubstrateWeight<Runtime>;
}

parameter_types! {
	pub const ImOnlineUnsignedPriority: TransactionPriority = TransactionPriority::max_value();
	/// We prioritize im-online heartbeats over election solution submission.
	pub const StakingUnsignedPriority: TransactionPriority = TransactionPriority::max_value() / 2;
	pub const MaxAuthorities: u32 = 1000;
	pub const MaxKeys: u32 = 10_000;
	pub const MaxPeerInHeartbeats: u32 = 10_000;
}

impl<LocalCall> frame_system::offchain::CreateTransaction<LocalCall> for Runtime
where
	RuntimeCall: From<LocalCall>,
{
	type Extension = TxExtension;

	fn create_transaction(call: RuntimeCall, extension: TxExtension) -> UncheckedExtrinsic {
		generic::UncheckedExtrinsic::new_transaction(call, extension).into()
	}
}

impl<LocalCall> frame_system::offchain::CreateSignedTransaction<LocalCall> for Runtime
where
	RuntimeCall: From<LocalCall>,
{
	fn create_signed_transaction<
		C: frame_system::offchain::AppCrypto<Self::Public, Self::Signature>,
	>(
		call: RuntimeCall,
		public: <Signature as traits::Verify>::Signer,
		account: AccountId,
		nonce: Nonce,
	) -> Option<UncheckedExtrinsic> {
		let tip = 0;
		// take the biggest period possible.
		let period =
			BlockHashCount::get().checked_next_power_of_two().map(|c| c / 2).unwrap_or(2) as u64;
		let current_block = System::block_number()
			.saturated_into::<u64>()
			// The `System::block_number` is initialized with `n+1`,
			// so the actual block number is `n`.
			.saturating_sub(1);
		let era = Era::mortal(period, current_block);
		let tx_ext: TxExtension = (
			frame_system::AuthorizeCall::<Runtime>::new(),
			frame_system::CheckNonZeroSender::<Runtime>::new(),
			frame_system::CheckSpecVersion::<Runtime>::new(),
			frame_system::CheckTxVersion::<Runtime>::new(),
			frame_system::CheckGenesis::<Runtime>::new(),
			frame_system::CheckEra::<Runtime>::from(era),
			frame_system::CheckNonce::<Runtime>::from(nonce),
			frame_system::CheckWeight::<Runtime>::new(),
			pallet_skip_feeless_payment::SkipCheckIfFeeless::from(
				pallet_asset_conversion_tx_payment::ChargeAssetTxPayment::<Runtime>::from(
					tip, None,
				),
			),
			frame_metadata_hash_extension::CheckMetadataHash::new(false),
			pallet_revive::evm::tx_extension::SetOrigin::<Runtime>::default(),
			frame_system::WeightReclaim::<Runtime>::new(),
		);

		let raw_payload = SignedPayload::new(call, tx_ext)
			.map_err(|e| {
				log::warn!("Unable to create signed payload: {:?}", e);
			})
			.ok()?;
		let signature = raw_payload.using_encoded(|payload| C::sign(payload, public))?;
		let address = Indices::unlookup(account);
		let (call, tx_ext, _) = raw_payload.deconstruct();
		let transaction =
			generic::UncheckedExtrinsic::new_signed(call, address, signature, tx_ext).into();
		Some(transaction)
	}
}

impl<LocalCall> frame_system::offchain::CreateBare<LocalCall> for Runtime
where
	RuntimeCall: From<LocalCall>,
{
	fn create_bare(call: RuntimeCall) -> UncheckedExtrinsic {
		generic::UncheckedExtrinsic::new_bare(call).into()
	}
}

impl frame_system::offchain::SigningTypes for Runtime {
	type Public = <Signature as traits::Verify>::Signer;
	type Signature = Signature;
}

impl<C> frame_system::offchain::CreateTransactionBase<C> for Runtime
where
	RuntimeCall: From<C>,
{
	type Extrinsic = UncheckedExtrinsic;
	type RuntimeCall = RuntimeCall;
}

impl<C> frame_system::offchain::CreateAuthorizedTransaction<C> for Runtime
where
	RuntimeCall: From<C>,
{
	fn create_extension() -> Self::Extension {
		(
			frame_system::AuthorizeCall::<Runtime>::new(),
			frame_system::CheckNonZeroSender::<Runtime>::new(),
			frame_system::CheckSpecVersion::<Runtime>::new(),
			frame_system::CheckTxVersion::<Runtime>::new(),
			frame_system::CheckGenesis::<Runtime>::new(),
			frame_system::CheckEra::<Runtime>::from(Era::Immortal),
			frame_system::CheckNonce::<Runtime>::from(0),
			frame_system::CheckWeight::<Runtime>::new(),
			pallet_skip_feeless_payment::SkipCheckIfFeeless::from(
				pallet_asset_conversion_tx_payment::ChargeAssetTxPayment::<Runtime>::from(0, None),
			),
			frame_metadata_hash_extension::CheckMetadataHash::new(false),
			pallet_revive::evm::tx_extension::SetOrigin::<Runtime>::default(),
			frame_system::WeightReclaim::<Runtime>::new(),
		)
	}
}

impl pallet_im_online::Config for Runtime {
	type AuthorityId = ImOnlineId;
	type RuntimeEvent = RuntimeEvent;
	type NextSessionRotation = Babe;
	type ValidatorSet = Historical;
	type ReportUnresponsiveness = Offences;
	type UnsignedPriority = ImOnlineUnsignedPriority;
	type WeightInfo = pallet_im_online::weights::SubstrateWeight<Runtime>;
	type MaxKeys = MaxKeys;
	type MaxPeerInHeartbeats = MaxPeerInHeartbeats;
}

impl pallet_offences::Config for Runtime {
	type RuntimeEvent = RuntimeEvent;
	type IdentificationTuple = pallet_session::historical::IdentificationTuple<Self>;
	type OnOffenceHandler = Staking;
}

impl pallet_authority_discovery::Config for Runtime {
	type MaxAuthorities = MaxAuthorities;
}

parameter_types! {
	pub const MaxSetIdSessionEntries: u32 = BondingDuration::get() * SessionsPerEra::get();
}

impl pallet_grandpa::Config for Runtime {
	type RuntimeEvent = RuntimeEvent;
	type WeightInfo = ();
	type MaxAuthorities = MaxAuthorities;
	type MaxNominators = MaxNominators;
	type MaxSetIdSessionEntries = MaxSetIdSessionEntries;
	type KeyOwnerProof = sp_session::MembershipProof;
	type EquivocationReportSystem =
		pallet_grandpa::EquivocationReportSystem<Self, Offences, Historical, ReportLongevity>;
}

parameter_types! {
	// difference of 26 bytes on-chain for the registration and 9 bytes on-chain for the identity
	// information, already accounted for by the byte deposit
	pub const BasicDeposit: Balance = deposit(1, 17);
	pub const ByteDeposit: Balance = deposit(0, 1);
	pub const UsernameDeposit: Balance = deposit(0, 32);
	pub const SubAccountDeposit: Balance = 2 * DOLLARS;   // 53 bytes on-chain
	pub const MaxSubAccounts: u32 = 100;
	pub const MaxAdditionalFields: u32 = 100;
	pub const MaxRegistrars: u32 = 20;
}

impl pallet_identity::Config for Runtime {
	type RuntimeEvent = RuntimeEvent;
	type Currency = Balances;
	type BasicDeposit = BasicDeposit;
	type ByteDeposit = ByteDeposit;
	type UsernameDeposit = UsernameDeposit;
	type SubAccountDeposit = SubAccountDeposit;
	type MaxSubAccounts = MaxSubAccounts;
	type IdentityInformation = IdentityInfo<MaxAdditionalFields>;
	type MaxRegistrars = MaxRegistrars;
	type Slashed = Treasury;
	type ForceOrigin = EnsureRootOrHalfCouncil;
	type RegistrarOrigin = EnsureRootOrHalfCouncil;
	type OffchainSignature = Signature;
	type SigningPublicKey = <Signature as traits::Verify>::Signer;
	type UsernameAuthorityOrigin = EnsureRoot<Self::AccountId>;
	type PendingUsernameExpiration = ConstU32<{ 7 * DAYS }>;
	type UsernameGracePeriod = ConstU32<{ 30 * DAYS }>;
	type MaxSuffixLength = ConstU32<7>;
	type MaxUsernameLength = ConstU32<32>;
	#[cfg(feature = "runtime-benchmarks")]
	type BenchmarkHelper = ();
	type WeightInfo = pallet_identity::weights::SubstrateWeight<Runtime>;
}

parameter_types! {
	pub const ConfigDepositBase: Balance = 5 * DOLLARS;
	pub const FriendDepositFactor: Balance = 50 * CENTS;
	pub const MaxFriends: u16 = 9;
	pub const RecoveryDeposit: Balance = 5 * DOLLARS;
}

impl pallet_recovery::Config for Runtime {
	type RuntimeEvent = RuntimeEvent;
	type WeightInfo = pallet_recovery::weights::SubstrateWeight<Runtime>;
	type RuntimeCall = RuntimeCall;
	type BlockNumberProvider = System;
	type Currency = Balances;
	type ConfigDepositBase = ConfigDepositBase;
	type FriendDepositFactor = FriendDepositFactor;
	type MaxFriends = MaxFriends;
	type RecoveryDeposit = RecoveryDeposit;
}

parameter_types! {
	pub const GraceStrikes: u32 = 10;
	pub const SocietyVotingPeriod: BlockNumber = 80 * HOURS;
	pub const ClaimPeriod: BlockNumber = 80 * HOURS;
	pub const PeriodSpend: Balance = 500 * DOLLARS;
	pub const MaxLockDuration: BlockNumber = 36 * 30 * DAYS;
	pub const ChallengePeriod: BlockNumber = 7 * DAYS;
	pub const MaxPayouts: u32 = 10;
	pub const MaxBids: u32 = 10;
	pub const SocietyPalletId: PalletId = PalletId(*b"py/socie");
}

impl pallet_society::Config for Runtime {
	type RuntimeEvent = RuntimeEvent;
	type PalletId = SocietyPalletId;
	type Currency = Balances;
	type Randomness = RandomnessCollectiveFlip;
	type GraceStrikes = GraceStrikes;
	type PeriodSpend = PeriodSpend;
	type VotingPeriod = SocietyVotingPeriod;
	type ClaimPeriod = ClaimPeriod;
	type MaxLockDuration = MaxLockDuration;
	type FounderSetOrigin =
		pallet_collective::EnsureProportionMoreThan<AccountId, CouncilCollective, 1, 2>;
	type ChallengePeriod = ChallengePeriod;
	type MaxPayouts = MaxPayouts;
	type MaxBids = MaxBids;
	type BlockNumberProvider = System;
	type WeightInfo = pallet_society::weights::SubstrateWeight<Runtime>;
}

parameter_types! {
	pub const MinVestedTransfer: Balance = 100 * DOLLARS;
	pub UnvestedFundsAllowedWithdrawReasons: WithdrawReasons =
		WithdrawReasons::except(WithdrawReasons::TRANSFER | WithdrawReasons::RESERVE);
}

impl pallet_vesting::Config for Runtime {
	type RuntimeEvent = RuntimeEvent;
	type Currency = Balances;
	type BlockNumberToBalance = ConvertInto;
	type MinVestedTransfer = MinVestedTransfer;
	type WeightInfo = pallet_vesting::weights::SubstrateWeight<Runtime>;
	type UnvestedFundsAllowedWithdrawReasons = UnvestedFundsAllowedWithdrawReasons;
	type BlockNumberProvider = System;
	// `VestingInfo` encode length is 36bytes. 28 schedules gets encoded as 1009 bytes, which is the
	// highest number of schedules that encodes less than 2^10.
	const MAX_VESTING_SCHEDULES: u32 = 28;
}

impl pallet_mmr::Config for Runtime {
	const INDEXING_PREFIX: &'static [u8] = b"mmr";
	type Hashing = Keccak256;
	type LeafData = pallet_mmr::ParentNumberAndHash<Self>;
	type OnNewRoot = pallet_beefy_mmr::DepositBeefyDigest<Runtime>;
	type BlockHashProvider = pallet_mmr::DefaultBlockHashProvider<Runtime>;
	type WeightInfo = ();
	#[cfg(feature = "runtime-benchmarks")]
	type BenchmarkHelper = ();
}

parameter_types! {
	pub LeafVersion: MmrLeafVersion = MmrLeafVersion::new(0, 0);
}

impl pallet_beefy_mmr::Config for Runtime {
	type LeafVersion = LeafVersion;
	type BeefyAuthorityToMerkleLeaf = pallet_beefy_mmr::BeefyEcdsaToEthereum;
	type LeafExtra = Vec<u8>;
	type BeefyDataProvider = ();
	type WeightInfo = ();
}

parameter_types! {
	pub const LotteryPalletId: PalletId = PalletId(*b"py/lotto");
	pub const MaxCalls: u32 = 10;
	pub const MaxGenerateRandom: u32 = 10;
}

impl pallet_lottery::Config for Runtime {
	type PalletId = LotteryPalletId;
	type RuntimeCall = RuntimeCall;
	type Currency = Balances;
	type Randomness = RandomnessCollectiveFlip;
	type RuntimeEvent = RuntimeEvent;
	type ManagerOrigin = EnsureRoot<AccountId>;
	type MaxCalls = MaxCalls;
	type ValidateCall = Lottery;
	type MaxGenerateRandom = MaxGenerateRandom;
	type WeightInfo = pallet_lottery::weights::SubstrateWeight<Runtime>;
}

parameter_types! {
	pub const AssetDeposit: Balance = 100 * DOLLARS;
	pub const ApprovalDeposit: Balance = 1 * DOLLARS;
	pub const StringLimit: u32 = 50;
	pub const MetadataDepositBase: Balance = 10 * DOLLARS;
	pub const MetadataDepositPerByte: Balance = 1 * DOLLARS;
}

impl pallet_assets::Config<Instance1> for Runtime {
	type RuntimeEvent = RuntimeEvent;
	type Balance = u128;
	type AssetId = u32;
	type AssetIdParameter = codec::Compact<u32>;
	type ReserveData = ();
	type Currency = Balances;
	type CreateOrigin = AsEnsureOriginWithArg<EnsureSigned<AccountId>>;
	type ForceOrigin = EnsureRoot<AccountId>;
	type AssetDeposit = AssetDeposit;
	type AssetAccountDeposit = ConstU128<DOLLARS>;
	type MetadataDepositBase = MetadataDepositBase;
	type MetadataDepositPerByte = MetadataDepositPerByte;
	type ApprovalDeposit = ApprovalDeposit;
	type StringLimit = StringLimit;
	type Holder = ();
	type Freezer = ();
	type Extra = ();
	type CallbackHandle = ();
	type WeightInfo = pallet_assets::weights::SubstrateWeight<Runtime>;
	type RemoveItemsLimit = ConstU32<1000>;
	#[cfg(feature = "runtime-benchmarks")]
	type BenchmarkHelper = ();
}

ord_parameter_types! {
	pub const AssetConversionOrigin: AccountId = AccountIdConversion::<AccountId>::into_account_truncating(&AssetConversionPalletId::get());
}

impl pallet_assets::Config<Instance2> for Runtime {
	type RuntimeEvent = RuntimeEvent;
	type Balance = u128;
	type AssetId = u32;
	type AssetIdParameter = codec::Compact<u32>;
	type ReserveData = ();
	type Currency = Balances;
	type CreateOrigin = AsEnsureOriginWithArg<EnsureSignedBy<AssetConversionOrigin, AccountId>>;
	type ForceOrigin = EnsureRoot<AccountId>;
	type AssetDeposit = AssetDeposit;
	type AssetAccountDeposit = ConstU128<DOLLARS>;
	type MetadataDepositBase = MetadataDepositBase;
	type MetadataDepositPerByte = MetadataDepositPerByte;
	type ApprovalDeposit = ApprovalDeposit;
	type StringLimit = StringLimit;
	type Holder = ();
	type Freezer = ();
	type Extra = ();
	type WeightInfo = pallet_assets::weights::SubstrateWeight<Runtime>;
	type RemoveItemsLimit = ConstU32<1000>;
	type CallbackHandle = ();
	#[cfg(feature = "runtime-benchmarks")]
	type BenchmarkHelper = ();
}

parameter_types! {
	pub const AssetConversionPalletId: PalletId = PalletId(*b"py/ascon");
	pub const PoolSetupFee: Balance = 1 * DOLLARS; // should be more or equal to the existential deposit
	pub const MintMinLiquidity: Balance = 100;  // 100 is good enough when the main currency has 10-12 decimals.
	pub const LiquidityWithdrawalFee: Permill = Permill::from_percent(0);
	pub const Native: NativeOrWithId<u32> = NativeOrWithId::Native;
}

pub type NativeAndAssets =
	UnionOf<Balances, Assets, NativeFromLeft, NativeOrWithId<u32>, AccountId>;

impl pallet_asset_conversion::Config for Runtime {
	type RuntimeEvent = RuntimeEvent;
	type Balance = u128;
	type HigherPrecisionBalance = sp_core::U256;
	type AssetKind = NativeOrWithId<u32>;
	type Assets = NativeAndAssets;
	type PoolId = (Self::AssetKind, Self::AssetKind);
	type PoolLocator = Chain<
		WithFirstAsset<
			Native,
			AccountId,
			NativeOrWithId<u32>,
			AccountIdConverter<AssetConversionPalletId, Self::PoolId>,
		>,
		Ascending<
			AccountId,
			NativeOrWithId<u32>,
			AccountIdConverter<AssetConversionPalletId, Self::PoolId>,
		>,
	>;
	type PoolAssetId = <Self as pallet_assets::Config<Instance2>>::AssetId;
	type PoolAssets = PoolAssets;
	type PoolSetupFee = PoolSetupFee;
	type PoolSetupFeeAsset = Native;
	type PoolSetupFeeTarget = ResolveAssetTo<AssetConversionOrigin, Self::Assets>;
	type PalletId = AssetConversionPalletId;
	type LPFee = ConstU32<3>; // means 0.3%
	type LiquidityWithdrawalFee = LiquidityWithdrawalFee;
	type WeightInfo = pallet_asset_conversion::weights::SubstrateWeight<Runtime>;
	type MaxSwapPathLength = ConstU32<4>;
	type MintMinLiquidity = MintMinLiquidity;
	#[cfg(feature = "runtime-benchmarks")]
	type BenchmarkHelper = ();
}

pub type NativeAndAssetsFreezer =
	UnionOf<Balances, AssetsFreezer, NativeFromLeft, NativeOrWithId<u32>, AccountId>;

/// Benchmark Helper
#[cfg(feature = "runtime-benchmarks")]
pub struct AssetRewardsBenchmarkHelper;

#[cfg(feature = "runtime-benchmarks")]
impl pallet_asset_rewards::benchmarking::BenchmarkHelper<NativeOrWithId<u32>>
	for AssetRewardsBenchmarkHelper
{
	fn staked_asset() -> NativeOrWithId<u32> {
		NativeOrWithId::<u32>::WithId(100)
	}
	fn reward_asset() -> NativeOrWithId<u32> {
		NativeOrWithId::<u32>::WithId(101)
	}
}

parameter_types! {
	pub const StakingRewardsPalletId: PalletId = PalletId(*b"py/stkrd");
	pub const CreationHoldReason: RuntimeHoldReason =
		RuntimeHoldReason::AssetRewards(pallet_asset_rewards::HoldReason::PoolCreation);
	// 1 item, 135 bytes into the storage on pool creation.
	pub const StakePoolCreationDeposit: Balance = deposit(1, 135);
}

impl pallet_asset_rewards::Config for Runtime {
	type RuntimeEvent = RuntimeEvent;
	type RuntimeFreezeReason = RuntimeFreezeReason;
	type AssetId = NativeOrWithId<u32>;
	type Balance = Balance;
	type Assets = NativeAndAssets;
	type PalletId = StakingRewardsPalletId;
	type CreatePoolOrigin = EnsureSigned<AccountId>;
	type WeightInfo = ();
	type AssetsFreezer = NativeAndAssetsFreezer;
	type Consideration = HoldConsideration<
		AccountId,
		Balances,
		CreationHoldReason,
		ConstantStoragePrice<StakePoolCreationDeposit, Balance>,
	>;
	type BlockNumberProvider = frame_system::Pallet<Runtime>;
	#[cfg(feature = "runtime-benchmarks")]
	type BenchmarkHelper = AssetRewardsBenchmarkHelper;
}

impl pallet_asset_conversion_ops::Config for Runtime {
	type RuntimeEvent = RuntimeEvent;
	type PriorAccountIdConverter = pallet_asset_conversion::AccountIdConverterNoSeed<(
		NativeOrWithId<u32>,
		NativeOrWithId<u32>,
	)>;
	type AssetsRefund = <Runtime as pallet_asset_conversion::Config>::Assets;
	type PoolAssetsRefund = <Runtime as pallet_asset_conversion::Config>::PoolAssets;
	type PoolAssetsTeam = <Runtime as pallet_asset_conversion::Config>::PoolAssets;
	type DepositAsset = Balances;
	type WeightInfo = pallet_asset_conversion_ops::weights::SubstrateWeight<Runtime>;
}

parameter_types! {
	pub const QueueCount: u32 = 300;
	pub const MaxQueueLen: u32 = 1000;
	pub const FifoQueueLen: u32 = 500;
	pub const NisBasePeriod: BlockNumber = 30 * DAYS;
	pub const MinBid: Balance = 100 * DOLLARS;
	pub const MinReceipt: Perquintill = Perquintill::from_percent(1);
	pub const IntakePeriod: BlockNumber = 10;
	pub MaxIntakeWeight: Weight = MAXIMUM_BLOCK_WEIGHT / 10;
	pub const ThawThrottle: (Perquintill, BlockNumber) = (Perquintill::from_percent(25), 5);
	pub Target: Perquintill = Perquintill::zero();
	pub const NisPalletId: PalletId = PalletId(*b"py/nis  ");
}

impl pallet_nis::Config for Runtime {
	type WeightInfo = pallet_nis::weights::SubstrateWeight<Runtime>;
	type RuntimeEvent = RuntimeEvent;
	type Currency = Balances;
	type CurrencyBalance = Balance;
	type FundOrigin = frame_system::EnsureSigned<AccountId>;
	type Counterpart = ItemOf<Assets, ConstU32<9u32>, AccountId>;
	type CounterpartAmount = WithMaximumOf<ConstU128<21_000_000_000_000_000_000u128>>;
	type Deficit = ();
	type IgnoredIssuance = ();
	type Target = Target;
	type PalletId = NisPalletId;
	type QueueCount = QueueCount;
	type MaxQueueLen = MaxQueueLen;
	type FifoQueueLen = FifoQueueLen;
	type BasePeriod = NisBasePeriod;
	type MinBid = MinBid;
	type MinReceipt = MinReceipt;
	type IntakePeriod = IntakePeriod;
	type MaxIntakeWeight = MaxIntakeWeight;
	type ThawThrottle = ThawThrottle;
	type RuntimeHoldReason = RuntimeHoldReason;
	#[cfg(feature = "runtime-benchmarks")]
	type BenchmarkSetup = SetupAsset;
}

#[cfg(feature = "runtime-benchmarks")]
pub struct SetupAsset;
#[cfg(feature = "runtime-benchmarks")]
impl pallet_nis::BenchmarkSetup for SetupAsset {
	fn create_counterpart_asset() {
		let owner = AccountId::from([0u8; 32]);
		// this may or may not fail depending on if the chain spec or runtime genesis is used.
		let _ = Assets::force_create(
			RuntimeOrigin::root(),
			9u32.into(),
			sp_runtime::MultiAddress::Id(owner),
			true,
			1,
		);
	}
}

parameter_types! {
	pub const CollectionDeposit: Balance = 100 * DOLLARS;
	pub const ItemDeposit: Balance = 1 * DOLLARS;
	pub const ApprovalsLimit: u32 = 20;
	pub const ItemAttributesApprovalsLimit: u32 = 20;
	pub const MaxTips: u32 = 10;
	pub const MaxDeadlineDuration: BlockNumber = 12 * 30 * DAYS;
}

impl pallet_uniques::Config for Runtime {
	type RuntimeEvent = RuntimeEvent;
	type CollectionId = u32;
	type ItemId = u32;
	type Currency = Balances;
	type ForceOrigin = frame_system::EnsureRoot<AccountId>;
	type CollectionDeposit = CollectionDeposit;
	type ItemDeposit = ItemDeposit;
	type MetadataDepositBase = MetadataDepositBase;
	type AttributeDepositBase = MetadataDepositBase;
	type DepositPerByte = MetadataDepositPerByte;
	type StringLimit = ConstU32<128>;
	type KeyLimit = ConstU32<32>;
	type ValueLimit = ConstU32<64>;
	type WeightInfo = pallet_uniques::weights::SubstrateWeight<Runtime>;
	#[cfg(feature = "runtime-benchmarks")]
	type Helper = ();
	type CreateOrigin = AsEnsureOriginWithArg<EnsureSigned<AccountId>>;
	type Locker = ();
}

parameter_types! {
	pub const Budget: Balance = 10_000 * DOLLARS;
	pub TreasuryAccount: AccountId = Treasury::account_id();
}

pub struct SalaryForRank;
impl GetSalary<u16, AccountId, Balance> for SalaryForRank {
	fn get_salary(a: u16, _: &AccountId) -> Balance {
		Balance::from(a) * 1000 * DOLLARS
	}
}

impl pallet_salary::Config for Runtime {
	type WeightInfo = ();
	type RuntimeEvent = RuntimeEvent;
	type Paymaster = PayFromAccount<Balances, TreasuryAccount>;
	type Members = RankedCollective;
	type Salary = SalaryForRank;
	type RegistrationPeriod = ConstU32<200>;
	type PayoutPeriod = ConstU32<200>;
	type Budget = Budget;
}

impl pallet_core_fellowship::Config for Runtime {
	type WeightInfo = ();
	type RuntimeEvent = RuntimeEvent;
	type Members = RankedCollective;
	type Balance = Balance;
	type ParamsOrigin = frame_system::EnsureRoot<AccountId>;
	type InductOrigin = pallet_core_fellowship::EnsureInducted<Runtime, (), 1>;
	type ApproveOrigin = EnsureRootWithSuccess<AccountId, ConstU16<9>>;
	type PromoteOrigin = EnsureRootWithSuccess<AccountId, ConstU16<9>>;
	type FastPromoteOrigin = Self::PromoteOrigin;
	type EvidenceSize = ConstU32<16_384>;
	type MaxRank = ConstU16<9>;
}

parameter_types! {
	pub const NftFractionalizationPalletId: PalletId = PalletId(*b"fraction");
	pub NewAssetSymbol: BoundedVec<u8, StringLimit> = (*b"FRAC").to_vec().try_into().unwrap();
	pub NewAssetName: BoundedVec<u8, StringLimit> = (*b"Frac").to_vec().try_into().unwrap();
}

impl pallet_nft_fractionalization::Config for Runtime {
	type RuntimeEvent = RuntimeEvent;
	type Deposit = AssetDeposit;
	type Currency = Balances;
	type NewAssetSymbol = NewAssetSymbol;
	type NewAssetName = NewAssetName;
	type StringLimit = StringLimit;
	type NftCollectionId = <Self as pallet_nfts::Config>::CollectionId;
	type NftId = <Self as pallet_nfts::Config>::ItemId;
	type AssetBalance = <Self as pallet_balances::Config>::Balance;
	type AssetId = <Self as pallet_assets::Config<Instance1>>::AssetId;
	type Assets = Assets;
	type Nfts = Nfts;
	type PalletId = NftFractionalizationPalletId;
	type WeightInfo = pallet_nft_fractionalization::weights::SubstrateWeight<Runtime>;
	type RuntimeHoldReason = RuntimeHoldReason;
	#[cfg(feature = "runtime-benchmarks")]
	type BenchmarkHelper = ();
}

parameter_types! {
	pub Features: PalletFeatures = PalletFeatures::all_enabled();
	pub const MaxAttributesPerCall: u32 = 10;
}

impl pallet_nfts::Config for Runtime {
	type RuntimeEvent = RuntimeEvent;
	type CollectionId = u32;
	type ItemId = u32;
	type Currency = Balances;
	type ForceOrigin = frame_system::EnsureRoot<AccountId>;
	type CollectionDeposit = CollectionDeposit;
	type ItemDeposit = ItemDeposit;
	type MetadataDepositBase = MetadataDepositBase;
	type AttributeDepositBase = MetadataDepositBase;
	type DepositPerByte = MetadataDepositPerByte;
	type StringLimit = ConstU32<256>;
	type KeyLimit = ConstU32<64>;
	type ValueLimit = ConstU32<256>;
	type ApprovalsLimit = ApprovalsLimit;
	type ItemAttributesApprovalsLimit = ItemAttributesApprovalsLimit;
	type MaxTips = MaxTips;
	type MaxDeadlineDuration = MaxDeadlineDuration;
	type MaxAttributesPerCall = MaxAttributesPerCall;
	type Features = Features;
	type OffchainSignature = Signature;
	type OffchainPublic = <Signature as traits::Verify>::Signer;
	type WeightInfo = pallet_nfts::weights::SubstrateWeight<Runtime>;
	#[cfg(feature = "runtime-benchmarks")]
	type Helper = ();
	type CreateOrigin = AsEnsureOriginWithArg<EnsureSigned<AccountId>>;
	type Locker = ();
	type BlockNumberProvider = frame_system::Pallet<Runtime>;
}

impl pallet_transaction_storage::Config for Runtime {
	type RuntimeEvent = RuntimeEvent;
	type Currency = Balances;
	type RuntimeHoldReason = RuntimeHoldReason;
	type RuntimeCall = RuntimeCall;
	type FeeDestination = ();
	type WeightInfo = pallet_transaction_storage::weights::SubstrateWeight<Runtime>;
	type MaxBlockTransactions =
		ConstU32<{ pallet_transaction_storage::DEFAULT_MAX_BLOCK_TRANSACTIONS }>;
	type MaxTransactionSize =
		ConstU32<{ pallet_transaction_storage::DEFAULT_MAX_TRANSACTION_SIZE }>;
}

impl pallet_verify_signature::Config for Runtime {
	type Signature = MultiSignature;
	type AccountIdentifier = MultiSigner;
	type WeightInfo = pallet_verify_signature::weights::SubstrateWeight<Runtime>;
	#[cfg(feature = "runtime-benchmarks")]
	type BenchmarkHelper = ();
}

impl pallet_whitelist::Config for Runtime {
	type RuntimeEvent = RuntimeEvent;
	type RuntimeCall = RuntimeCall;
	type WhitelistOrigin = EnsureRoot<AccountId>;
	type DispatchWhitelistedOrigin = EnsureRoot<AccountId>;
	type Preimages = Preimage;
	type WeightInfo = pallet_whitelist::weights::SubstrateWeight<Runtime>;
}

parameter_types! {
	pub const MigrationSignedDepositPerItem: Balance = 1 * CENTS;
	pub const MigrationSignedDepositBase: Balance = 20 * DOLLARS;
	pub const MigrationMaxKeyLen: u32 = 512;
}

impl pallet_state_trie_migration::Config for Runtime {
	type RuntimeEvent = RuntimeEvent;
	type ControlOrigin = EnsureRoot<AccountId>;
	type Currency = Balances;
	type RuntimeHoldReason = RuntimeHoldReason;
	type MaxKeyLen = MigrationMaxKeyLen;
	type SignedDepositPerItem = MigrationSignedDepositPerItem;
	type SignedDepositBase = MigrationSignedDepositBase;
	// Warning: this is not advised, as it might allow the chain to be temporarily DOS-ed.
	// Preferably, if the chain's governance/maintenance team is planning on using a specific
	// account for the migration, put it here to make sure only that account can trigger the signed
	// migrations.
	type SignedFilter = EnsureSigned<Self::AccountId>;
	type WeightInfo = ();
}

const ALLIANCE_MOTION_DURATION_IN_BLOCKS: BlockNumber = 5 * DAYS;

parameter_types! {
	pub const AllianceMotionDuration: BlockNumber = ALLIANCE_MOTION_DURATION_IN_BLOCKS;
	pub const AllianceMaxProposals: u32 = 100;
	pub const AllianceMaxMembers: u32 = 100;
}

type AllianceCollective = pallet_collective::Instance3;
impl pallet_collective::Config<AllianceCollective> for Runtime {
	type RuntimeOrigin = RuntimeOrigin;
	type Proposal = RuntimeCall;
	type RuntimeEvent = RuntimeEvent;
	type MotionDuration = AllianceMotionDuration;
	type MaxProposals = AllianceMaxProposals;
	type MaxMembers = AllianceMaxMembers;
	type DefaultVote = pallet_collective::PrimeDefaultVote;
	type WeightInfo = pallet_collective::weights::SubstrateWeight<Runtime>;
	type SetMembersOrigin = EnsureRoot<Self::AccountId>;
	type MaxProposalWeight = MaxCollectivesProposalWeight;
	type DisapproveOrigin = EnsureRoot<Self::AccountId>;
	type KillOrigin = EnsureRoot<Self::AccountId>;
	type Consideration = ();
}

parameter_types! {
	pub const MaxFellows: u32 = AllianceMaxMembers::get();
	pub const MaxAllies: u32 = 100;
	pub const AllyDeposit: Balance = 10 * DOLLARS;
	pub const RetirementPeriod: BlockNumber = ALLIANCE_MOTION_DURATION_IN_BLOCKS + (1 * DAYS);
}

impl pallet_alliance::Config for Runtime {
	type RuntimeEvent = RuntimeEvent;
	type Proposal = RuntimeCall;
	type AdminOrigin = EitherOfDiverse<
		EnsureRoot<AccountId>,
		pallet_collective::EnsureProportionMoreThan<AccountId, AllianceCollective, 2, 3>,
	>;
	type MembershipManager = EitherOfDiverse<
		EnsureRoot<AccountId>,
		pallet_collective::EnsureProportionMoreThan<AccountId, AllianceCollective, 2, 3>,
	>;
	type AnnouncementOrigin = EitherOfDiverse<
		EnsureRoot<AccountId>,
		pallet_collective::EnsureProportionMoreThan<AccountId, AllianceCollective, 2, 3>,
	>;
	type Currency = Balances;
	type Slashed = Treasury;
	type InitializeMembers = AllianceMotion;
	type MembershipChanged = AllianceMotion;
	#[cfg(not(feature = "runtime-benchmarks"))]
	type IdentityVerifier = AllianceIdentityVerifier;
	#[cfg(feature = "runtime-benchmarks")]
	type IdentityVerifier = ();
	type ProposalProvider = AllianceProposalProvider;
	type MaxProposals = AllianceMaxProposals;
	type MaxFellows = MaxFellows;
	type MaxAllies = MaxAllies;
	type MaxUnscrupulousItems = ConstU32<100>;
	type MaxWebsiteUrlLength = ConstU32<255>;
	type MaxAnnouncementsCount = ConstU32<100>;
	type MaxMembersCount = AllianceMaxMembers;
	type AllyDeposit = AllyDeposit;
	type WeightInfo = pallet_alliance::weights::SubstrateWeight<Runtime>;
	type RetirementPeriod = RetirementPeriod;
}

impl frame_benchmarking_pallet_pov::Config for Runtime {
	type RuntimeEvent = RuntimeEvent;
}

parameter_types! {
	pub StatementCost: Balance = 1 * DOLLARS;
	pub StatementByteCost: Balance = 100 * MILLICENTS;
	pub const MinAllowedStatements: u32 = 4;
	pub const MaxAllowedStatements: u32 = 10;
	pub const MinAllowedBytes: u32 = 1024;
	pub const MaxAllowedBytes: u32 = 4096;
}

impl pallet_statement::Config for Runtime {
	type RuntimeEvent = RuntimeEvent;
	type Currency = Balances;
	type StatementCost = StatementCost;
	type ByteCost = StatementByteCost;
	type MinAllowedStatements = MinAllowedStatements;
	type MaxAllowedStatements = MaxAllowedStatements;
	type MinAllowedBytes = MinAllowedBytes;
	type MaxAllowedBytes = MaxAllowedBytes;
}

parameter_types! {
	pub MbmServiceWeight: Weight = Perbill::from_percent(80) * RuntimeBlockWeights::get().max_block;
}

impl pallet_migrations::Config for Runtime {
	type RuntimeEvent = RuntimeEvent;
	#[cfg(not(feature = "runtime-benchmarks"))]
	type Migrations = ();
	// Benchmarks need mocked migrations to guarantee that they succeed.
	#[cfg(feature = "runtime-benchmarks")]
	type Migrations = pallet_migrations::mock_helpers::MockedMigrations;
	type CursorMaxLen = ConstU32<65_536>;
	type IdentifierMaxLen = ConstU32<256>;
	type MigrationStatusHandler = ();
	type FailedMigrationHandler = frame_support::migrations::FreezeChainOnFailedMigration;
	type MaxServiceWeight = MbmServiceWeight;
	type WeightInfo = pallet_migrations::weights::SubstrateWeight<Runtime>;
}

parameter_types! {
	pub const BrokerPalletId: PalletId = PalletId(*b"py/broke");
	pub const MinimumCreditPurchase: Balance =  100 * MILLICENTS;
}

pub struct IntoAuthor;
impl OnUnbalanced<Credit<AccountId, Balances>> for IntoAuthor {
	fn on_nonzero_unbalanced(credit: Credit<AccountId, Balances>) {
		if let Some(author) = Authorship::author() {
			let _ = <Balances as Balanced<_>>::resolve(&author, credit);
		}
	}
}

pub struct CoretimeProvider;
impl CoretimeInterface for CoretimeProvider {
	type AccountId = AccountId;
	type Balance = Balance;
	type RelayChainBlockNumberProvider = System;
	fn request_core_count(_count: CoreIndex) {}
	fn request_revenue_info_at(_when: u32) {}
	fn credit_account(_who: Self::AccountId, _amount: Self::Balance) {}
	fn assign_core(
		_core: CoreIndex,
		_begin: u32,
		_assignment: Vec<(CoreAssignment, PartsOf57600)>,
		_end_hint: Option<u32>,
	) {
	}
}

pub struct SovereignAccountOf;
// Dummy implementation which converts `TaskId` to `AccountId`.
impl MaybeConvert<TaskId, AccountId> for SovereignAccountOf {
	fn maybe_convert(task: TaskId) -> Option<AccountId> {
		let mut account: [u8; 32] = [0; 32];
		account[..4].copy_from_slice(&task.to_le_bytes());
		Some(account.into())
	}
}
impl pallet_broker::Config for Runtime {
	type RuntimeEvent = RuntimeEvent;
	type Currency = Balances;
	type OnRevenue = IntoAuthor;
	type TimeslicePeriod = ConstU32<2>;
	type MaxLeasedCores = ConstU32<5>;
	type MaxReservedCores = ConstU32<5>;
	type Coretime = CoretimeProvider;
	type ConvertBalance = traits::Identity;
	type WeightInfo = ();
	type PalletId = BrokerPalletId;
	type AdminOrigin = EnsureRoot<AccountId>;
	type SovereignAccountOf = SovereignAccountOf;
	type MaxAutoRenewals = ConstU32<10>;
	type PriceAdapter = pallet_broker::CenterTargetPrice<Balance>;
	type MinimumCreditPurchase = MinimumCreditPurchase;
}

parameter_types! {
	pub const MixnetNumCoverToCurrentBlocks: BlockNumber = 3;
	pub const MixnetNumRequestsToCurrentBlocks: BlockNumber = 3;
	pub const MixnetNumCoverToPrevBlocks: BlockNumber = 3;
	pub const MixnetNumRegisterStartSlackBlocks: BlockNumber = 3;
	pub const MixnetNumRegisterEndSlackBlocks: BlockNumber = 3;
	pub const MixnetRegistrationPriority: TransactionPriority = ImOnlineUnsignedPriority::get() - 1;
}

impl pallet_mixnet::Config for Runtime {
	type MaxAuthorities = MaxAuthorities;
	type MaxExternalAddressSize = ConstU32<128>;
	type MaxExternalAddressesPerMixnode = ConstU32<16>;
	type NextSessionRotation = Babe;
	type NumCoverToCurrentBlocks = MixnetNumCoverToCurrentBlocks;
	type NumRequestsToCurrentBlocks = MixnetNumRequestsToCurrentBlocks;
	type NumCoverToPrevBlocks = MixnetNumCoverToPrevBlocks;
	type NumRegisterStartSlackBlocks = MixnetNumRegisterStartSlackBlocks;
	type NumRegisterEndSlackBlocks = MixnetNumRegisterEndSlackBlocks;
	type RegistrationPriority = MixnetRegistrationPriority;
	type MinMixnodes = ConstU32<7>; // Low to allow small testing networks
}

/// Dynamic parameters that can be changed at runtime through the
/// `pallet_parameters::set_parameter`.
#[dynamic_params(RuntimeParameters, pallet_parameters::Parameters::<Runtime>)]
pub mod dynamic_params {
	use super::*;

	#[dynamic_pallet_params]
	#[codec(index = 0)]
	pub mod storage {
		/// Configures the base deposit of storing some data.
		#[codec(index = 0)]
		pub static BaseDeposit: Balance = 1 * DOLLARS;

		/// Configures the per-byte deposit of storing some data.
		#[codec(index = 1)]
		pub static ByteDeposit: Balance = 1 * CENTS;
	}

	#[dynamic_pallet_params]
	#[codec(index = 1)]
	pub mod referenda {
		/// The configuration for the tracks
		#[codec(index = 0)]
		pub static Tracks: BoundedVec<
			pallet_referenda::Track<u16, Balance, BlockNumber>,
			ConstU32<100>,
		> = BoundedVec::truncate_from(vec![pallet_referenda::Track {
			id: 0u16,
			info: pallet_referenda::TrackInfo {
				name: s("root"),
				max_deciding: 1,
				decision_deposit: 10,
				prepare_period: 4,
				decision_period: 4,
				confirm_period: 2,
				min_enactment_period: 4,
				min_approval: pallet_referenda::Curve::LinearDecreasing {
					length: Perbill::from_percent(100),
					floor: Perbill::from_percent(50),
					ceil: Perbill::from_percent(100),
				},
				min_support: pallet_referenda::Curve::LinearDecreasing {
					length: Perbill::from_percent(100),
					floor: Perbill::from_percent(0),
					ceil: Perbill::from_percent(100),
				},
			},
		}]);

		/// A list mapping every origin with a track Id
		#[codec(index = 1)]
		pub static Origins: BoundedVec<(OriginCaller, u16), ConstU32<100>> =
			BoundedVec::truncate_from(vec![(
				OriginCaller::system(frame_system::RawOrigin::Root),
				0,
			)]);
	}
}

#[cfg(feature = "runtime-benchmarks")]
impl Default for RuntimeParameters {
	fn default() -> Self {
		RuntimeParameters::Storage(dynamic_params::storage::Parameters::BaseDeposit(
			dynamic_params::storage::BaseDeposit,
			Some(1 * DOLLARS),
		))
	}
}

pub struct DynamicParametersManagerOrigin;
impl EnsureOriginWithArg<RuntimeOrigin, RuntimeParametersKey> for DynamicParametersManagerOrigin {
	type Success = ();

	fn try_origin(
		origin: RuntimeOrigin,
		key: &RuntimeParametersKey,
	) -> Result<Self::Success, RuntimeOrigin> {
		match key {
			RuntimeParametersKey::Storage(_) => {
				frame_system::ensure_root(origin.clone()).map_err(|_| origin)?;
				return Ok(());
			},
			RuntimeParametersKey::Referenda(_) => {
				frame_system::ensure_root(origin.clone()).map_err(|_| origin)?;
				return Ok(());
			},
		}
	}

	#[cfg(feature = "runtime-benchmarks")]
	fn try_successful_origin(_key: &RuntimeParametersKey) -> Result<RuntimeOrigin, ()> {
		Ok(RuntimeOrigin::root())
	}
}

impl pallet_parameters::Config for Runtime {
	type RuntimeParameters = RuntimeParameters;
	type RuntimeEvent = RuntimeEvent;
	type AdminOrigin = DynamicParametersManagerOrigin;
	type WeightInfo = ();
}

pub type MetaTxExtension = (
	pallet_verify_signature::VerifySignature<Runtime>,
	pallet_meta_tx::MetaTxMarker<Runtime>,
	frame_system::CheckNonZeroSender<Runtime>,
	frame_system::CheckSpecVersion<Runtime>,
	frame_system::CheckTxVersion<Runtime>,
	frame_system::CheckGenesis<Runtime>,
	frame_system::CheckEra<Runtime>,
	frame_system::CheckNonce<Runtime>,
	frame_metadata_hash_extension::CheckMetadataHash<Runtime>,
);

impl pallet_meta_tx::Config for Runtime {
	type WeightInfo = ();
	type RuntimeEvent = RuntimeEvent;
	#[cfg(not(feature = "runtime-benchmarks"))]
	type Extension = MetaTxExtension;
	#[cfg(feature = "runtime-benchmarks")]
	type Extension = pallet_meta_tx::WeightlessExtension<Runtime>;
}

#[frame_support::runtime]
mod runtime {
	use super::*;

	#[runtime::runtime]
	#[runtime::derive(
		RuntimeCall,
		RuntimeEvent,
		RuntimeError,
		RuntimeOrigin,
		RuntimeFreezeReason,
		RuntimeHoldReason,
		RuntimeSlashReason,
		RuntimeLockId,
		RuntimeTask,
		RuntimeViewFunction
	)]
	pub struct Runtime;

	#[runtime::pallet_index(0)]
	pub type System = frame_system::Pallet<Runtime>;

	#[runtime::pallet_index(1)]
	pub type Utility = pallet_utility::Pallet<Runtime>;

	#[runtime::pallet_index(2)]
	pub type Babe = pallet_babe::Pallet<Runtime>;

	#[runtime::pallet_index(3)]
	pub type Timestamp = pallet_timestamp::Pallet<Runtime>;

	// Authorship must be before session in order to note author in the correct session and era
	// for im-online and staking.
	#[runtime::pallet_index(4)]
	pub type Authorship = pallet_authorship::Pallet<Runtime>;

	#[runtime::pallet_index(5)]
	pub type Indices = pallet_indices::Pallet<Runtime>;

	#[runtime::pallet_index(6)]
	pub type Balances = pallet_balances::Pallet<Runtime>;

	#[runtime::pallet_index(7)]
	pub type TransactionPayment = pallet_transaction_payment::Pallet<Runtime>;

	#[runtime::pallet_index(9)]
	pub type AssetConversionTxPayment = pallet_asset_conversion_tx_payment::Pallet<Runtime>;

	#[runtime::pallet_index(10)]
	pub type ElectionProviderMultiPhase = pallet_election_provider_multi_phase::Pallet<Runtime>;

	#[runtime::pallet_index(11)]
	pub type Staking = pallet_staking::Pallet<Runtime>;

	#[runtime::pallet_index(12)]
	pub type Session = pallet_session::Pallet<Runtime>;

	#[runtime::pallet_index(13)]
	pub type Democracy = pallet_democracy::Pallet<Runtime>;

	#[runtime::pallet_index(14)]
	pub type Council = pallet_collective::Pallet<Runtime, Instance1>;

	#[runtime::pallet_index(15)]
	pub type TechnicalCommittee = pallet_collective::Pallet<Runtime, Instance2>;

	#[runtime::pallet_index(16)]
	pub type Elections = pallet_elections_phragmen::Pallet<Runtime>;

	#[runtime::pallet_index(17)]
	pub type TechnicalMembership = pallet_membership::Pallet<Runtime, Instance1>;

	#[runtime::pallet_index(18)]
	pub type Grandpa = pallet_grandpa::Pallet<Runtime>;

	#[runtime::pallet_index(19)]
	pub type Treasury = pallet_treasury::Pallet<Runtime>;

	#[runtime::pallet_index(20)]
	pub type AssetRate = pallet_asset_rate::Pallet<Runtime>;

	#[runtime::pallet_index(21)]
	pub type Contracts = pallet_contracts::Pallet<Runtime>;

	#[runtime::pallet_index(22)]
	pub type Sudo = pallet_sudo::Pallet<Runtime>;

	#[runtime::pallet_index(23)]
	pub type ImOnline = pallet_im_online::Pallet<Runtime>;

	#[runtime::pallet_index(24)]
	pub type AuthorityDiscovery = pallet_authority_discovery::Pallet<Runtime>;

	#[runtime::pallet_index(25)]
	pub type Offences = pallet_offences::Pallet<Runtime>;

	#[runtime::pallet_index(26)]
	pub type Historical = pallet_session_historical::Pallet<Runtime>;

	#[runtime::pallet_index(27)]
	pub type RandomnessCollectiveFlip = pallet_insecure_randomness_collective_flip::Pallet<Runtime>;

	#[runtime::pallet_index(28)]
	pub type Identity = pallet_identity::Pallet<Runtime>;

	#[runtime::pallet_index(29)]
	pub type Society = pallet_society::Pallet<Runtime>;

	#[runtime::pallet_index(30)]
	pub type Recovery = pallet_recovery::Pallet<Runtime>;

	#[runtime::pallet_index(31)]
	pub type Vesting = pallet_vesting::Pallet<Runtime>;

	#[runtime::pallet_index(32)]
	pub type Scheduler = pallet_scheduler::Pallet<Runtime>;

	#[runtime::pallet_index(33)]
	pub type Glutton = pallet_glutton::Pallet<Runtime>;

	#[runtime::pallet_index(34)]
	pub type Preimage = pallet_preimage::Pallet<Runtime>;

	#[runtime::pallet_index(35)]
	pub type Proxy = pallet_proxy::Pallet<Runtime>;

	#[runtime::pallet_index(36)]
	pub type Multisig = pallet_multisig::Pallet<Runtime>;

	#[runtime::pallet_index(37)]
	pub type Bounties = pallet_bounties::Pallet<Runtime>;

	#[runtime::pallet_index(38)]
	pub type Tips = pallet_tips::Pallet<Runtime>;

	#[runtime::pallet_index(39)]
	pub type Assets = pallet_assets::Pallet<Runtime, Instance1>;

	#[runtime::pallet_index(40)]
	pub type PoolAssets = pallet_assets::Pallet<Runtime, Instance2>;

	#[runtime::pallet_index(41)]
	pub type Beefy = pallet_beefy::Pallet<Runtime>;

	// MMR leaf construction must be after session in order to have a leaf's next_auth_set
	// refer to block<N>. See issue polkadot-fellows/runtimes#160 for details.
	#[runtime::pallet_index(42)]
	pub type Mmr = pallet_mmr::Pallet<Runtime>;

	#[runtime::pallet_index(43)]
	pub type MmrLeaf = pallet_beefy_mmr::Pallet<Runtime>;

	#[runtime::pallet_index(44)]
	pub type Lottery = pallet_lottery::Pallet<Runtime>;

	#[runtime::pallet_index(45)]
	pub type Nis = pallet_nis::Pallet<Runtime>;

	#[runtime::pallet_index(46)]
	pub type Uniques = pallet_uniques::Pallet<Runtime>;

	#[runtime::pallet_index(47)]
	pub type Nfts = pallet_nfts::Pallet<Runtime>;

	#[runtime::pallet_index(48)]
	pub type NftFractionalization = pallet_nft_fractionalization::Pallet<Runtime>;

	#[runtime::pallet_index(49)]
	pub type Salary = pallet_salary::Pallet<Runtime>;

	#[runtime::pallet_index(50)]
	pub type CoreFellowship = pallet_core_fellowship::Pallet<Runtime>;

	#[runtime::pallet_index(51)]
	pub type TransactionStorage = pallet_transaction_storage::Pallet<Runtime>;

	#[runtime::pallet_index(52)]
	pub type VoterList = pallet_bags_list::Pallet<Runtime, Instance1>;

	#[runtime::pallet_index(53)]
	pub type StateTrieMigration = pallet_state_trie_migration::Pallet<Runtime>;

	#[runtime::pallet_index(54)]
	pub type ChildBounties = pallet_child_bounties::Pallet<Runtime>;

	#[runtime::pallet_index(55)]
	pub type Referenda = pallet_referenda::Pallet<Runtime>;

	#[runtime::pallet_index(56)]
	pub type Remark = pallet_remark::Pallet<Runtime>;

	#[runtime::pallet_index(57)]
	pub type RootTesting = pallet_root_testing::Pallet<Runtime>;

	#[runtime::pallet_index(58)]
	pub type ConvictionVoting = pallet_conviction_voting::Pallet<Runtime>;

	#[runtime::pallet_index(59)]
	pub type Whitelist = pallet_whitelist::Pallet<Runtime>;

	#[runtime::pallet_index(60)]
	pub type AllianceMotion = pallet_collective::Pallet<Runtime, Instance3>;

	#[runtime::pallet_index(61)]
	pub type Alliance = pallet_alliance::Pallet<Runtime>;

	#[runtime::pallet_index(62)]
	pub type NominationPools = pallet_nomination_pools::Pallet<Runtime>;

	#[runtime::pallet_index(63)]
	pub type RankedPolls = pallet_referenda::Pallet<Runtime, Instance2>;

	#[runtime::pallet_index(64)]
	pub type RankedCollective = pallet_ranked_collective::Pallet<Runtime>;

	#[runtime::pallet_index(65)]
	pub type AssetConversion = pallet_asset_conversion::Pallet<Runtime>;

	#[runtime::pallet_index(66)]
	pub type FastUnstake = pallet_fast_unstake::Pallet<Runtime>;

	#[runtime::pallet_index(67)]
	pub type MessageQueue = pallet_message_queue::Pallet<Runtime>;

	#[runtime::pallet_index(68)]
	pub type Pov = frame_benchmarking_pallet_pov::Pallet<Runtime>;

	#[runtime::pallet_index(69)]
	pub type TxPause = pallet_tx_pause::Pallet<Runtime>;

	#[runtime::pallet_index(70)]
	pub type SafeMode = pallet_safe_mode::Pallet<Runtime>;

	#[runtime::pallet_index(71)]
	pub type Statement = pallet_statement::Pallet<Runtime>;

	#[runtime::pallet_index(72)]
	pub type MultiBlockMigrations = pallet_migrations::Pallet<Runtime>;

	#[runtime::pallet_index(73)]
	pub type Broker = pallet_broker::Pallet<Runtime>;

	#[runtime::pallet_index(74)]
	pub type TasksExample = pallet_example_tasks::Pallet<Runtime>;

	#[runtime::pallet_index(75)]
	pub type Mixnet = pallet_mixnet::Pallet<Runtime>;

	#[runtime::pallet_index(76)]
	pub type Parameters = pallet_parameters::Pallet<Runtime>;

	#[runtime::pallet_index(77)]
	pub type SkipFeelessPayment = pallet_skip_feeless_payment::Pallet<Runtime>;

	#[runtime::pallet_index(78)]
	pub type PalletExampleMbms = pallet_example_mbm::Pallet<Runtime>;

	#[runtime::pallet_index(79)]
	pub type AssetConversionMigration = pallet_asset_conversion_ops::Pallet<Runtime>;

	#[runtime::pallet_index(80)]
	pub type Revive = pallet_revive::Pallet<Runtime>;

	#[runtime::pallet_index(81)]
	pub type VerifySignature = pallet_verify_signature::Pallet<Runtime>;

	#[runtime::pallet_index(82)]
	pub type DelegatedStaking = pallet_delegated_staking::Pallet<Runtime>;

	#[runtime::pallet_index(83)]
	pub type AssetRewards = pallet_asset_rewards::Pallet<Runtime>;

	#[runtime::pallet_index(84)]
	pub type AssetsFreezer = pallet_assets_freezer::Pallet<Runtime, Instance1>;

	#[runtime::pallet_index(85)]
	pub type Oracle = pallet_oracle::Pallet<Runtime>;

	#[runtime::pallet_index(89)]
	pub type MetaTx = pallet_meta_tx::Pallet<Runtime>;

	#[runtime::pallet_index(90)]
	pub type MultiAssetBounties = pallet_multi_asset_bounties::Pallet<Runtime>;

<<<<<<< HEAD
	
	#[runtime::pallet_index(92)]
	pub type ReferendaPrecompilesBenchmarks = pallet_referenda_precompiles_benchmarks::Pallet<Runtime>;

	}
=======
	#[runtime::pallet_index(91)]
	pub type ConvictionVotingPrecompilesBenchmarks = pallet_conviction_voting_precompiles_benchmarks::Pallet<Runtime>;
}
>>>>>>> 71914e3c

/// The address format for describing accounts.
pub type Address = sp_runtime::MultiAddress<AccountId, AccountIndex>;
/// Block header type as expected by this runtime.
pub type Header = generic::Header<BlockNumber, BlakeTwo256>;
/// Block type as expected by this runtime.
pub type Block = generic::Block<Header, UncheckedExtrinsic>;
/// A Block signed with a Justification
pub type SignedBlock = generic::SignedBlock<Block>;
/// BlockId type as expected by this runtime.
pub type BlockId = generic::BlockId<Block>;
/// The TransactionExtension to the basic transaction logic.
///
/// When you change this, you **MUST** modify [`sign`] in `bin/node/testing/src/keyring.rs`!
///
/// [`sign`]: <../../testing/src/keyring.rs.html>
pub type TxExtension = (
	frame_system::AuthorizeCall<Runtime>,
	frame_system::CheckNonZeroSender<Runtime>,
	frame_system::CheckSpecVersion<Runtime>,
	frame_system::CheckTxVersion<Runtime>,
	frame_system::CheckGenesis<Runtime>,
	frame_system::CheckEra<Runtime>,
	frame_system::CheckNonce<Runtime>,
	frame_system::CheckWeight<Runtime>,
	pallet_skip_feeless_payment::SkipCheckIfFeeless<
		Runtime,
		pallet_asset_conversion_tx_payment::ChargeAssetTxPayment<Runtime>,
	>,
	frame_metadata_hash_extension::CheckMetadataHash<Runtime>,
	pallet_revive::evm::tx_extension::SetOrigin<Runtime>,
	frame_system::WeightReclaim<Runtime>,
);

#[derive(Clone, PartialEq, Eq, Debug)]
pub struct EthExtraImpl;

impl EthExtra for EthExtraImpl {
	type Config = Runtime;
	type Extension = TxExtension;

	fn get_eth_extension(nonce: u32, tip: Balance) -> Self::Extension {
		(
			frame_system::AuthorizeCall::<Runtime>::new(),
			frame_system::CheckNonZeroSender::<Runtime>::new(),
			frame_system::CheckSpecVersion::<Runtime>::new(),
			frame_system::CheckTxVersion::<Runtime>::new(),
			frame_system::CheckGenesis::<Runtime>::new(),
			frame_system::CheckEra::from(crate::generic::Era::Immortal),
			frame_system::CheckNonce::<Runtime>::from(nonce),
			frame_system::CheckWeight::<Runtime>::new(),
			pallet_asset_conversion_tx_payment::ChargeAssetTxPayment::<Runtime>::from(tip, None)
				.into(),
			frame_metadata_hash_extension::CheckMetadataHash::<Runtime>::new(false),
			pallet_revive::evm::tx_extension::SetOrigin::<Runtime>::new_from_eth_transaction(),
			frame_system::WeightReclaim::<Runtime>::new(),
		)
	}
}

/// Unchecked extrinsic type as expected by this runtime.
pub type UncheckedExtrinsic =
	pallet_revive::evm::runtime::UncheckedExtrinsic<Address, Signature, EthExtraImpl>;
/// Unchecked signature payload type as expected by this runtime.
pub type UncheckedSignaturePayload =
	generic::UncheckedSignaturePayload<Address, Signature, TxExtension>;
/// The payload being signed in transactions.
pub type SignedPayload = generic::SignedPayload<RuntimeCall, TxExtension>;
/// Extrinsic type that has already been checked.
pub type CheckedExtrinsic = generic::CheckedExtrinsic<AccountId, RuntimeCall, TxExtension>;
/// Executive: handles dispatch to the various modules.
pub type Executive = frame_executive::Executive<
	Runtime,
	Block,
	frame_system::ChainContext<Runtime>,
	Runtime,
	AllPalletsWithSystem,
>;

// We don't have a limit in the Relay Chain.
const IDENTITY_MIGRATION_KEY_LIMIT: u64 = u64::MAX;

// All migrations executed on runtime upgrade as a nested tuple of types implementing
// `OnRuntimeUpgrade`. Note: These are examples and do not need to be run directly
// after the genesis block.
type Migrations = (
	pallet_nomination_pools::migration::versioned::V6ToV7<Runtime>,
	pallet_alliance::migration::Migration<Runtime>,
	pallet_contracts::Migration<Runtime>,
	pallet_identity::migration::versioned::V0ToV1<Runtime, IDENTITY_MIGRATION_KEY_LIMIT>,
);

type EventRecord = frame_system::EventRecord<
	<Runtime as frame_system::Config>::RuntimeEvent,
	<Runtime as frame_system::Config>::Hash,
>;

parameter_types! {
	pub const BeefySetIdSessionEntries: u32 = BondingDuration::get() * SessionsPerEra::get();
}

impl pallet_beefy::Config for Runtime {
	type BeefyId = BeefyId;
	type MaxAuthorities = MaxAuthorities;
	type MaxNominators = ConstU32<0>;
	type MaxSetIdSessionEntries = BeefySetIdSessionEntries;
	type OnNewValidatorSet = MmrLeaf;
	type AncestryHelper = MmrLeaf;
	type WeightInfo = ();
	type KeyOwnerProof = sp_session::MembershipProof;
	type EquivocationReportSystem =
		pallet_beefy::EquivocationReportSystem<Self, Offences, Historical, ReportLongevity>;
}

parameter_types! {
	pub const OracleMaxHasDispatchedSize: u32 = 20;
	pub const RootOperatorAccountId: AccountId = AccountId::new([0xffu8; 32]);

	pub const OracleMaxFeedValues: u32 = 10;
}

#[cfg(feature = "runtime-benchmarks")]
pub struct OracleBenchmarkingHelper;

#[cfg(feature = "runtime-benchmarks")]
impl pallet_oracle::BenchmarkHelper<u32, u128, OracleMaxFeedValues> for OracleBenchmarkingHelper {
	fn get_currency_id_value_pairs() -> BoundedVec<(u32, u128), OracleMaxFeedValues> {
		use rand::{distributions::Uniform, prelude::*};

		// Use seeded RNG like in contracts benchmarking
		let mut rng = rand_pcg::Pcg32::seed_from_u64(0x1234567890ABCDEF);
		let max_values = OracleMaxFeedValues::get() as usize;

		// Generate random pairs like in election-provider-multi-phase
		let currency_range = Uniform::new_inclusive(1, 1000);
		let value_range = Uniform::new_inclusive(1000, 1_000_000);

		let pairs: Vec<(u32, u128)> = (0..max_values)
			.map(|_| {
				let currency_id = rng.sample(currency_range);
				let value = rng.sample(value_range);
				(currency_id, value)
			})
			.collect();

		// Use try_from pattern like in core-fellowship and broker
		BoundedVec::try_from(pairs).unwrap_or_default()
	}
}

parameter_types! {
	pub const OraclePalletId: PalletId = PalletId(*b"py/oracl");
}

impl pallet_oracle::Config for Runtime {
	type OnNewData = ();
	type CombineData = pallet_oracle::DefaultCombineData<Self, ConstU32<5>, ConstU64<3600>>;
	type Time = Timestamp;
	type OracleKey = u32;
	type OracleValue = u128;
	type PalletId = OraclePalletId;
	type Members = TechnicalMembership;
	type WeightInfo = ();
	type MaxHasDispatchedSize = OracleMaxHasDispatchedSize;
	type MaxFeedValues = OracleMaxFeedValues;
	#[cfg(feature = "runtime-benchmarks")]
	type BenchmarkHelper = OracleBenchmarkingHelper;
}

/// MMR helper types.
mod mmr {
	use super::*;
	pub use pallet_mmr::primitives::*;

	pub type Leaf = <<Runtime as pallet_mmr::Config>::LeafData as LeafDataProvider>::LeafData;
	pub type Hash = <Hashing as sp_runtime::traits::Hash>::Output;
	pub type Hashing = <Runtime as pallet_mmr::Config>::Hashing;
}

#[cfg(feature = "runtime-benchmarks")]
pub struct AssetConversionTxHelper;

#[cfg(feature = "runtime-benchmarks")]
impl
	pallet_asset_conversion_tx_payment::BenchmarkHelperTrait<
		AccountId,
		NativeOrWithId<u32>,
		NativeOrWithId<u32>,
	> for AssetConversionTxHelper
{
	fn create_asset_id_parameter(seed: u32) -> (NativeOrWithId<u32>, NativeOrWithId<u32>) {
		(NativeOrWithId::WithId(seed), NativeOrWithId::WithId(seed))
	}

	fn setup_balances_and_pool(asset_id: NativeOrWithId<u32>, account: AccountId) {
		use frame_support::{assert_ok, traits::fungibles::Mutate};
		let NativeOrWithId::WithId(asset_idx) = asset_id.clone() else { unimplemented!() };
		assert_ok!(Assets::force_create(
			RuntimeOrigin::root(),
			asset_idx.into(),
			account.clone().into(), /* owner */
			true,                   /* is_sufficient */
			1,
		));

		let lp_provider = account.clone();
		let _ = Balances::deposit_creating(&lp_provider, ((u64::MAX as u128) * 100).into());
		assert_ok!(Assets::mint_into(
			asset_idx.into(),
			&lp_provider,
			((u64::MAX as u128) * 100).into()
		));

		let token_native = alloc::boxed::Box::new(NativeOrWithId::Native);
		let token_second = alloc::boxed::Box::new(asset_id);

		assert_ok!(AssetConversion::create_pool(
			RuntimeOrigin::signed(lp_provider.clone()),
			token_native.clone(),
			token_second.clone()
		));

		assert_ok!(AssetConversion::add_liquidity(
			RuntimeOrigin::signed(lp_provider.clone()),
			token_native,
			token_second,
			u64::MAX.into(), // 1 desired
			u64::MAX.into(), // 2 desired
			1,               // 1 min
			1,               // 2 min
			lp_provider,
		));
	}
}

#[cfg(feature = "runtime-benchmarks")]
mod benches {
	polkadot_sdk::frame_benchmarking::define_benchmarks!(
		[frame_benchmarking, BaselineBench::<Runtime>]
		[frame_benchmarking_pallet_pov, Pov]
		[pallet_alliance, Alliance]
		[pallet_assets, Assets]
		[pallet_babe, Babe]
		[pallet_bags_list, VoterList]
		[pallet_balances, Balances]
		[pallet_beefy_mmr, MmrLeaf]
		[pallet_bounties, Bounties]
		[pallet_broker, Broker]
		[pallet_child_bounties, ChildBounties]
		[pallet_collective, Council]
		[pallet_conviction_voting, ConvictionVoting]
		[pallet_conviction_voting_precompiles_benchmarks, ConvictionVotingPrecompilesBenchmarks]
		[pallet_contracts, Contracts]
		[pallet_revive, Revive]
		[pallet_core_fellowship, CoreFellowship]
		[pallet_example_tasks, TasksExample]
		[pallet_democracy, Democracy]
		[pallet_asset_conversion, AssetConversion]
		[pallet_asset_rewards, AssetRewards]
		[pallet_asset_conversion_tx_payment, AssetConversionTxPayment]
		[pallet_transaction_payment, TransactionPayment]
		[pallet_election_provider_multi_phase, ElectionProviderMultiPhase]
		[pallet_election_provider_support_benchmarking, EPSBench::<Runtime>]
		[pallet_elections_phragmen, Elections]
		[pallet_fast_unstake, FastUnstake]
		[pallet_nis, Nis]
		[pallet_parameters, Parameters]
		[pallet_grandpa, Grandpa]
		[pallet_identity, Identity]
		[pallet_im_online, ImOnline]
		[pallet_indices, Indices]
		[pallet_lottery, Lottery]
		[pallet_membership, TechnicalMembership]
		[pallet_message_queue, MessageQueue]
		[pallet_migrations, MultiBlockMigrations]
		[pallet_mmr, Mmr]
		[pallet_multi_asset_bounties, MultiAssetBounties]
		[pallet_multisig, Multisig]
		[pallet_nomination_pools, NominationPoolsBench::<Runtime>]
		[pallet_offences, OffencesBench::<Runtime>]
		[pallet_oracle, Oracle]
		[pallet_preimage, Preimage]
		[pallet_proxy, Proxy]
		[pallet_ranked_collective, RankedCollective]
		[pallet_referenda, Referenda]
	 [pallet_referenda_precompiles_benchmarks, ReferendaPrecompilesBenchmarks]

		[pallet_recovery, Recovery]
		[pallet_remark, Remark]
		[pallet_salary, Salary]
		[pallet_scheduler, Scheduler]
		[pallet_glutton, Glutton]
		[pallet_session, SessionBench::<Runtime>]
		[pallet_society, Society]
		[pallet_staking, Staking]
		[pallet_state_trie_migration, StateTrieMigration]
		[pallet_sudo, Sudo]
		[frame_system, SystemBench::<Runtime>]
		[frame_system_extensions, SystemExtensionsBench::<Runtime>]
		[pallet_timestamp, Timestamp]
		[pallet_tips, Tips]
		[pallet_transaction_storage, TransactionStorage]
		[pallet_treasury, Treasury]
		[pallet_asset_rate, AssetRate]
		[pallet_uniques, Uniques]
		[pallet_nfts, Nfts]
		[pallet_nft_fractionalization, NftFractionalization]
		[pallet_utility, Utility]
		[pallet_vesting, Vesting]
		[pallet_whitelist, Whitelist]
		[pallet_tx_pause, TxPause]
		[pallet_safe_mode, SafeMode]
		[pallet_example_mbm, PalletExampleMbms]
		[pallet_asset_conversion_ops, AssetConversionMigration]
		[pallet_verify_signature, VerifySignature]
		[pallet_meta_tx, MetaTx]
	);
}

pallet_revive::impl_runtime_apis_plus_revive_traits!(
	Runtime,
	Revive,
	Executive,
	EthExtraImpl,

	impl sp_api::Core<Block> for Runtime {
		fn version() -> RuntimeVersion {
			VERSION
		}

		fn execute_block(block: <Block as BlockT>::LazyBlock) {
			Executive::execute_block(block);
		}

		fn initialize_block(header: &<Block as BlockT>::Header) -> sp_runtime::ExtrinsicInclusionMode {
			Executive::initialize_block(header)
		}
	}

	impl sp_api::Metadata<Block> for Runtime {
		fn metadata() -> OpaqueMetadata {
			OpaqueMetadata::new(Runtime::metadata().into())
		}

		fn metadata_at_version(version: u32) -> Option<OpaqueMetadata> {
			Runtime::metadata_at_version(version)
		}

		fn metadata_versions() -> alloc::vec::Vec<u32> {
			Runtime::metadata_versions()
		}
	}

	impl frame_support::view_functions::runtime_api::RuntimeViewFunction<Block> for Runtime {
		fn execute_view_function(id: frame_support::view_functions::ViewFunctionId, input: Vec<u8>) -> Result<Vec<u8>, frame_support::view_functions::ViewFunctionDispatchError> {
			Runtime::execute_view_function(id, input)
		}
	}

	impl sp_block_builder::BlockBuilder<Block> for Runtime {
		fn apply_extrinsic(extrinsic: <Block as BlockT>::Extrinsic) -> ApplyExtrinsicResult {
			Executive::apply_extrinsic(extrinsic)
		}

		fn finalize_block() -> <Block as BlockT>::Header {
			Executive::finalize_block()
		}

		fn inherent_extrinsics(data: InherentData) -> Vec<<Block as BlockT>::Extrinsic> {
			data.create_extrinsics()
		}

		fn check_inherents(block: <Block as BlockT>::LazyBlock, data: InherentData) -> CheckInherentsResult {
			data.check_extrinsics(&block)
		}
	}

	impl sp_transaction_pool::runtime_api::TaggedTransactionQueue<Block> for Runtime {
		fn validate_transaction(
			source: TransactionSource,
			tx: <Block as BlockT>::Extrinsic,
			block_hash: <Block as BlockT>::Hash,
		) -> TransactionValidity {
			Executive::validate_transaction(source, tx, block_hash)
		}
	}

	impl sp_statement_store::runtime_api::ValidateStatement<Block> for Runtime {
		fn validate_statement(
			source: sp_statement_store::runtime_api::StatementSource,
			statement: sp_statement_store::Statement,
		) -> Result<sp_statement_store::runtime_api::ValidStatement, sp_statement_store::runtime_api::InvalidStatement> {
			Statement::validate_statement(source, statement)
		}
	}

	impl sp_offchain::OffchainWorkerApi<Block> for Runtime {
		fn offchain_worker(header: &<Block as BlockT>::Header) {
			Executive::offchain_worker(header)
		}
	}

	impl sp_consensus_grandpa::GrandpaApi<Block> for Runtime {
		fn grandpa_authorities() -> sp_consensus_grandpa::AuthorityList {
			Grandpa::grandpa_authorities()
		}

		fn current_set_id() -> sp_consensus_grandpa::SetId {
			pallet_grandpa::CurrentSetId::<Runtime>::get()
		}

		fn submit_report_equivocation_unsigned_extrinsic(
			equivocation_proof: sp_consensus_grandpa::EquivocationProof<
				<Block as BlockT>::Hash,
				NumberFor<Block>,
			>,
			key_owner_proof: sp_consensus_grandpa::OpaqueKeyOwnershipProof,
		) -> Option<()> {
			let key_owner_proof = key_owner_proof.decode()?;

			Grandpa::submit_unsigned_equivocation_report(
				equivocation_proof,
				key_owner_proof,
			)
		}

		fn generate_key_ownership_proof(
			_set_id: sp_consensus_grandpa::SetId,
			authority_id: GrandpaId,
		) -> Option<sp_consensus_grandpa::OpaqueKeyOwnershipProof> {
			use codec::Encode;

			Historical::prove((sp_consensus_grandpa::KEY_TYPE, authority_id))
				.map(|p| p.encode())
				.map(sp_consensus_grandpa::OpaqueKeyOwnershipProof::new)
		}
	}

	impl pallet_nomination_pools_runtime_api::NominationPoolsApi<Block, AccountId, Balance> for Runtime {
		fn pending_rewards(who: AccountId) -> Balance {
			NominationPools::api_pending_rewards(who).unwrap_or_default()
		}

		fn points_to_balance(pool_id: PoolId, points: Balance) -> Balance {
			NominationPools::api_points_to_balance(pool_id, points)
		}

		fn balance_to_points(pool_id: PoolId, new_funds: Balance) -> Balance {
			NominationPools::api_balance_to_points(pool_id, new_funds)
		}

		fn pool_pending_slash(pool_id: PoolId) -> Balance {
			NominationPools::api_pool_pending_slash(pool_id)
		}

		fn member_pending_slash(member: AccountId) -> Balance {
			NominationPools::api_member_pending_slash(member)
		}

		fn pool_needs_delegate_migration(pool_id: PoolId) -> bool {
			NominationPools::api_pool_needs_delegate_migration(pool_id)
		}

		fn member_needs_delegate_migration(member: AccountId) -> bool {
			NominationPools::api_member_needs_delegate_migration(member)
		}

		fn member_total_balance(member: AccountId) -> Balance {
			NominationPools::api_member_total_balance(member)
		}

		fn pool_balance(pool_id: PoolId) -> Balance {
			NominationPools::api_pool_balance(pool_id)
		}

		fn pool_accounts(pool_id: PoolId) -> (AccountId, AccountId) {
			NominationPools::api_pool_accounts(pool_id)
		}
	}

	impl pallet_staking_runtime_api::StakingApi<Block, Balance, AccountId> for Runtime {
		fn nominations_quota(balance: Balance) -> u32 {
			Staking::api_nominations_quota(balance)
		}

		fn eras_stakers_page_count(era: sp_staking::EraIndex, account: AccountId) -> sp_staking::Page {
			Staking::api_eras_stakers_page_count(era, account)
		}

		fn pending_rewards(era: sp_staking::EraIndex, account: AccountId) -> bool {
			Staking::api_pending_rewards(era, account)
		}
	}

	impl sp_consensus_babe::BabeApi<Block> for Runtime {
		fn configuration() -> sp_consensus_babe::BabeConfiguration {
			let epoch_config = Babe::epoch_config().unwrap_or(BABE_GENESIS_EPOCH_CONFIG);
			sp_consensus_babe::BabeConfiguration {
				slot_duration: Babe::slot_duration(),
				epoch_length: EpochDuration::get(),
				c: epoch_config.c,
				authorities: Babe::authorities().to_vec(),
				randomness: Babe::randomness(),
				allowed_slots: epoch_config.allowed_slots,
			}
		}

		fn current_epoch_start() -> sp_consensus_babe::Slot {
			Babe::current_epoch_start()
		}

		fn current_epoch() -> sp_consensus_babe::Epoch {
			Babe::current_epoch()
		}

		fn next_epoch() -> sp_consensus_babe::Epoch {
			Babe::next_epoch()
		}

		fn generate_key_ownership_proof(
			_slot: sp_consensus_babe::Slot,
			authority_id: sp_consensus_babe::AuthorityId,
		) -> Option<sp_consensus_babe::OpaqueKeyOwnershipProof> {
			use codec::Encode;

			Historical::prove((sp_consensus_babe::KEY_TYPE, authority_id))
				.map(|p| p.encode())
				.map(sp_consensus_babe::OpaqueKeyOwnershipProof::new)
		}

		fn submit_report_equivocation_unsigned_extrinsic(
			equivocation_proof: sp_consensus_babe::EquivocationProof<<Block as BlockT>::Header>,
			key_owner_proof: sp_consensus_babe::OpaqueKeyOwnershipProof,
		) -> Option<()> {
			let key_owner_proof = key_owner_proof.decode()?;

			Babe::submit_unsigned_equivocation_report(
				equivocation_proof,
				key_owner_proof,
			)
		}
	}

	impl sp_authority_discovery::AuthorityDiscoveryApi<Block> for Runtime {
		fn authorities() -> Vec<AuthorityDiscoveryId> {
			AuthorityDiscovery::authorities()
		}
	}

	impl polkadot_sdk::pallet_oracle_runtime_api::OracleApi<Block, u32, u32, u128> for Runtime {
		fn get_value(_provider_id: u32, key: u32) -> Option<u128> {
			// ProviderId is unused as we only have 1 provider
			pallet_oracle::Pallet::<Runtime>::get(&key).map(|v| v.value)
		}

		fn get_all_values(_provider_id: u32) -> Vec<(u32, Option<u128>)> {
			use pallet_oracle::DataProviderExtended;
			pallet_oracle::Pallet::<Runtime>::get_all_values()
				.map(|(k, v)| (k, v.map(|tv| tv.value)))
				.collect()
		}
	}

	impl frame_system_rpc_runtime_api::AccountNonceApi<Block, AccountId, Nonce> for Runtime {
		fn account_nonce(account: AccountId) -> Nonce {
			System::account_nonce(account)
		}
	}

	impl assets_api::AssetsApi<
		Block,
		AccountId,
		Balance,
		u32,
	> for Runtime
	{
		fn account_balances(account: AccountId) -> Vec<(u32, Balance)> {
			Assets::account_balances(account)
		}
	}

	impl pallet_contracts::ContractsApi<Block, AccountId, Balance, BlockNumber, Hash, EventRecord> for Runtime
	{
		fn call(
			origin: AccountId,
			dest: AccountId,
			value: Balance,
			gas_limit: Option<Weight>,
			storage_deposit_limit: Option<Balance>,
			input_data: Vec<u8>,
		) -> pallet_contracts::ContractExecResult<Balance, EventRecord> {
			let gas_limit = gas_limit.unwrap_or(RuntimeBlockWeights::get().max_block);
			Contracts::bare_call(
				origin,
				dest,
				value,
				gas_limit,
				storage_deposit_limit,
				input_data,
				pallet_contracts::DebugInfo::UnsafeDebug,
				pallet_contracts::CollectEvents::UnsafeCollect,
				pallet_contracts::Determinism::Enforced,
			)
		}

		fn instantiate(
			origin: AccountId,
			value: Balance,
			gas_limit: Option<Weight>,
			storage_deposit_limit: Option<Balance>,
			code: pallet_contracts::Code<Hash>,
			data: Vec<u8>,
			salt: Vec<u8>,
		) -> pallet_contracts::ContractInstantiateResult<AccountId, Balance, EventRecord>
		{
			let gas_limit = gas_limit.unwrap_or(RuntimeBlockWeights::get().max_block);
			Contracts::bare_instantiate(
				origin,
				value,
				gas_limit,
				storage_deposit_limit,
				code,
				data,
				salt,
				pallet_contracts::DebugInfo::UnsafeDebug,
				pallet_contracts::CollectEvents::UnsafeCollect,
			)
		}

		fn upload_code(
			origin: AccountId,
			code: Vec<u8>,
			storage_deposit_limit: Option<Balance>,
			determinism: pallet_contracts::Determinism,
		) -> pallet_contracts::CodeUploadResult<Hash, Balance>
		{
			Contracts::bare_upload_code(
				origin,
				code,
				storage_deposit_limit,
				determinism,
			)
		}

		fn get_storage(
			address: AccountId,
			key: Vec<u8>,
		) -> pallet_contracts::GetStorageResult {
			Contracts::get_storage(
				address,
				key
			)
		}
	}

	impl pallet_transaction_payment_rpc_runtime_api::TransactionPaymentApi<
		Block,
		Balance,
	> for Runtime {
		fn query_info(uxt: <Block as BlockT>::Extrinsic, len: u32) -> RuntimeDispatchInfo<Balance> {
			TransactionPayment::query_info(uxt, len)
		}
		fn query_fee_details(uxt: <Block as BlockT>::Extrinsic, len: u32) -> FeeDetails<Balance> {
			TransactionPayment::query_fee_details(uxt, len)
		}
		fn query_weight_to_fee(weight: Weight) -> Balance {
			TransactionPayment::weight_to_fee(weight)
		}
		fn query_length_to_fee(length: u32) -> Balance {
			TransactionPayment::length_to_fee(length)
		}
	}

	impl pallet_asset_conversion::AssetConversionApi<
		Block,
		Balance,
		NativeOrWithId<u32>
	> for Runtime
	{
		fn quote_price_exact_tokens_for_tokens(asset1: NativeOrWithId<u32>, asset2: NativeOrWithId<u32>, amount: Balance, include_fee: bool) -> Option<Balance> {
			AssetConversion::quote_price_exact_tokens_for_tokens(asset1, asset2, amount, include_fee)
		}

		fn quote_price_tokens_for_exact_tokens(asset1: NativeOrWithId<u32>, asset2: NativeOrWithId<u32>, amount: Balance, include_fee: bool) -> Option<Balance> {
			AssetConversion::quote_price_tokens_for_exact_tokens(asset1, asset2, amount, include_fee)
		}

		fn get_reserves(asset1: NativeOrWithId<u32>, asset2: NativeOrWithId<u32>) -> Option<(Balance, Balance)> {
			AssetConversion::get_reserves(asset1, asset2).ok()
		}
	}

	impl pallet_transaction_payment_rpc_runtime_api::TransactionPaymentCallApi<Block, Balance, RuntimeCall>
		for Runtime
	{
		fn query_call_info(call: RuntimeCall, len: u32) -> RuntimeDispatchInfo<Balance> {
			TransactionPayment::query_call_info(call, len)
		}
		fn query_call_fee_details(call: RuntimeCall, len: u32) -> FeeDetails<Balance> {
			TransactionPayment::query_call_fee_details(call, len)
		}
		fn query_weight_to_fee(weight: Weight) -> Balance {
			TransactionPayment::weight_to_fee(weight)
		}
		fn query_length_to_fee(length: u32) -> Balance {
			TransactionPayment::length_to_fee(length)
		}
	}

	impl pallet_nfts_runtime_api::NftsApi<Block, AccountId, u32, u32> for Runtime {
		fn owner(collection: u32, item: u32) -> Option<AccountId> {
			<Nfts as Inspect<AccountId>>::owner(&collection, &item)
		}

		fn collection_owner(collection: u32) -> Option<AccountId> {
			<Nfts as Inspect<AccountId>>::collection_owner(&collection)
		}

		fn attribute(
			collection: u32,
			item: u32,
			key: Vec<u8>,
		) -> Option<Vec<u8>> {
			<Nfts as Inspect<AccountId>>::attribute(&collection, &item, &key)
		}

		fn custom_attribute(
			account: AccountId,
			collection: u32,
			item: u32,
			key: Vec<u8>,
		) -> Option<Vec<u8>> {
			<Nfts as Inspect<AccountId>>::custom_attribute(
				&account,
				&collection,
				&item,
				&key,
			)
		}

		fn system_attribute(
			collection: u32,
			item: Option<u32>,
			key: Vec<u8>,
		) -> Option<Vec<u8>> {
			<Nfts as Inspect<AccountId>>::system_attribute(&collection, item.as_ref(), &key)
		}

		fn collection_attribute(collection: u32, key: Vec<u8>) -> Option<Vec<u8>> {
			<Nfts as Inspect<AccountId>>::collection_attribute(&collection, &key)
		}
	}

	#[api_version(6)]
	impl sp_consensus_beefy::BeefyApi<Block, BeefyId> for Runtime {
		fn beefy_genesis() -> Option<BlockNumber> {
			pallet_beefy::GenesisBlock::<Runtime>::get()
		}

		fn validator_set() -> Option<sp_consensus_beefy::ValidatorSet<BeefyId>> {
			Beefy::validator_set()
		}

		fn submit_report_double_voting_unsigned_extrinsic(
			equivocation_proof: sp_consensus_beefy::DoubleVotingProof<
				BlockNumber,
				BeefyId,
				BeefySignature,
			>,
			key_owner_proof: sp_consensus_beefy::OpaqueKeyOwnershipProof,
		) -> Option<()> {
			let key_owner_proof = key_owner_proof.decode()?;

			Beefy::submit_unsigned_double_voting_report(
				equivocation_proof,
				key_owner_proof,
			)
		}

		fn submit_report_fork_voting_unsigned_extrinsic(
			equivocation_proof:
				sp_consensus_beefy::ForkVotingProof<
					<Block as BlockT>::Header,
					BeefyId,
					sp_runtime::OpaqueValue
				>,
			key_owner_proof: sp_consensus_beefy::OpaqueKeyOwnershipProof,
		) -> Option<()> {
			Beefy::submit_unsigned_fork_voting_report(
				equivocation_proof.try_into()?,
				key_owner_proof.decode()?,
			)
		}

		fn submit_report_future_block_voting_unsigned_extrinsic(
			equivocation_proof: sp_consensus_beefy::FutureBlockVotingProof<BlockNumber, BeefyId>,
			key_owner_proof: sp_consensus_beefy::OpaqueKeyOwnershipProof,
		) -> Option<()> {
			Beefy::submit_unsigned_future_block_voting_report(
				equivocation_proof,
				key_owner_proof.decode()?,
			)
		}

		fn generate_key_ownership_proof(
			_set_id: sp_consensus_beefy::ValidatorSetId,
			authority_id: BeefyId,
		) -> Option<sp_consensus_beefy::OpaqueKeyOwnershipProof> {
			Historical::prove((sp_consensus_beefy::KEY_TYPE, authority_id))
				.map(|p| p.encode())
				.map(sp_consensus_beefy::OpaqueKeyOwnershipProof::new)
		}
	}

	#[api_version(3)]
	impl pallet_mmr::primitives::MmrApi<
		Block,
		mmr::Hash,
		BlockNumber,
	> for Runtime {
		fn mmr_root() -> Result<mmr::Hash, mmr::Error> {
			Ok(pallet_mmr::RootHash::<Runtime>::get())
		}

		fn mmr_leaf_count() -> Result<mmr::LeafIndex, mmr::Error> {
			Ok(pallet_mmr::NumberOfLeaves::<Runtime>::get())
		}

		fn generate_proof(
			block_numbers: Vec<BlockNumber>,
			best_known_block_number: Option<BlockNumber>,
		) -> Result<(Vec<mmr::EncodableOpaqueLeaf>, mmr::LeafProof<mmr::Hash>), mmr::Error> {
			Mmr::generate_proof(block_numbers, best_known_block_number).map(
				|(leaves, proof)| {
					(
						leaves
							.into_iter()
							.map(|leaf| mmr::EncodableOpaqueLeaf::from_leaf(&leaf))
							.collect(),
						proof,
					)
				},
			)
		}

		fn verify_proof(leaves: Vec<mmr::EncodableOpaqueLeaf>, proof: mmr::LeafProof<mmr::Hash>)
			-> Result<(), mmr::Error>
		{
			let leaves = leaves.into_iter().map(|leaf|
				leaf.into_opaque_leaf()
				.try_decode()
				.ok_or(mmr::Error::Verify)).collect::<Result<Vec<mmr::Leaf>, mmr::Error>>()?;
			Mmr::verify_leaves(leaves, proof)
		}

		fn generate_ancestry_proof(
			prev_block_number: BlockNumber,
			best_known_block_number: Option<BlockNumber>,
		) -> Result<mmr::AncestryProof<mmr::Hash>, mmr::Error> {
			Mmr::generate_ancestry_proof(prev_block_number, best_known_block_number)
		}

		fn verify_proof_stateless(
			root: mmr::Hash,
			leaves: Vec<mmr::EncodableOpaqueLeaf>,
			proof: mmr::LeafProof<mmr::Hash>
		) -> Result<(), mmr::Error> {
			let nodes = leaves.into_iter().map(|leaf|mmr::DataOrHash::Data(leaf.into_opaque_leaf())).collect();
			pallet_mmr::verify_leaves_proof::<mmr::Hashing, _>(root, nodes, proof)
		}
	}

	impl sp_mixnet::runtime_api::MixnetApi<Block> for Runtime {
		fn session_status() -> sp_mixnet::types::SessionStatus {
			Mixnet::session_status()
		}

		fn prev_mixnodes() -> Result<Vec<sp_mixnet::types::Mixnode>, sp_mixnet::types::MixnodesErr> {
			Mixnet::prev_mixnodes()
		}

		fn current_mixnodes() -> Result<Vec<sp_mixnet::types::Mixnode>, sp_mixnet::types::MixnodesErr> {
			Mixnet::current_mixnodes()
		}

		fn maybe_register(session_index: sp_mixnet::types::SessionIndex, mixnode: sp_mixnet::types::Mixnode) -> bool {
			Mixnet::maybe_register(session_index, mixnode)
		}
	}

	impl sp_session::SessionKeys<Block> for Runtime {
		fn generate_session_keys(seed: Option<Vec<u8>>) -> Vec<u8> {
			SessionKeys::generate(seed)
		}

		fn decode_session_keys(
			encoded: Vec<u8>,
		) -> Option<Vec<(Vec<u8>, KeyTypeId)>> {
			SessionKeys::decode_into_raw_public_keys(&encoded)
		}
	}

	impl pallet_asset_rewards::AssetRewards<Block, Balance> for Runtime {
		fn pool_creation_cost() -> Balance {
			StakePoolCreationDeposit::get()
		}
	}

	#[cfg(feature = "try-runtime")]
	impl frame_try_runtime::TryRuntime<Block> for Runtime {
		fn on_runtime_upgrade(checks: frame_try_runtime::UpgradeCheckSelect) -> (Weight, Weight) {
			// NOTE: intentional unwrap: we don't want to propagate the error backwards, and want to
			// have a backtrace here. If any of the pre/post migration checks fail, we shall stop
			// right here and right now.
			let weight = Executive::try_runtime_upgrade(checks).unwrap();
			(weight, RuntimeBlockWeights::get().max_block)
		}

		fn execute_block(
			block: <Block as BlockT>::LazyBlock,
			state_root_check: bool,
			signature_check: bool,
			select: frame_try_runtime::TryStateSelect
		) -> Weight {
			// NOTE: intentional unwrap: we don't want to propagate the error backwards, and want to
			// have a backtrace here.
			Executive::try_execute_block(block, state_root_check, signature_check, select).unwrap()
		}
	}

	#[cfg(feature = "runtime-benchmarks")]
	impl frame_benchmarking::Benchmark<Block> for Runtime {
		fn benchmark_metadata(extra: bool) -> (
			Vec<frame_benchmarking::BenchmarkList>,
			Vec<frame_support::traits::StorageInfo>,
		) {
			use frame_benchmarking::{baseline, BenchmarkList};
			use frame_support::traits::StorageInfoTrait;

			// Trying to add benchmarks directly to the Session Pallet caused cyclic dependency
			// issues. To get around that, we separated the Session benchmarks into its own crate,
			// which is why we need these two lines below.
			use pallet_session_benchmarking::Pallet as SessionBench;
			use pallet_offences_benchmarking::Pallet as OffencesBench;
			use pallet_election_provider_support_benchmarking::Pallet as EPSBench;
			use frame_system_benchmarking::Pallet as SystemBench;
			use frame_system_benchmarking::extensions::Pallet as SystemExtensionsBench;
			use baseline::Pallet as BaselineBench;
			use pallet_nomination_pools_benchmarking::Pallet as NominationPoolsBench;

			let mut list = Vec::<BenchmarkList>::new();
			list_benchmarks!(list, extra);

			let storage_info = AllPalletsWithSystem::storage_info();

			(list, storage_info)
		}

		#[allow(non_local_definitions)]
		fn dispatch_benchmark(
			config: frame_benchmarking::BenchmarkConfig
		) -> Result<Vec<frame_benchmarking::BenchmarkBatch>, alloc::string::String> {
			use frame_benchmarking::{baseline, BenchmarkBatch};
			use sp_storage::TrackedStorageKey;

			// Trying to add benchmarks directly to the Session Pallet caused cyclic dependency
			// issues. To get around that, we separated the Session benchmarks into its own crate,
			// which is why we need these two lines below.
			use pallet_session_benchmarking::Pallet as SessionBench;
			use pallet_offences_benchmarking::Pallet as OffencesBench;
			use pallet_election_provider_support_benchmarking::Pallet as EPSBench;
			use frame_system_benchmarking::Pallet as SystemBench;
			use frame_system_benchmarking::extensions::Pallet as SystemExtensionsBench;
			use baseline::Pallet as BaselineBench;
			use pallet_nomination_pools_benchmarking::Pallet as NominationPoolsBench;

			impl pallet_session_benchmarking::Config for Runtime {}
			impl pallet_offences_benchmarking::Config for Runtime {}
			impl pallet_election_provider_support_benchmarking::Config for Runtime {}
			impl frame_system_benchmarking::Config for Runtime {}
			impl baseline::Config for Runtime {}
			impl pallet_nomination_pools_benchmarking::Config for Runtime {}

			use frame_support::traits::WhitelistedStorageKeys;
			let mut whitelist: Vec<TrackedStorageKey> = AllPalletsWithSystem::whitelisted_storage_keys();

			// Treasury Account
			// TODO: this is manual for now, someday we might be able to use a
			// macro for this particular key
			let treasury_key = frame_system::Account::<Runtime>::hashed_key_for(Treasury::account_id());
			whitelist.push(treasury_key.to_vec().into());

			let mut batches = Vec::<BenchmarkBatch>::new();
			let params = (&config, &whitelist);
			add_benchmarks!(params, batches);
			Ok(batches)
		}
	}

	impl sp_genesis_builder::GenesisBuilder<Block> for Runtime {
		fn build_state(config: Vec<u8>) -> sp_genesis_builder::Result {
			build_state::<RuntimeGenesisConfig>(config)
		}

		fn get_preset(id: &Option<sp_genesis_builder::PresetId>) -> Option<Vec<u8>> {
			get_preset::<RuntimeGenesisConfig>(id, &genesis_config_presets::get_preset)
		}

		fn preset_names() -> Vec<sp_genesis_builder::PresetId> {
			genesis_config_presets::preset_names()
		}
	}

);

#[cfg(test)]
mod tests {
	use super::*;
	use frame_system::offchain::CreateSignedTransaction;

	#[test]
	fn validate_transaction_submitter_bounds() {
		fn is_submit_signed_transaction<T>()
		where
			T: CreateSignedTransaction<RuntimeCall>,
		{
		}

		is_submit_signed_transaction::<Runtime>();
	}

	#[test]
	fn call_size() {
		let size = core::mem::size_of::<RuntimeCall>();
		assert!(
			size <= CALL_PARAMS_MAX_SIZE,
			"size of RuntimeCall {} is more than {CALL_PARAMS_MAX_SIZE} bytes.
			 Some calls have too big arguments, use Box to reduce the size of RuntimeCall.
			 If the limit is too strong, maybe consider increase the limit.",
			size,
		);
	}
}<|MERGE_RESOLUTION|>--- conflicted
+++ resolved
@@ -1531,15 +1531,8 @@
 	type DepositPerChildTrieItem = DepositPerChildTrieItem;
 	type DepositPerByte = DepositPerByte;
 	type WeightInfo = pallet_revive::weights::SubstrateWeight<Self>;
-	type Precompiles = (
-		ERC20<Self, InlineIdConfig<0x1>, Instance1>,
-		ERC20<Self, InlineIdConfig<0x2>, Instance2>,
-<<<<<<< HEAD
-		ReferendaPrecompile<Self>,
-=======
-		ConvictionVotingPrecompile<Self>,
->>>>>>> 71914e3c
-	);
+	type Precompiles =
+		(ERC20<Self, InlineIdConfig<0x1>, Instance1>, ERC20<Self, InlineIdConfig<0x2>, Instance2>);
 	type AddressMapper = pallet_revive::AccountId32Mapper<Self>;
 	type RuntimeMemory = ConstU32<{ 128 * 1024 * 1024 }>;
 	type PVFMemory = ConstU32<{ 512 * 1024 * 1024 }>;
@@ -2874,17 +2867,6 @@
 	#[runtime::pallet_index(90)]
 	pub type MultiAssetBounties = pallet_multi_asset_bounties::Pallet<Runtime>;
 
-<<<<<<< HEAD
-	
-	#[runtime::pallet_index(92)]
-	pub type ReferendaPrecompilesBenchmarks = pallet_referenda_precompiles_benchmarks::Pallet<Runtime>;
-
-	}
-=======
-	#[runtime::pallet_index(91)]
-	pub type ConvictionVotingPrecompilesBenchmarks = pallet_conviction_voting_precompiles_benchmarks::Pallet<Runtime>;
-}
->>>>>>> 71914e3c
 
 /// The address format for describing accounts.
 pub type Address = sp_runtime::MultiAddress<AccountId, AccountIndex>;
