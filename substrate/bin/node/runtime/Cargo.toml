[package]
name = "kitchensink-runtime"
version = "3.0.0-dev"
authors = ["Parity Technologies <admin@parity.io>"]
description = "Substrate node kitchensink runtime."
edition = "2021"
build = "build.rs"
license = "Apache-2.0"
homepage = "https://substrate.io"
repository = "https://github.com/paritytech/polkadot-sdk/"
publish = false

[package.metadata.docs.rs]
targets = ["x86_64-unknown-linux-gnu"]

[dependencies]

# third-party dependencies
codec = { package = "parity-scale-codec", version = "3.6.1", default-features = false, features = [
	"derive",
	"max-encoded-len",
] }
scale-info = { version = "2.10.0", default-features = false, features = ["derive"] }
static_assertions = "1.1.0"
log = { version = "0.4.17", default-features = false }

# pallet-asset-conversion: turn on "num-traits" feature
primitive-types = { version = "0.12.0", default-features = false, features = ["codec", "scale-info", "num-traits"] }

# primitives
<<<<<<< HEAD
sp-authority-discovery = { version = "4.0.0-dev", default-features = false, path = "../../../primitives/authority-discovery" }
sp-consensus-babe = { version = "0.10.0-dev", default-features = false, path = "../../../primitives/consensus/babe" }
sp-consensus-grandpa = { version = "4.0.0-dev", default-features = false, path = "../../../primitives/consensus/grandpa" }
sp-block-builder = { path = "../../../primitives/block-builder", default-features = false, version = "4.0.0-dev" }
sp-inherents = { version = "4.0.0-dev", default-features = false, path = "../../../primitives/inherents" }
node-primitives = { version = "2.0.0", default-features = false, path = "../primitives" }
sp-offchain = { version = "4.0.0-dev", default-features = false, path = "../../../primitives/offchain" }
sp-genesis-builder = { path = "../../../primitives/genesis-builder", default-features = false }
sp-core = { version = "21.0.0", default-features = false, path = "../../../primitives/core" }
sp-std = { version = "8.0.0", default-features = false, path = "../../../primitives/std" }
sp-api = { version = "4.0.0-dev", default-features = false, path = "../../../primitives/api" }
sp-runtime = { version = "24.0.0", default-features = false, path = "../../../primitives/runtime" }
sp-staking = { version = "4.0.0-dev", default-features = false, path = "../../../primitives/staking" }
sp-storage = { version = "13.0.0", default-features = false, path = "../../../primitives/storage" }
sp-session = { version = "4.0.0-dev", default-features = false, path = "../../../primitives/session" }
sp-transaction-pool = { version = "4.0.0-dev", default-features = false, path = "../../../primitives/transaction-pool" }
sp-statement-store = { version = "4.0.0-dev", default-features = false, path = "../../../primitives/statement-store" }
sp-version = { version = "22.0.0", default-features = false, path = "../../../primitives/version" }
sp-io = { version = "23.0.0", default-features = false, path = "../../../primitives/io" }

# frame dependencies
frame-executive = { version = "4.0.0-dev", default-features = false, path = "../../../frame/executive" }
frame-benchmarking = { version = "4.0.0-dev", default-features = false, path = "../../../frame/benchmarking" }
frame-benchmarking-pallet-pov = { version = "4.0.0-dev", default-features = false, path = "../../../frame/benchmarking/pov" }
frame-support = { version = "4.0.0-dev", default-features = false, path = "../../../frame/support", features = ["tuples-96"] }
frame-system = { version = "4.0.0-dev", default-features = false, path = "../../../frame/system" }
frame-system-benchmarking = { version = "4.0.0-dev", default-features = false, path = "../../../frame/system/benchmarking", optional = true }
frame-election-provider-support = { version = "4.0.0-dev", default-features = false, path = "../../../frame/election-provider-support" }
frame-system-rpc-runtime-api = { version = "4.0.0-dev", default-features = false, path = "../../../frame/system/rpc/runtime-api/" }
frame-try-runtime = { version = "0.10.0-dev", default-features = false, path = "../../../frame/try-runtime", optional = true }
pallet-alliance = { version = "4.0.0-dev", default-features = false, path = "../../../frame/alliance" }
pallet-asset-conversion = { version = "4.0.0-dev", default-features = false, path = "../../../frame/asset-conversion" }
pallet-asset-rate = { version = "4.0.0-dev", default-features = false, path = "../../../frame/asset-rate" }
pallet-assets = { version = "4.0.0-dev", default-features = false, path = "../../../frame/assets" }
pallet-authority-discovery = { version = "4.0.0-dev", default-features = false, path = "../../../frame/authority-discovery" }
pallet-authorship = { version = "4.0.0-dev", default-features = false, path = "../../../frame/authorship" }
pallet-babe = { version = "4.0.0-dev", default-features = false, path = "../../../frame/babe" }
pallet-bags-list = { version = "4.0.0-dev", default-features = false, path = "../../../frame/bags-list" }
pallet-balances = { version = "4.0.0-dev", default-features = false, path = "../../../frame/balances" }
pallet-bounties = { version = "4.0.0-dev", default-features = false, path = "../../../frame/bounties" }
pallet-broker = { version = "0.1.0", default-features = false, path = "../../../frame/broker" }
pallet-child-bounties = { version = "4.0.0-dev", default-features = false, path = "../../../frame/child-bounties" }
pallet-collective = { version = "4.0.0-dev", default-features = false, path = "../../../frame/collective" }
pallet-contracts = { version = "4.0.0-dev", default-features = false, path = "../../../frame/contracts" }
pallet-contracts-primitives = { version = "24.0.0", default-features = false, path = "../../../frame/contracts/primitives/" }
pallet-conviction-voting = { version = "4.0.0-dev", default-features = false, path = "../../../frame/conviction-voting" }
pallet-core-fellowship = { version = "4.0.0-dev", default-features = false, path = "../../../frame/core-fellowship" }
pallet-democracy = { version = "4.0.0-dev", default-features = false, path = "../../../frame/democracy" }
pallet-election-provider-multi-phase = { version = "4.0.0-dev", default-features = false, path = "../../../frame/election-provider-multi-phase" }
pallet-election-provider-support-benchmarking = { version = "4.0.0-dev", default-features = false, path = "../../../frame/election-provider-support/benchmarking", optional = true }
pallet-elections-phragmen = { version = "5.0.0-dev", default-features = false, path = "../../../frame/elections-phragmen" }
pallet-fast-unstake = { version = "4.0.0-dev", default-features = false, path = "../../../frame/fast-unstake" }
pallet-nis = { version = "4.0.0-dev", default-features = false, path = "../../../frame/nis" }
pallet-grandpa = { version = "4.0.0-dev", default-features = false, path = "../../../frame/grandpa" }
pallet-im-online = { version = "4.0.0-dev", default-features = false, path = "../../../frame/im-online" }
pallet-indices = { version = "4.0.0-dev", default-features = false, path = "../../../frame/indices" }
pallet-identity = { version = "4.0.0-dev", default-features = false, path = "../../../frame/identity" }
pallet-lottery = { version = "4.0.0-dev", default-features = false, path = "../../../frame/lottery" }
pallet-membership = { version = "4.0.0-dev", default-features = false, path = "../../../frame/membership" }
pallet-message-queue = { version = "7.0.0-dev", default-features = false, path = "../../../frame/message-queue" }
pallet-migrations = { version = "1.0.0", default-features = false, path = "../../../frame/migrations" }
pallet-mmr = { version = "4.0.0-dev", default-features = false, path = "../../../frame/merkle-mountain-range" }
pallet-multisig = { version = "4.0.0-dev", default-features = false, path = "../../../frame/multisig" }
pallet-nfts = { version = "4.0.0-dev", default-features = false, path = "../../../frame/nfts" }
pallet-nfts-runtime-api = { version = "4.0.0-dev", default-features = false, path = "../../../frame/nfts/runtime-api" }
pallet-nft-fractionalization = { version = "4.0.0-dev", default-features = false, path = "../../../frame/nft-fractionalization" }
pallet-nomination-pools = { version = "1.0.0", default-features = false, path = "../../../frame/nomination-pools"}
pallet-nomination-pools-benchmarking = { version = "1.0.0", default-features = false, optional = true, path = "../../../frame/nomination-pools/benchmarking" }
pallet-nomination-pools-runtime-api = { version = "1.0.0-dev", default-features = false, path = "../../../frame/nomination-pools/runtime-api" }
pallet-offences = { version = "4.0.0-dev", default-features = false, path = "../../../frame/offences" }
pallet-offences-benchmarking = { version = "4.0.0-dev", path = "../../../frame/offences/benchmarking", default-features = false, optional = true }
pallet-glutton = { version = "4.0.0-dev", default-features = false, path = "../../../frame/glutton" }
pallet-preimage = { version = "4.0.0-dev", default-features = false, path = "../../../frame/preimage" }
pallet-proxy = { version = "4.0.0-dev", default-features = false, path = "../../../frame/proxy" }
pallet-insecure-randomness-collective-flip = { version = "4.0.0-dev", default-features = false, path = "../../../frame/insecure-randomness-collective-flip" }
pallet-ranked-collective = { version = "4.0.0-dev", default-features = false, path = "../../../frame/ranked-collective" }
pallet-recovery = { version = "4.0.0-dev", default-features = false, path = "../../../frame/recovery" }
pallet-referenda = { version = "4.0.0-dev", default-features = false, path = "../../../frame/referenda" }
pallet-remark = { version = "4.0.0-dev", default-features = false, path = "../../../frame/remark" }
pallet-root-testing = { version = "1.0.0-dev", default-features = false, path = "../../../frame/root-testing" }
pallet-salary = { version = "4.0.0-dev", default-features = false, path = "../../../frame/salary" }
pallet-session = { version = "4.0.0-dev", features = [ "historical" ], path = "../../../frame/session", default-features = false }
pallet-session-benchmarking = { version = "4.0.0-dev", path = "../../../frame/session/benchmarking", default-features = false, optional = true }
pallet-staking = { version = "4.0.0-dev", default-features = false, path = "../../../frame/staking" }
pallet-staking-reward-curve = { version = "4.0.0-dev", default-features = false, path = "../../../frame/staking/reward-curve" }
pallet-staking-runtime-api = { version = "4.0.0-dev", default-features = false, path = "../../../frame/staking/runtime-api" }
pallet-state-trie-migration = { version = "4.0.0-dev", default-features = false, path = "../../../frame/state-trie-migration" }
pallet-statement = { version = "4.0.0-dev", default-features = false, path = "../../../frame/statement" }
pallet-scheduler = { version = "4.0.0-dev", default-features = false, path = "../../../frame/scheduler" }
pallet-society = { version = "4.0.0-dev", default-features = false, path = "../../../frame/society" }
pallet-sudo = { version = "4.0.0-dev", default-features = false, path = "../../../frame/sudo" }
pallet-timestamp = { version = "4.0.0-dev", default-features = false, path = "../../../frame/timestamp" }
pallet-tips = { version = "4.0.0-dev", default-features = false, path = "../../../frame/tips" }
pallet-treasury = { version = "4.0.0-dev", default-features = false, path = "../../../frame/treasury" }
pallet-utility = { version = "4.0.0-dev", default-features = false, path = "../../../frame/utility" }
pallet-transaction-payment = { version = "4.0.0-dev", default-features = false, path = "../../../frame/transaction-payment" }
pallet-transaction-payment-rpc-runtime-api = { version = "4.0.0-dev", default-features = false, path = "../../../frame/transaction-payment/rpc/runtime-api/" }
pallet-asset-conversion-tx-payment = { version = "4.0.0-dev", default-features = false, path = "../../../frame/transaction-payment/asset-conversion-tx-payment" }
pallet-asset-tx-payment = { version = "4.0.0-dev", default-features = false, path = "../../../frame/transaction-payment/asset-tx-payment" }
pallet-transaction-storage = { version = "4.0.0-dev", default-features = false, path = "../../../frame/transaction-storage" }
pallet-uniques = { version = "4.0.0-dev", default-features = false, path = "../../../frame/uniques" }
pallet-vesting = { version = "4.0.0-dev", default-features = false, path = "../../../frame/vesting" }
pallet-whitelist = { version = "4.0.0-dev", default-features = false, path = "../../../frame/whitelist" }
pallet-tx-pause = { version = "4.0.0-dev", default-features = false, path = "../../../frame/tx-pause" }
pallet-safe-mode = { version = "4.0.0-dev", default-features = false, path = "../../../frame/safe-mode" }
=======
sp-authority-discovery = { path = "../../../primitives/authority-discovery", default-features = false}
sp-consensus-babe = { path = "../../../primitives/consensus/babe", default-features = false}
sp-consensus-grandpa = { path = "../../../primitives/consensus/grandpa", default-features = false}
sp-block-builder = { path = "../../../primitives/block-builder", default-features = false}
sp-genesis-builder = { default-features = false, path = "../../../primitives/genesis-builder" }
sp-inherents = { path = "../../../primitives/inherents", default-features = false}
node-primitives = { path = "../primitives", default-features = false}
sp-mixnet = { path = "../../../primitives/mixnet", default-features = false }
sp-offchain = { path = "../../../primitives/offchain", default-features = false}
sp-core = { path = "../../../primitives/core", default-features = false}
sp-std = { path = "../../../primitives/std", default-features = false}
sp-api = { path = "../../../primitives/api", default-features = false}
sp-runtime = { path = "../../../primitives/runtime", default-features = false}
sp-staking = { path = "../../../primitives/staking", default-features = false}
sp-storage = { path = "../../../primitives/storage", default-features = false}
sp-session = { path = "../../../primitives/session", default-features = false}
sp-transaction-pool = { path = "../../../primitives/transaction-pool", default-features = false}
sp-statement-store = { path = "../../../primitives/statement-store", default-features = false}
sp-version = { path = "../../../primitives/version", default-features = false}
sp-io = { path = "../../../primitives/io", default-features = false}

# frame dependencies
frame-executive = { path = "../../../frame/executive", default-features = false}
frame-benchmarking = { path = "../../../frame/benchmarking", default-features = false}
frame-benchmarking-pallet-pov = { path = "../../../frame/benchmarking/pov", default-features = false}
frame-support = { path = "../../../frame/support", default-features = false, features = ["tuples-96"] }
frame-system = { path = "../../../frame/system", default-features = false}
frame-system-benchmarking = { path = "../../../frame/system/benchmarking", default-features = false, optional = true }
frame-election-provider-support = { path = "../../../frame/election-provider-support", default-features = false}
frame-system-rpc-runtime-api = { path = "../../../frame/system/rpc/runtime-api", default-features = false}
frame-try-runtime = { path = "../../../frame/try-runtime", default-features = false, optional = true }
pallet-alliance = { path = "../../../frame/alliance", default-features = false}
pallet-asset-conversion = { path = "../../../frame/asset-conversion", default-features = false}
pallet-asset-rate = { path = "../../../frame/asset-rate", default-features = false}
pallet-assets = { path = "../../../frame/assets", default-features = false}
pallet-authority-discovery = { path = "../../../frame/authority-discovery", default-features = false}
pallet-authorship = { path = "../../../frame/authorship", default-features = false}
pallet-babe = { path = "../../../frame/babe", default-features = false}
pallet-bags-list = { path = "../../../frame/bags-list", default-features = false}
pallet-balances = { path = "../../../frame/balances", default-features = false}
pallet-bounties = { path = "../../../frame/bounties", default-features = false}
pallet-broker = { path = "../../../frame/broker", default-features = false}
pallet-child-bounties = { path = "../../../frame/child-bounties", default-features = false}
pallet-collective = { path = "../../../frame/collective", default-features = false}
pallet-contracts = { path = "../../../frame/contracts", default-features = false}
pallet-contracts-primitives = { path = "../../../frame/contracts/primitives", default-features = false}
pallet-conviction-voting = { path = "../../../frame/conviction-voting", default-features = false}
pallet-core-fellowship = { path = "../../../frame/core-fellowship", default-features = false}
pallet-democracy = { path = "../../../frame/democracy", default-features = false}
pallet-election-provider-multi-phase = { path = "../../../frame/election-provider-multi-phase", default-features = false}
pallet-election-provider-support-benchmarking = { path = "../../../frame/election-provider-support/benchmarking", default-features = false, optional = true }
pallet-elections-phragmen = { path = "../../../frame/elections-phragmen", default-features = false}
pallet-fast-unstake = { path = "../../../frame/fast-unstake", default-features = false}
pallet-nis = { path = "../../../frame/nis", default-features = false}
pallet-grandpa = { path = "../../../frame/grandpa", default-features = false}
pallet-im-online = { path = "../../../frame/im-online", default-features = false}
pallet-indices = { path = "../../../frame/indices", default-features = false}
pallet-identity = { path = "../../../frame/identity", default-features = false}
pallet-lottery = { path = "../../../frame/lottery", default-features = false}
pallet-membership = { path = "../../../frame/membership", default-features = false}
pallet-message-queue = { path = "../../../frame/message-queue", default-features = false}
pallet-mixnet = { path = "../../../frame/mixnet", default-features = false }
pallet-mmr = { path = "../../../frame/merkle-mountain-range", default-features = false}
pallet-multisig = { path = "../../../frame/multisig", default-features = false}
pallet-nfts = { path = "../../../frame/nfts", default-features = false}
pallet-nfts-runtime-api = { path = "../../../frame/nfts/runtime-api", default-features = false}
pallet-nft-fractionalization = { path = "../../../frame/nft-fractionalization", default-features = false}
pallet-nomination-pools = { path = "../../../frame/nomination-pools", default-features = false}
pallet-nomination-pools-benchmarking = { path = "../../../frame/nomination-pools/benchmarking", default-features = false, optional = true}
pallet-nomination-pools-runtime-api = { path = "../../../frame/nomination-pools/runtime-api", default-features = false}
pallet-offences = { path = "../../../frame/offences", default-features = false}
pallet-offences-benchmarking = { path = "../../../frame/offences/benchmarking", default-features = false, optional = true }
pallet-glutton = { path = "../../../frame/glutton", default-features = false}
pallet-preimage = { path = "../../../frame/preimage", default-features = false}
pallet-proxy = { path = "../../../frame/proxy", default-features = false}
pallet-insecure-randomness-collective-flip = { path = "../../../frame/insecure-randomness-collective-flip", default-features = false}
pallet-ranked-collective = { path = "../../../frame/ranked-collective", default-features = false}
pallet-recovery = { path = "../../../frame/recovery", default-features = false}
pallet-referenda = { path = "../../../frame/referenda", default-features = false}
pallet-remark = { path = "../../../frame/remark", default-features = false}
pallet-root-testing = { path = "../../../frame/root-testing", default-features = false}
pallet-salary = { path = "../../../frame/salary", default-features = false}
pallet-session = { path = "../../../frame/session", default-features = false , features = [ "historical" ]}
pallet-session-benchmarking = { path = "../../../frame/session/benchmarking", default-features = false, optional = true }
pallet-staking = { path = "../../../frame/staking", default-features = false}
pallet-staking-reward-curve = { path = "../../../frame/staking/reward-curve", default-features = false}
pallet-staking-runtime-api = { path = "../../../frame/staking/runtime-api", default-features = false}
pallet-state-trie-migration = { path = "../../../frame/state-trie-migration", default-features = false}
pallet-statement = { path = "../../../frame/statement", default-features = false}
pallet-scheduler = { path = "../../../frame/scheduler", default-features = false}
pallet-society = { path = "../../../frame/society", default-features = false}
pallet-sudo = { path = "../../../frame/sudo", default-features = false}
pallet-timestamp = { path = "../../../frame/timestamp", default-features = false}
pallet-tips = { path = "../../../frame/tips", default-features = false}
pallet-treasury = { path = "../../../frame/treasury", default-features = false}
pallet-utility = { path = "../../../frame/utility", default-features = false}
pallet-transaction-payment = { path = "../../../frame/transaction-payment", default-features = false}
pallet-transaction-payment-rpc-runtime-api = { path = "../../../frame/transaction-payment/rpc/runtime-api", default-features = false}
pallet-asset-conversion-tx-payment = { path = "../../../frame/transaction-payment/asset-conversion-tx-payment", default-features = false}
pallet-asset-tx-payment = { path = "../../../frame/transaction-payment/asset-tx-payment", default-features = false}
pallet-transaction-storage = { path = "../../../frame/transaction-storage", default-features = false}
pallet-uniques = { path = "../../../frame/uniques", default-features = false}
pallet-vesting = { path = "../../../frame/vesting", default-features = false}
pallet-whitelist = { path = "../../../frame/whitelist", default-features = false}
pallet-tx-pause = { path = "../../../frame/tx-pause", default-features = false}
pallet-safe-mode = { path = "../../../frame/safe-mode", default-features = false}
>>>>>>> 30f3ad2e

[build-dependencies]
substrate-wasm-builder = { version = "5.0.0-dev", path = "../../../utils/wasm-builder", optional = true }

[features]
default = [ "std" ]
with-tracing = [ "frame-executive/with-tracing" ]
std = [
	"codec/std",
	"frame-benchmarking-pallet-pov/std",
	"frame-benchmarking/std",
	"frame-election-provider-support/std",
	"frame-executive/std",
	"frame-support/std",
	"frame-system-benchmarking?/std",
	"frame-system-rpc-runtime-api/std",
	"frame-system/std",
	"frame-try-runtime?/std",
	"log/std",
	"node-primitives/std",
	"pallet-alliance/std",
	"pallet-asset-conversion-tx-payment/std",
	"pallet-asset-conversion/std",
	"pallet-asset-rate/std",
	"pallet-asset-tx-payment/std",
	"pallet-assets/std",
	"pallet-authority-discovery/std",
	"pallet-authorship/std",
	"pallet-babe/std",
	"pallet-bags-list/std",
	"pallet-balances/std",
	"pallet-bounties/std",
	"pallet-broker/std",
	"pallet-child-bounties/std",
	"pallet-collective/std",
	"pallet-contracts-primitives/std",
	"pallet-contracts/std",
	"pallet-conviction-voting/std",
	"pallet-core-fellowship/std",
	"pallet-democracy/std",
	"pallet-election-provider-multi-phase/std",
	"pallet-election-provider-support-benchmarking?/std",
	"pallet-elections-phragmen/std",
	"pallet-fast-unstake/std",
	"pallet-glutton/std",
	"pallet-grandpa/std",
	"pallet-identity/std",
	"pallet-im-online/std",
	"pallet-indices/std",
	"pallet-insecure-randomness-collective-flip/std",
	"pallet-lottery/std",
	"pallet-membership/std",
	"pallet-message-queue/std",
<<<<<<< HEAD
	"pallet-migrations/std",
=======
	"pallet-mixnet/std",
>>>>>>> 30f3ad2e
	"pallet-mmr/std",
	"pallet-multisig/std",
	"pallet-nft-fractionalization/std",
	"pallet-nfts-runtime-api/std",
	"pallet-nfts/std",
	"pallet-nis/std",
	"pallet-nomination-pools-benchmarking?/std",
	"pallet-nomination-pools-runtime-api/std",
	"pallet-nomination-pools/std",
	"pallet-offences-benchmarking?/std",
	"pallet-offences/std",
	"pallet-preimage/std",
	"pallet-proxy/std",
	"pallet-ranked-collective/std",
	"pallet-recovery/std",
	"pallet-referenda/std",
	"pallet-remark/std",
	"pallet-root-testing/std",
	"pallet-safe-mode/std",
	"pallet-salary/std",
	"pallet-scheduler/std",
	"pallet-session-benchmarking?/std",
	"pallet-session/std",
	"pallet-society/std",
	"pallet-staking-runtime-api/std",
	"pallet-staking/std",
	"pallet-state-trie-migration/std",
	"pallet-statement/std",
	"pallet-sudo/std",
	"pallet-timestamp/std",
	"pallet-tips/std",
	"pallet-transaction-payment-rpc-runtime-api/std",
	"pallet-transaction-payment/std",
	"pallet-transaction-storage/std",
	"pallet-treasury/std",
	"pallet-tx-pause/std",
	"pallet-uniques/std",
	"pallet-utility/std",
	"pallet-vesting/std",
	"pallet-whitelist/std",
	"primitive-types/std",
	"scale-info/std",
	"sp-api/std",
	"sp-authority-discovery/std",
	"sp-block-builder/std",
	"sp-consensus-babe/std",
	"sp-consensus-grandpa/std",
	"sp-core/std",
	"sp-genesis-builder/std",
	"sp-inherents/std",
	"sp-io/std",
	"sp-mixnet/std",
	"sp-offchain/std",
	"sp-runtime/std",
	"sp-session/std",
	"sp-staking/std",
	"sp-statement-store/std",
	"sp-std/std",
	"sp-storage/std",
	"sp-transaction-pool/std",
	"sp-version/std",
	"substrate-wasm-builder",
]
runtime-benchmarks = [
	"frame-benchmarking-pallet-pov/runtime-benchmarks",
	"frame-benchmarking/runtime-benchmarks",
	"frame-election-provider-support/runtime-benchmarks",
	"frame-support/runtime-benchmarks",
	"frame-system-benchmarking/runtime-benchmarks",
	"frame-system/runtime-benchmarks",
	"pallet-alliance/runtime-benchmarks",
	"pallet-asset-conversion/runtime-benchmarks",
	"pallet-asset-rate/runtime-benchmarks",
	"pallet-asset-tx-payment/runtime-benchmarks",
	"pallet-assets/runtime-benchmarks",
	"pallet-babe/runtime-benchmarks",
	"pallet-bags-list/runtime-benchmarks",
	"pallet-balances/runtime-benchmarks",
	"pallet-bounties/runtime-benchmarks",
	"pallet-broker/runtime-benchmarks",
	"pallet-child-bounties/runtime-benchmarks",
	"pallet-collective/runtime-benchmarks",
	"pallet-contracts/runtime-benchmarks",
	"pallet-conviction-voting/runtime-benchmarks",
	"pallet-core-fellowship/runtime-benchmarks",
	"pallet-democracy/runtime-benchmarks",
	"pallet-election-provider-multi-phase/runtime-benchmarks",
	"pallet-election-provider-support-benchmarking/runtime-benchmarks",
	"pallet-elections-phragmen/runtime-benchmarks",
	"pallet-fast-unstake/runtime-benchmarks",
	"pallet-glutton/runtime-benchmarks",
	"pallet-grandpa/runtime-benchmarks",
	"pallet-identity/runtime-benchmarks",
	"pallet-im-online/runtime-benchmarks",
	"pallet-indices/runtime-benchmarks",
	"pallet-lottery/runtime-benchmarks",
	"pallet-membership/runtime-benchmarks",
	"pallet-message-queue/runtime-benchmarks",
<<<<<<< HEAD
	"pallet-migrations/runtime-benchmarks",
=======
	"pallet-mixnet/runtime-benchmarks",
>>>>>>> 30f3ad2e
	"pallet-mmr/runtime-benchmarks",
	"pallet-multisig/runtime-benchmarks",
	"pallet-nft-fractionalization/runtime-benchmarks",
	"pallet-nfts/runtime-benchmarks",
	"pallet-nis/runtime-benchmarks",
	"pallet-nomination-pools-benchmarking/runtime-benchmarks",
	"pallet-nomination-pools/runtime-benchmarks",
	"pallet-offences-benchmarking/runtime-benchmarks",
	"pallet-offences/runtime-benchmarks",
	"pallet-preimage/runtime-benchmarks",
	"pallet-proxy/runtime-benchmarks",
	"pallet-ranked-collective/runtime-benchmarks",
	"pallet-recovery/runtime-benchmarks",
	"pallet-referenda/runtime-benchmarks",
	"pallet-remark/runtime-benchmarks",
	"pallet-safe-mode/runtime-benchmarks",
	"pallet-salary/runtime-benchmarks",
	"pallet-scheduler/runtime-benchmarks",
	"pallet-session-benchmarking/runtime-benchmarks",
	"pallet-society/runtime-benchmarks",
	"pallet-staking/runtime-benchmarks",
	"pallet-state-trie-migration/runtime-benchmarks",
	"pallet-sudo/runtime-benchmarks",
	"pallet-timestamp/runtime-benchmarks",
	"pallet-tips/runtime-benchmarks",
	"pallet-transaction-storage/runtime-benchmarks",
	"pallet-treasury/runtime-benchmarks",
	"pallet-tx-pause/runtime-benchmarks",
	"pallet-uniques/runtime-benchmarks",
	"pallet-utility/runtime-benchmarks",
	"pallet-vesting/runtime-benchmarks",
	"pallet-whitelist/runtime-benchmarks",
	"sp-runtime/runtime-benchmarks",
	"sp-staking/runtime-benchmarks",
]
try-runtime = [
	"frame-benchmarking-pallet-pov/try-runtime",
	"frame-election-provider-support/try-runtime",
	"frame-executive/try-runtime",
	"frame-support/try-runtime",
	"frame-system/try-runtime",
	"frame-try-runtime/try-runtime",
	"pallet-alliance/try-runtime",
	"pallet-asset-conversion-tx-payment/try-runtime",
	"pallet-asset-conversion/try-runtime",
	"pallet-asset-rate/try-runtime",
	"pallet-asset-tx-payment/try-runtime",
	"pallet-assets/try-runtime",
	"pallet-authority-discovery/try-runtime",
	"pallet-authorship/try-runtime",
	"pallet-babe/try-runtime",
	"pallet-bags-list/try-runtime",
	"pallet-balances/try-runtime",
	"pallet-bounties/try-runtime",
	"pallet-broker/try-runtime",
	"pallet-child-bounties/try-runtime",
	"pallet-collective/try-runtime",
	"pallet-contracts/try-runtime",
	"pallet-conviction-voting/try-runtime",
	"pallet-core-fellowship/try-runtime",
	"pallet-democracy/try-runtime",
	"pallet-election-provider-multi-phase/try-runtime",
	"pallet-elections-phragmen/try-runtime",
	"pallet-fast-unstake/try-runtime",
	"pallet-glutton/try-runtime",
	"pallet-grandpa/try-runtime",
	"pallet-identity/try-runtime",
	"pallet-im-online/try-runtime",
	"pallet-indices/try-runtime",
	"pallet-insecure-randomness-collective-flip/try-runtime",
	"pallet-lottery/try-runtime",
	"pallet-membership/try-runtime",
	"pallet-message-queue/try-runtime",
<<<<<<< HEAD
	"pallet-migrations/try-runtime",
=======
	"pallet-mixnet/try-runtime",
>>>>>>> 30f3ad2e
	"pallet-mmr/try-runtime",
	"pallet-multisig/try-runtime",
	"pallet-nft-fractionalization/try-runtime",
	"pallet-nfts/try-runtime",
	"pallet-nis/try-runtime",
	"pallet-nomination-pools/try-runtime",
	"pallet-offences/try-runtime",
	"pallet-preimage/try-runtime",
	"pallet-proxy/try-runtime",
	"pallet-ranked-collective/try-runtime",
	"pallet-recovery/try-runtime",
	"pallet-referenda/try-runtime",
	"pallet-remark/try-runtime",
	"pallet-root-testing/try-runtime",
	"pallet-safe-mode/try-runtime",
	"pallet-salary/try-runtime",
	"pallet-scheduler/try-runtime",
	"pallet-session/try-runtime",
	"pallet-society/try-runtime",
	"pallet-staking/try-runtime",
	"pallet-state-trie-migration/try-runtime",
	"pallet-statement/try-runtime",
	"pallet-sudo/try-runtime",
	"pallet-timestamp/try-runtime",
	"pallet-tips/try-runtime",
	"pallet-transaction-payment/try-runtime",
	"pallet-transaction-storage/try-runtime",
	"pallet-treasury/try-runtime",
	"pallet-tx-pause/try-runtime",
	"pallet-uniques/try-runtime",
	"pallet-utility/try-runtime",
	"pallet-vesting/try-runtime",
	"pallet-whitelist/try-runtime",
	"sp-runtime/try-runtime",
]<|MERGE_RESOLUTION|>--- conflicted
+++ resolved
@@ -28,7 +28,6 @@
 primitive-types = { version = "0.12.0", default-features = false, features = ["codec", "scale-info", "num-traits"] }
 
 # primitives
-<<<<<<< HEAD
 sp-authority-discovery = { version = "4.0.0-dev", default-features = false, path = "../../../primitives/authority-discovery" }
 sp-consensus-babe = { version = "0.10.0-dev", default-features = false, path = "../../../primitives/consensus/babe" }
 sp-consensus-grandpa = { version = "4.0.0-dev", default-features = false, path = "../../../primitives/consensus/grandpa" }
@@ -134,114 +133,6 @@
 pallet-whitelist = { version = "4.0.0-dev", default-features = false, path = "../../../frame/whitelist" }
 pallet-tx-pause = { version = "4.0.0-dev", default-features = false, path = "../../../frame/tx-pause" }
 pallet-safe-mode = { version = "4.0.0-dev", default-features = false, path = "../../../frame/safe-mode" }
-=======
-sp-authority-discovery = { path = "../../../primitives/authority-discovery", default-features = false}
-sp-consensus-babe = { path = "../../../primitives/consensus/babe", default-features = false}
-sp-consensus-grandpa = { path = "../../../primitives/consensus/grandpa", default-features = false}
-sp-block-builder = { path = "../../../primitives/block-builder", default-features = false}
-sp-genesis-builder = { default-features = false, path = "../../../primitives/genesis-builder" }
-sp-inherents = { path = "../../../primitives/inherents", default-features = false}
-node-primitives = { path = "../primitives", default-features = false}
-sp-mixnet = { path = "../../../primitives/mixnet", default-features = false }
-sp-offchain = { path = "../../../primitives/offchain", default-features = false}
-sp-core = { path = "../../../primitives/core", default-features = false}
-sp-std = { path = "../../../primitives/std", default-features = false}
-sp-api = { path = "../../../primitives/api", default-features = false}
-sp-runtime = { path = "../../../primitives/runtime", default-features = false}
-sp-staking = { path = "../../../primitives/staking", default-features = false}
-sp-storage = { path = "../../../primitives/storage", default-features = false}
-sp-session = { path = "../../../primitives/session", default-features = false}
-sp-transaction-pool = { path = "../../../primitives/transaction-pool", default-features = false}
-sp-statement-store = { path = "../../../primitives/statement-store", default-features = false}
-sp-version = { path = "../../../primitives/version", default-features = false}
-sp-io = { path = "../../../primitives/io", default-features = false}
-
-# frame dependencies
-frame-executive = { path = "../../../frame/executive", default-features = false}
-frame-benchmarking = { path = "../../../frame/benchmarking", default-features = false}
-frame-benchmarking-pallet-pov = { path = "../../../frame/benchmarking/pov", default-features = false}
-frame-support = { path = "../../../frame/support", default-features = false, features = ["tuples-96"] }
-frame-system = { path = "../../../frame/system", default-features = false}
-frame-system-benchmarking = { path = "../../../frame/system/benchmarking", default-features = false, optional = true }
-frame-election-provider-support = { path = "../../../frame/election-provider-support", default-features = false}
-frame-system-rpc-runtime-api = { path = "../../../frame/system/rpc/runtime-api", default-features = false}
-frame-try-runtime = { path = "../../../frame/try-runtime", default-features = false, optional = true }
-pallet-alliance = { path = "../../../frame/alliance", default-features = false}
-pallet-asset-conversion = { path = "../../../frame/asset-conversion", default-features = false}
-pallet-asset-rate = { path = "../../../frame/asset-rate", default-features = false}
-pallet-assets = { path = "../../../frame/assets", default-features = false}
-pallet-authority-discovery = { path = "../../../frame/authority-discovery", default-features = false}
-pallet-authorship = { path = "../../../frame/authorship", default-features = false}
-pallet-babe = { path = "../../../frame/babe", default-features = false}
-pallet-bags-list = { path = "../../../frame/bags-list", default-features = false}
-pallet-balances = { path = "../../../frame/balances", default-features = false}
-pallet-bounties = { path = "../../../frame/bounties", default-features = false}
-pallet-broker = { path = "../../../frame/broker", default-features = false}
-pallet-child-bounties = { path = "../../../frame/child-bounties", default-features = false}
-pallet-collective = { path = "../../../frame/collective", default-features = false}
-pallet-contracts = { path = "../../../frame/contracts", default-features = false}
-pallet-contracts-primitives = { path = "../../../frame/contracts/primitives", default-features = false}
-pallet-conviction-voting = { path = "../../../frame/conviction-voting", default-features = false}
-pallet-core-fellowship = { path = "../../../frame/core-fellowship", default-features = false}
-pallet-democracy = { path = "../../../frame/democracy", default-features = false}
-pallet-election-provider-multi-phase = { path = "../../../frame/election-provider-multi-phase", default-features = false}
-pallet-election-provider-support-benchmarking = { path = "../../../frame/election-provider-support/benchmarking", default-features = false, optional = true }
-pallet-elections-phragmen = { path = "../../../frame/elections-phragmen", default-features = false}
-pallet-fast-unstake = { path = "../../../frame/fast-unstake", default-features = false}
-pallet-nis = { path = "../../../frame/nis", default-features = false}
-pallet-grandpa = { path = "../../../frame/grandpa", default-features = false}
-pallet-im-online = { path = "../../../frame/im-online", default-features = false}
-pallet-indices = { path = "../../../frame/indices", default-features = false}
-pallet-identity = { path = "../../../frame/identity", default-features = false}
-pallet-lottery = { path = "../../../frame/lottery", default-features = false}
-pallet-membership = { path = "../../../frame/membership", default-features = false}
-pallet-message-queue = { path = "../../../frame/message-queue", default-features = false}
-pallet-mixnet = { path = "../../../frame/mixnet", default-features = false }
-pallet-mmr = { path = "../../../frame/merkle-mountain-range", default-features = false}
-pallet-multisig = { path = "../../../frame/multisig", default-features = false}
-pallet-nfts = { path = "../../../frame/nfts", default-features = false}
-pallet-nfts-runtime-api = { path = "../../../frame/nfts/runtime-api", default-features = false}
-pallet-nft-fractionalization = { path = "../../../frame/nft-fractionalization", default-features = false}
-pallet-nomination-pools = { path = "../../../frame/nomination-pools", default-features = false}
-pallet-nomination-pools-benchmarking = { path = "../../../frame/nomination-pools/benchmarking", default-features = false, optional = true}
-pallet-nomination-pools-runtime-api = { path = "../../../frame/nomination-pools/runtime-api", default-features = false}
-pallet-offences = { path = "../../../frame/offences", default-features = false}
-pallet-offences-benchmarking = { path = "../../../frame/offences/benchmarking", default-features = false, optional = true }
-pallet-glutton = { path = "../../../frame/glutton", default-features = false}
-pallet-preimage = { path = "../../../frame/preimage", default-features = false}
-pallet-proxy = { path = "../../../frame/proxy", default-features = false}
-pallet-insecure-randomness-collective-flip = { path = "../../../frame/insecure-randomness-collective-flip", default-features = false}
-pallet-ranked-collective = { path = "../../../frame/ranked-collective", default-features = false}
-pallet-recovery = { path = "../../../frame/recovery", default-features = false}
-pallet-referenda = { path = "../../../frame/referenda", default-features = false}
-pallet-remark = { path = "../../../frame/remark", default-features = false}
-pallet-root-testing = { path = "../../../frame/root-testing", default-features = false}
-pallet-salary = { path = "../../../frame/salary", default-features = false}
-pallet-session = { path = "../../../frame/session", default-features = false , features = [ "historical" ]}
-pallet-session-benchmarking = { path = "../../../frame/session/benchmarking", default-features = false, optional = true }
-pallet-staking = { path = "../../../frame/staking", default-features = false}
-pallet-staking-reward-curve = { path = "../../../frame/staking/reward-curve", default-features = false}
-pallet-staking-runtime-api = { path = "../../../frame/staking/runtime-api", default-features = false}
-pallet-state-trie-migration = { path = "../../../frame/state-trie-migration", default-features = false}
-pallet-statement = { path = "../../../frame/statement", default-features = false}
-pallet-scheduler = { path = "../../../frame/scheduler", default-features = false}
-pallet-society = { path = "../../../frame/society", default-features = false}
-pallet-sudo = { path = "../../../frame/sudo", default-features = false}
-pallet-timestamp = { path = "../../../frame/timestamp", default-features = false}
-pallet-tips = { path = "../../../frame/tips", default-features = false}
-pallet-treasury = { path = "../../../frame/treasury", default-features = false}
-pallet-utility = { path = "../../../frame/utility", default-features = false}
-pallet-transaction-payment = { path = "../../../frame/transaction-payment", default-features = false}
-pallet-transaction-payment-rpc-runtime-api = { path = "../../../frame/transaction-payment/rpc/runtime-api", default-features = false}
-pallet-asset-conversion-tx-payment = { path = "../../../frame/transaction-payment/asset-conversion-tx-payment", default-features = false}
-pallet-asset-tx-payment = { path = "../../../frame/transaction-payment/asset-tx-payment", default-features = false}
-pallet-transaction-storage = { path = "../../../frame/transaction-storage", default-features = false}
-pallet-uniques = { path = "../../../frame/uniques", default-features = false}
-pallet-vesting = { path = "../../../frame/vesting", default-features = false}
-pallet-whitelist = { path = "../../../frame/whitelist", default-features = false}
-pallet-tx-pause = { path = "../../../frame/tx-pause", default-features = false}
-pallet-safe-mode = { path = "../../../frame/safe-mode", default-features = false}
->>>>>>> 30f3ad2e
 
 [build-dependencies]
 substrate-wasm-builder = { version = "5.0.0-dev", path = "../../../utils/wasm-builder", optional = true }
@@ -295,11 +186,8 @@
 	"pallet-lottery/std",
 	"pallet-membership/std",
 	"pallet-message-queue/std",
-<<<<<<< HEAD
 	"pallet-migrations/std",
-=======
 	"pallet-mixnet/std",
->>>>>>> 30f3ad2e
 	"pallet-mmr/std",
 	"pallet-multisig/std",
 	"pallet-nft-fractionalization/std",
@@ -398,11 +286,8 @@
 	"pallet-lottery/runtime-benchmarks",
 	"pallet-membership/runtime-benchmarks",
 	"pallet-message-queue/runtime-benchmarks",
-<<<<<<< HEAD
 	"pallet-migrations/runtime-benchmarks",
-=======
 	"pallet-mixnet/runtime-benchmarks",
->>>>>>> 30f3ad2e
 	"pallet-mmr/runtime-benchmarks",
 	"pallet-multisig/runtime-benchmarks",
 	"pallet-nft-fractionalization/runtime-benchmarks",
@@ -476,11 +361,8 @@
 	"pallet-lottery/try-runtime",
 	"pallet-membership/try-runtime",
 	"pallet-message-queue/try-runtime",
-<<<<<<< HEAD
 	"pallet-migrations/try-runtime",
-=======
 	"pallet-mixnet/try-runtime",
->>>>>>> 30f3ad2e
 	"pallet-mmr/try-runtime",
 	"pallet-multisig/try-runtime",
 	"pallet-nft-fractionalization/try-runtime",
