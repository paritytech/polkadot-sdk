[package]
name = "kitchensink-runtime"
version = "3.0.0-dev"
authors.workspace = true
description = "Substrate node kitchensink runtime."
edition.workspace = true
build = "build.rs"
license = "Apache-2.0"
homepage = "https://substrate.io"
repository.workspace = true
publish = false

[lints]
workspace = true

[package.metadata.docs.rs]
targets = ["x86_64-unknown-linux-gnu"]

[dependencies]

# third-party dependencies
codec = { package = "parity-scale-codec", version = "3.6.12", default-features = false, features = [
	"derive",
	"max-encoded-len",
] }
scale-info = { version = "2.11.1", default-features = false, features = ["derive", "serde"] }
static_assertions = "1.1.0"
log = { workspace = true }
serde_json = { features = ["alloc", "arbitrary_precision"], workspace = true }

# pallet-asset-conversion: turn on "num-traits" feature
primitive-types = { version = "0.12.0", default-features = false, features = ["codec", "num-traits", "scale-info"] }

polkadot-sdk = { path = "../../../../umbrella", features = ["runtime", "tuples-96"], default-features = false }

# shared code between runtime and node
node-primitives = { path = "../primitives", default-features = false }

<<<<<<< HEAD
# frame dependencies
frame-executive = { path = "../../../frame/executive", default-features = false }
frame-benchmarking = { path = "../../../frame/benchmarking", default-features = false }
frame-benchmarking-pallet-pov = { path = "../../../frame/benchmarking/pov", default-features = false }
frame-metadata-hash-extension = { path = "../../../frame/metadata-hash-extension", default-features = false }
frame-support = { path = "../../../frame/support", default-features = false, features = ["experimental", "tuples-96"] }
frame-system = { path = "../../../frame/system", default-features = false }
frame-system-benchmarking = { path = "../../../frame/system/benchmarking", default-features = false, optional = true }
frame-election-provider-support = { path = "../../../frame/election-provider-support", default-features = false }
frame-system-rpc-runtime-api = { path = "../../../frame/system/rpc/runtime-api", default-features = false }
frame-try-runtime = { path = "../../../frame/try-runtime", default-features = false, optional = true }
pallet-alliance = { path = "../../../frame/alliance", default-features = false }
pallet-asset-conversion = { path = "../../../frame/asset-conversion", default-features = false }
pallet-asset-conversion-ops = { path = "../../../frame/asset-conversion/ops", default-features = false }
pallet-asset-rate = { path = "../../../frame/asset-rate", default-features = false }
pallet-assets = { path = "../../../frame/assets", default-features = false }
pallet-authority-discovery = { path = "../../../frame/authority-discovery", default-features = false }
pallet-authorship = { path = "../../../frame/authorship", default-features = false }
pallet-babe = { path = "../../../frame/babe", default-features = false }
pallet-bags-list = { path = "../../../frame/bags-list", default-features = false }
pallet-balances = { path = "../../../frame/balances", default-features = false }
pallet-beefy = { path = "../../../frame/beefy", default-features = false }
pallet-beefy-mmr = { path = "../../../frame/beefy-mmr", default-features = false }
pallet-bounties = { path = "../../../frame/bounties", default-features = false }
pallet-broker = { path = "../../../frame/broker", default-features = false }
pallet-child-bounties = { path = "../../../frame/child-bounties", default-features = false }
pallet-collective = { path = "../../../frame/collective", default-features = false }
pallet-contracts = { path = "../../../frame/contracts", default-features = false }
pallet-conviction-voting = { path = "../../../frame/conviction-voting", default-features = false }
pallet-core-fellowship = { path = "../../../frame/core-fellowship", default-features = false }
pallet-democracy = { path = "../../../frame/democracy", default-features = false }
pallet-election-provider-multi-phase = { path = "../../../frame/election-provider-multi-phase", default-features = false }
pallet-election-provider-support-benchmarking = { path = "../../../frame/election-provider-support/benchmarking", default-features = false, optional = true }
pallet-elections-phragmen = { path = "../../../frame/elections-phragmen", default-features = false }
pallet-example-tasks = { path = "../../../frame/examples/tasks", default-features = false }
pallet-fast-unstake = { path = "../../../frame/fast-unstake", default-features = false }
pallet-migrations = { path = "../../../frame/migrations", default-features = false }
=======
# Example pallets that are not published:
>>>>>>> d539778c
pallet-example-mbm = { path = "../../../frame/examples/multi-block-migrations", default-features = false }
pallet-example-tasks = { path = "../../../frame/examples/tasks", default-features = false }

[build-dependencies]
substrate-wasm-builder = { path = "../../../utils/wasm-builder", optional = true }

[features]
default = ["std"]
with-tracing = ["polkadot-sdk/with-tracing"]
std = [
	"codec/std",
<<<<<<< HEAD
	"frame-benchmarking-pallet-pov/std",
	"frame-benchmarking/std",
	"frame-election-provider-support/std",
	"frame-executive/std",
	"frame-metadata-hash-extension/std",
	"frame-support/std",
	"frame-system-benchmarking?/std",
	"frame-system-rpc-runtime-api/std",
	"frame-system/std",
	"frame-try-runtime?/std",
=======
>>>>>>> d539778c
	"log/std",
	"node-primitives/std",
	"pallet-example-mbm/std",
	"pallet-example-tasks/std",
	"polkadot-sdk/std",
	"primitive-types/std",
	"scale-info/std",
	"serde_json/std",
	"substrate-wasm-builder",
]
runtime-benchmarks = [
	"pallet-example-mbm/runtime-benchmarks",
	"pallet-example-tasks/runtime-benchmarks",
	"polkadot-sdk/runtime-benchmarks",
]
try-runtime = [
	"pallet-example-mbm/try-runtime",
	"pallet-example-tasks/try-runtime",
	"polkadot-sdk/try-runtime",
]
experimental = [
	"pallet-example-tasks/experimental",
]

metadata-hash = ["substrate-wasm-builder/metadata-hash"]<|MERGE_RESOLUTION|>--- conflicted
+++ resolved
@@ -36,47 +36,7 @@
 # shared code between runtime and node
 node-primitives = { path = "../primitives", default-features = false }
 
-<<<<<<< HEAD
-# frame dependencies
-frame-executive = { path = "../../../frame/executive", default-features = false }
-frame-benchmarking = { path = "../../../frame/benchmarking", default-features = false }
-frame-benchmarking-pallet-pov = { path = "../../../frame/benchmarking/pov", default-features = false }
-frame-metadata-hash-extension = { path = "../../../frame/metadata-hash-extension", default-features = false }
-frame-support = { path = "../../../frame/support", default-features = false, features = ["experimental", "tuples-96"] }
-frame-system = { path = "../../../frame/system", default-features = false }
-frame-system-benchmarking = { path = "../../../frame/system/benchmarking", default-features = false, optional = true }
-frame-election-provider-support = { path = "../../../frame/election-provider-support", default-features = false }
-frame-system-rpc-runtime-api = { path = "../../../frame/system/rpc/runtime-api", default-features = false }
-frame-try-runtime = { path = "../../../frame/try-runtime", default-features = false, optional = true }
-pallet-alliance = { path = "../../../frame/alliance", default-features = false }
-pallet-asset-conversion = { path = "../../../frame/asset-conversion", default-features = false }
-pallet-asset-conversion-ops = { path = "../../../frame/asset-conversion/ops", default-features = false }
-pallet-asset-rate = { path = "../../../frame/asset-rate", default-features = false }
-pallet-assets = { path = "../../../frame/assets", default-features = false }
-pallet-authority-discovery = { path = "../../../frame/authority-discovery", default-features = false }
-pallet-authorship = { path = "../../../frame/authorship", default-features = false }
-pallet-babe = { path = "../../../frame/babe", default-features = false }
-pallet-bags-list = { path = "../../../frame/bags-list", default-features = false }
-pallet-balances = { path = "../../../frame/balances", default-features = false }
-pallet-beefy = { path = "../../../frame/beefy", default-features = false }
-pallet-beefy-mmr = { path = "../../../frame/beefy-mmr", default-features = false }
-pallet-bounties = { path = "../../../frame/bounties", default-features = false }
-pallet-broker = { path = "../../../frame/broker", default-features = false }
-pallet-child-bounties = { path = "../../../frame/child-bounties", default-features = false }
-pallet-collective = { path = "../../../frame/collective", default-features = false }
-pallet-contracts = { path = "../../../frame/contracts", default-features = false }
-pallet-conviction-voting = { path = "../../../frame/conviction-voting", default-features = false }
-pallet-core-fellowship = { path = "../../../frame/core-fellowship", default-features = false }
-pallet-democracy = { path = "../../../frame/democracy", default-features = false }
-pallet-election-provider-multi-phase = { path = "../../../frame/election-provider-multi-phase", default-features = false }
-pallet-election-provider-support-benchmarking = { path = "../../../frame/election-provider-support/benchmarking", default-features = false, optional = true }
-pallet-elections-phragmen = { path = "../../../frame/elections-phragmen", default-features = false }
-pallet-example-tasks = { path = "../../../frame/examples/tasks", default-features = false }
-pallet-fast-unstake = { path = "../../../frame/fast-unstake", default-features = false }
-pallet-migrations = { path = "../../../frame/migrations", default-features = false }
-=======
 # Example pallets that are not published:
->>>>>>> d539778c
 pallet-example-mbm = { path = "../../../frame/examples/multi-block-migrations", default-features = false }
 pallet-example-tasks = { path = "../../../frame/examples/tasks", default-features = false }
 
@@ -88,19 +48,6 @@
 with-tracing = ["polkadot-sdk/with-tracing"]
 std = [
 	"codec/std",
-<<<<<<< HEAD
-	"frame-benchmarking-pallet-pov/std",
-	"frame-benchmarking/std",
-	"frame-election-provider-support/std",
-	"frame-executive/std",
-	"frame-metadata-hash-extension/std",
-	"frame-support/std",
-	"frame-system-benchmarking?/std",
-	"frame-system-rpc-runtime-api/std",
-	"frame-system/std",
-	"frame-try-runtime?/std",
-=======
->>>>>>> d539778c
 	"log/std",
 	"node-primitives/std",
 	"pallet-example-mbm/std",
