--- conflicted
+++ resolved
@@ -20,11 +20,7 @@
 	"derive",
 	"max-encoded-len",
 ] }
-<<<<<<< HEAD
-scale-info = { version = "2.5.0", default-features = false, features = ["derive", "serde"] }
-=======
-scale-info = { version = "2.10.0", default-features = false, features = ["derive"] }
->>>>>>> 69c986f4
+scale-info = { version = "2.10.0", default-features = false, features = ["derive", "serde"] }
 static_assertions = "1.1.0"
 log = { version = "0.4.17", default-features = false }
 serde_json = { version = "1.0.85", default-features = false, features = ["alloc", "arbitrary_precision"] }
