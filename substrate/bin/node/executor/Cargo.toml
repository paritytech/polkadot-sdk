[package]
name = "node-executor"
version = "3.0.0-dev"
authors.workspace = true
description = "Substrate node implementation in Rust."
edition.workspace = true
license = "Apache-2.0"
homepage = "https://substrate.io"
repository.workspace = true
publish = false

[package.metadata.docs.rs]
targets = ["x86_64-unknown-linux-gnu"]

[dependencies]
codec = { package = "parity-scale-codec", version = "3.6.1" }
<<<<<<< HEAD
scale-info = { version = "2.5.0", features = ["derive", "serde"] }
=======
scale-info = { version = "2.10.0", features = ["derive"] }
>>>>>>> 69c986f4
frame-benchmarking = { path = "../../../frame/benchmarking" }
node-primitives = { path = "../primitives" }
kitchensink-runtime = { path = "../runtime" }
sc-executor = { path = "../../../client/executor" }
sp-core = { path = "../../../primitives/core", features=["serde"] }
sp-keystore = { path = "../../../primitives/keystore" }
sp-state-machine = { path = "../../../primitives/state-machine" }
sp-tracing = { path = "../../../primitives/tracing" }
sp-trie = { path = "../../../primitives/trie" }
sp-statement-store = { path = "../../../primitives/statement-store", features=["serde"] }

[dev-dependencies]
criterion = "0.4.0"
futures = "0.3.21"
wat = "1.0"
frame-support = { path = "../../../frame/support" }
frame-system = { path = "../../../frame/system" }
node-testing = { path = "../testing" }
pallet-balances = { path = "../../../frame/balances" }
pallet-contracts = { path = "../../../frame/contracts" }
pallet-im-online = { path = "../../../frame/im-online" }
pallet-glutton = { path = "../../../frame/glutton" }
pallet-sudo = { path = "../../../frame/sudo" }
pallet-timestamp = { path = "../../../frame/timestamp" }
pallet-treasury = { path = "../../../frame/treasury" }
pallet-transaction-payment = { path = "../../../frame/transaction-payment" }
sp-application-crypto = { path = "../../../primitives/application-crypto" }
pallet-root-testing = { path = "../../../frame/root-testing" }
sp-consensus-babe = { path = "../../../primitives/consensus/babe" }
sp-externalities = { path = "../../../primitives/externalities" }
sp-keyring = { path = "../../../primitives/keyring" }
sp-runtime = { path = "../../../primitives/runtime" }
serde_json = "1.0.85"

[features]
stress-test = []

[[bench]]
name = "bench"
harness = false<|MERGE_RESOLUTION|>--- conflicted
+++ resolved
@@ -14,11 +14,7 @@
 
 [dependencies]
 codec = { package = "parity-scale-codec", version = "3.6.1" }
-<<<<<<< HEAD
-scale-info = { version = "2.5.0", features = ["derive", "serde"] }
-=======
-scale-info = { version = "2.10.0", features = ["derive"] }
->>>>>>> 69c986f4
+scale-info = { version = "2.10.0", features = ["derive", "serde"] }
 frame-benchmarking = { path = "../../../frame/benchmarking" }
 node-primitives = { path = "../primitives" }
 kitchensink-runtime = { path = "../runtime" }
