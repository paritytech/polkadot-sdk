--- conflicted
+++ resolved
@@ -20,20 +20,11 @@
 
 use codec::Encode;
 use kitchensink_runtime::{CheckedExtrinsic, SessionKeys, TxExtension, UncheckedExtrinsic};
-<<<<<<< HEAD
-use node_cli::chain_spec::get_from_seed;
-=======
->>>>>>> b4732add
 use node_primitives::{AccountId, Balance, Nonce};
 use sp_core::{crypto::get_public_from_string_or_panic, ecdsa, ed25519, sr25519};
 use sp_crypto_hashing::blake2_256;
-<<<<<<< HEAD
-use sp_keyring::AccountKeyring;
-use sp_runtime::generic::{Era, ExtrinsicFormat};
-=======
 use sp_keyring::Sr25519Keyring;
 use sp_runtime::generic::{self, Era, ExtrinsicFormat, EXTRINSIC_FORMAT_VERSION};
->>>>>>> b4732add
 
 /// Alice's account id.
 pub fn alice() -> AccountId {
@@ -111,16 +102,6 @@
 ) -> UncheckedExtrinsic {
 	match xt.format {
 		ExtrinsicFormat::Signed(signed, tx_ext) => {
-<<<<<<< HEAD
-			let payload =
-				(xt.function, tx_ext.clone(), spec_version, tx_version, genesis_hash, genesis_hash);
-			let key = AccountKeyring::from_account_id(&signed).unwrap();
-			let signature = payload.using_encoded(|b| key.sign(&blake2_256(b))).into();
-			UncheckedExtrinsic {
-				preamble: sp_runtime::generic::Preamble::Signed(
-					sp_runtime::MultiAddress::Id(signed),
-					signature,
-=======
 			let payload = (
 				xt.function,
 				tx_ext.clone(),
@@ -146,23 +127,12 @@
 					sp_runtime::MultiAddress::Id(signed),
 					signature,
 					0,
->>>>>>> b4732add
 					tx_ext,
 				),
 				function: payload.0,
 			}
 			.into()
 		},
-<<<<<<< HEAD
-		ExtrinsicFormat::Bare => UncheckedExtrinsic {
-			preamble: sp_runtime::generic::Preamble::Bare,
-			function: xt.function,
-		},
-		ExtrinsicFormat::General(tx_ext) => UncheckedExtrinsic {
-			preamble: sp_runtime::generic::Preamble::General(tx_ext),
-			function: xt.function,
-		},
-=======
 		ExtrinsicFormat::Bare => generic::UncheckedExtrinsic {
 			preamble: sp_runtime::generic::Preamble::Bare(EXTRINSIC_FORMAT_VERSION),
 			function: xt.function,
@@ -173,6 +143,5 @@
 			function: xt.function,
 		}
 		.into(),
->>>>>>> b4732add
 	}
 }