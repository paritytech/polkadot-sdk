// This file is part of Substrate.

// Copyright (C) Parity Technologies (UK) Ltd.
// SPDX-License-Identifier: GPL-3.0-or-later WITH Classpath-exception-2.0

// This program is free software: you can redistribute it and/or modify
// it under the terms of the GNU General Public License as published by
// the Free Software Foundation, either version 3 of the License, or
// (at your option) any later version.

// This program is distributed in the hope that it will be useful,
// but WITHOUT ANY WARRANTY; without even the implied warranty of
// MERCHANTABILITY or FITNESS FOR A PARTICULAR PURPOSE. See the
// GNU General Public License for more details.

// You should have received a copy of the GNU General Public License
// along with this program. If not, see <https://www.gnu.org/licenses/>.

//! Test accounts.

use codec::Encode;
use kitchensink_runtime::{CheckedExtrinsic, SessionKeys, TxExtension, UncheckedExtrinsic};
use node_primitives::{AccountId, Balance, Nonce};
use sp_core::{crypto::get_public_from_string_or_panic, ecdsa, ed25519, sr25519};
use sp_crypto_hashing::blake2_256;
use sp_keyring::Sr25519Keyring;
use sp_runtime::generic::{self, Era, ExtrinsicFormat};

/// Alice's account id.
pub fn alice() -> AccountId {
	Sr25519Keyring::Alice.into()
}

/// Bob's account id.
pub fn bob() -> AccountId {
	Sr25519Keyring::Bob.into()
}

/// Charlie's account id.
pub fn charlie() -> AccountId {
	Sr25519Keyring::Charlie.into()
}

/// Dave's account id.
pub fn dave() -> AccountId {
	Sr25519Keyring::Dave.into()
}

/// Eve's account id.
pub fn eve() -> AccountId {
	Sr25519Keyring::Eve.into()
}

/// Ferdie's account id.
pub fn ferdie() -> AccountId {
	Sr25519Keyring::Ferdie.into()
}

/// Convert keyrings into `SessionKeys`.
///
/// # Panics
///
/// Function will panic when invalid string is provided.
pub fn session_keys_from_seed(seed: &str) -> SessionKeys {
	SessionKeys {
		grandpa: get_public_from_string_or_panic::<ed25519::Public>(seed).into(),
		babe: get_public_from_string_or_panic::<sr25519::Public>(seed).into(),
		im_online: get_public_from_string_or_panic::<sr25519::Public>(seed).into(),
		authority_discovery: get_public_from_string_or_panic::<sr25519::Public>(seed).into(),
		mixnet: get_public_from_string_or_panic::<sr25519::Public>(seed).into(),
		beefy: get_public_from_string_or_panic::<ecdsa::Public>(seed).into(),
	}
}

/// Returns transaction extra.
pub fn tx_ext(nonce: Nonce, extra_fee: Balance) -> TxExtension {
	(
		frame_system::AuthorizeCall::new(),
		frame_system::CheckNonZeroSender::new(),
		frame_system::CheckSpecVersion::new(),
		frame_system::CheckTxVersion::new(),
		frame_system::CheckGenesis::new(),
		frame_system::CheckEra::from(Era::mortal(256, 0)),
		frame_system::CheckNonce::from(nonce),
		frame_system::CheckWeight::new(),
		pallet_skip_feeless_payment::SkipCheckIfFeeless::from(
			pallet_asset_conversion_tx_payment::ChargeAssetTxPayment::from(extra_fee, None),
		),
		frame_metadata_hash_extension::CheckMetadataHash::new(false),
		pallet_revive::evm::tx_extension::SetOrigin::default(),
		frame_system::WeightReclaim::new(),
	)
}

/// Sign given `CheckedExtrinsic`.
pub fn sign(
	xt: CheckedExtrinsic,
	spec_version: u32,
	tx_version: u32,
	genesis_hash: [u8; 32],
	metadata_hash: Option<[u8; 32]>,
) -> UncheckedExtrinsic {
	match xt.format {
		ExtrinsicFormat::Signed(signed, tx_ext) => {
			let payload = (
				xt.function,
				tx_ext.clone(),
				spec_version,
				tx_version,
				genesis_hash,
				genesis_hash,
				metadata_hash,
			);
			let key = Sr25519Keyring::from_account_id(&signed).unwrap();
			let signature =
				payload
					.using_encoded(|b| {
						if b.len() > 256 {
							key.sign(&blake2_256(b))
						} else {
							key.sign(b)
						}
					})
					.into();
			generic::UncheckedExtrinsic::new_signed(
				payload.0,
				sp_runtime::MultiAddress::Id(signed),
				signature,
				tx_ext,
			)
			.into()
		},
<<<<<<< HEAD
		ExtrinsicFormat::Bare => generic::UncheckedExtrinsic {
			preamble: sp_runtime::generic::Preamble::Bare(EXTRINSIC_FORMAT_VERSION),
			function: xt.function,
		}
		.into(),
		ExtrinsicFormat::General(tx_ext) => generic::UncheckedExtrinsic {
			preamble: sp_runtime::generic::Preamble::General(tx_ext),
			function: xt.function,
		}
=======
		ExtrinsicFormat::Bare => generic::UncheckedExtrinsic::new_bare(xt.function).into(),
		ExtrinsicFormat::General(ext_version, tx_ext) => generic::UncheckedExtrinsic::from_parts(
			xt.function,
			generic::Preamble::General(ext_version, tx_ext),
		)
>>>>>>> 781c7772
		.into(),
	}
}<|MERGE_RESOLUTION|>--- conflicted
+++ resolved
@@ -130,23 +130,9 @@
 			)
 			.into()
 		},
-<<<<<<< HEAD
-		ExtrinsicFormat::Bare => generic::UncheckedExtrinsic {
-			preamble: sp_runtime::generic::Preamble::Bare(EXTRINSIC_FORMAT_VERSION),
-			function: xt.function,
-		}
-		.into(),
-		ExtrinsicFormat::General(tx_ext) => generic::UncheckedExtrinsic {
-			preamble: sp_runtime::generic::Preamble::General(tx_ext),
-			function: xt.function,
-		}
-=======
 		ExtrinsicFormat::Bare => generic::UncheckedExtrinsic::new_bare(xt.function).into(),
-		ExtrinsicFormat::General(ext_version, tx_ext) => generic::UncheckedExtrinsic::from_parts(
-			xt.function,
-			generic::Preamble::General(ext_version, tx_ext),
-		)
->>>>>>> 781c7772
-		.into(),
+		ExtrinsicFormat::General(tx_ext) =>
+			generic::UncheckedExtrinsic::from_parts(xt.function, generic::Preamble::General(tx_ext))
+				.into(),
 	}
 }