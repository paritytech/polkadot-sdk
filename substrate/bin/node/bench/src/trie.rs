// This file is part of Substrate.

// Copyright (C) Parity Technologies (UK) Ltd.
// SPDX-License-Identifier: GPL-3.0-or-later WITH Classpath-exception-2.0

// This program is free software: you can redistribute it and/or modify
// it under the terms of the GNU General Public License as published by
// the Free Software Foundation, either version 3 of the License, or
// (at your option) any later version.

// This program is distributed in the hope that it will be useful,
// but WITHOUT ANY WARRANTY; without even the implied warranty of
// MERCHANTABILITY or FITNESS FOR A PARTICULAR PURPOSE. See the
// GNU General Public License for more details.

// You should have received a copy of the GNU General Public License
// along with this program. If not, see <https://www.gnu.org/licenses/>.

//! Trie benchmark (integrated).

<<<<<<< HEAD
use lazy_static::lazy_static;
=======
use hash_db::Prefix;
use kvdb::KeyValueDB;
>>>>>>> d5b96e9e
use rand::Rng;
use sp_runtime::traits::BlakeTwo256;
use sp_state_machine::Backend as _;
<<<<<<< HEAD
use sp_trie::trie_types::TrieDBMutBuilderV1;
use std::borrow::Cow;
=======
use sp_trie::{trie_types::TrieDBMutBuilderV1, TrieMut as _};
use std::{
	borrow::Cow,
	collections::HashMap,
	sync::{Arc, LazyLock},
};
>>>>>>> d5b96e9e

use node_primitives::Hash;

use crate::{
	core::{self, Mode, Path},
	generator::generate_trie,
	tempdb::{DatabaseType, TempDatabase},
};

pub const SAMPLE_SIZE: usize = 100;
pub const TEST_WRITE_SIZE: usize = 128;

pub type KeyValue = (Vec<u8>, Vec<u8>);
pub type KeyValues = Vec<KeyValue>;

#[derive(Clone, Copy, Debug, derive_more::Display)]
pub enum DatabaseSize {
	#[display(fmt = "empty")]
	Empty,
	#[display(fmt = "smallest")]
	Smallest,
	#[display(fmt = "small")]
	Small,
	#[display(fmt = "medium")]
	Medium,
	#[display(fmt = "large")]
	Large,
	#[display(fmt = "huge")]
	Huge,
}

static KUSAMA_STATE_DISTRIBUTION: LazyLock<SizePool> =
	LazyLock::new(|| SizePool::from_histogram(crate::state_sizes::KUSAMA_STATE_DISTRIBUTION));

impl DatabaseSize {
	/// Should be multiple of SAMPLE_SIZE!
	fn keys(&self) -> usize {
		let val = match *self {
			Self::Empty => 200, // still need some keys to query
			Self::Smallest => 1_000,
			Self::Small => 10_000,
			Self::Medium => 100_000,
			Self::Large => 200_000,
			Self::Huge => 1_000_000,
		};

		assert_eq!(val % SAMPLE_SIZE, 0);

		val
	}
}

fn pretty_print(v: usize) -> String {
	let mut print = String::new();
	for (idx, val) in v.to_string().chars().rev().enumerate() {
		if idx != 0 && idx % 3 == 0 {
			print.insert(0, ',');
		}
		print.insert(0, val);
	}
	print
}

pub struct TrieReadBenchmarkDescription {
	pub database_size: DatabaseSize,
	pub database_type: DatabaseType,
}

pub struct TrieReadBenchmark {
	database: TempDatabase,
	root: Hash,
	warmup_keys: KeyValues,
	query_keys: KeyValues,
	database_type: DatabaseType,
}

impl core::BenchmarkDescription for TrieReadBenchmarkDescription {
	fn path(&self) -> Path {
		let mut path = Path::new(&["trie", "read"]);
		path.push(&format!("{}", self.database_size));
		path
	}

	fn setup(self: Box<Self>) -> Box<dyn core::Benchmark> {
		let mut database = TempDatabase::new();

		let mut rng = rand::thread_rng();
		let warmup_prefix = KUSAMA_STATE_DISTRIBUTION.key(&mut rng);

		let mut key_values = KeyValues::new();
		let mut warmup_keys = KeyValues::new();
		let mut query_keys = KeyValues::new();
		let every_x_key = self.database_size.keys() / SAMPLE_SIZE;
		for idx in 0..self.database_size.keys() {
			let kv = (
				KUSAMA_STATE_DISTRIBUTION.key(&mut rng).to_vec(),
				KUSAMA_STATE_DISTRIBUTION.value(&mut rng),
			);
			if idx % every_x_key == 0 {
				// warmup keys go to separate tree with high prob
				let mut actual_warmup_key = warmup_prefix.clone();
				actual_warmup_key[16..].copy_from_slice(&kv.0[16..]);
				warmup_keys.push((actual_warmup_key.clone(), kv.1.clone()));
				key_values.push((actual_warmup_key.clone(), kv.1.clone()));
			} else if idx % every_x_key == 1 {
				query_keys.push(kv.clone());
			}

			key_values.push(kv)
		}

		assert_eq!(warmup_keys.len(), SAMPLE_SIZE);
		assert_eq!(query_keys.len(), SAMPLE_SIZE);

		let root = generate_trie(database.open(self.database_type), key_values);

		Box::new(TrieReadBenchmark {
			database,
			root,
			warmup_keys,
			query_keys,
			database_type: self.database_type,
		})
	}

	fn name(&self) -> Cow<'static, str> {
		format!(
			"Trie read benchmark({:?} database ({} keys), db_type: {:?})",
			self.database_size,
			pretty_print(self.database_size.keys()),
			self.database_type,
		)
		.into()
	}
}

impl core::Benchmark for TrieReadBenchmark {
	fn run(&mut self, mode: Mode) -> std::time::Duration {
		let mut db = self.database.clone();

		let db = db.open(self.database_type);
		let trie_backend = sp_state_machine::TrieBackendBuilder::<_>::new_with_location(
			Box::new(db),
			(self.root, Default::default()),
		)
		.build();
		for (warmup_key, warmup_value) in self.warmup_keys.iter() {
			let value = trie_backend
				.storage(&warmup_key[..])
				.expect("Failed to get key: db error")
				.expect("Warmup key should exist");

			// sanity for warmup keys
			assert_eq!(&value, warmup_value);
		}

		if mode == Mode::Profile {
			std::thread::park_timeout(std::time::Duration::from_secs(3));
		}

		let started = std::time::Instant::now();
		for (key, _) in self.query_keys.iter() {
			let _ = trie_backend.storage(&key[..]);
		}
		let elapsed = started.elapsed();

		if mode == Mode::Profile {
			std::thread::park_timeout(std::time::Duration::from_secs(1));
		}

		elapsed / (SAMPLE_SIZE as u32)
	}
}

pub struct TrieWriteBenchmarkDescription {
	pub database_size: DatabaseSize,
	pub database_type: DatabaseType,
}

impl core::BenchmarkDescription for TrieWriteBenchmarkDescription {
	fn path(&self) -> Path {
		let mut path = Path::new(&["trie", "write"]);
		path.push(&format!("{}", self.database_size));
		path
	}

	fn setup(self: Box<Self>) -> Box<dyn core::Benchmark> {
		let mut database = TempDatabase::new();

		let mut rng = rand::thread_rng();
		let warmup_prefix = KUSAMA_STATE_DISTRIBUTION.key(&mut rng);

		let mut key_values = KeyValues::new();
		let mut warmup_keys = KeyValues::new();
		let every_x_key = self.database_size.keys() / SAMPLE_SIZE;
		for idx in 0..self.database_size.keys() {
			let kv = (
				KUSAMA_STATE_DISTRIBUTION.key(&mut rng).to_vec(),
				KUSAMA_STATE_DISTRIBUTION.value(&mut rng),
			);
			if idx % every_x_key == 0 {
				// warmup keys go to separate tree with high prob
				let mut actual_warmup_key = warmup_prefix.clone();
				actual_warmup_key[16..].copy_from_slice(&kv.0[16..]);
				warmup_keys.push((actual_warmup_key.clone(), kv.1.clone()));
				key_values.push((actual_warmup_key.clone(), kv.1.clone()));
			}

			key_values.push(kv)
		}

		assert_eq!(warmup_keys.len(), SAMPLE_SIZE);

		let root = generate_trie(database.open(self.database_type), key_values);

		Box::new(TrieWriteBenchmark {
			database,
			root,
			warmup_keys,
			database_type: self.database_type,
		})
	}

	fn name(&self) -> Cow<'static, str> {
		format!(
			"Trie write benchmark({:?} database ({} keys), db_type = {:?})",
			self.database_size,
			pretty_print(self.database_size.keys()),
			self.database_type,
		)
		.into()
	}
}

struct TrieWriteBenchmark {
	database: TempDatabase,
	root: Hash,
	warmup_keys: KeyValues,
	database_type: DatabaseType,
}

impl core::Benchmark for TrieWriteBenchmark {
	fn run(&mut self, mode: Mode) -> std::time::Duration {
		let mut rng = rand::thread_rng();
		let mut db = self.database.clone();
		let db = db.open(self.database_type);

		let mut trie_db_mut = TrieDBMutBuilderV1::from_existing(&db, self.root).build();

		for (warmup_key, warmup_value) in self.warmup_keys.iter() {
			let value = trie_db_mut
				.get(&warmup_key[..])
				.expect("Failed to get key: db error")
				.expect("Warmup key should exist");

			// sanity for warmup keys
			assert_eq!(&value, warmup_value);
		}

		let test_key = random_vec(&mut rng, 32);
		let test_val = random_vec(&mut rng, TEST_WRITE_SIZE);

		if mode == Mode::Profile {
			std::thread::park_timeout(std::time::Duration::from_secs(3));
		}

		let started = std::time::Instant::now();

		trie_db_mut.insert(&test_key, &test_val).expect("Should be inserted ok");
		let commit = trie_db_mut.commit();
		let new_root = commit.root_hash();

		let mut transaction = sc_client_db::Transaction::default();
		sc_client_db::apply_tree_commit::<BlakeTwo256>(
			commit,
			db.db.state_capabilities(),
			&mut transaction,
		);
		db.db.commit(transaction).expect("Failed to write transaction");

		let elapsed = started.elapsed();

		// sanity check
		assert!(new_root != self.root);

		if mode == Mode::Profile {
			std::thread::park_timeout(std::time::Duration::from_secs(1));
		}

		elapsed
	}
}

fn random_vec<R: Rng>(rng: &mut R, len: usize) -> Vec<u8> {
	let mut val = vec![0u8; len];
	rng.fill_bytes(&mut val[..]);
	val
}

struct SizePool {
	distribution: std::collections::BTreeMap<u32, u32>,
	total: u32,
}

impl SizePool {
	fn from_histogram(h: &[(u32, u32)]) -> SizePool {
		let mut distribution = std::collections::BTreeMap::default();
		let mut total = 0;
		for (size, count) in h {
			total += count;
			distribution.insert(total, *size);
		}
		SizePool { distribution, total }
	}

	fn value<R: Rng>(&self, rng: &mut R) -> Vec<u8> {
		let sr = (rng.next_u64() % self.total as u64) as u32;
		let mut range = self
			.distribution
			.range((std::ops::Bound::Included(sr), std::ops::Bound::Unbounded));
		let size = *range.next().unwrap().1 as usize;
		random_vec(rng, size)
	}

	fn key<R: Rng>(&self, rng: &mut R) -> Vec<u8> {
		random_vec(rng, 32)
	}
}<|MERGE_RESOLUTION|>--- conflicted
+++ resolved
@@ -18,26 +18,11 @@
 
 //! Trie benchmark (integrated).
 
-<<<<<<< HEAD
-use lazy_static::lazy_static;
-=======
-use hash_db::Prefix;
-use kvdb::KeyValueDB;
->>>>>>> d5b96e9e
 use rand::Rng;
 use sp_runtime::traits::BlakeTwo256;
 use sp_state_machine::Backend as _;
-<<<<<<< HEAD
 use sp_trie::trie_types::TrieDBMutBuilderV1;
-use std::borrow::Cow;
-=======
-use sp_trie::{trie_types::TrieDBMutBuilderV1, TrieMut as _};
-use std::{
-	borrow::Cow,
-	collections::HashMap,
-	sync::{Arc, LazyLock},
-};
->>>>>>> d5b96e9e
+use std::{borrow::Cow, sync::LazyLock};
 
 use node_primitives::Hash;
 
