--- conflicted
+++ resolved
@@ -94,11 +94,6 @@
 		announce_block: true,
 		data_path: base_path.path().into(),
 		base_path,
-<<<<<<< HEAD
-		informant_output_format: Default::default(),
-		wasmtime_precompiled: None,
-=======
->>>>>>> 48c28d4c
 		wasm_runtime_overrides: None,
 	};
 
