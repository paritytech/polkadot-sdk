--- conflicted
+++ resolved
@@ -37,12 +37,8 @@
 #[cfg(not(feature = "std"))]
 use alloc::vec::Vec;
 
-<<<<<<< HEAD
+use codec::{Decode, Encode};
 use trie_db::node_db::Hasher;
-=======
-use codec::{Decode, Encode};
-use hash_db::Hasher;
->>>>>>> c987da33
 
 /// Construct a root hash of a Binary Merkle Tree created from given leaves.
 ///
