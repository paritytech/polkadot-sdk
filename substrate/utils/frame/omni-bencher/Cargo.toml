[package]
name = "frame-omni-bencher"
version = "0.1.0"
description = "Freestanding benchmark runner for any Polkadot runtime."
authors.workspace = true
edition.workspace = true
repository.workspace = true
license.workspace = true

[lints]
workspace = true

[dependencies]
<<<<<<< HEAD
clap = { features = ["derive"], workspace = true }
cumulus-primitives-proof-size-hostfunction = { workspace = true, default-features = true }
frame-benchmarking-cli = { workspace = true }
sc-cli = { workspace = true, default-features = true }
sp-runtime = { workspace = true, default-features = true }
sp-statement-store = { workspace = true, default-features = true }
env_logger = { workspace = true }
=======
clap = { version = "4.5.3", features = ["derive"] }
cumulus-primitives-proof-size-hostfunction = { path = "../../../../cumulus/primitives/proof-size-hostfunction" }
frame-benchmarking-cli = { path = "../benchmarking-cli", default-features = false }
sc-cli = { path = "../../../client/cli" }
sp-runtime = { path = "../../../primitives/runtime" }
sp-statement-store = { path = "../../../primitives/statement-store" }
env_logger = "0.11.2"
>>>>>>> 7df94a46
log = { workspace = true }<|MERGE_RESOLUTION|>--- conflicted
+++ resolved
@@ -11,15 +11,6 @@
 workspace = true
 
 [dependencies]
-<<<<<<< HEAD
-clap = { features = ["derive"], workspace = true }
-cumulus-primitives-proof-size-hostfunction = { workspace = true, default-features = true }
-frame-benchmarking-cli = { workspace = true }
-sc-cli = { workspace = true, default-features = true }
-sp-runtime = { workspace = true, default-features = true }
-sp-statement-store = { workspace = true, default-features = true }
-env_logger = { workspace = true }
-=======
 clap = { version = "4.5.3", features = ["derive"] }
 cumulus-primitives-proof-size-hostfunction = { path = "../../../../cumulus/primitives/proof-size-hostfunction" }
 frame-benchmarking-cli = { path = "../benchmarking-cli", default-features = false }
@@ -27,5 +18,4 @@
 sp-runtime = { path = "../../../primitives/runtime" }
 sp-statement-store = { path = "../../../primitives/statement-store" }
 env_logger = "0.11.2"
->>>>>>> 7df94a46
 log = { workspace = true }