--- conflicted
+++ resolved
@@ -72,31 +72,12 @@
 		let best_hash = client.usage_info().chain.best_hash;
 		let header = client.header(best_hash)?.ok_or("Header not found")?;
 		let original_root = *header.state_root();
-
-<<<<<<< HEAD
+		
 		let (trie, _) = self.create_trie_backend::<Block, H>(
 			original_root,
 			&storage,
 			shared_trie_cache.as_ref(),
 		);
-=======
-		info!("Preparing keys from block {}", best_hash);
-		let build_trie_backend = |storage: Arc<
-			dyn sp_state_machine::Storage<HashingFor<Block>>,
-		>,
-		                          original_root,
-		                          enable_pov_recorder: bool| {
-			let pov_recorder = enable_pov_recorder.then(|| Default::default());
-
-			DbStateBuilder::<HashingFor<Block>>::new(storage.clone(), original_root)
-				.with_optional_cache(shared_trie_cache.as_ref().map(|c| c.local_cache_trusted()))
-				.with_optional_recorder(pov_recorder)
-				.build()
-		};
-
-		let trie =
-			build_trie_backend(storage.clone(), original_root, !self.params.disable_pov_recorder);
->>>>>>> da8c3748
 
 		info!("Preparing keys from block {}", best_hash);
 		// Load all KV pairs and randomly shuffle them.
