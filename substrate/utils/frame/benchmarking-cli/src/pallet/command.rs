--- conflicted
+++ resolved
@@ -341,7 +341,6 @@
 				if !self.no_verify {
 					let mut changes = genesis_changes.clone();
 					let state = &state_without_tracking;
-<<<<<<< HEAD
 					// Dont use these results since verification code will add overhead.
 					let _batch: Vec<BenchmarkBatch> = match Self::exec_state_machine::<
 						std::result::Result<Vec<BenchmarkBatch>, String>,
@@ -379,45 +378,11 @@
 						},
 						Ok(Ok(b)) => b,
 					};
-=======
-					let result = StateMachine::new(
-						state,
-						&mut changes,
-						&executor,
-						"Benchmark_dispatch_benchmark",
-						&(
-							&pallet,
-							&extrinsic,
-							&selected_components.clone(),
-							true, // run verification code
-							1,    // no need to do internal repeats
-						)
-							.encode(),
-						&mut extensions(),
-						&sp_state_machine::backend::BackendRuntimeCode::new(state)
-							.runtime_code()?,
-						CallContext::Offchain,
-					)
-					.execute()
-					.map_err(|e| {
-						format!("Error executing and verifying runtime benchmark: {}", e)
-					})?;
-					// Don't use these results since verification code will add overhead.
-					let _batch =
-						<std::result::Result<Vec<BenchmarkBatch>, String> as Decode>::decode(
-							&mut &result[..],
-						)
-						.map_err(|e| format!("Failed to decode benchmark results: {:?}", e))?
-						.map_err(|e| {
-							format!("Benchmark {pallet_name}::{extrinsic_name} failed: {e}",)
-						})?;
->>>>>>> ba0f8de0
 				}
 				// Do one loop of DB tracking.
 				{
 					let mut changes = genesis_changes.clone();
 					let state = &state_with_tracking;
-<<<<<<< HEAD
 					let batch: Vec<BenchmarkBatch> = match Self::exec_state_machine::<
 						std::result::Result<Vec<BenchmarkBatch>, String>,
 						_,
@@ -454,34 +419,6 @@
 						},
 						Ok(Ok(b)) => b,
 					};
-=======
-					let result = StateMachine::new(
-						state, // todo remove tracking
-						&mut changes,
-						&executor,
-						"Benchmark_dispatch_benchmark",
-						&(
-							&pallet.clone(),
-							&extrinsic.clone(),
-							&selected_components.clone(),
-							false, // don't run verification code for final values
-							self.repeat,
-						)
-							.encode(),
-						&mut extensions(),
-						&sp_state_machine::backend::BackendRuntimeCode::new(state)
-							.runtime_code()?,
-						CallContext::Offchain,
-					)
-					.execute()
-					.map_err(|e| format!("Error executing runtime benchmark: {}", e))?;
-
-					let batch =
-						<std::result::Result<Vec<BenchmarkBatch>, String> as Decode>::decode(
-							&mut &result[..],
-						)
-						.map_err(|e| format!("Failed to decode benchmark results: {:?}", e))??;
->>>>>>> ba0f8de0
 
 					batches_db.extend(batch);
 				}
@@ -489,7 +426,6 @@
 				for r in 0..self.external_repeat {
 					let mut changes = genesis_changes.clone();
 					let state = &state_without_tracking;
-<<<<<<< HEAD
 					let batch = match Self::exec_state_machine::<
 						std::result::Result<Vec<BenchmarkBatch>, String>,
 						_,
@@ -524,34 +460,6 @@
 						},
 						Ok(Ok(b)) => b,
 					};
-=======
-					let result = StateMachine::new(
-						state, // todo remove tracking
-						&mut changes,
-						&executor,
-						"Benchmark_dispatch_benchmark",
-						&(
-							&pallet.clone(),
-							&extrinsic.clone(),
-							&selected_components.clone(),
-							false, // don't run verification code for final values
-							self.repeat,
-						)
-							.encode(),
-						&mut extensions(),
-						&sp_state_machine::backend::BackendRuntimeCode::new(state)
-							.runtime_code()?,
-						CallContext::Offchain,
-					)
-					.execute()
-					.map_err(|e| format!("Error executing runtime benchmark: {}", e))?;
-
-					let batch =
-						<std::result::Result<Vec<BenchmarkBatch>, String> as Decode>::decode(
-							&mut &result[..],
-						)
-						.map_err(|e| format!("Failed to decode benchmark results: {:?}", e))??;
->>>>>>> ba0f8de0
 
 					batches.extend(batch);
 
