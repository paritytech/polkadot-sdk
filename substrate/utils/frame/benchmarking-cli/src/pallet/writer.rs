// This file is part of Substrate.

// Copyright (C) Parity Technologies (UK) Ltd.
// SPDX-License-Identifier: Apache-2.0

// Licensed under the Apache License, Version 2.0 (the "License");
// you may not use this file except in compliance with the License.
// You may obtain a copy of the License at
//
// 	http://www.apache.org/licenses/LICENSE-2.0
//
// Unless required by applicable law or agreed to in writing, software
// distributed under the License is distributed on an "AS IS" BASIS,
// WITHOUT WARRANTIES OR CONDITIONS OF ANY KIND, either express or implied.
// See the License for the specific language governing permissions and
// limitations under the License.

// Outputs benchmark results to Rust files that can be ingested by the runtime.

use std::{
	collections::{HashMap, HashSet},
	fs,
	path::PathBuf,
};

use inflector::Inflector;
use itertools::Itertools;
use sc_cli::SanityWeightCheck;
use serde::Serialize;

use crate::{
	pallet::{
		command::{PovEstimationMode, PovModesMap},
		types::{ComponentRange, ComponentRangeMap},
	},
	shared::UnderscoreHelper,
	PalletCmd,
};
use frame_benchmarking::{
	Analysis, AnalysisChoice, BenchmarkBatchSplitResults, BenchmarkResult, BenchmarkSelector,
};
use frame_support::{
	traits::StorageInfo,
	weights::{RuntimeDbWeight, Weight},
};
use sp_core::hexdisplay::HexDisplay;
use sp_runtime::traits::Zero;

const VERSION: &str = env!("CARGO_PKG_VERSION");
const TEMPLATE: &str = include_str!("./template.hbs");

// This is the final structure we will pass to the Handlebars template.
#[derive(Serialize, Default, Debug, Clone)]
struct TemplateData {
	args: Vec<String>,
	date: String,
	hostname: String,
	cpuname: String,
	version: String,
	pallet: String,
	instance: String,
	header: String,
	cmd: CmdData,
	benchmarks: Vec<BenchmarkData>,
}

// This was the final data we have about each benchmark.
#[derive(Serialize, Default, Debug, Clone, PartialEq)]
pub(crate) struct BenchmarkData {
	name: String,
	components: Vec<Component>,
	#[serde(serialize_with = "string_serialize")]
	base_weight: u128,
	#[serde(serialize_with = "string_serialize")]
	base_reads: u128,
	#[serde(serialize_with = "string_serialize")]
	base_writes: u128,
	#[serde(serialize_with = "string_serialize")]
	base_calculated_proof_size: u128,
	#[serde(serialize_with = "string_serialize")]
	base_recorded_proof_size: u128,
	component_weight: Vec<ComponentSlope>,
	component_reads: Vec<ComponentSlope>,
	component_writes: Vec<ComponentSlope>,
	component_calculated_proof_size: Vec<ComponentSlope>,
	component_recorded_proof_size: Vec<ComponentSlope>,
	component_ranges: Vec<ComponentRange>,
	comments: Vec<String>,
	#[serde(serialize_with = "string_serialize")]
	min_execution_time: u128,
}

// This forwards some specific metadata from the `PalletCmd`
#[derive(Serialize, Default, Debug, Clone)]
struct CmdData {
	steps: u32,
	repeat: u32,
	lowest_range_values: Vec<u32>,
	highest_range_values: Vec<u32>,
	wasm_execution: String,
	chain: String,
	db_cache: u32,
	analysis_choice: String,
	worst_case_map_values: u32,
	additional_trie_layers: u8,
}

// This encodes the component name and whether that component is used.
#[derive(Serialize, Debug, Clone, Eq, PartialEq)]
struct Component {
	name: String,
	is_used: bool,
}

// This encodes the slope of some benchmark related to a component.
#[derive(Serialize, Debug, Clone, Eq, PartialEq)]
struct ComponentSlope {
	name: String,
	#[serde(serialize_with = "string_serialize")]
	slope: u128,
	#[serde(serialize_with = "string_serialize")]
	error: u128,
}

// Small helper to create an `io::Error` from a string.
pub(crate) fn io_error(s: &str) -> std::io::Error {
	use std::io::{Error, ErrorKind};
	Error::new(ErrorKind::Other, s)
}

// This function takes a list of `BenchmarkBatch` and organizes them by pallet into a `HashMap`.
// So this: `[(p1, b1), (p1, b2), (p2, b1), (p1, b3), (p2, b2)]`
// Becomes:
//
// ```
// p1 -> [b1, b2, b3]
// p2 -> [b1, b2]
// ```
pub(crate) fn map_results(
	batches: &[BenchmarkBatchSplitResults],
	storage_info: &[StorageInfo],
	component_ranges: &ComponentRangeMap,
	pov_modes: PovModesMap,
	default_pov_mode: PovEstimationMode,
	analysis_choice: &AnalysisChoice,
	pov_analysis_choice: &AnalysisChoice,
	worst_case_map_values: u32,
	additional_trie_layers: u8,
) -> Result<HashMap<(String, String), Vec<BenchmarkData>>, std::io::Error> {
	// Skip if batches is empty.
	if batches.is_empty() {
		return Err(io_error("empty batches"))
	}

	let mut all_benchmarks = HashMap::<_, Vec<BenchmarkData>>::new();

	for batch in batches {
		// Skip if there are no results
		if batch.time_results.is_empty() {
			continue
		}

		let pallet_name = String::from_utf8(batch.pallet.clone()).unwrap();
		let instance_name = String::from_utf8(batch.instance.clone()).unwrap();
		let benchmark_data = get_benchmark_data(
			batch,
			storage_info,
			&component_ranges,
			pov_modes.clone(),
			default_pov_mode,
			analysis_choice,
			pov_analysis_choice,
			worst_case_map_values,
			additional_trie_layers,
		);
		let pallet_benchmarks = all_benchmarks.entry((pallet_name, instance_name)).or_default();
		pallet_benchmarks.push(benchmark_data);
	}
	Ok(all_benchmarks)
}

// Calculates the total maximum weight of an extrinsic (if present, based on the max. component
// value) and compares it with the max. extrinsic weight allowed in a single block.
//
// `max_extrinsic_weight` & `db_weight` are obtained from the runtime configuration.
pub(crate) fn sanity_weight_check(
	all_results: HashMap<(String, String), Vec<BenchmarkData>>,
	max_extrinsic_weight: Weight,
	db_weight: RuntimeDbWeight,
	sanity_weight_check: SanityWeightCheck,
) -> Result<(), std::io::Error> {
	if sanity_weight_check == SanityWeightCheck::Ignore {
		return Ok(())
	}
	// Helper function to return max. component value (i.e. max. complexity parameter).
	fn max_component(parameter: &ComponentSlope, component_ranges: &Vec<ComponentRange>) -> u64 {
		for component in component_ranges {
			if parameter.name == component.name {
				return component.max.into()
			}
		}
		0
	}

	color_print::cprintln!(
		"\n<s>Sanity Weight Check 🧐:</> each extrinsic's weight function is executed \
		in the worst case scenario and compared with the maximum extrinsic weight (the maximum weight \
		that can be put in a single block for an extrinsic with `DispatchClass::Normal`). In other words, \
		each extrinsic is checked whether it will fit in an empty (meaning; empty of \
		`DispatchClass::Normal` extrinsics) block.\n\n<u>Results:</>\n"
	);
	let mut sanity_weight_check_passed = true;
	// Loop through all benchmark results.
	for ((pallet, instance), results) in all_results.iter() {
		println!("Pallet: {}\nInstance: {}\n", pallet, instance);
		for result in results {
			// Constant `ref_time` & `pov_size`.
			let mut total_weight = Weight::from_parts(
				result.base_weight.try_into().unwrap(),
				result.base_calculated_proof_size.try_into().unwrap(),
			);
			// `ref_time` multiplied by complexity parameter.
			for component in &result.component_weight {
				total_weight.saturating_accrue(
					Weight::from_parts(component.slope.try_into().unwrap(), 0)
						.saturating_mul(max_component(&component, &result.component_ranges)),
				);
			}
			// Constant storage reads.
			total_weight.saturating_accrue(db_weight.reads(result.base_reads.try_into().unwrap()));

			// Storage reads multiplied by complexity parameter.
			for component in &result.component_reads {
				total_weight.saturating_accrue(
					db_weight
						.reads(component.slope.try_into().unwrap())
						.saturating_mul(max_component(&component, &result.component_ranges)),
				);
			}
			// Constant storage writes.
			total_weight
				.saturating_accrue(db_weight.writes(result.base_writes.try_into().unwrap()));

			// Storage writes multiplied by complexity parameter.
			for component in &result.component_writes {
				total_weight.saturating_accrue(
					db_weight
						.writes(component.slope.try_into().unwrap())
						.saturating_mul(max_component(&component, &result.component_ranges)),
				);
			}
			// `pov_size` multiplied by complexity parameter.
			for component in &result.component_calculated_proof_size {
				total_weight.saturating_accrue(
					Weight::from_parts(0, component.slope.try_into().unwrap())
						.saturating_mul(max_component(&component, &result.component_ranges)),
				);
			}
			// Comparing (worst case scenario) the extrinsic weight against the maximum extrinsic
			// weight.
			if total_weight.ref_time() > max_extrinsic_weight.ref_time() ||
				total_weight.proof_size() > max_extrinsic_weight.proof_size()
			{
				sanity_weight_check_passed = false;
				color_print::cprintln!("<s,r>WARNING!!!</>",);
				color_print::cprintln!(
					"<r>The following extrinsic exceeds the maximum extrinsic weight:</>",
				);
			}
			color_print::cprintln!("- <s>'{}'</>: {:?}\nPercentage of max. extrinsic weight: {:.2}% (ref_time), {:.2}% (proof_size)\n", 
				result.name,
				total_weight,
				(total_weight.ref_time() as f64 / max_extrinsic_weight.ref_time() as f64) * 100.0,
				(total_weight.proof_size() as f64 / max_extrinsic_weight.proof_size() as f64) * 100.0,
			);
		}
	}
	if sanity_weight_check_passed {
		color_print::cprintln!("<g>Your extrinsics passed the Sanity Weight Check 😃!</>\n");
	} else {
		color_print::cprintln!(
			"<r>Your extrinsics failed the Sanity Weight Check, please review \
			the extrinsic's logic and/or the associated benchmark function.</>\n",
		);
		if sanity_weight_check == SanityWeightCheck::Error {
			return Err(io_error(&String::from(
				"One or more extrinsics exceed the maximum extrinsic weight",
			)))
		}
	}
	Ok(())
}

// Get an iterator of errors.
fn extract_errors(errors: &Option<Vec<u128>>) -> impl Iterator<Item = u128> + '_ {
	errors
		.as_ref()
		.map(|e| e.as_slice())
		.unwrap_or(&[])
		.iter()
		.copied()
		.chain(std::iter::repeat(0))
}

// Analyze and return the relevant results for a given benchmark.
fn get_benchmark_data(
	batch: &BenchmarkBatchSplitResults,
	storage_info: &[StorageInfo],
	// Per extrinsic component ranges.
	component_ranges: &ComponentRangeMap,
	pov_modes: PovModesMap,
	default_pov_mode: PovEstimationMode,
	analysis_choice: &AnalysisChoice,
	pov_analysis_choice: &AnalysisChoice,
	worst_case_map_values: u32,
	additional_trie_layers: u8,
) -> BenchmarkData {
	// Analyze benchmarks to get the linear regression.
	let analysis_function = match analysis_choice {
		AnalysisChoice::MinSquares => Analysis::min_squares_iqr,
		AnalysisChoice::MedianSlopes => Analysis::median_slopes,
		AnalysisChoice::Max => Analysis::max,
	};
	let pov_analysis_function = match pov_analysis_choice {
		AnalysisChoice::MinSquares => Analysis::min_squares_iqr,
		AnalysisChoice::MedianSlopes => Analysis::median_slopes,
		AnalysisChoice::Max => Analysis::max,
	};
	let pallet = String::from_utf8(batch.pallet.clone()).unwrap();
	let benchmark = String::from_utf8(batch.benchmark.clone()).unwrap();

	let extrinsic_time = analysis_function(&batch.time_results, BenchmarkSelector::ExtrinsicTime)
		.expect("analysis function should return an extrinsic time for valid inputs");
	let reads = analysis_function(&batch.db_results, BenchmarkSelector::Reads)
		.expect("analysis function should return the number of reads for valid inputs");
	let writes = analysis_function(&batch.db_results, BenchmarkSelector::Writes)
		.expect("analysis function should return the number of writes for valid inputs");
	let recorded_proof_size =
		pov_analysis_function(&batch.db_results, BenchmarkSelector::ProofSize)
			.expect("analysis function should return proof sizes for valid inputs");

	// Analysis data may include components that are not used, this filters out anything whose value
	// is zero.
	let mut used_components = Vec::new();
	let mut used_extrinsic_time = Vec::new();
	let mut used_reads = Vec::new();
	let mut used_writes = Vec::new();
	let mut used_calculated_proof_size = Vec::<ComponentSlope>::new();
	let mut used_recorded_proof_size = Vec::<ComponentSlope>::new();

	extrinsic_time
		.slopes
		.into_iter()
		.zip(extrinsic_time.names.iter())
		.zip(extract_errors(&extrinsic_time.errors))
		.for_each(|((slope, name), error)| {
			if !slope.is_zero() {
				if !used_components.contains(&name) {
					used_components.push(name);
				}
				used_extrinsic_time.push(ComponentSlope { name: name.clone(), slope, error });
			}
		});
	reads
		.slopes
		.into_iter()
		.zip(reads.names.iter())
		.zip(extract_errors(&reads.errors))
		.for_each(|((slope, name), error)| {
			if !slope.is_zero() {
				if !used_components.contains(&name) {
					used_components.push(name);
				}
				used_reads.push(ComponentSlope { name: name.clone(), slope, error });
			}
		});
	writes
		.slopes
		.into_iter()
		.zip(writes.names.iter())
		.zip(extract_errors(&writes.errors))
		.for_each(|((slope, name), error)| {
			if !slope.is_zero() {
				if !used_components.contains(&name) {
					used_components.push(name);
				}
				used_writes.push(ComponentSlope { name: name.clone(), slope, error });
			}
		});
	recorded_proof_size
		.slopes
		.into_iter()
		.zip(recorded_proof_size.names.iter())
		.zip(extract_errors(&recorded_proof_size.errors))
		.for_each(|((slope, name), error)| {
			if !slope.is_zero() {
				// These are only for comments, so don't touch the `used_components`.
				used_recorded_proof_size.push(ComponentSlope { name: name.clone(), slope, error });
			}
		});
	used_recorded_proof_size.sort_by(|a, b| a.name.cmp(&b.name));

	// We add additional comments showing which storage items were touched.
	// We find the worst case proof size, and use that as the final proof size result.
	let mut storage_per_prefix = HashMap::<Vec<u8>, Vec<BenchmarkResult>>::new();
	let pov_mode = pov_modes.get(&(pallet.clone(), benchmark.clone())).cloned().unwrap_or_default();
	let comments = process_storage_results(
		&mut storage_per_prefix,
		&batch.db_results,
		storage_info,
		&pov_mode,
		default_pov_mode,
		worst_case_map_values,
		additional_trie_layers,
	);

	let proof_size_per_components = storage_per_prefix
		.iter()
		.map(|(prefix, results)| {
			let proof_size = analysis_function(results, BenchmarkSelector::ProofSize)
				.expect("analysis function should return proof sizes for valid inputs");
			let slope = proof_size
				.slopes
				.into_iter()
				.zip(proof_size.names.iter())
				.zip(extract_errors(&proof_size.errors))
				.map(|((slope, name), error)| ComponentSlope { name: name.clone(), slope, error })
				.collect::<Vec<_>>();
			(prefix.clone(), slope, proof_size.base)
		})
		.collect::<Vec<_>>();

	let mut base_calculated_proof_size = 0;
	// Sum up the proof sizes per component
	for (_, slope, base) in proof_size_per_components.iter() {
		base_calculated_proof_size = base_calculated_proof_size.max(*base);
		for component in slope.iter() {
			let mut found = false;
			for used_component in used_calculated_proof_size.iter_mut() {
				if used_component.name == component.name {
					used_component.slope = used_component.slope.max(component.slope);
					found = true;
					break
				}
			}
			if !found && !component.slope.is_zero() {
				if !used_components.contains(&&component.name) {
					used_components.push(&component.name);
				}
				used_calculated_proof_size.push(ComponentSlope {
					name: component.name.clone(),
					slope: component.slope,
					error: component.error,
				});
			}
		}
	}
	used_calculated_proof_size.sort_by(|a, b| a.name.cmp(&b.name));

	// This puts a marker on any component which is entirely unused in the weight formula.
	let components = batch.time_results[0]
		.components
		.iter()
		.map(|(name, _)| -> Component {
			let name_string = name.to_string();
			let is_used = used_components.contains(&&name_string);
			Component { name: name_string, is_used }
		})
		.collect::<Vec<_>>();

	let component_ranges = component_ranges
		.get(&(pallet.clone(), benchmark.clone()))
		.map(|c| c.clone())
		.unwrap_or_default();

	BenchmarkData {
		name: benchmark,
		components,
		base_weight: extrinsic_time.base,
		base_reads: reads.base,
		base_writes: writes.base,
		base_calculated_proof_size,
		base_recorded_proof_size: recorded_proof_size.base,
		component_weight: used_extrinsic_time,
		component_reads: used_reads,
		component_writes: used_writes,
		component_calculated_proof_size: used_calculated_proof_size,
		component_recorded_proof_size: used_recorded_proof_size,
		component_ranges,
		comments,
		min_execution_time: extrinsic_time.minimum,
	}
}

/// Create weight file from benchmark data and Handlebars template.
pub(crate) fn write_results(
<<<<<<< HEAD
=======
	batches: &[BenchmarkBatchSplitResults],
	storage_info: &[StorageInfo],
	component_ranges: &HashMap<(String, String), Vec<ComponentRange>>,
	pov_modes: PovModesMap,
	default_pov_mode: PovEstimationMode,
>>>>>>> 39b1f50f
	path: &PathBuf,
	cmd: &PalletCmd,
	analysis_choice: AnalysisChoice,
	all_results: &HashMap<(String, String), Vec<BenchmarkData>>,
) -> Result<(), sc_cli::Error> {
	// Use custom template if provided.
	let template: String = match &cmd.template {
		Some(template_file) => fs::read_to_string(template_file)?,
		None => TEMPLATE.to_string(),
	};

	// Use header if provided
	let header_text = match &cmd.header {
		Some(header_file) => {
			let text = fs::read_to_string(header_file)?;
			text
		},
		None => String::new(),
	};

	// Date string metadata
	let date = chrono::Utc::now().format("%Y-%m-%d").to_string();

	// Full CLI args passed to trigger the benchmark.
	let args = std::env::args().collect::<Vec<String>>();

	if cmd.additional_trie_layers > 4 {
		println!(
			"WARNING: `additional_trie_layers` is unexpectedly large. It assumes {} storage items.",
			16f64.powi(cmd.additional_trie_layers as i32)
		)
	}

	// Capture individual args
	let cmd_data = CmdData {
		steps: cmd.steps,
		repeat: cmd.repeat,
		lowest_range_values: cmd.lowest_range_values.clone(),
		highest_range_values: cmd.highest_range_values.clone(),
		wasm_execution: cmd.wasm_method.to_string(),
		chain: format!("{:?}", cmd.shared_params.chain),
		db_cache: cmd.database_cache_size,
		analysis_choice: format!("{:?}", analysis_choice),
		worst_case_map_values: cmd.worst_case_map_values,
		additional_trie_layers: cmd.additional_trie_layers,
	};

	// New Handlebars instance with helpers.
	let mut handlebars = handlebars::Handlebars::new();
	handlebars.register_helper("underscore", Box::new(UnderscoreHelper));
	handlebars.register_helper("join", Box::new(JoinHelper));
	// Don't HTML escape any characters.
	handlebars.register_escape_fn(|s| -> String { s.to_string() });

	let mut created_files = Vec::new();

	for ((pallet, instance), results) in all_results.iter() {
		let mut file_path = path.clone();
		// If a user only specified a directory...
		if file_path.is_dir() {
			// Start with "path/to/pallet_name".
			let mut file_name = pallet.clone();
			// Check if there might be multiple instances benchmarked.
			if all_results.keys().any(|(p, i)| p == pallet && i != instance) {
				// Append "_instance_name".
				file_name = format!("{}_{}", file_name, instance.to_snake_case());
			}
			// "mod::pallet_name.rs" becomes "mod_pallet_name.rs".
			file_path.push(file_name.replace("::", "_"));
			file_path.set_extension("rs");
		}

		let hbs_data = TemplateData {
			args: args.clone(),
			date: date.clone(),
			hostname: cmd.hostinfo_params.hostname(),
			cpuname: cmd.hostinfo_params.cpuname(),
			version: VERSION.to_string(),
			pallet: pallet.to_string(),
			instance: instance.to_string(),
			header: header_text.clone(),
			cmd: cmd_data.clone(),
			benchmarks: results.clone(),
		};

		let mut output_file = fs::File::create(&file_path)?;
		handlebars
			.render_template_to_write(&template, &hbs_data, &mut output_file)
			.map_err(|e| io_error(&e.to_string()))?;
		println!("Created file: {:?}", &file_path);
		created_files.push(file_path);
	}

	let overwritten_files = created_files.iter().duplicates().collect::<Vec<_>>();
	if !overwritten_files.is_empty() {
		let msg = format!(
			"Multiple results were written to the same file. This can happen when \
		there are multiple instances of a pallet deployed and `--output` forces the output of all \
		instances into the same file. Use `--unsafe-overwrite-results` to ignore this error. The \
		affected files are: {:?}",
			overwritten_files
		);

		if cmd.unsafe_overwrite_results {
			println!("{msg}");
		} else {
			return Err(msg.into())
		}
	}
	Ok(())
}

/// This function looks at the keys touched during the benchmark, and the storage info we collected
/// from the pallets, and creates comments with information about the storage keys touched during
/// each benchmark.
///
/// It returns informational comments for human consumption.
pub(crate) fn process_storage_results(
	storage_per_prefix: &mut HashMap<Vec<u8>, Vec<BenchmarkResult>>,
	results: &[BenchmarkResult],
	storage_info: &[StorageInfo],
	pov_modes: &HashMap<(String, String), PovEstimationMode>,
	default_pov_mode: PovEstimationMode,
	worst_case_map_values: u32,
	additional_trie_layers: u8,
) -> Vec<String> {
	let mut comments = Vec::new();
	let mut storage_info_map = storage_info
		.iter()
		.map(|info| (info.prefix.clone(), info))
		.collect::<HashMap<_, _>>();

	// Special hack to show `Skipped Metadata`
	let skip_storage_info = StorageInfo {
		pallet_name: b"Skipped".to_vec(),
		storage_name: b"Metadata".to_vec(),
		prefix: b"Skipped Metadata".to_vec(),
		max_values: None,
		max_size: None,
	};
	storage_info_map.insert(skip_storage_info.prefix.clone(), &skip_storage_info);

	// Special hack to show `Benchmark Override`
	let benchmark_override = StorageInfo {
		pallet_name: b"Benchmark".to_vec(),
		storage_name: b"Override".to_vec(),
		prefix: b"Benchmark Override".to_vec(),
		max_values: None,
		max_size: None,
	};
	storage_info_map.insert(benchmark_override.prefix.clone(), &benchmark_override);

	// This tracks the keys we already identified, so we only generate a single comment.
	let mut identified_prefix = HashSet::<Vec<u8>>::new();
	let mut identified_key = HashSet::<Vec<u8>>::new();

	// TODO Emit a warning for unused `pov_mode` attributes.

	// We have to iterate in reverse order to catch the largest values for read/write since the
	// components start low and then increase and only the first value is used.
	for result in results.iter().rev() {
		for (key, reads, writes, whitelisted) in &result.keys {
			// skip keys which are whitelisted
			if *whitelisted {
				continue
			}

			let prefix_length = key.len().min(32);
			let prefix = key[0..prefix_length].to_vec();
			let is_key_identified = identified_key.contains(key);
			let is_prefix_identified = identified_prefix.contains(&prefix);

			let mut prefix_result = result.clone();
			let key_info = storage_info_map.get(&prefix);
			let pallet_name = match key_info {
				Some(k) => String::from_utf8(k.pallet_name.clone()).expect("encoded from string"),
				None => "".to_string(),
			};
			let storage_name = match key_info {
				Some(k) => String::from_utf8(k.storage_name.clone()).expect("encoded from string"),
				None => "".to_string(),
			};
			let max_size = key_info.and_then(|k| k.max_size);

			let override_pov_mode = match key_info {
				Some(_) => {
					// Is there an override for the storage key?
					pov_modes.get(&(pallet_name.clone(), storage_name.clone())).or(
						// .. or for the storage prefix?
						pov_modes.get(&(pallet_name.clone(), "ALL".to_string())).or(
							// .. or for the benchmark?
							pov_modes.get(&("ALL".to_string(), "ALL".to_string())),
						),
					)
				},
				None => None,
			};
			let is_all_ignored = pov_modes.get(&("ALL".to_string(), "ALL".to_string())) ==
				Some(&PovEstimationMode::Ignored);
			if is_all_ignored && override_pov_mode != Some(&PovEstimationMode::Ignored) {
				panic!("The syntax currently does not allow to exclude single keys from a top-level `Ignored` pov-mode.");
			}

			let pov_overhead = single_read_pov_overhead(
				key_info.and_then(|i| i.max_values),
				worst_case_map_values,
			);

			let used_pov_mode = match (override_pov_mode, max_size, default_pov_mode) {
				// All is ignored by default and no override:
				(None, _, PovEstimationMode::Ignored)  => {
					prefix_result.proof_size = 0;
					PovEstimationMode::Ignored
				},
				// Some is ignored by override, maybe all:
				(Some(PovEstimationMode::Ignored), _, _) => {
					// If this is applied to All keys, then we also remove the base weight and just set all to zero.
					if is_all_ignored {
						prefix_result.proof_size = 0;
					} else {
						// Otherwise we just don't *increase* `proof_size` for this key.
					}
					PovEstimationMode::Ignored
				},
				(Some(PovEstimationMode::Measured), _, _)|
				(None, _, PovEstimationMode::Measured) |
				// Use best effort in this case since failing would be really annoying.
				(None, None, PovEstimationMode::MaxEncodedLen) => {
					// We add the overhead for a single read each time. In a more advanced version
					// we could take node re-using into account and over-estimate a bit less.
					prefix_result.proof_size += pov_overhead * *reads;
					PovEstimationMode::Measured
				},
				(Some(PovEstimationMode::MaxEncodedLen), Some(max_size), _) |
				(None, Some(max_size), PovEstimationMode::MaxEncodedLen) => {
					prefix_result.proof_size = (pov_overhead + max_size) * *reads;
					PovEstimationMode::MaxEncodedLen
				},
				(Some(PovEstimationMode::MaxEncodedLen), None, _) => {
					panic!("Key does not have MEL bound but MEL PoV estimation mode was specified {:?}", &key);
				},
			};
			// Add the additional trie layer overhead for every new prefix.
			if *reads > 0 && !is_all_ignored {
				prefix_result.proof_size += 15 * 33 * additional_trie_layers as u32;
			}
			storage_per_prefix.entry(prefix.clone()).or_default().push(prefix_result);

			match (is_key_identified, is_prefix_identified) {
				// We already did everything, move on...
				(true, true) => continue,
				(false, true) => {
					// track newly identified key
					identified_key.insert(key.clone());
				},
				(false, false) => {
					// track newly identified key and prefix
					identified_key.insert(key.clone());
					identified_prefix.insert(prefix.clone());
				},
				// Not possible. If the key is known, the prefix is too.
				(true, false) => unreachable!(),
			}

			// For any new prefix, we should write some comment about the number of reads and
			// writes.
			if !is_prefix_identified {
				match key_info {
					Some(_) => {
						let comment = format!(
							"Storage: `{}::{}` (r:{} w:{})",
							pallet_name, storage_name, reads, writes,
						);
						comments.push(comment)
					},
					None => {
						let comment = format!(
							"Storage: UNKNOWN KEY `0x{}` (r:{} w:{})",
							HexDisplay::from(key),
							reads,
							writes,
						);
						comments.push(comment)
					},
				}
			}

			// For any new key, we should add the PoV impact.
			if !is_key_identified {
				match key_info {
					Some(key_info) => {
						match worst_case_pov(
							key_info.max_values,
							key_info.max_size,
							!is_prefix_identified,
							worst_case_map_values,
						) {
							Some(new_pov) => {
								let comment = format!(
									"Proof: `{pallet_name}::{storage_name}` (`max_values`: {:?}, `max_size`: {:?}, added: {}, mode: `{:?}`)",
									key_info.max_values,
									key_info.max_size,
									new_pov,
									used_pov_mode,
								);
								comments.push(comment)
							},
							None => {
								let comment = format!(
									"Proof: `{}::{}` (`max_values`: {:?}, `max_size`: {:?}, mode: `{:?}`)",
									pallet_name, storage_name, key_info.max_values, key_info.max_size,
									used_pov_mode,
								);
								comments.push(comment);
							},
						}
					},
					None => {
						let comment = format!(
							"Proof: UNKNOWN KEY `0x{}` (r:{} w:{})",
							HexDisplay::from(key),
							reads,
							writes,
						);
						comments.push(comment)
					},
				}
			}
		}
	}

	comments
}

/// The PoV overhead when reading a key the first time out of a map with `max_values` entries.
fn single_read_pov_overhead(max_values: Option<u32>, worst_case_map_values: u32) -> u32 {
	let max_values = max_values.unwrap_or(worst_case_map_values);
	let depth: u32 = easy_log_16(max_values);
	// Normally we have 16 entries of 32 byte hashes per tree layer. In the new trie
	// layout the hashes are prefixed by their compact length, hence 33 instead. The proof
	// compaction can compress one node per layer since we send the value itself,
	// therefore we end up with a size of `15 * 33` per layer.
	depth * 15 * 33
}

/// Given the max values and max size of some storage item, calculate the worst
/// case PoV.
///
/// # Arguments
/// * `max_values`: The maximum number of values in the storage item. `None` for  unbounded items.
/// * `max_size`: The maximum size of the value in the storage. `None` for unbounded items.
fn worst_case_pov(
	max_values: Option<u32>,
	max_size: Option<u32>,
	is_new_prefix: bool,
	worst_case_map_values: u32,
) -> Option<u32> {
	if let Some(max_size) = max_size {
		let trie_size: u32 = if is_new_prefix {
			single_read_pov_overhead(max_values, worst_case_map_values)
		} else {
			0
		};

		Some(trie_size + max_size)
	} else {
		None
	}
}

/// A simple match statement which outputs the log 16 of some value.
fn easy_log_16(i: u32) -> u32 {
	#[allow(clippy::redundant_guards)]
	match i {
		i if i == 0 => 0,
		i if i <= 16 => 1,
		i if i <= 256 => 2,
		i if i <= 4_096 => 3,
		i if i <= 65_536 => 4,
		i if i <= 1_048_576 => 5,
		i if i <= 16_777_216 => 6,
		i if i <= 268_435_456 => 7,
		_ => 8,
	}
}

// A helper to join a string of vectors.
#[derive(Clone, Copy)]
struct JoinHelper;
impl handlebars::HelperDef for JoinHelper {
	fn call<'reg: 'rc, 'rc>(
		&self,
		h: &handlebars::Helper,
		_: &handlebars::Handlebars,
		_: &handlebars::Context,
		_rc: &mut handlebars::RenderContext,
		out: &mut dyn handlebars::Output,
	) -> handlebars::HelperResult {
		use handlebars::JsonRender;
		let param = h.param(0).unwrap();
		let value = param.value();
		let joined = if value.is_array() {
			value
				.as_array()
				.unwrap()
				.iter()
				.map(|v| v.render())
				.collect::<Vec<String>>()
				.join(" ")
		} else {
			value.render()
		};
		out.write(&joined)?;
		Ok(())
	}
}

// u128 does not serialize well into JSON for `handlebars`, so we represent it as a string.
fn string_serialize<S>(x: &u128, s: S) -> Result<S::Ok, S::Error>
where
	S: serde::Serializer,
{
	s.serialize_str(&x.to_string())
}

#[cfg(test)]
mod test {
	use super::*;
	use frame_benchmarking::{BenchmarkBatchSplitResults, BenchmarkParameter, BenchmarkResult};

	fn test_data(
		pallet: &[u8],
		benchmark: &[u8],
		param: BenchmarkParameter,
		base: u32,
		slope: u32,
	) -> BenchmarkBatchSplitResults {
		let mut results = Vec::new();
		for i in 0..5 {
			results.push(BenchmarkResult {
				components: vec![(param, i)],
				extrinsic_time: (base + slope * i).into(),
				storage_root_time: (base + slope * i).into(),
				reads: (base + slope * i).into(),
				repeat_reads: 0,
				writes: (base + slope * i).into(),
				repeat_writes: 0,
				proof_size: (i + 1) * 1024,
				// All R/W come from this key:
				keys: vec![(b"bounded".to_vec(), (base + slope * i), (base + slope * i), false)],
			})
		}

		return BenchmarkBatchSplitResults {
			pallet: [pallet.to_vec(), b"_pallet".to_vec()].concat(),
			instance: b"instance".to_vec(),
			benchmark: [benchmark.to_vec(), b"_benchmark".to_vec()].concat(),
			time_results: results.clone(),
			db_results: results,
		}
	}

	fn test_storage_info() -> Vec<StorageInfo> {
		vec![StorageInfo {
			pallet_name: b"bounded".to_vec(),
			storage_name: b"bounded".to_vec(),
			prefix: b"bounded".to_vec(),
			max_values: Some(1 << 20),
			max_size: Some(32),
		}]
	}

	fn test_pov_mode() -> PovModesMap {
		let mut map = PovModesMap::new();
		map.entry(("scheduler".into(), "first_benchmark".into()))
			.or_default()
			.insert(("scheduler".into(), "mel".into()), PovEstimationMode::MaxEncodedLen);
		map.entry(("scheduler".into(), "first_benchmark".into()))
			.or_default()
			.insert(("scheduler".into(), "measured".into()), PovEstimationMode::Measured);
		map
	}

	fn check_data(benchmark: &BenchmarkData, component: &str, base: u128, slope: u128) {
		assert_eq!(
			benchmark.components,
			vec![Component { name: component.to_string(), is_used: true },],
		);
		// Weights multiplied by 1,000
		assert_eq!(benchmark.base_weight, base * 1_000);
		assert_eq!(
			benchmark.component_weight,
			vec![ComponentSlope { name: component.to_string(), slope: slope * 1_000, error: 0 }]
		);
		// DB Reads/Writes are untouched
		assert_eq!(benchmark.base_reads, base);
		assert_eq!(
			benchmark.component_reads,
			vec![ComponentSlope { name: component.to_string(), slope, error: 0 }]
		);
		assert_eq!(benchmark.base_writes, base);
		assert_eq!(
			benchmark.component_writes,
			vec![ComponentSlope { name: component.to_string(), slope, error: 0 }]
		);
		// Measure PoV is correct
		assert_eq!(benchmark.base_recorded_proof_size, 1024);
		assert_eq!(
			benchmark.component_recorded_proof_size,
			vec![ComponentSlope { name: component.to_string(), slope: 1024, error: 0 }]
		);
	}

	/// We measure a linear proof size but select `pov_mode = MEL` with a present MEL bound for the
	/// type. This should result in the measured PoV being ignored and the MEL used instead.
	#[test]
	fn pov_mode_mel_constant_works() {
		let mut results = Vec::new();
		for i in 0..5 {
			results.push(BenchmarkResult {
				components: vec![(BenchmarkParameter::s, i)],
				extrinsic_time: 0,
				storage_root_time: 0,
				reads: 1,
				repeat_reads: 777,
				writes: 888,
				repeat_writes: 999,
				proof_size: i * 1024,
				keys: vec![(b"mel".to_vec(), 1, 1, false)],
			})
		}

		let data = BenchmarkBatchSplitResults {
			pallet: b"scheduler".to_vec(),
			instance: b"instance".to_vec(),
			benchmark: b"first_benchmark".to_vec(),
			time_results: results.clone(),
			db_results: results,
		};

		let storage_info = vec![StorageInfo {
			pallet_name: b"scheduler".to_vec(),
			storage_name: b"mel".to_vec(),
			prefix: b"mel".to_vec(),
			max_values: None,
			max_size: Some(1 << 22), // MEL of 4 MiB
		}];

		let mapped_results = map_results(
			&[data],
			&storage_info,
			&Default::default(),
			test_pov_mode(),
			PovEstimationMode::MaxEncodedLen,
			&AnalysisChoice::default(),
			&AnalysisChoice::MedianSlopes,
			1_000_000,
			0,
		)
		.unwrap();
		let result =
			mapped_results.get(&("scheduler".to_string(), "instance".to_string())).unwrap()[0]
				.clone();

		let base = result.base_calculated_proof_size;
		assert!(result.component_calculated_proof_size.is_empty(), "There is no slope");
		// It's a map with 5 layers overhead:
		assert_eq!(base, (1 << 22) + 15 * 33 * 5);
	}

	/// Record a small linear proof size but since MEL is selected and available it should be used
	/// instead.
	#[test]
	fn pov_mode_mel_linear_works() {
		let mut results = Vec::new();
		for i in 0..5 {
			results.push(BenchmarkResult {
				components: vec![(BenchmarkParameter::s, i)],
				extrinsic_time: 0,
				storage_root_time: 0,
				reads: 123,
				repeat_reads: 777,
				writes: 888,
				repeat_writes: 999,
				proof_size: i * 1024,
				keys: vec![("mel".as_bytes().to_vec(), i, 1, false)],
			})
		}

		let data = BenchmarkBatchSplitResults {
			pallet: b"scheduler".to_vec(),
			instance: b"instance".to_vec(),
			benchmark: b"first_benchmark".to_vec(),
			time_results: results.clone(),
			db_results: results,
		};

		let storage_info = vec![StorageInfo {
			pallet_name: b"scheduler".to_vec(),
			storage_name: b"mel".to_vec(),
			prefix: b"mel".to_vec(),
			max_values: None,
			max_size: Some(1 << 22), // MEL of 4 MiB
		}];

		let mapped_results = map_results(
			&[data],
			&storage_info,
			&Default::default(),
			test_pov_mode(),
			PovEstimationMode::MaxEncodedLen,
			&AnalysisChoice::default(),
			&AnalysisChoice::MedianSlopes,
			1_000_000,
			0,
		)
		.unwrap();
		let result =
			mapped_results.get(&("scheduler".to_string(), "instance".to_string())).unwrap()[0]
				.clone();

		let base = result.base_calculated_proof_size;
		assert_eq!(result.component_calculated_proof_size.len(), 1, "There is a slope");
		let slope = result.component_calculated_proof_size[0].clone().slope;
		assert_eq!(base, 0);
		// It's a map with 5 layers overhead:
		assert_eq!(slope, (1 << 22) + 15 * 33 * 5);
	}

	#[test]
	fn pov_mode_measured_const_works() {
		let mut results = Vec::new();
		for i in 0..5 {
			results.push(BenchmarkResult {
				components: vec![(BenchmarkParameter::s, i)],
				extrinsic_time: 0,
				storage_root_time: 0,
				reads: 123,
				repeat_reads: 777,
				writes: 888,
				repeat_writes: 999,
				proof_size: 1024,
				keys: vec![("measured".as_bytes().to_vec(), 1, 1, false)],
			})
		}

		let data = BenchmarkBatchSplitResults {
			pallet: b"scheduler".to_vec(),
			instance: b"instance".to_vec(),
			benchmark: b"first_benchmark".to_vec(),
			time_results: results.clone(),
			db_results: results,
		};

		let storage_info = vec![StorageInfo {
			pallet_name: b"scheduler".to_vec(),
			storage_name: b"measured".to_vec(),
			prefix: b"measured".to_vec(),
			max_values: None,
			max_size: Some(1 << 22), // MEL of 4 MiB
		}];

		let mapped_results = map_results(
			&[data],
			&storage_info,
			&Default::default(),
			test_pov_mode(),
			PovEstimationMode::MaxEncodedLen,
			&AnalysisChoice::default(),
			&AnalysisChoice::MedianSlopes,
			1_000_000,
			0,
		)
		.unwrap();
		let result =
			mapped_results.get(&("scheduler".to_string(), "instance".to_string())).unwrap()[0]
				.clone();

		let base = result.base_calculated_proof_size;
		assert!(result.component_calculated_proof_size.is_empty(), "There is no slope");
		// 5 Trie layers overhead because of the 1M max elements in that map:
		assert_eq!(base, 1024 + 15 * 33 * 5);
	}

	#[test]
	fn pov_mode_measured_linear_works() {
		let mut results = Vec::new();
		for i in 0..5 {
			results.push(BenchmarkResult {
				components: vec![(BenchmarkParameter::s, i)],
				extrinsic_time: 0,
				storage_root_time: 0,
				reads: 123,
				repeat_reads: 777,
				writes: 888,
				repeat_writes: 999,
				proof_size: i * 1024,
				keys: vec![("measured".as_bytes().to_vec(), i, 1, false)],
			})
		}

		let data = BenchmarkBatchSplitResults {
			pallet: b"scheduler".to_vec(),
			instance: b"instance".to_vec(),
			benchmark: b"first_benchmark".to_vec(),
			time_results: results.clone(),
			db_results: results,
		};

		let storage_info = vec![StorageInfo {
			pallet_name: b"scheduler".to_vec(),
			storage_name: b"measured".to_vec(),
			prefix: b"measured".to_vec(),
			max_values: None,
			max_size: Some(1 << 22), // MEL of 4 MiB
		}];

		let mapped_results = map_results(
			&[data],
			&storage_info,
			&Default::default(),
			test_pov_mode(),
			PovEstimationMode::MaxEncodedLen,
			&AnalysisChoice::default(),
			&AnalysisChoice::MedianSlopes,
			1_000_000,
			0,
		)
		.unwrap();
		let result =
			mapped_results.get(&("scheduler".to_string(), "instance".to_string())).unwrap()[0]
				.clone();

		let base = result.base_calculated_proof_size;
		assert_eq!(result.component_calculated_proof_size.len(), 1, "There is a slope");
		let slope = result.component_calculated_proof_size[0].clone().slope;
		assert_eq!(base, 0);
		// It's a map with 5 layers overhead:
		assert_eq!(slope, 1024 + 15 * 33 * 5);
	}

	#[test]
	fn pov_mode_ignored_linear_works() {
		let mut results = Vec::new();
		for i in 0..5 {
			results.push(BenchmarkResult {
				components: vec![(BenchmarkParameter::s, i)],
				extrinsic_time: 0,
				storage_root_time: 0,
				reads: 123,
				repeat_reads: 777,
				writes: 888,
				repeat_writes: 999,
				proof_size: i * 1024,
				keys: vec![("ignored".as_bytes().to_vec(), i, 1, false)],
			})
		}

		let data = BenchmarkBatchSplitResults {
			pallet: b"scheduler".to_vec(),
			instance: b"instance".to_vec(),
			benchmark: b"first_benchmark".to_vec(),
			time_results: results.clone(),
			db_results: results,
		};

		let storage_info = vec![StorageInfo {
			pallet_name: b"scheduler".to_vec(),
			storage_name: b"ignored".to_vec(),
			prefix: b"ignored".to_vec(),
			max_values: None,
			max_size: Some(1 << 22), // MEL of 4 MiB
		}];

		let mapped_results = map_results(
			&[data],
			&storage_info,
			&Default::default(),
			test_pov_mode(),
			PovEstimationMode::Ignored,
			&AnalysisChoice::default(),
			&AnalysisChoice::MedianSlopes,
			1_000_000,
			0,
		)
		.unwrap();
		let result =
			mapped_results.get(&("scheduler".to_string(), "instance".to_string())).unwrap()[0]
				.clone();

		let base = result.base_calculated_proof_size;
		assert!(result.component_calculated_proof_size.is_empty(), "There is no slope");
		assert_eq!(base, 0);
	}

	#[test]
	fn map_results_works() {
		let mapped_results = map_results(
			&[
				test_data(b"first", b"first", BenchmarkParameter::a, 10, 3),
				test_data(b"first", b"second", BenchmarkParameter::b, 9, 2),
				test_data(b"second", b"first", BenchmarkParameter::c, 3, 4),
				test_data(b"bounded", b"bounded", BenchmarkParameter::d, 4, 6),
			],
			&test_storage_info(),
			&Default::default(),
			Default::default(),
			PovEstimationMode::MaxEncodedLen,
			&AnalysisChoice::default(),
			&AnalysisChoice::MedianSlopes,
			1_000_000,
			0,
		)
		.unwrap();

		let first_benchmark = &mapped_results
			.get(&("first_pallet".to_string(), "instance".to_string()))
			.unwrap()[0];
		assert_eq!(first_benchmark.name, "first_benchmark");
		check_data(first_benchmark, "a", 10, 3);

		let second_benchmark = &mapped_results
			.get(&("first_pallet".to_string(), "instance".to_string()))
			.unwrap()[1];
		assert_eq!(second_benchmark.name, "second_benchmark");
		check_data(second_benchmark, "b", 9, 2);

		let second_pallet_benchmark = &mapped_results
			.get(&("second_pallet".to_string(), "instance".to_string()))
			.unwrap()[0];
		assert_eq!(second_pallet_benchmark.name, "first_benchmark");
		check_data(second_pallet_benchmark, "c", 3, 4);

		let bounded_pallet_benchmark = &mapped_results
			.get(&("bounded_pallet".to_string(), "instance".to_string()))
			.unwrap()[0];
		assert_eq!(bounded_pallet_benchmark.name, "bounded_benchmark");
		check_data(bounded_pallet_benchmark, "d", 4, 6);
		// (5 * 15 * 33 + 32) * 4 = 10028
		assert_eq!(bounded_pallet_benchmark.base_calculated_proof_size, 10028);
		// (5 * 15 * 33 + 32) * 6 = 15042
		assert_eq!(
			bounded_pallet_benchmark.component_calculated_proof_size,
			vec![ComponentSlope { name: "d".into(), slope: 15042, error: 0 }]
		);
	}

	#[test]
	fn sanity_weight_check_works() {
		// Create benchmark results that will fail the sanity weight check.
		let mapped_results = map_results(
			&[test_data(b"first", b"first", BenchmarkParameter::a, 10, 3)],
			&test_storage_info(),
			&Default::default(),
			Default::default(),
			PovEstimationMode::MaxEncodedLen,
			&AnalysisChoice::default(),
			&AnalysisChoice::MedianSlopes,
			1_000_000,
			0,
		)
		.unwrap();

		// Flag set to `error`.
		assert!(sanity_weight_check(
			mapped_results.clone(),
			Weight::from_parts(20_000, 1_000_000),
			RuntimeDbWeight { read: 1000, write: 1000 },
			SanityWeightCheck::Error,
		)
		.is_err());

		// Flag set to `warning`.
		assert!(sanity_weight_check(
			mapped_results.clone(),
			Weight::from_parts(20_000, 1_000_000),
			RuntimeDbWeight { read: 1000, write: 1000 },
			SanityWeightCheck::Warning,
		)
		.is_ok());

		// Flag set to `ignore`.
		assert!(sanity_weight_check(
			mapped_results,
			Weight::from_parts(20_000, 1_000_000),
			RuntimeDbWeight { read: 1000, write: 1000 },
			SanityWeightCheck::Ignore,
		)
		.is_ok());
	}

	#[test]
	fn additional_trie_layers_work() {
		let mapped_results = map_results(
			&[test_data(b"first", b"first", BenchmarkParameter::a, 10, 3)],
			&test_storage_info(),
			&Default::default(),
			Default::default(),
			PovEstimationMode::MaxEncodedLen,
			&AnalysisChoice::default(),
			&AnalysisChoice::MedianSlopes,
			1_000_000,
			2,
		)
		.unwrap();
		let with_layer = &mapped_results
			.get(&("first_pallet".to_string(), "instance".to_string()))
			.unwrap()[0];
		let mapped_results = map_results(
			&[test_data(b"first", b"first", BenchmarkParameter::a, 10, 3)],
			&test_storage_info(),
			&Default::default(),
			Default::default(),
			PovEstimationMode::MaxEncodedLen,
			&AnalysisChoice::default(),
			&AnalysisChoice::MedianSlopes,
			1_000_000,
			0,
		)
		.unwrap();
		let without_layer = &mapped_results
			.get(&("first_pallet".to_string(), "instance".to_string()))
			.unwrap()[0];

		assert_eq!(
			without_layer.base_calculated_proof_size + 2 * 15 * 33,
			with_layer.base_calculated_proof_size
		);
		// The additional trie layers ONLY affect the base weight, not the components.
		assert_eq!(
			without_layer.component_calculated_proof_size,
			with_layer.component_calculated_proof_size
		);
	}

	#[test]
	fn template_works() {
		let all_results = map_results(
			&[
				test_data(b"first", b"first", BenchmarkParameter::a, 10, 3),
				test_data(b"first", b"second", BenchmarkParameter::b, 9, 2),
				test_data(b"second", b"first", BenchmarkParameter::c, 3, 4),
			],
			&test_storage_info(),
			&Default::default(),
			Default::default(),
			PovEstimationMode::MaxEncodedLen,
			&AnalysisChoice::default(),
			&AnalysisChoice::MedianSlopes,
			1_000_000,
			0,
		)
		.unwrap();

		// New Handlebars instance with helpers.
		let mut handlebars = handlebars::Handlebars::new();
		handlebars.register_helper("underscore", Box::new(UnderscoreHelper));
		handlebars.register_helper("join", Box::new(JoinHelper));
		// Don't HTML escape any characters.
		handlebars.register_escape_fn(|s| -> String { s.to_string() });

		for ((_pallet, _instance), results) in all_results.iter() {
			let hbs_data = TemplateData { benchmarks: results.clone(), ..Default::default() };

			let output = handlebars.render_template(&TEMPLATE, &hbs_data);
			assert!(output.is_ok());
			println!("{:?}", output);
		}
	}

	#[test]
	fn easy_log_16_works() {
		assert_eq!(easy_log_16(0), 0);
		assert_eq!(easy_log_16(1), 1);
		assert_eq!(easy_log_16(16), 1);
		assert_eq!(easy_log_16(17), 2);
		assert_eq!(easy_log_16(16u32.pow(2)), 2);
		assert_eq!(easy_log_16(16u32.pow(2) + 1), 3);
		assert_eq!(easy_log_16(16u32.pow(3)), 3);
		assert_eq!(easy_log_16(16u32.pow(3) + 1), 4);
		assert_eq!(easy_log_16(16u32.pow(4)), 4);
		assert_eq!(easy_log_16(16u32.pow(4) + 1), 5);
		assert_eq!(easy_log_16(16u32.pow(5)), 5);
		assert_eq!(easy_log_16(16u32.pow(5) + 1), 6);
		assert_eq!(easy_log_16(16u32.pow(6)), 6);
		assert_eq!(easy_log_16(16u32.pow(6) + 1), 7);
		assert_eq!(easy_log_16(16u32.pow(7)), 7);
		assert_eq!(easy_log_16(16u32.pow(7) + 1), 8);
		assert_eq!(easy_log_16(u32::MAX), 8);
	}
}<|MERGE_RESOLUTION|>--- conflicted
+++ resolved
@@ -494,14 +494,6 @@
 
 /// Create weight file from benchmark data and Handlebars template.
 pub(crate) fn write_results(
-<<<<<<< HEAD
-=======
-	batches: &[BenchmarkBatchSplitResults],
-	storage_info: &[StorageInfo],
-	component_ranges: &HashMap<(String, String), Vec<ComponentRange>>,
-	pov_modes: PovModesMap,
-	default_pov_mode: PovEstimationMode,
->>>>>>> 39b1f50f
 	path: &PathBuf,
 	cmd: &PalletCmd,
 	analysis_choice: AnalysisChoice,
