--- conflicted
+++ resolved
@@ -51,27 +51,20 @@
 		assert_eq!(
 			*SUBSTRATE_REFERENCE_HARDWARE,
 			Requirements(vec![
-<<<<<<< HEAD
 				Requirement {
 					metric: Metric::Blake2256,
-					minimum: Throughput::from_mibs(783.27),
+					minimum: Throughput::from_mibs(1000.00),
 					check_on_rc_authority: false
 				},
 				Requirement {
 					metric: Metric::Blake2256Parallel { num_cores: 8 },
-					minimum: Throughput::from_mibs(966.43),
+					minimum: Throughput::from_mibs(1000.00),
 					check_on_rc_authority: true,
 				},
 				Requirement {
 					metric: Metric::Sr25519Verify,
-					minimum: Throughput::from_kibs(560.670000128),
+					minimum: Throughput::from_kibs(637.619999744),
 					check_on_rc_authority: false
-=======
-				Requirement { metric: Metric::Blake2256, minimum: Throughput::from_mibs(1000.00) },
-				Requirement {
-					metric: Metric::Sr25519Verify,
-					minimum: Throughput::from_kibs(637.619999744),
->>>>>>> e4f8a6de
 				},
 				Requirement {
 					metric: Metric::MemCopy,
