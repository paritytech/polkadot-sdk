[package]
name = "frame-benchmarking-cli"
version = "32.0.0"
authors.workspace = true
edition.workspace = true
license = "Apache-2.0"
homepage = "https://substrate.io"
repository.workspace = true
description = "CLI for benchmarking FRAME"
readme = "README.md"

[lints]
workspace = true

[package.metadata.docs.rs]
targets = ["x86_64-unknown-linux-gnu"]

[dependencies]
array-bytes = "6.1"
chrono = "0.4"
clap = { version = "4.5.3", features = ["derive"] }
codec = { package = "parity-scale-codec", version = "3.6.1" }
comfy-table = { version = "7.1.0", default-features = false }
<<<<<<< HEAD
color-print = "0.3.4"
handlebars = "4.2.2"
=======
handlebars = "5.1.0"
>>>>>>> 99400385
Inflector = "0.11.4"
itertools = "0.10.3"
lazy_static = "1.4.0"
linked-hash-map = "0.5.4"
log = { workspace = true, default-features = true }
rand = { version = "0.8.5", features = ["small_rng"] }
rand_pcg = "0.3.1"
serde = { workspace = true, default-features = true }
serde_json = { workspace = true, default-features = true }
thiserror = { workspace = true }
thousands = "0.2.0"
frame-benchmarking = { path = "../../../frame/benchmarking" }
frame-support = { path = "../../../frame/support" }
frame-system = { path = "../../../frame/system" }
sc-block-builder = { path = "../../../client/block-builder" }
sc-cli = { path = "../../../client/cli", default-features = false }
sc-client-api = { path = "../../../client/api" }
sc-client-db = { path = "../../../client/db", default-features = false }
sc-executor = { path = "../../../client/executor" }
sc-service = { path = "../../../client/service", default-features = false }
sc-sysinfo = { path = "../../../client/sysinfo" }
sp-api = { path = "../../../primitives/api" }
sp-blockchain = { path = "../../../primitives/blockchain" }
sp-core = { path = "../../../primitives/core" }
sp-database = { path = "../../../primitives/database" }
sp-externalities = { path = "../../../primitives/externalities" }
sp-inherents = { path = "../../../primitives/inherents" }
sp-keystore = { path = "../../../primitives/keystore" }
sp-runtime = { path = "../../../primitives/runtime" }
sp-state-machine = { path = "../../../primitives/state-machine" }
sp-storage = { path = "../../../primitives/storage" }
sp-trie = { path = "../../../primitives/trie" }
sp-io = { path = "../../../primitives/io" }
sp-wasm-interface = { path = "../../../primitives/wasm-interface" }
gethostname = "0.2.3"

[features]
default = ["rocksdb"]
runtime-benchmarks = [
	"frame-benchmarking/runtime-benchmarks",
	"frame-support/runtime-benchmarks",
	"frame-system/runtime-benchmarks",
	"sc-client-db/runtime-benchmarks",
	"sc-service/runtime-benchmarks",
	"sp-runtime/runtime-benchmarks",
]
rocksdb = ["sc-cli/rocksdb", "sc-client-db/rocksdb"]<|MERGE_RESOLUTION|>--- conflicted
+++ resolved
@@ -21,12 +21,8 @@
 clap = { version = "4.5.3", features = ["derive"] }
 codec = { package = "parity-scale-codec", version = "3.6.1" }
 comfy-table = { version = "7.1.0", default-features = false }
-<<<<<<< HEAD
 color-print = "0.3.4"
-handlebars = "4.2.2"
-=======
 handlebars = "5.1.0"
->>>>>>> 99400385
 Inflector = "0.11.4"
 itertools = "0.10.3"
 lazy_static = "1.4.0"
