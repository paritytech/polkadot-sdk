--- conflicted
+++ resolved
@@ -135,11 +135,7 @@
 	///
 	/// This is the same as calling:
 	/// ```no_run
-<<<<<<< HEAD
-	/// WasmBuilder::new()
-=======
 	/// substrate_wasm_builder::WasmBuilder::new()
->>>>>>> 4f3d43a0
 	///    .with_current_project()
 	///    .import_memory()
 	///    .export_heap_base()
@@ -159,17 +155,10 @@
 	///
 	/// This is the same as calling:
 	/// ```no_run
-<<<<<<< HEAD
-	/// WasmBuilder::new()
-	///    .with_current_project()
-	///    .import_memory()
-	///    .export_heap_base()
-=======
 	/// substrate_wasm_builder::WasmBuilder::new()
 	///    .with_current_project()
 	///    .import_memory()
 	///    .export_heap_base();
->>>>>>> 4f3d43a0
 	/// ```
 	pub fn init_with_defaults() -> Self {
 		WasmBuilder::new().with_current_project().import_memory().export_heap_base()
