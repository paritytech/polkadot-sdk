// This file is part of Substrate.

// Copyright (C) Parity Technologies (UK) Ltd.
// SPDX-License-Identifier: Apache-2.0

// Licensed under the Apache License, Version 2.0 (the "License");
// you may not use this file except in compliance with the License.
// You may obtain a copy of the License at
//
// 	http://www.apache.org/licenses/LICENSE-2.0
//
// Unless required by applicable law or agreed to in writing, software
// distributed under the License is distributed on an "AS IS" BASIS,
// WITHOUT WARRANTIES OR CONDITIONS OF ANY KIND, either express or implied.
// See the License for the specific language governing permissions and
// limitations under the License.

#[cfg(feature = "metadata-hash")]
use crate::builder::MetadataExtraInfo;
use crate::{
	copy_file_if_changed, write_file_if_changed, CargoCommandVersioned, RuntimeTarget, OFFLINE,
};

use build_helper::rerun_if_changed;
use cargo_metadata::{DependencyKind, Metadata, MetadataCommand};
use console::style;
use parity_wasm::elements::{deserialize_buffer, Module};
use polkavm_linker::TargetInstructionSet;
use std::{
	borrow::ToOwned,
	collections::HashSet,
	env, fs,
	hash::{Hash, Hasher},
	ops::Deref,
	path::{Path, PathBuf},
	process,
	sync::OnceLock,
};
use strum::{EnumIter, IntoEnumIterator};
use toml::value::Table;
use walkdir::WalkDir;

/// Colorize an info message.
///
/// Returns the colorized message.
fn colorize_info_message(message: &str) -> String {
	if super::color_output_enabled() {
		style(message).yellow().bold().to_string()
	} else {
		message.into()
	}
}

/// Holds the path to the bloaty WASM binary.
pub struct WasmBinaryBloaty(PathBuf);

impl WasmBinaryBloaty {
	/// Returns the escaped path to the bloaty binary.
	pub fn bloaty_path_escaped(&self) -> String {
		self.0.display().to_string().escape_default().to_string()
	}

	/// Returns the path to the binary.
	pub fn bloaty_path(&self) -> &Path {
		&self.0
	}
}

/// Holds the path to the WASM binary.
pub struct WasmBinary(PathBuf);

impl WasmBinary {
	/// Returns the path to the wasm binary.
	pub fn wasm_binary_path(&self) -> &Path {
		&self.0
	}

	/// Returns the escaped path to the wasm binary.
	pub fn wasm_binary_path_escaped(&self) -> String {
		self.0.display().to_string().escape_default().to_string()
	}
}

/// Helper struct for managing blob file paths.
struct BlobPaths {
	/// The base name of the blob (without extension).
	blob_name: String,
	/// The project directory where blobs are stored.
	project: PathBuf,
}

impl BlobPaths {
	fn new(blob_name: String, project: PathBuf) -> Self {
		Self { blob_name, project }
	}

	/// Returns the path to the bloaty wasm file.
	fn bloaty(&self) -> PathBuf {
		self.project.join(format!("{}.wasm", self.blob_name))
	}

	/// Returns the path to the compact wasm file.
	fn compact(&self) -> PathBuf {
		self.project.join(format!("{}.compact.wasm", self.blob_name))
	}

	/// Returns the path to the compact compressed wasm file.
	fn compact_compressed(&self) -> PathBuf {
		self.project.join(format!("{}.compact.compressed.wasm", self.blob_name))
	}

	/// Returns the blob name.
	fn name(&self) -> &str {
		&self.blob_name
	}
}

fn crate_metadata(cargo_manifest: &Path) -> Metadata {
	let mut cargo_lock = cargo_manifest.to_path_buf();
	cargo_lock.set_file_name("Cargo.lock");

	let cargo_lock_existed = cargo_lock.exists();

	// If we can find a `Cargo.lock`, we assume that this is the workspace root and there exists a
	// `Cargo.toml` that we can use for getting the metadata.
	let cargo_manifest = if let Some(mut cargo_lock) = find_cargo_lock(cargo_manifest) {
		cargo_lock.set_file_name("Cargo.toml");
		cargo_lock
	} else {
		cargo_manifest.to_path_buf()
	};

	let crate_metadata_command = create_metadata_command(cargo_manifest);

	let crate_metadata = crate_metadata_command
		.exec()
		.expect("`cargo metadata` can not fail on project `Cargo.toml`; qed");
	// If the `Cargo.lock` didn't exist, we need to remove it after
	// calling `cargo metadata`. This is required to ensure that we don't change
	// the build directory outside of the `target` folder. Commands like
	// `cargo publish` require this.
	if !cargo_lock_existed {
		let _ = fs::remove_file(&cargo_lock);
	}

	crate_metadata
}

/// Keep the build directories separate so that when switching between the
/// targets we won't trigger unnecessary rebuilds.
fn build_subdirectory(target: RuntimeTarget) -> &'static str {
	match target {
		RuntimeTarget::Wasm => "wbuild",
		RuntimeTarget::Riscv => "rbuild",
	}
}

/// Creates the WASM project, compiles the WASM binary and compacts the WASM binary.
///
/// # Returns
///
/// The path to the compact runtime binary and the bloaty runtime binary.
pub(crate) fn create_and_compile(
	target: RuntimeTarget,
	orig_project_cargo_toml: &Path,
	default_rustflags: &str,
	cargo_cmd: CargoCommandVersioned,
	features_to_enable: Vec<String>,
	blob_out_name_override: Option<String>,
	check_for_runtime_version_section: bool,
	#[cfg(feature = "metadata-hash")] enable_metadata_hash: Option<MetadataExtraInfo>,
) -> (Option<WasmBinary>, WasmBinaryBloaty) {
	let runtime_workspace_root = get_wasm_workspace_root();
	let runtime_workspace = runtime_workspace_root.join(build_subdirectory(target));

	let crate_metadata = crate_metadata(orig_project_cargo_toml);

	let project = create_project(
		target,
		orig_project_cargo_toml,
		&runtime_workspace,
		&crate_metadata,
		crate_metadata.workspace_root.as_ref(),
		features_to_enable,
	);
	let wasm_project_cargo_toml = project.join("Cargo.toml");

	let build_config = BuildConfiguration::detect(target, &project);

	#[cfg(feature = "metadata-hash")]
	let raw_blob_path = match enable_metadata_hash {
		Some(extra_info) => {
			// When the metadata hash is enabled we need to build the runtime twice.
			let raw_blob_path = build_bloaty_blob(
				target,
				&build_config.blob_build_profile,
				&project,
				default_rustflags,
				cargo_cmd.clone(),
				None,
			);

			let hash = crate::metadata_hash::generate_metadata_hash(&raw_blob_path, extra_info);

			build_bloaty_blob(
				target,
				&build_config.blob_build_profile,
				&project,
				default_rustflags,
				cargo_cmd,
				Some(hash),
			)
		},
		None => build_bloaty_blob(
			target,
			&build_config.blob_build_profile,
			&project,
			default_rustflags,
			cargo_cmd,
			None,
		),
	};

	// If the feature is not enabled, we only need to do it once.
	#[cfg(not(feature = "metadata-hash"))]
	let raw_blob_path = {
		build_bloaty_blob(
			target,
			&build_config.blob_build_profile,
			&project,
			default_rustflags,
			cargo_cmd,
		)
	};

	let blob_name =
		blob_out_name_override.unwrap_or_else(|| get_blob_name(target, &wasm_project_cargo_toml));
	let blob_paths = BlobPaths::new(blob_name, project.clone());

<<<<<<< HEAD
	let out_path = match target {
		RuntimeTarget::Wasm => project.join(format!("{blob_name}.wasm")),
		RuntimeTarget::Riscv => project.join(format!("{blob_name}.polkavm")),
=======
	let (final_blob_binary, bloaty_blob_binary, any_changed) = match target {
		RuntimeTarget::Wasm => {
			let out_path = blob_paths.bloaty();
			let bloaty_changed = copy_file_if_changed(&raw_blob_path, &out_path);

			let (final_binary, bloaty_binary, did_compact) = maybe_compact_and_compress_wasm(
				&wasm_project_cargo_toml,
				WasmBinaryBloaty(out_path),
				&blob_paths,
				check_for_runtime_version_section,
				&build_config,
				bloaty_changed,
			);
			(final_binary, bloaty_binary, bloaty_changed || did_compact)
		},
		RuntimeTarget::Riscv => {
			let out_path = project.join(format!("{}.polkavm", blob_paths.name()));
			let changed = copy_file_if_changed(&raw_blob_path, &out_path);
			(None, WasmBinaryBloaty(out_path), changed)
		},
>>>>>>> e551d3b5
	};

	fs::copy(raw_blob_path, &out_path).expect("copying the runtime blob should never fail");

	let (final_blob_binary, bloaty_blob_binary) = maybe_compact_and_compress_wasm(
		target,
		&wasm_project_cargo_toml,
		&project,
		WasmBinaryBloaty(out_path),
		&blob_name,
		check_for_runtime_version_section,
		&build_config,
	);

	generate_rerun_if_changed_instructions(
		orig_project_cargo_toml,
		&project,
		&runtime_workspace,
		final_blob_binary.as_ref(),
		&bloaty_blob_binary,
	);

	if any_changed {
		if let Err(err) = adjust_mtime(&bloaty_blob_binary, final_blob_binary.as_ref()) {
			build_helper::warning!("Error while adjusting the mtime of the blob binaries: {}", err)
		}
	}

	(final_blob_binary, bloaty_blob_binary)
}

fn maybe_compact_and_compress_wasm(
	target: RuntimeTarget,
	wasm_project_cargo_toml: &Path,
	bloaty_blob_binary: WasmBinaryBloaty,
	blob_paths: &BlobPaths,
	check_for_runtime_version_section: bool,
	build_config: &BuildConfiguration,
<<<<<<< HEAD
) -> (Option<WasmBinary>, WasmBinaryBloaty) {
	match target {
		RuntimeTarget::Wasm => {
			// Try to compact and compress the bloaty blob, if the *outer* profile wants it.
			//
			// This is because, by default the inner profile will be set to `Release` even when the
			// outer profile is `Debug`, because the blob built in `Debug` profile is too slow
			// for normal development activities.
			let (compact_blob_path, compact_compressed_blob_path) =
				if build_config.outer_build_profile.wants_compact() {
					let compact_blob_path = compact_wasm(&project, blob_name, &bloaty_blob_binary);
					let compact_compressed_blob_path = compact_blob_path
						.as_ref()
						.and_then(|p| try_compress_blob_as(target, &p.0, blob_name));
					(compact_blob_path, compact_compressed_blob_path)
				} else {
					// We at least want to lower the `sign-ext` code to `mvp`.
					wasm_opt::OptimizationOptions::new_opt_level_0()
						.add_pass(wasm_opt::Pass::SignextLowering)
						.debug_info(true)
						.run(bloaty_blob_binary.bloaty_path(), bloaty_blob_binary.bloaty_path())
						.expect("Failed to lower sign-ext in WASM binary.");

					(None, None)
				};
=======
	bloaty_changed: bool,
) -> (Option<WasmBinary>, WasmBinaryBloaty, bool) {
	let needs_compact = build_config.outer_build_profile.wants_compact();
	let compact_path = blob_paths.compact();
	let compressed_path = blob_paths.compact_compressed();
	let compact_or_compressed_exists = compact_path.exists() || compressed_path.exists();
	let should_regenerate = bloaty_changed || (needs_compact && !compact_or_compressed_exists);

	if !should_regenerate {
		let final_blob = if compressed_path.exists() {
			Some(WasmBinary(compressed_path))
		} else if compact_path.exists() {
			Some(WasmBinary(compact_path))
		} else {
			None
		};

		return (final_blob, bloaty_blob_binary, false);
	}

	// Try to compact and compress the bloaty blob, if the *outer* profile wants it.
	//
	// This is because, by default the inner profile will be set to `Release` even when the outer
	// profile is `Debug`, because the blob built in `Debug` profile is too slow for normal
	// development activities.
	let (compact_blob_path, compact_compressed_blob_path) = if needs_compact {
		let compact_blob_path = compact_wasm(blob_paths, &bloaty_blob_binary);
		let compact_compressed_blob_path =
			compact_blob_path.as_ref().and_then(|p| try_compress_blob(blob_paths, p));
		(compact_blob_path, compact_compressed_blob_path)
	} else {
		// We at least want to lower the `sign-ext` code to `mvp`.
		wasm_opt::OptimizationOptions::new_opt_level_0()
			.add_pass(wasm_opt::Pass::SignextLowering)
			.debug_info(true)
			.run(bloaty_blob_binary.bloaty_path(), bloaty_blob_binary.bloaty_path())
			.expect("Failed to lower sign-ext in WASM binary.");

		(None, None)
	};
>>>>>>> e551d3b5

			if check_for_runtime_version_section {
				ensure_runtime_version_wasm_section_exists(bloaty_blob_binary.bloaty_path());
			}

			let final_blob_binary = compact_compressed_blob_path.or(compact_blob_path);

			final_blob_binary
				.as_ref()
				.map(|binary| copy_blob_to_target_directory(wasm_project_cargo_toml, binary));

<<<<<<< HEAD
			(final_blob_binary, bloaty_blob_binary)
		},
		RuntimeTarget::Riscv => {
			let compressed =
				try_compress_blob_as(target, bloaty_blob_binary.bloaty_path(), blob_name);
			(compressed, bloaty_blob_binary)
		},
	}
=======
	(final_blob_binary, bloaty_blob_binary, true)
>>>>>>> e551d3b5
}

/// Ensures that the `runtime_version` section exists in the given blob.
///
/// If the section can not be found, it will print an error and exit the builder.
fn ensure_runtime_version_wasm_section_exists(blob_path: &Path) {
	let blob = fs::read(blob_path).expect("`{blob_path}` was just written and should exist; qed");

	let module: Module = match deserialize_buffer(&blob) {
		Ok(m) => m,
		Err(e) => {
			println!("Failed to deserialize `{}`: {e:?}", blob_path.display());
			process::exit(1);
		},
	};

	if !module.custom_sections().any(|cs| cs.name() == "runtime_version") {
		println!(
			"Couldn't find the `runtime_version` section. \
				  Please ensure that you are using the `sp_version::runtime_version` attribute macro!"
		);
		process::exit(1);
	}
}

/// Adjust the mtime of the bloaty and compressed/compact wasm files.
///
/// We add the bloaty and the compressed/compact wasm file to the `rerun-if-changed` files.
/// Cargo/Rustc determines based on the timestamp of the `invoked.timestamp` file that can be found
/// in the `OUT_DIR/..`, if it needs to rerun a `build.rs` script. The problem is that this
/// `invoked.timestamp` is created when the `build.rs` is executed and the wasm binaries are created
/// later. This leads to them having a later mtime than the `invoked.timestamp` file and thus,
/// cargo/rustc always re-executes the `build.rs` script. To hack around this, we copy the mtime of
/// the `invoked.timestamp` to the wasm binaries.
fn adjust_mtime(
	bloaty_wasm: &WasmBinaryBloaty,
	compressed_or_compact_wasm: Option<&WasmBinary>,
) -> std::io::Result<()> {
	let out_dir = build_helper::out_dir();
	let invoked_timestamp = out_dir.join("../invoked.timestamp");

	// Get the mtime of the `invoked.timestamp`
	let metadata = fs::metadata(invoked_timestamp)?;
	let mtime = filetime::FileTime::from_last_modification_time(&metadata);

	filetime::set_file_mtime(bloaty_wasm.bloaty_path(), mtime)?;
	if let Some(binary) = compressed_or_compact_wasm.as_ref() {
		filetime::set_file_mtime(binary.wasm_binary_path(), mtime)?;
	}

	Ok(())
}

/// Find the `Cargo.lock` relative to the `OUT_DIR` environment variable.
///
/// If the `Cargo.lock` cannot be found, we emit a warning and return `None`.
fn find_cargo_lock(cargo_manifest: &Path) -> Option<PathBuf> {
	fn find_impl(mut path: PathBuf) -> Option<PathBuf> {
		loop {
			if path.join("Cargo.lock").exists() {
				return Some(path.join("Cargo.lock"))
			}

			if !path.pop() {
				return None
			}
		}
	}

	if let Ok(workspace) = env::var(crate::WASM_BUILD_WORKSPACE_HINT) {
		let path = PathBuf::from(workspace);

		if path.join("Cargo.lock").exists() {
			return Some(path.join("Cargo.lock"))
		} else {
			build_helper::warning!(
				"`{}` env variable doesn't point to a directory that contains a `Cargo.lock`.",
				crate::WASM_BUILD_WORKSPACE_HINT,
			);
		}
	}

	if let Some(path) = find_impl(build_helper::out_dir()) {
		return Some(path)
	}

	build_helper::warning!(
		"Could not find `Cargo.lock` for `{}`, while searching from `{}`. \
		 To fix this, point the `{}` env variable to the directory of the workspace being compiled.",
		cargo_manifest.display(),
		build_helper::out_dir().display(),
		crate::WASM_BUILD_WORKSPACE_HINT,
	);

	None
}

/// Extract the crate name from the given `Cargo.toml`.
fn get_crate_name(cargo_manifest: &Path) -> String {
	let cargo_toml: Table = toml::from_str(
		&fs::read_to_string(cargo_manifest).expect("File exists as checked before; qed"),
	)
	.expect("Cargo manifest is a valid toml file; qed");

	let package = cargo_toml
		.get("package")
		.and_then(|t| t.as_table())
		.expect("`package` key exists in valid `Cargo.toml`; qed");

	package
		.get("name")
		.and_then(|p| p.as_str())
		.map(ToOwned::to_owned)
		.expect("Package name exists; qed")
}

/// Extract the `lib.name` from the given `Cargo.toml`.
fn get_lib_name(cargo_manifest: &Path) -> Option<String> {
	let cargo_toml: Table = toml::from_str(
		&fs::read_to_string(cargo_manifest).expect("File exists as checked before; qed"),
	)
	.expect("Cargo manifest is a valid toml file; qed");

	let lib = cargo_toml.get("lib").and_then(|t| t.as_table())?;

	lib.get("name").and_then(|p| p.as_str()).map(ToOwned::to_owned)
}

/// Returns the name for the blob binary.
fn get_blob_name(target: RuntimeTarget, cargo_manifest: &Path) -> String {
	match target {
		RuntimeTarget::Wasm => get_lib_name(cargo_manifest)
			.expect("The wasm project should have a `lib.name`; qed")
			.replace('-', "_"),
		RuntimeTarget::Riscv => get_crate_name(cargo_manifest),
	}
}

/// Returns the root path of the wasm workspace.
fn get_wasm_workspace_root() -> PathBuf {
	let mut out_dir = build_helper::out_dir();

	loop {
		match out_dir.parent() {
			Some(parent) if out_dir.ends_with("build") => return parent.to_path_buf(),
			_ =>
				if !out_dir.pop() {
					break
				},
		}
	}

	panic!("Could not find target dir in: {}", build_helper::out_dir().display())
}

fn create_project_cargo_toml(
	target: RuntimeTarget,
	wasm_workspace: &Path,
	workspace_root_path: &Path,
	crate_name: &str,
	crate_path: &Path,
	enabled_features: impl Iterator<Item = String>,
) {
	let mut workspace_toml: Table = toml::from_str(
		&fs::read_to_string(workspace_root_path.join("Cargo.toml"))
			.expect("Workspace root `Cargo.toml` exists; qed"),
	)
	.expect("Workspace root `Cargo.toml` is a valid toml file; qed");

	let mut wasm_workspace_toml = Table::new();

	// Add different profiles which are selected by setting `WASM_BUILD_TYPE`.
	let mut release_profile = Table::new();
	release_profile.insert("panic".into(), "abort".into());
	release_profile.insert("lto".into(), "thin".into());

	let mut production_profile = Table::new();
	production_profile.insert("inherits".into(), "release".into());
	production_profile.insert("lto".into(), "fat".into());
	production_profile.insert("codegen-units".into(), 1.into());

	let mut dev_profile = Table::new();
	dev_profile.insert("panic".into(), "abort".into());

	let mut profile = Table::new();
	profile.insert("release".into(), release_profile.into());
	profile.insert("production".into(), production_profile.into());
	profile.insert("dev".into(), dev_profile.into());

	wasm_workspace_toml.insert("profile".into(), profile.into());

	// Add patch section from the project root `Cargo.toml`
	while let Some(mut patch) =
		workspace_toml.remove("patch").and_then(|p| p.try_into::<Table>().ok())
	{
		// Iterate over all patches and make the patch path absolute from the workspace root path.
		patch
			.iter_mut()
			.filter_map(|p| {
				p.1.as_table_mut().map(|t| t.iter_mut().filter_map(|t| t.1.as_table_mut()))
			})
			.flatten()
			.for_each(|p| {
				p.iter_mut().filter(|(k, _)| k == &"path").for_each(|(_, v)| {
					if let Some(path) = v.as_str().map(PathBuf::from) {
						if path.is_relative() {
							*v = workspace_root_path.join(path).display().to_string().into();
						}
					}
				})
			});

		wasm_workspace_toml.insert("patch".into(), patch.into());
	}

	let mut package = Table::new();
	package.insert("name".into(), format!("{}-blob", crate_name).into());
	package.insert("version".into(), "1.0.0".into());
	package.insert("edition".into(), "2021".into());

	wasm_workspace_toml.insert("package".into(), package.into());

	if target == RuntimeTarget::Wasm {
		let mut lib = Table::new();
		lib.insert("name".into(), crate_name.replace("-", "_").into());
		lib.insert("crate-type".into(), vec!["cdylib".to_string()].into());
		wasm_workspace_toml.insert("lib".into(), lib.into());
	}

	let mut dependencies = Table::new();

	let mut wasm_project = Table::new();
	wasm_project.insert("package".into(), crate_name.into());
	wasm_project.insert("path".into(), crate_path.display().to_string().into());
	wasm_project.insert("default-features".into(), false.into());
	wasm_project.insert("features".into(), enabled_features.collect::<Vec<_>>().into());

	dependencies.insert("wasm-project".into(), wasm_project.into());

	wasm_workspace_toml.insert("dependencies".into(), dependencies.into());

	let mut workspace = Table::new();
	workspace.insert("resolver".into(), "2".into());

	wasm_workspace_toml.insert("workspace".into(), workspace.into());

	if target == RuntimeTarget::Riscv {
		// This dependency currently doesn't compile under RISC-V, so patch it with our own fork.
		//
		// TODO: Remove this once a new version of `bitvec` (which uses a new version of `radium`
		//       which doesn't have this problem) is released on crates.io.
		let radium_patch = toml::toml! {
			radium = { git = "https://github.com/paritytech/radium-0.7-fork.git", rev = "a5da15a15c90fd169d661d206cf0db592487f52b" }
		};

		let mut patch = wasm_workspace_toml
			.get("patch")
			.and_then(|p| p.as_table().cloned())
			.unwrap_or_default();

		if let Some(existing_crates_io) = patch.get_mut("crates-io").and_then(|t| t.as_table_mut())
		{
			existing_crates_io.extend(radium_patch);
		} else {
			patch.insert("crates-io".into(), radium_patch.into());
		}

		wasm_workspace_toml.insert("patch".into(), patch.into());
	}

	write_file_if_changed(
		wasm_workspace.join("Cargo.toml"),
		toml::to_string_pretty(&wasm_workspace_toml).expect("Wasm workspace toml is valid; qed"),
	);
}

/// Find a package by the given `manifest_path` in the metadata. In case it can't be found by its
/// manifest_path, fallback to finding it by name; this is necessary during publish because the
/// package's manifest path will be *generated* within a specific packaging directory, thus it won't
/// be found by its original path anymore.
///
/// Panics if the package could not be found.
fn find_package_by_manifest_path<'a>(
	pkg_name: &str,
	manifest_path: &Path,
	crate_metadata: &'a cargo_metadata::Metadata,
) -> &'a cargo_metadata::Package {
	if let Some(pkg) = crate_metadata.packages.iter().find(|p| p.manifest_path == manifest_path) {
		return pkg
	}

	let pkgs_by_name = crate_metadata
		.packages
		.iter()
		.filter(|p| p.name == pkg_name)
		.collect::<Vec<_>>();

	if let Some(pkg) = pkgs_by_name.first() {
		if pkgs_by_name.len() > 1 {
			panic!(
				"Found multiple packages matching the name {pkg_name} ({manifest_path:?}): {:?}",
				pkgs_by_name
			);
		} else {
			return pkg
		}
	} else {
		panic!("Failed to find entry for package {pkg_name} ({manifest_path:?}).");
	}
}

/// Get a list of enabled features for the project.
fn project_enabled_features(
	pkg_name: &str,
	cargo_manifest: &Path,
	crate_metadata: &cargo_metadata::Metadata,
) -> Vec<String> {
	let package = find_package_by_manifest_path(pkg_name, cargo_manifest, crate_metadata);

	let std_enabled = package.features.get("std");

	let mut enabled_features = package
		.features
		.iter()
		.filter(|(f, v)| {
			let mut feature_env = f.replace("-", "_");
			feature_env.make_ascii_uppercase();

			// If this is a feature that corresponds only to an optional dependency
			// and this feature is enabled by the `std` feature, we assume that this
			// is only done through the `std` feature. This is a bad heuristic and should
			// be removed after namespaced features are landed:
			// https://doc.rust-lang.org/cargo/reference/unstable.html#namespaced-features
			// Then we can just express this directly in the `Cargo.toml` and do not require
			// this heuristic anymore. However, for the transition phase between now and namespaced
			// features already being present in nightly, we need this code to make
			// runtimes compile with all the possible rustc versions.
			if v.len() == 1 &&
				v.get(0).map_or(false, |v| *v == format!("dep:{}", f)) &&
				std_enabled.as_ref().map(|e| e.iter().any(|ef| ef == *f)).unwrap_or(false)
			{
				return false
			}

			// We don't want to enable the `std`/`default` feature for the wasm build and
			// we need to check if the feature is enabled by checking the env variable.
			*f != "std" &&
				*f != "default" &&
				env::var(format!("CARGO_FEATURE_{feature_env}"))
					.map(|v| v == "1")
					.unwrap_or_default()
		})
		.map(|d| d.0.clone())
		.collect::<Vec<_>>();

	enabled_features.sort();
	enabled_features
}

/// Returns if the project has the `runtime-wasm` feature
fn has_runtime_wasm_feature_declared(
	pkg_name: &str,
	cargo_manifest: &Path,
	crate_metadata: &cargo_metadata::Metadata,
) -> bool {
	let package = find_package_by_manifest_path(pkg_name, cargo_manifest, crate_metadata);

	package.features.keys().any(|k| k == "runtime-wasm")
}

/// Create the project used to build the wasm binary.
///
/// # Returns
///
/// The path to the created wasm project.
fn create_project(
	target: RuntimeTarget,
	project_cargo_toml: &Path,
	wasm_workspace: &Path,
	crate_metadata: &Metadata,
	workspace_root_path: &Path,
	features_to_enable: Vec<String>,
) -> PathBuf {
	let crate_name = get_crate_name(project_cargo_toml);
	let crate_path = project_cargo_toml.parent().expect("Parent path exists; qed");
	let wasm_project_folder = wasm_workspace.join(&crate_name);

	fs::create_dir_all(wasm_project_folder.join("src"))
		.expect("Wasm project dir create can not fail; qed");

	let mut enabled_features =
		project_enabled_features(&crate_name, project_cargo_toml, crate_metadata);

	if has_runtime_wasm_feature_declared(&crate_name, project_cargo_toml, crate_metadata) {
		enabled_features.push("runtime-wasm".into());
	}

	let mut enabled_features = enabled_features.into_iter().collect::<HashSet<_>>();
	enabled_features.extend(features_to_enable.into_iter());

	create_project_cargo_toml(
		target,
		&wasm_project_folder,
		workspace_root_path,
		&crate_name,
		crate_path,
		enabled_features.into_iter(),
	);

	match target {
		RuntimeTarget::Wasm => {
			write_file_if_changed(
				wasm_project_folder.join("src/lib.rs"),
				"#![no_std] #![allow(unused_imports)] pub use wasm_project::*;",
			);
		},
		RuntimeTarget::Riscv => {
			write_file_if_changed(
				wasm_project_folder.join("src/main.rs"),
				"#![no_std] #![no_main] #![allow(unused_imports)] pub use wasm_project::*;",
			);
		},
	}

	if let Some(crate_lock_file) = find_cargo_lock(project_cargo_toml) {
		// Use the `Cargo.lock` of the main project.
		copy_file_if_changed(&crate_lock_file, &wasm_project_folder.join("Cargo.lock"));
	}

	wasm_project_folder
}

/// A rustc profile.
#[derive(Clone, Debug, EnumIter)]
enum Profile {
	/// The `--profile dev` profile.
	Debug,
	/// The `--profile release` profile.
	Release,
	/// The `--profile production` profile.
	Production,
}

impl Profile {
	/// The name of the profile as supplied to the cargo `--profile` cli option.
	fn name(&self) -> &'static str {
		match self {
			Self::Debug => "dev",
			Self::Release => "release",
			Self::Production => "production",
		}
	}

	/// The sub directory within `target` where cargo places the build output.
	///
	/// # Note
	///
	/// Usually this is the same as [`Self::name`] with the exception of the debug
	/// profile which is called `dev`.
	fn directory(&self) -> &'static str {
		match self {
			Self::Debug => "debug",
			_ => self.name(),
		}
	}

	/// Whether the resulting binary should be compacted and compressed.
	fn wants_compact(&self) -> bool {
		!matches!(self, Self::Debug)
	}
}

/// The build configuration for this build.
#[derive(Debug)]
struct BuildConfiguration {
	/// The profile that is used to build the outer project.
	pub outer_build_profile: Profile,
	/// The profile to use to build the runtime blob.
	pub blob_build_profile: Profile,
}

impl BuildConfiguration {
	/// Create a [`BuildConfiguration`] by detecting which profile is used for the main build and
	/// checking any env var overrides.
	///
	/// We cannot easily determine the profile that is used by the main cargo invocation
	/// because the `PROFILE` environment variable won't contain any custom profiles like
	/// "production". It would only contain the builtin profile where the custom profile
	/// inherits from. This is why we inspect the build path to learn which profile is used.
	///
	/// When not overridden by a env variable we always default to building wasm with the `Release`
	/// profile even when the main build uses the debug build. This is because wasm built with the
	/// `Debug` profile is too slow for normal development activities and almost never intended.
	///
	/// When cargo is building in `--profile dev`, user likely intends to compile fast, so we don't
	/// bother producing compact or compressed blobs.
	///
	/// # Note
	///
	/// Can be overridden by setting [`crate::WASM_BUILD_TYPE_ENV`].
	fn detect(target: RuntimeTarget, wasm_project: &Path) -> Self {
		let (name, overridden) = if let Ok(name) = env::var(crate::WASM_BUILD_TYPE_ENV) {
			(name, true)
		} else {
			// First go backwards to the beginning of the target directory.
			// Then go forwards to find the build subdirectory.
			// We need to go backwards first because when starting from the root there
			// might be a chance that someone has a directory somewhere in the path with the same
			// name.
			let name = wasm_project
				.components()
				.rev()
				.take_while(|c| c.as_os_str() != "target")
				.collect::<Vec<_>>()
				.iter()
				.rev()
				.take_while(|c| c.as_os_str() != build_subdirectory(target))
				.last()
				.expect("We put the runtime project within a `target/.../[rw]build` path; qed")
				.as_os_str()
				.to_str()
				.expect("All our profile directory names are ascii; qed")
				.to_string();
			(name, false)
		};
		let outer_build_profile = Profile::iter().find(|p| p.directory() == name);
		let blob_build_profile = match (outer_build_profile.clone(), overridden) {
			// When not overridden by a env variable we default to using the `Release` profile
			// for the wasm build even when the main build uses the debug build. This
			// is because the `Debug` profile is too slow for normal development activities.
			(Some(Profile::Debug), false) => Profile::Release,
			// For any other profile or when overridden we take it at face value.
			(Some(profile), _) => profile,
			// For non overridden unknown profiles we fall back to `Release`.
			// This allows us to continue building when a custom profile is used for the
			// main builds cargo. When explicitly passing a profile via env variable we are
			// not doing a fallback.
			(None, false) => {
				let profile = Profile::Release;
				build_helper::warning!(
					"Unknown cargo profile `{name}`. Defaulted to `{profile:?}` for the runtime build.",
				);
				profile
			},
			// Invalid profile specified.
			(None, true) => {
				// We use println! + exit instead of a panic in order to have a cleaner output.
				println!(
					"Unexpected profile name: `{name}`. One of the following is expected: {:?}",
					Profile::iter().map(|p| p.directory()).collect::<Vec<_>>(),
				);
				process::exit(1);
			},
		};
		BuildConfiguration {
			outer_build_profile: outer_build_profile.unwrap_or(Profile::Release),
			blob_build_profile,
		}
	}
}

/// Check environment whether we should build without network
fn offline_build() -> bool {
	env::var(OFFLINE).map_or(false, |v| v == "true")
}

/// Build the project and create the bloaty runtime blob.
///
/// Returns the path to the generated bloaty runtime blob.
fn build_bloaty_blob(
	target: RuntimeTarget,
	blob_build_profile: &Profile,
	project: &Path,
	default_rustflags: &str,
	cargo_cmd: CargoCommandVersioned,
	#[cfg(feature = "metadata-hash")] metadata_hash: Option<[u8; 32]>,
) -> PathBuf {
	let manifest_path = project.join("Cargo.toml");
	let mut build_cmd = cargo_cmd.command();

	let mut rustflags = String::new();
	match target {
		RuntimeTarget::Wasm => {
			// For Rust >= 1.70 and Rust < 1.84 with `wasm32-unknown-unknown` target,
			// it's required to disable default WASM features:
			// - `sign-ext` (since Rust 1.70)
			// - `multivalue` and `reference-types` (since Rust 1.82)
			//
			// For Rust >= 1.84, we use `wasm32v1-none` target
			// (disables all "post-MVP" WASM features except `mutable-globals`):
			// - https://doc.rust-lang.org/beta/rustc/platform-support/wasm32v1-none.html
			//
			// Also see:
			// https://blog.rust-lang.org/2024/09/24/webassembly-targets-change-in-default-target-features.html#disabling-on-by-default-webassembly-proposals

			if !cargo_cmd.is_wasm32v1_none_target_available() {
				rustflags.push_str("-C target-cpu=mvp ");
			}

			rustflags.push_str("-C link-arg=--export-table ");
		},
		RuntimeTarget::Riscv => (),
	}

	rustflags.push_str(default_rustflags);
	rustflags.push_str(" --cfg substrate_runtime ");
	rustflags.push_str(&env::var(crate::WASM_BUILD_RUSTFLAGS_ENV).unwrap_or_default());

	build_cmd
		.arg("rustc")
		.arg(format!("--target={}", target.rustc_target(&cargo_cmd)))
		.arg(format!("--manifest-path={}", manifest_path.display()))
		.env("RUSTFLAGS", rustflags)
		// Manually set the `CARGO_TARGET_DIR` to prevent a cargo deadlock (cargo locks a target dir
		// exclusive). The runner project is created in `CARGO_TARGET_DIR` and executing it will
		// create a sub target directory inside of `CARGO_TARGET_DIR`.
		.env("CARGO_TARGET_DIR", &project.join("target").display().to_string())
		// As we are being called inside a build-script, this env variable is set. However, we set
		// our own `RUSTFLAGS` and thus, we need to remove this. Otherwise cargo favors this
		// env variable.
		.env_remove("CARGO_ENCODED_RUSTFLAGS")
		// Make sure if we're called from within a `build.rs` the host toolchain won't override a
		// rustup toolchain we've picked.
		.env_remove("RUSTC")
		// We don't want to call ourselves recursively
		.env(crate::SKIP_BUILD_ENV, "");

	let cargo_args = env::var(crate::WASM_BUILD_CARGO_ARGS).unwrap_or_default();
	if !cargo_args.is_empty() {
		let Some(args) = shlex::split(&cargo_args) else {
			build_helper::warning(format!(
				"the {} environment variable is not a valid shell string",
				crate::WASM_BUILD_CARGO_ARGS
			));
			std::process::exit(1);
		};
		build_cmd.args(args);
	}

	#[cfg(feature = "metadata-hash")]
	if let Some(hash) = metadata_hash {
		build_cmd.env("RUNTIME_METADATA_HASH", array_bytes::bytes2hex("0x", &hash));
	}

	if super::color_output_enabled() {
		build_cmd.arg("--color=always");
	}

	build_cmd.arg("--profile");
	build_cmd.arg(blob_build_profile.name());

	if offline_build() {
		build_cmd.arg("--offline");
	}

	// For Rust >= 1.70 and Rust < 1.84 with `wasm32-unknown-unknown` target,
	// it's required to disable default WASM features:
	// - `sign-ext` (since Rust 1.70)
	// - `multivalue` and `reference-types` (since Rust 1.82)
	//
	// For Rust >= 1.84, we use `wasm32v1-none` target
	// (disables all "post-MVP" WASM features except `mutable-globals`):
	// - https://doc.rust-lang.org/beta/rustc/platform-support/wasm32v1-none.html
	//
	// Our executor currently only supports the WASM MVP feature set, however nowadays
	// when compiling WASM the Rust compiler has more features enabled by default.
	//
	// We do set the `-C target-cpu=mvp` flag to make sure that *our* code gets compiled
	// in a way that is compatible with our executor, however this doesn't affect Rust's
	// standard library crates (`std`, `core` and `alloc`) which are by default precompiled
	// and still can make use of these extra features.
	//
	// So here we force the compiler to also compile the standard library crates for us
	// to make sure that they also only use the MVP features.
	//
	// So the `-Zbuild-std` and `RUSTC_BOOTSTRAP=1` hacks are only used for Rust < 1.84.
	//
	// Also see:
	// https://blog.rust-lang.org/2024/09/24/webassembly-targets-change-in-default-target-features.html#disabling-on-by-default-webassembly-proposals
	if let Some(arg) = target.rustc_target_build_std(&cargo_cmd) {
		build_cmd.arg("-Z").arg(arg);

		if !cargo_cmd.supports_nightly_features() {
			build_cmd.env("RUSTC_BOOTSTRAP", "1");
		}
	}

	// Inherit jobserver in child cargo command to ensure we don't try to use more concurrency than
	// available
	if let Some(c) = get_jobserver() {
		c.configure(&mut build_cmd);
	}

	println!("{}", colorize_info_message("Information that should be included in a bug report."));
	println!("{} {:?}", colorize_info_message("Executing build command:"), build_cmd);
	println!("{} {}", colorize_info_message("Using rustc version:"), cargo_cmd.rustc_version());

	// Use `process::exit(1)` to have a clean error output.
	if !build_cmd.status().map_or(false, |s| s.success()) {
		process::exit(1);
	}

	let blob_name = get_blob_name(target, &manifest_path);
	let target_directory = project
		.join("target")
		.join(target.rustc_target_dir(&cargo_cmd))
		.join(blob_build_profile.directory());
	match target {
		RuntimeTarget::Riscv => {
			let elf_path = target_directory.join(&blob_name);
			let elf_metadata = match elf_path.metadata() {
				Ok(path) => path,
				Err(error) =>
					panic!("internal error: couldn't read the metadata of {elf_path:?}: {error}"),
			};

			let polkavm_path = target_directory.join(format!("{}.polkavm", blob_name));
			if polkavm_path
				.metadata()
				.map(|polkavm_metadata| {
					polkavm_metadata.modified().unwrap() < elf_metadata.modified().unwrap()
				})
				.unwrap_or(true)
			{
				let blob_bytes =
					std::fs::read(elf_path).expect("binary always exists after its built");

				let mut config = polkavm_linker::Config::default();
				config.set_strip(true); // TODO: This shouldn't always be done.
				config.set_optimize(false);

				let program = match polkavm_linker::program_from_elf(
					config,
					TargetInstructionSet::Latest,
					&blob_bytes,
				) {
					Ok(program) => program,
					Err(error) => {
						println!("Failed to link the runtime blob; this is probably a bug!");
						println!("Linking error: {error}");
						process::exit(1);
					},
				};

				std::fs::write(&polkavm_path, program)
					.expect("writing the blob to a file always works");
			}

			polkavm_path
		},
		RuntimeTarget::Wasm => target_directory.join(format!("{}.wasm", blob_name)),
	}
}

fn compact_wasm(blob_paths: &BlobPaths, bloaty_binary: &WasmBinaryBloaty) -> Option<WasmBinary> {
	let wasm_compact_path = blob_paths.compact();
	let start = std::time::Instant::now();
	wasm_opt::OptimizationOptions::new_opt_level_0()
		.mvp_features_only()
		.debug_info(true)
		.add_pass(wasm_opt::Pass::StripDwarf)
		.add_pass(wasm_opt::Pass::SignextLowering)
		.run(bloaty_binary.bloaty_path(), &wasm_compact_path)
		.expect("Failed to compact generated WASM binary.");

	println!(
		"{} {}",
		colorize_info_message("Compacted wasm in"),
		colorize_info_message(format!("{:?}", start.elapsed()).as_str())
	);

	Some(WasmBinary(wasm_compact_path))
}

<<<<<<< HEAD
fn try_compress_blob_as(
	target: RuntimeTarget,
	compact_blob_path: &Path,
	out_name: &str,
) -> Option<WasmBinary> {
	use sp_maybe_compressed_blob::CODE_BLOB_BOMB_LIMIT;

	let project = compact_blob_path.parent().expect("blob path should have a parent directory");
	let compact_compressed_blob_path = match target {
		RuntimeTarget::Wasm => project.join(format!("{}.compact.compressed.wasm", out_name)),
		RuntimeTarget::Riscv => project.join(format!("{}.compressed.polkavm", out_name)),
	};

	let start = std::time::Instant::now();
	let data = fs::read(compact_blob_path).expect("Failed to read WASM binary");
	let blob_type = match target {
		RuntimeTarget::Wasm => sp_maybe_compressed_blob::MaybeCompressedBlobType::Legacy,
		RuntimeTarget::Riscv => sp_maybe_compressed_blob::MaybeCompressedBlobType::Pvm,
	};
=======
fn try_compress_blob(blob_paths: &BlobPaths, compact_blob: &WasmBinary) -> Option<WasmBinary> {
	use sp_maybe_compressed_blob::CODE_BLOB_BOMB_LIMIT;

	let compact_compressed_blob_path = blob_paths.compact_compressed();

	let start = std::time::Instant::now();
	let data = fs::read(compact_blob.wasm_binary_path()).expect("Failed to read WASM binary");
>>>>>>> e551d3b5
	if let Some(compressed) =
		sp_maybe_compressed_blob::compress_strongly_as(blob_type, &data, CODE_BLOB_BOMB_LIMIT)
	{
		fs::write(&compact_compressed_blob_path, &compressed[..])
			.expect("Failed to write WASM binary");

		println!(
			"{} {}",
			colorize_info_message("Compressed blob in"),
			colorize_info_message(format!("{:?}", start.elapsed()).as_str())
		);
		Some(WasmBinary(compact_compressed_blob_path))
	} else {
		build_helper::warning!(
			"Writing uncompressed blob. Exceeded maximum size {}",
			CODE_BLOB_BOMB_LIMIT,
		);
		println!("{}", colorize_info_message("Skipping blob compression"));
		None
	}
}

/// Custom wrapper for a [`cargo_metadata::Package`] to store it in
/// a `HashSet`.
#[derive(Debug)]
struct DeduplicatePackage<'a> {
	package: &'a cargo_metadata::Package,
	identifier: String,
}

impl<'a> From<&'a cargo_metadata::Package> for DeduplicatePackage<'a> {
	fn from(package: &'a cargo_metadata::Package) -> Self {
		Self {
			package,
			identifier: format!("{}{}{:?}", package.name, package.version, package.source),
		}
	}
}

impl<'a> Hash for DeduplicatePackage<'a> {
	fn hash<H: Hasher>(&self, state: &mut H) {
		self.identifier.hash(state);
	}
}

impl<'a> PartialEq for DeduplicatePackage<'a> {
	fn eq(&self, other: &Self) -> bool {
		self.identifier == other.identifier
	}
}

impl<'a> Eq for DeduplicatePackage<'a> {}

impl<'a> Deref for DeduplicatePackage<'a> {
	type Target = cargo_metadata::Package;

	fn deref(&self) -> &Self::Target {
		self.package
	}
}

fn create_metadata_command(path: impl Into<PathBuf>) -> MetadataCommand {
	let mut metadata_command = MetadataCommand::new();
	metadata_command.manifest_path(path);

	if offline_build() {
		metadata_command.other_options(vec!["--offline".to_owned()]);
	}
	metadata_command
}

/// Generate the `rerun-if-changed` instructions for cargo to make sure that the WASM binary is
/// rebuilt when needed.
fn generate_rerun_if_changed_instructions(
	cargo_manifest: &Path,
	project_folder: &Path,
	wasm_workspace: &Path,
	compressed_or_compact_wasm: Option<&WasmBinary>,
	bloaty_wasm: &WasmBinaryBloaty,
) {
	// Rerun `build.rs` if the `Cargo.lock` changes
	if let Some(cargo_lock) = find_cargo_lock(cargo_manifest) {
		rerun_if_changed(cargo_lock);
	}

	let metadata = create_metadata_command(project_folder.join("Cargo.toml"))
		.exec()
		.expect("`cargo metadata` can not fail!");

	let package = metadata
		.packages
		.iter()
		.find(|p| p.manifest_path == cargo_manifest)
		.expect("The crate package is contained in its own metadata; qed");

	// Start with the dependencies of the crate we want to compile for wasm.
	let mut dependencies = package.dependencies.iter().collect::<Vec<_>>();

	// Collect all packages by follow the dependencies of all packages we find.
	let mut packages = HashSet::new();
	packages.insert(DeduplicatePackage::from(package));

	while let Some(dependency) = dependencies.pop() {
		// Ignore all dev dependencies
		if dependency.kind == DependencyKind::Development {
			continue
		}

		let path_or_git_dep =
			dependency.source.as_ref().map(|s| s.starts_with("git+")).unwrap_or(true);

		let package = metadata
			.packages
			.iter()
			.filter(|p| !p.manifest_path.starts_with(wasm_workspace))
			.find(|p| {
				// Check that the name matches and that the version matches or this is
				// a git or path dep. A git or path dependency can only occur once, so we don't
				// need to check the version.
				(path_or_git_dep || dependency.req.matches(&p.version)) && dependency.name == p.name
			});

		if let Some(package) = package {
			if packages.insert(DeduplicatePackage::from(package)) {
				dependencies.extend(package.dependencies.iter());
			}
		}
	}

	// Make sure that if any file/folder of a dependency change, we need to rerun the `build.rs`
	packages.iter().for_each(package_rerun_if_changed);

	compressed_or_compact_wasm.map(|w| rerun_if_changed(w.wasm_binary_path()));
	rerun_if_changed(bloaty_wasm.bloaty_path());

	// Register our env variables
	println!("cargo:rerun-if-env-changed={}", crate::SKIP_BUILD_ENV);
	println!("cargo:rerun-if-env-changed={}", crate::WASM_BUILD_TYPE_ENV);
	println!("cargo:rerun-if-env-changed={}", crate::WASM_BUILD_RUSTFLAGS_ENV);
	println!("cargo:rerun-if-env-changed={}", crate::WASM_TARGET_DIRECTORY);
	println!("cargo:rerun-if-env-changed={}", crate::WASM_BUILD_TOOLCHAIN);
	println!("cargo:rerun-if-env-changed={}", crate::WASM_BUILD_STD);
	println!("cargo:rerun-if-env-changed={}", crate::RUNTIME_TARGET);
	println!("cargo:rerun-if-env-changed={}", crate::WASM_BUILD_CARGO_ARGS);
}

/// Track files and paths related to the given package to rerun `build.rs` on any relevant change.
fn package_rerun_if_changed(package: &DeduplicatePackage) {
	let mut manifest_path = package.manifest_path.clone();
	if manifest_path.ends_with("Cargo.toml") {
		manifest_path.pop();
	}

	WalkDir::new(&manifest_path)
		.into_iter()
		.filter_entry(|p| {
			// Ignore this entry if it is a directory that contains a `Cargo.toml` that is not the
			// `Cargo.toml` related to the current package. This is done to ignore sub-crates of a
			// crate. If such a sub-crate is a dependency, it will be processed independently
			// anyway.
			p.path() == manifest_path || !p.path().is_dir() || !p.path().join("Cargo.toml").exists()
		})
		.filter_map(|p| p.ok().map(|p| p.into_path()))
		.filter(|p| p.extension().map(|e| e == "rs" || e == "toml").unwrap_or_default())
		.for_each(rerun_if_changed);
}

/// Copy the blob binary to the target directory set in `WASM_TARGET_DIRECTORY` environment
/// variable. If the variable is not set, this is a no-op.
fn copy_blob_to_target_directory(cargo_manifest: &Path, blob_binary: &WasmBinary) {
	let target_dir = match env::var(crate::WASM_TARGET_DIRECTORY) {
		Ok(path) => PathBuf::from(path),
		Err(_) => return,
	};

	if !target_dir.is_absolute() {
		// We use println! + exit instead of a panic in order to have a cleaner output.
		println!(
			"Environment variable `{}` with `{}` is not an absolute path!",
			crate::WASM_TARGET_DIRECTORY,
			target_dir.display(),
		);
		process::exit(1);
	}

	fs::create_dir_all(&target_dir).expect("Creates `WASM_TARGET_DIRECTORY`.");

	fs::copy(
		blob_binary.wasm_binary_path(),
		target_dir.join(format!("{}.wasm", get_blob_name(RuntimeTarget::Wasm, cargo_manifest))),
	)
	.expect("Copies blob binary to `WASM_TARGET_DIRECTORY`.");
}

// Get jobserver from parent cargo command
pub fn get_jobserver() -> &'static Option<jobserver::Client> {
	static JOBSERVER: OnceLock<Option<jobserver::Client>> = OnceLock::new();

	JOBSERVER.get_or_init(|| {
		// Unsafe because it deals with raw fds
		unsafe { jobserver::Client::from_env() }
	})
}<|MERGE_RESOLUTION|>--- conflicted
+++ resolved
@@ -237,11 +237,6 @@
 		blob_out_name_override.unwrap_or_else(|| get_blob_name(target, &wasm_project_cargo_toml));
 	let blob_paths = BlobPaths::new(blob_name, project.clone());
 
-<<<<<<< HEAD
-	let out_path = match target {
-		RuntimeTarget::Wasm => project.join(format!("{blob_name}.wasm")),
-		RuntimeTarget::Riscv => project.join(format!("{blob_name}.polkavm")),
-=======
 	let (final_blob_binary, bloaty_blob_binary, any_changed) = match target {
 		RuntimeTarget::Wasm => {
 			let out_path = blob_paths.bloaty();
@@ -262,20 +257,7 @@
 			let changed = copy_file_if_changed(&raw_blob_path, &out_path);
 			(None, WasmBinaryBloaty(out_path), changed)
 		},
->>>>>>> e551d3b5
 	};
-
-	fs::copy(raw_blob_path, &out_path).expect("copying the runtime blob should never fail");
-
-	let (final_blob_binary, bloaty_blob_binary) = maybe_compact_and_compress_wasm(
-		target,
-		&wasm_project_cargo_toml,
-		&project,
-		WasmBinaryBloaty(out_path),
-		&blob_name,
-		check_for_runtime_version_section,
-		&build_config,
-	);
 
 	generate_rerun_if_changed_instructions(
 		orig_project_cargo_toml,
@@ -301,35 +283,10 @@
 	blob_paths: &BlobPaths,
 	check_for_runtime_version_section: bool,
 	build_config: &BuildConfiguration,
-<<<<<<< HEAD
-) -> (Option<WasmBinary>, WasmBinaryBloaty) {
+	bloaty_changed: bool,
+) -> (Option<WasmBinary>, WasmBinaryBloaty, bool) {
 	match target {
 		RuntimeTarget::Wasm => {
-			// Try to compact and compress the bloaty blob, if the *outer* profile wants it.
-			//
-			// This is because, by default the inner profile will be set to `Release` even when the
-			// outer profile is `Debug`, because the blob built in `Debug` profile is too slow
-			// for normal development activities.
-			let (compact_blob_path, compact_compressed_blob_path) =
-				if build_config.outer_build_profile.wants_compact() {
-					let compact_blob_path = compact_wasm(&project, blob_name, &bloaty_blob_binary);
-					let compact_compressed_blob_path = compact_blob_path
-						.as_ref()
-						.and_then(|p| try_compress_blob_as(target, &p.0, blob_name));
-					(compact_blob_path, compact_compressed_blob_path)
-				} else {
-					// We at least want to lower the `sign-ext` code to `mvp`.
-					wasm_opt::OptimizationOptions::new_opt_level_0()
-						.add_pass(wasm_opt::Pass::SignextLowering)
-						.debug_info(true)
-						.run(bloaty_blob_binary.bloaty_path(), bloaty_blob_binary.bloaty_path())
-						.expect("Failed to lower sign-ext in WASM binary.");
-
-					(None, None)
-				};
-=======
-	bloaty_changed: bool,
-) -> (Option<WasmBinary>, WasmBinaryBloaty, bool) {
 	let needs_compact = build_config.outer_build_profile.wants_compact();
 	let compact_path = blob_paths.compact();
 	let compressed_path = blob_paths.compact_compressed();
@@ -366,9 +323,8 @@
 			.run(bloaty_blob_binary.bloaty_path(), bloaty_blob_binary.bloaty_path())
 			.expect("Failed to lower sign-ext in WASM binary.");
 
-		(None, None)
-	};
->>>>>>> e551d3b5
+				(None, None)
+			};
 
 			if check_for_runtime_version_section {
 				ensure_runtime_version_wasm_section_exists(bloaty_blob_binary.bloaty_path());
@@ -380,18 +336,14 @@
 				.as_ref()
 				.map(|binary| copy_blob_to_target_directory(wasm_project_cargo_toml, binary));
 
-<<<<<<< HEAD
-			(final_blob_binary, bloaty_blob_binary)
+			(final_blob_binary, bloaty_blob_binary, true)
 		},
 		RuntimeTarget::Riscv => {
 			let compressed =
 				try_compress_blob_as(target, bloaty_blob_binary.bloaty_path(), blob_name);
-			(compressed, bloaty_blob_binary)
+			(compressed, bloaty_blob_binary, true)
 		},
 	}
-=======
-	(final_blob_binary, bloaty_blob_binary, true)
->>>>>>> e551d3b5
 }
 
 /// Ensures that the `runtime_version` section exists in the given blob.
@@ -1166,7 +1118,6 @@
 	Some(WasmBinary(wasm_compact_path))
 }
 
-<<<<<<< HEAD
 fn try_compress_blob_as(
 	target: RuntimeTarget,
 	compact_blob_path: &Path,
@@ -1174,27 +1125,14 @@
 ) -> Option<WasmBinary> {
 	use sp_maybe_compressed_blob::CODE_BLOB_BOMB_LIMIT;
 
-	let project = compact_blob_path.parent().expect("blob path should have a parent directory");
-	let compact_compressed_blob_path = match target {
-		RuntimeTarget::Wasm => project.join(format!("{}.compact.compressed.wasm", out_name)),
-		RuntimeTarget::Riscv => project.join(format!("{}.compressed.polkavm", out_name)),
-	};
+	let compact_compressed_blob_path = blob_paths.compact_compressed(); // FIXME! blob path extension by target
 
 	let start = std::time::Instant::now();
-	let data = fs::read(compact_blob_path).expect("Failed to read WASM binary");
+	let data = fs::read(compact_blob.wasm_binary_path()).expect("Failed to read WASM binary");
 	let blob_type = match target {
 		RuntimeTarget::Wasm => sp_maybe_compressed_blob::MaybeCompressedBlobType::Legacy,
 		RuntimeTarget::Riscv => sp_maybe_compressed_blob::MaybeCompressedBlobType::Pvm,
 	};
-=======
-fn try_compress_blob(blob_paths: &BlobPaths, compact_blob: &WasmBinary) -> Option<WasmBinary> {
-	use sp_maybe_compressed_blob::CODE_BLOB_BOMB_LIMIT;
-
-	let compact_compressed_blob_path = blob_paths.compact_compressed();
-
-	let start = std::time::Instant::now();
-	let data = fs::read(compact_blob.wasm_binary_path()).expect("Failed to read WASM binary");
->>>>>>> e551d3b5
 	if let Some(compressed) =
 		sp_maybe_compressed_blob::compress_strongly_as(blob_type, &data, CODE_BLOB_BOMB_LIMIT)
 	{
