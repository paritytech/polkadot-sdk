--- conflicted
+++ resolved
@@ -602,11 +602,7 @@
 			// we need to check if the feature is enabled by checking the env variable.
 			*f != "std" &&
 				*f != "default" &&
-<<<<<<< HEAD
-				env::var(format!("CARGO_FEATURE_{}", feature_env))
-=======
 				env::var(format!("CARGO_FEATURE_{feature_env}"))
->>>>>>> 8279d104
 					.map(|v| v == "1")
 					.unwrap_or_default()
 		})
