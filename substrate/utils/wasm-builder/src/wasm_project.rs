--- conflicted
+++ resolved
@@ -294,11 +294,7 @@
 		let final_blob = if compressed_path.exists() {
 			Some(WasmBinary(compressed_path))
 		} else if compact_path.exists() {
-<<<<<<< HEAD
-			Some(WasmBinary(compressed_path))
-=======
 			Some(WasmBinary(compact_path))
->>>>>>> 7f45fec6
 		} else {
 			None
 		};
