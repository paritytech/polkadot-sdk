--- conflicted
+++ resolved
@@ -30,11 +30,7 @@
 #[derive(Clone)]
 enum BlobKind {
 	WebAssembly(Module),
-<<<<<<< HEAD
-	PolkaVM(Vec<u8>),
-=======
 	PolkaVM((polkavm::ProgramBlob, ArcBytes)),
->>>>>>> ca781792
 }
 
 impl RuntimeBlob {
@@ -42,6 +38,7 @@
 	///
 	/// See [`sp_maybe_compressed_blob`] for details about decompression.
 	pub fn uncompress_if_needed(wasm_code: &[u8]) -> Result<Self, WasmError> {
+		// FIXME: Use compressed glob type
 		use sp_maybe_compressed_blob::CODE_BLOB_BOMB_LIMIT;
 		let wasm_code = sp_maybe_compressed_blob::decompress(wasm_code, CODE_BLOB_BOMB_LIMIT)
 			.map_err(|e| WasmError::Other(format!("Decompression error: {:?}", e)))?;
@@ -57,13 +54,9 @@
 	pub fn new(raw_blob: &[u8]) -> Result<Self, WasmError> {
 		if raw_blob.starts_with(b"PVM\0") {
 			if crate::is_polkavm_enabled() {
-<<<<<<< HEAD
-				return Ok(Self(BlobKind::PolkaVM(raw_blob.to_vec())));
-=======
 				let raw = ArcBytes::from(raw_blob);
 				let blob = polkavm::ProgramBlob::parse(raw.clone())?;
 				return Ok(Self(BlobKind::PolkaVM((blob, raw))));
->>>>>>> ca781792
 			} else {
 				return Err(WasmError::Other("expected a WASM runtime blob, found a PolkaVM runtime blob; set the 'SUBSTRATE_ENABLE_POLKAVM' environment variable to enable the experimental PolkaVM-based executor".to_string()));
 			}
@@ -201,11 +194,7 @@
 		match self.0 {
 			BlobKind::WebAssembly(raw_module) =>
 				serialize(raw_module).expect("serializing into a vec should succeed; qed"),
-<<<<<<< HEAD
-			BlobKind::PolkaVM(ref blob) => blob.clone(),
-=======
 			BlobKind::PolkaVM(ref blob) => blob.1.to_vec(),
->>>>>>> ca781792
 		}
 	}
 
@@ -237,14 +226,10 @@
 	}
 
 	/// Gets a reference to the inner PolkaVM program blob, if this is a PolkaVM program.
-	pub fn as_polkavm_blob(&self) -> Option<Vec<u8>> {
+	pub fn as_polkavm_blob(&self) -> Option<&polkavm::ProgramBlob> {
 		match self.0 {
 			BlobKind::WebAssembly(..) => None,
-<<<<<<< HEAD
-			BlobKind::PolkaVM(ref blob) => Some(blob.clone()),
-=======
 			BlobKind::PolkaVM((ref blob, _)) => Some(blob),
->>>>>>> ca781792
 		}
 	}
 }