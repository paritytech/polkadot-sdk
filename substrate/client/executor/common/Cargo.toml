--- conflicted
+++ resolved
@@ -17,13 +17,8 @@
 targets = ["x86_64-unknown-linux-gnu"]
 
 [dependencies]
-<<<<<<< HEAD
 codec = { workspace = true, default-features = true }
-thiserror = { workspace = true }
-wasm-instrument = { workspace = true, default-features = true }
-=======
 polkavm = { workspace = true }
->>>>>>> 86d2a410
 sc-allocator = { workspace = true, default-features = true }
 sp-maybe-compressed-blob = { workspace = true, default-features = true }
 sp-wasm-interface = { workspace = true, default-features = true }
