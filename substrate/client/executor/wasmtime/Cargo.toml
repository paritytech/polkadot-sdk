[package]
name = "sc-executor-wasmtime"
version = "0.29.0"
authors.workspace = true
edition.workspace = true
license = "GPL-3.0-or-later WITH Classpath-exception-2.0"
homepage.workspace = true
repository.workspace = true
description = "Defines a `WasmRuntime` that uses the Wasmtime JIT to execute."
readme = "README.md"

[lints]
workspace = true

[package.metadata.docs.rs]
targets = ["x86_64-unknown-linux-gnu"]

[dependencies]
<<<<<<< HEAD
tracing = { workspace = true, default-features = true }
cfg-if = { workspace = true }
libc = { workspace = true }
=======
log = { workspace = true, default-features = true }
>>>>>>> 86d2a410
parking_lot = { workspace = true, default-features = true }

# When bumping wasmtime do not forget to also bump rustix
# to exactly the same version as used by wasmtime!
anyhow = { workspace = true }
sc-allocator = { workspace = true, default-features = true }
sc-executor-common = { workspace = true, default-features = true }
sp-runtime-interface = { workspace = true, default-features = true }
sp-wasm-interface = { features = ["wasmtime"], workspace = true, default-features = true }
wasmtime = { features = [
	"cache",
	"cranelift",
	"jitdump",
	"parallel-compilation",
	"pooling-allocator",
], workspace = true }
<<<<<<< HEAD
anyhow = { workspace = true }
codec = { workspace = true, default-features = true }
sc-allocator = { workspace = true, default-features = true }
sc-executor-common = { workspace = true, default-features = true }
sp-core = { workspace = true, default-features = true }
sp-runtime-interface = { workspace = true, default-features = true }
sp-wasm-interface = { features = ["wasmtime"], workspace = true, default-features = true }
=======
>>>>>>> 86d2a410

# Here we include the rustix crate in the exactly same semver-compatible version as used by
# wasmtime and enable its 'use-libc' flag.
#
# By default rustix directly calls the appropriate syscalls completely bypassing libc;
# this doesn't have any actual benefits for us besides making it harder to debug memory
# problems (since then `mmap` etc. cannot be easily hooked into).
rustix = { features = ["fs", "mm", "param", "std", "use-libc"], workspace = true }

[dev-dependencies]
cargo_metadata = { workspace = true }
codec = { workspace = true, default-features = true }
paste = { workspace = true, default-features = true }
sc-runtime-test = { workspace = true }
sp-io = { workspace = true, default-features = true }
tempfile = { workspace = true }
<<<<<<< HEAD
paste = { workspace = true, default-features = true }
cargo_metadata = { workspace = true }
=======
wat = { workspace = true }
>>>>>>> 86d2a410
<|MERGE_RESOLUTION|>--- conflicted
+++ resolved
@@ -16,19 +16,17 @@
 targets = ["x86_64-unknown-linux-gnu"]
 
 [dependencies]
-<<<<<<< HEAD
+log = { workspace = true, default-features = true }
 tracing = { workspace = true, default-features = true }
 cfg-if = { workspace = true }
 libc = { workspace = true }
-=======
-log = { workspace = true, default-features = true }
->>>>>>> 86d2a410
 parking_lot = { workspace = true, default-features = true }
 
 # When bumping wasmtime do not forget to also bump rustix
 # to exactly the same version as used by wasmtime!
 anyhow = { workspace = true }
 sc-allocator = { workspace = true, default-features = true }
+sp-core = { workspace = true, default-features = true }
 sc-executor-common = { workspace = true, default-features = true }
 sp-runtime-interface = { workspace = true, default-features = true }
 sp-wasm-interface = { features = ["wasmtime"], workspace = true, default-features = true }
@@ -39,16 +37,7 @@
 	"parallel-compilation",
 	"pooling-allocator",
 ], workspace = true }
-<<<<<<< HEAD
-anyhow = { workspace = true }
 codec = { workspace = true, default-features = true }
-sc-allocator = { workspace = true, default-features = true }
-sc-executor-common = { workspace = true, default-features = true }
-sp-core = { workspace = true, default-features = true }
-sp-runtime-interface = { workspace = true, default-features = true }
-sp-wasm-interface = { features = ["wasmtime"], workspace = true, default-features = true }
-=======
->>>>>>> 86d2a410
 
 # Here we include the rustix crate in the exactly same semver-compatible version as used by
 # wasmtime and enable its 'use-libc' flag.
@@ -65,9 +54,4 @@
 sc-runtime-test = { workspace = true }
 sp-io = { workspace = true, default-features = true }
 tempfile = { workspace = true }
-<<<<<<< HEAD
-paste = { workspace = true, default-features = true }
-cargo_metadata = { workspace = true }
-=======
-wat = { workspace = true }
->>>>>>> 86d2a410
+wat = { workspace = true }