[package]
name = "sc-executor-wasmtime"
version = "0.29.0"
authors.workspace = true
edition.workspace = true
license = "GPL-3.0-or-later WITH Classpath-exception-2.0"
homepage.workspace = true
repository.workspace = true
description = "Defines a `WasmRuntime` that uses the Wasmtime JIT to execute."
readme = "README.md"

[lints]
workspace = true

[package.metadata.docs.rs]
targets = ["x86_64-unknown-linux-gnu"]

[dependencies]
<<<<<<< HEAD
tracing = "0.1.29"
cfg-if = "1.0"
libc = "0.2.121"
=======
log = { workspace = true, default-features = true }
cfg-if = { workspace = true }
libc = { workspace = true }
parking_lot = { workspace = true, default-features = true }
>>>>>>> 8f1606e9

# When bumping wasmtime do not forget to also bump rustix
# to exactly the same version as used by wasmtime!
wasmtime = { features = [
	"cache",
	"cranelift",
	"jitdump",
	"parallel-compilation",
<<<<<<< HEAD
	"pooling-allocator"
] }
anyhow = "1.0.68"
codec = { package = "parity-scale-codec", version = "3.6.1" }
sc-allocator = { path = "../../allocator" }
sc-executor-common = { path = "../common" }
sp-core = { path = "../../../primitives/core" }
sp-runtime-interface = { path = "../../../primitives/runtime-interface" }
sp-wasm-interface = { path = "../../../primitives/wasm-interface", features = ["wasmtime"] }
=======
	"pooling-allocator",
], workspace = true }
anyhow = { workspace = true }
sc-allocator = { workspace = true, default-features = true }
sc-executor-common = { workspace = true, default-features = true }
sp-runtime-interface = { workspace = true, default-features = true }
sp-wasm-interface = { features = ["wasmtime"], workspace = true, default-features = true }
>>>>>>> 8f1606e9

# Here we include the rustix crate in the exactly same semver-compatible version as used by
# wasmtime and enable its 'use-libc' flag.
#
# By default rustix directly calls the appropriate syscalls completely bypassing libc;
# this doesn't have any actual benefits for us besides making it harder to debug memory
# problems (since then `mmap` etc. cannot be easily hooked into).
rustix = { features = ["fs", "mm", "param", "std", "use-libc"], workspace = true }

[dev-dependencies]
<<<<<<< HEAD
wat = "1.0"
sc-runtime-test = { path = "../runtime-test" }
sp-io = { path = "../../../primitives/io" }
tempfile = "3.3.0"
paste = "1.0"
cargo_metadata = "0.15.4"
=======
wat = { workspace = true }
sc-runtime-test = { workspace = true }
sp-io = { workspace = true, default-features = true }
tempfile = { workspace = true }
paste = { workspace = true, default-features = true }
codec = { workspace = true, default-features = true }
cargo_metadata = { workspace = true }
>>>>>>> 8f1606e9
<|MERGE_RESOLUTION|>--- conflicted
+++ resolved
@@ -16,16 +16,10 @@
 targets = ["x86_64-unknown-linux-gnu"]
 
 [dependencies]
-<<<<<<< HEAD
-tracing = "0.1.29"
-cfg-if = "1.0"
-libc = "0.2.121"
-=======
-log = { workspace = true, default-features = true }
+tracing = { workspace = true, default-features = true }
 cfg-if = { workspace = true }
 libc = { workspace = true }
 parking_lot = { workspace = true, default-features = true }
->>>>>>> 8f1606e9
 
 # When bumping wasmtime do not forget to also bump rustix
 # to exactly the same version as used by wasmtime!
@@ -34,25 +28,15 @@
 	"cranelift",
 	"jitdump",
 	"parallel-compilation",
-<<<<<<< HEAD
-	"pooling-allocator"
-] }
-anyhow = "1.0.68"
-codec = { package = "parity-scale-codec", version = "3.6.1" }
-sc-allocator = { path = "../../allocator" }
-sc-executor-common = { path = "../common" }
-sp-core = { path = "../../../primitives/core" }
-sp-runtime-interface = { path = "../../../primitives/runtime-interface" }
-sp-wasm-interface = { path = "../../../primitives/wasm-interface", features = ["wasmtime"] }
-=======
 	"pooling-allocator",
 ], workspace = true }
 anyhow = { workspace = true }
+codec = { workspace = true, default-features = true }
 sc-allocator = { workspace = true, default-features = true }
 sc-executor-common = { workspace = true, default-features = true }
+sp-core = { workspace = true, default-features = true }
 sp-runtime-interface = { workspace = true, default-features = true }
 sp-wasm-interface = { features = ["wasmtime"], workspace = true, default-features = true }
->>>>>>> 8f1606e9
 
 # Here we include the rustix crate in the exactly same semver-compatible version as used by
 # wasmtime and enable its 'use-libc' flag.
@@ -63,19 +47,9 @@
 rustix = { features = ["fs", "mm", "param", "std", "use-libc"], workspace = true }
 
 [dev-dependencies]
-<<<<<<< HEAD
-wat = "1.0"
-sc-runtime-test = { path = "../runtime-test" }
-sp-io = { path = "../../../primitives/io" }
-tempfile = "3.3.0"
-paste = "1.0"
-cargo_metadata = "0.15.4"
-=======
 wat = { workspace = true }
 sc-runtime-test = { workspace = true }
 sp-io = { workspace = true, default-features = true }
 tempfile = { workspace = true }
 paste = { workspace = true, default-features = true }
-codec = { workspace = true, default-features = true }
-cargo_metadata = { workspace = true }
->>>>>>> 8f1606e9
+cargo_metadata = { workspace = true }