--- conflicted
+++ resolved
@@ -118,56 +118,17 @@
 		allocation_stats: &mut Option<AllocationStats>,
 	) -> Result<Vec<u8>> {
 		match &mut self.strategy {
-<<<<<<< HEAD
-			Strategy::LegacyInstanceReuse {
-				ref mut instance_wrapper,
-				globals_snapshot,
-				data_segments_snapshot,
-				heap_base,
-			} => {
-				let entrypoint = instance_wrapper.resolve_entrypoint(method)?;
-
-				data_segments_snapshot.apply(|offset, contents| {
-					util::write_memory_from(
-						instance_wrapper.store_mut(),
-						Pointer::new(offset),
-						contents,
-					)
-				})?;
-				globals_snapshot.apply(&mut InstanceGlobals { instance: instance_wrapper });
-
-				let result = if let Some(alloc) = instance_wrapper.store().data().alloc {
-					perform_call_v1(data, instance_wrapper, entrypoint, alloc)
-				} else {
-					let allocator = FreeingBumpHeapAllocator::new(*heap_base);
-					perform_call(data, instance_wrapper, entrypoint, allocator, allocation_stats)
-				};
-
-				// Signal to the OS that we are done with the linear memory and that it can be
-				// reclaimed.
-				instance_wrapper.decommit();
-
-				result
-			},
-=======
->>>>>>> 9e403629
 			Strategy::RecreateInstance(ref mut instance_creator) => {
 				let mut instance_wrapper = instance_creator.instantiate()?;
 				let entrypoint = instance_wrapper.resolve_entrypoint(method)?;
-<<<<<<< HEAD
+
 				if let Some(alloc) = instance_wrapper.store().data().alloc {
-					println!("RecreateInstance: alloc: {:?}", alloc);
 					perform_call_v1(data, &mut instance_wrapper, entrypoint, alloc)
 				} else {
 					let heap_base = instance_wrapper.extract_heap_base()?;
 					let allocator = FreeingBumpHeapAllocator::new(heap_base);
 					perform_call(data, &mut instance_wrapper, entrypoint, allocator, allocation_stats)
 				}
-=======
-				let allocator = FreeingBumpHeapAllocator::new(heap_base);
-
-				perform_call(data, &mut instance_wrapper, entrypoint, allocator, allocation_stats)
->>>>>>> 9e403629
 			},
 		}
 	}
