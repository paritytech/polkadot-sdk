--- conflicted
+++ resolved
@@ -26,7 +26,7 @@
 	state::{InMemoryState, NotKeyed},
 };
 use jsonrpsee::{
-	server::middleware::rpc::{RpcServiceT, ResponseFuture},
+	server::middleware::rpc::{ResponseFuture, RpcServiceT},
 	types::{ErrorObject, Id, Request},
 	MethodResponse,
 };
@@ -65,26 +65,18 @@
 	type Future = ResponseFuture<S::Future>;
 
 	fn call(&self, req: Request<'a>) -> Self::Future {
-<<<<<<< HEAD
 		if let Err(err) = self.rate_limit.check() {
 			let limit = err.quota().burst_size();
 			ResponseFuture::ready(reject_too_many_calls(req.id, limit))
 		} else {
 			ResponseFuture::future(self.service.call(req))
-=======
-		let rate_limit = self.rate_limit.clone();
-		let service = self.service.clone();
-
-		async move {
-			// Wait until this connection is no longer being rate limited. This adds 
-			// up to 50ms of jitter in an attempt to avoid thundering herds.
-			rate_limit.until_ready_with_jitter(Jitter::up_to(MAX_JITTER_DELAY)).await;
-			service.call(req).await
->>>>>>> c2f0b6d6
 		}
 	}
 }
 
 fn reject_too_many_calls(id: Id, limit: NonZeroU32) -> MethodResponse {
-	MethodResponse::error(id, ErrorObject::owned(-32999, "RPC rate limit", Some(format!("{limit} calls/min exceeded"))))
+	MethodResponse::error(
+		id,
+		ErrorObject::owned(-32999, "RPC rate limit", Some(format!("{limit} calls/min exceeded"))),
+	)
 }