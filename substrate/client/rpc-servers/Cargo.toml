[package]
name = "sc-rpc-server"
version = "11.0.0"
authors.workspace = true
edition.workspace = true
license = "GPL-3.0-or-later WITH Classpath-exception-2.0"
homepage.workspace = true
repository.workspace = true
description = "Substrate RPC servers."
readme = "README.md"

[lints]
workspace = true

[package.metadata.docs.rs]
targets = ["x86_64-unknown-linux-gnu"]

[dependencies]
<<<<<<< HEAD
forwarded-header-value = "0.1.1"
futures = "0.3.30"
governor = "0.6.0"
http = "1.1"
http-body-util = "0.1.2"
hyper = "1.3"
ip_network = "0.4.1"
jsonrpsee = { version = "0.23.1", features = ["server"] }
log = { workspace = true, default-features = true }
prometheus-endpoint = { package = "substrate-prometheus-endpoint", path = "../../utils/prometheus" }
sc-rpc-api = { path = "../rpc-api" }
serde = { workspace = true }
serde_json = { workspace = true, default-features = true }
tokio = { version = "1.22.0", features = ["parking_lot"] }
tower = { version = "0.4.13", features = ["util"] }
tower-http = { version = "0.5.2", features = ["cors"] }
=======
forwarded-header-value = { workspace = true }
futures = { workspace = true }
governor = { workspace = true }
http = { workspace = true }
http-body-util = { workspace = true }
ip_network = { workspace = true }
jsonrpsee = { features = ["server"], workspace = true }
log = { workspace = true, default-features = true }
prometheus-endpoint = { workspace = true, default-features = true }
serde = { workspace = true }
serde_json = { workspace = true, default-features = true }
tokio = { features = ["parking_lot"], workspace = true, default-features = true }
tower = { workspace = true, features = ["util"] }
tower-http = { workspace = true, features = ["cors"] }

# Dependencies outside the polkadot-sdk workspace
# which requires hyper v1
hyper = "1.3"
>>>>>>> 149c7093
<|MERGE_RESOLUTION|>--- conflicted
+++ resolved
@@ -16,40 +16,19 @@
 targets = ["x86_64-unknown-linux-gnu"]
 
 [dependencies]
-<<<<<<< HEAD
-forwarded-header-value = "0.1.1"
-futures = "0.3.30"
-governor = "0.6.0"
-http = "1.1"
-http-body-util = "0.1.2"
-hyper = "1.3"
-ip_network = "0.4.1"
-jsonrpsee = { version = "0.23.1", features = ["server"] }
-log = { workspace = true, default-features = true }
-prometheus-endpoint = { package = "substrate-prometheus-endpoint", path = "../../utils/prometheus" }
-sc-rpc-api = { path = "../rpc-api" }
-serde = { workspace = true }
-serde_json = { workspace = true, default-features = true }
-tokio = { version = "1.22.0", features = ["parking_lot"] }
-tower = { version = "0.4.13", features = ["util"] }
-tower-http = { version = "0.5.2", features = ["cors"] }
-=======
 forwarded-header-value = { workspace = true }
 futures = { workspace = true }
 governor = { workspace = true }
 http = { workspace = true }
 http-body-util = { workspace = true }
+hyper = { workspace = true }
 ip_network = { workspace = true }
 jsonrpsee = { features = ["server"], workspace = true }
 log = { workspace = true, default-features = true }
 prometheus-endpoint = { workspace = true, default-features = true }
+sc-rpc-api = { workspace = true }
 serde = { workspace = true }
 serde_json = { workspace = true, default-features = true }
 tokio = { features = ["parking_lot"], workspace = true, default-features = true }
 tower = { workspace = true, features = ["util"] }
-tower-http = { workspace = true, features = ["cors"] }
-
-# Dependencies outside the polkadot-sdk workspace
-# which requires hyper v1
-hyper = "1.3"
->>>>>>> 149c7093
+tower-http = { workspace = true, features = ["cors"] }