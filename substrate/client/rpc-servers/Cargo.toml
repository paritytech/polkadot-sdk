--- conflicted
+++ resolved
@@ -16,13 +16,8 @@
 targets = ["x86_64-unknown-linux-gnu"]
 
 [dependencies]
-<<<<<<< HEAD
 jsonrpsee = { version = "0.22", features = ["server"] }
-log = "0.4.17"
-=======
-jsonrpsee = { version = "0.20.3", features = ["server"] }
 log = { workspace = true, default-features = true }
->>>>>>> aa68ea58
 serde_json = "1.0.111"
 tokio = { version = "1.22.0", features = ["parking_lot"] }
 prometheus-endpoint = { package = "substrate-prometheus-endpoint", path = "../../utils/prometheus" }
