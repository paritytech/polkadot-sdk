--- conflicted
+++ resolved
@@ -17,16 +17,9 @@
 targets = ["x86_64-unknown-linux-gnu"]
 
 [dependencies]
-<<<<<<< HEAD
-ahash = "0.8.2"
-futures = "0.3.30"
-futures-timer = "3.0.1"
-=======
 ahash = { workspace = true }
 futures = { workspace = true }
 futures-timer = { workspace = true }
-libp2p = { workspace = true }
->>>>>>> 5e62782d
 log = { workspace = true, default-features = true }
 schnellru = { workspace = true }
 tracing = { workspace = true, default-features = true }
