--- conflicted
+++ resolved
@@ -389,74 +389,51 @@
 	R: Fn() -> Result<RpcModule<()>, Error>,
 {
 	let endpoints: Vec<sc_rpc_server::RpcEndpoint> = if let Some(endpoints) =
-		config.rpc_addr.as_ref()
+		rpc_configuration.addr.as_ref()
 	{
 		endpoints.clone()
 	} else {
-		let ipv6 = SocketAddr::V6(SocketAddrV6::new(Ipv6Addr::LOCALHOST, config.rpc_port, 0, 0));
-		let ipv4 = SocketAddr::V4(SocketAddrV4::new(Ipv4Addr::LOCALHOST, config.rpc_port));
+		let ipv6 =
+			SocketAddr::V6(SocketAddrV6::new(Ipv6Addr::LOCALHOST, rpc_configuration.port, 0, 0));
+		let ipv4 = SocketAddr::V4(SocketAddrV4::new(Ipv4Addr::LOCALHOST, rpc_configuration.port));
 
 		vec![
 			sc_rpc_server::RpcEndpoint {
-				batch_config: config.rpc_batch_config,
-				cors: config.rpc_cors.clone(),
+				batch_config: rpc_configuration.batch_config,
+				cors: rpc_configuration.cors.clone(),
 				listen_addr: ipv4,
-				max_buffer_capacity_per_connection: config.rpc_message_buffer_capacity,
-				max_connections: config.rpc_max_connections,
-				max_payload_in_mb: config.rpc_max_request_size,
-				max_payload_out_mb: config.rpc_max_response_size,
-				max_subscriptions_per_connection: config.rpc_max_subs_per_conn,
-				rpc_methods: config.rpc_methods.into(),
-				rate_limit: config.rpc_rate_limit,
-				rate_limit_trust_proxy_headers: config.rpc_rate_limit_trust_proxy_headers,
-				rate_limit_whitelisted_ips: config.rpc_rate_limit_whitelisted_ips.clone(),
+				max_buffer_capacity_per_connection: rpc_configuration.message_buffer_capacity,
+				max_connections: rpc_configuration.max_connections,
+				max_payload_in_mb: rpc_configuration.max_request_size,
+				max_payload_out_mb: rpc_configuration.max_response_size,
+				max_subscriptions_per_connection: rpc_configuration.max_subs_per_conn,
+				rpc_methods: rpc_configuration.methods.into(),
+				rate_limit: rpc_configuration.rate_limit,
+				rate_limit_trust_proxy_headers: rpc_configuration.rate_limit_trust_proxy_headers,
+				rate_limit_whitelisted_ips: rpc_configuration.rate_limit_whitelisted_ips.clone(),
 				retry_random_port: true,
 				is_optional: false,
 			},
 			sc_rpc_server::RpcEndpoint {
-				batch_config: config.rpc_batch_config,
-				cors: config.rpc_cors.clone(),
+				batch_config: rpc_configuration.batch_config,
+				cors: rpc_configuration.cors.clone(),
 				listen_addr: ipv6,
-				max_buffer_capacity_per_connection: config.rpc_message_buffer_capacity,
-				max_connections: config.rpc_max_connections,
-				max_payload_in_mb: config.rpc_max_request_size,
-				max_payload_out_mb: config.rpc_max_response_size,
-				max_subscriptions_per_connection: config.rpc_max_subs_per_conn,
-				rpc_methods: config.rpc_methods.into(),
-				rate_limit: config.rpc_rate_limit,
-				rate_limit_trust_proxy_headers: config.rpc_rate_limit_trust_proxy_headers,
-				rate_limit_whitelisted_ips: config.rpc_rate_limit_whitelisted_ips.clone(),
+				max_buffer_capacity_per_connection: rpc_configuration.message_buffer_capacity,
+				max_connections: rpc_configuration.max_connections,
+				max_payload_in_mb: rpc_configuration.max_request_size,
+				max_payload_out_mb: rpc_configuration.max_response_size,
+				max_subscriptions_per_connection: rpc_configuration.max_subs_per_conn,
+				rpc_methods: rpc_configuration.methods.into(),
+				rate_limit: rpc_configuration.rate_limit,
+				rate_limit_trust_proxy_headers: rpc_configuration.rate_limit_trust_proxy_headers,
+				rate_limit_whitelisted_ips: rpc_configuration.rate_limit_whitelisted_ips.clone(),
 				retry_random_port: true,
 				is_optional: true,
 			},
 		]
 	};
 
-<<<<<<< HEAD
-	let addr = rpc_configuration
-		.addr
-		.unwrap_or_else(|| ([127, 0, 0, 1], rpc_configuration.port).into());
-	let backup_addr = backup_port(addr);
 	let metrics = sc_rpc_server::RpcMetrics::new(registry)?;
-
-	let server_config = sc_rpc_server::Config {
-		addrs: [addr, backup_addr],
-		batch_config: rpc_configuration.batch_config,
-		max_connections: rpc_configuration.max_connections,
-		max_payload_in_mb: rpc_configuration.max_request_size,
-		max_payload_out_mb: rpc_configuration.max_response_size,
-		max_subs_per_conn: rpc_configuration.max_subs_per_conn,
-		message_buffer_capacity: rpc_configuration.message_buffer_capacity,
-		rpc_api: gen_rpc_module(deny_unsafe(addr, &rpc_configuration.methods))?,
-		metrics,
-		id_provider: rpc_id_provider,
-		cors: rpc_configuration.cors.as_ref(),
-		tokio_handle: tokio_handle.clone(),
-		rate_limit: rpc_configuration.rate_limit,
-		rate_limit_whitelisted_ips: rpc_configuration.rate_limit_whitelisted_ips.clone(),
-		rate_limit_trust_proxy_headers: rpc_configuration.rate_limit_trust_proxy_headers,
-=======
-	let metrics = sc_rpc_server::RpcMetrics::new(config.prometheus_registry())?;
 	let rpc_api = gen_rpc_module()?;
 
 	let server_config = sc_rpc_server::Config {
@@ -464,8 +441,7 @@
 		rpc_api,
 		metrics,
 		id_provider: rpc_id_provider,
-		tokio_handle: config.tokio_handle.clone(),
->>>>>>> f7504cec
+		tokio_handle: tokio_handle.clone(),
 	};
 
 	// TODO: https://github.com/paritytech/substrate/issues/13773
