// This file is part of Substrate.

// Copyright (C) Parity Technologies (UK) Ltd.
// SPDX-License-Identifier: GPL-3.0-or-later WITH Classpath-exception-2.0

// This program is free software: you can redistribute it and/or modify
// it under the terms of the GNU General Public License as published by
// the Free Software Foundation, either version 3 of the License, or
// (at your option) any later version.

// This program is distributed in the hope that it will be useful,
// but WITHOUT ANY WARRANTY; without even the implied warranty of
// MERCHANTABILITY or FITNESS FOR A PARTICULAR PURPOSE. See the
// GNU General Public License for more details.

// You should have received a copy of the GNU General Public License
// along with this program. If not, see <https://www.gnu.org/licenses/>.

//! Substrate service. Starts a thread that spins up the network, client, and extrinsic pool.
//! Manages communication between them.

#![warn(missing_docs)]
#![recursion_limit = "1024"]

pub mod chain_ops;
pub mod config;
pub mod error;

mod builder;
#[cfg(feature = "test-helpers")]
pub mod client;
#[cfg(not(feature = "test-helpers"))]
mod client;
mod metrics;
mod task_manager;

use std::{collections::HashMap, net::SocketAddr};

use codec::{Decode, Encode};
use futures::{pin_mut, FutureExt, StreamExt};
use jsonrpsee::RpcModule;
use log::{debug, error, warn};
use sc_client_api::{blockchain::HeaderBackend, BlockBackend, BlockchainEvents, ProofProvider};
use sc_network::{
	config::MultiaddrWithPeerId, NetworkBlock, NetworkPeers, NetworkStateInfo, PeerId,
};
use sc_network_sync::SyncingService;
use sc_utils::mpsc::TracingUnboundedReceiver;
use sp_blockchain::HeaderMetadata;
use sp_consensus::SyncOracle;
use sp_runtime::traits::{Block as BlockT, Header as HeaderT};

pub use self::{
	builder::{
		build_network, new_client, new_db_backend, new_full_client, new_full_parts,
		new_full_parts_record_import, new_full_parts_with_genesis_builder,
		new_native_or_wasm_executor, new_wasm_executor, spawn_tasks, BuildNetworkParams,
		KeystoreContainer, NetworkStarter, SpawnTasksParams, TFullBackend, TFullCallExecutor,
		TFullClient,
	},
	client::{ClientConfig, LocalCallExecutor},
	error::Error,
};

pub use sc_chain_spec::{
	construct_genesis_block, resolve_state_version_from_wasm, BuildGenesisBlock,
	GenesisBlockBuilder,
};

pub use config::{
	BasePath, BlocksPruning, Configuration, DatabaseSource, PruningMode, Role, RpcMethods, TaskType,
};
pub use sc_chain_spec::{
	ChainSpec, ChainType, Extension as ChainSpecExtension, GenericChainSpec, NoExtension,
	Properties, RuntimeGenesis,
};

pub use sc_consensus::ImportQueue;
pub use sc_executor::NativeExecutionDispatch;
pub use sc_network_sync::WarpSyncParams;
#[doc(hidden)]
pub use sc_network_transactions::config::{TransactionImport, TransactionImportFuture};
pub use sc_rpc::{
	RandomIntegerSubscriptionId, RandomStringSubscriptionId, RpcSubscriptionIdProvider,
};
pub use sc_tracing::TracingReceiver;
pub use sc_transaction_pool::Options as TransactionPoolOptions;
pub use sc_transaction_pool_api::{error::IntoPoolError, InPoolTransaction, TransactionPool};
#[doc(hidden)]
pub use std::{ops::Deref, result::Result, sync::Arc};
pub use task_manager::{SpawnTaskHandle, Task, TaskManager, TaskRegistry, DEFAULT_GROUP_NAME};

const DEFAULT_PROTOCOL_ID: &str = "sup";

/// RPC handlers that can perform RPC queries.
#[derive(Clone)]
pub struct RpcHandlers(Arc<RpcModule<()>>);

impl RpcHandlers {
	/// Starts an RPC query.
	///
	/// The query is passed as a string and must be valid JSON-RPC request object.
	///
	/// Returns a response and a stream if the call successful, fails if the
	/// query could not be decoded as a JSON-RPC request object.
	///
	/// If the request subscribes you to events, the `stream` can be used to
	/// retrieve the events.
	pub async fn rpc_query(
		&self,
		json_query: &str,
	) -> Result<(String, tokio::sync::mpsc::Receiver<String>), serde_json::Error> {
		// Because `tokio::sync::mpsc::channel` is used under the hood
		// it will panic if it's set to usize::MAX.
		//
		// This limit is used to prevent panics and is large enough.
		const TOKIO_MPSC_MAX_SIZE: usize = tokio::sync::Semaphore::MAX_PERMITS;

<<<<<<< HEAD
		self.0
			.raw_json_request(json_query, TOKIO_MPSC_MAX_SIZE)
			.await
=======
		self.0.raw_json_request(json_query, TOKIO_MPSC_MAX_SIZE).await
>>>>>>> 104dc2d7
	}

	/// Provides access to the underlying `RpcModule`
	pub fn handle(&self) -> Arc<RpcModule<()>> {
		self.0.clone()
	}
}

/// An incomplete set of chain components, but enough to run the chain ops subcommands.
pub struct PartialComponents<Client, Backend, SelectChain, ImportQueue, TransactionPool, Other> {
	/// A shared client instance.
	pub client: Arc<Client>,
	/// A shared backend instance.
	pub backend: Arc<Backend>,
	/// The chain task manager.
	pub task_manager: TaskManager,
	/// A keystore container instance..
	pub keystore_container: KeystoreContainer,
	/// A chain selection algorithm instance.
	pub select_chain: SelectChain,
	/// An import queue.
	pub import_queue: ImportQueue,
	/// A shared transaction pool.
	pub transaction_pool: Arc<TransactionPool>,
	/// Everything else that needs to be passed into the main build function.
	pub other: Other,
}

/// Builds a future that continuously polls the network.
async fn build_network_future<
	B: BlockT,
	C: BlockchainEvents<B>
		+ HeaderBackend<B>
		+ BlockBackend<B>
		+ HeaderMetadata<B, Error = sp_blockchain::Error>
		+ ProofProvider<B>
		+ Send
		+ Sync
		+ 'static,
	H: sc_network_common::ExHashT,
>(
	network: sc_network::NetworkWorker<B, H>,
	client: Arc<C>,
	sync_service: Arc<SyncingService<B>>,
	announce_imported_blocks: bool,
) {
	let mut imported_blocks_stream = client.import_notification_stream().fuse();

	// Stream of finalized blocks reported by the client.
	let mut finality_notification_stream = client.finality_notification_stream().fuse();

	let network_run = network.run().fuse();
	pin_mut!(network_run);

	loop {
		futures::select! {
			// List of blocks that the client has imported.
			notification = imported_blocks_stream.next() => {
				let notification = match notification {
					Some(n) => n,
					// If this stream is shut down, that means the client has shut down, and the
					// most appropriate thing to do for the network future is to shut down too.
					None => {
						debug!("Block import stream has terminated, shutting down the network future.");
						return
					},
				};

				if announce_imported_blocks {
					sync_service.announce_block(notification.hash, None);
				}

				if notification.is_new_best {
					sync_service.new_best_block_imported(
						notification.hash,
						*notification.header.number(),
					);
				}
			}

			// List of blocks that the client has finalized.
			notification = finality_notification_stream.select_next_some() => {
				sync_service.on_block_finalized(notification.hash, notification.header);
			}

			// Drive the network. Shut down the network future if `NetworkWorker` has terminated.
			_ = network_run => {
				debug!("`NetworkWorker` has terminated, shutting down the network future.");
				return
			}
		}
	}
}

/// Builds a future that processes system RPC requests.
pub async fn build_system_rpc_future<
	B: BlockT,
	C: BlockchainEvents<B>
		+ HeaderBackend<B>
		+ BlockBackend<B>
		+ HeaderMetadata<B, Error = sp_blockchain::Error>
		+ ProofProvider<B>
		+ Send
		+ Sync
		+ 'static,
	H: sc_network_common::ExHashT,
>(
	role: Role,
	network_service: Arc<sc_network::NetworkService<B, H>>,
	sync_service: Arc<SyncingService<B>>,
	client: Arc<C>,
	mut rpc_rx: TracingUnboundedReceiver<sc_rpc::system::Request<B>>,
	should_have_peers: bool,
) {
	// Current best block at initialization, to report to the RPC layer.
	let starting_block = client.info().best_number;

	loop {
		// Answer incoming RPC requests.
		let Some(req) = rpc_rx.next().await else {
			debug!("RPC requests stream has terminated, shutting down the system RPC future.");
			return
		};

		match req {
			sc_rpc::system::Request::Health(sender) => match sync_service.peers_info().await {
				Ok(info) => {
					let _ = sender.send(sc_rpc::system::Health {
						peers: info.len(),
						is_syncing: sync_service.is_major_syncing(),
						should_have_peers,
					});
				},
				Err(_) => log::error!("`SyncingEngine` shut down"),
			},
			sc_rpc::system::Request::LocalPeerId(sender) => {
				let _ = sender.send(network_service.local_peer_id().to_base58());
			},
			sc_rpc::system::Request::LocalListenAddresses(sender) => {
				let peer_id = (network_service.local_peer_id()).into();
				let p2p_proto_suffix = sc_network::multiaddr::Protocol::P2p(peer_id);
				let addresses = network_service
					.listen_addresses()
					.iter()
					.map(|addr| addr.clone().with(p2p_proto_suffix.clone()).to_string())
					.collect();
				let _ = sender.send(addresses);
			},
			sc_rpc::system::Request::Peers(sender) => match sync_service.peers_info().await {
				Ok(info) => {
					let _ = sender.send(
						info.into_iter()
							.map(|(peer_id, p)| sc_rpc::system::PeerInfo {
								peer_id: peer_id.to_base58(),
								roles: format!("{:?}", p.roles),
								best_hash: p.best_hash,
								best_number: p.best_number,
							})
							.collect(),
					);
				},
				Err(_) => log::error!("`SyncingEngine` shut down"),
			},
			sc_rpc::system::Request::NetworkState(sender) => {
				let network_state = network_service.network_state().await;
				if let Ok(network_state) = network_state {
					if let Ok(network_state) = serde_json::to_value(network_state) {
						let _ = sender.send(network_state);
					}
				} else {
					break
				}
			},
			sc_rpc::system::Request::NetworkAddReservedPeer(peer_addr, sender) => {
				let result = match MultiaddrWithPeerId::try_from(peer_addr) {
					Ok(peer) => network_service.add_reserved_peer(peer),
					Err(err) => Err(err.to_string()),
				};
				let x = result.map_err(sc_rpc::system::error::Error::MalformattedPeerArg);
				let _ = sender.send(x);
			},
			sc_rpc::system::Request::NetworkRemoveReservedPeer(peer_id, sender) => {
				let _ = match peer_id.parse::<PeerId>() {
					Ok(peer_id) => {
						network_service.remove_reserved_peer(peer_id);
						sender.send(Ok(()))
					},
					Err(e) => sender.send(Err(sc_rpc::system::error::Error::MalformattedPeerArg(
						e.to_string(),
					))),
				};
			},
			sc_rpc::system::Request::NetworkReservedPeers(sender) => {
				let reserved_peers = network_service.reserved_peers().await;
				if let Ok(reserved_peers) = reserved_peers {
					let reserved_peers =
						reserved_peers.iter().map(|peer_id| peer_id.to_base58()).collect();
					let _ = sender.send(reserved_peers);
				} else {
					break
				}
			},
			sc_rpc::system::Request::NodeRoles(sender) => {
				use sc_rpc::system::NodeRole;

				let node_role = match role {
					Role::Authority { .. } => NodeRole::Authority,
					Role::Full => NodeRole::Full,
				};

				let _ = sender.send(vec![node_role]);
			},
			sc_rpc::system::Request::SyncState(sender) => {
				use sc_rpc::system::SyncState;

				match sync_service.best_seen_block().await {
					Ok(best_seen_block) => {
						let best_number = client.info().best_number;
						let _ = sender.send(SyncState {
							starting_block,
							current_block: best_number,
							highest_block: best_seen_block.unwrap_or(best_number),
						});
					},
					Err(_) => log::error!("`SyncingEngine` shut down"),
				}
			},
		}
	}

	debug!("`NetworkWorker` has terminated, shutting down the system RPC future.");
}

// Wrapper for HTTP and WS servers that makes sure they are properly shut down.
mod waiting {
	pub struct Server(pub Option<sc_rpc_server::Server>);

	impl Drop for Server {
		fn drop(&mut self) {
			if let Some(server) = self.0.take() {
				// This doesn't not wait for the server to be stopped but fires the signal.
				let _ = server.stop();
			}
		}
	}
}

/// Starts RPC servers.
pub fn start_rpc_servers<R>(
	config: &Configuration,
	gen_rpc_module: R,
	rpc_id_provider: Option<Box<dyn RpcSubscriptionIdProvider>>,
) -> Result<Box<dyn std::any::Any + Send + Sync>, error::Error>
where
	R: Fn(sc_rpc::DenyUnsafe) -> Result<RpcModule<()>, Error>,
{
	fn deny_unsafe(addr: SocketAddr, methods: &RpcMethods) -> sc_rpc::DenyUnsafe {
		let is_exposed_addr = !addr.ip().is_loopback();
		match (is_exposed_addr, methods) {
			| (_, RpcMethods::Unsafe) | (false, RpcMethods::Auto) => sc_rpc::DenyUnsafe::No,
			_ => sc_rpc::DenyUnsafe::Yes,
		}
	}

	// if binding the specified port failed then a random port is assigned by the OS.
	let backup_port = |mut addr: SocketAddr| {
		addr.set_port(0);
		addr
	};

	let addr = config.rpc_addr.unwrap_or_else(|| ([127, 0, 0, 1], config.rpc_port).into());
	let backup_addr = backup_port(addr);
	let metrics = sc_rpc_server::RpcMetrics::new(config.prometheus_registry())?;

	let server_config = sc_rpc_server::Config {
		addrs: [addr, backup_addr],
		max_connections: config.rpc_max_connections,
		max_payload_in_mb: config.rpc_max_request_size,
		max_payload_out_mb: config.rpc_max_response_size,
		max_subs_per_conn: config.rpc_max_subs_per_conn,
		message_buffer_capacity: config.rpc_message_buffer_capacity,
		rate_limit: config.rpc_rate_limit,
		rpc_api: gen_rpc_module(deny_unsafe(addr, &config.rpc_methods))?,
		metrics,
		id_provider: rpc_id_provider,
		cors: config.rpc_cors.as_ref(),
		tokio_handle: config.tokio_handle.clone(),
	};

	// TODO: https://github.com/paritytech/substrate/issues/13773
	//
	// `block_in_place` is a hack to allow callers to call `block_on` prior to
	// calling `start_rpc_servers`.
	match tokio::task::block_in_place(|| {
		config.tokio_handle.block_on(sc_rpc_server::start_server(server_config))
	}) {
		Ok(server) => Ok(Box::new(waiting::Server(Some(server)))),
		Err(e) => Err(Error::Application(e)),
	}
}

/// Transaction pool adapter.
pub struct TransactionPoolAdapter<C, P> {
	pool: Arc<P>,
	client: Arc<C>,
}

impl<C, P> TransactionPoolAdapter<C, P> {
	/// Constructs a new instance of [`TransactionPoolAdapter`].
	pub fn new(pool: Arc<P>, client: Arc<C>) -> Self {
		Self { pool, client }
	}
}

/// Get transactions for propagation.
///
/// Function extracted to simplify the test and prevent creating `ServiceFactory`.
fn transactions_to_propagate<Pool, B, H, E>(pool: &Pool) -> Vec<(H, B::Extrinsic)>
where
	Pool: TransactionPool<Block = B, Hash = H, Error = E>,
	B: BlockT,
	H: std::hash::Hash + Eq + sp_runtime::traits::Member + sp_runtime::traits::MaybeSerialize,
	E: IntoPoolError + From<sc_transaction_pool_api::error::Error>,
{
	pool.ready()
		.filter(|t| t.is_propagable())
		.map(|t| {
			let hash = t.hash().clone();
			let ex: B::Extrinsic = t.data().clone();
			(hash, ex)
		})
		.collect()
}

impl<B, H, C, Pool, E> sc_network_transactions::config::TransactionPool<H, B>
	for TransactionPoolAdapter<C, Pool>
where
	C: HeaderBackend<B>
		+ BlockBackend<B>
		+ HeaderMetadata<B, Error = sp_blockchain::Error>
		+ ProofProvider<B>
		+ Send
		+ Sync
		+ 'static,
	Pool: 'static + TransactionPool<Block = B, Hash = H, Error = E>,
	B: BlockT,
	H: std::hash::Hash + Eq + sp_runtime::traits::Member + sp_runtime::traits::MaybeSerialize,
	E: 'static + IntoPoolError + From<sc_transaction_pool_api::error::Error>,
{
	fn transactions(&self) -> Vec<(H, B::Extrinsic)> {
		transactions_to_propagate(&*self.pool)
	}

	fn hash_of(&self, transaction: &B::Extrinsic) -> H {
		self.pool.hash_of(transaction)
	}

	fn import(&self, transaction: B::Extrinsic) -> TransactionImportFuture {
		let encoded = transaction.encode();
		let uxt = match Decode::decode(&mut &encoded[..]) {
			Ok(uxt) => uxt,
			Err(e) => {
				debug!("Transaction invalid: {:?}", e);
				return Box::pin(futures::future::ready(TransactionImport::Bad))
			},
		};

		let import_future = self.pool.submit_one(
			self.client.info().best_hash,
			sc_transaction_pool_api::TransactionSource::External,
			uxt,
		);
		Box::pin(async move {
			match import_future.await {
				Ok(_) => TransactionImport::NewGood,
				Err(e) => match e.into_pool_error() {
					Ok(sc_transaction_pool_api::error::Error::AlreadyImported(_)) =>
						TransactionImport::KnownGood,
					Ok(e) => {
						debug!("Error adding transaction to the pool: {:?}", e);
						TransactionImport::Bad
					},
					Err(e) => {
						debug!("Error converting pool error: {}", e);
						// it is not bad at least, just some internal node logic error, so peer is
						// innocent.
						TransactionImport::KnownGood
					},
				},
			}
		})
	}

	fn on_broadcasted(&self, propagations: HashMap<H, Vec<String>>) {
		self.pool.on_broadcasted(propagations)
	}

	fn transaction(&self, hash: &H) -> Option<B::Extrinsic> {
		self.pool.ready_transaction(hash).and_then(
			// Only propagable transactions should be resolved for network service.
			|tx| if tx.is_propagable() { Some(tx.data().clone()) } else { None },
		)
	}
}

#[cfg(test)]
mod tests {
	use super::*;
	use futures::executor::block_on;
	use sc_transaction_pool::BasicPool;
	use sp_consensus::SelectChain;
	use substrate_test_runtime_client::{
		prelude::*,
		runtime::{ExtrinsicBuilder, Transfer, TransferData},
	};

	#[test]
	fn should_not_propagate_transactions_that_are_marked_as_such() {
		// given
		let (client, longest_chain) = TestClientBuilder::new().build_with_longest_chain();
		let client = Arc::new(client);
		let spawner = sp_core::testing::TaskExecutor::new();
		let pool =
			BasicPool::new_full(Default::default(), true.into(), None, spawner, client.clone());
		let source = sp_runtime::transaction_validity::TransactionSource::External;
		let best = block_on(longest_chain.best_chain()).unwrap();
		let transaction = Transfer {
			amount: 5,
			nonce: 0,
			from: AccountKeyring::Alice.into(),
			to: AccountKeyring::Bob.into(),
		}
		.into_unchecked_extrinsic();
		block_on(pool.submit_one(best.hash(), source, transaction.clone())).unwrap();
		block_on(pool.submit_one(
			best.hash(),
			source,
			ExtrinsicBuilder::new_call_do_not_propagate().nonce(1).build(),
		))
		.unwrap();
		assert_eq!(pool.status().ready, 2);

		// when
		let transactions = transactions_to_propagate(&*pool);

		// then
		assert_eq!(transactions.len(), 1);
		assert!(TransferData::try_from(&transactions[0].1).is_ok());
	}
}<|MERGE_RESOLUTION|>--- conflicted
+++ resolved
@@ -116,13 +116,7 @@
 		// This limit is used to prevent panics and is large enough.
 		const TOKIO_MPSC_MAX_SIZE: usize = tokio::sync::Semaphore::MAX_PERMITS;
 
-<<<<<<< HEAD
-		self.0
-			.raw_json_request(json_query, TOKIO_MPSC_MAX_SIZE)
-			.await
-=======
 		self.0.raw_json_request(json_query, TOKIO_MPSC_MAX_SIZE).await
->>>>>>> 104dc2d7
 	}
 
 	/// Provides access to the underlying `RpcModule`
