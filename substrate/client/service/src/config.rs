// This file is part of Substrate.

// Copyright (C) Parity Technologies (UK) Ltd.
// SPDX-License-Identifier: GPL-3.0-or-later WITH Classpath-exception-2.0

// This program is free software: you can redistribute it and/or modify
// it under the terms of the GNU General Public License as published by
// the Free Software Foundation, either version 3 of the License, or
// (at your option) any later version.

// This program is distributed in the hope that it will be useful,
// but WITHOUT ANY WARRANTY; without even the implied warranty of
// MERCHANTABILITY or FITNESS FOR A PARTICULAR PURPOSE. See the
// GNU General Public License for more details.

// You should have received a copy of the GNU General Public License
// along with this program. If not, see <https://www.gnu.org/licenses/>.

//! Service configuration.

pub use jsonrpsee::server::BatchRequestConfig as RpcBatchRequestConfig;
use prometheus_endpoint::Registry;
use sc_chain_spec::ChainSpec;
pub use sc_client_db::{BlocksPruning, Database, DatabaseSource, PruningMode};
pub use sc_executor::{WasmExecutionMethod, WasmtimeInstantiationStrategy};
pub use sc_network::{
	config::{
		MultiaddrWithPeerId, NetworkConfiguration, NodeKeyConfig, NonDefaultSetConfig, ProtocolId,
		Role, SetConfig, SyncMode, TransportConfig,
	},
	request_responses::{
		IncomingRequest, OutgoingResponse, ProtocolConfig as RequestResponseConfig,
	},
	Multiaddr,
};
pub use sc_rpc_server::{
	IpNetwork, RpcEndpoint, RpcMethods, SubscriptionIdProvider as RpcSubscriptionIdProvider,
};
pub use sc_telemetry::TelemetryEndpoints;
pub use sc_transaction_pool::TransactionPoolOptions;
use sp_core::crypto::SecretString;
use std::{
	io, iter,
	net::SocketAddr,
	num::NonZeroU32,
	path::{Path, PathBuf},
};
use tempfile::TempDir;

/// Service configuration.
#[derive(Debug)]
pub struct Configuration {
	/// Implementation name
	pub impl_name: String,
	/// Implementation version (see sc-cli to see an example of format)
	pub impl_version: String,
	/// Node role.
	pub role: Role,
	/// Handle to the tokio runtime. Will be used to spawn futures by the task manager.
	pub tokio_handle: tokio::runtime::Handle,
	/// Extrinsic pool configuration.
	pub transaction_pool: TransactionPoolOptions,
	/// Network configuration.
	pub network: NetworkConfiguration,
	/// Configuration for the keystore.
	pub keystore: KeystoreConfig,
	/// Configuration for the database.
	pub database: DatabaseSource,
	/// Maximum size of internal trie cache in bytes.
	///
	/// If `None` is given the cache is disabled.
	pub trie_cache_maximum_size: Option<usize>,
	/// State pruning settings.
	pub state_pruning: Option<PruningMode>,
	/// Number of blocks to keep in the db.
	///
	/// NOTE: only finalized blocks are subject for removal!
	pub blocks_pruning: BlocksPruning,
	/// Chain configuration.
	pub chain_spec: Box<dyn ChainSpec>,
<<<<<<< HEAD
	/// Wasm execution method.
	pub wasm_method: WasmExecutionMethod,
	/// Directory where local WASM precompiled artifacts live. These wasm modules
	/// take precedence over runtimes when the spec and wasm config matches. Set to `None` to
	/// disable (default).
	pub wasmtime_precompiled: Option<PathBuf>,
=======
	/// Runtime executor configuration.
	pub executor: ExecutorConfiguration,
>>>>>>> 8f1606e9
	/// Directory where local WASM runtimes live. These runtimes take precedence
	/// over on-chain runtimes when the spec version matches. Set to `None` to
	/// disable overrides (default).
	pub wasm_runtime_overrides: Option<PathBuf>,
	/// RPC configuration.
	pub rpc: RpcConfiguration,
	/// Prometheus endpoint configuration. `None` if disabled.
	pub prometheus_config: Option<PrometheusConfig>,
	/// Telemetry service URL. `None` if disabled.
	pub telemetry_endpoints: Option<TelemetryEndpoints>,
	/// Should offchain workers be executed.
	pub offchain_worker: OffchainWorkerConfig,
	/// Enable authoring even when offline.
	pub force_authoring: bool,
	/// Disable GRANDPA when running in validator mode
	pub disable_grandpa: bool,
	/// Development key seed.
	///
	/// When running in development mode, the seed will be used to generate authority keys by the
	/// keystore.
	///
	/// Should only be set when `node` is running development mode.
	pub dev_key_seed: Option<String>,
	/// Tracing targets
	pub tracing_targets: Option<String>,
	/// Tracing receiver
	pub tracing_receiver: sc_tracing::TracingReceiver,
	/// Announce block automatically after they have been imported
	pub announce_block: bool,
	/// Data path root for the configured chain.
	pub data_path: PathBuf,
	/// Base path of the configuration. This is shared between chains.
	pub base_path: BasePath,
}

/// Type for tasks spawned by the executor.
#[derive(PartialEq)]
pub enum TaskType {
	/// Regular non-blocking futures. Polling the task is expected to be a lightweight operation.
	Async,
	/// The task might perform a lot of expensive CPU operations and/or call `thread::sleep`.
	Blocking,
}

/// Configuration of the client keystore.
#[derive(Debug, Clone)]
pub enum KeystoreConfig {
	/// Keystore at a path on-disk. Recommended for native nodes.
	Path {
		/// The path of the keystore.
		path: PathBuf,
		/// Node keystore's password.
		password: Option<SecretString>,
	},
	/// In-memory keystore. Recommended for in-browser nodes.
	InMemory,
}

impl KeystoreConfig {
	/// Returns the path for the keystore.
	pub fn path(&self) -> Option<&Path> {
		match self {
			Self::Path { path, .. } => Some(path),
			Self::InMemory => None,
		}
	}
}
/// Configuration of the database of the client.
#[derive(Debug, Clone, Default)]
pub struct OffchainWorkerConfig {
	/// If this is allowed.
	pub enabled: bool,
	/// allow writes from the runtime to the offchain worker database.
	pub indexing_enabled: bool,
}

/// Configuration of the Prometheus endpoint.
#[derive(Debug, Clone)]
pub struct PrometheusConfig {
	/// Port to use.
	pub port: SocketAddr,
	/// A metrics registry to use. Useful for setting the metric prefix.
	pub registry: Registry,
}

impl PrometheusConfig {
	/// Create a new config using the default registry.
	pub fn new_with_default_registry(port: SocketAddr, chain_id: String) -> Self {
		let param = iter::once((String::from("chain"), chain_id)).collect();
		Self {
			port,
			registry: Registry::new_custom(None, Some(param))
				.expect("this can only fail if the prefix is empty"),
		}
	}
}

impl Configuration {
	/// Returns a string displaying the node role.
	pub fn display_role(&self) -> String {
		self.role.to_string()
	}

	/// Returns the prometheus metrics registry, if available.
	pub fn prometheus_registry(&self) -> Option<&Registry> {
		self.prometheus_config.as_ref().map(|config| &config.registry)
	}

	/// Returns the network protocol id from the chain spec, or the default.
	pub fn protocol_id(&self) -> ProtocolId {
		let protocol_id_full = match self.chain_spec.protocol_id() {
			Some(pid) => pid,
			None => {
				log::warn!(
					"Using default protocol ID {:?} because none is configured in the \
					chain specs",
					crate::DEFAULT_PROTOCOL_ID
				);
				crate::DEFAULT_PROTOCOL_ID
			},
		};
		ProtocolId::from(protocol_id_full)
	}

	/// Returns true if the genesis state writing will be skipped while initializing the genesis
	/// block.
	pub fn no_genesis(&self) -> bool {
		matches!(self.network.sync_mode, SyncMode::LightState { .. } | SyncMode::Warp { .. })
	}

	/// Returns the database config for creating the backend.
	pub fn db_config(&self) -> sc_client_db::DatabaseSettings {
		sc_client_db::DatabaseSettings {
			trie_cache_maximum_size: self.trie_cache_maximum_size,
			state_pruning: self.state_pruning.clone(),
			source: self.database.clone(),
			blocks_pruning: self.blocks_pruning,
		}
	}
}

#[static_init::dynamic(drop, lazy)]
static mut BASE_PATH_TEMP: Option<TempDir> = None;

/// The base path that is used for everything that needs to be written on disk to run a node.
#[derive(Clone, Debug)]
pub struct BasePath {
	path: PathBuf,
}

impl BasePath {
	/// Create a `BasePath` instance using a temporary directory prefixed with "substrate" and use
	/// it as base path.
	///
	/// Note: The temporary directory will be created automatically and deleted when the program
	/// exits. Every call to this function will return the same path for the lifetime of the
	/// program.
	pub fn new_temp_dir() -> io::Result<BasePath> {
		let mut temp = BASE_PATH_TEMP.write();

		match &*temp {
			Some(p) => Ok(Self::new(p.path())),
			None => {
				let temp_dir = tempfile::Builder::new().prefix("substrate").tempdir()?;
				let path = PathBuf::from(temp_dir.path());

				*temp = Some(temp_dir);
				Ok(Self::new(path))
			},
		}
	}

	/// Create a `BasePath` instance based on an existing path on disk.
	///
	/// Note: this function will not ensure that the directory exist nor create the directory. It
	/// will also not delete the directory when the instance is dropped.
	pub fn new<P: Into<PathBuf>>(path: P) -> BasePath {
		Self { path: path.into() }
	}

	/// Create a base path from values describing the project.
	pub fn from_project(qualifier: &str, organization: &str, application: &str) -> BasePath {
		BasePath::new(
			directories::ProjectDirs::from(qualifier, organization, application)
				.expect("app directories exist on all supported platforms; qed")
				.data_local_dir(),
		)
	}

	/// Retrieve the base path.
	pub fn path(&self) -> &Path {
		&self.path
	}

	/// Returns the configuration directory inside this base path.
	///
	/// The path looks like `$base_path/chains/$chain_id`
	pub fn config_dir(&self, chain_id: &str) -> PathBuf {
		self.path().join("chains").join(chain_id)
	}
}

impl From<PathBuf> for BasePath {
	fn from(path: PathBuf) -> Self {
		BasePath::new(path)
	}
}

/// RPC configuration.
#[derive(Debug)]
pub struct RpcConfiguration {
	/// JSON-RPC server endpoints.
	pub addr: Option<Vec<RpcEndpoint>>,
	/// Maximum number of connections for JSON-RPC server.
	pub max_connections: u32,
	/// CORS settings for HTTP & WS servers. `None` if all origins are allowed.
	pub cors: Option<Vec<String>>,
	/// RPC methods to expose (by default only a safe subset or all of them).
	pub methods: RpcMethods,
	/// Maximum payload of a rpc request
	pub max_request_size: u32,
	/// Maximum payload of a rpc response.
	pub max_response_size: u32,
	/// Custom JSON-RPC subscription ID provider.
	///
	/// Default: [`crate::RandomStringSubscriptionId`].
	pub id_provider: Option<Box<dyn RpcSubscriptionIdProvider>>,
	/// Maximum allowed subscriptions per rpc connection
	pub max_subs_per_conn: u32,
	/// JSON-RPC server default port.
	pub port: u16,
	/// The number of messages the JSON-RPC server is allowed to keep in memory.
	pub message_buffer_capacity: u32,
	/// JSON-RPC server batch config.
	pub batch_config: RpcBatchRequestConfig,
	/// RPC rate limit per minute.
	pub rate_limit: Option<NonZeroU32>,
	/// RPC rate limit whitelisted ip addresses.
	pub rate_limit_whitelisted_ips: Vec<IpNetwork>,
	/// RPC rate limit trust proxy headers.
	pub rate_limit_trust_proxy_headers: bool,
}

/// Runtime executor configuration.
#[derive(Debug, Clone)]
pub struct ExecutorConfiguration {
	/// Wasm execution method.
	pub wasm_method: WasmExecutionMethod,
	/// The size of the instances cache.
	///
	/// The default value is 8.
	pub max_runtime_instances: usize,
	/// The default number of 64KB pages to allocate for Wasm execution
	pub default_heap_pages: Option<u64>,
	/// Maximum number of different runtime versions that can be cached.
	pub runtime_cache_size: u8,
}

impl Default for ExecutorConfiguration {
	fn default() -> Self {
		Self {
			wasm_method: WasmExecutionMethod::default(),
			max_runtime_instances: 8,
			default_heap_pages: None,
			runtime_cache_size: 2,
		}
	}
}<|MERGE_RESOLUTION|>--- conflicted
+++ resolved
@@ -78,17 +78,12 @@
 	pub blocks_pruning: BlocksPruning,
 	/// Chain configuration.
 	pub chain_spec: Box<dyn ChainSpec>,
-<<<<<<< HEAD
-	/// Wasm execution method.
-	pub wasm_method: WasmExecutionMethod,
 	/// Directory where local WASM precompiled artifacts live. These wasm modules
 	/// take precedence over runtimes when the spec and wasm config matches. Set to `None` to
 	/// disable (default).
 	pub wasmtime_precompiled: Option<PathBuf>,
-=======
 	/// Runtime executor configuration.
 	pub executor: ExecutorConfiguration,
->>>>>>> 8f1606e9
 	/// Directory where local WASM runtimes live. These runtimes take precedence
 	/// over on-chain runtimes when the spec version matches. Set to `None` to
 	/// disable overrides (default).
