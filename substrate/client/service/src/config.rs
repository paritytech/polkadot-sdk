--- conflicted
+++ resolved
@@ -78,17 +78,8 @@
 	pub blocks_pruning: BlocksPruning,
 	/// Chain configuration.
 	pub chain_spec: Box<dyn ChainSpec>,
-<<<<<<< HEAD
-	/// Wasm execution method.
-	pub wasm_method: WasmExecutionMethod,
-	/// Directory where local WASM precompiled artifacts live. These wasm modules
-	/// take precedence over runtimes when the spec and wasm config matches. Set to `None` to
-	/// disable (default).
-	pub wasmtime_precompiled: Option<PathBuf>,
-=======
 	/// Runtime executor configuration.
 	pub executor: ExecutorConfiguration,
->>>>>>> 48c28d4c
 	/// Directory where local WASM runtimes live. These runtimes take precedence
 	/// over on-chain runtimes when the spec version matches. Set to `None` to
 	/// disable overrides (default).
@@ -345,6 +336,10 @@
 	pub default_heap_pages: Option<u64>,
 	/// Maximum number of different runtime versions that can be cached.
 	pub runtime_cache_size: u8,
+	/// Directory where local WASM precompiled artifacts live. These wasm modules
+	/// take precedence over runtimes when the spec and wasm config matches. Set to `None` to
+	/// disable (default).
+	pub wasmtime_precompiled: Option<PathBuf>,
 }
 
 impl Default for ExecutorConfiguration {
