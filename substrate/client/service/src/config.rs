// This file is part of Substrate.

// Copyright (C) Parity Technologies (UK) Ltd.
// SPDX-License-Identifier: GPL-3.0-or-later WITH Classpath-exception-2.0

// This program is free software: you can redistribute it and/or modify
// it under the terms of the GNU General Public License as published by
// the Free Software Foundation, either version 3 of the License, or
// (at your option) any later version.

// This program is distributed in the hope that it will be useful,
// but WITHOUT ANY WARRANTY; without even the implied warranty of
// MERCHANTABILITY or FITNESS FOR A PARTICULAR PURPOSE. See the
// GNU General Public License for more details.

// You should have received a copy of the GNU General Public License
// along with this program. If not, see <https://www.gnu.org/licenses/>.

//! Service configuration.

pub use jsonrpsee::server::BatchRequestConfig as RpcBatchRequestConfig;
use prometheus_endpoint::Registry;
use sc_chain_spec::ChainSpec;
pub use sc_client_db::{BlocksPruning, Database, DatabaseSource, PruningMode};
pub use sc_executor::{WasmExecutionMethod, WasmtimeInstantiationStrategy};
pub use sc_network::{
	config::{
		MultiaddrWithPeerId, NetworkConfiguration, NodeKeyConfig, NonDefaultSetConfig, ProtocolId,
		Role, SetConfig, SyncMode, TransportConfig,
	},
	request_responses::{
		IncomingRequest, OutgoingResponse, ProtocolConfig as RequestResponseConfig,
	},
	Multiaddr,
};
pub use sc_rpc_server::{
	IpNetwork, RpcEndpoint, RpcMethods, SubscriptionIdProvider as RpcSubscriptionIdProvider,
};
pub use sc_telemetry::TelemetryEndpoints;
pub use sc_transaction_pool::Options as TransactionPoolOptions;
use sp_core::crypto::SecretString;
use std::{
	io, iter,
	net::SocketAddr,
	num::NonZeroU32,
	path::{Path, PathBuf},
};
use tempfile::TempDir;

/// Service configuration.
#[derive(Debug)]
pub struct Configuration {
	/// Implementation name
	pub impl_name: String,
	/// Implementation version (see sc-cli to see an example of format)
	pub impl_version: String,
	/// Node role.
	pub role: Role,
	/// Handle to the tokio runtime. Will be used to spawn futures by the task manager.
	pub tokio_handle: tokio::runtime::Handle,
	/// Extrinsic pool configuration.
	pub transaction_pool: TransactionPoolOptions,
	/// Network configuration.
	pub network: NetworkConfiguration,
	/// Configuration for the keystore.
	pub keystore: KeystoreConfig,
	/// Configuration for the database.
	pub database: DatabaseSource,
	/// Maximum size of internal trie cache in bytes.
	///
	/// If `None` is given the cache is disabled.
	pub trie_cache_maximum_size: Option<usize>,
	/// State pruning settings.
	pub state_pruning: Option<PruningMode>,
	/// Number of blocks to keep in the db.
	///
	/// NOTE: only finalized blocks are subject for removal!
	pub blocks_pruning: BlocksPruning,
	/// Chain configuration.
	pub chain_spec: Box<dyn ChainSpec>,
	/// Runtime executor configuration.
	pub executor: ExecutorConfiguration,
	/// Directory where local WASM runtimes live. These runtimes take precedence
	/// over on-chain runtimes when the spec version matches. Set to `None` to
	/// disable overrides (default).
	pub wasm_runtime_overrides: Option<PathBuf>,
<<<<<<< HEAD
	/// RPC configuration.
	pub rpc: RpcConfiguration,
=======
	/// JSON-RPC server endpoints.
	pub rpc_addr: Option<Vec<RpcEndpoint>>,
	/// Maximum number of connections for JSON-RPC server.
	pub rpc_max_connections: u32,
	/// CORS settings for HTTP & WS servers. `None` if all origins are allowed.
	pub rpc_cors: Option<Vec<String>>,
	/// RPC methods to expose (by default only a safe subset or all of them).
	pub rpc_methods: RpcMethods,
	/// Maximum payload of a rpc request
	pub rpc_max_request_size: u32,
	/// Maximum payload of a rpc response.
	pub rpc_max_response_size: u32,
	/// Custom JSON-RPC subscription ID provider.
	///
	/// Default: [`crate::RandomStringSubscriptionId`].
	pub rpc_id_provider: Option<Box<dyn RpcSubscriptionIdProvider>>,
	/// Maximum allowed subscriptions per rpc connection
	pub rpc_max_subs_per_conn: u32,
	/// JSON-RPC server default port.
	pub rpc_port: u16,
	/// The number of messages the JSON-RPC server is allowed to keep in memory.
	pub rpc_message_buffer_capacity: u32,
	/// JSON-RPC server batch config.
	pub rpc_batch_config: RpcBatchRequestConfig,
	/// RPC rate limit per minute.
	pub rpc_rate_limit: Option<NonZeroU32>,
	/// RPC rate limit whitelisted ip addresses.
	pub rpc_rate_limit_whitelisted_ips: Vec<IpNetwork>,
	/// RPC rate limit trust proxy headers.
	pub rpc_rate_limit_trust_proxy_headers: bool,
>>>>>>> f7504cec
	/// Prometheus endpoint configuration. `None` if disabled.
	pub prometheus_config: Option<PrometheusConfig>,
	/// Telemetry service URL. `None` if disabled.
	pub telemetry_endpoints: Option<TelemetryEndpoints>,
	/// Should offchain workers be executed.
	pub offchain_worker: OffchainWorkerConfig,
	/// Enable authoring even when offline.
	pub force_authoring: bool,
	/// Disable GRANDPA when running in validator mode
	pub disable_grandpa: bool,
	/// Development key seed.
	///
	/// When running in development mode, the seed will be used to generate authority keys by the
	/// keystore.
	///
	/// Should only be set when `node` is running development mode.
	pub dev_key_seed: Option<String>,
	/// Tracing targets
	pub tracing_targets: Option<String>,
	/// Tracing receiver
	pub tracing_receiver: sc_tracing::TracingReceiver,
	/// Announce block automatically after they have been imported
	pub announce_block: bool,
	/// Data path root for the configured chain.
	pub data_path: PathBuf,
	/// Base path of the configuration. This is shared between chains.
	pub base_path: BasePath,
}

/// Type for tasks spawned by the executor.
#[derive(PartialEq)]
pub enum TaskType {
	/// Regular non-blocking futures. Polling the task is expected to be a lightweight operation.
	Async,
	/// The task might perform a lot of expensive CPU operations and/or call `thread::sleep`.
	Blocking,
}

/// Configuration of the client keystore.
#[derive(Debug, Clone)]
pub enum KeystoreConfig {
	/// Keystore at a path on-disk. Recommended for native nodes.
	Path {
		/// The path of the keystore.
		path: PathBuf,
		/// Node keystore's password.
		password: Option<SecretString>,
	},
	/// In-memory keystore. Recommended for in-browser nodes.
	InMemory,
}

impl KeystoreConfig {
	/// Returns the path for the keystore.
	pub fn path(&self) -> Option<&Path> {
		match self {
			Self::Path { path, .. } => Some(path),
			Self::InMemory => None,
		}
	}
}
/// Configuration of the database of the client.
#[derive(Debug, Clone, Default)]
pub struct OffchainWorkerConfig {
	/// If this is allowed.
	pub enabled: bool,
	/// allow writes from the runtime to the offchain worker database.
	pub indexing_enabled: bool,
}

/// Configuration of the Prometheus endpoint.
#[derive(Debug, Clone)]
pub struct PrometheusConfig {
	/// Port to use.
	pub port: SocketAddr,
	/// A metrics registry to use. Useful for setting the metric prefix.
	pub registry: Registry,
}

impl PrometheusConfig {
	/// Create a new config using the default registry.
	pub fn new_with_default_registry(port: SocketAddr, chain_id: String) -> Self {
		let param = iter::once((String::from("chain"), chain_id)).collect();
		Self {
			port,
			registry: Registry::new_custom(None, Some(param))
				.expect("this can only fail if the prefix is empty"),
		}
	}
}

impl Configuration {
	/// Returns a string displaying the node role.
	pub fn display_role(&self) -> String {
		self.role.to_string()
	}

	/// Returns the prometheus metrics registry, if available.
	pub fn prometheus_registry(&self) -> Option<&Registry> {
		self.prometheus_config.as_ref().map(|config| &config.registry)
	}

	/// Returns the network protocol id from the chain spec, or the default.
	pub fn protocol_id(&self) -> ProtocolId {
		let protocol_id_full = match self.chain_spec.protocol_id() {
			Some(pid) => pid,
			None => {
				log::warn!(
					"Using default protocol ID {:?} because none is configured in the \
					chain specs",
					crate::DEFAULT_PROTOCOL_ID
				);
				crate::DEFAULT_PROTOCOL_ID
			},
		};
		ProtocolId::from(protocol_id_full)
	}

	/// Returns true if the genesis state writing will be skipped while initializing the genesis
	/// block.
	pub fn no_genesis(&self) -> bool {
		matches!(self.network.sync_mode, SyncMode::LightState { .. } | SyncMode::Warp { .. })
	}

	/// Returns the database config for creating the backend.
	pub fn db_config(&self) -> sc_client_db::DatabaseSettings {
		sc_client_db::DatabaseSettings {
			trie_cache_maximum_size: self.trie_cache_maximum_size,
			state_pruning: self.state_pruning.clone(),
			source: self.database.clone(),
			blocks_pruning: self.blocks_pruning,
		}
	}
}

#[static_init::dynamic(drop, lazy)]
static mut BASE_PATH_TEMP: Option<TempDir> = None;

/// The base path that is used for everything that needs to be written on disk to run a node.
#[derive(Clone, Debug)]
pub struct BasePath {
	path: PathBuf,
}

impl BasePath {
	/// Create a `BasePath` instance using a temporary directory prefixed with "substrate" and use
	/// it as base path.
	///
	/// Note: The temporary directory will be created automatically and deleted when the program
	/// exits. Every call to this function will return the same path for the lifetime of the
	/// program.
	pub fn new_temp_dir() -> io::Result<BasePath> {
		let mut temp = BASE_PATH_TEMP.write();

		match &*temp {
			Some(p) => Ok(Self::new(p.path())),
			None => {
				let temp_dir = tempfile::Builder::new().prefix("substrate").tempdir()?;
				let path = PathBuf::from(temp_dir.path());

				*temp = Some(temp_dir);
				Ok(Self::new(path))
			},
		}
	}

	/// Create a `BasePath` instance based on an existing path on disk.
	///
	/// Note: this function will not ensure that the directory exist nor create the directory. It
	/// will also not delete the directory when the instance is dropped.
	pub fn new<P: Into<PathBuf>>(path: P) -> BasePath {
		Self { path: path.into() }
	}

	/// Create a base path from values describing the project.
	pub fn from_project(qualifier: &str, organization: &str, application: &str) -> BasePath {
		BasePath::new(
			directories::ProjectDirs::from(qualifier, organization, application)
				.expect("app directories exist on all supported platforms; qed")
				.data_local_dir(),
		)
	}

	/// Retrieve the base path.
	pub fn path(&self) -> &Path {
		&self.path
	}

	/// Returns the configuration directory inside this base path.
	///
	/// The path looks like `$base_path/chains/$chain_id`
	pub fn config_dir(&self, chain_id: &str) -> PathBuf {
		self.path().join("chains").join(chain_id)
	}
}

impl From<PathBuf> for BasePath {
	fn from(path: PathBuf) -> Self {
		BasePath::new(path)
	}
}

/// RPC configuration.
#[derive(Debug)]
pub struct RpcConfiguration {
	/// JSON-RPC server binding address.
	pub addr: Option<SocketAddr>,
	/// Maximum number of connections for JSON-RPC server.
	pub max_connections: u32,
	/// CORS settings for HTTP & WS servers. `None` if all origins are allowed.
	pub cors: Option<Vec<String>>,
	/// RPC methods to expose (by default only a safe subset or all of them).
	pub methods: RpcMethods,
	/// Maximum payload of a rpc request
	pub max_request_size: u32,
	/// Maximum payload of a rpc response.
	pub max_response_size: u32,
	/// Custom JSON-RPC subscription ID provider.
	///
	/// Default: [`crate::RandomStringSubscriptionId`].
	pub id_provider: Option<Box<dyn crate::RpcSubscriptionIdProvider>>,
	/// Maximum allowed subscriptions per rpc connection
	pub max_subs_per_conn: u32,
	/// JSON-RPC server default port.
	pub port: u16,
	/// The number of messages the JSON-RPC server is allowed to keep in memory.
	pub message_buffer_capacity: u32,
	/// JSON-RPC server batch config.
	pub batch_config: RpcBatchRequestConfig,
	/// RPC rate limit per minute.
	pub rate_limit: Option<NonZeroU32>,
	/// RPC rate limit whitelisted ip addresses.
	pub rate_limit_whitelisted_ips: Vec<IpNetwork>,
	/// RPC rate limit trust proxy headers.
	pub rate_limit_trust_proxy_headers: bool,
}

/// Runtime executor configuration.
#[derive(Debug, Clone)]
pub struct ExecutorConfiguration {
	/// Wasm execution method.
	pub wasm_method: WasmExecutionMethod,
	/// The size of the instances cache.
	///
	/// The default value is 8.
	pub max_runtime_instances: usize,
	/// The default number of 64KB pages to allocate for Wasm execution
	pub default_heap_pages: Option<u64>,
	/// Maximum number of different runtime versions that can be cached.
	pub runtime_cache_size: u8,
}

impl Default for ExecutorConfiguration {
	fn default() -> Self {
		Self {
			wasm_method: WasmExecutionMethod::default(),
			max_runtime_instances: 8,
			default_heap_pages: None,
			runtime_cache_size: 2,
		}
	}
}<|MERGE_RESOLUTION|>--- conflicted
+++ resolved
@@ -84,41 +84,8 @@
 	/// over on-chain runtimes when the spec version matches. Set to `None` to
 	/// disable overrides (default).
 	pub wasm_runtime_overrides: Option<PathBuf>,
-<<<<<<< HEAD
 	/// RPC configuration.
 	pub rpc: RpcConfiguration,
-=======
-	/// JSON-RPC server endpoints.
-	pub rpc_addr: Option<Vec<RpcEndpoint>>,
-	/// Maximum number of connections for JSON-RPC server.
-	pub rpc_max_connections: u32,
-	/// CORS settings for HTTP & WS servers. `None` if all origins are allowed.
-	pub rpc_cors: Option<Vec<String>>,
-	/// RPC methods to expose (by default only a safe subset or all of them).
-	pub rpc_methods: RpcMethods,
-	/// Maximum payload of a rpc request
-	pub rpc_max_request_size: u32,
-	/// Maximum payload of a rpc response.
-	pub rpc_max_response_size: u32,
-	/// Custom JSON-RPC subscription ID provider.
-	///
-	/// Default: [`crate::RandomStringSubscriptionId`].
-	pub rpc_id_provider: Option<Box<dyn RpcSubscriptionIdProvider>>,
-	/// Maximum allowed subscriptions per rpc connection
-	pub rpc_max_subs_per_conn: u32,
-	/// JSON-RPC server default port.
-	pub rpc_port: u16,
-	/// The number of messages the JSON-RPC server is allowed to keep in memory.
-	pub rpc_message_buffer_capacity: u32,
-	/// JSON-RPC server batch config.
-	pub rpc_batch_config: RpcBatchRequestConfig,
-	/// RPC rate limit per minute.
-	pub rpc_rate_limit: Option<NonZeroU32>,
-	/// RPC rate limit whitelisted ip addresses.
-	pub rpc_rate_limit_whitelisted_ips: Vec<IpNetwork>,
-	/// RPC rate limit trust proxy headers.
-	pub rpc_rate_limit_trust_proxy_headers: bool,
->>>>>>> f7504cec
 	/// Prometheus endpoint configuration. `None` if disabled.
 	pub prometheus_config: Option<PrometheusConfig>,
 	/// Telemetry service URL. `None` if disabled.
@@ -324,8 +291,8 @@
 /// RPC configuration.
 #[derive(Debug)]
 pub struct RpcConfiguration {
-	/// JSON-RPC server binding address.
-	pub addr: Option<SocketAddr>,
+	/// JSON-RPC server endpoints.
+	pub addr: Option<Vec<RpcEndpoint>>,
 	/// Maximum number of connections for JSON-RPC server.
 	pub max_connections: u32,
 	/// CORS settings for HTTP & WS servers. `None` if all origins are allowed.
@@ -339,7 +306,7 @@
 	/// Custom JSON-RPC subscription ID provider.
 	///
 	/// Default: [`crate::RandomStringSubscriptionId`].
-	pub id_provider: Option<Box<dyn crate::RpcSubscriptionIdProvider>>,
+	pub id_provider: Option<Box<dyn RpcSubscriptionIdProvider>>,
 	/// Maximum allowed subscriptions per rpc connection
 	pub max_subs_per_conn: u32,
 	/// JSON-RPC server default port.
