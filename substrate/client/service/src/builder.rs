--- conflicted
+++ resolved
@@ -520,17 +520,13 @@
 		)
 	};
 
-<<<<<<< HEAD
-	let rpc = start_rpc_servers(
+	let rpc_server_handle = start_rpc_servers(
 		&config.rpc,
 		config.prometheus_registry(),
 		&config.tokio_handle,
 		gen_rpc_module,
 		rpc_id_provider,
 	)?;
-	let rpc_handlers = RpcHandlers::new(Arc::new(gen_rpc_module(DenyUnsafe::No)?));
-=======
-	let rpc_server_handle = start_rpc_servers(&config, gen_rpc_module, rpc_id_provider)?;
 	let in_memory_rpc = {
 		let mut module = gen_rpc_module()?;
 		module.extensions_mut().insert(DenyUnsafe::No);
@@ -538,7 +534,6 @@
 	};
 
 	let in_memory_rpc_handle = RpcHandlers::new(Arc::new(in_memory_rpc));
->>>>>>> f7504cec
 
 	// Spawn informant task
 	spawn_handle.spawn(
