// This file is part of Substrate.

// Copyright (C) Parity Technologies (UK) Ltd.
// SPDX-License-Identifier: GPL-3.0-or-later WITH Classpath-exception-2.0

// This program is free software: you can redistribute it and/or modify
// it under the terms of the GNU General Public License as published by
// the Free Software Foundation, either version 3 of the License, or
// (at your option) any later version.

// This program is distributed in the hope that it will be useful,
// but WITHOUT ANY WARRANTY; without even the implied warranty of
// MERCHANTABILITY or FITNESS FOR A PARTICULAR PURPOSE. See the
// GNU General Public License for more details.

// You should have received a copy of the GNU General Public License
// along with this program. If not, see <https://www.gnu.org/licenses/>.

use crate::{
	build_network_future, build_system_rpc_future,
	client::{Client, ClientConfig},
<<<<<<< HEAD
	config::{Configuration, KeystoreConfig, Multiaddr, PrometheusConfig},
=======
	config::{Configuration, ExecutorConfiguration, KeystoreConfig, PrometheusConfig},
>>>>>>> 8d81f1e6
	error::Error,
	metrics::MetricsService,
	start_rpc_servers, BuildGenesisBlock, GenesisBlockBuilder, RpcHandlers, SpawnTaskHandle,
	TaskManager, TransactionPoolAdapter,
};
use futures::{channel::oneshot, future::ready, FutureExt, StreamExt};
use jsonrpsee::RpcModule;
use log::info;
use prometheus_endpoint::Registry;
use sc_chain_spec::{get_extension, ChainSpec};
use sc_client_api::{
	execution_extensions::ExecutionExtensions, proof_provider::ProofProvider, BadBlocks,
	BlockBackend, BlockchainEvents, ExecutorProvider, ForkBlocks, StorageProvider, UsageProvider,
};
use sc_client_db::{Backend, BlocksPruning, DatabaseSettings, PruningMode};
use sc_consensus::import_queue::ImportQueue;
use sc_executor::{
	sp_wasm_interface::HostFunctions, HeapAllocStrategy, NativeExecutionDispatch, RuntimeVersionOf,
	WasmExecutor, DEFAULT_HEAP_ALLOC_STRATEGY,
};
use sc_keystore::LocalKeystore;
use sc_network::{
	config::{FullNetworkConfiguration, SyncMode},
	multiaddr::Protocol,
	service::{
		traits::{PeerStore, RequestResponseConfig},
		NotificationMetrics,
	},
	NetworkBackend, NetworkStateInfo,
};
use sc_network_common::role::Roles;
use sc_network_light::light_client_requests::handler::LightClientRequestHandler;
use sc_network_sync::{
	block_relay_protocol::BlockRelayParams, block_request_handler::BlockRequestHandler,
	engine::SyncingEngine, service::network::NetworkServiceProvider,
	state_request_handler::StateRequestHandler,
	warp_request_handler::RequestHandler as WarpSyncRequestHandler, SyncingService, WarpSyncConfig,
};
use sc_rpc::{
	author::AuthorApiServer,
	chain::ChainApiServer,
	offchain::OffchainApiServer,
	state::{ChildStateApiServer, StateApiServer},
	system::SystemApiServer,
	DenyUnsafe, SubscriptionTaskExecutor,
};
use sc_rpc_spec_v2::{
	archive::ArchiveApiServer,
	chain_head::ChainHeadApiServer,
	chain_spec::ChainSpecApiServer,
	transaction::{TransactionApiServer, TransactionBroadcastApiServer},
};
use sc_telemetry::{telemetry, ConnectionMessage, Telemetry, TelemetryHandle, SUBSTRATE_INFO};
use sc_transaction_pool_api::{MaintainedTransactionPool, TransactionPool};
use sc_utils::mpsc::{tracing_unbounded, TracingUnboundedSender};
use sp_api::{CallApiAt, ProvideRuntimeApi};
use sp_blockchain::{HeaderBackend, HeaderMetadata};
use sp_consensus::block_validation::{
	BlockAnnounceValidator, Chain, DefaultBlockAnnounceValidator,
};
use sp_core::traits::{CodeExecutor, SpawnNamed};
use sp_keystore::KeystorePtr;
use sp_runtime::traits::{Block as BlockT, BlockIdTo, NumberFor, Zero};
use std::{str::FromStr, sync::Arc, time::SystemTime};

/// Full client type.
pub type TFullClient<TBl, TRtApi, TExec> =
	Client<TFullBackend<TBl>, TFullCallExecutor<TBl, TExec>, TBl, TRtApi>;

/// Full client backend type.
pub type TFullBackend<TBl> = Backend<TBl>;

/// Full client call executor type.
pub type TFullCallExecutor<TBl, TExec> = crate::client::LocalCallExecutor<TBl, Backend<TBl>, TExec>;

type TFullParts<TBl, TRtApi, TExec> =
	(TFullClient<TBl, TRtApi, TExec>, Arc<TFullBackend<TBl>>, KeystoreContainer, TaskManager);

/// Construct a local keystore shareable container
pub struct KeystoreContainer(Arc<LocalKeystore>);

impl KeystoreContainer {
	/// Construct KeystoreContainer
	pub fn new(config: &KeystoreConfig) -> Result<Self, Error> {
		let keystore = Arc::new(match config {
			KeystoreConfig::Path { path, password } =>
				LocalKeystore::open(path.clone(), password.clone())?,
			KeystoreConfig::InMemory => LocalKeystore::in_memory(),
		});

		Ok(Self(keystore))
	}

	/// Returns a shared reference to a dynamic `Keystore` trait implementation.
	pub fn keystore(&self) -> KeystorePtr {
		self.0.clone()
	}

	/// Returns a shared reference to the local keystore .
	pub fn local_keystore(&self) -> Arc<LocalKeystore> {
		self.0.clone()
	}
}

/// Creates a new full client for the given config.
pub fn new_full_client<TBl, TRtApi, TExec>(
	config: &Configuration,
	telemetry: Option<TelemetryHandle>,
	executor: TExec,
) -> Result<TFullClient<TBl, TRtApi, TExec>, Error>
where
	TBl: BlockT,
	TExec: CodeExecutor + RuntimeVersionOf + Clone,
{
	new_full_parts(config, telemetry, executor).map(|parts| parts.0)
}

/// Create the initial parts of a full node with the default genesis block builder.
pub fn new_full_parts_record_import<TBl, TRtApi, TExec>(
	config: &Configuration,
	telemetry: Option<TelemetryHandle>,
	executor: TExec,
	enable_import_proof_recording: bool,
) -> Result<TFullParts<TBl, TRtApi, TExec>, Error>
where
	TBl: BlockT,
	TExec: CodeExecutor + RuntimeVersionOf + Clone,
{
	let backend = new_db_backend(config.db_config())?;

	let genesis_block_builder = GenesisBlockBuilder::new(
		config.chain_spec.as_storage_builder(),
		!config.no_genesis(),
		backend.clone(),
		executor.clone(),
	)?;

	new_full_parts_with_genesis_builder(
		config,
		telemetry,
		executor,
		backend,
		genesis_block_builder,
		enable_import_proof_recording,
	)
}
/// Create the initial parts of a full node with the default genesis block builder.
pub fn new_full_parts<TBl, TRtApi, TExec>(
	config: &Configuration,
	telemetry: Option<TelemetryHandle>,
	executor: TExec,
) -> Result<TFullParts<TBl, TRtApi, TExec>, Error>
where
	TBl: BlockT,
	TExec: CodeExecutor + RuntimeVersionOf + Clone,
{
	new_full_parts_record_import(config, telemetry, executor, false)
}

/// Create the initial parts of a full node.
pub fn new_full_parts_with_genesis_builder<TBl, TRtApi, TExec, TBuildGenesisBlock>(
	config: &Configuration,
	telemetry: Option<TelemetryHandle>,
	executor: TExec,
	backend: Arc<TFullBackend<TBl>>,
	genesis_block_builder: TBuildGenesisBlock,
	enable_import_proof_recording: bool,
) -> Result<TFullParts<TBl, TRtApi, TExec>, Error>
where
	TBl: BlockT,
	TExec: CodeExecutor + RuntimeVersionOf + Clone,
	TBuildGenesisBlock: BuildGenesisBlock<
		TBl,
		BlockImportOperation = <Backend<TBl> as sc_client_api::backend::Backend<TBl>>::BlockImportOperation
	>,
{
	let keystore_container = KeystoreContainer::new(&config.keystore)?;

	let task_manager = {
		let registry = config.prometheus_config.as_ref().map(|cfg| &cfg.registry);
		TaskManager::new(config.tokio_handle.clone(), registry)?
	};

	let chain_spec = &config.chain_spec;
	let fork_blocks = get_extension::<ForkBlocks<TBl>>(chain_spec.extensions())
		.cloned()
		.unwrap_or_default();

	let bad_blocks = get_extension::<BadBlocks<TBl>>(chain_spec.extensions())
		.cloned()
		.unwrap_or_default();

	let client = {
		let extensions = ExecutionExtensions::new(None, Arc::new(executor.clone()));

		let wasm_runtime_substitutes = config
			.chain_spec
			.code_substitutes()
			.into_iter()
			.map(|(n, c)| {
				let number = NumberFor::<TBl>::from_str(&n).map_err(|_| {
					Error::Application(Box::from(format!(
						"Failed to parse `{}` as block number for code substitutes. \
						 In an old version the key for code substitute was a block hash. \
						 Please update the chain spec to a version that is compatible with your node.",
						n
					)))
				})?;
				Ok((number, c))
			})
			.collect::<Result<std::collections::HashMap<_, _>, Error>>()?;

		let client = new_client(
			backend.clone(),
			executor,
			genesis_block_builder,
			fork_blocks,
			bad_blocks,
			extensions,
			Box::new(task_manager.spawn_handle()),
			config.prometheus_config.as_ref().map(|config| config.registry.clone()),
			telemetry,
			ClientConfig {
				offchain_worker_enabled: config.offchain_worker.enabled,
				offchain_indexing_api: config.offchain_worker.indexing_enabled,
				wasm_runtime_overrides: config.wasm_runtime_overrides.clone(),
				no_genesis: config.no_genesis(),
				wasm_runtime_substitutes,
				enable_import_proof_recording,
			},
		)?;

		client
	};

	Ok((client, backend, keystore_container, task_manager))
}

/// Creates a [`NativeElseWasmExecutor`](sc_executor::NativeElseWasmExecutor) according to
/// [`Configuration`].
#[deprecated(note = "Please switch to `new_wasm_executor`. Will be removed at end of 2024.")]
#[allow(deprecated)]
pub fn new_native_or_wasm_executor<D: NativeExecutionDispatch>(
	config: &Configuration,
) -> sc_executor::NativeElseWasmExecutor<D> {
	#[allow(deprecated)]
	sc_executor::NativeElseWasmExecutor::new_with_wasm_executor(new_wasm_executor(&config.executor))
}

/// Creates a [`WasmExecutor`] according to [`ExecutorConfiguration`].
pub fn new_wasm_executor<H: HostFunctions>(config: &ExecutorConfiguration) -> WasmExecutor<H> {
	let strategy = config
		.default_heap_pages
		.map_or(DEFAULT_HEAP_ALLOC_STRATEGY, |p| HeapAllocStrategy::Static { extra_pages: p as _ });
	WasmExecutor::<H>::builder()
		.with_execution_method(config.wasm_method)
		.with_onchain_heap_alloc_strategy(strategy)
		.with_offchain_heap_alloc_strategy(strategy)
		.with_max_runtime_instances(config.max_runtime_instances)
		.with_runtime_cache_size(config.runtime_cache_size)
		.build()
}

/// Create an instance of default DB-backend backend.
pub fn new_db_backend<Block>(
	settings: DatabaseSettings,
) -> Result<Arc<Backend<Block>>, sp_blockchain::Error>
where
	Block: BlockT,
{
	const CANONICALIZATION_DELAY: u64 = 4096;

	Ok(Arc::new(Backend::new(settings, CANONICALIZATION_DELAY)?))
}

/// Create an instance of client backed by given backend.
pub fn new_client<E, Block, RA, G>(
	backend: Arc<Backend<Block>>,
	executor: E,
	genesis_block_builder: G,
	fork_blocks: ForkBlocks<Block>,
	bad_blocks: BadBlocks<Block>,
	execution_extensions: ExecutionExtensions<Block>,
	spawn_handle: Box<dyn SpawnNamed>,
	prometheus_registry: Option<Registry>,
	telemetry: Option<TelemetryHandle>,
	config: ClientConfig<Block>,
) -> Result<
	Client<
		Backend<Block>,
		crate::client::LocalCallExecutor<Block, Backend<Block>, E>,
		Block,
		RA,
	>,
	sp_blockchain::Error,
>
where
	Block: BlockT,
	E: CodeExecutor + RuntimeVersionOf,
	G: BuildGenesisBlock<
		Block,
		BlockImportOperation = <Backend<Block> as sc_client_api::backend::Backend<Block>>::BlockImportOperation
	>,
{
	let executor = crate::client::LocalCallExecutor::new(
		backend.clone(),
		executor,
		config.clone(),
		execution_extensions,
	)?;

	Client::new(
		backend,
		executor,
		spawn_handle,
		genesis_block_builder,
		fork_blocks,
		bad_blocks,
		prometheus_registry,
		telemetry,
		config,
	)
}

/// Parameters to pass into `build`.
pub struct SpawnTasksParams<'a, TBl: BlockT, TCl, TExPool, TRpc, Backend> {
	/// The service configuration.
	pub config: Configuration,
	/// A shared client returned by `new_full_parts`.
	pub client: Arc<TCl>,
	/// A shared backend returned by `new_full_parts`.
	pub backend: Arc<Backend>,
	/// A task manager returned by `new_full_parts`.
	pub task_manager: &'a mut TaskManager,
	/// A shared keystore returned by `new_full_parts`.
	pub keystore: KeystorePtr,
	/// A shared transaction pool.
	pub transaction_pool: Arc<TExPool>,
	/// Builds additional [`RpcModule`]s that should be added to the server
	pub rpc_builder: Box<dyn Fn(SubscriptionTaskExecutor) -> Result<RpcModule<TRpc>, Error>>,
	/// A shared network instance.
	pub network: Arc<dyn sc_network::service::traits::NetworkService>,
	/// A Sender for RPC requests.
	pub system_rpc_tx: TracingUnboundedSender<sc_rpc::system::Request<TBl>>,
	/// Controller for transactions handlers
	pub tx_handler_controller:
		sc_network_transactions::TransactionsHandlerController<<TBl as BlockT>::Hash>,
	/// Syncing service.
	pub sync_service: Arc<SyncingService<TBl>>,
	/// Telemetry instance for this node.
	pub telemetry: Option<&'a mut Telemetry>,
}

// Wrapper for HTTP and WS servers that makes sure they are properly shut down.
mod waiting {
	pub struct Server(pub Option<jsonrpsee::server::ServerHandle>);

	impl Drop for Server {
		fn drop(&mut self) {
			if let Some(server) = self.0.take() {
				// This doesn't not wait for the server to be stopped but fires the signal.
				let _ = server.stop();
			}
		}
	}
}
/// Spawn the tasks that are required to run a node.
pub fn spawn_tasks<TBl, TBackend, TExPool, TRpc, TCl>(
	params: SpawnTasksParams<TBl, TCl, TExPool, TRpc, TBackend>,
) -> Result<RpcHandlers, Error>
where
	TCl: ProvideRuntimeApi<TBl>
		+ HeaderMetadata<TBl, Error = sp_blockchain::Error>
		+ Chain<TBl>
		+ BlockBackend<TBl>
		+ BlockIdTo<TBl, Error = sp_blockchain::Error>
		+ ProofProvider<TBl>
		+ HeaderBackend<TBl>
		+ BlockchainEvents<TBl>
		+ ExecutorProvider<TBl>
		+ UsageProvider<TBl>
		+ StorageProvider<TBl, TBackend>
		+ CallApiAt<TBl>
		+ Send
		+ 'static,
	<TCl as ProvideRuntimeApi<TBl>>::Api: sp_api::Metadata<TBl>
		+ sp_transaction_pool::runtime_api::TaggedTransactionQueue<TBl>
		+ sp_session::SessionKeys<TBl>
		+ sp_api::ApiExt<TBl>,
	TBl: BlockT,
	TBl::Hash: Unpin,
	TBl::Header: Unpin,
	TBackend: 'static + sc_client_api::backend::Backend<TBl> + Send,
	TExPool: MaintainedTransactionPool<Block = TBl, Hash = <TBl as BlockT>::Hash> + 'static,
{
	let SpawnTasksParams {
		mut config,
		task_manager,
		client,
		backend,
		keystore,
		transaction_pool,
		rpc_builder,
		network,
		system_rpc_tx,
		tx_handler_controller,
		sync_service,
		telemetry,
	} = params;

	let chain_info = client.usage_info().chain;

	sp_session::generate_initial_session_keys(
		client.clone(),
		chain_info.best_hash,
		config.dev_key_seed.clone().map(|s| vec![s]).unwrap_or_default(),
		keystore.clone(),
	)
	.map_err(|e| Error::Application(Box::new(e)))?;

	let sysinfo = sc_sysinfo::gather_sysinfo();
	sc_sysinfo::print_sysinfo(&sysinfo);

	let telemetry = telemetry
		.map(|telemetry| {
			init_telemetry(
				config.network.node_name.clone(),
				config.impl_name.clone(),
				config.impl_version.clone(),
				config.chain_spec.name().to_string(),
				config.role.is_authority(),
				network.clone(),
				client.clone(),
				telemetry,
				Some(sysinfo),
			)
		})
		.transpose()?;

	info!("📦 Highest known block at #{}", chain_info.best_number);

	let spawn_handle = task_manager.spawn_handle();

	// Inform the tx pool about imported and finalized blocks.
	spawn_handle.spawn(
		"txpool-notifications",
		Some("transaction-pool"),
		sc_transaction_pool::notification_future(client.clone(), transaction_pool.clone()),
	);

	spawn_handle.spawn(
		"on-transaction-imported",
		Some("transaction-pool"),
		propagate_transaction_notifications(
			transaction_pool.clone(),
			tx_handler_controller,
			telemetry.clone(),
		),
	);

	// Prometheus metrics.
	let metrics_service =
		if let Some(PrometheusConfig { port, registry }) = config.prometheus_config.clone() {
			// Set static metrics.
			let metrics = MetricsService::with_prometheus(
				telemetry,
				&registry,
				config.role,
				&config.network.node_name,
				&config.impl_version,
			)?;
			spawn_handle.spawn(
				"prometheus-endpoint",
				None,
				prometheus_endpoint::init_prometheus(port, registry).map(drop),
			);

			metrics
		} else {
			MetricsService::new(telemetry)
		};

	// Periodically updated metrics and telemetry updates.
	spawn_handle.spawn(
		"telemetry-periodic-send",
		None,
		metrics_service.run(
			client.clone(),
			transaction_pool.clone(),
			network.clone(),
			sync_service.clone(),
		),
	);

	let rpc_id_provider = config.rpc.id_provider.take();

	// jsonrpsee RPC
	let gen_rpc_module = || {
		gen_rpc_module(
			task_manager.spawn_handle(),
			client.clone(),
			transaction_pool.clone(),
			keystore.clone(),
			system_rpc_tx.clone(),
			config.impl_name.clone(),
			config.impl_version.clone(),
			config.chain_spec.as_ref(),
			&config.state_pruning,
			config.blocks_pruning,
			backend.clone(),
			&*rpc_builder,
		)
	};

<<<<<<< HEAD
	let rpc = start_rpc_servers(&config, gen_rpc_module, rpc_id_provider)?;
	let listen_addrs = match rpc.listen_addr() {
		Some(socket_addr) => {
			let mut multiaddr: Multiaddr = socket_addr.ip().into();
			multiaddr.push(Protocol::Tcp(socket_addr.port()));
			vec![multiaddr]
		},
		None => vec![],
	};

	let rpc_handlers =
		RpcHandlers::new(Arc::new(gen_rpc_module(sc_rpc::DenyUnsafe::No)?.into()), listen_addrs);
=======
	let rpc_server_handle = start_rpc_servers(
		&config.rpc,
		config.prometheus_registry(),
		&config.tokio_handle,
		gen_rpc_module,
		rpc_id_provider,
	)?;
	let in_memory_rpc = {
		let mut module = gen_rpc_module()?;
		module.extensions_mut().insert(DenyUnsafe::No);
		module
	};

	let in_memory_rpc_handle = RpcHandlers::new(Arc::new(in_memory_rpc));
>>>>>>> 8d81f1e6

	// Spawn informant task
	spawn_handle.spawn(
		"informant",
		None,
		sc_informant::build(client.clone(), network, sync_service.clone()),
	);

<<<<<<< HEAD
	task_manager.keep_alive((config.base_path, waiting::Server(Some(rpc.handle().to_owned()))));
=======
	task_manager.keep_alive((config.base_path, rpc_server_handle));
>>>>>>> 8d81f1e6

	Ok(in_memory_rpc_handle)
}

/// Returns a future that forwards imported transactions to the transaction networking protocol.
pub async fn propagate_transaction_notifications<Block, ExPool>(
	transaction_pool: Arc<ExPool>,
	tx_handler_controller: sc_network_transactions::TransactionsHandlerController<
		<Block as BlockT>::Hash,
	>,
	telemetry: Option<TelemetryHandle>,
) where
	Block: BlockT,
	ExPool: MaintainedTransactionPool<Block = Block, Hash = <Block as BlockT>::Hash>,
{
	// transaction notifications
	transaction_pool
		.import_notification_stream()
		.for_each(move |hash| {
			tx_handler_controller.propagate_transaction(hash);
			let status = transaction_pool.status();
			telemetry!(
				telemetry;
				SUBSTRATE_INFO;
				"txpool.import";
				"ready" => status.ready,
				"future" => status.future,
			);
			ready(())
		})
		.await;
}

/// Initialize telemetry with provided configuration and return telemetry handle
pub fn init_telemetry<Block, Client, Network>(
	name: String,
	implementation: String,
	version: String,
	chain: String,
	authority: bool,
	network: Network,
	client: Arc<Client>,
	telemetry: &mut Telemetry,
	sysinfo: Option<sc_telemetry::SysInfo>,
) -> sc_telemetry::Result<TelemetryHandle>
where
	Block: BlockT,
	Client: BlockBackend<Block>,
	Network: NetworkStateInfo,
{
	let genesis_hash = client.block_hash(Zero::zero()).ok().flatten().unwrap_or_default();
	let connection_message = ConnectionMessage {
		name,
		implementation,
		version,
		target_os: sc_sysinfo::TARGET_OS.into(),
		target_arch: sc_sysinfo::TARGET_ARCH.into(),
		target_env: sc_sysinfo::TARGET_ENV.into(),
		config: String::new(),
		chain,
		genesis_hash: format!("{:?}", genesis_hash),
		authority,
		startup_time: SystemTime::UNIX_EPOCH
			.elapsed()
			.map(|dur| dur.as_millis())
			.unwrap_or(0)
			.to_string(),
		network_id: network.local_peer_id().to_base58(),
		sysinfo,
	};

	telemetry.start_telemetry(connection_message)?;

	Ok(telemetry.handle())
}

/// Generate RPC module using provided configuration
pub fn gen_rpc_module<TBl, TBackend, TCl, TRpc, TExPool>(
	spawn_handle: SpawnTaskHandle,
	client: Arc<TCl>,
	transaction_pool: Arc<TExPool>,
	keystore: KeystorePtr,
	system_rpc_tx: TracingUnboundedSender<sc_rpc::system::Request<TBl>>,
	impl_name: String,
	impl_version: String,
	chain_spec: &dyn ChainSpec,
	state_pruning: &Option<PruningMode>,
	blocks_pruning: BlocksPruning,
	backend: Arc<TBackend>,
	rpc_builder: &(dyn Fn(SubscriptionTaskExecutor) -> Result<RpcModule<TRpc>, Error>),
) -> Result<RpcModule<()>, Error>
where
	TBl: BlockT,
	TCl: ProvideRuntimeApi<TBl>
		+ BlockchainEvents<TBl>
		+ HeaderBackend<TBl>
		+ HeaderMetadata<TBl, Error = sp_blockchain::Error>
		+ ExecutorProvider<TBl>
		+ CallApiAt<TBl>
		+ ProofProvider<TBl>
		+ StorageProvider<TBl, TBackend>
		+ BlockBackend<TBl>
		+ Send
		+ Sync
		+ 'static,
	TBackend: sc_client_api::backend::Backend<TBl> + 'static,
	<TCl as ProvideRuntimeApi<TBl>>::Api: sp_session::SessionKeys<TBl> + sp_api::Metadata<TBl>,
	TExPool: MaintainedTransactionPool<Block = TBl, Hash = <TBl as BlockT>::Hash> + 'static,
	TBl::Hash: Unpin,
	TBl::Header: Unpin,
{
	let system_info = sc_rpc::system::SystemInfo {
		chain_name: chain_spec.name().into(),
		impl_name,
		impl_version,
		properties: chain_spec.properties(),
		chain_type: chain_spec.chain_type(),
	};

	let mut rpc_api = RpcModule::new(());
	let task_executor = Arc::new(spawn_handle);

	let (chain, state, child_state) = {
		let chain = sc_rpc::chain::new_full(client.clone(), task_executor.clone()).into_rpc();
		let (state, child_state) = sc_rpc::state::new_full(client.clone(), task_executor.clone());
		let state = state.into_rpc();
		let child_state = child_state.into_rpc();

		(chain, state, child_state)
	};

	const MAX_TRANSACTION_PER_CONNECTION: usize = 16;

	let transaction_broadcast_rpc_v2 = sc_rpc_spec_v2::transaction::TransactionBroadcast::new(
		client.clone(),
		transaction_pool.clone(),
		task_executor.clone(),
		MAX_TRANSACTION_PER_CONNECTION,
	)
	.into_rpc();

	let transaction_v2 = sc_rpc_spec_v2::transaction::Transaction::new(
		client.clone(),
		transaction_pool.clone(),
		task_executor.clone(),
	)
	.into_rpc();

	let chain_head_v2 = sc_rpc_spec_v2::chain_head::ChainHead::new(
		client.clone(),
		backend.clone(),
		task_executor.clone(),
		// Defaults to sensible limits for the `ChainHead`.
		sc_rpc_spec_v2::chain_head::ChainHeadConfig::default(),
	)
	.into_rpc();

	// Part of the RPC v2 spec.
	// An archive node that can respond to the `archive` RPC-v2 queries is a node with:
	// - state pruning in archive mode: The storage of blocks is kept around
	// - block pruning in archive mode: The block's body is kept around
	let is_archive_node = state_pruning.as_ref().map(|sp| sp.is_archive()).unwrap_or(false) &&
		blocks_pruning.is_archive();
	let genesis_hash = client.hash(Zero::zero()).ok().flatten().expect("Genesis block exists; qed");
	if is_archive_node {
		let archive_v2 = sc_rpc_spec_v2::archive::Archive::new(
			client.clone(),
			backend.clone(),
			genesis_hash,
			// Defaults to sensible limits for the `Archive`.
			sc_rpc_spec_v2::archive::ArchiveConfig::default(),
		)
		.into_rpc();
		rpc_api.merge(archive_v2).map_err(|e| Error::Application(e.into()))?;
	}

	// ChainSpec RPC-v2.
	let chain_spec_v2 = sc_rpc_spec_v2::chain_spec::ChainSpec::new(
		chain_spec.name().into(),
		genesis_hash,
		chain_spec.properties(),
	)
	.into_rpc();

	let author = sc_rpc::author::Author::new(
		client.clone(),
		transaction_pool,
		keystore,
		task_executor.clone(),
	)
	.into_rpc();

	let system = sc_rpc::system::System::new(system_info, system_rpc_tx).into_rpc();

	if let Some(storage) = backend.offchain_storage() {
		let offchain = sc_rpc::offchain::Offchain::new(storage).into_rpc();

		rpc_api.merge(offchain).map_err(|e| Error::Application(e.into()))?;
	}

	// Part of the RPC v2 spec.
	rpc_api.merge(transaction_v2).map_err(|e| Error::Application(e.into()))?;
	rpc_api
		.merge(transaction_broadcast_rpc_v2)
		.map_err(|e| Error::Application(e.into()))?;
	rpc_api.merge(chain_head_v2).map_err(|e| Error::Application(e.into()))?;
	rpc_api.merge(chain_spec_v2).map_err(|e| Error::Application(e.into()))?;

	// Part of the old RPC spec.
	rpc_api.merge(chain).map_err(|e| Error::Application(e.into()))?;
	rpc_api.merge(author).map_err(|e| Error::Application(e.into()))?;
	rpc_api.merge(system).map_err(|e| Error::Application(e.into()))?;
	rpc_api.merge(state).map_err(|e| Error::Application(e.into()))?;
	rpc_api.merge(child_state).map_err(|e| Error::Application(e.into()))?;
	// Additional [`RpcModule`]s defined in the node to fit the specific blockchain
	let extra_rpcs = rpc_builder(task_executor.clone())?;
	rpc_api.merge(extra_rpcs).map_err(|e| Error::Application(e.into()))?;

	Ok(rpc_api)
}

/// Parameters to pass into `build_network`.
pub struct BuildNetworkParams<
	'a,
	TBl: BlockT,
	TNet: NetworkBackend<TBl, <TBl as BlockT>::Hash>,
	TExPool,
	TImpQu,
	TCl,
> {
	/// The service configuration.
	pub config: &'a Configuration,
	/// Full network configuration.
	pub net_config: FullNetworkConfiguration<TBl, <TBl as BlockT>::Hash, TNet>,
	/// A shared client returned by `new_full_parts`.
	pub client: Arc<TCl>,
	/// A shared transaction pool.
	pub transaction_pool: Arc<TExPool>,
	/// A handle for spawning tasks.
	pub spawn_handle: SpawnTaskHandle,
	/// An import queue.
	pub import_queue: TImpQu,
	/// A block announce validator builder.
	pub block_announce_validator_builder:
		Option<Box<dyn FnOnce(Arc<TCl>) -> Box<dyn BlockAnnounceValidator<TBl> + Send> + Send>>,
	/// Optional warp sync config.
	pub warp_sync_config: Option<WarpSyncConfig<TBl>>,
	/// User specified block relay params. If not specified, the default
	/// block request handler will be used.
	pub block_relay: Option<BlockRelayParams<TBl, TNet>>,
	/// Metrics.
	pub metrics: NotificationMetrics,
}

/// Build the network service, the network status sinks and an RPC sender.
pub fn build_network<TBl, TNet, TExPool, TImpQu, TCl>(
	params: BuildNetworkParams<TBl, TNet, TExPool, TImpQu, TCl>,
) -> Result<
	(
		Arc<dyn sc_network::service::traits::NetworkService>,
		TracingUnboundedSender<sc_rpc::system::Request<TBl>>,
		sc_network_transactions::TransactionsHandlerController<<TBl as BlockT>::Hash>,
		NetworkStarter,
		Arc<SyncingService<TBl>>,
	),
	Error,
>
where
	TBl: BlockT,
	TCl: ProvideRuntimeApi<TBl>
		+ HeaderMetadata<TBl, Error = sp_blockchain::Error>
		+ Chain<TBl>
		+ BlockBackend<TBl>
		+ BlockIdTo<TBl, Error = sp_blockchain::Error>
		+ ProofProvider<TBl>
		+ HeaderBackend<TBl>
		+ BlockchainEvents<TBl>
		+ 'static,
	TExPool: TransactionPool<Block = TBl, Hash = <TBl as BlockT>::Hash> + 'static,
	TImpQu: ImportQueue<TBl> + 'static,
	TNet: NetworkBackend<TBl, <TBl as BlockT>::Hash>,
{
	let BuildNetworkParams {
		config,
		mut net_config,
		client,
		transaction_pool,
		spawn_handle,
		import_queue,
		block_announce_validator_builder,
		warp_sync_config,
		block_relay,
		metrics,
	} = params;

	if warp_sync_config.is_none() && config.network.sync_mode.is_warp() {
		return Err("Warp sync enabled, but no warp sync provider configured.".into())
	}

	if client.requires_full_sync() {
		match config.network.sync_mode {
			SyncMode::LightState { .. } =>
				return Err("Fast sync doesn't work for archive nodes".into()),
			SyncMode::Warp => return Err("Warp sync doesn't work for archive nodes".into()),
			SyncMode::Full => {},
		}
	}

	let protocol_id = config.protocol_id();
	let genesis_hash = client
		.block_hash(0u32.into())
		.ok()
		.flatten()
		.expect("Genesis block exists; qed");

	let block_announce_validator = if let Some(f) = block_announce_validator_builder {
		f(client.clone())
	} else {
		Box::new(DefaultBlockAnnounceValidator)
	};

	let (chain_sync_network_provider, chain_sync_network_handle) = NetworkServiceProvider::new();
	let (mut block_server, block_downloader, block_request_protocol_config) = match block_relay {
		Some(params) => (params.server, params.downloader, params.request_response_config),
		None => {
			// Custom protocol was not specified, use the default block handler.
			// Allow both outgoing and incoming requests.
			let params = BlockRequestHandler::new::<TNet>(
				chain_sync_network_handle.clone(),
				&protocol_id,
				config.chain_spec.fork_id(),
				client.clone(),
				config.network.default_peers_set.in_peers as usize +
					config.network.default_peers_set.out_peers as usize,
			);
			(params.server, params.downloader, params.request_response_config)
		},
	};
	spawn_handle.spawn("block-request-handler", Some("networking"), async move {
		block_server.run().await;
	});

	let (state_request_protocol_config, state_request_protocol_name) = {
		let num_peer_hint = net_config.network_config.default_peers_set_num_full as usize +
			net_config.network_config.default_peers_set.reserved_nodes.len();
		// Allow both outgoing and incoming requests.
		let (handler, protocol_config) = StateRequestHandler::new::<TNet>(
			&protocol_id,
			config.chain_spec.fork_id(),
			client.clone(),
			num_peer_hint,
		);
		let config_name = protocol_config.protocol_name().clone();

		spawn_handle.spawn("state-request-handler", Some("networking"), handler.run());
		(protocol_config, config_name)
	};

	let (warp_sync_protocol_config, warp_request_protocol_name) = match warp_sync_config.as_ref() {
		Some(WarpSyncConfig::WithProvider(warp_with_provider)) => {
			// Allow both outgoing and incoming requests.
			let (handler, protocol_config) = WarpSyncRequestHandler::new::<_, TNet>(
				protocol_id.clone(),
				genesis_hash,
				config.chain_spec.fork_id(),
				warp_with_provider.clone(),
			);
			let config_name = protocol_config.protocol_name().clone();

			spawn_handle.spawn("warp-sync-request-handler", Some("networking"), handler.run());
			(Some(protocol_config), Some(config_name))
		},
		_ => (None, None),
	};

	let light_client_request_protocol_config = {
		// Allow both outgoing and incoming requests.
		let (handler, protocol_config) = LightClientRequestHandler::new::<TNet>(
			&protocol_id,
			config.chain_spec.fork_id(),
			client.clone(),
		);
		spawn_handle.spawn("light-client-request-handler", Some("networking"), handler.run());
		protocol_config
	};

	// install request handlers to `FullNetworkConfiguration`
	net_config.add_request_response_protocol(block_request_protocol_config);
	net_config.add_request_response_protocol(state_request_protocol_config);
	net_config.add_request_response_protocol(light_client_request_protocol_config);

	if let Some(config) = warp_sync_protocol_config {
		net_config.add_request_response_protocol(config);
	}

	let bitswap_config = config.network.ipfs_server.then(|| {
		let (handler, config) = TNet::bitswap_server(client.clone());
		spawn_handle.spawn("bitswap-request-handler", Some("networking"), handler);

		config
	});

	// create transactions protocol and add it to the list of supported protocols of
	let peer_store_handle = net_config.peer_store_handle();
	let (transactions_handler_proto, transactions_config) =
		sc_network_transactions::TransactionsHandlerPrototype::new::<_, TBl, TNet>(
			protocol_id.clone(),
			genesis_hash,
			config.chain_spec.fork_id(),
			metrics.clone(),
			Arc::clone(&peer_store_handle),
		);
	net_config.add_notification_protocol(transactions_config);

	// Start task for `PeerStore`
	let peer_store = net_config.take_peer_store();
	let peer_store_handle = peer_store.handle();
	spawn_handle.spawn("peer-store", Some("networking"), peer_store.run());

	let (engine, sync_service, block_announce_config) = SyncingEngine::new(
		Roles::from(&config.role),
		client.clone(),
		config.prometheus_config.as_ref().map(|config| config.registry.clone()).as_ref(),
		metrics.clone(),
		&net_config,
		protocol_id.clone(),
		&config.chain_spec.fork_id().map(ToOwned::to_owned),
		block_announce_validator,
		warp_sync_config,
		chain_sync_network_handle,
		import_queue.service(),
		block_downloader,
		state_request_protocol_name,
		warp_request_protocol_name,
		Arc::clone(&peer_store_handle),
	)?;
	let sync_service_import_queue = sync_service.clone();
	let sync_service = Arc::new(sync_service);

	let genesis_hash = client.hash(Zero::zero()).ok().flatten().expect("Genesis block exists; qed");
	let network_params = sc_network::config::Params::<TBl, <TBl as BlockT>::Hash, TNet> {
		role: config.role,
		executor: {
			let spawn_handle = Clone::clone(&spawn_handle);
			Box::new(move |fut| {
				spawn_handle.spawn("libp2p-node", Some("networking"), fut);
			})
		},
		network_config: net_config,
		genesis_hash,
		protocol_id: protocol_id.clone(),
		fork_id: config.chain_spec.fork_id().map(ToOwned::to_owned),
		metrics_registry: config.prometheus_config.as_ref().map(|config| config.registry.clone()),
		block_announce_config,
		bitswap_config,
		notification_metrics: metrics,
	};

	let has_bootnodes = !network_params.network_config.network_config.boot_nodes.is_empty();
	let network_mut = TNet::new(network_params)?;
	let network = network_mut.network_service().clone();

	let (tx_handler, tx_handler_controller) = transactions_handler_proto.build(
		network.clone(),
		sync_service.clone(),
		Arc::new(TransactionPoolAdapter { pool: transaction_pool, client: client.clone() }),
		config.prometheus_config.as_ref().map(|config| &config.registry),
	)?;
	spawn_handle.spawn_blocking(
		"network-transactions-handler",
		Some("networking"),
		tx_handler.run(),
	);

	spawn_handle.spawn_blocking(
		"chain-sync-network-service-provider",
		Some("networking"),
		chain_sync_network_provider.run(Arc::new(network.clone())),
	);
	spawn_handle.spawn("import-queue", None, import_queue.run(Box::new(sync_service_import_queue)));
	spawn_handle.spawn_blocking("syncing", None, engine.run());

	let (system_rpc_tx, system_rpc_rx) = tracing_unbounded("mpsc_system_rpc", 10_000);
	spawn_handle.spawn(
		"system-rpc-handler",
		Some("networking"),
		build_system_rpc_future::<_, _, <TBl as BlockT>::Hash>(
			config.role,
			network_mut.network_service(),
			sync_service.clone(),
			client.clone(),
			system_rpc_rx,
			has_bootnodes,
		),
	);

	let future = build_network_future::<_, _, <TBl as BlockT>::Hash, _>(
		network_mut,
		client,
		sync_service.clone(),
		config.announce_block,
	);

	// TODO: Normally, one is supposed to pass a list of notifications protocols supported by the
	// node through the `NetworkConfiguration` struct. But because this function doesn't know in
	// advance which components, such as GrandPa or Polkadot, will be plugged on top of the
	// service, it is unfortunately not possible to do so without some deep refactoring. To
	// bypass this problem, the `NetworkService` provides a `register_notifications_protocol`
	// method that can be called even after the network has been initialized. However, we want to
	// avoid the situation where `register_notifications_protocol` is called *after* the network
	// actually connects to other peers. For this reason, we delay the process of the network
	// future until the user calls `NetworkStarter::start_network`.
	//
	// This entire hack should eventually be removed in favour of passing the list of protocols
	// through the configuration.
	//
	// See also https://github.com/paritytech/substrate/issues/6827
	let (network_start_tx, network_start_rx) = oneshot::channel();

	// The network worker is responsible for gathering all network messages and processing
	// them. This is quite a heavy task, and at the time of the writing of this comment it
	// frequently happens that this future takes several seconds or in some situations
	// even more than a minute until it has processed its entire queue. This is clearly an
	// issue, and ideally we would like to fix the network future to take as little time as
	// possible, but we also take the extra harm-prevention measure to execute the networking
	// future using `spawn_blocking`.
	spawn_handle.spawn_blocking("network-worker", Some("networking"), async move {
		if network_start_rx.await.is_err() {
			log::warn!(
				"The NetworkStart returned as part of `build_network` has been silently dropped"
			);
			// This `return` might seem unnecessary, but we don't want to make it look like
			// everything is working as normal even though the user is clearly misusing the API.
			return
		}

		future.await
	});

	Ok((
		network,
		system_rpc_tx,
		tx_handler_controller,
		NetworkStarter(network_start_tx),
		sync_service.clone(),
	))
}

/// Object used to start the network.
#[must_use]
pub struct NetworkStarter(oneshot::Sender<()>);

impl NetworkStarter {
	/// Create a new NetworkStarter
	pub fn new(sender: oneshot::Sender<()>) -> Self {
		NetworkStarter(sender)
	}

	/// Start the network. Call this after all sub-components have been initialized.
	///
	/// > **Note**: If you don't call this function, the networking will not work.
	pub fn start_network(self) {
		let _ = self.0.send(());
	}
}<|MERGE_RESOLUTION|>--- conflicted
+++ resolved
@@ -19,11 +19,7 @@
 use crate::{
 	build_network_future, build_system_rpc_future,
 	client::{Client, ClientConfig},
-<<<<<<< HEAD
-	config::{Configuration, KeystoreConfig, Multiaddr, PrometheusConfig},
-=======
-	config::{Configuration, ExecutorConfiguration, KeystoreConfig, PrometheusConfig},
->>>>>>> 8d81f1e6
+	config::{Configuration, ExecutorConfiguration, KeystoreConfig, Multiaddr, PrometheusConfig},
 	error::Error,
 	metrics::MetricsService,
 	start_rpc_servers, BuildGenesisBlock, GenesisBlockBuilder, RpcHandlers, SpawnTaskHandle,
@@ -538,20 +534,6 @@
 		)
 	};
 
-<<<<<<< HEAD
-	let rpc = start_rpc_servers(&config, gen_rpc_module, rpc_id_provider)?;
-	let listen_addrs = match rpc.listen_addr() {
-		Some(socket_addr) => {
-			let mut multiaddr: Multiaddr = socket_addr.ip().into();
-			multiaddr.push(Protocol::Tcp(socket_addr.port()));
-			vec![multiaddr]
-		},
-		None => vec![],
-	};
-
-	let rpc_handlers =
-		RpcHandlers::new(Arc::new(gen_rpc_module(sc_rpc::DenyUnsafe::No)?.into()), listen_addrs);
-=======
 	let rpc_server_handle = start_rpc_servers(
 		&config.rpc,
 		config.prometheus_registry(),
@@ -559,14 +541,24 @@
 		gen_rpc_module,
 		rpc_id_provider,
 	)?;
+
+	let listen_addrs = match rpc_server_handle.listen_addr() {
+		Some(socket_addr) => {
+			let mut multiaddr: Multiaddr = socket_addr.ip().into();
+			multiaddr.push(Protocol::Tcp(socket_addr.port()));
+			vec![multiaddr]
+		},
+		None => vec![],
+	};
+
+
 	let in_memory_rpc = {
 		let mut module = gen_rpc_module()?;
 		module.extensions_mut().insert(DenyUnsafe::No);
 		module
 	};
 
-	let in_memory_rpc_handle = RpcHandlers::new(Arc::new(in_memory_rpc));
->>>>>>> 8d81f1e6
+	let in_memory_rpc_handle = RpcHandlers::new(Arc::new(in_memory_rpc), listen_addrs);
 
 	// Spawn informant task
 	spawn_handle.spawn(
@@ -575,11 +567,7 @@
 		sc_informant::build(client.clone(), network, sync_service.clone()),
 	);
 
-<<<<<<< HEAD
-	task_manager.keep_alive((config.base_path, waiting::Server(Some(rpc.handle().to_owned()))));
-=======
 	task_manager.keep_alive((config.base_path, rpc_server_handle));
->>>>>>> 8d81f1e6
 
 	Ok(in_memory_rpc_handle)
 }
