// This file is part of Substrate.

// Copyright (C) Parity Technologies (UK) Ltd.
// SPDX-License-Identifier: GPL-3.0-or-later WITH Classpath-exception-2.0

// This program is free software: you can redistribute it and/or modify
// it under the terms of the GNU General Public License as published by
// the Free Software Foundation, either version 3 of the License, or
// (at your option) any later version.

// This program is distributed in the hope that it will be useful,
// but WITHOUT ANY WARRANTY; without even the implied warranty of
// MERCHANTABILITY or FITNESS FOR A PARTICULAR PURPOSE. See the
// GNU General Public License for more details.

// You should have received a copy of the GNU General Public License
// along with this program. If not, see <https://www.gnu.org/licenses/>.

//! Substrate Client

use super::{
	block_rules::{BlockRules, LookupResult as BlockLookupResult},
	CodeProvider,
};
use crate::client::notification_pinning::NotificationPinningWorker;
use log::{debug, info, trace, warn};
use parking_lot::{Mutex, RwLock};
use prometheus_endpoint::Registry;
use rand::Rng;
use sc_chain_spec::{resolve_state_version_from_wasm, BuildGenesisBlock};
use sc_client_api::{
	backend::{
		self, apply_aux, BlockImportOperation, ClientImportOperation, FinalizeSummary, Finalizer,
		ImportNotificationAction, ImportSummary, LockImportRun, NewBlockState, StorageProvider,
	},
	client::{
		BadBlocks, BlockBackend, BlockImportNotification, BlockOf, BlockchainEvents, ClientInfo,
		FinalityNotification, FinalityNotifications, ForkBlocks, ImportNotifications,
		PreCommitActions, ProvideUncles,
	},
	execution_extensions::ExecutionExtensions,
	notifications::{StorageEventStream, StorageNotifications},
	CallExecutor, ExecutorProvider, KeysIter, OnFinalityAction, OnImportAction, PairsIter,
	ProofProvider, UnpinWorkerMessage, UsageProvider,
};
use sc_consensus::{
	BlockCheckParams, BlockImportParams, ForkChoiceStrategy, ImportResult, StateAction,
};
use sc_executor::RuntimeVersion;
use sc_telemetry::{telemetry, TelemetryHandle, SUBSTRATE_INFO};
use sp_api::{
	ApiExt, ApiRef, CallApiAt, CallApiAtParams, ConstructRuntimeApi, Core as CoreApi,
	ProvideRuntimeApi,
};
use sp_blockchain::{
	self as blockchain, Backend as ChainBackend, CachedHeaderMetadata, Error,
	HeaderBackend as ChainHeaderBackend, HeaderMetadata, Info as BlockchainInfo,
};
use sp_consensus::{BlockOrigin, BlockStatus, Error as ConsensusError};

use sc_utils::mpsc::{tracing_unbounded, TracingUnboundedSender};
use sp_core::{
	storage::{ChildInfo, ChildType, PrefixedStorageKey, StorageChild, StorageData, StorageKey},
	traits::{CallContext, SpawnNamed},
};
use sp_runtime::{
	generic::{BlockId, SignedBlock},
	traits::{
		Block as BlockT, BlockIdTo, HashingFor, Header as HeaderT, NumberFor, One,
		SaturatedConversion, Zero,
	},
	Justification, Justifications, StateVersion,
};
use sp_state_machine::{
	prove_child_read, prove_range_read_with_child_with_size, prove_read,
	read_range_proof_check_with_child_on_proving_backend, Backend as StateBackend,
	ChildStorageCollection, KeyValueStates, KeyValueStorageLevel, StorageCollection,
	MAX_NESTED_TRIE_DEPTH,
};
use sp_trie::{proof_size_extension::ProofSizeExt, CompactProof, MerkleValue, StorageProof};
use std::{
	collections::{HashMap, HashSet},
	marker::PhantomData,
	path::PathBuf,
	sync::Arc,
};

use super::call_executor::LocalCallExecutor;
use sp_core::traits::CodeExecutor;

type NotificationSinks<T> = Mutex<Vec<TracingUnboundedSender<T>>>;

/// Substrate Client
pub struct Client<B, E, Block, RA>
where
	Block: BlockT,
{
	backend: Arc<B>,
	executor: E,
	storage_notifications: StorageNotifications<Block>,
	import_notification_sinks: NotificationSinks<BlockImportNotification<Block>>,
	every_import_notification_sinks: NotificationSinks<BlockImportNotification<Block>>,
	finality_notification_sinks: NotificationSinks<FinalityNotification<Block>>,
	// Collects auxiliary operations to be performed atomically together with
	// block import operations.
	import_actions: Mutex<Vec<OnImportAction<Block>>>,
	// Collects auxiliary operations to be performed atomically together with
	// block finalization operations.
	finality_actions: Mutex<Vec<OnFinalityAction<Block>>>,
	// Holds the block hash currently being imported. TODO: replace this with block queue.
	importing_block: RwLock<Option<Block::Hash>>,
	block_rules: BlockRules<Block>,
	config: ClientConfig<Block>,
	telemetry: Option<TelemetryHandle>,
	unpin_worker_sender: TracingUnboundedSender<UnpinWorkerMessage<Block>>,
	code_provider: CodeProvider<Block, B, E>,
	_phantom: PhantomData<RA>,
}

/// Used in importing a block, where additional changes are made after the runtime
/// executed.
enum PrePostHeader<H> {
	/// they are the same: no post-runtime digest items.
	Same(H),
	/// different headers (pre, post).
	Different(H, H),
}

impl<H> PrePostHeader<H> {
	/// get a reference to the "post-header" -- the header as it should be
	/// after all changes are applied.
	fn post(&self) -> &H {
		match *self {
			PrePostHeader::Same(ref h) => h,
			PrePostHeader::Different(_, ref h) => h,
		}
	}

	/// convert to the "post-header" -- the header as it should be after
	/// all changes are applied.
	fn into_post(self) -> H {
		match self {
			PrePostHeader::Same(h) => h,
			PrePostHeader::Different(_, h) => h,
		}
	}
}

enum PrepareStorageChangesResult<Block: BlockT> {
	Discard(ImportResult),
	Import(Option<sc_consensus::StorageChanges<Block>>),
}
/// Client configuration items.
#[derive(Debug, Clone)]
pub struct ClientConfig<Block: BlockT> {
	/// Enable the offchain worker db.
	pub offchain_worker_enabled: bool,
	/// If true, allows access from the runtime to write into offchain worker db.
	pub offchain_indexing_api: bool,
	/// Path where WASM files exist to override the on-chain WASM.
	pub wasm_runtime_overrides: Option<PathBuf>,
	/// Skip writing genesis state on first start.
	pub no_genesis: bool,
	/// Map of WASM runtime substitute starting at the child of the given block until the runtime
	/// version doesn't match anymore.
	pub wasm_runtime_substitutes: HashMap<NumberFor<Block>, Vec<u8>>,
<<<<<<< HEAD
	/// Path where precompiled wasmtime modules exist.
	pub wasmtime_precompiled: Option<PathBuf>,
=======
	/// Enable recording of storage proofs during block import
	pub enable_import_proof_recording: bool,
>>>>>>> 8f1606e9
}

impl<Block: BlockT> Default for ClientConfig<Block> {
	fn default() -> Self {
		Self {
			offchain_worker_enabled: false,
			offchain_indexing_api: false,
			wasm_runtime_overrides: None,
			no_genesis: false,
			wasm_runtime_substitutes: HashMap::new(),
<<<<<<< HEAD
			wasmtime_precompiled: None,
=======
			enable_import_proof_recording: false,
>>>>>>> 8f1606e9
		}
	}
}

/// Create a client with the explicitly provided backend.
/// This is useful for testing backend implementations.
pub fn new_with_backend<B, E, Block, G, RA>(
	backend: Arc<B>,
	executor: E,
	genesis_block_builder: G,
	spawn_handle: Box<dyn SpawnNamed>,
	prometheus_registry: Option<Registry>,
	telemetry: Option<TelemetryHandle>,
	config: ClientConfig<Block>,
) -> sp_blockchain::Result<Client<B, LocalCallExecutor<Block, B, E>, Block, RA>>
where
	E: CodeExecutor + sc_executor::RuntimeVersionOf,
	G: BuildGenesisBlock<
		Block,
		BlockImportOperation = <B as backend::Backend<Block>>::BlockImportOperation,
	>,
	Block: BlockT,
	B: backend::LocalBackend<Block> + 'static,
{
	let extensions = ExecutionExtensions::new(None, Arc::new(executor.clone()));

	let call_executor =
		LocalCallExecutor::new(backend.clone(), executor, config.clone(), extensions)?;

	Client::new(
		backend,
		call_executor,
		spawn_handle,
		genesis_block_builder,
		Default::default(),
		Default::default(),
		prometheus_registry,
		telemetry,
		config,
	)
}

impl<B, E, Block, RA> BlockOf for Client<B, E, Block, RA>
where
	B: backend::Backend<Block>,
	E: CallExecutor<Block>,
	Block: BlockT,
{
	type Type = Block;
}

impl<B, E, Block, RA> LockImportRun<Block, B> for Client<B, E, Block, RA>
where
	B: backend::Backend<Block>,
	E: CallExecutor<Block>,
	Block: BlockT,
{
	fn lock_import_and_run<R, Err, F>(&self, f: F) -> Result<R, Err>
	where
		F: FnOnce(&mut ClientImportOperation<Block, B>) -> Result<R, Err>,
		Err: From<sp_blockchain::Error>,
	{
		let inner = || {
			let _import_lock = self.backend.get_import_lock().write();

			let mut op = ClientImportOperation {
				op: self.backend.begin_operation()?,
				notify_imported: None,
				notify_finalized: None,
			};

			let r = f(&mut op)?;

			let ClientImportOperation { mut op, notify_imported, notify_finalized } = op;

			let finality_notification = notify_finalized.map(|summary| {
				FinalityNotification::from_summary(summary, self.unpin_worker_sender.clone())
			});

			let (import_notification, storage_changes, import_notification_action) =
				match notify_imported {
					Some(mut summary) => {
						let import_notification_action = summary.import_notification_action;
						let storage_changes = summary.storage_changes.take();
						(
							Some(BlockImportNotification::from_summary(
								summary,
								self.unpin_worker_sender.clone(),
							)),
							storage_changes,
							import_notification_action,
						)
					},
					None => (None, None, ImportNotificationAction::None),
				};

			if let Some(ref notification) = finality_notification {
				for action in self.finality_actions.lock().iter_mut() {
					op.insert_aux(action(notification))?;
				}
			}
			if let Some(ref notification) = import_notification {
				for action in self.import_actions.lock().iter_mut() {
					op.insert_aux(action(notification))?;
				}
			}

			self.backend.commit_operation(op)?;

			// We need to pin the block in the backend once
			// for each notification. Once all notifications are
			// dropped, the block will be unpinned automatically.
			if let Some(ref notification) = finality_notification {
				if let Err(err) = self.backend.pin_block(notification.hash) {
					debug!(
						"Unable to pin block for finality notification. hash: {}, Error: {}",
						notification.hash, err
					);
				} else {
					let _ = self
						.unpin_worker_sender
						.unbounded_send(UnpinWorkerMessage::AnnouncePin(notification.hash))
						.map_err(|e| {
							log::error!(
								"Unable to send AnnouncePin worker message for finality: {e}"
							)
						});
				}
			}

			if let Some(ref notification) = import_notification {
				if let Err(err) = self.backend.pin_block(notification.hash) {
					debug!(
						"Unable to pin block for import notification. hash: {}, Error: {}",
						notification.hash, err
					);
				} else {
					let _ = self
						.unpin_worker_sender
						.unbounded_send(UnpinWorkerMessage::AnnouncePin(notification.hash))
						.map_err(|e| {
							log::error!("Unable to send AnnouncePin worker message for import: {e}")
						});
				};
			}

			self.notify_finalized(finality_notification)?;
			self.notify_imported(import_notification, import_notification_action, storage_changes)?;

			Ok(r)
		};

		let result = inner();
		*self.importing_block.write() = None;

		result
	}
}

impl<B, E, Block, RA> LockImportRun<Block, B> for &Client<B, E, Block, RA>
where
	Block: BlockT,
	B: backend::Backend<Block>,
	E: CallExecutor<Block>,
{
	fn lock_import_and_run<R, Err, F>(&self, f: F) -> Result<R, Err>
	where
		F: FnOnce(&mut ClientImportOperation<Block, B>) -> Result<R, Err>,
		Err: From<sp_blockchain::Error>,
	{
		(**self).lock_import_and_run(f)
	}
}

impl<B, E, Block, RA> Client<B, E, Block, RA>
where
	B: backend::Backend<Block>,
	E: CallExecutor<Block>,
	Block: BlockT,
	Block::Header: Clone,
{
	/// Creates new Substrate Client with given blockchain and code executor.
	pub fn new<G>(
		backend: Arc<B>,
		executor: E,
		spawn_handle: Box<dyn SpawnNamed>,
		genesis_block_builder: G,
		fork_blocks: ForkBlocks<Block>,
		bad_blocks: BadBlocks<Block>,
		prometheus_registry: Option<Registry>,
		telemetry: Option<TelemetryHandle>,
		config: ClientConfig<Block>,
	) -> sp_blockchain::Result<Self>
	where
		G: BuildGenesisBlock<
			Block,
			BlockImportOperation = <B as backend::Backend<Block>>::BlockImportOperation,
		>,
		E: Clone,
		B: 'static,
	{
		let info = backend.blockchain().info();
		if info.finalized_state.is_none() {
			let (genesis_block, mut op) = genesis_block_builder.build_genesis_block()?;
			info!(
				"🔨 Initializing Genesis block/state (state: {}, header-hash: {})",
				genesis_block.header().state_root(),
				genesis_block.header().hash()
			);
			// Genesis may be written after some blocks have been imported and finalized.
			// So we only finalize it when the database is empty.
			let block_state = if info.best_hash == Default::default() {
				NewBlockState::Final
			} else {
				NewBlockState::Normal
			};
			let (header, body) = genesis_block.deconstruct();
			op.set_block_data(header, Some(body), None, None, block_state)?;
			backend.commit_operation(op)?;
		}

		let (unpin_worker_sender, rx) = tracing_unbounded::<UnpinWorkerMessage<Block>>(
			"notification-pinning-worker-channel",
			10_000,
		);
		let unpin_worker = NotificationPinningWorker::new(rx, backend.clone());
		spawn_handle.spawn("notification-pinning-worker", None, Box::pin(unpin_worker.run()));
		let code_provider = CodeProvider::new(&config, executor.clone(), backend.clone())?;

		Ok(Client {
			backend,
			executor,
			storage_notifications: StorageNotifications::new(prometheus_registry),
			import_notification_sinks: Default::default(),
			every_import_notification_sinks: Default::default(),
			finality_notification_sinks: Default::default(),
			import_actions: Default::default(),
			finality_actions: Default::default(),
			importing_block: Default::default(),
			block_rules: BlockRules::new(fork_blocks, bad_blocks),
			config,
			telemetry,
			unpin_worker_sender,
			code_provider,
			_phantom: Default::default(),
		})
	}

	/// returns a reference to the block import notification sinks
	/// useful for test environments.
	pub fn import_notification_sinks(&self) -> &NotificationSinks<BlockImportNotification<Block>> {
		&self.import_notification_sinks
	}

	/// returns a reference to the finality notification sinks
	/// useful for test environments.
	pub fn finality_notification_sinks(&self) -> &NotificationSinks<FinalityNotification<Block>> {
		&self.finality_notification_sinks
	}

	/// Get a reference to the state at a given block.
	pub fn state_at(&self, hash: Block::Hash) -> sp_blockchain::Result<B::State> {
		self.backend.state_at(hash)
	}

	/// Get the code at a given block.
	///
	/// This takes any potential substitutes into account, but ignores overrides.
	pub fn code_at(&self, hash: Block::Hash) -> sp_blockchain::Result<Vec<u8>> {
		self.code_provider.code_at_ignoring_overrides(hash)
	}

	/// Get the RuntimeVersion at a given block.
	pub fn runtime_version_at(&self, hash: Block::Hash) -> sp_blockchain::Result<RuntimeVersion> {
		CallExecutor::runtime_version(&self.executor, hash)
	}

	/// Apply a checked and validated block to an operation.
	fn apply_block(
		&self,
		operation: &mut ClientImportOperation<Block, B>,
		import_block: BlockImportParams<Block>,
		storage_changes: Option<sc_consensus::StorageChanges<Block>>,
	) -> sp_blockchain::Result<ImportResult>
	where
		Self: ProvideRuntimeApi<Block>,
		<Self as ProvideRuntimeApi<Block>>::Api: CoreApi<Block> + ApiExt<Block>,
	{
		let BlockImportParams {
			origin,
			header,
			justifications,
			post_digests,
			body,
			indexed_body,
			finalized,
			auxiliary,
			fork_choice,
			intermediates,
			import_existing,
			create_gap,
			..
		} = import_block;

		if !intermediates.is_empty() {
			return Err(Error::IncompletePipeline)
		}

		let fork_choice = fork_choice.ok_or(Error::IncompletePipeline)?;

		let import_headers = if post_digests.is_empty() {
			PrePostHeader::Same(header)
		} else {
			let mut post_header = header.clone();
			for item in post_digests {
				post_header.digest_mut().push(item);
			}
			PrePostHeader::Different(header, post_header)
		};

		let hash = import_headers.post().hash();
		let height = (*import_headers.post().number()).saturated_into::<u64>();

		*self.importing_block.write() = Some(hash);

		operation.op.set_create_gap(create_gap);

		let result = self.execute_and_import_block(
			operation,
			origin,
			hash,
			import_headers,
			justifications,
			body,
			indexed_body,
			storage_changes,
			finalized,
			auxiliary,
			fork_choice,
			import_existing,
		);

		if let Ok(ImportResult::Imported(ref aux)) = result {
			if aux.is_new_best {
				// don't send telemetry block import events during initial sync for every
				// block to avoid spamming the telemetry server, these events will be randomly
				// sent at a rate of 1/10.
				if origin != BlockOrigin::NetworkInitialSync || rand::thread_rng().gen_bool(0.1) {
					telemetry!(
						self.telemetry;
						SUBSTRATE_INFO;
						"block.import";
						"height" => height,
						"best" => ?hash,
						"origin" => ?origin
					);
				}
			}
		}

		result
	}

	fn execute_and_import_block(
		&self,
		operation: &mut ClientImportOperation<Block, B>,
		origin: BlockOrigin,
		hash: Block::Hash,
		import_headers: PrePostHeader<Block::Header>,
		justifications: Option<Justifications>,
		body: Option<Vec<Block::Extrinsic>>,
		indexed_body: Option<Vec<Vec<u8>>>,
		storage_changes: Option<sc_consensus::StorageChanges<Block>>,
		finalized: bool,
		aux: Vec<(Vec<u8>, Option<Vec<u8>>)>,
		fork_choice: ForkChoiceStrategy,
		import_existing: bool,
	) -> sp_blockchain::Result<ImportResult>
	where
		Self: ProvideRuntimeApi<Block>,
		<Self as ProvideRuntimeApi<Block>>::Api: CoreApi<Block> + ApiExt<Block>,
	{
		let parent_hash = *import_headers.post().parent_hash();
		let status = self.backend.blockchain().status(hash)?;
		let parent_exists =
			self.backend.blockchain().status(parent_hash)? == blockchain::BlockStatus::InChain;
		match (import_existing, status) {
			(false, blockchain::BlockStatus::InChain) => return Ok(ImportResult::AlreadyInChain),
			(false, blockchain::BlockStatus::Unknown) => {},
			(true, blockchain::BlockStatus::InChain) => {},
			(true, blockchain::BlockStatus::Unknown) => {},
		}

		let info = self.backend.blockchain().info();
		let gap_block =
			info.block_gap.map_or(false, |gap| *import_headers.post().number() == gap.start);

		// the block is lower than our last finalized block so it must revert
		// finality, refusing import.
		if status == blockchain::BlockStatus::Unknown &&
			*import_headers.post().number() <= info.finalized_number &&
			!gap_block
		{
			return Err(sp_blockchain::Error::NotInFinalizedChain)
		}

		// this is a fairly arbitrary choice of where to draw the line on making notifications,
		// but the general goal is to only make notifications when we are already fully synced
		// and get a new chain head.
		let make_notifications = match origin {
			BlockOrigin::NetworkBroadcast | BlockOrigin::Own | BlockOrigin::ConsensusBroadcast =>
				true,
			BlockOrigin::Genesis | BlockOrigin::NetworkInitialSync | BlockOrigin::File => false,
		};

		let storage_changes = match storage_changes {
			Some(storage_changes) => {
				let storage_changes = match storage_changes {
					sc_consensus::StorageChanges::Changes(storage_changes) => {
						self.backend.begin_state_operation(&mut operation.op, parent_hash)?;
						let (main_sc, child_sc, offchain_sc, tx, _, tx_index) =
							storage_changes.into_inner();

						if self.config.offchain_indexing_api {
							operation.op.update_offchain_storage(offchain_sc)?;
						}

						operation.op.update_db_storage(tx)?;
						operation.op.update_storage(main_sc.clone(), child_sc.clone())?;
						operation.op.update_transaction_index(tx_index)?;

						Some((main_sc, child_sc))
					},
					sc_consensus::StorageChanges::Import(changes) => {
						let mut storage = sp_storage::Storage::default();
						for state in changes.state.0.into_iter() {
							if state.parent_storage_keys.is_empty() && state.state_root.is_empty() {
								for (key, value) in state.key_values.into_iter() {
									storage.top.insert(key, value);
								}
							} else {
								for parent_storage in state.parent_storage_keys {
									let storage_key = PrefixedStorageKey::new_ref(&parent_storage);
									let storage_key =
										match ChildType::from_prefixed_key(storage_key) {
											Some((ChildType::ParentKeyId, storage_key)) =>
												storage_key,
											None =>
												return Err(Error::Backend(
													"Invalid child storage key.".to_string(),
												)),
										};
									let entry = storage
										.children_default
										.entry(storage_key.to_vec())
										.or_insert_with(|| StorageChild {
											data: Default::default(),
											child_info: ChildInfo::new_default(storage_key),
										});
									for (key, value) in state.key_values.iter() {
										entry.data.insert(key.clone(), value.clone());
									}
								}
							}
						}

						// This is use by fast sync for runtime version to be resolvable from
						// changes.
						let state_version = resolve_state_version_from_wasm::<_, HashingFor<Block>>(
							&storage,
							&self.executor,
						)?;
						let state_root = operation.op.reset_storage(storage, state_version)?;
						if state_root != *import_headers.post().state_root() {
							// State root mismatch when importing state. This should not happen in
							// safe fast sync mode, but may happen in unsafe mode.
							warn!("Error importing state: State root mismatch.");
							return Err(Error::InvalidStateRoot)
						}
						None
					},
				};

				storage_changes
			},
			None => None,
		};

		// Ensure parent chain is finalized to maintain invariant that finality is called
		// sequentially.
		if finalized && parent_exists && info.finalized_hash != parent_hash {
			self.apply_finality_with_block_hash(
				operation,
				parent_hash,
				None,
				&info,
				make_notifications,
			)?;
		}

		let is_new_best = !gap_block &&
			(finalized ||
				match fork_choice {
					ForkChoiceStrategy::LongestChain =>
						import_headers.post().number() > &info.best_number,
					ForkChoiceStrategy::Custom(v) => v,
				});

		let leaf_state = if finalized {
			NewBlockState::Final
		} else if is_new_best {
			NewBlockState::Best
		} else {
			NewBlockState::Normal
		};

		let tree_route = if is_new_best && info.best_hash != parent_hash && parent_exists {
			let route_from_best =
				sp_blockchain::tree_route(self.backend.blockchain(), info.best_hash, parent_hash)?;
			Some(route_from_best)
		} else {
			None
		};

		trace!(
			"Imported {}, (#{}), best={}, origin={:?}",
			hash,
			import_headers.post().number(),
			is_new_best,
			origin,
		);

		operation.op.set_block_data(
			import_headers.post().clone(),
			body,
			indexed_body,
			justifications,
			leaf_state,
		)?;

		operation.op.insert_aux(aux)?;

		let should_notify_every_block = !self.every_import_notification_sinks.lock().is_empty();

		// Notify when we are already synced to the tip of the chain
		// or if this import triggers a re-org
		let should_notify_recent_block = make_notifications || tree_route.is_some();

		if should_notify_every_block || should_notify_recent_block {
			let header = import_headers.into_post();
			if finalized && should_notify_recent_block {
				let mut summary = match operation.notify_finalized.take() {
					Some(mut summary) => {
						summary.header = header.clone();
						summary.finalized.push(hash);
						summary
					},
					None => FinalizeSummary {
						header: header.clone(),
						finalized: vec![hash],
						stale_heads: Vec::new(),
					},
				};

				if parent_exists {
					// Add to the stale list all heads that are branching from parent besides our
					// current `head`.
					for head in self
						.backend
						.blockchain()
						.leaves()?
						.into_iter()
						.filter(|h| *h != parent_hash)
					{
						let route_from_parent = sp_blockchain::tree_route(
							self.backend.blockchain(),
							parent_hash,
							head,
						)?;
						if route_from_parent.retracted().is_empty() {
							summary.stale_heads.push(head);
						}
					}
				}
				operation.notify_finalized = Some(summary);
			}

			let import_notification_action = if should_notify_every_block {
				if should_notify_recent_block {
					ImportNotificationAction::Both
				} else {
					ImportNotificationAction::EveryBlock
				}
			} else {
				ImportNotificationAction::RecentBlock
			};

			operation.notify_imported = Some(ImportSummary {
				hash,
				origin,
				header,
				is_new_best,
				storage_changes,
				tree_route,
				import_notification_action,
			})
		}

		Ok(ImportResult::imported(is_new_best))
	}

	/// Prepares the storage changes for a block.
	///
	/// It checks if the state should be enacted and if the `import_block` maybe already provides
	/// the required storage changes. If the state should be enacted and the storage changes are not
	/// provided, the block is re-executed to get the storage changes.
	fn prepare_block_storage_changes(
		&self,
		import_block: &mut BlockImportParams<Block>,
	) -> sp_blockchain::Result<PrepareStorageChangesResult<Block>>
	where
		Self: ProvideRuntimeApi<Block>,
		<Self as ProvideRuntimeApi<Block>>::Api: CoreApi<Block> + ApiExt<Block>,
	{
		let parent_hash = import_block.header.parent_hash();
		let state_action = std::mem::replace(&mut import_block.state_action, StateAction::Skip);
		let (enact_state, storage_changes) = match (self.block_status(*parent_hash)?, state_action)
		{
			(BlockStatus::KnownBad, _) =>
				return Ok(PrepareStorageChangesResult::Discard(ImportResult::KnownBad)),
			(
				BlockStatus::InChainPruned,
				StateAction::ApplyChanges(sc_consensus::StorageChanges::Changes(_)),
			) => return Ok(PrepareStorageChangesResult::Discard(ImportResult::MissingState)),
			(_, StateAction::ApplyChanges(changes)) => (true, Some(changes)),
			(BlockStatus::Unknown, _) =>
				return Ok(PrepareStorageChangesResult::Discard(ImportResult::UnknownParent)),
			(_, StateAction::Skip) => (false, None),
			(BlockStatus::InChainPruned, StateAction::Execute) =>
				return Ok(PrepareStorageChangesResult::Discard(ImportResult::MissingState)),
			(BlockStatus::InChainPruned, StateAction::ExecuteIfPossible) => (false, None),
			(_, StateAction::Execute) => (true, None),
			(_, StateAction::ExecuteIfPossible) => (true, None),
		};

		let storage_changes = match (enact_state, storage_changes, &import_block.body) {
			// We have storage changes and should enact the state, so we don't need to do anything
			// here
			(true, changes @ Some(_), _) => changes,
			// We should enact state, but don't have any storage changes, so we need to execute the
			// block.
			(true, None, Some(ref body)) => {
				let mut runtime_api = self.runtime_api();

				runtime_api.set_call_context(CallContext::Onchain);

				if self.config.enable_import_proof_recording {
					runtime_api.record_proof();
					let recorder = runtime_api
						.proof_recorder()
						.expect("Proof recording is enabled in the line above; qed.");
					runtime_api.register_extension(ProofSizeExt::new(recorder));
				}

				runtime_api.execute_block(
					*parent_hash,
					Block::new(import_block.header.clone(), body.clone()),
				)?;

				let state = self.backend.state_at(*parent_hash)?;
				let gen_storage_changes = runtime_api
					.into_storage_changes(&state, *parent_hash)
					.map_err(sp_blockchain::Error::Storage)?;

				if import_block.header.state_root() != &gen_storage_changes.transaction_storage_root
				{
					return Err(Error::InvalidStateRoot)
				}
				Some(sc_consensus::StorageChanges::Changes(gen_storage_changes))
			},
			// No block body, no storage changes
			(true, None, None) => None,
			// We should not enact the state, so we set the storage changes to `None`.
			(false, _, _) => None,
		};

		Ok(PrepareStorageChangesResult::Import(storage_changes))
	}

	fn apply_finality_with_block_hash(
		&self,
		operation: &mut ClientImportOperation<Block, B>,
		hash: Block::Hash,
		justification: Option<Justification>,
		info: &BlockchainInfo<Block>,
		notify: bool,
	) -> sp_blockchain::Result<()> {
		if hash == info.finalized_hash {
			warn!(
				"Possible safety violation: attempted to re-finalize last finalized block {:?} ",
				hash,
			);
			return Ok(())
		}

		// Find tree route from last finalized to given block.
		let route_from_finalized =
			sp_blockchain::tree_route(self.backend.blockchain(), info.finalized_hash, hash)?;

		if let Some(retracted) = route_from_finalized.retracted().get(0) {
			warn!(
				"Safety violation: attempted to revert finalized block {:?} which is not in the \
				same chain as last finalized {:?}",
				retracted, info.finalized_hash
			);

			return Err(sp_blockchain::Error::NotInFinalizedChain)
		}

		// We may need to coercively update the best block if there is more than one
		// leaf or if the finalized block number is greater than last best number recorded
		// by the backend. This last condition may apply in case of consensus implementations
		// not always checking this condition.
		let block_number = self
			.backend
			.blockchain()
			.number(hash)?
			.ok_or(Error::MissingHeader(format!("{hash:?}")))?;
		if self.backend.blockchain().leaves()?.len() > 1 || info.best_number < block_number {
			let route_from_best =
				sp_blockchain::tree_route(self.backend.blockchain(), info.best_hash, hash)?;

			// If the block is not a direct ancestor of the current best chain,
			// then some other block is the common ancestor.
			if route_from_best.common_block().hash != hash {
				// NOTE: we're setting the finalized block as best block, this might
				// be slightly inaccurate since we might have a "better" block
				// further along this chain, but since best chain selection logic is
				// plugable we cannot make a better choice here. usages that need
				// an accurate "best" block need to go through `SelectChain`
				// instead.
				operation.op.mark_head(hash)?;
			}
		}

		let enacted = route_from_finalized.enacted();
		assert!(enacted.len() > 0);
		for finalize_new in &enacted[..enacted.len() - 1] {
			operation.op.mark_finalized(finalize_new.hash, None)?;
		}

		assert_eq!(enacted.last().map(|e| e.hash), Some(hash));
		operation.op.mark_finalized(hash, justification)?;

		if notify {
			let finalized =
				route_from_finalized.enacted().iter().map(|elem| elem.hash).collect::<Vec<_>>();

			let block_number = route_from_finalized
				.last()
				.expect(
					"The block to finalize is always the latest \
						block in the route to the finalized block; qed",
				)
				.number;

			// The stale heads are the leaves that will be displaced after the
			// block is finalized.
			let stale_heads = self
				.backend
				.blockchain()
				.displaced_leaves_after_finalizing(hash, block_number)?
				.hashes()
				.collect();

			let header = self
				.backend
				.blockchain()
				.header(hash)?
				.expect("Block to finalize expected to be onchain; qed");

			operation.notify_finalized = Some(FinalizeSummary { header, finalized, stale_heads });
		}

		Ok(())
	}

	fn notify_finalized(
		&self,
		notification: Option<FinalityNotification<Block>>,
	) -> sp_blockchain::Result<()> {
		let mut sinks = self.finality_notification_sinks.lock();

		let notification = match notification {
			Some(notify_finalized) => notify_finalized,
			None => {
				// Cleanup any closed finality notification sinks
				// since we won't be running the loop below which
				// would also remove any closed sinks.
				sinks.retain(|sink| !sink.is_closed());
				return Ok(())
			},
		};

		telemetry!(
			self.telemetry;
			SUBSTRATE_INFO;
			"notify.finalized";
			"height" => format!("{}", notification.header.number()),
			"best" => ?notification.hash,
		);

		sinks.retain(|sink| sink.unbounded_send(notification.clone()).is_ok());

		Ok(())
	}

	fn notify_imported(
		&self,
		notification: Option<BlockImportNotification<Block>>,
		import_notification_action: ImportNotificationAction,
		storage_changes: Option<(StorageCollection, ChildStorageCollection)>,
	) -> sp_blockchain::Result<()> {
		let notification = match notification {
			Some(notify_import) => notify_import,
			None => {
				// Cleanup any closed import notification sinks since we won't
				// be sending any notifications below which would remove any
				// closed sinks. this is necessary since during initial sync we
				// won't send any import notifications which could lead to a
				// temporary leak of closed/discarded notification sinks (e.g.
				// from consensus code).
				self.import_notification_sinks.lock().retain(|sink| !sink.is_closed());

				self.every_import_notification_sinks.lock().retain(|sink| !sink.is_closed());

				return Ok(())
			},
		};

		let trigger_storage_changes_notification = || {
			if let Some(storage_changes) = storage_changes {
				// TODO [ToDr] How to handle re-orgs? Should we re-emit all storage changes?
				self.storage_notifications.trigger(
					&notification.hash,
					storage_changes.0.into_iter(),
					storage_changes.1.into_iter().map(|(sk, v)| (sk, v.into_iter())),
				);
			}
		};

		match import_notification_action {
			ImportNotificationAction::Both => {
				trigger_storage_changes_notification();
				self.import_notification_sinks
					.lock()
					.retain(|sink| sink.unbounded_send(notification.clone()).is_ok());

				self.every_import_notification_sinks
					.lock()
					.retain(|sink| sink.unbounded_send(notification.clone()).is_ok());
			},
			ImportNotificationAction::RecentBlock => {
				trigger_storage_changes_notification();
				self.import_notification_sinks
					.lock()
					.retain(|sink| sink.unbounded_send(notification.clone()).is_ok());

				self.every_import_notification_sinks.lock().retain(|sink| !sink.is_closed());
			},
			ImportNotificationAction::EveryBlock => {
				self.every_import_notification_sinks
					.lock()
					.retain(|sink| sink.unbounded_send(notification.clone()).is_ok());

				self.import_notification_sinks.lock().retain(|sink| !sink.is_closed());
			},
			ImportNotificationAction::None => {
				// This branch is unreachable in fact because the block import notification must be
				// Some(_) instead of None (it's already handled at the beginning of this function)
				// at this point.
				self.import_notification_sinks.lock().retain(|sink| !sink.is_closed());

				self.every_import_notification_sinks.lock().retain(|sink| !sink.is_closed());
			},
		}

		Ok(())
	}

	/// Attempts to revert the chain by `n` blocks guaranteeing that no block is
	/// reverted past the last finalized block. Returns the number of blocks
	/// that were successfully reverted.
	pub fn revert(&self, n: NumberFor<Block>) -> sp_blockchain::Result<NumberFor<Block>> {
		let (number, _) = self.backend.revert(n, false)?;
		Ok(number)
	}

	/// Attempts to revert the chain by `n` blocks disregarding finality. This method will revert
	/// any finalized blocks as requested and can potentially leave the node in an inconsistent
	/// state. Other modules in the system that persist data and that rely on finality
	/// (e.g. consensus parts) will be unaffected by the revert. Use this method with caution and
	/// making sure that no other data needs to be reverted for consistency aside from the block
	/// data. If `blacklist` is set to true, will also blacklist reverted blocks from finalizing
	/// again. The blacklist is reset upon client restart.
	///
	/// Returns the number of blocks that were successfully reverted.
	pub fn unsafe_revert(
		&mut self,
		n: NumberFor<Block>,
		blacklist: bool,
	) -> sp_blockchain::Result<NumberFor<Block>> {
		let (number, reverted) = self.backend.revert(n, true)?;
		if blacklist {
			for b in reverted {
				self.block_rules.mark_bad(b);
			}
		}
		Ok(number)
	}

	/// Get blockchain info.
	pub fn chain_info(&self) -> BlockchainInfo<Block> {
		self.backend.blockchain().info()
	}

	/// Get block status.
	pub fn block_status(&self, hash: Block::Hash) -> sp_blockchain::Result<BlockStatus> {
		// this can probably be implemented more efficiently
		if self
			.importing_block
			.read()
			.as_ref()
			.map_or(false, |importing| &hash == importing)
		{
			return Ok(BlockStatus::Queued)
		}

		let hash_and_number = self.backend.blockchain().number(hash)?.map(|n| (hash, n));
		match hash_and_number {
			Some((hash, number)) =>
				if self.backend.have_state_at(hash, number) {
					Ok(BlockStatus::InChainWithState)
				} else {
					Ok(BlockStatus::InChainPruned)
				},
			None => Ok(BlockStatus::Unknown),
		}
	}

	/// Get block header by id.
	pub fn header(
		&self,
		hash: Block::Hash,
	) -> sp_blockchain::Result<Option<<Block as BlockT>::Header>> {
		self.backend.blockchain().header(hash)
	}

	/// Get block body by id.
	pub fn body(
		&self,
		hash: Block::Hash,
	) -> sp_blockchain::Result<Option<Vec<<Block as BlockT>::Extrinsic>>> {
		self.backend.blockchain().body(hash)
	}

	/// Gets the uncles of the block with `target_hash` going back `max_generation` ancestors.
	pub fn uncles(
		&self,
		target_hash: Block::Hash,
		max_generation: NumberFor<Block>,
	) -> sp_blockchain::Result<Vec<Block::Hash>> {
		let load_header = |hash: Block::Hash| -> sp_blockchain::Result<Block::Header> {
			self.backend
				.blockchain()
				.header(hash)?
				.ok_or_else(|| Error::UnknownBlock(format!("{:?}", hash)))
		};

		let genesis_hash = self.backend.blockchain().info().genesis_hash;
		if genesis_hash == target_hash {
			return Ok(Vec::new())
		}

		let mut current_hash = target_hash;
		let mut current = load_header(current_hash)?;
		let mut ancestor_hash = *current.parent_hash();
		let mut ancestor = load_header(ancestor_hash)?;
		let mut uncles = Vec::new();

		let mut generation: NumberFor<Block> = Zero::zero();
		while generation < max_generation {
			let children = self.backend.blockchain().children(ancestor_hash)?;
			uncles.extend(children.into_iter().filter(|h| h != &current_hash));
			current_hash = ancestor_hash;

			if genesis_hash == current_hash {
				break
			}

			current = ancestor;
			ancestor_hash = *current.parent_hash();
			ancestor = load_header(ancestor_hash)?;
			generation += One::one();
		}
		trace!("Collected {} uncles", uncles.len());
		Ok(uncles)
	}
}

impl<B, E, Block, RA> UsageProvider<Block> for Client<B, E, Block, RA>
where
	B: backend::Backend<Block>,
	E: CallExecutor<Block>,
	Block: BlockT,
{
	/// Get usage info about current client.
	fn usage_info(&self) -> ClientInfo<Block> {
		ClientInfo { chain: self.chain_info(), usage: self.backend.usage_info() }
	}
}

impl<B, E, Block, RA> ProofProvider<Block> for Client<B, E, Block, RA>
where
	B: backend::Backend<Block>,
	E: CallExecutor<Block>,
	Block: BlockT,
{
	fn read_proof(
		&self,
		hash: Block::Hash,
		keys: &mut dyn Iterator<Item = &[u8]>,
	) -> sp_blockchain::Result<StorageProof> {
		self.state_at(hash)
			.and_then(|state| prove_read(state, keys).map_err(Into::into))
	}

	fn read_child_proof(
		&self,
		hash: Block::Hash,
		child_info: &ChildInfo,
		keys: &mut dyn Iterator<Item = &[u8]>,
	) -> sp_blockchain::Result<StorageProof> {
		self.state_at(hash)
			.and_then(|state| prove_child_read(state, child_info, keys).map_err(Into::into))
	}

	fn execution_proof(
		&self,
		hash: Block::Hash,
		method: &str,
		call_data: &[u8],
	) -> sp_blockchain::Result<(Vec<u8>, StorageProof)> {
		self.executor.prove_execution(hash, method, call_data)
	}

	fn read_proof_collection(
		&self,
		hash: Block::Hash,
		start_key: &[Vec<u8>],
		size_limit: usize,
	) -> sp_blockchain::Result<(CompactProof, u32)> {
		let state = self.state_at(hash)?;
		// this is a read proof, using version V0 or V1 is equivalent.
		let root = state.storage_root(std::iter::empty(), StateVersion::V0).0;

		let (proof, count) = prove_range_read_with_child_with_size::<_, HashingFor<Block>>(
			state, size_limit, start_key,
		)?;
		let proof = proof
			.into_compact_proof::<HashingFor<Block>>(root)
			.map_err(|e| sp_blockchain::Error::from_state(Box::new(e)))?;
		Ok((proof, count))
	}

	fn storage_collection(
		&self,
		hash: Block::Hash,
		start_key: &[Vec<u8>],
		size_limit: usize,
	) -> sp_blockchain::Result<Vec<(KeyValueStorageLevel, bool)>> {
		if start_key.len() > MAX_NESTED_TRIE_DEPTH {
			return Err(Error::Backend("Invalid start key.".to_string()))
		}
		let state = self.state_at(hash)?;
		let child_info = |storage_key: &Vec<u8>| -> sp_blockchain::Result<ChildInfo> {
			let storage_key = PrefixedStorageKey::new_ref(storage_key);
			match ChildType::from_prefixed_key(storage_key) {
				Some((ChildType::ParentKeyId, storage_key)) =>
					Ok(ChildInfo::new_default(storage_key)),
				None => Err(Error::Backend("Invalid child storage key.".to_string())),
			}
		};
		let mut current_child = if start_key.len() == 2 {
			let start_key = start_key.get(0).expect("checked len");
			if let Some(child_root) = state
				.storage(start_key)
				.map_err(|e| sp_blockchain::Error::from_state(Box::new(e)))?
			{
				Some((child_info(start_key)?, child_root))
			} else {
				return Err(Error::Backend("Invalid root start key.".to_string()))
			}
		} else {
			None
		};
		let mut current_key = start_key.last().map(Clone::clone).unwrap_or_default();
		let mut total_size = 0;
		let mut result = vec![(
			KeyValueStorageLevel {
				state_root: Vec::new(),
				key_values: Vec::new(),
				parent_storage_keys: Vec::new(),
			},
			false,
		)];

		let mut child_roots = HashSet::new();
		loop {
			let mut entries = Vec::new();
			let mut complete = true;
			let mut switch_child_key = None;
			while let Some(next_key) = if let Some(child) = current_child.as_ref() {
				state
					.next_child_storage_key(&child.0, &current_key)
					.map_err(|e| sp_blockchain::Error::from_state(Box::new(e)))?
			} else {
				state
					.next_storage_key(&current_key)
					.map_err(|e| sp_blockchain::Error::from_state(Box::new(e)))?
			} {
				let value = if let Some(child) = current_child.as_ref() {
					state
						.child_storage(&child.0, next_key.as_ref())
						.map_err(|e| sp_blockchain::Error::from_state(Box::new(e)))?
						.unwrap_or_default()
				} else {
					state
						.storage(next_key.as_ref())
						.map_err(|e| sp_blockchain::Error::from_state(Box::new(e)))?
						.unwrap_or_default()
				};
				let size = value.len() + next_key.len();
				if total_size + size > size_limit && !entries.is_empty() {
					complete = false;
					break
				}
				total_size += size;

				if current_child.is_none() &&
					sp_core::storage::well_known_keys::is_child_storage_key(next_key.as_slice()) &&
					!child_roots.contains(value.as_slice())
				{
					child_roots.insert(value.clone());
					switch_child_key = Some((next_key.clone(), value.clone()));
					entries.push((next_key.clone(), value));
					break
				}
				entries.push((next_key.clone(), value));
				current_key = next_key;
			}
			if let Some((child, child_root)) = switch_child_key.take() {
				result[0].0.key_values.extend(entries.into_iter());
				current_child = Some((child_info(&child)?, child_root));
				current_key = Vec::new();
			} else if let Some((child, child_root)) = current_child.take() {
				current_key = child.into_prefixed_storage_key().into_inner();
				result.push((
					KeyValueStorageLevel {
						state_root: child_root,
						key_values: entries,
						parent_storage_keys: Vec::new(),
					},
					complete,
				));
				if !complete {
					break
				}
			} else {
				result[0].0.key_values.extend(entries.into_iter());
				result[0].1 = complete;
				break
			}
		}
		Ok(result)
	}

	fn verify_range_proof(
		&self,
		root: Block::Hash,
		proof: CompactProof,
		start_key: &[Vec<u8>],
	) -> sp_blockchain::Result<(KeyValueStates, usize)> {
		let mut db = sp_state_machine::MemoryDB::<HashingFor<Block>>::new(&[]);
		// Compact encoding
		let _ = sp_trie::decode_compact::<sp_state_machine::LayoutV0<HashingFor<Block>>, _, _>(
			&mut db,
			proof.iter_compact_encoded_nodes(),
			Some(&root),
		)
		.map_err(|e| sp_blockchain::Error::from_state(Box::new(e)))?;
		let proving_backend = sp_state_machine::TrieBackendBuilder::new(db, root).build();
		let state = read_range_proof_check_with_child_on_proving_backend::<HashingFor<Block>>(
			&proving_backend,
			start_key,
		)?;

		Ok(state)
	}
}

impl<B, E, Block, RA> ExecutorProvider<Block> for Client<B, E, Block, RA>
where
	B: backend::Backend<Block>,
	E: CallExecutor<Block>,
	Block: BlockT,
{
	type Executor = E;

	fn executor(&self) -> &Self::Executor {
		&self.executor
	}

	fn execution_extensions(&self) -> &ExecutionExtensions<Block> {
		self.executor.execution_extensions()
	}
}

impl<B, E, Block, RA> StorageProvider<Block, B> for Client<B, E, Block, RA>
where
	B: backend::Backend<Block>,
	E: CallExecutor<Block>,
	Block: BlockT,
{
	fn storage_keys(
		&self,
		hash: <Block as BlockT>::Hash,
		prefix: Option<&StorageKey>,
		start_key: Option<&StorageKey>,
	) -> sp_blockchain::Result<KeysIter<B::State, Block>> {
		let state = self.state_at(hash)?;
		KeysIter::new(state, prefix, start_key)
			.map_err(|e| sp_blockchain::Error::from_state(Box::new(e)))
	}

	fn child_storage_keys(
		&self,
		hash: <Block as BlockT>::Hash,
		child_info: ChildInfo,
		prefix: Option<&StorageKey>,
		start_key: Option<&StorageKey>,
	) -> sp_blockchain::Result<KeysIter<B::State, Block>> {
		let state = self.state_at(hash)?;
		KeysIter::new_child(state, child_info, prefix, start_key)
			.map_err(|e| sp_blockchain::Error::from_state(Box::new(e)))
	}

	fn storage_pairs(
		&self,
		hash: <Block as BlockT>::Hash,
		prefix: Option<&StorageKey>,
		start_key: Option<&StorageKey>,
	) -> sp_blockchain::Result<PairsIter<B::State, Block>> {
		let state = self.state_at(hash)?;
		PairsIter::new(state, prefix, start_key)
			.map_err(|e| sp_blockchain::Error::from_state(Box::new(e)))
	}

	fn storage(
		&self,
		hash: Block::Hash,
		key: &StorageKey,
	) -> sp_blockchain::Result<Option<StorageData>> {
		Ok(self
			.state_at(hash)?
			.storage(&key.0)
			.map_err(|e| sp_blockchain::Error::from_state(Box::new(e)))?
			.map(StorageData))
	}

	fn storage_hash(
		&self,
		hash: <Block as BlockT>::Hash,
		key: &StorageKey,
	) -> sp_blockchain::Result<Option<Block::Hash>> {
		self.state_at(hash)?
			.storage_hash(&key.0)
			.map_err(|e| sp_blockchain::Error::from_state(Box::new(e)))
	}

	fn child_storage(
		&self,
		hash: <Block as BlockT>::Hash,
		child_info: &ChildInfo,
		key: &StorageKey,
	) -> sp_blockchain::Result<Option<StorageData>> {
		Ok(self
			.state_at(hash)?
			.child_storage(child_info, &key.0)
			.map_err(|e| sp_blockchain::Error::from_state(Box::new(e)))?
			.map(StorageData))
	}

	fn child_storage_hash(
		&self,
		hash: <Block as BlockT>::Hash,
		child_info: &ChildInfo,
		key: &StorageKey,
	) -> sp_blockchain::Result<Option<Block::Hash>> {
		self.state_at(hash)?
			.child_storage_hash(child_info, &key.0)
			.map_err(|e| sp_blockchain::Error::from_state(Box::new(e)))
	}

	fn closest_merkle_value(
		&self,
		hash: <Block as BlockT>::Hash,
		key: &StorageKey,
	) -> blockchain::Result<Option<MerkleValue<<Block as BlockT>::Hash>>> {
		self.state_at(hash)?
			.closest_merkle_value(&key.0)
			.map_err(|e| sp_blockchain::Error::from_state(Box::new(e)))
	}

	fn child_closest_merkle_value(
		&self,
		hash: <Block as BlockT>::Hash,
		child_info: &ChildInfo,
		key: &StorageKey,
	) -> blockchain::Result<Option<MerkleValue<<Block as BlockT>::Hash>>> {
		self.state_at(hash)?
			.child_closest_merkle_value(child_info, &key.0)
			.map_err(|e| sp_blockchain::Error::from_state(Box::new(e)))
	}
}

impl<B, E, Block, RA> HeaderMetadata<Block> for Client<B, E, Block, RA>
where
	B: backend::Backend<Block>,
	E: CallExecutor<Block>,
	Block: BlockT,
{
	type Error = sp_blockchain::Error;

	fn header_metadata(
		&self,
		hash: Block::Hash,
	) -> Result<CachedHeaderMetadata<Block>, Self::Error> {
		self.backend.blockchain().header_metadata(hash)
	}

	fn insert_header_metadata(&self, hash: Block::Hash, metadata: CachedHeaderMetadata<Block>) {
		self.backend.blockchain().insert_header_metadata(hash, metadata)
	}

	fn remove_header_metadata(&self, hash: Block::Hash) {
		self.backend.blockchain().remove_header_metadata(hash)
	}
}

impl<B, E, Block, RA> ProvideUncles<Block> for Client<B, E, Block, RA>
where
	B: backend::Backend<Block>,
	E: CallExecutor<Block>,
	Block: BlockT,
{
	fn uncles(
		&self,
		target_hash: Block::Hash,
		max_generation: NumberFor<Block>,
	) -> sp_blockchain::Result<Vec<Block::Header>> {
		Ok(Client::uncles(self, target_hash, max_generation)?
			.into_iter()
			.filter_map(|hash| Client::header(self, hash).unwrap_or(None))
			.collect())
	}
}

impl<B, E, Block, RA> ChainHeaderBackend<Block> for Client<B, E, Block, RA>
where
	B: backend::Backend<Block>,
	E: CallExecutor<Block> + Send + Sync,
	Block: BlockT,
	RA: Send + Sync,
{
	fn header(&self, hash: Block::Hash) -> sp_blockchain::Result<Option<Block::Header>> {
		self.backend.blockchain().header(hash)
	}

	fn info(&self) -> blockchain::Info<Block> {
		self.backend.blockchain().info()
	}

	fn status(&self, hash: Block::Hash) -> sp_blockchain::Result<blockchain::BlockStatus> {
		self.backend.blockchain().status(hash)
	}

	fn number(
		&self,
		hash: Block::Hash,
	) -> sp_blockchain::Result<Option<<<Block as BlockT>::Header as HeaderT>::Number>> {
		self.backend.blockchain().number(hash)
	}

	fn hash(&self, number: NumberFor<Block>) -> sp_blockchain::Result<Option<Block::Hash>> {
		self.backend.blockchain().hash(number)
	}
}

impl<B, E, Block, RA> BlockIdTo<Block> for Client<B, E, Block, RA>
where
	B: backend::Backend<Block>,
	E: CallExecutor<Block> + Send + Sync,
	Block: BlockT,
	RA: Send + Sync,
{
	type Error = Error;

	fn to_hash(&self, block_id: &BlockId<Block>) -> sp_blockchain::Result<Option<Block::Hash>> {
		self.block_hash_from_id(block_id)
	}

	fn to_number(
		&self,
		block_id: &BlockId<Block>,
	) -> sp_blockchain::Result<Option<NumberFor<Block>>> {
		self.block_number_from_id(block_id)
	}
}

impl<B, E, Block, RA> ChainHeaderBackend<Block> for &Client<B, E, Block, RA>
where
	B: backend::Backend<Block>,
	E: CallExecutor<Block> + Send + Sync,
	Block: BlockT,
	RA: Send + Sync,
{
	fn header(&self, hash: Block::Hash) -> sp_blockchain::Result<Option<Block::Header>> {
		self.backend.blockchain().header(hash)
	}

	fn info(&self) -> blockchain::Info<Block> {
		self.backend.blockchain().info()
	}

	fn status(&self, hash: Block::Hash) -> sp_blockchain::Result<blockchain::BlockStatus> {
		(**self).status(hash)
	}

	fn number(
		&self,
		hash: Block::Hash,
	) -> sp_blockchain::Result<Option<<<Block as BlockT>::Header as HeaderT>::Number>> {
		(**self).number(hash)
	}

	fn hash(&self, number: NumberFor<Block>) -> sp_blockchain::Result<Option<Block::Hash>> {
		(**self).hash(number)
	}
}

impl<B, E, Block, RA> ProvideRuntimeApi<Block> for Client<B, E, Block, RA>
where
	B: backend::Backend<Block>,
	E: CallExecutor<Block, Backend = B> + Send + Sync,
	Block: BlockT,
	RA: ConstructRuntimeApi<Block, Self> + Send + Sync,
{
	type Api = <RA as ConstructRuntimeApi<Block, Self>>::RuntimeApi;

	fn runtime_api(&self) -> ApiRef<Self::Api> {
		RA::construct_runtime_api(self)
	}
}

impl<B, E, Block, RA> CallApiAt<Block> for Client<B, E, Block, RA>
where
	B: backend::Backend<Block>,
	E: CallExecutor<Block, Backend = B> + Send + Sync,
	Block: BlockT,
	RA: Send + Sync,
{
	type StateBackend = B::State;

	fn call_api_at(&self, params: CallApiAtParams<Block>) -> Result<Vec<u8>, sp_api::ApiError> {
		self.executor
			.contextual_call(
				params.at,
				params.function,
				&params.arguments,
				params.overlayed_changes,
				params.recorder,
				params.call_context,
				params.extensions,
			)
			.map_err(Into::into)
	}

	fn runtime_version_at(&self, hash: Block::Hash) -> Result<RuntimeVersion, sp_api::ApiError> {
		CallExecutor::runtime_version(&self.executor, hash).map_err(Into::into)
	}

	fn state_at(&self, at: Block::Hash) -> Result<Self::StateBackend, sp_api::ApiError> {
		self.state_at(at).map_err(Into::into)
	}

	fn initialize_extensions(
		&self,
		at: Block::Hash,
		extensions: &mut sp_externalities::Extensions,
	) -> Result<(), sp_api::ApiError> {
		let block_number = self.expect_block_number_from_id(&BlockId::Hash(at))?;

		extensions.merge(self.executor.execution_extensions().extensions(at, block_number));

		Ok(())
	}
}

/// NOTE: only use this implementation when you are sure there are NO consensus-level BlockImport
/// objects. Otherwise, importing blocks directly into the client would be bypassing
/// important verification work.
#[async_trait::async_trait]
impl<B, E, Block, RA> sc_consensus::BlockImport<Block> for &Client<B, E, Block, RA>
where
	B: backend::Backend<Block>,
	E: CallExecutor<Block> + Send + Sync,
	Block: BlockT,
	Client<B, E, Block, RA>: ProvideRuntimeApi<Block>,
	<Client<B, E, Block, RA> as ProvideRuntimeApi<Block>>::Api: CoreApi<Block> + ApiExt<Block>,
	RA: Sync + Send,
{
	type Error = ConsensusError;

	/// Import a checked and validated block.
	///
	/// NOTE: only use this implementation when there are NO consensus-level BlockImport
	/// objects. Otherwise, importing blocks directly into the client would be bypassing
	/// important verification work.
	///
	/// If you are not sure that there are no BlockImport objects provided by the consensus
	/// algorithm, don't use this function.
	async fn import_block(
		&self,
		mut import_block: BlockImportParams<Block>,
	) -> Result<ImportResult, Self::Error> {
		let span = tracing::span!(tracing::Level::DEBUG, "import_block");
		let _enter = span.enter();

		let storage_changes =
			match self.prepare_block_storage_changes(&mut import_block).map_err(|e| {
				warn!("Block prepare storage changes error: {}", e);
				ConsensusError::ClientImport(e.to_string())
			})? {
				PrepareStorageChangesResult::Discard(res) => return Ok(res),
				PrepareStorageChangesResult::Import(storage_changes) => storage_changes,
			};

		self.lock_import_and_run(|operation| {
			self.apply_block(operation, import_block, storage_changes)
		})
		.map_err(|e| {
			warn!("Block import error: {}", e);
			ConsensusError::ClientImport(e.to_string())
		})
	}

	/// Check block preconditions.
	async fn check_block(
		&self,
		block: BlockCheckParams<Block>,
	) -> Result<ImportResult, Self::Error> {
		let BlockCheckParams {
			hash,
			number,
			parent_hash,
			allow_missing_state,
			import_existing,
			allow_missing_parent,
		} = block;

		// Check the block against white and black lists if any are defined
		// (i.e. fork blocks and bad blocks respectively)
		match self.block_rules.lookup(number, &hash) {
			BlockLookupResult::KnownBad => {
				trace!("Rejecting known bad block: #{} {:?}", number, hash);
				return Ok(ImportResult::KnownBad)
			},
			BlockLookupResult::Expected(expected_hash) => {
				trace!(
					"Rejecting block from known invalid fork. Got {:?}, expected: {:?} at height {}",
					hash,
					expected_hash,
					number
				);
				return Ok(ImportResult::KnownBad)
			},
			BlockLookupResult::NotSpecial => {},
		}

		// Own status must be checked first. If the block and ancestry is pruned
		// this function must return `AlreadyInChain` rather than `MissingState`
		match self
			.block_status(hash)
			.map_err(|e| ConsensusError::ClientImport(e.to_string()))?
		{
			BlockStatus::InChainWithState | BlockStatus::Queued =>
				return Ok(ImportResult::AlreadyInChain),
			BlockStatus::InChainPruned if !import_existing =>
				return Ok(ImportResult::AlreadyInChain),
			BlockStatus::InChainPruned => {},
			BlockStatus::Unknown => {},
			BlockStatus::KnownBad => return Ok(ImportResult::KnownBad),
		}

		match self
			.block_status(parent_hash)
			.map_err(|e| ConsensusError::ClientImport(e.to_string()))?
		{
			BlockStatus::InChainWithState | BlockStatus::Queued => {},
			BlockStatus::Unknown if allow_missing_parent => {},
			BlockStatus::Unknown => return Ok(ImportResult::UnknownParent),
			BlockStatus::InChainPruned if allow_missing_state => {},
			BlockStatus::InChainPruned => return Ok(ImportResult::MissingState),
			BlockStatus::KnownBad => return Ok(ImportResult::KnownBad),
		}

		Ok(ImportResult::imported(false))
	}
}

#[async_trait::async_trait]
impl<B, E, Block, RA> sc_consensus::BlockImport<Block> for Client<B, E, Block, RA>
where
	B: backend::Backend<Block>,
	E: CallExecutor<Block> + Send + Sync,
	Block: BlockT,
	Self: ProvideRuntimeApi<Block>,
	<Self as ProvideRuntimeApi<Block>>::Api: CoreApi<Block> + ApiExt<Block>,
	RA: Sync + Send,
{
	type Error = ConsensusError;

	async fn check_block(
		&self,
		block: BlockCheckParams<Block>,
	) -> Result<ImportResult, Self::Error> {
		(&self).check_block(block).await
	}

	async fn import_block(
		&self,
		import_block: BlockImportParams<Block>,
	) -> Result<ImportResult, Self::Error> {
		(&self).import_block(import_block).await
	}
}

impl<B, E, Block, RA> Finalizer<Block, B> for Client<B, E, Block, RA>
where
	B: backend::Backend<Block>,
	E: CallExecutor<Block>,
	Block: BlockT,
{
	fn apply_finality(
		&self,
		operation: &mut ClientImportOperation<Block, B>,
		hash: Block::Hash,
		justification: Option<Justification>,
		notify: bool,
	) -> sp_blockchain::Result<()> {
		let info = self.backend.blockchain().info();
		self.apply_finality_with_block_hash(operation, hash, justification, &info, notify)
	}

	fn finalize_block(
		&self,
		hash: Block::Hash,
		justification: Option<Justification>,
		notify: bool,
	) -> sp_blockchain::Result<()> {
		self.lock_import_and_run(|operation| {
			self.apply_finality(operation, hash, justification, notify)
		})
	}
}

impl<B, E, Block, RA> Finalizer<Block, B> for &Client<B, E, Block, RA>
where
	B: backend::Backend<Block>,
	E: CallExecutor<Block>,
	Block: BlockT,
{
	fn apply_finality(
		&self,
		operation: &mut ClientImportOperation<Block, B>,
		hash: Block::Hash,
		justification: Option<Justification>,
		notify: bool,
	) -> sp_blockchain::Result<()> {
		(**self).apply_finality(operation, hash, justification, notify)
	}

	fn finalize_block(
		&self,
		hash: Block::Hash,
		justification: Option<Justification>,
		notify: bool,
	) -> sp_blockchain::Result<()> {
		(**self).finalize_block(hash, justification, notify)
	}
}

impl<B, E, Block, RA> PreCommitActions<Block> for Client<B, E, Block, RA>
where
	Block: BlockT,
{
	fn register_import_action(&self, action: OnImportAction<Block>) {
		self.import_actions.lock().push(action);
	}

	fn register_finality_action(&self, action: OnFinalityAction<Block>) {
		self.finality_actions.lock().push(action);
	}
}

impl<B, E, Block, RA> BlockchainEvents<Block> for Client<B, E, Block, RA>
where
	E: CallExecutor<Block>,
	Block: BlockT,
{
	/// Get block import event stream.
	fn import_notification_stream(&self) -> ImportNotifications<Block> {
		let (sink, stream) = tracing_unbounded("mpsc_import_notification_stream", 100_000);
		self.import_notification_sinks.lock().push(sink);
		stream
	}

	fn every_import_notification_stream(&self) -> ImportNotifications<Block> {
		let (sink, stream) = tracing_unbounded("mpsc_every_import_notification_stream", 100_000);
		self.every_import_notification_sinks.lock().push(sink);
		stream
	}

	fn finality_notification_stream(&self) -> FinalityNotifications<Block> {
		let (sink, stream) = tracing_unbounded("mpsc_finality_notification_stream", 100_000);
		self.finality_notification_sinks.lock().push(sink);
		stream
	}

	/// Get storage changes event stream.
	fn storage_changes_notification_stream(
		&self,
		filter_keys: Option<&[StorageKey]>,
		child_filter_keys: Option<&[(StorageKey, Option<Vec<StorageKey>>)]>,
	) -> sp_blockchain::Result<StorageEventStream<Block::Hash>> {
		Ok(self.storage_notifications.listen(filter_keys, child_filter_keys))
	}
}

impl<B, E, Block, RA> BlockBackend<Block> for Client<B, E, Block, RA>
where
	B: backend::Backend<Block>,
	E: CallExecutor<Block>,
	Block: BlockT,
{
	fn block_body(
		&self,
		hash: Block::Hash,
	) -> sp_blockchain::Result<Option<Vec<<Block as BlockT>::Extrinsic>>> {
		self.body(hash)
	}

	fn block(&self, hash: Block::Hash) -> sp_blockchain::Result<Option<SignedBlock<Block>>> {
		Ok(match (self.header(hash)?, self.body(hash)?, self.justifications(hash)?) {
			(Some(header), Some(extrinsics), justifications) =>
				Some(SignedBlock { block: Block::new(header, extrinsics), justifications }),
			_ => None,
		})
	}

	fn block_status(&self, hash: Block::Hash) -> sp_blockchain::Result<BlockStatus> {
		Client::block_status(self, hash)
	}

	fn justifications(&self, hash: Block::Hash) -> sp_blockchain::Result<Option<Justifications>> {
		self.backend.blockchain().justifications(hash)
	}

	fn block_hash(&self, number: NumberFor<Block>) -> sp_blockchain::Result<Option<Block::Hash>> {
		self.backend.blockchain().hash(number)
	}

	fn indexed_transaction(&self, hash: Block::Hash) -> sp_blockchain::Result<Option<Vec<u8>>> {
		self.backend.blockchain().indexed_transaction(hash)
	}

	fn has_indexed_transaction(&self, hash: Block::Hash) -> sp_blockchain::Result<bool> {
		self.backend.blockchain().has_indexed_transaction(hash)
	}

	fn block_indexed_body(&self, hash: Block::Hash) -> sp_blockchain::Result<Option<Vec<Vec<u8>>>> {
		self.backend.blockchain().block_indexed_body(hash)
	}

	fn requires_full_sync(&self) -> bool {
		self.backend.requires_full_sync()
	}
}

impl<B, E, Block, RA> backend::AuxStore for Client<B, E, Block, RA>
where
	B: backend::Backend<Block>,
	E: CallExecutor<Block>,
	Block: BlockT,
	Self: ProvideRuntimeApi<Block>,
	<Self as ProvideRuntimeApi<Block>>::Api: CoreApi<Block>,
{
	/// Insert auxiliary data into key-value store.
	fn insert_aux<
		'a,
		'b: 'a,
		'c: 'a,
		I: IntoIterator<Item = &'a (&'c [u8], &'c [u8])>,
		D: IntoIterator<Item = &'a &'b [u8]>,
	>(
		&self,
		insert: I,
		delete: D,
	) -> sp_blockchain::Result<()> {
		// Import is locked here because we may have other block import
		// operations that tries to set aux data. Note that for consensus
		// layer, one can always use atomic operations to make sure
		// import is only locked once.
		self.lock_import_and_run(|operation| apply_aux(operation, insert, delete))
	}
	/// Query auxiliary data from key-value store.
	fn get_aux(&self, key: &[u8]) -> sp_blockchain::Result<Option<Vec<u8>>> {
		backend::AuxStore::get_aux(&*self.backend, key)
	}
}

impl<B, E, Block, RA> backend::AuxStore for &Client<B, E, Block, RA>
where
	B: backend::Backend<Block>,
	E: CallExecutor<Block>,
	Block: BlockT,
	Client<B, E, Block, RA>: ProvideRuntimeApi<Block>,
	<Client<B, E, Block, RA> as ProvideRuntimeApi<Block>>::Api: CoreApi<Block>,
{
	fn insert_aux<
		'a,
		'b: 'a,
		'c: 'a,
		I: IntoIterator<Item = &'a (&'c [u8], &'c [u8])>,
		D: IntoIterator<Item = &'a &'b [u8]>,
	>(
		&self,
		insert: I,
		delete: D,
	) -> sp_blockchain::Result<()> {
		(**self).insert_aux(insert, delete)
	}

	fn get_aux(&self, key: &[u8]) -> sp_blockchain::Result<Option<Vec<u8>>> {
		(**self).get_aux(key)
	}
}

impl<BE, E, B, RA> sp_consensus::block_validation::Chain<B> for Client<BE, E, B, RA>
where
	BE: backend::Backend<B>,
	E: CallExecutor<B>,
	B: BlockT,
{
	fn block_status(
		&self,
		hash: B::Hash,
	) -> Result<BlockStatus, Box<dyn std::error::Error + Send>> {
		Client::block_status(self, hash).map_err(|e| Box::new(e) as Box<_>)
	}
}

impl<BE, E, B, RA> sp_transaction_storage_proof::IndexedBody<B> for Client<BE, E, B, RA>
where
	BE: backend::Backend<B>,
	E: CallExecutor<B>,
	B: BlockT,
{
	fn block_indexed_body(
		&self,
		number: NumberFor<B>,
	) -> Result<Option<Vec<Vec<u8>>>, sp_transaction_storage_proof::Error> {
		let hash = match self
			.backend
			.blockchain()
			.block_hash_from_id(&BlockId::Number(number))
			.map_err(|e| sp_transaction_storage_proof::Error::Application(Box::new(e)))?
		{
			Some(hash) => hash,
			None => return Ok(None),
		};

		self.backend
			.blockchain()
			.block_indexed_body(hash)
			.map_err(|e| sp_transaction_storage_proof::Error::Application(Box::new(e)))
	}

	fn number(
		&self,
		hash: B::Hash,
	) -> Result<Option<NumberFor<B>>, sp_transaction_storage_proof::Error> {
		self.backend
			.blockchain()
			.number(hash)
			.map_err(|e| sp_transaction_storage_proof::Error::Application(Box::new(e)))
	}
}<|MERGE_RESOLUTION|>--- conflicted
+++ resolved
@@ -164,13 +164,10 @@
 	/// Map of WASM runtime substitute starting at the child of the given block until the runtime
 	/// version doesn't match anymore.
 	pub wasm_runtime_substitutes: HashMap<NumberFor<Block>, Vec<u8>>,
-<<<<<<< HEAD
 	/// Path where precompiled wasmtime modules exist.
 	pub wasmtime_precompiled: Option<PathBuf>,
-=======
 	/// Enable recording of storage proofs during block import
 	pub enable_import_proof_recording: bool,
->>>>>>> 8f1606e9
 }
 
 impl<Block: BlockT> Default for ClientConfig<Block> {
@@ -181,11 +178,8 @@
 			wasm_runtime_overrides: None,
 			no_genesis: false,
 			wasm_runtime_substitutes: HashMap::new(),
-<<<<<<< HEAD
 			wasmtime_precompiled: None,
-=======
 			enable_import_proof_recording: false,
->>>>>>> 8f1606e9
 		}
 	}
 }
