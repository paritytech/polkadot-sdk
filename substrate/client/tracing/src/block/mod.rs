--- conflicted
+++ resolved
@@ -36,11 +36,7 @@
 
 use crate::{SpanDatum, TraceEvent, Values};
 use sc_client_api::BlockBackend;
-<<<<<<< HEAD
-use sp_api::{Metadata, ProvideRuntimeApi};
-=======
 use sp_api::{Core, ProvideRuntimeApi};
->>>>>>> 0e3195df
 use sp_blockchain::HeaderBackend;
 use sp_core::hexdisplay::HexDisplay;
 use sp_rpc::tracing::{BlockTrace, Span, TraceBlockResponse};
@@ -92,7 +88,7 @@
 	fn execute_block(&self, _: Block::Hash, block: Block) -> sp_blockchain::Result<()> {
 		self.client
 			.runtime_api()
-			.execute_block(*block.header().parent_hash(), block)
+			.execute_block(*block.header().parent_hash(), block.into())
 			.map_err(Into::into)
 	}
 }
@@ -286,12 +282,7 @@
 			if let Err(e) = dispatcher::with_default(&dispatch, || {
 				let span = tracing::info_span!(target: TRACE_TARGET, "trace_block");
 				let _enter = span.enter();
-<<<<<<< HEAD
-
-				sp_api::client_side::execute_block(&self.client.runtime_api(), parent_hash, block)
-=======
 				self.execute_block.execute_block(self.block, block)
->>>>>>> 0e3195df
 			}) {
 				return Err(Error::Dispatch(format!(
 					"Failed to collect traces and execute block: {e:?}"
