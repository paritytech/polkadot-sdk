--- conflicted
+++ resolved
@@ -18,8 +18,4 @@
 proc-macro-crate = "1.1.3"
 proc-macro2 = "1.0.56"
 quote = { version = "1.0.28", features = ["proc-macro"] }
-<<<<<<< HEAD
-syn = { version = "2.0.31", features = ["proc-macro", "full", "extra-traits", "parsing"] }
-=======
-syn = { version = "2.0.32", features = ["proc-macro", "full", "extra-traits", "parsing"] }
->>>>>>> 49c4b201
+syn = { version = "2.0.32", features = ["proc-macro", "full", "extra-traits", "parsing"] }