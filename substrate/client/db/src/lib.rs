// This file is part of Substrate.

// Copyright (C) Parity Technologies (UK) Ltd.
// SPDX-License-Identifier: GPL-3.0-or-later WITH Classpath-exception-2.0

// This program is free software: you can redistribute it and/or modify
// it under the terms of the GNU General Public License as published by
// the Free Software Foundation, either version 3 of the License, or
// (at your option) any later version.

// This program is distributed in the hope that it will be useful,
// but WITHOUT ANY WARRANTY; without even the implied warranty of
// MERCHANTABILITY or FITNESS FOR A PARTICULAR PURPOSE. See the
// GNU General Public License for more details.

// You should have received a copy of the GNU General Public License
// along with this program. If not, see <https://www.gnu.org/licenses/>.

//! Client backend that is backed by a database.
//!
//! # Canonicality vs. Finality
//!
//! Finality indicates that a block will not be reverted, according to the consensus algorithm,
//! while canonicality indicates that the block may be reverted, but we will be unable to do so,
//! having discarded heavy state that will allow a chain reorganization.
//!
//! Finality implies canonicality but not vice-versa.

#![warn(missing_docs)]

pub mod offchain;

pub mod bench;

mod children;
mod parity_db;
mod pinned_blocks_cache;
mod record_stats_state;
mod stats;
#[cfg(any(feature = "rocksdb", test))]
mod upgrade;
mod utils;

use linked_hash_map::LinkedHashMap;
use log::{debug, trace, warn};
use parking_lot::{Mutex, RwLock};
use prometheus_endpoint::Registry;
use std::{
	collections::{HashMap, HashSet},
	io,
	path::{Path, PathBuf},
	sync::Arc,
};

use crate::{
	pinned_blocks_cache::PinnedBlocksCache,
	record_stats_state::RecordStatsState,
	stats::StateUsageStats,
	utils::{meta_keys, read_db, read_meta, remove_from_db, DatabaseType, Meta},
};
use codec::{Decode, Encode};
use hash_db::Prefix;
use sc_client_api::{
	backend::NewBlockState,
	blockchain::{BlockGap, BlockGapType},
	leaves::{FinalizationOutcome, LeafSet},
	utils::is_descendent_of,
	IoInfo, MemoryInfo, MemorySize, TrieCacheContext, UsageInfo,
};
use sc_state_db::{IsPruned, LastCanonicalized, StateDb};
use sp_arithmetic::traits::Saturating;
use sp_blockchain::{
	Backend as _, CachedHeaderMetadata, DisplacedLeavesAfterFinalization, Error as ClientError,
	HeaderBackend, HeaderMetadata, HeaderMetadataCache, Result as ClientResult,
};
use sp_core::{
	offchain::OffchainOverlayedChange,
	storage::{well_known_keys, ChildInfo},
};
use sp_database::Transaction;
use sp_runtime::{
	generic::BlockId,
	traits::{
		Block as BlockT, Hash, HashingFor, Header as HeaderT, NumberFor, One, SaturatedConversion,
		Zero,
	},
	Justification, Justifications, StateVersion, Storage,
};
use sp_state_machine::{
	backend::{AsTrieBackend, Backend as StateBackend},
	BackendTransaction, ChildStorageCollection, DBValue, IndexOperation, IterArgs,
	OffchainChangesCollection, StateMachineStats, StorageCollection, StorageIterator, StorageKey,
	StorageValue, UsageInfo as StateUsageInfo,
};
use sp_trie::{cache::SharedTrieCache, prefixed_key, MemoryDB, MerkleValue, PrefixedMemoryDB};
use utils::BLOCK_GAP_CURRENT_VERSION;

// Re-export the Database trait so that one can pass an implementation of it.
pub use sc_state_db::PruningMode;
pub use sp_database::Database;

pub use bench::BenchmarkingState;

const CACHE_HEADERS: usize = 8;

/// DB-backed patricia trie state, transaction type is an overlay of changes to commit.
pub type DbState<H> = sp_state_machine::TrieBackend<Arc<dyn sp_state_machine::Storage<H>>, H>;

/// Builder for [`DbState`].
pub type DbStateBuilder<Hasher> =
	sp_state_machine::TrieBackendBuilder<Arc<dyn sp_state_machine::Storage<Hasher>>, Hasher>;

/// Length of a [`DbHash`].
const DB_HASH_LEN: usize = 32;

/// Hash type that this backend uses for the database.
pub type DbHash = sp_core::H256;

/// An extrinsic entry in the database.
#[derive(Debug, Encode, Decode)]
enum DbExtrinsic<B: BlockT> {
	/// Extrinsic that contains indexed data.
	Indexed {
		/// Hash of the indexed part.
		hash: DbHash,
		/// Extrinsic header.
		header: Vec<u8>,
	},
	/// Complete extrinsic data.
	Full(B::Extrinsic),
}

/// A reference tracking state.
///
/// It makes sure that the hash we are using stays pinned in storage
/// until this structure is dropped.
pub struct RefTrackingState<Block: BlockT> {
	state: DbState<HashingFor<Block>>,
	storage: Arc<StorageDb<Block>>,
	parent_hash: Option<Block::Hash>,
}

impl<B: BlockT> RefTrackingState<B> {
	fn new(
		state: DbState<HashingFor<B>>,
		storage: Arc<StorageDb<B>>,
		parent_hash: Option<B::Hash>,
	) -> Self {
		RefTrackingState { state, parent_hash, storage }
	}
}

impl<B: BlockT> Drop for RefTrackingState<B> {
	fn drop(&mut self) {
		if let Some(hash) = &self.parent_hash {
			self.storage.state_db.unpin(hash);
		}
	}
}

impl<Block: BlockT> std::fmt::Debug for RefTrackingState<Block> {
	fn fmt(&self, f: &mut std::fmt::Formatter<'_>) -> std::fmt::Result {
		write!(f, "Block {:?}", self.parent_hash)
	}
}

/// A raw iterator over the `RefTrackingState`.
pub struct RawIter<B: BlockT> {
	inner: <DbState<HashingFor<B>> as StateBackend<HashingFor<B>>>::RawIter,
}

impl<B: BlockT> StorageIterator<HashingFor<B>> for RawIter<B> {
	type Backend = RefTrackingState<B>;
	type Error = <DbState<HashingFor<B>> as StateBackend<HashingFor<B>>>::Error;

	fn next_key(&mut self, backend: &Self::Backend) -> Option<Result<StorageKey, Self::Error>> {
		self.inner.next_key(&backend.state)
	}

	fn next_pair(
		&mut self,
		backend: &Self::Backend,
	) -> Option<Result<(StorageKey, StorageValue), Self::Error>> {
		self.inner.next_pair(&backend.state)
	}

	fn was_complete(&self) -> bool {
		self.inner.was_complete()
	}
}

impl<B: BlockT> StateBackend<HashingFor<B>> for RefTrackingState<B> {
	type Error = <DbState<HashingFor<B>> as StateBackend<HashingFor<B>>>::Error;
	type TrieBackendStorage =
		<DbState<HashingFor<B>> as StateBackend<HashingFor<B>>>::TrieBackendStorage;
	type RawIter = RawIter<B>;

	fn storage(&self, key: &[u8]) -> Result<Option<Vec<u8>>, Self::Error> {
		self.state.storage(key)
	}

	fn storage_hash(&self, key: &[u8]) -> Result<Option<B::Hash>, Self::Error> {
		self.state.storage_hash(key)
	}

	fn child_storage(
		&self,
		child_info: &ChildInfo,
		key: &[u8],
	) -> Result<Option<Vec<u8>>, Self::Error> {
		self.state.child_storage(child_info, key)
	}

	fn child_storage_hash(
		&self,
		child_info: &ChildInfo,
		key: &[u8],
	) -> Result<Option<B::Hash>, Self::Error> {
		self.state.child_storage_hash(child_info, key)
	}

	fn closest_merkle_value(
		&self,
		key: &[u8],
	) -> Result<Option<MerkleValue<B::Hash>>, Self::Error> {
		self.state.closest_merkle_value(key)
	}

	fn child_closest_merkle_value(
		&self,
		child_info: &ChildInfo,
		key: &[u8],
	) -> Result<Option<MerkleValue<B::Hash>>, Self::Error> {
		self.state.child_closest_merkle_value(child_info, key)
	}

	fn exists_storage(&self, key: &[u8]) -> Result<bool, Self::Error> {
		self.state.exists_storage(key)
	}

	fn exists_child_storage(
		&self,
		child_info: &ChildInfo,
		key: &[u8],
	) -> Result<bool, Self::Error> {
		self.state.exists_child_storage(child_info, key)
	}

	fn next_storage_key(&self, key: &[u8]) -> Result<Option<Vec<u8>>, Self::Error> {
		self.state.next_storage_key(key)
	}

	fn next_child_storage_key(
		&self,
		child_info: &ChildInfo,
		key: &[u8],
	) -> Result<Option<Vec<u8>>, Self::Error> {
		self.state.next_child_storage_key(child_info, key)
	}

	fn storage_root<'a>(
		&self,
		delta: impl Iterator<Item = (&'a [u8], Option<&'a [u8]>)>,
		state_version: StateVersion,
	) -> (B::Hash, BackendTransaction<HashingFor<B>>) {
		self.state.storage_root(delta, state_version)
	}

	fn child_storage_root<'a>(
		&self,
		child_info: &ChildInfo,
		delta: impl Iterator<Item = (&'a [u8], Option<&'a [u8]>)>,
		state_version: StateVersion,
	) -> (B::Hash, bool, BackendTransaction<HashingFor<B>>) {
		self.state.child_storage_root(child_info, delta, state_version)
	}

	fn raw_iter(&self, args: IterArgs) -> Result<Self::RawIter, Self::Error> {
		self.state.raw_iter(args).map(|inner| RawIter { inner })
	}

	fn register_overlay_stats(&self, stats: &StateMachineStats) {
		self.state.register_overlay_stats(stats);
	}

	fn usage_info(&self) -> StateUsageInfo {
		self.state.usage_info()
	}
}

impl<B: BlockT> AsTrieBackend<HashingFor<B>> for RefTrackingState<B> {
	type TrieBackendStorage =
		<DbState<HashingFor<B>> as StateBackend<HashingFor<B>>>::TrieBackendStorage;

	fn as_trie_backend(
		&self,
	) -> &sp_state_machine::TrieBackend<Self::TrieBackendStorage, HashingFor<B>> {
		&self.state.as_trie_backend()
	}
}

/// Database settings.
pub struct DatabaseSettings {
	/// The maximum trie cache size in bytes.
	///
	/// If `None` is given, the cache is disabled.
	pub trie_cache_maximum_size: Option<usize>,
	/// Requested state pruning mode.
	pub state_pruning: Option<PruningMode>,
	/// Where to find the database.
	pub source: DatabaseSource,
	/// Block pruning mode.
	///
	/// NOTE: only finalized blocks are subject for removal!
	pub blocks_pruning: BlocksPruning,

	/// Prometheus metrics registry.
	pub metrics_registry: Option<Registry>,
}

/// Block pruning settings.
#[derive(Debug, Clone, Copy, PartialEq)]
pub enum BlocksPruning {
	/// Keep full block history, of every block that was ever imported.
	KeepAll,
	/// Keep full finalized block history.
	KeepFinalized,
	/// Keep N recent finalized blocks.
	Some(u32),
}

impl BlocksPruning {
	/// True if this is an archive pruning mode (either KeepAll or KeepFinalized).
	pub fn is_archive(&self) -> bool {
		match *self {
			BlocksPruning::KeepAll | BlocksPruning::KeepFinalized => true,
			BlocksPruning::Some(_) => false,
		}
	}
}

/// Where to find the database..
#[derive(Debug, Clone)]
pub enum DatabaseSource {
	/// Check given path, and see if there is an existing database there. If it's either `RocksDb`
	/// or `ParityDb`, use it. If there is none, create a new instance of `ParityDb`.
	Auto {
		/// Path to the paritydb database.
		paritydb_path: PathBuf,
		/// Path to the rocksdb database.
		rocksdb_path: PathBuf,
		/// Cache size in MiB. Used only by `RocksDb` variant of `DatabaseSource`.
		cache_size: usize,
	},
	/// Load a RocksDB database from a given path. Recommended for most uses.
	#[cfg(feature = "rocksdb")]
	RocksDb {
		/// Path to the database.
		path: PathBuf,
		/// Cache size in MiB.
		cache_size: usize,
	},

	/// Load a ParityDb database from a given path.
	ParityDb {
		/// Path to the database.
		path: PathBuf,
	},

	/// Use a custom already-open database.
	Custom {
		/// the handle to the custom storage
		db: Arc<dyn Database<DbHash>>,

		/// if set, the `create` flag will be required to open such datasource
		require_create_flag: bool,
	},
}

impl DatabaseSource {
	/// Return path for databases that are stored on disk.
	pub fn path(&self) -> Option<&Path> {
		match self {
			// as per https://github.com/paritytech/substrate/pull/9500#discussion_r684312550
			//
			// IIUC this is needed for polkadot to create its own dbs, so until it can use parity db
			// I would think rocksdb, but later parity-db.
			DatabaseSource::Auto { paritydb_path, .. } => Some(paritydb_path),
			#[cfg(feature = "rocksdb")]
			DatabaseSource::RocksDb { path, .. } => Some(path),
			DatabaseSource::ParityDb { path } => Some(path),
			DatabaseSource::Custom { .. } => None,
		}
	}

	/// Set path for databases that are stored on disk.
	pub fn set_path(&mut self, p: &Path) -> bool {
		match self {
			DatabaseSource::Auto { ref mut paritydb_path, .. } => {
				*paritydb_path = p.into();
				true
			},
			#[cfg(feature = "rocksdb")]
			DatabaseSource::RocksDb { ref mut path, .. } => {
				*path = p.into();
				true
			},
			DatabaseSource::ParityDb { ref mut path } => {
				*path = p.into();
				true
			},
			DatabaseSource::Custom { .. } => false,
		}
	}
}

impl std::fmt::Display for DatabaseSource {
	fn fmt(&self, f: &mut std::fmt::Formatter<'_>) -> std::fmt::Result {
		let name = match self {
			DatabaseSource::Auto { .. } => "Auto",
			#[cfg(feature = "rocksdb")]
			DatabaseSource::RocksDb { .. } => "RocksDb",
			DatabaseSource::ParityDb { .. } => "ParityDb",
			DatabaseSource::Custom { .. } => "Custom",
		};
		write!(f, "{}", name)
	}
}

pub(crate) mod columns {
	pub const META: u32 = crate::utils::COLUMN_META;
	pub const STATE: u32 = 1;
	pub const STATE_META: u32 = 2;
	/// maps hashes to lookup keys and numbers to canon hashes.
	pub const KEY_LOOKUP: u32 = 3;
	pub const HEADER: u32 = 4;
	pub const BODY: u32 = 5;
	pub const JUSTIFICATIONS: u32 = 6;
	pub const AUX: u32 = 8;
	/// Offchain workers local storage
	pub const OFFCHAIN: u32 = 9;
	/// Transactions
	pub const TRANSACTION: u32 = 11;
	pub const BODY_INDEX: u32 = 12;
}

struct PendingBlock<Block: BlockT> {
	header: Block::Header,
	justifications: Option<Justifications>,
	body: Option<Vec<Block::Extrinsic>>,
	indexed_body: Option<Vec<Vec<u8>>>,
	leaf_state: NewBlockState,
}

// wrapper that implements trait required for state_db
#[derive(Clone)]
struct StateMetaDb(Arc<dyn Database<DbHash>>);

impl sc_state_db::MetaDb for StateMetaDb {
	type Error = sp_database::error::DatabaseError;

	fn get_meta(&self, key: &[u8]) -> Result<Option<Vec<u8>>, Self::Error> {
		Ok(self.0.get(columns::STATE_META, key))
	}
}

struct MetaUpdate<Block: BlockT> {
	pub hash: Block::Hash,
	pub number: NumberFor<Block>,
	pub is_best: bool,
	pub is_finalized: bool,
	pub with_state: bool,
}

fn cache_header<Hash: std::cmp::Eq + std::hash::Hash, Header>(
	cache: &mut LinkedHashMap<Hash, Option<Header>>,
	hash: Hash,
	header: Option<Header>,
) {
	cache.insert(hash, header);
	while cache.len() > CACHE_HEADERS {
		cache.pop_front();
	}
}

/// Block database
pub struct BlockchainDb<Block: BlockT> {
	db: Arc<dyn Database<DbHash>>,
	meta: Arc<RwLock<Meta<NumberFor<Block>, Block::Hash>>>,
	leaves: RwLock<LeafSet<Block::Hash, NumberFor<Block>>>,
	header_metadata_cache: Arc<HeaderMetadataCache<Block>>,
	header_cache: Mutex<LinkedHashMap<Block::Hash, Option<Block::Header>>>,
	pinned_blocks_cache: Arc<RwLock<PinnedBlocksCache<Block>>>,
}

impl<Block: BlockT> BlockchainDb<Block> {
	fn new(db: Arc<dyn Database<DbHash>>) -> ClientResult<Self> {
		let meta = read_meta::<Block>(&*db, columns::HEADER)?;
		let leaves = LeafSet::read_from_db(&*db, columns::META, meta_keys::LEAF_PREFIX)?;
		Ok(BlockchainDb {
			db,
			leaves: RwLock::new(leaves),
			meta: Arc::new(RwLock::new(meta)),
			header_metadata_cache: Arc::new(HeaderMetadataCache::default()),
			header_cache: Default::default(),
			pinned_blocks_cache: Arc::new(RwLock::new(PinnedBlocksCache::new())),
		})
	}

	fn update_meta(&self, update: MetaUpdate<Block>) {
		let MetaUpdate { hash, number, is_best, is_finalized, with_state } = update;
		let mut meta = self.meta.write();
		if number.is_zero() {
			meta.genesis_hash = hash;
		}

		if is_best {
			meta.best_number = number;
			meta.best_hash = hash;
		}

		if is_finalized {
			if with_state {
				meta.finalized_state = Some((hash, number));
			}
			meta.finalized_number = number;
			meta.finalized_hash = hash;
		}
	}

	fn update_block_gap(&self, gap: Option<BlockGap<NumberFor<Block>>>) {
		let mut meta = self.meta.write();
		meta.block_gap = gap;
	}

	/// Empty the cache of pinned items.
	fn clear_pinning_cache(&self) {
		self.pinned_blocks_cache.write().clear();
	}

	/// Load a justification into the cache of pinned items.
	/// Reference count of the item will not be increased. Use this
	/// to load values for items into the cache which have already been pinned.
	fn insert_justifications_if_pinned(&self, hash: Block::Hash, justification: Justification) {
		let mut cache = self.pinned_blocks_cache.write();
		if !cache.contains(hash) {
			return;
		}

		let justifications = Justifications::from(justification);
		cache.insert_justifications(hash, Some(justifications));
	}

	/// Load a justification from the db into the cache of pinned items.
	/// Reference count of the item will not be increased. Use this
	/// to load values for items into the cache which have already been pinned.
	fn insert_persisted_justifications_if_pinned(&self, hash: Block::Hash) -> ClientResult<()> {
		let mut cache = self.pinned_blocks_cache.write();
		if !cache.contains(hash) {
			return Ok(());
		}

		let justifications = self.justifications_uncached(hash)?;
		cache.insert_justifications(hash, justifications);
		Ok(())
	}

	/// Load a block body from the db into the cache of pinned items.
	/// Reference count of the item will not be increased. Use this
	/// to load values for items items into the cache which have already been pinned.
	fn insert_persisted_body_if_pinned(&self, hash: Block::Hash) -> ClientResult<()> {
		let mut cache = self.pinned_blocks_cache.write();
		if !cache.contains(hash) {
			return Ok(());
		}

		let body = self.body_uncached(hash)?;
		cache.insert_body(hash, body);
		Ok(())
	}

	/// Bump reference count for pinned item.
	fn bump_ref(&self, hash: Block::Hash) {
		self.pinned_blocks_cache.write().pin(hash);
	}

	/// Decrease reference count for pinned item and remove if reference count is 0.
	fn unpin(&self, hash: Block::Hash) {
		self.pinned_blocks_cache.write().unpin(hash);
	}

	fn justifications_uncached(&self, hash: Block::Hash) -> ClientResult<Option<Justifications>> {
		match read_db(
			&*self.db,
			columns::KEY_LOOKUP,
			columns::JUSTIFICATIONS,
			BlockId::<Block>::Hash(hash),
		)? {
			Some(justifications) => match Decode::decode(&mut &justifications[..]) {
				Ok(justifications) => Ok(Some(justifications)),
				Err(err) => {
					return Err(sp_blockchain::Error::Backend(format!(
						"Error decoding justifications: {err}"
					)))
				},
			},
			None => Ok(None),
		}
	}

	fn body_uncached(&self, hash: Block::Hash) -> ClientResult<Option<Vec<Block::Extrinsic>>> {
		if let Some(body) =
			read_db(&*self.db, columns::KEY_LOOKUP, columns::BODY, BlockId::Hash::<Block>(hash))?
		{
			// Plain body
			match Decode::decode(&mut &body[..]) {
				Ok(body) => return Ok(Some(body)),
				Err(err) => {
					return Err(sp_blockchain::Error::Backend(format!(
						"Error decoding body: {err}"
					)))
				},
			}
		}

		if let Some(index) = read_db(
			&*self.db,
			columns::KEY_LOOKUP,
			columns::BODY_INDEX,
			BlockId::Hash::<Block>(hash),
		)? {
			match Vec::<DbExtrinsic<Block>>::decode(&mut &index[..]) {
				Ok(index) => {
					let mut body = Vec::new();
					for ex in index {
						match ex {
							DbExtrinsic::Indexed { hash, header } => {
								match self.db.get(columns::TRANSACTION, hash.as_ref()) {
									Some(t) => {
										let mut input =
											utils::join_input(header.as_ref(), t.as_ref());
										let ex = Block::Extrinsic::decode(&mut input).map_err(
											|err| {
												sp_blockchain::Error::Backend(format!(
													"Error decoding indexed extrinsic: {err}"
												))
											},
										)?;
										body.push(ex);
									},
									None => {
										return Err(sp_blockchain::Error::Backend(format!(
											"Missing indexed transaction {hash:?}"
										)))
									},
								};
							},
							DbExtrinsic::Full(ex) => {
								body.push(ex);
							},
						}
					}
					return Ok(Some(body));
				},
				Err(err) => {
					return Err(sp_blockchain::Error::Backend(format!(
						"Error decoding body list: {err}",
					)))
				},
			}
		}
		Ok(None)
	}
}

impl<Block: BlockT> sc_client_api::blockchain::HeaderBackend<Block> for BlockchainDb<Block> {
	fn header(&self, hash: Block::Hash) -> ClientResult<Option<Block::Header>> {
		let mut cache = self.header_cache.lock();
		if let Some(result) = cache.get_refresh(&hash) {
			return Ok(result.clone());
		}
		let header = utils::read_header(
			&*self.db,
			columns::KEY_LOOKUP,
			columns::HEADER,
			BlockId::<Block>::Hash(hash),
		)?;
		cache_header(&mut cache, hash, header.clone());
		Ok(header)
	}

	fn info(&self) -> sc_client_api::blockchain::Info<Block> {
		let meta = self.meta.read();
		sc_client_api::blockchain::Info {
			best_hash: meta.best_hash,
			best_number: meta.best_number,
			genesis_hash: meta.genesis_hash,
			finalized_hash: meta.finalized_hash,
			finalized_number: meta.finalized_number,
			finalized_state: meta.finalized_state,
			number_leaves: self.leaves.read().count(),
			block_gap: meta.block_gap,
		}
	}

	fn status(&self, hash: Block::Hash) -> ClientResult<sc_client_api::blockchain::BlockStatus> {
		match self.header(hash)?.is_some() {
			true => Ok(sc_client_api::blockchain::BlockStatus::InChain),
			false => Ok(sc_client_api::blockchain::BlockStatus::Unknown),
		}
	}

	fn number(&self, hash: Block::Hash) -> ClientResult<Option<NumberFor<Block>>> {
		Ok(self.header_metadata(hash).ok().map(|header_metadata| header_metadata.number))
	}

	fn hash(&self, number: NumberFor<Block>) -> ClientResult<Option<Block::Hash>> {
		Ok(utils::read_header::<Block>(
			&*self.db,
			columns::KEY_LOOKUP,
			columns::HEADER,
			BlockId::Number(number),
		)?
		.map(|header| header.hash()))
	}
}

impl<Block: BlockT> sc_client_api::blockchain::Backend<Block> for BlockchainDb<Block> {
	fn body(&self, hash: Block::Hash) -> ClientResult<Option<Vec<Block::Extrinsic>>> {
		let cache = self.pinned_blocks_cache.read();
		if let Some(result) = cache.body(&hash) {
			return Ok(result.clone());
		}

		self.body_uncached(hash)
	}

	fn justifications(&self, hash: Block::Hash) -> ClientResult<Option<Justifications>> {
		let cache = self.pinned_blocks_cache.read();
		if let Some(result) = cache.justifications(&hash) {
			return Ok(result.clone());
		}

		self.justifications_uncached(hash)
	}

	fn last_finalized(&self) -> ClientResult<Block::Hash> {
		Ok(self.meta.read().finalized_hash)
	}

	fn leaves(&self) -> ClientResult<Vec<Block::Hash>> {
		Ok(self.leaves.read().hashes())
	}

	fn children(&self, parent_hash: Block::Hash) -> ClientResult<Vec<Block::Hash>> {
		children::read_children(&*self.db, columns::META, meta_keys::CHILDREN_PREFIX, parent_hash)
	}

	fn indexed_transaction(&self, hash: Block::Hash) -> ClientResult<Option<Vec<u8>>> {
		Ok(self.db.get(columns::TRANSACTION, hash.as_ref()))
	}

	fn has_indexed_transaction(&self, hash: Block::Hash) -> ClientResult<bool> {
		Ok(self.db.contains(columns::TRANSACTION, hash.as_ref()))
	}

	fn block_indexed_body(&self, hash: Block::Hash) -> ClientResult<Option<Vec<Vec<u8>>>> {
		let body = match read_db(
			&*self.db,
			columns::KEY_LOOKUP,
			columns::BODY_INDEX,
			BlockId::<Block>::Hash(hash),
		)? {
			Some(body) => body,
			None => return Ok(None),
		};
		match Vec::<DbExtrinsic<Block>>::decode(&mut &body[..]) {
			Ok(index) => {
				let mut transactions = Vec::new();
				for ex in index.into_iter() {
					if let DbExtrinsic::Indexed { hash, .. } = ex {
						match self.db.get(columns::TRANSACTION, hash.as_ref()) {
							Some(t) => transactions.push(t),
							None => {
								return Err(sp_blockchain::Error::Backend(format!(
									"Missing indexed transaction {hash:?}",
								)))
							},
						}
					}
				}
				Ok(Some(transactions))
			},
			Err(err) => {
				Err(sp_blockchain::Error::Backend(format!("Error decoding body list: {err}")))
			},
		}
	}
}

impl<Block: BlockT> HeaderMetadata<Block> for BlockchainDb<Block> {
	type Error = sp_blockchain::Error;

	fn header_metadata(
		&self,
		hash: Block::Hash,
	) -> Result<CachedHeaderMetadata<Block>, Self::Error> {
		self.header_metadata_cache.header_metadata(hash).map_or_else(
			|| {
				self.header(hash)?
					.map(|header| {
						let header_metadata = CachedHeaderMetadata::from(&header);
						self.header_metadata_cache
							.insert_header_metadata(header_metadata.hash, header_metadata.clone());
						header_metadata
					})
					.ok_or_else(|| {
						ClientError::UnknownBlock(format!(
							"Header was not found in the database: {hash:?}",
						))
					})
			},
			Ok,
		)
	}

	fn insert_header_metadata(&self, hash: Block::Hash, metadata: CachedHeaderMetadata<Block>) {
		self.header_metadata_cache.insert_header_metadata(hash, metadata)
	}

	fn remove_header_metadata(&self, hash: Block::Hash) {
		self.header_cache.lock().remove(&hash);
		self.header_metadata_cache.remove_header_metadata(hash);
	}
}

/// Database transaction
pub struct BlockImportOperation<Block: BlockT> {
	old_state: RecordStatsState<RefTrackingState<Block>, Block>,
	db_updates: PrefixedMemoryDB<HashingFor<Block>>,
	storage_updates: StorageCollection,
	child_storage_updates: ChildStorageCollection,
	offchain_storage_updates: OffchainChangesCollection,
	pending_block: Option<PendingBlock<Block>>,
	aux_ops: Vec<(Vec<u8>, Option<Vec<u8>>)>,
	finalized_blocks: Vec<(Block::Hash, Option<Justification>)>,
	set_head: Option<Block::Hash>,
	commit_state: bool,
	create_gap: bool,
	index_ops: Vec<IndexOperation>,
}

impl<Block: BlockT> BlockImportOperation<Block> {
	fn apply_offchain(&mut self, transaction: &mut Transaction<DbHash>) {
		let mut count = 0;
		for ((prefix, key), value_operation) in self.offchain_storage_updates.drain(..) {
			count += 1;
			let key = crate::offchain::concatenate_prefix_and_key(&prefix, &key);
			match value_operation {
				OffchainOverlayedChange::SetValue(val) => {
					transaction.set_from_vec(columns::OFFCHAIN, &key, val)
				},
				OffchainOverlayedChange::Remove => transaction.remove(columns::OFFCHAIN, &key),
			}
		}

		if count > 0 {
			log::debug!(target: "sc_offchain", "Applied {count} offchain indexing changes.");
		}
	}

	fn apply_aux(&mut self, transaction: &mut Transaction<DbHash>) {
		for (key, maybe_val) in self.aux_ops.drain(..) {
			match maybe_val {
				Some(val) => transaction.set_from_vec(columns::AUX, &key, val),
				None => transaction.remove(columns::AUX, &key),
			}
		}
	}

	fn apply_new_state(
		&mut self,
		storage: Storage,
		state_version: StateVersion,
	) -> ClientResult<Block::Hash> {
		if storage.top.keys().any(|k| well_known_keys::is_child_storage_key(k)) {
			return Err(sp_blockchain::Error::InvalidState);
		}

		let child_delta = storage.children_default.values().map(|child_content| {
			(
				&child_content.child_info,
				child_content.data.iter().map(|(k, v)| (&k[..], Some(&v[..]))),
			)
		});

		let (root, transaction) = self.old_state.full_storage_root(
			storage.top.iter().map(|(k, v)| (&k[..], Some(&v[..]))),
			child_delta,
			state_version,
		);

		self.db_updates = transaction;
		Ok(root)
	}
}

impl<Block: BlockT> sc_client_api::backend::BlockImportOperation<Block>
	for BlockImportOperation<Block>
{
	type State = RecordStatsState<RefTrackingState<Block>, Block>;

	fn state(&self) -> ClientResult<Option<&Self::State>> {
		Ok(Some(&self.old_state))
	}

	fn set_block_data(
		&mut self,
		header: Block::Header,
		body: Option<Vec<Block::Extrinsic>>,
		indexed_body: Option<Vec<Vec<u8>>>,
		justifications: Option<Justifications>,
		leaf_state: NewBlockState,
	) -> ClientResult<()> {
		assert!(self.pending_block.is_none(), "Only one block per operation is allowed");
		self.pending_block =
			Some(PendingBlock { header, body, indexed_body, justifications, leaf_state });
		Ok(())
	}

	fn update_db_storage(
		&mut self,
		update: PrefixedMemoryDB<HashingFor<Block>>,
	) -> ClientResult<()> {
		self.db_updates = update;
		Ok(())
	}

	fn reset_storage(
		&mut self,
		storage: Storage,
		state_version: StateVersion,
	) -> ClientResult<Block::Hash> {
		let root = self.apply_new_state(storage, state_version)?;
		self.commit_state = true;
		Ok(root)
	}

	fn set_genesis_state(
		&mut self,
		storage: Storage,
		commit: bool,
		state_version: StateVersion,
	) -> ClientResult<Block::Hash> {
		let root = self.apply_new_state(storage, state_version)?;
		self.commit_state = commit;
		Ok(root)
	}

	fn insert_aux<I>(&mut self, ops: I) -> ClientResult<()>
	where
		I: IntoIterator<Item = (Vec<u8>, Option<Vec<u8>>)>,
	{
		self.aux_ops.append(&mut ops.into_iter().collect());
		Ok(())
	}

	fn update_storage(
		&mut self,
		update: StorageCollection,
		child_update: ChildStorageCollection,
	) -> ClientResult<()> {
		self.storage_updates = update;
		self.child_storage_updates = child_update;
		Ok(())
	}

	fn update_offchain_storage(
		&mut self,
		offchain_update: OffchainChangesCollection,
	) -> ClientResult<()> {
		self.offchain_storage_updates = offchain_update;
		Ok(())
	}

	fn mark_finalized(
		&mut self,
		block: Block::Hash,
		justification: Option<Justification>,
	) -> ClientResult<()> {
		self.finalized_blocks.push((block, justification));
		Ok(())
	}

	fn mark_head(&mut self, hash: Block::Hash) -> ClientResult<()> {
		assert!(self.set_head.is_none(), "Only one set head per operation is allowed");
		self.set_head = Some(hash);
		Ok(())
	}

	fn update_transaction_index(&mut self, index_ops: Vec<IndexOperation>) -> ClientResult<()> {
		self.index_ops = index_ops;
		Ok(())
	}

	fn set_create_gap(&mut self, create_gap: bool) {
		self.create_gap = create_gap;
	}
}

struct StorageDb<Block: BlockT> {
	pub db: Arc<dyn Database<DbHash>>,
	pub state_db: StateDb<Block::Hash, Vec<u8>, StateMetaDb>,
	prefix_keys: bool,
}

impl<Block: BlockT> sp_state_machine::Storage<HashingFor<Block>> for StorageDb<Block> {
	fn get(&self, key: &Block::Hash, prefix: Prefix) -> Result<Option<DBValue>, String> {
		if self.prefix_keys {
			let key = prefixed_key::<HashingFor<Block>>(key, prefix);
			self.state_db.get(&key, self)
		} else {
			self.state_db.get(key.as_ref(), self)
		}
		.map_err(|e| format!("Database backend error: {e:?}"))
	}
}

impl<Block: BlockT> sc_state_db::NodeDb for StorageDb<Block> {
	type Error = io::Error;
	type Key = [u8];

	fn get(&self, key: &[u8]) -> Result<Option<Vec<u8>>, Self::Error> {
		Ok(self.db.get(columns::STATE, key))
	}
}

struct DbGenesisStorage<Block: BlockT> {
	root: Block::Hash,
	storage: PrefixedMemoryDB<HashingFor<Block>>,
}

impl<Block: BlockT> DbGenesisStorage<Block> {
	pub fn new(root: Block::Hash, storage: PrefixedMemoryDB<HashingFor<Block>>) -> Self {
		DbGenesisStorage { root, storage }
	}
}

impl<Block: BlockT> sp_state_machine::Storage<HashingFor<Block>> for DbGenesisStorage<Block> {
	fn get(&self, key: &Block::Hash, prefix: Prefix) -> Result<Option<DBValue>, String> {
		use hash_db::HashDB;
		Ok(self.storage.get(key, prefix))
	}
}

struct EmptyStorage<Block: BlockT>(pub Block::Hash);

impl<Block: BlockT> EmptyStorage<Block> {
	pub fn new() -> Self {
		let mut root = Block::Hash::default();
		let mut mdb = MemoryDB::<HashingFor<Block>>::default();
		// both triedbmut are the same on empty storage.
		sp_trie::trie_types::TrieDBMutBuilderV1::<HashingFor<Block>>::new(&mut mdb, &mut root)
			.build();
		EmptyStorage(root)
	}
}

impl<Block: BlockT> sp_state_machine::Storage<HashingFor<Block>> for EmptyStorage<Block> {
	fn get(&self, _key: &Block::Hash, _prefix: Prefix) -> Result<Option<DBValue>, String> {
		Ok(None)
	}
}

/// Frozen `value` at time `at`.
///
/// Used as inner structure under lock in `FrozenForDuration`.
struct Frozen<T: Clone> {
	at: std::time::Instant,
	value: Option<T>,
}

/// Some value frozen for period of time.
///
/// If time `duration` not passed since the value was instantiated,
/// current frozen value is returned. Otherwise, you have to provide
/// a new value which will be again frozen for `duration`.
pub(crate) struct FrozenForDuration<T: Clone> {
	duration: std::time::Duration,
	value: parking_lot::Mutex<Frozen<T>>,
}

impl<T: Clone> FrozenForDuration<T> {
	fn new(duration: std::time::Duration) -> Self {
		Self { duration, value: Frozen { at: std::time::Instant::now(), value: None }.into() }
	}

	fn take_or_else<F>(&self, f: F) -> T
	where
		F: FnOnce() -> T,
	{
		let mut lock = self.value.lock();
		let now = std::time::Instant::now();
		if now.saturating_duration_since(lock.at) > self.duration || lock.value.is_none() {
			let new_value = f();
			lock.at = now;
			lock.value = Some(new_value.clone());
			new_value
		} else {
			lock.value.as_ref().expect("Checked with in branch above; qed").clone()
		}
	}
}

/// Disk backend.
///
/// Disk backend keeps data in a key-value store. In archive mode, trie nodes are kept from all
/// blocks. Otherwise, trie nodes are kept only from some recent blocks.
pub struct Backend<Block: BlockT> {
	storage: Arc<StorageDb<Block>>,
	offchain_storage: offchain::LocalStorage,
	blockchain: BlockchainDb<Block>,
	canonicalization_delay: u64,
	import_lock: Arc<RwLock<()>>,
	is_archive: bool,
	blocks_pruning: BlocksPruning,
	io_stats: FrozenForDuration<(kvdb::IoStats, StateUsageInfo)>,
	state_usage: Arc<StateUsageStats>,
	genesis_state: RwLock<Option<Arc<DbGenesisStorage<Block>>>>,
	shared_trie_cache: Option<sp_trie::cache::SharedTrieCache<HashingFor<Block>>>,
}

impl<Block: BlockT> Backend<Block> {
	/// Create a new instance of database backend.
	///
	/// The pruning window is how old a block must be before the state is pruned.
	pub fn new(db_config: DatabaseSettings, canonicalization_delay: u64) -> ClientResult<Self> {
		use utils::OpenDbError;

		let db_source = &db_config.source;

		let (needs_init, db) =
			match crate::utils::open_database::<Block>(db_source, DatabaseType::Full, false) {
				Ok(db) => (false, db),
				Err(OpenDbError::DoesNotExist) => {
					let db =
						crate::utils::open_database::<Block>(db_source, DatabaseType::Full, true)?;
					(true, db)
				},
				Err(as_is) => return Err(as_is.into()),
			};

		Self::from_database(db as Arc<_>, canonicalization_delay, &db_config, needs_init)
	}

	/// Reset the shared trie cache.
	pub fn reset_trie_cache(&self) {
		if let Some(cache) = &self.shared_trie_cache {
			cache.reset();
		}
	}

	/// Create new memory-backed client backend for tests.
	#[cfg(any(test, feature = "test-helpers"))]
	pub fn new_test(blocks_pruning: u32, canonicalization_delay: u64) -> Self {
		Self::new_test_with_tx_storage(BlocksPruning::Some(blocks_pruning), canonicalization_delay)
	}

	/// Create new memory-backed client backend for tests.
	#[cfg(any(test, feature = "test-helpers"))]
	pub fn new_test_with_tx_storage(
		blocks_pruning: BlocksPruning,
		canonicalization_delay: u64,
	) -> Self {
		let db = kvdb_memorydb::create(crate::utils::NUM_COLUMNS);
		let db = sp_database::as_database(db);
		let state_pruning = match blocks_pruning {
			BlocksPruning::KeepAll => PruningMode::ArchiveAll,
			BlocksPruning::KeepFinalized => PruningMode::ArchiveCanonical,
			BlocksPruning::Some(n) => PruningMode::blocks_pruning(n),
		};
		let db_setting = DatabaseSettings {
			trie_cache_maximum_size: Some(16 * 1024 * 1024),
			state_pruning: Some(state_pruning),
			source: DatabaseSource::Custom { db, require_create_flag: true },
			blocks_pruning,
			metrics_registry: None,
		};

		Self::new(db_setting, canonicalization_delay).expect("failed to create test-db")
	}

	/// Expose the Database that is used by this backend.
	/// The second argument is the Column that stores the State.
	///
	/// Should only be needed for benchmarking.
	#[cfg(feature = "runtime-benchmarks")]
	pub fn expose_db(&self) -> (Arc<dyn sp_database::Database<DbHash>>, sp_database::ColumnId) {
		(self.storage.db.clone(), columns::STATE)
	}

	/// Expose the Storage that is used by this backend.
	///
	/// Should only be needed for benchmarking.
	#[cfg(feature = "runtime-benchmarks")]
	pub fn expose_storage(&self) -> Arc<dyn sp_state_machine::Storage<HashingFor<Block>>> {
		self.storage.clone()
	}

	/// Expose the shared trie cache that is used by this backend.
	///
	/// Should only be needed for benchmarking.
	#[cfg(feature = "runtime-benchmarks")]
	pub fn expose_shared_trie_cache(
		&self,
	) -> Option<sp_trie::cache::SharedTrieCache<HashingFor<Block>>> {
		self.shared_trie_cache.clone()
	}

	fn from_database(
		db: Arc<dyn Database<DbHash>>,
		canonicalization_delay: u64,
		config: &DatabaseSettings,
		should_init: bool,
	) -> ClientResult<Self> {
		let mut db_init_transaction = Transaction::new();

		let requested_state_pruning = config.state_pruning.clone();
		let state_meta_db = StateMetaDb(db.clone());
		let map_e = sp_blockchain::Error::from_state_db;

		let (state_db_init_commit_set, state_db) = StateDb::open(
			state_meta_db,
			requested_state_pruning,
			!db.supports_ref_counting(),
			should_init,
		)
		.map_err(map_e)?;

		apply_state_commit(&mut db_init_transaction, state_db_init_commit_set);

		let state_pruning_used = state_db.pruning_mode();
		let is_archive_pruning = state_pruning_used.is_archive();
		let blockchain = BlockchainDb::new(db.clone())?;

		let storage_db =
			StorageDb { db: db.clone(), state_db, prefix_keys: !db.supports_ref_counting() };

		let offchain_storage = offchain::LocalStorage::new(db.clone());

		let shared_trie_cache = config.trie_cache_maximum_size.map(|maximum_size| {
			let system_memory = sysinfo::System::new_all();
			let used_memory = system_memory.used_memory();
			let total_memory = system_memory.total_memory();

			debug!("Initializing shared trie cache with size {} bytes, {}% of total memory", maximum_size, (maximum_size as f64 / total_memory as f64 * 100.0));
			if maximum_size as u64 > total_memory - used_memory {
				warn!(
					"Not enough memory to initialize shared trie cache. Cache size: {} bytes. System memory: used {} bytes, total {} bytes",
					maximum_size, used_memory, total_memory,
				);
			}

			SharedTrieCache::new(sp_trie::cache::CacheSize::new(maximum_size), config.metrics_registry.as_ref())
		});

		let backend = Backend {
			storage: Arc::new(storage_db),
			offchain_storage,
			blockchain,
			canonicalization_delay,
			import_lock: Default::default(),
			is_archive: is_archive_pruning,
			io_stats: FrozenForDuration::new(std::time::Duration::from_secs(1)),
			state_usage: Arc::new(StateUsageStats::new()),
			blocks_pruning: config.blocks_pruning,
			genesis_state: RwLock::new(None),
			shared_trie_cache,
		};

		// Older DB versions have no last state key. Check if the state is available and set it.
		let info = backend.blockchain.info();
		if info.finalized_state.is_none()
			&& info.finalized_hash != Default::default()
			&& sc_client_api::Backend::have_state_at(
				&backend,
				info.finalized_hash,
				info.finalized_number,
			) {
			backend.blockchain.update_meta(MetaUpdate {
				hash: info.finalized_hash,
				number: info.finalized_number,
				is_best: info.finalized_hash == info.best_hash,
				is_finalized: true,
				with_state: true,
			});
		}

		db.commit(db_init_transaction)?;

		Ok(backend)
	}

	/// Handle setting head within a transaction. `route_to` should be the last
	/// block that existed in the database. `best_to` should be the best block
	/// to be set.
	///
	/// In the case where the new best block is a block to be imported, `route_to`
	/// should be the parent of `best_to`. In the case where we set an existing block
	/// to be best, `route_to` should equal to `best_to`.
	fn set_head_with_transaction(
		&self,
		transaction: &mut Transaction<DbHash>,
		route_to: Block::Hash,
		best_to: (NumberFor<Block>, Block::Hash),
	) -> ClientResult<(Vec<Block::Hash>, Vec<Block::Hash>)> {
		let mut enacted = Vec::default();
		let mut retracted = Vec::default();

		let (best_number, best_hash) = best_to;

		let meta = self.blockchain.meta.read();

		if meta.best_number.saturating_sub(best_number).saturated_into::<u64>()
			> self.canonicalization_delay
		{
			return Err(sp_blockchain::Error::SetHeadTooOld);
		}

		let parent_exists =
			self.blockchain.status(route_to)? == sp_blockchain::BlockStatus::InChain;

		// Cannot find tree route with empty DB or when imported a detached block.
		if meta.best_hash != Default::default() && parent_exists {
			let tree_route = sp_blockchain::tree_route(&self.blockchain, meta.best_hash, route_to)?;

			// uncanonicalize: check safety violations and ensure the numbers no longer
			// point to these block hashes in the key mapping.
			for r in tree_route.retracted() {
				if r.hash == meta.finalized_hash {
					warn!(
						"Potential safety failure: reverting finalized block {:?}",
						(&r.number, &r.hash)
					);

					return Err(sp_blockchain::Error::NotInFinalizedChain);
				}

				retracted.push(r.hash);
				utils::remove_number_to_key_mapping(transaction, columns::KEY_LOOKUP, r.number)?;
			}

			// canonicalize: set the number lookup to map to this block's hash.
			for e in tree_route.enacted() {
				enacted.push(e.hash);
				utils::insert_number_to_key_mapping(
					transaction,
					columns::KEY_LOOKUP,
					e.number,
					e.hash,
				)?;
			}
		}

		let lookup_key = utils::number_and_hash_to_lookup_key(best_number, &best_hash)?;
		transaction.set_from_vec(columns::META, meta_keys::BEST_BLOCK, lookup_key);
		utils::insert_number_to_key_mapping(
			transaction,
			columns::KEY_LOOKUP,
			best_number,
			best_hash,
		)?;

		Ok((enacted, retracted))
	}

	fn ensure_sequential_finalization(
		&self,
		header: &Block::Header,
		last_finalized: Option<Block::Hash>,
	) -> ClientResult<()> {
		let last_finalized =
			last_finalized.unwrap_or_else(|| self.blockchain.meta.read().finalized_hash);
		if last_finalized != self.blockchain.meta.read().genesis_hash
			&& *header.parent_hash() != last_finalized
		{
			return Err(sp_blockchain::Error::NonSequentialFinalization(format!(
				"Last finalized {last_finalized:?} not parent of {:?}",
				header.hash()
			)));
		}
		Ok(())
	}

	/// `remove_displaced` can be set to `false` if this is not the last of many subsequent calls
	/// for performance reasons.
	fn finalize_block_with_transaction(
		&self,
		transaction: &mut Transaction<DbHash>,
		hash: Block::Hash,
		header: &Block::Header,
		last_finalized: Option<Block::Hash>,
		justification: Option<Justification>,
		current_transaction_justifications: &mut HashMap<Block::Hash, Justification>,
		remove_displaced: bool,
	) -> ClientResult<MetaUpdate<Block>> {
		// TODO: ensure best chain contains this block.
		let number = *header.number();
		self.ensure_sequential_finalization(header, last_finalized)?;
		let with_state = sc_client_api::Backend::have_state_at(self, hash, number);

		self.note_finalized(
			transaction,
			header,
			hash,
			with_state,
			current_transaction_justifications,
			remove_displaced,
		)?;

		if let Some(justification) = justification {
			transaction.set_from_vec(
				columns::JUSTIFICATIONS,
				&utils::number_and_hash_to_lookup_key(number, hash)?,
				Justifications::from(justification.clone()).encode(),
			);
			current_transaction_justifications.insert(hash, justification);
		}
		Ok(MetaUpdate { hash, number, is_best: false, is_finalized: true, with_state })
	}

	// performs forced canonicalization with a delay after importing a non-finalized block.
	fn force_delayed_canonicalize(
		&self,
		transaction: &mut Transaction<DbHash>,
	) -> ClientResult<()> {
		let best_canonical = match self.storage.state_db.last_canonicalized() {
			LastCanonicalized::None => 0,
			LastCanonicalized::Block(b) => b,
			// Nothing needs to be done when canonicalization is not happening.
			LastCanonicalized::NotCanonicalizing => return Ok(()),
		};

		let info = self.blockchain.info();
		let best_number: u64 = self.blockchain.info().best_number.saturated_into();

		for to_canonicalize in
			best_canonical + 1..=best_number.saturating_sub(self.canonicalization_delay)
		{
			let hash_to_canonicalize = sc_client_api::blockchain::HeaderBackend::hash(
				&self.blockchain,
				to_canonicalize.saturated_into(),
			)?
			.ok_or_else(|| {
				let best_hash = info.best_hash;

				sp_blockchain::Error::Backend(format!(
					"Can't canonicalize missing block number #{to_canonicalize} when for best block {best_hash:?} (#{best_number})",
				))
			})?;

			if !sc_client_api::Backend::have_state_at(
				self,
				hash_to_canonicalize,
				to_canonicalize.saturated_into(),
			) {
				return Ok(());
			}

			trace!(target: "db", "Canonicalize block #{to_canonicalize} ({hash_to_canonicalize:?})");
			let commit = self.storage.state_db.canonicalize_block(&hash_to_canonicalize).map_err(
				sp_blockchain::Error::from_state_db::<
					sc_state_db::Error<sp_database::error::DatabaseError>,
				>,
			)?;
			apply_state_commit(transaction, commit);
		}

		Ok(())
	}

	fn try_commit_operation(&self, mut operation: BlockImportOperation<Block>) -> ClientResult<()> {
		let mut transaction = Transaction::new();

		operation.apply_aux(&mut transaction);
		operation.apply_offchain(&mut transaction);

		let mut meta_updates = Vec::with_capacity(operation.finalized_blocks.len());
		let (best_num, mut last_finalized_hash, mut last_finalized_num, mut block_gap) = {
			let meta = self.blockchain.meta.read();
			(meta.best_number, meta.finalized_hash, meta.finalized_number, meta.block_gap)
		};

		let mut block_gap_updated = false;

		let mut current_transaction_justifications: HashMap<Block::Hash, Justification> =
			HashMap::new();
		let mut finalized_blocks = operation.finalized_blocks.into_iter().peekable();
		while let Some((block_hash, justification)) = finalized_blocks.next() {
			let block_header = self.blockchain.expect_header(block_hash)?;
			meta_updates.push(self.finalize_block_with_transaction(
				&mut transaction,
				block_hash,
				&block_header,
				Some(last_finalized_hash),
				justification,
				&mut current_transaction_justifications,
				finalized_blocks.peek().is_none(),
			)?);
			last_finalized_hash = block_hash;
			last_finalized_num = *block_header.number();
		}

		let imported = if let Some(pending_block) = operation.pending_block {
			let hash = pending_block.header.hash();

			let parent_hash = *pending_block.header.parent_hash();
			let number = *pending_block.header.number();
			let highest_leaf = self
				.blockchain
				.leaves
				.read()
				.highest_leaf()
				.map(|(n, _)| n)
				.unwrap_or(Zero::zero());
			let existing_header = number <= highest_leaf && self.blockchain.header(hash)?.is_some();
			let existing_body = pending_block.body.is_some();

			// blocks are keyed by number + hash.
			let lookup_key = utils::number_and_hash_to_lookup_key(number, hash)?;

			if pending_block.leaf_state.is_best() {
				self.set_head_with_transaction(&mut transaction, parent_hash, (number, hash))?;
			};

			utils::insert_hash_to_key_mapping(&mut transaction, columns::KEY_LOOKUP, number, hash)?;

			transaction.set_from_vec(columns::HEADER, &lookup_key, pending_block.header.encode());
			if let Some(body) = pending_block.body {
				// If we have any index operations we save block in the new format with indexed
				// extrinsic headers Otherwise we save the body as a single blob.
				if operation.index_ops.is_empty() {
					transaction.set_from_vec(columns::BODY, &lookup_key, body.encode());
				} else {
					let body =
						apply_index_ops::<Block>(&mut transaction, body, operation.index_ops);
					transaction.set_from_vec(columns::BODY_INDEX, &lookup_key, body);
				}
			}
			if let Some(body) = pending_block.indexed_body {
				apply_indexed_body::<Block>(&mut transaction, body);
			}
			if let Some(justifications) = pending_block.justifications {
				transaction.set_from_vec(
					columns::JUSTIFICATIONS,
					&lookup_key,
					justifications.encode(),
				);
			}

			if number.is_zero() {
				transaction.set(columns::META, meta_keys::GENESIS_HASH, hash.as_ref());

				if operation.commit_state {
					transaction.set_from_vec(columns::META, meta_keys::FINALIZED_STATE, lookup_key);
				} else {
					// When we don't want to commit the genesis state, we still preserve it in
					// memory to bootstrap consensus. It is queried for an initial list of
					// authorities, etc.
					*self.genesis_state.write() = Some(Arc::new(DbGenesisStorage::new(
						*pending_block.header.state_root(),
						operation.db_updates.clone(),
					)));
				}
			}

			let finalized = if operation.commit_state {
				let mut changeset: sc_state_db::ChangeSet<Vec<u8>> =
					sc_state_db::ChangeSet::default();
				let mut ops: u64 = 0;
				let mut bytes: u64 = 0;
				let mut removal: u64 = 0;
				let mut bytes_removal: u64 = 0;
				for (mut key, (val, rc)) in operation.db_updates.drain() {
					self.storage.db.sanitize_key(&mut key);
					if rc > 0 {
						ops += 1;
						bytes += key.len() as u64 + val.len() as u64;
						if rc == 1 {
							changeset.inserted.push((key, val.to_vec()));
						} else {
							changeset.inserted.push((key.clone(), val.to_vec()));
							for _ in 0..rc - 1 {
								changeset.inserted.push((key.clone(), Default::default()));
							}
						}
					} else if rc < 0 {
						removal += 1;
						bytes_removal += key.len() as u64;
						if rc == -1 {
							changeset.deleted.push(key);
						} else {
							for _ in 0..-rc {
								changeset.deleted.push(key.clone());
							}
						}
					}
				}
				self.state_usage.tally_writes_nodes(ops, bytes);
				self.state_usage.tally_removed_nodes(removal, bytes_removal);

				let mut ops: u64 = 0;
				let mut bytes: u64 = 0;
				for (key, value) in operation
					.storage_updates
					.iter()
					.chain(operation.child_storage_updates.iter().flat_map(|(_, s)| s.iter()))
				{
					ops += 1;
					bytes += key.len() as u64;
					if let Some(v) = value.as_ref() {
						bytes += v.len() as u64;
					}
				}
				self.state_usage.tally_writes(ops, bytes);
				let number_u64 = number.saturated_into::<u64>();
				let commit = self
					.storage
					.state_db
					.insert_block(&hash, number_u64, pending_block.header.parent_hash(), changeset)
					.map_err(|e: sc_state_db::Error<sp_database::error::DatabaseError>| {
						sp_blockchain::Error::from_state_db(e)
					})?;
				apply_state_commit(&mut transaction, commit);
				if number <= last_finalized_num {
					// Canonicalize in the db when re-importing existing blocks with state.
					let commit = self.storage.state_db.canonicalize_block(&hash).map_err(
						sp_blockchain::Error::from_state_db::<
							sc_state_db::Error<sp_database::error::DatabaseError>,
						>,
					)?;
					apply_state_commit(&mut transaction, commit);
					meta_updates.push(MetaUpdate {
						hash,
						number,
						is_best: false,
						is_finalized: true,
						with_state: true,
					});
				}

				// Check if need to finalize. Genesis is always finalized instantly.
				let finalized = number_u64 == 0 || pending_block.leaf_state.is_final();
				finalized
			} else {
				(number.is_zero() && last_finalized_num.is_zero())
					|| pending_block.leaf_state.is_final()
			};

			let header = &pending_block.header;
			let is_best = pending_block.leaf_state.is_best();
			debug!(
				target: "db",
				"DB Commit {hash:?} ({number}), best={is_best}, state={}, existing={existing_header}, finalized={finalized}",
				operation.commit_state,
			);

			self.state_usage.merge_sm(operation.old_state.usage_info());

			// release state reference so that it can be finalized
			// VERY IMPORTANT
			drop(operation.old_state);

			if finalized {
				// TODO: ensure best chain contains this block.
				self.ensure_sequential_finalization(header, Some(last_finalized_hash))?;
				let mut current_transaction_justifications = HashMap::new();
				self.note_finalized(
					&mut transaction,
					header,
					hash,
					operation.commit_state,
					&mut current_transaction_justifications,
					true,
				)?;
			} else {
				// canonicalize blocks which are old enough, regardless of finality.
				self.force_delayed_canonicalize(&mut transaction)?
			}

			if !existing_header {
				// Add a new leaf if the block has the potential to be finalized.
				if number > last_finalized_num || last_finalized_num.is_zero() {
					let mut leaves = self.blockchain.leaves.write();
					leaves.import(hash, number, parent_hash);
					leaves.prepare_transaction(
						&mut transaction,
						columns::META,
						meta_keys::LEAF_PREFIX,
					);
				}

				let mut children = children::read_children(
					&*self.storage.db,
					columns::META,
					meta_keys::CHILDREN_PREFIX,
					parent_hash,
				)?;
				if !children.contains(&hash) {
					children.push(hash);
					children::write_children(
						&mut transaction,
						columns::META,
						meta_keys::CHILDREN_PREFIX,
						parent_hash,
						children,
					);
				}
			}

			let should_check_block_gap = !existing_header || !existing_body;

			if should_check_block_gap {
				let insert_new_gap =
					|transaction: &mut Transaction<DbHash>,
					 new_gap: BlockGap<NumberFor<Block>>,
					 block_gap: &mut Option<BlockGap<NumberFor<Block>>>| {
						transaction.set(columns::META, meta_keys::BLOCK_GAP, &new_gap.encode());
						transaction.set(
							columns::META,
							meta_keys::BLOCK_GAP_VERSION,
							&BLOCK_GAP_CURRENT_VERSION.encode(),
						);
						block_gap.replace(new_gap);
					};

				if let Some(mut gap) = block_gap {
					match gap.gap_type {
						BlockGapType::MissingHeaderAndBody => {
							if number == gap.start {
								gap.start += One::one();
								utils::insert_number_to_key_mapping(
									&mut transaction,
									columns::KEY_LOOKUP,
									number,
									hash,
								)?;
								if gap.start > gap.end {
									transaction.remove(columns::META, meta_keys::BLOCK_GAP);
									transaction.remove(columns::META, meta_keys::BLOCK_GAP_VERSION);
									block_gap = None;
									debug!(target: "db", "Removed block gap.");
								} else {
									insert_new_gap(&mut transaction, gap, &mut block_gap);
									debug!(target: "db", "Update block gap. {block_gap:?}");
								}
								block_gap_updated = true;
							}
						},
						BlockGapType::MissingBody => {
							// Gap increased when syncing the header chain during fast sync.
							if number == gap.end + One::one() && !existing_body {
								gap.end += One::one();
								utils::insert_number_to_key_mapping(
									&mut transaction,
									columns::KEY_LOOKUP,
									number,
									hash,
								)?;
								insert_new_gap(&mut transaction, gap, &mut block_gap);
								debug!(target: "db", "Update block gap. {block_gap:?}");
								block_gap_updated = true;
							// Gap decreased when downloading the full blocks.
							} else if number == gap.start && existing_body {
								gap.start += One::one();
								if gap.start > gap.end {
									transaction.remove(columns::META, meta_keys::BLOCK_GAP);
									transaction.remove(columns::META, meta_keys::BLOCK_GAP_VERSION);
									block_gap = None;
									debug!(target: "db", "Removed block gap.");
								} else {
									insert_new_gap(&mut transaction, gap, &mut block_gap);
									debug!(target: "db", "Update block gap. {block_gap:?}");
								}
								block_gap_updated = true;
							}
						},
					}
				} else if operation.create_gap {
					if number > best_num + One::one()
						&& self.blockchain.header(parent_hash)?.is_none()
					{
						let gap = BlockGap {
							start: best_num + One::one(),
							end: number - One::one(),
							gap_type: BlockGapType::MissingHeaderAndBody,
						};
						insert_new_gap(&mut transaction, gap, &mut block_gap);
						block_gap_updated = true;
						debug!(target: "db", "Detected block gap (warp sync) {block_gap:?}");
					} else if number == best_num + One::one()
						&& self.blockchain.header(parent_hash)?.is_some()
						&& !existing_body
					{
						let gap = BlockGap {
							start: number,
							end: number,
							gap_type: BlockGapType::MissingBody,
						};
						insert_new_gap(&mut transaction, gap, &mut block_gap);
						block_gap_updated = true;
						debug!(target: "db", "Detected block gap (fast sync) {block_gap:?}");
					}
				}
			}

			meta_updates.push(MetaUpdate {
				hash,
				number,
				is_best: pending_block.leaf_state.is_best(),
				is_finalized: finalized,
				with_state: operation.commit_state,
			});
			Some((pending_block.header, hash))
		} else {
			None
		};

		if let Some(set_head) = operation.set_head {
			if let Some(header) =
				sc_client_api::blockchain::HeaderBackend::header(&self.blockchain, set_head)?
			{
				let number = header.number();
				let hash = header.hash();

				self.set_head_with_transaction(&mut transaction, hash, (*number, hash))?;

				meta_updates.push(MetaUpdate {
					hash,
					number: *number,
					is_best: true,
					is_finalized: false,
					with_state: false,
				});
			} else {
				return Err(sp_blockchain::Error::UnknownBlock(format!(
					"Cannot set head {set_head:?}",
				)));
			}
		}

		self.storage.db.commit(transaction)?;

		// Apply all in-memory state changes.
		// Code beyond this point can't fail.

		if let Some((header, hash)) = imported {
			trace!(target: "db", "DB Commit done {hash:?}");
			let header_metadata = CachedHeaderMetadata::from(&header);
			self.blockchain.insert_header_metadata(header_metadata.hash, header_metadata);
			cache_header(&mut self.blockchain.header_cache.lock(), hash, Some(header));
		}

		for m in meta_updates {
			self.blockchain.update_meta(m);
		}
		if block_gap_updated {
			self.blockchain.update_block_gap(block_gap);
		}

		Ok(())
	}

	// Write stuff to a transaction after a new block is finalized. This canonicalizes finalized
	// blocks. Fails if called with a block which was not a child of the last finalized block.
	/// `remove_displaced` can be set to `false` if this is not the last of many subsequent calls
	/// for performance reasons.
	fn note_finalized(
		&self,
		transaction: &mut Transaction<DbHash>,
		f_header: &Block::Header,
		f_hash: Block::Hash,
		with_state: bool,
		current_transaction_justifications: &mut HashMap<Block::Hash, Justification>,
		remove_displaced: bool,
	) -> ClientResult<()> {
		let f_num = *f_header.number();

		let lookup_key = utils::number_and_hash_to_lookup_key(f_num, f_hash)?;
		if with_state {
			transaction.set_from_vec(columns::META, meta_keys::FINALIZED_STATE, lookup_key.clone());
		}
		transaction.set_from_vec(columns::META, meta_keys::FINALIZED_BLOCK, lookup_key);

		let requires_canonicalization = match self.storage.state_db.last_canonicalized() {
			LastCanonicalized::None => true,
			LastCanonicalized::Block(b) => f_num.saturated_into::<u64>() > b,
			LastCanonicalized::NotCanonicalizing => false,
		};

		if requires_canonicalization && sc_client_api::Backend::have_state_at(self, f_hash, f_num) {
			let commit = self.storage.state_db.canonicalize_block(&f_hash).map_err(
				sp_blockchain::Error::from_state_db::<
					sc_state_db::Error<sp_database::error::DatabaseError>,
				>,
			)?;
			apply_state_commit(transaction, commit);
		}

		if remove_displaced {
			let new_displaced = self.blockchain.displaced_leaves_after_finalizing(f_hash, f_num)?;

			self.blockchain.leaves.write().remove_displaced_leaves(FinalizationOutcome::new(
				new_displaced.displaced_leaves.iter().copied(),
			));

			if !matches!(self.blocks_pruning, BlocksPruning::KeepAll) {
				self.prune_displaced_branches(transaction, &new_displaced)?;
			}
		}

		self.prune_blocks(transaction, f_num, current_transaction_justifications)?;

		Ok(())
	}

	fn prune_blocks(
		&self,
		transaction: &mut Transaction<DbHash>,
		finalized_number: NumberFor<Block>,
		current_transaction_justifications: &mut HashMap<Block::Hash, Justification>,
	) -> ClientResult<()> {
		if let BlocksPruning::Some(blocks_pruning) = self.blocks_pruning {
			// Always keep the last finalized block
			let keep = std::cmp::max(blocks_pruning, 1);
			if finalized_number >= keep.into() {
				let number = finalized_number.saturating_sub(keep.into());

				// Before we prune a block, check if it is pinned
				if let Some(hash) = self.blockchain.hash(number)? {
					self.blockchain.insert_persisted_body_if_pinned(hash)?;

					// If the block was finalized in this transaction, it will not be in the db
					// yet.
					if let Some(justification) = current_transaction_justifications.remove(&hash) {
						self.blockchain.insert_justifications_if_pinned(hash, justification);
					} else {
						self.blockchain.insert_persisted_justifications_if_pinned(hash)?;
					}
				};

				self.prune_block(transaction, BlockId::<Block>::number(number))?;
			}
		}
		Ok(())
	}

	fn prune_displaced_branches(
		&self,
		transaction: &mut Transaction<DbHash>,
		displaced: &DisplacedLeavesAfterFinalization<Block>,
	) -> ClientResult<()> {
		// Discard all blocks from displaced branches
		for &hash in displaced.displaced_blocks.iter() {
			self.blockchain.insert_persisted_body_if_pinned(hash)?;
			self.prune_block(transaction, BlockId::<Block>::hash(hash))?;
		}
		Ok(())
	}

	fn prune_block(
		&self,
		transaction: &mut Transaction<DbHash>,
		id: BlockId<Block>,
	) -> ClientResult<()> {
		debug!(target: "db", "Removing block #{id}");
		utils::remove_from_db(
			transaction,
			&*self.storage.db,
			columns::KEY_LOOKUP,
			columns::BODY,
			id,
		)?;
		utils::remove_from_db(
			transaction,
			&*self.storage.db,
			columns::KEY_LOOKUP,
			columns::JUSTIFICATIONS,
			id,
		)?;
		if let Some(index) =
			read_db(&*self.storage.db, columns::KEY_LOOKUP, columns::BODY_INDEX, id)?
		{
			utils::remove_from_db(
				transaction,
				&*self.storage.db,
				columns::KEY_LOOKUP,
				columns::BODY_INDEX,
				id,
			)?;
			match Vec::<DbExtrinsic<Block>>::decode(&mut &index[..]) {
				Ok(index) => {
					for ex in index {
						if let DbExtrinsic::Indexed { hash, .. } = ex {
							transaction.release(columns::TRANSACTION, hash);
						}
					}
				},
				Err(err) => {
					return Err(sp_blockchain::Error::Backend(format!(
						"Error decoding body list: {err}",
					)))
				},
			}
		}
		Ok(())
	}

	fn empty_state(&self) -> RecordStatsState<RefTrackingState<Block>, Block> {
		let root = EmptyStorage::<Block>::new().0; // Empty trie
		let db_state = DbStateBuilder::<HashingFor<Block>>::new(self.storage.clone(), root)
			.with_optional_cache(self.shared_trie_cache.as_ref().map(|c| c.local_cache_untrusted()))
			.build();
		let state = RefTrackingState::new(db_state, self.storage.clone(), None);
		RecordStatsState::new(state, None, self.state_usage.clone())
	}
}

fn apply_state_commit(
	transaction: &mut Transaction<DbHash>,
	commit: sc_state_db::CommitSet<Vec<u8>>,
) {
	for (key, val) in commit.data.inserted.into_iter() {
		transaction.set_from_vec(columns::STATE, &key[..], val);
	}
	for key in commit.data.deleted.into_iter() {
		transaction.remove(columns::STATE, &key[..]);
	}
	for (key, val) in commit.meta.inserted.into_iter() {
		transaction.set_from_vec(columns::STATE_META, &key[..], val);
	}
	for key in commit.meta.deleted.into_iter() {
		transaction.remove(columns::STATE_META, &key[..]);
	}
}

fn apply_index_ops<Block: BlockT>(
	transaction: &mut Transaction<DbHash>,
	body: Vec<Block::Extrinsic>,
	ops: Vec<IndexOperation>,
) -> Vec<u8> {
	let mut extrinsic_index: Vec<DbExtrinsic<Block>> = Vec::with_capacity(body.len());
	let mut index_map = HashMap::new();
	let mut renewed_map = HashMap::new();
	for op in ops {
		match op {
			IndexOperation::Insert { extrinsic, hash, size } => {
				index_map.insert(extrinsic, (hash, size));
			},
			IndexOperation::Renew { extrinsic, hash } => {
				renewed_map.insert(extrinsic, DbHash::from_slice(hash.as_ref()));
			},
		}
	}
	for (index, extrinsic) in body.into_iter().enumerate() {
		let db_extrinsic = if let Some(hash) = renewed_map.get(&(index as u32)) {
			// Bump ref counter
			let extrinsic = extrinsic.encode();
			transaction.reference(columns::TRANSACTION, DbHash::from_slice(hash.as_ref()));
			DbExtrinsic::Indexed { hash: *hash, header: extrinsic }
		} else {
			match index_map.get(&(index as u32)) {
				Some((hash, size)) => {
					let encoded = extrinsic.encode();
					if *size as usize <= encoded.len() {
						let offset = encoded.len() - *size as usize;
						transaction.store(
							columns::TRANSACTION,
							DbHash::from_slice(hash.as_ref()),
							encoded[offset..].to_vec(),
						);
						DbExtrinsic::Indexed {
							hash: DbHash::from_slice(hash.as_ref()),
							header: encoded[..offset].to_vec(),
						}
					} else {
						// Invalid indexed slice. Just store full data and don't index anything.
						DbExtrinsic::Full(extrinsic)
					}
				},
				_ => DbExtrinsic::Full(extrinsic),
			}
		};
		extrinsic_index.push(db_extrinsic);
	}
	debug!(
		target: "db",
		"DB transaction index: {} inserted, {} renewed, {} full",
		index_map.len(),
		renewed_map.len(),
		extrinsic_index.len() - index_map.len() - renewed_map.len(),
	);
	extrinsic_index.encode()
}

fn apply_indexed_body<Block: BlockT>(transaction: &mut Transaction<DbHash>, body: Vec<Vec<u8>>) {
	for extrinsic in body {
		let hash = sp_runtime::traits::BlakeTwo256::hash(&extrinsic);
		transaction.store(columns::TRANSACTION, DbHash::from_slice(hash.as_ref()), extrinsic);
	}
}

impl<Block> sc_client_api::backend::AuxStore for Backend<Block>
where
	Block: BlockT,
{
	fn insert_aux<
		'a,
		'b: 'a,
		'c: 'a,
		I: IntoIterator<Item = &'a (&'c [u8], &'c [u8])>,
		D: IntoIterator<Item = &'a &'b [u8]>,
	>(
		&self,
		insert: I,
		delete: D,
	) -> ClientResult<()> {
		let mut transaction = Transaction::new();
		for (k, v) in insert {
			transaction.set(columns::AUX, k, v);
		}
		for k in delete {
			transaction.remove(columns::AUX, k);
		}
		self.storage.db.commit(transaction)?;
		Ok(())
	}

	fn get_aux(&self, key: &[u8]) -> ClientResult<Option<Vec<u8>>> {
		Ok(self.storage.db.get(columns::AUX, key))
	}
}

impl<Block: BlockT> sc_client_api::backend::Backend<Block> for Backend<Block> {
	type BlockImportOperation = BlockImportOperation<Block>;
	type Blockchain = BlockchainDb<Block>;
	type State = RecordStatsState<RefTrackingState<Block>, Block>;
	type OffchainStorage = offchain::LocalStorage;

	fn begin_operation(&self) -> ClientResult<Self::BlockImportOperation> {
		Ok(BlockImportOperation {
			pending_block: None,
			old_state: self.empty_state(),
			db_updates: PrefixedMemoryDB::default(),
			storage_updates: Default::default(),
			child_storage_updates: Default::default(),
			offchain_storage_updates: Default::default(),
			aux_ops: Vec::new(),
			finalized_blocks: Vec::new(),
			set_head: None,
			commit_state: false,
			create_gap: true,
			index_ops: Default::default(),
		})
	}

	fn begin_state_operation(
		&self,
		operation: &mut Self::BlockImportOperation,
		block: Block::Hash,
	) -> ClientResult<()> {
		if block == Default::default() {
			operation.old_state = self.empty_state();
		} else {
			operation.old_state = self.state_at(block, TrieCacheContext::Untrusted)?;
		}

		operation.commit_state = true;
		Ok(())
	}

	fn commit_operation(&self, operation: Self::BlockImportOperation) -> ClientResult<()> {
		let usage = operation.old_state.usage_info();
		self.state_usage.merge_sm(usage);

		if let Err(e) = self.try_commit_operation(operation) {
			let state_meta_db = StateMetaDb(self.storage.db.clone());
			self.storage
				.state_db
				.reset(state_meta_db)
				.map_err(sp_blockchain::Error::from_state_db)?;
			self.blockchain.clear_pinning_cache();
			Err(e)
		} else {
			self.storage.state_db.sync();
			Ok(())
		}
	}

	fn finalize_block(
		&self,
		hash: Block::Hash,
		justification: Option<Justification>,
	) -> ClientResult<()> {
		let mut transaction = Transaction::new();
		let header = self.blockchain.expect_header(hash)?;

		let mut current_transaction_justifications = HashMap::new();
		let m = self.finalize_block_with_transaction(
			&mut transaction,
			hash,
			&header,
			None,
			justification,
			&mut current_transaction_justifications,
			true,
		)?;

		self.storage.db.commit(transaction)?;
		self.blockchain.update_meta(m);
		Ok(())
	}

	fn append_justification(
		&self,
		hash: Block::Hash,
		justification: Justification,
	) -> ClientResult<()> {
		let mut transaction: Transaction<DbHash> = Transaction::new();
		let header = self.blockchain.expect_header(hash)?;
		let number = *header.number();

		// Check if the block is finalized first.
		let is_descendent_of = is_descendent_of(&self.blockchain, None);
		let last_finalized = self.blockchain.last_finalized()?;

		// We can do a quick check first, before doing a proper but more expensive check
		if number > self.blockchain.info().finalized_number
			|| (hash != last_finalized && !is_descendent_of(&hash, &last_finalized)?)
		{
			return Err(ClientError::NotInFinalizedChain);
		}

		let justifications = if let Some(mut stored_justifications) =
			self.blockchain.justifications(hash)?
		{
			if !stored_justifications.append(justification) {
				return Err(ClientError::BadJustification("Duplicate consensus engine ID".into()));
			}
			stored_justifications
		} else {
			Justifications::from(justification)
		};

		transaction.set_from_vec(
			columns::JUSTIFICATIONS,
			&utils::number_and_hash_to_lookup_key(number, hash)?,
			justifications.encode(),
		);

		self.storage.db.commit(transaction)?;

		Ok(())
	}

	fn offchain_storage(&self) -> Option<Self::OffchainStorage> {
		Some(self.offchain_storage.clone())
	}

	fn usage_info(&self) -> Option<UsageInfo> {
		let (io_stats, state_stats) = self.io_stats.take_or_else(|| {
			(
				// TODO: implement DB stats and cache size retrieval
				kvdb::IoStats::empty(),
				self.state_usage.take(),
			)
		});
		let database_cache = MemorySize::from_bytes(0);
		let state_cache = MemorySize::from_bytes(
			self.shared_trie_cache.as_ref().map_or(0, |c| c.used_memory_size()),
		);

		Some(UsageInfo {
			memory: MemoryInfo { state_cache, database_cache },
			io: IoInfo {
				transactions: io_stats.transactions,
				bytes_read: io_stats.bytes_read,
				bytes_written: io_stats.bytes_written,
				writes: io_stats.writes,
				reads: io_stats.reads,
				average_transaction_size: io_stats.avg_transaction_size() as u64,
				state_reads: state_stats.reads.ops,
				state_writes: state_stats.writes.ops,
				state_writes_cache: state_stats.overlay_writes.ops,
				state_reads_cache: state_stats.cache_reads.ops,
				state_writes_nodes: state_stats.nodes_writes.ops,
			},
		})
	}

	fn revert(
		&self,
		n: NumberFor<Block>,
		revert_finalized: bool,
	) -> ClientResult<(NumberFor<Block>, HashSet<Block::Hash>)> {
		let mut reverted_finalized = HashSet::new();

		let info = self.blockchain.info();

		let highest_leaf = self
			.blockchain
			.leaves
			.read()
			.highest_leaf()
			.and_then(|(n, h)| h.last().map(|h| (n, *h)));

		let best_number = info.best_number;
		let best_hash = info.best_hash;

		let finalized = info.finalized_number;

		let revertible = best_number - finalized;
		let n = if !revert_finalized && revertible < n { revertible } else { n };

		let (n, mut number_to_revert, mut hash_to_revert) = match highest_leaf {
			Some((l_n, l_h)) => (n + (l_n - best_number), l_n, l_h),
			None => (n, best_number, best_hash),
		};

		let mut revert_blocks = || -> ClientResult<NumberFor<Block>> {
			for c in 0..n.saturated_into::<u64>() {
				if number_to_revert.is_zero() {
					return Ok(c.saturated_into::<NumberFor<Block>>());
				}
				let mut transaction = Transaction::new();
				let removed = self.blockchain.header(hash_to_revert)?.ok_or_else(|| {
					sp_blockchain::Error::UnknownBlock(format!(
						"Error reverting to {hash_to_revert}. Block header not found.",
					))
				})?;
				let removed_hash = hash_to_revert;

				let prev_number = number_to_revert.saturating_sub(One::one());
				let prev_hash =
					if prev_number == best_number { best_hash } else { *removed.parent_hash() };

				if !self.have_state_at(prev_hash, prev_number) {
					return Ok(c.saturated_into::<NumberFor<Block>>());
				}

				self.blockchain().remove_header_metadata(hash_to_revert);

				match self.storage.state_db.revert_one() {
					Some(commit) => {
						apply_state_commit(&mut transaction, commit);

						number_to_revert = prev_number;
						hash_to_revert = prev_hash;

						let update_finalized = number_to_revert < finalized;

						let key = utils::number_and_hash_to_lookup_key(
							number_to_revert,
							&hash_to_revert,
						)?;
						if update_finalized {
							transaction.set_from_vec(
								columns::META,
								meta_keys::FINALIZED_BLOCK,
								key.clone(),
							);

							reverted_finalized.insert(removed_hash);
							if let Some((hash, _)) = self.blockchain.info().finalized_state {
								if hash == hash_to_revert {
<<<<<<< HEAD
									if !number_to_revert.is_zero()
										&& self
											.have_state_at(prev_hash, number_to_revert - One::one())
=======
									if !number_to_revert.is_zero() &&
										self.have_state_at(prev_hash, prev_number)
>>>>>>> ac4a0115
									{
										let lookup_key = utils::number_and_hash_to_lookup_key(
											prev_number,
											prev_hash,
										)?;
										transaction.set_from_vec(
											columns::META,
											meta_keys::FINALIZED_STATE,
											lookup_key,
										);
									} else {
										transaction
											.remove(columns::META, meta_keys::FINALIZED_STATE);
									}
								}
							}
						}

						transaction.set_from_vec(columns::META, meta_keys::BEST_BLOCK, key);
						transaction.remove(columns::KEY_LOOKUP, removed_hash.as_ref());
						children::remove_children(
							&mut transaction,
							columns::META,
							meta_keys::CHILDREN_PREFIX,
							hash_to_revert,
						);
						self.prune_block(&mut transaction, BlockId::Hash(removed_hash))?;
						remove_from_db::<Block>(
							&mut transaction,
							&*self.storage.db,
							columns::KEY_LOOKUP,
							columns::HEADER,
							BlockId::Hash(removed_hash),
						)?;

						self.storage.db.commit(transaction)?;

						// Clean the cache
						self.blockchain.remove_header_metadata(removed_hash);

						let is_best = number_to_revert < best_number;

						self.blockchain.update_meta(MetaUpdate {
							hash: hash_to_revert,
							number: number_to_revert,
							is_best,
							is_finalized: update_finalized,
							with_state: false,
						});
					},
					None => return Ok(c.saturated_into::<NumberFor<Block>>()),
				}
			}

			Ok(n)
		};

		let reverted = revert_blocks()?;

		let revert_leaves = || -> ClientResult<()> {
			let mut transaction = Transaction::new();
			let mut leaves = self.blockchain.leaves.write();

			leaves.revert(hash_to_revert, number_to_revert).into_iter().try_for_each(
				|(h, _)| {
					self.blockchain.remove_header_metadata(h);
					transaction.remove(columns::KEY_LOOKUP, h.as_ref());

					self.prune_block(&mut transaction, BlockId::Hash(h))?;
					remove_from_db::<Block>(
						&mut transaction,
						&*self.storage.db,
						columns::KEY_LOOKUP,
						columns::HEADER,
						BlockId::Hash(h),
					)?;

					Ok::<_, ClientError>(())
				},
			)?;
			leaves.prepare_transaction(&mut transaction, columns::META, meta_keys::LEAF_PREFIX);
			self.storage.db.commit(transaction)?;

			Ok(())
		};

		revert_leaves()?;

		Ok((reverted, reverted_finalized))
	}

	fn remove_leaf_block(&self, hash: Block::Hash) -> ClientResult<()> {
		let best_hash = self.blockchain.info().best_hash;

		if best_hash == hash {
			return Err(sp_blockchain::Error::Backend(format!("Can't remove best block {hash:?}")));
		}

		let hdr = self.blockchain.header_metadata(hash)?;
		if !self.have_state_at(hash, hdr.number) {
			return Err(sp_blockchain::Error::UnknownBlock(format!(
				"State already discarded for {hash:?}",
			)));
		}

		let mut leaves = self.blockchain.leaves.write();
		if !leaves.contains(hdr.number, hash) {
			return Err(sp_blockchain::Error::Backend(format!(
				"Can't remove non-leaf block {hash:?}",
			)));
		}

		let mut transaction = Transaction::new();
		if let Some(commit) = self.storage.state_db.remove(&hash) {
			apply_state_commit(&mut transaction, commit);
		}
		transaction.remove(columns::KEY_LOOKUP, hash.as_ref());

		let children: Vec<_> = self
			.blockchain()
			.children(hdr.parent)?
			.into_iter()
			.filter(|child_hash| *child_hash != hash)
			.collect();
		let parent_leaf = if children.is_empty() {
			children::remove_children(
				&mut transaction,
				columns::META,
				meta_keys::CHILDREN_PREFIX,
				hdr.parent,
			);
			Some(hdr.parent)
		} else {
			children::write_children(
				&mut transaction,
				columns::META,
				meta_keys::CHILDREN_PREFIX,
				hdr.parent,
				children,
			);
			None
		};

		let remove_outcome = leaves.remove(hash, hdr.number, parent_leaf);
		leaves.prepare_transaction(&mut transaction, columns::META, meta_keys::LEAF_PREFIX);
		if let Err(e) = self.storage.db.commit(transaction) {
			if let Some(outcome) = remove_outcome {
				leaves.undo().undo_remove(outcome);
			}
			return Err(e.into());
		}
		self.blockchain().remove_header_metadata(hash);
		Ok(())
	}

	fn blockchain(&self) -> &BlockchainDb<Block> {
		&self.blockchain
	}

	fn state_at(
		&self,
		hash: Block::Hash,
		trie_cache_context: TrieCacheContext,
	) -> ClientResult<Self::State> {
		if hash == self.blockchain.meta.read().genesis_hash {
			if let Some(genesis_state) = &*self.genesis_state.read() {
				let root = genesis_state.root;
				let db_state =
					DbStateBuilder::<HashingFor<Block>>::new(genesis_state.clone(), root)
						.with_optional_cache(self.shared_trie_cache.as_ref().map(|c| {
							if matches!(trie_cache_context, TrieCacheContext::Trusted) {
								c.local_cache_trusted()
							} else {
								c.local_cache_untrusted()
							}
						}))
						.build();

				let state = RefTrackingState::new(db_state, self.storage.clone(), None);
				return Ok(RecordStatsState::new(state, None, self.state_usage.clone()));
			}
		}

		match self.blockchain.header_metadata(hash) {
			Ok(ref hdr) => {
				let hint = || {
					sc_state_db::NodeDb::get(self.storage.as_ref(), hdr.state_root.as_ref())
						.unwrap_or(None)
						.is_some()
				};

				if let Ok(()) =
					self.storage.state_db.pin(&hash, hdr.number.saturated_into::<u64>(), hint)
				{
					let root = hdr.state_root;
					let db_state =
						DbStateBuilder::<HashingFor<Block>>::new(self.storage.clone(), root)
							.with_optional_cache(self.shared_trie_cache.as_ref().map(|c| {
								if matches!(trie_cache_context, TrieCacheContext::Trusted) {
									c.local_cache_trusted()
								} else {
									c.local_cache_untrusted()
								}
							}))
							.build();
					let state = RefTrackingState::new(db_state, self.storage.clone(), Some(hash));
					Ok(RecordStatsState::new(state, Some(hash), self.state_usage.clone()))
				} else {
					Err(sp_blockchain::Error::UnknownBlock(format!(
						"State already discarded for {hash:?}",
					)))
				}
			},
			Err(e) => Err(e),
		}
	}

	fn have_state_at(&self, hash: Block::Hash, number: NumberFor<Block>) -> bool {
		if self.is_archive {
			match self.blockchain.header_metadata(hash) {
				Ok(header) => sp_state_machine::Storage::get(
					self.storage.as_ref(),
					&header.state_root,
					(&[], None),
				)
				.unwrap_or(None)
				.is_some(),
				_ => false,
			}
		} else {
			match self.storage.state_db.is_pruned(&hash, number.saturated_into::<u64>()) {
				IsPruned::Pruned => false,
				IsPruned::NotPruned => true,
				IsPruned::MaybePruned => match self.blockchain.header_metadata(hash) {
					Ok(header) => sp_state_machine::Storage::get(
						self.storage.as_ref(),
						&header.state_root,
						(&[], None),
					)
					.unwrap_or(None)
					.is_some(),
					_ => false,
				},
			}
		}
	}

	fn get_import_lock(&self) -> &RwLock<()> {
		&self.import_lock
	}

	fn requires_full_sync(&self) -> bool {
		matches!(
			self.storage.state_db.pruning_mode(),
			PruningMode::ArchiveAll | PruningMode::ArchiveCanonical
		)
	}

	fn pin_block(&self, hash: <Block as BlockT>::Hash) -> sp_blockchain::Result<()> {
		let hint = || {
			let header_metadata = self.blockchain.header_metadata(hash);
			header_metadata
				.map(|hdr| {
					sc_state_db::NodeDb::get(self.storage.as_ref(), hdr.state_root.as_ref())
						.unwrap_or(None)
						.is_some()
				})
				.unwrap_or(false)
		};

		if let Some(number) = self.blockchain.number(hash)? {
			self.storage.state_db.pin(&hash, number.saturated_into::<u64>(), hint).map_err(
				|_| {
					sp_blockchain::Error::UnknownBlock(format!(
						"Unable to pin: state already discarded for `{hash:?}`",
					))
				},
			)?;
		} else {
			return Err(ClientError::UnknownBlock(format!(
				"Can not pin block with hash `{hash:?}`. Block not found.",
			)));
		}

		if self.blocks_pruning != BlocksPruning::KeepAll {
			// Only increase reference count for this hash. Value is loaded once we prune.
			self.blockchain.bump_ref(hash);
		}
		Ok(())
	}

	fn unpin_block(&self, hash: <Block as BlockT>::Hash) {
		self.storage.state_db.unpin(&hash);

		if self.blocks_pruning != BlocksPruning::KeepAll {
			self.blockchain.unpin(hash);
		}
	}
}

impl<Block: BlockT> sc_client_api::backend::LocalBackend<Block> for Backend<Block> {}

#[cfg(test)]
pub(crate) mod tests {
	use super::*;
	use crate::{columns, utils::number_and_hash_to_lookup_key};
	use hash_db::{HashDB, EMPTY_PREFIX};
	use sc_client_api::{
		backend::{Backend as BTrait, BlockImportOperation as Op},
		blockchain::Backend as BLBTrait,
	};
	use sp_blockchain::{lowest_common_ancestor, tree_route};
	use sp_core::H256;
	use sp_runtime::{
		testing::{Block as RawBlock, Header, MockCallU64, TestXt},
		traits::{BlakeTwo256, Hash},
		ConsensusEngineId, StateVersion,
	};

	const CONS0_ENGINE_ID: ConsensusEngineId = *b"CON0";
	const CONS1_ENGINE_ID: ConsensusEngineId = *b"CON1";

	type UncheckedXt = TestXt<MockCallU64, ()>;
	pub(crate) type Block = RawBlock<UncheckedXt>;

	pub fn insert_header(
		backend: &Backend<Block>,
		number: u64,
		parent_hash: H256,
		changes: Option<Vec<(Vec<u8>, Vec<u8>)>>,
		extrinsics_root: H256,
	) -> H256 {
		insert_block(backend, number, parent_hash, changes, extrinsics_root, Vec::new(), None)
			.unwrap()
	}

	pub fn insert_block(
		backend: &Backend<Block>,
		number: u64,
		parent_hash: H256,
		_changes: Option<Vec<(Vec<u8>, Vec<u8>)>>,
		extrinsics_root: H256,
		body: Vec<UncheckedXt>,
		transaction_index: Option<Vec<IndexOperation>>,
	) -> Result<H256, sp_blockchain::Error> {
		use sp_runtime::testing::Digest;

		let digest = Digest::default();
		let mut header =
			Header { number, parent_hash, state_root: Default::default(), digest, extrinsics_root };

		let block_hash = if number == 0 { Default::default() } else { parent_hash };
		let mut op = backend.begin_operation().unwrap();
		backend.begin_state_operation(&mut op, block_hash).unwrap();
		if let Some(index) = transaction_index {
			op.update_transaction_index(index).unwrap();
		}

		// Insert some fake data to ensure that the block can be found in the state column.
		let (root, overlay) = op.old_state.storage_root(
			vec![(block_hash.as_ref(), Some(block_hash.as_ref()))].into_iter(),
			StateVersion::V1,
		);
		op.update_db_storage(overlay).unwrap();
		header.state_root = root.into();

		op.set_block_data(header.clone(), Some(body), None, None, NewBlockState::Best)
			.unwrap();

		backend.commit_operation(op)?;

		Ok(header.hash())
	}

	pub fn insert_disconnected_header(
		backend: &Backend<Block>,
		number: u64,
		parent_hash: H256,
		extrinsics_root: H256,
		best: bool,
	) -> H256 {
		use sp_runtime::testing::Digest;

		let digest = Digest::default();
		let header =
			Header { number, parent_hash, state_root: Default::default(), digest, extrinsics_root };

		let mut op = backend.begin_operation().unwrap();

		op.set_block_data(
			header.clone(),
			Some(vec![]),
			None,
			None,
			if best { NewBlockState::Best } else { NewBlockState::Normal },
		)
		.unwrap();

		backend.commit_operation(op).unwrap();

		header.hash()
	}

	pub fn insert_header_no_head(
		backend: &Backend<Block>,
		number: u64,
		parent_hash: H256,
		extrinsics_root: H256,
	) -> H256 {
		use sp_runtime::testing::Digest;

		let digest = Digest::default();
		let mut header =
			Header { number, parent_hash, state_root: Default::default(), digest, extrinsics_root };
		let mut op = backend.begin_operation().unwrap();

		let root = backend
			.state_at(parent_hash, TrieCacheContext::Untrusted)
			.unwrap_or_else(|_| {
				if parent_hash == Default::default() {
					backend.empty_state()
				} else {
					panic!("Unknown block: {parent_hash:?}")
				}
			})
			.storage_root(
				vec![(parent_hash.as_ref(), Some(parent_hash.as_ref()))].into_iter(),
				StateVersion::V1,
			)
			.0;
		header.state_root = root.into();

		op.set_block_data(header.clone(), None, None, None, NewBlockState::Normal)
			.unwrap();
		backend.commit_operation(op).unwrap();

		header.hash()
	}

	#[test]
	fn block_hash_inserted_correctly() {
		let backing = {
			let db = Backend::<Block>::new_test(1, 0);
			for i in 0..10 {
				assert!(db.blockchain().hash(i).unwrap().is_none());

				{
					let hash = if i == 0 {
						Default::default()
					} else {
						db.blockchain.hash(i - 1).unwrap().unwrap()
					};

					let mut op = db.begin_operation().unwrap();
					db.begin_state_operation(&mut op, hash).unwrap();
					let header = Header {
						number: i,
						parent_hash: hash,
						state_root: Default::default(),
						digest: Default::default(),
						extrinsics_root: Default::default(),
					};

					op.set_block_data(header, Some(vec![]), None, None, NewBlockState::Best)
						.unwrap();
					db.commit_operation(op).unwrap();
				}

				assert!(db.blockchain().hash(i).unwrap().is_some())
			}
			db.storage.db.clone()
		};

		let backend = Backend::<Block>::new(
			DatabaseSettings {
				trie_cache_maximum_size: Some(16 * 1024 * 1024),
				state_pruning: Some(PruningMode::blocks_pruning(1)),
				source: DatabaseSource::Custom { db: backing, require_create_flag: false },
				blocks_pruning: BlocksPruning::KeepFinalized,
				metrics_registry: None,
			},
			0,
		)
		.unwrap();
		assert_eq!(backend.blockchain().info().best_number, 9);
		for i in 0..10 {
			assert!(backend.blockchain().hash(i).unwrap().is_some())
		}
	}

	#[test]
	fn set_state_data() {
		set_state_data_inner(StateVersion::V0);
		set_state_data_inner(StateVersion::V1);
	}
	fn set_state_data_inner(state_version: StateVersion) {
		let db = Backend::<Block>::new_test(2, 0);
		let hash = {
			let mut op = db.begin_operation().unwrap();
			let mut header = Header {
				number: 0,
				parent_hash: Default::default(),
				state_root: Default::default(),
				digest: Default::default(),
				extrinsics_root: Default::default(),
			};

			let storage = vec![(vec![1, 3, 5], vec![2, 4, 6]), (vec![1, 2, 3], vec![9, 9, 9])];

			header.state_root = op
				.old_state
				.storage_root(storage.iter().map(|(x, y)| (&x[..], Some(&y[..]))), state_version)
				.0
				.into();
			let hash = header.hash();

			op.reset_storage(
				Storage {
					top: storage.into_iter().collect(),
					children_default: Default::default(),
				},
				state_version,
			)
			.unwrap();
			op.set_block_data(header.clone(), Some(vec![]), None, None, NewBlockState::Best)
				.unwrap();

			db.commit_operation(op).unwrap();

			let state = db.state_at(hash, TrieCacheContext::Untrusted).unwrap();

			assert_eq!(state.storage(&[1, 3, 5]).unwrap(), Some(vec![2, 4, 6]));
			assert_eq!(state.storage(&[1, 2, 3]).unwrap(), Some(vec![9, 9, 9]));
			assert_eq!(state.storage(&[5, 5, 5]).unwrap(), None);

			hash
		};

		{
			let mut op = db.begin_operation().unwrap();
			db.begin_state_operation(&mut op, hash).unwrap();
			let mut header = Header {
				number: 1,
				parent_hash: hash,
				state_root: Default::default(),
				digest: Default::default(),
				extrinsics_root: Default::default(),
			};

			let storage = vec![(vec![1, 3, 5], None), (vec![5, 5, 5], Some(vec![4, 5, 6]))];

			let (root, overlay) = op.old_state.storage_root(
				storage.iter().map(|(k, v)| (k.as_slice(), v.as_ref().map(|v| &v[..]))),
				state_version,
			);
			op.update_db_storage(overlay).unwrap();
			header.state_root = root.into();

			op.update_storage(storage, Vec::new()).unwrap();
			op.set_block_data(header.clone(), Some(vec![]), None, None, NewBlockState::Best)
				.unwrap();

			db.commit_operation(op).unwrap();

			let state = db.state_at(header.hash(), TrieCacheContext::Untrusted).unwrap();

			assert_eq!(state.storage(&[1, 3, 5]).unwrap(), None);
			assert_eq!(state.storage(&[1, 2, 3]).unwrap(), Some(vec![9, 9, 9]));
			assert_eq!(state.storage(&[5, 5, 5]).unwrap(), Some(vec![4, 5, 6]));
		}
	}

	#[test]
	fn delete_only_when_negative_rc() {
		sp_tracing::try_init_simple();
		let state_version = StateVersion::default();
		let key;
		let backend = Backend::<Block>::new_test(1, 0);

		let hash = {
			let mut op = backend.begin_operation().unwrap();
			backend.begin_state_operation(&mut op, Default::default()).unwrap();
			let mut header = Header {
				number: 0,
				parent_hash: Default::default(),
				state_root: Default::default(),
				digest: Default::default(),
				extrinsics_root: Default::default(),
			};

			header.state_root =
				op.old_state.storage_root(std::iter::empty(), state_version).0.into();
			let hash = header.hash();

			op.reset_storage(
				Storage { top: Default::default(), children_default: Default::default() },
				state_version,
			)
			.unwrap();

			key = op.db_updates.insert(EMPTY_PREFIX, b"hello");
			op.set_block_data(header, Some(vec![]), None, None, NewBlockState::Best)
				.unwrap();

			backend.commit_operation(op).unwrap();
			assert_eq!(
				backend
					.storage
					.db
					.get(columns::STATE, &sp_trie::prefixed_key::<BlakeTwo256>(&key, EMPTY_PREFIX))
					.unwrap(),
				&b"hello"[..]
			);
			hash
		};

		let hashof1 = {
			let mut op = backend.begin_operation().unwrap();
			backend.begin_state_operation(&mut op, hash).unwrap();
			let mut header = Header {
				number: 1,
				parent_hash: hash,
				state_root: Default::default(),
				digest: Default::default(),
				extrinsics_root: Default::default(),
			};

			let storage: Vec<(_, _)> = vec![];

			header.state_root = op
				.old_state
				.storage_root(storage.iter().cloned().map(|(x, y)| (x, Some(y))), state_version)
				.0
				.into();
			let hash = header.hash();

			op.db_updates.insert(EMPTY_PREFIX, b"hello");
			op.db_updates.remove(&key, EMPTY_PREFIX);
			op.set_block_data(header, Some(vec![]), None, None, NewBlockState::Best)
				.unwrap();

			backend.commit_operation(op).unwrap();
			assert_eq!(
				backend
					.storage
					.db
					.get(columns::STATE, &sp_trie::prefixed_key::<BlakeTwo256>(&key, EMPTY_PREFIX))
					.unwrap(),
				&b"hello"[..]
			);
			hash
		};

		let hashof2 = {
			let mut op = backend.begin_operation().unwrap();
			backend.begin_state_operation(&mut op, hashof1).unwrap();
			let mut header = Header {
				number: 2,
				parent_hash: hashof1,
				state_root: Default::default(),
				digest: Default::default(),
				extrinsics_root: Default::default(),
			};

			let storage: Vec<(_, _)> = vec![];

			header.state_root = op
				.old_state
				.storage_root(storage.iter().cloned().map(|(x, y)| (x, Some(y))), state_version)
				.0
				.into();
			let hash = header.hash();

			op.db_updates.remove(&key, EMPTY_PREFIX);
			op.set_block_data(header, Some(vec![]), None, None, NewBlockState::Best)
				.unwrap();

			backend.commit_operation(op).unwrap();

			assert!(backend
				.storage
				.db
				.get(columns::STATE, &sp_trie::prefixed_key::<BlakeTwo256>(&key, EMPTY_PREFIX))
				.is_some());
			hash
		};

		let hashof3 = {
			let mut op = backend.begin_operation().unwrap();
			backend.begin_state_operation(&mut op, hashof2).unwrap();
			let mut header = Header {
				number: 3,
				parent_hash: hashof2,
				state_root: Default::default(),
				digest: Default::default(),
				extrinsics_root: Default::default(),
			};

			let storage: Vec<(_, _)> = vec![];

			header.state_root = op
				.old_state
				.storage_root(storage.iter().cloned().map(|(x, y)| (x, Some(y))), state_version)
				.0
				.into();
			let hash = header.hash();

			op.set_block_data(header, Some(vec![]), None, None, NewBlockState::Best)
				.unwrap();

			backend.commit_operation(op).unwrap();
			hash
		};

		let hashof4 = {
			let mut op = backend.begin_operation().unwrap();
			backend.begin_state_operation(&mut op, hashof3).unwrap();
			let mut header = Header {
				number: 4,
				parent_hash: hashof3,
				state_root: Default::default(),
				digest: Default::default(),
				extrinsics_root: Default::default(),
			};

			let storage: Vec<(_, _)> = vec![];

			header.state_root = op
				.old_state
				.storage_root(storage.iter().cloned().map(|(x, y)| (x, Some(y))), state_version)
				.0
				.into();
			let hash = header.hash();

			op.set_block_data(header, Some(vec![]), None, None, NewBlockState::Best)
				.unwrap();

			backend.commit_operation(op).unwrap();
			assert!(backend
				.storage
				.db
				.get(columns::STATE, &sp_trie::prefixed_key::<BlakeTwo256>(&key, EMPTY_PREFIX))
				.is_none());
			hash
		};

		backend.finalize_block(hashof1, None).unwrap();
		backend.finalize_block(hashof2, None).unwrap();
		backend.finalize_block(hashof3, None).unwrap();
		backend.finalize_block(hashof4, None).unwrap();
		assert!(backend
			.storage
			.db
			.get(columns::STATE, &sp_trie::prefixed_key::<BlakeTwo256>(&key, EMPTY_PREFIX))
			.is_none());
	}

	#[test]
	fn tree_route_works() {
		let backend = Backend::<Block>::new_test(1000, 100);
		let blockchain = backend.blockchain();
		let block0 = insert_header(&backend, 0, Default::default(), None, Default::default());

		// fork from genesis: 3 prong.
		let a1 = insert_header(&backend, 1, block0, None, Default::default());
		let a2 = insert_header(&backend, 2, a1, None, Default::default());
		let a3 = insert_header(&backend, 3, a2, None, Default::default());

		// fork from genesis: 2 prong.
		let b1 = insert_header(&backend, 1, block0, None, H256::from([1; 32]));
		let b2 = insert_header(&backend, 2, b1, None, Default::default());

		{
			let tree_route = tree_route(blockchain, a1, a1).unwrap();

			assert_eq!(tree_route.common_block().hash, a1);
			assert!(tree_route.retracted().is_empty());
			assert!(tree_route.enacted().is_empty());
		}

		{
			let tree_route = tree_route(blockchain, a3, b2).unwrap();

			assert_eq!(tree_route.common_block().hash, block0);
			assert_eq!(
				tree_route.retracted().iter().map(|r| r.hash).collect::<Vec<_>>(),
				vec![a3, a2, a1]
			);
			assert_eq!(
				tree_route.enacted().iter().map(|r| r.hash).collect::<Vec<_>>(),
				vec![b1, b2]
			);
		}

		{
			let tree_route = tree_route(blockchain, a1, a3).unwrap();

			assert_eq!(tree_route.common_block().hash, a1);
			assert!(tree_route.retracted().is_empty());
			assert_eq!(
				tree_route.enacted().iter().map(|r| r.hash).collect::<Vec<_>>(),
				vec![a2, a3]
			);
		}

		{
			let tree_route = tree_route(blockchain, a3, a1).unwrap();

			assert_eq!(tree_route.common_block().hash, a1);
			assert_eq!(
				tree_route.retracted().iter().map(|r| r.hash).collect::<Vec<_>>(),
				vec![a3, a2]
			);
			assert!(tree_route.enacted().is_empty());
		}

		{
			let tree_route = tree_route(blockchain, a2, a2).unwrap();

			assert_eq!(tree_route.common_block().hash, a2);
			assert!(tree_route.retracted().is_empty());
			assert!(tree_route.enacted().is_empty());
		}
	}

	#[test]
	fn tree_route_child() {
		let backend = Backend::<Block>::new_test(1000, 100);
		let blockchain = backend.blockchain();

		let block0 = insert_header(&backend, 0, Default::default(), None, Default::default());
		let block1 = insert_header(&backend, 1, block0, None, Default::default());

		{
			let tree_route = tree_route(blockchain, block0, block1).unwrap();

			assert_eq!(tree_route.common_block().hash, block0);
			assert!(tree_route.retracted().is_empty());
			assert_eq!(
				tree_route.enacted().iter().map(|r| r.hash).collect::<Vec<_>>(),
				vec![block1]
			);
		}
	}

	#[test]
	fn lowest_common_ancestor_works() {
		let backend = Backend::<Block>::new_test(1000, 100);
		let blockchain = backend.blockchain();
		let block0 = insert_header(&backend, 0, Default::default(), None, Default::default());

		// fork from genesis: 3 prong.
		let a1 = insert_header(&backend, 1, block0, None, Default::default());
		let a2 = insert_header(&backend, 2, a1, None, Default::default());
		let a3 = insert_header(&backend, 3, a2, None, Default::default());

		// fork from genesis: 2 prong.
		let b1 = insert_header(&backend, 1, block0, None, H256::from([1; 32]));
		let b2 = insert_header(&backend, 2, b1, None, Default::default());

		{
			let lca = lowest_common_ancestor(blockchain, a3, b2).unwrap();

			assert_eq!(lca.hash, block0);
			assert_eq!(lca.number, 0);
		}

		{
			let lca = lowest_common_ancestor(blockchain, a1, a3).unwrap();

			assert_eq!(lca.hash, a1);
			assert_eq!(lca.number, 1);
		}

		{
			let lca = lowest_common_ancestor(blockchain, a3, a1).unwrap();

			assert_eq!(lca.hash, a1);
			assert_eq!(lca.number, 1);
		}

		{
			let lca = lowest_common_ancestor(blockchain, a2, a3).unwrap();

			assert_eq!(lca.hash, a2);
			assert_eq!(lca.number, 2);
		}

		{
			let lca = lowest_common_ancestor(blockchain, a2, a1).unwrap();

			assert_eq!(lca.hash, a1);
			assert_eq!(lca.number, 1);
		}

		{
			let lca = lowest_common_ancestor(blockchain, a2, a2).unwrap();

			assert_eq!(lca.hash, a2);
			assert_eq!(lca.number, 2);
		}
	}

	#[test]
	fn displaced_leaves_after_finalizing_works_with_disconnect() {
		// In this test we will create a situation that can typically happen after warp sync.
		// The situation looks like this:
		// g -> <unimported> -> a3 -> a4
		// Basically there is a gap of unimported blocks at some point in the chain.
		let backend = Backend::<Block>::new_test(1000, 100);
		let blockchain = backend.blockchain();
		let genesis_number = 0;
		let genesis_hash =
			insert_header(&backend, genesis_number, Default::default(), None, Default::default());

		let a3_number = 3;
		let a3_hash = insert_disconnected_header(
			&backend,
			a3_number,
			H256::from([200; 32]),
			H256::from([1; 32]),
			true,
		);

		let a4_number = 4;
		let a4_hash =
			insert_disconnected_header(&backend, a4_number, a3_hash, H256::from([2; 32]), true);
		{
			let displaced =
				blockchain.displaced_leaves_after_finalizing(a3_hash, a3_number).unwrap();
			assert_eq!(blockchain.leaves().unwrap(), vec![a4_hash, genesis_hash]);
			assert_eq!(displaced.displaced_leaves, vec![(genesis_number, genesis_hash)]);
			assert_eq!(displaced.displaced_blocks, vec![]);
		}

		{
			let displaced =
				blockchain.displaced_leaves_after_finalizing(a4_hash, a4_number).unwrap();
			assert_eq!(blockchain.leaves().unwrap(), vec![a4_hash, genesis_hash]);
			assert_eq!(displaced.displaced_leaves, vec![(genesis_number, genesis_hash)]);
			assert_eq!(displaced.displaced_blocks, vec![]);
		}

		// Import block a1 which has the genesis block as parent.
		// g -> a1 -> <unimported> -> a3(f) -> a4
		let a1_number = 1;
		let a1_hash = insert_disconnected_header(
			&backend,
			a1_number,
			genesis_hash,
			H256::from([123; 32]),
			false,
		);
		{
			let displaced =
				blockchain.displaced_leaves_after_finalizing(a3_hash, a3_number).unwrap();
			assert_eq!(blockchain.leaves().unwrap(), vec![a4_hash, a1_hash]);
			assert_eq!(displaced.displaced_leaves, vec![]);
			assert_eq!(displaced.displaced_blocks, vec![]);
		}

		// Import block b1 which has the genesis block as parent.
		// g -> a1 -> <unimported> -> a3(f) -> a4
		//  \-> b1
		let b1_number = 1;
		let b1_hash = insert_disconnected_header(
			&backend,
			b1_number,
			genesis_hash,
			H256::from([124; 32]),
			false,
		);
		{
			let displaced =
				blockchain.displaced_leaves_after_finalizing(a3_hash, a3_number).unwrap();
			assert_eq!(blockchain.leaves().unwrap(), vec![a4_hash, a1_hash, b1_hash]);
			assert_eq!(displaced.displaced_leaves, vec![]);
			assert_eq!(displaced.displaced_blocks, vec![]);
		}

		// If branch of b blocks is higher in number than a branch, we
		// should still not prune disconnected leafs.
		// g -> a1 -> <unimported> -> a3(f) -> a4
		//  \-> b1 -> b2 ----------> b3 ----> b4 -> b5
		let b2_number = 2;
		let b2_hash =
			insert_disconnected_header(&backend, b2_number, b1_hash, H256::from([40; 32]), false);
		let b3_number = 3;
		let b3_hash =
			insert_disconnected_header(&backend, b3_number, b2_hash, H256::from([41; 32]), false);
		let b4_number = 4;
		let b4_hash =
			insert_disconnected_header(&backend, b4_number, b3_hash, H256::from([42; 32]), false);
		let b5_number = 5;
		let b5_hash =
			insert_disconnected_header(&backend, b5_number, b4_hash, H256::from([43; 32]), false);
		{
			let displaced =
				blockchain.displaced_leaves_after_finalizing(a3_hash, a3_number).unwrap();
			assert_eq!(blockchain.leaves().unwrap(), vec![b5_hash, a4_hash, a1_hash]);
			assert_eq!(displaced.displaced_leaves, vec![]);
			assert_eq!(displaced.displaced_blocks, vec![]);
		}

		// Even though there is a disconnect, diplace should still detect
		// branches above the block gap.
		//                              /-> c4
		// g -> a1 -> <unimported> -> a3 -> a4(f)
		//  \-> b1 -> b2 ----------> b3 -> b4 -> b5
		let c4_number = 4;
		let c4_hash =
			insert_disconnected_header(&backend, c4_number, a3_hash, H256::from([44; 32]), false);
		{
			let displaced =
				blockchain.displaced_leaves_after_finalizing(a4_hash, a4_number).unwrap();
			assert_eq!(blockchain.leaves().unwrap(), vec![b5_hash, a4_hash, c4_hash, a1_hash]);
			assert_eq!(displaced.displaced_leaves, vec![(c4_number, c4_hash)]);
			assert_eq!(displaced.displaced_blocks, vec![c4_hash]);
		}
	}
	#[test]
	fn displaced_leaves_after_finalizing_works() {
		let backend = Backend::<Block>::new_test(1000, 100);
		let blockchain = backend.blockchain();
		let genesis_number = 0;
		let genesis_hash =
			insert_header(&backend, genesis_number, Default::default(), None, Default::default());

		// fork from genesis: 3 prong.
		// block 0 -> a1 -> a2 -> a3
		//        \
		//         -> b1 -> b2 -> c1 -> c2
		//              \
		//               -> d1 -> d2
		let a1_number = 1;
		let a1_hash = insert_header(&backend, a1_number, genesis_hash, None, Default::default());
		let a2_number = 2;
		let a2_hash = insert_header(&backend, a2_number, a1_hash, None, Default::default());
		let a3_number = 3;
		let a3_hash = insert_header(&backend, a3_number, a2_hash, None, Default::default());

		{
			let displaced = blockchain
				.displaced_leaves_after_finalizing(genesis_hash, genesis_number)
				.unwrap();
			assert_eq!(displaced.displaced_leaves, vec![]);
			assert_eq!(displaced.displaced_blocks, vec![]);
		}
		{
			let displaced_a1 =
				blockchain.displaced_leaves_after_finalizing(a1_hash, a1_number).unwrap();
			assert_eq!(displaced_a1.displaced_leaves, vec![]);
			assert_eq!(displaced_a1.displaced_blocks, vec![]);

			let displaced_a2 =
				blockchain.displaced_leaves_after_finalizing(a2_hash, a3_number).unwrap();
			assert_eq!(displaced_a2.displaced_leaves, vec![]);
			assert_eq!(displaced_a2.displaced_blocks, vec![]);

			let displaced_a3 =
				blockchain.displaced_leaves_after_finalizing(a3_hash, a3_number).unwrap();
			assert_eq!(displaced_a3.displaced_leaves, vec![]);
			assert_eq!(displaced_a3.displaced_blocks, vec![]);
		}
		{
			// Finalized block is above leaves and not imported yet.
			// We will not be able to make a connection,
			// nothing can be marked as displaced.
			let displaced =
				blockchain.displaced_leaves_after_finalizing(H256::from([57; 32]), 10).unwrap();
			assert_eq!(displaced.displaced_leaves, vec![]);
			assert_eq!(displaced.displaced_blocks, vec![]);
		}

		// fork from genesis: 2 prong.
		let b1_number = 1;
		let b1_hash = insert_header(&backend, b1_number, genesis_hash, None, H256::from([1; 32]));
		let b2_number = 2;
		let b2_hash = insert_header(&backend, b2_number, b1_hash, None, Default::default());

		// fork from b2.
		let c1_number = 3;
		let c1_hash = insert_header(&backend, c1_number, b2_hash, None, H256::from([2; 32]));
		let c2_number = 4;
		let c2_hash = insert_header(&backend, c2_number, c1_hash, None, Default::default());

		// fork from b1.
		let d1_number = 2;
		let d1_hash = insert_header(&backend, d1_number, b1_hash, None, H256::from([3; 32]));
		let d2_number = 3;
		let d2_hash = insert_header(&backend, d2_number, d1_hash, None, Default::default());

		{
			let displaced_a1 =
				blockchain.displaced_leaves_after_finalizing(a1_hash, a1_number).unwrap();
			assert_eq!(
				displaced_a1.displaced_leaves,
				vec![(c2_number, c2_hash), (d2_number, d2_hash)]
			);
			let mut displaced_blocks = vec![b1_hash, b2_hash, c1_hash, c2_hash, d1_hash, d2_hash];
			displaced_blocks.sort();
			assert_eq!(displaced_a1.displaced_blocks, displaced_blocks);

			let displaced_a2 =
				blockchain.displaced_leaves_after_finalizing(a2_hash, a2_number).unwrap();
			assert_eq!(displaced_a1.displaced_leaves, displaced_a2.displaced_leaves);
			assert_eq!(displaced_a1.displaced_blocks, displaced_a2.displaced_blocks);

			let displaced_a3 =
				blockchain.displaced_leaves_after_finalizing(a3_hash, a3_number).unwrap();
			assert_eq!(displaced_a1.displaced_leaves, displaced_a3.displaced_leaves);
			assert_eq!(displaced_a1.displaced_blocks, displaced_a3.displaced_blocks);
		}
		{
			let displaced =
				blockchain.displaced_leaves_after_finalizing(b1_hash, b1_number).unwrap();
			assert_eq!(displaced.displaced_leaves, vec![(a3_number, a3_hash)]);
			let mut displaced_blocks = vec![a1_hash, a2_hash, a3_hash];
			displaced_blocks.sort();
			assert_eq!(displaced.displaced_blocks, displaced_blocks);
		}
		{
			let displaced =
				blockchain.displaced_leaves_after_finalizing(b2_hash, b2_number).unwrap();
			assert_eq!(
				displaced.displaced_leaves,
				vec![(a3_number, a3_hash), (d2_number, d2_hash)]
			);
			let mut displaced_blocks = vec![a1_hash, a2_hash, a3_hash, d1_hash, d2_hash];
			displaced_blocks.sort();
			assert_eq!(displaced.displaced_blocks, displaced_blocks);
		}
		{
			let displaced =
				blockchain.displaced_leaves_after_finalizing(c2_hash, c2_number).unwrap();
			assert_eq!(
				displaced.displaced_leaves,
				vec![(a3_number, a3_hash), (d2_number, d2_hash)]
			);
			let mut displaced_blocks = vec![a1_hash, a2_hash, a3_hash, d1_hash, d2_hash];
			displaced_blocks.sort();
			assert_eq!(displaced.displaced_blocks, displaced_blocks);
		}
	}

	#[test]
	fn test_tree_route_regression() {
		// NOTE: this is a test for a regression introduced in #3665, the result
		// of tree_route would be erroneously computed, since it was taking into
		// account the `ancestor` in `CachedHeaderMetadata` for the comparison.
		// in this test we simulate the same behavior with the side-effect
		// triggering the issue being eviction of a previously fetched record
		// from the cache, therefore this test is dependent on the LRU cache
		// size for header metadata, which is currently set to 5000 elements.
		let backend = Backend::<Block>::new_test(10000, 10000);
		let blockchain = backend.blockchain();

		let genesis = insert_header(&backend, 0, Default::default(), None, Default::default());

		let block100 = (1..=100).fold(genesis, |parent, n| {
			insert_header(&backend, n, parent, None, Default::default())
		});

		let block7000 = (101..=7000).fold(block100, |parent, n| {
			insert_header(&backend, n, parent, None, Default::default())
		});

		// This will cause the ancestor of `block100` to be set to `genesis` as a side-effect.
		lowest_common_ancestor(blockchain, genesis, block100).unwrap();

		// While traversing the tree we will have to do 6900 calls to
		// `header_metadata`, which will make sure we will exhaust our cache
		// which only takes 5000 elements. In particular, the `CachedHeaderMetadata` struct for
		// block #100 will be evicted and will get a new value (with ancestor set to its parent).
		let tree_route = tree_route(blockchain, block100, block7000).unwrap();

		assert!(tree_route.retracted().is_empty());
	}

	#[test]
	fn test_leaves_with_complex_block_tree() {
		let backend: Arc<Backend<substrate_test_runtime_client::runtime::Block>> =
			Arc::new(Backend::new_test(20, 20));
		substrate_test_runtime_client::trait_tests::test_leaves_for_backend(backend);
	}

	#[test]
	fn test_children_with_complex_block_tree() {
		let backend: Arc<Backend<substrate_test_runtime_client::runtime::Block>> =
			Arc::new(Backend::new_test(20, 20));
		substrate_test_runtime_client::trait_tests::test_children_for_backend(backend);
	}

	#[test]
	fn test_blockchain_query_by_number_gets_canonical() {
		let backend: Arc<Backend<substrate_test_runtime_client::runtime::Block>> =
			Arc::new(Backend::new_test(20, 20));
		substrate_test_runtime_client::trait_tests::test_blockchain_query_by_number_gets_canonical(
			backend,
		);
	}

	#[test]
	fn test_leaves_pruned_on_finality() {
		//   / 1b - 2b - 3b
		// 0 - 1a - 2a
		//   \ 1c
		let backend: Backend<Block> = Backend::new_test(10, 10);
		let block0 = insert_header(&backend, 0, Default::default(), None, Default::default());

		let block1_a = insert_header(&backend, 1, block0, None, Default::default());
		let block1_b = insert_header(&backend, 1, block0, None, [1; 32].into());
		let block1_c = insert_header(&backend, 1, block0, None, [2; 32].into());

		assert_eq!(backend.blockchain().leaves().unwrap(), vec![block1_a, block1_b, block1_c]);

		let block2_a = insert_header(&backend, 2, block1_a, None, Default::default());
		let block2_b = insert_header(&backend, 2, block1_b, None, Default::default());

		let block3_b = insert_header(&backend, 3, block2_b, None, [3; 32].into());

		assert_eq!(backend.blockchain().leaves().unwrap(), vec![block3_b, block2_a, block1_c]);

		backend.finalize_block(block1_a, None).unwrap();
		backend.finalize_block(block2_a, None).unwrap();

		// All leaves are pruned that are known to not belong to canonical branch
		assert_eq!(backend.blockchain().leaves().unwrap(), vec![block2_a]);
	}

	#[test]
	fn test_aux() {
		let backend: Backend<substrate_test_runtime_client::runtime::Block> =
			Backend::new_test(0, 0);
		assert!(backend.get_aux(b"test").unwrap().is_none());
		backend.insert_aux(&[(&b"test"[..], &b"hello"[..])], &[]).unwrap();
		assert_eq!(b"hello", &backend.get_aux(b"test").unwrap().unwrap()[..]);
		backend.insert_aux(&[], &[&b"test"[..]]).unwrap();
		assert!(backend.get_aux(b"test").unwrap().is_none());
	}

	#[test]
	fn test_finalize_block_with_justification() {
		use sc_client_api::blockchain::Backend as BlockChainBackend;

		let backend = Backend::<Block>::new_test(10, 10);

		let block0 = insert_header(&backend, 0, Default::default(), None, Default::default());
		let block1 = insert_header(&backend, 1, block0, None, Default::default());

		let justification = Some((CONS0_ENGINE_ID, vec![1, 2, 3]));
		backend.finalize_block(block1, justification.clone()).unwrap();

		assert_eq!(
			backend.blockchain().justifications(block1).unwrap(),
			justification.map(Justifications::from),
		);
	}

	#[test]
	fn test_append_justification_to_finalized_block() {
		use sc_client_api::blockchain::Backend as BlockChainBackend;

		let backend = Backend::<Block>::new_test(10, 10);

		let block0 = insert_header(&backend, 0, Default::default(), None, Default::default());
		let block1 = insert_header(&backend, 1, block0, None, Default::default());

		let just0 = (CONS0_ENGINE_ID, vec![1, 2, 3]);
		backend.finalize_block(block1, Some(just0.clone().into())).unwrap();

		let just1 = (CONS1_ENGINE_ID, vec![4, 5]);
		backend.append_justification(block1, just1.clone()).unwrap();

		let just2 = (CONS1_ENGINE_ID, vec![6, 7]);
		assert!(matches!(
			backend.append_justification(block1, just2),
			Err(ClientError::BadJustification(_))
		));

		let justifications = {
			let mut just = Justifications::from(just0);
			just.append(just1);
			just
		};
		assert_eq!(backend.blockchain().justifications(block1).unwrap(), Some(justifications),);
	}

	#[test]
	fn test_finalize_multiple_blocks_in_single_op() {
		let backend = Backend::<Block>::new_test(10, 10);

		let block0 = insert_header(&backend, 0, Default::default(), None, Default::default());
		let block1 = insert_header(&backend, 1, block0, None, Default::default());
		let block2 = insert_header(&backend, 2, block1, None, Default::default());
		let block3 = insert_header(&backend, 3, block2, None, Default::default());
		let block4 = insert_header(&backend, 4, block3, None, Default::default());
		{
			let mut op = backend.begin_operation().unwrap();
			backend.begin_state_operation(&mut op, block0).unwrap();
			op.mark_finalized(block1, None).unwrap();
			op.mark_finalized(block2, None).unwrap();
			backend.commit_operation(op).unwrap();
		}
		{
			let mut op = backend.begin_operation().unwrap();
			backend.begin_state_operation(&mut op, block2).unwrap();
			op.mark_finalized(block3, None).unwrap();
			op.mark_finalized(block4, None).unwrap();
			backend.commit_operation(op).unwrap();
		}
	}

	#[test]
	fn storage_hash_is_cached_correctly() {
		let state_version = StateVersion::default();
		let backend = Backend::<Block>::new_test(10, 10);

		let hash0 = {
			let mut op = backend.begin_operation().unwrap();
			backend.begin_state_operation(&mut op, Default::default()).unwrap();
			let mut header = Header {
				number: 0,
				parent_hash: Default::default(),
				state_root: Default::default(),
				digest: Default::default(),
				extrinsics_root: Default::default(),
			};

			let storage = vec![(b"test".to_vec(), b"test".to_vec())];

			header.state_root = op
				.old_state
				.storage_root(storage.iter().map(|(x, y)| (&x[..], Some(&y[..]))), state_version)
				.0
				.into();
			let hash = header.hash();

			op.reset_storage(
				Storage {
					top: storage.into_iter().collect(),
					children_default: Default::default(),
				},
				state_version,
			)
			.unwrap();
			op.set_block_data(header.clone(), Some(vec![]), None, None, NewBlockState::Best)
				.unwrap();

			backend.commit_operation(op).unwrap();

			hash
		};

		let block0_hash = backend
			.state_at(hash0, TrieCacheContext::Untrusted)
			.unwrap()
			.storage_hash(&b"test"[..])
			.unwrap();

		let hash1 = {
			let mut op = backend.begin_operation().unwrap();
			backend.begin_state_operation(&mut op, hash0).unwrap();
			let mut header = Header {
				number: 1,
				parent_hash: hash0,
				state_root: Default::default(),
				digest: Default::default(),
				extrinsics_root: Default::default(),
			};

			let storage = vec![(b"test".to_vec(), Some(b"test2".to_vec()))];

			let (root, overlay) = op.old_state.storage_root(
				storage.iter().map(|(k, v)| (k.as_slice(), v.as_ref().map(|v| &v[..]))),
				state_version,
			);
			op.update_db_storage(overlay).unwrap();
			header.state_root = root.into();
			let hash = header.hash();

			op.update_storage(storage, Vec::new()).unwrap();
			op.set_block_data(header, Some(vec![]), None, None, NewBlockState::Normal)
				.unwrap();

			backend.commit_operation(op).unwrap();

			hash
		};

		{
			let header = backend.blockchain().header(hash1).unwrap().unwrap();
			let mut op = backend.begin_operation().unwrap();
			op.set_block_data(header, None, None, None, NewBlockState::Best).unwrap();
			backend.commit_operation(op).unwrap();
		}

		let block1_hash = backend
			.state_at(hash1, TrieCacheContext::Untrusted)
			.unwrap()
			.storage_hash(&b"test"[..])
			.unwrap();

		assert_ne!(block0_hash, block1_hash);
	}

	#[test]
	fn test_finalize_non_sequential() {
		let backend = Backend::<Block>::new_test(10, 10);

		let block0 = insert_header(&backend, 0, Default::default(), None, Default::default());
		let block1 = insert_header(&backend, 1, block0, None, Default::default());
		let block2 = insert_header(&backend, 2, block1, None, Default::default());
		{
			let mut op = backend.begin_operation().unwrap();
			backend.begin_state_operation(&mut op, block0).unwrap();
			op.mark_finalized(block2, None).unwrap();
			backend.commit_operation(op).unwrap_err();
		}
	}

	#[test]
	fn prune_blocks_on_finalize() {
		let pruning_modes =
			vec![BlocksPruning::Some(2), BlocksPruning::KeepFinalized, BlocksPruning::KeepAll];

		for pruning_mode in pruning_modes {
			let backend = Backend::<Block>::new_test_with_tx_storage(pruning_mode, 0);
			let mut blocks = Vec::new();
			let mut prev_hash = Default::default();
			for i in 0..5 {
				let hash = insert_block(
					&backend,
					i,
					prev_hash,
					None,
					Default::default(),
					vec![UncheckedXt::new_transaction(i.into(), ())],
					None,
				)
				.unwrap();
				blocks.push(hash);
				prev_hash = hash;
			}

			{
				let mut op = backend.begin_operation().unwrap();
				backend.begin_state_operation(&mut op, blocks[4]).unwrap();
				for i in 1..5 {
					op.mark_finalized(blocks[i], None).unwrap();
				}
				backend.commit_operation(op).unwrap();
			}
			let bc = backend.blockchain();

			if matches!(pruning_mode, BlocksPruning::Some(_)) {
				assert_eq!(None, bc.body(blocks[0]).unwrap());
				assert_eq!(None, bc.body(blocks[1]).unwrap());
				assert_eq!(None, bc.body(blocks[2]).unwrap());
				assert_eq!(
					Some(vec![UncheckedXt::new_transaction(3.into(), ())]),
					bc.body(blocks[3]).unwrap()
				);
				assert_eq!(
					Some(vec![UncheckedXt::new_transaction(4.into(), ())]),
					bc.body(blocks[4]).unwrap()
				);
			} else {
				for i in 0..5 {
					assert_eq!(
						Some(vec![UncheckedXt::new_transaction((i as u64).into(), ())]),
						bc.body(blocks[i]).unwrap()
					);
				}
			}
		}
	}

	#[test]
	fn prune_blocks_on_finalize_with_fork() {
		sp_tracing::try_init_simple();

		let pruning_modes =
			vec![BlocksPruning::Some(2), BlocksPruning::KeepFinalized, BlocksPruning::KeepAll];

		for pruning in pruning_modes {
			let backend = Backend::<Block>::new_test_with_tx_storage(pruning, 10);
			let mut blocks = Vec::new();
			let mut prev_hash = Default::default();
			for i in 0..5 {
				let hash = insert_block(
					&backend,
					i,
					prev_hash,
					None,
					Default::default(),
					vec![UncheckedXt::new_transaction(i.into(), ())],
					None,
				)
				.unwrap();
				blocks.push(hash);
				prev_hash = hash;
			}

			// insert a fork at block 2
			let fork_hash_root = insert_block(
				&backend,
				2,
				blocks[1],
				None,
				H256::random(),
				vec![UncheckedXt::new_transaction(2.into(), ())],
				None,
			)
			.unwrap();
			insert_block(
				&backend,
				3,
				fork_hash_root,
				None,
				H256::random(),
				vec![
					UncheckedXt::new_transaction(3.into(), ()),
					UncheckedXt::new_transaction(11.into(), ()),
				],
				None,
			)
			.unwrap();
			let mut op = backend.begin_operation().unwrap();
			backend.begin_state_operation(&mut op, blocks[4]).unwrap();
			op.mark_head(blocks[4]).unwrap();
			backend.commit_operation(op).unwrap();

			let bc = backend.blockchain();
			assert_eq!(
				Some(vec![UncheckedXt::new_transaction(2.into(), ())]),
				bc.body(fork_hash_root).unwrap()
			);

			for i in 1..5 {
				let mut op = backend.begin_operation().unwrap();
				backend.begin_state_operation(&mut op, blocks[4]).unwrap();
				op.mark_finalized(blocks[i], None).unwrap();
				backend.commit_operation(op).unwrap();
			}

			if matches!(pruning, BlocksPruning::Some(_)) {
				assert_eq!(None, bc.body(blocks[0]).unwrap());
				assert_eq!(None, bc.body(blocks[1]).unwrap());
				assert_eq!(None, bc.body(blocks[2]).unwrap());

				assert_eq!(
					Some(vec![UncheckedXt::new_transaction(3.into(), ())]),
					bc.body(blocks[3]).unwrap()
				);
				assert_eq!(
					Some(vec![UncheckedXt::new_transaction(4.into(), ())]),
					bc.body(blocks[4]).unwrap()
				);
			} else {
				for i in 0..5 {
					assert_eq!(
						Some(vec![UncheckedXt::new_transaction((i as u64).into(), ())]),
						bc.body(blocks[i]).unwrap()
					);
				}
			}

			if matches!(pruning, BlocksPruning::KeepAll) {
				assert_eq!(
					Some(vec![UncheckedXt::new_transaction(2.into(), ())]),
					bc.body(fork_hash_root).unwrap()
				);
			} else {
				assert_eq!(None, bc.body(fork_hash_root).unwrap());
			}

			assert_eq!(bc.info().best_number, 4);
			for i in 0..5 {
				assert!(bc.hash(i).unwrap().is_some());
			}
		}
	}

	#[test]
	fn prune_blocks_on_finalize_and_reorg() {
		//	0 - 1b
		//	\ - 1a - 2a - 3a
		//	     \ - 2b

		let backend = Backend::<Block>::new_test_with_tx_storage(BlocksPruning::Some(10), 10);

		let make_block = |index, parent, val: u64| {
			insert_block(
				&backend,
				index,
				parent,
				None,
				H256::random(),
				vec![UncheckedXt::new_transaction(val.into(), ())],
				None,
			)
			.unwrap()
		};

		let block_0 = make_block(0, Default::default(), 0x00);
		let block_1a = make_block(1, block_0, 0x1a);
		let block_1b = make_block(1, block_0, 0x1b);
		let block_2a = make_block(2, block_1a, 0x2a);
		let block_2b = make_block(2, block_1a, 0x2b);
		let block_3a = make_block(3, block_2a, 0x3a);

		// Make sure 1b is head
		let mut op = backend.begin_operation().unwrap();
		backend.begin_state_operation(&mut op, block_0).unwrap();
		op.mark_head(block_1b).unwrap();
		backend.commit_operation(op).unwrap();

		// Finalize 3a
		let mut op = backend.begin_operation().unwrap();
		backend.begin_state_operation(&mut op, block_0).unwrap();
		op.mark_head(block_3a).unwrap();
		op.mark_finalized(block_1a, None).unwrap();
		op.mark_finalized(block_2a, None).unwrap();
		op.mark_finalized(block_3a, None).unwrap();
		backend.commit_operation(op).unwrap();

		let bc = backend.blockchain();
		assert_eq!(None, bc.body(block_1b).unwrap());
		assert_eq!(None, bc.body(block_2b).unwrap());
		assert_eq!(
			Some(vec![UncheckedXt::new_transaction(0x00.into(), ())]),
			bc.body(block_0).unwrap()
		);
		assert_eq!(
			Some(vec![UncheckedXt::new_transaction(0x1a.into(), ())]),
			bc.body(block_1a).unwrap()
		);
		assert_eq!(
			Some(vec![UncheckedXt::new_transaction(0x2a.into(), ())]),
			bc.body(block_2a).unwrap()
		);
		assert_eq!(
			Some(vec![UncheckedXt::new_transaction(0x3a.into(), ())]),
			bc.body(block_3a).unwrap()
		);
	}

	#[test]
	fn indexed_data_block_body() {
		let backend = Backend::<Block>::new_test_with_tx_storage(BlocksPruning::Some(1), 10);

		let x0 = UncheckedXt::new_transaction(0.into(), ()).encode();
		let x1 = UncheckedXt::new_transaction(1.into(), ()).encode();
		let x0_hash = <HashingFor<Block> as sp_core::Hasher>::hash(&x0[1..]);
		let x1_hash = <HashingFor<Block> as sp_core::Hasher>::hash(&x1[1..]);
		let index = vec![
			IndexOperation::Insert {
				extrinsic: 0,
				hash: x0_hash.as_ref().to_vec(),
				size: (x0.len() - 1) as u32,
			},
			IndexOperation::Insert {
				extrinsic: 1,
				hash: x1_hash.as_ref().to_vec(),
				size: (x1.len() - 1) as u32,
			},
		];
		let hash = insert_block(
			&backend,
			0,
			Default::default(),
			None,
			Default::default(),
			vec![
				UncheckedXt::new_transaction(0.into(), ()),
				UncheckedXt::new_transaction(1.into(), ()),
			],
			Some(index),
		)
		.unwrap();
		let bc = backend.blockchain();
		assert_eq!(bc.indexed_transaction(x0_hash).unwrap().unwrap(), &x0[1..]);
		assert_eq!(bc.indexed_transaction(x1_hash).unwrap().unwrap(), &x1[1..]);

		let hashof0 = bc.info().genesis_hash;
		// Push one more blocks and make sure block is pruned and transaction index is cleared.
		let block1 =
			insert_block(&backend, 1, hash, None, Default::default(), vec![], None).unwrap();
		backend.finalize_block(block1, None).unwrap();
		assert_eq!(bc.body(hashof0).unwrap(), None);
		assert_eq!(bc.indexed_transaction(x0_hash).unwrap(), None);
		assert_eq!(bc.indexed_transaction(x1_hash).unwrap(), None);
	}

	#[test]
	fn index_invalid_size() {
		let backend = Backend::<Block>::new_test_with_tx_storage(BlocksPruning::Some(1), 10);

		let x0 = UncheckedXt::new_transaction(0.into(), ()).encode();
		let x1 = UncheckedXt::new_transaction(1.into(), ()).encode();

		let x0_hash = <HashingFor<Block> as sp_core::Hasher>::hash(&x0[..]);
		let x1_hash = <HashingFor<Block> as sp_core::Hasher>::hash(&x1[..]);
		let index = vec![
			IndexOperation::Insert {
				extrinsic: 0,
				hash: x0_hash.as_ref().to_vec(),
				size: (x0.len()) as u32,
			},
			IndexOperation::Insert {
				extrinsic: 1,
				hash: x1_hash.as_ref().to_vec(),
				size: (x1.len() + 1) as u32,
			},
		];
		insert_block(
			&backend,
			0,
			Default::default(),
			None,
			Default::default(),
			vec![
				UncheckedXt::new_transaction(0.into(), ()),
				UncheckedXt::new_transaction(1.into(), ()),
			],
			Some(index),
		)
		.unwrap();
		let bc = backend.blockchain();
		assert_eq!(bc.indexed_transaction(x0_hash).unwrap().unwrap(), &x0[..]);
		assert_eq!(bc.indexed_transaction(x1_hash).unwrap(), None);
	}

	#[test]
	fn renew_transaction_storage() {
		let backend = Backend::<Block>::new_test_with_tx_storage(BlocksPruning::Some(2), 10);
		let mut blocks = Vec::new();
		let mut prev_hash = Default::default();
		let x1 = UncheckedXt::new_transaction(0.into(), ()).encode();
		let x1_hash = <HashingFor<Block> as sp_core::Hasher>::hash(&x1[1..]);
		for i in 0..10 {
			let mut index = Vec::new();
			if i == 0 {
				index.push(IndexOperation::Insert {
					extrinsic: 0,
					hash: x1_hash.as_ref().to_vec(),
					size: (x1.len() - 1) as u32,
				});
			} else if i < 5 {
				// keep renewing 1st
				index.push(IndexOperation::Renew { extrinsic: 0, hash: x1_hash.as_ref().to_vec() });
			} // else stop renewing
			let hash = insert_block(
				&backend,
				i,
				prev_hash,
				None,
				Default::default(),
				vec![UncheckedXt::new_transaction(i.into(), ())],
				Some(index),
			)
			.unwrap();
			blocks.push(hash);
			prev_hash = hash;
		}

		for i in 1..10 {
			let mut op = backend.begin_operation().unwrap();
			backend.begin_state_operation(&mut op, blocks[4]).unwrap();
			op.mark_finalized(blocks[i], None).unwrap();
			backend.commit_operation(op).unwrap();
			let bc = backend.blockchain();
			if i < 6 {
				assert!(bc.indexed_transaction(x1_hash).unwrap().is_some());
			} else {
				assert!(bc.indexed_transaction(x1_hash).unwrap().is_none());
			}
		}
	}

	#[test]
	fn remove_leaf_block_works() {
		let backend = Backend::<Block>::new_test_with_tx_storage(BlocksPruning::Some(2), 10);
		let mut blocks = Vec::new();
		let mut prev_hash = Default::default();
		for i in 0..2 {
			let hash = insert_block(
				&backend,
				i,
				prev_hash,
				None,
				Default::default(),
				vec![UncheckedXt::new_transaction(i.into(), ())],
				None,
			)
			.unwrap();
			blocks.push(hash);
			prev_hash = hash;
		}

		for i in 0..2 {
			let hash = insert_block(
				&backend,
				2,
				blocks[1],
				None,
				sp_core::H256::random(),
				vec![UncheckedXt::new_transaction(i.into(), ())],
				None,
			)
			.unwrap();
			blocks.push(hash);
		}

		// insert a fork at block 1, which becomes best block
		let best_hash = insert_block(
			&backend,
			1,
			blocks[0],
			None,
			sp_core::H256::random(),
			vec![UncheckedXt::new_transaction(42.into(), ())],
			None,
		)
		.unwrap();

		assert_eq!(backend.blockchain().info().best_hash, best_hash);
		assert!(backend.remove_leaf_block(best_hash).is_err());

		assert_eq!(backend.blockchain().leaves().unwrap(), vec![blocks[2], blocks[3], best_hash]);
		assert_eq!(backend.blockchain().children(blocks[1]).unwrap(), vec![blocks[2], blocks[3]]);

		assert!(backend.have_state_at(blocks[3], 2));
		assert!(backend.blockchain().header(blocks[3]).unwrap().is_some());
		backend.remove_leaf_block(blocks[3]).unwrap();
		assert!(!backend.have_state_at(blocks[3], 2));
		assert!(backend.blockchain().header(blocks[3]).unwrap().is_none());
		assert_eq!(backend.blockchain().leaves().unwrap(), vec![blocks[2], best_hash]);
		assert_eq!(backend.blockchain().children(blocks[1]).unwrap(), vec![blocks[2]]);

		assert!(backend.have_state_at(blocks[2], 2));
		assert!(backend.blockchain().header(blocks[2]).unwrap().is_some());
		backend.remove_leaf_block(blocks[2]).unwrap();
		assert!(!backend.have_state_at(blocks[2], 2));
		assert!(backend.blockchain().header(blocks[2]).unwrap().is_none());
		assert_eq!(backend.blockchain().leaves().unwrap(), vec![best_hash, blocks[1]]);
		assert_eq!(backend.blockchain().children(blocks[1]).unwrap(), vec![]);

		assert!(backend.have_state_at(blocks[1], 1));
		assert!(backend.blockchain().header(blocks[1]).unwrap().is_some());
		backend.remove_leaf_block(blocks[1]).unwrap();
		assert!(!backend.have_state_at(blocks[1], 1));
		assert!(backend.blockchain().header(blocks[1]).unwrap().is_none());
		assert_eq!(backend.blockchain().leaves().unwrap(), vec![best_hash]);
		assert_eq!(backend.blockchain().children(blocks[0]).unwrap(), vec![best_hash]);
	}

	#[test]
	fn test_import_existing_block_as_new_head() {
		let backend: Backend<Block> = Backend::new_test(10, 3);
		let block0 = insert_header(&backend, 0, Default::default(), None, Default::default());
		let block1 = insert_header(&backend, 1, block0, None, Default::default());
		let block2 = insert_header(&backend, 2, block1, None, Default::default());
		let block3 = insert_header(&backend, 3, block2, None, Default::default());
		let block4 = insert_header(&backend, 4, block3, None, Default::default());
		let block5 = insert_header(&backend, 5, block4, None, Default::default());
		assert_eq!(backend.blockchain().info().best_hash, block5);

		// Insert 1 as best again. This should fail because canonicalization_delay == 3 and best ==
		// 5
		let header = Header {
			number: 1,
			parent_hash: block0,
			state_root: BlakeTwo256::trie_root(Vec::new(), StateVersion::V1),
			digest: Default::default(),
			extrinsics_root: Default::default(),
		};
		let mut op = backend.begin_operation().unwrap();
		op.set_block_data(header, None, None, None, NewBlockState::Best).unwrap();
		assert!(matches!(backend.commit_operation(op), Err(sp_blockchain::Error::SetHeadTooOld)));

		// Insert 2 as best again.
		let header = backend.blockchain().header(block2).unwrap().unwrap();
		let mut op = backend.begin_operation().unwrap();
		op.set_block_data(header, None, None, None, NewBlockState::Best).unwrap();
		backend.commit_operation(op).unwrap();
		assert_eq!(backend.blockchain().info().best_hash, block2);
	}

	#[test]
	fn test_import_existing_block_as_final() {
		let backend: Backend<Block> = Backend::new_test(10, 10);
		let block0 = insert_header(&backend, 0, Default::default(), None, Default::default());
		let block1 = insert_header(&backend, 1, block0, None, Default::default());
		let _block2 = insert_header(&backend, 2, block1, None, Default::default());
		// Genesis is auto finalized, the rest are not.
		assert_eq!(backend.blockchain().info().finalized_hash, block0);

		// Insert 1 as final again.
		let header = backend.blockchain().header(block1).unwrap().unwrap();

		let mut op = backend.begin_operation().unwrap();
		op.set_block_data(header, None, None, None, NewBlockState::Final).unwrap();
		backend.commit_operation(op).unwrap();

		assert_eq!(backend.blockchain().info().finalized_hash, block1);
	}

	#[test]
	fn test_import_existing_state_fails() {
		let backend: Backend<Block> = Backend::new_test(10, 10);
		let genesis =
			insert_block(&backend, 0, Default::default(), None, Default::default(), vec![], None)
				.unwrap();

		insert_block(&backend, 1, genesis, None, Default::default(), vec![], None).unwrap();
		let err = insert_block(&backend, 1, genesis, None, Default::default(), vec![], None)
			.err()
			.unwrap();
		match err {
			sp_blockchain::Error::StateDatabase(m) if m == "Block already exists" => (),
			e @ _ => panic!("Unexpected error {:?}", e),
		}
	}

	#[test]
	fn test_leaves_not_created_for_ancient_blocks() {
		let backend: Backend<Block> = Backend::new_test(10, 10);
		let block0 = insert_header(&backend, 0, Default::default(), None, Default::default());

		let block1_a = insert_header(&backend, 1, block0, None, Default::default());
		let block2_a = insert_header(&backend, 2, block1_a, None, Default::default());
		backend.finalize_block(block1_a, None).unwrap();
		assert_eq!(backend.blockchain().leaves().unwrap(), vec![block2_a]);

		// Insert a fork prior to finalization point. Leave should not be created.
		insert_header_no_head(&backend, 1, block0, [1; 32].into());
		assert_eq!(backend.blockchain().leaves().unwrap(), vec![block2_a]);
	}

	#[test]
	fn revert_non_best_blocks() {
		let backend = Backend::<Block>::new_test(10, 10);

		let genesis =
			insert_block(&backend, 0, Default::default(), None, Default::default(), vec![], None)
				.unwrap();

		let block1 =
			insert_block(&backend, 1, genesis, None, Default::default(), vec![], None).unwrap();

		let block2 =
			insert_block(&backend, 2, block1, None, Default::default(), vec![], None).unwrap();

		let block3 = {
			let mut op = backend.begin_operation().unwrap();
			backend.begin_state_operation(&mut op, block1).unwrap();
			let header = Header {
				number: 3,
				parent_hash: block2,
				state_root: BlakeTwo256::trie_root(Vec::new(), StateVersion::V1),
				digest: Default::default(),
				extrinsics_root: Default::default(),
			};

			op.set_block_data(header.clone(), Some(Vec::new()), None, None, NewBlockState::Normal)
				.unwrap();

			backend.commit_operation(op).unwrap();

			header.hash()
		};

		let block4 = {
			let mut op = backend.begin_operation().unwrap();
			backend.begin_state_operation(&mut op, block2).unwrap();
			let header = Header {
				number: 4,
				parent_hash: block3,
				state_root: BlakeTwo256::trie_root(Vec::new(), StateVersion::V1),
				digest: Default::default(),
				extrinsics_root: Default::default(),
			};

			op.set_block_data(header.clone(), Some(Vec::new()), None, None, NewBlockState::Normal)
				.unwrap();

			backend.commit_operation(op).unwrap();

			header.hash()
		};

		let block3_fork = {
			let mut op = backend.begin_operation().unwrap();
			backend.begin_state_operation(&mut op, block2).unwrap();
			let header = Header {
				number: 3,
				parent_hash: block2,
				state_root: BlakeTwo256::trie_root(Vec::new(), StateVersion::V1),
				digest: Default::default(),
				extrinsics_root: H256::from_low_u64_le(42),
			};

			op.set_block_data(header.clone(), Some(Vec::new()), None, None, NewBlockState::Normal)
				.unwrap();

			backend.commit_operation(op).unwrap();

			header.hash()
		};

		assert!(backend.have_state_at(block1, 1));
		assert!(backend.have_state_at(block2, 2));
		assert!(backend.have_state_at(block3, 3));
		assert!(backend.have_state_at(block4, 4));
		assert!(backend.have_state_at(block3_fork, 3));

		assert_eq!(backend.blockchain.leaves().unwrap(), vec![block4, block3_fork]);
		assert_eq!(4, backend.blockchain.leaves.read().highest_leaf().unwrap().0);

		assert_eq!(3, backend.revert(1, false).unwrap().0);

		assert!(backend.have_state_at(block1, 1));

		let ensure_pruned = |hash, number: u32| {
			assert_eq!(
				backend.blockchain.status(hash).unwrap(),
				sc_client_api::blockchain::BlockStatus::Unknown
			);
			assert!(
				backend
					.blockchain
					.db
					.get(columns::BODY, &number_and_hash_to_lookup_key(number, hash).unwrap())
					.is_none(),
				"{number}"
			);
			assert!(
				backend
					.blockchain
					.db
					.get(columns::HEADER, &number_and_hash_to_lookup_key(number, hash).unwrap())
					.is_none(),
				"{number}"
			);
		};

		ensure_pruned(block2, 2);
		ensure_pruned(block3, 3);
		ensure_pruned(block4, 4);
		ensure_pruned(block3_fork, 3);

		assert_eq!(backend.blockchain.leaves().unwrap(), vec![block1]);
		assert_eq!(1, backend.blockchain.leaves.read().highest_leaf().unwrap().0);
	}

	#[test]
	fn revert_finalized_blocks() {
		let pruning_modes = [BlocksPruning::Some(10), BlocksPruning::KeepAll];

		// we will create a chain with 11 blocks, finalize block #8 and then
		// attempt to revert 5 blocks.
		for pruning_mode in pruning_modes {
			let backend = Backend::<Block>::new_test_with_tx_storage(pruning_mode, 1);

			let mut parent = Default::default();
			for i in 0..=10 {
				parent = insert_block(&backend, i, parent, None, Default::default(), vec![], None)
					.unwrap();
			}

			assert_eq!(backend.blockchain().info().best_number, 10);

			let block8 = backend.blockchain().hash(8).unwrap().unwrap();
			backend.finalize_block(block8, None).unwrap();
			backend.revert(5, true).unwrap();

			match pruning_mode {
				// we can only revert to blocks for which we have state, if pruning is enabled
				// then the last state available will be that of the latest finalized block
				BlocksPruning::Some(_) => {
					assert_eq!(backend.blockchain().info().finalized_number, 8)
				},
				// otherwise if we're not doing state pruning we can revert past finalized blocks
				_ => assert_eq!(backend.blockchain().info().finalized_number, 5),
			}
		}
	}

	#[test]
	fn test_no_duplicated_leaves_allowed() {
		let backend: Backend<Block> = Backend::new_test(10, 10);
		let block0 = insert_header(&backend, 0, Default::default(), None, Default::default());
		let block1 = insert_header(&backend, 1, block0, None, Default::default());
		// Add block 2 not as the best block
		let block2 = insert_header_no_head(&backend, 2, block1, Default::default());
		assert_eq!(backend.blockchain().leaves().unwrap(), vec![block2]);
		assert_eq!(backend.blockchain().info().best_hash, block1);

		// Add block 2 as the best block
		let block2 = insert_header(&backend, 2, block1, None, Default::default());
		assert_eq!(backend.blockchain().leaves().unwrap(), vec![block2]);
		assert_eq!(backend.blockchain().info().best_hash, block2);
	}

	#[test]
	fn force_delayed_canonicalize_waiting_for_blocks_to_be_finalized() {
		let pruning_modes =
			[BlocksPruning::Some(10), BlocksPruning::KeepAll, BlocksPruning::KeepFinalized];

		for pruning_mode in pruning_modes {
			eprintln!("Running with pruning mode: {:?}", pruning_mode);

			let backend = Backend::<Block>::new_test_with_tx_storage(pruning_mode, 1);

			let genesis = insert_block(
				&backend,
				0,
				Default::default(),
				None,
				Default::default(),
				vec![],
				None,
			)
			.unwrap();

			let block1 = {
				let mut op = backend.begin_operation().unwrap();
				backend.begin_state_operation(&mut op, genesis).unwrap();
				let mut header = Header {
					number: 1,
					parent_hash: genesis,
					state_root: Default::default(),
					digest: Default::default(),
					extrinsics_root: Default::default(),
				};

				let storage = vec![(vec![1, 3, 5], None), (vec![5, 5, 5], Some(vec![4, 5, 6]))];

				let (root, overlay) = op.old_state.storage_root(
					storage.iter().map(|(k, v)| (k.as_slice(), v.as_ref().map(|v| &v[..]))),
					StateVersion::V1,
				);
				op.update_db_storage(overlay).unwrap();
				header.state_root = root.into();

				op.update_storage(storage, Vec::new()).unwrap();

				op.set_block_data(
					header.clone(),
					Some(Vec::new()),
					None,
					None,
					NewBlockState::Normal,
				)
				.unwrap();

				backend.commit_operation(op).unwrap();

				header.hash()
			};

			if matches!(pruning_mode, BlocksPruning::Some(_)) {
				assert_eq!(
					LastCanonicalized::Block(0),
					backend.storage.state_db.last_canonicalized()
				);
			}

			// This should not trigger any forced canonicalization as we didn't have imported any
			// best block by now.
			let block2 = {
				let mut op = backend.begin_operation().unwrap();
				backend.begin_state_operation(&mut op, block1).unwrap();
				let mut header = Header {
					number: 2,
					parent_hash: block1,
					state_root: Default::default(),
					digest: Default::default(),
					extrinsics_root: Default::default(),
				};

				let storage = vec![(vec![5, 5, 5], Some(vec![4, 5, 6, 2]))];

				let (root, overlay) = op.old_state.storage_root(
					storage.iter().map(|(k, v)| (k.as_slice(), v.as_ref().map(|v| &v[..]))),
					StateVersion::V1,
				);
				op.update_db_storage(overlay).unwrap();
				header.state_root = root.into();

				op.update_storage(storage, Vec::new()).unwrap();

				op.set_block_data(
					header.clone(),
					Some(Vec::new()),
					None,
					None,
					NewBlockState::Normal,
				)
				.unwrap();

				backend.commit_operation(op).unwrap();

				header.hash()
			};

			if matches!(pruning_mode, BlocksPruning::Some(_)) {
				assert_eq!(
					LastCanonicalized::Block(0),
					backend.storage.state_db.last_canonicalized()
				);
			}

			// This should also not trigger it yet, because we import a best block, but the best
			// block from the POV of the db is still at `0`.
			let block3 = {
				let mut op = backend.begin_operation().unwrap();
				backend.begin_state_operation(&mut op, block2).unwrap();
				let mut header = Header {
					number: 3,
					parent_hash: block2,
					state_root: Default::default(),
					digest: Default::default(),
					extrinsics_root: Default::default(),
				};

				let storage = vec![(vec![5, 5, 5], Some(vec![4, 5, 6, 3]))];

				let (root, overlay) = op.old_state.storage_root(
					storage.iter().map(|(k, v)| (k.as_slice(), v.as_ref().map(|v| &v[..]))),
					StateVersion::V1,
				);
				op.update_db_storage(overlay).unwrap();
				header.state_root = root.into();

				op.update_storage(storage, Vec::new()).unwrap();

				op.set_block_data(
					header.clone(),
					Some(Vec::new()),
					None,
					None,
					NewBlockState::Best,
				)
				.unwrap();

				backend.commit_operation(op).unwrap();

				header.hash()
			};

			// Now it should kick in.
			let block4 = {
				let mut op = backend.begin_operation().unwrap();
				backend.begin_state_operation(&mut op, block3).unwrap();
				let mut header = Header {
					number: 4,
					parent_hash: block3,
					state_root: Default::default(),
					digest: Default::default(),
					extrinsics_root: Default::default(),
				};

				let storage = vec![(vec![5, 5, 5], Some(vec![4, 5, 6, 4]))];

				let (root, overlay) = op.old_state.storage_root(
					storage.iter().map(|(k, v)| (k.as_slice(), v.as_ref().map(|v| &v[..]))),
					StateVersion::V1,
				);
				op.update_db_storage(overlay).unwrap();
				header.state_root = root.into();

				op.update_storage(storage, Vec::new()).unwrap();

				op.set_block_data(
					header.clone(),
					Some(Vec::new()),
					None,
					None,
					NewBlockState::Best,
				)
				.unwrap();

				backend.commit_operation(op).unwrap();

				header.hash()
			};

			if matches!(pruning_mode, BlocksPruning::Some(_)) {
				assert_eq!(
					LastCanonicalized::Block(2),
					backend.storage.state_db.last_canonicalized()
				);
			}

			assert_eq!(block1, backend.blockchain().hash(1).unwrap().unwrap());
			assert_eq!(block2, backend.blockchain().hash(2).unwrap().unwrap());
			assert_eq!(block3, backend.blockchain().hash(3).unwrap().unwrap());
			assert_eq!(block4, backend.blockchain().hash(4).unwrap().unwrap());
		}
	}

	#[test]
	fn test_pinned_blocks_on_finalize() {
		let backend = Backend::<Block>::new_test_with_tx_storage(BlocksPruning::Some(1), 10);
		let mut blocks = Vec::new();
		let mut prev_hash = Default::default();

		let build_justification = |i: u64| ([0, 0, 0, 0], vec![i.try_into().unwrap()]);
		// Block tree:
		//   0 -> 1 -> 2 -> 3 -> 4
		for i in 0..5 {
			let hash = insert_block(
				&backend,
				i,
				prev_hash,
				None,
				Default::default(),
				vec![UncheckedXt::new_transaction(i.into(), ())],
				None,
			)
			.unwrap();
			blocks.push(hash);
			// Avoid block pruning.
			backend.pin_block(blocks[i as usize]).unwrap();

			prev_hash = hash;
		}

		let bc = backend.blockchain();

		// Check that we can properly access values when there is reference count
		// but no value.
		assert_eq!(
			Some(vec![UncheckedXt::new_transaction(1.into(), ())]),
			bc.body(blocks[1]).unwrap()
		);

		// Block 1 gets pinned three times
		backend.pin_block(blocks[1]).unwrap();
		backend.pin_block(blocks[1]).unwrap();

		// Finalize all blocks. This will trigger pruning.
		let mut op = backend.begin_operation().unwrap();
		backend.begin_state_operation(&mut op, blocks[4]).unwrap();
		for i in 1..5 {
			op.mark_finalized(blocks[i], Some(build_justification(i.try_into().unwrap())))
				.unwrap();
		}
		backend.commit_operation(op).unwrap();

		// Block 0, 1, 2, 3 are pinned, so all values should be cached.
		// Block 4 is inside the pruning window, its value is in db.
		assert_eq!(
			Some(vec![UncheckedXt::new_transaction(0.into(), ())]),
			bc.body(blocks[0]).unwrap()
		);

		assert_eq!(
			Some(vec![UncheckedXt::new_transaction(1.into(), ())]),
			bc.body(blocks[1]).unwrap()
		);
		assert_eq!(
			Some(Justifications::from(build_justification(1))),
			bc.justifications(blocks[1]).unwrap()
		);

		assert_eq!(
			Some(vec![UncheckedXt::new_transaction(2.into(), ())]),
			bc.body(blocks[2]).unwrap()
		);
		assert_eq!(
			Some(Justifications::from(build_justification(2))),
			bc.justifications(blocks[2]).unwrap()
		);

		assert_eq!(
			Some(vec![UncheckedXt::new_transaction(3.into(), ())]),
			bc.body(blocks[3]).unwrap()
		);
		assert_eq!(
			Some(Justifications::from(build_justification(3))),
			bc.justifications(blocks[3]).unwrap()
		);

		assert_eq!(
			Some(vec![UncheckedXt::new_transaction(4.into(), ())]),
			bc.body(blocks[4]).unwrap()
		);
		assert_eq!(
			Some(Justifications::from(build_justification(4))),
			bc.justifications(blocks[4]).unwrap()
		);

		// Unpin all blocks. Values should be removed from cache.
		for block in &blocks {
			backend.unpin_block(*block);
		}

		assert!(bc.body(blocks[0]).unwrap().is_none());
		// Block 1 was pinned twice, we expect it to be still cached
		assert!(bc.body(blocks[1]).unwrap().is_some());
		assert!(bc.justifications(blocks[1]).unwrap().is_some());
		// Headers should also be available while pinned
		assert!(bc.header(blocks[1]).ok().flatten().is_some());
		assert!(bc.body(blocks[2]).unwrap().is_none());
		assert!(bc.justifications(blocks[2]).unwrap().is_none());
		assert!(bc.body(blocks[3]).unwrap().is_none());
		assert!(bc.justifications(blocks[3]).unwrap().is_none());

		// After these unpins, block 1 should also be removed
		backend.unpin_block(blocks[1]);
		assert!(bc.body(blocks[1]).unwrap().is_some());
		assert!(bc.justifications(blocks[1]).unwrap().is_some());
		backend.unpin_block(blocks[1]);
		assert!(bc.body(blocks[1]).unwrap().is_none());
		assert!(bc.justifications(blocks[1]).unwrap().is_none());

		// Block 4 is inside the pruning window and still kept
		assert_eq!(
			Some(vec![UncheckedXt::new_transaction(4.into(), ())]),
			bc.body(blocks[4]).unwrap()
		);
		assert_eq!(
			Some(Justifications::from(build_justification(4))),
			bc.justifications(blocks[4]).unwrap()
		);

		// Block tree:
		//   0 -> 1 -> 2 -> 3 -> 4 -> 5
		let hash = insert_block(
			&backend,
			5,
			prev_hash,
			None,
			Default::default(),
			vec![UncheckedXt::new_transaction(5.into(), ())],
			None,
		)
		.unwrap();
		blocks.push(hash);

		backend.pin_block(blocks[4]).unwrap();
		// Mark block 5 as finalized.
		let mut op = backend.begin_operation().unwrap();
		backend.begin_state_operation(&mut op, blocks[5]).unwrap();
		op.mark_finalized(blocks[5], Some(build_justification(5))).unwrap();
		backend.commit_operation(op).unwrap();

		assert!(bc.body(blocks[0]).unwrap().is_none());
		assert!(bc.body(blocks[1]).unwrap().is_none());
		assert!(bc.body(blocks[2]).unwrap().is_none());
		assert!(bc.body(blocks[3]).unwrap().is_none());

		assert_eq!(
			Some(vec![UncheckedXt::new_transaction(4.into(), ())]),
			bc.body(blocks[4]).unwrap()
		);
		assert_eq!(
			Some(Justifications::from(build_justification(4))),
			bc.justifications(blocks[4]).unwrap()
		);
		assert_eq!(
			Some(vec![UncheckedXt::new_transaction(5.into(), ())]),
			bc.body(blocks[5]).unwrap()
		);
		assert!(bc.header(blocks[5]).ok().flatten().is_some());

		backend.unpin_block(blocks[4]);
		assert!(bc.body(blocks[4]).unwrap().is_none());
		assert!(bc.justifications(blocks[4]).unwrap().is_none());

		// Append a justification to block 5.
		backend.append_justification(blocks[5], ([0, 0, 0, 1], vec![42])).unwrap();

		let hash = insert_block(
			&backend,
			6,
			blocks[5],
			None,
			Default::default(),
			vec![UncheckedXt::new_transaction(6.into(), ())],
			None,
		)
		.unwrap();
		blocks.push(hash);

		// Pin block 5 so it gets loaded into the cache on prune
		backend.pin_block(blocks[5]).unwrap();

		// Finalize block 6 so block 5 gets pruned. Since it is pinned both justifications should be
		// in memory.
		let mut op = backend.begin_operation().unwrap();
		backend.begin_state_operation(&mut op, blocks[6]).unwrap();
		op.mark_finalized(blocks[6], None).unwrap();
		backend.commit_operation(op).unwrap();

		assert_eq!(
			Some(vec![UncheckedXt::new_transaction(5.into(), ())]),
			bc.body(blocks[5]).unwrap()
		);
		assert!(bc.header(blocks[5]).ok().flatten().is_some());
		let mut expected = Justifications::from(build_justification(5));
		expected.append(([0, 0, 0, 1], vec![42]));
		assert_eq!(Some(expected), bc.justifications(blocks[5]).unwrap());
	}

	#[test]
	fn test_pinned_blocks_on_finalize_with_fork() {
		let backend = Backend::<Block>::new_test_with_tx_storage(BlocksPruning::Some(1), 10);
		let mut blocks = Vec::new();
		let mut prev_hash = Default::default();

		// Block tree:
		//   0 -> 1 -> 2 -> 3 -> 4
		for i in 0..5 {
			let hash = insert_block(
				&backend,
				i,
				prev_hash,
				None,
				Default::default(),
				vec![UncheckedXt::new_transaction(i.into(), ())],
				None,
			)
			.unwrap();
			blocks.push(hash);

			// Avoid block pruning.
			backend.pin_block(blocks[i as usize]).unwrap();

			prev_hash = hash;
		}

		// Insert a fork at the second block.
		// Block tree:
		//   0 -> 1 -> 2 -> 3 -> 4
		//        \ -> 2 -> 3
		let fork_hash_root = insert_block(
			&backend,
			2,
			blocks[1],
			None,
			H256::random(),
			vec![UncheckedXt::new_transaction(2.into(), ())],
			None,
		)
		.unwrap();
		let fork_hash_3 = insert_block(
			&backend,
			3,
			fork_hash_root,
			None,
			H256::random(),
			vec![
				UncheckedXt::new_transaction(3.into(), ()),
				UncheckedXt::new_transaction(11.into(), ()),
			],
			None,
		)
		.unwrap();

		// Do not prune the fork hash.
		backend.pin_block(fork_hash_3).unwrap();

		let mut op = backend.begin_operation().unwrap();
		backend.begin_state_operation(&mut op, blocks[4]).unwrap();
		op.mark_head(blocks[4]).unwrap();
		backend.commit_operation(op).unwrap();

		for i in 1..5 {
			let mut op = backend.begin_operation().unwrap();
			backend.begin_state_operation(&mut op, blocks[4]).unwrap();
			op.mark_finalized(blocks[i], None).unwrap();
			backend.commit_operation(op).unwrap();
		}

		let bc = backend.blockchain();
		assert_eq!(
			Some(vec![UncheckedXt::new_transaction(0.into(), ())]),
			bc.body(blocks[0]).unwrap()
		);
		assert_eq!(
			Some(vec![UncheckedXt::new_transaction(1.into(), ())]),
			bc.body(blocks[1]).unwrap()
		);
		assert_eq!(
			Some(vec![UncheckedXt::new_transaction(2.into(), ())]),
			bc.body(blocks[2]).unwrap()
		);
		assert_eq!(
			Some(vec![UncheckedXt::new_transaction(3.into(), ())]),
			bc.body(blocks[3]).unwrap()
		);
		assert_eq!(
			Some(vec![UncheckedXt::new_transaction(4.into(), ())]),
			bc.body(blocks[4]).unwrap()
		);
		// Check the fork hashes.
		assert_eq!(None, bc.body(fork_hash_root).unwrap());
		assert_eq!(
			Some(vec![
				UncheckedXt::new_transaction(3.into(), ()),
				UncheckedXt::new_transaction(11.into(), ())
			]),
			bc.body(fork_hash_3).unwrap()
		);

		// Unpin all blocks, except the forked one.
		for block in &blocks {
			backend.unpin_block(*block);
		}
		assert!(bc.body(blocks[0]).unwrap().is_none());
		assert!(bc.body(blocks[1]).unwrap().is_none());
		assert!(bc.body(blocks[2]).unwrap().is_none());
		assert!(bc.body(blocks[3]).unwrap().is_none());

		assert!(bc.body(fork_hash_3).unwrap().is_some());
		backend.unpin_block(fork_hash_3);
		assert!(bc.body(fork_hash_3).unwrap().is_none());
	}
}<|MERGE_RESOLUTION|>--- conflicted
+++ resolved
@@ -2373,14 +2373,8 @@
 							reverted_finalized.insert(removed_hash);
 							if let Some((hash, _)) = self.blockchain.info().finalized_state {
 								if hash == hash_to_revert {
-<<<<<<< HEAD
-									if !number_to_revert.is_zero()
-										&& self
-											.have_state_at(prev_hash, number_to_revert - One::one())
-=======
 									if !number_to_revert.is_zero() &&
 										self.have_state_at(prev_hash, prev_number)
->>>>>>> ac4a0115
 									{
 										let lookup_key = utils::number_and_hash_to_lookup_key(
 											prev_number,
