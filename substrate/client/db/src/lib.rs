// This file is part of Substrate.

// Copyright (C) Parity Technologies (UK) Ltd.
// SPDX-License-Identifier: GPL-3.0-or-later WITH Classpath-exception-2.0

// This program is free software: you can redistribute it and/or modify
// it under the terms of the GNU General Public License as published by
// the Free Software Foundation, either version 3 of the License, or
// (at your option) any later version.

// This program is distributed in the hope that it will be useful,
// but WITHOUT ANY WARRANTY; without even the implied warranty of
// MERCHANTABILITY or FITNESS FOR A PARTICULAR PURPOSE. See the
// GNU General Public License for more details.

// You should have received a copy of the GNU General Public License
// along with this program. If not, see <https://www.gnu.org/licenses/>.

//! Client backend that is backed by a database.
//!
//! # Canonicality vs. Finality
//!
//! Finality indicates that a block will not be reverted, according to the consensus algorithm,
//! while canonicality indicates that the block may be reverted, but we will be unable to do so,
//! having discarded heavy state that will allow a chain reorganization.
//!
//! Finality implies canonicality but not vice-versa.

#![warn(missing_docs)]

pub mod offchain;

pub mod bench;

mod children;
mod parity_db;
mod pinned_blocks_cache;
mod record_stats_state;
mod stats;
#[cfg(any(feature = "rocksdb", test))]
mod upgrade;
mod utils;

use linked_hash_map::LinkedHashMap;
use log::{debug, trace, warn};
use parking_lot::{Mutex, RwLock};
use std::{
	collections::{HashMap, HashSet},
	io,
	path::{Path, PathBuf},
	sync::Arc,
};

use crate::{
	pinned_blocks_cache::PinnedBlocksCache,
	record_stats_state::RecordStatsState,
	stats::StateUsageStats,
	utils::{meta_keys, read_db, read_meta, DatabaseType, Meta},
};
use codec::{Decode, Encode};
use hash_db::Prefix;
use sc_client_api::{
	backend::NewBlockState,
	blockchain::{BlockGap, BlockGapType},
	leaves::{FinalizationOutcome, LeafSet},
	utils::is_descendent_of,
	IoInfo, MemoryInfo, MemorySize, UsageInfo,
};
use sc_state_db::{IsPruned, LastCanonicalized, StateDb};
use sp_arithmetic::traits::Saturating;
use sp_blockchain::{
	Backend as _, CachedHeaderMetadata, DisplacedLeavesAfterFinalization, Error as ClientError,
	HeaderBackend, HeaderMetadata, HeaderMetadataCache, Result as ClientResult,
};
use sp_core::{
	offchain::OffchainOverlayedChange,
	storage::{well_known_keys, ChildInfo},
};
use sp_database::Transaction;
use sp_runtime::{
	generic::BlockId,
	traits::{
		Block as BlockT, Hash, HashingFor, Header as HeaderT, NumberFor, One, SaturatedConversion,
		Zero,
	},
	Justification, Justifications, StateVersion, Storage,
};
use sp_state_machine::{
	backend::{AsTrieBackend, Backend as StateBackend},
	BackendTransaction, ChildStorageCollection, DBValue, IndexOperation, IterArgs,
	OffchainChangesCollection, StateMachineStats, StorageCollection, StorageIterator, StorageKey,
	StorageValue, UsageInfo as StateUsageInfo,
};
use sp_trie::{cache::SharedTrieCache, prefixed_key, MemoryDB, MerkleValue, PrefixedMemoryDB};
use utils::BLOCK_GAP_CURRENT_VERSION;

// Re-export the Database trait so that one can pass an implementation of it.
pub use sc_state_db::PruningMode;
pub use sp_database::Database;

pub use bench::BenchmarkingState;

const CACHE_HEADERS: usize = 8;

/// DB-backed patricia trie state, transaction type is an overlay of changes to commit.
pub type DbState<H> = sp_state_machine::TrieBackend<Arc<dyn sp_state_machine::Storage<H>>, H>;

/// Builder for [`DbState`].
pub type DbStateBuilder<Hasher> =
	sp_state_machine::TrieBackendBuilder<Arc<dyn sp_state_machine::Storage<Hasher>>, Hasher>;

/// Length of a [`DbHash`].
const DB_HASH_LEN: usize = 32;

/// Hash type that this backend uses for the database.
pub type DbHash = sp_core::H256;

/// An extrinsic entry in the database.
#[derive(Debug, Encode, Decode)]
enum DbExtrinsic<B: BlockT> {
	/// Extrinsic that contains indexed data.
	Indexed {
		/// Hash of the indexed part.
		hash: DbHash,
		/// Extrinsic header.
		header: Vec<u8>,
	},
	/// Complete extrinsic data.
	Full(B::Extrinsic),
}

/// A reference tracking state.
///
/// It makes sure that the hash we are using stays pinned in storage
/// until this structure is dropped.
pub struct RefTrackingState<Block: BlockT> {
	state: DbState<HashingFor<Block>>,
	storage: Arc<StorageDb<Block>>,
	parent_hash: Option<Block::Hash>,
}

impl<B: BlockT> RefTrackingState<B> {
	fn new(
		state: DbState<HashingFor<B>>,
		storage: Arc<StorageDb<B>>,
		parent_hash: Option<B::Hash>,
	) -> Self {
		RefTrackingState { state, parent_hash, storage }
	}
}

impl<B: BlockT> Drop for RefTrackingState<B> {
	fn drop(&mut self) {
		if let Some(hash) = &self.parent_hash {
			self.storage.state_db.unpin(hash);
		}
	}
}

impl<Block: BlockT> std::fmt::Debug for RefTrackingState<Block> {
	fn fmt(&self, f: &mut std::fmt::Formatter<'_>) -> std::fmt::Result {
		write!(f, "Block {:?}", self.parent_hash)
	}
}

/// A raw iterator over the `RefTrackingState`.
pub struct RawIter<B: BlockT> {
	inner: <DbState<HashingFor<B>> as StateBackend<HashingFor<B>>>::RawIter,
}

impl<B: BlockT> StorageIterator<HashingFor<B>> for RawIter<B> {
	type Backend = RefTrackingState<B>;
	type Error = <DbState<HashingFor<B>> as StateBackend<HashingFor<B>>>::Error;

	fn next_key(&mut self, backend: &Self::Backend) -> Option<Result<StorageKey, Self::Error>> {
		self.inner.next_key(&backend.state)
	}

	fn next_pair(
		&mut self,
		backend: &Self::Backend,
	) -> Option<Result<(StorageKey, StorageValue), Self::Error>> {
		self.inner.next_pair(&backend.state)
	}

	fn was_complete(&self) -> bool {
		self.inner.was_complete()
	}
}

impl<B: BlockT> StateBackend<HashingFor<B>> for RefTrackingState<B> {
	type Error = <DbState<HashingFor<B>> as StateBackend<HashingFor<B>>>::Error;
	type TrieBackendStorage =
		<DbState<HashingFor<B>> as StateBackend<HashingFor<B>>>::TrieBackendStorage;
	type RawIter = RawIter<B>;

	fn storage(&self, key: &[u8]) -> Result<Option<Vec<u8>>, Self::Error> {
		self.state.storage(key)
	}

	fn storage_hash(&self, key: &[u8]) -> Result<Option<B::Hash>, Self::Error> {
		self.state.storage_hash(key)
	}

	fn child_storage(
		&self,
		child_info: &ChildInfo,
		key: &[u8],
	) -> Result<Option<Vec<u8>>, Self::Error> {
		self.state.child_storage(child_info, key)
	}

	fn child_storage_hash(
		&self,
		child_info: &ChildInfo,
		key: &[u8],
	) -> Result<Option<B::Hash>, Self::Error> {
		self.state.child_storage_hash(child_info, key)
	}

	fn closest_merkle_value(
		&self,
		key: &[u8],
	) -> Result<Option<MerkleValue<B::Hash>>, Self::Error> {
		self.state.closest_merkle_value(key)
	}

	fn child_closest_merkle_value(
		&self,
		child_info: &ChildInfo,
		key: &[u8],
	) -> Result<Option<MerkleValue<B::Hash>>, Self::Error> {
		self.state.child_closest_merkle_value(child_info, key)
	}

	fn exists_storage(&self, key: &[u8]) -> Result<bool, Self::Error> {
		self.state.exists_storage(key)
	}

	fn exists_child_storage(
		&self,
		child_info: &ChildInfo,
		key: &[u8],
	) -> Result<bool, Self::Error> {
		self.state.exists_child_storage(child_info, key)
	}

	fn next_storage_key(&self, key: &[u8]) -> Result<Option<Vec<u8>>, Self::Error> {
		self.state.next_storage_key(key)
	}

	fn next_child_storage_key(
		&self,
		child_info: &ChildInfo,
		key: &[u8],
	) -> Result<Option<Vec<u8>>, Self::Error> {
		self.state.next_child_storage_key(child_info, key)
	}

	fn storage_root<'a>(
		&self,
		delta: impl Iterator<Item = (&'a [u8], Option<&'a [u8]>)>,
		state_version: StateVersion,
	) -> (B::Hash, BackendTransaction<HashingFor<B>>) {
		self.state.storage_root(delta, state_version)
	}

	fn child_storage_root<'a>(
		&self,
		child_info: &ChildInfo,
		delta: impl Iterator<Item = (&'a [u8], Option<&'a [u8]>)>,
		state_version: StateVersion,
	) -> (B::Hash, bool, BackendTransaction<HashingFor<B>>) {
		self.state.child_storage_root(child_info, delta, state_version)
	}

	fn raw_iter(&self, args: IterArgs) -> Result<Self::RawIter, Self::Error> {
		self.state.raw_iter(args).map(|inner| RawIter { inner })
	}

	fn register_overlay_stats(&self, stats: &StateMachineStats) {
		self.state.register_overlay_stats(stats);
	}

	fn usage_info(&self) -> StateUsageInfo {
		self.state.usage_info()
	}
}

impl<B: BlockT> AsTrieBackend<HashingFor<B>> for RefTrackingState<B> {
	type TrieBackendStorage =
		<DbState<HashingFor<B>> as StateBackend<HashingFor<B>>>::TrieBackendStorage;

	fn as_trie_backend(
		&self,
	) -> &sp_state_machine::TrieBackend<Self::TrieBackendStorage, HashingFor<B>> {
		&self.state.as_trie_backend()
	}
}

/// Database settings.
pub struct DatabaseSettings {
	/// The maximum trie cache size in bytes.
	///
	/// If `None` is given, the cache is disabled.
	pub trie_cache_maximum_size: Option<usize>,
	/// Requested state pruning mode.
	pub state_pruning: Option<PruningMode>,
	/// Where to find the database.
	pub source: DatabaseSource,
	/// Block pruning mode.
	///
	/// NOTE: only finalized blocks are subject for removal!
	pub blocks_pruning: BlocksPruning,
}

/// Block pruning settings.
#[derive(Debug, Clone, Copy, PartialEq)]
pub enum BlocksPruning {
	/// Keep full block history, of every block that was ever imported.
	KeepAll,
	/// Keep full finalized block history.
	KeepFinalized,
	/// Keep N recent finalized blocks.
	Some(u32),
}

impl BlocksPruning {
	/// True if this is an archive pruning mode (either KeepAll or KeepFinalized).
	pub fn is_archive(&self) -> bool {
		match *self {
			BlocksPruning::KeepAll | BlocksPruning::KeepFinalized => true,
			BlocksPruning::Some(_) => false,
		}
	}
}

/// Where to find the database..
#[derive(Debug, Clone)]
pub enum DatabaseSource {
	/// Check given path, and see if there is an existing database there. If it's either `RocksDb`
	/// or `ParityDb`, use it. If there is none, create a new instance of `ParityDb`.
	Auto {
		/// Path to the paritydb database.
		paritydb_path: PathBuf,
		/// Path to the rocksdb database.
		rocksdb_path: PathBuf,
		/// Cache size in MiB. Used only by `RocksDb` variant of `DatabaseSource`.
		cache_size: usize,
	},
	/// Load a RocksDB database from a given path. Recommended for most uses.
	#[cfg(feature = "rocksdb")]
	RocksDb {
		/// Path to the database.
		path: PathBuf,
		/// Cache size in MiB.
		cache_size: usize,
	},

	/// Load a ParityDb database from a given path.
	ParityDb {
		/// Path to the database.
		path: PathBuf,
	},

	/// Use a custom already-open database.
	Custom {
		/// the handle to the custom storage
		db: Arc<dyn Database<DbHash>>,

		/// if set, the `create` flag will be required to open such datasource
		require_create_flag: bool,
	},
}

impl DatabaseSource {
	/// Return path for databases that are stored on disk.
	pub fn path(&self) -> Option<&Path> {
		match self {
			// as per https://github.com/paritytech/substrate/pull/9500#discussion_r684312550
			//
			// IIUC this is needed for polkadot to create its own dbs, so until it can use parity db
			// I would think rocksdb, but later parity-db.
			DatabaseSource::Auto { paritydb_path, .. } => Some(paritydb_path),
			#[cfg(feature = "rocksdb")]
			DatabaseSource::RocksDb { path, .. } => Some(path),
			DatabaseSource::ParityDb { path } => Some(path),
			DatabaseSource::Custom { .. } => None,
		}
	}

	/// Set path for databases that are stored on disk.
	pub fn set_path(&mut self, p: &Path) -> bool {
		match self {
			DatabaseSource::Auto { ref mut paritydb_path, .. } => {
				*paritydb_path = p.into();
				true
			},
			#[cfg(feature = "rocksdb")]
			DatabaseSource::RocksDb { ref mut path, .. } => {
				*path = p.into();
				true
			},
			DatabaseSource::ParityDb { ref mut path } => {
				*path = p.into();
				true
			},
			DatabaseSource::Custom { .. } => false,
		}
	}
}

impl std::fmt::Display for DatabaseSource {
	fn fmt(&self, f: &mut std::fmt::Formatter<'_>) -> std::fmt::Result {
		let name = match self {
			DatabaseSource::Auto { .. } => "Auto",
			#[cfg(feature = "rocksdb")]
			DatabaseSource::RocksDb { .. } => "RocksDb",
			DatabaseSource::ParityDb { .. } => "ParityDb",
			DatabaseSource::Custom { .. } => "Custom",
		};
		write!(f, "{}", name)
	}
}

pub(crate) mod columns {
	pub const META: u32 = crate::utils::COLUMN_META;
	pub const STATE: u32 = 1;
	pub const STATE_META: u32 = 2;
	/// maps hashes to lookup keys and numbers to canon hashes.
	pub const KEY_LOOKUP: u32 = 3;
	pub const HEADER: u32 = 4;
	pub const BODY: u32 = 5;
	pub const JUSTIFICATIONS: u32 = 6;
	pub const AUX: u32 = 8;
	/// Offchain workers local storage
	pub const OFFCHAIN: u32 = 9;
	/// Transactions
	pub const TRANSACTION: u32 = 11;
	pub const BODY_INDEX: u32 = 12;
}

struct PendingBlock<Block: BlockT> {
	header: Block::Header,
	justifications: Option<Justifications>,
	body: Option<Vec<Block::Extrinsic>>,
	indexed_body: Option<Vec<Vec<u8>>>,
	leaf_state: NewBlockState,
}

// wrapper that implements trait required for state_db
#[derive(Clone)]
struct StateMetaDb(Arc<dyn Database<DbHash>>);

impl sc_state_db::MetaDb for StateMetaDb {
	type Error = sp_database::error::DatabaseError;

	fn get_meta(&self, key: &[u8]) -> Result<Option<Vec<u8>>, Self::Error> {
		Ok(self.0.get(columns::STATE_META, key))
	}
}

struct MetaUpdate<Block: BlockT> {
	pub hash: Block::Hash,
	pub number: NumberFor<Block>,
	pub is_best: bool,
	pub is_finalized: bool,
	pub with_state: bool,
}

fn cache_header<Hash: std::cmp::Eq + std::hash::Hash, Header>(
	cache: &mut LinkedHashMap<Hash, Option<Header>>,
	hash: Hash,
	header: Option<Header>,
) {
	cache.insert(hash, header);
	while cache.len() > CACHE_HEADERS {
		cache.pop_front();
	}
}

/// Block database
pub struct BlockchainDb<Block: BlockT> {
	db: Arc<dyn Database<DbHash>>,
	meta: Arc<RwLock<Meta<NumberFor<Block>, Block::Hash>>>,
	leaves: RwLock<LeafSet<Block::Hash, NumberFor<Block>>>,
	header_metadata_cache: Arc<HeaderMetadataCache<Block>>,
	header_cache: Mutex<LinkedHashMap<Block::Hash, Option<Block::Header>>>,
	pinned_blocks_cache: Arc<RwLock<PinnedBlocksCache<Block>>>,
}

impl<Block: BlockT> BlockchainDb<Block> {
	fn new(db: Arc<dyn Database<DbHash>>) -> ClientResult<Self> {
		let meta = read_meta::<Block>(&*db, columns::HEADER)?;
		let leaves = LeafSet::read_from_db(&*db, columns::META, meta_keys::LEAF_PREFIX)?;
		Ok(BlockchainDb {
			db,
			leaves: RwLock::new(leaves),
			meta: Arc::new(RwLock::new(meta)),
			header_metadata_cache: Arc::new(HeaderMetadataCache::default()),
			header_cache: Default::default(),
			pinned_blocks_cache: Arc::new(RwLock::new(PinnedBlocksCache::new())),
		})
	}

	fn update_meta(&self, update: MetaUpdate<Block>) {
		let MetaUpdate { hash, number, is_best, is_finalized, with_state } = update;
		let mut meta = self.meta.write();
		if number.is_zero() {
			meta.genesis_hash = hash;
		}

		if is_best {
			meta.best_number = number;
			meta.best_hash = hash;
		}

		if is_finalized {
			if with_state {
				meta.finalized_state = Some((hash, number));
			}
			meta.finalized_number = number;
			meta.finalized_hash = hash;
		}
	}

	fn update_block_gap(&self, gap: Option<BlockGap<NumberFor<Block>>>) {
		let mut meta = self.meta.write();
		meta.block_gap = gap;
	}

	/// Empty the cache of pinned items.
	fn clear_pinning_cache(&self) {
		self.pinned_blocks_cache.write().clear();
	}

	/// Load a justification into the cache of pinned items.
	/// Reference count of the item will not be increased. Use this
	/// to load values for items into the cache which have already been pinned.
	fn insert_justifications_if_pinned(&self, hash: Block::Hash, justification: Justification) {
		let mut cache = self.pinned_blocks_cache.write();
		if !cache.contains(hash) {
			return;
		}

		let justifications = Justifications::from(justification);
		cache.insert_justifications(hash, Some(justifications));
	}

	/// Load a justification from the db into the cache of pinned items.
	/// Reference count of the item will not be increased. Use this
	/// to load values for items into the cache which have already been pinned.
	fn insert_persisted_justifications_if_pinned(&self, hash: Block::Hash) -> ClientResult<()> {
		let mut cache = self.pinned_blocks_cache.write();
		if !cache.contains(hash) {
			return Ok(());
		}

		let justifications = self.justifications_uncached(hash)?;
		cache.insert_justifications(hash, justifications);
		Ok(())
	}

	/// Load a block body from the db into the cache of pinned items.
	/// Reference count of the item will not be increased. Use this
	/// to load values for items items into the cache which have already been pinned.
	fn insert_persisted_body_if_pinned(&self, hash: Block::Hash) -> ClientResult<()> {
		let mut cache = self.pinned_blocks_cache.write();
		if !cache.contains(hash) {
			return Ok(());
		}

		let body = self.body_uncached(hash)?;
		cache.insert_body(hash, body);
		Ok(())
	}

	/// Bump reference count for pinned item.
	fn bump_ref(&self, hash: Block::Hash) {
		self.pinned_blocks_cache.write().pin(hash);
	}

	/// Decrease reference count for pinned item and remove if reference count is 0.
	fn unpin(&self, hash: Block::Hash) {
		self.pinned_blocks_cache.write().unpin(hash);
	}

	fn justifications_uncached(&self, hash: Block::Hash) -> ClientResult<Option<Justifications>> {
		match read_db(
			&*self.db,
			columns::KEY_LOOKUP,
			columns::JUSTIFICATIONS,
			BlockId::<Block>::Hash(hash),
		)? {
			Some(justifications) => match Decode::decode(&mut &justifications[..]) {
				Ok(justifications) => Ok(Some(justifications)),
				Err(err) =>
					return Err(sp_blockchain::Error::Backend(format!(
						"Error decoding justifications: {err}"
					))),
			},
			None => Ok(None),
		}
	}

	fn body_uncached(&self, hash: Block::Hash) -> ClientResult<Option<Vec<Block::Extrinsic>>> {
		if let Some(body) =
			read_db(&*self.db, columns::KEY_LOOKUP, columns::BODY, BlockId::Hash::<Block>(hash))?
		{
			// Plain body
			match Decode::decode(&mut &body[..]) {
				Ok(body) => return Ok(Some(body)),
				Err(err) =>
					return Err(sp_blockchain::Error::Backend(format!("Error decoding body: {err}"))),
			}
		}

		if let Some(index) = read_db(
			&*self.db,
			columns::KEY_LOOKUP,
			columns::BODY_INDEX,
			BlockId::Hash::<Block>(hash),
		)? {
			match Vec::<DbExtrinsic<Block>>::decode(&mut &index[..]) {
				Ok(index) => {
					let mut body = Vec::new();
					for ex in index {
						match ex {
							DbExtrinsic::Indexed { hash, header } => {
								match self.db.get(columns::TRANSACTION, hash.as_ref()) {
									Some(t) => {
										let mut input =
											utils::join_input(header.as_ref(), t.as_ref());
										let ex = Block::Extrinsic::decode(&mut input).map_err(
											|err| {
												sp_blockchain::Error::Backend(format!(
													"Error decoding indexed extrinsic: {err}"
												))
											},
										)?;
										body.push(ex);
									},
									None =>
										return Err(sp_blockchain::Error::Backend(format!(
											"Missing indexed transaction {hash:?}"
										))),
								};
							},
							DbExtrinsic::Full(ex) => {
								body.push(ex);
							},
						}
					}
					return Ok(Some(body));
				},
				Err(err) =>
					return Err(sp_blockchain::Error::Backend(format!(
						"Error decoding body list: {err}",
					))),
			}
		}
		Ok(None)
	}
}

impl<Block: BlockT> sc_client_api::blockchain::HeaderBackend<Block> for BlockchainDb<Block> {
	fn header(&self, hash: Block::Hash) -> ClientResult<Option<Block::Header>> {
		let mut cache = self.header_cache.lock();
		if let Some(result) = cache.get_refresh(&hash) {
			return Ok(result.clone());
		}
		let header = utils::read_header(
			&*self.db,
			columns::KEY_LOOKUP,
			columns::HEADER,
			BlockId::<Block>::Hash(hash),
		)?;
		cache_header(&mut cache, hash, header.clone());
		Ok(header)
	}

	fn info(&self) -> sc_client_api::blockchain::Info<Block> {
		let meta = self.meta.read();
		sc_client_api::blockchain::Info {
			best_hash: meta.best_hash,
			best_number: meta.best_number,
			genesis_hash: meta.genesis_hash,
			finalized_hash: meta.finalized_hash,
			finalized_number: meta.finalized_number,
			finalized_state: meta.finalized_state,
			number_leaves: self.leaves.read().count(),
			block_gap: meta.block_gap,
		}
	}

	fn status(&self, hash: Block::Hash) -> ClientResult<sc_client_api::blockchain::BlockStatus> {
		match self.header(hash)?.is_some() {
			true => Ok(sc_client_api::blockchain::BlockStatus::InChain),
			false => Ok(sc_client_api::blockchain::BlockStatus::Unknown),
		}
	}

	fn number(&self, hash: Block::Hash) -> ClientResult<Option<NumberFor<Block>>> {
		Ok(self.header_metadata(hash).ok().map(|header_metadata| header_metadata.number))
	}

	fn hash(&self, number: NumberFor<Block>) -> ClientResult<Option<Block::Hash>> {
		Ok(utils::read_header::<Block>(
			&*self.db,
			columns::KEY_LOOKUP,
			columns::HEADER,
			BlockId::Number(number),
		)?
		.map(|header| header.hash()))
	}
}

impl<Block: BlockT> sc_client_api::blockchain::Backend<Block> for BlockchainDb<Block> {
	fn body(&self, hash: Block::Hash) -> ClientResult<Option<Vec<Block::Extrinsic>>> {
		let cache = self.pinned_blocks_cache.read();
		if let Some(result) = cache.body(&hash) {
			return Ok(result.clone());
		}

		self.body_uncached(hash)
	}

	fn justifications(&self, hash: Block::Hash) -> ClientResult<Option<Justifications>> {
		let cache = self.pinned_blocks_cache.read();
		if let Some(result) = cache.justifications(&hash) {
			return Ok(result.clone());
		}

		self.justifications_uncached(hash)
	}

	fn last_finalized(&self) -> ClientResult<Block::Hash> {
		Ok(self.meta.read().finalized_hash)
	}

	fn leaves(&self) -> ClientResult<Vec<Block::Hash>> {
		Ok(self.leaves.read().hashes())
	}

	fn children(&self, parent_hash: Block::Hash) -> ClientResult<Vec<Block::Hash>> {
		children::read_children(&*self.db, columns::META, meta_keys::CHILDREN_PREFIX, parent_hash)
	}

	fn indexed_transaction(&self, hash: Block::Hash) -> ClientResult<Option<Vec<u8>>> {
		Ok(self.db.get(columns::TRANSACTION, hash.as_ref()))
	}

	fn has_indexed_transaction(&self, hash: Block::Hash) -> ClientResult<bool> {
		Ok(self.db.contains(columns::TRANSACTION, hash.as_ref()))
	}

	fn block_indexed_body(&self, hash: Block::Hash) -> ClientResult<Option<Vec<Vec<u8>>>> {
		let body = match read_db(
			&*self.db,
			columns::KEY_LOOKUP,
			columns::BODY_INDEX,
			BlockId::<Block>::Hash(hash),
		)? {
			Some(body) => body,
			None => return Ok(None),
		};
		match Vec::<DbExtrinsic<Block>>::decode(&mut &body[..]) {
			Ok(index) => {
				let mut transactions = Vec::new();
				for ex in index.into_iter() {
					if let DbExtrinsic::Indexed { hash, .. } = ex {
						match self.db.get(columns::TRANSACTION, hash.as_ref()) {
							Some(t) => transactions.push(t),
							None =>
								return Err(sp_blockchain::Error::Backend(format!(
									"Missing indexed transaction {hash:?}",
								))),
						}
					}
				}
				Ok(Some(transactions))
			},
			Err(err) =>
				Err(sp_blockchain::Error::Backend(format!("Error decoding body list: {err}"))),
		}
	}
}

impl<Block: BlockT> HeaderMetadata<Block> for BlockchainDb<Block> {
	type Error = sp_blockchain::Error;

	fn header_metadata(
		&self,
		hash: Block::Hash,
	) -> Result<CachedHeaderMetadata<Block>, Self::Error> {
		self.header_metadata_cache.header_metadata(hash).map_or_else(
			|| {
				self.header(hash)?
					.map(|header| {
						let header_metadata = CachedHeaderMetadata::from(&header);
						self.header_metadata_cache
							.insert_header_metadata(header_metadata.hash, header_metadata.clone());
						header_metadata
					})
					.ok_or_else(|| {
						ClientError::UnknownBlock(format!(
							"Header was not found in the database: {hash:?}",
						))
					})
			},
			Ok,
		)
	}

	fn insert_header_metadata(&self, hash: Block::Hash, metadata: CachedHeaderMetadata<Block>) {
		self.header_metadata_cache.insert_header_metadata(hash, metadata)
	}

	fn remove_header_metadata(&self, hash: Block::Hash) {
		self.header_cache.lock().remove(&hash);
		self.header_metadata_cache.remove_header_metadata(hash);
	}
}

/// Database transaction
pub struct BlockImportOperation<Block: BlockT> {
	old_state: RecordStatsState<RefTrackingState<Block>, Block>,
	db_updates: PrefixedMemoryDB<HashingFor<Block>>,
	storage_updates: StorageCollection,
	child_storage_updates: ChildStorageCollection,
	offchain_storage_updates: OffchainChangesCollection,
	pending_block: Option<PendingBlock<Block>>,
	aux_ops: Vec<(Vec<u8>, Option<Vec<u8>>)>,
	finalized_blocks: Vec<(Block::Hash, Option<Justification>)>,
	set_head: Option<Block::Hash>,
	commit_state: bool,
	create_gap: bool,
	index_ops: Vec<IndexOperation>,
}

impl<Block: BlockT> BlockImportOperation<Block> {
	fn apply_offchain(&mut self, transaction: &mut Transaction<DbHash>) {
		let mut count = 0;
		for ((prefix, key), value_operation) in self.offchain_storage_updates.drain(..) {
			count += 1;
			let key = crate::offchain::concatenate_prefix_and_key(&prefix, &key);
			match value_operation {
				OffchainOverlayedChange::SetValue(val) =>
					transaction.set_from_vec(columns::OFFCHAIN, &key, val),
				OffchainOverlayedChange::Remove => transaction.remove(columns::OFFCHAIN, &key),
			}
		}

		if count > 0 {
			log::debug!(target: "sc_offchain", "Applied {count} offchain indexing changes.");
		}
	}

	fn apply_aux(&mut self, transaction: &mut Transaction<DbHash>) {
		for (key, maybe_val) in self.aux_ops.drain(..) {
			match maybe_val {
				Some(val) => transaction.set_from_vec(columns::AUX, &key, val),
				None => transaction.remove(columns::AUX, &key),
			}
		}
	}

	fn apply_new_state(
		&mut self,
		storage: Storage,
		state_version: StateVersion,
	) -> ClientResult<Block::Hash> {
		if storage.top.keys().any(|k| well_known_keys::is_child_storage_key(k)) {
			return Err(sp_blockchain::Error::InvalidState);
		}

		let child_delta = storage.children_default.values().map(|child_content| {
			(
				&child_content.child_info,
				child_content.data.iter().map(|(k, v)| (&k[..], Some(&v[..]))),
			)
		});

		let (root, transaction) = self.old_state.full_storage_root(
			storage.top.iter().map(|(k, v)| (&k[..], Some(&v[..]))),
			child_delta,
			state_version,
		);

		self.db_updates = transaction;
		Ok(root)
	}
}

impl<Block: BlockT> sc_client_api::backend::BlockImportOperation<Block>
	for BlockImportOperation<Block>
{
	type State = RecordStatsState<RefTrackingState<Block>, Block>;

	fn state(&self) -> ClientResult<Option<&Self::State>> {
		Ok(Some(&self.old_state))
	}

	fn set_block_data(
		&mut self,
		header: Block::Header,
		body: Option<Vec<Block::Extrinsic>>,
		indexed_body: Option<Vec<Vec<u8>>>,
		justifications: Option<Justifications>,
		leaf_state: NewBlockState,
	) -> ClientResult<()> {
		assert!(self.pending_block.is_none(), "Only one block per operation is allowed");
		self.pending_block =
			Some(PendingBlock { header, body, indexed_body, justifications, leaf_state });
		Ok(())
	}

	fn update_db_storage(
		&mut self,
		update: PrefixedMemoryDB<HashingFor<Block>>,
	) -> ClientResult<()> {
		self.db_updates = update;
		Ok(())
	}

	fn reset_storage(
		&mut self,
		storage: Storage,
		state_version: StateVersion,
	) -> ClientResult<Block::Hash> {
		let root = self.apply_new_state(storage, state_version)?;
		self.commit_state = true;
		Ok(root)
	}

	fn set_genesis_state(
		&mut self,
		storage: Storage,
		commit: bool,
		state_version: StateVersion,
	) -> ClientResult<Block::Hash> {
		let root = self.apply_new_state(storage, state_version)?;
		self.commit_state = commit;
		Ok(root)
	}

	fn insert_aux<I>(&mut self, ops: I) -> ClientResult<()>
	where
		I: IntoIterator<Item = (Vec<u8>, Option<Vec<u8>>)>,
	{
		self.aux_ops.append(&mut ops.into_iter().collect());
		Ok(())
	}

	fn update_storage(
		&mut self,
		update: StorageCollection,
		child_update: ChildStorageCollection,
	) -> ClientResult<()> {
		self.storage_updates = update;
		self.child_storage_updates = child_update;
		Ok(())
	}

	fn update_offchain_storage(
		&mut self,
		offchain_update: OffchainChangesCollection,
	) -> ClientResult<()> {
		self.offchain_storage_updates = offchain_update;
		Ok(())
	}

	fn mark_finalized(
		&mut self,
		block: Block::Hash,
		justification: Option<Justification>,
	) -> ClientResult<()> {
		self.finalized_blocks.push((block, justification));
		Ok(())
	}

	fn mark_head(&mut self, hash: Block::Hash) -> ClientResult<()> {
		assert!(self.set_head.is_none(), "Only one set head per operation is allowed");
		self.set_head = Some(hash);
		Ok(())
	}

	fn update_transaction_index(&mut self, index_ops: Vec<IndexOperation>) -> ClientResult<()> {
		self.index_ops = index_ops;
		Ok(())
	}

	fn set_create_gap(&mut self, create_gap: bool) {
		self.create_gap = create_gap;
	}
}

struct StorageDb<Block: BlockT> {
	pub db: Arc<dyn Database<DbHash>>,
	pub state_db: StateDb<Block::Hash, Vec<u8>, StateMetaDb>,
	prefix_keys: bool,
}

impl<Block: BlockT> sp_state_machine::Storage<HashingFor<Block>> for StorageDb<Block> {
	fn get(&self, key: &Block::Hash, prefix: Prefix) -> Result<Option<DBValue>, String> {
		if self.prefix_keys {
			let key = prefixed_key::<HashingFor<Block>>(key, prefix);
			self.state_db.get(&key, self)
		} else {
			self.state_db.get(key.as_ref(), self)
		}
		.map_err(|e| format!("Database backend error: {e:?}"))
	}
}

impl<Block: BlockT> sc_state_db::NodeDb for StorageDb<Block> {
	type Error = io::Error;
	type Key = [u8];

	fn get(&self, key: &[u8]) -> Result<Option<Vec<u8>>, Self::Error> {
		Ok(self.db.get(columns::STATE, key))
	}
}

struct DbGenesisStorage<Block: BlockT> {
	root: Block::Hash,
	storage: PrefixedMemoryDB<HashingFor<Block>>,
}

impl<Block: BlockT> DbGenesisStorage<Block> {
	pub fn new(root: Block::Hash, storage: PrefixedMemoryDB<HashingFor<Block>>) -> Self {
		DbGenesisStorage { root, storage }
	}
}

impl<Block: BlockT> sp_state_machine::Storage<HashingFor<Block>> for DbGenesisStorage<Block> {
	fn get(&self, key: &Block::Hash, prefix: Prefix) -> Result<Option<DBValue>, String> {
		use hash_db::HashDB;
		Ok(self.storage.get(key, prefix))
	}
}

struct EmptyStorage<Block: BlockT>(pub Block::Hash);

impl<Block: BlockT> EmptyStorage<Block> {
	pub fn new() -> Self {
		let mut root = Block::Hash::default();
		let mut mdb = MemoryDB::<HashingFor<Block>>::default();
		// both triedbmut are the same on empty storage.
		sp_trie::trie_types::TrieDBMutBuilderV1::<HashingFor<Block>>::new(&mut mdb, &mut root)
			.build();
		EmptyStorage(root)
	}
}

impl<Block: BlockT> sp_state_machine::Storage<HashingFor<Block>> for EmptyStorage<Block> {
	fn get(&self, _key: &Block::Hash, _prefix: Prefix) -> Result<Option<DBValue>, String> {
		Ok(None)
	}
}

/// Frozen `value` at time `at`.
///
/// Used as inner structure under lock in `FrozenForDuration`.
struct Frozen<T: Clone> {
	at: std::time::Instant,
	value: Option<T>,
}

/// Some value frozen for period of time.
///
/// If time `duration` not passed since the value was instantiated,
/// current frozen value is returned. Otherwise, you have to provide
/// a new value which will be again frozen for `duration`.
pub(crate) struct FrozenForDuration<T: Clone> {
	duration: std::time::Duration,
	value: parking_lot::Mutex<Frozen<T>>,
}

impl<T: Clone> FrozenForDuration<T> {
	fn new(duration: std::time::Duration) -> Self {
		Self { duration, value: Frozen { at: std::time::Instant::now(), value: None }.into() }
	}

	fn take_or_else<F>(&self, f: F) -> T
	where
		F: FnOnce() -> T,
	{
		let mut lock = self.value.lock();
		let now = std::time::Instant::now();
		if now.saturating_duration_since(lock.at) > self.duration || lock.value.is_none() {
			let new_value = f();
			lock.at = now;
			lock.value = Some(new_value.clone());
			new_value
		} else {
			lock.value.as_ref().expect("Checked with in branch above; qed").clone()
		}
	}
}

/// Disk backend.
///
/// Disk backend keeps data in a key-value store. In archive mode, trie nodes are kept from all
/// blocks. Otherwise, trie nodes are kept only from some recent blocks.
pub struct Backend<Block: BlockT> {
	storage: Arc<StorageDb<Block>>,
	offchain_storage: offchain::LocalStorage,
	blockchain: BlockchainDb<Block>,
	canonicalization_delay: u64,
	import_lock: Arc<RwLock<()>>,
	is_archive: bool,
	blocks_pruning: BlocksPruning,
	io_stats: FrozenForDuration<(kvdb::IoStats, StateUsageInfo)>,
	state_usage: Arc<StateUsageStats>,
	genesis_state: RwLock<Option<Arc<DbGenesisStorage<Block>>>>,
	shared_trie_cache: Option<sp_trie::cache::SharedTrieCache<HashingFor<Block>>>,
}

impl<Block: BlockT> Backend<Block> {
	/// Create a new instance of database backend.
	///
	/// The pruning window is how old a block must be before the state is pruned.
	pub fn new(db_config: DatabaseSettings, canonicalization_delay: u64) -> ClientResult<Self> {
		use utils::OpenDbError;

		let db_source = &db_config.source;

		let (needs_init, db) =
			match crate::utils::open_database::<Block>(db_source, DatabaseType::Full, false) {
				Ok(db) => (false, db),
				Err(OpenDbError::DoesNotExist) => {
					let db =
						crate::utils::open_database::<Block>(db_source, DatabaseType::Full, true)?;
					(true, db)
				},
				Err(as_is) => return Err(as_is.into()),
			};

		Self::from_database(db as Arc<_>, canonicalization_delay, &db_config, needs_init)
	}

	/// Reset the shared trie cache.
	pub fn reset_trie_cache(&self) {
		if let Some(cache) = &self.shared_trie_cache {
			cache.reset();
		}
	}

	/// Create new memory-backed client backend for tests.
	#[cfg(any(test, feature = "test-helpers"))]
	pub fn new_test(blocks_pruning: u32, canonicalization_delay: u64) -> Self {
		Self::new_test_with_tx_storage(BlocksPruning::Some(blocks_pruning), canonicalization_delay)
	}

	/// Create new memory-backed client backend for tests.
	#[cfg(any(test, feature = "test-helpers"))]
	pub fn new_test_with_tx_storage(
		blocks_pruning: BlocksPruning,
		canonicalization_delay: u64,
	) -> Self {
		let db = kvdb_memorydb::create(crate::utils::NUM_COLUMNS);
		let db = sp_database::as_database(db);
		let state_pruning = match blocks_pruning {
			BlocksPruning::KeepAll => PruningMode::ArchiveAll,
			BlocksPruning::KeepFinalized => PruningMode::ArchiveCanonical,
			BlocksPruning::Some(n) => PruningMode::blocks_pruning(n),
		};
		let db_setting = DatabaseSettings {
			trie_cache_maximum_size: Some(16 * 1024 * 1024),
			state_pruning: Some(state_pruning),
			source: DatabaseSource::Custom { db, require_create_flag: true },
			blocks_pruning,
		};

		Self::new(db_setting, canonicalization_delay).expect("failed to create test-db")
	}

	/// Expose the Database that is used by this backend.
	/// The second argument is the Column that stores the State.
	///
	/// Should only be needed for benchmarking.
	#[cfg(any(feature = "runtime-benchmarks"))]
	pub fn expose_db(&self) -> (Arc<dyn sp_database::Database<DbHash>>, sp_database::ColumnId) {
		(self.storage.db.clone(), columns::STATE)
	}

	/// Expose the Storage that is used by this backend.
	///
	/// Should only be needed for benchmarking.
	#[cfg(any(feature = "runtime-benchmarks"))]
	pub fn expose_storage(&self) -> Arc<dyn sp_state_machine::Storage<HashingFor<Block>>> {
		self.storage.clone()
	}

	fn from_database(
		db: Arc<dyn Database<DbHash>>,
		canonicalization_delay: u64,
		config: &DatabaseSettings,
		should_init: bool,
	) -> ClientResult<Self> {
		let mut db_init_transaction = Transaction::new();

		let requested_state_pruning = config.state_pruning.clone();
		let state_meta_db = StateMetaDb(db.clone());
		let map_e = sp_blockchain::Error::from_state_db;

		let (state_db_init_commit_set, state_db) = StateDb::open(
			state_meta_db,
			requested_state_pruning,
			!db.supports_ref_counting(),
			should_init,
		)
		.map_err(map_e)?;

		apply_state_commit(&mut db_init_transaction, state_db_init_commit_set);

		let state_pruning_used = state_db.pruning_mode();
		let is_archive_pruning = state_pruning_used.is_archive();
		let blockchain = BlockchainDb::new(db.clone())?;

		let storage_db =
			StorageDb { db: db.clone(), state_db, prefix_keys: !db.supports_ref_counting() };

		let offchain_storage = offchain::LocalStorage::new(db.clone());

		let backend = Backend {
			storage: Arc::new(storage_db),
			offchain_storage,
			blockchain,
			canonicalization_delay,
			import_lock: Default::default(),
			is_archive: is_archive_pruning,
			io_stats: FrozenForDuration::new(std::time::Duration::from_secs(1)),
			state_usage: Arc::new(StateUsageStats::new()),
			blocks_pruning: config.blocks_pruning,
			genesis_state: RwLock::new(None),
			shared_trie_cache: config.trie_cache_maximum_size.map(|maximum_size| {
				SharedTrieCache::new(sp_trie::cache::CacheSize::new(maximum_size))
			}),
		};

		// Older DB versions have no last state key. Check if the state is available and set it.
		let info = backend.blockchain.info();
		if info.finalized_state.is_none() &&
			info.finalized_hash != Default::default() &&
			sc_client_api::Backend::have_state_at(
				&backend,
				info.finalized_hash,
				info.finalized_number,
			) {
			backend.blockchain.update_meta(MetaUpdate {
				hash: info.finalized_hash,
				number: info.finalized_number,
				is_best: info.finalized_hash == info.best_hash,
				is_finalized: true,
				with_state: true,
			});
		}

		db.commit(db_init_transaction)?;

		Ok(backend)
	}

	/// Handle setting head within a transaction. `route_to` should be the last
	/// block that existed in the database. `best_to` should be the best block
	/// to be set.
	///
	/// In the case where the new best block is a block to be imported, `route_to`
	/// should be the parent of `best_to`. In the case where we set an existing block
	/// to be best, `route_to` should equal to `best_to`.
	fn set_head_with_transaction(
		&self,
		transaction: &mut Transaction<DbHash>,
		route_to: Block::Hash,
		best_to: (NumberFor<Block>, Block::Hash),
	) -> ClientResult<(Vec<Block::Hash>, Vec<Block::Hash>)> {
		let mut enacted = Vec::default();
		let mut retracted = Vec::default();

		let (best_number, best_hash) = best_to;

		let meta = self.blockchain.meta.read();

		if meta.best_number.saturating_sub(best_number).saturated_into::<u64>() >
			self.canonicalization_delay
		{
			return Err(sp_blockchain::Error::SetHeadTooOld);
		}

		let parent_exists =
			self.blockchain.status(route_to)? == sp_blockchain::BlockStatus::InChain;

		// Cannot find tree route with empty DB or when imported a detached block.
		if meta.best_hash != Default::default() && parent_exists {
			let tree_route = sp_blockchain::tree_route(&self.blockchain, meta.best_hash, route_to)?;

			// uncanonicalize: check safety violations and ensure the numbers no longer
			// point to these block hashes in the key mapping.
			for r in tree_route.retracted() {
				if r.hash == meta.finalized_hash {
					warn!(
						"Potential safety failure: reverting finalized block {:?}",
						(&r.number, &r.hash)
					);

					return Err(sp_blockchain::Error::NotInFinalizedChain);
				}

				retracted.push(r.hash);
				utils::remove_number_to_key_mapping(transaction, columns::KEY_LOOKUP, r.number)?;
			}

			// canonicalize: set the number lookup to map to this block's hash.
			for e in tree_route.enacted() {
				enacted.push(e.hash);
				utils::insert_number_to_key_mapping(
					transaction,
					columns::KEY_LOOKUP,
					e.number,
					e.hash,
				)?;
			}
		}

		let lookup_key = utils::number_and_hash_to_lookup_key(best_number, &best_hash)?;
		transaction.set_from_vec(columns::META, meta_keys::BEST_BLOCK, lookup_key);
		utils::insert_number_to_key_mapping(
			transaction,
			columns::KEY_LOOKUP,
			best_number,
			best_hash,
		)?;

		Ok((enacted, retracted))
	}

	fn ensure_sequential_finalization(
		&self,
		header: &Block::Header,
		last_finalized: Option<Block::Hash>,
	) -> ClientResult<()> {
		let last_finalized =
			last_finalized.unwrap_or_else(|| self.blockchain.meta.read().finalized_hash);
		if last_finalized != self.blockchain.meta.read().genesis_hash &&
			*header.parent_hash() != last_finalized
		{
			return Err(sp_blockchain::Error::NonSequentialFinalization(format!(
				"Last finalized {last_finalized:?} not parent of {:?}",
				header.hash()
			)));
		}
		Ok(())
	}

	/// `remove_displaced` can be set to `false` if this is not the last of many subsequent calls
	/// for performance reasons.
	fn finalize_block_with_transaction(
		&self,
		transaction: &mut Transaction<DbHash>,
		hash: Block::Hash,
		header: &Block::Header,
		last_finalized: Option<Block::Hash>,
		justification: Option<Justification>,
		current_transaction_justifications: &mut HashMap<Block::Hash, Justification>,
		remove_displaced: bool,
	) -> ClientResult<MetaUpdate<Block>> {
		// TODO: ensure best chain contains this block.
		let number = *header.number();
		self.ensure_sequential_finalization(header, last_finalized)?;
		let with_state = sc_client_api::Backend::have_state_at(self, hash, number);

		self.note_finalized(
			transaction,
			header,
			hash,
			with_state,
			current_transaction_justifications,
			remove_displaced,
		)?;

		if let Some(justification) = justification {
			transaction.set_from_vec(
				columns::JUSTIFICATIONS,
				&utils::number_and_hash_to_lookup_key(number, hash)?,
				Justifications::from(justification.clone()).encode(),
			);
			current_transaction_justifications.insert(hash, justification);
		}
		Ok(MetaUpdate { hash, number, is_best: false, is_finalized: true, with_state })
	}

	// performs forced canonicalization with a delay after importing a non-finalized block.
	fn force_delayed_canonicalize(
		&self,
		transaction: &mut Transaction<DbHash>,
	) -> ClientResult<()> {
		let best_canonical = match self.storage.state_db.last_canonicalized() {
			LastCanonicalized::None => 0,
			LastCanonicalized::Block(b) => b,
			// Nothing needs to be done when canonicalization is not happening.
			LastCanonicalized::NotCanonicalizing => return Ok(()),
		};

		let info = self.blockchain.info();
		let best_number: u64 = self.blockchain.info().best_number.saturated_into();

		for to_canonicalize in
			best_canonical + 1..=best_number.saturating_sub(self.canonicalization_delay)
		{
			let hash_to_canonicalize = sc_client_api::blockchain::HeaderBackend::hash(
				&self.blockchain,
				to_canonicalize.saturated_into(),
			)?
			.ok_or_else(|| {
				let best_hash = info.best_hash;

				sp_blockchain::Error::Backend(format!(
					"Can't canonicalize missing block number #{to_canonicalize} when for best block {best_hash:?} (#{best_number})",
				))
			})?;

			if !sc_client_api::Backend::have_state_at(
				self,
				hash_to_canonicalize,
				to_canonicalize.saturated_into(),
			) {
				return Ok(());
			}

			trace!(target: "db", "Canonicalize block #{to_canonicalize} ({hash_to_canonicalize:?})");
			let commit = self.storage.state_db.canonicalize_block(&hash_to_canonicalize).map_err(
				sp_blockchain::Error::from_state_db::<
					sc_state_db::Error<sp_database::error::DatabaseError>,
				>,
			)?;
			apply_state_commit(transaction, commit);
		}

		Ok(())
	}

	fn try_commit_operation(&self, mut operation: BlockImportOperation<Block>) -> ClientResult<()> {
		let mut transaction = Transaction::new();

		operation.apply_aux(&mut transaction);
		operation.apply_offchain(&mut transaction);

		let mut meta_updates = Vec::with_capacity(operation.finalized_blocks.len());
		let (best_num, mut last_finalized_hash, mut last_finalized_num, mut block_gap) = {
			let meta = self.blockchain.meta.read();
			(meta.best_number, meta.finalized_hash, meta.finalized_number, meta.block_gap)
		};

		let mut block_gap_updated = false;

		let mut current_transaction_justifications: HashMap<Block::Hash, Justification> =
			HashMap::new();
		let mut finalized_blocks = operation.finalized_blocks.into_iter().peekable();
		while let Some((block_hash, justification)) = finalized_blocks.next() {
			let block_header = self.blockchain.expect_header(block_hash)?;
			meta_updates.push(self.finalize_block_with_transaction(
				&mut transaction,
				block_hash,
				&block_header,
				Some(last_finalized_hash),
				justification,
				&mut current_transaction_justifications,
				finalized_blocks.peek().is_none(),
			)?);
			last_finalized_hash = block_hash;
			last_finalized_num = *block_header.number();
		}

		let imported = if let Some(pending_block) = operation.pending_block {
			let hash = pending_block.header.hash();

			let parent_hash = *pending_block.header.parent_hash();
			let number = *pending_block.header.number();
			let highest_leaf = self
				.blockchain
				.leaves
				.read()
				.highest_leaf()
				.map(|(n, _)| n)
				.unwrap_or(Zero::zero());
			let existing_header = number <= highest_leaf && self.blockchain.header(hash)?.is_some();

			// blocks are keyed by number + hash.
			let lookup_key = utils::number_and_hash_to_lookup_key(number, hash)?;

			if pending_block.leaf_state.is_best() {
				self.set_head_with_transaction(&mut transaction, parent_hash, (number, hash))?;
			};

			utils::insert_hash_to_key_mapping(&mut transaction, columns::KEY_LOOKUP, number, hash)?;

			transaction.set_from_vec(columns::HEADER, &lookup_key, pending_block.header.encode());
			if let Some(body) = pending_block.body {
				// If we have any index operations we save block in the new format with indexed
				// extrinsic headers Otherwise we save the body as a single blob.
				if operation.index_ops.is_empty() {
					transaction.set_from_vec(columns::BODY, &lookup_key, body.encode());
				} else {
					let body =
						apply_index_ops::<Block>(&mut transaction, body, operation.index_ops);
					transaction.set_from_vec(columns::BODY_INDEX, &lookup_key, body);
				}
			}
			if let Some(body) = pending_block.indexed_body {
				apply_indexed_body::<Block>(&mut transaction, body);
			}
			if let Some(justifications) = pending_block.justifications {
				transaction.set_from_vec(
					columns::JUSTIFICATIONS,
					&lookup_key,
					justifications.encode(),
				);
			}

			if number.is_zero() {
				transaction.set(columns::META, meta_keys::GENESIS_HASH, hash.as_ref());

				if operation.commit_state {
					transaction.set_from_vec(columns::META, meta_keys::FINALIZED_STATE, lookup_key);
				} else {
					// When we don't want to commit the genesis state, we still preserve it in
					// memory to bootstrap consensus. It is queried for an initial list of
					// authorities, etc.
					*self.genesis_state.write() = Some(Arc::new(DbGenesisStorage::new(
						*pending_block.header.state_root(),
						operation.db_updates.clone(),
					)));
				}
			}

			let finalized = if operation.commit_state {
				let mut changeset: sc_state_db::ChangeSet<Vec<u8>> =
					sc_state_db::ChangeSet::default();
				let mut ops: u64 = 0;
				let mut bytes: u64 = 0;
				let mut removal: u64 = 0;
				let mut bytes_removal: u64 = 0;
				for (mut key, (val, rc)) in operation.db_updates.drain() {
					self.storage.db.sanitize_key(&mut key);
					if rc > 0 {
						ops += 1;
						bytes += key.len() as u64 + val.len() as u64;
						if rc == 1 {
							changeset.inserted.push((key, val.to_vec()));
						} else {
							changeset.inserted.push((key.clone(), val.to_vec()));
							for _ in 0..rc - 1 {
								changeset.inserted.push((key.clone(), Default::default()));
							}
						}
					} else if rc < 0 {
						removal += 1;
						bytes_removal += key.len() as u64;
						if rc == -1 {
							changeset.deleted.push(key);
						} else {
							for _ in 0..-rc {
								changeset.deleted.push(key.clone());
							}
						}
					}
				}
				self.state_usage.tally_writes_nodes(ops, bytes);
				self.state_usage.tally_removed_nodes(removal, bytes_removal);

				let mut ops: u64 = 0;
				let mut bytes: u64 = 0;
				for (key, value) in operation
					.storage_updates
					.iter()
					.chain(operation.child_storage_updates.iter().flat_map(|(_, s)| s.iter()))
				{
					ops += 1;
					bytes += key.len() as u64;
					if let Some(v) = value.as_ref() {
						bytes += v.len() as u64;
					}
				}
				self.state_usage.tally_writes(ops, bytes);
				let number_u64 = number.saturated_into::<u64>();
				let commit = self
					.storage
					.state_db
					.insert_block(&hash, number_u64, pending_block.header.parent_hash(), changeset)
					.map_err(|e: sc_state_db::Error<sp_database::error::DatabaseError>| {
						sp_blockchain::Error::from_state_db(e)
					})?;
				apply_state_commit(&mut transaction, commit);
				if number <= last_finalized_num {
					// Canonicalize in the db when re-importing existing blocks with state.
					let commit = self.storage.state_db.canonicalize_block(&hash).map_err(
						sp_blockchain::Error::from_state_db::<
							sc_state_db::Error<sp_database::error::DatabaseError>,
						>,
					)?;
					apply_state_commit(&mut transaction, commit);
					meta_updates.push(MetaUpdate {
						hash,
						number,
						is_best: false,
						is_finalized: true,
						with_state: true,
					});
				}

				// Check if need to finalize. Genesis is always finalized instantly.
				let finalized = number_u64 == 0 || pending_block.leaf_state.is_final();
				finalized
			} else {
				(number.is_zero() && last_finalized_num.is_zero()) ||
					pending_block.leaf_state.is_final()
			};

			let header = &pending_block.header;
			let is_best = pending_block.leaf_state.is_best();
			debug!(
				target: "db",
				"DB Commit {hash:?} ({number}), best={is_best}, state={}, existing={existing_header}, finalized={finalized}",
				operation.commit_state,
			);

			self.state_usage.merge_sm(operation.old_state.usage_info());

			// release state reference so that it can be finalized
			// VERY IMPORTANT
			drop(operation.old_state);

			if finalized {
				// TODO: ensure best chain contains this block.
				self.ensure_sequential_finalization(header, Some(last_finalized_hash))?;
				let mut current_transaction_justifications = HashMap::new();
				self.note_finalized(
					&mut transaction,
					header,
					hash,
					operation.commit_state,
					&mut current_transaction_justifications,
					true,
				)?;
			} else {
				// canonicalize blocks which are old enough, regardless of finality.
				self.force_delayed_canonicalize(&mut transaction)?
			}

			if !existing_header {
				// Add a new leaf if the block has the potential to be finalized.
				if number > last_finalized_num || last_finalized_num.is_zero() {
					let mut leaves = self.blockchain.leaves.write();
					leaves.import(hash, number, parent_hash);
					leaves.prepare_transaction(
						&mut transaction,
						columns::META,
						meta_keys::LEAF_PREFIX,
					);
				}

				let mut children = children::read_children(
					&*self.storage.db,
					columns::META,
					meta_keys::CHILDREN_PREFIX,
					parent_hash,
				)?;
				if !children.contains(&hash) {
					children.push(hash);
					children::write_children(
						&mut transaction,
						columns::META,
						meta_keys::CHILDREN_PREFIX,
						parent_hash,
						children,
					);
				}

				if let Some(mut gap) = block_gap {
					match gap.gap_type {
						BlockGapType::MissingHeaderAndBody =>
							if number == gap.start {
								gap.start += One::one();
								utils::insert_number_to_key_mapping(
									&mut transaction,
									columns::KEY_LOOKUP,
									number,
									hash,
								)?;
								if gap.start > gap.end {
									transaction.remove(columns::META, meta_keys::BLOCK_GAP);
									transaction.remove(columns::META, meta_keys::BLOCK_GAP_VERSION);
									block_gap = None;
									debug!(target: "db", "Removed block gap.");
								} else {
									block_gap = Some(gap);
									debug!(target: "db", "Update block gap. {block_gap:?}");
									transaction.set(
										columns::META,
										meta_keys::BLOCK_GAP,
										&gap.encode(),
									);
									transaction.set(
										columns::META,
										meta_keys::BLOCK_GAP_VERSION,
										&BLOCK_GAP_CURRENT_VERSION.encode(),
									);
								}
								block_gap_updated = true;
							},
						BlockGapType::MissingBody => {
							unreachable!("Unsupported block gap. TODO: https://github.com/paritytech/polkadot-sdk/issues/5406")
						},
					}
<<<<<<< HEAD
				} else if number > best_num + One::one() &&
					number > One::one() &&
=======
				} else if operation.create_gap &&
					number > best_num + One::one() &&
>>>>>>> 0f7acb52
					self.blockchain.header(parent_hash)?.is_none()
				{
					let gap = BlockGap {
						start: best_num + One::one(),
						end: number - One::one(),
						gap_type: BlockGapType::MissingHeaderAndBody,
					};
					transaction.set(columns::META, meta_keys::BLOCK_GAP, &gap.encode());
					transaction.set(
						columns::META,
						meta_keys::BLOCK_GAP_VERSION,
						&BLOCK_GAP_CURRENT_VERSION.encode(),
					);
					block_gap = Some(gap);
					block_gap_updated = true;
					debug!(target: "db", "Detected block gap {block_gap:?}");
				}
			}

			meta_updates.push(MetaUpdate {
				hash,
				number,
				is_best: pending_block.leaf_state.is_best(),
				is_finalized: finalized,
				with_state: operation.commit_state,
			});
			Some((pending_block.header, hash))
		} else {
			None
		};

		if let Some(set_head) = operation.set_head {
			if let Some(header) =
				sc_client_api::blockchain::HeaderBackend::header(&self.blockchain, set_head)?
			{
				let number = header.number();
				let hash = header.hash();

				self.set_head_with_transaction(&mut transaction, hash, (*number, hash))?;

				meta_updates.push(MetaUpdate {
					hash,
					number: *number,
					is_best: true,
					is_finalized: false,
					with_state: false,
				});
			} else {
				return Err(sp_blockchain::Error::UnknownBlock(format!(
					"Cannot set head {set_head:?}",
				)));
			}
		}

		self.storage.db.commit(transaction)?;

		// Apply all in-memory state changes.
		// Code beyond this point can't fail.

		if let Some((header, hash)) = imported {
			trace!(target: "db", "DB Commit done {hash:?}");
			let header_metadata = CachedHeaderMetadata::from(&header);
			self.blockchain.insert_header_metadata(header_metadata.hash, header_metadata);
			cache_header(&mut self.blockchain.header_cache.lock(), hash, Some(header));
		}

		for m in meta_updates {
			self.blockchain.update_meta(m);
		}
		if block_gap_updated {
			self.blockchain.update_block_gap(block_gap);
		}

		Ok(())
	}

	// Write stuff to a transaction after a new block is finalized. This canonicalizes finalized
	// blocks. Fails if called with a block which was not a child of the last finalized block.
	/// `remove_displaced` can be set to `false` if this is not the last of many subsequent calls
	/// for performance reasons.
	fn note_finalized(
		&self,
		transaction: &mut Transaction<DbHash>,
		f_header: &Block::Header,
		f_hash: Block::Hash,
		with_state: bool,
		current_transaction_justifications: &mut HashMap<Block::Hash, Justification>,
		remove_displaced: bool,
	) -> ClientResult<()> {
		let f_num = *f_header.number();

		let lookup_key = utils::number_and_hash_to_lookup_key(f_num, f_hash)?;
		if with_state {
			transaction.set_from_vec(columns::META, meta_keys::FINALIZED_STATE, lookup_key.clone());
		}
		transaction.set_from_vec(columns::META, meta_keys::FINALIZED_BLOCK, lookup_key);

		let requires_canonicalization = match self.storage.state_db.last_canonicalized() {
			LastCanonicalized::None => true,
			LastCanonicalized::Block(b) => f_num.saturated_into::<u64>() > b,
			LastCanonicalized::NotCanonicalizing => false,
		};

		if requires_canonicalization && sc_client_api::Backend::have_state_at(self, f_hash, f_num) {
			let commit = self.storage.state_db.canonicalize_block(&f_hash).map_err(
				sp_blockchain::Error::from_state_db::<
					sc_state_db::Error<sp_database::error::DatabaseError>,
				>,
			)?;
			apply_state_commit(transaction, commit);
		}

		if remove_displaced {
			let new_displaced = self.blockchain.displaced_leaves_after_finalizing(f_hash, f_num)?;

			self.blockchain.leaves.write().remove_displaced_leaves(FinalizationOutcome::new(
				new_displaced.displaced_leaves.iter().copied(),
			));

			if !matches!(self.blocks_pruning, BlocksPruning::KeepAll) {
				self.prune_displaced_branches(transaction, &new_displaced)?;
			}
		}

		self.prune_blocks(transaction, f_num, current_transaction_justifications)?;

		Ok(())
	}

	fn prune_blocks(
		&self,
		transaction: &mut Transaction<DbHash>,
		finalized_number: NumberFor<Block>,
		current_transaction_justifications: &mut HashMap<Block::Hash, Justification>,
	) -> ClientResult<()> {
		if let BlocksPruning::Some(blocks_pruning) = self.blocks_pruning {
			// Always keep the last finalized block
			let keep = std::cmp::max(blocks_pruning, 1);
			if finalized_number >= keep.into() {
				let number = finalized_number.saturating_sub(keep.into());

				// Before we prune a block, check if it is pinned
				if let Some(hash) = self.blockchain.hash(number)? {
					self.blockchain.insert_persisted_body_if_pinned(hash)?;

					// If the block was finalized in this transaction, it will not be in the db
					// yet.
					if let Some(justification) = current_transaction_justifications.remove(&hash) {
						self.blockchain.insert_justifications_if_pinned(hash, justification);
					} else {
						self.blockchain.insert_persisted_justifications_if_pinned(hash)?;
					}
				};

				self.prune_block(transaction, BlockId::<Block>::number(number))?;
			}
		}
		Ok(())
	}

	fn prune_displaced_branches(
		&self,
		transaction: &mut Transaction<DbHash>,
		displaced: &DisplacedLeavesAfterFinalization<Block>,
	) -> ClientResult<()> {
		// Discard all blocks from displaced branches
		for &hash in displaced.displaced_blocks.iter() {
			self.blockchain.insert_persisted_body_if_pinned(hash)?;
			self.prune_block(transaction, BlockId::<Block>::hash(hash))?;
		}
		Ok(())
	}

	fn prune_block(
		&self,
		transaction: &mut Transaction<DbHash>,
		id: BlockId<Block>,
	) -> ClientResult<()> {
		debug!(target: "db", "Removing block #{id}");
		utils::remove_from_db(
			transaction,
			&*self.storage.db,
			columns::KEY_LOOKUP,
			columns::BODY,
			id,
		)?;
		utils::remove_from_db(
			transaction,
			&*self.storage.db,
			columns::KEY_LOOKUP,
			columns::JUSTIFICATIONS,
			id,
		)?;
		if let Some(index) =
			read_db(&*self.storage.db, columns::KEY_LOOKUP, columns::BODY_INDEX, id)?
		{
			utils::remove_from_db(
				transaction,
				&*self.storage.db,
				columns::KEY_LOOKUP,
				columns::BODY_INDEX,
				id,
			)?;
			match Vec::<DbExtrinsic<Block>>::decode(&mut &index[..]) {
				Ok(index) =>
					for ex in index {
						if let DbExtrinsic::Indexed { hash, .. } = ex {
							transaction.release(columns::TRANSACTION, hash);
						}
					},
				Err(err) =>
					return Err(sp_blockchain::Error::Backend(format!(
						"Error decoding body list: {err}",
					))),
			}
		}
		Ok(())
	}

	fn empty_state(&self) -> RecordStatsState<RefTrackingState<Block>, Block> {
		let root = EmptyStorage::<Block>::new().0; // Empty trie
		let db_state = DbStateBuilder::<HashingFor<Block>>::new(self.storage.clone(), root)
			.with_optional_cache(self.shared_trie_cache.as_ref().map(|c| c.local_cache()))
			.build();
		let state = RefTrackingState::new(db_state, self.storage.clone(), None);
		RecordStatsState::new(state, None, self.state_usage.clone())
	}
}

fn apply_state_commit(
	transaction: &mut Transaction<DbHash>,
	commit: sc_state_db::CommitSet<Vec<u8>>,
) {
	for (key, val) in commit.data.inserted.into_iter() {
		transaction.set_from_vec(columns::STATE, &key[..], val);
	}
	for key in commit.data.deleted.into_iter() {
		transaction.remove(columns::STATE, &key[..]);
	}
	for (key, val) in commit.meta.inserted.into_iter() {
		transaction.set_from_vec(columns::STATE_META, &key[..], val);
	}
	for key in commit.meta.deleted.into_iter() {
		transaction.remove(columns::STATE_META, &key[..]);
	}
}

fn apply_index_ops<Block: BlockT>(
	transaction: &mut Transaction<DbHash>,
	body: Vec<Block::Extrinsic>,
	ops: Vec<IndexOperation>,
) -> Vec<u8> {
	let mut extrinsic_index: Vec<DbExtrinsic<Block>> = Vec::with_capacity(body.len());
	let mut index_map = HashMap::new();
	let mut renewed_map = HashMap::new();
	for op in ops {
		match op {
			IndexOperation::Insert { extrinsic, hash, size } => {
				index_map.insert(extrinsic, (hash, size));
			},
			IndexOperation::Renew { extrinsic, hash } => {
				renewed_map.insert(extrinsic, DbHash::from_slice(hash.as_ref()));
			},
		}
	}
	for (index, extrinsic) in body.into_iter().enumerate() {
		let db_extrinsic = if let Some(hash) = renewed_map.get(&(index as u32)) {
			// Bump ref counter
			let extrinsic = extrinsic.encode();
			transaction.reference(columns::TRANSACTION, DbHash::from_slice(hash.as_ref()));
			DbExtrinsic::Indexed { hash: *hash, header: extrinsic }
		} else {
			match index_map.get(&(index as u32)) {
				Some((hash, size)) => {
					let encoded = extrinsic.encode();
					if *size as usize <= encoded.len() {
						let offset = encoded.len() - *size as usize;
						transaction.store(
							columns::TRANSACTION,
							DbHash::from_slice(hash.as_ref()),
							encoded[offset..].to_vec(),
						);
						DbExtrinsic::Indexed {
							hash: DbHash::from_slice(hash.as_ref()),
							header: encoded[..offset].to_vec(),
						}
					} else {
						// Invalid indexed slice. Just store full data and don't index anything.
						DbExtrinsic::Full(extrinsic)
					}
				},
				_ => DbExtrinsic::Full(extrinsic),
			}
		};
		extrinsic_index.push(db_extrinsic);
	}
	debug!(
		target: "db",
		"DB transaction index: {} inserted, {} renewed, {} full",
		index_map.len(),
		renewed_map.len(),
		extrinsic_index.len() - index_map.len() - renewed_map.len(),
	);
	extrinsic_index.encode()
}

fn apply_indexed_body<Block: BlockT>(transaction: &mut Transaction<DbHash>, body: Vec<Vec<u8>>) {
	for extrinsic in body {
		let hash = sp_runtime::traits::BlakeTwo256::hash(&extrinsic);
		transaction.store(columns::TRANSACTION, DbHash::from_slice(hash.as_ref()), extrinsic);
	}
}

impl<Block> sc_client_api::backend::AuxStore for Backend<Block>
where
	Block: BlockT,
{
	fn insert_aux<
		'a,
		'b: 'a,
		'c: 'a,
		I: IntoIterator<Item = &'a (&'c [u8], &'c [u8])>,
		D: IntoIterator<Item = &'a &'b [u8]>,
	>(
		&self,
		insert: I,
		delete: D,
	) -> ClientResult<()> {
		let mut transaction = Transaction::new();
		for (k, v) in insert {
			transaction.set(columns::AUX, k, v);
		}
		for k in delete {
			transaction.remove(columns::AUX, k);
		}
		self.storage.db.commit(transaction)?;
		Ok(())
	}

	fn get_aux(&self, key: &[u8]) -> ClientResult<Option<Vec<u8>>> {
		Ok(self.storage.db.get(columns::AUX, key))
	}
}

impl<Block: BlockT> sc_client_api::backend::Backend<Block> for Backend<Block> {
	type BlockImportOperation = BlockImportOperation<Block>;
	type Blockchain = BlockchainDb<Block>;
	type State = RecordStatsState<RefTrackingState<Block>, Block>;
	type OffchainStorage = offchain::LocalStorage;

	fn begin_operation(&self) -> ClientResult<Self::BlockImportOperation> {
		Ok(BlockImportOperation {
			pending_block: None,
			old_state: self.empty_state(),
			db_updates: PrefixedMemoryDB::default(),
			storage_updates: Default::default(),
			child_storage_updates: Default::default(),
			offchain_storage_updates: Default::default(),
			aux_ops: Vec::new(),
			finalized_blocks: Vec::new(),
			set_head: None,
			commit_state: false,
			create_gap: true,
			index_ops: Default::default(),
		})
	}

	fn begin_state_operation(
		&self,
		operation: &mut Self::BlockImportOperation,
		block: Block::Hash,
	) -> ClientResult<()> {
		if block == Default::default() {
			operation.old_state = self.empty_state();
		} else {
			operation.old_state = self.state_at(block)?;
		}

		operation.commit_state = true;
		Ok(())
	}

	fn commit_operation(&self, operation: Self::BlockImportOperation) -> ClientResult<()> {
		let usage = operation.old_state.usage_info();
		self.state_usage.merge_sm(usage);

		if let Err(e) = self.try_commit_operation(operation) {
			let state_meta_db = StateMetaDb(self.storage.db.clone());
			self.storage
				.state_db
				.reset(state_meta_db)
				.map_err(sp_blockchain::Error::from_state_db)?;
			self.blockchain.clear_pinning_cache();
			Err(e)
		} else {
			self.storage.state_db.sync();
			Ok(())
		}
	}

	fn finalize_block(
		&self,
		hash: Block::Hash,
		justification: Option<Justification>,
	) -> ClientResult<()> {
		let mut transaction = Transaction::new();
		let header = self.blockchain.expect_header(hash)?;

		let mut current_transaction_justifications = HashMap::new();
		let m = self.finalize_block_with_transaction(
			&mut transaction,
			hash,
			&header,
			None,
			justification,
			&mut current_transaction_justifications,
			true,
		)?;

		self.storage.db.commit(transaction)?;
		self.blockchain.update_meta(m);
		Ok(())
	}

	fn append_justification(
		&self,
		hash: Block::Hash,
		justification: Justification,
	) -> ClientResult<()> {
		let mut transaction: Transaction<DbHash> = Transaction::new();
		let header = self.blockchain.expect_header(hash)?;
		let number = *header.number();

		// Check if the block is finalized first.
		let is_descendent_of = is_descendent_of(&self.blockchain, None);
		let last_finalized = self.blockchain.last_finalized()?;

		// We can do a quick check first, before doing a proper but more expensive check
		if number > self.blockchain.info().finalized_number ||
			(hash != last_finalized && !is_descendent_of(&hash, &last_finalized)?)
		{
			return Err(ClientError::NotInFinalizedChain);
		}

		let justifications = if let Some(mut stored_justifications) =
			self.blockchain.justifications(hash)?
		{
			if !stored_justifications.append(justification) {
				return Err(ClientError::BadJustification("Duplicate consensus engine ID".into()));
			}
			stored_justifications
		} else {
			Justifications::from(justification)
		};

		transaction.set_from_vec(
			columns::JUSTIFICATIONS,
			&utils::number_and_hash_to_lookup_key(number, hash)?,
			justifications.encode(),
		);

		self.storage.db.commit(transaction)?;

		Ok(())
	}

	fn offchain_storage(&self) -> Option<Self::OffchainStorage> {
		Some(self.offchain_storage.clone())
	}

	fn usage_info(&self) -> Option<UsageInfo> {
		let (io_stats, state_stats) = self.io_stats.take_or_else(|| {
			(
				// TODO: implement DB stats and cache size retrieval
				kvdb::IoStats::empty(),
				self.state_usage.take(),
			)
		});
		let database_cache = MemorySize::from_bytes(0);
		let state_cache = MemorySize::from_bytes(
			self.shared_trie_cache.as_ref().map_or(0, |c| c.used_memory_size()),
		);

		Some(UsageInfo {
			memory: MemoryInfo { state_cache, database_cache },
			io: IoInfo {
				transactions: io_stats.transactions,
				bytes_read: io_stats.bytes_read,
				bytes_written: io_stats.bytes_written,
				writes: io_stats.writes,
				reads: io_stats.reads,
				average_transaction_size: io_stats.avg_transaction_size() as u64,
				state_reads: state_stats.reads.ops,
				state_writes: state_stats.writes.ops,
				state_writes_cache: state_stats.overlay_writes.ops,
				state_reads_cache: state_stats.cache_reads.ops,
				state_writes_nodes: state_stats.nodes_writes.ops,
			},
		})
	}

	fn revert(
		&self,
		n: NumberFor<Block>,
		revert_finalized: bool,
	) -> ClientResult<(NumberFor<Block>, HashSet<Block::Hash>)> {
		let mut reverted_finalized = HashSet::new();

		let info = self.blockchain.info();

		let highest_leaf = self
			.blockchain
			.leaves
			.read()
			.highest_leaf()
			.and_then(|(n, h)| h.last().map(|h| (n, *h)));

		let best_number = info.best_number;
		let best_hash = info.best_hash;

		let finalized = info.finalized_number;

		let revertible = best_number - finalized;
		let n = if !revert_finalized && revertible < n { revertible } else { n };

		let (n, mut number_to_revert, mut hash_to_revert) = match highest_leaf {
			Some((l_n, l_h)) => (n + (l_n - best_number), l_n, l_h),
			None => (n, best_number, best_hash),
		};

		let mut revert_blocks = || -> ClientResult<NumberFor<Block>> {
			for c in 0..n.saturated_into::<u64>() {
				if number_to_revert.is_zero() {
					return Ok(c.saturated_into::<NumberFor<Block>>());
				}
				let mut transaction = Transaction::new();
				let removed = self.blockchain.header(hash_to_revert)?.ok_or_else(|| {
					sp_blockchain::Error::UnknownBlock(format!(
						"Error reverting to {hash_to_revert}. Block header not found.",
					))
				})?;
				let removed_hash = removed.hash();

				let prev_number = number_to_revert.saturating_sub(One::one());
				let prev_hash =
					if prev_number == best_number { best_hash } else { *removed.parent_hash() };

				if !self.have_state_at(prev_hash, prev_number) {
					return Ok(c.saturated_into::<NumberFor<Block>>());
				}

				match self.storage.state_db.revert_one() {
					Some(commit) => {
						apply_state_commit(&mut transaction, commit);

						number_to_revert = prev_number;
						hash_to_revert = prev_hash;

						let update_finalized = number_to_revert < finalized;

						let key = utils::number_and_hash_to_lookup_key(
							number_to_revert,
							&hash_to_revert,
						)?;
						if update_finalized {
							transaction.set_from_vec(
								columns::META,
								meta_keys::FINALIZED_BLOCK,
								key.clone(),
							);

							reverted_finalized.insert(removed_hash);
							if let Some((hash, _)) = self.blockchain.info().finalized_state {
								if hash == hash_to_revert {
									if !number_to_revert.is_zero() &&
										self.have_state_at(
											prev_hash,
											number_to_revert - One::one(),
										) {
										let lookup_key = utils::number_and_hash_to_lookup_key(
											number_to_revert - One::one(),
											prev_hash,
										)?;
										transaction.set_from_vec(
											columns::META,
											meta_keys::FINALIZED_STATE,
											lookup_key,
										);
									} else {
										transaction
											.remove(columns::META, meta_keys::FINALIZED_STATE);
									}
								}
							}
						}
						transaction.set_from_vec(columns::META, meta_keys::BEST_BLOCK, key);
						transaction.remove(columns::KEY_LOOKUP, removed.hash().as_ref());
						children::remove_children(
							&mut transaction,
							columns::META,
							meta_keys::CHILDREN_PREFIX,
							hash_to_revert,
						);
						self.storage.db.commit(transaction)?;

						let is_best = number_to_revert < best_number;

						self.blockchain.update_meta(MetaUpdate {
							hash: hash_to_revert,
							number: number_to_revert,
							is_best,
							is_finalized: update_finalized,
							with_state: false,
						});
					},
					None => return Ok(c.saturated_into::<NumberFor<Block>>()),
				}
			}

			Ok(n)
		};

		let reverted = revert_blocks()?;

		let revert_leaves = || -> ClientResult<()> {
			let mut transaction = Transaction::new();
			let mut leaves = self.blockchain.leaves.write();

			leaves.revert(hash_to_revert, number_to_revert);
			leaves.prepare_transaction(&mut transaction, columns::META, meta_keys::LEAF_PREFIX);
			self.storage.db.commit(transaction)?;

			Ok(())
		};

		revert_leaves()?;

		Ok((reverted, reverted_finalized))
	}

	fn remove_leaf_block(&self, hash: Block::Hash) -> ClientResult<()> {
		let best_hash = self.blockchain.info().best_hash;

		if best_hash == hash {
			return Err(sp_blockchain::Error::Backend(format!("Can't remove best block {hash:?}")));
		}

		let hdr = self.blockchain.header_metadata(hash)?;
		if !self.have_state_at(hash, hdr.number) {
			return Err(sp_blockchain::Error::UnknownBlock(format!(
				"State already discarded for {hash:?}",
			)));
		}

		let mut leaves = self.blockchain.leaves.write();
		if !leaves.contains(hdr.number, hash) {
			return Err(sp_blockchain::Error::Backend(format!(
				"Can't remove non-leaf block {hash:?}",
			)));
		}

		let mut transaction = Transaction::new();
		if let Some(commit) = self.storage.state_db.remove(&hash) {
			apply_state_commit(&mut transaction, commit);
		}
		transaction.remove(columns::KEY_LOOKUP, hash.as_ref());

		let children: Vec<_> = self
			.blockchain()
			.children(hdr.parent)?
			.into_iter()
			.filter(|child_hash| *child_hash != hash)
			.collect();
		let parent_leaf = if children.is_empty() {
			children::remove_children(
				&mut transaction,
				columns::META,
				meta_keys::CHILDREN_PREFIX,
				hdr.parent,
			);
			Some(hdr.parent)
		} else {
			children::write_children(
				&mut transaction,
				columns::META,
				meta_keys::CHILDREN_PREFIX,
				hdr.parent,
				children,
			);
			None
		};

		let remove_outcome = leaves.remove(hash, hdr.number, parent_leaf);
		leaves.prepare_transaction(&mut transaction, columns::META, meta_keys::LEAF_PREFIX);
		if let Err(e) = self.storage.db.commit(transaction) {
			if let Some(outcome) = remove_outcome {
				leaves.undo().undo_remove(outcome);
			}
			return Err(e.into());
		}
		self.blockchain().remove_header_metadata(hash);
		Ok(())
	}

	fn blockchain(&self) -> &BlockchainDb<Block> {
		&self.blockchain
	}

	fn state_at(&self, hash: Block::Hash) -> ClientResult<Self::State> {
		if hash == self.blockchain.meta.read().genesis_hash {
			if let Some(genesis_state) = &*self.genesis_state.read() {
				let root = genesis_state.root;
				let db_state =
					DbStateBuilder::<HashingFor<Block>>::new(genesis_state.clone(), root)
						.with_optional_cache(
							self.shared_trie_cache.as_ref().map(|c| c.local_cache()),
						)
						.build();

				let state = RefTrackingState::new(db_state, self.storage.clone(), None);
				return Ok(RecordStatsState::new(state, None, self.state_usage.clone()));
			}
		}

		match self.blockchain.header_metadata(hash) {
			Ok(ref hdr) => {
				let hint = || {
					sc_state_db::NodeDb::get(self.storage.as_ref(), hdr.state_root.as_ref())
						.unwrap_or(None)
						.is_some()
				};

				if let Ok(()) =
					self.storage.state_db.pin(&hash, hdr.number.saturated_into::<u64>(), hint)
				{
					let root = hdr.state_root;
					let db_state =
						DbStateBuilder::<HashingFor<Block>>::new(self.storage.clone(), root)
							.with_optional_cache(
								self.shared_trie_cache.as_ref().map(|c| c.local_cache()),
							)
							.build();
					let state = RefTrackingState::new(db_state, self.storage.clone(), Some(hash));
					Ok(RecordStatsState::new(state, Some(hash), self.state_usage.clone()))
				} else {
					Err(sp_blockchain::Error::UnknownBlock(format!(
						"State already discarded for {hash:?}",
					)))
				}
			},
			Err(e) => Err(e),
		}
	}

	fn have_state_at(&self, hash: Block::Hash, number: NumberFor<Block>) -> bool {
		if self.is_archive {
			match self.blockchain.header_metadata(hash) {
				Ok(header) => sp_state_machine::Storage::get(
					self.storage.as_ref(),
					&header.state_root,
					(&[], None),
				)
				.unwrap_or(None)
				.is_some(),
				_ => false,
			}
		} else {
			match self.storage.state_db.is_pruned(&hash, number.saturated_into::<u64>()) {
				IsPruned::Pruned => false,
				IsPruned::NotPruned => true,
				IsPruned::MaybePruned => match self.blockchain.header_metadata(hash) {
					Ok(header) => sp_state_machine::Storage::get(
						self.storage.as_ref(),
						&header.state_root,
						(&[], None),
					)
					.unwrap_or(None)
					.is_some(),
					_ => false,
				},
			}
		}
	}

	fn get_import_lock(&self) -> &RwLock<()> {
		&self.import_lock
	}

	fn requires_full_sync(&self) -> bool {
		matches!(
			self.storage.state_db.pruning_mode(),
			PruningMode::ArchiveAll | PruningMode::ArchiveCanonical
		)
	}

	fn pin_block(&self, hash: <Block as BlockT>::Hash) -> sp_blockchain::Result<()> {
		let hint = || {
			let header_metadata = self.blockchain.header_metadata(hash);
			header_metadata
				.map(|hdr| {
					sc_state_db::NodeDb::get(self.storage.as_ref(), hdr.state_root.as_ref())
						.unwrap_or(None)
						.is_some()
				})
				.unwrap_or(false)
		};

		if let Some(number) = self.blockchain.number(hash)? {
			self.storage.state_db.pin(&hash, number.saturated_into::<u64>(), hint).map_err(
				|_| {
					sp_blockchain::Error::UnknownBlock(format!(
						"Unable to pin: state already discarded for `{hash:?}`",
					))
				},
			)?;
		} else {
			return Err(ClientError::UnknownBlock(format!(
				"Can not pin block with hash `{hash:?}`. Block not found.",
			)));
		}

		if self.blocks_pruning != BlocksPruning::KeepAll {
			// Only increase reference count for this hash. Value is loaded once we prune.
			self.blockchain.bump_ref(hash);
		}
		Ok(())
	}

	fn unpin_block(&self, hash: <Block as BlockT>::Hash) {
		self.storage.state_db.unpin(&hash);

		if self.blocks_pruning != BlocksPruning::KeepAll {
			self.blockchain.unpin(hash);
		}
	}
}

impl<Block: BlockT> sc_client_api::backend::LocalBackend<Block> for Backend<Block> {}

#[cfg(test)]
pub(crate) mod tests {
	use super::*;
	use crate::columns;
	use hash_db::{HashDB, EMPTY_PREFIX};
	use sc_client_api::{
		backend::{Backend as BTrait, BlockImportOperation as Op},
		blockchain::Backend as BLBTrait,
	};
	use sp_blockchain::{lowest_common_ancestor, tree_route};
	use sp_core::H256;
	use sp_runtime::{
		testing::{Block as RawBlock, ExtrinsicWrapper, Header},
		traits::{BlakeTwo256, Hash},
		ConsensusEngineId, StateVersion,
	};

	const CONS0_ENGINE_ID: ConsensusEngineId = *b"CON0";
	const CONS1_ENGINE_ID: ConsensusEngineId = *b"CON1";

	pub(crate) type Block = RawBlock<ExtrinsicWrapper<u64>>;

	pub fn insert_header(
		backend: &Backend<Block>,
		number: u64,
		parent_hash: H256,
		changes: Option<Vec<(Vec<u8>, Vec<u8>)>>,
		extrinsics_root: H256,
	) -> H256 {
		insert_block(backend, number, parent_hash, changes, extrinsics_root, Vec::new(), None)
			.unwrap()
	}

	pub fn insert_block(
		backend: &Backend<Block>,
		number: u64,
		parent_hash: H256,
		_changes: Option<Vec<(Vec<u8>, Vec<u8>)>>,
		extrinsics_root: H256,
		body: Vec<ExtrinsicWrapper<u64>>,
		transaction_index: Option<Vec<IndexOperation>>,
	) -> Result<H256, sp_blockchain::Error> {
		use sp_runtime::testing::Digest;

		let digest = Digest::default();
		let mut header =
			Header { number, parent_hash, state_root: Default::default(), digest, extrinsics_root };

		let block_hash = if number == 0 { Default::default() } else { parent_hash };
		let mut op = backend.begin_operation().unwrap();
		backend.begin_state_operation(&mut op, block_hash).unwrap();
		if let Some(index) = transaction_index {
			op.update_transaction_index(index).unwrap();
		}

		// Insert some fake data to ensure that the block can be found in the state column.
		let (root, overlay) = op.old_state.storage_root(
			vec![(block_hash.as_ref(), Some(block_hash.as_ref()))].into_iter(),
			StateVersion::V1,
		);
		op.update_db_storage(overlay).unwrap();
		header.state_root = root.into();

		op.set_block_data(header.clone(), Some(body), None, None, NewBlockState::Best)
			.unwrap();

		backend.commit_operation(op)?;

		Ok(header.hash())
	}

	pub fn insert_disconnected_header(
		backend: &Backend<Block>,
		number: u64,
		parent_hash: H256,
		extrinsics_root: H256,
		best: bool,
	) -> H256 {
		use sp_runtime::testing::Digest;

		let digest = Digest::default();
		let header =
			Header { number, parent_hash, state_root: Default::default(), digest, extrinsics_root };

		let mut op = backend.begin_operation().unwrap();

		op.set_block_data(
			header.clone(),
			Some(vec![]),
			None,
			None,
			if best { NewBlockState::Best } else { NewBlockState::Normal },
		)
		.unwrap();

		backend.commit_operation(op).unwrap();

		header.hash()
	}

	pub fn insert_header_no_head(
		backend: &Backend<Block>,
		number: u64,
		parent_hash: H256,
		extrinsics_root: H256,
	) -> H256 {
		use sp_runtime::testing::Digest;

		let digest = Digest::default();
		let mut header =
			Header { number, parent_hash, state_root: Default::default(), digest, extrinsics_root };
		let mut op = backend.begin_operation().unwrap();

		let root = backend
			.state_at(parent_hash)
			.unwrap_or_else(|_| {
				if parent_hash == Default::default() {
					backend.empty_state()
				} else {
					panic!("Unknown block: {parent_hash:?}")
				}
			})
			.storage_root(
				vec![(parent_hash.as_ref(), Some(parent_hash.as_ref()))].into_iter(),
				StateVersion::V1,
			)
			.0;
		header.state_root = root.into();

		op.set_block_data(header.clone(), None, None, None, NewBlockState::Normal)
			.unwrap();
		backend.commit_operation(op).unwrap();

		header.hash()
	}

	#[test]
	fn block_hash_inserted_correctly() {
		let backing = {
			let db = Backend::<Block>::new_test(1, 0);
			for i in 0..10 {
				assert!(db.blockchain().hash(i).unwrap().is_none());

				{
					let hash = if i == 0 {
						Default::default()
					} else {
						db.blockchain.hash(i - 1).unwrap().unwrap()
					};

					let mut op = db.begin_operation().unwrap();
					db.begin_state_operation(&mut op, hash).unwrap();
					let header = Header {
						number: i,
						parent_hash: hash,
						state_root: Default::default(),
						digest: Default::default(),
						extrinsics_root: Default::default(),
					};

					op.set_block_data(header, Some(vec![]), None, None, NewBlockState::Best)
						.unwrap();
					db.commit_operation(op).unwrap();
				}

				assert!(db.blockchain().hash(i).unwrap().is_some())
			}
			db.storage.db.clone()
		};

		let backend = Backend::<Block>::new(
			DatabaseSettings {
				trie_cache_maximum_size: Some(16 * 1024 * 1024),
				state_pruning: Some(PruningMode::blocks_pruning(1)),
				source: DatabaseSource::Custom { db: backing, require_create_flag: false },
				blocks_pruning: BlocksPruning::KeepFinalized,
			},
			0,
		)
		.unwrap();
		assert_eq!(backend.blockchain().info().best_number, 9);
		for i in 0..10 {
			assert!(backend.blockchain().hash(i).unwrap().is_some())
		}
	}

	#[test]
	fn set_state_data() {
		set_state_data_inner(StateVersion::V0);
		set_state_data_inner(StateVersion::V1);
	}
	fn set_state_data_inner(state_version: StateVersion) {
		let db = Backend::<Block>::new_test(2, 0);
		let hash = {
			let mut op = db.begin_operation().unwrap();
			let mut header = Header {
				number: 0,
				parent_hash: Default::default(),
				state_root: Default::default(),
				digest: Default::default(),
				extrinsics_root: Default::default(),
			};

			let storage = vec![(vec![1, 3, 5], vec![2, 4, 6]), (vec![1, 2, 3], vec![9, 9, 9])];

			header.state_root = op
				.old_state
				.storage_root(storage.iter().map(|(x, y)| (&x[..], Some(&y[..]))), state_version)
				.0
				.into();
			let hash = header.hash();

			op.reset_storage(
				Storage {
					top: storage.into_iter().collect(),
					children_default: Default::default(),
				},
				state_version,
			)
			.unwrap();
			op.set_block_data(header.clone(), Some(vec![]), None, None, NewBlockState::Best)
				.unwrap();

			db.commit_operation(op).unwrap();

			let state = db.state_at(hash).unwrap();

			assert_eq!(state.storage(&[1, 3, 5]).unwrap(), Some(vec![2, 4, 6]));
			assert_eq!(state.storage(&[1, 2, 3]).unwrap(), Some(vec![9, 9, 9]));
			assert_eq!(state.storage(&[5, 5, 5]).unwrap(), None);

			hash
		};

		{
			let mut op = db.begin_operation().unwrap();
			db.begin_state_operation(&mut op, hash).unwrap();
			let mut header = Header {
				number: 1,
				parent_hash: hash,
				state_root: Default::default(),
				digest: Default::default(),
				extrinsics_root: Default::default(),
			};

			let storage = vec![(vec![1, 3, 5], None), (vec![5, 5, 5], Some(vec![4, 5, 6]))];

			let (root, overlay) = op.old_state.storage_root(
				storage.iter().map(|(k, v)| (k.as_slice(), v.as_ref().map(|v| &v[..]))),
				state_version,
			);
			op.update_db_storage(overlay).unwrap();
			header.state_root = root.into();

			op.update_storage(storage, Vec::new()).unwrap();
			op.set_block_data(header.clone(), Some(vec![]), None, None, NewBlockState::Best)
				.unwrap();

			db.commit_operation(op).unwrap();

			let state = db.state_at(header.hash()).unwrap();

			assert_eq!(state.storage(&[1, 3, 5]).unwrap(), None);
			assert_eq!(state.storage(&[1, 2, 3]).unwrap(), Some(vec![9, 9, 9]));
			assert_eq!(state.storage(&[5, 5, 5]).unwrap(), Some(vec![4, 5, 6]));
		}
	}

	#[test]
	fn delete_only_when_negative_rc() {
		sp_tracing::try_init_simple();
		let state_version = StateVersion::default();
		let key;
		let backend = Backend::<Block>::new_test(1, 0);

		let hash = {
			let mut op = backend.begin_operation().unwrap();
			backend.begin_state_operation(&mut op, Default::default()).unwrap();
			let mut header = Header {
				number: 0,
				parent_hash: Default::default(),
				state_root: Default::default(),
				digest: Default::default(),
				extrinsics_root: Default::default(),
			};

			header.state_root =
				op.old_state.storage_root(std::iter::empty(), state_version).0.into();
			let hash = header.hash();

			op.reset_storage(
				Storage { top: Default::default(), children_default: Default::default() },
				state_version,
			)
			.unwrap();

			key = op.db_updates.insert(EMPTY_PREFIX, b"hello");
			op.set_block_data(header, Some(vec![]), None, None, NewBlockState::Best)
				.unwrap();

			backend.commit_operation(op).unwrap();
			assert_eq!(
				backend
					.storage
					.db
					.get(columns::STATE, &sp_trie::prefixed_key::<BlakeTwo256>(&key, EMPTY_PREFIX))
					.unwrap(),
				&b"hello"[..]
			);
			hash
		};

		let hashof1 = {
			let mut op = backend.begin_operation().unwrap();
			backend.begin_state_operation(&mut op, hash).unwrap();
			let mut header = Header {
				number: 1,
				parent_hash: hash,
				state_root: Default::default(),
				digest: Default::default(),
				extrinsics_root: Default::default(),
			};

			let storage: Vec<(_, _)> = vec![];

			header.state_root = op
				.old_state
				.storage_root(storage.iter().cloned().map(|(x, y)| (x, Some(y))), state_version)
				.0
				.into();
			let hash = header.hash();

			op.db_updates.insert(EMPTY_PREFIX, b"hello");
			op.db_updates.remove(&key, EMPTY_PREFIX);
			op.set_block_data(header, Some(vec![]), None, None, NewBlockState::Best)
				.unwrap();

			backend.commit_operation(op).unwrap();
			assert_eq!(
				backend
					.storage
					.db
					.get(columns::STATE, &sp_trie::prefixed_key::<BlakeTwo256>(&key, EMPTY_PREFIX))
					.unwrap(),
				&b"hello"[..]
			);
			hash
		};

		let hashof2 = {
			let mut op = backend.begin_operation().unwrap();
			backend.begin_state_operation(&mut op, hashof1).unwrap();
			let mut header = Header {
				number: 2,
				parent_hash: hashof1,
				state_root: Default::default(),
				digest: Default::default(),
				extrinsics_root: Default::default(),
			};

			let storage: Vec<(_, _)> = vec![];

			header.state_root = op
				.old_state
				.storage_root(storage.iter().cloned().map(|(x, y)| (x, Some(y))), state_version)
				.0
				.into();
			let hash = header.hash();

			op.db_updates.remove(&key, EMPTY_PREFIX);
			op.set_block_data(header, Some(vec![]), None, None, NewBlockState::Best)
				.unwrap();

			backend.commit_operation(op).unwrap();

			assert!(backend
				.storage
				.db
				.get(columns::STATE, &sp_trie::prefixed_key::<BlakeTwo256>(&key, EMPTY_PREFIX))
				.is_some());
			hash
		};

		let hashof3 = {
			let mut op = backend.begin_operation().unwrap();
			backend.begin_state_operation(&mut op, hashof2).unwrap();
			let mut header = Header {
				number: 3,
				parent_hash: hashof2,
				state_root: Default::default(),
				digest: Default::default(),
				extrinsics_root: Default::default(),
			};

			let storage: Vec<(_, _)> = vec![];

			header.state_root = op
				.old_state
				.storage_root(storage.iter().cloned().map(|(x, y)| (x, Some(y))), state_version)
				.0
				.into();
			let hash = header.hash();

			op.set_block_data(header, Some(vec![]), None, None, NewBlockState::Best)
				.unwrap();

			backend.commit_operation(op).unwrap();
			hash
		};

		let hashof4 = {
			let mut op = backend.begin_operation().unwrap();
			backend.begin_state_operation(&mut op, hashof3).unwrap();
			let mut header = Header {
				number: 4,
				parent_hash: hashof3,
				state_root: Default::default(),
				digest: Default::default(),
				extrinsics_root: Default::default(),
			};

			let storage: Vec<(_, _)> = vec![];

			header.state_root = op
				.old_state
				.storage_root(storage.iter().cloned().map(|(x, y)| (x, Some(y))), state_version)
				.0
				.into();
			let hash = header.hash();

			op.set_block_data(header, Some(vec![]), None, None, NewBlockState::Best)
				.unwrap();

			backend.commit_operation(op).unwrap();
			assert!(backend
				.storage
				.db
				.get(columns::STATE, &sp_trie::prefixed_key::<BlakeTwo256>(&key, EMPTY_PREFIX))
				.is_none());
			hash
		};

		backend.finalize_block(hashof1, None).unwrap();
		backend.finalize_block(hashof2, None).unwrap();
		backend.finalize_block(hashof3, None).unwrap();
		backend.finalize_block(hashof4, None).unwrap();
		assert!(backend
			.storage
			.db
			.get(columns::STATE, &sp_trie::prefixed_key::<BlakeTwo256>(&key, EMPTY_PREFIX))
			.is_none());
	}

	#[test]
	fn tree_route_works() {
		let backend = Backend::<Block>::new_test(1000, 100);
		let blockchain = backend.blockchain();
		let block0 = insert_header(&backend, 0, Default::default(), None, Default::default());

		// fork from genesis: 3 prong.
		let a1 = insert_header(&backend, 1, block0, None, Default::default());
		let a2 = insert_header(&backend, 2, a1, None, Default::default());
		let a3 = insert_header(&backend, 3, a2, None, Default::default());

		// fork from genesis: 2 prong.
		let b1 = insert_header(&backend, 1, block0, None, H256::from([1; 32]));
		let b2 = insert_header(&backend, 2, b1, None, Default::default());

		{
			let tree_route = tree_route(blockchain, a1, a1).unwrap();

			assert_eq!(tree_route.common_block().hash, a1);
			assert!(tree_route.retracted().is_empty());
			assert!(tree_route.enacted().is_empty());
		}

		{
			let tree_route = tree_route(blockchain, a3, b2).unwrap();

			assert_eq!(tree_route.common_block().hash, block0);
			assert_eq!(
				tree_route.retracted().iter().map(|r| r.hash).collect::<Vec<_>>(),
				vec![a3, a2, a1]
			);
			assert_eq!(
				tree_route.enacted().iter().map(|r| r.hash).collect::<Vec<_>>(),
				vec![b1, b2]
			);
		}

		{
			let tree_route = tree_route(blockchain, a1, a3).unwrap();

			assert_eq!(tree_route.common_block().hash, a1);
			assert!(tree_route.retracted().is_empty());
			assert_eq!(
				tree_route.enacted().iter().map(|r| r.hash).collect::<Vec<_>>(),
				vec![a2, a3]
			);
		}

		{
			let tree_route = tree_route(blockchain, a3, a1).unwrap();

			assert_eq!(tree_route.common_block().hash, a1);
			assert_eq!(
				tree_route.retracted().iter().map(|r| r.hash).collect::<Vec<_>>(),
				vec![a3, a2]
			);
			assert!(tree_route.enacted().is_empty());
		}

		{
			let tree_route = tree_route(blockchain, a2, a2).unwrap();

			assert_eq!(tree_route.common_block().hash, a2);
			assert!(tree_route.retracted().is_empty());
			assert!(tree_route.enacted().is_empty());
		}
	}

	#[test]
	fn tree_route_child() {
		let backend = Backend::<Block>::new_test(1000, 100);
		let blockchain = backend.blockchain();

		let block0 = insert_header(&backend, 0, Default::default(), None, Default::default());
		let block1 = insert_header(&backend, 1, block0, None, Default::default());

		{
			let tree_route = tree_route(blockchain, block0, block1).unwrap();

			assert_eq!(tree_route.common_block().hash, block0);
			assert!(tree_route.retracted().is_empty());
			assert_eq!(
				tree_route.enacted().iter().map(|r| r.hash).collect::<Vec<_>>(),
				vec![block1]
			);
		}
	}

	#[test]
	fn lowest_common_ancestor_works() {
		let backend = Backend::<Block>::new_test(1000, 100);
		let blockchain = backend.blockchain();
		let block0 = insert_header(&backend, 0, Default::default(), None, Default::default());

		// fork from genesis: 3 prong.
		let a1 = insert_header(&backend, 1, block0, None, Default::default());
		let a2 = insert_header(&backend, 2, a1, None, Default::default());
		let a3 = insert_header(&backend, 3, a2, None, Default::default());

		// fork from genesis: 2 prong.
		let b1 = insert_header(&backend, 1, block0, None, H256::from([1; 32]));
		let b2 = insert_header(&backend, 2, b1, None, Default::default());

		{
			let lca = lowest_common_ancestor(blockchain, a3, b2).unwrap();

			assert_eq!(lca.hash, block0);
			assert_eq!(lca.number, 0);
		}

		{
			let lca = lowest_common_ancestor(blockchain, a1, a3).unwrap();

			assert_eq!(lca.hash, a1);
			assert_eq!(lca.number, 1);
		}

		{
			let lca = lowest_common_ancestor(blockchain, a3, a1).unwrap();

			assert_eq!(lca.hash, a1);
			assert_eq!(lca.number, 1);
		}

		{
			let lca = lowest_common_ancestor(blockchain, a2, a3).unwrap();

			assert_eq!(lca.hash, a2);
			assert_eq!(lca.number, 2);
		}

		{
			let lca = lowest_common_ancestor(blockchain, a2, a1).unwrap();

			assert_eq!(lca.hash, a1);
			assert_eq!(lca.number, 1);
		}

		{
			let lca = lowest_common_ancestor(blockchain, a2, a2).unwrap();

			assert_eq!(lca.hash, a2);
			assert_eq!(lca.number, 2);
		}
	}

	#[test]
	fn displaced_leaves_after_finalizing_works_with_disconnect() {
		// In this test we will create a situation that can typically happen after warp sync.
		// The situation looks like this:
		// g -> <unimported> -> a3 -> a4
		// Basically there is a gap of unimported blocks at some point in the chain.
		let backend = Backend::<Block>::new_test(1000, 100);
		let blockchain = backend.blockchain();
		let genesis_number = 0;
		let genesis_hash =
			insert_header(&backend, genesis_number, Default::default(), None, Default::default());

		let a3_number = 3;
		let a3_hash = insert_disconnected_header(
			&backend,
			a3_number,
			H256::from([200; 32]),
			H256::from([1; 32]),
			true,
		);

		let a4_number = 4;
		let a4_hash =
			insert_disconnected_header(&backend, a4_number, a3_hash, H256::from([2; 32]), true);
		{
			let displaced =
				blockchain.displaced_leaves_after_finalizing(a3_hash, a3_number).unwrap();
			assert_eq!(blockchain.leaves().unwrap(), vec![a4_hash, genesis_hash]);
			assert_eq!(displaced.displaced_leaves, vec![(genesis_number, genesis_hash)]);
			assert_eq!(displaced.displaced_blocks, vec![]);
		}

		{
			let displaced =
				blockchain.displaced_leaves_after_finalizing(a4_hash, a4_number).unwrap();
			assert_eq!(blockchain.leaves().unwrap(), vec![a4_hash, genesis_hash]);
			assert_eq!(displaced.displaced_leaves, vec![(genesis_number, genesis_hash)]);
			assert_eq!(displaced.displaced_blocks, vec![]);
		}

		// Import block a1 which has the genesis block as parent.
		// g -> a1 -> <unimported> -> a3(f) -> a4
		let a1_number = 1;
		let a1_hash = insert_disconnected_header(
			&backend,
			a1_number,
			genesis_hash,
			H256::from([123; 32]),
			false,
		);
		{
			let displaced =
				blockchain.displaced_leaves_after_finalizing(a3_hash, a3_number).unwrap();
			assert_eq!(blockchain.leaves().unwrap(), vec![a4_hash, a1_hash]);
			assert_eq!(displaced.displaced_leaves, vec![]);
			assert_eq!(displaced.displaced_blocks, vec![]);
		}

		// Import block b1 which has the genesis block as parent.
		// g -> a1 -> <unimported> -> a3(f) -> a4
		//  \-> b1
		let b1_number = 1;
		let b1_hash = insert_disconnected_header(
			&backend,
			b1_number,
			genesis_hash,
			H256::from([124; 32]),
			false,
		);
		{
			let displaced =
				blockchain.displaced_leaves_after_finalizing(a3_hash, a3_number).unwrap();
			assert_eq!(blockchain.leaves().unwrap(), vec![a4_hash, a1_hash, b1_hash]);
			assert_eq!(displaced.displaced_leaves, vec![]);
			assert_eq!(displaced.displaced_blocks, vec![]);
		}

		// If branch of b blocks is higher in number than a branch, we
		// should still not prune disconnected leafs.
		// g -> a1 -> <unimported> -> a3(f) -> a4
		//  \-> b1 -> b2 ----------> b3 ----> b4 -> b5
		let b2_number = 2;
		let b2_hash =
			insert_disconnected_header(&backend, b2_number, b1_hash, H256::from([40; 32]), false);
		let b3_number = 3;
		let b3_hash =
			insert_disconnected_header(&backend, b3_number, b2_hash, H256::from([41; 32]), false);
		let b4_number = 4;
		let b4_hash =
			insert_disconnected_header(&backend, b4_number, b3_hash, H256::from([42; 32]), false);
		let b5_number = 5;
		let b5_hash =
			insert_disconnected_header(&backend, b5_number, b4_hash, H256::from([43; 32]), false);
		{
			let displaced =
				blockchain.displaced_leaves_after_finalizing(a3_hash, a3_number).unwrap();
			assert_eq!(blockchain.leaves().unwrap(), vec![b5_hash, a4_hash, a1_hash]);
			assert_eq!(displaced.displaced_leaves, vec![]);
			assert_eq!(displaced.displaced_blocks, vec![]);
		}

		// Even though there is a disconnect, diplace should still detect
		// branches above the block gap.
		//                              /-> c4
		// g -> a1 -> <unimported> -> a3 -> a4(f)
		//  \-> b1 -> b2 ----------> b3 -> b4 -> b5
		let c4_number = 4;
		let c4_hash =
			insert_disconnected_header(&backend, c4_number, a3_hash, H256::from([44; 32]), false);
		{
			let displaced =
				blockchain.displaced_leaves_after_finalizing(a4_hash, a4_number).unwrap();
			assert_eq!(blockchain.leaves().unwrap(), vec![b5_hash, a4_hash, c4_hash, a1_hash]);
			assert_eq!(displaced.displaced_leaves, vec![(c4_number, c4_hash)]);
			assert_eq!(displaced.displaced_blocks, vec![c4_hash]);
		}
	}
	#[test]
	fn displaced_leaves_after_finalizing_works() {
		let backend = Backend::<Block>::new_test(1000, 100);
		let blockchain = backend.blockchain();
		let genesis_number = 0;
		let genesis_hash =
			insert_header(&backend, genesis_number, Default::default(), None, Default::default());

		// fork from genesis: 3 prong.
		// block 0 -> a1 -> a2 -> a3
		//        \
		//         -> b1 -> b2 -> c1 -> c2
		//              \
		//               -> d1 -> d2
		let a1_number = 1;
		let a1_hash = insert_header(&backend, a1_number, genesis_hash, None, Default::default());
		let a2_number = 2;
		let a2_hash = insert_header(&backend, a2_number, a1_hash, None, Default::default());
		let a3_number = 3;
		let a3_hash = insert_header(&backend, a3_number, a2_hash, None, Default::default());

		{
			let displaced = blockchain
				.displaced_leaves_after_finalizing(genesis_hash, genesis_number)
				.unwrap();
			assert_eq!(displaced.displaced_leaves, vec![]);
			assert_eq!(displaced.displaced_blocks, vec![]);
		}
		{
			let displaced_a1 =
				blockchain.displaced_leaves_after_finalizing(a1_hash, a1_number).unwrap();
			assert_eq!(displaced_a1.displaced_leaves, vec![]);
			assert_eq!(displaced_a1.displaced_blocks, vec![]);

			let displaced_a2 =
				blockchain.displaced_leaves_after_finalizing(a2_hash, a3_number).unwrap();
			assert_eq!(displaced_a2.displaced_leaves, vec![]);
			assert_eq!(displaced_a2.displaced_blocks, vec![]);

			let displaced_a3 =
				blockchain.displaced_leaves_after_finalizing(a3_hash, a3_number).unwrap();
			assert_eq!(displaced_a3.displaced_leaves, vec![]);
			assert_eq!(displaced_a3.displaced_blocks, vec![]);
		}
		{
			// Finalized block is above leaves and not imported yet.
			// We will not be able to make a connection,
			// nothing can be marked as displaced.
			let displaced =
				blockchain.displaced_leaves_after_finalizing(H256::from([57; 32]), 10).unwrap();
			assert_eq!(displaced.displaced_leaves, vec![]);
			assert_eq!(displaced.displaced_blocks, vec![]);
		}

		// fork from genesis: 2 prong.
		let b1_number = 1;
		let b1_hash = insert_header(&backend, b1_number, genesis_hash, None, H256::from([1; 32]));
		let b2_number = 2;
		let b2_hash = insert_header(&backend, b2_number, b1_hash, None, Default::default());

		// fork from b2.
		let c1_number = 3;
		let c1_hash = insert_header(&backend, c1_number, b2_hash, None, H256::from([2; 32]));
		let c2_number = 4;
		let c2_hash = insert_header(&backend, c2_number, c1_hash, None, Default::default());

		// fork from b1.
		let d1_number = 2;
		let d1_hash = insert_header(&backend, d1_number, b1_hash, None, H256::from([3; 32]));
		let d2_number = 3;
		let d2_hash = insert_header(&backend, d2_number, d1_hash, None, Default::default());

		{
			let displaced_a1 =
				blockchain.displaced_leaves_after_finalizing(a1_hash, a1_number).unwrap();
			assert_eq!(
				displaced_a1.displaced_leaves,
				vec![(c2_number, c2_hash), (d2_number, d2_hash)]
			);
			let mut displaced_blocks = vec![b1_hash, b2_hash, c1_hash, c2_hash, d1_hash, d2_hash];
			displaced_blocks.sort();
			assert_eq!(displaced_a1.displaced_blocks, displaced_blocks);

			let displaced_a2 =
				blockchain.displaced_leaves_after_finalizing(a2_hash, a2_number).unwrap();
			assert_eq!(displaced_a1.displaced_leaves, displaced_a2.displaced_leaves);
			assert_eq!(displaced_a1.displaced_blocks, displaced_a2.displaced_blocks);

			let displaced_a3 =
				blockchain.displaced_leaves_after_finalizing(a3_hash, a3_number).unwrap();
			assert_eq!(displaced_a1.displaced_leaves, displaced_a3.displaced_leaves);
			assert_eq!(displaced_a1.displaced_blocks, displaced_a3.displaced_blocks);
		}
		{
			let displaced =
				blockchain.displaced_leaves_after_finalizing(b1_hash, b1_number).unwrap();
			assert_eq!(displaced.displaced_leaves, vec![(a3_number, a3_hash)]);
			let mut displaced_blocks = vec![a1_hash, a2_hash, a3_hash];
			displaced_blocks.sort();
			assert_eq!(displaced.displaced_blocks, displaced_blocks);
		}
		{
			let displaced =
				blockchain.displaced_leaves_after_finalizing(b2_hash, b2_number).unwrap();
			assert_eq!(
				displaced.displaced_leaves,
				vec![(a3_number, a3_hash), (d2_number, d2_hash)]
			);
			let mut displaced_blocks = vec![a1_hash, a2_hash, a3_hash, d1_hash, d2_hash];
			displaced_blocks.sort();
			assert_eq!(displaced.displaced_blocks, displaced_blocks);
		}
		{
			let displaced =
				blockchain.displaced_leaves_after_finalizing(c2_hash, c2_number).unwrap();
			assert_eq!(
				displaced.displaced_leaves,
				vec![(a3_number, a3_hash), (d2_number, d2_hash)]
			);
			let mut displaced_blocks = vec![a1_hash, a2_hash, a3_hash, d1_hash, d2_hash];
			displaced_blocks.sort();
			assert_eq!(displaced.displaced_blocks, displaced_blocks);
		}
	}

	#[test]
	fn test_tree_route_regression() {
		// NOTE: this is a test for a regression introduced in #3665, the result
		// of tree_route would be erroneously computed, since it was taking into
		// account the `ancestor` in `CachedHeaderMetadata` for the comparison.
		// in this test we simulate the same behavior with the side-effect
		// triggering the issue being eviction of a previously fetched record
		// from the cache, therefore this test is dependent on the LRU cache
		// size for header metadata, which is currently set to 5000 elements.
		let backend = Backend::<Block>::new_test(10000, 10000);
		let blockchain = backend.blockchain();

		let genesis = insert_header(&backend, 0, Default::default(), None, Default::default());

		let block100 = (1..=100).fold(genesis, |parent, n| {
			insert_header(&backend, n, parent, None, Default::default())
		});

		let block7000 = (101..=7000).fold(block100, |parent, n| {
			insert_header(&backend, n, parent, None, Default::default())
		});

		// This will cause the ancestor of `block100` to be set to `genesis` as a side-effect.
		lowest_common_ancestor(blockchain, genesis, block100).unwrap();

		// While traversing the tree we will have to do 6900 calls to
		// `header_metadata`, which will make sure we will exhaust our cache
		// which only takes 5000 elements. In particular, the `CachedHeaderMetadata` struct for
		// block #100 will be evicted and will get a new value (with ancestor set to its parent).
		let tree_route = tree_route(blockchain, block100, block7000).unwrap();

		assert!(tree_route.retracted().is_empty());
	}

	#[test]
	fn test_leaves_with_complex_block_tree() {
		let backend: Arc<Backend<substrate_test_runtime_client::runtime::Block>> =
			Arc::new(Backend::new_test(20, 20));
		substrate_test_runtime_client::trait_tests::test_leaves_for_backend(backend);
	}

	#[test]
	fn test_children_with_complex_block_tree() {
		let backend: Arc<Backend<substrate_test_runtime_client::runtime::Block>> =
			Arc::new(Backend::new_test(20, 20));
		substrate_test_runtime_client::trait_tests::test_children_for_backend(backend);
	}

	#[test]
	fn test_blockchain_query_by_number_gets_canonical() {
		let backend: Arc<Backend<substrate_test_runtime_client::runtime::Block>> =
			Arc::new(Backend::new_test(20, 20));
		substrate_test_runtime_client::trait_tests::test_blockchain_query_by_number_gets_canonical(
			backend,
		);
	}

	#[test]
	fn test_leaves_pruned_on_finality() {
		//   / 1b - 2b - 3b
		// 0 - 1a - 2a
		//   \ 1c
		let backend: Backend<Block> = Backend::new_test(10, 10);
		let block0 = insert_header(&backend, 0, Default::default(), None, Default::default());

		let block1_a = insert_header(&backend, 1, block0, None, Default::default());
		let block1_b = insert_header(&backend, 1, block0, None, [1; 32].into());
		let block1_c = insert_header(&backend, 1, block0, None, [2; 32].into());

		assert_eq!(backend.blockchain().leaves().unwrap(), vec![block1_a, block1_b, block1_c]);

		let block2_a = insert_header(&backend, 2, block1_a, None, Default::default());
		let block2_b = insert_header(&backend, 2, block1_b, None, Default::default());

		let block3_b = insert_header(&backend, 3, block2_b, None, [3; 32].into());

		assert_eq!(backend.blockchain().leaves().unwrap(), vec![block3_b, block2_a, block1_c]);

		backend.finalize_block(block1_a, None).unwrap();
		backend.finalize_block(block2_a, None).unwrap();

		// All leaves are pruned that are known to not belong to canonical branch
		assert_eq!(backend.blockchain().leaves().unwrap(), vec![block2_a]);
	}

	#[test]
	fn test_aux() {
		let backend: Backend<substrate_test_runtime_client::runtime::Block> =
			Backend::new_test(0, 0);
		assert!(backend.get_aux(b"test").unwrap().is_none());
		backend.insert_aux(&[(&b"test"[..], &b"hello"[..])], &[]).unwrap();
		assert_eq!(b"hello", &backend.get_aux(b"test").unwrap().unwrap()[..]);
		backend.insert_aux(&[], &[&b"test"[..]]).unwrap();
		assert!(backend.get_aux(b"test").unwrap().is_none());
	}

	#[test]
	fn test_finalize_block_with_justification() {
		use sc_client_api::blockchain::Backend as BlockChainBackend;

		let backend = Backend::<Block>::new_test(10, 10);

		let block0 = insert_header(&backend, 0, Default::default(), None, Default::default());
		let block1 = insert_header(&backend, 1, block0, None, Default::default());

		let justification = Some((CONS0_ENGINE_ID, vec![1, 2, 3]));
		backend.finalize_block(block1, justification.clone()).unwrap();

		assert_eq!(
			backend.blockchain().justifications(block1).unwrap(),
			justification.map(Justifications::from),
		);
	}

	#[test]
	fn test_append_justification_to_finalized_block() {
		use sc_client_api::blockchain::Backend as BlockChainBackend;

		let backend = Backend::<Block>::new_test(10, 10);

		let block0 = insert_header(&backend, 0, Default::default(), None, Default::default());
		let block1 = insert_header(&backend, 1, block0, None, Default::default());

		let just0 = (CONS0_ENGINE_ID, vec![1, 2, 3]);
		backend.finalize_block(block1, Some(just0.clone().into())).unwrap();

		let just1 = (CONS1_ENGINE_ID, vec![4, 5]);
		backend.append_justification(block1, just1.clone()).unwrap();

		let just2 = (CONS1_ENGINE_ID, vec![6, 7]);
		assert!(matches!(
			backend.append_justification(block1, just2),
			Err(ClientError::BadJustification(_))
		));

		let justifications = {
			let mut just = Justifications::from(just0);
			just.append(just1);
			just
		};
		assert_eq!(backend.blockchain().justifications(block1).unwrap(), Some(justifications),);
	}

	#[test]
	fn test_finalize_multiple_blocks_in_single_op() {
		let backend = Backend::<Block>::new_test(10, 10);

		let block0 = insert_header(&backend, 0, Default::default(), None, Default::default());
		let block1 = insert_header(&backend, 1, block0, None, Default::default());
		let block2 = insert_header(&backend, 2, block1, None, Default::default());
		let block3 = insert_header(&backend, 3, block2, None, Default::default());
		let block4 = insert_header(&backend, 4, block3, None, Default::default());
		{
			let mut op = backend.begin_operation().unwrap();
			backend.begin_state_operation(&mut op, block0).unwrap();
			op.mark_finalized(block1, None).unwrap();
			op.mark_finalized(block2, None).unwrap();
			backend.commit_operation(op).unwrap();
		}
		{
			let mut op = backend.begin_operation().unwrap();
			backend.begin_state_operation(&mut op, block2).unwrap();
			op.mark_finalized(block3, None).unwrap();
			op.mark_finalized(block4, None).unwrap();
			backend.commit_operation(op).unwrap();
		}
	}

	#[test]
	fn storage_hash_is_cached_correctly() {
		let state_version = StateVersion::default();
		let backend = Backend::<Block>::new_test(10, 10);

		let hash0 = {
			let mut op = backend.begin_operation().unwrap();
			backend.begin_state_operation(&mut op, Default::default()).unwrap();
			let mut header = Header {
				number: 0,
				parent_hash: Default::default(),
				state_root: Default::default(),
				digest: Default::default(),
				extrinsics_root: Default::default(),
			};

			let storage = vec![(b"test".to_vec(), b"test".to_vec())];

			header.state_root = op
				.old_state
				.storage_root(storage.iter().map(|(x, y)| (&x[..], Some(&y[..]))), state_version)
				.0
				.into();
			let hash = header.hash();

			op.reset_storage(
				Storage {
					top: storage.into_iter().collect(),
					children_default: Default::default(),
				},
				state_version,
			)
			.unwrap();
			op.set_block_data(header.clone(), Some(vec![]), None, None, NewBlockState::Best)
				.unwrap();

			backend.commit_operation(op).unwrap();

			hash
		};

		let block0_hash = backend.state_at(hash0).unwrap().storage_hash(&b"test"[..]).unwrap();

		let hash1 = {
			let mut op = backend.begin_operation().unwrap();
			backend.begin_state_operation(&mut op, hash0).unwrap();
			let mut header = Header {
				number: 1,
				parent_hash: hash0,
				state_root: Default::default(),
				digest: Default::default(),
				extrinsics_root: Default::default(),
			};

			let storage = vec![(b"test".to_vec(), Some(b"test2".to_vec()))];

			let (root, overlay) = op.old_state.storage_root(
				storage.iter().map(|(k, v)| (k.as_slice(), v.as_ref().map(|v| &v[..]))),
				state_version,
			);
			op.update_db_storage(overlay).unwrap();
			header.state_root = root.into();
			let hash = header.hash();

			op.update_storage(storage, Vec::new()).unwrap();
			op.set_block_data(header, Some(vec![]), None, None, NewBlockState::Normal)
				.unwrap();

			backend.commit_operation(op).unwrap();

			hash
		};

		{
			let header = backend.blockchain().header(hash1).unwrap().unwrap();
			let mut op = backend.begin_operation().unwrap();
			op.set_block_data(header, None, None, None, NewBlockState::Best).unwrap();
			backend.commit_operation(op).unwrap();
		}

		let block1_hash = backend.state_at(hash1).unwrap().storage_hash(&b"test"[..]).unwrap();

		assert_ne!(block0_hash, block1_hash);
	}

	#[test]
	fn test_finalize_non_sequential() {
		let backend = Backend::<Block>::new_test(10, 10);

		let block0 = insert_header(&backend, 0, Default::default(), None, Default::default());
		let block1 = insert_header(&backend, 1, block0, None, Default::default());
		let block2 = insert_header(&backend, 2, block1, None, Default::default());
		{
			let mut op = backend.begin_operation().unwrap();
			backend.begin_state_operation(&mut op, block0).unwrap();
			op.mark_finalized(block2, None).unwrap();
			backend.commit_operation(op).unwrap_err();
		}
	}

	#[test]
	fn prune_blocks_on_finalize() {
		let pruning_modes =
			vec![BlocksPruning::Some(2), BlocksPruning::KeepFinalized, BlocksPruning::KeepAll];

		for pruning_mode in pruning_modes {
			let backend = Backend::<Block>::new_test_with_tx_storage(pruning_mode, 0);
			let mut blocks = Vec::new();
			let mut prev_hash = Default::default();
			for i in 0..5 {
				let hash = insert_block(
					&backend,
					i,
					prev_hash,
					None,
					Default::default(),
					vec![i.into()],
					None,
				)
				.unwrap();
				blocks.push(hash);
				prev_hash = hash;
			}

			{
				let mut op = backend.begin_operation().unwrap();
				backend.begin_state_operation(&mut op, blocks[4]).unwrap();
				for i in 1..5 {
					op.mark_finalized(blocks[i], None).unwrap();
				}
				backend.commit_operation(op).unwrap();
			}
			let bc = backend.blockchain();

			if matches!(pruning_mode, BlocksPruning::Some(_)) {
				assert_eq!(None, bc.body(blocks[0]).unwrap());
				assert_eq!(None, bc.body(blocks[1]).unwrap());
				assert_eq!(None, bc.body(blocks[2]).unwrap());
				assert_eq!(Some(vec![3.into()]), bc.body(blocks[3]).unwrap());
				assert_eq!(Some(vec![4.into()]), bc.body(blocks[4]).unwrap());
			} else {
				for i in 0..5 {
					assert_eq!(Some(vec![(i as u64).into()]), bc.body(blocks[i]).unwrap());
				}
			}
		}
	}

	#[test]
	fn prune_blocks_on_finalize_with_fork() {
		sp_tracing::try_init_simple();

		let pruning_modes =
			vec![BlocksPruning::Some(2), BlocksPruning::KeepFinalized, BlocksPruning::KeepAll];

		for pruning in pruning_modes {
			let backend = Backend::<Block>::new_test_with_tx_storage(pruning, 10);
			let mut blocks = Vec::new();
			let mut prev_hash = Default::default();
			for i in 0..5 {
				let hash = insert_block(
					&backend,
					i,
					prev_hash,
					None,
					Default::default(),
					vec![i.into()],
					None,
				)
				.unwrap();
				blocks.push(hash);
				prev_hash = hash;
			}

			// insert a fork at block 2
			let fork_hash_root =
				insert_block(&backend, 2, blocks[1], None, H256::random(), vec![2.into()], None)
					.unwrap();
			insert_block(
				&backend,
				3,
				fork_hash_root,
				None,
				H256::random(),
				vec![3.into(), 11.into()],
				None,
			)
			.unwrap();
			let mut op = backend.begin_operation().unwrap();
			backend.begin_state_operation(&mut op, blocks[4]).unwrap();
			op.mark_head(blocks[4]).unwrap();
			backend.commit_operation(op).unwrap();

			let bc = backend.blockchain();
			assert_eq!(Some(vec![2.into()]), bc.body(fork_hash_root).unwrap());

			for i in 1..5 {
				let mut op = backend.begin_operation().unwrap();
				backend.begin_state_operation(&mut op, blocks[4]).unwrap();
				op.mark_finalized(blocks[i], None).unwrap();
				backend.commit_operation(op).unwrap();
			}

			if matches!(pruning, BlocksPruning::Some(_)) {
				assert_eq!(None, bc.body(blocks[0]).unwrap());
				assert_eq!(None, bc.body(blocks[1]).unwrap());
				assert_eq!(None, bc.body(blocks[2]).unwrap());

				assert_eq!(Some(vec![3.into()]), bc.body(blocks[3]).unwrap());
				assert_eq!(Some(vec![4.into()]), bc.body(blocks[4]).unwrap());
			} else {
				for i in 0..5 {
					assert_eq!(Some(vec![(i as u64).into()]), bc.body(blocks[i]).unwrap());
				}
			}

			if matches!(pruning, BlocksPruning::KeepAll) {
				assert_eq!(Some(vec![2.into()]), bc.body(fork_hash_root).unwrap());
			} else {
				assert_eq!(None, bc.body(fork_hash_root).unwrap());
			}

			assert_eq!(bc.info().best_number, 4);
			for i in 0..5 {
				assert!(bc.hash(i).unwrap().is_some());
			}
		}
	}

	#[test]
	fn prune_blocks_on_finalize_and_reorg() {
		//	0 - 1b
		//	\ - 1a - 2a - 3a
		//	     \ - 2b

		let backend = Backend::<Block>::new_test_with_tx_storage(BlocksPruning::Some(10), 10);

		let make_block = |index, parent, val: u64| {
			insert_block(&backend, index, parent, None, H256::random(), vec![val.into()], None)
				.unwrap()
		};

		let block_0 = make_block(0, Default::default(), 0x00);
		let block_1a = make_block(1, block_0, 0x1a);
		let block_1b = make_block(1, block_0, 0x1b);
		let block_2a = make_block(2, block_1a, 0x2a);
		let block_2b = make_block(2, block_1a, 0x2b);
		let block_3a = make_block(3, block_2a, 0x3a);

		// Make sure 1b is head
		let mut op = backend.begin_operation().unwrap();
		backend.begin_state_operation(&mut op, block_0).unwrap();
		op.mark_head(block_1b).unwrap();
		backend.commit_operation(op).unwrap();

		// Finalize 3a
		let mut op = backend.begin_operation().unwrap();
		backend.begin_state_operation(&mut op, block_0).unwrap();
		op.mark_head(block_3a).unwrap();
		op.mark_finalized(block_1a, None).unwrap();
		op.mark_finalized(block_2a, None).unwrap();
		op.mark_finalized(block_3a, None).unwrap();
		backend.commit_operation(op).unwrap();

		let bc = backend.blockchain();
		assert_eq!(None, bc.body(block_1b).unwrap());
		assert_eq!(None, bc.body(block_2b).unwrap());
		assert_eq!(Some(vec![0x00.into()]), bc.body(block_0).unwrap());
		assert_eq!(Some(vec![0x1a.into()]), bc.body(block_1a).unwrap());
		assert_eq!(Some(vec![0x2a.into()]), bc.body(block_2a).unwrap());
		assert_eq!(Some(vec![0x3a.into()]), bc.body(block_3a).unwrap());
	}

	#[test]
	fn indexed_data_block_body() {
		let backend = Backend::<Block>::new_test_with_tx_storage(BlocksPruning::Some(1), 10);

		let x0 = ExtrinsicWrapper::from(0u64).encode();
		let x1 = ExtrinsicWrapper::from(1u64).encode();
		let x0_hash = <HashingFor<Block> as sp_core::Hasher>::hash(&x0[1..]);
		let x1_hash = <HashingFor<Block> as sp_core::Hasher>::hash(&x1[1..]);
		let index = vec![
			IndexOperation::Insert {
				extrinsic: 0,
				hash: x0_hash.as_ref().to_vec(),
				size: (x0.len() - 1) as u32,
			},
			IndexOperation::Insert {
				extrinsic: 1,
				hash: x1_hash.as_ref().to_vec(),
				size: (x1.len() - 1) as u32,
			},
		];
		let hash = insert_block(
			&backend,
			0,
			Default::default(),
			None,
			Default::default(),
			vec![0u64.into(), 1u64.into()],
			Some(index),
		)
		.unwrap();
		let bc = backend.blockchain();
		assert_eq!(bc.indexed_transaction(x0_hash).unwrap().unwrap(), &x0[1..]);
		assert_eq!(bc.indexed_transaction(x1_hash).unwrap().unwrap(), &x1[1..]);

		let hashof0 = bc.info().genesis_hash;
		// Push one more blocks and make sure block is pruned and transaction index is cleared.
		let block1 =
			insert_block(&backend, 1, hash, None, Default::default(), vec![], None).unwrap();
		backend.finalize_block(block1, None).unwrap();
		assert_eq!(bc.body(hashof0).unwrap(), None);
		assert_eq!(bc.indexed_transaction(x0_hash).unwrap(), None);
		assert_eq!(bc.indexed_transaction(x1_hash).unwrap(), None);
	}

	#[test]
	fn index_invalid_size() {
		let backend = Backend::<Block>::new_test_with_tx_storage(BlocksPruning::Some(1), 10);

		let x0 = ExtrinsicWrapper::from(0u64).encode();
		let x1 = ExtrinsicWrapper::from(1u64).encode();
		let x0_hash = <HashingFor<Block> as sp_core::Hasher>::hash(&x0[..]);
		let x1_hash = <HashingFor<Block> as sp_core::Hasher>::hash(&x1[..]);
		let index = vec![
			IndexOperation::Insert {
				extrinsic: 0,
				hash: x0_hash.as_ref().to_vec(),
				size: (x0.len()) as u32,
			},
			IndexOperation::Insert {
				extrinsic: 1,
				hash: x1_hash.as_ref().to_vec(),
				size: (x1.len() + 1) as u32,
			},
		];
		insert_block(
			&backend,
			0,
			Default::default(),
			None,
			Default::default(),
			vec![0u64.into(), 1u64.into()],
			Some(index),
		)
		.unwrap();
		let bc = backend.blockchain();
		assert_eq!(bc.indexed_transaction(x0_hash).unwrap().unwrap(), &x0[..]);
		assert_eq!(bc.indexed_transaction(x1_hash).unwrap(), None);
	}

	#[test]
	fn renew_transaction_storage() {
		let backend = Backend::<Block>::new_test_with_tx_storage(BlocksPruning::Some(2), 10);
		let mut blocks = Vec::new();
		let mut prev_hash = Default::default();
		let x1 = ExtrinsicWrapper::from(0u64).encode();
		let x1_hash = <HashingFor<Block> as sp_core::Hasher>::hash(&x1[1..]);
		for i in 0..10 {
			let mut index = Vec::new();
			if i == 0 {
				index.push(IndexOperation::Insert {
					extrinsic: 0,
					hash: x1_hash.as_ref().to_vec(),
					size: (x1.len() - 1) as u32,
				});
			} else if i < 5 {
				// keep renewing 1st
				index.push(IndexOperation::Renew { extrinsic: 0, hash: x1_hash.as_ref().to_vec() });
			} // else stop renewing
			let hash = insert_block(
				&backend,
				i,
				prev_hash,
				None,
				Default::default(),
				vec![i.into()],
				Some(index),
			)
			.unwrap();
			blocks.push(hash);
			prev_hash = hash;
		}

		for i in 1..10 {
			let mut op = backend.begin_operation().unwrap();
			backend.begin_state_operation(&mut op, blocks[4]).unwrap();
			op.mark_finalized(blocks[i], None).unwrap();
			backend.commit_operation(op).unwrap();
			let bc = backend.blockchain();
			if i < 6 {
				assert!(bc.indexed_transaction(x1_hash).unwrap().is_some());
			} else {
				assert!(bc.indexed_transaction(x1_hash).unwrap().is_none());
			}
		}
	}

	#[test]
	fn remove_leaf_block_works() {
		let backend = Backend::<Block>::new_test_with_tx_storage(BlocksPruning::Some(2), 10);
		let mut blocks = Vec::new();
		let mut prev_hash = Default::default();
		for i in 0..2 {
			let hash = insert_block(
				&backend,
				i,
				prev_hash,
				None,
				Default::default(),
				vec![i.into()],
				None,
			)
			.unwrap();
			blocks.push(hash);
			prev_hash = hash;
		}

		for i in 0..2 {
			let hash = insert_block(
				&backend,
				2,
				blocks[1],
				None,
				sp_core::H256::random(),
				vec![i.into()],
				None,
			)
			.unwrap();
			blocks.push(hash);
		}

		// insert a fork at block 1, which becomes best block
		let best_hash = insert_block(
			&backend,
			1,
			blocks[0],
			None,
			sp_core::H256::random(),
			vec![42.into()],
			None,
		)
		.unwrap();

		assert_eq!(backend.blockchain().info().best_hash, best_hash);
		assert!(backend.remove_leaf_block(best_hash).is_err());

		assert_eq!(backend.blockchain().leaves().unwrap(), vec![blocks[2], blocks[3], best_hash]);
		assert_eq!(backend.blockchain().children(blocks[1]).unwrap(), vec![blocks[2], blocks[3]]);

		assert!(backend.have_state_at(blocks[3], 2));
		assert!(backend.blockchain().header(blocks[3]).unwrap().is_some());
		backend.remove_leaf_block(blocks[3]).unwrap();
		assert!(!backend.have_state_at(blocks[3], 2));
		assert!(backend.blockchain().header(blocks[3]).unwrap().is_none());
		assert_eq!(backend.blockchain().leaves().unwrap(), vec![blocks[2], best_hash]);
		assert_eq!(backend.blockchain().children(blocks[1]).unwrap(), vec![blocks[2]]);

		assert!(backend.have_state_at(blocks[2], 2));
		assert!(backend.blockchain().header(blocks[2]).unwrap().is_some());
		backend.remove_leaf_block(blocks[2]).unwrap();
		assert!(!backend.have_state_at(blocks[2], 2));
		assert!(backend.blockchain().header(blocks[2]).unwrap().is_none());
		assert_eq!(backend.blockchain().leaves().unwrap(), vec![best_hash, blocks[1]]);
		assert_eq!(backend.blockchain().children(blocks[1]).unwrap(), vec![]);

		assert!(backend.have_state_at(blocks[1], 1));
		assert!(backend.blockchain().header(blocks[1]).unwrap().is_some());
		backend.remove_leaf_block(blocks[1]).unwrap();
		assert!(!backend.have_state_at(blocks[1], 1));
		assert!(backend.blockchain().header(blocks[1]).unwrap().is_none());
		assert_eq!(backend.blockchain().leaves().unwrap(), vec![best_hash]);
		assert_eq!(backend.blockchain().children(blocks[0]).unwrap(), vec![best_hash]);
	}

	#[test]
	fn test_import_existing_block_as_new_head() {
		let backend: Backend<Block> = Backend::new_test(10, 3);
		let block0 = insert_header(&backend, 0, Default::default(), None, Default::default());
		let block1 = insert_header(&backend, 1, block0, None, Default::default());
		let block2 = insert_header(&backend, 2, block1, None, Default::default());
		let block3 = insert_header(&backend, 3, block2, None, Default::default());
		let block4 = insert_header(&backend, 4, block3, None, Default::default());
		let block5 = insert_header(&backend, 5, block4, None, Default::default());
		assert_eq!(backend.blockchain().info().best_hash, block5);

		// Insert 1 as best again. This should fail because canonicalization_delay == 3 and best ==
		// 5
		let header = Header {
			number: 1,
			parent_hash: block0,
			state_root: BlakeTwo256::trie_root(Vec::new(), StateVersion::V1),
			digest: Default::default(),
			extrinsics_root: Default::default(),
		};
		let mut op = backend.begin_operation().unwrap();
		op.set_block_data(header, None, None, None, NewBlockState::Best).unwrap();
		assert!(matches!(backend.commit_operation(op), Err(sp_blockchain::Error::SetHeadTooOld)));

		// Insert 2 as best again.
		let header = backend.blockchain().header(block2).unwrap().unwrap();
		let mut op = backend.begin_operation().unwrap();
		op.set_block_data(header, None, None, None, NewBlockState::Best).unwrap();
		backend.commit_operation(op).unwrap();
		assert_eq!(backend.blockchain().info().best_hash, block2);
	}

	#[test]
	fn test_import_existing_block_as_final() {
		let backend: Backend<Block> = Backend::new_test(10, 10);
		let block0 = insert_header(&backend, 0, Default::default(), None, Default::default());
		let block1 = insert_header(&backend, 1, block0, None, Default::default());
		let _block2 = insert_header(&backend, 2, block1, None, Default::default());
		// Genesis is auto finalized, the rest are not.
		assert_eq!(backend.blockchain().info().finalized_hash, block0);

		// Insert 1 as final again.
		let header = backend.blockchain().header(block1).unwrap().unwrap();

		let mut op = backend.begin_operation().unwrap();
		op.set_block_data(header, None, None, None, NewBlockState::Final).unwrap();
		backend.commit_operation(op).unwrap();

		assert_eq!(backend.blockchain().info().finalized_hash, block1);
	}

	#[test]
	fn test_import_existing_state_fails() {
		let backend: Backend<Block> = Backend::new_test(10, 10);
		let genesis =
			insert_block(&backend, 0, Default::default(), None, Default::default(), vec![], None)
				.unwrap();

		insert_block(&backend, 1, genesis, None, Default::default(), vec![], None).unwrap();
		let err = insert_block(&backend, 1, genesis, None, Default::default(), vec![], None)
			.err()
			.unwrap();
		match err {
			sp_blockchain::Error::StateDatabase(m) if m == "Block already exists" => (),
			e @ _ => panic!("Unexpected error {:?}", e),
		}
	}

	#[test]
	fn test_leaves_not_created_for_ancient_blocks() {
		let backend: Backend<Block> = Backend::new_test(10, 10);
		let block0 = insert_header(&backend, 0, Default::default(), None, Default::default());

		let block1_a = insert_header(&backend, 1, block0, None, Default::default());
		let block2_a = insert_header(&backend, 2, block1_a, None, Default::default());
		backend.finalize_block(block1_a, None).unwrap();
		assert_eq!(backend.blockchain().leaves().unwrap(), vec![block2_a]);

		// Insert a fork prior to finalization point. Leave should not be created.
		insert_header_no_head(&backend, 1, block0, [1; 32].into());
		assert_eq!(backend.blockchain().leaves().unwrap(), vec![block2_a]);
	}

	#[test]
	fn revert_non_best_blocks() {
		let backend = Backend::<Block>::new_test(10, 10);

		let genesis =
			insert_block(&backend, 0, Default::default(), None, Default::default(), vec![], None)
				.unwrap();

		let block1 =
			insert_block(&backend, 1, genesis, None, Default::default(), vec![], None).unwrap();

		let block2 =
			insert_block(&backend, 2, block1, None, Default::default(), vec![], None).unwrap();

		let block3 = {
			let mut op = backend.begin_operation().unwrap();
			backend.begin_state_operation(&mut op, block1).unwrap();
			let header = Header {
				number: 3,
				parent_hash: block2,
				state_root: BlakeTwo256::trie_root(Vec::new(), StateVersion::V1),
				digest: Default::default(),
				extrinsics_root: Default::default(),
			};

			op.set_block_data(header.clone(), Some(Vec::new()), None, None, NewBlockState::Normal)
				.unwrap();

			backend.commit_operation(op).unwrap();

			header.hash()
		};

		let block4 = {
			let mut op = backend.begin_operation().unwrap();
			backend.begin_state_operation(&mut op, block2).unwrap();
			let header = Header {
				number: 4,
				parent_hash: block3,
				state_root: BlakeTwo256::trie_root(Vec::new(), StateVersion::V1),
				digest: Default::default(),
				extrinsics_root: Default::default(),
			};

			op.set_block_data(header.clone(), Some(Vec::new()), None, None, NewBlockState::Normal)
				.unwrap();

			backend.commit_operation(op).unwrap();

			header.hash()
		};

		let block3_fork = {
			let mut op = backend.begin_operation().unwrap();
			backend.begin_state_operation(&mut op, block2).unwrap();
			let header = Header {
				number: 3,
				parent_hash: block2,
				state_root: BlakeTwo256::trie_root(Vec::new(), StateVersion::V1),
				digest: Default::default(),
				extrinsics_root: H256::from_low_u64_le(42),
			};

			op.set_block_data(header.clone(), Some(Vec::new()), None, None, NewBlockState::Normal)
				.unwrap();

			backend.commit_operation(op).unwrap();

			header.hash()
		};

		assert!(backend.have_state_at(block1, 1));
		assert!(backend.have_state_at(block2, 2));
		assert!(backend.have_state_at(block3, 3));
		assert!(backend.have_state_at(block4, 4));
		assert!(backend.have_state_at(block3_fork, 3));

		assert_eq!(backend.blockchain.leaves().unwrap(), vec![block4, block3_fork]);
		assert_eq!(4, backend.blockchain.leaves.read().highest_leaf().unwrap().0);

		assert_eq!(3, backend.revert(1, false).unwrap().0);

		assert!(backend.have_state_at(block1, 1));
		assert!(!backend.have_state_at(block2, 2));
		assert!(!backend.have_state_at(block3, 3));
		assert!(!backend.have_state_at(block4, 4));
		assert!(!backend.have_state_at(block3_fork, 3));

		assert_eq!(backend.blockchain.leaves().unwrap(), vec![block1]);
		assert_eq!(1, backend.blockchain.leaves.read().highest_leaf().unwrap().0);
	}

	#[test]
	fn revert_finalized_blocks() {
		let pruning_modes = [BlocksPruning::Some(10), BlocksPruning::KeepAll];

		// we will create a chain with 11 blocks, finalize block #8 and then
		// attempt to revert 5 blocks.
		for pruning_mode in pruning_modes {
			let backend = Backend::<Block>::new_test_with_tx_storage(pruning_mode, 1);

			let mut parent = Default::default();
			for i in 0..=10 {
				parent = insert_block(&backend, i, parent, None, Default::default(), vec![], None)
					.unwrap();
			}

			assert_eq!(backend.blockchain().info().best_number, 10);

			let block8 = backend.blockchain().hash(8).unwrap().unwrap();
			backend.finalize_block(block8, None).unwrap();
			backend.revert(5, true).unwrap();

			match pruning_mode {
				// we can only revert to blocks for which we have state, if pruning is enabled
				// then the last state available will be that of the latest finalized block
				BlocksPruning::Some(_) => {
					assert_eq!(backend.blockchain().info().finalized_number, 8)
				},
				// otherwise if we're not doing state pruning we can revert past finalized blocks
				_ => assert_eq!(backend.blockchain().info().finalized_number, 5),
			}
		}
	}

	#[test]
	fn test_no_duplicated_leaves_allowed() {
		let backend: Backend<Block> = Backend::new_test(10, 10);
		let block0 = insert_header(&backend, 0, Default::default(), None, Default::default());
		let block1 = insert_header(&backend, 1, block0, None, Default::default());
		// Add block 2 not as the best block
		let block2 = insert_header_no_head(&backend, 2, block1, Default::default());
		assert_eq!(backend.blockchain().leaves().unwrap(), vec![block2]);
		assert_eq!(backend.blockchain().info().best_hash, block1);

		// Add block 2 as the best block
		let block2 = insert_header(&backend, 2, block1, None, Default::default());
		assert_eq!(backend.blockchain().leaves().unwrap(), vec![block2]);
		assert_eq!(backend.blockchain().info().best_hash, block2);
	}

	#[test]
	fn force_delayed_canonicalize_waiting_for_blocks_to_be_finalized() {
		let pruning_modes =
			[BlocksPruning::Some(10), BlocksPruning::KeepAll, BlocksPruning::KeepFinalized];

		for pruning_mode in pruning_modes {
			eprintln!("Running with pruning mode: {:?}", pruning_mode);

			let backend = Backend::<Block>::new_test_with_tx_storage(pruning_mode, 1);

			let genesis = insert_block(
				&backend,
				0,
				Default::default(),
				None,
				Default::default(),
				vec![],
				None,
			)
			.unwrap();

			let block1 = {
				let mut op = backend.begin_operation().unwrap();
				backend.begin_state_operation(&mut op, genesis).unwrap();
				let mut header = Header {
					number: 1,
					parent_hash: genesis,
					state_root: Default::default(),
					digest: Default::default(),
					extrinsics_root: Default::default(),
				};

				let storage = vec![(vec![1, 3, 5], None), (vec![5, 5, 5], Some(vec![4, 5, 6]))];

				let (root, overlay) = op.old_state.storage_root(
					storage.iter().map(|(k, v)| (k.as_slice(), v.as_ref().map(|v| &v[..]))),
					StateVersion::V1,
				);
				op.update_db_storage(overlay).unwrap();
				header.state_root = root.into();

				op.update_storage(storage, Vec::new()).unwrap();

				op.set_block_data(
					header.clone(),
					Some(Vec::new()),
					None,
					None,
					NewBlockState::Normal,
				)
				.unwrap();

				backend.commit_operation(op).unwrap();

				header.hash()
			};

			if matches!(pruning_mode, BlocksPruning::Some(_)) {
				assert_eq!(
					LastCanonicalized::Block(0),
					backend.storage.state_db.last_canonicalized()
				);
			}

			// This should not trigger any forced canonicalization as we didn't have imported any
			// best block by now.
			let block2 = {
				let mut op = backend.begin_operation().unwrap();
				backend.begin_state_operation(&mut op, block1).unwrap();
				let mut header = Header {
					number: 2,
					parent_hash: block1,
					state_root: Default::default(),
					digest: Default::default(),
					extrinsics_root: Default::default(),
				};

				let storage = vec![(vec![5, 5, 5], Some(vec![4, 5, 6, 2]))];

				let (root, overlay) = op.old_state.storage_root(
					storage.iter().map(|(k, v)| (k.as_slice(), v.as_ref().map(|v| &v[..]))),
					StateVersion::V1,
				);
				op.update_db_storage(overlay).unwrap();
				header.state_root = root.into();

				op.update_storage(storage, Vec::new()).unwrap();

				op.set_block_data(
					header.clone(),
					Some(Vec::new()),
					None,
					None,
					NewBlockState::Normal,
				)
				.unwrap();

				backend.commit_operation(op).unwrap();

				header.hash()
			};

			if matches!(pruning_mode, BlocksPruning::Some(_)) {
				assert_eq!(
					LastCanonicalized::Block(0),
					backend.storage.state_db.last_canonicalized()
				);
			}

			// This should also not trigger it yet, because we import a best block, but the best
			// block from the POV of the db is still at `0`.
			let block3 = {
				let mut op = backend.begin_operation().unwrap();
				backend.begin_state_operation(&mut op, block2).unwrap();
				let mut header = Header {
					number: 3,
					parent_hash: block2,
					state_root: Default::default(),
					digest: Default::default(),
					extrinsics_root: Default::default(),
				};

				let storage = vec![(vec![5, 5, 5], Some(vec![4, 5, 6, 3]))];

				let (root, overlay) = op.old_state.storage_root(
					storage.iter().map(|(k, v)| (k.as_slice(), v.as_ref().map(|v| &v[..]))),
					StateVersion::V1,
				);
				op.update_db_storage(overlay).unwrap();
				header.state_root = root.into();

				op.update_storage(storage, Vec::new()).unwrap();

				op.set_block_data(
					header.clone(),
					Some(Vec::new()),
					None,
					None,
					NewBlockState::Best,
				)
				.unwrap();

				backend.commit_operation(op).unwrap();

				header.hash()
			};

			// Now it should kick in.
			let block4 = {
				let mut op = backend.begin_operation().unwrap();
				backend.begin_state_operation(&mut op, block3).unwrap();
				let mut header = Header {
					number: 4,
					parent_hash: block3,
					state_root: Default::default(),
					digest: Default::default(),
					extrinsics_root: Default::default(),
				};

				let storage = vec![(vec![5, 5, 5], Some(vec![4, 5, 6, 4]))];

				let (root, overlay) = op.old_state.storage_root(
					storage.iter().map(|(k, v)| (k.as_slice(), v.as_ref().map(|v| &v[..]))),
					StateVersion::V1,
				);
				op.update_db_storage(overlay).unwrap();
				header.state_root = root.into();

				op.update_storage(storage, Vec::new()).unwrap();

				op.set_block_data(
					header.clone(),
					Some(Vec::new()),
					None,
					None,
					NewBlockState::Best,
				)
				.unwrap();

				backend.commit_operation(op).unwrap();

				header.hash()
			};

			if matches!(pruning_mode, BlocksPruning::Some(_)) {
				assert_eq!(
					LastCanonicalized::Block(2),
					backend.storage.state_db.last_canonicalized()
				);
			}

			assert_eq!(block1, backend.blockchain().hash(1).unwrap().unwrap());
			assert_eq!(block2, backend.blockchain().hash(2).unwrap().unwrap());
			assert_eq!(block3, backend.blockchain().hash(3).unwrap().unwrap());
			assert_eq!(block4, backend.blockchain().hash(4).unwrap().unwrap());
		}
	}

	#[test]
	fn test_pinned_blocks_on_finalize() {
		let backend = Backend::<Block>::new_test_with_tx_storage(BlocksPruning::Some(1), 10);
		let mut blocks = Vec::new();
		let mut prev_hash = Default::default();

		let build_justification = |i: u64| ([0, 0, 0, 0], vec![i.try_into().unwrap()]);
		// Block tree:
		//   0 -> 1 -> 2 -> 3 -> 4
		for i in 0..5 {
			let hash = insert_block(
				&backend,
				i,
				prev_hash,
				None,
				Default::default(),
				vec![i.into()],
				None,
			)
			.unwrap();
			blocks.push(hash);
			// Avoid block pruning.
			backend.pin_block(blocks[i as usize]).unwrap();

			prev_hash = hash;
		}

		let bc = backend.blockchain();

		// Check that we can properly access values when there is reference count
		// but no value.
		assert_eq!(Some(vec![1.into()]), bc.body(blocks[1]).unwrap());

		// Block 1 gets pinned three times
		backend.pin_block(blocks[1]).unwrap();
		backend.pin_block(blocks[1]).unwrap();

		// Finalize all blocks. This will trigger pruning.
		let mut op = backend.begin_operation().unwrap();
		backend.begin_state_operation(&mut op, blocks[4]).unwrap();
		for i in 1..5 {
			op.mark_finalized(blocks[i], Some(build_justification(i.try_into().unwrap())))
				.unwrap();
		}
		backend.commit_operation(op).unwrap();

		// Block 0, 1, 2, 3 are pinned, so all values should be cached.
		// Block 4 is inside the pruning window, its value is in db.
		assert_eq!(Some(vec![0.into()]), bc.body(blocks[0]).unwrap());

		assert_eq!(Some(vec![1.into()]), bc.body(blocks[1]).unwrap());
		assert_eq!(
			Some(Justifications::from(build_justification(1))),
			bc.justifications(blocks[1]).unwrap()
		);

		assert_eq!(Some(vec![2.into()]), bc.body(blocks[2]).unwrap());
		assert_eq!(
			Some(Justifications::from(build_justification(2))),
			bc.justifications(blocks[2]).unwrap()
		);

		assert_eq!(Some(vec![3.into()]), bc.body(blocks[3]).unwrap());
		assert_eq!(
			Some(Justifications::from(build_justification(3))),
			bc.justifications(blocks[3]).unwrap()
		);

		assert_eq!(Some(vec![4.into()]), bc.body(blocks[4]).unwrap());
		assert_eq!(
			Some(Justifications::from(build_justification(4))),
			bc.justifications(blocks[4]).unwrap()
		);

		// Unpin all blocks. Values should be removed from cache.
		for block in &blocks {
			backend.unpin_block(*block);
		}

		assert!(bc.body(blocks[0]).unwrap().is_none());
		// Block 1 was pinned twice, we expect it to be still cached
		assert!(bc.body(blocks[1]).unwrap().is_some());
		assert!(bc.justifications(blocks[1]).unwrap().is_some());
		// Headers should also be available while pinned
		assert!(bc.header(blocks[1]).ok().flatten().is_some());
		assert!(bc.body(blocks[2]).unwrap().is_none());
		assert!(bc.justifications(blocks[2]).unwrap().is_none());
		assert!(bc.body(blocks[3]).unwrap().is_none());
		assert!(bc.justifications(blocks[3]).unwrap().is_none());

		// After these unpins, block 1 should also be removed
		backend.unpin_block(blocks[1]);
		assert!(bc.body(blocks[1]).unwrap().is_some());
		assert!(bc.justifications(blocks[1]).unwrap().is_some());
		backend.unpin_block(blocks[1]);
		assert!(bc.body(blocks[1]).unwrap().is_none());
		assert!(bc.justifications(blocks[1]).unwrap().is_none());

		// Block 4 is inside the pruning window and still kept
		assert_eq!(Some(vec![4.into()]), bc.body(blocks[4]).unwrap());
		assert_eq!(
			Some(Justifications::from(build_justification(4))),
			bc.justifications(blocks[4]).unwrap()
		);

		// Block tree:
		//   0 -> 1 -> 2 -> 3 -> 4 -> 5
		let hash =
			insert_block(&backend, 5, prev_hash, None, Default::default(), vec![5.into()], None)
				.unwrap();
		blocks.push(hash);

		backend.pin_block(blocks[4]).unwrap();
		// Mark block 5 as finalized.
		let mut op = backend.begin_operation().unwrap();
		backend.begin_state_operation(&mut op, blocks[5]).unwrap();
		op.mark_finalized(blocks[5], Some(build_justification(5))).unwrap();
		backend.commit_operation(op).unwrap();

		assert!(bc.body(blocks[0]).unwrap().is_none());
		assert!(bc.body(blocks[1]).unwrap().is_none());
		assert!(bc.body(blocks[2]).unwrap().is_none());
		assert!(bc.body(blocks[3]).unwrap().is_none());

		assert_eq!(Some(vec![4.into()]), bc.body(blocks[4]).unwrap());
		assert_eq!(
			Some(Justifications::from(build_justification(4))),
			bc.justifications(blocks[4]).unwrap()
		);
		assert_eq!(Some(vec![5.into()]), bc.body(blocks[5]).unwrap());
		assert!(bc.header(blocks[5]).ok().flatten().is_some());

		backend.unpin_block(blocks[4]);
		assert!(bc.body(blocks[4]).unwrap().is_none());
		assert!(bc.justifications(blocks[4]).unwrap().is_none());

		// Append a justification to block 5.
		backend.append_justification(blocks[5], ([0, 0, 0, 1], vec![42])).unwrap();

		let hash =
			insert_block(&backend, 6, blocks[5], None, Default::default(), vec![6.into()], None)
				.unwrap();
		blocks.push(hash);

		// Pin block 5 so it gets loaded into the cache on prune
		backend.pin_block(blocks[5]).unwrap();

		// Finalize block 6 so block 5 gets pruned. Since it is pinned both justifications should be
		// in memory.
		let mut op = backend.begin_operation().unwrap();
		backend.begin_state_operation(&mut op, blocks[6]).unwrap();
		op.mark_finalized(blocks[6], None).unwrap();
		backend.commit_operation(op).unwrap();

		assert_eq!(Some(vec![5.into()]), bc.body(blocks[5]).unwrap());
		assert!(bc.header(blocks[5]).ok().flatten().is_some());
		let mut expected = Justifications::from(build_justification(5));
		expected.append(([0, 0, 0, 1], vec![42]));
		assert_eq!(Some(expected), bc.justifications(blocks[5]).unwrap());
	}

	#[test]
	fn test_pinned_blocks_on_finalize_with_fork() {
		let backend = Backend::<Block>::new_test_with_tx_storage(BlocksPruning::Some(1), 10);
		let mut blocks = Vec::new();
		let mut prev_hash = Default::default();

		// Block tree:
		//   0 -> 1 -> 2 -> 3 -> 4
		for i in 0..5 {
			let hash = insert_block(
				&backend,
				i,
				prev_hash,
				None,
				Default::default(),
				vec![i.into()],
				None,
			)
			.unwrap();
			blocks.push(hash);

			// Avoid block pruning.
			backend.pin_block(blocks[i as usize]).unwrap();

			prev_hash = hash;
		}

		// Insert a fork at the second block.
		// Block tree:
		//   0 -> 1 -> 2 -> 3 -> 4
		//        \ -> 2 -> 3
		let fork_hash_root =
			insert_block(&backend, 2, blocks[1], None, H256::random(), vec![2.into()], None)
				.unwrap();
		let fork_hash_3 = insert_block(
			&backend,
			3,
			fork_hash_root,
			None,
			H256::random(),
			vec![3.into(), 11.into()],
			None,
		)
		.unwrap();

		// Do not prune the fork hash.
		backend.pin_block(fork_hash_3).unwrap();

		let mut op = backend.begin_operation().unwrap();
		backend.begin_state_operation(&mut op, blocks[4]).unwrap();
		op.mark_head(blocks[4]).unwrap();
		backend.commit_operation(op).unwrap();

		for i in 1..5 {
			let mut op = backend.begin_operation().unwrap();
			backend.begin_state_operation(&mut op, blocks[4]).unwrap();
			op.mark_finalized(blocks[i], None).unwrap();
			backend.commit_operation(op).unwrap();
		}

		let bc = backend.blockchain();
		assert_eq!(Some(vec![0.into()]), bc.body(blocks[0]).unwrap());
		assert_eq!(Some(vec![1.into()]), bc.body(blocks[1]).unwrap());
		assert_eq!(Some(vec![2.into()]), bc.body(blocks[2]).unwrap());
		assert_eq!(Some(vec![3.into()]), bc.body(blocks[3]).unwrap());
		assert_eq!(Some(vec![4.into()]), bc.body(blocks[4]).unwrap());
		// Check the fork hashes.
		assert_eq!(None, bc.body(fork_hash_root).unwrap());
		assert_eq!(Some(vec![3.into(), 11.into()]), bc.body(fork_hash_3).unwrap());

		// Unpin all blocks, except the forked one.
		for block in &blocks {
			backend.unpin_block(*block);
		}
		assert!(bc.body(blocks[0]).unwrap().is_none());
		assert!(bc.body(blocks[1]).unwrap().is_none());
		assert!(bc.body(blocks[2]).unwrap().is_none());
		assert!(bc.body(blocks[3]).unwrap().is_none());

		assert!(bc.body(fork_hash_3).unwrap().is_some());
		backend.unpin_block(fork_hash_3);
		assert!(bc.body(fork_hash_3).unwrap().is_none());
	}
}<|MERGE_RESOLUTION|>--- conflicted
+++ resolved
@@ -1714,13 +1714,9 @@
 							unreachable!("Unsupported block gap. TODO: https://github.com/paritytech/polkadot-sdk/issues/5406")
 						},
 					}
-<<<<<<< HEAD
-				} else if number > best_num + One::one() &&
-					number > One::one() &&
-=======
+
 				} else if operation.create_gap &&
 					number > best_num + One::one() &&
->>>>>>> 0f7acb52
 					self.blockchain.header(parent_hash)?.is_none()
 				{
 					let gap = BlockGap {
