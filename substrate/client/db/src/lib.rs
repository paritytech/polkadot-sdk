--- conflicted
+++ resolved
@@ -2090,11 +2090,10 @@
 						self.prune_block(transaction, hash, true, false)?;
 					};
 				}
-<<<<<<< HEAD
-				self.prune_displaced_branches(transaction, finalized_hash, displaced, true, false)?;
+				self.prune_displaced_branches(transaction, displaced, true, false)?;
 			},
 			BlocksPruning::KeepFinalized => {
-				self.prune_displaced_branches(transaction, finalized_hash, displaced, true, false)?;
+				self.prune_displaced_branches(transaction, displaced, true, false)?;
 			},
 		}
 		match self.state_pruning {
@@ -2108,16 +2107,10 @@
 						self.prune_block(transaction, hash, false, true)?;
 					}
 				}
-				self.prune_displaced_branches(transaction, finalized_hash, displaced, false, true)?;
+				self.prune_displaced_branches(transaction, displaced, false, true)?;
 			},
 			PruningMode::ArchiveCanonical => {
-				self.prune_displaced_branches(transaction, finalized_hash, displaced, false, true)?;
-=======
-				self.prune_displaced_branches(transaction, displaced)?;
-			},
-			BlocksPruning::KeepFinalized => {
-				self.prune_displaced_branches(transaction, displaced)?;
->>>>>>> 9c69bb98
+				self.prune_displaced_branches(transaction, displaced, false, true)?;
 			},
 		}
 		Ok(())
@@ -2126,32 +2119,14 @@
 	fn prune_displaced_branches(
 		&self,
 		transaction: &mut Transaction<DbHash>,
-<<<<<<< HEAD
-		finalized: Block::Hash,
-		displaced: &FinalizationOutcome<Block::Hash, NumberFor<Block>>,
+		displaced: &DisplacedLeavesAfterFinalization<Block>,
 		clean_body: bool,
 		clean_state: bool,
 	) -> ClientResult<()> {
 		// Discard all blocks from displaced branches
-		for h in displaced.leaves() {
-			match sp_blockchain::tree_route(&self.blockchain, *h, finalized) {
-				Ok(tree_route) =>
-					for r in tree_route.retracted() {
-						self.prune_block(transaction, r.hash, clean_body, clean_state)?;
-					},
-				Err(sp_blockchain::Error::UnknownBlock(_)) => {
-					// Sometimes routes can't be calculated. E.g. after warp sync.
-				},
-				Err(e) => Err(e)?,
-=======
-		displaced: &DisplacedLeavesAfterFinalization<Block>,
-	) -> ClientResult<()> {
-		// Discard all blocks from displaced branches
 		for (_, tree_route) in displaced.tree_routes.iter() {
 			for r in tree_route.retracted() {
-				self.blockchain.insert_persisted_body_if_pinned(r.hash)?;
-				self.prune_block(transaction, BlockId::<Block>::hash(r.hash))?;
->>>>>>> 9c69bb98
+				self.prune_block(transaction, r.hash, clean_body, clean_state)?;
 			}
 		}
 		Ok(())
