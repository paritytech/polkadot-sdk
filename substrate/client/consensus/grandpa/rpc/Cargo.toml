--- conflicted
+++ resolved
@@ -15,11 +15,7 @@
 [dependencies]
 finality-grandpa = { version = "0.16.2", features = ["derive-codec"] }
 futures = "0.3.16"
-<<<<<<< HEAD
-jsonrpsee = { version = "0.20.3", features = ["client-core", "server", "macros"] }
-=======
-jsonrpsee = { version = "0.16.2", features = ["client-core", "macros", "server"] }
->>>>>>> 924089ff
+jsonrpsee = { version = "0.20.3", features = ["client-core", "macros", "server"] }
 log = "0.4.8"
 parity-scale-codec = { version = "3.6.1", features = ["derive"] }
 serde = { version = "1.0.194", features = ["derive"] }
