--- conflicted
+++ resolved
@@ -334,6 +334,15 @@
 	/// Parent block has no associated weight
 	#[error("Parent block of {0} has no associated weight")]
 	ParentBlockNoAssociatedWeight(B::Hash),
+	/// Check inherents error
+	#[error("Checking inherents failed: {0}")]
+	CheckInherents(sp_inherents::Error),
+	/// Unhandled check inherents error
+	#[error("Checking inherents unhandled error: {}", String::from_utf8_lossy(.0))]
+	CheckInherentsUnhandled(sp_inherents::InherentIdentifier),
+	/// Create inherents error.
+	#[error("Creating inherents failed: {0}")]
+	CreateInherents(sp_inherents::Error),
 	/// Background worker is not running and therefore requests cannot be answered.
 	#[error("Background worker is not running")]
 	BackgroundWorkerTerminated,
@@ -346,15 +355,6 @@
 	/// Fork tree error
 	#[error(transparent)]
 	ForkTree(Box<fork_tree::Error<sp_blockchain::Error>>),
-	/// Invalid inherent transactions.
-	#[error("Invalid inherent transactions: {0}")]
-	InvalidInherents(sp_inherents::Error),
-	/// Invalid inherent transactions.
-	#[error("Invalid inherent transactions (unhandled): {0:?}")]
-	InvalidInherentsUnhandled(sp_inherents::InherentIdentifier),
-	/// Epoch unavailable.
-	#[error("Epoch unavailable for parent hash: {0}")]
-	EpochUnavailable(String),
 }
 
 impl<B: BlockT> From<Error<B>> for String {
@@ -986,136 +986,6 @@
 	config: BabeConfiguration,
 	epoch_changes: SharedEpochChanges<Block, Epoch>,
 	telemetry: Option<TelemetryHandle>,
-<<<<<<< HEAD
-=======
-	offchain_tx_pool_factory: OffchainTransactionPoolFactory<Block>,
-}
-
-impl<Block, Client, SelectChain, CIDP> BabeVerifier<Block, Client, SelectChain, CIDP>
-where
-	Block: BlockT,
-	Client: AuxStore + HeaderBackend<Block> + HeaderMetadata<Block> + ProvideRuntimeApi<Block>,
-	Client::Api: BlockBuilderApi<Block> + BabeApi<Block>,
-	SelectChain: sp_consensus::SelectChain<Block>,
-	CIDP: CreateInherentDataProviders<Block, ()>,
-{
-	async fn check_inherents(
-		&self,
-		block: Block,
-		at_hash: Block::Hash,
-		inherent_data: InherentData,
-		create_inherent_data_providers: CIDP::InherentDataProviders,
-	) -> Result<(), Error<Block>> {
-		use sp_block_builder::CheckInherentsError;
-
-		sp_block_builder::check_inherents_with_data(
-			self.client.clone(),
-			at_hash,
-			block,
-			&create_inherent_data_providers,
-			inherent_data,
-		)
-		.await
-		.map_err(|e| match e {
-			CheckInherentsError::CreateInherentData(e) => Error::CreateInherents(e),
-			CheckInherentsError::Client(e) => Error::RuntimeApi(e),
-			CheckInherentsError::CheckInherents(e) => Error::CheckInherents(e),
-			CheckInherentsError::CheckInherentsUnknownError(id) =>
-				Error::CheckInherentsUnhandled(id),
-		})?;
-
-		Ok(())
-	}
-
-	async fn check_and_report_equivocation(
-		&self,
-		slot_now: Slot,
-		slot: Slot,
-		header: &Block::Header,
-		author: &AuthorityId,
-		origin: &BlockOrigin,
-	) -> Result<(), Error<Block>> {
-		// don't report any equivocations during initial sync
-		// as they are most likely stale.
-		if *origin == BlockOrigin::NetworkInitialSync {
-			return Ok(())
-		}
-
-		// check if authorship of this header is an equivocation and return a proof if so.
-		let equivocation_proof =
-			match check_equivocation(&*self.client, slot_now, slot, header, author)
-				.map_err(Error::Client)?
-			{
-				Some(proof) => proof,
-				None => return Ok(()),
-			};
-
-		info!(
-			"Slot author {:?} is equivocating at slot {} with headers {:?} and {:?}",
-			author,
-			slot,
-			equivocation_proof.first_header.hash(),
-			equivocation_proof.second_header.hash(),
-		);
-
-		// get the best block on which we will build and send the equivocation report.
-		let best_hash = self
-			.select_chain
-			.best_chain()
-			.await
-			.map(|h| h.hash())
-			.map_err(|e| Error::Client(e.into()))?;
-
-		// generate a key ownership proof. we start by trying to generate the
-		// key ownership proof at the parent of the equivocating header, this
-		// will make sure that proof generation is successful since it happens
-		// during the on-going session (i.e. session keys are available in the
-		// state to be able to generate the proof). this might fail if the
-		// equivocation happens on the first block of the session, in which case
-		// its parent would be on the previous session. if generation on the
-		// parent header fails we try with best block as well.
-		let generate_key_owner_proof = |at_hash: Block::Hash| {
-			self.client
-				.runtime_api()
-				.generate_key_ownership_proof(at_hash, slot, equivocation_proof.offender.clone())
-				.map_err(Error::RuntimeApi)
-		};
-
-		let parent_hash = *header.parent_hash();
-		let key_owner_proof = match generate_key_owner_proof(parent_hash)? {
-			Some(proof) => proof,
-			None => match generate_key_owner_proof(best_hash)? {
-				Some(proof) => proof,
-				None => {
-					debug!(
-						target: LOG_TARGET,
-						"Equivocation offender is not part of the authority set."
-					);
-					return Ok(())
-				},
-			},
-		};
-
-		// submit equivocation report at best block.
-		let mut runtime_api = self.client.runtime_api();
-
-		// Register the offchain tx pool to be able to use it from the runtime.
-		runtime_api
-			.register_extension(self.offchain_tx_pool_factory.offchain_transaction_pool(best_hash));
-
-		runtime_api
-			.submit_report_equivocation_unsigned_extrinsic(
-				best_hash,
-				equivocation_proof,
-				key_owner_proof,
-			)
-			.map_err(Error::RuntimeApi)?;
-
-		info!(target: LOG_TARGET, "Submitted equivocation report for author {:?}", author);
-
-		Ok(())
-	}
->>>>>>> 641cca38
 }
 
 #[async_trait::async_trait]
@@ -1373,25 +1243,26 @@
 					.map_err(|e| ConsensusError::Other(Box::new(e)))?;
 				inherent_data.babe_replace_inherent_data(slot);
 
-				let inherent_res = self
-					.client
-					.runtime_api()
-					.check_inherents(at_hash, new_block.clone(), inherent_data)
-					.map_err(|e| ConsensusError::Other(Box::new(e)))?;
-
-				if !inherent_res.ok() {
-					for (i, e) in inherent_res.into_errors() {
-						match create_inherent_data_providers.try_handle_error(&i, &e).await {
-							Some(res) => res.map_err(|e| {
-								ConsensusError::Other(Error::<Block>::InvalidInherents(e).into())
-							})?,
-							None =>
-								return Err(ConsensusError::Other(
-									Error::<Block>::InvalidInherentsUnhandled(i).into(),
-								)),
-						}
-					}
-				}
+				use sp_block_builder::CheckInherentsError;
+
+				sp_block_builder::check_inherents_with_data(
+					self.client.clone(),
+					at_hash,
+					new_block.clone(),
+					&create_inherent_data_providers,
+					inherent_data,
+				)
+				.await
+				.map_err(|e| {
+					ConsensusError::Other(Box::new(match e {
+						CheckInherentsError::CreateInherentData(e) =>
+							Error::<Block>::CreateInherents(e),
+						CheckInherentsError::Client(e) => Error::RuntimeApi(e),
+						CheckInherentsError::CheckInherents(e) => Error::CheckInherents(e),
+						CheckInherentsError::CheckInherentsUnknownError(id) =>
+							Error::CheckInherentsUnhandled(id),
+					}))
+				})?;
 			}
 			let (_, inner_body) = new_block.deconstruct();
 			block.body = Some(inner_body);
