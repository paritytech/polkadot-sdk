--- conflicted
+++ resolved
@@ -429,36 +429,11 @@
 }
 
 async fn voter_init_setup(
-	keyring: &BeefyKeyring<AuthorityId>,
 	net: &mut BeefyTestNet,
 	finality: &mut futures::stream::Fuse<FinalityNotifications<Block>>,
 	api: &TestApi,
 ) -> Result<PersistedState<Block>, Error> {
 	let backend = net.peer(0).client().as_backend();
-<<<<<<< HEAD
-	let fisherman = create_fisherman(keyring, Arc::new(api.clone()), backend.clone());
-	let known_peers = Arc::new(Mutex::new(KnownPeers::new()));
-	let (gossip_validator, _) = GossipValidator::new(known_peers, fisherman);
-	let gossip_validator = Arc::new(gossip_validator);
-	let mut gossip_engine = sc_network_gossip::GossipEngine::new(
-		net.peer(0).network_service().clone(),
-		net.peer(0).sync_service().clone(),
-		net.peer(0).take_notification_service(&beefy_gossip_proto_name()).unwrap(),
-		"/beefy/whatever",
-		gossip_validator,
-		None,
-	);
-	let (beefy_genesis, best_grandpa) =
-		wait_for_runtime_pallet(api, &mut gossip_engine, finality).await.unwrap();
-	let mut worker_base = BeefyWorkerBase {
-		backend,
-		runtime: Arc::new(api.clone()),
-		key_store: Arc::new(None.into()),
-		metrics: None,
-		_phantom: Default::default(),
-	};
-	worker_base.load_or_init_state(beefy_genesis, best_grandpa, 1).await
-=======
 	let (beefy_genesis, best_grandpa) = wait_for_runtime_pallet(api, finality).await.unwrap();
 	let key_store = None.into();
 	let metrics = None;
@@ -472,7 +447,6 @@
 		&metrics,
 	)
 	.await
->>>>>>> 81d447a8
 }
 
 // Spawns beefy voters. Returns a future to spawn on the runtime.
@@ -1108,7 +1082,7 @@
 
 	let api = TestApi::with_validator_set(&validator_set);
 	// load persistent state - nothing in DB, should init at genesis
-	let persisted_state = voter_init_setup(&keys[0], &mut net, &mut finality, &api).await.unwrap();
+	let persisted_state = voter_init_setup(&mut net, &mut finality, &api).await.unwrap();
 
 	// Test initialization at session boundary.
 	// verify voter initialized with two sessions starting at blocks 1 and 10
@@ -1150,37 +1124,7 @@
 	net.peer(0).client().as_client().finalize_block(hashes[8], None).unwrap();
 
 	// load persistent state - nothing in DB, should init at genesis
-<<<<<<< HEAD
-	//
-	// NOTE: code from `voter_init_setup()` is moved here because the new network event system
-	// doesn't allow creating a new `GossipEngine` as the notification handle is consumed by the
-	// first `GossipEngine`
-	let fisherman = create_fisherman(&BeefyKeyring::Alice, Arc::new(api.clone()), backend.clone());
-	let known_peers = Arc::new(Mutex::new(KnownPeers::new()));
-	let (gossip_validator, _) = GossipValidator::new(known_peers, fisherman);
-	let gossip_validator = Arc::new(gossip_validator);
-	let mut gossip_engine = sc_network_gossip::GossipEngine::new(
-		net.peer(0).network_service().clone(),
-		net.peer(0).sync_service().clone(),
-		net.peer(0).take_notification_service(&beefy_gossip_proto_name()).unwrap(),
-		"/beefy/whatever",
-		gossip_validator,
-		None,
-	);
-	let (beefy_genesis, best_grandpa) =
-		wait_for_runtime_pallet(&api, &mut gossip_engine, &mut finality).await.unwrap();
-	let mut worker_base = BeefyWorkerBase {
-		backend: backend.clone(),
-		runtime: Arc::new(api),
-		key_store: Arc::new(None.into()),
-		metrics: None,
-		_phantom: Default::default(),
-	};
-	let persisted_state =
-		worker_base.load_or_init_state(beefy_genesis, best_grandpa, 1).await.unwrap();
-=======
 	let persisted_state = voter_init_setup(&mut net, &mut finality, &api).await.unwrap();
->>>>>>> 81d447a8
 
 	// Test initialization at session boundary.
 	// verify voter initialized with single session starting at block `custom_pallet_genesis` (7)
@@ -1210,22 +1154,7 @@
 
 	net.peer(0).client().as_client().finalize_block(hashes[10], None).unwrap();
 	// load persistent state - state preset in DB, but with different pallet genesis
-<<<<<<< HEAD
-	// the network state persists and uses the old `GossipEngine` initialized for `peer(0)`
-	let (beefy_genesis, best_grandpa) =
-		wait_for_runtime_pallet(&api, &mut gossip_engine, &mut finality).await.unwrap();
-	let mut worker_base = BeefyWorkerBase {
-		backend: backend.clone(),
-		runtime: Arc::new(api),
-		key_store: Arc::new(None.into()),
-		metrics: None,
-		_phantom: Default::default(),
-	};
-	let new_persisted_state =
-		worker_base.load_or_init_state(beefy_genesis, best_grandpa, 1).await.unwrap();
-=======
 	let new_persisted_state = voter_init_setup(&mut net, &mut finality, &api).await.unwrap();
->>>>>>> 81d447a8
 
 	// verify voter initialized with single session starting at block `new_pallet_genesis` (10)
 	let sessions = new_persisted_state.voting_oracle().sessions();
@@ -1280,7 +1209,7 @@
 
 	let api = TestApi::with_validator_set(&validator_set);
 	// load persistent state - nothing in DB, should init at session boundary
-	let persisted_state = voter_init_setup(&keys[0], &mut net, &mut finality, &api).await.unwrap();
+	let persisted_state = voter_init_setup(&mut net, &mut finality, &api).await.unwrap();
 
 	// verify voter initialized with single session starting at block 10
 	assert_eq!(persisted_state.voting_oracle().sessions().len(), 1);
@@ -1333,7 +1262,7 @@
 
 	let api = TestApi::with_validator_set(&validator_set);
 	// load persistent state - nothing in DB, should init at last BEEFY finalized
-	let persisted_state = voter_init_setup(&keys[0], &mut net, &mut finality, &api).await.unwrap();
+	let persisted_state = voter_init_setup(&mut net, &mut finality, &api).await.unwrap();
 
 	// verify voter initialized with single session starting at block 12
 	assert_eq!(persisted_state.voting_oracle().sessions().len(), 1);
@@ -1371,7 +1300,7 @@
 	net.peer(0).client().as_client().finalize_block(hashes[30], None).unwrap();
 
 	// load persistent state - nothing in DB, should init at genesis
-	let persisted_state = voter_init_setup(&keys[0], &mut net, &mut finality, &api).await.unwrap();
+	let persisted_state = voter_init_setup(&mut net, &mut finality, &api).await.unwrap();
 
 	// Test initialization at session boundary.
 	// verify voter initialized with all sessions pending, first one starting at block 5 (start of
@@ -1416,37 +1345,7 @@
 	let api = TestApi::with_validator_set(&validator_set);
 
 	// load persistent state - nothing in DB, should init at genesis
-<<<<<<< HEAD
-	//
-	// NOTE: code from `voter_init_setup()` is moved here because the new network event system
-	// doesn't allow creating a new `GossipEngine` as the notification handle is consumed by the
-	// first `GossipEngine`
-	let known_peers = Arc::new(Mutex::new(KnownPeers::new()));
-	let fisherman = create_fisherman(&keys[0], Arc::new(api.clone()), backend.clone());
-	let (gossip_validator, _) = GossipValidator::new(known_peers, fisherman);
-	let gossip_validator = Arc::new(gossip_validator);
-	let mut gossip_engine = sc_network_gossip::GossipEngine::new(
-		net.peer(0).network_service().clone(),
-		net.peer(0).sync_service().clone(),
-		net.peer(0).take_notification_service(&beefy_gossip_proto_name()).unwrap(),
-		"/beefy/whatever",
-		gossip_validator,
-		None,
-	);
-	let (beefy_genesis, best_grandpa) =
-		wait_for_runtime_pallet(&api, &mut gossip_engine, &mut finality).await.unwrap();
-	let mut worker_base = BeefyWorkerBase {
-		backend: backend.clone(),
-		runtime: Arc::new(api.clone()),
-		key_store: Arc::new(None.into()),
-		metrics: None,
-		_phantom: Default::default(),
-	};
-	let persisted_state =
-		worker_base.load_or_init_state(beefy_genesis, best_grandpa, 1).await.unwrap();
-=======
 	let persisted_state = voter_init_setup(&mut net, &mut finality, &api).await.unwrap();
->>>>>>> 81d447a8
 
 	// Test initialization at session boundary.
 	// verify voter initialized with two sessions starting at blocks 1 and 10
@@ -1473,22 +1372,7 @@
 	// finalize 25 without justifications
 	net.peer(0).client().as_client().finalize_block(hashes[25], None).unwrap();
 	// load persistent state - state preset in DB
-<<<<<<< HEAD
-	// the network state persists and uses the old `GossipEngine` initialized for `peer(0)`
-	let (beefy_genesis, best_grandpa) =
-		wait_for_runtime_pallet(&api, &mut gossip_engine, &mut finality).await.unwrap();
-	let mut worker_base = BeefyWorkerBase {
-		backend: backend.clone(),
-		runtime: Arc::new(api),
-		key_store: Arc::new(None.into()),
-		metrics: None,
-		_phantom: Default::default(),
-	};
-	let persisted_state =
-		worker_base.load_or_init_state(beefy_genesis, best_grandpa, 1).await.unwrap();
-=======
 	let persisted_state = voter_init_setup(&mut net, &mut finality, &api).await.unwrap();
->>>>>>> 81d447a8
 
 	// Verify voter initialized with old sessions plus a new one starting at block 20.
 	// There shouldn't be any duplicates.
