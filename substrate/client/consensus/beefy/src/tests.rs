// This file is part of Substrate.

// Copyright (C) Parity Technologies (UK) Ltd.
// SPDX-License-Identifier: GPL-3.0-or-later WITH Classpath-exception-2.0

// This program is free software: you can redistribute it and/or modify
// it under the terms of the GNU General Public License as published by
// the Free Software Foundation, either version 3 of the License, or
// (at your option) any later version.

// This program is distributed in the hope that it will be useful,
// but WITHOUT ANY WARRANTY; without even the implied warranty of
// MERCHANTABILITY or FITNESS FOR A PARTICULAR PURPOSE. See the
// GNU General Public License for more details.

// You should have received a copy of the GNU General Public License
// along with this program. If not, see <https://www.gnu.org/licenses/>.

//! Tests and test helpers for BEEFY.

use crate::{
	aux_schema::{load_persistent, tests::verify_persisted_version},
	beefy_block_import_and_links,
	communication::{
		fisherman::BeefyFisherman,
		gossip::{
			proofs_topic, tests::sign_commitment, votes_topic, GossipFilterCfg, GossipMessage,
			GossipValidator,
		},
		request_response::{on_demand_justifications_protocol_config, BeefyJustifsRequestHandler},
	},
	error::Error,
	gossip_protocol_name,
	justification::*,
	load_or_init_voter_state, wait_for_runtime_pallet, BeefyRPCLinks, BeefyVoterLinks, KnownPeers,
	PersistedState,
};
use futures::{future, stream::FuturesUnordered, Future, FutureExt, StreamExt};
use parking_lot::Mutex;
use sc_block_builder::BlockBuilderBuilder;
use sc_client_api::{Backend as BackendT, BlockchainEvents, FinalityNotifications, HeaderBackend};
use sc_consensus::{
	BlockImport, BlockImportParams, BoxJustificationImport, ForkChoiceStrategy, ImportResult,
	ImportedAux,
};
use sc_network::{config::RequestResponseConfig, ProtocolName};
use sc_network_test::{
	Block, BlockImportAdapter, FullPeerConfig, Header, PassThroughVerifier, Peer, PeersClient,
	PeersFullClient, TestNetFactory,
};
use sc_utils::notification::NotificationReceiver;
use serde::{Deserialize, Serialize};
use sp_api::{ApiRef, ProvideRuntimeApi};
use sp_application_crypto::key_types::BEEFY as BEEFY_KEY_TYPE;
use sp_consensus::BlockOrigin;
use sp_consensus_beefy::{
	ecdsa_crypto::{AuthorityId, Signature},
	known_payloads,
	mmr::{find_mmr_root_digest, MmrRootProvider},
	BeefyApi, Commitment, ConsensusLog, ForkEquivocationProof, Keyring as BeefyKeyring,
	MmrRootHash, OpaqueKeyOwnershipProof, Payload, SignedCommitment, ValidatorSet, ValidatorSetId,
	VersionedFinalityProof, VoteEquivocationProof, VoteMessage, BEEFY_ENGINE_ID,
};
use sp_core::H256;
use sp_keystore::{testing::MemoryKeystore, Keystore, KeystorePtr};
use sp_mmr_primitives::{AncestryProof, Error as MmrError, LeafIndex, MmrApi, NodeProof};
use sp_runtime::{
	codec::{Decode, Encode},
	traits::{Block as BlockT, Header as HeaderT, NumberFor},
	BuildStorage, DigestItem, EncodedJustification, Justifications, Storage,
};
use std::{marker::PhantomData, sync::Arc, task::Poll};
use substrate_test_runtime_client::{BlockBuilderExt, ClientExt};
use tokio::time::Duration;

const GENESIS_HASH: H256 = H256::zero();
pub(crate) fn beefy_gossip_proto_name() -> ProtocolName {
	gossip_protocol_name(GENESIS_HASH, None)
}

const GOOD_MMR_ROOT: MmrRootHash = MmrRootHash::repeat_byte(0xbf);
const BAD_MMR_ROOT: MmrRootHash = MmrRootHash::repeat_byte(0x42);
const ALTERNATE_BAD_MMR_ROOT: MmrRootHash = MmrRootHash::repeat_byte(0x13);

type BeefyBlockImport = crate::BeefyBlockImport<
	Block,
	substrate_test_runtime_client::Backend,
	TestApi,
	BlockImportAdapter<PeersClient>,
>;

pub(crate) type BeefyValidatorSet = ValidatorSet<AuthorityId>;
pub(crate) type BeefyPeer = Peer<PeerData, BeefyBlockImport>;

#[derive(Debug, Serialize, Deserialize)]
struct Genesis(std::collections::BTreeMap<String, String>);
impl BuildStorage for Genesis {
	fn assimilate_storage(&self, storage: &mut Storage) -> Result<(), String> {
		storage
			.top
			.extend(self.0.iter().map(|(a, b)| (a.clone().into_bytes(), b.clone().into_bytes())));
		Ok(())
	}
}

#[derive(Default)]
pub(crate) struct PeerData {
	pub(crate) beefy_rpc_links: Mutex<Option<BeefyRPCLinks<Block>>>,
	pub(crate) beefy_voter_links: Mutex<Option<BeefyVoterLinks<Block>>>,
	pub(crate) beefy_justif_req_handler:
		Mutex<Option<BeefyJustifsRequestHandler<Block, PeersFullClient>>>,
}

#[derive(Default)]
pub(crate) struct BeefyTestNet {
	peers: Vec<BeefyPeer>,
	pub beefy_genesis: NumberFor<Block>,
}

impl BeefyTestNet {
	pub(crate) fn new(n_authority: usize) -> Self {
		let beefy_genesis = 1;
		let mut net = BeefyTestNet { peers: Vec::with_capacity(n_authority), beefy_genesis };

		for i in 0..n_authority {
			let (rx, cfg) = on_demand_justifications_protocol_config(GENESIS_HASH, None);
			let justif_protocol_name = cfg.name.clone();

			net.add_authority_peer(vec![cfg]);

			let client = net.peers[i].client().as_client();
			let justif_handler = BeefyJustifsRequestHandler {
				request_receiver: rx,
				justif_protocol_name,
				client,
				_block: PhantomData,
				metrics: None,
			};
			*net.peers[i].data.beefy_justif_req_handler.lock() = Some(justif_handler);
		}
		net
	}

	pub(crate) fn add_authority_peer(&mut self, req_resp_cfgs: Vec<RequestResponseConfig>) {
		self.add_full_peer_with_config(FullPeerConfig {
			notifications_protocols: vec![beefy_gossip_proto_name()],
			request_response_protocols: req_resp_cfgs,
			is_authority: true,
			..Default::default()
		});
	}

	/// Builds the blocks and returns the vector of built block hashes.
	/// Returned vector contains the genesis hash which allows for easy indexing (block number is
	/// equal to index)
	pub(crate) async fn generate_blocks_and_sync(
		&mut self,
		count: usize,
		session_length: u64,
		validator_set: &BeefyValidatorSet,
		include_mmr_digest: bool,
	) -> Vec<H256> {
		let mut all_hashes = Vec::with_capacity(count + 1);

		// make sure genesis is the only block in network, so we can insert genesis at the beginning
		// of hashes, otherwise indexing would be broken
		assert!(self.peer(0).client().as_backend().blockchain().hash(1).unwrap().is_none());

		// push genesis to make indexing human readable (index equals to block number)
		all_hashes.push(self.peer(0).client().info().genesis_hash);

		let mut block_num: NumberFor<Block> = self.peer(0).client().info().best_number;
		let built_hashes = self.peer(0).generate_blocks(count, BlockOrigin::File, |mut builder| {
			block_num = block_num.saturating_add(1).try_into().unwrap();
			if include_mmr_digest {
				let num_byte = block_num.to_le_bytes().into_iter().next().unwrap();
				let mmr_root = MmrRootHash::repeat_byte(num_byte);
				add_mmr_digest(&mut builder, mmr_root);
			}

			if block_num % session_length == 0 {
				add_auth_change_digest(&mut builder, validator_set.clone());
			}

			let block = builder.build().unwrap().block;
			assert_eq!(block.header.number, block_num);

			block
		});
		all_hashes.extend(built_hashes);
		self.run_until_sync().await;

		all_hashes
	}
}

impl TestNetFactory for BeefyTestNet {
	type Verifier = PassThroughVerifier;
	type BlockImport = BeefyBlockImport;
	type PeerData = PeerData;

	fn make_verifier(&self, _client: PeersClient, _: &PeerData) -> Self::Verifier {
		PassThroughVerifier::new(false) // use non-instant finality.
	}

	fn make_block_import(
		&self,
		client: PeersClient,
	) -> (
		BlockImportAdapter<Self::BlockImport>,
		Option<BoxJustificationImport<Block>>,
		Self::PeerData,
	) {
		let keys = &[BeefyKeyring::Alice, BeefyKeyring::Bob];
		let validator_set = ValidatorSet::new(make_beefy_ids(keys), 0).unwrap();
		let api = Arc::new(TestApi::new(self.beefy_genesis, &validator_set, GOOD_MMR_ROOT));
		let inner = BlockImportAdapter::new(client.clone());
		let (block_import, voter_links, rpc_links) =
			beefy_block_import_and_links(inner, client.as_backend(), api, None);
		let peer_data = PeerData {
			beefy_rpc_links: Mutex::new(Some(rpc_links)),
			beefy_voter_links: Mutex::new(Some(voter_links)),
			..Default::default()
		};
		(BlockImportAdapter::new(block_import), None, peer_data)
	}

	fn peer(&mut self, i: usize) -> &mut BeefyPeer {
		&mut self.peers[i]
	}

	fn peers(&self) -> &Vec<BeefyPeer> {
		&self.peers
	}

	fn peers_mut(&mut self) -> &mut Vec<BeefyPeer> {
		&mut self.peers
	}

	fn mut_peers<F: FnOnce(&mut Vec<BeefyPeer>)>(&mut self, closure: F) {
		closure(&mut self.peers);
	}

	fn add_full_peer(&mut self) {
		// `add_authority_peer()` used instead.
		unimplemented!()
	}
}

pub(crate) struct DummyFisherman<B> {
	pub _phantom: PhantomData<B>,
}

impl<B: BlockT> BeefyFisherman<B> for DummyFisherman<B> {
	fn check_proof(&self, _: BeefyVersionedFinalityProof<B>) -> Result<(), Error> {
		Ok(())
	}
	fn check_signed_commitment(
		&self,
		_: SignedCommitment<NumberFor<B>, Signature>,
	) -> Result<(), Error> {
		Ok(())
	}
	fn check_vote(
		&self,
		_: VoteMessage<NumberFor<B>, AuthorityId, Signature>,
	) -> Result<(), Error> {
		Ok(())
	}
}

#[derive(Clone)]
pub(crate) struct TestApi {
	pub beefy_genesis: u64,
	pub validator_set: Option<BeefyValidatorSet>,
	pub mmr_root_hash: MmrRootHash,
	pub reported_vote_equivocations:
		Option<Arc<Mutex<Vec<VoteEquivocationProof<NumberFor<Block>, AuthorityId, Signature>>>>>,
	pub reported_fork_equivocations: Option<
		Arc<
			Mutex<
				Vec<
					ForkEquivocationProof<
						NumberFor<Block>,
						AuthorityId,
						Signature,
						Header,
						MmrRootHash,
					>,
				>,
			>,
		>,
	>,
}

impl TestApi {
	pub fn new(
		beefy_genesis: u64,
		validator_set: &BeefyValidatorSet,
		mmr_root_hash: MmrRootHash,
	) -> Self {
		TestApi {
			beefy_genesis,
			validator_set: Some(validator_set.clone()),
			mmr_root_hash,
			reported_vote_equivocations: None,
			reported_fork_equivocations: None,
		}
	}

	pub fn with_validator_set(validator_set: &BeefyValidatorSet) -> Self {
		TestApi {
			beefy_genesis: 1,
			validator_set: Some(validator_set.clone()),
			mmr_root_hash: GOOD_MMR_ROOT,
			reported_vote_equivocations: None,
			reported_fork_equivocations: None,
		}
	}

	pub fn allow_equivocations(&mut self) {
		self.reported_vote_equivocations = Some(Arc::new(Mutex::new(vec![])));
		self.reported_fork_equivocations = Some(Arc::new(Mutex::new(vec![])));
	}
}

// compiler gets confused and warns us about unused inner
#[allow(dead_code)]
pub(crate) struct RuntimeApi {
	inner: TestApi,
}

impl ProvideRuntimeApi<Block> for TestApi {
	type Api = RuntimeApi;
	fn runtime_api(&self) -> ApiRef<Self::Api> {
		RuntimeApi { inner: self.clone() }.into()
	}
}
sp_api::mock_impl_runtime_apis! {
	impl BeefyApi<Block, AuthorityId, MmrRootHash> for RuntimeApi {
		fn beefy_genesis() -> Option<NumberFor<Block>> {
			Some(self.inner.beefy_genesis)
		}

		fn validator_set() -> Option<BeefyValidatorSet> {
			self.inner.validator_set.clone()
		}

		fn submit_report_vote_equivocation_unsigned_extrinsic(
			proof: VoteEquivocationProof<NumberFor<Block>, AuthorityId, Signature>,
			_dummy: OpaqueKeyOwnershipProof,
		) -> Option<()> {
			if let Some(equivocations_buf) = self.inner.reported_vote_equivocations.as_ref() {
				equivocations_buf.lock().push(proof);
				None
			} else {
				panic!("Equivocations not expected, but following proof was reported: {:?}", proof);
			}
		}

		fn submit_report_fork_equivocation_unsigned_extrinsic(
			proof: ForkEquivocationProof<NumberFor<Block>, AuthorityId, Signature, Header, MmrRootHash>,
			_dummy: Vec<OpaqueKeyOwnershipProof>,
		) -> Option<()> {
			if let Some(equivocations_buf) = self.inner.reported_fork_equivocations.as_ref() {
				equivocations_buf.lock().push(proof);
				None
			} else {
				panic!("Equivocations not expected, but following proof was reported: {:?}", proof);
			}
		}

		fn generate_key_ownership_proof(
			_dummy1: ValidatorSetId,
			_dummy2: AuthorityId,
		) -> Option<OpaqueKeyOwnershipProof> { Some(OpaqueKeyOwnershipProof::new(vec![])) }
	}

	impl MmrApi<Block, MmrRootHash, NumberFor<Block>> for RuntimeApi {
		fn mmr_root() -> Result<MmrRootHash, MmrError> {
			Ok(self.inner.mmr_root_hash)
		}

		fn mmr_leaf_count() -> Result<LeafIndex, MmrError> {
			Ok(0)
		}

		fn generate_ancestry_proof(
			_prev_best_block: NumberFor<Block>,
			_best_known_number: Option<NumberFor<Block>>,
		) -> Result<AncestryProof<MmrRootHash>, MmrError> {
			Ok(AncestryProof {
				prev_peaks: vec![],
				prev_size: 0,
				proof: NodeProof { leaf_indices: vec![], leaf_count: 0, items: vec![] },
			})
		}
	}
}

fn add_mmr_digest(builder: &mut impl BlockBuilderExt, mmr_hash: MmrRootHash) {
	builder
		.push_deposit_log_digest_item(DigestItem::Consensus(
			BEEFY_ENGINE_ID,
			ConsensusLog::<AuthorityId>::MmrRoot(mmr_hash).encode(),
		))
		.unwrap();
}

fn add_auth_change_digest(builder: &mut impl BlockBuilderExt, new_auth_set: BeefyValidatorSet) {
	builder
		.push_deposit_log_digest_item(DigestItem::Consensus(
			BEEFY_ENGINE_ID,
			ConsensusLog::<AuthorityId>::AuthoritiesChange(new_auth_set).encode(),
		))
		.unwrap();
}

pub(crate) fn make_beefy_ids(keys: &[BeefyKeyring]) -> Vec<AuthorityId> {
	keys.iter().map(|&key| key.public().into()).collect()
}

pub(crate) fn create_beefy_keystore(authority: BeefyKeyring) -> KeystorePtr {
	let keystore = MemoryKeystore::new();
	keystore
		.ecdsa_generate_new(BEEFY_KEY_TYPE, Some(&authority.to_seed()))
		.expect("Creates authority key");
	keystore.into()
}

async fn voter_init_setup(
	net: &mut BeefyTestNet,
	finality: &mut futures::stream::Fuse<FinalityNotifications<Block>>,
	api: &TestApi,
) -> sp_blockchain::Result<PersistedState<Block>> {
	let backend = net.peer(0).client().as_backend();
	let fisherman = DummyFisherman { _phantom: PhantomData };
	let known_peers = Arc::new(Mutex::new(KnownPeers::new()));
	let (gossip_validator, _) = GossipValidator::new(known_peers, fisherman);
	let gossip_validator = Arc::new(gossip_validator);
	let mut gossip_engine = sc_network_gossip::GossipEngine::new(
		net.peer(0).network_service().clone(),
		net.peer(0).sync_service().clone(),
		net.peer(0).take_notification_service(&beefy_gossip_proto_name()).unwrap(),
		"/beefy/whatever",
		gossip_validator,
		None,
	);
	let (beefy_genesis, best_grandpa) =
		wait_for_runtime_pallet(api, &mut gossip_engine, finality).await.unwrap();
	load_or_init_voter_state(&*backend, api, beefy_genesis, best_grandpa, 1)
}

// Spawns beefy voters. Returns a future to spawn on the runtime.
fn initialize_beefy<API>(
	net: &mut BeefyTestNet,
	peers: Vec<(usize, &BeefyKeyring, Arc<API>)>,
	min_block_delta: u32,
) -> impl Future<Output = ()>
where
	API: ProvideRuntimeApi<Block> + Sync + Send + 'static,
	API::Api:
		BeefyApi<Block, AuthorityId, MmrRootHash> + MmrApi<Block, MmrRootHash, NumberFor<Block>>,
{
	let tasks = FuturesUnordered::new();

	let mut notification_services = peers
		.iter()
		.map(|(peer_id, _, _)| {
			let peer = &mut net.peers[*peer_id];
			(*peer_id, peer.take_notification_service(&beefy_gossip_proto_name()).unwrap())
		})
		.collect::<std::collections::HashMap<_, _>>();

	for (peer_id, key, api) in peers.into_iter() {
		let peer = &net.peers[peer_id];

		let keystore = create_beefy_keystore(*key);

		let (_, _, peer_data) = net.make_block_import(peer.client().clone());
		let PeerData { beefy_rpc_links, beefy_voter_links, .. } = peer_data;

		let beefy_voter_links = beefy_voter_links.lock().take();
		*peer.data.beefy_rpc_links.lock() = beefy_rpc_links.lock().take();
		*peer.data.beefy_voter_links.lock() = beefy_voter_links.clone();

		let on_demand_justif_handler = peer.data.beefy_justif_req_handler.lock().take().unwrap();

		let network_params = crate::BeefyNetworkParams {
			network: peer.network_service().clone(),
			sync: peer.sync_service().clone(),
			notification_service: notification_services.remove(&peer_id).unwrap(),
			gossip_protocol_name: beefy_gossip_proto_name(),
			justifications_protocol_name: on_demand_justif_handler.protocol_name(),
			_phantom: PhantomData,
		};
		let payload_provider = MmrRootProvider::new(api.clone());

		let beefy_params = crate::BeefyParams {
			client: peer.client().as_client(),
			backend: peer.client().as_backend(),
			payload_provider,
			runtime: api.clone(),
			key_store: Some(keystore),
			network_params,
			links: beefy_voter_links.unwrap(),
			min_block_delta,
			prometheus_registry: None,
			on_demand_justifications_handler: on_demand_justif_handler,
		};
		let task = crate::start_beefy_gadget::<_, _, _, _, _, _, _>(beefy_params);

		fn assert_send<T: Send>(_: &T) {}
		assert_send(&task);
		tasks.push(task);
	}

	tasks.for_each(|_| async move {})
}

async fn run_until(future: impl Future + Unpin, net: &Arc<Mutex<BeefyTestNet>>) {
	let drive_to_completion = futures::future::poll_fn(|cx| {
		net.lock().poll(cx);
		Poll::<()>::Pending
	});
	let _ = future::select(future, drive_to_completion).await;
}

async fn run_for(duration: Duration, net: &Arc<Mutex<BeefyTestNet>>) {
	run_until(Box::pin(tokio::time::sleep(duration)), net).await;
}

pub(crate) fn get_beefy_streams(
	net: &mut BeefyTestNet,
	// peer index and key
	peers: impl Iterator<Item = (usize, BeefyKeyring)>,
) -> (Vec<NotificationReceiver<H256>>, Vec<NotificationReceiver<BeefyVersionedFinalityProof<Block>>>)
{
	let mut best_block_streams = Vec::new();
	let mut versioned_finality_proof_streams = Vec::new();
	peers.for_each(|(index, _)| {
		let beefy_rpc_links = net.peer(index).data.beefy_rpc_links.lock().clone().unwrap();
		let BeefyRPCLinks { from_voter_justif_stream, from_voter_best_beefy_stream } =
			beefy_rpc_links;
		best_block_streams.push(from_voter_best_beefy_stream.subscribe(100_000));
		versioned_finality_proof_streams.push(from_voter_justif_stream.subscribe(100_000));
	});
	(best_block_streams, versioned_finality_proof_streams)
}

async fn wait_for_best_beefy_blocks(
	streams: Vec<NotificationReceiver<H256>>,
	net: &Arc<Mutex<BeefyTestNet>>,
	expected_beefy_blocks: &[u64],
) {
	let mut wait_for = Vec::new();
	let len = expected_beefy_blocks.len();
	streams.into_iter().enumerate().for_each(|(i, stream)| {
		let mut expected = expected_beefy_blocks.iter();
		wait_for.push(Box::pin(stream.take(len).for_each(move |best_beefy_hash| {
			let expected = expected.next();
			async move {
				let header =
					net.lock().peer(i).client().as_client().expect_header(best_beefy_hash).unwrap();
				let best_beefy = *header.number();

				assert_eq!(expected, Some(best_beefy).as_ref());
			}
		})));
	});
	let wait_for = futures::future::join_all(wait_for);
	run_until(wait_for, net).await;
}

async fn wait_for_beefy_signed_commitments(
	streams: Vec<NotificationReceiver<BeefyVersionedFinalityProof<Block>>>,
	net: &Arc<Mutex<BeefyTestNet>>,
	expected_commitment_block_nums: &[u64],
) {
	let mut wait_for = Vec::new();
	let len = expected_commitment_block_nums.len();
	streams.into_iter().for_each(|stream| {
		let mut expected = expected_commitment_block_nums.iter();
		wait_for.push(Box::pin(stream.take(len).for_each(move |versioned_finality_proof| {
			let expected = expected.next();
			async move {
				let signed_commitment = match versioned_finality_proof {
					sp_consensus_beefy::VersionedFinalityProof::V1(sc) => sc,
				};
				let commitment_block_num = signed_commitment.commitment.block_number;
				assert_eq!(expected, Some(commitment_block_num).as_ref());
				// TODO: also verify commitment payload, validator set id, and signatures.
			}
		})));
	});
	let wait_for = futures::future::join_all(wait_for);
	run_until(wait_for, net).await;
}

async fn streams_empty_after_future<T>(
	streams: Vec<NotificationReceiver<T>>,
	future: Option<impl Future + Unpin>,
) where
	T: std::fmt::Debug,
	T: std::cmp::PartialEq,
{
	if let Some(future) = future {
		future.await;
	}
	for mut stream in streams.into_iter() {
		future::poll_fn(move |cx| {
			assert_eq!(stream.poll_next_unpin(cx), Poll::Pending);
			Poll::Ready(())
		})
		.await;
	}
}

async fn streams_empty_after_timeout<T>(
	streams: Vec<NotificationReceiver<T>>,
	net: &Arc<Mutex<BeefyTestNet>>,
	timeout: Option<Duration>,
) where
	T: std::fmt::Debug,
	T: std::cmp::PartialEq,
{
	let timeout = timeout.map(|timeout| Box::pin(run_for(timeout, net)));
	streams_empty_after_future(streams, timeout).await;
}

async fn finalize_block_and_wait_for_beefy(
	net: &Arc<Mutex<BeefyTestNet>>,
	// peer index and key
	peers: impl Iterator<Item = (usize, BeefyKeyring)> + Clone,
	finalize_target: &H256,
	expected_beefy: &[u64],
) {
	let (best_blocks, versioned_finality_proof) = get_beefy_streams(&mut net.lock(), peers.clone());

	peers.clone().for_each(|(index, _)| {
		let client = net.lock().peer(index).client().as_client();
		client.finalize_block(*finalize_target, None).unwrap();
	});

	if expected_beefy.is_empty() {
		// run for quarter second then verify no new best beefy block available
		let timeout = Some(Duration::from_millis(250));
		streams_empty_after_timeout(best_blocks, &net, timeout).await;
		streams_empty_after_timeout(versioned_finality_proof, &net, None).await;
	} else {
		// run until expected beefy blocks are received
		wait_for_best_beefy_blocks(best_blocks, &net, expected_beefy).await;
		wait_for_beefy_signed_commitments(versioned_finality_proof, &net, expected_beefy).await;
	}
}

#[tokio::test]
async fn beefy_finalizing_blocks() {
	sp_tracing::try_init_simple();

	let peers = [BeefyKeyring::Alice, BeefyKeyring::Bob];
	let validator_set = ValidatorSet::new(make_beefy_ids(&peers), 0).unwrap();
	let session_len = 10;
	let min_block_delta = 4;

	let mut net = BeefyTestNet::new(2);

	let api = Arc::new(TestApi::with_validator_set(&validator_set));
	let beefy_peers = peers.iter().enumerate().map(|(id, key)| (id, key, api.clone())).collect();
	tokio::spawn(initialize_beefy(&mut net, beefy_peers, min_block_delta));

	// push 42 blocks including `AuthorityChange` digests every 10 blocks.
	let hashes = net.generate_blocks_and_sync(42, session_len, &validator_set, true).await;

	let net = Arc::new(Mutex::new(net));

	// Minimum BEEFY block delta is 4.

	let peers = peers.into_iter().enumerate();
	// finalize block #5 -> BEEFY should finalize #1 (mandatory) and #5 from diff-power-of-two rule.
	finalize_block_and_wait_for_beefy(&net, peers.clone(), &hashes[1], &[1]).await;
	finalize_block_and_wait_for_beefy(&net, peers.clone(), &hashes[5], &[5]).await;

	// GRANDPA finalize #10 -> BEEFY finalize #10 (mandatory)
	finalize_block_and_wait_for_beefy(&net, peers.clone(), &hashes[10], &[10]).await;

	// GRANDPA finalize #18 -> BEEFY finalize #14, then #18 (diff-power-of-two rule)
	finalize_block_and_wait_for_beefy(&net, peers.clone(), &hashes[18], &[14, 18]).await;

	// GRANDPA finalize #20 -> BEEFY finalize #20 (mandatory)
	finalize_block_and_wait_for_beefy(&net, peers.clone(), &hashes[20], &[20]).await;

	// GRANDPA finalize #21 -> BEEFY finalize nothing (yet) because min delta is 4
	finalize_block_and_wait_for_beefy(&net, peers, &hashes[21], &[]).await;
}

#[tokio::test]
async fn lagging_validators() {
	sp_tracing::try_init_simple();

	let peers = [BeefyKeyring::Alice, BeefyKeyring::Bob, BeefyKeyring::Charlie];
	let validator_set = ValidatorSet::new(make_beefy_ids(&peers), 0).unwrap();
	let session_len = 30;
	let min_block_delta = 1;

	let mut net = BeefyTestNet::new(3);
	let api = Arc::new(TestApi::with_validator_set(&validator_set));
	let beefy_peers = peers.iter().enumerate().map(|(id, key)| (id, key, api.clone())).collect();
	tokio::spawn(initialize_beefy(&mut net, beefy_peers, min_block_delta));

	// push 62 blocks including `AuthorityChange` digests every 30 blocks.
	let hashes = net.generate_blocks_and_sync(62, session_len, &validator_set, true).await;

	let net = Arc::new(Mutex::new(net));

	let peers = peers.into_iter().enumerate();
	// finalize block #15 -> BEEFY should finalize #1 (mandatory) and #9, #13, #14, #15 from
	// diff-power-of-two rule.
	finalize_block_and_wait_for_beefy(&net, peers.clone(), &hashes[1], &[1]).await;
	finalize_block_and_wait_for_beefy(&net, peers.clone(), &hashes[15], &[9, 13, 14, 15]).await;

	// Alice and Bob finalize #25, Charlie lags behind
	let finalize = hashes[25];
	let (best_blocks, versioned_finality_proof) = get_beefy_streams(&mut net.lock(), peers.clone());
	net.lock().peer(0).client().as_client().finalize_block(finalize, None).unwrap();
	net.lock().peer(1).client().as_client().finalize_block(finalize, None).unwrap();
	// verify nothing gets finalized by BEEFY
	let timeout = Some(Duration::from_millis(100));
	streams_empty_after_timeout(best_blocks, &net, timeout).await;
	streams_empty_after_timeout(versioned_finality_proof, &net, None).await;

	// Charlie catches up and also finalizes #25
	let (best_blocks, versioned_finality_proof) = get_beefy_streams(&mut net.lock(), peers.clone());
	net.lock().peer(2).client().as_client().finalize_block(finalize, None).unwrap();
	// expected beefy finalizes blocks 23, 24, 25 from diff-power-of-two
	wait_for_best_beefy_blocks(best_blocks, &net, &[23, 24, 25]).await;
	wait_for_beefy_signed_commitments(versioned_finality_proof, &net, &[23, 24, 25]).await;

	// Both finalize #30 (mandatory session) and #32 -> BEEFY finalize #30 (mandatory), #31, #32
	finalize_block_and_wait_for_beefy(&net, peers.clone(), &hashes[30], &[30]).await;
	finalize_block_and_wait_for_beefy(&net, peers.clone(), &hashes[32], &[31, 32]).await;

	// Verify that session-boundary votes get buffered by client and only processed once
	// session-boundary block is GRANDPA-finalized (this guarantees authenticity for the new session
	// validator set).

	// Alice and Bob finalize session-boundary mandatory block #60, Charlie lags behind
	let (best_blocks, versioned_finality_proof) = get_beefy_streams(&mut net.lock(), peers.clone());
	let finalize = hashes[60];
	net.lock().peer(0).client().as_client().finalize_block(finalize, None).unwrap();
	net.lock().peer(1).client().as_client().finalize_block(finalize, None).unwrap();
	// verify nothing gets finalized by BEEFY
	let timeout = Some(Duration::from_millis(100));
	streams_empty_after_timeout(best_blocks, &net, timeout).await;
	streams_empty_after_timeout(versioned_finality_proof, &net, None).await;

	// Charlie catches up and also finalizes #60 (and should have buffered Alice's vote on #60)
	let (best_blocks, versioned_finality_proof) = get_beefy_streams(&mut net.lock(), peers);
	net.lock().peer(2).client().as_client().finalize_block(finalize, None).unwrap();
	// verify beefy skips intermediary votes, and successfully finalizes mandatory block #60
	wait_for_best_beefy_blocks(best_blocks, &net, &[60]).await;
	wait_for_beefy_signed_commitments(versioned_finality_proof, &net, &[60]).await;
}

#[tokio::test]
async fn correct_beefy_payload() {
	sp_tracing::try_init_simple();

	let peers = [BeefyKeyring::Alice, BeefyKeyring::Bob, BeefyKeyring::Charlie, BeefyKeyring::Dave];
	let validator_set = ValidatorSet::new(make_beefy_ids(&peers), 0).unwrap();
	let session_len = 20;
	let min_block_delta = 2;

	let mut net = BeefyTestNet::new(4);

	// Alice, Bob, Charlie will vote on good payloads
	let good_api = Arc::new(TestApi::new(1, &validator_set, GOOD_MMR_ROOT));
	let good_peers = [BeefyKeyring::Alice, BeefyKeyring::Bob, BeefyKeyring::Charlie]
		.iter()
		.enumerate()
		.map(|(id, key)| (id, key, good_api.clone()))
		.collect();
	tokio::spawn(initialize_beefy(&mut net, good_peers, min_block_delta));

	// Dave will vote on bad mmr roots
	let bad_api = Arc::new(TestApi::new(1, &validator_set, BAD_MMR_ROOT));
	let bad_peers = vec![(3, &BeefyKeyring::Dave, bad_api)];
	tokio::spawn(initialize_beefy(&mut net, bad_peers, min_block_delta));

	// push 12 blocks
	let hashes = net.generate_blocks_and_sync(12, session_len, &validator_set, false).await;

	let net = Arc::new(Mutex::new(net));
	let peers = peers.into_iter().enumerate();
	// with 3 good voters and 1 bad one, consensus should happen and best blocks produced.
	finalize_block_and_wait_for_beefy(&net, peers.clone(), &hashes[1], &[1]).await;
	finalize_block_and_wait_for_beefy(&net, peers, &hashes[10], &[9]).await;

	let (best_blocks, versioned_finality_proof) =
		get_beefy_streams(&mut net.lock(), [(0, BeefyKeyring::Alice)].into_iter());

	// now 2 good validators and 1 bad one are voting
	let hashof11 = hashes[11];
	net.lock().peer(0).client().as_client().finalize_block(hashof11, None).unwrap();
	net.lock().peer(1).client().as_client().finalize_block(hashof11, None).unwrap();
	net.lock().peer(3).client().as_client().finalize_block(hashof11, None).unwrap();

	// verify consensus is _not_ reached
	let timeout = Some(Duration::from_millis(100));
	streams_empty_after_timeout(best_blocks, &net, timeout).await;
	streams_empty_after_timeout(versioned_finality_proof, &net, None).await;

	// 3rd good validator catches up and votes as well
	let (best_blocks, versioned_finality_proof) =
		get_beefy_streams(&mut net.lock(), [(0, BeefyKeyring::Alice)].into_iter());
	net.lock().peer(2).client().as_client().finalize_block(hashof11, None).unwrap();

	// verify consensus is reached
	wait_for_best_beefy_blocks(best_blocks, &net, &[11]).await;
	wait_for_beefy_signed_commitments(versioned_finality_proof, &net, &[11]).await;
}

#[tokio::test]
async fn beefy_importing_justifications() {
	use futures::{future::poll_fn, task::Poll};
	use sc_client_api::BlockBackend;

	sp_tracing::try_init_simple();

	let mut net = BeefyTestNet::new(2);
	let keys = &[BeefyKeyring::Alice, BeefyKeyring::Bob];
	let good_set = ValidatorSet::new(make_beefy_ids(keys), 0).unwrap();
	// Set BEEFY genesis to block 3.
	net.beefy_genesis = 3;

	let client = net.peer(0).client().clone();
	let full_client = client.as_client();
	let (mut block_import, _, peer_data) = net.make_block_import(client.clone());
	let PeerData { beefy_voter_links, .. } = peer_data;
	let justif_stream = beefy_voter_links.lock().take().unwrap().from_block_import_justif_stream;
	let mut justif_recv = justif_stream.subscribe(100_000);

	let params = |block: Block, justifications: Option<Justifications>| {
		let mut import = BlockImportParams::new(BlockOrigin::File, block.header);
		import.justifications = justifications;
		import.body = Some(block.extrinsics);
		import.finalized = true;
		import.fork_choice = Some(ForkChoiceStrategy::LongestChain);
		import
	};
	let backend_justif_for = |block_hash: H256| -> Option<EncodedJustification> {
		full_client
			.justifications(block_hash)
			.unwrap()
			.and_then(|j| j.get(BEEFY_ENGINE_ID).cloned())
	};

	let builder = BlockBuilderBuilder::new(&*full_client)
		.on_parent_block(full_client.genesis_hash())
		.with_parent_block_number(0)
		.build()
		.unwrap();
	let block = builder.build().unwrap().block;
	let hashof1 = block.header.hash();

	// Import block 1 without justifications.
	assert_eq!(
		block_import.import_block(params(block.clone(), None)).await.unwrap(),
		ImportResult::Imported(ImportedAux { is_new_best: true, ..Default::default() }),
	);
	assert_eq!(
		block_import.import_block(params(block, None)).await.unwrap(),
		ImportResult::AlreadyInChain,
	);

	// Import block 2 with "valid" justification (beefy pallet genesis block not yet reached).
	let block_num = 2;
	let builder = BlockBuilderBuilder::new(&*full_client)
		.on_parent_block(hashof1)
		.with_parent_block_number(1)
		.build()
		.unwrap();
	let block = builder.build().unwrap().block;
	let hashof2 = block.header.hash();

	let proof = crate::justification::tests::new_finality_proof(block_num, &good_set, keys);
	let versioned_proof: VersionedFinalityProof<NumberFor<Block>, Signature> = proof.into();
	let encoded = versioned_proof.encode();
	let justif = Some(Justifications::from((BEEFY_ENGINE_ID, encoded)));
	assert_eq!(
		block_import.import_block(params(block, justif)).await.unwrap(),
		ImportResult::Imported(ImportedAux {
			bad_justification: false,
			is_new_best: true,
			..Default::default()
		}),
	);

	// Verify no BEEFY justifications present (for either block 1 or 2):
	{
		// none in backend,
		assert_eq!(backend_justif_for(hashof1), None);
		assert_eq!(backend_justif_for(hashof2), None);
		// and none sent to BEEFY worker.
		poll_fn(move |cx| {
			assert_eq!(justif_recv.poll_next_unpin(cx), Poll::Pending);
			Poll::Ready(())
		})
		.await;
	}

	// Import block 3 with valid justification.
	let block_num = 3;
	let builder = BlockBuilderBuilder::new(&*full_client)
		.on_parent_block(hashof2)
		.with_parent_block_number(2)
		.build()
		.unwrap();
	let block = builder.build().unwrap().block;
	let hashof3 = block.header.hash();
	let proof = crate::justification::tests::new_finality_proof(block_num, &good_set, keys);
	let versioned_proof: VersionedFinalityProof<NumberFor<Block>, Signature> = proof.into();
	let encoded = versioned_proof.encode();
	let justif = Some(Justifications::from((BEEFY_ENGINE_ID, encoded)));
	let mut justif_recv = justif_stream.subscribe(100_000);
	assert_eq!(
		block_import.import_block(params(block, justif)).await.unwrap(),
		ImportResult::Imported(ImportedAux {
			bad_justification: false,
			is_new_best: true,
			..Default::default()
		}),
	);
	// Verify BEEFY justification successfully imported:
	{
		// still not in backend (worker is responsible for appending to backend),
		assert_eq!(backend_justif_for(hashof3), None);
		// but sent to BEEFY worker
		// (worker will append it to backend when all previous mandatory justifs are there as well).
		poll_fn(move |cx| {
			match justif_recv.poll_next_unpin(cx) {
				Poll::Ready(Some(_justification)) => (),
				v => panic!("unexpected value: {:?}", v),
			}
			Poll::Ready(())
		})
		.await;
	}

	// Import block 4 with invalid justification (incorrect validator set).
	let block_num = 4;
	let builder = BlockBuilderBuilder::new(&*full_client)
		.on_parent_block(hashof3)
		.with_parent_block_number(3)
		.build()
		.unwrap();
	let block = builder.build().unwrap().block;
	let hashof4 = block.header.hash();
	let keys = &[BeefyKeyring::Alice];
	let bad_set = ValidatorSet::new(make_beefy_ids(keys), 1).unwrap();
	let proof = crate::justification::tests::new_finality_proof(block_num, &bad_set, keys);
	let versioned_proof: VersionedFinalityProof<NumberFor<Block>, Signature> = proof.into();
	let encoded = versioned_proof.encode();
	let justif = Some(Justifications::from((BEEFY_ENGINE_ID, encoded)));
	let mut justif_recv = justif_stream.subscribe(100_000);
	assert_eq!(
		block_import.import_block(params(block, justif)).await.unwrap(),
		ImportResult::Imported(ImportedAux {
			// Still `false` because we don't want to fail import on bad BEEFY justifications.
			bad_justification: false,
			is_new_best: true,
			..Default::default()
		}),
	);
	// Verify bad BEEFY justifications was not imported:
	{
		// none in backend,
		assert_eq!(backend_justif_for(hashof4), None);
		// and none sent to BEEFY worker.
		poll_fn(move |cx| {
			assert_eq!(justif_recv.poll_next_unpin(cx), Poll::Pending);
			Poll::Ready(())
		})
		.await;
	}
}

#[tokio::test]
async fn on_demand_beefy_justification_sync() {
	sp_tracing::try_init_simple();

	let all_peers =
		[BeefyKeyring::Alice, BeefyKeyring::Bob, BeefyKeyring::Charlie, BeefyKeyring::Dave];
	let validator_set = ValidatorSet::new(make_beefy_ids(&all_peers), 0).unwrap();
	let session_len = 5;
	let min_block_delta = 4;

	let mut net = BeefyTestNet::new(4);

	// Alice, Bob, Charlie start first and make progress through voting.
	let api = Arc::new(TestApi::with_validator_set(&validator_set));
	let fast_peers = [BeefyKeyring::Alice, BeefyKeyring::Bob, BeefyKeyring::Charlie];
	let voting_peers =
		fast_peers.iter().enumerate().map(|(id, key)| (id, key, api.clone())).collect();
	tokio::spawn(initialize_beefy(&mut net, voting_peers, min_block_delta));

	// Dave will start late and have to catch up using on-demand justification requests (since
	// in this test there is no block import queue to automatically import justifications).
	let dave = vec![(3, &BeefyKeyring::Dave, api)];
	// Instantiate but don't run Dave, yet.
	let dave_task = initialize_beefy(&mut net, dave, min_block_delta);
	let dave_index = 3;

	// push 30 blocks
	let mut hashes = net.generate_blocks_and_sync(30, session_len, &validator_set, false).await;

	let fast_peers = fast_peers.into_iter().enumerate();
	let net = Arc::new(Mutex::new(net));
	// With 3 active voters and one inactive, consensus should happen and blocks BEEFY-finalized.
	// Need to finalize at least one block in each session, choose randomly.
	finalize_block_and_wait_for_beefy(&net, fast_peers.clone(), &hashes[1], &[1]).await;
	finalize_block_and_wait_for_beefy(&net, fast_peers.clone(), &hashes[6], &[5]).await;
	finalize_block_and_wait_for_beefy(&net, fast_peers.clone(), &hashes[10], &[10]).await;
	finalize_block_and_wait_for_beefy(&net, fast_peers.clone(), &hashes[17], &[15]).await;
	finalize_block_and_wait_for_beefy(&net, fast_peers.clone(), &hashes[24], &[20]).await;

	// Spawn Dave, they are now way behind voting and can only catch up through on-demand justif
	// sync.
	tokio::spawn(dave_task);
	// Dave pushes and syncs 4 more blocks just to make sure he gets included in gossip.
	{
		let mut net_guard = net.lock();
		let built_hashes =
			net_guard
				.peer(dave_index)
				.generate_blocks(4, BlockOrigin::File, |builder| builder.build().unwrap().block);
		hashes.extend(built_hashes);
		net_guard.run_until_sync().await;
	}

	let (dave_best_blocks, _) =
		get_beefy_streams(&mut net.lock(), [(dave_index, BeefyKeyring::Dave)].into_iter());
	let client = net.lock().peer(dave_index).client().as_client();
	client.finalize_block(hashes[1], None).unwrap();
	// Give Dave task some cpu cycles to process the finality notification,
	run_for(Duration::from_millis(100), &net).await;
	// freshly spun up Dave now needs to listen for gossip to figure out the state of their peers.

	// Have the other peers do some gossip so Dave finds out about their progress.
	finalize_block_and_wait_for_beefy(&net, fast_peers.clone(), &hashes[25], &[25]).await;
	finalize_block_and_wait_for_beefy(&net, fast_peers, &hashes[29], &[29]).await;

	// Kick Dave's async loop by finalizing another block.
	client.finalize_block(hashes[2], None).unwrap();

	// And verify Dave successfully finalized #1 (through on-demand justification request).
	wait_for_best_beefy_blocks(dave_best_blocks, &net, &[1]).await;

	// Give all tasks some cpu cycles to burn through their events queues,
	run_for(Duration::from_millis(100), &net).await;
	// then verify Dave catches up through on-demand justification requests.
	let (dave_best_blocks, _) =
		get_beefy_streams(&mut net.lock(), [(dave_index, BeefyKeyring::Dave)].into_iter());
	client.finalize_block(hashes[6], None).unwrap();
	client.finalize_block(hashes[10], None).unwrap();
	client.finalize_block(hashes[17], None).unwrap();
	client.finalize_block(hashes[24], None).unwrap();
	client.finalize_block(hashes[26], None).unwrap();
	wait_for_best_beefy_blocks(dave_best_blocks, &net, &[5, 10, 15, 20, 25]).await;
}

#[tokio::test]
async fn should_initialize_voter_at_genesis() {
	let keys = &[BeefyKeyring::Alice];
	let validator_set = ValidatorSet::new(make_beefy_ids(keys), 0).unwrap();
	let mut net = BeefyTestNet::new(1);
	let backend = net.peer(0).client().as_backend();

	// push 15 blocks with `AuthorityChange` digests every 10 blocks
	let hashes = net.generate_blocks_and_sync(15, 10, &validator_set, false).await;
	let mut finality = net.peer(0).client().as_client().finality_notification_stream().fuse();
	// finalize 13 without justifications
	net.peer(0).client().as_client().finalize_block(hashes[13], None).unwrap();

	let api = TestApi::with_validator_set(&validator_set);
	// load persistent state - nothing in DB, should init at genesis
	let persisted_state = voter_init_setup(&mut net, &mut finality, &api).await.unwrap();

	// Test initialization at session boundary.
	// verify voter initialized with two sessions starting at blocks 1 and 10
	let sessions = persisted_state.voting_oracle().sessions();
	assert_eq!(sessions.len(), 2);
	assert_eq!(sessions[0].session_start(), 1);
	assert_eq!(sessions[1].session_start(), 10);
	let rounds = persisted_state.active_round().unwrap();
	assert_eq!(rounds.session_start(), 1);
	assert_eq!(rounds.validator_set_id(), validator_set.id());

	// verify next vote target is mandatory block 1
	assert_eq!(persisted_state.best_beefy_block(), 0);
	assert_eq!(persisted_state.best_grandpa_number(), 13);
	assert_eq!(persisted_state.voting_oracle().voting_target(), Some(1));

	// verify state also saved to db
	assert!(verify_persisted_version(&*backend));
	let state = load_persistent(&*backend).unwrap().unwrap();
	assert_eq!(state, persisted_state);
}

#[tokio::test]
async fn should_initialize_voter_at_custom_genesis() {
	let keys = &[BeefyKeyring::Alice];
	let validator_set = ValidatorSet::new(make_beefy_ids(keys), 0).unwrap();
	let mut net = BeefyTestNet::new(1);
	let backend = net.peer(0).client().as_backend();
	// custom pallet genesis is block number 7
	let custom_pallet_genesis = 7;
	let api = TestApi::new(custom_pallet_genesis, &validator_set, GOOD_MMR_ROOT);

	// push 15 blocks with `AuthorityChange` digests every 15 blocks
	let hashes = net.generate_blocks_and_sync(15, 15, &validator_set, false).await;
	let mut finality = net.peer(0).client().as_client().finality_notification_stream().fuse();
	// finalize 3, 5, 8 without justifications
	net.peer(0).client().as_client().finalize_block(hashes[3], None).unwrap();
	net.peer(0).client().as_client().finalize_block(hashes[5], None).unwrap();
	net.peer(0).client().as_client().finalize_block(hashes[8], None).unwrap();

	// load persistent state - nothing in DB, should init at genesis
	//
	// NOTE: code from `voter_init_setup()` is moved here because the new network event system
	// doesn't allow creating a new `GossipEngine` as the notification handle is consumed by the
	// first `GossipEngine`
	let known_peers = Arc::new(Mutex::new(KnownPeers::new()));
	let (gossip_validator, _) = GossipValidator::new(known_peers);
	let gossip_validator = Arc::new(gossip_validator);
	let mut gossip_engine = sc_network_gossip::GossipEngine::new(
		net.peer(0).network_service().clone(),
		net.peer(0).sync_service().clone(),
		net.peer(0).take_notification_service(&beefy_gossip_proto_name()).unwrap(),
		"/beefy/whatever",
		gossip_validator,
		None,
	);
	let (beefy_genesis, best_grandpa) =
		wait_for_runtime_pallet(&api, &mut gossip_engine, &mut finality).await.unwrap();
	let persisted_state =
		load_or_init_voter_state(&*backend, &api, beefy_genesis, best_grandpa, 1).unwrap();

	// Test initialization at session boundary.
	// verify voter initialized with single session starting at block `custom_pallet_genesis` (7)
	let sessions = persisted_state.voting_oracle().sessions();
	assert_eq!(sessions.len(), 1);
	assert_eq!(sessions[0].session_start(), custom_pallet_genesis);
	let rounds = persisted_state.active_round().unwrap();
	assert_eq!(rounds.session_start(), custom_pallet_genesis);
	assert_eq!(rounds.validator_set_id(), validator_set.id());

	// verify next vote target is mandatory block 7
	assert_eq!(persisted_state.best_beefy_block(), 0);
	assert_eq!(persisted_state.best_grandpa_number(), 8);
	assert_eq!(persisted_state.voting_oracle().voting_target(), Some(custom_pallet_genesis));

	// verify state also saved to db
	assert!(verify_persisted_version(&*backend));
	let state = load_persistent(&*backend).unwrap().unwrap();
	assert_eq!(state, persisted_state);

	// now re-init after genesis changes

	// should ignore existing aux db state and reinit at new genesis
	let new_validator_set = ValidatorSet::new(make_beefy_ids(keys), 42).unwrap();
	let new_pallet_genesis = 10;
	let api = TestApi::new(new_pallet_genesis, &new_validator_set, GOOD_MMR_ROOT);

	net.peer(0).client().as_client().finalize_block(hashes[10], None).unwrap();
	// load persistent state - state preset in DB, but with different pallet genesis
	// the network state persists and uses the old `GossipEngine` initialized for `peer(0)`
	let (beefy_genesis, best_grandpa) =
		wait_for_runtime_pallet(&api, &mut gossip_engine, &mut finality).await.unwrap();
	let new_persisted_state =
		load_or_init_voter_state(&*backend, &api, beefy_genesis, best_grandpa, 1).unwrap();

	// verify voter initialized with single session starting at block `new_pallet_genesis` (10)
	let sessions = new_persisted_state.voting_oracle().sessions();
	assert_eq!(sessions.len(), 1);
	assert_eq!(sessions[0].session_start(), new_pallet_genesis);
	let rounds = new_persisted_state.active_round().unwrap();
	assert_eq!(rounds.session_start(), new_pallet_genesis);
	assert_eq!(rounds.validator_set_id(), new_validator_set.id());

	// verify next vote target is mandatory block 10
	assert_eq!(new_persisted_state.best_beefy_block(), 0);
	assert_eq!(new_persisted_state.best_grandpa_number(), 10);
	assert_eq!(new_persisted_state.voting_oracle().voting_target(), Some(new_pallet_genesis));

	// verify state also saved to db
	assert!(verify_persisted_version(&*backend));
	let state = load_persistent(&*backend).unwrap().unwrap();
	assert_eq!(state, new_persisted_state);
}

#[tokio::test]
async fn should_initialize_voter_when_last_final_is_session_boundary() {
	let keys = &[BeefyKeyring::Alice];
	let validator_set = ValidatorSet::new(make_beefy_ids(keys), 0).unwrap();
	let mut net = BeefyTestNet::new(1);
	let backend = net.peer(0).client().as_backend();

	// push 15 blocks with `AuthorityChange` digests every 10 blocks
	let hashes = net.generate_blocks_and_sync(15, 10, &validator_set, false).await;

	let mut finality = net.peer(0).client().as_client().finality_notification_stream().fuse();

	// finalize 13 without justifications
	net.peer(0).client().as_client().finalize_block(hashes[13], None).unwrap();

	// import/append BEEFY justification for session boundary block 10
	let commitment = Commitment {
		payload: Payload::from_single_entry(known_payloads::MMR_ROOT_ID, vec![]),
		block_number: 10,
		validator_set_id: validator_set.id(),
	};
	let justif = VersionedFinalityProof::<_, Signature>::V1(SignedCommitment {
		commitment,
		signatures: vec![None],
	});
	backend
		.append_justification(hashes[10], (BEEFY_ENGINE_ID, justif.encode()))
		.unwrap();

	// Test corner-case where session boundary == last beefy finalized,
	// expect rounds initialized at last beefy finalized 10.

	let api = TestApi::with_validator_set(&validator_set);
	// load persistent state - nothing in DB, should init at session boundary
	let persisted_state = voter_init_setup(&mut net, &mut finality, &api).await.unwrap();

	// verify voter initialized with single session starting at block 10
	assert_eq!(persisted_state.voting_oracle().sessions().len(), 1);
	let rounds = persisted_state.active_round().unwrap();
	assert_eq!(rounds.session_start(), 10);
	assert_eq!(rounds.validator_set_id(), validator_set.id());

	// verify block 10 is correctly marked as finalized
	assert_eq!(persisted_state.best_beefy_block(), 10);
	assert_eq!(persisted_state.best_grandpa_number(), 13);
	// verify next vote target is diff-power-of-two block 12
	assert_eq!(persisted_state.voting_oracle().voting_target(), Some(12));

	// verify state also saved to db
	assert!(verify_persisted_version(&*backend));
	let state = load_persistent(&*backend).unwrap().unwrap();
	assert_eq!(state, persisted_state);
}

#[tokio::test]
async fn should_initialize_voter_at_latest_finalized() {
	let keys = &[BeefyKeyring::Alice];
	let validator_set = ValidatorSet::new(make_beefy_ids(keys), 0).unwrap();
	let mut net = BeefyTestNet::new(1);
	let backend = net.peer(0).client().as_backend();

	// push 15 blocks with `AuthorityChange` digests every 10 blocks
	let hashes = net.generate_blocks_and_sync(15, 10, &validator_set, false).await;

	let mut finality = net.peer(0).client().as_client().finality_notification_stream().fuse();

	// finalize 13 without justifications
	net.peer(0).client().as_client().finalize_block(hashes[13], None).unwrap();

	// import/append BEEFY justification for block 12
	let commitment = Commitment {
		payload: Payload::from_single_entry(known_payloads::MMR_ROOT_ID, vec![]),
		block_number: 12,
		validator_set_id: validator_set.id(),
	};
	let justif = VersionedFinalityProof::<_, Signature>::V1(SignedCommitment {
		commitment,
		signatures: vec![None],
	});
	backend
		.append_justification(hashes[12], (BEEFY_ENGINE_ID, justif.encode()))
		.unwrap();

	// Test initialization at last BEEFY finalized.

	let api = TestApi::with_validator_set(&validator_set);
	// load persistent state - nothing in DB, should init at last BEEFY finalized
	let persisted_state = voter_init_setup(&mut net, &mut finality, &api).await.unwrap();

	// verify voter initialized with single session starting at block 12
	assert_eq!(persisted_state.voting_oracle().sessions().len(), 1);
	let rounds = persisted_state.active_round().unwrap();
	assert_eq!(rounds.session_start(), 12);
	assert_eq!(rounds.validator_set_id(), validator_set.id());

	// verify next vote target is 13
	assert_eq!(persisted_state.best_beefy_block(), 12);
	assert_eq!(persisted_state.best_grandpa_number(), 13);
	assert_eq!(persisted_state.voting_oracle().voting_target(), Some(13));

	// verify state also saved to db
	assert!(verify_persisted_version(&*backend));
	let state = load_persistent(&*backend).unwrap().unwrap();
	assert_eq!(state, persisted_state);
}

#[tokio::test]
async fn should_initialize_voter_at_custom_genesis_when_state_unavailable() {
	let keys = &[BeefyKeyring::Alice];
	let validator_set = ValidatorSet::new(make_beefy_ids(keys), 0).unwrap();
	let mut net = BeefyTestNet::new(1);
	let backend = net.peer(0).client().as_backend();
	// custom pallet genesis is block number 7
	let custom_pallet_genesis = 7;
	let mut api = TestApi::new(custom_pallet_genesis, &validator_set, GOOD_MMR_ROOT);
	// remove validator set from `TestApi`, practically simulating unavailable/pruned runtime state
	api.validator_set = None;

	// push 30 blocks with `AuthorityChange` digests every 5 blocks
	let hashes = net.generate_blocks_and_sync(30, 5, &validator_set, false).await;
	let mut finality = net.peer(0).client().as_client().finality_notification_stream().fuse();
	// finalize 30 without justifications
	net.peer(0).client().as_client().finalize_block(hashes[30], None).unwrap();

	// load persistent state - nothing in DB, should init at genesis
	let persisted_state = voter_init_setup(&mut net, &mut finality, &api).await.unwrap();

	// Test initialization at session boundary.
	// verify voter initialized with all sessions pending, first one starting at block 5 (start of
	// session containing `custom_pallet_genesis`).
	let sessions = persisted_state.voting_oracle().sessions();
	// should have enqueued 6 sessions (every 5 blocks from 5 to 30)
	assert_eq!(sessions.len(), 6);
	assert_eq!(sessions[0].session_start(), 7);
	assert_eq!(sessions[1].session_start(), 10);
	assert_eq!(sessions[2].session_start(), 15);
	assert_eq!(sessions[3].session_start(), 20);
	assert_eq!(sessions[4].session_start(), 25);
	assert_eq!(sessions[5].session_start(), 30);
	let rounds = persisted_state.active_round().unwrap();
	assert_eq!(rounds.session_start(), custom_pallet_genesis);
	assert_eq!(rounds.validator_set_id(), validator_set.id());

	// verify next vote target is mandatory block 7 (genesis)
	assert_eq!(persisted_state.best_beefy_block(), 0);
	assert_eq!(persisted_state.best_grandpa_number(), 30);
	assert_eq!(persisted_state.voting_oracle().voting_target(), Some(custom_pallet_genesis));

	// verify state also saved to db
	assert!(verify_persisted_version(&*backend));
	let state = load_persistent(&*backend).unwrap().unwrap();
	assert_eq!(state, persisted_state);
}

#[tokio::test]
async fn beefy_finalizing_after_pallet_genesis() {
	sp_tracing::try_init_simple();

	let peers = [BeefyKeyring::Alice, BeefyKeyring::Bob];
	let validator_set = ValidatorSet::new(make_beefy_ids(&peers), 14).unwrap();
	let session_len = 10;
	let min_block_delta = 1;
	let pallet_genesis = 15;

	let mut net = BeefyTestNet::new(2);

	let api = Arc::new(TestApi::new(pallet_genesis, &validator_set, GOOD_MMR_ROOT));
	let beefy_peers = peers.iter().enumerate().map(|(id, key)| (id, key, api.clone())).collect();
	tokio::spawn(initialize_beefy(&mut net, beefy_peers, min_block_delta));

	// push 42 blocks including `AuthorityChange` digests every 10 blocks.
	let hashes = net.generate_blocks_and_sync(42, session_len, &validator_set, true).await;

	let net = Arc::new(Mutex::new(net));
	let peers = peers.into_iter().enumerate();

	// Minimum BEEFY block delta is 1.

	// GRANDPA finalize blocks leading up to BEEFY pallet genesis -> BEEFY should finalize nothing.
	finalize_block_and_wait_for_beefy(&net, peers.clone(), &hashes[14], &[]).await;

	// GRANDPA finalize block #16 -> BEEFY should finalize #15 (genesis mandatory) and #16.
	finalize_block_and_wait_for_beefy(&net, peers.clone(), &hashes[16], &[15, 16]).await;

	// GRANDPA finalize #21 -> BEEFY finalize #20 (mandatory) and #21
	finalize_block_and_wait_for_beefy(&net, peers.clone(), &hashes[21], &[20, 21]).await;
}

#[tokio::test]
async fn beefy_reports_vote_equivocations() {
	sp_tracing::try_init_simple();

	let peers = [BeefyKeyring::Alice, BeefyKeyring::Bob, BeefyKeyring::Charlie];
	let validator_set = ValidatorSet::new(make_beefy_ids(&peers), 0).unwrap();
	let session_len = 10;
	let min_block_delta = 4;

	let mut net = BeefyTestNet::new(3);

	// Alice votes on good MMR roots, equivocations are allowed/expected.
	let mut api_alice = TestApi::with_validator_set(&validator_set);
	api_alice.allow_equivocations();
	let api_alice = Arc::new(api_alice);
	let alice = (0, &BeefyKeyring::Alice, api_alice.clone());
	tokio::spawn(initialize_beefy(&mut net, vec![alice], min_block_delta));

	// Bob votes on bad MMR roots, equivocations are allowed/expected.
	let mut api_bob = TestApi::new(1, &validator_set, BAD_MMR_ROOT);
	api_bob.allow_equivocations();
	let api_bob = Arc::new(api_bob);
	let bob = (1, &BeefyKeyring::Bob, api_bob.clone());
	tokio::spawn(initialize_beefy(&mut net, vec![bob], min_block_delta));

	// We spawn another node voting with Bob key, on alternate bad MMR roots (equivocating).
	// Equivocations are allowed/expected.
	let mut api_bob_prime = TestApi::new(1, &validator_set, ALTERNATE_BAD_MMR_ROOT);
	api_bob_prime.allow_equivocations();
	let api_bob_prime = Arc::new(api_bob_prime);
	let bob_prime = (2, &BeefyKeyring::Bob, api_bob_prime.clone());
	tokio::spawn(initialize_beefy(&mut net, vec![bob_prime], min_block_delta));

	// push 42 blocks including `AuthorityChange` digests every 10 blocks.
	let hashes = net.generate_blocks_and_sync(42, session_len, &validator_set, false).await;

	let net = Arc::new(Mutex::new(net));

	// Minimum BEEFY block delta is 4.

	let peers = peers.into_iter().enumerate();
	// finalize block #1 -> BEEFY should not finalize anything (each node votes on different MMR).
	let (best_blocks, versioned_finality_proof) = get_beefy_streams(&mut net.lock(), peers.clone());
	peers.clone().for_each(|(index, _)| {
		let client = net.lock().peer(index).client().as_client();
		client.finalize_block(hashes[1], None).unwrap();
	});

	// run for up to 5 seconds waiting for Alice's report of Bob/Bob_Prime equivocation.
	for wait_ms in [250, 500, 1250, 3000] {
		run_for(Duration::from_millis(wait_ms), &net).await;
		if !api_alice.reported_vote_equivocations.as_ref().unwrap().lock().is_empty() {
			break
		}
	}

	// Verify expected equivocation
	let alice_reported_vote_equivocations =
		api_alice.reported_vote_equivocations.as_ref().unwrap().lock();
	assert_eq!(alice_reported_vote_equivocations.len(), 1);
	let equivocation_proof = alice_reported_vote_equivocations.get(0).unwrap();
	assert_eq!(equivocation_proof.first.id, BeefyKeyring::Bob.public());
	assert_eq!(equivocation_proof.first.commitment.block_number, 1);

	// Verify neither Bob or Bob_Prime report themselves as equivocating.
	assert!(api_bob.reported_vote_equivocations.as_ref().unwrap().lock().is_empty());
	assert!(api_bob_prime.reported_vote_equivocations.as_ref().unwrap().lock().is_empty());

	// sanity verify no new blocks have been finalized by BEEFY
	streams_empty_after_timeout(best_blocks, &net, None).await;
	streams_empty_after_timeout(versioned_finality_proof, &net, None).await;
}

#[tokio::test]
async fn gossipped_finality_proofs() {
	sp_tracing::try_init_simple();

	let validators = [BeefyKeyring::Alice, BeefyKeyring::Bob, BeefyKeyring::Charlie];
	// Only Alice and Bob are running the voter -> finality threshold not reached
	let peers = [BeefyKeyring::Alice, BeefyKeyring::Bob];
	let validator_set = ValidatorSet::new(make_beefy_ids(&validators), 0).unwrap();
	let session_len = 10;
	let min_block_delta = 1;

	let mut net = BeefyTestNet::new(3);
	let api = Arc::new(TestApi::with_validator_set(&validator_set));
	let beefy_peers = peers.iter().enumerate().map(|(id, key)| (id, key, api.clone())).collect();

<<<<<<< HEAD
	let charlie = &net.peers[2];
	let fisherman = DummyFisherman { _phantom: PhantomData::<Block> };
=======
	let charlie = &mut net.peers[2];
>>>>>>> cd63276d
	let known_peers = Arc::new(Mutex::new(KnownPeers::<Block>::new()));
	// Charlie will run just the gossip engine and not the full voter.
	let (gossip_validator, _) = GossipValidator::new(known_peers, fisherman);
	let charlie_gossip_validator = Arc::new(gossip_validator);
	charlie_gossip_validator.update_filter(GossipFilterCfg::<Block> {
		start: 1,
		end: 10,
		validator_set: &validator_set,
	});
	let mut charlie_gossip_engine = sc_network_gossip::GossipEngine::new(
		charlie.network_service().clone(),
		charlie.sync_service().clone(),
		charlie.take_notification_service(&beefy_gossip_proto_name()).unwrap(),
		beefy_gossip_proto_name(),
		charlie_gossip_validator.clone(),
		None,
	);

	// Alice and Bob run full voter.
	tokio::spawn(initialize_beefy(&mut net, beefy_peers, min_block_delta));

	let net = Arc::new(Mutex::new(net));

	// push 42 blocks
	let hashes = net.lock().generate_blocks_and_sync(42, session_len, &validator_set, true).await;

	let peers = peers.into_iter().enumerate();

	// Alice, Bob and Charlie finalize #1, Alice and Bob vote on it, but not Charlie.
	let finalize = hashes[1];
	let (best_blocks, versioned_finality_proof) = get_beefy_streams(&mut net.lock(), peers.clone());
	net.lock().peer(0).client().as_client().finalize_block(finalize, None).unwrap();
	net.lock().peer(1).client().as_client().finalize_block(finalize, None).unwrap();
	net.lock().peer(2).client().as_client().finalize_block(finalize, None).unwrap();
	// verify nothing gets finalized by BEEFY
	let timeout = Box::pin(tokio::time::sleep(Duration::from_millis(100)));
	let pump_net = futures::future::poll_fn(|cx| {
		net.lock().poll(cx);
		Poll::<()>::Pending
	});
	let pump_gossip = &mut charlie_gossip_engine;
	let pump_with_timeout = future::select(pump_gossip, future::select(pump_net, timeout));
	streams_empty_after_future(best_blocks, Some(pump_with_timeout)).await;
	streams_empty_after_timeout(versioned_finality_proof, &net, None).await;

	let (best_blocks, versioned_finality_proof) = get_beefy_streams(&mut net.lock(), peers.clone());
	// Charlie gossips finality proof for #1 -> Alice and Bob also finalize.
	let proof = crate::communication::gossip::tests::dummy_proof(1, &validator_set);
	let gossip_proof = GossipMessage::<Block>::FinalityProof(proof);
	let encoded_proof = gossip_proof.encode();
	charlie_gossip_engine.gossip_message(proofs_topic::<Block>(), encoded_proof, true);
	// Expect #1 is finalized.
	wait_for_best_beefy_blocks(best_blocks, &net, &[1]).await;
	wait_for_beefy_signed_commitments(versioned_finality_proof, &net, &[1]).await;

	// Code above verifies gossipped finality proofs are correctly imported and consumed by voters.
	// Next, let's verify finality proofs are correctly generated and gossipped by voters.

	// Everyone finalizes #2
	let block_number = 2u64;
	let finalize = hashes[block_number as usize];
	let (best_blocks, versioned_finality_proof) = get_beefy_streams(&mut net.lock(), peers.clone());
	net.lock().peer(0).client().as_client().finalize_block(finalize, None).unwrap();
	net.lock().peer(1).client().as_client().finalize_block(finalize, None).unwrap();
	net.lock().peer(2).client().as_client().finalize_block(finalize, None).unwrap();

	// Simulate Charlie vote on #2
	let header = net.lock().peer(2).client().as_client().expect_header(finalize).unwrap();
	let mmr_root = find_mmr_root_digest::<Header>(&header).unwrap();
	let payload = Payload::from_single_entry(known_payloads::MMR_ROOT_ID, mmr_root.encode());
	let commitment = Commitment { payload, block_number, validator_set_id: validator_set.id() };
	let signature = sign_commitment(&BeefyKeyring::Charlie, &commitment);
	let vote_message = VoteMessage { commitment, id: BeefyKeyring::Charlie.public(), signature };
	let encoded_vote = GossipMessage::<Block>::Vote(vote_message).encode();
	charlie_gossip_engine.gossip_message(votes_topic::<Block>(), encoded_vote, true);

	// Expect #2 is finalized.
	wait_for_best_beefy_blocks(best_blocks, &net, &[2]).await;
	wait_for_beefy_signed_commitments(versioned_finality_proof, &net, &[2]).await;

	// Now verify Charlie also sees the gossipped proof generated by either Alice or Bob.
	let mut charlie_gossip_proofs = Box::pin(
		charlie_gossip_engine
			.messages_for(proofs_topic::<Block>())
			.filter_map(|notification| async move {
				GossipMessage::<Block>::decode(&mut &notification.message[..]).ok().and_then(
					|message| match message {
						GossipMessage::<Block>::Vote(_) => unreachable!(),
						GossipMessage::<Block>::FinalityProof(proof) => Some(proof),
					},
				)
			})
			.fuse(),
	);
	loop {
		let pump_net = futures::future::poll_fn(|cx| {
			net.lock().poll(cx);
			Poll::<()>::Pending
		});
		let mut gossip_engine = &mut charlie_gossip_engine;
		futures::select! {
			// pump gossip engine
			_ = gossip_engine => unreachable!(),
			// pump network
			_ = pump_net.fuse() => unreachable!(),
			// verify finality proof has been gossipped
			proof = charlie_gossip_proofs.next() => {
				let proof = proof.unwrap();
				let (round, _) = proof_block_num_and_set_id::<Block>(&proof);
				match round {
					1 => continue, // finality proof generated by Charlie in the previous round
					2 => break,	// finality proof generated by Alice or Bob and gossiped to Charlie
					_ => panic!("Charlie got unexpected finality proof"),
				}
			},
		}
	}
}<|MERGE_RESOLUTION|>--- conflicted
+++ resolved
@@ -1475,12 +1475,8 @@
 	let api = Arc::new(TestApi::with_validator_set(&validator_set));
 	let beefy_peers = peers.iter().enumerate().map(|(id, key)| (id, key, api.clone())).collect();
 
-<<<<<<< HEAD
-	let charlie = &net.peers[2];
+	let charlie = &mut net.peers[2];
 	let fisherman = DummyFisherman { _phantom: PhantomData::<Block> };
-=======
-	let charlie = &mut net.peers[2];
->>>>>>> cd63276d
 	let known_peers = Arc::new(Mutex::new(KnownPeers::<Block>::new()));
 	// Charlie will run just the gossip engine and not the full voter.
 	let (gossip_validator, _) = GossipValidator::new(known_peers, fisherman);
