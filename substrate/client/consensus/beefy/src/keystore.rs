// This file is part of Substrate.

// Copyright (C) Parity Technologies (UK) Ltd.
// SPDX-License-Identifier: GPL-3.0-or-later WITH Classpath-exception-2.0

// This program is free software: you can redistribute it and/or modify
// it under the terms of the GNU General Public License as published by
// the Free Software Foundation, either version 3 of the License, or
// (at your option) any later version.

// This program is distributed in the hope that it will be useful,
// but WITHOUT ANY WARRANTY; without even the implied warranty of
// MERCHANTABILITY or FITNESS FOR A PARTICULAR PURPOSE. See the
// GNU General Public License for more details.

// You should have received a copy of the GNU General Public License
// along with this program. If not, see <https://www.gnu.org/licenses/>.
use codec::Decode;

use sp_application_crypto::{key_types::BEEFY as BEEFY_KEY_TYPE, AppCrypto, RuntimeAppPublic};
#[cfg(feature = "bls-experimental")]
use sp_core::ecdsa_bls377;
use sp_core::{ecdsa, keccak_256};

<<<<<<< HEAD
=======
use sp_application_crypto::{key_types::BEEFY as BEEFY_KEY_TYPE, AppCrypto, RuntimeAppPublic};
use sp_consensus_beefy::{AuthorityIdBound, BeefyAuthorityId, BeefySignatureHasher};
use sp_core::ecdsa;
#[cfg(feature = "bls-experimental")]
use sp_core::ecdsa_bls377;
use sp_crypto_hashing::keccak_256;
>>>>>>> cecdf760
use sp_keystore::KeystorePtr;
use std::marker::PhantomData;

use codec::Decode;
use log::warn;
<<<<<<< HEAD

use sp_consensus_beefy::{AuthorityIdBound, BeefyAuthorityId, BeefySignatureHasher};

#[cfg(feature = "bls-experimental")]
use sp_consensus_beefy::ecdsa_bls_crypto;

use crate::{error, LOG_TARGET};


=======
use std::marker::PhantomData;

use crate::{error, LOG_TARGET};

>>>>>>> cecdf760
/// A BEEFY specific keystore implemented as a `Newtype`. This is basically a
/// wrapper around [`sp_keystore::Keystore`] and allows to customize
/// common cryptographic functionality.
pub(crate) struct BeefyKeystore<AuthorityId: AuthorityIdBound>(
	Option<KeystorePtr>,
	PhantomData<fn() -> AuthorityId>,
);
<<<<<<< HEAD
impl<AuthorityId: AuthorityIdBound> BeefyKeystore<AuthorityId>
{
=======

impl<AuthorityId: AuthorityIdBound> BeefyKeystore<AuthorityId> {
>>>>>>> cecdf760
	/// Check if the keystore contains a private key for one of the public keys
	/// contained in `keys`. A public key with a matching private key is known
	/// as a local authority id.
	///
	/// Return the public key for which we also do have a private key. If no
	/// matching private key is found, `None` will be returned.
	pub fn authority_id(&self, keys: &[AuthorityId]) -> Option<AuthorityId> {
		let store = self.0.clone()?;

		// we do check for multiple private keys as a key store sanity check.
		let public: Vec<AuthorityId> = keys
			.iter()
			.filter(|k| {
				store
					.has_keys(&[(<AuthorityId as RuntimeAppPublic>::to_raw_vec(k), BEEFY_KEY_TYPE)])
			})
			.cloned()
			.collect();

		if public.len() > 1 {
			warn!(
				target: LOG_TARGET,
				"🥩 Multiple private keys found for: {:?} ({})",
				public,
				public.len()
			);
		}

		public.get(0).cloned()
	}

	/// Sign `message` with the `public` key.
	///
	/// Note that `message` usually will be pre-hashed before being signed.
	///
	/// Return the message signature or an error in case of failure.
	pub fn sign(
		&self,
		public: &AuthorityId,
		message: &[u8],
	) -> Result<<AuthorityId as RuntimeAppPublic>::Signature, error::Error> {
		let store = self.0.clone().ok_or_else(|| error::Error::Keystore("no Keystore".into()))?;

		// ECDSA should use ecdsa_sign_prehashed since it needs to be hashed by keccak_256 instead
		// of blake2. As such we need to deal with producing the signatures case-by-case
		let signature_byte_array: Vec<u8> = match <AuthorityId as AppCrypto>::CRYPTO_ID {
			ecdsa::CRYPTO_ID => {
				let msg_hash = keccak_256(message);
				let public: ecdsa::Public = ecdsa::Public::try_from(public.as_slice()).unwrap();

				let sig = store
					.ecdsa_sign_prehashed(BEEFY_KEY_TYPE, &public, &msg_hash)
					.map_err(|e| error::Error::Keystore(e.to_string()))?
					.ok_or_else(|| {
						error::Error::Signature("ecdsa_sign_prehashed() failed".to_string())
					})?;
				let sig_ref: &[u8] = sig.as_ref();
				sig_ref.to_vec()
			},

			#[cfg(feature = "bls-experimental")]
			ecdsa_bls377::CRYPTO_ID => {
				let public: ecdsa_bls377::Public =
					ecdsa_bls377::Public::try_from(public.as_slice()).unwrap();
				let sig = store
					.ecdsa_bls377_sign_with_keccak256(BEEFY_KEY_TYPE, &public, &message)
					.map_err(|e| error::Error::Keystore(e.to_string()))?
					.ok_or_else(|| error::Error::Signature("bls377_sign()  failed".to_string()))?;
				let sig_ref: &[u8] = sig.as_ref();
				sig_ref.to_vec()
			},

<<<<<<< HEAD
			_ => {
				let sig = store
					.sign_with(
						<AuthorityId as AppCrypto>::ID,
						<AuthorityId as AppCrypto>::CRYPTO_ID,
						public.as_slice(),
						message,
					)
					.map_err(|e| error::Error::Signature(format!("{}. Key: {:?}", e, public)))?
					.ok_or_else(|| {
						error::Error::Signature(format!(
							"Could not find key in keystore. Key: {:?}",
							public
						))
					})?;

				sig
			},
=======
			_ => Err(error::Error::Keystore("key type is not supported by BEEFY Keystore".into()))?,
>>>>>>> cecdf760
		};

		//check that `sig` has the expected result type
		let signature = <AuthorityId as RuntimeAppPublic>::Signature::decode(
			&mut signature_byte_array.as_slice(),
		)
		.map_err(|_| {
			error::Error::Signature(format!(
				"invalid signature {:?} for key {:?}",
				signature_byte_array, public
			))
		})?;

		Ok(signature)
	}

	/// Returns a vector of [`sp_consensus_beefy::crypto::Public`] keys which are currently
	/// supported (i.e. found in the keystore).
	pub fn public_keys(&self) -> Result<Vec<AuthorityId>, error::Error> {
		let store = self.0.clone().ok_or_else(|| error::Error::Keystore("no Keystore".into()))?;

		let pk = match <AuthorityId as AppCrypto>::CRYPTO_ID {
			ecdsa::CRYPTO_ID => store
				.ecdsa_public_keys(BEEFY_KEY_TYPE)
				.drain(..)
				.map(|pk| AuthorityId::try_from(pk.as_ref()))
				.collect::<Result<Vec<_>, _>>()
				.or_else(|_| {
					Err(error::Error::Keystore(
						"unable to convert public key into authority id".into(),
					))
				}),

			#[cfg(feature = "bls-experimental")]
			ecdsa_bls377::CRYPTO_ID => store
				.ecdsa_bls377_public_keys(BEEFY_KEY_TYPE)
				.drain(..)
				.map(|pk| AuthorityId::try_from(pk.as_ref()))
				.collect::<Result<Vec<_>, _>>()
				.or_else(|_| {
					Err(error::Error::Keystore(
						"unable to convert public key into authority id".into(),
					))
				}),

			_ => Err(error::Error::Keystore("key type is not supported by BEEFY Keystore".into())),
		};

		pk
	}

	/// Use the `public` key to verify that `sig` is a valid signature for `message`.
	///
	/// Return `true` if the signature is authentic, `false` otherwise.
	pub fn verify(
		public: &AuthorityId,
		sig: &<AuthorityId as RuntimeAppPublic>::Signature,
		message: &[u8],
	) -> bool {
		BeefyAuthorityId::<BeefySignatureHasher>::verify(public, sig, message)
	}
}

impl<AuthorityId: AuthorityIdBound> From<Option<KeystorePtr>> for BeefyKeystore<AuthorityId>
where
	<AuthorityId as RuntimeAppPublic>::Signature: Send + Sync,
{
	fn from(store: Option<KeystorePtr>) -> BeefyKeystore<AuthorityId> {
		BeefyKeystore(store, PhantomData)
	}
}

#[cfg(test)]
pub mod tests {
<<<<<<< HEAD
    use sp_consensus_beefy::{ecdsa_crypto, test_utils::{BeefySignerAuthority, Keyring, generate_in_store}};
	use sp_core::Pair as PairT;
	use sp_keystore::testing::MemoryKeystore;
=======
	#[cfg(feature = "bls-experimental")]
	use sp_consensus_beefy::ecdsa_bls_crypto;
	use sp_consensus_beefy::{
		ecdsa_crypto,
		test_utils::{BeefySignerAuthority, Keyring},
	};
	use sp_core::Pair as PairT;
	use sp_keystore::{testing::MemoryKeystore, Keystore};
>>>>>>> cecdf760

	use super::*;
	use crate::error::Error;

	fn keystore() -> KeystorePtr {
		MemoryKeystore::new().into()
	}

	fn pair_verify_should_work<
		AuthorityId: AuthorityIdBound + From<<<AuthorityId as AppCrypto>::Pair as AppCrypto>::Public>,
	>()
	where
		<AuthorityId as sp_runtime::RuntimeAppPublic>::Signature:
			Send + Sync + From<<<AuthorityId as AppCrypto>::Pair as AppCrypto>::Signature>,
		<AuthorityId as AppCrypto>::Pair: BeefySignerAuthority<sp_runtime::traits::Keccak256>,
	{
		let msg = b"I am Alice!";
		let sig = Keyring::<AuthorityId>::Alice.sign(b"I am Alice!");

		assert!(<AuthorityId as BeefyAuthorityId<BeefySignatureHasher>>::verify(
			&Keyring::Alice.public(),
			&sig,
			&msg.as_slice(),
		));

		// different public key -> fail
		assert!(!<AuthorityId as BeefyAuthorityId<BeefySignatureHasher>>::verify(
			&Keyring::Bob.public(),
			&sig,
			&msg.as_slice(),
		));

		let msg = b"I am not Alice!";

		// different msg -> fail
		assert!(!<AuthorityId as BeefyAuthorityId<BeefySignatureHasher>>::verify(
			&Keyring::Alice.public(),
			&sig,
			&msg.as_slice(),
		));
<<<<<<< HEAD
=======
	}

	/// Generate key pair in the given store using the provided seed
	fn generate_in_store<AuthorityId>(
		store: KeystorePtr,
		key_type: sp_application_crypto::KeyTypeId,
		owner: Option<Keyring<AuthorityId>>,
	) -> AuthorityId
	where
		AuthorityId:
			AuthorityIdBound + From<<<AuthorityId as AppCrypto>::Pair as AppCrypto>::Public>,
		<AuthorityId as AppCrypto>::Pair: BeefySignerAuthority<BeefySignatureHasher>,
		<AuthorityId as RuntimeAppPublic>::Signature:
			Send + Sync + From<<<AuthorityId as AppCrypto>::Pair as AppCrypto>::Signature>,
	{
		let optional_seed: Option<String> = owner.map(|owner| owner.to_seed());

		match <AuthorityId as AppCrypto>::CRYPTO_ID {
			ecdsa::CRYPTO_ID => {
				let pk = store.ecdsa_generate_new(key_type, optional_seed.as_deref()).ok().unwrap();
				AuthorityId::decode(&mut pk.as_ref()).unwrap()
			},
			#[cfg(feature = "bls-experimental")]
			ecdsa_bls377::CRYPTO_ID => {
				let pk = store
					.ecdsa_bls377_generate_new(key_type, optional_seed.as_deref())
					.ok()
					.unwrap();
				AuthorityId::decode(&mut pk.as_ref()).unwrap()
			},
			_ => panic!("Requested CRYPTO_ID is not supported by the BEEFY Keyring"),
		}
>>>>>>> cecdf760
	}

	#[test]
	fn pair_verify_should_work_ecdsa() {
		pair_verify_should_work::<ecdsa_crypto::AuthorityId>();
	}

	#[cfg(feature = "bls-experimental")]
	#[test]
	fn pair_verify_should_work_ecdsa_n_bls() {
		pair_verify_should_work::<ecdsa_bls_crypto::AuthorityId>();
	}

	fn pair_works<
		AuthorityId: AuthorityIdBound + From<<<AuthorityId as AppCrypto>::Pair as AppCrypto>::Public>,
	>()
	where
		<AuthorityId as sp_runtime::RuntimeAppPublic>::Signature:
			Send + Sync + From<<<AuthorityId as AppCrypto>::Pair as AppCrypto>::Signature>,
		<AuthorityId as AppCrypto>::Pair: BeefySignerAuthority<sp_runtime::traits::Keccak256>,
	{
		let want = <AuthorityId as AppCrypto>::Pair::from_string("//Alice", None)
			.expect("Pair failed")
			.to_raw_vec();
		let got = Keyring::<AuthorityId>::Alice.pair().to_raw_vec();
		assert_eq!(want, got);

		let want = <AuthorityId as AppCrypto>::Pair::from_string("//Bob", None)
			.expect("Pair failed")
			.to_raw_vec();
		let got = Keyring::<AuthorityId>::Bob.pair().to_raw_vec();
		assert_eq!(want, got);

<<<<<<< HEAD
		let want =
			<AuthorityId as AppCrypto>::Pair::from_string("//Charlie", None)
				.expect("Pair failed")
				.to_raw_vec();
=======
		let want = <AuthorityId as AppCrypto>::Pair::from_string("//Charlie", None)
			.expect("Pair failed")
			.to_raw_vec();
>>>>>>> cecdf760
		let got = Keyring::<AuthorityId>::Charlie.pair().to_raw_vec();
		assert_eq!(want, got);

		let want = <AuthorityId as AppCrypto>::Pair::from_string("//Dave", None)
			.expect("Pair failed")
			.to_raw_vec();
		let got = Keyring::<AuthorityId>::Dave.pair().to_raw_vec();
		assert_eq!(want, got);

		let want = <AuthorityId as AppCrypto>::Pair::from_string("//Eve", None)
			.expect("Pair failed")
			.to_raw_vec();
<<<<<<< HEAD
	    let got = Keyring::<AuthorityId>::Eve.pair().to_raw_vec();
=======
		let got = Keyring::<AuthorityId>::Eve.pair().to_raw_vec();
>>>>>>> cecdf760
		assert_eq!(want, got);

		let want = <AuthorityId as AppCrypto>::Pair::from_string("//Ferdie", None)
			.expect("Pair failed")
			.to_raw_vec();
		let got = Keyring::<AuthorityId>::Ferdie.pair().to_raw_vec();
		assert_eq!(want, got);

		let want = <AuthorityId as AppCrypto>::Pair::from_string("//One", None)
			.expect("Pair failed")
			.to_raw_vec();
		let got = Keyring::<AuthorityId>::One.pair().to_raw_vec();
		assert_eq!(want, got);

		let want = <AuthorityId as AppCrypto>::Pair::from_string("//Two", None)
			.expect("Pair failed")
			.to_raw_vec();
		let got = Keyring::<AuthorityId>::Two.pair().to_raw_vec();
		assert_eq!(want, got);
	}

	#[test]
	fn ecdsa_pair_works() {
		pair_works::<ecdsa_crypto::AuthorityId>();
	}

	#[cfg(feature = "bls-experimental")]
	#[test]
	fn ecdsa_n_bls_pair_works() {
		pair_works::<ecdsa_bls_crypto::AuthorityId>();
	}

	fn authority_id_works<
		AuthorityId: AuthorityIdBound + From<<<AuthorityId as AppCrypto>::Pair as AppCrypto>::Public>,
	>()
	where
		<AuthorityId as sp_runtime::RuntimeAppPublic>::Signature:
			Send + Sync + From<<<AuthorityId as AppCrypto>::Pair as AppCrypto>::Signature>,
		<AuthorityId as AppCrypto>::Pair: BeefySignerAuthority<sp_runtime::traits::Keccak256>,
	{
		let store = keystore();

<<<<<<< HEAD
		generate_in_store::<AuthorityId>(
			store.clone(),
			BEEFY_KEY_TYPE,
			Some(Keyring::Alice),
		);
=======
		generate_in_store::<AuthorityId>(store.clone(), BEEFY_KEY_TYPE, Some(Keyring::Alice));
>>>>>>> cecdf760

		let alice = Keyring::<AuthorityId>::Alice.public();

		let bob = Keyring::Bob.public();
		let charlie = Keyring::Charlie.public();

		let beefy_store: BeefyKeystore<AuthorityId> = Some(store).into();

		let mut keys = vec![bob, charlie];

		let id = beefy_store.authority_id(keys.as_slice());
		assert!(id.is_none());

		keys.push(alice.clone());

		let id = beefy_store.authority_id(keys.as_slice()).unwrap();
		assert_eq!(id, alice);
	}

	#[cfg(feature = "bls-experimental")]
	#[test]

	fn authority_id_works_for_ecdsa() {
		authority_id_works::<ecdsa_crypto::AuthorityId>();
	}

	#[cfg(feature = "bls-experimental")]
	#[test]
<<<<<<< HEAD

=======
	fn authority_id_works_for_ecdsa() {
		authority_id_works::<ecdsa_crypto::AuthorityId>();
	}

	#[cfg(feature = "bls-experimental")]
	#[test]
>>>>>>> cecdf760
	fn authority_id_works_for_ecdsa_n_bls() {
		authority_id_works::<ecdsa_bls_crypto::AuthorityId>();
	}

	fn sign_works<
		AuthorityId: AuthorityIdBound + From<<<AuthorityId as AppCrypto>::Pair as AppCrypto>::Public>,
	>()
	where
		<AuthorityId as sp_runtime::RuntimeAppPublic>::Signature:
			Send + Sync + From<<<AuthorityId as AppCrypto>::Pair as AppCrypto>::Signature>,
		<AuthorityId as AppCrypto>::Pair: BeefySignerAuthority<sp_runtime::traits::Keccak256>,
	{
		let store = keystore();

<<<<<<< HEAD
		generate_in_store::<AuthorityId>(
			store.clone(),
			BEEFY_KEY_TYPE,
			Some(Keyring::Alice),
		);
=======
		generate_in_store::<AuthorityId>(store.clone(), BEEFY_KEY_TYPE, Some(Keyring::Alice));
>>>>>>> cecdf760

		let alice = Keyring::Alice.public();

		let store: BeefyKeystore<AuthorityId> = Some(store).into();

		let msg = b"are you involved or commited?";

		let sig1 = store.sign(&alice, msg).unwrap();
<<<<<<< HEAD
		let sig2 = Keyring::<AuthorityId>::Alice.sign( msg);
=======
		let sig2 = Keyring::<AuthorityId>::Alice.sign(msg);
>>>>>>> cecdf760

		assert_eq!(sig1, sig2);
	}

	#[test]
	fn sign_works_for_ecdsa() {
		sign_works::<ecdsa_crypto::AuthorityId>();
	}

	#[cfg(feature = "bls-experimental")]
	#[test]
	fn sign_works_for_ecdsa_n_bls() {
		sign_works::<ecdsa_bls_crypto::AuthorityId>();
	}

	fn sign_error<
		AuthorityId: AuthorityIdBound + From<<<AuthorityId as AppCrypto>::Pair as AppCrypto>::Public>,
	>(
		expected_error_message: &str,
	) where
		<AuthorityId as sp_runtime::RuntimeAppPublic>::Signature:
			Send + Sync + From<<<AuthorityId as AppCrypto>::Pair as AppCrypto>::Signature>,
		<AuthorityId as AppCrypto>::Pair: BeefySignerAuthority<sp_runtime::traits::Keccak256>,
	{
		let store = keystore();

<<<<<<< HEAD
		generate_in_store::<AuthorityId>(
			store.clone(),
			BEEFY_KEY_TYPE,
			Some(Keyring::Bob),
		);
=======
		generate_in_store::<AuthorityId>(store.clone(), BEEFY_KEY_TYPE, Some(Keyring::Bob));
>>>>>>> cecdf760

		let store: BeefyKeystore<AuthorityId> = Some(store).into();

		let alice = Keyring::Alice.public();

		let msg = b"are you involved or commited?";
		let sig = store.sign(&alice, msg).err().unwrap();
		let err = Error::Signature(expected_error_message.to_string());

		assert_eq!(sig, err);
	}

	#[test]
	fn sign_error_for_ecdsa() {
		sign_error::<ecdsa_crypto::AuthorityId>("ecdsa_sign_prehashed() failed");
	}

	#[cfg(feature = "bls-experimental")]
	#[test]
	fn sign_error_for_ecdsa_n_bls() {
		sign_error::<ecdsa_bls_crypto::AuthorityId>("bls377_sign()  failed");
	}

	#[test]
	fn sign_no_keystore() {
		let store: BeefyKeystore<ecdsa_crypto::Public> = None.into();

		let alice = Keyring::Alice.public();
		let msg = b"are you involved or commited";

		let sig = store.sign(&alice, msg).err().unwrap();
		let err = Error::Keystore("no Keystore".to_string());
		assert_eq!(sig, err);
	}

	fn verify_works<
		AuthorityId: AuthorityIdBound + From<<<AuthorityId as AppCrypto>::Pair as AppCrypto>::Public>,
	>()
	where
		<AuthorityId as sp_runtime::RuntimeAppPublic>::Signature:
			Send + Sync + From<<<AuthorityId as AppCrypto>::Pair as AppCrypto>::Signature>,
		<AuthorityId as AppCrypto>::Pair: BeefySignerAuthority<sp_runtime::traits::Keccak256>,
	{
		let store = keystore();

<<<<<<< HEAD
		generate_in_store::<AuthorityId>(
			store.clone(),
			BEEFY_KEY_TYPE,
			Some(Keyring::Alice),
		);
=======
		generate_in_store::<AuthorityId>(store.clone(), BEEFY_KEY_TYPE, Some(Keyring::Alice));
>>>>>>> cecdf760

		let store: BeefyKeystore<AuthorityId> = Some(store).into();

		let alice = Keyring::Alice.public();

		// `msg` and `sig` match
		let msg = b"are you involved or commited?";
		let sig = store.sign(&alice, msg).unwrap();
		assert!(BeefyKeystore::verify(&alice, &sig, msg));

		// `msg and `sig` don't match
		let msg = b"you are just involved";
		assert!(!BeefyKeystore::verify(&alice, &sig, msg));
	}

	#[test]
	fn verify_works_for_ecdsa() {
		verify_works::<ecdsa_crypto::AuthorityId>();
	}

	#[cfg(feature = "bls-experimental")]
	#[test]

	fn verify_works_for_ecdsa_n_bls() {
		verify_works::<ecdsa_bls_crypto::AuthorityId>();
	}

	// Note that we use keys with and without a seed for this test.
	fn public_keys_works<
		AuthorityId: AuthorityIdBound + From<<<AuthorityId as AppCrypto>::Pair as AppCrypto>::Public>,
	>()
	where
		<AuthorityId as sp_runtime::RuntimeAppPublic>::Signature:
			Send + Sync + From<<<AuthorityId as AppCrypto>::Pair as AppCrypto>::Signature>,
		<AuthorityId as AppCrypto>::Pair: BeefySignerAuthority<sp_runtime::traits::Keccak256>,
	{
		const TEST_TYPE: sp_application_crypto::KeyTypeId =
			sp_application_crypto::KeyTypeId(*b"test");

		let store = keystore();

		// test keys
<<<<<<< HEAD
		let _ = generate_in_store::<AuthorityId>(
			store.clone(),
			TEST_TYPE,
			Some(Keyring::Alice),
		);
		let _ = generate_in_store::<AuthorityId>(
			store.clone(),
			TEST_TYPE,
			Some(Keyring::Bob),
		);

		// BEEFY keys
		let _ = generate_in_store::<AuthorityId>(
			store.clone(),
			BEEFY_KEY_TYPE,
			Some(Keyring::Dave),
		);
		let _ = generate_in_store::<AuthorityId>(
			store.clone(),
			BEEFY_KEY_TYPE,
			Some(Keyring::Eve),
		);

		let _ = generate_in_store::<AuthorityId>(
			store.clone(),
			TEST_TYPE,
			None,
		);
		let _ = generate_in_store::<AuthorityId>(
			store.clone(),
			TEST_TYPE,
			None,
		);

		let key1 = generate_in_store::<AuthorityId>(
			store.clone(),
			BEEFY_KEY_TYPE,
			None,
		);
		let key2 = generate_in_store::<AuthorityId>(
			store.clone(),
			BEEFY_KEY_TYPE,
			None,
		);
=======
		let _ = generate_in_store::<AuthorityId>(store.clone(), TEST_TYPE, Some(Keyring::Alice));
		let _ = generate_in_store::<AuthorityId>(store.clone(), TEST_TYPE, Some(Keyring::Bob));

		// BEEFY keys
		let _ =
			generate_in_store::<AuthorityId>(store.clone(), BEEFY_KEY_TYPE, Some(Keyring::Dave));
		let _ = generate_in_store::<AuthorityId>(store.clone(), BEEFY_KEY_TYPE, Some(Keyring::Eve));

		let _ = generate_in_store::<AuthorityId>(store.clone(), TEST_TYPE, None);
		let _ = generate_in_store::<AuthorityId>(store.clone(), TEST_TYPE, None);

		let key1 = generate_in_store::<AuthorityId>(store.clone(), BEEFY_KEY_TYPE, None);
		let key2 = generate_in_store::<AuthorityId>(store.clone(), BEEFY_KEY_TYPE, None);
>>>>>>> cecdf760

		let store: BeefyKeystore<AuthorityId> = Some(store).into();

		let keys = store.public_keys().ok().unwrap();

		assert!(keys.len() == 4);
		assert!(keys.contains(&Keyring::Dave.public()));
		assert!(keys.contains(&Keyring::Eve.public()));
		assert!(keys.contains(&key1));
		assert!(keys.contains(&key2));
	}

	#[test]
	fn public_keys_works_for_ecdsa_keystore() {
		public_keys_works::<ecdsa_crypto::AuthorityId>();
	}

	#[cfg(feature = "bls-experimental")]
	#[test]

	fn public_keys_works_for_ecdsa_n_bls() {
		public_keys_works::<ecdsa_bls_crypto::AuthorityId>();
	}
}<|MERGE_RESOLUTION|>--- conflicted
+++ resolved
@@ -22,36 +22,20 @@
 use sp_core::ecdsa_bls377;
 use sp_core::{ecdsa, keccak_256};
 
-<<<<<<< HEAD
-=======
-use sp_application_crypto::{key_types::BEEFY as BEEFY_KEY_TYPE, AppCrypto, RuntimeAppPublic};
-use sp_consensus_beefy::{AuthorityIdBound, BeefyAuthorityId, BeefySignatureHasher};
-use sp_core::ecdsa;
-#[cfg(feature = "bls-experimental")]
-use sp_core::ecdsa_bls377;
-use sp_crypto_hashing::keccak_256;
->>>>>>> cecdf760
 use sp_keystore::KeystorePtr;
 use std::marker::PhantomData;
 
 use codec::Decode;
 use log::warn;
-<<<<<<< HEAD
 
 use sp_consensus_beefy::{AuthorityIdBound, BeefyAuthorityId, BeefySignatureHasher};
 
 #[cfg(feature = "bls-experimental")]
 use sp_consensus_beefy::ecdsa_bls_crypto;
+use std::marker::PhantomData;
 
 use crate::{error, LOG_TARGET};
 
-
-=======
-use std::marker::PhantomData;
-
-use crate::{error, LOG_TARGET};
-
->>>>>>> cecdf760
 /// A BEEFY specific keystore implemented as a `Newtype`. This is basically a
 /// wrapper around [`sp_keystore::Keystore`] and allows to customize
 /// common cryptographic functionality.
@@ -59,13 +43,8 @@
 	Option<KeystorePtr>,
 	PhantomData<fn() -> AuthorityId>,
 );
-<<<<<<< HEAD
-impl<AuthorityId: AuthorityIdBound> BeefyKeystore<AuthorityId>
-{
-=======
 
 impl<AuthorityId: AuthorityIdBound> BeefyKeystore<AuthorityId> {
->>>>>>> cecdf760
 	/// Check if the keystore contains a private key for one of the public keys
 	/// contained in `keys`. A public key with a matching private key is known
 	/// as a local authority id.
@@ -138,28 +117,7 @@
 				sig_ref.to_vec()
 			},
 
-<<<<<<< HEAD
-			_ => {
-				let sig = store
-					.sign_with(
-						<AuthorityId as AppCrypto>::ID,
-						<AuthorityId as AppCrypto>::CRYPTO_ID,
-						public.as_slice(),
-						message,
-					)
-					.map_err(|e| error::Error::Signature(format!("{}. Key: {:?}", e, public)))?
-					.ok_or_else(|| {
-						error::Error::Signature(format!(
-							"Could not find key in keystore. Key: {:?}",
-							public
-						))
-					})?;
-
-				sig
-			},
-=======
 			_ => Err(error::Error::Keystore("key type is not supported by BEEFY Keystore".into()))?,
->>>>>>> cecdf760
 		};
 
 		//check that `sig` has the expected result type
@@ -234,11 +192,6 @@
 
 #[cfg(test)]
 pub mod tests {
-<<<<<<< HEAD
-    use sp_consensus_beefy::{ecdsa_crypto, test_utils::{BeefySignerAuthority, Keyring, generate_in_store}};
-	use sp_core::Pair as PairT;
-	use sp_keystore::testing::MemoryKeystore;
-=======
 	#[cfg(feature = "bls-experimental")]
 	use sp_consensus_beefy::ecdsa_bls_crypto;
 	use sp_consensus_beefy::{
@@ -247,7 +200,6 @@
 	};
 	use sp_core::Pair as PairT;
 	use sp_keystore::{testing::MemoryKeystore, Keystore};
->>>>>>> cecdf760
 
 	use super::*;
 	use crate::error::Error;
@@ -288,8 +240,6 @@
 			&sig,
 			&msg.as_slice(),
 		));
-<<<<<<< HEAD
-=======
 	}
 
 	/// Generate key pair in the given store using the provided seed
@@ -322,7 +272,6 @@
 			},
 			_ => panic!("Requested CRYPTO_ID is not supported by the BEEFY Keyring"),
 		}
->>>>>>> cecdf760
 	}
 
 	#[test]
@@ -356,16 +305,9 @@
 		let got = Keyring::<AuthorityId>::Bob.pair().to_raw_vec();
 		assert_eq!(want, got);
 
-<<<<<<< HEAD
-		let want =
-			<AuthorityId as AppCrypto>::Pair::from_string("//Charlie", None)
-				.expect("Pair failed")
-				.to_raw_vec();
-=======
 		let want = <AuthorityId as AppCrypto>::Pair::from_string("//Charlie", None)
 			.expect("Pair failed")
 			.to_raw_vec();
->>>>>>> cecdf760
 		let got = Keyring::<AuthorityId>::Charlie.pair().to_raw_vec();
 		assert_eq!(want, got);
 
@@ -378,11 +320,7 @@
 		let want = <AuthorityId as AppCrypto>::Pair::from_string("//Eve", None)
 			.expect("Pair failed")
 			.to_raw_vec();
-<<<<<<< HEAD
-	    let got = Keyring::<AuthorityId>::Eve.pair().to_raw_vec();
-=======
 		let got = Keyring::<AuthorityId>::Eve.pair().to_raw_vec();
->>>>>>> cecdf760
 		assert_eq!(want, got);
 
 		let want = <AuthorityId as AppCrypto>::Pair::from_string("//Ferdie", None)
@@ -425,15 +363,7 @@
 	{
 		let store = keystore();
 
-<<<<<<< HEAD
-		generate_in_store::<AuthorityId>(
-			store.clone(),
-			BEEFY_KEY_TYPE,
-			Some(Keyring::Alice),
-		);
-=======
 		generate_in_store::<AuthorityId>(store.clone(), BEEFY_KEY_TYPE, Some(Keyring::Alice));
->>>>>>> cecdf760
 
 		let alice = Keyring::<AuthorityId>::Alice.public();
 
@@ -462,16 +392,12 @@
 
 	#[cfg(feature = "bls-experimental")]
 	#[test]
-<<<<<<< HEAD
-
-=======
 	fn authority_id_works_for_ecdsa() {
 		authority_id_works::<ecdsa_crypto::AuthorityId>();
 	}
 
 	#[cfg(feature = "bls-experimental")]
 	#[test]
->>>>>>> cecdf760
 	fn authority_id_works_for_ecdsa_n_bls() {
 		authority_id_works::<ecdsa_bls_crypto::AuthorityId>();
 	}
@@ -486,15 +412,7 @@
 	{
 		let store = keystore();
 
-<<<<<<< HEAD
-		generate_in_store::<AuthorityId>(
-			store.clone(),
-			BEEFY_KEY_TYPE,
-			Some(Keyring::Alice),
-		);
-=======
 		generate_in_store::<AuthorityId>(store.clone(), BEEFY_KEY_TYPE, Some(Keyring::Alice));
->>>>>>> cecdf760
 
 		let alice = Keyring::Alice.public();
 
@@ -503,11 +421,7 @@
 		let msg = b"are you involved or commited?";
 
 		let sig1 = store.sign(&alice, msg).unwrap();
-<<<<<<< HEAD
-		let sig2 = Keyring::<AuthorityId>::Alice.sign( msg);
-=======
 		let sig2 = Keyring::<AuthorityId>::Alice.sign(msg);
->>>>>>> cecdf760
 
 		assert_eq!(sig1, sig2);
 	}
@@ -534,15 +448,7 @@
 	{
 		let store = keystore();
 
-<<<<<<< HEAD
-		generate_in_store::<AuthorityId>(
-			store.clone(),
-			BEEFY_KEY_TYPE,
-			Some(Keyring::Bob),
-		);
-=======
 		generate_in_store::<AuthorityId>(store.clone(), BEEFY_KEY_TYPE, Some(Keyring::Bob));
->>>>>>> cecdf760
 
 		let store: BeefyKeystore<AuthorityId> = Some(store).into();
 
@@ -588,15 +494,7 @@
 	{
 		let store = keystore();
 
-<<<<<<< HEAD
-		generate_in_store::<AuthorityId>(
-			store.clone(),
-			BEEFY_KEY_TYPE,
-			Some(Keyring::Alice),
-		);
-=======
 		generate_in_store::<AuthorityId>(store.clone(), BEEFY_KEY_TYPE, Some(Keyring::Alice));
->>>>>>> cecdf760
 
 		let store: BeefyKeystore<AuthorityId> = Some(store).into();
 
@@ -639,52 +537,6 @@
 		let store = keystore();
 
 		// test keys
-<<<<<<< HEAD
-		let _ = generate_in_store::<AuthorityId>(
-			store.clone(),
-			TEST_TYPE,
-			Some(Keyring::Alice),
-		);
-		let _ = generate_in_store::<AuthorityId>(
-			store.clone(),
-			TEST_TYPE,
-			Some(Keyring::Bob),
-		);
-
-		// BEEFY keys
-		let _ = generate_in_store::<AuthorityId>(
-			store.clone(),
-			BEEFY_KEY_TYPE,
-			Some(Keyring::Dave),
-		);
-		let _ = generate_in_store::<AuthorityId>(
-			store.clone(),
-			BEEFY_KEY_TYPE,
-			Some(Keyring::Eve),
-		);
-
-		let _ = generate_in_store::<AuthorityId>(
-			store.clone(),
-			TEST_TYPE,
-			None,
-		);
-		let _ = generate_in_store::<AuthorityId>(
-			store.clone(),
-			TEST_TYPE,
-			None,
-		);
-
-		let key1 = generate_in_store::<AuthorityId>(
-			store.clone(),
-			BEEFY_KEY_TYPE,
-			None,
-		);
-		let key2 = generate_in_store::<AuthorityId>(
-			store.clone(),
-			BEEFY_KEY_TYPE,
-			None,
-		);
-=======
 		let _ = generate_in_store::<AuthorityId>(store.clone(), TEST_TYPE, Some(Keyring::Alice));
 		let _ = generate_in_store::<AuthorityId>(store.clone(), TEST_TYPE, Some(Keyring::Bob));
 
@@ -698,7 +550,6 @@
 
 		let key1 = generate_in_store::<AuthorityId>(store.clone(), BEEFY_KEY_TYPE, None);
 		let key2 = generate_in_store::<AuthorityId>(store.clone(), BEEFY_KEY_TYPE, None);
->>>>>>> cecdf760
 
 		let store: BeefyKeystore<AuthorityId> = Some(store).into();
 
