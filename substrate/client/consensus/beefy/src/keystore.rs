// This file is part of Substrate.

// Copyright (C) Parity Technologies (UK) Ltd.
// SPDX-License-Identifier: GPL-3.0-or-later WITH Classpath-exception-2.0

// This program is free software: you can redistribute it and/or modify
// it under the terms of the GNU General Public License as published by
// the Free Software Foundation, either version 3 of the License, or
// (at your option) any later version.

// This program is distributed in the hope that it will be useful,
// but WITHOUT ANY WARRANTY; without even the implied warranty of
// MERCHANTABILITY or FITNESS FOR A PARTICULAR PURPOSE. See the
// GNU General Public License for more details.

// You should have received a copy of the GNU General Public License
// along with this program. If not, see <https://www.gnu.org/licenses/>.
use codec::Decode;

use sp_application_crypto::{key_types::BEEFY as BEEFY_KEY_TYPE, AppCrypto, RuntimeAppPublic};
#[cfg(feature = "bls-experimental")]
use sp_core::ecdsa_bls377;
use sp_core::{ecdsa, keccak_256};

<<<<<<< HEAD
use codec::{Codec, Decode, Encode};
use core::fmt::{Debug, Display};

use sp_application_crypto::{
	key_types::BEEFY as BEEFY_KEY_TYPE, AppCrypto, AppPublic, RuntimeAppPublic,
};
use sp_core::{crypto::Wraps, keccak_256};
use sp_keystore::KeystorePtr;
use sp_std::marker::PhantomData;

use log::warn;

use sp_consensus_beefy::{ecdsa_crypto::Public as EcdsaPublic, BeefyAuthorityId};

#[cfg(feature = "bls-experimental")]
use sp_consensus_beefy::{
	bls_crypto::Public as BlsPublic, ecdsa_bls_crypto::Public as EcdsaBlsPublic,
};
=======
use sp_keystore::KeystorePtr;
use std::marker::PhantomData;

use log::warn;

use sp_consensus_beefy::{AuthorityIdBound, BeefyAuthorityId, BeefySignatureHasher};

#[cfg(feature = "bls-experimental")]
use sp_consensus_beefy::ecdsa_bls_crypto;
>>>>>>> 7454b6d1

use crate::{error, LOG_TARGET};


<<<<<<< HEAD
pub trait AuthorityIdBound:
	Codec
	+ Debug
	+ Clone
	+ Ord
	+ Sync
	+ Send
	+ AsRef<[u8]>
	+ AppPublic
	+ AppCrypto
	+ RuntimeAppPublic
	+ Display
	+ BeefyAuthorityId<BeefySignatureHasher>
where
	<Self as RuntimeAppPublic>::Signature: Send + Sync,
{
}

// impl<T: Codec + Debug + Clone + Ord + Sync + Send + AsRef<[u8]> + AppPublic + AppCrypto +
// RuntimeAppPublic + BeefyAuthorityId<BeefySignatureHasher> >  AuthorityIdBound for T { type
// Signature = AppCrypto::Signature; }

/// A BEEFY specific keystore i mplemented as a `Newtype`. This is basically a
/// wrapper around [`sp_keystore::Keystore`] and allows to customize
/// commoncryptographic functionality.
=======
/// A BEEFY specific keystore implemented as a `Newtype`. This is basically a
/// wrapper around [`sp_keystore::Keystore`] and allows to customize
/// common cryptographic functionality.
>>>>>>> 7454b6d1
pub(crate) struct BeefyKeystore<AuthorityId: AuthorityIdBound>(
	Option<KeystorePtr>,
	PhantomData<fn() -> AuthorityId>,
)
where
	<AuthorityId as RuntimeAppPublic>::Signature: Send + Sync;

impl<AuthorityId: AuthorityIdBound> BeefyKeystore<AuthorityId>
where
	<AuthorityId as RuntimeAppPublic>::Signature: Send + Sync,
{
	/// Check if the keystore contains a private key for one of the public keys
	/// contained in `keys`. A public key with a matching private key is known
	/// as a local authority id.
	///
	/// Return the public key for which we also do have a private key. If no
	/// matching private key is found, `None` will be returned.
	pub fn authority_id(&self, keys: &[AuthorityId]) -> Option<AuthorityId> {
		let store = self.0.clone()?;

		// we do check for multiple private keys as a key store sanity check.
		let public: Vec<AuthorityId> = keys
			.iter()
			.filter(|k| {
				store
					.has_keys(&[(<AuthorityId as RuntimeAppPublic>::to_raw_vec(k), BEEFY_KEY_TYPE)])
			})
			.cloned()
			.collect();

		if public.len() > 1 {
			warn!(
				target: LOG_TARGET,
				"🥩 Multiple private keys found for: {:?} ({})",
				public,
				public.len()
			);
		}

		public.get(0).cloned()
	}

	/// Sign `message` with the `public` key.
	///
	/// Note that `message` usually will be pre-hashed before being signed.
	///
	/// Return the message signature or an error in case of failure.
	pub fn sign(
		&self,
		public: &AuthorityId,
		message: &[u8],
	) -> Result<<AuthorityId as RuntimeAppPublic>::Signature, error::Error> {
		let store = self.0.clone().ok_or_else(|| error::Error::Keystore("no Keystore".into()))?;

<<<<<<< HEAD
		//TODO: ECDSA is different from other methods because it needs to be hashed by keccak_256

		// let msg = keccak_256(message);
		// let public = public.as_inner_ref();

		// let sig = store
		// 	.ecdsa_sign_prehashed(BEEFY_KEY_TYPE, public.as_slice(), &msg)
		// 	.map_err(|e| error::Error::Keystore(e.to_string()))?
		// 	.ok_or_else(|| error::Error::AuthorityId::Signature("ecdsa_sign_prehashed()
		// failed".to_string()))?;

		let sig = store
			.sign_with(
				<AuthorityId as AppCrypto>::ID,
				<AuthorityId as AppCrypto>::CRYPTO_ID,
				public.as_slice(),
				message,
			)
			.map_err(|e| error::Error::Signature(format!("{}. Key: {:?}", e, public)))?
			.ok_or_else(|| {
				error::Error::Signature(format!(
					"Could not find key in keystore. Key: {:?}",
					public
				))
			})?;

		//check that `sig` has the expected result type
		let sig = <AuthorityId as RuntimeAppPublic>::Signature::decode(&mut sig.clone().as_slice())
			.map_err(|_| {
				error::Error::Signature(format!("invalid signature {:?} for key {:?}", sig, public))
			})?;
=======
		// ECDSA should use ecdsa_sign_prehashed since it needs to be hashed by keccak_256 instead
		// of blake2. As such we need to deal with producing the signatures case-by-case
		let signature_byte_array: Vec<u8> = match <AuthorityId as AppCrypto>::CRYPTO_ID {
			ecdsa::CRYPTO_ID => {
				let msg_hash = keccak_256(message);
				let public: ecdsa::Public = ecdsa::Public::try_from(public.as_slice()).unwrap();

				let sig = store
					.ecdsa_sign_prehashed(BEEFY_KEY_TYPE, &public, &msg_hash)
					.map_err(|e| error::Error::Keystore(e.to_string()))?
					.ok_or_else(|| {
						error::Error::Signature("ecdsa_sign_prehashed() failed".to_string())
					})?;
				let sig_ref: &[u8] = sig.as_ref();
				sig_ref.to_vec()
			},

			#[cfg(feature = "bls-experimental")]
			ecdsa_bls377::CRYPTO_ID => {
				let public: ecdsa_bls377::Public =
					ecdsa_bls377::Public::try_from(public.as_slice()).unwrap();
				let sig = store
					.ecdsa_bls377_sign_with_keccak256(BEEFY_KEY_TYPE, &public, &message)
					.map_err(|e| error::Error::Keystore(e.to_string()))?
					.ok_or_else(|| error::Error::Signature("bls377_sign()  failed".to_string()))?;
				let sig_ref: &[u8] = sig.as_ref();
				sig_ref.to_vec()
			},

			_ => {
				let sig = store
					.sign_with(
						<AuthorityId as AppCrypto>::ID,
						<AuthorityId as AppCrypto>::CRYPTO_ID,
						public.as_slice(),
						message,
					)
					.map_err(|e| error::Error::Signature(format!("{}. Key: {:?}", e, public)))?
					.ok_or_else(|| {
						error::Error::Signature(format!(
							"Could not find key in keystore. Key: {:?}",
							public
						))
					})?;

				sig
			},
		};

		//check that `sig` has the expected result type
		let signature = <AuthorityId as RuntimeAppPublic>::Signature::decode(
			&mut signature_byte_array.as_slice(),
		)
		.map_err(|_| {
			error::Error::Signature(format!(
				"invalid signature {:?} for key {:?}",
				signature_byte_array, public
			))
		})?;
>>>>>>> 7454b6d1

		Ok(signature)
	}

	/// Returns a vector of [`sp_consensus_beefy::crypto::Public`] keys which are currently
	/// supported (i.e. found in the keystore).
	pub fn public_keys(&self) -> Result<Vec<AuthorityId>, error::Error> {
		let store = self.0.clone().ok_or_else(|| error::Error::Keystore("no Keystore".into()))?;

<<<<<<< HEAD
		let pk: Vec<AuthorityId> = vec![];
		// 	store.ecdsa_public_keys(BEEFY_KEY_TYPE).drain(..).map(as_ref).map(AuthorityId::from).
		// collect();

		Ok(pk)
=======
		let pk = match <AuthorityId as AppCrypto>::CRYPTO_ID {
			ecdsa::CRYPTO_ID => store
				.ecdsa_public_keys(BEEFY_KEY_TYPE)
				.drain(..)
				.map(|pk| AuthorityId::try_from(pk.as_ref()))
				.collect::<Result<Vec<_>, _>>()
				.or_else(|_| {
					Err(error::Error::Keystore(
						"unable to convert public key into authority id".into(),
					))
				}),

			#[cfg(feature = "bls-experimental")]
			ecdsa_bls377::CRYPTO_ID => store
				.ecdsa_bls377_public_keys(BEEFY_KEY_TYPE)
				.drain(..)
				.map(|pk| AuthorityId::try_from(pk.as_ref()))
				.collect::<Result<Vec<_>, _>>()
				.or_else(|_| {
					Err(error::Error::Keystore(
						"unable to convert public key into authority id".into(),
					))
				}),

			_ => Err(error::Error::Keystore("key type is not supported by BEEFY Keystore".into())),
		};

		pk
>>>>>>> 7454b6d1
	}

	/// Use the `public` key to verify that `sig` is a valid signature for `message`.
	///
	/// Return `true` if the signature is authentic, `false` otherwise.
	pub fn verify(
		public: &AuthorityId,
		sig: &<AuthorityId as RuntimeAppPublic>::Signature,
		message: &[u8],
	) -> bool {
		BeefyAuthorityId::<BeefySignatureHasher>::verify(public, sig, message)
	}
}

impl<AuthorityId: AuthorityIdBound> From<Option<KeystorePtr>> for BeefyKeystore<AuthorityId>
where
	<AuthorityId as RuntimeAppPublic>::Signature: Send + Sync,
{
	fn from(store: Option<KeystorePtr>) -> BeefyKeystore<AuthorityId> {
		BeefyKeystore(store, PhantomData)
	}
}

#[cfg(test)]
pub mod tests {
    use sp_consensus_beefy::{ecdsa_crypto, test_utils::{BeefySignerAuthority, Keyring, generate_in_store}};
	use sp_core::Pair as PairT;
	use sp_keystore::testing::MemoryKeystore;

	use super::*;
	use crate::error::Error;

	fn keystore() -> KeystorePtr {
		MemoryKeystore::new().into()
	}

	fn pair_verify_should_work<
		AuthorityId: AuthorityIdBound + From<<<AuthorityId as AppCrypto>::Pair as AppCrypto>::Public>,
	>()
	where
		<AuthorityId as sp_runtime::RuntimeAppPublic>::Signature:
			Send + Sync + From<<<AuthorityId as AppCrypto>::Pair as AppCrypto>::Signature>,
		<AuthorityId as AppCrypto>::Pair: BeefySignerAuthority<sp_runtime::traits::Keccak256>,
	{
		let msg = b"I am Alice!";
		let sig = Keyring::<AuthorityId>::Alice.sign(b"I am Alice!");

		assert!(<AuthorityId as BeefyAuthorityId<BeefySignatureHasher>>::verify(
			&Keyring::Alice.public(),
			&sig,
			&msg.as_slice(),
		));

		// different public key -> fail
		assert!(!<AuthorityId as BeefyAuthorityId<BeefySignatureHasher>>::verify(
			&Keyring::Bob.public(),
			&sig,
			&msg.as_slice(),
		));

		let msg = b"I am not Alice!";

		// different msg -> fail
		assert!(!<AuthorityId as BeefyAuthorityId<BeefySignatureHasher>>::verify(
			&Keyring::Alice.public(),
			&sig,
			&msg.as_slice(),
		));
	}

	#[test]
	fn pair_verify_should_work_ecdsa() {
		pair_verify_should_work::<ecdsa_crypto::AuthorityId>();
	}

	#[cfg(feature = "bls-experimental")]
	#[test]
	fn pair_verify_should_work_ecdsa_n_bls() {
		pair_verify_should_work::<ecdsa_bls_crypto::AuthorityId>();
	}

	fn pair_works<
		AuthorityId: AuthorityIdBound + From<<<AuthorityId as AppCrypto>::Pair as AppCrypto>::Public>,
	>()
	where
		<AuthorityId as sp_runtime::RuntimeAppPublic>::Signature:
			Send + Sync + From<<<AuthorityId as AppCrypto>::Pair as AppCrypto>::Signature>,
		<AuthorityId as AppCrypto>::Pair: BeefySignerAuthority<sp_runtime::traits::Keccak256>,
	{
		let want = <AuthorityId as AppCrypto>::Pair::from_string("//Alice", None)
			.expect("Pair failed")
			.to_raw_vec();
		let got = Keyring::<AuthorityId>::Alice.pair().to_raw_vec();
		assert_eq!(want, got);

		let want = <AuthorityId as AppCrypto>::Pair::from_string("//Bob", None)
			.expect("Pair failed")
			.to_raw_vec();
		let got = Keyring::<AuthorityId>::Bob.pair().to_raw_vec();
		assert_eq!(want, got);

		let want =
			<AuthorityId as AppCrypto>::Pair::from_string("//Charlie", None)
				.expect("Pair failed")
				.to_raw_vec();
		let got = Keyring::<AuthorityId>::Charlie.pair().to_raw_vec();
		assert_eq!(want, got);

		let want = <AuthorityId as AppCrypto>::Pair::from_string("//Dave", None)
			.expect("Pair failed")
			.to_raw_vec();
		let got = Keyring::<AuthorityId>::Dave.pair().to_raw_vec();
		assert_eq!(want, got);

		let want = <AuthorityId as AppCrypto>::Pair::from_string("//Eve", None)
			.expect("Pair failed")
			.to_raw_vec();
	    let got = Keyring::<AuthorityId>::Eve.pair().to_raw_vec();
		assert_eq!(want, got);

		let want = <AuthorityId as AppCrypto>::Pair::from_string("//Ferdie", None)
			.expect("Pair failed")
			.to_raw_vec();
		let got = Keyring::<AuthorityId>::Ferdie.pair().to_raw_vec();
		assert_eq!(want, got);

		let want = <AuthorityId as AppCrypto>::Pair::from_string("//One", None)
			.expect("Pair failed")
			.to_raw_vec();
		let got = Keyring::<AuthorityId>::One.pair().to_raw_vec();
		assert_eq!(want, got);

		let want = <AuthorityId as AppCrypto>::Pair::from_string("//Two", None)
			.expect("Pair failed")
			.to_raw_vec();
		let got = Keyring::<AuthorityId>::Two.pair().to_raw_vec();
		assert_eq!(want, got);
	}

	#[test]
	fn ecdsa_pair_works() {
		pair_works::<ecdsa_crypto::AuthorityId>();
	}

	#[cfg(feature = "bls-experimental")]
	#[test]
	fn ecdsa_n_bls_pair_works() {
		pair_works::<ecdsa_bls_crypto::AuthorityId>();
	}

	fn authority_id_works<
		AuthorityId: AuthorityIdBound + From<<<AuthorityId as AppCrypto>::Pair as AppCrypto>::Public>,
	>()
	where
		<AuthorityId as sp_runtime::RuntimeAppPublic>::Signature:
			Send + Sync + From<<<AuthorityId as AppCrypto>::Pair as AppCrypto>::Signature>,
		<AuthorityId as AppCrypto>::Pair: BeefySignerAuthority<sp_runtime::traits::Keccak256>,
	{
		let store = keystore();

		generate_in_store::<AuthorityId>(
			store.clone(),
			BEEFY_KEY_TYPE,
			Some(Keyring::Alice),
		);

		let alice = Keyring::<AuthorityId>::Alice.public();

		let bob = Keyring::Bob.public();
		let charlie = Keyring::Charlie.public();

<<<<<<< HEAD
		let store: BeefyKeystore<EcdsaPublic> = Some(store).into();
=======
		let beefy_store: BeefyKeystore<AuthorityId> = Some(store).into();
>>>>>>> 7454b6d1

		let mut keys = vec![bob, charlie];

		let id = beefy_store.authority_id(keys.as_slice());
		assert!(id.is_none());

		keys.push(alice.clone());

		let id = beefy_store.authority_id(keys.as_slice()).unwrap();
		assert_eq!(id, alice);
	}

	#[cfg(feature = "bls-experimental")]
	#[test]

	fn authority_id_works_for_ecdsa() {
		authority_id_works::<ecdsa_crypto::AuthorityId>();
	}

	#[cfg(feature = "bls-experimental")]
	#[test]

	fn authority_id_works_for_ecdsa_n_bls() {
		authority_id_works::<ecdsa_bls_crypto::AuthorityId>();
	}

	fn sign_works<
		AuthorityId: AuthorityIdBound + From<<<AuthorityId as AppCrypto>::Pair as AppCrypto>::Public>,
	>()
	where
		<AuthorityId as sp_runtime::RuntimeAppPublic>::Signature:
			Send + Sync + From<<<AuthorityId as AppCrypto>::Pair as AppCrypto>::Signature>,
		<AuthorityId as AppCrypto>::Pair: BeefySignerAuthority<sp_runtime::traits::Keccak256>,
	{
		let store = keystore();

		generate_in_store::<AuthorityId>(
			store.clone(),
			BEEFY_KEY_TYPE,
			Some(Keyring::Alice),
		);

<<<<<<< HEAD
		let store: BeefyKeystore<EcdsaPublic> = Some(store).into();
=======
		let alice = Keyring::Alice.public();

		let store: BeefyKeystore<AuthorityId> = Some(store).into();
>>>>>>> 7454b6d1

		let msg = b"are you involved or commited?";

		let sig1 = store.sign(&alice, msg).unwrap();
		let sig2 = Keyring::<AuthorityId>::Alice.sign( msg);

		assert_eq!(sig1, sig2);
	}

	#[test]
	fn sign_works_for_ecdsa() {
		sign_works::<ecdsa_crypto::AuthorityId>();
	}

	#[cfg(feature = "bls-experimental")]
	#[test]
	fn sign_works_for_ecdsa_n_bls() {
		sign_works::<ecdsa_bls_crypto::AuthorityId>();
	}

	fn sign_error<
		AuthorityId: AuthorityIdBound + From<<<AuthorityId as AppCrypto>::Pair as AppCrypto>::Public>,
	>(
		expected_error_message: &str,
	) where
		<AuthorityId as sp_runtime::RuntimeAppPublic>::Signature:
			Send + Sync + From<<<AuthorityId as AppCrypto>::Pair as AppCrypto>::Signature>,
		<AuthorityId as AppCrypto>::Pair: BeefySignerAuthority<sp_runtime::traits::Keccak256>,
	{
		let store = keystore();

		generate_in_store::<AuthorityId>(
			store.clone(),
			BEEFY_KEY_TYPE,
			Some(Keyring::Bob),
		);

<<<<<<< HEAD
		let store: BeefyKeystore<EcdsaPublic> = Some(store).into();
=======
		let store: BeefyKeystore<AuthorityId> = Some(store).into();
>>>>>>> 7454b6d1

		let alice = Keyring::Alice.public();

		let msg = b"are you involved or commited?";
		let sig = store.sign(&alice, msg).err().unwrap();
		let err = Error::Signature(expected_error_message.to_string());

		assert_eq!(sig, err);
	}

	#[test]
	fn sign_error_for_ecdsa() {
		sign_error::<ecdsa_crypto::AuthorityId>("ecdsa_sign_prehashed() failed");
	}

	#[cfg(feature = "bls-experimental")]
	#[test]
	fn sign_error_for_ecdsa_n_bls() {
		sign_error::<ecdsa_bls_crypto::AuthorityId>("bls377_sign()  failed");
	}

	#[test]
	fn sign_no_keystore() {
<<<<<<< HEAD
		let store: BeefyKeystore<EcdsaPublic> = None.into();
=======
		let store: BeefyKeystore<ecdsa_crypto::Public> = None.into();
>>>>>>> 7454b6d1

		let alice = Keyring::Alice.public();
		let msg = b"are you involved or commited";

		let sig = store.sign(&alice, msg).err().unwrap();
		let err = Error::Keystore("no Keystore".to_string());
		assert_eq!(sig, err);
	}

	fn verify_works<
		AuthorityId: AuthorityIdBound + From<<<AuthorityId as AppCrypto>::Pair as AppCrypto>::Public>,
	>()
	where
		<AuthorityId as sp_runtime::RuntimeAppPublic>::Signature:
			Send + Sync + From<<<AuthorityId as AppCrypto>::Pair as AppCrypto>::Signature>,
		<AuthorityId as AppCrypto>::Pair: BeefySignerAuthority<sp_runtime::traits::Keccak256>,
	{
		let store = keystore();

		generate_in_store::<AuthorityId>(
			store.clone(),
			BEEFY_KEY_TYPE,
			Some(Keyring::Alice),
		);

<<<<<<< HEAD
		let store: BeefyKeystore<EcdsaPublic> = Some(store).into();
=======
		let store: BeefyKeystore<AuthorityId> = Some(store).into();

		let alice = Keyring::Alice.public();
>>>>>>> 7454b6d1

		// `msg` and `sig` match
		let msg = b"are you involved or commited?";
		let sig = store.sign(&alice, msg).unwrap();
		assert!(BeefyKeystore::verify(&alice, &sig, msg));

		// `msg and `sig` don't match
		let msg = b"you are just involved";
		assert!(!BeefyKeystore::verify(&alice, &sig, msg));
	}

	#[test]
	fn verify_works_for_ecdsa() {
		verify_works::<ecdsa_crypto::AuthorityId>();
	}

	#[cfg(feature = "bls-experimental")]
	#[test]

	fn verify_works_for_ecdsa_n_bls() {
		verify_works::<ecdsa_bls_crypto::AuthorityId>();
	}

	// Note that we use keys with and without a seed for this test.
	fn public_keys_works<
		AuthorityId: AuthorityIdBound + From<<<AuthorityId as AppCrypto>::Pair as AppCrypto>::Public>,
	>()
	where
		<AuthorityId as sp_runtime::RuntimeAppPublic>::Signature:
			Send + Sync + From<<<AuthorityId as AppCrypto>::Pair as AppCrypto>::Signature>,
		<AuthorityId as AppCrypto>::Pair: BeefySignerAuthority<sp_runtime::traits::Keccak256>,
	{
		const TEST_TYPE: sp_application_crypto::KeyTypeId =
			sp_application_crypto::KeyTypeId(*b"test");

		let store = keystore();

		// test keys
		let _ = generate_in_store::<AuthorityId>(
			store.clone(),
			TEST_TYPE,
			Some(Keyring::Alice),
		);
		let _ = generate_in_store::<AuthorityId>(
			store.clone(),
			TEST_TYPE,
			Some(Keyring::Bob),
		);

		// BEEFY keys
		let _ = generate_in_store::<AuthorityId>(
			store.clone(),
			BEEFY_KEY_TYPE,
			Some(Keyring::Dave),
		);
		let _ = generate_in_store::<AuthorityId>(
			store.clone(),
			BEEFY_KEY_TYPE,
			Some(Keyring::Eve),
		);

		let _ = generate_in_store::<AuthorityId>(
			store.clone(),
			TEST_TYPE,
			None,
		);
		let _ = generate_in_store::<AuthorityId>(
			store.clone(),
			TEST_TYPE,
			None,
		);

		let key1 = generate_in_store::<AuthorityId>(
			store.clone(),
			BEEFY_KEY_TYPE,
			None,
		);
		let key2 = generate_in_store::<AuthorityId>(
			store.clone(),
			BEEFY_KEY_TYPE,
			None,
		);

<<<<<<< HEAD
		let store: BeefyKeystore<EcdsaPublic> = Some(store).into();
=======
		let store: BeefyKeystore<AuthorityId> = Some(store).into();
>>>>>>> 7454b6d1

		let keys = store.public_keys().ok().unwrap();

		assert!(keys.len() == 4);
		assert!(keys.contains(&Keyring::Dave.public()));
		assert!(keys.contains(&Keyring::Eve.public()));
		assert!(keys.contains(&key1));
		assert!(keys.contains(&key2));
	}

	#[test]
	fn public_keys_works_for_ecdsa_keystore() {
		public_keys_works::<ecdsa_crypto::AuthorityId>();
	}

	#[cfg(feature = "bls-experimental")]
	#[test]

	fn public_keys_works_for_ecdsa_n_bls() {
		public_keys_works::<ecdsa_bls_crypto::AuthorityId>();
	}
}<|MERGE_RESOLUTION|>--- conflicted
+++ resolved
@@ -22,26 +22,6 @@
 use sp_core::ecdsa_bls377;
 use sp_core::{ecdsa, keccak_256};
 
-<<<<<<< HEAD
-use codec::{Codec, Decode, Encode};
-use core::fmt::{Debug, Display};
-
-use sp_application_crypto::{
-	key_types::BEEFY as BEEFY_KEY_TYPE, AppCrypto, AppPublic, RuntimeAppPublic,
-};
-use sp_core::{crypto::Wraps, keccak_256};
-use sp_keystore::KeystorePtr;
-use sp_std::marker::PhantomData;
-
-use log::warn;
-
-use sp_consensus_beefy::{ecdsa_crypto::Public as EcdsaPublic, BeefyAuthorityId};
-
-#[cfg(feature = "bls-experimental")]
-use sp_consensus_beefy::{
-	bls_crypto::Public as BlsPublic, ecdsa_bls_crypto::Public as EcdsaBlsPublic,
-};
-=======
 use sp_keystore::KeystorePtr;
 use std::marker::PhantomData;
 
@@ -51,52 +31,18 @@
 
 #[cfg(feature = "bls-experimental")]
 use sp_consensus_beefy::ecdsa_bls_crypto;
->>>>>>> 7454b6d1
 
 use crate::{error, LOG_TARGET};
 
 
-<<<<<<< HEAD
-pub trait AuthorityIdBound:
-	Codec
-	+ Debug
-	+ Clone
-	+ Ord
-	+ Sync
-	+ Send
-	+ AsRef<[u8]>
-	+ AppPublic
-	+ AppCrypto
-	+ RuntimeAppPublic
-	+ Display
-	+ BeefyAuthorityId<BeefySignatureHasher>
-where
-	<Self as RuntimeAppPublic>::Signature: Send + Sync,
-{
-}
-
-// impl<T: Codec + Debug + Clone + Ord + Sync + Send + AsRef<[u8]> + AppPublic + AppCrypto +
-// RuntimeAppPublic + BeefyAuthorityId<BeefySignatureHasher> >  AuthorityIdBound for T { type
-// Signature = AppCrypto::Signature; }
-
-/// A BEEFY specific keystore i mplemented as a `Newtype`. This is basically a
-/// wrapper around [`sp_keystore::Keystore`] and allows to customize
-/// commoncryptographic functionality.
-=======
 /// A BEEFY specific keystore implemented as a `Newtype`. This is basically a
 /// wrapper around [`sp_keystore::Keystore`] and allows to customize
 /// common cryptographic functionality.
->>>>>>> 7454b6d1
 pub(crate) struct BeefyKeystore<AuthorityId: AuthorityIdBound>(
 	Option<KeystorePtr>,
 	PhantomData<fn() -> AuthorityId>,
-)
-where
-	<AuthorityId as RuntimeAppPublic>::Signature: Send + Sync;
-
+);
 impl<AuthorityId: AuthorityIdBound> BeefyKeystore<AuthorityId>
-where
-	<AuthorityId as RuntimeAppPublic>::Signature: Send + Sync,
 {
 	/// Check if the keystore contains a private key for one of the public keys
 	/// contained in `keys`. A public key with a matching private key is known
@@ -141,39 +87,6 @@
 	) -> Result<<AuthorityId as RuntimeAppPublic>::Signature, error::Error> {
 		let store = self.0.clone().ok_or_else(|| error::Error::Keystore("no Keystore".into()))?;
 
-<<<<<<< HEAD
-		//TODO: ECDSA is different from other methods because it needs to be hashed by keccak_256
-
-		// let msg = keccak_256(message);
-		// let public = public.as_inner_ref();
-
-		// let sig = store
-		// 	.ecdsa_sign_prehashed(BEEFY_KEY_TYPE, public.as_slice(), &msg)
-		// 	.map_err(|e| error::Error::Keystore(e.to_string()))?
-		// 	.ok_or_else(|| error::Error::AuthorityId::Signature("ecdsa_sign_prehashed()
-		// failed".to_string()))?;
-
-		let sig = store
-			.sign_with(
-				<AuthorityId as AppCrypto>::ID,
-				<AuthorityId as AppCrypto>::CRYPTO_ID,
-				public.as_slice(),
-				message,
-			)
-			.map_err(|e| error::Error::Signature(format!("{}. Key: {:?}", e, public)))?
-			.ok_or_else(|| {
-				error::Error::Signature(format!(
-					"Could not find key in keystore. Key: {:?}",
-					public
-				))
-			})?;
-
-		//check that `sig` has the expected result type
-		let sig = <AuthorityId as RuntimeAppPublic>::Signature::decode(&mut sig.clone().as_slice())
-			.map_err(|_| {
-				error::Error::Signature(format!("invalid signature {:?} for key {:?}", sig, public))
-			})?;
-=======
 		// ECDSA should use ecdsa_sign_prehashed since it needs to be hashed by keccak_256 instead
 		// of blake2. As such we need to deal with producing the signatures case-by-case
 		let signature_byte_array: Vec<u8> = match <AuthorityId as AppCrypto>::CRYPTO_ID {
@@ -233,7 +146,6 @@
 				signature_byte_array, public
 			))
 		})?;
->>>>>>> 7454b6d1
 
 		Ok(signature)
 	}
@@ -243,13 +155,6 @@
 	pub fn public_keys(&self) -> Result<Vec<AuthorityId>, error::Error> {
 		let store = self.0.clone().ok_or_else(|| error::Error::Keystore("no Keystore".into()))?;
 
-<<<<<<< HEAD
-		let pk: Vec<AuthorityId> = vec![];
-		// 	store.ecdsa_public_keys(BEEFY_KEY_TYPE).drain(..).map(as_ref).map(AuthorityId::from).
-		// collect();
-
-		Ok(pk)
-=======
 		let pk = match <AuthorityId as AppCrypto>::CRYPTO_ID {
 			ecdsa::CRYPTO_ID => store
 				.ecdsa_public_keys(BEEFY_KEY_TYPE)
@@ -278,7 +183,6 @@
 		};
 
 		pk
->>>>>>> 7454b6d1
 	}
 
 	/// Use the `public` key to verify that `sig` is a valid signature for `message`.
@@ -450,11 +354,7 @@
 		let bob = Keyring::Bob.public();
 		let charlie = Keyring::Charlie.public();
 
-<<<<<<< HEAD
-		let store: BeefyKeystore<EcdsaPublic> = Some(store).into();
-=======
 		let beefy_store: BeefyKeystore<AuthorityId> = Some(store).into();
->>>>>>> 7454b6d1
 
 		let mut keys = vec![bob, charlie];
 
@@ -497,13 +397,9 @@
 			Some(Keyring::Alice),
 		);
 
-<<<<<<< HEAD
-		let store: BeefyKeystore<EcdsaPublic> = Some(store).into();
-=======
 		let alice = Keyring::Alice.public();
 
 		let store: BeefyKeystore<AuthorityId> = Some(store).into();
->>>>>>> 7454b6d1
 
 		let msg = b"are you involved or commited?";
 
@@ -541,11 +437,7 @@
 			Some(Keyring::Bob),
 		);
 
-<<<<<<< HEAD
-		let store: BeefyKeystore<EcdsaPublic> = Some(store).into();
-=======
 		let store: BeefyKeystore<AuthorityId> = Some(store).into();
->>>>>>> 7454b6d1
 
 		let alice = Keyring::Alice.public();
 
@@ -569,11 +461,7 @@
 
 	#[test]
 	fn sign_no_keystore() {
-<<<<<<< HEAD
-		let store: BeefyKeystore<EcdsaPublic> = None.into();
-=======
 		let store: BeefyKeystore<ecdsa_crypto::Public> = None.into();
->>>>>>> 7454b6d1
 
 		let alice = Keyring::Alice.public();
 		let msg = b"are you involved or commited";
@@ -599,13 +487,9 @@
 			Some(Keyring::Alice),
 		);
 
-<<<<<<< HEAD
-		let store: BeefyKeystore<EcdsaPublic> = Some(store).into();
-=======
 		let store: BeefyKeystore<AuthorityId> = Some(store).into();
 
 		let alice = Keyring::Alice.public();
->>>>>>> 7454b6d1
 
 		// `msg` and `sig` match
 		let msg = b"are you involved or commited?";
@@ -689,11 +573,7 @@
 			None,
 		);
 
-<<<<<<< HEAD
-		let store: BeefyKeystore<EcdsaPublic> = Some(store).into();
-=======
 		let store: BeefyKeystore<AuthorityId> = Some(store).into();
->>>>>>> 7454b6d1
 
 		let keys = store.public_keys().ok().unwrap();
 
