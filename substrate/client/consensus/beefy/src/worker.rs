// This file is part of Substrate.

// Copyright (C) Parity Technologies (UK) Ltd.
// SPDX-License-Identifier: GPL-3.0-or-later WITH Classpath-exception-2.0

// This program is free software: you can redistribute it and/or modify
// it under the terms of the GNU General Public License as published by
// the Free Software Foundation, either version 3 of the License, or
// (at your option) any later version.

// This program is distributed in the hope that it will be useful,
// but WITHOUT ANY WARRANTY; without even the implied warranty of
// MERCHANTABILITY or FITNESS FOR A PARTICULAR PURPOSE. See the
// GNU General Public License for more details.

// You should have received a copy of the GNU General Public License
// along with this program. If not, see <https://www.gnu.org/licenses/>.

use crate::{
	aux_schema,
	communication::{
		gossip::{proofs_topic, votes_topic, GossipFilterCfg, GossipMessage, GossipValidator},
		peers::PeerReport,
		request_response::outgoing_requests_engine::{OnDemandJustificationsEngine, ResponseInfo},
	},
	error::Error,
	expect_validator_set,
	justification::BeefyVersionedFinalityProof,
	keystore::BeefyKeystore,
	metric_inc, metric_set,
	metrics::VoterMetrics,
	round::{Rounds, VoteImportResult},
	wait_for_parent_header, BeefyVoterLinks, HEADER_SYNC_DELAY, LOG_TARGET,
};
use codec::{Codec, Decode, DecodeAll, Encode};
use futures::{stream::Fuse, FutureExt, StreamExt};
use log::{debug, error, info, log_enabled, trace, warn};
use sc_client_api::{Backend, FinalityNotification, FinalityNotifications, HeaderBackend};
use sc_network_gossip::GossipEngine;
use sc_utils::{mpsc::TracingUnboundedReceiver, notification::NotificationReceiver};
use sp_api::ProvideRuntimeApi;
use sp_arithmetic::traits::{AtLeast32Bit, Saturating};
use sp_blockchain::Backend as BlockchainBackend;
use sp_consensus::SyncOracle;
use sp_consensus_beefy::{
	check_equivocation_proof,
	ecdsa_crypto::{AuthorityId, Signature},
	BeefyApi, BeefySignatureHasher, Commitment, ConsensusLog, EquivocationProof, PayloadProvider,
	ValidatorSet, VersionedFinalityProof, VoteMessage, BEEFY_ENGINE_ID,
};
use sp_runtime::{
	generic::{BlockId, OpaqueDigestItemId},
	traits::{Block, Header, NumberFor, Zero},
	SaturatedConversion,
};
use std::{
	collections::{BTreeMap, BTreeSet, VecDeque},
	fmt::Debug,
	marker::PhantomData,
	sync::Arc,
};

/// Bound for the number of pending justifications - use 2400 - the max number
/// of justifications possible in a single session.
const MAX_BUFFERED_JUSTIFICATIONS: usize = 2400;

pub(crate) enum RoundAction {
	Drop,
	Process,
	Enqueue,
}

/// Responsible for the voting strategy.
/// It chooses which incoming votes to accept and which votes to generate.
/// Keeps track of voting seen for current and future rounds.
///
/// Note: this is part of `PersistedState` so any changes here should also bump
/// aux-db schema version.
#[derive(Debug, Decode, Encode, PartialEq)]
pub(crate) struct VoterOracle<B: Block> {
	/// Queue of known sessions. Keeps track of voting rounds (block numbers) within each session.
	///
	/// There are three voter states coresponding to three queue states:
	/// 1. voter uninitialized: queue empty,
	/// 2. up-to-date - all mandatory blocks leading up to current GRANDPA finalized: queue has ONE
	///    element, the 'current session' where `mandatory_done == true`,
	/// 3. lagging behind GRANDPA: queue has [1, N] elements, where all `mandatory_done == false`.
	///    In this state, everytime a session gets its mandatory block BEEFY finalized, it's popped
	///    off the queue, eventually getting to state `2. up-to-date`.
	sessions: VecDeque<Rounds<B>>,
	/// Min delta in block numbers between two blocks, BEEFY should vote on.
	min_block_delta: u32,
	/// Best block we received a GRANDPA finality for.
	best_grandpa_block_header: <B as Block>::Header,
	/// Best block a BEEFY voting round has been concluded for.
	best_beefy_block: NumberFor<B>,
}

impl<B: Block> VoterOracle<B> {
	/// Verify provided `sessions` satisfies requirements, then build `VoterOracle`.
	pub fn checked_new(
		sessions: VecDeque<Rounds<B>>,
		min_block_delta: u32,
		grandpa_header: <B as Block>::Header,
		best_beefy: NumberFor<B>,
	) -> Option<Self> {
		let mut prev_start = Zero::zero();
		let mut prev_validator_id = None;
		// verifies the
		let mut validate = || -> bool {
			let best_grandpa = *grandpa_header.number();
			if sessions.is_empty() || best_beefy > best_grandpa {
				return false
			}
			for (idx, session) in sessions.iter().enumerate() {
				let start = session.session_start();
				if session.validators().is_empty() {
					return false
				}
				if start > best_grandpa || start <= prev_start {
					return false
				}
				#[cfg(not(test))]
				if let Some(prev_id) = prev_validator_id {
					if session.validator_set_id() <= prev_id {
						return false
					}
				}
				if idx != 0 && session.mandatory_done() {
					return false
				}
				prev_start = session.session_start();
				prev_validator_id = Some(session.validator_set_id());
			}
			true
		};
		if validate() {
			Some(VoterOracle {
				sessions,
				// Always target at least one block better than current best beefy.
				min_block_delta: min_block_delta.max(1),
				best_grandpa_block_header: grandpa_header,
				best_beefy_block: best_beefy,
			})
		} else {
			error!(
				target: LOG_TARGET,
				"🥩 Invalid sessions queue: {:?}; best-beefy {:?} best-grandpa-header {:?}.",
				sessions,
				best_beefy,
				grandpa_header
			);
			None
		}
	}

	// Return reference to rounds pertaining to first session in the queue.
	// Voting will always happen at the head of the queue.
	fn active_rounds(&self) -> Result<&Rounds<B>, Error> {
		self.sessions.front().ok_or(Error::UninitSession)
	}

	// Return mutable reference to rounds pertaining to first session in the queue.
	// Voting will always happen at the head of the queue.
	fn active_rounds_mut(&mut self) -> Result<&mut Rounds<B>, Error> {
		self.sessions.front_mut().ok_or(Error::UninitSession)
	}

	fn current_validator_set(&self) -> Result<&ValidatorSet<AuthorityId>, Error> {
		self.active_rounds().map(|r| r.validator_set())
	}

	// Prune the sessions queue to keep the Oracle in one of the expected three states.
	//
	// To be called on each BEEFY finality and on each new rounds/session addition.
	fn try_prune(&mut self) {
		if self.sessions.len() > 1 {
			// when there's multiple sessions, only keep the `!mandatory_done()` ones.
			self.sessions.retain(|s| !s.mandatory_done())
		}
	}

	// Check if an observed session can be added to the Oracle.
	fn can_add_session(&self, session_start: NumberFor<B>) -> bool {
		let latest_known_session_start =
			self.sessions.back().map(|session| session.session_start());
		Some(session_start) > latest_known_session_start
	}

	/// Add new observed session to the Oracle.
	pub fn add_session(&mut self, rounds: Rounds<B>) {
		self.sessions.push_back(rounds);
		// Once we add a new session we can drop/prune previous session if it's been finalized.
		self.try_prune();
	}

	/// Finalize a particular block.
	pub fn finalize(&mut self, block: NumberFor<B>) -> Result<(), Error> {
		// Conclude voting round for this block.
		self.active_rounds_mut()?.conclude(block);
		// Prune any now "finalized" sessions from queue.
		self.try_prune();
		Ok(())
	}

	/// Return current pending mandatory block, if any, plus its active validator set.
	pub fn mandatory_pending(&self) -> Option<(NumberFor<B>, ValidatorSet<AuthorityId>)> {
		self.sessions.front().and_then(|round| {
			if round.mandatory_done() {
				None
			} else {
				Some((round.session_start(), round.validator_set().clone()))
			}
		})
	}

	/// Return `(A, B)` tuple representing inclusive [A, B] interval of votes to accept.
	pub fn accepted_interval(&self) -> Result<(NumberFor<B>, NumberFor<B>), Error> {
		let rounds = self.sessions.front().ok_or(Error::UninitSession)?;

		if rounds.mandatory_done() {
			// There's only one session active and its mandatory is done.
			// Accept any vote for a GRANDPA finalized block in a better round.
			Ok((
				rounds.session_start().max(self.best_beefy_block),
				(*self.best_grandpa_block_header.number()),
			))
		} else {
			// Current session has mandatory not done.
			// Only accept votes for the mandatory block in the front of queue.
			Ok((rounds.session_start(), rounds.session_start()))
		}
	}

	/// Utility function to quickly decide what to do for each round.
	pub fn triage_round(&self, round: NumberFor<B>) -> Result<RoundAction, Error> {
		let (start, end) = self.accepted_interval()?;
		if start <= round && round <= end {
			Ok(RoundAction::Process)
		} else if round > end {
			Ok(RoundAction::Enqueue)
		} else {
			Ok(RoundAction::Drop)
		}
	}

	/// Return `Some(number)` if we should be voting on block `number`,
	/// return `None` if there is no block we should vote on.
	pub fn voting_target(&self) -> Option<NumberFor<B>> {
		let rounds = self.sessions.front().or_else(|| {
			debug!(target: LOG_TARGET, "🥩 No voting round started");
			None
		})?;
		let best_grandpa = *self.best_grandpa_block_header.number();
		let best_beefy = self.best_beefy_block;

		// `target` is guaranteed > `best_beefy` since `min_block_delta` is at least `1`.
		let target =
			vote_target(best_grandpa, best_beefy, rounds.session_start(), self.min_block_delta);
		trace!(
			target: LOG_TARGET,
			"🥩 best beefy: #{:?}, best finalized: #{:?}, current_vote_target: {:?}",
			best_beefy,
			best_grandpa,
			target
		);
		target
	}
}

/// BEEFY voter state persisted in aux DB.
///
/// Note: Any changes here should also bump aux-db schema version.
#[derive(Debug, Decode, Encode, PartialEq)]
pub(crate) struct PersistedState<B: Block> {
	/// Best block we voted on.
	best_voted: NumberFor<B>,
	/// Chooses which incoming votes to accept and which votes to generate.
	/// Keeps track of voting seen for current and future rounds.
	voting_oracle: VoterOracle<B>,
	/// Pallet-beefy genesis block - block number when BEEFY consensus started for this chain.
	pallet_genesis: NumberFor<B>,
}

impl<B: Block> PersistedState<B> {
	pub fn checked_new(
		grandpa_header: <B as Block>::Header,
		best_beefy: NumberFor<B>,
		sessions: VecDeque<Rounds<B>>,
		min_block_delta: u32,
		pallet_genesis: NumberFor<B>,
	) -> Option<Self> {
		VoterOracle::checked_new(sessions, min_block_delta, grandpa_header, best_beefy).map(
			|voting_oracle| PersistedState {
				best_voted: Zero::zero(),
				voting_oracle,
				pallet_genesis,
			},
		)
	}

	pub fn pallet_genesis(&self) -> NumberFor<B> {
		self.pallet_genesis
	}

	pub(crate) fn set_min_block_delta(&mut self, min_block_delta: u32) {
		self.voting_oracle.min_block_delta = min_block_delta.max(1);
	}

	pub fn best_beefy(&self) -> NumberFor<B> {
		self.voting_oracle.best_beefy_block
	}

	pub(crate) fn set_best_beefy(&mut self, best_beefy: NumberFor<B>) {
		self.voting_oracle.best_beefy_block = best_beefy;
	}

	pub(crate) fn set_best_grandpa(&mut self, best_grandpa: <B as Block>::Header) {
		self.voting_oracle.best_grandpa_block_header = best_grandpa;
	}

	pub(crate) fn gossip_filter_config(&self) -> Result<GossipFilterCfg<B>, Error> {
		let (start, end) = self.voting_oracle.accepted_interval()?;
		let validator_set = self.voting_oracle.current_validator_set()?;
		Ok(GossipFilterCfg { start, end, validator_set })
	}
}

/// Helper object holding BEEFY worker communication/gossip components.
///
/// These are created once, but will be reused if worker is restarted/reinitialized.
pub(crate) struct BeefyComms<B: Block> {
	pub gossip_engine: GossipEngine<B>,
	pub gossip_validator: Arc<GossipValidator<B>>,
	pub gossip_report_stream: TracingUnboundedReceiver<PeerReport>,
	pub on_demand_justifications: OnDemandJustificationsEngine<B>,
}

pub(crate) struct BeefyWorkerBase<B: Block, BE, RuntimeApi> {
	// utilities
	pub backend: Arc<BE>,
	pub runtime: Arc<RuntimeApi>,
<<<<<<< HEAD
	pub sync: Arc<S>,
	pub key_store: BeefyKeystore<AuthorityId>,
=======
	pub key_store: BeefyKeystore,
>>>>>>> 452f8136

	/// BEEFY client metrics.
	pub metrics: Option<VoterMetrics>,

	pub _phantom: PhantomData<B>,
}

impl<B, BE, R> BeefyWorkerBase<B, BE, R>
where
	B: Block + Codec,
	BE: Backend<B>,
	R: ProvideRuntimeApi<B>,
	R::Api: BeefyApi<B, AuthorityId>,
{
	// If no persisted state present, walk back the chain from first GRANDPA notification to either:
	//  - latest BEEFY finalized block, or if none found on the way,
	//  - BEEFY pallet genesis;
	// Enqueue any BEEFY mandatory blocks (session boundaries) found on the way, for voter to
	// finalize.
	async fn init_state(
		&self,
		beefy_genesis: NumberFor<B>,
		best_grandpa: <B as Block>::Header,
		min_block_delta: u32,
	) -> Result<PersistedState<B>, Error> {
		let blockchain = self.backend.blockchain();

		let beefy_genesis = self
			.runtime
			.runtime_api()
			.beefy_genesis(best_grandpa.hash())
			.ok()
			.flatten()
			.filter(|genesis| *genesis == beefy_genesis)
			.ok_or_else(|| Error::Backend("BEEFY pallet expected to be active.".into()))?;
		// Walk back the imported blocks and initialize voter either, at the last block with
		// a BEEFY justification, or at pallet genesis block; voter will resume from there.
		let mut sessions = VecDeque::new();
		let mut header = best_grandpa.clone();
		let state = loop {
			if let Some(true) = blockchain
				.justifications(header.hash())
				.ok()
				.flatten()
				.map(|justifs| justifs.get(BEEFY_ENGINE_ID).is_some())
			{
				info!(
					target: LOG_TARGET,
					"🥩 Initialize BEEFY voter at last BEEFY finalized block: {:?}.",
					*header.number()
				);
				let best_beefy = *header.number();
				// If no session boundaries detected so far, just initialize new rounds here.
				if sessions.is_empty() {
					let active_set =
						expect_validator_set(self.runtime.as_ref(), self.backend.as_ref(), &header)
							.await?;
					let mut rounds = Rounds::new(best_beefy, active_set);
					// Mark the round as already finalized.
					rounds.conclude(best_beefy);
					sessions.push_front(rounds);
				}
				let state = PersistedState::checked_new(
					best_grandpa,
					best_beefy,
					sessions,
					min_block_delta,
					beefy_genesis,
				)
				.ok_or_else(|| Error::Backend("Invalid BEEFY chain".into()))?;
				break state
			}

			if *header.number() == beefy_genesis {
				// We've reached BEEFY genesis, initialize voter here.
				let genesis_set =
					expect_validator_set(self.runtime.as_ref(), self.backend.as_ref(), &header)
						.await?;
				info!(
					target: LOG_TARGET,
					"🥩 Loading BEEFY voter state from genesis on what appears to be first startup. \
					Starting voting rounds at block {:?}, genesis validator set {:?}.",
					beefy_genesis,
					genesis_set,
				);

				sessions.push_front(Rounds::new(beefy_genesis, genesis_set));
				break PersistedState::checked_new(
					best_grandpa,
					Zero::zero(),
					sessions,
					min_block_delta,
					beefy_genesis,
				)
				.ok_or_else(|| Error::Backend("Invalid BEEFY chain".into()))?
			}

			if let Some(active) = find_authorities_change::<B>(&header) {
				info!(
					target: LOG_TARGET,
					"🥩 Marking block {:?} as BEEFY Mandatory.",
					*header.number()
				);
				sessions.push_front(Rounds::new(*header.number(), active));
			}

			// Move up the chain.
			header = wait_for_parent_header(blockchain, header, HEADER_SYNC_DELAY).await?;
		};

		aux_schema::write_current_version(self.backend.as_ref())?;
		aux_schema::write_voter_state(self.backend.as_ref(), &state)?;
		Ok(state)
	}

	pub async fn load_or_init_state(
		&mut self,
		beefy_genesis: NumberFor<B>,
		best_grandpa: <B as Block>::Header,
		min_block_delta: u32,
	) -> Result<PersistedState<B>, Error> {
		// Initialize voter state from AUX DB if compatible.
		if let Some(mut state) = crate::aux_schema::load_persistent(self.backend.as_ref())?
			// Verify state pallet genesis matches runtime.
			.filter(|state| state.pallet_genesis() == beefy_genesis)
		{
			// Overwrite persisted state with current best GRANDPA block.
			state.set_best_grandpa(best_grandpa.clone());
			// Overwrite persisted data with newly provided `min_block_delta`.
			state.set_min_block_delta(min_block_delta);
			info!(target: LOG_TARGET, "🥩 Loading BEEFY voter state from db: {:?}.", state);

			// Make sure that all the headers that we need have been synced.
			let mut new_sessions = vec![];
			let mut header = best_grandpa.clone();
			while *header.number() > state.best_beefy() {
				if state.voting_oracle.can_add_session(*header.number()) {
					if let Some(active) = find_authorities_change::<B>(&header) {
						new_sessions.push((active, *header.number()));
					}
				}
				header =
					wait_for_parent_header(self.backend.blockchain(), header, HEADER_SYNC_DELAY)
						.await?;
			}

			// Make sure we didn't miss any sessions during node restart.
			for (validator_set, new_session_start) in new_sessions.drain(..).rev() {
				info!(
					target: LOG_TARGET,
					"🥩 Handling missed BEEFY session after node restart: {:?}.",
					new_session_start
				);
				self.init_session_at(&mut state, validator_set, new_session_start);
			}
			return Ok(state)
		}

		// No valid voter-state persisted, re-initialize from pallet genesis.
		self.init_state(beefy_genesis, best_grandpa, min_block_delta).await
	}

	/// Verify `active` validator set for `block` against the key store
	///
	/// We want to make sure that we have _at least one_ key in our keystore that
	/// is part of the validator set, that's because if there are no local keys
	/// then we can't perform our job as a validator.
	///
	/// Note that for a non-authority node there will be no keystore, and we will
	/// return an error and don't check. The error can usually be ignored.
	fn verify_validator_set(
		&self,
		block: &NumberFor<B>,
		active: &ValidatorSet<AuthorityId>,
	) -> Result<(), Error> {
		let active: BTreeSet<&AuthorityId> = active.validators().iter().collect();

		let public_keys = self.key_store.public_keys()?;
		let store: BTreeSet<&AuthorityId> = public_keys.iter().collect();

		if store.intersection(&active).count() == 0 {
			let msg = "no authority public key found in store".to_string();
			debug!(target: LOG_TARGET, "🥩 for block {:?} {}", block, msg);
			metric_inc!(self.metrics, beefy_no_authority_found_in_store);
			Err(Error::Keystore(msg))
		} else {
			Ok(())
		}
	}

	/// Handle session changes by starting new voting round for mandatory blocks.
	fn init_session_at(
		&mut self,
		persisted_state: &mut PersistedState<B>,
		validator_set: ValidatorSet<AuthorityId>,
		new_session_start: NumberFor<B>,
	) {
		debug!(target: LOG_TARGET, "🥩 New active validator set: {:?}", validator_set);

		// BEEFY should finalize a mandatory block during each session.
		if let Ok(active_session) = persisted_state.voting_oracle.active_rounds() {
			if !active_session.mandatory_done() {
				debug!(
					target: LOG_TARGET,
					"🥩 New session {} while active session {} is still lagging.",
					validator_set.id(),
					active_session.validator_set_id(),
				);
				metric_inc!(self.metrics, beefy_lagging_sessions);
			}
		}

		if log_enabled!(target: LOG_TARGET, log::Level::Debug) {
			// verify the new validator set - only do it if we're also logging the warning
			let _ = self.verify_validator_set(&new_session_start, &validator_set);
		}

		let id = validator_set.id();
		persisted_state
			.voting_oracle
			.add_session(Rounds::new(new_session_start, validator_set));
		metric_set!(self.metrics, beefy_validator_set_id, id);
		info!(
			target: LOG_TARGET,
			"🥩 New Rounds for validator set id: {:?} with session_start {:?}",
			id,
			new_session_start
		);
	}
}

/// A BEEFY worker/voter that follows the BEEFY protocol
pub(crate) struct BeefyWorker<B: Block, BE, P, RuntimeApi, S> {
	pub base: BeefyWorkerBase<B, BE, RuntimeApi>,

	// utils
	pub payload_provider: P,
	pub sync: Arc<S>,

	// communication (created once, but returned and reused if worker is restarted/reinitialized)
	pub comms: BeefyComms<B>,

	// channels
	/// Links between the block importer, the background voter and the RPC layer.
	pub links: BeefyVoterLinks<B>,

	// voter state
	/// Buffer holding justifications for future processing.
	pub pending_justifications: BTreeMap<NumberFor<B>, BeefyVersionedFinalityProof<B>>,
	/// Persisted voter state.
	pub persisted_state: PersistedState<B>,
}

impl<B, BE, P, R, S> BeefyWorker<B, BE, P, R, S>
where
	B: Block + Codec,
	BE: Backend<B>,
	P: PayloadProvider<B>,
	S: SyncOracle,
	R: ProvideRuntimeApi<B>,
	R::Api: BeefyApi<B, AuthorityId>,
{
	fn best_grandpa_block(&self) -> NumberFor<B> {
		*self.persisted_state.voting_oracle.best_grandpa_block_header.number()
	}

	fn voting_oracle(&self) -> &VoterOracle<B> {
		&self.persisted_state.voting_oracle
	}

	#[cfg(test)]
	fn active_rounds(&mut self) -> Result<&Rounds<B>, Error> {
		self.persisted_state.voting_oracle.active_rounds()
	}

	/// Handle session changes by starting new voting round for mandatory blocks.
	fn init_session_at(
		&mut self,
		validator_set: ValidatorSet<AuthorityId>,
		new_session_start: NumberFor<B>,
	) {
		self.base
			.init_session_at(&mut self.persisted_state, validator_set, new_session_start);
	}

	fn handle_finality_notification(
		&mut self,
		notification: &FinalityNotification<B>,
	) -> Result<(), Error> {
		debug!(
			target: LOG_TARGET,
			"🥩 Finality notification: header {:?} tree_route {:?}",
			notification.header,
			notification.tree_route,
		);
		let header = &notification.header;

		self.base
			.runtime
			.runtime_api()
			.beefy_genesis(header.hash())
			.ok()
			.flatten()
			.filter(|genesis| *genesis == self.persisted_state.pallet_genesis)
			.ok_or(Error::ConsensusReset)?;

		let mut new_session_added = false;
		if *header.number() > self.best_grandpa_block() {
			// update best GRANDPA finalized block we have seen
			self.persisted_state.set_best_grandpa(header.clone());

			// Check all (newly) finalized blocks for new session(s).
			let backend = self.base.backend.clone();
			for header in notification
				.tree_route
				.iter()
				.map(|hash| {
					backend
						.blockchain()
						.expect_header(*hash)
						.expect("just finalized block should be available; qed.")
				})
				.chain(std::iter::once(header.clone()))
			{
				if let Some(new_validator_set) = find_authorities_change::<B>(&header) {
					self.init_session_at(new_validator_set, *header.number());
					new_session_added = true;
				}
			}

			if new_session_added {
				crate::aux_schema::write_voter_state(&*self.base.backend, &self.persisted_state)
					.map_err(|e| Error::Backend(e.to_string()))?;
			}

			// Update gossip validator votes filter.
			if let Err(e) = self
				.persisted_state
				.gossip_filter_config()
				.map(|filter| self.comms.gossip_validator.update_filter(filter))
			{
				error!(target: LOG_TARGET, "🥩 Voter error: {:?}", e);
			}
		}

		Ok(())
	}

	/// Based on [VoterOracle] this vote is either processed here or discarded.
	fn triage_incoming_vote(
		&mut self,
		vote: VoteMessage<NumberFor<B>, AuthorityId, Signature>,
	) -> Result<(), Error> {
		let block_num = vote.commitment.block_number;
		match self.voting_oracle().triage_round(block_num)? {
			RoundAction::Process =>
				if let Some(finality_proof) = self.handle_vote(vote)? {
					let gossip_proof = GossipMessage::<B>::FinalityProof(finality_proof);
					let encoded_proof = gossip_proof.encode();
					self.comms.gossip_engine.gossip_message(
						proofs_topic::<B>(),
						encoded_proof,
						true,
					);
				},
			RoundAction::Drop => metric_inc!(self.base.metrics, beefy_stale_votes),
			RoundAction::Enqueue => error!(target: LOG_TARGET, "🥩 unexpected vote: {:?}.", vote),
		};
		Ok(())
	}

	/// Based on [VoterOracle] this justification is either processed here or enqueued for later.
	///
	/// Expects `justification` to be valid.
	fn triage_incoming_justif(
		&mut self,
		justification: BeefyVersionedFinalityProof<B>,
	) -> Result<(), Error> {
		let signed_commitment = match justification {
			VersionedFinalityProof::V1(ref sc) => sc,
		};
		let block_num = signed_commitment.commitment.block_number;
		match self.voting_oracle().triage_round(block_num)? {
			RoundAction::Process => {
				debug!(target: LOG_TARGET, "🥩 Process justification for round: {:?}.", block_num);
				metric_inc!(self.base.metrics, beefy_imported_justifications);
				self.finalize(justification)?
			},
			RoundAction::Enqueue => {
				debug!(target: LOG_TARGET, "🥩 Buffer justification for round: {:?}.", block_num);
				if self.pending_justifications.len() < MAX_BUFFERED_JUSTIFICATIONS {
					self.pending_justifications.entry(block_num).or_insert(justification);
					metric_inc!(self.base.metrics, beefy_buffered_justifications);
				} else {
					metric_inc!(self.base.metrics, beefy_buffered_justifications_dropped);
					warn!(
						target: LOG_TARGET,
						"🥩 Buffer justification dropped for round: {:?}.", block_num
					);
				}
			},
			RoundAction::Drop => metric_inc!(self.base.metrics, beefy_stale_justifications),
		};
		Ok(())
	}

	fn handle_vote(
		&mut self,
		vote: VoteMessage<NumberFor<B>, AuthorityId, Signature>,
	) -> Result<Option<BeefyVersionedFinalityProof<B>>, Error> {
		let rounds = self.persisted_state.voting_oracle.active_rounds_mut()?;

		let block_number = vote.commitment.block_number;
		match rounds.add_vote(vote) {
			VoteImportResult::RoundConcluded(signed_commitment) => {
				let finality_proof = VersionedFinalityProof::V1(signed_commitment);
				info!(
					target: LOG_TARGET,
					"🥩 Round #{} concluded, finality_proof: {:?}.", block_number, finality_proof
				);
				// We created the `finality_proof` and know to be valid.
				// New state is persisted after finalization.
				self.finalize(finality_proof.clone())?;
				metric_inc!(self.base.metrics, beefy_good_votes_processed);
				return Ok(Some(finality_proof))
			},
			VoteImportResult::Ok => {
				// Persist state after handling mandatory block vote.
				if self
					.voting_oracle()
					.mandatory_pending()
					.map(|(mandatory_num, _)| mandatory_num == block_number)
					.unwrap_or(false)
				{
					crate::aux_schema::write_voter_state(
						&*self.base.backend,
						&self.persisted_state,
					)
					.map_err(|e| Error::Backend(e.to_string()))?;
				}
				metric_inc!(self.base.metrics, beefy_good_votes_processed);
			},
			VoteImportResult::Equivocation(proof) => {
				metric_inc!(self.base.metrics, beefy_equivocation_votes);
				self.report_equivocation(proof)?;
			},
			VoteImportResult::Invalid => metric_inc!(self.base.metrics, beefy_invalid_votes),
			VoteImportResult::Stale => metric_inc!(self.base.metrics, beefy_stale_votes),
		};
		Ok(None)
	}

	/// Provide BEEFY finality for block based on `finality_proof`:
	/// 1. Prune now-irrelevant past sessions from the oracle,
	/// 2. Set BEEFY best block,
	/// 3. Persist voter state,
	/// 4. Send best block hash and `finality_proof` to RPC worker.
	///
	/// Expects `finality proof` to be valid and for a block > current-best-beefy.
	fn finalize(&mut self, finality_proof: BeefyVersionedFinalityProof<B>) -> Result<(), Error> {
		let block_num = match finality_proof {
			VersionedFinalityProof::V1(ref sc) => sc.commitment.block_number,
		};

		if block_num <= self.persisted_state.voting_oracle.best_beefy_block {
			// we've already finalized this round before, short-circuit.
			return Ok(())
		}

		// Finalize inner round and update voting_oracle state.
		self.persisted_state.voting_oracle.finalize(block_num)?;

		// Set new best BEEFY block number.
		self.persisted_state.set_best_beefy(block_num);
		crate::aux_schema::write_voter_state(&*self.base.backend, &self.persisted_state)
			.map_err(|e| Error::Backend(e.to_string()))?;

		metric_set!(self.base.metrics, beefy_best_block, block_num);

		self.comms.on_demand_justifications.cancel_requests_older_than(block_num);

		if let Err(e) = self
			.base
			.backend
			.blockchain()
			.expect_block_hash_from_id(&BlockId::Number(block_num))
			.and_then(|hash| {
				self.links
					.to_rpc_best_block_sender
					.notify(|| Ok::<_, ()>(hash))
					.expect("forwards closure result; the closure always returns Ok; qed.");

				self.base
					.backend
					.append_justification(hash, (BEEFY_ENGINE_ID, finality_proof.encode()))
			}) {
			debug!(
				target: LOG_TARGET,
				"🥩 Error {:?} on appending justification: {:?}", e, finality_proof
			);
		}

		self.links
			.to_rpc_justif_sender
			.notify(|| Ok::<_, ()>(finality_proof))
			.expect("forwards closure result; the closure always returns Ok; qed.");

		// Update gossip validator votes filter.
		self.persisted_state
			.gossip_filter_config()
			.map(|filter| self.comms.gossip_validator.update_filter(filter))?;
		Ok(())
	}

	/// Handle previously buffered justifications, that now land in the voting interval.
	fn try_pending_justifications(&mut self) -> Result<(), Error> {
		// Interval of blocks for which we can process justifications and votes right now.
		let (start, end) = self.voting_oracle().accepted_interval()?;
		// Process pending justifications.
		if !self.pending_justifications.is_empty() {
			// These are still pending.
			let still_pending =
				self.pending_justifications.split_off(&end.saturating_add(1u32.into()));
			// These can be processed.
			let justifs_to_process = self.pending_justifications.split_off(&start);
			// The rest can be dropped.
			self.pending_justifications = still_pending;

			for (num, justification) in justifs_to_process.into_iter() {
				debug!(target: LOG_TARGET, "🥩 Handle buffered justification for: {:?}.", num);
				metric_inc!(self.base.metrics, beefy_imported_justifications);
				if let Err(err) = self.finalize(justification) {
					error!(target: LOG_TARGET, "🥩 Error finalizing block: {}", err);
				}
			}
			metric_set!(
				self.base.metrics,
				beefy_buffered_justifications,
				self.pending_justifications.len()
			);
		}
		Ok(())
	}

	/// Decide if should vote, then vote.. or don't..
	fn try_to_vote(&mut self) -> Result<(), Error> {
		// Vote if there's now a new vote target.
		if let Some(target) = self.voting_oracle().voting_target() {
			metric_set!(self.base.metrics, beefy_should_vote_on, target);
			if target > self.persisted_state.best_voted {
				self.do_vote(target)?;
			}
		}
		Ok(())
	}

	/// Create and gossip Signed Commitment for block number `target_number`.
	///
	/// Also handle this self vote by calling `self.handle_vote()` for it.
	fn do_vote(&mut self, target_number: NumberFor<B>) -> Result<(), Error> {
		debug!(target: LOG_TARGET, "🥩 Try voting on {}", target_number);

		// Most of the time we get here, `target` is actually `best_grandpa`,
		// avoid getting header from backend in that case.
		let target_header = if target_number == self.best_grandpa_block() {
			self.persisted_state.voting_oracle.best_grandpa_block_header.clone()
		} else {
			let hash = self
				.base
				.backend
				.blockchain()
				.expect_block_hash_from_id(&BlockId::Number(target_number))
				.map_err(|err| {
					let err_msg = format!(
						"Couldn't get hash for block #{:?} (error: {:?}), skipping vote..",
						target_number, err
					);
					Error::Backend(err_msg)
				})?;

			self.base.backend.blockchain().expect_header(hash).map_err(|err| {
				let err_msg = format!(
					"Couldn't get header for block #{:?} ({:?}) (error: {:?}), skipping vote..",
					target_number, hash, err
				);
				Error::Backend(err_msg)
			})?
		};
		let target_hash = target_header.hash();

		let payload = if let Some(hash) = self.payload_provider.payload(&target_header) {
			hash
		} else {
			warn!(target: LOG_TARGET, "🥩 No MMR root digest found for: {:?}", target_hash);
			return Ok(())
		};

		let rounds = self.persisted_state.voting_oracle.active_rounds_mut()?;
		let (validators, validator_set_id) = (rounds.validators(), rounds.validator_set_id());

		let authority_id = if let Some(id) = self.base.key_store.authority_id(validators) {
			debug!(target: LOG_TARGET, "🥩 Local authority id: {:?}", id);
			id
		} else {
			debug!(
				target: LOG_TARGET,
				"🥩 Missing validator id - can't vote for: {:?}", target_hash
			);
			return Ok(())
		};

		let commitment = Commitment { payload, block_number: target_number, validator_set_id };
		let encoded_commitment = commitment.encode();

		let signature = match self.base.key_store.sign(&authority_id, &encoded_commitment) {
			Ok(sig) => sig,
			Err(err) => {
				warn!(target: LOG_TARGET, "🥩 Error signing commitment: {:?}", err);
				return Ok(())
			},
		};

		trace!(
			target: LOG_TARGET,
			"🥩 Produced signature using {:?}, is_valid: {:?}",
			authority_id,
			BeefyKeystore::verify(&authority_id, &signature, &encoded_commitment)
		);

		let vote = VoteMessage { commitment, id: authority_id, signature };
		if let Some(finality_proof) = self.handle_vote(vote.clone()).map_err(|err| {
			error!(target: LOG_TARGET, "🥩 Error handling self vote: {}", err);
			err
		})? {
			let encoded_proof = GossipMessage::<B>::FinalityProof(finality_proof).encode();
			self.comms
				.gossip_engine
				.gossip_message(proofs_topic::<B>(), encoded_proof, true);
		} else {
			metric_inc!(self.base.metrics, beefy_votes_sent);
			debug!(target: LOG_TARGET, "🥩 Sent vote message: {:?}", vote);
			let encoded_vote = GossipMessage::<B>::Vote(vote).encode();
			self.comms.gossip_engine.gossip_message(votes_topic::<B>(), encoded_vote, false);
		}

		// Persist state after vote to avoid double voting in case of voter restarts.
		self.persisted_state.best_voted = target_number;
		metric_set!(self.base.metrics, beefy_best_voted, target_number);
		crate::aux_schema::write_voter_state(&*self.base.backend, &self.persisted_state)
			.map_err(|e| Error::Backend(e.to_string()))
	}

	fn process_new_state(&mut self) {
		// Handle pending justifications and/or votes for now GRANDPA finalized blocks.
		if let Err(err) = self.try_pending_justifications() {
			debug!(target: LOG_TARGET, "🥩 {}", err);
		}

		// Don't bother voting or requesting justifications during major sync.
		if !self.sync.is_major_syncing() {
			// There were external events, 'state' is changed, author a vote if needed/possible.
			if let Err(err) = self.try_to_vote() {
				debug!(target: LOG_TARGET, "🥩 {}", err);
			}
			// If the current target is a mandatory block,
			// make sure there's also an on-demand justification request out for it.
			if let Some((block, active)) = self.voting_oracle().mandatory_pending() {
				// This only starts new request if there isn't already an active one.
				self.comms.on_demand_justifications.request(block, active);
			}
		}
	}

	/// Main loop for BEEFY worker.
	///
	/// Run the main async loop which is driven by finality notifications and gossiped votes.
	/// Should never end, returns `Error` otherwise.
	pub(crate) async fn run(
		mut self,
		block_import_justif: &mut Fuse<NotificationReceiver<BeefyVersionedFinalityProof<B>>>,
		finality_notifications: &mut Fuse<FinalityNotifications<B>>,
	) -> (Error, BeefyComms<B>) {
		info!(
			target: LOG_TARGET,
			"🥩 run BEEFY worker, best grandpa: #{:?}.",
			self.best_grandpa_block()
		);

		let mut votes = Box::pin(
			self.comms
				.gossip_engine
				.messages_for(votes_topic::<B>())
				.filter_map(|notification| async move {
					let vote = GossipMessage::<B>::decode_all(&mut &notification.message[..])
						.ok()
						.and_then(|message| message.unwrap_vote());
					trace!(target: LOG_TARGET, "🥩 Got vote message: {:?}", vote);
					vote
				})
				.fuse(),
		);
		let mut gossip_proofs = Box::pin(
			self.comms
				.gossip_engine
				.messages_for(proofs_topic::<B>())
				.filter_map(|notification| async move {
					let proof = GossipMessage::<B>::decode_all(&mut &notification.message[..])
						.ok()
						.and_then(|message| message.unwrap_finality_proof());
					trace!(target: LOG_TARGET, "🥩 Got gossip proof message: {:?}", proof);
					proof
				})
				.fuse(),
		);

		self.process_new_state();
		let error = loop {
			// Mutable reference used to drive the gossip engine.
			let mut gossip_engine = &mut self.comms.gossip_engine;

			// Wait for, and handle external events.
			// The branches below only change 'state', actual voting happens afterwards,
			// based on the new resulting 'state'.
			futures::select_biased! {
				// Use `select_biased!` to prioritize order below.
				// Process finality notifications first since these drive the voter.
				notification = finality_notifications.next() => {
					if let Some(notif) = notification {
						if let Err(err) = self.handle_finality_notification(&notif) {
							break err;
						}
					} else {
						break Error::FinalityStreamTerminated;
					}
				},
				// Make sure to pump gossip engine.
				_ = gossip_engine => {
					break Error::GossipEngineTerminated;
				},
				// Process incoming justifications as these can make some in-flight votes obsolete.
				response_info = self.comms.on_demand_justifications.next().fuse() => {
					match response_info {
						ResponseInfo::ValidProof(justif, peer_report) => {
							if let Err(err) = self.triage_incoming_justif(justif) {
								debug!(target: LOG_TARGET, "🥩 {}", err);
							}
							self.comms.gossip_engine.report(peer_report.who, peer_report.cost_benefit);
						},
						ResponseInfo::PeerReport(peer_report) => {
							self.comms.gossip_engine.report(peer_report.who, peer_report.cost_benefit);
							continue;
						},
						ResponseInfo::Pending => {
							continue;
						},
					}
				},
				justif = block_import_justif.next() => {
					if let Some(justif) = justif {
						// Block import justifications have already been verified to be valid
						// by `BeefyBlockImport`.
						if let Err(err) = self.triage_incoming_justif(justif) {
							debug!(target: LOG_TARGET, "🥩 {}", err);
						}
					} else {
						break Error::BlockImportStreamTerminated;
					}
				},
				justif = gossip_proofs.next() => {
					if let Some(justif) = justif {
						// Gossiped justifications have already been verified by `GossipValidator`.
						if let Err(err) = self.triage_incoming_justif(justif) {
							debug!(target: LOG_TARGET, "🥩 {}", err);
						}
					} else {
						break Error::FinalityProofGossipStreamTerminated;
					}
				},
				// Finally process incoming votes.
				vote = votes.next() => {
					if let Some(vote) = vote {
						// Votes have already been verified to be valid by the gossip validator.
						if let Err(err) = self.triage_incoming_vote(vote) {
							debug!(target: LOG_TARGET, "🥩 {}", err);
						}
					} else {
						break Error::VotesGossipStreamTerminated;
					}
				},
				// Process peer reports.
				report = self.comms.gossip_report_stream.next() => {
					if let Some(PeerReport { who, cost_benefit }) = report {
						self.comms.gossip_engine.report(who, cost_benefit);
					}
					continue;
				},
			}

			// Act on changed 'state'.
			self.process_new_state();
		};

		// return error _and_ `comms` that can be reused
		(error, self.comms)
	}

	/// Report the given equivocation to the BEEFY runtime module. This method
	/// generates a session membership proof of the offender and then submits an
	/// extrinsic to report the equivocation. In particular, the session membership
	/// proof must be generated at the block at which the given set was active which
	/// isn't necessarily the best block if there are pending authority set changes.
	pub(crate) fn report_equivocation(
		&self,
		proof: EquivocationProof<NumberFor<B>, AuthorityId, Signature>,
	) -> Result<(), Error> {
		let rounds = self.persisted_state.voting_oracle.active_rounds()?;
		let (validators, validator_set_id) = (rounds.validators(), rounds.validator_set_id());
		let offender_id = proof.offender_id().clone();

		if !check_equivocation_proof::<_, _, BeefySignatureHasher>(&proof) {
			debug!(target: LOG_TARGET, "🥩 Skip report for bad equivocation {:?}", proof);
			return Ok(())
		} else if let Some(local_id) = self.base.key_store.authority_id(validators) {
			if offender_id == local_id {
				debug!(target: LOG_TARGET, "🥩 Skip equivocation report for own equivocation");
				return Ok(())
			}
		}

		let number = *proof.round_number();
		let hash = self
			.base
			.backend
			.blockchain()
			.expect_block_hash_from_id(&BlockId::Number(number))
			.map_err(|err| {
				let err_msg = format!(
					"Couldn't get hash for block #{:?} (error: {:?}), skipping report for equivocation",
					number, err
				);
				Error::Backend(err_msg)
			})?;
		let runtime_api = self.base.runtime.runtime_api();
		// generate key ownership proof at that block
		let key_owner_proof = match runtime_api
			.generate_key_ownership_proof(hash, validator_set_id, offender_id)
			.map_err(Error::RuntimeApi)?
		{
			Some(proof) => proof,
			None => {
				debug!(
					target: LOG_TARGET,
					"🥩 Equivocation offender not part of the authority set."
				);
				return Ok(())
			},
		};

		// submit equivocation report at **best** block
		let best_block_hash = self.base.backend.blockchain().info().best_hash;
		runtime_api
			.submit_report_equivocation_unsigned_extrinsic(best_block_hash, proof, key_owner_proof)
			.map_err(Error::RuntimeApi)?;

		Ok(())
	}
}

/// Scan the `header` digest log for a BEEFY validator set change. Return either the new
/// validator set or `None` in case no validator set change has been signaled.
pub(crate) fn find_authorities_change<B>(header: &B::Header) -> Option<ValidatorSet<AuthorityId>>
where
	B: Block,
{
	let id = OpaqueDigestItemId::Consensus(&BEEFY_ENGINE_ID);

	let filter = |log: ConsensusLog<AuthorityId>| match log {
		ConsensusLog::AuthoritiesChange(validator_set) => Some(validator_set),
		_ => None,
	};
	header.digest().convert_first(|l| l.try_to(id).and_then(filter))
}

/// Calculate next block number to vote on.
///
/// Return `None` if there is no votable target yet.
fn vote_target<N>(best_grandpa: N, best_beefy: N, session_start: N, min_delta: u32) -> Option<N>
where
	N: AtLeast32Bit + Copy + Debug,
{
	// if the mandatory block (session_start) does not have a beefy justification yet,
	// we vote on it
	let target = if best_beefy < session_start {
		debug!(target: LOG_TARGET, "🥩 vote target - mandatory block: #{:?}", session_start,);
		session_start
	} else {
		let diff = best_grandpa.saturating_sub(best_beefy) + 1u32.into();
		let diff = diff.saturated_into::<u32>() / 2;
		let target = best_beefy + min_delta.max(diff.next_power_of_two()).into();
		trace!(
			target: LOG_TARGET,
			"🥩 vote target - diff: {:?}, next_power_of_two: {:?}, target block: #{:?}",
			diff,
			diff.next_power_of_two(),
			target,
		);

		target
	};

	// Don't vote for targets until they've been finalized
	// (`target` can be > `best_grandpa` when `min_delta` is big enough).
	if target > best_grandpa {
		None
	} else {
		Some(target)
	}
}

#[cfg(test)]
pub(crate) mod tests {
	use super::*;
	use crate::{
		communication::notification::{BeefyBestBlockStream, BeefyVersionedFinalityProofStream},
		tests::{
			create_beefy_keystore, get_beefy_streams, make_beefy_ids, BeefyPeer, BeefyTestNet,
			TestApi,
		},
		BeefyRPCLinks, KnownPeers,
	};
	use futures::{future::poll_fn, task::Poll};
	use parking_lot::Mutex;
	use sc_client_api::{Backend as BackendT, HeaderBackend};
	use sc_network_sync::SyncingService;
	use sc_network_test::TestNetFactory;
	use sp_blockchain::Backend as BlockchainBackendT;
	use sp_consensus_beefy::{
		known_payloads,
		known_payloads::MMR_ROOT_ID,
		mmr::MmrRootProvider,
		test_utils::{generate_equivocation_proof, Keyring},
		Payload, SignedCommitment,
	};
	use sp_runtime::traits::{Header as HeaderT, One};
	use substrate_test_runtime_client::{
		runtime::{Block, Digest, DigestItem, Header},
		Backend,
	};

	impl<B: super::Block> PersistedState<B> {
		pub fn voting_oracle(&self) -> &VoterOracle<B> {
			&self.voting_oracle
		}

		pub fn active_round(&self) -> Result<&Rounds<B>, Error> {
			self.voting_oracle.active_rounds()
		}

		pub fn best_grandpa_number(&self) -> NumberFor<B> {
			*self.voting_oracle.best_grandpa_block_header.number()
		}
	}

	impl<B: super::Block> VoterOracle<B> {
		pub fn sessions(&self) -> &VecDeque<Rounds<B>> {
			&self.sessions
		}
	}

	fn create_beefy_worker(
		peer: &mut BeefyPeer,
		key: &Keyring<AuthorityId>,
		min_block_delta: u32,
		genesis_validator_set: ValidatorSet<AuthorityId>,
	) -> BeefyWorker<
		Block,
		Backend,
		MmrRootProvider<Block, TestApi>,
		TestApi,
		Arc<SyncingService<Block>>,
	> {
		let keystore = create_beefy_keystore(key);

		let (to_rpc_justif_sender, from_voter_justif_stream) =
			BeefyVersionedFinalityProofStream::<Block>::channel();
		let (to_rpc_best_block_sender, from_voter_best_beefy_stream) =
			BeefyBestBlockStream::<Block>::channel();
		let (_, from_block_import_justif_stream) =
			BeefyVersionedFinalityProofStream::<Block>::channel();

		let beefy_rpc_links =
			BeefyRPCLinks { from_voter_justif_stream, from_voter_best_beefy_stream };
		*peer.data.beefy_rpc_links.lock() = Some(beefy_rpc_links);

		let links = BeefyVoterLinks {
			from_block_import_justif_stream,
			to_rpc_justif_sender,
			to_rpc_best_block_sender,
		};

		let backend = peer.client().as_backend();
		let beefy_genesis = 1;
		let api = Arc::new(TestApi::with_validator_set(&genesis_validator_set));
		let network = peer.network_service().clone();
		let sync = peer.sync_service().clone();
		let notification_service = peer
			.take_notification_service(&crate::tests::beefy_gossip_proto_name())
			.unwrap();
		let known_peers = Arc::new(Mutex::new(KnownPeers::new()));
		let (gossip_validator, gossip_report_stream) = GossipValidator::new(known_peers.clone());
		let gossip_validator = Arc::new(gossip_validator);
		let gossip_engine = GossipEngine::new(
			network.clone(),
			sync.clone(),
			notification_service,
			"/beefy/1",
			gossip_validator.clone(),
			None,
		);
		let metrics = None;
		let on_demand_justifications = OnDemandJustificationsEngine::new(
			network.clone(),
			"/beefy/justifs/1".into(),
			known_peers,
			None,
		);
		// Push 1 block - will start first session.
		let hashes = peer.push_blocks(1, false);
		backend.finalize_block(hashes[0], None).unwrap();
		let first_header = backend
			.blockchain()
			.expect_header(backend.blockchain().info().best_hash)
			.unwrap();
		let persisted_state = PersistedState::checked_new(
			first_header,
			Zero::zero(),
			vec![Rounds::new(One::one(), genesis_validator_set)].into(),
			min_block_delta,
			beefy_genesis,
		)
		.unwrap();
		let payload_provider = MmrRootProvider::new(api.clone());
		let comms = BeefyComms {
			gossip_engine,
			gossip_validator,
			gossip_report_stream,
			on_demand_justifications,
		};
		BeefyWorker {
			base: BeefyWorkerBase {
				backend,
				runtime: api,
				key_store: Some(keystore).into(),
				metrics,
				_phantom: Default::default(),
			},
			payload_provider,
			sync: Arc::new(sync),
			links,
			comms,
			pending_justifications: BTreeMap::new(),
			persisted_state,
		}
	}

	#[test]
	fn vote_on_min_block_delta() {
		let t = vote_target(1u32, 1, 1, 4);
		assert_eq!(None, t);
		let t = vote_target(2u32, 1, 1, 4);
		assert_eq!(None, t);
		let t = vote_target(4u32, 2, 1, 4);
		assert_eq!(None, t);
		let t = vote_target(6u32, 2, 1, 4);
		assert_eq!(Some(6), t);

		let t = vote_target(9u32, 4, 1, 4);
		assert_eq!(Some(8), t);

		let t = vote_target(10u32, 10, 1, 8);
		assert_eq!(None, t);
		let t = vote_target(12u32, 10, 1, 8);
		assert_eq!(None, t);
		let t = vote_target(18u32, 10, 1, 8);
		assert_eq!(Some(18), t);
	}

	#[test]
	fn vote_on_power_of_two() {
		let t = vote_target(1008u32, 1000, 1, 4);
		assert_eq!(Some(1004), t);

		let t = vote_target(1016u32, 1000, 1, 4);
		assert_eq!(Some(1008), t);

		let t = vote_target(1032u32, 1000, 1, 4);
		assert_eq!(Some(1016), t);

		let t = vote_target(1064u32, 1000, 1, 4);
		assert_eq!(Some(1032), t);

		let t = vote_target(1128u32, 1000, 1, 4);
		assert_eq!(Some(1064), t);

		let t = vote_target(1256u32, 1000, 1, 4);
		assert_eq!(Some(1128), t);

		let t = vote_target(1512u32, 1000, 1, 4);
		assert_eq!(Some(1256), t);

		let t = vote_target(1024u32, 1, 1, 4);
		assert_eq!(Some(513), t);
	}

	#[test]
	fn vote_on_target_block() {
		let t = vote_target(1008u32, 1002, 1, 4);
		assert_eq!(Some(1006), t);
		let t = vote_target(1010u32, 1002, 1, 4);
		assert_eq!(Some(1006), t);

		let t = vote_target(1016u32, 1006, 1, 4);
		assert_eq!(Some(1014), t);
		let t = vote_target(1022u32, 1006, 1, 4);
		assert_eq!(Some(1014), t);

		let t = vote_target(1032u32, 1012, 1, 4);
		assert_eq!(Some(1028), t);
		let t = vote_target(1044u32, 1012, 1, 4);
		assert_eq!(Some(1028), t);

		let t = vote_target(1064u32, 1014, 1, 4);
		assert_eq!(Some(1046), t);
		let t = vote_target(1078u32, 1014, 1, 4);
		assert_eq!(Some(1046), t);

		let t = vote_target(1128u32, 1008, 1, 4);
		assert_eq!(Some(1072), t);
		let t = vote_target(1136u32, 1008, 1, 4);
		assert_eq!(Some(1072), t);
	}

	#[test]
	fn vote_on_mandatory_block() {
		let t = vote_target(1008u32, 1002, 1004, 4);
		assert_eq!(Some(1004), t);
		let t = vote_target(1016u32, 1006, 1007, 4);
		assert_eq!(Some(1007), t);
		let t = vote_target(1064u32, 1014, 1063, 4);
		assert_eq!(Some(1063), t);
		let t = vote_target(1320u32, 1012, 1234, 4);
		assert_eq!(Some(1234), t);

		let t = vote_target(1128u32, 1008, 1008, 4);
		assert_eq!(Some(1072), t);
	}

	#[test]
	fn should_vote_target() {
		let header = Header::new(
			1u32.into(),
			Default::default(),
			Default::default(),
			Default::default(),
			Digest::default(),
		);
		let mut oracle = VoterOracle::<Block> {
			best_beefy_block: 0,
			best_grandpa_block_header: header,
			min_block_delta: 1,
			sessions: VecDeque::new(),
		};
		let voting_target_with = |oracle: &mut VoterOracle<Block>,
		                          best_beefy: NumberFor<Block>,
		                          best_grandpa: NumberFor<Block>|
		 -> Option<NumberFor<Block>> {
			oracle.best_beefy_block = best_beefy;
			oracle.best_grandpa_block_header.number = best_grandpa;
			oracle.voting_target()
		};

		// rounds not initialized -> should vote: `None`
		assert_eq!(voting_target_with(&mut oracle, 0, 1), None);

		let keys = &[Keyring::Alice];
		let validator_set = ValidatorSet::new(make_beefy_ids(keys), 0).unwrap();

		oracle.add_session(Rounds::new(1, validator_set.clone()));

		// under min delta
		oracle.min_block_delta = 4;
		assert_eq!(voting_target_with(&mut oracle, 1, 1), None);
		assert_eq!(voting_target_with(&mut oracle, 2, 5), None);

		// vote on min delta
		assert_eq!(voting_target_with(&mut oracle, 4, 9), Some(8));
		oracle.min_block_delta = 8;
		assert_eq!(voting_target_with(&mut oracle, 10, 18), Some(18));

		// vote on power of two
		oracle.min_block_delta = 1;
		assert_eq!(voting_target_with(&mut oracle, 1000, 1008), Some(1004));
		assert_eq!(voting_target_with(&mut oracle, 1000, 1016), Some(1008));

		// nothing new to vote on
		assert_eq!(voting_target_with(&mut oracle, 1000, 1000), None);

		// vote on mandatory
		oracle.sessions.clear();
		oracle.add_session(Rounds::new(1000, validator_set.clone()));
		assert_eq!(voting_target_with(&mut oracle, 0, 1008), Some(1000));
		oracle.sessions.clear();
		oracle.add_session(Rounds::new(1001, validator_set.clone()));
		assert_eq!(voting_target_with(&mut oracle, 1000, 1008), Some(1001));
	}

	#[test]
	fn test_oracle_accepted_interval() {
		let keys = &[Keyring::Alice];
		let validator_set = ValidatorSet::new(make_beefy_ids(keys), 0).unwrap();

		let header = Header::new(
			1u32.into(),
			Default::default(),
			Default::default(),
			Default::default(),
			Digest::default(),
		);
		let mut oracle = VoterOracle::<Block> {
			best_beefy_block: 0,
			best_grandpa_block_header: header,
			min_block_delta: 1,
			sessions: VecDeque::new(),
		};
		let accepted_interval_with = |oracle: &mut VoterOracle<Block>,
		                              best_grandpa: NumberFor<Block>|
		 -> Result<(NumberFor<Block>, NumberFor<Block>), Error> {
			oracle.best_grandpa_block_header.number = best_grandpa;
			oracle.accepted_interval()
		};

		// rounds not initialized -> should accept votes: `None`
		assert!(accepted_interval_with(&mut oracle, 1).is_err());

		let session_one = 1;
		oracle.add_session(Rounds::new(session_one, validator_set.clone()));
		// mandatory not done, only accept mandatory
		for i in 0..15 {
			assert_eq!(accepted_interval_with(&mut oracle, i), Ok((session_one, session_one)));
		}

		// add more sessions, nothing changes
		let session_two = 11;
		let session_three = 21;
		oracle.add_session(Rounds::new(session_two, validator_set.clone()));
		oracle.add_session(Rounds::new(session_three, validator_set.clone()));
		// mandatory not done, should accept mandatory for session_one
		for i in session_three..session_three + 15 {
			assert_eq!(accepted_interval_with(&mut oracle, i), Ok((session_one, session_one)));
		}

		// simulate finish mandatory for session one, prune oracle
		oracle.sessions.front_mut().unwrap().test_set_mandatory_done(true);
		oracle.try_prune();
		// session_one pruned, should accept mandatory for session_two
		for i in session_three..session_three + 15 {
			assert_eq!(accepted_interval_with(&mut oracle, i), Ok((session_two, session_two)));
		}

		// simulate finish mandatory for session two, prune oracle
		oracle.sessions.front_mut().unwrap().test_set_mandatory_done(true);
		oracle.try_prune();
		// session_two pruned, should accept mandatory for session_three
		for i in session_three..session_three + 15 {
			assert_eq!(accepted_interval_with(&mut oracle, i), Ok((session_three, session_three)));
		}

		// simulate finish mandatory for session three
		oracle.sessions.front_mut().unwrap().test_set_mandatory_done(true);
		// verify all other blocks in this session are now open to voting
		for i in session_three..session_three + 15 {
			assert_eq!(accepted_interval_with(&mut oracle, i), Ok((session_three, i)));
		}
		// pruning does nothing in this case
		oracle.try_prune();
		for i in session_three..session_three + 15 {
			assert_eq!(accepted_interval_with(&mut oracle, i), Ok((session_three, i)));
		}

		// adding new session automatically prunes "finalized" previous session
		let session_four = 31;
		oracle.add_session(Rounds::new(session_four, validator_set.clone()));
		assert_eq!(oracle.sessions.front().unwrap().session_start(), session_four);
		assert_eq!(
			accepted_interval_with(&mut oracle, session_four + 10),
			Ok((session_four, session_four))
		);
	}

	#[test]
	fn extract_authorities_change_digest() {
		let mut header = Header::new(
			1u32.into(),
			Default::default(),
			Default::default(),
			Default::default(),
			Digest::default(),
		);

		// verify empty digest shows nothing
		assert!(find_authorities_change::<Block>(&header).is_none());

		let peers = &[Keyring::One, Keyring::Two];
		let id = 42;
		let validator_set = ValidatorSet::new(make_beefy_ids(peers), id).unwrap();
		header.digest_mut().push(DigestItem::Consensus(
			BEEFY_ENGINE_ID,
			ConsensusLog::<AuthorityId>::AuthoritiesChange(validator_set.clone()).encode(),
		));

		// verify validator set is correctly extracted from digest
		let extracted = find_authorities_change::<Block>(&header);
		assert_eq!(extracted, Some(validator_set));
	}

	#[tokio::test]
	async fn keystore_vs_validator_set() {
		let keys = &[Keyring::Alice];
		let validator_set = ValidatorSet::new(make_beefy_ids(keys), 0).unwrap();
		let mut net = BeefyTestNet::new(1);
		let mut worker = create_beefy_worker(net.peer(0), &keys[0], 1, validator_set.clone());

		// keystore doesn't contain other keys than validators'
		assert_eq!(worker.base.verify_validator_set(&1, &validator_set), Ok(()));

		// unknown `Bob` key
		let keys = &[Keyring::Bob];
		let validator_set = ValidatorSet::new(make_beefy_ids(keys), 0).unwrap();
		let err_msg = "no authority public key found in store".to_string();
		let expected = Err(Error::Keystore(err_msg));
		assert_eq!(worker.base.verify_validator_set(&1, &validator_set), expected);

		// worker has no keystore
		worker.base.key_store = None.into();
		let expected_err = Err(Error::Keystore("no Keystore".into()));
		assert_eq!(worker.base.verify_validator_set(&1, &validator_set), expected_err);
	}

	#[tokio::test]
	async fn should_finalize_correctly() {
		let keys = [Keyring::Alice];
		let validator_set = ValidatorSet::new(make_beefy_ids(&keys), 0).unwrap();
		let mut net = BeefyTestNet::new(1);
		let backend = net.peer(0).client().as_backend();
		let mut worker = create_beefy_worker(net.peer(0), &keys[0], 1, validator_set.clone());
		// remove default session, will manually add custom one.
		worker.persisted_state.voting_oracle.sessions.clear();

		let keys = keys.iter().cloned().enumerate();
		let (mut best_block_streams, mut finality_proofs) =
			get_beefy_streams(&mut net, keys.clone());
		let mut best_block_stream = best_block_streams.drain(..).next().unwrap();
		let mut finality_proof = finality_proofs.drain(..).next().unwrap();

		let create_finality_proof = |block_num: NumberFor<Block>| {
			let commitment = Commitment {
				payload: Payload::from_single_entry(known_payloads::MMR_ROOT_ID, vec![]),
				block_number: block_num,
				validator_set_id: validator_set.id(),
			};
			VersionedFinalityProof::V1(SignedCommitment { commitment, signatures: vec![None] })
		};

		// no 'best beefy block' or finality proofs
		assert_eq!(worker.persisted_state.best_beefy(), 0);
		poll_fn(move |cx| {
			assert_eq!(best_block_stream.poll_next_unpin(cx), Poll::Pending);
			assert_eq!(finality_proof.poll_next_unpin(cx), Poll::Pending);
			Poll::Ready(())
		})
		.await;

		let client = net.peer(0).client().as_client();
		// unknown hash for block #1
		let (mut best_block_streams, mut finality_proofs) =
			get_beefy_streams(&mut net, keys.clone());
		let mut best_block_stream = best_block_streams.drain(..).next().unwrap();
		let mut finality_proof = finality_proofs.drain(..).next().unwrap();
		let justif = create_finality_proof(1);
		// create new session at block #1
		worker
			.persisted_state
			.voting_oracle
			.add_session(Rounds::new(1, validator_set.clone()));
		// try to finalize block #1
		worker.finalize(justif.clone()).unwrap();
		// verify block finalized
		assert_eq!(worker.persisted_state.best_beefy(), 1);
		poll_fn(move |cx| {
			// expect Some(hash-of-block-1)
			match best_block_stream.poll_next_unpin(cx) {
				Poll::Ready(Some(hash)) => {
					let block_num = client.number(hash).unwrap();
					assert_eq!(block_num, Some(1));
				},
				v => panic!("unexpected value: {:?}", v),
			}
			// commitment streamed
			match finality_proof.poll_next_unpin(cx) {
				// expect justification
				Poll::Ready(Some(received)) => assert_eq!(received, justif),
				v => panic!("unexpected value: {:?}", v),
			}
			Poll::Ready(())
		})
		.await;

		// generate 2 blocks, try again expect success
		let (mut best_block_streams, _) = get_beefy_streams(&mut net, keys);
		let mut best_block_stream = best_block_streams.drain(..).next().unwrap();
		let hashes = net.peer(0).push_blocks(1, false);
		// finalize 1 and 2 without justifications (hashes does not contain genesis)
		let hashof2 = hashes[0];
		backend.finalize_block(hashof2, None).unwrap();

		let justif = create_finality_proof(2);
		// create new session at block #2
		worker.persisted_state.voting_oracle.add_session(Rounds::new(2, validator_set));
		worker.finalize(justif).unwrap();
		// verify old session pruned
		assert_eq!(worker.voting_oracle().sessions.len(), 1);
		// new session starting at #2 is in front
		assert_eq!(worker.active_rounds().unwrap().session_start(), 2);
		// verify block finalized
		assert_eq!(worker.persisted_state.best_beefy(), 2);
		poll_fn(move |cx| {
			match best_block_stream.poll_next_unpin(cx) {
				// expect Some(hash-of-block-2)
				Poll::Ready(Some(hash)) => {
					let block_num = net.peer(0).client().as_client().number(hash).unwrap();
					assert_eq!(block_num, Some(2));
				},
				v => panic!("unexpected value: {:?}", v),
			}
			Poll::Ready(())
		})
		.await;

		// check BEEFY justifications are also appended to backend
		let justifs = backend.blockchain().justifications(hashof2).unwrap().unwrap();
		assert!(justifs.get(BEEFY_ENGINE_ID).is_some())
	}

	#[tokio::test]
	async fn should_init_session() {
		let keys = &[Keyring::Alice, Keyring::Bob];
		let validator_set = ValidatorSet::new(make_beefy_ids(keys), 0).unwrap();
		let mut net = BeefyTestNet::new(1);
		let mut worker = create_beefy_worker(net.peer(0), &keys[0], 1, validator_set.clone());

		let worker_rounds = worker.active_rounds().unwrap();
		assert_eq!(worker_rounds.session_start(), 1);
		assert_eq!(worker_rounds.validators(), validator_set.validators());
		assert_eq!(worker_rounds.validator_set_id(), validator_set.id());

		// new validator set
		let keys = &[Keyring::Bob];
		let new_validator_set = ValidatorSet::new(make_beefy_ids(keys), 1).unwrap();

		worker.init_session_at(new_validator_set.clone(), 11);
		// Since mandatory is not done for old rounds, we still get those.
		let rounds = worker.persisted_state.voting_oracle.active_rounds_mut().unwrap();
		assert_eq!(rounds.validator_set_id(), validator_set.id());
		// Let's finalize mandatory.
		rounds.test_set_mandatory_done(true);
		worker.persisted_state.voting_oracle.try_prune();
		// Now we should get the next round.
		let rounds = worker.active_rounds().unwrap();
		// Expect new values.
		assert_eq!(rounds.session_start(), 11);
		assert_eq!(rounds.validators(), new_validator_set.validators());
		assert_eq!(rounds.validator_set_id(), new_validator_set.id());
	}

	#[tokio::test]
	async fn should_not_report_bad_old_or_self_equivocations() {
		let block_num = 1;
		let set_id = 1;
		let keys = [Keyring::Alice];
		let validator_set = ValidatorSet::new(make_beefy_ids(&keys), set_id).unwrap();
		// Alice votes on good MMR roots, equivocations are allowed/expected
		let mut api_alice = TestApi::with_validator_set(&validator_set);
		api_alice.allow_equivocations();
		let api_alice = Arc::new(api_alice);

		let mut net = BeefyTestNet::new(1);
		let mut worker = create_beefy_worker(net.peer(0), &keys[0], 1, validator_set.clone());
		worker.base.runtime = api_alice.clone();

		// let there be a block with num = 1:
		let _ = net.peer(0).push_blocks(1, false);

		let payload1 = Payload::from_single_entry(MMR_ROOT_ID, vec![42]);
		let payload2 = Payload::from_single_entry(MMR_ROOT_ID, vec![128]);

		// generate an equivocation proof, with Bob as perpetrator
		let good_proof = generate_equivocation_proof(
			(block_num, payload1.clone(), set_id, &Keyring::Bob),
			(block_num, payload2.clone(), set_id, &Keyring::Bob),
		);
		{
			// expect voter (Alice) to successfully report it
			assert_eq!(worker.report_equivocation(good_proof.clone()), Ok(()));
			// verify Alice reports Bob equivocation to runtime
			let reported = api_alice.reported_equivocations.as_ref().unwrap().lock();
			assert_eq!(reported.len(), 1);
			assert_eq!(*reported.get(0).unwrap(), good_proof);
		}
		api_alice.reported_equivocations.as_ref().unwrap().lock().clear();

		// now let's try with a bad proof
		let mut bad_proof = good_proof.clone();
		bad_proof.first.id = Keyring::Charlie.public();
		// bad proofs are simply ignored
		assert_eq!(worker.report_equivocation(bad_proof), Ok(()));
		// verify nothing reported to runtime
		assert!(api_alice.reported_equivocations.as_ref().unwrap().lock().is_empty());

		// now let's try with old set it
		let mut old_proof = good_proof.clone();
		old_proof.first.commitment.validator_set_id = 0;
		old_proof.second.commitment.validator_set_id = 0;
		// old proofs are simply ignored
		assert_eq!(worker.report_equivocation(old_proof), Ok(()));
		// verify nothing reported to runtime
		assert!(api_alice.reported_equivocations.as_ref().unwrap().lock().is_empty());

		// now let's try reporting a self-equivocation
		let self_proof = generate_equivocation_proof(
			(block_num, payload1.clone(), set_id, &Keyring::Alice),
			(block_num, payload2.clone(), set_id, &Keyring::Alice),
		);
		// equivocations done by 'self' are simply ignored (not reported)
		assert_eq!(worker.report_equivocation(self_proof), Ok(()));
		// verify nothing reported to runtime
		assert!(api_alice.reported_equivocations.as_ref().unwrap().lock().is_empty());
	}
}<|MERGE_RESOLUTION|>--- conflicted
+++ resolved
@@ -340,12 +340,7 @@
 	// utilities
 	pub backend: Arc<BE>,
 	pub runtime: Arc<RuntimeApi>,
-<<<<<<< HEAD
-	pub sync: Arc<S>,
 	pub key_store: BeefyKeystore<AuthorityId>,
-=======
-	pub key_store: BeefyKeystore,
->>>>>>> 452f8136
 
 	/// BEEFY client metrics.
 	pub metrics: Option<VoterMetrics>,
