--- conflicted
+++ resolved
@@ -42,16 +42,9 @@
 use sp_arithmetic::traits::{AtLeast32Bit, Saturating};
 use sp_consensus::SyncOracle;
 use sp_consensus_beefy::{
-<<<<<<< HEAD
 	check_equivocation_proof, AuthorityIdBound, BeefyApi, BeefySignatureHasher, Commitment,
 	ConsensusLog, EquivocationProof, PayloadProvider, ValidatorSet, VersionedFinalityProof,
 	VoteMessage, BEEFY_ENGINE_ID,
-=======
-	check_equivocation_proof,
-	ecdsa_crypto::{AuthorityId, Signature},
-	BeefyApi, BeefySignatureHasher, Commitment, EquivocationProof, PayloadProvider, ValidatorSet,
-	VersionedFinalityProof, VoteMessage, BEEFY_ENGINE_ID,
->>>>>>> 81d447a8
 };
 use sp_runtime::{
 	generic::BlockId,
@@ -339,246 +332,19 @@
 		self.voting_oracle.best_grandpa_block_header = best_grandpa;
 	}
 
-<<<<<<< HEAD
-	pub(crate) fn gossip_filter_config(&self) -> Result<GossipFilterCfg<B, AuthorityId>, Error> {
-=======
 	pub fn voting_oracle(&self) -> &VoterOracle<B> {
 		&self.voting_oracle
 	}
 
 	pub(crate) fn gossip_filter_config(&self) -> Result<GossipFilterCfg<B>, Error> {
->>>>>>> 81d447a8
 		let (start, end) = self.voting_oracle.accepted_interval()?;
 		let validator_set = self.voting_oracle.current_validator_set()?;
 		Ok(GossipFilterCfg { start, end, validator_set })
 	}
-<<<<<<< HEAD
-}
-
-/// Helper object holding BEEFY worker communication/gossip components.
-///
-/// These are created once, but will be reused if worker is restarted/reinitialized.
-pub(crate) struct BeefyComms<B: Block, AuthorityId: AuthorityIdBound>
-where
-	<AuthorityId as RuntimeAppPublic>::Signature: Send + Sync,
-{
-	pub gossip_engine: GossipEngine<B>,
-	pub gossip_validator: Arc<GossipValidator<B, AuthorityId>>,
-	pub gossip_report_stream: TracingUnboundedReceiver<PeerReport>,
-	pub on_demand_justifications: OnDemandJustificationsEngine<B, AuthorityId>,
-}
-
-/// Some undocument struct
-pub(crate) struct BeefyWorkerBase<B: Block, BE, RuntimeApi, AuthorityId: AuthorityIdBound>
-where
-	<AuthorityId as RuntimeAppPublic>::Signature: Send + Sync,
-{
-	// utilities
-	pub backend: Arc<BE>,
-	pub runtime: Arc<RuntimeApi>,
-	pub key_store: BeefyKeystore<AuthorityId>,
-
-	/// BEEFY client metrics.
-	pub metrics: Option<VoterMetrics>,
-
-	pub _phantom: PhantomData<B>,
-}
-
-impl<B, BE, R, AuthorityId> BeefyWorkerBase<B, BE, R, AuthorityId>
-where
-	B: Block + Codec,
-	BE: Backend<B>,
-	R: ProvideRuntimeApi<B>,
-	R::Api: BeefyApi<B, AuthorityId>,
-	AuthorityId: AuthorityIdBound,
-	<AuthorityId as RuntimeAppPublic>::Signature: Send + Sync,
-{
-	// If no persisted state present, walk back the chain from first GRANDPA notification to either:
-	//  - latest BEEFY finalized block, or if none found on the way,
-	//  - BEEFY pallet genesis;
-	// Enqueue any BEEFY mandatory blocks (session boundaries) found on the way, for voter to
-	// finalize.
-	async fn init_state(
-		&self,
-		beefy_genesis: NumberFor<B>,
-		best_grandpa: <B as Block>::Header,
-		min_block_delta: u32,
-	) -> Result<PersistedState<B, AuthorityId>, Error> {
-		let blockchain = self.backend.blockchain();
-
-		let beefy_genesis = self
-			.runtime
-			.runtime_api()
-			.beefy_genesis(best_grandpa.hash())
-			.ok()
-			.flatten()
-			.filter(|genesis| *genesis == beefy_genesis)
-			.ok_or_else(|| Error::Backend("BEEFY pallet expected to be active.".into()))?;
-		// Walk back the imported blocks and initialize voter either, at the last block with
-		// a BEEFY justification, or at pallet genesis block; voter will resume from there.
-		let mut sessions = VecDeque::new();
-		let mut header = best_grandpa.clone();
-		let state = loop {
-			if let Some(true) = blockchain
-				.justifications(header.hash())
-				.ok()
-				.flatten()
-				.map(|justifs| justifs.get(BEEFY_ENGINE_ID).is_some())
-			{
-				info!(
-					target: LOG_TARGET,
-					"🥩 Initialize BEEFY voter at last BEEFY finalized block: {:?}.",
-					*header.number()
-				);
-				let best_beefy = *header.number();
-				// If no session boundaries detected so far, just initialize new rounds here.
-				if sessions.is_empty() {
-					let active_set =
-						expect_validator_set(self.runtime.as_ref(), self.backend.as_ref(), &header)
-							.await?;
-					let mut rounds = Rounds::new(best_beefy, active_set);
-					// Mark the round as already finalized.
-					rounds.conclude(best_beefy);
-					sessions.push_front(rounds);
-				}
-				let state = PersistedState::checked_new(
-					best_grandpa,
-					best_beefy,
-					sessions,
-					min_block_delta,
-					beefy_genesis,
-				)
-				.ok_or_else(|| Error::Backend("Invalid BEEFY chain".into()))?;
-				break state
-			}
-
-			if *header.number() == beefy_genesis {
-				// We've reached BEEFY genesis, initialize voter here.
-				let genesis_set =
-					expect_validator_set(self.runtime.as_ref(), self.backend.as_ref(), &header)
-						.await?;
-				info!(
-					target: LOG_TARGET,
-					"🥩 Loading BEEFY voter state from genesis on what appears to be first startup. \
-					Starting voting rounds at block {:?}, genesis validator set {:?}.",
-					beefy_genesis,
-					genesis_set,
-				);
-
-				sessions.push_front(Rounds::new(beefy_genesis, genesis_set));
-				break PersistedState::checked_new(
-					best_grandpa,
-					Zero::zero(),
-					sessions,
-					min_block_delta,
-					beefy_genesis,
-				)
-				.ok_or_else(|| Error::Backend("Invalid BEEFY chain".into()))?
-			}
-
-			if let Some(active) = find_authorities_change::<B, AuthorityId>(&header) {
-				info!(
-					target: LOG_TARGET,
-					"🥩 Marking block {:?} as BEEFY Mandatory.",
-					*header.number()
-				);
-				sessions.push_front(Rounds::new(*header.number(), active));
-			}
-
-			// Move up the chain.
-			header = wait_for_parent_header(blockchain, header, HEADER_SYNC_DELAY).await?;
-		};
-
-		aux_schema::write_current_version(self.backend.as_ref())?;
-		aux_schema::write_voter_state(self.backend.as_ref(), &state)?;
-		Ok(state)
-	}
-
-	pub async fn load_or_init_state(
-		&mut self,
-		beefy_genesis: NumberFor<B>,
-		best_grandpa: <B as Block>::Header,
-		min_block_delta: u32,
-	) -> Result<PersistedState<B, AuthorityId>, Error> {
-		// Initialize voter state from AUX DB if compatible.
-		if let Some(mut state) = crate::aux_schema::load_persistent(self.backend.as_ref())?
-			// Verify state pallet genesis matches runtime.
-			.filter(|state| state.pallet_genesis() == beefy_genesis)
-		{
-			// Overwrite persisted state with current best GRANDPA block.
-			state.set_best_grandpa(best_grandpa.clone());
-			// Overwrite persisted data with newly provided `min_block_delta`.
-			state.set_min_block_delta(min_block_delta);
-			info!(target: LOG_TARGET, "🥩 Loading BEEFY voter state from db: {:?}.", state);
-
-			// Make sure that all the headers that we need have been synced.
-			let mut new_sessions = vec![];
-			let mut header = best_grandpa.clone();
-			while *header.number() > state.best_beefy() {
-				if state.voting_oracle.can_add_session(*header.number()) {
-					if let Some(active) = find_authorities_change::<B, AuthorityId>(&header) {
-						new_sessions.push((active, *header.number()));
-					}
-				}
-				header =
-					wait_for_parent_header(self.backend.blockchain(), header, HEADER_SYNC_DELAY)
-						.await?;
-			}
-
-			// Make sure we didn't miss any sessions during node restart.
-			for (validator_set, new_session_start) in new_sessions.drain(..).rev() {
-				info!(
-					target: LOG_TARGET,
-					"🥩 Handling missed BEEFY session after node restart: {:?}.",
-					new_session_start
-				);
-				self.init_session_at(&mut state, validator_set, new_session_start);
-			}
-			return Ok(state)
-		}
-
-		// No valid voter-state persisted, re-initialize from pallet genesis.
-		self.init_state(beefy_genesis, best_grandpa, min_block_delta).await
-	}
-
-	/// Verify `active` validator set for `block` against the key store
-	///
-	/// We want to make sure that we have _at least one_ key in our keystore that
-	/// is part of the validator set, that's because if there are no local keys
-	/// then we can't perform our job as a validator.
-	///
-	/// Note that for a non-authority node there will be no keystore, and we will
-	/// return an error and don't check. The error can usually be ignored.
-	fn verify_validator_set(
-		&self,
-		block: &NumberFor<B>,
-		active: &ValidatorSet<AuthorityId>,
-	) -> Result<(), Error> {
-		let active: BTreeSet<&AuthorityId> = active.validators().iter().collect();
-
-		let public_keys = self.key_store.public_keys()?;
-		let store: BTreeSet<&AuthorityId> = public_keys.iter().collect();
-
-		if store.intersection(&active).count() == 0 {
-			let msg = "no authority public key found in store".to_string();
-			debug!(target: LOG_TARGET, "🥩 for block {:?} {}", block, msg);
-			metric_inc!(self.metrics, beefy_no_authority_found_in_store);
-			Err(Error::Keystore(msg))
-		} else {
-			Ok(())
-		}
-	}
-=======
->>>>>>> 81d447a8
 
 	/// Handle session changes by starting new voting round for mandatory blocks.
 	pub fn init_session_at(
 		&mut self,
-<<<<<<< HEAD
-		persisted_state: &mut PersistedState<B, AuthorityId>,
-		validator_set: ValidatorSet<AuthorityId>,
-=======
->>>>>>> 81d447a8
 		new_session_start: NumberFor<B>,
 		validator_set: ValidatorSet<AuthorityId>,
 		key_store: &BeefyKeystore<AuthorityId>,
@@ -619,21 +385,11 @@
 }
 
 /// A BEEFY worker/voter that follows the BEEFY protocol
-<<<<<<< HEAD
-pub(crate) struct BeefyWorker<B: Block, BE, P, RuntimeApi, S, AuthorityId: AuthorityIdBound>
-where
-	<AuthorityId as RuntimeAppPublic>::Signature: Send + Sync,
-{
-	pub base: BeefyWorkerBase<B, BE, RuntimeApi, AuthorityId>,
-
-	// utils
-=======
 pub(crate) struct BeefyWorker<B: Block, BE, P, RuntimeApi, S> {
 	// utilities
 	pub backend: Arc<BE>,
 	pub runtime: Arc<RuntimeApi>,
 	pub key_store: BeefyKeystore<AuthorityId>,
->>>>>>> 81d447a8
 	pub payload_provider: P,
 	pub sync: Arc<S>,
 
@@ -648,13 +404,9 @@
 	/// Buffer holding justifications for future processing.
 	pub pending_justifications: BTreeMap<NumberFor<B>, BeefyVersionedFinalityProof<B, AuthorityId>>,
 	/// Persisted voter state.
-<<<<<<< HEAD
-	pub persisted_state: PersistedState<B, AuthorityId>,
-=======
 	pub persisted_state: PersistedState<B>,
 	/// BEEFY voter metrics
 	pub metrics: Option<VoterMetrics>,
->>>>>>> 81d447a8
 }
 
 impl<B, BE, P, R, S, AuthorityId> BeefyWorker<B, BE, P, R, S, AuthorityId>
@@ -1288,28 +1040,6 @@
 	}
 }
 
-<<<<<<< HEAD
-/// Scan the `header` digest log for a BEEFY validator set change. Return either the new
-/// validator set or `None` in case no validator set change has been signaled.
-pub(crate) fn find_authorities_change<B, AuthorityId>(
-	header: &B::Header,
-) -> Option<ValidatorSet<AuthorityId>>
-where
-	B: Block,
-	AuthorityId: AuthorityIdBound,
-	<AuthorityId as RuntimeAppPublic>::Signature: Send + Sync,
-{
-	let id = OpaqueDigestItemId::Consensus(&BEEFY_ENGINE_ID);
-
-	let filter = |log: ConsensusLog<AuthorityId>| match log {
-		ConsensusLog::AuthoritiesChange(validator_set) => Some(validator_set),
-		_ => None,
-	};
-	header.digest().convert_first(|l| l.try_to(id).and_then(filter))
-}
-
-=======
->>>>>>> 81d447a8
 /// Calculate next block number to vote on.
 ///
 /// Return `None` if there is no votable target yet.
@@ -1408,17 +1138,8 @@
 		Backend,
 	};
 
-<<<<<<< HEAD
-	impl<B: super::Block> PersistedState<B, ecdsa_crypto::AuthorityId> {
-		pub fn voting_oracle(&self) -> &VoterOracle<B, ecdsa_crypto::AuthorityId> {
-			&self.voting_oracle
-		}
-
-		pub fn active_round(&self) -> Result<&Rounds<B, ecdsa_crypto::AuthorityId>, Error> {
-=======
 	impl<B: super::Block> PersistedState<B> {
 		pub fn active_round(&self) -> Result<&Rounds<B>, Error> {
->>>>>>> 81d447a8
 			self.voting_oracle.active_rounds()
 		}
 
