--- conflicted
+++ resolved
@@ -45,13 +45,8 @@
 use sp_consensus_beefy::{
 	check_vote_equivocation_proof,
 	ecdsa_crypto::{AuthorityId, Signature},
-<<<<<<< HEAD
-	BeefyApi, Commitment, ConsensusLog, MmrRootHash, PayloadProvider, ValidatorSet,
-	VersionedFinalityProof, VoteEquivocationProof, VoteMessage, BEEFY_ENGINE_ID,
-=======
-	BeefyApi, BeefySignatureHasher, Commitment, ConsensusLog, EquivocationProof, PayloadProvider,
-	ValidatorSet, VersionedFinalityProof, VoteMessage, BEEFY_ENGINE_ID,
->>>>>>> 82208280
+	BeefyApi, BeefySignatureHasher, Commitment, ConsensusLog, MmrRootHash, PayloadProvider,
+	ValidatorSet, VersionedFinalityProof, VoteEquivocationProof, VoteMessage, BEEFY_ENGINE_ID,
 };
 use sp_mmr_primitives::MmrApi;
 use sp_runtime::{
@@ -346,22 +341,8 @@
 	// utilities
 	pub backend: Arc<BE>,
 	pub runtime: Arc<RuntimeApi>,
-<<<<<<< HEAD
-	pub sync: Arc<S>,
-	pub key_store: Arc<BeefyKeystore>,
-
-	// communication (created once, but returned and reused if worker is restarted/reinitialized)
-	pub comms: BeefyComms<B, BE, P, RuntimeApi>,
-
-	// channels
-	/// Links between the block importer, the background voter and the RPC layer.
-	pub links: BeefyVoterLinks<B>,
-
-	// voter state
-=======
-	pub key_store: BeefyKeystore<AuthorityId>,
-
->>>>>>> 82208280
+	pub key_store: Arc<BeefyKeystore<AuthorityId>>,
+
 	/// BEEFY client metrics.
 	pub metrics: Option<VoterMetrics>,
 
@@ -372,15 +353,8 @@
 where
 	B: Block + Codec,
 	BE: Backend<B>,
-<<<<<<< HEAD
-	P: PayloadProvider<B> + Send + Sync,
-	S: SyncOracle,
-	R: ProvideRuntimeApi<B> + Send + Sync,
+	R: ProvideRuntimeApi<B>,
 	R::Api: BeefyApi<B, AuthorityId, MmrRootHash> + MmrApi<B, MmrRootHash, NumberFor<B>>,
-=======
-	R: ProvideRuntimeApi<B>,
-	R::Api: BeefyApi<B, AuthorityId>,
->>>>>>> 82208280
 {
 	// If no persisted state present, walk back the chain from first GRANDPA notification to either:
 	//  - latest BEEFY finalized block, or if none found on the way,
@@ -812,13 +786,8 @@
 				metric_inc!(self.base.metrics, beefy_good_votes_processed);
 			},
 			VoteImportResult::Equivocation(proof) => {
-<<<<<<< HEAD
-				metric_inc!(self, beefy_equivocation_votes);
+				metric_inc!(self.base.metrics, beefy_equivocation_votes);
 				self.report_vote_equivocation(proof)?;
-=======
-				metric_inc!(self.base.metrics, beefy_equivocation_votes);
-				self.report_equivocation(proof)?;
->>>>>>> 82208280
 			},
 			VoteImportResult::Invalid => metric_inc!(self.base.metrics, beefy_invalid_votes),
 			VoteImportResult::Stale => metric_inc!(self.base.metrics, beefy_stale_votes),
@@ -1318,17 +1287,14 @@
 	use sc_network_test::TestNetFactory;
 	use sp_blockchain::Backend as BlockchainBackendT;
 	use sp_consensus_beefy::{
-<<<<<<< HEAD
-		generate_fork_equivocation_proof_sc, generate_fork_equivocation_proof_vote,
-		generate_vote_equivocation_proof, known_payloads, known_payloads::MMR_ROOT_ID,
-		mmr::MmrRootProvider, ForkEquivocationProof, Keyring, Payload, SignedCommitment,
-=======
 		known_payloads,
 		known_payloads::MMR_ROOT_ID,
 		mmr::MmrRootProvider,
-		test_utils::{generate_equivocation_proof, Keyring},
-		Payload, SignedCommitment,
->>>>>>> 82208280
+		test_utils::{
+			generate_fork_equivocation_proof_sc, generate_fork_equivocation_proof_vote,
+			generate_vote_equivocation_proof,
+		},
+		ForkEquivocationProof, Keyring, Payload, SignedCommitment,
 	};
 	use sp_runtime::traits::{Header as HeaderT, One};
 	use std::marker::PhantomData;
@@ -1370,11 +1336,7 @@
 		TestApi,
 		Arc<SyncingService<Block>>,
 	> {
-<<<<<<< HEAD
 		let key_store: Arc<BeefyKeystore> = Arc::new(Some(create_beefy_keystore(*key)).into());
-=======
-		let keystore = create_beefy_keystore(key);
->>>>>>> 82208280
 
 		let (to_rpc_justif_sender, from_voter_justif_stream) =
 			BeefyVersionedFinalityProofStream::<Block>::channel();
@@ -1461,12 +1423,7 @@
 				_phantom: Default::default(),
 			},
 			payload_provider,
-<<<<<<< HEAD
-			runtime: api,
-			key_store,
-=======
 			sync: Arc::new(sync),
->>>>>>> 82208280
 			links,
 			comms,
 			pending_justifications: BTreeMap::new(),
@@ -1752,11 +1709,7 @@
 		assert_eq!(worker.base.verify_validator_set(&1, &validator_set), expected);
 
 		// worker has no keystore
-<<<<<<< HEAD
-		worker.key_store = Arc::new(None.into());
-=======
-		worker.base.key_store = None.into();
->>>>>>> 82208280
+		worker.base.key_store = Arc::new(None.into());
 		let expected_err = Err(Error::Keystore("no Keystore".into()));
 		assert_eq!(worker.base.verify_validator_set(&1, &validator_set), expected_err);
 	}
@@ -1909,7 +1862,6 @@
 		let api_alice = Arc::new(api_alice);
 
 		let mut net = BeefyTestNet::new(1);
-<<<<<<< HEAD
 		let worker = create_beefy_worker(
 			net.peer(0),
 			&keys[0],
@@ -1917,10 +1869,6 @@
 			validator_set.clone(),
 			Some(api_alice.clone()),
 		);
-=======
-		let mut worker = create_beefy_worker(net.peer(0), &keys[0], 1, validator_set.clone());
-		worker.base.runtime = api_alice.clone();
->>>>>>> 82208280
 
 		// let there be a block with num = 1:
 		let _ = net.peer(0).push_blocks(1, false);
