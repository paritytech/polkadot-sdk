--- conflicted
+++ resolved
@@ -44,11 +44,7 @@
 use sp_blockchain::{Backend as BlockchainBackend, HeaderBackend};
 use sp_consensus::{Error as ConsensusError, SyncOracle};
 use sp_consensus_beefy::{
-<<<<<<< HEAD
 	AuthorityIdBound, BeefyApi, ConsensusLog, MmrRootHash, PayloadProvider, ValidatorSet,
-=======
-	ecdsa_crypto::AuthorityId, BeefyApi, ConsensusLog, PayloadProvider, ValidatorSet,
->>>>>>> e192b764
 	BEEFY_ENGINE_ID,
 };
 use sp_keystore::KeystorePtr;
@@ -248,21 +244,13 @@
 /// Helper object holding BEEFY worker communication/gossip components.
 ///
 /// These are created once, but will be reused if worker is restarted/reinitialized.
-<<<<<<< HEAD
-pub(crate) struct BeefyComms<B: Block, AuthorityId: AuthorityIdBound>
+pub(crate) struct BeefyComms<B: Block, N, AuthorityId: AuthorityIdBound>
 where
 	<AuthorityId as RuntimeAppPublic>::Signature: Send + Sync,
 {
 	pub gossip_engine: GossipEngine<B>,
-	pub gossip_validator: Arc<GossipValidator<B, AuthorityId>>,
-	pub gossip_report_stream: TracingUnboundedReceiver<PeerReport>,
+	pub gossip_validator: Arc<GossipValidator<B, N, AuthorityId>>,
 	pub on_demand_justifications: OnDemandJustificationsEngine<B, AuthorityId>,
-=======
-pub(crate) struct BeefyComms<B: Block, N> {
-	pub gossip_engine: GossipEngine<B>,
-	pub gossip_validator: Arc<GossipValidator<B, N>>,
-	pub on_demand_justifications: OnDemandJustificationsEngine<B>,
->>>>>>> e192b764
 }
 
 /// Helper builder object for building [worker::BeefyWorker].
@@ -305,11 +293,7 @@
 		key_store: BeefyKeystore<AuthorityId>,
 		metrics: Option<VoterMetrics>,
 		min_block_delta: u32,
-<<<<<<< HEAD
-		gossip_validator: Arc<GossipValidator<B, AuthorityId>>,
-=======
-		gossip_validator: Arc<GossipValidator<B, N>>,
->>>>>>> e192b764
+		gossip_validator: Arc<GossipValidator<B, N, AuthorityId>>,
 		finality_notifications: &mut Fuse<FinalityNotifications<B>>,
 		is_authority: bool,
 	) -> Result<Self, Error> {
@@ -341,19 +325,12 @@
 		self,
 		payload_provider: P,
 		sync: Arc<S>,
-<<<<<<< HEAD
-		comms: BeefyComms<B, AuthorityId>,
+		comms: BeefyComms<B, N, AuthorityId>,
 		links: BeefyVoterLinks<B, AuthorityId>,
 		pending_justifications: BTreeMap<NumberFor<B>, BeefyVersionedFinalityProof<B, AuthorityId>>,
-	) -> BeefyWorker<B, BE, P, R, S, AuthorityId> {
-=======
-		comms: BeefyComms<B, N>,
-		links: BeefyVoterLinks<B>,
-		pending_justifications: BTreeMap<NumberFor<B>, BeefyVersionedFinalityProof<B>>,
 		is_authority: bool,
-	) -> BeefyWorker<B, BE, P, R, S, N> {
+	) -> BeefyWorker<B, BE, P, R, S, N, AuthorityId> {
 		let key_store = Arc::new(self.key_store);
->>>>>>> e192b764
 		BeefyWorker {
 			backend: self.backend.clone(),
 			runtime: self.runtime.clone(),
@@ -477,12 +454,8 @@
 		runtime: Arc<R>,
 		key_store: &BeefyKeystore<AuthorityId>,
 		metrics: &Option<VoterMetrics>,
-<<<<<<< HEAD
+		is_authority: bool,
 	) -> Result<PersistedState<B, AuthorityId>, Error> {
-=======
-		is_authority: bool,
-	) -> Result<PersistedState<B>, Error> {
->>>>>>> e192b764
 		// Initialize voter state from AUX DB if compatible.
 		if let Some(mut state) = crate::aux_schema::load_persistent(backend.as_ref())?
 			// Verify state pallet genesis matches runtime.
