// This file is part of Substrate.

// Copyright (C) Parity Technologies (UK) Ltd.
// SPDX-License-Identifier: GPL-3.0-or-later WITH Classpath-exception-2.0

// This program is free software: you can redistribute it and/or modify
// it under the terms of the GNU General Public License as published by
// the Free Software Foundation, either version 3 of the License, or
// (at your option) any later version.

// This program is distributed in the hope that it will be useful,
// but WITHOUT ANY WARRANTY; without even the implied warranty of
// MERCHANTABILITY or FITNESS FOR A PARTICULAR PURPOSE. See the
// GNU General Public License for more details.

// You should have received a copy of the GNU General Public License
// along with this program. If not, see <https://www.gnu.org/licenses/>.

use crate::{
	communication::{
		notification::{
			BeefyBestBlockSender, BeefyBestBlockStream, BeefyVersionedFinalityProofSender,
			BeefyVersionedFinalityProofStream,
		},
		peers::KnownPeers,
		request_response::{
			outgoing_requests_engine::OnDemandJustificationsEngine, BeefyJustifsRequestHandler,
		},
	},
	error::Error,
	import::BeefyBlockImport,
	metrics::register_metrics,
};
use futures::{stream::Fuse, FutureExt, StreamExt};
use log::{debug, error, info, warn};
use parking_lot::Mutex;
use prometheus::Registry;
use sc_client_api::{Backend, BlockBackend, BlockchainEvents, FinalityNotifications, Finalizer};
use sc_consensus::BlockImport;
use sc_network::{NetworkRequest, NotificationService, ProtocolName};
use sc_network_gossip::{GossipEngine, Network as GossipNetwork, Syncing as GossipSyncing};
use sp_api::ProvideRuntimeApi;
<<<<<<< HEAD
use sp_application_crypto::RuntimeAppPublic;
use sp_blockchain::{
	Backend as BlockchainBackend, Error as ClientError, HeaderBackend, Result as ClientResult,
};
use sp_consensus::{Error as ConsensusError, SyncOracle};
use sp_consensus_beefy::{AuthorityIdBound, BeefyApi, MmrRootHash, PayloadProvider, ValidatorSet};
=======
use sp_blockchain::{Backend as BlockchainBackend, HeaderBackend};
use sp_consensus::{Error as ConsensusError, SyncOracle};
use sp_consensus_beefy::{
	ecdsa_crypto::AuthorityId, BeefyApi, ConsensusLog, MmrRootHash, PayloadProvider, ValidatorSet,
	BEEFY_ENGINE_ID,
};
>>>>>>> 81d447a8
use sp_keystore::KeystorePtr;
use sp_mmr_primitives::MmrApi;
use sp_runtime::traits::{Block, Header as HeaderT, NumberFor, Zero};
use std::{
	collections::{BTreeMap, VecDeque},
	marker::PhantomData,
	sync::Arc,
	time::Duration,
};

mod aux_schema;
mod error;
mod keystore;
mod metrics;
mod round;
mod worker;

pub mod communication;
pub mod import;
pub mod justification;

use crate::{
	communication::{gossip::GossipValidator, peers::PeerReport},
	justification::BeefyVersionedFinalityProof,
	keystore::BeefyKeystore,
	metrics::VoterMetrics,
	round::Rounds,
	worker::{BeefyWorker, PersistedState},
};
pub use communication::beefy_protocol_name::{
	gossip_protocol_name, justifications_protocol_name as justifs_protocol_name,
};
use sc_utils::mpsc::TracingUnboundedReceiver;
use sp_runtime::generic::OpaqueDigestItemId;

#[cfg(test)]
mod tests;

const LOG_TARGET: &str = "beefy";

const HEADER_SYNC_DELAY: Duration = Duration::from_secs(60);

/// A convenience BEEFY client trait that defines all the type bounds a BEEFY client
/// has to satisfy. Ideally that should actually be a trait alias. Unfortunately as
/// of today, Rust does not allow a type alias to be used as a trait bound. Tracking
/// issue is <https://github.com/rust-lang/rust/issues/41517>.
pub trait Client<B, BE>:
	BlockchainEvents<B> + HeaderBackend<B> + Finalizer<B, BE> + Send + Sync
where
	B: Block,
	BE: Backend<B>,
{
	// empty
}

impl<B, BE, T> Client<B, BE> for T
where
	B: Block,
	BE: Backend<B>,
	T: BlockchainEvents<B>
		+ HeaderBackend<B>
		+ Finalizer<B, BE>
		+ ProvideRuntimeApi<B>
		+ Send
		+ Sync,
{
	// empty
}

/// Links between the block importer, the background voter and the RPC layer,
/// to be used by the voter.
#[derive(Clone)]
pub struct BeefyVoterLinks<B: Block, AuthorityId: AuthorityIdBound>
where
	<AuthorityId as RuntimeAppPublic>::Signature: Send + Sync,
{
	// BlockImport -> Voter links
	/// Stream of BEEFY signed commitments from block import to voter.
	pub from_block_import_justif_stream: BeefyVersionedFinalityProofStream<B, AuthorityId>,

	// Voter -> RPC links
	/// Sends BEEFY signed commitments from voter to RPC.
	pub to_rpc_justif_sender: BeefyVersionedFinalityProofSender<B, AuthorityId>,
	/// Sends BEEFY best block hashes from voter to RPC.
	pub to_rpc_best_block_sender: BeefyBestBlockSender<B>,
}

/// Links used by the BEEFY RPC layer, from the BEEFY background voter.
#[derive(Clone)]
pub struct BeefyRPCLinks<B: Block, AuthorityId: AuthorityIdBound>
where
	<AuthorityId as RuntimeAppPublic>::Signature: Send + Sync,
{
	/// Stream of signed commitments coming from the voter.
	pub from_voter_justif_stream: BeefyVersionedFinalityProofStream<B, AuthorityId>,
	/// Stream of BEEFY best block hashes coming from the voter.
	pub from_voter_best_beefy_stream: BeefyBestBlockStream<B>,
}

/// Make block importer and link half necessary to tie the background voter to it.
pub fn beefy_block_import_and_links<B, BE, RuntimeApi, I, AuthorityId: AuthorityIdBound>(
	wrapped_block_import: I,
	backend: Arc<BE>,
	runtime: Arc<RuntimeApi>,
	prometheus_registry: Option<Registry>,
) -> (
	BeefyBlockImport<B, BE, RuntimeApi, I, AuthorityId>,
	BeefyVoterLinks<B, AuthorityId>,
	BeefyRPCLinks<B, AuthorityId>,
)
where
	B: Block,
	BE: Backend<B>,
	I: BlockImport<B, Error = ConsensusError> + Send + Sync,
	RuntimeApi: ProvideRuntimeApi<B> + Send + Sync,
	RuntimeApi::Api: BeefyApi<B, AuthorityId>,
	AuthorityId: AuthorityIdBound,
	<AuthorityId as RuntimeAppPublic>::Signature: Send + Sync,
{
	// Voter -> RPC links
	let (to_rpc_justif_sender, from_voter_justif_stream) =
		BeefyVersionedFinalityProofStream::<B, AuthorityId>::channel();
	let (to_rpc_best_block_sender, from_voter_best_beefy_stream) =
		BeefyBestBlockStream::<B>::channel();

	// BlockImport -> Voter links
	let (to_voter_justif_sender, from_block_import_justif_stream) =
		BeefyVersionedFinalityProofStream::<B, AuthorityId>::channel();
	let metrics = register_metrics(prometheus_registry);

	// BlockImport
	let import = BeefyBlockImport::new(
		backend,
		runtime,
		wrapped_block_import,
		to_voter_justif_sender,
		metrics,
	);
	let voter_links = BeefyVoterLinks {
		from_block_import_justif_stream,
		to_rpc_justif_sender,
		to_rpc_best_block_sender,
	};
	let rpc_links = BeefyRPCLinks { from_voter_best_beefy_stream, from_voter_justif_stream };

	(import, voter_links, rpc_links)
}

/// BEEFY gadget network parameters.
pub struct BeefyNetworkParams<B: Block, N, S> {
	/// Network implementing gossip, requests and sync-oracle.
	pub network: Arc<N>,
	/// Syncing service implementing a sync oracle and an event stream for peers.
	pub sync: Arc<S>,
	/// Handle for receiving notification events.
	pub notification_service: Box<dyn NotificationService>,
	/// Chain specific BEEFY gossip protocol name. See
	/// [`communication::beefy_protocol_name::gossip_protocol_name`].
	pub gossip_protocol_name: ProtocolName,
	/// Chain specific BEEFY on-demand justifications protocol name. See
	/// [`communication::beefy_protocol_name::justifications_protocol_name`].
	pub justifications_protocol_name: ProtocolName,

	pub _phantom: PhantomData<B>,
}

/// BEEFY gadget initialization parameters.
pub struct BeefyParams<B: Block, BE, C, N, P, R, S, AuthorityId: AuthorityIdBound>
where
	<AuthorityId as RuntimeAppPublic>::Signature: Send + Sync,
{
	/// BEEFY client
	pub client: Arc<C>,
	/// Client Backend
	pub backend: Arc<BE>,
	/// BEEFY Payload provider
	pub payload_provider: P,
	/// Runtime Api Provider
	pub runtime: Arc<R>,
	/// Local key store
	pub key_store: Option<KeystorePtr>,
	/// BEEFY voter network params
	pub network_params: BeefyNetworkParams<B, N, S>,
	/// Minimal delta between blocks, BEEFY should vote for
	pub min_block_delta: u32,
	/// Prometheus metric registry
	pub prometheus_registry: Option<Registry>,
	/// Links between the block importer, the background voter and the RPC layer.
	pub links: BeefyVoterLinks<B, AuthorityId>,
	/// Handler for incoming BEEFY justifications requests from a remote peer.
	pub on_demand_justifications_handler: BeefyJustifsRequestHandler<B, C>,
}
/// Helper object holding BEEFY worker communication/gossip components.
///
/// These are created once, but will be reused if worker is restarted/reinitialized.
pub(crate) struct BeefyComms<B: Block> {
	pub gossip_engine: GossipEngine<B>,
	pub gossip_validator: Arc<GossipValidator<B>>,
	pub gossip_report_stream: TracingUnboundedReceiver<PeerReport>,
	pub on_demand_justifications: OnDemandJustificationsEngine<B>,
}

/// Helper builder object for building [worker::BeefyWorker].
///
/// It has to do it in two steps: initialization and build, because the first step can sleep waiting
/// for certain chain and backend conditions, and while sleeping we still need to pump the
/// GossipEngine. Once initialization is done, the GossipEngine (and other pieces) are added to get
/// the complete [worker::BeefyWorker] object.
pub(crate) struct BeefyWorkerBuilder<B: Block, BE, RuntimeApi> {
	// utilities
	backend: Arc<BE>,
	runtime: Arc<RuntimeApi>,
	key_store: BeefyKeystore<AuthorityId>,
	// voter metrics
	metrics: Option<VoterMetrics>,
	persisted_state: PersistedState<B>,
}

impl<B, BE, R> BeefyWorkerBuilder<B, BE, R>
where
	B: Block + codec::Codec,
	BE: Backend<B>,
	R: ProvideRuntimeApi<B>,
	R::Api: BeefyApi<B, AuthorityId>,
{
	/// This will wait for the chain to enable BEEFY (if not yet enabled) and also wait for the
	/// backend to sync all headers required by the voter to build a contiguous chain of mandatory
	/// justifications. Then it builds the initial voter state using a combination of previously
	/// persisted state in AUX DB and latest chain information/progress.
	///
	/// Returns a sane `BeefyWorkerBuilder` that can build the `BeefyWorker`.
	pub async fn async_initialize(
		backend: Arc<BE>,
		runtime: Arc<R>,
		key_store: BeefyKeystore<AuthorityId>,
		metrics: Option<VoterMetrics>,
		min_block_delta: u32,
		gossip_validator: Arc<GossipValidator<B>>,
		finality_notifications: &mut Fuse<FinalityNotifications<B>>,
	) -> Result<Self, Error> {
		// Wait for BEEFY pallet to be active before starting voter.
		let (beefy_genesis, best_grandpa) =
			wait_for_runtime_pallet(&*runtime, finality_notifications).await?;

		let persisted_state = Self::load_or_init_state(
			beefy_genesis,
			best_grandpa,
			min_block_delta,
			backend.clone(),
			runtime.clone(),
			&key_store,
			&metrics,
		)
		.await?;
		// Update the gossip validator with the right starting round and set id.
		persisted_state
			.gossip_filter_config()
			.map(|f| gossip_validator.update_filter(f))?;

		Ok(BeefyWorkerBuilder { backend, runtime, key_store, metrics, persisted_state })
	}

	/// Takes rest of missing pieces as params and builds the `BeefyWorker`.
	pub fn build<P, S>(
		self,
		payload_provider: P,
		sync: Arc<S>,
		comms: BeefyComms<B>,
		links: BeefyVoterLinks<B>,
		pending_justifications: BTreeMap<NumberFor<B>, BeefyVersionedFinalityProof<B>>,
	) -> BeefyWorker<B, BE, P, R, S> {
		BeefyWorker {
			backend: self.backend,
			runtime: self.runtime,
			key_store: self.key_store,
			metrics: self.metrics,
			persisted_state: self.persisted_state,
			payload_provider,
			sync,
			comms,
			links,
			pending_justifications,
		}
	}

	// If no persisted state present, walk back the chain from first GRANDPA notification to either:
	//  - latest BEEFY finalized block, or if none found on the way,
	//  - BEEFY pallet genesis;
	// Enqueue any BEEFY mandatory blocks (session boundaries) found on the way, for voter to
	// finalize.
	async fn init_state(
		beefy_genesis: NumberFor<B>,
		best_grandpa: <B as Block>::Header,
		min_block_delta: u32,
		backend: Arc<BE>,
		runtime: Arc<R>,
	) -> Result<PersistedState<B>, Error> {
		let blockchain = backend.blockchain();

		let beefy_genesis = runtime
			.runtime_api()
			.beefy_genesis(best_grandpa.hash())
			.ok()
			.flatten()
			.filter(|genesis| *genesis == beefy_genesis)
			.ok_or_else(|| Error::Backend("BEEFY pallet expected to be active.".into()))?;
		// Walk back the imported blocks and initialize voter either, at the last block with
		// a BEEFY justification, or at pallet genesis block; voter will resume from there.
		let mut sessions = VecDeque::new();
		let mut header = best_grandpa.clone();
		let state = loop {
			if let Some(true) = blockchain
				.justifications(header.hash())
				.ok()
				.flatten()
				.map(|justifs| justifs.get(BEEFY_ENGINE_ID).is_some())
			{
				debug!(
					target: LOG_TARGET,
					"🥩 Initialize BEEFY voter at last BEEFY finalized block: {:?}.",
					*header.number()
				);
				let best_beefy = *header.number();
				// If no session boundaries detected so far, just initialize new rounds here.
				if sessions.is_empty() {
					let active_set =
						expect_validator_set(runtime.as_ref(), backend.as_ref(), &header).await?;
					let mut rounds = Rounds::new(best_beefy, active_set);
					// Mark the round as already finalized.
					rounds.conclude(best_beefy);
					sessions.push_front(rounds);
				}
				let state = PersistedState::checked_new(
					best_grandpa,
					best_beefy,
					sessions,
					min_block_delta,
					beefy_genesis,
				)
				.ok_or_else(|| Error::Backend("Invalid BEEFY chain".into()))?;
				break state
			}

			if *header.number() == beefy_genesis {
				// We've reached BEEFY genesis, initialize voter here.
				let genesis_set =
					expect_validator_set(runtime.as_ref(), backend.as_ref(), &header).await?;
				info!(
					target: LOG_TARGET,
					"🥩 Loading BEEFY voter state from genesis on what appears to be first startup. \
					Starting voting rounds at block {:?}, genesis validator set {:?}.",
					beefy_genesis,
					genesis_set,
				);

				sessions.push_front(Rounds::new(beefy_genesis, genesis_set));
				break PersistedState::checked_new(
					best_grandpa,
					Zero::zero(),
					sessions,
					min_block_delta,
					beefy_genesis,
				)
				.ok_or_else(|| Error::Backend("Invalid BEEFY chain".into()))?
			}

			if let Some(active) = find_authorities_change::<B>(&header) {
				debug!(
					target: LOG_TARGET,
					"🥩 Marking block {:?} as BEEFY Mandatory.",
					*header.number()
				);
				sessions.push_front(Rounds::new(*header.number(), active));
			}

			// Move up the chain.
			header = wait_for_parent_header(blockchain, header, HEADER_SYNC_DELAY).await?;
		};

		aux_schema::write_current_version(backend.as_ref())?;
		aux_schema::write_voter_state(backend.as_ref(), &state)?;
		Ok(state)
	}

	async fn load_or_init_state(
		beefy_genesis: NumberFor<B>,
		best_grandpa: <B as Block>::Header,
		min_block_delta: u32,
		backend: Arc<BE>,
		runtime: Arc<R>,
		key_store: &BeefyKeystore<AuthorityId>,
		metrics: &Option<VoterMetrics>,
	) -> Result<PersistedState<B>, Error> {
		// Initialize voter state from AUX DB if compatible.
		if let Some(mut state) = crate::aux_schema::load_persistent(backend.as_ref())?
			// Verify state pallet genesis matches runtime.
			.filter(|state| state.pallet_genesis() == beefy_genesis)
		{
			// Overwrite persisted state with current best GRANDPA block.
			state.set_best_grandpa(best_grandpa.clone());
			// Overwrite persisted data with newly provided `min_block_delta`.
			state.set_min_block_delta(min_block_delta);
			debug!(target: LOG_TARGET, "🥩 Loading BEEFY voter state from db: {:?}.", state);

			// Make sure that all the headers that we need have been synced.
			let mut new_sessions = vec![];
			let mut header = best_grandpa.clone();
			while *header.number() > state.best_beefy() {
				if state.voting_oracle().can_add_session(*header.number()) {
					if let Some(active) = find_authorities_change::<B>(&header) {
						new_sessions.push((active, *header.number()));
					}
				}
				header =
					wait_for_parent_header(backend.blockchain(), header, HEADER_SYNC_DELAY).await?;
			}

			// Make sure we didn't miss any sessions during node restart.
			for (validator_set, new_session_start) in new_sessions.drain(..).rev() {
				debug!(
					target: LOG_TARGET,
					"🥩 Handling missed BEEFY session after node restart: {:?}.",
					new_session_start
				);
				state.init_session_at(new_session_start, validator_set, key_store, metrics);
			}
			return Ok(state)
		}

		// No valid voter-state persisted, re-initialize from pallet genesis.
		Self::init_state(beefy_genesis, best_grandpa, min_block_delta, backend, runtime).await
	}
}

/// Start the BEEFY gadget.
///
/// This is a thin shim around running and awaiting a BEEFY worker.
pub async fn start_beefy_gadget<B, BE, C, N, P, R, S, AuthorityId>(
	beefy_params: BeefyParams<B, BE, C, N, P, R, S, AuthorityId>,
) where
	B: Block,
	BE: Backend<B>,
	C: Client<B, BE> + BlockBackend<B>,
	P: PayloadProvider<B> + Clone,
	R: ProvideRuntimeApi<B>,
	R::Api: BeefyApi<B, AuthorityId> + MmrApi<B, MmrRootHash, NumberFor<B>>,
	N: GossipNetwork<B> + NetworkRequest + Send + Sync + 'static,
	S: GossipSyncing<B> + SyncOracle + 'static,
	AuthorityId: AuthorityIdBound,
	<AuthorityId as RuntimeAppPublic>::Signature: Send + Sync,
{
	let BeefyParams {
		client,
		backend,
		payload_provider,
		runtime,
		key_store,
		network_params,
		min_block_delta,
		prometheus_registry,
		links,
		mut on_demand_justifications_handler,
	} = beefy_params;

	let BeefyNetworkParams {
		network,
		sync,
		notification_service,
		gossip_protocol_name,
		justifications_protocol_name,
		..
	} = network_params;

	let metrics = register_metrics(prometheus_registry.clone());

	// Subscribe to finality notifications and justifications before waiting for runtime pallet and
	// reuse the streams, so we don't miss notifications while waiting for pallet to be available.
	let mut finality_notifications = client.finality_notification_stream().fuse();
	let mut block_import_justif = links.from_block_import_justif_stream.subscribe(100_000).fuse();

	let known_peers = Arc::new(Mutex::new(KnownPeers::new()));
	// Default votes filter is to discard everything.
	// Validator is updated later with correct starting round and set id.
	let (gossip_validator, gossip_report_stream) =
		communication::gossip::GossipValidator::new(known_peers.clone());
	let gossip_validator = Arc::new(gossip_validator);
	let gossip_engine = GossipEngine::new(
		network.clone(),
		sync.clone(),
		notification_service,
		gossip_protocol_name.clone(),
		gossip_validator.clone(),
		None,
	);

	// The `GossipValidator` adds and removes known peers based on valid votes and network
	// events.
	let on_demand_justifications = OnDemandJustificationsEngine::new(
		network.clone(),
		justifications_protocol_name.clone(),
		known_peers,
		prometheus_registry.clone(),
	);
	let mut beefy_comms = BeefyComms {
		gossip_engine,
		gossip_validator,
		gossip_report_stream,
		on_demand_justifications,
	};

	// We re-create and re-run the worker in this loop in order to quickly reinit and resume after
	// select recoverable errors.
	loop {
		// Make sure to pump gossip engine while waiting for initialization conditions.
		let worker_builder = loop {
			futures::select! {
				builder_init_result = BeefyWorkerBuilder::async_initialize(
					backend.clone(),
					runtime.clone(),
					key_store.clone().into(),
					metrics.clone(),
					min_block_delta,
					beefy_comms.gossip_validator.clone(),
					&mut finality_notifications,
				).fuse() => {
					match builder_init_result {
						Ok(builder) => break builder,
						Err(e) => {
							error!(target: LOG_TARGET, "🥩 Error: {:?}. Terminating.", e);
							return
						},
					}
				},
				// Pump peer reports
				_ = &mut beefy_comms.gossip_report_stream.next() => {
					continue
				},
				// Pump gossip engine.
				_ = &mut beefy_comms.gossip_engine => {
					error!(target: LOG_TARGET, "🥩 Gossip engine has unexpectedly terminated.");
					return
				}
			}
		};

		let worker = worker_builder.build(
			payload_provider.clone(),
			sync.clone(),
			beefy_comms,
			links.clone(),
			BTreeMap::new(),
		);

		match futures::future::select(
			Box::pin(worker.run(&mut block_import_justif, &mut finality_notifications)),
			Box::pin(on_demand_justifications_handler.run()),
		)
		.await
		{
			// On `ConsensusReset` error, just reinit and restart voter.
			futures::future::Either::Left(((error::Error::ConsensusReset, reuse_comms), _)) => {
				error!(target: LOG_TARGET, "🥩 Error: {:?}. Restarting voter.", error::Error::ConsensusReset);
				beefy_comms = reuse_comms;
				continue
			},
			// On other errors, bring down / finish the task.
			futures::future::Either::Left(((worker_err, _), _)) =>
				error!(target: LOG_TARGET, "🥩 Error: {:?}. Terminating.", worker_err),
			futures::future::Either::Right((odj_handler_err, _)) =>
				error!(target: LOG_TARGET, "🥩 Error: {:?}. Terminating.", odj_handler_err),
		};
		return
	}
}

/// Waits until the parent header of `current` is available and returns it.
///
/// When the node uses GRANDPA warp sync it initially downloads only the mandatory GRANDPA headers.
/// The rest of the headers (gap sync) are lazily downloaded later. But the BEEFY voter also needs
/// the headers in range `[beefy_genesis..=best_grandpa]` to be available. This helper method
/// enables us to wait until these headers have been synced.
async fn wait_for_parent_header<B, BC>(
	blockchain: &BC,
	current: <B as Block>::Header,
	delay: Duration,
) -> Result<<B as Block>::Header, Error>
where
	B: Block,
	BC: BlockchainBackend<B>,
{
	if *current.number() == Zero::zero() {
		let msg = format!("header {} is Genesis, there is no parent for it", current.hash());
		warn!(target: LOG_TARGET, "{}", msg);
		return Err(Error::Backend(msg));
	}
	loop {
		match blockchain
			.header(*current.parent_hash())
			.map_err(|e| Error::Backend(e.to_string()))?
		{
			Some(parent) => return Ok(parent),
			None => {
				info!(
					target: LOG_TARGET,
					"🥩 Parent of header number {} not found. \
					BEEFY gadget waiting for header sync to finish ...",
					current.number()
				);
				tokio::time::sleep(delay).await;
			},
		}
	}
}

/// Wait for BEEFY runtime pallet to be available, return active validator set.
/// Should be called only once during worker initialization.
async fn wait_for_runtime_pallet<B, R, AuthorityId: AuthorityIdBound>(
	runtime: &R,
	finality: &mut Fuse<FinalityNotifications<B>>,
) -> Result<(NumberFor<B>, <B as Block>::Header), Error>
where
	B: Block,
	R: ProvideRuntimeApi<B>,
	R::Api: BeefyApi<B, AuthorityId>,
	<AuthorityId as RuntimeAppPublic>::Signature: Send + Sync,
{
	info!(target: LOG_TARGET, "🥩 BEEFY gadget waiting for BEEFY pallet to become available...");
	loop {
		let notif = finality.next().await.ok_or_else(|| {
			let err_msg = "🥩 Finality stream has unexpectedly terminated.".into();
			error!(target: LOG_TARGET, "{}", err_msg);
			Error::Backend(err_msg)
		})?;
		let at = notif.header.hash();
		if let Some(start) = runtime.runtime_api().beefy_genesis(at).ok().flatten() {
			if *notif.header.number() >= start {
				// Beefy pallet available, return header for best grandpa at the time.
				info!(
					target: LOG_TARGET,
					"🥩 BEEFY pallet available: block {:?} beefy genesis {:?}",
					notif.header.number(), start
				);
				return Ok((start, notif.header))
			}
		}
	}
}

/// Provides validator set active `at_header`. It tries to get it from state, otherwise falls
/// back to walk up the chain looking the validator set enactment in header digests.
///
/// Note: function will `async::sleep()` when walking back the chain if some needed header hasn't
/// been synced yet (as it happens when warp syncing when headers are synced in the background).
async fn expect_validator_set<B, BE, R, AuthorityId: AuthorityIdBound>(
	runtime: &R,
	backend: &BE,
	at_header: &B::Header,
) -> Result<ValidatorSet<AuthorityId>, Error>
where
	B: Block,
	BE: Backend<B>,
	R: ProvideRuntimeApi<B>,
	R::Api: BeefyApi<B, AuthorityId>,
	<AuthorityId as RuntimeAppPublic>::Signature: Send + Sync,
{
	let blockchain = backend.blockchain();
	// Walk up the chain looking for the validator set active at 'at_header'. Process both state and
	// header digests.
	debug!(
		target: LOG_TARGET,
		"🥩 Trying to find validator set active at header(number {:?}, hash {:?})",
		at_header.number(),
		at_header.hash()
	);
	let mut header = at_header.clone();
	loop {
		debug!(target: LOG_TARGET, "🥩 Looking for auth set change at block number: {:?}", *header.number());
		if let Ok(Some(active)) = runtime.runtime_api().validator_set(header.hash()) {
			return Ok(active)
		} else {
<<<<<<< HEAD
			match worker::find_authorities_change::<B, AuthorityId>(&header) {
=======
			match find_authorities_change::<B>(&header) {
>>>>>>> 81d447a8
				Some(active) => return Ok(active),
				// Move up the chain. Ultimately we'll get it from chain genesis state, or error out
				// there.
				None =>
					header = wait_for_parent_header(blockchain, header, HEADER_SYNC_DELAY)
						.await
						.map_err(|e| Error::Backend(e.to_string()))?,
			}
		}
	}
}

/// Scan the `header` digest log for a BEEFY validator set change. Return either the new
/// validator set or `None` in case no validator set change has been signaled.
pub(crate) fn find_authorities_change<B>(header: &B::Header) -> Option<ValidatorSet<AuthorityId>>
where
	B: Block,
{
	let id = OpaqueDigestItemId::Consensus(&BEEFY_ENGINE_ID);

	let filter = |log: ConsensusLog<AuthorityId>| match log {
		ConsensusLog::AuthoritiesChange(validator_set) => Some(validator_set),
		_ => None,
	};
	header.digest().convert_first(|l| l.try_to(id).and_then(filter))
}<|MERGE_RESOLUTION|>--- conflicted
+++ resolved
@@ -40,21 +40,12 @@
 use sc_network::{NetworkRequest, NotificationService, ProtocolName};
 use sc_network_gossip::{GossipEngine, Network as GossipNetwork, Syncing as GossipSyncing};
 use sp_api::ProvideRuntimeApi;
-<<<<<<< HEAD
 use sp_application_crypto::RuntimeAppPublic;
 use sp_blockchain::{
 	Backend as BlockchainBackend, Error as ClientError, HeaderBackend, Result as ClientResult,
 };
 use sp_consensus::{Error as ConsensusError, SyncOracle};
 use sp_consensus_beefy::{AuthorityIdBound, BeefyApi, MmrRootHash, PayloadProvider, ValidatorSet};
-=======
-use sp_blockchain::{Backend as BlockchainBackend, HeaderBackend};
-use sp_consensus::{Error as ConsensusError, SyncOracle};
-use sp_consensus_beefy::{
-	ecdsa_crypto::AuthorityId, BeefyApi, ConsensusLog, MmrRootHash, PayloadProvider, ValidatorSet,
-	BEEFY_ENGINE_ID,
-};
->>>>>>> 81d447a8
 use sp_keystore::KeystorePtr;
 use sp_mmr_primitives::MmrApi;
 use sp_runtime::traits::{Block, Header as HeaderT, NumberFor, Zero};
@@ -735,11 +726,7 @@
 		if let Ok(Some(active)) = runtime.runtime_api().validator_set(header.hash()) {
 			return Ok(active)
 		} else {
-<<<<<<< HEAD
-			match worker::find_authorities_change::<B, AuthorityId>(&header) {
-=======
-			match find_authorities_change::<B>(&header) {
->>>>>>> 81d447a8
+			match find_authorities_change::<B, AuthorityId>(&header) {
 				Some(active) => return Ok(active),
 				// Move up the chain. Ultimately we'll get it from chain genesis state, or error out
 				// there.
