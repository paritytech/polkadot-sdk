--- conflicted
+++ resolved
@@ -72,7 +72,6 @@
 use crate::{
 	communication::{gossip::GossipValidator, peers::PeerReport},
 	justification::BeefyVersionedFinalityProof,
-	keystore::BeefyKeystore,
 	metrics::VoterMetrics,
 	round::Rounds,
 	worker::{BeefyWorker, PersistedState},
@@ -731,7 +730,6 @@
 	}
 }
 
-<<<<<<< HEAD
 /// Provides validator set active `at_header`. It tries to get it from state, otherwise falls
 /// back to walk up the chain looking the validator set enactment in header digests.
 ///
@@ -773,7 +771,8 @@
 			}
 		}
 	}
-=======
+}
+
 /// Scan the `header` digest log for a BEEFY validator set change. Return either the new
 /// validator set or `None` in case no validator set change has been signaled.
 pub(crate) fn find_authorities_change<B>(header: &B::Header) -> Option<ValidatorSet<AuthorityId>>
@@ -787,5 +786,4 @@
 		_ => None,
 	};
 	header.digest().convert_first(|l| l.try_to(id).and_then(filter))
->>>>>>> 81d447a8
 }