--- conflicted
+++ resolved
@@ -18,7 +18,6 @@
 
 use crate::{
 	communication::{
-		fisherman::Fisherman,
 		notification::{
 			BeefyBestBlockSender, BeefyBestBlockStream, BeefyVersionedFinalityProofSender,
 			BeefyVersionedFinalityProofStream,
@@ -67,12 +66,12 @@
 mod worker;
 
 pub mod communication;
+mod fisherman;
 pub mod import;
 pub mod justification;
 
 use crate::{
 	communication::gossip::GossipValidator,
-	fisherman::Fisherman,
 	justification::BeefyVersionedFinalityProof,
 	metrics::VoterMetrics,
 	round::Rounds,
@@ -81,9 +80,11 @@
 pub use communication::beefy_protocol_name::{
 	gossip_protocol_name, justifications_protocol_name as justifs_protocol_name,
 };
+use fisherman::Fisherman;
+use sp_consensus_beefy::MmrRootHash;
+use sp_mmr_primitives::MmrApi;
 use sp_runtime::generic::OpaqueDigestItemId;
 
-mod fisherman;
 #[cfg(test)]
 mod tests;
 
@@ -309,14 +310,13 @@
 		pending_justifications: BTreeMap<NumberFor<B>, BeefyVersionedFinalityProof<B>>,
 		is_authority: bool,
 	) -> BeefyWorker<B, BE, P, R, S, N> {
-		let key_store = Arc::new(self.key_store);
 		BeefyWorker {
 			backend: self.backend.clone(),
 			runtime: self.runtime.clone(),
-			key_store: key_store.clone(),
+			key_store: self.key_store.clone(),
 			payload_provider,
 			sync,
-			fisherman: Arc::new(Fisherman::new(self.backend, self.runtime, key_store)),
+			fisherman: comms.gossip_validator.fisherman.clone(),
 			metrics: self.metrics,
 			persisted_state: self.persisted_state,
 			comms,
@@ -492,13 +492,8 @@
 	BE: Backend<B> + 'static,
 	C: Client<B, BE> + BlockBackend<B>,
 	P: PayloadProvider<B> + Clone,
-<<<<<<< HEAD
 	R: ProvideRuntimeApi<B> + Send + Sync + 'static,
 	R::Api: BeefyApi<B, AuthorityId, MmrRootHash> + MmrApi<B, MmrRootHash, NumberFor<B>>,
-=======
-	R: ProvideRuntimeApi<B>,
-	R::Api: BeefyApi<B, AuthorityId>,
->>>>>>> c973fe86
 	N: GossipNetwork<B> + NetworkRequest + Send + Sync + 'static,
 	S: GossipSyncing<B> + SyncOracle + 'static,
 {
@@ -515,7 +510,6 @@
 		mut on_demand_justifications_handler,
 		is_authority,
 	} = beefy_params;
-
 	let key_store: Arc<BeefyKeystore<AuthorityId>> = Arc::new(key_store.into());
 
 	let BeefyNetworkParams {
@@ -535,16 +529,16 @@
 	let mut block_import_justif = links.from_block_import_justif_stream.subscribe(100_000).fuse();
 
 	let known_peers = Arc::new(Mutex::new(KnownPeers::new()));
-	let fisherman = Fisherman {
-		backend: backend.clone(),
-		key_store: key_store.clone(),
-		runtime: runtime.clone(),
-		payload_provider: payload_provider.clone(),
-		_phantom: PhantomData,
-	};
+	let fisherman = Arc::new(Fisherman::new(
+		backend.clone(),
+		runtime.clone(),
+		key_store.clone(),
+		payload_provider.clone(),
+	));
 	// Default votes filter is to discard everything.
 	// Validator is updated later with correct starting round and set id.
-	let gossip_validator = GossipValidator::new(known_peers.clone(), network.clone(), fisherman);
+	let gossip_validator =
+		GossipValidator::new(known_peers.clone(), network.clone(), fisherman.clone());
 	let gossip_validator = Arc::new(gossip_validator);
 	let gossip_engine = GossipEngine::new(
 		network.clone(),
@@ -573,7 +567,7 @@
 			builder_init_result = BeefyWorkerBuilder::async_initialize(
 				backend.clone(),
 				runtime.clone(),
-				key_store.clone().into(),
+				key_store.clone(),
 				metrics.clone(),
 				min_block_delta,
 				beefy_comms.gossip_validator.clone(),
