--- conflicted
+++ resolved
@@ -477,247 +477,6 @@
 		Self::init_state(beefy_genesis, best_grandpa, min_block_delta, backend, runtime).await
 	}
 }
-/// Helper object holding BEEFY worker communication/gossip components.
-///
-/// These are created once, but will be reused if worker is restarted/reinitialized.
-pub(crate) struct BeefyComms<B: Block> {
-	pub gossip_engine: GossipEngine<B>,
-	pub gossip_validator: Arc<GossipValidator<B>>,
-	pub gossip_report_stream: TracingUnboundedReceiver<PeerReport>,
-	pub on_demand_justifications: OnDemandJustificationsEngine<B>,
-}
-
-/// Helper builder object for building [worker::BeefyWorker].
-///
-/// It has to do it in two steps: initialization and build, because the first step can sleep waiting
-/// for certain chain and backend conditions, and while sleeping we still need to pump the
-/// GossipEngine. Once initialization is done, the GossipEngine (and other pieces) are added to get
-/// the complete [worker::BeefyWorker] object.
-pub(crate) struct BeefyWorkerBuilder<B: Block, BE, RuntimeApi> {
-	// utilities
-	backend: Arc<BE>,
-	runtime: Arc<RuntimeApi>,
-	key_store: BeefyKeystore<AuthorityId>,
-	// voter metrics
-	metrics: Option<VoterMetrics>,
-	persisted_state: PersistedState<B>,
-}
-
-impl<B, BE, R> BeefyWorkerBuilder<B, BE, R>
-where
-	B: Block + codec::Codec,
-	BE: Backend<B>,
-	R: ProvideRuntimeApi<B>,
-	R::Api: BeefyApi<B, AuthorityId>,
-{
-	/// This will wait for the chain to enable BEEFY (if not yet enabled) and also wait for the
-	/// backend to sync all headers required by the voter to build a contiguous chain of mandatory
-	/// justifications. Then it builds the initial voter state using a combination of previously
-	/// persisted state in AUX DB and latest chain information/progress.
-	///
-	/// Returns a sane `BeefyWorkerBuilder` that can build the `BeefyWorker`.
-	pub async fn async_initialize(
-		backend: Arc<BE>,
-		runtime: Arc<R>,
-		key_store: BeefyKeystore<AuthorityId>,
-		metrics: Option<VoterMetrics>,
-		min_block_delta: u32,
-		gossip_validator: Arc<GossipValidator<B>>,
-		finality_notifications: &mut Fuse<FinalityNotifications<B>>,
-	) -> Result<Self, Error> {
-		// Wait for BEEFY pallet to be active before starting voter.
-		let (beefy_genesis, best_grandpa) =
-			wait_for_runtime_pallet(&*runtime, finality_notifications).await?;
-
-		let persisted_state = Self::load_or_init_state(
-			beefy_genesis,
-			best_grandpa,
-			min_block_delta,
-			backend.clone(),
-			runtime.clone(),
-			&key_store,
-			&metrics,
-		)
-		.await?;
-		// Update the gossip validator with the right starting round and set id.
-		persisted_state
-			.gossip_filter_config()
-			.map(|f| gossip_validator.update_filter(f))?;
-
-		Ok(BeefyWorkerBuilder { backend, runtime, key_store, metrics, persisted_state })
-	}
-
-	/// Takes rest of missing pieces as params and builds the `BeefyWorker`.
-	pub fn build<P, S>(
-		self,
-		payload_provider: P,
-		sync: Arc<S>,
-		comms: BeefyComms<B>,
-		links: BeefyVoterLinks<B>,
-		pending_justifications: BTreeMap<NumberFor<B>, BeefyVersionedFinalityProof<B>>,
-	) -> BeefyWorker<B, BE, P, R, S> {
-		BeefyWorker {
-			backend: self.backend,
-			runtime: self.runtime,
-			key_store: self.key_store,
-			metrics: self.metrics,
-			persisted_state: self.persisted_state,
-			payload_provider,
-			sync,
-			comms,
-			links,
-			pending_justifications,
-		}
-	}
-
-	// If no persisted state present, walk back the chain from first GRANDPA notification to either:
-	//  - latest BEEFY finalized block, or if none found on the way,
-	//  - BEEFY pallet genesis;
-	// Enqueue any BEEFY mandatory blocks (session boundaries) found on the way, for voter to
-	// finalize.
-	async fn init_state(
-		beefy_genesis: NumberFor<B>,
-		best_grandpa: <B as Block>::Header,
-		min_block_delta: u32,
-		backend: Arc<BE>,
-		runtime: Arc<R>,
-	) -> Result<PersistedState<B>, Error> {
-		let blockchain = backend.blockchain();
-
-		let beefy_genesis = runtime
-			.runtime_api()
-			.beefy_genesis(best_grandpa.hash())
-			.ok()
-			.flatten()
-			.filter(|genesis| *genesis == beefy_genesis)
-			.ok_or_else(|| Error::Backend("BEEFY pallet expected to be active.".into()))?;
-		// Walk back the imported blocks and initialize voter either, at the last block with
-		// a BEEFY justification, or at pallet genesis block; voter will resume from there.
-		let mut sessions = VecDeque::new();
-		let mut header = best_grandpa.clone();
-		let state = loop {
-			if let Some(true) = blockchain
-				.justifications(header.hash())
-				.ok()
-				.flatten()
-				.map(|justifs| justifs.get(BEEFY_ENGINE_ID).is_some())
-			{
-				debug!(
-					target: LOG_TARGET,
-					"🥩 Initialize BEEFY voter at last BEEFY finalized block: {:?}.",
-					*header.number()
-				);
-				let best_beefy = *header.number();
-				// If no session boundaries detected so far, just initialize new rounds here.
-				if sessions.is_empty() {
-					let active_set =
-						expect_validator_set(runtime.as_ref(), backend.as_ref(), &header).await?;
-					let mut rounds = Rounds::new(best_beefy, active_set);
-					// Mark the round as already finalized.
-					rounds.conclude(best_beefy);
-					sessions.push_front(rounds);
-				}
-				let state = PersistedState::checked_new(
-					best_grandpa,
-					best_beefy,
-					sessions,
-					min_block_delta,
-					beefy_genesis,
-				)
-				.ok_or_else(|| Error::Backend("Invalid BEEFY chain".into()))?;
-				break state
-			}
-
-			if *header.number() == beefy_genesis {
-				// We've reached BEEFY genesis, initialize voter here.
-				let genesis_set =
-					expect_validator_set(runtime.as_ref(), backend.as_ref(), &header).await?;
-				info!(
-					target: LOG_TARGET,
-					"🥩 Loading BEEFY voter state from genesis on what appears to be first startup. \
-					Starting voting rounds at block {:?}, genesis validator set {:?}.",
-					beefy_genesis,
-					genesis_set,
-				);
-
-				sessions.push_front(Rounds::new(beefy_genesis, genesis_set));
-				break PersistedState::checked_new(
-					best_grandpa,
-					Zero::zero(),
-					sessions,
-					min_block_delta,
-					beefy_genesis,
-				)
-				.ok_or_else(|| Error::Backend("Invalid BEEFY chain".into()))?
-			}
-
-			if let Some(active) = find_authorities_change::<B>(&header) {
-				debug!(
-					target: LOG_TARGET,
-					"🥩 Marking block {:?} as BEEFY Mandatory.",
-					*header.number()
-				);
-				sessions.push_front(Rounds::new(*header.number(), active));
-			}
-
-			// Move up the chain.
-			header = wait_for_parent_header(blockchain, header, HEADER_SYNC_DELAY).await?;
-		};
-
-		aux_schema::write_current_version(backend.as_ref())?;
-		aux_schema::write_voter_state(backend.as_ref(), &state)?;
-		Ok(state)
-	}
-
-	async fn load_or_init_state(
-		beefy_genesis: NumberFor<B>,
-		best_grandpa: <B as Block>::Header,
-		min_block_delta: u32,
-		backend: Arc<BE>,
-		runtime: Arc<R>,
-		key_store: &BeefyKeystore<AuthorityId>,
-		metrics: &Option<VoterMetrics>,
-	) -> Result<PersistedState<B>, Error> {
-		// Initialize voter state from AUX DB if compatible.
-		if let Some(mut state) = crate::aux_schema::load_persistent(backend.as_ref())?
-			// Verify state pallet genesis matches runtime.
-			.filter(|state| state.pallet_genesis() == beefy_genesis)
-		{
-			// Overwrite persisted state with current best GRANDPA block.
-			state.set_best_grandpa(best_grandpa.clone());
-			// Overwrite persisted data with newly provided `min_block_delta`.
-			state.set_min_block_delta(min_block_delta);
-			debug!(target: LOG_TARGET, "🥩 Loading BEEFY voter state from db: {:?}.", state);
-
-			// Make sure that all the headers that we need have been synced.
-			let mut new_sessions = vec![];
-			let mut header = best_grandpa.clone();
-			while *header.number() > state.best_beefy() {
-				if state.voting_oracle().can_add_session(*header.number()) {
-					if let Some(active) = find_authorities_change::<B>(&header) {
-						new_sessions.push((active, *header.number()));
-					}
-				}
-				header =
-					wait_for_parent_header(backend.blockchain(), header, HEADER_SYNC_DELAY).await?;
-			}
-
-			// Make sure we didn't miss any sessions during node restart.
-			for (validator_set, new_session_start) in new_sessions.drain(..).rev() {
-				debug!(
-					target: LOG_TARGET,
-					"🥩 Handling missed BEEFY session after node restart: {:?}.",
-					new_session_start
-				);
-				state.init_session_at(new_session_start, validator_set, key_store, metrics);
-			}
-			return Ok(state)
-		}
-
-		// No valid voter-state persisted, re-initialize from pallet genesis.
-		Self::init_state(beefy_genesis, best_grandpa, min_block_delta, backend, runtime).await
-	}
-}
 
 /// Start the BEEFY gadget.
 ///
@@ -808,10 +567,7 @@
 					min_block_delta,
 					beefy_comms.gossip_validator.clone(),
 					&mut finality_notifications,
-<<<<<<< HEAD
-=======
 					is_authority,
->>>>>>> 8eb1f559
 				).fuse() => {
 					match builder_init_result {
 						Ok(builder) => break builder,
@@ -839,10 +595,7 @@
 			beefy_comms,
 			links.clone(),
 			BTreeMap::new(),
-<<<<<<< HEAD
-=======
 			is_authority,
->>>>>>> 8eb1f559
 		);
 
 		match futures::future::select(
