// This file is part of Substrate.

// Copyright (C) Parity Technologies (UK) Ltd.
// SPDX-License-Identifier: GPL-3.0-or-later WITH Classpath-exception-2.0

// This program is free software: you can redistribute it and/or modify
// it under the terms of the GNU General Public License as published by
// the Free Software Foundation, either version 3 of the License, or
// (at your option) any later version.

// This program is distributed in the hope that it will be useful,
// but WITHOUT ANY WARRANTY; without even the implied warranty of
// MERCHANTABILITY or FITNESS FOR A PARTICULAR PURPOSE. See the
// GNU General Public License for more details.

// You should have received a copy of the GNU General Public License
// along with this program. If not, see <https://www.gnu.org/licenses/>.

use std::{collections::BTreeSet, sync::Arc, time::Duration};

<<<<<<< HEAD
use sc_network::ReputationChange;
=======
use sc_network::{NetworkPeers, PeerId, ReputationChange};
>>>>>>> c1063a53
use sc_network_gossip::{MessageIntent, ValidationResult, Validator, ValidatorContext};
use sc_network_types::PeerId;
use sp_runtime::traits::{Block, Hash, Header, NumberFor};

use codec::{Decode, DecodeAll, Encode};
use log::{debug, trace};
use parking_lot::{Mutex, RwLock};
use wasm_timer::Instant;

use crate::{
	communication::{benefit, cost, peers::KnownPeers},
	justification::{
		proof_block_num_and_set_id, verify_with_validator_set, BeefyVersionedFinalityProof,
	},
	keystore::BeefyKeystore,
	LOG_TARGET,
};
use sp_consensus_beefy::{
	ecdsa_crypto::{AuthorityId, Signature},
	ValidatorSet, ValidatorSetId, VoteMessage,
};

// Timeout for rebroadcasting messages.
#[cfg(not(test))]
const REBROADCAST_AFTER: Duration = Duration::from_secs(60);
#[cfg(test)]
const REBROADCAST_AFTER: Duration = Duration::from_secs(5);

#[derive(Debug, PartialEq)]
pub(super) enum Action<H> {
	// repropagate under given topic, to the given peers, applying cost/benefit to originator.
	Keep(H, ReputationChange),
	// discard, applying cost/benefit to originator.
	Discard(ReputationChange),
	// ignore, no cost/benefit applied to originator.
	DiscardNoReport,
}

/// An outcome of examining a message.
#[derive(Debug, PartialEq, Clone, Copy)]
enum Consider {
	/// Accept the message.
	Accept,
	/// Message is too early. Reject.
	RejectPast,
	/// Message is from the future. Reject.
	RejectFuture,
	/// Message cannot be evaluated. Reject.
	CannotEvaluate,
}

/// BEEFY gossip message type that gets encoded and sent on the network.
#[derive(Debug, Encode, Decode)]
pub(crate) enum GossipMessage<B: Block> {
	/// BEEFY message with commitment and single signature.
	Vote(VoteMessage<NumberFor<B>, AuthorityId, Signature>),
	/// BEEFY justification with commitment and signatures.
	FinalityProof(BeefyVersionedFinalityProof<B>),
}

impl<B: Block> GossipMessage<B> {
	/// Return inner vote if this message is a Vote.
	pub fn unwrap_vote(self) -> Option<VoteMessage<NumberFor<B>, AuthorityId, Signature>> {
		match self {
			GossipMessage::Vote(vote) => Some(vote),
			GossipMessage::FinalityProof(_) => None,
		}
	}

	/// Return inner finality proof if this message is a FinalityProof.
	pub fn unwrap_finality_proof(self) -> Option<BeefyVersionedFinalityProof<B>> {
		match self {
			GossipMessage::Vote(_) => None,
			GossipMessage::FinalityProof(proof) => Some(proof),
		}
	}
}

/// Gossip engine votes messages topic
pub(crate) fn votes_topic<B: Block>() -> B::Hash
where
	B: Block,
{
	<<B::Header as Header>::Hashing as Hash>::hash(b"beefy-votes")
}

/// Gossip engine justifications messages topic
pub(crate) fn proofs_topic<B: Block>() -> B::Hash
where
	B: Block,
{
	<<B::Header as Header>::Hashing as Hash>::hash(b"beefy-justifications")
}

#[derive(Clone, Debug)]
pub(crate) struct GossipFilterCfg<'a, B: Block> {
	pub start: NumberFor<B>,
	pub end: NumberFor<B>,
	pub validator_set: &'a ValidatorSet<AuthorityId>,
}

#[derive(Clone, Debug)]
struct FilterInner<B: Block> {
	pub start: NumberFor<B>,
	pub end: NumberFor<B>,
	pub validator_set: ValidatorSet<AuthorityId>,
}

struct Filter<B: Block> {
	// specifies live rounds
	inner: Option<FilterInner<B>>,
	// cache of seen valid justifications in active rounds
	rounds_with_valid_proofs: BTreeSet<NumberFor<B>>,
}

impl<B: Block> Filter<B> {
	pub fn new() -> Self {
		Self { inner: None, rounds_with_valid_proofs: BTreeSet::new() }
	}

	/// Update filter to new `start` and `set_id`.
	fn update(&mut self, cfg: GossipFilterCfg<B>) {
		self.rounds_with_valid_proofs
			.retain(|&round| round >= cfg.start && round <= cfg.end);
		// only clone+overwrite big validator_set if set_id changed
		match self.inner.as_mut() {
			Some(f) if f.validator_set.id() == cfg.validator_set.id() => {
				f.start = cfg.start;
				f.end = cfg.end;
			},
			_ =>
				self.inner = Some(FilterInner {
					start: cfg.start,
					end: cfg.end,
					validator_set: cfg.validator_set.clone(),
				}),
		}
	}

	/// Accept if `max(session_start, best_beefy) <= round <= best_grandpa`,
	/// and vote `set_id` matches session set id.
	///
	/// Latest concluded round is still considered alive to allow proper gossiping for it.
	fn consider_vote(&self, round: NumberFor<B>, set_id: ValidatorSetId) -> Consider {
		self.inner
			.as_ref()
			.map(|f|
				// only from current set and only [filter.start, filter.end]
				if set_id < f.validator_set.id() || round < f.start {
					Consider::RejectPast
				} else if set_id > f.validator_set.id() || round > f.end {
					Consider::RejectFuture
				} else {
					Consider::Accept
				})
			.unwrap_or(Consider::CannotEvaluate)
	}

	/// Return true if `round` is >= than `max(session_start, best_beefy)`,
	/// and proof `set_id` matches session set id.
	///
	/// Latest concluded round is still considered alive to allow proper gossiping for it.
	fn consider_finality_proof(&self, round: NumberFor<B>, set_id: ValidatorSetId) -> Consider {
		self.inner
			.as_ref()
			.map(|f|
				// only from current set and only >= filter.start
				if round < f.start || set_id < f.validator_set.id() {
					Consider::RejectPast
				} else if set_id > f.validator_set.id() {
					Consider::RejectFuture
				} else {
					Consider::Accept
				}
			)
			.unwrap_or(Consider::CannotEvaluate)
	}

	/// Add new _known_ `round` to the set of seen valid justifications.
	fn mark_round_as_proven(&mut self, round: NumberFor<B>) {
		self.rounds_with_valid_proofs.insert(round);
	}

	/// Check if `round` is already part of seen valid justifications.
	fn is_already_proven(&self, round: NumberFor<B>) -> bool {
		self.rounds_with_valid_proofs.contains(&round)
	}

	fn validator_set(&self) -> Option<&ValidatorSet<AuthorityId>> {
		self.inner.as_ref().map(|f| &f.validator_set)
	}
}

/// BEEFY gossip validator
///
/// Validate BEEFY gossip messages and limit the number of live BEEFY voting rounds.
///
/// Allows messages for 'rounds >= last concluded' to flow, everything else gets
/// rejected/expired.
///
///All messaging is handled in a single BEEFY global topic.
pub(crate) struct GossipValidator<B, N>
where
	B: Block,
{
	votes_topic: B::Hash,
	justifs_topic: B::Hash,
	gossip_filter: RwLock<Filter<B>>,
	next_rebroadcast: Mutex<Instant>,
	known_peers: Arc<Mutex<KnownPeers<B>>>,
	network: Arc<N>,
}

impl<B, N> GossipValidator<B, N>
where
	B: Block,
{
	pub(crate) fn new(known_peers: Arc<Mutex<KnownPeers<B>>>, network: Arc<N>) -> Self {
		Self {
			votes_topic: votes_topic::<B>(),
			justifs_topic: proofs_topic::<B>(),
			gossip_filter: RwLock::new(Filter::new()),
			next_rebroadcast: Mutex::new(Instant::now() + REBROADCAST_AFTER),
			known_peers,
			network,
		}
	}

	/// Update gossip validator filter.
	///
	/// Only votes for `set_id` and rounds `start <= round <= end` will be accepted.
	pub(crate) fn update_filter(&self, filter: GossipFilterCfg<B>) {
		debug!(
			target: LOG_TARGET,
			"🥩 New gossip filter: start {:?}, end {:?}, validator set id {:?}",
			filter.start, filter.end, filter.validator_set.id()
		);
		self.gossip_filter.write().update(filter);
	}
}

impl<B, N> GossipValidator<B, N>
where
	B: Block,
	N: NetworkPeers,
{
	fn report(&self, who: PeerId, cost_benefit: ReputationChange) {
		self.network.report_peer(who, cost_benefit);
	}

	fn validate_vote(
		&self,
		vote: VoteMessage<NumberFor<B>, AuthorityId, Signature>,
		sender: &PeerId,
	) -> Action<B::Hash> {
		let round = vote.commitment.block_number;
		let set_id = vote.commitment.validator_set_id;
		self.known_peers.lock().note_vote_for(*sender, round);

		// Verify general usefulness of the message.
		// We are going to discard old votes right away (without verification).
		{
			let filter = self.gossip_filter.read();

			match filter.consider_vote(round, set_id) {
				Consider::RejectPast => return Action::Discard(cost::OUTDATED_MESSAGE),
				Consider::RejectFuture => return Action::Discard(cost::FUTURE_MESSAGE),
				// When we can't evaluate, it's our fault (e.g. filter not initialized yet), we
				// discard the vote without punishing or rewarding the sending peer.
				Consider::CannotEvaluate => return Action::DiscardNoReport,
				Consider::Accept => {},
			}

			// ensure authority is part of the set.
			if !filter
				.validator_set()
				.map(|set| set.validators().contains(&vote.id))
				.unwrap_or(false)
			{
				debug!(target: LOG_TARGET, "Message from voter not in validator set: {}", vote.id);
				return Action::Discard(cost::UNKNOWN_VOTER)
			}
		}

		if BeefyKeystore::verify(&vote.id, &vote.signature, &vote.commitment.encode()) {
			Action::Keep(self.votes_topic, benefit::VOTE_MESSAGE)
		} else {
			debug!(
				target: LOG_TARGET,
				"🥩 Bad signature on message: {:?}, from: {:?}", vote, sender
			);
			Action::Discard(cost::BAD_SIGNATURE)
		}
	}

	fn validate_finality_proof(
		&self,
		proof: BeefyVersionedFinalityProof<B>,
		sender: &PeerId,
	) -> Action<B::Hash> {
		let (round, set_id) = proof_block_num_and_set_id::<B>(&proof);
		self.known_peers.lock().note_vote_for(*sender, round);

		let action = {
			let guard = self.gossip_filter.read();

			// Verify general usefulness of the justification.
			match guard.consider_finality_proof(round, set_id) {
				Consider::RejectPast => return Action::Discard(cost::OUTDATED_MESSAGE),
				Consider::RejectFuture => return Action::Discard(cost::FUTURE_MESSAGE),
				// When we can't evaluate, it's our fault (e.g. filter not initialized yet), we
				// discard the proof without punishing or rewarding the sending peer.
				Consider::CannotEvaluate => return Action::DiscardNoReport,
				Consider::Accept => {},
			}

			if guard.is_already_proven(round) {
				return Action::Discard(benefit::NOT_INTERESTED)
			}

			// Verify justification signatures.
			guard
				.validator_set()
				.map(|validator_set| {
					if let Err((_, signatures_checked)) =
						verify_with_validator_set::<B>(round, validator_set, &proof)
					{
						debug!(
							target: LOG_TARGET,
							"🥩 Bad signatures on message: {:?}, from: {:?}", proof, sender
						);
						let mut cost = cost::INVALID_PROOF;
						cost.value +=
							cost::PER_SIGNATURE_CHECKED.saturating_mul(signatures_checked as i32);
						Action::Discard(cost)
					} else {
						Action::Keep(self.justifs_topic, benefit::VALIDATED_PROOF)
					}
				})
				// When we can't evaluate, it's our fault (e.g. filter not initialized yet), we
				// discard the proof without punishing or rewarding the sending peer.
				.unwrap_or(Action::DiscardNoReport)
		};
		if matches!(action, Action::Keep(_, _)) {
			self.gossip_filter.write().mark_round_as_proven(round);
		}
		action
	}
}

impl<B, N> Validator<B> for GossipValidator<B, N>
where
	B: Block,
	N: NetworkPeers + Send + Sync,
{
	fn peer_disconnected(&self, _context: &mut dyn ValidatorContext<B>, who: &PeerId) {
		self.known_peers.lock().remove(who);
	}

	fn validate(
		&self,
		context: &mut dyn ValidatorContext<B>,
		sender: &PeerId,
		mut data: &[u8],
	) -> ValidationResult<B::Hash> {
		let raw = data;
		let action = match GossipMessage::<B>::decode_all(&mut data) {
			Ok(GossipMessage::Vote(msg)) => self.validate_vote(msg, sender),
			Ok(GossipMessage::FinalityProof(proof)) => self.validate_finality_proof(proof, sender),
			Err(e) => {
				debug!(target: LOG_TARGET, "Error decoding message: {}", e);
				let bytes = raw.len().min(i32::MAX as usize) as i32;
				let cost = ReputationChange::new(
					bytes.saturating_mul(cost::PER_UNDECODABLE_BYTE),
					"BEEFY: Bad packet",
				);
				Action::Discard(cost)
			},
		};
		match action {
			Action::Keep(topic, cb) => {
				self.report(*sender, cb);
				context.broadcast_message(topic, data.to_vec(), false);
				ValidationResult::ProcessAndKeep(topic)
			},
			Action::Discard(cb) => {
				self.report(*sender, cb);
				ValidationResult::Discard
			},
			Action::DiscardNoReport => ValidationResult::Discard,
		}
	}

	fn message_expired<'a>(&'a self) -> Box<dyn FnMut(B::Hash, &[u8]) -> bool + 'a> {
		let filter = self.gossip_filter.read();
		Box::new(move |_topic, mut data| match GossipMessage::<B>::decode_all(&mut data) {
			Ok(GossipMessage::Vote(msg)) => {
				let round = msg.commitment.block_number;
				let set_id = msg.commitment.validator_set_id;
				let expired = filter.consider_vote(round, set_id) != Consider::Accept;
				trace!(target: LOG_TARGET, "🥩 Vote for round #{} expired: {}", round, expired);
				expired
			},
			Ok(GossipMessage::FinalityProof(proof)) => {
				let (round, set_id) = proof_block_num_and_set_id::<B>(&proof);
				let expired = filter.consider_finality_proof(round, set_id) != Consider::Accept;
				trace!(
					target: LOG_TARGET,
					"🥩 Finality proof for round #{} expired: {}",
					round,
					expired
				);
				expired
			},
			Err(_) => true,
		})
	}

	fn message_allowed<'a>(
		&'a self,
	) -> Box<dyn FnMut(&PeerId, MessageIntent, &B::Hash, &[u8]) -> bool + 'a> {
		let do_rebroadcast = {
			let now = Instant::now();
			let mut next_rebroadcast = self.next_rebroadcast.lock();
			if now >= *next_rebroadcast {
				trace!(target: LOG_TARGET, "🥩 Gossip rebroadcast");
				*next_rebroadcast = now + REBROADCAST_AFTER;
				true
			} else {
				false
			}
		};

		let filter = self.gossip_filter.read();
		Box::new(move |_who, intent, _topic, mut data| {
			if let MessageIntent::PeriodicRebroadcast = intent {
				return do_rebroadcast
			}

			match GossipMessage::<B>::decode_all(&mut data) {
				Ok(GossipMessage::Vote(msg)) => {
					let round = msg.commitment.block_number;
					let set_id = msg.commitment.validator_set_id;
					let allowed = filter.consider_vote(round, set_id) == Consider::Accept;
					trace!(target: LOG_TARGET, "🥩 Vote for round #{} allowed: {}", round, allowed);
					allowed
				},
				Ok(GossipMessage::FinalityProof(proof)) => {
					let (round, set_id) = proof_block_num_and_set_id::<B>(&proof);
					let allowed = filter.consider_finality_proof(round, set_id) == Consider::Accept;
					trace!(
						target: LOG_TARGET,
						"🥩 Finality proof for round #{} allowed: {}",
						round,
						allowed
					);
					allowed
				},
				Err(_) => false,
			}
		})
	}
}

#[cfg(test)]
pub(crate) mod tests {
	use super::*;
	use crate::{communication::peers::PeerReport, keystore::BeefyKeystore};
	use sc_network_test::Block;
	use sp_application_crypto::key_types::BEEFY as BEEFY_KEY_TYPE;
	use sp_consensus_beefy::{
		ecdsa_crypto::Signature, known_payloads, test_utils::Keyring, Commitment, MmrRootHash,
		Payload, SignedCommitment, VoteMessage,
	};
	use sp_keystore::{testing::MemoryKeystore, Keystore};

	pub(crate) struct TestNetwork {
		report_sender: futures::channel::mpsc::UnboundedSender<PeerReport>,
	}

	impl TestNetwork {
		pub fn new() -> (Self, futures::channel::mpsc::UnboundedReceiver<PeerReport>) {
			let (tx, rx) = futures::channel::mpsc::unbounded();

			(Self { report_sender: tx }, rx)
		}
	}

	impl NetworkPeers for TestNetwork {
		fn set_authorized_peers(&self, _: std::collections::HashSet<PeerId>) {
			unimplemented!()
		}

		fn set_authorized_only(&self, _: bool) {
			unimplemented!()
		}

		fn add_known_address(&self, _: PeerId, _: sc_network::Multiaddr) {
			unimplemented!()
		}

		fn report_peer(&self, peer_id: PeerId, cost_benefit: ReputationChange) {
			let _ = self.report_sender.unbounded_send(PeerReport { who: peer_id, cost_benefit });
		}

		fn peer_reputation(&self, _: &PeerId) -> i32 {
			unimplemented!()
		}

		fn disconnect_peer(&self, _: PeerId, _: sc_network::ProtocolName) {
			unimplemented!()
		}

		fn accept_unreserved_peers(&self) {
			unimplemented!()
		}

		fn deny_unreserved_peers(&self) {
			unimplemented!()
		}

		fn add_reserved_peer(
			&self,
			_: sc_network::config::MultiaddrWithPeerId,
		) -> Result<(), String> {
			unimplemented!()
		}

		fn remove_reserved_peer(&self, _: PeerId) {
			unimplemented!()
		}

		fn set_reserved_peers(
			&self,
			_: sc_network::ProtocolName,
			_: std::collections::HashSet<sc_network::Multiaddr>,
		) -> Result<(), String> {
			unimplemented!()
		}

		fn add_peers_to_reserved_set(
			&self,
			_: sc_network::ProtocolName,
			_: std::collections::HashSet<sc_network::Multiaddr>,
		) -> Result<(), String> {
			unimplemented!()
		}

		fn remove_peers_from_reserved_set(
			&self,
			_: sc_network::ProtocolName,
			_: Vec<PeerId>,
		) -> Result<(), String> {
			unimplemented!()
		}

		fn sync_num_connected(&self) -> usize {
			unimplemented!()
		}

		fn peer_role(&self, _: PeerId, _: Vec<u8>) -> Option<sc_network::ObservedRole> {
			unimplemented!()
		}
	}

	struct TestContext;
	impl<B: sp_runtime::traits::Block> ValidatorContext<B> for TestContext {
		fn broadcast_topic(&mut self, _topic: B::Hash, _force: bool) {
			unimplemented!()
		}

		fn broadcast_message(&mut self, _topic: B::Hash, _message: Vec<u8>, _force: bool) {}

<<<<<<< HEAD
		fn send_message(&mut self, _who: &sc_network_types::PeerId, _message: Vec<u8>) {
			todo!()
		}

		fn send_topic(&mut self, _who: &sc_network_types::PeerId, _topic: B::Hash, _force: bool) {
			todo!()
=======
		fn send_message(&mut self, _who: &sc_network::PeerId, _message: Vec<u8>) {
			unimplemented!()
		}

		fn send_topic(&mut self, _who: &sc_network::PeerId, _topic: B::Hash, _force: bool) {
			unimplemented!()
>>>>>>> c1063a53
		}
	}

	pub fn sign_commitment<BN: Encode>(
		who: &Keyring<AuthorityId>,
		commitment: &Commitment<BN>,
	) -> Signature {
		let store = MemoryKeystore::new();
		store.ecdsa_generate_new(BEEFY_KEY_TYPE, Some(&who.to_seed())).unwrap();
		let beefy_keystore: BeefyKeystore<AuthorityId> = Some(store.into()).into();
		beefy_keystore.sign(&who.public(), &commitment.encode()).unwrap()
	}

	fn dummy_vote(block_number: u64) -> VoteMessage<u64, AuthorityId, Signature> {
		let payload = Payload::from_single_entry(
			known_payloads::MMR_ROOT_ID,
			MmrRootHash::default().encode(),
		);
		let commitment = Commitment { payload, block_number, validator_set_id: 0 };
		let signature = sign_commitment(&Keyring::Alice, &commitment);

		VoteMessage { commitment, id: Keyring::Alice.public(), signature }
	}

	pub fn dummy_proof(
		block_number: u64,
		validator_set: &ValidatorSet<AuthorityId>,
	) -> BeefyVersionedFinalityProof<Block> {
		let payload = Payload::from_single_entry(
			known_payloads::MMR_ROOT_ID,
			MmrRootHash::default().encode(),
		);
		let commitment = Commitment { payload, block_number, validator_set_id: validator_set.id() };
		let signatures = validator_set
			.validators()
			.iter()
			.map(|validator: &AuthorityId| {
				Some(sign_commitment(
					&Keyring::<AuthorityId>::from_public(validator).unwrap(),
					&commitment,
				))
			})
			.collect();

		BeefyVersionedFinalityProof::<Block>::V1(SignedCommitment { commitment, signatures })
	}

	#[test]
	fn should_validate_messages() {
		let keys = vec![Keyring::<AuthorityId>::Alice.public()];
		let validator_set = ValidatorSet::<AuthorityId>::new(keys.clone(), 0).unwrap();

		let (network, mut report_stream) = TestNetwork::new();

		let gv = GossipValidator::<Block, _>::new(
			Arc::new(Mutex::new(KnownPeers::new())),
			Arc::new(network),
		);
		let sender = PeerId::random();
		let mut context = TestContext;

		// reject message, decoding error
		let bad_encoding = b"0000000000".as_slice();
		let expected_cost = ReputationChange::new(
			(bad_encoding.len() as i32).saturating_mul(cost::PER_UNDECODABLE_BYTE),
			"BEEFY: Bad packet",
		);
		let mut expected_report = PeerReport { who: sender, cost_benefit: expected_cost };
		let res = gv.validate(&mut context, &sender, bad_encoding);
		assert!(matches!(res, ValidationResult::Discard));
		assert_eq!(report_stream.try_next().unwrap().unwrap(), expected_report);

		// verify votes validation

		let vote = dummy_vote(3);
		let encoded = GossipMessage::<Block>::Vote(vote.clone()).encode();

		// filter not initialized
		let res = gv.validate(&mut context, &sender, &encoded);
		assert!(matches!(res, ValidationResult::Discard));
		// nothing reported
		assert!(report_stream.try_next().is_err());

		gv.update_filter(GossipFilterCfg { start: 0, end: 10, validator_set: &validator_set });
		// nothing in cache first time
		let res = gv.validate(&mut context, &sender, &encoded);
		assert!(matches!(res, ValidationResult::ProcessAndKeep(_)));
		expected_report.cost_benefit = benefit::VOTE_MESSAGE;
		assert_eq!(report_stream.try_next().unwrap().unwrap(), expected_report);

		// reject vote, voter not in validator set
		let mut bad_vote = vote.clone();
		bad_vote.id = Keyring::Bob.public();
		let bad_vote = GossipMessage::<Block>::Vote(bad_vote).encode();
		let res = gv.validate(&mut context, &sender, &bad_vote);
		assert!(matches!(res, ValidationResult::Discard));
		expected_report.cost_benefit = cost::UNKNOWN_VOTER;
		assert_eq!(report_stream.try_next().unwrap().unwrap(), expected_report);

		// reject if the round is not GRANDPA finalized
		gv.update_filter(GossipFilterCfg { start: 1, end: 2, validator_set: &validator_set });
		let number = vote.commitment.block_number;
		let set_id = vote.commitment.validator_set_id;
		assert_eq!(gv.gossip_filter.read().consider_vote(number, set_id), Consider::RejectFuture);
		let res = gv.validate(&mut context, &sender, &encoded);
		assert!(matches!(res, ValidationResult::Discard));
		expected_report.cost_benefit = cost::FUTURE_MESSAGE;
		assert_eq!(report_stream.try_next().unwrap().unwrap(), expected_report);

		// reject if the round is not live anymore
		gv.update_filter(GossipFilterCfg { start: 7, end: 10, validator_set: &validator_set });
		let number = vote.commitment.block_number;
		let set_id = vote.commitment.validator_set_id;
		assert_eq!(gv.gossip_filter.read().consider_vote(number, set_id), Consider::RejectPast);
		let res = gv.validate(&mut context, &sender, &encoded);
		assert!(matches!(res, ValidationResult::Discard));
		expected_report.cost_benefit = cost::OUTDATED_MESSAGE;
		assert_eq!(report_stream.try_next().unwrap().unwrap(), expected_report);

		// now verify proofs validation

		// reject old proof
		let proof = dummy_proof(5, &validator_set);
		let encoded_proof = GossipMessage::<Block>::FinalityProof(proof).encode();
		let res = gv.validate(&mut context, &sender, &encoded_proof);
		assert!(matches!(res, ValidationResult::Discard));
		expected_report.cost_benefit = cost::OUTDATED_MESSAGE;
		assert_eq!(report_stream.try_next().unwrap().unwrap(), expected_report);

		// accept next proof with good set_id
		let proof = dummy_proof(7, &validator_set);
		let encoded_proof = GossipMessage::<Block>::FinalityProof(proof).encode();
		let res = gv.validate(&mut context, &sender, &encoded_proof);
		assert!(matches!(res, ValidationResult::ProcessAndKeep(_)));
		expected_report.cost_benefit = benefit::VALIDATED_PROOF;
		assert_eq!(report_stream.try_next().unwrap().unwrap(), expected_report);

		// accept future proof with good set_id
		let proof = dummy_proof(20, &validator_set);
		let encoded_proof = GossipMessage::<Block>::FinalityProof(proof).encode();
		let res = gv.validate(&mut context, &sender, &encoded_proof);
		assert!(matches!(res, ValidationResult::ProcessAndKeep(_)));
		expected_report.cost_benefit = benefit::VALIDATED_PROOF;
		assert_eq!(report_stream.try_next().unwrap().unwrap(), expected_report);

		// reject proof, future set_id
		let bad_validator_set = ValidatorSet::<AuthorityId>::new(keys, 1).unwrap();
		let proof = dummy_proof(20, &bad_validator_set);
		let encoded_proof = GossipMessage::<Block>::FinalityProof(proof).encode();
		let res = gv.validate(&mut context, &sender, &encoded_proof);
		assert!(matches!(res, ValidationResult::Discard));
		expected_report.cost_benefit = cost::FUTURE_MESSAGE;
		assert_eq!(report_stream.try_next().unwrap().unwrap(), expected_report);

		// reject proof, bad signatures (Bob instead of Alice)
		let bad_validator_set =
			ValidatorSet::<AuthorityId>::new(vec![Keyring::Bob.public()], 0).unwrap();
		let proof = dummy_proof(21, &bad_validator_set);
		let encoded_proof = GossipMessage::<Block>::FinalityProof(proof).encode();
		let res = gv.validate(&mut context, &sender, &encoded_proof);
		assert!(matches!(res, ValidationResult::Discard));
		expected_report.cost_benefit = cost::INVALID_PROOF;
		expected_report.cost_benefit.value += cost::PER_SIGNATURE_CHECKED;
		assert_eq!(report_stream.try_next().unwrap().unwrap(), expected_report);
	}

	#[test]
	fn messages_allowed_and_expired() {
		let keys = vec![Keyring::Alice.public()];
		let validator_set = ValidatorSet::<AuthorityId>::new(keys.clone(), 0).unwrap();
		let gv = GossipValidator::<Block, _>::new(
			Arc::new(Mutex::new(KnownPeers::new())),
			Arc::new(TestNetwork::new().0),
		);
		gv.update_filter(GossipFilterCfg { start: 0, end: 10, validator_set: &validator_set });
		let sender = sc_network_types::PeerId::random();
		let topic = Default::default();
		let intent = MessageIntent::Broadcast;

		// conclude 2
		gv.update_filter(GossipFilterCfg { start: 2, end: 10, validator_set: &validator_set });
		let mut allowed = gv.message_allowed();
		let mut expired = gv.message_expired();

		// check bad vote format
		assert!(!allowed(&sender, intent, &topic, &mut [0u8; 16]));
		assert!(expired(topic, &mut [0u8; 16]));

		// inactive round 1 -> expired
		let vote = dummy_vote(1);
		let mut encoded_vote = GossipMessage::<Block>::Vote(vote).encode();
		assert!(!allowed(&sender, intent, &topic, &mut encoded_vote));
		assert!(expired(topic, &mut encoded_vote));
		let proof = dummy_proof(1, &validator_set);
		let mut encoded_proof = GossipMessage::<Block>::FinalityProof(proof).encode();
		assert!(!allowed(&sender, intent, &topic, &mut encoded_proof));
		assert!(expired(topic, &mut encoded_proof));

		// active round 2 -> !expired - concluded but still gossiped
		let vote = dummy_vote(2);
		let mut encoded_vote = GossipMessage::<Block>::Vote(vote).encode();
		assert!(allowed(&sender, intent, &topic, &mut encoded_vote));
		assert!(!expired(topic, &mut encoded_vote));
		let proof = dummy_proof(2, &validator_set);
		let mut encoded_proof = GossipMessage::<Block>::FinalityProof(proof).encode();
		assert!(allowed(&sender, intent, &topic, &mut encoded_proof));
		assert!(!expired(topic, &mut encoded_proof));
		// using wrong set_id -> !allowed, expired
		let bad_validator_set = ValidatorSet::<AuthorityId>::new(keys.clone(), 1).unwrap();
		let proof = dummy_proof(2, &bad_validator_set);
		let mut encoded_proof = GossipMessage::<Block>::FinalityProof(proof).encode();
		assert!(!allowed(&sender, intent, &topic, &mut encoded_proof));
		assert!(expired(topic, &mut encoded_proof));

		// in progress round 3 -> !expired
		let vote = dummy_vote(3);
		let mut encoded_vote = GossipMessage::<Block>::Vote(vote).encode();
		assert!(allowed(&sender, intent, &topic, &mut encoded_vote));
		assert!(!expired(topic, &mut encoded_vote));
		let proof = dummy_proof(3, &validator_set);
		let mut encoded_proof = GossipMessage::<Block>::FinalityProof(proof).encode();
		assert!(allowed(&sender, intent, &topic, &mut encoded_proof));
		assert!(!expired(topic, &mut encoded_proof));

		// unseen round 4 -> !expired
		let vote = dummy_vote(4);
		let mut encoded_vote = GossipMessage::<Block>::Vote(vote).encode();
		assert!(allowed(&sender, intent, &topic, &mut encoded_vote));
		assert!(!expired(topic, &mut encoded_vote));
		let proof = dummy_proof(4, &validator_set);
		let mut encoded_proof = GossipMessage::<Block>::FinalityProof(proof).encode();
		assert!(allowed(&sender, intent, &topic, &mut encoded_proof));
		assert!(!expired(topic, &mut encoded_proof));

		// future round 11 -> expired
		let vote = dummy_vote(11);
		let mut encoded_vote = GossipMessage::<Block>::Vote(vote).encode();
		assert!(!allowed(&sender, intent, &topic, &mut encoded_vote));
		assert!(expired(topic, &mut encoded_vote));
		// future proofs allowed while same set_id -> allowed
		let proof = dummy_proof(11, &validator_set);
		let mut encoded_proof = GossipMessage::<Block>::FinalityProof(proof).encode();
		assert!(allowed(&sender, intent, &topic, &mut encoded_proof));
		assert!(!expired(topic, &mut encoded_proof));
	}

	#[test]
	fn messages_rebroadcast() {
		let keys = vec![Keyring::Alice.public()];
		let validator_set = ValidatorSet::<AuthorityId>::new(keys.clone(), 0).unwrap();
		let gv = GossipValidator::<Block, _>::new(
			Arc::new(Mutex::new(KnownPeers::new())),
			Arc::new(TestNetwork::new().0),
		);
		gv.update_filter(GossipFilterCfg { start: 0, end: 10, validator_set: &validator_set });
		let sender = sc_network_types::PeerId::random();
		let topic = Default::default();

		let vote = dummy_vote(1);
		let mut encoded_vote = vote.encode();

		// re-broadcasting only allowed at `REBROADCAST_AFTER` intervals
		let intent = MessageIntent::PeriodicRebroadcast;
		let mut allowed = gv.message_allowed();

		// rebroadcast not allowed so soon after GossipValidator creation
		assert!(!allowed(&sender, intent, &topic, &mut encoded_vote));

		// hack the inner deadline to be `now`
		*gv.next_rebroadcast.lock() = Instant::now();

		// still not allowed on old `allowed` closure result
		assert!(!allowed(&sender, intent, &topic, &mut encoded_vote));

		// renew closure result
		let mut allowed = gv.message_allowed();
		// rebroadcast should be allowed now
		assert!(allowed(&sender, intent, &topic, &mut encoded_vote));
	}
}<|MERGE_RESOLUTION|>--- conflicted
+++ resolved
@@ -18,11 +18,7 @@
 
 use std::{collections::BTreeSet, sync::Arc, time::Duration};
 
-<<<<<<< HEAD
-use sc_network::ReputationChange;
-=======
-use sc_network::{NetworkPeers, PeerId, ReputationChange};
->>>>>>> c1063a53
+use sc_network::{NetworkPeers, ReputationChange};
 use sc_network_gossip::{MessageIntent, ValidationResult, Validator, ValidatorContext};
 use sc_network_types::PeerId;
 use sp_runtime::traits::{Block, Hash, Header, NumberFor};
@@ -596,21 +592,12 @@
 
 		fn broadcast_message(&mut self, _topic: B::Hash, _message: Vec<u8>, _force: bool) {}
 
-<<<<<<< HEAD
 		fn send_message(&mut self, _who: &sc_network_types::PeerId, _message: Vec<u8>) {
-			todo!()
+			unimplemented!()
 		}
 
 		fn send_topic(&mut self, _who: &sc_network_types::PeerId, _topic: B::Hash, _force: bool) {
-			todo!()
-=======
-		fn send_message(&mut self, _who: &sc_network::PeerId, _message: Vec<u8>) {
-			unimplemented!()
-		}
-
-		fn send_topic(&mut self, _who: &sc_network::PeerId, _topic: B::Hash, _force: bool) {
-			unimplemented!()
->>>>>>> c1063a53
+			unimplemented!()
 		}
 	}
 
