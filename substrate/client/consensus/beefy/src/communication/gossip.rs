// This file is part of Substrate.

// Copyright (C) Parity Technologies (UK) Ltd.
// SPDX-License-Identifier: GPL-3.0-or-later WITH Classpath-exception-2.0

// This program is free software: you can redistribute it and/or modify
// it under the terms of the GNU General Public License as published by
// the Free Software Foundation, either version 3 of the License, or
// (at your option) any later version.

// This program is distributed in the hope that it will be useful,
// but WITHOUT ANY WARRANTY; without even the implied warranty of
// MERCHANTABILITY or FITNESS FOR A PARTICULAR PURPOSE. See the
// GNU General Public License for more details.

// You should have received a copy of the GNU General Public License
// along with this program. If not, see <https://www.gnu.org/licenses/>.

use std::{collections::BTreeSet, sync::Arc, time::Duration};

use sc_network::{NetworkPeers, ReputationChange};
use sc_network_gossip::{MessageIntent, ValidationResult, Validator, ValidatorContext};
use sc_network_types::PeerId;
use sp_runtime::traits::{Block, Hash, Header, NumberFor};

use codec::{Decode, DecodeAll, Encode};
use log::{debug, trace};
use parking_lot::{Mutex, RwLock};
use wasm_timer::Instant;

use crate::{
	communication::{benefit, cost, peers::KnownPeers},
	justification::{
		proof_block_num_and_set_id, verify_with_validator_set, BeefyVersionedFinalityProof,
	},
	keystore::BeefyKeystore,
	LOG_TARGET,
};
use sp_application_crypto::RuntimeAppPublic;
use sp_consensus_beefy::{AuthorityIdBound, ValidatorSet, ValidatorSetId, VoteMessage};

// Timeout for rebroadcasting messages.
#[cfg(not(test))]
const REBROADCAST_AFTER: Duration = Duration::from_secs(60);
#[cfg(test)]
const REBROADCAST_AFTER: Duration = Duration::from_secs(5);

#[derive(Debug, PartialEq)]
pub(super) enum Action<H> {
	// repropagate under given topic, to the given peers, applying cost/benefit to originator.
	Keep(H, ReputationChange),
	// discard, applying cost/benefit to originator.
	Discard(ReputationChange),
	// ignore, no cost/benefit applied to originator.
	DiscardNoReport,
}

/// An outcome of examining a message.
#[derive(Debug, PartialEq, Clone, Copy)]
enum Consider {
	/// Accept the message.
	Accept,
	/// Message is too early. Reject.
	RejectPast,
	/// Message is from the future. Reject.
	RejectFuture,
	/// Message cannot be evaluated. Reject.
	CannotEvaluate,
}

/// BEEFY gossip message type that gets encoded and sent on the network.
#[derive(Debug, Encode, Decode)]
pub(crate) enum GossipMessage<B: Block, AuthorityId: AuthorityIdBound>
where
	<AuthorityId as RuntimeAppPublic>::Signature: Send + Sync,
{
	/// BEEFY message with commitment and single signature.
	Vote(VoteMessage<NumberFor<B>, AuthorityId, <AuthorityId as RuntimeAppPublic>::Signature>),
	/// BEEFY justification with commitment and signatures.
	FinalityProof(BeefyVersionedFinalityProof<B, AuthorityId>),
}

impl<B: Block, AuthorityId: AuthorityIdBound> GossipMessage<B, AuthorityId>
where
	<AuthorityId as RuntimeAppPublic>::Signature: Send + Sync,
{
	/// Return inner vote if this message is a Vote.
	pub fn unwrap_vote(
		self,
	) -> Option<VoteMessage<NumberFor<B>, AuthorityId, <AuthorityId as RuntimeAppPublic>::Signature>>
	{
		match self {
			GossipMessage::Vote(vote) => Some(vote),
			GossipMessage::FinalityProof(_) => None,
		}
	}

	/// Return inner finality proof if this message is a FinalityProof.
	pub fn unwrap_finality_proof(self) -> Option<BeefyVersionedFinalityProof<B, AuthorityId>> {
		match self {
			GossipMessage::Vote(_) => None,
			GossipMessage::FinalityProof(proof) => Some(proof),
		}
	}
}

/// Gossip engine votes messages topic
pub(crate) fn votes_topic<B: Block>() -> B::Hash
where
	B: Block,
{
	<<B::Header as Header>::Hashing as Hash>::hash(b"beefy-votes")
}

/// Gossip engine justifications messages topic
pub(crate) fn proofs_topic<B: Block>() -> B::Hash
where
	B: Block,
{
	<<B::Header as Header>::Hashing as Hash>::hash(b"beefy-justifications")
}

#[derive(Clone, Debug)]
pub(crate) struct GossipFilterCfg<'a, B: Block, AuthorityId: AuthorityIdBound>
where
	<AuthorityId as RuntimeAppPublic>::Signature: Send + Sync,
{
	pub start: NumberFor<B>,
	pub end: NumberFor<B>,
	pub validator_set: &'a ValidatorSet<AuthorityId>,
}

#[derive(Clone, Debug)]
struct FilterInner<B: Block, AuthorityId: AuthorityIdBound>
where
	<AuthorityId as RuntimeAppPublic>::Signature: Send + Sync,
{
	pub start: NumberFor<B>,
	pub end: NumberFor<B>,
	pub validator_set: ValidatorSet<AuthorityId>,
}

struct Filter<B: Block, AuthorityId: AuthorityIdBound>
where
	<AuthorityId as RuntimeAppPublic>::Signature: Send + Sync,
{
	// specifies live rounds
	inner: Option<FilterInner<B, AuthorityId>>,
	// cache of seen valid justifications in active rounds
	rounds_with_valid_proofs: BTreeSet<NumberFor<B>>,
}

impl<B: Block, AuthorityId: AuthorityIdBound> Filter<B, AuthorityId>
where
	<AuthorityId as RuntimeAppPublic>::Signature: Send + Sync,
{
	pub fn new() -> Self {
		Self { inner: None, rounds_with_valid_proofs: BTreeSet::new() }
	}

	/// Update filter to new `start` and `set_id`.
	fn update(&mut self, cfg: GossipFilterCfg<B, AuthorityId>) {
		self.rounds_with_valid_proofs
			.retain(|&round| round >= cfg.start && round <= cfg.end);
		// only clone+overwrite big validator_set if set_id changed
		match self.inner.as_mut() {
			Some(f) if f.validator_set.id() == cfg.validator_set.id() => {
				f.start = cfg.start;
				f.end = cfg.end;
			},
			_ =>
				self.inner = Some(FilterInner {
					start: cfg.start,
					end: cfg.end,
					validator_set: cfg.validator_set.clone(),
				}),
		}
	}

	/// Accept if `max(session_start, best_beefy) <= round <= best_grandpa`,
	/// and vote `set_id` matches session set id.
	///
	/// Latest concluded round is still considered alive to allow proper gossiping for it.
	fn consider_vote(&self, round: NumberFor<B>, set_id: ValidatorSetId) -> Consider {
		self.inner
			.as_ref()
			.map(|f|
				// only from current set and only [filter.start, filter.end]
				if set_id < f.validator_set.id() || round < f.start {
					Consider::RejectPast
				} else if set_id > f.validator_set.id() || round > f.end {
					Consider::RejectFuture
				} else {
					Consider::Accept
				})
			.unwrap_or(Consider::CannotEvaluate)
	}

	/// Return true if `round` is >= than `max(session_start, best_beefy)`,
	/// and proof `set_id` matches session set id.
	///
	/// Latest concluded round is still considered alive to allow proper gossiping for it.
	fn consider_finality_proof(&self, round: NumberFor<B>, set_id: ValidatorSetId) -> Consider {
		self.inner
			.as_ref()
			.map(|f|
				// only from current set and only >= filter.start
				if round < f.start || set_id < f.validator_set.id() {
					Consider::RejectPast
				} else if set_id > f.validator_set.id() {
					Consider::RejectFuture
				} else {
					Consider::Accept
				}
			)
			.unwrap_or(Consider::CannotEvaluate)
	}

	/// Add new _known_ `round` to the set of seen valid justifications.
	fn mark_round_as_proven(&mut self, round: NumberFor<B>) {
		self.rounds_with_valid_proofs.insert(round);
	}

	/// Check if `round` is already part of seen valid justifications.
	fn is_already_proven(&self, round: NumberFor<B>) -> bool {
		self.rounds_with_valid_proofs.contains(&round)
	}

	fn validator_set(&self) -> Option<&ValidatorSet<AuthorityId>> {
		self.inner.as_ref().map(|f| &f.validator_set)
	}
}

/// BEEFY gossip validator
///
/// Validate BEEFY gossip messages and limit the number of live BEEFY voting rounds.
///
/// Allows messages for 'rounds >= last concluded' to flow, everything else gets
/// rejected/expired.
///
///All messaging is handled in a single BEEFY global topic.
<<<<<<< HEAD
pub(crate) struct GossipValidator<B, AuthorityId: AuthorityIdBound>
=======
pub(crate) struct GossipValidator<B, N>
>>>>>>> e192b764
where
	B: Block,
	<AuthorityId as RuntimeAppPublic>::Signature: Send + Sync,
{
	votes_topic: B::Hash,
	justifs_topic: B::Hash,
	gossip_filter: RwLock<Filter<B, AuthorityId>>,
	next_rebroadcast: Mutex<Instant>,
	known_peers: Arc<Mutex<KnownPeers<B>>>,
	network: Arc<N>,
}

<<<<<<< HEAD
impl<B, AuthorityId> GossipValidator<B, AuthorityId>
=======
impl<B, N> GossipValidator<B, N>
>>>>>>> e192b764
where
	B: Block,
	AuthorityId: AuthorityIdBound,
	<AuthorityId as RuntimeAppPublic>::Signature: Send + Sync,
{
<<<<<<< HEAD
	pub(crate) fn new(
		known_peers: Arc<Mutex<KnownPeers<B>>>,
	) -> (GossipValidator<B, AuthorityId>, TracingUnboundedReceiver<PeerReport>) {
		let (tx, rx) = tracing_unbounded("mpsc_beefy_gossip_validator", 100_000);
		let val = GossipValidator {
=======
	pub(crate) fn new(known_peers: Arc<Mutex<KnownPeers<B>>>, network: Arc<N>) -> Self {
		Self {
>>>>>>> e192b764
			votes_topic: votes_topic::<B>(),
			justifs_topic: proofs_topic::<B>(),
			gossip_filter: RwLock::new(Filter::new()),
			next_rebroadcast: Mutex::new(Instant::now() + REBROADCAST_AFTER),
			known_peers,
			network,
		}
	}

	/// Update gossip validator filter.
	///
	/// Only votes for `set_id` and rounds `start <= round <= end` will be accepted.
	pub(crate) fn update_filter(&self, filter: GossipFilterCfg<B, AuthorityId>) {
		debug!(
			target: LOG_TARGET,
			"🥩 New gossip filter: start {:?}, end {:?}, validator set id {:?}",
			filter.start, filter.end, filter.validator_set.id()
		);
		self.gossip_filter.write().update(filter);
	}
}

impl<B, N> GossipValidator<B, N>
where
	B: Block,
	N: NetworkPeers,
{
	fn report(&self, who: PeerId, cost_benefit: ReputationChange) {
		self.network.report_peer(who, cost_benefit);
	}

	fn validate_vote(
		&self,
		vote: VoteMessage<NumberFor<B>, AuthorityId, <AuthorityId as RuntimeAppPublic>::Signature>,
		sender: &PeerId,
	) -> Action<B::Hash> {
		let round = vote.commitment.block_number;
		let set_id = vote.commitment.validator_set_id;
		self.known_peers.lock().note_vote_for(*sender, round);

		// Verify general usefulness of the message.
		// We are going to discard old votes right away (without verification).
		{
			let filter = self.gossip_filter.read();

			match filter.consider_vote(round, set_id) {
				Consider::RejectPast => return Action::Discard(cost::OUTDATED_MESSAGE),
				Consider::RejectFuture => return Action::Discard(cost::FUTURE_MESSAGE),
				// When we can't evaluate, it's our fault (e.g. filter not initialized yet), we
				// discard the vote without punishing or rewarding the sending peer.
				Consider::CannotEvaluate => return Action::DiscardNoReport,
				Consider::Accept => {},
			}

			// ensure authority is part of the set.
			if !filter
				.validator_set()
				.map(|set| set.validators().contains(&vote.id))
				.unwrap_or(false)
			{
				debug!(target: LOG_TARGET, "Message from voter not in validator set: {}", vote.id);
				return Action::Discard(cost::UNKNOWN_VOTER)
			}
		}

		if BeefyKeystore::verify(&vote.id, &vote.signature, &vote.commitment.encode()) {
			Action::Keep(self.votes_topic, benefit::VOTE_MESSAGE)
		} else {
			debug!(
				target: LOG_TARGET,
				"🥩 Bad signature on message: {:?}, from: {:?}", vote, sender
			);
			Action::Discard(cost::BAD_SIGNATURE)
		}
	}

	fn validate_finality_proof(
		&self,
		proof: BeefyVersionedFinalityProof<B, AuthorityId>,
		sender: &PeerId,
	) -> Action<B::Hash> {
		let (round, set_id) = proof_block_num_and_set_id::<B, AuthorityId>(&proof);
		self.known_peers.lock().note_vote_for(*sender, round);

		let action = {
			let guard = self.gossip_filter.read();

			// Verify general usefulness of the justification.
			match guard.consider_finality_proof(round, set_id) {
				Consider::RejectPast => return Action::Discard(cost::OUTDATED_MESSAGE),
				Consider::RejectFuture => return Action::Discard(cost::FUTURE_MESSAGE),
				// When we can't evaluate, it's our fault (e.g. filter not initialized yet), we
				// discard the proof without punishing or rewarding the sending peer.
				Consider::CannotEvaluate => return Action::DiscardNoReport,
				Consider::Accept => {},
			}

			if guard.is_already_proven(round) {
				return Action::Discard(benefit::NOT_INTERESTED)
			}

			// Verify justification signatures.
			guard
				.validator_set()
				.map(|validator_set| {
					if let Err((_, signatures_checked)) =
						verify_with_validator_set::<B, AuthorityId>(round, validator_set, &proof)
					{
						debug!(
							target: LOG_TARGET,
							"🥩 Bad signatures on message: {:?}, from: {:?}", proof, sender
						);
						let mut cost = cost::INVALID_PROOF;
						cost.value +=
							cost::PER_SIGNATURE_CHECKED.saturating_mul(signatures_checked as i32);
						Action::Discard(cost)
					} else {
						Action::Keep(self.justifs_topic, benefit::VALIDATED_PROOF)
					}
				})
				// When we can't evaluate, it's our fault (e.g. filter not initialized yet), we
				// discard the proof without punishing or rewarding the sending peer.
				.unwrap_or(Action::DiscardNoReport)
		};
		if matches!(action, Action::Keep(_, _)) {
			self.gossip_filter.write().mark_round_as_proven(round);
		}
		action
	}
}

<<<<<<< HEAD
impl<B, AuthorityId> Validator<B> for GossipValidator<B, AuthorityId>
where
	B: Block,
	AuthorityId: AuthorityIdBound,
	<AuthorityId as RuntimeAppPublic>::Signature: Send + Sync,
=======
impl<B, N> Validator<B> for GossipValidator<B, N>
where
	B: Block,
	N: NetworkPeers + Send + Sync,
>>>>>>> e192b764
{
	fn peer_disconnected(&self, _context: &mut dyn ValidatorContext<B>, who: &PeerId) {
		self.known_peers.lock().remove(who);
	}

	fn validate(
		&self,
		context: &mut dyn ValidatorContext<B>,
		sender: &PeerId,
		mut data: &[u8],
	) -> ValidationResult<B::Hash> {
		let raw = data;
		let action = match GossipMessage::<B, AuthorityId>::decode_all(&mut data) {
			Ok(GossipMessage::Vote(msg)) => self.validate_vote(msg, sender),
			Ok(GossipMessage::FinalityProof(proof)) => self.validate_finality_proof(proof, sender),
			Err(e) => {
				debug!(target: LOG_TARGET, "Error decoding message: {}", e);
				let bytes = raw.len().min(i32::MAX as usize) as i32;
				let cost = ReputationChange::new(
					bytes.saturating_mul(cost::PER_UNDECODABLE_BYTE),
					"BEEFY: Bad packet",
				);
				Action::Discard(cost)
			},
		};
		match action {
			Action::Keep(topic, cb) => {
				self.report(*sender, cb);
				context.broadcast_message(topic, data.to_vec(), false);
				ValidationResult::ProcessAndKeep(topic)
			},
			Action::Discard(cb) => {
				self.report(*sender, cb);
				ValidationResult::Discard
			},
			Action::DiscardNoReport => ValidationResult::Discard,
		}
	}

	fn message_expired<'a>(&'a self) -> Box<dyn FnMut(B::Hash, &[u8]) -> bool + 'a> {
		let filter = self.gossip_filter.read();
		Box::new(move |_topic, mut data| {
			match GossipMessage::<B, AuthorityId>::decode_all(&mut data) {
				Ok(GossipMessage::Vote(msg)) => {
					let round = msg.commitment.block_number;
					let set_id = msg.commitment.validator_set_id;
					let expired = filter.consider_vote(round, set_id) != Consider::Accept;
					trace!(target: LOG_TARGET, "🥩 Vote for round #{} expired: {}", round, expired);
					expired
				},
				Ok(GossipMessage::FinalityProof(proof)) => {
					let (round, set_id) = proof_block_num_and_set_id::<B, AuthorityId>(&proof);
					let expired = filter.consider_finality_proof(round, set_id) != Consider::Accept;
					trace!(
						target: LOG_TARGET,
						"🥩 Finality proof for round #{} expired: {}",
						round,
						expired
					);
					expired
				},
				Err(_) => true,
			}
		})
	}

	fn message_allowed<'a>(
		&'a self,
	) -> Box<dyn FnMut(&PeerId, MessageIntent, &B::Hash, &[u8]) -> bool + 'a> {
		let do_rebroadcast = {
			let now = Instant::now();
			let mut next_rebroadcast = self.next_rebroadcast.lock();
			if now >= *next_rebroadcast {
				trace!(target: LOG_TARGET, "🥩 Gossip rebroadcast");
				*next_rebroadcast = now + REBROADCAST_AFTER;
				true
			} else {
				false
			}
		};

		let filter = self.gossip_filter.read();
		Box::new(move |_who, intent, _topic, mut data| {
			if let MessageIntent::PeriodicRebroadcast = intent {
				return do_rebroadcast
			}

			match GossipMessage::<B, AuthorityId>::decode_all(&mut data) {
				Ok(GossipMessage::Vote(msg)) => {
					let round = msg.commitment.block_number;
					let set_id = msg.commitment.validator_set_id;
					let allowed = filter.consider_vote(round, set_id) == Consider::Accept;
					trace!(target: LOG_TARGET, "🥩 Vote for round #{} allowed: {}", round, allowed);
					allowed
				},
				Ok(GossipMessage::FinalityProof(proof)) => {
					let (round, set_id) = proof_block_num_and_set_id::<B, AuthorityId>(&proof);
					let allowed = filter.consider_finality_proof(round, set_id) == Consider::Accept;
					trace!(
						target: LOG_TARGET,
						"🥩 Finality proof for round #{} allowed: {}",
						round,
						allowed
					);
					allowed
				},
				Err(_) => false,
			}
		})
	}
}

#[cfg(test)]
pub(crate) mod tests {
	use super::*;
	use crate::{communication::peers::PeerReport, keystore::BeefyKeystore};
	use sc_network_test::Block;
	use sp_application_crypto::key_types::BEEFY as BEEFY_KEY_TYPE;
	use sp_consensus_beefy::{
		ecdsa_crypto, known_payloads, test_utils::Keyring, Commitment, MmrRootHash, Payload,
		SignedCommitment, VoteMessage,
	};
	use sp_keystore::{testing::MemoryKeystore, Keystore};

	pub(crate) struct TestNetwork {
		report_sender: futures::channel::mpsc::UnboundedSender<PeerReport>,
	}

	impl TestNetwork {
		pub fn new() -> (Self, futures::channel::mpsc::UnboundedReceiver<PeerReport>) {
			let (tx, rx) = futures::channel::mpsc::unbounded();

			(Self { report_sender: tx }, rx)
		}
	}

	#[async_trait::async_trait]
	impl NetworkPeers for TestNetwork {
		fn set_authorized_peers(&self, _: std::collections::HashSet<PeerId>) {
			unimplemented!()
		}

		fn set_authorized_only(&self, _: bool) {
			unimplemented!()
		}

		fn add_known_address(&self, _: PeerId, _: sc_network::Multiaddr) {
			unimplemented!()
		}

		fn report_peer(&self, peer_id: PeerId, cost_benefit: ReputationChange) {
			let _ = self.report_sender.unbounded_send(PeerReport { who: peer_id, cost_benefit });
		}

		fn peer_reputation(&self, _: &PeerId) -> i32 {
			unimplemented!()
		}

		fn disconnect_peer(&self, _: PeerId, _: sc_network::ProtocolName) {
			unimplemented!()
		}

		fn accept_unreserved_peers(&self) {
			unimplemented!()
		}

		fn deny_unreserved_peers(&self) {
			unimplemented!()
		}

		fn add_reserved_peer(
			&self,
			_: sc_network::config::MultiaddrWithPeerId,
		) -> Result<(), String> {
			unimplemented!()
		}

		fn remove_reserved_peer(&self, _: PeerId) {
			unimplemented!()
		}

		fn set_reserved_peers(
			&self,
			_: sc_network::ProtocolName,
			_: std::collections::HashSet<sc_network::Multiaddr>,
		) -> Result<(), String> {
			unimplemented!()
		}

		fn add_peers_to_reserved_set(
			&self,
			_: sc_network::ProtocolName,
			_: std::collections::HashSet<sc_network::Multiaddr>,
		) -> Result<(), String> {
			unimplemented!()
		}

		fn remove_peers_from_reserved_set(
			&self,
			_: sc_network::ProtocolName,
			_: Vec<PeerId>,
		) -> Result<(), String> {
			unimplemented!()
		}

		fn sync_num_connected(&self) -> usize {
			unimplemented!()
		}

		fn peer_role(&self, _: PeerId, _: Vec<u8>) -> Option<sc_network::ObservedRole> {
			unimplemented!()
		}

		async fn reserved_peers(&self) -> Result<Vec<PeerId>, ()> {
			unimplemented!();
		}
	}

	struct TestContext;
	impl<B: sp_runtime::traits::Block> ValidatorContext<B> for TestContext {
		fn broadcast_topic(&mut self, _topic: B::Hash, _force: bool) {
			unimplemented!()
		}

		fn broadcast_message(&mut self, _topic: B::Hash, _message: Vec<u8>, _force: bool) {}

		fn send_message(&mut self, _who: &sc_network_types::PeerId, _message: Vec<u8>) {
			unimplemented!()
		}

		fn send_topic(&mut self, _who: &sc_network_types::PeerId, _topic: B::Hash, _force: bool) {
			unimplemented!()
		}
	}

	pub fn sign_commitment<BN: Encode>(
		who: &Keyring<ecdsa_crypto::AuthorityId>,
		commitment: &Commitment<BN>,
	) -> ecdsa_crypto::Signature {
		let store = MemoryKeystore::new();
		store.ecdsa_generate_new(BEEFY_KEY_TYPE, Some(&who.to_seed())).unwrap();
		let beefy_keystore: BeefyKeystore<ecdsa_crypto::AuthorityId> = Some(store.into()).into();
		beefy_keystore.sign(&who.public(), &commitment.encode()).unwrap()
	}

	fn dummy_vote(
		block_number: u64,
	) -> VoteMessage<u64, ecdsa_crypto::AuthorityId, ecdsa_crypto::Signature> {
		let payload = Payload::from_single_entry(
			known_payloads::MMR_ROOT_ID,
			MmrRootHash::default().encode(),
		);
		let commitment = Commitment { payload, block_number, validator_set_id: 0 };
		let signature = sign_commitment(&Keyring::Alice, &commitment);

		VoteMessage { commitment, id: Keyring::Alice.public(), signature }
	}

	pub fn dummy_proof(
		block_number: u64,
		validator_set: &ValidatorSet<ecdsa_crypto::AuthorityId>,
	) -> BeefyVersionedFinalityProof<Block, ecdsa_crypto::AuthorityId> {
		let payload = Payload::from_single_entry(
			known_payloads::MMR_ROOT_ID,
			MmrRootHash::default().encode(),
		);
		let commitment = Commitment { payload, block_number, validator_set_id: validator_set.id() };
		let signatures = validator_set
			.validators()
			.iter()
			.map(|validator: &ecdsa_crypto::AuthorityId| {
				Some(sign_commitment(
					&Keyring::<ecdsa_crypto::AuthorityId>::from_public(validator).unwrap(),
					&commitment,
				))
			})
			.collect();

		BeefyVersionedFinalityProof::<Block, ecdsa_crypto::AuthorityId>::V1(SignedCommitment {
			commitment,
			signatures,
		})
	}

	#[test]
	fn should_validate_messages() {
<<<<<<< HEAD
		let keys = vec![Keyring::<ecdsa_crypto::AuthorityId>::Alice.public()];
		let validator_set =
			ValidatorSet::<ecdsa_crypto::AuthorityId>::new(keys.clone(), 0).unwrap();
		let (gv, mut report_stream) = GossipValidator::<Block, ecdsa_crypto::AuthorityId>::new(
			Arc::new(Mutex::new(KnownPeers::new())),
=======
		let keys = vec![Keyring::<AuthorityId>::Alice.public()];
		let validator_set = ValidatorSet::<AuthorityId>::new(keys.clone(), 0).unwrap();

		let (network, mut report_stream) = TestNetwork::new();

		let gv = GossipValidator::<Block, _>::new(
			Arc::new(Mutex::new(KnownPeers::new())),
			Arc::new(network),
>>>>>>> e192b764
		);
		let sender = PeerId::random();
		let mut context = TestContext;

		// reject message, decoding error
		let bad_encoding = b"0000000000".as_slice();
		let expected_cost = ReputationChange::new(
			(bad_encoding.len() as i32).saturating_mul(cost::PER_UNDECODABLE_BYTE),
			"BEEFY: Bad packet",
		);
		let mut expected_report = PeerReport { who: sender, cost_benefit: expected_cost };
		let res = gv.validate(&mut context, &sender, bad_encoding);
		assert!(matches!(res, ValidationResult::Discard));
		assert_eq!(report_stream.try_next().unwrap().unwrap(), expected_report);

		// verify votes validation

		let vote = dummy_vote(3);
		let encoded =
			GossipMessage::<Block, ecdsa_crypto::AuthorityId>::Vote(vote.clone()).encode();

		// filter not initialized
		let res = gv.validate(&mut context, &sender, &encoded);
		assert!(matches!(res, ValidationResult::Discard));
		// nothing reported
		assert!(report_stream.try_next().is_err());

		gv.update_filter(GossipFilterCfg { start: 0, end: 10, validator_set: &validator_set });
		// nothing in cache first time
		let res = gv.validate(&mut context, &sender, &encoded);
		assert!(matches!(res, ValidationResult::ProcessAndKeep(_)));
		expected_report.cost_benefit = benefit::VOTE_MESSAGE;
		assert_eq!(report_stream.try_next().unwrap().unwrap(), expected_report);

		// reject vote, voter not in validator set
		let mut bad_vote = vote.clone();
		bad_vote.id = Keyring::Bob.public();
		let bad_vote = GossipMessage::<Block, ecdsa_crypto::AuthorityId>::Vote(bad_vote).encode();
		let res = gv.validate(&mut context, &sender, &bad_vote);
		assert!(matches!(res, ValidationResult::Discard));
		expected_report.cost_benefit = cost::UNKNOWN_VOTER;
		assert_eq!(report_stream.try_next().unwrap().unwrap(), expected_report);

		// reject if the round is not GRANDPA finalized
		gv.update_filter(GossipFilterCfg { start: 1, end: 2, validator_set: &validator_set });
		let number = vote.commitment.block_number;
		let set_id = vote.commitment.validator_set_id;
		assert_eq!(gv.gossip_filter.read().consider_vote(number, set_id), Consider::RejectFuture);
		let res = gv.validate(&mut context, &sender, &encoded);
		assert!(matches!(res, ValidationResult::Discard));
		expected_report.cost_benefit = cost::FUTURE_MESSAGE;
		assert_eq!(report_stream.try_next().unwrap().unwrap(), expected_report);

		// reject if the round is not live anymore
		gv.update_filter(GossipFilterCfg { start: 7, end: 10, validator_set: &validator_set });
		let number = vote.commitment.block_number;
		let set_id = vote.commitment.validator_set_id;
		assert_eq!(gv.gossip_filter.read().consider_vote(number, set_id), Consider::RejectPast);
		let res = gv.validate(&mut context, &sender, &encoded);
		assert!(matches!(res, ValidationResult::Discard));
		expected_report.cost_benefit = cost::OUTDATED_MESSAGE;
		assert_eq!(report_stream.try_next().unwrap().unwrap(), expected_report);

		// now verify proofs validation

		// reject old proof
		let proof = dummy_proof(5, &validator_set);
		let encoded_proof =
			GossipMessage::<Block, ecdsa_crypto::AuthorityId>::FinalityProof(proof).encode();
		let res = gv.validate(&mut context, &sender, &encoded_proof);
		assert!(matches!(res, ValidationResult::Discard));
		expected_report.cost_benefit = cost::OUTDATED_MESSAGE;
		assert_eq!(report_stream.try_next().unwrap().unwrap(), expected_report);

		// accept next proof with good set_id
		let proof = dummy_proof(7, &validator_set);
		let encoded_proof =
			GossipMessage::<Block, ecdsa_crypto::AuthorityId>::FinalityProof(proof).encode();
		let res = gv.validate(&mut context, &sender, &encoded_proof);
		assert!(matches!(res, ValidationResult::ProcessAndKeep(_)));
		expected_report.cost_benefit = benefit::VALIDATED_PROOF;
		assert_eq!(report_stream.try_next().unwrap().unwrap(), expected_report);

		// accept future proof with good set_id
		let proof = dummy_proof(20, &validator_set);
		let encoded_proof =
			GossipMessage::<Block, ecdsa_crypto::AuthorityId>::FinalityProof(proof).encode();
		let res = gv.validate(&mut context, &sender, &encoded_proof);
		assert!(matches!(res, ValidationResult::ProcessAndKeep(_)));
		expected_report.cost_benefit = benefit::VALIDATED_PROOF;
		assert_eq!(report_stream.try_next().unwrap().unwrap(), expected_report);

		// reject proof, future set_id
		let bad_validator_set = ValidatorSet::<ecdsa_crypto::AuthorityId>::new(keys, 1).unwrap();
		let proof = dummy_proof(20, &bad_validator_set);
		let encoded_proof =
			GossipMessage::<Block, ecdsa_crypto::AuthorityId>::FinalityProof(proof).encode();
		let res = gv.validate(&mut context, &sender, &encoded_proof);
		assert!(matches!(res, ValidationResult::Discard));
		expected_report.cost_benefit = cost::FUTURE_MESSAGE;
		assert_eq!(report_stream.try_next().unwrap().unwrap(), expected_report);

		// reject proof, bad signatures (Bob instead of Alice)
		let bad_validator_set =
			ValidatorSet::<ecdsa_crypto::AuthorityId>::new(vec![Keyring::Bob.public()], 0).unwrap();
		let proof = dummy_proof(21, &bad_validator_set);
		let encoded_proof =
			GossipMessage::<Block, ecdsa_crypto::AuthorityId>::FinalityProof(proof).encode();
		let res = gv.validate(&mut context, &sender, &encoded_proof);
		assert!(matches!(res, ValidationResult::Discard));
		expected_report.cost_benefit = cost::INVALID_PROOF;
		expected_report.cost_benefit.value += cost::PER_SIGNATURE_CHECKED;
		assert_eq!(report_stream.try_next().unwrap().unwrap(), expected_report);
	}

	#[test]
	fn messages_allowed_and_expired() {
		let keys = vec![Keyring::Alice.public()];
<<<<<<< HEAD
		let validator_set =
			ValidatorSet::<ecdsa_crypto::AuthorityId>::new(keys.clone(), 0).unwrap();
		let (gv, _) = GossipValidator::<Block, ecdsa_crypto::AuthorityId>::new(Arc::new(
			Mutex::new(KnownPeers::new()),
		));
=======
		let validator_set = ValidatorSet::<AuthorityId>::new(keys.clone(), 0).unwrap();
		let gv = GossipValidator::<Block, _>::new(
			Arc::new(Mutex::new(KnownPeers::new())),
			Arc::new(TestNetwork::new().0),
		);
>>>>>>> e192b764
		gv.update_filter(GossipFilterCfg { start: 0, end: 10, validator_set: &validator_set });
		let sender = sc_network_types::PeerId::random();
		let topic = Default::default();
		let intent = MessageIntent::Broadcast;

		// conclude 2
		gv.update_filter(GossipFilterCfg { start: 2, end: 10, validator_set: &validator_set });
		let mut allowed = gv.message_allowed();
		let mut expired = gv.message_expired();

		// check bad vote format
		assert!(!allowed(&sender, intent, &topic, &mut [0u8; 16]));
		assert!(expired(topic, &mut [0u8; 16]));

		// inactive round 1 -> expired
		let vote = dummy_vote(1);
		let mut encoded_vote =
			GossipMessage::<Block, ecdsa_crypto::AuthorityId>::Vote(vote).encode();
		assert!(!allowed(&sender, intent, &topic, &mut encoded_vote));
		assert!(expired(topic, &mut encoded_vote));
		let proof = dummy_proof(1, &validator_set);
		let mut encoded_proof =
			GossipMessage::<Block, ecdsa_crypto::AuthorityId>::FinalityProof(proof).encode();
		assert!(!allowed(&sender, intent, &topic, &mut encoded_proof));
		assert!(expired(topic, &mut encoded_proof));

		// active round 2 -> !expired - concluded but still gossiped
		let vote = dummy_vote(2);
		let mut encoded_vote =
			GossipMessage::<Block, ecdsa_crypto::AuthorityId>::Vote(vote).encode();
		assert!(allowed(&sender, intent, &topic, &mut encoded_vote));
		assert!(!expired(topic, &mut encoded_vote));
		let proof = dummy_proof(2, &validator_set);
		let mut encoded_proof =
			GossipMessage::<Block, ecdsa_crypto::AuthorityId>::FinalityProof(proof).encode();
		assert!(allowed(&sender, intent, &topic, &mut encoded_proof));
		assert!(!expired(topic, &mut encoded_proof));
		// using wrong set_id -> !allowed, expired
		let bad_validator_set =
			ValidatorSet::<ecdsa_crypto::AuthorityId>::new(keys.clone(), 1).unwrap();
		let proof = dummy_proof(2, &bad_validator_set);
		let mut encoded_proof =
			GossipMessage::<Block, ecdsa_crypto::AuthorityId>::FinalityProof(proof).encode();
		assert!(!allowed(&sender, intent, &topic, &mut encoded_proof));
		assert!(expired(topic, &mut encoded_proof));

		// in progress round 3 -> !expired
		let vote = dummy_vote(3);
		let mut encoded_vote =
			GossipMessage::<Block, ecdsa_crypto::AuthorityId>::Vote(vote).encode();
		assert!(allowed(&sender, intent, &topic, &mut encoded_vote));
		assert!(!expired(topic, &mut encoded_vote));
		let proof = dummy_proof(3, &validator_set);
		let mut encoded_proof =
			GossipMessage::<Block, ecdsa_crypto::AuthorityId>::FinalityProof(proof).encode();
		assert!(allowed(&sender, intent, &topic, &mut encoded_proof));
		assert!(!expired(topic, &mut encoded_proof));

		// unseen round 4 -> !expired
		let vote = dummy_vote(4);
		let mut encoded_vote =
			GossipMessage::<Block, ecdsa_crypto::AuthorityId>::Vote(vote).encode();
		assert!(allowed(&sender, intent, &topic, &mut encoded_vote));
		assert!(!expired(topic, &mut encoded_vote));
		let proof = dummy_proof(4, &validator_set);
		let mut encoded_proof =
			GossipMessage::<Block, ecdsa_crypto::AuthorityId>::FinalityProof(proof).encode();
		assert!(allowed(&sender, intent, &topic, &mut encoded_proof));
		assert!(!expired(topic, &mut encoded_proof));

		// future round 11 -> expired
		let vote = dummy_vote(11);
		let mut encoded_vote =
			GossipMessage::<Block, ecdsa_crypto::AuthorityId>::Vote(vote).encode();
		assert!(!allowed(&sender, intent, &topic, &mut encoded_vote));
		assert!(expired(topic, &mut encoded_vote));
		// future proofs allowed while same set_id -> allowed
		let proof = dummy_proof(11, &validator_set);
		let mut encoded_proof =
			GossipMessage::<Block, ecdsa_crypto::AuthorityId>::FinalityProof(proof).encode();
		assert!(allowed(&sender, intent, &topic, &mut encoded_proof));
		assert!(!expired(topic, &mut encoded_proof));
	}

	#[test]
	fn messages_rebroadcast() {
		let keys = vec![Keyring::Alice.public()];
<<<<<<< HEAD
		let validator_set =
			ValidatorSet::<ecdsa_crypto::AuthorityId>::new(keys.clone(), 0).unwrap();
		let (gv, _) = GossipValidator::<Block, ecdsa_crypto::AuthorityId>::new(Arc::new(
			Mutex::new(KnownPeers::new()),
		));
=======
		let validator_set = ValidatorSet::<AuthorityId>::new(keys.clone(), 0).unwrap();
		let gv = GossipValidator::<Block, _>::new(
			Arc::new(Mutex::new(KnownPeers::new())),
			Arc::new(TestNetwork::new().0),
		);
>>>>>>> e192b764
		gv.update_filter(GossipFilterCfg { start: 0, end: 10, validator_set: &validator_set });
		let sender = sc_network_types::PeerId::random();
		let topic = Default::default();

		let vote = dummy_vote(1);
		let mut encoded_vote = vote.encode();

		// re-broadcasting only allowed at `REBROADCAST_AFTER` intervals
		let intent = MessageIntent::PeriodicRebroadcast;
		let mut allowed = gv.message_allowed();

		// rebroadcast not allowed so soon after GossipValidator creation
		assert!(!allowed(&sender, intent, &topic, &mut encoded_vote));

		// hack the inner deadline to be `now`
		*gv.next_rebroadcast.lock() = Instant::now();

		// still not allowed on old `allowed` closure result
		assert!(!allowed(&sender, intent, &topic, &mut encoded_vote));

		// renew closure result
		let mut allowed = gv.message_allowed();
		// rebroadcast should be allowed now
		assert!(allowed(&sender, intent, &topic, &mut encoded_vote));
	}
}<|MERGE_RESOLUTION|>--- conflicted
+++ resolved
@@ -37,7 +37,7 @@
 	LOG_TARGET,
 };
 use sp_application_crypto::RuntimeAppPublic;
-use sp_consensus_beefy::{AuthorityIdBound, ValidatorSet, ValidatorSetId, VoteMessage};
+use sp_consensus_beefy::{AuthorityIdBound, ValidatorSet, ValidatorSetId, VoteMessage, ecdsa_crypto::AuthorityId};
 
 // Timeout for rebroadcasting messages.
 #[cfg(not(test))]
@@ -239,11 +239,7 @@
 /// rejected/expired.
 ///
 ///All messaging is handled in a single BEEFY global topic.
-<<<<<<< HEAD
-pub(crate) struct GossipValidator<B, AuthorityId: AuthorityIdBound>
-=======
-pub(crate) struct GossipValidator<B, N>
->>>>>>> e192b764
+pub(crate) struct GossipValidator<B, N, AuthorityId: AuthorityIdBound>
 where
 	B: Block,
 	<AuthorityId as RuntimeAppPublic>::Signature: Send + Sync,
@@ -256,26 +252,14 @@
 	network: Arc<N>,
 }
 
-<<<<<<< HEAD
-impl<B, AuthorityId> GossipValidator<B, AuthorityId>
-=======
-impl<B, N> GossipValidator<B, N>
->>>>>>> e192b764
+impl<B, N,AuthorityId> GossipValidator<B, N,AuthorityId>
 where
 	B: Block,
 	AuthorityId: AuthorityIdBound,
 	<AuthorityId as RuntimeAppPublic>::Signature: Send + Sync,
 {
-<<<<<<< HEAD
-	pub(crate) fn new(
-		known_peers: Arc<Mutex<KnownPeers<B>>>,
-	) -> (GossipValidator<B, AuthorityId>, TracingUnboundedReceiver<PeerReport>) {
-		let (tx, rx) = tracing_unbounded("mpsc_beefy_gossip_validator", 100_000);
-		let val = GossipValidator {
-=======
 	pub(crate) fn new(known_peers: Arc<Mutex<KnownPeers<B>>>, network: Arc<N>) -> Self {
 		Self {
->>>>>>> e192b764
 			votes_topic: votes_topic::<B>(),
 			justifs_topic: proofs_topic::<B>(),
 			gossip_filter: RwLock::new(Filter::new()),
@@ -298,10 +282,11 @@
 	}
 }
 
-impl<B, N> GossipValidator<B, N>
+impl<B, N, AuthorityId> GossipValidator<B, N, AuthorityId>
 where
 	B: Block,
-	N: NetworkPeers,
+    N: NetworkPeers,
+AuthorityId: AuthorityIdBound,
 {
 	fn report(&self, who: PeerId, cost_benefit: ReputationChange) {
 		self.network.report_peer(who, cost_benefit);
@@ -407,18 +392,11 @@
 	}
 }
 
-<<<<<<< HEAD
-impl<B, AuthorityId> Validator<B> for GossipValidator<B, AuthorityId>
+impl<B, N, AuthorityId> Validator<B> for GossipValidator<B, N, AuthorityId>
 where
 	B: Block,
 	AuthorityId: AuthorityIdBound,
-	<AuthorityId as RuntimeAppPublic>::Signature: Send + Sync,
-=======
-impl<B, N> Validator<B> for GossipValidator<B, N>
-where
-	B: Block,
 	N: NetworkPeers + Send + Sync,
->>>>>>> e192b764
 {
 	fn peer_disconnected(&self, _context: &mut dyn ValidatorContext<B>, who: &PeerId) {
 		self.known_peers.lock().remove(who);
@@ -705,22 +683,14 @@
 
 	#[test]
 	fn should_validate_messages() {
-<<<<<<< HEAD
 		let keys = vec![Keyring::<ecdsa_crypto::AuthorityId>::Alice.public()];
-		let validator_set =
-			ValidatorSet::<ecdsa_crypto::AuthorityId>::new(keys.clone(), 0).unwrap();
-		let (gv, mut report_stream) = GossipValidator::<Block, ecdsa_crypto::AuthorityId>::new(
-			Arc::new(Mutex::new(KnownPeers::new())),
-=======
-		let keys = vec![Keyring::<AuthorityId>::Alice.public()];
-		let validator_set = ValidatorSet::<AuthorityId>::new(keys.clone(), 0).unwrap();
+		let validator_set = ValidatorSet::<ecdsa_crypto::AuthorityId>::new(keys.clone(), 0).unwrap();
 
 		let (network, mut report_stream) = TestNetwork::new();
 
 		let gv = GossipValidator::<Block, _>::new(
 			Arc::new(Mutex::new(KnownPeers::new())),
 			Arc::new(network),
->>>>>>> e192b764
 		);
 		let sender = PeerId::random();
 		let mut context = TestContext;
@@ -839,19 +809,11 @@
 	#[test]
 	fn messages_allowed_and_expired() {
 		let keys = vec![Keyring::Alice.public()];
-<<<<<<< HEAD
-		let validator_set =
-			ValidatorSet::<ecdsa_crypto::AuthorityId>::new(keys.clone(), 0).unwrap();
-		let (gv, _) = GossipValidator::<Block, ecdsa_crypto::AuthorityId>::new(Arc::new(
-			Mutex::new(KnownPeers::new()),
-		));
-=======
-		let validator_set = ValidatorSet::<AuthorityId>::new(keys.clone(), 0).unwrap();
+		let validator_set = ValidatorSet::<ecdsa_crypto::AuthorityId>::new(keys.clone(), 0).unwrap();
 		let gv = GossipValidator::<Block, _>::new(
 			Arc::new(Mutex::new(KnownPeers::new())),
 			Arc::new(TestNetwork::new().0),
 		);
->>>>>>> e192b764
 		gv.update_filter(GossipFilterCfg { start: 0, end: 10, validator_set: &validator_set });
 		let sender = sc_network_types::PeerId::random();
 		let topic = Default::default();
@@ -939,19 +901,11 @@
 	#[test]
 	fn messages_rebroadcast() {
 		let keys = vec![Keyring::Alice.public()];
-<<<<<<< HEAD
-		let validator_set =
-			ValidatorSet::<ecdsa_crypto::AuthorityId>::new(keys.clone(), 0).unwrap();
-		let (gv, _) = GossipValidator::<Block, ecdsa_crypto::AuthorityId>::new(Arc::new(
-			Mutex::new(KnownPeers::new()),
-		));
-=======
-		let validator_set = ValidatorSet::<AuthorityId>::new(keys.clone(), 0).unwrap();
+		let validator_set = ValidatorSet::<ecdsa_crypto::AuthorityId>::new(keys.clone(), 0).unwrap();
 		let gv = GossipValidator::<Block, _>::new(
 			Arc::new(Mutex::new(KnownPeers::new())),
 			Arc::new(TestNetwork::new().0),
 		);
->>>>>>> e192b764
 		gv.update_filter(GossipFilterCfg { start: 0, end: 10, validator_set: &validator_set });
 		let sender = sc_network_types::PeerId::random();
 		let topic = Default::default();
