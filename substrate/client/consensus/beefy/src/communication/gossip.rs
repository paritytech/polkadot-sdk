--- conflicted
+++ resolved
@@ -36,15 +36,14 @@
 	justification::{
 		proof_block_num_and_set_id, verify_with_validator_set, BeefyVersionedFinalityProof,
 	},
-	keystore::{AuthorityIdBound, BeefyKeystore},
+	keystore::BeefyKeystore,
 	LOG_TARGET,
 };
 use sp_application_crypto::RuntimeAppPublic;
 use sp_consensus_beefy::{
-	//ecdsa_crypto::{Public as EcdsaPublic},
 	ValidatorSet,
 	ValidatorSetId,
-	VoteMessage,
+	VoteMessage,AuthorityIdBound
 };
 
 // Timeout for rebroadcasting messages.
@@ -146,20 +145,14 @@
 	pub validator_set: ValidatorSet<AuthorityId>,
 }
 
-<<<<<<< HEAD
 struct Filter<B: Block, AuthorityId: AuthorityIdBound>
 where
 	<AuthorityId as RuntimeAppPublic>::Signature: Send + Sync,
 {
+	// specifies live rounds
 	inner: Option<FilterInner<B, AuthorityId>>,
-	live_votes: BTreeMap<NumberFor<B>, fnv::FnvHashSet<MessageHash>>,
-=======
-struct Filter<B: Block> {
-	// specifies live rounds
-	inner: Option<FilterInner<B>>,
 	// cache of seen valid justifications in active rounds
 	rounds_with_valid_proofs: BTreeSet<NumberFor<B>>,
->>>>>>> 7454b6d1
 }
 
 impl<B: Block, AuthorityId: AuthorityIdBound> Filter<B, AuthorityId>
@@ -171,14 +164,9 @@
 	}
 
 	/// Update filter to new `start` and `set_id`.
-<<<<<<< HEAD
 	fn update(&mut self, cfg: GossipFilterCfg<B, AuthorityId>) {
-		self.live_votes.retain(|&round, _| round >= cfg.start && round <= cfg.end);
-=======
-	fn update(&mut self, cfg: GossipFilterCfg<B>) {
 		self.rounds_with_valid_proofs
 			.retain(|&round| round >= cfg.start && round <= cfg.end);
->>>>>>> 7454b6d1
 		// only clone+overwrite big validator_set if set_id changed
 		match self.inner.as_mut() {
 			Some(f) if f.validator_set.id() == cfg.validator_set.id() => {
@@ -377,7 +365,7 @@
 				.validator_set()
 				.map(|validator_set| {
 					if let Err((_, signatures_checked)) =
-						verify_with_validator_set::<B>(round, validator_set, &proof)
+						verify_with_validator_set::<B, AuthorityId>(round, validator_set, &proof)
 					{
 						debug!(
 							target: LOG_TARGET,
@@ -396,30 +384,7 @@
 		if matches!(action, Action::Keep(_, _)) {
 			self.gossip_filter.write().mark_round_as_proven(round);
 		}
-<<<<<<< HEAD
-		// Verify justification signatures.
-		guard
-			.validator_set()
-			.map(|validator_set| {
-				if let Err((_, signatures_checked)) =
-					verify_with_validator_set::<B, AuthorityId>(round, validator_set, &proof)
-				{
-					debug!(
-						target: LOG_TARGET,
-						"🥩 Bad signatures on message: {:?}, from: {:?}", proof, sender
-					);
-					let mut cost = cost::INVALID_PROOF;
-					cost.value +=
-						cost::PER_SIGNATURE_CHECKED.saturating_mul(signatures_checked as i32);
-					Action::Discard(cost)
-				} else {
-					Action::Keep(self.justifs_topic, benefit::VALIDATED_PROOF)
-				}
-			})
-			.unwrap_or(Action::Discard(cost::OUT_OF_SCOPE_MESSAGE))
-=======
 		action
->>>>>>> 7454b6d1
 	}
 }
 
@@ -440,13 +405,8 @@
 		mut data: &[u8],
 	) -> ValidationResult<B::Hash> {
 		let raw = data;
-<<<<<<< HEAD
 		let action = match GossipMessage::<B, AuthorityId>::decode_all(&mut data) {
-			Ok(GossipMessage::Vote(msg)) => self.validate_vote(msg, sender, raw),
-=======
-		let action = match GossipMessage::<B>::decode_all(&mut data) {
 			Ok(GossipMessage::Vote(msg)) => self.validate_vote(msg, sender),
->>>>>>> 7454b6d1
 			Ok(GossipMessage::FinalityProof(proof)) => self.validate_finality_proof(proof, sender),
 			Err(e) => {
 				debug!(target: LOG_TARGET, "Error decoding message: {}", e);
@@ -551,13 +511,8 @@
 	use sc_network_test::Block;
 	use sp_application_crypto::key_types::BEEFY as BEEFY_KEY_TYPE;
 	use sp_consensus_beefy::{
-<<<<<<< HEAD
-		ecdsa_crypto::{Public as EcdsaPublic, Signature},
-		known_payloads, Commitment, Keyring, MmrRootHash, Payload, SignedCommitment, VoteMessage,
-=======
-		ecdsa_crypto::Signature, known_payloads, Commitment, test_utils::Keyring, MmrRootHash,
-		Payload, SignedCommitment, VoteMessage,
->>>>>>> 7454b6d1
+		ecdsa_crypto::{Public as EcdsaPublic, Signature}, ecdsa_crypto,
+		known_payloads, Commitment, test_utils::Keyring, MmrRootHash, Payload, SignedCommitment, VoteMessage,
 	};
 	use sp_keystore::{testing::MemoryKeystore, Keystore};
 
@@ -578,24 +533,19 @@
 		}
 	}
 
-	pub fn sign_commitment<BN: Encode>(who: &Keyring<AuthorityId>, commitment: &Commitment<BN>) -> Signature {
+	pub fn sign_commitment<BN: Encode>(who: &Keyring<ecdsa_crypto::AuthorityId>, commitment: &Commitment<BN>) -> Signature {
 		let store = MemoryKeystore::new();
-<<<<<<< HEAD
-		store.ecdsa_generate_new(BEEFY_KEY_TYPE, Some(&who.to_seed())).unwrap();
-		let beefy_keystore: BeefyKeystore<EcdsaPublic> = Some(store.into()).into();
-=======
 		store
 			.ecdsa_generate_new(
 				BEEFY_KEY_TYPE,
 				Some(&who.to_seed()),
 			)
 			.unwrap();
-		let beefy_keystore: BeefyKeystore<AuthorityId> = Some(store.into()).into();
->>>>>>> 7454b6d1
+		let beefy_keystore: BeefyKeystore<ecdsa_crypto::AuthorityId> = Some(store.into()).into();
 		beefy_keystore.sign(&who.public(), &commitment.encode()).unwrap()
 	}
 
-	fn dummy_vote(block_number: u64) -> VoteMessage<u64, AuthorityId, Signature> {
+	fn dummy_vote(block_number: u64) -> VoteMessage<u64, ecdsa_crypto::AuthorityId, Signature> {
 		let payload = Payload::from_single_entry(
 			known_payloads::MMR_ROOT_ID,
 			MmrRootHash::default().encode(),
@@ -608,7 +558,7 @@
 
 	pub fn dummy_proof(
 		block_number: u64,
-		validator_set: &ValidatorSet<AuthorityId>,
+		validator_set: &ValidatorSet<ecdsa_crypto::AuthorityId>,
 	) -> BeefyVersionedFinalityProof<Block> {
 		let payload = Payload::from_single_entry(
 			known_payloads::MMR_ROOT_ID,
@@ -618,9 +568,9 @@
 		let signatures = validator_set
 			.validators()
 			.iter()
-			.map(|validator: &AuthorityId| {
+			.map(|validator: &ecdsa_crypto::AuthorityId| {
 				Some(sign_commitment(
-					&Keyring::<AuthorityId>::from_public(validator).unwrap(),
+					&Keyring::<ecdsa_crypto::AuthorityId>::from_public(validator).unwrap(),
 					&commitment,
 				))
 			})
@@ -631,8 +581,8 @@
 
 	#[test]
 	fn should_validate_messages() {
-		let keys = vec![Keyring::<AuthorityId>::Alice.public()];
-		let validator_set = ValidatorSet::<AuthorityId>::new(keys.clone(), 0).unwrap();
+		let keys = vec![Keyring::<ecdsa_crypto::AuthorityId>::Alice.public()];
+		let validator_set = ValidatorSet::<ecdsa_crypto::AuthorityId>::new(keys.clone(), 0).unwrap();
 		let (gv, mut report_stream) =
 			GossipValidator::<Block>::new(Arc::new(Mutex::new(KnownPeers::new())));
 		let sender = PeerId::random();
@@ -723,7 +673,7 @@
 		assert_eq!(report_stream.try_recv().unwrap(), expected_report);
 
 		// reject proof, future set_id
-		let bad_validator_set = ValidatorSet::<AuthorityId>::new(keys, 1).unwrap();
+		let bad_validator_set = ValidatorSet::<ecdsa_crypto::AuthorityId>::new(keys, 1).unwrap();
 		let proof = dummy_proof(20, &bad_validator_set);
 		let encoded_proof = GossipMessage::<Block>::FinalityProof(proof).encode();
 		let res = gv.validate(&mut context, &sender, &encoded_proof);
@@ -733,7 +683,7 @@
 
 		// reject proof, bad signatures (Bob instead of Alice)
 		let bad_validator_set =
-			ValidatorSet::<AuthorityId>::new(vec![Keyring::Bob.public()], 0).unwrap();
+			ValidatorSet::<ecdsa_crypto::AuthorityId>::new(vec![Keyring::Bob.public()], 0).unwrap();
 		let proof = dummy_proof(21, &bad_validator_set);
 		let encoded_proof = GossipMessage::<Block>::FinalityProof(proof).encode();
 		let res = gv.validate(&mut context, &sender, &encoded_proof);
@@ -746,7 +696,7 @@
 	#[test]
 	fn messages_allowed_and_expired() {
 		let keys = vec![Keyring::Alice.public()];
-		let validator_set = ValidatorSet::<AuthorityId>::new(keys.clone(), 0).unwrap();
+		let validator_set = ValidatorSet::<ecdsa_crypto::AuthorityId>::new(keys.clone(), 0).unwrap();
 		let (gv, _) = GossipValidator::<Block>::new(Arc::new(Mutex::new(KnownPeers::new())));
 		gv.update_filter(GossipFilterCfg { start: 0, end: 10, validator_set: &validator_set });
 		let sender = sc_network::PeerId::random();
@@ -782,7 +732,7 @@
 		assert!(allowed(&sender, intent, &topic, &mut encoded_proof));
 		assert!(!expired(topic, &mut encoded_proof));
 		// using wrong set_id -> !allowed, expired
-		let bad_validator_set = ValidatorSet::<AuthorityId>::new(keys.clone(), 1).unwrap();
+		let bad_validator_set = ValidatorSet::<ecdsa_crypto::AuthorityId>::new(keys.clone(), 1).unwrap();
 		let proof = dummy_proof(2, &bad_validator_set);
 		let mut encoded_proof = GossipMessage::<Block>::FinalityProof(proof).encode();
 		assert!(!allowed(&sender, intent, &topic, &mut encoded_proof));
@@ -823,7 +773,7 @@
 	#[test]
 	fn messages_rebroadcast() {
 		let keys = vec![Keyring::Alice.public()];
-		let validator_set = ValidatorSet::<AuthorityId>::new(keys.clone(), 0).unwrap();
+		let validator_set = ValidatorSet::<ecdsa_crypto::AuthorityId>::new(keys.clone(), 0).unwrap();
 		let (gv, _) = GossipValidator::<Block>::new(Arc::new(Mutex::new(KnownPeers::new())));
 		gv.update_filter(GossipFilterCfg { start: 0, end: 10, validator_set: &validator_set });
 		let sender = sc_network::PeerId::random();
