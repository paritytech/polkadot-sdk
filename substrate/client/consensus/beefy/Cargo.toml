[package]
name = "sc-consensus-beefy"
version = "13.0.0"
authors.workspace = true
edition.workspace = true
license = "GPL-3.0-or-later WITH Classpath-exception-2.0"
repository.workspace = true
description = "BEEFY Client gadget for substrate"
homepage = "https://substrate.io"

[lints]
workspace = true

[dependencies]
array-bytes = "6.1"
async-channel = "1.8.0"
async-trait = "0.1.74"
codec = { package = "parity-scale-codec", version = "3.6.1", features = ["derive"] }
fnv = "1.0.6"
futures = "0.3"
log = { workspace = true, default-features = true }
parking_lot = "0.12.1"
thiserror = "1.0"
wasm-timer = "0.2.5"
prometheus = { package = "substrate-prometheus-endpoint", path = "../../../utils/prometheus" }
sc-client-api = { path = "../../api" }
sc-consensus = { path = "../common" }
sc-network = { path = "../../network" }
sc-network-gossip = { path = "../../network-gossip" }
sc-network-sync = { path = "../../network/sync" }
sc-utils = { path = "../../utils" }
sp-api = { path = "../../../primitives/api" }
sp-application-crypto = { path = "../../../primitives/application-crypto" }
sp-arithmetic = { path = "../../../primitives/arithmetic" }
sp-blockchain = { path = "../../../primitives/blockchain" }
sp-consensus = { path = "../../../primitives/consensus/common" }
sp-consensus-beefy = { path = "../../../primitives/consensus/beefy" }
sp-core = { path = "../../../primitives/core" }
sp-crypto-hashing = { path = "../../../primitives/crypto/hashing" }
sp-keystore = { path = "../../../primitives/keystore" }
sp-mmr-primitives = { path = "../../../primitives/merkle-mountain-range" }
sp-runtime = { path = "../../../primitives/runtime" }
<<<<<<< HEAD
sp-std = { path = "../../../primitives/std", default-features = false}
smart-default = "0.6.0"
=======
tokio = "1.22.0"

>>>>>>> cecdf760

[dev-dependencies]
serde = "1.0.195"
tempfile = "3.1.0"
sc-block-builder = { path = "../../block-builder" }
sc-network-test = { path = "../../network/test" }
sp-consensus-grandpa = { path = "../../../primitives/consensus/grandpa" }
sp-keyring = { path = "../../../primitives/keyring" }
sp-tracing = { path = "../../../primitives/tracing" }
substrate-test-runtime-client = { path = "../../../test-utils/runtime/client" }

[features]
# This feature adds BLS crypto primitives. It should not be used in production since
# the BLS implementation and interface may still be subject to significant change.
bls-experimental = [
	"sp-application-crypto/bls-experimental",
<<<<<<< HEAD
	"sp-core/bls-experimental",
	"sp-consensus-beefy/bls-experimental"
=======
	"sp-consensus-beefy/bls-experimental",
	"sp-core/bls-experimental",
>>>>>>> cecdf760
]<|MERGE_RESOLUTION|>--- conflicted
+++ resolved
@@ -40,13 +40,8 @@
 sp-keystore = { path = "../../../primitives/keystore" }
 sp-mmr-primitives = { path = "../../../primitives/merkle-mountain-range" }
 sp-runtime = { path = "../../../primitives/runtime" }
-<<<<<<< HEAD
-sp-std = { path = "../../../primitives/std", default-features = false}
-smart-default = "0.6.0"
-=======
 tokio = "1.22.0"
 
->>>>>>> cecdf760
 
 [dev-dependencies]
 serde = "1.0.195"
@@ -63,11 +58,6 @@
 # the BLS implementation and interface may still be subject to significant change.
 bls-experimental = [
 	"sp-application-crypto/bls-experimental",
-<<<<<<< HEAD
-	"sp-core/bls-experimental",
-	"sp-consensus-beefy/bls-experimental"
-=======
 	"sp-consensus-beefy/bls-experimental",
 	"sp-core/bls-experimental",
->>>>>>> cecdf760
 ]