--- conflicted
+++ resolved
@@ -14,13 +14,8 @@
 [dependencies]
 codec = { package = "parity-scale-codec", version = "3.6.1", features = ["derive"] }
 futures = "0.3.21"
-<<<<<<< HEAD
-jsonrpsee = { version = "0.21", features = ["client-core", "server", "macros"] }
-log = "0.4"
-=======
-jsonrpsee = { version = "0.20.3", features = ["client-core", "macros", "server"] }
+jsonrpsee = { version = "0.22", features = ["client-core", "macros", "server"] }
 log = { workspace = true, default-features = true }
->>>>>>> cecdf760
 parking_lot = "0.12.1"
 serde = { version = "1.0.195", features = ["derive"] }
 thiserror = "1.0"
