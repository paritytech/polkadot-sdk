--- conflicted
+++ resolved
@@ -15,11 +15,7 @@
 codec = { package = "parity-scale-codec", version = "3.6.1", features = ["derive"] }
 futures = "0.3.21"
 jsonrpsee = { version = "0.22", features = ["client-core", "macros", "server"] }
-<<<<<<< HEAD
-log = { workspace = true, default-features = true }
-=======
 log = "0.4"
->>>>>>> 104dc2d7
 parking_lot = "0.12.1"
 serde = { version = "1.0.195", features = ["derive"] }
 thiserror = "1.0"
