[package]
name = "sc-consensus-beefy-rpc"
version = "4.0.0-dev"
authors.workspace = true
edition.workspace = true
license = "GPL-3.0-or-later WITH Classpath-exception-2.0"
repository.workspace = true
description = "RPC for the BEEFY Client gadget for substrate"
homepage = "https://substrate.io"

[lints]
workspace = true

[dependencies]
codec = { package = "parity-scale-codec", version = "3.6.1", features = ["derive"] }
futures = "0.3.21"
<<<<<<< HEAD
jsonrpsee = { version = "0.20.3", features = ["client-core", "server", "macros"] }
=======
jsonrpsee = { version = "0.16.2", features = ["client-core", "macros", "server"] }
>>>>>>> 924089ff
log = "0.4"
parking_lot = "0.12.1"
serde = { version = "1.0.194", features = ["derive"] }
thiserror = "1.0"
sc-consensus-beefy = { path = ".." }
sp-consensus-beefy = { path = "../../../../primitives/consensus/beefy" }
sc-rpc = { path = "../../../rpc" }
sp-core = { path = "../../../../primitives/core" }
sp-runtime = { path = "../../../../primitives/runtime" }

[dev-dependencies]
serde_json = "1.0.110"
sc-rpc = { path = "../../../rpc", features = ["test-helpers"] }
substrate-test-runtime-client = { path = "../../../../test-utils/runtime/client" }
tokio = { version = "1.22.0", features = ["macros"] }<|MERGE_RESOLUTION|>--- conflicted
+++ resolved
@@ -14,11 +14,7 @@
 [dependencies]
 codec = { package = "parity-scale-codec", version = "3.6.1", features = ["derive"] }
 futures = "0.3.21"
-<<<<<<< HEAD
-jsonrpsee = { version = "0.20.3", features = ["client-core", "server", "macros"] }
-=======
-jsonrpsee = { version = "0.16.2", features = ["client-core", "macros", "server"] }
->>>>>>> 924089ff
+jsonrpsee = { version = "0.20.3", features = ["client-core", "macros", "server"] }
 log = "0.4"
 parking_lot = "0.12.1"
 serde = { version = "1.0.194", features = ["derive"] }
