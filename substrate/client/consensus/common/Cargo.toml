[package]
name = "sc-consensus"
version = "0.33.0"
authors.workspace = true
edition.workspace = true
license = "GPL-3.0-or-later WITH Classpath-exception-2.0"
homepage = "https://substrate.io"
repository.workspace = true
description = "Collection of common consensus specific implementations for Substrate (client)"
readme = "README.md"

[lints]
workspace = true

[package.metadata.docs.rs]
targets = ["x86_64-unknown-linux-gnu"]

[dependencies]
<<<<<<< HEAD
async-lock = "3.3.0"
async-trait = "0.1.74"
futures = { version = "0.3.21", features = ["thread-pool"] }
=======
async-trait = "0.1.79"
futures = { version = "0.3.30", features = ["thread-pool"] }
>>>>>>> 8eb1f559
futures-timer = "3.0.1"
libp2p-identity = { version = "0.1.3", features = ["ed25519", "peerid"] }
log = { workspace = true, default-features = true }
mockall = "0.11.3"
parking_lot = "0.12.1"
serde = { features = ["derive"], workspace = true, default-features = true }
thiserror = { workspace = true }
prometheus-endpoint = { package = "substrate-prometheus-endpoint", path = "../../../utils/prometheus" }
sc-client-api = { path = "../../api" }
sc-utils = { path = "../../utils" }
sp-api = { path = "../../../primitives/api" }
sp-blockchain = { path = "../../../primitives/blockchain" }
sp-consensus = { path = "../../../primitives/consensus/common" }
sp-core = { path = "../../../primitives/core" }
sp-runtime = { path = "../../../primitives/runtime" }
sp-state-machine = { path = "../../../primitives/state-machine" }
tokio = { version = "1.32.0", features = ["macros"] }

[dev-dependencies]
sp-test-primitives = { path = "../../../primitives/test-primitives" }<|MERGE_RESOLUTION|>--- conflicted
+++ resolved
@@ -16,14 +16,9 @@
 targets = ["x86_64-unknown-linux-gnu"]
 
 [dependencies]
-<<<<<<< HEAD
 async-lock = "3.3.0"
-async-trait = "0.1.74"
-futures = { version = "0.3.21", features = ["thread-pool"] }
-=======
 async-trait = "0.1.79"
 futures = { version = "0.3.30", features = ["thread-pool"] }
->>>>>>> 8eb1f559
 futures-timer = "3.0.1"
 libp2p-identity = { version = "0.1.3", features = ["ed25519", "peerid"] }
 log = { workspace = true, default-features = true }
