// This file is part of Substrate.

// Copyright (C) Parity Technologies (UK) Ltd.
// SPDX-License-Identifier: GPL-3.0-or-later WITH Classpath-exception-2.0

// This program is free software: you can redistribute it and/or modify
// it under the terms of the GNU General Public License as published by
// the Free Software Foundation, either version 3 of the License, or
// (at your option) any later version.

// This program is distributed in the hope that it will be useful,
// but WITHOUT ANY WARRANTY; without even the implied warranty of
// MERCHANTABILITY or FITNESS FOR A PARTICULAR PURPOSE. See the
// GNU General Public License for more details.

// You should have received a copy of the GNU General Public License
// along with this program. If not, see <https://www.gnu.org/licenses/>.

//! State database maintenance. Handles canonicalization and pruning in the database.
//!
//! # Canonicalization.
//! Canonicalization window tracks a tree of blocks identified by header hash. The in-memory
//! overlay allows to get any trie node that was inserted in any of the blocks within the window.
//! The overlay is journaled to the backing database and rebuilt on startup.
//!
//! Canonicalization function selects one root from the top of the tree and discards all other roots
//! and their subtrees. Upon canonicalization all trie nodes that were inserted in the block are
//! added to the backing DB and block tracking is moved to the pruning window, where no forks are
//! allowed.
//!
//! # Canonicalization vs Finality
//! Database engine uses a notion of canonicality, rather then finality. A canonical block may not
//! be yet finalized from the perspective of the consensus engine, but it still can't be reverted in
//! the database. Most of the time during normal operation last canonical block is the same as last
//! finalized. However if finality stall for a long duration for some reason, there's only a certain
//! number of blocks that can fit in the non-canonical overlay, so canonicalization of an
//! unfinalized block may be forced.
//!
//! # Pruning.
//! See `RefWindow` for pruning algorithm details. `StateDb` prunes on each canonicalization until
//! pruning constraints are satisfied.

mod noncanonical;
mod pruning;
#[cfg(test)]
mod test;

use codec::Codec;
use log::trace;
use noncanonical::NonCanonicalOverlay;
use parking_lot::RwLock;
use pruning::{HaveBlock, RefWindow};
use std::{
	collections::{hash_map::Entry, HashMap},
	fmt,
};

const LOG_TARGET: &str = "state-db";
const LOG_TARGET_PIN: &str = "state-db::pin";
const PRUNING_MODE: &[u8] = b"mode";
const PRUNING_MODE_ARCHIVE: &[u8] = b"archive";
const PRUNING_MODE_ARCHIVE_CANON: &[u8] = b"archive_canonical";
const PRUNING_MODE_CONSTRAINED: &[u8] = b"constrained";
pub(crate) const DEFAULT_MAX_BLOCK_CONSTRAINT: u32 = 256;

/// Database value type.
pub type DBValue = Vec<u8>;

/// Basic set of requirements for the Block hash and node key types.
pub trait Hash:
	Send
	+ Sync
	+ Sized
	+ Eq
	+ PartialEq
	+ Clone
	+ Default
	+ fmt::Debug
	+ Codec
	+ std::hash::Hash
	+ 'static
{
}
impl<
		T: Send
			+ Sync
			+ Sized
			+ Eq
			+ PartialEq
			+ Clone
			+ Default
			+ fmt::Debug
			+ Codec
			+ std::hash::Hash
			+ 'static,
	> Hash for T
{
}

/// Backend database trait. Read-only.
pub trait MetaDb {
	type Error: fmt::Debug;

	/// Get meta value, such as the journal.
	fn get_meta(&self, key: &[u8]) -> Result<Option<DBValue>, Self::Error>;
}

/// Backend database trait. Read-only.
pub trait NodeDb {
	type Key: ?Sized;
	type Error: fmt::Debug;

	/// Get state trie node.
	fn get(&self, key: &Self::Key) -> Result<Option<DBValue>, Self::Error>;
}

/// Error type.
#[derive(Eq, PartialEq)]
pub enum Error<E> {
	/// Database backend error.
	Db(E),
	StateDb(StateDbError),
}

#[derive(Eq, PartialEq)]
pub enum StateDbError {
	/// `Codec` decoding error.
	Decoding(codec::Error),
	/// Trying to canonicalize invalid block.
	InvalidBlock,
	/// Trying to insert block with invalid number.
	InvalidBlockNumber,
	/// Trying to insert block with unknown parent.
	InvalidParent,
	/// Invalid pruning mode specified. Contains expected mode.
	IncompatiblePruningModes { stored: PruningMode, requested: PruningMode },
	/// Too many unfinalized sibling blocks inserted.
	TooManySiblingBlocks { number: u64 },
	/// Trying to insert existing block.
	BlockAlreadyExists,
	/// Invalid metadata
	Metadata(String),
	/// Trying to get a block record from db while it is not commit to db yet
	BlockUnavailable,
	/// Block record is missing from the pruning window
	BlockMissing,
}

impl<E> From<StateDbError> for Error<E> {
	fn from(inner: StateDbError) -> Self {
		Self::StateDb(inner)
	}
}

/// Pinning error type.
#[derive(Debug)]
pub enum PinError {
	/// Trying to pin invalid block.
	InvalidBlock,
}

impl<E: fmt::Debug> From<codec::Error> for Error<E> {
	fn from(x: codec::Error) -> Self {
		StateDbError::Decoding(x).into()
	}
}

impl<E: fmt::Debug> fmt::Debug for Error<E> {
	fn fmt(&self, f: &mut fmt::Formatter) -> fmt::Result {
		match self {
			Self::Db(e) => e.fmt(f),
			Self::StateDb(e) => e.fmt(f),
		}
	}
}

impl fmt::Debug for StateDbError {
	fn fmt(&self, f: &mut fmt::Formatter) -> fmt::Result {
		match self {
			Self::Decoding(e) => write!(f, "Error decoding sliceable value: {}", e),
			Self::InvalidBlock => write!(f, "Trying to canonicalize invalid block"),
			Self::InvalidBlockNumber => write!(f, "Trying to insert block with invalid number"),
			Self::InvalidParent => write!(f, "Trying to insert block with unknown parent"),
			Self::IncompatiblePruningModes { stored, requested } => write!(
				f,
				"Incompatible pruning modes [stored: {:?}; requested: {:?}]",
				stored, requested
			),
			Self::TooManySiblingBlocks { number } => {
				write!(f, "Too many sibling blocks at #{number} inserted")
			},
			Self::BlockAlreadyExists => write!(f, "Block already exists"),
			Self::Metadata(message) => write!(f, "Invalid metadata: {}", message),
			Self::BlockUnavailable => {
				write!(f, "Trying to get a block record from db while it is not commit to db yet")
			},
			Self::BlockMissing => write!(f, "Block record is missing from the pruning window"),
		}
	}
}

/// A set of state node changes.
#[derive(Default, Debug, Clone)]
pub struct ChangeSet<H: Hash> {
	/// Inserted nodes.
	pub inserted: Vec<(H, DBValue)>,
	/// Deleted nodes.
	pub deleted: Vec<H>,
}

/// A set of changes to the backing database.
#[derive(Default, Debug, Clone)]
pub struct CommitSet<H: Hash> {
	/// State node changes.
	pub data: ChangeSet<H>,
	/// Metadata changes.
	pub meta: ChangeSet<Vec<u8>>,
}

/// Pruning constraints. If none are specified pruning is
#[derive(Debug, Clone, Eq, PartialEq)]
pub struct Constraints {
	/// Maximum blocks. Defaults to 0 when unspecified, effectively keeping only non-canonical
	/// states.
	pub max_blocks: Option<u32>,
}

/// Pruning mode.
#[derive(Debug, Clone, Eq, PartialEq)]
pub enum PruningMode {
	/// Maintain a pruning window.
	Constrained(Constraints),
	/// No pruning. Canonicalization is a no-op.
	ArchiveAll,
	/// Canonicalization discards non-canonical nodes. All the canonical nodes are kept in the DB.
	ArchiveCanonical,
}

impl PruningMode {
	/// Create a mode that keeps given number of blocks.
	pub fn blocks_pruning(n: u32) -> PruningMode {
		PruningMode::Constrained(Constraints { max_blocks: Some(n) })
	}

	/// Is this an archive (either ArchiveAll or ArchiveCanonical) pruning mode?
	pub fn is_archive(&self) -> bool {
		match *self {
			PruningMode::ArchiveAll | PruningMode::ArchiveCanonical => true,
			PruningMode::Constrained(_) => false,
		}
	}

	/// Returns the pruning mode
	pub fn id(&self) -> &[u8] {
		match self {
			PruningMode::ArchiveAll => PRUNING_MODE_ARCHIVE,
			PruningMode::ArchiveCanonical => PRUNING_MODE_ARCHIVE_CANON,
			PruningMode::Constrained(_) => PRUNING_MODE_CONSTRAINED,
		}
	}

	pub fn from_id(id: &[u8]) -> Option<Self> {
		match id {
			PRUNING_MODE_ARCHIVE => Some(Self::ArchiveAll),
			PRUNING_MODE_ARCHIVE_CANON => Some(Self::ArchiveCanonical),
			PRUNING_MODE_CONSTRAINED => Some(Self::Constrained(Default::default())),
			_ => None,
		}
	}
}

impl Default for PruningMode {
	fn default() -> Self {
		PruningMode::Constrained(Default::default())
	}
}

impl Default for Constraints {
	fn default() -> Self {
		Self { max_blocks: Some(DEFAULT_MAX_BLOCK_CONSTRAINT) }
	}
}

fn to_meta_key<S: Codec>(suffix: &[u8], data: &S) -> Vec<u8> {
	let mut buffer = data.encode();
	buffer.extend(suffix);
	buffer
}

/// Status information about the last canonicalized block.
#[derive(Clone, Debug, PartialEq, Eq)]
pub enum LastCanonicalized {
	/// Not yet have canonicalized any block.
	None,
	/// The given block number is the last canonicalized block.
	Block(u64),
	/// No canonicalization is happening (pruning mode is archive all).
	NotCanonicalizing,
}

pub struct StateDbSync<BlockHash: Hash, Key: Hash, D: MetaDb> {
	mode: PruningMode,
	non_canonical: NonCanonicalOverlay<BlockHash, Key>,
	pruning: Option<RefWindow<BlockHash, Key, D>>,
	pinned: HashMap<BlockHash, u32>,
	ref_counting: bool,
	disable_block_limit_per_level: bool,
}

impl<BlockHash: Hash, Key: Hash, D: MetaDb> StateDbSync<BlockHash, Key, D> {
	fn new(
		mode: PruningMode,
		ref_counting: bool,
		db: D,
		disable_block_limit_per_level: bool,
	) -> Result<StateDbSync<BlockHash, Key, D>, Error<D::Error>> {
		trace!(target: LOG_TARGET, "StateDb settings: {:?}. Ref-counting: {}", mode, ref_counting);

		let non_canonical: NonCanonicalOverlay<BlockHash, Key> =
			NonCanonicalOverlay::new(&db, disable_block_limit_per_level)?;
		let pruning: Option<RefWindow<BlockHash, Key, D>> = match mode {
			PruningMode::Constrained(Constraints { max_blocks }) =>
				Some(RefWindow::new(db, max_blocks.unwrap_or(0), ref_counting)?),
			PruningMode::ArchiveAll | PruningMode::ArchiveCanonical => None,
		};

		Ok(StateDbSync {
			mode,
			non_canonical,
			pruning,
			pinned: Default::default(),
			ref_counting,
			disable_block_limit_per_level,
		})
	}

	fn insert_block(
		&mut self,
		hash: &BlockHash,
		number: u64,
		parent_hash: &BlockHash,
		mut changeset: ChangeSet<Key>,
	) -> Result<CommitSet<Key>, Error<D::Error>> {
		match self.mode {
			PruningMode::ArchiveAll => {
				changeset.deleted.clear();
				// write changes immediately
				Ok(CommitSet { data: changeset, meta: Default::default() })
			},
			PruningMode::Constrained(_) | PruningMode::ArchiveCanonical => self
				.non_canonical
				.insert(hash, number, parent_hash, changeset)
				.map_err(Into::into),
		}
	}

	fn canonicalize_block(&mut self, hash: &BlockHash) -> Result<CommitSet<Key>, Error<D::Error>> {
		// NOTE: it is important that the change to `LAST_CANONICAL` (emit from
		// `non_canonical.canonicalize`) and the insert of the new pruning journal (emit from
		// `pruning.note_canonical`) are collected into the same `CommitSet` and are committed to
		// the database atomically to keep their consistency when restarting the node
		let mut commit = CommitSet::default();
		if self.mode == PruningMode::ArchiveAll {
			return Ok(commit)
		}
		let number = self.non_canonical.canonicalize(hash, &mut commit)?;
		if self.mode == PruningMode::ArchiveCanonical {
			commit.data.deleted.clear();
		}
		if let Some(ref mut pruning) = self.pruning {
			pruning.note_canonical(hash, number, &mut commit)?;
		}
		self.prune(&mut commit)?;
		Ok(commit)
	}

	/// Returns the block number of the last canonicalized block.
	fn last_canonicalized(&self) -> LastCanonicalized {
		if self.mode == PruningMode::ArchiveAll {
			LastCanonicalized::NotCanonicalizing
		} else {
			self.non_canonical
				.last_canonicalized_block_number()
				.map(LastCanonicalized::Block)
				.unwrap_or_else(|| LastCanonicalized::None)
		}
	}

	fn is_pruned(&self, hash: &BlockHash, number: u64) -> IsPruned {
		match self.mode {
			PruningMode::ArchiveAll => IsPruned::NotPruned,
			PruningMode::ArchiveCanonical | PruningMode::Constrained(_) => {
				if self
					.non_canonical
					.last_canonicalized_block_number()
					.map(|c| number > c)
					.unwrap_or(true)
				{
					if self.non_canonical.have_block(hash) {
						IsPruned::NotPruned
					} else {
						IsPruned::Pruned
					}
				} else {
					match self.pruning.as_ref() {
						// We don't know for sure.
						None => IsPruned::MaybePruned,
						Some(pruning) => match pruning.have_block(hash, number) {
							HaveBlock::No => IsPruned::Pruned,
							HaveBlock::Yes => IsPruned::NotPruned,
							HaveBlock::Maybe => IsPruned::MaybePruned,
						},
					}
				}
			},
		}
	}

	fn prune(&mut self, commit: &mut CommitSet<Key>) -> Result<(), Error<D::Error>> {
		if let (&mut Some(ref mut pruning), PruningMode::Constrained(constraints)) =
			(&mut self.pruning, &self.mode)
		{
			loop {
				if pruning.window_size() <= constraints.max_blocks.unwrap_or(0) as u64 {
					break
				}

				let pinned = &self.pinned;
				match pruning.next_hash() {
					// the block record is temporary unavailable, break and try next time
					Err(Error::StateDb(StateDbError::BlockUnavailable)) => break,
					res =>
						if res?.map_or(false, |h| pinned.contains_key(&h)) {
							break
						},
				}
				match pruning.prune_one(commit) {
					// this branch should not reach as previous `next_hash` don't return error
					// keeping it for robustness
					Err(Error::StateDb(StateDbError::BlockUnavailable)) => break,
					res => res?,
				}
			}
		}
		Ok(())
	}

	/// Revert all non-canonical blocks with the best block number.
	/// Returns a database commit or `None` if not possible.
	/// For archive an empty commit set is returned.
	fn revert_one(&mut self) -> Option<CommitSet<Key>> {
		match self.mode {
			PruningMode::ArchiveAll => Some(CommitSet::default()),
			PruningMode::ArchiveCanonical | PruningMode::Constrained(_) =>
				self.non_canonical.revert_one(),
		}
	}

	fn remove(&mut self, hash: &BlockHash) -> Option<CommitSet<Key>> {
		match self.mode {
			PruningMode::ArchiveAll => Some(CommitSet::default()),
			PruningMode::ArchiveCanonical | PruningMode::Constrained(_) =>
				self.non_canonical.remove(hash),
		}
	}

	fn pin<F>(&mut self, hash: &BlockHash, number: u64, hint: F) -> Result<(), PinError>
	where
		F: Fn() -> bool,
	{
		match self.mode {
			PruningMode::ArchiveAll => Ok(()),
			PruningMode::ArchiveCanonical | PruningMode::Constrained(_) => {
				let have_block = self.non_canonical.have_block(hash) ||
					self.pruning.as_ref().map_or_else(
						|| hint(),
						|pruning| match pruning.have_block(hash, number) {
							HaveBlock::No => false,
							HaveBlock::Yes => true,
							HaveBlock::Maybe => hint(),
						},
					);
				if have_block {
					let refs = self.pinned.entry(hash.clone()).or_default();
					if *refs == 0 {
						trace!(target: LOG_TARGET_PIN, "Pinned block: {:?}", hash);
						self.non_canonical.pin(hash);
					}
					*refs += 1;
					Ok(())
				} else {
					Err(PinError::InvalidBlock)
				}
			},
		}
	}

	fn unpin(&mut self, hash: &BlockHash) {
		match self.pinned.entry(hash.clone()) {
			Entry::Occupied(mut entry) => {
				*entry.get_mut() -= 1;
				if *entry.get() == 0 {
					trace!(target: LOG_TARGET_PIN, "Unpinned block: {:?}", hash);
					entry.remove();
					self.non_canonical.unpin(hash);
				} else {
					trace!(target: LOG_TARGET_PIN, "Releasing reference for {:?}", hash);
				}
			},
			Entry::Vacant(_) => {},
		}
	}

	fn sync(&mut self) {
		self.non_canonical.sync();
	}

	pub fn get<DB: NodeDb, Q: ?Sized>(
		&self,
		key: &Q,
		db: &DB,
	) -> Result<Option<DBValue>, Error<DB::Error>>
	where
		Q: AsRef<DB::Key>,
		Key: std::borrow::Borrow<Q>,
		Q: std::hash::Hash + Eq,
	{
		if let Some(value) = self.non_canonical.get(key) {
			return Ok(Some(value))
		}
		db.get(key.as_ref()).map_err(Error::Db)
	}
}

/// State DB maintenance. See module description.
/// Can be shared across threads.
pub struct StateDb<BlockHash: Hash, Key: Hash, D: MetaDb> {
	db: RwLock<StateDbSync<BlockHash, Key, D>>,
}

impl<BlockHash: Hash, Key: Hash, D: MetaDb> StateDb<BlockHash, Key, D> {
	/// Create an instance of [`StateDb`].
	pub fn open(
		db: D,
		requested_mode: Option<PruningMode>,
		ref_counting: bool,
		should_init: bool,
		disable_block_limit_per_level: bool,
	) -> Result<(CommitSet<Key>, StateDb<BlockHash, Key, D>), Error<D::Error>> {
		let stored_mode = fetch_stored_pruning_mode(&db)?;

		let selected_mode = match (should_init, stored_mode, requested_mode) {
			(true, stored_mode, requested_mode) => {
				assert!(stored_mode.is_none(), "The storage has just been initialized. No meta-data is expected to be found in it.");
				requested_mode.unwrap_or_default()
			},

			(false, None, _) =>
				return Err(StateDbError::Metadata(
					"An existing StateDb does not have PRUNING_MODE stored in its meta-data".into(),
				)
				.into()),

			(false, Some(stored), None) => stored,

			(false, Some(stored), Some(requested)) => choose_pruning_mode(stored, requested)?,
		};

		let db_init_commit_set = if should_init {
			let mut cs: CommitSet<Key> = Default::default();

			let key = to_meta_key(PRUNING_MODE, &());
			let value = selected_mode.id().to_owned();

			cs.meta.inserted.push((key, value));

			cs
		} else {
			Default::default()
		};

		let state_db = StateDb {
			db: RwLock::new(StateDbSync::new(
				selected_mode,
				ref_counting,
				db,
				disable_block_limit_per_level,
			)?),
		};

		Ok((db_init_commit_set, state_db))
	}

	pub fn pruning_mode(&self) -> PruningMode {
		self.db.read().mode.clone()
	}

	/// Add a new non-canonical block.
	pub fn insert_block(
		&self,
		hash: &BlockHash,
		number: u64,
		parent_hash: &BlockHash,
		changeset: ChangeSet<Key>,
	) -> Result<CommitSet<Key>, Error<D::Error>> {
		self.db.write().insert_block(hash, number, parent_hash, changeset)
	}

	/// Finalize a previously inserted block.
	pub fn canonicalize_block(&self, hash: &BlockHash) -> Result<CommitSet<Key>, Error<D::Error>> {
		self.db.write().canonicalize_block(hash)
	}

	/// Prevents pruning of specified block and its descendants.
	/// `hint` used for further checking if the given block exists
	pub fn pin<F>(&self, hash: &BlockHash, number: u64, hint: F) -> Result<(), PinError>
	where
		F: Fn() -> bool,
	{
		self.db.write().pin(hash, number, hint)
	}

	/// Allows pruning of specified block.
	pub fn unpin(&self, hash: &BlockHash) {
		self.db.write().unpin(hash)
	}

	/// Confirm that all changes made to commit sets are on disk. Allows for temporarily pinned
	/// blocks to be released.
	pub fn sync(&self) {
		self.db.write().sync()
	}

	/// Get a value from non-canonical/pruning overlay or the backing DB.
	pub fn get<DB: NodeDb, Q: ?Sized>(
		&self,
		key: &Q,
		db: &DB,
	) -> Result<Option<DBValue>, Error<DB::Error>>
	where
		Q: AsRef<DB::Key>,
		Key: std::borrow::Borrow<Q>,
		Q: std::hash::Hash + Eq,
	{
		self.db.read().get(key, db)
	}

	/// Revert all non-canonical blocks with the best block number.
	/// Returns a database commit or `None` if not possible.
	/// For archive an empty commit set is returned.
	pub fn revert_one(&self) -> Option<CommitSet<Key>> {
		self.db.write().revert_one()
	}

	/// Remove specified non-canonical block.
	/// Returns a database commit or `None` if not possible.
	pub fn remove(&self, hash: &BlockHash) -> Option<CommitSet<Key>> {
		self.db.write().remove(hash)
	}

	/// Returns last canonicalized block.
	pub fn last_canonicalized(&self) -> LastCanonicalized {
		self.db.read().last_canonicalized()
	}

	/// Check if block is pruned away.
	pub fn is_pruned(&self, hash: &BlockHash, number: u64) -> IsPruned {
		self.db.read().is_pruned(hash, number)
	}

	/// Reset in-memory changes to the last disk-backed state.
	pub fn reset(&self, db: D) -> Result<(), Error<D::Error>> {
		let mut state_db = self.db.write();
		*state_db = StateDbSync::new(
			state_db.mode.clone(),
			state_db.ref_counting,
			db,
			state_db.disable_block_limit_per_level,
		)?;
		Ok(())
	}
}

/// The result return by `StateDb::is_pruned`
#[derive(Debug, PartialEq, Eq)]
pub enum IsPruned {
	/// Definitely pruned
	Pruned,
	/// Definitely not pruned
	NotPruned,
	/// May or may not pruned, need further checking
	MaybePruned,
}

fn fetch_stored_pruning_mode<D: MetaDb>(db: &D) -> Result<Option<PruningMode>, Error<D::Error>> {
	let meta_key_mode = to_meta_key(PRUNING_MODE, &());
	if let Some(stored_mode) = db.get_meta(&meta_key_mode).map_err(Error::Db)? {
		if let Some(mode) = PruningMode::from_id(&stored_mode) {
			Ok(Some(mode))
		} else {
			Err(StateDbError::Metadata(format!(
				"Invalid value stored for PRUNING_MODE: {:02x?}",
				stored_mode
			))
			.into())
		}
	} else {
		Ok(None)
	}
}

fn choose_pruning_mode(
	stored: PruningMode,
	requested: PruningMode,
) -> Result<PruningMode, StateDbError> {
	match (stored, requested) {
		(PruningMode::ArchiveAll, PruningMode::ArchiveAll) => Ok(PruningMode::ArchiveAll),
		(PruningMode::ArchiveCanonical, PruningMode::ArchiveCanonical) =>
			Ok(PruningMode::ArchiveCanonical),
		(PruningMode::Constrained(_), PruningMode::Constrained(requested)) =>
			Ok(PruningMode::Constrained(requested)),
		(stored, requested) => Err(StateDbError::IncompatiblePruningModes { requested, stored }),
	}
}

#[cfg(test)]
mod tests {
	use crate::{
		test::{make_changeset, make_db, TestDb},
		Constraints, Error, IsPruned, PruningMode, StateDb, StateDbError,
	};
	use sp_core::H256;

	fn make_test_db(settings: PruningMode) -> (TestDb, StateDb<H256, H256, TestDb>) {
		let mut db = make_db(&[91, 921, 922, 93, 94]);
		let (state_db_init, state_db) =
			StateDb::open(db.clone(), Some(settings), false, true, true).unwrap();
		db.commit(&state_db_init);

		db.commit(
			&state_db
				.insert_block(
					&H256::from_low_u64_be(1),
					1,
					&H256::from_low_u64_be(0),
					make_changeset(&[1], &[91]),
				)
				.unwrap(),
		);
		db.commit(
			&state_db
				.insert_block(
					&H256::from_low_u64_be(21),
					2,
					&H256::from_low_u64_be(1),
					make_changeset(&[21], &[921, 1]),
				)
				.unwrap(),
		);
		db.commit(
			&state_db
				.insert_block(
					&H256::from_low_u64_be(22),
					2,
					&H256::from_low_u64_be(1),
					make_changeset(&[22], &[922]),
				)
				.unwrap(),
		);
		db.commit(
			&state_db
				.insert_block(
					&H256::from_low_u64_be(3),
					3,
					&H256::from_low_u64_be(21),
					make_changeset(&[3], &[93]),
				)
				.unwrap(),
		);
		db.commit(&state_db.canonicalize_block(&H256::from_low_u64_be(1)).unwrap());
		db.commit(
			&state_db
				.insert_block(
					&H256::from_low_u64_be(4),
					4,
					&H256::from_low_u64_be(3),
					make_changeset(&[4], &[94]),
				)
				.unwrap(),
		);
		db.commit(&state_db.canonicalize_block(&H256::from_low_u64_be(21)).unwrap());
		db.commit(&state_db.canonicalize_block(&H256::from_low_u64_be(3)).unwrap());

		(db, state_db)
	}

	#[test]
	fn full_archive_keeps_everything() {
		let (db, sdb) = make_test_db(PruningMode::ArchiveAll);
		assert!(db.data_eq(&make_db(&[1, 21, 22, 3, 4, 91, 921, 922, 93, 94])));
		assert_eq!(sdb.is_pruned(&H256::from_low_u64_be(0), 0), IsPruned::NotPruned);
	}

	#[test]
	fn canonical_archive_keeps_canonical() {
		let (db, _) = make_test_db(PruningMode::ArchiveCanonical);
		assert!(db.data_eq(&make_db(&[1, 21, 3, 91, 921, 922, 93, 94])));
	}

	#[test]
	fn block_record_unavailable() {
		let (mut db, state_db) =
			make_test_db(PruningMode::Constrained(Constraints { max_blocks: Some(1) }));
		// import 2 blocks
		for i in &[5, 6] {
			db.commit(
				&state_db
					.insert_block(
						&H256::from_low_u64_be(*i),
						*i,
						&H256::from_low_u64_be(*i - 1),
						make_changeset(&[], &[]),
					)
					.unwrap(),
			);
		}
		// canonicalize block 4 but not commit it to db
		let c1 = state_db.canonicalize_block(&H256::from_low_u64_be(4)).unwrap();
		assert_eq!(state_db.is_pruned(&H256::from_low_u64_be(3), 3), IsPruned::Pruned);

		// canonicalize block 5 but not commit it to db, block 4 is not pruned due to it is not
		// commit to db yet (unavailable), return `MaybePruned` here because `apply_pending` is not
		// called and block 3 is still in cache
		let c2 = state_db.canonicalize_block(&H256::from_low_u64_be(5)).unwrap();
		assert_eq!(state_db.is_pruned(&H256::from_low_u64_be(4), 4), IsPruned::MaybePruned);

		// commit block 4 and 5 to db, and import a new block will prune both block 4 and 5
		db.commit(&c1);
		db.commit(&c2);
		db.commit(&state_db.canonicalize_block(&H256::from_low_u64_be(6)).unwrap());
		assert_eq!(state_db.is_pruned(&H256::from_low_u64_be(4), 4), IsPruned::Pruned);
		assert_eq!(state_db.is_pruned(&H256::from_low_u64_be(5), 5), IsPruned::Pruned);
	}

	#[test]
	fn prune_window_0() {
		let (db, _) = make_test_db(PruningMode::Constrained(Constraints { max_blocks: Some(0) }));
		assert!(db.data_eq(&make_db(&[21, 3, 922, 94])));
	}

	#[test]
	fn prune_window_1() {
		let (db, sdb) = make_test_db(PruningMode::Constrained(Constraints { max_blocks: Some(1) }));
		assert_eq!(sdb.is_pruned(&H256::from_low_u64_be(0), 0), IsPruned::Pruned);
		assert_eq!(sdb.is_pruned(&H256::from_low_u64_be(1), 1), IsPruned::Pruned);
		assert_eq!(sdb.is_pruned(&H256::from_low_u64_be(21), 2), IsPruned::Pruned);
		assert_eq!(sdb.is_pruned(&H256::from_low_u64_be(22), 2), IsPruned::Pruned);
		assert!(db.data_eq(&make_db(&[21, 3, 922, 93, 94])));
	}

	#[test]
	fn prune_window_2() {
		let (db, sdb) = make_test_db(PruningMode::Constrained(Constraints { max_blocks: Some(2) }));
		assert_eq!(sdb.is_pruned(&H256::from_low_u64_be(0), 0), IsPruned::Pruned);
		assert_eq!(sdb.is_pruned(&H256::from_low_u64_be(1), 1), IsPruned::Pruned);
		assert_eq!(sdb.is_pruned(&H256::from_low_u64_be(21), 2), IsPruned::NotPruned);
		assert_eq!(sdb.is_pruned(&H256::from_low_u64_be(22), 2), IsPruned::Pruned);
		assert!(db.data_eq(&make_db(&[1, 21, 3, 921, 922, 93, 94])));
	}

	#[test]
	fn detects_incompatible_mode() {
		let mut db = make_db(&[]);
		let (state_db_init, state_db) =
			StateDb::open(db.clone(), Some(PruningMode::ArchiveAll), false, true, true).unwrap();
		db.commit(&state_db_init);
		db.commit(
			&state_db
				.insert_block(
					&H256::from_low_u64_be(0),
					0,
					&H256::from_low_u64_be(0),
					make_changeset(&[], &[]),
				)
				.unwrap(),
		);
		let new_mode = PruningMode::Constrained(Constraints { max_blocks: Some(2) });
		let state_db_open_result: Result<(_, StateDb<H256, H256, TestDb>), _> =
			StateDb::open(db.clone(), Some(new_mode), false, false, true);
		assert!(state_db_open_result.is_err());
	}

	fn check_stored_and_requested_mode_compatibility(
		mode_when_created: Option<PruningMode>,
		mode_when_reopened: Option<PruningMode>,
		expected_effective_mode_when_reopened: Result<PruningMode, ()>,
	) {
		let mut db = make_db(&[]);
		let (state_db_init, state_db) =
			StateDb::<H256, H256, TestDb>::open(db.clone(), mode_when_created, false, true, true)
				.unwrap();
		db.commit(&state_db_init);
		std::mem::drop(state_db);

		let state_db_reopen_result =
<<<<<<< HEAD
			StateDb::<H256, H256, TestDb>::open(db.clone(), mode_when_reopened, false, false, true);
		if let Ok(expected_mode) = expected_effective_mode_when_reopenned {
=======
			StateDb::<H256, H256, TestDb>::open(db.clone(), mode_when_reopened, false, false);
		if let Ok(expected_mode) = expected_effective_mode_when_reopened {
>>>>>>> 63e26444
			let (state_db_init, state_db_reopened) = state_db_reopen_result.unwrap();
			db.commit(&state_db_init);
			assert_eq!(state_db_reopened.pruning_mode(), expected_mode,)
		} else {
			assert!(matches!(
				state_db_reopen_result,
				Err(Error::StateDb(StateDbError::IncompatiblePruningModes { .. }))
			));
		}
	}

	#[test]
	fn pruning_mode_compatibility() {
		for (created, reopened, expected) in [
			(None, None, Ok(PruningMode::blocks_pruning(256))),
			(None, Some(PruningMode::blocks_pruning(256)), Ok(PruningMode::blocks_pruning(256))),
			(None, Some(PruningMode::blocks_pruning(128)), Ok(PruningMode::blocks_pruning(128))),
			(None, Some(PruningMode::blocks_pruning(512)), Ok(PruningMode::blocks_pruning(512))),
			(None, Some(PruningMode::ArchiveAll), Err(())),
			(None, Some(PruningMode::ArchiveCanonical), Err(())),
			(Some(PruningMode::blocks_pruning(256)), None, Ok(PruningMode::blocks_pruning(256))),
			(
				Some(PruningMode::blocks_pruning(256)),
				Some(PruningMode::blocks_pruning(256)),
				Ok(PruningMode::blocks_pruning(256)),
			),
			(
				Some(PruningMode::blocks_pruning(256)),
				Some(PruningMode::blocks_pruning(128)),
				Ok(PruningMode::blocks_pruning(128)),
			),
			(
				Some(PruningMode::blocks_pruning(256)),
				Some(PruningMode::blocks_pruning(512)),
				Ok(PruningMode::blocks_pruning(512)),
			),
			(Some(PruningMode::blocks_pruning(256)), Some(PruningMode::ArchiveAll), Err(())),
			(Some(PruningMode::blocks_pruning(256)), Some(PruningMode::ArchiveCanonical), Err(())),
			(Some(PruningMode::ArchiveAll), None, Ok(PruningMode::ArchiveAll)),
			(Some(PruningMode::ArchiveAll), Some(PruningMode::blocks_pruning(256)), Err(())),
			(Some(PruningMode::ArchiveAll), Some(PruningMode::blocks_pruning(128)), Err(())),
			(Some(PruningMode::ArchiveAll), Some(PruningMode::blocks_pruning(512)), Err(())),
			(
				Some(PruningMode::ArchiveAll),
				Some(PruningMode::ArchiveAll),
				Ok(PruningMode::ArchiveAll),
			),
			(Some(PruningMode::ArchiveAll), Some(PruningMode::ArchiveCanonical), Err(())),
			(Some(PruningMode::ArchiveCanonical), None, Ok(PruningMode::ArchiveCanonical)),
			(Some(PruningMode::ArchiveCanonical), Some(PruningMode::blocks_pruning(256)), Err(())),
			(Some(PruningMode::ArchiveCanonical), Some(PruningMode::blocks_pruning(128)), Err(())),
			(Some(PruningMode::ArchiveCanonical), Some(PruningMode::blocks_pruning(512)), Err(())),
			(Some(PruningMode::ArchiveCanonical), Some(PruningMode::ArchiveAll), Err(())),
			(
				Some(PruningMode::ArchiveCanonical),
				Some(PruningMode::ArchiveCanonical),
				Ok(PruningMode::ArchiveCanonical),
			),
		] {
			check_stored_and_requested_mode_compatibility(created, reopened, expected);
		}
	}
}<|MERGE_RESOLUTION|>--- conflicted
+++ resolved
@@ -872,7 +872,7 @@
 	fn detects_incompatible_mode() {
 		let mut db = make_db(&[]);
 		let (state_db_init, state_db) =
-			StateDb::open(db.clone(), Some(PruningMode::ArchiveAll), false, true, true).unwrap();
+			StateDb::open(db.clone(), Some(PruningMode::ArchiveAll), false, true, false).unwrap();
 		db.commit(&state_db_init);
 		db.commit(
 			&state_db
@@ -903,13 +903,8 @@
 		std::mem::drop(state_db);
 
 		let state_db_reopen_result =
-<<<<<<< HEAD
 			StateDb::<H256, H256, TestDb>::open(db.clone(), mode_when_reopened, false, false, true);
-		if let Ok(expected_mode) = expected_effective_mode_when_reopenned {
-=======
-			StateDb::<H256, H256, TestDb>::open(db.clone(), mode_when_reopened, false, false);
 		if let Ok(expected_mode) = expected_effective_mode_when_reopened {
->>>>>>> 63e26444
 			let (state_db_init, state_db_reopened) = state_db_reopen_result.unwrap();
 			db.commit(&state_db_init);
 			assert_eq!(state_db_reopened.pruning_mode(), expected_mode,)
