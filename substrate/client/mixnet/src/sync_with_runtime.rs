// This file is part of Substrate.

// Copyright (C) Parity Technologies (UK) Ltd.
// SPDX-License-Identifier: GPL-3.0-or-later WITH Classpath-exception-2.0

// This program is free software: you can redistribute it and/or modify
// it under the terms of the GNU General Public License as published by
// the Free Software Foundation, either version 3 of the License, or
// (at your option) any later version.

// This program is distributed in the hope that it will be useful,
// but WITHOUT ANY WARRANTY; without even the implied warranty of
// MERCHANTABILITY or FITNESS FOR A PARTICULAR PURPOSE. See the
// GNU General Public License for more details.

// You should have received a copy of the GNU General Public License
// along with this program. If not, see <https://www.gnu.org/licenses/>.

//! [`sync_with_runtime`] synchronises the session status and mixnode sets from the blockchain
//! runtime to the core mixnet state. It is called every time a block is finalised.

use super::peer_id::from_core_peer_id;
use log::{debug, info};
use mixnet::core::{
	Mixnet, Mixnode as CoreMixnode, MixnodesErr as CoreMixnodesErr, RelSessionIndex,
	SessionPhase as CoreSessionPhase, SessionStatus as CoreSessionStatus,
};
<<<<<<< HEAD
use multiaddr::{Multiaddr, Protocol};
=======
use sc_network_types::{
	multiaddr::{multiaddr, Multiaddr, Protocol},
	PeerId,
};
>>>>>>> 650b124f
use sp_api::{ApiError, ApiRef};
use sp_mixnet::{
	runtime_api::MixnetApi,
	types::{
		Mixnode as RuntimeMixnode, MixnodesErr as RuntimeMixnodesErr,
		SessionPhase as RuntimeSessionPhase, SessionStatus as RuntimeSessionStatus,
	},
};
use sp_runtime::traits::Block;

const LOG_TARGET: &str = "mixnet";

/// Convert a [`RuntimeSessionStatus`] to a [`CoreSessionStatus`].
///
/// The [`RuntimeSessionStatus`] and [`CoreSessionStatus`] types are effectively the same.
/// [`RuntimeSessionStatus`] is used in the runtime to avoid depending on the [`mixnet`] crate
/// there.
fn to_core_session_status(status: RuntimeSessionStatus) -> CoreSessionStatus {
	CoreSessionStatus {
		current_index: status.current_index,
		phase: match status.phase {
			RuntimeSessionPhase::CoverToCurrent => CoreSessionPhase::CoverToCurrent,
			RuntimeSessionPhase::RequestsToCurrent => CoreSessionPhase::RequestsToCurrent,
			RuntimeSessionPhase::CoverToPrev => CoreSessionPhase::CoverToPrev,
			RuntimeSessionPhase::DisconnectFromPrev => CoreSessionPhase::DisconnectFromPrev,
		},
	}
}

fn parse_external_addresses(external_addresses: Vec<Vec<u8>>) -> Vec<Multiaddr> {
	external_addresses
		.into_iter()
		.flat_map(|addr| {
			let addr = match String::from_utf8(addr) {
				Ok(addr) => addr,
				Err(addr) => {
					debug!(
						target: LOG_TARGET,
						"Mixnode external address {:x?} is not valid UTF-8",
						addr.into_bytes(),
					);
					return None
				},
			};
			match addr.parse() {
				Ok(addr) => Some(addr),
				Err(err) => {
					debug!(
						target: LOG_TARGET,
						"Could not parse mixnode address {addr}: {err}",
					);
					None
				},
			}
		})
		.collect()
}

/// Modify `external_addresses` such that there is at least one address and the final component of
/// each address matches `peer_id`.
fn fixup_external_addresses(external_addresses: &mut Vec<Multiaddr>, peer_id: &PeerId) {
	// Ensure the final component of each address matches peer_id
	external_addresses.retain_mut(|addr| {
		match addr.iter().find(|protocol| std::matches!(protocol, Protocol::P2p(_))) {
			Some(Protocol::P2p(addr_peer_id)) if addr_peer_id == *peer_id => true,
			Some(protocol) => {
				debug!(
					target: LOG_TARGET,
					"Mixnode address {} does not match mixnode peer ID {} (protocol {}), ignoring",
					addr,
					peer_id,
					protocol,
				);
				false
			},
			None => {
				addr.push(Protocol::P2p(*peer_id));
				true
			},
		}
	});

	// If there are no addresses, insert one consisting of just the peer ID
	if external_addresses.is_empty() {
		external_addresses.push(Multiaddr::empty().with(Protocol::P2p(*peer_id)));
	}
}

/// Convert a [`RuntimeMixnode`] to a [`CoreMixnode`]. If the conversion fails, an error message is
/// logged, but a [`CoreMixnode`] is still returned.
///
/// It would be possible to handle conversion failure in a better way, but this would complicate
/// things for what should be a rare case. Note that even if the conversion here succeeds, there is
/// no guarantee that we will be able to connect to the mixnode or send packets to it. The most
/// common failure case is expected to be that a mixnode is simply unreachable over the network.
fn into_core_mixnode(mixnode: RuntimeMixnode) -> CoreMixnode<Vec<Multiaddr>> {
	let external_addresses = if let Some(peer_id) = from_core_peer_id(&mixnode.peer_id) {
		let mut external_addresses = parse_external_addresses(mixnode.external_addresses);
		fixup_external_addresses(&mut external_addresses, &peer_id);
		external_addresses
	} else {
		debug!(
			target: LOG_TARGET,
			"Failed to convert mixnet peer ID {:x?} to libp2p peer ID",
			mixnode.peer_id,
		);
		Vec::new()
	};

	CoreMixnode {
		kx_public: mixnode.kx_public,
		peer_id: mixnode.peer_id,
		extra: external_addresses,
	}
}

fn maybe_set_mixnodes(
	mixnet: &mut Mixnet<Vec<Multiaddr>>,
	rel_session_index: RelSessionIndex,
	mixnodes: &dyn Fn() -> Result<Result<Vec<RuntimeMixnode>, RuntimeMixnodesErr>, ApiError>,
) {
	let current_session_index = mixnet.session_status().current_index;
	mixnet.maybe_set_mixnodes(rel_session_index, &mut || {
		// Note that RelSessionIndex::Prev + 0 would panic, but this closure will not get called in
		// that case so we are fine. Do not move this out of the closure!
		let session_index = rel_session_index + current_session_index;
		match mixnodes() {
			Ok(Ok(mixnodes)) => Ok(mixnodes.into_iter().map(into_core_mixnode).collect()),
			Ok(Err(err)) => {
				info!(target: LOG_TARGET, "Session {session_index}: Mixnet disabled: {err}");
				Err(CoreMixnodesErr::Permanent) // Disable the session slot
			},
			Err(err) => {
				debug!(
					target: LOG_TARGET,
					"Session {session_index}: Error getting mixnodes from runtime: {err}"
				);
				Err(CoreMixnodesErr::Transient) // Just leave the session slot empty; try again next block
			},
		}
	});
}

pub fn sync_with_runtime<B, A>(mixnet: &mut Mixnet<Vec<Multiaddr>>, api: ApiRef<A>, hash: B::Hash)
where
	B: Block,
	A: MixnetApi<B>,
{
	let session_status = match api.session_status(hash) {
		Ok(session_status) => session_status,
		Err(err) => {
			debug!(target: LOG_TARGET, "Error getting session status from runtime: {err}");
			return
		},
	};
	mixnet.set_session_status(to_core_session_status(session_status));

	maybe_set_mixnodes(mixnet, RelSessionIndex::Prev, &|| api.prev_mixnodes(hash));
	maybe_set_mixnodes(mixnet, RelSessionIndex::Current, &|| api.current_mixnodes(hash));
}

#[cfg(test)]
mod tests {
	use super::*;

	#[test]
	fn fixup_empty_external_addresses() {
		let peer_id = PeerId::random();
		let mut external_addresses = Vec::new();
		fixup_external_addresses(&mut external_addresses, &peer_id);
		assert_eq!(external_addresses, vec![multiaddr!(P2p(peer_id))]);
	}

	#[test]
	fn fixup_misc_external_addresses() {
		let peer_id = PeerId::random();
		let other_peer_id = PeerId::random();
		let mut external_addresses = vec![
			multiaddr!(Tcp(0u16), P2p(peer_id)),
			multiaddr!(Tcp(1u16), P2p(other_peer_id)),
			multiaddr!(Tcp(2u16)),
			Multiaddr::empty(),
		];
		fixup_external_addresses(&mut external_addresses, &peer_id);
		assert_eq!(
			external_addresses,
			vec![
				multiaddr!(Tcp(0u16), P2p(peer_id)),
				multiaddr!(Tcp(2u16), P2p(peer_id)),
				multiaddr!(P2p(peer_id)),
			]
		);
	}
}<|MERGE_RESOLUTION|>--- conflicted
+++ resolved
@@ -25,14 +25,10 @@
 	Mixnet, Mixnode as CoreMixnode, MixnodesErr as CoreMixnodesErr, RelSessionIndex,
 	SessionPhase as CoreSessionPhase, SessionStatus as CoreSessionStatus,
 };
-<<<<<<< HEAD
-use multiaddr::{Multiaddr, Protocol};
-=======
 use sc_network_types::{
 	multiaddr::{multiaddr, Multiaddr, Protocol},
 	PeerId,
 };
->>>>>>> 650b124f
 use sp_api::{ApiError, ApiRef};
 use sp_mixnet::{
 	runtime_api::MixnetApi,
