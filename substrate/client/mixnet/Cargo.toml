[package]
description = "Substrate mixnet service"
name = "sc-mixnet"
version = "0.4.0"
license = "GPL-3.0-or-later WITH Classpath-exception-2.0"
authors = ["Parity Technologies <admin@parity.io>"]
edition.workspace = true
homepage = "https://substrate.io"
repository = "https://github.com/paritytech/substrate/"
readme = "README.md"

[lints]
workspace = true

[package.metadata.docs.rs]
targets = ["x86_64-unknown-linux-gnu"]

[dependencies]
array-bytes = { workspace = true, default-features = true }
arrayvec = { workspace = true }
blake2 = { workspace = true, default-features = true }
bytes = { workspace = true, default-features = true }
codec = { features = ["derive"], workspace = true }
futures = { workspace = true }
futures-timer = { workspace = true }
log = { workspace = true, default-features = true }
<<<<<<< HEAD
mixnet = "0.7.0"
parking_lot = "0.12.1"
sc-client-api = { path = "../api" }
sc-network = { path = "../network" }
sc-network-types = { path = "../network/types" }
sc-transaction-pool-api = { path = "../transaction-pool/api" }
sp-api = { path = "../../primitives/api" }
sp-consensus = { path = "../../primitives/consensus/common" }
sp-core = { path = "../../primitives/core" }
sp-keystore = { path = "../../primitives/keystore" }
sp-mixnet = { path = "../../primitives/mixnet" }
sp-runtime = { path = "../../primitives/runtime" }
=======
mixnet = { workspace = true }
multiaddr = { workspace = true }
parking_lot = { workspace = true, default-features = true }
sc-client-api = { workspace = true, default-features = true }
sc-network = { workspace = true, default-features = true }
sc-network-types = { workspace = true, default-features = true }
sc-transaction-pool-api = { workspace = true, default-features = true }
sp-api = { workspace = true, default-features = true }
sp-consensus = { workspace = true, default-features = true }
sp-core = { workspace = true, default-features = true }
sp-keystore = { workspace = true, default-features = true }
sp-mixnet = { workspace = true, default-features = true }
sp-runtime = { workspace = true, default-features = true }
>>>>>>> 5e62782d
thiserror = { workspace = true }<|MERGE_RESOLUTION|>--- conflicted
+++ resolved
@@ -24,20 +24,6 @@
 futures = { workspace = true }
 futures-timer = { workspace = true }
 log = { workspace = true, default-features = true }
-<<<<<<< HEAD
-mixnet = "0.7.0"
-parking_lot = "0.12.1"
-sc-client-api = { path = "../api" }
-sc-network = { path = "../network" }
-sc-network-types = { path = "../network/types" }
-sc-transaction-pool-api = { path = "../transaction-pool/api" }
-sp-api = { path = "../../primitives/api" }
-sp-consensus = { path = "../../primitives/consensus/common" }
-sp-core = { path = "../../primitives/core" }
-sp-keystore = { path = "../../primitives/keystore" }
-sp-mixnet = { path = "../../primitives/mixnet" }
-sp-runtime = { path = "../../primitives/runtime" }
-=======
 mixnet = { workspace = true }
 multiaddr = { workspace = true }
 parking_lot = { workspace = true, default-features = true }
@@ -51,5 +37,4 @@
 sp-keystore = { workspace = true, default-features = true }
 sp-mixnet = { workspace = true, default-features = true }
 sp-runtime = { workspace = true, default-features = true }
->>>>>>> 5e62782d
 thiserror = { workspace = true }