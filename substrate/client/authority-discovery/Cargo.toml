--- conflicted
+++ resolved
@@ -20,39 +20,17 @@
 prost-build = { workspace = true }
 
 [dependencies]
-<<<<<<< HEAD
-codec = { package = "parity-scale-codec", version = "3.6.12", default-features = false }
-futures = "0.3.30"
-futures-timer = "3.0.1"
-ip_network = "0.4.1"
-libp2p = { version = "0.52.4", features = ["ed25519", "kad"] }
-linked_hash_set = "0.1.4"
-=======
 codec = { workspace = true }
 futures = { workspace = true }
 futures-timer = { workspace = true }
 ip_network = { workspace = true }
 libp2p = { features = ["ed25519", "kad"], workspace = true }
-multihash = { features = ["sha2", "std"], workspace = true }
+multihash = { workspace = true }
 linked_hash_set = { workspace = true }
->>>>>>> 5e62782d
 log = { workspace = true, default-features = true }
 prost = { workspace = true }
 rand = { workspace = true, default-features = true }
 thiserror = { workspace = true }
-<<<<<<< HEAD
-prometheus-endpoint = { package = "substrate-prometheus-endpoint", path = "../../utils/prometheus" }
-sc-client-api = { path = "../api" }
-sc-network = { path = "../network" }
-sc-network-types = { path = "../network/types" }
-sp-api = { path = "../../primitives/api" }
-sp-authority-discovery = { path = "../../primitives/authority-discovery" }
-sp-blockchain = { path = "../../primitives/blockchain" }
-sp-core = { path = "../../primitives/core" }
-sp-keystore = { path = "../../primitives/keystore" }
-sp-runtime = { path = "../../primitives/runtime" }
-async-trait = "0.1.79"
-=======
 prometheus-endpoint = { workspace = true, default-features = true }
 sc-client-api = { workspace = true, default-features = true }
 sc-network = { workspace = true, default-features = true }
@@ -64,12 +42,6 @@
 sp-keystore = { workspace = true, default-features = true }
 sp-runtime = { workspace = true, default-features = true }
 async-trait = { workspace = true }
-multihash-codetable = { features = [
-	"digest",
-	"serde",
-	"sha2",
-], workspace = true }
->>>>>>> 5e62782d
 
 [dev-dependencies]
 quickcheck = { workspace = true }
