// This file is part of Substrate.

// Copyright (C) Parity Technologies (UK) Ltd.
// SPDX-License-Identifier: GPL-3.0-or-later WITH Classpath-exception-2.0

// This program is free software: you can redistribute it and/or modify
// it under the terms of the GNU General Public License as published by
// the Free Software Foundation, either version 3 of the License, or
// (at your option) any later version.

// This program is distributed in the hope that it will be useful,
// but WITHOUT ANY WARRANTY; without even the implied warranty of
// MERCHANTABILITY or FITNESS FOR A PARTICULAR PURPOSE. See the
// GNU General Public License for more details.

// You should have received a copy of the GNU General Public License
// along with this program. If not, see <https://www.gnu.org/licenses/>.

//! Authority discovery errors.

/// AuthorityDiscovery Result.
pub type Result<T> = std::result::Result<T, Error>;

/// Error type for the authority discovery module.
#[derive(Debug, thiserror::Error)]
#[allow(missing_docs)]
pub enum Error {
	#[error("Received dht value found event with records with different keys.")]
	ReceivingDhtValueFoundEventWithDifferentKeys,

	#[error("Received dht value found event with no records.")]
	ReceivingDhtValueFoundEventWithNoRecords,

	#[error("Failed to verify a dht payload with the given signature.")]
	VerifyingDhtPayload,

	#[error("Failed to hash the authority id to be used as a dht key.")]
	HashingAuthorityId(#[from] sc_network_types::multihash::Error),

	#[error("Failed calling into the Substrate runtime: {0}")]
	CallingRuntime(#[from] sp_blockchain::Error),

	#[error("Received a dht record with a key that does not match any in-flight awaited keys.")]
	ReceivingUnexpectedRecord,

	#[error("Failed to encode a protobuf payload.")]
	EncodingProto(#[from] prost::EncodeError),

	#[error("Failed to decode a protobuf payload.")]
	DecodingProto(#[from] prost::DecodeError),

	#[error("Failed to encode or decode scale payload.")]
	EncodingDecodingScale(#[from] codec::Error),

	#[error("Failed to parse a libp2p multi address.")]
	ParsingMultiaddress(#[from] sc_network::multiaddr::ParseError),

	#[error("Failed to parse a libp2p key: {0}")]
	ParsingLibp2pIdentity(String),

	#[error("Failed to sign: {0}.")]
	CannotSign(String),

	#[error("Failed to register Prometheus metric.")]
	Prometheus(#[from] prometheus_endpoint::PrometheusError),

	#[error("Received authority record that contains addresses with multiple peer ids")]
	ReceivingDhtValueFoundEventWithDifferentPeerIds,

	#[error("Received authority record without any addresses having a peer id")]
	ReceivingDhtValueFoundEventWithNoPeerIds,

	#[error("Received authority record without a valid signature for the remote peer id.")]
	MissingPeerIdSignature,

	#[error("Unable to fetch best block.")]
	BestBlockFetchingError,

<<<<<<< HEAD
	#[error("Received dht value found event with records received from different peers.")]
	ReceivingDhtValueFoundFromDifferentPeerIds,

	#[error("Failed to verify a dht creation time signature.")]
	VerifyingDhtPayloadCreationTime,

	#[error("Received dht value found event with different record creation time.")]
	ReceivingDhtValueFoundWithDifferentRecordCreationTime,
=======
	#[error("Publisher not present.")]
	MissingPublisher,

	#[error("Unknown authority.")]
	UnknownAuthority,
>>>>>>> 53598b8e
}<|MERGE_RESOLUTION|>--- conflicted
+++ resolved
@@ -76,7 +76,6 @@
 	#[error("Unable to fetch best block.")]
 	BestBlockFetchingError,
 
-<<<<<<< HEAD
 	#[error("Received dht value found event with records received from different peers.")]
 	ReceivingDhtValueFoundFromDifferentPeerIds,
 
@@ -85,11 +84,9 @@
 
 	#[error("Received dht value found event with different record creation time.")]
 	ReceivingDhtValueFoundWithDifferentRecordCreationTime,
-=======
 	#[error("Publisher not present.")]
 	MissingPublisher,
 
 	#[error("Unknown authority.")]
 	UnknownAuthority,
->>>>>>> 53598b8e
 }