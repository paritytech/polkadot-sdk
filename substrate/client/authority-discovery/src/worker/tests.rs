// This file is part of Substrate.

// Copyright (C) Parity Technologies (UK) Ltd.
// SPDX-License-Identifier: GPL-3.0-or-later WITH Classpath-exception-2.0

// This program is free software: you can redistribute it and/or modify
// it under the terms of the GNU General Public License as published by
// the Free Software Foundation, either version 3 of the License, or
// (at your option) any later version.

// This program is distributed in the hope that it will be useful,
// but WITHOUT ANY WARRANTY; without even the implied warranty of
// MERCHANTABILITY or FITNESS FOR A PARTICULAR PURPOSE. See the
// GNU General Public License for more details.

// You should have received a copy of the GNU General Public License
// along with this program. If not, see <https://www.gnu.org/licenses/>.

use std::{
	collections::HashSet,
	sync::{Arc, Mutex},
	task::Poll,
};

use futures::{
	channel::mpsc::{self, channel},
	executor::{block_on, LocalPool},
	future::FutureExt,
	sink::SinkExt,
	task::LocalSpawn,
};
use libp2p::{identity::SigningError, kad::record::Key as KademliaKey};
use prometheus_endpoint::prometheus::default_registry;

use sc_client_api::HeaderBackend;
use sc_network::{service::signature::Keypair, Signature};
use sc_network_types::{
	multiaddr::{Multiaddr, Protocol},
	PeerId,
};
use sp_api::{ApiRef, ProvideRuntimeApi};
use sp_keystore::{testing::MemoryKeystore, Keystore};
use sp_runtime::traits::{Block as BlockT, NumberFor, Zero};
use substrate_test_runtime_client::runtime::Block;

use super::*;

#[derive(Clone)]
pub(crate) struct TestApi {
	pub(crate) authorities: Vec<AuthorityId>,
}

impl ProvideRuntimeApi<Block> for TestApi {
	type Api = RuntimeApi;

	fn runtime_api(&self) -> ApiRef<'_, Self::Api> {
		RuntimeApi { authorities: self.authorities.clone() }.into()
	}
}

/// Blockchain database header backend. Does not perform any validation.
impl<Block: BlockT> HeaderBackend<Block> for TestApi {
	fn header(
		&self,
		_hash: Block::Hash,
	) -> std::result::Result<Option<Block::Header>, sp_blockchain::Error> {
		Ok(None)
	}

	fn info(&self) -> sc_client_api::blockchain::Info<Block> {
		sc_client_api::blockchain::Info {
			best_hash: Default::default(),
			best_number: Zero::zero(),
			finalized_hash: Default::default(),
			finalized_number: Zero::zero(),
			genesis_hash: Default::default(),
			number_leaves: Default::default(),
			finalized_state: None,
			block_gap: None,
		}
	}

	fn status(
		&self,
		_hash: Block::Hash,
	) -> std::result::Result<sc_client_api::blockchain::BlockStatus, sp_blockchain::Error> {
		Ok(sc_client_api::blockchain::BlockStatus::Unknown)
	}

	fn number(
		&self,
		_hash: Block::Hash,
	) -> std::result::Result<Option<NumberFor<Block>>, sp_blockchain::Error> {
		Ok(None)
	}

	fn hash(
		&self,
		_number: NumberFor<Block>,
	) -> std::result::Result<Option<Block::Hash>, sp_blockchain::Error> {
		Ok(None)
	}
}

pub(crate) struct RuntimeApi {
	authorities: Vec<AuthorityId>,
}

sp_api::mock_impl_runtime_apis! {
	impl AuthorityDiscoveryApi<Block> for RuntimeApi {
		fn authorities(&self) -> Vec<AuthorityId> {
			self.authorities.clone()
		}
	}
}

#[derive(Debug)]
pub enum TestNetworkEvent {
	GetCalled(KademliaKey),
	PutCalled(KademliaKey, Vec<u8>),
}

pub struct TestNetwork {
	peer_id: sc_network_types::PeerId,
	identity: Keypair,
	external_addresses: Vec<Multiaddr>,
	// Whenever functions on `TestNetwork` are called, the function arguments are added to the
	// vectors below.
	pub put_value_call: Arc<Mutex<Vec<(KademliaKey, Vec<u8>)>>>,
	pub get_value_call: Arc<Mutex<Vec<KademliaKey>>>,
	event_sender: mpsc::UnboundedSender<TestNetworkEvent>,
	event_receiver: Option<mpsc::UnboundedReceiver<TestNetworkEvent>>,
}

impl TestNetwork {
	fn get_event_receiver(&mut self) -> Option<mpsc::UnboundedReceiver<TestNetworkEvent>> {
		self.event_receiver.take()
	}
}

impl Default for TestNetwork {
	fn default() -> Self {
		let (tx, rx) = mpsc::unbounded();
		let identity = Keypair::generate_ed25519();
		TestNetwork {
			peer_id: identity.public().to_peer_id(),
			identity,
			external_addresses: vec!["/ip6/2001:db8::/tcp/30333".parse().unwrap()],
			put_value_call: Default::default(),
			get_value_call: Default::default(),
			event_sender: tx,
			event_receiver: Some(rx),
		}
	}
}

impl NetworkSigner for TestNetwork {
	fn sign_with_local_identity(
		&self,
		msg: Vec<u8>,
	) -> std::result::Result<Signature, SigningError> {
		Signature::sign_message(msg, &self.identity)
	}

	fn verify(
		&self,
		peer_id: sc_network_types::PeerId,
		public_key: &Vec<u8>,
		signature: &Vec<u8>,
		message: &Vec<u8>,
	) -> std::result::Result<bool, String> {
		let public_key = libp2p::identity::PublicKey::try_decode_protobuf(&public_key)
			.map_err(|error| error.to_string())?;
		let peer_id: PeerId = peer_id.into();
		let remote: PeerId = public_key.to_peer_id().into();

		Ok(peer_id == remote && public_key.verify(message, signature))
	}
}

impl NetworkDHTProvider for TestNetwork {
	fn put_value(&self, key: KademliaKey, value: Vec<u8>) {
		self.put_value_call.lock().unwrap().push((key.clone(), value.clone()));
		self.event_sender
			.clone()
			.unbounded_send(TestNetworkEvent::PutCalled(key, value))
			.unwrap();
	}
	fn get_value(&self, key: &KademliaKey) {
		self.get_value_call.lock().unwrap().push(key.clone());
		self.event_sender
			.clone()
			.unbounded_send(TestNetworkEvent::GetCalled(key.clone()))
			.unwrap();
	}
}

impl NetworkStateInfo for TestNetwork {
	fn local_peer_id(&self) -> sc_network_types::PeerId {
		self.peer_id.into()
	}

	fn external_addresses(&self) -> Vec<Multiaddr> {
		self.external_addresses.clone()
	}

	fn listen_addresses(&self) -> Vec<Multiaddr> {
		self.external_addresses.clone()
	}
}

struct TestSigner<'a> {
	keypair: &'a Keypair,
}

impl<'a> NetworkSigner for TestSigner<'a> {
	fn sign_with_local_identity(
		&self,
		msg: Vec<u8>,
	) -> std::result::Result<Signature, SigningError> {
		Signature::sign_message(msg, self.keypair)
	}

	fn verify(
		&self,
		_: sc_network_types::PeerId,
		_: &Vec<u8>,
		_: &Vec<u8>,
		_: &Vec<u8>,
	) -> std::result::Result<bool, String> {
		unimplemented!();
	}
}

fn build_dht_event<Signer: NetworkSigner>(
	addresses: Vec<Multiaddr>,
	public_key: AuthorityId,
	key_store: &MemoryKeystore,
	network: Option<&Signer>,
) -> Vec<(KademliaKey, Vec<u8>)> {
	let serialized_record =
		serialize_authority_record(serialize_addresses(addresses.into_iter())).unwrap();

	let peer_signature = network.map(|n| sign_record_with_peer_id(&serialized_record, n).unwrap());
	let kv_pairs = sign_record_with_authority_ids(
		serialized_record,
		peer_signature,
		key_store,
		vec![public_key.into()],
	)
	.unwrap();
	// There is always a single item in it, because we signed it with a single key
	kv_pairs
}

#[test]
fn new_registers_metrics() {
	let (_dht_event_tx, dht_event_rx) = mpsc::channel(1000);
	let network: Arc<TestNetwork> = Arc::new(Default::default());
	let key_store = MemoryKeystore::new();
	let test_api = Arc::new(TestApi { authorities: vec![] });

	let registry = prometheus_endpoint::Registry::new();

	let (_to_worker, from_service) = mpsc::channel(0);
	Worker::new(
		from_service,
		test_api,
		network.clone(),
		Box::pin(dht_event_rx),
		Role::PublishAndDiscover(key_store.into()),
		Some(registry.clone()),
		Default::default(),
	);

	assert!(registry.gather().len() > 0);
}

#[test]
fn triggers_dht_get_query() {
	sp_tracing::try_init_simple();
	let (_dht_event_tx, dht_event_rx) = channel(1000);

	// Generate authority keys
	let authority_1_key_pair = AuthorityPair::from_seed_slice(&[1; 32]).unwrap();
	let authority_2_key_pair = AuthorityPair::from_seed_slice(&[2; 32]).unwrap();
	let authorities = vec![authority_1_key_pair.public(), authority_2_key_pair.public()];

	let test_api = Arc::new(TestApi { authorities: authorities.clone() });

	let network = Arc::new(TestNetwork::default());
	let key_store = MemoryKeystore::new();

	let (_to_worker, from_service) = mpsc::channel(0);
	let mut worker = Worker::new(
		from_service,
		test_api,
		network.clone(),
		Box::pin(dht_event_rx),
		Role::PublishAndDiscover(key_store.into()),
		None,
		Default::default(),
	);

	futures::executor::block_on(async {
		worker.refill_pending_lookups_queue().await.unwrap();
		worker.start_new_lookups();
		assert_eq!(network.get_value_call.lock().unwrap().len(), authorities.len());
	})
}

#[test]
fn publish_discover_cycle() {
	sp_tracing::try_init_simple();

	let mut pool = LocalPool::new();

	// Node A publishing its address.

	let (_dht_event_tx, dht_event_rx) = channel(1000);

	let network: Arc<TestNetwork> = Arc::new(Default::default());

	let key_store = MemoryKeystore::new();

	let _ = pool.spawner().spawn_local_obj(
		async move {
			let node_a_public =
				key_store.sr25519_generate_new(key_types::AUTHORITY_DISCOVERY, None).unwrap();
			let test_api = Arc::new(TestApi { authorities: vec![node_a_public.into()] });

			let (_to_worker, from_service) = mpsc::channel(0);
			let mut worker = Worker::new(
				from_service,
				test_api,
				network.clone(),
				Box::pin(dht_event_rx),
				Role::PublishAndDiscover(key_store.into()),
				None,
				Default::default(),
			);

			worker.publish_ext_addresses(false).await.unwrap();

			// Expect authority discovery to put a new record onto the dht.
			assert_eq!(network.put_value_call.lock().unwrap().len(), 1);

			let dht_event = {
				let (key, value) = network.put_value_call.lock().unwrap().pop().unwrap();
				DhtEvent::ValueFound(vec![(key, value)])
			};

			// Node B discovering node A's address.

			let (mut dht_event_tx, dht_event_rx) = channel(1000);
			let test_api = Arc::new(TestApi {
				// Make sure node B identifies node A as an authority.
				authorities: vec![node_a_public.into()],
			});
			let network: Arc<TestNetwork> = Arc::new(Default::default());
			let key_store = MemoryKeystore::new();

			let (_to_worker, from_service) = mpsc::channel(0);
			let mut worker = Worker::new(
				from_service,
				test_api,
				network.clone(),
				Box::pin(dht_event_rx),
				Role::PublishAndDiscover(key_store.into()),
				None,
				Default::default(),
			);

			dht_event_tx.try_send(dht_event.clone()).unwrap();

			worker.refill_pending_lookups_queue().await.unwrap();
			worker.start_new_lookups();

			// Make authority discovery handle the event.
			worker.handle_dht_event(dht_event).await;
		}
		.boxed_local()
		.into(),
	);

	pool.run();
}

/// Don't terminate when sender side of service channel is dropped. Terminate when network event
/// stream terminates.
#[test]
fn terminate_when_event_stream_terminates() {
	let (dht_event_tx, dht_event_rx) = channel(1000);
	let network: Arc<TestNetwork> = Arc::new(Default::default());
	let key_store = MemoryKeystore::new();
	let test_api = Arc::new(TestApi { authorities: vec![] });

	let (to_worker, from_service) = mpsc::channel(0);
	let worker = Worker::new(
		from_service,
		test_api,
		network.clone(),
		Box::pin(dht_event_rx),
		Role::PublishAndDiscover(key_store.into()),
		None,
		Default::default(),
	)
	.run();
	futures::pin_mut!(worker);

	block_on(async {
		assert_eq!(Poll::Pending, futures::poll!(&mut worker));

		// Drop sender side of service channel.
		drop(to_worker);
		assert_eq!(
			Poll::Pending,
			futures::poll!(&mut worker),
			"Expect the authority discovery module not to terminate once the \
			sender side of the service channel is closed.",
		);

		// Simulate termination of the network through dropping the sender side
		// of the dht event channel.
		drop(dht_event_tx);

		assert_eq!(
			Poll::Ready(()),
			futures::poll!(&mut worker),
			"Expect the authority discovery module to terminate once the \
			 sending side of the dht event channel is closed.",
		);
	});
}

#[test]
fn dont_stop_polling_dht_event_stream_after_bogus_event() {
	let remote_multiaddr = {
		let peer_id = PeerId::random();
		let address: Multiaddr = "/ip6/2001:db8:0:0:0:0:0:1/tcp/30333".parse().unwrap();

<<<<<<< HEAD
		address.with(multiaddr::Protocol::P2p(peer_id))
=======
		address.with(Protocol::P2p(peer_id.into()))
>>>>>>> 650b124f
	};
	let remote_key_store = MemoryKeystore::new();
	let remote_public_key: AuthorityId = remote_key_store
		.sr25519_generate_new(key_types::AUTHORITY_DISCOVERY, None)
		.unwrap()
		.into();

	let (mut dht_event_tx, dht_event_rx) = channel(1);
	let (network, mut network_events) = {
		let mut n = TestNetwork::default();
		let r = n.get_event_receiver().unwrap();
		(Arc::new(n), r)
	};

	let key_store = MemoryKeystore::new();
	let test_api = Arc::new(TestApi { authorities: vec![remote_public_key.clone()] });
	let mut pool = LocalPool::new();

	let (mut to_worker, from_service) = mpsc::channel(1);
	let mut worker = Worker::new(
		from_service,
		test_api,
		network.clone(),
		Box::pin(dht_event_rx),
		Role::PublishAndDiscover(Arc::new(key_store)),
		None,
		Default::default(),
	);

	// Spawn the authority discovery to make sure it is polled independently.
	//
	// As this is a local pool, only one future at a time will have the CPU and
	// can make progress until the future returns `Pending`.
	let _ = pool.spawner().spawn_local_obj(
		async move {
			// Refilling `pending_lookups` only happens every X minutes. Fast
			// forward by calling `refill_pending_lookups_queue` directly.
			worker.refill_pending_lookups_queue().await.unwrap();
			worker.run().await
		}
		.boxed_local()
		.into(),
	);

	pool.run_until(async {
		// Assert worker to trigger a lookup for the one and only authority.
		assert!(matches!(network_events.next().await, Some(TestNetworkEvent::GetCalled(_))));

		// Send an event that should generate an error
		dht_event_tx
			.send(DhtEvent::ValueFound(Default::default()))
			.await
			.expect("Channel has capacity of 1.");

		// Make previously triggered lookup succeed.
		let dht_event = {
			let kv_pairs = build_dht_event::<TestNetwork>(
				vec![remote_multiaddr.clone()],
				remote_public_key.clone(),
				&remote_key_store,
				None,
			);
			DhtEvent::ValueFound(kv_pairs)
		};
		dht_event_tx.send(dht_event).await.expect("Channel has capacity of 1.");

		// Expect authority discovery to function normally, now knowing the
		// address for the remote node.
		let (sender, addresses) = futures::channel::oneshot::channel();
		to_worker
			.send(ServicetoWorkerMsg::GetAddressesByAuthorityId(remote_public_key, sender))
			.await
			.expect("Channel has capacity of 1.");
		assert_eq!(Some(HashSet::from([remote_multiaddr])), addresses.await.unwrap());
	});
}

struct DhtValueFoundTester {
	pub remote_key_store: MemoryKeystore,
	pub remote_authority_public: sp_core::sr25519::Public,
	pub remote_node_key: Keypair,
	pub local_worker: Option<
		Worker<
			TestApi,
			sp_runtime::generic::Block<
				sp_runtime::generic::Header<u64, sp_runtime::traits::BlakeTwo256>,
				substrate_test_runtime_client::runtime::Extrinsic,
			>,
			std::pin::Pin<Box<futures::channel::mpsc::Receiver<DhtEvent>>>,
		>,
	>,
}

impl DhtValueFoundTester {
	fn new() -> Self {
		let remote_key_store = MemoryKeystore::new();
		let remote_authority_public = remote_key_store
			.sr25519_generate_new(key_types::AUTHORITY_DISCOVERY, None)
			.unwrap();

		let remote_node_key = Keypair::generate_ed25519();
		Self { remote_key_store, remote_authority_public, remote_node_key, local_worker: None }
	}

	fn multiaddr_with_peer_id(&self, idx: u16) -> Multiaddr {
		let peer_id = self.remote_node_key.public().to_peer_id();
		let address: Multiaddr =
			format!("/ip6/2001:db8:0:0:0:0:0:{:x}/tcp/30333", idx).parse().unwrap();

		address.with(multiaddr::Protocol::P2p(peer_id))
	}

	fn process_value_found(
		&mut self,
		strict_record_validation: bool,
		values: Vec<(KademliaKey, Vec<u8>)>,
	) -> Option<&HashSet<Multiaddr>> {
		let (_dht_event_tx, dht_event_rx) = channel(1);
		let local_test_api =
			Arc::new(TestApi { authorities: vec![self.remote_authority_public.into()] });
		let local_network: Arc<TestNetwork> = Arc::new(Default::default());
		let local_key_store = MemoryKeystore::new();

		let (_to_worker, from_service) = mpsc::channel(0);
		let mut local_worker = Worker::new(
			from_service,
			local_test_api,
			local_network.clone(),
			Box::pin(dht_event_rx),
			Role::PublishAndDiscover(Arc::new(local_key_store)),
			None,
			WorkerConfig { strict_record_validation, ..Default::default() },
		);

		block_on(local_worker.refill_pending_lookups_queue()).unwrap();
		local_worker.start_new_lookups();

		drop(local_worker.handle_dht_value_found_event(values));

		self.local_worker = Some(local_worker);

		self.local_worker
			.as_ref()
			.map(|w| {
				w.addr_cache.get_addresses_by_authority_id(&self.remote_authority_public.into())
			})
			.unwrap()
	}
}

#[test]
fn limit_number_of_addresses_added_to_cache_per_authority() {
	let mut tester = DhtValueFoundTester::new();
	assert!(MAX_ADDRESSES_PER_AUTHORITY < 100);
	let addresses = (1..100).map(|i| tester.multiaddr_with_peer_id(i)).collect();
	let kv_pairs = build_dht_event::<TestNetwork>(
		addresses,
		tester.remote_authority_public.into(),
		&tester.remote_key_store,
		None,
	);

	let cached_remote_addresses = tester.process_value_found(false, kv_pairs);
	assert_eq!(MAX_ADDRESSES_PER_AUTHORITY, cached_remote_addresses.unwrap().len());
}

#[test]
fn strict_accept_address_with_peer_signature() {
	let mut tester = DhtValueFoundTester::new();
	let addr = tester.multiaddr_with_peer_id(1);
	let kv_pairs = build_dht_event(
		vec![addr.clone()],
		tester.remote_authority_public.into(),
		&tester.remote_key_store,
		Some(&TestSigner { keypair: &tester.remote_node_key }),
	);

	let cached_remote_addresses = tester.process_value_found(true, kv_pairs);

	assert_eq!(
		Some(&HashSet::from([addr])),
		cached_remote_addresses,
		"Expect worker to only cache `Multiaddr`s with `PeerId`s.",
	);
}

#[test]
fn reject_address_with_rogue_peer_signature() {
	let mut tester = DhtValueFoundTester::new();
	let rogue_remote_node_key = Keypair::generate_ed25519();
	let kv_pairs = build_dht_event(
		vec![tester.multiaddr_with_peer_id(1)],
		tester.remote_authority_public.into(),
		&tester.remote_key_store,
		Some(&TestSigner { keypair: &rogue_remote_node_key }),
	);

	let cached_remote_addresses = tester.process_value_found(false, kv_pairs);

	assert!(
		cached_remote_addresses.is_none(),
		"Expected worker to ignore record signed by a different key.",
	);
}

#[test]
fn reject_address_with_invalid_peer_signature() {
	let mut tester = DhtValueFoundTester::new();
	let mut kv_pairs = build_dht_event(
		vec![tester.multiaddr_with_peer_id(1)],
		tester.remote_authority_public.into(),
		&tester.remote_key_store,
		Some(&TestSigner { keypair: &tester.remote_node_key }),
	);
	// tamper with the signature
	let mut record = schema::SignedAuthorityRecord::decode(kv_pairs[0].1.as_slice()).unwrap();
	record.peer_signature.as_mut().map(|p| p.signature[1] = !p.signature[1]);
	record.encode(&mut kv_pairs[0].1).unwrap();

	let cached_remote_addresses = tester.process_value_found(false, kv_pairs);

	assert!(
		cached_remote_addresses.is_none(),
		"Expected worker to ignore record with tampered signature.",
	);
}

#[test]
fn reject_address_without_peer_signature() {
	let mut tester = DhtValueFoundTester::new();
	let kv_pairs = build_dht_event::<TestNetwork>(
		vec![tester.multiaddr_with_peer_id(1)],
		tester.remote_authority_public.into(),
		&tester.remote_key_store,
		None,
	);

	let cached_remote_addresses = tester.process_value_found(true, kv_pairs);

	assert!(cached_remote_addresses.is_none(), "Expected worker to ignore unsigned record.",);
}

#[test]
fn do_not_cache_addresses_without_peer_id() {
	let mut tester = DhtValueFoundTester::new();
	let multiaddr_with_peer_id = tester.multiaddr_with_peer_id(1);
	let multiaddr_without_peer_id: Multiaddr =
		"/ip6/2001:db8:0:0:0:0:0:2/tcp/30333".parse().unwrap();
	let kv_pairs = build_dht_event::<TestNetwork>(
		vec![multiaddr_with_peer_id.clone(), multiaddr_without_peer_id],
		tester.remote_authority_public.into(),
		&tester.remote_key_store,
		None,
	);

	let cached_remote_addresses = tester.process_value_found(false, kv_pairs);

	assert_eq!(
		Some(&HashSet::from([multiaddr_with_peer_id])),
		cached_remote_addresses,
		"Expect worker to only cache `Multiaddr`s with `PeerId`s.",
	);
}

#[test]
fn addresses_to_publish_adds_p2p() {
	let (_dht_event_tx, dht_event_rx) = channel(1000);
	let network: Arc<TestNetwork> = Arc::new(Default::default());

	assert!(!matches!(
		network.external_addresses().pop().unwrap().pop().unwrap(),
		multiaddr::Protocol::P2p(_)
	));

	let (_to_worker, from_service) = mpsc::channel(0);
	let worker = Worker::new(
		from_service,
		Arc::new(TestApi { authorities: vec![] }),
		network.clone(),
		Box::pin(dht_event_rx),
		Role::PublishAndDiscover(MemoryKeystore::new().into()),
		Some(prometheus_endpoint::Registry::new()),
		Default::default(),
	);

	assert!(
		matches!(
			worker.addresses_to_publish().next().unwrap().pop().unwrap(),
			multiaddr::Protocol::P2p(_)
		),
		"Expect `addresses_to_publish` to append `p2p` protocol component.",
	);
}

/// Ensure [`Worker::addresses_to_publish`] does not add an additional `p2p` protocol component in
/// case one already exists.
#[test]
fn addresses_to_publish_respects_existing_p2p_protocol() {
	let (_dht_event_tx, dht_event_rx) = channel(1000);
	let identity = Keypair::generate_ed25519();
	let peer_id = identity.public().to_peer_id();
	let external_address = "/ip6/2001:db8::/tcp/30333"
		.parse::<Multiaddr>()
		.unwrap()
		.with(multiaddr::Protocol::P2p(peer_id.into()));
	let network: Arc<TestNetwork> = Arc::new(TestNetwork {
		peer_id,
		identity,
		external_addresses: vec![external_address],
		..Default::default()
	});

	let (_to_worker, from_service) = mpsc::channel(0);
	let worker = Worker::new(
		from_service,
		Arc::new(TestApi { authorities: vec![] }),
		network.clone(),
		Box::pin(dht_event_rx),
		Role::PublishAndDiscover(MemoryKeystore::new().into()),
		Some(prometheus_endpoint::Registry::new()),
		Default::default(),
	);

	assert_eq!(
		network.external_addresses,
		worker.addresses_to_publish().collect::<Vec<_>>(),
		"Expected Multiaddr from `TestNetwork` to not be altered.",
	);
}

#[test]
fn lookup_throttling() {
	let remote_multiaddr = {
		let peer_id = PeerId::random();
		let address: Multiaddr = "/ip6/2001:db8:0:0:0:0:0:1/tcp/30333".parse().unwrap();

		address.with(multiaddr::Protocol::P2p(peer_id))
	};
	let remote_key_store = MemoryKeystore::new();
	let remote_public_keys: Vec<AuthorityId> = (0..20)
		.map(|_| {
			remote_key_store
				.sr25519_generate_new(key_types::AUTHORITY_DISCOVERY, None)
				.unwrap()
				.into()
		})
		.collect();
	let remote_hash_to_key = remote_public_keys
		.iter()
		.map(|k| (hash_authority_id(k.as_ref()), k.clone()))
		.collect::<HashMap<_, _>>();

	let (mut dht_event_tx, dht_event_rx) = channel(1);
	let (_to_worker, from_service) = mpsc::channel(0);
	let mut network = TestNetwork::default();
	let mut receiver = network.get_event_receiver().unwrap();
	let network = Arc::new(network);
	let mut worker = Worker::new(
		from_service,
		Arc::new(TestApi { authorities: remote_public_keys.clone() }),
		network.clone(),
		dht_event_rx.boxed(),
		Role::Discover,
		Some(default_registry().clone()),
		Default::default(),
	);

	let mut pool = LocalPool::new();
	let metrics = worker.metrics.clone().unwrap();

	let _ = pool.spawner().spawn_local_obj(
		async move {
			// Refilling `pending_lookups` only happens every X minutes. Fast
			// forward by calling `refill_pending_lookups_queue` directly.
			worker.refill_pending_lookups_queue().await.unwrap();
			worker.run().await
		}
		.boxed_local()
		.into(),
	);

	pool.run_until(
		async {
			// Assert worker to trigger MAX_IN_FLIGHT_LOOKUPS lookups.
			for _ in 0..MAX_IN_FLIGHT_LOOKUPS {
				assert!(matches!(receiver.next().await, Some(TestNetworkEvent::GetCalled(_))));
			}
			assert_eq!(
				metrics.requests_pending.get(),
				(remote_public_keys.len() - MAX_IN_FLIGHT_LOOKUPS) as u64
			);
			assert_eq!(network.get_value_call.lock().unwrap().len(), MAX_IN_FLIGHT_LOOKUPS);

			// Make first lookup succeed.
			let remote_hash = network.get_value_call.lock().unwrap().pop().unwrap();
			let remote_key: AuthorityId = remote_hash_to_key.get(&remote_hash).unwrap().clone();
			let dht_event = {
				let kv_pairs = build_dht_event::<TestNetwork>(
					vec![remote_multiaddr.clone()],
					remote_key,
					&remote_key_store,
					None,
				);
				DhtEvent::ValueFound(kv_pairs)
			};
			dht_event_tx.send(dht_event).await.expect("Channel has capacity of 1.");

			// Assert worker to trigger another lookup.
			assert!(matches!(receiver.next().await, Some(TestNetworkEvent::GetCalled(_))));
			assert_eq!(
				metrics.requests_pending.get(),
				(remote_public_keys.len() - MAX_IN_FLIGHT_LOOKUPS - 1) as u64
			);
			assert_eq!(network.get_value_call.lock().unwrap().len(), MAX_IN_FLIGHT_LOOKUPS);

			// Make second one fail.
			let remote_hash = network.get_value_call.lock().unwrap().pop().unwrap();
			let dht_event = DhtEvent::ValueNotFound(remote_hash);
			dht_event_tx.send(dht_event).await.expect("Channel has capacity of 1.");

			// Assert worker to trigger another lookup.
			assert!(matches!(receiver.next().await, Some(TestNetworkEvent::GetCalled(_))));
			assert_eq!(
				metrics.requests_pending.get(),
				(remote_public_keys.len() - MAX_IN_FLIGHT_LOOKUPS - 2) as u64
			);
			assert_eq!(network.get_value_call.lock().unwrap().len(), MAX_IN_FLIGHT_LOOKUPS);
		}
		.boxed_local(),
	);
}<|MERGE_RESOLUTION|>--- conflicted
+++ resolved
@@ -439,11 +439,7 @@
 		let peer_id = PeerId::random();
 		let address: Multiaddr = "/ip6/2001:db8:0:0:0:0:0:1/tcp/30333".parse().unwrap();
 
-<<<<<<< HEAD
-		address.with(multiaddr::Protocol::P2p(peer_id))
-=======
 		address.with(Protocol::P2p(peer_id.into()))
->>>>>>> 650b124f
 	};
 	let remote_key_store = MemoryKeystore::new();
 	let remote_public_key: AuthorityId = remote_key_store
