// This file is part of Substrate.

// Copyright (C) Parity Technologies (UK) Ltd.
// SPDX-License-Identifier: GPL-3.0-or-later WITH Classpath-exception-2.0

// This program is free software: you can redistribute it and/or modify
// it under the terms of the GNU General Public License as published by
// the Free Software Foundation, either version 3 of the License, or
// (at your option) any later version.

// This program is distributed in the hope that it will be useful,
// but WITHOUT ANY WARRANTY; without even the implied warranty of
// MERCHANTABILITY or FITNESS FOR A PARTICULAR PURPOSE. See the
// GNU General Public License for more details.

// You should have received a copy of the GNU General Public License
// along with this program. If not, see <https://www.gnu.org/licenses/>.

use std::{
	collections::HashSet,
	sync::{Arc, Mutex},
	task::Poll,
	time::Instant,
};

use futures::{
	channel::mpsc::{self, channel},
	executor::{block_on, LocalPool},
	future::FutureExt,
	sink::SinkExt,
	task::LocalSpawn,
};
<<<<<<< HEAD
use libp2p::{
	core::multiaddr,
	identity::SigningError,
	kad::{record::Key as KademliaKey, Record},
	PeerId,
};
=======
use libp2p::{identity::SigningError, kad::record::Key as KademliaKey};
>>>>>>> 53598b8e
use prometheus_endpoint::prometheus::default_registry;

use sc_client_api::HeaderBackend;
use sc_network::{service::signature::Keypair, Signature};
use sc_network_types::{
	multiaddr::{Multiaddr, Protocol},
	PeerId,
};
use sp_api::{ApiRef, ProvideRuntimeApi};
use sp_keystore::{testing::MemoryKeystore, Keystore};
use sp_runtime::traits::{Block as BlockT, NumberFor, Zero};
use substrate_test_runtime_client::runtime::Block;

use super::*;

#[derive(Clone)]
pub(crate) struct TestApi {
	pub(crate) authorities: Vec<AuthorityId>,
}

impl ProvideRuntimeApi<Block> for TestApi {
	type Api = RuntimeApi;

	fn runtime_api(&self) -> ApiRef<'_, Self::Api> {
		RuntimeApi { authorities: self.authorities.clone() }.into()
	}
}

/// Blockchain database header backend. Does not perform any validation.
impl<Block: BlockT> HeaderBackend<Block> for TestApi {
	fn header(
		&self,
		_hash: Block::Hash,
	) -> std::result::Result<Option<Block::Header>, sp_blockchain::Error> {
		Ok(None)
	}

	fn info(&self) -> sc_client_api::blockchain::Info<Block> {
		sc_client_api::blockchain::Info {
			best_hash: Default::default(),
			best_number: Zero::zero(),
			finalized_hash: Default::default(),
			finalized_number: Zero::zero(),
			genesis_hash: Default::default(),
			number_leaves: Default::default(),
			finalized_state: None,
			block_gap: None,
		}
	}

	fn status(
		&self,
		_hash: Block::Hash,
	) -> std::result::Result<sc_client_api::blockchain::BlockStatus, sp_blockchain::Error> {
		Ok(sc_client_api::blockchain::BlockStatus::Unknown)
	}

	fn number(
		&self,
		_hash: Block::Hash,
	) -> std::result::Result<Option<NumberFor<Block>>, sp_blockchain::Error> {
		Ok(None)
	}

	fn hash(
		&self,
		_number: NumberFor<Block>,
	) -> std::result::Result<Option<Block::Hash>, sp_blockchain::Error> {
		Ok(None)
	}
}

pub(crate) struct RuntimeApi {
	authorities: Vec<AuthorityId>,
}

sp_api::mock_impl_runtime_apis! {
	impl AuthorityDiscoveryApi<Block> for RuntimeApi {
		fn authorities(&self) -> Vec<AuthorityId> {
			self.authorities.clone()
		}
	}
}

#[derive(Debug)]
pub enum TestNetworkEvent {
	GetCalled(KademliaKey),
	PutCalled(KademliaKey, Vec<u8>),
<<<<<<< HEAD
	PutToCalled(Record, HashSet<sc_network_types::PeerId>, bool),
=======
	StoreRecordCalled(KademliaKey, Vec<u8>, Option<sc_network_types::PeerId>, Option<Instant>),
>>>>>>> 53598b8e
}

pub struct TestNetwork {
	peer_id: sc_network_types::PeerId,
	identity: Keypair,
	external_addresses: Vec<Multiaddr>,
	// Whenever functions on `TestNetwork` are called, the function arguments are added to the
	// vectors below.
	pub put_value_call: Arc<Mutex<Vec<(KademliaKey, Vec<u8>)>>>,
	pub put_value_to_call: Arc<Mutex<Vec<(Record, HashSet<sc_network_types::PeerId>, bool)>>>,
	pub get_value_call: Arc<Mutex<Vec<KademliaKey>>>,
	pub store_value_call:
		Arc<Mutex<Vec<(KademliaKey, Vec<u8>, Option<sc_network_types::PeerId>, Option<Instant>)>>>,

	event_sender: mpsc::UnboundedSender<TestNetworkEvent>,
	event_receiver: Option<mpsc::UnboundedReceiver<TestNetworkEvent>>,
}

impl TestNetwork {
	fn get_event_receiver(&mut self) -> Option<mpsc::UnboundedReceiver<TestNetworkEvent>> {
		self.event_receiver.take()
	}
}

impl Default for TestNetwork {
	fn default() -> Self {
		let (tx, rx) = mpsc::unbounded();
		let identity = Keypair::generate_ed25519();
		TestNetwork {
			peer_id: identity.public().to_peer_id(),
			identity,
			external_addresses: vec!["/ip6/2001:db8::/tcp/30333".parse().unwrap()],
			put_value_call: Default::default(),
			get_value_call: Default::default(),
<<<<<<< HEAD
			put_value_to_call: Default::default(),
=======
			store_value_call: Default::default(),
>>>>>>> 53598b8e
			event_sender: tx,
			event_receiver: Some(rx),
		}
	}
}

impl NetworkSigner for TestNetwork {
	fn sign_with_local_identity(
		&self,
		msg: Vec<u8>,
	) -> std::result::Result<Signature, SigningError> {
		Signature::sign_message(msg, &self.identity)
	}

	fn verify(
		&self,
		peer_id: sc_network_types::PeerId,
		public_key: &Vec<u8>,
		signature: &Vec<u8>,
		message: &Vec<u8>,
	) -> std::result::Result<bool, String> {
		let public_key = libp2p::identity::PublicKey::try_decode_protobuf(&public_key)
			.map_err(|error| error.to_string())?;
		let peer_id: PeerId = peer_id.into();
		let remote: PeerId = public_key.to_peer_id().into();

		Ok(peer_id == remote && public_key.verify(message, signature))
	}
}

impl NetworkDHTProvider for TestNetwork {
	fn put_value(&self, key: KademliaKey, value: Vec<u8>) {
		self.put_value_call.lock().unwrap().push((key.clone(), value.clone()));
		self.event_sender
			.clone()
			.unbounded_send(TestNetworkEvent::PutCalled(key, value))
			.unwrap();
	}
	fn get_value(&self, key: &KademliaKey) {
		self.get_value_call.lock().unwrap().push(key.clone());
		self.event_sender
			.clone()
			.unbounded_send(TestNetworkEvent::GetCalled(key.clone()))
			.unwrap();
	}

<<<<<<< HEAD
	fn put_record_to(
		&self,
		record: Record,
		peers: HashSet<sc_network_types::PeerId>,
		update_local_storage: bool,
	) {
		self.put_value_to_call.lock().unwrap().push((
			record.clone(),
			peers.clone(),
			update_local_storage,
		));
		self.event_sender
			.clone()
			.unbounded_send(TestNetworkEvent::PutToCalled(record, peers, update_local_storage))
=======
	fn store_record(
		&self,
		key: KademliaKey,
		value: Vec<u8>,
		publisher: Option<PeerId>,
		expires: Option<Instant>,
	) {
		self.store_value_call.lock().unwrap().push((
			key.clone(),
			value.clone(),
			publisher,
			expires,
		));
		self.event_sender
			.clone()
			.unbounded_send(TestNetworkEvent::StoreRecordCalled(key, value, publisher, expires))
>>>>>>> 53598b8e
			.unwrap();
	}
}

impl NetworkStateInfo for TestNetwork {
	fn local_peer_id(&self) -> sc_network_types::PeerId {
		self.peer_id.into()
	}

	fn external_addresses(&self) -> Vec<Multiaddr> {
		self.external_addresses.clone()
	}

	fn listen_addresses(&self) -> Vec<Multiaddr> {
		self.external_addresses.clone()
	}
}

struct TestSigner<'a> {
	keypair: &'a Keypair,
}

impl<'a> NetworkSigner for TestSigner<'a> {
	fn sign_with_local_identity(
		&self,
		msg: Vec<u8>,
	) -> std::result::Result<Signature, SigningError> {
		Signature::sign_message(msg, self.keypair)
	}

	fn verify(
		&self,
		_: sc_network_types::PeerId,
		_: &Vec<u8>,
		_: &Vec<u8>,
		_: &Vec<u8>,
	) -> std::result::Result<bool, String> {
		unimplemented!();
	}
}

fn build_dht_event<Signer: NetworkSigner>(
	addresses: Vec<Multiaddr>,
	public_key: AuthorityId,
	key_store: &MemoryKeystore,
	network: Option<&Signer>,
	creation_time: Option<schema::TimestampInfo>,
) -> Vec<(KademliaKey, Vec<u8>)> {
	let serialized_record =
		serialize_authority_record(serialize_addresses(addresses.into_iter()), creation_time)
			.unwrap();

	let peer_signature = network.map(|n| sign_record_with_peer_id(&serialized_record, n).unwrap());
	let kv_pairs = sign_record_with_authority_ids(
		serialized_record,
		peer_signature,
		key_store,
		vec![public_key.into()],
	)
	.unwrap();
	// There is always a single item in it, because we signed it with a single key
	kv_pairs
}

#[test]
fn new_registers_metrics() {
	let (_dht_event_tx, dht_event_rx) = mpsc::channel(1000);
	let network: Arc<TestNetwork> = Arc::new(Default::default());
	let key_store = MemoryKeystore::new();
	let test_api = Arc::new(TestApi { authorities: vec![] });

	let registry = prometheus_endpoint::Registry::new();

	let (_to_worker, from_service) = mpsc::channel(0);
	Worker::new(
		from_service,
		test_api,
		network.clone(),
		Box::pin(dht_event_rx),
		Role::PublishAndDiscover(key_store.into()),
		Some(registry.clone()),
		Default::default(),
	);

	assert!(registry.gather().len() > 0);
}

#[test]
fn triggers_dht_get_query() {
	sp_tracing::try_init_simple();
	let (_dht_event_tx, dht_event_rx) = channel(1000);

	// Generate authority keys
	let authority_1_key_pair = AuthorityPair::from_seed_slice(&[1; 32]).unwrap();
	let authority_2_key_pair = AuthorityPair::from_seed_slice(&[2; 32]).unwrap();
	let authorities = vec![authority_1_key_pair.public(), authority_2_key_pair.public()];

	let test_api = Arc::new(TestApi { authorities: authorities.clone() });

	let network = Arc::new(TestNetwork::default());
	let key_store = MemoryKeystore::new();

	let (_to_worker, from_service) = mpsc::channel(0);
	let mut worker = Worker::new(
		from_service,
		test_api,
		network.clone(),
		Box::pin(dht_event_rx),
		Role::PublishAndDiscover(key_store.into()),
		None,
		Default::default(),
	);

	futures::executor::block_on(async {
		worker.refill_pending_lookups_queue().await.unwrap();
		worker.start_new_lookups();
		assert_eq!(network.get_value_call.lock().unwrap().len(), authorities.len());
	})
}

#[test]
fn publish_discover_cycle() {
	sp_tracing::try_init_simple();

	let mut pool = LocalPool::new();

	// Node A publishing its address.

	let (_dht_event_tx, dht_event_rx) = channel(1000);

	let network: Arc<TestNetwork> = Arc::new(Default::default());

	let key_store = MemoryKeystore::new();

	let _ = pool.spawner().spawn_local_obj(
		async move {
			let node_a_public =
				key_store.sr25519_generate_new(key_types::AUTHORITY_DISCOVERY, None).unwrap();
			let test_api = Arc::new(TestApi { authorities: vec![node_a_public.into()] });

			let (_to_worker, from_service) = mpsc::channel(0);
			let mut worker = Worker::new(
				from_service,
				test_api,
				network.clone(),
				Box::pin(dht_event_rx),
				Role::PublishAndDiscover(key_store.into()),
				None,
				Default::default(),
			);

			worker.publish_ext_addresses(false).await.unwrap();

			// Expect authority discovery to put a new record onto the dht.
			assert_eq!(network.put_value_call.lock().unwrap().len(), 1);

			let dht_event = {
				let (key, value) = network.put_value_call.lock().unwrap().pop().unwrap();
				DhtEvent::ValueFound(PeerRecord {
					peer: None,
					record: Record { key, value, publisher: None, expires: None },
				})
			};

			// Node B discovering node A's address.

			let (mut dht_event_tx, dht_event_rx) = channel(1000);
			let test_api = Arc::new(TestApi {
				// Make sure node B identifies node A as an authority.
				authorities: vec![node_a_public.into()],
			});
			let network: Arc<TestNetwork> = Arc::new(Default::default());
			let key_store = MemoryKeystore::new();

			let (_to_worker, from_service) = mpsc::channel(0);
			let mut worker = Worker::new(
				from_service,
				test_api,
				network.clone(),
				Box::pin(dht_event_rx),
				Role::PublishAndDiscover(key_store.into()),
				None,
				Default::default(),
			);

			dht_event_tx.try_send(dht_event.clone()).unwrap();

			worker.refill_pending_lookups_queue().await.unwrap();
			worker.start_new_lookups();

			// Make authority discovery handle the event.
			worker.handle_dht_event(dht_event).await;
		}
		.boxed_local()
		.into(),
	);

	pool.run();
}

/// Don't terminate when sender side of service channel is dropped. Terminate when network event
/// stream terminates.
#[test]
fn terminate_when_event_stream_terminates() {
	let (dht_event_tx, dht_event_rx) = channel(1000);
	let network: Arc<TestNetwork> = Arc::new(Default::default());
	let key_store = MemoryKeystore::new();
	let test_api = Arc::new(TestApi { authorities: vec![] });

	let (to_worker, from_service) = mpsc::channel(0);
	let worker = Worker::new(
		from_service,
		test_api,
		network.clone(),
		Box::pin(dht_event_rx),
		Role::PublishAndDiscover(key_store.into()),
		None,
		Default::default(),
	)
	.run();
	futures::pin_mut!(worker);

	block_on(async {
		assert_eq!(Poll::Pending, futures::poll!(&mut worker));

		// Drop sender side of service channel.
		drop(to_worker);
		assert_eq!(
			Poll::Pending,
			futures::poll!(&mut worker),
			"Expect the authority discovery module not to terminate once the \
			sender side of the service channel is closed.",
		);

		// Simulate termination of the network through dropping the sender side
		// of the dht event channel.
		drop(dht_event_tx);

		assert_eq!(
			Poll::Ready(()),
			futures::poll!(&mut worker),
			"Expect the authority discovery module to terminate once the \
			 sending side of the dht event channel is closed.",
		);
	});
}

#[test]
fn dont_stop_polling_dht_event_stream_after_bogus_event() {
	let remote_multiaddr = {
		let peer_id = PeerId::random();
		let address: Multiaddr = "/ip6/2001:db8:0:0:0:0:0:1/tcp/30333".parse().unwrap();

		address.with(Protocol::P2p(peer_id.into()))
	};
	let remote_key_store = MemoryKeystore::new();
	let remote_public_key: AuthorityId = remote_key_store
		.sr25519_generate_new(key_types::AUTHORITY_DISCOVERY, None)
		.unwrap()
		.into();

	let (mut dht_event_tx, dht_event_rx) = channel(1);
	let (network, mut network_events) = {
		let mut n = TestNetwork::default();
		let r = n.get_event_receiver().unwrap();
		(Arc::new(n), r)
	};

	let key_store = MemoryKeystore::new();
	let test_api = Arc::new(TestApi { authorities: vec![remote_public_key.clone()] });
	let mut pool = LocalPool::new();

	let (mut to_worker, from_service) = mpsc::channel(1);
	let mut worker = Worker::new(
		from_service,
		test_api,
		network.clone(),
		Box::pin(dht_event_rx),
		Role::PublishAndDiscover(Arc::new(key_store)),
		None,
		Default::default(),
	);

	// Spawn the authority discovery to make sure it is polled independently.
	//
	// As this is a local pool, only one future at a time will have the CPU and
	// can make progress until the future returns `Pending`.
	let _ = pool.spawner().spawn_local_obj(
		async move {
			// Refilling `pending_lookups` only happens every X minutes. Fast
			// forward by calling `refill_pending_lookups_queue` directly.
			worker.refill_pending_lookups_queue().await.unwrap();
			worker.run().await
		}
		.boxed_local()
		.into(),
	);

	pool.run_until(async {
		// Assert worker to trigger a lookup for the one and only authority.
		assert!(matches!(network_events.next().await, Some(TestNetworkEvent::GetCalled(_))));

		// Send an event that should generate an error
		dht_event_tx
			.send(DhtEvent::ValueFound(PeerRecord {
				peer: None,
				record: Record {
					key: vec![0x9u8].into(),
					value: Default::default(),
					publisher: None,
					expires: None,
				},
			}))
			.await
			.expect("Channel has capacity of 1.");

		// Make previously triggered lookup succeed.
		let kv_pairs: Vec<PeerRecord> = build_dht_event::<TestNetwork>(
			vec![remote_multiaddr.clone()],
			remote_public_key.clone(),
			&remote_key_store,
			None,
			Some(build_creation_time()),
		)
		.into_iter()
		.map(|(key, value)| PeerRecord {
			peer: None,
			record: Record { key, value, publisher: None, expires: None },
		})
		.collect();

		for kv_pair in kv_pairs {
			dht_event_tx
				.send(DhtEvent::ValueFound(kv_pair))
				.await
				.expect("Channel has capacity of 1.");
		}

		// Expect authority discovery to function normally, now knowing the
		// address for the remote node.
		let (sender, addresses) = futures::channel::oneshot::channel();
		to_worker
			.send(ServicetoWorkerMsg::GetAddressesByAuthorityId(remote_public_key, sender))
			.await
			.expect("Channel has capacity of 1.");
		assert_eq!(Some(HashSet::from([remote_multiaddr])), addresses.await.unwrap());
	});
}

struct DhtValueFoundTester {
	pub remote_key_store: MemoryKeystore,
	pub remote_authority_public: sp_core::sr25519::Public,
	pub remote_node_key: Keypair,
	pub local_worker: Option<
		Worker<
			TestApi,
			sp_runtime::generic::Block<
				sp_runtime::generic::Header<u64, sp_runtime::traits::BlakeTwo256>,
				substrate_test_runtime_client::runtime::Extrinsic,
			>,
			std::pin::Pin<Box<futures::channel::mpsc::Receiver<DhtEvent>>>,
		>,
	>,
}

impl DhtValueFoundTester {
	fn new() -> Self {
		let remote_key_store = MemoryKeystore::new();
		let remote_authority_public = remote_key_store
			.sr25519_generate_new(key_types::AUTHORITY_DISCOVERY, None)
			.unwrap();

		let remote_node_key = Keypair::generate_ed25519();
		Self { remote_key_store, remote_authority_public, remote_node_key, local_worker: None }
	}

	fn multiaddr_with_peer_id(&self, idx: u16) -> Multiaddr {
		let peer_id = self.remote_node_key.public().to_peer_id();
		let address: Multiaddr =
			format!("/ip6/2001:db8:0:0:0:0:0:{:x}/tcp/30333", idx).parse().unwrap();

		address.with(multiaddr::Protocol::P2p(peer_id.into()))
	}

	fn process_value_found(
		&mut self,
		strict_record_validation: bool,
		values: Vec<(KademliaKey, Vec<u8>)>,
	) -> (Option<HashSet<Multiaddr>>, Option<Arc<TestNetwork>>) {
		let (_dht_event_tx, dht_event_rx) = channel(1);
		let local_test_api =
			Arc::new(TestApi { authorities: vec![self.remote_authority_public.into()] });
		let local_key_store = MemoryKeystore::new();

		let (_to_worker, from_service) = mpsc::channel(0);
		let (local_worker, local_network) = if let Some(local_work) = self.local_worker.as_mut() {
			(local_work, None)
		} else {
			let local_network: Arc<TestNetwork> = Arc::new(Default::default());

			self.local_worker = Some(Worker::new(
				from_service,
				local_test_api,
				local_network.clone(),
				Box::pin(dht_event_rx),
				Role::PublishAndDiscover(Arc::new(local_key_store)),
				None,
				WorkerConfig { strict_record_validation, ..Default::default() },
			));
			(self.local_worker.as_mut().unwrap(), Some(local_network))
		};

		block_on(local_worker.refill_pending_lookups_queue()).unwrap();
		local_worker.start_new_lookups();

		for record in values.into_iter().map(|(key, value)| PeerRecord {
			peer: Some(PeerId::random()),
			record: Record { key, value, publisher: None, expires: None },
		}) {
			drop(local_worker.handle_dht_value_found_event(record))
		}

		(
			self.local_worker
				.as_ref()
				.map(|w| {
					w.addr_cache
						.get_addresses_by_authority_id(&self.remote_authority_public.into())
						.cloned()
				})
				.unwrap(),
			local_network,
		)
	}
}

#[test]
fn limit_number_of_addresses_added_to_cache_per_authority() {
	let mut tester = DhtValueFoundTester::new();
	assert!(MAX_ADDRESSES_PER_AUTHORITY < 100);
	let addresses = (1..100).map(|i| tester.multiaddr_with_peer_id(i)).collect();
	let kv_pairs = build_dht_event::<TestNetwork>(
		addresses,
		tester.remote_authority_public.into(),
		&tester.remote_key_store,
		None,
		Some(build_creation_time()),
	);

	let cached_remote_addresses = tester.process_value_found(false, kv_pairs).0;
	assert_eq!(MAX_ADDRESSES_PER_AUTHORITY, cached_remote_addresses.unwrap().len());
}

#[test]
fn strict_accept_address_with_peer_signature() {
	let mut tester = DhtValueFoundTester::new();
	let addr = tester.multiaddr_with_peer_id(1);
	let kv_pairs = build_dht_event(
		vec![addr.clone()],
		tester.remote_authority_public.into(),
		&tester.remote_key_store,
		Some(&TestSigner { keypair: &tester.remote_node_key }),
		Some(build_creation_time()),
	);

	let cached_remote_addresses = tester.process_value_found(true, kv_pairs).0;

	assert_eq!(
		Some(HashSet::from([addr])),
		cached_remote_addresses,
		"Expect worker to only cache `Multiaddr`s with `PeerId`s.",
	);
}

#[test]
fn strict_accept_address_without_creation_time() {
	let mut tester = DhtValueFoundTester::new();
	let addr = tester.multiaddr_with_peer_id(1);
	let kv_pairs = build_dht_event(
		vec![addr.clone()],
		tester.remote_authority_public.into(),
		&tester.remote_key_store,
		Some(&TestSigner { keypair: &tester.remote_node_key }),
		None,
	);

	let cached_remote_addresses = tester.process_value_found(true, kv_pairs).0;

	assert_eq!(
		Some(HashSet::from([addr])),
		cached_remote_addresses,
		"Expect worker to cache address without creation time",
	);
}

#[test]
fn keep_last_received_if_no_creation_time() {
	let mut tester: DhtValueFoundTester = DhtValueFoundTester::new();
	let addr = tester.multiaddr_with_peer_id(1);
	let kv_pairs = build_dht_event(
		vec![addr.clone()],
		tester.remote_authority_public.into(),
		&tester.remote_key_store,
		Some(&TestSigner { keypair: &tester.remote_node_key }),
		None,
	);

	let (cached_remote_addresses, network) = tester.process_value_found(true, kv_pairs);

	assert_eq!(
		Some(HashSet::from([addr])),
		cached_remote_addresses,
		"Expect worker to cache address without creation time",
	);

	assert!(network
		.as_ref()
		.map(|network| network.put_value_to_call.lock().unwrap().is_empty())
		.unwrap_or_default());

	let addr2 = tester.multiaddr_with_peer_id(2);
	let kv_pairs = build_dht_event(
		vec![addr2.clone()],
		tester.remote_authority_public.into(),
		&tester.remote_key_store,
		Some(&TestSigner { keypair: &tester.remote_node_key }),
		None,
	);

	let cached_remote_addresses = tester.process_value_found(true, kv_pairs).0;

	assert_eq!(
		Some(HashSet::from([addr2])),
		cached_remote_addresses,
		"Expect worker to cache last received when no creation time",
	);
	assert!(network
		.as_ref()
		.map(|network| network.put_value_to_call.lock().unwrap().is_empty())
		.unwrap_or_default());
}

#[test]
fn records_with_incorrectly_signed_creation_time_are_ignored() {
	let mut tester: DhtValueFoundTester = DhtValueFoundTester::new();
	let addr = tester.multiaddr_with_peer_id(1);
	let kv_pairs = build_dht_event(
		vec![addr.clone()],
		tester.remote_authority_public.into(),
		&tester.remote_key_store,
		Some(&TestSigner { keypair: &tester.remote_node_key }),
		Some(build_creation_time()),
	);

	let (cached_remote_addresses, network) = tester.process_value_found(true, kv_pairs);

	assert_eq!(
		Some(HashSet::from([addr.clone()])),
		cached_remote_addresses,
		"Expect worker to cache record with creation time",
	);
	assert!(network
		.as_ref()
		.map(|network| network.put_value_to_call.lock().unwrap().is_empty())
		.unwrap_or_default());

	let alternative_key = tester
		.remote_key_store
		.sr25519_generate_new(key_types::AUTHORITY_DISCOVERY, None)
		.unwrap();

	let addr2 = tester.multiaddr_with_peer_id(2);
	let mut kv_pairs = build_dht_event(
		vec![addr2.clone()],
		alternative_key.into(),
		&tester.remote_key_store,
		Some(&TestSigner { keypair: &tester.remote_node_key }),
		Some(build_creation_time()),
	);
	let kademlia_key = hash_authority_id(tester.remote_authority_public.as_slice());
	for key in kv_pairs.iter_mut() {
		key.0 = kademlia_key.clone();
	}
	let cached_remote_addresses = tester.process_value_found(true, kv_pairs).0;

	assert_eq!(
		Some(HashSet::from([addr])),
		cached_remote_addresses,
		"Expect `Multiaddr` to remain the same",
	);
	assert!(network
		.as_ref()
		.map(|network| network.put_value_to_call.lock().unwrap().is_empty())
		.unwrap_or_default());
}

#[test]
fn newer_records_overwrite_older_ones() {
	let mut tester: DhtValueFoundTester = DhtValueFoundTester::new();
	let old_record = tester.multiaddr_with_peer_id(1);
	let kv_pairs = build_dht_event(
		vec![old_record.clone()],
		tester.remote_authority_public.into(),
		&tester.remote_key_store,
		Some(&TestSigner { keypair: &tester.remote_node_key }),
		Some(build_creation_time()),
	);

	let (cached_remote_addresses, network) = tester.process_value_found(true, kv_pairs);

	assert_eq!(
		Some(HashSet::from([old_record])),
		cached_remote_addresses,
		"Expect worker to cache record with creation time",
	);

	let nothing_updated = network
		.as_ref()
		.map(|network| network.put_value_to_call.lock().unwrap().is_empty())
		.unwrap();
	assert!(nothing_updated);

	let new_record = tester.multiaddr_with_peer_id(2);
	let kv_pairs = build_dht_event(
		vec![new_record.clone()],
		tester.remote_authority_public.into(),
		&tester.remote_key_store,
		Some(&TestSigner { keypair: &tester.remote_node_key }),
		Some(build_creation_time()),
	);

	let cached_remote_addresses = tester.process_value_found(true, kv_pairs).0;

	assert_eq!(
		Some(HashSet::from([new_record])),
		cached_remote_addresses,
		"Expect worker to store the newest recrod",
	);

	let result = network
		.as_ref()
		.map(|network| network.put_value_to_call.lock().unwrap().first().unwrap().clone())
		.unwrap();
	assert!(matches!(result, (_, _, false)));
	assert_eq!(result.1.len(), 1);
}

#[test]
fn older_records_dont_affect_newer_ones() {
	let mut tester: DhtValueFoundTester = DhtValueFoundTester::new();
	let old_record = tester.multiaddr_with_peer_id(1);
	let old_kv_pairs = build_dht_event(
		vec![old_record.clone()],
		tester.remote_authority_public.into(),
		&tester.remote_key_store,
		Some(&TestSigner { keypair: &tester.remote_node_key }),
		Some(build_creation_time()),
	);

	let new_record = tester.multiaddr_with_peer_id(2);
	let kv_pairs = build_dht_event(
		vec![new_record.clone()],
		tester.remote_authority_public.into(),
		&tester.remote_key_store,
		Some(&TestSigner { keypair: &tester.remote_node_key }),
		Some(build_creation_time()),
	);

	let (cached_remote_addresses, network) = tester.process_value_found(true, kv_pairs);

	assert_eq!(
		Some(HashSet::from([new_record.clone()])),
		cached_remote_addresses,
		"Expect worker to store new record",
	);

	let nothing_updated = network
		.as_ref()
		.map(|network| network.put_value_to_call.lock().unwrap().is_empty())
		.unwrap();
	assert!(nothing_updated);

	let cached_remote_addresses = tester.process_value_found(true, old_kv_pairs).0;

	assert_eq!(
		Some(HashSet::from([new_record])),
		cached_remote_addresses,
		"Expect worker to not update stored record",
	);

	let update_peers_info = network
		.as_ref()
		.map(|network| network.put_value_to_call.lock().unwrap().remove(0))
		.unwrap();
	assert!(matches!(update_peers_info, (_, _, false)));
	assert_eq!(update_peers_info.1.len(), 1);
}

#[test]
fn reject_address_with_rogue_peer_signature() {
	let mut tester = DhtValueFoundTester::new();
	let rogue_remote_node_key = Keypair::generate_ed25519();
	let kv_pairs = build_dht_event(
		vec![tester.multiaddr_with_peer_id(1)],
		tester.remote_authority_public.into(),
		&tester.remote_key_store,
		Some(&TestSigner { keypair: &rogue_remote_node_key }),
		Some(build_creation_time()),
	);

	let cached_remote_addresses = tester.process_value_found(false, kv_pairs).0;

	assert!(
		cached_remote_addresses.is_none(),
		"Expected worker to ignore record signed by a different key.",
	);
}

#[test]
fn reject_address_with_invalid_peer_signature() {
	let mut tester = DhtValueFoundTester::new();
	let mut kv_pairs = build_dht_event(
		vec![tester.multiaddr_with_peer_id(1)],
		tester.remote_authority_public.into(),
		&tester.remote_key_store,
		Some(&TestSigner { keypair: &tester.remote_node_key }),
		Some(build_creation_time()),
	);
	// tamper with the signature
	let mut record = schema::SignedAuthorityRecord::decode(kv_pairs[0].1.as_slice()).unwrap();
	record.peer_signature.as_mut().map(|p| p.signature[1] = !p.signature[1]);
	record.encode(&mut kv_pairs[0].1).unwrap();

	let cached_remote_addresses = tester.process_value_found(false, kv_pairs).0;

	assert!(
		cached_remote_addresses.is_none(),
		"Expected worker to ignore record with tampered signature.",
	);
}

#[test]
fn reject_address_without_peer_signature() {
	let mut tester = DhtValueFoundTester::new();
	let kv_pairs = build_dht_event::<TestNetwork>(
		vec![tester.multiaddr_with_peer_id(1)],
		tester.remote_authority_public.into(),
		&tester.remote_key_store,
		None,
		Some(build_creation_time()),
	);

	let cached_remote_addresses = tester.process_value_found(true, kv_pairs).0;

	assert!(cached_remote_addresses.is_none(), "Expected worker to ignore unsigned record.",);
}

#[test]
fn do_not_cache_addresses_without_peer_id() {
	let mut tester = DhtValueFoundTester::new();
	let multiaddr_with_peer_id = tester.multiaddr_with_peer_id(1);
	let multiaddr_without_peer_id: Multiaddr =
		"/ip6/2001:db8:0:0:0:0:0:2/tcp/30333".parse().unwrap();
	let kv_pairs = build_dht_event::<TestNetwork>(
		vec![multiaddr_with_peer_id.clone(), multiaddr_without_peer_id],
		tester.remote_authority_public.into(),
		&tester.remote_key_store,
		None,
		Some(build_creation_time()),
	);

	let cached_remote_addresses = tester.process_value_found(false, kv_pairs).0;

	assert_eq!(
		Some(HashSet::from([multiaddr_with_peer_id])),
		cached_remote_addresses,
		"Expect worker to only cache `Multiaddr`s with `PeerId`s.",
	);
}

#[test]
fn addresses_to_publish_adds_p2p() {
	let (_dht_event_tx, dht_event_rx) = channel(1000);
	let network: Arc<TestNetwork> = Arc::new(Default::default());

	assert!(!matches!(
		network.external_addresses().pop().unwrap().pop().unwrap(),
		multiaddr::Protocol::P2p(_)
	));

	let (_to_worker, from_service) = mpsc::channel(0);
	let worker = Worker::new(
		from_service,
		Arc::new(TestApi { authorities: vec![] }),
		network.clone(),
		Box::pin(dht_event_rx),
		Role::PublishAndDiscover(MemoryKeystore::new().into()),
		Some(prometheus_endpoint::Registry::new()),
		Default::default(),
	);

	assert!(
		matches!(
			worker.addresses_to_publish().next().unwrap().pop().unwrap(),
			multiaddr::Protocol::P2p(_)
		),
		"Expect `addresses_to_publish` to append `p2p` protocol component.",
	);
}

/// Ensure [`Worker::addresses_to_publish`] does not add an additional `p2p` protocol component in
/// case one already exists.
#[test]
fn addresses_to_publish_respects_existing_p2p_protocol() {
	let (_dht_event_tx, dht_event_rx) = channel(1000);
	let identity = Keypair::generate_ed25519();
	let peer_id = identity.public().to_peer_id();
	let external_address = "/ip6/2001:db8::/tcp/30333"
		.parse::<Multiaddr>()
		.unwrap()
		.with(multiaddr::Protocol::P2p(peer_id.into()));
	let network: Arc<TestNetwork> = Arc::new(TestNetwork {
		peer_id,
		identity,
		external_addresses: vec![external_address],
		..Default::default()
	});

	let (_to_worker, from_service) = mpsc::channel(0);
	let worker = Worker::new(
		from_service,
		Arc::new(TestApi { authorities: vec![] }),
		network.clone(),
		Box::pin(dht_event_rx),
		Role::PublishAndDiscover(MemoryKeystore::new().into()),
		Some(prometheus_endpoint::Registry::new()),
		Default::default(),
	);

	assert_eq!(
		network.external_addresses,
		worker.addresses_to_publish().collect::<Vec<_>>(),
		"Expected Multiaddr from `TestNetwork` to not be altered.",
	);
}

#[test]
fn lookup_throttling() {
	let remote_multiaddr = {
		let peer_id = PeerId::random();
		let address: Multiaddr = "/ip6/2001:db8:0:0:0:0:0:1/tcp/30333".parse().unwrap();

		address.with(multiaddr::Protocol::P2p(peer_id.into()))
	};
	let remote_key_store = MemoryKeystore::new();
	let remote_public_keys: Vec<AuthorityId> = (0..20)
		.map(|_| {
			remote_key_store
				.sr25519_generate_new(key_types::AUTHORITY_DISCOVERY, None)
				.unwrap()
				.into()
		})
		.collect();
	let remote_hash_to_key = remote_public_keys
		.iter()
		.map(|k| (hash_authority_id(k.as_ref()), k.clone()))
		.collect::<HashMap<_, _>>();

	let (mut dht_event_tx, dht_event_rx) = channel(1);
	let (_to_worker, from_service) = mpsc::channel(0);
	let mut network = TestNetwork::default();
	let mut receiver = network.get_event_receiver().unwrap();
	let network = Arc::new(network);
	let mut worker = Worker::new(
		from_service,
		Arc::new(TestApi { authorities: remote_public_keys.clone() }),
		network.clone(),
		dht_event_rx.boxed(),
		Role::Discover,
		Some(default_registry().clone()),
		Default::default(),
	);

	let mut pool = LocalPool::new();
	let metrics = worker.metrics.clone().unwrap();

	let _ = pool.spawner().spawn_local_obj(
		async move {
			// Refilling `pending_lookups` only happens every X minutes. Fast
			// forward by calling `refill_pending_lookups_queue` directly.
			worker.refill_pending_lookups_queue().await.unwrap();
			worker.run().await
		}
		.boxed_local()
		.into(),
	);

	pool.run_until(
		async {
			// Assert worker to trigger MAX_IN_FLIGHT_LOOKUPS lookups.
			for _ in 0..MAX_IN_FLIGHT_LOOKUPS {
				assert!(matches!(receiver.next().await, Some(TestNetworkEvent::GetCalled(_))));
			}
			assert_eq!(
				metrics.requests_pending.get(),
				(remote_public_keys.len() - MAX_IN_FLIGHT_LOOKUPS) as u64
			);
			assert_eq!(network.get_value_call.lock().unwrap().len(), MAX_IN_FLIGHT_LOOKUPS);

			// Make first lookup succeed.
			let remote_hash = network.get_value_call.lock().unwrap().pop().unwrap();
			let remote_key: AuthorityId = remote_hash_to_key.get(&remote_hash).unwrap().clone();
			let kv_pairs = build_dht_event::<TestNetwork>(
				vec![remote_multiaddr.clone()],
				remote_key,
				&remote_key_store,
				None,
				Some(build_creation_time()),
			)
			.into_iter()
			.map(|(key, value)| PeerRecord {
				peer: None,
				record: Record { key, value, publisher: None, expires: None },
			});
			for kv_pair in kv_pairs {
				dht_event_tx
					.send(DhtEvent::ValueFound(kv_pair))
					.await
					.expect("Channel has capacity of 1.");
			}

			// Assert worker to trigger another lookup.
			assert!(matches!(receiver.next().await, Some(TestNetworkEvent::GetCalled(_))));
			assert_eq!(
				metrics.requests_pending.get(),
				(remote_public_keys.len() - MAX_IN_FLIGHT_LOOKUPS - 1) as u64
			);
			assert_eq!(network.get_value_call.lock().unwrap().len(), MAX_IN_FLIGHT_LOOKUPS);

			// Make second one fail.
			let remote_hash = network.get_value_call.lock().unwrap().pop().unwrap();
			let dht_event = DhtEvent::ValueNotFound(remote_hash);
			dht_event_tx.send(dht_event).await.expect("Channel has capacity of 1.");

			// Assert worker to trigger another lookup.
			assert!(matches!(receiver.next().await, Some(TestNetworkEvent::GetCalled(_))));
			assert_eq!(
				metrics.requests_pending.get(),
				(remote_public_keys.len() - MAX_IN_FLIGHT_LOOKUPS - 2) as u64
			);
			assert_eq!(network.get_value_call.lock().unwrap().len(), MAX_IN_FLIGHT_LOOKUPS);
		}
		.boxed_local(),
	);
}

#[test]
fn test_handle_put_record_request() {
	let network = TestNetwork::default();
	let peer_id = network.peer_id;

	let remote_multiaddr = {
		let address: Multiaddr = "/ip6/2001:db8:0:0:0:0:0:1/tcp/30333".parse().unwrap();

		address.with(multiaddr::Protocol::P2p(peer_id.into()))
	};
	let remote_key_store = MemoryKeystore::new();
	let remote_public_keys: Vec<AuthorityId> = (0..20)
		.map(|_| {
			remote_key_store
				.sr25519_generate_new(key_types::AUTHORITY_DISCOVERY, None)
				.unwrap()
				.into()
		})
		.collect();

	let remote_non_authorithy_keys: Vec<AuthorityId> = (0..20)
		.map(|_| {
			remote_key_store
				.sr25519_generate_new(key_types::AUTHORITY_DISCOVERY, None)
				.unwrap()
				.into()
		})
		.collect();

	let (_dht_event_tx, dht_event_rx) = channel(1);
	let (_to_worker, from_service) = mpsc::channel(0);
	let network = Arc::new(network);
	let mut worker = Worker::new(
		from_service,
		Arc::new(TestApi { authorities: remote_public_keys.clone() }),
		network.clone(),
		dht_event_rx.boxed(),
		Role::Discover,
		Some(default_registry().clone()),
		Default::default(),
	);

	let mut pool = LocalPool::new();

	let valid_authorithy_key = remote_public_keys.first().unwrap().clone();

	let kv_pairs = build_dht_event(
		vec![remote_multiaddr],
		valid_authorithy_key.into(),
		&remote_key_store,
		Some(&TestSigner { keypair: &network.identity }),
	);

	pool.run_until(
		async {
			// Invalid format should return an error.
			for authority in remote_public_keys.iter() {
				let key = hash_authority_id(authority.as_ref());
				assert!(matches!(
					worker.handle_put_record_requested(key, vec![0x0], Some(peer_id), None).await,
					Err(Error::DecodingProto(_))
				));
			}
			let prev_requested_authorithies = worker.authorities_queried_at;

			// Unknown authority should return an error.
			for authority in remote_non_authorithy_keys.iter() {
				let key = hash_authority_id(authority.as_ref());
				assert!(matches!(
					worker.handle_put_record_requested(key, vec![0x0], Some(peer_id), None).await,
					Err(Error::UnknownAuthority)
				));
				assert!(prev_requested_authorithies == worker.authorities_queried_at);
			}
			assert_eq!(network.store_value_call.lock().unwrap().len(), 0);

			// Valid authority should return Ok.
			for (key, value) in kv_pairs.clone() {
				assert!(worker
					.handle_put_record_requested(key, value, Some(peer_id), None)
					.await
					.is_ok());
			}
			assert_eq!(network.store_value_call.lock().unwrap().len(), 1);

			let another_authorithy_id = remote_public_keys.get(3).unwrap().clone();
			let key = hash_authority_id(another_authorithy_id.as_ref());

			// Valid record signed with a different key should return error.
			for (_, value) in kv_pairs {
				assert!(matches!(
					worker
						.handle_put_record_requested(key.clone(), value, Some(peer_id), None)
						.await,
					Err(Error::VerifyingDhtPayload)
				));
			}
			assert_eq!(network.store_value_call.lock().unwrap().len(), 1);
		}
		.boxed_local(),
	);
}<|MERGE_RESOLUTION|>--- conflicted
+++ resolved
@@ -30,16 +30,7 @@
 	sink::SinkExt,
 	task::LocalSpawn,
 };
-<<<<<<< HEAD
-use libp2p::{
-	core::multiaddr,
-	identity::SigningError,
-	kad::{record::Key as KademliaKey, Record},
-	PeerId,
-};
-=======
 use libp2p::{identity::SigningError, kad::record::Key as KademliaKey};
->>>>>>> 53598b8e
 use prometheus_endpoint::prometheus::default_registry;
 
 use sc_client_api::HeaderBackend;
@@ -128,11 +119,8 @@
 pub enum TestNetworkEvent {
 	GetCalled(KademliaKey),
 	PutCalled(KademliaKey, Vec<u8>),
-<<<<<<< HEAD
 	PutToCalled(Record, HashSet<sc_network_types::PeerId>, bool),
-=======
 	StoreRecordCalled(KademliaKey, Vec<u8>, Option<sc_network_types::PeerId>, Option<Instant>),
->>>>>>> 53598b8e
 }
 
 pub struct TestNetwork {
@@ -167,11 +155,8 @@
 			external_addresses: vec!["/ip6/2001:db8::/tcp/30333".parse().unwrap()],
 			put_value_call: Default::default(),
 			get_value_call: Default::default(),
-<<<<<<< HEAD
 			put_value_to_call: Default::default(),
-=======
 			store_value_call: Default::default(),
->>>>>>> 53598b8e
 			event_sender: tx,
 			event_receiver: Some(rx),
 		}
@@ -218,7 +203,6 @@
 			.unwrap();
 	}
 
-<<<<<<< HEAD
 	fn put_record_to(
 		&self,
 		record: Record,
@@ -233,7 +217,9 @@
 		self.event_sender
 			.clone()
 			.unbounded_send(TestNetworkEvent::PutToCalled(record, peers, update_local_storage))
-=======
+			.unwrap();
+	}
+
 	fn store_record(
 		&self,
 		key: KademliaKey,
@@ -250,7 +236,6 @@
 		self.event_sender
 			.clone()
 			.unbounded_send(TestNetworkEvent::StoreRecordCalled(key, value, publisher, expires))
->>>>>>> 53598b8e
 			.unwrap();
 	}
 }
@@ -667,7 +652,7 @@
 		local_worker.start_new_lookups();
 
 		for record in values.into_iter().map(|(key, value)| PeerRecord {
-			peer: Some(PeerId::random()),
+			peer: Some(PeerId::random().into()),
 			record: Record { key, value, publisher: None, expires: None },
 		}) {
 			drop(local_worker.handle_dht_value_found_event(record))
@@ -1209,14 +1194,17 @@
 
 #[test]
 fn test_handle_put_record_request() {
-	let network = TestNetwork::default();
-	let peer_id = network.peer_id;
+	let local_node_network = TestNetwork::default();
+	let remote_node_network = TestNetwork::default();
+	let peer_id = remote_node_network.peer_id;
 
 	let remote_multiaddr = {
 		let address: Multiaddr = "/ip6/2001:db8:0:0:0:0:0:1/tcp/30333".parse().unwrap();
 
-		address.with(multiaddr::Protocol::P2p(peer_id.into()))
+		address.with(multiaddr::Protocol::P2p(remote_node_network.peer_id.into()))
 	};
+
+	println!("{:?}", remote_multiaddr);
 	let remote_key_store = MemoryKeystore::new();
 	let remote_public_keys: Vec<AuthorityId> = (0..20)
 		.map(|_| {
@@ -1238,7 +1226,7 @@
 
 	let (_dht_event_tx, dht_event_rx) = channel(1);
 	let (_to_worker, from_service) = mpsc::channel(0);
-	let network = Arc::new(network);
+	let network = Arc::new(local_node_network);
 	let mut worker = Worker::new(
 		from_service,
 		Arc::new(TestApi { authorities: remote_public_keys.clone() }),
@@ -1254,10 +1242,11 @@
 	let valid_authorithy_key = remote_public_keys.first().unwrap().clone();
 
 	let kv_pairs = build_dht_event(
-		vec![remote_multiaddr],
-		valid_authorithy_key.into(),
+		vec![remote_multiaddr.clone()],
+		valid_authorithy_key.clone().into(),
 		&remote_key_store,
-		Some(&TestSigner { keypair: &network.identity }),
+		Some(&TestSigner { keypair: &remote_node_network.identity }),
+		Some(build_creation_time()),
 	);
 
 	pool.run_until(
@@ -1296,7 +1285,7 @@
 			let key = hash_authority_id(another_authorithy_id.as_ref());
 
 			// Valid record signed with a different key should return error.
-			for (_, value) in kv_pairs {
+			for (_, value) in kv_pairs.clone() {
 				assert!(matches!(
 					worker
 						.handle_put_record_requested(key.clone(), value, Some(peer_id), None)
@@ -1305,6 +1294,57 @@
 				));
 			}
 			assert_eq!(network.store_value_call.lock().unwrap().len(), 1);
+			let newer_kv_pairs = build_dht_event(
+				vec![remote_multiaddr],
+				valid_authorithy_key.clone().into(),
+				&remote_key_store,
+				Some(&TestSigner { keypair: &remote_node_network.identity }),
+				Some(build_creation_time()),
+			);
+
+			// Valid old authority, should not throw error, but it should not be stored since a
+			// newer one already exists.
+			for (new_key, new_value) in newer_kv_pairs.clone() {
+				worker.in_flight_lookups.insert(new_key.clone(), valid_authorithy_key.clone());
+
+				let found = PeerRecord {
+					peer: Some(peer_id.into()),
+					record: Record {
+						key: new_key,
+						value: new_value,
+						publisher: Some(peer_id.into()),
+						expires: None,
+					},
+				};
+				assert!(worker.handle_dht_value_found_event(found).is_ok());
+			}
+
+			for (key, value) in kv_pairs.clone() {
+				assert!(worker
+					.handle_put_record_requested(key, value, Some(peer_id), None)
+					.await
+					.is_ok());
+			}
+			assert_eq!(network.store_value_call.lock().unwrap().len(), 1);
+
+			// Newer kv pairs should always be stored.
+			for (key, value) in newer_kv_pairs.clone() {
+				assert!(worker
+					.handle_put_record_requested(key, value, Some(peer_id), None)
+					.await
+					.is_ok());
+			}
+
+			assert_eq!(network.store_value_call.lock().unwrap().len(), 2);
+
+			worker.refill_pending_lookups_queue().await.unwrap();
+			assert_eq!(worker.last_known_records.len(), 1);
+
+			// Check known records gets clean up, when an authorithy gets out of the
+			// active set.
+			worker.client = Arc::new(TestApi { authorities: Default::default() });
+			worker.refill_pending_lookups_queue().await.unwrap();
+			assert_eq!(worker.last_known_records.len(), 0);
 		}
 		.boxed_local(),
 	);
