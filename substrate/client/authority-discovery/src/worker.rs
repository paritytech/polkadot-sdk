--- conflicted
+++ resolved
@@ -26,7 +26,7 @@
 	collections::{HashMap, HashSet},
 	marker::PhantomData,
 	sync::Arc,
-	time::{Duration, SystemTime, UNIX_EPOCH},
+	time::{Duration, Instant, SystemTime, UNIX_EPOCH},
 };
 
 use futures::{channel::mpsc, future, stream::Fuse, FutureExt, Stream, StreamExt};
@@ -179,14 +179,14 @@
 	phantom: PhantomData<Block>,
 }
 
-#[derive(Debug, Clone, Default)]
+#[derive(Debug, Clone)]
 struct RecordInfo {
 	// Time since UNIX_EPOCH in nanoseconds.
 	creation_time: u128,
 	// Peers that we know have this record.
 	peers_with_record: HashSet<PeerId>,
 	// The record itself.
-	record: Option<Record>,
+	record: Record,
 }
 
 /// Wrapper for [`AuthorityDiscoveryApi`](sp_authority_discovery::AuthorityDiscoveryApi). Can be
@@ -518,6 +518,10 @@
 		self.authorities_queried_at = Some(best_hash);
 
 		self.addr_cache.retain_ids(&authorities);
+		let now = Instant::now();
+		self.last_known_records.retain(|k, value| {
+			self.known_authorities.contains_key(k) && !value.record.is_expired(now)
+		});
 
 		authorities.shuffle(&mut thread_rng());
 		self.pending_lookups = authorities;
@@ -673,6 +677,31 @@
 			publisher,
 			authority_id,
 		)?;
+
+		let records_creation_time: u128 =
+			schema::AuthorityRecord::decode(signed_record.record.as_slice())
+				.map_err(Error::DecodingProto)?
+				.creation_time
+				.map(|creation_time| {
+					u128::decode(&mut &creation_time.timestamp[..]).unwrap_or_default()
+				})
+				.unwrap_or_default(); // 0 is a sane default for records that do not have creation time present.
+
+		let current_record_info = self.last_known_records.get(&record_key);
+		// If record creation time is older than the current record creation time,
+		// we don't store it since we want to give higher priority to newer records.
+		if let Some(current_record_info) = current_record_info {
+			if records_creation_time < current_record_info.creation_time {
+				debug!(
+					target: LOG_TARGET,
+					"Skip storing because record creation time {:?} is older than the current known record {:?}",
+					records_creation_time,
+					current_record_info.creation_time
+				);
+				return Ok(());
+			}
+		}
+
 		self.network.store_record(record_key, record_value, Some(publisher), expires);
 		Ok(())
 	}
@@ -740,17 +769,11 @@
 
 		let local_peer_id = self.network.local_peer_id();
 
-<<<<<<< HEAD
-		let schema::SignedAuthorityRecord { record, auth_signature, peer_signature } =
-			schema::SignedAuthorityRecord::decode(peer_record.record.value.as_slice())
-				.map_err(Error::DecodingProto)?;
-
-		let auth_signature = AuthoritySignature::decode(&mut &auth_signature[..])
-			.map_err(Error::EncodingDecodingScale)?;
-
-		if !AuthorityPair::verify(&auth_signature, &record, &authority_id) {
-			return Err(Error::VerifyingDhtPayload)
-		}
+		let schema::SignedAuthorityRecord { record, peer_signature, .. } =
+			Self::check_record_signed_with_authority_id(
+				peer_record.record.value.as_slice(),
+				&authority_id,
+			)?;
 
 		let authority_record = schema::AuthorityRecord::decode(record.as_slice());
 
@@ -760,48 +783,6 @@
 			.and_then(|a| a.creation_time.as_ref())
 			.map(|creation_time| {
 				u128::decode(&mut &creation_time.timestamp[..]).unwrap_or_default()
-=======
-		let remote_addresses: Vec<Multiaddr> = values
-			.into_iter()
-			.map(|(_k, v)| {
-				let schema::SignedAuthorityRecord { record, peer_signature, .. } =
-					Self::check_record_signed_with_authority_id(&v, &authority_id)?;
-
-				let addresses: Vec<Multiaddr> = schema::AuthorityRecord::decode(record.as_slice())
-					.map(|a| a.addresses)
-					.map_err(Error::DecodingProto)?
-					.into_iter()
-					.map(|a| a.try_into())
-					.collect::<std::result::Result<_, _>>()
-					.map_err(Error::ParsingMultiaddress)?;
-
-				let get_peer_id = |a: &Multiaddr| match a.iter().last() {
-					Some(multiaddr::Protocol::P2p(key)) => PeerId::from_multihash(key).ok(),
-					_ => None,
-				};
-
-				// Ignore [`Multiaddr`]s without [`PeerId`] or with own addresses.
-				let addresses: Vec<Multiaddr> = addresses
-					.into_iter()
-					.filter(|a| get_peer_id(a).filter(|p| *p != local_peer_id).is_some())
-					.collect();
-
-				let remote_peer_id = single(addresses.iter().map(get_peer_id))
-					.map_err(|_| Error::ReceivingDhtValueFoundEventWithDifferentPeerIds)? // different peer_id in records
-					.flatten()
-					.ok_or(Error::ReceivingDhtValueFoundEventWithNoPeerIds)?; // no records with peer_id in them
-
-				// At this point we know all the valid multiaddresses from the record, know that
-				// each of them belong to the same PeerId, we just need to check if the record is
-				// properly signed by the owner of the PeerId
-				self.check_record_signed_with_network_key(
-					&record,
-					peer_signature,
-					remote_peer_id,
-					&authority_id,
-				)?;
-				Ok(addresses)
->>>>>>> 53598b8e
 			})
 			.unwrap_or_default(); // 0 is a sane default for records that do not have creation time present.
 
@@ -832,26 +813,12 @@
 		// At this point we know all the valid multiaddresses from the record, know that
 		// each of them belong to the same PeerId, we just need to check if the record is
 		// properly signed by the owner of the PeerId
-
-		if let Some(peer_signature) = peer_signature {
-			match self.network.verify(
-				remote_peer_id.into(),
-				&peer_signature.public_key,
-				&peer_signature.signature,
-				&record,
-			) {
-				Ok(true) => {},
-				Ok(false) => return Err(Error::VerifyingDhtPayload),
-				Err(error) => return Err(Error::ParsingLibp2pIdentity(error)),
-			}
-		} else if self.strict_record_validation {
-			return Err(Error::MissingPeerIdSignature)
-		} else {
-			debug!(
-				target: LOG_TARGET,
-				"Received unsigned authority discovery record from {}", authority_id
-			);
-		}
+		self.check_record_signed_with_network_key(
+			&record,
+			peer_signature,
+			remote_peer_id,
+			&authority_id,
+		)?;
 
 		let remote_addresses: Vec<Multiaddr> =
 			addresses.into_iter().take(MAX_ADDRESSES_PER_AUTHORITY).collect();
@@ -864,7 +831,7 @@
 			RecordInfo {
 				creation_time: records_creation_time,
 				peers_with_record: answering_peer_id.into_iter().collect(),
-				record: Some(peer_record.record),
+				record: peer_record.record,
 			},
 		);
 
@@ -891,15 +858,13 @@
 			.or_insert_with(|| new_record.clone());
 		if new_record.creation_time > current_record_info.creation_time {
 			let peers_that_need_updating = current_record_info.peers_with_record.clone();
-			new_record.record.as_ref().map(|record| {
-				self.network.put_record_to(
-					record.clone(),
-					peers_that_need_updating.clone(),
-					// If this is empty it means we received the answer from our node local
-					// storage, so we need to update that as well.
-					current_record_info.peers_with_record.is_empty(),
-				);
-			});
+			self.network.put_record_to(
+				new_record.record.clone(),
+				peers_that_need_updating.clone(),
+				// If this is empty it means we received the answer from our node local
+				// storage, so we need to update that as well.
+				current_record_info.peers_with_record.is_empty(),
+			);
 			debug!(
 					target: LOG_TARGET,
 					"Found a newer record for {:?} new record creation time {:?} old record creation time {:?}",
@@ -923,15 +888,13 @@
 					"Found old record for {:?} received record creation time {:?} current record creation time {:?}",
 					authority_id, new_record.creation_time, current_record_info.creation_time,
 			);
-			current_record_info.record.as_ref().map(|record| {
-				self.network.put_record_to(
-					record.clone(),
-					new_record.peers_with_record.clone(),
-					// If this is empty it means we received the answer from our node local
-					// storage, so we need to update that as well.
-					new_record.peers_with_record.is_empty(),
-				);
-			});
+			self.network.put_record_to(
+				current_record_info.record.clone(),
+				new_record.peers_with_record.clone(),
+				// If this is empty it means we received the answer from our node local
+				// storage, so we need to update that as well.
+				new_record.peers_with_record.is_empty(),
+			);
 			false
 		}
 	}
