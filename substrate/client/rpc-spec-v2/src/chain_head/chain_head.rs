--- conflicted
+++ resolved
@@ -175,35 +175,7 @@
 		+ StorageProvider<Block, BE>
 		+ 'static,
 {
-<<<<<<< HEAD
 	fn chain_head_unstable_follow(&self, pending: PendingSubscriptionSink, with_runtime: bool) {
-=======
-	fn chain_head_unstable_follow(
-		&self,
-		mut sink: SubscriptionSink,
-		with_runtime: bool,
-	) -> SubscriptionResult {
-		let sub_id = match self.accept_subscription(&mut sink) {
-			Ok(sub_id) => sub_id,
-			Err(err) => {
-				sink.close(ChainHeadRpcError::InternalError(
-					"Cannot generate subscription ID".into(),
-				));
-				return Err(err)
-			},
-		};
-		// Keep track of the subscription.
-		let Some(sub_data) = self.subscriptions.insert_subscription(sub_id.clone(), with_runtime)
-		else {
-			// Inserting the subscription can only fail if the JsonRPSee
-			// generated a duplicate subscription ID.
-			debug!(target: LOG_TARGET, "[follow][id={:?}] Subscription already accepted", sub_id);
-			let _ = sink.send(&FollowEvent::<Block::Hash>::Stop);
-			return Ok(())
-		};
-		debug!(target: LOG_TARGET, "[follow][id={:?}] Subscription accepted", sub_id);
-
->>>>>>> 066bad63
 		let subscriptions = self.subscriptions.clone();
 		let backend = self.backend.clone();
 		let client = self.client.clone();
@@ -313,20 +285,9 @@
 		self.client
 			.header(hash)
 			.map(|opt_header| opt_header.map(|h| hex_string(&h.encode())))
-<<<<<<< HEAD
-			.map_err(ChainHeadRpcError::FetchBlockHeader)
-	}
-
-	fn chain_head_unstable_genesis_hash(&self) -> Result<String, ChainHeadRpcError> {
-		Ok(self.genesis_hash.clone())
-	}
-
-=======
 			.map_err(|err| ChainHeadRpcError::InternalError(err.to_string()))
-			.map_err(Into::into)
-	}
-
->>>>>>> 066bad63
+    }
+
 	fn chain_head_unstable_storage(
 		&self,
 		follow_subscription: String,
@@ -444,13 +405,8 @@
 	fn chain_head_unstable_unpin(
 		&self,
 		follow_subscription: String,
-<<<<<<< HEAD
-		hash: Block::Hash,
+		hash_or_hashes: ListOrValue<Block::Hash>,
 	) -> Result<(), ChainHeadRpcError> {
-		match self.subscriptions.unpin_block(&follow_subscription, hash) {
-=======
-		hash_or_hashes: ListOrValue<Block::Hash>,
-	) -> RpcResult<()> {
 		let result = match hash_or_hashes {
 			ListOrValue::Value(hash) =>
 				self.subscriptions.unpin_blocks(&follow_subscription, [hash]),
@@ -459,7 +415,6 @@
 		};
 
 		match result {
->>>>>>> 066bad63
 			Ok(()) => Ok(()),
 			Err(SubscriptionManagementError::SubscriptionAbsent) => {
 				// Invalid invalid subscription ID.
