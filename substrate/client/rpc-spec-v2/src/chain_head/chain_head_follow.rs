--- conflicted
+++ resolved
@@ -69,16 +69,12 @@
 	/// Subscription ID.
 	sub_id: String,
 	/// The best reported block by this subscription.
-<<<<<<< HEAD
 	current_best_block: Option<Block::Hash>,
 	/// LRU cache of pruned blocks.
 	pruned_blocks: LruMap<Block::Hash, ()>,
-=======
-	best_block_cache: Option<Block::Hash>,
 	/// Stop all subscriptions if the distance between the leaves and the current finalized
 	/// block is larger than this value.
 	max_lagging_distance: usize,
->>>>>>> b1c9209a
 }
 
 impl<BE: Backend<Block>, Block: BlockT, Client> ChainHeadFollower<BE, Block, Client> {
@@ -97,15 +93,11 @@
 			sub_handle,
 			with_runtime,
 			sub_id,
-<<<<<<< HEAD
 			current_best_block: None,
 			pruned_blocks: LruMap::new(ByLength::new(
 				MAX_PINNED_BLOCKS.try_into().unwrap_or(u32::MAX),
 			)),
-=======
-			best_block_cache: None,
 			max_lagging_distance,
->>>>>>> b1c9209a
 		}
 	}
 }
@@ -715,15 +707,10 @@
 		let merged = tokio_stream::StreamExt::merge(merged, stream_responses);
 		let stream = stream::once(futures::future::ready(initial)).chain(merged);
 
-<<<<<<< HEAD
 		// These are the pruned blocks that we should not report again.
 		for pruned in pruned_forks {
 			self.pruned_blocks.insert(pruned, ());
 		}
-		self.submit_events(&startup_point, stream.boxed(), sink, sub_data.rx_stop).await;
-=======
-		self.submit_events(&startup_point, stream.boxed(), pruned_forks, sink, sub_data.rx_stop)
-			.await
->>>>>>> b1c9209a
+		self.submit_events(&startup_point, stream.boxed(), sink, sub_data.rx_stop).await
 	}
 }