--- conflicted
+++ resolved
@@ -1368,7 +1368,6 @@
 	}
 
 	#[test]
-<<<<<<< HEAD
 	fn stop_all_subscriptions() {
 		let (backend, client) = init_backend();
 
@@ -1399,7 +1398,9 @@
 		// Stop all active subscriptions.
 		subs.stop_all_subscriptions();
 		assert!(subs.global_blocks.is_empty());
-=======
+	}
+
+	#[test]
 	fn reserved_subscription_cleans_resources() {
 		let builder = TestClientBuilder::new();
 		let backend = builder.backend();
@@ -1450,6 +1451,5 @@
 		drop(reserved_sub_first);
 		drop(reserved_sub_second);
 		assert_eq!(subs.read().subs.len(), 0);
->>>>>>> 9b378a2f
 	}
 }