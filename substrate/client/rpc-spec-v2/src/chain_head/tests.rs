--- conflicted
+++ resolved
@@ -63,12 +63,9 @@
 const MAX_PINNED_SECS: u64 = 60;
 const MAX_OPERATIONS: usize = 16;
 const MAX_PAGINATION_LIMIT: usize = 5;
-<<<<<<< HEAD
 const MAX_LAGGING_DISTANCE: usize = 128;
-=======
 const MAX_FOLLOW_SUBSCRIPTIONS_PER_CONNECTION: usize = 4;
 
->>>>>>> 9b378a2f
 const INVALID_HASH: [u8; 32] = [1; 32];
 const KEY: &[u8] = b":mock";
 const VALUE: &[u8] = b"hello world";
@@ -152,11 +149,8 @@
 			subscription_max_pinned_duration: Duration::from_secs(MAX_PINNED_SECS),
 			subscription_max_ongoing_operations: MAX_OPERATIONS,
 			operation_max_storage_items: MAX_PAGINATION_LIMIT,
-<<<<<<< HEAD
 			max_lagging_distance: MAX_LAGGING_DISTANCE,
-=======
 			max_follow_subscriptions_per_connection: MAX_FOLLOW_SUBSCRIPTIONS_PER_CONNECTION,
->>>>>>> 9b378a2f
 		},
 	)
 	.into_rpc();
@@ -207,12 +201,9 @@
 			subscription_max_pinned_duration: Duration::from_secs(MAX_PINNED_SECS),
 			subscription_max_ongoing_operations: MAX_OPERATIONS,
 			operation_max_storage_items: MAX_PAGINATION_LIMIT,
-<<<<<<< HEAD
 
 			max_lagging_distance: MAX_LAGGING_DISTANCE,
-=======
 			max_follow_subscriptions_per_connection: MAX_FOLLOW_SUBSCRIPTIONS_PER_CONNECTION,
->>>>>>> 9b378a2f
 		},
 	)
 	.into_rpc();
@@ -281,12 +272,9 @@
 			subscription_max_pinned_duration: Duration::from_secs(MAX_PINNED_SECS),
 			subscription_max_ongoing_operations: MAX_OPERATIONS,
 			operation_max_storage_items: MAX_PAGINATION_LIMIT,
-<<<<<<< HEAD
 
 			max_lagging_distance: MAX_LAGGING_DISTANCE,
-=======
 			max_follow_subscriptions_per_connection: MAX_FOLLOW_SUBSCRIPTIONS_PER_CONNECTION,
->>>>>>> 9b378a2f
 		},
 	)
 	.into_rpc();
@@ -599,12 +587,9 @@
 			subscription_max_pinned_duration: Duration::from_secs(MAX_PINNED_SECS),
 			subscription_max_ongoing_operations: MAX_OPERATIONS,
 			operation_max_storage_items: MAX_PAGINATION_LIMIT,
-<<<<<<< HEAD
 
 			max_lagging_distance: MAX_LAGGING_DISTANCE,
-=======
 			max_follow_subscriptions_per_connection: MAX_FOLLOW_SUBSCRIPTIONS_PER_CONNECTION,
->>>>>>> 9b378a2f
 		},
 	)
 	.into_rpc();
@@ -1263,12 +1248,9 @@
 			subscription_max_pinned_duration: Duration::from_secs(MAX_PINNED_SECS),
 			subscription_max_ongoing_operations: MAX_OPERATIONS,
 			operation_max_storage_items: MAX_PAGINATION_LIMIT,
-<<<<<<< HEAD
 
 			max_lagging_distance: MAX_LAGGING_DISTANCE,
-=======
 			max_follow_subscriptions_per_connection: MAX_FOLLOW_SUBSCRIPTIONS_PER_CONNECTION,
->>>>>>> 9b378a2f
 		},
 	)
 	.into_rpc();
@@ -1357,12 +1339,9 @@
 			subscription_max_pinned_duration: Duration::from_secs(MAX_PINNED_SECS),
 			subscription_max_ongoing_operations: MAX_OPERATIONS,
 			operation_max_storage_items: MAX_PAGINATION_LIMIT,
-<<<<<<< HEAD
 
 			max_lagging_distance: MAX_LAGGING_DISTANCE,
-=======
 			max_follow_subscriptions_per_connection: MAX_FOLLOW_SUBSCRIPTIONS_PER_CONNECTION,
->>>>>>> 9b378a2f
 		},
 	)
 	.into_rpc();
@@ -1518,12 +1497,9 @@
 			subscription_max_pinned_duration: Duration::from_secs(MAX_PINNED_SECS),
 			subscription_max_ongoing_operations: MAX_OPERATIONS,
 			operation_max_storage_items: MAX_PAGINATION_LIMIT,
-<<<<<<< HEAD
 
 			max_lagging_distance: MAX_LAGGING_DISTANCE,
-=======
 			max_follow_subscriptions_per_connection: MAX_FOLLOW_SUBSCRIPTIONS_PER_CONNECTION,
->>>>>>> 9b378a2f
 		},
 	)
 	.into_rpc();
@@ -1600,12 +1576,9 @@
 			subscription_max_pinned_duration: Duration::from_secs(MAX_PINNED_SECS),
 			subscription_max_ongoing_operations: MAX_OPERATIONS,
 			operation_max_storage_items: MAX_PAGINATION_LIMIT,
-<<<<<<< HEAD
 
 			max_lagging_distance: MAX_LAGGING_DISTANCE,
-=======
 			max_follow_subscriptions_per_connection: MAX_FOLLOW_SUBSCRIPTIONS_PER_CONNECTION,
->>>>>>> 9b378a2f
 		},
 	)
 	.into_rpc();
@@ -1717,12 +1690,9 @@
 			subscription_max_pinned_duration: Duration::from_secs(MAX_PINNED_SECS),
 			subscription_max_ongoing_operations: MAX_OPERATIONS,
 			operation_max_storage_items: MAX_PAGINATION_LIMIT,
-<<<<<<< HEAD
 
 			max_lagging_distance: MAX_LAGGING_DISTANCE,
-=======
 			max_follow_subscriptions_per_connection: MAX_FOLLOW_SUBSCRIPTIONS_PER_CONNECTION,
->>>>>>> 9b378a2f
 		},
 	)
 	.into_rpc();
@@ -1825,12 +1795,9 @@
 			subscription_max_pinned_duration: Duration::from_secs(MAX_PINNED_SECS),
 			subscription_max_ongoing_operations: MAX_OPERATIONS,
 			operation_max_storage_items: MAX_PAGINATION_LIMIT,
-<<<<<<< HEAD
 
 			max_lagging_distance: MAX_LAGGING_DISTANCE,
-=======
 			max_follow_subscriptions_per_connection: MAX_FOLLOW_SUBSCRIPTIONS_PER_CONNECTION,
->>>>>>> 9b378a2f
 		},
 	)
 	.into_rpc();
@@ -1984,12 +1951,9 @@
 			subscription_max_pinned_duration: Duration::from_secs(MAX_PINNED_SECS),
 			subscription_max_ongoing_operations: MAX_OPERATIONS,
 			operation_max_storage_items: MAX_PAGINATION_LIMIT,
-<<<<<<< HEAD
 
 			max_lagging_distance: MAX_LAGGING_DISTANCE,
-=======
 			max_follow_subscriptions_per_connection: MAX_FOLLOW_SUBSCRIPTIONS_PER_CONNECTION,
->>>>>>> 9b378a2f
 		},
 	)
 	.into_rpc();
@@ -2175,12 +2139,9 @@
 			subscription_max_pinned_duration: Duration::from_secs(MAX_PINNED_SECS),
 			subscription_max_ongoing_operations: MAX_OPERATIONS,
 			operation_max_storage_items: MAX_PAGINATION_LIMIT,
-<<<<<<< HEAD
 
 			max_lagging_distance: MAX_LAGGING_DISTANCE,
-=======
 			max_follow_subscriptions_per_connection: MAX_FOLLOW_SUBSCRIPTIONS_PER_CONNECTION,
->>>>>>> 9b378a2f
 		},
 	)
 	.into_rpc();
@@ -2340,12 +2301,9 @@
 			subscription_max_pinned_duration: Duration::from_secs(MAX_PINNED_SECS),
 			subscription_max_ongoing_operations: MAX_OPERATIONS,
 			operation_max_storage_items: MAX_PAGINATION_LIMIT,
-<<<<<<< HEAD
 
 			max_lagging_distance: MAX_LAGGING_DISTANCE,
-=======
 			max_follow_subscriptions_per_connection: MAX_FOLLOW_SUBSCRIPTIONS_PER_CONNECTION,
->>>>>>> 9b378a2f
 		},
 	)
 	.into_rpc();
@@ -2591,12 +2549,9 @@
 			subscription_max_pinned_duration: Duration::from_secs(MAX_PINNED_SECS),
 			subscription_max_ongoing_operations: MAX_OPERATIONS,
 			operation_max_storage_items: MAX_PAGINATION_LIMIT,
-<<<<<<< HEAD
 
 			max_lagging_distance: MAX_LAGGING_DISTANCE,
-=======
 			max_follow_subscriptions_per_connection: MAX_FOLLOW_SUBSCRIPTIONS_PER_CONNECTION,
->>>>>>> 9b378a2f
 		},
 	)
 	.into_rpc();
@@ -2734,12 +2689,9 @@
 			subscription_max_pinned_duration: Duration::from_secs(MAX_PINNED_SECS),
 			subscription_max_ongoing_operations: MAX_OPERATIONS,
 			operation_max_storage_items: MAX_PAGINATION_LIMIT,
-<<<<<<< HEAD
 
 			max_lagging_distance: MAX_LAGGING_DISTANCE,
-=======
 			max_follow_subscriptions_per_connection: MAX_FOLLOW_SUBSCRIPTIONS_PER_CONNECTION,
->>>>>>> 9b378a2f
 		},
 	)
 	.into_rpc();
@@ -2854,12 +2806,9 @@
 			subscription_max_pinned_duration: Duration::from_secs(MAX_PINNED_SECS),
 			subscription_max_ongoing_operations: 1,
 			operation_max_storage_items: MAX_PAGINATION_LIMIT,
-<<<<<<< HEAD
 
 			max_lagging_distance: MAX_LAGGING_DISTANCE,
-=======
 			max_follow_subscriptions_per_connection: MAX_FOLLOW_SUBSCRIPTIONS_PER_CONNECTION,
->>>>>>> 9b378a2f
 		},
 	)
 	.into_rpc();
@@ -2964,12 +2913,9 @@
 			subscription_max_pinned_duration: Duration::from_secs(MAX_PINNED_SECS),
 			subscription_max_ongoing_operations: MAX_OPERATIONS,
 			operation_max_storage_items: 1,
-<<<<<<< HEAD
 
 			max_lagging_distance: MAX_LAGGING_DISTANCE,
-=======
 			max_follow_subscriptions_per_connection: MAX_FOLLOW_SUBSCRIPTIONS_PER_CONNECTION,
->>>>>>> 9b378a2f
 		},
 	)
 	.into_rpc();
@@ -3152,12 +3098,9 @@
 			subscription_max_pinned_duration: Duration::from_secs(MAX_PINNED_SECS),
 			subscription_max_ongoing_operations: MAX_OPERATIONS,
 			operation_max_storage_items: 1,
-<<<<<<< HEAD
 
 			max_lagging_distance: MAX_LAGGING_DISTANCE,
-=======
 			max_follow_subscriptions_per_connection: MAX_FOLLOW_SUBSCRIPTIONS_PER_CONNECTION,
->>>>>>> 9b378a2f
 		},
 	)
 	.into_rpc();
@@ -3445,154 +3388,12 @@
 }
 
 #[tokio::test]
-<<<<<<< HEAD
 async fn chain_head_stop_all_subscriptions() {
 	let builder = TestClientBuilder::new();
 	let backend = builder.backend();
 	let mut client = Arc::new(builder.build());
 
 	// Configure the chainHead to stop all subscriptions on lagging distance of 5 blocks.
-=======
-async fn chain_head_single_connection_context() {
-	let server_addr = run_server().await;
-	let server_url = format!("ws://{}", server_addr);
-	let client = jsonrpsee::ws_client::WsClientBuilder::default()
-		.build(&server_url)
-		.await
-		.unwrap();
-	// Calls cannot be made from a different connection context.
-	let second_client = jsonrpsee::ws_client::WsClientBuilder::default()
-		.build(&server_url)
-		.await
-		.unwrap();
-
-	let mut sub: RpcClientSubscription<FollowEvent<String>> =
-		ChainHeadApiClient::<String>::chain_head_unstable_follow(&client, true)
-			.await
-			.unwrap();
-
-	let event = tokio::time::timeout(std::time::Duration::from_secs(60), sub.next())
-		.await
-		.unwrap()
-		.unwrap()
-		.unwrap();
-	let finalized_hash = match event {
-		FollowEvent::Initialized(init) => init.finalized_block_hashes.into_iter().last().unwrap(),
-		_ => panic!("Expected FollowEvent::Initialized"),
-	};
-
-	let first_sub_id = match sub.kind() {
-		jsonrpsee::core::client::SubscriptionKind::Subscription(id) => match id {
-			jsonrpsee::types::SubscriptionId::Num(num) => num.to_string(),
-			jsonrpsee::types::SubscriptionId::Str(s) => s.to_string(),
-		},
-		_ => panic!("Unexpected subscription ID"),
-	};
-
-	// Trying to unpin from a different connection will have no effect.
-	let _response = ChainHeadApiClient::<String>::chain_head_unstable_unpin(
-		&second_client,
-		first_sub_id.clone(),
-		crate::chain_head::api::ListOrValue::Value(finalized_hash.clone()),
-	)
-	.await
-	.unwrap();
-
-	// Body can still be fetched from the first subscription.
-	let response: MethodResponse = ChainHeadApiClient::<String>::chain_head_unstable_body(
-		&client,
-		first_sub_id.clone(),
-		finalized_hash.clone(),
-	)
-	.await
-	.unwrap();
-	assert_matches!(response, MethodResponse::Started(_started));
-
-	// Cannot make a call from a different connection context.
-	let response: MethodResponse = ChainHeadApiClient::<String>::chain_head_unstable_body(
-		&second_client,
-		first_sub_id.clone(),
-		finalized_hash.clone(),
-	)
-	.await
-	.unwrap();
-	assert_matches!(response, MethodResponse::LimitReached);
-
-	let response: Option<String> = ChainHeadApiClient::<String>::chain_head_unstable_header(
-		&client,
-		first_sub_id.clone(),
-		finalized_hash.clone(),
-	)
-	.await
-	.unwrap();
-	assert!(response.is_some());
-	// Cannot make a call from a different connection context.
-	let response: Option<String> = ChainHeadApiClient::<String>::chain_head_unstable_header(
-		&second_client,
-		first_sub_id.clone(),
-		finalized_hash.clone(),
-	)
-	.await
-	.unwrap();
-	assert!(response.is_none());
-
-	let key = hex_string(&KEY);
-	let response: MethodResponse = ChainHeadApiClient::<String>::chain_head_unstable_storage(
-		&client,
-		first_sub_id.clone(),
-		finalized_hash.clone(),
-		vec![StorageQuery { key: key.clone(), query_type: StorageQueryType::Hash }],
-		None,
-	)
-	.await
-	.unwrap();
-	assert_matches!(response, MethodResponse::Started(_started));
-	// Cannot make a call from a different connection context.
-	let response: MethodResponse = ChainHeadApiClient::<String>::chain_head_unstable_storage(
-		&second_client,
-		first_sub_id.clone(),
-		finalized_hash.clone(),
-		vec![StorageQuery { key: key.clone(), query_type: StorageQueryType::Hash }],
-		None,
-	)
-	.await
-	.unwrap();
-	assert_matches!(response, MethodResponse::LimitReached);
-
-	let alice_id = AccountKeyring::Alice.to_account_id();
-	// Hex encoded scale encoded bytes representing the call parameters.
-	let call_parameters = hex_string(&alice_id.encode());
-	let response: MethodResponse = ChainHeadApiClient::<String>::chain_head_unstable_call(
-		&client,
-		first_sub_id.clone(),
-		finalized_hash.clone(),
-		"AccountNonceApi_account_nonce".into(),
-		call_parameters.clone(),
-	)
-	.await
-	.unwrap();
-	assert_matches!(response, MethodResponse::Started(_started));
-	// Cannot make a call from a different connection context.
-	let response: MethodResponse = ChainHeadApiClient::<String>::chain_head_unstable_call(
-		&second_client,
-		first_sub_id.clone(),
-		finalized_hash.clone(),
-		"AccountNonceApi_account_nonce".into(),
-		call_parameters.clone(),
-	)
-	.await
-	.unwrap();
-	assert_matches!(response, MethodResponse::LimitReached);
-}
-
-#[tokio::test]
-async fn chain_head_limit_reached() {
-	let builder = TestClientBuilder::new();
-	let backend = builder.backend();
-	let client = Arc::new(builder.build());
-
-	// Maximum of 1 chainHead_follow subscription.
->>>>>>> 9b378a2f
 	let api = ChainHead::new(
 		client.clone(),
 		backend,
@@ -3602,17 +3403,14 @@
 			subscription_max_pinned_duration: Duration::from_secs(MAX_PINNED_SECS),
 			subscription_max_ongoing_operations: MAX_OPERATIONS,
 			operation_max_storage_items: MAX_PAGINATION_LIMIT,
-<<<<<<< HEAD
 			max_lagging_distance: 5,
-=======
-			max_follow_subscriptions_per_connection: 1,
->>>>>>> 9b378a2f
+			max_follow_subscriptions_per_connection: MAX_FOLLOW_SUBSCRIPTIONS_PER_CONNECTION,
 		},
 	)
 	.into_rpc();
 
 	let mut sub = api.subscribe_unbounded("chainHead_unstable_follow", [true]).await.unwrap();
-<<<<<<< HEAD
+
 	// Ensure the imported block is propagated and pinned for this subscription.
 	assert_matches!(
 		get_next_event::<FollowEvent<String>>(&mut sub).await,
@@ -3669,7 +3467,165 @@
 		get_next_event::<FollowEvent<String>>(&mut sub).await,
 		FollowEvent::Initialized(_)
 	);
-=======
+}
+
+#[tokio::test]
+async fn chain_head_single_connection_context() {
+	let server_addr = run_server().await;
+	let server_url = format!("ws://{}", server_addr);
+	let client = jsonrpsee::ws_client::WsClientBuilder::default()
+		.build(&server_url)
+		.await
+		.unwrap();
+	// Calls cannot be made from a different connection context.
+	let second_client = jsonrpsee::ws_client::WsClientBuilder::default()
+		.build(&server_url)
+		.await
+		.unwrap();
+
+	let mut sub: RpcClientSubscription<FollowEvent<String>> =
+		ChainHeadApiClient::<String>::chain_head_unstable_follow(&client, true)
+			.await
+			.unwrap();
+
+	let event = tokio::time::timeout(std::time::Duration::from_secs(60), sub.next())
+		.await
+		.unwrap()
+		.unwrap()
+		.unwrap();
+	let finalized_hash = match event {
+		FollowEvent::Initialized(init) => init.finalized_block_hashes.into_iter().last().unwrap(),
+		_ => panic!("Expected FollowEvent::Initialized"),
+	};
+
+	let first_sub_id = match sub.kind() {
+		jsonrpsee::core::client::SubscriptionKind::Subscription(id) => match id {
+			jsonrpsee::types::SubscriptionId::Num(num) => num.to_string(),
+			jsonrpsee::types::SubscriptionId::Str(s) => s.to_string(),
+		},
+		_ => panic!("Unexpected subscription ID"),
+	};
+
+	// Trying to unpin from a different connection will have no effect.
+	let _response = ChainHeadApiClient::<String>::chain_head_unstable_unpin(
+		&second_client,
+		first_sub_id.clone(),
+		crate::chain_head::api::ListOrValue::Value(finalized_hash.clone()),
+	)
+	.await
+	.unwrap();
+
+	// Body can still be fetched from the first subscription.
+	let response: MethodResponse = ChainHeadApiClient::<String>::chain_head_unstable_body(
+		&client,
+		first_sub_id.clone(),
+		finalized_hash.clone(),
+	)
+	.await
+	.unwrap();
+	assert_matches!(response, MethodResponse::Started(_started));
+
+	// Cannot make a call from a different connection context.
+	let response: MethodResponse = ChainHeadApiClient::<String>::chain_head_unstable_body(
+		&second_client,
+		first_sub_id.clone(),
+		finalized_hash.clone(),
+	)
+	.await
+	.unwrap();
+	assert_matches!(response, MethodResponse::LimitReached);
+
+	let response: Option<String> = ChainHeadApiClient::<String>::chain_head_unstable_header(
+		&client,
+		first_sub_id.clone(),
+		finalized_hash.clone(),
+	)
+	.await
+	.unwrap();
+	assert!(response.is_some());
+	// Cannot make a call from a different connection context.
+	let response: Option<String> = ChainHeadApiClient::<String>::chain_head_unstable_header(
+		&second_client,
+		first_sub_id.clone(),
+		finalized_hash.clone(),
+	)
+	.await
+	.unwrap();
+	assert!(response.is_none());
+
+	let key = hex_string(&KEY);
+	let response: MethodResponse = ChainHeadApiClient::<String>::chain_head_unstable_storage(
+		&client,
+		first_sub_id.clone(),
+		finalized_hash.clone(),
+		vec![StorageQuery { key: key.clone(), query_type: StorageQueryType::Hash }],
+		None,
+	)
+	.await
+	.unwrap();
+	assert_matches!(response, MethodResponse::Started(_started));
+	// Cannot make a call from a different connection context.
+	let response: MethodResponse = ChainHeadApiClient::<String>::chain_head_unstable_storage(
+		&second_client,
+		first_sub_id.clone(),
+		finalized_hash.clone(),
+		vec![StorageQuery { key: key.clone(), query_type: StorageQueryType::Hash }],
+		None,
+	)
+	.await
+	.unwrap();
+	assert_matches!(response, MethodResponse::LimitReached);
+
+	let alice_id = AccountKeyring::Alice.to_account_id();
+	// Hex encoded scale encoded bytes representing the call parameters.
+	let call_parameters = hex_string(&alice_id.encode());
+	let response: MethodResponse = ChainHeadApiClient::<String>::chain_head_unstable_call(
+		&client,
+		first_sub_id.clone(),
+		finalized_hash.clone(),
+		"AccountNonceApi_account_nonce".into(),
+		call_parameters.clone(),
+	)
+	.await
+	.unwrap();
+	assert_matches!(response, MethodResponse::Started(_started));
+	// Cannot make a call from a different connection context.
+	let response: MethodResponse = ChainHeadApiClient::<String>::chain_head_unstable_call(
+		&second_client,
+		first_sub_id.clone(),
+		finalized_hash.clone(),
+		"AccountNonceApi_account_nonce".into(),
+		call_parameters.clone(),
+	)
+	.await
+	.unwrap();
+	assert_matches!(response, MethodResponse::LimitReached);
+}
+
+#[tokio::test]
+async fn chain_head_limit_reached() {
+	let builder = TestClientBuilder::new();
+	let backend = builder.backend();
+	let client = Arc::new(builder.build());
+
+	// Maximum of 1 chainHead_follow subscription.
+	let api = ChainHead::new(
+		client.clone(),
+		backend,
+		Arc::new(TaskExecutor::default()),
+		ChainHeadConfig {
+			global_max_pinned_blocks: MAX_PINNED_BLOCKS,
+			subscription_max_pinned_duration: Duration::from_secs(MAX_PINNED_SECS),
+			subscription_max_ongoing_operations: MAX_OPERATIONS,
+			operation_max_storage_items: MAX_PAGINATION_LIMIT,
+			max_lagging_distance: MAX_LAGGING_DISTANCE,
+			max_follow_subscriptions_per_connection: 1,
+		},
+	)
+	.into_rpc();
+
+	let mut sub = api.subscribe_unbounded("chainHead_unstable_follow", [true]).await.unwrap();
+
 	// Initialized must always be reported first.
 	let _event: FollowEvent<String> = get_next_event(&mut sub).await;
 
@@ -3686,5 +3642,4 @@
 	let mut sub = api.subscribe_unbounded("chainHead_unstable_follow", [true]).await.unwrap();
 	// Initialized must always be reported first.
 	let _event: FollowEvent<String> = get_next_event(&mut sub).await;
->>>>>>> 9b378a2f
 }