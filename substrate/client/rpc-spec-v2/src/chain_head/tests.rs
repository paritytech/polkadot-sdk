// This file is part of Substrate.

// Copyright (C) Parity Technologies (UK) Ltd.
// SPDX-License-Identifier: GPL-3.0-or-later WITH Classpath-exception-2.0

// This program is free software: you can redistribute it and/or modify
// it under the terms of the GNU General Public License as published by
// the Free Software Foundation, either version 3 of the License, or
// (at your option) any later version.

// This program is distributed in the hope that it will be useful,
// but WITHOUT ANY WARRANTY; without even the implied warranty of
// MERCHANTABILITY or FITNESS FOR A PARTICULAR PURPOSE. See the
// GNU General Public License for more details.

// You should have received a copy of the GNU General Public License
// along with this program. If not, see <https://www.gnu.org/licenses/>.

use crate::{
	chain_head::{event::MethodResponse, test_utils::ChainHeadMockClient},
	common::events::{StorageQuery, StorageQueryType, StorageResultType},
	hex_string,
};

use super::*;
use assert_matches::assert_matches;
use codec::{Decode, Encode};
use futures::Future;
use jsonrpsee::{
<<<<<<< HEAD
	core::server::Subscription as RpcSubscription, rpc_params, MethodsError as Error, RpcModule,
=======
	core::{error::Error, server::Subscription as RpcSubscription},
	rpc_params, RpcModule,
>>>>>>> a817d310
};
use sc_block_builder::BlockBuilderBuilder;
use sc_client_api::ChildInfo;
use sc_service::client::new_in_mem;
use sp_blockchain::HeaderBackend;
use sp_consensus::BlockOrigin;
use sp_core::{
	storage::well_known_keys::{self, CODE},
	testing::TaskExecutor,
	Blake2Hasher, Hasher,
};
use sp_runtime::traits::Block as BlockT;
use sp_version::RuntimeVersion;
use std::{
	collections::{HashMap, HashSet},
	fmt::Debug,
	sync::Arc,
	time::Duration,
};
use substrate_test_runtime::Transfer;
use substrate_test_runtime_client::{
	prelude::*, runtime, runtime::RuntimeApi, Backend, BlockBuilderExt, Client,
	ClientBlockImportExt, GenesisInit,
};

type Header = substrate_test_runtime_client::runtime::Header;
type Block = substrate_test_runtime_client::runtime::Block;
const MAX_PINNED_BLOCKS: usize = 32;
const MAX_PINNED_SECS: u64 = 60;
const MAX_OPERATIONS: usize = 16;
const MAX_PAGINATION_LIMIT: usize = 5;
const INVALID_HASH: [u8; 32] = [1; 32];
const KEY: &[u8] = b":mock";
const VALUE: &[u8] = b"hello world";
const CHILD_STORAGE_KEY: &[u8] = b"child";
const CHILD_VALUE: &[u8] = b"child value";
const DOES_NOT_PRODUCE_EVENTS_SECONDS: u64 = 10;

async fn get_next_event<T: serde::de::DeserializeOwned>(sub: &mut RpcSubscription) -> T {
	let (event, _sub_id) = tokio::time::timeout(std::time::Duration::from_secs(60), sub.next())
		.await
		.unwrap()
		.unwrap()
		.unwrap();
	event
}

async fn does_not_produce_event<T: serde::de::DeserializeOwned + Debug>(
	sub: &mut RpcSubscription,
	duration: std::time::Duration,
) {
	tokio::time::timeout(duration, sub.next::<T>()).await.unwrap_err();
}

async fn run_with_timeout<F: Future>(future: F) -> <F as Future>::Output {
	tokio::time::timeout(std::time::Duration::from_secs(60 * 10), future)
		.await
		.unwrap()
}

async fn setup_api() -> (
	Arc<Client<Backend>>,
	RpcModule<ChainHead<Backend, Block, Client<Backend>>>,
	RpcSubscription,
	String,
	Block,
) {
	let child_info = ChildInfo::new_default(CHILD_STORAGE_KEY);
	let builder = TestClientBuilder::new().add_extra_child_storage(
		&child_info,
		KEY.to_vec(),
		CHILD_VALUE.to_vec(),
	);
	let backend = builder.backend();
	let mut client = Arc::new(builder.build());

	let api = ChainHead::new(
		client.clone(),
		backend,
		Arc::new(TaskExecutor::default()),
		ChainHeadConfig {
			global_max_pinned_blocks: MAX_PINNED_BLOCKS,
			subscription_max_pinned_duration: Duration::from_secs(MAX_PINNED_SECS),
			subscription_max_ongoing_operations: MAX_OPERATIONS,
			operation_max_storage_items: MAX_PAGINATION_LIMIT,
		},
	)
	.into_rpc();

	let mut sub = api.subscribe_unbounded("chainHead_unstable_follow", [true]).await.unwrap();
	let sub_id = sub.subscription_id();
	let sub_id = serde_json::to_string(&sub_id).unwrap();

	let block = BlockBuilderBuilder::new(&*client)
		.on_parent_block(client.chain_info().genesis_hash)
		.with_parent_block_number(0)
		.build()
		.unwrap()
		.build()
		.unwrap()
		.block;
	client.import(BlockOrigin::Own, block.clone()).await.unwrap();

	// Ensure the imported block is propagated and pinned for this subscription.
	assert_matches!(
		get_next_event::<FollowEvent<String>>(&mut sub).await,
		FollowEvent::Initialized(_)
	);
	assert_matches!(
		get_next_event::<FollowEvent<String>>(&mut sub).await,
		FollowEvent::NewBlock(_)
	);
	assert_matches!(
		get_next_event::<FollowEvent<String>>(&mut sub).await,
		FollowEvent::BestBlockChanged(_)
	);

	(client, api, sub, sub_id, block)
}

#[tokio::test]
async fn follow_subscription_produces_blocks() {
	let builder = TestClientBuilder::new();
	let backend = builder.backend();
	let mut client = Arc::new(builder.build());

	let api = ChainHead::new(
		client.clone(),
		backend,
		Arc::new(TaskExecutor::default()),
		ChainHeadConfig {
			global_max_pinned_blocks: MAX_PINNED_BLOCKS,
			subscription_max_pinned_duration: Duration::from_secs(MAX_PINNED_SECS),
			subscription_max_ongoing_operations: MAX_OPERATIONS,
			operation_max_storage_items: MAX_PAGINATION_LIMIT,
		},
	)
	.into_rpc();

	let finalized_hash = client.info().finalized_hash;
	let mut sub = api.subscribe_unbounded("chainHead_unstable_follow", [false]).await.unwrap();

	// Initialized must always be reported first.
	let event: FollowEvent<String> = get_next_event(&mut sub).await;
	let expected = FollowEvent::Initialized(Initialized {
		finalized_block_hash: format!("{:?}", finalized_hash),
		finalized_block_runtime: None,
		with_runtime: false,
	});
	assert_eq!(event, expected);

	let block = BlockBuilderBuilder::new(&*client)
		.on_parent_block(client.chain_info().genesis_hash)
		.with_parent_block_number(0)
		.build()
		.unwrap()
		.build()
		.unwrap()
		.block;

	let best_hash = block.header.hash();
	client.import(BlockOrigin::Own, block.clone()).await.unwrap();

	let event: FollowEvent<String> = get_next_event(&mut sub).await;
	let expected = FollowEvent::NewBlock(NewBlock {
		block_hash: format!("{:?}", best_hash),
		parent_block_hash: format!("{:?}", finalized_hash),
		new_runtime: None,
		with_runtime: false,
	});
	assert_eq!(event, expected);

	let event: FollowEvent<String> = get_next_event(&mut sub).await;
	let expected = FollowEvent::BestBlockChanged(BestBlockChanged {
		best_block_hash: format!("{:?}", best_hash),
	});
	assert_eq!(event, expected);

	client.finalize_block(best_hash, None).unwrap();

	let event: FollowEvent<String> = get_next_event(&mut sub).await;
	let expected = FollowEvent::Finalized(Finalized {
		finalized_block_hashes: vec![format!("{:?}", best_hash)],
		pruned_block_hashes: vec![],
	});
	assert_eq!(event, expected);
}

#[tokio::test]
async fn follow_with_runtime() {
	let builder = TestClientBuilder::new();
	let backend = builder.backend();
	let mut client = Arc::new(builder.build());

	let api = ChainHead::new(
		client.clone(),
		backend,
		Arc::new(TaskExecutor::default()),
		ChainHeadConfig {
			global_max_pinned_blocks: MAX_PINNED_BLOCKS,
			subscription_max_pinned_duration: Duration::from_secs(MAX_PINNED_SECS),
			subscription_max_ongoing_operations: MAX_OPERATIONS,
			operation_max_storage_items: MAX_PAGINATION_LIMIT,
		},
	)
	.into_rpc();

	let finalized_hash = client.info().finalized_hash;
	let mut sub = api.subscribe_unbounded("chainHead_unstable_follow", [true]).await.unwrap();

	// Initialized must always be reported first.
	let event: FollowEvent<String> = get_next_event(&mut sub).await;

	// it is basically json-encoded substrate_test_runtime_client::runtime::VERSION
	let runtime_str = "{\"specName\":\"test\",\"implName\":\"parity-test\",\"authoringVersion\":0,\
		\"specVersion\":2,\"implVersion\":2,\"apis\":[[\"0xdf6acb689907609b\",4],\
		[\"0x37e397fc7c91f5e4\",2],[\"0xd2bc9897eed08f15\",3],[\"0x40fe3ad401f8959a\",6],\
		[\"0xbc9d89904f5b923f\",1],[\"0xc6e9a76309f39b09\",2],[\"0xdd718d5cc53262d4\",1],\
		[\"0xcbca25e39f142387\",2],[\"0xf78b278be53f454c\",2],[\"0xab3c0572291feb8b\",1],\
		[\"0xed99c5acb25eedf5\",3],[\"0xfbc577b9d747efd6\",1]],\"transactionVersion\":1,\"stateVersion\":0}";

	let runtime: RuntimeVersion = serde_json::from_str(runtime_str).unwrap();

	let finalized_block_runtime =
		Some(RuntimeEvent::Valid(RuntimeVersionEvent { spec: runtime.clone().into() }));
	// Runtime must always be reported with the first event.
	let expected = FollowEvent::Initialized(Initialized {
		finalized_block_hash: format!("{:?}", finalized_hash),
		finalized_block_runtime,
		with_runtime: false,
	});
	pretty_assertions::assert_eq!(event, expected);

	// Import a new block without runtime changes.
	// The runtime field must be None in this case.
	let block = BlockBuilderBuilder::new(&*client)
		.on_parent_block(client.chain_info().genesis_hash)
		.with_parent_block_number(0)
		.build()
		.unwrap()
		.build()
		.unwrap()
		.block;
	let best_hash = block.hash();
	client.import(BlockOrigin::Own, block.clone()).await.unwrap();

	let event: FollowEvent<String> = get_next_event(&mut sub).await;
	let expected = FollowEvent::NewBlock(NewBlock {
		block_hash: format!("{:?}", best_hash),
		parent_block_hash: format!("{:?}", finalized_hash),
		new_runtime: None,
		with_runtime: false,
	});
	assert_eq!(event, expected);

	let event: FollowEvent<String> = get_next_event(&mut sub).await;
	let expected = FollowEvent::BestBlockChanged(BestBlockChanged {
		best_block_hash: format!("{:?}", best_hash),
	});
	assert_eq!(event, expected);

	client.finalize_block(best_hash, None).unwrap();

	let event: FollowEvent<String> = get_next_event(&mut sub).await;
	let expected = FollowEvent::Finalized(Finalized {
		finalized_block_hashes: vec![format!("{:?}", best_hash)],
		pruned_block_hashes: vec![],
	});
	assert_eq!(event, expected);

	let finalized_hash = best_hash;
	// The `RuntimeVersion` is embedded into the WASM blob at the `runtime_version`
	// section. Modify the `RuntimeVersion` and commit the changes to a new block.
	// The RPC must notify the runtime event change.
	let wasm = sp_maybe_compressed_blob::decompress(
		runtime::wasm_binary_unwrap(),
		sp_maybe_compressed_blob::CODE_BLOB_BOMB_LIMIT,
	)
	.unwrap();
	// Update the runtime spec version.
	let mut runtime = runtime;
	runtime.spec_version += 1;
	let embedded = sp_version::embed::embed_runtime_version(&wasm, runtime.clone()).unwrap();
	let wasm = sp_maybe_compressed_blob::compress(
		&embedded,
		sp_maybe_compressed_blob::CODE_BLOB_BOMB_LIMIT,
	)
	.unwrap();

	let mut builder = BlockBuilderBuilder::new(&*client)
		.on_parent_block(best_hash)
		.with_parent_block_number(1)
		.build()
		.unwrap();
	builder.push_storage_change(CODE.to_vec(), Some(wasm)).unwrap();
	let block = builder.build().unwrap().block;
	let best_hash = block.header.hash();
	client.import(BlockOrigin::Own, block.clone()).await.unwrap();

	let new_runtime =
		Some(RuntimeEvent::Valid(RuntimeVersionEvent { spec: runtime.clone().into() }));
	let event: FollowEvent<String> = get_next_event(&mut sub).await;
	let expected = FollowEvent::NewBlock(NewBlock {
		block_hash: format!("{:?}", best_hash),
		parent_block_hash: format!("{:?}", finalized_hash),
		new_runtime,
		with_runtime: false,
	});
	assert_eq!(event, expected);
}

#[tokio::test]
async fn get_header() {
	let (_client, api, _sub, sub_id, block) = setup_api().await;
	let block_hash = format!("{:?}", block.header.hash());
	let invalid_hash = hex_string(&INVALID_HASH);

	// Invalid subscription ID must produce no results.
	let res: Option<String> = api
		.call("chainHead_unstable_header", ["invalid_sub_id", &invalid_hash])
		.await
		.unwrap();
	assert!(res.is_none());

	// Valid subscription with invalid block hash will error.
	let err = api
		.call::<_, serde_json::Value>("chainHead_unstable_header", [&sub_id, &invalid_hash])
		.await
		.unwrap_err();
	assert_matches!(err,
<<<<<<< HEAD
		Error::JsonRpc(ref err) if err.code() == super::error::rpc_spec_v2::INVALID_BLOCK_ERROR && err.message() == "Invalid block hash"
=======
		Error::Call(err) if err.code() == super::error::rpc_spec_v2::INVALID_BLOCK_ERROR && err.message() == "Invalid block hash"
>>>>>>> a817d310
	);

	// Obtain the valid header.
	let res: String = api.call("chainHead_unstable_header", [&sub_id, &block_hash]).await.unwrap();
	let bytes = array_bytes::hex2bytes(&res).unwrap();
	let header: Header = Decode::decode(&mut &bytes[..]).unwrap();
	assert_eq!(header, block.header);
}

#[tokio::test]
async fn get_body() {
	let (mut client, api, mut block_sub, sub_id, block) = setup_api().await;
	let block_hash = format!("{:?}", block.header.hash());
	let invalid_hash = hex_string(&INVALID_HASH);

	// Subscription ID is invalid.
	let response: MethodResponse = api
		.call("chainHead_unstable_body", ["invalid_sub_id", &invalid_hash])
		.await
		.unwrap();
	assert_matches!(response, MethodResponse::LimitReached);

	// Block hash is invalid.
	let err = api
		.call::<_, serde_json::Value>("chainHead_unstable_body", [&sub_id, &invalid_hash])
		.await
		.unwrap_err();
	assert_matches!(err,
<<<<<<< HEAD
		Error::JsonRpc(ref err) if err.code() == super::error::rpc_spec_v2::INVALID_BLOCK_ERROR && err.message() == "Invalid block hash"
=======
		Error::Call(err) if err.code() == super::error::rpc_spec_v2::INVALID_BLOCK_ERROR && err.message() == "Invalid block hash"
>>>>>>> a817d310
	);

	// Valid call.
	let response: MethodResponse =
		api.call("chainHead_unstable_body", [&sub_id, &block_hash]).await.unwrap();
	let operation_id = match response {
		MethodResponse::Started(started) => started.operation_id,
		MethodResponse::LimitReached => panic!("Expected started response"),
	};

	// Response propagated to `chainHead_follow`.
	assert_matches!(
			get_next_event::<FollowEvent<String>>(&mut block_sub).await,
			FollowEvent::OperationBodyDone(done) if done.operation_id == operation_id && done.value.is_empty()
	);

	// Import a block with extrinsics.
	let mut builder = BlockBuilderBuilder::new(&*client)
		.on_parent_block(block.hash())
		.with_parent_block_number(1)
		.build()
		.unwrap();
	builder
		.push_transfer(runtime::Transfer {
			from: AccountKeyring::Alice.into(),
			to: AccountKeyring::Ferdie.into(),
			amount: 42,
			nonce: 0,
		})
		.unwrap();
	let block = builder.build().unwrap().block;
	let block_hash = format!("{:?}", block.header.hash());
	client.import(BlockOrigin::Own, block.clone()).await.unwrap();
	// Ensure the imported block is propagated and pinned for this subscription.
	assert_matches!(
		get_next_event::<FollowEvent<String>>(&mut block_sub).await,
		FollowEvent::NewBlock(_)
	);
	assert_matches!(
		get_next_event::<FollowEvent<String>>(&mut block_sub).await,
		FollowEvent::BestBlockChanged(_)
	);

	// Valid call to a block with extrinsics.
	let response: MethodResponse =
		api.call("chainHead_unstable_body", [&sub_id, &block_hash]).await.unwrap();
	let operation_id = match response {
		MethodResponse::Started(started) => started.operation_id,
		MethodResponse::LimitReached => panic!("Expected started response"),
	};

	// Response propagated to `chainHead_follow`.
	let expected_tx = hex_string(&block.extrinsics[0].encode());
	assert_matches!(
			get_next_event::<FollowEvent<String>>(&mut block_sub).await,
			FollowEvent::OperationBodyDone(done) if done.operation_id == operation_id && done.value == vec![expected_tx]
	);
}

#[tokio::test]
async fn call_runtime() {
	let (_client, api, mut block_sub, sub_id, block) = setup_api().await;
	let block_hash = format!("{:?}", block.header.hash());
	let invalid_hash = hex_string(&INVALID_HASH);

	// Subscription ID is invalid.
	let response: MethodResponse = api
		.call(
			"chainHead_unstable_call",
			["invalid_sub_id", &block_hash, "BabeApi_current_epoch", "0x00"],
		)
		.await
		.unwrap();
	assert_matches!(response, MethodResponse::LimitReached);

	// Block hash is invalid.
	let err = api
		.call::<_, serde_json::Value>(
			"chainHead_unstable_call",
			[&sub_id, &invalid_hash, "BabeApi_current_epoch", "0x00"],
		)
		.await
		.unwrap_err();
	assert_matches!(err,
<<<<<<< HEAD
		Error::JsonRpc(ref err) if err.code() == super::error::rpc_spec_v2::INVALID_BLOCK_ERROR && err.message() == "Invalid block hash"
=======
		Error::Call(err) if err.code() == super::error::rpc_spec_v2::INVALID_BLOCK_ERROR && err.message() == "Invalid block hash"
>>>>>>> a817d310
	);

	// Pass an invalid parameters that cannot be decode.
	let err = api
		.call::<_, serde_json::Value>(
			"chainHead_unstable_call",
			// 0x0 is invalid.
			[&sub_id, &block_hash, "BabeApi_current_epoch", "0x0"],
		)
		.await
		.unwrap_err();
	assert_matches!(err,
<<<<<<< HEAD
		Error::JsonRpc(err) if err.code() == super::error::json_rpc_spec::INVALID_PARAM_ERROR && err.message().contains("Invalid parameter")
=======
		Error::Call(err) if err.code() == super::error::json_rpc_spec::INVALID_PARAM_ERROR && err.message().contains("Invalid parameter")
>>>>>>> a817d310
	);

	// Valid call.
	let alice_id = AccountKeyring::Alice.to_account_id();
	// Hex encoded scale encoded bytes representing the call parameters.
	let call_parameters = hex_string(&alice_id.encode());
	let response: MethodResponse = api
		.call(
			"chainHead_unstable_call",
			[&sub_id, &block_hash, "AccountNonceApi_account_nonce", &call_parameters],
		)
		.await
		.unwrap();
	let operation_id = match response {
		MethodResponse::Started(started) => started.operation_id,
		MethodResponse::LimitReached => panic!("Expected started response"),
	};

	// Response propagated to `chainHead_follow`.
	assert_matches!(
			get_next_event::<FollowEvent<String>>(&mut block_sub).await,
			FollowEvent::OperationCallDone(done) if done.operation_id == operation_id && done.output == "0x0000000000000000"
	);

	// The `current_epoch` takes no parameters and not draining the input buffer
	// will cause the execution to fail.
	let response: MethodResponse = api
		.call("chainHead_unstable_call", [&sub_id, &block_hash, "BabeApi_current_epoch", "0x00"])
		.await
		.unwrap();
	let operation_id = match response {
		MethodResponse::Started(started) => started.operation_id,
		MethodResponse::LimitReached => panic!("Expected started response"),
	};

	// Error propagated to `chainHead_follow`.
	assert_matches!(
			get_next_event::<FollowEvent<String>>(&mut block_sub).await,
			FollowEvent::OperationError(error) if error.operation_id == operation_id && error.error.contains("Execution failed")
	);
}

#[tokio::test]
async fn call_runtime_without_flag() {
	let builder = TestClientBuilder::new();
	let backend = builder.backend();
	let mut client = Arc::new(builder.build());

	let api = ChainHead::new(
		client.clone(),
		backend,
		Arc::new(TaskExecutor::default()),
		ChainHeadConfig {
			global_max_pinned_blocks: MAX_PINNED_BLOCKS,
			subscription_max_pinned_duration: Duration::from_secs(MAX_PINNED_SECS),
			subscription_max_ongoing_operations: MAX_OPERATIONS,
			operation_max_storage_items: MAX_PAGINATION_LIMIT,
		},
	)
	.into_rpc();

	let mut sub = api.subscribe_unbounded("chainHead_unstable_follow", [false]).await.unwrap();
	let sub_id = sub.subscription_id();
	let sub_id = serde_json::to_string(&sub_id).unwrap();

	let block = BlockBuilderBuilder::new(&*client)
		.on_parent_block(client.chain_info().genesis_hash)
		.with_parent_block_number(0)
		.build()
		.unwrap()
		.build()
		.unwrap()
		.block;
	let block_hash = format!("{:?}", block.header.hash());
	client.import(BlockOrigin::Own, block.clone()).await.unwrap();

	// Ensure the imported block is propagated and pinned for this subscription.
	assert_matches!(
		get_next_event::<FollowEvent<String>>(&mut sub).await,
		FollowEvent::Initialized(_)
	);
	assert_matches!(
		get_next_event::<FollowEvent<String>>(&mut sub).await,
		FollowEvent::NewBlock(_)
	);
	assert_matches!(
		get_next_event::<FollowEvent<String>>(&mut sub).await,
		FollowEvent::BestBlockChanged(_)
	);

	// Valid runtime call on a subscription started with `with_runtime` false.
	let alice_id = AccountKeyring::Alice.to_account_id();
	let call_parameters = hex_string(&alice_id.encode());
	let err = api
		.call::<_, serde_json::Value>(
			"chainHead_unstable_call",
			[&sub_id, &block_hash, "AccountNonceApi_account_nonce", &call_parameters],
		)
		.await
		.unwrap_err();

	assert_matches!(err,
<<<<<<< HEAD
		Error::JsonRpc(ref err) if err.code() == super::error::rpc_spec_v2::INVALID_RUNTIME_CALL && err.message().contains("subscription was started with `withRuntime` set to `false`")
=======
		Error::Call(err) if err.code() == super::error::rpc_spec_v2::INVALID_RUNTIME_CALL && err.message().contains("subscription was started with `withRuntime` set to `false`")
>>>>>>> a817d310
	);
}

#[tokio::test]
async fn get_storage_hash() {
	let (mut client, api, mut block_sub, sub_id, block) = setup_api().await;
	let block_hash = format!("{:?}", block.header.hash());
	let invalid_hash = hex_string(&INVALID_HASH);
	let key = hex_string(&KEY);

	// Subscription ID is invalid.
	let response: MethodResponse = api
		.call(
			"chainHead_unstable_storage",
			rpc_params![
				"invalid_sub_id",
				&invalid_hash,
				vec![StorageQuery { key: key.clone(), query_type: StorageQueryType::Hash }]
			],
		)
		.await
		.unwrap();
	assert_matches!(response, MethodResponse::LimitReached);

	// Block hash is invalid.
	let err = api
		.call::<_, serde_json::Value>(
			"chainHead_unstable_storage",
			rpc_params![
				&sub_id,
				&invalid_hash,
				vec![StorageQuery { key: key.clone(), query_type: StorageQueryType::Hash }]
			],
		)
		.await
		.unwrap_err();
	assert_matches!(err,
<<<<<<< HEAD
		Error::JsonRpc(ref err) if err.code() == super::error::rpc_spec_v2::INVALID_BLOCK_ERROR && err.message() == "Invalid block hash"
=======
		Error::Call(err) if err.code() == super::error::rpc_spec_v2::INVALID_BLOCK_ERROR && err.message() == "Invalid block hash"
>>>>>>> a817d310
	);

	// Valid call without storage at the key.
	let response: MethodResponse = api
		.call(
			"chainHead_unstable_storage",
			rpc_params![
				&sub_id,
				&block_hash,
				vec![StorageQuery { key: key.clone(), query_type: StorageQueryType::Hash }]
			],
		)
		.await
		.unwrap();
	let operation_id = match response {
		MethodResponse::Started(started) => started.operation_id,
		MethodResponse::LimitReached => panic!("Expected started response"),
	};
	// The `Done` event is generated directly since the key does not have any value associated.
	assert_matches!(
			get_next_event::<FollowEvent<String>>(&mut block_sub).await,
			FollowEvent::OperationStorageDone(done) if done.operation_id == operation_id
	);

	// Import a new block with storage changes.
	let mut builder = BlockBuilderBuilder::new(&*client)
		.on_parent_block(block.hash())
		.with_parent_block_number(1)
		.build()
		.unwrap();
	builder.push_storage_change(KEY.to_vec(), Some(VALUE.to_vec())).unwrap();
	let block = builder.build().unwrap().block;
	let block_hash = format!("{:?}", block.header.hash());
	client.import(BlockOrigin::Own, block.clone()).await.unwrap();

	// Ensure the imported block is propagated and pinned for this subscription.
	assert_matches!(
		get_next_event::<FollowEvent<String>>(&mut block_sub).await,
		FollowEvent::NewBlock(_)
	);
	assert_matches!(
		get_next_event::<FollowEvent<String>>(&mut block_sub).await,
		FollowEvent::BestBlockChanged(_)
	);

	// Valid call with storage at the key.
	let response: MethodResponse = api
		.call(
			"chainHead_unstable_storage",
			rpc_params![
				&sub_id,
				&block_hash,
				vec![StorageQuery { key: key.clone(), query_type: StorageQueryType::Hash }]
			],
		)
		.await
		.unwrap();
	let operation_id = match response {
		MethodResponse::Started(started) => started.operation_id,
		MethodResponse::LimitReached => panic!("Expected started response"),
	};

	let expected_hash = format!("{:?}", Blake2Hasher::hash(&VALUE));
	assert_matches!(
			get_next_event::<FollowEvent<String>>(&mut block_sub).await,
			FollowEvent::OperationStorageItems(res) if res.operation_id == operation_id &&
				res.items.len() == 1 &&
				res.items[0].key == key && res.items[0].result == StorageResultType::Hash(expected_hash)
	);
	assert_matches!(
			get_next_event::<FollowEvent<String>>(&mut block_sub).await,
			FollowEvent::OperationStorageDone(done) if done.operation_id == operation_id
	);

	// Child value set in `setup_api`.
	let child_info = hex_string(&CHILD_STORAGE_KEY);
	let genesis_hash = format!("{:?}", client.genesis_hash());

	// Valid call with storage at the key.
	let response: MethodResponse = api
		.call(
			"chainHead_unstable_storage",
			rpc_params![
				&sub_id,
				&genesis_hash,
				vec![StorageQuery { key: key.clone(), query_type: StorageQueryType::Hash }],
				&child_info
			],
		)
		.await
		.unwrap();
	let operation_id = match response {
		MethodResponse::Started(started) => started.operation_id,
		MethodResponse::LimitReached => panic!("Expected started response"),
	};

	let expected_hash = format!("{:?}", Blake2Hasher::hash(&CHILD_VALUE));
	assert_matches!(
			get_next_event::<FollowEvent<String>>(&mut block_sub).await,
			FollowEvent::OperationStorageItems(res) if res.operation_id == operation_id &&
				res.items.len() == 1 &&
				res.items[0].key == key && res.items[0].result == StorageResultType::Hash(expected_hash)
	);
	assert_matches!(
			get_next_event::<FollowEvent<String>>(&mut block_sub).await,
			FollowEvent::OperationStorageDone(done) if done.operation_id == operation_id
	);
}

#[tokio::test]
async fn get_storage_multi_query_iter() {
	let (mut client, api, mut block_sub, sub_id, block) = setup_api().await;
	let key = hex_string(&KEY);

	// Import a new block with storage changes.
	let mut builder = BlockBuilderBuilder::new(&*client)
		.on_parent_block(block.hash())
		.with_parent_block_number(1)
		.build()
		.unwrap();
	builder.push_storage_change(KEY.to_vec(), Some(VALUE.to_vec())).unwrap();
	let block = builder.build().unwrap().block;
	let block_hash = format!("{:?}", block.header.hash());
	client.import(BlockOrigin::Own, block.clone()).await.unwrap();

	// Ensure the imported block is propagated and pinned for this subscription.
	assert_matches!(
		get_next_event::<FollowEvent<String>>(&mut block_sub).await,
		FollowEvent::NewBlock(_)
	);
	assert_matches!(
		get_next_event::<FollowEvent<String>>(&mut block_sub).await,
		FollowEvent::BestBlockChanged(_)
	);

	// Valid call with storage at the key.
	let response: MethodResponse = api
		.call(
			"chainHead_unstable_storage",
			rpc_params![
				&sub_id,
				&block_hash,
				vec![
					StorageQuery {
						key: key.clone(),
						query_type: StorageQueryType::DescendantsHashes
					},
					StorageQuery {
						key: key.clone(),
						query_type: StorageQueryType::DescendantsValues
					}
				]
			],
		)
		.await
		.unwrap();
	let operation_id = match response {
		MethodResponse::Started(started) => started.operation_id,
		MethodResponse::LimitReached => panic!("Expected started response"),
	};

	let expected_hash = format!("{:?}", Blake2Hasher::hash(&VALUE));
	let expected_value = hex_string(&VALUE);
	assert_matches!(
		get_next_event::<FollowEvent<String>>(&mut block_sub).await,
		FollowEvent::OperationStorageItems(res) if res.operation_id == operation_id &&
			res.items.len() == 1 &&
			res.items[0].key == key &&
			res.items[0].result == StorageResultType::Hash(expected_hash)
	);
	assert_matches!(
		get_next_event::<FollowEvent<String>>(&mut block_sub).await,
		FollowEvent::OperationStorageItems(res) if res.operation_id == operation_id &&
			res.items.len() == 1 &&
			res.items[0].key == key &&
			res.items[0].result == StorageResultType::Value(expected_value)
	);
	assert_matches!(
			get_next_event::<FollowEvent<String>>(&mut block_sub).await,
			FollowEvent::OperationStorageDone(done) if done.operation_id == operation_id
	);

	// Child value set in `setup_api`.
	let child_info = hex_string(&CHILD_STORAGE_KEY);
	let genesis_hash = format!("{:?}", client.genesis_hash());
	let expected_hash = format!("{:?}", Blake2Hasher::hash(&CHILD_VALUE));
	let expected_value = hex_string(&CHILD_VALUE);
	let response: MethodResponse = api
		.call(
			"chainHead_unstable_storage",
			rpc_params![
				&sub_id,
				&genesis_hash,
				vec![
					StorageQuery {
						key: key.clone(),
						query_type: StorageQueryType::DescendantsHashes
					},
					StorageQuery {
						key: key.clone(),
						query_type: StorageQueryType::DescendantsValues
					}
				],
				&child_info
			],
		)
		.await
		.unwrap();
	let operation_id = match response {
		MethodResponse::Started(started) => started.operation_id,
		MethodResponse::LimitReached => panic!("Expected started response"),
	};

	assert_matches!(
		get_next_event::<FollowEvent<String>>(&mut block_sub).await,
		FollowEvent::OperationStorageItems(res) if res.operation_id == operation_id &&
			res.items.len() == 1 &&
			res.items[0].key == key &&
			res.items[0].result == StorageResultType::Hash(expected_hash)
	);
	assert_matches!(
		get_next_event::<FollowEvent<String>>(&mut block_sub).await,
		FollowEvent::OperationStorageItems(res) if res.operation_id == operation_id &&
			res.items.len() == 1 &&
			res.items[0].key == key &&
			res.items[0].result == StorageResultType::Value(expected_value)
	);
	assert_matches!(
			get_next_event::<FollowEvent<String>>(&mut block_sub).await,
			FollowEvent::OperationStorageDone(done) if done.operation_id == operation_id
	);
}

#[tokio::test]
async fn get_storage_value() {
	let (mut client, api, mut block_sub, sub_id, block) = setup_api().await;
	let block_hash = format!("{:?}", block.hash());
	let invalid_hash = hex_string(&INVALID_HASH);
	let key = hex_string(&KEY);

	// Subscription ID is invalid.
	let response: MethodResponse = api
		.call(
			"chainHead_unstable_storage",
			rpc_params![
				"invalid_sub_id",
				&invalid_hash,
				vec![StorageQuery { key: key.clone(), query_type: StorageQueryType::Value }]
			],
		)
		.await
		.unwrap();
	assert_matches!(response, MethodResponse::LimitReached);

	// Block hash is invalid.
	let err = api
		.call::<_, serde_json::Value>(
			"chainHead_unstable_storage",
			rpc_params![
				&sub_id,
				&invalid_hash,
				vec![StorageQuery { key: key.clone(), query_type: StorageQueryType::Value }]
			],
		)
		.await
		.unwrap_err();
	assert_matches!(err,
<<<<<<< HEAD
		Error::JsonRpc(ref err) if err.code() == super::error::rpc_spec_v2::INVALID_BLOCK_ERROR && err.message() == "Invalid block hash"
=======
		Error::Call(err) if err.code() == super::error::rpc_spec_v2::INVALID_BLOCK_ERROR && err.message() == "Invalid block hash"
>>>>>>> a817d310
	);

	// Valid call without storage at the key.
	let response: MethodResponse = api
		.call(
			"chainHead_unstable_storage",
			rpc_params![
				&sub_id,
				&block_hash,
				vec![StorageQuery { key: key.clone(), query_type: StorageQueryType::Value }]
			],
		)
		.await
		.unwrap();
	let operation_id = match response {
		MethodResponse::Started(started) => started.operation_id,
		MethodResponse::LimitReached => panic!("Expected started response"),
	};
	// The `Done` event is generated directly since the key does not have any value associated.
	assert_matches!(
			get_next_event::<FollowEvent<String>>(&mut block_sub).await,
			FollowEvent::OperationStorageDone(done) if done.operation_id == operation_id
	);

	// Import a new block with storage changes.
	let mut builder = BlockBuilderBuilder::new(&*client)
		.on_parent_block(block.hash())
		.with_parent_block_number(1)
		.build()
		.unwrap();
	builder.push_storage_change(KEY.to_vec(), Some(VALUE.to_vec())).unwrap();
	let block = builder.build().unwrap().block;
	let block_hash = format!("{:?}", block.hash());
	client.import(BlockOrigin::Own, block.clone()).await.unwrap();

	// Ensure the imported block is propagated and pinned for this subscription.
	assert_matches!(
		get_next_event::<FollowEvent<String>>(&mut block_sub).await,
		FollowEvent::NewBlock(_)
	);
	assert_matches!(
		get_next_event::<FollowEvent<String>>(&mut block_sub).await,
		FollowEvent::BestBlockChanged(_)
	);

	// Valid call with storage at the key.
	let response: MethodResponse = api
		.call(
			"chainHead_unstable_storage",
			rpc_params![
				&sub_id,
				&block_hash,
				vec![StorageQuery { key: key.clone(), query_type: StorageQueryType::Value }]
			],
		)
		.await
		.unwrap();
	let operation_id = match response {
		MethodResponse::Started(started) => started.operation_id,
		MethodResponse::LimitReached => panic!("Expected started response"),
	};

	let expected_value = hex_string(&VALUE);
	assert_matches!(
			get_next_event::<FollowEvent<String>>(&mut block_sub).await,
			FollowEvent::OperationStorageItems(res) if res.operation_id == operation_id &&
				res.items.len() == 1 &&
				res.items[0].key == key && res.items[0].result == StorageResultType::Value(expected_value)
	);
	assert_matches!(
			get_next_event::<FollowEvent<String>>(&mut block_sub).await,
			FollowEvent::OperationStorageDone(done) if done.operation_id == operation_id
	);

	// Child value set in `setup_api`.
	let child_info = hex_string(&CHILD_STORAGE_KEY);
	let genesis_hash = format!("{:?}", client.genesis_hash());

	let response: MethodResponse = api
		.call(
			"chainHead_unstable_storage",
			rpc_params![
				&sub_id,
				&genesis_hash,
				vec![StorageQuery { key: key.clone(), query_type: StorageQueryType::Value }],
				&child_info
			],
		)
		.await
		.unwrap();
	let operation_id = match response {
		MethodResponse::Started(started) => started.operation_id,
		MethodResponse::LimitReached => panic!("Expected started response"),
	};

	let expected_value = hex_string(&CHILD_VALUE);

	assert_matches!(
			get_next_event::<FollowEvent<String>>(&mut block_sub).await,
			FollowEvent::OperationStorageItems(res) if res.operation_id == operation_id &&
				res.items.len() == 1 &&
				res.items[0].key == key && res.items[0].result == StorageResultType::Value(expected_value)
	);
	assert_matches!(
			get_next_event::<FollowEvent<String>>(&mut block_sub).await,
			FollowEvent::OperationStorageDone(done) if done.operation_id == operation_id
	);
}

#[tokio::test]
async fn get_storage_non_queryable_key() {
	let (mut _client, api, mut block_sub, sub_id, block) = setup_api().await;
	let block_hash = format!("{:?}", block.header.hash());
	let key = hex_string(&KEY);

	// Key is prefixed by CHILD_STORAGE_KEY_PREFIX.
	let mut prefixed_key = well_known_keys::CHILD_STORAGE_KEY_PREFIX.to_vec();
	prefixed_key.extend_from_slice(&KEY);
	let prefixed_key = hex_string(&prefixed_key);

	let response: MethodResponse = api
		.call(
			"chainHead_unstable_storage",
			rpc_params![
				&sub_id,
				&block_hash,
				vec![StorageQuery { key: prefixed_key, query_type: StorageQueryType::Value }]
			],
		)
		.await
		.unwrap();
	let operation_id = match response {
		MethodResponse::Started(started) => started.operation_id,
		MethodResponse::LimitReached => panic!("Expected started response"),
	};
	// The `Done` event is generated directly since the key is not queryable.
	assert_matches!(
			get_next_event::<FollowEvent<String>>(&mut block_sub).await,
			FollowEvent::OperationStorageDone(done) if done.operation_id == operation_id
	);

	// Key is prefixed by DEFAULT_CHILD_STORAGE_KEY_PREFIX.
	let mut prefixed_key = well_known_keys::DEFAULT_CHILD_STORAGE_KEY_PREFIX.to_vec();
	prefixed_key.extend_from_slice(&KEY);
	let prefixed_key = hex_string(&prefixed_key);
	let response: MethodResponse = api
		.call(
			"chainHead_unstable_storage",
			rpc_params![
				&sub_id,
				&block_hash,
				vec![StorageQuery { key: prefixed_key, query_type: StorageQueryType::Value }]
			],
		)
		.await
		.unwrap();
	let operation_id = match response {
		MethodResponse::Started(started) => started.operation_id,
		MethodResponse::LimitReached => panic!("Expected started response"),
	};
	// The `Done` event is generated directly since the key is not queryable.
	assert_matches!(
			get_next_event::<FollowEvent<String>>(&mut block_sub).await,
			FollowEvent::OperationStorageDone(done) if done.operation_id == operation_id
	);

	// Child key is prefixed by CHILD_STORAGE_KEY_PREFIX.
	let mut prefixed_key = well_known_keys::CHILD_STORAGE_KEY_PREFIX.to_vec();
	prefixed_key.extend_from_slice(CHILD_STORAGE_KEY);
	let prefixed_key = hex_string(&prefixed_key);
	let response: MethodResponse = api
		.call(
			"chainHead_unstable_storage",
			rpc_params![
				&sub_id,
				&block_hash,
				vec![StorageQuery { key: key.clone(), query_type: StorageQueryType::Value }],
				&prefixed_key
			],
		)
		.await
		.unwrap();
	let operation_id = match response {
		MethodResponse::Started(started) => started.operation_id,
		MethodResponse::LimitReached => panic!("Expected started response"),
	};
	// The `Done` event is generated directly since the key is not queryable.
	assert_matches!(
			get_next_event::<FollowEvent<String>>(&mut block_sub).await,
			FollowEvent::OperationStorageDone(done) if done.operation_id == operation_id
	);

	// Child key is prefixed by DEFAULT_CHILD_STORAGE_KEY_PREFIX.
	let mut prefixed_key = well_known_keys::DEFAULT_CHILD_STORAGE_KEY_PREFIX.to_vec();
	prefixed_key.extend_from_slice(CHILD_STORAGE_KEY);
	let prefixed_key = hex_string(&prefixed_key);
	let response: MethodResponse = api
		.call(
			"chainHead_unstable_storage",
			rpc_params![
				&sub_id,
				&block_hash,
				vec![StorageQuery { key, query_type: StorageQueryType::Value }],
				&prefixed_key
			],
		)
		.await
		.unwrap();
	let operation_id = match response {
		MethodResponse::Started(started) => started.operation_id,
		MethodResponse::LimitReached => panic!("Expected started response"),
	};
	// The `Done` event is generated directly since the key is not queryable.
	assert_matches!(
			get_next_event::<FollowEvent<String>>(&mut block_sub).await,
			FollowEvent::OperationStorageDone(done) if done.operation_id == operation_id
	);
}

#[tokio::test]
async fn unique_operation_ids() {
	let (mut _client, api, mut block_sub, sub_id, block) = setup_api().await;
	let block_hash = format!("{:?}", block.header.hash());

	let mut op_ids = HashSet::new();

	// Ensure that operation IDs are unique for multiple method calls.
	for _ in 0..5 {
		// Valid `chainHead_unstable_body` call.
		let response: MethodResponse =
			api.call("chainHead_unstable_body", [&sub_id, &block_hash]).await.unwrap();
		let operation_id = match response {
			MethodResponse::Started(started) => started.operation_id,
			MethodResponse::LimitReached => panic!("Expected started response"),
		};
		assert_matches!(
				get_next_event::<FollowEvent<String>>(&mut block_sub).await,
				FollowEvent::OperationBodyDone(done) if done.operation_id == operation_id && done.value.is_empty()
		);
		// Ensure uniqueness.
		assert!(op_ids.insert(operation_id));

		// Valid `chainHead_unstable_storage` call.
		let key = hex_string(&KEY);
		let response: MethodResponse = api
			.call(
				"chainHead_unstable_storage",
				rpc_params![
					&sub_id,
					&block_hash,
					vec![StorageQuery { key: key.clone(), query_type: StorageQueryType::Value }]
				],
			)
			.await
			.unwrap();
		let operation_id = match response {
			MethodResponse::Started(started) => started.operation_id,
			MethodResponse::LimitReached => panic!("Expected started response"),
		};
		// The `Done` event is generated directly since the key does not have any value associated.
		assert_matches!(
				get_next_event::<FollowEvent<String>>(&mut block_sub).await,
				FollowEvent::OperationStorageDone(done) if done.operation_id == operation_id
		);
		// Ensure uniqueness.
		assert!(op_ids.insert(operation_id));

		// Valid `chainHead_unstable_call` call.
		let alice_id = AccountKeyring::Alice.to_account_id();
		let call_parameters = hex_string(&alice_id.encode());
		let response: MethodResponse = api
			.call(
				"chainHead_unstable_call",
				[&sub_id, &block_hash, "AccountNonceApi_account_nonce", &call_parameters],
			)
			.await
			.unwrap();
		let operation_id = match response {
			MethodResponse::Started(started) => started.operation_id,
			MethodResponse::LimitReached => panic!("Expected started response"),
		};
		// Response propagated to `chainHead_follow`.
		assert_matches!(
				get_next_event::<FollowEvent<String>>(&mut block_sub).await,
				FollowEvent::OperationCallDone(done) if done.operation_id == operation_id && done.output == "0x0000000000000000"
		);
		// Ensure uniqueness.
		assert!(op_ids.insert(operation_id));
	}
}

#[tokio::test]
async fn separate_operation_ids_for_subscriptions() {
	let builder = TestClientBuilder::new();
	let backend = builder.backend();
	let mut client = Arc::new(builder.build());

	let api = ChainHead::new(
		client.clone(),
		backend,
		Arc::new(TaskExecutor::default()),
		ChainHeadConfig {
			global_max_pinned_blocks: MAX_PINNED_BLOCKS,
			subscription_max_pinned_duration: Duration::from_secs(MAX_PINNED_SECS),
			subscription_max_ongoing_operations: MAX_OPERATIONS,
			operation_max_storage_items: MAX_PAGINATION_LIMIT,
		},
	)
	.into_rpc();

	// Create two separate subscriptions.
	let mut sub_first = api.subscribe_unbounded("chainHead_unstable_follow", [true]).await.unwrap();
	let sub_id_first = sub_first.subscription_id();
	let sub_id_first = serde_json::to_string(&sub_id_first).unwrap();

	let mut sub_second =
		api.subscribe_unbounded("chainHead_unstable_follow", [true]).await.unwrap();
	let sub_id_second = sub_second.subscription_id();
	let sub_id_second = serde_json::to_string(&sub_id_second).unwrap();

	let block = BlockBuilderBuilder::new(&*client)
		.on_parent_block(client.chain_info().genesis_hash)
		.with_parent_block_number(0)
		.build()
		.unwrap()
		.build()
		.unwrap()
		.block;
	client.import(BlockOrigin::Own, block.clone()).await.unwrap();
	let block_hash = format!("{:?}", block.header.hash());

	// Ensure the imported block is propagated and pinned.
	assert_matches!(
		get_next_event::<FollowEvent<String>>(&mut sub_first).await,
		FollowEvent::Initialized(_)
	);
	assert_matches!(
		get_next_event::<FollowEvent<String>>(&mut sub_first).await,
		FollowEvent::NewBlock(_)
	);
	assert_matches!(
		get_next_event::<FollowEvent<String>>(&mut sub_first).await,
		FollowEvent::BestBlockChanged(_)
	);

	assert_matches!(
		get_next_event::<FollowEvent<String>>(&mut sub_second).await,
		FollowEvent::Initialized(_)
	);
	assert_matches!(
		get_next_event::<FollowEvent<String>>(&mut sub_second).await,
		FollowEvent::NewBlock(_)
	);
	assert_matches!(
		get_next_event::<FollowEvent<String>>(&mut sub_second).await,
		FollowEvent::BestBlockChanged(_)
	);

	// Each `chainHead_follow` subscription receives a separate operation ID.
	let response: MethodResponse =
		api.call("chainHead_unstable_body", [&sub_id_first, &block_hash]).await.unwrap();
	let operation_id: String = match response {
		MethodResponse::Started(started) => started.operation_id,
		MethodResponse::LimitReached => panic!("Expected started response"),
	};
	assert_eq!(operation_id, "0");

	let response: MethodResponse = api
		.call("chainHead_unstable_body", [&sub_id_second, &block_hash])
		.await
		.unwrap();
	let operation_id_second: String = match response {
		MethodResponse::Started(started) => started.operation_id,
		MethodResponse::LimitReached => panic!("Expected started response"),
	};
	// The second subscription does not increment the operation ID of the first one.
	assert_eq!(operation_id_second, "0");
}

#[tokio::test]
async fn follow_generates_initial_blocks() {
	let builder = TestClientBuilder::new();
	let backend = builder.backend();
	let mut client = Arc::new(builder.build());

	let api = ChainHead::new(
		client.clone(),
		backend,
		Arc::new(TaskExecutor::default()),
		ChainHeadConfig {
			global_max_pinned_blocks: MAX_PINNED_BLOCKS,
			subscription_max_pinned_duration: Duration::from_secs(MAX_PINNED_SECS),
			subscription_max_ongoing_operations: MAX_OPERATIONS,
			operation_max_storage_items: MAX_PAGINATION_LIMIT,
		},
	)
	.into_rpc();

	let finalized_hash = client.info().finalized_hash;

	// Block tree:
	// finalized -> block 1 -> block 2 -> block 3
	//           -> block 1 -> block 2_f
	let block_1 = BlockBuilderBuilder::new(&*client)
		.on_parent_block(client.chain_info().genesis_hash)
		.with_parent_block_number(0)
		.build()
		.unwrap()
		.build()
		.unwrap()
		.block;
	let block_1_hash = block_1.header.hash();
	client.import(BlockOrigin::Own, block_1.clone()).await.unwrap();

	let block_2 = BlockBuilderBuilder::new(&*client)
		.on_parent_block(block_1_hash)
		.with_parent_block_number(1)
		.build()
		.unwrap()
		.build()
		.unwrap()
		.block;
	let block_2_hash = block_2.header.hash();
	client.import(BlockOrigin::Own, block_2.clone()).await.unwrap();

	let mut block_builder = BlockBuilderBuilder::new(&*client)
		.on_parent_block(block_1_hash)
		.with_parent_block_number(1)
		.build()
		.unwrap();
	// This push is required as otherwise block 3 has the same hash as block 2 and won't get
	// imported
	block_builder
		.push_transfer(Transfer {
			from: AccountKeyring::Alice.into(),
			to: AccountKeyring::Ferdie.into(),
			amount: 41,
			nonce: 0,
		})
		.unwrap();
	let block_2_f = block_builder.build().unwrap().block;
	let block_2_f_hash = block_2_f.header.hash();
	client.import(BlockOrigin::Own, block_2_f.clone()).await.unwrap();

	let mut sub = api.subscribe_unbounded("chainHead_unstable_follow", [false]).await.unwrap();

	// Initialized must always be reported first.
	let event: FollowEvent<String> = get_next_event(&mut sub).await;
	let expected = FollowEvent::Initialized(Initialized {
		finalized_block_hash: format!("{:?}", finalized_hash),
		finalized_block_runtime: None,
		with_runtime: false,
	});
	assert_eq!(event, expected);

	// Check block 1.
	let event: FollowEvent<String> = get_next_event(&mut sub).await;
	let expected = FollowEvent::NewBlock(NewBlock {
		block_hash: format!("{:?}", block_1_hash),
		parent_block_hash: format!("{:?}", finalized_hash),
		new_runtime: None,
		with_runtime: false,
	});
	assert_eq!(event, expected);

	// Check block 2.
	let event: FollowEvent<String> = get_next_event(&mut sub).await;
	let expected = FollowEvent::NewBlock(NewBlock {
		block_hash: format!("{:?}", block_2_hash),
		parent_block_hash: format!("{:?}", block_1_hash),
		new_runtime: None,
		with_runtime: false,
	});
	assert_eq!(event, expected);
	// Check block 3.
	let event: FollowEvent<String> = get_next_event(&mut sub).await;
	let expected = FollowEvent::NewBlock(NewBlock {
		block_hash: format!("{:?}", block_2_f_hash),
		parent_block_hash: format!("{:?}", block_1_hash),
		new_runtime: None,
		with_runtime: false,
	});
	assert_eq!(event, expected);

	let event: FollowEvent<String> = get_next_event(&mut sub).await;
	let expected = FollowEvent::BestBlockChanged(BestBlockChanged {
		best_block_hash: format!("{:?}", block_2_hash),
	});
	assert_eq!(event, expected);

	// Import block 3.
	let block_3 = BlockBuilderBuilder::new(&*client)
		.on_parent_block(block_2_hash)
		.with_parent_block_number(2)
		.build()
		.unwrap()
		.build()
		.unwrap()
		.block;
	let block_3_hash = block_3.hash();
	client.import(BlockOrigin::Own, block_3.clone()).await.unwrap();

	let event: FollowEvent<String> = get_next_event(&mut sub).await;
	let expected = FollowEvent::NewBlock(NewBlock {
		block_hash: format!("{:?}", block_3_hash),
		parent_block_hash: format!("{:?}", block_2_hash),
		new_runtime: None,
		with_runtime: false,
	});
	assert_eq!(event, expected);

	let event: FollowEvent<String> = get_next_event(&mut sub).await;
	let expected = FollowEvent::BestBlockChanged(BestBlockChanged {
		best_block_hash: format!("{:?}", block_3_hash),
	});
	assert_eq!(event, expected);

	// Check the finalized event:
	//  - blocks 1, 2, 4 from canonical chain are finalized
	//  - block 3 from the fork is pruned
	client.finalize_block(block_3_hash, None).unwrap();

	let event: FollowEvent<String> = get_next_event(&mut sub).await;
	let expected = FollowEvent::Finalized(Finalized {
		finalized_block_hashes: vec![
			format!("{:?}", block_1_hash),
			format!("{:?}", block_2_hash),
			format!("{:?}", block_3_hash),
		],
		pruned_block_hashes: vec![format!("{:?}", block_2_f_hash)],
	});
	assert_eq!(event, expected);
}

#[tokio::test]
async fn follow_exceeding_pinned_blocks() {
	let builder = TestClientBuilder::new();
	let backend = builder.backend();
	let mut client = Arc::new(builder.build());

	let api = ChainHead::new(
		client.clone(),
		backend,
		Arc::new(TaskExecutor::default()),
		ChainHeadConfig {
			global_max_pinned_blocks: 2,
			subscription_max_pinned_duration: Duration::from_secs(MAX_PINNED_SECS),
			subscription_max_ongoing_operations: MAX_OPERATIONS,
			operation_max_storage_items: MAX_PAGINATION_LIMIT,
		},
	)
	.into_rpc();

	let mut sub = api.subscribe_unbounded("chainHead_unstable_follow", [false]).await.unwrap();

	let block = BlockBuilderBuilder::new(&*client)
		.on_parent_block(client.chain_info().genesis_hash)
		.with_parent_block_number(0)
		.build()
		.unwrap()
		.build()
		.unwrap()
		.block;

	client.import(BlockOrigin::Own, block.clone()).await.unwrap();

	// Ensure the imported block is propagated and pinned for this subscription.
	assert_matches!(
		get_next_event::<FollowEvent<String>>(&mut sub).await,
		FollowEvent::Initialized(_)
	);
	assert_matches!(
		get_next_event::<FollowEvent<String>>(&mut sub).await,
		FollowEvent::NewBlock(_)
	);
	assert_matches!(
		get_next_event::<FollowEvent<String>>(&mut sub).await,
		FollowEvent::BestBlockChanged(_)
	);

	// Block tree:
	//   finalized_block -> block -> block2
	// The first 2 blocks are pinned into the subscription, but the block2 will exceed the limit (2
	// blocks).
	let block2 = BlockBuilderBuilder::new(&*client)
		.on_parent_block(block.hash())
		.with_parent_block_number(1)
		.build()
		.unwrap()
		.build()
		.unwrap()
		.block;
	client.import(BlockOrigin::Own, block2.clone()).await.unwrap();

	assert_matches!(get_next_event::<FollowEvent<String>>(&mut sub).await, FollowEvent::Stop);

	// Subscription will not produce any more event for further blocks.
	let block3 = BlockBuilderBuilder::new(&*client)
		.on_parent_block(block2.hash())
		.with_parent_block_number(2)
		.build()
		.unwrap()
		.build()
		.unwrap()
		.block;
	client.import(BlockOrigin::Own, block3.clone()).await.unwrap();

	assert!(sub.next::<FollowEvent<String>>().await.is_none());
}

#[tokio::test]
async fn follow_with_unpin() {
	let builder = TestClientBuilder::new();
	let backend = builder.backend();
	let mut client = Arc::new(builder.build());

	let api = ChainHead::new(
		client.clone(),
		backend,
		Arc::new(TaskExecutor::default()),
		ChainHeadConfig {
			global_max_pinned_blocks: 2,
			subscription_max_pinned_duration: Duration::from_secs(MAX_PINNED_SECS),
			subscription_max_ongoing_operations: MAX_OPERATIONS,
			operation_max_storage_items: MAX_PAGINATION_LIMIT,
		},
	)
	.into_rpc();

	let mut sub = api.subscribe_unbounded("chainHead_unstable_follow", [false]).await.unwrap();
	let sub_id = sub.subscription_id();
	let sub_id = serde_json::to_string(&sub_id).unwrap();

	let block = BlockBuilderBuilder::new(&*client)
		.on_parent_block(client.chain_info().genesis_hash)
		.with_parent_block_number(0)
		.build()
		.unwrap()
		.build()
		.unwrap()
		.block;
	let block_hash = format!("{:?}", block.header.hash());
	client.import(BlockOrigin::Own, block.clone()).await.unwrap();

	// Ensure the imported block is propagated and pinned for this subscription.
	assert_matches!(
		get_next_event::<FollowEvent<String>>(&mut sub).await,
		FollowEvent::Initialized(_)
	);
	assert_matches!(
		get_next_event::<FollowEvent<String>>(&mut sub).await,
		FollowEvent::NewBlock(_)
	);
	assert_matches!(
		get_next_event::<FollowEvent<String>>(&mut sub).await,
		FollowEvent::BestBlockChanged(_)
	);

	// Unpin an invalid subscription ID must return Ok(()).
	let invalid_hash = hex_string(&INVALID_HASH);
	let _res: () = api
		.call("chainHead_unstable_unpin", rpc_params!["invalid_sub_id", &invalid_hash])
		.await
		.unwrap();

	// Valid subscription with invalid block hash.
	let invalid_hash = hex_string(&INVALID_HASH);
	let err = api
		.call::<_, serde_json::Value>(
			"chainHead_unstable_unpin",
			rpc_params![&sub_id, &invalid_hash],
		)
		.await
		.unwrap_err();
	assert_matches!(err,
<<<<<<< HEAD
		Error::JsonRpc(ref err) if err.code() == super::error::rpc_spec_v2::INVALID_BLOCK_ERROR && err.message() == "Invalid block hash"
=======
		Error::Call(err) if err.code() == super::error::rpc_spec_v2::INVALID_BLOCK_ERROR && err.message() == "Invalid block hash"
>>>>>>> a817d310
	);

	// To not exceed the number of pinned blocks, we need to unpin before the next import.
	let _res: () = api
		.call("chainHead_unstable_unpin", rpc_params![&sub_id, &block_hash])
		.await
		.unwrap();

	// Block tree:
	//   finalized_block -> block -> block2
	//                      ^ has been unpinned
	let block2 = BlockBuilderBuilder::new(&*client)
		.on_parent_block(block.hash())
		.with_parent_block_number(1)
		.build()
		.unwrap()
		.build()
		.unwrap()
		.block;
	client.import(BlockOrigin::Own, block2.clone()).await.unwrap();

	assert_matches!(
		get_next_event::<FollowEvent<String>>(&mut sub).await,
		FollowEvent::NewBlock(_)
	);

	assert_matches!(
		get_next_event::<FollowEvent<String>>(&mut sub).await,
		FollowEvent::BestBlockChanged(_)
	);

	let block3 = BlockBuilderBuilder::new(&*client)
		.on_parent_block(block2.hash())
		.with_parent_block_number(2)
		.build()
		.unwrap()
		.build()
		.unwrap()
		.block;
	client.import(BlockOrigin::Own, block3.clone()).await.unwrap();

	assert_matches!(get_next_event::<FollowEvent<String>>(&mut sub).await, FollowEvent::Stop);
	assert!(sub.next::<FollowEvent<String>>().await.is_none());
}

#[tokio::test]
async fn follow_with_multiple_unpin_hashes() {
	let builder = TestClientBuilder::new();
	let backend = builder.backend();
	let mut client = Arc::new(builder.build());

	let api = ChainHead::new(
		client.clone(),
		backend,
		Arc::new(TaskExecutor::default()),
		ChainHeadConfig {
			global_max_pinned_blocks: MAX_PINNED_BLOCKS,
			subscription_max_pinned_duration: Duration::from_secs(MAX_PINNED_SECS),
			subscription_max_ongoing_operations: MAX_OPERATIONS,
			operation_max_storage_items: MAX_PAGINATION_LIMIT,
		},
	)
	.into_rpc();

	let mut sub = api.subscribe_unbounded("chainHead_unstable_follow", [false]).await.unwrap();
	let sub_id = sub.subscription_id();
	let sub_id = serde_json::to_string(&sub_id).unwrap();

	// Import 3 blocks.
	let block_1 = BlockBuilderBuilder::new(&*client)
		.on_parent_block(client.chain_info().genesis_hash)
		.with_parent_block_number(0)
		.build()
		.unwrap()
		.build()
		.unwrap()
		.block;
	let block_1_hash = block_1.header.hash();
	client.import(BlockOrigin::Own, block_1.clone()).await.unwrap();

	let block_2 = BlockBuilderBuilder::new(&*client)
		.on_parent_block(block_1.hash())
		.with_parent_block_number(1)
		.build()
		.unwrap()
		.build()
		.unwrap()
		.block;
	let block_2_hash = block_2.header.hash();
	client.import(BlockOrigin::Own, block_2.clone()).await.unwrap();

	let block_3 = BlockBuilderBuilder::new(&*client)
		.on_parent_block(block_2.hash())
		.with_parent_block_number(2)
		.build()
		.unwrap()
		.build()
		.unwrap()
		.block;
	let block_3_hash = block_3.header.hash();
	client.import(BlockOrigin::Own, block_3.clone()).await.unwrap();

	// Ensure the imported block is propagated and pinned for this subscription.
	assert_matches!(
		get_next_event::<FollowEvent<String>>(&mut sub).await,
		FollowEvent::Initialized(_)
	);
	assert_matches!(
		get_next_event::<FollowEvent<String>>(&mut sub).await,
		FollowEvent::NewBlock(_)
	);
	assert_matches!(
		get_next_event::<FollowEvent<String>>(&mut sub).await,
		FollowEvent::BestBlockChanged(_)
	);
	assert_matches!(
		get_next_event::<FollowEvent<String>>(&mut sub).await,
		FollowEvent::NewBlock(_)
	);
	assert_matches!(
		get_next_event::<FollowEvent<String>>(&mut sub).await,
		FollowEvent::BestBlockChanged(_)
	);
	assert_matches!(
		get_next_event::<FollowEvent<String>>(&mut sub).await,
		FollowEvent::NewBlock(_)
	);
	assert_matches!(
		get_next_event::<FollowEvent<String>>(&mut sub).await,
		FollowEvent::BestBlockChanged(_)
	);

	// Unpin an invalid subscription ID must return Ok(()).
	let invalid_hash = hex_string(&INVALID_HASH);
	let _res: () = api
		.call("chainHead_unstable_unpin", rpc_params!["invalid_sub_id", &invalid_hash])
		.await
		.unwrap();

	// Valid subscription with invalid block hash.
	let err = api
		.call::<_, serde_json::Value>(
			"chainHead_unstable_unpin",
			rpc_params![&sub_id, &invalid_hash],
		)
		.await
		.unwrap_err();
	assert_matches!(err,
<<<<<<< HEAD
		Error::JsonRpc(ref err) if err.code() == super::error::rpc_spec_v2::INVALID_BLOCK_ERROR && err.message() == "Invalid block hash"
=======
		Error::Call(err) if err.code() == super::error::rpc_spec_v2::INVALID_BLOCK_ERROR && err.message() == "Invalid block hash"
>>>>>>> a817d310
	);

	let _res: () = api
		.call("chainHead_unstable_unpin", rpc_params![&sub_id, &block_1_hash])
		.await
		.unwrap();

	// One block hash is invalid. Block 1 is already unpinned.
	let err = api
		.call::<_, serde_json::Value>(
			"chainHead_unstable_unpin",
			rpc_params![&sub_id, vec![&block_1_hash, &block_2_hash, &block_3_hash]],
		)
		.await
		.unwrap_err();
	assert_matches!(err,
<<<<<<< HEAD
		Error::JsonRpc(ref err) if err.code() == super::error::rpc_spec_v2::INVALID_BLOCK_ERROR && err.message() == "Invalid block hash"
=======
		Error::Call(err) if err.code() == super::error::rpc_spec_v2::INVALID_BLOCK_ERROR && err.message() == "Invalid block hash"
>>>>>>> a817d310
	);

	// Unpin multiple blocks.
	let _res: () = api
		.call("chainHead_unstable_unpin", rpc_params![&sub_id, vec![&block_2_hash, &block_3_hash]])
		.await
		.unwrap();

	// Check block 2 and 3 are unpinned.
	let err = api
		.call::<_, serde_json::Value>(
			"chainHead_unstable_unpin",
			rpc_params![&sub_id, &block_2_hash],
		)
		.await
		.unwrap_err();
	assert_matches!(err,
<<<<<<< HEAD
		Error::JsonRpc(ref err) if err.code() == super::error::rpc_spec_v2::INVALID_BLOCK_ERROR && err.message() == "Invalid block hash"
=======
		Error::Call(err) if err.code() == super::error::rpc_spec_v2::INVALID_BLOCK_ERROR && err.message() == "Invalid block hash"
>>>>>>> a817d310
	);

	let err = api
		.call::<_, serde_json::Value>(
			"chainHead_unstable_unpin",
			rpc_params![&sub_id, &block_3_hash],
		)
		.await
		.unwrap_err();
	assert_matches!(err,
<<<<<<< HEAD
		Error::JsonRpc(ref err) if err.code() == super::error::rpc_spec_v2::INVALID_BLOCK_ERROR && err.message() == "Invalid block hash"
=======
		Error::Call(err) if err.code() == super::error::rpc_spec_v2::INVALID_BLOCK_ERROR && err.message() == "Invalid block hash"
>>>>>>> a817d310
	);
}

#[tokio::test]
async fn follow_prune_best_block() {
	let builder = TestClientBuilder::new();
	let backend = builder.backend();
	let mut client = Arc::new(builder.build());

	let api = ChainHead::new(
		client.clone(),
		backend,
		Arc::new(TaskExecutor::default()),
		ChainHeadConfig {
			global_max_pinned_blocks: MAX_PINNED_BLOCKS,
			subscription_max_pinned_duration: Duration::from_secs(MAX_PINNED_SECS),
			subscription_max_ongoing_operations: MAX_OPERATIONS,
			operation_max_storage_items: MAX_PAGINATION_LIMIT,
		},
	)
	.into_rpc();

	let finalized_hash = client.info().finalized_hash;
	let mut sub = api.subscribe_unbounded("chainHead_unstable_follow", [false]).await.unwrap();

	// Initialized must always be reported first.
	let event: FollowEvent<String> = get_next_event(&mut sub).await;
	let expected = FollowEvent::Initialized(Initialized {
		finalized_block_hash: format!("{:?}", finalized_hash),
		finalized_block_runtime: None,
		with_runtime: false,
	});
	assert_eq!(event, expected);

	// Block tree:
	//
	// finalized -> block 1 -> block 2
	//                         ^^^ best block reported
	//
	//           -> block 1 -> block 2_f -> block 4
	//                                    ^^^ finalized
	//
	// The block 4 is needed on the longest chain because we want the
	// best block 2 to be reported as pruned. Pruning is happening at
	// height (N - 1), where N is the finalized block number.

	let block_1 = BlockBuilderBuilder::new(&*client)
		.on_parent_block(client.chain_info().genesis_hash)
		.with_parent_block_number(0)
		.build()
		.unwrap()
		.build()
		.unwrap()
		.block;
	let block_1_hash = block_1.hash();
	client.import(BlockOrigin::Own, block_1.clone()).await.unwrap();

	let block_2_f = BlockBuilderBuilder::new(&*client)
		.on_parent_block(block_1_hash)
		.with_parent_block_number(1)
		.build()
		.unwrap()
		.build()
		.unwrap()
		.block;
	let block_2_f_hash = block_2_f.hash();
	client.import(BlockOrigin::Own, block_2_f.clone()).await.unwrap();

	let block_4 = BlockBuilderBuilder::new(&*client)
		.on_parent_block(block_2_f_hash)
		.with_parent_block_number(2)
		.build()
		.unwrap()
		.build()
		.unwrap()
		.block;
	let block_4_hash = block_4.hash();
	client.import(BlockOrigin::Own, block_4.clone()).await.unwrap();

	// Import block 2 as best on the fork.
	let mut block_builder = BlockBuilderBuilder::new(&*client)
		.on_parent_block(block_1_hash)
		.with_parent_block_number(1)
		.build()
		.unwrap();
	// This push is required as otherwise block 3 has the same hash as block 2 and won't get
	// imported
	block_builder
		.push_transfer(Transfer {
			from: AccountKeyring::Alice.into(),
			to: AccountKeyring::Ferdie.into(),
			amount: 41,
			nonce: 0,
		})
		.unwrap();
	let block_2 = block_builder.build().unwrap().block;
	let block_2_hash = block_2.header.hash();
	client.import_as_best(BlockOrigin::Own, block_2.clone()).await.unwrap();

	// Check block 1.
	let event: FollowEvent<String> = get_next_event(&mut sub).await;
	let expected = FollowEvent::NewBlock(NewBlock {
		block_hash: format!("{:?}", block_1_hash),
		parent_block_hash: format!("{:?}", finalized_hash),
		new_runtime: None,
		with_runtime: false,
	});
	assert_eq!(event, expected);
	let event: FollowEvent<String> = get_next_event(&mut sub).await;
	let expected = FollowEvent::BestBlockChanged(BestBlockChanged {
		best_block_hash: format!("{:?}", block_1_hash),
	});
	assert_eq!(event, expected);

	// Check block 3.
	let event: FollowEvent<String> = get_next_event(&mut sub).await;
	let expected = FollowEvent::NewBlock(NewBlock {
		block_hash: format!("{:?}", block_2_f_hash),
		parent_block_hash: format!("{:?}", block_1_hash),
		new_runtime: None,
		with_runtime: false,
	});
	assert_eq!(event, expected);
	let event: FollowEvent<String> = get_next_event(&mut sub).await;
	let expected = FollowEvent::BestBlockChanged(BestBlockChanged {
		best_block_hash: format!("{:?}", block_2_f_hash),
	});
	assert_eq!(event, expected);

	// Check block 4.
	let event: FollowEvent<String> = get_next_event(&mut sub).await;
	let expected = FollowEvent::NewBlock(NewBlock {
		block_hash: format!("{:?}", block_4_hash),
		parent_block_hash: format!("{:?}", block_2_f_hash),
		new_runtime: None,
		with_runtime: false,
	});
	assert_eq!(event, expected);
	let event: FollowEvent<String> = get_next_event(&mut sub).await;
	let expected = FollowEvent::BestBlockChanged(BestBlockChanged {
		best_block_hash: format!("{:?}", block_4_hash),
	});
	assert_eq!(event, expected);

	// Check block 2, that we imported as custom best.
	let event: FollowEvent<String> = get_next_event(&mut sub).await;
	let expected = FollowEvent::NewBlock(NewBlock {
		block_hash: format!("{:?}", block_2_hash),
		parent_block_hash: format!("{:?}", block_1_hash),
		new_runtime: None,
		with_runtime: false,
	});
	assert_eq!(event, expected);
	let event: FollowEvent<String> = get_next_event(&mut sub).await;
	let expected = FollowEvent::BestBlockChanged(BestBlockChanged {
		best_block_hash: format!("{:?}", block_2_hash),
	});
	assert_eq!(event, expected);

	// Finalize the block 4 from the fork.
	client.finalize_block(block_4_hash, None).unwrap();

	// Expect to report the best block changed before the finalized event.
	let event: FollowEvent<String> = get_next_event(&mut sub).await;
	let expected = FollowEvent::BestBlockChanged(BestBlockChanged {
		best_block_hash: format!("{:?}", block_4_hash),
	});
	assert_eq!(event, expected);

	// Block 2 must be reported as pruned, even if it was the previous best.
	let event: FollowEvent<String> = get_next_event(&mut sub).await;
	let expected = FollowEvent::Finalized(Finalized {
		finalized_block_hashes: vec![
			format!("{:?}", block_1_hash),
			format!("{:?}", block_2_f_hash),
			format!("{:?}", block_4_hash),
		],
		pruned_block_hashes: vec![format!("{:?}", block_2_hash)],
	});
	assert_eq!(event, expected);

	// Pruned hash can be unpinned.
	let sub_id = sub.subscription_id();
	let sub_id = serde_json::to_string(&sub_id).unwrap();
	let hash = format!("{:?}", block_2_hash);
	let _res: () = api.call("chainHead_unstable_unpin", rpc_params![&sub_id, &hash]).await.unwrap();
}

#[tokio::test]
async fn follow_forks_pruned_block() {
	let builder = TestClientBuilder::new();
	let backend = builder.backend();
	let mut client = Arc::new(builder.build());

	let api = ChainHead::new(
		client.clone(),
		backend,
		Arc::new(TaskExecutor::default()),
		ChainHeadConfig {
			global_max_pinned_blocks: MAX_PINNED_BLOCKS,
			subscription_max_pinned_duration: Duration::from_secs(MAX_PINNED_SECS),
			subscription_max_ongoing_operations: MAX_OPERATIONS,
			operation_max_storage_items: MAX_PAGINATION_LIMIT,
		},
	)
	.into_rpc();

	// Block tree before the subscription:
	//
	// finalized -> block 1 -> block 2 -> block 3
	//                                        ^^^ finalized
	//           -> block 1 -> block 2_f -> block 3_f
	//

	let block_1 = BlockBuilderBuilder::new(&*client)
		.on_parent_block(client.chain_info().genesis_hash)
		.with_parent_block_number(0)
		.build()
		.unwrap()
		.build()
		.unwrap()
		.block;
	client.import(BlockOrigin::Own, block_1.clone()).await.unwrap();

	let block_2 = BlockBuilderBuilder::new(&*client)
		.on_parent_block(block_1.hash())
		.with_parent_block_number(1)
		.build()
		.unwrap()
		.build()
		.unwrap()
		.block;
	client.import(BlockOrigin::Own, block_2.clone()).await.unwrap();

	let block_3 = BlockBuilderBuilder::new(&*client)
		.on_parent_block(block_2.hash())
		.with_parent_block_number(2)
		.build()
		.unwrap()
		.build()
		.unwrap()
		.block;
	let block_3_hash = block_3.header.hash();
	client.import(BlockOrigin::Own, block_3.clone()).await.unwrap();

	// Block 4 with parent Block 1 is not the best imported.
	let mut block_builder = BlockBuilderBuilder::new(&*client)
		.on_parent_block(block_1.hash())
		.with_parent_block_number(1)
		.build()
		.unwrap();
	// This push is required as otherwise block 4 has the same hash as block 2 and won't get
	// imported
	block_builder
		.push_transfer(Transfer {
			from: AccountKeyring::Alice.into(),
			to: AccountKeyring::Ferdie.into(),
			amount: 41,
			nonce: 0,
		})
		.unwrap();
	let block_2_f = block_builder.build().unwrap().block;
	client.import(BlockOrigin::Own, block_2_f.clone()).await.unwrap();

	let mut block_builder = BlockBuilderBuilder::new(&*client)
		.on_parent_block(block_2_f.hash())
		.with_parent_block_number(2)
		.build()
		.unwrap();
	block_builder
		.push_transfer(Transfer {
			from: AccountKeyring::Bob.into(),
			to: AccountKeyring::Ferdie.into(),
			amount: 41,
			nonce: 0,
		})
		.unwrap();
	let block_3_f = block_builder.build().unwrap().block;
	client.import(BlockOrigin::Own, block_3_f.clone()).await.unwrap();

	// Block 2_f and 3_f are not pruned, pruning happens at height (N - 1).
	client.finalize_block(block_3_hash, None).unwrap();

	let mut sub = api.subscribe_unbounded("chainHead_unstable_follow", [false]).await.unwrap();

	// Initialized must always be reported first.
	let event: FollowEvent<String> = get_next_event(&mut sub).await;
	let expected = FollowEvent::Initialized(Initialized {
		finalized_block_hash: format!("{:?}", block_3_hash),
		finalized_block_runtime: None,
		with_runtime: false,
	});
	assert_eq!(event, expected);

	// Block tree:
	//
	// finalized -> block 1 -> block 2 -> block 3 -> block 4
	//                                                  ^^^ finalized
	//           -> block 1 -> block 2_f -> block 3_f
	//
	// Mark block 4 as finalized to force block 2_f and 3_f to get pruned.

	let block_4 = BlockBuilderBuilder::new(&*client)
		.on_parent_block(block_3.hash())
		.with_parent_block_number(3)
		.build()
		.unwrap()
		.build()
		.unwrap()
		.block;
	let block_4_hash = block_4.hash();
	client.import(BlockOrigin::Own, block_4.clone()).await.unwrap();

	client.finalize_block(block_4_hash, None).unwrap();

	// Check block 6.
	let event: FollowEvent<String> = get_next_event(&mut sub).await;
	let expected = FollowEvent::NewBlock(NewBlock {
		block_hash: format!("{:?}", block_4_hash),
		parent_block_hash: format!("{:?}", block_3_hash),
		new_runtime: None,
		with_runtime: false,
	});
	assert_eq!(event, expected);
	let event: FollowEvent<String> = get_next_event(&mut sub).await;
	let expected = FollowEvent::BestBlockChanged(BestBlockChanged {
		best_block_hash: format!("{:?}", block_4_hash),
	});
	assert_eq!(event, expected);

	// Block 4 and 5 must not be reported as pruned.
	let event: FollowEvent<String> = get_next_event(&mut sub).await;
	let expected = FollowEvent::Finalized(Finalized {
		finalized_block_hashes: vec![format!("{:?}", block_4_hash)],
		pruned_block_hashes: vec![],
	});
	assert_eq!(event, expected);
}

#[tokio::test]
async fn follow_report_multiple_pruned_block() {
	let builder = TestClientBuilder::new();
	let backend = builder.backend();
	let mut client = Arc::new(builder.build());

	let api = ChainHead::new(
		client.clone(),
		backend,
		Arc::new(TaskExecutor::default()),
		ChainHeadConfig {
			global_max_pinned_blocks: MAX_PINNED_BLOCKS,
			subscription_max_pinned_duration: Duration::from_secs(MAX_PINNED_SECS),
			subscription_max_ongoing_operations: MAX_OPERATIONS,
			operation_max_storage_items: MAX_PAGINATION_LIMIT,
		},
	)
	.into_rpc();

	// Block tree:
	//
	// finalized -> block 1 -> block 2 -> block 3
	//                                        ^^^ finalized after subscription
	//           -> block 1 -> block 2_f -> block 3_f

	let finalized_hash = client.info().finalized_hash;

	let block_1 = BlockBuilderBuilder::new(&*client)
		.on_parent_block(client.chain_info().genesis_hash)
		.with_parent_block_number(0)
		.build()
		.unwrap()
		.build()
		.unwrap()
		.block;
	let block_1_hash = block_1.hash();
	client.import(BlockOrigin::Own, block_1.clone()).await.unwrap();

	let block_2 = BlockBuilderBuilder::new(&*client)
		.on_parent_block(block_1.hash())
		.with_parent_block_number(1)
		.build()
		.unwrap()
		.build()
		.unwrap()
		.block;
	let block_2_hash = block_2.hash();
	client.import(BlockOrigin::Own, block_2.clone()).await.unwrap();

	let block_3 = BlockBuilderBuilder::new(&*client)
		.on_parent_block(block_2.hash())
		.with_parent_block_number(2)
		.build()
		.unwrap()
		.build()
		.unwrap()
		.block;
	let block_3_hash = block_3.hash();
	client.import(BlockOrigin::Own, block_3.clone()).await.unwrap();

	// Block 2_f with parent Block 1 is not the best imported.
	let mut block_builder = BlockBuilderBuilder::new(&*client)
		.on_parent_block(block_1.hash())
		.with_parent_block_number(1)
		.build()
		.unwrap();

	// This push is required as otherwise block 2_f has the same hash as block 2 and won't get
	// imported
	block_builder
		.push_transfer(Transfer {
			from: AccountKeyring::Alice.into(),
			to: AccountKeyring::Ferdie.into(),
			amount: 41,
			nonce: 0,
		})
		.unwrap();
	let block_2_f = block_builder.build().unwrap().block;
	let block_2_f_hash = block_2_f.hash();
	client.import(BlockOrigin::Own, block_2_f.clone()).await.unwrap();

	let mut block_builder = BlockBuilderBuilder::new(&*client)
		.on_parent_block(block_2_f.hash())
		.with_parent_block_number(2)
		.build()
		.unwrap();

	block_builder
		.push_transfer(Transfer {
			from: AccountKeyring::Bob.into(),
			to: AccountKeyring::Ferdie.into(),
			amount: 41,
			nonce: 0,
		})
		.unwrap();
	let block_3_f = block_builder.build().unwrap().block;
	let block_3_f_hash = block_3_f.hash();
	client.import(BlockOrigin::Own, block_3_f.clone()).await.unwrap();
	let mut sub = api.subscribe_unbounded("chainHead_unstable_follow", [false]).await.unwrap();

	// Initialized must always be reported first.
	let event: FollowEvent<String> = get_next_event(&mut sub).await;
	let expected = FollowEvent::Initialized(Initialized {
		finalized_block_hash: format!("{:?}", finalized_hash),
		finalized_block_runtime: None,
		with_runtime: false,
	});
	assert_eq!(event, expected);

	let event: FollowEvent<String> = get_next_event(&mut sub).await;
	let expected = FollowEvent::NewBlock(NewBlock {
		block_hash: format!("{:?}", block_1_hash),
		parent_block_hash: format!("{:?}", finalized_hash),
		new_runtime: None,
		with_runtime: false,
	});
	assert_eq!(event, expected);

	let event: FollowEvent<String> = get_next_event(&mut sub).await;
	let expected = FollowEvent::NewBlock(NewBlock {
		block_hash: format!("{:?}", block_2_hash),
		parent_block_hash: format!("{:?}", block_1_hash),
		new_runtime: None,
		with_runtime: false,
	});
	assert_eq!(event, expected);

	let event: FollowEvent<String> = get_next_event(&mut sub).await;
	let expected = FollowEvent::NewBlock(NewBlock {
		block_hash: format!("{:?}", block_3_hash),
		parent_block_hash: format!("{:?}", block_2_hash),
		new_runtime: None,
		with_runtime: false,
	});
	assert_eq!(event, expected);

	// The fork must also be reported.
	let event: FollowEvent<String> = get_next_event(&mut sub).await;
	let expected = FollowEvent::NewBlock(NewBlock {
		block_hash: format!("{:?}", block_2_f_hash),
		parent_block_hash: format!("{:?}", block_1_hash),
		new_runtime: None,
		with_runtime: false,
	});
	assert_eq!(event, expected);

	let event: FollowEvent<String> = get_next_event(&mut sub).await;
	let expected = FollowEvent::NewBlock(NewBlock {
		block_hash: format!("{:?}", block_3_f_hash),
		parent_block_hash: format!("{:?}", block_2_f_hash),
		new_runtime: None,
		with_runtime: false,
	});
	assert_eq!(event, expected);

	// The best block of the chain must also be reported.
	let event: FollowEvent<String> = get_next_event(&mut sub).await;
	let expected = FollowEvent::BestBlockChanged(BestBlockChanged {
		best_block_hash: format!("{:?}", block_3_hash),
	});
	assert_eq!(event, expected);

	// Block 4 and 5 are not pruned, pruning happens at height (N - 1).
	client.finalize_block(block_3_hash, None).unwrap();

	// Finalizing block 3 directly will also result in block 1 and 2 being finalized.
	let event: FollowEvent<String> = get_next_event(&mut sub).await;
	let expected = FollowEvent::Finalized(Finalized {
		finalized_block_hashes: vec![
			format!("{:?}", block_1_hash),
			format!("{:?}", block_2_hash),
			format!("{:?}", block_3_hash),
		],
		pruned_block_hashes: vec![],
	});
	assert_eq!(event, expected);

	// Block tree:
	//
	// finalized -> block 1 -> block 2 -> block 3 -> block 4
	//                                                  ^^^ finalized
	//           -> block 1 -> block 2_f -> block 3_f
	//
	// Mark block 4 as finalized to force block 2_f and 3_f to get pruned.

	let block_4 = BlockBuilderBuilder::new(&*client)
		.on_parent_block(block_3.hash())
		.with_parent_block_number(3)
		.build()
		.unwrap()
		.build()
		.unwrap()
		.block;

	let block_4_hash = block_4.hash();
	client.import(BlockOrigin::Own, block_4.clone()).await.unwrap();

	client.finalize_block(block_4_hash, None).unwrap();

	// Check block 6.
	let event: FollowEvent<String> = get_next_event(&mut sub).await;
	let expected = FollowEvent::NewBlock(NewBlock {
		block_hash: format!("{:?}", block_4_hash),
		parent_block_hash: format!("{:?}", block_3_hash),
		new_runtime: None,
		with_runtime: false,
	});
	assert_eq!(event, expected);
	let event: FollowEvent<String> = get_next_event(&mut sub).await;
	let expected = FollowEvent::BestBlockChanged(BestBlockChanged {
		best_block_hash: format!("{:?}", block_4_hash),
	});
	assert_eq!(event, expected);

	// Block 4 and 5 be reported as pruned, not just the stale head (block 5).
	let event: FollowEvent<String> = get_next_event(&mut sub).await;
	let expected = FollowEvent::Finalized(Finalized {
		finalized_block_hashes: vec![format!("{:?}", block_4_hash)],
		pruned_block_hashes: vec![format!("{:?}", block_2_f_hash), format!("{:?}", block_3_f_hash)],
	});
	assert_eq!(event, expected);
}

#[tokio::test]
async fn pin_block_references() {
	// Manually construct an in-memory backend and client.
	let backend = Arc::new(sc_client_api::in_mem::Backend::new());
	let executor = substrate_test_runtime_client::new_native_or_wasm_executor();
	let client_config = sc_service::ClientConfig::default();

	let genesis_block_builder = sc_service::GenesisBlockBuilder::new(
		&substrate_test_runtime_client::GenesisParameters::default().genesis_storage(),
		!client_config.no_genesis,
		backend.clone(),
		executor.clone(),
	)
	.unwrap();

	let mut client = Arc::new(
		new_in_mem::<_, Block, _, RuntimeApi>(
			backend.clone(),
			executor,
			genesis_block_builder,
			None,
			None,
			Box::new(TaskExecutor::new()),
			client_config,
		)
		.unwrap(),
	);

	let api = ChainHead::new(
		client.clone(),
		backend.clone(),
		Arc::new(TaskExecutor::default()),
		ChainHeadConfig {
			global_max_pinned_blocks: 3,
			subscription_max_pinned_duration: Duration::from_secs(MAX_PINNED_SECS),
			subscription_max_ongoing_operations: MAX_OPERATIONS,
			operation_max_storage_items: MAX_PAGINATION_LIMIT,
		},
	)
	.into_rpc();

	async fn wait_pinned_references<Block: BlockT>(
		backend: &Arc<sc_client_api::in_mem::Backend<Block>>,
		hash: &Block::Hash,
		target: i64,
	) {
		// Retry for at most 2 minutes.
		let mut retries = 120;
		while backend.pin_refs(hash).unwrap() != target {
			if retries == 0 {
				panic!("Expected target={} pinned references for hash={:?}", target, hash);
			}
			retries -= 1;

			tokio::time::sleep(tokio::time::Duration::from_secs(1)).await;
		}
	}

	let mut sub = api.subscribe_unbounded("chainHead_unstable_follow", [false]).await.unwrap();
	let sub_id = sub.subscription_id();
	let sub_id = serde_json::to_string(&sub_id).unwrap();

	let block = BlockBuilderBuilder::new(&*client)
		.on_parent_block(client.chain_info().genesis_hash)
		.with_parent_block_number(0)
		.build()
		.unwrap()
		.build()
		.unwrap()
		.block;
	let hash = block.header.hash();
	let block_hash = format!("{:?}", hash);
	client.import(BlockOrigin::Own, block.clone()).await.unwrap();

	// Ensure the imported block is propagated for this subscription.
	assert_matches!(
		get_next_event::<FollowEvent<String>>(&mut sub).await,
		FollowEvent::Initialized(_)
	);
	assert_matches!(
		get_next_event::<FollowEvent<String>>(&mut sub).await,
		FollowEvent::NewBlock(_)
	);
	assert_matches!(
		get_next_event::<FollowEvent<String>>(&mut sub).await,
		FollowEvent::BestBlockChanged(_)
	);

	// We need to wait a bit for:
	// 1. `NewBlock` and `BestBlockChanged` notifications to propagate to the chainHead
	// subscription. (pin_refs == 2)
	// 2. The chainHead to call `pin_blocks` only once for the `NewBlock`
	// notification (pin_refs == 3)
	// 3. Both notifications to go out of scope (pin_refs ==  1 (total 3 - dropped 2)).
	wait_pinned_references(&backend, &hash, 1).await;

	// To not exceed the number of pinned blocks, we need to unpin before the next import.
	let _res: () = api
		.call("chainHead_unstable_unpin", rpc_params![&sub_id, &block_hash])
		.await
		.unwrap();

	// Make sure unpin clears out the reference.
	let refs = backend.pin_refs(&hash).unwrap();
	assert_eq!(refs, 0);

	// Add another 2 blocks and make sure we drop the subscription with the blocks pinned.
	let mut hashes = Vec::new();
	for _ in 0..2 {
		let block = BlockBuilderBuilder::new(&*client)
			.on_parent_block(client.chain_info().best_hash)
			.with_parent_block_number(client.chain_info().best_number)
			.build()
			.unwrap()
			.build()
			.unwrap()
			.block;
		let hash = block.hash();
		client.import(BlockOrigin::Own, block.clone()).await.unwrap();

		// Ensure the imported block is propagated for this subscription.
		assert_matches!(
			get_next_event::<FollowEvent<String>>(&mut sub).await,
			FollowEvent::NewBlock(_)
		);
		assert_matches!(
			get_next_event::<FollowEvent<String>>(&mut sub).await,
			FollowEvent::BestBlockChanged(_)
		);

		hashes.push(hash);
	}

	// Make sure the pin was propagated.
	for hash in &hashes {
		wait_pinned_references(&backend, hash, 1).await;
	}

	// Drop the subscription and expect the pinned blocks to be released.
	drop(sub);
	// The `chainHead` detects the subscription was terminated when it tries
	// to send another block.
	let block = BlockBuilderBuilder::new(&*client)
		.on_parent_block(client.chain_info().best_hash)
		.with_parent_block_number(client.chain_info().best_number)
		.build()
		.unwrap()
		.build()
		.unwrap()
		.block;
	client.import(BlockOrigin::Own, block.clone()).await.unwrap();

	for hash in &hashes {
		wait_pinned_references(&backend, &hash, 0).await;
	}
}

#[tokio::test]
async fn follow_finalized_before_new_block() {
	let builder = TestClientBuilder::new();
	let backend = builder.backend();
	let mut client = Arc::new(builder.build());

	let client_mock = Arc::new(ChainHeadMockClient::new(client.clone()));

	let api = ChainHead::new(
		client_mock.clone(),
		backend,
		Arc::new(TaskExecutor::default()),
		ChainHeadConfig {
			global_max_pinned_blocks: MAX_PINNED_BLOCKS,
			subscription_max_pinned_duration: Duration::from_secs(MAX_PINNED_SECS),
			subscription_max_ongoing_operations: MAX_OPERATIONS,
			operation_max_storage_items: MAX_PAGINATION_LIMIT,
		},
	)
	.into_rpc();

	// Make sure the block is imported for it to be pinned.
	let block_1 = BlockBuilderBuilder::new(&*client)
		.on_parent_block(client.chain_info().genesis_hash)
		.with_parent_block_number(0)
		.build()
		.unwrap()
		.build()
		.unwrap()
		.block;
	let block_1_hash = block_1.header.hash();
	client.import(BlockOrigin::Own, block_1.clone()).await.unwrap();

	let mut sub = api.subscribe_unbounded("chainHead_unstable_follow", [false]).await.unwrap();

	// Trigger the `FinalizedNotification` for block 1 before the `BlockImportNotification`, and
	// expect for the `chainHead` to generate `NewBlock`, `BestBlock` and `Finalized` events.

	// Trigger the Finalized notification before the NewBlock one.
	run_with_timeout(client_mock.trigger_finality_stream(block_1.header.clone())).await;

	// Initialized must always be reported first.
	let finalized_hash = client.info().finalized_hash;
	let event: FollowEvent<String> = get_next_event(&mut sub).await;
	let expected = FollowEvent::Initialized(Initialized {
		finalized_block_hash: format!("{:?}", finalized_hash),
		finalized_block_runtime: None,
		with_runtime: false,
	});
	assert_eq!(event, expected);

	// Block 1 must be reported because we triggered the finalized notification.
	let event: FollowEvent<String> = get_next_event(&mut sub).await;
	let expected = FollowEvent::NewBlock(NewBlock {
		block_hash: format!("{:?}", block_1_hash),
		parent_block_hash: format!("{:?}", finalized_hash),
		new_runtime: None,
		with_runtime: false,
	});
	assert_eq!(event, expected);

	let event: FollowEvent<String> = get_next_event(&mut sub).await;
	let expected = FollowEvent::BestBlockChanged(BestBlockChanged {
		best_block_hash: format!("{:?}", block_1_hash),
	});
	assert_eq!(event, expected);

	let event: FollowEvent<String> = get_next_event(&mut sub).await;
	let expected = FollowEvent::Finalized(Finalized {
		finalized_block_hashes: vec![format!("{:?}", block_1_hash)],
		pruned_block_hashes: vec![],
	});
	assert_eq!(event, expected);

	let block_2 = BlockBuilderBuilder::new(&*client)
		.on_parent_block(block_1.hash())
		.with_parent_block_number(1)
		.build()
		.unwrap()
		.build()
		.unwrap()
		.block;
	let block_2_hash = block_2.hash();
	client.import(BlockOrigin::Own, block_2.clone()).await.unwrap();

	// Triggering the `BlockImportNotification` notification for block 1 should have no effect
	// on the notification because the events were handled by the `FinalizedNotification`.
	// Also trigger the `BlockImportNotification` notification for block 2 to ensure
	// `NewBlock and `BestBlock` events are generated.

	// Trigger NewBlock notification for block 1 and block 2.
	run_with_timeout(client_mock.trigger_import_stream(block_1.header)).await;
	run_with_timeout(client_mock.trigger_import_stream(block_2.header)).await;

	let event: FollowEvent<String> = get_next_event(&mut sub).await;
	let expected = FollowEvent::NewBlock(NewBlock {
		block_hash: format!("{:?}", block_2_hash),
		parent_block_hash: format!("{:?}", block_1_hash),
		new_runtime: None,
		with_runtime: false,
	});
	assert_eq!(event, expected);

	let event: FollowEvent<String> = get_next_event(&mut sub).await;
	let expected = FollowEvent::BestBlockChanged(BestBlockChanged {
		best_block_hash: format!("{:?}", block_2_hash),
	});
	assert_eq!(event, expected);
}

#[tokio::test]
async fn ensure_operation_limits_works() {
	let child_info = ChildInfo::new_default(CHILD_STORAGE_KEY);
	let builder = TestClientBuilder::new().add_extra_child_storage(
		&child_info,
		KEY.to_vec(),
		CHILD_VALUE.to_vec(),
	);
	let backend = builder.backend();
	let mut client = Arc::new(builder.build());

	// Configure the chainHead with maximum 1 ongoing operations.
	let api = ChainHead::new(
		client.clone(),
		backend,
		Arc::new(TaskExecutor::default()),
		ChainHeadConfig {
			global_max_pinned_blocks: MAX_PINNED_BLOCKS,
			subscription_max_pinned_duration: Duration::from_secs(MAX_PINNED_SECS),
			subscription_max_ongoing_operations: 1,
			operation_max_storage_items: MAX_PAGINATION_LIMIT,
		},
	)
	.into_rpc();

	let mut sub = api.subscribe_unbounded("chainHead_unstable_follow", [true]).await.unwrap();
	let sub_id = sub.subscription_id();
	let sub_id = serde_json::to_string(&sub_id).unwrap();

	let block = BlockBuilderBuilder::new(&*client)
		.on_parent_block(client.chain_info().genesis_hash)
		.with_parent_block_number(0)
		.build()
		.unwrap()
		.build()
		.unwrap()
		.block;
	client.import(BlockOrigin::Own, block.clone()).await.unwrap();

	// Ensure the imported block is propagated and pinned for this subscription.
	assert_matches!(
		get_next_event::<FollowEvent<String>>(&mut sub).await,
		FollowEvent::Initialized(_)
	);
	assert_matches!(
		get_next_event::<FollowEvent<String>>(&mut sub).await,
		FollowEvent::NewBlock(_)
	);
	assert_matches!(
		get_next_event::<FollowEvent<String>>(&mut sub).await,
		FollowEvent::BestBlockChanged(_)
	);

	let block_hash = format!("{:?}", block.header.hash());
	let key = hex_string(&KEY);

	let items = vec![
		StorageQuery { key: key.clone(), query_type: StorageQueryType::DescendantsHashes },
		StorageQuery { key: key.clone(), query_type: StorageQueryType::DescendantsHashes },
		StorageQuery { key: key.clone(), query_type: StorageQueryType::DescendantsValues },
		StorageQuery { key: key.clone(), query_type: StorageQueryType::DescendantsValues },
	];

	let response: MethodResponse = api
		.call("chainHead_unstable_storage", rpc_params![&sub_id, &block_hash, items])
		.await
		.unwrap();
	let operation_id = match response {
		MethodResponse::Started(started) => {
			// Check discarded items.
			assert_eq!(started.discarded_items.unwrap(), 3);
			started.operation_id
		},
		MethodResponse::LimitReached => panic!("Expected started response"),
	};
	// No value associated with the provided key.
	assert_matches!(
			get_next_event::<FollowEvent<String>>(&mut sub).await,
			FollowEvent::OperationStorageDone(done) if done.operation_id == operation_id
	);

	// The storage is finished and capactiy must be released.
	let alice_id = AccountKeyring::Alice.to_account_id();
	// Hex encoded scale encoded bytes representing the call parameters.
	let call_parameters = hex_string(&alice_id.encode());
	let response: MethodResponse = api
		.call(
			"chainHead_unstable_call",
			[&sub_id, &block_hash, "AccountNonceApi_account_nonce", &call_parameters],
		)
		.await
		.unwrap();
	let operation_id = match response {
		MethodResponse::Started(started) => started.operation_id,
		MethodResponse::LimitReached => panic!("Expected started response"),
	};

	// Response propagated to `chainHead_follow`.
	assert_matches!(
			get_next_event::<FollowEvent<String>>(&mut sub).await,
			FollowEvent::OperationCallDone(done) if done.operation_id == operation_id && done.output == "0x0000000000000000"
	);
}

#[tokio::test]
async fn check_continue_operation() {
	let child_info = ChildInfo::new_default(CHILD_STORAGE_KEY);
	let builder = TestClientBuilder::new().add_extra_child_storage(
		&child_info,
		KEY.to_vec(),
		CHILD_VALUE.to_vec(),
	);
	let backend = builder.backend();
	let mut client = Arc::new(builder.build());

	// Configure the chainHead with maximum 1 item before asking for pagination.
	let api = ChainHead::new(
		client.clone(),
		backend,
		Arc::new(TaskExecutor::default()),
		ChainHeadConfig {
			global_max_pinned_blocks: MAX_PINNED_BLOCKS,
			subscription_max_pinned_duration: Duration::from_secs(MAX_PINNED_SECS),
			subscription_max_ongoing_operations: MAX_OPERATIONS,
			operation_max_storage_items: 1,
		},
	)
	.into_rpc();

	let mut sub = api.subscribe_unbounded("chainHead_unstable_follow", [true]).await.unwrap();
	let sub_id = sub.subscription_id();
	let sub_id = serde_json::to_string(&sub_id).unwrap();

	// Import a new block with storage changes.
	let mut builder = BlockBuilderBuilder::new(&*client)
		.on_parent_block(client.chain_info().genesis_hash)
		.with_parent_block_number(0)
		.build()
		.unwrap();
	builder.push_storage_change(b":m".to_vec(), Some(b"a".to_vec())).unwrap();
	builder.push_storage_change(b":mo".to_vec(), Some(b"ab".to_vec())).unwrap();
	builder.push_storage_change(b":moc".to_vec(), Some(b"abc".to_vec())).unwrap();
	builder.push_storage_change(b":moD".to_vec(), Some(b"abcmoD".to_vec())).unwrap();
	builder.push_storage_change(b":mock".to_vec(), Some(b"abcd".to_vec())).unwrap();
	let block = builder.build().unwrap().block;
	let block_hash = format!("{:?}", block.header.hash());
	client.import(BlockOrigin::Own, block.clone()).await.unwrap();

	// Ensure the imported block is propagated and pinned for this subscription.
	assert_matches!(
		get_next_event::<FollowEvent<String>>(&mut sub).await,
		FollowEvent::Initialized(_)
	);
	assert_matches!(
		get_next_event::<FollowEvent<String>>(&mut sub).await,
		FollowEvent::NewBlock(_)
	);
	assert_matches!(
		get_next_event::<FollowEvent<String>>(&mut sub).await,
		FollowEvent::BestBlockChanged(_)
	);

	let invalid_hash = hex_string(&INVALID_HASH);

	// Invalid subscription ID must produce no results.
	let _res: () = api
		.call("chainHead_unstable_continue", ["invalid_sub_id", &invalid_hash])
		.await
		.unwrap();

	// Invalid operation ID must produce no results.
	let _res: () = api.call("chainHead_unstable_continue", [&sub_id, &invalid_hash]).await.unwrap();

	// Valid call with storage at the key.
	let response: MethodResponse = api
		.call(
			"chainHead_unstable_storage",
			rpc_params![
				&sub_id,
				&block_hash,
				vec![StorageQuery {
					key: hex_string(b":m"),
					query_type: StorageQueryType::DescendantsValues
				}]
			],
		)
		.await
		.unwrap();
	let operation_id = match response {
		MethodResponse::Started(started) => started.operation_id,
		MethodResponse::LimitReached => panic!("Expected started response"),
	};

	assert_matches!(
		get_next_event::<FollowEvent<String>>(&mut sub).await,
		FollowEvent::OperationStorageItems(res) if res.operation_id == operation_id &&
			res.items.len() == 1 &&
			res.items[0].key == hex_string(b":m") &&
			res.items[0].result == StorageResultType::Value(hex_string(b"a"))
	);

	// Pagination event.
	assert_matches!(
		get_next_event::<FollowEvent<String>>(&mut sub).await,
		FollowEvent::OperationWaitingForContinue(res) if res.operation_id == operation_id
	);

	does_not_produce_event::<FollowEvent<String>>(
		&mut sub,
		std::time::Duration::from_secs(DOES_NOT_PRODUCE_EVENTS_SECONDS),
	)
	.await;
	let _res: () = api.call("chainHead_unstable_continue", [&sub_id, &operation_id]).await.unwrap();
	assert_matches!(
		get_next_event::<FollowEvent<String>>(&mut sub).await,
		FollowEvent::OperationStorageItems(res) if res.operation_id == operation_id &&
			res.items.len() == 1 &&
			res.items[0].key == hex_string(b":mo") &&
			res.items[0].result == StorageResultType::Value(hex_string(b"ab"))
	);

	// Pagination event.
	assert_matches!(
		get_next_event::<FollowEvent<String>>(&mut sub).await,
		FollowEvent::OperationWaitingForContinue(res) if res.operation_id == operation_id
	);
	does_not_produce_event::<FollowEvent<String>>(
		&mut sub,
		std::time::Duration::from_secs(DOES_NOT_PRODUCE_EVENTS_SECONDS),
	)
	.await;
	let _res: () = api.call("chainHead_unstable_continue", [&sub_id, &operation_id]).await.unwrap();
	assert_matches!(
		get_next_event::<FollowEvent<String>>(&mut sub).await,
		FollowEvent::OperationStorageItems(res) if res.operation_id == operation_id &&
			res.items.len() == 1 &&
			res.items[0].key == hex_string(b":moD") &&
			res.items[0].result == StorageResultType::Value(hex_string(b"abcmoD"))
	);

	// Pagination event.
	assert_matches!(
		get_next_event::<FollowEvent<String>>(&mut sub).await,
		FollowEvent::OperationWaitingForContinue(res) if res.operation_id == operation_id
	);

	does_not_produce_event::<FollowEvent<String>>(
		&mut sub,
		std::time::Duration::from_secs(DOES_NOT_PRODUCE_EVENTS_SECONDS),
	)
	.await;
	let _res: () = api.call("chainHead_unstable_continue", [&sub_id, &operation_id]).await.unwrap();
	assert_matches!(
		get_next_event::<FollowEvent<String>>(&mut sub).await,
		FollowEvent::OperationStorageItems(res) if res.operation_id == operation_id &&
			res.items.len() == 1 &&
			res.items[0].key == hex_string(b":moc") &&
			res.items[0].result == StorageResultType::Value(hex_string(b"abc"))
	);

	// Pagination event.
	assert_matches!(
		get_next_event::<FollowEvent<String>>(&mut sub).await,
		FollowEvent::OperationWaitingForContinue(res) if res.operation_id == operation_id
	);
	does_not_produce_event::<FollowEvent<String>>(
		&mut sub,
		std::time::Duration::from_secs(DOES_NOT_PRODUCE_EVENTS_SECONDS),
	)
	.await;
	let _res: () = api.call("chainHead_unstable_continue", [&sub_id, &operation_id]).await.unwrap();
	assert_matches!(
		get_next_event::<FollowEvent<String>>(&mut sub).await,
		FollowEvent::OperationStorageItems(res) if res.operation_id == operation_id &&
			res.items.len() == 1 &&
			res.items[0].key == hex_string(b":mock") &&
			res.items[0].result == StorageResultType::Value(hex_string(b"abcd"))
	);

	// Finished.
	assert_matches!(
			get_next_event::<FollowEvent<String>>(&mut sub).await,
			FollowEvent::OperationStorageDone(done) if done.operation_id == operation_id
	);
}

#[tokio::test]
async fn stop_storage_operation() {
	let child_info = ChildInfo::new_default(CHILD_STORAGE_KEY);
	let builder = TestClientBuilder::new().add_extra_child_storage(
		&child_info,
		KEY.to_vec(),
		CHILD_VALUE.to_vec(),
	);
	let backend = builder.backend();
	let mut client = Arc::new(builder.build());

	// Configure the chainHead with maximum 1 item before asking for pagination.
	let api = ChainHead::new(
		client.clone(),
		backend,
		Arc::new(TaskExecutor::default()),
		ChainHeadConfig {
			global_max_pinned_blocks: MAX_PINNED_BLOCKS,
			subscription_max_pinned_duration: Duration::from_secs(MAX_PINNED_SECS),
			subscription_max_ongoing_operations: MAX_OPERATIONS,
			operation_max_storage_items: 1,
		},
	)
	.into_rpc();

	let mut sub = api.subscribe_unbounded("chainHead_unstable_follow", [true]).await.unwrap();
	let sub_id = sub.subscription_id();
	let sub_id = serde_json::to_string(&sub_id).unwrap();

	// Import a new block with storage changes.
	let mut builder = BlockBuilderBuilder::new(&*client)
		.on_parent_block(client.chain_info().genesis_hash)
		.with_parent_block_number(0)
		.build()
		.unwrap();
	builder.push_storage_change(b":m".to_vec(), Some(b"a".to_vec())).unwrap();
	builder.push_storage_change(b":mo".to_vec(), Some(b"ab".to_vec())).unwrap();
	let block = builder.build().unwrap().block;
	let block_hash = format!("{:?}", block.header.hash());
	client.import(BlockOrigin::Own, block.clone()).await.unwrap();

	// Ensure the imported block is propagated and pinned for this subscription.
	assert_matches!(
		get_next_event::<FollowEvent<String>>(&mut sub).await,
		FollowEvent::Initialized(_)
	);
	assert_matches!(
		get_next_event::<FollowEvent<String>>(&mut sub).await,
		FollowEvent::NewBlock(_)
	);
	assert_matches!(
		get_next_event::<FollowEvent<String>>(&mut sub).await,
		FollowEvent::BestBlockChanged(_)
	);

	let invalid_hash = hex_string(&INVALID_HASH);

	// Invalid subscription ID must produce no results.
	let _res: () = api
		.call("chainHead_unstable_stopOperation", ["invalid_sub_id", &invalid_hash])
		.await
		.unwrap();

	// Invalid operation ID must produce no results.
	let _res: () = api
		.call("chainHead_unstable_stopOperation", [&sub_id, &invalid_hash])
		.await
		.unwrap();

	// Valid call with storage at the key.
	let response: MethodResponse = api
		.call(
			"chainHead_unstable_storage",
			rpc_params![
				&sub_id,
				&block_hash,
				vec![StorageQuery {
					key: hex_string(b":m"),
					query_type: StorageQueryType::DescendantsValues
				}]
			],
		)
		.await
		.unwrap();
	let operation_id = match response {
		MethodResponse::Started(started) => started.operation_id,
		MethodResponse::LimitReached => panic!("Expected started response"),
	};

	assert_matches!(
		get_next_event::<FollowEvent<String>>(&mut sub).await,
		FollowEvent::OperationStorageItems(res) if res.operation_id == operation_id &&
			res.items.len() == 1 &&
			res.items[0].key == hex_string(b":m") &&
			res.items[0].result == StorageResultType::Value(hex_string(b"a"))
	);

	// Pagination event.
	assert_matches!(
		get_next_event::<FollowEvent<String>>(&mut sub).await,
		FollowEvent::OperationWaitingForContinue(res) if res.operation_id == operation_id
	);

	// Stop the operation.
	let _res: () = api
		.call("chainHead_unstable_stopOperation", [&sub_id, &operation_id])
		.await
		.unwrap();

	does_not_produce_event::<FollowEvent<String>>(
		&mut sub,
		std::time::Duration::from_secs(DOES_NOT_PRODUCE_EVENTS_SECONDS),
	)
	.await;
}

#[tokio::test]
async fn storage_closest_merkle_value() {
	let (mut client, api, mut sub, sub_id, block) = setup_api().await;

	/// The core of this test.
	///
	/// Checks keys that are exact match, keys with descedant and keys that should not return
	/// values.
	///
	/// Returns (key, merkle value) pairs.
	async fn expect_merkle_request(
		api: &RpcModule<ChainHead<Backend, Block, Client<Backend>>>,
		mut sub: &mut RpcSubscription,
		sub_id: String,
		block_hash: String,
	) -> HashMap<String, String> {
		// Valid call with storage at the keys.
		let response: MethodResponse = api
			.call(
				"chainHead_unstable_storage",
				rpc_params![
					&sub_id,
					&block_hash,
					vec![
						StorageQuery {
							key: hex_string(b":AAAA"),
							query_type: StorageQueryType::ClosestDescendantMerkleValue
						},
						StorageQuery {
							key: hex_string(b":AAAB"),
							query_type: StorageQueryType::ClosestDescendantMerkleValue
						},
						// Key with descedent.
						StorageQuery {
							key: hex_string(b":A"),
							query_type: StorageQueryType::ClosestDescendantMerkleValue
						},
						StorageQuery {
							key: hex_string(b":AA"),
							query_type: StorageQueryType::ClosestDescendantMerkleValue
						},
						// Keys below this comment do not produce a result.
						// Key that exceed the keyspace of the trie.
						StorageQuery {
							key: hex_string(b":AAAAX"),
							query_type: StorageQueryType::ClosestDescendantMerkleValue
						},
						StorageQuery {
							key: hex_string(b":AAABX"),
							query_type: StorageQueryType::ClosestDescendantMerkleValue
						},
						// Key that are not part of the trie.
						StorageQuery {
							key: hex_string(b":AAX"),
							query_type: StorageQueryType::ClosestDescendantMerkleValue
						},
						StorageQuery {
							key: hex_string(b":AAAX"),
							query_type: StorageQueryType::ClosestDescendantMerkleValue
						},
					]
				],
			)
			.await
			.unwrap();
		let operation_id = match response {
			MethodResponse::Started(started) => started.operation_id,
			MethodResponse::LimitReached => panic!("Expected started response"),
		};

		let event = get_next_event::<FollowEvent<String>>(&mut sub).await;
		let merkle_values: HashMap<_, _> = match event {
			FollowEvent::OperationStorageItems(res) => {
				assert_eq!(res.operation_id, operation_id);

				res.items
					.into_iter()
					.map(|res| {
						let value = match res.result {
							StorageResultType::ClosestDescendantMerkleValue(value) => value,
							_ => panic!("Unexpected StorageResultType"),
						};
						(res.key, value)
					})
					.collect()
			},
			_ => panic!("Expected OperationStorageItems event"),
		};

		// Finished.
		assert_matches!(
				get_next_event::<FollowEvent<String>>(&mut sub).await,
				FollowEvent::OperationStorageDone(done) if done.operation_id == operation_id
		);

		// Response for AAAA, AAAB, A and AA.
		assert_eq!(merkle_values.len(), 4);

		// While checking for expected merkle values to align,
		// the following will check that the returned keys are
		// expected.

		// Values for AAAA and AAAB are different.
		assert_ne!(
			merkle_values.get(&hex_string(b":AAAA")).unwrap(),
			merkle_values.get(&hex_string(b":AAAB")).unwrap()
		);

		// Values for A and AA should be on the same branch node.
		assert_eq!(
			merkle_values.get(&hex_string(b":A")).unwrap(),
			merkle_values.get(&hex_string(b":AA")).unwrap()
		);
		// The branch node value must be different than the leaf of either
		// AAAA and AAAB.
		assert_ne!(
			merkle_values.get(&hex_string(b":A")).unwrap(),
			merkle_values.get(&hex_string(b":AAAA")).unwrap()
		);
		assert_ne!(
			merkle_values.get(&hex_string(b":A")).unwrap(),
			merkle_values.get(&hex_string(b":AAAB")).unwrap()
		);

		merkle_values
	}

	// Import a new block with storage changes.
	let mut builder = BlockBuilderBuilder::new(&*client)
		.on_parent_block(block.hash())
		.with_parent_block_number(1)
		.build()
		.unwrap();
	builder.push_storage_change(b":AAAA".to_vec(), Some(vec![1; 64])).unwrap();
	builder.push_storage_change(b":AAAB".to_vec(), Some(vec![2; 64])).unwrap();
	let block = builder.build().unwrap().block;
	let block_hash = format!("{:?}", block.header.hash());
	client.import(BlockOrigin::Own, block.clone()).await.unwrap();

	// Ensure the imported block is propagated and pinned for this subscription.
	assert_matches!(
		get_next_event::<FollowEvent<String>>(&mut sub).await,
		FollowEvent::NewBlock(_)
	);
	assert_matches!(
		get_next_event::<FollowEvent<String>>(&mut sub).await,
		FollowEvent::BestBlockChanged(_)
	);

	let merkle_values_lhs = expect_merkle_request(&api, &mut sub, sub_id.clone(), block_hash).await;

	// Import a new block with and change AAAB value.
	let mut builder = BlockBuilderBuilder::new(&*client)
		.on_parent_block(block.hash())
		.with_parent_block_number(2)
		.build()
		.unwrap();
	builder.push_storage_change(b":AAAA".to_vec(), Some(vec![1; 64])).unwrap();
	builder.push_storage_change(b":AAAB".to_vec(), Some(vec![3; 64])).unwrap();
	let block = builder.build().unwrap().block;
	let block_hash = format!("{:?}", block.header.hash());
	client.import(BlockOrigin::Own, block.clone()).await.unwrap();

	// Ensure the imported block is propagated and pinned for this subscription.
	assert_matches!(
		get_next_event::<FollowEvent<String>>(&mut sub).await,
		FollowEvent::NewBlock(_)
	);
	assert_matches!(
		get_next_event::<FollowEvent<String>>(&mut sub).await,
		FollowEvent::BestBlockChanged(_)
	);

	let merkle_values_rhs = expect_merkle_request(&api, &mut sub, sub_id.clone(), block_hash).await;

	// Change propagated to the root.
	assert_ne!(
		merkle_values_lhs.get(&hex_string(b":A")).unwrap(),
		merkle_values_rhs.get(&hex_string(b":A")).unwrap()
	);
	assert_ne!(
		merkle_values_lhs.get(&hex_string(b":AAAB")).unwrap(),
		merkle_values_rhs.get(&hex_string(b":AAAB")).unwrap()
	);
	// However the AAAA branch leaf remains unchanged.
	assert_eq!(
		merkle_values_lhs.get(&hex_string(b":AAAA")).unwrap(),
		merkle_values_rhs.get(&hex_string(b":AAAA")).unwrap()
	);
}<|MERGE_RESOLUTION|>--- conflicted
+++ resolved
@@ -27,12 +27,7 @@
 use codec::{Decode, Encode};
 use futures::Future;
 use jsonrpsee::{
-<<<<<<< HEAD
 	core::server::Subscription as RpcSubscription, rpc_params, MethodsError as Error, RpcModule,
-=======
-	core::{error::Error, server::Subscription as RpcSubscription},
-	rpc_params, RpcModule,
->>>>>>> a817d310
 };
 use sc_block_builder::BlockBuilderBuilder;
 use sc_client_api::ChildInfo;
@@ -363,11 +358,7 @@
 		.await
 		.unwrap_err();
 	assert_matches!(err,
-<<<<<<< HEAD
 		Error::JsonRpc(ref err) if err.code() == super::error::rpc_spec_v2::INVALID_BLOCK_ERROR && err.message() == "Invalid block hash"
-=======
-		Error::Call(err) if err.code() == super::error::rpc_spec_v2::INVALID_BLOCK_ERROR && err.message() == "Invalid block hash"
->>>>>>> a817d310
 	);
 
 	// Obtain the valid header.
@@ -396,11 +387,7 @@
 		.await
 		.unwrap_err();
 	assert_matches!(err,
-<<<<<<< HEAD
 		Error::JsonRpc(ref err) if err.code() == super::error::rpc_spec_v2::INVALID_BLOCK_ERROR && err.message() == "Invalid block hash"
-=======
-		Error::Call(err) if err.code() == super::error::rpc_spec_v2::INVALID_BLOCK_ERROR && err.message() == "Invalid block hash"
->>>>>>> a817d310
 	);
 
 	// Valid call.
@@ -485,11 +472,7 @@
 		.await
 		.unwrap_err();
 	assert_matches!(err,
-<<<<<<< HEAD
 		Error::JsonRpc(ref err) if err.code() == super::error::rpc_spec_v2::INVALID_BLOCK_ERROR && err.message() == "Invalid block hash"
-=======
-		Error::Call(err) if err.code() == super::error::rpc_spec_v2::INVALID_BLOCK_ERROR && err.message() == "Invalid block hash"
->>>>>>> a817d310
 	);
 
 	// Pass an invalid parameters that cannot be decode.
@@ -502,11 +485,7 @@
 		.await
 		.unwrap_err();
 	assert_matches!(err,
-<<<<<<< HEAD
 		Error::JsonRpc(err) if err.code() == super::error::json_rpc_spec::INVALID_PARAM_ERROR && err.message().contains("Invalid parameter")
-=======
-		Error::Call(err) if err.code() == super::error::json_rpc_spec::INVALID_PARAM_ERROR && err.message().contains("Invalid parameter")
->>>>>>> a817d310
 	);
 
 	// Valid call.
@@ -609,11 +588,7 @@
 		.unwrap_err();
 
 	assert_matches!(err,
-<<<<<<< HEAD
 		Error::JsonRpc(ref err) if err.code() == super::error::rpc_spec_v2::INVALID_RUNTIME_CALL && err.message().contains("subscription was started with `withRuntime` set to `false`")
-=======
-		Error::Call(err) if err.code() == super::error::rpc_spec_v2::INVALID_RUNTIME_CALL && err.message().contains("subscription was started with `withRuntime` set to `false`")
->>>>>>> a817d310
 	);
 }
 
@@ -651,11 +626,7 @@
 		.await
 		.unwrap_err();
 	assert_matches!(err,
-<<<<<<< HEAD
 		Error::JsonRpc(ref err) if err.code() == super::error::rpc_spec_v2::INVALID_BLOCK_ERROR && err.message() == "Invalid block hash"
-=======
-		Error::Call(err) if err.code() == super::error::rpc_spec_v2::INVALID_BLOCK_ERROR && err.message() == "Invalid block hash"
->>>>>>> a817d310
 	);
 
 	// Valid call without storage at the key.
@@ -923,11 +894,7 @@
 		.await
 		.unwrap_err();
 	assert_matches!(err,
-<<<<<<< HEAD
 		Error::JsonRpc(ref err) if err.code() == super::error::rpc_spec_v2::INVALID_BLOCK_ERROR && err.message() == "Invalid block hash"
-=======
-		Error::Call(err) if err.code() == super::error::rpc_spec_v2::INVALID_BLOCK_ERROR && err.message() == "Invalid block hash"
->>>>>>> a817d310
 	);
 
 	// Valid call without storage at the key.
@@ -1603,11 +1570,7 @@
 		.await
 		.unwrap_err();
 	assert_matches!(err,
-<<<<<<< HEAD
 		Error::JsonRpc(ref err) if err.code() == super::error::rpc_spec_v2::INVALID_BLOCK_ERROR && err.message() == "Invalid block hash"
-=======
-		Error::Call(err) if err.code() == super::error::rpc_spec_v2::INVALID_BLOCK_ERROR && err.message() == "Invalid block hash"
->>>>>>> a817d310
 	);
 
 	// To not exceed the number of pinned blocks, we need to unpin before the next import.
@@ -1756,11 +1719,7 @@
 		.await
 		.unwrap_err();
 	assert_matches!(err,
-<<<<<<< HEAD
 		Error::JsonRpc(ref err) if err.code() == super::error::rpc_spec_v2::INVALID_BLOCK_ERROR && err.message() == "Invalid block hash"
-=======
-		Error::Call(err) if err.code() == super::error::rpc_spec_v2::INVALID_BLOCK_ERROR && err.message() == "Invalid block hash"
->>>>>>> a817d310
 	);
 
 	let _res: () = api
@@ -1777,11 +1736,7 @@
 		.await
 		.unwrap_err();
 	assert_matches!(err,
-<<<<<<< HEAD
 		Error::JsonRpc(ref err) if err.code() == super::error::rpc_spec_v2::INVALID_BLOCK_ERROR && err.message() == "Invalid block hash"
-=======
-		Error::Call(err) if err.code() == super::error::rpc_spec_v2::INVALID_BLOCK_ERROR && err.message() == "Invalid block hash"
->>>>>>> a817d310
 	);
 
 	// Unpin multiple blocks.
@@ -1799,11 +1754,7 @@
 		.await
 		.unwrap_err();
 	assert_matches!(err,
-<<<<<<< HEAD
 		Error::JsonRpc(ref err) if err.code() == super::error::rpc_spec_v2::INVALID_BLOCK_ERROR && err.message() == "Invalid block hash"
-=======
-		Error::Call(err) if err.code() == super::error::rpc_spec_v2::INVALID_BLOCK_ERROR && err.message() == "Invalid block hash"
->>>>>>> a817d310
 	);
 
 	let err = api
@@ -1814,11 +1765,7 @@
 		.await
 		.unwrap_err();
 	assert_matches!(err,
-<<<<<<< HEAD
 		Error::JsonRpc(ref err) if err.code() == super::error::rpc_spec_v2::INVALID_BLOCK_ERROR && err.message() == "Invalid block hash"
-=======
-		Error::Call(err) if err.code() == super::error::rpc_spec_v2::INVALID_BLOCK_ERROR && err.message() == "Invalid block hash"
->>>>>>> a817d310
 	);
 }
 
