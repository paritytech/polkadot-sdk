// This file is part of Substrate.

// Copyright (C) Parity Technologies (UK) Ltd.
// SPDX-License-Identifier: GPL-3.0-or-later WITH Classpath-exception-2.0

// This program is free software: you can redistribute it and/or modify
// it under the terms of the GNU General Public License as published by
// the Free Software Foundation, either version 3 of the License, or
// (at your option) any later version.

// This program is distributed in the hope that it will be useful,
// but WITHOUT ANY WARRANTY; without even the implied warranty of
// MERCHANTABILITY or FITNESS FOR A PARTICULAR PURPOSE. See the
// GNU General Public License for more details.

// You should have received a copy of the GNU General Public License
// along with this program. If not, see <https://www.gnu.org/licenses/>.

//! API implementation for `archive`.

use crate::{
	archive::{
<<<<<<< HEAD
		archive_storage::{deduplicate_storage_diff_items, ArchiveStorageDiff},
=======
		archive_storage::{ArchiveStorage, ArchiveStorageDiff},
>>>>>>> fd48434d
		error::Error as ArchiveError,
		ArchiveApiServer,
	},
	common::{
		events::{
			ArchiveStorageDiffEvent, ArchiveStorageDiffItem, ArchiveStorageEvent, StorageQuery,
		},
		storage::{QueryResult, StorageSubscriptionClient},
	},
	hex_string, MethodResult, SubscriptionTaskExecutor,
};

use codec::Encode;
use futures::FutureExt;
use jsonrpsee::{
	core::{async_trait, RpcResult},
	PendingSubscriptionSink,
};
use sc_client_api::{
	Backend, BlockBackend, BlockchainEvents, CallExecutor, ChildInfo, ExecutorProvider, StorageKey,
	StorageProvider,
};
use sc_rpc::utils::Subscription;
use sp_api::{CallApiAt, CallContext};
use sp_blockchain::{
	Backend as BlockChainBackend, Error as BlockChainError, HeaderBackend, HeaderMetadata,
};
use sp_core::{Bytes, U256};
use sp_runtime::{
	traits::{Block as BlockT, Header as HeaderT, NumberFor},
	SaturatedConversion,
};
use std::{collections::HashSet, marker::PhantomData, sync::Arc};

use tokio::sync::mpsc;

pub(crate) const LOG_TARGET: &str = "rpc-spec-v2::archive";

/// The buffer capacity for each storage query.
///
/// This is small because the underlying JSON-RPC server has
/// its down buffer capacity per connection as well.
const STORAGE_QUERY_BUF: usize = 16;

/// An API for archive RPC calls.
pub struct Archive<BE: Backend<Block>, Block: BlockT, Client> {
	/// Substrate client.
	client: Arc<Client>,
	/// Backend of the chain.
	backend: Arc<BE>,
	/// Executor to spawn subscriptions.
	executor: SubscriptionTaskExecutor,
	/// The hexadecimal encoded hash of the genesis block.
	genesis_hash: String,
	/// Phantom member to pin the block type.
	_phantom: PhantomData<Block>,
}

impl<BE: Backend<Block>, Block: BlockT, Client> Archive<BE, Block, Client> {
	/// Create a new [`Archive`].
	pub fn new<GenesisHash: AsRef<[u8]>>(
		client: Arc<Client>,
		backend: Arc<BE>,
		genesis_hash: GenesisHash,
		executor: SubscriptionTaskExecutor,
	) -> Self {
		let genesis_hash = hex_string(&genesis_hash.as_ref());
		Self { client, backend, executor, genesis_hash, _phantom: PhantomData }
	}
}

/// Parse hex-encoded string parameter as raw bytes.
///
/// If the parsing fails, returns an error propagated to the RPC method.
fn parse_hex_param(param: String) -> Result<Vec<u8>, ArchiveError> {
	// Methods can accept empty parameters.
	if param.is_empty() {
		return Ok(Default::default())
	}

	array_bytes::hex2bytes(&param).map_err(|_| ArchiveError::InvalidParam(param))
}

#[async_trait]
impl<BE, Block, Client> ArchiveApiServer<Block::Hash> for Archive<BE, Block, Client>
where
	Block: BlockT + 'static,
	Block::Header: Unpin,
	BE: Backend<Block> + 'static,
	Client: BlockBackend<Block>
		+ ExecutorProvider<Block>
		+ HeaderBackend<Block>
		+ HeaderMetadata<Block, Error = BlockChainError>
		+ BlockchainEvents<Block>
		+ CallApiAt<Block>
		+ StorageProvider<Block, BE>
		+ 'static,
{
	fn archive_unstable_body(&self, hash: Block::Hash) -> RpcResult<Option<Vec<String>>> {
		let Ok(Some(signed_block)) = self.client.block(hash) else { return Ok(None) };

		let extrinsics = signed_block
			.block
			.extrinsics()
			.iter()
			.map(|extrinsic| hex_string(&extrinsic.encode()))
			.collect();

		Ok(Some(extrinsics))
	}

	fn archive_unstable_genesis_hash(&self) -> RpcResult<String> {
		Ok(self.genesis_hash.clone())
	}

	fn archive_unstable_header(&self, hash: Block::Hash) -> RpcResult<Option<String>> {
		let Ok(Some(header)) = self.client.header(hash) else { return Ok(None) };

		Ok(Some(hex_string(&header.encode())))
	}

	fn archive_unstable_finalized_height(&self) -> RpcResult<u64> {
		Ok(self.client.info().finalized_number.saturated_into())
	}

	fn archive_unstable_hash_by_height(&self, height: u64) -> RpcResult<Vec<String>> {
		let height: NumberFor<Block> = U256::from(height)
			.try_into()
			.map_err(|_| ArchiveError::InvalidParam(format!("Invalid block height: {}", height)))?;

		let finalized_num = self.client.info().finalized_number;

		if finalized_num >= height {
			let Ok(Some(hash)) = self.client.block_hash(height) else { return Ok(vec![]) };
			return Ok(vec![hex_string(&hash.as_ref())])
		}

		let blockchain = self.backend.blockchain();
		// Fetch all the leaves of the blockchain that are on a higher or equal height.
		let mut headers: Vec<_> = blockchain
			.leaves()
			.map_err(|error| ArchiveError::FetchLeaves(error.to_string()))?
			.into_iter()
			.filter_map(|hash| {
				let Ok(Some(header)) = self.client.header(hash) else { return None };

				if header.number() < &height {
					return None
				}

				Some(header)
			})
			.collect();

		let mut result = Vec::new();
		let mut visited = HashSet::new();

		while let Some(header) = headers.pop() {
			if header.number() == &height {
				result.push(hex_string(&header.hash().as_ref()));
				continue
			}

			let parent_hash = *header.parent_hash();

			// Continue the iteration for unique hashes.
			// Forks might intersect on a common chain that is not yet finalized.
			if visited.insert(parent_hash) {
				let Ok(Some(next_header)) = self.client.header(parent_hash) else { continue };
				headers.push(next_header);
			}
		}

		Ok(result)
	}

	fn archive_unstable_call(
		&self,
		hash: Block::Hash,
		function: String,
		call_parameters: String,
	) -> RpcResult<MethodResult> {
		let call_parameters = Bytes::from(parse_hex_param(call_parameters)?);

		let result =
			self.client
				.executor()
				.call(hash, &function, &call_parameters, CallContext::Offchain);

		Ok(match result {
			Ok(result) => MethodResult::ok(hex_string(&result)),
			Err(error) => MethodResult::err(error.to_string()),
		})
	}

	fn archive_unstable_storage(
		&self,
		pending: PendingSubscriptionSink,
		hash: Block::Hash,
		items: Vec<StorageQuery<String>>,
		child_trie: Option<String>,
	) {
		let mut storage_client =
			StorageSubscriptionClient::<Client, Block, BE>::new(self.client.clone());

		let fut = async move {
			let Ok(mut sink) = pending.accept().await.map(Subscription::from) else { return };

			let items = match items
				.into_iter()
				.map(|query| {
					let key = StorageKey(parse_hex_param(query.key)?);
					Ok(StorageQuery { key, query_type: query.query_type })
				})
				.collect::<Result<Vec<_>, ArchiveError>>()
			{
				Ok(items) => items,
				Err(error) => {
					let _ = sink.send(&ArchiveStorageEvent::err(error.to_string()));
					return
				},
			};

			let child_trie = child_trie.map(|child_trie| parse_hex_param(child_trie)).transpose();
			let child_trie = match child_trie {
				Ok(child_trie) => child_trie.map(ChildInfo::new_default_from_vec),
				Err(error) => {
					let _ = sink.send(&ArchiveStorageEvent::err(error.to_string()));
					return
				},
			};

			let (tx, mut rx) = tokio::sync::mpsc::channel(STORAGE_QUERY_BUF);
			let storage_fut = storage_client.generate_events(hash, items, child_trie, tx);

			// We don't care about the return value of this join:
			// - process_events might encounter an error (if the client disconnected)
			// - storage_fut might encounter an error while processing a trie queries and
			// the error is propagated via the sink.
			let _ = futures::future::join(storage_fut, process_storage_events(&mut rx, &mut sink))
				.await;
		};

		self.executor.spawn("substrate-rpc-subscription", Some("rpc"), fut.boxed());
	}

	fn archive_unstable_storage_diff(
		&self,
		pending: PendingSubscriptionSink,
		hash: Block::Hash,
		items: Vec<ArchiveStorageDiffItem<String>>,
		previous_hash: Option<Block::Hash>,
	) {
		let storage_client = ArchiveStorageDiff::new(self.client.clone());
		let client = self.client.clone();

		log::trace!(target: LOG_TARGET, "Storage diff subscription started");

		let fut = async move {
			let Ok(mut sink) = pending.accept().await.map(Subscription::from) else { return };

			let previous_hash = if let Some(previous_hash) = previous_hash {
				previous_hash
			} else {
				let Ok(Some(current_header)) = client.header(hash) else {
					let message = format!("Block header is not present: {hash}");
					let _ = sink.send(&ArchiveStorageDiffEvent::err(message)).await;
					return
				};
				*current_header.parent_hash()
			};

			let (tx, mut rx) = tokio::sync::mpsc::channel(STORAGE_QUERY_BUF);
			let storage_fut =
				storage_client.handle_trie_queries(hash, items, previous_hash, tx.clone());

			// We don't care about the return value of this join:
			// - process_events might encounter an error (if the client disconnected)
			// - storage_fut might encounter an error while processing a trie queries and
			// the error is propagated via the sink.
			let _ = futures::future::join(storage_fut, process_events(&mut rx, &mut sink)).await;
		};

		self.executor.spawn("substrate-rpc-subscription", Some("rpc"), fut.boxed());
	}
}

/// Sends all the events to the sink.
async fn process_events(rx: &mut mpsc::Receiver<ArchiveStorageDiffEvent>, sink: &mut Subscription) {
	while let Some(event) = rx.recv().await {
		if event.is_done() {
			log::debug!(target: LOG_TARGET, "Finished processing partial trie query");
		} else if event.is_err() {
			log::debug!(target: LOG_TARGET, "Error encountered while processing partial trie query");
		}

		if sink.send(&event).await.is_err() {
			return
		}
	}
}

/// Sends all the events to the sink.
async fn process_storage_events(rx: &mut mpsc::Receiver<QueryResult>, sink: &mut Subscription) {
	while let Some(event) = rx.recv().await {
		match event {
			Ok(None) => continue,

			Ok(Some(event)) =>
				if sink.send(&ArchiveStorageEvent::result(event)).await.is_err() {
					return
				},

			Err(error) =>
				if sink.send(&ArchiveStorageEvent::err(error)).await.is_err() {
					return
				},
		}
	}

	let _ = sink.send(&ArchiveStorageEvent::StorageDone).await;
}<|MERGE_RESOLUTION|>--- conflicted
+++ resolved
@@ -20,13 +20,7 @@
 
 use crate::{
 	archive::{
-<<<<<<< HEAD
-		archive_storage::{deduplicate_storage_diff_items, ArchiveStorageDiff},
-=======
-		archive_storage::{ArchiveStorage, ArchiveStorageDiff},
->>>>>>> fd48434d
-		error::Error as ArchiveError,
-		ArchiveApiServer,
+		archive_storage::ArchiveStorageDiff, error::Error as ArchiveError, ArchiveApiServer,
 	},
 	common::{
 		events::{
