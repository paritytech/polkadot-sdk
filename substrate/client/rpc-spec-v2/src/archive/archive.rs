--- conflicted
+++ resolved
@@ -20,14 +20,10 @@
 
 use crate::{
 	archive::{
-<<<<<<< HEAD
-		archive_storage::ArchiveStorageDiff, error::Error as ArchiveError, ArchiveApiServer,
-		MethodResult,
-=======
 		archive_storage::ArchiveStorageDiff,
 		error::{Error as ArchiveError, Infallible},
+		types::MethodResult,
 		ArchiveApiServer,
->>>>>>> 5d47972f
 	},
 	common::{
 		events::{
