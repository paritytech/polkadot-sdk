// This file is part of Substrate.

// Copyright (C) Parity Technologies (UK) Ltd.
// SPDX-License-Identifier: GPL-3.0-or-later WITH Classpath-exception-2.0

// This program is free software: you can redistribute it and/or modify
// it under the terms of the GNU General Public License as published by
// the Free Software Foundation, either version 3 of the License, or
// (at your option) any later version.

// This program is distributed in the hope that it will be useful,
// but WITHOUT ANY WARRANTY; without even the implied warranty of
// MERCHANTABILITY or FITNESS FOR A PARTICULAR PURPOSE. See the
// GNU General Public License for more details.

// You should have received a copy of the GNU General Public License
// along with this program. If not, see <https://www.gnu.org/licenses/>.

use crate::{
	common::events::{
		ArchiveStorageDiffEvent, ArchiveStorageDiffItem, ArchiveStorageDiffOperationType,
<<<<<<< HEAD
		ArchiveStorageDiffResult, ArchiveStorageDiffType, ArchiveStorageEvent, StorageQuery,
		StorageQueryType, StorageResult, StorageResultType,
=======
		ArchiveStorageDiffResult, ArchiveStorageDiffType, ArchiveStorageMethodOk,
		ArchiveStorageResult, PaginatedStorageQuery, StorageQueryType, StorageResultType,
>>>>>>> 51c3e95a
	},
	hex_string, MethodResult,
};

use super::{archive::Archive, *};

use assert_matches::assert_matches;
use codec::{Decode, Encode};
use jsonrpsee::{
	core::{server::Subscription as RpcSubscription, EmptyServerParams as EmptyParams},
	rpc_params, MethodsError as Error, RpcModule,
};

use sc_block_builder::BlockBuilderBuilder;
use sc_client_api::ChildInfo;
use sc_rpc::testing::TokioTestExecutor;
use sp_blockchain::HeaderBackend;
use sp_consensus::BlockOrigin;
use sp_core::{Blake2Hasher, Hasher};
use sp_runtime::{
	traits::{Block as BlockT, Header as HeaderT},
	SaturatedConversion,
};
use std::{collections::HashMap, sync::Arc};
use substrate_test_runtime::Transfer;
use substrate_test_runtime_client::{
	prelude::*, runtime, Backend, BlockBuilderExt, Client, ClientBlockImportExt,
};

const CHAIN_GENESIS: [u8; 32] = [0; 32];
const INVALID_HASH: [u8; 32] = [1; 32];
const KEY: &[u8] = b":mock";
const VALUE: &[u8] = b"hello world";
const CHILD_STORAGE_KEY: &[u8] = b"child";
const CHILD_VALUE: &[u8] = b"child value";

type Header = substrate_test_runtime_client::runtime::Header;
type Block = substrate_test_runtime_client::runtime::Block;

fn setup_api() -> (Arc<Client<Backend>>, RpcModule<Archive<Backend, Block, Client<Backend>>>) {
	let child_info = ChildInfo::new_default(CHILD_STORAGE_KEY);
	let builder = TestClientBuilder::new().add_extra_child_storage(
		&child_info,
		KEY.to_vec(),
		CHILD_VALUE.to_vec(),
	);
	let backend = builder.backend();
	let client = Arc::new(builder.build());

	let api = Archive::new(
		client.clone(),
		backend,
		CHAIN_GENESIS,
		Arc::new(TokioTestExecutor::default()),
<<<<<<< HEAD
=======
		ArchiveConfig { max_descendant_responses, max_queried_items },
>>>>>>> 51c3e95a
	)
	.into_rpc();

	(client, api)
}

async fn get_next_event<T: serde::de::DeserializeOwned>(sub: &mut RpcSubscription) -> T {
	let (event, _sub_id) = tokio::time::timeout(std::time::Duration::from_secs(60), sub.next())
		.await
		.unwrap()
		.unwrap()
		.unwrap();
	event
}

#[tokio::test]
async fn archive_genesis() {
	let (_client, api) = setup_api();

	let genesis: String =
		api.call("archive_unstable_genesisHash", EmptyParams::new()).await.unwrap();
	assert_eq!(genesis, hex_string(&CHAIN_GENESIS));
}

#[tokio::test]
async fn archive_body() {
	let (client, api) = setup_api();

	// Invalid block hash.
	let invalid_hash = hex_string(&INVALID_HASH);
	let res: Option<Vec<String>> = api.call("archive_unstable_body", [invalid_hash]).await.unwrap();
	assert!(res.is_none());

	// Import a new block with an extrinsic.
	let mut builder = BlockBuilderBuilder::new(&*client)
		.on_parent_block(client.chain_info().genesis_hash)
		.with_parent_block_number(0)
		.build()
		.unwrap();

	builder
		.push_transfer(runtime::Transfer {
			from: AccountKeyring::Alice.into(),
			to: AccountKeyring::Ferdie.into(),
			amount: 42,
			nonce: 0,
		})
		.unwrap();
	let block = builder.build().unwrap().block;
	let block_hash = format!("{:?}", block.header.hash());
	client.import(BlockOrigin::Own, block.clone()).await.unwrap();

	let expected_tx = hex_string(&block.extrinsics[0].encode());

	let body: Vec<String> = api.call("archive_unstable_body", [block_hash]).await.unwrap();
	assert_eq!(vec![expected_tx], body);
}

#[tokio::test]
async fn archive_header() {
	let (client, api) = setup_api();

	// Invalid block hash.
	let invalid_hash = hex_string(&INVALID_HASH);
	let res: Option<String> = api.call("archive_unstable_header", [invalid_hash]).await.unwrap();
	assert!(res.is_none());

	// Import a new block with an extrinsic.
	let mut builder = BlockBuilderBuilder::new(&*client)
		.on_parent_block(client.chain_info().genesis_hash)
		.with_parent_block_number(0)
		.build()
		.unwrap();

	builder
		.push_transfer(runtime::Transfer {
			from: AccountKeyring::Alice.into(),
			to: AccountKeyring::Ferdie.into(),
			amount: 42,
			nonce: 0,
		})
		.unwrap();
	let block = builder.build().unwrap().block;
	let block_hash = format!("{:?}", block.header.hash());
	client.import(BlockOrigin::Own, block.clone()).await.unwrap();

	let header: String = api.call("archive_unstable_header", [block_hash]).await.unwrap();
	let bytes = array_bytes::hex2bytes(&header).unwrap();
	let header: Header = Decode::decode(&mut &bytes[..]).unwrap();
	assert_eq!(header, block.header);
}

#[tokio::test]
async fn archive_finalized_height() {
	let (client, api) = setup_api();

	let client_height: u32 = client.info().finalized_number.saturated_into();

	let height: u32 =
		api.call("archive_unstable_finalizedHeight", EmptyParams::new()).await.unwrap();

	assert_eq!(client_height, height);
}

#[tokio::test]
async fn archive_hash_by_height() {
	let (client, api) = setup_api();

	// Genesis height.
	let hashes: Vec<String> = api.call("archive_unstable_hashByHeight", [0]).await.unwrap();
	assert_eq!(hashes, vec![format!("{:?}", client.genesis_hash())]);

	// Block tree:
	// genesis -> finalized -> block 1 -> block 2 -> block 3
	//                      -> block 1 -> block 4
	//
	//                          ^^^ h = N
	//                                     ^^^ h =  N + 1
	//                                                 ^^^ h = N + 2
	let finalized = BlockBuilderBuilder::new(&*client)
		.on_parent_block(client.chain_info().genesis_hash)
		.with_parent_block_number(0)
		.build()
		.unwrap()
		.build()
		.unwrap()
		.block;
	let finalized_hash = finalized.header.hash();
	client.import(BlockOrigin::Own, finalized.clone()).await.unwrap();
	client.finalize_block(finalized_hash, None).unwrap();

	let block_1 = BlockBuilderBuilder::new(&*client)
		.on_parent_block(finalized.hash())
		.with_parent_block_number(*finalized.header().number())
		.build()
		.unwrap()
		.build()
		.unwrap()
		.block;
	let block_1_hash = block_1.header.hash();
	client.import(BlockOrigin::Own, block_1.clone()).await.unwrap();

	let block_2 = BlockBuilderBuilder::new(&*client)
		.on_parent_block(block_1.hash())
		.with_parent_block_number(*block_1.header().number())
		.build()
		.unwrap()
		.build()
		.unwrap()
		.block;
	let block_2_hash = block_2.header.hash();
	client.import(BlockOrigin::Own, block_2.clone()).await.unwrap();
	let block_3 = BlockBuilderBuilder::new(&*client)
		.on_parent_block(block_2.hash())
		.with_parent_block_number(*block_2.header().number())
		.build()
		.unwrap()
		.build()
		.unwrap()
		.block;
	let block_3_hash = block_3.header.hash();
	client.import(BlockOrigin::Own, block_3.clone()).await.unwrap();

	// Import block 4 fork.
	let mut block_builder = BlockBuilderBuilder::new(&*client)
		.on_parent_block(block_1_hash)
		.with_parent_block_number(*block_1.header().number())
		.build()
		.unwrap();

	// This push is required as otherwise block 3 has the same hash as block 1 and won't get
	// imported
	block_builder
		.push_transfer(Transfer {
			from: AccountKeyring::Alice.into(),
			to: AccountKeyring::Ferdie.into(),
			amount: 41,
			nonce: 0,
		})
		.unwrap();
	let block_4 = block_builder.build().unwrap().block;
	let block_4_hash = block_4.header.hash();
	client.import(BlockOrigin::Own, block_4.clone()).await.unwrap();

	// Check finalized height.
	let hashes: Vec<String> = api.call("archive_unstable_hashByHeight", [1]).await.unwrap();
	assert_eq!(hashes, vec![format!("{:?}", finalized_hash)]);

	// Test nonfinalized heights.
	// Height N must include block 1.
	let mut height = block_1.header.number;
	let hashes: Vec<String> = api.call("archive_unstable_hashByHeight", [height]).await.unwrap();
	assert_eq!(hashes, vec![format!("{:?}", block_1_hash)]);

	// Height (N + 1) must include block 2 and 4.
	height += 1;
	let hashes: Vec<String> = api.call("archive_unstable_hashByHeight", [height]).await.unwrap();
	assert_eq!(hashes, vec![format!("{:?}", block_4_hash), format!("{:?}", block_2_hash)]);

	// Height (N + 2) must include block 3.
	height += 1;
	let hashes: Vec<String> = api.call("archive_unstable_hashByHeight", [height]).await.unwrap();
	assert_eq!(hashes, vec![format!("{:?}", block_3_hash)]);

	// Height (N + 3) has no blocks.
	height += 1;
	let hashes: Vec<String> = api.call("archive_unstable_hashByHeight", [height]).await.unwrap();
	assert!(hashes.is_empty());
}

#[tokio::test]
async fn archive_call() {
	let (client, api) = setup_api();
	let invalid_hash = hex_string(&INVALID_HASH);

	// Invalid parameter (non-hex).
	let err = api
		.call::<_, serde_json::Value>(
			"archive_unstable_call",
			[&invalid_hash, "BabeApi_current_epoch", "0x00X"],
		)
		.await
		.unwrap_err();
	assert_matches!(err, Error::JsonRpc(err) if err.code() == 3001 && err.message().contains("Invalid parameter"));

	// Pass an invalid parameters that cannot be decode.
	let err = api
		.call::<_, serde_json::Value>(
			"archive_unstable_call",
			// 0x0 is invalid.
			[&invalid_hash, "BabeApi_current_epoch", "0x0"],
		)
		.await
		.unwrap_err();
	assert_matches!(err, Error::JsonRpc(err) if err.code() == 3001 && err.message().contains("Invalid parameter"));

	// Invalid hash.
	let result: MethodResult = api
		.call("archive_unstable_call", [&invalid_hash, "BabeApi_current_epoch", "0x00"])
		.await
		.unwrap();
	assert_matches!(result, MethodResult::Err(_));

	let block_1 = BlockBuilderBuilder::new(&*client)
		.on_parent_block(client.chain_info().genesis_hash)
		.with_parent_block_number(0)
		.build()
		.unwrap()
		.build()
		.unwrap()
		.block;
	let block_1_hash = block_1.header.hash();
	client.import(BlockOrigin::Own, block_1.clone()).await.unwrap();

	// Valid call.
	let alice_id = AccountKeyring::Alice.to_account_id();
	// Hex encoded scale encoded bytes representing the call parameters.
	let call_parameters = hex_string(&alice_id.encode());
	let result: MethodResult = api
		.call(
			"archive_unstable_call",
			[&format!("{:?}", block_1_hash), "AccountNonceApi_account_nonce", &call_parameters],
		)
		.await
		.unwrap();
	let expected = MethodResult::ok("0x0000000000000000");
	assert_eq!(result, expected);
}

#[tokio::test]
async fn archive_storage_hashes_values() {
	let (client, api) = setup_api();

	let block = BlockBuilderBuilder::new(&*client)
		.on_parent_block(client.chain_info().genesis_hash)
		.with_parent_block_number(0)
		.build()
		.unwrap()
		.build()
		.unwrap()
		.block;
	client.import(BlockOrigin::Own, block.clone()).await.unwrap();
	let block_hash = format!("{:?}", block.header.hash());
	let key = hex_string(&KEY);

	let items: Vec<StorageQuery<String>> = vec![
		StorageQuery { key: key.clone(), query_type: StorageQueryType::DescendantsHashes },
		StorageQuery { key: key.clone(), query_type: StorageQueryType::DescendantsValues },
		StorageQuery { key: key.clone(), query_type: StorageQueryType::Hash },
		StorageQuery { key: key.clone(), query_type: StorageQueryType::Value },
	];

	let mut sub = api
		.subscribe_unbounded("archive_unstable_storage", rpc_params![&block_hash, items.clone()])
		.await
		.unwrap();

	// Key has not been imported yet.
	assert_eq!(
		get_next_event::<ArchiveStorageEvent>(&mut sub).await,
		ArchiveStorageEvent::StorageDone,
	);

	// Import a block with the given key value pair.
	let mut builder = BlockBuilderBuilder::new(&*client)
		.on_parent_block(block.hash())
		.with_parent_block_number(1)
		.build()
		.unwrap();
	builder.push_storage_change(KEY.to_vec(), Some(VALUE.to_vec())).unwrap();
	let block = builder.build().unwrap().block;
	client.import(BlockOrigin::Own, block.clone()).await.unwrap();

	let block_hash = format!("{:?}", block.header.hash());
	let expected_hash = format!("{:?}", Blake2Hasher::hash(&VALUE));
	let expected_value = hex_string(&VALUE);

	let mut sub = api
		.subscribe_unbounded("archive_unstable_storage", rpc_params![&block_hash, items])
		.await
		.unwrap();

	assert_eq!(
		get_next_event::<ArchiveStorageEvent>(&mut sub).await,
		ArchiveStorageEvent::Storage(StorageResult {
			key: key.clone(),
			result: StorageResultType::Hash(expected_hash.clone()),
			child_trie_key: None,
		}),
	);

	assert_eq!(
		get_next_event::<ArchiveStorageEvent>(&mut sub).await,
		ArchiveStorageEvent::Storage(StorageResult {
			key: key.clone(),
			result: StorageResultType::Value(expected_value.clone()),
			child_trie_key: None,
		}),
	);

	assert_eq!(
		get_next_event::<ArchiveStorageEvent>(&mut sub).await,
		ArchiveStorageEvent::Storage(StorageResult {
			key: key.clone(),
			result: StorageResultType::Hash(expected_hash),
			child_trie_key: None,
		}),
	);

	assert_eq!(
		get_next_event::<ArchiveStorageEvent>(&mut sub).await,
		ArchiveStorageEvent::Storage(StorageResult {
			key: key.clone(),
			result: StorageResultType::Value(expected_value),
			child_trie_key: None,
		}),
	);

	assert_matches!(
		get_next_event::<ArchiveStorageEvent>(&mut sub).await,
		ArchiveStorageEvent::StorageDone
	);
}

#[tokio::test]
async fn archive_storage_hashes_values_child_trie() {
	let (client, api) = setup_api();

	// Get child storage values set in `setup_api`.
	let child_info = hex_string(&CHILD_STORAGE_KEY);
	let key = hex_string(&KEY);
	let genesis_hash = format!("{:?}", client.genesis_hash());
	let expected_hash = format!("{:?}", Blake2Hasher::hash(&CHILD_VALUE));
	let expected_value = hex_string(&CHILD_VALUE);

	let items: Vec<StorageQuery<String>> = vec![
		StorageQuery { key: key.clone(), query_type: StorageQueryType::DescendantsHashes },
		StorageQuery { key: key.clone(), query_type: StorageQueryType::DescendantsValues },
	];
	let mut sub = api
		.subscribe_unbounded(
			"archive_unstable_storage",
			rpc_params![&genesis_hash, items, &child_info],
		)
		.await
		.unwrap();

	assert_eq!(
		get_next_event::<ArchiveStorageEvent>(&mut sub).await,
		ArchiveStorageEvent::Storage(StorageResult {
			key: key.clone(),
			result: StorageResultType::Hash(expected_hash.clone()),
			child_trie_key: Some(child_info.clone()),
		})
	);

	assert_eq!(
		get_next_event::<ArchiveStorageEvent>(&mut sub).await,
		ArchiveStorageEvent::Storage(StorageResult {
			key: key.clone(),
			result: StorageResultType::Value(expected_value.clone()),
			child_trie_key: Some(child_info.clone()),
		})
	);

	assert_eq!(
		get_next_event::<ArchiveStorageEvent>(&mut sub).await,
		ArchiveStorageEvent::StorageDone,
	);
}

#[tokio::test]
async fn archive_storage_closest_merkle_value() {
	let (client, api) = setup_api();

	/// The core of this test.
	///
	/// Checks keys that are exact match, keys with descendant and keys that should not return
	/// values.
	///
	/// Returns (key, merkle value) pairs.
	async fn expect_merkle_request(
		api: &RpcModule<Archive<Backend, Block, Client<Backend>>>,
		block_hash: String,
	) -> HashMap<String, String> {
		let mut sub = api
			.subscribe_unbounded(
				"archive_unstable_storage",
				rpc_params![
					&block_hash,
					vec![
						StorageQuery {
							key: hex_string(b":AAAA"),
							query_type: StorageQueryType::ClosestDescendantMerkleValue,
						},
						StorageQuery {
							key: hex_string(b":AAAB"),
							query_type: StorageQueryType::ClosestDescendantMerkleValue,
						},
						// Key with descendant.
						StorageQuery {
							key: hex_string(b":A"),
							query_type: StorageQueryType::ClosestDescendantMerkleValue,
						},
						StorageQuery {
							key: hex_string(b":AA"),
							query_type: StorageQueryType::ClosestDescendantMerkleValue,
						},
						// Keys below this comment do not produce a result.
						// Key that exceed the keyspace of the trie.
						StorageQuery {
							key: hex_string(b":AAAAX"),
							query_type: StorageQueryType::ClosestDescendantMerkleValue,
						},
						StorageQuery {
							key: hex_string(b":AAABX"),
							query_type: StorageQueryType::ClosestDescendantMerkleValue,
						},
						// Key that are not part of the trie.
						StorageQuery {
							key: hex_string(b":AAX"),
							query_type: StorageQueryType::ClosestDescendantMerkleValue,
						},
						StorageQuery {
							key: hex_string(b":AAAX"),
							query_type: StorageQueryType::ClosestDescendantMerkleValue,
						},
					]
				],
			)
			.await
			.unwrap();

		let mut merkle_values = HashMap::new();
		loop {
			let event = get_next_event::<ArchiveStorageEvent>(&mut sub).await;
			match event {
				ArchiveStorageEvent::Storage(result) => {
					let str_result = match result.result {
						StorageResultType::ClosestDescendantMerkleValue(value) => value,
						_ => panic!("Unexpected result type"),
					};
					merkle_values.insert(result.key, str_result);
				},
				ArchiveStorageEvent::StorageErr(err) => panic!("Unexpected error {err:?}"),
				ArchiveStorageEvent::StorageDone => break,
			}
		}

		// Response for AAAA, AAAB, A and AA.
		assert_eq!(merkle_values.len(), 4);

		// While checking for expected merkle values to align,
		// the following will check that the returned keys are
		// expected.

		// Values for AAAA and AAAB are different.
		assert_ne!(
			merkle_values.get(&hex_string(b":AAAA")).unwrap(),
			merkle_values.get(&hex_string(b":AAAB")).unwrap()
		);

		// Values for A and AA should be on the same branch node.
		assert_eq!(
			merkle_values.get(&hex_string(b":A")).unwrap(),
			merkle_values.get(&hex_string(b":AA")).unwrap()
		);
		// The branch node value must be different than the leaf of either
		// AAAA and AAAB.
		assert_ne!(
			merkle_values.get(&hex_string(b":A")).unwrap(),
			merkle_values.get(&hex_string(b":AAAA")).unwrap()
		);
		assert_ne!(
			merkle_values.get(&hex_string(b":A")).unwrap(),
			merkle_values.get(&hex_string(b":AAAB")).unwrap()
		);

		merkle_values
	}

	// Import a new block with storage changes.
	let mut builder = BlockBuilderBuilder::new(&*client)
		.on_parent_block(client.chain_info().genesis_hash)
		.with_parent_block_number(0)
		.build()
		.unwrap();
	builder.push_storage_change(b":AAAA".to_vec(), Some(vec![1; 64])).unwrap();
	builder.push_storage_change(b":AAAB".to_vec(), Some(vec![2; 64])).unwrap();
	let block = builder.build().unwrap().block;
	let block_hash = format!("{:?}", block.header.hash());
	client.import(BlockOrigin::Own, block.clone()).await.unwrap();

	let merkle_values_lhs = expect_merkle_request(&api, block_hash).await;

	// Import a new block with and change AAAB value.
	let mut builder = BlockBuilderBuilder::new(&*client)
		.on_parent_block(block.hash())
		.with_parent_block_number(1)
		.build()
		.unwrap();
	builder.push_storage_change(b":AAAA".to_vec(), Some(vec![1; 64])).unwrap();
	builder.push_storage_change(b":AAAB".to_vec(), Some(vec![3; 64])).unwrap();
	let block = builder.build().unwrap().block;
	let block_hash = format!("{:?}", block.header.hash());
	client.import(BlockOrigin::Own, block.clone()).await.unwrap();

	let merkle_values_rhs = expect_merkle_request(&api, block_hash).await;

	// Change propagated to the root.
	assert_ne!(
		merkle_values_lhs.get(&hex_string(b":A")).unwrap(),
		merkle_values_rhs.get(&hex_string(b":A")).unwrap()
	);
	assert_ne!(
		merkle_values_lhs.get(&hex_string(b":AAAB")).unwrap(),
		merkle_values_rhs.get(&hex_string(b":AAAB")).unwrap()
	);
	// However the AAAA branch leaf remains unchanged.
	assert_eq!(
		merkle_values_lhs.get(&hex_string(b":AAAA")).unwrap(),
		merkle_values_rhs.get(&hex_string(b":AAAA")).unwrap()
	);
}

#[tokio::test]
async fn archive_storage_iterations() {
	// 1 iteration allowed before pagination kicks in.
	let (client, api) = setup_api();

	// Import a new block with storage changes.
	let mut builder = BlockBuilderBuilder::new(&*client)
		.on_parent_block(client.chain_info().genesis_hash)
		.with_parent_block_number(0)
		.build()
		.unwrap();
	builder.push_storage_change(b":m".to_vec(), Some(b"a".to_vec())).unwrap();
	builder.push_storage_change(b":mo".to_vec(), Some(b"ab".to_vec())).unwrap();
	builder.push_storage_change(b":moc".to_vec(), Some(b"abc".to_vec())).unwrap();
	builder.push_storage_change(b":moD".to_vec(), Some(b"abcmoD".to_vec())).unwrap();
	builder.push_storage_change(b":mock".to_vec(), Some(b"abcd".to_vec())).unwrap();
	let block = builder.build().unwrap().block;
	let block_hash = format!("{:?}", block.header.hash());
	client.import(BlockOrigin::Own, block.clone()).await.unwrap();

	// Calling with an invalid hash.
	let invalid_hash = hex_string(&INVALID_HASH);
	let mut sub = api
		.subscribe_unbounded(
			"archive_unstable_storage",
			rpc_params![
				&invalid_hash,
				vec![StorageQuery {
					key: hex_string(b":m"),
					query_type: StorageQueryType::DescendantsValues,
				}]
			],
		)
		.await
		.unwrap();

	assert_matches!(
		get_next_event::<ArchiveStorageEvent>(&mut sub).await,
		ArchiveStorageEvent::StorageErr(_)
	);

	// Valid call with storage at the key.
	let mut sub = api
		.subscribe_unbounded(
			"archive_unstable_storage",
			rpc_params![
				&block_hash,
				vec![StorageQuery {
					key: hex_string(b":m"),
					query_type: StorageQueryType::DescendantsValues,
				}]
			],
		)
		.await
		.unwrap();

	assert_eq!(
		get_next_event::<ArchiveStorageEvent>(&mut sub).await,
		ArchiveStorageEvent::Storage(StorageResult {
			key: hex_string(b":m"),
			result: StorageResultType::Value(hex_string(b"a")),
			child_trie_key: None,
		})
	);

	assert_eq!(
		get_next_event::<ArchiveStorageEvent>(&mut sub).await,
		ArchiveStorageEvent::Storage(StorageResult {
			key: hex_string(b":mo"),
			result: StorageResultType::Value(hex_string(b"ab")),
			child_trie_key: None,
		})
	);

	assert_eq!(
		get_next_event::<ArchiveStorageEvent>(&mut sub).await,
		ArchiveStorageEvent::Storage(StorageResult {
			key: hex_string(b":moD"),
			result: StorageResultType::Value(hex_string(b"abcmoD")),
			child_trie_key: None,
		})
	);

	assert_eq!(
		get_next_event::<ArchiveStorageEvent>(&mut sub).await,
		ArchiveStorageEvent::Storage(StorageResult {
			key: hex_string(b":moc"),
			result: StorageResultType::Value(hex_string(b"abc")),
			child_trie_key: None,
		})
	);

	assert_eq!(
		get_next_event::<ArchiveStorageEvent>(&mut sub).await,
		ArchiveStorageEvent::Storage(StorageResult {
			key: hex_string(b":mock"),
			result: StorageResultType::Value(hex_string(b"abcd")),
			child_trie_key: None,
		})
	);

	assert_matches!(
		get_next_event::<ArchiveStorageEvent>(&mut sub).await,
		ArchiveStorageEvent::StorageDone
	);
}

#[tokio::test]
async fn archive_storage_diff_main_trie() {
	let (client, api) = setup_api();

	let mut builder = BlockBuilderBuilder::new(&*client)
		.on_parent_block(client.chain_info().genesis_hash)
		.with_parent_block_number(0)
		.build()
		.unwrap();
	builder.push_storage_change(b":A".to_vec(), Some(b"B".to_vec())).unwrap();
	builder.push_storage_change(b":AA".to_vec(), Some(b"BB".to_vec())).unwrap();
	let prev_block = builder.build().unwrap().block;
	let prev_hash = format!("{:?}", prev_block.header.hash());
	client.import(BlockOrigin::Own, prev_block.clone()).await.unwrap();

	let mut builder = BlockBuilderBuilder::new(&*client)
		.on_parent_block(prev_block.hash())
		.with_parent_block_number(1)
		.build()
		.unwrap();
	builder.push_storage_change(b":A".to_vec(), Some(b"11".to_vec())).unwrap();
	builder.push_storage_change(b":AA".to_vec(), Some(b"22".to_vec())).unwrap();
	builder.push_storage_change(b":AAA".to_vec(), Some(b"222".to_vec())).unwrap();
	let block = builder.build().unwrap().block;
	let block_hash = format!("{:?}", block.header.hash());
	client.import(BlockOrigin::Own, block.clone()).await.unwrap();

	// Search for items in the main trie:
	// - values of keys under ":A"
	// - hashes of keys under ":AA"
	let items = vec![
		ArchiveStorageDiffItem::<String> {
			key: hex_string(b":A"),
			return_type: ArchiveStorageDiffType::Value,
			child_trie_key: None,
		},
		ArchiveStorageDiffItem::<String> {
			key: hex_string(b":AA"),
			return_type: ArchiveStorageDiffType::Hash,
			child_trie_key: None,
		},
	];
	let mut sub = api
		.subscribe_unbounded(
			"archive_unstable_storageDiff",
			rpc_params![&block_hash, items.clone(), &prev_hash],
		)
		.await
		.unwrap();

	let event = get_next_event::<ArchiveStorageDiffEvent>(&mut sub).await;
	assert_eq!(
		ArchiveStorageDiffEvent::StorageDiff(ArchiveStorageDiffResult {
			key: hex_string(b":A"),
			result: StorageResultType::Value(hex_string(b"11")),
			operation_type: ArchiveStorageDiffOperationType::Modified,
			child_trie_key: None,
		}),
		event,
	);

	let event = get_next_event::<ArchiveStorageDiffEvent>(&mut sub).await;
	assert_eq!(
		ArchiveStorageDiffEvent::StorageDiff(ArchiveStorageDiffResult {
			key: hex_string(b":AA"),
			result: StorageResultType::Value(hex_string(b"22")),
			operation_type: ArchiveStorageDiffOperationType::Modified,
			child_trie_key: None,
		}),
		event,
	);

	let event = get_next_event::<ArchiveStorageDiffEvent>(&mut sub).await;
	assert_eq!(
		ArchiveStorageDiffEvent::StorageDiff(ArchiveStorageDiffResult {
			key: hex_string(b":AA"),
			result: StorageResultType::Hash(format!("{:?}", Blake2Hasher::hash(b"22"))),
			operation_type: ArchiveStorageDiffOperationType::Modified,
			child_trie_key: None,
		}),
		event,
	);

	// Added key.
	let event = get_next_event::<ArchiveStorageDiffEvent>(&mut sub).await;
	assert_eq!(
		ArchiveStorageDiffEvent::StorageDiff(ArchiveStorageDiffResult {
			key: hex_string(b":AAA"),
			result: StorageResultType::Value(hex_string(b"222")),
			operation_type: ArchiveStorageDiffOperationType::Added,
			child_trie_key: None,
		}),
		event,
	);

	let event = get_next_event::<ArchiveStorageDiffEvent>(&mut sub).await;
	assert_eq!(
		ArchiveStorageDiffEvent::StorageDiff(ArchiveStorageDiffResult {
			key: hex_string(b":AAA"),
			result: StorageResultType::Hash(format!("{:?}", Blake2Hasher::hash(b"222"))),
			operation_type: ArchiveStorageDiffOperationType::Added,
			child_trie_key: None,
		}),
		event,
	);

	let event = get_next_event::<ArchiveStorageDiffEvent>(&mut sub).await;
	assert_eq!(ArchiveStorageDiffEvent::StorageDiffDone, event);
}

#[tokio::test]
async fn archive_storage_diff_no_changes() {
	let (client, api) = setup_api();

	// Build 2 identical blocks.
	let mut builder = BlockBuilderBuilder::new(&*client)
		.on_parent_block(client.chain_info().genesis_hash)
		.with_parent_block_number(0)
		.build()
		.unwrap();
	builder.push_storage_change(b":A".to_vec(), Some(b"B".to_vec())).unwrap();
	builder.push_storage_change(b":AA".to_vec(), Some(b"BB".to_vec())).unwrap();
	builder.push_storage_change(b":B".to_vec(), Some(b"CC".to_vec())).unwrap();
	builder.push_storage_change(b":BA".to_vec(), Some(b"CC".to_vec())).unwrap();
	let prev_block = builder.build().unwrap().block;
	let prev_hash = format!("{:?}", prev_block.header.hash());
	client.import(BlockOrigin::Own, prev_block.clone()).await.unwrap();

	let mut builder = BlockBuilderBuilder::new(&*client)
		.on_parent_block(prev_block.hash())
		.with_parent_block_number(1)
		.build()
		.unwrap();
	builder.push_storage_change(b":A".to_vec(), Some(b"B".to_vec())).unwrap();
	builder.push_storage_change(b":AA".to_vec(), Some(b"BB".to_vec())).unwrap();
	let block = builder.build().unwrap().block;
	let block_hash = format!("{:?}", block.header.hash());
	client.import(BlockOrigin::Own, block.clone()).await.unwrap();

	// Search for items in the main trie with keys prefixed with ":A".
	let items = vec![ArchiveStorageDiffItem::<String> {
		key: hex_string(b":A"),
		return_type: ArchiveStorageDiffType::Value,
		child_trie_key: None,
	}];
	let mut sub = api
		.subscribe_unbounded(
			"archive_unstable_storageDiff",
			rpc_params![&block_hash, items.clone(), &prev_hash],
		)
		.await
		.unwrap();

	let event = get_next_event::<ArchiveStorageDiffEvent>(&mut sub).await;
	assert_eq!(ArchiveStorageDiffEvent::StorageDiffDone, event);
}

#[tokio::test]
async fn archive_storage_diff_deleted_changes() {
	let (client, api) = setup_api();

	// Blocks are imported as forks.
	let mut builder = BlockBuilderBuilder::new(&*client)
		.on_parent_block(client.chain_info().genesis_hash)
		.with_parent_block_number(0)
		.build()
		.unwrap();
	builder.push_storage_change(b":A".to_vec(), Some(b"B".to_vec())).unwrap();
	builder.push_storage_change(b":AA".to_vec(), Some(b"BB".to_vec())).unwrap();
	builder.push_storage_change(b":B".to_vec(), Some(b"CC".to_vec())).unwrap();
	builder.push_storage_change(b":BA".to_vec(), Some(b"CC".to_vec())).unwrap();
	let prev_block = builder.build().unwrap().block;
	let prev_hash = format!("{:?}", prev_block.header.hash());
	client.import(BlockOrigin::Own, prev_block.clone()).await.unwrap();

	let mut builder = BlockBuilderBuilder::new(&*client)
		.on_parent_block(client.chain_info().genesis_hash)
		.with_parent_block_number(0)
		.build()
		.unwrap();
	builder
		.push_transfer(Transfer {
			from: AccountKeyring::Alice.into(),
			to: AccountKeyring::Ferdie.into(),
			amount: 41,
			nonce: 0,
		})
		.unwrap();
	builder.push_storage_change(b":A".to_vec(), Some(b"B".to_vec())).unwrap();
	let block = builder.build().unwrap().block;
	let block_hash = format!("{:?}", block.header.hash());
	client.import(BlockOrigin::Own, block.clone()).await.unwrap();

	// Search for items in the main trie with keys prefixed with ":A".
	let items = vec![ArchiveStorageDiffItem::<String> {
		key: hex_string(b":A"),
		return_type: ArchiveStorageDiffType::Value,
		child_trie_key: None,
	}];

	let mut sub = api
		.subscribe_unbounded(
			"archive_unstable_storageDiff",
			rpc_params![&block_hash, items.clone(), &prev_hash],
		)
		.await
		.unwrap();

<<<<<<< HEAD
=======
			assert_eq!(result[0].key, hex_string(b":m"));
			assert_eq!(result[0].result, StorageResultType::Value(hex_string(b"a")));
		},
		_ => panic!("Unexpected result"),
	};
}

#[tokio::test]
async fn archive_storage_diff_main_trie() {
	let (client, api) = setup_api(MAX_PAGINATION_LIMIT, MAX_QUERIED_LIMIT);

	let mut builder = BlockBuilderBuilder::new(&*client)
		.on_parent_block(client.chain_info().genesis_hash)
		.with_parent_block_number(0)
		.build()
		.unwrap();
	builder.push_storage_change(b":A".to_vec(), Some(b"B".to_vec())).unwrap();
	builder.push_storage_change(b":AA".to_vec(), Some(b"BB".to_vec())).unwrap();
	let prev_block = builder.build().unwrap().block;
	let prev_hash = format!("{:?}", prev_block.header.hash());
	client.import(BlockOrigin::Own, prev_block.clone()).await.unwrap();

	let mut builder = BlockBuilderBuilder::new(&*client)
		.on_parent_block(prev_block.hash())
		.with_parent_block_number(1)
		.build()
		.unwrap();
	builder.push_storage_change(b":A".to_vec(), Some(b"11".to_vec())).unwrap();
	builder.push_storage_change(b":AA".to_vec(), Some(b"22".to_vec())).unwrap();
	builder.push_storage_change(b":AAA".to_vec(), Some(b"222".to_vec())).unwrap();
	let block = builder.build().unwrap().block;
	let block_hash = format!("{:?}", block.header.hash());
	client.import(BlockOrigin::Own, block.clone()).await.unwrap();

	// Search for items in the main trie:
	// - values of keys under ":A"
	// - hashes of keys under ":AA"
	let items = vec![
		ArchiveStorageDiffItem::<String> {
			key: hex_string(b":A"),
			return_type: ArchiveStorageDiffType::Value,
			child_trie_key: None,
		},
		ArchiveStorageDiffItem::<String> {
			key: hex_string(b":AA"),
			return_type: ArchiveStorageDiffType::Hash,
			child_trie_key: None,
		},
	];
	let mut sub = api
		.subscribe_unbounded(
			"archive_unstable_storageDiff",
			rpc_params![&block_hash, items.clone(), &prev_hash],
		)
		.await
		.unwrap();

	let event = get_next_event::<ArchiveStorageDiffEvent>(&mut sub).await;
	assert_eq!(
		ArchiveStorageDiffEvent::StorageDiff(ArchiveStorageDiffResult {
			key: hex_string(b":A"),
			result: StorageResultType::Value(hex_string(b"11")),
			operation_type: ArchiveStorageDiffOperationType::Modified,
			child_trie_key: None,
		}),
		event,
	);

	let event = get_next_event::<ArchiveStorageDiffEvent>(&mut sub).await;
	assert_eq!(
		ArchiveStorageDiffEvent::StorageDiff(ArchiveStorageDiffResult {
			key: hex_string(b":AA"),
			result: StorageResultType::Value(hex_string(b"22")),
			operation_type: ArchiveStorageDiffOperationType::Modified,
			child_trie_key: None,
		}),
		event,
	);

	let event = get_next_event::<ArchiveStorageDiffEvent>(&mut sub).await;
	assert_eq!(
		ArchiveStorageDiffEvent::StorageDiff(ArchiveStorageDiffResult {
			key: hex_string(b":AA"),
			result: StorageResultType::Hash(format!("{:?}", Blake2Hasher::hash(b"22"))),
			operation_type: ArchiveStorageDiffOperationType::Modified,
			child_trie_key: None,
		}),
		event,
	);

	// Added key.
	let event = get_next_event::<ArchiveStorageDiffEvent>(&mut sub).await;
	assert_eq!(
		ArchiveStorageDiffEvent::StorageDiff(ArchiveStorageDiffResult {
			key: hex_string(b":AAA"),
			result: StorageResultType::Value(hex_string(b"222")),
			operation_type: ArchiveStorageDiffOperationType::Added,
			child_trie_key: None,
		}),
		event,
	);

	let event = get_next_event::<ArchiveStorageDiffEvent>(&mut sub).await;
	assert_eq!(
		ArchiveStorageDiffEvent::StorageDiff(ArchiveStorageDiffResult {
			key: hex_string(b":AAA"),
			result: StorageResultType::Hash(format!("{:?}", Blake2Hasher::hash(b"222"))),
			operation_type: ArchiveStorageDiffOperationType::Added,
			child_trie_key: None,
		}),
		event,
	);

	let event = get_next_event::<ArchiveStorageDiffEvent>(&mut sub).await;
	assert_eq!(ArchiveStorageDiffEvent::StorageDiffDone, event);
}

#[tokio::test]
async fn archive_storage_diff_no_changes() {
	let (client, api) = setup_api(MAX_PAGINATION_LIMIT, MAX_QUERIED_LIMIT);

	// Build 2 identical blocks.
	let mut builder = BlockBuilderBuilder::new(&*client)
		.on_parent_block(client.chain_info().genesis_hash)
		.with_parent_block_number(0)
		.build()
		.unwrap();
	builder.push_storage_change(b":A".to_vec(), Some(b"B".to_vec())).unwrap();
	builder.push_storage_change(b":AA".to_vec(), Some(b"BB".to_vec())).unwrap();
	builder.push_storage_change(b":B".to_vec(), Some(b"CC".to_vec())).unwrap();
	builder.push_storage_change(b":BA".to_vec(), Some(b"CC".to_vec())).unwrap();
	let prev_block = builder.build().unwrap().block;
	let prev_hash = format!("{:?}", prev_block.header.hash());
	client.import(BlockOrigin::Own, prev_block.clone()).await.unwrap();

	let mut builder = BlockBuilderBuilder::new(&*client)
		.on_parent_block(prev_block.hash())
		.with_parent_block_number(1)
		.build()
		.unwrap();
	builder.push_storage_change(b":A".to_vec(), Some(b"B".to_vec())).unwrap();
	builder.push_storage_change(b":AA".to_vec(), Some(b"BB".to_vec())).unwrap();
	let block = builder.build().unwrap().block;
	let block_hash = format!("{:?}", block.header.hash());
	client.import(BlockOrigin::Own, block.clone()).await.unwrap();

	// Search for items in the main trie with keys prefixed with ":A".
	let items = vec![ArchiveStorageDiffItem::<String> {
		key: hex_string(b":A"),
		return_type: ArchiveStorageDiffType::Value,
		child_trie_key: None,
	}];
	let mut sub = api
		.subscribe_unbounded(
			"archive_unstable_storageDiff",
			rpc_params![&block_hash, items.clone(), &prev_hash],
		)
		.await
		.unwrap();

	let event = get_next_event::<ArchiveStorageDiffEvent>(&mut sub).await;
	assert_eq!(ArchiveStorageDiffEvent::StorageDiffDone, event);
}

#[tokio::test]
async fn archive_storage_diff_deleted_changes() {
	let (client, api) = setup_api(MAX_PAGINATION_LIMIT, MAX_QUERIED_LIMIT);

	// Blocks are imported as forks.
	let mut builder = BlockBuilderBuilder::new(&*client)
		.on_parent_block(client.chain_info().genesis_hash)
		.with_parent_block_number(0)
		.build()
		.unwrap();
	builder.push_storage_change(b":A".to_vec(), Some(b"B".to_vec())).unwrap();
	builder.push_storage_change(b":AA".to_vec(), Some(b"BB".to_vec())).unwrap();
	builder.push_storage_change(b":B".to_vec(), Some(b"CC".to_vec())).unwrap();
	builder.push_storage_change(b":BA".to_vec(), Some(b"CC".to_vec())).unwrap();
	let prev_block = builder.build().unwrap().block;
	let prev_hash = format!("{:?}", prev_block.header.hash());
	client.import(BlockOrigin::Own, prev_block.clone()).await.unwrap();

	let mut builder = BlockBuilderBuilder::new(&*client)
		.on_parent_block(client.chain_info().genesis_hash)
		.with_parent_block_number(0)
		.build()
		.unwrap();
	builder
		.push_transfer(Transfer {
			from: AccountKeyring::Alice.into(),
			to: AccountKeyring::Ferdie.into(),
			amount: 41,
			nonce: 0,
		})
		.unwrap();
	builder.push_storage_change(b":A".to_vec(), Some(b"B".to_vec())).unwrap();
	let block = builder.build().unwrap().block;
	let block_hash = format!("{:?}", block.header.hash());
	client.import(BlockOrigin::Own, block.clone()).await.unwrap();

	// Search for items in the main trie with keys prefixed with ":A".
	let items = vec![ArchiveStorageDiffItem::<String> {
		key: hex_string(b":A"),
		return_type: ArchiveStorageDiffType::Value,
		child_trie_key: None,
	}];

	let mut sub = api
		.subscribe_unbounded(
			"archive_unstable_storageDiff",
			rpc_params![&block_hash, items.clone(), &prev_hash],
		)
		.await
		.unwrap();

>>>>>>> 51c3e95a
	let event = get_next_event::<ArchiveStorageDiffEvent>(&mut sub).await;
	assert_eq!(
		ArchiveStorageDiffEvent::StorageDiff(ArchiveStorageDiffResult {
			key: hex_string(b":AA"),
			result: StorageResultType::Value(hex_string(b"BB")),
			operation_type: ArchiveStorageDiffOperationType::Deleted,
			child_trie_key: None,
		}),
		event,
	);

	let event = get_next_event::<ArchiveStorageDiffEvent>(&mut sub).await;
	assert_eq!(ArchiveStorageDiffEvent::StorageDiffDone, event);
}

#[tokio::test]
async fn archive_storage_diff_invalid_params() {
	let invalid_hash = hex_string(&INVALID_HASH);
<<<<<<< HEAD
	let (_, api) = setup_api();
=======
	let (_, api) = setup_api(MAX_PAGINATION_LIMIT, MAX_QUERIED_LIMIT);
>>>>>>> 51c3e95a

	// Invalid shape for parameters.
	let items: Vec<ArchiveStorageDiffItem<String>> = Vec::new();
	let err = api
		.subscribe_unbounded(
			"archive_unstable_storageDiff",
			rpc_params!["123", items.clone(), &invalid_hash],
		)
		.await
		.unwrap_err();
	assert_matches!(err,
		Error::JsonRpc(ref err) if err.code() == crate::chain_head::error::json_rpc_spec::INVALID_PARAM_ERROR && err.message() == "Invalid params"
	);

	// The shape is right, but the block hash is invalid.
	let items: Vec<ArchiveStorageDiffItem<String>> = Vec::new();
	let mut sub = api
		.subscribe_unbounded(
			"archive_unstable_storageDiff",
			rpc_params![&invalid_hash, items.clone(), &invalid_hash],
		)
		.await
		.unwrap();

	let event = get_next_event::<ArchiveStorageDiffEvent>(&mut sub).await;
	assert_matches!(event,
		ArchiveStorageDiffEvent::StorageDiffError(ref err) if err.error.contains("Header was not found")
	);
}<|MERGE_RESOLUTION|>--- conflicted
+++ resolved
@@ -19,13 +19,8 @@
 use crate::{
 	common::events::{
 		ArchiveStorageDiffEvent, ArchiveStorageDiffItem, ArchiveStorageDiffOperationType,
-<<<<<<< HEAD
 		ArchiveStorageDiffResult, ArchiveStorageDiffType, ArchiveStorageEvent, StorageQuery,
 		StorageQueryType, StorageResult, StorageResultType,
-=======
-		ArchiveStorageDiffResult, ArchiveStorageDiffType, ArchiveStorageMethodOk,
-		ArchiveStorageResult, PaginatedStorageQuery, StorageQueryType, StorageResultType,
->>>>>>> 51c3e95a
 	},
 	hex_string, MethodResult,
 };
@@ -80,10 +75,6 @@
 		backend,
 		CHAIN_GENESIS,
 		Arc::new(TokioTestExecutor::default()),
-<<<<<<< HEAD
-=======
-		ArchiveConfig { max_descendant_responses, max_queried_items },
->>>>>>> 51c3e95a
 	)
 	.into_rpc();
 
@@ -964,13 +955,53 @@
 		.await
 		.unwrap();
 
-<<<<<<< HEAD
-=======
-			assert_eq!(result[0].key, hex_string(b":m"));
-			assert_eq!(result[0].result, StorageResultType::Value(hex_string(b"a")));
-		},
-		_ => panic!("Unexpected result"),
-	};
+	let event = get_next_event::<ArchiveStorageDiffEvent>(&mut sub).await;
+	assert_eq!(
+		ArchiveStorageDiffEvent::StorageDiff(ArchiveStorageDiffResult {
+			key: hex_string(b":AA"),
+			result: StorageResultType::Value(hex_string(b"BB")),
+			operation_type: ArchiveStorageDiffOperationType::Deleted,
+			child_trie_key: None,
+		}),
+		event,
+	);
+
+	let event = get_next_event::<ArchiveStorageDiffEvent>(&mut sub).await;
+	assert_eq!(ArchiveStorageDiffEvent::StorageDiffDone, event);
+}
+
+#[tokio::test]
+async fn archive_storage_diff_invalid_params() {
+	let invalid_hash = hex_string(&INVALID_HASH);
+	let (_, api) = setup_api();
+
+	// Invalid shape for parameters.
+	let items: Vec<ArchiveStorageDiffItem<String>> = Vec::new();
+	let err = api
+		.subscribe_unbounded(
+			"archive_unstable_storageDiff",
+			rpc_params!["123", items.clone(), &invalid_hash],
+		)
+		.await
+		.unwrap_err();
+	assert_matches!(err,
+		Error::JsonRpc(ref err) if err.code() == crate::chain_head::error::json_rpc_spec::INVALID_PARAM_ERROR && err.message() == "Invalid params"
+	);
+
+	// The shape is right, but the block hash is invalid.
+	let items: Vec<ArchiveStorageDiffItem<String>> = Vec::new();
+	let mut sub = api
+		.subscribe_unbounded(
+			"archive_unstable_storageDiff",
+			rpc_params![&invalid_hash, items.clone(), &invalid_hash],
+		)
+		.await
+		.unwrap();
+
+	let event = get_next_event::<ArchiveStorageDiffEvent>(&mut sub).await;
+	assert_matches!(event,
+		ArchiveStorageDiffEvent::StorageDiffError(ref err) if err.error.contains("Header was not found")
+	);
 }
 
 #[tokio::test]
@@ -1181,7 +1212,6 @@
 		.await
 		.unwrap();
 
->>>>>>> 51c3e95a
 	let event = get_next_event::<ArchiveStorageDiffEvent>(&mut sub).await;
 	assert_eq!(
 		ArchiveStorageDiffEvent::StorageDiff(ArchiveStorageDiffResult {
@@ -1200,11 +1230,7 @@
 #[tokio::test]
 async fn archive_storage_diff_invalid_params() {
 	let invalid_hash = hex_string(&INVALID_HASH);
-<<<<<<< HEAD
-	let (_, api) = setup_api();
-=======
 	let (_, api) = setup_api(MAX_PAGINATION_LIMIT, MAX_QUERIED_LIMIT);
->>>>>>> 51c3e95a
 
 	// Invalid shape for parameters.
 	let items: Vec<ArchiveStorageDiffItem<String>> = Vec::new();
