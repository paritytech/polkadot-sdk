// This file is part of Substrate.

// Copyright (C) Parity Technologies (UK) Ltd.
// SPDX-License-Identifier: GPL-3.0-or-later WITH Classpath-exception-2.0

// This program is free software: you can redistribute it and/or modify
// it under the terms of the GNU General Public License as published by
// the Free Software Foundation, either version 3 of the License, or
// (at your option) any later version.

// This program is distributed in the hope that it will be useful,
// but WITHOUT ANY WARRANTY; without even the implied warranty of
// MERCHANTABILITY or FITNESS FOR A PARTICULAR PURPOSE. See the
// GNU General Public License for more details.

// You should have received a copy of the GNU General Public License
// along with this program. If not, see <https://www.gnu.org/licenses/>.

//! API trait of the archive methods.

use crate::{
<<<<<<< HEAD
	archive::MethodResult,
=======
	archive::error::{Error, Infallible},
>>>>>>> 5d47972f
	common::events::{
		ArchiveStorageDiffEvent, ArchiveStorageDiffItem, ArchiveStorageEvent, StorageQuery,
	},
};
use jsonrpsee::proc_macros::rpc;

#[rpc(client, server)]
pub trait ArchiveApi<Hash> {
	/// Retrieves the body (list of transactions) of a given block hash.
	///
	/// Returns an array of strings containing the hexadecimal-encoded SCALE-codec-encoded
	/// transactions in that block. If no block with that hash is found, null.
	///
	/// # Unstable
	///
	/// This method is unstable and subject to change in the future.
	#[method(name = "archive_v1_body")]
	fn archive_v1_body(&self, hash: Hash) -> Result<Option<Vec<String>>, Infallible>;

	/// Get the chain's genesis hash.
	///
	/// Returns a string containing the hexadecimal-encoded hash of the genesis block of the chain.
	///
	/// # Unstable
	///
	/// This method is unstable and subject to change in the future.
	#[method(name = "archive_v1_genesisHash")]
	fn archive_v1_genesis_hash(&self) -> Result<String, Infallible>;

	/// Get the block's header.
	///
	/// Returns a string containing the hexadecimal-encoded SCALE-codec encoding header of the
	/// block.
	///
	/// # Unstable
	///
	/// This method is unstable and subject to change in the future.
	#[method(name = "archive_v1_header")]
	fn archive_v1_header(&self, hash: Hash) -> Result<Option<String>, Infallible>;

	/// Get the height of the current finalized block.
	///
	/// Returns an integer height of the current finalized block of the chain.
	///
	/// # Unstable
	///
	/// This method is unstable and subject to change in the future.
	#[method(name = "archive_v1_finalizedHeight")]
	fn archive_v1_finalized_height(&self) -> Result<u64, Infallible>;

	/// Get the hashes of blocks from the given height.
	///
	/// Returns an array (possibly empty) of strings containing an hexadecimal-encoded hash of a
	/// block header.
	///
	/// # Unstable
	///
	/// This method is unstable and subject to change in the future.
	#[method(name = "archive_v1_hashByHeight")]
	fn archive_v1_hash_by_height(&self, height: u64) -> Result<Vec<String>, Error>;

	/// Call into the Runtime API at a specified block's state.
	///
	/// # Unstable
	///
	/// This method is unstable and subject to change in the future.
	#[method(name = "archive_v1_call")]
	fn archive_v1_call(
		&self,
		hash: Hash,
		function: String,
		call_parameters: String,
	) -> Result<MethodResult, Error>;

	/// Returns storage entries at a specific block's state.
	///
	/// # Unstable
	///
	/// This method is unstable and subject to change in the future.
	#[subscription(
		name = "archive_v1_storage" => "archive_v1_storageEvent",
		unsubscribe = "archive_v1_stopStorage",
		item = ArchiveStorageEvent,
	)]
	fn archive_v1_storage(
		&self,
		hash: Hash,
		items: Vec<StorageQuery<String>>,
		child_trie: Option<String>,
	);

	/// Returns the storage difference between two blocks.
	///
	/// # Unstable
	///
	/// This method is unstable and can change in minor or patch releases.
	#[subscription(
		name = "archive_v1_storageDiff" => "archive_v1_storageDiffEvent",
		unsubscribe = "archive_v1_storageDiff_stopStorageDiff",
		item = ArchiveStorageDiffEvent,
	)]
	fn archive_v1_storage_diff(
		&self,
		hash: Hash,
		items: Vec<ArchiveStorageDiffItem<String>>,
		previous_hash: Option<Hash>,
	);
}<|MERGE_RESOLUTION|>--- conflicted
+++ resolved
@@ -19,11 +19,8 @@
 //! API trait of the archive methods.
 
 use crate::{
-<<<<<<< HEAD
-	archive::MethodResult,
-=======
+	archive::types::MethodResult,
 	archive::error::{Error, Infallible},
->>>>>>> 5d47972f
 	common::events::{
 		ArchiveStorageDiffEvent, ArchiveStorageDiffItem, ArchiveStorageEvent, StorageQuery,
 	},
