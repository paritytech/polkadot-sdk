--- conflicted
+++ resolved
@@ -51,13 +51,9 @@
 	/// Executor to spawn subscriptions.
 	executor: SubscriptionTaskExecutor,
 	/// The broadcast operation IDs.
-<<<<<<< HEAD
-	broadcast_ids: Arc<RwLock<HashMap<String, BroadcastState>>>,
+	broadcast_ids: Arc<RwLock<HashMap<String, BroadcastState<Pool>>>>,
 	/// Keep track of how many concurrent operations are active for each connection.
 	rpc_connections: RpcConnections,
-=======
-	broadcast_ids: Arc<RwLock<HashMap<String, BroadcastState<Pool>>>>,
->>>>>>> c891fdab
 }
 
 /// The state of a broadcast operation.
@@ -135,7 +131,6 @@
 		// The unique ID of this operation.
 		let id = self.generate_unique_id();
 
-<<<<<<< HEAD
 		// Ensure that the connection has not reached the maximum number of active operations.
 		let Some(reserved_connection) = self.rpc_connections.reserve_space(connection_details.id())
 		else {
@@ -146,12 +141,6 @@
 			return Ok(None)
 		};
 
-		// The compiler can no longer deduce the type of the stream and complains
-		// about `one type is more general than the other`.
-		let mut best_block_import_stream: std::pin::Pin<
-			Box<dyn Stream<Item = <Pool::Block as BlockT>::Hash> + Send>,
-		> =
-=======
 		// The JSON-RPC server might check whether the transaction is valid before broadcasting it.
 		// If it does so and if the transaction is invalid, the server should silently do nothing
 		// and the JSON-RPC client is not informed of the problem. Invalid transactions should still
@@ -162,8 +151,11 @@
 		// Save the tx hash to remove it later.
 		let tx_hash = pool.hash_of(&decoded_extrinsic);
 
-		let mut best_block_import_stream =
->>>>>>> c891fdab
+		// The compiler can no longer deduce the type of the stream and complains
+		// about `one type is more general than the other`.
+		let mut best_block_import_stream: std::pin::Pin<
+			Box<dyn Stream<Item = <Pool::Block as BlockT>::Hash> + Send>,
+		> =
 			Box::pin(self.client.import_notification_stream().filter_map(
 				|notification| async move { notification.is_new_best.then_some(notification.hash) },
 			));
@@ -224,14 +216,11 @@
 		let pool = self.pool.clone();
 		// The future expected by the executor must be `Future<Output = ()>` instead of
 		// `Future<Output = Result<(), Aborted>>`.
-<<<<<<< HEAD
-		let fut = fut.map(move |_| {
+		let fut = fut.map(move |result| {
 			// Connection space is cleaned when this object is dropped.
 			drop(reserved_identifier);
-=======
-		let fut = fut.map(move |result| {
->>>>>>> c891fdab
-			// Remove the entry from the broadcast IDs map.
+
+			// Remove the entry from the broadcast IDs map.substrate/client/rpc-spec-v2/src/transaction/tests/transaction_broadcast_tests.rs
 			let Some(broadcast_state) = broadcast_ids.write().remove(&drop_id) else { return };
 
 			// The broadcast was not stopped.
