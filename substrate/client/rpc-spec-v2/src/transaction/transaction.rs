// This file is part of Substrate.

// Copyright (C) Parity Technologies (UK) Ltd.
// SPDX-License-Identifier: GPL-3.0-or-later WITH Classpath-exception-2.0

// This program is free software: you can redistribute it and/or modify
// it under the terms of the GNU General Public License as published by
// the Free Software Foundation, either version 3 of the License, or
// (at your option) any later version.

// This program is distributed in the hope that it will be useful,
// but WITHOUT ANY WARRANTY; without even the implied warranty of
// MERCHANTABILITY or FITNESS FOR A PARTICULAR PURPOSE. See the
// GNU General Public License for more details.

// You should have received a copy of the GNU General Public License
// along with this program. If not, see <https://www.gnu.org/licenses/>.

//! API implementation for submitting transactions.

use crate::{
	transaction::{
		api::TransactionApiServer,
		error::Error,
		event::{
			TransactionBlock, TransactionBroadcasted, TransactionDropped, TransactionError,
			TransactionEvent,
		},
	},
	SubscriptionTaskExecutor,
};
use jsonrpsee::{core::async_trait, types::error::ErrorObject, PendingSubscriptionSink};
use sc_transaction_pool_api::{
	error::IntoPoolError, BlockHash, TransactionFor, TransactionPool, TransactionSource,
	TransactionStatus,
};
use std::sync::Arc;

use sc_rpc::utils::pipe_from_stream;
use sp_api::ProvideRuntimeApi;
use sp_blockchain::HeaderBackend;
use sp_core::Bytes;
use sp_runtime::traits::Block as BlockT;

use codec::Decode;
use futures::{StreamExt, TryFutureExt};

/// An API for transaction RPC calls.
pub struct Transaction<Pool, Client> {
	/// Substrate client.
	client: Arc<Client>,
	/// Transactions pool.
	pool: Arc<Pool>,
	/// Executor to spawn subscriptions.
	executor: SubscriptionTaskExecutor,
}

impl<Pool, Client> Transaction<Pool, Client> {
	/// Creates a new [`Transaction`].
	pub fn new(client: Arc<Client>, pool: Arc<Pool>, executor: SubscriptionTaskExecutor) -> Self {
		Transaction { client, pool, executor }
	}
}

/// Currently we treat all RPC transactions as externals.
///
/// Possibly in the future we could allow opt-in for special treatment
/// of such transactions, so that the block authors can inject
/// some unique transactions via RPC and have them included in the pool.
const TX_SOURCE: TransactionSource = TransactionSource::External;

/// Extrinsic has an invalid format.
///
/// # Note
///
/// This is similar to the old `author` API error code.
const BAD_FORMAT: i32 = 1001;

#[async_trait]
impl<Pool, Client> TransactionApiServer<BlockHash<Pool>> for Transaction<Pool, Client>
where
	Pool: TransactionPool + Sync + Send + 'static,
	Pool::Hash: Unpin,
	<Pool::Block as BlockT>::Hash: Unpin,
	Client: HeaderBackend<Pool::Block> + ProvideRuntimeApi<Pool::Block> + Send + Sync + 'static,
{
	fn submit_and_watch(&self, pending: PendingSubscriptionSink, xt: Bytes) {
		let client = self.client.clone();
		let pool = self.pool.clone();

		let fut = async move {
			// This is the only place where the RPC server can return an error for this
			// subscription. Other defects must be signaled as events to the sink.
			let decoded_extrinsic = match TransactionFor::<Pool>::decode(&mut &xt[..]) {
				Ok(decoded_extrinsic) => decoded_extrinsic,
				Err(e) => {
					let err = ErrorObject::owned(
						BAD_FORMAT,
						format!("Extrinsic has invalid format: {}", e),
						None::<()>,
					);
					let _ = pending.reject(err).await;
					return
				},
			};

			let best_block_hash = client.info().best_hash;

			let submit = pool
				.submit_and_watch(best_block_hash, TX_SOURCE, decoded_extrinsic)
				.map_err(|e| {
					e.into_pool_error()
						.map(Error::from)
						.unwrap_or_else(|e| Error::Verification(Box::new(e)))
				});

			match submit.await {
				Ok(stream) => {
					let mut state = TransactionState::new();
					let stream =
						stream.filter_map(move |event| async move { state.handle_event(event) });
<<<<<<< HEAD
					pipe_from_stream(pending, stream.boxed(), 16).await;
=======
					pipe_from_stream(pending, stream.boxed()).await;
>>>>>>> a817d310
				},
				Err(err) => {
					// We have not created an `Watcher` for the tx. Make sure the
					// error is still propagated as an event.
					let event: TransactionEvent<<Pool::Block as BlockT>::Hash> = err.into();
<<<<<<< HEAD
					pipe_from_stream(pending, futures::stream::once(async { event }).boxed(), 16)
						.await;
=======
					pipe_from_stream(pending, futures::stream::once(async { event }).boxed()).await;
>>>>>>> a817d310
				},
			};
		};

		sc_rpc::utils::spawn_subscription_task(&self.executor, fut);
	}
}

/// The transaction's state that needs to be preserved between
/// multiple events generated by the transaction-pool.
///
/// # Note
///
/// In the future, the RPC server can submit only the last event when multiple
/// identical events happen in a row.
#[derive(Clone, Copy)]
struct TransactionState {
	/// True if the transaction was previously broadcasted.
	broadcasted: bool,
}

impl TransactionState {
	/// Construct a new [`TransactionState`].
	pub fn new() -> Self {
		TransactionState { broadcasted: false }
	}

	/// Handle events generated by the transaction-pool and convert them
	/// to the new API expected state.
	#[inline]
	pub fn handle_event<Hash: Clone, BlockHash: Clone>(
		&mut self,
		event: TransactionStatus<Hash, BlockHash>,
	) -> Option<TransactionEvent<BlockHash>> {
		match event {
			TransactionStatus::Ready | TransactionStatus::Future =>
				Some(TransactionEvent::<BlockHash>::Validated),
			TransactionStatus::Broadcast(peers) => {
				// Set the broadcasted flag once if we submitted the transaction to
				// at least one peer.
				self.broadcasted = self.broadcasted || !peers.is_empty();

				Some(TransactionEvent::Broadcasted(TransactionBroadcasted {
					num_peers: peers.len(),
				}))
			},
			TransactionStatus::InBlock((hash, index)) =>
				Some(TransactionEvent::BestChainBlockIncluded(Some(TransactionBlock {
					hash,
					index,
				}))),
			TransactionStatus::Retracted(_) => Some(TransactionEvent::BestChainBlockIncluded(None)),
			TransactionStatus::FinalityTimeout(_) =>
				Some(TransactionEvent::Dropped(TransactionDropped {
					broadcasted: self.broadcasted,
					error: "Maximum number of finality watchers has been reached".into(),
				})),
			TransactionStatus::Finalized((hash, index)) =>
				Some(TransactionEvent::Finalized(TransactionBlock { hash, index })),
			TransactionStatus::Usurped(_) => Some(TransactionEvent::Invalid(TransactionError {
				error: "Extrinsic was rendered invalid by another extrinsic".into(),
			})),
			TransactionStatus::Dropped => Some(TransactionEvent::Invalid(TransactionError {
				error: "Extrinsic dropped from the pool due to exceeding limits".into(),
			})),
			TransactionStatus::Invalid => Some(TransactionEvent::Invalid(TransactionError {
				error: "Extrinsic marked as invalid".into(),
			})),
		}
	}
}<|MERGE_RESOLUTION|>--- conflicted
+++ resolved
@@ -119,22 +119,13 @@
 					let mut state = TransactionState::new();
 					let stream =
 						stream.filter_map(move |event| async move { state.handle_event(event) });
-<<<<<<< HEAD
-					pipe_from_stream(pending, stream.boxed(), 16).await;
-=======
 					pipe_from_stream(pending, stream.boxed()).await;
->>>>>>> a817d310
 				},
 				Err(err) => {
 					// We have not created an `Watcher` for the tx. Make sure the
 					// error is still propagated as an event.
 					let event: TransactionEvent<<Pool::Block as BlockT>::Hash> = err.into();
-<<<<<<< HEAD
-					pipe_from_stream(pending, futures::stream::once(async { event }).boxed(), 16)
-						.await;
-=======
 					pipe_from_stream(pending, futures::stream::once(async { event }).boxed()).await;
->>>>>>> a817d310
 				},
 			};
 		};
