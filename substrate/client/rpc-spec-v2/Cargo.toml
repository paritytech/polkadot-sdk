--- conflicted
+++ resolved
@@ -20,29 +20,6 @@
 # Internal chain structures for "chain_spec".
 sc-chain-spec = { workspace = true, default-features = true }
 # Pool for submitting extrinsics required by "transaction"
-<<<<<<< HEAD
-sc-transaction-pool-api = { path = "../transaction-pool/api" }
-sp-core = { path = "../../primitives/core" }
-sp-runtime = { path = "../../primitives/runtime" }
-sp-api = { path = "../../primitives/api" }
-sp-blockchain = { path = "../../primitives/blockchain" }
-sp-keystore = { path = "../../primitives/keystore" }
-sp-session = { path = "../../primitives/session" }
-sp-version = { path = "../../primitives/version" }
-sc-client-api = { path = "../api" }
-sc-utils = { path = "../utils" }
-codec = { package = "parity-scale-codec", version = "3.6.1" }
-thiserror = "1.0"
-serde = "1.0"
-hex = "0.4"
-futures = "0.3.21"
-parking_lot = "0.12.1"
-tokio-stream = { version = "0.1", features = ["sync"] }
-tokio = { version = "1.22.0", features = ["sync"] }
-array-bytes = "6.1"
-log = "0.4.17"
-futures-util = { version = "0.3.19", default-features = false }
-=======
 sc-transaction-pool-api = { workspace = true, default-features = true }
 sp-core = { workspace = true, default-features = true }
 sp-runtime = { workspace = true, default-features = true }
@@ -66,7 +43,8 @@
 futures-util = { workspace = true }
 rand = { workspace = true, default-features = true }
 schnellru = { workspace = true }
->>>>>>> 6a5b6e03
+sp-keystore = { workspace = true, default-features = true }
+sp-session = { workspace = true, default-features = true }
 
 [dev-dependencies]
 jsonrpsee = { features = ["server", "ws-client"], workspace = true }
