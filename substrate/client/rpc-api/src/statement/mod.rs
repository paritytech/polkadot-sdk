--- conflicted
+++ resolved
@@ -24,7 +24,9 @@
 
 pub mod error;
 
-<<<<<<< HEAD
+// Re-export types from primitives with serde support
+pub use sp_statement_store::SubmitResult;
+
 /// Filter for querying statements with different topics.
 #[derive(Debug, Clone, Serialize, Deserialize)]
 #[serde(rename_all = "camelCase")]
@@ -52,7 +54,6 @@
 /// Filter for querying statements with different submitters.
 #[derive(Debug, Clone, Serialize, Deserialize)]
 #[serde(rename_all = "camelCase")]
-
 pub enum SubmitterFilter {
 	/// Matches any statement regardless of their owner identifier.
 	Any,
@@ -73,7 +74,9 @@
 #[derive(Debug, Clone, Serialize, Deserialize)]
 #[serde(rename_all = "camelCase")]
 pub struct GetStatementsResponse {
+	/// SCALE-encoded statements matching the query.
 	pub encoded_statements: Vec<Bytes>,
+	/// Cursor for the next page, or `End` if there are no further pages.
 	pub next_page: PageCursor,
 }
 
@@ -117,25 +120,36 @@
 		limit: Option<u32>,
 	) -> RpcResult<GetStatementsResponse>;
 
-	/// Submit a SCALE-encoded statement.
-	///
-	/// See `Statement` definition for more details.
-	#[method(name = "statement_submit")]
-	fn submit(&self, encoded: Bytes) -> RpcResult<()>;
-
-	/// New storage subscription
+	/// Subscribe to new statements that match the provided filters.
+	///
+	/// # Parameters
+	///
+	/// See `get_statements` for parameter descriptions.
+	///
+	/// # Returns
+	///
+	/// Returns a stream of SCALE-encoded statements as `Bytes`.
 	#[subscription(
 		name = "statement_subscribeStatement" => "statement_statement",
 		unsubscribe = "statement_unsubscribeStatement",
 		item = Bytes,
 		with_extensions,
 	)]
-	fn subscribe_statement(&self, match_all_topics: Vec<[u8; 32]>);
-}
-=======
-// Re-export types from primitives with serde support
-pub use sp_statement_store::SubmitResult;
->>>>>>> a3a0a90c
+	fn subscribe_statement(
+		&self,
+		topic_filter: TopicFilter,
+		key_filter: DecryptionKeyIdFilter,
+		submitter_filter: SubmitterFilter,
+	);
+
+	/// Submit a SCALE-encoded statement.
+	///
+	/// See `Statement` definition for more details.
+	///
+	/// Returns `SubmitResult` indicating success or failure reason.
+	#[method(name = "statement_submit")]
+	fn submit(&self, encoded: Bytes) -> RpcResult<SubmitResult>;
+}
 
 /// Substrate statement RPC API
 #[rpc(client, server)]
