--- conflicted
+++ resolved
@@ -146,15 +146,12 @@
 		proof_recorder: impl Into<Option<ProofRecorder<B>>>,
 	) -> Self {
 		self.proof_recorder = proof_recorder.into();
-<<<<<<< HEAD
-=======
 		self
 	}
 
 	/// Enable proof recording.
 	pub fn enable_proof_recording(mut self) -> Self {
 		self.proof_recorder = Some(Default::default());
->>>>>>> 315513b4
 		self
 	}
 
@@ -165,13 +162,8 @@
 	}
 
 	/// Set the extra extensions to be registered with the runtime API during block building.
-<<<<<<< HEAD
-	pub fn with_extra_extensions(mut self, extra_extensions: Extensions) -> Self {
-		self.extra_extensions = extra_extensions;
-=======
 	pub fn with_extra_extensions(mut self, extra_extensions: impl Into<Extensions>) -> Self {
 		self.extra_extensions = extra_extensions.into();
->>>>>>> 315513b4
 		self
 	}
 
@@ -379,11 +371,6 @@
 		size + self.api.proof_recorder().map_or(0, |pr| pr.estimate_encoded_size())
 	}
 
-	/// Returns the [`ProofRecorder`] set for the block building.
-	pub fn proof_recorder(&self) -> Option<ProofRecorder<Block>> {
-		self.api.proof_recorder()
-	}
-
 	/// Returns the [`ProofRecorder`] used by the block builder.
 	pub fn proof_recorder(&self) -> Option<ProofRecorder<Block>> {
 		self.api.proof_recorder()
