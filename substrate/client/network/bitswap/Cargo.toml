[package]
description = "Substrate bitswap protocol"
name = "sc-network-bitswap"
version = "0.33.0"
license = "GPL-3.0-or-later WITH Classpath-exception-2.0"
authors.workspace = true
edition.workspace = true
homepage = "https://substrate.io"
repository.workspace = true
documentation = "https://docs.rs/sc-network-bitswap"

[lints]
workspace = true

[package.metadata.docs.rs]
targets = ["x86_64-unknown-linux-gnu"]

[build-dependencies]
prost-build = "0.11"

[dependencies]
async-channel = "1.8.0"
cid = "0.9.0"
<<<<<<< HEAD
futures = "0.3.21"
libp2p-identity = { version = "0.2.3", features = ["peerid"] }
log = "0.4.17"
prost = "0.11"
thiserror = "1.0"
unsigned-varint = { version = "0.7.1", features = ["futures", "asynchronous_codec"] }
=======
futures = "0.3.30"
libp2p-identity = { version = "0.1.3", features = ["peerid"] }
log = { workspace = true, default-features = true }
prost = "0.12"
thiserror = { workspace = true }
unsigned-varint = { version = "0.7.1", features = ["asynchronous_codec", "futures"] }
>>>>>>> 5d9826c2
sc-client-api = { path = "../../api" }
sc-network = { path = ".." }
sp-blockchain = { path = "../../../primitives/blockchain" }
sp-runtime = { path = "../../../primitives/runtime" }

[dev-dependencies]
tokio = { version = "1.22.0", features = ["full"] }
sc-block-builder = { path = "../../block-builder" }
sc-consensus = { path = "../../consensus/common" }
sp-crypto-hashing = { path = "../../../primitives/crypto/hashing" }
sp-consensus = { path = "../../../primitives/consensus/common" }
substrate-test-runtime = { path = "../../../test-utils/runtime" }
substrate-test-runtime-client = { path = "../../../test-utils/runtime/client" }<|MERGE_RESOLUTION|>--- conflicted
+++ resolved
@@ -21,21 +21,12 @@
 [dependencies]
 async-channel = "1.8.0"
 cid = "0.9.0"
-<<<<<<< HEAD
-futures = "0.3.21"
 libp2p-identity = { version = "0.2.3", features = ["peerid"] }
-log = "0.4.17"
-prost = "0.11"
-thiserror = "1.0"
-unsigned-varint = { version = "0.7.1", features = ["futures", "asynchronous_codec"] }
-=======
 futures = "0.3.30"
-libp2p-identity = { version = "0.1.3", features = ["peerid"] }
 log = { workspace = true, default-features = true }
 prost = "0.12"
 thiserror = { workspace = true }
 unsigned-varint = { version = "0.7.1", features = ["asynchronous_codec", "futures"] }
->>>>>>> 5d9826c2
 sc-client-api = { path = "../../api" }
 sc-network = { path = ".." }
 sp-blockchain = { path = "../../../primitives/blockchain" }
