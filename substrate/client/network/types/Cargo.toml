[package]
description = "Substrate network types"
name = "sc-network-types"
version = "0.10.0"
license = "GPL-3.0-or-later WITH Classpath-exception-2.0"
authors.workspace = true
edition.workspace = true
homepage = "https://substrate.io"
repository.workspace = true
documentation = "https://docs.rs/sc-network-types"

[dependencies]
<<<<<<< HEAD
bs58 = "0.4.0"
ed25519-dalek = "2.1"
=======
bs58 = "0.5.0"
>>>>>>> 943eb46e
libp2p-identity = { version = "0.1.3", features = ["ed25519", "peerid"] }
litep2p = { git = "https://github.com/paritytech/litep2p", rev = "e03a6023882db111beeb24d8c0ceaac0721d3f0f" }
multiaddr = "0.17.0"
multihash = { version = "0.17.0", default-features = false, features = ["identity", "multihash-impl", "sha2", "std"] }
rand = "0.8.5"
thiserror = "1.0.48"
zeroize = { version = "1.7.0", default-features = false }

[dev-dependencies]
quickcheck = "1.0.3"<|MERGE_RESOLUTION|>--- conflicted
+++ resolved
@@ -10,12 +10,8 @@
 documentation = "https://docs.rs/sc-network-types"
 
 [dependencies]
-<<<<<<< HEAD
-bs58 = "0.4.0"
+bs58 = "0.5.0"
 ed25519-dalek = "2.1"
-=======
-bs58 = "0.5.0"
->>>>>>> 943eb46e
 libp2p-identity = { version = "0.1.3", features = ["ed25519", "peerid"] }
 litep2p = { git = "https://github.com/paritytech/litep2p", rev = "e03a6023882db111beeb24d8c0ceaac0721d3f0f" }
 multiaddr = "0.17.0"
