--- conflicted
+++ resolved
@@ -22,12 +22,8 @@
 use multiaddr::Protocol as LibP2pProtocol;
 use std::{
 	borrow::Cow,
-<<<<<<< HEAD
 	fmt::{self, Debug, Display},
-	net::{Ipv4Addr, Ipv6Addr},
-=======
 	net::{IpAddr, Ipv4Addr, Ipv6Addr},
->>>>>>> 5e62782d
 };
 
 // Log target for this file.
@@ -70,12 +66,13 @@
 	Wss(Cow<'a, str>),
 }
 
-<<<<<<< HEAD
 impl<'a> Display for Protocol<'a> {
 	fn fmt(&self, f: &mut fmt::Formatter<'_>) -> fmt::Result {
 		let protocol = LiteP2pProtocol::from(self.clone());
 		Display::fmt(&protocol, f)
-=======
+    }
+}
+
 impl<'a> From<IpAddr> for Protocol<'a> {
 	#[inline]
 	fn from(addr: IpAddr) -> Self {
@@ -97,7 +94,6 @@
 	#[inline]
 	fn from(addr: Ipv6Addr) -> Self {
 		Protocol::Ip6(addr)
->>>>>>> 5e62782d
 	}
 }
 
