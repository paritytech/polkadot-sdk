--- conflicted
+++ resolved
@@ -104,7 +104,6 @@
 	}
 }
 
-<<<<<<< HEAD
 impl From<LibP2pMultiaddr> for Multiaddr {
 	fn from(multiaddr: LibP2pMultiaddr) -> Self {
 		multiaddr.into_iter().map(Into::into).collect()
@@ -114,7 +113,9 @@
 impl From<Multiaddr> for LibP2pMultiaddr {
 	fn from(multiaddr: Multiaddr) -> Self {
 		multiaddr.into_iter().map(Into::into).collect()
-=======
+    }
+}
+
 impl From<IpAddr> for Multiaddr {
 	fn from(v: IpAddr) -> Multiaddr {
 		match v {
@@ -133,7 +134,6 @@
 impl From<Ipv6Addr> for Multiaddr {
 	fn from(v: Ipv6Addr) -> Multiaddr {
 		Protocol::Ip6(v).into()
->>>>>>> 5e62782d
 	}
 }
 
