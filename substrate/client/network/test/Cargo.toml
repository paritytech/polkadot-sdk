[package]
description = "Integration tests for Substrate network protocol"
name = "sc-network-test"
version = "0.8.0"
license = "GPL-3.0-or-later WITH Classpath-exception-2.0"
authors.workspace = true
edition.workspace = true
publish = false
homepage = "https://substrate.io"
repository.workspace = true

[lints]
workspace = true

[package.metadata.docs.rs]
targets = ["x86_64-unknown-linux-gnu"]

[dependencies]
<<<<<<< HEAD
tokio = "1.37"
async-trait = "0.1.79"
futures = "0.3.30"
futures-timer = "3.0.1"
libp2p = "0.52.4"
=======
tokio = { workspace = true, default-features = true }
async-trait = { workspace = true }
futures = { workspace = true }
futures-timer = { workspace = true }
libp2p = { workspace = true }
>>>>>>> 5e62782d
log = { workspace = true, default-features = true }
parking_lot = { workspace = true, default-features = true }
rand = { workspace = true, default-features = true }
sc-block-builder = { workspace = true, default-features = true }
sc-client-api = { workspace = true, default-features = true }
sc-consensus = { workspace = true, default-features = true }
sc-network = { workspace = true, default-features = true }
sc-network-common = { workspace = true, default-features = true }
sc-network-types = { workspace = true, default-features = true }
sc-utils = { workspace = true, default-features = true }
sc-network-light = { workspace = true, default-features = true }
sc-network-sync = { workspace = true, default-features = true }
sc-service = { features = ["test-helpers"], workspace = true }
sp-blockchain = { workspace = true, default-features = true }
sp-consensus = { workspace = true, default-features = true }
sp-core = { workspace = true, default-features = true }
sp-runtime = { workspace = true, default-features = true }
sp-tracing = { workspace = true, default-features = true }
substrate-test-runtime = { workspace = true }
substrate-test-runtime-client = { workspace = true }<|MERGE_RESOLUTION|>--- conflicted
+++ resolved
@@ -16,19 +16,11 @@
 targets = ["x86_64-unknown-linux-gnu"]
 
 [dependencies]
-<<<<<<< HEAD
-tokio = "1.37"
-async-trait = "0.1.79"
-futures = "0.3.30"
-futures-timer = "3.0.1"
-libp2p = "0.52.4"
-=======
 tokio = { workspace = true, default-features = true }
 async-trait = { workspace = true }
 futures = { workspace = true }
 futures-timer = { workspace = true }
 libp2p = { workspace = true }
->>>>>>> 5e62782d
 log = { workspace = true, default-features = true }
 parking_lot = { workspace = true, default-features = true }
 rand = { workspace = true, default-features = true }
