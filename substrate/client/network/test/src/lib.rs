// This file is part of Substrate.

// Copyright (C) Parity Technologies (UK) Ltd.
// SPDX-License-Identifier: GPL-3.0-or-later WITH Classpath-exception-2.0

// This program is free software: you can redistribute it and/or modify
// it under the terms of the GNU General Public License as published by
// the Free Software Foundation, either version 3 of the License, or
// (at your option) any later version.

// This program is distributed in the hope that it will be useful,
// but WITHOUT ANY WARRANTY; without even the implied warranty of
// MERCHANTABILITY or FITNESS FOR A PARTICULAR PURPOSE. See the
// GNU General Public License for more details.

// You should have received a copy of the GNU General Public License
// along with this program. If not, see <https://www.gnu.org/licenses/>.
#![allow(missing_docs)]

#[cfg(test)]
mod block_import;
#[cfg(test)]
mod conformance;
#[cfg(test)]
mod fuzz;
#[cfg(test)]
mod service;
#[cfg(test)]
mod sync;

use std::{
	collections::HashMap,
	pin::Pin,
	sync::Arc,
	task::{Context as FutureContext, Poll},
	time::Duration,
};

use futures::{future::BoxFuture, pin_mut, prelude::*};
use libp2p::PeerId;
use log::trace;
use parking_lot::Mutex;
use sc_block_builder::{BlockBuilder, BlockBuilderBuilder};
use sc_client_api::{
	backend::{AuxStore, Backend, Finalizer},
	BlockBackend, BlockImportNotification, BlockchainEvents, FinalityNotification,
	FinalityNotifications, ImportNotifications,
};
use sc_consensus::{
	BasicQueue, BlockCheckParams, BlockImport, BlockImportParams, BoxJustificationImport,
	ForkChoiceStrategy, ImportQueue, ImportResult, JustificationImport, JustificationSyncLink,
	LongestChain, Verifier,
};
use sc_network::{
	config::{
		FullNetworkConfiguration, MultiaddrWithPeerId, NetworkConfiguration, NonDefaultSetConfig,
		NonReservedPeerMode, ProtocolId, Role, SyncMode, TransportConfig,
	},
	peer_store::PeerStore,
	request_responses::ProtocolConfig as RequestResponseConfig,
	types::ProtocolName,
	NetworkBlock, NetworkService, NetworkStateInfo, NetworkSyncForkRequest, NetworkWorker,
	NotificationMetrics, NotificationService,
};
use sc_network_common::role::Roles;
use sc_network_light::light_client_requests::handler::LightClientRequestHandler;
use sc_network_sync::{
	block_request_handler::BlockRequestHandler,
	service::{network::NetworkServiceProvider, syncing_service::SyncingService},
	state_request_handler::StateRequestHandler,
	strategy::{
		polkadot::{PolkadotSyncingStrategy, PolkadotSyncingStrategyConfig},
		warp::{
			EncodedProof, VerificationResult, Verifier as WarpVerifier, WarpSyncConfig,
			WarpSyncProvider,
		},
	},
	warp_request_handler,
};
use sc_network_types::{build_multiaddr, multiaddr::Multiaddr};
use sc_service::client::Client;
use sp_blockchain::{
	Backend as BlockchainBackend, HeaderBackend, Info as BlockchainInfo, Result as ClientResult,
};
use sp_consensus::{
	block_validation::{BlockAnnounceValidator, DefaultBlockAnnounceValidator},
	BlockOrigin, Error as ConsensusError, SyncOracle,
};
use sp_core::H256;
use sp_runtime::{
	codec::{Decode, Encode},
	generic::BlockId,
	traits::{Block as BlockT, Header as HeaderT, NumberFor, Zero},
	Justification, Justifications,
};
use substrate_test_runtime_client::Sr25519Keyring;
pub use substrate_test_runtime_client::{
	runtime::{Block, ExtrinsicBuilder, Hash, Header, Transfer},
	TestClient, TestClientBuilder, TestClientBuilderExt,
};
use tokio::time::timeout;

/// A Verifier that accepts all blocks and passes them on with the configured
/// finality to be imported.
#[derive(Clone)]
pub struct PassThroughVerifier {
	finalized: bool,
}

impl PassThroughVerifier {
	/// Create a new instance.
	///
	/// Every verified block will use `finalized` for the `BlockImportParams`.
	pub fn new(finalized: bool) -> Self {
		Self { finalized }
	}
}

/// This `Verifier` accepts all data as valid.
#[async_trait::async_trait]
impl<B: BlockT> Verifier<B> for PassThroughVerifier {
	async fn verify(
		&self,
		mut block: BlockImportParams<B>,
	) -> Result<BlockImportParams<B>, String> {
		if block.fork_choice.is_none() {
			block.fork_choice = Some(ForkChoiceStrategy::LongestChain);
		};
		block.finalized = self.finalized;
		Ok(block)
	}
}

pub type PeersFullClient = Client<
	substrate_test_runtime_client::Backend,
	substrate_test_runtime_client::ExecutorDispatch,
	Block,
	substrate_test_runtime_client::runtime::RuntimeApi,
>;

#[derive(Clone)]
pub struct PeersClient {
	client: Arc<PeersFullClient>,
	backend: Arc<substrate_test_runtime_client::Backend>,
}

impl PeersClient {
	pub fn as_client(&self) -> Arc<PeersFullClient> {
		self.client.clone()
	}

	pub fn as_backend(&self) -> Arc<substrate_test_runtime_client::Backend> {
		self.backend.clone()
	}

	pub fn as_block_import(&self) -> BlockImportAdapter<Self> {
		BlockImportAdapter::new(self.clone())
	}

	pub fn get_aux(&self, key: &[u8]) -> ClientResult<Option<Vec<u8>>> {
		self.client.get_aux(key)
	}

	pub fn info(&self) -> BlockchainInfo<Block> {
		self.client.info()
	}

	pub fn header(
		&self,
		hash: <Block as BlockT>::Hash,
	) -> ClientResult<Option<<Block as BlockT>::Header>> {
		self.client.header(hash)
	}

	pub fn has_state_at(&self, block: &BlockId<Block>) -> bool {
		let (number, hash) = match *block {
			BlockId::Hash(h) => match self.as_client().number(h) {
				Ok(Some(n)) => (n, h),
				_ => return false,
			},
			BlockId::Number(n) => match self.as_client().hash(n) {
				Ok(Some(h)) => (n, h),
				_ => return false,
			},
		};
		self.backend.have_state_at(hash, number)
	}

	pub fn justifications(
		&self,
		hash: <Block as BlockT>::Hash,
	) -> ClientResult<Option<Justifications>> {
		self.client.justifications(hash)
	}

	pub fn finality_notification_stream(&self) -> FinalityNotifications<Block> {
		self.client.finality_notification_stream()
	}

	pub fn import_notification_stream(&self) -> ImportNotifications<Block> {
		self.client.import_notification_stream()
	}

	pub fn finalize_block(
		&self,
		hash: <Block as BlockT>::Hash,
		justification: Option<Justification>,
		notify: bool,
	) -> ClientResult<()> {
		self.client.finalize_block(hash, justification, notify)
	}
}

#[async_trait::async_trait]
impl BlockImport<Block> for PeersClient {
	type Error = ConsensusError;

	async fn check_block(
		&self,
		block: BlockCheckParams<Block>,
	) -> Result<ImportResult, Self::Error> {
		self.client.check_block(block).await
	}

	async fn import_block(
		&self,
		block: BlockImportParams<Block>,
	) -> Result<ImportResult, Self::Error> {
		self.client.import_block(block).await
	}
}

pub struct Peer<D, BlockImport> {
	pub data: D,
	client: PeersClient,
	/// We keep a copy of the verifier so that we can invoke it for locally-generated blocks,
	/// instead of going through the import queue.
	verifier: VerifierAdapter<Block>,
	/// We keep a copy of the block_import so that we can invoke it for locally-generated blocks,
	/// instead of going through the import queue.
	block_import: BlockImportAdapter<BlockImport>,
	select_chain: Option<LongestChain<substrate_test_runtime_client::Backend, Block>>,
	backend: Option<Arc<substrate_test_runtime_client::Backend>>,
	network: NetworkWorker<Block, <Block as BlockT>::Hash>,
	sync_service: Arc<SyncingService<Block>>,
	imported_blocks_stream: Pin<Box<dyn Stream<Item = BlockImportNotification<Block>> + Send>>,
	finality_notification_stream: Pin<Box<dyn Stream<Item = FinalityNotification<Block>> + Send>>,
	listen_addr: Multiaddr,
	notification_services: HashMap<ProtocolName, Box<dyn NotificationService>>,
}

impl<D, B> Peer<D, B>
where
	B: BlockImport<Block, Error = ConsensusError> + Send + Sync,
{
	/// Get this peer ID.
	pub fn id(&self) -> PeerId {
		self.network.service().local_peer_id().into()
	}

	/// Returns true if we're major syncing.
	pub fn is_major_syncing(&self) -> bool {
		self.sync_service.is_major_syncing()
	}

	// Returns a clone of the local SelectChain, only available on full nodes
	pub fn select_chain(
		&self,
	) -> Option<LongestChain<substrate_test_runtime_client::Backend, Block>> {
		self.select_chain.clone()
	}

	/// Returns the number of peers we're connected to.
	pub async fn num_peers(&self) -> usize {
		self.sync_service.num_connected_peers()
	}

	/// Returns the number of downloaded blocks.
	pub async fn num_downloaded_blocks(&self) -> usize {
		self.sync_service.num_downloaded_blocks().await.unwrap()
	}

	/// Returns true if we have no peer.
	pub fn is_offline(&self) -> bool {
		self.sync_service.is_offline()
	}

	/// Request a justification for the given block.
	pub fn request_justification(&self, hash: &<Block as BlockT>::Hash, number: NumberFor<Block>) {
		self.sync_service.request_justification(hash, number);
	}

	/// Announces an important block on the network.
	pub fn announce_block(&self, hash: <Block as BlockT>::Hash, data: Option<Vec<u8>>) {
		self.sync_service.announce_block(hash, data);
	}

	/// Request explicit fork sync.
	pub fn set_sync_fork_request(
		&self,
		peers: Vec<PeerId>,
		hash: <Block as BlockT>::Hash,
		number: NumberFor<Block>,
	) {
		self.sync_service.set_sync_fork_request(
			peers.into_iter().map(From::from).collect(),
			hash,
			number,
		);
	}

	/// Add blocks to the peer -- edit the block before adding
	pub fn generate_blocks<F>(
		&mut self,
		count: usize,
		origin: BlockOrigin,
		edit_block: F,
	) -> Vec<H256>
	where
		F: FnMut(BlockBuilder<Block, PeersFullClient>) -> Block,
	{
		let best_hash = self.client.info().best_hash;
		self.generate_blocks_at(
			BlockId::Hash(best_hash),
			count,
			origin,
			edit_block,
			false,
			true,
			true,
			ForkChoiceStrategy::LongestChain,
		)
	}

	/// Add blocks to the peer -- edit the block before adding and use custom fork choice rule.
	pub fn generate_blocks_with_fork_choice<F>(
		&mut self,
		count: usize,
		origin: BlockOrigin,
		edit_block: F,
		fork_choice: ForkChoiceStrategy,
	) -> Vec<H256>
	where
		F: FnMut(BlockBuilder<Block, PeersFullClient>) -> Block,
	{
		let best_hash = self.client.info().best_hash;
		self.generate_blocks_at(
			BlockId::Hash(best_hash),
			count,
			origin,
			edit_block,
			false,
			true,
			true,
			fork_choice,
		)
	}

	/// Add blocks to the peer -- edit the block before adding. The chain will
	/// start at the given block iD.
	pub fn generate_blocks_at<F>(
		&mut self,
		at: BlockId<Block>,
		count: usize,
		origin: BlockOrigin,
		mut edit_block: F,
		headers_only: bool,
		inform_sync_about_new_best_block: bool,
		announce_block: bool,
		fork_choice: ForkChoiceStrategy,
	) -> Vec<H256>
	where
		F: FnMut(BlockBuilder<Block, PeersFullClient>) -> Block,
	{
		let mut hashes = Vec::with_capacity(count);
		let full_client = self.client.as_client();
		let mut at = full_client.block_hash_from_id(&at).unwrap().unwrap();
		for _ in 0..count {
			let builder = BlockBuilderBuilder::new(&*full_client)
				.on_parent_block(at)
				.fetch_parent_block_number(&*full_client)
				.unwrap()
				.build()
				.unwrap();
			let block = edit_block(builder);
			let hash = block.header.hash();
			trace!(
				target: "test_network",
				"Generating {}, (#{}, parent={})",
				hash,
				block.header.number,
				block.header.parent_hash,
			);
			let header = block.header.clone();
			let mut import_block = BlockImportParams::new(origin, header.clone());
			import_block.body = if headers_only { None } else { Some(block.extrinsics) };
			import_block.fork_choice = Some(fork_choice);
			let import_block =
				futures::executor::block_on(self.verifier.verify(import_block)).unwrap();

			futures::executor::block_on(self.block_import.import_block(import_block))
				.expect("block_import failed");
			hashes.push(hash);
			at = hash;
		}

		if announce_block {
			self.sync_service.announce_block(at, None);
		}

		if inform_sync_about_new_best_block {
			self.sync_service.new_best_block_imported(
				at,
				*full_client.header(at).ok().flatten().unwrap().number(),
			);
		}
		hashes
	}

	/// Push blocks to the peer (simplified: with or without a TX)
	pub fn push_blocks(&mut self, count: usize, with_tx: bool) -> Vec<H256> {
		let best_hash = self.client.info().best_hash;
		self.push_blocks_at(BlockId::Hash(best_hash), count, with_tx)
	}

	/// Push blocks to the peer (simplified: with or without a TX)
	pub fn push_headers(&mut self, count: usize) -> Vec<H256> {
		let best_hash = self.client.info().best_hash;
		self.generate_tx_blocks_at(BlockId::Hash(best_hash), count, false, true, true, true)
	}

	/// Push blocks to the peer (simplified: with or without a TX) starting from
	/// given hash.
	pub fn push_blocks_at(&mut self, at: BlockId<Block>, count: usize, with_tx: bool) -> Vec<H256> {
		self.generate_tx_blocks_at(at, count, with_tx, false, true, true)
	}

	/// Push blocks to the peer (simplified: with or without a TX) starting from
	/// given hash without informing the sync protocol about the new best block.
	pub fn push_blocks_at_without_informing_sync(
		&mut self,
		at: BlockId<Block>,
		count: usize,
		with_tx: bool,
		announce_block: bool,
	) -> Vec<H256> {
		self.generate_tx_blocks_at(at, count, with_tx, false, false, announce_block)
	}

	/// Push blocks to the peer (simplified: with or without a TX) starting from
	/// given hash without announcing the block.
	pub fn push_blocks_at_without_announcing(
		&mut self,
		at: BlockId<Block>,
		count: usize,
		with_tx: bool,
	) -> Vec<H256> {
		self.generate_tx_blocks_at(at, count, with_tx, false, true, false)
	}

	/// Push blocks/headers to the peer (simplified: with or without a TX) starting from
	/// given hash.
	fn generate_tx_blocks_at(
		&mut self,
		at: BlockId<Block>,
		count: usize,
		with_tx: bool,
		headers_only: bool,
		inform_sync_about_new_best_block: bool,
		announce_block: bool,
	) -> Vec<H256> {
		let mut nonce = 0;
		if with_tx {
			self.generate_blocks_at(
				at,
				count,
				BlockOrigin::File,
				|mut builder| {
					let transfer = Transfer {
						from: Sr25519Keyring::Alice.into(),
						to: Sr25519Keyring::Alice.into(),
						amount: 1,
						nonce,
					};
					builder.push(transfer.into_unchecked_extrinsic()).unwrap();
					nonce += 1;
					builder.build().unwrap().block
				},
				headers_only,
				inform_sync_about_new_best_block,
				announce_block,
				ForkChoiceStrategy::LongestChain,
			)
		} else {
			self.generate_blocks_at(
				at,
				count,
				BlockOrigin::File,
				|builder| builder.build().unwrap().block,
				headers_only,
				inform_sync_about_new_best_block,
				announce_block,
				ForkChoiceStrategy::LongestChain,
			)
		}
	}

	/// Get a reference to the client.
	pub fn client(&self) -> &PeersClient {
		&self.client
	}

	/// Get a reference to the network service.
	pub fn network_service(&self) -> &Arc<NetworkService<Block, <Block as BlockT>::Hash>> {
		self.network.service()
	}

	/// Get `SyncingService`.
	pub fn sync_service(&self) -> &Arc<SyncingService<Block>> {
		&self.sync_service
	}

	/// Take notification handle for enabled protocol.
	pub fn take_notification_service(
		&mut self,
		protocol: &ProtocolName,
	) -> Option<Box<dyn NotificationService>> {
		self.notification_services.remove(protocol)
	}

	/// Get a reference to the network worker.
	pub fn network(&self) -> &NetworkWorker<Block, <Block as BlockT>::Hash> {
		&self.network
	}

	/// Test helper to compare the blockchain state of multiple (networked)
	/// clients.
	pub fn blockchain_canon_equals(&self, other: &Self) -> bool {
		if let (Some(mine), Some(others)) = (self.backend.clone(), other.backend.clone()) {
			mine.blockchain().info().best_hash == others.blockchain().info().best_hash
		} else {
			false
		}
	}

	/// Count the total number of imported blocks.
	pub fn blocks_count(&self) -> u64 {
		self.backend
			.as_ref()
			.map(|backend| backend.blockchain().info().best_number)
			.unwrap_or(0)
	}

	/// Return a collection of block hashes that failed verification
	pub fn failed_verifications(&self) -> HashMap<<Block as BlockT>::Hash, String> {
		self.verifier.failed_verifications.lock().clone()
	}

	pub fn has_block(&self, hash: H256) -> bool {
		self.backend
			.as_ref()
			.map(|backend| backend.blockchain().header(hash).unwrap().is_some())
			.unwrap_or(false)
	}

	pub fn has_body(&self, hash: H256) -> bool {
		self.backend
			.as_ref()
			.map(|backend| backend.blockchain().body(hash).unwrap().is_some())
			.unwrap_or(false)
	}
}

pub trait BlockImportAdapterFull:
	BlockImport<Block, Error = ConsensusError> + Send + Sync + Clone
{
}

impl<T> BlockImportAdapterFull for T where
	T: BlockImport<Block, Error = ConsensusError> + Send + Sync + Clone
{
}

/// Implements `BlockImport` for any `Transaction`. Internally the transaction is
/// "converted", aka the field is set to `None`.
///
/// This is required as the `TestNetFactory` trait does not distinguish between
/// full and light nodes.
#[derive(Clone)]
pub struct BlockImportAdapter<I> {
	inner: I,
}

impl<I> BlockImportAdapter<I> {
	/// Create a new instance of `Self::Full`.
	pub fn new(inner: I) -> Self {
		Self { inner }
	}
}

#[async_trait::async_trait]
impl<I> BlockImport<Block> for BlockImportAdapter<I>
where
	I: BlockImport<Block, Error = ConsensusError> + Send + Sync,
{
	type Error = ConsensusError;

	async fn check_block(
		&self,
		block: BlockCheckParams<Block>,
	) -> Result<ImportResult, Self::Error> {
		self.inner.check_block(block).await
	}

	async fn import_block(
		&self,
		block: BlockImportParams<Block>,
	) -> Result<ImportResult, Self::Error> {
		self.inner.import_block(block).await
	}
}

/// Implements `Verifier` and keeps track of failed verifications.
struct VerifierAdapter<B: BlockT> {
	verifier: Arc<futures::lock::Mutex<Box<dyn Verifier<B>>>>,
	failed_verifications: Arc<Mutex<HashMap<B::Hash, String>>>,
}

#[async_trait::async_trait]
impl<B: BlockT> Verifier<B> for VerifierAdapter<B> {
	async fn verify(&self, block: BlockImportParams<B>) -> Result<BlockImportParams<B>, String> {
		let hash = block.header.hash();
		self.verifier.lock().await.verify(block).await.inspect_err(|e| {
			self.failed_verifications.lock().insert(hash, e.clone());
		})
	}
}

impl<B: BlockT> Clone for VerifierAdapter<B> {
	fn clone(&self) -> Self {
		Self {
			verifier: self.verifier.clone(),
			failed_verifications: self.failed_verifications.clone(),
		}
	}
}

impl<B: BlockT> VerifierAdapter<B> {
	fn new(verifier: impl Verifier<B> + 'static) -> Self {
		VerifierAdapter {
			verifier: Arc::new(futures::lock::Mutex::new(Box::new(verifier))),
			failed_verifications: Default::default(),
		}
	}
}

struct TestWarpSyncProvider<B: BlockT>(Arc<dyn HeaderBackend<B>>);

struct TestVerifier<B: BlockT> {
	genesis_hash: B::Hash,
}

impl<B: BlockT> WarpVerifier<B> for TestVerifier<B> {
	fn verify(
		&mut self,
		proof: &EncodedProof,
	) -> Result<VerificationResult<B>, Box<dyn std::error::Error + Send + Sync>> {
		let EncodedProof(encoded) = proof;
		let header = B::Header::decode(&mut encoded.as_slice()).unwrap();
		Ok(VerificationResult::Complete(header, Default::default()))
	}

	fn next_proof_context(&self) -> B::Hash {
		self.genesis_hash
	}
}

impl<B: BlockT> WarpSyncProvider<B> for TestWarpSyncProvider<B> {
	fn generate(
		&self,
		_start: B::Hash,
	) -> Result<EncodedProof, Box<dyn std::error::Error + Send + Sync>> {
		let info = self.0.info();
		let best_header = self.0.header(info.best_hash).unwrap().unwrap();
		Ok(EncodedProof(best_header.encode()))
	}
<<<<<<< HEAD
	fn verify(
		&self,
		proof: &EncodedProof,
		_set_id: SetId,
		_authorities: AuthorityList,
	) -> Result<VerificationResult<B>, Box<dyn std::error::Error + Send + Sync>> {
		let EncodedProof(encoded) = proof;
		let header = B::Header::decode(&mut encoded.as_slice()).unwrap();
		Ok(VerificationResult::Complete(
			0,
			Default::default(),
			header,
			Default::default(),
			Default::default(),
		))
	}
	fn current_authorities(&self) -> AuthorityList {
		Default::default()
=======

	fn create_verifier(&self) -> Box<dyn WarpVerifier<B>> {
		let genesis_hash = self.0.info().genesis_hash;
		Box::new(TestVerifier { genesis_hash })
>>>>>>> b4cbc838
	}
}

/// Configuration for a full peer.
#[derive(Default)]
pub struct FullPeerConfig {
	/// Pruning window size.
	///
	/// NOTE: only finalized blocks are subject for removal!
	pub blocks_pruning: Option<u32>,
	/// Block announce validator.
	pub block_announce_validator: Option<Box<dyn BlockAnnounceValidator<Block> + Send + Sync>>,
	/// List of notification protocols that the network must support.
	pub notifications_protocols: Vec<ProtocolName>,
	/// List of request-response protocols that the network must support.
	pub request_response_protocols: Vec<RequestResponseConfig>,
	/// The indices of the peers the peer should be connected to.
	///
	/// If `None`, it will be connected to all other peers.
	pub connect_to_peers: Option<Vec<usize>>,
	/// Whether the full peer should have the authority role.
	pub is_authority: bool,
	/// Syncing mode
	pub sync_mode: SyncMode,
	/// Extra genesis storage.
	pub extra_storage: Option<sp_core::storage::Storage>,
	/// Enable transaction indexing.
	pub storage_chain: bool,
	/// Optional target block header to sync to
	pub target_header: Option<<Block as BlockT>::Header>,
	/// Force genesis even in case of warp & light state sync.
	pub force_genesis: bool,
}

#[async_trait::async_trait]
pub trait TestNetFactory: Default + Sized + Send {
	type Verifier: 'static + Verifier<Block>;
	type BlockImport: BlockImport<Block, Error = ConsensusError> + Clone + Send + Sync + 'static;
	type PeerData: Default + Send;

	/// This one needs to be implemented!
	fn make_verifier(&self, client: PeersClient, peer_data: &Self::PeerData) -> Self::Verifier;

	/// Get reference to peer.
	fn peer(&mut self, i: usize) -> &mut Peer<Self::PeerData, Self::BlockImport>;
	fn peers(&self) -> &Vec<Peer<Self::PeerData, Self::BlockImport>>;
	fn peers_mut(&mut self) -> &mut Vec<Peer<Self::PeerData, Self::BlockImport>>;
	fn mut_peers<F: FnOnce(&mut Vec<Peer<Self::PeerData, Self::BlockImport>>)>(
		&mut self,
		closure: F,
	);

	/// Get custom block import handle for fresh client, along with peer data.
	fn make_block_import(
		&self,
		client: PeersClient,
	) -> (
		BlockImportAdapter<Self::BlockImport>,
		Option<BoxJustificationImport<Block>>,
		Self::PeerData,
	);

	/// Create new test network with this many peers.
	fn new(n: usize) -> Self {
		trace!(target: "test_network", "Creating test network");
		let mut net = Self::default();

		for i in 0..n {
			trace!(target: "test_network", "Adding peer {}", i);
			net.add_full_peer();
		}
		net
	}

	fn add_full_peer(&mut self) {
		self.add_full_peer_with_config(Default::default())
	}

	/// Add a full peer.
	fn add_full_peer_with_config(&mut self, config: FullPeerConfig) {
		let mut test_client_builder = match (config.blocks_pruning, config.storage_chain) {
			(Some(blocks_pruning), true) => TestClientBuilder::with_tx_storage(blocks_pruning),
			(None, true) => TestClientBuilder::with_tx_storage(u32::MAX),
			(Some(blocks_pruning), false) => TestClientBuilder::with_pruning_window(blocks_pruning),
			(None, false) => TestClientBuilder::with_default_backend(),
		};
		if let Some(storage) = config.extra_storage {
			let genesis_extra_storage = test_client_builder.genesis_init_mut().extra_storage();
			*genesis_extra_storage = storage;
		}

		if !config.force_genesis &&
			matches!(config.sync_mode, SyncMode::LightState { .. } | SyncMode::Warp)
		{
			test_client_builder = test_client_builder.set_no_genesis();
		}
		let backend = test_client_builder.backend();
		let (c, longest_chain) = test_client_builder.build_with_longest_chain();
		let client = Arc::new(c);

		let (block_import, justification_import, data) = self
			.make_block_import(PeersClient { client: client.clone(), backend: backend.clone() });

		let verifier = self
			.make_verifier(PeersClient { client: client.clone(), backend: backend.clone() }, &data);
		let verifier = VerifierAdapter::new(verifier);

		let import_queue = Box::new(BasicQueue::new(
			verifier.clone(),
			Box::new(block_import.clone()),
			justification_import,
			&sp_core::testing::TaskExecutor::new(),
			None,
		));

		let listen_addr = build_multiaddr![Memory(rand::random::<u64>())];

		let mut network_config =
			NetworkConfiguration::new("test-node", "test-client", Default::default(), None);
		network_config.sync_mode = config.sync_mode;
		network_config.transport = TransportConfig::MemoryOnly;
		network_config.listen_addresses = vec![listen_addr.clone()];
		network_config.allow_non_globals_in_dht = true;

		let (notif_configs, notif_handles): (Vec<_>, Vec<_>) = config
			.notifications_protocols
			.into_iter()
			.map(|p| {
				let (config, handle) = NonDefaultSetConfig::new(
					p.clone(),
					Vec::new(),
					1024 * 1024,
					None,
					Default::default(),
				);

				(config, (p, handle))
			})
			.unzip();

		if let Some(connect_to) = config.connect_to_peers {
			let addrs = connect_to
				.iter()
				.map(|v| {
					let peer_id = self.peer(*v).network_service().local_peer_id();
					let multiaddr = self.peer(*v).listen_addr.clone();
					MultiaddrWithPeerId { peer_id, multiaddr }
				})
				.collect();
			network_config.default_peers_set.reserved_nodes = addrs;
			network_config.default_peers_set.non_reserved_mode = NonReservedPeerMode::Deny;
		}
		let mut full_net_config = FullNetworkConfiguration::new(&network_config, None);

		let protocol_id = ProtocolId::from("test-protocol-name");

		let fork_id = Some(String::from("test-fork-id"));

		let chain_sync_network_provider = NetworkServiceProvider::new();
		let chain_sync_network_handle = chain_sync_network_provider.handle();
		let mut block_relay_params = BlockRequestHandler::new::<NetworkWorker<_, _>>(
			chain_sync_network_handle.clone(),
			&protocol_id,
			None,
			client.clone(),
			50,
		);
		self.spawn_task(Box::pin(async move {
			block_relay_params.server.run().await;
		}));

		let state_request_protocol_config = {
			let (handler, protocol_config) = StateRequestHandler::new::<NetworkWorker<_, _>>(
				&protocol_id,
				None,
				client.clone(),
				50,
			);
			self.spawn_task(handler.run().boxed());
			protocol_config
		};

		let light_client_request_protocol_config =
			{
				let (handler, protocol_config) = LightClientRequestHandler::new::<
					NetworkWorker<_, _>,
				>(&protocol_id, None, client.clone());
				self.spawn_task(handler.run().boxed());
				protocol_config
			};

		let warp_sync = Arc::new(TestWarpSyncProvider(client.clone()));

		let warp_sync_config = match config.target_header {
			Some(target_header) => WarpSyncConfig::WithTarget(target_header),
			_ => WarpSyncConfig::WithProvider(warp_sync.clone()),
		};

		let warp_protocol_config = {
			let (handler, protocol_config) =
				warp_request_handler::RequestHandler::new::<_, NetworkWorker<_, _>>(
					protocol_id.clone(),
					client
						.block_hash(0u32.into())
						.ok()
						.flatten()
						.expect("Genesis block exists; qed"),
					None,
					warp_sync.clone(),
				);
			self.spawn_task(handler.run().boxed());
			protocol_config
		};

		let peer_store = PeerStore::new(
			network_config
				.boot_nodes
				.iter()
				.map(|bootnode| bootnode.peer_id.into())
				.collect(),
			None,
		);
		let peer_store_handle = Arc::new(peer_store.handle());
		self.spawn_task(peer_store.run().boxed());

		let block_announce_validator = config
			.block_announce_validator
			.unwrap_or_else(|| Box::new(DefaultBlockAnnounceValidator));
		let metrics = <NetworkWorker<_, _> as sc_network::NetworkBackend<
			Block,
			<Block as BlockT>::Hash,
		>>::register_notification_metrics(None);

		let syncing_config = PolkadotSyncingStrategyConfig {
			mode: network_config.sync_mode,
			max_parallel_downloads: network_config.max_parallel_downloads,
			max_blocks_per_request: network_config.max_blocks_per_request,
			metrics_registry: None,
			state_request_protocol_name: state_request_protocol_config.name.clone(),
			block_downloader: block_relay_params.downloader,
			min_peers_to_start_warp_sync: None,
		};
		// Initialize syncing strategy.
		let syncing_strategy = Box::new(
			PolkadotSyncingStrategy::new(
				syncing_config,
				client.clone(),
				Some(warp_sync_config),
				Some(warp_protocol_config.name.clone()),
			)
			.unwrap(),
		);

		let (engine, sync_service, block_announce_config) =
			sc_network_sync::engine::SyncingEngine::new(
				Roles::from(if config.is_authority { &Role::Authority } else { &Role::Full }),
				client.clone(),
				None,
				metrics,
				&full_net_config,
				protocol_id.clone(),
				fork_id.as_deref(),
				block_announce_validator,
				syncing_strategy,
				chain_sync_network_handle,
				import_queue.service(),
				peer_store_handle.clone(),
			)
			.unwrap();
		let sync_service = Arc::new(sync_service.clone());

		for config in config.request_response_protocols {
			full_net_config.add_request_response_protocol(config);
		}
		for config in [
			block_relay_params.request_response_config,
			state_request_protocol_config,
			light_client_request_protocol_config,
			warp_protocol_config,
		] {
			full_net_config.add_request_response_protocol(config);
		}

		for config in notif_configs {
			full_net_config.add_notification_protocol(config);
		}

		let genesis_hash =
			client.hash(Zero::zero()).ok().flatten().expect("Genesis block exists; qed");
		let network = NetworkWorker::new(sc_network::config::Params {
			role: if config.is_authority { Role::Authority } else { Role::Full },
			executor: Box::new(|f| {
				tokio::spawn(f);
			}),
			network_config: full_net_config,
			genesis_hash,
			protocol_id,
			fork_id,
			metrics_registry: None,
			block_announce_config,
			bitswap_config: None,
			notification_metrics: NotificationMetrics::new(None),
		})
		.unwrap();

		trace!(target: "test_network", "Peer identifier: {}", network.service().local_peer_id());

		let service = network.service().clone();
		tokio::spawn(async move {
			chain_sync_network_provider.run(service).await;
		});

		tokio::spawn({
			let sync_service = sync_service.clone();

			async move {
				import_queue.run(sync_service.as_ref()).await;
			}
		});

		tokio::spawn(async move {
			engine.run().await;
		});

		self.mut_peers(move |peers| {
			for peer in peers.iter_mut() {
				peer.network.add_known_address(
					network.service().local_peer_id().into(),
					listen_addr.clone().into(),
				);
			}

			let imported_blocks_stream = Box::pin(client.import_notification_stream().fuse());
			let finality_notification_stream =
				Box::pin(client.finality_notification_stream().fuse());

			peers.push(Peer {
				data,
				client: PeersClient { client: client.clone(), backend: backend.clone() },
				select_chain: Some(longest_chain),
				backend: Some(backend),
				imported_blocks_stream,
				finality_notification_stream,
				notification_services: HashMap::from_iter(notif_handles.into_iter()),
				block_import,
				verifier,
				network,
				sync_service,
				listen_addr,
			});
		});
	}

	/// Used to spawn background tasks, e.g. the block request protocol handler.
	fn spawn_task(&self, f: BoxFuture<'static, ()>) {
		tokio::spawn(f);
	}

	async fn is_in_sync(&mut self) -> bool {
		let mut highest = None;
		let peers = self.peers_mut();

		for peer in peers {
			if peer.sync_service.is_major_syncing() ||
				peer.sync_service.status().await.unwrap().queued_blocks != 0
			{
				return false
			}
			if peer.sync_service.num_sync_requests().await.unwrap() != 0 {
				return false
			}
			match (highest, peer.client.info().best_hash) {
				(None, b) => highest = Some(b),
				(Some(ref a), ref b) if a == b => {},
				(Some(_), _) => return false,
			}
		}

		true
	}

	async fn is_idle(&mut self) -> bool {
		let peers = self.peers_mut();
		for peer in peers {
			if peer.sync_service.status().await.unwrap().queued_blocks != 0 {
				return false
			}
			if peer.sync_service.num_sync_requests().await.unwrap() != 0 {
				return false
			}
		}

		true
	}

	/// Blocks the current thread until we are sync'ed.
	/// Wait until we are sync'ed.
	///
	/// (If we've not synced within 10 mins then panic rather than hang.)
	async fn run_until_sync(&mut self) {
		timeout(Duration::from_secs(10 * 60), async {
			loop {
				futures::future::poll_fn::<(), _>(|cx| {
					self.poll(cx);
					Poll::Ready(())
				})
				.await;

				if self.is_in_sync().await {
					break
				}
			}
		})
		.await
		.expect("sync didn't happen within 10 mins");
	}

	/// Run the network until there are no pending packets.
	///
	/// Calls `poll_until_idle` repeatedly with the runtime passed as parameter.
	async fn run_until_idle(&mut self) {
		loop {
			futures::future::poll_fn::<(), _>(|cx| {
				self.poll(cx);
				Poll::Ready(())
			})
			.await;

			if self.is_idle().await {
				break
			}
		}
	}

	/// Run the network until all peers are connected to each other.
	async fn run_until_connected(&mut self) {
		let num_peers = self.peers().len();
		let sync_services =
			self.peers().iter().map(|info| info.sync_service.clone()).collect::<Vec<_>>();

		'outer: loop {
			for sync_service in &sync_services {
				if sync_service.num_connected_peers() != num_peers - 1 {
					futures::future::poll_fn::<(), _>(|cx| {
						self.poll(cx);
						Poll::Ready(())
					})
					.await;
					continue 'outer
				}
			}

			break
		}
	}

	/// Polls the testnet. Processes all the pending actions.
	fn poll(&mut self, cx: &mut FutureContext) {
		self.mut_peers(|peers| {
			for (i, peer) in peers.iter_mut().enumerate() {
				trace!(target: "sync", "-- Polling {}: {}", i, peer.id());
				loop {
					// The code below is not quite correct, because we are polling a different
					// instance of the future every time. But as long as
					// `NetworkWorker::next_action()` contains just streams polling not interleaved
					// with other `.await`s, dropping the future and recreating it works the same as
					// polling a single instance.
					let net_poll_future = peer.network.next_action();
					pin_mut!(net_poll_future);
					if let Poll::Pending = net_poll_future.poll(cx) {
						break
					}
				}
				trace!(target: "sync", "-- Polling complete {}: {}", i, peer.id());

				// We poll `imported_blocks_stream`.
				while let Poll::Ready(Some(notification)) =
					peer.imported_blocks_stream.as_mut().poll_next(cx)
				{
					peer.sync_service.announce_block(notification.hash, None);
				}

				// We poll `finality_notification_stream`.
				while let Poll::Ready(Some(notification)) =
					peer.finality_notification_stream.as_mut().poll_next(cx)
				{
					peer.sync_service.on_block_finalized(notification.hash, notification.header);
				}
			}
		});
	}
}

#[derive(Default)]
pub struct TestNet {
	peers: Vec<Peer<(), PeersClient>>,
}

impl TestNetFactory for TestNet {
	type Verifier = PassThroughVerifier;
	type PeerData = ();
	type BlockImport = PeersClient;

	fn make_verifier(&self, _client: PeersClient, _peer_data: &()) -> Self::Verifier {
		PassThroughVerifier::new(false)
	}

	fn make_block_import(
		&self,
		client: PeersClient,
	) -> (
		BlockImportAdapter<Self::BlockImport>,
		Option<BoxJustificationImport<Block>>,
		Self::PeerData,
	) {
		(client.as_block_import(), None, ())
	}

	fn peer(&mut self, i: usize) -> &mut Peer<(), Self::BlockImport> {
		&mut self.peers[i]
	}

	fn peers(&self) -> &Vec<Peer<(), Self::BlockImport>> {
		&self.peers
	}

	fn peers_mut(&mut self) -> &mut Vec<Peer<(), Self::BlockImport>> {
		&mut self.peers
	}

	fn mut_peers<F: FnOnce(&mut Vec<Peer<(), Self::BlockImport>>)>(&mut self, closure: F) {
		closure(&mut self.peers);
	}
}

pub struct ForceFinalized(PeersClient);

#[async_trait::async_trait]
impl JustificationImport<Block> for ForceFinalized {
	type Error = ConsensusError;

	async fn on_start(&mut self) -> Vec<(H256, NumberFor<Block>)> {
		Vec::new()
	}

	async fn import_justification(
		&mut self,
		hash: H256,
		_number: NumberFor<Block>,
		justification: Justification,
	) -> Result<(), Self::Error> {
		self.0
			.finalize_block(hash, Some(justification), true)
			.map_err(|_| ConsensusError::InvalidJustification)
	}
}

#[derive(Default)]
pub struct JustificationTestNet(TestNet);

impl TestNetFactory for JustificationTestNet {
	type Verifier = PassThroughVerifier;
	type PeerData = ();
	type BlockImport = PeersClient;

	fn make_verifier(&self, client: PeersClient, peer_data: &()) -> Self::Verifier {
		self.0.make_verifier(client, peer_data)
	}

	fn peer(&mut self, i: usize) -> &mut Peer<Self::PeerData, Self::BlockImport> {
		self.0.peer(i)
	}

	fn peers(&self) -> &Vec<Peer<Self::PeerData, Self::BlockImport>> {
		self.0.peers()
	}

	fn peers_mut(&mut self) -> &mut Vec<Peer<Self::PeerData, Self::BlockImport>> {
		self.0.peers_mut()
	}

	fn mut_peers<F: FnOnce(&mut Vec<Peer<Self::PeerData, Self::BlockImport>>)>(
		&mut self,
		closure: F,
	) {
		self.0.mut_peers(closure)
	}

	fn make_block_import(
		&self,
		client: PeersClient,
	) -> (
		BlockImportAdapter<Self::BlockImport>,
		Option<BoxJustificationImport<Block>>,
		Self::PeerData,
	) {
		(client.as_block_import(), Some(Box::new(ForceFinalized(client))), Default::default())
	}
}<|MERGE_RESOLUTION|>--- conflicted
+++ resolved
@@ -684,31 +684,10 @@
 		let best_header = self.0.header(info.best_hash).unwrap().unwrap();
 		Ok(EncodedProof(best_header.encode()))
 	}
-<<<<<<< HEAD
-	fn verify(
-		&self,
-		proof: &EncodedProof,
-		_set_id: SetId,
-		_authorities: AuthorityList,
-	) -> Result<VerificationResult<B>, Box<dyn std::error::Error + Send + Sync>> {
-		let EncodedProof(encoded) = proof;
-		let header = B::Header::decode(&mut encoded.as_slice()).unwrap();
-		Ok(VerificationResult::Complete(
-			0,
-			Default::default(),
-			header,
-			Default::default(),
-			Default::default(),
-		))
-	}
-	fn current_authorities(&self) -> AuthorityList {
-		Default::default()
-=======
 
 	fn create_verifier(&self) -> Box<dyn WarpVerifier<B>> {
 		let genesis_hash = self.0.info().genesis_hash;
 		Box::new(TestVerifier { genesis_hash })
->>>>>>> b4cbc838
 	}
 }
 
