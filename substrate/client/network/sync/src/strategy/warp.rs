// This file is part of Substrate.

// Copyright (C) Parity Technologies (UK) Ltd.
// SPDX-License-Identifier: GPL-3.0-or-later WITH Classpath-exception-2.0

// This program is free software: you can redistribute it and/or modify
// it under the terms of the GNU General Public License as published by
// the Free Software Foundation, either version 3 of the License, or
// (at your option) any later version.

// This program is distributed in the hope that it will be useful,
// but WITHOUT ANY WARRANTY; without even the implied warranty of
// MERCHANTABILITY or FITNESS FOR A PARTICULAR PURPOSE. See the
// GNU General Public License for more details.

// You should have received a copy of the GNU General Public License
// along with this program. If not, see <https://www.gnu.org/licenses/>.

//! Warp syncing strategy. Bootstraps chain by downloading warp proofs and state.

use sc_consensus::IncomingBlock;
use sp_consensus::BlockOrigin;

use crate::{
	block_relay_protocol::{BlockDownloader, BlockResponseError},
	service::network::NetworkServiceHandle,
	strategy::{
		chain_sync::validate_blocks, disconnected_peers::DisconnectedPeers, StrategyKey,
		SyncingAction,
	},
	types::{BadPeer, SyncState, SyncStatus},
	LOG_TARGET,
};
use codec::{Decode, Encode};
use futures::{channel::oneshot, FutureExt};
use log::{debug, error, trace, warn};
use sc_network::{IfDisconnected, ProtocolName};
use sc_network_common::sync::message::{
	BlockAnnounce, BlockAttributes, BlockData, BlockRequest, Direction, FromBlock,
};
use sc_network_types::PeerId;
use sp_blockchain::HeaderBackend;
use sp_runtime::{
	traits::{Block as BlockT, Header, NumberFor, Zero},
	Justifications, SaturatedConversion,
};
use std::{any::Any, collections::HashMap, fmt, sync::Arc};

/// Number of peers that need to be connected before warp sync is started.
const MIN_PEERS_TO_START_WARP_SYNC: usize = 3;

/// Scale-encoded warp sync proof response.
pub struct EncodedProof(pub Vec<u8>);

/// Warp sync request
#[derive(Encode, Decode, Debug, Clone)]
pub struct WarpProofRequest<B: BlockT> {
	/// Start collecting proofs from this block.
	pub begin: B::Hash,
}

/// Verifier for warp sync proofs. Each verifier operates in a specific context.
pub trait Verifier<Block: BlockT>: Send + Sync {
	/// Verify a warp sync proof.
	fn verify(
		&mut self,
		proof: &EncodedProof,
	) -> Result<VerificationResult<Block>, Box<dyn std::error::Error + Send + Sync>>;
	/// Hash to be used as the starting point for the next proof request.
	fn next_proof_context(&self) -> Block::Hash;
}

/// Proof verification result.
pub enum VerificationResult<Block: BlockT> {
	/// Proof is valid, but the target was not reached.
	Partial(Vec<(Block::Header, Justifications)>),
	/// Target finality is proved.
	Complete(Block::Header, Vec<(Block::Header, Justifications)>),
}

/// Warp sync backend. Handles retrieving and verifying warp sync proofs.
pub trait WarpSyncProvider<Block: BlockT>: Send + Sync {
	/// Generate proof starting at given block hash. The proof is accumulated until maximum proof
	/// size is reached.
	fn generate(
		&self,
		start: Block::Hash,
	) -> Result<EncodedProof, Box<dyn std::error::Error + Send + Sync>>;
	/// Create a verifier for warp sync proofs.
	fn create_verifier(&self) -> Box<dyn Verifier<Block>>;
}

mod rep {
	use sc_network::ReputationChange as Rep;

	/// Unexpected response received form a peer
	pub const UNEXPECTED_RESPONSE: Rep = Rep::new(-(1 << 29), "Unexpected response");

	/// Peer provided invalid warp proof data
	pub const BAD_WARP_PROOF: Rep = Rep::new(-(1 << 29), "Bad warp proof");

	/// Peer did not provide us with advertised block data.
	pub const NO_BLOCK: Rep = Rep::new(-(1 << 29), "No requested block data");

	/// Reputation change for peers which send us non-requested block data.
	pub const NOT_REQUESTED: Rep = Rep::new(-(1 << 29), "Not requested block data");

	/// Reputation change for peers which send us a block which we fail to verify.
	pub const VERIFICATION_FAIL: Rep = Rep::new(-(1 << 29), "Block verification failed");

	/// We received a message that failed to decode.
	pub const BAD_MESSAGE: Rep = Rep::new(-(1 << 12), "Bad message");
}

/// Reported warp sync phase.
#[derive(Clone, Eq, PartialEq, Debug)]
pub enum WarpSyncPhase<Block: BlockT> {
	/// Waiting for peers to connect.
	AwaitingPeers { required_peers: usize },
	/// Downloading and verifying warp proofs.
	DownloadingWarpProofs,
	/// Downloading target block.
	DownloadingTargetBlock,
	/// Downloading state data.
	DownloadingState,
	/// Importing state.
	ImportingState,
	/// Downloading block history.
	DownloadingBlocks(NumberFor<Block>),
	/// Warp sync is complete.
	Complete,
}

impl<Block: BlockT> fmt::Display for WarpSyncPhase<Block> {
	fn fmt(&self, f: &mut fmt::Formatter) -> fmt::Result {
		match self {
			Self::AwaitingPeers { required_peers } =>
				write!(f, "Waiting for {required_peers} peers to be connected"),
			Self::DownloadingWarpProofs => write!(f, "Downloading finality proofs"),
			Self::DownloadingTargetBlock => write!(f, "Downloading target block"),
			Self::DownloadingState => write!(f, "Downloading state"),
			Self::ImportingState => write!(f, "Importing state"),
			Self::DownloadingBlocks(n) => write!(f, "Downloading block history (#{})", n),
			Self::Complete => write!(f, "Warp sync is complete"),
		}
	}
}

/// Reported warp sync progress.
#[derive(Clone, Eq, PartialEq, Debug)]
pub struct WarpSyncProgress<Block: BlockT> {
	/// Estimated download percentage.
	pub phase: WarpSyncPhase<Block>,
	/// Total bytes downloaded so far.
	pub total_bytes: u64,
}

/// Warp sync configuration as accepted by [`WarpSync`].
pub enum WarpSyncConfig<Block: BlockT> {
	/// Standard warp sync for the chain.
	WithProvider(Arc<dyn WarpSyncProvider<Block>>),
	/// Skip downloading proofs and use provided header of the state that should be downloaded.
	///
	/// It is expected that the header provider ensures that the header is trusted.
	WithTarget(<Block as BlockT>::Header),
}

/// Warp sync phase used by warp sync state machine.
enum Phase<B: BlockT> {
	/// Waiting for enough peers to connect.
	WaitingForPeers { warp_sync_provider: Arc<dyn WarpSyncProvider<B>> },
	/// Downloading warp proofs.
	WarpProof { verifier: Box<dyn Verifier<B>> },
	/// Downloading target block.
	TargetBlock(B::Header),
	/// Warp sync is complete.
	Complete,
}

enum PeerState {
	Available,
	DownloadingProofs,
	DownloadingTargetBlock,
}

impl PeerState {
	fn is_available(&self) -> bool {
		matches!(self, PeerState::Available)
	}
}

struct Peer<B: BlockT> {
	best_number: NumberFor<B>,
	state: PeerState,
}

pub struct WarpSyncResult<B: BlockT> {
	pub target_header: B::Header,
	pub target_body: Option<Vec<B::Extrinsic>>,
	pub target_justifications: Option<Justifications>,
}

/// Warp sync state machine. Accumulates warp proofs and state.
pub struct WarpSync<B: BlockT> {
	phase: Phase<B>,
	total_proof_bytes: u64,
	total_state_bytes: u64,
	peers: HashMap<PeerId, Peer<B>>,
	disconnected_peers: DisconnectedPeers,
	protocol_name: Option<ProtocolName>,
	block_downloader: Arc<dyn BlockDownloader<B>>,
	actions: Vec<SyncingAction<B>>,
	result: Option<WarpSyncResult<B>>,
	/// Number of peers that need to be connected before warp sync is started.
	min_peers_to_start_warp_sync: usize,
}

impl<B> WarpSync<B>
where
	B: BlockT,
{
	/// Strategy key used by warp sync.
	pub const STRATEGY_KEY: StrategyKey = StrategyKey::new("Warp");

	/// Create a new instance. When passing a warp sync provider we will be checking for proof and
	/// authorities. Alternatively we can pass a target block when we want to skip downloading
	/// proofs, in this case we will continue polling until the target block is known.
	pub fn new<Client>(
		client: Arc<Client>,
		warp_sync_config: WarpSyncConfig<B>,
		protocol_name: Option<ProtocolName>,
		block_downloader: Arc<dyn BlockDownloader<B>>,
		min_peers_to_start_warp_sync: Option<usize>,
	) -> Self
	where
		Client: HeaderBackend<B> + 'static,
	{
		let min_peers_to_start_warp_sync =
			min_peers_to_start_warp_sync.unwrap_or(MIN_PEERS_TO_START_WARP_SYNC);
		if client.info().finalized_state.is_some() {
			error!(
				target: LOG_TARGET,
				"Can't use warp sync mode with a partially synced database. Reverting to full sync mode."
			);
			return Self {
				phase: Phase::Complete,
				total_proof_bytes: 0,
				total_state_bytes: 0,
				peers: HashMap::new(),
				disconnected_peers: DisconnectedPeers::new(),
				protocol_name,
				block_downloader,
				actions: vec![SyncingAction::Finished],
				result: None,
				min_peers_to_start_warp_sync,
			}
		}

		let phase = match warp_sync_config {
			WarpSyncConfig::WithProvider(warp_sync_provider) =>
				Phase::WaitingForPeers { warp_sync_provider },
			WarpSyncConfig::WithTarget(target_header) => Phase::TargetBlock(target_header),
		};

		Self {
			phase,
			total_proof_bytes: 0,
			total_state_bytes: 0,
			peers: HashMap::new(),
			disconnected_peers: DisconnectedPeers::new(),
			protocol_name,
			block_downloader,
			actions: Vec::new(),
			result: None,
			min_peers_to_start_warp_sync,
		}
	}

	/// Notify that a new peer has connected.
	pub fn add_peer(&mut self, peer_id: PeerId, _best_hash: B::Hash, best_number: NumberFor<B>) {
		self.peers.insert(peer_id, Peer { best_number, state: PeerState::Available });

		self.try_to_start_warp_sync();
	}

	/// Notify that a peer has disconnected.
	pub fn remove_peer(&mut self, peer_id: &PeerId) {
		if let Some(state) = self.peers.remove(peer_id) {
			if !state.state.is_available() {
				if let Some(bad_peer) =
					self.disconnected_peers.on_disconnect_during_request(*peer_id)
				{
					self.actions.push(SyncingAction::DropPeer(bad_peer));
				}
			}
		}
	}

	/// Submit a validated block announcement.
	///
	/// Returns new best hash & best number of the peer if they are updated.
	#[must_use]
	pub fn on_validated_block_announce(
		&mut self,
		is_best: bool,
		peer_id: PeerId,
		announce: &BlockAnnounce<B::Header>,
	) -> Option<(B::Hash, NumberFor<B>)> {
		is_best.then(|| {
			let best_number = *announce.header.number();
			let best_hash = announce.header.hash();
			if let Some(ref mut peer) = self.peers.get_mut(&peer_id) {
				peer.best_number = best_number;
			}
			// Let `SyncingEngine` know that we should update the peer info.
			(best_hash, best_number)
		})
	}

	/// Start warp sync as soon as we have enough peers.
	fn try_to_start_warp_sync(&mut self) {
		let Phase::WaitingForPeers { warp_sync_provider } = &self.phase else { return };

		if self.peers.len() < self.min_peers_to_start_warp_sync {
			return
		}

<<<<<<< HEAD
		self.phase = Phase::WarpProof {
			set_id: 0,
			authorities: warp_sync_provider.current_authorities(),
			last_hash: self.client.info().genesis_hash,
			warp_sync_provider: Arc::clone(warp_sync_provider),
		};
		debug!(target: LOG_TARGET, "Started warp sync with {} peers.", self.peers.len());
=======
		let verifier = warp_sync_provider.create_verifier();
		self.phase = Phase::WarpProof { verifier };
		trace!(target: LOG_TARGET, "Started warp sync with {} peers.", self.peers.len());
>>>>>>> 310625d3
	}

	pub fn on_generic_response(
		&mut self,
		peer_id: &PeerId,
		protocol_name: ProtocolName,
		response: Box<dyn Any + Send>,
	) {
		if &protocol_name == self.block_downloader.protocol_name() {
			let Ok(response) = response
				.downcast::<(BlockRequest<B>, Result<Vec<BlockData<B>>, BlockResponseError>)>()
			else {
				warn!(target: LOG_TARGET, "Failed to downcast block response");
				debug_assert!(false);
				return;
			};

			let (request, response) = *response;
			let blocks = match response {
				Ok(blocks) => blocks,
				Err(BlockResponseError::DecodeFailed(e)) => {
					debug!(
						target: LOG_TARGET,
						"Failed to decode block response from peer {:?}: {:?}.",
						peer_id,
						e
					);
					self.actions.push(SyncingAction::DropPeer(BadPeer(*peer_id, rep::BAD_MESSAGE)));
					return;
				},
				Err(BlockResponseError::ExtractionFailed(e)) => {
					debug!(
						target: LOG_TARGET,
						"Failed to extract blocks from peer response {:?}: {:?}.",
						peer_id,
						e
					);
					self.actions.push(SyncingAction::DropPeer(BadPeer(*peer_id, rep::BAD_MESSAGE)));
					return;
				},
			};

			self.on_block_response(*peer_id, request, blocks);
		} else {
			let Ok(response) = response.downcast::<Vec<u8>>() else {
				warn!(target: LOG_TARGET, "Failed to downcast warp sync response");
				debug_assert!(false);
				return;
			};

			self.on_warp_proof_response(peer_id, EncodedProof(*response));
		}
	}

	/// Process warp proof response.
	pub fn on_warp_proof_response(&mut self, peer_id: &PeerId, response: EncodedProof) {
		if let Some(peer) = self.peers.get_mut(peer_id) {
			peer.state = PeerState::Available;
		}

		let Phase::WarpProof { verifier } = &mut self.phase else {
			debug!(target: LOG_TARGET, "Unexpected warp proof response");
			self.actions
				.push(SyncingAction::DropPeer(BadPeer(*peer_id, rep::UNEXPECTED_RESPONSE)));
			return
		};

		let proof_to_incoming_block =
			|(header, justifications): (B::Header, Justifications)| -> IncomingBlock<B> {
				IncomingBlock {
					hash: header.hash(),
					header: Some(header),
					body: None,
					indexed_body: None,
					justifications: Some(justifications),
					origin: Some(*peer_id),
					// We are still in warp sync, so we don't have the state. This means
					// we also can't execute the block.
					allow_missing_state: true,
					skip_execution: true,
					// Shouldn't already exist in the database.
					import_existing: false,
					state: None,
				}
			};

		match verifier.verify(&response) {
			Err(e) => {
				debug!(target: LOG_TARGET, "Bad warp proof response: {}", e);
				self.actions
					.push(SyncingAction::DropPeer(BadPeer(*peer_id, rep::BAD_WARP_PROOF)))
			},
			Ok(VerificationResult::Partial(proofs)) => {
				debug!(target: LOG_TARGET, "Verified partial proof");
				self.total_proof_bytes += response.0.len() as u64;
				self.actions.push(SyncingAction::ImportBlocks {
					origin: BlockOrigin::WarpSync,
					blocks: proofs.into_iter().map(proof_to_incoming_block).collect(),
				});
			},
			Ok(VerificationResult::Complete(header, proofs)) => {
				debug!(
					target: LOG_TARGET,
					"Verified complete proof. Continuing with target block download: {} ({}).",
					header.hash(),
					header.number(),
				);
				self.total_proof_bytes += response.0.len() as u64;
				self.phase = Phase::TargetBlock(header.clone());
				let incoming_blocks = proofs
					.into_iter()
					.map(proof_to_incoming_block)
					.filter(|i| {
						// We need target block with state and warp sync does not provide this.
						// That's why we filter out target block here, otherwise oncoming state sync
						// (which comes after warp sync) will abort because target block is already
						// imported.
						if header.number() != i.header.as_ref().unwrap().number() {
							true
						} else {
							log::trace!(
								target: LOG_TARGET,
								"Filtered out target block: {} ({})",
								header.hash(),
								header.number()
							);
							false
						}
					})
					.collect();
				self.actions.push(SyncingAction::ImportBlocks {
					origin: BlockOrigin::WarpSync,
					blocks: incoming_blocks,
				});
			},
		}
	}

	/// Process (target) block response.
	pub fn on_block_response(
		&mut self,
		peer_id: PeerId,
		request: BlockRequest<B>,
		blocks: Vec<BlockData<B>>,
	) {
		if let Err(bad_peer) = self.on_block_response_inner(peer_id, request, blocks) {
			self.actions.push(SyncingAction::DropPeer(bad_peer));
		}
	}

	fn on_block_response_inner(
		&mut self,
		peer_id: PeerId,
		request: BlockRequest<B>,
		mut blocks: Vec<BlockData<B>>,
	) -> Result<(), BadPeer> {
		if let Some(peer) = self.peers.get_mut(&peer_id) {
			peer.state = PeerState::Available;
		}

		let Phase::TargetBlock(header) = &mut self.phase else {
			debug!(target: LOG_TARGET, "Unexpected target block response from {peer_id}");
			return Err(BadPeer(peer_id, rep::UNEXPECTED_RESPONSE))
		};

		if blocks.is_empty() {
			debug!(
				target: LOG_TARGET,
				"Downloading target block failed: empty block response from {peer_id}",
			);
			return Err(BadPeer(peer_id, rep::NO_BLOCK))
		}

		if blocks.len() > 1 {
			debug!(
				target: LOG_TARGET,
				"Too many blocks ({}) in warp target block response from {peer_id}",
				blocks.len(),
			);
			return Err(BadPeer(peer_id, rep::NOT_REQUESTED))
		}

		validate_blocks::<B>(&blocks, &peer_id, Some(request))?;

		let block = blocks.pop().expect("`blocks` len checked above; qed");

		let Some(block_header) = &block.header else {
			debug!(
				target: LOG_TARGET,
				"Downloading target block failed: missing header in response from {peer_id}.",
			);
			return Err(BadPeer(peer_id, rep::VERIFICATION_FAIL))
		};

		if block_header != header {
			debug!(
				target: LOG_TARGET,
				"Downloading target block failed: different header in response from {peer_id}.",
			);
			return Err(BadPeer(peer_id, rep::VERIFICATION_FAIL))
		}

		if block.body.is_none() {
			debug!(
				target: LOG_TARGET,
				"Downloading target block failed: missing body in response from {peer_id}.",
			);
			return Err(BadPeer(peer_id, rep::VERIFICATION_FAIL))
		}

		self.result = Some(WarpSyncResult {
			target_header: header.clone(),
			target_body: block.body,
			target_justifications: block.justifications,
		});
		self.phase = Phase::Complete;
		self.actions.push(SyncingAction::Finished);
		Ok(())
	}

	/// Reserve a peer for a request assigning `new_state`.
	fn schedule_next_peer(
		&mut self,
		new_state: PeerState,
		min_best_number: Option<NumberFor<B>>,
	) -> Option<PeerId> {
		let mut targets: Vec<_> = self.peers.values().map(|p| p.best_number).collect();
		if targets.is_empty() {
			return None
		}
		targets.sort();
		let median = targets[targets.len() / 2];
		let threshold = std::cmp::max(median, min_best_number.unwrap_or(Zero::zero()));
		// Find a random peer that is synced as much as peer majority and is above
		// `min_best_number`.
		for (peer_id, peer) in self.peers.iter_mut() {
			if peer.state.is_available() &&
				peer.best_number >= threshold &&
				self.disconnected_peers.is_peer_available(peer_id)
			{
				peer.state = new_state;
				return Some(*peer_id)
			}
		}
		None
	}

	/// Produce warp proof request.
	fn warp_proof_request(&mut self) -> Option<(PeerId, ProtocolName, WarpProofRequest<B>)> {
		let Phase::WarpProof { verifier } = &self.phase else { return None };

		// Copy verifier context early to cut the borrowing tie.
		let begin = verifier.next_proof_context();

		if self
			.peers
			.values()
			.any(|peer| matches!(peer.state, PeerState::DownloadingProofs))
		{
			// Only one warp proof request at a time is possible.
			return None
		}

		let peer_id = self.schedule_next_peer(PeerState::DownloadingProofs, None)?;
		trace!(target: LOG_TARGET, "New WarpProofRequest to {peer_id}, begin hash: {begin}.");

		let request = WarpProofRequest { begin };

		let Some(protocol_name) = self.protocol_name.clone() else {
			warn!(
				target: LOG_TARGET,
				"Trying to send warp sync request when no protocol is configured {request:?}",
			);
			return None;
		};

		Some((peer_id, protocol_name, request))
	}

	/// Produce target block request.
	fn target_block_request(&mut self) -> Option<(PeerId, BlockRequest<B>)> {
		let Phase::TargetBlock(target_header) = &self.phase else { return None };

		if self
			.peers
			.values()
			.any(|peer| matches!(peer.state, PeerState::DownloadingTargetBlock))
		{
			// Only one target block request at a time is possible.
			return None
		}

		// Cut the borrowing tie.
		let target_hash = target_header.hash();
		let target_number = *target_header.number();

		let peer_id =
			self.schedule_next_peer(PeerState::DownloadingTargetBlock, Some(target_number))?;

		trace!(
			target: LOG_TARGET,
			"New target block request to {peer_id}, target: {} ({}).",
			target_hash,
			target_number,
		);

		Some((
			peer_id,
			BlockRequest::<B> {
				id: 0,
				fields: BlockAttributes::HEADER |
					BlockAttributes::BODY |
					BlockAttributes::JUSTIFICATION,
				from: FromBlock::Hash(target_hash),
				direction: Direction::Ascending,
				max: Some(1),
			},
		))
	}

	/// Returns warp sync estimated progress (stage, bytes received).
	pub fn progress(&self) -> WarpSyncProgress<B> {
		match &self.phase {
			Phase::WaitingForPeers { .. } => WarpSyncProgress {
				phase: WarpSyncPhase::AwaitingPeers {
					required_peers: self.min_peers_to_start_warp_sync,
				},
				total_bytes: self.total_proof_bytes,
			},
			Phase::WarpProof { .. } => WarpSyncProgress {
				phase: WarpSyncPhase::DownloadingWarpProofs,
				total_bytes: self.total_proof_bytes,
			},
			Phase::TargetBlock(_) => WarpSyncProgress {
				phase: WarpSyncPhase::DownloadingTargetBlock,
				total_bytes: self.total_proof_bytes,
			},
			Phase::Complete => WarpSyncProgress {
				phase: WarpSyncPhase::Complete,
				total_bytes: self.total_proof_bytes + self.total_state_bytes,
			},
		}
	}

	/// Get the number of peers known to warp sync.
	pub fn num_peers(&self) -> usize {
		self.peers.len()
	}

	/// Returns the current sync status.
	pub fn status(&self) -> SyncStatus<B> {
		SyncStatus {
			state: match &self.phase {
				Phase::WaitingForPeers { .. } => SyncState::Downloading { target: Zero::zero() },
				Phase::WarpProof { .. } => SyncState::Downloading { target: Zero::zero() },
				Phase::TargetBlock(header) => SyncState::Downloading { target: *header.number() },
				Phase::Complete => SyncState::Idle,
			},
			best_seen_block: match &self.phase {
				Phase::WaitingForPeers { .. } => None,
				Phase::WarpProof { .. } => None,
				Phase::TargetBlock(header) => Some(*header.number()),
				Phase::Complete => None,
			},
			num_peers: self.peers.len().saturated_into(),
			queued_blocks: 0,
			state_sync: None,
			warp_sync: Some(self.progress()),
		}
	}

	/// Get actions that should be performed by the owner on [`WarpSync`]'s behalf
	#[must_use]
	pub fn actions(
		&mut self,
		network_service: &NetworkServiceHandle,
	) -> impl Iterator<Item = SyncingAction<B>> {
		let warp_proof_request =
			self.warp_proof_request().into_iter().map(|(peer_id, protocol_name, request)| {
				trace!(
					target: LOG_TARGET,
					"Created `WarpProofRequest` to {}, request: {:?}.",
					peer_id,
					request,
				);

				let (tx, rx) = oneshot::channel();

				network_service.start_request(
					peer_id,
					protocol_name,
					request.encode(),
					tx,
					IfDisconnected::ImmediateError,
				);

				SyncingAction::StartRequest {
					peer_id,
					key: Self::STRATEGY_KEY,
					request: async move {
						Ok(rx.await?.and_then(|(response, protocol_name)| {
							Ok((Box::new(response) as Box<dyn Any + Send>, protocol_name))
						}))
					}
					.boxed(),
					remove_obsolete: false,
				}
			});
		self.actions.extend(warp_proof_request);

		let target_block_request =
			self.target_block_request().into_iter().map(|(peer_id, request)| {
				let downloader = self.block_downloader.clone();

				SyncingAction::StartRequest {
					peer_id,
					key: Self::STRATEGY_KEY,
					request: async move {
						Ok(downloader.download_blocks(peer_id, request.clone()).await?.and_then(
							|(response, protocol_name)| {
								let decoded_response =
									downloader.block_response_into_blocks(&request, response);
								let result =
									Box::new((request, decoded_response)) as Box<dyn Any + Send>;
								Ok((result, protocol_name))
							},
						))
					}
					.boxed(),
					// Sending block request implies dropping obsolete pending response as we are
					// not interested in it anymore.
					remove_obsolete: true,
				}
			});
		self.actions.extend(target_block_request);

		std::mem::take(&mut self.actions).into_iter()
	}

	/// Take the result of finished warp sync, returning `None` if the sync was unsuccessful.
	#[must_use]
	pub fn take_result(&mut self) -> Option<WarpSyncResult<B>> {
		self.result.take()
	}
}

#[cfg(test)]
mod test {
	use super::*;
	use crate::{mock::MockBlockDownloader, service::network::NetworkServiceProvider};
	use sc_block_builder::BlockBuilderBuilder;
	use sp_blockchain::{BlockStatus, Error as BlockchainError, HeaderBackend, Info};
	use sp_core::H256;
	use sp_runtime::{
		traits::{Block as BlockT, Header as HeaderT, NumberFor},
		ConsensusEngineId,
	};
	use std::{io::ErrorKind, sync::Arc};
	use substrate_test_runtime_client::{
		runtime::{Block, Hash},
		BlockBuilderExt, DefaultTestClientBuilderExt, TestClientBuilder, TestClientBuilderExt,
	};

	pub const TEST_ENGINE_ID: ConsensusEngineId = *b"TEST";

	mockall::mock! {
		pub Client<B: BlockT> {}

		impl<B: BlockT> HeaderBackend<B> for Client<B> {
			fn header(&self, hash: B::Hash) -> Result<Option<B::Header>, BlockchainError>;
			fn info(&self) -> Info<B>;
			fn status(&self, hash: B::Hash) -> Result<BlockStatus, BlockchainError>;
			fn number(
				&self,
				hash: B::Hash,
			) -> Result<Option<<<B as BlockT>::Header as HeaderT>::Number>, BlockchainError>;
			fn hash(&self, number: NumberFor<B>) -> Result<Option<B::Hash>, BlockchainError>;
		}
	}

	mockall::mock! {
		pub WarpSyncProvider<B: BlockT> {}

		impl<B: BlockT> super::WarpSyncProvider<B> for WarpSyncProvider<B> {
			fn generate(
				&self,
				start: B::Hash,
			) -> Result<EncodedProof, Box<dyn std::error::Error + Send + Sync>>;
			fn create_verifier(&self) -> Box<dyn super::Verifier<B>>;
		}
	}

	mockall::mock! {
		pub Verifier<B: BlockT> {}

		impl<B: BlockT> super::Verifier<B> for Verifier<B> {
			fn verify(
				&mut self,
				proof: &EncodedProof,
			) -> Result<VerificationResult<B>, Box<dyn std::error::Error + Send + Sync>>;
			fn next_proof_context(&self) -> B::Hash;
		}
	}

	fn mock_client_with_state() -> MockClient<Block> {
		let mut client = MockClient::<Block>::new();
		let genesis_hash = Hash::random();
		client.expect_info().return_once(move || Info {
			best_hash: genesis_hash,
			best_number: 0,
			genesis_hash,
			finalized_hash: genesis_hash,
			finalized_number: 0,
			// We need some finalized state to render warp sync impossible.
			finalized_state: Some((genesis_hash, 0)),
			number_leaves: 0,
			block_gap: None,
		});

		client
	}

	fn mock_client_without_state() -> MockClient<Block> {
		let mut client = MockClient::<Block>::new();
		let genesis_hash = Hash::random();
		client.expect_info().returning(move || Info {
			best_hash: genesis_hash,
			best_number: 0,
			genesis_hash,
			finalized_hash: genesis_hash,
			finalized_number: 0,
			finalized_state: None,
			number_leaves: 0,
			block_gap: None,
		});

		client
	}

	#[test]
	fn warp_sync_with_provider_for_db_with_finalized_state_is_noop() {
		let client = mock_client_with_state();
		let provider = MockWarpSyncProvider::<Block>::new();
		let config = WarpSyncConfig::WithProvider(Arc::new(provider));
		let mut warp_sync = WarpSync::new(
			Arc::new(client),
			config,
			None,
			Arc::new(MockBlockDownloader::new()),
			None,
		);

		let network_provider = NetworkServiceProvider::new();
		let network_handle = network_provider.handle();

		// Warp sync instantly finishes
		let actions = warp_sync.actions(&network_handle).collect::<Vec<_>>();
		assert_eq!(actions.len(), 1);
		assert!(matches!(actions[0], SyncingAction::Finished));

		// ... with no result.
		assert!(warp_sync.take_result().is_none());
	}

	#[test]
	fn warp_sync_to_target_for_db_with_finalized_state_is_noop() {
		let client = mock_client_with_state();
		let config = WarpSyncConfig::WithTarget(<Block as BlockT>::Header::new(
			1,
			Default::default(),
			Default::default(),
			Default::default(),
			Default::default(),
		));
		let mut warp_sync = WarpSync::new(
			Arc::new(client),
			config,
			None,
			Arc::new(MockBlockDownloader::new()),
			None,
		);

		let network_provider = NetworkServiceProvider::new();
		let network_handle = network_provider.handle();

		// Warp sync instantly finishes
		let actions = warp_sync.actions(&network_handle).collect::<Vec<_>>();
		assert_eq!(actions.len(), 1);
		assert!(matches!(actions[0], SyncingAction::Finished));

		// ... with no result.
		assert!(warp_sync.take_result().is_none());
	}

	#[test]
	fn warp_sync_with_provider_for_empty_db_doesnt_finish_instantly() {
		let client = mock_client_without_state();
		let provider = MockWarpSyncProvider::<Block>::new();
		let config = WarpSyncConfig::WithProvider(Arc::new(provider));
		let mut warp_sync = WarpSync::new(
			Arc::new(client),
			config,
			None,
			Arc::new(MockBlockDownloader::new()),
			None,
		);

		let network_provider = NetworkServiceProvider::new();
		let network_handle = network_provider.handle();

		// No actions are emitted.
		assert_eq!(warp_sync.actions(&network_handle).count(), 0)
	}

	#[test]
	fn warp_sync_to_target_for_empty_db_doesnt_finish_instantly() {
		let client = mock_client_without_state();
		let config = WarpSyncConfig::WithTarget(<Block as BlockT>::Header::new(
			1,
			Default::default(),
			Default::default(),
			Default::default(),
			Default::default(),
		));
		let mut warp_sync = WarpSync::new(
			Arc::new(client),
			config,
			None,
			Arc::new(MockBlockDownloader::new()),
			None,
		);

		let network_provider = NetworkServiceProvider::new();
		let network_handle = network_provider.handle();

		// No actions are emitted.
		assert_eq!(warp_sync.actions(&network_handle).count(), 0)
	}

	#[test]
	fn warp_sync_is_started_only_when_there_is_enough_peers() {
		let client = mock_client_without_state();
		let mut provider = MockWarpSyncProvider::<Block>::new();
		let mut verifier = MockVerifier::<Block>::new();
		verifier.expect_next_proof_context().returning(|| Hash::random());
		verifier
			.expect_verify()
			.returning(|_| unreachable!("verify should not be called in this test"));
		provider.expect_create_verifier().return_once(move || Box::new(verifier));
		let config = WarpSyncConfig::WithProvider(Arc::new(provider));
		let mut warp_sync = WarpSync::new(
			Arc::new(client),
			config,
			None,
			Arc::new(MockBlockDownloader::new()),
			None,
		);

		// Warp sync is not started when there is not enough peers.
		for _ in 0..(MIN_PEERS_TO_START_WARP_SYNC - 1) {
			warp_sync.add_peer(PeerId::random(), Hash::random(), 10);
			assert!(matches!(warp_sync.phase, Phase::WaitingForPeers { .. }))
		}

		// Now we have enough peers and warp sync is started.
		warp_sync.add_peer(PeerId::random(), Hash::random(), 10);
		assert!(matches!(warp_sync.phase, Phase::WarpProof { .. }))
	}

	#[test]
	fn no_peer_is_scheduled_if_no_peers_connected() {
		let client = mock_client_without_state();
		let provider = MockWarpSyncProvider::<Block>::new();
		let config = WarpSyncConfig::WithProvider(Arc::new(provider));
		let mut warp_sync = WarpSync::new(
			Arc::new(client),
			config,
			None,
			Arc::new(MockBlockDownloader::new()),
			None,
		);

		assert!(warp_sync.schedule_next_peer(PeerState::DownloadingProofs, None).is_none());
	}

	#[test]
	fn enough_peers_are_used_in_tests() {
		// Tests below use 10 peers. Fail early if it's less than a threshold for warp sync.
		assert!(
			10 >= MIN_PEERS_TO_START_WARP_SYNC,
			"Tests must be updated to use that many initial peers.",
		);
	}

	#[test]
	fn at_least_median_synced_peer_is_scheduled() {
		for _ in 0..100 {
			let client = mock_client_without_state();
			let mut provider = MockWarpSyncProvider::<Block>::new();
			let mut verifier = MockVerifier::<Block>::new();
			verifier.expect_next_proof_context().returning(|| Hash::random());
			verifier
				.expect_verify()
				.returning(|_| unreachable!("verify should not be called in this test"));
			provider.expect_create_verifier().return_once(move || Box::new(verifier));
			let config = WarpSyncConfig::WithProvider(Arc::new(provider));
			let mut warp_sync = WarpSync::new(
				Arc::new(client),
				config,
				None,
				Arc::new(MockBlockDownloader::new()),
				None,
			);

			for best_number in 1..11 {
				warp_sync.add_peer(PeerId::random(), Hash::random(), best_number);
			}

			let peer_id = warp_sync.schedule_next_peer(PeerState::DownloadingProofs, None);
			assert!(warp_sync.peers.get(&peer_id.unwrap()).unwrap().best_number >= 6);
		}
	}

	#[test]
	fn min_best_number_peer_is_scheduled() {
		for _ in 0..10 {
			let client = mock_client_without_state();
			let mut provider = MockWarpSyncProvider::<Block>::new();
			let mut verifier = MockVerifier::<Block>::new();
			verifier.expect_next_proof_context().returning(|| Hash::random());
			verifier
				.expect_verify()
				.returning(|_| unreachable!("verify should not be called in this test"));
			provider.expect_create_verifier().return_once(move || Box::new(verifier));
			let config = WarpSyncConfig::WithProvider(Arc::new(provider));
			let mut warp_sync = WarpSync::new(
				Arc::new(client),
				config,
				None,
				Arc::new(MockBlockDownloader::new()),
				None,
			);

			for best_number in 1..11 {
				warp_sync.add_peer(PeerId::random(), Hash::random(), best_number);
			}

			let peer_id = warp_sync.schedule_next_peer(PeerState::DownloadingProofs, Some(10));
			assert!(warp_sync.peers.get(&peer_id.unwrap()).unwrap().best_number == 10);
		}
	}

	#[test]
	fn backedoff_number_peer_is_not_scheduled() {
		let client = mock_client_without_state();
		let mut provider = MockWarpSyncProvider::<Block>::new();
		let mut verifier = MockVerifier::<Block>::new();
		verifier.expect_next_proof_context().returning(|| Hash::random());
		verifier
			.expect_verify()
			.returning(|_| unreachable!("verify should not be called in this test"));
		provider.expect_create_verifier().return_once(move || Box::new(verifier));
		let config = WarpSyncConfig::WithProvider(Arc::new(provider));
		let mut warp_sync = WarpSync::new(
			Arc::new(client),
			config,
			None,
			Arc::new(MockBlockDownloader::new()),
			None,
		);

		for best_number in 1..11 {
			warp_sync.add_peer(PeerId::random(), Hash::random(), best_number);
		}

		let ninth_peer =
			*warp_sync.peers.iter().find(|(_, state)| state.best_number == 9).unwrap().0;
		let tenth_peer =
			*warp_sync.peers.iter().find(|(_, state)| state.best_number == 10).unwrap().0;

		// Disconnecting a peer without an inflight request has no effect on persistent states.
		warp_sync.remove_peer(&tenth_peer);
		assert!(warp_sync.disconnected_peers.is_peer_available(&tenth_peer));

		warp_sync.add_peer(tenth_peer, H256::random(), 10);
		let peer_id = warp_sync.schedule_next_peer(PeerState::DownloadingProofs, Some(10));
		assert_eq!(tenth_peer, peer_id.unwrap());
		warp_sync.remove_peer(&tenth_peer);

		// Peer is backed off.
		assert!(!warp_sync.disconnected_peers.is_peer_available(&tenth_peer));

		// No peer available for 10'th best block because of the backoff.
		warp_sync.add_peer(tenth_peer, H256::random(), 10);
		let peer_id: Option<PeerId> =
			warp_sync.schedule_next_peer(PeerState::DownloadingProofs, Some(10));
		assert!(peer_id.is_none());

		// Other requests can still happen.
		let peer_id: Option<PeerId> =
			warp_sync.schedule_next_peer(PeerState::DownloadingProofs, Some(9));
		assert_eq!(ninth_peer, peer_id.unwrap());
	}

	#[test]
	fn no_warp_proof_request_in_another_phase() {
		let client = mock_client_without_state();
		let mut provider = MockWarpSyncProvider::<Block>::new();
		let mut verifier = MockVerifier::<Block>::new();
		verifier.expect_next_proof_context().returning(|| Hash::random());
		verifier
			.expect_verify()
			.returning(|_| unreachable!("verify should not be called in this test"));
		provider.expect_create_verifier().return_once(move || Box::new(verifier));
		let config = WarpSyncConfig::WithProvider(Arc::new(provider));
		let mut warp_sync = WarpSync::new(
			Arc::new(client),
			config,
			Some(ProtocolName::Static("")),
			Arc::new(MockBlockDownloader::new()),
			None,
		);

		// Make sure we have enough peers to make a request.
		for best_number in 1..11 {
			warp_sync.add_peer(PeerId::random(), Hash::random(), best_number);
		}

		// Manually set to another phase.
		warp_sync.phase = Phase::TargetBlock(<Block as BlockT>::Header::new(
			1,
			Default::default(),
			Default::default(),
			Default::default(),
			Default::default(),
		));

		// No request is made.
		assert!(warp_sync.warp_proof_request().is_none());
	}

	#[test]
	fn warp_proof_request_starts_at_last_hash() {
		let client = mock_client_without_state();
		let mut provider = MockWarpSyncProvider::<Block>::new();
		let mut verifier = MockVerifier::<Block>::new();
		let known_last_hash = Hash::random();
		verifier.expect_next_proof_context().returning(move || known_last_hash);
		verifier
			.expect_verify()
			.returning(|_| unreachable!("verify should not be called in this test"));
		provider.expect_create_verifier().return_once(move || Box::new(verifier));
		let config = WarpSyncConfig::WithProvider(Arc::new(provider));
		let mut warp_sync = WarpSync::new(
			Arc::new(client),
			config,
			Some(ProtocolName::Static("")),
			Arc::new(MockBlockDownloader::new()),
			None,
		);

		// Make sure we have enough peers to make a request.
		for best_number in 1..11 {
			warp_sync.add_peer(PeerId::random(), Hash::random(), best_number);
		}
		assert!(matches!(warp_sync.phase, Phase::WarpProof { .. }));

		let (_peer_id, _protocol_name, request) = warp_sync.warp_proof_request().unwrap();
		assert_eq!(request.begin, known_last_hash);
	}

	#[test]
	fn no_parallel_warp_proof_requests() {
		let client = mock_client_without_state();
		let mut provider = MockWarpSyncProvider::<Block>::new();
		let mut verifier = MockVerifier::<Block>::new();
		verifier.expect_next_proof_context().returning(|| Hash::random());
		verifier
			.expect_verify()
			.returning(|_| unreachable!("verify should not be called in this test"));
		provider.expect_create_verifier().return_once(move || Box::new(verifier));
		let config = WarpSyncConfig::WithProvider(Arc::new(provider));
		let mut warp_sync = WarpSync::new(
			Arc::new(client),
			config,
			Some(ProtocolName::Static("")),
			Arc::new(MockBlockDownloader::new()),
			None,
		);

		// Make sure we have enough peers to make requests.
		for best_number in 1..11 {
			warp_sync.add_peer(PeerId::random(), Hash::random(), best_number);
		}
		assert!(matches!(warp_sync.phase, Phase::WarpProof { .. }));

		// First request is made.
		assert!(warp_sync.warp_proof_request().is_some());
		// Second request is not made.
		assert!(warp_sync.warp_proof_request().is_none());
	}

	#[test]
	fn bad_warp_proof_response_drops_peer() {
		let client = mock_client_without_state();
		let mut provider = MockWarpSyncProvider::<Block>::new();
		let mut verifier = MockVerifier::<Block>::new();
		verifier.expect_next_proof_context().returning(|| Hash::random());
		// Warp proof verification fails.
		verifier.expect_verify().return_once(|_proof| {
			Err(Box::new(std::io::Error::new(ErrorKind::Other, "test-verification-failure")))
		});
		provider.expect_create_verifier().return_once(move || Box::new(verifier));
		let config = WarpSyncConfig::WithProvider(Arc::new(provider));
		let mut warp_sync = WarpSync::new(
			Arc::new(client),
			config,
			Some(ProtocolName::Static("")),
			Arc::new(MockBlockDownloader::new()),
			None,
		);

		// Make sure we have enough peers to make a request.
		for best_number in 1..11 {
			warp_sync.add_peer(PeerId::random(), Hash::random(), best_number);
		}
		assert!(matches!(warp_sync.phase, Phase::WarpProof { .. }));

		let network_provider = NetworkServiceProvider::new();
		let network_handle = network_provider.handle();

		// Consume `SendWarpProofRequest` action.
		let actions = warp_sync.actions(&network_handle).collect::<Vec<_>>();
		assert_eq!(actions.len(), 1);
		let SyncingAction::StartRequest { peer_id: request_peer_id, .. } = actions[0] else {
			panic!("Invalid action");
		};

		warp_sync.on_warp_proof_response(&request_peer_id, EncodedProof(Vec::new()));

		// We only interested in already generated actions, not new requests.
		let actions = std::mem::take(&mut warp_sync.actions);
		assert_eq!(actions.len(), 1);
		assert!(matches!(
			actions[0],
			SyncingAction::DropPeer(BadPeer(peer_id, _rep)) if peer_id == request_peer_id
		));
		assert!(matches!(warp_sync.phase, Phase::WarpProof { .. }));
	}

	#[test]
	fn partial_warp_proof_doesnt_advance_phase() {
		let client = Arc::new(TestClientBuilder::new().set_no_genesis().build());
		let mut provider = MockWarpSyncProvider::<Block>::new();
		let target_block = BlockBuilderBuilder::new(&*client)
			.on_parent_block(client.chain_info().best_hash)
			.with_parent_block_number(client.chain_info().best_number)
			.build()
			.unwrap()
			.build()
			.unwrap()
			.block;
		let target_header = target_block.header().clone();
		let justifications = Justifications::new(vec![(TEST_ENGINE_ID, vec![1, 2, 3, 4, 5])]);
		// Warp proof is partial.
		let mut verifier = MockVerifier::<Block>::new();
		let context = client.info().genesis_hash;
		verifier.expect_next_proof_context().returning(move || context);
		let header_for_verify = target_header.clone();
		let just_for_verify = justifications.clone();
		verifier.expect_verify().return_once(move |_proof| {
			Ok(VerificationResult::Partial(vec![(
				header_for_verify.clone(),
				just_for_verify.clone(),
			)]))
		});
		provider.expect_create_verifier().return_once(move || Box::new(verifier));
		let config = WarpSyncConfig::WithProvider(Arc::new(provider));
		let mut warp_sync = WarpSync::new(
			client,
			config,
			Some(ProtocolName::Static("")),
			Arc::new(MockBlockDownloader::new()),
			None,
		);

		// Make sure we have enough peers to make a request.
		for best_number in 1..11 {
			warp_sync.add_peer(PeerId::random(), Hash::random(), best_number);
		}
		assert!(matches!(warp_sync.phase, Phase::WarpProof { .. }));

		let network_provider = NetworkServiceProvider::new();
		let network_handle = network_provider.handle();

		// Consume `SendWarpProofRequest` action.
		let actions = warp_sync.actions(&network_handle).collect::<Vec<_>>();
		assert_eq!(actions.len(), 1);
		let SyncingAction::StartRequest { peer_id: request_peer_id, .. } = actions[0] else {
			panic!("Invalid action");
		};

		warp_sync.on_warp_proof_response(&request_peer_id, EncodedProof(Vec::new()));

		assert_eq!(warp_sync.actions.len(), 1);
		let SyncingAction::ImportBlocks { origin, mut blocks } = warp_sync.actions.pop().unwrap()
		else {
			panic!("Expected `ImportBlocks` action.");
		};
		assert_eq!(origin, BlockOrigin::WarpSync);
		assert_eq!(blocks.len(), 1);
		let import_block = blocks.pop().unwrap();
		assert_eq!(
			import_block,
			IncomingBlock {
				hash: target_header.hash(),
				header: Some(target_header),
				body: None,
				indexed_body: None,
				justifications: Some(justifications),
				origin: Some(request_peer_id),
				allow_missing_state: true,
				skip_execution: true,
				import_existing: false,
				state: None,
			}
		);
		assert!(matches!(warp_sync.phase, Phase::WarpProof { .. }));
	}

	#[test]
	fn complete_warp_proof_advances_phase() {
		// Initialize logging
		sp_tracing::try_init_simple();

		let client = Arc::new(TestClientBuilder::new().set_no_genesis().build());
		let mut provider = MockWarpSyncProvider::<Block>::new();
<<<<<<< HEAD
		provider
			.expect_current_authorities()
			.once()
			.return_const(AuthorityList::default());

		// Building both blocks manually. Can't use BlockBuilderBuilder to build one block on top of
		// another, if no genesis is set (required for warp sync to make sure finalized_state is not
		// set)
		let warp_synced_header = <<Block as BlockT>::Header as HeaderT>::new(
			1,
			Default::default(),
			Default::default(),
			client.chain_info().best_hash,
			Default::default(),
		);

		// Build target_block on top of warp_synced_block
		let target_header = <<Block as BlockT>::Header as HeaderT>::new(
			2,
			Default::default(),
			Default::default(),
			warp_synced_header.hash(),
			Default::default(),
		);
		let warp_justifications =
			Justifications::new(vec![(GRANDPA_ENGINE_ID, vec![1, 2, 3, 4, 5])]);
		let target_justifications =
			Justifications::new(vec![(GRANDPA_ENGINE_ID, vec![6, 7, 8, 9, 10])]);

		// Warp proof is complete and contains both blocks.
		{
			let warp_synced_header = warp_synced_header.clone();
			let warp_justifications = warp_justifications.clone();
			let target_header = target_header.clone();
			let target_justifications = target_justifications.clone();
			provider.expect_verify().return_once(move |_proof, set_id, authorities| {
				Ok(VerificationResult::Complete(
					set_id,
					authorities,
					target_header.clone(),
					vec![
						(warp_synced_header, warp_justifications),
						(target_header, target_justifications),
					],
				))
			});
		}
=======
		let target_block = BlockBuilderBuilder::new(&*client)
			.on_parent_block(client.chain_info().best_hash)
			.with_parent_block_number(client.chain_info().best_number)
			.build()
			.unwrap()
			.build()
			.unwrap()
			.block;
		let target_header = target_block.header().clone();
		let justifications = Justifications::new(vec![(TEST_ENGINE_ID, vec![1, 2, 3, 4, 5])]);
		// Warp proof is complete.
		let mut verifier = MockVerifier::<Block>::new();
		let context = client.info().genesis_hash;
		verifier.expect_next_proof_context().returning(move || context);
		let header_for_verify = target_header.clone();
		let just_for_verify = justifications.clone();
		verifier.expect_verify().return_once(move |_proof| {
			Ok(VerificationResult::Complete(
				header_for_verify.clone(),
				vec![(header_for_verify.clone(), just_for_verify.clone())],
			))
		});
		provider.expect_create_verifier().return_once(move || Box::new(verifier));
>>>>>>> 310625d3
		let config = WarpSyncConfig::WithProvider(Arc::new(provider));
		let mut warp_sync = WarpSync::new(
			client,
			config,
			Some(ProtocolName::Static("")),
			Arc::new(MockBlockDownloader::new()),
			None,
		);

		// Make sure we have enough peers to make a request.
		for best_number in 1..11 {
			warp_sync.add_peer(PeerId::random(), Hash::random(), best_number);
		}
		assert!(matches!(warp_sync.phase, Phase::WarpProof { .. }));

		let network_provider = NetworkServiceProvider::new();
		let network_handle = network_provider.handle();

		// Consume `SendWarpProofRequest` action.
		let actions = warp_sync.actions(&network_handle).collect::<Vec<_>>();
		assert_eq!(actions.len(), 1);
		let SyncingAction::StartRequest { peer_id: request_peer_id, .. } = actions[0] else {
			panic!("Invalid action.");
		};

		warp_sync.on_warp_proof_response(&request_peer_id, EncodedProof(Vec::new()));

		assert_eq!(warp_sync.actions.len(), 1);
		let SyncingAction::ImportBlocks { origin, mut blocks } = warp_sync.actions.pop().unwrap()
		else {
			panic!("Expected `ImportBlocks` action.");
		};
		assert_eq!(origin, BlockOrigin::WarpSync);
		// Only warp_synced_block should be in the import list; target_block is filtered out
		assert_eq!(blocks.len(), 1);
		let import_block = blocks.pop().unwrap();
		assert_eq!(
			import_block,
			IncomingBlock {
				hash: warp_synced_header.hash(),
				header: Some(warp_synced_header),
				body: None,
				indexed_body: None,
				justifications: Some(warp_justifications),
				origin: Some(request_peer_id),
				allow_missing_state: true,
				skip_execution: true,
				import_existing: false,
				state: None,
			}
		);
		assert!(matches!(warp_sync.phase, Phase::TargetBlock(header) if header == target_header));
	}

	#[test]
	fn no_target_block_requests_in_another_phase() {
		let client = mock_client_without_state();
		let mut provider = MockWarpSyncProvider::<Block>::new();
		let mut verifier = MockVerifier::<Block>::new();
		verifier.expect_next_proof_context().returning(|| Hash::random());
		verifier
			.expect_verify()
			.returning(|_| unreachable!("verify should not be called in this test"));
		provider.expect_create_verifier().return_once(move || Box::new(verifier));
		let config = WarpSyncConfig::WithProvider(Arc::new(provider));
		let mut warp_sync = WarpSync::new(
			Arc::new(client),
			config,
			None,
			Arc::new(MockBlockDownloader::new()),
			None,
		);

		// Make sure we have enough peers to make a request.
		for best_number in 1..11 {
			warp_sync.add_peer(PeerId::random(), Hash::random(), best_number);
		}
		// We are not in `Phase::TargetBlock`
		assert!(matches!(warp_sync.phase, Phase::WarpProof { .. }));

		// No request is made.
		assert!(warp_sync.target_block_request().is_none());
	}

	#[test]
	fn target_block_request_is_correct() {
		let client = Arc::new(TestClientBuilder::new().set_no_genesis().build());
		let mut provider = MockWarpSyncProvider::<Block>::new();
		let mut verifier = MockVerifier::<Block>::new();
		let header_for_ctx = client.info().genesis_hash;
		verifier.expect_next_proof_context().returning(move || header_for_ctx);
		let target_block = BlockBuilderBuilder::new(&*client)
			.on_parent_block(client.chain_info().best_hash)
			.with_parent_block_number(client.chain_info().best_number)
			.build()
			.unwrap()
			.build()
			.unwrap()
			.block;
		let target_header = target_block.header().clone();
		// Warp proof is complete.
		let header_for_verify = target_header.clone();
		verifier.expect_verify().return_once(move |_proof| {
			Ok(VerificationResult::Complete(header_for_verify, Default::default()))
		});
		provider.expect_create_verifier().return_once(move || Box::new(verifier));
		let config = WarpSyncConfig::WithProvider(Arc::new(provider));
		let mut warp_sync =
			WarpSync::new(client, config, None, Arc::new(MockBlockDownloader::new()), None);

		// Make sure we have enough peers to make a request.
		for best_number in 1..11 {
			warp_sync.add_peer(PeerId::random(), Hash::random(), best_number);
		}

		// Manually set `TargetBlock` phase.
		warp_sync.phase = Phase::TargetBlock(target_block.header().clone());

		let (_peer_id, request) = warp_sync.target_block_request().unwrap();
		assert_eq!(request.from, FromBlock::Hash(target_block.header().hash()));
		assert_eq!(
			request.fields,
			BlockAttributes::HEADER | BlockAttributes::BODY | BlockAttributes::JUSTIFICATION
		);
		assert_eq!(request.max, Some(1));
	}

	#[test]
	fn externally_set_target_block_is_requested() {
		let client = Arc::new(TestClientBuilder::new().set_no_genesis().build());
		let target_block = BlockBuilderBuilder::new(&*client)
			.on_parent_block(client.chain_info().best_hash)
			.with_parent_block_number(client.chain_info().best_number)
			.build()
			.unwrap()
			.build()
			.unwrap()
			.block;
		let target_header = target_block.header().clone();
		let config = WarpSyncConfig::WithTarget(target_header);
		let mut warp_sync =
			WarpSync::new(client, config, None, Arc::new(MockBlockDownloader::new()), None);

		// Make sure we have enough peers to make a request.
		for best_number in 1..11 {
			warp_sync.add_peer(PeerId::random(), Hash::random(), best_number);
		}

		assert!(matches!(warp_sync.phase, Phase::TargetBlock(_)));

		let (_peer_id, request) = warp_sync.target_block_request().unwrap();
		assert_eq!(request.from, FromBlock::Hash(target_block.header().hash()));
		assert_eq!(
			request.fields,
			BlockAttributes::HEADER | BlockAttributes::BODY | BlockAttributes::JUSTIFICATION
		);
		assert_eq!(request.max, Some(1));
	}

	#[test]
	fn no_parallel_target_block_requests() {
		let client = Arc::new(TestClientBuilder::new().set_no_genesis().build());
		let mut provider = MockWarpSyncProvider::<Block>::new();
		let mut verifier = MockVerifier::<Block>::new();
		let header_for_ctx = client.info().genesis_hash;
		verifier.expect_next_proof_context().returning(move || header_for_ctx);
		let target_block = BlockBuilderBuilder::new(&*client)
			.on_parent_block(client.chain_info().best_hash)
			.with_parent_block_number(client.chain_info().best_number)
			.build()
			.unwrap()
			.build()
			.unwrap()
			.block;
		let target_header = target_block.header().clone();
		// Warp proof is complete.
		let header_for_verify = target_header.clone();
		verifier.expect_verify().return_once(move |_proof| {
			Ok(VerificationResult::Complete(header_for_verify, Default::default()))
		});
		provider.expect_create_verifier().return_once(move || Box::new(verifier));
		let config = WarpSyncConfig::WithProvider(Arc::new(provider));
		let mut warp_sync =
			WarpSync::new(client, config, None, Arc::new(MockBlockDownloader::new()), None);

		// Make sure we have enough peers to make a request.
		for best_number in 1..11 {
			warp_sync.add_peer(PeerId::random(), Hash::random(), best_number);
		}

		// Manually set `TargetBlock` phase.
		warp_sync.phase = Phase::TargetBlock(target_block.header().clone());

		// First target block request is made.
		assert!(warp_sync.target_block_request().is_some());
		// No parallel request is made.
		assert!(warp_sync.target_block_request().is_none());
	}

	#[test]
	fn target_block_response_with_no_blocks_drops_peer() {
		let client = Arc::new(TestClientBuilder::new().set_no_genesis().build());
		let mut provider = MockWarpSyncProvider::<Block>::new();
		let mut verifier = MockVerifier::<Block>::new();
		let header_for_ctx = client.info().genesis_hash;
		verifier.expect_next_proof_context().returning(move || header_for_ctx);
		let target_block = BlockBuilderBuilder::new(&*client)
			.on_parent_block(client.chain_info().best_hash)
			.with_parent_block_number(client.chain_info().best_number)
			.build()
			.unwrap()
			.build()
			.unwrap()
			.block;
		let target_header = target_block.header().clone();
		// Warp proof is complete.
		let header_for_verify = target_header.clone();
		verifier.expect_verify().return_once(move |_proof| {
			Ok(VerificationResult::Complete(header_for_verify, Default::default()))
		});
		provider.expect_create_verifier().return_once(move || Box::new(verifier));
		let config = WarpSyncConfig::WithProvider(Arc::new(provider));
		let mut warp_sync =
			WarpSync::new(client, config, None, Arc::new(MockBlockDownloader::new()), None);

		// Make sure we have enough peers to make a request.
		for best_number in 1..11 {
			warp_sync.add_peer(PeerId::random(), Hash::random(), best_number);
		}

		// Manually set `TargetBlock` phase.
		warp_sync.phase = Phase::TargetBlock(target_block.header().clone());

		let (peer_id, request) = warp_sync.target_block_request().unwrap();

		// Empty block response received.
		let response = Vec::new();
		// Peer is dropped.
		assert!(matches!(
			warp_sync.on_block_response_inner(peer_id, request, response),
			Err(BadPeer(id, _rep)) if id == peer_id,
		));
	}

	#[test]
	fn target_block_response_with_extra_blocks_drops_peer() {
		let client = Arc::new(TestClientBuilder::new().set_no_genesis().build());
		let mut provider = MockWarpSyncProvider::<Block>::new();
		let mut verifier = MockVerifier::<Block>::new();
		let header_for_ctx = client.info().genesis_hash;
		verifier.expect_next_proof_context().returning(move || header_for_ctx);
		let target_block = BlockBuilderBuilder::new(&*client)
			.on_parent_block(client.chain_info().best_hash)
			.with_parent_block_number(client.chain_info().best_number)
			.build()
			.unwrap()
			.build()
			.unwrap()
			.block;

		let mut extra_block_builder = BlockBuilderBuilder::new(&*client)
			.on_parent_block(client.chain_info().best_hash)
			.with_parent_block_number(client.chain_info().best_number)
			.build()
			.unwrap();
		extra_block_builder
			.push_storage_change(vec![1, 2, 3], Some(vec![4, 5, 6]))
			.unwrap();
		let extra_block = extra_block_builder.build().unwrap().block;

		let target_header = target_block.header().clone();
		// Warp proof is complete.
		let header_for_verify = target_header.clone();
		verifier.expect_verify().return_once(move |_proof| {
			Ok(VerificationResult::Complete(header_for_verify, Default::default()))
		});
		provider.expect_create_verifier().return_once(move || Box::new(verifier));
		let config = WarpSyncConfig::WithProvider(Arc::new(provider));
		let mut warp_sync =
			WarpSync::new(client, config, None, Arc::new(MockBlockDownloader::new()), None);

		// Make sure we have enough peers to make a request.
		for best_number in 1..11 {
			warp_sync.add_peer(PeerId::random(), Hash::random(), best_number);
		}

		// Manually set `TargetBlock` phase.
		warp_sync.phase = Phase::TargetBlock(target_block.header().clone());

		let (peer_id, request) = warp_sync.target_block_request().unwrap();

		// Block response with extra blocks received.
		let response = vec![
			BlockData::<Block> {
				hash: target_block.header().hash(),
				header: Some(target_block.header().clone()),
				body: Some(target_block.extrinsics().iter().cloned().collect::<Vec<_>>()),
				indexed_body: None,
				receipt: None,
				message_queue: None,
				justification: None,
				justifications: None,
			},
			BlockData::<Block> {
				hash: extra_block.header().hash(),
				header: Some(extra_block.header().clone()),
				body: Some(extra_block.extrinsics().iter().cloned().collect::<Vec<_>>()),
				indexed_body: None,
				receipt: None,
				message_queue: None,
				justification: None,
				justifications: None,
			},
		];
		// Peer is dropped.
		assert!(matches!(
			warp_sync.on_block_response_inner(peer_id, request, response),
			Err(BadPeer(id, _rep)) if id == peer_id,
		));
	}

	#[test]
	fn target_block_response_with_wrong_block_drops_peer() {
		sp_tracing::try_init_simple();

		let client = Arc::new(TestClientBuilder::new().set_no_genesis().build());
		let mut provider = MockWarpSyncProvider::<Block>::new();
		let mut verifier = MockVerifier::<Block>::new();
		let header_for_ctx = client.info().genesis_hash;
		verifier.expect_next_proof_context().returning(move || header_for_ctx);
		let target_block = BlockBuilderBuilder::new(&*client)
			.on_parent_block(client.chain_info().best_hash)
			.with_parent_block_number(client.chain_info().best_number)
			.build()
			.unwrap()
			.build()
			.unwrap()
			.block;

		let mut wrong_block_builder = BlockBuilderBuilder::new(&*client)
			.on_parent_block(client.chain_info().best_hash)
			.with_parent_block_number(client.chain_info().best_number)
			.build()
			.unwrap();
		wrong_block_builder
			.push_storage_change(vec![1, 2, 3], Some(vec![4, 5, 6]))
			.unwrap();
		let wrong_block = wrong_block_builder.build().unwrap().block;

		let target_header = target_block.header().clone();
		// Warp proof is complete.
		let header_for_verify = target_header.clone();
		verifier.expect_verify().return_once(move |_proof| {
			Ok(VerificationResult::Complete(header_for_verify, Default::default()))
		});
		provider.expect_create_verifier().return_once(move || Box::new(verifier));
		let config = WarpSyncConfig::WithProvider(Arc::new(provider));
		let mut warp_sync =
			WarpSync::new(client, config, None, Arc::new(MockBlockDownloader::new()), None);

		// Make sure we have enough peers to make a request.
		for best_number in 1..11 {
			warp_sync.add_peer(PeerId::random(), Hash::random(), best_number);
		}

		// Manually set `TargetBlock` phase.
		warp_sync.phase = Phase::TargetBlock(target_block.header().clone());

		let (peer_id, request) = warp_sync.target_block_request().unwrap();

		// Wrong block received.
		let response = vec![BlockData::<Block> {
			hash: wrong_block.header().hash(),
			header: Some(wrong_block.header().clone()),
			body: Some(wrong_block.extrinsics().iter().cloned().collect::<Vec<_>>()),
			indexed_body: None,
			receipt: None,
			message_queue: None,
			justification: None,
			justifications: None,
		}];
		// Peer is dropped.
		assert!(matches!(
			warp_sync.on_block_response_inner(peer_id, request, response),
			Err(BadPeer(id, _rep)) if id == peer_id,
		));
	}

	#[test]
	fn correct_target_block_response_sets_strategy_result() {
		let client = Arc::new(TestClientBuilder::new().set_no_genesis().build());
		let mut provider = MockWarpSyncProvider::<Block>::new();
		let mut verifier = MockVerifier::<Block>::new();
		let header_for_ctx = client.info().genesis_hash;
		verifier.expect_next_proof_context().returning(move || header_for_ctx);
		let mut target_block_builder = BlockBuilderBuilder::new(&*client)
			.on_parent_block(client.chain_info().best_hash)
			.with_parent_block_number(client.chain_info().best_number)
			.build()
			.unwrap();
		target_block_builder
			.push_storage_change(vec![1, 2, 3], Some(vec![4, 5, 6]))
			.unwrap();
		let target_block = target_block_builder.build().unwrap().block;
		let target_header = target_block.header().clone();
		// Warp proof is complete.
		let header_for_verify = target_header.clone();
		verifier.expect_verify().return_once(move |_proof| {
			Ok(VerificationResult::Complete(header_for_verify, Default::default()))
		});
		provider.expect_create_verifier().return_once(move || Box::new(verifier));
		let config = WarpSyncConfig::WithProvider(Arc::new(provider));
		let mut warp_sync =
			WarpSync::new(client, config, None, Arc::new(MockBlockDownloader::new()), None);

		// Make sure we have enough peers to make a request.
		for best_number in 1..11 {
			warp_sync.add_peer(PeerId::random(), Hash::random(), best_number);
		}

		// Manually set `TargetBlock` phase.
		warp_sync.phase = Phase::TargetBlock(target_block.header().clone());

		let (peer_id, request) = warp_sync.target_block_request().unwrap();

		// Correct block received.
		let body = Some(target_block.extrinsics().iter().cloned().collect::<Vec<_>>());
		let justifications = Some(Justifications::from((*b"FRNK", Vec::new())));
		let response = vec![BlockData::<Block> {
			hash: target_block.header().hash(),
			header: Some(target_block.header().clone()),
			body: body.clone(),
			indexed_body: None,
			receipt: None,
			message_queue: None,
			justification: None,
			justifications: justifications.clone(),
		}];

		assert!(warp_sync.on_block_response_inner(peer_id, request, response).is_ok());

		let network_provider = NetworkServiceProvider::new();
		let network_handle = network_provider.handle();

		// Strategy finishes.
		let actions = warp_sync.actions(&network_handle).collect::<Vec<_>>();
		assert_eq!(actions.len(), 1);
		assert!(matches!(actions[0], SyncingAction::Finished));

		// With correct result.
		let result = warp_sync.take_result().unwrap();
		assert_eq!(result.target_header, *target_block.header());
		assert_eq!(result.target_body, body);
		assert_eq!(result.target_justifications, justifications);
	}
}<|MERGE_RESOLUTION|>--- conflicted
+++ resolved
@@ -325,19 +325,9 @@
 			return
 		}
 
-<<<<<<< HEAD
-		self.phase = Phase::WarpProof {
-			set_id: 0,
-			authorities: warp_sync_provider.current_authorities(),
-			last_hash: self.client.info().genesis_hash,
-			warp_sync_provider: Arc::clone(warp_sync_provider),
-		};
-		debug!(target: LOG_TARGET, "Started warp sync with {} peers.", self.peers.len());
-=======
 		let verifier = warp_sync_provider.create_verifier();
 		self.phase = Phase::WarpProof { verifier };
-		trace!(target: LOG_TARGET, "Started warp sync with {} peers.", self.peers.len());
->>>>>>> 310625d3
+		debug!(target: LOG_TARGET, "Started warp sync with {} peers.", self.peers.len());
 	}
 
 	pub fn on_generic_response(
@@ -447,7 +437,7 @@
 				);
 				self.total_proof_bytes += response.0.len() as u64;
 				self.phase = Phase::TargetBlock(header.clone());
-				let incoming_blocks = proofs
+				let incoming_blocks: Vec<_> = proofs
 					.into_iter()
 					.map(proof_to_incoming_block)
 					.filter(|i| {
@@ -1375,11 +1365,6 @@
 
 		let client = Arc::new(TestClientBuilder::new().set_no_genesis().build());
 		let mut provider = MockWarpSyncProvider::<Block>::new();
-<<<<<<< HEAD
-		provider
-			.expect_current_authorities()
-			.once()
-			.return_const(AuthorityList::default());
 
 		// Building both blocks manually. Can't use BlockBuilderBuilder to build one block on top of
 		// another, if no genesis is set (required for warp sync to make sure finalized_state is not
@@ -1400,54 +1385,28 @@
 			warp_synced_header.hash(),
 			Default::default(),
 		);
-		let warp_justifications =
-			Justifications::new(vec![(GRANDPA_ENGINE_ID, vec![1, 2, 3, 4, 5])]);
+		let warp_justifications = Justifications::new(vec![(TEST_ENGINE_ID, vec![1, 2, 3, 4, 5])]);
 		let target_justifications =
-			Justifications::new(vec![(GRANDPA_ENGINE_ID, vec![6, 7, 8, 9, 10])]);
+			Justifications::new(vec![(TEST_ENGINE_ID, vec![6, 7, 8, 9, 10])]);
 
 		// Warp proof is complete and contains both blocks.
-		{
-			let warp_synced_header = warp_synced_header.clone();
-			let warp_justifications = warp_justifications.clone();
-			let target_header = target_header.clone();
-			let target_justifications = target_justifications.clone();
-			provider.expect_verify().return_once(move |_proof, set_id, authorities| {
-				Ok(VerificationResult::Complete(
-					set_id,
-					authorities,
-					target_header.clone(),
-					vec![
-						(warp_synced_header, warp_justifications),
-						(target_header, target_justifications),
-					],
-				))
-			});
-		}
-=======
-		let target_block = BlockBuilderBuilder::new(&*client)
-			.on_parent_block(client.chain_info().best_hash)
-			.with_parent_block_number(client.chain_info().best_number)
-			.build()
-			.unwrap()
-			.build()
-			.unwrap()
-			.block;
-		let target_header = target_block.header().clone();
-		let justifications = Justifications::new(vec![(TEST_ENGINE_ID, vec![1, 2, 3, 4, 5])]);
-		// Warp proof is complete.
 		let mut verifier = MockVerifier::<Block>::new();
 		let context = client.info().genesis_hash;
 		verifier.expect_next_proof_context().returning(move || context);
-		let header_for_verify = target_header.clone();
-		let just_for_verify = justifications.clone();
+		let warp_synced_header_for_verify = warp_synced_header.clone();
+		let warp_just_for_verify = warp_justifications.clone();
+		let target_header_for_verify = target_header.clone();
+		let target_just_for_verify = target_justifications.clone();
 		verifier.expect_verify().return_once(move |_proof| {
 			Ok(VerificationResult::Complete(
-				header_for_verify.clone(),
-				vec![(header_for_verify.clone(), just_for_verify.clone())],
+				target_header_for_verify.clone(),
+				vec![
+					(warp_synced_header_for_verify, warp_just_for_verify),
+					(target_header_for_verify, target_just_for_verify),
+				],
 			))
 		});
 		provider.expect_create_verifier().return_once(move || Box::new(verifier));
->>>>>>> 310625d3
 		let config = WarpSyncConfig::WithProvider(Arc::new(provider));
 		let mut warp_sync = WarpSync::new(
 			client,
