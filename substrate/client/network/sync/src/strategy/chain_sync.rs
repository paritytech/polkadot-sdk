// This file is part of Substrate.

// Copyright (C) Parity Technologies (UK) Ltd.
// SPDX-License-Identifier: GPL-3.0-or-later WITH Classpath-exception-2.0

// This program is free software: you can redistribute it and/or modify
// it under the terms of the GNU General Public License as published by
// the Free Software Foundation, either version 3 of the License, or
// (at your option) any later version.

// This program is distributed in the hope that it will be useful,
// but WITHOUT ANY WARRANTY; without even the implied warranty of
// MERCHANTABILITY or FITNESS FOR A PARTICULAR PURPOSE. See the
// GNU General Public License for more details.

// You should have received a copy of the GNU General Public License
// along with this program. If not, see <https://www.gnu.org/licenses/>.

//! Contains the state of the chain synchronization process
//!
//! At any given point in time, a running node tries as much as possible to be at the head of the
//! chain. This module handles the logic of which blocks to request from remotes, and processing
//! responses. It yields blocks to check and potentially move to the database.
//!
//! # Usage
//!
//! The `ChainSync` struct maintains the state of the block requests. Whenever something happens on
//! the network, or whenever a block has been successfully verified, call the appropriate method in
//! order to update it.

use crate::{
	blocks::BlockCollection,
	justification_requests::ExtraRequests,
	schema::v1::StateResponse,
	strategy::{
		disconnected_peers::DisconnectedPeers,
		state_sync::{ImportResult, StateSync, StateSyncProvider},
		warp::{EncodedProof, WarpSyncPhase, WarpSyncProgress},
		StrategyKey, SyncingAction, SyncingStrategy,
	},
	types::{BadPeer, OpaqueStateRequest, OpaqueStateResponse, SyncState, SyncStatus},
	LOG_TARGET,
};

use codec::Encode;
use log::{debug, error, info, trace, warn};
use prometheus_endpoint::{register, Gauge, PrometheusError, Registry, U64};
use sc_client_api::{blockchain::BlockGap, BlockBackend, ProofProvider};
use sc_consensus::{BlockImportError, BlockImportStatus, IncomingBlock};
use sc_network_common::sync::message::{
	BlockAnnounce, BlockAttributes, BlockData, BlockRequest, BlockResponse, Direction, FromBlock,
};
use sc_network_types::PeerId;
use sp_arithmetic::traits::Saturating;
use sp_blockchain::{Error as ClientError, HeaderBackend, HeaderMetadata};
use sp_consensus::{BlockOrigin, BlockStatus};
use sp_runtime::{
	traits::{
		Block as BlockT, CheckedSub, Hash, HashingFor, Header as HeaderT, NumberFor, One,
		SaturatedConversion, Zero,
	},
	EncodedJustification, Justifications,
};

use std::{
	collections::{HashMap, HashSet},
	ops::Range,
	sync::Arc,
};

#[cfg(test)]
mod test;

/// Maximum blocks to store in the import queue.
const MAX_IMPORTING_BLOCKS: usize = 2048;

/// Maximum blocks to download ahead of any gap.
const MAX_DOWNLOAD_AHEAD: u32 = 2048;

/// Maximum blocks to look backwards. The gap is the difference between the highest block and the
/// common block of a node.
const MAX_BLOCKS_TO_LOOK_BACKWARDS: u32 = MAX_DOWNLOAD_AHEAD / 2;

/// Pick the state to sync as the latest finalized number minus this.
const STATE_SYNC_FINALITY_THRESHOLD: u32 = 8;

/// We use a heuristic that with a high likelihood, by the time
/// `MAJOR_SYNC_BLOCKS` have been imported we'll be on the same
/// chain as (or at least closer to) the peer so we want to delay
/// the ancestor search to not waste time doing that when we are
/// so far behind.
const MAJOR_SYNC_BLOCKS: u8 = 5;

mod rep {
	use sc_network::ReputationChange as Rep;
	/// Reputation change when a peer sent us a message that led to a
	/// database read error.
	pub const BLOCKCHAIN_READ_ERROR: Rep = Rep::new(-(1 << 16), "DB Error");

	/// Reputation change when a peer sent us a status message with a different
	/// genesis than us.
	pub const GENESIS_MISMATCH: Rep = Rep::new(i32::MIN, "Genesis mismatch");

	/// Reputation change for peers which send us a block with an incomplete header.
	pub const INCOMPLETE_HEADER: Rep = Rep::new(-(1 << 20), "Incomplete header");

	/// Reputation change for peers which send us a block which we fail to verify.
	pub const VERIFICATION_FAIL: Rep = Rep::new(-(1 << 29), "Block verification failed");

	/// Reputation change for peers which send us a known bad block.
	pub const BAD_BLOCK: Rep = Rep::new(-(1 << 29), "Bad block");

	/// Peer did not provide us with advertised block data.
	pub const NO_BLOCK: Rep = Rep::new(-(1 << 29), "No requested block data");

	/// Reputation change for peers which send us non-requested block data.
	pub const NOT_REQUESTED: Rep = Rep::new(-(1 << 29), "Not requested block data");

	/// Reputation change for peers which send us a block with bad justifications.
	pub const BAD_JUSTIFICATION: Rep = Rep::new(-(1 << 16), "Bad justification");

	/// Reputation change when a peer sent us invalid ancestry result.
	pub const UNKNOWN_ANCESTOR: Rep = Rep::new(-(1 << 16), "DB Error");

	/// Peer response data does not have requested bits.
	pub const BAD_RESPONSE: Rep = Rep::new(-(1 << 12), "Incomplete response");
}

struct Metrics {
	queued_blocks: Gauge<U64>,
	fork_targets: Gauge<U64>,
}

impl Metrics {
	fn register(r: &Registry) -> Result<Self, PrometheusError> {
		Ok(Self {
			queued_blocks: {
				let g =
					Gauge::new("substrate_sync_queued_blocks", "Number of blocks in import queue")?;
				register(g, r)?
			},
			fork_targets: {
				let g = Gauge::new("substrate_sync_fork_targets", "Number of fork sync targets")?;
				register(g, r)?
			},
		})
	}
}

enum AllowedRequests {
	Some(HashSet<PeerId>),
	All,
}

impl AllowedRequests {
	fn add(&mut self, id: &PeerId) {
		if let Self::Some(ref mut set) = self {
			set.insert(*id);
		}
	}

	fn take(&mut self) -> Self {
		std::mem::take(self)
	}

	fn set_all(&mut self) {
		*self = Self::All;
	}

	fn contains(&self, id: &PeerId) -> bool {
		match self {
			Self::Some(set) => set.contains(id),
			Self::All => true,
		}
	}

	fn is_empty(&self) -> bool {
		match self {
			Self::Some(set) => set.is_empty(),
			Self::All => false,
		}
	}

	fn clear(&mut self) {
		std::mem::take(self);
	}
}

impl Default for AllowedRequests {
	fn default() -> Self {
		Self::Some(HashSet::default())
	}
}

struct GapSync<B: BlockT> {
	blocks: BlockCollection<B>,
	best_queued_number: NumberFor<B>,
	target: NumberFor<B>,
}

/// Sync operation mode.
#[derive(Copy, Clone, Debug, Eq, PartialEq)]
pub enum ChainSyncMode {
	/// Full block download and verification.
	Full,
	/// Download blocks and the latest state.
	LightState {
		/// Skip state proof download and verification.
		skip_proofs: bool,
		/// Download indexed transactions for recent blocks.
		storage_chain_mode: bool,
	},
}

/// All the data we have about a Peer that we are trying to sync with
#[derive(Debug, Clone)]
pub(crate) struct PeerSync<B: BlockT> {
	/// Peer id of this peer.
	pub peer_id: PeerId,
	/// The common number is the block number that is a common point of
	/// ancestry for both our chains (as far as we know).
	pub common_number: NumberFor<B>,
	/// The hash of the best block that we've seen for this peer.
	pub best_hash: B::Hash,
	/// The number of the best block that we've seen for this peer.
	pub best_number: NumberFor<B>,
	/// The state of syncing this peer is in for us, generally categories
	/// into `Available` or "busy" with something as defined by `PeerSyncState`.
	pub state: PeerSyncState<B>,
}

impl<B: BlockT> PeerSync<B> {
	/// Update the `common_number` iff `new_common > common_number`.
	fn update_common_number(&mut self, new_common: NumberFor<B>) {
		if self.common_number < new_common {
			trace!(
				target: LOG_TARGET,
				"Updating peer {} common number from={} => to={}.",
				self.peer_id,
				self.common_number,
				new_common,
			);
			self.common_number = new_common;
		}
	}
}

struct ForkTarget<B: BlockT> {
	number: NumberFor<B>,
	parent_hash: Option<B::Hash>,
	peers: HashSet<PeerId>,
}

/// The state of syncing between a Peer and ourselves.
///
/// Generally two categories, "busy" or `Available`. If busy, the enum
/// defines what we are busy with.
#[derive(Copy, Clone, Eq, PartialEq, Debug)]
pub(crate) enum PeerSyncState<B: BlockT> {
	/// Available for sync requests.
	Available,
	/// Searching for ancestors the Peer has in common with us.
	AncestorSearch { start: NumberFor<B>, current: NumberFor<B>, state: AncestorSearchState<B> },
	/// Actively downloading new blocks, starting from the given Number.
	DownloadingNew(NumberFor<B>),
	/// Downloading a stale block with given Hash. Stale means that it is a
	/// block with a number that is lower than our best number. It might be
	/// from a fork and not necessarily already imported.
	DownloadingStale(B::Hash),
	/// Downloading justification for given block hash.
	DownloadingJustification(B::Hash),
	/// Downloading state.
	DownloadingState,
	/// Actively downloading block history after warp sync.
	DownloadingGap(NumberFor<B>),
}

impl<B: BlockT> PeerSyncState<B> {
	pub fn is_available(&self) -> bool {
		matches!(self, Self::Available)
	}
}

/// The main data structure which contains all the state for a chains
/// active syncing strategy.
pub struct ChainSync<B: BlockT, Client> {
	/// Chain client.
	client: Arc<Client>,
	/// The active peers that we are using to sync and their PeerSync status
	peers: HashMap<PeerId, PeerSync<B>>,
	disconnected_peers: DisconnectedPeers,
	/// A `BlockCollection` of blocks that are being downloaded from peers
	blocks: BlockCollection<B>,
	/// The best block number in our queue of blocks to import
	best_queued_number: NumberFor<B>,
	/// The best block hash in our queue of blocks to import
	best_queued_hash: B::Hash,
	/// Current mode (full/light)
	mode: ChainSyncMode,
	/// Any extra justification requests.
	extra_justifications: ExtraRequests<B>,
	/// A set of hashes of blocks that are being downloaded or have been
	/// downloaded and are queued for import.
	queue_blocks: HashSet<B::Hash>,
	/// A pending attempt to start the state sync.
	///
	/// The initiation of state sync may be deferred in cases where other conditions
	/// are not yet met when the finalized block notification is received, such as
	/// when `queue_blocks` is not empty or there are no peers. This field holds the
	/// necessary information to attempt the state sync at a later point when
	/// conditions are satisfied.
	pending_state_sync_attempt: Option<(B::Hash, NumberFor<B>, bool)>,
	/// Fork sync targets.
	fork_targets: HashMap<B::Hash, ForkTarget<B>>,
	/// A set of peers for which there might be potential block requests
	allowed_requests: AllowedRequests,
	/// Maximum number of peers to ask the same blocks in parallel.
	max_parallel_downloads: u32,
	/// Maximum blocks per request.
	max_blocks_per_request: u32,
	/// Total number of downloaded blocks.
	downloaded_blocks: usize,
	/// State sync in progress, if any.
	state_sync: Option<StateSync<B, Client>>,
	/// Enable importing existing blocks. This is used used after the state download to
	/// catch up to the latest state while re-importing blocks.
	import_existing: bool,
	/// Gap download process.
	gap_sync: Option<GapSync<B>>,
	/// Pending actions.
	actions: Vec<SyncingAction<B>>,
	/// Prometheus metrics.
	metrics: Option<Metrics>,
}

impl<B, Client> SyncingStrategy<B> for ChainSync<B, Client>
where
	B: BlockT,
	Client: HeaderBackend<B>
		+ BlockBackend<B>
		+ HeaderMetadata<B, Error = sp_blockchain::Error>
		+ ProofProvider<B>
		+ Send
		+ Sync
		+ 'static,
{
	fn add_peer(&mut self, peer_id: PeerId, best_hash: B::Hash, best_number: NumberFor<B>) {
		match self.add_peer_inner(peer_id, best_hash, best_number) {
			Ok(Some(request)) => self.actions.push(SyncingAction::SendBlockRequest {
				peer_id,
				key: StrategyKey::ChainSync,
				request,
			}),
			Ok(None) => {},
			Err(bad_peer) => self.actions.push(SyncingAction::DropPeer(bad_peer)),
		}
	}

	fn remove_peer(&mut self, peer_id: &PeerId) {
		self.blocks.clear_peer_download(peer_id);
		if let Some(gap_sync) = &mut self.gap_sync {
			gap_sync.blocks.clear_peer_download(peer_id)
		}

		if let Some(state) = self.peers.remove(peer_id) {
			if !state.state.is_available() {
				if let Some(bad_peer) =
					self.disconnected_peers.on_disconnect_during_request(*peer_id)
				{
					self.actions.push(SyncingAction::DropPeer(bad_peer));
				}
			}
		}

		self.extra_justifications.peer_disconnected(peer_id);
		self.allowed_requests.set_all();
		self.fork_targets.retain(|_, target| {
			target.peers.remove(peer_id);
			!target.peers.is_empty()
		});
		if let Some(metrics) = &self.metrics {
			metrics.fork_targets.set(self.fork_targets.len().try_into().unwrap_or(u64::MAX));
		}

		let blocks = self.ready_blocks();

		if !blocks.is_empty() {
			self.validate_and_queue_blocks(blocks, false);
		}
	}

	fn on_validated_block_announce(
		&mut self,
		is_best: bool,
		peer_id: PeerId,
		announce: &BlockAnnounce<B::Header>,
	) -> Option<(B::Hash, NumberFor<B>)> {
		let number = *announce.header.number();
		let hash = announce.header.hash();
		let parent_status =
			self.block_status(announce.header.parent_hash()).unwrap_or(BlockStatus::Unknown);
		let known_parent = parent_status != BlockStatus::Unknown;
		let ancient_parent = parent_status == BlockStatus::InChainPruned;

		let known = self.is_known(&hash);
		let peer = if let Some(peer) = self.peers.get_mut(&peer_id) {
			peer
		} else {
			error!(target: LOG_TARGET, "💔 Called `on_validated_block_announce` with a bad peer ID {peer_id}");
			return Some((hash, number))
		};

		if let PeerSyncState::AncestorSearch { .. } = peer.state {
			trace!(target: LOG_TARGET, "Peer {} is in the ancestor search state.", peer_id);
			return None
		}

		let peer_info = is_best.then(|| {
			// update their best block
			peer.best_number = number;
			peer.best_hash = hash;

			(hash, number)
		});

		// If the announced block is the best they have and is not ahead of us, our common number
		// is either one further ahead or it's the one they just announced, if we know about it.
		if is_best {
			if known && self.best_queued_number >= number {
				self.update_peer_common_number(&peer_id, number);
			} else if announce.header.parent_hash() == &self.best_queued_hash ||
				known_parent && self.best_queued_number >= number
			{
				self.update_peer_common_number(&peer_id, number.saturating_sub(One::one()));
			}
		}
		self.allowed_requests.add(&peer_id);

		// known block case
		if known || self.is_already_downloading(&hash) {
			trace!(target: LOG_TARGET, "Known block announce from {}: {}", peer_id, hash);
			if let Some(target) = self.fork_targets.get_mut(&hash) {
				target.peers.insert(peer_id);
			}
			return peer_info
		}

		if ancient_parent {
			trace!(
				target: LOG_TARGET,
				"Ignored ancient block announced from {}: {} {:?}",
				peer_id,
				hash,
				announce.header,
			);
			return peer_info
		}

		if self.status().state == SyncState::Idle {
			trace!(
				target: LOG_TARGET,
				"Added sync target for block announced from {}: {} {:?}",
				peer_id,
				hash,
				announce.summary(),
			);
			self.fork_targets
				.entry(hash)
				.or_insert_with(|| {
					if let Some(metrics) = &self.metrics {
						metrics.fork_targets.inc();
					}

					ForkTarget {
						number,
						parent_hash: Some(*announce.header.parent_hash()),
						peers: Default::default(),
					}
				})
				.peers
				.insert(peer_id);
		}

		peer_info
	}

	// The implementation is similar to `on_validated_block_announce` with unknown parent hash.
	fn set_sync_fork_request(
		&mut self,
		mut peers: Vec<PeerId>,
		hash: &B::Hash,
		number: NumberFor<B>,
	) {
		if peers.is_empty() {
			peers = self
				.peers
				.iter()
				// Only request blocks from peers who are ahead or on a par.
				.filter(|(_, peer)| peer.best_number >= number)
				.map(|(id, _)| *id)
				.collect();

			debug!(
				target: LOG_TARGET,
				"Explicit sync request for block {hash:?} with no peers specified. \
				Syncing from these peers {peers:?} instead.",
			);
		} else {
			debug!(
				target: LOG_TARGET,
				"Explicit sync request for block {hash:?} with {peers:?}",
			);
		}

		if self.is_known(hash) {
			debug!(target: LOG_TARGET, "Refusing to sync known hash {hash:?}");
			return
		}

		trace!(target: LOG_TARGET, "Downloading requested old fork {hash:?}");
		for peer_id in &peers {
			if let Some(peer) = self.peers.get_mut(peer_id) {
				if let PeerSyncState::AncestorSearch { .. } = peer.state {
					continue
				}

				if number > peer.best_number {
					peer.best_number = number;
					peer.best_hash = *hash;
				}
				self.allowed_requests.add(peer_id);
			}
		}

		self.fork_targets
			.entry(*hash)
			.or_insert_with(|| {
				if let Some(metrics) = &self.metrics {
					metrics.fork_targets.inc();
				}

				ForkTarget { number, peers: Default::default(), parent_hash: None }
			})
			.peers
			.extend(peers);
	}

	fn request_justification(&mut self, hash: &B::Hash, number: NumberFor<B>) {
		let client = &self.client;
		self.extra_justifications
			.schedule((*hash, number), |base, block| is_descendent_of(&**client, base, block))
	}

	fn clear_justification_requests(&mut self) {
		self.extra_justifications.reset();
	}

	fn on_justification_import(&mut self, hash: B::Hash, number: NumberFor<B>, success: bool) {
		let finalization_result = if success { Ok((hash, number)) } else { Err(()) };
		self.extra_justifications
			.try_finalize_root((hash, number), finalization_result, true);
		self.allowed_requests.set_all();
	}

	fn on_block_response(
		&mut self,
		peer_id: PeerId,
		key: StrategyKey,
		request: BlockRequest<B>,
		blocks: Vec<BlockData<B>>,
	) {
		if key != StrategyKey::ChainSync {
			error!(
				target: LOG_TARGET,
				"`on_block_response()` called with unexpected key {key:?} for chain sync",
			);
			debug_assert!(false);
		}
		let block_response = BlockResponse::<B> { id: request.id, blocks };

		let blocks_range = || match (
			block_response
				.blocks
				.first()
				.and_then(|b| b.header.as_ref().map(|h| h.number())),
			block_response.blocks.last().and_then(|b| b.header.as_ref().map(|h| h.number())),
		) {
			(Some(first), Some(last)) if first != last => format!(" ({}..{})", first, last),
			(Some(first), Some(_)) => format!(" ({})", first),
			_ => Default::default(),
		};
		trace!(
			target: LOG_TARGET,
			"BlockResponse {} from {} with {} blocks {}",
			block_response.id,
			peer_id,
			block_response.blocks.len(),
			blocks_range(),
		);

		let res = if request.fields == BlockAttributes::JUSTIFICATION {
			self.on_block_justification(peer_id, block_response)
		} else {
			self.on_block_data(&peer_id, Some(request), block_response)
		};

		if let Err(bad_peer) = res {
			self.actions.push(SyncingAction::DropPeer(bad_peer));
		}
	}

	fn on_state_response(
		&mut self,
		peer_id: PeerId,
		key: StrategyKey,
		response: OpaqueStateResponse,
	) {
		if key != StrategyKey::ChainSync {
			error!(
				target: LOG_TARGET,
				"`on_state_response()` called with unexpected key {key:?} for chain sync",
			);
			debug_assert!(false);
		}
		if let Err(bad_peer) = self.on_state_data(&peer_id, response) {
			self.actions.push(SyncingAction::DropPeer(bad_peer));
		}
	}

	fn on_warp_proof_response(
		&mut self,
		_peer_id: &PeerId,
		_key: StrategyKey,
		_response: EncodedProof,
	) {
		error!(
			target: LOG_TARGET,
			"`on_warp_proof_response()` called for chain sync strategy",
		);
		debug_assert!(false);
	}

	fn on_blocks_processed(
		&mut self,
		imported: usize,
		count: usize,
		results: Vec<(Result<BlockImportStatus<NumberFor<B>>, BlockImportError>, B::Hash)>,
	) {
		trace!(target: LOG_TARGET, "Imported {imported} of {count}");

		let mut has_error = false;
		for (_, hash) in &results {
			if self.queue_blocks.remove(hash) {
				if let Some(metrics) = &self.metrics {
					metrics.queued_blocks.dec();
				}
			}
			self.blocks.clear_queued(hash);
			if let Some(gap_sync) = &mut self.gap_sync {
				gap_sync.blocks.clear_queued(hash);
			}
		}
		for (result, hash) in results {
			if has_error {
				break
			}

			has_error |= result.is_err();

			match result {
				Ok(BlockImportStatus::ImportedKnown(number, peer_id)) =>
					if let Some(peer) = peer_id {
						self.update_peer_common_number(&peer, number);
					},
				Ok(BlockImportStatus::ImportedUnknown(number, aux, peer_id)) => {
					if aux.clear_justification_requests {
						trace!(
							target: LOG_TARGET,
							"Block imported clears all pending justification requests {number}: {hash:?}",
						);
						self.clear_justification_requests();
					}

					if aux.needs_justification {
						trace!(
							target: LOG_TARGET,
							"Block imported but requires justification {number}: {hash:?}",
						);
						self.request_justification(&hash, number);
					}

					if aux.bad_justification {
						if let Some(ref peer) = peer_id {
							warn!("💔 Sent block with bad justification to import");
							self.actions.push(SyncingAction::DropPeer(BadPeer(
								*peer,
								rep::BAD_JUSTIFICATION,
							)));
						}
					}

					if let Some(peer) = peer_id {
						self.update_peer_common_number(&peer, number);
					}
					let state_sync_complete =
						self.state_sync.as_ref().map_or(false, |s| s.target_hash() == hash);
					if state_sync_complete {
						info!(
							target: LOG_TARGET,
							"State sync is complete ({} MiB), restarting block sync.",
							self.state_sync.as_ref().map_or(0, |s| s.progress().size / (1024 * 1024)),
						);
						self.state_sync = None;
						self.mode = ChainSyncMode::Full;
						self.restart();
					}
					let gap_sync_complete =
						self.gap_sync.as_ref().map_or(false, |s| s.target == number);
					if gap_sync_complete {
						info!(
							target: LOG_TARGET,
							"Block history download is complete."
						);
						self.gap_sync = None;
					}
				},
				Err(BlockImportError::IncompleteHeader(peer_id)) =>
					if let Some(peer) = peer_id {
						warn!(
							target: LOG_TARGET,
							"💔 Peer sent block with incomplete header to import",
						);
						self.actions
							.push(SyncingAction::DropPeer(BadPeer(peer, rep::INCOMPLETE_HEADER)));
						self.restart();
					},
				Err(BlockImportError::VerificationFailed(peer_id, e)) => {
					let extra_message = peer_id
						.map_or_else(|| "".into(), |peer| format!(" received from ({peer})"));

					warn!(
						target: LOG_TARGET,
						"💔 Verification failed for block {hash:?}{extra_message}: {e:?}",
					);

					if let Some(peer) = peer_id {
						self.actions
							.push(SyncingAction::DropPeer(BadPeer(peer, rep::VERIFICATION_FAIL)));
					}

					self.restart();
				},
				Err(BlockImportError::BadBlock(peer_id)) =>
					if let Some(peer) = peer_id {
						warn!(
							target: LOG_TARGET,
							"💔 Block {hash:?} received from peer {peer} has been blacklisted",
						);
						self.actions.push(SyncingAction::DropPeer(BadPeer(peer, rep::BAD_BLOCK)));
					},
				Err(BlockImportError::MissingState) => {
					// This may happen if the chain we were requesting upon has been discarded
					// in the meantime because other chain has been finalized.
					// Don't mark it as bad as it still may be synced if explicitly requested.
					trace!(target: LOG_TARGET, "Obsolete block {hash:?}");
				},
				e @ Err(BlockImportError::UnknownParent) | e @ Err(BlockImportError::Other(_)) => {
					warn!(target: LOG_TARGET, "💔 Error importing block {hash:?}: {}", e.unwrap_err());
					self.state_sync = None;
					self.restart();
				},
				Err(BlockImportError::Cancelled) => {},
			};
		}

		self.allowed_requests.set_all();
	}

	fn on_block_finalized(&mut self, hash: &B::Hash, number: NumberFor<B>) {
		let client = &self.client;
		let r = self.extra_justifications.on_block_finalized(hash, number, |base, block| {
			is_descendent_of(&**client, base, block)
		});

		if let ChainSyncMode::LightState { skip_proofs, .. } = &self.mode {
			if self.state_sync.is_none() && !self.peers.is_empty() && self.queue_blocks.is_empty() {
				// Finalized a recent block.
				let mut heads: Vec<_> = self.peers.values().map(|peer| peer.best_number).collect();
				heads.sort();
				let median = heads[heads.len() / 2];
				if number + STATE_SYNC_FINALITY_THRESHOLD.saturated_into() >= median {
					if let Ok(Some(header)) = self.client.header(*hash) {
						log::debug!(
							target: LOG_TARGET,
							"Starting state sync for #{number} ({hash})",
						);
						self.state_sync = Some(StateSync::new(
							self.client.clone(),
							header,
							None,
							None,
							*skip_proofs,
						));
						self.allowed_requests.set_all();
					}
				}
			}
		}

		if let Err(err) = r {
			warn!(
				target: LOG_TARGET,
				"💔 Error cleaning up pending extra justification data requests: {err}",
			);
		}
	}

	fn update_chain_info(&mut self, best_hash: &B::Hash, best_number: NumberFor<B>) {
		self.on_block_queued(best_hash, best_number);
	}

	fn is_major_syncing(&self) -> bool {
		self.status().state.is_major_syncing()
	}

	fn num_peers(&self) -> usize {
		self.peers.len()
	}

	fn status(&self) -> SyncStatus<B> {
		let median_seen = self.median_seen();
		let best_seen_block =
			median_seen.and_then(|median| (median > self.best_queued_number).then_some(median));
		let sync_state = if let Some(target) = median_seen {
			// A chain is classified as downloading if the provided best block is
			// more than `MAJOR_SYNC_BLOCKS` behind the best block or as importing
			// if the same can be said about queued blocks.
			let best_block = self.client.info().best_number;
			if target > best_block && target - best_block > MAJOR_SYNC_BLOCKS.into() {
				// If target is not queued, we're downloading, otherwise importing.
				if target > self.best_queued_number {
					SyncState::Downloading { target }
				} else {
					SyncState::Importing { target }
				}
			} else {
				SyncState::Idle
			}
		} else {
			SyncState::Idle
		};

		let warp_sync_progress = self.gap_sync.as_ref().map(|gap_sync| WarpSyncProgress {
			phase: WarpSyncPhase::DownloadingBlocks(gap_sync.best_queued_number),
			total_bytes: 0,
		});

		SyncStatus {
			state: sync_state,
			best_seen_block,
			num_peers: self.peers.len() as u32,
			queued_blocks: self.queue_blocks.len() as u32,
			state_sync: self.state_sync.as_ref().map(|s| s.progress()),
			warp_sync: warp_sync_progress,
		}
	}

	fn num_downloaded_blocks(&self) -> usize {
		self.downloaded_blocks
	}

	fn num_sync_requests(&self) -> usize {
		self.fork_targets
			.values()
			.filter(|f| f.number <= self.best_queued_number)
			.count()
	}

	fn actions(&mut self) -> Result<Vec<SyncingAction<B>>, ClientError> {
		let block_requests = self.block_requests().into_iter().map(|(peer_id, request)| {
			SyncingAction::SendBlockRequest { peer_id, key: StrategyKey::ChainSync, request }
		});
		self.actions.extend(block_requests);

		let justification_requests =
			self.justification_requests().into_iter().map(|(peer_id, request)| {
				SyncingAction::SendBlockRequest { peer_id, key: StrategyKey::ChainSync, request }
			});
		self.actions.extend(justification_requests);

		let state_request = self.state_request().into_iter().map(|(peer_id, request)| {
			SyncingAction::SendStateRequest { peer_id, key: StrategyKey::ChainSync, request }
		});
		self.actions.extend(state_request);

		Ok(std::mem::take(&mut self.actions))
	}
}

impl<B, Client> ChainSync<B, Client>
where
	B: BlockT,
	Client: HeaderBackend<B>
		+ BlockBackend<B>
		+ HeaderMetadata<B, Error = sp_blockchain::Error>
		+ ProofProvider<B>
		+ Send
		+ Sync
		+ 'static,
{
	/// Create a new instance.
	pub fn new(
		mode: ChainSyncMode,
		client: Arc<Client>,
		max_parallel_downloads: u32,
		max_blocks_per_request: u32,
		metrics_registry: Option<&Registry>,
		initial_peers: impl Iterator<Item = (PeerId, B::Hash, NumberFor<B>)>,
	) -> Result<Self, ClientError> {
		let mut sync = Self {
			client,
			peers: HashMap::new(),
			disconnected_peers: DisconnectedPeers::new(),
			blocks: BlockCollection::new(),
			best_queued_hash: Default::default(),
			best_queued_number: Zero::zero(),
			extra_justifications: ExtraRequests::new("justification", metrics_registry),
			mode,
			queue_blocks: Default::default(),
			pending_state_sync_attempt: None,
			fork_targets: Default::default(),
			allowed_requests: Default::default(),
			max_parallel_downloads,
			max_blocks_per_request,
			downloaded_blocks: 0,
			state_sync: None,
			import_existing: false,
			gap_sync: None,
			actions: Vec::new(),
			metrics: metrics_registry.and_then(|r| match Metrics::register(r) {
				Ok(metrics) => Some(metrics),
				Err(err) => {
					log::error!(
						target: LOG_TARGET,
						"Failed to register `ChainSync` metrics {err:?}",
					);
					None
				},
			}),
		};

		sync.reset_sync_start_point()?;
		initial_peers.for_each(|(peer_id, best_hash, best_number)| {
			sync.add_peer(peer_id, best_hash, best_number);
		});

		Ok(sync)
	}

	#[must_use]
	fn add_peer_inner(
		&mut self,
		peer_id: PeerId,
		best_hash: B::Hash,
		best_number: NumberFor<B>,
	) -> Result<Option<BlockRequest<B>>, BadPeer> {
		// There is nothing sync can get from the node that has no blockchain data.
		match self.block_status(&best_hash) {
			Err(e) => {
				debug!(target: LOG_TARGET, "Error reading blockchain: {e}");
				Err(BadPeer(peer_id, rep::BLOCKCHAIN_READ_ERROR))
			},
			Ok(BlockStatus::KnownBad) => {
				info!(
					"💔 New peer {peer_id} with known bad best block {best_hash} ({best_number})."
				);
				Err(BadPeer(peer_id, rep::BAD_BLOCK))
			},
			Ok(BlockStatus::Unknown) => {
				if best_number.is_zero() {
					info!(
						"💔 New peer {} with unknown genesis hash {} ({}).",
						peer_id, best_hash, best_number,
					);
					return Err(BadPeer(peer_id, rep::GENESIS_MISMATCH));
				}

				// If there are more than `MAJOR_SYNC_BLOCKS` in the import queue then we have
				// enough to do in the import queue that it's not worth kicking off
				// an ancestor search, which is what we do in the next match case below.
				if self.queue_blocks.len() > MAJOR_SYNC_BLOCKS.into() {
					debug!(
						target: LOG_TARGET,
						"New peer {} with unknown best hash {} ({}), assuming common block.",
						peer_id,
						self.best_queued_hash,
						self.best_queued_number
					);
					self.peers.insert(
						peer_id,
						PeerSync {
							peer_id,
							common_number: self.best_queued_number,
							best_hash,
							best_number,
							state: PeerSyncState::Available,
						},
					);
					return Ok(None);
				}

				// If we are at genesis, just start downloading.
				let (state, req) = if self.best_queued_number.is_zero() {
					debug!(
						target: LOG_TARGET,
						"New peer {peer_id} with best hash {best_hash} ({best_number}).",
					);

					(PeerSyncState::Available, None)
				} else {
					let common_best = std::cmp::min(self.best_queued_number, best_number);

					debug!(
						target: LOG_TARGET,
						"New peer {} with unknown best hash {} ({}), searching for common ancestor.",
						peer_id,
						best_hash,
						best_number
					);
<<<<<<< HEAD
=======

					(
						PeerSyncState::AncestorSearch {
							current: common_best,
							start: self.best_queued_number,
							state: AncestorSearchState::ExponentialBackoff(One::one()),
						},
						Some(ancestry_request::<B>(common_best)),
					)
				};

				self.allowed_requests.add(&peer_id);
				self.peers.insert(
					peer_id,
					PeerSync {
						peer_id,
						common_number: Zero::zero(),
						best_hash,
						best_number,
						state,
					},
				);

				Ok(req)
			},
			Ok(BlockStatus::Queued) |
			Ok(BlockStatus::InChainWithState) |
			Ok(BlockStatus::InChainPruned) => {
				debug!(
					target: LOG_TARGET,
					"New peer {peer_id} with known best hash {best_hash} ({best_number}).",
				);
				self.peers.insert(
					peer_id,
					PeerSync {
						peer_id,
						common_number: std::cmp::min(self.best_queued_number, best_number),
						best_hash,
						best_number,
						state: PeerSyncState::Available,
					},
				);
				self.allowed_requests.add(&peer_id);
				Ok(None)
			},
		}
	}

	/// Inform sync about a new best imported block.
	pub fn update_chain_info(&mut self, best_hash: &B::Hash, best_number: NumberFor<B>) {
		self.on_block_queued(best_hash, best_number);
	}

	/// Request extra justification.
	pub fn request_justification(&mut self, hash: &B::Hash, number: NumberFor<B>) {
		let client = &self.client;
		self.extra_justifications
			.schedule((*hash, number), |base, block| is_descendent_of(&**client, base, block))
	}

	/// Clear extra justification requests.
	pub fn clear_justification_requests(&mut self) {
		self.extra_justifications.reset();
	}

	/// Configure an explicit fork sync request in case external code has detected that there is a
	/// stale fork missing.
	///
	/// Note that this function should not be used for recent blocks.
	/// Sync should be able to download all the recent forks normally.
	///
	/// Passing empty `peers` set effectively removes the sync request.
	// The implementation is similar to `on_validated_block_announce` with unknown parent hash.
	pub fn set_sync_fork_request(
		&mut self,
		mut peers: Vec<PeerId>,
		hash: &B::Hash,
		number: NumberFor<B>,
	) {
		if peers.is_empty() {
			peers = self
				.peers
				.iter()
				// Only request blocks from peers who are ahead or on a par.
				.filter(|(_, peer)| peer.best_number >= number)
				.map(|(id, _)| *id)
				.collect();

			debug!(
				target: LOG_TARGET,
				"Explicit sync request for block {hash:?} with no peers specified. \
				Syncing from these peers {peers:?} instead.",
			);
		} else {
			debug!(
				target: LOG_TARGET,
				"Explicit sync request for block {hash:?} with {peers:?}",
			);
		}

		if self.is_known(hash) {
			debug!(target: LOG_TARGET, "Refusing to sync known hash {hash:?}");
			return;
		}

		trace!(target: LOG_TARGET, "Downloading requested old fork {hash:?}");
		for peer_id in &peers {
			if let Some(peer) = self.peers.get_mut(peer_id) {
				if let PeerSyncState::AncestorSearch { .. } = peer.state {
					continue;
				}
>>>>>>> 9079f36b

					(
						PeerSyncState::AncestorSearch {
							current: common_best,
							start: self.best_queued_number,
							state: AncestorSearchState::ExponentialBackoff(One::one()),
						},
						Some(ancestry_request::<B>(common_best)),
					)
				};

				self.allowed_requests.add(&peer_id);
				self.peers.insert(
					peer_id,
					PeerSync {
						peer_id,
						common_number: Zero::zero(),
						best_hash,
						best_number,
						state,
					},
				);

				Ok(req)
			},
			Ok(BlockStatus::Queued) |
			Ok(BlockStatus::InChainWithState) |
			Ok(BlockStatus::InChainPruned) => {
				debug!(
					target: LOG_TARGET,
					"New peer {peer_id} with known best hash {best_hash} ({best_number}).",
				);
				self.peers.insert(
					peer_id,
					PeerSync {
						peer_id,
						common_number: std::cmp::min(self.best_queued_number, best_number),
						best_hash,
						best_number,
						state: PeerSyncState::Available,
					},
				);
				self.allowed_requests.add(&peer_id);
				Ok(None)
			},
		}
	}

	/// Submit a block response for processing.
	#[must_use]
	fn on_block_data(
		&mut self,
		peer_id: &PeerId,
		request: Option<BlockRequest<B>>,
		response: BlockResponse<B>,
	) -> Result<(), BadPeer> {
		self.downloaded_blocks += response.blocks.len();
		let mut gap = false;
		let new_blocks: Vec<IncomingBlock<B>> = if let Some(peer) = self.peers.get_mut(peer_id) {
			let mut blocks = response.blocks;
			if request.as_ref().map_or(false, |r| r.direction == Direction::Descending) {
				trace!(target: LOG_TARGET, "Reversing incoming block list");
				blocks.reverse()
			}
			self.allowed_requests.add(peer_id);
			if let Some(request) = request {
				match &mut peer.state {
					PeerSyncState::DownloadingNew(_) => {
						self.blocks.clear_peer_download(peer_id);
						peer.state = PeerSyncState::Available;
						if let Some(start_block) =
							validate_blocks::<B>(&blocks, peer_id, Some(request))?
						{
							self.blocks.insert(start_block, blocks, *peer_id);
						}
						self.ready_blocks()
					},
					PeerSyncState::DownloadingGap(_) => {
						peer.state = PeerSyncState::Available;
						if let Some(gap_sync) = &mut self.gap_sync {
							gap_sync.blocks.clear_peer_download(peer_id);
							if let Some(start_block) =
								validate_blocks::<B>(&blocks, peer_id, Some(request))?
							{
								gap_sync.blocks.insert(start_block, blocks, *peer_id);
							}
							gap = true;
							let blocks: Vec<_> = gap_sync
								.blocks
								.ready_blocks(gap_sync.best_queued_number + One::one())
								.into_iter()
								.map(|block_data| {
									let justifications =
										block_data.block.justifications.or_else(|| {
											legacy_justification_mapping(
												block_data.block.justification,
											)
										});
									IncomingBlock {
										hash: block_data.block.hash,
										header: block_data.block.header,
										body: block_data.block.body,
										indexed_body: block_data.block.indexed_body,
										justifications,
										origin: block_data.origin,
										allow_missing_state: true,
										import_existing: self.import_existing,
										skip_execution: true,
										state: None,
									}
								})
								.collect();
							debug!(
								target: LOG_TARGET,
								"Drained {} gap blocks from {}",
								blocks.len(),
								gap_sync.best_queued_number,
							);
							blocks
						} else {
							debug!(target: LOG_TARGET, "Unexpected gap block response from {peer_id}");
							return Err(BadPeer(*peer_id, rep::NO_BLOCK));
						}
					},
					PeerSyncState::DownloadingStale(_) => {
						peer.state = PeerSyncState::Available;
						if blocks.is_empty() {
							debug!(target: LOG_TARGET, "Empty block response from {peer_id}");
							return Err(BadPeer(*peer_id, rep::NO_BLOCK));
						}
						validate_blocks::<B>(&blocks, peer_id, Some(request))?;
						blocks
							.into_iter()
							.map(|b| {
								let justifications = b
									.justifications
									.or_else(|| legacy_justification_mapping(b.justification));
								IncomingBlock {
									hash: b.hash,
									header: b.header,
									body: b.body,
									indexed_body: None,
									justifications,
									origin: Some(*peer_id),
									allow_missing_state: true,
									import_existing: self.import_existing,
									skip_execution: self.skip_execution(),
									state: None,
								}
							})
							.collect()
					},
					PeerSyncState::AncestorSearch { current, start, state } => {
						let matching_hash = match (blocks.get(0), self.client.hash(*current)) {
							(Some(block), Ok(maybe_our_block_hash)) => {
								trace!(
									target: LOG_TARGET,
									"Got ancestry block #{} ({}) from peer {}",
									current,
									block.hash,
									peer_id,
								);
								maybe_our_block_hash.filter(|x| x == &block.hash)
							},
							(None, _) => {
								debug!(
									target: LOG_TARGET,
									"Invalid response when searching for ancestor from {peer_id}",
								);
								return Err(BadPeer(*peer_id, rep::UNKNOWN_ANCESTOR));
							},
							(_, Err(e)) => {
								info!(
									target: LOG_TARGET,
									"❌ Error answering legitimate blockchain query: {e}",
								);
								return Err(BadPeer(*peer_id, rep::BLOCKCHAIN_READ_ERROR));
							},
						};
						if matching_hash.is_some() {
							if *start < self.best_queued_number &&
								self.best_queued_number <= peer.best_number
							{
								// We've made progress on this chain since the search was started.
								// Opportunistically set common number to updated number
								// instead of the one that started the search.
								trace!(
									target: LOG_TARGET,
									"Ancestry search: opportunistically updating peer {} common number from={} => to={}.",
									*peer_id,
									peer.common_number,
									self.best_queued_number,
								);
								peer.common_number = self.best_queued_number;
							} else if peer.common_number < *current {
								trace!(
									target: LOG_TARGET,
									"Ancestry search: updating peer {} common number from={} => to={}.",
									*peer_id,
									peer.common_number,
									*current,
								);
								peer.common_number = *current;
							}
						}
						if matching_hash.is_none() && current.is_zero() {
							trace!(
								target: LOG_TARGET,
								"Ancestry search: genesis mismatch for peer {peer_id}",
							);
							return Err(BadPeer(*peer_id, rep::GENESIS_MISMATCH));
						}
						if let Some((next_state, next_num)) =
							handle_ancestor_search_state(state, *current, matching_hash.is_some())
						{
							peer.state = PeerSyncState::AncestorSearch {
								current: next_num,
								start: *start,
								state: next_state,
							};
							let request = ancestry_request::<B>(next_num);
							self.actions.push(SyncingAction::SendBlockRequest {
								peer_id: *peer_id,
								key: StrategyKey::ChainSync,
								request,
							});
							return Ok(());
						} else {
							// Ancestry search is complete. Check if peer is on a stale fork unknown
							// to us and add it to sync targets if necessary.
							trace!(
								target: LOG_TARGET,
								"Ancestry search complete. Ours={} ({}), Theirs={} ({}), Common={:?} ({})",
								self.best_queued_hash,
								self.best_queued_number,
								peer.best_hash,
								peer.best_number,
								matching_hash,
								peer.common_number,
							);
							if peer.common_number < peer.best_number &&
								peer.best_number < self.best_queued_number
							{
								trace!(
									target: LOG_TARGET,
									"Added fork target {} for {}",
									peer.best_hash,
									peer_id,
								);
								self.fork_targets
									.entry(peer.best_hash)
									.or_insert_with(|| {
										if let Some(metrics) = &self.metrics {
											metrics.fork_targets.inc();
										}

										ForkTarget {
											number: peer.best_number,
											parent_hash: None,
											peers: Default::default(),
										}
									})
									.peers
									.insert(*peer_id);
							}
							peer.state = PeerSyncState::Available;
							return Ok(());
						}
					},
					PeerSyncState::Available |
					PeerSyncState::DownloadingJustification(..) |
					PeerSyncState::DownloadingState => Vec::new(),
				}
			} else {
				// When request.is_none() this is a block announcement. Just accept blocks.
				validate_blocks::<B>(&blocks, peer_id, None)?;
				blocks
					.into_iter()
					.map(|b| {
						let justifications = b
							.justifications
							.or_else(|| legacy_justification_mapping(b.justification));
						IncomingBlock {
							hash: b.hash,
							header: b.header,
							body: b.body,
							indexed_body: None,
							justifications,
							origin: Some(*peer_id),
							allow_missing_state: true,
							import_existing: false,
							skip_execution: true,
							state: None,
						}
					})
					.collect()
			}
		} else {
			// We don't know of this peer, so we also did not request anything from it.
			return Err(BadPeer(*peer_id, rep::NOT_REQUESTED));
		};

		self.validate_and_queue_blocks(new_blocks, gap);

		Ok(())
	}

	/// Submit a justification response for processing.
	#[must_use]
	fn on_block_justification(
		&mut self,
		peer_id: PeerId,
		response: BlockResponse<B>,
	) -> Result<(), BadPeer> {
		let peer = if let Some(peer) = self.peers.get_mut(&peer_id) {
			peer
		} else {
			error!(
				target: LOG_TARGET,
				"💔 Called on_block_justification with a peer ID of an unknown peer",
			);
<<<<<<< HEAD
			return Ok(())
		};
=======
			return Ok(());
		};

		self.allowed_requests.add(&peer_id);
		if let PeerSyncState::DownloadingJustification(hash) = peer.state {
			peer.state = PeerSyncState::Available;

			// We only request one justification at a time
			let justification = if let Some(block) = response.blocks.into_iter().next() {
				if hash != block.hash {
					warn!(
						target: LOG_TARGET,
						"💔 Invalid block justification provided by {}: requested: {:?} got: {:?}",
						peer_id,
						hash,
						block.hash,
					);
					return Err(BadPeer(peer_id, rep::BAD_JUSTIFICATION));
				}

				block
					.justifications
					.or_else(|| legacy_justification_mapping(block.justification))
			} else {
				// we might have asked the peer for a justification on a block that we assumed it
				// had but didn't (regardless of whether it had a justification for it or not).
				trace!(
					target: LOG_TARGET,
					"Peer {peer_id:?} provided empty response for justification request {hash:?}",
				);

				None
			};

			if let Some((peer_id, hash, number, justifications)) =
				self.extra_justifications.on_response(peer_id, justification)
			{
				self.actions.push(ChainSyncAction::ImportJustifications {
					peer_id,
					hash,
					number,
					justifications,
				});
				return Ok(());
			}
		}

		Ok(())
	}

	/// Report a justification import (successful or not).
	pub fn on_justification_import(&mut self, hash: B::Hash, number: NumberFor<B>, success: bool) {
		let finalization_result = if success { Ok((hash, number)) } else { Err(()) };
		self.extra_justifications
			.try_finalize_root((hash, number), finalization_result, true);
		self.allowed_requests.set_all();
	}

	/// Notify sync that a block has been finalized.
	pub fn on_block_finalized(&mut self, hash: &B::Hash, number: NumberFor<B>) {
		let client = &self.client;
		let r = self.extra_justifications.on_block_finalized(hash, number, |base, block| {
			is_descendent_of(&**client, base, block)
		});

		if let ChainSyncMode::LightState { skip_proofs, .. } = &self.mode {
			if self.state_sync.is_none() {
				if !self.peers.is_empty() && self.queue_blocks.is_empty() {
					self.attempt_state_sync(*hash, number, *skip_proofs);
				} else {
					self.pending_state_sync_attempt.replace((*hash, number, *skip_proofs));
				}
			}
		}

		if let Err(err) = r {
			warn!(
				target: LOG_TARGET,
				"💔 Error cleaning up pending extra justification data requests: {err}",
			);
		}
	}

	fn attempt_state_sync(
		&mut self,
		finalized_hash: B::Hash,
		finalized_number: NumberFor<B>,
		skip_proofs: bool,
	) {
		let mut heads: Vec<_> = self.peers.values().map(|peer| peer.best_number).collect();
		heads.sort();
		let median = heads[heads.len() / 2];
		if finalized_number + STATE_SYNC_FINALITY_THRESHOLD.saturated_into() >= median {
			if let Ok(Some(header)) = self.client.header(finalized_hash) {
				log::debug!(
					target: LOG_TARGET,
					"Starting state sync for #{finalized_number} ({finalized_hash})",
				);
				self.state_sync =
					Some(StateSync::new(self.client.clone(), header, None, None, skip_proofs));
				self.allowed_requests.set_all();
			} else {
				log::error!(
					target: LOG_TARGET,
					"Failed to start state sync: header for finalized block \
					  #{finalized_number} ({finalized_hash}) is not available",
				);
				debug_assert!(false);
			}
		}
	}

	/// Submit a validated block announcement.
	///
	/// Returns new best hash & best number of the peer if they are updated.
	#[must_use]
	pub fn on_validated_block_announce(
		&mut self,
		is_best: bool,
		peer_id: PeerId,
		announce: &BlockAnnounce<B::Header>,
	) -> Option<(B::Hash, NumberFor<B>)> {
		let number = *announce.header.number();
		let hash = announce.header.hash();
		let parent_status =
			self.block_status(announce.header.parent_hash()).unwrap_or(BlockStatus::Unknown);
		let known_parent = parent_status != BlockStatus::Unknown;
		let ancient_parent = parent_status == BlockStatus::InChainPruned;

		let known = self.is_known(&hash);
		let peer = if let Some(peer) = self.peers.get_mut(&peer_id) {
			peer
		} else {
			error!(target: LOG_TARGET, "💔 Called `on_validated_block_announce` with a bad peer ID {peer_id}");
			return Some((hash, number));
		};

		if let PeerSyncState::AncestorSearch { .. } = peer.state {
			trace!(target: LOG_TARGET, "Peer {} is in the ancestor search state.", peer_id);
			return None;
		}

		let peer_info = is_best.then(|| {
			// update their best block
			peer.best_number = number;
			peer.best_hash = hash;

			(hash, number)
		});

		// If the announced block is the best they have and is not ahead of us, our common number
		// is either one further ahead or it's the one they just announced, if we know about it.
		if is_best {
			if known && self.best_queued_number >= number {
				self.update_peer_common_number(&peer_id, number);
			} else if announce.header.parent_hash() == &self.best_queued_hash ||
				known_parent && self.best_queued_number >= number
			{
				self.update_peer_common_number(&peer_id, number.saturating_sub(One::one()));
			}
		}
		self.allowed_requests.add(&peer_id);

		// known block case
		if known || self.is_already_downloading(&hash) {
			trace!(target: LOG_TARGET, "Known block announce from {}: {}", peer_id, hash);
			if let Some(target) = self.fork_targets.get_mut(&hash) {
				target.peers.insert(peer_id);
			}
			return peer_info;
		}

		if ancient_parent {
			trace!(
				target: LOG_TARGET,
				"Ignored ancient block announced from {}: {} {:?}",
				peer_id,
				hash,
				announce.header,
			);
			return peer_info;
		}

		if self.status().state == SyncState::Idle {
			trace!(
				target: LOG_TARGET,
				"Added sync target for block announced from {}: {} {:?}",
				peer_id,
				hash,
				announce.summary(),
			);
			self.fork_targets
				.entry(hash)
				.or_insert_with(|| {
					if let Some(metrics) = &self.metrics {
						metrics.fork_targets.inc();
					}

					ForkTarget {
						number,
						parent_hash: Some(*announce.header.parent_hash()),
						peers: Default::default(),
					}
				})
				.peers
				.insert(peer_id);
		}

		peer_info
	}
>>>>>>> 9079f36b

		self.allowed_requests.add(&peer_id);
		if let PeerSyncState::DownloadingJustification(hash) = peer.state {
			peer.state = PeerSyncState::Available;

			// We only request one justification at a time
			let justification = if let Some(block) = response.blocks.into_iter().next() {
				if hash != block.hash {
					warn!(
						target: LOG_TARGET,
						"💔 Invalid block justification provided by {}: requested: {:?} got: {:?}",
						peer_id,
						hash,
						block.hash,
					);
					return Err(BadPeer(peer_id, rep::BAD_JUSTIFICATION))
				}

				block
					.justifications
					.or_else(|| legacy_justification_mapping(block.justification))
			} else {
				// we might have asked the peer for a justification on a block that we assumed it
				// had but didn't (regardless of whether it had a justification for it or not).
				trace!(
					target: LOG_TARGET,
					"Peer {peer_id:?} provided empty response for justification request {hash:?}",
				);

				None
			};

			if let Some((peer_id, hash, number, justifications)) =
				self.extra_justifications.on_response(peer_id, justification)
			{
				self.actions.push(SyncingAction::ImportJustifications {
					peer_id,
					hash,
					number,
					justifications,
				});
				return Ok(())
			}
		}

		Ok(())
	}

	/// Returns the median seen block number.
	fn median_seen(&self) -> Option<NumberFor<B>> {
		let mut best_seens = self.peers.values().map(|p| p.best_number).collect::<Vec<_>>();

		if best_seens.is_empty() {
			None
		} else {
			let middle = best_seens.len() / 2;

			// Not the "perfect median" when we have an even number of peers.
			Some(*best_seens.select_nth_unstable(middle).1)
		}
	}

	fn required_block_attributes(&self) -> BlockAttributes {
		match self.mode {
			ChainSyncMode::Full =>
				BlockAttributes::HEADER | BlockAttributes::JUSTIFICATION | BlockAttributes::BODY,
			ChainSyncMode::LightState { storage_chain_mode: false, .. } =>
				BlockAttributes::HEADER | BlockAttributes::JUSTIFICATION | BlockAttributes::BODY,
			ChainSyncMode::LightState { storage_chain_mode: true, .. } =>
				BlockAttributes::HEADER |
					BlockAttributes::JUSTIFICATION |
					BlockAttributes::INDEXED_BODY,
		}
	}

	fn skip_execution(&self) -> bool {
		match self.mode {
			ChainSyncMode::Full => false,
			ChainSyncMode::LightState { .. } => true,
		}
	}

	fn validate_and_queue_blocks(&mut self, mut new_blocks: Vec<IncomingBlock<B>>, gap: bool) {
		let orig_len = new_blocks.len();
		new_blocks.retain(|b| !self.queue_blocks.contains(&b.hash));
		if new_blocks.len() != orig_len {
			debug!(
				target: LOG_TARGET,
				"Ignoring {} blocks that are already queued",
				orig_len - new_blocks.len(),
			);
		}

		let origin = if !gap && !self.status().state.is_major_syncing() {
			BlockOrigin::NetworkBroadcast
		} else {
			BlockOrigin::NetworkInitialSync
		};

		if let Some((h, n)) = new_blocks
			.last()
			.and_then(|b| b.header.as_ref().map(|h| (&b.hash, *h.number())))
		{
			trace!(
				target: LOG_TARGET,
				"Accepted {} blocks ({:?}) with origin {:?}",
				new_blocks.len(),
				h,
				origin,
			);
			self.on_block_queued(h, n)
		}
		self.queue_blocks.extend(new_blocks.iter().map(|b| b.hash));
		if let Some(metrics) = &self.metrics {
			metrics
				.queued_blocks
				.set(self.queue_blocks.len().try_into().unwrap_or(u64::MAX));
		}

		self.actions.push(SyncingAction::ImportBlocks { origin, blocks: new_blocks })
	}

	fn update_peer_common_number(&mut self, peer_id: &PeerId, new_common: NumberFor<B>) {
		if let Some(peer) = self.peers.get_mut(peer_id) {
			peer.update_common_number(new_common);
		}
	}

	/// Called when a block has been queued for import.
	///
	/// Updates our internal state for best queued block and then goes
	/// through all peers to update our view of their state as well.
	fn on_block_queued(&mut self, hash: &B::Hash, number: NumberFor<B>) {
		if self.fork_targets.remove(hash).is_some() {
			if let Some(metrics) = &self.metrics {
				metrics.fork_targets.dec();
			}
			trace!(target: LOG_TARGET, "Completed fork sync {hash:?}");
		}
		if let Some(gap_sync) = &mut self.gap_sync {
			if number > gap_sync.best_queued_number && number <= gap_sync.target {
				gap_sync.best_queued_number = number;
			}
		}
		if number > self.best_queued_number {
			self.best_queued_number = number;
			self.best_queued_hash = *hash;
			// Update common blocks
			for (n, peer) in self.peers.iter_mut() {
				if let PeerSyncState::AncestorSearch { .. } = peer.state {
					// Wait for ancestry search to complete first.
					continue;
				}
				let new_common_number =
					if peer.best_number >= number { number } else { peer.best_number };
				trace!(
					target: LOG_TARGET,
					"Updating peer {} info, ours={}, common={}->{}, their best={}",
					n,
					number,
					peer.common_number,
					new_common_number,
					peer.best_number,
				);
				peer.common_number = new_common_number;
			}
		}
		self.allowed_requests.set_all();
	}

	/// Restart the sync process. This will reset all pending block requests and return an iterator
	/// of new block requests to make to peers. Peers that were downloading finality data (i.e.
	/// their state was `DownloadingJustification`) are unaffected and will stay in the same state.
	fn restart(&mut self) {
		self.blocks.clear();
		if let Err(e) = self.reset_sync_start_point() {
			warn!(target: LOG_TARGET, "💔  Unable to restart sync: {e}");
		}
		self.allowed_requests.set_all();
		debug!(
			target: LOG_TARGET,
			"Restarted with {} ({})",
			self.best_queued_number,
			self.best_queued_hash,
		);
		let old_peers = std::mem::take(&mut self.peers);

		old_peers.into_iter().for_each(|(peer_id, mut peer_sync)| {
			match peer_sync.state {
				PeerSyncState::Available => {
					self.add_peer(peer_id, peer_sync.best_hash, peer_sync.best_number);
				},
				PeerSyncState::AncestorSearch { .. } |
				PeerSyncState::DownloadingNew(_) |
				PeerSyncState::DownloadingStale(_) |
				PeerSyncState::DownloadingGap(_) |
				PeerSyncState::DownloadingState => {
					// Cancel a request first, as `add_peer` may generate a new request.
					self.actions.push(SyncingAction::CancelRequest {
						peer_id,
						key: StrategyKey::ChainSync,
					});
					self.add_peer(peer_id, peer_sync.best_hash, peer_sync.best_number);
				},
				PeerSyncState::DownloadingJustification(_) => {
					// Peers that were downloading justifications
					// should be kept in that state.
					// We make sure our common number is at least something we have.
					trace!(
						target: LOG_TARGET,
						"Keeping peer {} after restart, updating common number from={} => to={} (our best).",
						peer_id,
						peer_sync.common_number,
						self.best_queued_number,
					);
					peer_sync.common_number = self.best_queued_number;
					self.peers.insert(peer_id, peer_sync);
				},
			}
		});
	}

	/// Find a block to start sync from. If we sync with state, that's the latest block we have
	/// state for.
	fn reset_sync_start_point(&mut self) -> Result<(), ClientError> {
		let info = self.client.info();
		if matches!(self.mode, ChainSyncMode::LightState { .. }) && info.finalized_state.is_some() {
			warn!(
				target: LOG_TARGET,
				"Can't use fast sync mode with a partially synced database. Reverting to full sync mode."
			);
			self.mode = ChainSyncMode::Full;
		}

		self.import_existing = false;
		self.best_queued_hash = info.best_hash;
		self.best_queued_number = info.best_number;

		if self.mode == ChainSyncMode::Full &&
			self.client.block_status(info.best_hash)? != BlockStatus::InChainWithState
		{
			self.import_existing = true;
			// Latest state is missing, start with the last finalized state or genesis instead.
			if let Some((hash, number)) = info.finalized_state {
				debug!(target: LOG_TARGET, "Starting from finalized state #{number}");
				self.best_queued_hash = hash;
				self.best_queued_number = number;
			} else {
				debug!(target: LOG_TARGET, "Restarting from genesis");
				self.best_queued_hash = Default::default();
				self.best_queued_number = Zero::zero();
			}
		}

		if let Some(BlockGap { start, end, .. }) = info.block_gap {
			debug!(target: LOG_TARGET, "Starting gap sync #{start} - #{end}");
			self.gap_sync = Some(GapSync {
				best_queued_number: start - One::one(),
				target: end,
				blocks: BlockCollection::new(),
			});
		}
		trace!(
			target: LOG_TARGET,
			"Restarted sync at #{} ({:?})",
			self.best_queued_number,
			self.best_queued_hash,
		);
		Ok(())
	}

	/// What is the status of the block corresponding to the given hash?
	fn block_status(&self, hash: &B::Hash) -> Result<BlockStatus, ClientError> {
		if self.queue_blocks.contains(hash) {
			return Ok(BlockStatus::Queued);
		}
		self.client.block_status(*hash)
	}

	/// Is the block corresponding to the given hash known?
	fn is_known(&self, hash: &B::Hash) -> bool {
		self.block_status(hash).ok().map_or(false, |s| s != BlockStatus::Unknown)
	}

	/// Is any peer downloading the given hash?
	fn is_already_downloading(&self, hash: &B::Hash) -> bool {
		self.peers
			.iter()
			.any(|(_, p)| p.state == PeerSyncState::DownloadingStale(*hash))
	}

	/// Get the set of downloaded blocks that are ready to be queued for import.
	fn ready_blocks(&mut self) -> Vec<IncomingBlock<B>> {
		self.blocks
			.ready_blocks(self.best_queued_number + One::one())
			.into_iter()
			.map(|block_data| {
				let justifications = block_data
					.block
					.justifications
					.or_else(|| legacy_justification_mapping(block_data.block.justification));
				IncomingBlock {
					hash: block_data.block.hash,
					header: block_data.block.header,
					body: block_data.block.body,
					indexed_body: block_data.block.indexed_body,
					justifications,
					origin: block_data.origin,
					allow_missing_state: true,
					import_existing: self.import_existing,
					skip_execution: self.skip_execution(),
					state: None,
				}
			})
			.collect()
	}

	/// Get justification requests scheduled by sync to be sent out.
	fn justification_requests(&mut self) -> Vec<(PeerId, BlockRequest<B>)> {
		let peers = &mut self.peers;
		let mut matcher = self.extra_justifications.matcher();
		std::iter::from_fn(move || {
			if let Some((peer, request)) = matcher.next(peers) {
				peers
					.get_mut(&peer)
					.expect(
						"`Matcher::next` guarantees the `PeerId` comes from the given peers; qed",
					)
					.state = PeerSyncState::DownloadingJustification(request.0);
				let req = BlockRequest::<B> {
					id: 0,
					fields: BlockAttributes::JUSTIFICATION,
					from: FromBlock::Hash(request.0),
					direction: Direction::Ascending,
					max: Some(1),
				};
				Some((peer, req))
			} else {
				None
			}
		})
		.collect()
	}

	/// Get block requests scheduled by sync to be sent out.
	fn block_requests(&mut self) -> Vec<(PeerId, BlockRequest<B>)> {
		if self.allowed_requests.is_empty() || self.state_sync.is_some() {
			return Vec::new();
		}

		if self.queue_blocks.len() > MAX_IMPORTING_BLOCKS {
			trace!(target: LOG_TARGET, "Too many blocks in the queue.");
			return Vec::new();
		}
		let is_major_syncing = self.status().state.is_major_syncing();
		let attrs = self.required_block_attributes();
		let blocks = &mut self.blocks;
		let fork_targets = &mut self.fork_targets;
		let last_finalized =
			std::cmp::min(self.best_queued_number, self.client.info().finalized_number);
		let best_queued = self.best_queued_number;
		let client = &self.client;
		let queue_blocks = &self.queue_blocks;
		let allowed_requests = self.allowed_requests.take();
		let max_parallel = if is_major_syncing { 1 } else { self.max_parallel_downloads };
		let max_blocks_per_request = self.max_blocks_per_request;
		let gap_sync = &mut self.gap_sync;
		let disconnected_peers = &mut self.disconnected_peers;
		let metrics = self.metrics.as_ref();
		self.peers
			.iter_mut()
			.filter_map(move |(&id, peer)| {
				if !peer.state.is_available() ||
					!allowed_requests.contains(&id) ||
					!disconnected_peers.is_peer_available(&id)
				{
					return None;
				}

				// If our best queued is more than `MAX_BLOCKS_TO_LOOK_BACKWARDS` blocks away from
				// the common number, the peer best number is higher than our best queued and the
				// common number is smaller than the last finalized block number, we should do an
				// ancestor search to find a better common block. If the queue is full we wait till
				// all blocks are imported though.
				if best_queued.saturating_sub(peer.common_number) >
					MAX_BLOCKS_TO_LOOK_BACKWARDS.into() &&
					best_queued < peer.best_number &&
					peer.common_number < last_finalized &&
					queue_blocks.len() <= MAJOR_SYNC_BLOCKS.into()
				{
					trace!(
						target: LOG_TARGET,
						"Peer {:?} common block {} too far behind of our best {}. Starting ancestry search.",
						id,
						peer.common_number,
						best_queued,
					);
					let current = std::cmp::min(peer.best_number, best_queued);
					peer.state = PeerSyncState::AncestorSearch {
						current,
						start: best_queued,
						state: AncestorSearchState::ExponentialBackoff(One::one()),
					};
					Some((id, ancestry_request::<B>(current)))
				} else if let Some((range, req)) = peer_block_request(
					&id,
					peer,
					blocks,
					attrs,
					max_parallel,
					max_blocks_per_request,
					last_finalized,
					best_queued,
				) {
					peer.state = PeerSyncState::DownloadingNew(range.start);
					trace!(
						target: LOG_TARGET,
						"New block request for {}, (best:{}, common:{}) {:?}",
						id,
						peer.best_number,
						peer.common_number,
						req,
					);
					Some((id, req))
				} else if let Some((hash, req)) = fork_sync_request(
					&id,
					fork_targets,
					best_queued,
					last_finalized,
					attrs,
					|hash| {
						if queue_blocks.contains(hash) {
							BlockStatus::Queued
						} else {
							client.block_status(*hash).unwrap_or(BlockStatus::Unknown)
						}
					},
					max_blocks_per_request,
					metrics,
				) {
					trace!(target: LOG_TARGET, "Downloading fork {hash:?} from {id}");
					peer.state = PeerSyncState::DownloadingStale(hash);
					Some((id, req))
				} else if let Some((range, req)) = gap_sync.as_mut().and_then(|sync| {
					peer_gap_block_request(
						&id,
						peer,
						&mut sync.blocks,
						attrs,
						sync.target,
						sync.best_queued_number,
						max_blocks_per_request,
					)
				}) {
					peer.state = PeerSyncState::DownloadingGap(range.start);
					trace!(
						target: LOG_TARGET,
						"New gap block request for {}, (best:{}, common:{}) {:?}",
						id,
						peer.best_number,
						peer.common_number,
						req,
					);
					Some((id, req))
				} else {
					None
				}
			})
			.collect()
	}

	/// Get a state request scheduled by sync to be sent out (if any).
	fn state_request(&mut self) -> Option<(PeerId, OpaqueStateRequest)> {
		if self.allowed_requests.is_empty() {
			return None;
		}
		if self.state_sync.is_some() &&
			self.peers.iter().any(|(_, peer)| peer.state == PeerSyncState::DownloadingState)
		{
			// Only one pending state request is allowed.
			return None;
		}
		if let Some(sync) = &self.state_sync {
			if sync.is_complete() {
				return None;
			}

			for (id, peer) in self.peers.iter_mut() {
				if peer.state.is_available() &&
					peer.common_number >= sync.target_number() &&
					self.disconnected_peers.is_peer_available(&id)
				{
					peer.state = PeerSyncState::DownloadingState;
					let request = sync.next_request();
					trace!(target: LOG_TARGET, "New StateRequest for {}: {:?}", id, request);
					self.allowed_requests.clear();
					return Some((*id, OpaqueStateRequest(Box::new(request))));
				}
			}
		}
		None
	}

	#[must_use]
	fn on_state_data(
		&mut self,
		peer_id: &PeerId,
		response: OpaqueStateResponse,
	) -> Result<(), BadPeer> {
		let response: Box<StateResponse> = response.0.downcast().map_err(|_error| {
			error!(
				target: LOG_TARGET,
				"Failed to downcast opaque state response, this is an implementation bug."
			);

			BadPeer(*peer_id, rep::BAD_RESPONSE)
		})?;

		if let Some(peer) = self.peers.get_mut(peer_id) {
			if let PeerSyncState::DownloadingState = peer.state {
				peer.state = PeerSyncState::Available;
				self.allowed_requests.set_all();
			}
		}
		let import_result = if let Some(sync) = &mut self.state_sync {
			debug!(
				target: LOG_TARGET,
				"Importing state data from {} with {} keys, {} proof nodes.",
				peer_id,
				response.entries.len(),
				response.proof.len(),
			);
			sync.import(*response)
		} else {
			debug!(target: LOG_TARGET, "Ignored obsolete state response from {peer_id}");
			return Err(BadPeer(*peer_id, rep::NOT_REQUESTED));
		};

		match import_result {
			ImportResult::Import(hash, header, state, body, justifications) => {
				let origin = BlockOrigin::NetworkInitialSync;
				let block = IncomingBlock {
					hash,
					header: Some(header),
					body,
					indexed_body: None,
					justifications,
					origin: None,
					allow_missing_state: true,
					import_existing: true,
					skip_execution: self.skip_execution(),
					state: Some(state),
				};
				debug!(target: LOG_TARGET, "State download is complete. Import is queued");
				self.actions.push(SyncingAction::ImportBlocks { origin, blocks: vec![block] });
				Ok(())
			},
			ImportResult::Continue => Ok(()),
			ImportResult::BadResponse => {
				debug!(target: LOG_TARGET, "Bad state data received from {peer_id}");
				Err(BadPeer(*peer_id, rep::BAD_BLOCK))
			},
		}
	}

<<<<<<< HEAD
=======
	/// A batch of blocks have been processed, with or without errors.
	///
	/// Call this when a batch of blocks have been processed by the import
	/// queue, with or without errors.
	pub fn on_blocks_processed(
		&mut self,
		imported: usize,
		count: usize,
		results: Vec<(Result<BlockImportStatus<NumberFor<B>>, BlockImportError>, B::Hash)>,
	) {
		trace!(target: LOG_TARGET, "Imported {imported} of {count}");

		let mut has_error = false;
		for (_, hash) in &results {
			if self.queue_blocks.remove(hash) {
				if let Some(metrics) = &self.metrics {
					metrics.queued_blocks.dec();
				}
			}
			self.blocks.clear_queued(hash);
			if let Some(gap_sync) = &mut self.gap_sync {
				gap_sync.blocks.clear_queued(hash);
			}
		}
		for (result, hash) in results {
			if has_error {
				break;
			}

			has_error |= result.is_err();

			match result {
				Ok(BlockImportStatus::ImportedKnown(number, peer_id)) => {
					if let Some(peer) = peer_id {
						self.update_peer_common_number(&peer, number);
					}
				},
				Ok(BlockImportStatus::ImportedUnknown(number, aux, peer_id)) => {
					if aux.clear_justification_requests {
						trace!(
							target: LOG_TARGET,
							"Block imported clears all pending justification requests {number}: {hash:?}",
						);
						self.clear_justification_requests();
					}

					if aux.needs_justification {
						trace!(
							target: LOG_TARGET,
							"Block imported but requires justification {number}: {hash:?}",
						);
						self.request_justification(&hash, number);
					}

					if aux.bad_justification {
						if let Some(ref peer) = peer_id {
							warn!("💔 Sent block with bad justification to import");
							self.actions.push(ChainSyncAction::DropPeer(BadPeer(
								*peer,
								rep::BAD_JUSTIFICATION,
							)));
						}
					}

					if let Some(peer) = peer_id {
						self.update_peer_common_number(&peer, number);
					}
					let state_sync_complete =
						self.state_sync.as_ref().map_or(false, |s| s.target_hash() == hash);
					if state_sync_complete {
						info!(
							target: LOG_TARGET,
							"State sync is complete ({} MiB), restarting block sync.",
							self.state_sync.as_ref().map_or(0, |s| s.progress().size / (1024 * 1024)),
						);
						self.state_sync = None;
						self.mode = ChainSyncMode::Full;
						self.restart();
					}
					let gap_sync_complete =
						self.gap_sync.as_ref().map_or(false, |s| s.target == number);
					if gap_sync_complete {
						info!(
							target: LOG_TARGET,
							"Block history download is complete."
						);
						self.gap_sync = None;
					}
				},
				Err(BlockImportError::IncompleteHeader(peer_id)) =>
					if let Some(peer) = peer_id {
						warn!(
							target: LOG_TARGET,
							"💔 Peer sent block with incomplete header to import",
						);
						self.actions
							.push(ChainSyncAction::DropPeer(BadPeer(peer, rep::INCOMPLETE_HEADER)));
						self.restart();
					},
				Err(BlockImportError::VerificationFailed(peer_id, e)) => {
					let extra_message = peer_id
						.map_or_else(|| "".into(), |peer| format!(" received from ({peer})"));

					warn!(
						target: LOG_TARGET,
						"💔 Verification failed for block {hash:?}{extra_message}: {e:?}",
					);

					if let Some(peer) = peer_id {
						self.actions
							.push(ChainSyncAction::DropPeer(BadPeer(peer, rep::VERIFICATION_FAIL)));
					}

					self.restart();
				},
				Err(BlockImportError::BadBlock(peer_id)) =>
					if let Some(peer) = peer_id {
						warn!(
							target: LOG_TARGET,
							"💔 Block {hash:?} received from peer {peer} has been blacklisted",
						);
						self.actions.push(ChainSyncAction::DropPeer(BadPeer(peer, rep::BAD_BLOCK)));
					},
				Err(BlockImportError::MissingState) => {
					// This may happen if the chain we were requesting upon has been discarded
					// in the meantime because other chain has been finalized.
					// Don't mark it as bad as it still may be synced if explicitly requested.
					trace!(target: LOG_TARGET, "Obsolete block {hash:?}");
				},
				e @ Err(BlockImportError::UnknownParent) | e @ Err(BlockImportError::Other(_)) => {
					warn!(target: LOG_TARGET, "💔 Error importing block {hash:?}: {}", e.unwrap_err());
					self.state_sync = None;
					self.restart();
				},
				Err(BlockImportError::Cancelled) => {},
			};
		}

		self.allowed_requests.set_all();
	}

	/// Get pending actions to perform.
	#[must_use]
	pub fn actions(&mut self) -> impl Iterator<Item = ChainSyncAction<B>> {
		if !self.peers.is_empty() && self.queue_blocks.is_empty() {
			if let Some((hash, number, skip_proofs)) = self.pending_state_sync_attempt.take() {
				self.attempt_state_sync(hash, number, skip_proofs);
			}
		}

		let block_requests = self
			.block_requests()
			.into_iter()
			.map(|(peer_id, request)| ChainSyncAction::SendBlockRequest { peer_id, request });
		self.actions.extend(block_requests);

		let justification_requests = self
			.justification_requests()
			.into_iter()
			.map(|(peer_id, request)| ChainSyncAction::SendBlockRequest { peer_id, request });
		self.actions.extend(justification_requests);

		let state_request = self
			.state_request()
			.into_iter()
			.map(|(peer_id, request)| ChainSyncAction::SendStateRequest { peer_id, request });
		self.actions.extend(state_request);

		std::mem::take(&mut self.actions).into_iter()
	}

>>>>>>> 9079f36b
	/// A version of `actions()` that doesn't schedule extra requests. For testing only.
	#[cfg(test)]
	#[must_use]
	fn take_actions(&mut self) -> impl Iterator<Item = SyncingAction<B>> {
		std::mem::take(&mut self.actions).into_iter()
	}
}

// This is purely during a backwards compatible transitionary period and should be removed
// once we can assume all nodes can send and receive multiple Justifications
// The ID tag is hardcoded here to avoid depending on the GRANDPA crate.
// See: https://github.com/paritytech/substrate/issues/8172
fn legacy_justification_mapping(
	justification: Option<EncodedJustification>,
) -> Option<Justifications> {
	justification.map(|just| (*b"FRNK", just).into())
}

/// Request the ancestry for a block. Sends a request for header and justification for the given
/// block number. Used during ancestry search.
fn ancestry_request<B: BlockT>(block: NumberFor<B>) -> BlockRequest<B> {
	BlockRequest::<B> {
		id: 0,
		fields: BlockAttributes::HEADER | BlockAttributes::JUSTIFICATION,
		from: FromBlock::Number(block),
		direction: Direction::Ascending,
		max: Some(1),
	}
}

/// The ancestor search state expresses which algorithm, and its stateful parameters, we are using
/// to try to find an ancestor block
#[derive(Copy, Clone, Eq, PartialEq, Debug)]
pub(crate) enum AncestorSearchState<B: BlockT> {
	/// Use exponential backoff to find an ancestor, then switch to binary search.
	/// We keep track of the exponent.
	ExponentialBackoff(NumberFor<B>),
	/// Using binary search to find the best ancestor.
	/// We keep track of left and right bounds.
	BinarySearch(NumberFor<B>, NumberFor<B>),
}

/// This function handles the ancestor search strategy used. The goal is to find a common point
/// that both our chains agree on that is as close to the tip as possible.
/// The way this works is we first have an exponential backoff strategy, where we try to step
/// forward until we find a block hash mismatch. The size of the step doubles each step we take.
///
/// When we've found a block hash mismatch we then fall back to a binary search between the two
/// last known points to find the common block closest to the tip.
fn handle_ancestor_search_state<B: BlockT>(
	state: &AncestorSearchState<B>,
	curr_block_num: NumberFor<B>,
	block_hash_match: bool,
) -> Option<(AncestorSearchState<B>, NumberFor<B>)> {
	let two = <NumberFor<B>>::one() + <NumberFor<B>>::one();
	match state {
		AncestorSearchState::ExponentialBackoff(next_distance_to_tip) => {
			let next_distance_to_tip = *next_distance_to_tip;
			if block_hash_match && next_distance_to_tip == One::one() {
				// We found the ancestor in the first step so there is no need to execute binary
				// search.
				return None;
			}
			if block_hash_match {
				let left = curr_block_num;
				let right = left + next_distance_to_tip / two;
				let middle = left + (right - left) / two;
				Some((AncestorSearchState::BinarySearch(left, right), middle))
			} else {
				let next_block_num =
					curr_block_num.checked_sub(&next_distance_to_tip).unwrap_or_else(Zero::zero);
				let next_distance_to_tip = next_distance_to_tip * two;
				Some((
					AncestorSearchState::ExponentialBackoff(next_distance_to_tip),
					next_block_num,
				))
			}
		},
		AncestorSearchState::BinarySearch(mut left, mut right) => {
			if left >= curr_block_num {
				return None;
			}
			if block_hash_match {
				left = curr_block_num;
			} else {
				right = curr_block_num;
			}
			assert!(right >= left);
			let middle = left + (right - left) / two;
			if middle == curr_block_num {
				None
			} else {
				Some((AncestorSearchState::BinarySearch(left, right), middle))
			}
		},
	}
}

/// Get a new block request for the peer if any.
fn peer_block_request<B: BlockT>(
	id: &PeerId,
	peer: &PeerSync<B>,
	blocks: &mut BlockCollection<B>,
	attrs: BlockAttributes,
	max_parallel_downloads: u32,
	max_blocks_per_request: u32,
	finalized: NumberFor<B>,
	best_num: NumberFor<B>,
) -> Option<(Range<NumberFor<B>>, BlockRequest<B>)> {
	if best_num >= peer.best_number {
		// Will be downloaded as alternative fork instead.
		return None;
	} else if peer.common_number < finalized {
		trace!(
			target: LOG_TARGET,
			"Requesting pre-finalized chain from {:?}, common={}, finalized={}, peer best={}, our best={}",
			id, peer.common_number, finalized, peer.best_number, best_num,
		);
	}
	let range = blocks.needed_blocks(
		*id,
		max_blocks_per_request,
		peer.best_number,
		peer.common_number,
		max_parallel_downloads,
		MAX_DOWNLOAD_AHEAD,
	)?;

	// The end is not part of the range.
	let last = range.end.saturating_sub(One::one());

	let from = if peer.best_number == last {
		FromBlock::Hash(peer.best_hash)
	} else {
		FromBlock::Number(last)
	};

	let request = BlockRequest::<B> {
		id: 0,
		fields: attrs,
		from,
		direction: Direction::Descending,
		max: Some((range.end - range.start).saturated_into::<u32>()),
	};

	Some((range, request))
}

/// Get a new block request for the peer if any.
fn peer_gap_block_request<B: BlockT>(
	id: &PeerId,
	peer: &PeerSync<B>,
	blocks: &mut BlockCollection<B>,
	attrs: BlockAttributes,
	target: NumberFor<B>,
	common_number: NumberFor<B>,
	max_blocks_per_request: u32,
) -> Option<(Range<NumberFor<B>>, BlockRequest<B>)> {
	let range = blocks.needed_blocks(
		*id,
		max_blocks_per_request,
		std::cmp::min(peer.best_number, target),
		common_number,
		1,
		MAX_DOWNLOAD_AHEAD,
	)?;

	// The end is not part of the range.
	let last = range.end.saturating_sub(One::one());
	let from = FromBlock::Number(last);

	let request = BlockRequest::<B> {
		id: 0,
		fields: attrs,
		from,
		direction: Direction::Descending,
		max: Some((range.end - range.start).saturated_into::<u32>()),
	};
	Some((range, request))
}

/// Get pending fork sync targets for a peer.
fn fork_sync_request<B: BlockT>(
	id: &PeerId,
	fork_targets: &mut HashMap<B::Hash, ForkTarget<B>>,
	best_num: NumberFor<B>,
	finalized: NumberFor<B>,
	attributes: BlockAttributes,
	check_block: impl Fn(&B::Hash) -> BlockStatus,
	max_blocks_per_request: u32,
	metrics: Option<&Metrics>,
) -> Option<(B::Hash, BlockRequest<B>)> {
	fork_targets.retain(|hash, r| {
		if r.number <= finalized {
			trace!(
				target: LOG_TARGET,
				"Removed expired fork sync request {:?} (#{})",
				hash,
				r.number,
			);
			return false;
		}
		if check_block(hash) != BlockStatus::Unknown {
			trace!(
				target: LOG_TARGET,
				"Removed obsolete fork sync request {:?} (#{})",
				hash,
				r.number,
			);
			return false;
		}
		true
	});
	if let Some(metrics) = metrics {
		metrics.fork_targets.set(fork_targets.len().try_into().unwrap_or(u64::MAX));
	}
	for (hash, r) in fork_targets {
		if !r.peers.contains(&id) {
			continue;
		}
		// Download the fork only if it is behind or not too far ahead our tip of the chain
		// Otherwise it should be downloaded in full sync mode.
		if r.number <= best_num ||
			(r.number - best_num).saturated_into::<u32>() < max_blocks_per_request as u32
		{
			let parent_status = r.parent_hash.as_ref().map_or(BlockStatus::Unknown, check_block);
			let count = if parent_status == BlockStatus::Unknown {
				(r.number - finalized).saturated_into::<u32>() // up to the last finalized block
			} else {
				// request only single block
				1
			};
			trace!(
				target: LOG_TARGET,
				"Downloading requested fork {hash:?} from {id}, {count} blocks",
			);
			return Some((
				*hash,
				BlockRequest::<B> {
					id: 0,
					fields: attributes,
					from: FromBlock::Hash(*hash),
					direction: Direction::Descending,
					max: Some(count),
				},
			));
		} else {
			trace!(target: LOG_TARGET, "Fork too far in the future: {:?} (#{})", hash, r.number);
		}
	}
	None
}

/// Returns `true` if the given `block` is a descendent of `base`.
fn is_descendent_of<Block, T>(
	client: &T,
	base: &Block::Hash,
	block: &Block::Hash,
) -> sp_blockchain::Result<bool>
where
	Block: BlockT,
	T: HeaderMetadata<Block, Error = sp_blockchain::Error> + ?Sized,
{
	if base == block {
		return Ok(false);
	}

	let ancestor = sp_blockchain::lowest_common_ancestor(client, *block, *base)?;

	Ok(ancestor.hash == *base)
}

/// Validate that the given `blocks` are correct.
/// Returns the number of the first block in the sequence.
///
/// It is expected that `blocks` are in ascending order.
pub fn validate_blocks<Block: BlockT>(
	blocks: &Vec<BlockData<Block>>,
	peer_id: &PeerId,
	request: Option<BlockRequest<Block>>,
) -> Result<Option<NumberFor<Block>>, BadPeer> {
	if let Some(request) = request {
		if Some(blocks.len() as _) > request.max {
			debug!(
				target: LOG_TARGET,
				"Received more blocks than requested from {}. Expected in maximum {:?}, got {}.",
				peer_id,
				request.max,
				blocks.len(),
			);

			return Err(BadPeer(*peer_id, rep::NOT_REQUESTED));
		}

		let block_header =
			if request.direction == Direction::Descending { blocks.last() } else { blocks.first() }
				.and_then(|b| b.header.as_ref());

		let expected_block = block_header.as_ref().map_or(false, |h| match request.from {
			FromBlock::Hash(hash) => h.hash() == hash,
			FromBlock::Number(n) => h.number() == &n,
		});

		if !expected_block {
			debug!(
				target: LOG_TARGET,
				"Received block that was not requested. Requested {:?}, got {:?}.",
				request.from,
				block_header,
			);

			return Err(BadPeer(*peer_id, rep::NOT_REQUESTED));
		}

		if request.fields.contains(BlockAttributes::HEADER) &&
			blocks.iter().any(|b| b.header.is_none())
		{
			trace!(
				target: LOG_TARGET,
				"Missing requested header for a block in response from {peer_id}.",
			);

			return Err(BadPeer(*peer_id, rep::BAD_RESPONSE));
		}

		if request.fields.contains(BlockAttributes::BODY) && blocks.iter().any(|b| b.body.is_none())
		{
			trace!(
				target: LOG_TARGET,
				"Missing requested body for a block in response from {peer_id}.",
			);

			return Err(BadPeer(*peer_id, rep::BAD_RESPONSE));
		}
	}

	for b in blocks {
		if let Some(header) = &b.header {
			let hash = header.hash();
			if hash != b.hash {
				debug!(
					target: LOG_TARGET,
					"Bad header received from {}. Expected hash {:?}, got {:?}",
					peer_id,
					b.hash,
					hash,
				);
				return Err(BadPeer(*peer_id, rep::BAD_BLOCK));
			}
		}
		if let (Some(header), Some(body)) = (&b.header, &b.body) {
			let expected = *header.extrinsics_root();
			let got = HashingFor::<Block>::ordered_trie_root(
				body.iter().map(Encode::encode).collect(),
				sp_runtime::StateVersion::V0,
			);
			if expected != got {
				debug!(
					target: LOG_TARGET,
					"Bad extrinsic root for a block {} received from {}. Expected {:?}, got {:?}",
					b.hash,
					peer_id,
					expected,
					got,
				);
				return Err(BadPeer(*peer_id, rep::BAD_BLOCK));
			}
		}
	}

	Ok(blocks.first().and_then(|b| b.header.as_ref()).map(|h| *h.number()))
}<|MERGE_RESOLUTION|>--- conflicted
+++ resolved
@@ -783,26 +783,11 @@
 		});
 
 		if let ChainSyncMode::LightState { skip_proofs, .. } = &self.mode {
-			if self.state_sync.is_none() && !self.peers.is_empty() && self.queue_blocks.is_empty() {
-				// Finalized a recent block.
-				let mut heads: Vec<_> = self.peers.values().map(|peer| peer.best_number).collect();
-				heads.sort();
-				let median = heads[heads.len() / 2];
-				if number + STATE_SYNC_FINALITY_THRESHOLD.saturated_into() >= median {
-					if let Ok(Some(header)) = self.client.header(*hash) {
-						log::debug!(
-							target: LOG_TARGET,
-							"Starting state sync for #{number} ({hash})",
-						);
-						self.state_sync = Some(StateSync::new(
-							self.client.clone(),
-							header,
-							None,
-							None,
-							*skip_proofs,
-						));
-						self.allowed_requests.set_all();
-					}
+			if self.state_sync.is_none() {
+				if !self.peers.is_empty() && self.queue_blocks.is_empty() {
+					self.attempt_state_sync(*hash, number, *skip_proofs);
+				} else {
+					self.pending_state_sync_attempt.replace((*hash, number, *skip_proofs));
 				}
 			}
 		}
@@ -877,6 +862,12 @@
 	}
 
 	fn actions(&mut self) -> Result<Vec<SyncingAction<B>>, ClientError> {
+		if !self.peers.is_empty() && self.queue_blocks.is_empty() {
+			if let Some((hash, number, skip_proofs)) = self.pending_state_sync_attempt.take() {
+				self.attempt_state_sync(hash, number, skip_proofs);
+			}
+		}
+
 		let block_requests = self.block_requests().into_iter().map(|(peer_id, request)| {
 			SyncingAction::SendBlockRequest { peer_id, key: StrategyKey::ChainSync, request }
 		});
@@ -1027,120 +1018,6 @@
 						best_hash,
 						best_number
 					);
-<<<<<<< HEAD
-=======
-
-					(
-						PeerSyncState::AncestorSearch {
-							current: common_best,
-							start: self.best_queued_number,
-							state: AncestorSearchState::ExponentialBackoff(One::one()),
-						},
-						Some(ancestry_request::<B>(common_best)),
-					)
-				};
-
-				self.allowed_requests.add(&peer_id);
-				self.peers.insert(
-					peer_id,
-					PeerSync {
-						peer_id,
-						common_number: Zero::zero(),
-						best_hash,
-						best_number,
-						state,
-					},
-				);
-
-				Ok(req)
-			},
-			Ok(BlockStatus::Queued) |
-			Ok(BlockStatus::InChainWithState) |
-			Ok(BlockStatus::InChainPruned) => {
-				debug!(
-					target: LOG_TARGET,
-					"New peer {peer_id} with known best hash {best_hash} ({best_number}).",
-				);
-				self.peers.insert(
-					peer_id,
-					PeerSync {
-						peer_id,
-						common_number: std::cmp::min(self.best_queued_number, best_number),
-						best_hash,
-						best_number,
-						state: PeerSyncState::Available,
-					},
-				);
-				self.allowed_requests.add(&peer_id);
-				Ok(None)
-			},
-		}
-	}
-
-	/// Inform sync about a new best imported block.
-	pub fn update_chain_info(&mut self, best_hash: &B::Hash, best_number: NumberFor<B>) {
-		self.on_block_queued(best_hash, best_number);
-	}
-
-	/// Request extra justification.
-	pub fn request_justification(&mut self, hash: &B::Hash, number: NumberFor<B>) {
-		let client = &self.client;
-		self.extra_justifications
-			.schedule((*hash, number), |base, block| is_descendent_of(&**client, base, block))
-	}
-
-	/// Clear extra justification requests.
-	pub fn clear_justification_requests(&mut self) {
-		self.extra_justifications.reset();
-	}
-
-	/// Configure an explicit fork sync request in case external code has detected that there is a
-	/// stale fork missing.
-	///
-	/// Note that this function should not be used for recent blocks.
-	/// Sync should be able to download all the recent forks normally.
-	///
-	/// Passing empty `peers` set effectively removes the sync request.
-	// The implementation is similar to `on_validated_block_announce` with unknown parent hash.
-	pub fn set_sync_fork_request(
-		&mut self,
-		mut peers: Vec<PeerId>,
-		hash: &B::Hash,
-		number: NumberFor<B>,
-	) {
-		if peers.is_empty() {
-			peers = self
-				.peers
-				.iter()
-				// Only request blocks from peers who are ahead or on a par.
-				.filter(|(_, peer)| peer.best_number >= number)
-				.map(|(id, _)| *id)
-				.collect();
-
-			debug!(
-				target: LOG_TARGET,
-				"Explicit sync request for block {hash:?} with no peers specified. \
-				Syncing from these peers {peers:?} instead.",
-			);
-		} else {
-			debug!(
-				target: LOG_TARGET,
-				"Explicit sync request for block {hash:?} with {peers:?}",
-			);
-		}
-
-		if self.is_known(hash) {
-			debug!(target: LOG_TARGET, "Refusing to sync known hash {hash:?}");
-			return;
-		}
-
-		trace!(target: LOG_TARGET, "Downloading requested old fork {hash:?}");
-		for peer_id in &peers {
-			if let Some(peer) = self.peers.get_mut(peer_id) {
-				if let PeerSyncState::AncestorSearch { .. } = peer.state {
-					continue;
-				}
->>>>>>> 9079f36b
 
 					(
 						PeerSyncState::AncestorSearch {
@@ -1462,10 +1339,6 @@
 				target: LOG_TARGET,
 				"💔 Called on_block_justification with a peer ID of an unknown peer",
 			);
-<<<<<<< HEAD
-			return Ok(())
-		};
-=======
 			return Ok(());
 		};
 
@@ -1503,222 +1376,13 @@
 			if let Some((peer_id, hash, number, justifications)) =
 				self.extra_justifications.on_response(peer_id, justification)
 			{
-				self.actions.push(ChainSyncAction::ImportJustifications {
+				self.actions.push(SyncingAction::ImportJustifications {
 					peer_id,
 					hash,
 					number,
 					justifications,
 				});
 				return Ok(());
-			}
-		}
-
-		Ok(())
-	}
-
-	/// Report a justification import (successful or not).
-	pub fn on_justification_import(&mut self, hash: B::Hash, number: NumberFor<B>, success: bool) {
-		let finalization_result = if success { Ok((hash, number)) } else { Err(()) };
-		self.extra_justifications
-			.try_finalize_root((hash, number), finalization_result, true);
-		self.allowed_requests.set_all();
-	}
-
-	/// Notify sync that a block has been finalized.
-	pub fn on_block_finalized(&mut self, hash: &B::Hash, number: NumberFor<B>) {
-		let client = &self.client;
-		let r = self.extra_justifications.on_block_finalized(hash, number, |base, block| {
-			is_descendent_of(&**client, base, block)
-		});
-
-		if let ChainSyncMode::LightState { skip_proofs, .. } = &self.mode {
-			if self.state_sync.is_none() {
-				if !self.peers.is_empty() && self.queue_blocks.is_empty() {
-					self.attempt_state_sync(*hash, number, *skip_proofs);
-				} else {
-					self.pending_state_sync_attempt.replace((*hash, number, *skip_proofs));
-				}
-			}
-		}
-
-		if let Err(err) = r {
-			warn!(
-				target: LOG_TARGET,
-				"💔 Error cleaning up pending extra justification data requests: {err}",
-			);
-		}
-	}
-
-	fn attempt_state_sync(
-		&mut self,
-		finalized_hash: B::Hash,
-		finalized_number: NumberFor<B>,
-		skip_proofs: bool,
-	) {
-		let mut heads: Vec<_> = self.peers.values().map(|peer| peer.best_number).collect();
-		heads.sort();
-		let median = heads[heads.len() / 2];
-		if finalized_number + STATE_SYNC_FINALITY_THRESHOLD.saturated_into() >= median {
-			if let Ok(Some(header)) = self.client.header(finalized_hash) {
-				log::debug!(
-					target: LOG_TARGET,
-					"Starting state sync for #{finalized_number} ({finalized_hash})",
-				);
-				self.state_sync =
-					Some(StateSync::new(self.client.clone(), header, None, None, skip_proofs));
-				self.allowed_requests.set_all();
-			} else {
-				log::error!(
-					target: LOG_TARGET,
-					"Failed to start state sync: header for finalized block \
-					  #{finalized_number} ({finalized_hash}) is not available",
-				);
-				debug_assert!(false);
-			}
-		}
-	}
-
-	/// Submit a validated block announcement.
-	///
-	/// Returns new best hash & best number of the peer if they are updated.
-	#[must_use]
-	pub fn on_validated_block_announce(
-		&mut self,
-		is_best: bool,
-		peer_id: PeerId,
-		announce: &BlockAnnounce<B::Header>,
-	) -> Option<(B::Hash, NumberFor<B>)> {
-		let number = *announce.header.number();
-		let hash = announce.header.hash();
-		let parent_status =
-			self.block_status(announce.header.parent_hash()).unwrap_or(BlockStatus::Unknown);
-		let known_parent = parent_status != BlockStatus::Unknown;
-		let ancient_parent = parent_status == BlockStatus::InChainPruned;
-
-		let known = self.is_known(&hash);
-		let peer = if let Some(peer) = self.peers.get_mut(&peer_id) {
-			peer
-		} else {
-			error!(target: LOG_TARGET, "💔 Called `on_validated_block_announce` with a bad peer ID {peer_id}");
-			return Some((hash, number));
-		};
-
-		if let PeerSyncState::AncestorSearch { .. } = peer.state {
-			trace!(target: LOG_TARGET, "Peer {} is in the ancestor search state.", peer_id);
-			return None;
-		}
-
-		let peer_info = is_best.then(|| {
-			// update their best block
-			peer.best_number = number;
-			peer.best_hash = hash;
-
-			(hash, number)
-		});
-
-		// If the announced block is the best they have and is not ahead of us, our common number
-		// is either one further ahead or it's the one they just announced, if we know about it.
-		if is_best {
-			if known && self.best_queued_number >= number {
-				self.update_peer_common_number(&peer_id, number);
-			} else if announce.header.parent_hash() == &self.best_queued_hash ||
-				known_parent && self.best_queued_number >= number
-			{
-				self.update_peer_common_number(&peer_id, number.saturating_sub(One::one()));
-			}
-		}
-		self.allowed_requests.add(&peer_id);
-
-		// known block case
-		if known || self.is_already_downloading(&hash) {
-			trace!(target: LOG_TARGET, "Known block announce from {}: {}", peer_id, hash);
-			if let Some(target) = self.fork_targets.get_mut(&hash) {
-				target.peers.insert(peer_id);
-			}
-			return peer_info;
-		}
-
-		if ancient_parent {
-			trace!(
-				target: LOG_TARGET,
-				"Ignored ancient block announced from {}: {} {:?}",
-				peer_id,
-				hash,
-				announce.header,
-			);
-			return peer_info;
-		}
-
-		if self.status().state == SyncState::Idle {
-			trace!(
-				target: LOG_TARGET,
-				"Added sync target for block announced from {}: {} {:?}",
-				peer_id,
-				hash,
-				announce.summary(),
-			);
-			self.fork_targets
-				.entry(hash)
-				.or_insert_with(|| {
-					if let Some(metrics) = &self.metrics {
-						metrics.fork_targets.inc();
-					}
-
-					ForkTarget {
-						number,
-						parent_hash: Some(*announce.header.parent_hash()),
-						peers: Default::default(),
-					}
-				})
-				.peers
-				.insert(peer_id);
-		}
-
-		peer_info
-	}
->>>>>>> 9079f36b
-
-		self.allowed_requests.add(&peer_id);
-		if let PeerSyncState::DownloadingJustification(hash) = peer.state {
-			peer.state = PeerSyncState::Available;
-
-			// We only request one justification at a time
-			let justification = if let Some(block) = response.blocks.into_iter().next() {
-				if hash != block.hash {
-					warn!(
-						target: LOG_TARGET,
-						"💔 Invalid block justification provided by {}: requested: {:?} got: {:?}",
-						peer_id,
-						hash,
-						block.hash,
-					);
-					return Err(BadPeer(peer_id, rep::BAD_JUSTIFICATION))
-				}
-
-				block
-					.justifications
-					.or_else(|| legacy_justification_mapping(block.justification))
-			} else {
-				// we might have asked the peer for a justification on a block that we assumed it
-				// had but didn't (regardless of whether it had a justification for it or not).
-				trace!(
-					target: LOG_TARGET,
-					"Peer {peer_id:?} provided empty response for justification request {hash:?}",
-				);
-
-				None
-			};
-
-			if let Some((peer_id, hash, number, justifications)) =
-				self.extra_justifications.on_response(peer_id, justification)
-			{
-				self.actions.push(SyncingAction::ImportJustifications {
-					peer_id,
-					hash,
-					number,
-					justifications,
-				});
-				return Ok(())
 			}
 		}
 
@@ -2242,180 +1906,35 @@
 		}
 	}
 
-<<<<<<< HEAD
-=======
-	/// A batch of blocks have been processed, with or without errors.
-	///
-	/// Call this when a batch of blocks have been processed by the import
-	/// queue, with or without errors.
-	pub fn on_blocks_processed(
+	fn attempt_state_sync(
 		&mut self,
-		imported: usize,
-		count: usize,
-		results: Vec<(Result<BlockImportStatus<NumberFor<B>>, BlockImportError>, B::Hash)>,
+		finalized_hash: B::Hash,
+		finalized_number: NumberFor<B>,
+		skip_proofs: bool,
 	) {
-		trace!(target: LOG_TARGET, "Imported {imported} of {count}");
-
-		let mut has_error = false;
-		for (_, hash) in &results {
-			if self.queue_blocks.remove(hash) {
-				if let Some(metrics) = &self.metrics {
-					metrics.queued_blocks.dec();
-				}
-			}
-			self.blocks.clear_queued(hash);
-			if let Some(gap_sync) = &mut self.gap_sync {
-				gap_sync.blocks.clear_queued(hash);
-			}
-		}
-		for (result, hash) in results {
-			if has_error {
-				break;
-			}
-
-			has_error |= result.is_err();
-
-			match result {
-				Ok(BlockImportStatus::ImportedKnown(number, peer_id)) => {
-					if let Some(peer) = peer_id {
-						self.update_peer_common_number(&peer, number);
-					}
-				},
-				Ok(BlockImportStatus::ImportedUnknown(number, aux, peer_id)) => {
-					if aux.clear_justification_requests {
-						trace!(
-							target: LOG_TARGET,
-							"Block imported clears all pending justification requests {number}: {hash:?}",
-						);
-						self.clear_justification_requests();
-					}
-
-					if aux.needs_justification {
-						trace!(
-							target: LOG_TARGET,
-							"Block imported but requires justification {number}: {hash:?}",
-						);
-						self.request_justification(&hash, number);
-					}
-
-					if aux.bad_justification {
-						if let Some(ref peer) = peer_id {
-							warn!("💔 Sent block with bad justification to import");
-							self.actions.push(ChainSyncAction::DropPeer(BadPeer(
-								*peer,
-								rep::BAD_JUSTIFICATION,
-							)));
-						}
-					}
-
-					if let Some(peer) = peer_id {
-						self.update_peer_common_number(&peer, number);
-					}
-					let state_sync_complete =
-						self.state_sync.as_ref().map_or(false, |s| s.target_hash() == hash);
-					if state_sync_complete {
-						info!(
-							target: LOG_TARGET,
-							"State sync is complete ({} MiB), restarting block sync.",
-							self.state_sync.as_ref().map_or(0, |s| s.progress().size / (1024 * 1024)),
-						);
-						self.state_sync = None;
-						self.mode = ChainSyncMode::Full;
-						self.restart();
-					}
-					let gap_sync_complete =
-						self.gap_sync.as_ref().map_or(false, |s| s.target == number);
-					if gap_sync_complete {
-						info!(
-							target: LOG_TARGET,
-							"Block history download is complete."
-						);
-						self.gap_sync = None;
-					}
-				},
-				Err(BlockImportError::IncompleteHeader(peer_id)) =>
-					if let Some(peer) = peer_id {
-						warn!(
-							target: LOG_TARGET,
-							"💔 Peer sent block with incomplete header to import",
-						);
-						self.actions
-							.push(ChainSyncAction::DropPeer(BadPeer(peer, rep::INCOMPLETE_HEADER)));
-						self.restart();
-					},
-				Err(BlockImportError::VerificationFailed(peer_id, e)) => {
-					let extra_message = peer_id
-						.map_or_else(|| "".into(), |peer| format!(" received from ({peer})"));
-
-					warn!(
-						target: LOG_TARGET,
-						"💔 Verification failed for block {hash:?}{extra_message}: {e:?}",
-					);
-
-					if let Some(peer) = peer_id {
-						self.actions
-							.push(ChainSyncAction::DropPeer(BadPeer(peer, rep::VERIFICATION_FAIL)));
-					}
-
-					self.restart();
-				},
-				Err(BlockImportError::BadBlock(peer_id)) =>
-					if let Some(peer) = peer_id {
-						warn!(
-							target: LOG_TARGET,
-							"💔 Block {hash:?} received from peer {peer} has been blacklisted",
-						);
-						self.actions.push(ChainSyncAction::DropPeer(BadPeer(peer, rep::BAD_BLOCK)));
-					},
-				Err(BlockImportError::MissingState) => {
-					// This may happen if the chain we were requesting upon has been discarded
-					// in the meantime because other chain has been finalized.
-					// Don't mark it as bad as it still may be synced if explicitly requested.
-					trace!(target: LOG_TARGET, "Obsolete block {hash:?}");
-				},
-				e @ Err(BlockImportError::UnknownParent) | e @ Err(BlockImportError::Other(_)) => {
-					warn!(target: LOG_TARGET, "💔 Error importing block {hash:?}: {}", e.unwrap_err());
-					self.state_sync = None;
-					self.restart();
-				},
-				Err(BlockImportError::Cancelled) => {},
-			};
-		}
-
-		self.allowed_requests.set_all();
-	}
-
-	/// Get pending actions to perform.
-	#[must_use]
-	pub fn actions(&mut self) -> impl Iterator<Item = ChainSyncAction<B>> {
-		if !self.peers.is_empty() && self.queue_blocks.is_empty() {
-			if let Some((hash, number, skip_proofs)) = self.pending_state_sync_attempt.take() {
-				self.attempt_state_sync(hash, number, skip_proofs);
-			}
-		}
-
-		let block_requests = self
-			.block_requests()
-			.into_iter()
-			.map(|(peer_id, request)| ChainSyncAction::SendBlockRequest { peer_id, request });
-		self.actions.extend(block_requests);
-
-		let justification_requests = self
-			.justification_requests()
-			.into_iter()
-			.map(|(peer_id, request)| ChainSyncAction::SendBlockRequest { peer_id, request });
-		self.actions.extend(justification_requests);
-
-		let state_request = self
-			.state_request()
-			.into_iter()
-			.map(|(peer_id, request)| ChainSyncAction::SendStateRequest { peer_id, request });
-		self.actions.extend(state_request);
-
-		std::mem::take(&mut self.actions).into_iter()
-	}
-
->>>>>>> 9079f36b
+		let mut heads: Vec<_> = self.peers.values().map(|peer| peer.best_number).collect();
+		heads.sort();
+		let median = heads[heads.len() / 2];
+		if finalized_number + STATE_SYNC_FINALITY_THRESHOLD.saturated_into() >= median {
+			if let Ok(Some(header)) = self.client.header(finalized_hash) {
+				log::debug!(
+					target: LOG_TARGET,
+					"Starting state sync for #{finalized_number} ({finalized_hash})",
+				);
+				self.state_sync =
+					Some(StateSync::new(self.client.clone(), header, None, None, skip_proofs));
+				self.allowed_requests.set_all();
+			} else {
+				log::error!(
+					target: LOG_TARGET,
+					"Failed to start state sync: header for finalized block \
+					  #{finalized_number} ({finalized_hash}) is not available",
+				);
+				debug_assert!(false);
+			}
+		}
+	}
+
 	/// A version of `actions()` that doesn't schedule extra requests. For testing only.
 	#[cfg(test)]
 	#[must_use]
