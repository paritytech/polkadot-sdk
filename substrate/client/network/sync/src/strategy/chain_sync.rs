// This file is part of Substrate.

// Copyright (C) Parity Technologies (UK) Ltd.
// SPDX-License-Identifier: GPL-3.0-or-later WITH Classpath-exception-2.0

// This program is free software: you can redistribute it and/or modify
// it under the terms of the GNU General Public License as published by
// the Free Software Foundation, either version 3 of the License, or
// (at your option) any later version.

// This program is distributed in the hope that it will be useful,
// but WITHOUT ANY WARRANTY; without even the implied warranty of
// MERCHANTABILITY or FITNESS FOR A PARTICULAR PURPOSE. See the
// GNU General Public License for more details.

// You should have received a copy of the GNU General Public License
// along with this program. If not, see <https://www.gnu.org/licenses/>.

//! Contains the state of the chain synchronization process
//!
//! At any given point in time, a running node tries as much as possible to be at the head of the
//! chain. This module handles the logic of which blocks to request from remotes, and processing
//! responses. It yields blocks to check and potentially move to the database.
//!
//! # Usage
//!
//! The `ChainSync` struct maintains the state of the block requests. Whenever something happens on
//! the network, or whenever a block has been successfully verified, call the appropriate method in
//! order to update it.

use crate::{
	block_relay_protocol::{BlockDownloader, BlockResponseError},
	blocks::BlockCollection,
	justification_requests::ExtraRequests,
	schema::v1::{StateRequest, StateResponse},
	service::network::NetworkServiceHandle,
	strategy::{
		disconnected_peers::DisconnectedPeers,
		state_sync::{ImportResult, StateSync, StateSyncProvider},
		warp::{WarpSyncPhase, WarpSyncProgress},
		StrategyKey, SyncingAction, SyncingStrategy,
	},
	types::{BadPeer, SyncState, SyncStatus},
	LOG_TARGET,
};

<<<<<<< HEAD
use codec::Encode;
use futures::{channel::oneshot, FutureExt};
=======
>>>>>>> aeebf2f3
use log::{debug, error, info, trace, warn};
use prometheus_endpoint::{register, Gauge, PrometheusError, Registry, U64};
use prost::Message;
use sc_client_api::{blockchain::BlockGap, BlockBackend, ProofProvider};
use sc_consensus::{BlockImportError, BlockImportStatus, IncomingBlock};
use sc_network::{IfDisconnected, ProtocolName};
use sc_network_common::sync::message::{
	BlockAnnounce, BlockAttributes, BlockData, BlockRequest, BlockResponse, Direction, FromBlock,
};
use sc_network_types::PeerId;
use sp_arithmetic::traits::Saturating;
use sp_blockchain::{Error as ClientError, HeaderBackend, HeaderMetadata};
use sp_consensus::{BlockOrigin, BlockStatus};
use sp_runtime::{
	traits::{
		Block as BlockT, CheckedSub, Header as HeaderT, NumberFor, One, SaturatedConversion, Zero,
	},
	EncodedJustification, Justifications,
};

use std::{
	any::Any,
	collections::{HashMap, HashSet},
	ops::Range,
	sync::Arc,
};

#[cfg(test)]
mod test;

/// Maximum blocks to store in the import queue.
const MAX_IMPORTING_BLOCKS: usize = 2048;

/// Maximum blocks to download ahead of any gap.
const MAX_DOWNLOAD_AHEAD: u32 = 2048;

/// Maximum blocks to look backwards. The gap is the difference between the highest block and the
/// common block of a node.
const MAX_BLOCKS_TO_LOOK_BACKWARDS: u32 = MAX_DOWNLOAD_AHEAD / 2;

/// Pick the state to sync as the latest finalized number minus this.
const STATE_SYNC_FINALITY_THRESHOLD: u32 = 8;

/// We use a heuristic that with a high likelihood, by the time
/// `MAJOR_SYNC_BLOCKS` have been imported we'll be on the same
/// chain as (or at least closer to) the peer so we want to delay
/// the ancestor search to not waste time doing that when we are
/// so far behind.
const MAJOR_SYNC_BLOCKS: u8 = 5;

mod rep {
	use sc_network::ReputationChange as Rep;
	/// Reputation change when a peer sent us a message that led to a
	/// database read error.
	pub const BLOCKCHAIN_READ_ERROR: Rep = Rep::new(-(1 << 16), "DB Error");

	/// Reputation change when a peer sent us a status message with a different
	/// genesis than us.
	pub const GENESIS_MISMATCH: Rep = Rep::new(i32::MIN, "Genesis mismatch");

	/// Reputation change for peers which send us a block with an incomplete header.
	pub const INCOMPLETE_HEADER: Rep = Rep::new(-(1 << 20), "Incomplete header");

	/// Reputation change for peers which send us a block which we fail to verify.
	pub const VERIFICATION_FAIL: Rep = Rep::new(-(1 << 29), "Block verification failed");

	/// Reputation change for peers which send us a known bad block.
	pub const BAD_BLOCK: Rep = Rep::new(-(1 << 29), "Bad block");

	/// Peer did not provide us with advertised block data.
	pub const NO_BLOCK: Rep = Rep::new(-(1 << 29), "No requested block data");

	/// Reputation change for peers which send us non-requested block data.
	pub const NOT_REQUESTED: Rep = Rep::new(-(1 << 29), "Not requested block data");

	/// Reputation change for peers which send us a block with bad justifications.
	pub const BAD_JUSTIFICATION: Rep = Rep::new(-(1 << 16), "Bad justification");

	/// Reputation change when a peer sent us invalid ancestry result.
	pub const UNKNOWN_ANCESTOR: Rep = Rep::new(-(1 << 16), "DB Error");

	/// Peer response data does not have requested bits.
	pub const BAD_RESPONSE: Rep = Rep::new(-(1 << 12), "Incomplete response");

	/// We received a message that failed to decode.
	pub const BAD_MESSAGE: Rep = Rep::new(-(1 << 12), "Bad message");
}

struct Metrics {
	queued_blocks: Gauge<U64>,
	fork_targets: Gauge<U64>,
}

impl Metrics {
	fn register(r: &Registry) -> Result<Self, PrometheusError> {
		Ok(Self {
			queued_blocks: {
				let g =
					Gauge::new("substrate_sync_queued_blocks", "Number of blocks in import queue")?;
				register(g, r)?
			},
			fork_targets: {
				let g = Gauge::new("substrate_sync_fork_targets", "Number of fork sync targets")?;
				register(g, r)?
			},
		})
	}
}

#[derive(Debug, Clone)]
enum AllowedRequests {
	Some(HashSet<PeerId>),
	All,
}

impl AllowedRequests {
	fn add(&mut self, id: &PeerId) {
		if let Self::Some(ref mut set) = self {
			set.insert(*id);
		}
	}

	fn take(&mut self) -> Self {
		std::mem::take(self)
	}

	fn set_all(&mut self) {
		*self = Self::All;
	}

	fn contains(&self, id: &PeerId) -> bool {
		match self {
			Self::Some(set) => set.contains(id),
			Self::All => true,
		}
	}

	fn is_empty(&self) -> bool {
		match self {
			Self::Some(set) => set.is_empty(),
			Self::All => false,
		}
	}

	fn clear(&mut self) {
		std::mem::take(self);
	}
}

impl Default for AllowedRequests {
	fn default() -> Self {
		Self::Some(HashSet::default())
	}
}

struct GapSync<B: BlockT> {
	blocks: BlockCollection<B>,
	best_queued_number: NumberFor<B>,
	target: NumberFor<B>,
}

/// Sync operation mode.
#[derive(Copy, Clone, Debug, Eq, PartialEq)]
pub enum ChainSyncMode {
	/// Full block download and verification.
	Full,
	/// Download blocks and the latest state.
	LightState {
		/// Skip state proof download and verification.
		skip_proofs: bool,
		/// Download indexed transactions for recent blocks.
		storage_chain_mode: bool,
	},
}

/// All the data we have about a Peer that we are trying to sync with
#[derive(Debug, Clone)]
pub(crate) struct PeerSync<B: BlockT> {
	/// Peer id of this peer.
	pub peer_id: PeerId,
	/// The common number is the block number that is a common point of
	/// ancestry for both our chains (as far as we know).
	pub common_number: NumberFor<B>,
	/// The hash of the best block that we've seen for this peer.
	pub best_hash: B::Hash,
	/// The number of the best block that we've seen for this peer.
	pub best_number: NumberFor<B>,
	/// The state of syncing this peer is in for us, generally categories
	/// into `Available` or "busy" with something as defined by `PeerSyncState`.
	pub state: PeerSyncState<B>,
}

impl<B: BlockT> PeerSync<B> {
	/// Update the `common_number` iff `new_common > common_number`.
	fn update_common_number(&mut self, new_common: NumberFor<B>) {
		if self.common_number < new_common {
			trace!(
				target: LOG_TARGET,
				"Updating peer {} common number from={} => to={}.",
				self.peer_id,
				self.common_number,
				new_common,
			);
			self.common_number = new_common;
		}
	}
}

struct ForkTarget<B: BlockT> {
	number: NumberFor<B>,
	parent_hash: Option<B::Hash>,
	peers: HashSet<PeerId>,
}

/// The state of syncing between a Peer and ourselves.
///
/// Generally two categories, "busy" or `Available`. If busy, the enum
/// defines what we are busy with.
#[derive(Copy, Clone, Eq, PartialEq, Debug)]
pub(crate) enum PeerSyncState<B: BlockT> {
	/// Available for sync requests.
	Available,
	/// Searching for ancestors the Peer has in common with us.
	AncestorSearch { start: NumberFor<B>, current: NumberFor<B>, state: AncestorSearchState<B> },
	/// Actively downloading new blocks, starting from the given Number.
	DownloadingNew(NumberFor<B>),
	/// Downloading a stale block with given Hash. Stale means that it is a
	/// block with a number that is lower than our best number. It might be
	/// from a fork and not necessarily already imported.
	DownloadingStale(B::Hash),
	/// Downloading justification for given block hash.
	DownloadingJustification(B::Hash),
	/// Downloading state.
	DownloadingState,
	/// Actively downloading block history after warp sync.
	DownloadingGap(NumberFor<B>),
}

impl<B: BlockT> PeerSyncState<B> {
	pub fn is_available(&self) -> bool {
		matches!(self, Self::Available)
	}
}

/// The main data structure which contains all the state for a chains
/// active syncing strategy.
pub struct ChainSync<B: BlockT, Client> {
	/// Chain client.
	client: Arc<Client>,
	/// The active peers that we are using to sync and their PeerSync status
	peers: HashMap<PeerId, PeerSync<B>>,
	disconnected_peers: DisconnectedPeers,
	/// A `BlockCollection` of blocks that are being downloaded from peers
	blocks: BlockCollection<B>,
	/// The best block number in our queue of blocks to import
	best_queued_number: NumberFor<B>,
	/// The best block hash in our queue of blocks to import
	best_queued_hash: B::Hash,
	/// Current mode (full/light)
	mode: ChainSyncMode,
	/// Any extra justification requests.
	extra_justifications: ExtraRequests<B>,
	/// A set of hashes of blocks that are being downloaded or have been
	/// downloaded and are queued for import.
	queue_blocks: HashSet<B::Hash>,
	/// A pending attempt to start the state sync.
	///
	/// The initiation of state sync may be deferred in cases where other conditions
	/// are not yet met when the finalized block notification is received, such as
	/// when `queue_blocks` is not empty or there are no peers. This field holds the
	/// necessary information to attempt the state sync at a later point when
	/// conditions are satisfied.
	pending_state_sync_attempt: Option<(B::Hash, NumberFor<B>, bool)>,
	/// Fork sync targets.
	fork_targets: HashMap<B::Hash, ForkTarget<B>>,
	/// A set of peers for which there might be potential block requests
	allowed_requests: AllowedRequests,
	/// Maximum number of peers to ask the same blocks in parallel.
	max_parallel_downloads: u32,
	/// Maximum blocks per request.
	max_blocks_per_request: u32,
	/// Protocol name used to send out state requests
	state_request_protocol_name: ProtocolName,
	/// Total number of downloaded blocks.
	downloaded_blocks: usize,
	/// State sync in progress, if any.
	state_sync: Option<StateSync<B, Client>>,
	/// Enable importing existing blocks. This is used after the state download to
	/// catch up to the latest state while re-importing blocks.
	import_existing: bool,
	/// Block downloader
	block_downloader: Arc<dyn BlockDownloader<B>>,
	/// Gap download process.
	gap_sync: Option<GapSync<B>>,
	/// Pending actions.
	actions: Vec<SyncingAction<B>>,
	/// Prometheus metrics.
	metrics: Option<Metrics>,
}

impl<B, Client> SyncingStrategy<B> for ChainSync<B, Client>
where
	B: BlockT,
	Client: HeaderBackend<B>
		+ BlockBackend<B>
		+ HeaderMetadata<B, Error = sp_blockchain::Error>
		+ ProofProvider<B>
		+ Send
		+ Sync
		+ 'static,
{
	fn add_peer(&mut self, peer_id: PeerId, best_hash: B::Hash, best_number: NumberFor<B>) {
		match self.add_peer_inner(peer_id, best_hash, best_number) {
			Ok(Some(request)) => {
				let action = self.create_block_request_action(peer_id, request);
				self.actions.push(action);
			},
			Ok(None) => {},
			Err(bad_peer) => self.actions.push(SyncingAction::DropPeer(bad_peer)),
		}
	}

	fn remove_peer(&mut self, peer_id: &PeerId) {
		self.blocks.clear_peer_download(peer_id);
		if let Some(gap_sync) = &mut self.gap_sync {
			gap_sync.blocks.clear_peer_download(peer_id)
		}

		if let Some(state) = self.peers.remove(peer_id) {
			if !state.state.is_available() {
				if let Some(bad_peer) =
					self.disconnected_peers.on_disconnect_during_request(*peer_id)
				{
					self.actions.push(SyncingAction::DropPeer(bad_peer));
				}
			}
		}

		self.extra_justifications.peer_disconnected(peer_id);
		self.allowed_requests.set_all();
		self.fork_targets.retain(|_, target| {
			target.peers.remove(peer_id);
			!target.peers.is_empty()
		});
		if let Some(metrics) = &self.metrics {
			metrics.fork_targets.set(self.fork_targets.len().try_into().unwrap_or(u64::MAX));
		}

		let blocks = self.ready_blocks();

		if !blocks.is_empty() {
			self.validate_and_queue_blocks(blocks, false);
		}
	}

	fn on_validated_block_announce(
		&mut self,
		is_best: bool,
		peer_id: PeerId,
		announce: &BlockAnnounce<B::Header>,
	) -> Option<(B::Hash, NumberFor<B>)> {
		let number = *announce.header.number();
		let hash = announce.header.hash();
		let parent_status =
			self.block_status(announce.header.parent_hash()).unwrap_or(BlockStatus::Unknown);
		let known_parent = parent_status != BlockStatus::Unknown;
		let ancient_parent = parent_status == BlockStatus::InChainPruned;

		let known = self.is_known(&hash);
		let peer = if let Some(peer) = self.peers.get_mut(&peer_id) {
			peer
		} else {
			error!(target: LOG_TARGET, "💔 Called `on_validated_block_announce` with a bad peer ID {peer_id}");
			return Some((hash, number))
		};

		if let PeerSyncState::AncestorSearch { .. } = peer.state {
			trace!(target: LOG_TARGET, "Peer {} is in the ancestor search state.", peer_id);
			return None
		}

		let peer_info = is_best.then(|| {
			// update their best block
			peer.best_number = number;
			peer.best_hash = hash;

			(hash, number)
		});

		// If the announced block is the best they have and is not ahead of us, our common number
		// is either one further ahead or it's the one they just announced, if we know about it.
		if is_best {
			if known && self.best_queued_number >= number {
				self.update_peer_common_number(&peer_id, number);
			} else if announce.header.parent_hash() == &self.best_queued_hash ||
				known_parent && self.best_queued_number >= number
			{
				self.update_peer_common_number(&peer_id, number.saturating_sub(One::one()));
			}
		}
		self.allowed_requests.add(&peer_id);

		// known block case
		if known || self.is_already_downloading(&hash) {
			trace!(target: LOG_TARGET, "Known block announce from {}: {}", peer_id, hash);
			if let Some(target) = self.fork_targets.get_mut(&hash) {
				target.peers.insert(peer_id);
			}
			return peer_info
		}

		if ancient_parent {
			trace!(
				target: LOG_TARGET,
				"Ignored ancient block announced from {}: {} {:?}",
				peer_id,
				hash,
				announce.header,
			);
			return peer_info
		}

		if self.status().state == SyncState::Idle {
			trace!(
				target: LOG_TARGET,
				"Added sync target for block announced from {}: {} {:?}",
				peer_id,
				hash,
				announce.summary(),
			);
			self.fork_targets
				.entry(hash)
				.or_insert_with(|| {
					if let Some(metrics) = &self.metrics {
						metrics.fork_targets.inc();
					}

					ForkTarget {
						number,
						parent_hash: Some(*announce.header.parent_hash()),
						peers: Default::default(),
					}
				})
				.peers
				.insert(peer_id);
		}

		peer_info
	}

	// The implementation is similar to `on_validated_block_announce` with unknown parent hash.
	fn set_sync_fork_request(
		&mut self,
		mut peers: Vec<PeerId>,
		hash: &B::Hash,
		number: NumberFor<B>,
	) {
		if peers.is_empty() {
			peers = self
				.peers
				.iter()
				// Only request blocks from peers who are ahead or on a par.
				.filter(|(_, peer)| peer.best_number >= number)
				.map(|(id, _)| *id)
				.collect();

			debug!(
				target: LOG_TARGET,
				"Explicit sync request for block {hash:?} with no peers specified. \
				Syncing from these peers {peers:?} instead.",
			);
		} else {
			debug!(
				target: LOG_TARGET,
				"Explicit sync request for block {hash:?} with {peers:?}",
			);
		}

		if self.is_known(hash) {
			debug!(target: LOG_TARGET, "Refusing to sync known hash {hash:?}");
			return
		}

		trace!(target: LOG_TARGET, "Downloading requested old fork {hash:?}");
		for peer_id in &peers {
			if let Some(peer) = self.peers.get_mut(peer_id) {
				if let PeerSyncState::AncestorSearch { .. } = peer.state {
					continue
				}

				if number > peer.best_number {
					peer.best_number = number;
					peer.best_hash = *hash;
				}
				self.allowed_requests.add(peer_id);
			}
		}

		self.fork_targets
			.entry(*hash)
			.or_insert_with(|| {
				if let Some(metrics) = &self.metrics {
					metrics.fork_targets.inc();
				}

				ForkTarget { number, peers: Default::default(), parent_hash: None }
			})
			.peers
			.extend(peers);
	}

	fn request_justification(&mut self, hash: &B::Hash, number: NumberFor<B>) {
		let client = &self.client;
		self.extra_justifications
			.schedule((*hash, number), |base, block| is_descendent_of(&**client, base, block))
	}

	fn clear_justification_requests(&mut self) {
		self.extra_justifications.reset();
	}

	fn on_justification_import(&mut self, hash: B::Hash, number: NumberFor<B>, success: bool) {
		let finalization_result = if success { Ok((hash, number)) } else { Err(()) };
		self.extra_justifications
			.try_finalize_root((hash, number), finalization_result, true);
		self.allowed_requests.set_all();
	}

	fn on_generic_response(
		&mut self,
		peer_id: &PeerId,
		key: StrategyKey,
		protocol_name: ProtocolName,
		response: Box<dyn Any + Send>,
	) {
		if Self::STRATEGY_KEY != key {
			warn!(
				target: LOG_TARGET,
				"Unexpected generic response strategy key {key:?}, protocol {protocol_name}",
			);
			debug_assert!(false);
			return;
		}

		if protocol_name == self.state_request_protocol_name {
			let Ok(response) = response.downcast::<Vec<u8>>() else {
				warn!(target: LOG_TARGET, "Failed to downcast state response");
				debug_assert!(false);
				return;
			};

			if let Err(bad_peer) = self.on_state_data(&peer_id, &response) {
				self.actions.push(SyncingAction::DropPeer(bad_peer));
			}
		} else if &protocol_name == self.block_downloader.protocol_name() {
			let Ok(response) = response
				.downcast::<(BlockRequest<B>, Result<Vec<BlockData<B>>, BlockResponseError>)>()
			else {
				warn!(target: LOG_TARGET, "Failed to downcast block response");
				debug_assert!(false);
				return;
			};

			let (request, response) = *response;
			let blocks = match response {
				Ok(blocks) => blocks,
				Err(BlockResponseError::DecodeFailed(e)) => {
					debug!(
						target: LOG_TARGET,
						"Failed to decode block response from peer {:?}: {:?}.",
						peer_id,
						e
					);
					self.actions.push(SyncingAction::DropPeer(BadPeer(*peer_id, rep::BAD_MESSAGE)));
					return;
				},
				Err(BlockResponseError::ExtractionFailed(e)) => {
					debug!(
						target: LOG_TARGET,
						"Failed to extract blocks from peer response {:?}: {:?}.",
						peer_id,
						e
					);
					self.actions.push(SyncingAction::DropPeer(BadPeer(*peer_id, rep::BAD_MESSAGE)));
					return;
				},
			};

			if let Err(bad_peer) = self.on_block_response(peer_id, key, request, blocks) {
				self.actions.push(SyncingAction::DropPeer(bad_peer));
			}
		} else {
			warn!(
				target: LOG_TARGET,
				"Unexpected generic response protocol {protocol_name}, strategy key \
				{key:?}",
			);
			debug_assert!(false);
		}
	}

	fn on_blocks_processed(
		&mut self,
		imported: usize,
		count: usize,
		results: Vec<(Result<BlockImportStatus<NumberFor<B>>, BlockImportError>, B::Hash)>,
	) {
		trace!(target: LOG_TARGET, "Imported {imported} of {count}");

		let mut has_error = false;
		for (_, hash) in &results {
			if self.queue_blocks.remove(hash) {
				if let Some(metrics) = &self.metrics {
					metrics.queued_blocks.dec();
				}
			}
			self.blocks.clear_queued(hash);
			if let Some(gap_sync) = &mut self.gap_sync {
				gap_sync.blocks.clear_queued(hash);
			}
		}
		for (result, hash) in results {
			if has_error {
				break
			}

			has_error |= result.is_err();

			match result {
				Ok(BlockImportStatus::ImportedKnown(number, peer_id)) =>
					if let Some(peer) = peer_id {
						self.update_peer_common_number(&peer, number);
					},
				Ok(BlockImportStatus::ImportedUnknown(number, aux, peer_id)) => {
					if aux.clear_justification_requests {
						trace!(
							target: LOG_TARGET,
							"Block imported clears all pending justification requests {number}: {hash:?}",
						);
						self.clear_justification_requests();
					}

					if aux.needs_justification {
						trace!(
							target: LOG_TARGET,
							"Block imported but requires justification {number}: {hash:?}",
						);
						self.request_justification(&hash, number);
					}

					if aux.bad_justification {
						if let Some(ref peer) = peer_id {
							warn!("💔 Sent block with bad justification to import");
							self.actions.push(SyncingAction::DropPeer(BadPeer(
								*peer,
								rep::BAD_JUSTIFICATION,
							)));
						}
					}

					if let Some(peer) = peer_id {
						self.update_peer_common_number(&peer, number);
					}
					let state_sync_complete =
						self.state_sync.as_ref().map_or(false, |s| s.target_hash() == hash);
					if state_sync_complete {
						info!(
							target: LOG_TARGET,
							"State sync is complete ({} MiB), restarting block sync.",
							self.state_sync.as_ref().map_or(0, |s| s.progress().size / (1024 * 1024)),
						);
						self.state_sync = None;
						self.mode = ChainSyncMode::Full;
						self.restart();
					}
					let gap_sync_complete =
						self.gap_sync.as_ref().map_or(false, |s| s.target == number);
					if gap_sync_complete {
						info!(
							target: LOG_TARGET,
							"Block history download is complete."
						);
						self.gap_sync = None;
					}
				},
				Err(BlockImportError::IncompleteHeader(peer_id)) =>
					if let Some(peer) = peer_id {
						warn!(
							target: LOG_TARGET,
							"💔 Peer sent block with incomplete header to import",
						);
						self.actions
							.push(SyncingAction::DropPeer(BadPeer(peer, rep::INCOMPLETE_HEADER)));
						self.restart();
					},
				Err(BlockImportError::VerificationFailed(peer_id, e)) => {
					let extra_message = peer_id
						.map_or_else(|| "".into(), |peer| format!(" received from ({peer})"));

					warn!(
						target: LOG_TARGET,
						"💔 Verification failed for block {hash:?}{extra_message}: {e:?}",
					);

					if let Some(peer) = peer_id {
						self.actions
							.push(SyncingAction::DropPeer(BadPeer(peer, rep::VERIFICATION_FAIL)));
					}

					self.restart();
				},
				Err(BlockImportError::BadBlock(peer_id)) =>
					if let Some(peer) = peer_id {
						warn!(
							target: LOG_TARGET,
							"💔 Block {hash:?} received from peer {peer} has been blacklisted",
						);
						self.actions.push(SyncingAction::DropPeer(BadPeer(peer, rep::BAD_BLOCK)));
					},
				Err(BlockImportError::MissingState) => {
					// This may happen if the chain we were requesting upon has been discarded
					// in the meantime because other chain has been finalized.
					// Don't mark it as bad as it still may be synced if explicitly requested.
					trace!(target: LOG_TARGET, "Obsolete block {hash:?}");
				},
				e @ Err(BlockImportError::UnknownParent) | e @ Err(BlockImportError::Other(_)) => {
					warn!(target: LOG_TARGET, "💔 Error importing block {hash:?}: {}", e.unwrap_err());
					self.state_sync = None;
					self.restart();
				},
				Err(BlockImportError::Cancelled) => {},
			};
		}

		self.allowed_requests.set_all();
	}

	fn on_block_finalized(&mut self, hash: &B::Hash, number: NumberFor<B>) {
		let client = &self.client;
		let r = self.extra_justifications.on_block_finalized(hash, number, |base, block| {
			is_descendent_of(&**client, base, block)
		});

		if let ChainSyncMode::LightState { skip_proofs, .. } = &self.mode {
			if self.state_sync.is_none() {
				if !self.peers.is_empty() && self.queue_blocks.is_empty() {
					self.attempt_state_sync(*hash, number, *skip_proofs);
				} else {
					self.pending_state_sync_attempt.replace((*hash, number, *skip_proofs));
				}
			}
		}

		if let Err(err) = r {
			warn!(
				target: LOG_TARGET,
				"💔 Error cleaning up pending extra justification data requests: {err}",
			);
		}
	}

	fn update_chain_info(&mut self, best_hash: &B::Hash, best_number: NumberFor<B>) {
		self.on_block_queued(best_hash, best_number);
	}

	fn is_major_syncing(&self) -> bool {
		self.status().state.is_major_syncing()
	}

	fn num_peers(&self) -> usize {
		self.peers.len()
	}

	fn status(&self) -> SyncStatus<B> {
		let median_seen = self.median_seen();
		let best_seen_block =
			median_seen.and_then(|median| (median > self.best_queued_number).then_some(median));
		let sync_state = if let Some(target) = median_seen {
			// A chain is classified as downloading if the provided best block is
			// more than `MAJOR_SYNC_BLOCKS` behind the best block or as importing
			// if the same can be said about queued blocks.
			let best_block = self.client.info().best_number;
			if target > best_block && target - best_block > MAJOR_SYNC_BLOCKS.into() {
				// If target is not queued, we're downloading, otherwise importing.
				if target > self.best_queued_number {
					SyncState::Downloading { target }
				} else {
					SyncState::Importing { target }
				}
			} else {
				SyncState::Idle
			}
		} else {
			SyncState::Idle
		};

		let warp_sync_progress = self.gap_sync.as_ref().map(|gap_sync| WarpSyncProgress {
			phase: WarpSyncPhase::DownloadingBlocks(gap_sync.best_queued_number),
			total_bytes: 0,
		});

		SyncStatus {
			state: sync_state,
			best_seen_block,
			num_peers: self.peers.len() as u32,
			queued_blocks: self.queue_blocks.len() as u32,
			state_sync: self.state_sync.as_ref().map(|s| s.progress()),
			warp_sync: warp_sync_progress,
		}
	}

	fn num_downloaded_blocks(&self) -> usize {
		self.downloaded_blocks
	}

	fn num_sync_requests(&self) -> usize {
		self.fork_targets
			.values()
			.filter(|f| f.number <= self.best_queued_number)
			.count()
	}

	fn actions(
		&mut self,
		network_service: &NetworkServiceHandle,
	) -> Result<Vec<SyncingAction<B>>, ClientError> {
		if !self.peers.is_empty() && self.queue_blocks.is_empty() {
			if let Some((hash, number, skip_proofs)) = self.pending_state_sync_attempt.take() {
				self.attempt_state_sync(hash, number, skip_proofs);
			}
		}

		let block_requests = self
			.block_requests()
			.into_iter()
			.map(|(peer_id, request)| self.create_block_request_action(peer_id, request))
			.collect::<Vec<_>>();
		self.actions.extend(block_requests);

		let justification_requests = self
			.justification_requests()
			.into_iter()
			.map(|(peer_id, request)| self.create_block_request_action(peer_id, request))
			.collect::<Vec<_>>();
		self.actions.extend(justification_requests);

		let state_request = self.state_request().into_iter().map(|(peer_id, request)| {
			trace!(
				target: LOG_TARGET,
				"Created `StrategyRequest` to {peer_id}.",
			);

			let (tx, rx) = oneshot::channel();

			network_service.start_request(
				peer_id,
				self.state_request_protocol_name.clone(),
				request.encode_to_vec(),
				tx,
				IfDisconnected::ImmediateError,
			);

			SyncingAction::StartRequest {
				peer_id,
				key: Self::STRATEGY_KEY,
				request: async move {
					Ok(rx.await?.and_then(|(response, protocol_name)| {
						Ok((Box::new(response) as Box<dyn Any + Send>, protocol_name))
					}))
				}
				.boxed(),
				remove_obsolete: false,
			}
		});
		self.actions.extend(state_request);

		Ok(std::mem::take(&mut self.actions))
	}
}

impl<B, Client> ChainSync<B, Client>
where
	B: BlockT,
	Client: HeaderBackend<B>
		+ BlockBackend<B>
		+ HeaderMetadata<B, Error = sp_blockchain::Error>
		+ ProofProvider<B>
		+ Send
		+ Sync
		+ 'static,
{
	/// Strategy key used by chain sync.
	pub const STRATEGY_KEY: StrategyKey = StrategyKey::new("ChainSync");

	/// Create a new instance.
	pub fn new(
		mode: ChainSyncMode,
		client: Arc<Client>,
		max_parallel_downloads: u32,
		max_blocks_per_request: u32,
		state_request_protocol_name: ProtocolName,
		block_downloader: Arc<dyn BlockDownloader<B>>,
		metrics_registry: Option<&Registry>,
		initial_peers: impl Iterator<Item = (PeerId, B::Hash, NumberFor<B>)>,
	) -> Result<Self, ClientError> {
		let mut sync = Self {
			client,
			peers: HashMap::new(),
			disconnected_peers: DisconnectedPeers::new(),
			blocks: BlockCollection::new(),
			best_queued_hash: Default::default(),
			best_queued_number: Zero::zero(),
			extra_justifications: ExtraRequests::new("justification", metrics_registry),
			mode,
			queue_blocks: Default::default(),
			pending_state_sync_attempt: None,
			fork_targets: Default::default(),
			allowed_requests: Default::default(),
			max_parallel_downloads,
			max_blocks_per_request,
			state_request_protocol_name,
			downloaded_blocks: 0,
			state_sync: None,
			import_existing: false,
			block_downloader,
			gap_sync: None,
			actions: Vec::new(),
			metrics: metrics_registry.and_then(|r| match Metrics::register(r) {
				Ok(metrics) => Some(metrics),
				Err(err) => {
					log::error!(
						target: LOG_TARGET,
						"Failed to register `ChainSync` metrics {err:?}",
					);
					None
				},
			}),
		};

		sync.reset_sync_start_point()?;
		initial_peers.for_each(|(peer_id, best_hash, best_number)| {
			sync.add_peer(peer_id, best_hash, best_number);
		});

		Ok(sync)
	}

	#[must_use]
	fn add_peer_inner(
		&mut self,
		peer_id: PeerId,
		best_hash: B::Hash,
		best_number: NumberFor<B>,
	) -> Result<Option<BlockRequest<B>>, BadPeer> {
		// There is nothing sync can get from the node that has no blockchain data.
		match self.block_status(&best_hash) {
			Err(e) => {
				debug!(target: LOG_TARGET, "Error reading blockchain: {e}");
				Err(BadPeer(peer_id, rep::BLOCKCHAIN_READ_ERROR))
			},
			Ok(BlockStatus::KnownBad) => {
				info!(
					"💔 New peer {peer_id} with known bad best block {best_hash} ({best_number})."
				);
				Err(BadPeer(peer_id, rep::BAD_BLOCK))
			},
			Ok(BlockStatus::Unknown) => {
				if best_number.is_zero() {
					info!(
						"💔 New peer {} with unknown genesis hash {} ({}).",
						peer_id, best_hash, best_number,
					);
					return Err(BadPeer(peer_id, rep::GENESIS_MISMATCH));
				}

				// If there are more than `MAJOR_SYNC_BLOCKS` in the import queue then we have
				// enough to do in the import queue that it's not worth kicking off
				// an ancestor search, which is what we do in the next match case below.
				if self.queue_blocks.len() > MAJOR_SYNC_BLOCKS.into() {
					debug!(
						target: LOG_TARGET,
						"New peer {} with unknown best hash {} ({}), assuming common block.",
						peer_id,
						self.best_queued_hash,
						self.best_queued_number
					);
					self.peers.insert(
						peer_id,
						PeerSync {
							peer_id,
							common_number: self.best_queued_number,
							best_hash,
							best_number,
							state: PeerSyncState::Available,
						},
					);
					return Ok(None);
				}

				// If we are at genesis, just start downloading.
				let (state, req) = if self.best_queued_number.is_zero() {
					debug!(
						target: LOG_TARGET,
						"New peer {peer_id} with best hash {best_hash} ({best_number}).",
					);

					(PeerSyncState::Available, None)
				} else {
					let common_best = std::cmp::min(self.best_queued_number, best_number);

					debug!(
						target: LOG_TARGET,
						"New peer {} with unknown best hash {} ({}), searching for common ancestor.",
						peer_id,
						best_hash,
						best_number
					);

					(
						PeerSyncState::AncestorSearch {
							current: common_best,
							start: self.best_queued_number,
							state: AncestorSearchState::ExponentialBackoff(One::one()),
						},
						Some(ancestry_request::<B>(common_best)),
					)
				};

				self.allowed_requests.add(&peer_id);
				self.peers.insert(
					peer_id,
					PeerSync {
						peer_id,
						common_number: Zero::zero(),
						best_hash,
						best_number,
						state,
					},
				);

				Ok(req)
			},
			Ok(BlockStatus::Queued) |
			Ok(BlockStatus::InChainWithState) |
			Ok(BlockStatus::InChainPruned) => {
				debug!(
					target: LOG_TARGET,
					"New peer {peer_id} with known best hash {best_hash} ({best_number}).",
				);
				self.peers.insert(
					peer_id,
					PeerSync {
						peer_id,
						common_number: std::cmp::min(self.best_queued_number, best_number),
						best_hash,
						best_number,
						state: PeerSyncState::Available,
					},
				);
				self.allowed_requests.add(&peer_id);
				Ok(None)
			},
		}
	}

	fn create_block_request_action(
		&mut self,
		peer_id: PeerId,
		request: BlockRequest<B>,
	) -> SyncingAction<B> {
		let downloader = self.block_downloader.clone();

		SyncingAction::StartRequest {
			peer_id,
			key: Self::STRATEGY_KEY,
			request: async move {
				Ok(downloader.download_blocks(peer_id, request.clone()).await?.and_then(
					|(response, protocol_name)| {
						let decoded_response =
							downloader.block_response_into_blocks(&request, response);
						let result = Box::new((request, decoded_response)) as Box<dyn Any + Send>;
						Ok((result, protocol_name))
					},
				))
			}
			.boxed(),
			// Sending block request implies dropping obsolete pending response as we are not
			// interested in it anymore.
			remove_obsolete: true,
		}
	}

	/// Submit a block response for processing.
	#[must_use]
	fn on_block_data(
		&mut self,
		peer_id: &PeerId,
		request: Option<BlockRequest<B>>,
		response: BlockResponse<B>,
	) -> Result<(), BadPeer> {
		self.downloaded_blocks += response.blocks.len();
		let mut gap = false;
		let new_blocks: Vec<IncomingBlock<B>> = if let Some(peer) = self.peers.get_mut(peer_id) {
			let mut blocks = response.blocks;
			if request.as_ref().map_or(false, |r| r.direction == Direction::Descending) {
				trace!(target: LOG_TARGET, "Reversing incoming block list");
				blocks.reverse()
			}
			self.allowed_requests.add(peer_id);
			if let Some(request) = request {
				match &mut peer.state {
					PeerSyncState::DownloadingNew(_) => {
						self.blocks.clear_peer_download(peer_id);
						peer.state = PeerSyncState::Available;
						if let Some(start_block) =
							validate_blocks::<B>(&blocks, peer_id, Some(request))?
						{
							self.blocks.insert(start_block, blocks, *peer_id);
						}
						self.ready_blocks()
					},
					PeerSyncState::DownloadingGap(_) => {
						peer.state = PeerSyncState::Available;
						if let Some(gap_sync) = &mut self.gap_sync {
							gap_sync.blocks.clear_peer_download(peer_id);
							if let Some(start_block) =
								validate_blocks::<B>(&blocks, peer_id, Some(request))?
							{
								gap_sync.blocks.insert(start_block, blocks, *peer_id);
							}
							gap = true;
							let blocks: Vec<_> = gap_sync
								.blocks
								.ready_blocks(gap_sync.best_queued_number + One::one())
								.into_iter()
								.map(|block_data| {
									let justifications =
										block_data.block.justifications.or_else(|| {
											legacy_justification_mapping(
												block_data.block.justification,
											)
										});
									IncomingBlock {
										hash: block_data.block.hash,
										header: block_data.block.header,
										body: block_data.block.body,
										indexed_body: block_data.block.indexed_body,
										justifications,
										origin: block_data.origin,
										allow_missing_state: true,
										import_existing: self.import_existing,
										skip_execution: true,
										state: None,
									}
								})
								.collect();
							debug!(
								target: LOG_TARGET,
								"Drained {} gap blocks from {}",
								blocks.len(),
								gap_sync.best_queued_number,
							);
							blocks
						} else {
							debug!(target: LOG_TARGET, "Unexpected gap block response from {peer_id}");
							return Err(BadPeer(*peer_id, rep::NO_BLOCK));
						}
					},
					PeerSyncState::DownloadingStale(_) => {
						peer.state = PeerSyncState::Available;
						if blocks.is_empty() {
							debug!(target: LOG_TARGET, "Empty block response from {peer_id}");
							return Err(BadPeer(*peer_id, rep::NO_BLOCK));
						}
						validate_blocks::<B>(&blocks, peer_id, Some(request))?;
						blocks
							.into_iter()
							.map(|b| {
								let justifications = b
									.justifications
									.or_else(|| legacy_justification_mapping(b.justification));
								IncomingBlock {
									hash: b.hash,
									header: b.header,
									body: b.body,
									indexed_body: None,
									justifications,
									origin: Some(*peer_id),
									allow_missing_state: true,
									import_existing: self.import_existing,
									skip_execution: self.skip_execution(),
									state: None,
								}
							})
							.collect()
					},
					PeerSyncState::AncestorSearch { current, start, state } => {
						let matching_hash = match (blocks.get(0), self.client.hash(*current)) {
							(Some(block), Ok(maybe_our_block_hash)) => {
								trace!(
									target: LOG_TARGET,
									"Got ancestry block #{} ({}) from peer {}",
									current,
									block.hash,
									peer_id,
								);
								maybe_our_block_hash.filter(|x| x == &block.hash)
							},
							(None, _) => {
								debug!(
									target: LOG_TARGET,
									"Invalid response when searching for ancestor from {peer_id}",
								);
								return Err(BadPeer(*peer_id, rep::UNKNOWN_ANCESTOR));
							},
							(_, Err(e)) => {
								info!(
									target: LOG_TARGET,
									"❌ Error answering legitimate blockchain query: {e}",
								);
								return Err(BadPeer(*peer_id, rep::BLOCKCHAIN_READ_ERROR));
							},
						};
						if matching_hash.is_some() {
							if *start < self.best_queued_number &&
								self.best_queued_number <= peer.best_number
							{
								// We've made progress on this chain since the search was started.
								// Opportunistically set common number to updated number
								// instead of the one that started the search.
								trace!(
									target: LOG_TARGET,
									"Ancestry search: opportunistically updating peer {} common number from={} => to={}.",
									*peer_id,
									peer.common_number,
									self.best_queued_number,
								);
								peer.common_number = self.best_queued_number;
							} else if peer.common_number < *current {
								trace!(
									target: LOG_TARGET,
									"Ancestry search: updating peer {} common number from={} => to={}.",
									*peer_id,
									peer.common_number,
									*current,
								);
								peer.common_number = *current;
							}
						}
						if matching_hash.is_none() && current.is_zero() {
							trace!(
								target: LOG_TARGET,
								"Ancestry search: genesis mismatch for peer {peer_id}",
							);
							return Err(BadPeer(*peer_id, rep::GENESIS_MISMATCH));
						}
						if let Some((next_state, next_num)) =
							handle_ancestor_search_state(state, *current, matching_hash.is_some())
						{
							peer.state = PeerSyncState::AncestorSearch {
								current: next_num,
								start: *start,
								state: next_state,
							};
							let request = ancestry_request::<B>(next_num);
							let action = self.create_block_request_action(*peer_id, request);
							self.actions.push(action);
							return Ok(());
						} else {
							// Ancestry search is complete. Check if peer is on a stale fork unknown
							// to us and add it to sync targets if necessary.
							trace!(
								target: LOG_TARGET,
								"Ancestry search complete. Ours={} ({}), Theirs={} ({}), Common={:?} ({})",
								self.best_queued_hash,
								self.best_queued_number,
								peer.best_hash,
								peer.best_number,
								matching_hash,
								peer.common_number,
							);
							if peer.common_number < peer.best_number &&
								peer.best_number < self.best_queued_number
							{
								trace!(
									target: LOG_TARGET,
									"Added fork target {} for {}",
									peer.best_hash,
									peer_id,
								);
								self.fork_targets
									.entry(peer.best_hash)
									.or_insert_with(|| {
										if let Some(metrics) = &self.metrics {
											metrics.fork_targets.inc();
										}

										ForkTarget {
											number: peer.best_number,
											parent_hash: None,
											peers: Default::default(),
										}
									})
									.peers
									.insert(*peer_id);
							}
							peer.state = PeerSyncState::Available;
							return Ok(());
						}
					},
					PeerSyncState::Available |
					PeerSyncState::DownloadingJustification(..) |
					PeerSyncState::DownloadingState => Vec::new(),
				}
			} else {
				// When request.is_none() this is a block announcement. Just accept blocks.
				validate_blocks::<B>(&blocks, peer_id, None)?;
				blocks
					.into_iter()
					.map(|b| {
						let justifications = b
							.justifications
							.or_else(|| legacy_justification_mapping(b.justification));
						IncomingBlock {
							hash: b.hash,
							header: b.header,
							body: b.body,
							indexed_body: None,
							justifications,
							origin: Some(*peer_id),
							allow_missing_state: true,
							import_existing: false,
							skip_execution: true,
							state: None,
						}
					})
					.collect()
			}
		} else {
			// We don't know of this peer, so we also did not request anything from it.
			return Err(BadPeer(*peer_id, rep::NOT_REQUESTED));
		};

		self.validate_and_queue_blocks(new_blocks, gap);

		Ok(())
	}

	fn on_block_response(
		&mut self,
		peer_id: &PeerId,
		key: StrategyKey,
		request: BlockRequest<B>,
		blocks: Vec<BlockData<B>>,
	) -> Result<(), BadPeer> {
		if key != Self::STRATEGY_KEY {
			error!(
				target: LOG_TARGET,
				"`on_block_response()` called with unexpected key {key:?} for chain sync",
			);
			debug_assert!(false);
		}
		let block_response = BlockResponse::<B> { id: request.id, blocks };

		let blocks_range = || match (
			block_response
				.blocks
				.first()
				.and_then(|b| b.header.as_ref().map(|h| h.number())),
			block_response.blocks.last().and_then(|b| b.header.as_ref().map(|h| h.number())),
		) {
			(Some(first), Some(last)) if first != last => format!(" ({}..{})", first, last),
			(Some(first), Some(_)) => format!(" ({})", first),
			_ => Default::default(),
		};
		trace!(
			target: LOG_TARGET,
			"BlockResponse {} from {} with {} blocks {}",
			block_response.id,
			peer_id,
			block_response.blocks.len(),
			blocks_range(),
		);

		if request.fields == BlockAttributes::JUSTIFICATION {
			self.on_block_justification(*peer_id, block_response)
		} else {
			self.on_block_data(peer_id, Some(request), block_response)
		}
	}

	/// Submit a justification response for processing.
	#[must_use]
	fn on_block_justification(
		&mut self,
		peer_id: PeerId,
		response: BlockResponse<B>,
	) -> Result<(), BadPeer> {
		let peer = if let Some(peer) = self.peers.get_mut(&peer_id) {
			peer
		} else {
			error!(
				target: LOG_TARGET,
				"💔 Called on_block_justification with a peer ID of an unknown peer",
			);
			return Ok(());
		};

		self.allowed_requests.add(&peer_id);
		if let PeerSyncState::DownloadingJustification(hash) = peer.state {
			peer.state = PeerSyncState::Available;

			// We only request one justification at a time
			let justification = if let Some(block) = response.blocks.into_iter().next() {
				if hash != block.hash {
					warn!(
						target: LOG_TARGET,
						"💔 Invalid block justification provided by {}: requested: {:?} got: {:?}",
						peer_id,
						hash,
						block.hash,
					);
					return Err(BadPeer(peer_id, rep::BAD_JUSTIFICATION));
				}

				block
					.justifications
					.or_else(|| legacy_justification_mapping(block.justification))
			} else {
				// we might have asked the peer for a justification on a block that we assumed it
				// had but didn't (regardless of whether it had a justification for it or not).
				trace!(
					target: LOG_TARGET,
					"Peer {peer_id:?} provided empty response for justification request {hash:?}",
				);

				None
			};

			if let Some((peer_id, hash, number, justifications)) =
				self.extra_justifications.on_response(peer_id, justification)
			{
				self.actions.push(SyncingAction::ImportJustifications {
					peer_id,
					hash,
					number,
					justifications,
				});
				return Ok(());
			}
		}

		Ok(())
	}

	/// Returns the median seen block number.
	fn median_seen(&self) -> Option<NumberFor<B>> {
		let mut best_seens = self.peers.values().map(|p| p.best_number).collect::<Vec<_>>();

		if best_seens.is_empty() {
			None
		} else {
			let middle = best_seens.len() / 2;

			// Not the "perfect median" when we have an even number of peers.
			Some(*best_seens.select_nth_unstable(middle).1)
		}
	}

	fn required_block_attributes(&self) -> BlockAttributes {
		match self.mode {
			ChainSyncMode::Full =>
				BlockAttributes::HEADER | BlockAttributes::JUSTIFICATION | BlockAttributes::BODY,
			ChainSyncMode::LightState { storage_chain_mode: false, .. } =>
				BlockAttributes::HEADER | BlockAttributes::JUSTIFICATION | BlockAttributes::BODY,
			ChainSyncMode::LightState { storage_chain_mode: true, .. } =>
				BlockAttributes::HEADER |
					BlockAttributes::JUSTIFICATION |
					BlockAttributes::INDEXED_BODY,
		}
	}

	fn skip_execution(&self) -> bool {
		match self.mode {
			ChainSyncMode::Full => false,
			ChainSyncMode::LightState { .. } => true,
		}
	}

	fn validate_and_queue_blocks(&mut self, mut new_blocks: Vec<IncomingBlock<B>>, gap: bool) {
		let orig_len = new_blocks.len();
		new_blocks.retain(|b| !self.queue_blocks.contains(&b.hash));
		if new_blocks.len() != orig_len {
			debug!(
				target: LOG_TARGET,
				"Ignoring {} blocks that are already queued",
				orig_len - new_blocks.len(),
			);
		}

		let origin = if !gap && !self.status().state.is_major_syncing() {
			BlockOrigin::NetworkBroadcast
		} else {
			BlockOrigin::NetworkInitialSync
		};

		if let Some((h, n)) = new_blocks
			.last()
			.and_then(|b| b.header.as_ref().map(|h| (&b.hash, *h.number())))
		{
			trace!(
				target: LOG_TARGET,
				"Accepted {} blocks ({:?}) with origin {:?}",
				new_blocks.len(),
				h,
				origin,
			);
			self.on_block_queued(h, n)
		}
		self.queue_blocks.extend(new_blocks.iter().map(|b| b.hash));
		if let Some(metrics) = &self.metrics {
			metrics
				.queued_blocks
				.set(self.queue_blocks.len().try_into().unwrap_or(u64::MAX));
		}

		self.actions.push(SyncingAction::ImportBlocks { origin, blocks: new_blocks })
	}

	fn update_peer_common_number(&mut self, peer_id: &PeerId, new_common: NumberFor<B>) {
		if let Some(peer) = self.peers.get_mut(peer_id) {
			peer.update_common_number(new_common);
		}
	}

	/// Called when a block has been queued for import.
	///
	/// Updates our internal state for best queued block and then goes
	/// through all peers to update our view of their state as well.
	fn on_block_queued(&mut self, hash: &B::Hash, number: NumberFor<B>) {
		if self.fork_targets.remove(hash).is_some() {
			if let Some(metrics) = &self.metrics {
				metrics.fork_targets.dec();
			}
			trace!(target: LOG_TARGET, "Completed fork sync {hash:?}");
		}
		if let Some(gap_sync) = &mut self.gap_sync {
			if number > gap_sync.best_queued_number && number <= gap_sync.target {
				gap_sync.best_queued_number = number;
			}
		}
		if number > self.best_queued_number {
			self.best_queued_number = number;
			self.best_queued_hash = *hash;
			// Update common blocks
			for (n, peer) in self.peers.iter_mut() {
				if let PeerSyncState::AncestorSearch { .. } = peer.state {
					// Wait for ancestry search to complete first.
					continue;
				}
				let new_common_number =
					if peer.best_number >= number { number } else { peer.best_number };
				trace!(
					target: LOG_TARGET,
					"Updating peer {} info, ours={}, common={}->{}, their best={}",
					n,
					number,
					peer.common_number,
					new_common_number,
					peer.best_number,
				);
				peer.common_number = new_common_number;
			}
		}
		self.allowed_requests.set_all();
	}

	/// Restart the sync process. This will reset all pending block requests and return an iterator
	/// of new block requests to make to peers. Peers that were downloading finality data (i.e.
	/// their state was `DownloadingJustification`) are unaffected and will stay in the same state.
	fn restart(&mut self) {
		self.blocks.clear();
		if let Err(e) = self.reset_sync_start_point() {
			warn!(target: LOG_TARGET, "💔  Unable to restart sync: {e}");
		}
		self.allowed_requests.set_all();
		debug!(
			target: LOG_TARGET,
			"Restarted with {} ({})",
			self.best_queued_number,
			self.best_queued_hash,
		);
		let old_peers = std::mem::take(&mut self.peers);

		old_peers.into_iter().for_each(|(peer_id, mut peer_sync)| {
			match peer_sync.state {
				PeerSyncState::Available => {
					self.add_peer(peer_id, peer_sync.best_hash, peer_sync.best_number);
				},
				PeerSyncState::AncestorSearch { .. } |
				PeerSyncState::DownloadingNew(_) |
				PeerSyncState::DownloadingStale(_) |
				PeerSyncState::DownloadingGap(_) |
				PeerSyncState::DownloadingState => {
					// Cancel a request first, as `add_peer` may generate a new request.
					self.actions
						.push(SyncingAction::CancelRequest { peer_id, key: Self::STRATEGY_KEY });
					self.add_peer(peer_id, peer_sync.best_hash, peer_sync.best_number);
				},
				PeerSyncState::DownloadingJustification(_) => {
					// Peers that were downloading justifications
					// should be kept in that state.
					// We make sure our common number is at least something we have.
					trace!(
						target: LOG_TARGET,
						"Keeping peer {} after restart, updating common number from={} => to={} (our best).",
						peer_id,
						peer_sync.common_number,
						self.best_queued_number,
					);
					peer_sync.common_number = self.best_queued_number;
					self.peers.insert(peer_id, peer_sync);
				},
			}
		});
	}

	/// Find a block to start sync from. If we sync with state, that's the latest block we have
	/// state for.
	fn reset_sync_start_point(&mut self) -> Result<(), ClientError> {
		let info = self.client.info();
		if matches!(self.mode, ChainSyncMode::LightState { .. }) && info.finalized_state.is_some() {
			warn!(
				target: LOG_TARGET,
				"Can't use fast sync mode with a partially synced database. Reverting to full sync mode."
			);
			self.mode = ChainSyncMode::Full;
		}

		self.import_existing = false;
		self.best_queued_hash = info.best_hash;
		self.best_queued_number = info.best_number;

		if self.mode == ChainSyncMode::Full &&
			self.client.block_status(info.best_hash)? != BlockStatus::InChainWithState
		{
			self.import_existing = true;
			// Latest state is missing, start with the last finalized state or genesis instead.
			if let Some((hash, number)) = info.finalized_state {
				debug!(target: LOG_TARGET, "Starting from finalized state #{number}");
				self.best_queued_hash = hash;
				self.best_queued_number = number;
			} else {
				debug!(target: LOG_TARGET, "Restarting from genesis");
				self.best_queued_hash = Default::default();
				self.best_queued_number = Zero::zero();
			}
		}

		if let Some(BlockGap { start, end, .. }) = info.block_gap {
			debug!(target: LOG_TARGET, "Starting gap sync #{start} - #{end}");
			self.gap_sync = Some(GapSync {
				best_queued_number: start - One::one(),
				target: end,
				blocks: BlockCollection::new(),
			});
		}
		trace!(
			target: LOG_TARGET,
			"Restarted sync at #{} ({:?})",
			self.best_queued_number,
			self.best_queued_hash,
		);
		Ok(())
	}

	/// What is the status of the block corresponding to the given hash?
	fn block_status(&self, hash: &B::Hash) -> Result<BlockStatus, ClientError> {
		if self.queue_blocks.contains(hash) {
			return Ok(BlockStatus::Queued);
		}
		self.client.block_status(*hash)
	}

	/// Is the block corresponding to the given hash known?
	fn is_known(&self, hash: &B::Hash) -> bool {
		self.block_status(hash).ok().map_or(false, |s| s != BlockStatus::Unknown)
	}

	/// Is any peer downloading the given hash?
	fn is_already_downloading(&self, hash: &B::Hash) -> bool {
		self.peers
			.iter()
			.any(|(_, p)| p.state == PeerSyncState::DownloadingStale(*hash))
	}

	/// Get the set of downloaded blocks that are ready to be queued for import.
	fn ready_blocks(&mut self) -> Vec<IncomingBlock<B>> {
		self.blocks
			.ready_blocks(self.best_queued_number + One::one())
			.into_iter()
			.map(|block_data| {
				let justifications = block_data
					.block
					.justifications
					.or_else(|| legacy_justification_mapping(block_data.block.justification));
				IncomingBlock {
					hash: block_data.block.hash,
					header: block_data.block.header,
					body: block_data.block.body,
					indexed_body: block_data.block.indexed_body,
					justifications,
					origin: block_data.origin,
					allow_missing_state: true,
					import_existing: self.import_existing,
					skip_execution: self.skip_execution(),
					state: None,
				}
			})
			.collect()
	}

	/// Get justification requests scheduled by sync to be sent out.
	fn justification_requests(&mut self) -> Vec<(PeerId, BlockRequest<B>)> {
		let peers = &mut self.peers;
		let mut matcher = self.extra_justifications.matcher();
		std::iter::from_fn(move || {
			if let Some((peer, request)) = matcher.next(peers) {
				peers
					.get_mut(&peer)
					.expect(
						"`Matcher::next` guarantees the `PeerId` comes from the given peers; qed",
					)
					.state = PeerSyncState::DownloadingJustification(request.0);
				let req = BlockRequest::<B> {
					id: 0,
					fields: BlockAttributes::JUSTIFICATION,
					from: FromBlock::Hash(request.0),
					direction: Direction::Ascending,
					max: Some(1),
				};
				Some((peer, req))
			} else {
				None
			}
		})
		.collect()
	}

	/// Get block requests scheduled by sync to be sent out.
	fn block_requests(&mut self) -> Vec<(PeerId, BlockRequest<B>)> {
		if self.allowed_requests.is_empty() || self.state_sync.is_some() {
			return Vec::new();
		}

		if self.queue_blocks.len() > MAX_IMPORTING_BLOCKS {
			trace!(target: LOG_TARGET, "Too many blocks in the queue.");
			return Vec::new();
		}
		let is_major_syncing = self.status().state.is_major_syncing();
		let attrs = self.required_block_attributes();
		let blocks = &mut self.blocks;
		let fork_targets = &mut self.fork_targets;
		let last_finalized =
			std::cmp::min(self.best_queued_number, self.client.info().finalized_number);
		let best_queued = self.best_queued_number;
		let client = &self.client;
		let queue_blocks = &self.queue_blocks;
		let allowed_requests = self.allowed_requests.clone();
		let max_parallel = if is_major_syncing { 1 } else { self.max_parallel_downloads };
		let max_blocks_per_request = self.max_blocks_per_request;
		let gap_sync = &mut self.gap_sync;
		let disconnected_peers = &mut self.disconnected_peers;
		let metrics = self.metrics.as_ref();
		let requests = self
			.peers
			.iter_mut()
			.filter_map(move |(&id, peer)| {
				if !peer.state.is_available() ||
					!allowed_requests.contains(&id) ||
					!disconnected_peers.is_peer_available(&id)
				{
					return None;
				}

				// If our best queued is more than `MAX_BLOCKS_TO_LOOK_BACKWARDS` blocks away from
				// the common number, the peer best number is higher than our best queued and the
				// common number is smaller than the last finalized block number, we should do an
				// ancestor search to find a better common block. If the queue is full we wait till
				// all blocks are imported though.
				if best_queued.saturating_sub(peer.common_number) >
					MAX_BLOCKS_TO_LOOK_BACKWARDS.into() &&
					best_queued < peer.best_number &&
					peer.common_number < last_finalized &&
					queue_blocks.len() <= MAJOR_SYNC_BLOCKS.into()
				{
					trace!(
						target: LOG_TARGET,
						"Peer {:?} common block {} too far behind of our best {}. Starting ancestry search.",
						id,
						peer.common_number,
						best_queued,
					);
					let current = std::cmp::min(peer.best_number, best_queued);
					peer.state = PeerSyncState::AncestorSearch {
						current,
						start: best_queued,
						state: AncestorSearchState::ExponentialBackoff(One::one()),
					};
					Some((id, ancestry_request::<B>(current)))
				} else if let Some((range, req)) = peer_block_request(
					&id,
					peer,
					blocks,
					attrs,
					max_parallel,
					max_blocks_per_request,
					last_finalized,
					best_queued,
				) {
					peer.state = PeerSyncState::DownloadingNew(range.start);
					trace!(
						target: LOG_TARGET,
						"New block request for {}, (best:{}, common:{}) {:?}",
						id,
						peer.best_number,
						peer.common_number,
						req,
					);
					Some((id, req))
				} else if let Some((hash, req)) = fork_sync_request(
					&id,
					fork_targets,
					best_queued,
					last_finalized,
					attrs,
					|hash| {
						if queue_blocks.contains(hash) {
							BlockStatus::Queued
						} else {
							client.block_status(*hash).unwrap_or(BlockStatus::Unknown)
						}
					},
					max_blocks_per_request,
					metrics,
				) {
					trace!(target: LOG_TARGET, "Downloading fork {hash:?} from {id}");
					peer.state = PeerSyncState::DownloadingStale(hash);
					Some((id, req))
				} else if let Some((range, req)) = gap_sync.as_mut().and_then(|sync| {
					peer_gap_block_request(
						&id,
						peer,
						&mut sync.blocks,
						attrs,
						sync.target,
						sync.best_queued_number,
						max_blocks_per_request,
					)
				}) {
					peer.state = PeerSyncState::DownloadingGap(range.start);
					trace!(
						target: LOG_TARGET,
						"New gap block request for {}, (best:{}, common:{}) {:?}",
						id,
						peer.best_number,
						peer.common_number,
						req,
					);
					Some((id, req))
				} else {
					None
				}
			})
			.collect::<Vec<_>>();

		// Clear the allowed_requests state when sending new block requests
		// to prevent multiple inflight block requests from being issued.
		if !requests.is_empty() {
			self.allowed_requests.take();
		}

		requests
	}

	/// Get a state request scheduled by sync to be sent out (if any).
	fn state_request(&mut self) -> Option<(PeerId, StateRequest)> {
		if self.allowed_requests.is_empty() {
			return None;
		}
		if self.state_sync.is_some() &&
			self.peers.iter().any(|(_, peer)| peer.state == PeerSyncState::DownloadingState)
		{
			// Only one pending state request is allowed.
			return None;
		}
		if let Some(sync) = &self.state_sync {
			if sync.is_complete() {
				return None;
			}

			for (id, peer) in self.peers.iter_mut() {
				if peer.state.is_available() &&
					peer.common_number >= sync.target_number() &&
					self.disconnected_peers.is_peer_available(&id)
				{
					peer.state = PeerSyncState::DownloadingState;
					let request = sync.next_request();
					trace!(target: LOG_TARGET, "New StateRequest for {}: {:?}", id, request);
					self.allowed_requests.clear();
					return Some((*id, request));
				}
			}
		}
		None
	}

	#[must_use]
	fn on_state_data(&mut self, peer_id: &PeerId, response: &[u8]) -> Result<(), BadPeer> {
		let response = match StateResponse::decode(response) {
			Ok(response) => response,
			Err(error) => {
				debug!(
					target: LOG_TARGET,
					"Failed to decode state response from peer {peer_id:?}: {error:?}.",
				);

				return Err(BadPeer(*peer_id, rep::BAD_RESPONSE));
			},
		};

		if let Some(peer) = self.peers.get_mut(peer_id) {
			if let PeerSyncState::DownloadingState = peer.state {
				peer.state = PeerSyncState::Available;
				self.allowed_requests.set_all();
			}
		}
		let import_result = if let Some(sync) = &mut self.state_sync {
			debug!(
				target: LOG_TARGET,
				"Importing state data from {} with {} keys, {} proof nodes.",
				peer_id,
				response.entries.len(),
				response.proof.len(),
			);
			sync.import(response)
		} else {
			debug!(target: LOG_TARGET, "Ignored obsolete state response from {peer_id}");
			return Err(BadPeer(*peer_id, rep::NOT_REQUESTED));
		};

		match import_result {
			ImportResult::Import(hash, header, state, body, justifications) => {
				let origin = BlockOrigin::NetworkInitialSync;
				let block = IncomingBlock {
					hash,
					header: Some(header),
					body,
					indexed_body: None,
					justifications,
					origin: None,
					allow_missing_state: true,
					import_existing: true,
					skip_execution: self.skip_execution(),
					state: Some(state),
				};
				debug!(target: LOG_TARGET, "State download is complete. Import is queued");
				self.actions.push(SyncingAction::ImportBlocks { origin, blocks: vec![block] });
				Ok(())
			},
			ImportResult::Continue => Ok(()),
			ImportResult::BadResponse => {
				debug!(target: LOG_TARGET, "Bad state data received from {peer_id}");
				Err(BadPeer(*peer_id, rep::BAD_BLOCK))
			},
		}
	}

	fn attempt_state_sync(
		&mut self,
		finalized_hash: B::Hash,
		finalized_number: NumberFor<B>,
		skip_proofs: bool,
	) {
		let mut heads: Vec<_> = self.peers.values().map(|peer| peer.best_number).collect();
		heads.sort();
		let median = heads[heads.len() / 2];
		if finalized_number + STATE_SYNC_FINALITY_THRESHOLD.saturated_into() >= median {
			if let Ok(Some(header)) = self.client.header(finalized_hash) {
				log::debug!(
					target: LOG_TARGET,
					"Starting state sync for #{finalized_number} ({finalized_hash})",
				);
				self.state_sync =
					Some(StateSync::new(self.client.clone(), header, None, None, skip_proofs));
				self.allowed_requests.set_all();
			} else {
				log::error!(
					target: LOG_TARGET,
					"Failed to start state sync: header for finalized block \
					  #{finalized_number} ({finalized_hash}) is not available",
				);
				debug_assert!(false);
			}
		}
	}

	/// A version of `actions()` that doesn't schedule extra requests. For testing only.
	#[cfg(test)]
	#[must_use]
	fn take_actions(&mut self) -> impl Iterator<Item = SyncingAction<B>> {
		std::mem::take(&mut self.actions).into_iter()
	}
}

// This is purely during a backwards compatible transitionary period and should be removed
// once we can assume all nodes can send and receive multiple Justifications
// The ID tag is hardcoded here to avoid depending on the GRANDPA crate.
// See: https://github.com/paritytech/substrate/issues/8172
fn legacy_justification_mapping(
	justification: Option<EncodedJustification>,
) -> Option<Justifications> {
	justification.map(|just| (*b"FRNK", just).into())
}

/// Request the ancestry for a block. Sends a request for header and justification for the given
/// block number. Used during ancestry search.
fn ancestry_request<B: BlockT>(block: NumberFor<B>) -> BlockRequest<B> {
	BlockRequest::<B> {
		id: 0,
		fields: BlockAttributes::HEADER | BlockAttributes::JUSTIFICATION,
		from: FromBlock::Number(block),
		direction: Direction::Ascending,
		max: Some(1),
	}
}

/// The ancestor search state expresses which algorithm, and its stateful parameters, we are using
/// to try to find an ancestor block
#[derive(Copy, Clone, Eq, PartialEq, Debug)]
pub(crate) enum AncestorSearchState<B: BlockT> {
	/// Use exponential backoff to find an ancestor, then switch to binary search.
	/// We keep track of the exponent.
	ExponentialBackoff(NumberFor<B>),
	/// Using binary search to find the best ancestor.
	/// We keep track of left and right bounds.
	BinarySearch(NumberFor<B>, NumberFor<B>),
}

/// This function handles the ancestor search strategy used. The goal is to find a common point
/// that both our chains agree on that is as close to the tip as possible.
/// The way this works is we first have an exponential backoff strategy, where we try to step
/// forward until we find a block hash mismatch. The size of the step doubles each step we take.
///
/// When we've found a block hash mismatch we then fall back to a binary search between the two
/// last known points to find the common block closest to the tip.
fn handle_ancestor_search_state<B: BlockT>(
	state: &AncestorSearchState<B>,
	curr_block_num: NumberFor<B>,
	block_hash_match: bool,
) -> Option<(AncestorSearchState<B>, NumberFor<B>)> {
	let two = <NumberFor<B>>::one() + <NumberFor<B>>::one();
	match state {
		AncestorSearchState::ExponentialBackoff(next_distance_to_tip) => {
			let next_distance_to_tip = *next_distance_to_tip;
			if block_hash_match && next_distance_to_tip == One::one() {
				// We found the ancestor in the first step so there is no need to execute binary
				// search.
				return None;
			}
			if block_hash_match {
				let left = curr_block_num;
				let right = left + next_distance_to_tip / two;
				let middle = left + (right - left) / two;
				Some((AncestorSearchState::BinarySearch(left, right), middle))
			} else {
				let next_block_num =
					curr_block_num.checked_sub(&next_distance_to_tip).unwrap_or_else(Zero::zero);
				let next_distance_to_tip = next_distance_to_tip * two;
				Some((
					AncestorSearchState::ExponentialBackoff(next_distance_to_tip),
					next_block_num,
				))
			}
		},
		AncestorSearchState::BinarySearch(mut left, mut right) => {
			if left >= curr_block_num {
				return None;
			}
			if block_hash_match {
				left = curr_block_num;
			} else {
				right = curr_block_num;
			}
			assert!(right >= left);
			let middle = left + (right - left) / two;
			if middle == curr_block_num {
				None
			} else {
				Some((AncestorSearchState::BinarySearch(left, right), middle))
			}
		},
	}
}

/// Get a new block request for the peer if any.
fn peer_block_request<B: BlockT>(
	id: &PeerId,
	peer: &PeerSync<B>,
	blocks: &mut BlockCollection<B>,
	attrs: BlockAttributes,
	max_parallel_downloads: u32,
	max_blocks_per_request: u32,
	finalized: NumberFor<B>,
	best_num: NumberFor<B>,
) -> Option<(Range<NumberFor<B>>, BlockRequest<B>)> {
	if best_num >= peer.best_number {
		// Will be downloaded as alternative fork instead.
		return None;
	} else if peer.common_number < finalized {
		trace!(
			target: LOG_TARGET,
			"Requesting pre-finalized chain from {:?}, common={}, finalized={}, peer best={}, our best={}",
			id, peer.common_number, finalized, peer.best_number, best_num,
		);
	}
	let range = blocks.needed_blocks(
		*id,
		max_blocks_per_request,
		peer.best_number,
		peer.common_number,
		max_parallel_downloads,
		MAX_DOWNLOAD_AHEAD,
	)?;

	// The end is not part of the range.
	let last = range.end.saturating_sub(One::one());

	let from = if peer.best_number == last {
		FromBlock::Hash(peer.best_hash)
	} else {
		FromBlock::Number(last)
	};

	let request = BlockRequest::<B> {
		id: 0,
		fields: attrs,
		from,
		direction: Direction::Descending,
		max: Some((range.end - range.start).saturated_into::<u32>()),
	};

	Some((range, request))
}

/// Get a new block request for the peer if any.
fn peer_gap_block_request<B: BlockT>(
	id: &PeerId,
	peer: &PeerSync<B>,
	blocks: &mut BlockCollection<B>,
	attrs: BlockAttributes,
	target: NumberFor<B>,
	common_number: NumberFor<B>,
	max_blocks_per_request: u32,
) -> Option<(Range<NumberFor<B>>, BlockRequest<B>)> {
	let range = blocks.needed_blocks(
		*id,
		max_blocks_per_request,
		std::cmp::min(peer.best_number, target),
		common_number,
		1,
		MAX_DOWNLOAD_AHEAD,
	)?;

	// The end is not part of the range.
	let last = range.end.saturating_sub(One::one());
	let from = FromBlock::Number(last);

	let request = BlockRequest::<B> {
		id: 0,
		fields: attrs,
		from,
		direction: Direction::Descending,
		max: Some((range.end - range.start).saturated_into::<u32>()),
	};
	Some((range, request))
}

/// Get pending fork sync targets for a peer.
fn fork_sync_request<B: BlockT>(
	id: &PeerId,
	fork_targets: &mut HashMap<B::Hash, ForkTarget<B>>,
	best_num: NumberFor<B>,
	finalized: NumberFor<B>,
	attributes: BlockAttributes,
	check_block: impl Fn(&B::Hash) -> BlockStatus,
	max_blocks_per_request: u32,
	metrics: Option<&Metrics>,
) -> Option<(B::Hash, BlockRequest<B>)> {
	fork_targets.retain(|hash, r| {
		if r.number <= finalized {
			trace!(
				target: LOG_TARGET,
				"Removed expired fork sync request {:?} (#{})",
				hash,
				r.number,
			);
			return false;
		}
		if check_block(hash) != BlockStatus::Unknown {
			trace!(
				target: LOG_TARGET,
				"Removed obsolete fork sync request {:?} (#{})",
				hash,
				r.number,
			);
			return false;
		}
		true
	});
	if let Some(metrics) = metrics {
		metrics.fork_targets.set(fork_targets.len().try_into().unwrap_or(u64::MAX));
	}
	for (hash, r) in fork_targets {
		if !r.peers.contains(&id) {
			continue;
		}
		// Download the fork only if it is behind or not too far ahead our tip of the chain
		// Otherwise it should be downloaded in full sync mode.
		if r.number <= best_num ||
			(r.number - best_num).saturated_into::<u32>() < max_blocks_per_request as u32
		{
			let parent_status = r.parent_hash.as_ref().map_or(BlockStatus::Unknown, check_block);
			let count = if parent_status == BlockStatus::Unknown {
				(r.number - finalized).saturated_into::<u32>() // up to the last finalized block
			} else {
				// request only single block
				1
			};
			trace!(
				target: LOG_TARGET,
				"Downloading requested fork {hash:?} from {id}, {count} blocks",
			);
			return Some((
				*hash,
				BlockRequest::<B> {
					id: 0,
					fields: attributes,
					from: FromBlock::Hash(*hash),
					direction: Direction::Descending,
					max: Some(count),
				},
			));
		} else {
			trace!(target: LOG_TARGET, "Fork too far in the future: {:?} (#{})", hash, r.number);
		}
	}
	None
}

/// Returns `true` if the given `block` is a descendent of `base`.
fn is_descendent_of<Block, T>(
	client: &T,
	base: &Block::Hash,
	block: &Block::Hash,
) -> sp_blockchain::Result<bool>
where
	Block: BlockT,
	T: HeaderMetadata<Block, Error = sp_blockchain::Error> + ?Sized,
{
	if base == block {
		return Ok(false);
	}

	let ancestor = sp_blockchain::lowest_common_ancestor(client, *block, *base)?;

	Ok(ancestor.hash == *base)
}

/// Validate that the given `blocks` are correct.
/// Returns the number of the first block in the sequence.
///
/// It is expected that `blocks` are in ascending order.
pub fn validate_blocks<Block: BlockT>(
	blocks: &Vec<BlockData<Block>>,
	peer_id: &PeerId,
	request: Option<BlockRequest<Block>>,
) -> Result<Option<NumberFor<Block>>, BadPeer> {
	if let Some(request) = request {
		if Some(blocks.len() as _) > request.max {
			debug!(
				target: LOG_TARGET,
				"Received more blocks than requested from {}. Expected in maximum {:?}, got {}.",
				peer_id,
				request.max,
				blocks.len(),
			);

			return Err(BadPeer(*peer_id, rep::NOT_REQUESTED));
		}

		let block_header =
			if request.direction == Direction::Descending { blocks.last() } else { blocks.first() }
				.and_then(|b| b.header.as_ref());

		let expected_block = block_header.as_ref().map_or(false, |h| match request.from {
			FromBlock::Hash(hash) => h.hash() == hash,
			FromBlock::Number(n) => h.number() == &n,
		});

		if !expected_block {
			debug!(
				target: LOG_TARGET,
				"Received block that was not requested. Requested {:?}, got {:?}.",
				request.from,
				block_header,
			);

			return Err(BadPeer(*peer_id, rep::NOT_REQUESTED));
		}

		if request.fields.contains(BlockAttributes::HEADER) &&
			blocks.iter().any(|b| b.header.is_none())
		{
			trace!(
				target: LOG_TARGET,
				"Missing requested header for a block in response from {peer_id}.",
			);

			return Err(BadPeer(*peer_id, rep::BAD_RESPONSE));
		}

		if request.fields.contains(BlockAttributes::BODY) && blocks.iter().any(|b| b.body.is_none())
		{
			trace!(
				target: LOG_TARGET,
				"Missing requested body for a block in response from {peer_id}.",
			);

			return Err(BadPeer(*peer_id, rep::BAD_RESPONSE));
		}
	}

	for b in blocks {
		if let Some(header) = &b.header {
			let hash = header.hash();
			if hash != b.hash {
				debug!(
					target: LOG_TARGET,
					"Bad header received from {}. Expected hash {:?}, got {:?}",
					peer_id,
					b.hash,
					hash,
				);
				return Err(BadPeer(*peer_id, rep::BAD_BLOCK));
			}
		}
	}

	Ok(blocks.first().and_then(|b| b.header.as_ref()).map(|h| *h.number()))
}<|MERGE_RESOLUTION|>--- conflicted
+++ resolved
@@ -44,11 +44,7 @@
 	LOG_TARGET,
 };
 
-<<<<<<< HEAD
-use codec::Encode;
 use futures::{channel::oneshot, FutureExt};
-=======
->>>>>>> aeebf2f3
 use log::{debug, error, info, trace, warn};
 use prometheus_endpoint::{register, Gauge, PrometheusError, Registry, U64};
 use prost::Message;
