// This file is part of Substrate.

// Copyright (C) Parity Technologies (UK) Ltd.
// SPDX-License-Identifier: GPL-3.0-or-later WITH Classpath-exception-2.0

// This program is free software: you can redistribute it and/or modify
// it under the terms of the GNU General Public License as published by
// the Free Software Foundation, either version 3 of the License, or
// (at your option) any later version.

// This program is distributed in the hope that it will be useful,
// but WITHOUT ANY WARRANTY; without even the implied warranty of
// MERCHANTABILITY or FITNESS FOR A PARTICULAR PURPOSE. See the
// GNU General Public License for more details.

// You should have received a copy of the GNU General Public License
// along with this program. If not, see <https://www.gnu.org/licenses/>.

//! Contains the state of the chain synchronization process
//!
//! At any given point in time, a running node tries as much as possible to be at the head of the
//! chain. This module handles the logic of which blocks to request from remotes, and processing
//! responses. It yields blocks to check and potentially move to the database.
//!
//! # Usage
//!
//! The `ChainSync` struct maintains the state of the block requests. Whenever something happens on
//! the network, or whenever a block has been successfully verified, call the appropriate method in
//! order to update it.

use crate::{
	blocks::BlockCollection,
	justification_requests::ExtraRequests,
	schema::v1::StateResponse,
	strategy::{
		disconnected_peers::DisconnectedPeers,
		state_sync::{ImportResult, StateSync, StateSyncProvider},
		warp::{EncodedProof, WarpSyncPhase, WarpSyncProgress},
		StrategyKey, SyncingAction, SyncingStrategy,
	},
	types::{BadPeer, OpaqueStateRequest, OpaqueStateResponse, SyncState, SyncStatus},
	LOG_TARGET,
};

use codec::Encode;
use log::{debug, error, info, trace, warn};
use prometheus_endpoint::{register, Gauge, PrometheusError, Registry, U64};
use sc_client_api::{blockchain::BlockGap, BlockBackend, ProofProvider};
use sc_consensus::{BlockImportError, BlockImportStatus, IncomingBlock};
use sc_network::ProtocolName;
use sc_network_common::sync::message::{
	BlockAnnounce, BlockAttributes, BlockData, BlockRequest, BlockResponse, Direction, FromBlock,
};
use sc_network_types::PeerId;
use sp_arithmetic::traits::Saturating;
use sp_blockchain::{Error as ClientError, HeaderBackend, HeaderMetadata};
use sp_consensus::{BlockOrigin, BlockStatus};
use sp_runtime::{
	traits::{
		Block as BlockT, CheckedSub, Hash, HashingFor, Header as HeaderT, NumberFor, One,
		SaturatedConversion, Zero,
	},
	EncodedJustification, Justifications,
};

use std::{
	collections::{HashMap, HashSet},
	ops::Range,
	sync::Arc,
};

#[cfg(test)]
mod test;

/// Maximum blocks to store in the import queue.
const MAX_IMPORTING_BLOCKS: usize = 2048;

/// Maximum blocks to download ahead of any gap.
const MAX_DOWNLOAD_AHEAD: u32 = 2048;

/// Maximum blocks to look backwards. The gap is the difference between the highest block and the
/// common block of a node.
const MAX_BLOCKS_TO_LOOK_BACKWARDS: u32 = MAX_DOWNLOAD_AHEAD / 2;

/// Pick the state to sync as the latest finalized number minus this.
const STATE_SYNC_FINALITY_THRESHOLD: u32 = 8;

/// We use a heuristic that with a high likelihood, by the time
/// `MAJOR_SYNC_BLOCKS` have been imported we'll be on the same
/// chain as (or at least closer to) the peer so we want to delay
/// the ancestor search to not waste time doing that when we are
/// so far behind.
const MAJOR_SYNC_BLOCKS: u8 = 5;

mod rep {
	use sc_network::ReputationChange as Rep;
	/// Reputation change when a peer sent us a message that led to a
	/// database read error.
	pub const BLOCKCHAIN_READ_ERROR: Rep = Rep::new(-(1 << 16), "DB Error");

	/// Reputation change when a peer sent us a status message with a different
	/// genesis than us.
	pub const GENESIS_MISMATCH: Rep = Rep::new(i32::MIN, "Genesis mismatch");

	/// Reputation change for peers which send us a block with an incomplete header.
	pub const INCOMPLETE_HEADER: Rep = Rep::new(-(1 << 20), "Incomplete header");

	/// Reputation change for peers which send us a block which we fail to verify.
	pub const VERIFICATION_FAIL: Rep = Rep::new(-(1 << 29), "Block verification failed");

	/// Reputation change for peers which send us a known bad block.
	pub const BAD_BLOCK: Rep = Rep::new(-(1 << 29), "Bad block");

	/// Peer did not provide us with advertised block data.
	pub const NO_BLOCK: Rep = Rep::new(-(1 << 29), "No requested block data");

	/// Reputation change for peers which send us non-requested block data.
	pub const NOT_REQUESTED: Rep = Rep::new(-(1 << 29), "Not requested block data");

	/// Reputation change for peers which send us a block with bad justifications.
	pub const BAD_JUSTIFICATION: Rep = Rep::new(-(1 << 16), "Bad justification");

	/// Reputation change when a peer sent us invalid ancestry result.
	pub const UNKNOWN_ANCESTOR: Rep = Rep::new(-(1 << 16), "DB Error");

	/// Peer response data does not have requested bits.
	pub const BAD_RESPONSE: Rep = Rep::new(-(1 << 12), "Incomplete response");
}

struct Metrics {
	queued_blocks: Gauge<U64>,
	fork_targets: Gauge<U64>,
}

impl Metrics {
	fn register(r: &Registry) -> Result<Self, PrometheusError> {
		Ok(Self {
			queued_blocks: {
				let g =
					Gauge::new("substrate_sync_queued_blocks", "Number of blocks in import queue")?;
				register(g, r)?
			},
			fork_targets: {
				let g = Gauge::new("substrate_sync_fork_targets", "Number of fork sync targets")?;
				register(g, r)?
			},
		})
	}
}

#[derive(Debug, Clone)]
enum AllowedRequests {
	Some(HashSet<PeerId>),
	All,
}

impl AllowedRequests {
	fn add(&mut self, id: &PeerId) {
		if let Self::Some(ref mut set) = self {
			set.insert(*id);
		}
	}

	fn take(&mut self) -> Self {
		std::mem::take(self)
	}

	fn set_all(&mut self) {
		*self = Self::All;
	}

	fn contains(&self, id: &PeerId) -> bool {
		match self {
			Self::Some(set) => set.contains(id),
			Self::All => true,
		}
	}

	fn is_empty(&self) -> bool {
		match self {
			Self::Some(set) => set.is_empty(),
			Self::All => false,
		}
	}

	fn clear(&mut self) {
		std::mem::take(self);
	}
}

impl Default for AllowedRequests {
	fn default() -> Self {
		Self::Some(HashSet::default())
	}
}

struct GapSync<B: BlockT> {
	blocks: BlockCollection<B>,
	best_queued_number: NumberFor<B>,
	target: NumberFor<B>,
}

/// Sync operation mode.
#[derive(Copy, Clone, Debug, Eq, PartialEq)]
pub enum ChainSyncMode {
	/// Full block download and verification.
	Full,
	/// Download blocks and the latest state.
	LightState {
		/// Skip state proof download and verification.
		skip_proofs: bool,
		/// Download indexed transactions for recent blocks.
		storage_chain_mode: bool,
	},
}

/// All the data we have about a Peer that we are trying to sync with
#[derive(Debug, Clone)]
pub(crate) struct PeerSync<B: BlockT> {
	/// Peer id of this peer.
	pub peer_id: PeerId,
	/// The common number is the block number that is a common point of
	/// ancestry for both our chains (as far as we know).
	pub common_number: NumberFor<B>,
	/// The hash of the best block that we've seen for this peer.
	pub best_hash: B::Hash,
	/// The number of the best block that we've seen for this peer.
	pub best_number: NumberFor<B>,
	/// The state of syncing this peer is in for us, generally categories
	/// into `Available` or "busy" with something as defined by `PeerSyncState`.
	pub state: PeerSyncState<B>,
}

impl<B: BlockT> PeerSync<B> {
	/// Update the `common_number` iff `new_common > common_number`.
	fn update_common_number(&mut self, new_common: NumberFor<B>) {
		if self.common_number < new_common {
			trace!(
				target: LOG_TARGET,
				"Updating peer {} common number from={} => to={}.",
				self.peer_id,
				self.common_number,
				new_common,
			);
			self.common_number = new_common;
		}
	}
}

struct ForkTarget<B: BlockT> {
	number: NumberFor<B>,
	parent_hash: Option<B::Hash>,
	peers: HashSet<PeerId>,
}

/// The state of syncing between a Peer and ourselves.
///
/// Generally two categories, "busy" or `Available`. If busy, the enum
/// defines what we are busy with.
#[derive(Copy, Clone, Eq, PartialEq, Debug)]
pub(crate) enum PeerSyncState<B: BlockT> {
	/// Available for sync requests.
	Available,
	/// Searching for ancestors the Peer has in common with us.
	AncestorSearch { start: NumberFor<B>, current: NumberFor<B>, state: AncestorSearchState<B> },
	/// Actively downloading new blocks, starting from the given Number.
	DownloadingNew(NumberFor<B>),
	/// Downloading a stale block with given Hash. Stale means that it is a
	/// block with a number that is lower than our best number. It might be
	/// from a fork and not necessarily already imported.
	DownloadingStale(B::Hash),
	/// Downloading justification for given block hash.
	DownloadingJustification(B::Hash),
	/// Downloading state.
	DownloadingState,
	/// Actively downloading block history after warp sync.
	DownloadingGap(NumberFor<B>),
}

impl<B: BlockT> PeerSyncState<B> {
	pub fn is_available(&self) -> bool {
		matches!(self, Self::Available)
	}
}

/// The main data structure which contains all the state for a chains
/// active syncing strategy.
pub struct ChainSync<B: BlockT, Client> {
	/// Chain client.
	client: Arc<Client>,
	/// The active peers that we are using to sync and their PeerSync status
	peers: HashMap<PeerId, PeerSync<B>>,
	disconnected_peers: DisconnectedPeers,
	/// A `BlockCollection` of blocks that are being downloaded from peers
	blocks: BlockCollection<B>,
	/// The best block number in our queue of blocks to import
	best_queued_number: NumberFor<B>,
	/// The best block hash in our queue of blocks to import
	best_queued_hash: B::Hash,
	/// Current mode (full/light)
	mode: ChainSyncMode,
	/// Any extra justification requests.
	extra_justifications: ExtraRequests<B>,
	/// A set of hashes of blocks that are being downloaded or have been
	/// downloaded and are queued for import.
	queue_blocks: HashSet<B::Hash>,
	/// A pending attempt to start the state sync.
	///
	/// The initiation of state sync may be deferred in cases where other conditions
	/// are not yet met when the finalized block notification is received, such as
	/// when `queue_blocks` is not empty or there are no peers. This field holds the
	/// necessary information to attempt the state sync at a later point when
	/// conditions are satisfied.
	pending_state_sync_attempt: Option<(B::Hash, NumberFor<B>, bool)>,
	/// Fork sync targets.
	fork_targets: HashMap<B::Hash, ForkTarget<B>>,
	/// A set of peers for which there might be potential block requests
	allowed_requests: AllowedRequests,
	/// Maximum number of peers to ask the same blocks in parallel.
	max_parallel_downloads: u32,
	/// Maximum blocks per request.
	max_blocks_per_request: u32,
	/// Protocol name used to send out state requests
	state_request_protocol_name: ProtocolName,
	/// Total number of downloaded blocks.
	downloaded_blocks: usize,
	/// State sync in progress, if any.
	state_sync: Option<StateSync<B, Client>>,
	/// Enable importing existing blocks. This is used used after the state download to
	/// catch up to the latest state while re-importing blocks.
	import_existing: bool,
	/// Gap download process.
	gap_sync: Option<GapSync<B>>,
	/// Pending actions.
	actions: Vec<SyncingAction<B>>,
	/// Prometheus metrics.
	metrics: Option<Metrics>,
}

impl<B, Client> SyncingStrategy<B> for ChainSync<B, Client>
where
	B: BlockT,
	Client: HeaderBackend<B>
		+ BlockBackend<B>
		+ HeaderMetadata<B, Error = sp_blockchain::Error>
		+ ProofProvider<B>
		+ Send
		+ Sync
		+ 'static,
{
	fn add_peer(&mut self, peer_id: PeerId, best_hash: B::Hash, best_number: NumberFor<B>) {
		match self.add_peer_inner(peer_id, best_hash, best_number) {
			Ok(Some(request)) => self.actions.push(SyncingAction::SendBlockRequest {
				peer_id,
				key: StrategyKey::ChainSync,
				request,
			}),
			Ok(None) => {},
			Err(bad_peer) => self.actions.push(SyncingAction::DropPeer(bad_peer)),
		}
	}

	fn remove_peer(&mut self, peer_id: &PeerId) {
		self.blocks.clear_peer_download(peer_id);
		if let Some(gap_sync) = &mut self.gap_sync {
			gap_sync.blocks.clear_peer_download(peer_id)
		}

		if let Some(state) = self.peers.remove(peer_id) {
			if !state.state.is_available() {
				if let Some(bad_peer) =
					self.disconnected_peers.on_disconnect_during_request(*peer_id)
				{
					self.actions.push(SyncingAction::DropPeer(bad_peer));
				}
			}
		}

		self.extra_justifications.peer_disconnected(peer_id);
		self.allowed_requests.set_all();
		self.fork_targets.retain(|_, target| {
			target.peers.remove(peer_id);
			!target.peers.is_empty()
		});
		if let Some(metrics) = &self.metrics {
			metrics.fork_targets.set(self.fork_targets.len().try_into().unwrap_or(u64::MAX));
		}

		let blocks = self.ready_blocks();

		if !blocks.is_empty() {
			self.validate_and_queue_blocks(blocks, false);
		}
	}

	fn on_validated_block_announce(
		&mut self,
		is_best: bool,
		peer_id: PeerId,
		announce: &BlockAnnounce<B::Header>,
	) -> Option<(B::Hash, NumberFor<B>)> {
		let number = *announce.header.number();
		let hash = announce.header.hash();
		let parent_status =
			self.block_status(announce.header.parent_hash()).unwrap_or(BlockStatus::Unknown);
		let known_parent = parent_status != BlockStatus::Unknown;
		let ancient_parent = parent_status == BlockStatus::InChainPruned;

		let known = self.is_known(&hash);
		let peer = if let Some(peer) = self.peers.get_mut(&peer_id) {
			peer
		} else {
			error!(target: LOG_TARGET, "💔 Called `on_validated_block_announce` with a bad peer ID {peer_id}");
			return Some((hash, number))
		};

		if let PeerSyncState::AncestorSearch { .. } = peer.state {
			trace!(target: LOG_TARGET, "Peer {} is in the ancestor search state.", peer_id);
			return None
		}

		let peer_info = is_best.then(|| {
			// update their best block
			peer.best_number = number;
			peer.best_hash = hash;

			(hash, number)
		});

		// If the announced block is the best they have and is not ahead of us, our common number
		// is either one further ahead or it's the one they just announced, if we know about it.
		if is_best {
			if known && self.best_queued_number >= number {
				self.update_peer_common_number(&peer_id, number);
			} else if announce.header.parent_hash() == &self.best_queued_hash ||
				known_parent && self.best_queued_number >= number
			{
				self.update_peer_common_number(&peer_id, number.saturating_sub(One::one()));
			}
		}
		self.allowed_requests.add(&peer_id);

		// known block case
		if known || self.is_already_downloading(&hash) {
			trace!(target: LOG_TARGET, "Known block announce from {}: {}", peer_id, hash);
			if let Some(target) = self.fork_targets.get_mut(&hash) {
				target.peers.insert(peer_id);
			}
			return peer_info
		}

		if ancient_parent {
			trace!(
				target: LOG_TARGET,
				"Ignored ancient block announced from {}: {} {:?}",
				peer_id,
				hash,
				announce.header,
			);
			return peer_info
		}

		if self.status().state == SyncState::Idle {
			trace!(
				target: LOG_TARGET,
				"Added sync target for block announced from {}: {} {:?}",
				peer_id,
				hash,
				announce.summary(),
			);
			self.fork_targets
				.entry(hash)
				.or_insert_with(|| {
					if let Some(metrics) = &self.metrics {
						metrics.fork_targets.inc();
					}

					ForkTarget {
						number,
						parent_hash: Some(*announce.header.parent_hash()),
						peers: Default::default(),
					}
				})
				.peers
				.insert(peer_id);
		}

		peer_info
	}

	// The implementation is similar to `on_validated_block_announce` with unknown parent hash.
	fn set_sync_fork_request(
		&mut self,
		mut peers: Vec<PeerId>,
		hash: &B::Hash,
		number: NumberFor<B>,
	) {
		if peers.is_empty() {
			peers = self
				.peers
				.iter()
				// Only request blocks from peers who are ahead or on a par.
				.filter(|(_, peer)| peer.best_number >= number)
				.map(|(id, _)| *id)
				.collect();

			debug!(
				target: LOG_TARGET,
				"Explicit sync request for block {hash:?} with no peers specified. \
				Syncing from these peers {peers:?} instead.",
			);
		} else {
			debug!(
				target: LOG_TARGET,
				"Explicit sync request for block {hash:?} with {peers:?}",
			);
		}

		if self.is_known(hash) {
			debug!(target: LOG_TARGET, "Refusing to sync known hash {hash:?}");
			return
		}

		trace!(target: LOG_TARGET, "Downloading requested old fork {hash:?}");
		for peer_id in &peers {
			if let Some(peer) = self.peers.get_mut(peer_id) {
				if let PeerSyncState::AncestorSearch { .. } = peer.state {
					continue
				}

				if number > peer.best_number {
					peer.best_number = number;
					peer.best_hash = *hash;
				}
				self.allowed_requests.add(peer_id);
			}
		}

		self.fork_targets
			.entry(*hash)
			.or_insert_with(|| {
				if let Some(metrics) = &self.metrics {
					metrics.fork_targets.inc();
				}

				ForkTarget { number, peers: Default::default(), parent_hash: None }
			})
			.peers
			.extend(peers);
	}

	fn request_justification(&mut self, hash: &B::Hash, number: NumberFor<B>) {
		let client = &self.client;
		self.extra_justifications
			.schedule((*hash, number), |base, block| is_descendent_of(&**client, base, block))
	}

	fn clear_justification_requests(&mut self) {
		self.extra_justifications.reset();
	}

	fn on_justification_import(&mut self, hash: B::Hash, number: NumberFor<B>, success: bool) {
		let finalization_result = if success { Ok((hash, number)) } else { Err(()) };
		self.extra_justifications
			.try_finalize_root((hash, number), finalization_result, true);
		self.allowed_requests.set_all();
	}

	fn on_block_response(
		&mut self,
		peer_id: PeerId,
		key: StrategyKey,
		request: BlockRequest<B>,
		blocks: Vec<BlockData<B>>,
	) {
		if key != StrategyKey::ChainSync {
			error!(
				target: LOG_TARGET,
				"`on_block_response()` called with unexpected key {key:?} for chain sync",
			);
			debug_assert!(false);
		}
		let block_response = BlockResponse::<B> { id: request.id, blocks };

		let blocks_range = || match (
			block_response
				.blocks
				.first()
				.and_then(|b| b.header.as_ref().map(|h| h.number())),
			block_response.blocks.last().and_then(|b| b.header.as_ref().map(|h| h.number())),
		) {
			(Some(first), Some(last)) if first != last => format!(" ({}..{})", first, last),
			(Some(first), Some(_)) => format!(" ({})", first),
			_ => Default::default(),
		};
		trace!(
			target: LOG_TARGET,
			"BlockResponse {} from {} with {} blocks {}",
			block_response.id,
			peer_id,
			block_response.blocks.len(),
			blocks_range(),
		);

		let res = if request.fields == BlockAttributes::JUSTIFICATION {
			self.on_block_justification(peer_id, block_response)
		} else {
			self.on_block_data(&peer_id, Some(request), block_response)
		};

		if let Err(bad_peer) = res {
			self.actions.push(SyncingAction::DropPeer(bad_peer));
		}
	}

	fn on_state_response(
		&mut self,
		peer_id: PeerId,
		key: StrategyKey,
		response: OpaqueStateResponse,
	) {
		if key != StrategyKey::ChainSync {
			error!(
				target: LOG_TARGET,
				"`on_state_response()` called with unexpected key {key:?} for chain sync",
			);
			debug_assert!(false);
		}
		if let Err(bad_peer) = self.on_state_data(&peer_id, response) {
			self.actions.push(SyncingAction::DropPeer(bad_peer));
		}
	}

	fn on_warp_proof_response(
		&mut self,
		_peer_id: &PeerId,
		_key: StrategyKey,
		_response: EncodedProof,
	) {
		error!(
			target: LOG_TARGET,
			"`on_warp_proof_response()` called for chain sync strategy",
		);
		debug_assert!(false);
	}

	fn on_blocks_processed(
		&mut self,
		imported: usize,
		count: usize,
		results: Vec<(Result<BlockImportStatus<NumberFor<B>>, BlockImportError>, B::Hash)>,
	) {
		trace!(target: LOG_TARGET, "Imported {imported} of {count}");

		let mut has_error = false;
		for (_, hash) in &results {
			if self.queue_blocks.remove(hash) {
				if let Some(metrics) = &self.metrics {
					metrics.queued_blocks.dec();
				}
			}
			self.blocks.clear_queued(hash);
			if let Some(gap_sync) = &mut self.gap_sync {
				gap_sync.blocks.clear_queued(hash);
			}
		}
		for (result, hash) in results {
			if has_error {
				break
			}

			has_error |= result.is_err();

			match result {
				Ok(BlockImportStatus::ImportedKnown(number, peer_id)) =>
					if let Some(peer) = peer_id {
						self.update_peer_common_number(&peer, number);
					},
				Ok(BlockImportStatus::ImportedUnknown(number, aux, peer_id)) => {
					if aux.clear_justification_requests {
						trace!(
							target: LOG_TARGET,
							"Block imported clears all pending justification requests {number}: {hash:?}",
						);
						self.clear_justification_requests();
					}

					if aux.needs_justification {
						trace!(
							target: LOG_TARGET,
							"Block imported but requires justification {number}: {hash:?}",
						);
						self.request_justification(&hash, number);
					}

					if aux.bad_justification {
						if let Some(ref peer) = peer_id {
							warn!("💔 Sent block with bad justification to import");
							self.actions.push(SyncingAction::DropPeer(BadPeer(
								*peer,
								rep::BAD_JUSTIFICATION,
							)));
						}
					}

					if let Some(peer) = peer_id {
						self.update_peer_common_number(&peer, number);
					}
					let state_sync_complete =
						self.state_sync.as_ref().map_or(false, |s| s.target_hash() == hash);
					if state_sync_complete {
						info!(
							target: LOG_TARGET,
							"State sync is complete ({} MiB), restarting block sync.",
							self.state_sync.as_ref().map_or(0, |s| s.progress().size / (1024 * 1024)),
						);
						self.state_sync = None;
						self.mode = ChainSyncMode::Full;
						self.restart();
					}
					let gap_sync_complete =
						self.gap_sync.as_ref().map_or(false, |s| s.target == number);
					if gap_sync_complete {
						info!(
							target: LOG_TARGET,
							"Block history download is complete."
						);
						self.gap_sync = None;
					}
				},
				Err(BlockImportError::IncompleteHeader(peer_id)) =>
					if let Some(peer) = peer_id {
						warn!(
							target: LOG_TARGET,
							"💔 Peer sent block with incomplete header to import",
						);
						self.actions
							.push(SyncingAction::DropPeer(BadPeer(peer, rep::INCOMPLETE_HEADER)));
						self.restart();
					},
				Err(BlockImportError::VerificationFailed(peer_id, e)) => {
					let extra_message = peer_id
						.map_or_else(|| "".into(), |peer| format!(" received from ({peer})"));

					warn!(
						target: LOG_TARGET,
						"💔 Verification failed for block {hash:?}{extra_message}: {e:?}",
					);

					if let Some(peer) = peer_id {
						self.actions
							.push(SyncingAction::DropPeer(BadPeer(peer, rep::VERIFICATION_FAIL)));
					}

					self.restart();
				},
				Err(BlockImportError::BadBlock(peer_id)) =>
					if let Some(peer) = peer_id {
						warn!(
							target: LOG_TARGET,
							"💔 Block {hash:?} received from peer {peer} has been blacklisted",
						);
						self.actions.push(SyncingAction::DropPeer(BadPeer(peer, rep::BAD_BLOCK)));
					},
				Err(BlockImportError::MissingState) => {
					// This may happen if the chain we were requesting upon has been discarded
					// in the meantime because other chain has been finalized.
					// Don't mark it as bad as it still may be synced if explicitly requested.
					trace!(target: LOG_TARGET, "Obsolete block {hash:?}");
				},
				e @ Err(BlockImportError::UnknownParent) | e @ Err(BlockImportError::Other(_)) => {
					warn!(target: LOG_TARGET, "💔 Error importing block {hash:?}: {}", e.unwrap_err());
					self.state_sync = None;
					self.restart();
				},
				Err(BlockImportError::Cancelled) => {},
			};
		}

		self.allowed_requests.set_all();
	}

	fn on_block_finalized(&mut self, hash: &B::Hash, number: NumberFor<B>) {
		let client = &self.client;
		let r = self.extra_justifications.on_block_finalized(hash, number, |base, block| {
			is_descendent_of(&**client, base, block)
		});

		if let ChainSyncMode::LightState { skip_proofs, .. } = &self.mode {
			if self.state_sync.is_none() {
				if !self.peers.is_empty() && self.queue_blocks.is_empty() {
					self.attempt_state_sync(*hash, number, *skip_proofs);
				} else {
					self.pending_state_sync_attempt.replace((*hash, number, *skip_proofs));
				}
			}
		}

		if let Err(err) = r {
			warn!(
				target: LOG_TARGET,
				"💔 Error cleaning up pending extra justification data requests: {err}",
			);
		}
	}

	fn update_chain_info(&mut self, best_hash: &B::Hash, best_number: NumberFor<B>) {
		self.on_block_queued(best_hash, best_number);
	}

	fn is_major_syncing(&self) -> bool {
		self.status().state.is_major_syncing()
	}

	fn num_peers(&self) -> usize {
		self.peers.len()
	}

	fn status(&self) -> SyncStatus<B> {
		let median_seen = self.median_seen();
		let best_seen_block =
			median_seen.and_then(|median| (median > self.best_queued_number).then_some(median));
		let sync_state = if let Some(target) = median_seen {
			// A chain is classified as downloading if the provided best block is
			// more than `MAJOR_SYNC_BLOCKS` behind the best block or as importing
			// if the same can be said about queued blocks.
			let best_block = self.client.info().best_number;
			if target > best_block && target - best_block > MAJOR_SYNC_BLOCKS.into() {
				// If target is not queued, we're downloading, otherwise importing.
				if target > self.best_queued_number {
					SyncState::Downloading { target }
				} else {
					SyncState::Importing { target }
				}
			} else {
				SyncState::Idle
			}
		} else {
			SyncState::Idle
		};

		let warp_sync_progress = self.gap_sync.as_ref().map(|gap_sync| WarpSyncProgress {
			phase: WarpSyncPhase::DownloadingBlocks(gap_sync.best_queued_number),
			total_bytes: 0,
		});

		SyncStatus {
			state: sync_state,
			best_seen_block,
			num_peers: self.peers.len() as u32,
			queued_blocks: self.queue_blocks.len() as u32,
			state_sync: self.state_sync.as_ref().map(|s| s.progress()),
			warp_sync: warp_sync_progress,
		}
	}

	fn num_downloaded_blocks(&self) -> usize {
		self.downloaded_blocks
	}

	fn num_sync_requests(&self) -> usize {
		self.fork_targets
			.values()
			.filter(|f| f.number <= self.best_queued_number)
			.count()
	}

	fn actions(&mut self) -> Result<Vec<SyncingAction<B>>, ClientError> {
		if !self.peers.is_empty() && self.queue_blocks.is_empty() {
			if let Some((hash, number, skip_proofs)) = self.pending_state_sync_attempt.take() {
				self.attempt_state_sync(hash, number, skip_proofs);
			}
		}

		let block_requests = self.block_requests().into_iter().map(|(peer_id, request)| {
			SyncingAction::SendBlockRequest { peer_id, key: StrategyKey::ChainSync, request }
		});
		self.actions.extend(block_requests);

		let justification_requests =
			self.justification_requests().into_iter().map(|(peer_id, request)| {
				SyncingAction::SendBlockRequest { peer_id, key: StrategyKey::ChainSync, request }
			});
		self.actions.extend(justification_requests);

		let state_request = self.state_request().into_iter().map(|(peer_id, request)| {
			SyncingAction::SendStateRequest {
				peer_id,
				key: StrategyKey::ChainSync,
				protocol_name: self.state_request_protocol_name.clone(),
				request,
			}
		});
		self.actions.extend(state_request);

		Ok(std::mem::take(&mut self.actions))
	}
}

impl<B, Client> ChainSync<B, Client>
where
	B: BlockT,
	Client: HeaderBackend<B>
		+ BlockBackend<B>
		+ HeaderMetadata<B, Error = sp_blockchain::Error>
		+ ProofProvider<B>
		+ Send
		+ Sync
		+ 'static,
{
	/// Create a new instance.
	pub fn new(
		mode: ChainSyncMode,
		client: Arc<Client>,
		max_parallel_downloads: u32,
		max_blocks_per_request: u32,
		state_request_protocol_name: ProtocolName,
		metrics_registry: Option<&Registry>,
		initial_peers: impl Iterator<Item = (PeerId, B::Hash, NumberFor<B>)>,
	) -> Result<Self, ClientError> {
		let mut sync = Self {
			client,
			peers: HashMap::new(),
			disconnected_peers: DisconnectedPeers::new(),
			blocks: BlockCollection::new(),
			best_queued_hash: Default::default(),
			best_queued_number: Zero::zero(),
			extra_justifications: ExtraRequests::new("justification", metrics_registry),
			mode,
			queue_blocks: Default::default(),
			pending_state_sync_attempt: None,
			fork_targets: Default::default(),
			allowed_requests: Default::default(),
			max_parallel_downloads,
			max_blocks_per_request,
			state_request_protocol_name,
			downloaded_blocks: 0,
			state_sync: None,
			import_existing: false,
			gap_sync: None,
			actions: Vec::new(),
			metrics: metrics_registry.and_then(|r| match Metrics::register(r) {
				Ok(metrics) => Some(metrics),
				Err(err) => {
					log::error!(
						target: LOG_TARGET,
						"Failed to register `ChainSync` metrics {err:?}",
					);
					None
				},
			}),
		};

		sync.reset_sync_start_point()?;
		initial_peers.for_each(|(peer_id, best_hash, best_number)| {
			sync.add_peer(peer_id, best_hash, best_number);
		});

		Ok(sync)
	}

	#[must_use]
	fn add_peer_inner(
		&mut self,
		peer_id: PeerId,
		best_hash: B::Hash,
		best_number: NumberFor<B>,
	) -> Result<Option<BlockRequest<B>>, BadPeer> {
		// There is nothing sync can get from the node that has no blockchain data.
		match self.block_status(&best_hash) {
			Err(e) => {
				debug!(target: LOG_TARGET, "Error reading blockchain: {e}");
				Err(BadPeer(peer_id, rep::BLOCKCHAIN_READ_ERROR))
			},
			Ok(BlockStatus::KnownBad) => {
				info!(
					"💔 New peer {peer_id} with known bad best block {best_hash} ({best_number})."
				);
				Err(BadPeer(peer_id, rep::BAD_BLOCK))
			},
			Ok(BlockStatus::Unknown) => {
				if best_number.is_zero() {
					info!(
						"💔 New peer {} with unknown genesis hash {} ({}).",
						peer_id, best_hash, best_number,
					);
					return Err(BadPeer(peer_id, rep::GENESIS_MISMATCH));
				}

				// If there are more than `MAJOR_SYNC_BLOCKS` in the import queue then we have
				// enough to do in the import queue that it's not worth kicking off
				// an ancestor search, which is what we do in the next match case below.
				if self.queue_blocks.len() > MAJOR_SYNC_BLOCKS.into() {
					debug!(
						target: LOG_TARGET,
						"New peer {} with unknown best hash {} ({}), assuming common block.",
						peer_id,
						self.best_queued_hash,
						self.best_queued_number
					);
					self.peers.insert(
						peer_id,
						PeerSync {
							peer_id,
							common_number: self.best_queued_number,
							best_hash,
							best_number,
							state: PeerSyncState::Available,
						},
					);
					return Ok(None);
				}

				// If we are at genesis, just start downloading.
				let (state, req) = if self.best_queued_number.is_zero() {
					debug!(
						target: LOG_TARGET,
						"New peer {peer_id} with best hash {best_hash} ({best_number}).",
					);

					(PeerSyncState::Available, None)
				} else {
					let common_best = std::cmp::min(self.best_queued_number, best_number);

					debug!(
						target: LOG_TARGET,
						"New peer {} with unknown best hash {} ({}), searching for common ancestor.",
						peer_id,
						best_hash,
						best_number
					);

					(
						PeerSyncState::AncestorSearch {
							current: common_best,
							start: self.best_queued_number,
							state: AncestorSearchState::ExponentialBackoff(One::one()),
						},
						Some(ancestry_request::<B>(common_best)),
					)
				};

				self.allowed_requests.add(&peer_id);
				self.peers.insert(
					peer_id,
					PeerSync {
						peer_id,
						common_number: Zero::zero(),
						best_hash,
						best_number,
						state,
					},
				);

				Ok(req)
			},
			Ok(BlockStatus::Queued) |
			Ok(BlockStatus::InChainWithState) |
			Ok(BlockStatus::InChainPruned) => {
				debug!(
					target: LOG_TARGET,
					"New peer {peer_id} with known best hash {best_hash} ({best_number}).",
				);
				self.peers.insert(
					peer_id,
					PeerSync {
						peer_id,
						common_number: std::cmp::min(self.best_queued_number, best_number),
						best_hash,
						best_number,
						state: PeerSyncState::Available,
					},
				);
				self.allowed_requests.add(&peer_id);
				Ok(None)
			},
		}
	}

	/// Submit a block response for processing.
	#[must_use]
	fn on_block_data(
		&mut self,
		peer_id: &PeerId,
		request: Option<BlockRequest<B>>,
		response: BlockResponse<B>,
	) -> Result<(), BadPeer> {
		self.downloaded_blocks += response.blocks.len();
		let mut gap = false;
		let new_blocks: Vec<IncomingBlock<B>> = if let Some(peer) = self.peers.get_mut(peer_id) {
			let mut blocks = response.blocks;
			if request.as_ref().map_or(false, |r| r.direction == Direction::Descending) {
				trace!(target: LOG_TARGET, "Reversing incoming block list");
				blocks.reverse()
			}
			self.allowed_requests.add(peer_id);
			if let Some(request) = request {
				match &mut peer.state {
					PeerSyncState::DownloadingNew(_) => {
						self.blocks.clear_peer_download(peer_id);
						peer.state = PeerSyncState::Available;
						if let Some(start_block) =
							validate_blocks::<B>(&blocks, peer_id, Some(request))?
						{
							self.blocks.insert(start_block, blocks, *peer_id);
						}
						self.ready_blocks()
					},
					PeerSyncState::DownloadingGap(_) => {
						peer.state = PeerSyncState::Available;
						if let Some(gap_sync) = &mut self.gap_sync {
							gap_sync.blocks.clear_peer_download(peer_id);
							if let Some(start_block) =
								validate_blocks::<B>(&blocks, peer_id, Some(request))?
							{
								gap_sync.blocks.insert(start_block, blocks, *peer_id);
							}
							gap = true;
							let blocks: Vec<_> = gap_sync
								.blocks
								.ready_blocks(gap_sync.best_queued_number + One::one())
								.into_iter()
								.map(|block_data| {
									let justifications =
										block_data.block.justifications.or_else(|| {
											legacy_justification_mapping(
												block_data.block.justification,
											)
										});
									IncomingBlock {
										hash: block_data.block.hash,
										header: block_data.block.header,
										body: block_data.block.body,
										indexed_body: block_data.block.indexed_body,
										justifications,
										origin: block_data.origin,
										allow_missing_state: true,
										import_existing: self.import_existing,
										skip_execution: true,
										state: None,
									}
								})
								.collect();
							debug!(
								target: LOG_TARGET,
								"Drained {} gap blocks from {}",
								blocks.len(),
								gap_sync.best_queued_number,
							);
							blocks
						} else {
							debug!(target: LOG_TARGET, "Unexpected gap block response from {peer_id}");
							return Err(BadPeer(*peer_id, rep::NO_BLOCK));
						}
					},
					PeerSyncState::DownloadingStale(_) => {
						peer.state = PeerSyncState::Available;
						if blocks.is_empty() {
							debug!(target: LOG_TARGET, "Empty block response from {peer_id}");
							return Err(BadPeer(*peer_id, rep::NO_BLOCK));
						}
						validate_blocks::<B>(&blocks, peer_id, Some(request))?;
						blocks
							.into_iter()
							.map(|b| {
								let justifications = b
									.justifications
									.or_else(|| legacy_justification_mapping(b.justification));
								IncomingBlock {
									hash: b.hash,
									header: b.header,
									body: b.body,
									indexed_body: None,
									justifications,
									origin: Some(*peer_id),
									allow_missing_state: true,
									import_existing: self.import_existing,
									skip_execution: self.skip_execution(),
									state: None,
								}
							})
							.collect()
					},
					PeerSyncState::AncestorSearch { current, start, state } => {
						let matching_hash = match (blocks.get(0), self.client.hash(*current)) {
							(Some(block), Ok(maybe_our_block_hash)) => {
								trace!(
									target: LOG_TARGET,
									"Got ancestry block #{} ({}) from peer {}",
									current,
									block.hash,
									peer_id,
								);
								maybe_our_block_hash.filter(|x| x == &block.hash)
							},
							(None, _) => {
								debug!(
									target: LOG_TARGET,
									"Invalid response when searching for ancestor from {peer_id}",
								);
								return Err(BadPeer(*peer_id, rep::UNKNOWN_ANCESTOR));
							},
							(_, Err(e)) => {
								info!(
									target: LOG_TARGET,
									"❌ Error answering legitimate blockchain query: {e}",
								);
								return Err(BadPeer(*peer_id, rep::BLOCKCHAIN_READ_ERROR));
							},
						};
						if matching_hash.is_some() {
							if *start < self.best_queued_number &&
								self.best_queued_number <= peer.best_number
							{
								// We've made progress on this chain since the search was started.
								// Opportunistically set common number to updated number
								// instead of the one that started the search.
								trace!(
									target: LOG_TARGET,
									"Ancestry search: opportunistically updating peer {} common number from={} => to={}.",
									*peer_id,
									peer.common_number,
									self.best_queued_number,
								);
								peer.common_number = self.best_queued_number;
							} else if peer.common_number < *current {
								trace!(
									target: LOG_TARGET,
									"Ancestry search: updating peer {} common number from={} => to={}.",
									*peer_id,
									peer.common_number,
									*current,
								);
								peer.common_number = *current;
							}
						}
						if matching_hash.is_none() && current.is_zero() {
							trace!(
								target: LOG_TARGET,
								"Ancestry search: genesis mismatch for peer {peer_id}",
							);
							return Err(BadPeer(*peer_id, rep::GENESIS_MISMATCH));
						}
						if let Some((next_state, next_num)) =
							handle_ancestor_search_state(state, *current, matching_hash.is_some())
						{
							peer.state = PeerSyncState::AncestorSearch {
								current: next_num,
								start: *start,
								state: next_state,
							};
							let request = ancestry_request::<B>(next_num);
							self.actions.push(SyncingAction::SendBlockRequest {
								peer_id: *peer_id,
								key: StrategyKey::ChainSync,
								request,
							});
							return Ok(());
						} else {
							// Ancestry search is complete. Check if peer is on a stale fork unknown
							// to us and add it to sync targets if necessary.
							trace!(
								target: LOG_TARGET,
								"Ancestry search complete. Ours={} ({}), Theirs={} ({}), Common={:?} ({})",
								self.best_queued_hash,
								self.best_queued_number,
								peer.best_hash,
								peer.best_number,
								matching_hash,
								peer.common_number,
							);
							if peer.common_number < peer.best_number &&
								peer.best_number < self.best_queued_number
							{
								trace!(
									target: LOG_TARGET,
									"Added fork target {} for {}",
									peer.best_hash,
									peer_id,
								);
								self.fork_targets
									.entry(peer.best_hash)
									.or_insert_with(|| {
										if let Some(metrics) = &self.metrics {
											metrics.fork_targets.inc();
										}

										ForkTarget {
											number: peer.best_number,
											parent_hash: None,
											peers: Default::default(),
										}
									})
									.peers
									.insert(*peer_id);
							}
							peer.state = PeerSyncState::Available;
							return Ok(());
						}
					},
					PeerSyncState::Available |
					PeerSyncState::DownloadingJustification(..) |
					PeerSyncState::DownloadingState => Vec::new(),
				}
			} else {
				// When request.is_none() this is a block announcement. Just accept blocks.
				validate_blocks::<B>(&blocks, peer_id, None)?;
				blocks
					.into_iter()
					.map(|b| {
						let justifications = b
							.justifications
							.or_else(|| legacy_justification_mapping(b.justification));
						IncomingBlock {
							hash: b.hash,
							header: b.header,
							body: b.body,
							indexed_body: None,
							justifications,
							origin: Some(*peer_id),
							allow_missing_state: true,
							import_existing: false,
							skip_execution: true,
							state: None,
						}
					})
					.collect()
			}
		} else {
			// We don't know of this peer, so we also did not request anything from it.
			return Err(BadPeer(*peer_id, rep::NOT_REQUESTED));
		};

		self.validate_and_queue_blocks(new_blocks, gap);

		Ok(())
	}

	/// Submit a justification response for processing.
	#[must_use]
	fn on_block_justification(
		&mut self,
		peer_id: PeerId,
		response: BlockResponse<B>,
	) -> Result<(), BadPeer> {
		let peer = if let Some(peer) = self.peers.get_mut(&peer_id) {
			peer
		} else {
			error!(
				target: LOG_TARGET,
				"💔 Called on_block_justification with a peer ID of an unknown peer",
			);
			return Ok(());
		};

		self.allowed_requests.add(&peer_id);
		if let PeerSyncState::DownloadingJustification(hash) = peer.state {
			peer.state = PeerSyncState::Available;

			// We only request one justification at a time
			let justification = if let Some(block) = response.blocks.into_iter().next() {
				if hash != block.hash {
					warn!(
						target: LOG_TARGET,
						"💔 Invalid block justification provided by {}: requested: {:?} got: {:?}",
						peer_id,
						hash,
						block.hash,
					);
					return Err(BadPeer(peer_id, rep::BAD_JUSTIFICATION));
				}

				block
					.justifications
					.or_else(|| legacy_justification_mapping(block.justification))
			} else {
				// we might have asked the peer for a justification on a block that we assumed it
				// had but didn't (regardless of whether it had a justification for it or not).
				trace!(
					target: LOG_TARGET,
					"Peer {peer_id:?} provided empty response for justification request {hash:?}",
				);

				None
			};

			if let Some((peer_id, hash, number, justifications)) =
				self.extra_justifications.on_response(peer_id, justification)
			{
				self.actions.push(SyncingAction::ImportJustifications {
					peer_id,
					hash,
					number,
					justifications,
				});
				return Ok(());
			}
		}

		Ok(())
	}

	/// Returns the median seen block number.
	fn median_seen(&self) -> Option<NumberFor<B>> {
		let mut best_seens = self.peers.values().map(|p| p.best_number).collect::<Vec<_>>();

		if best_seens.is_empty() {
			None
		} else {
			let middle = best_seens.len() / 2;

			// Not the "perfect median" when we have an even number of peers.
			Some(*best_seens.select_nth_unstable(middle).1)
		}
	}

	fn required_block_attributes(&self) -> BlockAttributes {
		match self.mode {
			ChainSyncMode::Full =>
				BlockAttributes::HEADER | BlockAttributes::JUSTIFICATION | BlockAttributes::BODY,
			ChainSyncMode::LightState { storage_chain_mode: false, .. } =>
				BlockAttributes::HEADER | BlockAttributes::JUSTIFICATION | BlockAttributes::BODY,
			ChainSyncMode::LightState { storage_chain_mode: true, .. } =>
				BlockAttributes::HEADER |
					BlockAttributes::JUSTIFICATION |
					BlockAttributes::INDEXED_BODY,
		}
	}

	fn skip_execution(&self) -> bool {
		match self.mode {
			ChainSyncMode::Full => false,
			ChainSyncMode::LightState { .. } => true,
		}
	}

	fn validate_and_queue_blocks(&mut self, mut new_blocks: Vec<IncomingBlock<B>>, gap: bool) {
		let orig_len = new_blocks.len();
		new_blocks.retain(|b| !self.queue_blocks.contains(&b.hash));
		if new_blocks.len() != orig_len {
			debug!(
				target: LOG_TARGET,
				"Ignoring {} blocks that are already queued",
				orig_len - new_blocks.len(),
			);
		}

		let origin = if !gap && !self.status().state.is_major_syncing() {
			BlockOrigin::NetworkBroadcast
		} else {
			BlockOrigin::NetworkInitialSync
		};

		if let Some((h, n)) = new_blocks
			.last()
			.and_then(|b| b.header.as_ref().map(|h| (&b.hash, *h.number())))
		{
			trace!(
				target: LOG_TARGET,
				"Accepted {} blocks ({:?}) with origin {:?}",
				new_blocks.len(),
				h,
				origin,
			);
			self.on_block_queued(h, n)
		}
		self.queue_blocks.extend(new_blocks.iter().map(|b| b.hash));
		if let Some(metrics) = &self.metrics {
			metrics
				.queued_blocks
				.set(self.queue_blocks.len().try_into().unwrap_or(u64::MAX));
		}

		self.actions.push(SyncingAction::ImportBlocks { origin, blocks: new_blocks })
	}

	fn update_peer_common_number(&mut self, peer_id: &PeerId, new_common: NumberFor<B>) {
		if let Some(peer) = self.peers.get_mut(peer_id) {
			peer.update_common_number(new_common);
		}
	}

	/// Called when a block has been queued for import.
	///
	/// Updates our internal state for best queued block and then goes
	/// through all peers to update our view of their state as well.
	fn on_block_queued(&mut self, hash: &B::Hash, number: NumberFor<B>) {
		if self.fork_targets.remove(hash).is_some() {
			if let Some(metrics) = &self.metrics {
				metrics.fork_targets.dec();
			}
			trace!(target: LOG_TARGET, "Completed fork sync {hash:?}");
		}
		if let Some(gap_sync) = &mut self.gap_sync {
			if number > gap_sync.best_queued_number && number <= gap_sync.target {
				gap_sync.best_queued_number = number;
			}
		}
		if number > self.best_queued_number {
			self.best_queued_number = number;
			self.best_queued_hash = *hash;
			// Update common blocks
			for (n, peer) in self.peers.iter_mut() {
				if let PeerSyncState::AncestorSearch { .. } = peer.state {
					// Wait for ancestry search to complete first.
					continue;
				}
				let new_common_number =
					if peer.best_number >= number { number } else { peer.best_number };
				trace!(
					target: LOG_TARGET,
					"Updating peer {} info, ours={}, common={}->{}, their best={}",
					n,
					number,
					peer.common_number,
					new_common_number,
					peer.best_number,
				);
				peer.common_number = new_common_number;
			}
		}
		self.allowed_requests.set_all();
	}

	/// Restart the sync process. This will reset all pending block requests and return an iterator
	/// of new block requests to make to peers. Peers that were downloading finality data (i.e.
	/// their state was `DownloadingJustification`) are unaffected and will stay in the same state.
	fn restart(&mut self) {
		self.blocks.clear();
		if let Err(e) = self.reset_sync_start_point() {
			warn!(target: LOG_TARGET, "💔  Unable to restart sync: {e}");
		}
		self.allowed_requests.set_all();
		debug!(
			target: LOG_TARGET,
			"Restarted with {} ({})",
			self.best_queued_number,
			self.best_queued_hash,
		);
		let old_peers = std::mem::take(&mut self.peers);

		old_peers.into_iter().for_each(|(peer_id, mut peer_sync)| {
			match peer_sync.state {
				PeerSyncState::Available => {
					self.add_peer(peer_id, peer_sync.best_hash, peer_sync.best_number);
				},
				PeerSyncState::AncestorSearch { .. } |
				PeerSyncState::DownloadingNew(_) |
				PeerSyncState::DownloadingStale(_) |
				PeerSyncState::DownloadingGap(_) |
				PeerSyncState::DownloadingState => {
					// Cancel a request first, as `add_peer` may generate a new request.
					self.actions.push(SyncingAction::CancelRequest {
						peer_id,
						key: StrategyKey::ChainSync,
					});
					self.add_peer(peer_id, peer_sync.best_hash, peer_sync.best_number);
				},
				PeerSyncState::DownloadingJustification(_) => {
					// Peers that were downloading justifications
					// should be kept in that state.
					// We make sure our common number is at least something we have.
					trace!(
						target: LOG_TARGET,
						"Keeping peer {} after restart, updating common number from={} => to={} (our best).",
						peer_id,
						peer_sync.common_number,
						self.best_queued_number,
					);
					peer_sync.common_number = self.best_queued_number;
					self.peers.insert(peer_id, peer_sync);
				},
			}
		});
	}

	/// Find a block to start sync from. If we sync with state, that's the latest block we have
	/// state for.
	fn reset_sync_start_point(&mut self) -> Result<(), ClientError> {
		let info = self.client.info();
		if matches!(self.mode, ChainSyncMode::LightState { .. }) && info.finalized_state.is_some() {
			warn!(
				target: LOG_TARGET,
				"Can't use fast sync mode with a partially synced database. Reverting to full sync mode."
			);
			self.mode = ChainSyncMode::Full;
		}

		self.import_existing = false;
		self.best_queued_hash = info.best_hash;
		self.best_queued_number = info.best_number;

		if self.mode == ChainSyncMode::Full &&
			self.client.block_status(info.best_hash)? != BlockStatus::InChainWithState
		{
			self.import_existing = true;
			// Latest state is missing, start with the last finalized state or genesis instead.
			if let Some((hash, number)) = info.finalized_state {
				debug!(target: LOG_TARGET, "Starting from finalized state #{number}");
				self.best_queued_hash = hash;
				self.best_queued_number = number;
			} else {
				debug!(target: LOG_TARGET, "Restarting from genesis");
				self.best_queued_hash = Default::default();
				self.best_queued_number = Zero::zero();
			}
		}

		if let Some(BlockGap { start, end, .. }) = info.block_gap {
			debug!(target: LOG_TARGET, "Starting gap sync #{start} - #{end}");
			self.gap_sync = Some(GapSync {
				best_queued_number: start - One::one(),
				target: end,
				blocks: BlockCollection::new(),
			});
		}
		trace!(
			target: LOG_TARGET,
			"Restarted sync at #{} ({:?})",
			self.best_queued_number,
			self.best_queued_hash,
		);
		Ok(())
	}

	/// What is the status of the block corresponding to the given hash?
	fn block_status(&self, hash: &B::Hash) -> Result<BlockStatus, ClientError> {
		if self.queue_blocks.contains(hash) {
			return Ok(BlockStatus::Queued);
		}
		self.client.block_status(*hash)
	}

	/// Is the block corresponding to the given hash known?
	fn is_known(&self, hash: &B::Hash) -> bool {
		self.block_status(hash).ok().map_or(false, |s| s != BlockStatus::Unknown)
	}

	/// Is any peer downloading the given hash?
	fn is_already_downloading(&self, hash: &B::Hash) -> bool {
		self.peers
			.iter()
			.any(|(_, p)| p.state == PeerSyncState::DownloadingStale(*hash))
	}

	/// Get the set of downloaded blocks that are ready to be queued for import.
	fn ready_blocks(&mut self) -> Vec<IncomingBlock<B>> {
		self.blocks
			.ready_blocks(self.best_queued_number + One::one())
			.into_iter()
			.map(|block_data| {
				let justifications = block_data
					.block
					.justifications
					.or_else(|| legacy_justification_mapping(block_data.block.justification));
				IncomingBlock {
					hash: block_data.block.hash,
					header: block_data.block.header,
					body: block_data.block.body,
					indexed_body: block_data.block.indexed_body,
					justifications,
					origin: block_data.origin,
					allow_missing_state: true,
					import_existing: self.import_existing,
					skip_execution: self.skip_execution(),
					state: None,
				}
			})
			.collect()
	}

	/// Get justification requests scheduled by sync to be sent out.
	fn justification_requests(&mut self) -> Vec<(PeerId, BlockRequest<B>)> {
		let peers = &mut self.peers;
		let mut matcher = self.extra_justifications.matcher();
		std::iter::from_fn(move || {
			if let Some((peer, request)) = matcher.next(peers) {
				peers
					.get_mut(&peer)
					.expect(
						"`Matcher::next` guarantees the `PeerId` comes from the given peers; qed",
					)
					.state = PeerSyncState::DownloadingJustification(request.0);
				let req = BlockRequest::<B> {
					id: 0,
					fields: BlockAttributes::JUSTIFICATION,
					from: FromBlock::Hash(request.0),
					direction: Direction::Ascending,
					max: Some(1),
				};
				Some((peer, req))
			} else {
				None
			}
		})
		.collect()
	}

	/// Get block requests scheduled by sync to be sent out.
	fn block_requests(&mut self) -> Vec<(PeerId, BlockRequest<B>)> {
		if self.allowed_requests.is_empty() || self.state_sync.is_some() {
			return Vec::new();
		}

		if self.queue_blocks.len() > MAX_IMPORTING_BLOCKS {
			trace!(target: LOG_TARGET, "Too many blocks in the queue.");
			return Vec::new();
		}
		let is_major_syncing = self.status().state.is_major_syncing();
		let attrs = self.required_block_attributes();
		let blocks = &mut self.blocks;
		let fork_targets = &mut self.fork_targets;
		let info = self.client.info();
		let best_number = info.best_number;
		let best_hash = info.best_hash;
		let last_finalized = std::cmp::min(self.best_queued_number, info.finalized_number);
		let best_queued = self.best_queued_number;
		let client = &self.client;
		let queue_blocks = &self.queue_blocks;
		let allowed_requests = self.allowed_requests.clone();
		let max_parallel = if is_major_syncing { 1 } else { self.max_parallel_downloads };
		let max_blocks_per_request = self.max_blocks_per_request;
		let gap_sync = &mut self.gap_sync;
		let disconnected_peers = &mut self.disconnected_peers;
		let metrics = self.metrics.as_ref();
		let requests = self
			.peers
			.iter_mut()
			.filter_map(move |(&id, peer)| {
				if !peer.state.is_available() ||
					!allowed_requests.contains(&id) ||
					!disconnected_peers.is_peer_available(&id)
				{
					return None;
				}

				// If our best queued is more than `MAX_BLOCKS_TO_LOOK_BACKWARDS` blocks away from
				// the common number, the peer best number is higher than our best queued and the
				// common number is smaller than the last finalized block number, we should do an
				// ancestor search to find a better common block. If the queue is full we wait till
				// all blocks are imported though.
				if best_queued.saturating_sub(peer.common_number) >
					MAX_BLOCKS_TO_LOOK_BACKWARDS.into() &&
					best_queued < peer.best_number &&
					peer.common_number < last_finalized &&
					queue_blocks.len() <= MAJOR_SYNC_BLOCKS.into()
				{
					trace!(
						target: LOG_TARGET,
						"Peer {:?} common block {} too far behind of our best {}. Starting ancestry search.",
						id,
						peer.common_number,
						best_queued,
					);
					let current = std::cmp::min(peer.best_number, best_queued);
					peer.state = PeerSyncState::AncestorSearch {
						current,
						start: best_queued,
						state: AncestorSearchState::ExponentialBackoff(One::one()),
					};
					Some((id, ancestry_request::<B>(current)))
				} else if let Some((range, req)) = peer_block_request(
					&id,
					peer,
					blocks,
					attrs,
					max_parallel,
					max_blocks_per_request,
					last_finalized,
					best_queued,
					best_number,
					best_hash,
				) {
					peer.state = PeerSyncState::DownloadingNew(range.start);
					trace!(
						target: LOG_TARGET,
						"New block request for {}, (best:{}, common:{}) {:?}",
						id,
						peer.best_number,
						peer.common_number,
						req,
					);
					Some((id, req))
				} else if let Some((hash, req)) = fork_sync_request(
					&id,
					fork_targets,
					best_queued,
					last_finalized,
					attrs,
					|hash| {
						if queue_blocks.contains(hash) {
							BlockStatus::Queued
						} else {
							client.block_status(*hash).unwrap_or(BlockStatus::Unknown)
						}
					},
					max_blocks_per_request,
					metrics,
				) {
					trace!(target: LOG_TARGET, "Downloading fork {hash:?} from {id}");
					peer.state = PeerSyncState::DownloadingStale(hash);
					Some((id, req))
				} else if let Some((range, req)) = gap_sync.as_mut().and_then(|sync| {
					peer_gap_block_request(
						&id,
						peer,
						&mut sync.blocks,
						attrs,
						sync.target,
						sync.best_queued_number,
						max_blocks_per_request,
					)
				}) {
					peer.state = PeerSyncState::DownloadingGap(range.start);
					trace!(
						target: LOG_TARGET,
						"New gap block request for {}, (best:{}, common:{}) {:?}",
						id,
						peer.best_number,
						peer.common_number,
						req,
					);
					Some((id, req))
				} else {
					None
				}
			})
			.collect::<Vec<_>>();

<<<<<<< HEAD
=======
		// Clear the allowed_requests state when sending new block requests
		// to prevent multiple inflight block requests from being issued.
>>>>>>> 515fcc95
		if !requests.is_empty() {
			self.allowed_requests.take();
		}

		requests
	}

	/// Get a state request scheduled by sync to be sent out (if any).
	fn state_request(&mut self) -> Option<(PeerId, OpaqueStateRequest)> {
		if self.allowed_requests.is_empty() {
			return None;
		}
		if self.state_sync.is_some() &&
			self.peers.iter().any(|(_, peer)| peer.state == PeerSyncState::DownloadingState)
		{
			// Only one pending state request is allowed.
			return None;
		}
		if let Some(sync) = &self.state_sync {
			if sync.is_complete() {
				return None;
			}

			for (id, peer) in self.peers.iter_mut() {
				if peer.state.is_available() &&
					peer.common_number >= sync.target_number() &&
					self.disconnected_peers.is_peer_available(&id)
				{
					peer.state = PeerSyncState::DownloadingState;
					let request = sync.next_request();
					trace!(target: LOG_TARGET, "New StateRequest for {}: {:?}", id, request);
					self.allowed_requests.clear();
					return Some((*id, OpaqueStateRequest(Box::new(request))));
				}
			}
		}
		None
	}

	#[must_use]
	fn on_state_data(
		&mut self,
		peer_id: &PeerId,
		response: OpaqueStateResponse,
	) -> Result<(), BadPeer> {
		let response: Box<StateResponse> = response.0.downcast().map_err(|_error| {
			error!(
				target: LOG_TARGET,
				"Failed to downcast opaque state response, this is an implementation bug."
			);

			BadPeer(*peer_id, rep::BAD_RESPONSE)
		})?;

		if let Some(peer) = self.peers.get_mut(peer_id) {
			if let PeerSyncState::DownloadingState = peer.state {
				peer.state = PeerSyncState::Available;
				self.allowed_requests.set_all();
			}
		}
		let import_result = if let Some(sync) = &mut self.state_sync {
			debug!(
				target: LOG_TARGET,
				"Importing state data from {} with {} keys, {} proof nodes.",
				peer_id,
				response.entries.len(),
				response.proof.len(),
			);
			sync.import(*response)
		} else {
			debug!(target: LOG_TARGET, "Ignored obsolete state response from {peer_id}");
			return Err(BadPeer(*peer_id, rep::NOT_REQUESTED));
		};

		match import_result {
			ImportResult::Import(hash, header, state, body, justifications) => {
				let origin = BlockOrigin::NetworkInitialSync;
				let block = IncomingBlock {
					hash,
					header: Some(header),
					body,
					indexed_body: None,
					justifications,
					origin: None,
					allow_missing_state: true,
					import_existing: true,
					skip_execution: self.skip_execution(),
					state: Some(state),
				};
				debug!(target: LOG_TARGET, "State download is complete. Import is queued");
				self.actions.push(SyncingAction::ImportBlocks { origin, blocks: vec![block] });
				Ok(())
			},
			ImportResult::Continue => Ok(()),
			ImportResult::BadResponse => {
				debug!(target: LOG_TARGET, "Bad state data received from {peer_id}");
				Err(BadPeer(*peer_id, rep::BAD_BLOCK))
			},
		}
	}

	fn attempt_state_sync(
		&mut self,
		finalized_hash: B::Hash,
		finalized_number: NumberFor<B>,
		skip_proofs: bool,
	) {
		let mut heads: Vec<_> = self.peers.values().map(|peer| peer.best_number).collect();
		heads.sort();
		let median = heads[heads.len() / 2];
		if finalized_number + STATE_SYNC_FINALITY_THRESHOLD.saturated_into() >= median {
			if let Ok(Some(header)) = self.client.header(finalized_hash) {
				log::debug!(
					target: LOG_TARGET,
					"Starting state sync for #{finalized_number} ({finalized_hash})",
				);
				self.state_sync =
					Some(StateSync::new(self.client.clone(), header, None, None, skip_proofs));
				self.allowed_requests.set_all();
			} else {
				log::error!(
					target: LOG_TARGET,
					"Failed to start state sync: header for finalized block \
					  #{finalized_number} ({finalized_hash}) is not available",
				);
				debug_assert!(false);
			}
		}
	}

	/// A version of `actions()` that doesn't schedule extra requests. For testing only.
	#[cfg(test)]
	#[must_use]
	fn take_actions(&mut self) -> impl Iterator<Item = SyncingAction<B>> {
		std::mem::take(&mut self.actions).into_iter()
	}
}

// This is purely during a backwards compatible transitionary period and should be removed
// once we can assume all nodes can send and receive multiple Justifications
// The ID tag is hardcoded here to avoid depending on the GRANDPA crate.
// See: https://github.com/paritytech/substrate/issues/8172
fn legacy_justification_mapping(
	justification: Option<EncodedJustification>,
) -> Option<Justifications> {
	justification.map(|just| (*b"FRNK", just).into())
}

/// Request the ancestry for a block. Sends a request for header and justification for the given
/// block number. Used during ancestry search.
fn ancestry_request<B: BlockT>(block: NumberFor<B>) -> BlockRequest<B> {
	BlockRequest::<B> {
		id: 0,
		fields: BlockAttributes::HEADER | BlockAttributes::JUSTIFICATION,
		from: FromBlock::Number(block),
		direction: Direction::Ascending,
		max: Some(1),
	}
}

/// The ancestor search state expresses which algorithm, and its stateful parameters, we are using
/// to try to find an ancestor block
#[derive(Copy, Clone, Eq, PartialEq, Debug)]
pub(crate) enum AncestorSearchState<B: BlockT> {
	/// Use exponential backoff to find an ancestor, then switch to binary search.
	/// We keep track of the exponent.
	ExponentialBackoff(NumberFor<B>),
	/// Using binary search to find the best ancestor.
	/// We keep track of left and right bounds.
	BinarySearch(NumberFor<B>, NumberFor<B>),
}

/// This function handles the ancestor search strategy used. The goal is to find a common point
/// that both our chains agree on that is as close to the tip as possible.
/// The way this works is we first have an exponential backoff strategy, where we try to step
/// forward until we find a block hash mismatch. The size of the step doubles each step we take.
///
/// When we've found a block hash mismatch we then fall back to a binary search between the two
/// last known points to find the common block closest to the tip.
fn handle_ancestor_search_state<B: BlockT>(
	state: &AncestorSearchState<B>,
	curr_block_num: NumberFor<B>,
	block_hash_match: bool,
) -> Option<(AncestorSearchState<B>, NumberFor<B>)> {
	let two = <NumberFor<B>>::one() + <NumberFor<B>>::one();
	match state {
		AncestorSearchState::ExponentialBackoff(next_distance_to_tip) => {
			let next_distance_to_tip = *next_distance_to_tip;
			if block_hash_match && next_distance_to_tip == One::one() {
				// We found the ancestor in the first step so there is no need to execute binary
				// search.
				return None;
			}
			if block_hash_match {
				let left = curr_block_num;
				let right = left + next_distance_to_tip / two;
				let middle = left + (right - left) / two;
				Some((AncestorSearchState::BinarySearch(left, right), middle))
			} else {
				let next_block_num =
					curr_block_num.checked_sub(&next_distance_to_tip).unwrap_or_else(Zero::zero);
				let next_distance_to_tip = next_distance_to_tip * two;
				Some((
					AncestorSearchState::ExponentialBackoff(next_distance_to_tip),
					next_block_num,
				))
			}
		},
		AncestorSearchState::BinarySearch(mut left, mut right) => {
			if left >= curr_block_num {
				return None;
			}
			if block_hash_match {
				left = curr_block_num;
			} else {
				right = curr_block_num;
			}
			assert!(right >= left);
			let middle = left + (right - left) / two;
			if middle == curr_block_num {
				None
			} else {
				Some((AncestorSearchState::BinarySearch(left, right), middle))
			}
		},
	}
}

/// Get a new block request for the peer if any.
fn peer_block_request<B: BlockT>(
	id: &PeerId,
	peer: &PeerSync<B>,
	blocks: &mut BlockCollection<B>,
	attrs: BlockAttributes,
	max_parallel_downloads: u32,
	max_blocks_per_request: u32,
	finalized: NumberFor<B>,
	best_queued_num: NumberFor<B>,
	best_number: NumberFor<B>,
	best_hash: B::Hash,
) -> Option<(Range<NumberFor<B>>, BlockRequest<B>)> {
	// Nothing to download from the peer via normal block requests.
	if best_number == peer.best_number && best_hash == peer.best_hash {
		return None;
	}

	if best_queued_num >= peer.best_number {
		// Will be downloaded as alternative fork instead.
		return None;
	} else if peer.common_number < finalized {
		trace!(
			target: LOG_TARGET,
			"Requesting pre-finalized chain from {:?}, common={}, finalized={}, peer best={}, our best={}",
			id, peer.common_number, finalized, peer.best_number, best_queued_num,
		);
	}
	let range = blocks.needed_blocks(
		*id,
		max_blocks_per_request,
		peer.best_number,
		peer.common_number,
		max_parallel_downloads,
		MAX_DOWNLOAD_AHEAD,
	)?;

	// The end is not part of the range.
	let last = range.end.saturating_sub(One::one());

	let from = if peer.best_number == last {
		FromBlock::Hash(peer.best_hash)
	} else {
		FromBlock::Number(last)
	};

	let request = BlockRequest::<B> {
		id: 0,
		fields: attrs,
		from,
		direction: Direction::Descending,
		max: Some((range.end - range.start).saturated_into::<u32>()),
	};

	Some((range, request))
}

/// Get a new block request for the peer if any.
fn peer_gap_block_request<B: BlockT>(
	id: &PeerId,
	peer: &PeerSync<B>,
	blocks: &mut BlockCollection<B>,
	attrs: BlockAttributes,
	target: NumberFor<B>,
	common_number: NumberFor<B>,
	max_blocks_per_request: u32,
) -> Option<(Range<NumberFor<B>>, BlockRequest<B>)> {
	let range = blocks.needed_blocks(
		*id,
		max_blocks_per_request,
		std::cmp::min(peer.best_number, target),
		common_number,
		1,
		MAX_DOWNLOAD_AHEAD,
	)?;

	// The end is not part of the range.
	let last = range.end.saturating_sub(One::one());
	let from = FromBlock::Number(last);

	let request = BlockRequest::<B> {
		id: 0,
		fields: attrs,
		from,
		direction: Direction::Descending,
		max: Some((range.end - range.start).saturated_into::<u32>()),
	};
	Some((range, request))
}

/// Get pending fork sync targets for a peer.
fn fork_sync_request<B: BlockT>(
	id: &PeerId,
	fork_targets: &mut HashMap<B::Hash, ForkTarget<B>>,
	best_num: NumberFor<B>,
	finalized: NumberFor<B>,
	attributes: BlockAttributes,
	check_block: impl Fn(&B::Hash) -> BlockStatus,
	max_blocks_per_request: u32,
	metrics: Option<&Metrics>,
) -> Option<(B::Hash, BlockRequest<B>)> {
	fork_targets.retain(|hash, r| {
		if r.number <= finalized {
			trace!(
				target: LOG_TARGET,
				"Removed expired fork sync request {:?} (#{})",
				hash,
				r.number,
			);
			return false;
		}
		if check_block(hash) != BlockStatus::Unknown {
			trace!(
				target: LOG_TARGET,
				"Removed obsolete fork sync request {:?} (#{})",
				hash,
				r.number,
			);
			return false;
		}
		true
	});
	if let Some(metrics) = metrics {
		metrics.fork_targets.set(fork_targets.len().try_into().unwrap_or(u64::MAX));
	}
	for (hash, r) in fork_targets {
		if !r.peers.contains(&id) {
			continue;
		}
		// Download the fork only if it is behind or not too far ahead our tip of the chain
		// Otherwise it should be downloaded in full sync mode.
		if r.number <= best_num ||
			(r.number - best_num).saturated_into::<u32>() < max_blocks_per_request as u32
		{
			let parent_status = r.parent_hash.as_ref().map_or(BlockStatus::Unknown, check_block);
			let count = if parent_status == BlockStatus::Unknown {
				(r.number - finalized).saturated_into::<u32>() // up to the last finalized block
			} else {
				// request only single block
				1
			};
			trace!(
				target: LOG_TARGET,
				"Downloading requested fork {hash:?} from {id}, {count} blocks",
			);
			return Some((
				*hash,
				BlockRequest::<B> {
					id: 0,
					fields: attributes,
					from: FromBlock::Hash(*hash),
					direction: Direction::Descending,
					max: Some(count),
				},
			));
		} else {
			trace!(target: LOG_TARGET, "Fork too far in the future: {:?} (#{})", hash, r.number);
		}
	}
	None
}

/// Returns `true` if the given `block` is a descendent of `base`.
fn is_descendent_of<Block, T>(
	client: &T,
	base: &Block::Hash,
	block: &Block::Hash,
) -> sp_blockchain::Result<bool>
where
	Block: BlockT,
	T: HeaderMetadata<Block, Error = sp_blockchain::Error> + ?Sized,
{
	if base == block {
		return Ok(false);
	}

	let ancestor = sp_blockchain::lowest_common_ancestor(client, *block, *base)?;

	Ok(ancestor.hash == *base)
}

/// Validate that the given `blocks` are correct.
/// Returns the number of the first block in the sequence.
///
/// It is expected that `blocks` are in ascending order.
pub fn validate_blocks<Block: BlockT>(
	blocks: &Vec<BlockData<Block>>,
	peer_id: &PeerId,
	request: Option<BlockRequest<Block>>,
) -> Result<Option<NumberFor<Block>>, BadPeer> {
	if let Some(request) = request {
		if Some(blocks.len() as _) > request.max {
			debug!(
				target: LOG_TARGET,
				"Received more blocks than requested from {}. Expected in maximum {:?}, got {}.",
				peer_id,
				request.max,
				blocks.len(),
			);

			return Err(BadPeer(*peer_id, rep::NOT_REQUESTED));
		}

		let block_header =
			if request.direction == Direction::Descending { blocks.last() } else { blocks.first() }
				.and_then(|b| b.header.as_ref());

		let expected_block = block_header.as_ref().map_or(false, |h| match request.from {
			FromBlock::Hash(hash) => h.hash() == hash,
			FromBlock::Number(n) => h.number() == &n,
		});

		if !expected_block {
			debug!(
				target: LOG_TARGET,
				"Received block that was not requested. Requested {:?}, got {:?}.",
				request.from,
				block_header,
			);

			return Err(BadPeer(*peer_id, rep::NOT_REQUESTED));
		}

		if request.fields.contains(BlockAttributes::HEADER) &&
			blocks.iter().any(|b| b.header.is_none())
		{
			trace!(
				target: LOG_TARGET,
				"Missing requested header for a block in response from {peer_id}.",
			);

			return Err(BadPeer(*peer_id, rep::BAD_RESPONSE));
		}

		if request.fields.contains(BlockAttributes::BODY) && blocks.iter().any(|b| b.body.is_none())
		{
			trace!(
				target: LOG_TARGET,
				"Missing requested body for a block in response from {peer_id}.",
			);

			return Err(BadPeer(*peer_id, rep::BAD_RESPONSE));
		}
	}

	for b in blocks {
		if let Some(header) = &b.header {
			let hash = header.hash();
			if hash != b.hash {
				debug!(
					target: LOG_TARGET,
					"Bad header received from {}. Expected hash {:?}, got {:?}",
					peer_id,
					b.hash,
					hash,
				);
				return Err(BadPeer(*peer_id, rep::BAD_BLOCK));
			}
		}
		if let (Some(header), Some(body)) = (&b.header, &b.body) {
			let expected = *header.extrinsics_root();
			let got = HashingFor::<Block>::ordered_trie_root(
				body.iter().map(Encode::encode).collect(),
				sp_runtime::StateVersion::V0,
			);
			if expected != got {
				debug!(
					target: LOG_TARGET,
					"Bad extrinsic root for a block {} received from {}. Expected {:?}, got {:?}",
					b.hash,
					peer_id,
					expected,
					got,
				);
				return Err(BadPeer(*peer_id, rep::BAD_BLOCK));
			}
		}
	}

	Ok(blocks.first().and_then(|b| b.header.as_ref()).map(|h| *h.number()))
}<|MERGE_RESOLUTION|>--- conflicted
+++ resolved
@@ -1827,11 +1827,8 @@
 			})
 			.collect::<Vec<_>>();
 
-<<<<<<< HEAD
-=======
 		// Clear the allowed_requests state when sending new block requests
 		// to prevent multiple inflight block requests from being issued.
->>>>>>> 515fcc95
 		if !requests.is_empty() {
 			self.allowed_requests.take();
 		}
