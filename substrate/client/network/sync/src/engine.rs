--- conflicted
+++ resolved
@@ -253,12 +253,6 @@
 	/// Channel for receiving service commands
 	service_rx: TracingUnboundedReceiver<ToServiceCommand<B>>,
 
-<<<<<<< HEAD
-=======
-	/// Channel for receiving inbound connections from `Protocol`.
-	sync_events_rx: sc_utils::mpsc::TracingUnboundedReceiver<sc_network::SyncEvent<B>>,
-
->>>>>>> 1c0b4373
 	/// Assigned roles.
 	roles: Roles,
 
@@ -372,11 +366,7 @@
 		block_downloader: Arc<dyn BlockDownloader<B>>,
 		state_request_protocol_name: ProtocolName,
 		warp_sync_protocol_name: Option<ProtocolName>,
-<<<<<<< HEAD
 		peer_store_handle: PeerStoreHandle,
-=======
-		sync_events_rx: sc_utils::mpsc::TracingUnboundedReceiver<sc_network::SyncEvent<B>>,
->>>>>>> 1c0b4373
 	) -> Result<(Self, SyncingService<B>, NonDefaultSetConfig), ClientError> {
 		let mode = net_config.network_config.sync_mode;
 		let max_parallel_downloads = net_config.network_config.max_parallel_downloads;
@@ -513,10 +503,6 @@
 				num_connected: num_connected.clone(),
 				is_major_syncing: is_major_syncing.clone(),
 				service_rx,
-<<<<<<< HEAD
-=======
-				sync_events_rx,
->>>>>>> 1c0b4373
 				genesis_hash,
 				important_peers,
 				default_peers_set_no_slot_connected_peers: HashSet::new(),
@@ -528,12 +514,8 @@
 				num_in_peers: 0usize,
 				max_in_peers,
 				event_streams: Vec::new(),
-<<<<<<< HEAD
 				notification_service,
-				tick_timeout: Delay::new(TICK_TIMEOUT),
-=======
 				tick_timeout,
->>>>>>> 1c0b4373
 				syncing_started: None,
 				peer_store_handle,
 				last_notification_io: Instant::now(),
@@ -712,8 +694,10 @@
 				_ = self.tick_timeout.tick() => self.perform_periodic_actions(),
 				command = self.service_rx.select_next_some() =>
 					self.process_service_command(command),
-				sync_event = self.sync_events_rx.select_next_some() =>
-					self.process_sync_event(sync_event),
+				notification_event = self.notification_service.next_event() => match notification_event {
+					Some(event) => self.process_notification_event(event),
+					None => return,
+				},
 				warp_target_block_header = &mut self.warp_sync_target_block_header_rx_fused =>
 					self.pass_warp_sync_target_block_header(warp_target_block_header),
 				response_event = self.pending_responses.select_next_some() =>
@@ -801,61 +785,6 @@
 							self.network_service.report_peer(peer_id, repu)
 						},
 					}
-<<<<<<< HEAD
-				},
-				ToServiceCommand::AnnounceBlock(hash, data) => self.announce_block(hash, data),
-				ToServiceCommand::NewBestBlockImported(hash, number) => {
-					log::debug!(target: "sync", "New best block imported {:?}/#{}", hash, number);
-
-					self.chain_sync.update_chain_info(&hash, number);
-					let _ = self.notification_service.try_set_handshake(
-						BlockAnnouncesHandshake::<B>::build(
-							self.roles,
-							number,
-							hash,
-							self.genesis_hash,
-						)
-						.encode(),
-					);
-				},
-				ToServiceCommand::Status(tx) => {
-					let mut status = self.chain_sync.status();
-					status.num_connected_peers = self.peers.len() as u32;
-					let _ = tx.send(status);
-				},
-				ToServiceCommand::NumActivePeers(tx) => {
-					let _ = tx.send(self.num_active_peers());
-				},
-				ToServiceCommand::SyncState(tx) => {
-					let _ = tx.send(self.chain_sync.status());
-				},
-				ToServiceCommand::BestSeenBlock(tx) => {
-					let _ = tx.send(self.chain_sync.status().best_seen_block);
-				},
-				ToServiceCommand::NumSyncPeers(tx) => {
-					let _ = tx.send(self.chain_sync.status().num_peers);
-				},
-				ToServiceCommand::NumQueuedBlocks(tx) => {
-					let _ = tx.send(self.chain_sync.status().queued_blocks);
-				},
-				ToServiceCommand::NumDownloadedBlocks(tx) => {
-					let _ = tx.send(self.chain_sync.num_downloaded_blocks());
-				},
-				ToServiceCommand::NumSyncRequests(tx) => {
-					let _ = tx.send(self.chain_sync.num_sync_requests());
-				},
-				ToServiceCommand::PeersInfo(tx) => {
-					let peers_info = self
-						.peers
-						.iter()
-						.map(|(peer_id, peer)| (*peer_id, peer.info.clone()))
-						.collect();
-					let _ = tx.send(peers_info);
-				},
-				ToServiceCommand::OnBlockFinalized(hash, header) =>
-					self.chain_sync.on_block_finalized(&hash, *header.number()),
-			}
-=======
 				}
 			},
 			ToServiceCommand::JustificationImported(peer_id, hash, number, success) => {
@@ -872,8 +801,20 @@
 				}
 			},
 			ToServiceCommand::AnnounceBlock(hash, data) => self.announce_block(hash, data),
-			ToServiceCommand::NewBestBlockImported(hash, number) =>
-				self.new_best_block_imported(hash, number),
+			ToServiceCommand::NewBestBlockImported(hash, number) => {
+				log::debug!(target: "sync", "New best block imported {:?}/#{}", hash, number);
+
+				self.chain_sync.update_chain_info(&hash, number);
+				let _ = self.notification_service.try_set_handshake(
+					BlockAnnouncesHandshake::<B>::build(
+						self.roles,
+						number,
+						hash,
+						self.genesis_hash,
+					)
+					.encode(),
+				);
+			},
 			ToServiceCommand::Status(tx) => {
 				let mut status = self.chain_sync.status();
 				status.num_connected_peers = self.peers.len() as u32;
@@ -910,129 +851,64 @@
 			},
 			ToServiceCommand::OnBlockFinalized(hash, header) =>
 				self.chain_sync.on_block_finalized(&hash, *header.number()),
->>>>>>> 1c0b4373
-		}
-	}
-
-<<<<<<< HEAD
-		loop {
-			let Poll::Ready(Some(event)) = self.notification_service.next_event().poll_unpin(cx)
-			else {
-				break
-			};
-
-			match event {
-				NotificationEvent::ValidateInboundSubstream { peer, handshake, result_tx } => {
-					let validation_result = self
-						.validate_connection(&peer, handshake, Direction::Inbound)
-						.map_or(ValidationResult::Reject, |_| ValidationResult::Accept);
-
-					let _ = result_tx.send(validation_result);
-				},
-				NotificationEvent::NotificationStreamOpened {
-					peer, handshake, direction, ..
-				} => {
-					log::debug!(
-						target: LOG_TARGET,
-						"Substream opened for {peer}, handshake {handshake:?}"
-					);
-
-					match self.validate_connection(&peer, handshake, direction) {
-						Ok(handshake) => {
-							if self.on_sync_peer_connected(peer, &handshake, direction).is_err() {
-								log::debug!(target: LOG_TARGET, "Failed to register peer {peer}");
-								self.network_service.disconnect_peer(
-									peer,
-									self.block_announce_protocol_name.clone(),
-								);
-							}
-						},
-						Err(wrong_genesis) => {
-							log::debug!(target: LOG_TARGET, "`SyncingEngine` rejected {peer}");
-
-							if wrong_genesis {
-								self.peer_store_handle.report_peer(peer, rep::GENESIS_MISMATCH);
-							}
-
+		}
+	}
+
+	fn process_notification_event(&mut self, event: NotificationEvent) {
+		match event {
+			NotificationEvent::ValidateInboundSubstream { peer, handshake, result_tx } => {
+				let validation_result = self
+					.validate_connection(&peer, handshake, Direction::Inbound)
+					.map_or(ValidationResult::Reject, |_| ValidationResult::Accept);
+
+				let _ = result_tx.send(validation_result);
+			},
+			NotificationEvent::NotificationStreamOpened { peer, handshake, direction, .. } => {
+				log::debug!(
+					target: LOG_TARGET,
+					"Substream opened for {peer}, handshake {handshake:?}"
+				);
+
+				match self.validate_connection(&peer, handshake, direction) {
+					Ok(handshake) => {
+						if self.on_sync_peer_connected(peer, &handshake, direction).is_err() {
+							log::debug!(target: LOG_TARGET, "Failed to register peer {peer}");
 							self.network_service
 								.disconnect_peer(peer, self.block_announce_protocol_name.clone());
-						},
-					}
-				},
-				NotificationEvent::NotificationStreamClosed { peer } => {
-					self.on_sync_peer_disconnected(peer);
-				},
-				NotificationEvent::NotificationReceived { peer, notification } => {
-					if !self.peers.contains_key(&peer) {
-						log::error!(
-							target: LOG_TARGET,
-							"received notification from {peer} who had been earlier refused by `SyncingEngine`",
-						);
-						continue
-					}
-
-					let Ok(announce) = BlockAnnounce::decode(&mut notification.as_ref()) else {
-						log::warn!(target: LOG_TARGET, "failed to decode block announce");
-						continue
-					};
-
-					self.last_notification_io = Instant::now();
-					self.push_block_announce_validation(peer, announce);
-				},
-			}
-=======
-	fn process_sync_event(&mut self, event: sc_network::SyncEvent<B>) {
-		match event {
-			sc_network::SyncEvent::NotificationStreamOpened {
-				remote,
-				received_handshake,
-				sink,
-				inbound,
-				tx,
-			} => match self.on_sync_peer_connected(remote, &received_handshake, sink, inbound) {
-				Ok(()) => {
-					let _ = tx.send(true);
-				},
-				Err(()) => {
-					log::debug!(
+						}
+					},
+					Err(wrong_genesis) => {
+						log::debug!(target: LOG_TARGET, "`SyncingEngine` rejected {peer}");
+
+						if wrong_genesis {
+							self.peer_store_handle.report_peer(peer, rep::GENESIS_MISMATCH);
+						}
+
+						self.network_service
+							.disconnect_peer(peer, self.block_announce_protocol_name.clone());
+					},
+				}
+			},
+			NotificationEvent::NotificationStreamClosed { peer } => {
+				self.on_sync_peer_disconnected(peer);
+			},
+			NotificationEvent::NotificationReceived { peer, notification } => {
+				if !self.peers.contains_key(&peer) {
+					log::error!(
 						target: LOG_TARGET,
-						"Failed to register peer {remote:?}: {received_handshake:?}",
+						"received notification from {peer} who had been earlier refused by `SyncingEngine`",
 					);
-					let _ = tx.send(false);
-				},
-			},
-			sc_network::SyncEvent::NotificationStreamClosed { remote } => {
-				if self.on_sync_peer_disconnected(remote).is_err() {
-					log::trace!(
-						target: LOG_TARGET,
-						"Disconnected peer which had earlier been refused by on_sync_peer_connected {}",
-						remote
-					);
+					return
 				}
-			},
-			sc_network::SyncEvent::NotificationsReceived { remote, messages } => {
-				for message in messages {
-					if self.peers.contains_key(&remote) {
-						if let Ok(announce) = BlockAnnounce::decode(&mut message.as_ref()) {
-							self.last_notification_io = Instant::now();
-							self.push_block_announce_validation(remote, announce);
-						} else {
-							log::warn!(target: "sub-libp2p", "Failed to decode block announce");
-						}
-					} else {
-						log::trace!(
-							target: LOG_TARGET,
-							"Received sync for peer earlier refused by sync layer: {remote}",
-						);
-					}
-				}
-			},
-			sc_network::SyncEvent::NotificationSinkReplaced { remote, sink } => {
-				if let Some(peer) = self.peers.get_mut(&remote) {
-					peer.sink = sink;
-				}
-			},
->>>>>>> 1c0b4373
+
+				let Ok(announce) = BlockAnnounce::decode(&mut notification.as_ref()) else {
+					log::warn!(target: LOG_TARGET, "failed to decode block announce");
+					return
+				};
+
+				self.last_notification_io = Instant::now();
+				self.push_block_announce_validation(peer, announce);
+			},
 		}
 	}
 
