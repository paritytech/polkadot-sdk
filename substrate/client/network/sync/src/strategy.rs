--- conflicted
+++ resolved
@@ -455,46 +455,6 @@
 		self.chain_sync.as_ref().map_or(0, |chain_sync| chain_sync.num_sync_requests())
 	}
 
-<<<<<<< HEAD
-	/// Let `WarpSync` know about target block header
-	pub fn set_warp_sync_target_block_header(
-		&mut self,
-		target_header: B::Header,
-	) -> Result<(), ()> {
-		match self.config.mode {
-			SyncMode::Warp => match self.warp {
-				Some(ref mut warp) => {
-					warp.set_target_block(target_header);
-					Ok(())
-				},
-				None => {
-					// As mode is set to warp sync, but no warp sync strategy is active, this means
-					// that warp sync has already finished / was skipped.
-					warn!(
-						target: LOG_TARGET,
-						"Discarding warp sync target, as warp sync was seemingly skipped due \
-						 to node being (partially) synced.",
-					);
-					Ok(())
-				},
-			},
-			_ => {
-				error!(
-					target: LOG_TARGET,
-					"Cannot set warp sync target block: not in warp sync mode."
-				);
-				debug_assert!(false);
-				Err(())
-			},
-=======
-	/// Report Prometheus metrics
-	pub fn report_metrics(&self) {
-		if let Some(ref chain_sync) = self.chain_sync {
-			chain_sync.report_metrics();
->>>>>>> 9fecd898
-		}
-	}
-
 	/// Get actions that should be performed by the owner on the strategy's behalf
 	#[must_use]
 	pub fn actions(&mut self) -> Result<Vec<SyncingAction<B>>, ClientError> {
