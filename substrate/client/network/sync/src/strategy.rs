// This file is part of Substrate.

// Copyright (C) Parity Technologies (UK) Ltd.
// SPDX-License-Identifier: GPL-3.0-or-later WITH Classpath-exception-2.0

// This program is free software: you can redistribute it and/or modify
// it under the terms of the GNU General Public License as published by
// the Free Software Foundation, either version 3 of the License, or
// (at your option) any later version.

// This program is distributed in the hope that it will be useful,
// but WITHOUT ANY WARRANTY; without even the implied warranty of
// MERCHANTABILITY or FITNESS FOR A PARTICULAR PURPOSE. See the
// GNU General Public License for more details.

// You should have received a copy of the GNU General Public License
// along with this program. If not, see <https://www.gnu.org/licenses/>.

//! [`SyncingStrategy`] defines an interface [`crate::engine::SyncingEngine`] uses as a specific
//! syncing algorithm.
//!
//! A few different strategies are provided by Substrate out of the box with custom strategies
//! possible too.

pub mod chain_sync;
mod disconnected_peers;
<<<<<<< HEAD
pub mod state;
=======
pub mod polkadot;
mod state;
>>>>>>> 8c146a7c
pub mod state_sync;
pub mod warp;

use crate::{
	pending_responses::ResponseFuture,
	service::network::NetworkServiceHandle,
	types::{BadPeer, SyncStatus},
};
use sc_consensus::{BlockImportError, BlockImportStatus, IncomingBlock};
use sc_network::ProtocolName;
use sc_network_common::sync::message::BlockAnnounce;
use sc_network_types::PeerId;
use sp_blockchain::Error as ClientError;
use sp_consensus::BlockOrigin;
use sp_runtime::{
	traits::{Block as BlockT, NumberFor},
	Justifications,
};
use std::any::Any;

/// Syncing strategy for syncing engine to use
pub trait SyncingStrategy<B: BlockT>: Send
where
	B: BlockT,
{
	/// Notify syncing state machine that a new sync peer has connected.
	fn add_peer(&mut self, peer_id: PeerId, best_hash: B::Hash, best_number: NumberFor<B>);

	/// Notify that a sync peer has disconnected.
	fn remove_peer(&mut self, peer_id: &PeerId);

	/// Submit a validated block announcement.
	///
	/// Returns new best hash & best number of the peer if they are updated.
	#[must_use]
	fn on_validated_block_announce(
		&mut self,
		is_best: bool,
		peer_id: PeerId,
		announce: &BlockAnnounce<B::Header>,
	) -> Option<(B::Hash, NumberFor<B>)>;

	/// Configure an explicit fork sync request in case external code has detected that there is a
	/// stale fork missing.
	///
	/// Note that this function should not be used for recent blocks.
	/// Sync should be able to download all the recent forks normally.
	///
	/// Passing empty `peers` set effectively removes the sync request.
	fn set_sync_fork_request(&mut self, peers: Vec<PeerId>, hash: &B::Hash, number: NumberFor<B>);

	/// Request extra justification.
	fn request_justification(&mut self, hash: &B::Hash, number: NumberFor<B>);

	/// Clear extra justification requests.
	fn clear_justification_requests(&mut self);

	/// Report a justification import (successful or not).
	fn on_justification_import(&mut self, hash: B::Hash, number: NumberFor<B>, success: bool);

	/// Process generic response.
	///
	/// Strategy has to create opaque response and should be to downcast it back into concrete type
	/// internally. Failure to downcast is an implementation bug.
	fn on_generic_response(
		&mut self,
		peer_id: &PeerId,
		key: StrategyKey,
		protocol_name: ProtocolName,
		response: Box<dyn Any + Send>,
	);

	/// A batch of blocks that have been processed, with or without errors.
	///
	/// Call this when a batch of blocks that have been processed by the import queue, with or
	/// without errors.
	fn on_blocks_processed(
		&mut self,
		imported: usize,
		count: usize,
		results: Vec<(Result<BlockImportStatus<NumberFor<B>>, BlockImportError>, B::Hash)>,
	);

	/// Notify a syncing strategy that a block has been finalized.
	fn on_block_finalized(&mut self, hash: &B::Hash, number: NumberFor<B>);

	/// Inform sync about a new best imported block.
	fn update_chain_info(&mut self, best_hash: &B::Hash, best_number: NumberFor<B>);

	// Are we in major sync mode?
	fn is_major_syncing(&self) -> bool;

	/// Get the number of peers known to the syncing strategy.
	fn num_peers(&self) -> usize;

	/// Returns the current sync status.
	fn status(&self) -> SyncStatus<B>;

	/// Get the total number of downloaded blocks.
	fn num_downloaded_blocks(&self) -> usize;

	/// Get an estimate of the number of parallel sync requests.
	fn num_sync_requests(&self) -> usize;

	/// Get actions that should be performed by the owner on the strategy's behalf
	#[must_use]
	fn actions(
		&mut self,
		// TODO: Consider making this internal property of the strategy
		network_service: &NetworkServiceHandle,
	) -> Result<Vec<SyncingAction<B>>, ClientError>;
}

/// The key identifying a specific strategy for responses routing.
#[derive(Debug, Clone, Copy, PartialEq, Eq, Hash)]
pub struct StrategyKey(&'static str);

impl StrategyKey {
	/// Instantiate opaque strategy key.
	pub const fn new(key: &'static str) -> Self {
		Self(key)
	}
}

pub enum SyncingAction<B: BlockT> {
	/// Start request to peer.
	StartRequest {
		peer_id: PeerId,
		key: StrategyKey,
		request: ResponseFuture,
		// Whether to remove obsolete pending responses.
		remove_obsolete: bool,
	},
	/// Drop stale request.
	CancelRequest { peer_id: PeerId, key: StrategyKey },
	/// Peer misbehaved. Disconnect, report it and cancel any requests to it.
	DropPeer(BadPeer),
	/// Import blocks.
	ImportBlocks { origin: BlockOrigin, blocks: Vec<IncomingBlock<B>> },
	/// Import justifications.
	ImportJustifications {
		peer_id: PeerId,
		hash: B::Hash,
		number: NumberFor<B>,
		justifications: Justifications,
	},
	/// Strategy finished. Nothing to do, this is handled by `PolkadotSyncingStrategy`.
	Finished,
}

impl<B: BlockT> SyncingAction<B> {
	/// Returns `true` if the syncing action has completed.
	pub fn is_finished(&self) -> bool {
		matches!(self, SyncingAction::Finished)
	}

	#[cfg(test)]
	pub(crate) fn name(&self) -> &'static str {
		match self {
			Self::StartRequest { .. } => "StartRequest",
			Self::CancelRequest { .. } => "CancelRequest",
			Self::DropPeer(_) => "DropPeer",
			Self::ImportBlocks { .. } => "ImportBlocks",
			Self::ImportJustifications { .. } => "ImportJustifications",
			Self::Finished => "Finished",
		}
	}
}<|MERGE_RESOLUTION|>--- conflicted
+++ resolved
@@ -24,12 +24,8 @@
 
 pub mod chain_sync;
 mod disconnected_peers;
-<<<<<<< HEAD
+pub mod polkadot;
 pub mod state;
-=======
-pub mod polkadot;
-mod state;
->>>>>>> 8c146a7c
 pub mod state_sync;
 pub mod warp;
 
