[package]
description = "Substrate light network protocol"
name = "sc-network-light"
version = "0.33.0"
license = "GPL-3.0-or-later WITH Classpath-exception-2.0"
authors.workspace = true
edition.workspace = true
homepage = "https://substrate.io"
repository.workspace = true
documentation = "https://docs.rs/sc-network-light"

[lints]
workspace = true

[package.metadata.docs.rs]
targets = ["x86_64-unknown-linux-gnu"]

[build-dependencies]
prost-build = "0.11"

[dependencies]
async-channel = "1.8.0"
array-bytes = "6.1"
codec = { package = "parity-scale-codec", version = "3.6.1", features = [
	"derive",
] }
<<<<<<< HEAD
futures = "0.3.21"
=======
futures = "0.3.30"
libp2p-identity = { version = "0.1.3", features = ["peerid"] }
>>>>>>> c1063a53
log = { workspace = true, default-features = true }
prost = "0.12"
sp-blockchain = { path = "../../../primitives/blockchain" }
sc-client-api = { path = "../../api" }
sc-network-types = { path = "../types" }
sc-network = { path = ".." }
sp-core = { path = "../../../primitives/core" }
sp-runtime = { path = "../../../primitives/runtime" }
thiserror = { workspace = true }<|MERGE_RESOLUTION|>--- conflicted
+++ resolved
@@ -24,12 +24,7 @@
 codec = { package = "parity-scale-codec", version = "3.6.1", features = [
 	"derive",
 ] }
-<<<<<<< HEAD
-futures = "0.3.21"
-=======
 futures = "0.3.30"
-libp2p-identity = { version = "0.1.3", features = ["peerid"] }
->>>>>>> c1063a53
 log = { workspace = true, default-features = true }
 prost = "0.12"
 sp-blockchain = { path = "../../../primitives/blockchain" }
