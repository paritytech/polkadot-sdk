--- conflicted
+++ resolved
@@ -16,18 +16,10 @@
 targets = ["x86_64-unknown-linux-gnu"]
 
 [dependencies]
-<<<<<<< HEAD
-array-bytes = "6.2.2"
-async-channel = "1.8.0"
-codec = { package = "parity-scale-codec", version = "3.6.12", features = ["derive"] }
-futures = "0.3.30"
-=======
 array-bytes = { workspace = true, default-features = true }
 async-channel = { workspace = true }
 codec = { features = ["derive"], workspace = true, default-features = true }
 futures = { workspace = true }
-libp2p = { workspace = true }
->>>>>>> 5e62782d
 log = { workspace = true, default-features = true }
 prometheus-endpoint = { workspace = true, default-features = true }
 sc-network-common = { workspace = true, default-features = true }
