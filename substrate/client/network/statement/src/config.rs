--- conflicted
+++ resolved
@@ -24,11 +24,7 @@
 pub(crate) const PROPAGATE_TIMEOUT: time::Duration = time::Duration::from_millis(1000);
 
 /// Maximum number of known statement hashes to keep for a peer.
-<<<<<<< HEAD
 pub(crate) const MAX_KNOWN_STATEMENTS: usize = 4 * 1024 * 1024; // * 32 bytes for hash = 128 MB per peer
-=======
-pub(crate) const MAX_KNOWN_STATEMENTS: usize = 4 * 1024 * 1024;
->>>>>>> 0dbb4d59
 
 /// Maximum allowed size for a statement notification.
 pub(crate) const MAX_STATEMENT_NOTIFICATION_SIZE: u64 = 1024 * 1024;
