--- conflicted
+++ resolved
@@ -24,15 +24,7 @@
 pub(crate) const PROPAGATE_TIMEOUT: time::Duration = time::Duration::from_millis(1000);
 
 /// Maximum number of known statement hashes to keep for a peer.
-<<<<<<< HEAD
-<<<<<<< HEAD
-pub(crate) const MAX_KNOWN_STATEMENTS: usize = 10240;
-=======
 pub(crate) const MAX_KNOWN_STATEMENTS: usize = 4 * 1024 * 1024; // * 32 bytes for hash = 128 MB per peer
->>>>>>> b21cbb58 (Improve statement-store gossiping performance (#9912))
-=======
-pub(crate) const MAX_KNOWN_STATEMENTS: usize = 4 * 1024 * 1024;
->>>>>>> bc4eade9
 
 /// Maximum allowed size for a statement notification.
 pub(crate) const MAX_STATEMENT_NOTIFICATION_SIZE: u64 = 1024 * 1024;
