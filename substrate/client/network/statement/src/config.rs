--- conflicted
+++ resolved
@@ -27,11 +27,7 @@
 pub(crate) const MAX_KNOWN_STATEMENTS: usize = 4 * 1024 * 1024; // * 32 bytes for hash = 128 MB per peer
 
 /// Maximum allowed size for a statement notification.
-<<<<<<< HEAD
 pub const MAX_STATEMENT_NOTIFICATION_SIZE: u64 = 1024 * 1024;
-=======
-pub(crate) const MAX_STATEMENT_NOTIFICATION_SIZE: u64 = 1024 * 1024;
->>>>>>> bd19559e
 
 /// Maximum number of statement validation request we keep at any moment.
 pub(crate) const MAX_PENDING_STATEMENTS: usize = 2 * 1024 * 1024;