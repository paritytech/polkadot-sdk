--- conflicted
+++ resolved
@@ -65,10 +65,6 @@
 	core::{upgrade, ConnectedPoint, Endpoint},
 	identify::Info as IdentifyInfo,
 	identity::ed25519,
-<<<<<<< HEAD
-	kad::{Record, RecordKey as KademliaKey},
-=======
->>>>>>> 5bc571b0
 	multiaddr::{self, Multiaddr},
 	swarm::{
 		Config as SwarmConfig, ConnectionError, ConnectionId, DialError, Executor, ListenError,
