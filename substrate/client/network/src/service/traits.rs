--- conflicted
+++ resolved
@@ -218,12 +218,11 @@
 	/// Start putting a value in the DHT.
 	fn put_value(&self, key: KademliaKey, value: Vec<u8>);
 
-<<<<<<< HEAD
 	/// Start putting the record to `peers`.
 	///
 	/// If `update_local_storage` is true the local storage is udpated as well.
 	fn put_record_to(&self, record: Record, peers: HashSet<PeerId>, update_local_storage: bool);
-=======
+
 	/// Store a record in the DHT memory store.
 	fn store_record(
 		&self,
@@ -232,7 +231,6 @@
 		publisher: Option<PeerId>,
 		expires: Option<Instant>,
 	);
->>>>>>> 53598b8e
 }
 
 impl<T> NetworkDHTProvider for Arc<T>
@@ -248,10 +246,10 @@
 		T::put_value(self, key, value)
 	}
 
-<<<<<<< HEAD
 	fn put_record_to(&self, record: Record, peers: HashSet<PeerId>, update_local_storage: bool) {
 		T::put_record_to(self, record, peers, update_local_storage)
-=======
+	}
+
 	fn store_record(
 		&self,
 		key: KademliaKey,
@@ -260,7 +258,6 @@
 		expires: Option<Instant>,
 	) {
 		T::store_record(self, key, value, publisher, expires)
->>>>>>> 53598b8e
 	}
 }
 
