// This file is part of Substrate.

// Copyright (C) Parity Technologies (UK) Ltd.
// SPDX-License-Identifier: GPL-3.0-or-later WITH Classpath-exception-2.0

// This program is free software: you can redistribute it and/or modify
// it under the terms of the GNU General Public License as published by
// the Free Software Foundation, either version 3 of the License, or
// (at your option) any later version.

// This program is distributed in the hope that it will be useful,
// but WITHOUT ANY WARRANTY; without even the implied warranty of
// MERCHANTABILITY or FITNESS FOR A PARTICULAR PURPOSE. See the
// GNU General Public License for more details.

// You should have received a copy of the GNU General Public License
// along with this program. If not, see <https://www.gnu.org/licenses/>.

//! Discovery mechanisms of Substrate.
//!
//! The `DiscoveryBehaviour` struct implements the `NetworkBehaviour` trait of libp2p and is
//! responsible for discovering other nodes that are part of the network.
//!
//! Substrate uses the following mechanisms in order to discover nodes that are part of the network:
//!
//! - Bootstrap nodes. These are hard-coded node identities and addresses passed in the constructor
//! of the `DiscoveryBehaviour`. You can also call `add_known_address` later to add an entry.
//!
//! - mDNS. Discovers nodes on the local network by broadcasting UDP packets.
//!
//! - Kademlia random walk. Once connected, we perform random Kademlia `FIND_NODE` requests on the
//! configured Kademlia DHTs in order for nodes to propagate to us their view of the network. This
//! is performed automatically by the `DiscoveryBehaviour`.
//!
//! Additionally, the `DiscoveryBehaviour` is also capable of storing and loading value in the
//! configured DHTs.
//!
//! ## Usage
//!
//! The `DiscoveryBehaviour` generates events of type `DiscoveryOut`, most notably
//! `DiscoveryOut::Discovered` that is generated whenever we discover a node.
//! Only the identity of the node is returned. The node's addresses are stored within the
//! `DiscoveryBehaviour` and can be queried through the `NetworkBehaviour` trait.
//!
//! **Important**: In order for the discovery mechanism to work properly, there needs to be an
//! active mechanism that asks nodes for the addresses they are listening on. Whenever we learn
//! of a node's address, you must call `add_self_reported_address`.

use crate::{config::ProtocolId, utils::LruHashSet};

use array_bytes::bytes2hex;
use futures::prelude::*;
use futures_timer::Delay;
use ip_network::IpNetwork;
use libp2p::{
	core::{Endpoint, Multiaddr},
	kad::{
		self,
		record::store::{MemoryStore, RecordStore},
<<<<<<< HEAD
		GetClosestPeersError, GetRecordOk, Kademlia, KademliaBucketInserts, KademliaConfig,
		KademliaEvent, PeerRecord, QueryId, QueryResult, Quorum, Record, RecordKey,
=======
		Behaviour as Kademlia, BucketInserts, Config as KademliaConfig, Event as KademliaEvent,
		GetClosestPeersError, GetRecordOk, QueryId, QueryResult, Quorum, Record, RecordKey,
>>>>>>> 53598b8e
	},
	mdns::{self, tokio::Behaviour as TokioMdns},
	multiaddr::Protocol,
	swarm::{
		behaviour::{
			toggle::{Toggle, ToggleConnectionHandler},
			DialFailure, ExternalAddrConfirmed, FromSwarm,
		},
		ConnectionDenied, ConnectionId, DialError, NetworkBehaviour, PollParameters,
		StreamProtocol, THandler, THandlerInEvent, THandlerOutEvent, ToSwarm,
	},
	PeerId,
};
use linked_hash_set::LinkedHashSet;
use log::{debug, info, trace, warn};
use sp_core::hexdisplay::HexDisplay;
use std::{
	cmp,
	collections::{hash_map::Entry, HashMap, HashSet, VecDeque},
	num::NonZeroUsize,
	task::{Context, Poll},
	time::{Duration, Instant},
};

/// Maximum number of known external addresses that we will cache.
/// This only affects whether we will log whenever we (re-)discover
/// a given address.
const MAX_KNOWN_EXTERNAL_ADDRESSES: usize = 32;

/// Default value for Kademlia replication factor which  determines to how many closest peers a
/// record is replicated to.
pub const DEFAULT_KADEMLIA_REPLICATION_FACTOR: usize = 20;

// The minimum number of peers we expect an answer before we terminate the request.
const GET_RECORD_REDUNDANCY_FACTOR: u32 = 4;

/// `DiscoveryBehaviour` configuration.
///
///
/// Note: In order to discover nodes or load and store values via Kademlia one has to add
///       Kademlia protocol via [`DiscoveryConfig::with_kademlia`].
pub struct DiscoveryConfig {
	local_peer_id: PeerId,
	permanent_addresses: Vec<(PeerId, Multiaddr)>,
	dht_random_walk: bool,
	allow_private_ip: bool,
	allow_non_globals_in_dht: bool,
	discovery_only_if_under_num: u64,
	enable_mdns: bool,
	kademlia_disjoint_query_paths: bool,
	kademlia_protocol: Option<StreamProtocol>,
	kademlia_legacy_protocol: Option<StreamProtocol>,
	kademlia_replication_factor: NonZeroUsize,
}

impl DiscoveryConfig {
	/// Create a default configuration with the given public key.
	pub fn new(local_peer_id: PeerId) -> Self {
		Self {
			local_peer_id,
			permanent_addresses: Vec::new(),
			dht_random_walk: true,
			allow_private_ip: true,
			allow_non_globals_in_dht: false,
			discovery_only_if_under_num: std::u64::MAX,
			enable_mdns: false,
			kademlia_disjoint_query_paths: false,
			kademlia_protocol: None,
			kademlia_legacy_protocol: None,
			kademlia_replication_factor: NonZeroUsize::new(DEFAULT_KADEMLIA_REPLICATION_FACTOR)
				.expect("value is a constant; constant is non-zero; qed."),
		}
	}

	/// Set the number of active connections at which we pause discovery.
	pub fn discovery_limit(&mut self, limit: u64) -> &mut Self {
		self.discovery_only_if_under_num = limit;
		self
	}

	/// Set custom nodes which never expire, e.g. bootstrap or reserved nodes.
	pub fn with_permanent_addresses<I>(&mut self, permanent_addresses: I) -> &mut Self
	where
		I: IntoIterator<Item = (PeerId, Multiaddr)>,
	{
		self.permanent_addresses.extend(permanent_addresses);
		self
	}

	/// Whether the discovery behaviour should periodically perform a random
	/// walk on the DHT to discover peers.
	pub fn with_dht_random_walk(&mut self, value: bool) -> &mut Self {
		self.dht_random_walk = value;
		self
	}

	/// Should private IPv4/IPv6 addresses be reported?
	pub fn allow_private_ip(&mut self, value: bool) -> &mut Self {
		self.allow_private_ip = value;
		self
	}

	/// Should non-global addresses be inserted to the DHT?
	pub fn allow_non_globals_in_dht(&mut self, value: bool) -> &mut Self {
		self.allow_non_globals_in_dht = value;
		self
	}

	/// Should MDNS discovery be supported?
	pub fn with_mdns(&mut self, value: bool) -> &mut Self {
		self.enable_mdns = value;
		self
	}

	/// Add discovery via Kademlia for the given protocol.
	///
	/// Currently accepts `protocol_id`. This should be removed once all the nodes
	/// are upgraded to genesis hash- and fork ID-based Kademlia protocol name.
	pub fn with_kademlia<Hash: AsRef<[u8]>>(
		&mut self,
		genesis_hash: Hash,
		fork_id: Option<&str>,
		protocol_id: &ProtocolId,
	) -> &mut Self {
		self.kademlia_protocol = Some(kademlia_protocol_name(genesis_hash, fork_id));
		self.kademlia_legacy_protocol = Some(legacy_kademlia_protocol_name(protocol_id));
		self
	}

	/// Require iterative Kademlia DHT queries to use disjoint paths for increased resiliency in the
	/// presence of potentially adversarial nodes.
	pub fn use_kademlia_disjoint_query_paths(&mut self, value: bool) -> &mut Self {
		self.kademlia_disjoint_query_paths = value;
		self
	}

	/// Sets Kademlia replication factor.
	pub fn with_kademlia_replication_factor(&mut self, value: NonZeroUsize) -> &mut Self {
		self.kademlia_replication_factor = value;
		self
	}

	/// Create a `DiscoveryBehaviour` from this config.
	pub fn finish(self) -> DiscoveryBehaviour {
		let Self {
			local_peer_id,
			permanent_addresses,
			dht_random_walk,
			allow_private_ip,
			allow_non_globals_in_dht,
			discovery_only_if_under_num,
			enable_mdns,
			kademlia_disjoint_query_paths,
			kademlia_protocol,
			kademlia_legacy_protocol,
			kademlia_replication_factor,
		} = self;

		let kademlia = if let Some(ref kademlia_protocol) = kademlia_protocol {
			let mut config = KademliaConfig::default();

			config.set_replication_factor(kademlia_replication_factor);
			// Populate kad with both the legacy and the new protocol names.
			// Remove the legacy protocol:
			// https://github.com/paritytech/polkadot-sdk/issues/504
			let kademlia_protocols = if let Some(legacy_protocol) = kademlia_legacy_protocol {
				vec![kademlia_protocol.clone(), legacy_protocol]
			} else {
				vec![kademlia_protocol.clone()]
			};
			config.set_protocol_names(kademlia_protocols.into_iter().map(Into::into).collect());

			config.set_record_filtering(libp2p::kad::StoreInserts::FilterBoth);

			// By default Kademlia attempts to insert all peers into its routing table once a
			// dialing attempt succeeds. In order to control which peer is added, disable the
			// auto-insertion and instead add peers manually.
			config.set_kbucket_inserts(BucketInserts::Manual);
			config.disjoint_query_paths(kademlia_disjoint_query_paths);
			let store = MemoryStore::new(local_peer_id);
			let mut kad = Kademlia::with_config(local_peer_id, store, config);
			kad.set_mode(Some(kad::Mode::Server));

			for (peer_id, addr) in &permanent_addresses {
				kad.add_address(peer_id, addr.clone());
			}

			Some(kad)
		} else {
			None
		};

		DiscoveryBehaviour {
			permanent_addresses,
			ephemeral_addresses: HashMap::new(),
			kademlia: Toggle::from(kademlia),
			next_kad_random_query: if dht_random_walk {
				Some(Delay::new(Duration::new(0, 0)))
			} else {
				None
			},
			duration_to_next_kad: Duration::from_secs(1),
			pending_events: VecDeque::new(),
			local_peer_id,
			num_connections: 0,
			allow_private_ip,
			discovery_only_if_under_num,
			mdns: if enable_mdns {
				match TokioMdns::new(mdns::Config::default(), local_peer_id) {
					Ok(mdns) => Toggle::from(Some(mdns)),
					Err(err) => {
						warn!(target: "sub-libp2p", "Failed to initialize mDNS: {:?}", err);
						Toggle::from(None)
					},
				}
			} else {
				Toggle::from(None)
			},
			allow_non_globals_in_dht,
			known_external_addresses: LruHashSet::new(
				NonZeroUsize::new(MAX_KNOWN_EXTERNAL_ADDRESSES)
					.expect("value is a constant; constant is non-zero; qed."),
			),
			records_to_publish: Default::default(),
			kademlia_protocol,
		}
	}
}

/// Implementation of `NetworkBehaviour` that discovers the nodes on the network.
pub struct DiscoveryBehaviour {
	/// User-defined list of nodes and their addresses. Typically includes bootstrap nodes and
	/// reserved nodes.
	permanent_addresses: Vec<(PeerId, Multiaddr)>,
	/// Same as `permanent_addresses`, except that addresses that fail to reach a peer are
	/// removed.
	ephemeral_addresses: HashMap<PeerId, Vec<Multiaddr>>,
	/// Kademlia requests and answers. Even though it's wrapped in `Toggle`, currently
	/// it's always enabled in `NetworkWorker::new()`.
	kademlia: Toggle<Kademlia<MemoryStore>>,
	/// Discovers nodes on the local network.
	mdns: Toggle<TokioMdns>,
	/// Stream that fires when we need to perform the next random Kademlia query. `None` if
	/// random walking is disabled.
	next_kad_random_query: Option<Delay>,
	/// After `next_kad_random_query` triggers, the next one triggers after this duration.
	duration_to_next_kad: Duration,
	/// Events to return in priority when polled.
	pending_events: VecDeque<DiscoveryOut>,
	/// Identity of our local node.
	local_peer_id: PeerId,
	/// Number of nodes we're currently connected to.
	num_connections: u64,
	/// If false, `addresses_of_peer` won't return any private IPv4/IPv6 address, except for the
	/// ones stored in `permanent_addresses` or `ephemeral_addresses`.
	allow_private_ip: bool,
	/// Number of active connections over which we interrupt the discovery process.
	discovery_only_if_under_num: u64,
	/// Should non-global addresses be added to the DHT?
	allow_non_globals_in_dht: bool,
	/// A cache of discovered external addresses. Only used for logging purposes.
	known_external_addresses: LruHashSet<Multiaddr>,
	/// Records to publish per QueryId.
	///
	/// After finishing a Kademlia query, libp2p will return us a list of the closest peers that
	/// did not return the record(in `FinishedWithNoAdditionalRecord`). We will then put the record
	/// to these peers.
	records_to_publish: HashMap<QueryId, Record>,
	/// The chain based kademlia protocol name (including genesis hash and fork id).
	///
	/// Remove when all nodes are upgraded to genesis hash and fork ID-based Kademlia:
	/// <https://github.com/paritytech/polkadot-sdk/issues/504>.
	kademlia_protocol: Option<StreamProtocol>,
}

impl DiscoveryBehaviour {
	/// Returns the list of nodes that we know exist in the network.
	pub fn known_peers(&mut self) -> HashSet<PeerId> {
		let mut peers = HashSet::new();
		if let Some(k) = self.kademlia.as_mut() {
			for b in k.kbuckets() {
				for e in b.iter() {
					if !peers.contains(e.node.key.preimage()) {
						peers.insert(*e.node.key.preimage());
					}
				}
			}
		}
		peers
	}

	/// Adds a hard-coded address for the given peer, that never expires.
	///
	/// This adds an entry to the parameter that was passed to `new`.
	///
	/// If we didn't know this address before, also generates a `Discovered` event.
	pub fn add_known_address(&mut self, peer_id: PeerId, addr: Multiaddr) {
		let addrs_list = self.ephemeral_addresses.entry(peer_id).or_default();
		if addrs_list.contains(&addr) {
			return
		}

		if let Some(k) = self.kademlia.as_mut() {
			k.add_address(&peer_id, addr.clone());
		}

		self.pending_events.push_back(DiscoveryOut::Discovered(peer_id));
		addrs_list.push(addr);
	}

	/// Add a self-reported address of a remote peer to the k-buckets of the DHT
	/// if it has compatible `supported_protocols`.
	///
	/// **Note**: It is important that you call this method. The discovery mechanism will not
	/// automatically add connecting peers to the Kademlia k-buckets.
	pub fn add_self_reported_address(
		&mut self,
		peer_id: &PeerId,
		supported_protocols: &[StreamProtocol],
		addr: Multiaddr,
	) {
		if let Some(kademlia) = self.kademlia.as_mut() {
			if !self.allow_non_globals_in_dht && !Self::can_add_to_dht(&addr) {
				trace!(
					target: "sub-libp2p",
					"Ignoring self-reported non-global address {} from {}.", addr, peer_id
				);
				return
			}

			// The supported protocols must include the chain-based Kademlia protocol.
			//
			// Extract the chain-based Kademlia protocol from `kademlia.protocol_name()`
			// when all nodes are upgraded to genesis hash and fork ID-based Kademlia:
			// https://github.com/paritytech/polkadot-sdk/issues/504.
			if !supported_protocols.iter().any(|p| {
				p == self
					.kademlia_protocol
					.as_ref()
					.expect("kademlia protocol was checked above to be enabled; qed")
			}) {
				trace!(
					target: "sub-libp2p",
					"Ignoring self-reported address {} from {} as remote node is not part of the \
					 Kademlia DHT supported by the local node.", addr, peer_id,
				);
				return
			}

			trace!(
				target: "sub-libp2p",
				"Adding self-reported address {} from {} to Kademlia DHT.",
				addr, peer_id
			);
			kademlia.add_address(peer_id, addr.clone());
		}
	}

	/// Start fetching a record from the DHT.
	///
	/// A corresponding `ValueFound` or `ValueNotFound` event will later be generated.
	pub fn get_value(&mut self, key: RecordKey) {
		if let Some(k) = self.kademlia.as_mut() {
			k.get_record(key.clone());
		}
	}

	/// Start putting a record into the DHT. Other nodes can later fetch that value with
	/// `get_value`.
	///
	/// A corresponding `ValuePut` or `ValuePutFailed` event will later be generated.
	pub fn put_value(&mut self, key: RecordKey, value: Vec<u8>) {
		if let Some(k) = self.kademlia.as_mut() {
			if let Err(e) = k.put_record(Record::new(key.clone(), value.clone()), Quorum::All) {
				warn!(target: "sub-libp2p", "Libp2p => Failed to put record: {:?}", e);
				self.pending_events
					.push_back(DiscoveryOut::ValuePutFailed(key.clone(), Duration::from_secs(0)));
			}
		}
	}

<<<<<<< HEAD
	/// Puts a record into the DHT on the provided `peers`
	///
	/// If `update_local_storage` is true, the local storage is update as well.
	pub fn put_record_to(
		&mut self,
		record: Record,
		peers: HashSet<sc_network_types::PeerId>,
		update_local_storage: bool,
	) {
		if let Some(kad) = self.kademlia.as_mut() {
			if update_local_storage {
				if let Err(_e) = kad.store_mut().put(record.clone()) {
					warn!(target: "sub-libp2p", "Failed to update local starage");
				}
			}

			if !peers.is_empty() {
				kad.put_record_to(
					record,
					peers.into_iter().map(|peer_id| peer_id.into()),
					Quorum::All,
=======
	/// Store a record in the Kademlia record store.
	pub fn store_record(
		&mut self,
		record_key: RecordKey,
		record_value: Vec<u8>,
		publisher: Option<PeerId>,
		expires: Option<Instant>,
	) {
		if let Some(k) = self.kademlia.as_mut() {
			if let Err(err) = k.store_mut().put(Record {
				key: record_key,
				value: record_value,
				publisher: publisher.map(|publisher| publisher.into()),
				expires,
			}) {
				debug!(
					target: "sub-libp2p",
					"Failed to store record with key: {:?}",
					err
>>>>>>> 53598b8e
				);
			}
		}
	}

	/// Returns the number of nodes in each Kademlia kbucket for each Kademlia instance.
	///
	/// Identifies Kademlia instances by their [`ProtocolId`] and kbuckets by the base 2 logarithm
	/// of their lower bound.
	pub fn num_entries_per_kbucket(&mut self) -> Option<Vec<(u32, usize)>> {
		self.kademlia.as_mut().map(|kad| {
			kad.kbuckets()
				.map(|bucket| (bucket.range().0.ilog2().unwrap_or(0), bucket.iter().count()))
				.collect()
		})
	}

	/// Returns the number of records in the Kademlia record stores.
	pub fn num_kademlia_records(&mut self) -> Option<usize> {
		// Note that this code is ok only because we use a `MemoryStore`.
		self.kademlia.as_mut().map(|kad| kad.store_mut().records().count())
	}

	/// Returns the total size in bytes of all the records in the Kademlia record stores.
	pub fn kademlia_records_total_size(&mut self) -> Option<usize> {
		// Note that this code is ok only because we use a `MemoryStore`. If the records were
		// for example stored on disk, this would load every single one of them every single time.
		self.kademlia
			.as_mut()
			.map(|kad| kad.store_mut().records().fold(0, |tot, rec| tot + rec.value.len()))
	}

	/// Can the given `Multiaddr` be put into the DHT?
	///
	/// This test is successful only for global IP addresses and DNS names.
	// NB: Currently all DNS names are allowed and no check for TLD suffixes is done
	// because the set of valid domains is highly dynamic and would require frequent
	// updates, for example by utilising publicsuffix.org or IANA.
	pub fn can_add_to_dht(addr: &Multiaddr) -> bool {
		let ip = match addr.iter().next() {
			Some(Protocol::Ip4(ip)) => IpNetwork::from(ip),
			Some(Protocol::Ip6(ip)) => IpNetwork::from(ip),
			Some(Protocol::Dns(_)) | Some(Protocol::Dns4(_)) | Some(Protocol::Dns6(_)) =>
				return true,
			_ => return false,
		};
		ip.is_global()
	}
}

/// Event generated by the `DiscoveryBehaviour`.
#[derive(Debug)]
pub enum DiscoveryOut {
	/// A connection to a peer has been established but the peer has not been
	/// added to the routing table because [`BucketInserts::Manual`] is
	/// configured. If the peer is to be included in the routing table, it must
	/// be explicitly added via
	/// [`DiscoveryBehaviour::add_self_reported_address`].
	Discovered(PeerId),

	/// A peer connected to this node for whom no listen address is known.
	///
	/// In order for the peer to be added to the Kademlia routing table, a known
	/// listen address must be added via
	/// [`DiscoveryBehaviour::add_self_reported_address`], e.g. obtained through
	/// the `identify` protocol.
	UnroutablePeer(PeerId),

	/// The DHT yielded results for the record request.
	///
	/// Returning the result grouped in (key, value) pairs as well as the request duration.
	ValueFound(PeerRecord, Duration),

	/// The DHT received a put record request.
	PutRecordRequest(
		RecordKey,
		Vec<u8>,
		Option<sc_network_types::PeerId>,
		Option<std::time::Instant>,
	),

	/// The record requested was not found in the DHT.
	///
	/// Returning the corresponding key as well as the request duration.
	ValueNotFound(RecordKey, Duration),

	/// The record with a given key was successfully inserted into the DHT.
	///
	/// Returning the corresponding key as well as the request duration.
	ValuePut(RecordKey, Duration),

	/// Inserting a value into the DHT failed.
	///
	/// Returning the corresponding key as well as the request duration.
	ValuePutFailed(RecordKey, Duration),

	/// Started a random Kademlia query.
	///
	/// Only happens if [`DiscoveryConfig::with_dht_random_walk`] has been configured to `true`.
	RandomKademliaStarted,
}

impl NetworkBehaviour for DiscoveryBehaviour {
	type ConnectionHandler =
		ToggleConnectionHandler<<Kademlia<MemoryStore> as NetworkBehaviour>::ConnectionHandler>;
	type ToSwarm = DiscoveryOut;

	fn handle_established_inbound_connection(
		&mut self,
		connection_id: ConnectionId,
		peer: PeerId,
		local_addr: &Multiaddr,
		remote_addr: &Multiaddr,
	) -> Result<THandler<Self>, ConnectionDenied> {
		self.kademlia.handle_established_inbound_connection(
			connection_id,
			peer,
			local_addr,
			remote_addr,
		)
	}

	fn handle_established_outbound_connection(
		&mut self,
		connection_id: ConnectionId,
		peer: PeerId,
		addr: &Multiaddr,
		role_override: Endpoint,
	) -> Result<THandler<Self>, ConnectionDenied> {
		self.kademlia.handle_established_outbound_connection(
			connection_id,
			peer,
			addr,
			role_override,
		)
	}

	fn handle_pending_inbound_connection(
		&mut self,
		connection_id: ConnectionId,
		local_addr: &Multiaddr,
		remote_addr: &Multiaddr,
	) -> Result<(), ConnectionDenied> {
		self.kademlia
			.handle_pending_inbound_connection(connection_id, local_addr, remote_addr)
	}

	fn handle_pending_outbound_connection(
		&mut self,
		connection_id: ConnectionId,
		maybe_peer: Option<PeerId>,
		addresses: &[Multiaddr],
		effective_role: Endpoint,
	) -> Result<Vec<Multiaddr>, ConnectionDenied> {
		let Some(peer_id) = maybe_peer else { return Ok(Vec::new()) };

		// Collect addresses into [`LinkedHashSet`] to eliminate duplicate entries preserving the
		// order of addresses. Give priority to `permanent_addresses` (used with reserved nodes) and
		// `ephemeral_addresses` (used for addresses discovered from other sources, like authority
		// discovery DHT records).
		let mut list: LinkedHashSet<_> = self
			.permanent_addresses
			.iter()
			.filter_map(|(p, a)| (*p == peer_id).then_some(a.clone()))
			.collect();

		if let Some(ephemeral_addresses) = self.ephemeral_addresses.get(&peer_id) {
			ephemeral_addresses.iter().for_each(|address| {
				list.insert_if_absent(address.clone());
			});
		}

		{
			let mut list_to_filter = self.kademlia.handle_pending_outbound_connection(
				connection_id,
				maybe_peer,
				addresses,
				effective_role,
			)?;

			list_to_filter.extend(self.mdns.handle_pending_outbound_connection(
				connection_id,
				maybe_peer,
				addresses,
				effective_role,
			)?);

			if !self.allow_private_ip {
				list_to_filter.retain(|addr| match addr.iter().next() {
					Some(Protocol::Ip4(addr)) if !IpNetwork::from(addr).is_global() => false,
					Some(Protocol::Ip6(addr)) if !IpNetwork::from(addr).is_global() => false,
					_ => true,
				});
			}

			list_to_filter.into_iter().for_each(|address| {
				list.insert_if_absent(address);
			});
		}

		trace!(target: "sub-libp2p", "Addresses of {:?}: {:?}", peer_id, list);

		Ok(list.into_iter().collect())
	}

	fn on_swarm_event(&mut self, event: FromSwarm<Self::ConnectionHandler>) {
		match event {
			FromSwarm::ConnectionEstablished(e) => {
				self.num_connections += 1;
				self.kademlia.on_swarm_event(FromSwarm::ConnectionEstablished(e));
			},
			FromSwarm::ConnectionClosed(e) => {
				self.num_connections -= 1;
				self.kademlia.on_swarm_event(FromSwarm::ConnectionClosed(e));
			},
			FromSwarm::DialFailure(e @ DialFailure { peer_id, error, .. }) => {
				if let Some(peer_id) = peer_id {
					if let DialError::Transport(errors) = error {
						if let Entry::Occupied(mut entry) = self.ephemeral_addresses.entry(peer_id)
						{
							for (addr, _error) in errors {
								entry.get_mut().retain(|a| a != addr);
							}
							if entry.get().is_empty() {
								entry.remove();
							}
						}
					}
				}

				self.kademlia.on_swarm_event(FromSwarm::DialFailure(e));
			},
			FromSwarm::ListenerClosed(e) => {
				self.kademlia.on_swarm_event(FromSwarm::ListenerClosed(e));
			},
			FromSwarm::ListenFailure(e) => {
				self.kademlia.on_swarm_event(FromSwarm::ListenFailure(e));
			},
			FromSwarm::ListenerError(e) => {
				self.kademlia.on_swarm_event(FromSwarm::ListenerError(e));
			},
			FromSwarm::ExternalAddrExpired(e) => {
				// We intentionally don't remove the element from `known_external_addresses` in
				// order to not print the log line again.

				self.kademlia.on_swarm_event(FromSwarm::ExternalAddrExpired(e));
			},
			FromSwarm::NewListener(e) => {
				self.kademlia.on_swarm_event(FromSwarm::NewListener(e));
			},
			FromSwarm::ExpiredListenAddr(e) => {
				self.kademlia.on_swarm_event(FromSwarm::ExpiredListenAddr(e));
			},
			FromSwarm::NewExternalAddrCandidate(e) => {
				self.kademlia.on_swarm_event(FromSwarm::NewExternalAddrCandidate(e));
			},
			FromSwarm::AddressChange(e) => {
				self.kademlia.on_swarm_event(FromSwarm::AddressChange(e));
			},
			FromSwarm::NewListenAddr(e) => {
				self.kademlia.on_swarm_event(FromSwarm::NewListenAddr(e));
				self.mdns.on_swarm_event(FromSwarm::NewListenAddr(e));
			},
			FromSwarm::ExternalAddrConfirmed(e @ ExternalAddrConfirmed { addr }) => {
				let new_addr = addr.clone().with(Protocol::P2p(self.local_peer_id));

				if Self::can_add_to_dht(addr) {
					// NOTE: we might re-discover the same address multiple times
					// in which case we just want to refrain from logging.
					if self.known_external_addresses.insert(new_addr.clone()) {
						info!(
						  target: "sub-libp2p",
						  "🔍 Discovered new external address for our node: {}",
						  new_addr,
						);
					}
				}

				self.kademlia.on_swarm_event(FromSwarm::ExternalAddrConfirmed(e));
			},
		}
	}

	fn on_connection_handler_event(
		&mut self,
		peer_id: PeerId,
		connection_id: ConnectionId,
		event: THandlerOutEvent<Self>,
	) {
		self.kademlia.on_connection_handler_event(peer_id, connection_id, event);
	}

	fn poll(
		&mut self,
		cx: &mut Context,
		params: &mut impl PollParameters,
	) -> Poll<ToSwarm<Self::ToSwarm, THandlerInEvent<Self>>> {
		// Immediately process the content of `discovered`.
		if let Some(ev) = self.pending_events.pop_front() {
			return Poll::Ready(ToSwarm::GenerateEvent(ev))
		}

		// Poll the stream that fires when we need to start a random Kademlia query.
		if let Some(kademlia) = self.kademlia.as_mut() {
			if let Some(next_kad_random_query) = self.next_kad_random_query.as_mut() {
				while next_kad_random_query.poll_unpin(cx).is_ready() {
					let actually_started =
						if self.num_connections < self.discovery_only_if_under_num {
							let random_peer_id = PeerId::random();
							debug!(
								target: "sub-libp2p",
								"Libp2p <= Starting random Kademlia request for {:?}",
								random_peer_id,
							);
							kademlia.get_closest_peers(random_peer_id);
							true
						} else {
							debug!(
								target: "sub-libp2p",
								"Kademlia paused due to high number of connections ({})",
								self.num_connections
							);
							false
						};

					// Schedule the next random query with exponentially increasing delay,
					// capped at 60 seconds.
					*next_kad_random_query = Delay::new(self.duration_to_next_kad);
					self.duration_to_next_kad =
						cmp::min(self.duration_to_next_kad * 2, Duration::from_secs(60));

					if actually_started {
						let ev = DiscoveryOut::RandomKademliaStarted;
						return Poll::Ready(ToSwarm::GenerateEvent(ev))
					}
				}
			}
		}

		while let Poll::Ready(ev) = self.kademlia.poll(cx, params) {
			match ev {
				ToSwarm::GenerateEvent(ev) => match ev {
					KademliaEvent::RoutingUpdated { peer, .. } => {
						let ev = DiscoveryOut::Discovered(peer);
						return Poll::Ready(ToSwarm::GenerateEvent(ev))
					},
					KademliaEvent::UnroutablePeer { peer, .. } => {
						let ev = DiscoveryOut::UnroutablePeer(peer);
						return Poll::Ready(ToSwarm::GenerateEvent(ev))
					},
					KademliaEvent::RoutablePeer { peer, .. } => {
						let ev = DiscoveryOut::Discovered(peer);
						return Poll::Ready(ToSwarm::GenerateEvent(ev))
					},
					KademliaEvent::PendingRoutablePeer { .. } => {
						// We are not interested in this event at the moment.
					},
					KademliaEvent::InboundRequest { request } => match request {
						libp2p::kad::InboundRequest::PutRecord { record: Some(record), .. } =>
							return Poll::Ready(ToSwarm::GenerateEvent(
								DiscoveryOut::PutRecordRequest(
									record.key,
									record.value,
									record.publisher.map(Into::into),
									record.expires,
								),
							)),
						_ => {},
					},
					KademliaEvent::OutboundQueryProgressed {
						result: QueryResult::GetClosestPeers(res),
						..
					} => match res {
						Err(GetClosestPeersError::Timeout { key, peers }) => {
							debug!(
								target: "sub-libp2p",
								"Libp2p => Query for {:?} timed out with {} results",
								HexDisplay::from(&key), peers.len(),
							);
						},
						Ok(ok) => {
							trace!(
								target: "sub-libp2p",
								"Libp2p => Query for {:?} yielded {:?} results",
								HexDisplay::from(&ok.key), ok.peers.len(),
							);
							if ok.peers.is_empty() && self.num_connections != 0 {
								debug!(
									target: "sub-libp2p",
									"Libp2p => Random Kademlia query has yielded empty results",
								);
							}
						},
					},
					KademliaEvent::OutboundQueryProgressed {
						result: QueryResult::GetRecord(res),
						stats,
						id,
						..
					} => {
						let ev = match res {
							Ok(GetRecordOk::FoundRecord(r)) => {
								debug!(
									target: "sub-libp2p",
									"Libp2p => Found record ({:?}) with value: {:?} id {:?} stats {:?}",
									r.record.key,
									r.record.value,
									id,
									stats,
								);

								// Let's directly finish the query if we are above 4.
								// This number should small enough to make sure we don't
								// unnecessarily flood the network with queries, but high
								// enough to make sure we also touch peers which might have
								// old record, so that we can update them once we notice
								// they have old records.
								if stats.num_successes() > GET_RECORD_REDUNDANCY_FACTOR {
									if let Some(kad) = self.kademlia.as_mut() {
										if let Some(mut query) = kad.query_mut(&id) {
											query.finish();
										}
									}
								}

								// Will be removed below when we receive
								// `FinishedWithNoAdditionalRecord`.
								self.records_to_publish.insert(id, r.record.clone());

								DiscoveryOut::ValueFound(r, stats.duration().unwrap_or_default())
							},
							Ok(GetRecordOk::FinishedWithNoAdditionalRecord {
								cache_candidates,
							}) => {
								debug!(
									target: "sub-libp2p",
									"Libp2p => Finished with no-additional-record {:?} stats {:?} took {:?} ms",
									id,
									stats,
									stats.duration().map(|val| val.as_millis())
								);
								// We always need to remove the record to not leak any data!
								if let Some(record) = self.records_to_publish.remove(&id) {
									if cache_candidates.is_empty() {
										continue
									}

									// Put the record to the `cache_candidates` that are nearest to
									// the record key from our point of view of the network.
									if let Some(kad) = self.kademlia.as_mut() {
										kad.put_record_to(
											record,
											cache_candidates.into_iter().map(|v| v.1),
											Quorum::One,
										);
									}
								}

								continue
							},
							Err(e @ libp2p::kad::GetRecordError::NotFound { .. }) => {
								trace!(
									target: "sub-libp2p",
									"Libp2p => Failed to get record: {:?}",
									e,
								);
								DiscoveryOut::ValueNotFound(
									e.into_key(),
									stats.duration().unwrap_or_default(),
								)
							},
							Err(e) => {
								debug!(
									target: "sub-libp2p",
									"Libp2p => Failed to get record: {:?}",
									e,
								);
								DiscoveryOut::ValueNotFound(
									e.into_key(),
									stats.duration().unwrap_or_default(),
								)
							},
						};
						return Poll::Ready(ToSwarm::GenerateEvent(ev))
					},
					KademliaEvent::OutboundQueryProgressed {
						result: QueryResult::PutRecord(res),
						stats,
						..
					} => {
						let ev = match res {
							Ok(ok) =>
								DiscoveryOut::ValuePut(ok.key, stats.duration().unwrap_or_default()),
							Err(e) => {
								debug!(
									target: "sub-libp2p",
									"Libp2p => Failed to put record: {:?}",
									e,
								);
								DiscoveryOut::ValuePutFailed(
									e.into_key(),
									stats.duration().unwrap_or_default(),
								)
							},
						};
						return Poll::Ready(ToSwarm::GenerateEvent(ev))
					},
					KademliaEvent::OutboundQueryProgressed {
						result: QueryResult::RepublishRecord(res),
						..
					} => match res {
						Ok(ok) => debug!(
							target: "sub-libp2p",
							"Libp2p => Record republished: {:?}",
							ok.key,
						),
						Err(e) => debug!(
							target: "sub-libp2p",
							"Libp2p => Republishing of record {:?} failed with: {:?}",
							e.key(), e,
						),
					},
					// We never start any other type of query.
					KademliaEvent::OutboundQueryProgressed { result: e, .. } => {
						warn!(target: "sub-libp2p", "Libp2p => Unhandled Kademlia event: {:?}", e)
					},
				},
				ToSwarm::Dial { opts } => return Poll::Ready(ToSwarm::Dial { opts }),
				ToSwarm::NotifyHandler { peer_id, handler, event } =>
					return Poll::Ready(ToSwarm::NotifyHandler { peer_id, handler, event }),
				ToSwarm::CloseConnection { peer_id, connection } =>
					return Poll::Ready(ToSwarm::CloseConnection { peer_id, connection }),
				ToSwarm::NewExternalAddrCandidate(observed) =>
					return Poll::Ready(ToSwarm::NewExternalAddrCandidate(observed)),
				ToSwarm::ExternalAddrConfirmed(addr) =>
					return Poll::Ready(ToSwarm::ExternalAddrConfirmed(addr)),
				ToSwarm::ExternalAddrExpired(addr) =>
					return Poll::Ready(ToSwarm::ExternalAddrExpired(addr)),
				ToSwarm::ListenOn { opts } => return Poll::Ready(ToSwarm::ListenOn { opts }),
				ToSwarm::RemoveListener { id } =>
					return Poll::Ready(ToSwarm::RemoveListener { id }),
			}
		}

		// Poll mDNS.
		while let Poll::Ready(ev) = self.mdns.poll(cx, params) {
			match ev {
				ToSwarm::GenerateEvent(event) => match event {
					mdns::Event::Discovered(list) => {
						if self.num_connections >= self.discovery_only_if_under_num {
							continue
						}

						self.pending_events.extend(
							list.into_iter().map(|(peer_id, _)| DiscoveryOut::Discovered(peer_id)),
						);
						if let Some(ev) = self.pending_events.pop_front() {
							return Poll::Ready(ToSwarm::GenerateEvent(ev))
						}
					},
					mdns::Event::Expired(_) => {},
				},
				ToSwarm::Dial { .. } => {
					unreachable!("mDNS never dials!");
				},
				// `event` is an enum with no variant
				ToSwarm::NotifyHandler { event, .. } => match event {},
				ToSwarm::CloseConnection { peer_id, connection } =>
					return Poll::Ready(ToSwarm::CloseConnection { peer_id, connection }),
				ToSwarm::NewExternalAddrCandidate(observed) =>
					return Poll::Ready(ToSwarm::NewExternalAddrCandidate(observed)),
				ToSwarm::ExternalAddrConfirmed(addr) =>
					return Poll::Ready(ToSwarm::ExternalAddrConfirmed(addr)),
				ToSwarm::ExternalAddrExpired(addr) =>
					return Poll::Ready(ToSwarm::ExternalAddrExpired(addr)),
				ToSwarm::ListenOn { opts } => return Poll::Ready(ToSwarm::ListenOn { opts }),
				ToSwarm::RemoveListener { id } =>
					return Poll::Ready(ToSwarm::RemoveListener { id }),
			}
		}

		Poll::Pending
	}
}

/// Legacy (fallback) Kademlia protocol name based on `protocol_id`.
fn legacy_kademlia_protocol_name(id: &ProtocolId) -> StreamProtocol {
	let name = format!("/{}/kad", id.as_ref());
	StreamProtocol::try_from_owned(name).expect("protocol name is valid. qed")
}

/// Kademlia protocol name based on `genesis_hash` and `fork_id`.
fn kademlia_protocol_name<Hash: AsRef<[u8]>>(
	genesis_hash: Hash,
	fork_id: Option<&str>,
) -> StreamProtocol {
	let genesis_hash_hex = bytes2hex("", genesis_hash.as_ref());
	let name = if let Some(fork_id) = fork_id {
		format!("/{genesis_hash_hex}/{fork_id}/kad")
	} else {
		format!("/{genesis_hash_hex}/kad")
	};

	StreamProtocol::try_from_owned(name).expect("protocol name is valid. qed")
}

#[cfg(test)]
mod tests {
	use super::{
		kademlia_protocol_name, legacy_kademlia_protocol_name, DiscoveryConfig, DiscoveryOut,
	};
	use crate::config::ProtocolId;
	use futures::prelude::*;
	use libp2p::{
		core::{
			transport::{MemoryTransport, Transport},
			upgrade,
		},
		identity::Keypair,
		noise,
		swarm::{Executor, Swarm, SwarmEvent},
		yamux, Multiaddr,
	};
	use sp_core::hash::H256;
	use std::{collections::HashSet, pin::Pin, task::Poll};

	struct TokioExecutor(tokio::runtime::Runtime);
	impl Executor for TokioExecutor {
		fn exec(&self, f: Pin<Box<dyn Future<Output = ()> + Send>>) {
			let _ = self.0.spawn(f);
		}
	}

	#[test]
	fn discovery_working() {
		let mut first_swarm_peer_id_and_addr = None;

		let genesis_hash = H256::from_low_u64_be(1);
		let fork_id = Some("test-fork-id");
		let protocol_id = ProtocolId::from("dot");

		// Build swarms whose behaviour is `DiscoveryBehaviour`, each aware of
		// the first swarm via `with_permanent_addresses`.
		let mut swarms = (0..25)
			.map(|i| {
				let keypair = Keypair::generate_ed25519();

				let transport = MemoryTransport::new()
					.upgrade(upgrade::Version::V1)
					.authenticate(noise::Config::new(&keypair).unwrap())
					.multiplex(yamux::Config::default())
					.boxed();

				let behaviour = {
					let mut config = DiscoveryConfig::new(keypair.public().to_peer_id());
					config
						.with_permanent_addresses(first_swarm_peer_id_and_addr.clone())
						.allow_private_ip(true)
						.allow_non_globals_in_dht(true)
						.discovery_limit(50)
						.with_kademlia(genesis_hash, fork_id, &protocol_id);

					config.finish()
				};

				let runtime = tokio::runtime::Runtime::new().unwrap();
				#[allow(deprecated)]
				let mut swarm = libp2p::swarm::SwarmBuilder::with_executor(
					transport,
					behaviour,
					keypair.public().to_peer_id(),
					TokioExecutor(runtime),
				)
				.build();

				let listen_addr: Multiaddr =
					format!("/memory/{}", rand::random::<u64>()).parse().unwrap();

				if i == 0 {
					first_swarm_peer_id_and_addr =
						Some((keypair.public().to_peer_id(), listen_addr.clone()))
				}

				swarm.listen_on(listen_addr.clone()).unwrap();
				(swarm, listen_addr)
			})
			.collect::<Vec<_>>();

		// Build a `Vec<HashSet<PeerId>>` with the list of nodes remaining to be discovered.
		let mut to_discover = (0..swarms.len())
			.map(|n| {
				(0..swarms.len())
					// Skip the first swarm as all other swarms already know it.
					.skip(1)
					.filter(|p| *p != n)
					.map(|p| *Swarm::local_peer_id(&swarms[p].0))
					.collect::<HashSet<_>>()
			})
			.collect::<Vec<_>>();

		let fut = futures::future::poll_fn(move |cx| {
			'polling: loop {
				for swarm_n in 0..swarms.len() {
					match swarms[swarm_n].0.poll_next_unpin(cx) {
						Poll::Ready(Some(e)) => {
							match e {
								SwarmEvent::Behaviour(behavior) => {
									match behavior {
										DiscoveryOut::UnroutablePeer(other) |
										DiscoveryOut::Discovered(other) => {
											// Call `add_self_reported_address` to simulate identify
											// happening.
											let addr = swarms
												.iter()
												.find_map(|(s, a)| {
													if s.behaviour().local_peer_id == other {
														Some(a.clone())
													} else {
														None
													}
												})
												.unwrap();
											// Test both genesis hash-based and legacy
											// protocol names.
											let protocol_names = if swarm_n % 2 == 0 {
												vec![kademlia_protocol_name(genesis_hash, fork_id)]
											} else {
												vec![
													legacy_kademlia_protocol_name(&protocol_id),
													kademlia_protocol_name(genesis_hash, fork_id),
												]
											};
											swarms[swarm_n]
												.0
												.behaviour_mut()
												.add_self_reported_address(
													&other,
													protocol_names.as_slice(),
													addr,
												);

											to_discover[swarm_n].remove(&other);
										},
										DiscoveryOut::RandomKademliaStarted => {},
										e => {
											panic!("Unexpected event: {:?}", e)
										},
									}
								},
								// ignore non Behaviour events
								_ => {},
							}
							continue 'polling
						},
						_ => {},
					}
				}
				break
			}

			if to_discover.iter().all(|l| l.is_empty()) {
				Poll::Ready(())
			} else {
				Poll::Pending
			}
		});

		futures::executor::block_on(fut);
	}

	#[test]
	fn discovery_ignores_peers_with_unknown_protocols() {
		let supported_genesis_hash = H256::from_low_u64_be(1);
		let unsupported_genesis_hash = H256::from_low_u64_be(2);
		let supported_protocol_id = ProtocolId::from("a");
		let unsupported_protocol_id = ProtocolId::from("b");

		let mut discovery = {
			let keypair = Keypair::generate_ed25519();
			let mut config = DiscoveryConfig::new(keypair.public().to_peer_id());
			config
				.allow_private_ip(true)
				.allow_non_globals_in_dht(true)
				.discovery_limit(50)
				.with_kademlia(supported_genesis_hash, None, &supported_protocol_id);
			config.finish()
		};

		let predictable_peer_id = |bytes: &[u8; 32]| {
			Keypair::ed25519_from_bytes(bytes.to_owned()).unwrap().public().to_peer_id()
		};

		let remote_peer_id = predictable_peer_id(b"00000000000000000000000000000001");
		let remote_addr: Multiaddr = "/memory/1".parse().unwrap();
		let another_peer_id = predictable_peer_id(b"00000000000000000000000000000002");
		let another_addr: Multiaddr = "/memory/2".parse().unwrap();

		// Try adding remote peers with unsupported protocols.
		discovery.add_self_reported_address(
			&remote_peer_id,
			&[kademlia_protocol_name(unsupported_genesis_hash, None)],
			remote_addr.clone(),
		);
		discovery.add_self_reported_address(
			&another_peer_id,
			&[legacy_kademlia_protocol_name(&unsupported_protocol_id)],
			another_addr.clone(),
		);

		{
			let kademlia = discovery.kademlia.as_mut().unwrap();
			assert!(
				kademlia
					.kbucket(remote_peer_id)
					.expect("Remote peer id not to be equal to local peer id.")
					.is_empty(),
				"Expect peer with unsupported protocol not to be added."
			);
			assert!(
				kademlia
					.kbucket(another_peer_id)
					.expect("Remote peer id not to be equal to local peer id.")
					.is_empty(),
				"Expect peer with unsupported protocol not to be added."
			);
		}

		// Add remote peers with supported protocols.
		discovery.add_self_reported_address(
			&remote_peer_id,
			&[kademlia_protocol_name(supported_genesis_hash, None)],
			remote_addr.clone(),
		);
		{
			let kademlia = discovery.kademlia.as_mut().unwrap();
			assert!(
				!kademlia
					.kbucket(remote_peer_id)
					.expect("Remote peer id not to be equal to local peer id.")
					.is_empty(),
				"Expect peer with supported protocol to be added."
			);
		}

		let unsupported_peer_id = predictable_peer_id(b"00000000000000000000000000000002");
		let unsupported_peer_addr: Multiaddr = "/memory/2".parse().unwrap();

		// Check the unsupported peer is not present before and after the call.
		{
			let kademlia = discovery.kademlia.as_mut().unwrap();
			assert!(
				kademlia
					.kbucket(unsupported_peer_id)
					.expect("Remote peer id not to be equal to local peer id.")
					.is_empty(),
				"Expect unsupported peer not to be added."
			);
		}
		// Note: legacy protocol is not supported without genesis hash and fork ID,
		// if the legacy is the only protocol supported, then the peer will not be added.
		discovery.add_self_reported_address(
			&unsupported_peer_id,
			&[legacy_kademlia_protocol_name(&supported_protocol_id)],
			unsupported_peer_addr.clone(),
		);
		{
			let kademlia = discovery.kademlia.as_mut().unwrap();
			assert!(
				kademlia
					.kbucket(unsupported_peer_id)
					.expect("Remote peer id not to be equal to local peer id.")
					.is_empty(),
				"Expect unsupported peer not to be added."
			);
		}

		// Supported legacy and genesis based protocols are allowed to be added.
		discovery.add_self_reported_address(
			&another_peer_id,
			&[
				legacy_kademlia_protocol_name(&supported_protocol_id),
				kademlia_protocol_name(supported_genesis_hash, None),
			],
			another_addr.clone(),
		);

		{
			let kademlia = discovery.kademlia.as_mut().unwrap();
			assert_eq!(
				2,
				kademlia.kbuckets().fold(0, |acc, bucket| acc + bucket.num_entries()),
				"Expect peers with supported protocol to be added."
			);
			assert!(
				!kademlia
					.kbucket(another_peer_id)
					.expect("Remote peer id not to be equal to local peer id.")
					.is_empty(),
				"Expect peer with supported protocol to be added."
			);
		}
	}
}<|MERGE_RESOLUTION|>--- conflicted
+++ resolved
@@ -57,13 +57,9 @@
 	kad::{
 		self,
 		record::store::{MemoryStore, RecordStore},
-<<<<<<< HEAD
-		GetClosestPeersError, GetRecordOk, Kademlia, KademliaBucketInserts, KademliaConfig,
-		KademliaEvent, PeerRecord, QueryId, QueryResult, Quorum, Record, RecordKey,
-=======
 		Behaviour as Kademlia, BucketInserts, Config as KademliaConfig, Event as KademliaEvent,
-		GetClosestPeersError, GetRecordOk, QueryId, QueryResult, Quorum, Record, RecordKey,
->>>>>>> 53598b8e
+		GetClosestPeersError, GetRecordOk, PeerRecord, QueryId, QueryResult, Quorum, Record,
+		RecordKey,
 	},
 	mdns::{self, tokio::Behaviour as TokioMdns},
 	multiaddr::Protocol,
@@ -445,7 +441,6 @@
 		}
 	}
 
-<<<<<<< HEAD
 	/// Puts a record into the DHT on the provided `peers`
 	///
 	/// If `update_local_storage` is true, the local storage is update as well.
@@ -467,7 +462,10 @@
 					record,
 					peers.into_iter().map(|peer_id| peer_id.into()),
 					Quorum::All,
-=======
+				);
+			}
+		}
+	}
 	/// Store a record in the Kademlia record store.
 	pub fn store_record(
 		&mut self,
@@ -487,7 +485,6 @@
 					target: "sub-libp2p",
 					"Failed to store record with key: {:?}",
 					err
->>>>>>> 53598b8e
 				);
 			}
 		}
@@ -900,7 +897,7 @@
 								);
 
 								// Let's directly finish the query if we are above 4.
-								// This number should small enough to make sure we don't
+								// This number is small enough to make sure we don't
 								// unnecessarily flood the network with queries, but high
 								// enough to make sure we also touch peers which might have
 								// old record, so that we can update them once we notice
