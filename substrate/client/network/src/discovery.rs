--- conflicted
+++ resolved
@@ -58,13 +58,8 @@
 		self,
 		store::{MemoryStore, RecordStore},
 		Behaviour as Kademlia, BucketInserts, Config as KademliaConfig, Event as KademliaEvent,
-<<<<<<< HEAD
-		Event, GetClosestPeersError, GetRecordOk, PeerRecord, QueryId, QueryResult, Quorum, Record,
-		RecordKey,
-=======
-		GetClosestPeersError, GetProvidersError, GetProvidersOk, GetRecordOk, PeerRecord, QueryId,
+		Event, GetClosestPeersError, GetProvidersError, GetProvidersOk, GetRecordOk, PeerRecord, QueryId,
 		QueryResult, Quorum, Record, RecordKey,
->>>>>>> 482bf082
 	},
 	mdns::{self, tokio::Behaviour as TokioMdns},
 	multiaddr::Protocol,
