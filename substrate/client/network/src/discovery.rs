// This file is part of Substrate.

// Copyright (C) Parity Technologies (UK) Ltd.
// SPDX-License-Identifier: GPL-3.0-or-later WITH Classpath-exception-2.0

// This program is free software: you can redistribute it and/or modify
// it under the terms of the GNU General Public License as published by
// the Free Software Foundation, either version 3 of the License, or
// (at your option) any later version.

// This program is distributed in the hope that it will be useful,
// but WITHOUT ANY WARRANTY; without even the implied warranty of
// MERCHANTABILITY or FITNESS FOR A PARTICULAR PURPOSE. See the
// GNU General Public License for more details.

// You should have received a copy of the GNU General Public License
// along with this program. If not, see <https://www.gnu.org/licenses/>.

//! Discovery mechanisms of Substrate.
//!
//! The `DiscoveryBehaviour` struct implements the `NetworkBehaviour` trait of libp2p and is
//! responsible for discovering other nodes that are part of the network.
//!
//! Substrate uses the following mechanisms in order to discover nodes that are part of the network:
//!
//! - Bootstrap nodes. These are hard-coded node identities and addresses passed in the constructor
//! of the `DiscoveryBehaviour`. You can also call `add_known_address` later to add an entry.
//!
//! - mDNS. Discovers nodes on the local network by broadcasting UDP packets.
//!
//! - Kademlia random walk. Once connected, we perform random Kademlia `FIND_NODE` requests on the
//! configured Kademlia DHTs in order for nodes to propagate to us their view of the network. This
//! is performed automatically by the `DiscoveryBehaviour`.
//!
//! Additionally, the `DiscoveryBehaviour` is also capable of storing and loading value in the
//! configured DHTs.
//!
//! ## Usage
//!
//! The `DiscoveryBehaviour` generates events of type `DiscoveryOut`, most notably
//! `DiscoveryOut::Discovered` that is generated whenever we discover a node.
//! Only the identity of the node is returned. The node's addresses are stored within the
//! `DiscoveryBehaviour` and can be queried through the `NetworkBehaviour` trait.
//!
//! **Important**: In order for the discovery mechanism to work properly, there needs to be an
//! active mechanism that asks nodes for the addresses they are listening on. Whenever we learn
//! of a node's address, you must call `add_self_reported_address`.

use crate::{config::ProtocolId, utils::LruHashSet};

use array_bytes::bytes2hex;
use futures::prelude::*;
use futures_timer::Delay;
use ip_network::IpNetwork;
use libp2p::{
	core::{Endpoint, Multiaddr},
	kad::{
		self,
		record::store::{MemoryStore, RecordStore},
		GetClosestPeersError, GetRecordOk, Kademlia, KademliaBucketInserts, KademliaConfig,
		KademliaEvent, QueryId, QueryResult, Quorum, Record, RecordKey,
	},
	mdns::{self, tokio::Behaviour as TokioMdns},
	multiaddr::Protocol,
	swarm::{
		behaviour::{
			toggle::{Toggle, ToggleConnectionHandler},
			DialFailure, ExternalAddrConfirmed, FromSwarm,
		},
		ConnectionDenied, ConnectionId, DialError, NetworkBehaviour, PollParameters,
		StreamProtocol, THandler, THandlerInEvent, THandlerOutEvent, ToSwarm,
	},
	PeerId,
};
use linked_hash_set::LinkedHashSet;
use log::{debug, info, trace, warn};
use schnellru::{ByLength, LruMap};
use sp_core::hexdisplay::HexDisplay;
use std::{
	cmp,
	collections::{hash_map::Entry, HashMap, HashSet, VecDeque},
	num::NonZeroUsize,
	task::{Context, Poll},
	time::Duration,
};

/// Maximum number of known external addresses that we will cache.
/// This only affects whether we will log whenever we (re-)discover
/// a given address.
const MAX_KNOWN_EXTERNAL_ADDRESSES: usize = 32;

/// Maximum peers to remember in the auxiliary address store.
const MAX_PEERS_TO_REMEMBER: u32 = 4096;

/// Default value for Kademlia replication factor which  determines to how many closest peers a
/// record is replicated to.
pub const DEFAULT_KADEMLIA_REPLICATION_FACTOR: usize = 20;

/// `DiscoveryBehaviour` configuration.
///
/// Note: In order to discover nodes or load and store values via Kademlia one has to add
///       Kademlia protocol via [`DiscoveryConfig::with_kademlia`].
pub struct DiscoveryConfig {
	local_peer_id: PeerId,
	permanent_addresses: Vec<(PeerId, Multiaddr)>,
	dht_random_walk: bool,
	allow_private_ip: bool,
	allow_non_globals_in_dht: bool,
	discovery_only_if_under_num: u64,
	enable_mdns: bool,
	kademlia_disjoint_query_paths: bool,
<<<<<<< HEAD
	kademlia_protocols: Vec<StreamProtocol>,
=======
	kademlia_protocol: Vec<u8>,
	kademlia_legacy_protocol: Vec<u8>,
>>>>>>> 650b124f
	kademlia_replication_factor: NonZeroUsize,
}

impl DiscoveryConfig {
	/// Create a default configuration with the given public key.
	pub fn new(local_peer_id: PeerId) -> Self {
		Self {
			local_peer_id,
			permanent_addresses: Vec::new(),
			dht_random_walk: true,
			allow_private_ip: true,
			allow_non_globals_in_dht: false,
			discovery_only_if_under_num: std::u64::MAX,
			enable_mdns: false,
			kademlia_disjoint_query_paths: false,
			kademlia_protocol: Vec::new(),
			kademlia_legacy_protocol: Vec::new(),
			kademlia_replication_factor: NonZeroUsize::new(DEFAULT_KADEMLIA_REPLICATION_FACTOR)
				.expect("value is a constant; constant is non-zero; qed."),
		}
	}

	/// Set the number of active connections at which we pause discovery.
	pub fn discovery_limit(&mut self, limit: u64) -> &mut Self {
		self.discovery_only_if_under_num = limit;
		self
	}

	/// Set custom nodes which never expire, e.g. bootstrap or reserved nodes.
	pub fn with_permanent_addresses<I>(&mut self, permanent_addresses: I) -> &mut Self
	where
		I: IntoIterator<Item = (PeerId, Multiaddr)>,
	{
		self.permanent_addresses.extend(permanent_addresses);
		self
	}

	/// Whether the discovery behaviour should periodically perform a random
	/// walk on the DHT to discover peers.
	pub fn with_dht_random_walk(&mut self, value: bool) -> &mut Self {
		self.dht_random_walk = value;
		self
	}

	/// Should private IPv4/IPv6 addresses be reported?
	pub fn allow_private_ip(&mut self, value: bool) -> &mut Self {
		self.allow_private_ip = value;
		self
	}

	/// Should non-global addresses be inserted to the DHT?
	pub fn allow_non_globals_in_dht(&mut self, value: bool) -> &mut Self {
		self.allow_non_globals_in_dht = value;
		self
	}

	/// Should MDNS discovery be supported?
	pub fn with_mdns(&mut self, value: bool) -> &mut Self {
		self.enable_mdns = value;
		self
	}

	/// Add discovery via Kademlia for the given protocol.
	///
	/// Currently accepts `protocol_id`. This should be removed once all the nodes
	/// are upgraded to genesis hash- and fork ID-based Kademlia protocol name.
	pub fn with_kademlia<Hash: AsRef<[u8]>>(
		&mut self,
		genesis_hash: Hash,
		fork_id: Option<&str>,
		protocol_id: &ProtocolId,
	) -> &mut Self {
		self.kademlia_protocol = kademlia_protocol_name(genesis_hash, fork_id);
		self.kademlia_legacy_protocol = legacy_kademlia_protocol_name(protocol_id);
		self
	}

	/// Require iterative Kademlia DHT queries to use disjoint paths for increased resiliency in the
	/// presence of potentially adversarial nodes.
	pub fn use_kademlia_disjoint_query_paths(&mut self, value: bool) -> &mut Self {
		self.kademlia_disjoint_query_paths = value;
		self
	}

	/// Sets Kademlia replication factor.
	pub fn with_kademlia_replication_factor(&mut self, value: NonZeroUsize) -> &mut Self {
		self.kademlia_replication_factor = value;
		self
	}

	/// Create a `DiscoveryBehaviour` from this config.
	pub fn finish(self) -> DiscoveryBehaviour {
		let Self {
			local_peer_id,
			permanent_addresses,
			dht_random_walk,
			allow_private_ip,
			allow_non_globals_in_dht,
			discovery_only_if_under_num,
			enable_mdns,
			kademlia_disjoint_query_paths,
			kademlia_protocol,
			kademlia_legacy_protocol,
			kademlia_replication_factor,
		} = self;

		let kademlia = if !kademlia_protocol.is_empty() {
			let mut config = KademliaConfig::default();

			config.set_replication_factor(kademlia_replication_factor);
			// Populate kad with both the legacy and the new protocol names.
			// Remove the legacy protocol:
			// https://github.com/paritytech/polkadot-sdk/issues/504
			let kademlia_protocols = [kademlia_protocol.clone(), kademlia_legacy_protocol];
			config.set_protocol_names(kademlia_protocols.into_iter().map(Into::into).collect());
			// By default Kademlia attempts to insert all peers into its routing table once a
			// dialing attempt succeeds. In order to control which peer is added, disable the
			// auto-insertion and instead add peers manually.
			config.set_kbucket_inserts(KademliaBucketInserts::Manual);
			config.disjoint_query_paths(kademlia_disjoint_query_paths);

			let store = MemoryStore::new(local_peer_id);
			let mut kad = Kademlia::with_config(local_peer_id, store, config);
			kad.set_mode(Some(kad::Mode::Server));

			for (peer_id, addr) in &permanent_addresses {
				kad.add_address(peer_id, addr.clone());
			}

			Some(kad)
		} else {
			None
		};

		DiscoveryBehaviour {
			permanent_addresses,
			ephemeral_addresses: HashMap::new(),
			kademlia: Toggle::from(kademlia),
			next_kad_random_query: if dht_random_walk {
				Some(Delay::new(Duration::new(0, 0)))
			} else {
				None
			},
			duration_to_next_kad: Duration::from_secs(1),
			pending_events: VecDeque::new(),
			local_peer_id,
			num_connections: 0,
			allow_private_ip,
			discovery_only_if_under_num,
			mdns: if enable_mdns {
				match TokioMdns::new(mdns::Config::default(), local_peer_id) {
					Ok(mdns) => Toggle::from(Some(mdns)),
					Err(err) => {
						warn!(target: "sub-libp2p", "Failed to initialize mDNS: {:?}", err);
						Toggle::from(None)
					},
				}
			} else {
				Toggle::from(None)
			},
			allow_non_globals_in_dht,
			known_external_addresses: LruHashSet::new(
				NonZeroUsize::new(MAX_KNOWN_EXTERNAL_ADDRESSES)
					.expect("value is a constant; constant is non-zero; qed."),
			),
			records_to_publish: Default::default(),
<<<<<<< HEAD
			aux_address_store: LruMap::new(ByLength::new(MAX_PEERS_TO_REMEMBER)),
=======
			kademlia_protocol,
>>>>>>> 650b124f
		}
	}
}

/// Implementation of `NetworkBehaviour` that discovers the nodes on the network.
pub struct DiscoveryBehaviour {
	/// User-defined list of nodes and their addresses. Typically includes bootstrap nodes and
	/// reserved nodes.
	permanent_addresses: Vec<(PeerId, Multiaddr)>,
	/// Same as `permanent_addresses`, except that addresses that fail to reach a peer are
	/// removed.
	ephemeral_addresses: HashMap<PeerId, Vec<Multiaddr>>,
	/// Kademlia requests and answers. Even though it's wrapped in `Toggle`, currently
	/// it's always enabled in `NetworkWorker::new()`.
	kademlia: Toggle<Kademlia<MemoryStore>>,
	/// Discovers nodes on the local network.
	mdns: Toggle<TokioMdns>,
	/// Stream that fires when we need to perform the next random Kademlia query. `None` if
	/// random walking is disabled.
	next_kad_random_query: Option<Delay>,
	/// After `next_kad_random_query` triggers, the next one triggers after this duration.
	duration_to_next_kad: Duration,
	/// Events to return in priority when polled.
	pending_events: VecDeque<DiscoveryOut>,
	/// Identity of our local node.
	local_peer_id: PeerId,
	/// Number of nodes we're currently connected to.
	num_connections: u64,
	/// If false, `addresses_of_peer` won't return any private IPv4/IPv6 address, except for the
	/// ones stored in `permanent_addresses` or `ephemeral_addresses`.
	allow_private_ip: bool,
	/// Number of active connections over which we interrupt the discovery process.
	discovery_only_if_under_num: u64,
	/// Should non-global addresses be added to the DHT?
	allow_non_globals_in_dht: bool,
	/// A cache of discovered external addresses. Only used for logging purposes.
	known_external_addresses: LruHashSet<Multiaddr>,
	/// Records to publish per QueryId.
	///
	/// After finishing a Kademlia query, libp2p will return us a list of the closest peers that
	/// did not return the record(in `FinishedWithNoAdditionalRecord`). We will then put the record
	/// to these peers.
	records_to_publish: HashMap<QueryId, Record>,
<<<<<<< HEAD
	/// Auxiliary address store.
	aux_address_store: LruMap<PeerId, HashSet<Multiaddr>>,
=======
	/// The chain based kademlia protocol name (including genesis hash and fork id).
	///
	/// Remove when all nodes are upgraded to genesis hash and fork ID-based Kademlia:
	/// <https://github.com/paritytech/polkadot-sdk/issues/504>.
	kademlia_protocol: Vec<u8>,
>>>>>>> 650b124f
}

impl DiscoveryBehaviour {
	/// Returns the list of nodes that we know exist in the network.
	pub fn known_peers(&mut self) -> HashSet<PeerId> {
		let mut peers = HashSet::new();
		if let Some(k) = self.kademlia.as_mut() {
			for b in k.kbuckets() {
				for e in b.iter() {
					if !peers.contains(e.node.key.preimage()) {
						peers.insert(*e.node.key.preimage());
					}
				}
			}
		}
		peers
	}

	/// Adds a hard-coded address for the given peer, that never expires.
	///
	/// This adds an entry to the parameter that was passed to `new`.
	///
	/// If we didn't know this address before, also generates a `Discovered` event.
	pub fn add_known_address(&mut self, peer_id: PeerId, addr: Multiaddr) {
		let addrs_list = self.ephemeral_addresses.entry(peer_id).or_default();
		if addrs_list.contains(&addr) {
			return
		}

		if let Some(k) = self.kademlia.as_mut() {
			k.add_address(&peer_id, addr.clone());
		}

		match self.aux_address_store.get(&peer_id) {
			None => {
				self.aux_address_store.insert(peer_id, HashSet::from_iter([addr.clone()]));
			},
			Some(addresses) => {
				addresses.insert(addr.clone());
			},
		}

		self.pending_events.push_back(DiscoveryOut::Discovered(peer_id));
		addrs_list.push(addr);
	}

	/// Add a self-reported address of a remote peer to the k-buckets of the DHT
	/// if it has compatible `supported_protocols`.
	///
	/// **Note**: It is important that you call this method. The discovery mechanism will not
	/// automatically add connecting peers to the Kademlia k-buckets.
	pub fn add_self_reported_address(
		&mut self,
		peer_id: &PeerId,
		supported_protocols: &[impl AsRef<str>],
		addr: Multiaddr,
	) {
		if let Some(kademlia) = self.kademlia.as_mut() {
			if !self.allow_non_globals_in_dht && !Self::can_add_to_dht(&addr) {
				trace!(
					target: "sub-libp2p",
					"Ignoring self-reported non-global address {} from {}.", addr, peer_id
				);
				return
			}

			// The supported protocols must include the chain-based Kademlia protocol.
			//
			// Extract the chain-based Kademlia protocol from `kademlia.protocol_name()`
			// when all nodes are upgraded to genesis hash and fork ID-based Kademlia:
			// https://github.com/paritytech/polkadot-sdk/issues/504.
			if !supported_protocols
				.iter()
				.any(|p| p.as_ref() == self.kademlia_protocol.as_slice())
			{
				trace!(
					target: "sub-libp2p",
<<<<<<< HEAD
					"Adding self-reported address {} from {} to Kademlia DHT {}.",
					addr, peer_id, matching_protocol.as_ref(),
				);
				kademlia.add_address(peer_id, addr.clone());

				match self.aux_address_store.get(peer_id) {
					None => {
						self.aux_address_store.insert(*peer_id, HashSet::from_iter([addr]));
					},
					Some(addresses) => {
						addresses.insert(addr);
					},
				}
			} else {
				trace!(
					target: "sub-libp2p",
=======
>>>>>>> 650b124f
					"Ignoring self-reported address {} from {} as remote node is not part of the \
					 Kademlia DHT supported by the local node.", addr, peer_id,
				);
				return
			}

			trace!(
				target: "sub-libp2p",
				"Adding self-reported address {} from {} to Kademlia DHT.",
				addr, peer_id
			);
			kademlia.add_address(peer_id, addr.clone());
		}
	}

	/// Start fetching a record from the DHT.
	///
	/// A corresponding `ValueFound` or `ValueNotFound` event will later be generated.
	pub fn get_value(&mut self, key: RecordKey) {
		if let Some(k) = self.kademlia.as_mut() {
			k.get_record(key.clone());
		}
	}

	/// Start putting a record into the DHT. Other nodes can later fetch that value with
	/// `get_value`.
	///
	/// A corresponding `ValuePut` or `ValuePutFailed` event will later be generated.
	pub fn put_value(&mut self, key: RecordKey, value: Vec<u8>) {
		if let Some(k) = self.kademlia.as_mut() {
			if let Err(e) = k.put_record(Record::new(key.clone(), value.clone()), Quorum::All) {
				warn!(target: "sub-libp2p", "Libp2p => Failed to put record: {:?}", e);
				self.pending_events
					.push_back(DiscoveryOut::ValuePutFailed(key.clone(), Duration::from_secs(0)));
			}
		}
	}

	/// Returns the number of nodes in each Kademlia kbucket for each Kademlia instance.
	///
	/// Identifies Kademlia instances by their [`ProtocolId`] and kbuckets by the base 2 logarithm
	/// of their lower bound.
	pub fn num_entries_per_kbucket(&mut self) -> Option<Vec<(u32, usize)>> {
		self.kademlia.as_mut().map(|kad| {
			kad.kbuckets()
				.map(|bucket| (bucket.range().0.ilog2().unwrap_or(0), bucket.iter().count()))
				.collect()
		})
	}

	/// Returns the number of records in the Kademlia record stores.
	pub fn num_kademlia_records(&mut self) -> Option<usize> {
		// Note that this code is ok only because we use a `MemoryStore`.
		self.kademlia.as_mut().map(|kad| kad.store_mut().records().count())
	}

	/// Returns the total size in bytes of all the records in the Kademlia record stores.
	pub fn kademlia_records_total_size(&mut self) -> Option<usize> {
		// Note that this code is ok only because we use a `MemoryStore`. If the records were
		// for example stored on disk, this would load every single one of them every single time.
		self.kademlia
			.as_mut()
			.map(|kad| kad.store_mut().records().fold(0, |tot, rec| tot + rec.value.len()))
	}

	/// Can the given `Multiaddr` be put into the DHT?
	///
	/// This test is successful only for global IP addresses and DNS names.
	// NB: Currently all DNS names are allowed and no check for TLD suffixes is done
	// because the set of valid domains is highly dynamic and would require frequent
	// updates, for example by utilising publicsuffix.org or IANA.
	pub fn can_add_to_dht(addr: &Multiaddr) -> bool {
		let ip = match addr.iter().next() {
			Some(Protocol::Ip4(ip)) => IpNetwork::from(ip),
			Some(Protocol::Ip6(ip)) => IpNetwork::from(ip),
			Some(Protocol::Dns(_)) | Some(Protocol::Dns4(_)) | Some(Protocol::Dns6(_)) =>
				return true,
			_ => return false,
		};
		ip.is_global()
	}
}

/// Event generated by the `DiscoveryBehaviour`.
#[derive(Debug)]
pub enum DiscoveryOut {
	/// A connection to a peer has been established but the peer has not been
	/// added to the routing table because [`KademliaBucketInserts::Manual`] is
	/// configured. If the peer is to be included in the routing table, it must
	/// be explicitly added via
	/// [`DiscoveryBehaviour::add_self_reported_address`].
	Discovered(PeerId),

	/// A peer connected to this node for whom no listen address is known.
	///
	/// In order for the peer to be added to the Kademlia routing table, a known
	/// listen address must be added via
	/// [`DiscoveryBehaviour::add_self_reported_address`], e.g. obtained through
	/// the `identify` protocol.
	UnroutablePeer(PeerId),

	/// The DHT yielded results for the record request.
	///
	/// Returning the result grouped in (key, value) pairs as well as the request duration.
	ValueFound(Vec<(RecordKey, Vec<u8>)>, Duration),

	/// The record requested was not found in the DHT.
	///
	/// Returning the corresponding key as well as the request duration.
	ValueNotFound(RecordKey, Duration),

	/// The record with a given key was successfully inserted into the DHT.
	///
	/// Returning the corresponding key as well as the request duration.
	ValuePut(RecordKey, Duration),

	/// Inserting a value into the DHT failed.
	///
	/// Returning the corresponding key as well as the request duration.
	ValuePutFailed(RecordKey, Duration),

	/// Started a random Kademlia query.
	///
	/// Only happens if [`DiscoveryConfig::with_dht_random_walk`] has been configured to `true`.
	RandomKademliaStarted,
}

impl NetworkBehaviour for DiscoveryBehaviour {
	type ConnectionHandler =
		ToggleConnectionHandler<<Kademlia<MemoryStore> as NetworkBehaviour>::ConnectionHandler>;
	type ToSwarm = DiscoveryOut;

	fn handle_established_inbound_connection(
		&mut self,
		connection_id: ConnectionId,
		peer: PeerId,
		local_addr: &Multiaddr,
		remote_addr: &Multiaddr,
	) -> Result<THandler<Self>, ConnectionDenied> {
		self.kademlia.handle_established_inbound_connection(
			connection_id,
			peer,
			local_addr,
			remote_addr,
		)
	}

	fn handle_established_outbound_connection(
		&mut self,
		connection_id: ConnectionId,
		peer: PeerId,
		addr: &Multiaddr,
		role_override: Endpoint,
	) -> Result<THandler<Self>, ConnectionDenied> {
		self.kademlia.handle_established_outbound_connection(
			connection_id,
			peer,
			addr,
			role_override,
		)
	}

	fn handle_pending_inbound_connection(
		&mut self,
		connection_id: ConnectionId,
		local_addr: &Multiaddr,
		remote_addr: &Multiaddr,
	) -> Result<(), ConnectionDenied> {
		self.kademlia
			.handle_pending_inbound_connection(connection_id, local_addr, remote_addr)
	}

	fn handle_pending_outbound_connection(
		&mut self,
		connection_id: ConnectionId,
		maybe_peer: Option<PeerId>,
		addresses: &[Multiaddr],
		effective_role: Endpoint,
	) -> Result<Vec<Multiaddr>, ConnectionDenied> {
		let Some(peer_id) = maybe_peer else { return Ok(Vec::new()) };

		// Collect addresses into [`LinkedHashSet`] to eliminate duplicate entries preserving the
		// order of addresses. Give priority to `permanent_addresses` (used with reserved nodes) and
		// `ephemeral_addresses` (used for addresses discovered from other sources, like authority
		// discovery DHT records).
		let mut list: LinkedHashSet<_> = self
			.permanent_addresses
			.iter()
			.filter_map(|(p, a)| (*p == peer_id).then_some(a.clone()))
			.collect();

		if let Some(ephemeral_addresses) = self.ephemeral_addresses.get(&peer_id) {
			ephemeral_addresses.iter().for_each(|address| {
				list.insert_if_absent(address.clone());
			});
		}

		if let Some(addresses) = self.aux_address_store.get(&peer_id) {
			addresses.iter().for_each(|address| {
				list.insert_if_absent(address.clone());
			});
		}

		{
			let mut list_to_filter = self.kademlia.handle_pending_outbound_connection(
				connection_id,
				maybe_peer,
				addresses,
				effective_role,
			)?;

			list_to_filter.extend(self.mdns.handle_pending_outbound_connection(
				connection_id,
				maybe_peer,
				addresses,
				effective_role,
			)?);

			if !self.allow_private_ip {
				list_to_filter.retain(|addr| match addr.iter().next() {
					Some(Protocol::Ip4(addr)) if !IpNetwork::from(addr).is_global() => false,
					Some(Protocol::Ip6(addr)) if !IpNetwork::from(addr).is_global() => false,
					_ => true,
				});
			}

			list_to_filter.into_iter().for_each(|address| {
				list.insert_if_absent(address);
			});
		}

		trace!(target: "sub-libp2p", "Addresses of {:?}: {:?}", peer_id, list);

		Ok(list.into_iter().collect())
	}

	fn on_swarm_event(&mut self, event: FromSwarm<Self::ConnectionHandler>) {
		match event {
			FromSwarm::ConnectionEstablished(e) => {
				self.num_connections += 1;
				self.kademlia.on_swarm_event(FromSwarm::ConnectionEstablished(e));
			},
			FromSwarm::ConnectionClosed(e) => {
				self.num_connections -= 1;
				self.kademlia.on_swarm_event(FromSwarm::ConnectionClosed(e));
			},
			FromSwarm::DialFailure(e @ DialFailure { peer_id, error, .. }) => {
				if let Some(peer_id) = peer_id {
					if let DialError::Transport(errors) = error {
						if let Entry::Occupied(mut entry) = self.ephemeral_addresses.entry(peer_id)
						{
							for (addr, _error) in errors {
								entry.get_mut().retain(|a| a != addr);
							}
							if entry.get().is_empty() {
								entry.remove();
							}

							if let Some(addresses) = self.aux_address_store.get(&peer_id) {
								for (addr, _error) in errors {
									addresses.remove(&addr);
								}
							}
						}
					}
				}

				self.kademlia.on_swarm_event(FromSwarm::DialFailure(e));
			},
			FromSwarm::ListenerClosed(e) => {
				self.kademlia.on_swarm_event(FromSwarm::ListenerClosed(e));
			},
			FromSwarm::ListenFailure(e) => {
				self.kademlia.on_swarm_event(FromSwarm::ListenFailure(e));
			},
			FromSwarm::ListenerError(e) => {
				self.kademlia.on_swarm_event(FromSwarm::ListenerError(e));
			},
			FromSwarm::ExternalAddrExpired(e) => {
				// We intentionally don't remove the element from `known_external_addresses` in
				// order to not print the log line again.

				self.kademlia.on_swarm_event(FromSwarm::ExternalAddrExpired(e));
			},
			FromSwarm::NewListener(e) => {
				self.kademlia.on_swarm_event(FromSwarm::NewListener(e));
			},
			FromSwarm::ExpiredListenAddr(e) => {
				self.kademlia.on_swarm_event(FromSwarm::ExpiredListenAddr(e));
			},
			FromSwarm::NewExternalAddrCandidate(e) => {
				self.kademlia.on_swarm_event(FromSwarm::NewExternalAddrCandidate(e));
			},
			FromSwarm::AddressChange(e) => {
				self.kademlia.on_swarm_event(FromSwarm::AddressChange(e));
			},
			FromSwarm::NewListenAddr(e) => {
				self.kademlia.on_swarm_event(FromSwarm::NewListenAddr(e));
				self.mdns.on_swarm_event(FromSwarm::NewListenAddr(e));
			},
			FromSwarm::ExternalAddrConfirmed(e @ ExternalAddrConfirmed { addr }) => {
				let new_addr = addr.clone().with(Protocol::P2p(self.local_peer_id));

				if Self::can_add_to_dht(addr) {
					// NOTE: we might re-discover the same address multiple times
					// in which case we just want to refrain from logging.
					if self.known_external_addresses.insert(new_addr.clone()) {
						info!(
						  target: "sub-libp2p",
						  "🔍 Discovered new external address for our node: {}",
						  new_addr,
						);
					}
				}

				self.kademlia.on_swarm_event(FromSwarm::ExternalAddrConfirmed(e));
			},
		}
	}

	fn on_connection_handler_event(
		&mut self,
		peer_id: PeerId,
		connection_id: ConnectionId,
		event: THandlerOutEvent<Self>,
	) {
		self.kademlia.on_connection_handler_event(peer_id, connection_id, event);
	}

	fn poll(
		&mut self,
		cx: &mut Context,
		params: &mut impl PollParameters,
	) -> Poll<ToSwarm<Self::ToSwarm, THandlerInEvent<Self>>> {
		// Immediately process the content of `discovered`.
		if let Some(ev) = self.pending_events.pop_front() {
			return Poll::Ready(ToSwarm::GenerateEvent(ev))
		}

		// Poll the stream that fires when we need to start a random Kademlia query.
		if let Some(kademlia) = self.kademlia.as_mut() {
			if let Some(next_kad_random_query) = self.next_kad_random_query.as_mut() {
				while next_kad_random_query.poll_unpin(cx).is_ready() {
					let actually_started =
						if self.num_connections < self.discovery_only_if_under_num {
							let random_peer_id = PeerId::random();
							debug!(
								target: "sub-libp2p",
								"Libp2p <= Starting random Kademlia request for {:?}",
								random_peer_id,
							);
							kademlia.get_closest_peers(random_peer_id);
							true
						} else {
							debug!(
								target: "sub-libp2p",
								"Kademlia paused due to high number of connections ({})",
								self.num_connections
							);
							false
						};

					// Schedule the next random query with exponentially increasing delay,
					// capped at 60 seconds.
					*next_kad_random_query = Delay::new(self.duration_to_next_kad);
					self.duration_to_next_kad =
						cmp::min(self.duration_to_next_kad * 2, Duration::from_secs(60));

					if actually_started {
						let ev = DiscoveryOut::RandomKademliaStarted;
						return Poll::Ready(ToSwarm::GenerateEvent(ev))
					}
				}
			}
		}

		while let Poll::Ready(ev) = self.kademlia.poll(cx, params) {
			match ev {
				ToSwarm::GenerateEvent(ev) => match ev {
					KademliaEvent::RoutingUpdated { peer, .. } => {
						let ev = DiscoveryOut::Discovered(peer);
						return Poll::Ready(ToSwarm::GenerateEvent(ev))
					},
					KademliaEvent::UnroutablePeer { peer, .. } => {
						let ev = DiscoveryOut::UnroutablePeer(peer);
						return Poll::Ready(ToSwarm::GenerateEvent(ev))
					},
					KademliaEvent::RoutablePeer { peer, .. } => {
						let ev = DiscoveryOut::Discovered(peer);
						return Poll::Ready(ToSwarm::GenerateEvent(ev))
					},
					KademliaEvent::PendingRoutablePeer { .. } |
					KademliaEvent::InboundRequest { .. } => {
						// We are not interested in this event at the moment.
					},
					KademliaEvent::OutboundQueryProgressed {
						result: QueryResult::GetClosestPeers(res),
						..
					} => match res {
						Err(GetClosestPeersError::Timeout { key, peers }) => {
							debug!(
								target: "sub-libp2p",
								"Libp2p => Query for {:?} timed out with {} results",
								HexDisplay::from(&key), peers.len(),
							);
						},
						Ok(ok) => {
							trace!(
								target: "sub-libp2p",
								"Libp2p => Query for {:?} yielded {:?} results",
								HexDisplay::from(&ok.key), ok.peers.len(),
							);
							if ok.peers.is_empty() && self.num_connections != 0 {
								debug!(
									target: "sub-libp2p",
									"Libp2p => Random Kademlia query has yielded empty results",
								);
							}
						},
					},
					KademliaEvent::OutboundQueryProgressed {
						result: QueryResult::GetRecord(res),
						stats,
						id,
						..
					} => {
						let ev = match res {
							Ok(GetRecordOk::FoundRecord(r)) => {
								debug!(
									target: "sub-libp2p",
									"Libp2p => Found record ({:?}) with value: {:?}",
									r.record.key,
									r.record.value,
								);

								// Let's directly finish the query, as we are only interested in a
								// quorum of 1.
								if let Some(kad) = self.kademlia.as_mut() {
									if let Some(mut query) = kad.query_mut(&id) {
										query.finish();
									}
								}

								// Will be removed below when we receive
								// `FinishedWithNoAdditionalRecord`.
								self.records_to_publish.insert(id, r.record.clone());

								DiscoveryOut::ValueFound(
									vec![(r.record.key, r.record.value)],
									stats.duration().unwrap_or_default(),
								)
							},
							Ok(GetRecordOk::FinishedWithNoAdditionalRecord {
								cache_candidates,
							}) => {
								// We always need to remove the record to not leak any data!
								if let Some(record) = self.records_to_publish.remove(&id) {
									if cache_candidates.is_empty() {
										continue
									}

									// Put the record to the `cache_candidates` that are nearest to
									// the record key from our point of view of the network.
									if let Some(kad) = self.kademlia.as_mut() {
										kad.put_record_to(
											record,
											cache_candidates.into_iter().map(|v| v.1),
											Quorum::One,
										);
									}
								}

								continue
							},
							Err(e @ libp2p::kad::GetRecordError::NotFound { .. }) => {
								trace!(
									target: "sub-libp2p",
									"Libp2p => Failed to get record: {:?}",
									e,
								);
								DiscoveryOut::ValueNotFound(
									e.into_key(),
									stats.duration().unwrap_or_default(),
								)
							},
							Err(e) => {
								debug!(
									target: "sub-libp2p",
									"Libp2p => Failed to get record: {:?}",
									e,
								);
								DiscoveryOut::ValueNotFound(
									e.into_key(),
									stats.duration().unwrap_or_default(),
								)
							},
						};
						return Poll::Ready(ToSwarm::GenerateEvent(ev))
					},
					KademliaEvent::OutboundQueryProgressed {
						result: QueryResult::PutRecord(res),
						stats,
						..
					} => {
						let ev = match res {
							Ok(ok) =>
								DiscoveryOut::ValuePut(ok.key, stats.duration().unwrap_or_default()),
							Err(e) => {
								debug!(
									target: "sub-libp2p",
									"Libp2p => Failed to put record: {:?}",
									e,
								);
								DiscoveryOut::ValuePutFailed(
									e.into_key(),
									stats.duration().unwrap_or_default(),
								)
							},
						};
						return Poll::Ready(ToSwarm::GenerateEvent(ev))
					},
					KademliaEvent::OutboundQueryProgressed {
						result: QueryResult::RepublishRecord(res),
						..
					} => match res {
						Ok(ok) => debug!(
							target: "sub-libp2p",
							"Libp2p => Record republished: {:?}",
							ok.key,
						),
						Err(e) => debug!(
							target: "sub-libp2p",
							"Libp2p => Republishing of record {:?} failed with: {:?}",
							e.key(), e,
						),
					},
					// We never start any other type of query.
					KademliaEvent::OutboundQueryProgressed { result: e, .. } => {
						warn!(target: "sub-libp2p", "Libp2p => Unhandled Kademlia event: {:?}", e)
					},
				},
				ToSwarm::Dial { opts } => return Poll::Ready(ToSwarm::Dial { opts }),
				ToSwarm::NotifyHandler { peer_id, handler, event } =>
					return Poll::Ready(ToSwarm::NotifyHandler { peer_id, handler, event }),
				ToSwarm::CloseConnection { peer_id, connection } =>
					return Poll::Ready(ToSwarm::CloseConnection { peer_id, connection }),
				ToSwarm::NewExternalAddrCandidate(observed) =>
					return Poll::Ready(ToSwarm::NewExternalAddrCandidate(observed)),
				ToSwarm::ExternalAddrConfirmed(addr) =>
					return Poll::Ready(ToSwarm::ExternalAddrConfirmed(addr)),
				ToSwarm::ExternalAddrExpired(addr) =>
					return Poll::Ready(ToSwarm::ExternalAddrExpired(addr)),
				ToSwarm::ListenOn { opts } => return Poll::Ready(ToSwarm::ListenOn { opts }),
				ToSwarm::RemoveListener { id } =>
					return Poll::Ready(ToSwarm::RemoveListener { id }),
			}
		}

		// Poll mDNS.
		while let Poll::Ready(ev) = self.mdns.poll(cx, params) {
			match ev {
				ToSwarm::GenerateEvent(event) => match event {
					mdns::Event::Discovered(list) => {
						if self.num_connections >= self.discovery_only_if_under_num {
							continue
						}

						self.pending_events.extend(
							list.into_iter().map(|(peer_id, _)| DiscoveryOut::Discovered(peer_id)),
						);
						if let Some(ev) = self.pending_events.pop_front() {
							return Poll::Ready(ToSwarm::GenerateEvent(ev))
						}
					},
					mdns::Event::Expired(_) => {},
				},
				ToSwarm::Dial { .. } => {
					unreachable!("mDNS never dials!");
				},
				// `event` is an enum with no variant
				ToSwarm::NotifyHandler { event, .. } => match event {},
				ToSwarm::CloseConnection { peer_id, connection } =>
					return Poll::Ready(ToSwarm::CloseConnection { peer_id, connection }),
				ToSwarm::NewExternalAddrCandidate(observed) =>
					return Poll::Ready(ToSwarm::NewExternalAddrCandidate(observed)),
				ToSwarm::ExternalAddrConfirmed(addr) =>
					return Poll::Ready(ToSwarm::ExternalAddrConfirmed(addr)),
				ToSwarm::ExternalAddrExpired(addr) =>
					return Poll::Ready(ToSwarm::ExternalAddrExpired(addr)),
				ToSwarm::ListenOn { opts } => return Poll::Ready(ToSwarm::ListenOn { opts }),
				ToSwarm::RemoveListener { id } =>
					return Poll::Ready(ToSwarm::RemoveListener { id }),
			}
		}

		Poll::Pending
	}
}

/// Legacy (fallback) Kademlia protocol name based on `protocol_id`.
fn legacy_kademlia_protocol_name(id: &ProtocolId) -> StreamProtocol {
	let name = format!("/{}/kad", id.as_ref());
	StreamProtocol::try_from_owned(name).expect("protocol name is valid. qed")
}

/// Kademlia protocol name based on `genesis_hash` and `fork_id`.
fn kademlia_protocol_name<Hash: AsRef<[u8]>>(
	genesis_hash: Hash,
	fork_id: Option<&str>,
) -> StreamProtocol {
	let genesis_hash_hex = bytes2hex("", genesis_hash.as_ref());
	let name = if let Some(fork_id) = fork_id {
		format!("/{}/{}/kad", genesis_hash_hex, fork_id)
	} else {
		format!("/{}/kad", genesis_hash_hex)
	};

	StreamProtocol::try_from_owned(name).expect("protocol name is valid. qed")
}

#[cfg(test)]
mod tests {
	use super::{
		kademlia_protocol_name, legacy_kademlia_protocol_name, DiscoveryConfig, DiscoveryOut,
	};
	use crate::config::ProtocolId;
	use futures::prelude::*;
	use libp2p::{
		core::{
			transport::{MemoryTransport, Transport},
			upgrade,
		},
		identity::Keypair,
		noise,
		swarm::{Executor, Swarm, SwarmEvent},
		yamux, Multiaddr,
	};
	use sp_core::hash::H256;
	use std::{collections::HashSet, pin::Pin, task::Poll};

	struct TokioExecutor(tokio::runtime::Runtime);
	impl Executor for TokioExecutor {
		fn exec(&self, f: Pin<Box<dyn Future<Output = ()> + Send>>) {
			let _ = self.0.spawn(f);
		}
	}

	#[test]
	fn discovery_working() {
		let mut first_swarm_peer_id_and_addr = None;

		let genesis_hash = H256::from_low_u64_be(1);
		let fork_id = Some("test-fork-id");
		let protocol_id = ProtocolId::from("dot");

		// Build swarms whose behaviour is `DiscoveryBehaviour`, each aware of
		// the first swarm via `with_permanent_addresses`.
		let mut swarms = (0..25)
			.map(|i| {
				let keypair = Keypair::generate_ed25519();

				let transport = MemoryTransport::new()
					.upgrade(upgrade::Version::V1)
					.authenticate(noise::Config::new(&keypair).unwrap())
					.multiplex(yamux::Config::default())
					.boxed();

				let behaviour = {
					let mut config = DiscoveryConfig::new(keypair.public().to_peer_id());
					config
						.with_permanent_addresses(first_swarm_peer_id_and_addr.clone())
						.allow_private_ip(true)
						.allow_non_globals_in_dht(true)
						.discovery_limit(50)
						.with_kademlia(genesis_hash, fork_id, &protocol_id);

					config.finish()
				};

				let runtime = tokio::runtime::Runtime::new().unwrap();
				#[allow(deprecated)]
				let mut swarm = libp2p::swarm::SwarmBuilder::with_executor(
					transport,
					behaviour,
					keypair.public().to_peer_id(),
					TokioExecutor(runtime),
				)
				.build();

				let listen_addr: Multiaddr =
					format!("/memory/{}", rand::random::<u64>()).parse().unwrap();

				if i == 0 {
					first_swarm_peer_id_and_addr =
						Some((keypair.public().to_peer_id(), listen_addr.clone()))
				}

				swarm.listen_on(listen_addr.clone()).unwrap();
				(swarm, listen_addr)
			})
			.collect::<Vec<_>>();

		// Build a `Vec<HashSet<PeerId>>` with the list of nodes remaining to be discovered.
		let mut to_discover = (0..swarms.len())
			.map(|n| {
				(0..swarms.len())
					// Skip the first swarm as all other swarms already know it.
					.skip(1)
					.filter(|p| *p != n)
					.map(|p| *Swarm::local_peer_id(&swarms[p].0))
					.collect::<HashSet<_>>()
			})
			.collect::<Vec<_>>();

		let fut = futures::future::poll_fn(move |cx| {
			'polling: loop {
				for swarm_n in 0..swarms.len() {
					match swarms[swarm_n].0.poll_next_unpin(cx) {
						Poll::Ready(Some(e)) => {
							match e {
								SwarmEvent::Behaviour(behavior) => {
									match behavior {
										DiscoveryOut::UnroutablePeer(other) |
										DiscoveryOut::Discovered(other) => {
											// Call `add_self_reported_address` to simulate identify
											// happening.
											let addr = swarms
												.iter()
												.find_map(|(s, a)| {
													if s.behaviour().local_peer_id == other {
														Some(a.clone())
													} else {
														None
													}
												})
												.unwrap();
											// Test both genesis hash-based and legacy
											// protocol names.
											let protocol_names = if swarm_n % 2 == 0 {
												vec![kademlia_protocol_name(genesis_hash, fork_id)]
											} else {
												vec![
													legacy_kademlia_protocol_name(&protocol_id),
													kademlia_protocol_name(genesis_hash, fork_id),
												]
											};
											swarms[swarm_n]
												.0
												.behaviour_mut()
												.add_self_reported_address(
													&other,
<<<<<<< HEAD
													&[protocol_name],
													addr.clone(),
=======
													protocol_names.as_slice(),
													addr,
>>>>>>> 650b124f
												);

											to_discover[swarm_n].remove(&other);
										},
										DiscoveryOut::RandomKademliaStarted => {},
										e => {
											panic!("Unexpected event: {:?}", e)
										},
									}
								},
								// ignore non Behaviour events
								_ => {},
							}
							continue 'polling
						},
						_ => {},
					}
				}
				break
			}

			if to_discover.iter().all(|l| l.is_empty()) {
				Poll::Ready(())
			} else {
				Poll::Pending
			}
		});

		futures::executor::block_on(fut);
	}

	#[test]
	fn discovery_ignores_peers_with_unknown_protocols() {
		let supported_genesis_hash = H256::from_low_u64_be(1);
		let unsupported_genesis_hash = H256::from_low_u64_be(2);
		let supported_protocol_id = ProtocolId::from("a");
		let unsupported_protocol_id = ProtocolId::from("b");

		let mut discovery = {
			let keypair = Keypair::generate_ed25519();
			let mut config = DiscoveryConfig::new(keypair.public().to_peer_id());
			config
				.allow_private_ip(true)
				.allow_non_globals_in_dht(true)
				.discovery_limit(50)
				.with_kademlia(supported_genesis_hash, None, &supported_protocol_id);
			config.finish()
		};

		let predictable_peer_id = |bytes: &[u8; 32]| {
			Keypair::ed25519_from_bytes(bytes.to_owned()).unwrap().public().to_peer_id()
		};

		let remote_peer_id = predictable_peer_id(b"00000000000000000000000000000001");
		let remote_addr: Multiaddr = "/memory/1".parse().unwrap();
		let another_peer_id = predictable_peer_id(b"00000000000000000000000000000002");
		let another_addr: Multiaddr = "/memory/2".parse().unwrap();

		// Try adding remote peers with unsupported protocols.
		discovery.add_self_reported_address(
			&remote_peer_id,
			&[kademlia_protocol_name(unsupported_genesis_hash, None)],
			remote_addr.clone(),
		);
		discovery.add_self_reported_address(
			&another_peer_id,
			&[legacy_kademlia_protocol_name(&unsupported_protocol_id)],
			another_addr.clone(),
		);

		{
			let kademlia = discovery.kademlia.as_mut().unwrap();
			assert!(
				kademlia
					.kbucket(remote_peer_id)
					.expect("Remote peer id not to be equal to local peer id.")
					.is_empty(),
				"Expect peer with unsupported protocol not to be added."
			);
			assert!(
				kademlia
					.kbucket(another_peer_id)
					.expect("Remote peer id not to be equal to local peer id.")
					.is_empty(),
				"Expect peer with unsupported protocol not to be added."
			);
		}

		// Add remote peers with supported protocols.
		discovery.add_self_reported_address(
			&remote_peer_id,
			&[kademlia_protocol_name(supported_genesis_hash, None)],
			remote_addr.clone(),
		);
		{
			let kademlia = discovery.kademlia.as_mut().unwrap();
			assert!(
				!kademlia
					.kbucket(remote_peer_id)
					.expect("Remote peer id not to be equal to local peer id.")
					.is_empty(),
				"Expect peer with supported protocol to be added."
			);
		}

		let unsupported_peer_id = predictable_peer_id(b"00000000000000000000000000000002");
		let unsupported_peer_addr: Multiaddr = "/memory/2".parse().unwrap();

		// Check the unsupported peer is not present before and after the call.
		{
			let kademlia = discovery.kademlia.as_mut().unwrap();
			assert!(
				kademlia
					.kbucket(unsupported_peer_id)
					.expect("Remote peer id not to be equal to local peer id.")
					.is_empty(),
				"Expect unsupported peer not to be added."
			);
		}
		// Note: legacy protocol is not supported without genesis hash and fork ID,
		// if the legacy is the only protocol supported, then the peer will not be added.
		discovery.add_self_reported_address(
			&unsupported_peer_id,
			&[legacy_kademlia_protocol_name(&supported_protocol_id)],
			unsupported_peer_addr.clone(),
		);
		{
			let kademlia = discovery.kademlia.as_mut().unwrap();
			assert!(
				kademlia
					.kbucket(unsupported_peer_id)
					.expect("Remote peer id not to be equal to local peer id.")
					.is_empty(),
				"Expect unsupported peer not to be added."
			);
		}

		// Supported legacy and genesis based protocols are allowed to be added.
		discovery.add_self_reported_address(
			&another_peer_id,
			&[
				legacy_kademlia_protocol_name(&supported_protocol_id),
				kademlia_protocol_name(supported_genesis_hash, None),
			],
			another_addr.clone(),
		);

		{
			let kademlia = discovery.kademlia.as_mut().unwrap();
			assert_eq!(
				2,
				kademlia.kbuckets().fold(0, |acc, bucket| acc + bucket.num_entries()),
				"Expect peers with supported protocol to be added."
			);
			assert!(
				!kademlia
					.kbucket(another_peer_id)
					.expect("Remote peer id not to be equal to local peer id.")
					.is_empty(),
				"Expect peer with supported protocol to be added."
			);
		}
	}
}<|MERGE_RESOLUTION|>--- conflicted
+++ resolved
@@ -109,12 +109,8 @@
 	discovery_only_if_under_num: u64,
 	enable_mdns: bool,
 	kademlia_disjoint_query_paths: bool,
-<<<<<<< HEAD
-	kademlia_protocols: Vec<StreamProtocol>,
-=======
 	kademlia_protocol: Vec<u8>,
 	kademlia_legacy_protocol: Vec<u8>,
->>>>>>> 650b124f
 	kademlia_replication_factor: NonZeroUsize,
 }
 
@@ -281,11 +277,8 @@
 					.expect("value is a constant; constant is non-zero; qed."),
 			),
 			records_to_publish: Default::default(),
-<<<<<<< HEAD
 			aux_address_store: LruMap::new(ByLength::new(MAX_PEERS_TO_REMEMBER)),
-=======
 			kademlia_protocol,
->>>>>>> 650b124f
 		}
 	}
 }
@@ -329,16 +322,13 @@
 	/// did not return the record(in `FinishedWithNoAdditionalRecord`). We will then put the record
 	/// to these peers.
 	records_to_publish: HashMap<QueryId, Record>,
-<<<<<<< HEAD
 	/// Auxiliary address store.
 	aux_address_store: LruMap<PeerId, HashSet<Multiaddr>>,
-=======
 	/// The chain based kademlia protocol name (including genesis hash and fork id).
 	///
 	/// Remove when all nodes are upgraded to genesis hash and fork ID-based Kademlia:
 	/// <https://github.com/paritytech/polkadot-sdk/issues/504>.
 	kademlia_protocol: Vec<u8>,
->>>>>>> 650b124f
 }
 
 impl DiscoveryBehaviour {
@@ -416,25 +406,6 @@
 			{
 				trace!(
 					target: "sub-libp2p",
-<<<<<<< HEAD
-					"Adding self-reported address {} from {} to Kademlia DHT {}.",
-					addr, peer_id, matching_protocol.as_ref(),
-				);
-				kademlia.add_address(peer_id, addr.clone());
-
-				match self.aux_address_store.get(peer_id) {
-					None => {
-						self.aux_address_store.insert(*peer_id, HashSet::from_iter([addr]));
-					},
-					Some(addresses) => {
-						addresses.insert(addr);
-					},
-				}
-			} else {
-				trace!(
-					target: "sub-libp2p",
-=======
->>>>>>> 650b124f
 					"Ignoring self-reported address {} from {} as remote node is not part of the \
 					 Kademlia DHT supported by the local node.", addr, peer_id,
 				);
@@ -447,6 +418,15 @@
 				addr, peer_id
 			);
 			kademlia.add_address(peer_id, addr.clone());
+
+			match self.aux_address_store.get(peer_id) {
+				None => {
+					self.aux_address_store.insert(*peer_id, HashSet::from_iter([addr]));
+				},
+				Some(addresses) => {
+					addresses.insert(addr);
+				},
+			}
 		}
 	}
 
@@ -1186,13 +1166,8 @@
 												.behaviour_mut()
 												.add_self_reported_address(
 													&other,
-<<<<<<< HEAD
-													&[protocol_name],
-													addr.clone(),
-=======
 													protocol_names.as_slice(),
 													addr,
->>>>>>> 650b124f
 												);
 
 											to_discover[swarm_n].remove(&other);
