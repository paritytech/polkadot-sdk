// This file is part of Substrate.

// Copyright (C) Parity Technologies (UK) Ltd.
// SPDX-License-Identifier: GPL-3.0-or-later WITH Classpath-exception-2.0

// This program is free software: you can redistribute it and/or modify
// it under the terms of the GNU General Public License as published by
// the Free Software Foundation, either version 3 of the License, or
// (at your option) any later version.

// This program is distributed in the hope that it will be useful,
// but WITHOUT ANY WARRANTY; without even the implied warranty of
// MERCHANTABILITY or FITNESS FOR A PARTICULAR PURPOSE. See the
// GNU General Public License for more details.

// You should have received a copy of the GNU General Public License
// along with this program. If not, see <https://www.gnu.org/licenses/>.

//! [`Peerset`] implementation for `litep2p`.
//!
//! [`Peerset`] is a separate but related component running alongside the notification protocol,
//! responsible for maintaining connectivity to remote peers. [`Peerset`] has an imperfect view of
//! the network as the notification protocol is behind an asynchronous channel. Based on this
//! imperfect view, it tries to connect to remote peers and disconnect peers that should be
//! disconnected from.
//!
//! [`Peerset`] knows of two types of peers:
//!  - normal peers
//!  - reserved peers
//!
//! Reserved peers are those which the [`Peerset`] should be connected at all times and it will make
//! an effort to do so by constantly checking that there are no disconnected reserved peers (except
//! banned) and if there are, it will open substreams to them.
//!
//! [`Peerset`] may also contain "slots", both inbound and outbound, which mark how many incoming
//! and outgoing connections it should maintain at all times. Peers for the inbound slots are filled
//! by remote peers opening inbound substreams towards the local node and peers for the outbound
//! slots are filled by querying the `Peerstore` which contains all peers known to `sc-network`.
//! Peers for outbound slots are selected in a decreasing order of reputation.

use crate::{
	peer_store::{PeerStoreProvider, ProtocolHandle},
	service::traits::{self, ValidationResult},
	ProtocolName, ReputationChange as Reputation,
};

use futures::{channel::oneshot, future::BoxFuture, stream::FuturesUnordered, Stream, StreamExt};
use futures_timer::Delay;
use litep2p::protocol::notification::NotificationError;

use sc_network_types::PeerId;
use sc_utils::mpsc::{tracing_unbounded, TracingUnboundedReceiver, TracingUnboundedSender};

use std::{
	collections::{HashMap, HashSet},
	future::Future,
	pin::Pin,
	sync::{
		atomic::{AtomicUsize, Ordering},
		Arc,
	},
	task::{Context, Poll},
	time::Duration,
};

/// Logging target for the file.
const LOG_TARGET: &str = "sub-libp2p::peerset";

/// Default backoff for connection re-attempts.
const DEFAULT_BACKOFF: Duration = Duration::from_secs(5);

/// Open failure backoff.
const OPEN_FAILURE_BACKOFF: Duration = Duration::from_secs(5);

/// Slot allocation frequency.
///
/// How often should [`Peerset`] attempt to establish outbound connections.
const SLOT_ALLOCATION_FREQUENCY: Duration = Duration::from_secs(1);

/// Reputation adjustment when a peer gets disconnected.
///
/// Lessens the likelyhood of the peer getting selected for an outbound connection soon.
const DISCONNECT_ADJUSTMENT: Reputation = Reputation::new(-256, "Peer disconnected");

/// Reputation adjustment when a substream fails to open.
///
/// Lessens the likelyhood of the peer getting selected for an outbound connection soon.
const OPEN_FAILURE_ADJUSTMENT: Reputation = Reputation::new(-1024, "Open failure");

/// Is the peer reserved?
///
/// Regular peers count towards slot allocation.
#[derive(Debug, Copy, Clone, PartialEq, Eq)]
pub enum Reserved {
	Yes,
	No,
}

impl From<bool> for Reserved {
	fn from(value: bool) -> Reserved {
		match value {
			true => Reserved::Yes,
			false => Reserved::No,
		}
	}
}

impl From<Reserved> for bool {
	fn from(value: Reserved) -> bool {
		std::matches!(value, Reserved::Yes)
	}
}

#[derive(Debug, Copy, Clone, PartialEq, Eq)]
pub enum Direction {
	/// Inbound substream.
	Inbound(Reserved),

	/// Outbound substream.
	Outbound(Reserved),
}

impl Direction {
	fn set_reserved(&mut self, new_reserved: Reserved) {
		match self {
			Direction::Inbound(ref mut reserved) | Direction::Outbound(ref mut reserved) =>
				*reserved = new_reserved,
		}
	}
}

impl From<Direction> for traits::Direction {
	fn from(direction: Direction) -> traits::Direction {
		match direction {
			Direction::Inbound(_) => traits::Direction::Inbound,
			Direction::Outbound(_) => traits::Direction::Outbound,
		}
	}
}

/// Open result for a fully-opened connection.
#[derive(PartialEq, Eq, Debug)]
pub enum OpenResult {
	/// Accept the connection.
	Accept {
		/// Direction which [`Peerset`] considers to be correct.
		direction: traits::Direction,
	},

	/// Reject the connection because it was canceled while it was opening.
	Reject,
}

/// Commands emitted by other subsystems of the blockchain to [`Peerset`].
#[derive(Debug)]
pub enum PeersetCommand {
	/// Set current reserved peer set.
	///
	/// This command removes all reserved peers that are not in `peers`.
	SetReservedPeers {
		/// New reserved peer set.
		peers: HashSet<PeerId>,
	},

	/// Add one or more reserved peers.
	///
	/// This command doesn't remove any reserved peers but only add new peers.
	AddReservedPeers {
		/// Reserved peers to add.
		peers: HashSet<PeerId>,
	},

	/// Remove reserved peers.
	RemoveReservedPeers {
		/// Reserved peers to remove.
		peers: HashSet<PeerId>,
	},

	/// Set reserved-only mode to true/false.
	SetReservedOnly {
		/// Should the protocol only accept/establish connections to reserved peers.
		reserved_only: bool,
	},

	/// Disconnect peer.
	DisconnectPeer {
		/// Peer ID.
		peer: PeerId,
	},

	/// Get reserved peers.
	GetReservedPeers {
		/// `oneshot::Sender` for sending the current set of reserved peers.
		tx: oneshot::Sender<Vec<PeerId>>,
	},
}

/// Commands emitted by [`Peerset`] to the notification protocol.
#[derive(Debug)]
pub enum PeersetNotificationCommand {
	/// Open substreams to one or more peers.
	OpenSubstream {
		/// Peer IDs.
		peers: Vec<PeerId>,
	},

	/// Close substream to one or more peers.
	CloseSubstream {
		/// Peer IDs.
		peers: Vec<PeerId>,
	},
}

/// Peer state.
///
/// Peer can be in 6 different state:
///  - disconnected
///  - connected
///  - connection is opening
///  - connection is closing
///  - connection is backed-off
///  - connection is canceled
///
/// Opening and closing are separate states as litep2p guarantees to report when the substream is
/// either fully open or fully closed and the slot allocation for opening a substream is tied to a
/// state transition which moves the peer to [`PeerState::Opening`]. This is because it allows
/// reserving a slot for peer to prevent infinite outbound substreams. If the substream is opened
/// successfully, peer is moved to state [`PeerState::Connected`] but there is no modification to
/// the slot count as an outbound slot was already allocated for the peer. If the substream fails to
/// open, the event is reported by litep2p and [`Peerset::report_substream_open_failure()`] is
/// called which will decrease the outbound slot count. Similarly for inbound streams, the slot is
/// allocated in [`Peerset::report_inbound_substream()`] which will prevent `Peerset` from accepting
/// infinite inbound substreams. If the inbound substream fails to open and since [`Peerset`] was
/// notified of it, litep2p will report the open failure and the inbound slot count is once again
/// decreased in [`Peerset::report_substream_open_failure()`]. If the substream is opened
/// successfully, the slot count is not modified.
///
/// Since closing a substream is not instantaneous, there is a separate [`PeerState::Closing`]
/// state which indicates that the substream is being closed but hasn't been closed by litep2p yet.
/// This state is used to prevent invalid state transitions where, for example, [`Peerset`] would
/// close a substream and then try to reopen it immediately.
///
/// Irrespective of which side closed the substream (local/remote), the substream is chilled for a
/// small amount of time ([`DEFAULT_BACKOFF`]) and during this time no inbound or outbound
/// substreams are accepted/established. Any request to open an outbound substream while the peer
/// is backed-off is ignored. If the peer is a reserved peer, an outbound substream is not opened
/// for them immediately but after the back-off has expired, `Peerset` will attempt to open a
/// substream to the peer if it's still counted as a reserved peer.
///
/// Disconnections and open failures will contribute negatively to the peer score to prevent it from
/// being selected for another outbound substream request soon after the failure/disconnection. The
/// reputation decays towards zero over time and eventually the peer will be as likely to be
/// selected for an outbound substream as any other freshly added peer.
///
/// [`Peerset`] must also be able to handle the case where an outbound substream was opened to peer
/// and while it was opening, an inbound substream was received from that same peer. Since `litep2p`
/// is the source of truth of the actual state of the connection, [`Peerset`] must compensate for
/// this and if it happens that inbound substream is opened for a peer that was marked outbound, it
/// will attempt to allocate an inbound slot for the peer. If it fails to do so, the inbound
/// substream is rejected and the peer is marked as canceled.
///
/// Since substream is not opened immediately, a peer can be disconnected even if the substream was
/// not yet open. This can happen, for example, when a peer has connected over the syncing protocol
/// and it was added to, e.g., GRANDPA's reserved peers, an outbound substream was opened
/// ([`PeerState::Opening`]) and then the peer disconnected. This state transition is handled by the
/// [`Peerset`] with `PeerState::Canceled` which indicates that should the substream open
/// successfully, it should be closed immediately and if the connection is opened successfully while
/// the peer was marked as canceled, the substream will be closed without notifying the protocol
/// about the substream.
#[derive(Debug, PartialEq, Eq)]
pub enum PeerState {
	/// No active connection to peer.
	Disconnected,

	/// Substream to peer was recently closed and the peer is currently backed off.
	///
	/// Backoff only applies to outbound substreams. Inbound substream will not experience any sort
	/// of "banning" even if the peer is backed off and an inbound substream for the peer is
	/// received.
	Backoff,

	/// Connection to peer is pending.
	Opening {
		/// Direction of the connection.
		direction: Direction,
	},

	// Connected to peer.
	Connected {
		/// Is the peer inbound or outbound.
		direction: Direction,
	},

	/// Substream was opened and while it was opening (no response had been heard from litep2p),
	/// the substream was canceled by either calling `disconnect_peer()` or by removing peer
	/// from the reserved set.
	///
	/// After the opened substream is acknowledged by litep2p (open success/failure), the peer is
	/// moved to [`PeerState::Backoff`] from which it will then be moved to
	/// [`PeerState::Disconnected`].
	Canceled {
		/// Is the peer inbound or outbound.
		direction: Direction,
	},

	/// Connection to peer is closing.
	///
	/// State implies that the substream was asked to be closed by the local node and litep2p is
	/// closing the substream. No command modifying the connection state is accepted until the
	/// state has been set to [`PeerState::Disconnected`].
	Closing {
		/// Is the peer inbound or outbound.
		direction: Direction,
	},
}

/// `Peerset` implementation.
///
/// `Peerset` allows other subsystems of the blockchain to modify the connection state
/// of the notification protocol by adding and removing reserved peers.
///
/// `Peerset` is also responsible for maintaining the desired amount of peers the protocol is
/// connected to by establishing outbound connections and accepting/rejecting inbound connections.
#[derive(Debug)]
pub struct Peerset {
	/// Protocol name.
	protocol: ProtocolName,

	/// RX channel for receiving commands.
	cmd_rx: TracingUnboundedReceiver<PeersetCommand>,

	/// Maximum number of outbound peers.
	max_out: usize,

	/// Current number of outbound peers.
	num_out: usize,

	/// Maximum number of inbound peers.
	max_in: usize,

	/// Current number of inbound peers.
	num_in: usize,

	/// Only connect to/accept connections from reserved peers.
	reserved_only: bool,

	/// Current reserved peer set.
	reserved_peers: HashSet<PeerId>,

	/// Handle to `Peerstore`.
	peerstore_handle: Arc<dyn PeerStoreProvider>,

	/// Peers.
	peers: HashMap<PeerId, PeerState>,

	/// Counter connected peers.
	connected_peers: Arc<AtomicUsize>,

	/// Pending backoffs for peers who recently disconnected.
	pending_backoffs: FuturesUnordered<BoxFuture<'static, (PeerId, Reputation)>>,

	/// Next time when [`Peerset`] should perform slot allocation.
	next_slot_allocation: Delay,
}

macro_rules! decrement_or_warn {
    ($slot:expr, $protocol:expr, $peer:expr, $direction:expr) => {{
		match $slot.checked_sub(1) {
			Some(value) => {
				$slot = value;
			}
			None => {
				log::warn!(
					target: LOG_TARGET,
					"{}: state mismatch, {:?} is not counted as part of {:?} slots",
					$protocol, $peer, $direction
				);
				debug_assert!(false);
			}
		}
    }};
}

/// Handle to [`Peerset`], given to `Peerstore`.
#[derive(Debug)]
struct PeersetHandle {
	/// TX channel for sending commands to [`Peerset`].
	tx: TracingUnboundedSender<PeersetCommand>,
}

impl ProtocolHandle for PeersetHandle {
	/// Disconnect peer, as a result of a ban.
	fn disconnect_peer(&self, peer: PeerId) {
		let _ = self.tx.unbounded_send(PeersetCommand::DisconnectPeer { peer });
	}
}

impl Peerset {
	/// Create new [`Peerset`].
	pub fn new(
		protocol: ProtocolName,
		max_out: usize,
		max_in: usize,
		reserved_only: bool,
		reserved_peers: HashSet<PeerId>,
		connected_peers: Arc<AtomicUsize>,
		peerstore_handle: Arc<dyn PeerStoreProvider>,
	) -> (Self, TracingUnboundedSender<PeersetCommand>) {
		let (cmd_tx, cmd_rx) = tracing_unbounded("mpsc-peerset-protocol", 100_000);
		let peers = reserved_peers
			.iter()
			.map(|peer| (*peer, PeerState::Disconnected))
			.collect::<HashMap<_, _>>();

		// register protocol's command channel to `Peerstore` so it can issue disconnect commands
		// if some connected peer gets banned.
		peerstore_handle.register_protocol(Arc::new(PeersetHandle { tx: cmd_tx.clone() }));

		log::debug!(
			target: LOG_TARGET,
			"{}: creating new peerset with max_outbound {} and max_inbound {} and reserved_only {}",
			protocol,
			max_out,
			max_in,
			reserved_only,
		);

		(
			Self {
				protocol,
				max_out,
				num_out: 0usize,
				max_in,
				num_in: 0usize,
				reserved_peers,
				cmd_rx,
				peerstore_handle,
				reserved_only,
				peers,
				connected_peers,
				pending_backoffs: FuturesUnordered::new(),
				next_slot_allocation: Delay::new(SLOT_ALLOCATION_FREQUENCY),
			},
			cmd_tx,
		)
	}

	/// Report to [`Peerset`] that a substream was opened.
	///
	/// Slot for the stream was "preallocated" when it was initiated (outbound) or accepted
	/// (inbound) by the local node which is why this function doesn't allocate a slot for the peer.
	///
	/// Returns `true` if the substream should be kept open and `false` if the substream had been
	/// canceled while it was opening and litep2p should close the substream.
	pub fn report_substream_opened(
		&mut self,
		peer: PeerId,
		direction: traits::Direction,
	) -> OpenResult {
		log::trace!(
			target: LOG_TARGET,
			"{}: substream opened to {peer:?}, direction {direction:?}, reserved peer {}",
			self.protocol,
			self.reserved_peers.contains(&peer),
		);

		let Some(state) = self.peers.get_mut(&peer) else {
			log::warn!(target: LOG_TARGET, "{}: substream opened for unknown peer {peer:?}", self.protocol);
			debug_assert!(false);
			return OpenResult::Reject
		};

		match state {
			PeerState::Opening { direction: substream_direction } => {
				let real_direction: traits::Direction = (*substream_direction).into();

				*state = PeerState::Connected { direction: *substream_direction };
				self.connected_peers.fetch_add(1usize, Ordering::Relaxed);

				return OpenResult::Accept { direction: real_direction }
			},
			// litep2p doesn't support the ability to cancel an opening substream so if the
			// substream was closed while it was opening, it was marked as canceled and if the
			// substream opens succesfully, it will be closed
			PeerState::Canceled { direction: substream_direction } => {
				log::trace!(
					target: LOG_TARGET,
					"{}: substream to {peer:?} is canceled, issue disconnection request",
					self.protocol,
				);

				self.connected_peers.fetch_add(1usize, Ordering::Relaxed);
				*state = PeerState::Closing { direction: *substream_direction };

				return OpenResult::Reject
			},
<<<<<<< HEAD
			// The peer was already rejected by the `report_inbound_substream` call.
=======
			// The peer was already rejected by the `report_inbound_substream` call and this
			// should never happen. However, this code path is exercised by our fuzzer.
>>>>>>> e82b4dbc
			PeerState::Disconnected => {
				log::debug!(
					target: LOG_TARGET,
					"{}: substream opened for a peer that was previously rejected {peer:?}",
					self.protocol,
				);
				return OpenResult::Reject
			},
			state => {
				log::error!(
					target: LOG_TARGET,
					"{}: substream opened for a peer in invalid state {peer:?}: {state:?}",
					self.protocol,
				);

				debug_assert!(false);
				return OpenResult::Reject;
			},
		}
	}

	/// Report to [`Peerset`] that a substream was closed.
	///
	/// If the peer was not a reserved peer, the inbound/outbound slot count is adjusted to account
	/// for the disconnected peer. After the connection is closed, the peer is chilled for a
	/// duration of [`DEFAULT_BACKOFF`] which prevens [`Peerset`] from establishing/accepting new
	/// connections for that time period.
	pub fn report_substream_closed(&mut self, peer: PeerId) {
		log::trace!(target: LOG_TARGET, "{}: substream closed to {peer:?}", self.protocol);

		let Some(state) = self.peers.get_mut(&peer) else {
			log::warn!(target: LOG_TARGET, "{}: substream closed for unknown peer {peer:?}", self.protocol);
			debug_assert!(false);
			return
		};

		match &state {
			// close was initiated either by remote ([`PeerState::Connected`]) or local node
			// ([`PeerState::Closing`]) and it was a non-reserved peer
			PeerState::Connected { direction: Direction::Inbound(Reserved::No) } |
			PeerState::Closing { direction: Direction::Inbound(Reserved::No) } => {
				log::trace!(
					target: LOG_TARGET,
					"{}: inbound substream closed to non-reserved peer {peer:?}: {state:?}",
					self.protocol,
				);

				decrement_or_warn!(
					self.num_in,
					peer,
					self.protocol,
					Direction::Inbound(Reserved::No)
				);
			},
			// close was initiated either by remote ([`PeerState::Connected`]) or local node
			// ([`PeerState::Closing`]) and it was a non-reserved peer
			PeerState::Connected { direction: Direction::Outbound(Reserved::No) } |
			PeerState::Closing { direction: Direction::Outbound(Reserved::No) } => {
				log::trace!(
					target: LOG_TARGET,
					"{}: outbound substream closed to non-reserved peer {peer:?} {state:?}",
					self.protocol,
				);

				decrement_or_warn!(
					self.num_out,
					peer,
					self.protocol,
					Direction::Outbound(Reserved::No)
				);
			},
			// reserved peers don't require adjustments to slot counts
			PeerState::Closing { .. } | PeerState::Connected { .. } => {
				log::debug!(target: LOG_TARGET, "{}: reserved peer {peer:?} disconnected", self.protocol);
			},
<<<<<<< HEAD
=======
			// The peer was already rejected by the `report_inbound_substream` call and this
			// should never happen. However, this code path is exercised by our fuzzer.
>>>>>>> e82b4dbc
			PeerState::Disconnected => {
				log::debug!(
					target: LOG_TARGET,
					"{}: substream closed for a peer that was previously rejected {peer:?}",
					self.protocol,
				);
			},
			state => {
				log::warn!(target: LOG_TARGET, "{}: invalid state for disconnected peer {peer:?}: {state:?}", self.protocol);
				debug_assert!(false);
			},
		}

		// Rejected peers do not count towards slot allocation.
		if !matches!(state, PeerState::Disconnected) {
			self.connected_peers.fetch_sub(1usize, Ordering::Relaxed);
		}

		*state = PeerState::Backoff;
		self.pending_backoffs.push(Box::pin(async move {
			Delay::new(DEFAULT_BACKOFF).await;
			(peer, DISCONNECT_ADJUSTMENT)
		}));
	}

	/// Report to [`Peerset`] that an inbound substream was opened and that it should validate it.
	pub fn report_inbound_substream(&mut self, peer: PeerId) -> ValidationResult {
		log::trace!(target: LOG_TARGET, "{}: inbound substream from {peer:?}", self.protocol);

		if self.peerstore_handle.is_banned(&peer) {
			log::debug!(
				target: LOG_TARGET,
				"{}: rejecting banned peer {peer:?}",
				self.protocol,
			);

			return ValidationResult::Reject;
		}

		let state = self.peers.entry(peer).or_insert(PeerState::Disconnected);
		let is_reserved_peer = self.reserved_peers.contains(&peer);

		// Check if this is a non-reserved peer and if the protocol is in reserved-only mode.
		let should_reject = self.reserved_only && !is_reserved_peer;

		match state {
			// disconnected peers that are reserved-only peers are rejected
			PeerState::Disconnected if should_reject => {
				log::trace!(
					target: LOG_TARGET,
					"{}: rejecting non-reserved peer {peer:?} in reserved-only mode (prev state: {state:?})",
					self.protocol,
				);

				return ValidationResult::Reject
			},
			// disconnected peers proceed directly to inbound slot allocation
			PeerState::Disconnected =>
				if should_reject {
					log::trace!(
						target: LOG_TARGET,
						"{}: rejecting non-reserved peer {peer:?} in reserved-only mode (prev state: {state:?})",
						self.protocol,
					);

					return ValidationResult::Reject
				},
			// peer is backed off but if it can be accepted (either a reserved peer or inbound slot
			// available), accept the peer and then just ignore the back-off timer when it expires
			PeerState::Backoff => {
				if !is_reserved_peer && self.num_in == self.max_in {
					log::trace!(
						target: LOG_TARGET,
						"{}: ({peer:?}) is backed-off and cannot accept, reject inbound substream",
						self.protocol,
					);

					return ValidationResult::Reject
				}

<<<<<<< HEAD
				// The peer remains in the `PeerStat::Backoff` state until the current timer
=======
				// The peer remains in the `PeerState::Backoff` state until the current timer
>>>>>>> e82b4dbc
				// expires. Then, the peer will be in the disconnected state, subject to further
				// rejection if the peer is not reserved by then.
				if should_reject {
					return ValidationResult::Reject
				}
			},

			// `Peerset` had initiated an outbound substream but litep2p had received an inbound
			// substream before the command to open the substream was received, meaning local and
			// remote desired to open a connection at the same time. Since outbound substreams
			// cannot be canceled with litep2p and the command has already been registered, accept
			// the inbound peer since the local node had wished a connection to be opened either way
			// but keep the direction of the substream as it was (outbound).
			//
			// litep2p doesn't care what `Peerset` considers the substream direction to be and since
			// it's used for bookkeeping for substream counts, keeping the substream direction
			// unmodified simplies the implementation a lot. The direction would otherwise be
			// irrelevant for protocols but because `SyncingEngine` has a hack to reject excess
			// inbound substreams, that system has to be kept working for the time being. Once that
			// issue is fixed, this approach can be re-evaluated if need be.
			PeerState::Opening { direction: Direction::Outbound(reserved) } => {
				if should_reject {
					log::trace!(
						target: LOG_TARGET,
						"{}: rejecting inbound substream from {peer:?} ({reserved:?}) in reserved-only mode that was marked outbound",
						self.protocol,
					);

					*state = PeerState::Canceled { direction: Direction::Outbound(*reserved) };
					return ValidationResult::Reject
				}

				log::trace!(
					target: LOG_TARGET,
					"{}: inbound substream received for {peer:?} ({reserved:?}) that was marked outbound",
					self.protocol,
				);

				return ValidationResult::Accept;
			},
			PeerState::Canceled { direction } => {
				log::trace!(
					target: LOG_TARGET,
					"{}: {peer:?} is canceled, rejecting substream should_reject={should_reject}",
					self.protocol,
				);

				*state = PeerState::Canceled { direction: *direction };
				return ValidationResult::Reject
			},
			state => {
				log::warn!(
					target: LOG_TARGET,
					"{}: invalid state ({state:?}) for inbound substream, peer {peer:?}",
					self.protocol
				);
				debug_assert!(false);
				return ValidationResult::Reject
			},
		}

		if is_reserved_peer {
			log::trace!(
				target: LOG_TARGET,
				"{}: {peer:?} accepting peer as reserved peer",
				self.protocol,
			);

			*state = PeerState::Opening { direction: Direction::Inbound(is_reserved_peer.into()) };
			return ValidationResult::Accept
		}

		if self.num_in < self.max_in {
			log::trace!(
				target: LOG_TARGET,
				"{}: {peer:?} accepting peer as regular peer",
				self.protocol,
			);

			self.num_in += 1;

			*state = PeerState::Opening { direction: Direction::Inbound(is_reserved_peer.into()) };
			return ValidationResult::Accept
		}

		log::trace!(
			target: LOG_TARGET,
			"{}: reject {peer:?}, not a reserved peer and no free inbound slots",
			self.protocol,
		);

		*state = PeerState::Disconnected;
		return ValidationResult::Reject
	}

	/// Report to [`Peerset`] that there was an error opening a substream.
	pub fn report_substream_open_failure(&mut self, peer: PeerId, error: NotificationError) {
		log::trace!(
			target: LOG_TARGET,
			"{}: failed to open substream to {peer:?}: {error:?}",
			self.protocol,
		);

		match self.peers.get(&peer) {
			Some(PeerState::Opening { direction: Direction::Outbound(Reserved::No) }) => {
				decrement_or_warn!(
					self.num_out,
					self.protocol,
					peer,
					Direction::Outbound(Reserved::No)
				);
			},
			Some(PeerState::Opening { direction: Direction::Inbound(Reserved::No) }) => {
				decrement_or_warn!(
					self.num_in,
					self.protocol,
					peer,
					Direction::Inbound(Reserved::No)
				);
			},
			Some(PeerState::Canceled { direction }) => match direction {
				Direction::Inbound(Reserved::No) => {
					decrement_or_warn!(
						self.num_in,
						self.protocol,
						peer,
						Direction::Inbound(Reserved::No)
					);
				},
				Direction::Outbound(Reserved::No) => {
					decrement_or_warn!(
						self.num_out,
						self.protocol,
						peer,
						Direction::Outbound(Reserved::No)
					);
				},
				_ => {},
			},
			// reserved peers do not require change in the slot counts
			Some(PeerState::Opening { direction: Direction::Inbound(Reserved::Yes) }) |
			Some(PeerState::Opening { direction: Direction::Outbound(Reserved::Yes) }) => {
				log::debug!(
					target: LOG_TARGET,
					"{}: substream open failure for reserved peer {peer:?}",
					self.protocol,
				);
			},
			state => {
				log::debug!(
					target: LOG_TARGET,
					"{}: substream open failure for a unknown state: {state:?}",
					self.protocol,
				);

				return;
			},
		}

		self.peers.insert(peer, PeerState::Backoff);
		self.pending_backoffs.push(Box::pin(async move {
			Delay::new(OPEN_FAILURE_BACKOFF).await;
			(peer, OPEN_FAILURE_ADJUSTMENT)
		}));
	}

	/// [`Peerset`] had accepted a peer but it was then rejected by the protocol.
	pub fn report_substream_rejected(&mut self, peer: PeerId) {
		log::trace!(target: LOG_TARGET, "{}: {peer:?} rejected by the protocol", self.protocol);

		match self.peers.remove(&peer) {
			Some(PeerState::Opening { direction }) => match direction {
				Direction::Inbound(Reserved::Yes) | Direction::Outbound(Reserved::Yes) => {
					log::warn!(
						target: LOG_TARGET,
						"{}: reserved peer {peer:?} rejected by the protocol",
						self.protocol,
					);
					self.peers.insert(peer, PeerState::Disconnected);
				},
				Direction::Inbound(Reserved::No) => {
					decrement_or_warn!(
						self.num_in,
						peer,
						self.protocol,
						Direction::Inbound(Reserved::No)
					);
					self.peers.insert(peer, PeerState::Disconnected);
				},
				Direction::Outbound(Reserved::No) => {
					decrement_or_warn!(
						self.num_out,
						peer,
						self.protocol,
						Direction::Outbound(Reserved::No)
					);
					self.peers.insert(peer, PeerState::Disconnected);
				},
			},
			Some(state @ PeerState::Canceled { .. }) => {
				log::debug!(
					target: LOG_TARGET,
					"{}: substream to {peer:?} rejected by protocol but already canceled",
					self.protocol,
				);

				self.peers.insert(peer, state);
			},
			Some(state) => {
				log::debug!(
					target: LOG_TARGET,
					"{}: {peer:?} rejected by the protocol but not opening anymore: {state:?}",
					self.protocol,
				);

				self.peers.insert(peer, state);
			},
			None => {},
		}
	}

	/// Calculate how many of the connected peers were counted as normal inbound/outbound peers
	/// which is needed to adjust slot counts when new reserved peers are added.
	///
	/// If the peer is not already in the [`Peerset`], it is added as a disconnected peer.
	fn calculate_slot_adjustment<'a>(
		&'a mut self,
		peers: impl Iterator<Item = &'a PeerId>,
	) -> (usize, usize) {
		peers.fold((0, 0), |(mut inbound, mut outbound), peer| {
			match self.peers.get_mut(peer) {
				Some(PeerState::Disconnected | PeerState::Backoff) => {},
				Some(
					PeerState::Opening { ref mut direction } |
					PeerState::Connected { ref mut direction } |
					PeerState::Canceled { ref mut direction } |
					PeerState::Closing { ref mut direction },
				) => {
					*direction = match direction {
						Direction::Inbound(Reserved::No) => {
							inbound += 1;
							Direction::Inbound(Reserved::Yes)
						},
						Direction::Outbound(Reserved::No) => {
							outbound += 1;
							Direction::Outbound(Reserved::Yes)
						},
						ref direction => **direction,
					};
				},
				None => {
					self.peers.insert(*peer, PeerState::Disconnected);
				},
			}

			(inbound, outbound)
		})
	}

	/// Checks if the peer should be disconnected based on the current state of the [`Peerset`]
	/// and the provided direction.
	///
	/// Note: The role of the peer is not checked.
	fn should_disconnect(&self, direction: Direction) -> bool {
		match direction {
			Direction::Inbound(_) => self.num_in >= self.max_in,
			Direction::Outbound(_) => self.num_out >= self.max_out,
		}
	}

	/// Increment the slot count for given peer.
	fn increment_slot(&mut self, direction: Direction) {
		match direction {
			Direction::Inbound(Reserved::No) => self.num_in += 1,
			Direction::Outbound(Reserved::No) => self.num_out += 1,
			_ => {},
		}
	}

	/// Get the number of inbound peers.
	#[cfg(test)]
	pub fn num_in(&self) -> usize {
		self.num_in
	}

	/// Get the number of outbound peers.
	#[cfg(test)]
	pub fn num_out(&self) -> usize {
		self.num_out
	}

	/// Get reference to known peers.
	#[cfg(test)]
	pub fn peers(&self) -> &HashMap<PeerId, PeerState> {
		&self.peers
	}

	/// Get reference to known peers.
	#[cfg(test)]
	pub fn peers_mut(&mut self) -> &mut HashMap<PeerId, PeerState> {
		&mut self.peers
	}

	/// Get reference to reserved peers.
	#[cfg(test)]
	pub fn reserved_peers(&self) -> &HashSet<PeerId> {
		&self.reserved_peers
	}
}

impl Stream for Peerset {
	type Item = PeersetNotificationCommand;

	fn poll_next(mut self: Pin<&mut Self>, cx: &mut Context<'_>) -> Poll<Option<Self::Item>> {
		while let Poll::Ready(Some((peer, reputation))) = self.pending_backoffs.poll_next_unpin(cx)
		{
			log::trace!(target: LOG_TARGET, "{}: backoff expired for {peer:?}", self.protocol);

			if std::matches!(self.peers.get(&peer), None | Some(PeerState::Backoff)) {
				self.peers.insert(peer, PeerState::Disconnected);
			}

			self.peerstore_handle.report_peer(peer, reputation);
		}

		if let Poll::Ready(Some(action)) = Pin::new(&mut self.cmd_rx).poll_next(cx) {
			log::trace!(target: LOG_TARGET, "{}: received command {action:?}", self.protocol);

			match action {
				PeersetCommand::DisconnectPeer { peer } if !self.reserved_peers.contains(&peer) =>
					match self.peers.remove(&peer) {
						Some(PeerState::Connected { direction }) => {
							log::trace!(
								target: LOG_TARGET,
								"{}: close connection to {peer:?}, direction {direction:?}",
								self.protocol,
							);

							self.peers.insert(peer, PeerState::Closing { direction });
							return Poll::Ready(Some(PeersetNotificationCommand::CloseSubstream {
								peers: vec![peer],
							}))
						},
						Some(PeerState::Backoff) => {
							log::trace!(
								target: LOG_TARGET,
								"{}: cannot disconnect {peer:?}, already backed-off",
								self.protocol,
							);

							self.peers.insert(peer, PeerState::Backoff);
						},
						// substream might have been opening but not yet fully open when the
						// protocol or `Peerstore` request the connection to be closed
						//
						// if the substream opens successfully, close it immediately and mark the
						// peer as `Disconnected`
						Some(PeerState::Opening { direction }) => {
							log::trace!(
								target: LOG_TARGET,
								"{}: canceling substream to disconnect peer {peer:?}",
								self.protocol,
							);

							self.peers.insert(peer, PeerState::Canceled { direction });
						},
						// protocol had issued two disconnection requests in rapid succession and
						// the substream hadn't closed before the second disconnection request was
						// received, this is harmless and can be ignored.
						Some(state @ PeerState::Closing { .. }) => {
							log::trace!(
								target: LOG_TARGET,
								"{}: cannot disconnect {peer:?}, already closing ({state:?})",
								self.protocol,
							);

							self.peers.insert(peer, state);
						},
						// if peer is banned, e.g. due to genesis mismatch, `Peerstore` will issue a
						// global disconnection request to all protocols, irrespective of the
						// connectivity state. Peer isn't necessarily connected to all protocols at
						// all times so this is a harmless state to be in if a disconnection request
						// is received.
						Some(state @ PeerState::Disconnected) => {
							self.peers.insert(peer, state);
						},
						// peer had an opening substream earlier which was canceled and then,
						// e.g., the peer was banned which caused it to be disconnected again
						Some(state @ PeerState::Canceled { .. }) => {
							log::debug!(
								target: LOG_TARGET,
								"{}: cannot disconnect {peer:?}, already canceled ({state:?})",
								self.protocol,
							);

							self.peers.insert(peer, state);
						},
						// peer doesn't exist
						//
						// this can happen, for example, when peer connects over
						// `/block-announces/1` and it has wrong genesis hash which initiates a ban
						// for that peer. Since the ban is reported to all protocols but the peer
						// mightn't have been registered to GRANDPA or transactions yet, the peer
						// doesn't exist in their `Peerset`s and the error can just be ignored.
						None => {
							log::debug!(target: LOG_TARGET, "{}: {peer:?} doesn't exist", self.protocol);
						},
					},
				PeersetCommand::DisconnectPeer { peer } => {
					log::debug!(
						target: LOG_TARGET,
						"{}: ignoring disconnection request for reserved peer {peer}",
						self.protocol,
					);
				},
				// set new reserved peers for the protocol
				//
				// Current reserved peers not in the new set are moved to the regular set of peers
				// or disconnected (if there are no slots available). The new reserved peers are
				// scheduled for outbound substreams
				PeersetCommand::SetReservedPeers { peers } => {
					log::debug!(target: LOG_TARGET, "{}: set reserved peers {peers:?}", self.protocol);

					// reserved peers don't consume any slots so if there are any regular connected
					// peers, inbound/outbound slot count must be adjusted to not account for these
					// peers anymore
					//
					// calculate how many of the previously connected peers were counted as regular
					// peers and substract these counts from `num_out`/`num_in`
					//
					// If a reserved peer is not already tracked, it is added as disconnected by
					// `calculate_slot_adjustment`. This ensures at the next slot allocation (1sec)
					// that we'll try to establish a connection with the reserved peer.
					let (in_peers, out_peers) = self.calculate_slot_adjustment(peers.iter());
					self.num_out -= out_peers;
					self.num_in -= in_peers;

					// collect all *reserved* peers who are not in the new reserved set
					let reserved_peers_maybe_remove =
						self.reserved_peers.difference(&peers).cloned().collect::<Vec<_>>();

					self.reserved_peers = peers;

					let peers_to_remove = reserved_peers_maybe_remove
						.into_iter()
						.filter(|peer| {
							match self.peers.remove(&peer) {
								Some(PeerState::Connected { mut direction }) => {
									// The direction contains a `Reserved::Yes` flag, because this
									// is a reserve peer that we want to close.
									// The `Reserved::Yes` ensures we don't adjust the slot count
									// when the substream is closed.

									let disconnect =
										self.reserved_only || self.should_disconnect(direction);

									if disconnect {
										log::trace!(
											target: LOG_TARGET,
											"{}: close connection to previously reserved {peer:?}, direction {direction:?}",
											self.protocol,
										);

										self.peers.insert(*peer, PeerState::Closing { direction });
										true
									} else {
										log::trace!(
											target: LOG_TARGET,
											"{}: {peer:?} is no longer reserved, move to regular peers, direction {direction:?}",
											self.protocol,
										);

										// The peer is kept connected as non-reserved. This will
										// further count towards the slot count.
										direction.set_reserved(Reserved::No);
										self.increment_slot(direction);

										self.peers
											.insert(*peer, PeerState::Connected { direction });
										false
									}
								},
								// substream might have been opening but not yet fully open when
								// the protocol request the reserved set to be changed
								Some(PeerState::Opening { direction }) => {
									log::trace!(
										target: LOG_TARGET,
										"{}: cancel substream to {peer:?}, direction {direction:?}",
										self.protocol,
									);

									self.peers.insert(*peer, PeerState::Canceled { direction });
									false
								},
								Some(state) => {
									self.peers.insert(*peer, state);
									false
								},
								None => {
									log::debug!(target: LOG_TARGET, "{}: {peer:?} doesn't exist", self.protocol);
									debug_assert!(false);
									false
								},
							}
						})
						.collect();

					log::trace!(
						target: LOG_TARGET,
						"{}: close substreams to {peers_to_remove:?}",
						self.protocol,
					);

					return Poll::Ready(Some(PeersetNotificationCommand::CloseSubstream {
						peers: peers_to_remove,
					}))
				},
				PeersetCommand::AddReservedPeers { peers } => {
					log::debug!(target: LOG_TARGET, "{}: add reserved peers {peers:?}", self.protocol);

					// reserved peers don't consume any slots so if there are any regular connected
					// peers, inbound/outbound slot count must be adjusted to not account for these
					// peers anymore
					//
					// calculate how many of the previously connected peers were counted as regular
					// peers and substract these counts from `num_out`/`num_in`
					let (in_peers, out_peers) = self.calculate_slot_adjustment(peers.iter());
					self.num_out -= out_peers;
					self.num_in -= in_peers;

					let peers = peers
						.iter()
						.filter_map(|peer| {
							if !self.reserved_peers.insert(*peer) {
								log::warn!(
									target: LOG_TARGET,
									"{}: {peer:?} is already a reserved peer",
									self.protocol,
								);
								return None
							}

							std::matches!(
								self.peers.get_mut(peer),
								None | Some(PeerState::Disconnected)
							)
							.then(|| {
								self.peers.insert(
									*peer,
									PeerState::Opening {
										direction: Direction::Outbound(Reserved::Yes),
									},
								);
								*peer
							})
						})
						.collect();

					log::debug!(target: LOG_TARGET, "{}: start connecting to {peers:?}", self.protocol);

					return Poll::Ready(Some(PeersetNotificationCommand::OpenSubstream { peers }))
				},
				PeersetCommand::RemoveReservedPeers { peers } => {
					log::debug!(target: LOG_TARGET, "{}: remove reserved peers {peers:?}", self.protocol);

					let peers_to_remove = peers
						.iter()
						.filter_map(|peer| {
							if !self.reserved_peers.remove(peer) {
								log::debug!(
									target: LOG_TARGET,
									"{}: {peer} is not a reserved peer",
									self.protocol,
								);
								return None
							}

							match self.peers.remove(peer)? {
								// peer might have already disconnected by the time request to
								// disconnect them was received and the peer was backed off but
								// it had no expired by the time the request to disconnect the
								// peer was received
								PeerState::Backoff => {
									log::trace!(
										target: LOG_TARGET,
										"{}: cannot disconnect removed reserved peer {peer:?}, already backed-off",
										self.protocol,
									);

									self.peers.insert(*peer, PeerState::Backoff);
									None
								},

								// if there is a rapid change in substream state, the peer may
								// be canceled when the substream is asked to be closed.
								//
								// this can happen if substream is first opened and the very
								// soon after canceled. The substream may not have had time to
								// open yet and second open is ignored. If the substream is now
								// closed again before it has had time to open, it will be in
								// canceled state since `Peerset` is still waiting to hear
								// either success/failure on the original substream it tried to
								// cancel.
								PeerState::Canceled { direction } => {
									log::trace!(
										target: LOG_TARGET,
										"{}: cannot disconnect removed reserved peer {peer:?}, already canceled",
										self.protocol,
									);

									self.peers.insert(*peer, PeerState::Canceled { direction });
									None
								},

								// substream to the peer might have failed to open which caused
								// the peer to be backed off
								//
								// the back-off might've expired by the time the peer was
								// disconnected at which point the peer is already disconnected
								// when the protocol asked the peer to be disconnected
								PeerState::Disconnected => {
									log::trace!(
										target: LOG_TARGET,
										"{}: cannot disconnect removed reserved peer {peer:?}, already disconnected",
										self.protocol,
									);

									self.peers.insert(*peer, PeerState::Disconnected);
									None
								},

								// if a node disconnects, it's put into `PeerState::Closing`
								// which indicates that `Peerset` wants the substream closed and
								// has asked litep2p to close it but it hasn't yet received a
								// confirmation. If the peer is added as a reserved peer while
								// the substream is closing, the peer will remain in the closing
								// state as `Peerset` can't do anything with the peer until it
								// has heard from litep2p. It's possible that the peer is then
								// removed from the reserved set before substream close event
								// has been reported to `Peerset` (which the code below is
								// handling) and it will once again be ignored until the close
								// event is heard from litep2p.
								PeerState::Closing { direction } => {
									log::trace!(
										target: LOG_TARGET,
										"{}: cannot disconnect removed reserved peer {peer:?}, already closing",
										self.protocol,
									);

									self.peers.insert(*peer, PeerState::Closing { direction });
									None
								},
								// peer is currently connected as a reserved peer
								//
								// check if the peer can be accepted as a regular peer based on its
								// substream direction and available slots
								//
								// if there are enough slots, the peer is just converted to
								// a regular peer and the used slot count is increased and if the
								// peer cannot be accepted, litep2p is asked to close the substream.
								PeerState::Connected { mut direction } => {
									let disconnect = self.should_disconnect(direction);

									if disconnect {
										log::trace!(
											target: LOG_TARGET,
											"{}: close connection to removed reserved {peer:?}, direction {direction:?}",
											self.protocol,
										);

										self.peers.insert(*peer, PeerState::Closing { direction });
										Some(*peer)
									} else {
										log::trace!(
											target: LOG_TARGET,
											"{}: {peer:?} converted to regular peer {peer:?} direction {direction:?}",
											self.protocol,
										);

										// The peer is kept connected as non-reserved. This will
										// further count towards the slot count.
										direction.set_reserved(Reserved::No);
										self.increment_slot(direction);

										self.peers
											.insert(*peer, PeerState::Connected { direction });

										None
									}
								},

								PeerState::Opening { mut direction } => {
									let disconnect = self.should_disconnect(direction);

									if disconnect {
										log::trace!(
											target: LOG_TARGET,
											"{}: cancel substream to disconnect removed reserved peer {peer:?}, direction {direction:?}",
											self.protocol,
										);

										self.peers.insert(
											*peer,
											PeerState::Canceled {
												direction
											},
										);
									} else {
										log::trace!(
											target: LOG_TARGET,
											"{}: {peer:?} converted to regular peer {peer:?} direction {direction:?}",
											self.protocol,
										);

										// The peer is kept connected as non-reserved. This will
										// further count towards the slot count.
										direction.set_reserved(Reserved::No);
										self.increment_slot(direction);

										self.peers
											.insert(*peer, PeerState::Opening { direction });
									}

									None
								},
							}
						})
						.collect();

					log::debug!(
						target: LOG_TARGET,
						"{}: close substreams to {peers_to_remove:?}",
						self.protocol,
					);

					return Poll::Ready(Some(PeersetNotificationCommand::CloseSubstream {
						peers: peers_to_remove,
					}))
				},
				PeersetCommand::SetReservedOnly { reserved_only } => {
					log::debug!(target: LOG_TARGET, "{}: set reserved only mode to {reserved_only}", self.protocol);

					// update mode and if it's set to true, disconnect all non-reserved peers
					self.reserved_only = reserved_only;

					if reserved_only {
						let peers_to_remove = self
							.peers
							.iter()
							.filter_map(|(peer, state)| {
								(!self.reserved_peers.contains(peer) &&
									std::matches!(state, PeerState::Connected { .. }))
								.then_some(*peer)
							})
							.collect::<Vec<_>>();

						// set peers to correct states

						// peers who are connected are move to [`PeerState::Closing`]
						// and peers who are already opening are moved to [`PeerState::Canceled`]
						// and if the substream for them opens, it will be closed right after.
						self.peers.iter_mut().for_each(|(_, state)| match state {
							PeerState::Connected { direction } => {
								*state = PeerState::Closing { direction: *direction };
							},
							// peer for whom a substream was opening are canceled and if the
							// substream opens successfully, it will be closed immediately
							PeerState::Opening { direction } => {
								*state = PeerState::Canceled { direction: *direction };
							},
							_ => {},
						});

						return Poll::Ready(Some(PeersetNotificationCommand::CloseSubstream {
							peers: peers_to_remove,
						}))
					}
				},
				PeersetCommand::GetReservedPeers { tx } => {
					let _ = tx.send(self.reserved_peers.iter().cloned().collect());
				},
			}
		}

		// periodically check if `Peerset` is currently not connected to some reserved peers
		// it should be connected to
		//
		// also check if there are free outbound slots and if so, fetch peers with highest
		// reputations from `Peerstore` and start opening substreams to these peers
		if let Poll::Ready(()) = Pin::new(&mut self.next_slot_allocation).poll(cx) {
			let mut connect_to = self
				.peers
				.iter()
				.filter_map(|(peer, state)| {
					(self.reserved_peers.contains(peer) &&
						std::matches!(state, PeerState::Disconnected) &&
						!self.peerstore_handle.is_banned(peer))
					.then_some(*peer)
				})
				.collect::<Vec<_>>();

			connect_to.iter().for_each(|peer| {
				self.peers.insert(
					*peer,
					PeerState::Opening { direction: Direction::Outbound(Reserved::Yes) },
				);
			});

			// if the number of outbound peers is lower than the desired amount of outbound peers,
			// query `PeerStore` and try to get a new outbound candidated.
			if self.num_out < self.max_out && !self.reserved_only {
				// From the candidates offered by the peerstore we need to ignore:
				// - all peers that are not in the `PeerState::Disconnected` state (ie they are
				//   connected / closing)
				// - reserved peers since we initiated a connection to them in the previous step
				let ignore: HashSet<PeerId> = self
					.peers
					.iter()
					.filter_map(|(peer, state)| {
						(!std::matches!(state, PeerState::Disconnected)).then_some(*peer)
					})
					.chain(self.reserved_peers.iter().cloned())
					.collect();

				let peers: Vec<_> =
					self.peerstore_handle.outgoing_candidates(self.max_out - self.num_out, ignore);

				if peers.len() > 0 {
					peers.iter().for_each(|peer| {
						self.peers.insert(
							*peer,
							PeerState::Opening { direction: Direction::Outbound(Reserved::No) },
						);
					});

					self.num_out += peers.len();
					connect_to.extend(peers);
				}
			}

			// start timer for the next allocation and if there were peers which the `Peerset`
			// wasn't connected but should be, send command to litep2p to start opening substreams.
			self.next_slot_allocation = Delay::new(SLOT_ALLOCATION_FREQUENCY);

			if !connect_to.is_empty() {
				log::trace!(
					target: LOG_TARGET,
					"{}: start connecting to peers {connect_to:?}",
					self.protocol,
				);

				return Poll::Ready(Some(PeersetNotificationCommand::OpenSubstream {
					peers: connect_to,
				}))
			}
		}

		Poll::Pending
	}
}<|MERGE_RESOLUTION|>--- conflicted
+++ resolved
@@ -494,12 +494,8 @@
 
 				return OpenResult::Reject
 			},
-<<<<<<< HEAD
-			// The peer was already rejected by the `report_inbound_substream` call.
-=======
 			// The peer was already rejected by the `report_inbound_substream` call and this
 			// should never happen. However, this code path is exercised by our fuzzer.
->>>>>>> e82b4dbc
 			PeerState::Disconnected => {
 				log::debug!(
 					target: LOG_TARGET,
@@ -575,11 +571,8 @@
 			PeerState::Closing { .. } | PeerState::Connected { .. } => {
 				log::debug!(target: LOG_TARGET, "{}: reserved peer {peer:?} disconnected", self.protocol);
 			},
-<<<<<<< HEAD
-=======
 			// The peer was already rejected by the `report_inbound_substream` call and this
 			// should never happen. However, this code path is exercised by our fuzzer.
->>>>>>> e82b4dbc
 			PeerState::Disconnected => {
 				log::debug!(
 					target: LOG_TARGET,
@@ -637,16 +630,7 @@
 				return ValidationResult::Reject
 			},
 			// disconnected peers proceed directly to inbound slot allocation
-			PeerState::Disconnected =>
-				if should_reject {
-					log::trace!(
-						target: LOG_TARGET,
-						"{}: rejecting non-reserved peer {peer:?} in reserved-only mode (prev state: {state:?})",
-						self.protocol,
-					);
-
-					return ValidationResult::Reject
-				},
+			PeerState::Disconnected => {},
 			// peer is backed off but if it can be accepted (either a reserved peer or inbound slot
 			// available), accept the peer and then just ignore the back-off timer when it expires
 			PeerState::Backoff => {
@@ -660,11 +644,7 @@
 					return ValidationResult::Reject
 				}
 
-<<<<<<< HEAD
-				// The peer remains in the `PeerStat::Backoff` state until the current timer
-=======
 				// The peer remains in the `PeerState::Backoff` state until the current timer
->>>>>>> e82b4dbc
 				// expires. Then, the peer will be in the disconnected state, subject to further
 				// rejection if the peer is not reserved by then.
 				if should_reject {
