--- conflicted
+++ resolved
@@ -33,14 +33,9 @@
 		libp2p::{
 			identify::{Config as IdentifyConfig, IdentifyEvent},
 			kademlia::{
-<<<<<<< HEAD
-				Config as KademliaConfig, ConfigBuilder as KademliaConfigBuilder, KademliaEvent,
-				KademliaHandle, QueryId, Quorum, Record, RecordKey, RecordsType,
-=======
 				Config as KademliaConfig, ConfigBuilder as KademliaConfigBuilder,
 				IncomingRecordValidationMode, KademliaEvent, KademliaHandle, QueryId, Quorum,
 				Record, RecordKey, RecordsType,
->>>>>>> 53598b8e
 			},
 			ping::{Config as PingConfig, PingEvent},
 		},
@@ -363,7 +358,6 @@
 			.await
 	}
 
-<<<<<<< HEAD
 	/// Put record to given peers.
 	pub async fn put_value_to_peers(
 		&mut self,
@@ -378,7 +372,8 @@
 				update_local_storage,
 			)
 			.await
-=======
+	}
+
 	/// Store record in the local DHT store.
 	pub async fn store_record(
 		&mut self,
@@ -401,7 +396,6 @@
 				expires,
 			})
 			.await;
->>>>>>> 53598b8e
 	}
 
 	/// Check if the observed address is a known address.
