--- conflicted
+++ resolved
@@ -32,15 +32,11 @@
 	RequestFailure, Signature,
 };
 
+use crate::litep2p::Record;
 use codec::DecodeAll;
 use futures::{channel::oneshot, stream::BoxStream};
-<<<<<<< HEAD
-use libp2p::{identity::SigningError, kad::record::Key as KademliaKey, Multiaddr};
-use litep2p::{crypto::ed25519::Keypair, protocol::libp2p::kademlia::Record};
-=======
 use libp2p::{identity::SigningError, kad::record::Key as KademliaKey};
 use litep2p::{crypto::ed25519::Keypair, types::multiaddr::Multiaddr as LiteP2pMultiaddr};
->>>>>>> 53598b8e
 use parking_lot::RwLock;
 
 use sc_network_common::{
@@ -81,7 +77,6 @@
 		value: Vec<u8>,
 	},
 
-<<<<<<< HEAD
 	/// Put value to DHT.
 	PutValueTo {
 		/// Record.
@@ -90,7 +85,7 @@
 		peers: Vec<sc_network_types::PeerId>,
 		/// If we should update the local storage or not.
 		update_local_storage: bool,
-=======
+	},
 	/// Store record in the local DHT store.
 	StoreRecord {
 		/// Record key.
@@ -104,7 +99,6 @@
 
 		/// Record expiration time as measured by a local, monothonic clock.
 		expires: Option<Instant>,
->>>>>>> 53598b8e
 	},
 
 	/// Query network status.
@@ -269,7 +263,6 @@
 		let _ = self.cmd_tx.unbounded_send(NetworkServiceCommand::PutValue { key, value });
 	}
 
-<<<<<<< HEAD
 	fn put_record_to(
 		&self,
 		record: libp2p::kad::Record,
@@ -288,7 +281,9 @@
 			},
 			peers: peers.into_iter().collect(),
 			update_local_storage,
-=======
+		});
+	}
+
 	fn store_record(
 		&self,
 		key: KademliaKey,
@@ -301,7 +296,6 @@
 			value,
 			publisher,
 			expires,
->>>>>>> 53598b8e
 		});
 	}
 }
