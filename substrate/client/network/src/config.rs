// This file is part of Substrate.

// Copyright (C) Parity Technologies (UK) Ltd.
// SPDX-License-Identifier: GPL-3.0-or-later WITH Classpath-exception-2.0

// This program is free software: you can redistribute it and/or modify
// it under the terms of the GNU General Public License as published by
// the Free Software Foundation, either version 3 of the License, or
// (at your option) any later version.

// This program is distributed in the hope that it will be useful,
// but WITHOUT ANY WARRANTY; without even the implied warranty of
// MERCHANTABILITY or FITNESS FOR A PARTICULAR PURPOSE. See the
// GNU General Public License for more details.

// You should have received a copy of the GNU General Public License
// along with this program. If not, see <https://www.gnu.org/licenses/>.

//! Configuration of the networking layer.
//!
//! The [`Params`] struct is the struct that must be passed in order to initialize the networking.
//! See the documentation of [`Params`].

pub use crate::{
	discovery::DEFAULT_KADEMLIA_REPLICATION_FACTOR,
	peer_store::PeerStoreProvider,
	protocol::{notification_service, NotificationsSink, ProtocolHandlePair},
	request_responses::{
		IncomingRequest, OutgoingResponse, ProtocolConfig as RequestResponseConfig,
	},
	service::{
		metrics::NotificationMetrics,
		traits::{NotificationConfig, NotificationService, PeerStore},
	},
	types::ProtocolName,
};

pub use sc_network_types::{build_multiaddr, ed25519};
use sc_network_types::{
	multiaddr::{self, Multiaddr},
	PeerId,
};

use crate::service::{ensure_addresses_consistent_with_transport, traits::NetworkBackend};
use codec::Encode;
use prometheus_endpoint::Registry;
use zeroize::Zeroize;

pub use sc_network_common::{
	role::{Role, Roles},
	sync::SyncMode,
	ExHashT,
};

use sp_runtime::traits::Block as BlockT;

use std::{
	error::Error,
	fmt, fs,
	future::Future,
	io::{self, Write},
	iter,
	net::Ipv4Addr,
	num::NonZeroUsize,
	path::{Path, PathBuf},
	pin::Pin,
	str::{self, FromStr},
	sync::Arc,
};

/// Protocol name prefix, transmitted on the wire for legacy protocol names.
/// I.e., `dot` in `/dot/sync/2`. Should be unique for each chain. Always UTF-8.
/// Deprecated in favour of genesis hash & fork ID based protocol names.
#[derive(Clone, PartialEq, Eq, Hash)]
pub struct ProtocolId(smallvec::SmallVec<[u8; 6]>);

impl<'a> From<&'a str> for ProtocolId {
	fn from(bytes: &'a str) -> ProtocolId {
		Self(bytes.as_bytes().into())
	}
}

impl AsRef<str> for ProtocolId {
	fn as_ref(&self) -> &str {
		str::from_utf8(&self.0[..])
			.expect("the only way to build a ProtocolId is through a UTF-8 String; qed")
	}
}

impl fmt::Debug for ProtocolId {
	fn fmt(&self, f: &mut fmt::Formatter) -> fmt::Result {
		fmt::Debug::fmt(self.as_ref(), f)
	}
}

/// Parses a string address and splits it into Multiaddress and PeerId, if
/// valid.
///
/// # Example
///
/// ```
/// # use sc_network_types::{multiaddr::Multiaddr, PeerId};
/// use sc_network::config::parse_str_addr;
/// let (peer_id, addr) = parse_str_addr(
/// 	"/ip4/198.51.100.19/tcp/30333/p2p/QmSk5HQbn6LhUwDiNMseVUjuRYhEtYj4aUZ6WfWoGURpdV"
/// ).unwrap();
/// assert_eq!(peer_id, "QmSk5HQbn6LhUwDiNMseVUjuRYhEtYj4aUZ6WfWoGURpdV".parse::<PeerId>().unwrap().into());
/// assert_eq!(addr, "/ip4/198.51.100.19/tcp/30333".parse::<Multiaddr>().unwrap());
/// ```
pub fn parse_str_addr(addr_str: &str) -> Result<(PeerId, Multiaddr), ParseErr> {
	let addr: Multiaddr = addr_str.parse()?;
	parse_addr(addr)
}

/// Splits a Multiaddress into a Multiaddress and PeerId.
pub fn parse_addr(mut addr: Multiaddr) -> Result<(PeerId, Multiaddr), ParseErr> {
	let who = match addr.pop() {
		Some(multiaddr::Protocol::P2p(peer_id)) => peer_id,
		_ => return Err(ParseErr::PeerIdMissing),
	};

	Ok((who, addr))
}

/// Address of a node, including its identity.
///
/// This struct represents a decoded version of a multiaddress that ends with `/p2p/<peerid>`.
///
/// # Example
///
/// ```
/// # use sc_network_types::{multiaddr::Multiaddr, PeerId};
/// use sc_network::config::MultiaddrWithPeerId;
/// let addr: MultiaddrWithPeerId =
/// 	"/ip4/198.51.100.19/tcp/30333/p2p/QmSk5HQbn6LhUwDiNMseVUjuRYhEtYj4aUZ6WfWoGURpdV".parse().unwrap();
/// assert_eq!(addr.peer_id.to_base58(), "QmSk5HQbn6LhUwDiNMseVUjuRYhEtYj4aUZ6WfWoGURpdV");
/// assert_eq!(addr.multiaddr.to_string(), "/ip4/198.51.100.19/tcp/30333");
/// ```
#[derive(Debug, Clone, serde::Serialize, serde::Deserialize, PartialEq)]
#[serde(try_from = "String", into = "String")]
pub struct MultiaddrWithPeerId {
	/// Address of the node.
	pub multiaddr: Multiaddr,
	/// Its identity.
	pub peer_id: PeerId,
}

impl MultiaddrWithPeerId {
	/// Concatenates the multiaddress and peer ID into one multiaddress containing both.
	pub fn concat(&self) -> Multiaddr {
		let proto = multiaddr::Protocol::P2p(self.peer_id);
		self.multiaddr.clone().with(proto)
	}
}

impl fmt::Display for MultiaddrWithPeerId {
	fn fmt(&self, f: &mut fmt::Formatter) -> fmt::Result {
		fmt::Display::fmt(&self.concat(), f)
	}
}

impl FromStr for MultiaddrWithPeerId {
	type Err = ParseErr;

	fn from_str(s: &str) -> Result<Self, Self::Err> {
		let (peer_id, multiaddr) = parse_str_addr(s)?;
		Ok(Self { peer_id, multiaddr })
	}
}

impl From<MultiaddrWithPeerId> for String {
	fn from(ma: MultiaddrWithPeerId) -> String {
		format!("{}", ma)
	}
}

impl TryFrom<String> for MultiaddrWithPeerId {
	type Error = ParseErr;
	fn try_from(string: String) -> Result<Self, Self::Error> {
		string.parse()
	}
}

/// Error that can be generated by `parse_str_addr`.
#[derive(Debug)]
pub enum ParseErr {
	/// Error while parsing the multiaddress.
<<<<<<< HEAD
	MultiaddrParse(multiaddr::Error),
=======
	MultiaddrParse(multiaddr::ParseError),
	/// Multihash of the peer ID is invalid.
	InvalidPeerId,
>>>>>>> 650b124f
	/// The peer ID is missing from the address.
	PeerIdMissing,
}

impl fmt::Display for ParseErr {
	fn fmt(&self, f: &mut fmt::Formatter<'_>) -> fmt::Result {
		match self {
			Self::MultiaddrParse(err) => write!(f, "{}", err),
			Self::PeerIdMissing => write!(f, "Peer id is missing from the address"),
		}
	}
}

impl std::error::Error for ParseErr {
	fn source(&self) -> Option<&(dyn std::error::Error + 'static)> {
		match self {
			Self::MultiaddrParse(err) => Some(err),
			Self::PeerIdMissing => None,
		}
	}
}

impl From<multiaddr::ParseError> for ParseErr {
	fn from(err: multiaddr::ParseError) -> ParseErr {
		Self::MultiaddrParse(err)
	}
}

/// Custom handshake for the notification protocol
#[derive(Debug, Clone)]
pub struct NotificationHandshake(Vec<u8>);

impl NotificationHandshake {
	/// Create new `NotificationHandshake` from an object that implements `Encode`
	pub fn new<H: Encode>(handshake: H) -> Self {
		Self(handshake.encode())
	}

	/// Create new `NotificationHandshake` from raw bytes
	pub fn from_bytes(bytes: Vec<u8>) -> Self {
		Self(bytes)
	}
}

impl std::ops::Deref for NotificationHandshake {
	type Target = Vec<u8>;

	fn deref(&self) -> &Self::Target {
		&self.0
	}
}

/// Configuration for the transport layer.
#[derive(Clone, Debug)]
pub enum TransportConfig {
	/// Normal transport mode.
	Normal {
		/// If true, the network will use mDNS to discover other libp2p nodes on the local network
		/// and connect to them if they support the same chain.
		enable_mdns: bool,

		/// If true, allow connecting to private IPv4/IPv6 addresses (as defined in
		/// [RFC1918](https://tools.ietf.org/html/rfc1918)). Irrelevant for addresses that have
		/// been passed in `::sc_network::config::NetworkConfiguration::boot_nodes`.
		allow_private_ip: bool,
	},

	/// Only allow connections within the same process.
	/// Only addresses of the form `/memory/...` will be supported.
	MemoryOnly,
}

/// The policy for connections to non-reserved peers.
#[derive(Clone, Debug, PartialEq, Eq)]
pub enum NonReservedPeerMode {
	/// Accept them. This is the default.
	Accept,
	/// Deny them.
	Deny,
}

impl NonReservedPeerMode {
	/// Attempt to parse the peer mode from a string.
	pub fn parse(s: &str) -> Option<Self> {
		match s {
			"accept" => Some(Self::Accept),
			"deny" => Some(Self::Deny),
			_ => None,
		}
	}

	/// If we are in "reserved-only" peer mode.
	pub fn is_reserved_only(&self) -> bool {
		matches!(self, NonReservedPeerMode::Deny)
	}
}

/// The configuration of a node's secret key, describing the type of key
/// and how it is obtained. A node's identity keypair is the result of
/// the evaluation of the node key configuration.
#[derive(Clone, Debug)]
pub enum NodeKeyConfig {
	/// A Ed25519 secret key configuration.
	Ed25519(Secret<ed25519::SecretKey>),
}

impl Default for NodeKeyConfig {
	fn default() -> NodeKeyConfig {
		Self::Ed25519(Secret::New)
	}
}

/// The options for obtaining a Ed25519 secret key.
pub type Ed25519Secret = Secret<ed25519::SecretKey>;

/// The configuration options for obtaining a secret key `K`.
#[derive(Clone)]
pub enum Secret<K> {
	/// Use the given secret key `K`.
	Input(K),
	/// Read the secret key from a file. If the file does not exist,
	/// it is created with a newly generated secret key `K`. The format
	/// of the file is determined by `K`:
	///
	///   * `ed25519::SecretKey`: An unencoded 32 bytes Ed25519 secret key.
	File(PathBuf),
	/// Always generate a new secret key `K`.
	New,
}

impl<K> fmt::Debug for Secret<K> {
	fn fmt(&self, f: &mut fmt::Formatter) -> fmt::Result {
		match self {
			Self::Input(_) => f.debug_tuple("Secret::Input").finish(),
			Self::File(path) => f.debug_tuple("Secret::File").field(path).finish(),
			Self::New => f.debug_tuple("Secret::New").finish(),
		}
	}
}

impl NodeKeyConfig {
	/// Evaluate a `NodeKeyConfig` to obtain an identity `Keypair`:
	///
	///  * If the secret is configured as input, the corresponding keypair is returned.
	///
	///  * If the secret is configured as a file, it is read from that file, if it exists. Otherwise
	///    a new secret is generated and stored. In either case, the keypair obtained from the
	///    secret is returned.
	///
	///  * If the secret is configured to be new, it is generated and the corresponding keypair is
	///    returned.
	pub fn into_keypair(self) -> io::Result<ed25519::Keypair> {
		use NodeKeyConfig::*;
		match self {
			Ed25519(Secret::New) => Ok(ed25519::Keypair::generate()),

			Ed25519(Secret::Input(k)) => Ok(ed25519::Keypair::from(k).into()),

			Ed25519(Secret::File(f)) => get_secret(
				f,
				|mut b| match String::from_utf8(b.to_vec()).ok().and_then(|s| {
					if s.len() == 64 {
						array_bytes::hex2bytes(&s).ok()
					} else {
						None
					}
				}) {
					Some(s) => ed25519::SecretKey::try_from_bytes(s),
					_ => ed25519::SecretKey::try_from_bytes(&mut b),
				},
				ed25519::SecretKey::generate,
				|b| b.as_ref().to_vec(),
			)
			.map(ed25519::Keypair::from),
		}
	}
}

/// Load a secret key from a file, if it exists, or generate a
/// new secret key and write it to that file. In either case,
/// the secret key is returned.
fn get_secret<P, F, G, E, W, K>(file: P, parse: F, generate: G, serialize: W) -> io::Result<K>
where
	P: AsRef<Path>,
	F: for<'r> FnOnce(&'r mut [u8]) -> Result<K, E>,
	G: FnOnce() -> K,
	E: Error + Send + Sync + 'static,
	W: Fn(&K) -> Vec<u8>,
{
	std::fs::read(&file)
		.and_then(|mut sk_bytes| {
			parse(&mut sk_bytes).map_err(|e| io::Error::new(io::ErrorKind::InvalidData, e))
		})
		.or_else(|e| {
			if e.kind() == io::ErrorKind::NotFound {
				file.as_ref().parent().map_or(Ok(()), fs::create_dir_all)?;
				let sk = generate();
				let mut sk_vec = serialize(&sk);
				write_secret_file(file, &sk_vec)?;
				sk_vec.zeroize();
				Ok(sk)
			} else {
				Err(e)
			}
		})
}

/// Write secret bytes to a file.
fn write_secret_file<P>(path: P, sk_bytes: &[u8]) -> io::Result<()>
where
	P: AsRef<Path>,
{
	let mut file = open_secret_file(&path)?;
	file.write_all(sk_bytes)
}

/// Opens a file containing a secret key in write mode.
#[cfg(unix)]
fn open_secret_file<P>(path: P) -> io::Result<fs::File>
where
	P: AsRef<Path>,
{
	use std::os::unix::fs::OpenOptionsExt;
	fs::OpenOptions::new().write(true).create_new(true).mode(0o600).open(path)
}

/// Opens a file containing a secret key in write mode.
#[cfg(not(unix))]
fn open_secret_file<P>(path: P) -> Result<fs::File, io::Error>
where
	P: AsRef<Path>,
{
	fs::OpenOptions::new().write(true).create_new(true).open(path)
}

/// Configuration for a set of nodes.
#[derive(Clone, Debug)]
pub struct SetConfig {
	/// Maximum allowed number of incoming substreams related to this set.
	pub in_peers: u32,

	/// Number of outgoing substreams related to this set that we're trying to maintain.
	pub out_peers: u32,

	/// List of reserved node addresses.
	pub reserved_nodes: Vec<MultiaddrWithPeerId>,

	/// Whether nodes that aren't in [`SetConfig::reserved_nodes`] are accepted or automatically
	/// refused.
	pub non_reserved_mode: NonReservedPeerMode,
}

impl Default for SetConfig {
	fn default() -> Self {
		Self {
			in_peers: 25,
			out_peers: 75,
			reserved_nodes: Vec::new(),
			non_reserved_mode: NonReservedPeerMode::Accept,
		}
	}
}

/// Extension to [`SetConfig`] for sets that aren't the default set.
///
/// > **Note**: As new fields might be added in the future, please consider using the `new` method
/// >			and modifiers instead of creating this struct manually.
#[derive(Debug)]
pub struct NonDefaultSetConfig {
	/// Name of the notifications protocols of this set. A substream on this set will be
	/// considered established once this protocol is open.
	///
	/// > **Note**: This field isn't present for the default set, as this is handled internally
	/// > by the networking code.
	protocol_name: ProtocolName,

	/// If the remote reports that it doesn't support the protocol indicated in the
	/// `notifications_protocol` field, then each of these fallback names will be tried one by
	/// one.
	///
	/// If a fallback is used, it will be reported in
	/// `sc_network::protocol::event::Event::NotificationStreamOpened::negotiated_fallback`
	fallback_names: Vec<ProtocolName>,

	/// Handshake of the protocol
	///
	/// NOTE: Currently custom handshakes are not fully supported. See issue #5685 for more
	/// details. This field is temporarily used to allow moving the hardcoded block announcement
	/// protocol out of `protocol.rs`.
	handshake: Option<NotificationHandshake>,

	/// Maximum allowed size of single notifications.
	max_notification_size: u64,

	/// Base configuration.
	set_config: SetConfig,

	/// Notification handle.
	///
	/// Notification handle is created during `NonDefaultSetConfig` creation and its other half,
	/// `Box<dyn NotificationService>` is given to the protocol created the config and
	/// `ProtocolHandle` is given to `Notifications` when it initializes itself. This handle allows
	/// `Notifications ` to communicate with the protocol directly without relaying events through
	/// `sc-network.`
	protocol_handle_pair: ProtocolHandlePair,
}

impl NonDefaultSetConfig {
	/// Creates a new [`NonDefaultSetConfig`]. Zero slots and accepts only reserved nodes.
	/// Also returns an object which allows the protocol to communicate with `Notifications`.
	pub fn new(
		protocol_name: ProtocolName,
		fallback_names: Vec<ProtocolName>,
		max_notification_size: u64,
		handshake: Option<NotificationHandshake>,
		set_config: SetConfig,
	) -> (Self, Box<dyn NotificationService>) {
		let (protocol_handle_pair, notification_service) =
			notification_service(protocol_name.clone());
		(
			Self {
				protocol_name,
				max_notification_size,
				fallback_names,
				handshake,
				set_config,
				protocol_handle_pair,
			},
			notification_service,
		)
	}

	/// Get reference to protocol name.
	pub fn protocol_name(&self) -> &ProtocolName {
		&self.protocol_name
	}

	/// Get reference to fallback protocol names.
	pub fn fallback_names(&self) -> impl Iterator<Item = &ProtocolName> {
		self.fallback_names.iter()
	}

	/// Get reference to handshake.
	pub fn handshake(&self) -> &Option<NotificationHandshake> {
		&self.handshake
	}

	/// Get maximum notification size.
	pub fn max_notification_size(&self) -> u64 {
		self.max_notification_size
	}

	/// Get reference to `SetConfig`.
	pub fn set_config(&self) -> &SetConfig {
		&self.set_config
	}

	/// Take `ProtocolHandlePair` from `NonDefaultSetConfig`
	pub fn take_protocol_handle(self) -> ProtocolHandlePair {
		self.protocol_handle_pair
	}

	/// Modifies the configuration to allow non-reserved nodes.
	pub fn allow_non_reserved(&mut self, in_peers: u32, out_peers: u32) {
		self.set_config.in_peers = in_peers;
		self.set_config.out_peers = out_peers;
		self.set_config.non_reserved_mode = NonReservedPeerMode::Accept;
	}

	/// Add a node to the list of reserved nodes.
	pub fn add_reserved(&mut self, peer: MultiaddrWithPeerId) {
		self.set_config.reserved_nodes.push(peer);
	}

	/// Add a list of protocol names used for backward compatibility.
	///
	/// See the explanations in [`NonDefaultSetConfig::fallback_names`].
	pub fn add_fallback_names(&mut self, fallback_names: Vec<ProtocolName>) {
		self.fallback_names.extend(fallback_names);
	}
}

impl NotificationConfig for NonDefaultSetConfig {
	fn set_config(&self) -> &SetConfig {
		&self.set_config
	}

	/// Get reference to protocol name.
	fn protocol_name(&self) -> &ProtocolName {
		&self.protocol_name
	}
}

/// Network service configuration.
#[derive(Clone, Debug)]
pub struct NetworkConfiguration {
	/// Directory path to store network-specific configuration. None means nothing will be saved.
	pub net_config_path: Option<PathBuf>,

	/// Multiaddresses to listen for incoming connections.
	pub listen_addresses: Vec<Multiaddr>,

	/// Multiaddresses to advertise. Detected automatically if empty.
	pub public_addresses: Vec<Multiaddr>,

	/// List of initial node addresses
	pub boot_nodes: Vec<MultiaddrWithPeerId>,

	/// The node key configuration, which determines the node's network identity keypair.
	pub node_key: NodeKeyConfig,

	/// Configuration for the default set of nodes used for block syncing and transactions.
	pub default_peers_set: SetConfig,

	/// Number of substreams to reserve for full nodes for block syncing and transactions.
	/// Any other slot will be dedicated to light nodes.
	///
	/// This value is implicitly capped to `default_set.out_peers + default_set.in_peers`.
	pub default_peers_set_num_full: u32,

	/// Client identifier. Sent over the wire for debugging purposes.
	pub client_version: String,

	/// Name of the node. Sent over the wire for debugging purposes.
	pub node_name: String,

	/// Configuration for the transport layer.
	pub transport: TransportConfig,

	/// Maximum number of peers to ask the same blocks in parallel.
	pub max_parallel_downloads: u32,

	/// Maximum number of blocks per request.
	pub max_blocks_per_request: u32,

	/// Initial syncing mode.
	pub sync_mode: SyncMode,

	/// True if Kademlia random discovery should be enabled.
	///
	/// If true, the node will automatically randomly walk the DHT in order to find new peers.
	pub enable_dht_random_walk: bool,

	/// Should we insert non-global addresses into the DHT?
	pub allow_non_globals_in_dht: bool,

	/// Require iterative Kademlia DHT queries to use disjoint paths for increased resiliency in
	/// the presence of potentially adversarial nodes.
	pub kademlia_disjoint_query_paths: bool,

	/// Kademlia replication factor determines to how many closest peers a record is replicated to.
	///
	/// Discovery mechanism requires successful replication to all
	/// `kademlia_replication_factor` peers to consider record successfully put.
	pub kademlia_replication_factor: NonZeroUsize,

	/// Enable serving block data over IPFS bitswap.
	pub ipfs_server: bool,

	/// Size of Yamux receive window of all substreams. `None` for the default (256kiB).
	/// Any value less than 256kiB is invalid.
	///
	/// # Context
	///
	/// By design, notifications substreams on top of Yamux connections only allow up to `N` bytes
	/// to be transferred at a time, where `N` is the Yamux receive window size configurable here.
	/// This means, in practice, that every `N` bytes must be acknowledged by the receiver before
	/// the sender can send more data. The maximum bandwidth of each notifications substream is
	/// therefore `N / round_trip_time`.
	///
	/// It is recommended to leave this to `None`, and use a request-response protocol instead if
	/// a large amount of data must be transferred. The reason why the value is configurable is
	/// that some Substrate users mis-use notification protocols to send large amounts of data.
	/// As such, this option isn't designed to stay and will likely get removed in the future.
	///
	/// Note that configuring a value here isn't a modification of the Yamux protocol, but rather
	/// a modification of the way the implementation works. Different nodes with different
	/// configured values remain compatible with each other.
	pub yamux_window_size: Option<u32>,

	/// Networking backend used for P2P communication.
	pub network_backend: NetworkBackendType,
}

impl NetworkConfiguration {
	/// Create new default configuration
	pub fn new<SN: Into<String>, SV: Into<String>>(
		node_name: SN,
		client_version: SV,
		node_key: NodeKeyConfig,
		net_config_path: Option<PathBuf>,
	) -> Self {
		let default_peers_set = SetConfig::default();
		Self {
			net_config_path,
			listen_addresses: Vec::new(),
			public_addresses: Vec::new(),
			boot_nodes: Vec::new(),
			node_key,
			default_peers_set_num_full: default_peers_set.in_peers + default_peers_set.out_peers,
			default_peers_set,
			client_version: client_version.into(),
			node_name: node_name.into(),
			transport: TransportConfig::Normal { enable_mdns: false, allow_private_ip: true },
			max_parallel_downloads: 5,
			max_blocks_per_request: 64,
			sync_mode: SyncMode::Full,
			enable_dht_random_walk: true,
			allow_non_globals_in_dht: false,
			kademlia_disjoint_query_paths: false,
			kademlia_replication_factor: NonZeroUsize::new(DEFAULT_KADEMLIA_REPLICATION_FACTOR)
				.expect("value is a constant; constant is non-zero; qed."),
			yamux_window_size: None,
			ipfs_server: false,
			network_backend: NetworkBackendType::Libp2p,
		}
	}

	/// Create new default configuration for localhost-only connection with random port (useful for
	/// testing)
	pub fn new_local() -> NetworkConfiguration {
		let mut config =
			NetworkConfiguration::new("test-node", "test-client", Default::default(), None);

		config.listen_addresses =
			vec![iter::once(multiaddr::Protocol::Ip4(Ipv4Addr::new(127, 0, 0, 1)))
				.chain(iter::once(multiaddr::Protocol::Tcp(0)))
				.collect()];

		config.allow_non_globals_in_dht = true;
		config
	}

	/// Create new default configuration for localhost-only connection with random port (useful for
	/// testing)
	pub fn new_memory() -> NetworkConfiguration {
		let mut config =
			NetworkConfiguration::new("test-node", "test-client", Default::default(), None);

		config.listen_addresses =
			vec![iter::once(multiaddr::Protocol::Ip4(Ipv4Addr::new(127, 0, 0, 1)))
				.chain(iter::once(multiaddr::Protocol::Tcp(0)))
				.collect()];

		config.allow_non_globals_in_dht = true;
		config
	}
}

/// Network initialization parameters.
pub struct Params<Block: BlockT, H: ExHashT, N: NetworkBackend<Block, H>> {
	/// Assigned role for our node (full, light, ...).
	pub role: Role,

	/// How to spawn background tasks.
	pub executor: Box<dyn Fn(Pin<Box<dyn Future<Output = ()> + Send>>) + Send + Sync>,

	/// Network layer configuration.
	pub network_config: FullNetworkConfiguration<Block, H, N>,

	/// Legacy name of the protocol to use on the wire. Should be different for each chain.
	pub protocol_id: ProtocolId,

	/// Genesis hash of the chain
	pub genesis_hash: Block::Hash,

	/// Fork ID to distinguish protocols of different hard forks. Part of the standard protocol
	/// name on the wire.
	pub fork_id: Option<String>,

	/// Registry for recording prometheus metrics to.
	pub metrics_registry: Option<Registry>,

	/// Block announce protocol configuration
	pub block_announce_config: N::NotificationProtocolConfig,

	/// Bitswap configuration, if the server has been enabled.
	pub bitswap_config: Option<N::BitswapConfig>,

	/// Notification metrics.
	pub notification_metrics: NotificationMetrics,
}

/// Full network configuration.
pub struct FullNetworkConfiguration<B: BlockT + 'static, H: ExHashT, N: NetworkBackend<B, H>> {
	/// Installed notification protocols.
	pub(crate) notification_protocols: Vec<N::NotificationProtocolConfig>,

	/// List of request-response protocols that the node supports.
	pub(crate) request_response_protocols: Vec<N::RequestResponseProtocolConfig>,

	/// Network configuration.
	pub network_config: NetworkConfiguration,

	/// [`PeerStore`](crate::peer_store::PeerStore),
	peer_store: Option<N::PeerStore>,

	/// Handle to [`PeerStore`](crate::peer_store::PeerStore).
	peer_store_handle: Arc<dyn PeerStoreProvider>,
}

impl<B: BlockT + 'static, H: ExHashT, N: NetworkBackend<B, H>> FullNetworkConfiguration<B, H, N> {
	/// Create new [`FullNetworkConfiguration`].
	pub fn new(network_config: &NetworkConfiguration) -> Self {
		let bootnodes = network_config.boot_nodes.iter().map(|bootnode| bootnode.peer_id).collect();
		let peer_store = N::peer_store(bootnodes);
		let peer_store_handle = peer_store.handle();

		Self {
			peer_store: Some(peer_store),
			peer_store_handle,
			notification_protocols: Vec::new(),
			request_response_protocols: Vec::new(),
			network_config: network_config.clone(),
		}
	}

	/// Add a notification protocol.
	pub fn add_notification_protocol(&mut self, config: N::NotificationProtocolConfig) {
		self.notification_protocols.push(config);
	}

	/// Get reference to installed notification protocols.
	pub fn notification_protocols(&self) -> &Vec<N::NotificationProtocolConfig> {
		&self.notification_protocols
	}

	/// Add a request-response protocol.
	pub fn add_request_response_protocol(&mut self, config: N::RequestResponseProtocolConfig) {
		self.request_response_protocols.push(config);
	}

	/// Get handle to [`PeerStore`].
	pub fn peer_store_handle(&self) -> Arc<dyn PeerStoreProvider> {
		Arc::clone(&self.peer_store_handle)
	}

	/// Take [`PeerStore`].
	///
	/// `PeerStore` is created when `FullNetworkConfig` is initialized so that `PeerStoreHandle`s
	/// can be passed onto notification protocols. `PeerStore` itself should be started only once
	/// and since technically it's not a libp2p task, it should be started with `SpawnHandle` in
	/// `builder.rs` instead of using the libp2p/litep2p executor in the networking backend. This
	/// function consumes `PeerStore` and starts its event loop in the appropriate place.
	pub fn take_peer_store(&mut self) -> N::PeerStore {
		self.peer_store
			.take()
			.expect("`PeerStore` can only be taken once when it's started; qed")
	}

	/// Verify addresses are consistent with enabled transports.
	pub fn sanity_check_addresses(&self) -> Result<(), crate::error::Error> {
		ensure_addresses_consistent_with_transport(
			self.network_config.listen_addresses.iter(),
			&self.network_config.transport,
		)?;
		ensure_addresses_consistent_with_transport(
			self.network_config.boot_nodes.iter().map(|x| &x.multiaddr),
			&self.network_config.transport,
		)?;
		ensure_addresses_consistent_with_transport(
			self.network_config
				.default_peers_set
				.reserved_nodes
				.iter()
				.map(|x| &x.multiaddr),
			&self.network_config.transport,
		)?;

		for notification_protocol in &self.notification_protocols {
			ensure_addresses_consistent_with_transport(
				notification_protocol.set_config().reserved_nodes.iter().map(|x| &x.multiaddr),
				&self.network_config.transport,
			)?;
		}
		ensure_addresses_consistent_with_transport(
			self.network_config.public_addresses.iter(),
			&self.network_config.transport,
		)?;

		Ok(())
	}

	/// Check for duplicate bootnodes.
	pub fn sanity_check_bootnodes(&self) -> Result<(), crate::error::Error> {
		self.network_config.boot_nodes.iter().try_for_each(|bootnode| {
			if let Some(other) = self
				.network_config
				.boot_nodes
				.iter()
				.filter(|o| o.multiaddr == bootnode.multiaddr)
				.find(|o| o.peer_id != bootnode.peer_id)
			{
				Err(crate::error::Error::DuplicateBootnode {
					address: bootnode.multiaddr.clone().into(),
					first_id: bootnode.peer_id.into(),
					second_id: other.peer_id.into(),
				})
			} else {
				Ok(())
			}
		})
	}

	/// Collect all reserved nodes and bootnodes addresses.
	pub fn known_addresses(&self) -> Vec<(PeerId, Multiaddr)> {
		let mut addresses: Vec<_> = self
			.network_config
			.default_peers_set
			.reserved_nodes
			.iter()
			.map(|reserved| (reserved.peer_id, reserved.multiaddr.clone()))
			.chain(self.notification_protocols.iter().flat_map(|protocol| {
				protocol
					.set_config()
					.reserved_nodes
					.iter()
					.map(|reserved| (reserved.peer_id, reserved.multiaddr.clone()))
			}))
			.chain(
				self.network_config
					.boot_nodes
					.iter()
					.map(|bootnode| (bootnode.peer_id, bootnode.multiaddr.clone())),
			)
			.collect();

		// Remove possible duplicates.
		addresses.sort();
		addresses.dedup();

		addresses
	}
}

/// Network backend type.
#[derive(Debug, Clone)]
pub enum NetworkBackendType {
	/// Use libp2p for P2P networking.
	Libp2p,

	/// Use litep2p for P2P networking.
	Litep2p,
}

#[cfg(test)]
mod tests {
	use super::*;
	use tempfile::TempDir;

	fn tempdir_with_prefix(prefix: &str) -> TempDir {
		tempfile::Builder::new().prefix(prefix).tempdir().unwrap()
	}

	fn secret_bytes(kp: ed25519::Keypair) -> Vec<u8> {
		kp.secret().to_bytes().into()
	}

	#[test]
	fn test_secret_file() {
		let tmp = tempdir_with_prefix("x");
		std::fs::remove_dir(tmp.path()).unwrap(); // should be recreated
		let file = tmp.path().join("x").to_path_buf();
		let kp1 = NodeKeyConfig::Ed25519(Secret::File(file.clone())).into_keypair().unwrap();
		let kp2 = NodeKeyConfig::Ed25519(Secret::File(file.clone())).into_keypair().unwrap();
		assert!(file.is_file() && secret_bytes(kp1) == secret_bytes(kp2))
	}

	#[test]
	fn test_secret_input() {
		let sk = ed25519::SecretKey::generate();
		let kp1 = NodeKeyConfig::Ed25519(Secret::Input(sk.clone())).into_keypair().unwrap();
		let kp2 = NodeKeyConfig::Ed25519(Secret::Input(sk)).into_keypair().unwrap();
		assert!(secret_bytes(kp1) == secret_bytes(kp2));
	}

	#[test]
	fn test_secret_new() {
		let kp1 = NodeKeyConfig::Ed25519(Secret::New).into_keypair().unwrap();
		let kp2 = NodeKeyConfig::Ed25519(Secret::New).into_keypair().unwrap();
		assert!(secret_bytes(kp1) != secret_bytes(kp2));
	}
}<|MERGE_RESOLUTION|>--- conflicted
+++ resolved
@@ -185,13 +185,9 @@
 #[derive(Debug)]
 pub enum ParseErr {
 	/// Error while parsing the multiaddress.
-<<<<<<< HEAD
-	MultiaddrParse(multiaddr::Error),
-=======
 	MultiaddrParse(multiaddr::ParseError),
 	/// Multihash of the peer ID is invalid.
 	InvalidPeerId,
->>>>>>> 650b124f
 	/// The peer ID is missing from the address.
 	PeerIdMissing,
 }
