--- conflicted
+++ resolved
@@ -16,16 +16,9 @@
 targets = ["x86_64-unknown-linux-gnu"]
 
 [dependencies]
-<<<<<<< HEAD
-array-bytes = "6.2.2"
-codec = { package = "parity-scale-codec", version = "3.6.12", features = ["derive"] }
-futures = "0.3.30"
-=======
 array-bytes = { workspace = true, default-features = true }
 codec = { features = ["derive"], workspace = true, default-features = true }
 futures = { workspace = true }
-libp2p = { workspace = true }
->>>>>>> 5e62782d
 log = { workspace = true, default-features = true }
 prometheus-endpoint = { workspace = true, default-features = true }
 sc-network = { workspace = true, default-features = true }
