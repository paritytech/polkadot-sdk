--- conflicted
+++ resolved
@@ -16,14 +16,8 @@
 targets = ["x86_64-unknown-linux-gnu"]
 
 [dependencies]
-<<<<<<< HEAD
-array-bytes = "6.1"
-codec = { package = "parity-scale-codec", version = "3.6.1", features = ["derive"] }
-libp2p = "0.52.3"
-=======
 array-bytes = "6.2.2"
 codec = { package = "parity-scale-codec", version = "3.6.12", features = ["derive"] }
->>>>>>> 650b124f
 futures = "0.3.30"
 log = { workspace = true, default-features = true }
 prometheus-endpoint = { package = "substrate-prometheus-endpoint", path = "../../../utils/prometheus" }
