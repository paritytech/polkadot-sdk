// This file is part of Substrate.

// Copyright (C) Parity Technologies (UK) Ltd.
// SPDX-License-Identifier: GPL-3.0-or-later WITH Classpath-exception-2.0

// This program is free software: you can redistribute it and/or modify
// it under the terms of the GNU General Public License as published by
// the Free Software Foundation, either version 3 of the License, or
// (at your option) any later version.

// This program is distributed in the hope that it will be useful,
// but WITHOUT ANY WARRANTY; without even the implied warranty of
// MERCHANTABILITY or FITNESS FOR A PARTICULAR PURPOSE. See the
// GNU General Public License for more details.

// You should have received a copy of the GNU General Public License
// along with this program. If not, see <https://www.gnu.org/licenses/>.

//! Testsuite of transaction pool integration tests.

pub mod zombienet;

use std::time::Duration;

use crate::zombienet::{
	default_zn_scenario_builder, relaychain_rococo_local_network_spec as relay,
	relaychain_rococo_local_network_spec::parachain_asset_hub_network_spec as para, NetworkSpawner,
};
use futures::future::join_all;
use tracing::info;
use txtesttool::{execution_log::ExecutionLog, scenario::ScenarioExecutor};
use zombienet::DEFAULT_SEND_FUTURE_AND_READY_TXS_TESTS_TIMEOUT_IN_SECS;

// Test which sends future and ready txs from many accounts
// to an unlimited pool of a parachain collator based on the asset-hub-rococo runtime.
#[tokio::test(flavor = "multi_thread")]
#[ignore]
async fn send_future_and_ready_from_many_accounts_to_parachain() {
	let net = NetworkSpawner::from_toml_with_env_logger(para::HIGH_POOL_LIMIT_FATP)
		.await
		.unwrap();

	// Wait for the parachain collator to start block production.
	net.wait_for_block_production("charlie", false).await.unwrap();

	// Create future & ready txs executors.
	let ws = net.node_rpc_uri("charlie").unwrap();
	let future_scenario_executor = default_zn_scenario_builder(&net)
		.with_rpc_uri(ws.clone())
		.with_start_id(0)
		.with_last_id(99)
		.with_nonce_from(Some(100))
		.with_txs_count(100)
		.with_executor_id("future-txs-executor".to_string())
		.with_timeout_in_secs(DEFAULT_SEND_FUTURE_AND_READY_TXS_TESTS_TIMEOUT_IN_SECS)
		.build()
		.await;
	let ready_scenario_executor = default_zn_scenario_builder(&net)
		.with_rpc_uri(ws)
		.with_start_id(0)
		.with_last_id(99)
		.with_nonce_from(Some(0))
		.with_txs_count(100)
		.with_executor_id("ready-txs-executor".to_string())
		.with_timeout_in_secs(DEFAULT_SEND_FUTURE_AND_READY_TXS_TESTS_TIMEOUT_IN_SECS)
		.build()
		.await;

	// Execute transactions and fetch the execution logs.
	let (future_logs, ready_logs) = futures::future::join(
		future_scenario_executor.execute(),
		ready_scenario_executor.execute(),
	)
	.await;

	let finalized_future =
		future_logs.values().filter_map(|default_log| default_log.finalized()).count();
	let finalized_ready =
		ready_logs.values().filter_map(|default_log| default_log.finalized()).count();

	assert_eq!(finalized_future, 10_000);
	assert_eq!(finalized_ready, 10_000);
}

// Test which sends future and ready txs from many accounts
// to an unlimited pool of a relaychain node based on `rococo-local` runtime.
#[tokio::test(flavor = "multi_thread")]
#[ignore]
async fn send_future_and_ready_from_many_accounts_to_relaychain() {
	let net = NetworkSpawner::from_toml_with_env_logger(relay::HIGH_POOL_LIMIT_FATP)
		.await
		.unwrap();

	// Wait for the paracha validator to start block production & have its genesis block
	// finalized.
	net.wait_for_block_production("alice", false).await.unwrap();

	// Create future & ready txs executors.
	let ws = net.node_rpc_uri("alice").unwrap();
	let future_scenario_executor = default_zn_scenario_builder(&net)
		.with_rpc_uri(ws.clone())
		.with_start_id(0)
		.with_last_id(99)
		.with_nonce_from(Some(100))
		.with_txs_count(100)
		.with_executor_id("future-txs-executor".to_string())
		.with_timeout_in_secs(DEFAULT_SEND_FUTURE_AND_READY_TXS_TESTS_TIMEOUT_IN_SECS)
		.build()
		.await;
	let ready_scenario_executor = default_zn_scenario_builder(&net)
		.with_rpc_uri(ws)
		.with_start_id(0)
		.with_last_id(99)
		.with_nonce_from(Some(0))
		.with_txs_count(100)
		.with_executor_id("ready-txs-executor".to_string())
		.with_timeout_in_secs(DEFAULT_SEND_FUTURE_AND_READY_TXS_TESTS_TIMEOUT_IN_SECS)
		.build()
		.await;

	// Execute transactions and fetch the execution logs.
	// Execute transactions and fetch the execution logs.
	let (future_logs, ready_logs) = futures::future::join(
		future_scenario_executor.execute(),
		ready_scenario_executor.execute(),
	)
	.await;

	let finalized_future =
		future_logs.values().filter_map(|default_log| default_log.finalized()).count();
	let finalized_ready =
		ready_logs.values().filter_map(|default_log| default_log.finalized()).count();

	assert_eq!(finalized_future, 10_000);
	assert_eq!(finalized_ready, 10_000);
}

<<<<<<< HEAD
// Send immportal and mortal txs. Some of the mortal txs are configured to get dropped
// while others to succeed. Mortal txs are future so not being able to become ready in time and
// included in blocks result in their dropping.
//
// Block length for rococo for user txs is 75% of maximum 5MB (per frame-system setup),
// so we get 3750KB. In the test scenario we aim for 5 txs per block roughly (not precesily)
// so to fill a block each user tx must have around 750kb.
#[tokio::test(flavor = "multi_thread")]
async fn send_future_mortal_txs() {
	let net = NetworkSpawner::from_toml_with_env_logger(RELAYCHAIN_HIGH_POOL_LIMIT_FATP)
=======
// Test which sends 5m transactions to parachain. Long execution time expected.
#[tokio::test(flavor = "multi_thread")]
#[ignore]
async fn send_5m_from_many_accounts_to_parachain() {
	let net = NetworkSpawner::from_toml_with_env_logger(para::HIGH_POOL_LIMIT_FATP)
>>>>>>> 874a8dbd
		.await
		.unwrap();

	// Wait for the parachain collator to start block production.
<<<<<<< HEAD
	net.wait_for_block_production("alice", true).await.unwrap();

	// Create txs executors.
	let ws = net.node_rpc_uri("alice").unwrap();
	let ready_scenario_executor = default_zn_scenario_builder(&net)
		.with_rpc_uri(ws.clone())
		.with_start_id(0)
		.with_nonce_from(Some(0))
		.with_txs_count(50)
		// Block length for rococo for user txs is 75% of maximum 5MB (per frame-system setup),
		// so we get 3750KB. In the test scenario we aim for 5 txs per block roughly (not precesily)
		// so to fill a block each user tx must have around 750kb. We aim for 5 txs per block
		// because we send 50 ready txs which we want to distribute over 10 blocks, so mortal txs
		// with lifetime lower than 10 should be declared invalid after the ready txs finalize,
		// while mortal txs with bigger lifetime should be finalized.
		.with_remark_recipe(750)
		.with_executor_id("ready-txs-executor".to_string())
		.build()
		.await;

	let mortal_scenario_invalid = default_zn_scenario_builder(&net)
		.with_rpc_uri(ws.clone())
		.with_start_id(0)
		.with_nonce_from(Some(60))
		.with_txs_count(10)
		.with_executor_id("mortal-tx-executor-invalid".to_string())
		.with_mortality(5)
		.build()
		.await;

	let mortal_scenario_success = default_zn_scenario_builder(&net)
		.with_rpc_uri(ws)
		.with_start_id(0)
		.with_nonce_from(Some(50))
		.with_txs_count(10)
		.with_executor_id("mortal-tx-executor-success".to_string())
		.with_mortality(25)
=======
	net.wait_for_block_production("charlie").await.unwrap();

	// Create txs executor.
	let ws = net.node_rpc_uri("charlie").unwrap();
	let executor = default_zn_scenario_builder(&net)
		.with_rpc_uri(ws)
		.with_start_id(0)
		.with_last_id(999)
		.with_txs_count(5_000)
		.with_executor_id("txs-executor".to_string())
		.with_send_threshold(7500)
>>>>>>> 874a8dbd
		.build()
		.await;

	// Execute transactions and fetch the execution logs.
<<<<<<< HEAD
	let (mortal_invalid_logs, ready_logs, mortal_succes_logs) = tokio::join!(
		mortal_scenario_invalid.execute(),
		ready_scenario_executor.execute(),
		mortal_scenario_success.execute(),
	);

	let mortal_invalid = mortal_invalid_logs
		.values()
		.filter(|default_log| default_log.get_invalid_reason().len() > 0)
		.count();
	let mortal_succesfull = mortal_succes_logs
		.values()
		.filter_map(|default_log| default_log.finalized())
		.count();
	let finalized_ready =
		ready_logs.values().filter_map(|default_log| default_log.finalized()).count();

	assert_eq!(mortal_invalid, 10);
	assert_eq!(mortal_succesfull, 10);
	assert_eq!(finalized_ready, 50);
}

// Send immortal and mortal txs. Some mortal txs have lower priority so they shouldn't get into
// blocks during their lifetime, and will be considered invalid, while other mortal txs have
// sufficient lifetime to be included in blocks, and are finalized successfully.
#[tokio::test(flavor = "multi_thread")]
async fn send_lower_priority_mortal_txs() {
	let net = NetworkSpawner::from_toml_with_env_logger(RELAYCHAIN_HIGH_POOL_LIMIT_FATP)
=======
	let execution_logs = executor.execute().await;
	let finalized_txs = execution_logs.values().filter_map(|tx_log| tx_log.finalized()).count();

	assert_eq!(finalized_txs, 5_000_000);
}

// Test which sends 5m transactions to relaychain. Long execution time expected.
#[tokio::test(flavor = "multi_thread")]
#[ignore]
async fn send_5m_from_many_accounts_to_relaychain() {
	let net = NetworkSpawner::from_toml_with_env_logger(relay::HIGH_POOL_LIMIT_FATP)
>>>>>>> 874a8dbd
		.await
		.unwrap();

	// Wait for the parachain collator to start block production.
<<<<<<< HEAD
	net.wait_for_block_production("alice", true).await.unwrap();

	// Create txs executors.
	let ws = net.node_rpc_uri("alice").unwrap();
	let ready_scenario_executor = default_zn_scenario_builder(&net)
		.with_rpc_uri(ws.clone())
		.with_start_id(0)
		.with_nonce_from(Some(0))
		.with_txs_count(50)
		.with_executor_id("ready-txs-executor".to_string())
		// Block length for rococo for user txs is 75% of maximum 5MB (per frame-system setup),
		// so we get 3750KB. In the test scenario we aim for 5 txs per block roughly (not precesily)
		// so to fill a block each user tx must have around 750kb. We aim for 5 txs per block
		// because we send 50 ready txs which we want to distribute over 10 blocks, so mortal txs
		// with lifetime lower than 10 should be declared invalid after the ready txs finalize,
		// while mortal txs with bigger lifetime should be finalized.
		.with_remark_recipe(750)
		.with_tip(150)
		.build()
		.await;

	let mortal_scenario_invalid = default_zn_scenario_builder(&net)
		.with_rpc_uri(ws.clone())
		.with_start_id(1)
		.with_nonce_from(Some(0))
		.with_txs_count(10)
		.with_executor_id("mortal-tx-executor-invalid".to_string())
		.with_mortality(5)
		// Make it very hard for these mortal txs to be included in blocks, by making them big
		// enough to not let other txs be part of the same block as them, but also make sure they
		// have the lowest priority so that they are not included in a single tx block over other
		// txs. At some point they'll be starved and their lifetime will pass.
		.with_remark_recipe(3500)
		.with_tip(50)
		.build()
		.await;

	let mortal_scenario_success = default_zn_scenario_builder(&net)
		.with_rpc_uri(ws)
		.with_start_id(2)
		.with_nonce_from(Some(0))
		.with_txs_count(10)
		.with_executor_id("mortal-tx-executor-success".to_string())
		.with_mortality(20)
		// Same reasoning as for the ready immortal txs, we want these txs to be similarly big as
		// the immortal txs, so at all times if it comes to pick a ready txs to include it in a
		// block, an immortal tx should be picked instead (leaving these mortal txs to be picked
		// only after, which is fine for these mortal txs).
		.with_remark_recipe(750)
		.with_tip(100)
=======
	net.wait_for_block_production("alice").await.unwrap();

	// Create txs executor.
	let ws = net.node_rpc_uri("alice").unwrap();
	let executor = default_zn_scenario_builder(&net)
		.with_rpc_uri(ws.clone())
		.with_start_id(0)
		.with_last_id(999)
		.with_txs_count(5000)
		.with_executor_id("txs-executor".to_string())
		.with_send_threshold(7500)
		.build()
		.await;

	// Execute transactions and fetch the execution logs.
	let execution_logs = executor.execute().await;
	let finalized_txs = execution_logs.values().filter_map(|tx_log| tx_log.finalized()).count();

	assert_eq!(finalized_txs, 5_000_000);
}

/// Internal test that allows to observe how transcactions are gossiped in the network. Requires
/// external tool to track transactions presence at nodes. Was used to evaluate some metrics of
/// existing transaction protocol.
#[tokio::test(flavor = "multi_thread")]
#[ignore]
async fn gossiping() {
	let net = NetworkSpawner::from_toml_with_env_logger(relay::HIGH_POOL_LIMIT_FATP_TRACE)
		.await
		.unwrap();

	// Wait for the parachain collator to start block production.
	net.wait_for_block_production("a00").await.unwrap();

	// Create the txs executor.
	let ws = net.node_rpc_uri("a00").unwrap();
	let executor = default_zn_scenario_builder(&net)
		.with_rpc_uri(ws)
		.with_start_id(0)
		.with_last_id(999)
		.with_executor_id("txs-executor".to_string())
>>>>>>> 874a8dbd
		.build()
		.await;

	// Execute transactions and fetch the execution logs.
<<<<<<< HEAD
	let (mortal_invalid_logs, ready_logs, mortal_success_logs) = tokio::join!(
		mortal_scenario_invalid.execute(),
		ready_scenario_executor.execute(),
		mortal_scenario_success.execute(),
	);

	let mortal_invalid = mortal_invalid_logs
		.values()
		.filter(|default_log| default_log.get_invalid_reason().len() > 0)
		.count();
	let mortal_succesfull = mortal_success_logs
		.values()
		.filter_map(|default_log| default_log.finalized())
		.count();
	let finalized_ready =
		ready_logs.values().filter_map(|default_log| default_log.finalized()).count();

	assert_eq!(mortal_invalid, 10);
	assert_eq!(mortal_succesfull, 10);
	assert_eq!(finalized_ready, 50);
=======
	let execution_logs = executor.execute().await;
	let finalized_txs = execution_logs.values().filter_map(|tx_log| tx_log.finalized()).count();

	assert_eq!(finalized_txs, 1000);

	tracing::info!("BASEDIR: {:?}", net.base_dir_path());
}

/// Creates new transaction scenario executor and sends given batch of ready transactions to the
/// specified node. Single transaction is sent from single account.
async fn send_batch(
	net: &NetworkSpawner,
	node_name: &str,
	from: u32,
	to: u32,
	prio: u32,
) -> ScenarioExecutor {
	let ws = net.node_rpc_uri(node_name).unwrap();
	info!(from, to, prio, "send_batch");
	default_zn_scenario_builder(net)
		.with_rpc_uri(ws)
		.with_start_id(from)
		.with_last_id(to)
		.with_txs_count(1)
		.with_tip(prio.into())
		.with_executor_id(format!("txs-executor_{}_{}_{}", from, to, prio))
		.with_send_threshold(usize::MAX)
		.with_legacy_backend(true)
		.build()
		.await
}

/// Repeatedly sends batches of transactions to the specified node with priority provided by
/// closure.
///
/// This function loops indefinitely, adjusting the priority of the transaction batch each time
/// based on the provided function. Each batch is executed by an executor that times out after
/// period duration if not completed.
///
/// The progress of transactions is intentionally not monitored; the utility is intended for
/// transaction pool limits testing, where the accuracy of execution is challenging to monitor.
async fn batch_loop<F>(
	net: &NetworkSpawner,
	node_name: &str,
	from: u32,
	to: u32,
	priority: F,
	period: std::time::Duration,
) where
	F: Fn(u32) -> u32,
{
	let mut prio = 0;
	loop {
		prio = priority(prio);
		let executor = send_batch(&net, node_name, from, to, prio).await;
		let start = std::time::Instant::now();
		let _results = tokio::time::timeout(period, executor.execute()).await;
		let elapsed = start.elapsed();
		if elapsed < period {
			tokio::time::sleep(period - elapsed).await;
		}
	}
}

/// Tests the transaction pool limits by continuously sending transaction batches to a parachain
/// network node. This test checks the pool's behavior under high load by simulating multiple
/// senders with increasing priorities.
#[tokio::test(flavor = "multi_thread")]
#[ignore]
async fn test_limits_increasing_prio_parachain() {
	let net = NetworkSpawner::from_toml_with_env_logger(para::LOW_POOL_LIMIT_FATP)
		.await
		.unwrap();

	net.wait_for_block_production("charlie").await.unwrap();

	let mut executors = vec![];
	let senders_count = 25;
	let sender_batch = 2000;

	for i in 0..senders_count {
		let from = 0 + i * sender_batch;
		let to = from + sender_batch - 1;
		executors.push(batch_loop(
			&net,
			"charlie",
			from,
			to,
			|prio| prio + 1,
			Duration::from_secs(60),
		));
	}

	let _results = join_all(executors).await;
}

/// Tests the transaction pool limits by continuously sending transaction batches to a relaychain
/// network node. This test checks the pool's behavior under high load by simulating multiple
/// senders with increasing priorities.
#[tokio::test(flavor = "multi_thread")]
#[ignore]
async fn test_limits_increasing_prio_relaychain() {
	let net = NetworkSpawner::from_toml_with_env_logger(relay::LOW_POOL_LIMIT_FATP)
		.await
		.unwrap();

	net.wait_for_block_production("alice").await.unwrap();

	let mut executors = vec![];
	//this looks like current limit of what we can handle. A bit choky but almost no empty blocks.
	let senders_count = 50;
	let sender_batch = 2000;

	for i in 0..senders_count {
		let from = 0 + i * sender_batch;
		let to = from + sender_batch - 1;
		executors.push(batch_loop(
			&net,
			"alice",
			from,
			to,
			|prio| prio + 1,
			Duration::from_secs(15),
		));
	}

	let _results = join_all(executors).await;
}

/// Tests the transaction pool limits by continuously sending transaction batches to a relaychain
/// network node. This test checks the pool's behavior under high load by simulating multiple
/// senders with increasing priorities.
#[tokio::test(flavor = "multi_thread")]
#[ignore]
async fn test_limits_same_prio_relaychain() {
	let net = NetworkSpawner::from_toml_with_env_logger(relay::LOW_POOL_LIMIT_FATP)
		.await
		.unwrap();

	net.wait_for_block_production("alice").await.unwrap();

	let mut executors = vec![];
	let senders_count = 50;
	let sender_batch = 2000;

	for i in 0..senders_count {
		let from = 0 + i * sender_batch;
		let to = from + sender_batch - 1;
		executors.push(batch_loop(&net, "alice", from, to, |prio| prio, Duration::from_secs(15)));
	}

	let _results = join_all(executors).await;
>>>>>>> 874a8dbd
}<|MERGE_RESOLUTION|>--- conflicted
+++ resolved
@@ -135,7 +135,6 @@
 	assert_eq!(finalized_ready, 10_000);
 }
 
-<<<<<<< HEAD
 // Send immportal and mortal txs. Some of the mortal txs are configured to get dropped
 // while others to succeed. Mortal txs are future so not being able to become ready in time and
 // included in blocks result in their dropping.
@@ -146,18 +145,10 @@
 #[tokio::test(flavor = "multi_thread")]
 async fn send_future_mortal_txs() {
 	let net = NetworkSpawner::from_toml_with_env_logger(RELAYCHAIN_HIGH_POOL_LIMIT_FATP)
-=======
-// Test which sends 5m transactions to parachain. Long execution time expected.
-#[tokio::test(flavor = "multi_thread")]
-#[ignore]
-async fn send_5m_from_many_accounts_to_parachain() {
-	let net = NetworkSpawner::from_toml_with_env_logger(para::HIGH_POOL_LIMIT_FATP)
->>>>>>> 874a8dbd
 		.await
 		.unwrap();
 
 	// Wait for the parachain collator to start block production.
-<<<<<<< HEAD
 	net.wait_for_block_production("alice", true).await.unwrap();
 
 	// Create txs executors.
@@ -195,24 +186,10 @@
 		.with_txs_count(10)
 		.with_executor_id("mortal-tx-executor-success".to_string())
 		.with_mortality(25)
-=======
-	net.wait_for_block_production("charlie").await.unwrap();
-
-	// Create txs executor.
-	let ws = net.node_rpc_uri("charlie").unwrap();
-	let executor = default_zn_scenario_builder(&net)
-		.with_rpc_uri(ws)
-		.with_start_id(0)
-		.with_last_id(999)
-		.with_txs_count(5_000)
-		.with_executor_id("txs-executor".to_string())
-		.with_send_threshold(7500)
->>>>>>> 874a8dbd
-		.build()
-		.await;
-
-	// Execute transactions and fetch the execution logs.
-<<<<<<< HEAD
+		.build()
+		.await;
+
+	// Execute transactions and fetch the execution logs.
 	let (mortal_invalid_logs, ready_logs, mortal_succes_logs) = tokio::join!(
 		mortal_scenario_invalid.execute(),
 		ready_scenario_executor.execute(),
@@ -241,24 +218,10 @@
 #[tokio::test(flavor = "multi_thread")]
 async fn send_lower_priority_mortal_txs() {
 	let net = NetworkSpawner::from_toml_with_env_logger(RELAYCHAIN_HIGH_POOL_LIMIT_FATP)
-=======
-	let execution_logs = executor.execute().await;
-	let finalized_txs = execution_logs.values().filter_map(|tx_log| tx_log.finalized()).count();
-
-	assert_eq!(finalized_txs, 5_000_000);
-}
-
-// Test which sends 5m transactions to relaychain. Long execution time expected.
-#[tokio::test(flavor = "multi_thread")]
-#[ignore]
-async fn send_5m_from_many_accounts_to_relaychain() {
-	let net = NetworkSpawner::from_toml_with_env_logger(relay::HIGH_POOL_LIMIT_FATP)
->>>>>>> 874a8dbd
 		.await
 		.unwrap();
 
 	// Wait for the parachain collator to start block production.
-<<<<<<< HEAD
 	net.wait_for_block_production("alice", true).await.unwrap();
 
 	// Create txs executors.
@@ -309,54 +272,10 @@
 		// only after, which is fine for these mortal txs).
 		.with_remark_recipe(750)
 		.with_tip(100)
-=======
-	net.wait_for_block_production("alice").await.unwrap();
-
-	// Create txs executor.
-	let ws = net.node_rpc_uri("alice").unwrap();
-	let executor = default_zn_scenario_builder(&net)
-		.with_rpc_uri(ws.clone())
-		.with_start_id(0)
-		.with_last_id(999)
-		.with_txs_count(5000)
-		.with_executor_id("txs-executor".to_string())
-		.with_send_threshold(7500)
-		.build()
-		.await;
-
-	// Execute transactions and fetch the execution logs.
-	let execution_logs = executor.execute().await;
-	let finalized_txs = execution_logs.values().filter_map(|tx_log| tx_log.finalized()).count();
-
-	assert_eq!(finalized_txs, 5_000_000);
-}
-
-/// Internal test that allows to observe how transcactions are gossiped in the network. Requires
-/// external tool to track transactions presence at nodes. Was used to evaluate some metrics of
-/// existing transaction protocol.
-#[tokio::test(flavor = "multi_thread")]
-#[ignore]
-async fn gossiping() {
-	let net = NetworkSpawner::from_toml_with_env_logger(relay::HIGH_POOL_LIMIT_FATP_TRACE)
-		.await
-		.unwrap();
-
-	// Wait for the parachain collator to start block production.
-	net.wait_for_block_production("a00").await.unwrap();
-
-	// Create the txs executor.
-	let ws = net.node_rpc_uri("a00").unwrap();
-	let executor = default_zn_scenario_builder(&net)
-		.with_rpc_uri(ws)
-		.with_start_id(0)
-		.with_last_id(999)
-		.with_executor_id("txs-executor".to_string())
->>>>>>> 874a8dbd
-		.build()
-		.await;
-
-	// Execute transactions and fetch the execution logs.
-<<<<<<< HEAD
+		.build()
+		.await;
+
+	// Execute transactions and fetch the execution logs.
 	let (mortal_invalid_logs, ready_logs, mortal_success_logs) = tokio::join!(
 		mortal_scenario_invalid.execute(),
 		ready_scenario_executor.execute(),
@@ -377,7 +296,92 @@
 	assert_eq!(mortal_invalid, 10);
 	assert_eq!(mortal_succesfull, 10);
 	assert_eq!(finalized_ready, 50);
-=======
+
+
+// Test which sends 5m transactions to parachain. Long execution time expected.
+#[tokio::test(flavor = "multi_thread")]
+#[ignore]
+async fn send_5m_from_many_accounts_to_parachain() {
+	let net = NetworkSpawner::from_toml_with_env_logger(para::HIGH_POOL_LIMIT_FATP)
+		.await
+		.unwrap();
+
+	// Wait for the parachain collator to start block production.
+	net.wait_for_block_production("charlie").await.unwrap();
+
+	// Create txs executor.
+	let ws = net.node_rpc_uri("charlie").unwrap();
+	let executor = default_zn_scenario_builder(&net)
+		.with_rpc_uri(ws)
+		.with_start_id(0)
+		.with_last_id(999)
+		.with_txs_count(5_000)
+		.with_executor_id("txs-executor".to_string())
+		.with_send_threshold(7500)
+		.build()
+		.await;
+
+	// Execute transactions and fetch the execution logs.
+	let execution_logs = executor.execute().await;
+	let finalized_txs = execution_logs.values().filter_map(|tx_log| tx_log.finalized()).count();
+
+	assert_eq!(finalized_txs, 5_000_000);
+}
+
+// Test which sends 5m transactions to relaychain. Long execution time expected.
+#[tokio::test(flavor = "multi_thread")]
+#[ignore]
+async fn send_5m_from_many_accounts_to_relaychain() {
+	let net = NetworkSpawner::from_toml_with_env_logger(relay::HIGH_POOL_LIMIT_FATP)
+		.await
+		.unwrap();
+
+	// Wait for the parachain collator to start block production.
+	net.wait_for_block_production("alice").await.unwrap();
+
+	// Create txs executor.
+	let ws = net.node_rpc_uri("alice").unwrap();
+	let executor = default_zn_scenario_builder(&net)
+		.with_rpc_uri(ws.clone())
+		.with_start_id(0)
+		.with_last_id(999)
+		.with_txs_count(5000)
+		.with_executor_id("txs-executor".to_string())
+		.with_send_threshold(7500)
+		.build()
+		.await;
+
+	// Execute transactions and fetch the execution logs.
+	let execution_logs = executor.execute().await;
+	let finalized_txs = execution_logs.values().filter_map(|tx_log| tx_log.finalized()).count();
+
+	assert_eq!(finalized_txs, 5_000_000);
+}
+
+/// Internal test that allows to observe how transcactions are gossiped in the network. Requires
+/// external tool to track transactions presence at nodes. Was used to evaluate some metrics of
+/// existing transaction protocol.
+#[tokio::test(flavor = "multi_thread")]
+#[ignore]
+async fn gossiping() {
+	let net = NetworkSpawner::from_toml_with_env_logger(relay::HIGH_POOL_LIMIT_FATP_TRACE)
+		.await
+		.unwrap();
+
+	// Wait for the parachain collator to start block production.
+	net.wait_for_block_production("a00").await.unwrap();
+
+	// Create the txs executor.
+	let ws = net.node_rpc_uri("a00").unwrap();
+	let executor = default_zn_scenario_builder(&net)
+		.with_rpc_uri(ws)
+		.with_start_id(0)
+		.with_last_id(999)
+		.with_executor_id("txs-executor".to_string())
+		.build()
+		.await;
+
+	// Execute transactions and fetch the execution logs.
 	let execution_logs = executor.execute().await;
 	let finalized_txs = execution_logs.values().filter_map(|tx_log| tx_log.finalized()).count();
 
@@ -530,5 +534,4 @@
 	}
 
 	let _results = join_all(executors).await;
->>>>>>> 874a8dbd
 }