--- conflicted
+++ resolved
@@ -708,13 +708,8 @@
 			listener.invalid(&removed_tx_hash);
 		});
 
-<<<<<<< HEAD
 		log::trace!(target: LOG_TARGET, "Removed invalid transactions: {:?}/{:?}", hashes.len(), invalid.len());
-		log_xt_trace!(target: LOG_TARGET, invalid.iter().map(|t| t.hash), "{:?} Removed invalid transaction");
-=======
-		log::trace!(target: LOG_TARGET, "Removed invalid transactions: {:?}", invalid.len());
 		log_xt_trace!(target: LOG_TARGET, invalid.iter().map(|t| t.hash), "Removed invalid transaction");
->>>>>>> 23833cce
 
 		invalid
 	}
