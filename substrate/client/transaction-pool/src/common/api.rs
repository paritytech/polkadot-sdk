--- conflicted
+++ resolved
@@ -18,17 +18,6 @@
 
 //! Chain api required for the transaction pool.
 
-<<<<<<< HEAD
-use crate::LOG_TARGET;
-use async_trait::async_trait;
-use codec::Encode;
-use futures::{
-	channel::{mpsc, oneshot},
-	future::{Future, FutureExt},
-	lock::Mutex,
-	SinkExt, StreamExt,
-};
-=======
 use crate::{
 	common::{sliding_stat::DurationSlidingStats, STAT_SLIDING_WINDOW},
 	graph::ValidateTransactionPriority,
@@ -36,7 +25,6 @@
 };
 use codec::Encode;
 use futures::future::{ready, Future, FutureExt, Ready};
->>>>>>> 1fcaaa4b
 use prometheus_endpoint::Registry as PrometheusRegistry;
 use sc_client_api::{blockchain::HeaderBackend, BlockBackend};
 use sp_api::{ApiExt, ProvideRuntimeApi};
@@ -48,9 +36,6 @@
 	transaction_validity::{TransactionSource, TransactionValidity},
 };
 use sp_transaction_pool::runtime_api::TaggedTransactionQueue;
-<<<<<<< HEAD
-use std::{marker::PhantomData, pin::Pin, sync::Arc};
-=======
 use std::{
 	marker::PhantomData,
 	pin::Pin,
@@ -58,7 +43,6 @@
 	time::{Duration, Instant},
 };
 use tokio::sync::{mpsc, oneshot, Mutex};
->>>>>>> 1fcaaa4b
 
 use super::{
 	error::{self, Error},
@@ -224,13 +208,9 @@
 		at: <Self::Block as BlockT>::Hash,
 		source: TransactionSource,
 		uxt: graph::ExtrinsicFor<Self>,
-<<<<<<< HEAD
+		validation_priority: ValidateTransactionPriority,
 	) -> Result<TransactionValidity, Self::Error> {
-=======
-		validation_priority: ValidateTransactionPriority,
-	) -> Self::ValidationFuture {
 		let start = Instant::now();
->>>>>>> 1fcaaa4b
 		let (tx, rx) = oneshot::channel();
 		let client = self.client.clone();
 		let (stats, validation_pool, prefix) =
@@ -265,27 +245,20 @@
 				.map_err(|e| Error::RuntimeApi(format!("Validation pool down: {:?}", e)))?;
 		}
 
-<<<<<<< HEAD
-		match rx.await {
+		let validity = match rx.await {
 			Ok(r) => r,
 			Err(_) => Err(Error::RuntimeApi("Validation was canceled".into())),
-=======
-			let validity = match rx.await {
-				Ok(r) => r,
-				Err(_) => Err(Error::RuntimeApi("Validation was canceled".into())),
-			};
-
-			insert_and_log_throttled!(
-				Level::DEBUG,
-				target:LOG_TARGET_STAT,
-				prefix:prefix,
-				stats,
-				start.elapsed().into()
-			);
-
-			validity
->>>>>>> 1fcaaa4b
-		}
+		};
+
+		insert_and_log_throttled!(
+			Level::DEBUG,
+			target:LOG_TARGET_STAT,
+			prefix:prefix,
+			stats,
+			start.elapsed().into()
+		);
+
+		validity
 	}
 
 	/// Validates a transaction by calling into the runtime.
