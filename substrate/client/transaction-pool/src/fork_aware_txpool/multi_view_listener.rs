// This file is part of Substrate.

// Copyright (C) Parity Technologies (UK) Ltd.
// SPDX-License-Identifier: GPL-3.0-or-later WITH Classpath-exception-2.0

// This program is free software: you can redistribute it and/or modify
// it under the terms of the GNU General Public License as published by
// the Free Software Foundation, either version 3 of the License, or
// (at your option) any later version.

// This program is distributed in the hope that it will be useful,
// but WITHOUT ANY WARRANTY; without even the implied warranty of
// MERCHANTABILITY or FITNESS FOR A PARTICULAR PURPOSE. See the
// GNU General Public License for more details.

// You should have received a copy of the GNU General Public License
// along with this program. If not, see <https://www.gnu.org/licenses/>.

//! `MultiViewListener` and `ExternalWatcherContext` manage view streams and status updates for
//! transactions, providing control commands to manage transaction states, and create external
//! aggregated streams of transaction events.

use crate::{
	common::tracing_log_xt::log_xt_trace,
	fork_aware_txpool::stream_map_util::next_event,
	graph::{self, BlockHash, ExtrinsicHash, TransactionStatusEvent},
	LOG_TARGET,
};
use futures::{Future, FutureExt, Stream, StreamExt};
use parking_lot::RwLock;
use sc_transaction_pool_api::{TransactionStatus, TransactionStatusStream, TxIndex};
use sc_utils::mpsc;
use sp_runtime::traits::Block as BlockT;
use std::{
	collections::{hash_map::Entry, HashMap, HashSet},
	pin::Pin,
	sync::Arc,
};
use tokio_stream::StreamMap;
use tracing::trace;

use super::{
	dropped_watcher::{DroppedReason, DroppedTransaction},
	metrics::EventsMetricsCollector,
};

/// A side channel allowing to control the external stream instance (one per transaction) with
/// [`ControllerCommand`].
///
/// Set of instances of [`Controller`] lives within the [`MultiViewListener`].
type Controller<T> = mpsc::TracingUnboundedSender<T>;

/// A receiver of [`ControllerCommand`] instances allowing to control the external stream.
///
/// Lives within the [`ExternalWatcherContext`] instance.
type CommandReceiver<T> = mpsc::TracingUnboundedReceiver<T>;

/// The stream of the transaction events.
///
/// It can represent both a single view's stream and an external watcher stream.
pub type TxStatusStream<T> = Pin<Box<TransactionStatusStream<ExtrinsicHash<T>, BlockHash<T>>>>;

/// An aggregated stream providing events for all transactions from the view.
///
/// This stream delivers updates for all transactions in the view, rather than for individual
/// transactions.
pub type ViewStatusStream<T> =
	Pin<Box<dyn Stream<Item = TransactionStatusEvent<ExtrinsicHash<T>, BlockHash<T>>> + Send>>;

/// Commands to control / drive the task of the multi view listener.
enum ControllerCommand<ChainApi: graph::ChainApi> {
	/// Requests transaction status updated. Sent by transaction pool implementation.
	TransactionStatusRequest(TransactionStatusUpdate<ChainApi>),
	/// Adds a new (aggregated) stream of transactions statuses originating in the view associated
	/// with a specific block hash.
	AddViewStream(BlockHash<ChainApi>, ViewStatusStream<ChainApi>),
	/// Removes an existing view's stream associated with a specific block hash.
	RemoveViewStream(BlockHash<ChainApi>),
}

/// Represents the transaction status update performed by transaction pool state machine. The
/// corresponding statuses coming from the view would typically be ignored in the external watcher.
enum TransactionStatusUpdate<ChainApi: graph::ChainApi> {
	/// Marks a transaction as invalidated.
	///
	/// If all pre-conditions are met, an external invalid event will be sent out.
	TransactionInvalidated(ExtrinsicHash<ChainApi>),

	/// Notifies that a transaction was finalized in a specific block hash and transaction index.
	///
	/// Send out an external finalized event.
	TransactionFinalized(ExtrinsicHash<ChainApi>, BlockHash<ChainApi>, TxIndex),

	/// Notifies that a transaction was broadcasted with a list of peer addresses.
	///
	/// Sends out an external broadcasted event.
	TransactionBroadcasted(ExtrinsicHash<ChainApi>, Vec<String>),

	/// Notifies that a transaction was dropped from the pool.
	///
	/// If all preconditions are met, an external dropped event will be sent out.
	TransactionDropped(ExtrinsicHash<ChainApi>, DroppedReason<ExtrinsicHash<ChainApi>>),
}

impl<ChainApi> TransactionStatusUpdate<ChainApi>
where
	ChainApi: graph::ChainApi,
{
	fn hash(&self) -> ExtrinsicHash<ChainApi> {
		match self {
			Self::TransactionInvalidated(hash) |
			Self::TransactionFinalized(hash, _, _) |
			Self::TransactionBroadcasted(hash, _) |
			Self::TransactionDropped(hash, _) => *hash,
		}
	}
}

impl<ChainApi> Into<TransactionStatus<ExtrinsicHash<ChainApi>, BlockHash<ChainApi>>>
<<<<<<< HEAD
	for TransactionStatusUpdate<ChainApi>
=======
	for &TransactionStatusUpdate<ChainApi>
>>>>>>> 1866c3b4
where
	ChainApi: graph::ChainApi,
{
	fn into(self) -> TransactionStatus<ExtrinsicHash<ChainApi>, BlockHash<ChainApi>> {
		match self {
<<<<<<< HEAD
			Self::TransactionInvalidated(..) => TransactionStatus::Invalid,
			Self::TransactionFinalized(_, block, index) =>
				TransactionStatus::Finalized((block, index)),
			Self::TransactionBroadcasted(_, peers) => TransactionStatus::Broadcast(peers),
			Self::TransactionDropped(_, DroppedReason::LimitsEnforced) =>
				TransactionStatus::Dropped,
			Self::TransactionDropped(_, DroppedReason::Usurped(by)) =>
				TransactionStatus::Usurped(by),
			Self::TransactionDropped(_, DroppedReason::Invalid) => TransactionStatus::Invalid,
=======
			TransactionStatusUpdate::TransactionInvalidated(_) => TransactionStatus::Invalid,
			TransactionStatusUpdate::TransactionFinalized(_, hash, index) =>
				TransactionStatus::Finalized((*hash, *index)),
			TransactionStatusUpdate::TransactionBroadcasted(_, peers) =>
				TransactionStatus::Broadcast(peers.clone()),
			TransactionStatusUpdate::TransactionDropped(_, DroppedReason::Usurped(by)) =>
				TransactionStatus::Usurped(*by),
			TransactionStatusUpdate::TransactionDropped(_, DroppedReason::LimitsEnforced) =>
				TransactionStatus::Dropped,
>>>>>>> 1866c3b4
		}
	}
}

impl<ChainApi> std::fmt::Debug for TransactionStatusUpdate<ChainApi>
where
	ChainApi: graph::ChainApi,
{
	fn fmt(&self, f: &mut std::fmt::Formatter<'_>) -> std::fmt::Result {
		match self {
			Self::TransactionInvalidated(h) => {
				write!(f, "TransactionInvalidated({h})")
			},
			Self::TransactionFinalized(h, b, i) => {
				write!(f, "FinalizeTransaction({h},{b},{i})")
			},
			Self::TransactionBroadcasted(h, _) => {
				write!(f, "TransactionBroadcasted({h})")
			},
			Self::TransactionDropped(h, r) => {
				write!(f, "TransactionDropped({h},{r:?})")
			},
		}
	}
}

impl<ChainApi> std::fmt::Debug for ControllerCommand<ChainApi>
where
	ChainApi: graph::ChainApi,
{
	fn fmt(&self, f: &mut std::fmt::Formatter<'_>) -> std::fmt::Result {
		match self {
			ControllerCommand::AddViewStream(h, _) => write!(f, "AddView({h})"),
			ControllerCommand::RemoveViewStream(h) => write!(f, "RemoveView({h})"),
			ControllerCommand::TransactionStatusRequest(c) => {
				write!(f, "TransactionStatusRequest({c:?})")
			},
		}
	}
}
impl<ChainApi> ControllerCommand<ChainApi>
where
	ChainApi: graph::ChainApi,
{
	/// Creates new instance of a command requesting [`TransactionStatus::Invalid`] transaction
	/// status.
	fn new_transaction_invalidated(tx_hash: ExtrinsicHash<ChainApi>) -> Self {
		ControllerCommand::TransactionStatusRequest(
			TransactionStatusUpdate::TransactionInvalidated(tx_hash),
		)
	}
	/// Creates new instance of a command requesting [`TransactionStatus::Broadcast`] transaction
	/// status.
	fn new_transaction_broadcasted(tx_hash: ExtrinsicHash<ChainApi>, peers: Vec<String>) -> Self {
		ControllerCommand::TransactionStatusRequest(
			TransactionStatusUpdate::TransactionBroadcasted(tx_hash, peers),
		)
	}
	/// Creates new instance of a command requesting [`TransactionStatus::Finalized`] transaction
	/// status.
	fn new_transaction_finalized(
		tx_hash: ExtrinsicHash<ChainApi>,
		block_hash: BlockHash<ChainApi>,
		index: TxIndex,
	) -> Self {
		ControllerCommand::TransactionStatusRequest(TransactionStatusUpdate::TransactionFinalized(
			tx_hash, block_hash, index,
		))
	}
	/// Creates new instance of a command requesting [`TransactionStatus::Dropped`] transaction
	/// status.
	fn new_transaction_dropped(
		tx_hash: ExtrinsicHash<ChainApi>,
		reason: DroppedReason<ExtrinsicHash<ChainApi>>,
	) -> Self {
		ControllerCommand::TransactionStatusRequest(TransactionStatusUpdate::TransactionDropped(
			tx_hash, reason,
		))
	}
}

/// This struct allows to create and control listener for multiple transactions.
///
/// For every view, an aggregated stream of transactions events can be added. The events are
/// flattened and sent out to the external listener for individual transactions. (The *external*
/// term here means that it can be exposed to [`sc_transaction_pool_api::TransactionPool`] API
/// client e.g. over RPC.)
///
/// The listener allows to add and remove view's stream.
///
/// The listener provides a side channel that allows triggering specific events (finalized, dropped,
/// invalid, broadcast) independently of the view's stream.
pub struct MultiViewListener<ChainApi: graph::ChainApi> {
	/// Provides the controller for sending control commands to the listener's task.
	controller: Controller<ControllerCommand<ChainApi>>,

	/// The map containing the sinks of the streams representing the external listeners of
	/// the individual transactions. Hash of the transaction is used as a map's key. A map is
	/// shared with listener's task.
	external_controllers:
		Arc<RwLock<HashMap<ExtrinsicHash<ChainApi>, Controller<ExternalWatcherCommand<ChainApi>>>>>,
}

/// A type representing a `MultiViewListener` task. For more details refer to
/// [`MultiViewListener::task`].
pub type MultiViewListenerTask = Pin<Box<dyn Future<Output = ()> + Send>>;

/// The external stream unfolding context.
///
/// This context is used to unfold the external events stream for a individual transaction, it
/// facilitates the logic of converting events incoming from numerous views into the external events
/// stream.
struct ExternalWatcherContext<ChainApi: graph::ChainApi> {
	/// The hash of the transaction being monitored within this context.
	tx_hash: ExtrinsicHash<ChainApi>,
	/// A receiver for controller commands sent by [`MultiViewListener`]'s task.
	command_receiver: CommandReceiver<ExternalWatcherCommand<ChainApi>>,
	/// A flag indicating whether the context should terminate.
	terminate: bool,
	/// A flag indicating if a `Future` status has been encountered.
	future_seen: bool,
	/// A flag indicating if a `Ready` status has been encountered.
	ready_seen: bool,
	/// A hash set of block hashes from views that consider the transaction valid.
	views_keeping_tx_valid: HashSet<BlockHash<ChainApi>>,
	/// The set of views (represented by block hashes) currently maintained by the transaction
	/// pool.
	known_views: HashSet<BlockHash<ChainApi>>,
}

/// Commands to control the single external stream living within the multi view listener. These
/// commands are sent from listener's task to [`ExternalWatcherContext`].
enum ExternalWatcherCommand<ChainApi: graph::ChainApi> {
	/// Command for triggering some of the transaction states, that are decided by the pool logic.
	PoolTransactionStatus(TransactionStatusUpdate<ChainApi>),
	/// Transaction status updates coming from the individual views.
	ViewTransactionStatus(
		BlockHash<ChainApi>,
		TransactionStatus<ExtrinsicHash<ChainApi>, BlockHash<ChainApi>>,
	),
	/// Notification about new view being added.
	AddView(BlockHash<ChainApi>),
	/// Notification about view being removed.
	RemoveView(BlockHash<ChainApi>),
}

impl<ChainApi: graph::ChainApi> ExternalWatcherContext<ChainApi>
where
	<<ChainApi as graph::ChainApi>::Block as BlockT>::Hash: Unpin,
{
	/// Creates new `ExternalWatcherContext` for particular transaction identified by `tx_hash`
	///
	/// The `command_receiver` is a side channel for receiving controller's
	/// [commands][`ExternalWatcherCommand`].
	fn new(
		tx_hash: ExtrinsicHash<ChainApi>,
		command_receiver: CommandReceiver<ExternalWatcherCommand<ChainApi>>,
	) -> Self {
		Self {
			tx_hash,
			command_receiver,
			terminate: false,
			future_seen: false,
			ready_seen: false,
			views_keeping_tx_valid: Default::default(),
			known_views: Default::default(),
		}
	}

	/// Handles transaction status updates from the pool and manages internal states based on the
	/// input value.
	///
	/// Function may set the context termination flag, which will close the stream.
	///
	/// Returns `Some` with the `event` to be sent out or `None`.
	fn handle_pool_transaction_status(
		&mut self,
		request: TransactionStatusUpdate<ChainApi>,
	) -> Option<TransactionStatus<ExtrinsicHash<ChainApi>, BlockHash<ChainApi>>> {
		let status = Into::<TransactionStatus<_, _>>::into(request);
		status.is_final().then(|| self.terminate = true);
		return Some(status);
	}

	/// Handles various transaction status updates from individual views and manages internal states
	/// based on the input value.
	///
	/// Function may set the context termination flag, which will close the stream.
	///
	/// Returns `Some` with the `event` to be sent out or `None`.
	fn handle_view_transaction_status(
		&mut self,
		block_hash: BlockHash<ChainApi>,
		status: TransactionStatus<ExtrinsicHash<ChainApi>, BlockHash<ChainApi>>,
	) -> Option<TransactionStatus<ExtrinsicHash<ChainApi>, BlockHash<ChainApi>>> {
		trace!(
			target: LOG_TARGET,
			tx_hash = ?self.tx_hash,
			?block_hash,
			?status,
			views = ?self.known_views.iter().collect::<Vec<_>>(),
			"mvl handle event"
		);

		match status {
			TransactionStatus::Future => {
				self.views_keeping_tx_valid.insert(block_hash);
				if self.ready_seen || self.future_seen {
					None
				} else {
					self.future_seen = true;
					Some(status)
				}
			},
			TransactionStatus::Ready => {
				self.views_keeping_tx_valid.insert(block_hash);
				if self.ready_seen {
					None
				} else {
					self.ready_seen = true;
					Some(status)
				}
			},
			TransactionStatus::InBlock((..)) => {
				self.views_keeping_tx_valid.insert(block_hash);
				if !(self.ready_seen || self.future_seen) {
					self.ready_seen = true;
					Some(status)
				} else {
					Some(status)
				}
			},
			TransactionStatus::FinalityTimeout(_) => Some(status),
			TransactionStatus::Finalized(_) => {
				self.terminate = true;
				Some(status)
			},
			TransactionStatus::Retracted(_) |
			TransactionStatus::Broadcast(_) |
			TransactionStatus::Usurped(_) |
			TransactionStatus::Dropped |
			TransactionStatus::Invalid => None,
		}
	}

	/// Adds a new aggragted transaction status stream.
	///
	/// Inserts a new view's transaction status stream into the stream map. The view is represented
	/// by `block_hash`.
	fn add_view(&mut self, block_hash: BlockHash<ChainApi>) {
		trace!(
			target: LOG_TARGET,
			tx_hash = ?self.tx_hash,
			?block_hash,
			views = ?self.known_views.iter().collect::<Vec<_>>(),
			"AddView view"
		);
		self.known_views.insert(block_hash);
	}

	/// Removes an existing aggreagated transaction status stream.
	///
	/// Removes an aggregated transaction status stream associated with a specific block hash from
	/// the stream map.
	fn remove_view(&mut self, block_hash: BlockHash<ChainApi>) {
		self.known_views.remove(&block_hash);
		self.views_keeping_tx_valid.remove(&block_hash);
		trace!(
			target: LOG_TARGET,
			tx_hash = ?self.tx_hash,
			?block_hash,
			views = ?self.known_views.iter().collect::<Vec<_>>(),
			"RemoveView view"
		);
	}
}

impl<ChainApi> MultiViewListener<ChainApi>
where
	ChainApi: graph::ChainApi + 'static,
	<<ChainApi as graph::ChainApi>::Block as BlockT>::Hash: Unpin,
{
	/// A worker task associated with `MultiViewListener` instance.
	///
	/// An asynchronous listener's task responsible for dispatching:
	/// - stream_map containing aggregated transaction status streams from multiple views,
	/// - view add/remove requests,
	/// - transaction commands,
	/// to multiple individual per-transaction external watcher contexts.
	///
	/// It also reports transactions statuses updates to the provided `events_metrics_collector`.
	///
	/// The returned future shall be polled by instantiator of `MultiViewListener`.
	async fn task(
		external_watchers_tx_hash_map: Arc<
			RwLock<HashMap<ExtrinsicHash<ChainApi>, Controller<ExternalWatcherCommand<ChainApi>>>>,
		>,
		mut command_receiver: CommandReceiver<ControllerCommand<ChainApi>>,
		events_metrics_collector: EventsMetricsCollector<ChainApi>,
	) {
		let mut aggregated_streams_map: StreamMap<BlockHash<ChainApi>, ViewStatusStream<ChainApi>> =
			Default::default();

		loop {
			tokio::select! {
				biased;
				Some((view_hash, (tx_hash, status))) =  next_event(&mut aggregated_streams_map) => {
					events_metrics_collector.report_status(tx_hash, status.clone());
					if let Entry::Occupied(mut ctrl) = external_watchers_tx_hash_map.write().entry(tx_hash) {
						trace!(
							target: LOG_TARGET,
							?tx_hash,
							?view_hash,
							?status,
							"aggregated_stream_map event",
						);
						if let Err(error) = ctrl
							.get_mut()
							.unbounded_send(ExternalWatcherCommand::ViewTransactionStatus(view_hash, status))
						{
							trace!(target: LOG_TARGET, ?tx_hash, ?error, "send status failed");
							ctrl.remove();
						}
					}
				},
				cmd = command_receiver.next() => {
					match cmd {
						Some(ControllerCommand::AddViewStream(h,stream)) => {
							aggregated_streams_map.insert(h,stream);
							// //todo: aysnc and join all?
							external_watchers_tx_hash_map.write().retain(|tx_hash, ctrl| {
								ctrl.unbounded_send(ExternalWatcherCommand::AddView(h))
									.inspect_err(|error| {
										trace!(target: LOG_TARGET, ?tx_hash, ?error, "add_view: send message failed");
									})
									.is_ok()
							})
						},
						Some(ControllerCommand::RemoveViewStream(h)) => {
							aggregated_streams_map.remove(&h);
							//todo: aysnc and join all?
							external_watchers_tx_hash_map.write().retain(|tx_hash, ctrl| {
								ctrl.unbounded_send(ExternalWatcherCommand::RemoveView(h))
									.inspect_err(|error| {
										trace!(target: LOG_TARGET, ?tx_hash, ?error, "remove_view: send message failed");
									})
									.is_ok()
							})
						},

						Some(ControllerCommand::TransactionStatusRequest(request)) => {
							let tx_hash = request.hash();
							events_metrics_collector.report_status(tx_hash, (&request).into());
							if let Entry::Occupied(mut ctrl) = external_watchers_tx_hash_map.write().entry(tx_hash) {
								if let Err(error) = ctrl
									.get_mut()
									.unbounded_send(ExternalWatcherCommand::PoolTransactionStatus(request))
								{
									trace!(target: LOG_TARGET, ?tx_hash, ?error, "send message failed");
									ctrl.remove();
								}
							}
						},
						None =>  {}
					}
				},
			};
		}
	}

	/// Creates a new [`MultiViewListener`] instance along with its associated worker task.
	///
	/// This function instantiates the new `MultiViewListener` and provides the worker task that
	/// relays messages to the external transactions listeners. The task shall be polled by caller.
	///
	/// The `events_metrics_collector` is an instance of `EventsMetricsCollector` that is
	/// responsible for collecting and managing metrics related to transaction events. Newly
	/// created instance of `MultiViewListener` will report transaction status updates and its
	/// timestamps to the given metrics collector.
	///
	/// Returns a tuple containing the [`MultiViewListener`] and the
	/// [`MultiViewListenerTask`].
	pub fn new_with_worker(
		events_metrics_collector: EventsMetricsCollector<ChainApi>,
	) -> (Self, MultiViewListenerTask) {
		let external_controllers = Arc::from(RwLock::from(HashMap::<
			ExtrinsicHash<ChainApi>,
			Controller<ExternalWatcherCommand<ChainApi>>,
		>::default()));

		const CONTROLLER_QUEUE_WARN_SIZE: usize = 100_000;
		let (tx, rx) = mpsc::tracing_unbounded(
			"txpool-multi-view-listener-task-controller",
			CONTROLLER_QUEUE_WARN_SIZE,
		);
		let task = Self::task(external_controllers.clone(), rx, events_metrics_collector);

		(Self { external_controllers, controller: tx }, task.boxed())
	}

	/// Creates an external tstream of events for given transaction.
	///
	/// This method initializes an `ExternalWatcherContext` for the provided transaction hash, sets
	/// up the necessary communication channel with listener's task, and unfolds an external
	/// (meaning that it can be exposed to [`sc_transaction_pool_api::TransactionPool`] API client
	/// e.g. rpc) stream of transaction status events. If an external watcher is already present for
	/// the given transaction, it returns `None`.
	///
	/// The `submit_timestamp` indicates the time at which a transaction is submitted.
	/// It is primarily used to calculate event timings for metric collection.
	pub(crate) fn create_external_watcher_for_tx(
		&self,
		tx_hash: ExtrinsicHash<ChainApi>,
	) -> Option<TxStatusStream<ChainApi>> {
		let external_ctx = match self.external_controllers.write().entry(tx_hash) {
			Entry::Occupied(_) => return None,
			Entry::Vacant(entry) => {
				const EXT_CONTROLLER_QUEUE_WARN_THRESHOLD: usize = 128;
				let (tx, rx) = mpsc::tracing_unbounded(
					"txpool-multi-view-listener",
					EXT_CONTROLLER_QUEUE_WARN_THRESHOLD,
				);
				entry.insert(tx);
				ExternalWatcherContext::new(tx_hash, rx)
			},
		};

		trace!(
			target: LOG_TARGET,
			?tx_hash,
			"create_external_watcher_for_tx"
		);

		Some(
			futures::stream::unfold(external_ctx, |mut ctx| async move {
				if ctx.terminate {
					trace!(target: LOG_TARGET, tx_hash = ?ctx.tx_hash, "terminate");
					return None
				}
				loop {
					tokio::select! {
						cmd = ctx.command_receiver.next() => {
							match cmd? {
								ExternalWatcherCommand::ViewTransactionStatus(view_hash, status) => {
									if let Some(new_status) = ctx.handle_view_transaction_status(view_hash, status) {
										trace!(
											target: LOG_TARGET,
											tx_hash = ?ctx.tx_hash,
											?new_status,
											"mvl sending out"
										);
										return Some((new_status, ctx))
									}
								},
								ExternalWatcherCommand::PoolTransactionStatus(request) => {
									if let Some(new_status) = ctx.handle_pool_transaction_status(request) {
										trace!(
											target: LOG_TARGET,
											tx_hash = ?ctx.tx_hash,
											?new_status,
											"mvl sending out"
										);
										return Some((new_status, ctx))
									}
								}
								ExternalWatcherCommand::AddView(h) => {
									ctx.add_view(h);
								},
								ExternalWatcherCommand::RemoveView(h) => {
									ctx.remove_view(h);
								},
							}
						},
					};
				}
			})
			.boxed(),
		)
	}

	/// Adds an aggregated view's transaction status stream.
	///
	/// This method sends a `AddViewStream` command to the task, from where it is further dispatched
	/// to the external watcher context for every watched transaction.
	///
	/// The stream is associated with a view represented by `block_hash`.
	pub(crate) fn add_view_aggregated_stream(
		&self,
		block_hash: BlockHash<ChainApi>,
		stream: ViewStatusStream<ChainApi>,
	) {
		trace!(target: LOG_TARGET, ?block_hash, "mvl::add_view_aggregated_stream");
		if let Err(error) = self
			.controller
			.unbounded_send(ControllerCommand::AddViewStream(block_hash, stream))
		{
			trace!(
				target: LOG_TARGET,
				?block_hash,
				%error,
				"add_view_aggregated_stream: send message failed"
			);
		}
	}

	/// Removes a view's stream associated with a specific view hash.
	///
	/// This method sends a `RemoveViewStream` command to the listener's task, from where is further
	/// dispatched to the external watcher context for every watched transaction.
	pub(crate) fn remove_view(&self, block_hash: BlockHash<ChainApi>) {
		trace!(target: LOG_TARGET, ?block_hash, "mvl::remove_view");
		if let Err(error) =
			self.controller.unbounded_send(ControllerCommand::RemoveViewStream(block_hash))
		{
			trace!(
				target: LOG_TARGET,
				?block_hash,
				%error,
				"remove_view: send message failed"
			);
		}
	}

	/// Invalidate given transaction.
	///
	/// This method sends a `TransactionInvalidated` command to the task's controller of each
	/// transaction provided to process the invalidation request.
	///
	/// The external event will be sent if no view is referencing the transaction as `Ready` or
	/// `Future`.
	pub(crate) fn transactions_invalidated(&self, invalid_hashes: &[ExtrinsicHash<ChainApi>]) {
		log_xt_trace!(target: LOG_TARGET, invalid_hashes, "transactions_invalidated");
		for tx_hash in invalid_hashes {
			if let Err(error) = self
				.controller
				.unbounded_send(ControllerCommand::new_transaction_invalidated(*tx_hash))
			{
				trace!(
					target: LOG_TARGET,
					?tx_hash,
					%error,
					"transactions_invalidated: send message failed"
				);
			}
		}
	}

	/// Send `Broadcasted` event to listeners of all transactions.
	///
	/// This method sends a `TransactionBroadcasted` command to the task's controller for each
	/// transaction provided. It will prompt the external `Broadcasted` event.
	pub(crate) fn transactions_broadcasted(
		&self,
		propagated: HashMap<ExtrinsicHash<ChainApi>, Vec<String>>,
	) {
		for (tx_hash, peers) in propagated {
			if let Err(error) = self
				.controller
				.unbounded_send(ControllerCommand::new_transaction_broadcasted(tx_hash, peers))
			{
				trace!(
					target: LOG_TARGET,
					?tx_hash,
					%error,
					"transactions_broadcasted: send message failed"
				);
			}
		}
	}

	/// Send `Dropped` event to listeners of transactions.
	///
	/// This method sends a `TransactionDropped` command to the task's controller. It will prompt
	/// the external `Broadcasted` event.
	pub(crate) fn transaction_dropped(&self, dropped: DroppedTransaction<ExtrinsicHash<ChainApi>>) {
		let DroppedTransaction { tx_hash, reason } = dropped;
		trace!(target: LOG_TARGET, ?tx_hash, ?reason, "transaction_dropped");
		if let Err(error) = self
			.controller
			.unbounded_send(ControllerCommand::new_transaction_dropped(tx_hash, reason))
		{
			trace!(
				target: LOG_TARGET,
				?tx_hash,
				%error,
				"transaction_dropped: send message failed"
			);
		}
	}

	/// Send `Finalized` event for given transaction at given block.
	///
	/// This will trigger `Finalized` event to the external watcher.
	pub(crate) fn transaction_finalized(
		&self,
		tx_hash: ExtrinsicHash<ChainApi>,
		block: BlockHash<ChainApi>,
		idx: TxIndex,
	) {
		trace!(target: LOG_TARGET, ?tx_hash, "transaction_finalized");
		if let Err(error) = self
			.controller
			.unbounded_send(ControllerCommand::new_transaction_finalized(tx_hash, block, idx))
		{
			trace!(
				target: LOG_TARGET,
				?tx_hash,
				%error,
				"transaction_finalized: send message failed"
			);
		};
	}

	/// Removes stale controllers.
	pub(crate) fn remove_stale_controllers(&self) {
		self.external_controllers.write().retain(|_, c| !c.is_closed());
	}
}

#[cfg(test)]
mod tests {
	use super::*;
	use crate::common::tests::TestApi;
	use futures::{stream, StreamExt};
	use sp_core::H256;
	use tokio::{select, task::JoinHandle};
	use tracing::debug;

	type MultiViewListener = super::MultiViewListener<TestApi>;

	fn create_multi_view_listener(
	) -> (MultiViewListener, tokio::sync::oneshot::Sender<()>, JoinHandle<()>) {
		let (listener, listener_task) = MultiViewListener::new_with_worker(Default::default());

		let (tx, rx) = tokio::sync::oneshot::channel();

		let listener_handle = tokio::spawn(async move {
			select! {
				_ = listener_task => {},
				_ = rx => { return; }
			}
		});

		(listener, tx, listener_handle)
	}

	#[tokio::test]
	async fn test01() {
		sp_tracing::try_init_simple();
		let (listener, terminate_listener, listener_task) = create_multi_view_listener();

		let block_hash = H256::repeat_byte(0x01);
		let tx_hash = H256::repeat_byte(0x0a);
		let events = vec![
			TransactionStatus::Ready,
			TransactionStatus::InBlock((block_hash, 0)),
			TransactionStatus::Finalized((block_hash, 0)),
		];

		let external_watcher = listener.create_external_watcher_for_tx(tx_hash).unwrap();
		let handle = tokio::spawn(async move { external_watcher.collect::<Vec<_>>().await });

		let view_stream =
			futures::stream::iter(std::iter::repeat(tx_hash).zip(events.clone().into_iter()));

		listener.add_view_aggregated_stream(block_hash, view_stream.boxed());

		let out = handle.await.unwrap();
		assert_eq!(out, events);
		debug!("out: {:#?}", out);

		let _ = terminate_listener.send(());
		let _ = listener_task.await.unwrap();
	}

	#[tokio::test]
	async fn test02() {
		sp_tracing::try_init_simple();
		let (listener, terminate_listener, listener_task) = create_multi_view_listener();

		let block_hash0 = H256::repeat_byte(0x01);
		let events0 = vec![
			TransactionStatus::Future,
			TransactionStatus::Ready,
			TransactionStatus::InBlock((block_hash0, 0)),
		];

		let block_hash1 = H256::repeat_byte(0x02);
		let events1 = vec![
			TransactionStatus::Ready,
			TransactionStatus::InBlock((block_hash1, 0)),
			TransactionStatus::Finalized((block_hash1, 0)),
		];

		let tx_hash = H256::repeat_byte(0x0a);
		let external_watcher = listener.create_external_watcher_for_tx(tx_hash).unwrap();

		let view_stream0 =
			futures::stream::iter(std::iter::repeat(tx_hash).zip(events0.clone().into_iter()));
		let view_stream1 =
			futures::stream::iter(std::iter::repeat(tx_hash).zip(events1.clone().into_iter()));

		let handle = tokio::spawn(async move { external_watcher.collect::<Vec<_>>().await });

		listener.add_view_aggregated_stream(block_hash0, view_stream0.boxed());
		listener.add_view_aggregated_stream(block_hash1, view_stream1.boxed());

		let out = handle.await.unwrap();

		debug!("out: {:#?}", out);
		assert!(out.iter().all(|v| vec![
			TransactionStatus::Future,
			TransactionStatus::Ready,
			TransactionStatus::InBlock((block_hash0, 0)),
			TransactionStatus::InBlock((block_hash1, 0)),
			TransactionStatus::Finalized((block_hash1, 0)),
		]
		.contains(v)));
		assert_eq!(out.len(), 5);

		let _ = terminate_listener.send(());
		let _ = listener_task.await.unwrap();
	}

	#[tokio::test]
	async fn test03() {
		sp_tracing::try_init_simple();
		let (listener, terminate_listener, listener_task) = create_multi_view_listener();

		let block_hash0 = H256::repeat_byte(0x01);
		let events0 = vec![
			TransactionStatus::Future,
			TransactionStatus::Ready,
			TransactionStatus::InBlock((block_hash0, 0)),
		];

		let block_hash1 = H256::repeat_byte(0x02);
		let events1 = vec![TransactionStatus::Future];

		let tx_hash = H256::repeat_byte(0x0a);
		let external_watcher = listener.create_external_watcher_for_tx(tx_hash).unwrap();
		let handle = tokio::spawn(async move { external_watcher.collect::<Vec<_>>().await });

		let view_stream0 =
			futures::stream::iter(std::iter::repeat(tx_hash).zip(events0.clone().into_iter()));
		let view_stream1 =
			futures::stream::iter(std::iter::repeat(tx_hash).zip(events1.clone().into_iter()));

		listener.add_view_aggregated_stream(block_hash0, view_stream0.boxed());
		listener.add_view_aggregated_stream(block_hash1, view_stream1.boxed());

		listener.remove_view(block_hash0);
		listener.remove_view(block_hash1);

		listener.transactions_invalidated(&[tx_hash]);

		let out = handle.await.unwrap();
		debug!("out: {:#?}", out);
		assert!(out.iter().all(|v| vec![
			TransactionStatus::Future,
			TransactionStatus::Ready,
			TransactionStatus::InBlock((block_hash0, 0)),
			TransactionStatus::Invalid
		]
		.contains(v)));
		assert_eq!(out.len(), 4);

		let _ = terminate_listener.send(());
		let _ = listener_task.await.unwrap();
	}
	//
	#[tokio::test]
	async fn test032() {
		sp_tracing::try_init_simple();
		let (listener, terminate_listener, listener_task) = create_multi_view_listener();

		let block_hash0 = H256::repeat_byte(0x01);
		let events0_tx0 = vec![TransactionStatus::Future];
		let events0_tx1 = vec![TransactionStatus::Ready];

		let block_hash1 = H256::repeat_byte(0x02);
		let events1_tx0 =
			vec![TransactionStatus::Ready, TransactionStatus::InBlock((block_hash1, 0))];
		let events1_tx1 = vec![
			TransactionStatus::Ready,
			TransactionStatus::InBlock((block_hash1, 1)),
			TransactionStatus::Finalized((block_hash1, 1)),
		];

		let tx0_hash = H256::repeat_byte(0x0a);
		let tx1_hash = H256::repeat_byte(0x0b);
		let external_watcher_tx0 = listener.create_external_watcher_for_tx(tx0_hash).unwrap();
		let external_watcher_tx1 = listener.create_external_watcher_for_tx(tx1_hash).unwrap();

		let handle0 = tokio::spawn(async move { external_watcher_tx0.collect::<Vec<_>>().await });
		let handle1 = tokio::spawn(async move { external_watcher_tx1.collect::<Vec<_>>().await });

		let view0_tx0_stream =
			futures::stream::iter(std::iter::repeat(tx0_hash).zip(events0_tx0.clone()));
		let view0_tx1_stream =
			futures::stream::iter(std::iter::repeat(tx1_hash).zip(events0_tx1.clone()));

		let view1_tx0_stream =
			futures::stream::iter(std::iter::repeat(tx0_hash).zip(events1_tx0.clone()));
		let view1_tx1_stream =
			futures::stream::iter(std::iter::repeat(tx1_hash).zip(events1_tx1.clone()));

		listener.add_view_aggregated_stream(block_hash0, view0_tx0_stream.boxed());
		listener.add_view_aggregated_stream(block_hash1, view1_tx0_stream.boxed());
		listener.add_view_aggregated_stream(block_hash0, view0_tx1_stream.boxed());
		listener.add_view_aggregated_stream(block_hash1, view1_tx1_stream.boxed());

		listener.remove_view(block_hash0);
		listener.remove_view(block_hash1);

		listener.transactions_invalidated(&[tx0_hash]);
		listener.transactions_invalidated(&[tx1_hash]);

		let out_tx0 = handle0.await.unwrap();
		let out_tx1 = handle1.await.unwrap();

		debug!("out_tx0: {:#?}", out_tx0);
		debug!("out_tx1: {:#?}", out_tx1);
		assert!(out_tx0.iter().all(|v| vec![
			TransactionStatus::Future,
			TransactionStatus::Ready,
			TransactionStatus::InBlock((block_hash1, 0)),
			TransactionStatus::Invalid
		]
		.contains(v)));

		assert!(out_tx1.iter().all(|v| vec![
			TransactionStatus::Ready,
			TransactionStatus::InBlock((block_hash1, 1)),
			TransactionStatus::Finalized((block_hash1, 1))
		]
		.contains(v)));
		assert_eq!(out_tx0.len(), 4);
		assert_eq!(out_tx1.len(), 3);

		let _ = terminate_listener.send(());
		let _ = listener_task.await.unwrap();
	}

	#[tokio::test]
	async fn test04() {
		sp_tracing::try_init_simple();
		let (listener, terminate_listener, listener_task) = create_multi_view_listener();

		let block_hash0 = H256::repeat_byte(0x01);
		let events0 = vec![
			TransactionStatus::Future,
			TransactionStatus::Ready,
			TransactionStatus::InBlock((block_hash0, 0)),
		];

		let block_hash1 = H256::repeat_byte(0x02);
		let events1 = vec![TransactionStatus::Future];

		let tx_hash = H256::repeat_byte(0x0a);
		let external_watcher = listener.create_external_watcher_for_tx(tx_hash).unwrap();

		//views will keep transaction valid, invalidation shall not happen
		let view_stream0 = futures::stream::iter(std::iter::repeat(tx_hash).zip(events0.clone()))
			.chain(stream::pending().boxed());
		let view_stream1 = futures::stream::iter(std::iter::repeat(tx_hash).zip(events1.clone()))
			.chain(stream::pending().boxed());

		let handle = tokio::spawn(async move {
			// views are still there, we need to fetch 3 events
			external_watcher.take(3).collect::<Vec<_>>().await
		});

		listener.add_view_aggregated_stream(block_hash0, view_stream0.boxed());
		listener.add_view_aggregated_stream(block_hash1, view_stream1.boxed());

		listener.transactions_invalidated(&[tx_hash]);

		let out = handle.await.unwrap();
		debug!("out: {:#?}", out);

		// invalid shall not be sent
		assert!(out.iter().all(|v| vec![
			TransactionStatus::Future,
			TransactionStatus::Ready,
			TransactionStatus::InBlock((block_hash0, 0)),
		]
		.contains(v)));
		assert_eq!(out.len(), 3);
		let _ = terminate_listener.send(());
		let _ = listener_task.await.unwrap();
	}

	#[tokio::test]
	async fn test05() {
		sp_tracing::try_init_simple();
		let (listener, terminate_listener, listener_task) = create_multi_view_listener();

		let block_hash0 = H256::repeat_byte(0x01);
		let events0 = vec![TransactionStatus::Invalid];

		let tx_hash = H256::repeat_byte(0x0a);
		let external_watcher = listener.create_external_watcher_for_tx(tx_hash).unwrap();
		let handle = tokio::spawn(async move { external_watcher.collect::<Vec<_>>().await });

		let view_stream0 = futures::stream::iter(std::iter::repeat(tx_hash).zip(events0.clone()))
			.chain(stream::pending().boxed());

		// Note: this generates actual Invalid event.
		// Invalid event from View's stream is intentionally ignored .
		// we need to explicitely remove the view
		listener.remove_view(block_hash0);
		listener.transactions_invalidated(&[tx_hash]);

		listener.add_view_aggregated_stream(block_hash0, view_stream0.boxed());

		let out = handle.await.unwrap();
		debug!("out: {:#?}", out);

		assert!(out.iter().all(|v| vec![TransactionStatus::Invalid].contains(v)));
		assert_eq!(out.len(), 1);

		let _ = terminate_listener.send(());
		let _ = listener_task.await.unwrap();
	}
}<|MERGE_RESOLUTION|>--- conflicted
+++ resolved
@@ -117,27 +117,12 @@
 }
 
 impl<ChainApi> Into<TransactionStatus<ExtrinsicHash<ChainApi>, BlockHash<ChainApi>>>
-<<<<<<< HEAD
-	for TransactionStatusUpdate<ChainApi>
-=======
 	for &TransactionStatusUpdate<ChainApi>
->>>>>>> 1866c3b4
 where
 	ChainApi: graph::ChainApi,
 {
 	fn into(self) -> TransactionStatus<ExtrinsicHash<ChainApi>, BlockHash<ChainApi>> {
 		match self {
-<<<<<<< HEAD
-			Self::TransactionInvalidated(..) => TransactionStatus::Invalid,
-			Self::TransactionFinalized(_, block, index) =>
-				TransactionStatus::Finalized((block, index)),
-			Self::TransactionBroadcasted(_, peers) => TransactionStatus::Broadcast(peers),
-			Self::TransactionDropped(_, DroppedReason::LimitsEnforced) =>
-				TransactionStatus::Dropped,
-			Self::TransactionDropped(_, DroppedReason::Usurped(by)) =>
-				TransactionStatus::Usurped(by),
-			Self::TransactionDropped(_, DroppedReason::Invalid) => TransactionStatus::Invalid,
-=======
 			TransactionStatusUpdate::TransactionInvalidated(_) => TransactionStatus::Invalid,
 			TransactionStatusUpdate::TransactionFinalized(_, hash, index) =>
 				TransactionStatus::Finalized((*hash, *index)),
@@ -147,7 +132,8 @@
 				TransactionStatus::Usurped(*by),
 			TransactionStatusUpdate::TransactionDropped(_, DroppedReason::LimitsEnforced) =>
 				TransactionStatus::Dropped,
->>>>>>> 1866c3b4
+			TransactionStatusUpdate::TransactionDropped(_, DroppedReason::Invalid) =>
+				TransactionStatus::Invalid,
 		}
 	}
 }
@@ -327,7 +313,7 @@
 		&mut self,
 		request: TransactionStatusUpdate<ChainApi>,
 	) -> Option<TransactionStatus<ExtrinsicHash<ChainApi>, BlockHash<ChainApi>>> {
-		let status = Into::<TransactionStatus<_, _>>::into(request);
+		let status = Into::<TransactionStatus<_, _>>::into(&request);
 		status.is_final().then(|| self.terminate = true);
 		return Some(status);
 	}
