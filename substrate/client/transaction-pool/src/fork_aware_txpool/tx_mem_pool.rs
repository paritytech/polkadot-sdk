// This file is part of Substrate.

// Copyright (C) Parity Technologies (UK) Ltd.
// SPDX-License-Identifier: GPL-3.0-or-later WITH Classpath-exception-2.0

// This program is free software: you can redistribute it and/or modify
// it under the terms of the GNU General Public License as published by
// the Free Software Foundation, either version 3 of the License, or
// (at your option) any later version.

// This program is distributed in the hope that it will be useful,
// but WITHOUT ANY WARRANTY; without even the implied warranty of
// MERCHANTABILITY or FITNESS FOR A PARTICULAR PURPOSE. See the
// GNU General Public License for more details.

// You should have received a copy of the GNU General Public License
// along with this program. If not, see <https://www.gnu.org/licenses/>.

//! Transaction memory pool, container for watched and unwatched transactions.
//! Acts as a buffer which collect transactions before importing them to the views. Following are
//! the crucial use cases when it is needed:
//! - empty pool (no views yet)
//! - potential races between creation of view and submitting transaction (w/o intermediary buffer
//!   some transactions could be lost)
//! - the transaction can be invalid on some forks (and thus the associated views may not contain
//!   it), while on other forks tx can be valid. Depending on which view is chosen to be cloned,
//!   such transaction could not be present in the newly created view.

use std::{
	cmp::Ordering,
	collections::HashMap,
	sync::{
		atomic::{self, AtomicU64},
		Arc,
	},
	time::Instant,
};

use futures::FutureExt;
use itertools::Itertools;
use parking_lot::RwLock;
use tracing::{debug, trace};

use sc_transaction_pool_api::{TransactionPriority, TransactionSource};
use sp_blockchain::HashAndNumber;
use sp_runtime::{
	traits::Block as BlockT,
	transaction_validity::{InvalidTransaction, TransactionValidityError},
};

use crate::{
	common::tracing_log_xt::log_xt_trace,
	graph,
	graph::{base_pool::TimedTransactionSource, tracked_map::Size, ExtrinsicFor, ExtrinsicHash},
	LOG_TARGET,
};

use super::{
	metrics::MetricsLink as PrometheusMetrics, multi_view_listener::MultiViewListener,
	view_store::ViewStoreSubmitOutcome,
};

/// The minimum interval between single transaction revalidations. Given in blocks.
pub(crate) const TXMEMPOOL_REVALIDATION_PERIOD: u64 = 10;

/// The number of transactions revalidated in single revalidation batch.
pub(crate) const TXMEMPOOL_MAX_REVALIDATION_BATCH_SIZE: usize = 1000;

/// The maximum number of transactions kept in the mem pool. Given as multiple of
/// the view's total limit.
pub const TXMEMPOOL_TRANSACTION_LIMIT_MULTIPLIER: usize = 4;

/// Represents the transaction in the intermediary buffer.
#[derive(Debug)]
pub(crate) struct TxInMemPool<ChainApi, Block>
where
	Block: BlockT,
	ChainApi: graph::ChainApi<Block = Block> + 'static,
{
	/// Is the progress of transaction watched.
	///
	/// Indicates if transaction was sent with `submit_and_watch`. Serves only stats/testing
	/// purposes.
	watched: bool,
	/// Extrinsic actual body.
	tx: ExtrinsicFor<ChainApi>,
	/// Size of the extrinsics actual body.
	bytes: usize,
	/// Transaction source.
	source: TimedTransactionSource,
	/// When the transaction was revalidated, used to periodically revalidate the mem pool buffer.
	validated_at: AtomicU64,
	/// Priority of transaction at some block. It is assumed it will not be changed often. None if
	/// not known.
	priority: RwLock<Option<TransactionPriority>>,
}

impl<ChainApi, Block> TxInMemPool<ChainApi, Block>
where
	Block: BlockT,
	ChainApi: graph::ChainApi<Block = Block> + 'static,
{
	/// Shall the progress of transaction be watched.
	///
	/// Was transaction sent with `submit_and_watch`.
	pub(crate) fn is_watched(&self) -> bool {
		self.watched
	}

	/// Creates a new instance of wrapper for unwatched transaction.
	fn new_unwatched(source: TransactionSource, tx: ExtrinsicFor<ChainApi>, bytes: usize) -> Self {
		Self::new(false, source, tx, bytes)
	}

	/// Creates a new instance of wrapper for watched transaction.
	fn new_watched(source: TransactionSource, tx: ExtrinsicFor<ChainApi>, bytes: usize) -> Self {
		Self::new(true, source, tx, bytes)
	}

	/// Creates a new instance of wrapper for a transaction with no priority.
	fn new(
		watched: bool,
		source: TransactionSource,
		tx: ExtrinsicFor<ChainApi>,
		bytes: usize,
	) -> Self {
		Self::new_with_optional_priority(watched, source, tx, bytes, None)
	}

	/// Creates a new instance of wrapper for a transaction with given priority.
	fn new_with_priority(
		watched: bool,
		source: TransactionSource,
		tx: ExtrinsicFor<ChainApi>,
		bytes: usize,
		priority: TransactionPriority,
	) -> Self {
		Self::new_with_optional_priority(watched, source, tx, bytes, Some(priority))
	}

	/// Creates a new instance of wrapper for a transaction with optional priority.
	fn new_with_optional_priority(
		watched: bool,
		source: TransactionSource,
		tx: ExtrinsicFor<ChainApi>,
		bytes: usize,
		priority: Option<TransactionPriority>,
	) -> Self {
		Self {
			watched,
			tx,
			source: TimedTransactionSource::from_transaction_source(source, true),
			validated_at: AtomicU64::new(0),
			bytes,
			priority: priority.into(),
		}
	}

	/// Provides a clone of actual transaction body.
	///
	/// Operation is cheap, as the body is `Arc`.
	pub(crate) fn tx(&self) -> ExtrinsicFor<ChainApi> {
		self.tx.clone()
	}

	/// Returns the source of the transaction.
	pub(crate) fn source(&self) -> TimedTransactionSource {
		self.source.clone()
	}

	/// Returns the priority of the transaction.
	pub(crate) fn priority(&self) -> Option<TransactionPriority> {
		*self.priority.read()
	}
}

impl<ChainApi, Block> Size for Arc<TxInMemPool<ChainApi, Block>>
where
	Block: BlockT,
	ChainApi: graph::ChainApi<Block = Block> + 'static,
{
	fn size(&self) -> usize {
		self.bytes
	}
}

type InternalTxMemPoolMap<ChainApi, Block> =
	graph::tracked_map::TrackedMap<ExtrinsicHash<ChainApi>, Arc<TxInMemPool<ChainApi, Block>>>;

/// An intermediary transactions buffer.
///
/// Keeps all the transaction which are potentially valid. Transactions that were finalized or
/// transactions that are invalid at finalized blocks are removed, either while handling the
/// `Finalized` event, or during revalidation process.
///
/// All transactions from  a`TxMemPool` are submitted to the newly created views.
///
/// All newly submitted transactions goes into the `TxMemPool`.
pub(super) struct TxMemPool<ChainApi, Block>
where
	Block: BlockT,
	ChainApi: graph::ChainApi<Block = Block> + 'static,
{
	/// A shared API instance necessary for blockchain related operations.
	api: Arc<ChainApi>,

	/// A shared instance of the `MultiViewListener`.
	///
	/// Provides a side-channel allowing to send per-transaction state changes notification.
	listener: Arc<MultiViewListener<ChainApi>>,

	///  A map that stores the transactions currently in the memory pool.
	///
	///  The key is the hash of the transaction, and the value is a wrapper
	///  structure, which contains the mempool specific details of the transaction.
	transactions: InternalTxMemPoolMap<ChainApi, Block>,

	/// Prometheus's metrics endpoint.
	metrics: PrometheusMetrics,

	/// Indicates the maximum number of transactions that can be maintained in the memory pool.
	max_transactions_count: usize,

	/// Maximal size of encodings of all transactions in the memory pool.
	max_transactions_total_bytes: usize,
}

/// Helper structure to encapsulate a result of [`TxMemPool::try_insert`].
#[derive(Debug)]
pub(super) struct InsertionInfo<Hash> {
	pub(super) hash: Hash,
	pub(super) source: TimedTransactionSource,
	pub(super) removed: Vec<Hash>,
}

impl<Hash> InsertionInfo<Hash> {
	fn new(hash: Hash, source: TimedTransactionSource) -> Self {
		Self::new_with_removed(hash, source, Default::default())
	}
	fn new_with_removed(hash: Hash, source: TimedTransactionSource, removed: Vec<Hash>) -> Self {
		Self { hash, source, removed }
	}
}

impl<ChainApi, Block> TxMemPool<ChainApi, Block>
where
	Block: BlockT,
	ChainApi: graph::ChainApi<Block = Block> + 'static,
	<Block as BlockT>::Hash: Unpin,
{
	/// Creates a new `TxMemPool` instance with the given API, listener, metrics,
	/// and max transaction count.
	pub(super) fn new(
		api: Arc<ChainApi>,
		listener: Arc<MultiViewListener<ChainApi>>,
		metrics: PrometheusMetrics,
		max_transactions_count: usize,
		max_transactions_total_bytes: usize,
	) -> Self {
		Self {
			api,
			listener,
			transactions: Default::default(),
			metrics,
			max_transactions_count,
			max_transactions_total_bytes,
		}
	}

	/// Creates a new `TxMemPool` instance for testing purposes.
	#[cfg(test)]
	fn new_test(
		api: Arc<ChainApi>,
		max_transactions_count: usize,
		max_transactions_total_bytes: usize,
	) -> Self {
		Self {
			api,
			listener: Arc::from(MultiViewListener::new_with_worker().0),
			transactions: Default::default(),
			metrics: Default::default(),
			max_transactions_count,
			max_transactions_total_bytes,
		}
	}

	/// Retrieves a transaction by its hash if it exists in the memory pool.
	pub(super) fn get_by_hash(
		&self,
		hash: ExtrinsicHash<ChainApi>,
	) -> Option<Arc<TxInMemPool<ChainApi, Block>>> {
		self.transactions.read().get(&hash).map(Clone::clone)
	}

	/// Returns a tuple with the count of unwatched and watched transactions in the memory pool.
	pub fn unwatched_and_watched_count(&self) -> (usize, usize) {
		let transactions = self.transactions.read();
		let watched_count = transactions.values().filter(|t| t.is_watched()).count();
		(transactions.len() - watched_count, watched_count)
	}

	/// Returns a total number of transactions kept within mempool.
	pub fn len(&self) -> usize {
		self.transactions.read().len()
	}

	/// Returns the number of bytes used by all extrinsics in the the pool.
	#[cfg(test)]
	pub fn bytes(&self) -> usize {
		return self.transactions.bytes()
	}

	/// Returns true if provided values would exceed defined limits.
	fn is_limit_exceeded(&self, length: usize, current_total_bytes: usize) -> bool {
		length > self.max_transactions_count ||
			current_total_bytes > self.max_transactions_total_bytes
	}

	/// Attempts to insert a transaction into the memory pool, ensuring it does not
	/// exceed the maximum allowed transaction count.
	fn try_insert(
		&self,
		tx_hash: ExtrinsicHash<ChainApi>,
		tx: TxInMemPool<ChainApi, Block>,
	) -> Result<InsertionInfo<ExtrinsicHash<ChainApi>>, sc_transaction_pool_api::error::Error> {
		let mut transactions = self.transactions.write();

		let bytes = self.transactions.bytes();

		let result = match (
			self.is_limit_exceeded(transactions.len() + 1, bytes + tx.bytes),
			transactions.contains_key(&tx_hash),
		) {
			(false, false) => {
				let source = tx.source();
				transactions.insert(tx_hash, Arc::from(tx));
				Ok(InsertionInfo::new(tx_hash, source))
			},
			(_, true) =>
				Err(sc_transaction_pool_api::error::Error::AlreadyImported(Box::new(tx_hash))),
			(true, _) => Err(sc_transaction_pool_api::error::Error::ImmediatelyDropped),
		};
		trace!(
			target: LOG_TARGET,
			?tx_hash,
			result_hash = ?result.as_ref().map(|r| r.hash),
			"mempool::try_insert"
		);
		result
	}

	/// Attempts to insert a new transaction in the memory pool and drop some worse existing
	/// transactions.
	///
	/// A "worse" transaction means transaction with lower priority, or older transaction with the
	/// same prio.
	///
	/// This operation will not overflow the limit of the mempool. It means that cumulative
	/// size of removed transactions will be equal (or greated) then size of newly inserted
	/// transaction.
	///
	/// Returns a `Result` containing `InsertionInfo` if the new transaction is successfully
	/// inserted; otherwise, returns an appropriate error indicating the failure.
	pub(super) fn try_insert_with_replacement(
		&self,
		new_tx: ExtrinsicFor<ChainApi>,
		priority: TransactionPriority,
		source: TransactionSource,
		watched: bool,
	) -> Result<InsertionInfo<ExtrinsicHash<ChainApi>>, sc_transaction_pool_api::error::Error> {
		let (hash, length) = self.api.hash_and_length(&new_tx);
		let new_tx = TxInMemPool::new_with_priority(watched, source, new_tx, length, priority);
		if new_tx.bytes > self.max_transactions_total_bytes {
			return Err(sc_transaction_pool_api::error::Error::ImmediatelyDropped);
		}

		let mut transactions = self.transactions.write();

		if transactions.contains_key(&hash) {
			return Err(sc_transaction_pool_api::error::Error::AlreadyImported(Box::new(hash)));
		}

		let mut sorted = transactions
			.iter()
			.filter_map(|(h, v)| v.priority().map(|_| (*h, v.clone())))
			.collect::<Vec<_>>();

		// When pushing higher prio transaction, we need to find a number of lower prio txs, such
		// that the sum of their bytes is ge then size of new tx. Otherwise we could overflow size
		// limits. Naive way to do it - rev-sort by priority and eat the tail.

		// reverse (oldest, lowest prio last)
		sorted.sort_by(|(_, a), (_, b)| match b.priority().cmp(&a.priority()) {
			Ordering::Equal => match (a.source.timestamp, b.source.timestamp) {
				(Some(a), Some(b)) => b.cmp(&a),
				_ => Ordering::Equal,
			},
			ordering => ordering,
		});

		let mut total_size_removed = 0usize;
		let mut to_be_removed = vec![];
		let free_bytes = self.max_transactions_total_bytes - self.transactions.bytes();

		loop {
			let Some((worst_hash, worst_tx)) = sorted.pop() else {
				return Err(sc_transaction_pool_api::error::Error::ImmediatelyDropped);
			};

			if worst_tx.priority() >= new_tx.priority() {
				return Err(sc_transaction_pool_api::error::Error::ImmediatelyDropped);
			}

			total_size_removed += worst_tx.bytes;
			to_be_removed.push(worst_hash);

			if free_bytes + total_size_removed >= new_tx.bytes {
				break;
			}
		}

		let source = new_tx.source();
		transactions.insert(hash, Arc::from(new_tx));
		for worst_hash in &to_be_removed {
			transactions.remove(worst_hash);
		}
		debug_assert!(!self.is_limit_exceeded(transactions.len(), self.transactions.bytes()));

		Ok(InsertionInfo::new_with_removed(hash, source, to_be_removed))
	}

	/// Adds a new unwatched transactions to the internal buffer not exceeding the limit.
	///
	/// Returns the vector of results for each transaction, the order corresponds to the input
	/// vector.
	pub(super) fn extend_unwatched(
		&self,
		source: TransactionSource,
		xts: &[ExtrinsicFor<ChainApi>],
	) -> Vec<Result<InsertionInfo<ExtrinsicHash<ChainApi>>, sc_transaction_pool_api::error::Error>>
	{
		let result = xts
			.iter()
			.map(|xt| {
				let (hash, length) = self.api.hash_and_length(&xt);
				self.try_insert(hash, TxInMemPool::new_unwatched(source, xt.clone(), length))
			})
			.collect::<Vec<_>>();
		result
	}

	/// Adds a new watched transaction to the memory pool if it does not exceed the maximum allowed
	/// transaction count.
	pub(super) fn push_watched(
		&self,
		source: TransactionSource,
		xt: ExtrinsicFor<ChainApi>,
	) -> Result<InsertionInfo<ExtrinsicHash<ChainApi>>, sc_transaction_pool_api::error::Error> {
		let (hash, length) = self.api.hash_and_length(&xt);
		self.try_insert(hash, TxInMemPool::new_watched(source, xt.clone(), length))
	}

	/// Clones and returns a `HashMap` of references to all transactions in the memory pool.
	pub(super) fn clone_transactions(
		&self,
	) -> HashMap<ExtrinsicHash<ChainApi>, Arc<TxInMemPool<ChainApi, Block>>> {
		self.transactions.clone_map()
	}

	/// Removes a transaction with given hash from the memory pool.
	pub(super) fn remove_transaction(
		&self,
		tx_hash: &ExtrinsicHash<ChainApi>,
	) -> Option<Arc<TxInMemPool<ChainApi, Block>>> {
<<<<<<< HEAD
		log::trace!(target: LOG_TARGET, "[{hash:?}] mempool::remove_transaction");
		self.transactions.write().remove(hash)
=======
		debug!(target: LOG_TARGET, ?tx_hash, "mempool::remove_transaction");
		self.transactions.write().remove(tx_hash)
>>>>>>> 698d9ae5
	}

	/// Revalidates a batch of transactions against the provided finalized block.
	///
	/// Returns a vector of invalid transaction hashes.
	async fn revalidate_inner(&self, finalized_block: HashAndNumber<Block>) -> Vec<Block::Hash> {
		trace!(
			target: LOG_TARGET,
			?finalized_block,
			"mempool::revalidate"
		);
		let start = Instant::now();

		let (count, input) = {
			let transactions = self.transactions.clone_map();

			(
				transactions.len(),
				transactions
					.into_iter()
					.filter(|xt| {
						let finalized_block_number = finalized_block.number.into().as_u64();
						xt.1.validated_at.load(atomic::Ordering::Relaxed) +
							TXMEMPOOL_REVALIDATION_PERIOD <
							finalized_block_number
					})
					.sorted_by_key(|tx| tx.1.validated_at.load(atomic::Ordering::Relaxed))
					.take(TXMEMPOOL_MAX_REVALIDATION_BATCH_SIZE),
			)
		};

		let validations_futures = input.into_iter().map(|(xt_hash, xt)| {
			self.api
				.validate_transaction(finalized_block.hash, xt.source.clone().into(), xt.tx())
				.map(move |validation_result| {
					xt.validated_at
						.store(finalized_block.number.into().as_u64(), atomic::Ordering::Relaxed);
					(xt_hash, validation_result)
				})
		});
		let validation_results = futures::future::join_all(validations_futures).await;
		let input_len = validation_results.len();

		let duration = start.elapsed();

		let invalid_hashes = validation_results
			.into_iter()
			.filter_map(|(tx_hash, validation_result)| match validation_result {
				Ok(Ok(_)) |
				Ok(Err(TransactionValidityError::Invalid(InvalidTransaction::Future))) => None,
				Err(_) |
				Ok(Err(TransactionValidityError::Unknown(_))) |
				Ok(Err(TransactionValidityError::Invalid(_))) => {
					trace!(
						target: LOG_TARGET,
						?tx_hash,
						?validation_result,
						"Purging: invalid"
					);
					Some(tx_hash)
				},
			})
			.collect::<Vec<_>>();

		debug!(
			target: LOG_TARGET,
			?finalized_block,
			input_len,
			count,
			invalid_hashes = invalid_hashes.len(),
			?duration,
			"mempool::revalidate"
		);

		invalid_hashes
	}

	/// Removes the finalized transactions from the memory pool, using a provided list of hashes.
	pub(super) async fn purge_finalized_transactions(
		&self,
		finalized_xts: &Vec<ExtrinsicHash<ChainApi>>,
	) {
		debug!(
			target: LOG_TARGET,
			count = finalized_xts.len(),
			"purge_finalized_transactions"
		);
		log_xt_trace!(target: LOG_TARGET, finalized_xts, "purged finalized transactions");
		let mut transactions = self.transactions.write();
		finalized_xts.iter().for_each(|t| {
			transactions.remove(t);
		});
	}

	/// Revalidates transactions in the memory pool against a given finalized block and removes
	/// invalid ones.
	pub(super) async fn revalidate(&self, finalized_block: HashAndNumber<Block>) {
		trace!(
			target: LOG_TARGET,
			?finalized_block,
			"purge_transactions"
		);
		let invalid_hashes = self.revalidate_inner(finalized_block.clone()).await;

		self.metrics.report(|metrics| {
			metrics.mempool_revalidation_invalid_txs.inc_by(invalid_hashes.len() as _)
		});

		let mut transactions = self.transactions.write();
		invalid_hashes.iter().for_each(|i| {
			transactions.remove(i);
		});
		self.listener.transactions_invalidated(&invalid_hashes);
	}

	/// Updates the priority of transaction stored in mempool using provided view_store submission
	/// outcome.
	pub(super) fn update_transaction_priority(&self, outcome: &ViewStoreSubmitOutcome<ChainApi>) {
		outcome.priority().map(|priority| {
			self.transactions
				.write()
				.get_mut(&outcome.hash())
				.map(|p| *p.priority.write() = Some(priority))
		});
	}
}

#[cfg(test)]
mod tx_mem_pool_tests {
	use substrate_test_runtime::{AccountId, Extrinsic, ExtrinsicBuilder, Transfer, H256};
	use substrate_test_runtime_client::Sr25519Keyring::*;

	use crate::{common::tests::TestApi, graph::ChainApi};

	use super::*;

	fn uxt(nonce: u64) -> Extrinsic {
		crate::common::tests::uxt(Transfer {
			from: Alice.into(),
			to: AccountId::from_h256(H256::from_low_u64_be(2)),
			amount: 5,
			nonce,
		})
	}

	#[test]
	fn extend_unwatched_obeys_limit() {
		let max = 10;
		let api = Arc::from(TestApi::default());
		let mempool = TxMemPool::new_test(api, max, usize::MAX);

		let xts = (0..max + 1).map(|x| Arc::from(uxt(x as _))).collect::<Vec<_>>();

		let results = mempool.extend_unwatched(TransactionSource::External, &xts);
		assert!(results.iter().take(max).all(Result::is_ok));
		assert!(matches!(
			results.into_iter().last().unwrap().unwrap_err(),
			sc_transaction_pool_api::error::Error::ImmediatelyDropped
		));
	}

	#[test]
	fn extend_unwatched_detects_already_imported() {
		sp_tracing::try_init_simple();
		let max = 10;
		let api = Arc::from(TestApi::default());
		let mempool = TxMemPool::new_test(api, max, usize::MAX);

		let mut xts = (0..max - 1).map(|x| Arc::from(uxt(x as _))).collect::<Vec<_>>();
		xts.push(xts.iter().last().unwrap().clone());

		let results = mempool.extend_unwatched(TransactionSource::External, &xts);
		assert!(results.iter().take(max - 1).all(Result::is_ok));
		assert!(matches!(
			results.into_iter().last().unwrap().unwrap_err(),
			sc_transaction_pool_api::error::Error::AlreadyImported(_)
		));
	}

	#[test]
	fn push_obeys_limit() {
		let max = 10;
		let api = Arc::from(TestApi::default());
		let mempool = TxMemPool::new_test(api, max, usize::MAX);

		let xts = (0..max).map(|x| Arc::from(uxt(x as _))).collect::<Vec<_>>();

		let results = mempool.extend_unwatched(TransactionSource::External, &xts);
		assert!(results.iter().all(Result::is_ok));

		let xt = Arc::from(uxt(98));
		let result = mempool.push_watched(TransactionSource::External, xt);
		assert!(matches!(
			result.unwrap_err(),
			sc_transaction_pool_api::error::Error::ImmediatelyDropped
		));
		let xt = Arc::from(uxt(99));
		let mut result = mempool.extend_unwatched(TransactionSource::External, &[xt]);
		assert!(matches!(
			result.pop().unwrap().unwrap_err(),
			sc_transaction_pool_api::error::Error::ImmediatelyDropped
		));
	}

	#[test]
	fn push_detects_already_imported() {
		let max = 10;
		let api = Arc::from(TestApi::default());
		let mempool = TxMemPool::new_test(api, 2 * max, usize::MAX);

		let xts = (0..max).map(|x| Arc::from(uxt(x as _))).collect::<Vec<_>>();
		let xt0 = xts.iter().last().unwrap().clone();
		let xt1 = xts.iter().next().unwrap().clone();

		let results = mempool.extend_unwatched(TransactionSource::External, &xts);
		assert!(results.iter().all(Result::is_ok));

		let result = mempool.push_watched(TransactionSource::External, xt0);
		assert!(matches!(
			result.unwrap_err(),
			sc_transaction_pool_api::error::Error::AlreadyImported(_)
		));
		let mut result = mempool.extend_unwatched(TransactionSource::External, &[xt1]);
		assert!(matches!(
			result.pop().unwrap().unwrap_err(),
			sc_transaction_pool_api::error::Error::AlreadyImported(_)
		));
	}

	#[test]
	fn count_works() {
		let max = 100;
		let api = Arc::from(TestApi::default());
		let mempool = TxMemPool::new_test(api, max, usize::MAX);

		let xts0 = (0..10).map(|x| Arc::from(uxt(x as _))).collect::<Vec<_>>();

		let results = mempool.extend_unwatched(TransactionSource::External, &xts0);
		assert!(results.iter().all(Result::is_ok));

		let xts1 = (0..5).map(|x| Arc::from(uxt(2 * x))).collect::<Vec<_>>();
		let results = xts1
			.into_iter()
			.map(|t| mempool.push_watched(TransactionSource::External, t))
			.collect::<Vec<_>>();
		assert!(results.iter().all(Result::is_ok));
		assert_eq!(mempool.unwatched_and_watched_count(), (10, 5));
	}

	/// size of large extrinsic
	const LARGE_XT_SIZE: usize = 1129;

	fn large_uxt(x: usize) -> Extrinsic {
		ExtrinsicBuilder::new_include_data(vec![x as u8; 1024]).build()
	}

	#[test]
	fn push_obeys_size_limit() {
		sp_tracing::try_init_simple();
		let max = 10;
		let api = Arc::from(TestApi::default());
		let mempool = TxMemPool::new_test(api.clone(), usize::MAX, max * LARGE_XT_SIZE);

		let xts = (0..max).map(|x| Arc::from(large_uxt(x))).collect::<Vec<_>>();

		let total_xts_bytes = xts.iter().fold(0, |r, x| r + api.hash_and_length(&x).1);

		let results = mempool.extend_unwatched(TransactionSource::External, &xts);
		assert!(results.iter().all(Result::is_ok));
		assert_eq!(mempool.bytes(), total_xts_bytes);

		let xt = Arc::from(large_uxt(98));
		let result = mempool.push_watched(TransactionSource::External, xt);
		assert!(matches!(
			result.unwrap_err(),
			sc_transaction_pool_api::error::Error::ImmediatelyDropped
		));

		let xt = Arc::from(large_uxt(99));
		let mut result = mempool.extend_unwatched(TransactionSource::External, &[xt]);
		assert!(matches!(
			result.pop().unwrap().unwrap_err(),
			sc_transaction_pool_api::error::Error::ImmediatelyDropped
		));
	}

	#[test]
	fn replacing_txs_works_for_same_tx_size() {
		sp_tracing::try_init_simple();
		let max = 10;
		let api = Arc::from(TestApi::default());
		let mempool = TxMemPool::new_test(api.clone(), usize::MAX, max * LARGE_XT_SIZE);

		let xts = (0..max).map(|x| Arc::from(large_uxt(x))).collect::<Vec<_>>();

		let low_prio = 0u64;
		let hi_prio = u64::MAX;

		let total_xts_bytes = xts.iter().fold(0, |r, x| r + api.hash_and_length(&x).1);
		let (submit_outcomes, hashes): (Vec<_>, Vec<_>) = xts
			.iter()
			.map(|t| {
				let h = api.hash_and_length(t).0;
				(ViewStoreSubmitOutcome::new(h, Some(low_prio)), h)
			})
			.unzip();

		let results = mempool.extend_unwatched(TransactionSource::External, &xts);
		assert!(results.iter().all(Result::is_ok));
		assert_eq!(mempool.bytes(), total_xts_bytes);

		submit_outcomes
			.into_iter()
			.for_each(|o| mempool.update_transaction_priority(&o));

		let xt = Arc::from(large_uxt(98));
		let hash = api.hash_and_length(&xt).0;
		let result = mempool
			.try_insert_with_replacement(xt, hi_prio, TransactionSource::External, false)
			.unwrap();

		assert_eq!(result.hash, hash);
		assert_eq!(result.removed, hashes[0..1]);
	}

	#[test]
	fn replacing_txs_removes_proper_size_of_txs() {
		sp_tracing::try_init_simple();
		let max = 10;
		let api = Arc::from(TestApi::default());
		let mempool = TxMemPool::new_test(api.clone(), usize::MAX, max * LARGE_XT_SIZE);

		let xts = (0..max).map(|x| Arc::from(large_uxt(x))).collect::<Vec<_>>();

		let low_prio = 0u64;
		let hi_prio = u64::MAX;

		let total_xts_bytes = xts.iter().fold(0, |r, x| r + api.hash_and_length(&x).1);
		let (submit_outcomes, hashes): (Vec<_>, Vec<_>) = xts
			.iter()
			.map(|t| {
				let h = api.hash_and_length(t).0;
				(ViewStoreSubmitOutcome::new(h, Some(low_prio)), h)
			})
			.unzip();

		let results = mempool.extend_unwatched(TransactionSource::External, &xts);
		assert!(results.iter().all(Result::is_ok));
		assert_eq!(mempool.bytes(), total_xts_bytes);
		assert_eq!(total_xts_bytes, max * LARGE_XT_SIZE);

		submit_outcomes
			.into_iter()
			.for_each(|o| mempool.update_transaction_priority(&o));

		//this one should drop 2 xts (size: 1130):
		let xt = Arc::from(ExtrinsicBuilder::new_include_data(vec![98 as u8; 1025]).build());
		let (hash, length) = api.hash_and_length(&xt);
		assert_eq!(length, 1130);
		let result = mempool
			.try_insert_with_replacement(xt, hi_prio, TransactionSource::External, false)
			.unwrap();

		assert_eq!(result.hash, hash);
		assert_eq!(result.removed, hashes[0..2]);
	}

	#[test]
	fn replacing_txs_removes_proper_size_and_prios() {
		sp_tracing::try_init_simple();
		const COUNT: usize = 10;
		let api = Arc::from(TestApi::default());
		let mempool = TxMemPool::new_test(api.clone(), usize::MAX, COUNT * LARGE_XT_SIZE);

		let xts = (0..COUNT).map(|x| Arc::from(large_uxt(x))).collect::<Vec<_>>();

		let hi_prio = u64::MAX;

		let total_xts_bytes = xts.iter().fold(0, |r, x| r + api.hash_and_length(&x).1);
		let (submit_outcomes, hashes): (Vec<_>, Vec<_>) = xts
			.iter()
			.enumerate()
			.map(|(prio, t)| {
				let h = api.hash_and_length(t).0;
				(ViewStoreSubmitOutcome::new(h, Some((COUNT - prio).try_into().unwrap())), h)
			})
			.unzip();

		let results = mempool.extend_unwatched(TransactionSource::External, &xts);
		assert!(results.iter().all(Result::is_ok));
		assert_eq!(mempool.bytes(), total_xts_bytes);

		submit_outcomes
			.into_iter()
			.for_each(|o| mempool.update_transaction_priority(&o));

		//this one should drop 3 xts (each of size 1129)
		let xt = Arc::from(ExtrinsicBuilder::new_include_data(vec![98 as u8; 2154]).build());
		let (hash, length) = api.hash_and_length(&xt);
		// overhead is 105, thus length: 105 + 2154
		assert_eq!(length, 2 * LARGE_XT_SIZE + 1);
		let result = mempool
			.try_insert_with_replacement(xt, hi_prio, TransactionSource::External, false)
			.unwrap();

		assert_eq!(result.hash, hash);
		assert!(result.removed.iter().eq(hashes[COUNT - 3..COUNT].iter().rev()));
	}

	#[test]
	fn replacing_txs_skips_lower_prio_tx() {
		sp_tracing::try_init_simple();
		const COUNT: usize = 10;
		let api = Arc::from(TestApi::default());
		let mempool = TxMemPool::new_test(api.clone(), usize::MAX, COUNT * LARGE_XT_SIZE);

		let xts = (0..COUNT).map(|x| Arc::from(large_uxt(x))).collect::<Vec<_>>();

		let hi_prio = 100u64;
		let low_prio = 10u64;

		let total_xts_bytes = xts.iter().fold(0, |r, x| r + api.hash_and_length(&x).1);
		let submit_outcomes = xts
			.iter()
			.map(|t| {
				let h = api.hash_and_length(t).0;
				ViewStoreSubmitOutcome::new(h, Some(hi_prio))
			})
			.collect::<Vec<_>>();

		let results = mempool.extend_unwatched(TransactionSource::External, &xts);
		assert!(results.iter().all(Result::is_ok));
		assert_eq!(mempool.bytes(), total_xts_bytes);

		submit_outcomes
			.into_iter()
			.for_each(|o| mempool.update_transaction_priority(&o));

		let xt = Arc::from(large_uxt(98));
		let result =
			mempool.try_insert_with_replacement(xt, low_prio, TransactionSource::External, false);

		// lower prio tx is rejected immediately
		assert!(matches!(
			result.unwrap_err(),
			sc_transaction_pool_api::error::Error::ImmediatelyDropped
		));
	}

	#[test]
	fn replacing_txs_is_skipped_if_prios_are_not_set() {
		sp_tracing::try_init_simple();
		const COUNT: usize = 10;
		let api = Arc::from(TestApi::default());
		let mempool = TxMemPool::new_test(api.clone(), usize::MAX, COUNT * LARGE_XT_SIZE);

		let xts = (0..COUNT).map(|x| Arc::from(large_uxt(x))).collect::<Vec<_>>();

		let hi_prio = u64::MAX;

		let total_xts_bytes = xts.iter().fold(0, |r, x| r + api.hash_and_length(&x).1);

		let results = mempool.extend_unwatched(TransactionSource::External, &xts);
		assert!(results.iter().all(Result::is_ok));
		assert_eq!(mempool.bytes(), total_xts_bytes);

		//this one could drop 3 xts (each of size 1129)
		let xt = Arc::from(ExtrinsicBuilder::new_include_data(vec![98 as u8; 2154]).build());
		let length = api.hash_and_length(&xt).1;
		// overhead is 105, thus length: 105 + 2154
		assert_eq!(length, 2 * LARGE_XT_SIZE + 1);

		let result =
			mempool.try_insert_with_replacement(xt, hi_prio, TransactionSource::External, false);

		// we did not update priorities (update_transaction_priority was not called):
		assert!(matches!(
			result.unwrap_err(),
			sc_transaction_pool_api::error::Error::ImmediatelyDropped
		));
	}
}<|MERGE_RESOLUTION|>--- conflicted
+++ resolved
@@ -472,13 +472,8 @@
 		&self,
 		tx_hash: &ExtrinsicHash<ChainApi>,
 	) -> Option<Arc<TxInMemPool<ChainApi, Block>>> {
-<<<<<<< HEAD
-		log::trace!(target: LOG_TARGET, "[{hash:?}] mempool::remove_transaction");
-		self.transactions.write().remove(hash)
-=======
 		debug!(target: LOG_TARGET, ?tx_hash, "mempool::remove_transaction");
 		self.transactions.write().remove(tx_hash)
->>>>>>> 698d9ae5
 	}
 
 	/// Revalidates a batch of transactions against the provided finalized block.
