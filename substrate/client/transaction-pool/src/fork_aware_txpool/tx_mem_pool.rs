--- conflicted
+++ resolved
@@ -724,16 +724,10 @@
 		debug!(
 			target: LOG_TARGET,
 			?finalized_block,
-<<<<<<< HEAD
-			input_len,
-			count,
+			validated_count,
+			total_count,
 			invalid_hashes_subtrees_len = invalid_hashes.len(),
 			revalidated_invalid_hashes_len,
-=======
-			validated_count,
-			total_count,
-			invalid_hashes = invalid_hashes.len(),
->>>>>>> 5a1128b9
 			?duration,
 			"mempool::revalidate_inner"
 		);
