--- conflicted
+++ resolved
@@ -834,7 +834,6 @@
 			})
 	}
 
-<<<<<<< HEAD
 	/// Reports invalid transactions to the transaction pool.
 	///
 	/// This function takes an array of tuples, each consisting of a transaction hash and the
@@ -848,8 +847,8 @@
 		at: Option<<Self::Block as BlockT>::Hash>,
 		invalid_tx_errors: &[(TxHash<Self>, Option<sp_blockchain::Error>)],
 	) -> Vec<Arc<Self::InPoolTransaction>> {
-		log::debug!(target: LOG_TARGET, "fatp::report_invalid {}", invalid_tx_errors.len());
-		log_xt_trace!(data: tuple, target:LOG_TARGET, invalid_tx_errors, "[{:?}] fatp::report_invalid {:?}");
+		debug!(target: LOG_TARGET, len = ?invalid_tx_errors.len(), "fatp::report_invalid");
+		log_xt_trace!(data: tuple, target:LOG_TARGET, invalid_tx_errors, "fatp::report_invalid {:?}");
 		self.metrics
 			.report(|metrics| metrics.reported_invalid_txs.inc_by(invalid_tx_errors.len() as _));
 
@@ -859,24 +858,11 @@
 			self.mempool.remove_transaction(&tx.hash);
 		});
 
+		//todo: add metrics reported / removed
 		self.metrics
 			.report(|metrics| metrics.removed_invalid_txs.inc_by(removed.len() as _));
 
 		removed
-=======
-	/// Intended to remove transactions identified by the given hashes, and any dependent
-	/// transactions, from the pool. In current implementation this function only outputs the error.
-	/// Seems that API change is needed here to make this call reasonable.
-	// todo [#5491]: api change? we need block hash here (assuming we need it at all - could be
-	// useful for verification for debugging purposes).
-	fn remove_invalid(&self, hashes: &[TxHash<Self>]) -> Vec<Arc<Self::InPoolTransaction>> {
-		if !hashes.is_empty() {
-			log_xt_trace!(target:LOG_TARGET, hashes, "fatp::remove_invalid");
-			self.metrics
-				.report(|metrics| metrics.removed_invalid_txs.inc_by(hashes.len() as _));
-		}
-		Default::default()
->>>>>>> 23833cce
 	}
 
 	// todo [#5491]: api change?
