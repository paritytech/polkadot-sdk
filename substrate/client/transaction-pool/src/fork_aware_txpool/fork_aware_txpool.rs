--- conflicted
+++ resolved
@@ -282,18 +282,7 @@
 			match dropped.reason {
 				DroppedReason::Usurped(new_tx_hash) => {
 					if let Some(new_tx) = mempool.get_by_hash(new_tx_hash) {
-						view_store
-<<<<<<< HEAD
-							.replace_transaction(new_tx.source(), new_tx.tx(), dropped_tx_hash)
-=======
-							.replace_transaction(
-								new_tx.source(),
-								new_tx.tx(),
-								tx_hash,
-								new_tx.is_watched(),
-							)
->>>>>>> 698d9ae5
-							.await;
+						view_store.replace_transaction(new_tx.source(), new_tx.tx(), tx_hash).await;
 					} else {
 						trace!(
 							target: LOG_TARGET,
@@ -695,10 +684,6 @@
 		xts: Vec<TransactionFor<Self>>,
 	) -> Result<Vec<Result<TxHash<Self>, Self::Error>>, Self::Error> {
 		let view_store = self.view_store.clone();
-<<<<<<< HEAD
-		log::trace!(target: LOG_TARGET, "fatp::submit_at count:{} views:{}", xts.len(), self.active_views_count());
-		log_xt_trace!(target: LOG_TARGET, xts.iter().map(|xt| self.tx_hash(xt)), "[{:?}] fatp::submit_at");
-=======
 		debug!(
 			target: LOG_TARGET,
 			count = xts.len(),
@@ -706,7 +691,6 @@
 			"fatp::submit_at"
 		);
 		log_xt_trace!(target: LOG_TARGET, xts.iter().map(|xt| self.tx_hash(xt)), "fatp::submit_at");
->>>>>>> 698d9ae5
 		let xts = xts.into_iter().map(Arc::from).collect::<Vec<_>>();
 		let mempool_results = self.mempool.extend_unwatched(source, &xts);
 
@@ -1113,49 +1097,33 @@
 		// sync the transactions statuses and referencing views in all the listeners with newly
 		// cloned view.
 		view.pool.validated_pool().retrigger_notifications();
-<<<<<<< HEAD
-		log::debug!(target: LOG_TARGET, "register listeners: at {at:?} took {:?}", start.elapsed());
-=======
 		debug!(
 			target: LOG_TARGET,
 			?at,
-			?duration,
+			duration = ?start.elapsed(),
 			"register_listeners"
 		);
->>>>>>> 698d9ae5
 
 		// 2. Handle transactions from the tree route. Pruning transactions from the view first
 		// will make some space for mempool transactions in case we are at the view's limits.
 		let start = Instant::now();
 		self.update_view_with_fork(&view, tree_route, at.clone()).await;
-<<<<<<< HEAD
-		log::debug!(target: LOG_TARGET, "update_view_with_fork: at {at:?} took {:?}", start.elapsed());
+		debug!(
+			target: LOG_TARGET,
+			?at,
+			duration = ?start.elapsed(),
+			"update_view_with_fork"
+		);
 
 		// 3. Finally, submit transactions from the mempool.
 		let start = Instant::now();
 		self.update_view_with_mempool(&mut view).await;
-		log::debug!(target: LOG_TARGET, "update_view_with_mempool: at {at:?} took {:?}", start.elapsed());
-
-=======
-		let duration = start.elapsed();
 		debug!(
 			target: LOG_TARGET,
 			?at,
-			?duration,
-			"update_view_with_fork"
-		);
-
-		// 3. Finally, submit transactions from the mempool.
-		let start = Instant::now();
-		self.update_view_with_mempool(&mut view, watched_xts).await;
-		let duration = start.elapsed();
-		debug!(
-			target: LOG_TARGET,
-			?at,
-			?duration,
+			duration= ?start.elapsed(),
 			"update_view_with_mempool"
 		);
->>>>>>> 698d9ae5
 		let view = Arc::from(view);
 		self.view_store.insert_new_view(view.clone(), tree_route).await;
 		Some(view)
@@ -1205,56 +1173,6 @@
 		all_extrinsics
 	}
 
-<<<<<<< HEAD
-=======
-	/// For every watched transaction in the mempool registers a transaction listener in the view.
-	///
-	/// The transaction listener for a given view is also added to multi-view listener. This allows
-	/// to track aggreagated progress of the transaction within the transaction pool.
-	///
-	/// Function returns a list of currently watched transactions in the mempool.
-	async fn register_listeners(
-		&self,
-		view: &View<ChainApi>,
-	) -> Vec<(ExtrinsicHash<ChainApi>, Arc<TxInMemPool<ChainApi, Block>>)> {
-		debug!(
-			target: LOG_TARGET,
-			view_at = ?view.at,
-			xts_count = ?self.mempool.unwatched_and_watched_count(),
-			active_views_count = self.active_views_count(),
-			"register_listeners"
-		);
-
-		//todo [#5495]: maybe we don't need to register listener in view? We could use
-		// multi_view_listener.transaction_in_block
-		let results = self
-			.mempool
-			.clone_watched()
-			.into_iter()
-			.map(|(tx_hash, tx)| {
-				let watcher = view.create_watcher(tx_hash);
-				let at = view.at.clone();
-				async move {
-					trace!(
-						target: LOG_TARGET,
-						?tx_hash,
-						at = ?at.hash,
-						"adding watcher"
-					);
-					self.view_store.listener.add_view_watcher_for_tx(
-						tx_hash,
-						at.hash,
-						watcher.into_stream().boxed(),
-					);
-					(tx_hash, tx)
-				}
-			})
-			.collect::<Vec<_>>();
-
-		future::join_all(results).await
-	}
-
->>>>>>> 698d9ae5
 	/// Updates the given view with the transactions from the internal mempol.
 	///
 	/// All transactions from the mempool (excluding those which are either already imported or
@@ -1264,21 +1182,8 @@
 	/// If there are no views, and mempool transaction is reported as invalid for the given view,
 	/// the transaction is reported as invalid and removed from the mempool. This does not apply to
 	/// stale and temporarily banned transactions.
-<<<<<<< HEAD
 	async fn update_view_with_mempool(&self, view: &View<ChainApi>) {
-		log::debug!(
-=======
-	///
-	/// As the listeners for watched transactions were registered at the very beginning of maintain
-	/// procedure (`register_listeners`), this function accepts the list of watched transactions
-	/// from the mempool for which listener was actually registered to avoid submit/maintain races.
-	async fn update_view_with_mempool(
-		&self,
-		view: &View<ChainApi>,
-		watched_xts: Vec<(ExtrinsicHash<ChainApi>, Arc<TxInMemPool<ChainApi, Block>>)>,
-	) {
 		debug!(
->>>>>>> 698d9ae5
 			target: LOG_TARGET,
 			view_at = ?view.at,
 			xts_count = ?self.mempool.unwatched_and_watched_count(),
