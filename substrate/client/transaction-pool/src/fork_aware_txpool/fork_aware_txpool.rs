--- conflicted
+++ resolved
@@ -708,11 +708,6 @@
 		);
 		(false, pending)
 	}
-<<<<<<< HEAD
-<<<<<<< HEAD
-=======
-=======
->>>>>>> c2a088e8
 
 	/// Refer to [`Self::submit_and_watch`]
 	async fn submit_and_watch_inner(
@@ -850,7 +845,6 @@
 
 		Ok(final_results)
 	}
-<<<<<<< HEAD
 
 	/// Number of notified items in import_notification_sink.
 	///
@@ -858,9 +852,6 @@
 	pub fn import_notification_sink_len(&self) -> usize {
 		self.import_notification_sink.notified_items_len()
 	}
->>>>>>> 63973cc (`fatxpool`: fix: remove invalid txs from the dropped stream controller (#8923))
-=======
->>>>>>> c2a088e8
 }
 
 /// Converts the input view-to-statuses map into the output vector of statuses.
