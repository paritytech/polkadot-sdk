// This file is part of Substrate.

// Copyright (C) Parity Technologies (UK) Ltd.
// SPDX-License-Identifier: GPL-3.0-or-later WITH Classpath-exception-2.0

// This program is free software: you can redistribute it and/or modify
// it under the terms of the GNU General Public License as published by
// the Free Software Foundation, either version 3 of the License, or
// (at your option) any later version.

// This program is distributed in the hope that it will be useful,
// but WITHOUT ANY WARRANTY; without even the implied warranty of
// MERCHANTABILITY or FITNESS FOR A PARTICULAR PURPOSE. See the
// GNU General Public License for more details.

// You should have received a copy of the GNU General Public License
// along with this program. If not, see <https://www.gnu.org/licenses/>.

//! Substrate fork-aware transaction pool implementation.

use super::{
	dropped_watcher::{MultiViewDroppedWatcherController, StreamOfDropped},
	import_notification_sink::MultiViewImportNotificationSink,
	metrics::{EventsMetricsCollector, MetricsLink as PrometheusMetrics},
	multi_view_listener::MultiViewListener,
	tx_mem_pool::{InsertionInfo, TxMemPool},
	view::View,
	view_store::ViewStore,
};
use crate::{
	api::FullChainApi,
	common::{
		sliding_stat::DurationSlidingStats,
		tracing_log_xt::{log_xt_debug, log_xt_trace},
		STAT_SLIDING_WINDOW,
	},
	enactment_state::{EnactmentAction, EnactmentState},
	fork_aware_txpool::{
		dropped_watcher::{DroppedReason, DroppedTransaction},
		revalidation_worker,
	},
	graph::{
		self,
		base_pool::{TimedTransactionSource, Transaction},
		BlockHash, ExtrinsicFor, ExtrinsicHash, IsValidator, Options, RawExtrinsicFor,
	},
	insert_and_log_throttled, ReadyIteratorFor, ValidateTransactionPriority, LOG_TARGET,
	LOG_TARGET_STAT,
};
use async_trait::async_trait;
use futures::{
	channel::oneshot,
	future::{self},
	prelude::*,
	FutureExt,
};
use parking_lot::Mutex;
use prometheus_endpoint::Registry as PrometheusRegistry;
use sc_transaction_pool_api::{
	error::Error as TxPoolApiError, ChainEvent, ImportNotificationStream,
	MaintainedTransactionPool, PoolStatus, TransactionFor, TransactionPool, TransactionSource,
	TransactionStatusStreamFor, TxHash, TxInvalidityReportMap,
};
use sp_blockchain::{HashAndNumber, TreeRoute};
use sp_core::traits::SpawnEssentialNamed;
use sp_runtime::{
	generic::BlockId,
	traits::{Block as BlockT, NumberFor},
	transaction_validity::{TransactionTag as Tag, TransactionValidityError, ValidTransaction},
	Saturating,
};
use std::{
	collections::{BTreeMap, HashMap, HashSet},
	pin::Pin,
	sync::Arc,
	time::{Duration, Instant},
};
use tokio::select;
use tracing::{debug, info, instrument, trace, warn, Level};

/// The maximum block height difference before considering a view or transaction as timed-out
/// due to a finality stall. When the difference exceeds this threshold, elements are treated
/// as stale and are subject to cleanup.
const FINALITY_TIMEOUT_THRESHOLD: usize = 128;

/// The number of transactions that will be sent from the mempool to the newly created view during
/// the maintain process.
//todo [#8835]: better approach is needed - maybe time-budget approach?
//note: yap parachain block size.
const MEMPOOL_TO_VIEW_BATCH_SIZE: usize = 7_000;

/// Fork aware transaction pool task, that needs to be polled.
pub type ForkAwareTxPoolTask = Pin<Box<dyn Future<Output = ()> + Send>>;

/// A structure that maintains a collection of pollers associated with specific block hashes
/// (views).
struct ReadyPoll<T, Block>
where
	Block: BlockT,
{
	pollers: HashMap<Block::Hash, Vec<oneshot::Sender<T>>>,
}

impl<T, Block> ReadyPoll<T, Block>
where
	Block: BlockT,
{
	/// Creates a new `ReadyPoll` instance with an empty collection of pollers.
	fn new() -> Self {
		Self { pollers: Default::default() }
	}

	/// Adds a new poller for a specific block hash and returns the `Receiver` end of the created
	/// oneshot channel which will be used to deliver polled result.
	fn add(&mut self, at: <Block as BlockT>::Hash) -> oneshot::Receiver<T> {
		let (s, r) = oneshot::channel();
		self.pollers.entry(at).or_default().push(s);
		r
	}

	/// Triggers all pollers associated with a specific block by sending the polled result through
	/// each oneshot channel.
	///
	/// `ready_iterator` is a closure that generates the result data to be sent to the pollers.
	fn trigger(&mut self, at: Block::Hash, ready_iterator: impl Fn() -> T) {
		debug!(target: LOG_TARGET, ?at, keys = ?self.pollers.keys(), "fatp::trigger");
		let Some(pollers) = self.pollers.remove(&at) else { return };
		pollers.into_iter().for_each(|p| {
			debug!(target: LOG_TARGET, "fatp::trigger trigger ready signal at block {}", at);
			let _ = p.send(ready_iterator());
		});
	}

	/// Removes pollers that have their oneshot channels cancelled.
	fn remove_cancelled(&mut self) {
		self.pollers.retain(|_, v| v.iter().any(|sender| !sender.is_canceled()));
	}
}

/// The fork-aware transaction pool.
///
/// It keeps track of every fork and provides the set of transactions that is valid for every fork.
pub struct ForkAwareTxPool<ChainApi, Block>
where
	Block: BlockT,
	ChainApi: graph::ChainApi<Block = Block> + 'static,
{
	/// The reference to the `ChainApi` provided by client/backend.
	api: Arc<ChainApi>,

	/// Intermediate buffer for the incoming transaction.
	mempool: Arc<TxMemPool<ChainApi, Block>>,

	/// The store for all the views.
	view_store: Arc<ViewStore<ChainApi, Block>>,

	/// Utility for managing pollers of `ready_at` future.
	ready_poll: Arc<Mutex<ReadyPoll<ReadyIteratorFor<ChainApi>, Block>>>,

	/// Prometheus's metrics endpoint.
	metrics: PrometheusMetrics,

	/// Collector of transaction statuses updates, reports transaction events metrics.
	events_metrics_collector: EventsMetricsCollector<ChainApi>,

	/// Util tracking best and finalized block.
	enactment_state: Arc<Mutex<EnactmentState<Block>>>,

	/// The channel allowing to send revalidation jobs to the background thread.
	revalidation_queue: Arc<revalidation_worker::RevalidationQueue<ChainApi, Block>>,

	/// Util providing an aggregated stream of transactions that were imported to ready queue in
	/// any view.
	import_notification_sink: MultiViewImportNotificationSink<Block::Hash, ExtrinsicHash<ChainApi>>,

	/// Externally provided pool options.
	options: Options,

	/// Is node the validator.
	is_validator: IsValidator,

	/// Finality timeout threshold.
	///
	/// Sets the maximum permissible block height difference between the latest block
	/// and the oldest transactions or views in the pool. Beyond this difference,
	/// transactions/views are considered timed out and eligible for cleanup.
	finality_timeout_threshold: usize,

	/// Transactions included in blocks since the most recently finalized block (including this
	/// block).
	///
	/// Holds a mapping of block hash and number to their corresponding transaction hashes.
	///
	/// Intended to be used in the finality stall cleanups and also as a cache for all in-block
	/// transactions.
	included_transactions: Mutex<BTreeMap<HashAndNumber<Block>, Vec<ExtrinsicHash<ChainApi>>>>,

	/// Stats for submit call durations
	submit_stats: DurationSlidingStats,

	/// Stats for submit_and_watch call durations
	submit_and_watch_stats: DurationSlidingStats,
}

impl<ChainApi, Block> ForkAwareTxPool<ChainApi, Block>
where
	Block: BlockT,
	ChainApi: graph::ChainApi<Block = Block> + 'static,
	<Block as BlockT>::Hash: Unpin,
{
	/// Create new fork aware transaction pool with provided shared instance of `ChainApi` intended
	/// for tests.
	pub fn new_test(
		pool_api: Arc<ChainApi>,
		best_block_hash: Block::Hash,
		finalized_hash: Block::Hash,
		finality_timeout_threshold: Option<usize>,
	) -> (Self, [ForkAwareTxPoolTask; 2]) {
		Self::new_test_with_limits(
			pool_api,
			best_block_hash,
			finalized_hash,
			Options::default().ready,
			Options::default().future,
			usize::MAX,
			finality_timeout_threshold,
		)
	}

	/// Create new fork aware transaction pool with given limits and with provided shared instance
	/// of `ChainApi` intended for tests.
	pub fn new_test_with_limits(
		pool_api: Arc<ChainApi>,
		best_block_hash: Block::Hash,
		finalized_hash: Block::Hash,
		ready_limits: crate::PoolLimit,
		future_limits: crate::PoolLimit,
		mempool_max_transactions_count: usize,
		finality_timeout_threshold: Option<usize>,
	) -> (Self, [ForkAwareTxPoolTask; 2]) {
		let (listener, listener_task) = MultiViewListener::new_with_worker(Default::default());
		let listener = Arc::new(listener);

		let (import_notification_sink, import_notification_sink_task) =
			MultiViewImportNotificationSink::new_with_worker();

		let (mempool, mempool_task) = TxMemPool::new(
			pool_api.clone(),
			listener.clone(),
			Default::default(),
			mempool_max_transactions_count,
			ready_limits.total_bytes + future_limits.total_bytes,
		);
		let mempool = Arc::from(mempool);

		let (dropped_stream_controller, dropped_stream) =
			MultiViewDroppedWatcherController::<ChainApi>::new();

		let view_store = Arc::new(ViewStore::new(
			pool_api.clone(),
			listener,
			dropped_stream_controller,
			import_notification_sink.clone(),
		));

		let dropped_monitor_task = Self::dropped_monitor_task(
			dropped_stream,
			mempool.clone(),
			view_store.clone(),
			import_notification_sink.clone(),
		);

		let combined_tasks = async move {
			tokio::select! {
				_ = listener_task => {},
				_ = import_notification_sink_task => {},
				_ = dropped_monitor_task => {}
			}
		}
		.boxed();

		let options = Options { ready: ready_limits, future: future_limits, ..Default::default() };

		(
			Self {
				mempool,
				api: pool_api,
				view_store,
				ready_poll: Arc::from(Mutex::from(ReadyPoll::new())),
				enactment_state: Arc::new(Mutex::new(EnactmentState::new(
					best_block_hash,
					finalized_hash,
				))),
				revalidation_queue: Arc::from(revalidation_worker::RevalidationQueue::new()),
				import_notification_sink,
				options,
				is_validator: false.into(),
				metrics: Default::default(),
				events_metrics_collector: EventsMetricsCollector::default(),
				finality_timeout_threshold: finality_timeout_threshold
					.unwrap_or(FINALITY_TIMEOUT_THRESHOLD),
				included_transactions: Default::default(),
				submit_stats: DurationSlidingStats::new(Duration::from_secs(STAT_SLIDING_WINDOW)),
				submit_and_watch_stats: DurationSlidingStats::new(Duration::from_secs(
					STAT_SLIDING_WINDOW,
				)),
			},
			[combined_tasks, mempool_task],
		)
	}

	/// Monitors the stream of dropped transactions and removes them from the mempool and
	/// view_store.
	///
	/// This asynchronous task continuously listens for dropped transaction notifications provided
	/// within `dropped_stream` and ensures that these transactions are removed from the `mempool`
	/// and `import_notification_sink` instances. For Usurped events, the transaction is also
	/// removed from the view_store.
	async fn dropped_monitor_task(
		mut dropped_stream: StreamOfDropped<ChainApi>,
		mempool: Arc<TxMemPool<ChainApi, Block>>,
		view_store: Arc<ViewStore<ChainApi, Block>>,
		import_notification_sink: MultiViewImportNotificationSink<
			Block::Hash,
			ExtrinsicHash<ChainApi>,
		>,
	) {
		let dropped_stats = DurationSlidingStats::new(Duration::from_secs(STAT_SLIDING_WINDOW));
		loop {
			let Some(dropped) = dropped_stream.next().await else {
				debug!(target: LOG_TARGET, "fatp::dropped_monitor_task: terminated...");
				break;
			};
			let start = Instant::now();
			let tx_hash = dropped.tx_hash;
			trace!(
				target: LOG_TARGET,
				?tx_hash,
				reason = ?dropped.reason,
				"fatp::dropped notification, removing"
			);
			match dropped.reason {
				DroppedReason::Usurped(new_tx_hash) => {
					if let Some(new_tx) = mempool.get_by_hash(new_tx_hash).await {
						view_store.replace_transaction(new_tx.source(), new_tx.tx(), tx_hash).await;
					} else {
						trace!(
							target: LOG_TARGET,
							tx_hash = ?new_tx_hash,
							"error: dropped_monitor_task: no entry in mempool for new transaction"
						);
					};
				},
				DroppedReason::LimitsEnforced | DroppedReason::Invalid => {
					view_store.remove_transaction_subtree(tx_hash, |_, _| {});
				},
			};

			mempool.remove_transactions(&[tx_hash]).await;
			import_notification_sink.clean_notified_items(&[tx_hash]);
			view_store.listener.transaction_dropped(dropped);
			insert_and_log_throttled!(
				Level::DEBUG,
				target:LOG_TARGET_STAT,
				prefix:"dropped_stats",
				dropped_stats,
				start.elapsed().into()
			);
		}
	}

	/// Creates new fork aware transaction pool with the background revalidation worker.
	///
	/// The txpool essential tasks (including a revalidation worker) are spawned using provided
	/// spawner.
	pub fn new_with_background_worker(
		options: Options,
		is_validator: IsValidator,
		pool_api: Arc<ChainApi>,
		prometheus: Option<&PrometheusRegistry>,
		spawner: impl SpawnEssentialNamed,
		best_block_hash: Block::Hash,
		finalized_hash: Block::Hash,
	) -> Self {
		let metrics = PrometheusMetrics::new(prometheus);
		let (events_metrics_collector, event_metrics_task) =
			EventsMetricsCollector::<ChainApi>::new_with_worker(metrics.clone());

		let (listener, listener_task) =
			MultiViewListener::new_with_worker(events_metrics_collector.clone());
		let listener = Arc::new(listener);

		let (revalidation_queue, revalidation_task) =
			revalidation_worker::RevalidationQueue::new_with_worker();

		let (import_notification_sink, import_notification_sink_task) =
			MultiViewImportNotificationSink::new_with_worker();

		let (mempool, blocking_mempool_task) = TxMemPool::new(
			pool_api.clone(),
			listener.clone(),
			metrics.clone(),
			options.total_count(),
			options.ready.total_bytes + options.future.total_bytes,
		);
		let mempool = Arc::from(mempool);

		let (dropped_stream_controller, dropped_stream) =
			MultiViewDroppedWatcherController::<ChainApi>::new();

		let view_store = Arc::new(ViewStore::new(
			pool_api.clone(),
			listener,
			dropped_stream_controller,
			import_notification_sink.clone(),
		));

		let dropped_monitor_task = Self::dropped_monitor_task(
			dropped_stream,
			mempool.clone(),
			view_store.clone(),
			import_notification_sink.clone(),
		);

		let combined_tasks = async move {
			tokio::select! {
				_ = listener_task => {}
				_ = revalidation_task => {},
				_ = import_notification_sink_task => {},
				_ = dropped_monitor_task => {}
				_ = event_metrics_task => {},
			}
		}
		.boxed();
		spawner.spawn_essential("txpool-background", Some("transaction-pool"), combined_tasks);
		spawner.spawn_essential_blocking(
			"txpool-background",
			Some("transaction-pool"),
			blocking_mempool_task,
		);

		Self {
			mempool,
			api: pool_api,
			view_store,
			ready_poll: Arc::from(Mutex::from(ReadyPoll::new())),
			enactment_state: Arc::new(Mutex::new(EnactmentState::new(
				best_block_hash,
				finalized_hash,
			))),
			revalidation_queue: Arc::from(revalidation_queue),
			import_notification_sink,
			options,
			metrics,
			events_metrics_collector,
			is_validator,
			finality_timeout_threshold: FINALITY_TIMEOUT_THRESHOLD,
			included_transactions: Default::default(),
			submit_stats: DurationSlidingStats::new(Duration::from_secs(STAT_SLIDING_WINDOW)),
			submit_and_watch_stats: DurationSlidingStats::new(Duration::from_secs(
				STAT_SLIDING_WINDOW,
			)),
		}
	}

	/// Get access to the underlying api
	pub fn api(&self) -> &ChainApi {
		&self.api
	}

	/// Provides a status for all views at the tips of the forks.
	pub fn status_all(&self) -> HashMap<Block::Hash, PoolStatus> {
		self.view_store.status()
	}

	/// Provides a number of views at the tips of the forks.
	pub fn active_views_count(&self) -> usize {
		self.view_store.active_views.read().len()
	}

	/// Provides a number of views at the tips of the forks.
	pub fn inactive_views_count(&self) -> usize {
		self.view_store.inactive_views.read().len()
	}

	/// Provides internal views statistics.
	///
	/// Provides block number, count of ready, count of future transactions for every view. It is
	/// suitable for printing log information.
	fn views_stats(&self) -> Vec<(NumberFor<Block>, usize, usize)> {
		self.view_store
			.active_views
			.read()
			.iter()
			.map(|v| (v.1.at.number, v.1.status().ready, v.1.status().future))
			.collect()
	}

	/// Checks if there is a view at the tip of the fork with given hash.
	pub fn has_view(&self, hash: &Block::Hash) -> bool {
		self.view_store.active_views.read().contains_key(hash)
	}

	/// Returns a number of unwatched and watched transactions in internal mempool.
	///
	/// Intended for use in unit tests.
	pub async fn mempool_len(&self) -> (usize, usize) {
		self.mempool.unwatched_and_watched_count().await
	}

	/// Returns a set of future transactions for given block hash.
	///
	/// Intended for logging / tests.
	pub fn futures_at(
		&self,
		at: Block::Hash,
	) -> Option<Vec<Transaction<ExtrinsicHash<ChainApi>, ExtrinsicFor<ChainApi>>>> {
		self.view_store.futures_at(at)
	}

	/// Returns a best-effort set of ready transactions for a given block, without executing full
	/// maintain process.
	///
	/// The method attempts to build a temporary view and create an iterator of ready transactions
	/// for a specific `at` hash. If a valid view is found, it collects and prunes
	/// transactions already included in the blocks and returns the valid set. Not finding a view
	/// returns with the ready transaction set found in the most recent view processed by the
	/// fork-aware txpool. Not being able to query for block number for the provided `at` block hash
	/// results in returning an empty transaction set.
	///
	/// Pruning is just rebuilding the underlying transactions graph, no validations are executed,
	/// so this process shall be fast.
	pub async fn ready_at_light(&self, at: Block::Hash) -> ReadyIteratorFor<ChainApi> {
		let start = Instant::now();
		let api = self.api.clone();
		debug!(
			target: LOG_TARGET,
			?at,
			"fatp::ready_at_light"
		);

		let at_number = self.api.resolve_block_number(at).ok();
		let finalized_number = self
			.api
			.resolve_block_number(self.enactment_state.lock().recent_finalized_block())
			.ok();

		// Prune all txs from the best view found, considering the extrinsics part of the blocks
		// that are more recent than the view itself.
		if let Some((view, enacted_blocks, at_hn)) = at_number.and_then(|at_number| {
			let at_hn = HashAndNumber { hash: at, number: at_number };
			finalized_number.and_then(|finalized_number| {
				self.view_store
					.find_view_descendent_up_to_number(&at_hn, finalized_number)
					.map(|(view, enacted_blocks)| (view, enacted_blocks, at_hn))
			})
		}) {
			let (tmp_view, _, _): (View<ChainApi>, _, _) = View::new_from_other(&view, &at_hn);
			let mut all_extrinsics = vec![];
			for h in enacted_blocks {
				let extrinsics = api
					.block_body(h)
					.await
					.unwrap_or_else(|error| {
						warn!(
							target: LOG_TARGET,
							%error,
							"Compute ready light transactions: error request"
						);
						None
					})
					.unwrap_or_default()
					.into_iter()
					.map(|t| api.hash_and_length(&t).0);
				all_extrinsics.extend(extrinsics);
			}

			let before_count = tmp_view.pool.validated_pool().status().ready;
			let tags = tmp_view
				.pool
				.validated_pool()
				.extrinsics_tags(&all_extrinsics)
				.into_iter()
				.flatten()
				.flatten()
				.collect::<Vec<_>>();
			let _ = tmp_view.pool.validated_pool().prune_tags(tags);

			let after_count = tmp_view.pool.validated_pool().status().ready;
			debug!(
				target: LOG_TARGET,
				?at,
				best_view_hash = ?view.at.hash,
				before_count,
				to_be_removed = all_extrinsics.len(),
				after_count,
				duration = ?start.elapsed(),
				"fatp::ready_at_light -> light"
			);
			Box::new(tmp_view.pool.validated_pool().ready())
		} else if let Some(most_recent_view) = self.view_store.most_recent_view.read().clone() {
			// Fallback for the case when `at` is not on the already known fork.
			// Falls back to the most recent view, which may include txs which
			// are invalid or already included in the blocks but can still yield a
			// partially valid ready set, which is still better than including nothing.
			debug!(
				target: LOG_TARGET,
				?at,
				duration = ?start.elapsed(),
				"fatp::ready_at_light -> most_recent_view"
			);
			Box::new(most_recent_view.pool.validated_pool().ready())
		} else {
			let empty: ReadyIteratorFor<ChainApi> = Box::new(std::iter::empty());
			debug!(
				target: LOG_TARGET,
				?at,
				duration = ?start.elapsed(),
				"fatp::ready_at_light -> empty"
			);
			empty
		}
	}

	/// Waits for the set of ready transactions for a given block up to a specified timeout.
	///
	/// This method combines two futures:
	/// - The `ready_at` future, which waits for the ready transactions resulting from the full
	/// maintenance process to be available.
	/// - The `ready_at_light` future, used as a fallback if the timeout expires before `ready_at`
	/// completes. This provides a best-effort, ready set of transactions as a result light
	/// maintain.
	///
	/// Returns a future resolving to a ready iterator of transactions.
	async fn ready_at_with_timeout_internal(
		&self,
		at: Block::Hash,
		timeout: std::time::Duration,
	) -> ReadyIteratorFor<ChainApi> {
		debug!(
			target: LOG_TARGET,
			?at,
			?timeout,
			"fatp::ready_at_with_timeout"
		);
		let timeout = futures_timer::Delay::new(timeout);
		let (view_already_exists, ready_at) = self.ready_at_internal(at);

		if view_already_exists {
			return ready_at.await;
		}

		let maybe_ready = async move {
			select! {
				ready = ready_at => Some(ready),
				_ = timeout => {
					warn!(
						target: LOG_TARGET,
						?at,
						"Timeout fired waiting for transaction pool at block. Proceeding with production."
					);
					None
				}
			}
		};

		let fall_back_ready = self.ready_at_light(at);
		let (maybe_ready, fall_back_ready) =
			futures::future::join(maybe_ready, fall_back_ready).await;
		maybe_ready.unwrap_or(fall_back_ready)
	}

	fn ready_at_internal(
		&self,
		at: Block::Hash,
	) -> (bool, Pin<Box<dyn Future<Output = ReadyIteratorFor<ChainApi>> + Send>>) {
		let mut ready_poll = self.ready_poll.lock();

		if let Some((view, inactive)) = self.view_store.get_view_at(at, true) {
			debug!(
				target: LOG_TARGET,
				?at,
				?inactive,
				"fatp::ready_at_internal"
			);
			let iterator: ReadyIteratorFor<ChainApi> = Box::new(view.pool.validated_pool().ready());
			return (true, async move { iterator }.boxed());
		}

		let pending = ready_poll
			.add(at)
			.map(|received| {
				received.unwrap_or_else(|error| {
					warn!(
						target: LOG_TARGET,
						%error,
						"Error receiving ready-set iterator"
					);
					Box::new(std::iter::empty())
				})
			})
			.boxed();
		debug!(
			target: LOG_TARGET,
			?at,
			pending_keys = ?ready_poll.pollers.keys(),
			"fatp::ready_at_internal"
		);
		(false, pending)
	}

<<<<<<< HEAD
	/// Number of notified items in import_notification_sink.
	///
	/// Internal detail, exposed only for testing.
	pub fn import_notification_sink_len(&self) -> usize {
		self.import_notification_sink.notified_items_len()
=======
	/// Refer to [`Self::submit_and_watch`]
	async fn submit_and_watch_inner(
		&self,
		at: Block::Hash,
		source: TransactionSource,
		xt: TransactionFor<Self>,
	) -> Result<Pin<Box<TransactionStatusStreamFor<Self>>>, ChainApi::Error> {
		let xt = Arc::from(xt);

		let insertion = match self.mempool.push_watched(source, xt.clone()).await {
			Ok(result) => result,
			Err(TxPoolApiError::ImmediatelyDropped) =>
				self.attempt_transaction_replacement(source, true, xt.clone()).await?,
			Err(e) => return Err(e.into()),
		};

		self.metrics.report(|metrics| metrics.submitted_transactions.inc());
		self.events_metrics_collector.report_submitted(&insertion);

		match self.view_store.submit_and_watch(at, insertion.source, xt).await {
			Err(e) => {
				self.mempool.remove_transactions(&[insertion.hash]).await;
				Err(e.into())
			},
			Ok(mut outcome) => {
				self.mempool
					.update_transaction_priority(outcome.hash(), outcome.priority())
					.await;
				Ok(outcome.expect_watcher())
			},
		}
	}

	/// Refer to [`Self::submit_at`]
	async fn submit_at_inner(
		&self,
		source: TransactionSource,
		xts: Vec<TransactionFor<Self>>,
	) -> Result<Vec<Result<TxHash<Self>, ChainApi::Error>>, ChainApi::Error> {
		let view_store = self.view_store.clone();
		trace!(
			target: LOG_TARGET,
			count = xts.len(),
			active_views_count = self.active_views_count(),
			"fatp::submit_at"
		);
		log_xt_trace!(target: LOG_TARGET, xts.iter().map(|xt| self.tx_hash(xt)), "fatp::submit_at");
		let xts = xts.into_iter().map(Arc::from).collect::<Vec<_>>();
		let mempool_results = self.mempool.extend_unwatched(source, &xts).await;

		if view_store.is_empty() {
			return Ok(mempool_results
				.into_iter()
				.map(|r| r.map(|r| r.hash).map_err(Into::into))
				.collect::<Vec<_>>())
		}

		// Submit all the transactions to the mempool
		let retries = mempool_results
			.into_iter()
			.zip(xts.clone())
			.map(|(result, xt)| async move {
				match result {
					Err(TxPoolApiError::ImmediatelyDropped) =>
						self.attempt_transaction_replacement(source, false, xt).await,
					_ => result,
				}
			})
			.collect::<Vec<_>>();

		let mempool_results = futures::future::join_all(retries).await;

		// Collect transactions that were successfully submitted to the mempool...
		let to_be_submitted = mempool_results
			.iter()
			.zip(xts)
			.filter_map(|(result, xt)| {
				result.as_ref().ok().map(|insertion| {
					self.events_metrics_collector.report_submitted(&insertion);
					(insertion.source.clone(), xt)
				})
			})
			.collect::<Vec<_>>();

		self.metrics
			.report(|metrics| metrics.submitted_transactions.inc_by(to_be_submitted.len() as _));

		// ... and submit them to the view_store. Please note that transactions rejected by mempool
		// are not sent here.
		let mempool = self.mempool.clone();
		let results_map = view_store.submit(to_be_submitted.into_iter()).await;
		let mut submission_results = reduce_multiview_result(results_map).into_iter();

		// Note for composing final result:
		//
		// For each failed insertion into the mempool, the mempool result should be placed into
		// the returned vector.
		//
		// For each successful insertion into the mempool, the corresponding
		// view_store submission result needs to be examined (merged_results):
		// - If there is an error during view_store submission, the transaction is removed from
		// the mempool, and the final result recorded in the vector for this transaction is the
		// view_store submission error.
		//
		// - If the view_store submission is successful, the transaction priority is updated in the
		// mempool.
		//
		// Finally, it collects the hashes of updated transactions or submission errors (either
		// from the mempool or view_store) into a returned vector (final_results).
		const RESULTS_ASSUMPTION : &str =
			"The number of Ok results in mempool is exactly the same as the size of view_store submission result. qed.";
		let merged_results = mempool_results.into_iter().map(|result| {
			result.map_err(Into::into).and_then(|insertion| {
				Ok((insertion.hash, submission_results.next().expect(RESULTS_ASSUMPTION)))
			})
		});

		let mut final_results = vec![];
		for r in merged_results {
			match r {
				Ok((hash, submission_result)) => match submission_result {
					Ok(r) => {
						mempool.update_transaction_priority(r.hash(), r.priority()).await;
						final_results.push(Ok(r.hash()));
					},
					Err(e) => {
						mempool.remove_transactions(&[hash]).await;
						final_results.push(Err(e));
					},
				},
				Err(e) => final_results.push(Err(e)),
			}
		}

		Ok(final_results)
>>>>>>> 6efe9f5c
	}
}

/// Converts the input view-to-statuses map into the output vector of statuses.
///
/// The result of importing a bunch of transactions into a single view is the vector of statuses.
/// Every item represents a status for single transaction. The input is the map that associates
/// hash-views with vectors indicating the statuses of transactions imports.
///
/// Import to multiple views result in two-dimensional array of statuses, which is provided as
/// input map.
///
/// This function converts the map into the vec of results, according to the following rules:
/// - for given transaction if at least one status is success, then output vector contains success,
/// - if given transaction status is error for every view, then output vector contains error.
///
/// The results for transactions are in the same order for every view. An output vector preserves
/// this order.
///
/// ```skip
/// in:
/// view  |   xt0 status | xt1 status | xt2 status
/// h1   -> [ Ok(xth0),    Ok(xth1),    Err       ]
/// h2   -> [ Ok(xth0),    Err,         Err       ]
/// h3   -> [ Ok(xth0),    Ok(xth1),    Err       ]
///
/// out:
/// [ Ok(xth0), Ok(xth1), Err ]
/// ```
fn reduce_multiview_result<H, D, E>(input: HashMap<H, Vec<Result<D, E>>>) -> Vec<Result<D, E>> {
	let mut values = input.values();
	let Some(first) = values.next() else {
		return Default::default();
	};
	let length = first.len();
	debug_assert!(values.all(|x| length == x.len()));

	input
		.into_values()
		.reduce(|mut agg_results, results| {
			agg_results.iter_mut().zip(results.into_iter()).for_each(|(agg_r, r)| {
				if agg_r.is_err() {
					*agg_r = r;
				}
			});
			agg_results
		})
		.unwrap_or_default()
}

#[async_trait]
impl<ChainApi, Block> TransactionPool for ForkAwareTxPool<ChainApi, Block>
where
	Block: BlockT,
	ChainApi: 'static + graph::ChainApi<Block = Block>,
	<Block as BlockT>::Hash: Unpin,
{
	type Block = ChainApi::Block;
	type Hash = ExtrinsicHash<ChainApi>;
	type InPoolTransaction = Transaction<ExtrinsicHash<ChainApi>, ExtrinsicFor<ChainApi>>;
	type Error = ChainApi::Error;

	/// Submits multiple transactions and returns a future resolving to the submission results.
	///
	/// Actual transactions submission process is delegated to the `ViewStore` internal instance.
	///
	/// The internal limits of the pool are checked. The results of submissions to individual views
	/// are reduced to single result. Refer to `reduce_multiview_result` for more details.
	async fn submit_at(
		&self,
		_: <Self::Block as BlockT>::Hash,
		source: TransactionSource,
		xts: Vec<TransactionFor<Self>>,
	) -> Result<Vec<Result<TxHash<Self>, Self::Error>>, Self::Error> {
		let start = Instant::now();
		trace!(
			target: LOG_TARGET,
			count = xts.len(),
			active_views_count = self.active_views_count(),
			"fatp::submit_at"
		);
		log_xt_trace!(target: LOG_TARGET, xts.iter().map(|xt| self.tx_hash(xt)), "fatp::submit_at");

		let result = self.submit_at_inner(source, xts).await;

		insert_and_log_throttled!(
			Level::DEBUG,
			target:LOG_TARGET_STAT,
			prefix:"submit_stats",
			self.submit_stats,
			start.elapsed().into()
		);
		result
	}

	/// Submits a single transaction and returns a future resolving to the submission results.
	///
	/// Actual transaction submission process is delegated to the `submit_at` function.
	async fn submit_one(
		&self,
		_at: <Self::Block as BlockT>::Hash,
		source: TransactionSource,
		xt: TransactionFor<Self>,
	) -> Result<TxHash<Self>, Self::Error> {
		trace!(
			target: LOG_TARGET,
			tx_hash = ?self.tx_hash(&xt),
			active_views_count = self.active_views_count(),
			"fatp::submit_one"
		);
		match self.submit_at(_at, source, vec![xt]).await {
			Ok(mut v) =>
				v.pop().expect("There is exactly one element in result of submit_at. qed."),
			Err(e) => Err(e),
		}
	}

	/// Submits a transaction and starts to watch its progress in the pool, returning a stream of
	/// status updates.
	///
	/// Actual transaction submission process is delegated to the `ViewStore` internal instance.
	#[instrument(level = Level::TRACE, skip_all, target = "txpool", name = "fatp::submit_and_watch")]
	async fn submit_and_watch(
		&self,
		at: <Self::Block as BlockT>::Hash,
		source: TransactionSource,
		xt: TransactionFor<Self>,
	) -> Result<Pin<Box<TransactionStatusStreamFor<Self>>>, Self::Error> {
		let start = Instant::now();
		trace!(
			target: LOG_TARGET,
			tx_hash = ?self.tx_hash(&xt),
			views = self.active_views_count(),
			"fatp::submit_and_watch"
		);
		let result = self.submit_and_watch_inner(at, source, xt).await;
		insert_and_log_throttled!(
			Level::DEBUG,
			target:LOG_TARGET_STAT,
			prefix:"submit_and_watch_stats",
			self.submit_and_watch_stats,
			start.elapsed().into()
		);
		result
	}

	/// Reports invalid transactions to the transaction pool.
	///
	/// This function takes an array of tuples, each consisting of a transaction hash and the
	/// corresponding error that occurred during transaction execution at given block.
	///
	/// The transaction pool implementation will determine which transactions should be
	/// removed from the pool. Transactions that depend on invalid transactions will also
	/// be removed.
	fn report_invalid(
		&self,
		at: Option<<Self::Block as BlockT>::Hash>,
		invalid_tx_errors: TxInvalidityReportMap<TxHash<Self>>,
	) -> Vec<Arc<Self::InPoolTransaction>> {
		debug!(target: LOG_TARGET, len = ?invalid_tx_errors.len(), "fatp::report_invalid");
		log_xt_debug!(data: tuple, target:LOG_TARGET, invalid_tx_errors.iter(), "fatp::report_invalid {:?}");
		self.metrics
			.report(|metrics| metrics.reported_invalid_txs.inc_by(invalid_tx_errors.len() as _));

		let removed = self.view_store.report_invalid(at, invalid_tx_errors);

		let removed_hashes = removed.iter().map(|tx| tx.hash).collect::<Vec<_>>();
		self.mempool.clone().remove_transactions_sync(removed_hashes.clone());
		self.import_notification_sink.clean_notified_items(&removed_hashes);

		self.metrics
			.report(|metrics| metrics.removed_invalid_txs.inc_by(removed_hashes.len() as _));

		removed
	}

	// todo [#5491]: api change?
	// status(Hash) -> Option<PoolStatus>
	/// Returns the pool status which includes information like the number of ready and future
	/// transactions.
	///
	/// Currently the status for the most recently notified best block is returned (for which
	/// maintain process was accomplished).
	fn status(&self) -> PoolStatus {
		self.view_store
			.most_recent_view
			.read()
			.as_ref()
			.map(|v| v.status())
			.unwrap_or(PoolStatus { ready: 0, ready_bytes: 0, future: 0, future_bytes: 0 })
	}

	/// Return an event stream of notifications when transactions are imported to the pool.
	///
	/// Consumers of this stream should use the `ready` method to actually get the
	/// pending transactions in the right order.
	fn import_notification_stream(&self) -> ImportNotificationStream<ExtrinsicHash<ChainApi>> {
		self.import_notification_sink.event_stream()
	}

	/// Returns the hash of a given transaction.
	fn hash_of(&self, xt: &TransactionFor<Self>) -> TxHash<Self> {
		self.api().hash_and_length(xt).0
	}

	/// Notifies the pool about the broadcasting status of transactions.
	fn on_broadcasted(&self, propagations: HashMap<TxHash<Self>, Vec<String>>) {
		self.view_store.listener.transactions_broadcasted(propagations);
	}

	/// Return specific ready transaction by hash, if there is one.
	///
	/// Currently the ready transaction is returned if it exists for the most recently notified best
	/// block (for which maintain process was accomplished).
	// todo [#5491]: api change: we probably should have at here?
	fn ready_transaction(&self, tx_hash: &TxHash<Self>) -> Option<Arc<Self::InPoolTransaction>> {
		let most_recent_view_hash =
			self.view_store.most_recent_view.read().as_ref().map(|v| v.at.hash);
		let result = most_recent_view_hash
			.and_then(|block_hash| self.view_store.ready_transaction(block_hash, tx_hash));
		trace!(
			target: LOG_TARGET,
			?tx_hash,
			is_ready = result.is_some(),
			most_recent_view = ?most_recent_view_hash,
			"ready_transaction"
		);
		result
	}

	/// Returns an iterator for ready transactions at a specific block, ordered by priority.
	async fn ready_at(&self, at: <Self::Block as BlockT>::Hash) -> ReadyIteratorFor<ChainApi> {
		let (_, result) = self.ready_at_internal(at);
		result.await
	}

	/// Returns an iterator for ready transactions, ordered by priority.
	///
	/// Currently the set of ready transactions is returned if it exists for the most recently
	/// notified best block (for which maintain process was accomplished).
	fn ready(&self) -> ReadyIteratorFor<ChainApi> {
		self.view_store.ready()
	}

	/// Returns a list of future transactions in the pool.
	///
	/// Currently the set of future transactions is returned if it exists for the most recently
	/// notified best block (for which maintain process was accomplished).
	fn futures(&self) -> Vec<Self::InPoolTransaction> {
		self.view_store.futures()
	}

	/// Returns a set of ready transactions at a given block within the specified timeout.
	///
	/// If the timeout expires before the maintain process is accomplished, a best-effort
	/// set of transactions is returned (refer to `ready_at_light`).
	async fn ready_at_with_timeout(
		&self,
		at: <Self::Block as BlockT>::Hash,
		timeout: std::time::Duration,
	) -> ReadyIteratorFor<ChainApi> {
		self.ready_at_with_timeout_internal(at, timeout).await
	}
}

impl<ChainApi, Block> sc_transaction_pool_api::LocalTransactionPool
	for ForkAwareTxPool<ChainApi, Block>
where
	Block: BlockT,
	ChainApi: 'static + graph::ChainApi<Block = Block>,
	<Block as BlockT>::Hash: Unpin,
{
	type Block = Block;
	type Hash = ExtrinsicHash<ChainApi>;
	type Error = ChainApi::Error;

	fn submit_local(
		&self,
		_at: Block::Hash,
		xt: sc_transaction_pool_api::LocalTransactionFor<Self>,
	) -> Result<Self::Hash, Self::Error> {
		trace!(
			target: LOG_TARGET,
			active_views_count = self.active_views_count(),
			"fatp::submit_local"
		);
		let xt = Arc::from(xt);

		// note: would be nice to get rid of sync methods one day. See: #8912
		let result = self
			.mempool
			.clone()
			.extend_unwatched_sync(TransactionSource::Local, vec![xt.clone()])
			.remove(0);

		let insertion = match result {
			Err(TxPoolApiError::ImmediatelyDropped) => self.attempt_transaction_replacement_sync(
				TransactionSource::Local,
				false,
				xt.clone(),
			),
			_ => result,
		}?;

		self.view_store
			.submit_local(xt)
			.inspect_err(|_| {
				self.mempool.clone().remove_transactions_sync(vec![insertion.hash]);
			})
			.map(|outcome| {
				self.mempool
					.clone()
					.update_transaction_priority_sync(outcome.hash(), outcome.priority());
				outcome.hash()
			})
			.or_else(|_| Ok(insertion.hash))
	}
}

impl<ChainApi, Block> ForkAwareTxPool<ChainApi, Block>
where
	Block: BlockT,
	ChainApi: graph::ChainApi<Block = Block> + 'static,
	<Block as BlockT>::Hash: Unpin,
{
	/// Handles a new block notification.
	///
	/// It is responsible for handling a newly notified block. It executes some sanity checks, find
	/// the best view to clone from and executes the new view build procedure for the notified
	/// block.
	///
	/// If the view is correctly created, `ready_at` pollers for this block will be triggered.
	#[instrument(level = Level::TRACE, skip_all, target = "txpool", name = "fatp::handle_new_block")]
	async fn handle_new_block(&self, tree_route: &TreeRoute<Block>) {
		let hash_and_number = match tree_route.last() {
			Some(hash_and_number) => hash_and_number,
			None => {
				warn!(
					target: LOG_TARGET,
					?tree_route,
					"Skipping ChainEvent - no last block in tree route"
				);
				return
			},
		};

		if self.has_view(&hash_and_number.hash) {
			debug!(
				target: LOG_TARGET,
				?hash_and_number,
				"view already exists for block"
			);
			return
		}

		let best_view = self.view_store.find_best_view(tree_route);
		let new_view = self.build_new_view(best_view, hash_and_number, tree_route).await;

		if let Some(view) = new_view {
			{
				let view = view.clone();
				self.ready_poll.lock().trigger(hash_and_number.hash, move || {
					Box::from(view.pool.validated_pool().ready())
				});
			}

			View::start_background_revalidation(view, self.revalidation_queue.clone()).await;
		}

		self.finality_stall_cleanup(hash_and_number).await;
	}

	/// Cleans up transactions and views outdated by potential finality stalls.
	///
	/// This function removes transactions from the pool that were included in blocks but not
	/// finalized within a pre-defined block height threshold. Transactions not meeting finality
	/// within this threshold are notified with finality timed out event. The threshold is based on
	/// the current block number, 'at'.
	///
	/// Additionally, this method triggers the view store to handle and remove stale views caused by
	/// the finality stall.
	async fn finality_stall_cleanup(&self, at: &HashAndNumber<Block>) {
		let (oldest_block_number, finality_timedout_blocks) = {
			let mut included_transactions = self.included_transactions.lock();

			let Some(oldest_block_number) =
				included_transactions.first_key_value().map(|(k, _)| k.number)
			else {
				return
			};

			if at.number.saturating_sub(oldest_block_number).into() <=
				self.finality_timeout_threshold.into()
			{
				return
			}

			let mut finality_timedout_blocks =
				indexmap::IndexMap::<BlockHash<ChainApi>, Vec<ExtrinsicHash<ChainApi>>>::default();

			included_transactions.retain(
				|HashAndNumber { number: view_number, hash: view_hash }, tx_hashes| {
					let diff = at.number.saturating_sub(*view_number);
					if diff.into() > self.finality_timeout_threshold.into() {
						finality_timedout_blocks.insert(*view_hash, std::mem::take(tx_hashes));
						false
					} else {
						true
					}
				},
			);

			(oldest_block_number, finality_timedout_blocks)
		};

		if !finality_timedout_blocks.is_empty() {
			self.ready_poll.lock().remove_cancelled();
			self.view_store.listener.remove_stale_controllers();
		}

		let finality_timedout_blocks_len = finality_timedout_blocks.len();

		for (block_hash, tx_hashes) in finality_timedout_blocks {
			self.view_store.listener.transactions_finality_timeout(&tx_hashes, block_hash);

			self.mempool.remove_transactions(&tx_hashes).await;
			self.import_notification_sink.clean_notified_items(&tx_hashes);
			self.view_store.dropped_stream_controller.remove_transactions(tx_hashes.clone());
		}

		self.view_store.finality_stall_view_cleanup(at, self.finality_timeout_threshold);

		debug!(
			target: LOG_TARGET,
			?at,
			included_transactions_len = ?self.included_transactions.lock().len(),
			finality_timedout_blocks_len,
			?oldest_block_number,
			"finality_stall_cleanup"
		);
	}

	/// Builds a new view.
	///
	/// If `origin_view` is provided, the new view will be cloned from it. Otherwise an empty view
	/// will be created.
	///
	/// The new view will be updated with transactions from the tree_route and the mempool, all
	/// required events will be triggered, it will be inserted to the view store.
	///
	/// This method will also update multi-view listeners with newly created view.
	async fn build_new_view(
		&self,
		origin_view: Option<Arc<View<ChainApi>>>,
		at: &HashAndNumber<Block>,
		tree_route: &TreeRoute<Block>,
	) -> Option<Arc<View<ChainApi>>> {
		let enter = Instant::now();
		debug!(
			target: LOG_TARGET,
			?at,
			origin_view_at = ?origin_view.as_ref().map(|v| v.at.clone()),
			?tree_route,
			"build_new_view"
		);

		let (mut view, view_dropped_stream, view_aggregated_stream) =
			if let Some(origin_view) = origin_view {
				let (mut view, view_dropped_stream, view_aggragated_stream) =
					View::new_from_other(&origin_view, at);
				if !tree_route.retracted().is_empty() {
					view.pool.clear_recently_pruned();
				}
				(view, view_dropped_stream, view_aggragated_stream)
			} else {
				debug!(
					target: LOG_TARGET,
					?at,
					"creating non-cloned view"
				);
				View::new(
					self.api.clone(),
					at.clone(),
					self.options.clone(),
					self.metrics.clone(),
					self.is_validator.clone(),
				)
			};
		debug!(
			target: LOG_TARGET,
			?at,
			duration = ?enter.elapsed(),
			"build_new_view::clone_view"
		);

		let start = Instant::now();
		// 1. Capture all import notification from the very beginning, so first register all
		//the listeners.
		self.import_notification_sink.add_view(
			view.at.hash,
			view.pool.validated_pool().import_notification_stream().boxed(),
		);

		self.view_store
			.dropped_stream_controller
			.add_view(view.at.hash, view_dropped_stream.boxed());

		self.view_store
			.listener
			.add_view_aggregated_stream(view.at.hash, view_aggregated_stream.boxed());
		// sync the transactions statuses and referencing views in all the listeners with newly
		// cloned view.
		view.pool.validated_pool().retrigger_notifications();
		debug!(
			target: LOG_TARGET,
			?at,
			duration = ?start.elapsed(),
			"register_listeners"
		);

		// 2. Handle transactions from the tree route. Pruning transactions from the view first
		// will make some space for mempool transactions in case we are at the view's limits.
		let start = Instant::now();
		self.update_view_with_fork(&view, tree_route, at.clone()).await;
		debug!(
			target: LOG_TARGET,
			?at,
			duration = ?start.elapsed(),
			"update_view_with_fork"
		);

		// 3. Finally, submit transactions from the mempool.
		let start = Instant::now();
		self.update_view_with_mempool(&mut view).await;
		debug!(
			target: LOG_TARGET,
			?at,
			duration= ?start.elapsed(),
			"update_view_with_mempool"
		);
		let view = Arc::from(view);
		self.view_store.insert_new_view(view.clone(), tree_route).await;

		debug!(
			target: LOG_TARGET,
			duration = ?enter.elapsed(),
			?at,
			"build_new_view"
		);
		Some(view)
	}

	/// Retrieves transactions hashes from a `included_transactions` cache or, if not present,
	/// fetches them from the blockchain API using the block's hash `at`.
	///
	/// Returns a `Vec` of transactions hashes
	async fn fetch_block_transactions(&self, at: &HashAndNumber<Block>) -> Vec<TxHash<Self>> {
		if let Some(txs) = self.included_transactions.lock().get(at) {
			return txs.clone()
		};

		debug!(
			target: LOG_TARGET,
			?at,
			"fetch_block_transactions from api"
		);

		self.api
			.block_body(at.hash)
			.await
			.unwrap_or_else(|error| {
				warn!(
					target: LOG_TARGET,
					%error,
					"fetch_block_transactions: error request"
				);
				None
			})
			.unwrap_or_default()
			.into_iter()
			.map(|t| self.hash_of(&t))
			.collect::<Vec<_>>()
	}

	/// Returns the list of xts included in all block's ancestors up to recently finalized block (or
	/// up finality timeout threshold), including the block itself.
	///
	/// Example: for the following chain `F<-B1<-B2<-B3` xts from `B1,B2,B3` will be returned.
	async fn txs_included_since_finalized(
		&self,
		at: &HashAndNumber<Block>,
	) -> HashSet<TxHash<Self>> {
		let start = Instant::now();
		let recent_finalized_block = self.enactment_state.lock().recent_finalized_block();

		let Ok(tree_route) = self.api.tree_route(recent_finalized_block, at.hash) else {
			return Default::default()
		};

		let mut all_txs = HashSet::new();

		for block in tree_route.enacted().iter() {
			// note: There is no point to fetch the transactions from blocks older than threshold.
			// All transactions included in these blocks, were already removed from pool
			// with FinalityTimeout event.
			if at.number.saturating_sub(block.number).into() <=
				self.finality_timeout_threshold.into()
			{
				all_txs.extend(self.fetch_block_transactions(block).await);
			}
		}

		debug!(
			target: LOG_TARGET,
			?at,
			?recent_finalized_block,
			extrinsics_count = all_txs.len(),
			duration = ?start.elapsed(),
			"fatp::txs_included_since_finalized"
		);
		all_txs
	}

	/// Updates the given view with the transactions from the internal mempol.
	///
	/// All transactions from the mempool (excluding those which are either already imported or
	/// already included in blocks since recently finalized block) are submitted to the
	/// view.
	///
	/// If there are no views, and mempool transaction is reported as invalid for the given view,
	/// the transaction is notified as invalid and removed from the mempool.
	async fn update_view_with_mempool(&self, view: &View<ChainApi>) {
		let xts_count = self.mempool.unwatched_and_watched_count().await;
		debug!(
			target: LOG_TARGET,
			view_at = ?view.at,
			?xts_count,
			active_views_count = self.active_views_count(),
			"update_view_with_mempool"
		);
		let included_xts = self.txs_included_since_finalized(&view.at).await;

		let (hashes, xts_filtered): (Vec<_>, Vec<_>) = self
			.mempool
			.with_transactions(|iter| {
				iter.filter(|(hash, _)| !view.is_imported(&hash) && !included_xts.contains(&hash))
					.map(|(k, v)| (*k, v.clone()))
					//todo [#8835]: better approach is needed - maybe time-budget approach?
					.take(MEMPOOL_TO_VIEW_BATCH_SIZE)
					.collect::<HashMap<_, _>>()
			})
			.await
			.into_iter()
			.map(|(tx_hash, tx)| (tx_hash, (tx.source(), tx.tx())))
			.unzip();

		let results = view
			.submit_many(xts_filtered, ValidateTransactionPriority::Maintained)
			.await
			.into_iter()
			.zip(hashes)
			.map(|(result, tx_hash)| async move {
				if let Ok(outcome) = result {
					Ok(self
						.mempool
						.update_transaction_priority(outcome.hash(), outcome.priority())
						.await)
				} else {
					Err(tx_hash)
				}
			})
			.collect::<Vec<_>>();

		let results = futures::future::join_all(results).await;

		let submitted_count = results.len();

		debug!(
			target: LOG_TARGET,
			view_at_hash = ?view.at.hash,
			submitted_count,
			mempool_len = self.mempool.len(),
			"update_view_with_mempool"
		);

		self.metrics
			.report(|metrics| metrics.submitted_from_mempool_txs.inc_by(submitted_count as _));

		// if there are no views yet, and a single newly created view is reporting error, just send
		// out the invalid event, and remove transaction.
		if self.view_store.is_empty() {
			for result in results {
				if let Err(tx_hash) = result {
					self.view_store.listener.transactions_invalidated(&[tx_hash]);
					self.mempool.remove_transactions(&[tx_hash]).await;
				}
			}
		}
	}

	/// Attempts to search the view store for the `provides` tags of enacted
	/// transactions associated with the specified `tree_route`.
	///
	/// The 'provides' tags of transactions from enacted blocks are searched
	/// in inactive views. Found `provide` tags are intended to serve as cache,
	/// helping to avoid unnecessary revalidations during pruning.
	async fn collect_provides_tags_from_view_store(
		&self,
		tree_route: &TreeRoute<Block>,
		xts_hashes: Vec<ExtrinsicHash<ChainApi>>,
	) -> HashMap<ExtrinsicHash<ChainApi>, Vec<Tag>> {
		let blocks_hashes = tree_route
			.retracted()
			.iter()
			// Skip the tip of the retracted fork, since it has an active view.
			.skip(1)
			// Skip also the tip of the enacted fork, since it has an active view too.
			.chain(
				std::iter::once(tree_route.common_block())
					.chain(tree_route.enacted().iter().rev().skip(1)),
			)
			.collect::<Vec<&HashAndNumber<Block>>>();

		self.view_store.provides_tags_from_inactive_views(blocks_hashes, xts_hashes)
	}

	/// Build a map from blocks to their extrinsics.
	pub async fn collect_extrinsics(
		&self,
		blocks: &[HashAndNumber<Block>],
	) -> HashMap<Block::Hash, Vec<RawExtrinsicFor<ChainApi>>> {
		future::join_all(blocks.iter().map(|hn| async move {
			(
				hn.hash,
				self.api
					.block_body(hn.hash)
					.await
					.unwrap_or_else(|e| {
						warn!(target: LOG_TARGET, %e, ": block_body error request");
						None
					})
					.unwrap_or_default(),
			)
		}))
		.await
		.into_iter()
		.collect()
	}

	/// Updates the view with the transactions from the given tree route.
	///
	/// Transactions from the retracted blocks are resubmitted to the given view. Tags for
	/// transactions included in blocks on enacted fork are pruned from the provided view.
	async fn update_view_with_fork(
		&self,
		view: &View<ChainApi>,
		tree_route: &TreeRoute<Block>,
		hash_and_number: HashAndNumber<Block>,
	) {
		debug!(
			target: LOG_TARGET,
			?tree_route,
			at = ?view.at,
			"update_view_with_fork"
		);
		let api = self.api.clone();

		// Collect extrinsics on the enacted path in a map from block hn -> extrinsics.
		let mut extrinsics = self.collect_extrinsics(tree_route.enacted()).await;

		// Create a map from enacted blocks' extrinsics to their `provides`
		// tags based on inactive views.
		let known_provides_tags = Arc::new(
			self.collect_provides_tags_from_view_store(
				tree_route,
				extrinsics.values().flatten().map(|tx| view.pool.hash_of(tx)).collect(),
			)
			.await,
		);

		debug!(target: LOG_TARGET, "update_view_with_fork: txs to tags map length: {}", known_provides_tags.len());

		// We keep track of everything we prune so that later we won't add
		// transactions with those hashes from the retracted blocks.
		let mut pruned_log = HashSet::<ExtrinsicHash<ChainApi>>::new();
		future::join_all(tree_route.enacted().iter().map(|hn| {
			let api = api.clone();
			let xts = extrinsics.remove(&hn.hash).unwrap_or_default();
			let known_provides_tags = known_provides_tags.clone();
			async move {
				(
					hn,
					crate::prune_known_txs_for_block(
						hn,
						&*api,
						&view.pool,
						Some(xts),
						Some(known_provides_tags),
					)
					.await,
				)
			}
		}))
		.await
		.into_iter()
		.for_each(|(key, enacted_log)| {
			pruned_log.extend(enacted_log.clone());
			self.included_transactions.lock().insert(key.clone(), enacted_log);
		});

		let unknown_count = self.mempool.count_unknown_transactions(pruned_log.iter()).await;
		self.metrics
			.report(|metrics| metrics.unknown_from_block_import_txs.inc_by(unknown_count as _));

		//resubmit
		{
			let mut resubmit_transactions = Vec::new();

			for retracted in tree_route.retracted() {
				let hash = retracted.hash;

				let block_transactions = api
					.block_body(hash)
					.await
					.unwrap_or_else(|error| {
						warn!(
							target: LOG_TARGET,
							%error,
							"Failed to fetch block body"
						);
						None
					})
					.unwrap_or_default()
					.into_iter();

				let mut resubmitted_to_report = 0;

				let txs = block_transactions.into_iter().map(|tx| (self.hash_of(&tx), tx)).filter(
					|(tx_hash, _)| {
						let contains = pruned_log.contains(&tx_hash);

						// need to count all transactions, not just filtered, here
						resubmitted_to_report += 1;

						if !contains {
							trace!(
								target: LOG_TARGET,
								?tx_hash,
								?hash,
								"Resubmitting from retracted block"
							);
						}
						!contains
					},
				);
				let mut result = vec![];
				for (tx_hash, tx) in txs {
					result.push(
						//find arc if tx is known
						self.mempool
							.get_by_hash(tx_hash)
							.await
							.map(|tx| (tx.source(), tx.tx()))
							.unwrap_or_else(|| {
								// These transactions are coming from retracted blocks, we
								// should simply consider them external.
								(TimedTransactionSource::new_external(true), Arc::from(tx))
							}),
					);
				}
				resubmit_transactions.extend(result);

				self.metrics.report(|metrics| {
					metrics.resubmitted_retracted_txs.inc_by(resubmitted_to_report)
				});
			}

			let _ = view
				.pool
				.resubmit_at(
					&hash_and_number,
					resubmit_transactions,
					ValidateTransactionPriority::Maintained,
				)
				.await;
		}
	}

	/// Executes the maintainance for the finalized event.
	///
	/// Performs a house-keeping required for finalized event. This includes:
	/// - executing the on finalized procedure for the view store,
	/// - purging finalized transactions from the mempool and triggering mempool revalidation,
	async fn handle_finalized(&self, finalized_hash: Block::Hash, tree_route: &[Block::Hash]) {
		let start = Instant::now();
		let finalized_number = self.api.block_id_to_number(&BlockId::Hash(finalized_hash));
		debug!(
			target: LOG_TARGET,
			?finalized_number,
			?tree_route,
			active_views_count = self.active_views_count(),
			"handle_finalized"
		);
		let finalized_xts = self.view_store.handle_finalized(finalized_hash, tree_route).await;

		self.mempool.purge_finalized_transactions(&finalized_xts).await;
		self.import_notification_sink.clean_notified_items(&finalized_xts);

		self.metrics
			.report(|metrics| metrics.finalized_txs.inc_by(finalized_xts.len() as _));

		if let Ok(Some(finalized_number)) = finalized_number {
			self.included_transactions
				.lock()
				.retain(|cached_block, _| finalized_number < cached_block.number);
			self.revalidation_queue
				.revalidate_mempool(
					self.mempool.clone(),
					self.view_store.clone(),
					HashAndNumber { hash: finalized_hash, number: finalized_number },
				)
				.await;
		} else {
			debug!(
				target: LOG_TARGET,
				?finalized_number,
				"handle_finalized: revalidation/cleanup skipped: could not resolve finalized block number"
			);
		}

		self.ready_poll.lock().remove_cancelled();

		debug!(
			target: LOG_TARGET,
			active_views_count = self.active_views_count(),
			included_transactions_len = ?self.included_transactions.lock().len(),
			duration = ?start.elapsed(),
			"handle_finalized after"
		);
	}

	/// Computes a hash of the provided transaction
	fn tx_hash(&self, xt: &TransactionFor<Self>) -> TxHash<Self> {
		self.api.hash_and_length(xt).0
	}

	/// Attempts to find and replace a lower-priority transaction in the transaction pool with a new
	/// one.
	///
	/// This asynchronous function verifies the new transaction against the most recent view. If a
	/// transaction with a lower priority exists in the transaction pool, it is replaced with the
	/// new transaction.
	///
	/// If no lower-priority transaction is found, the function returns an error indicating the
	/// transaction was dropped immediately.
	#[instrument(level = Level::TRACE, skip_all, target = "txpool", name = "fatp::attempt_transaction_replacement")]
	async fn attempt_transaction_replacement(
		&self,
		source: TransactionSource,
		watched: bool,
		xt: ExtrinsicFor<ChainApi>,
	) -> Result<InsertionInfo<ExtrinsicHash<ChainApi>>, TxPoolApiError> {
		let best_view = self
			.view_store
			.most_recent_view
			.read()
			.as_ref()
			.ok_or(TxPoolApiError::ImmediatelyDropped)?
			.clone();

		let (xt_hash, validated_tx) = best_view
			.pool
			.verify_one(
				best_view.at.hash,
				best_view.at.number,
				TimedTransactionSource::from_transaction_source(source, false),
				xt.clone(),
				crate::graph::CheckBannedBeforeVerify::Yes,
				ValidateTransactionPriority::Submitted,
			)
			.await;

		let Some(priority) = validated_tx.priority() else {
			return Err(TxPoolApiError::ImmediatelyDropped)
		};

		let insertion_info =
			self.mempool.try_insert_with_replacement(xt, priority, source, watched).await?;
		self.post_attempt_transaction_replacement(xt_hash, insertion_info)
	}

	/// Sync version of [`Self::attempt_transaction_replacement`].
	fn attempt_transaction_replacement_sync(
		&self,
		source: TransactionSource,
		watched: bool,
		xt: ExtrinsicFor<ChainApi>,
	) -> Result<InsertionInfo<ExtrinsicHash<ChainApi>>, TxPoolApiError> {
		let at = self
			.view_store
			.most_recent_view
			.read()
			.as_ref()
			.ok_or(TxPoolApiError::ImmediatelyDropped)?
			.at
			.hash;

		let ValidTransaction { priority, .. } = self
			.api
			.validate_transaction_blocking(at, TransactionSource::Local, Arc::from(xt.clone()))
			.map_err(|_| TxPoolApiError::ImmediatelyDropped)?
			.map_err(|e| match e {
				TransactionValidityError::Invalid(i) => TxPoolApiError::InvalidTransaction(i),
				TransactionValidityError::Unknown(u) => TxPoolApiError::UnknownTransaction(u),
			})?;
		let xt_hash = self.hash_of(&xt);

		let insertion_info = self
			.mempool
			.clone()
			.try_insert_with_replacement_sync(xt, priority, source, watched)?;
		self.post_attempt_transaction_replacement(xt_hash, insertion_info)
	}

	fn post_attempt_transaction_replacement(
		&self,
		tx_hash: ExtrinsicHash<ChainApi>,
		insertion_info: InsertionInfo<ExtrinsicHash<ChainApi>>,
	) -> Result<InsertionInfo<ExtrinsicHash<ChainApi>>, TxPoolApiError> {
		for worst_hash in &insertion_info.removed {
			trace!(
				target: LOG_TARGET,
				tx_hash = ?worst_hash,
				new_tx_hash = ?tx_hash,
				"removed: replaced by"
			);
			self.view_store
				.listener
				.transaction_dropped(DroppedTransaction::new_enforced_by_limts(*worst_hash));

			self.view_store
				.remove_transaction_subtree(*worst_hash, |listener, removed_tx_hash| {
					listener.limits_enforced(&removed_tx_hash);
				});
		}

		return Ok(insertion_info)
	}
}

#[async_trait]
impl<ChainApi, Block> MaintainedTransactionPool for ForkAwareTxPool<ChainApi, Block>
where
	Block: BlockT,
	ChainApi: 'static + graph::ChainApi<Block = Block>,
	<Block as BlockT>::Hash: Unpin,
{
	/// Executes the maintainance for the given chain event.
	async fn maintain(&self, event: ChainEvent<Self::Block>) {
		let start = Instant::now();
		debug!(
			target: LOG_TARGET,
			?event,
			"processing event"
		);

		self.view_store.finish_background_revalidations().await;

		let prev_finalized_block = self.enactment_state.lock().recent_finalized_block();

		let compute_tree_route = |from, to| -> Result<TreeRoute<Block>, String> {
			match self.api.tree_route(from, to) {
				Ok(tree_route) => Ok(tree_route),
				Err(e) =>
					return Err(format!(
						"Error occurred while computing tree_route from {from:?} to {to:?}: {e}"
					)),
			}
		};
		let block_id_to_number =
			|hash| self.api.block_id_to_number(&BlockId::Hash(hash)).map_err(|e| format!("{}", e));

		let result =
			self.enactment_state
				.lock()
				.update(&event, &compute_tree_route, &block_id_to_number);

		match result {
			Err(error) => {
				debug!(
					target: LOG_TARGET,
					%error,
					"enactment_state::update error"
				);
				self.enactment_state.lock().force_update(&event);
			},
			Ok(EnactmentAction::Skip) => return,
			Ok(EnactmentAction::HandleFinalization) => {
				// todo [#5492]: in some cases handle_new_block is actually needed (new_num >
				// tips_of_forks) let hash = event.hash();
				// if !self.has_view(hash) {
				// 	if let Ok(tree_route) = compute_tree_route(prev_finalized_block, hash) {
				// 		self.handle_new_block(&tree_route).await;
				// 	}
				// }
			},
			Ok(EnactmentAction::HandleEnactment(tree_route)) => {
				self.handle_new_block(&tree_route).await;
			},
		};

		match event {
			ChainEvent::NewBestBlock { .. } => {},
			ChainEvent::Finalized { hash, ref tree_route } => {
				self.handle_finalized(hash, tree_route).await;

				debug!(
					target: LOG_TARGET,
					?tree_route,
					?prev_finalized_block,
					"on-finalized enacted"
				);
			},
		}

		let duration = start.elapsed();
		let mempool_len = self.mempool_len().await;
		info!(
			target: LOG_TARGET,
			txs = ?mempool_len,
			a = self.active_views_count(),
			i = self.inactive_views_count(),
			views = ?self.views_stats(),
			?event,
			?duration,
			"maintain"
		);

		self.metrics.report(|metrics| {
			let (unwatched, watched) = mempool_len;
			let _ = (
				self.active_views_count().try_into().map(|v| metrics.active_views.set(v)),
				self.inactive_views_count().try_into().map(|v| metrics.inactive_views.set(v)),
				watched.try_into().map(|v| metrics.watched_txs.set(v)),
				unwatched.try_into().map(|v| metrics.unwatched_txs.set(v)),
			);
			metrics.maintain_duration.observe(duration.as_secs_f64());
		});
	}
}

impl<Block, Client> ForkAwareTxPool<FullChainApi<Client, Block>, Block>
where
	Block: BlockT,
	Client: sp_api::ProvideRuntimeApi<Block>
		+ sc_client_api::BlockBackend<Block>
		+ sc_client_api::blockchain::HeaderBackend<Block>
		+ sp_runtime::traits::BlockIdTo<Block>
		+ sc_client_api::ExecutorProvider<Block>
		+ sc_client_api::UsageProvider<Block>
		+ sp_blockchain::HeaderMetadata<Block, Error = sp_blockchain::Error>
		+ Send
		+ Sync
		+ 'static,
	Client::Api: sp_transaction_pool::runtime_api::TaggedTransactionQueue<Block>,
	<Block as BlockT>::Hash: std::marker::Unpin,
{
	/// Create new fork aware transaction pool for a full node with the provided api.
	pub fn new_full(
		options: Options,
		is_validator: IsValidator,
		prometheus: Option<&PrometheusRegistry>,
		spawner: impl SpawnEssentialNamed,
		client: Arc<Client>,
	) -> Self {
		let pool_api = Arc::new(FullChainApi::new(client.clone(), prometheus, &spawner));
		let pool = Self::new_with_background_worker(
			options,
			is_validator,
			pool_api,
			prometheus,
			spawner,
			client.usage_info().chain.best_hash,
			client.usage_info().chain.finalized_hash,
		);

		pool
	}
}

#[cfg(test)]
mod reduce_multiview_result_tests {
	use super::*;
	use sp_core::H256;
	#[derive(Debug, PartialEq, Clone)]
	enum Error {
		Custom(u8),
	}

	#[test]
	fn empty() {
		sp_tracing::try_init_simple();
		let input = HashMap::default();
		let r = reduce_multiview_result::<H256, H256, Error>(input);
		assert!(r.is_empty());
	}

	#[test]
	fn errors_only() {
		sp_tracing::try_init_simple();
		let v: Vec<(H256, Vec<Result<H256, Error>>)> = vec![
			(
				H256::repeat_byte(0x13),
				vec![
					Err(Error::Custom(10)),
					Err(Error::Custom(11)),
					Err(Error::Custom(12)),
					Err(Error::Custom(13)),
				],
			),
			(
				H256::repeat_byte(0x14),
				vec![
					Err(Error::Custom(20)),
					Err(Error::Custom(21)),
					Err(Error::Custom(22)),
					Err(Error::Custom(23)),
				],
			),
			(
				H256::repeat_byte(0x15),
				vec![
					Err(Error::Custom(30)),
					Err(Error::Custom(31)),
					Err(Error::Custom(32)),
					Err(Error::Custom(33)),
				],
			),
		];
		let input = HashMap::from_iter(v.clone());
		let r = reduce_multiview_result(input);

		//order in HashMap is random, the result shall be one of:
		assert!(r == v[0].1 || r == v[1].1 || r == v[2].1);
	}

	#[test]
	#[should_panic]
	#[cfg(debug_assertions)]
	fn invalid_lengths() {
		sp_tracing::try_init_simple();
		let v: Vec<(H256, Vec<Result<H256, Error>>)> = vec![
			(H256::repeat_byte(0x13), vec![Err(Error::Custom(12)), Err(Error::Custom(13))]),
			(H256::repeat_byte(0x14), vec![Err(Error::Custom(23))]),
		];
		let input = HashMap::from_iter(v);
		let _ = reduce_multiview_result(input);
	}

	#[test]
	fn only_hashes() {
		sp_tracing::try_init_simple();

		let v: Vec<(H256, Vec<Result<H256, Error>>)> = vec![
			(
				H256::repeat_byte(0x13),
				vec![Ok(H256::repeat_byte(0x13)), Ok(H256::repeat_byte(0x14))],
			),
			(
				H256::repeat_byte(0x14),
				vec![Ok(H256::repeat_byte(0x13)), Ok(H256::repeat_byte(0x14))],
			),
		];
		let input = HashMap::from_iter(v);
		let r = reduce_multiview_result(input);

		assert_eq!(r, vec![Ok(H256::repeat_byte(0x13)), Ok(H256::repeat_byte(0x14))]);
	}

	#[test]
	fn one_view() {
		sp_tracing::try_init_simple();
		let v: Vec<(H256, Vec<Result<H256, Error>>)> = vec![(
			H256::repeat_byte(0x13),
			vec![Ok(H256::repeat_byte(0x10)), Err(Error::Custom(11))],
		)];
		let input = HashMap::from_iter(v);
		let r = reduce_multiview_result(input);

		assert_eq!(r, vec![Ok(H256::repeat_byte(0x10)), Err(Error::Custom(11))]);
	}

	#[test]
	fn mix() {
		sp_tracing::try_init_simple();
		let v: Vec<(H256, Vec<Result<H256, Error>>)> = vec![
			(
				H256::repeat_byte(0x13),
				vec![
					Ok(H256::repeat_byte(0x10)),
					Err(Error::Custom(11)),
					Err(Error::Custom(12)),
					Err(Error::Custom(33)),
				],
			),
			(
				H256::repeat_byte(0x14),
				vec![
					Err(Error::Custom(20)),
					Ok(H256::repeat_byte(0x21)),
					Err(Error::Custom(22)),
					Err(Error::Custom(33)),
				],
			),
			(
				H256::repeat_byte(0x15),
				vec![
					Err(Error::Custom(30)),
					Err(Error::Custom(31)),
					Ok(H256::repeat_byte(0x32)),
					Err(Error::Custom(33)),
				],
			),
		];
		let input = HashMap::from_iter(v);
		let r = reduce_multiview_result(input);

		assert_eq!(
			r,
			vec![
				Ok(H256::repeat_byte(0x10)),
				Ok(H256::repeat_byte(0x21)),
				Ok(H256::repeat_byte(0x32)),
				Err(Error::Custom(33))
			]
		);
	}
}<|MERGE_RESOLUTION|>--- conflicted
+++ resolved
@@ -709,13 +709,6 @@
 		(false, pending)
 	}
 
-<<<<<<< HEAD
-	/// Number of notified items in import_notification_sink.
-	///
-	/// Internal detail, exposed only for testing.
-	pub fn import_notification_sink_len(&self) -> usize {
-		self.import_notification_sink.notified_items_len()
-=======
 	/// Refer to [`Self::submit_and_watch`]
 	async fn submit_and_watch_inner(
 		&self,
@@ -851,7 +844,13 @@
 		}
 
 		Ok(final_results)
->>>>>>> 6efe9f5c
+	}
+
+	/// Number of notified items in import_notification_sink.
+	///
+	/// Internal detail, exposed only for testing.
+	pub fn import_notification_sink_len(&self) -> usize {
+		self.import_notification_sink.notified_items_len()
 	}
 }
 
