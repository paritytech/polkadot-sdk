--- conflicted
+++ resolved
@@ -27,13 +27,8 @@
 use crate::{
 	common::log_xt::log_xt_trace,
 	graph::{
-<<<<<<< HEAD
-		self, watcher::Watcher, ExtrinsicFor, ExtrinsicHash, IsValidator, TransactionFor,
-		ValidatedTransaction, ValidatedTransactionFor,
-=======
 		self, base_pool::TimedTransactionSource, watcher::Watcher, ExtrinsicFor, ExtrinsicHash,
-		IsValidator, ValidatedTransaction, ValidatedTransactionFor,
->>>>>>> 2f179585
+		IsValidator, TransactionFor, ValidatedTransaction, ValidatedTransactionFor,
 	},
 	LOG_TARGET,
 };
@@ -460,17 +455,17 @@
 		}
 	}
 
-<<<<<<< HEAD
+	/// todo: add doc
 	pub(crate) fn remove_invalid(
 		&self,
 		hashes: &[ExtrinsicHash<ChainApi>],
 	) -> Vec<TransactionFor<ChainApi>> {
 		self.pool.validated_pool().remove_invalid(hashes)
-=======
+	}
+
 	/// Returns true if the transaction with given hash is already imported into the view.
 	pub(super) fn is_imported(&self, tx_hash: &ExtrinsicHash<ChainApi>) -> bool {
 		const IGNORE_BANNED: bool = false;
 		self.pool.validated_pool().check_is_known(tx_hash, IGNORE_BANNED).is_err()
->>>>>>> 2f179585
 	}
 }