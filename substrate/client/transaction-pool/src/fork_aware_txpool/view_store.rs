// This file is part of Substrate.

// Copyright (C) Parity Technologies (UK) Ltd.
// SPDX-License-Identifier: GPL-3.0-or-later WITH Classpath-exception-2.0

// This program is free software: you can redistribute it and/or modify
// it under the terms of the GNU General Public License as published by
// the Free Software Foundation, either version 3 of the License, or
// (at your option) any later version.

// This program is distributed in the hope that it will be useful,
// but WITHOUT ANY WARRANTY; without even the implied warranty of
// MERCHANTABILITY or FITNESS FOR A PARTICULAR PURPOSE. See the
// GNU General Public License for more details.

// You should have received a copy of the GNU General Public License
// along with this program. If not, see <https://www.gnu.org/licenses/>.

//! Transaction pool view store. Basically block hash to view map with some utility methods.

use super::{
	multi_view_listener::{MultiViewListener, TxStatusStream},
	view::View,
};
use crate::{
	fork_aware_txpool::dropped_watcher::MultiViewDroppedWatcherController,
	graph::{
		self,
		base_pool::{TimedTransactionSource, Transaction},
		BaseSubmitOutcome, ExtrinsicFor, ExtrinsicHash, TransactionFor, ValidatedPoolSubmitOutcome,
	},
	ReadyIteratorFor, LOG_TARGET,
};
use itertools::Itertools;
use parking_lot::RwLock;
use sc_transaction_pool_api::{error::Error as PoolError, PoolStatus};
use sp_blockchain::TreeRoute;
use sp_runtime::{generic::BlockId, traits::Block as BlockT};
use std::{
	collections::{hash_map::Entry, HashMap, HashSet},
	sync::Arc,
	time::Instant,
};
use tracing::{trace, warn};

/// Helper struct to maintain the context for pending transaction submission, executed for
/// newly inserted views.
#[derive(Clone)]
struct PendingTxSubmission<ChainApi>
where
	ChainApi: graph::ChainApi,
{
	/// New transaction replacing the old one.
	xt: ExtrinsicFor<ChainApi>,
	/// Source of the transaction.
	source: TimedTransactionSource,
}

/// Helper type representing the callback allowing to trigger per-transaction events on
/// `ValidatedPool`'s listener.
type RemovalListener<ChainApi> =
	Arc<dyn Fn(&mut crate::graph::Listener<ChainApi>, ExtrinsicHash<ChainApi>) + Send + Sync>;

/// Helper struct to maintain the context for pending transaction removal, executed for
/// newly inserted views.
struct PendingTxRemoval<ChainApi>
where
	ChainApi: graph::ChainApi,
{
	/// Hash of the transaction that will be removed,
	xt_hash: ExtrinsicHash<ChainApi>,
	/// Action that shall be executed on underlying `ValidatedPool`'s listener.
	listener_action: RemovalListener<ChainApi>,
}

/// This enum represents an action that should be executed on the newly built
/// view before this view is inserted into the view store.
enum PreInsertAction<ChainApi>
where
	ChainApi: graph::ChainApi,
{
	/// Represents the action of submitting a new transaction. Intended to use to handle usurped
	/// transactions.
	SubmitTx(PendingTxSubmission<ChainApi>),

	/// Represents the action of removing a subtree of transactions.
	RemoveSubtree(PendingTxRemoval<ChainApi>),
}

/// Represents a task awaiting execution, to be performed immediately prior to the view insertion
/// into the view store.
struct PendingPreInsertTask<ChainApi>
where
	ChainApi: graph::ChainApi,
{
	/// The action to be applied when inserting a new view.
	action: PreInsertAction<ChainApi>,
	/// Indicates if the action was already applied to all the views in the view_store.
	/// If true, it can be removed after inserting any new view.
	processed: bool,
}

impl<ChainApi> PendingPreInsertTask<ChainApi>
where
	ChainApi: graph::ChainApi,
{
	/// Creates new unprocessed instance of pending transaction submission.
	fn new_submission_action(xt: ExtrinsicFor<ChainApi>, source: TimedTransactionSource) -> Self {
		Self {
			processed: false,
			action: PreInsertAction::SubmitTx(PendingTxSubmission { xt, source }),
		}
	}

	/// Creates new unprocessed instance of pending transaction removal.
	fn new_removal_action(
		xt_hash: ExtrinsicHash<ChainApi>,
		listener: RemovalListener<ChainApi>,
	) -> Self {
		Self {
			processed: false,
			action: PreInsertAction::RemoveSubtree(PendingTxRemoval {
				xt_hash,
				listener_action: listener,
			}),
		}
	}

	/// Marks a task as done for every view present in view store. Basically means that can be
	/// removed on new view insertion.
	fn mark_processed(&mut self) {
		self.processed = true;
	}
}

/// The helper structure encapsulates all the views.
pub(super) struct ViewStore<ChainApi, Block>
where
	Block: BlockT,
	ChainApi: graph::ChainApi<Block = Block>,
{
	/// The blockchain api.
	pub(super) api: Arc<ChainApi>,
	/// Active views at tips of the forks.
	///
	/// Active views are updated with incoming transactions.
	pub(super) active_views: RwLock<HashMap<Block::Hash, Arc<View<ChainApi>>>>,
	/// Inactive views at intermediary blocks that are no longer tips of the forks.
	///
	/// Inactive views are not updated with incoming transactions, while they can still be used to
	/// build new blocks upon them.
	pub(super) inactive_views: RwLock<HashMap<Block::Hash, Arc<View<ChainApi>>>>,
	/// Listener for controlling external watchers of transactions.
	///
	/// Provides a side-channel allowing to send per-transaction state changes notification.
	pub(super) listener: Arc<MultiViewListener<ChainApi>>,
	/// Most recent block processed by tx-pool. Used in the API functions that were not changed to
	/// add `at` parameter.
	pub(super) most_recent_view: RwLock<Option<Block::Hash>>,
	/// The controller of multi view dropped stream.
	pub(super) dropped_stream_controller: MultiViewDroppedWatcherController<ChainApi>,
	/// The map used to synchronize replacement of transactions between maintain and dropped
	/// notifcication threads. It is meant to assure that replaced transaction is also removed from
	/// newly built views in maintain process.
	///
	/// The map's key is hash of actionable extrinsic (to avoid duplicated entries).
	pending_txs_tasks: RwLock<HashMap<ExtrinsicHash<ChainApi>, PendingPreInsertTask<ChainApi>>>,
}

/// Type alias to outcome of submission to `ViewStore`.
pub(super) type ViewStoreSubmitOutcome<ChainApi> =
	BaseSubmitOutcome<ChainApi, TxStatusStream<ChainApi>>;

impl<ChainApi: graph::ChainApi> From<ValidatedPoolSubmitOutcome<ChainApi>>
	for ViewStoreSubmitOutcome<ChainApi>
{
	fn from(value: ValidatedPoolSubmitOutcome<ChainApi>) -> Self {
		Self::new(value.hash(), value.priority())
	}
}

impl<ChainApi, Block> ViewStore<ChainApi, Block>
where
	Block: BlockT,
	ChainApi: graph::ChainApi<Block = Block> + 'static,
	<Block as BlockT>::Hash: Unpin,
{
	/// Creates a new empty view store.
	pub(super) fn new(
		api: Arc<ChainApi>,
		listener: Arc<MultiViewListener<ChainApi>>,
		dropped_stream_controller: MultiViewDroppedWatcherController<ChainApi>,
	) -> Self {
		Self {
			api,
			active_views: Default::default(),
			inactive_views: Default::default(),
			listener,
			most_recent_view: RwLock::from(None),
			dropped_stream_controller,
			pending_txs_tasks: Default::default(),
		}
	}

	/// Imports a bunch of unverified extrinsics to every active view.
	pub(super) async fn submit(
		&self,
		xts: impl IntoIterator<Item = (TimedTransactionSource, ExtrinsicFor<ChainApi>)> + Clone,
	) -> HashMap<Block::Hash, Vec<Result<ViewStoreSubmitOutcome<ChainApi>, ChainApi::Error>>> {
		let submit_futures = {
			let active_views = self.active_views.read();
			active_views
				.iter()
				.map(|(_, view)| {
					let view = view.clone();
					let xts = xts.clone();
					async move {
						(
							view.at.hash,
							view.submit_many(xts)
								.await
								.into_iter()
								.map(|r| r.map(Into::into))
								.collect::<Vec<_>>(),
						)
					}
				})
				.collect::<Vec<_>>()
		};
		let results = futures::future::join_all(submit_futures).await;

		HashMap::<_, _>::from_iter(results.into_iter())
	}

	/// Synchronously imports single unverified extrinsics into every active view.
	pub(super) fn submit_local(
		&self,
		xt: ExtrinsicFor<ChainApi>,
	) -> Result<ViewStoreSubmitOutcome<ChainApi>, ChainApi::Error> {
		let active_views = self
			.active_views
			.read()
			.iter()
			.map(|(_, view)| view.clone())
			.collect::<Vec<_>>();

		let tx_hash = self.api.hash_and_length(&xt).0;

		let result = active_views
			.iter()
			.map(|view| view.submit_local(xt.clone()))
			.find_or_first(Result::is_ok);

		match result {
			Some(Err(error)) => {
				trace!(
					target: LOG_TARGET,
					?tx_hash,
					%error,
					"submit_local: err"
				);
				Err(error)
			},
			None => Ok(ViewStoreSubmitOutcome::new(tx_hash, None)),
			Some(Ok(r)) => Ok(r.into()),
		}
	}

	/// Import a single extrinsic and starts to watch its progress in the pool.
	///
	/// The extrinsic is imported to every view, and the individual streams providing the progress
	/// of this transaction within every view are added to the multi view listener.
	///
	/// The external stream of aggregated/processed events provided by the `MultiViewListener`
	/// instance is returned.
	pub(super) async fn submit_and_watch(
		&self,
		_at: Block::Hash,
		source: TimedTransactionSource,
		xt: ExtrinsicFor<ChainApi>,
	) -> Result<ViewStoreSubmitOutcome<ChainApi>, ChainApi::Error> {
		let tx_hash = self.api.hash_and_length(&xt).0;
		let Some(external_watcher) = self.listener.create_external_watcher_for_tx(tx_hash) else {
			return Err(PoolError::AlreadyImported(Box::new(tx_hash)).into())
		};
		let submit_futures = {
			let active_views = self.active_views.read();
			active_views
				.iter()
				.map(|(_, view)| {
					let view = view.clone();
					let xt = xt.clone();
					let source = source.clone();
					async move { view.submit_one(source, xt).await }
				})
				.collect::<Vec<_>>()
		};
		let result = futures::future::join_all(submit_futures)
			.await
			.into_iter()
			.find_or_first(Result::is_ok);

		match result {
			Some(Err(error)) => {
				trace!(
					target: LOG_TARGET,
					?tx_hash,
					%error,
					"submit_and_watch: err"
				);
				return Err(error);
			},
			Some(Ok(result)) =>
				Ok(ViewStoreSubmitOutcome::from(result).with_watcher(external_watcher)),
			None => Ok(ViewStoreSubmitOutcome::new(tx_hash, None).with_watcher(external_watcher)),
		}
	}

	/// Returns the pool status for every active view.
	pub(super) fn status(&self) -> HashMap<Block::Hash, PoolStatus> {
		self.active_views.read().iter().map(|(h, v)| (*h, v.status())).collect()
	}

	/// Returns true if there are no active views.
	pub(super) fn is_empty(&self) -> bool {
		self.active_views.read().is_empty() && self.inactive_views.read().is_empty()
	}

	/// Finds the best existing active view to clone from along the path.
	///
	/// ```text
	/// Tree route from R1 to E2.
	///   <- R3 <- R2 <- R1
	///  /
	/// C
	///  \-> E1 -> E2
	/// ```
	/// ```text
	/// Search path is:
	/// [E1, C, R3, R2, R1]
	/// ```
	pub(super) fn find_best_view(
		&self,
		tree_route: &TreeRoute<Block>,
	) -> Option<Arc<View<ChainApi>>> {
		let active_views = self.active_views.read();
		let best_view = {
			tree_route
				.retracted()
				.iter()
				.chain(std::iter::once(tree_route.common_block()))
				.chain(tree_route.enacted().iter())
				.rev()
				.find(|block| active_views.contains_key(&block.hash))
		};
		best_view.map(|h| {
			active_views
				.get(&h.hash)
				.expect("hash was just found in the map's keys. qed")
				.clone()
		})
	}

	/// Returns an iterator for ready transactions for the most recently notified best block.
	///
	/// The iterator for future transactions is returned if the most recently notified best block,
	/// for which maintain process was accomplished, exists.
	pub(super) fn ready(&self) -> ReadyIteratorFor<ChainApi> {
		let ready_iterator = self
			.most_recent_view
			.read()
			.map(|at| self.get_view_at(at, true))
			.flatten()
			.map(|(v, _)| v.pool.validated_pool().ready());

		if let Some(ready_iterator) = ready_iterator {
			return Box::new(ready_iterator)
		} else {
			return Box::new(std::iter::empty())
		}
	}

	/// Returns a list of future transactions for the most recently notified best block.
	///
	/// The set of future transactions is returned if the most recently notified best block, for
	/// which maintain process was accomplished, exists.
	pub(super) fn futures(
		&self,
	) -> Vec<Transaction<ExtrinsicHash<ChainApi>, ExtrinsicFor<ChainApi>>> {
		self.most_recent_view
			.read()
			.map(|at| self.futures_at(at))
			.flatten()
			.unwrap_or_default()
	}

	/// Returns a list of future transactions in the view at given block hash.
	pub(super) fn futures_at(
		&self,
		at: Block::Hash,
	) -> Option<Vec<Transaction<ExtrinsicHash<ChainApi>, ExtrinsicFor<ChainApi>>>> {
		self.get_view_at(at, true)
			.map(|(v, _)| v.pool.validated_pool().pool.read().futures().cloned().collect())
	}

	/// Collects all the transactions included in the blocks on the provided `tree_route` and
	/// triggers finalization event for them.
	///
	/// The finalization event is sent using side-channel of the multi view `listener`.
	///
	/// Returns the list of finalized transactions hashes.
	pub(super) async fn finalize_route(
		&self,
		finalized_hash: Block::Hash,
		tree_route: &[Block::Hash],
	) -> Vec<ExtrinsicHash<ChainApi>> {
		trace!(
			target: LOG_TARGET,
			?finalized_hash,
			?tree_route,
			"finalize_route"
		);
		let mut finalized_transactions = Vec::new();

		for block in tree_route.iter().chain(std::iter::once(&finalized_hash)) {
			let extrinsics = self
				.api
				.block_body(*block)
				.await
				.unwrap_or_else(|error| {
					warn!(
						target: LOG_TARGET,
						%error,
						"Finalize route: error request"
					);
					None
				})
				.unwrap_or_default()
				.iter()
				.map(|e| self.api.hash_and_length(&e).0)
				.collect::<Vec<_>>();

			extrinsics
				.iter()
				.enumerate()
				.for_each(|(i, tx_hash)| self.listener.transaction_finalized(*tx_hash, *block, i));

			finalized_transactions.extend(extrinsics);
		}

		finalized_transactions
	}

	/// Return specific ready transaction by hash, if there is one.
	///
	/// Currently the ready transaction is returned if it exists for the most recently notified best
	/// block (for which maintain process was accomplished).
	pub(super) fn ready_transaction(
		&self,
		at: Block::Hash,
		tx_hash: &ExtrinsicHash<ChainApi>,
	) -> Option<TransactionFor<ChainApi>> {
		self.active_views
			.read()
			.get(&at)
			.and_then(|v| v.pool.validated_pool().ready_by_hash(tx_hash))
	}

	/// Inserts new view into the view store.
	///
	/// All the views associated with the blocks which are on enacted path (including common
	/// ancestor) will be:
	/// - moved to the inactive views set (`inactive_views`),
	/// - removed from the multi view listeners.
	///
	/// The `most_recent_view` is updated with the reference to the newly inserted view.
	///
	/// If there are any pending tx replacments, they are applied to the new view.
	pub(super) async fn insert_new_view(
		&self,
		view: Arc<View<ChainApi>>,
		tree_route: &TreeRoute<Block>,
	) {
		self.apply_pending_tx_replacements(view.clone()).await;

		//note: most_recent_view must be synced with changes in in/active_views.
		{
			let mut most_recent_view_lock = self.most_recent_view.write();
			let mut active_views = self.active_views.write();
			let mut inactive_views = self.inactive_views.write();

			std::iter::once(tree_route.common_block())
				.chain(tree_route.enacted().iter())
				.map(|block| block.hash)
				.for_each(|hash| {
					active_views.remove(&hash).map(|view| {
						inactive_views.insert(hash, view);
					});
				});
			active_views.insert(view.at.hash, view.clone());
			most_recent_view_lock.replace(view.at.hash);
		};
		trace!(
			target: LOG_TARGET,
			inactive_views = ?self.inactive_views.read().keys(),
			"insert_new_view"
		);
	}

	/// Returns an optional reference to the view at given hash.
	///
	/// If `allow_retracted` flag is set, inactive views are also searched.
	///
	/// If the view at provided hash does not exist `None` is returned.
	pub(super) fn get_view_at(
		&self,
		at: Block::Hash,
		allow_inactive: bool,
	) -> Option<(Arc<View<ChainApi>>, bool)> {
		if let Some(view) = self.active_views.read().get(&at) {
			return Some((view.clone(), false));
		}
		if allow_inactive {
			if let Some(view) = self.inactive_views.read().get(&at) {
				return Some((view.clone(), true))
			}
		};
		None
	}

	/// The pre-finalization event handle for the view store.
	///
	/// This function removes the references to the views that will be removed during finalization
	/// from the dropped stream controller. This will allow for correct dispatching of `Dropped`
	/// events.
	pub(crate) async fn handle_pre_finalized(&self, finalized_hash: Block::Hash) {
		let finalized_number = self.api.block_id_to_number(&BlockId::Hash(finalized_hash));
		let mut removed_views = vec![];

		{
			let active_views = self.active_views.read();
			let inactive_views = self.inactive_views.read();

			active_views
				.iter()
				.filter(|(hash, v)| !match finalized_number {
					Err(_) | Ok(None) => **hash == finalized_hash,
					Ok(Some(n)) if v.at.number == n => **hash == finalized_hash,
					Ok(Some(n)) => v.at.number > n,
				})
				.map(|(_, v)| removed_views.push(v.at.hash))
				.for_each(drop);

			inactive_views
				.iter()
				.filter(|(_, v)| !match finalized_number {
					Err(_) | Ok(None) => false,
					Ok(Some(n)) => v.at.number >= n,
				})
				.map(|(_, v)| removed_views.push(v.at.hash))
				.for_each(drop);
		}

		trace!(
			target: LOG_TARGET,
			?removed_views,
			"handle_pre_finalized"
		);
		removed_views.iter().for_each(|view| {
			self.dropped_stream_controller.remove_view(*view);
		});
	}

	/// The finalization event handle for the view store.
	///
	/// Views that have associated block number less than finalized block number are removed from
	/// both active and inactive set.
	///
	/// Note: the views with the associated number greater than finalized block number on the forks
	/// that are not finalized will stay in the view store. They will be removed in the future, once
	/// new finalized blocks will be notified. This is to avoid scanning for common ancestors.
	///
	/// All watched transactions in the blocks from the tree_route will be notified with `Finalized`
	/// event.
	///
	/// Returns the list of hashes of all finalized transactions along the provided `tree_route`.
	pub(crate) async fn handle_finalized(
		&self,
		finalized_hash: Block::Hash,
		tree_route: &[Block::Hash],
	) -> Vec<ExtrinsicHash<ChainApi>> {
		let finalized_xts = self.finalize_route(finalized_hash, tree_route).await;
		let finalized_number = self.api.block_id_to_number(&BlockId::Hash(finalized_hash));

		let mut dropped_views = vec![];
		//clean up older then finalized
		{
			let mut active_views = self.active_views.write();
			let mut inactive_views = self.inactive_views.write();
			active_views.retain(|hash, v| {
				let retain = match finalized_number {
					Err(_) | Ok(None) => *hash == finalized_hash,
					Ok(Some(n)) if v.at.number == n => *hash == finalized_hash,
					Ok(Some(n)) => v.at.number > n,
				};
				if !retain {
					dropped_views.push(*hash);
				}
				retain
			});

			inactive_views.retain(|hash, v| {
				let retain = match finalized_number {
					Err(_) | Ok(None) => false,
					Ok(Some(n)) => v.at.number >= n,
				};
				if !retain {
					dropped_views.push(*hash);
				}
				retain
			});

			trace!(
				target: LOG_TARGET,
				inactive_views = ?inactive_views.keys(),
				"handle_finalized"
			);
		}

		trace!(
			target: LOG_TARGET,
			?dropped_views,
			"handle_finalized"
		);

		self.listener.remove_stale_controllers();
		self.dropped_stream_controller.remove_finalized_txs(finalized_xts.clone());

		self.listener.remove_view(finalized_hash);
		for view in dropped_views {
			self.listener.remove_view(view);
			self.dropped_stream_controller.remove_view(view);
		}

		finalized_xts
	}

	/// Terminates all the ongoing background views revalidations triggered at the end of maintain
	/// process.
	///
	/// Refer to [*View revalidation*](../index.html#view-revalidation) for more details.
	pub(crate) async fn finish_background_revalidations(&self) {
		let start = Instant::now();
		let finish_revalidation_futures = {
			let active_views = self.active_views.read();
			active_views
				.iter()
				.map(|(_, view)| {
					let view = view.clone();
					async move { view.finish_revalidation().await }
				})
				.collect::<Vec<_>>()
		};
		futures::future::join_all(finish_revalidation_futures).await;
		trace!(
			target: LOG_TARGET,
			duration = ?start.elapsed(),
			"finish_background_revalidations"
		);
	}

	/// Replaces an existing transaction in the view_store with a new one.
	///
	/// Attempts to replace a transaction identified by `replaced` with a new transaction `xt`.
	///
	/// Before submitting a transaction to the views, the new *unprocessed* transaction replacement
	/// record will be inserted into a pending replacement map. Once the submission to all the views
	/// is accomplished, the record is marked as *processed*.
	///
	/// This map is later applied in `insert_new_view` method executed from different thread.
	///
	/// If the transaction is already being replaced, it will simply return without making
	/// changes.
	pub(super) async fn replace_transaction(
		&self,
		source: TimedTransactionSource,
		xt: ExtrinsicFor<ChainApi>,
		replaced: ExtrinsicHash<ChainApi>,
	) {
		if let Entry::Vacant(entry) = self.pending_txs_tasks.write().entry(replaced) {
			entry.insert(PendingPreInsertTask::new_submission_action(xt.clone(), source.clone()));
		} else {
			return
		};

<<<<<<< HEAD
		let xt_hash = self.api.hash_and_length(&xt).0;
		log::trace!(target:LOG_TARGET,"[{replaced:?}] replace_transaction wtih {xt_hash:?}");

		self.replace_transaction_in_views(source, xt, xt_hash, replaced).await;
=======
		let tx_hash = self.api.hash_and_length(&xt).0;
		trace!(
			target: LOG_TARGET,
			?replaced,
			?tx_hash,
			watched,
			"replace_transaction"
		);

		self.replace_transaction_in_views(source, xt, tx_hash, replaced, watched).await;
>>>>>>> 698d9ae5

		if let Some(replacement) = self.pending_txs_tasks.write().get_mut(&replaced) {
			replacement.mark_processed();
		}
	}

	/// Applies pending transaction replacements to the specified view.
	///
	/// After application, all already processed replacements are removed.
	async fn apply_pending_tx_replacements(&self, view: Arc<View<ChainApi>>) {
		let mut futures = vec![];
		for replacement in self.pending_txs_tasks.read().values() {
			match replacement.action {
				PreInsertAction::SubmitTx(ref submission) => {
					let xt_hash = self.api.hash_and_length(&submission.xt).0;
					futures.push(self.replace_transaction_in_view(
						view.clone(),
						submission.source.clone(),
						submission.xt.clone(),
						xt_hash,
					));
				},
				PreInsertAction::RemoveSubtree(ref removal) => {
					view.remove_subtree(removal.xt_hash, &*removal.listener_action);
				},
			}
		}
		let _results = futures::future::join_all(futures).await;
		self.pending_txs_tasks.write().retain(|_, r| r.processed);
	}

	/// Submits `xt` to the given view.
	///
	/// For watched transaction stream is added to the listener.
	async fn replace_transaction_in_view(
		&self,
		view: Arc<View<ChainApi>>,
		source: TimedTransactionSource,
		xt: ExtrinsicFor<ChainApi>,
<<<<<<< HEAD
		xt_hash: ExtrinsicHash<ChainApi>,
	) {
		if let Err(e) = view.submit_one(source, xt).await {
			log::trace!(
				target:LOG_TARGET,
				"[{:?}] replace_transaction: submit to {} failed {}",
				xt_hash, view.at.hash, e
			);
=======
		tx_hash: ExtrinsicHash<ChainApi>,
		watched: bool,
	) {
		if watched {
			match view.submit_and_watch(source, xt).await {
				Ok(mut result) => {
					self.listener.add_view_watcher_for_tx(
						tx_hash,
						view.at.hash,
						result.expect_watcher().into_stream().boxed(),
					);
				},
				Err(error) => {
					trace!(
						target: LOG_TARGET,
						?tx_hash,
						at_hash = ?view.at.hash,
						%error,
						"replace_transaction: submit_and_watch failed"
					);
				},
			}
		} else {
			if let Some(Err(error)) = view.submit_many(std::iter::once((source, xt))).await.pop() {
				trace!(
					target: LOG_TARGET,
					?tx_hash,
					at_hash = ?view.at.hash,
					%error,
					"replace_transaction: submit failed"
				);
			}
>>>>>>> 698d9ae5
		}
	}

	/// Sends `xt` to every view (both active and inactive) containing `replaced` extrinsics.
	///
	/// It is assumed that transaction is already known by the pool. Intended to ba called when `xt`
	/// is replacing `replaced` extrinsic.
	async fn replace_transaction_in_views(
		&self,
		source: TimedTransactionSource,
		xt: ExtrinsicFor<ChainApi>,
		tx_hash: ExtrinsicHash<ChainApi>,
		replaced: ExtrinsicHash<ChainApi>,
	) {
<<<<<<< HEAD
=======
		if watched && !self.listener.contains_tx(&tx_hash) {
			trace!(
				target: LOG_TARGET,
				?tx_hash,
				"error: replace_transaction_in_views: no listener for watched transaction"
			);
			return;
		}

>>>>>>> 698d9ae5
		let submit_futures = {
			let active_views = self.active_views.read();
			let inactive_views = self.inactive_views.read();
			active_views
				.iter()
				.chain(inactive_views.iter())
				.filter(|(_, view)| view.is_imported(&replaced))
				.map(|(_, view)| {
					self.replace_transaction_in_view(
						view.clone(),
						source.clone(),
						xt.clone(),
<<<<<<< HEAD
						xt_hash,
=======
						tx_hash,
						watched,
>>>>>>> 698d9ae5
					)
				})
				.collect::<Vec<_>>()
		};
		let _results = futures::future::join_all(submit_futures).await;
	}

	/// Removes a transaction subtree from every view in the view_store, starting from the given
	/// transaction hash.
	///
	/// This function traverses the dependency graph of transactions and removes the specified
	/// transaction along with all its descendant transactions from every view.
	///
	/// A `listener_action` callback function is invoked for every transaction that is removed,
	/// providing a reference to the pool's listener and the hash of the removed transaction. This
	/// allows to trigger the required events. Note that listener may be called multiple times for
	/// the same hash.
	///
	/// Function will also schedule view pre-insertion actions to ensure that transactions will be
	/// removed from newly created view.
	///
	/// Returns a vector containing the hashes of all removed transactions, including the root
	/// transaction specified by `tx_hash`. Vector contains only unique hashes.
	pub(super) fn remove_transaction_subtree<F>(
		&self,
		xt_hash: ExtrinsicHash<ChainApi>,
		listener_action: F,
	) -> Vec<ExtrinsicHash<ChainApi>>
	where
		F: Fn(&mut crate::graph::Listener<ChainApi>, ExtrinsicHash<ChainApi>)
			+ Clone
			+ Send
			+ Sync
			+ 'static,
	{
		if let Entry::Vacant(entry) = self.pending_txs_tasks.write().entry(xt_hash) {
			entry.insert(PendingPreInsertTask::new_removal_action(
				xt_hash,
				Arc::from(listener_action.clone()),
			));
		};

		let mut seen = HashSet::new();

		let removed = self
			.active_views
			.read()
			.iter()
			.chain(self.inactive_views.read().iter())
			.filter(|(_, view)| view.is_imported(&xt_hash))
			.flat_map(|(_, view)| view.remove_subtree(xt_hash, &listener_action))
			.filter(|xt_hash| seen.insert(*xt_hash))
			.collect();

		if let Some(removal_action) = self.pending_txs_tasks.write().get_mut(&xt_hash) {
			removal_action.mark_processed();
		}

		removed
	}
}<|MERGE_RESOLUTION|>--- conflicted
+++ resolved
@@ -693,23 +693,14 @@
 			return
 		};
 
-<<<<<<< HEAD
-		let xt_hash = self.api.hash_and_length(&xt).0;
-		log::trace!(target:LOG_TARGET,"[{replaced:?}] replace_transaction wtih {xt_hash:?}");
-
-		self.replace_transaction_in_views(source, xt, xt_hash, replaced).await;
-=======
 		let tx_hash = self.api.hash_and_length(&xt).0;
 		trace!(
 			target: LOG_TARGET,
 			?replaced,
 			?tx_hash,
-			watched,
 			"replace_transaction"
 		);
-
-		self.replace_transaction_in_views(source, xt, tx_hash, replaced, watched).await;
->>>>>>> 698d9ae5
+		self.replace_transaction_in_views(source, xt, tx_hash, replaced).await;
 
 		if let Some(replacement) = self.pending_txs_tasks.write().get_mut(&replaced) {
 			replacement.mark_processed();
@@ -749,49 +740,16 @@
 		view: Arc<View<ChainApi>>,
 		source: TimedTransactionSource,
 		xt: ExtrinsicFor<ChainApi>,
-<<<<<<< HEAD
-		xt_hash: ExtrinsicHash<ChainApi>,
+		tx_hash: ExtrinsicHash<ChainApi>,
 	) {
-		if let Err(e) = view.submit_one(source, xt).await {
-			log::trace!(
-				target:LOG_TARGET,
-				"[{:?}] replace_transaction: submit to {} failed {}",
-				xt_hash, view.at.hash, e
+		if let Err(error) = view.submit_one(source, xt).await {
+			trace!(
+				target: LOG_TARGET,
+				?tx_hash,
+				at_hash = ?view.at.hash,
+				%error,
+				"replace_transaction: submit failed"
 			);
-=======
-		tx_hash: ExtrinsicHash<ChainApi>,
-		watched: bool,
-	) {
-		if watched {
-			match view.submit_and_watch(source, xt).await {
-				Ok(mut result) => {
-					self.listener.add_view_watcher_for_tx(
-						tx_hash,
-						view.at.hash,
-						result.expect_watcher().into_stream().boxed(),
-					);
-				},
-				Err(error) => {
-					trace!(
-						target: LOG_TARGET,
-						?tx_hash,
-						at_hash = ?view.at.hash,
-						%error,
-						"replace_transaction: submit_and_watch failed"
-					);
-				},
-			}
-		} else {
-			if let Some(Err(error)) = view.submit_many(std::iter::once((source, xt))).await.pop() {
-				trace!(
-					target: LOG_TARGET,
-					?tx_hash,
-					at_hash = ?view.at.hash,
-					%error,
-					"replace_transaction: submit failed"
-				);
-			}
->>>>>>> 698d9ae5
 		}
 	}
 
@@ -806,18 +764,6 @@
 		tx_hash: ExtrinsicHash<ChainApi>,
 		replaced: ExtrinsicHash<ChainApi>,
 	) {
-<<<<<<< HEAD
-=======
-		if watched && !self.listener.contains_tx(&tx_hash) {
-			trace!(
-				target: LOG_TARGET,
-				?tx_hash,
-				"error: replace_transaction_in_views: no listener for watched transaction"
-			);
-			return;
-		}
-
->>>>>>> 698d9ae5
 		let submit_futures = {
 			let active_views = self.active_views.read();
 			let inactive_views = self.inactive_views.read();
@@ -830,12 +776,7 @@
 						view.clone(),
 						source.clone(),
 						xt.clone(),
-<<<<<<< HEAD
-						xt_hash,
-=======
 						tx_hash,
-						watched,
->>>>>>> 698d9ae5
 					)
 				})
 				.collect::<Vec<_>>()
