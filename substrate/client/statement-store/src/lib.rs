// This file is part of Substrate.

// Copyright (C) Parity Technologies (UK) Ltd.
// SPDX-License-Identifier: GPL-3.0-or-later WITH Classpath-exception-2.0

// This program is free software: you can redistribute it and/or modify
// it under the terms of the GNU General Public License as published by
// the Free Software Foundation, either version 3 of the License, or
// (at your option) any later version.

// This program is distributed in the hope that it will be useful,
// but WITHOUT ANY WARRANTY; without even the implied warranty of
// MERCHANTABILITY or FITNESS FOR A PARTICULAR PURPOSE. See the
// GNU General Public License for more details.

// You should have received a copy of the GNU General Public License
// along with this program. If not, see <https://www.gnu.org/licenses/>.

//! Disk-backed statement store.
//!
//! This module contains an implementation of `sp_statement_store::StatementStore` which is backed
//! by a database.
//!
//! Constraint management.
//!
//! Each time a new statement is inserted into the store, it is first validated with the runtime
//! Validation function computes `global_priority`, 'max_count' and `max_size` for a statement.
//! The following constraints are then checked:
//! * For a given account id, there may be at most `max_count` statements with `max_size` total data
//!   size. To satisfy this, statements for this account ID are removed from the store starting with
//!   the lowest priority until a constraint is satisfied.
//! * There may not be more than `MAX_TOTAL_STATEMENTS` total statements with `MAX_TOTAL_SIZE` size.
//!   To satisfy this, statements are removed from the store starting with the lowest
//!   `global_priority` until a constraint is satisfied.
//!
//! When a new statement is inserted that would not satisfy constraints in the first place, no
//! statements are deleted and `Ignored` result is returned.
//! The order in which statements with the same priority are deleted is unspecified.
//!
//! Statement expiration.
//!
//! Each time a statement is removed from the store (Either evicted by higher priority statement or
//! explicitly with the `remove` function) the statement is marked as expired. Expired statements
//! can't be added to the store for `Options::purge_after_sec` seconds. This is to prevent old
//! statements from being propagated on the network.

#![warn(missing_docs)]
#![warn(unused_extern_crates)]

mod metrics;

pub use sp_statement_store::{Error, StatementStore, MAX_TOPICS};

use metrics::MetricsLink as PrometheusMetrics;
use parking_lot::RwLock;
use prometheus_endpoint::Registry as PrometheusRegistry;
use sc_keystore::LocalKeystore;
use sp_api::ProvideRuntimeApi;
use sp_blockchain::HeaderBackend;
use sp_core::{crypto::UncheckedFrom, hexdisplay::HexDisplay, traits::SpawnNamed, Decode, Encode};
use sp_runtime::traits::Block as BlockT;
use sp_statement_store::{
	runtime_api::{
		InvalidStatement, StatementSource, StatementStoreExt, ValidStatement, ValidateStatement,
	},
	AccountId, BlockHash, Channel, DecryptionKey, Hash, NetworkPriority, Proof, Result, Statement,
	SubmitResult, Topic,
};
use std::{
	collections::{BTreeMap, HashMap, HashSet},
	sync::Arc,
};

const KEY_VERSION: &[u8] = b"version".as_slice();
const CURRENT_VERSION: u32 = 1;

const LOG_TARGET: &str = "statement-store";

<<<<<<< HEAD
const DEFAULT_PURGE_AFTER_SEC: u64 = 2 * 24 * 60 * 60; //48h
const DEFAULT_MAX_TOTAL_STATEMENTS: usize = 4_000_000;
const DEFAULT_MAX_TOTAL_SIZE: usize = 10 * 1024 * 1024 * 1024;
=======
/// The amount of time an expired statement is kept before it is removed from the store entirely.
pub const DEFAULT_PURGE_AFTER_SEC: u64 = 2 * 24 * 60 * 60; //48h
/// The maximum number of statements the statement store can hold.
pub const DEFAULT_MAX_TOTAL_STATEMENTS: usize = 4 * 1024 * 1024; // ~4 million
/// The maximum amount of data the statement store can hold, regardless of the number of
/// statements from which the data originates.
pub const DEFAULT_MAX_TOTAL_SIZE: usize = 2 * 1024 * 1024 * 1024; // 2GiB
>>>>>>> 8ac594d2

const MAINTENANCE_PERIOD: std::time::Duration = std::time::Duration::from_secs(30);

mod col {
	pub const META: u8 = 0;
	pub const STATEMENTS: u8 = 1;
	pub const EXPIRED: u8 = 2;

	pub const COUNT: u8 = 3;
}

#[derive(Eq, PartialEq, Debug, Ord, PartialOrd, Clone, Copy)]
struct Priority(u32);

#[derive(PartialEq, Eq)]
struct PriorityKey {
	hash: Hash,
	priority: Priority,
}

impl PartialOrd for PriorityKey {
	fn partial_cmp(&self, other: &Self) -> Option<std::cmp::Ordering> {
		Some(self.cmp(other))
	}
}

impl Ord for PriorityKey {
	fn cmp(&self, other: &Self) -> std::cmp::Ordering {
		self.priority.cmp(&other.priority).then_with(|| self.hash.cmp(&other.hash))
	}
}

#[derive(PartialEq, Eq)]
struct ChannelEntry {
	hash: Hash,
	priority: Priority,
}

#[derive(Default)]
struct StatementsForAccount {
	// Statements ordered by priority.
	by_priority: BTreeMap<PriorityKey, (Option<Channel>, usize)>,
	// Channel to statement map. Only one statement per channel is allowed.
	channels: HashMap<Channel, ChannelEntry>,
	// Sum of all `Data` field sizes.
	data_size: usize,
}

/// Store configuration
pub struct Options {
	/// Maximum statement allowed in the store. Once this limit is reached lower-priority
	/// statements may be evicted.
	max_total_statements: usize,
	/// Maximum total data size allowed in the store. Once this limit is reached lower-priority
	/// statements may be evicted.
	max_total_size: usize,
	/// Number of seconds for which removed statements won't be allowed to be added back in.
	purge_after_sec: u64,
}

impl Default for Options {
	fn default() -> Self {
		Options {
			max_total_statements: DEFAULT_MAX_TOTAL_STATEMENTS,
			max_total_size: DEFAULT_MAX_TOTAL_SIZE,
			purge_after_sec: DEFAULT_PURGE_AFTER_SEC,
		}
	}
}

#[derive(Default)]
struct Index {
	by_topic: HashMap<Topic, HashSet<Hash>>,
	by_dec_key: HashMap<Option<DecryptionKey>, HashSet<Hash>>,
	topics_and_keys: HashMap<Hash, ([Option<Topic>; MAX_TOPICS], Option<DecryptionKey>)>,
	entries: HashMap<Hash, (AccountId, Priority, usize)>,
	expired: HashMap<Hash, u64>, // Value is expiration timestamp.
	accounts: HashMap<AccountId, StatementsForAccount>,
	options: Options,
	total_size: usize,
}

struct ClientWrapper<Block, Client> {
	client: Arc<Client>,
	_block: std::marker::PhantomData<Block>,
}

impl<Block, Client> ClientWrapper<Block, Client>
where
	Block: BlockT,
	Block::Hash: From<BlockHash>,
	Client: ProvideRuntimeApi<Block> + HeaderBackend<Block> + Send + Sync + 'static,
	Client::Api: ValidateStatement<Block>,
{
	fn validate_statement(
		&self,
		block: Option<BlockHash>,
		source: StatementSource,
		statement: Statement,
	) -> std::result::Result<ValidStatement, InvalidStatement> {
		let api = self.client.runtime_api();
		let block = block.map(Into::into).unwrap_or_else(|| {
			// Validate against the finalized state.
			self.client.info().finalized_hash
		});
		api.validate_statement(block, source, statement)
			.map_err(|_| InvalidStatement::InternalError)?
	}
}

/// Statement store.
pub struct Store {
	db: parity_db::Db,
	index: RwLock<Index>,
	validate_fn: Box<
		dyn Fn(
				Option<BlockHash>,
				StatementSource,
				Statement,
			) -> std::result::Result<ValidStatement, InvalidStatement>
			+ Send
			+ Sync,
	>,
	keystore: Arc<LocalKeystore>,
	// Used for testing
	time_override: Option<u64>,
	metrics: PrometheusMetrics,
}

enum IndexQuery {
	Unknown,
	Exists,
	Expired,
}

enum MaybeInserted {
	Inserted(HashSet<Hash>),
	Ignored,
}

impl Index {
	fn new(options: Options) -> Index {
		Index { options, ..Default::default() }
	}

	fn insert_new(&mut self, hash: Hash, account: AccountId, statement: &Statement) {
		let mut all_topics = [None; MAX_TOPICS];
		let mut nt = 0;
		while let Some(t) = statement.topic(nt) {
			self.by_topic.entry(t).or_default().insert(hash);
			all_topics[nt] = Some(t);
			nt += 1;
		}
		let key = statement.decryption_key();
		self.by_dec_key.entry(key).or_default().insert(hash);
		if nt > 0 || key.is_some() {
			self.topics_and_keys.insert(hash, (all_topics, key));
		}
		let priority = Priority(statement.priority().unwrap_or(0));
		self.entries.insert(hash, (account, priority, statement.data_len()));
		self.total_size += statement.data_len();
		let account_info = self.accounts.entry(account).or_default();
		account_info.data_size += statement.data_len();
		if let Some(channel) = statement.channel() {
			account_info.channels.insert(channel, ChannelEntry { hash, priority });
		}
		account_info
			.by_priority
			.insert(PriorityKey { hash, priority }, (statement.channel(), statement.data_len()));
	}

	fn query(&self, hash: &Hash) -> IndexQuery {
		if self.entries.contains_key(hash) {
			return IndexQuery::Exists
		}
		if self.expired.contains_key(hash) {
			return IndexQuery::Expired
		}
		IndexQuery::Unknown
	}

	fn insert_expired(&mut self, hash: Hash, timestamp: u64) {
		self.expired.insert(hash, timestamp);
	}

	fn iterate_with(
		&self,
		key: Option<DecryptionKey>,
		match_all_topics: &[Topic],
		mut f: impl FnMut(&Hash) -> Result<()>,
	) -> Result<()> {
		let empty = HashSet::new();
		let mut sets: [&HashSet<Hash>; MAX_TOPICS + 1] = [&empty; MAX_TOPICS + 1];
		if match_all_topics.len() > MAX_TOPICS {
			return Ok(())
		}
		let key_set = self.by_dec_key.get(&key);
		if key_set.map_or(0, |s| s.len()) == 0 {
			// Key does not exist in the index.
			return Ok(())
		}
		sets[0] = key_set.expect("Function returns if key_set is None");
		for (i, t) in match_all_topics.iter().enumerate() {
			let set = self.by_topic.get(t);
			if set.map_or(0, |s| s.len()) == 0 {
				// At least one of the match_all_topics does not exist in the index.
				return Ok(())
			}
			sets[i + 1] = set.expect("Function returns if set is None");
		}
		let sets = &mut sets[0..match_all_topics.len() + 1];
		// Start with the smallest topic set or the key set.
		sets.sort_by_key(|s| s.len());
		for item in sets[0] {
			if sets[1..].iter().all(|set| set.contains(item)) {
				log::trace!(
					target: LOG_TARGET,
					"Iterating by topic/key: statement {:?}",
					HexDisplay::from(item)
				);
				f(item)?
			}
		}
		Ok(())
	}

	fn maintain(&mut self, current_time: u64) -> Vec<Hash> {
		// Purge previously expired messages.
		let mut purged = Vec::new();
		self.expired.retain(|hash, timestamp| {
			if *timestamp + self.options.purge_after_sec <= current_time {
				purged.push(*hash);
				log::trace!(target: LOG_TARGET, "Purged statement {:?}", HexDisplay::from(hash));
				false
			} else {
				true
			}
		});
		purged
	}

	fn make_expired(&mut self, hash: &Hash, current_time: u64) -> bool {
		if let Some((account, priority, len)) = self.entries.remove(hash) {
			self.total_size -= len;
			if let Some((topics, key)) = self.topics_and_keys.remove(hash) {
				for t in topics.into_iter().flatten() {
					if let std::collections::hash_map::Entry::Occupied(mut set) =
						self.by_topic.entry(t)
					{
						set.get_mut().remove(hash);
						if set.get().is_empty() {
							set.remove_entry();
						}
					}
				}
				if let std::collections::hash_map::Entry::Occupied(mut set) =
					self.by_dec_key.entry(key)
				{
					set.get_mut().remove(hash);
					if set.get().is_empty() {
						set.remove_entry();
					}
				}
			}
			self.expired.insert(*hash, current_time);
			if let std::collections::hash_map::Entry::Occupied(mut account_rec) =
				self.accounts.entry(account)
			{
				let key = PriorityKey { hash: *hash, priority };
				if let Some((channel, len)) = account_rec.get_mut().by_priority.remove(&key) {
					account_rec.get_mut().data_size -= len;
					if let Some(channel) = channel {
						account_rec.get_mut().channels.remove(&channel);
					}
				}
				if account_rec.get().by_priority.is_empty() {
					account_rec.remove_entry();
				}
			}
			log::trace!(target: LOG_TARGET, "Expired statement {:?}", HexDisplay::from(hash));
			true
		} else {
			false
		}
	}

	fn insert(
		&mut self,
		hash: Hash,
		statement: &Statement,
		account: &AccountId,
		validation: &ValidStatement,
		current_time: u64,
	) -> MaybeInserted {
		let statement_len = statement.data_len();
		if statement_len > validation.max_size as usize {
			log::debug!(
				target: LOG_TARGET,
				"Ignored oversize message: {:?} ({} bytes)",
				HexDisplay::from(&hash),
				statement_len,
			);
			return MaybeInserted::Ignored
		}

		let mut evicted = HashSet::new();
		let mut would_free_size = 0;
		let priority = Priority(statement.priority().unwrap_or(0));
		let (max_size, max_count) = (validation.max_size as usize, validation.max_count as usize);
		// It may happen that we can't delete enough lower priority messages
		// to satisfy size constraints. We check for that before deleting anything,
		// taking into account channel message replacement.
		if let Some(account_rec) = self.accounts.get(account) {
			if let Some(channel) = statement.channel() {
				if let Some(channel_record) = account_rec.channels.get(&channel) {
					if priority <= channel_record.priority {
						// Trying to replace channel message with lower priority
						log::debug!(
							target: LOG_TARGET,
							"Ignored lower priority channel message: {:?} {:?} <= {:?}",
							HexDisplay::from(&hash),
							priority,
							channel_record.priority,
						);
						return MaybeInserted::Ignored
					} else {
						// Would replace channel message. Still need to check for size constraints
						// below.
						log::debug!(
							target: LOG_TARGET,
							"Replacing higher priority channel message: {:?} ({:?}) > {:?} ({:?})",
							HexDisplay::from(&hash),
							priority,
							HexDisplay::from(&channel_record.hash),
							channel_record.priority,
						);
						let key = PriorityKey {
							hash: channel_record.hash,
							priority: channel_record.priority,
						};
						if let Some((_channel, len)) = account_rec.by_priority.get(&key) {
							would_free_size += *len;
							evicted.insert(channel_record.hash);
						}
					}
				}
			}
			// Check if we can evict enough lower priority statements to satisfy constraints
			for (entry, (_, len)) in account_rec.by_priority.iter() {
				if (account_rec.data_size - would_free_size + statement_len <= max_size) &&
					account_rec.by_priority.len() + 1 - evicted.len() <= max_count
				{
					// Satisfied
					break
				}
				if evicted.contains(&entry.hash) {
					// Already accounted for above
					continue
				}
				if entry.priority >= priority {
					log::debug!(
						target: LOG_TARGET,
						"Ignored message due to constraints {:?} {:?} < {:?}",
						HexDisplay::from(&hash),
						priority,
						entry.priority,
					);
					return MaybeInserted::Ignored
				}
				evicted.insert(entry.hash);
				would_free_size += len;
			}
		}
		// Now check global constraints as well.
		if !((self.total_size - would_free_size + statement_len <= self.options.max_total_size) &&
			self.entries.len() + 1 - evicted.len() <= self.options.max_total_statements)
		{
			log::debug!(
				target: LOG_TARGET,
				"Ignored statement {} because the store is full (size={}, count={})",
				HexDisplay::from(&hash),
				self.total_size,
				self.entries.len(),
			);
			return MaybeInserted::Ignored
		}

		for h in &evicted {
			self.make_expired(h, current_time);
		}
		self.insert_new(hash, *account, statement);
		MaybeInserted::Inserted(evicted)
	}
}

impl Store {
	/// Create a new shared store instance. There should only be one per process.
	/// `path` will be used to open a statement database or create a new one if it does not exist.
	pub fn new_shared<Block, Client>(
		path: &std::path::Path,
		options: Options,
		client: Arc<Client>,
		keystore: Arc<LocalKeystore>,
		prometheus: Option<&PrometheusRegistry>,
		task_spawner: &dyn SpawnNamed,
	) -> Result<Arc<Store>>
	where
		Block: BlockT,
		Block::Hash: From<BlockHash>,
		Client: ProvideRuntimeApi<Block> + HeaderBackend<Block> + Send + Sync + 'static,
		Client::Api: ValidateStatement<Block>,
	{
		let store = Arc::new(Self::new(path, options, client, keystore, prometheus)?);

		// Perform periodic statement store maintenance
		let worker_store = store.clone();
		task_spawner.spawn(
			"statement-store-maintenance",
			Some("statement-store"),
			Box::pin(async move {
				let mut interval = tokio::time::interval(MAINTENANCE_PERIOD);
				loop {
					interval.tick().await;
					worker_store.maintain();
				}
			}),
		);

		Ok(store)
	}

	/// Create a new instance.
	/// `path` will be used to open a statement database or create a new one if it does not exist.
	fn new<Block, Client>(
		path: &std::path::Path,
		options: Options,
		client: Arc<Client>,
		keystore: Arc<LocalKeystore>,
		prometheus: Option<&PrometheusRegistry>,
	) -> Result<Store>
	where
		Block: BlockT,
		Block::Hash: From<BlockHash>,
		Client: ProvideRuntimeApi<Block> + HeaderBackend<Block> + Send + Sync + 'static,
		Client::Api: ValidateStatement<Block>,
	{
		let mut path: std::path::PathBuf = path.into();
		path.push("statements");

		let mut config = parity_db::Options::with_columns(&path, col::COUNT);

		let statement_col = &mut config.columns[col::STATEMENTS as usize];
		statement_col.ref_counted = false;
		statement_col.preimage = true;
		statement_col.uniform = true;
		let db = parity_db::Db::open_or_create(&config).map_err(|e| Error::Db(e.to_string()))?;
		match db.get(col::META, &KEY_VERSION).map_err(|e| Error::Db(e.to_string()))? {
			Some(version) => {
				let version = u32::from_le_bytes(
					version
						.try_into()
						.map_err(|_| Error::Db("Error reading database version".into()))?,
				);
				if version != CURRENT_VERSION {
					return Err(Error::Db(format!("Unsupported database version: {version}")))
				}
			},
			None => {
				db.commit([(
					col::META,
					KEY_VERSION.to_vec(),
					Some(CURRENT_VERSION.to_le_bytes().to_vec()),
				)])
				.map_err(|e| Error::Db(e.to_string()))?;
			},
		}

		let validator = ClientWrapper { client, _block: Default::default() };
		let validate_fn = Box::new(move |block, source, statement| {
			validator.validate_statement(block, source, statement)
		});

		let store = Store {
			db,
			index: RwLock::new(Index::new(options)),
			validate_fn,
			keystore,
			time_override: None,
			metrics: PrometheusMetrics::new(prometheus),
		};
		store.populate()?;
		Ok(store)
	}

	/// Create memory index from the data.
	// This may be moved to a background thread if it slows startup too much.
	// This function should only be used on startup. There should be no other DB operations when
	// iterating the index.
	fn populate(&self) -> Result<()> {
		{
			let mut index = self.index.write();
			self.db
				.iter_column_while(col::STATEMENTS, |item| {
					let statement = item.value;
					if let Ok(statement) = Statement::decode(&mut statement.as_slice()) {
						let hash = statement.hash();
						log::trace!(
							target: LOG_TARGET,
							"Statement loaded {:?}",
							HexDisplay::from(&hash)
						);
						if let Some(account_id) = statement.account_id() {
							index.insert_new(hash, account_id, &statement);
						} else {
							log::debug!(
								target: LOG_TARGET,
								"Error decoding statement loaded from the DB: {:?}",
								HexDisplay::from(&hash)
							);
						}
					}
					true
				})
				.map_err(|e| Error::Db(e.to_string()))?;
			self.db
				.iter_column_while(col::EXPIRED, |item| {
					let expired_info = item.value;
					if let Ok((hash, timestamp)) =
						<(Hash, u64)>::decode(&mut expired_info.as_slice())
					{
						log::trace!(
							target: LOG_TARGET,
							"Statement loaded (expired): {:?}",
							HexDisplay::from(&hash)
						);
						index.insert_expired(hash, timestamp);
					}
					true
				})
				.map_err(|e| Error::Db(e.to_string()))?;
		}

		self.maintain();
		Ok(())
	}

	fn collect_statements<R>(
		&self,
		key: Option<DecryptionKey>,
		match_all_topics: &[Topic],
		mut f: impl FnMut(Statement) -> Option<R>,
	) -> Result<Vec<R>> {
		let mut result = Vec::new();
		let index = self.index.read();
		index.iterate_with(key, match_all_topics, |hash| {
			match self.db.get(col::STATEMENTS, hash).map_err(|e| Error::Db(e.to_string()))? {
				Some(entry) => {
					if let Ok(statement) = Statement::decode(&mut entry.as_slice()) {
						if let Some(data) = f(statement) {
							result.push(data);
						}
					} else {
						// DB inconsistency
						log::warn!(
							target: LOG_TARGET,
							"Corrupt statement {:?}",
							HexDisplay::from(hash)
						);
					}
				},
				None => {
					// DB inconsistency
					log::warn!(
						target: LOG_TARGET,
						"Missing statement {:?}",
						HexDisplay::from(hash)
					);
				},
			}
			Ok(())
		})?;
		Ok(result)
	}

	/// Perform periodic store maintenance
	pub fn maintain(&self) {
		log::trace!(target: LOG_TARGET, "Started store maintenance");
		let (deleted, active_count, expired_count): (Vec<_>, usize, usize) = {
			let mut index = self.index.write();
			let deleted = index.maintain(self.timestamp());
			(deleted, index.entries.len(), index.expired.len())
		};
		let deleted: Vec<_> =
			deleted.into_iter().map(|hash| (col::EXPIRED, hash.to_vec(), None)).collect();
		let deleted_count = deleted.len() as u64;
		if let Err(e) = self.db.commit(deleted) {
			log::warn!(target: LOG_TARGET, "Error writing to the statement database: {:?}", e);
		} else {
			self.metrics.report(|metrics| metrics.statements_pruned.inc_by(deleted_count));
		}
		log::trace!(
			target: LOG_TARGET,
			"Completed store maintenance. Purged: {}, Active: {}, Expired: {}",
			deleted_count,
			active_count,
			expired_count
		);
	}

	fn timestamp(&self) -> u64 {
		self.time_override.unwrap_or_else(|| {
			std::time::SystemTime::now()
				.duration_since(std::time::UNIX_EPOCH)
				.unwrap_or_default()
				.as_secs()
		})
	}

	#[cfg(test)]
	fn set_time(&mut self, time: u64) {
		self.time_override = Some(time);
	}

	/// Returns `self` as [`StatementStoreExt`].
	pub fn as_statement_store_ext(self: Arc<Self>) -> StatementStoreExt {
		StatementStoreExt::new(self)
	}

	/// Return information of all known statements whose decryption key is identified as
	/// `dest`. The key must be available to the client.
	fn posted_clear_inner<R>(
		&self,
		match_all_topics: &[Topic],
		dest: [u8; 32],
		// Map the statement and the decrypted data to the desired result.
		mut map_f: impl FnMut(Statement, Vec<u8>) -> R,
	) -> Result<Vec<R>> {
		self.collect_statements(Some(dest), match_all_topics, |statement| {
			if let (Some(key), Some(_)) = (statement.decryption_key(), statement.data()) {
				let public: sp_core::ed25519::Public = UncheckedFrom::unchecked_from(key);
				let public: sp_statement_store::ed25519::Public = public.into();
				match self.keystore.key_pair::<sp_statement_store::ed25519::Pair>(&public) {
					Err(e) => {
						log::debug!(
							target: LOG_TARGET,
							"Keystore error: {:?}, for statement {:?}",
							e,
							HexDisplay::from(&statement.hash())
						);
						None
					},
					Ok(None) => {
						log::debug!(
							target: LOG_TARGET,
							"Keystore is missing key for statement {:?}",
							HexDisplay::from(&statement.hash())
						);
						None
					},
					Ok(Some(pair)) => match statement.decrypt_private(&pair.into_inner()) {
						Ok(r) => r.map(|data| map_f(statement, data)),
						Err(e) => {
							log::debug!(
								target: LOG_TARGET,
								"Decryption error: {:?}, for statement {:?}",
								e,
								HexDisplay::from(&statement.hash())
							);
							None
						},
					},
				}
			} else {
				None
			}
		})
	}
}

impl StatementStore for Store {
	/// Return all statements.
	fn statements(&self) -> Result<Vec<(Hash, Statement)>> {
		let index = self.index.read();
		let mut result = Vec::with_capacity(index.entries.len());
		for h in index.entries.keys() {
			let encoded = self.db.get(col::STATEMENTS, h).map_err(|e| Error::Db(e.to_string()))?;
			if let Some(encoded) = encoded {
				if let Ok(statement) = Statement::decode(&mut encoded.as_slice()) {
					let hash = statement.hash();
					result.push((hash, statement));
				}
			}
		}
		Ok(result)
	}

	/// Returns a statement by hash.
	fn statement(&self, hash: &Hash) -> Result<Option<Statement>> {
		Ok(
			match self
				.db
				.get(col::STATEMENTS, hash.as_slice())
				.map_err(|e| Error::Db(e.to_string()))?
			{
				Some(entry) => {
					log::trace!(
						target: LOG_TARGET,
						"Queried statement {:?}",
						HexDisplay::from(hash)
					);
					Some(
						Statement::decode(&mut entry.as_slice())
							.map_err(|e| Error::Decode(e.to_string()))?,
					)
				},
				None => {
					log::trace!(
						target: LOG_TARGET,
						"Queried missing statement {:?}",
						HexDisplay::from(hash)
					);
					None
				},
			},
		)
	}

	/// Return the data of all known statements which include all topics and have no `DecryptionKey`
	/// field.
	fn broadcasts(&self, match_all_topics: &[Topic]) -> Result<Vec<Vec<u8>>> {
		self.collect_statements(None, match_all_topics, |statement| statement.into_data())
	}

	/// Return the data of all known statements whose decryption key is identified as `dest` (this
	/// will generally be the public key or a hash thereof for symmetric ciphers, or a hash of the
	/// private key for symmetric ciphers).
	fn posted(&self, match_all_topics: &[Topic], dest: [u8; 32]) -> Result<Vec<Vec<u8>>> {
		self.collect_statements(Some(dest), match_all_topics, |statement| statement.into_data())
	}

	/// Return the decrypted data of all known statements whose decryption key is identified as
	/// `dest`. The key must be available to the client.
	fn posted_clear(&self, match_all_topics: &[Topic], dest: [u8; 32]) -> Result<Vec<Vec<u8>>> {
		self.posted_clear_inner(match_all_topics, dest, |_statement, data| data)
	}

	/// Return all known statements which include all topics and have no `DecryptionKey`
	/// field.
	fn broadcasts_stmt(&self, match_all_topics: &[Topic]) -> Result<Vec<Vec<u8>>> {
		self.collect_statements(None, match_all_topics, |statement| Some(statement.encode()))
	}

	/// Return all known statements whose decryption key is identified as `dest` (this
	/// will generally be the public key or a hash thereof for symmetric ciphers, or a hash of the
	/// private key for symmetric ciphers).
	fn posted_stmt(&self, match_all_topics: &[Topic], dest: [u8; 32]) -> Result<Vec<Vec<u8>>> {
		self.collect_statements(Some(dest), match_all_topics, |statement| Some(statement.encode()))
	}

	/// Return the statement and the decrypted data of all known statements whose decryption key is
	/// identified as `dest`. The key must be available to the client.
	fn posted_clear_stmt(
		&self,
		match_all_topics: &[Topic],
		dest: [u8; 32],
	) -> Result<Vec<Vec<u8>>> {
		self.posted_clear_inner(match_all_topics, dest, |statement, data| {
			let mut res = Vec::with_capacity(statement.size_hint() + data.len());
			statement.encode_to(&mut res);
			res.extend_from_slice(&data);
			res
		})
	}

	/// Submit a statement to the store. Validates the statement and returns validation result.
	fn submit(&self, statement: Statement, source: StatementSource) -> SubmitResult {
		let hash = statement.hash();
		match self.index.read().query(&hash) {
			IndexQuery::Expired =>
				if !source.can_be_resubmitted() {
					return SubmitResult::KnownExpired
				},
			IndexQuery::Exists =>
				if !source.can_be_resubmitted() {
					return SubmitResult::Known
				},
			IndexQuery::Unknown => {},
		}

		let Some(account_id) = statement.account_id() else {
			log::debug!(
				target: LOG_TARGET,
				"Statement validation failed: Missing proof ({:?})",
				HexDisplay::from(&hash),
			);
			self.metrics.report(|metrics| metrics.validations_invalid.inc());
			return SubmitResult::Bad("No statement proof")
		};

		// Validate.
		let at_block = if let Some(Proof::OnChain { block_hash, .. }) = statement.proof() {
			Some(*block_hash)
		} else {
			None
		};
		let validation_result = (self.validate_fn)(at_block, source, statement.clone());
		let validation = match validation_result {
			Ok(validation) => validation,
			Err(InvalidStatement::BadProof) => {
				log::debug!(
					target: LOG_TARGET,
					"Statement validation failed: BadProof, {:?}",
					HexDisplay::from(&hash),
				);
				self.metrics.report(|metrics| metrics.validations_invalid.inc());
				return SubmitResult::Bad("Bad statement proof")
			},
			Err(InvalidStatement::NoProof) => {
				log::debug!(
					target: LOG_TARGET,
					"Statement validation failed: NoProof, {:?}",
					HexDisplay::from(&hash),
				);
				self.metrics.report(|metrics| metrics.validations_invalid.inc());
				return SubmitResult::Bad("Missing statement proof")
			},
			Err(InvalidStatement::InternalError) =>
				return SubmitResult::InternalError(Error::Runtime),
		};

		let current_time = self.timestamp();
		let mut commit = Vec::new();
		{
			let mut index = self.index.write();

			let evicted =
				match index.insert(hash, &statement, &account_id, &validation, current_time) {
					MaybeInserted::Ignored => return SubmitResult::Ignored,
					MaybeInserted::Inserted(evicted) => evicted,
				};

			commit.push((col::STATEMENTS, hash.to_vec(), Some(statement.encode())));
			for hash in evicted {
				commit.push((col::STATEMENTS, hash.to_vec(), None));
				commit.push((col::EXPIRED, hash.to_vec(), Some((hash, current_time).encode())));
			}
			if let Err(e) = self.db.commit(commit) {
				log::debug!(
					target: LOG_TARGET,
					"Statement validation failed: database error {}, {:?}",
					e,
					statement
				);
				return SubmitResult::InternalError(Error::Db(e.to_string()))
			}
		} // Release index lock
		self.metrics.report(|metrics| metrics.submitted_statements.inc());
		let network_priority = NetworkPriority::High;
		log::trace!(target: LOG_TARGET, "Statement submitted: {:?}", HexDisplay::from(&hash));
		SubmitResult::New(network_priority)
	}

	/// Remove a statement by hash.
	fn remove(&self, hash: &Hash) -> Result<()> {
		let current_time = self.timestamp();
		{
			let mut index = self.index.write();
			if index.make_expired(hash, current_time) {
				let commit = [
					(col::STATEMENTS, hash.to_vec(), None),
					(col::EXPIRED, hash.to_vec(), Some((hash, current_time).encode())),
				];
				if let Err(e) = self.db.commit(commit) {
					log::debug!(
						target: LOG_TARGET,
						"Error removing statement: database error {}, {:?}",
						e,
						HexDisplay::from(hash),
					);
					return Err(Error::Db(e.to_string()))
				}
			}
		}
		Ok(())
	}

	/// Remove all statements by an account.
	fn remove_by(&self, who: [u8; 32]) -> Result<()> {
		let mut index = self.index.write();
		let mut evicted = Vec::new();
		if let Some(account_rec) = index.accounts.get(&who) {
			evicted.extend(account_rec.by_priority.keys().map(|k| k.hash));
		}

		let current_time = self.timestamp();
		let mut commit = Vec::new();
		for hash in evicted {
			index.make_expired(&hash, current_time);
			commit.push((col::STATEMENTS, hash.to_vec(), None));
			commit.push((col::EXPIRED, hash.to_vec(), Some((hash, current_time).encode())));
		}
		self.db.commit(commit).map_err(|e| {
			log::debug!(
				target: LOG_TARGET,
				"Error removing statement: database error {}, remove by {:?}",
				e,
				HexDisplay::from(&who),
			);

			Error::Db(e.to_string())
		})
	}
}

#[cfg(test)]
mod tests {
	use crate::Store;
	use sc_keystore::Keystore;
	use sp_core::{Decode, Encode, Pair};
	use sp_statement_store::{
		runtime_api::{InvalidStatement, ValidStatement, ValidateStatement},
		AccountId, Channel, DecryptionKey, NetworkPriority, Proof, SignatureVerificationResult,
		Statement, StatementSource, StatementStore, SubmitResult, Topic,
	};

	type Extrinsic = sp_runtime::OpaqueExtrinsic;
	type Hash = sp_core::H256;
	type Hashing = sp_runtime::traits::BlakeTwo256;
	type BlockNumber = u64;
	type Header = sp_runtime::generic::Header<BlockNumber, Hashing>;
	type Block = sp_runtime::generic::Block<Header, Extrinsic>;

	const CORRECT_BLOCK_HASH: [u8; 32] = [1u8; 32];

	#[derive(Clone)]
	pub(crate) struct TestClient;

	pub(crate) struct RuntimeApi {
		_inner: TestClient,
	}

	impl sp_api::ProvideRuntimeApi<Block> for TestClient {
		type Api = RuntimeApi;
		fn runtime_api(&self) -> sp_api::ApiRef<Self::Api> {
			RuntimeApi { _inner: self.clone() }.into()
		}
	}

	sp_api::mock_impl_runtime_apis! {
		impl ValidateStatement<Block> for RuntimeApi {
			fn validate_statement(
				_source: StatementSource,
				statement: Statement,
			) -> std::result::Result<ValidStatement, InvalidStatement> {
				use crate::tests::account;
				match statement.verify_signature() {
					SignatureVerificationResult::Valid(_) => Ok(ValidStatement{max_count: 100, max_size: 1000}),
					SignatureVerificationResult::Invalid => Err(InvalidStatement::BadProof),
					SignatureVerificationResult::NoSignature => {
						if let Some(Proof::OnChain { block_hash, .. }) = statement.proof() {
							if block_hash == &CORRECT_BLOCK_HASH {
								let (max_count, max_size) = match statement.account_id() {
									Some(a) if a == account(1) => (1, 1000),
									Some(a) if a == account(2) => (2, 1000),
									Some(a) if a == account(3) => (3, 1000),
									Some(a) if a == account(4) => (4, 1000),
									_ => (2, 2000),
								};
								Ok(ValidStatement{ max_count, max_size })
							} else {
								Err(InvalidStatement::BadProof)
							}
						} else {
							Err(InvalidStatement::BadProof)
						}
					}
				}
			}
		}
	}

	impl sp_blockchain::HeaderBackend<Block> for TestClient {
		fn header(&self, _hash: Hash) -> sp_blockchain::Result<Option<Header>> {
			unimplemented!()
		}
		fn info(&self) -> sp_blockchain::Info<Block> {
			sp_blockchain::Info {
				best_hash: CORRECT_BLOCK_HASH.into(),
				best_number: 0,
				genesis_hash: Default::default(),
				finalized_hash: CORRECT_BLOCK_HASH.into(),
				finalized_number: 1,
				finalized_state: None,
				number_leaves: 0,
				block_gap: None,
			}
		}
		fn status(&self, _hash: Hash) -> sp_blockchain::Result<sp_blockchain::BlockStatus> {
			unimplemented!()
		}
		fn number(&self, _hash: Hash) -> sp_blockchain::Result<Option<BlockNumber>> {
			unimplemented!()
		}
		fn hash(&self, _number: BlockNumber) -> sp_blockchain::Result<Option<Hash>> {
			unimplemented!()
		}
	}

	fn test_store() -> (Store, tempfile::TempDir) {
		sp_tracing::init_for_tests();
		let temp_dir = tempfile::Builder::new().tempdir().expect("Error creating test dir");

		let client = std::sync::Arc::new(TestClient);
		let mut path: std::path::PathBuf = temp_dir.path().into();
		path.push("db");
		let keystore = std::sync::Arc::new(sc_keystore::LocalKeystore::in_memory());
		let store = Store::new(&path, Default::default(), client, keystore, None).unwrap();
		(store, temp_dir) // return order is important. Store must be dropped before TempDir
	}

	fn signed_statement(data: u8) -> Statement {
		signed_statement_with_topics(data, &[], None)
	}

	fn signed_statement_with_topics(
		data: u8,
		topics: &[Topic],
		dec_key: Option<DecryptionKey>,
	) -> Statement {
		let mut statement = Statement::new();
		statement.set_plain_data(vec![data]);
		for i in 0..topics.len() {
			statement.set_topic(i, topics[i]);
		}
		if let Some(key) = dec_key {
			statement.set_decryption_key(key);
		}
		let kp = sp_core::ed25519::Pair::from_string("//Alice", None).unwrap();
		statement.sign_ed25519_private(&kp);
		statement
	}

	fn topic(data: u64) -> Topic {
		let mut topic: Topic = Default::default();
		topic[0..8].copy_from_slice(&data.to_le_bytes());
		topic
	}

	fn dec_key(data: u64) -> DecryptionKey {
		let mut dec_key: DecryptionKey = Default::default();
		dec_key[0..8].copy_from_slice(&data.to_le_bytes());
		dec_key
	}

	fn account(id: u64) -> AccountId {
		let mut account: AccountId = Default::default();
		account[0..8].copy_from_slice(&id.to_le_bytes());
		account
	}

	fn channel(id: u64) -> Channel {
		let mut channel: Channel = Default::default();
		channel[0..8].copy_from_slice(&id.to_le_bytes());
		channel
	}

	fn statement(account_id: u64, priority: u32, c: Option<u64>, data_len: usize) -> Statement {
		let mut statement = Statement::new();
		let mut data = Vec::new();
		data.resize(data_len, 0);
		statement.set_plain_data(data);
		statement.set_priority(priority);
		if let Some(c) = c {
			statement.set_channel(channel(c));
		}
		statement.set_proof(Proof::OnChain {
			block_hash: CORRECT_BLOCK_HASH,
			who: account(account_id),
			event_index: 0,
		});
		statement
	}

	#[test]
	fn submit_one() {
		let (store, _temp) = test_store();
		let statement0 = signed_statement(0);
		assert_eq!(
			store.submit(statement0, StatementSource::Network),
			SubmitResult::New(NetworkPriority::High)
		);
		let unsigned = statement(0, 1, None, 0);
		assert_eq!(
			store.submit(unsigned, StatementSource::Network),
			SubmitResult::New(NetworkPriority::High)
		);
	}

	#[test]
	fn save_and_load_statements() {
		let (store, temp) = test_store();
		let statement0 = signed_statement(0);
		let statement1 = signed_statement(1);
		let statement2 = signed_statement(2);
		assert_eq!(
			store.submit(statement0.clone(), StatementSource::Network),
			SubmitResult::New(NetworkPriority::High)
		);
		assert_eq!(
			store.submit(statement1.clone(), StatementSource::Network),
			SubmitResult::New(NetworkPriority::High)
		);
		assert_eq!(
			store.submit(statement2.clone(), StatementSource::Network),
			SubmitResult::New(NetworkPriority::High)
		);
		assert_eq!(store.statements().unwrap().len(), 3);
		assert_eq!(store.broadcasts(&[]).unwrap().len(), 3);
		assert_eq!(store.statement(&statement1.hash()).unwrap(), Some(statement1.clone()));
		let keystore = store.keystore.clone();
		drop(store);

		let client = std::sync::Arc::new(TestClient);
		let mut path: std::path::PathBuf = temp.path().into();
		path.push("db");
		let store = Store::new(&path, Default::default(), client, keystore, None).unwrap();
		assert_eq!(store.statements().unwrap().len(), 3);
		assert_eq!(store.broadcasts(&[]).unwrap().len(), 3);
		assert_eq!(store.statement(&statement1.hash()).unwrap(), Some(statement1));
	}

	#[test]
	fn search_by_topic_and_key() {
		let (store, _temp) = test_store();
		let statement0 = signed_statement(0);
		let statement1 = signed_statement_with_topics(1, &[topic(0)], None);
		let statement2 = signed_statement_with_topics(2, &[topic(0), topic(1)], Some(dec_key(2)));
		let statement3 = signed_statement_with_topics(3, &[topic(0), topic(1), topic(2)], None);
		let statement4 =
			signed_statement_with_topics(4, &[topic(0), topic(42), topic(2), topic(3)], None);
		let statements = vec![statement0, statement1, statement2, statement3, statement4];
		for s in &statements {
			store.submit(s.clone(), StatementSource::Network);
		}

		let assert_topics = |topics: &[u64], key: Option<u64>, expected: &[u8]| {
			let key = key.map(dec_key);
			let topics: Vec<_> = topics.iter().map(|t| topic(*t)).collect();
			let mut got_vals: Vec<_> = if let Some(key) = key {
				store.posted(&topics, key).unwrap().into_iter().map(|d| d[0]).collect()
			} else {
				store.broadcasts(&topics).unwrap().into_iter().map(|d| d[0]).collect()
			};
			got_vals.sort();
			assert_eq!(expected.to_vec(), got_vals);
		};

		assert_topics(&[], None, &[0, 1, 3, 4]);
		assert_topics(&[], Some(2), &[2]);
		assert_topics(&[0], None, &[1, 3, 4]);
		assert_topics(&[1], None, &[3]);
		assert_topics(&[2], None, &[3, 4]);
		assert_topics(&[3], None, &[4]);
		assert_topics(&[42], None, &[4]);

		assert_topics(&[0, 1], None, &[3]);
		assert_topics(&[0, 1], Some(2), &[2]);
		assert_topics(&[0, 1, 99], Some(2), &[]);
		assert_topics(&[1, 2], None, &[3]);
		assert_topics(&[99], None, &[]);
		assert_topics(&[0, 99], None, &[]);
		assert_topics(&[0, 1, 2, 3, 42], None, &[]);
	}

	#[test]
	fn constraints() {
		let (store, _temp) = test_store();

		store.index.write().options.max_total_size = 3000;
		let source = StatementSource::Network;
		let ok = SubmitResult::New(NetworkPriority::High);
		let ignored = SubmitResult::Ignored;

		// Account 1 (limit = 1 msg, 1000 bytes)

		// Oversized statement is not allowed. Limit for account 1 is 1 msg, 1000 bytes
		assert_eq!(store.submit(statement(1, 1, Some(1), 2000), source), ignored);
		assert_eq!(store.submit(statement(1, 1, Some(1), 500), source), ok);
		// Would not replace channel message with same priority
		assert_eq!(store.submit(statement(1, 1, Some(1), 200), source), ignored);
		assert_eq!(store.submit(statement(1, 2, Some(1), 600), source), ok);
		// Submit another message to another channel with lower priority. Should not be allowed
		// because msg count limit is 1
		assert_eq!(store.submit(statement(1, 1, Some(2), 100), source), ignored);
		assert_eq!(store.index.read().expired.len(), 1);

		// Account 2 (limit = 2 msg, 1000 bytes)

		assert_eq!(store.submit(statement(2, 1, None, 500), source), ok);
		assert_eq!(store.submit(statement(2, 2, None, 100), source), ok);
		// Should evict priority 1
		assert_eq!(store.submit(statement(2, 3, None, 500), source), ok);
		assert_eq!(store.index.read().expired.len(), 2);
		// Should evict all
		assert_eq!(store.submit(statement(2, 4, None, 1000), source), ok);
		assert_eq!(store.index.read().expired.len(), 4);

		// Account 3 (limit = 3 msg, 1000 bytes)

		assert_eq!(store.submit(statement(3, 2, Some(1), 300), source), ok);
		assert_eq!(store.submit(statement(3, 3, Some(2), 300), source), ok);
		assert_eq!(store.submit(statement(3, 4, Some(3), 300), source), ok);
		// Should evict 2 and 3
		assert_eq!(store.submit(statement(3, 5, None, 500), source), ok);
		assert_eq!(store.index.read().expired.len(), 6);

		assert_eq!(store.index.read().total_size, 2400);
		assert_eq!(store.index.read().entries.len(), 4);

		// Should be over the global size limit
		assert_eq!(store.submit(statement(1, 1, None, 700), source), ignored);
		// Should be over the global count limit
		store.index.write().options.max_total_statements = 4;
		assert_eq!(store.submit(statement(1, 1, None, 100), source), ignored);

		let mut expected_statements = vec![
			statement(1, 2, Some(1), 600).hash(),
			statement(2, 4, None, 1000).hash(),
			statement(3, 4, Some(3), 300).hash(),
			statement(3, 5, None, 500).hash(),
		];
		expected_statements.sort();
		let mut statements: Vec<_> =
			store.statements().unwrap().into_iter().map(|(hash, _)| hash).collect();
		statements.sort();
		assert_eq!(expected_statements, statements);
	}

	#[test]
	fn expired_statements_are_purged() {
		use super::DEFAULT_PURGE_AFTER_SEC;
		let (mut store, temp) = test_store();
		let mut statement = statement(1, 1, Some(3), 100);
		store.set_time(0);
		statement.set_topic(0, topic(4));
		store.submit(statement.clone(), StatementSource::Network);
		assert_eq!(store.index.read().entries.len(), 1);
		store.remove(&statement.hash()).unwrap();
		assert_eq!(store.index.read().entries.len(), 0);
		assert_eq!(store.index.read().accounts.len(), 0);
		store.set_time(DEFAULT_PURGE_AFTER_SEC + 1);
		store.maintain();
		assert_eq!(store.index.read().expired.len(), 0);
		let keystore = store.keystore.clone();
		drop(store);

		let client = std::sync::Arc::new(TestClient);
		let mut path: std::path::PathBuf = temp.path().into();
		path.push("db");
		let store = Store::new(&path, Default::default(), client, keystore, None).unwrap();
		assert_eq!(store.statements().unwrap().len(), 0);
		assert_eq!(store.index.read().expired.len(), 0);
	}

	#[test]
	fn posted_clear_decrypts() {
		let (store, _temp) = test_store();
		let public = store
			.keystore
			.ed25519_generate_new(sp_core::crypto::key_types::STATEMENT, None)
			.unwrap();
		let statement1 = statement(1, 1, None, 100);
		let mut statement2 = statement(1, 2, None, 0);
		let plain = b"The most valuable secret".to_vec();
		statement2.encrypt(&plain, &public).unwrap();
		store.submit(statement1, StatementSource::Network);
		store.submit(statement2, StatementSource::Network);
		let posted_clear = store.posted_clear(&[], public.into()).unwrap();
		assert_eq!(posted_clear, vec![plain]);
	}

	#[test]
	fn broadcasts_stmt_returns_encoded_statements() {
		let (store, _tmp) = test_store();

		// no key, no topic
		let s0 = signed_statement_with_topics(0, &[], None);
		// same, but with a topic = 42
		let s1 = signed_statement_with_topics(1, &[topic(42)], None);
		// has a decryption key -> must NOT be returned by broadcasts_stmt
		let s2 = signed_statement_with_topics(2, &[topic(42)], Some(dec_key(99)));

		for s in [&s0, &s1, &s2] {
			store.submit(s.clone(), StatementSource::Network);
		}

		// no topic filter
		let mut hashes: Vec<_> = store
			.broadcasts_stmt(&[])
			.unwrap()
			.into_iter()
			.map(|bytes| Statement::decode(&mut &bytes[..]).unwrap().hash())
			.collect();
		hashes.sort();
		let expected_hashes = {
			let mut e = vec![s0.hash(), s1.hash()];
			e.sort();
			e
		};
		assert_eq!(hashes, expected_hashes);

		// filter on topic 42
		let got = store.broadcasts_stmt(&[topic(42)]).unwrap();
		assert_eq!(got.len(), 1);
		let st = Statement::decode(&mut &got[0][..]).unwrap();
		assert_eq!(st.hash(), s1.hash());
	}

	#[test]
	fn posted_stmt_returns_encoded_statements_for_dest() {
		let (store, _tmp) = test_store();

		let public1 = store
			.keystore
			.ed25519_generate_new(sp_core::crypto::key_types::STATEMENT, None)
			.unwrap();
		let dest: [u8; 32] = public1.into();

		let public2 = store
			.keystore
			.ed25519_generate_new(sp_core::crypto::key_types::STATEMENT, None)
			.unwrap();

		// A statement that does have dec_key = dest
		let mut s_with_key = statement(1, 1, None, 0);
		let plain1 = b"The most valuable secret".to_vec();
		s_with_key.encrypt(&plain1, &public1).unwrap();

		// A statement with a different dec_key
		let mut s_other_key = statement(2, 2, None, 0);
		let plain2 = b"The second most valuable secret".to_vec();
		s_other_key.encrypt(&plain2, &public2).unwrap();

		// Submit them all
		for s in [&s_with_key, &s_other_key] {
			store.submit(s.clone(), StatementSource::Network);
		}

		// posted_stmt should only return the one with dec_key = dest
		let retrieved = store.posted_stmt(&[], dest).unwrap();
		assert_eq!(retrieved.len(), 1, "Only one statement has dec_key=dest");

		// Re-decode that returned statement to confirm it is correct
		let returned_stmt = Statement::decode(&mut &retrieved[0][..]).unwrap();
		assert_eq!(
			returned_stmt.hash(),
			s_with_key.hash(),
			"Returned statement must match s_with_key"
		);
	}

	#[test]
	fn posted_clear_stmt_returns_statement_followed_by_plain_data() {
		let (store, _tmp) = test_store();

		let public1 = store
			.keystore
			.ed25519_generate_new(sp_core::crypto::key_types::STATEMENT, None)
			.unwrap();
		let dest: [u8; 32] = public1.into();

		let public2 = store
			.keystore
			.ed25519_generate_new(sp_core::crypto::key_types::STATEMENT, None)
			.unwrap();

		// A statement that does have dec_key = dest
		let mut s_with_key = statement(1, 1, None, 0);
		let plain1 = b"The most valuable secret".to_vec();
		s_with_key.encrypt(&plain1, &public1).unwrap();

		// A statement with a different dec_key
		let mut s_other_key = statement(2, 2, None, 0);
		let plain2 = b"The second most valuable secret".to_vec();
		s_other_key.encrypt(&plain2, &public2).unwrap();

		// Submit them all
		for s in [&s_with_key, &s_other_key] {
			store.submit(s.clone(), StatementSource::Network);
		}

		// posted_stmt should only return the one with dec_key = dest
		let retrieved = store.posted_clear_stmt(&[], dest).unwrap();
		assert_eq!(retrieved.len(), 1, "Only one statement has dec_key=dest");

		// We expect: [ encoded Statement ] + [ the decrypted bytes ]
		let encoded_stmt = s_with_key.encode();
		let stmt_len = encoded_stmt.len();

		// 1) statement is first
		assert_eq!(&retrieved[0][..stmt_len], &encoded_stmt[..]);

		// 2) followed by the decrypted payload
		let trailing = &retrieved[0][stmt_len..];
		assert_eq!(trailing, &plain1[..]);
	}

	#[test]
	fn posted_clear_returns_plain_data_for_dest_and_topics() {
		let (store, _tmp) = test_store();

		// prepare two key-pairs
		let public_dest = store
			.keystore
			.ed25519_generate_new(sp_core::crypto::key_types::STATEMENT, None)
			.unwrap();
		let dest: [u8; 32] = public_dest.into();

		let public_other = store
			.keystore
			.ed25519_generate_new(sp_core::crypto::key_types::STATEMENT, None)
			.unwrap();

		// statement that SHOULD be returned (matches dest & topic 42)
		let mut s_good = statement(1, 1, None, 0);
		let plaintext_good = b"The most valuable secret".to_vec();
		s_good.encrypt(&plaintext_good, &public_dest).unwrap();
		s_good.set_topic(0, topic(42));

		// statement that should NOT be returned (same dest but different topic)
		let mut s_wrong_topic = statement(2, 2, None, 0);
		s_wrong_topic.encrypt(b"Wrong topic", &public_dest).unwrap();
		s_wrong_topic.set_topic(0, topic(99));

		// statement that should NOT be returned (different dest)
		let mut s_other_dest = statement(3, 3, None, 0);
		s_other_dest.encrypt(b"Other dest", &public_other).unwrap();
		s_other_dest.set_topic(0, topic(42));

		// submit all
		for s in [&s_good, &s_wrong_topic, &s_other_dest] {
			store.submit(s.clone(), StatementSource::Network);
		}

		// call posted_clear with the topic filter and dest
		let retrieved = store.posted_clear(&[topic(42)], dest).unwrap();

		// exactly one element, equal to the expected plaintext
		assert_eq!(retrieved, vec![plaintext_good]);
	}

	#[test]
	fn remove_by_covers_various_situations() {
		use sp_statement_store::{StatementSource, StatementStore, SubmitResult};

		// Use a fresh store and fixed time so we can control purging.
		let (mut store, _temp) = test_store();
		store.set_time(0);

		// Reuse helpers from this module.
		let t42 = topic(42);
		let k7 = dec_key(7);

		// Account A = 4 (has per-account limits (4, 1000) in the mock runtime)
		// - Mix of topic, decryption-key and channel to exercise every index.
		let mut s_a1 = statement(4, 10, Some(100), 100);
		s_a1.set_topic(0, t42);
		let h_a1 = s_a1.hash();

		let mut s_a2 = statement(4, 20, Some(200), 150);
		s_a2.set_decryption_key(k7);
		let h_a2 = s_a2.hash();

		let s_a3 = statement(4, 30, None, 50);
		let h_a3 = s_a3.hash();

		// Account B = 3 (control group that must remain untouched).
		let s_b1 = statement(3, 10, None, 100);
		let h_b1 = s_b1.hash();

		let mut s_b2 = statement(3, 15, Some(300), 100);
		s_b2.set_topic(0, t42);
		s_b2.set_decryption_key(k7);
		let h_b2 = s_b2.hash();

		// Submit all statements.
		for s in [&s_a1, &s_a2, &s_a3, &s_b1, &s_b2] {
			assert!(matches!(
				store.submit(s.clone(), StatementSource::Network),
				SubmitResult::New(_)
			));
		}

		// --- Pre-conditions: everything is indexed as expected.
		{
			let idx = store.index.read();
			assert_eq!(idx.entries.len(), 5, "all 5 should be present");
			assert!(idx.accounts.contains_key(&account(4)));
			assert!(idx.accounts.contains_key(&account(3)));
			assert_eq!(idx.total_size, 100 + 150 + 50 + 100 + 100);

			// Topic and key sets contain both A & B entries.
			let set_t = idx.by_topic.get(&t42).expect("topic set exists");
			assert!(set_t.contains(&h_a1) && set_t.contains(&h_b2));

			let set_k = idx.by_dec_key.get(&Some(k7)).expect("key set exists");
			assert!(set_k.contains(&h_a2) && set_k.contains(&h_b2));
		}

		// --- Action: remove all statements by Account A.
		store.remove_by(account(4)).expect("remove_by should succeed");

		// --- Post-conditions: A's statements are gone and marked expired; B's remain.
		{
			// A's statements removed from DB view.
			for h in [h_a1, h_a2, h_a3] {
				assert!(store.statement(&h).unwrap().is_none(), "A's statement should be removed");
			}

			// B's statements still present.
			for h in [h_b1, h_b2] {
				assert!(store.statement(&h).unwrap().is_some(), "B's statement should remain");
			}

			let idx = store.index.read();

			// Account map updated.
			assert!(!idx.accounts.contains_key(&account(4)), "Account A must be gone");
			assert!(idx.accounts.contains_key(&account(3)), "Account B must remain");

			// Removed statements are marked expired.
			assert!(idx.expired.contains_key(&h_a1));
			assert!(idx.expired.contains_key(&h_a2));
			assert!(idx.expired.contains_key(&h_a3));
			assert_eq!(idx.expired.len(), 3);

			// Entry count & total_size reflect only B's data.
			assert_eq!(idx.entries.len(), 2);
			assert_eq!(idx.total_size, 100 + 100);

			// Topic index: only B2 remains for topic 42.
			let set_t = idx.by_topic.get(&t42).expect("topic set exists");
			assert!(set_t.contains(&h_b2));
			assert!(!set_t.contains(&h_a1));

			// Decryption-key index: only B2 remains for key 7.
			let set_k = idx.by_dec_key.get(&Some(k7)).expect("key set exists");
			assert!(set_k.contains(&h_b2));
			assert!(!set_k.contains(&h_a2));
		}

		// --- Idempotency: removing again is a no-op and should not error.
		store.remove_by(account(4)).expect("second remove_by should be a no-op");

		// --- Purge: advance time beyond TTL and run maintenance; expired entries disappear.
		let purge_after = store.index.read().options.purge_after_sec;
		store.set_time(purge_after + 1);
		store.maintain();
		assert_eq!(store.index.read().expired.len(), 0, "expired entries should be purged");

		// --- Reuse: Account A can submit again after purge.
		let s_new = statement(4, 40, None, 10);
		assert!(matches!(store.submit(s_new, StatementSource::Network), SubmitResult::New(_)));
	}
}<|MERGE_RESOLUTION|>--- conflicted
+++ resolved
@@ -76,11 +76,6 @@
 
 const LOG_TARGET: &str = "statement-store";
 
-<<<<<<< HEAD
-const DEFAULT_PURGE_AFTER_SEC: u64 = 2 * 24 * 60 * 60; //48h
-const DEFAULT_MAX_TOTAL_STATEMENTS: usize = 4_000_000;
-const DEFAULT_MAX_TOTAL_SIZE: usize = 10 * 1024 * 1024 * 1024;
-=======
 /// The amount of time an expired statement is kept before it is removed from the store entirely.
 pub const DEFAULT_PURGE_AFTER_SEC: u64 = 2 * 24 * 60 * 60; //48h
 /// The maximum number of statements the statement store can hold.
@@ -88,7 +83,6 @@
 /// The maximum amount of data the statement store can hold, regardless of the number of
 /// statements from which the data originates.
 pub const DEFAULT_MAX_TOTAL_SIZE: usize = 2 * 1024 * 1024 * 1024; // 2GiB
->>>>>>> 8ac594d2
 
 const MAINTENANCE_PERIOD: std::time::Duration = std::time::Duration::from_secs(30);
 
