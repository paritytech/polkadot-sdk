[package]
name = "sc-storage-monitor"
version = "0.1.0"
authors.workspace = true
edition.workspace = true
license = "GPL-3.0-or-later WITH Classpath-exception-2.0"
repository.workspace = true
description = "Storage monitor service for substrate"
homepage = "https://substrate.io"

[dependencies]
clap = { version = "4.4.6", features = ["derive", "string"] }
log = "0.4.17"
<<<<<<< HEAD
fs4 = "0.6.3"
sc-client-db = { path = "../db", default-features = false }
=======
fs4 = "0.7.0"
sc-client-db = { path = "../db", default-features = false}
>>>>>>> 2858cbc2
sp-core = { path = "../../primitives/core" }
tokio = "1.22.0"
thiserror = "1.0.48"<|MERGE_RESOLUTION|>--- conflicted
+++ resolved
@@ -11,13 +11,8 @@
 [dependencies]
 clap = { version = "4.4.6", features = ["derive", "string"] }
 log = "0.4.17"
-<<<<<<< HEAD
-fs4 = "0.6.3"
+fs4 = "0.7.0"
 sc-client-db = { path = "../db", default-features = false }
-=======
-fs4 = "0.7.0"
-sc-client-db = { path = "../db", default-features = false}
->>>>>>> 2858cbc2
 sp-core = { path = "../../primitives/core" }
 tokio = "1.22.0"
 thiserror = "1.0.48"