[package]
name = "sc-chain-spec"
version = "28.0.0"
authors.workspace = true
edition.workspace = true
license = "GPL-3.0-or-later WITH Classpath-exception-2.0"
homepage = "https://substrate.io"
repository.workspace = true
description = "Substrate chain configurations."
readme = "README.md"

[lints]
workspace = true

[package.metadata.docs.rs]
targets = ["x86_64-unknown-linux-gnu"]

[dependencies]
clap = { version = "4.5.3", features = ["derive"], optional = true }
codec = { package = "parity-scale-codec", version = "3.6.12", default-features = false, features = ["derive"] }
memmap2 = "0.9.3"
serde = { features = ["derive"], workspace = true, default-features = true }
serde_json = { workspace = true, default-features = true }
sc-client-api = { path = "../api" }
sc-chain-spec-derive = { path = "derive" }
sc-executor = { path = "../executor" }
sp-io = { default-features = false, path = "../../primitives/io" }
sc-network = { path = "../network" }
sc-telemetry = { path = "../telemetry" }
sp-blockchain = { path = "../../primitives/blockchain" }
sp-core = { path = "../../primitives/core" }
sp-crypto-hashing = { path = "../../primitives/crypto/hashing" }
sp-genesis-builder = { path = "../../primitives/genesis-builder" }
sp-runtime = { path = "../../primitives/runtime" }
sp-state-machine = { path = "../../primitives/state-machine" }
log = { workspace = true }
sp-tracing = { path = "../../primitives/tracing" }
array-bytes = "6.2.2"
docify = "0.2.8"

[dev-dependencies]
substrate-test-runtime = { path = "../../test-utils/runtime" }
sp-keyring = { path = "../../primitives/keyring" }
sp-application-crypto = { default-features = false, path = "../../primitives/application-crypto", features = ["serde"] }
sp-consensus-babe = { default-features = false, path = "../../primitives/consensus/babe", features = ["serde"] }
<<<<<<< HEAD

[features]
clap = [
    "dep:clap"
]
=======
regex = "1.6.0"
>>>>>>> 1d86fc1e
<|MERGE_RESOLUTION|>--- conflicted
+++ resolved
@@ -43,12 +43,9 @@
 sp-keyring = { path = "../../primitives/keyring" }
 sp-application-crypto = { default-features = false, path = "../../primitives/application-crypto", features = ["serde"] }
 sp-consensus-babe = { default-features = false, path = "../../primitives/consensus/babe", features = ["serde"] }
-<<<<<<< HEAD
+regex = "1.6.0"
 
 [features]
 clap = [
     "dep:clap"
-]
-=======
-regex = "1.6.0"
->>>>>>> 1d86fc1e
+]