// This file is part of Substrate.

// Copyright (C) Parity Technologies (UK) Ltd.
// SPDX-License-Identifier: GPL-3.0-or-later WITH Classpath-exception-2.0

// This program is free software: you can redistribute it and/or modify
// it under the terms of the GNU General Public License as published by
// the Free Software Foundation, either version 3 of the License, or
// (at your option) any later version.

// This program is distributed in the hope that it will be useful,
// but WITHOUT ANY WARRANTY; without even the implied warranty of
// MERCHANTABILITY or FITNESS FOR A PARTICULAR PURPOSE. See the
// GNU General Public License for more details.

// You should have received a copy of the GNU General Public License
// along with this program. If not, see <https://www.gnu.org/licenses/>.

use crate::{
	arg_enums::{Cors, RpcMethods},
	error::{Error, Result},
	params::{
		ImportParams, KeystoreParams, NetworkParams, OffchainWorkerParams, SharedParams,
		TransactionPoolParams,
	},
	CliConfiguration, PrometheusParams, RuntimeParams, TelemetryParams,
	RPC_DEFAULT_MAX_CONNECTIONS, RPC_DEFAULT_MAX_REQUEST_SIZE_MB, RPC_DEFAULT_MAX_RESPONSE_SIZE_MB,
	RPC_DEFAULT_MAX_SUBS_PER_CONN, RPC_DEFAULT_MESSAGE_CAPACITY_PER_CONN,
};
use clap::Parser;
use regex::Regex;
use sc_service::{
	config::{BasePath, PrometheusConfig, RpcBatchRequestConfig, TransactionPoolOptions},
	ChainSpec, Role,
};
use sc_telemetry::TelemetryEndpoints;
use std::{
	net::{IpAddr, Ipv4Addr, SocketAddr},
	num::NonZeroU32,
};

/// The `run` command used to run a node.
#[derive(Debug, Clone, Parser)]
pub struct RunCmd {
	/// Enable validator mode.
	///
	/// The node will be started with the authority role and actively
	/// participate in any consensus task that it can (e.g. depending on
	/// availability of local keys).
	#[arg(long)]
	pub validator: bool,

	/// Disable GRANDPA.
	///
	/// Disables voter when running in validator mode, otherwise disable the GRANDPA
	/// observer.
	#[arg(long)]
	pub no_grandpa: bool,

	/// Listen to all RPC interfaces (default: local).
	///
	/// Not all RPC methods are safe to be exposed publicly.
	///
	/// Use an RPC proxy server to filter out dangerous methods. More details:
	/// <https://docs.substrate.io/build/remote-procedure-calls/#public-rpc-interfaces>.
	///
	/// Use `--unsafe-rpc-external` to suppress the warning if you understand the risks.
	#[arg(long)]
	pub rpc_external: bool,

	/// Listen to all RPC interfaces.
	///
	/// Same as `--rpc-external`.
	#[arg(long)]
	pub unsafe_rpc_external: bool,

	/// RPC methods to expose.
	#[arg(
		long,
		value_name = "METHOD SET",
		value_enum,
		ignore_case = true,
		default_value_t = RpcMethods::Auto,
		verbatim_doc_comment
	)]
	pub rpc_methods: RpcMethods,

	/// RPC rate limiting (calls/minute) for each connection.
	///
	/// This is disabled by default.
	///
	/// For example `--rpc-rate-limit 10` will maximum allow
	/// 10 calls per minute per connection.
	#[arg(long)]
	pub rpc_rate_limit: Option<NonZeroU32>,

	/// Set the maximum RPC request payload size for both HTTP and WS in megabytes.
	#[arg(long, default_value_t = RPC_DEFAULT_MAX_REQUEST_SIZE_MB)]
	pub rpc_max_request_size: u32,

	/// Set the maximum RPC response payload size for both HTTP and WS in megabytes.
	#[arg(long, default_value_t = RPC_DEFAULT_MAX_RESPONSE_SIZE_MB)]
	pub rpc_max_response_size: u32,

	/// Set the maximum concurrent subscriptions per connection.
	#[arg(long, default_value_t = RPC_DEFAULT_MAX_SUBS_PER_CONN)]
	pub rpc_max_subscriptions_per_connection: u32,

	/// Specify JSON-RPC server TCP port.
	#[arg(long, value_name = "PORT")]
	pub rpc_port: Option<u16>,

	/// Maximum number of RPC server connections.
	#[arg(long, value_name = "COUNT", default_value_t = RPC_DEFAULT_MAX_CONNECTIONS)]
	pub rpc_max_connections: u32,

	/// The number of messages the RPC server is allowed to keep in memory.
	///
	/// If the buffer becomes full then the server will not process
	/// new messages until the connected client start reading the
	/// underlying messages.
	///
	/// This applies per connection which includes both
	/// JSON-RPC methods calls and subscriptions.
	#[arg(long, default_value_t = RPC_DEFAULT_MESSAGE_CAPACITY_PER_CONN)]
	pub rpc_message_buffer_capacity_per_connection: u32,

	/// Disable RPC batch requests
	#[arg(long, alias = "rpc_no_batch_requests", conflicts_with_all = &["rpc_max_batch_request_len"])]
	pub rpc_disable_batch_requests: bool,

	/// Limit the max length per RPC batch request
	#[arg(long, conflicts_with_all = &["rpc_disable_batch_requests"], value_name = "LEN")]
	pub rpc_max_batch_request_len: Option<u32>,

	/// Specify browser *origins* allowed to access the HTTP & WS RPC servers.
	///
	/// A comma-separated list of origins (protocol://domain or special `null`
	/// value). Value of `all` will disable origin validation. Default is to
	/// allow localhost and <https://polkadot.js.org> origins. When running in
	/// `--dev` mode the default is to allow all origins.
	#[arg(long, value_name = "ORIGINS")]
	pub rpc_cors: Option<Cors>,

	/// The human-readable name for this node.
	///
	/// It's used as network node name.
	#[arg(long, value_name = "NAME")]
	pub name: Option<String>,

	#[allow(missing_docs)]
	#[clap(flatten)]
	pub telemetry_params: TelemetryParams,

	#[allow(missing_docs)]
	#[clap(flatten)]
	pub prometheus_params: PrometheusParams,

	#[allow(missing_docs)]
	#[clap(flatten)]
	pub runtime_params: RuntimeParams,

	#[allow(missing_docs)]
	#[clap(flatten)]
	pub offchain_worker_params: OffchainWorkerParams,

	#[allow(missing_docs)]
	#[clap(flatten)]
	pub shared_params: SharedParams,

	#[allow(missing_docs)]
	#[clap(flatten)]
	pub import_params: ImportParams,

	#[allow(missing_docs)]
	#[clap(flatten)]
	pub network_params: NetworkParams,

	#[allow(missing_docs)]
	#[clap(flatten)]
	pub pool_config: TransactionPoolParams,

	#[allow(missing_docs)]
	#[clap(flatten)]
	pub keystore_params: KeystoreParams,

	/// Shortcut for `--name Alice --validator`.
	///
	/// Session keys for `Alice` are added to keystore.
	#[arg(long, conflicts_with_all = &["bob", "charlie", "dave", "eve", "ferdie", "one", "two"])]
	pub alice: bool,

	/// Shortcut for `--name Bob --validator`.
	///
	/// Session keys for `Bob` are added to keystore.
	#[arg(long, conflicts_with_all = &["alice", "charlie", "dave", "eve", "ferdie", "one", "two"])]
	pub bob: bool,

	/// Shortcut for `--name Charlie --validator`.
	///
	/// Session keys for `Charlie` are added to keystore.
	#[arg(long, conflicts_with_all = &["alice", "bob", "dave", "eve", "ferdie", "one", "two"])]
	pub charlie: bool,

	/// Shortcut for `--name Dave --validator`.
	///
	/// Session keys for `Dave` are added to keystore.
	#[arg(long, conflicts_with_all = &["alice", "bob", "charlie", "eve", "ferdie", "one", "two"])]
	pub dave: bool,

	/// Shortcut for `--name Eve --validator`.
	///
	/// Session keys for `Eve` are added to keystore.
	#[arg(long, conflicts_with_all = &["alice", "bob", "charlie", "dave", "ferdie", "one", "two"])]
	pub eve: bool,

	/// Shortcut for `--name Ferdie --validator`.
	///
	/// Session keys for `Ferdie` are added to keystore.
	#[arg(long, conflicts_with_all = &["alice", "bob", "charlie", "dave", "eve", "one", "two"])]
	pub ferdie: bool,

	/// Shortcut for `--name One --validator`.
	///
	/// Session keys for `One` are added to keystore.
	#[arg(long, conflicts_with_all = &["alice", "bob", "charlie", "dave", "eve", "ferdie", "two"])]
	pub one: bool,

	/// Shortcut for `--name Two --validator`.
	///
	/// Session keys for `Two` are added to keystore.
	#[arg(long, conflicts_with_all = &["alice", "bob", "charlie", "dave", "eve", "ferdie", "one"])]
	pub two: bool,

	/// Enable authoring even when offline.
	#[arg(long)]
	pub force_authoring: bool,

	/// Run a temporary node.
	///
	/// A temporary directory will be created to store the configuration and will be deleted
	/// at the end of the process.
	///
	/// Note: the directory is random per process execution. This directory is used as base path
	/// which includes: database, node key and keystore.
	///
	/// When `--dev` is given and no explicit `--base-path`, this option is implied.
	#[arg(long, conflicts_with = "base_path")]
	pub tmp: bool,
}

impl RunCmd {
	/// Get the `Sr25519Keyring` matching one of the flag.
	pub fn get_keyring(&self) -> Option<sp_keyring::Sr25519Keyring> {
		use sp_keyring::Sr25519Keyring::*;

		if self.alice {
			Some(Alice)
		} else if self.bob {
			Some(Bob)
		} else if self.charlie {
			Some(Charlie)
		} else if self.dave {
			Some(Dave)
		} else if self.eve {
			Some(Eve)
		} else if self.ferdie {
			Some(Ferdie)
		} else if self.one {
			Some(One)
		} else if self.two {
			Some(Two)
		} else {
			None
		}
	}
}

impl CliConfiguration for RunCmd {
	fn shared_params(&self) -> &SharedParams {
		&self.shared_params
	}

	fn import_params(&self) -> Option<&ImportParams> {
		Some(&self.import_params)
	}

	fn network_params(&self) -> Option<&NetworkParams> {
		Some(&self.network_params)
	}

	fn keystore_params(&self) -> Option<&KeystoreParams> {
		Some(&self.keystore_params)
	}

	fn offchain_worker_params(&self) -> Option<&OffchainWorkerParams> {
		Some(&self.offchain_worker_params)
	}

	fn node_name(&self) -> Result<String> {
		let name: String = match (self.name.as_ref(), self.get_keyring()) {
			(Some(name), _) => name.to_string(),
			(_, Some(keyring)) => keyring.to_string(),
			(None, None) => crate::generate_node_name(),
		};

		is_node_name_valid(&name).map_err(|msg| {
			Error::Input(format!(
				"Invalid node name '{}'. Reason: {}. If unsure, use none.",
				name, msg
			))
		})?;

		Ok(name)
	}

	fn dev_key_seed(&self, is_dev: bool) -> Result<Option<String>> {
		Ok(self.get_keyring().map(|a| format!("//{}", a)).or_else(|| {
			if is_dev {
				Some("//Alice".into())
			} else {
				None
			}
		}))
	}

	fn telemetry_endpoints(
		&self,
		chain_spec: &Box<dyn ChainSpec>,
	) -> Result<Option<TelemetryEndpoints>> {
		let params = &self.telemetry_params;
		Ok(if params.no_telemetry {
			None
		} else if !params.telemetry_endpoints.is_empty() {
			Some(
				TelemetryEndpoints::new(params.telemetry_endpoints.clone())
					.map_err(|e| e.to_string())?,
			)
		} else {
			chain_spec.telemetry_endpoints().clone()
		})
	}

	fn role(&self, is_dev: bool) -> Result<Role> {
		let keyring = self.get_keyring();
		let is_authority = self.validator || is_dev || keyring.is_some();

		Ok(if is_authority { Role::Authority } else { Role::Full })
	}

	fn force_authoring(&self) -> Result<bool> {
		// Imply forced authoring on --dev
		Ok(self.shared_params.dev || self.force_authoring)
	}

	fn prometheus_config(
		&self,
		default_listen_port: u16,
		chain_spec: &Box<dyn ChainSpec>,
	) -> Result<Option<PrometheusConfig>> {
		Ok(self
			.prometheus_params
			.prometheus_config(default_listen_port, chain_spec.id().to_string()))
	}

	fn disable_grandpa(&self) -> Result<bool> {
		Ok(self.no_grandpa)
	}

	fn rpc_max_connections(&self) -> Result<u32> {
		Ok(self.rpc_max_connections)
	}

	fn rpc_cors(&self, is_dev: bool) -> Result<Option<Vec<String>>> {
		Ok(self
			.rpc_cors
			.clone()
			.unwrap_or_else(|| {
				if is_dev {
					log::warn!("Running in --dev mode, RPC CORS has been disabled.");
					Cors::All
				} else {
					Cors::List(vec![
						"http://localhost:*".into(),
						"http://127.0.0.1:*".into(),
						"https://localhost:*".into(),
						"https://127.0.0.1:*".into(),
						"https://polkadot.js.org".into(),
					])
				}
			})
			.into())
	}

	fn rpc_addr(&self, default_listen_port: u16) -> Result<Option<SocketAddr>> {
		let interface = rpc_interface(
			self.rpc_external,
			self.unsafe_rpc_external,
			self.rpc_methods,
			self.validator,
		)?;

		Ok(Some(SocketAddr::new(interface, self.rpc_port.unwrap_or(default_listen_port))))
	}

	fn rpc_methods(&self) -> Result<sc_service::config::RpcMethods> {
		Ok(self.rpc_methods.into())
	}

	fn rpc_max_request_size(&self) -> Result<u32> {
		Ok(self.rpc_max_request_size)
	}

	fn rpc_max_response_size(&self) -> Result<u32> {
		Ok(self.rpc_max_response_size)
	}

	fn rpc_max_subscriptions_per_connection(&self) -> Result<u32> {
		Ok(self.rpc_max_subscriptions_per_connection)
	}

<<<<<<< HEAD
	fn rpc_buffer_capacity_per_connection(&self) -> Result<u32> {
		Ok(self.rpc_message_buffer_capacity_per_connection)
	}

	fn rpc_batch_config(&self) -> Result<RpcBatchRequestConfig> {
		let cfg = if self.rpc_disable_batch_requests {
			RpcBatchRequestConfig::Disabled
		} else if let Some(l) = self.rpc_max_batch_request_len {
			RpcBatchRequestConfig::Limit(l)
		} else {
			RpcBatchRequestConfig::Unlimited
		};

		Ok(cfg)
=======
	fn rpc_rate_limit(&self) -> Result<Option<NonZeroU32>> {
		Ok(self.rpc_rate_limit)
>>>>>>> d7862aa8
	}

	fn transaction_pool(&self, is_dev: bool) -> Result<TransactionPoolOptions> {
		Ok(self.pool_config.transaction_pool(is_dev))
	}

	fn max_runtime_instances(&self) -> Result<Option<usize>> {
		Ok(Some(self.runtime_params.max_runtime_instances))
	}

	fn runtime_cache_size(&self) -> Result<u8> {
		Ok(self.runtime_params.runtime_cache_size)
	}

	fn base_path(&self) -> Result<Option<BasePath>> {
		Ok(if self.tmp {
			Some(BasePath::new_temp_dir()?)
		} else {
			match self.shared_params().base_path()? {
				Some(r) => Some(r),
				// If `dev` is enabled, we use the temp base path.
				None if self.shared_params().is_dev() => Some(BasePath::new_temp_dir()?),
				None => None,
			}
		})
	}
}

/// Check whether a node name is considered as valid.
pub fn is_node_name_valid(_name: &str) -> std::result::Result<(), &str> {
	let name = _name.to_string();

	if name.is_empty() {
		return Err("Node name cannot be empty")
	}

	if name.chars().count() >= crate::NODE_NAME_MAX_LENGTH {
		return Err("Node name too long")
	}

	let invalid_chars = r"[\\.@]";
	let re = Regex::new(invalid_chars).unwrap();
	if re.is_match(&name) {
		return Err("Node name should not contain invalid chars such as '.' and '@'")
	}

	let invalid_patterns = r"^https?:";
	let re = Regex::new(invalid_patterns).unwrap();
	if re.is_match(&name) {
		return Err("Node name should not contain urls")
	}

	Ok(())
}

fn rpc_interface(
	is_external: bool,
	is_unsafe_external: bool,
	rpc_methods: RpcMethods,
	is_validator: bool,
) -> Result<IpAddr> {
	if is_external && is_validator && rpc_methods != RpcMethods::Unsafe {
		return Err(Error::Input(
			"--rpc-external option shouldn't be used if the node is running as \
			 a validator. Use `--unsafe-rpc-external` or `--rpc-methods=unsafe` if you understand \
			 the risks. See the options description for more information."
				.to_owned(),
		))
	}

	if is_external || is_unsafe_external {
		if rpc_methods == RpcMethods::Unsafe {
			log::warn!(
				"It isn't safe to expose RPC publicly without a proxy server that filters \
				 available set of RPC methods."
			);
		}

		Ok(Ipv4Addr::UNSPECIFIED.into())
	} else {
		Ok(Ipv4Addr::LOCALHOST.into())
	}
}

#[cfg(test)]
mod tests {
	use super::*;

	#[test]
	fn tests_node_name_good() {
		assert!(is_node_name_valid("short name").is_ok());
		assert!(is_node_name_valid("www").is_ok());
		assert!(is_node_name_valid("aawww").is_ok());
		assert!(is_node_name_valid("wwwaa").is_ok());
		assert!(is_node_name_valid("www aa").is_ok());
	}

	#[test]
	fn tests_node_name_bad() {
		assert!(is_node_name_valid("").is_err());
		assert!(is_node_name_valid(
			"very very long names are really not very cool for the ui at all, really they're not"
		)
		.is_err());
		assert!(is_node_name_valid("Dots.not.Ok").is_err());
		// NOTE: the urls below don't include a domain otherwise
		// they'd get filtered for including a `.`
		assert!(is_node_name_valid("http://visitme").is_err());
		assert!(is_node_name_valid("http:/visitme").is_err());
		assert!(is_node_name_valid("http:visitme").is_err());
		assert!(is_node_name_valid("https://visitme").is_err());
		assert!(is_node_name_valid("https:/visitme").is_err());
		assert!(is_node_name_valid("https:visitme").is_err());
		assert!(is_node_name_valid("www.visit.me").is_err());
		assert!(is_node_name_valid("www.visit").is_err());
		assert!(is_node_name_valid("hello\\world").is_err());
		assert!(is_node_name_valid("visit.www").is_err());
		assert!(is_node_name_valid("email@domain").is_err());
	}
}<|MERGE_RESOLUTION|>--- conflicted
+++ resolved
@@ -419,7 +419,6 @@
 		Ok(self.rpc_max_subscriptions_per_connection)
 	}
 
-<<<<<<< HEAD
 	fn rpc_buffer_capacity_per_connection(&self) -> Result<u32> {
 		Ok(self.rpc_message_buffer_capacity_per_connection)
 	}
@@ -434,10 +433,10 @@
 		};
 
 		Ok(cfg)
-=======
+	}
+
 	fn rpc_rate_limit(&self) -> Result<Option<NonZeroU32>> {
 		Ok(self.rpc_rate_limit)
->>>>>>> d7862aa8
 	}
 
 	fn transaction_pool(&self, is_dev: bool) -> Result<TransactionPoolOptions> {
