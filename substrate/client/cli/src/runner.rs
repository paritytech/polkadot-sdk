// This file is part of Substrate.

// Copyright (C) Parity Technologies (UK) Ltd.
// SPDX-License-Identifier: GPL-3.0-or-later WITH Classpath-exception-2.0

// This program is free software: you can redistribute it and/or modify
// it under the terms of the GNU General Public License as published by
// the Free Software Foundation, either version 3 of the License, or
// (at your option) any later version.

// This program is distributed in the hope that it will be useful,
// but WITHOUT ANY WARRANTY; without even the implied warranty of
// MERCHANTABILITY or FITNESS FOR A PARTICULAR PURPOSE. See the
// GNU General Public License for more details.

// You should have received a copy of the GNU General Public License
// along with this program. If not, see <https://www.gnu.org/licenses/>.

use crate::{error::Error as CliError, Result, Signals, SubstrateCli};
use chrono::prelude::*;
use futures::{future::FutureExt, Future};
use log::info;
use sc_service::{Configuration, Error as ServiceError, TaskManager};
use sc_utils::metrics::{TOKIO_THREADS_ALIVE, TOKIO_THREADS_TOTAL};
use std::{marker::PhantomData, time::Duration};

/// Build a tokio runtime with all features.
pub fn build_runtime() -> std::result::Result<tokio::runtime::Runtime, std::io::Error> {
	tokio::runtime::Builder::new_multi_thread()
		.on_thread_start(|| {
			TOKIO_THREADS_ALIVE.inc();
			TOKIO_THREADS_TOTAL.inc();
		})
		.on_thread_stop(|| {
			TOKIO_THREADS_ALIVE.dec();
		})
		.enable_all()
		.build()
}

/// A Substrate CLI runtime that can be used to run a node or a command
pub struct Runner<C: SubstrateCli> {
	config: Configuration,
	tokio_runtime: tokio::runtime::Runtime,
	signals: Signals,
	phantom: PhantomData<C>,
}

impl<C: SubstrateCli> Runner<C> {
	/// Create a new runtime with the command provided in argument
	pub fn new(
		config: Configuration,
		tokio_runtime: tokio::runtime::Runtime,
		signals: Signals,
	) -> Result<Runner<C>> {
		Ok(Runner { config, tokio_runtime, signals, phantom: PhantomData })
	}

	/// Log information about the node itself.
	///
	/// # Example:
	///
	/// ```text
	/// 2020-06-03 16:14:21 Substrate Node
	/// 2020-06-03 16:14:21 ✌️  version 2.0.0-rc3-f4940588c-x86_64-linux-gnu
	/// 2020-06-03 16:14:21 ❤️  by Parity Technologies <admin@parity.io>, 2017-2020
	/// 2020-06-03 16:14:21 📋 Chain specification: Flaming Fir
	/// 2020-06-03 16:14:21 🏷  Node name: jolly-rod-7462
	/// 2020-06-03 16:14:21 👤 Role: FULL
	/// 2020-06-03 16:14:21 💾 Database: RocksDb at /tmp/c/chains/flamingfir7/db
	/// 2020-06-03 16:14:21 ⛓  Native runtime: node-251 (substrate-node-1.tx1.au10)
	/// ```
	fn print_node_infos(&self) {
		print_node_infos::<C>(self.config())
	}

	/// A helper function that runs a node with tokio and stops if the process receives the signal
	/// `SIGTERM` or `SIGINT`.
	pub fn run_node_until_exit<F, E>(
		self,
		initialize: impl FnOnce(Configuration) -> F,
	) -> std::result::Result<(), E>
	where
		F: Future<Output = std::result::Result<TaskManager, E>>,
		E: std::error::Error + Send + Sync + 'static + From<ServiceError>,
	{
		self.print_node_infos();

		let mut task_manager = self.tokio_runtime.block_on(initialize(self.config))?;

		let res = self
			.tokio_runtime
			.block_on(self.signals.run_until_signal(task_manager.future().fuse()));
		// We need to drop the task manager here to inform all tasks that they should shut down.
		//
		// This is important to be done before we instruct the tokio runtime to shutdown. Otherwise
		// the tokio runtime will wait the full 60 seconds for all tasks to stop.
		let task_registry = task_manager.into_task_registry();

		// Give all futures 60 seconds to shutdown, before tokio "leaks" them.
		let shutdown_timeout = Duration::from_secs(60);
		self.tokio_runtime.shutdown_timeout(shutdown_timeout);

		let running_tasks = task_registry.running_tasks();

		if !running_tasks.is_empty() {
			log::error!("Detected running(potentially stalled) tasks on shutdown:");
			running_tasks.iter().for_each(|(task, count)| {
				let instances_desc =
					if *count > 1 { format!("with {} instances ", count) } else { "".to_string() };

				if task.is_default_group() {
					log::error!(
						"Task \"{}\" was still running {}after waiting {} seconds to finish.",
						task.name,
						instances_desc,
						shutdown_timeout.as_secs(),
					);
				} else {
					log::error!(
						"Task \"{}\" (Group: {}) was still running {}after waiting {} seconds to finish.",
						task.name,
						task.group,
						instances_desc,
						shutdown_timeout.as_secs(),
					);
				}
			});
		}

		res.map_err(Into::into)
	}

	/// A helper function that runs a command with the configuration of this node.
	pub fn sync_run<E>(
		self,
		runner: impl FnOnce(Configuration) -> std::result::Result<(), E>,
	) -> std::result::Result<(), E>
	where
		E: std::error::Error + Send + Sync + 'static + From<ServiceError>,
	{
		runner(self.config)
	}

	/// A helper function that runs a future with tokio and stops if the process receives
	/// the signal `SIGTERM` or `SIGINT`.
	pub fn async_run<F, E>(
		self,
		runner: impl FnOnce(Configuration) -> std::result::Result<(F, TaskManager), E>,
	) -> std::result::Result<(), E>
	where
		F: Future<Output = std::result::Result<(), E>>,
		E: std::error::Error + Send + Sync + 'static + From<ServiceError> + From<CliError>,
	{
		let (future, task_manager) = runner(self.config)?;
		self.tokio_runtime.block_on(self.signals.run_until_signal(future.fuse()))?;
		// Drop the task manager before dropping the rest, to ensure that all futures were informed
		// about the shut down.
		drop(task_manager);
		Ok(())
	}

	/// Get an immutable reference to the node Configuration
	pub fn config(&self) -> &Configuration {
		&self.config
	}

	/// Get a mutable reference to the node Configuration
	pub fn config_mut(&mut self) -> &mut Configuration {
		&mut self.config
	}
}

/// Log information about the node itself.
pub fn print_node_infos<C: SubstrateCli>(config: &Configuration) {
	info!("{}", C::impl_name());
	info!("✌️  version {}", C::impl_version());
	info!("❤️  by {}, {}-{}", C::author(), C::copyright_start_year(), Local::now().year());
	info!("📋 Chain specification: {}", config.chain_spec.name());
	info!("🏷  Node name: {}", config.network.node_name);
	info!("👤 Role: {}", config.display_role());
	info!(
		"💾 Database: {} at {}",
		config.database,
		config
			.database
			.path()
			.map_or_else(|| "<unknown>".to_owned(), |p| p.display().to_string())
	);
}

#[cfg(test)]
mod tests {
	use super::*;
	use sc_network::config::NetworkConfiguration;
	use sc_service::{
		config::{ExecutorConfiguration, RpcConfiguration},
		Arc, ChainType, GenericChainSpec, NoExtension,
	};
	use std::{
		path::PathBuf,
		sync::atomic::{AtomicU64, Ordering},
	};

	struct Cli;

	impl SubstrateCli for Cli {
		fn author() -> String {
			"test".into()
		}

		fn impl_name() -> String {
			"yep".into()
		}

		fn impl_version() -> String {
			"version".into()
		}

		fn description() -> String {
			"desc".into()
		}

		fn support_url() -> String {
			"no.pe".into()
		}

		fn copyright_start_year() -> i32 {
			2042
		}

		fn load_spec(
			&self,
			_: &str,
		) -> std::result::Result<Box<dyn sc_service::ChainSpec>, String> {
			Err("nope".into())
		}
	}

	fn create_runner() -> Runner<Cli> {
		let runtime = build_runtime().unwrap();

		let root = PathBuf::from("db");
		let runner = Runner::new(
			Configuration {
				impl_name: "spec".into(),
				impl_version: "3".into(),
				role: sc_service::Role::Authority,
				tokio_handle: runtime.handle().clone(),
				transaction_pool: Default::default(),
				network: NetworkConfiguration::new_memory(),
				keystore: sc_service::config::KeystoreConfig::InMemory,
				database: sc_client_db::DatabaseSource::ParityDb { path: root.clone() },
				trie_cache_maximum_size: None,
				state_pruning: None,
				blocks_pruning: sc_client_db::BlocksPruning::KeepAll,
<<<<<<< HEAD
				chain_spec: Box::new(GenericChainSpec::from_genesis(
					"test",
					"test_id",
					ChainType::Development,
					|| unimplemented!("Not required in tests"),
					Vec::new(),
					None,
					None,
					None,
					None,
					NoExtension::None,
				)),
				wasm_method: Default::default(),
				wasmtime_precompiled: None,
=======
				chain_spec: Box::new(
					GenericChainSpec::<NoExtension, ()>::builder(
						Default::default(),
						NoExtension::None,
					)
					.with_name("test")
					.with_id("test_id")
					.with_chain_type(ChainType::Development)
					.with_genesis_config_patch(Default::default())
					.build(),
				),
				executor: ExecutorConfiguration::default(),
>>>>>>> 48c28d4c
				wasm_runtime_overrides: None,
				rpc: RpcConfiguration {
					addr: None,
					max_connections: Default::default(),
					cors: None,
					methods: Default::default(),
					max_request_size: Default::default(),
					max_response_size: Default::default(),
					id_provider: Default::default(),
					max_subs_per_conn: Default::default(),
					message_buffer_capacity: Default::default(),
					port: 9944,
					batch_config: sc_service::config::RpcBatchRequestConfig::Unlimited,
					rate_limit: None,
					rate_limit_whitelisted_ips: Default::default(),
					rate_limit_trust_proxy_headers: Default::default(),
				},
				prometheus_config: None,
				telemetry_endpoints: None,
				offchain_worker: Default::default(),
				force_authoring: false,
				disable_grandpa: false,
				dev_key_seed: None,
				tracing_targets: None,
				tracing_receiver: Default::default(),
				announce_block: true,
				base_path: sc_service::BasePath::new(root.clone()),
				data_path: root,
			},
			runtime,
			Signals::dummy(),
		)
		.unwrap();

		runner
	}

	#[test]
	fn ensure_run_until_exit_informs_tasks_to_end() {
		let runner = create_runner();

		let counter = Arc::new(AtomicU64::new(0));
		let counter2 = counter.clone();

		runner
			.run_node_until_exit(move |cfg| async move {
				let task_manager = TaskManager::new(cfg.tokio_handle.clone(), None).unwrap();
				let (sender, receiver) = futures::channel::oneshot::channel();

				// We need to use `spawn_blocking` here so that we get a dedicated thread for our
				// future. This is important for this test, as otherwise tokio can just "drop" the
				// future.
				task_manager.spawn_handle().spawn_blocking("test", None, async move {
					let _ = sender.send(());
					loop {
						counter2.fetch_add(1, Ordering::Relaxed);
						futures_timer::Delay::new(Duration::from_millis(50)).await;
					}
				});

				task_manager.spawn_essential_handle().spawn_blocking("test2", None, async {
					// Let's stop this essential task directly when our other task started.
					// It will signal that the task manager should end.
					let _ = receiver.await;
				});

				Ok::<_, sc_service::Error>(task_manager)
			})
			.unwrap_err();

		let count = counter.load(Ordering::Relaxed);

		// Ensure that our counting task was running for less than 30 seconds.
		// It should be directly killed, but for CI and whatever we are being a little bit more
		// "relaxed".
		assert!((count as u128) < (Duration::from_secs(30).as_millis() / 50));
	}

	fn run_test_in_another_process(
		test_name: &str,
		test_body: impl FnOnce(),
	) -> Option<std::process::Output> {
		if std::env::var("RUN_FORKED_TEST").is_ok() {
			test_body();
			None
		} else {
			let output = std::process::Command::new(std::env::current_exe().unwrap())
				.arg(test_name)
				.env("RUN_FORKED_TEST", "1")
				.output()
				.unwrap();

			assert!(output.status.success());
			Some(output)
		}
	}

	/// This test ensures that `run_node_until_exit` aborts waiting for "stuck" tasks after 60
	/// seconds, aka doesn't wait until they are finished (which may never happen).
	#[test]
	fn ensure_run_until_exit_is_not_blocking_indefinitely() {
		let output = run_test_in_another_process(
			"ensure_run_until_exit_is_not_blocking_indefinitely",
			|| {
				sp_tracing::try_init_simple();

				let runner = create_runner();

				runner
					.run_node_until_exit(move |cfg| async move {
						let task_manager =
							TaskManager::new(cfg.tokio_handle.clone(), None).unwrap();
						let (sender, receiver) = futures::channel::oneshot::channel();

						// We need to use `spawn_blocking` here so that we get a dedicated thread
						// for our future. This future is more blocking code that will never end.
						task_manager.spawn_handle().spawn_blocking("test", None, async move {
							let _ = sender.send(());
							loop {
								std::thread::sleep(Duration::from_secs(30));
							}
						});

						task_manager.spawn_essential_handle().spawn_blocking(
							"test2",
							None,
							async {
								// Let's stop this essential task directly when our other task
								// started. It will signal that the task manager should end.
								let _ = receiver.await;
							},
						);

						Ok::<_, sc_service::Error>(task_manager)
					})
					.unwrap_err();
			},
		);

		let Some(output) = output else { return };

		let stderr = dbg!(String::from_utf8(output.stderr).unwrap());

		assert!(
			stderr.contains("Task \"test\" was still running after waiting 60 seconds to finish.")
		);
		assert!(!stderr
			.contains("Task \"test2\" was still running after waiting 60 seconds to finish."));
	}
}<|MERGE_RESOLUTION|>--- conflicted
+++ resolved
@@ -254,22 +254,6 @@
 				trie_cache_maximum_size: None,
 				state_pruning: None,
 				blocks_pruning: sc_client_db::BlocksPruning::KeepAll,
-<<<<<<< HEAD
-				chain_spec: Box::new(GenericChainSpec::from_genesis(
-					"test",
-					"test_id",
-					ChainType::Development,
-					|| unimplemented!("Not required in tests"),
-					Vec::new(),
-					None,
-					None,
-					None,
-					None,
-					NoExtension::None,
-				)),
-				wasm_method: Default::default(),
-				wasmtime_precompiled: None,
-=======
 				chain_spec: Box::new(
 					GenericChainSpec::<NoExtension, ()>::builder(
 						Default::default(),
@@ -282,7 +266,6 @@
 					.build(),
 				),
 				executor: ExecutorConfiguration::default(),
->>>>>>> 48c28d4c
 				wasm_runtime_overrides: None,
 				rpc: RpcConfiguration {
 					addr: None,
