--- conflicted
+++ resolved
@@ -537,17 +537,12 @@
 			trie_cache_maximum_size: self.trie_cache_maximum_size()?,
 			state_pruning: self.state_pruning()?,
 			blocks_pruning: self.blocks_pruning()?,
-<<<<<<< HEAD
-			wasm_method: self.wasm_method()?,
-			wasmtime_precompiled: self.wasmtime_precompiled(),
-=======
 			executor: ExecutorConfiguration {
 				wasm_method: self.wasm_method()?,
 				default_heap_pages: self.default_heap_pages()?,
 				max_runtime_instances,
 				runtime_cache_size,
 			},
->>>>>>> 48c28d4c
 			wasm_runtime_overrides: self.wasm_runtime_overrides(),
 			rpc: RpcConfiguration {
 				addr: rpc_addrs,
