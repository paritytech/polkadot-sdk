[package]
name = "sc-cli"
version = "0.36.0"
authors.workspace = true
description = "Substrate CLI interface."
edition.workspace = true
license = "GPL-3.0-or-later WITH Classpath-exception-2.0"
homepage.workspace = true
repository.workspace = true
readme = "README.md"

[lints]
workspace = true

[package.metadata.docs.rs]
targets = ["x86_64-unknown-linux-gnu"]

[dependencies]
<<<<<<< HEAD
array-bytes = "6.1"
chrono = "0.4.27"
clap = { version = "4.4.4", features = ["derive", "string"] }
fdlimit = "0.2.1"
futures = "0.3.21"
libp2p-identity = { version = "0.1.3", features = ["peerid", "ed25519"]}
log = "0.4.17"
names = { version = "0.13.0", default-features = false }
parity-scale-codec = "3.6.1"
rand = "0.8.5"
regex = "1.6.0"
rpassword = "7.0.0"
serde = "1.0.188"
serde_json = "1.0.107"
thiserror = "1.0.48"
tiny-bip39 = "1.0.0"
tokio = { version = "1.22.0", features = ["signal", "rt-multi-thread", "parking_lot"] }
sc-client-api = { path = "../api" }
sc-client-db = { path = "../db", default-features = false}
sc-executor = { path = "../executor" }
sc-keystore = { path = "../keystore" }
sc-network = { path = "../network" }
sc-service = { path = "../service", default-features = false}
sc-telemetry = { path = "../telemetry" }
sc-tracing = { path = "../tracing" }
sc-utils = { path = "../utils" }
sp-blockchain = { path = "../../primitives/blockchain" }
sp-core = { path = "../../primitives/core" }
sp-keyring = { path = "../../primitives/keyring" }
sp-keystore = { path = "../../primitives/keystore" }
sp-panic-handler = { path = "../../primitives/panic-handler" }
sp-runtime = { path = "../../primitives/runtime" }
sp-state-machine = { path = "../../primitives/state-machine" }
sp-storage = { path = "../../primitives/storage" }
sp-version = { path = "../../primitives/version" }
=======
array-bytes = { workspace = true, default-features = true }
chrono = { workspace = true }
clap = { features = ["derive", "string", "wrap_help"], workspace = true }
fdlimit = { workspace = true }
futures = { workspace = true }
itertools = { workspace = true }
libp2p-identity = { features = ["ed25519", "peerid"], workspace = true }
log = { workspace = true, default-features = true }
names = { workspace = true }
codec = { workspace = true, default-features = true }
rand = { workspace = true, default-features = true }
regex = { workspace = true }
rpassword = { workspace = true }
serde = { workspace = true, default-features = true }
serde_json = { workspace = true, default-features = true }
thiserror = { workspace = true }
# personal fork here as workaround for: https://github.com/rust-bitcoin/rust-bip39/pull/64
bip39 = { package = "parity-bip39", version = "2.0.1", features = ["rand"] }
tokio = { features = ["parking_lot", "rt-multi-thread", "signal"], workspace = true, default-features = true }
sc-client-api = { workspace = true, default-features = true }
sc-client-db = { workspace = true }
sc-keystore = { workspace = true, default-features = true }
sc-mixnet = { workspace = true, default-features = true }
sc-network = { workspace = true, default-features = true }
sc-service = { workspace = true }
sc-telemetry = { workspace = true, default-features = true }
sc-tracing = { workspace = true, default-features = true }
sc-transaction-pool = { workspace = true, default-features = true }
sc-utils = { workspace = true, default-features = true }
sp-blockchain = { workspace = true, default-features = true }
sp-core = { workspace = true, default-features = true }
sp-keyring = { workspace = true, default-features = true }
sp-keystore = { workspace = true, default-features = true }
sp-panic-handler = { workspace = true, default-features = true }
sp-runtime = { workspace = true, default-features = true }
sp-version = { workspace = true, default-features = true }
>>>>>>> 8f1606e9

[dev-dependencies]
tempfile = { workspace = true }
futures-timer = { workspace = true }
sp-tracing = { workspace = true, default-features = true }

[features]
default = ["rocksdb"]
rocksdb = ["sc-client-db/rocksdb"]<|MERGE_RESOLUTION|>--- conflicted
+++ resolved
@@ -16,43 +16,6 @@
 targets = ["x86_64-unknown-linux-gnu"]
 
 [dependencies]
-<<<<<<< HEAD
-array-bytes = "6.1"
-chrono = "0.4.27"
-clap = { version = "4.4.4", features = ["derive", "string"] }
-fdlimit = "0.2.1"
-futures = "0.3.21"
-libp2p-identity = { version = "0.1.3", features = ["peerid", "ed25519"]}
-log = "0.4.17"
-names = { version = "0.13.0", default-features = false }
-parity-scale-codec = "3.6.1"
-rand = "0.8.5"
-regex = "1.6.0"
-rpassword = "7.0.0"
-serde = "1.0.188"
-serde_json = "1.0.107"
-thiserror = "1.0.48"
-tiny-bip39 = "1.0.0"
-tokio = { version = "1.22.0", features = ["signal", "rt-multi-thread", "parking_lot"] }
-sc-client-api = { path = "../api" }
-sc-client-db = { path = "../db", default-features = false}
-sc-executor = { path = "../executor" }
-sc-keystore = { path = "../keystore" }
-sc-network = { path = "../network" }
-sc-service = { path = "../service", default-features = false}
-sc-telemetry = { path = "../telemetry" }
-sc-tracing = { path = "../tracing" }
-sc-utils = { path = "../utils" }
-sp-blockchain = { path = "../../primitives/blockchain" }
-sp-core = { path = "../../primitives/core" }
-sp-keyring = { path = "../../primitives/keyring" }
-sp-keystore = { path = "../../primitives/keystore" }
-sp-panic-handler = { path = "../../primitives/panic-handler" }
-sp-runtime = { path = "../../primitives/runtime" }
-sp-state-machine = { path = "../../primitives/state-machine" }
-sp-storage = { path = "../../primitives/storage" }
-sp-version = { path = "../../primitives/version" }
-=======
 array-bytes = { workspace = true, default-features = true }
 chrono = { workspace = true }
 clap = { features = ["derive", "string", "wrap_help"], workspace = true }
@@ -74,6 +37,7 @@
 tokio = { features = ["parking_lot", "rt-multi-thread", "signal"], workspace = true, default-features = true }
 sc-client-api = { workspace = true, default-features = true }
 sc-client-db = { workspace = true }
+sc-executor = { workspace = true, default-features = true }
 sc-keystore = { workspace = true, default-features = true }
 sc-mixnet = { workspace = true, default-features = true }
 sc-network = { workspace = true, default-features = true }
@@ -88,8 +52,9 @@
 sp-keystore = { workspace = true, default-features = true }
 sp-panic-handler = { workspace = true, default-features = true }
 sp-runtime = { workspace = true, default-features = true }
+sp-state-machine = { workspace = true, default-features = true }
+sp-storage = { workspace = true, default-features = true }
 sp-version = { workspace = true, default-features = true }
->>>>>>> 8f1606e9
 
 [dev-dependencies]
 tempfile = { workspace = true }
