[package]
name = "sc-cli"
version = "0.36.0"
authors.workspace = true
description = "Substrate CLI interface."
edition.workspace = true
license = "GPL-3.0-or-later WITH Classpath-exception-2.0"
homepage.workspace = true
repository.workspace = true
readme = "README.md"

[lints]
workspace = true

[package.metadata.docs.rs]
targets = ["x86_64-unknown-linux-gnu"]

[dependencies]
array-bytes = { workspace = true, default-features = true }
bip39 = { workspace = true, default-features = true, features = ["rand"] }
chrono = { workspace = true }
clap = { features = ["derive", "string", "wrap_help"], workspace = true }
codec = { workspace = true, default-features = true }
fdlimit = { workspace = true }
futures = { workspace = true }
itertools = { workspace = true }
libp2p-identity = { features = ["ed25519", "peerid"], workspace = true }
log = { workspace = true, default-features = true }
names = { workspace = true }
rand = { workspace = true, default-features = true }
regex = { workspace = true }
rpassword = { workspace = true }
sc-client-api = { workspace = true, default-features = true }
<<<<<<< HEAD
sc-client-db = { workspace = true }
sc-executor = { workspace = true, default-features = true }
=======
sc-client-db = { workspace = true, default-features = false }
>>>>>>> 86d2a410
sc-keystore = { workspace = true, default-features = true }
sc-mixnet = { workspace = true, default-features = true }
sc-network = { workspace = true, default-features = true }
sc-service = { workspace = true, default-features = false }
sc-telemetry = { workspace = true, default-features = true }
sc-tracing = { workspace = true, default-features = true }
sc-transaction-pool = { workspace = true, default-features = true }
sc-utils = { workspace = true, default-features = true }
serde = { workspace = true, default-features = true }
serde_json = { workspace = true, default-features = true }
sp-blockchain = { workspace = true, default-features = true }
sp-core = { workspace = true, default-features = true }
sp-keyring = { workspace = true, default-features = true }
sp-keystore = { workspace = true, default-features = true }
sp-panic-handler = { workspace = true, default-features = true }
sp-runtime = { workspace = true, default-features = true }
sp-state-machine = { workspace = true, default-features = true }
sp-storage = { workspace = true, default-features = true }
sp-version = { workspace = true, default-features = true }
thiserror = { workspace = true }
tokio = { features = ["parking_lot", "rt-multi-thread", "signal"], workspace = true, default-features = true }

[dev-dependencies]
futures-timer = { workspace = true }
sp-tracing = { workspace = true, default-features = true }
tempfile = { workspace = true }

[features]
default = ["rocksdb"]
rocksdb = ["sc-client-db/rocksdb"]<|MERGE_RESOLUTION|>--- conflicted
+++ resolved
@@ -31,12 +31,8 @@
 regex = { workspace = true }
 rpassword = { workspace = true }
 sc-client-api = { workspace = true, default-features = true }
-<<<<<<< HEAD
-sc-client-db = { workspace = true }
+sc-client-db = { workspace = true, default-features = false }
 sc-executor = { workspace = true, default-features = true }
-=======
-sc-client-db = { workspace = true, default-features = false }
->>>>>>> 86d2a410
 sc-keystore = { workspace = true, default-features = true }
 sc-mixnet = { workspace = true, default-features = true }
 sc-network = { workspace = true, default-features = true }
