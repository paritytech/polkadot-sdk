--- conflicted
+++ resolved
@@ -18,13 +18,8 @@
 [dependencies]
 codec = { package = "parity-scale-codec", version = "3.6.1" }
 futures = "0.3.21"
-<<<<<<< HEAD
 jsonrpsee = { version = "0.22", features = ["server"] }
-log = "0.4.17"
-=======
-jsonrpsee = { version = "0.20.3", features = ["server"] }
 log = { workspace = true, default-features = true }
->>>>>>> aa68ea58
 parking_lot = "0.12.1"
 serde_json = "1.0.111"
 sc-block-builder = { path = "../block-builder" }
