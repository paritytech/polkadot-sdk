// This file is part of Substrate.

// Copyright (C) Parity Technologies (UK) Ltd.
// SPDX-License-Identifier: GPL-3.0-or-later WITH Classpath-exception-2.0

// This program is free software: you can redistribute it and/or modify
// it under the terms of the GNU General Public License as published by
// the Free Software Foundation, either version 3 of the License, or
// (at your option) any later version.

// This program is distributed in the hope that it will be useful,
// but WITHOUT ANY WARRANTY; without even the implied warranty of
// MERCHANTABILITY or FITNESS FOR A PARTICULAR PURPOSE. See the
// GNU General Public License for more details.

// You should have received a copy of the GNU General Public License
// along with this program. If not, see <https://www.gnu.org/licenses/>.

//! State API backend for full nodes.

use std::{collections::HashMap, marker::PhantomData, sync::Arc, time::Duration};

use super::{
	client_err,
	error::{Error, Result},
	ChildStateBackend, StateBackend,
};
use crate::{
	utils::{spawn_subscription_task, BoundedVecDeque, PendingSubscription},
	DenyUnsafe, SubscriptionTaskExecutor,
};

use futures::{future, stream, StreamExt};
use jsonrpsee::{core::async_trait, types::ErrorObject, PendingSubscriptionSink};
use sc_client_api::{
	Backend, BlockBackend, BlockchainEvents, CallExecutor, ExecutorProvider, ProofProvider,
	StorageProvider,
};
use sc_rpc_api::state::ReadProof;
use sc_tracing::block::TracingExecuteBlock;
use sp_api::{CallApiAt, Metadata, ProvideRuntimeApi};
use sp_blockchain::{
	CachedHeaderMetadata, Error as ClientError, HeaderBackend, HeaderMetadata,
	Result as ClientResult,
};
use sp_core::{
	storage::{
		ChildInfo, ChildType, PrefixedStorageKey, StorageChangeSet, StorageData, StorageKey,
	},
	traits::CallContext,
	Bytes,
};
use sp_runtime::traits::Block as BlockT;
use sp_version::RuntimeVersion;

/// The maximum time allowed for an RPC call when running without unsafe RPC enabled.
const MAXIMUM_SAFE_RPC_CALL_TIMEOUT: Duration = Duration::from_secs(30);

/// Ranges to query in `state_queryStorage`.
struct QueryStorageRange<Block: BlockT> {
	/// Hashes of all the blocks in the range.
	pub hashes: Vec<Block::Hash>,
}

/// State API backend for full nodes.
pub struct FullState<BE, Block: BlockT, Client> {
	client: Arc<Client>,
	executor: SubscriptionTaskExecutor,
<<<<<<< HEAD
	block_execute: Option<Arc<dyn TracingExecuteBlock<Block>>>,
=======
	execute_block: Option<Arc<dyn TracingExecuteBlock<Block>>>,
>>>>>>> 1594cbd4
	_phantom: PhantomData<BE>,
}

impl<BE, Block: BlockT, Client> FullState<BE, Block, Client>
where
	BE: Backend<Block>,
	Client: StorageProvider<Block, BE>
		+ HeaderBackend<Block>
		+ BlockBackend<Block>
		+ HeaderMetadata<Block, Error = sp_blockchain::Error>,
	Block: BlockT + 'static,
{
	/// Create new state API backend for full nodes.
	pub fn new(
		client: Arc<Client>,
		executor: SubscriptionTaskExecutor,
<<<<<<< HEAD
		block_execute: Option<Arc<dyn TracingExecuteBlock<Block>>>,
	) -> Self {
		Self { client, executor, block_execute, _phantom: PhantomData }
=======
		execute_block: Option<Arc<dyn TracingExecuteBlock<Block>>>,
	) -> Self {
		Self { client, executor, execute_block, _phantom: PhantomData }
>>>>>>> 1594cbd4
	}

	/// Returns given block hash or best block hash if None is passed.
	fn block_or_best(&self, hash: Option<Block::Hash>) -> ClientResult<Block::Hash> {
		Ok(hash.unwrap_or_else(|| self.client.info().best_hash))
	}

	/// Validates block range.
	fn query_storage_range(
		&self,
		from: Block::Hash,
		to: Option<Block::Hash>,
	) -> Result<QueryStorageRange<Block>> {
		let to = self
			.block_or_best(to)
			.map_err(|e| invalid_block::<Block>(from, to, e.to_string()))?;

		let invalid_block_err =
			|e: ClientError| invalid_block::<Block>(from, Some(to), e.to_string());
		let from_meta = self.client.header_metadata(from).map_err(invalid_block_err)?;
		let to_meta = self.client.header_metadata(to).map_err(invalid_block_err)?;

		if from_meta.number > to_meta.number {
			return Err(invalid_block_range(
				&from_meta,
				&to_meta,
				"from number > to number".to_owned(),
			))
		}

		// check if we can get from `to` to `from` by going through parent_hashes.
		let from_number = from_meta.number;
		let hashes = {
			let mut hashes = vec![to_meta.hash];
			let mut last = to_meta.clone();
			while last.number > from_number {
				let header_metadata = self
					.client
					.header_metadata(last.parent)
					.map_err(|e| invalid_block_range::<Block>(&last, &to_meta, e.to_string()))?;
				hashes.push(header_metadata.hash);
				last = header_metadata;
			}
			if last.hash != from_meta.hash {
				return Err(invalid_block_range(
					&from_meta,
					&to_meta,
					"from and to are on different forks".to_owned(),
				))
			}
			hashes.reverse();
			hashes
		};

		Ok(QueryStorageRange { hashes })
	}

	/// Iterates through range.unfiltered_range and check each block for changes of keys' values.
	fn query_storage_unfiltered(
		&self,
		range: &QueryStorageRange<Block>,
		keys: &[StorageKey],
		last_values: &mut HashMap<StorageKey, Option<StorageData>>,
		changes: &mut Vec<StorageChangeSet<Block::Hash>>,
	) -> Result<()> {
		for block_hash in &range.hashes {
			let mut block_changes = StorageChangeSet { block: *block_hash, changes: Vec::new() };
			for key in keys {
				let (has_changed, data) = {
					let curr_data = self.client.storage(*block_hash, key).map_err(client_err)?;
					match last_values.get(key) {
						Some(prev_data) => (curr_data != *prev_data, curr_data),
						None => (true, curr_data),
					}
				};
				if has_changed {
					block_changes.changes.push((key.clone(), data.clone()));
				}
				last_values.insert(key.clone(), data);
			}
			if !block_changes.changes.is_empty() {
				changes.push(block_changes);
			}
		}
		Ok(())
	}
}

#[async_trait]
impl<BE, Block, Client> StateBackend<Block, Client> for FullState<BE, Block, Client>
where
	Block: BlockT + 'static,
	Block::Hash: Unpin,
	BE: Backend<Block> + 'static,
	Client: ExecutorProvider<Block>
		+ StorageProvider<Block, BE>
		+ ProofProvider<Block>
		+ HeaderBackend<Block>
		+ HeaderMetadata<Block, Error = sp_blockchain::Error>
		+ BlockchainEvents<Block>
		+ CallApiAt<Block>
		+ ProvideRuntimeApi<Block>
		+ BlockBackend<Block>
		+ Send
		+ Sync
		+ 'static,
	Client::Api: Metadata<Block>,
{
	fn call(
		&self,
		block: Option<Block::Hash>,
		method: String,
		call_data: Bytes,
	) -> std::result::Result<Bytes, Error> {
		self.block_or_best(block)
			.and_then(|block| {
				self.client
					.executor()
					.call(block, &method, &call_data, CallContext::Offchain)
					.map(Into::into)
			})
			.map_err(client_err)
	}

	// TODO: This is horribly broken; either remove it, or make it streaming.
	fn storage_keys(
		&self,
		block: Option<Block::Hash>,
		prefix: StorageKey,
	) -> std::result::Result<Vec<StorageKey>, Error> {
		// TODO: Remove the `.collect`.
		self.block_or_best(block)
			.and_then(|block| self.client.storage_keys(block, Some(&prefix), None))
			.map(|iter| iter.collect())
			.map_err(client_err)
	}

	// TODO: This is horribly broken; either remove it, or make it streaming.
	fn storage_pairs(
		&self,
		block: Option<Block::Hash>,
		prefix: StorageKey,
	) -> std::result::Result<Vec<(StorageKey, StorageData)>, Error> {
		// TODO: Remove the `.collect`.
		self.block_or_best(block)
			.and_then(|block| self.client.storage_pairs(block, Some(&prefix), None))
			.map(|iter| iter.collect())
			.map_err(client_err)
	}

	fn storage_keys_paged(
		&self,
		block: Option<Block::Hash>,
		prefix: Option<StorageKey>,
		count: u32,
		start_key: Option<StorageKey>,
	) -> std::result::Result<Vec<StorageKey>, Error> {
		self.block_or_best(block)
			.and_then(|block| self.client.storage_keys(block, prefix.as_ref(), start_key.as_ref()))
			.map(|iter| iter.take(count as usize).collect())
			.map_err(client_err)
	}

	fn storage(
		&self,
		block: Option<Block::Hash>,
		key: StorageKey,
	) -> std::result::Result<Option<StorageData>, Error> {
		self.block_or_best(block)
			.and_then(|block| self.client.storage(block, &key))
			.map_err(client_err)
	}

	async fn storage_size(
		&self,
		block: Option<Block::Hash>,
		key: StorageKey,
		deny_unsafe: DenyUnsafe,
	) -> std::result::Result<Option<u64>, Error> {
		let block = match self.block_or_best(block) {
			Ok(b) => b,
			Err(e) => return Err(client_err(e)),
		};

		let client = self.client.clone();
		let timeout = match deny_unsafe {
			DenyUnsafe::Yes => Some(MAXIMUM_SAFE_RPC_CALL_TIMEOUT),
			DenyUnsafe::No => None,
		};

		super::utils::spawn_blocking_with_timeout(timeout, move |is_timed_out| {
			// Does the key point to a concrete entry in the database?
			match client.storage(block, &key) {
				Ok(Some(d)) => return Ok(Ok(Some(d.0.len() as u64))),
				Err(e) => return Ok(Err(client_err(e))),
				Ok(None) => {},
			}

			// The key doesn't point to anything, so it's probably a prefix.
			let iter = match client.storage_keys(block, Some(&key), None).map_err(client_err) {
				Ok(iter) => iter,
				Err(e) => return Ok(Err(e)),
			};

			let mut sum = 0;
			for storage_key in iter {
				let value = client.storage(block, &storage_key).ok().flatten().unwrap_or_default();
				sum += value.0.len() as u64;

				is_timed_out.check_if_timed_out()?;
			}

			if sum > 0 {
				Ok(Ok(Some(sum)))
			} else {
				Ok(Ok(None))
			}
		})
		.await
		.map_err(|error| Error::Client(Box::new(error)))?
	}

	fn storage_hash(
		&self,
		block: Option<Block::Hash>,
		key: StorageKey,
	) -> std::result::Result<Option<Block::Hash>, Error> {
		self.block_or_best(block)
			.and_then(|block| self.client.storage_hash(block, &key))
			.map_err(client_err)
	}

	fn metadata(&self, block: Option<Block::Hash>) -> std::result::Result<Bytes, Error> {
		self.block_or_best(block).map_err(client_err).and_then(|block| {
			self.client
				.runtime_api()
				.metadata(block)
				.map(Into::into)
				.map_err(|e| Error::Client(Box::new(e)))
		})
	}

	fn runtime_version(
		&self,
		block: Option<Block::Hash>,
	) -> std::result::Result<RuntimeVersion, Error> {
		self.block_or_best(block).map_err(client_err).and_then(|block| {
			self.client.runtime_version_at(block).map_err(|e| Error::Client(Box::new(e)))
		})
	}

	fn query_storage(
		&self,
		from: Block::Hash,
		to: Option<Block::Hash>,
		keys: Vec<StorageKey>,
	) -> std::result::Result<Vec<StorageChangeSet<Block::Hash>>, Error> {
		let call_fn = move || {
			let range = self.query_storage_range(from, to)?;
			let mut changes = Vec::new();
			let mut last_values = HashMap::new();
			self.query_storage_unfiltered(&range, &keys, &mut last_values, &mut changes)?;
			Ok(changes)
		};
		call_fn()
	}

	fn query_storage_at(
		&self,
		keys: Vec<StorageKey>,
		at: Option<Block::Hash>,
	) -> std::result::Result<Vec<StorageChangeSet<Block::Hash>>, Error> {
		let at = at.unwrap_or_else(|| self.client.info().best_hash);
		self.query_storage(at, Some(at), keys)
	}

	fn read_proof(
		&self,
		block: Option<Block::Hash>,
		keys: Vec<StorageKey>,
	) -> std::result::Result<ReadProof<Block::Hash>, Error> {
		self.block_or_best(block)
			.and_then(|block| {
				self.client
					.read_proof(block, &mut keys.iter().map(|key| key.0.as_ref()))
					.map(|proof| proof.into_iter_nodes().map(|node| node.into()).collect())
					.map(|proof| ReadProof { at: block, proof })
			})
			.map_err(client_err)
	}

	fn subscribe_runtime_version(&self, pending: PendingSubscriptionSink) {
		let initial = match self
			.block_or_best(None)
			.and_then(|block| self.client.runtime_version_at(block).map_err(Into::into))
			.map_err(|e| Error::Client(Box::new(e)))
		{
			Ok(initial) => initial,
			Err(e) => {
				spawn_subscription_task(&self.executor, pending.reject(e));
				return
			},
		};

		let mut previous_version = initial.clone();
		let client = self.client.clone();

		// A stream of new versions
		let version_stream = client
			.import_notification_stream()
			.filter(|n| future::ready(n.is_new_best))
			.filter_map(move |n| {
				let version =
					client.runtime_version_at(n.hash).map_err(|e| Error::Client(Box::new(e)));

				match version {
					Ok(version) if version != previous_version => {
						previous_version = version.clone();
						future::ready(Some(version))
					},
					_ => future::ready(None),
				}
			});

		let stream = futures::stream::once(future::ready(initial)).chain(version_stream);
		spawn_subscription_task(
			&self.executor,
			PendingSubscription::from(pending).pipe_from_stream(stream, BoundedVecDeque::default()),
		);
	}

	fn subscribe_storage(
		&self,
		pending: PendingSubscriptionSink,
		keys: Option<Vec<StorageKey>>,
		deny_unsafe: DenyUnsafe,
	) {
		if keys.is_none() {
			if let Err(err) = deny_unsafe.check_if_safe() {
				spawn_subscription_task(&self.executor, pending.reject(ErrorObject::from(err)));
				return
			}
		}

		let stream = match self.client.storage_changes_notification_stream(keys.as_deref(), None) {
			Ok(stream) => stream,
			Err(blockchain_err) => {
				spawn_subscription_task(
					&self.executor,
					pending.reject(Error::Client(Box::new(blockchain_err))),
				);
				return
			},
		};

		let initial = stream::iter(keys.map(|keys| {
			let block = self.client.info().best_hash;
			let changes = keys
				.into_iter()
				.map(|key| {
					let v = self.client.storage(block, &key).ok().flatten();
					(key, v)
				})
				.collect();
			StorageChangeSet { block, changes }
		}));

		let storage_stream = stream.map(|storage_notif| StorageChangeSet {
			block: storage_notif.block,
			changes: storage_notif
				.changes
				.iter()
				.filter_map(|(o_sk, k, v)| o_sk.is_none().then(|| (k.clone(), v.cloned())))
				.collect(),
		});

		let stream = initial
			.chain(storage_stream)
			.filter(|storage| future::ready(!storage.changes.is_empty()));

		spawn_subscription_task(
			&self.executor,
			PendingSubscription::from(pending).pipe_from_stream(stream, BoundedVecDeque::default()),
		);
	}

	fn trace_block(
		&self,
		block: Block::Hash,
		targets: Option<String>,
		storage_keys: Option<String>,
		methods: Option<String>,
	) -> std::result::Result<sp_rpc::tracing::TraceBlockResponse, Error> {
		sc_tracing::block::BlockExecutor::new(
			self.client.clone(),
			block,
			targets,
			storage_keys,
			methods,
<<<<<<< HEAD
			self.block_execute.clone(),
=======
			self.execute_block.clone(),
>>>>>>> 1594cbd4
		)
		.trace_block()
		.map_err(|e| invalid_block::<Block>(block, None, e.to_string()))
	}
}

impl<BE, Block, Client> ChildStateBackend<Block, Client> for FullState<BE, Block, Client>
where
	Block: BlockT + 'static,
	BE: Backend<Block> + 'static,
	Client: ExecutorProvider<Block>
		+ StorageProvider<Block, BE>
		+ ProofProvider<Block>
		+ HeaderBackend<Block>
		+ BlockBackend<Block>
		+ HeaderMetadata<Block, Error = sp_blockchain::Error>
		+ BlockchainEvents<Block>
		+ CallApiAt<Block>
		+ ProvideRuntimeApi<Block>
		+ Send
		+ Sync
		+ 'static,
	Client::Api: Metadata<Block>,
{
	fn read_child_proof(
		&self,
		block: Option<Block::Hash>,
		storage_key: PrefixedStorageKey,
		keys: Vec<StorageKey>,
	) -> std::result::Result<ReadProof<Block::Hash>, Error> {
		self.block_or_best(block)
			.and_then(|block| {
				let child_info = match ChildType::from_prefixed_key(&storage_key) {
					Some((ChildType::ParentKeyId, storage_key)) =>
						ChildInfo::new_default(storage_key),
					None => return Err(sp_blockchain::Error::InvalidChildStorageKey),
				};
				self.client
					.read_child_proof(
						block,
						&child_info,
						&mut keys.iter().map(|key| key.0.as_ref()),
					)
					.map(|proof| proof.into_iter_nodes().map(|node| node.into()).collect())
					.map(|proof| ReadProof { at: block, proof })
			})
			.map_err(client_err)
	}

	fn storage_keys(
		&self,
		block: Option<Block::Hash>,
		storage_key: PrefixedStorageKey,
		prefix: StorageKey,
	) -> std::result::Result<Vec<StorageKey>, Error> {
		// TODO: Remove the `.collect`.
		self.block_or_best(block)
			.and_then(|block| {
				let child_info = match ChildType::from_prefixed_key(&storage_key) {
					Some((ChildType::ParentKeyId, storage_key)) =>
						ChildInfo::new_default(storage_key),
					None => return Err(sp_blockchain::Error::InvalidChildStorageKey),
				};
				self.client.child_storage_keys(block, child_info, Some(&prefix), None)
			})
			.map(|iter| iter.collect())
			.map_err(client_err)
	}

	fn storage_keys_paged(
		&self,
		block: Option<Block::Hash>,
		storage_key: PrefixedStorageKey,
		prefix: Option<StorageKey>,
		count: u32,
		start_key: Option<StorageKey>,
	) -> std::result::Result<Vec<StorageKey>, Error> {
		self.block_or_best(block)
			.and_then(|block| {
				let child_info = match ChildType::from_prefixed_key(&storage_key) {
					Some((ChildType::ParentKeyId, storage_key)) =>
						ChildInfo::new_default(storage_key),
					None => return Err(sp_blockchain::Error::InvalidChildStorageKey),
				};
				self.client.child_storage_keys(
					block,
					child_info,
					prefix.as_ref(),
					start_key.as_ref(),
				)
			})
			.map(|iter| iter.take(count as usize).collect())
			.map_err(client_err)
	}

	fn storage(
		&self,
		block: Option<Block::Hash>,
		storage_key: PrefixedStorageKey,
		key: StorageKey,
	) -> std::result::Result<Option<StorageData>, Error> {
		self.block_or_best(block)
			.and_then(|block| {
				let child_info = match ChildType::from_prefixed_key(&storage_key) {
					Some((ChildType::ParentKeyId, storage_key)) =>
						ChildInfo::new_default(storage_key),
					None => return Err(sp_blockchain::Error::InvalidChildStorageKey),
				};
				self.client.child_storage(block, &child_info, &key)
			})
			.map_err(client_err)
	}

	fn storage_entries(
		&self,
		block: Option<Block::Hash>,
		storage_key: PrefixedStorageKey,
		keys: Vec<StorageKey>,
	) -> std::result::Result<Vec<Option<StorageData>>, Error> {
		let child_info = if let Some((ChildType::ParentKeyId, storage_key)) =
			ChildType::from_prefixed_key(&storage_key)
		{
			Arc::new(ChildInfo::new_default(storage_key))
		} else {
			return Err(client_err(sp_blockchain::Error::InvalidChildStorageKey))
		};
		let block = self.block_or_best(block).map_err(client_err)?;
		let client = self.client.clone();

		keys.into_iter()
			.map(move |key| {
				client.clone().child_storage(block, &child_info, &key).map_err(client_err)
			})
			.collect()
	}

	fn storage_hash(
		&self,
		block: Option<Block::Hash>,
		storage_key: PrefixedStorageKey,
		key: StorageKey,
	) -> std::result::Result<Option<Block::Hash>, Error> {
		self.block_or_best(block)
			.and_then(|block| {
				let child_info = match ChildType::from_prefixed_key(&storage_key) {
					Some((ChildType::ParentKeyId, storage_key)) =>
						ChildInfo::new_default(storage_key),
					None => return Err(sp_blockchain::Error::InvalidChildStorageKey),
				};
				self.client.child_storage_hash(block, &child_info, &key)
			})
			.map_err(client_err)
	}
}

fn invalid_block_range<B: BlockT>(
	from: &CachedHeaderMetadata<B>,
	to: &CachedHeaderMetadata<B>,
	details: String,
) -> Error {
	let to_string = |h: &CachedHeaderMetadata<B>| format!("{} ({:?})", h.number, h.hash);

	Error::InvalidBlockRange { from: to_string(from), to: to_string(to), details }
}

fn invalid_block<B: BlockT>(from: B::Hash, to: Option<B::Hash>, details: String) -> Error {
	Error::InvalidBlockRange { from: format!("{:?}", from), to: format!("{:?}", to), details }
}<|MERGE_RESOLUTION|>--- conflicted
+++ resolved
@@ -66,11 +66,8 @@
 pub struct FullState<BE, Block: BlockT, Client> {
 	client: Arc<Client>,
 	executor: SubscriptionTaskExecutor,
-<<<<<<< HEAD
 	block_execute: Option<Arc<dyn TracingExecuteBlock<Block>>>,
-=======
 	execute_block: Option<Arc<dyn TracingExecuteBlock<Block>>>,
->>>>>>> 1594cbd4
 	_phantom: PhantomData<BE>,
 }
 
@@ -87,15 +84,9 @@
 	pub fn new(
 		client: Arc<Client>,
 		executor: SubscriptionTaskExecutor,
-<<<<<<< HEAD
-		block_execute: Option<Arc<dyn TracingExecuteBlock<Block>>>,
-	) -> Self {
-		Self { client, executor, block_execute, _phantom: PhantomData }
-=======
 		execute_block: Option<Arc<dyn TracingExecuteBlock<Block>>>,
 	) -> Self {
-		Self { client, executor, execute_block, _phantom: PhantomData }
->>>>>>> 1594cbd4
+		Self { client, executor, block_execute, execute_block, _phantom: PhantomData }
 	}
 
 	/// Returns given block hash or best block hash if None is passed.
@@ -495,11 +486,7 @@
 			targets,
 			storage_keys,
 			methods,
-<<<<<<< HEAD
-			self.block_execute.clone(),
-=======
 			self.execute_block.clone(),
->>>>>>> 1594cbd4
 		)
 		.trace_block()
 		.map_err(|e| invalid_block::<Block>(block, None, e.to_string()))
