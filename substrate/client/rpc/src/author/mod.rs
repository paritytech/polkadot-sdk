// This file is part of Substrate.

// Copyright (C) Parity Technologies (UK) Ltd.
// SPDX-License-Identifier: GPL-3.0-or-later WITH Classpath-exception-2.0

// This program is free software: you can redistribute it and/or modify
// it under the terms of the GNU General Public License as published by
// the Free Software Foundation, either version 3 of the License, or
// (at your option) any later version.

// This program is distributed in the hope that it will be useful,
// but WITHOUT ANY WARRANTY; without even the implied warranty of
// MERCHANTABILITY or FITNESS FOR A PARTICULAR PURPOSE. See the
// GNU General Public License for more details.

// You should have received a copy of the GNU General Public License
// along with this program. If not, see <https://www.gnu.org/licenses/>.

//! Substrate block-author/full-node API.

#[cfg(test)]
mod tests;

use self::error::{Error, Result};
use crate::{
	utils::{spawn_subscription_task, BoundedVecDeque, PendingSubscription},
	SubscriptionTaskExecutor,
};
use codec::{Decode, Encode};
use jsonrpsee::{core::async_trait, types::ErrorObject, Extensions, PendingSubscriptionSink};
use sc_rpc_api::check_if_safe;
use sc_transaction_pool_api::{
	error::IntoPoolError, BlockHash, InPoolTransaction, TransactionFor, TransactionPool,
	TransactionSource, TxHash, TxInvalidityReportMap,
};
use sp_api::{ApiExt, ProvideRuntimeApi};
use sp_blockchain::HeaderBackend;
use sp_core::Bytes;
use sp_keystore::{KeystoreExt, KeystorePtr};
use sp_runtime::traits::Block as BlockT;
use sp_session::SessionKeys;
use std::sync::Arc;

/// Re-export the API for backward compatibility.
pub use sc_rpc_api::author::*;

/// Authoring API
pub struct Author<P, Client> {
	/// Substrate client
	client: Arc<Client>,
	/// Transactions pool
	pool: Arc<P>,
	/// The key store.
	keystore: KeystorePtr,
	/// Executor to spawn subscriptions.
	executor: SubscriptionTaskExecutor,
}

impl<P, Client> Author<P, Client> {
	/// Create new instance of Authoring API.
	pub fn new(
		client: Arc<Client>,
		pool: Arc<P>,
		keystore: KeystorePtr,
		executor: SubscriptionTaskExecutor,
	) -> Self {
		Author { client, pool, keystore, executor }
	}
}

impl<P, Client> Author<P, Client>
where
	P: TransactionPool + Sync + Send + 'static,
	Client: HeaderBackend<P::Block> + ProvideRuntimeApi<P::Block> + Send + Sync + 'static,
	Client::Api: SessionKeys<P::Block>,
	P::Hash: Unpin,
	<P::Block as BlockT>::Hash: Unpin,
{
	fn rotate_keys_impl(&self, owner: Vec<u8>) -> Result<GeneratedSessionKeys> {
		self.deny_unsafe.check_if_safe()?;

		let best_block_hash = self.client.info().best_hash;
		let mut runtime_api = self.client.runtime_api();

		runtime_api.register_extension(KeystoreExt::from(self.keystore.clone()));

		let version = runtime_api
			.api_version::<dyn SessionKeys<P::Block>>(best_block_hash)
			.map_err(|api_err| Error::Client(Box::new(api_err)))?
			.ok_or_else(|| Error::MissingSessionKeysApi)?;

		if version < 2 {
			#[allow(deprecated)]
			runtime_api
				.generate_session_keys_before_version_2(best_block_hash, None)
				.map(|sk| GeneratedSessionKeys { keys: sk.into(), proof: None })
				.map_err(|api_err| Error::Client(Box::new(api_err)).into())
		} else {
			runtime_api
				.generate_session_keys(best_block_hash, owner, None)
				.map(|sk| GeneratedSessionKeys {
					keys: sk.keys.into(),
					proof: Some(sk.proof.into()),
				})
				.map_err(|api_err| Error::Client(Box::new(api_err)).into())
		}
	}
}

/// Currently we treat all RPC transactions as externals.
///
/// Possibly in the future we could allow opt-in for special treatment
/// of such transactions, so that the block authors can inject
/// some unique transactions via RPC and have them included in the pool.
const TX_SOURCE: TransactionSource = TransactionSource::External;

#[async_trait]
impl<P, Client> AuthorApiServer<TxHash<P>, BlockHash<P>> for Author<P, Client>
where
	P: TransactionPool + Sync + Send + 'static,
	Client: HeaderBackend<P::Block> + ProvideRuntimeApi<P::Block> + Send + Sync + 'static,
	Client::Api: SessionKeys<P::Block>,
	P::Hash: Unpin,
	<P::Block as BlockT>::Hash: Unpin,
{
	async fn submit_extrinsic(&self, ext: Bytes) -> Result<TxHash<P>> {
		let xt = match Decode::decode(&mut &ext[..]) {
			Ok(xt) => xt,
			Err(err) => return Err(Error::Client(Box::new(err)).into()),
		};
		let best_block_hash = self.client.info().best_hash;
		self.pool.submit_one(best_block_hash, TX_SOURCE, xt).await.map_err(|e| {
			e.into_pool_error()
				.map(|e| Error::Pool(e))
				.unwrap_or_else(|e| Error::Verification(Box::new(e)))
				.into()
		})
	}

	fn insert_key(
		&self,
		ext: &Extensions,
		key_type: String,
		suri: String,
		public: Bytes,
	) -> Result<()> {
		check_if_safe(ext)?;

		let key_type = key_type.as_str().try_into().map_err(|_| Error::BadKeyType)?;
		self.keystore
			.insert(key_type, &suri, &public[..])
			.map_err(|_| Error::KeystoreUnavailable)?;
		Ok(())
	}

<<<<<<< HEAD
	fn rotate_keys(&self) -> Result<Bytes> {
		self.rotate_keys_impl(Vec::new()).map(|k| k.keys)
	}
=======
	fn rotate_keys(&self, ext: &Extensions) -> Result<Bytes> {
		check_if_safe(ext)?;

		let best_block_hash = self.client.info().best_hash;
		let mut runtime_api = self.client.runtime_api();

		runtime_api.register_extension(KeystoreExt::from(self.keystore.clone()));
>>>>>>> fea33a9d

	fn rotate_keys_with_owner(&self, owner: Bytes) -> Result<GeneratedSessionKeys> {
		self.rotate_keys_impl(owner.0)
	}

	fn has_session_keys(&self, ext: &Extensions, session_keys: Bytes) -> Result<bool> {
		check_if_safe(ext)?;

		let best_block_hash = self.client.info().best_hash;
		let keys = self
			.client
			.runtime_api()
			.decode_session_keys(best_block_hash, session_keys.to_vec())
			.map_err(|e| Error::Client(Box::new(e)))?
			.ok_or(Error::InvalidSessionKeys)?;

		Ok(self.keystore.has_keys(&keys))
	}

	fn has_key(&self, ext: &Extensions, public_key: Bytes, key_type: String) -> Result<bool> {
		check_if_safe(ext)?;

		let key_type = key_type.as_str().try_into().map_err(|_| Error::BadKeyType)?;
		Ok(self.keystore.has_keys(&[(public_key.to_vec(), key_type)]))
	}

	fn pending_extrinsics(&self) -> Result<Vec<Bytes>> {
		Ok(self.pool.ready().map(|tx| tx.data().encode().into()).collect())
	}

	async fn remove_extrinsic(
		&self,
		ext: &Extensions,
		bytes_or_hash: Vec<hash::ExtrinsicOrHash<TxHash<P>>>,
	) -> Result<Vec<TxHash<P>>> {
		check_if_safe(ext)?;
		let hashes = bytes_or_hash
			.into_iter()
			.map(|x| match x {
				hash::ExtrinsicOrHash::Hash(h) => Ok((h, None)),
				hash::ExtrinsicOrHash::Extrinsic(bytes) => {
					let xt = Decode::decode(&mut &bytes[..])?;
					Ok((self.pool.hash_of(&xt), None))
				},
			})
			.collect::<Result<TxInvalidityReportMap<TxHash<P>>>>()?;

		Ok(self
			.pool
			.report_invalid(None, hashes)
			.await
			.into_iter()
			.map(|tx| tx.hash().clone())
			.collect())
	}

	fn watch_extrinsic(&self, pending: PendingSubscriptionSink, xt: Bytes) {
		let best_block_hash = self.client.info().best_hash;
		let dxt = match TransactionFor::<P>::decode(&mut &xt[..]).map_err(|e| Error::from(e)) {
			Ok(dxt) => dxt,
			Err(e) => {
				spawn_subscription_task(&self.executor, pending.reject(e));
				return
			},
		};

		let pool = self.pool.clone();
		let fut = async move {
			let submit =
				pool.submit_and_watch(best_block_hash, TX_SOURCE, dxt).await.map_err(|e| {
					e.into_pool_error()
						.map(error::Error::from)
						.unwrap_or_else(|e| error::Error::Verification(Box::new(e)))
				});

			let stream = match submit {
				Ok(stream) => stream,
				Err(err) => {
					let _ = pending.reject(ErrorObject::from(err)).await;
					return
				},
			};

			PendingSubscription::from(pending)
				.pipe_from_stream(stream, BoundedVecDeque::default())
				.await;
		};

		spawn_subscription_task(&self.executor, fut);
	}
}<|MERGE_RESOLUTION|>--- conflicted
+++ resolved
@@ -77,7 +77,7 @@
 	<P::Block as BlockT>::Hash: Unpin,
 {
 	fn rotate_keys_impl(&self, owner: Vec<u8>) -> Result<GeneratedSessionKeys> {
-		self.deny_unsafe.check_if_safe()?;
+		check_if_safe(ext)?;
 
 		let best_block_hash = self.client.info().best_hash;
 		let mut runtime_api = self.client.runtime_api();
@@ -153,19 +153,9 @@
 		Ok(())
 	}
 
-<<<<<<< HEAD
-	fn rotate_keys(&self) -> Result<Bytes> {
+	fn rotate_keys(&self, ext: &Extensions) -> Result<Bytes> {
 		self.rotate_keys_impl(Vec::new()).map(|k| k.keys)
 	}
-=======
-	fn rotate_keys(&self, ext: &Extensions) -> Result<Bytes> {
-		check_if_safe(ext)?;
-
-		let best_block_hash = self.client.info().best_hash;
-		let mut runtime_api = self.client.runtime_api();
-
-		runtime_api.register_extension(KeystoreExt::from(self.keystore.clone()));
->>>>>>> fea33a9d
 
 	fn rotate_keys_with_owner(&self, owner: Bytes) -> Result<GeneratedSessionKeys> {
 		self.rotate_keys_impl(owner.0)
