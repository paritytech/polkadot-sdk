// This file is part of Substrate.

// Copyright (C) Parity Technologies (UK) Ltd.
// SPDX-License-Identifier: GPL-3.0-or-later WITH Classpath-exception-2.0

// This program is free software: you can redistribute it and/or modify
// it under the terms of the GNU General Public License as published by
// the Free Software Foundation, either version 3 of the License, or
// (at your option) any later version.

// This program is distributed in the hope that it will be useful,
// but WITHOUT ANY WARRANTY; without even the implied warranty of
// MERCHANTABILITY or FITNESS FOR A PARTICULAR PURPOSE. See the
// GNU General Public License for more details.

// You should have received a copy of the GNU General Public License
// along with this program. If not, see <https://www.gnu.org/licenses/>.

//! A consensus proposer for "basic" chains which use the primitive inherent-data.

// FIXME #1021 move this into sp-consensus

use codec::Encode;
use futures::{
	channel::oneshot,
	future,
	future::{Future, FutureExt},
};
use log::{debug, error, info, trace, warn};
use prometheus_endpoint::Registry as PrometheusRegistry;
use sc_block_builder::{BlockBuilderApi, BlockBuilderBuilder};
use sc_proposer_metrics::{EndProposingReason, MetricsLink as PrometheusMetrics};
use sc_telemetry::{telemetry, TelemetryHandle, CONSENSUS_INFO};
use sc_transaction_pool_api::{InPoolTransaction, TransactionPool, TxInvalidityReportMap};
use sp_api::{ApiExt, CallApiAt, ProofRecorder, ProvideRuntimeApi};
use sp_blockchain::{ApplyExtrinsicFailed::Validity, Error::ApplyExtrinsicFailed, HeaderBackend};
use sp_consensus::{DisableProofRecording, EnableProofRecording, ProofRecording, Proposal};
use sp_core::traits::SpawnNamed;
use sp_inherents::InherentData;
use sp_runtime::{
	traits::{BlakeTwo256, Block as BlockT, Hash as HashT, Header as HeaderT},
	Digest, ExtrinsicInclusionMode, Percent, SaturatedConversion,
};
use sp_trie::recorder::IgnoredNodes;
use std::{marker::PhantomData, pin::Pin, sync::Arc, time};

/// Default block size limit in bytes used by [`Proposer`].
///
/// Can be overwritten by [`ProposerFactory::set_default_block_size_limit`].
///
/// Be aware that there is also an upper packet size on what the networking code
/// will accept. If the block doesn't fit in such a package, it can not be
/// transferred to other nodes.
pub const DEFAULT_BLOCK_SIZE_LIMIT: usize = 4 * 1024 * 1024 + 512;

const DEFAULT_SOFT_DEADLINE_PERCENT: Percent = Percent::from_percent(50);

const LOG_TARGET: &'static str = "basic-authorship";

/// [`Proposer`] factory.
pub struct ProposerFactory<A, C, PR> {
	spawn_handle: Box<dyn SpawnNamed>,
	/// The client instance.
	client: Arc<C>,
	/// The transaction pool.
	transaction_pool: Arc<A>,
	/// Prometheus Link,
	metrics: PrometheusMetrics,
	/// The default block size limit.
	///
	/// If no `block_size_limit` is passed to [`sp_consensus::Proposer::propose`], this block size
	/// limit will be used.
	default_block_size_limit: usize,
	/// Soft deadline percentage of hard deadline.
	///
	/// The value is used to compute soft deadline during block production.
	/// The soft deadline indicates where we should stop attempting to add transactions
	/// to the block, which exhaust resources. After soft deadline is reached,
	/// we switch to a fixed-amount mode, in which after we see `MAX_SKIPPED_TRANSACTIONS`
	/// transactions which exhaust resources, we will conclude that the block is full.
	soft_deadline_percent: Percent,
	telemetry: Option<TelemetryHandle>,
	/// When estimating the block size, should the proof be included?
	include_proof_in_block_size_estimation: bool,
	/// phantom member to pin the `ProofRecording` type.
	_phantom: PhantomData<PR>,
}

impl<A, C, PR> Clone for ProposerFactory<A, C, PR> {
	fn clone(&self) -> Self {
		Self {
			spawn_handle: self.spawn_handle.clone(),
			client: self.client.clone(),
			transaction_pool: self.transaction_pool.clone(),
			metrics: self.metrics.clone(),
			default_block_size_limit: self.default_block_size_limit,
			soft_deadline_percent: self.soft_deadline_percent,
			telemetry: self.telemetry.clone(),
			include_proof_in_block_size_estimation: self.include_proof_in_block_size_estimation,
			_phantom: self._phantom,
		}
	}
}

impl<A, C> ProposerFactory<A, C, DisableProofRecording> {
	/// Create a new proposer factory.
	///
	/// Proof recording will be disabled when using proposers built by this instance to build
	/// blocks.
	pub fn new(
		spawn_handle: impl SpawnNamed + 'static,
		client: Arc<C>,
		transaction_pool: Arc<A>,
		prometheus: Option<&PrometheusRegistry>,
		telemetry: Option<TelemetryHandle>,
	) -> Self {
		ProposerFactory {
			spawn_handle: Box::new(spawn_handle),
			transaction_pool,
			metrics: PrometheusMetrics::new(prometheus),
			default_block_size_limit: DEFAULT_BLOCK_SIZE_LIMIT,
			soft_deadline_percent: DEFAULT_SOFT_DEADLINE_PERCENT,
			telemetry,
			client,
			include_proof_in_block_size_estimation: false,
			_phantom: PhantomData,
		}
	}
}

impl<A, C> ProposerFactory<A, C, EnableProofRecording> {
	/// Create a new proposer factory with proof recording enabled.
	///
	/// Each proposer created by this instance will record a proof while building a block.
	///
	/// This will also include the proof into the estimation of the block size. This can be disabled
	/// by calling [`ProposerFactory::disable_proof_in_block_size_estimation`].
	pub fn with_proof_recording(
		spawn_handle: impl SpawnNamed + 'static,
		client: Arc<C>,
		transaction_pool: Arc<A>,
		prometheus: Option<&PrometheusRegistry>,
		telemetry: Option<TelemetryHandle>,
	) -> Self {
		ProposerFactory {
			client,
			spawn_handle: Box::new(spawn_handle),
			transaction_pool,
			metrics: PrometheusMetrics::new(prometheus),
			default_block_size_limit: DEFAULT_BLOCK_SIZE_LIMIT,
			soft_deadline_percent: DEFAULT_SOFT_DEADLINE_PERCENT,
			telemetry,
			include_proof_in_block_size_estimation: true,
			_phantom: PhantomData,
		}
	}

	/// Disable the proof inclusion when estimating the block size.
	pub fn disable_proof_in_block_size_estimation(&mut self) {
		self.include_proof_in_block_size_estimation = false;
	}
}

impl<A, C, PR> ProposerFactory<A, C, PR> {
	/// Set the default block size limit in bytes.
	///
	/// The default value for the block size limit is:
	/// [`DEFAULT_BLOCK_SIZE_LIMIT`].
	///
	/// If there is no block size limit passed to [`sp_consensus::Proposer::propose`], this value
	/// will be used.
	pub fn set_default_block_size_limit(&mut self, limit: usize) {
		self.default_block_size_limit = limit;
	}

	/// Set soft deadline percentage.
	///
	/// The value is used to compute soft deadline during block production.
	/// The soft deadline indicates where we should stop attempting to add transactions
	/// to the block, which exhaust resources. After soft deadline is reached,
	/// we switch to a fixed-amount mode, in which after we see `MAX_SKIPPED_TRANSACTIONS`
	/// transactions which exhaust resources, we will conclude that the block is full.
	///
	/// Setting the value too low will significantly limit the amount of transactions
	/// we try in case they exhaust resources. Setting the value too high can
	/// potentially open a DoS vector, where many "exhaust resources" transactions
	/// are being tried with no success, hence block producer ends up creating an empty block.
	pub fn set_soft_deadline(&mut self, percent: Percent) {
		self.soft_deadline_percent = percent;
	}
}

impl<Block, C, A, PR> ProposerFactory<A, C, PR>
where
	A: TransactionPool<Block = Block> + 'static,
	Block: BlockT,
	C: HeaderBackend<Block> + ProvideRuntimeApi<Block> + Send + Sync + 'static,
	C::Api: ApiExt<Block> + BlockBuilderApi<Block>,
{
	fn init_with_now(
		&mut self,
		parent_header: &<Block as BlockT>::Header,
		now: Box<dyn Fn() -> time::Instant + Send + Sync>,
	) -> Proposer<Block, C, A, PR> {
		let parent_hash = parent_header.hash();

		info!(
			"🙌 Starting consensus session on top of parent {:?} (#{})",
			parent_hash,
			parent_header.number()
		);

		let proposer = Proposer::<_, _, _, PR> {
			spawn_handle: self.spawn_handle.clone(),
			client: self.client.clone(),
			parent_hash,
			parent_number: *parent_header.number(),
			transaction_pool: self.transaction_pool.clone(),
			now,
			metrics: self.metrics.clone(),
			default_block_size_limit: self.default_block_size_limit,
			soft_deadline_percent: self.soft_deadline_percent,
			telemetry: self.telemetry.clone(),
			_phantom: PhantomData,
			include_proof_in_block_size_estimation: self.include_proof_in_block_size_estimation,
		};

		proposer
	}
}

impl<A, Block, C, PR> sp_consensus::Environment<Block> for ProposerFactory<A, C, PR>
where
	A: TransactionPool<Block = Block> + 'static,
	Block: BlockT,
	C: HeaderBackend<Block> + ProvideRuntimeApi<Block> + CallApiAt<Block> + Send + Sync + 'static,
	C::Api: ApiExt<Block> + BlockBuilderApi<Block>,
	PR: ProofRecording,
{
	type CreateProposer = future::Ready<Result<Self::Proposer, Self::Error>>;
	type Proposer = Proposer<Block, C, A, PR>;
	type Error = sp_blockchain::Error;

	fn init(&mut self, parent_header: &<Block as BlockT>::Header) -> Self::CreateProposer {
		future::ready(Ok(self.init_with_now(parent_header, Box::new(time::Instant::now))))
	}
}

/// The proposer logic.
pub struct Proposer<Block: BlockT, C, A: TransactionPool, PR> {
	spawn_handle: Box<dyn SpawnNamed>,
	client: Arc<C>,
	parent_hash: Block::Hash,
	parent_number: <<Block as BlockT>::Header as HeaderT>::Number,
	transaction_pool: Arc<A>,
	now: Box<dyn Fn() -> time::Instant + Send + Sync>,
	metrics: PrometheusMetrics,
	default_block_size_limit: usize,
	include_proof_in_block_size_estimation: bool,
	soft_deadline_percent: Percent,
	telemetry: Option<TelemetryHandle>,
	_phantom: PhantomData<PR>,
}

impl<A, Block, C, PR> sp_consensus::Proposer<Block> for Proposer<Block, C, A, PR>
where
	A: TransactionPool<Block = Block> + 'static,
	Block: BlockT,
	C: HeaderBackend<Block> + ProvideRuntimeApi<Block> + CallApiAt<Block> + Send + Sync + 'static,
	C::Api: ApiExt<Block> + BlockBuilderApi<Block>,
	PR: ProofRecording,
{
	type Proposal =
		Pin<Box<dyn Future<Output = Result<Proposal<Block, PR::Proof>, Self::Error>> + Send>>;
	type Error = sp_blockchain::Error;
	type ProofRecording = PR;
	type Proof = PR::Proof;

	fn propose(
		self,
		inherent_data: InherentData,
		inherent_digests: Digest,
		max_duration: time::Duration,
		block_size_limit: Option<usize>,
	) -> Self::Proposal {
<<<<<<< HEAD
		Self::propose(
			self,
			ProposeArgs {
				inherent_data,
				inherent_digests,
				max_duration,
				block_size_limit,
				ignored_nodes_by_proof_recording: None,
			},
		)
=======
		self.propose_block(ProposeArgs {
			inherent_data,
			inherent_digests,
			max_duration,
			block_size_limit,
			ignored_nodes_by_proof_recording: None,
		})
>>>>>>> 56f683fa
		.boxed()
	}
}

<<<<<<< HEAD
/// Arguments for [`Proposer::propose`].
=======
/// Arguments for [`Proposer::propose_block`].
>>>>>>> 56f683fa
pub struct ProposeArgs<Block: BlockT> {
	/// The inherent data to pass to the block production.
	pub inherent_data: InherentData,
	/// The inherent digests to include in the produced block.
	pub inherent_digests: Digest,
	/// Max duration for building the block.
	pub max_duration: time::Duration,
	/// Optional size limit for the produced block.
	///
	/// When set, block production ends before hitting this limit. The limit includes the storage
	/// proof, when proof recording is activated.
	pub block_size_limit: Option<usize>,
	/// Trie nodes that should not be recorded.
	///
	/// Only applies when proof recording is enabled.
	pub ignored_nodes_by_proof_recording: Option<IgnoredNodes<Block::Hash>>,
}

impl<Block: BlockT> Default for ProposeArgs<Block> {
	fn default() -> Self {
		Self {
			inherent_data: Default::default(),
			inherent_digests: Default::default(),
			max_duration: Default::default(),
			block_size_limit: None,
			ignored_nodes_by_proof_recording: None,
		}
	}
}

/// If the block is full we will attempt to push at most
/// this number of transactions before quitting for real.
/// It allows us to increase block utilization.
const MAX_SKIPPED_TRANSACTIONS: usize = 8;

impl<A, Block, C, PR> Proposer<Block, C, A, PR>
where
	A: TransactionPool<Block = Block> + 'static,
	Block: BlockT,
	C: HeaderBackend<Block> + ProvideRuntimeApi<Block> + CallApiAt<Block> + Send + Sync + 'static,
	C::Api: ApiExt<Block> + BlockBuilderApi<Block>,
	PR: ProofRecording,
{
	/// Propose a new block.
<<<<<<< HEAD
	pub async fn propose(
=======
	pub async fn propose_block(
>>>>>>> 56f683fa
		self,
		args: ProposeArgs<Block>,
	) -> Result<Proposal<Block, PR::Proof>, sp_blockchain::Error> {
		let (tx, rx) = oneshot::channel();
		let spawn_handle = self.spawn_handle.clone();

		// Spawn on a new thread, because block production is a blocking operation.
		spawn_handle.spawn_blocking(
			"basic-authorship-proposer",
			None,
			async move {
				let res = self.propose_with(args).await;
				if tx.send(res).is_err() {
					trace!(
						target: LOG_TARGET,
						"Could not send block production result to proposer!"
					);
				}
			}
			.boxed(),
		);

		rx.await?.map_err(Into::into)
	}

	async fn propose_with(
		self,
		ProposeArgs {
			inherent_data,
			inherent_digests,
			max_duration,
			block_size_limit,
			ignored_nodes_by_proof_recording,
		}: ProposeArgs<Block>,
	) -> Result<Proposal<Block, PR::Proof>, sp_blockchain::Error> {
<<<<<<< HEAD
		// leave some time for evaluation and block finalization (33%)
=======
		// leave some time for evaluation and block finalization (10%)
>>>>>>> 56f683fa
		let deadline = (self.now)() + max_duration - max_duration / 10;
		let block_timer = time::Instant::now();
		let mut block_builder = BlockBuilderBuilder::new(&*self.client)
			.on_parent_block(self.parent_hash)
			.with_parent_block_number(self.parent_number)
			.with_proof_recorder(PR::ENABLED.then(|| {
				ProofRecorder::<Block>::with_ignored_nodes(
					ignored_nodes_by_proof_recording.unwrap_or_default(),
				)
			}))
			.with_inherent_digests(inherent_digests)
			.build()?;

		self.apply_inherents(&mut block_builder, inherent_data)?;

		let mode = block_builder.extrinsic_inclusion_mode();
		let end_reason = match mode {
			ExtrinsicInclusionMode::AllExtrinsics =>
				self.apply_extrinsics(&mut block_builder, deadline, block_size_limit).await?,
			ExtrinsicInclusionMode::OnlyInherents => EndProposingReason::TransactionForbidden,
		};
		let (block, storage_changes, proof) = block_builder.build()?.into_inner();
		let block_took = block_timer.elapsed();

		let proof =
			PR::into_proof(proof).map_err(|e| sp_blockchain::Error::Application(Box::new(e)))?;

		self.print_summary(&block, end_reason, block_took, block_timer.elapsed());
		Ok(Proposal { block, proof, storage_changes })
	}

	/// Apply all inherents to the block.
	fn apply_inherents(
		&self,
		block_builder: &mut sc_block_builder::BlockBuilder<'_, Block, C>,
		inherent_data: InherentData,
	) -> Result<(), sp_blockchain::Error> {
		let create_inherents_start = time::Instant::now();
		let inherents = block_builder.create_inherents(inherent_data)?;
		let create_inherents_end = time::Instant::now();

		self.metrics.report(|metrics| {
			metrics.create_inherents_time.observe(
				create_inherents_end
					.saturating_duration_since(create_inherents_start)
					.as_secs_f64(),
			);
		});

		for inherent in inherents {
			match block_builder.push(inherent) {
				Err(ApplyExtrinsicFailed(Validity(e))) if e.exhausted_resources() => {
					warn!(
						target: LOG_TARGET,
						"⚠️  Dropping non-mandatory inherent from overweight block."
					)
				},
				Err(ApplyExtrinsicFailed(Validity(e))) if e.was_mandatory() => {
					error!(
						"❌️ Mandatory inherent extrinsic returned error. Block cannot be produced."
					);
					return Err(ApplyExtrinsicFailed(Validity(e)))
				},
				Err(e) => {
					warn!(
						target: LOG_TARGET,
						"❗️ Inherent extrinsic returned unexpected error: {}. Dropping.", e
					);
				},
				Ok(_) => {},
			}
		}
		Ok(())
	}

	/// Apply as many extrinsics as possible to the block.
	async fn apply_extrinsics(
		&self,
		block_builder: &mut sc_block_builder::BlockBuilder<'_, Block, C>,
		deadline: time::Instant,
		block_size_limit: Option<usize>,
	) -> Result<EndProposingReason, sp_blockchain::Error> {
		// proceed with transactions
		// We calculate soft deadline used only in case we start skipping transactions.
		let now = (self.now)();
		let left = deadline.saturating_duration_since(now);
		let left_micros: u64 = left.as_micros().saturated_into();
		let soft_deadline =
			now + time::Duration::from_micros(self.soft_deadline_percent.mul_floor(left_micros));
		let mut skipped = 0;
		let mut unqueue_invalid = TxInvalidityReportMap::new();

		let delay = deadline.saturating_duration_since((self.now)()) / 8;
		let mut pending_iterator =
			self.transaction_pool.ready_at_with_timeout(self.parent_hash, delay).await;

		let block_size_limit = block_size_limit.unwrap_or(self.default_block_size_limit);

		debug!(target: LOG_TARGET, "Attempting to push transactions from the pool at {:?}.", self.parent_hash);
		let mut transaction_pushed = false;

		let end_reason = loop {
			let pending_tx = if let Some(pending_tx) = pending_iterator.next() {
				pending_tx
			} else {
				debug!(
					target: LOG_TARGET,
					"No more transactions, proceeding with proposing."
				);

				break EndProposingReason::NoMoreTransactions
			};

			let now = (self.now)();
			if now > deadline {
				debug!(
					target: LOG_TARGET,
					"Consensus deadline reached when pushing block transactions, \
				proceeding with proposing."
				);
				break EndProposingReason::HitDeadline
			}

			let pending_tx_data = (**pending_tx.data()).clone();
			let pending_tx_hash = pending_tx.hash().clone();

			let block_size =
				block_builder.estimate_block_size(self.include_proof_in_block_size_estimation);
			if block_size + pending_tx_data.encoded_size() > block_size_limit {
				pending_iterator.report_invalid(&pending_tx);
				if skipped < MAX_SKIPPED_TRANSACTIONS {
					skipped += 1;
					debug!(
						target: LOG_TARGET,
						"Transaction would overflow the block size limit, \
					 but will try {} more transactions before quitting.",
						MAX_SKIPPED_TRANSACTIONS - skipped,
					);
					continue
				} else if now < soft_deadline {
					debug!(
						target: LOG_TARGET,
						"Transaction would overflow the block size limit, \
					 but we still have time before the soft deadline, so \
					 we will try a bit more."
					);
					continue
				} else {
					debug!(
						target: LOG_TARGET,
						"Reached block size limit, proceeding with proposing."
					);
					break EndProposingReason::HitBlockSizeLimit
				}
			}

			trace!(target: LOG_TARGET, "[{:?}] Pushing to the block.", pending_tx_hash);
			match sc_block_builder::BlockBuilder::push(block_builder, pending_tx_data) {
				Ok(()) => {
					transaction_pushed = true;
					trace!(target: LOG_TARGET, "[{:?}] Pushed to the block.", pending_tx_hash);
				},
				Err(ApplyExtrinsicFailed(Validity(e))) if e.exhausted_resources() => {
					pending_iterator.report_invalid(&pending_tx);
					if skipped < MAX_SKIPPED_TRANSACTIONS {
						skipped += 1;
						debug!(target: LOG_TARGET,
							"Block seems full, but will try {} more transactions before quitting.",
							MAX_SKIPPED_TRANSACTIONS - skipped,
						);
					} else if (self.now)() < soft_deadline {
						debug!(target: LOG_TARGET,
							"Block seems full, but we still have time before the soft deadline, \
							 so we will try a bit more before quitting."
						);
					} else {
						debug!(
							target: LOG_TARGET,
							"Reached block weight limit, proceeding with proposing."
						);
						break EndProposingReason::HitBlockWeightLimit
					}
				},
				Err(e) => {
					pending_iterator.report_invalid(&pending_tx);
					debug!(
						target: LOG_TARGET,
						"[{:?}] Invalid transaction: {} at: {}", pending_tx_hash, e, self.parent_hash
					);

					let error_to_report = match e {
						ApplyExtrinsicFailed(Validity(e)) => Some(e),
						_ => None,
					};

					unqueue_invalid.insert(pending_tx_hash, error_to_report);
				},
			}
		};

		if matches!(end_reason, EndProposingReason::HitBlockSizeLimit) && !transaction_pushed {
			warn!(
				target: LOG_TARGET,
				"Hit block size limit of `{}` without including any transaction!", block_size_limit,
			);
		}

		self.transaction_pool
			.report_invalid(Some(self.parent_hash), unqueue_invalid)
			.await;
		Ok(end_reason)
	}

	/// Prints a summary and does telemetry + metrics.
	///
	/// - `block`: The block that was build.
	/// - `end_reason`: Why did we stop producing the block?
	/// - `block_took`: How long did it took to produce the actual block?
	/// - `propose_took`: How long did the entire proposing took?
	fn print_summary(
		&self,
		block: &Block,
		end_reason: EndProposingReason,
		block_took: time::Duration,
		propose_took: time::Duration,
	) {
		let extrinsics = block.extrinsics();
		self.metrics.report(|metrics| {
			metrics.number_of_transactions.set(extrinsics.len() as u64);
			metrics.block_constructed.observe(block_took.as_secs_f64());
			metrics.report_end_proposing_reason(end_reason);
			metrics.create_block_proposal_time.observe(propose_took.as_secs_f64());
		});

		let extrinsics_summary = if extrinsics.is_empty() {
			"no extrinsics".to_string()
		} else {
			format!(
				"extrinsics ({}): [{}]",
				extrinsics.len(),
				extrinsics
					.iter()
					.map(|xt| BlakeTwo256::hash_of(xt).to_string())
					.collect::<Vec<_>>()
					.join(", ")
			)
		};

		if log::log_enabled!(log::Level::Info) {
			info!(
				"🎁 Prepared block for proposing at {} ({} ms) hash: {:?}; parent_hash: {}; end: {:?}; extrinsics_count: {}",
				block.header().number(),
				block_took.as_millis(),
				<Block as BlockT>::Hash::from(block.header().hash()),
				block.header().parent_hash(),
				end_reason,
				extrinsics.len()
			)
		} else if log::log_enabled!(log::Level::Trace) {
			trace!(
				"🎁 Prepared block for proposing at {} ({} ms) hash: {:?}; parent_hash: {}; end: {:?}; {extrinsics_summary}",
				block.header().number(),
				block_took.as_millis(),
				<Block as BlockT>::Hash::from(block.header().hash()),
				block.header().parent_hash(),
				end_reason
			);
		}

		telemetry!(
			self.telemetry;
			CONSENSUS_INFO;
			"prepared_block_for_proposing";
			"number" => ?block.header().number(),
			"hash" => ?<Block as BlockT>::Hash::from(block.header().hash()),
		);
	}
}

#[cfg(test)]
mod tests {
	use super::*;
	use futures::executor::block_on;
	use parking_lot::Mutex;
	use sc_client_api::{Backend, TrieCacheContext};
	use sc_transaction_pool::BasicPool;
	use sc_transaction_pool_api::{ChainEvent, MaintainedTransactionPool, TransactionSource};
	use sp_api::Core;
	use sp_blockchain::HeaderBackend;
	use sp_consensus::{BlockOrigin, Environment};
	use sp_runtime::{generic::BlockId, traits::NumberFor, Perbill};
	use substrate_test_runtime_client::{
		prelude::*,
		runtime::{Block as TestBlock, Extrinsic, ExtrinsicBuilder, Transfer},
		TestClientBuilder, TestClientBuilderExt,
	};

	const SOURCE: TransactionSource = TransactionSource::External;

	// Note:
	// Maximum normal extrinsic size for `substrate_test_runtime` is ~65% of max_block (refer to
	// `substrate_test_runtime::RuntimeBlockWeights` for details).
	// This extrinsic sizing allows for:
	// - one huge xts + a lot of tiny dust
	// - one huge, no medium,
	// - two medium xts
	// This is widely exploited in following tests.
	const HUGE: u32 = 649000000;
	const MEDIUM: u32 = 250000000;
	const TINY: u32 = 1000;

	fn extrinsic(nonce: u64) -> Extrinsic {
		ExtrinsicBuilder::new_fill_block(Perbill::from_parts(TINY)).nonce(nonce).build()
	}

	fn chain_event<B: BlockT>(header: B::Header) -> ChainEvent<B>
	where
		NumberFor<B>: From<u64>,
	{
		ChainEvent::NewBestBlock { hash: header.hash(), tree_route: None }
	}

	#[test]
	fn should_cease_building_block_when_deadline_is_reached() {
		// given
		let client = Arc::new(substrate_test_runtime_client::new());
		let spawner = sp_core::testing::TaskExecutor::new();
		let txpool = Arc::from(BasicPool::new_full(
			Default::default(),
			true.into(),
			None,
			spawner.clone(),
			client.clone(),
		));

		let hashof0 = client.info().genesis_hash;
		block_on(txpool.submit_at(hashof0, SOURCE, vec![extrinsic(0), extrinsic(1)])).unwrap();

		block_on(
			txpool.maintain(chain_event(
				client.expect_header(hashof0).expect("there should be header"),
			)),
		);

		let mut proposer_factory =
			ProposerFactory::new(spawner.clone(), client.clone(), txpool.clone(), None, None);

		let cell = Mutex::new((false, time::Instant::now()));
		let proposer = proposer_factory.init_with_now(
			&client.expect_header(hashof0).unwrap(),
			Box::new(move || {
				let mut value = cell.lock();
				if !value.0 {
					value.0 = true;
					return value.1
				}
				let old = value.1;
				let new = old + time::Duration::from_secs(1);
				*value = (true, new);
				old
			}),
		);

		// when
		let deadline = time::Duration::from_secs(3);
		let block = block_on(
<<<<<<< HEAD
			proposer.propose(ProposeArgs { max_duration: deadline, ..Default::default() }),
=======
			proposer.propose_block(ProposeArgs { max_duration: deadline, ..Default::default() }),
>>>>>>> 56f683fa
		)
		.map(|r| r.block)
		.unwrap();

		// then
		// block should have some extrinsics although we have some more in the pool.
		assert_eq!(block.extrinsics().len(), 1);
		assert_eq!(txpool.ready().count(), 2);
	}

	#[test]
	fn should_not_panic_when_deadline_is_reached() {
		let client = Arc::new(substrate_test_runtime_client::new());
		let spawner = sp_core::testing::TaskExecutor::new();
		let txpool = Arc::from(BasicPool::new_full(
			Default::default(),
			true.into(),
			None,
			spawner.clone(),
			client.clone(),
		));

		let mut proposer_factory =
			ProposerFactory::new(spawner.clone(), client.clone(), txpool.clone(), None, None);

		let cell = Mutex::new((false, time::Instant::now()));
		let proposer = proposer_factory.init_with_now(
			&client.expect_header(client.info().genesis_hash).unwrap(),
			Box::new(move || {
				let mut value = cell.lock();
				if !value.0 {
					value.0 = true;
					return value.1
				}
				let new = value.1 + time::Duration::from_secs(160);
				*value = (true, new);
				new
			}),
		);

		let deadline = time::Duration::from_secs(1);
<<<<<<< HEAD
		block_on(proposer.propose(ProposeArgs { max_duration: deadline, ..Default::default() }))
			.map(|r| r.block)
			.unwrap();
=======
		block_on(
			proposer.propose_block(ProposeArgs { max_duration: deadline, ..Default::default() }),
		)
		.map(|r| r.block)
		.unwrap();
>>>>>>> 56f683fa
	}

	#[test]
	fn proposed_storage_changes_should_match_execute_block_storage_changes() {
		let (client, backend) = TestClientBuilder::new().build_with_backend();
		let client = Arc::new(client);
		let spawner = sp_core::testing::TaskExecutor::new();
		let txpool = Arc::from(BasicPool::new_full(
			Default::default(),
			true.into(),
			None,
			spawner.clone(),
			client.clone(),
		));

		let genesis_hash = client.info().best_hash;

		block_on(txpool.submit_at(genesis_hash, SOURCE, vec![extrinsic(0)])).unwrap();

		block_on(
			txpool.maintain(chain_event(
				client
					.expect_header(client.info().genesis_hash)
					.expect("there should be header"),
			)),
		);

		let mut proposer_factory =
			ProposerFactory::new(spawner.clone(), client.clone(), txpool.clone(), None, None);

		let proposer = proposer_factory.init_with_now(
			&client.header(genesis_hash).unwrap().unwrap(),
			Box::new(move || time::Instant::now()),
		);

		let deadline = time::Duration::from_secs(9);
		let proposal = block_on(
<<<<<<< HEAD
			proposer.propose(ProposeArgs { max_duration: deadline, ..Default::default() }),
=======
			proposer.propose_block(ProposeArgs { max_duration: deadline, ..Default::default() }),
>>>>>>> 56f683fa
		)
		.unwrap();

		assert_eq!(proposal.block.extrinsics().len(), 1);

		let api = client.runtime_api();
		api.execute_block(genesis_hash, proposal.block).unwrap();

		let state = backend.state_at(genesis_hash, TrieCacheContext::Untrusted).unwrap();

		let storage_changes = api.into_storage_changes(&state, genesis_hash).unwrap();

		assert_eq!(
			proposal.storage_changes.transaction_storage_root,
			storage_changes.transaction_storage_root,
		);
	}

	// This test ensures that if one transaction of a user was rejected, because for example
	// the weight limit was hit, we don't mark the other transactions of the user as invalid because
	// the nonce is not matching.
	#[test]
	fn should_not_remove_invalid_transactions_from_the_same_sender_after_one_was_invalid() {
		// given
		let client = Arc::new(substrate_test_runtime_client::new());
		let spawner = sp_core::testing::TaskExecutor::new();
		let txpool = Arc::from(BasicPool::new_full(
			Default::default(),
			true.into(),
			None,
			spawner.clone(),
			client.clone(),
		));

		let medium = |nonce| {
			ExtrinsicBuilder::new_fill_block(Perbill::from_parts(MEDIUM))
				.nonce(nonce)
				.build()
		};
		let huge = |nonce| {
			ExtrinsicBuilder::new_fill_block(Perbill::from_parts(HUGE)).nonce(nonce).build()
		};

		block_on(txpool.submit_at(
			client.info().genesis_hash,
			SOURCE,
			vec![medium(0), medium(1), huge(2), medium(3), huge(4), medium(5), medium(6)],
		))
		.unwrap();

		let mut proposer_factory =
			ProposerFactory::new(spawner.clone(), client.clone(), txpool.clone(), None, None);
		let mut propose_block = |client: &TestClient,
		                         parent_number,
		                         expected_block_extrinsics,
		                         expected_pool_transactions| {
			let hash = client.expect_block_hash_from_id(&BlockId::Number(parent_number)).unwrap();
			let proposer = proposer_factory.init_with_now(
				&client.expect_header(hash).unwrap(),
				Box::new(move || time::Instant::now()),
			);

			// when
			let deadline = time::Duration::from_secs(900);
			let block = block_on(
<<<<<<< HEAD
				proposer.propose(ProposeArgs { max_duration: deadline, ..Default::default() }),
=======
				proposer
					.propose_block(ProposeArgs { max_duration: deadline, ..Default::default() }),
>>>>>>> 56f683fa
			)
			.map(|r| r.block)
			.unwrap();

			// then
			// block should have some extrinsics although we have some more in the pool.
			assert_eq!(
				txpool.ready().count(),
				expected_pool_transactions,
				"at block: {}",
				block.header.number
			);
			assert_eq!(
				block.extrinsics().len(),
				expected_block_extrinsics,
				"at block: {}",
				block.header.number
			);

			block
		};

		let import_and_maintain = |client: Arc<TestClient>, block: TestBlock| {
			let hash = block.hash();
			block_on(client.import(BlockOrigin::Own, block)).unwrap();
			block_on(txpool.maintain(chain_event(
				client.expect_header(hash).expect("there should be header"),
			)));
		};

		block_on(
			txpool.maintain(chain_event(
				client
					.expect_header(client.info().genesis_hash)
					.expect("there should be header"),
			)),
		);
		assert_eq!(txpool.ready().count(), 7);

		// let's create one block and import it
		let block = propose_block(&client, 0, 2, 7);
		import_and_maintain(client.clone(), block.clone());
		assert_eq!(txpool.ready().count(), 5);

		// now let's make sure that we can still make some progress
		let block = propose_block(&client, 1, 1, 5);
		import_and_maintain(client.clone(), block.clone());
		assert_eq!(txpool.ready().count(), 4);

		// again let's make sure that we can still make some progress
		let block = propose_block(&client, 2, 1, 4);
		import_and_maintain(client.clone(), block.clone());
		assert_eq!(txpool.ready().count(), 3);

		// again let's make sure that we can still make some progress
		let block = propose_block(&client, 3, 1, 3);
		import_and_maintain(client.clone(), block.clone());
		assert_eq!(txpool.ready().count(), 2);

		// again let's make sure that we can still make some progress
		let block = propose_block(&client, 4, 2, 2);
		import_and_maintain(client.clone(), block.clone());
		assert_eq!(txpool.ready().count(), 0);
	}

	#[test]
	fn should_cease_building_block_when_block_limit_is_reached() {
		let client = Arc::new(substrate_test_runtime_client::new());
		let spawner = sp_core::testing::TaskExecutor::new();
		let txpool = Arc::from(BasicPool::new_full(
			Default::default(),
			true.into(),
			None,
			spawner.clone(),
			client.clone(),
		));
		let genesis_hash = client.info().genesis_hash;
		let genesis_header = client.expect_header(genesis_hash).expect("there should be header");

		let extrinsics_num = 5;
		let extrinsics = std::iter::once(
			Transfer {
				from: Sr25519Keyring::Alice.into(),
				to: Sr25519Keyring::Bob.into(),
				amount: 100,
				nonce: 0,
			}
			.into_unchecked_extrinsic(),
		)
		.chain((1..extrinsics_num as u64).map(extrinsic))
		.collect::<Vec<_>>();

		let block_limit = genesis_header.encoded_size() +
			extrinsics
				.iter()
				.take(extrinsics_num - 1)
				.map(Encode::encoded_size)
				.sum::<usize>() +
			Vec::<Extrinsic>::new().encoded_size();

		block_on(txpool.submit_at(genesis_hash, SOURCE, extrinsics.clone())).unwrap();

		block_on(txpool.maintain(chain_event(genesis_header.clone())));

		let mut proposer_factory =
			ProposerFactory::new(spawner.clone(), client.clone(), txpool.clone(), None, None);

		let proposer = block_on(proposer_factory.init(&genesis_header)).unwrap();

		// Give it enough time
		let deadline = time::Duration::from_secs(300);
<<<<<<< HEAD
		let block = block_on(proposer.propose(ProposeArgs {
=======
		let block = block_on(proposer.propose_block(ProposeArgs {
>>>>>>> 56f683fa
			max_duration: deadline,
			block_size_limit: Some(block_limit),
			..Default::default()
		}))
		.map(|r| r.block)
		.unwrap();

		// Based on the block limit, one transaction shouldn't be included.
		assert_eq!(block.extrinsics().len(), extrinsics_num - 1);

		let proposer = block_on(proposer_factory.init(&genesis_header)).unwrap();

		let block = block_on(
<<<<<<< HEAD
			proposer.propose(ProposeArgs { max_duration: deadline, ..Default::default() }),
=======
			proposer.propose_block(ProposeArgs { max_duration: deadline, ..Default::default() }),
>>>>>>> 56f683fa
		)
		.map(|r| r.block)
		.unwrap();

		// Without a block limit we should include all of them
		assert_eq!(block.extrinsics().len(), extrinsics_num);

		let mut proposer_factory = ProposerFactory::with_proof_recording(
			spawner.clone(),
			client.clone(),
			txpool.clone(),
			None,
			None,
		);

		let proposer = block_on(proposer_factory.init(&genesis_header)).unwrap();

		// Exact block_limit, which includes:
		// 99 (header_size) + 718 (proof@initialize_block) + 246 (one Transfer extrinsic)
		let block_limit = {
			let builder = BlockBuilderBuilder::new(&*client)
				.on_parent_block(genesis_header.hash())
				.with_parent_block_number(0)
				.enable_proof_recording()
				.build()
				.unwrap();
			builder.estimate_block_size(true) + extrinsics[0].encoded_size()
		};
<<<<<<< HEAD
		let block = block_on(proposer.propose(ProposeArgs {
=======
		let block = block_on(proposer.propose_block(ProposeArgs {
>>>>>>> 56f683fa
			max_duration: deadline,
			block_size_limit: Some(block_limit),
			..Default::default()
		}))
		.map(|r| r.block)
		.unwrap();

		// The block limit was increased, but we now include the proof in the estimation of the
		// block size and thus, only the `Transfer` will fit into the block. It reads more data
		// than we have reserved in the block limit.
		assert_eq!(block.extrinsics().len(), 1);
	}

	#[test]
	fn should_keep_adding_transactions_after_exhausts_resources_before_soft_deadline() {
		// given
		let client = Arc::new(substrate_test_runtime_client::new());
		let spawner = sp_core::testing::TaskExecutor::new();
		let txpool = Arc::from(BasicPool::new_full(
			Default::default(),
			true.into(),
			None,
			spawner.clone(),
			client.clone(),
		));
		let genesis_hash = client.info().genesis_hash;

		let tiny = |nonce| {
			ExtrinsicBuilder::new_fill_block(Perbill::from_parts(TINY)).nonce(nonce).build()
		};
		let huge = |who| {
			ExtrinsicBuilder::new_fill_block(Perbill::from_parts(HUGE))
				.signer(Sr25519Keyring::numeric(who))
				.build()
		};

		block_on(
			txpool.submit_at(
				genesis_hash,
				SOURCE,
				// add 2 * MAX_SKIPPED_TRANSACTIONS that exhaust resources
				(0..MAX_SKIPPED_TRANSACTIONS * 2)
					.into_iter()
					.map(huge)
					// and some transactions that are okay.
					.chain((0..MAX_SKIPPED_TRANSACTIONS as u64).into_iter().map(tiny))
					.collect(),
			),
		)
		.unwrap();

		block_on(txpool.maintain(chain_event(
			client.expect_header(genesis_hash).expect("there should be header"),
		)));
		assert_eq!(txpool.ready().count(), MAX_SKIPPED_TRANSACTIONS * 3);

		let mut proposer_factory =
			ProposerFactory::new(spawner.clone(), client.clone(), txpool.clone(), None, None);

		let cell = Mutex::new(time::Instant::now());
		let proposer = proposer_factory.init_with_now(
			&client.expect_header(genesis_hash).unwrap(),
			Box::new(move || {
				let mut value = cell.lock();
				let old = *value;
				*value = old + time::Duration::from_secs(1);
				old
			}),
		);

		// when
		// give it enough time so that deadline is never triggered.
		let deadline = time::Duration::from_secs(900);
		let block = block_on(
<<<<<<< HEAD
			proposer.propose(ProposeArgs { max_duration: deadline, ..Default::default() }),
=======
			proposer.propose_block(ProposeArgs { max_duration: deadline, ..Default::default() }),
>>>>>>> 56f683fa
		)
		.map(|r| r.block)
		.unwrap();

		// then block should have all non-exhaust resources extrinsics (+ the first one).
		assert_eq!(block.extrinsics().len(), MAX_SKIPPED_TRANSACTIONS + 1);
	}

	#[test]
	fn should_only_skip_up_to_some_limit_after_soft_deadline() {
		// given
		let client = Arc::new(substrate_test_runtime_client::new());
		let spawner = sp_core::testing::TaskExecutor::new();
		let txpool = Arc::from(BasicPool::new_full(
			Default::default(),
			true.into(),
			None,
			spawner.clone(),
			client.clone(),
		));
		let genesis_hash = client.info().genesis_hash;

		let tiny = |who| {
			ExtrinsicBuilder::new_fill_block(Perbill::from_parts(TINY))
				.signer(Sr25519Keyring::numeric(who))
				.nonce(1)
				.build()
		};
		let huge = |who| {
			ExtrinsicBuilder::new_fill_block(Perbill::from_parts(HUGE))
				.signer(Sr25519Keyring::numeric(who))
				.build()
		};

		block_on(
			txpool.submit_at(
				genesis_hash,
				SOURCE,
				(0..MAX_SKIPPED_TRANSACTIONS + 2)
					.into_iter()
					.map(huge)
					// and some transactions that are okay.
					.chain((0..MAX_SKIPPED_TRANSACTIONS + 2).into_iter().map(tiny))
					.collect(),
			),
		)
		.unwrap();

		block_on(txpool.maintain(chain_event(
			client.expect_header(genesis_hash).expect("there should be header"),
		)));
		assert_eq!(txpool.ready().count(), MAX_SKIPPED_TRANSACTIONS * 2 + 4);

		let mut proposer_factory =
			ProposerFactory::new(spawner.clone(), client.clone(), txpool.clone(), None, None);

		let deadline = time::Duration::from_secs(600);
		let cell = Arc::new(Mutex::new((0, time::Instant::now())));
		let cell2 = cell.clone();
		let proposer = proposer_factory.init_with_now(
			&client.expect_header(genesis_hash).unwrap(),
			Box::new(move || {
				let mut value = cell.lock();
				let (called, old) = *value;
				// add time after deadline is calculated internally (hence 1)
				let increase = if called == 1 {
					// we start after the soft_deadline should have already been reached.
					deadline / 2
				} else {
					// but we make sure to never reach the actual deadline
					time::Duration::from_millis(0)
				};
				*value = (called + 1, old + increase);
				old
			}),
		);

		let block = block_on(
<<<<<<< HEAD
			proposer.propose(ProposeArgs { max_duration: deadline, ..Default::default() }),
=======
			proposer.propose_block(ProposeArgs { max_duration: deadline, ..Default::default() }),
>>>>>>> 56f683fa
		)
		.map(|r| r.block)
		.unwrap();

		// then the block should have one or two transactions. This maybe random as they are
		// processed in parallel. The same signer and consecutive nonces for huge and tiny
		// transactions guarantees that max two transactions will get to the block.
		assert!(
			(1..3).contains(&block.extrinsics().len()),
			"Block shall contain one or two extrinsics."
		);
		assert!(
			cell2.lock().0 > MAX_SKIPPED_TRANSACTIONS,
			"Not enough calls to current time, which indicates the test might have ended because of deadline, not soft deadline"
		);
	}
}<|MERGE_RESOLUTION|>--- conflicted
+++ resolved
@@ -283,8 +283,7 @@
 		max_duration: time::Duration,
 		block_size_limit: Option<usize>,
 	) -> Self::Proposal {
-<<<<<<< HEAD
-		Self::propose(
+		Self::propose_block(
 			self,
 			ProposeArgs {
 				inherent_data,
@@ -294,24 +293,11 @@
 				ignored_nodes_by_proof_recording: None,
 			},
 		)
-=======
-		self.propose_block(ProposeArgs {
-			inherent_data,
-			inherent_digests,
-			max_duration,
-			block_size_limit,
-			ignored_nodes_by_proof_recording: None,
-		})
->>>>>>> 56f683fa
 		.boxed()
 	}
 }
 
-<<<<<<< HEAD
 /// Arguments for [`Proposer::propose`].
-=======
-/// Arguments for [`Proposer::propose_block`].
->>>>>>> 56f683fa
 pub struct ProposeArgs<Block: BlockT> {
 	/// The inherent data to pass to the block production.
 	pub inherent_data: InherentData,
@@ -356,11 +342,7 @@
 	PR: ProofRecording,
 {
 	/// Propose a new block.
-<<<<<<< HEAD
-	pub async fn propose(
-=======
 	pub async fn propose_block(
->>>>>>> 56f683fa
 		self,
 		args: ProposeArgs<Block>,
 	) -> Result<Proposal<Block, PR::Proof>, sp_blockchain::Error> {
@@ -396,11 +378,7 @@
 			ignored_nodes_by_proof_recording,
 		}: ProposeArgs<Block>,
 	) -> Result<Proposal<Block, PR::Proof>, sp_blockchain::Error> {
-<<<<<<< HEAD
-		// leave some time for evaluation and block finalization (33%)
-=======
 		// leave some time for evaluation and block finalization (10%)
->>>>>>> 56f683fa
 		let deadline = (self.now)() + max_duration - max_duration / 10;
 		let block_timer = time::Instant::now();
 		let mut block_builder = BlockBuilderBuilder::new(&*self.client)
@@ -767,11 +745,7 @@
 		// when
 		let deadline = time::Duration::from_secs(3);
 		let block = block_on(
-<<<<<<< HEAD
-			proposer.propose(ProposeArgs { max_duration: deadline, ..Default::default() }),
-=======
 			proposer.propose_block(ProposeArgs { max_duration: deadline, ..Default::default() }),
->>>>>>> 56f683fa
 		)
 		.map(|r| r.block)
 		.unwrap();
@@ -813,17 +787,11 @@
 		);
 
 		let deadline = time::Duration::from_secs(1);
-<<<<<<< HEAD
-		block_on(proposer.propose(ProposeArgs { max_duration: deadline, ..Default::default() }))
-			.map(|r| r.block)
-			.unwrap();
-=======
 		block_on(
 			proposer.propose_block(ProposeArgs { max_duration: deadline, ..Default::default() }),
 		)
 		.map(|r| r.block)
 		.unwrap();
->>>>>>> 56f683fa
 	}
 
 	#[test]
@@ -861,11 +829,7 @@
 
 		let deadline = time::Duration::from_secs(9);
 		let proposal = block_on(
-<<<<<<< HEAD
-			proposer.propose(ProposeArgs { max_duration: deadline, ..Default::default() }),
-=======
 			proposer.propose_block(ProposeArgs { max_duration: deadline, ..Default::default() }),
->>>>>>> 56f683fa
 		)
 		.unwrap();
 
@@ -931,12 +895,8 @@
 			// when
 			let deadline = time::Duration::from_secs(900);
 			let block = block_on(
-<<<<<<< HEAD
-				proposer.propose(ProposeArgs { max_duration: deadline, ..Default::default() }),
-=======
 				proposer
 					.propose_block(ProposeArgs { max_duration: deadline, ..Default::default() }),
->>>>>>> 56f683fa
 			)
 			.map(|r| r.block)
 			.unwrap();
@@ -1048,11 +1008,7 @@
 
 		// Give it enough time
 		let deadline = time::Duration::from_secs(300);
-<<<<<<< HEAD
-		let block = block_on(proposer.propose(ProposeArgs {
-=======
 		let block = block_on(proposer.propose_block(ProposeArgs {
->>>>>>> 56f683fa
 			max_duration: deadline,
 			block_size_limit: Some(block_limit),
 			..Default::default()
@@ -1066,11 +1022,7 @@
 		let proposer = block_on(proposer_factory.init(&genesis_header)).unwrap();
 
 		let block = block_on(
-<<<<<<< HEAD
-			proposer.propose(ProposeArgs { max_duration: deadline, ..Default::default() }),
-=======
 			proposer.propose_block(ProposeArgs { max_duration: deadline, ..Default::default() }),
->>>>>>> 56f683fa
 		)
 		.map(|r| r.block)
 		.unwrap();
@@ -1099,11 +1051,7 @@
 				.unwrap();
 			builder.estimate_block_size(true) + extrinsics[0].encoded_size()
 		};
-<<<<<<< HEAD
-		let block = block_on(proposer.propose(ProposeArgs {
-=======
 		let block = block_on(proposer.propose_block(ProposeArgs {
->>>>>>> 56f683fa
 			max_duration: deadline,
 			block_size_limit: Some(block_limit),
 			..Default::default()
@@ -1178,11 +1126,7 @@
 		// give it enough time so that deadline is never triggered.
 		let deadline = time::Duration::from_secs(900);
 		let block = block_on(
-<<<<<<< HEAD
-			proposer.propose(ProposeArgs { max_duration: deadline, ..Default::default() }),
-=======
 			proposer.propose_block(ProposeArgs { max_duration: deadline, ..Default::default() }),
->>>>>>> 56f683fa
 		)
 		.map(|r| r.block)
 		.unwrap();
@@ -1261,11 +1205,7 @@
 		);
 
 		let block = block_on(
-<<<<<<< HEAD
-			proposer.propose(ProposeArgs { max_duration: deadline, ..Default::default() }),
-=======
 			proposer.propose_block(ProposeArgs { max_duration: deadline, ..Default::default() }),
->>>>>>> 56f683fa
 		)
 		.map(|r| r.block)
 		.unwrap();
