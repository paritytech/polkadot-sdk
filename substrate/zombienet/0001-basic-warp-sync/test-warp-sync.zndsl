--- conflicted
+++ resolved
@@ -21,16 +21,10 @@
 dave: reports block height is at least 1 within 60 seconds
 dave: reports block height is at least {{DB_BLOCK_HEIGHT}} within 60 seconds
 
-<<<<<<< HEAD
 dave: log line matches "Warp sync finished" within 60 seconds
 # State sync is logically part of warp sync
 dave: log line matches "State sync finished" within 60 seconds
-# workaround for: https://github.com/paritytech/zombienet/issues/580
-dave: count of log lines containing  "Block history download is complete" is 1 within 10 seconds
-=======
-dave: log line matches "Warp sync is complete" within 60 seconds
 dave: log line matches "Block history download is complete" within 10 seconds
->>>>>>> f270b08a
 
 dave: count of log lines containing "error" is 0 within 10 seconds
 dave: count of log lines containing "verification failed" is 0 within 10 seconds