[package]
name = "sp-arithmetic"
version = "16.0.0"
authors.workspace = true
edition.workspace = true
license = "Apache-2.0"
homepage = "https://substrate.io"
repository.workspace = true
description = "Minimal fixed point arithmetic primitives and types for runtime."
documentation = "https://docs.rs/sp-arithmetic"
readme = "README.md"

[lints]
workspace = true

[package.metadata.docs.rs]
targets = ["x86_64-unknown-linux-gnu"]

[dependencies]
codec = { package = "parity-scale-codec", version = "3.6.1", default-features = false, features = ["derive", "max-encoded-len"] }
integer-sqrt = "0.1.2"
num-traits = { version = "0.2.17", default-features = false }
scale-info = { version = "2.10.0", default-features = false, features = ["derive"] }
serde = { version = "1.0.195", default-features = false, features = ["alloc", "derive"], optional = true }
static_assertions = "1.1.0"

[dev-dependencies]
criterion = "0.4.0"
primitive-types = "0.12.0"
sp-crypto-hashing = { path = "../crypto/hashing" }
rand = "0.8.5"

[features]
default = ["std"]
<<<<<<< HEAD
std = ["codec/std", "num-traits/std", "scale-info/std", "serde/std", "sp-core/std"]
=======
std = [
	"codec/std",
	"num-traits/std",
	"scale-info/std",
	"serde/std",
	"sp-crypto-hashing/std",
	"sp-std/std",
]
>>>>>>> a817d310
# Serde support without relying on std features.
serde = ["dep:serde", "scale-info/serde"]

[[bench]]
name = "bench"
harness = false<|MERGE_RESOLUTION|>--- conflicted
+++ resolved
@@ -32,18 +32,13 @@
 
 [features]
 default = ["std"]
-<<<<<<< HEAD
-std = ["codec/std", "num-traits/std", "scale-info/std", "serde/std", "sp-core/std"]
-=======
 std = [
 	"codec/std",
 	"num-traits/std",
 	"scale-info/std",
 	"serde/std",
 	"sp-crypto-hashing/std",
-	"sp-std/std",
 ]
->>>>>>> a817d310
 # Serde support without relying on std features.
 serde = ["dep:serde", "scale-info/serde"]
 
