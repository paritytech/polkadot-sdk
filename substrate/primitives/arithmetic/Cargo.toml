[package]
name = "sp-arithmetic"
version = "23.0.0"
authors.workspace = true
edition.workspace = true
license = "Apache-2.0"
homepage = "https://substrate.io"
repository.workspace = true
description = "Minimal fixed point arithmetic primitives and types for runtime."
documentation = "https://docs.rs/sp-arithmetic"
readme = "README.md"

[lints]
workspace = true

[package.metadata.docs.rs]
targets = ["x86_64-unknown-linux-gnu"]

[dependencies]
codec = { package = "parity-scale-codec", version = "3.6.1", default-features = false, features = [
	"derive",
	"max-encoded-len",
] }
integer-sqrt = "0.1.2"
num-traits = { version = "0.2.17", default-features = false }
scale-info = { version = "2.10.0", default-features = false, features = ["derive"] }
serde = { features = ["alloc", "derive"], optional = true, workspace = true }
static_assertions = "1.1.0"
<<<<<<< HEAD
sp-std = { path = "../std", default-features = false }
docify = "0.2.7"
=======
>>>>>>> 816c072a

[dev-dependencies]
criterion = "0.4.0"
primitive-types = "0.12.0"
sp-crypto-hashing = { path = "../crypto/hashing" }
rand = "0.8.5"

[features]
default = ["std"]
std = [
	"codec/std",
	"num-traits/std",
	"scale-info/std",
	"serde/std",
	"sp-crypto-hashing/std",
]
# Serde support without relying on std features.
serde = ["dep:serde", "scale-info/serde"]

[[bench]]
name = "bench"
harness = false<|MERGE_RESOLUTION|>--- conflicted
+++ resolved
@@ -26,11 +26,8 @@
 scale-info = { version = "2.10.0", default-features = false, features = ["derive"] }
 serde = { features = ["alloc", "derive"], optional = true, workspace = true }
 static_assertions = "1.1.0"
-<<<<<<< HEAD
 sp-std = { path = "../std", default-features = false }
 docify = "0.2.7"
-=======
->>>>>>> 816c072a
 
 [dev-dependencies]
 criterion = "0.4.0"
@@ -46,6 +43,7 @@
 	"scale-info/std",
 	"serde/std",
 	"sp-crypto-hashing/std",
+  "sp-std/std",
 ]
 # Serde support without relying on std features.
 serde = ["dep:serde", "scale-info/serde"]
