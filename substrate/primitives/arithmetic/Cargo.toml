--- conflicted
+++ resolved
@@ -21,22 +21,18 @@
 integer-sqrt = "0.1.2"
 num-traits = { version = "0.2.8", default-features = false }
 scale-info = { version = "2.10.0", default-features = false, features = ["derive"] }
-<<<<<<< HEAD
-serde = { version = "1.0.188", default-features = false, features = ["alloc", "derive"], optional = true }
-=======
 serde = { version = "1.0.193", default-features = false, features = ["derive", "alloc"], optional = true }
->>>>>>> 52132636
 static_assertions = "1.1.0"
-sp-std = { path = "../std", default-features = false }
+sp-std = { path = "../std", default-features = false}
 
 [dev-dependencies]
 criterion = "0.4.0"
 primitive-types = "0.12.0"
-sp-core = { path = "../core", features = ["full_crypto"] }
+sp-core = { path = "../core", features = ["full_crypto"]}
 rand = "0.8.5"
 
 [features]
-default = ["std"]
+default = [ "std" ]
 std = [
 	"codec/std",
 	"num-traits/std",
@@ -46,7 +42,7 @@
 	"sp-std/std",
 ]
 # Serde support without relying on std features.
-serde = ["dep:serde", "scale-info/serde"]
+serde = [ "dep:serde", "scale-info/serde" ]
 
 [[bench]]
 name = "bench"
