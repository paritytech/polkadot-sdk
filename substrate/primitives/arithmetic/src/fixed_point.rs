--- conflicted
+++ resolved
@@ -27,14 +27,10 @@
 };
 use alloc::fmt::Debug;
 use codec::{CompactAs, Decode, Encode};
-<<<<<<< HEAD
-use core::ops::{self, Add, Div, Mul, Sub};
-=======
 use core::{
 	fmt::Debug,
 	ops::{self, Add, Div, Mul, Sub},
 };
->>>>>>> 610987a1
 
 #[cfg(feature = "serde")]
 use serde::{de, Deserialize, Deserializer, Serialize, Serializer};
@@ -903,15 +899,9 @@
 			}
 		}
 
-<<<<<<< HEAD
-		impl alloc::fmt::Debug for $name {
-			#[cfg(feature = "std")]
-			fn fmt(&self, f: &mut alloc::fmt::Formatter) -> alloc::fmt::Result {
-=======
 		impl ::core::fmt::Debug for $name {
 			#[cfg(feature = "std")]
 			fn fmt(&self, f: &mut ::core::fmt::Formatter) -> ::core::fmt::Result {
->>>>>>> 610987a1
 				let integral = {
 					let int = self.0 / Self::accuracy();
 					let signum_for_zero = if int == 0 && self.is_negative() { "-" } else { "" };
@@ -927,11 +917,7 @@
 			}
 
 			#[cfg(not(feature = "std"))]
-<<<<<<< HEAD
-			fn fmt(&self, _: &mut alloc::fmt::Formatter) -> alloc::fmt::Result {
-=======
 			fn fmt(&self, _: &mut ::core::fmt::Formatter) -> ::core::fmt::Result {
->>>>>>> 610987a1
 				Ok(())
 			}
 		}
@@ -947,22 +933,13 @@
 			}
 		}
 
-<<<<<<< HEAD
-		impl alloc::fmt::Display for $name {
-			fn fmt(&self, f: &mut alloc::fmt::Formatter) -> alloc::fmt::Result {
-=======
 		impl ::core::fmt::Display for $name {
 			fn fmt(&self, f: &mut ::core::fmt::Formatter) -> ::core::fmt::Result {
->>>>>>> 610987a1
 				write!(f, "{}", self.0)
 			}
 		}
 
-<<<<<<< HEAD
-		impl core::str::FromStr for $name {
-=======
 		impl ::core::str::FromStr for $name {
->>>>>>> 610987a1
 			type Err = &'static str;
 
 			fn from_str(s: &str) -> Result<Self, Self::Err> {
@@ -992,11 +969,7 @@
 			where
 				D: Deserializer<'de>,
 			{
-<<<<<<< HEAD
-				use core::str::FromStr;
-=======
 				use ::core::str::FromStr;
->>>>>>> 610987a1
 				let s = String::deserialize(deserializer)?;
 				$name::from_str(&s).map_err(de::Error::custom)
 			}
