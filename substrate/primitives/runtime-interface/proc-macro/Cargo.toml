[package]
name = "sp-runtime-interface-proc-macro"
version = "11.0.0"
authors.workspace = true
edition.workspace = true
license = "Apache-2.0"
homepage = "https://substrate.io"
repository.workspace = true
description = "This crate provides procedural macros for usage within the context of the Substrate runtime interface."
documentation = "https://docs.rs/sp-runtime-interface-proc-macro"

[lints]
workspace = true

[package.metadata.docs.rs]
targets = ["x86_64-unknown-linux-gnu"]

[lib]
proc-macro = true

[dependencies]
Inflector = "0.11.4"
proc-macro-crate = "3.0.0"
proc-macro2 = "1.0.56"
quote = "1.0.28"
expander = "2.0.0"
<<<<<<< HEAD
syn = { version = "2.0.38", features = ["full", "visit", "fold", "extra-traits"] }
=======
syn = { version = "2.0.48", features = ["extra-traits", "fold", "full", "visit"] }
>>>>>>> 33d533e1
<|MERGE_RESOLUTION|>--- conflicted
+++ resolved
@@ -24,8 +24,4 @@
 proc-macro2 = "1.0.56"
 quote = "1.0.28"
 expander = "2.0.0"
-<<<<<<< HEAD
-syn = { version = "2.0.38", features = ["full", "visit", "fold", "extra-traits"] }
-=======
-syn = { version = "2.0.48", features = ["extra-traits", "fold", "full", "visit"] }
->>>>>>> 33d533e1
+syn = { version = "2.0.48", features = ["extra-traits", "fold", "full", "visit"] }