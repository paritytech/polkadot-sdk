// This file is part of Substrate.

// Copyright (C) Parity Technologies (UK) Ltd.
// SPDX-License-Identifier: Apache-2.0

// Licensed under the Apache License, Version 2.0 (the "License");
// you may not use this file except in compliance with the License.
// You may obtain a copy of the License at
//
// 	http://www.apache.org/licenses/LICENSE-2.0
//
// Unless required by applicable law or agreed to in writing, software
// distributed under the License is distributed on an "AS IS" BASIS,
// WITHOUT WARRANTIES OR CONDITIONS OF ANY KIND, either express or implied.
// See the License for the specific language governing permissions and
// limitations under the License.

//! Tests for the runtime interface traits and proc macros.

#![cfg_attr(not(feature = "std"), no_std)]

<<<<<<< HEAD
use sp_runtime_interface::{
	pass_by::{
		AllocateAndReturnByCodec, AllocateAndReturnFatPointer, AllocateAndReturnPointer, PassAs,
		PassFatPointerAndDecode, PassFatPointerAndDecodeSlice, PassFatPointerAndRead,
		PassFatPointerAndReadWrite, PassPointerAndRead, PassPointerAndReadCopy,
		PassPointerAndWrite, ReturnAs,
	},
	runtime_interface,
};
=======
extern crate alloc;

use sp_runtime_interface::runtime_interface;
>>>>>>> 29eb5333

#[cfg(not(feature = "std"))]
use core::mem;

use alloc::{vec, vec::Vec};
use sp_core::{sr25519::Public, wasm_export_functions};

// Include the WASM binary
#[cfg(feature = "std")]
include!(concat!(env!("OUT_DIR"), "/wasm_binary.rs"));

/// Wasm binary unwrapped. If built with `SKIP_WASM_BUILD`, the function panics.
#[cfg(feature = "std")]
pub fn wasm_binary_unwrap() -> &'static [u8] {
	WASM_BINARY.expect(
		"Development wasm binary is not available. Testing is only \
						supported with the flag disabled.",
	)
}

/// Used in the `test_array_as_mutable_reference` test.
const TEST_ARRAY: [u8; 16] = [1, 2, 3, 4, 5, 6, 7, 8, 9, 10, 11, 12, 13, 14, 15, 16];

#[runtime_interface]
pub trait TestApi {
	/// Returns the input data as result.
	fn return_input(data: PassFatPointerAndRead<Vec<u8>>) -> AllocateAndReturnFatPointer<Vec<u8>> {
		data
	}

	/// Returns 16kb data.
	///
	/// # Note
	///
	/// We return a `Vec<u32>` because this will use the code path that uses SCALE
	/// to pass the data between native/wasm. (`Vec<u8>` is passed without encoding the
	/// data)
	fn return_16kb() -> AllocateAndReturnByCodec<Vec<u32>> {
		vec![0; 4 * 1024]
	}

	fn return_option_vec() -> AllocateAndReturnByCodec<Option<Vec<u8>>> {
		let mut vec = Vec::new();
		vec.resize(16 * 1024, 0xAA);
		Some(vec)
	}

	fn return_option_bytes() -> AllocateAndReturnByCodec<Option<bytes::Bytes>> {
		let mut vec = Vec::new();
		vec.resize(16 * 1024, 0xAA);
		Some(vec.into())
	}

	/// Set the storage at key with value.
	fn set_storage(
		&mut self,
		key: PassFatPointerAndRead<&[u8]>,
		data: PassFatPointerAndRead<&[u8]>,
	) {
		self.place_storage(key.to_vec(), Some(data.to_vec()));
	}

	/// Copy `hello` into the given mutable reference
	fn return_value_into_mutable_reference(&self, data: PassFatPointerAndReadWrite<&mut [u8]>) {
		let res = "hello";
		data[..res.as_bytes().len()].copy_from_slice(res.as_bytes());
	}

	/// Returns the input data wrapped in an `Option` as result.
	fn return_option_input(
		data: PassFatPointerAndRead<Vec<u8>>,
	) -> AllocateAndReturnByCodec<Option<Vec<u8>>> {
		Some(data)
	}

	/// Get an array as input and returns a subset of this array.
	fn get_and_return_array(
		data: PassPointerAndReadCopy<[u8; 34], 34>,
	) -> AllocateAndReturnPointer<[u8; 16], 16> {
		let mut res = [0u8; 16];
		res.copy_from_slice(&data[..16]);
		res
	}

	/// Take and fill mutable array.
	fn array_as_mutable_reference(data: PassPointerAndWrite<&mut [u8; 16], 16>) {
		data.copy_from_slice(&TEST_ARRAY);
	}

	/// Returns the given public key as result.
	fn return_input_public_key(
		key: PassPointerAndReadCopy<Public, 32>,
	) -> AllocateAndReturnPointer<Public, 32> {
		key
	}

	/// A function that is called with invalid utf8 data from the runtime.
	///
	/// This also checks that we accept `_` (wild card) argument names.
	fn invalid_utf8_data(_: PassFatPointerAndRead<&str>) {}

	/// Overwrite the native implementation in wasm. The native implementation always returns
	/// `false` and the replacement function will return always `true`.
	fn overwrite_native_function_implementation() -> bool {
		false
	}

	fn test_versioning(&self, data: u32) -> bool {
		data == 42 || data == 50
	}

	#[version(2)]
	fn test_versioning(&self, data: u32) -> bool {
		data == 42
	}

	fn test_versioning_register_only(&self, data: u32) -> bool {
		data == 80
	}

	#[version(2, register_only)]
	fn test_versioning_register_only(&self, data: u32) -> bool {
		data == 42
	}

	/// Returns the input values as tuple.
	fn return_input_as_tuple(
		a: PassFatPointerAndRead<Vec<u8>>,
		b: u32,
		c: PassFatPointerAndDecode<Option<Vec<u32>>>,
		d: u8,
	) -> AllocateAndReturnByCodec<(Vec<u8>, u32, Option<Vec<u32>>, u8)> {
		(a, b, c, d)
	}

	// Host functions for testing every marshaling strategy:

	fn pass_pointer_and_read_copy(value: PassPointerAndReadCopy<[u8; 3], 3>) {
		assert_eq!(value, [1, 2, 3]);
	}

	fn pass_pointer_and_read(value: PassPointerAndRead<&[u8; 3], 3>) {
		assert_eq!(value, &[1, 2, 3]);
	}

	fn pass_fat_pointer_and_read(value: PassFatPointerAndRead<&[u8]>) {
		assert_eq!(value, [1, 2, 3]);
	}

	fn pass_fat_pointer_and_read_write(value: PassFatPointerAndReadWrite<&mut [u8]>) {
		assert_eq!(value, [1, 2, 3]);
		value.copy_from_slice(&[4, 5, 6]);
	}

	fn pass_pointer_and_write(value: PassPointerAndWrite<&mut [u8; 3], 3>) {
		assert_eq!(*value, [0, 0, 0]);
		*value = [1, 2, 3];
	}

	fn pass_by_codec(value: PassFatPointerAndDecode<Vec<u16>>) {
		assert_eq!(value, [1, 2, 3]);
	}

	fn pass_slice_ref_by_codec(value: PassFatPointerAndDecodeSlice<&[u16]>) {
		assert_eq!(value, [1, 2, 3]);
	}

	fn pass_as(value: PassAs<Opaque, u32>) {
		assert_eq!(value.0, 123);
	}

	fn return_as() -> ReturnAs<Opaque, u32> {
		Opaque(123)
	}

	fn allocate_and_return_pointer() -> AllocateAndReturnPointer<[u8; 3], 3> {
		[1, 2, 3]
	}

	fn allocate_and_return_fat_pointer() -> AllocateAndReturnFatPointer<Vec<u8>> {
		vec![1, 2, 3]
	}

	fn allocate_and_return_by_codec() -> AllocateAndReturnByCodec<Vec<u16>> {
		vec![1, 2, 3]
	}
}

#[derive(Copy, Clone, PartialEq, Eq, Debug)]
pub struct Opaque(u32);

impl From<Opaque> for u32 {
	fn from(value: Opaque) -> Self {
		value.0
	}
}

impl TryFrom<u32> for Opaque {
	type Error = ();
	fn try_from(value: u32) -> Result<Self, Self::Error> {
		Ok(Opaque(value))
	}
}

/// This function is not used, but we require it for the compiler to include `sp-io`.
/// `sp-io` is required for its panic and oom handler.
#[no_mangle]
pub fn import_sp_io() {
	sp_io::misc::print_utf8(&[]);
}

wasm_export_functions! {
	fn test_return_data() {
		let input = vec![1, 2, 3, 4, 5, 6];
		let res = test_api::return_input(input.clone());

		assert_eq!(input, res);
	}

	fn test_return_option_data() {
		let input = vec![1, 2, 3, 4, 5, 6];
		let res = test_api::return_option_input(input.clone());

		assert_eq!(Some(input), res);
	}

	fn test_set_storage() {
		let key = "hello";
		let value = "world";

		test_api::set_storage(key.as_bytes(), value.as_bytes());
	}

	fn test_return_value_into_mutable_reference() {
		let mut data = vec![1, 2, 3, 4, 5, 6];

		test_api::return_value_into_mutable_reference(&mut data);

		let expected = "hello";
		assert_eq!(expected.as_bytes(), &data[..expected.len()]);
	}

	fn test_get_and_return_array() {
		let mut input = unsafe { mem::MaybeUninit::<[u8; 34]>::zeroed().assume_init() };
		input.copy_from_slice(&[
			24, 3, 23, 20, 2, 16, 32, 1, 12, 26, 27, 8, 29, 31, 6, 5, 4, 19, 10, 28, 34, 21, 18, 33, 9,
			13, 22, 25, 15, 11, 30, 7, 14, 17,
		]);

		let res = test_api::get_and_return_array(input);

		assert_eq!(&res, &input[..16]);
	}

	fn test_array_as_mutable_reference() {
		let mut array = [0u8; 16];
		test_api::array_as_mutable_reference(&mut array);

		assert_eq!(array, TEST_ARRAY);
	}

	fn test_return_input_public_key() {
		let key = Public::try_from(
			&[
				1, 2, 3, 4, 5, 6, 7, 8, 9, 10, 11, 12, 13, 14, 15, 16, 17, 18, 19, 20, 21, 22, 23, 24,
				25, 26, 27, 28, 29, 30, 31, 32,
			][..],
		).unwrap();
		let ret_key = test_api::return_input_public_key(key.clone());

		let key_data: &[u8] = key.as_ref();
		let ret_key_data: &[u8] = ret_key.as_ref();
		assert_eq!(key_data, ret_key_data);
	}

	fn test_invalid_utf8_data_should_return_an_error() {
		let data = vec![0, 159, 146, 150];
		// I'm an evil hacker, trying to hack!
		let data_str = unsafe { alloc::str::from_utf8_unchecked(&data) };

		test_api::invalid_utf8_data(data_str);
	}

	fn test_overwrite_native_function_implementation() {
		fn new_implementation() -> bool {
			true
		}

		// Check native implementation
		assert!(!test_api::overwrite_native_function_implementation());

		let _guard = test_api::host_overwrite_native_function_implementation
			.replace_implementation(new_implementation);

		assert!(test_api::overwrite_native_function_implementation());
	}

	fn test_vec_return_value_memory_is_freed() {
		let mut len = 0;
		for _ in 0..1024 {
			len += test_api::return_16kb().len();
		}
		assert_eq!(1024 * 1024 * 4, len);
	}

	fn test_encoded_return_value_memory_is_freed() {
		let mut len = 0;
		for _ in 0..1024 {
			len += test_api::return_option_input(vec![0; 16 * 1024]).map(|v| v.len()).unwrap();
		}
		assert_eq!(1024 * 1024 * 16, len);
	}

	fn test_array_return_value_memory_is_freed() {
		let mut len = 0;
		for _ in 0..1024 * 1024 {
			len += test_api::get_and_return_array([0; 34])[1];
		}
		assert_eq!(0, len);
	}

	fn test_versioning_works() {
		// we fix new api to accept only 42 as a proper input
		// as opposed to sp-runtime-interface-test-wasm-deprecated::test_api::verify_input
		// which accepted 42 and 50.
		assert!(test_api::test_versioning(42));

		assert!(!test_api::test_versioning(50));
		assert!(!test_api::test_versioning(102));
	}

	fn test_versioning_register_only_works() {
		// Ensure that we will import the version of the runtime interface function that
		// isn't tagged with `register_only`.
		assert!(!test_api::test_versioning_register_only(42));
		assert!(test_api::test_versioning_register_only(80));
	}

	fn test_return_input_as_tuple() {
		let a = vec![1, 3, 4, 5];
		let b = 10000;
		let c = Some(vec![2, 3]);
		let d = 5;

		let res = test_api::return_input_as_tuple(a.clone(), b, c.clone(), d);

		assert_eq!(a, res.0);
		assert_eq!(b, res.1);
		assert_eq!(c, res.2);
		assert_eq!(d, res.3);
	}

	fn test_return_option_vec() {
		test_api::return_option_vec();
	}

	fn test_return_option_bytes() {
		test_api::return_option_bytes();
	}

	fn test_marshalling_strategies() {
		test_api::pass_pointer_and_read_copy([1_u8, 2, 3]);
		test_api::pass_pointer_and_read(&[1_u8, 2, 3]);
		test_api::pass_fat_pointer_and_read(&[1_u8, 2, 3][..]);
		{
			let mut slice = [1_u8, 2, 3];
			test_api::pass_fat_pointer_and_read_write(&mut slice);
			assert_eq!(slice, [4_u8, 5, 6]);
		}
		{
			let mut slice = [9_u8, 9, 9];
			test_api::pass_pointer_and_write(&mut slice);
			assert_eq!(slice, [1_u8, 2, 3]);
		}
		test_api::pass_by_codec(vec![1_u16, 2, 3]);
		test_api::pass_slice_ref_by_codec(&[1_u16, 2, 3][..]);
		test_api::pass_as(Opaque(123));
		assert_eq!(test_api::return_as(), Opaque(123));
		assert_eq!(test_api::allocate_and_return_pointer(), [1_u8, 2, 3]);
		assert_eq!(test_api::allocate_and_return_fat_pointer(), vec![1_u8, 2, 3]);
		assert_eq!(test_api::allocate_and_return_by_codec(), vec![1_u16, 2, 3]);
	}
}<|MERGE_RESOLUTION|>--- conflicted
+++ resolved
@@ -19,7 +19,8 @@
 
 #![cfg_attr(not(feature = "std"), no_std)]
 
-<<<<<<< HEAD
+extern crate alloc;
+
 use sp_runtime_interface::{
 	pass_by::{
 		AllocateAndReturnByCodec, AllocateAndReturnFatPointer, AllocateAndReturnPointer, PassAs,
@@ -29,11 +30,6 @@
 	},
 	runtime_interface,
 };
-=======
-extern crate alloc;
-
-use sp_runtime_interface::runtime_interface;
->>>>>>> 29eb5333
 
 #[cfg(not(feature = "std"))]
 use core::mem;
