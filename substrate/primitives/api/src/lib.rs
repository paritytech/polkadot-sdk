--- conflicted
+++ resolved
@@ -623,11 +623,7 @@
 	/// Start recording all accessed trie nodes using the given proof recorder.
 	///
 	/// The recorded trie nodes can be converted into a proof using [`Self::extract_proof`].
-<<<<<<< HEAD
-	fn set_proof_recorder(&mut self, recorder: ProofRecorder<Block>);
-=======
 	fn record_proof_with_recorder(&mut self, recorder: ProofRecorder<Block>);
->>>>>>> 56f683fa
 
 	/// Extract the recorded proof.
 	///
