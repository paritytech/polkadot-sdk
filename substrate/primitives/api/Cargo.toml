--- conflicted
+++ resolved
@@ -26,13 +26,8 @@
 sp-version = { path = "../version", default-features = false }
 sp-state-machine = { path = "../state-machine", default-features = false, optional = true }
 sp-trie = { path = "../trie", default-features = false, optional = true }
-<<<<<<< HEAD
 trie-db = { version = "0.28.0", optional = true }
-thiserror = { version = "1.0.48", optional = true }
-=======
-hash-db = { version = "0.16.0", optional = true }
 thiserror = { optional = true, workspace = true }
->>>>>>> b9c792a4
 scale-info = { version = "2.10.0", default-features = false, features = [
 	"derive",
 ] }
