// This file is part of Substrate.

// Copyright (C) Parity Technologies (UK) Ltd.
// SPDX-License-Identifier: Apache-2.0

// Licensed under the Apache License, Version 2.0 (the "License");
// you may not use this file except in compliance with the License.
// You may obtain a copy of the License at
//
// 	http://www.apache.org/licenses/LICENSE-2.0
//
// Unless required by applicable law or agreed to in writing, software
// distributed under the License is distributed on an "AS IS" BASIS,
// WITHOUT WARRANTIES OR CONDITIONS OF ANY KIND, either express or implied.
// See the License for the specific language governing permissions and
// limitations under the License.

use proc_macro2::TokenStream as TokenStream2;
use quote::quote;
use syn::{parse_quote, spanned::Spanned, ItemImpl, ItemTrait, Result};

use crate::utils::{
	extract_api_version, extract_impl_trait, filter_cfg_attributes, generate_crate_access,
	generate_runtime_mod_name_for_trait, get_doc_literals, RequireQualifiedTraitPath,
};

/// Get the type parameter argument without lifetime or mutability
/// of a runtime metadata function.
///
/// In the following example, both the `AccountId` and `Nonce` generic
/// type parameters must implement `scale_info::TypeInfo` because they
/// are added into the metadata using `scale_info::meta_type`.
///
/// ```ignore
/// trait ExampleAccountNonceApi<AccountId, Nonce> {
///   fn account_nonce<'a>(account: &'a AccountId) -> Nonce;
/// }
/// ```
///
/// Instead of returning `&'a AccountId` for the first parameter, this function
/// returns `AccountId` to place bounds around it.
fn get_type_param(ty: &syn::Type) -> syn::Type {
	// Remove the lifetime and mutability of the type T to
	// place bounds around it.
	let ty_elem = match &ty {
		syn::Type::Reference(reference) => &reference.elem,
		syn::Type::Ptr(ptr) => &ptr.elem,
		syn::Type::Slice(slice) => &slice.elem,
		syn::Type::Array(arr) => &arr.elem,
		_ => ty,
	};

	ty_elem.clone()
}

/// Extract the documentation from the provided attributes.
///
/// It takes into account the `no-metadata-docs` feature.
fn collect_docs(attrs: &[syn::Attribute], crate_: &TokenStream2) -> TokenStream2 {
	if cfg!(feature = "no-metadata-docs") {
		quote!(#crate_::vec![])
	} else {
		let docs = get_doc_literals(&attrs);
		quote!(#crate_::vec![ #( #docs, )* ])
	}
}

/// Generate the runtime metadata of the provided trait.
///
/// The metadata is exposed as a generic function on the hidden module
/// of the trait generated by the `decl_runtime_apis`.
pub fn generate_decl_runtime_metadata<'a>(
	decl: &ItemTrait,
	versioned_methods_iter: impl Iterator<Item = (&'a syn::TraitItemFn, u32)>,
) -> TokenStream2 {
	let crate_ = generate_crate_access();
	let mut methods = Vec::new();

	// Ensure that any function parameter that relies on the `BlockT` bounds
	// also has `TypeInfo + 'static` bounds (required by `scale_info::meta_type`).
	//
	// For example, if a runtime API defines a method that has an input:
	// `fn func(input: <Block as BlockT>::Header)`
	// then the runtime metadata will imply `<Block as BlockT>::Header: TypeInfo + 'static`.
	//
	// This restricts the bounds at the metadata level, without needing to modify the `BlockT`
	// itself, since the concrete implementations are already satisfying `TypeInfo`.
	let mut where_clause = Vec::new();
	for (method, version) in versioned_methods_iter {
		let mut inputs = Vec::new();
		let signature = &method.sig;
		for input in &signature.inputs {
			// Exclude `self` from metadata collection.
			let syn::FnArg::Typed(typed) = input else { continue };

			let pat = &typed.pat;
			let name = quote!(#pat).to_string();
			let ty = &typed.ty;

			where_clause.push(get_type_param(ty));

			inputs.push(quote!(
				#crate_::metadata_ir::RuntimeApiMethodParamMetadataIR {
					name: #name,
					ty: #crate_::scale_info::meta_type::<#ty>(),
				}
			));
		}

		let output = match &signature.output {
			syn::ReturnType::Default => quote!(#crate_::scale_info::meta_type::<()>()),
			syn::ReturnType::Type(_, ty) => {
				where_clause.push(get_type_param(ty));
				quote!(#crate_::scale_info::meta_type::<#ty>())
			},
		};

		// String method name including quotes for constructing `v15::RuntimeApiMethodMetadata`.
		let method_name = signature.ident.to_string();
		let docs = collect_docs(&method.attrs, &crate_);

		// Include the method metadata only if its `cfg` features are enabled.
		let attrs = filter_cfg_attributes(&method.attrs);
		let deprecation = match crate::utils::get_deprecation(&crate_, &method.attrs) {
			Ok(deprecation) => deprecation,
			Err(e) => return e.into_compile_error(),
		};

		// Methods are filtered so that only those whose version is <= the `impl_version` passed to
		// `runtime_metadata` are kept in the metadata we hand back.
		methods.push(quote!(
			#( #attrs )*
			if #version <= impl_version {
				Some(#crate_::metadata_ir::RuntimeApiMethodMetadataIR {
					name: #method_name,
					inputs: #crate_::vec![ #( #inputs, )* ],
					output: #output,
					docs: #docs,
					deprecation_info: #deprecation,
				})
			} else {
				None
			}
		));
	}

	let trait_name_ident = &decl.ident;
	let trait_name = trait_name_ident.to_string();
	let docs = collect_docs(&decl.attrs, &crate_);
	let deprecation = match crate::utils::get_deprecation(&crate_, &decl.attrs) {
		Ok(deprecation) => deprecation,
		Err(e) => return e.into_compile_error(),
	};
	let attrs = filter_cfg_attributes(&decl.attrs);
	// The trait generics where already extended with `Block: BlockT`.
	let mut generics = decl.generics.clone();
	for generic_param in generics.params.iter_mut() {
		let syn::GenericParam::Type(ty) = generic_param else { continue };

		// Default type parameters are not allowed in functions.
		ty.eq_token = None;
		ty.default = None;
	}

	// where_clause
	// 	.into_iter()
	// 	.map(|ty| parse_quote!(#ty: #crate_::scale_info::TypeInfo + 'static))
	// 	.for_each(|w| generics.make_where_clause().predicates.push(w));

	let (impl_generics, _, where_clause) = generics.split_for_impl();

	quote!(
<<<<<<< HEAD
		#( #attrs )*
		#[inline(always)]
		pub fn runtime_metadata #impl_generics () -> #crate_::metadata_ir::RuntimeApiMetadataIR
		#where_clause
		{
			#crate_::metadata_ir::RuntimeApiMetadataIR {
				name: #trait_name,
				// methods: #crate_::vec![ #( #methods, )* ],
				methods: #crate_::vec![],
				docs: #docs,
=======
		#crate_::frame_metadata_enabled! {
			#( #attrs )*
			#[inline(always)]
			pub fn runtime_metadata #impl_generics (impl_version: u32) -> #crate_::metadata_ir::RuntimeApiMetadataIR
				#where_clause
			{
				#crate_::metadata_ir::RuntimeApiMetadataIR {
					name: #trait_name,
					methods: [ #( #methods, )* ]
						.into_iter()
						.filter_map(|maybe_m| maybe_m)
						.collect(),
					docs: #docs,
					deprecation_info: #deprecation,
					version: impl_version.into(),
				}
>>>>>>> 6ce61101
			}
		}
	)
}

/// Implement the `runtime_metadata` function on the runtime that
/// generates the metadata for the given traits.
///
/// The metadata of each trait is extracted from the generic function
/// exposed by `generate_decl_runtime_metadata`.
pub fn generate_impl_runtime_metadata(impls: &[ItemImpl]) -> Result<TokenStream2> {
	if impls.is_empty() {
		return Ok(quote!());
	}

	let crate_ = generate_crate_access();

	// Get the name of the runtime for which the traits are implemented.
	let runtime_name = &impls
		.get(0)
		.expect("Traits should contain at least one implementation; qed")
		.self_ty;

	let mut metadata = Vec::new();

	for impl_ in impls {
		let mut trait_ = extract_impl_trait(&impl_, RequireQualifiedTraitPath::Yes)?.clone();

		// Implementation traits are always references with a path `impl client::Core<generics> ...`
		// The trait name is the last segment of this path.
		let trait_name_ident = &trait_
			.segments
			.last()
			.as_ref()
			.expect("Trait path should always contain at least one item; qed")
			.ident;

		// Extract the generics from the trait to pass to the `runtime_metadata`
		// function on the hidden module.
		let generics = trait_.segments.iter().find_map(|segment| {
			if let syn::PathArguments::AngleBracketed(generics) = &segment.arguments {
				Some(generics.clone())
			} else {
				None
			}
		});

		let mod_name = generate_runtime_mod_name_for_trait(&trait_name_ident);
		// Get absolute path to the `runtime_decl_for_` module by replacing the last segment.
		if let Some(segment) = trait_.segments.last_mut() {
			*segment = parse_quote!(#mod_name);
		}

		// Build a call to request runtime metadata for the appropriate API version.
		let runtime_metadata_call = {
			let api_version = extract_api_version(&impl_.attrs, impl_.span())?;

			// If we've annotated an api_version, that defines the methods we need to impl.
			// If we haven't, then by default we are implementing methods for whatever the
			// base version of the declared runtime API is.
			let base_version = if let Some(version) = api_version.custom {
				quote! { #version }
			} else {
				quote! { #trait_::VERSION }
			};

			// Handle the case where eg `#[cfg_attr(feature = "foo", api_version(4))]` is
			// present by using that version only when the feature is enabled and falling
			// back to the above version if not.
			if let Some(cfg_version) = api_version.feature_gated {
				let cfg_feature = cfg_version.0;
				let cfg_version = cfg_version.1;
				quote! {{
					if cfg!(feature = #cfg_feature) {
						#trait_::runtime_metadata::#generics(#cfg_version)
					} else {
						#trait_::runtime_metadata::#generics(#base_version)
					}
				}}
			} else {
				quote! {
					#trait_::runtime_metadata::#generics(#base_version)
				}
			}
		};

		let attrs = filter_cfg_attributes(&impl_.attrs);
		metadata.push(quote!(
			#( #attrs )*
			#runtime_metadata_call
		));
	}

	// Each runtime must expose the `runtime_metadata()` to fetch the runtime API metadata.
	// The function is implemented by calling `impl_runtime_apis!`.
	//
	// However, the `construct_runtime!` may be called without calling `impl_runtime_apis!`.
	// Rely on the `Deref` trait to differentiate between a runtime that implements
	// APIs (by macro impl_runtime_apis!) and a runtime that is simply created (by macro
	// construct_runtime!).
	//
	// Both `InternalConstructRuntime` and `InternalImplRuntimeApis` expose a `runtime_metadata()`
	// function. `InternalConstructRuntime` is implemented by the `construct_runtime!` for Runtime
	// references (`& Runtime`), while `InternalImplRuntimeApis` is implemented by the
	// `impl_runtime_apis!` for Runtime (`Runtime`).
	//
	// Therefore, the `Deref` trait will resolve the `runtime_metadata` from `impl_runtime_apis!`
	// when both macros are called; and will resolve an empty `runtime_metadata` when only the
	// `construct_runtime!` is called.
	Ok(quote!(
<<<<<<< HEAD
		#[doc(hidden)]
		trait InternalImplRuntimeApis {
			#[inline(always)]
			fn runtime_metadata(&self) -> #crate_::vec::Vec<#crate_::metadata_ir::RuntimeApiMetadataIR> {
				// #crate_::vec![ #( #metadata, )* ]
				#crate_::vec![]
=======
		#crate_::frame_metadata_enabled! {
			#[doc(hidden)]
			impl #crate_::metadata_ir::InternalImplRuntimeApis for #runtime_name {
				fn runtime_metadata(&self) -> #crate_::vec::Vec<#crate_::metadata_ir::RuntimeApiMetadataIR> {
					#crate_::vec![ #( #metadata, )* ]
				}
>>>>>>> 6ce61101
			}
		}
	))
}<|MERGE_RESOLUTION|>--- conflicted
+++ resolved
@@ -170,18 +170,6 @@
 	let (impl_generics, _, where_clause) = generics.split_for_impl();
 
 	quote!(
-<<<<<<< HEAD
-		#( #attrs )*
-		#[inline(always)]
-		pub fn runtime_metadata #impl_generics () -> #crate_::metadata_ir::RuntimeApiMetadataIR
-		#where_clause
-		{
-			#crate_::metadata_ir::RuntimeApiMetadataIR {
-				name: #trait_name,
-				// methods: #crate_::vec![ #( #methods, )* ],
-				methods: #crate_::vec![],
-				docs: #docs,
-=======
 		#crate_::frame_metadata_enabled! {
 			#( #attrs )*
 			#[inline(always)]
@@ -198,7 +186,6 @@
 					deprecation_info: #deprecation,
 					version: impl_version.into(),
 				}
->>>>>>> 6ce61101
 			}
 		}
 	)
@@ -309,21 +296,13 @@
 	// when both macros are called; and will resolve an empty `runtime_metadata` when only the
 	// `construct_runtime!` is called.
 	Ok(quote!(
-<<<<<<< HEAD
-		#[doc(hidden)]
-		trait InternalImplRuntimeApis {
-			#[inline(always)]
-			fn runtime_metadata(&self) -> #crate_::vec::Vec<#crate_::metadata_ir::RuntimeApiMetadataIR> {
-				// #crate_::vec![ #( #metadata, )* ]
-				#crate_::vec![]
-=======
 		#crate_::frame_metadata_enabled! {
 			#[doc(hidden)]
 			impl #crate_::metadata_ir::InternalImplRuntimeApis for #runtime_name {
 				fn runtime_metadata(&self) -> #crate_::vec::Vec<#crate_::metadata_ir::RuntimeApiMetadataIR> {
-					#crate_::vec![ #( #metadata, )* ]
+				// #crate_::vec![ #( #metadata, )* ]
+				#crate_::vec![]
 				}
->>>>>>> 6ce61101
 			}
 		}
 	))
