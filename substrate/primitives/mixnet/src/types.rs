// This file is part of Substrate.

// Copyright (C) Parity Technologies (UK) Ltd.
// SPDX-License-Identifier: Apache-2.0

// Licensed under the Apache License, Version 2.0 (the "License");
// you may not use this file except in compliance with the License.
// You may obtain a copy of the License at
//
// 	http://www.apache.org/licenses/LICENSE-2.0
//
// Unless required by applicable law or agreed to in writing, software
// distributed under the License is distributed on an "AS IS" BASIS,
// WITHOUT WARRANTIES OR CONDITIONS OF ANY KIND, either express or implied.
// See the License for the specific language governing permissions and
// limitations under the License.

//! Mixnet types used by both host and runtime.

use alloc::vec::Vec;
use codec::{Decode, Encode};
use scale_info::TypeInfo;

mod app {
	use sp_application_crypto::{app_crypto, key_types::MIXNET, sr25519};
	app_crypto!(sr25519, MIXNET);
}

/// Authority public session key, used to verify registration signatures.
pub type AuthorityId = app::Public;
/// Authority signature, attached to mixnode registrations.
pub type AuthoritySignature = app::Signature;

/// Absolute session index.
pub type SessionIndex = u32;

/// Each session should progress through these phases in order.
#[derive(Decode, Encode, TypeInfo, PartialEq, Eq)]
pub enum SessionPhase {
	/// Generate cover traffic to the current session's mixnode set.
	CoverToCurrent,
	/// Build requests using the current session's mixnode set.
	RequestsToCurrent,
	/// Only send cover (and forwarded) traffic to the previous session's mixnode set.
	CoverToPrev,
	/// Disconnect the previous session's mixnode set.
	DisconnectFromPrev,
}

/// The index and phase of the current session.
#[derive(Decode, Encode, TypeInfo)]
pub struct SessionStatus {
	/// Index of the current session.
	pub current_index: SessionIndex,
	/// Current session phase.
	pub phase: SessionPhase,
}

/// Size in bytes of a [`KxPublic`].
pub const KX_PUBLIC_SIZE: usize = 32;

/// X25519 public key, used in key exchange between message senders and mixnodes. Mixnode public
/// keys are published on-chain and change every session. Message senders generate a new key for
/// every message they send.
pub type KxPublic = [u8; KX_PUBLIC_SIZE];

/// Ed25519 public key of a libp2p peer.
pub type PeerId = [u8; 32];

/// Information published on-chain for each mixnode every session.
#[derive(Decode, Encode, TypeInfo)]
pub struct Mixnode {
	/// Key-exchange public key for the mixnode.
	pub kx_public: KxPublic,
	/// libp2p peer ID of the mixnode.
	pub peer_id: PeerId,
	/// External addresses for the mixnode, in multiaddr format, UTF-8 encoded.
	pub external_addresses: Vec<Vec<u8>>,
}

/// Error querying the runtime for a session's mixnode set.
#[derive(Decode, Encode, TypeInfo)]
pub enum MixnodesErr {
	/// Insufficient mixnodes were registered for the session.
	InsufficientRegistrations {
		/// The number of mixnodes that were registered for the session.
		num: u32,
		/// The minimum number of mixnodes that must be registered for the mixnet to operate.
		min: u32,
	},
}

<<<<<<< HEAD
impl alloc::fmt::Display for MixnodesErr {
	fn fmt(&self, fmt: &mut alloc::fmt::Formatter) -> alloc::fmt::Result {
=======
impl core::fmt::Display for MixnodesErr {
	fn fmt(&self, fmt: &mut core::fmt::Formatter) -> core::fmt::Result {
>>>>>>> 610987a1
		match self {
			MixnodesErr::InsufficientRegistrations { num, min } =>
				write!(fmt, "{num} mixnode(s) registered; {min} is the minimum"),
		}
	}
}<|MERGE_RESOLUTION|>--- conflicted
+++ resolved
@@ -90,13 +90,8 @@
 	},
 }
 
-<<<<<<< HEAD
-impl alloc::fmt::Display for MixnodesErr {
-	fn fmt(&self, fmt: &mut alloc::fmt::Formatter) -> alloc::fmt::Result {
-=======
 impl core::fmt::Display for MixnodesErr {
 	fn fmt(&self, fmt: &mut core::fmt::Formatter) -> core::fmt::Result {
->>>>>>> 610987a1
 		match self {
 			MixnodesErr::InsufficientRegistrations { num, min } =>
 				write!(fmt, "{num} mixnode(s) registered; {min} is the minimum"),
