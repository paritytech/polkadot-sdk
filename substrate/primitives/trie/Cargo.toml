[package]
name = "sp-trie"
version = "22.0.0"
authors.workspace = true
description = "Patricia trie stuff using a parity-scale-codec node format"
repository.workspace = true
license = "Apache-2.0"
edition.workspace = true
homepage = "https://substrate.io"
documentation = "https://docs.rs/sp-trie"
readme = "README.md"

[package.metadata.docs.rs]
targets = ["x86_64-unknown-linux-gnu"]

[[bench]]
name = "bench"
harness = false

[dependencies]
ahash = { version = "0.8.2", optional = true }
codec = { package = "parity-scale-codec", version = "3.6.1", default-features = false }
hashbrown = { version = "0.13.2", optional = true }
hash-db = { version = "0.16.0", default-features = false }
lazy_static = { version = "1.4.0", optional = true }
memory-db = { version = "0.32.0", default-features = false }
nohash-hasher = { version = "0.2.0", optional = true }
parking_lot = { version = "0.12.1", optional = true }
<<<<<<< HEAD
scale-info = { version = "2.10.0", default-features = false, features = ["derive"] }
=======
rand = { version = "0.8", optional = true }
scale-info = { version = "2.5.0", default-features = false, features = ["derive"] }
>>>>>>> f4c4c0fe
thiserror = { version = "1.0.48", optional = true }
tracing = { version = "0.1.29", optional = true }
trie-db = { version = "0.28.0", default-features = false }
trie-root = { version = "0.18.0", default-features = false }
sp-core = { path = "../core", default-features = false}
sp-std = { path = "../std", default-features = false}
schnellru = { version = "0.2.1", optional = true }

[dev-dependencies]
array-bytes = "6.1"
criterion = "0.4.0"
trie-bench = "0.38.0"
trie-standardmap = "0.16.0"
sp-runtime = { path = "../runtime" }

[features]
default = [ "std" ]
std = [
	"ahash",
	"codec/std",
	"hash-db/std",
	"hashbrown",
	"lazy_static",
	"memory-db/std",
	"nohash-hasher",
	"parking_lot",
	"rand",
	"scale-info/std",
	"schnellru",
	"sp-core/std",
	"sp-runtime/std",
	"sp-std/std",
	"thiserror",
	"tracing",
	"trie-db/std",
	"trie-root/std",
]<|MERGE_RESOLUTION|>--- conflicted
+++ resolved
@@ -26,12 +26,8 @@
 memory-db = { version = "0.32.0", default-features = false }
 nohash-hasher = { version = "0.2.0", optional = true }
 parking_lot = { version = "0.12.1", optional = true }
-<<<<<<< HEAD
+rand = { version = "0.8", optional = true }
 scale-info = { version = "2.10.0", default-features = false, features = ["derive"] }
-=======
-rand = { version = "0.8", optional = true }
-scale-info = { version = "2.5.0", default-features = false, features = ["derive"] }
->>>>>>> f4c4c0fe
 thiserror = { version = "1.0.48", optional = true }
 tracing = { version = "0.1.29", optional = true }
 trie-db = { version = "0.28.0", default-features = false }
