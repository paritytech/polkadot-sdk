// This file is part of Substrate.

// Copyright (C) Parity Technologies (UK) Ltd.
// SPDX-License-Identifier: Apache-2.0

// Licensed under the Apache License, Version 2.0 (the "License");
// you may not use this file except in compliance with the License.
// You may obtain a copy of the License at
//
// 	http://www.apache.org/licenses/LICENSE-2.0
//
// Unless required by applicable law or agreed to in writing, software
// distributed under the License is distributed on an "AS IS" BASIS,
// WITHOUT WARRANTIES OR CONDITIONS OF ANY KIND, either express or implied.
// See the License for the specific language governing permissions and
// limitations under the License.

use codec::Codec;
use scale_info::TypeInfo;

<<<<<<< HEAD
use alloc::{fmt::Debug, vec::Vec};
#[cfg(feature = "full_crypto")]
use sp_core::crypto::Pair;
use sp_core::crypto::{CryptoType, CryptoTypeId, IsWrappedBy, KeyTypeId, Public};
=======
use sp_core::crypto::{CryptoType, CryptoTypeId, IsWrappedBy, KeyTypeId, Pair, Public};
use sp_std::{fmt::Debug, vec::Vec};
>>>>>>> 02e1a7f4

/// Application-specific cryptographic object.
///
/// Combines all the core types and constants that are defined by a particular
/// cryptographic scheme when it is used in a specific application domain.
///
/// Typically, the implementers of this trait are its associated types themselves.
/// This provides a convenient way to access generic information about the scheme
/// given any of the associated types.
pub trait AppCrypto: 'static + Sized + CryptoType {
	/// Identifier for application-specific key type.
	const ID: KeyTypeId;

	/// Identifier of the crypto type of this application-specific key type.
	const CRYPTO_ID: CryptoTypeId;

	/// The corresponding public key type in this application scheme.
	type Public: AppPublic;

	/// The corresponding signature type in this application scheme.
	type Signature: AppSignature;

	/// The corresponding key pair type in this application scheme.
	type Pair: AppPair;
}

/// Type which implements Hash in std, not when no-std (std variant).
<<<<<<< HEAD
#[cfg(any(feature = "std", feature = "full_crypto"))]
pub trait MaybeHash: core::hash::Hash {}
#[cfg(any(feature = "std", feature = "full_crypto"))]
impl<T: core::hash::Hash> MaybeHash for T {}
=======
pub trait MaybeHash: sp_std::hash::Hash {}
impl<T: sp_std::hash::Hash> MaybeHash for T {}
>>>>>>> 02e1a7f4

/// Application-specific key pair.
pub trait AppPair:
	AppCrypto + Pair<Public = <Self as AppCrypto>::Public, Signature = <Self as AppCrypto>::Signature>
{
	/// The wrapped type which is just a plain instance of `Pair`.
	type Generic: IsWrappedBy<Self>
		+ Pair<Public = <<Self as AppCrypto>::Public as AppPublic>::Generic>
		+ Pair<Signature = <<Self as AppCrypto>::Signature as AppSignature>::Generic>;
}

/// Application-specific public key.
pub trait AppPublic: AppCrypto + Public + Debug + MaybeHash + Codec {
	/// The wrapped type which is just a plain instance of `Public`.
	type Generic: IsWrappedBy<Self> + Public + Debug + MaybeHash + Codec;
}

/// Application-specific signature.
pub trait AppSignature: AppCrypto + Eq + PartialEq + Debug + Clone {
	/// The wrapped type which is just a plain instance of `Signature`.
	type Generic: IsWrappedBy<Self> + Eq + PartialEq + Debug;
}

/// Runtime interface for a public key.
pub trait RuntimePublic: Sized {
	/// The signature that will be generated when signing with the corresponding private key.
	type Signature: Debug + Eq + PartialEq + Clone;

	/// Returns all public keys for the given key type in the keystore.
	fn all(key_type: KeyTypeId) -> crate::Vec<Self>;

	/// Generate a public/private pair for the given key type with an optional `seed` and
	/// store it in the keystore.
	///
	/// The `seed` needs to be valid utf8.
	///
	/// Returns the generated public key.
	fn generate_pair(key_type: KeyTypeId, seed: Option<Vec<u8>>) -> Self;

	/// Sign the given message with the corresponding private key of this public key.
	///
	/// The private key will be requested from the keystore using the given key type.
	///
	/// Returns the signature or `None` if the private key could not be found or some other error
	/// occurred.
	fn sign<M: AsRef<[u8]>>(&self, key_type: KeyTypeId, msg: &M) -> Option<Self::Signature>;

	/// Verify that the given signature matches the given message using this public key.
	fn verify<M: AsRef<[u8]>>(&self, msg: &M, signature: &Self::Signature) -> bool;

	/// Returns `Self` as raw vec.
	fn to_raw_vec(&self) -> Vec<u8>;
}

/// Runtime interface for an application's public key.
pub trait RuntimeAppPublic: Sized {
	/// An identifier for this application-specific key type.
	const ID: KeyTypeId;

	/// The signature that will be generated when signing with the corresponding private key.
	type Signature: Debug + Eq + PartialEq + Clone + TypeInfo + Codec;

	/// Returns all public keys for this application in the keystore.
	fn all() -> crate::Vec<Self>;

	/// Generate a public/private pair with an optional `seed` and store it in the keystore.
	///
	/// The `seed` needs to be valid utf8.
	///
	/// Returns the generated public key.
	fn generate_pair(seed: Option<Vec<u8>>) -> Self;

	/// Sign the given message with the corresponding private key of this public key.
	///
	/// The private key will be requested from the keystore.
	///
	/// Returns the signature or `None` if the private key could not be found or some other error
	/// occurred.
	fn sign<M: AsRef<[u8]>>(&self, msg: &M) -> Option<Self::Signature>;

	/// Verify that the given signature matches the given message using this public key.
	fn verify<M: AsRef<[u8]>>(&self, msg: &M, signature: &Self::Signature) -> bool;

	/// Returns `Self` as raw vec.
	fn to_raw_vec(&self) -> Vec<u8>;
}

impl<T> RuntimeAppPublic for T
where
	T: AppPublic + AsRef<<T as AppPublic>::Generic>,
	<T as AppPublic>::Generic: RuntimePublic,
	<T as AppCrypto>::Signature: TypeInfo
		+ Codec
		+ From<<<T as AppPublic>::Generic as RuntimePublic>::Signature>
		+ AsRef<<<T as AppPublic>::Generic as RuntimePublic>::Signature>,
{
	const ID: KeyTypeId = <T as AppCrypto>::ID;

	type Signature = <T as AppCrypto>::Signature;

	fn all() -> crate::Vec<Self> {
		<<T as AppPublic>::Generic as RuntimePublic>::all(Self::ID)
			.into_iter()
			.map(|p| p.into())
			.collect()
	}

	fn generate_pair(seed: Option<Vec<u8>>) -> Self {
		<<T as AppPublic>::Generic as RuntimePublic>::generate_pair(Self::ID, seed).into()
	}

	fn sign<M: AsRef<[u8]>>(&self, msg: &M) -> Option<Self::Signature> {
		<<T as AppPublic>::Generic as RuntimePublic>::sign(self.as_ref(), Self::ID, msg)
			.map(|s| s.into())
	}

	fn verify<M: AsRef<[u8]>>(&self, msg: &M, signature: &Self::Signature) -> bool {
		<<T as AppPublic>::Generic as RuntimePublic>::verify(self.as_ref(), msg, signature.as_ref())
	}

	fn to_raw_vec(&self) -> Vec<u8> {
		<<T as AppPublic>::Generic as RuntimePublic>::to_raw_vec(self.as_ref())
	}
}

/// Something that is bound to a fixed [`RuntimeAppPublic`].
pub trait BoundToRuntimeAppPublic {
	/// The [`RuntimeAppPublic`] this type is bound to.
	type Public: RuntimeAppPublic;
}

impl<T: RuntimeAppPublic> BoundToRuntimeAppPublic for T {
	type Public = Self;
}<|MERGE_RESOLUTION|>--- conflicted
+++ resolved
@@ -18,15 +18,8 @@
 use codec::Codec;
 use scale_info::TypeInfo;
 
-<<<<<<< HEAD
 use alloc::{fmt::Debug, vec::Vec};
-#[cfg(feature = "full_crypto")]
-use sp_core::crypto::Pair;
-use sp_core::crypto::{CryptoType, CryptoTypeId, IsWrappedBy, KeyTypeId, Public};
-=======
 use sp_core::crypto::{CryptoType, CryptoTypeId, IsWrappedBy, KeyTypeId, Pair, Public};
-use sp_std::{fmt::Debug, vec::Vec};
->>>>>>> 02e1a7f4
 
 /// Application-specific cryptographic object.
 ///
@@ -54,15 +47,8 @@
 }
 
 /// Type which implements Hash in std, not when no-std (std variant).
-<<<<<<< HEAD
-#[cfg(any(feature = "std", feature = "full_crypto"))]
 pub trait MaybeHash: core::hash::Hash {}
-#[cfg(any(feature = "std", feature = "full_crypto"))]
 impl<T: core::hash::Hash> MaybeHash for T {}
-=======
-pub trait MaybeHash: sp_std::hash::Hash {}
-impl<T: sp_std::hash::Hash> MaybeHash for T {}
->>>>>>> 02e1a7f4
 
 /// Application-specific key pair.
 pub trait AppPair:
