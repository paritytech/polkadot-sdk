--- conflicted
+++ resolved
@@ -21,12 +21,7 @@
 sp-core = { path = "../core", default-features = false }
 codec = { package = "parity-scale-codec", version = "3.6.1", default-features = false, features = ["derive"] }
 scale-info = { version = "2.10.0", default-features = false, features = ["derive"] }
-<<<<<<< HEAD
-serde = { version = "1.0.195", default-features = false, optional = true, features = ["alloc", "derive"] }
-=======
 serde = { optional = true, features = ["alloc", "derive"], workspace = true }
-sp-std = { path = "../std", default-features = false }
->>>>>>> 02e1a7f4
 sp-io = { path = "../io", default-features = false }
 
 [features]
