[package]
name = "sp-application-crypto"
version = "23.0.0"
authors.workspace = true
edition.workspace = true
description = "Provides facilities for generating application specific crypto wrapper types."
license = "Apache-2.0"
homepage = "https://substrate.io"
repository.workspace = true
documentation = "https://docs.rs/sp-application-crypto"
readme = "README.md"

[package.metadata.docs.rs]
targets = ["x86_64-unknown-linux-gnu"]


[dependencies]
sp-core = { path = "../core", default-features = false }
codec = { package = "parity-scale-codec", version = "3.6.1", default-features = false, features = ["derive"] }
scale-info = { version = "2.10.0", default-features = false, features = ["derive"] }
<<<<<<< HEAD
serde = { version = "1.0.188", default-features = false, optional = true, features = ["alloc", "derive"] }
sp-std = { path = "../std", default-features = false }
sp-io = { path = "../io", default-features = false }
=======
serde = { version = "1.0.193", default-features = false, optional = true, features = ["derive", "alloc"]  }
sp-std = { path = "../std", default-features = false}
sp-io = { path = "../io", default-features = false}
>>>>>>> 52132636

[features]
default = ["std"]
std = [
	"codec/std",
	"full_crypto",
	"scale-info/std",
	"serde/std",
	"sp-core/std",
	"sp-io/std",
	"sp-std/std",
]

# Serde support without relying on std features.
serde = ["dep:serde", "scale-info/serde", "sp-core/serde"]

# This feature enables all crypto primitives for `no_std` builds like microcontrollers
# or Intel SGX.
# For the regular wasm runtime builds this should not be used.
full_crypto = [
	"sp-core/full_crypto",
	"sp-io/disable_oom",
	# Don't add `panic_handler` and `alloc_error_handler` since they are expected to be provided
	# by the user anyway.
	"sp-io/disable_panic_handler",
]

# This feature adds BLS crypto primitives.
# It should not be used in production since the implementation and interface may still
# be subject to significant changes.
bls-experimental = ["sp-core/bls-experimental", "sp-io/bls-experimental"]

# This feature adds Bandersnatch crypto primitives.
# It should not be used in production since the implementation and interface may still
# be subject to significant changes.
bandersnatch-experimental = [
	"sp-core/bandersnatch-experimental",
	"sp-io/bandersnatch-experimental",
]<|MERGE_RESOLUTION|>--- conflicted
+++ resolved
@@ -15,21 +15,15 @@
 
 
 [dependencies]
-sp-core = { path = "../core", default-features = false }
+sp-core = { path = "../core", default-features = false}
 codec = { package = "parity-scale-codec", version = "3.6.1", default-features = false, features = ["derive"] }
 scale-info = { version = "2.10.0", default-features = false, features = ["derive"] }
-<<<<<<< HEAD
-serde = { version = "1.0.188", default-features = false, optional = true, features = ["alloc", "derive"] }
-sp-std = { path = "../std", default-features = false }
-sp-io = { path = "../io", default-features = false }
-=======
 serde = { version = "1.0.193", default-features = false, optional = true, features = ["derive", "alloc"]  }
 sp-std = { path = "../std", default-features = false}
 sp-io = { path = "../io", default-features = false}
->>>>>>> 52132636
 
 [features]
-default = ["std"]
+default = [ "std" ]
 std = [
 	"codec/std",
 	"full_crypto",
@@ -41,7 +35,7 @@
 ]
 
 # Serde support without relying on std features.
-serde = ["dep:serde", "scale-info/serde", "sp-core/serde"]
+serde = [ "dep:serde", "scale-info/serde", "sp-core/serde" ]
 
 # This feature enables all crypto primitives for `no_std` builds like microcontrollers
 # or Intel SGX.
@@ -57,7 +51,7 @@
 # This feature adds BLS crypto primitives.
 # It should not be used in production since the implementation and interface may still
 # be subject to significant changes.
-bls-experimental = ["sp-core/bls-experimental", "sp-io/bls-experimental"]
+bls-experimental = [ "sp-core/bls-experimental", "sp-io/bls-experimental" ]
 
 # This feature adds Bandersnatch crypto primitives.
 # It should not be used in production since the implementation and interface may still
