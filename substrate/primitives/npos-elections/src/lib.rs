// This file is part of Substrate.

// Copyright (C) Parity Technologies (UK) Ltd.
// SPDX-License-Identifier: Apache-2.0

// Licensed under the Apache License, Version 2.0 (the "License"); you may not use this file except
// in compliance with the License. You may obtain a copy of the License at
//
//  http://www.apache.org/licenses/LICENSE-2.0
//
// Unless required by applicable law or agreed to in writing, software distributed under the License
// is distributed on an "AS IS" BASIS, WITHOUT WARRANTIES OR CONDITIONS OF ANY KIND, either express
// or implied. See the License for the specific language governing permissions and limitations under
// the License.

//! A set of election algorithms to be used with a substrate runtime, typically within the staking
//! sub-system. Notable implementation include:
//!
//! - [`seq_phragmen`]: Implements the Phragmén Sequential Method. An un-ranked, relatively fast
//!   election method that ensures PJR, but does not provide a constant factor approximation of the
//!   maximin problem.
//! - [`ghragmms`](phragmms::phragmms()): Implements a hybrid approach inspired by Phragmén which is
//!   executed faster but it can achieve a constant factor approximation of the maximin problem,
//!   similar to that of the MMS algorithm.
//! - [`balance`]: Implements the star balancing algorithm. This iterative process can push a
//!   solution toward being more "balanced", which in turn can increase its score.
//!
//! ### Terminology
//!
//! This crate uses context-independent words, not to be confused with staking. This is because the
//! election algorithms of this crate, while designed for staking, can be used in other contexts as
//! well.
//!
//! `Voter`: The entity casting some votes to a number of `Targets`. This is the same as `Nominator`
//! in the context of staking. `Target`: The entities eligible to be voted upon. This is the same as
//! `Validator` in the context of staking. `Edge`: A mapping from a `Voter` to a `Target`.
//!
//! The goal of an election algorithm is to provide an `ElectionResult`. A data composed of:
//! - `winners`: A flat list of identifiers belonging to those who have won the election, usually
//!   ordered in some meaningful way. They are zipped with their total backing stake.
//! - `assignment`: A mapping from each voter to their winner-only targets, zipped with a ration
//!   denoting the amount of support given to that particular target.
//!
//! ```rust
//! # use sp_npos_elections::*;
//! # use sp_runtime::Perbill;
//! // the winners.
//! let winners = vec![(1, 100), (2, 50)];
//! let assignments = vec![
//!     // A voter, giving equal backing to both 1 and 2.
//!     Assignment {
//! 		who: 10,
//! 		distribution: vec![(1, Perbill::from_percent(50)), (2, Perbill::from_percent(50))],
//! 	},
//!     // A voter, Only backing 1.
//!     Assignment { who: 20, distribution: vec![(1, Perbill::from_percent(100))] },
//! ];
//!
//! // the combination of the two makes the election result.
//! let election_result = ElectionResult { winners, assignments };
//! ```
//!
//! The `Assignment` field of the election result is voter-major, i.e. it is from the perspective of
//! the voter. The struct that represents the opposite is called a `Support`. This struct is usually
//! accessed in a map-like manner, i.e. keyed by voters, therefore it is stored as a mapping called
//! `SupportMap`.
//!
//! Moreover, the support is built from absolute backing values, not ratios like the example above.
//! A struct similar to `Assignment` that has stake value instead of ratios is called an
//! `StakedAssignment`.
//!
//!
//! More information can be found at: <https://arxiv.org/abs/2004.12990>

#![cfg_attr(not(feature = "std"), no_std)]

extern crate alloc;

use alloc::{collections::btree_map::BTreeMap, rc::Rc, vec, vec::Vec};
use codec::{Decode, Encode, MaxEncodedLen};
use core::{cell::RefCell, cmp::Ordering};
use scale_info::TypeInfo;
#[cfg(feature = "serde")]
use serde::{Deserialize, Serialize};
use sp_arithmetic::{traits::Zero, Normalizable, PerThing, Rational128, ThresholdOrd};
use sp_core::{bounded::BoundedVec, RuntimeDebug};

#[cfg(test)]
mod mock;
#[cfg(test)]
mod tests;

mod assignments;
pub mod balancing;
pub mod helpers;
pub mod node;
pub mod phragmen;
pub mod phragmms;
pub mod pjr;
pub mod reduce;
pub mod traits;

pub use assignments::{Assignment, StakedAssignment};
pub use balancing::*;
pub use helpers::*;
pub use phragmen::*;
pub use phragmms::*;
pub use pjr::*;
pub use reduce::reduce;
pub use traits::{IdentifierT, PerThing128};

/// The errors that might occur in this crate and `frame-election-provider-solution-type`.
#[derive(Eq, PartialEq, RuntimeDebug)]
pub enum Error {
	/// While going from solution indices to ratio, the weight of all the edges has gone above the
	/// total.
	SolutionWeightOverflow,
	/// The solution type has a voter who's number of targets is out of bound.
	SolutionTargetOverflow,
	/// One of the index functions returned none.
	SolutionInvalidIndex,
	/// One of the page indices was invalid.
	SolutionInvalidPageIndex,
	/// An error occurred in some arithmetic operation.
	ArithmeticError(&'static str),
	/// The data provided to create support map was invalid.
	InvalidSupportEdge,
	/// The number of voters is bigger than the `MaxVoters` bound.
	TooManyVoters,
}

/// A type which is used in the API of this crate as a numeric weight of a vote, most often the
/// stake of the voter. It is always converted to [`ExtendedBalance`] for computation.
pub type VoteWeight = u64;

/// A type in which performing operations on vote weights are safe.
pub type ExtendedBalance = u128;

/// The score of an election. This is the main measure of an election's quality.
///
/// By definition, the order of significance in [`ElectionScore`] is:
///
/// 1. `minimal_stake`.
/// 2. `sum_stake`.
/// 3. `sum_stake_squared`.
#[derive(Clone, Copy, PartialEq, Eq, Encode, Decode, MaxEncodedLen, TypeInfo, Debug, Default)]
#[cfg_attr(feature = "serde", derive(Serialize, Deserialize))]
pub struct ElectionScore {
	/// The minimal winner, in terms of total backing stake.
	///
	/// This parameter should be maximized.
	pub minimal_stake: ExtendedBalance,
	/// The sum of the total backing of all winners.
	///
	/// This parameter should maximized
	pub sum_stake: ExtendedBalance,
	/// The sum squared of the total backing of all winners, aka. the variance.
	///
	/// Ths parameter should be minimized.
	pub sum_stake_squared: ExtendedBalance,
}

impl ElectionScore {
	/// Iterate over the inner items, first visiting the most significant one.
	fn iter_by_significance(self) -> impl Iterator<Item = ExtendedBalance> {
		[self.minimal_stake, self.sum_stake, self.sum_stake_squared].into_iter()
	}

	/// Compares two sets of election scores based on desirability, returning true if `self` is
	/// strictly `threshold` better than `other`. In other words, each element of `self` must be
	/// `self * threshold` better than `other`.
	///
	/// Evaluation is done based on the order of significance of the fields of [`ElectionScore`].
	pub fn strict_threshold_better(self, other: Self, threshold: impl PerThing) -> bool {
		match self
			.iter_by_significance()
			.zip(other.iter_by_significance())
			.map(|(this, that)| (this.ge(&that), this.tcmp(&that, threshold.mul_ceil(that))))
			.collect::<Vec<(bool, Ordering)>>()
			.as_slice()
		{
			// threshold better in the `score.minimal_stake`, accept.
			[(x, Ordering::Greater), _, _] => {
				debug_assert!(x);
				true
			},

			// less than threshold better in `score.minimal_stake`, but more than threshold better
			// in `score.sum_stake`.
			[(true, Ordering::Equal), (_, Ordering::Greater), _] => true,

			// less than threshold better in `score.minimal_stake` and `score.sum_stake`, but more
			// than threshold better in `score.sum_stake_squared`.
			[(true, Ordering::Equal), (true, Ordering::Equal), (_, Ordering::Less)] => true,

			// anything else is not a good score.
			_ => false,
		}
	}
}

impl core::cmp::Ord for ElectionScore {
	fn cmp(&self, other: &Self) -> Ordering {
		// we delegate this to the lexicographic cmp of slices`, and to incorporate that we want the
		// third element to be minimized, we swap them.
		[self.minimal_stake, self.sum_stake, other.sum_stake_squared].cmp(&[
			other.minimal_stake,
			other.sum_stake,
			self.sum_stake_squared,
		])
	}
}

impl core::cmp::PartialOrd for ElectionScore {
	fn partial_cmp(&self, other: &Self) -> Option<Ordering> {
		Some(self.cmp(other))
	}
}

/// Utility struct to group parameters for the balancing algorithm.
#[derive(Clone, Copy)]
pub struct BalancingConfig {
	pub iterations: usize,
	pub tolerance: ExtendedBalance,
}

/// A pointer to a candidate struct with interior mutability.
pub type CandidatePtr<A> = Rc<RefCell<Candidate<A>>>;

/// A candidate entity for the election.
#[derive(RuntimeDebug, Clone, Default)]
pub struct Candidate<AccountId> {
	/// Identifier.
	who: AccountId,
	/// Score of the candidate.
	///
	/// Used differently in seq-phragmen and max-score.
	score: Rational128,
	/// Approval stake of the candidate. Merely the sum of all the voter's stake who approve this
	/// candidate.
	approval_stake: ExtendedBalance,
	/// The final stake of this candidate. Will be equal to a subset of approval stake.
	backed_stake: ExtendedBalance,
	/// True if this candidate is already elected in the current election.
	elected: bool,
	/// The round index at which this candidate was elected.
	round: usize,
}

impl<AccountId> Candidate<AccountId> {
	pub fn to_ptr(self) -> CandidatePtr<AccountId> {
		Rc::new(RefCell::new(self))
	}
}

/// A vote being casted by a [`Voter`] to a [`Candidate`] is an `Edge`.
#[derive(Clone)]
pub struct Edge<AccountId> {
	/// Identifier of the target.
	///
	/// This is equivalent of `self.candidate.borrow().who`, yet it helps to avoid double borrow
	/// errors of the candidate pointer.
	who: AccountId,
	/// Load of this edge.
	load: Rational128,
	/// Pointer to the candidate.
	candidate: CandidatePtr<AccountId>,
	/// The weight (i.e. stake given to `who`) of this edge.
	weight: ExtendedBalance,
}

#[cfg(test)]
impl<AccountId: Clone> Edge<AccountId> {
	fn new(candidate: Candidate<AccountId>, weight: ExtendedBalance) -> Self {
		let who = candidate.who.clone();
		let candidate = Rc::new(RefCell::new(candidate));
		Self { weight, who, candidate, load: Default::default() }
	}
}

#[cfg(feature = "std")]
<<<<<<< HEAD
impl<A: IdentifierT> alloc::fmt::Debug for Edge<A> {
	fn fmt(&self, f: &mut alloc::fmt::Formatter<'_>) -> alloc::fmt::Result {
=======
impl<A: IdentifierT> core::fmt::Debug for Edge<A> {
	fn fmt(&self, f: &mut core::fmt::Formatter<'_>) -> core::fmt::Result {
>>>>>>> 610987a1
		write!(f, "Edge({:?}, weight = {:?})", self.who, self.weight)
	}
}

/// A voter entity.
#[derive(Clone, Default)]
pub struct Voter<AccountId> {
	/// Identifier.
	who: AccountId,
	/// List of candidates approved by this voter.
	edges: Vec<Edge<AccountId>>,
	/// The stake of this voter.
	budget: ExtendedBalance,
	/// Load of the voter.
	load: Rational128,
}

#[cfg(feature = "std")]
impl<A: IdentifierT> std::fmt::Debug for Voter<A> {
<<<<<<< HEAD
	fn fmt(&self, f: &mut alloc::fmt::Formatter<'_>) -> alloc::fmt::Result {
=======
	fn fmt(&self, f: &mut std::fmt::Formatter<'_>) -> std::fmt::Result {
>>>>>>> 610987a1
		write!(f, "Voter({:?}, budget = {}, edges = {:?})", self.who, self.budget, self.edges)
	}
}

impl<AccountId: IdentifierT> Voter<AccountId> {
	/// Create a new `Voter`.
	pub fn new(who: AccountId) -> Self {
		Self {
			who,
			edges: Default::default(),
			budget: Default::default(),
			load: Default::default(),
		}
	}

	/// Returns `true` if `self` votes for `target`.
	///
	/// Note that this does not take into account if `target` is elected (i.e. is *active*) or not.
	pub fn votes_for(&self, target: &AccountId) -> bool {
		self.edges.iter().any(|e| &e.who == target)
	}

	/// Returns none if this voter does not have any non-zero distributions.
	///
	/// Note that this might create _un-normalized_ assignments, due to accuracy loss of `P`. Call
	/// site might compensate by calling `normalize()` on the returned `Assignment` as a
	/// post-processing.
	pub fn into_assignment<P: PerThing>(self) -> Option<Assignment<AccountId, P>> {
		let who = self.who;
		let budget = self.budget;
		let distribution = self
			.edges
			.into_iter()
			.filter_map(|e| {
				let per_thing = P::from_rational(e.weight, budget);
				// trim zero edges.
				if per_thing.is_zero() {
					None
				} else {
					Some((e.who, per_thing))
				}
			})
			.collect::<Vec<_>>();

		if distribution.len() > 0 {
			Some(Assignment { who, distribution })
		} else {
			None
		}
	}

	/// Try and normalize the votes of self.
	///
	/// If the normalization is successful then `Ok(())` is returned.
	///
	/// Note that this will not distinguish between elected and unelected edges. Thus, it should
	/// only be called on a voter who has already been reduced to only elected edges.
	///
	/// ### Errors
	///
	/// This will return only if the internal `normalize` fails. This can happen if the sum of the
	/// weights exceeds `ExtendedBalance::max_value()`.
	pub fn try_normalize(&mut self) -> Result<(), &'static str> {
		let edge_weights = self.edges.iter().map(|e| e.weight).collect::<Vec<_>>();
		edge_weights.normalize(self.budget).map(|normalized| {
			// here we count on the fact that normalize does not change the order.
			for (edge, corrected) in self.edges.iter_mut().zip(normalized.into_iter()) {
				let mut candidate = edge.candidate.borrow_mut();
				// first, subtract the incorrect weight
				candidate.backed_stake = candidate.backed_stake.saturating_sub(edge.weight);
				edge.weight = corrected;
				// Then add the correct one again.
				candidate.backed_stake = candidate.backed_stake.saturating_add(edge.weight);
			}
		})
	}

	/// Same as [`Self::try_normalize`] but the normalization is only limited between elected edges.
	pub fn try_normalize_elected(&mut self) -> Result<(), &'static str> {
		let elected_edge_weights = self
			.edges
			.iter()
			.filter_map(|e| if e.candidate.borrow().elected { Some(e.weight) } else { None })
			.collect::<Vec<_>>();
		elected_edge_weights.normalize(self.budget).map(|normalized| {
			// here we count on the fact that normalize does not change the order, and that vector
			// iteration is deterministic.
			for (edge, corrected) in self
				.edges
				.iter_mut()
				.filter(|e| e.candidate.borrow().elected)
				.zip(normalized.into_iter())
			{
				let mut candidate = edge.candidate.borrow_mut();
				// first, subtract the incorrect weight
				candidate.backed_stake = candidate.backed_stake.saturating_sub(edge.weight);
				edge.weight = corrected;
				// Then add the correct one again.
				candidate.backed_stake = candidate.backed_stake.saturating_add(edge.weight);
			}
		})
	}

	/// This voter's budget.
	#[inline]
	pub fn budget(&self) -> ExtendedBalance {
		self.budget
	}
}

/// Final result of the election.
#[derive(RuntimeDebug)]
pub struct ElectionResult<AccountId, P: PerThing> {
	/// Just winners zipped with their approval stake. Note that the approval stake is merely the
	/// sub of their received stake and could be used for very basic sorting and approval voting.
	pub winners: Vec<(AccountId, ExtendedBalance)>,
	/// Individual assignments. for each tuple, the first elements is a voter and the second is the
	/// list of candidates that it supports.
	pub assignments: Vec<Assignment<AccountId, P>>,
}

/// A structure to demonstrate the election result from the perspective of the candidate, i.e. how
/// much support each candidate is receiving.
///
/// This complements the [`ElectionResult`] and is needed to run the balancing post-processing.
///
/// This, at the current version, resembles the `Exposure` defined in the Staking pallet, yet they
/// do not necessarily have to be the same.
#[derive(RuntimeDebug, Encode, Decode, Clone, Eq, PartialEq, TypeInfo)]
#[cfg_attr(feature = "serde", derive(Serialize, Deserialize))]
pub struct Support<AccountId> {
	/// Total support.
	pub total: ExtendedBalance,
	/// Support from voters.
	pub voters: Vec<(AccountId, ExtendedBalance)>,
}

impl<AccountId> Default for Support<AccountId> {
	fn default() -> Self {
		Self { total: Default::default(), voters: vec![] }
	}
}

/// A target-major representation of the the election outcome.
///
/// Essentially a flat variant of [`SupportMap`].
///
/// The main advantage of this is that it is encodable.
pub type Supports<A> = Vec<(A, Support<A>)>;

/// Same as `Supports` but bounded by `B`.
///
/// To note, the inner `Support` is still unbounded.
pub type BoundedSupports<A, B> = BoundedVec<(A, Support<A>), B>;

/// Linkage from a winner to their [`Support`].
///
/// This is more helpful than a normal [`Supports`] as it allows faster error checking.
pub type SupportMap<A> = BTreeMap<A, Support<A>>;

/// Build the support map from the assignments.
pub fn to_support_map<AccountId: IdentifierT>(
	assignments: &[StakedAssignment<AccountId>],
) -> SupportMap<AccountId> {
	let mut supports = <BTreeMap<AccountId, Support<AccountId>>>::new();

	// build support struct.
	for StakedAssignment { who, distribution } in assignments.iter() {
		for (c, weight_extended) in distribution.iter() {
			let support = supports.entry(c.clone()).or_default();
			support.total = support.total.saturating_add(*weight_extended);
			support.voters.push((who.clone(), *weight_extended));
		}
	}

	supports
}

/// Same as [`to_support_map`] except it returns a
/// flat vector.
pub fn to_supports<AccountId: IdentifierT>(
	assignments: &[StakedAssignment<AccountId>],
) -> Supports<AccountId> {
	to_support_map(assignments).into_iter().collect()
}

/// Extension trait for evaluating a support map or vector.
pub trait EvaluateSupport {
	/// Evaluate a support map. The returned tuple contains:
	///
	/// - Minimum support. This value must be **maximized**.
	/// - Sum of all supports. This value must be **maximized**.
	/// - Sum of all supports squared. This value must be **minimized**.
	fn evaluate(&self) -> ElectionScore;
}

impl<AccountId: IdentifierT> EvaluateSupport for Supports<AccountId> {
	fn evaluate(&self) -> ElectionScore {
		let mut minimal_stake = ExtendedBalance::max_value();
		let mut sum_stake: ExtendedBalance = Zero::zero();
		// NOTE: The third element might saturate but fine for now since this will run on-chain and
		// need to be fast.
		let mut sum_stake_squared: ExtendedBalance = Zero::zero();

		for (_, support) in self {
			sum_stake = sum_stake.saturating_add(support.total);
			let squared = support.total.saturating_mul(support.total);
			sum_stake_squared = sum_stake_squared.saturating_add(squared);
			if support.total < minimal_stake {
				minimal_stake = support.total;
			}
		}

		ElectionScore { minimal_stake, sum_stake, sum_stake_squared }
	}
}

/// Converts raw inputs to types used in this crate.
///
/// This will perform some cleanup that are most often important:
/// - It drops any votes that are pointing to non-candidates.
/// - It drops duplicate targets within a voter.
pub fn setup_inputs<AccountId: IdentifierT>(
	initial_candidates: Vec<AccountId>,
	initial_voters: Vec<(AccountId, VoteWeight, impl IntoIterator<Item = AccountId>)>,
) -> (Vec<CandidatePtr<AccountId>>, Vec<Voter<AccountId>>) {
	// used to cache and access candidates index.
	let mut c_idx_cache = BTreeMap::<AccountId, usize>::new();

	let candidates = initial_candidates
		.into_iter()
		.enumerate()
		.map(|(idx, who)| {
			c_idx_cache.insert(who.clone(), idx);
			Candidate {
				who,
				score: Default::default(),
				approval_stake: Default::default(),
				backed_stake: Default::default(),
				elected: Default::default(),
				round: Default::default(),
			}
			.to_ptr()
		})
		.collect::<Vec<CandidatePtr<AccountId>>>();

	let voters = initial_voters
		.into_iter()
		.filter_map(|(who, voter_stake, votes)| {
			let mut edges: Vec<Edge<AccountId>> = Vec::new();
			for v in votes {
				if edges.iter().any(|e| e.who == v) {
					// duplicate edge.
					continue
				}
				if let Some(idx) = c_idx_cache.get(&v) {
					// This candidate is valid + already cached.
					let mut candidate = candidates[*idx].borrow_mut();
					candidate.approval_stake =
						candidate.approval_stake.saturating_add(voter_stake.into());
					edges.push(Edge {
						who: v.clone(),
						candidate: Rc::clone(&candidates[*idx]),
						load: Default::default(),
						weight: Default::default(),
					});
				} // else {} would be wrong votes. We don't really care about it.
			}
			if edges.is_empty() {
				None
			} else {
				Some(Voter { who, edges, budget: voter_stake.into(), load: Rational128::zero() })
			}
		})
		.collect::<Vec<_>>();

	(candidates, voters)
}<|MERGE_RESOLUTION|>--- conflicted
+++ resolved
@@ -279,13 +279,8 @@
 }
 
 #[cfg(feature = "std")]
-<<<<<<< HEAD
-impl<A: IdentifierT> alloc::fmt::Debug for Edge<A> {
-	fn fmt(&self, f: &mut alloc::fmt::Formatter<'_>) -> alloc::fmt::Result {
-=======
 impl<A: IdentifierT> core::fmt::Debug for Edge<A> {
 	fn fmt(&self, f: &mut core::fmt::Formatter<'_>) -> core::fmt::Result {
->>>>>>> 610987a1
 		write!(f, "Edge({:?}, weight = {:?})", self.who, self.weight)
 	}
 }
@@ -305,11 +300,7 @@
 
 #[cfg(feature = "std")]
 impl<A: IdentifierT> std::fmt::Debug for Voter<A> {
-<<<<<<< HEAD
-	fn fmt(&self, f: &mut alloc::fmt::Formatter<'_>) -> alloc::fmt::Result {
-=======
 	fn fmt(&self, f: &mut std::fmt::Formatter<'_>) -> std::fmt::Result {
->>>>>>> 610987a1
 		write!(f, "Voter({:?}, budget = {}, edges = {:?})", self.who, self.budget, self.edges)
 	}
 }
