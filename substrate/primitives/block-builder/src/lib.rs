// This file is part of Substrate.

// Copyright (C) Parity Technologies (UK) Ltd.
// SPDX-License-Identifier: Apache-2.0

// Licensed under the Apache License, Version 2.0 (the "License");
// you may not use this file except in compliance with the License.
// You may obtain a copy of the License at
//
// 	http://www.apache.org/licenses/LICENSE-2.0
//
// Unless required by applicable law or agreed to in writing, software
// distributed under the License is distributed on an "AS IS" BASIS,
// WITHOUT WARRANTIES OR CONDITIONS OF ANY KIND, either express or implied.
// See the License for the specific language governing permissions and
// limitations under the License.

//! The block builder runtime api.

#![cfg_attr(not(feature = "std"), no_std)]

extern crate alloc;

use sp_inherents::{CheckInherentsResult, InherentData};
use sp_runtime::{traits::Block as BlockT, ApplyExtrinsicResult};

sp_api::decl_runtime_apis! {
	/// The `BlockBuilder` api trait that provides the required functionality for building a block.
	#[api_version(6)]
	pub trait BlockBuilder<Block: BlockT> {
		/// Apply the given extrinsic.
		///
		/// Returns an inclusion outcome which specifies if this extrinsic is included in
		/// this block or not.
		fn apply_extrinsic(extrinsic: Block::Extrinsic) -> ApplyExtrinsicResult;

		#[changed_in(6)]
		fn apply_extrinsic(
			extrinsic: Block::Extrinsic,
		) -> sp_runtime::legacy::byte_sized_error::ApplyExtrinsicResult;

		/// Finish the current block.
		#[renamed("finalise_block", 3)]
		fn finalize_block() -> Block::Header;

		/// Generate inherent extrinsics. The inherent data will vary from chain to chain.
		fn inherent_extrinsics(
			inherent: InherentData,
<<<<<<< HEAD
		) -> sp_std::vec::Vec<Block::Extrinsic>;
=======
		) -> alloc::vec::Vec<<Block as BlockT>::Extrinsic>;
>>>>>>> 6ce61101

		/// Check that the inherents are valid. The inherent data will vary from chain to chain.
		fn check_inherents(block: Block, data: InherentData) -> CheckInherentsResult;
	}
}<|MERGE_RESOLUTION|>--- conflicted
+++ resolved
@@ -46,11 +46,7 @@
 		/// Generate inherent extrinsics. The inherent data will vary from chain to chain.
 		fn inherent_extrinsics(
 			inherent: InherentData,
-<<<<<<< HEAD
-		) -> sp_std::vec::Vec<Block::Extrinsic>;
-=======
-		) -> alloc::vec::Vec<<Block as BlockT>::Extrinsic>;
->>>>>>> 6ce61101
+		) -> alloc::vec::Vec<Block::Extrinsic>;
 
 		/// Check that the inherents are valid. The inherent data will vary from chain to chain.
 		fn check_inherents(block: Block, data: InherentData) -> CheckInherentsResult;
