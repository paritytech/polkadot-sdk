[package]
name = "sp-core-hashing-proc-macro"
version = "9.0.0"
authors.workspace = true
edition.workspace = true
license = "Apache-2.0"
homepage = "https://substrate.io"
repository.workspace = true
description = "This crate provides procedural macros for calculating static hash."
documentation = "https://docs.rs/sp-core-hashing-proc-macro"

[package.metadata.docs.rs]
targets = ["x86_64-unknown-linux-gnu"]

[lib]
proc-macro = true

[dependencies]
quote = "1.0.28"
<<<<<<< HEAD
syn = { version = "2.0.31", features = ["full", "parsing"] }
=======
syn = { version = "2.0.32", features = ["full", "parsing"] }
>>>>>>> 49c4b201
sp-core-hashing = { path = "..", default-features = false}<|MERGE_RESOLUTION|>--- conflicted
+++ resolved
@@ -17,9 +17,5 @@
 
 [dependencies]
 quote = "1.0.28"
-<<<<<<< HEAD
-syn = { version = "2.0.31", features = ["full", "parsing"] }
-=======
 syn = { version = "2.0.32", features = ["full", "parsing"] }
->>>>>>> 49c4b201
 sp-core-hashing = { path = "..", default-features = false}