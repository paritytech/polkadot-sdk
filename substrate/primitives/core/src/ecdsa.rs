--- conflicted
+++ resolved
@@ -17,12 +17,6 @@
 
 //! Simple ECDSA secp256k1 API.
 
-<<<<<<< HEAD
-use codec::{Decode, Encode, MaxEncodedLen};
-use scale_info::TypeInfo;
-
-=======
->>>>>>> bb973aa0
 #[cfg(feature = "serde")]
 use crate::crypto::Ss58Codec;
 use crate::crypto::{
@@ -62,22 +56,7 @@
 type Seed = [u8; 32];
 
 /// The ECDSA compressed public key.
-<<<<<<< HEAD
-#[derive(
-	Clone, Copy, Encode, Decode, MaxEncodedLen, TypeInfo, Eq, PartialEq, PartialOrd, Ord, Hash,
-)]
-pub struct Public(pub [u8; PUBLIC_KEY_SERIALIZED_SIZE]);
-
-impl crate::crypto::FromEntropy for Public {
-	fn from_entropy(input: &mut impl codec::Input) -> Result<Self, codec::Error> {
-		let mut result = Self([0u8; PUBLIC_KEY_SERIALIZED_SIZE]);
-		input.read(&mut result.0[..])?;
-		Ok(result)
-	}
-}
-=======
 pub type Public = PublicBytes<PUBLIC_KEY_SERIALIZED_SIZE, EcdsaTag>;
->>>>>>> bb973aa0
 
 impl Public {
 	/// Create a new instance from the given full public key.
@@ -127,21 +106,6 @@
 	}
 }
 
-<<<<<<< HEAD
-impl From<[u8; PUBLIC_KEY_SERIALIZED_SIZE]> for Public {
-	fn from(value: [u8; PUBLIC_KEY_SERIALIZED_SIZE]) -> Self {
-		Self(value)
-	}
-}
-
-impl UncheckedFrom<[u8; PUBLIC_KEY_SERIALIZED_SIZE]> for Public {
-	fn unchecked_from(x: [u8; PUBLIC_KEY_SERIALIZED_SIZE]) -> Self {
-		Public(x)
-	}
-}
-
-=======
->>>>>>> bb973aa0
 #[cfg(feature = "std")]
 impl std::fmt::Display for Public {
 	fn fmt(&self, f: &mut std::fmt::Formatter) -> std::fmt::Result {
@@ -184,36 +148,7 @@
 }
 
 /// A signature (a 512-bit value, plus 8 bits for recovery ID).
-<<<<<<< HEAD
-#[derive(Hash, Encode, Decode, MaxEncodedLen, TypeInfo, PartialEq, Eq)]
-pub struct Signature(pub [u8; SIGNATURE_SERIALIZED_SIZE]);
-
-impl ByteArray for Signature {
-	const LEN: usize = SIGNATURE_SERIALIZED_SIZE;
-}
-
-impl TryFrom<&[u8]> for Signature {
-	type Error = ();
-
-	fn try_from(data: &[u8]) -> Result<Self, Self::Error> {
-		if data.len() == SIGNATURE_SERIALIZED_SIZE {
-			let mut inner = [0u8; SIGNATURE_SERIALIZED_SIZE];
-			inner.copy_from_slice(data);
-			Ok(Signature(inner))
-		} else {
-			Err(())
-		}
-	}
-}
-=======
 pub type Signature = SignatureBytes<SIGNATURE_SERIALIZED_SIZE, EcdsaTag>;
->>>>>>> bb973aa0
-
-impl From<[u8; SIGNATURE_SERIALIZED_SIZE]> for Signature {
-	fn from(value: [u8; SIGNATURE_SERIALIZED_SIZE]) -> Self {
-		Self(value)
-	}
-}
 
 #[cfg(feature = "serde")]
 impl Serialize for Signature {
