--- conflicted
+++ resolved
@@ -27,20 +27,15 @@
 	ByteArray, CryptoType, CryptoTypeId, Derive, DeriveError, DeriveJunction, Pair as TraitPair,
 	Public as TraitPublic, SecretStringError, UncheckedFrom,
 };
-<<<<<<< HEAD
-#[cfg(feature = "full_crypto")]
 use crate::crypto::{DeriveError, DeriveJunction, Pair as TraitPair, SecretStringError};
-#[cfg(feature = "full_crypto")]
 use alloc::vec::Vec;
 #[cfg(all(not(feature = "std"), feature = "serde"))]
 use alloc::{format, string::String};
-#[cfg(all(feature = "full_crypto", not(feature = "std")))]
 use secp256k1::Secp256k1;
-=======
 
 #[cfg(not(feature = "std"))]
 use k256::ecdsa::{SigningKey as SecretKey, VerifyingKey};
->>>>>>> 02e1a7f4
+
 #[cfg(feature = "std")]
 use secp256k1::{
 	ecdsa::{RecoverableSignature, RecoveryId},
@@ -48,13 +43,6 @@
 };
 #[cfg(feature = "serde")]
 use serde::{de, Deserialize, Deserializer, Serialize, Serializer};
-<<<<<<< HEAD
-=======
-#[cfg(all(not(feature = "std"), feature = "serde"))]
-use sp_std::alloc::{format, string::String};
-#[cfg(not(feature = "std"))]
-use sp_std::vec::Vec;
->>>>>>> 02e1a7f4
 
 /// An identifier used to match public keys against ecdsa keys
 pub const CRYPTO_ID: CryptoTypeId = CryptoTypeId(*b"ecds");
