// This file is part of Substrate.

// Copyright (C) Parity Technologies (UK) Ltd.
// SPDX-License-Identifier: Apache-2.0

// Licensed under the Apache License, Version 2.0 (the "License");
// you may not use this file except in compliance with the License.
// You may obtain a copy of the License at
//
// 	http://www.apache.org/licenses/LICENSE-2.0
//
// Unless required by applicable law or agreed to in writing, software
// distributed under the License is distributed on an "AS IS" BASIS,
// WITHOUT WARRANTIES OR CONDITIONS OF ANY KIND, either express or implied.
// See the License for the specific language governing permissions and
// limitations under the License.

//! Simple Ed25519 API.
<<<<<<< HEAD

use sp_std::vec::Vec;

use crate::{
	crypto::{impl_byte_array_types, impl_crypto_type, ByteArray},
	hash::{H256, H512},
};
use codec::{Decode, Encode, MaxEncodedLen};
use scale_info::TypeInfo;
=======
>>>>>>> 75074952

#[cfg(feature = "serde")]
use crate::crypto::Ss58Codec;
use crate::crypto::{
<<<<<<< HEAD
	CryptoTypeId, Derive, DeriveError, DeriveJunction, FromEntropy, Pair as TraitPair,
	Public as TraitPublic, SecretStringError, Signature as TraitSignature, UncheckedFrom,
};
use core::{convert::TryFrom, hash::Hash};
=======
	ByteArray, CryptoType, CryptoTypeId, Derive, DeriveError, DeriveJunction, Pair as TraitPair,
	Public as TraitPublic, PublicBytes, SecretStringError, SignatureBytes,
};

>>>>>>> 75074952
use ed25519_zebra::{SigningKey, VerificationKey};

#[cfg(feature = "serde")]
use serde::{de, Deserialize, Deserializer, Serialize, Serializer};
<<<<<<< HEAD

use sp_runtime_interface::pass_by::PassByInner;
#[cfg(all(not(feature = "std"), feature = "serde"))]
use sp_std::alloc::{format, string::String};
=======
#[cfg(all(not(feature = "std"), feature = "serde"))]
use sp_std::alloc::{format, string::String};
use sp_std::vec::Vec;
>>>>>>> 75074952

/// An identifier used to match public keys against ed25519 keys
pub const CRYPTO_ID: CryptoTypeId = CryptoTypeId(*b"ed25");

/// The byte length of public key
pub const PUBLIC_KEY_SERIALIZED_SIZE: usize = 32;

/// The byte length of signature
pub const SIGNATURE_SERIALIZED_SIZE: usize = 64;

/// A secret seed. It's not called a "secret key" because ring doesn't expose the secret keys
/// of the key pair (yeah, dumb); as such we're forced to remember the seed manually if we
/// will need it later (such as for HDKD).
type Seed = [u8; 32];

<<<<<<< HEAD
/// A public key.
#[derive(
	PartialEq,
	Eq,
	PartialOrd,
	Ord,
	Clone,
	Copy,
	Encode,
	Decode,
	PassByInner,
	MaxEncodedLen,
	TypeInfo,
	Hash,
)]
pub struct Public(pub [u8; PUBLIC_KEY_SERIALIZED_SIZE]);

impl_byte_array_types!(Public);

impl Public {
	/// A new instance from an H256.
	///
	/// NOTE: No checking goes on to ensure this is a real public key. Only use it if
	/// you are certain that the array actually is a pubkey. GIGO!
	pub fn from_h256(x: H256) -> Self {
		Public(x.into())
	}
}

impl FromEntropy for Public {
	fn from_entropy(input: &mut impl codec::Input) -> Result<Self, codec::Error> {
		let mut result = Self([0u8; PUBLIC_KEY_SERIALIZED_SIZE]);
		input.read(&mut result.0[..])?;
		Ok(result)
	}
}
=======
#[doc(hidden)]
pub struct Ed25519Tag;

/// A public key.
pub type Public = PublicBytes<PUBLIC_KEY_SERIALIZED_SIZE, Ed25519Tag>;

impl TraitPublic for Public {}

impl Derive for Public {}
>>>>>>> 75074952

#[cfg(feature = "full_crypto")]
impl From<Pair> for Public {
	fn from(x: Pair) -> Self {
		x.public()
	}
}

#[cfg(feature = "std")]
impl std::str::FromStr for Public {
	type Err = crate::crypto::PublicError;

	fn from_str(s: &str) -> Result<Self, Self::Err> {
		Self::from_ss58check(s)
	}
}

<<<<<<< HEAD
impl UncheckedFrom<H256> for Public {
	fn unchecked_from(x: H256) -> Self {
		Public::from_h256(x)
	}
}

=======
>>>>>>> 75074952
#[cfg(feature = "std")]
impl std::fmt::Display for Public {
	fn fmt(&self, f: &mut std::fmt::Formatter) -> std::fmt::Result {
		write!(f, "{}", self.to_ss58check())
	}
}

impl sp_std::fmt::Debug for Public {
	#[cfg(feature = "std")]
	fn fmt(&self, f: &mut sp_std::fmt::Formatter) -> sp_std::fmt::Result {
		let s = self.to_ss58check();
		write!(f, "{} ({}...)", crate::hexdisplay::HexDisplay::from(&self.0), &s[0..8])
	}

	#[cfg(not(feature = "std"))]
	fn fmt(&self, _: &mut sp_std::fmt::Formatter) -> sp_std::fmt::Result {
		Ok(())
	}
}

#[cfg(feature = "serde")]
impl Serialize for Public {
	fn serialize<S>(&self, serializer: S) -> Result<S::Ok, S::Error>
	where
		S: Serializer,
	{
		serializer.serialize_str(&self.to_ss58check())
	}
}

#[cfg(feature = "serde")]
impl<'de> Deserialize<'de> for Public {
	fn deserialize<D>(deserializer: D) -> Result<Self, D::Error>
	where
		D: Deserializer<'de>,
	{
		Public::from_ss58check(&String::deserialize(deserializer)?)
			.map_err(|e| de::Error::custom(format!("{:?}", e)))
	}
}

<<<<<<< HEAD
/// A signature (a 512-bit value).
#[derive(
	Clone, Copy, Encode, Decode, MaxEncodedLen, PassByInner, TypeInfo, PartialEq, Eq, Hash,
)]
pub struct Signature(pub [u8; 64]);

impl_byte_array_types!(Signature);

impl TraitSignature for Signature {}

impl Signature {
	/// A new instance from an H512.
	///
	/// NOTE: No checking goes on to ensure this is a real signature. Only use it if
	/// you are certain that the array actually is a signature. GIGO!
	pub fn from_h512(v: H512) -> Signature {
		Signature(v.into())
	}
}
=======
/// A signature.
pub type Signature = SignatureBytes<SIGNATURE_SERIALIZED_SIZE, Ed25519Tag>;
>>>>>>> 75074952

#[cfg(feature = "serde")]
impl Serialize for Signature {
	fn serialize<S>(&self, serializer: S) -> Result<S::Ok, S::Error>
	where
		S: Serializer,
	{
		serializer.serialize_str(&array_bytes::bytes2hex("", self))
	}
}

#[cfg(feature = "serde")]
impl<'de> Deserialize<'de> for Signature {
	fn deserialize<D>(deserializer: D) -> Result<Self, D::Error>
	where
		D: Deserializer<'de>,
	{
		let signature_hex = array_bytes::hex2bytes(&String::deserialize(deserializer)?)
			.map_err(|e| de::Error::custom(format!("{:?}", e)))?;
		Signature::try_from(signature_hex.as_ref())
			.map_err(|e| de::Error::custom(format!("{:?}", e)))
	}
}

<<<<<<< HEAD
impl From<Signature> for H512 {
	fn from(v: Signature) -> H512 {
		H512::from(v.0)
	}
}

=======
>>>>>>> 75074952
impl sp_std::fmt::Debug for Signature {
	#[cfg(feature = "std")]
	fn fmt(&self, f: &mut sp_std::fmt::Formatter) -> sp_std::fmt::Result {
		write!(f, "{}", crate::hexdisplay::HexDisplay::from(&self.0))
	}

	#[cfg(not(feature = "std"))]
	fn fmt(&self, _: &mut sp_std::fmt::Formatter) -> sp_std::fmt::Result {
		Ok(())
	}
}

<<<<<<< HEAD
impl TraitPublic for Public {}

impl Derive for Public {}

=======
>>>>>>> 75074952
/// A key pair.
#[derive(Copy, Clone)]
pub struct Pair {
	public: VerificationKey,
	secret: SigningKey,
}

/// Derive a single hard junction.
fn derive_hard_junction(secret_seed: &Seed, cc: &[u8; 32]) -> Seed {
	use codec::Encode;
	("Ed25519HDKD", secret_seed, cc).using_encoded(sp_crypto_hashing::blake2_256)
}

impl TraitPair for Pair {
	type Seed = Seed;

	/// Make a new key pair from secret seed material. The slice must be 32 bytes long or it
	/// will return `None`.
	///
	/// You should never need to use this; generate(), generate_with_phrase
	fn from_seed_slice(seed_slice: &[u8]) -> Result<Pair, SecretStringError> {
		let secret =
			SigningKey::try_from(seed_slice).map_err(|_| SecretStringError::InvalidSeedLength)?;
		let public = VerificationKey::from(&secret);
		Ok(Pair { secret, public })
	}

	/// Derive a child key from a series of given junctions.
	fn derive<Iter: Iterator<Item = DeriveJunction>>(
		&self,
		path: Iter,
		_seed: Option<Seed>,
	) -> Result<(Pair, Option<Seed>), DeriveError> {
		let mut acc = self.secret.into();
		for j in path {
			match j {
				DeriveJunction::Soft(_cc) => return Err(DeriveError::SoftKeyInPath),
				DeriveJunction::Hard(cc) => acc = derive_hard_junction(&acc, &cc),
			}
		}
		Ok((Self::from_seed(&acc), Some(acc)))
	}

	/// Get the public key.
	fn public(&self) -> Public {
		Public::from_raw(self.public.into())
	}

	/// Sign a message.
	#[cfg(feature = "full_crypto")]
	fn sign(&self, message: &[u8]) -> Signature {
		Signature::from_raw(self.secret.sign(message).into())
	}

	/// Verify a signature on a message.
	///
	/// Returns true if the signature is good.
	fn verify<M: AsRef<[u8]>>(sig: &Signature, message: M, public: &Public) -> bool {
		let Ok(public) = VerificationKey::try_from(public.as_slice()) else { return false };
		let Ok(signature) = ed25519_zebra::Signature::try_from(sig.as_ref()) else { return false };
		public.verify(&signature, message.as_ref()).is_ok()
	}

	/// Return a vec filled with raw data.
	fn to_raw_vec(&self) -> Vec<u8> {
		self.seed().to_vec()
	}
}

impl Pair {
	/// Get the seed for this key.
	pub fn seed(&self) -> Seed {
		self.secret.into()
	}

	/// Exactly as `from_string` except that if no matches are found then, the the first 32
	/// characters are taken (padded with spaces as necessary) and used as the MiniSecretKey.
	#[cfg(feature = "std")]
	pub fn from_legacy_string(s: &str, password_override: Option<&str>) -> Pair {
		Self::from_string(s, password_override).unwrap_or_else(|_| {
			let mut padded_seed: Seed = [b' '; 32];
			let len = s.len().min(32);
			padded_seed[..len].copy_from_slice(&s.as_bytes()[..len]);
			Self::from_seed(&padded_seed)
		})
	}
}

impl_crypto_type!(Pair, Public, Signature);

#[cfg(test)]
mod test {
	use super::*;
	use crate::crypto::DEV_PHRASE;
	use serde_json;

	#[test]
	fn default_phrase_should_be_used() {
		assert_eq!(
			Pair::from_string("//Alice///password", None).unwrap().public(),
			Pair::from_string(&format!("{}//Alice", DEV_PHRASE), Some("password"))
				.unwrap()
				.public(),
		);
	}

	#[test]
	fn seed_and_derive_should_work() {
		let seed = array_bytes::hex2array_unchecked(
			"9d61b19deffd5a60ba844af492ec2cc44449c5697b326919703bac031cae7f60",
		);
		let pair = Pair::from_seed(&seed);
		assert_eq!(pair.seed(), seed);
		let path = vec![DeriveJunction::Hard([0u8; 32])];
		let derived = pair.derive(path.into_iter(), None).ok().unwrap().0;
		assert_eq!(
			derived.seed(),
			array_bytes::hex2array_unchecked::<_, 32>(
				"ede3354e133f9c8e337ddd6ee5415ed4b4ffe5fc7d21e933f4930a3730e5b21c"
			)
		);
	}

	#[test]
	fn generate_with_phrase_should_be_recoverable_with_from_string() {
		let (pair, phrase, seed) = Pair::generate_with_phrase(None);
		let repair_seed = Pair::from_seed_slice(seed.as_ref()).expect("seed slice is valid");
		assert_eq!(pair.public(), repair_seed.public());
		assert_eq!(pair.to_raw_vec(), repair_seed.to_raw_vec());
		let (repair_phrase, reseed) =
			Pair::from_phrase(phrase.as_ref(), None).expect("seed slice is valid");
		assert_eq!(seed, reseed);
		assert_eq!(pair.public(), repair_phrase.public());
		assert_eq!(pair.to_raw_vec(), repair_seed.to_raw_vec());
		let repair_string = Pair::from_string(phrase.as_str(), None).expect("seed slice is valid");
		assert_eq!(pair.public(), repair_string.public());
		assert_eq!(pair.to_raw_vec(), repair_seed.to_raw_vec());
	}

	#[test]
	fn test_vector_should_work() {
		let pair = Pair::from_seed(&array_bytes::hex2array_unchecked(
			"9d61b19deffd5a60ba844af492ec2cc44449c5697b326919703bac031cae7f60",
		));
		let public = pair.public();
		assert_eq!(
			public,
			Public::from_raw(array_bytes::hex2array_unchecked(
				"d75a980182b10ab7d54bfed3c964073a0ee172f3daa62325af021a68f707511a"
			))
		);
		let message = b"";
		let signature = array_bytes::hex2array_unchecked("e5564300c360ac729086e2cc806e828a84877f1eb8e5d974d873e065224901555fb8821590a33bacc61e39701cf9b46bd25bf5f0595bbe24655141438e7a100b");
		let signature = Signature::from_raw(signature);
		assert!(pair.sign(&message[..]) == signature);
		assert!(Pair::verify(&signature, &message[..], &public));
	}

	#[test]
	fn test_vector_by_string_should_work() {
		let pair = Pair::from_string(
			"0x9d61b19deffd5a60ba844af492ec2cc44449c5697b326919703bac031cae7f60",
			None,
		)
		.unwrap();
		let public = pair.public();
		assert_eq!(
			public,
			Public::from_raw(array_bytes::hex2array_unchecked(
				"d75a980182b10ab7d54bfed3c964073a0ee172f3daa62325af021a68f707511a"
			))
		);
		let message = b"";
		let signature = array_bytes::hex2array_unchecked("e5564300c360ac729086e2cc806e828a84877f1eb8e5d974d873e065224901555fb8821590a33bacc61e39701cf9b46bd25bf5f0595bbe24655141438e7a100b");
		let signature = Signature::from_raw(signature);
		assert!(pair.sign(&message[..]) == signature);
		assert!(Pair::verify(&signature, &message[..], &public));
	}

	#[test]
	fn generated_pair_should_work() {
		let (pair, _) = Pair::generate();
		let public = pair.public();
		let message = b"Something important";
		let signature = pair.sign(&message[..]);
		assert!(Pair::verify(&signature, &message[..], &public));
		assert!(!Pair::verify(&signature, b"Something else", &public));
	}

	#[test]
	fn seeded_pair_should_work() {
		let pair = Pair::from_seed(b"12345678901234567890123456789012");
		let public = pair.public();
		assert_eq!(
			public,
			Public::from_raw(array_bytes::hex2array_unchecked(
				"2f8c6129d816cf51c374bc7f08c3e63ed156cf78aefb4a6550d97b87997977ee"
			))
		);
		let message = array_bytes::hex2bytes_unchecked("2f8c6129d816cf51c374bc7f08c3e63ed156cf78aefb4a6550d97b87997977ee00000000000000000200d75a980182b10ab7d54bfed3c964073a0ee172f3daa62325af021a68f707511a4500000000000000");
		let signature = pair.sign(&message[..]);
		println!("Correct signature: {:?}", signature);
		assert!(Pair::verify(&signature, &message[..], &public));
		assert!(!Pair::verify(&signature, "Other message", &public));
	}

	#[test]
	fn generate_with_phrase_recovery_possible() {
		let (pair1, phrase, _) = Pair::generate_with_phrase(None);
		let (pair2, _) = Pair::from_phrase(&phrase, None).unwrap();

		assert_eq!(pair1.public(), pair2.public());
	}

	#[test]
	fn generate_with_password_phrase_recovery_possible() {
		let (pair1, phrase, _) = Pair::generate_with_phrase(Some("password"));
		let (pair2, _) = Pair::from_phrase(&phrase, Some("password")).unwrap();

		assert_eq!(pair1.public(), pair2.public());
	}

	#[test]
	fn password_does_something() {
		let (pair1, phrase, _) = Pair::generate_with_phrase(Some("password"));
		let (pair2, _) = Pair::from_phrase(&phrase, None).unwrap();

		assert_ne!(pair1.public(), pair2.public());
		assert_ne!(pair1.to_raw_vec(), pair2.to_raw_vec());
	}

	#[test]
	fn ss58check_roundtrip_works() {
		let pair = Pair::from_seed(b"12345678901234567890123456789012");
		let public = pair.public();
		let s = public.to_ss58check();
		println!("Correct: {}", s);
		let cmp = Public::from_ss58check(&s).unwrap();
		assert_eq!(cmp, public);
	}

	#[test]
	fn signature_serialization_works() {
		let pair = Pair::from_seed(b"12345678901234567890123456789012");
		let message = b"Something important";
		let signature = pair.sign(&message[..]);
		let serialized_signature = serde_json::to_string(&signature).unwrap();
		// Signature is 64 bytes, so 128 chars + 2 quote chars
		assert_eq!(serialized_signature.len(), 130);
		let signature = serde_json::from_str(&serialized_signature).unwrap();
		assert!(Pair::verify(&signature, &message[..], &pair.public()));
	}

	#[test]
	fn signature_serialization_doesnt_panic() {
		fn deserialize_signature(text: &str) -> Result<Signature, serde_json::error::Error> {
			serde_json::from_str(text)
		}
		assert!(deserialize_signature("Not valid json.").is_err());
		assert!(deserialize_signature("\"Not an actual signature.\"").is_err());
		// Poorly-sized
		assert!(deserialize_signature("\"abc123\"").is_err());
	}
}<|MERGE_RESOLUTION|>--- conflicted
+++ resolved
@@ -16,47 +16,22 @@
 // limitations under the License.
 
 //! Simple Ed25519 API.
-<<<<<<< HEAD
-
-use sp_std::vec::Vec;
-
-use crate::{
-	crypto::{impl_byte_array_types, impl_crypto_type, ByteArray},
-	hash::{H256, H512},
-};
-use codec::{Decode, Encode, MaxEncodedLen};
-use scale_info::TypeInfo;
-=======
->>>>>>> 75074952
 
 #[cfg(feature = "serde")]
 use crate::crypto::Ss58Codec;
 use crate::crypto::{
-<<<<<<< HEAD
-	CryptoTypeId, Derive, DeriveError, DeriveJunction, FromEntropy, Pair as TraitPair,
-	Public as TraitPublic, SecretStringError, Signature as TraitSignature, UncheckedFrom,
+	impl_crypto_type, ByteArray, CryptoTypeId, Derive, DeriveError, DeriveJunction,
+	Pair as TraitPair, Public as TraitPublic, PublicBytes, SecretStringError,
+	Signature as TraitSignature, SignatureBytes,
 };
-use core::{convert::TryFrom, hash::Hash};
-=======
-	ByteArray, CryptoType, CryptoTypeId, Derive, DeriveError, DeriveJunction, Pair as TraitPair,
-	Public as TraitPublic, PublicBytes, SecretStringError, SignatureBytes,
-};
-
->>>>>>> 75074952
+
 use ed25519_zebra::{SigningKey, VerificationKey};
 
 #[cfg(feature = "serde")]
 use serde::{de, Deserialize, Deserializer, Serialize, Serializer};
-<<<<<<< HEAD
-
-use sp_runtime_interface::pass_by::PassByInner;
-#[cfg(all(not(feature = "std"), feature = "serde"))]
-use sp_std::alloc::{format, string::String};
-=======
 #[cfg(all(not(feature = "std"), feature = "serde"))]
 use sp_std::alloc::{format, string::String};
 use sp_std::vec::Vec;
->>>>>>> 75074952
 
 /// An identifier used to match public keys against ed25519 keys
 pub const CRYPTO_ID: CryptoTypeId = CryptoTypeId(*b"ed25");
@@ -72,44 +47,6 @@
 /// will need it later (such as for HDKD).
 type Seed = [u8; 32];
 
-<<<<<<< HEAD
-/// A public key.
-#[derive(
-	PartialEq,
-	Eq,
-	PartialOrd,
-	Ord,
-	Clone,
-	Copy,
-	Encode,
-	Decode,
-	PassByInner,
-	MaxEncodedLen,
-	TypeInfo,
-	Hash,
-)]
-pub struct Public(pub [u8; PUBLIC_KEY_SERIALIZED_SIZE]);
-
-impl_byte_array_types!(Public);
-
-impl Public {
-	/// A new instance from an H256.
-	///
-	/// NOTE: No checking goes on to ensure this is a real public key. Only use it if
-	/// you are certain that the array actually is a pubkey. GIGO!
-	pub fn from_h256(x: H256) -> Self {
-		Public(x.into())
-	}
-}
-
-impl FromEntropy for Public {
-	fn from_entropy(input: &mut impl codec::Input) -> Result<Self, codec::Error> {
-		let mut result = Self([0u8; PUBLIC_KEY_SERIALIZED_SIZE]);
-		input.read(&mut result.0[..])?;
-		Ok(result)
-	}
-}
-=======
 #[doc(hidden)]
 pub struct Ed25519Tag;
 
@@ -119,7 +56,6 @@
 impl TraitPublic for Public {}
 
 impl Derive for Public {}
->>>>>>> 75074952
 
 #[cfg(feature = "full_crypto")]
 impl From<Pair> for Public {
@@ -137,15 +73,6 @@
 	}
 }
 
-<<<<<<< HEAD
-impl UncheckedFrom<H256> for Public {
-	fn unchecked_from(x: H256) -> Self {
-		Public::from_h256(x)
-	}
-}
-
-=======
->>>>>>> 75074952
 #[cfg(feature = "std")]
 impl std::fmt::Display for Public {
 	fn fmt(&self, f: &mut std::fmt::Formatter) -> std::fmt::Result {
@@ -187,30 +114,10 @@
 	}
 }
 
-<<<<<<< HEAD
-/// A signature (a 512-bit value).
-#[derive(
-	Clone, Copy, Encode, Decode, MaxEncodedLen, PassByInner, TypeInfo, PartialEq, Eq, Hash,
-)]
-pub struct Signature(pub [u8; 64]);
-
-impl_byte_array_types!(Signature);
-
-impl TraitSignature for Signature {}
-
-impl Signature {
-	/// A new instance from an H512.
-	///
-	/// NOTE: No checking goes on to ensure this is a real signature. Only use it if
-	/// you are certain that the array actually is a signature. GIGO!
-	pub fn from_h512(v: H512) -> Signature {
-		Signature(v.into())
-	}
-}
-=======
 /// A signature.
 pub type Signature = SignatureBytes<SIGNATURE_SERIALIZED_SIZE, Ed25519Tag>;
->>>>>>> 75074952
+
+impl TraitSignature for Signature {}
 
 #[cfg(feature = "serde")]
 impl Serialize for Signature {
@@ -235,15 +142,6 @@
 	}
 }
 
-<<<<<<< HEAD
-impl From<Signature> for H512 {
-	fn from(v: Signature) -> H512 {
-		H512::from(v.0)
-	}
-}
-
-=======
->>>>>>> 75074952
 impl sp_std::fmt::Debug for Signature {
 	#[cfg(feature = "std")]
 	fn fmt(&self, f: &mut sp_std::fmt::Formatter) -> sp_std::fmt::Result {
@@ -256,13 +154,6 @@
 	}
 }
 
-<<<<<<< HEAD
-impl TraitPublic for Public {}
-
-impl Derive for Public {}
-
-=======
->>>>>>> 75074952
 /// A key pair.
 #[derive(Copy, Clone)]
 pub struct Pair {
