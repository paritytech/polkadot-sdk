--- conflicted
+++ resolved
@@ -17,39 +17,15 @@
 
 //! Simple Ed25519 API.
 
-<<<<<<< HEAD
-#[cfg(not(feature = "std"))]
-use alloc::vec::Vec;
-
-use crate::{
-	crypto::ByteArray,
-	hash::{H256, H512},
-};
-use codec::{Decode, Encode, MaxEncodedLen};
-use scale_info::TypeInfo;
-
-#[cfg(feature = "serde")]
-use crate::crypto::Ss58Codec;
-=======
->>>>>>> 38363769
 use crate::crypto::{
 	ByteArray, CryptoType, CryptoTypeId, DeriveError, DeriveJunction, Pair as TraitPair,
 	PublicBytes, SecretStringError, SignatureBytes,
 };
-<<<<<<< HEAD
-#[cfg(all(not(feature = "std"), feature = "serde"))]
-use alloc::{format, string::String};
-use core::ops::Deref;
+
 use ed25519_zebra::{SigningKey, VerificationKey};
-#[cfg(feature = "serde")]
-use serde::{de, Deserialize, Deserializer, Serialize, Serializer};
-use sp_runtime_interface::pass_by::PassByInner;
-=======
-
-use ed25519_zebra::{SigningKey, VerificationKey};
-
-use sp_std::vec::Vec;
->>>>>>> 38363769
+
+#[cfg(not(feature = "std"))]
+use alloc::vec::Vec;
 
 /// An identifier used to match public keys against ed25519 keys
 pub const CRYPTO_ID: CryptoTypeId = CryptoTypeId(*b"ed25");
@@ -81,296 +57,6 @@
 	secret: SigningKey,
 }
 
-<<<<<<< HEAD
-impl FromEntropy for Public {
-	fn from_entropy(input: &mut impl codec::Input) -> Result<Self, codec::Error> {
-		let mut result = Self([0u8; 32]);
-		input.read(&mut result.0[..])?;
-		Ok(result)
-	}
-}
-
-impl AsRef<[u8; 32]> for Public {
-	fn as_ref(&self) -> &[u8; 32] {
-		&self.0
-	}
-}
-
-impl AsRef<[u8]> for Public {
-	fn as_ref(&self) -> &[u8] {
-		&self.0[..]
-	}
-}
-
-impl AsMut<[u8]> for Public {
-	fn as_mut(&mut self) -> &mut [u8] {
-		&mut self.0[..]
-	}
-}
-
-impl Deref for Public {
-	type Target = [u8];
-
-	fn deref(&self) -> &Self::Target {
-		&self.0
-	}
-}
-
-impl TryFrom<&[u8]> for Public {
-	type Error = ();
-
-	fn try_from(data: &[u8]) -> Result<Self, Self::Error> {
-		if data.len() != Self::LEN {
-			return Err(())
-		}
-		let mut r = [0u8; Self::LEN];
-		r.copy_from_slice(data);
-		Ok(Self::unchecked_from(r))
-	}
-}
-
-impl From<Public> for [u8; 32] {
-	fn from(x: Public) -> Self {
-		x.0
-	}
-}
-
-#[cfg(feature = "full_crypto")]
-impl From<Pair> for Public {
-	fn from(x: Pair) -> Self {
-		x.public()
-	}
-}
-
-impl From<Public> for H256 {
-	fn from(x: Public) -> Self {
-		x.0.into()
-	}
-}
-
-#[cfg(feature = "std")]
-impl std::str::FromStr for Public {
-	type Err = crate::crypto::PublicError;
-
-	fn from_str(s: &str) -> Result<Self, Self::Err> {
-		Self::from_ss58check(s)
-	}
-}
-
-impl UncheckedFrom<[u8; 32]> for Public {
-	fn unchecked_from(x: [u8; 32]) -> Self {
-		Public::from_raw(x)
-	}
-}
-
-impl UncheckedFrom<H256> for Public {
-	fn unchecked_from(x: H256) -> Self {
-		Public::from_h256(x)
-	}
-}
-
-#[cfg(feature = "std")]
-impl std::fmt::Display for Public {
-	fn fmt(&self, f: &mut std::fmt::Formatter) -> std::fmt::Result {
-		write!(f, "{}", self.to_ss58check())
-	}
-}
-
-impl core::fmt::Debug for Public {
-	#[cfg(feature = "std")]
-	fn fmt(&self, f: &mut core::fmt::Formatter) -> core::fmt::Result {
-		let s = self.to_ss58check();
-		write!(f, "{} ({}...)", crate::hexdisplay::HexDisplay::from(&self.0), &s[0..8])
-	}
-
-	#[cfg(not(feature = "std"))]
-	fn fmt(&self, _: &mut core::fmt::Formatter) -> core::fmt::Result {
-		Ok(())
-	}
-}
-
-#[cfg(feature = "serde")]
-impl Serialize for Public {
-	fn serialize<S>(&self, serializer: S) -> Result<S::Ok, S::Error>
-	where
-		S: Serializer,
-	{
-		serializer.serialize_str(&self.to_ss58check())
-	}
-}
-
-#[cfg(feature = "serde")]
-impl<'de> Deserialize<'de> for Public {
-	fn deserialize<D>(deserializer: D) -> Result<Self, D::Error>
-	where
-		D: Deserializer<'de>,
-	{
-		Public::from_ss58check(&String::deserialize(deserializer)?)
-			.map_err(|e| de::Error::custom(format!("{:?}", e)))
-	}
-}
-
-/// A signature (a 512-bit value).
-#[derive(Encode, Decode, MaxEncodedLen, PassByInner, TypeInfo, PartialEq, Eq, Hash)]
-pub struct Signature(pub [u8; 64]);
-
-impl TryFrom<&[u8]> for Signature {
-	type Error = ();
-
-	fn try_from(data: &[u8]) -> Result<Self, Self::Error> {
-		if data.len() == 64 {
-			let mut inner = [0u8; 64];
-			inner.copy_from_slice(data);
-			Ok(Signature(inner))
-		} else {
-			Err(())
-		}
-	}
-}
-
-#[cfg(feature = "serde")]
-impl Serialize for Signature {
-	fn serialize<S>(&self, serializer: S) -> Result<S::Ok, S::Error>
-	where
-		S: Serializer,
-	{
-		serializer.serialize_str(&array_bytes::bytes2hex("", self))
-	}
-}
-
-#[cfg(feature = "serde")]
-impl<'de> Deserialize<'de> for Signature {
-	fn deserialize<D>(deserializer: D) -> Result<Self, D::Error>
-	where
-		D: Deserializer<'de>,
-	{
-		let signature_hex = array_bytes::hex2bytes(&String::deserialize(deserializer)?)
-			.map_err(|e| de::Error::custom(format!("{:?}", e)))?;
-		Signature::try_from(signature_hex.as_ref())
-			.map_err(|e| de::Error::custom(format!("{:?}", e)))
-	}
-}
-
-impl Clone for Signature {
-	fn clone(&self) -> Self {
-		let mut r = [0u8; 64];
-		r.copy_from_slice(&self.0[..]);
-		Signature(r)
-	}
-}
-
-impl From<Signature> for H512 {
-	fn from(v: Signature) -> H512 {
-		H512::from(v.0)
-	}
-}
-
-impl From<Signature> for [u8; 64] {
-	fn from(v: Signature) -> [u8; 64] {
-		v.0
-	}
-}
-
-impl AsRef<[u8; 64]> for Signature {
-	fn as_ref(&self) -> &[u8; 64] {
-		&self.0
-	}
-}
-
-impl AsRef<[u8]> for Signature {
-	fn as_ref(&self) -> &[u8] {
-		&self.0[..]
-	}
-}
-
-impl AsMut<[u8]> for Signature {
-	fn as_mut(&mut self) -> &mut [u8] {
-		&mut self.0[..]
-	}
-}
-
-impl core::fmt::Debug for Signature {
-	#[cfg(feature = "std")]
-	fn fmt(&self, f: &mut core::fmt::Formatter) -> core::fmt::Result {
-		write!(f, "{}", crate::hexdisplay::HexDisplay::from(&self.0))
-	}
-
-	#[cfg(not(feature = "std"))]
-	fn fmt(&self, _: &mut core::fmt::Formatter) -> core::fmt::Result {
-		Ok(())
-	}
-}
-
-impl UncheckedFrom<[u8; 64]> for Signature {
-	fn unchecked_from(data: [u8; 64]) -> Signature {
-		Signature(data)
-	}
-}
-
-impl Signature {
-	/// A new instance from the given 64-byte `data`.
-	///
-	/// NOTE: No checking goes on to ensure this is a real signature. Only use it if
-	/// you are certain that the array actually is a signature. GIGO!
-	pub fn from_raw(data: [u8; 64]) -> Signature {
-		Signature(data)
-	}
-
-	/// A new instance from the given slice that should be 64 bytes long.
-	///
-	/// NOTE: No checking goes on to ensure this is a real signature. Only use it if
-	/// you are certain that the array actually is a signature. GIGO!
-	pub fn from_slice(data: &[u8]) -> Option<Self> {
-		if data.len() != 64 {
-			return None
-		}
-		let mut r = [0u8; 64];
-		r.copy_from_slice(data);
-		Some(Signature(r))
-	}
-
-	/// A new instance from an H512.
-	///
-	/// NOTE: No checking goes on to ensure this is a real signature. Only use it if
-	/// you are certain that the array actually is a signature. GIGO!
-	pub fn from_h512(v: H512) -> Signature {
-		Signature(v.into())
-	}
-}
-
-impl Public {
-	/// A new instance from the given 32-byte `data`.
-	///
-	/// NOTE: No checking goes on to ensure this is a real public key. Only use it if
-	/// you are certain that the array actually is a pubkey. GIGO!
-	pub fn from_raw(data: [u8; 32]) -> Self {
-		Public(data)
-	}
-
-	/// A new instance from an H256.
-	///
-	/// NOTE: No checking goes on to ensure this is a real public key. Only use it if
-	/// you are certain that the array actually is a pubkey. GIGO!
-	pub fn from_h256(x: H256) -> Self {
-		Public(x.into())
-	}
-
-	/// Return a slice filled with raw data.
-	pub fn as_array_ref(&self) -> &[u8; 32] {
-		self.as_ref()
-	}
-}
-
-impl ByteArray for Public {
-	const LEN: usize = 32;
-}
-
-impl TraitPublic for Public {}
-
-impl Derive for Public {}
-
-=======
->>>>>>> 38363769
 /// Derive a single hard junction.
 fn derive_hard_junction(secret_seed: &Seed, cc: &[u8; 32]) -> Seed {
 	use codec::Encode;
