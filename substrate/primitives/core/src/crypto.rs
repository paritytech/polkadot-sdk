--- conflicted
+++ resolved
@@ -18,11 +18,6 @@
 //! Cryptographic utilities.
 
 use crate::{ed25519, sr25519};
-<<<<<<< HEAD
-
-#[cfg(feature = "std")]
-=======
->>>>>>> a756baf3
 use bip39::{Language, Mnemonic};
 use codec::{Decode, Encode, MaxEncodedLen};
 use core::hash::Hash;
@@ -846,15 +841,7 @@
 /// Trait suitable for typical cryptographic PKI key pair type.
 ///
 /// For now it just specifies how to create a key from a phrase and derivation path.
-<<<<<<< HEAD
-#[cfg(feature = "full_crypto")]
 pub trait Pair: CryptoType<Pair = Self> + Sized {
-=======
-pub trait Pair: CryptoType + Sized {
-	/// The type which is used to encode a public key.
-	type Public: Public + Hash;
-
->>>>>>> a756baf3
 	/// The type used to (minimally) encode the data required to securely create
 	/// a new key pair.
 	type Seed: Default + AsRef<[u8]> + AsMut<[u8]> + Clone;
@@ -1051,26 +1038,12 @@
 
 /// Type which has a particular kind of crypto associated with it.
 pub trait CryptoType {
-<<<<<<< HEAD
 	/// Secret key.
-	#[cfg(feature = "full_crypto")]
 	type Pair: Pair<Pair = Self::Pair, Public = Self::Public, Signature = Self::Signature>;
 	/// Public key.
-	#[cfg(feature = "full_crypto")]
 	type Public: Public<Pair = Self::Pair, Public = Self::Public, Signature = Self::Signature>;
-	/// Public key.
-	#[cfg(not(feature = "full_crypto"))]
-	type Public: Public<Public = Self::Public, Signature = Self::Signature>;
 	/// Signature.
-	#[cfg(feature = "full_crypto")]
 	type Signature: Signature<Pair = Self::Pair, Public = Self::Public, Signature = Self::Signature>;
-	/// Signature.
-	#[cfg(not(feature = "full_crypto"))]
-	type Signature: Signature<Public = Self::Public, Signature = Self::Signature>;
-=======
-	/// The pair key type of this crypto.
-	type Pair: Pair;
->>>>>>> a756baf3
 }
 
 /// An identifier for a type of cryptographic key.
@@ -1243,7 +1216,6 @@
 
 impl_from_entropy_base!(u8, u16, u32, u64, u128, i8, i16, i32, i64, i128);
 
-#[cfg(feature = "full_crypto")]
 macro_rules! impl_crypto_type {
 	($secret:ident, $public:ident, $signature:ident) => {
 		impl $crate::crypto::CryptoType for $secret {
@@ -1258,19 +1230,6 @@
 		}
 		impl $crate::crypto::CryptoType for $signature {
 			type Pair = $secret;
-			type Public = $public;
-			type Signature = $signature;
-		}
-	};
-}
-#[cfg(not(feature = "full_crypto"))]
-macro_rules! impl_crypto_type {
-	($public:ident, $signature:ident) => {
-		impl $crate::crypto::CryptoType for $public {
-			type Public = $public;
-			type Signature = $signature;
-		}
-		impl $crate::crypto::CryptoType for $signature {
 			type Public = $public;
 			type Signature = $signature;
 		}
