// This file is part of Substrate.

// Copyright (C) Parity Technologies (UK) Ltd.
// SPDX-License-Identifier: Apache-2.0

// Licensed under the Apache License, Version 2.0 (the "License");
// you may not use this file except in compliance with the License.
// You may obtain a copy of the License at
//
// 	http://www.apache.org/licenses/LICENSE-2.0
//
// Unless required by applicable law or agreed to in writing, software
// distributed under the License is distributed on an "AS IS" BASIS,
// WITHOUT WARRANTIES OR CONDITIONS OF ANY KIND, either express or implied.
// See the License for the specific language governing permissions and
// limitations under the License.

//! Cryptographic utilities.

use crate::{ed25519, sr25519};
<<<<<<< HEAD
use alloc::vec::Vec;
#[cfg(all(not(feature = "std"), feature = "serde"))]
use alloc::{format, string::String, vec};
#[cfg(feature = "std")]
=======
>>>>>>> 02e1a7f4
use bip39::{Language, Mnemonic};
use codec::{Decode, Encode, MaxEncodedLen};
#[doc(hidden)]
pub use core::ops::Deref;
use core::{hash::Hash, str};
#[cfg(feature = "std")]
use itertools::Itertools;
#[cfg(feature = "std")]
use rand::{rngs::OsRng, RngCore};
use scale_info::TypeInfo;
pub use secrecy::{ExposeSecret, SecretString};
use sp_runtime_interface::pass_by::PassByInner;
pub use ss58_registry::{from_known_address_format, Ss58AddressFormat, Ss58AddressFormatRegistry};
/// Trait to zeroize a memory buffer.
pub use zeroize::Zeroize;

pub use crate::address_uri::{AddressUri, Error as AddressUriError};

/// The root phrase for our publicly known keys.
pub const DEV_PHRASE: &str =
	"bottom drive obey lake curtain smoke basket hold race lonely fit walk";

/// The address of the associated root phrase for our publicly known keys.
pub const DEV_ADDRESS: &str = "5DfhGyQdFobKM8NsWvEeAKk5EQQgYe9AydgJ7rMB6E1EqRzV";

/// The length of the junction identifier. Note that this is also referred to as the
/// `CHAIN_CODE_LENGTH` in the context of Schnorrkel.
pub const JUNCTION_ID_LEN: usize = 32;

/// Similar to `From`, except that the onus is on the part of the caller to ensure
/// that data passed in makes sense. Basically, you're not guaranteed to get anything
/// sensible out.
pub trait UncheckedFrom<T> {
	/// Convert from an instance of `T` to Self. This is not guaranteed to be
	/// whatever counts as a valid instance of `T` and it's up to the caller to
	/// ensure that it makes sense.
	fn unchecked_from(t: T) -> Self;
}

/// The counterpart to `UncheckedFrom`.
pub trait UncheckedInto<T> {
	/// The counterpart to `unchecked_from`.
	fn unchecked_into(self) -> T;
}

impl<S, T: UncheckedFrom<S>> UncheckedInto<T> for S {
	fn unchecked_into(self) -> T {
		T::unchecked_from(self)
	}
}

/// An error with the interpretation of a secret.
#[cfg_attr(feature = "std", derive(thiserror::Error))]
#[derive(Debug, Clone, PartialEq, Eq)]
pub enum SecretStringError {
	/// The overall format was invalid (e.g. the seed phrase contained symbols).
	#[cfg_attr(feature = "std", error("Invalid format {0}"))]
	InvalidFormat(AddressUriError),
	/// The seed phrase provided is not a valid BIP39 phrase.
	#[cfg_attr(feature = "std", error("Invalid phrase"))]
	InvalidPhrase,
	/// The supplied password was invalid.
	#[cfg_attr(feature = "std", error("Invalid password"))]
	InvalidPassword,
	/// The seed is invalid (bad content).
	#[cfg_attr(feature = "std", error("Invalid seed"))]
	InvalidSeed,
	/// The seed has an invalid length.
	#[cfg_attr(feature = "std", error("Invalid seed length"))]
	InvalidSeedLength,
	/// The derivation path was invalid (e.g. contains soft junctions when they are not supported).
	#[cfg_attr(feature = "std", error("Invalid path"))]
	InvalidPath,
}

impl From<AddressUriError> for SecretStringError {
	fn from(e: AddressUriError) -> Self {
		Self::InvalidFormat(e)
	}
}

/// An error when deriving a key.
#[cfg_attr(feature = "std", derive(thiserror::Error))]
#[derive(Debug, Clone, PartialEq, Eq)]
pub enum DeriveError {
	/// A soft key was found in the path (and is unsupported).
	#[cfg_attr(feature = "std", error("Soft key in path"))]
	SoftKeyInPath,
}

/// A since derivation junction description. It is the single parameter used when creating
/// a new secret key from an existing secret key and, in the case of `SoftRaw` and `SoftIndex`
/// a new public key from an existing public key.
#[derive(Copy, Clone, Eq, PartialEq, Hash, Debug, Encode, Decode)]
pub enum DeriveJunction {
	/// Soft (vanilla) derivation. Public keys have a correspondent derivation.
	Soft([u8; JUNCTION_ID_LEN]),
	/// Hard ("hardened") derivation. Public keys do not have a correspondent derivation.
	Hard([u8; JUNCTION_ID_LEN]),
}

impl DeriveJunction {
	/// Consume self to return a soft derive junction with the same chain code.
	pub fn soften(self) -> Self {
		DeriveJunction::Soft(self.unwrap_inner())
	}

	/// Consume self to return a hard derive junction with the same chain code.
	pub fn harden(self) -> Self {
		DeriveJunction::Hard(self.unwrap_inner())
	}

	/// Create a new soft (vanilla) DeriveJunction from a given, encodable, value.
	///
	/// If you need a hard junction, use `hard()`.
	pub fn soft<T: Encode>(index: T) -> Self {
		let mut cc: [u8; JUNCTION_ID_LEN] = Default::default();
		index.using_encoded(|data| {
			if data.len() > JUNCTION_ID_LEN {
				cc.copy_from_slice(&sp_crypto_hashing::blake2_256(data));
			} else {
				cc[0..data.len()].copy_from_slice(data);
			}
		});
		DeriveJunction::Soft(cc)
	}

	/// Create a new hard (hardened) DeriveJunction from a given, encodable, value.
	///
	/// If you need a soft junction, use `soft()`.
	pub fn hard<T: Encode>(index: T) -> Self {
		Self::soft(index).harden()
	}

	/// Consume self to return the chain code.
	pub fn unwrap_inner(self) -> [u8; JUNCTION_ID_LEN] {
		match self {
			DeriveJunction::Hard(c) | DeriveJunction::Soft(c) => c,
		}
	}

	/// Get a reference to the inner junction id.
	pub fn inner(&self) -> &[u8; JUNCTION_ID_LEN] {
		match self {
			DeriveJunction::Hard(ref c) | DeriveJunction::Soft(ref c) => c,
		}
	}

	/// Return `true` if the junction is soft.
	pub fn is_soft(&self) -> bool {
		matches!(*self, DeriveJunction::Soft(_))
	}

	/// Return `true` if the junction is hard.
	pub fn is_hard(&self) -> bool {
		matches!(*self, DeriveJunction::Hard(_))
	}
}

impl<T: AsRef<str>> From<T> for DeriveJunction {
	fn from(j: T) -> DeriveJunction {
		let j = j.as_ref();
		let (code, hard) =
			if let Some(stripped) = j.strip_prefix('/') { (stripped, true) } else { (j, false) };

		let res = if let Ok(n) = str::parse::<u64>(code) {
			// number
			DeriveJunction::soft(n)
		} else {
			// something else
			DeriveJunction::soft(code)
		};

		if hard {
			res.harden()
		} else {
			res
		}
	}
}

/// An error type for SS58 decoding.
#[cfg_attr(feature = "std", derive(thiserror::Error))]
#[cfg_attr(not(feature = "std"), derive(Debug))]
#[derive(Clone, Eq, PartialEq)]
#[allow(missing_docs)]
#[cfg(any(feature = "full_crypto", feature = "serde"))]
pub enum PublicError {
	#[cfg_attr(feature = "std", error("Base 58 requirement is violated"))]
	BadBase58,
	#[cfg_attr(feature = "std", error("Length is bad"))]
	BadLength,
	#[cfg_attr(
		feature = "std",
		error(
			"Unknown SS58 address format `{}`. ` \
		`To support this address format, you need to call `set_default_ss58_version` at node start up.",
			_0
		)
	)]
	UnknownSs58AddressFormat(Ss58AddressFormat),
	#[cfg_attr(feature = "std", error("Invalid checksum"))]
	InvalidChecksum,
	#[cfg_attr(feature = "std", error("Invalid SS58 prefix byte."))]
	InvalidPrefix,
	#[cfg_attr(feature = "std", error("Invalid SS58 format."))]
	InvalidFormat,
	#[cfg_attr(feature = "std", error("Invalid derivation path."))]
	InvalidPath,
	#[cfg_attr(feature = "std", error("Disallowed SS58 Address Format for this datatype."))]
	FormatNotAllowed,
	#[cfg_attr(feature = "std", error("Password not allowed."))]
	PasswordNotAllowed,
	#[cfg(feature = "std")]
	#[cfg_attr(feature = "std", error("Incorrect URI syntax {0}."))]
	MalformedUri(#[from] AddressUriError),
}

#[cfg(feature = "std")]
impl alloc::fmt::Debug for PublicError {
	fn fmt(&self, f: &mut alloc::fmt::Formatter<'_>) -> alloc::fmt::Result {
		// Just use the `Display` implementation
		write!(f, "{}", self)
	}
}

/// Key that can be encoded to/from SS58.
///
/// See <https://docs.substrate.io/v3/advanced/ss58/>
/// for information on the codec.
pub trait Ss58Codec: Sized + AsMut<[u8]> + AsRef<[u8]> + ByteArray {
	/// A format filterer, can be used to ensure that `from_ss58check` family only decode for
	/// allowed identifiers. By default just refuses the two reserved identifiers.
	fn format_is_allowed(f: Ss58AddressFormat) -> bool {
		!f.is_reserved()
	}

	/// Some if the string is a properly encoded SS58Check address.
	#[cfg(feature = "serde")]
	fn from_ss58check(s: &str) -> Result<Self, PublicError> {
		Self::from_ss58check_with_version(s).and_then(|(r, v)| match v {
			v if !v.is_custom() => Ok(r),
			v if v == default_ss58_version() => Ok(r),
			v => Err(PublicError::UnknownSs58AddressFormat(v)),
		})
	}

	/// Some if the string is a properly encoded SS58Check address.
	#[cfg(feature = "serde")]
	fn from_ss58check_with_version(s: &str) -> Result<(Self, Ss58AddressFormat), PublicError> {
		const CHECKSUM_LEN: usize = 2;
		let body_len = Self::LEN;

		let data = bs58::decode(s).into_vec().map_err(|_| PublicError::BadBase58)?;
		if data.len() < 2 {
			return Err(PublicError::BadLength)
		}
		let (prefix_len, ident) = match data[0] {
			0..=63 => (1, data[0] as u16),
			64..=127 => {
				// weird bit manipulation owing to the combination of LE encoding and missing two
				// bits from the left.
				// d[0] d[1] are: 01aaaaaa bbcccccc
				// they make the LE-encoded 16-bit value: aaaaaabb 00cccccc
				// so the lower byte is formed of aaaaaabb and the higher byte is 00cccccc
				let lower = (data[0] << 2) | (data[1] >> 6);
				let upper = data[1] & 0b00111111;
				(2, (lower as u16) | ((upper as u16) << 8))
			},
			_ => return Err(PublicError::InvalidPrefix),
		};
		if data.len() != prefix_len + body_len + CHECKSUM_LEN {
			return Err(PublicError::BadLength)
		}
		let format = ident.into();
		if !Self::format_is_allowed(format) {
			return Err(PublicError::FormatNotAllowed)
		}

		let hash = ss58hash(&data[0..body_len + prefix_len]);
		let checksum = &hash[0..CHECKSUM_LEN];
		if data[body_len + prefix_len..body_len + prefix_len + CHECKSUM_LEN] != *checksum {
			// Invalid checksum.
			return Err(PublicError::InvalidChecksum)
		}

		let result = Self::from_slice(&data[prefix_len..body_len + prefix_len])
			.map_err(|()| PublicError::BadLength)?;
		Ok((result, format))
	}

	/// Some if the string is a properly encoded SS58Check address, optionally with
	/// a derivation path following.
	#[cfg(feature = "std")]
	fn from_string(s: &str) -> Result<Self, PublicError> {
		Self::from_string_with_version(s).and_then(|(r, v)| match v {
			v if !v.is_custom() => Ok(r),
			v if v == default_ss58_version() => Ok(r),
			v => Err(PublicError::UnknownSs58AddressFormat(v)),
		})
	}

	/// Return the ss58-check string for this key.
	#[cfg(feature = "serde")]
	fn to_ss58check_with_version(&self, version: Ss58AddressFormat) -> String {
		// We mask out the upper two bits of the ident - SS58 Prefix currently only supports 14-bits
		let ident: u16 = u16::from(version) & 0b0011_1111_1111_1111;
		let mut v = match ident {
			0..=63 => vec![ident as u8],
			64..=16_383 => {
				// upper six bits of the lower byte(!)
				let first = ((ident & 0b0000_0000_1111_1100) as u8) >> 2;
				// lower two bits of the lower byte in the high pos,
				// lower bits of the upper byte in the low pos
				let second = ((ident >> 8) as u8) | ((ident & 0b0000_0000_0000_0011) as u8) << 6;
				vec![first | 0b01000000, second]
			},
			_ => unreachable!("masked out the upper two bits; qed"),
		};
		v.extend(self.as_ref());
		let r = ss58hash(&v);
		v.extend(&r[0..2]);
		bs58::encode(v).into_string()
	}

	/// Return the ss58-check string for this key.
	#[cfg(feature = "serde")]
	fn to_ss58check(&self) -> String {
		self.to_ss58check_with_version(default_ss58_version())
	}

	/// Some if the string is a properly encoded SS58Check address, optionally with
	/// a derivation path following.
	#[cfg(feature = "std")]
	fn from_string_with_version(s: &str) -> Result<(Self, Ss58AddressFormat), PublicError> {
		Self::from_ss58check_with_version(s)
	}
}

/// Derivable key trait.
pub trait Derive: Sized {
	/// Derive a child key from a series of given junctions.
	///
	/// Will be `None` for public keys if there are any hard junctions in there.
	#[cfg(feature = "serde")]
	fn derive<Iter: Iterator<Item = DeriveJunction>>(&self, _path: Iter) -> Option<Self> {
		None
	}
}

#[cfg(feature = "serde")]
const PREFIX: &[u8] = b"SS58PRE";

#[cfg(feature = "serde")]
fn ss58hash(data: &[u8]) -> Vec<u8> {
	use blake2::{Blake2b512, Digest};

	let mut ctx = Blake2b512::new();
	ctx.update(PREFIX);
	ctx.update(data);
	ctx.finalize().to_vec()
}

/// Default prefix number
#[cfg(feature = "serde")]
static DEFAULT_VERSION: core::sync::atomic::AtomicU16 = core::sync::atomic::AtomicU16::new(
	from_known_address_format(Ss58AddressFormatRegistry::SubstrateAccount),
);

/// Returns default SS58 format used by the current active process.
#[cfg(feature = "serde")]
pub fn default_ss58_version() -> Ss58AddressFormat {
	DEFAULT_VERSION.load(core::sync::atomic::Ordering::Relaxed).into()
}

/// Returns either the input address format or the default.
#[cfg(feature = "serde")]
pub fn unwrap_or_default_ss58_version(network: Option<Ss58AddressFormat>) -> Ss58AddressFormat {
	network.unwrap_or_else(default_ss58_version)
}

/// Set the default SS58 "version".
///
/// This SS58 version/format will be used when encoding/decoding SS58 addresses.
///
/// If you want to support a custom SS58 prefix (that isn't yet registered in the `ss58-registry`),
/// you are required to call this function with your desired prefix [`Ss58AddressFormat::custom`].
/// This will enable the node to decode ss58 addresses with this prefix.
///
/// This SS58 version/format is also only used by the node and not by the runtime.
#[cfg(feature = "serde")]
pub fn set_default_ss58_version(new_default: Ss58AddressFormat) {
	DEFAULT_VERSION.store(new_default.into(), core::sync::atomic::Ordering::Relaxed);
}

#[cfg(feature = "std")]
impl<T: Sized + AsMut<[u8]> + AsRef<[u8]> + Public + Derive> Ss58Codec for T {
	fn from_string(s: &str) -> Result<Self, PublicError> {
		let cap = AddressUri::parse(s)?;
		if cap.pass.is_some() {
			return Err(PublicError::PasswordNotAllowed)
		}
		let s = cap.phrase.unwrap_or(DEV_ADDRESS);
		let addr = if let Some(stripped) = s.strip_prefix("0x") {
			let d = array_bytes::hex2bytes(stripped).map_err(|_| PublicError::InvalidFormat)?;
			Self::from_slice(&d).map_err(|()| PublicError::BadLength)?
		} else {
			Self::from_ss58check(s)?
		};
		if cap.paths.is_empty() {
			Ok(addr)
		} else {
			addr.derive(cap.paths.iter().map(DeriveJunction::from))
				.ok_or(PublicError::InvalidPath)
		}
	}

	fn from_string_with_version(s: &str) -> Result<(Self, Ss58AddressFormat), PublicError> {
		let cap = AddressUri::parse(s)?;
		if cap.pass.is_some() {
			return Err(PublicError::PasswordNotAllowed)
		}
		let (addr, v) = Self::from_ss58check_with_version(cap.phrase.unwrap_or(DEV_ADDRESS))?;
		if cap.paths.is_empty() {
			Ok((addr, v))
		} else {
			addr.derive(cap.paths.iter().map(DeriveJunction::from))
				.ok_or(PublicError::InvalidPath)
				.map(|a| (a, v))
		}
	}
}

// Use the default implementations of the trait in serde feature.
// The std implementation is not available because of std only crate Regex.
#[cfg(all(not(feature = "std"), feature = "serde"))]
impl<T: Sized + AsMut<[u8]> + AsRef<[u8]> + Public + Derive> Ss58Codec for T {}

/// Trait used for types that are really just a fixed-length array.
pub trait ByteArray: AsRef<[u8]> + AsMut<[u8]> + for<'a> TryFrom<&'a [u8], Error = ()> {
	/// The "length" of the values of this type, which is always the same.
	const LEN: usize;

	/// A new instance from the given slice that should be `Self::LEN` bytes long.
	fn from_slice(data: &[u8]) -> Result<Self, ()> {
		Self::try_from(data)
	}

	/// Return a `Vec<u8>` filled with raw data.
	fn to_raw_vec(&self) -> Vec<u8> {
		self.as_slice().to_vec()
	}

	/// Return a slice filled with raw data.
	fn as_slice(&self) -> &[u8] {
		self.as_ref()
	}
}

/// Trait suitable for typical cryptographic key public type.
pub trait Public: CryptoType + ByteArray + Derive + PartialEq + Eq + Clone + Send + Sync {}

/// An opaque 32-byte cryptographic identifier.
#[derive(Clone, Eq, PartialEq, Ord, PartialOrd, Encode, Decode, MaxEncodedLen, TypeInfo)]
#[cfg_attr(feature = "std", derive(Hash))]
pub struct AccountId32([u8; 32]);

impl AccountId32 {
	/// Create a new instance from its raw inner byte value.
	///
	/// Equivalent to this types `From<[u8; 32]>` implementation. For the lack of const
	/// support in traits we have this constructor.
	pub const fn new(inner: [u8; 32]) -> Self {
		Self(inner)
	}
}

impl UncheckedFrom<crate::hash::H256> for AccountId32 {
	fn unchecked_from(h: crate::hash::H256) -> Self {
		AccountId32(h.into())
	}
}

impl ByteArray for AccountId32 {
	const LEN: usize = 32;
}

#[cfg(feature = "serde")]
impl Ss58Codec for AccountId32 {}

impl AsRef<[u8]> for AccountId32 {
	fn as_ref(&self) -> &[u8] {
		&self.0[..]
	}
}

impl AsMut<[u8]> for AccountId32 {
	fn as_mut(&mut self) -> &mut [u8] {
		&mut self.0[..]
	}
}

impl AsRef<[u8; 32]> for AccountId32 {
	fn as_ref(&self) -> &[u8; 32] {
		&self.0
	}
}

impl AsMut<[u8; 32]> for AccountId32 {
	fn as_mut(&mut self) -> &mut [u8; 32] {
		&mut self.0
	}
}

impl From<[u8; 32]> for AccountId32 {
	fn from(x: [u8; 32]) -> Self {
		Self::new(x)
	}
}

impl<'a> TryFrom<&'a [u8]> for AccountId32 {
	type Error = ();
	fn try_from(x: &'a [u8]) -> Result<AccountId32, ()> {
		if x.len() == 32 {
			let mut data = [0; 32];
			data.copy_from_slice(x);
			Ok(AccountId32(data))
		} else {
			Err(())
		}
	}
}

impl From<AccountId32> for [u8; 32] {
	fn from(x: AccountId32) -> [u8; 32] {
		x.0
	}
}

impl From<sr25519::Public> for AccountId32 {
	fn from(k: sr25519::Public) -> Self {
		k.0.into()
	}
}

impl From<ed25519::Public> for AccountId32 {
	fn from(k: ed25519::Public) -> Self {
		k.0.into()
	}
}

#[cfg(feature = "std")]
impl std::fmt::Display for AccountId32 {
	fn fmt(&self, f: &mut std::fmt::Formatter) -> std::fmt::Result {
		write!(f, "{}", self.to_ss58check())
	}
}

impl alloc::fmt::Debug for AccountId32 {
	fn fmt(&self, f: &mut alloc::fmt::Formatter) -> alloc::fmt::Result {
		#[cfg(feature = "serde")]
		{
			let s = self.to_ss58check();
			write!(f, "{} ({}...)", crate::hexdisplay::HexDisplay::from(&self.0), &s[0..8])?;
		}

		#[cfg(not(feature = "serde"))]
		write!(f, "{}", crate::hexdisplay::HexDisplay::from(&self.0))?;

		Ok(())
	}
}

#[cfg(feature = "serde")]
impl serde::Serialize for AccountId32 {
	fn serialize<S>(&self, serializer: S) -> Result<S::Ok, S::Error>
	where
		S: serde::Serializer,
	{
		serializer.serialize_str(&self.to_ss58check())
	}
}

#[cfg(feature = "serde")]
impl<'de> serde::Deserialize<'de> for AccountId32 {
	fn deserialize<D>(deserializer: D) -> Result<Self, D::Error>
	where
		D: serde::Deserializer<'de>,
	{
		Ss58Codec::from_ss58check(&String::deserialize(deserializer)?)
			.map_err(|e| serde::de::Error::custom(format!("{:?}", e)))
	}
}

#[cfg(feature = "std")]
impl core::str::FromStr for AccountId32 {
	type Err = &'static str;

	fn from_str(s: &str) -> Result<Self, Self::Err> {
		let hex_or_ss58_without_prefix = s.trim_start_matches("0x");
		if hex_or_ss58_without_prefix.len() == 64 {
			array_bytes::hex_n_into(hex_or_ss58_without_prefix).map_err(|_| "invalid hex address.")
		} else {
			Self::from_ss58check(s).map_err(|_| "invalid ss58 address.")
		}
	}
}

/// Creates an [`AccountId32`] from the input, which should contain at least 32 bytes.
impl FromEntropy for AccountId32 {
	fn from_entropy(input: &mut impl codec::Input) -> Result<Self, codec::Error> {
		Ok(AccountId32::new(FromEntropy::from_entropy(input)?))
	}
}

#[cfg(feature = "std")]
pub use self::dummy::*;

#[cfg(feature = "std")]
mod dummy {
	use super::*;

	/// Dummy cryptography. Doesn't do anything.
	#[derive(Clone, Hash, Default, Eq, PartialEq)]
	pub struct Dummy;

	impl AsRef<[u8]> for Dummy {
		fn as_ref(&self) -> &[u8] {
			&b""[..]
		}
	}

	impl AsMut<[u8]> for Dummy {
		fn as_mut(&mut self) -> &mut [u8] {
			unsafe {
				#[allow(mutable_transmutes)]
				core::mem::transmute::<_, &'static mut [u8]>(&b""[..])
			}
		}
	}

	impl<'a> TryFrom<&'a [u8]> for Dummy {
		type Error = ();

		fn try_from(_: &'a [u8]) -> Result<Self, ()> {
			Ok(Self)
		}
	}

	impl CryptoType for Dummy {
		type Pair = Dummy;
	}

	impl Derive for Dummy {}

	impl ByteArray for Dummy {
		const LEN: usize = 0;
		fn from_slice(_: &[u8]) -> Result<Self, ()> {
			Ok(Self)
		}
		#[cfg(feature = "std")]
		fn to_raw_vec(&self) -> Vec<u8> {
			vec![]
		}
		fn as_slice(&self) -> &[u8] {
			b""
		}
	}
	impl Public for Dummy {}

	impl Pair for Dummy {
		type Public = Dummy;
		type Seed = Dummy;
		type Signature = Dummy;

		#[cfg(feature = "std")]
		fn generate_with_phrase(_: Option<&str>) -> (Self, String, Self::Seed) {
			Default::default()
		}

		#[cfg(feature = "std")]
		fn from_phrase(_: &str, _: Option<&str>) -> Result<(Self, Self::Seed), SecretStringError> {
			Ok(Default::default())
		}

		fn derive<Iter: Iterator<Item = DeriveJunction>>(
			&self,
			_: Iter,
			_: Option<Dummy>,
		) -> Result<(Self, Option<Dummy>), DeriveError> {
			Ok((Self, None))
		}

		fn from_seed_slice(_: &[u8]) -> Result<Self, SecretStringError> {
			Ok(Self)
		}

		fn sign(&self, _: &[u8]) -> Self::Signature {
			Self
		}

		fn verify<M: AsRef<[u8]>>(_: &Self::Signature, _: M, _: &Self::Public) -> bool {
			true
		}

		fn public(&self) -> Self::Public {
			Self
		}

		fn to_raw_vec(&self) -> Vec<u8> {
			vec![]
		}
	}
}

/// A secret uri (`SURI`) that can be used to generate a key pair.
///
/// The `SURI` can be parsed from a string. The string is interpreted in the following way:
///
/// - If `string` is a possibly `0x` prefixed 64-digit hex string, then it will be interpreted
/// directly as a `MiniSecretKey` (aka "seed" in `subkey`).
/// - If `string` is a valid BIP-39 key phrase of 12, 15, 18, 21 or 24 words, then the key will
/// be derived from it. In this case:
///   - the phrase may be followed by one or more items delimited by `/` characters.
///   - the path may be followed by `///`, in which case everything after the `///` is treated
/// as a password.
/// - If `string` begins with a `/` character it is prefixed with the Substrate public `DEV_PHRASE`
///   and interpreted as above.
///
/// In this case they are interpreted as HDKD junctions; purely numeric items are interpreted as
/// integers, non-numeric items as strings. Junctions prefixed with `/` are interpreted as soft
/// junctions, and with `//` as hard junctions.
///
/// There is no correspondence mapping between `SURI` strings and the keys they represent.
/// Two different non-identical strings can actually lead to the same secret being derived.
/// Notably, integer junction indices may be legally prefixed with arbitrary number of zeros.
/// Similarly an empty password (ending the `SURI` with `///`) is perfectly valid and will
/// generally be equivalent to no password at all.
///
/// The `password` is used as salt when generating the seed from the BIP-39 key phrase.
///
/// # Example
///
/// Parse [`DEV_PHRASE`] secret uri with junction:
///
/// ```
/// # use sp_core::crypto::{SecretUri, DeriveJunction, DEV_PHRASE, ExposeSecret};
/// # use std::str::FromStr;
/// let suri = SecretUri::from_str("//Alice").expect("Parse SURI");
///
/// assert_eq!(vec![DeriveJunction::from("Alice").harden()], suri.junctions);
/// assert_eq!(DEV_PHRASE, suri.phrase.expose_secret());
/// assert!(suri.password.is_none());
/// ```
///
/// Parse [`DEV_PHRASE`] secret ui with junction and password:
///
/// ```
/// # use sp_core::crypto::{SecretUri, DeriveJunction, DEV_PHRASE, ExposeSecret};
/// # use std::str::FromStr;
/// let suri = SecretUri::from_str("//Alice///SECRET_PASSWORD").expect("Parse SURI");
///
/// assert_eq!(vec![DeriveJunction::from("Alice").harden()], suri.junctions);
/// assert_eq!(DEV_PHRASE, suri.phrase.expose_secret());
/// assert_eq!("SECRET_PASSWORD", suri.password.unwrap().expose_secret());
/// ```
///
/// Parse [`DEV_PHRASE`] secret ui with hex phrase and junction:
///
/// ```
/// # use sp_core::crypto::{SecretUri, DeriveJunction, DEV_PHRASE, ExposeSecret};
/// # use std::str::FromStr;
/// let suri = SecretUri::from_str("0xe5be9a5092b81bca64be81d212e7f2f9eba183bb7a90954f7b76361f6edb5c0a//Alice").expect("Parse SURI");
///
/// assert_eq!(vec![DeriveJunction::from("Alice").harden()], suri.junctions);
/// assert_eq!("0xe5be9a5092b81bca64be81d212e7f2f9eba183bb7a90954f7b76361f6edb5c0a", suri.phrase.expose_secret());
/// assert!(suri.password.is_none());
/// ```
pub struct SecretUri {
	/// The phrase to derive the private key.
	///
	/// This can either be a 64-bit hex string or a BIP-39 key phrase.
	pub phrase: SecretString,
	/// Optional password as given as part of the uri.
	pub password: Option<SecretString>,
	/// The junctions as part of the uri.
	pub junctions: Vec<DeriveJunction>,
}

<<<<<<< HEAD
#[cfg(feature = "std")]
impl core::str::FromStr for SecretUri {
=======
impl sp_std::str::FromStr for SecretUri {
>>>>>>> 02e1a7f4
	type Err = SecretStringError;

	fn from_str(s: &str) -> Result<Self, Self::Err> {
		let cap = AddressUri::parse(s)?;
		let phrase = cap.phrase.unwrap_or(DEV_PHRASE);

		Ok(Self {
			phrase: SecretString::from_str(phrase).expect("Returns infallible error; qed"),
			password: cap
				.pass
				.map(|v| SecretString::from_str(v).expect("Returns infallible error; qed")),
			junctions: cap.paths.iter().map(DeriveJunction::from).collect::<Vec<_>>(),
		})
	}
}

/// Trait suitable for typical cryptographic PKI key pair type.
///
/// For now it just specifies how to create a key from a phrase and derivation path.
pub trait Pair: CryptoType + Sized {
	/// The type which is used to encode a public key.
	type Public: Public + Hash;

	/// The type used to (minimally) encode the data required to securely create
	/// a new key pair.
	type Seed: Default + AsRef<[u8]> + AsMut<[u8]> + Clone;

	/// The type used to represent a signature. Can be created from a key pair and a message
	/// and verified with the message and a public key.
	type Signature: AsRef<[u8]>;

	/// Generate new secure (random) key pair.
	///
	/// This is only for ephemeral keys really, since you won't have access to the secret key
	/// for storage. If you want a persistent key pair, use `generate_with_phrase` instead.
	#[cfg(feature = "std")]
	fn generate() -> (Self, Self::Seed) {
		let mut seed = Self::Seed::default();
		OsRng.fill_bytes(seed.as_mut());
		(Self::from_seed(&seed), seed)
	}

	/// Generate new secure (random) key pair and provide the recovery phrase.
	///
	/// You can recover the same key later with `from_phrase`.
	///
	/// This is generally slower than `generate()`, so prefer that unless you need to persist
	/// the key from the current session.
	#[cfg(feature = "std")]
	fn generate_with_phrase(password: Option<&str>) -> (Self, String, Self::Seed) {
		let mnemonic = Mnemonic::generate(12).expect("Mnemonic generation always works; qed");
		let phrase = mnemonic.words().join(" ");
		let (pair, seed) = Self::from_phrase(&phrase, password)
			.expect("All phrases generated by Mnemonic are valid; qed");
		(pair, phrase.to_owned(), seed)
	}

	/// Returns the KeyPair from the English BIP39 seed `phrase`, or an error if it's invalid.
	fn from_phrase(
		phrase: &str,
		password: Option<&str>,
	) -> Result<(Self, Self::Seed), SecretStringError> {
		let mnemonic = Mnemonic::parse_in(Language::English, phrase)
			.map_err(|_| SecretStringError::InvalidPhrase)?;
		let (entropy, entropy_len) = mnemonic.to_entropy_array();
		let big_seed =
			substrate_bip39::seed_from_entropy(&entropy[0..entropy_len], password.unwrap_or(""))
				.map_err(|_| SecretStringError::InvalidSeed)?;
		let mut seed = Self::Seed::default();
		let seed_slice = seed.as_mut();
		let seed_len = seed_slice.len();
		debug_assert!(seed_len <= big_seed.len());
		seed_slice[..seed_len].copy_from_slice(&big_seed[..seed_len]);
		Self::from_seed_slice(seed_slice).map(|x| (x, seed))
	}

	/// Derive a child key from a series of given junctions.
	fn derive<Iter: Iterator<Item = DeriveJunction>>(
		&self,
		path: Iter,
		seed: Option<Self::Seed>,
	) -> Result<(Self, Option<Self::Seed>), DeriveError>;

	/// Generate new key pair from the provided `seed`.
	///
	/// @WARNING: THIS WILL ONLY BE SECURE IF THE `seed` IS SECURE. If it can be guessed
	/// by an attacker then they can also derive your key.
	fn from_seed(seed: &Self::Seed) -> Self {
		Self::from_seed_slice(seed.as_ref()).expect("seed has valid length; qed")
	}

	/// Make a new key pair from secret seed material. The slice must be the correct size or
	/// an error will be returned.
	///
	/// @WARNING: THIS WILL ONLY BE SECURE IF THE `seed` IS SECURE. If it can be guessed
	/// by an attacker then they can also derive your key.
	fn from_seed_slice(seed: &[u8]) -> Result<Self, SecretStringError>;

	/// Sign a message.
	#[cfg(feature = "full_crypto")]
	fn sign(&self, message: &[u8]) -> Self::Signature;

	/// Verify a signature on a message. Returns true if the signature is good.
	fn verify<M: AsRef<[u8]>>(sig: &Self::Signature, message: M, pubkey: &Self::Public) -> bool;

	/// Get the public key.
	fn public(&self) -> Self::Public;

	/// Interprets the string `s` in order to generate a key Pair. Returns both the pair and an
	/// optional seed, in the case that the pair can be expressed as a direct derivation from a seed
	/// (some cases, such as Sr25519 derivations with path components, cannot).
	///
	/// This takes a helper function to do the key generation from a phrase, password and
	/// junction iterator.
	///
	/// - If `s` is a possibly `0x` prefixed 64-digit hex string, then it will be interpreted
	/// directly as a `MiniSecretKey` (aka "seed" in `subkey`).
	/// - If `s` is a valid BIP-39 key phrase of 12, 15, 18, 21 or 24 words, then the key will
	/// be derived from it. In this case:
	///   - the phrase may be followed by one or more items delimited by `/` characters.
	///   - the path may be followed by `///`, in which case everything after the `///` is treated
	/// as a password.
	/// - If `s` begins with a `/` character it is prefixed with the Substrate public `DEV_PHRASE`
	///   and interpreted as above.
	///
	/// In this case they are interpreted as HDKD junctions; purely numeric items are interpreted as
	/// integers, non-numeric items as strings. Junctions prefixed with `/` are interpreted as soft
	/// junctions, and with `//` as hard junctions.
	///
	/// There is no correspondence mapping between SURI strings and the keys they represent.
	/// Two different non-identical strings can actually lead to the same secret being derived.
	/// Notably, integer junction indices may be legally prefixed with arbitrary number of zeros.
	/// Similarly an empty password (ending the SURI with `///`) is perfectly valid and will
	/// generally be equivalent to no password at all.
	fn from_string_with_seed(
		s: &str,
		password_override: Option<&str>,
	) -> Result<(Self, Option<Self::Seed>), SecretStringError> {
		use core::str::FromStr;
		let SecretUri { junctions, phrase, password } = SecretUri::from_str(s)?;
		let password =
			password_override.or_else(|| password.as_ref().map(|p| p.expose_secret().as_str()));

		let (root, seed) = if let Some(stripped) = phrase.expose_secret().strip_prefix("0x") {
			array_bytes::hex2bytes(stripped)
				.ok()
				.and_then(|seed_vec| {
					let mut seed = Self::Seed::default();
					if seed.as_ref().len() == seed_vec.len() {
						seed.as_mut().copy_from_slice(&seed_vec);
						Some((Self::from_seed(&seed), seed))
					} else {
						None
					}
				})
				.ok_or(SecretStringError::InvalidSeed)?
		} else {
			Self::from_phrase(phrase.expose_secret().as_str(), password)
				.map_err(|_| SecretStringError::InvalidPhrase)?
		};
		root.derive(junctions.into_iter(), Some(seed))
			.map_err(|_| SecretStringError::InvalidPath)
	}

	/// Interprets the string `s` in order to generate a key pair.
	///
	/// See [`from_string_with_seed`](Pair::from_string_with_seed) for more extensive documentation.
	fn from_string(s: &str, password_override: Option<&str>) -> Result<Self, SecretStringError> {
		Self::from_string_with_seed(s, password_override).map(|x| x.0)
	}

	/// Return a vec filled with raw data.
	fn to_raw_vec(&self) -> Vec<u8>;
}

/// One type is wrapped by another.
pub trait IsWrappedBy<Outer>: From<Outer> + Into<Outer> {
	/// Get a reference to the inner from the outer.
	fn from_ref(outer: &Outer) -> &Self;
	/// Get a mutable reference to the inner from the outer.
	fn from_mut(outer: &mut Outer) -> &mut Self;
}

/// Opposite of `IsWrappedBy` - denotes a type which is a simple wrapper around another type.
pub trait Wraps: Sized {
	/// The inner type it is wrapping.
	type Inner: IsWrappedBy<Self>;

	/// Get a reference to the inner type that is wrapped.
	fn as_inner_ref(&self) -> &Self::Inner {
		Self::Inner::from_ref(self)
	}
}

impl<T, Outer> IsWrappedBy<Outer> for T
where
	Outer: AsRef<Self> + AsMut<Self> + From<Self>,
	T: From<Outer>,
{
	/// Get a reference to the inner from the outer.
	fn from_ref(outer: &Outer) -> &Self {
		outer.as_ref()
	}

	/// Get a mutable reference to the inner from the outer.
	fn from_mut(outer: &mut Outer) -> &mut Self {
		outer.as_mut()
	}
}

impl<Inner, Outer, T> UncheckedFrom<T> for Outer
where
	Outer: Wraps<Inner = Inner>,
	Inner: IsWrappedBy<Outer> + UncheckedFrom<T>,
{
	fn unchecked_from(t: T) -> Self {
		let inner: Inner = t.unchecked_into();
		inner.into()
	}
}

/// Type which has a particular kind of crypto associated with it.
pub trait CryptoType {
	/// The pair key type of this crypto.
	type Pair: Pair;
}

/// An identifier for a type of cryptographic key.
///
/// To avoid clashes with other modules when distributing your module publicly, register your
/// `KeyTypeId` on the list here by making a PR.
///
/// Values whose first character is `_` are reserved for private use and won't conflict with any
/// public modules.
#[derive(
	Copy,
	Clone,
	Default,
	PartialEq,
	Eq,
	PartialOrd,
	Ord,
	Hash,
	Encode,
	Decode,
	PassByInner,
	crate::RuntimeDebug,
	TypeInfo,
)]
#[cfg_attr(feature = "serde", derive(serde::Serialize, serde::Deserialize))]
pub struct KeyTypeId(pub [u8; 4]);

impl From<u32> for KeyTypeId {
	fn from(x: u32) -> Self {
		Self(x.to_le_bytes())
	}
}

impl From<KeyTypeId> for u32 {
	fn from(x: KeyTypeId) -> Self {
		u32::from_le_bytes(x.0)
	}
}

impl<'a> TryFrom<&'a str> for KeyTypeId {
	type Error = ();

	fn try_from(x: &'a str) -> Result<Self, ()> {
		let b = x.as_bytes();
		if b.len() != 4 {
			return Err(())
		}
		let mut res = KeyTypeId::default();
		res.0.copy_from_slice(&b[0..4]);
		Ok(res)
	}
}

/// Trait grouping types shared by a VRF signer and verifiers.
pub trait VrfCrypto {
	/// VRF input.
	type VrfInput;
	/// VRF pre-output.
	type VrfPreOutput;
	/// VRF signing data.
	type VrfSignData;
	/// VRF signature.
	type VrfSignature;
}

/// VRF Secret Key.
pub trait VrfSecret: VrfCrypto {
	/// Get VRF-specific pre-output.
	fn vrf_pre_output(&self, data: &Self::VrfInput) -> Self::VrfPreOutput;

	/// Sign VRF-specific data.
	fn vrf_sign(&self, input: &Self::VrfSignData) -> Self::VrfSignature;
}

/// VRF Public Key.
pub trait VrfPublic: VrfCrypto {
	/// Verify input data signature.
	fn vrf_verify(&self, data: &Self::VrfSignData, signature: &Self::VrfSignature) -> bool;
}

/// An identifier for a specific cryptographic algorithm used by a key pair
#[derive(Debug, Copy, Clone, Default, PartialEq, Eq, PartialOrd, Ord, Hash, Encode, Decode)]
#[cfg_attr(feature = "serde", derive(serde::Serialize, serde::Deserialize))]
pub struct CryptoTypeId(pub [u8; 4]);

/// Known key types; this also functions as a global registry of key types for projects wishing to
/// avoid collisions with each other.
///
/// It's not universal in the sense that *all* key types need to be mentioned here, it's just a
/// handy place to put common key types.
pub mod key_types {
	use super::KeyTypeId;

	/// Key type for Babe module, built-in. Identified as `babe`.
	pub const BABE: KeyTypeId = KeyTypeId(*b"babe");
	/// Key type for Sassafras module, built-in. Identified as `sass`.
	pub const SASSAFRAS: KeyTypeId = KeyTypeId(*b"sass");
	/// Key type for Grandpa module, built-in. Identified as `gran`.
	pub const GRANDPA: KeyTypeId = KeyTypeId(*b"gran");
	/// Key type for controlling an account in a Substrate runtime, built-in. Identified as `acco`.
	pub const ACCOUNT: KeyTypeId = KeyTypeId(*b"acco");
	/// Key type for Aura module, built-in. Identified as `aura`.
	pub const AURA: KeyTypeId = KeyTypeId(*b"aura");
	/// Key type for BEEFY module.
	pub const BEEFY: KeyTypeId = KeyTypeId(*b"beef");
	/// Key type for ImOnline module, built-in. Identified as `imon`.
	pub const IM_ONLINE: KeyTypeId = KeyTypeId(*b"imon");
	/// Key type for AuthorityDiscovery module, built-in. Identified as `audi`.
	pub const AUTHORITY_DISCOVERY: KeyTypeId = KeyTypeId(*b"audi");
	/// Key type for staking, built-in. Identified as `stak`.
	pub const STAKING: KeyTypeId = KeyTypeId(*b"stak");
	/// A key type for signing statements
	pub const STATEMENT: KeyTypeId = KeyTypeId(*b"stmt");
	/// Key type for Mixnet module, used to sign key-exchange public keys. Identified as `mixn`.
	pub const MIXNET: KeyTypeId = KeyTypeId(*b"mixn");
	/// A key type ID useful for tests.
	pub const DUMMY: KeyTypeId = KeyTypeId(*b"dumy");
}

/// Create random values of `Self` given a stream of entropy.
pub trait FromEntropy: Sized {
	/// Create a random value of `Self` given a stream of random bytes on `input`. May only fail if
	/// `input` has an error.
	fn from_entropy(input: &mut impl codec::Input) -> Result<Self, codec::Error>;
}

impl FromEntropy for bool {
	fn from_entropy(input: &mut impl codec::Input) -> Result<Self, codec::Error> {
		Ok(input.read_byte()? % 2 == 1)
	}
}

/// Create the unit type for any given input.
impl FromEntropy for () {
	fn from_entropy(_: &mut impl codec::Input) -> Result<Self, codec::Error> {
		Ok(())
	}
}

macro_rules! impl_from_entropy {
	($type:ty , $( $others:tt )*) => {
		impl_from_entropy!($type);
		impl_from_entropy!($( $others )*);
	};
	($type:ty) => {
		impl FromEntropy for $type {
			fn from_entropy(input: &mut impl codec::Input) -> Result<Self, codec::Error> {
				<Self as codec::Decode>::decode(input)
			}
		}
	}
}

macro_rules! impl_from_entropy_base {
	($type:ty , $( $others:tt )*) => {
		impl_from_entropy_base!($type);
		impl_from_entropy_base!($( $others )*);
	};
	($type:ty) => {
		impl_from_entropy!($type,
			[$type; 1], [$type; 2], [$type; 3], [$type; 4], [$type; 5], [$type; 6], [$type; 7], [$type; 8],
			[$type; 9], [$type; 10], [$type; 11], [$type; 12], [$type; 13], [$type; 14], [$type; 15], [$type; 16],
			[$type; 17], [$type; 18], [$type; 19], [$type; 20], [$type; 21], [$type; 22], [$type; 23], [$type; 24],
			[$type; 25], [$type; 26], [$type; 27], [$type; 28], [$type; 29], [$type; 30], [$type; 31], [$type; 32],
			[$type; 36], [$type; 40], [$type; 44], [$type; 48], [$type; 56], [$type; 64], [$type; 72], [$type; 80],
			[$type; 96], [$type; 112], [$type; 128], [$type; 160], [$type; 177], [$type; 192], [$type; 224], [$type; 256]
		);
	}
}

impl_from_entropy_base!(u8, u16, u32, u64, u128, i8, i16, i32, i64, i128);

#[cfg(test)]
mod tests {
	use super::*;
	use crate::DeriveJunction;

	#[derive(Clone, Eq, PartialEq, Debug)]
	enum TestPair {
		Generated,
		GeneratedWithPhrase,
		GeneratedFromPhrase { phrase: String, password: Option<String> },
		Standard { phrase: String, password: Option<String>, path: Vec<DeriveJunction> },
		Seed(Vec<u8>),
	}
	impl Default for TestPair {
		fn default() -> Self {
			TestPair::Generated
		}
	}
	impl CryptoType for TestPair {
		type Pair = Self;
	}

	#[derive(Clone, PartialEq, Eq, Hash, Default)]
	struct TestPublic;
	impl AsRef<[u8]> for TestPublic {
		fn as_ref(&self) -> &[u8] {
			&[]
		}
	}
	impl AsMut<[u8]> for TestPublic {
		fn as_mut(&mut self) -> &mut [u8] {
			&mut []
		}
	}
	impl<'a> TryFrom<&'a [u8]> for TestPublic {
		type Error = ();

		fn try_from(data: &'a [u8]) -> Result<Self, ()> {
			Self::from_slice(data)
		}
	}
	impl CryptoType for TestPublic {
		type Pair = TestPair;
	}
	impl Derive for TestPublic {}
	impl ByteArray for TestPublic {
		const LEN: usize = 0;
		fn from_slice(bytes: &[u8]) -> Result<Self, ()> {
			if bytes.is_empty() {
				Ok(Self)
			} else {
				Err(())
			}
		}
		fn as_slice(&self) -> &[u8] {
			&[]
		}
		fn to_raw_vec(&self) -> Vec<u8> {
			vec![]
		}
	}
	impl Public for TestPublic {}
	impl Pair for TestPair {
		type Public = TestPublic;
		type Seed = [u8; 8];
		type Signature = [u8; 0];

		fn generate() -> (Self, <Self as Pair>::Seed) {
			(TestPair::Generated, [0u8; 8])
		}

		fn generate_with_phrase(_password: Option<&str>) -> (Self, String, <Self as Pair>::Seed) {
			(TestPair::GeneratedWithPhrase, "".into(), [0u8; 8])
		}

		fn from_phrase(
			phrase: &str,
			password: Option<&str>,
		) -> Result<(Self, <Self as Pair>::Seed), SecretStringError> {
			Ok((
				TestPair::GeneratedFromPhrase {
					phrase: phrase.to_owned(),
					password: password.map(Into::into),
				},
				[0u8; 8],
			))
		}

		fn derive<Iter: Iterator<Item = DeriveJunction>>(
			&self,
			path_iter: Iter,
			_: Option<[u8; 8]>,
		) -> Result<(Self, Option<[u8; 8]>), DeriveError> {
			Ok((
				match self.clone() {
					TestPair::Standard { phrase, password, path } => TestPair::Standard {
						phrase,
						password,
						path: path.into_iter().chain(path_iter).collect(),
					},
					TestPair::GeneratedFromPhrase { phrase, password } =>
						TestPair::Standard { phrase, password, path: path_iter.collect() },
					x =>
						if path_iter.count() == 0 {
							x
						} else {
							return Err(DeriveError::SoftKeyInPath)
						},
				},
				None,
			))
		}

		fn sign(&self, _message: &[u8]) -> Self::Signature {
			[]
		}

		fn verify<M: AsRef<[u8]>>(_: &Self::Signature, _: M, _: &Self::Public) -> bool {
			true
		}

		fn public(&self) -> Self::Public {
			TestPublic
		}

		fn from_seed_slice(seed: &[u8]) -> Result<Self, SecretStringError> {
			Ok(TestPair::Seed(seed.to_owned()))
		}

		fn to_raw_vec(&self) -> Vec<u8> {
			vec![]
		}
	}

	#[test]
	fn interpret_std_seed_should_work() {
		assert_eq!(
			TestPair::from_string("0x0123456789abcdef", None),
			Ok(TestPair::Seed(array_bytes::hex2bytes_unchecked("0123456789abcdef")))
		);
	}

	#[test]
	fn password_override_should_work() {
		assert_eq!(
			TestPair::from_string("hello world///password", None),
			TestPair::from_string("hello world", Some("password")),
		);
		assert_eq!(
			TestPair::from_string("hello world///password", None),
			TestPair::from_string("hello world///other password", Some("password")),
		);
	}

	#[test]
	fn interpret_std_secret_string_should_work() {
		assert_eq!(
			TestPair::from_string("hello world", None),
			Ok(TestPair::Standard {
				phrase: "hello world".to_owned(),
				password: None,
				path: vec![]
			})
		);
		assert_eq!(
			TestPair::from_string("hello world/1", None),
			Ok(TestPair::Standard {
				phrase: "hello world".to_owned(),
				password: None,
				path: vec![DeriveJunction::soft(1)]
			})
		);
		assert_eq!(
			TestPair::from_string("hello world/DOT", None),
			Ok(TestPair::Standard {
				phrase: "hello world".to_owned(),
				password: None,
				path: vec![DeriveJunction::soft("DOT")]
			})
		);
		assert_eq!(
			TestPair::from_string("hello world/0123456789012345678901234567890123456789", None),
			Ok(TestPair::Standard {
				phrase: "hello world".to_owned(),
				password: None,
				path: vec![DeriveJunction::soft("0123456789012345678901234567890123456789")]
			})
		);
		assert_eq!(
			TestPair::from_string("hello world//1", None),
			Ok(TestPair::Standard {
				phrase: "hello world".to_owned(),
				password: None,
				path: vec![DeriveJunction::hard(1)]
			})
		);
		assert_eq!(
			TestPair::from_string("hello world//DOT", None),
			Ok(TestPair::Standard {
				phrase: "hello world".to_owned(),
				password: None,
				path: vec![DeriveJunction::hard("DOT")]
			})
		);
		assert_eq!(
			TestPair::from_string("hello world//0123456789012345678901234567890123456789", None),
			Ok(TestPair::Standard {
				phrase: "hello world".to_owned(),
				password: None,
				path: vec![DeriveJunction::hard("0123456789012345678901234567890123456789")]
			})
		);
		assert_eq!(
			TestPair::from_string("hello world//1/DOT", None),
			Ok(TestPair::Standard {
				phrase: "hello world".to_owned(),
				password: None,
				path: vec![DeriveJunction::hard(1), DeriveJunction::soft("DOT")]
			})
		);
		assert_eq!(
			TestPair::from_string("hello world//DOT/1", None),
			Ok(TestPair::Standard {
				phrase: "hello world".to_owned(),
				password: None,
				path: vec![DeriveJunction::hard("DOT"), DeriveJunction::soft(1)]
			})
		);
		assert_eq!(
			TestPair::from_string("hello world///password", None),
			Ok(TestPair::Standard {
				phrase: "hello world".to_owned(),
				password: Some("password".to_owned()),
				path: vec![]
			})
		);
		assert_eq!(
			TestPair::from_string("hello world//1/DOT///password", None),
			Ok(TestPair::Standard {
				phrase: "hello world".to_owned(),
				password: Some("password".to_owned()),
				path: vec![DeriveJunction::hard(1), DeriveJunction::soft("DOT")]
			})
		);
		assert_eq!(
			TestPair::from_string("hello world/1//DOT///password", None),
			Ok(TestPair::Standard {
				phrase: "hello world".to_owned(),
				password: Some("password".to_owned()),
				path: vec![DeriveJunction::soft(1), DeriveJunction::hard("DOT")]
			})
		);
	}

	#[test]
	fn accountid_32_from_str_works() {
		use std::str::FromStr;
		assert!(AccountId32::from_str("5G9VdMwXvzza9pS8qE8ZHJk3CheHW9uucBn9ngW4C1gmmzpv").is_ok());
		assert!(AccountId32::from_str(
			"5c55177d67b064bb5d189a3e1ddad9bc6646e02e64d6e308f5acbb1533ac430d"
		)
		.is_ok());
		assert!(AccountId32::from_str(
			"0x5c55177d67b064bb5d189a3e1ddad9bc6646e02e64d6e308f5acbb1533ac430d"
		)
		.is_ok());

		assert_eq!(
			AccountId32::from_str("99G9VdMwXvzza9pS8qE8ZHJk3CheHW9uucBn9ngW4C1gmmzpv").unwrap_err(),
			"invalid ss58 address.",
		);
		assert_eq!(
			AccountId32::from_str(
				"gc55177d67b064bb5d189a3e1ddad9bc6646e02e64d6e308f5acbb1533ac430d"
			)
			.unwrap_err(),
			"invalid hex address.",
		);
		assert_eq!(
			AccountId32::from_str(
				"0xgc55177d67b064bb5d189a3e1ddad9bc6646e02e64d6e308f5acbb1533ac430d"
			)
			.unwrap_err(),
			"invalid hex address.",
		);

		// valid hex but invalid length will be treated as ss58.
		assert_eq!(
			AccountId32::from_str(
				"55c55177d67b064bb5d189a3e1ddad9bc6646e02e64d6e308f5acbb1533ac430d"
			)
			.unwrap_err(),
			"invalid ss58 address.",
		);
	}
}<|MERGE_RESOLUTION|>--- conflicted
+++ resolved
@@ -18,13 +18,10 @@
 //! Cryptographic utilities.
 
 use crate::{ed25519, sr25519};
-<<<<<<< HEAD
 use alloc::vec::Vec;
 #[cfg(all(not(feature = "std"), feature = "serde"))]
 use alloc::{format, string::String, vec};
 #[cfg(feature = "std")]
-=======
->>>>>>> 02e1a7f4
 use bip39::{Language, Mnemonic};
 use codec::{Decode, Encode, MaxEncodedLen};
 #[doc(hidden)]
@@ -814,12 +811,7 @@
 	pub junctions: Vec<DeriveJunction>,
 }
 
-<<<<<<< HEAD
-#[cfg(feature = "std")]
-impl core::str::FromStr for SecretUri {
-=======
-impl sp_std::str::FromStr for SecretUri {
->>>>>>> 02e1a7f4
+impl alloc::str::FromStr for SecretUri {
 	type Err = SecretStringError;
 
 	fn from_str(s: &str) -> Result<Self, Self::Err> {
