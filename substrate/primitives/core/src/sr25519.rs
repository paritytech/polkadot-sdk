--- conflicted
+++ resolved
@@ -40,11 +40,6 @@
 use schnorrkel::keys::{MINI_SECRET_KEY_LENGTH, SECRET_KEY_LENGTH};
 #[cfg(feature = "serde")]
 use serde::{de, Deserialize, Deserializer, Serialize, Serializer};
-<<<<<<< HEAD
-=======
-#[cfg(feature = "std")]
-use sp_runtime_interface::pass_by::PassByInner;
->>>>>>> bb973aa0
 #[cfg(all(not(feature = "std"), feature = "serde"))]
 use sp_std::alloc::{format, string::String};
 
@@ -64,14 +59,7 @@
 pub struct Sr25519Tag;
 
 /// An Schnorrkel/Ristretto x25519 ("sr25519") public key.
-<<<<<<< HEAD
-#[derive(
-	PartialEq, Eq, PartialOrd, Ord, Clone, Copy, Encode, Decode, MaxEncodedLen, TypeInfo, Hash,
-)]
-pub struct Public(pub [u8; 32]);
-=======
 pub type Public = PublicBytes<PUBLIC_KEY_SERIALIZED_SIZE, Sr25519Tag>;
->>>>>>> bb973aa0
 
 /// An Schnorrkel/Ristretto x25519 ("sr25519") key pair.
 pub struct Pair(Keypair);
@@ -95,40 +83,6 @@
 	}
 }
 
-<<<<<<< HEAD
-impl TryFrom<&[u8]> for Public {
-	type Error = ();
-
-	fn try_from(data: &[u8]) -> Result<Self, Self::Error> {
-		if data.len() != Self::LEN {
-			return Err(())
-		}
-		let mut r = [0u8; 32];
-		r.copy_from_slice(data);
-		Ok(Self::unchecked_from(r))
-	}
-}
-
-impl From<[u8; 32]> for Public {
-	fn from(value: [u8; 32]) -> Self {
-		Self(value)
-	}
-}
-
-impl UncheckedFrom<[u8; 32]> for Public {
-	fn unchecked_from(x: [u8; 32]) -> Self {
-		Public::from_raw(x)
-	}
-}
-
-impl UncheckedFrom<H256> for Public {
-	fn unchecked_from(x: H256) -> Self {
-		Public::from_h256(x)
-	}
-}
-
-=======
->>>>>>> bb973aa0
 #[cfg(feature = "std")]
 impl std::fmt::Display for Public {
 	fn fmt(&self, f: &mut std::fmt::Formatter) -> std::fmt::Result {
@@ -140,7 +94,7 @@
 	#[cfg(feature = "std")]
 	fn fmt(&self, f: &mut sp_std::fmt::Formatter) -> sp_std::fmt::Result {
 		let s = self.to_ss58check();
-		write!(f, "{} ({}...)", crate::hexdisplay::HexDisplay::from(self.inner()), &s[0..8])
+		write!(f, "{} ({}...)", crate::hexdisplay::HexDisplay::from(&self.0), &s[0..8])
 	}
 
 	#[cfg(not(feature = "std"))]
@@ -171,32 +125,7 @@
 }
 
 /// An Schnorrkel/Ristretto x25519 ("sr25519") signature.
-<<<<<<< HEAD
-#[derive(Encode, Decode, MaxEncodedLen, TypeInfo, PartialEq, Eq, Hash)]
-pub struct Signature(pub [u8; 64]);
-
-impl TryFrom<&[u8]> for Signature {
-	type Error = ();
-
-	fn try_from(data: &[u8]) -> Result<Self, Self::Error> {
-		if data.len() == 64 {
-			let mut inner = [0u8; 64];
-			inner.copy_from_slice(data);
-			Ok(Signature(inner))
-		} else {
-			Err(())
-		}
-	}
-}
-=======
 pub type Signature = SignatureBytes<SIGNATURE_SERIALIZED_SIZE, Sr25519Tag>;
->>>>>>> bb973aa0
-
-impl From<[u8; 64]> for Signature {
-	fn from(value: [u8; 64]) -> Self {
-		Self(value)
-	}
-}
 
 #[cfg(feature = "serde")]
 impl Serialize for Signature {
