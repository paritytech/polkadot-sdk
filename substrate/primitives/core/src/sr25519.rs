--- conflicted
+++ resolved
@@ -22,14 +22,8 @@
 
 #[cfg(feature = "serde")]
 use crate::crypto::Ss58Codec;
-<<<<<<< HEAD
-use crate::crypto::{DeriveError, DeriveJunction, Pair as TraitPair, SecretStringError};
+use crate::crypto::{CryptoBytes, DeriveError, DeriveJunction, Pair as TraitPair, SecretStringError};
 use alloc::vec::Vec;
-=======
-use crate::crypto::{
-	CryptoBytes, DeriveError, DeriveJunction, Pair as TraitPair, SecretStringError,
-};
->>>>>>> 38363769
 #[cfg(feature = "full_crypto")]
 use schnorrkel::signing_context;
 use schnorrkel::{
@@ -145,79 +139,7 @@
 #[cfg(feature = "full_crypto")]
 impl From<schnorrkel::Signature> for Signature {
 	fn from(s: schnorrkel::Signature) -> Signature {
-<<<<<<< HEAD
-		Signature(s.to_bytes())
-	}
-}
-
-impl core::fmt::Debug for Signature {
-	#[cfg(feature = "std")]
-	fn fmt(&self, f: &mut core::fmt::Formatter) -> core::fmt::Result {
-		write!(f, "{}", crate::hexdisplay::HexDisplay::from(&self.0))
-	}
-
-	#[cfg(not(feature = "std"))]
-	fn fmt(&self, _: &mut core::fmt::Formatter) -> core::fmt::Result {
-		Ok(())
-	}
-}
-
-impl UncheckedFrom<[u8; 64]> for Signature {
-	fn unchecked_from(data: [u8; 64]) -> Signature {
-		Signature(data)
-	}
-}
-
-impl Signature {
-	/// A new instance from the given 64-byte `data`.
-	///
-	/// NOTE: No checking goes on to ensure this is a real signature. Only use
-	/// it if you are certain that the array actually is a signature, or if you
-	/// immediately verify the signature.  All functions that verify signatures
-	/// will fail if the `Signature` is not actually a valid signature.
-	pub fn from_raw(data: [u8; 64]) -> Signature {
-		Signature(data)
-	}
-
-	/// A new instance from the given slice that should be 64 bytes long.
-	///
-	/// NOTE: No checking goes on to ensure this is a real signature. Only use it if
-	/// you are certain that the array actually is a signature. GIGO!
-	pub fn from_slice(data: &[u8]) -> Option<Self> {
-		if data.len() != 64 {
-			return None
-		}
-		let mut r = [0u8; 64];
-		r.copy_from_slice(data);
-		Some(Signature(r))
-	}
-
-	/// A new instance from an H512.
-	///
-	/// NOTE: No checking goes on to ensure this is a real signature. Only use it if
-	/// you are certain that the array actually is a signature. GIGO!
-	pub fn from_h512(v: H512) -> Signature {
-		Signature(v.into())
-	}
-}
-
-impl Derive for Public {
-	/// Derive a child key from a series of given junctions.
-	///
-	/// `None` if there are any hard junctions in there.
-	#[cfg(feature = "serde")]
-	fn derive<Iter: Iterator<Item = DeriveJunction>>(&self, path: Iter) -> Option<Public> {
-		let mut acc = PublicKey::from_bytes(self.as_ref()).ok()?;
-		for j in path {
-			match j {
-				DeriveJunction::Soft(cc) => acc = acc.derived_key_simple(ChainCode(cc), &[]).0,
-				DeriveJunction::Hard(_cc) => return None,
-			}
-		}
-		Some(Self(acc.to_bytes()))
-=======
 		Signature::from(s.to_bytes())
->>>>>>> 38363769
 	}
 }
 
