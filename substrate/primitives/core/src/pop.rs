// This file is part of Substrate.

// Copyright (C) Parity Technologies (UK) Ltd.
// SPDX-License-Identifier: Apache-2.0

// Licensed under the Apache License, Version 2.0 (the "License");
// you may not use this file except in compliance with the License.
// You may obtain a copy of the License at
//
// 	http://www.apache.org/licenses/LICENSE-2.0
//
// Unless required by applicable law or agreed to in writing, software
// distributed under the License is distributed on an "AS IS" BASIS,
// WITHOUT WARRANTIES OR CONDITIONS OF ANY KIND, either express or implied.
// See the License for the specific language governing permissions and
// limitations under the License.

//! Utilities for proving possession of a particular public key

use crate::crypto::{CryptoType, Pair};

/// Pair which is able to generate proof of possession.
///
/// This is implemented in different trait to provide default behavior.
pub trait ProofOfPossessionGenerator: Pair
where
	Self::Public: CryptoType,
{
<<<<<<< HEAD
	/// Proof of possession generator.
	///
	/// This is supposed to produce a "signature" with unique hash context that should
=======
	/// Generate proof of possession.
	///
	/// The proof of possession generator is supposed to
	/// produce a "signature" with unique hash context that should
>>>>>>> d46a5102
	/// never be used in other signatures. This proves that
	/// the secret key is known to the prover. While prevent
	/// malicious actors to trick an honest party to sign an
	/// unpossessed public key resulting in a rogue key attack (See: Section 4.3 of
	/// - Ristenpart, T., & Yilek, S. (2007). The power of proofs-of-possession: Securing multiparty
	///   signatures against rogue-key attacks. In , Annual {{International Conference}} on the
	///   {{Theory}} and {{Applications}} of {{Cryptographic Techniques} (pp. 228–245). : Springer.
	#[cfg(feature = "full_crypto")]
	fn generate_proof_of_possession(&mut self) -> Self::Signature;
}

/// Pair which is able to generate proof of possession.
///
/// While you don't need a keypair to verify a proof of possession (you only need a public key)
/// we constrain on Pair to use the Public and Signature types associated to Pair. 
/// This is implemented in different trait (than Public Key) to provide default behavior.
pub trait ProofOfPossessionVerifier: Pair
where
	Self::Public: CryptoType,
{
	/// Verify proof of possession.
	///
	/// The proof of possession verifier is supposed to to verify a signature with unique hash
	/// context that is produced solely for this reason. This proves that that the secret key is
	/// known to the prover.
	fn verify_proof_of_possession(
		proof_of_possession: &Self::Signature,
		allegedly_possessesd_pubkey: &Self::Public,
	) -> bool;
}

/// Marker trait to identify whether the scheme is not aggregatable.
///
/// Aggregatable schemes may change/optimize implementation parts such as Proof Of Possession
/// or other specifics.
///
/// This is specifically because implementation of proof of possession for aggregatable schemes
/// is security critical.
///
/// We would like to prevent aggregatable scheme from unknowingly generating signatures
/// which aggregate to false albeit valid proof of possession aka rouge key attack.
/// We ensure that by separating signing and generating pop at the API level.
///
/// Rouge key attack however is not immediately applicable to non-aggregatable scheme
/// when even if an honest signing oracle is tricked to sign a rogue pop, it is not
/// possible to aggregate it to generate a valid proof for a key the attack does not
/// possess. Therefore we do not require non-aggregatable schemes to prevent PoP
/// confirming signatures at API level
pub trait NonAggregatable: Pair {
	/// Default PoP statement.
	fn pop_statement(pk: &impl crate::Public) -> Vec<u8> {
		/// The context which attached to pop message to attest its purpose.
		const POP_CONTEXT_TAG: &[u8; 4] = b"POP_";
		[POP_CONTEXT_TAG, pk.to_raw_vec().as_slice()].concat()
	}
}

impl<T> ProofOfPossessionVerifier for T
where
	T: NonAggregatable,
{
	/// Default implementation for non-aggregatable signatures.
	///
	/// While we enforce hash context separation at the library level in aggregatable schemes,
	/// it remains as an advisory for the default implementation using signature API used for
	/// non-aggregatable schemes
	fn verify_proof_of_possession(
		proof_of_possession: &Self::Signature,
		allegedly_possessesd_pubkey: &Self::Public,
	) -> bool {
		let pop_statement = Self::pop_statement(allegedly_possessesd_pubkey);
		Self::verify(&proof_of_possession, pop_statement, allegedly_possessesd_pubkey)
	}
}

impl<T> ProofOfPossessionGenerator for T
where
	T: NonAggregatable,
{
	/// Default implementation for non-aggregatable signatures.
	///
	/// While we enforce hash context separation at the library level in aggregatable schemes,
	/// it remains as an advisory for the default implementation using signature API used for
	/// non-aggregatable schemes
	fn generate_proof_of_possession(&mut self) -> Self::Signature {
		let pop_statement = Self::pop_statement(&self.public());
		self.sign(pop_statement.as_slice())
	}
}<|MERGE_RESOLUTION|>--- conflicted
+++ resolved
@@ -26,16 +26,10 @@
 where
 	Self::Public: CryptoType,
 {
-<<<<<<< HEAD
-	/// Proof of possession generator.
-	///
-	/// This is supposed to produce a "signature" with unique hash context that should
-=======
 	/// Generate proof of possession.
 	///
 	/// The proof of possession generator is supposed to
 	/// produce a "signature" with unique hash context that should
->>>>>>> d46a5102
 	/// never be used in other signatures. This proves that
 	/// the secret key is known to the prover. While prevent
 	/// malicious actors to trick an honest party to sign an
