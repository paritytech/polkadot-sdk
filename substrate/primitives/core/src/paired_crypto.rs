// This file is part of Substrate.

// Copyright (C) Parity Technologies (UK) Ltd.
// SPDX-License-Identifier: Apache-2.0

// Licensed under the Apache License, Version 2.0 (the "License");
// you may not use this file except in compliance with the License.
// You may obtain a copy of the License at
//
// 	http://www.apache.org/licenses/LICENSE-2.0
//
// Unless required by applicable law or agreed to in writing, software
// distributed under the License is distributed on an "AS IS" BASIS,
// WITHOUT WARRANTIES OR CONDITIONS OF ANY KIND, either express or implied.
// See the License for the specific language governing permissions and
// limitations under the License.

//! API for using a pair of crypto schemes together.

use core::marker::PhantomData;

#[cfg(feature = "serde")]
use crate::crypto::Ss58Codec;
use crate::crypto::{
	ByteArray, CryptoType, Derive, DeriveError, DeriveJunction, Pair as PairT, Public as PublicT,
	PublicBytes, SecretStringError, SignatureBytes, UncheckedFrom,
};

use sp_std::vec::Vec;

#[cfg(feature = "serde")]
use serde::{de, Deserialize, Deserializer, Serialize, Serializer};
#[cfg(all(not(feature = "std"), feature = "serde"))]
use sp_std::alloc::{format, string::String};

<<<<<<< HEAD
use sp_std::convert::TryFrom;

=======
>>>>>>> bb973aa0
/// ECDSA and BLS12-377 paired crypto scheme
#[cfg(feature = "bls-experimental")]
pub mod ecdsa_bls377 {
	use crate::{bls377, crypto::CryptoTypeId, ecdsa};
	#[cfg(feature = "full_crypto")]
	use crate::{
		crypto::{Pair as PairT, UncheckedFrom},
		Hasher,
	};

	/// An identifier used to match public keys against BLS12-377 keys
	pub const CRYPTO_ID: CryptoTypeId = CryptoTypeId(*b"ecb7");

	const PUBLIC_KEY_LEN: usize =
		ecdsa::PUBLIC_KEY_SERIALIZED_SIZE + bls377::PUBLIC_KEY_SERIALIZED_SIZE;
	const SIGNATURE_LEN: usize =
		ecdsa::SIGNATURE_SERIALIZED_SIZE + bls377::SIGNATURE_SERIALIZED_SIZE;

	#[doc(hidden)]
	pub struct EcdsaBls377Tag(ecdsa::EcdsaTag, bls377::Bls377Tag);

	impl super::PairedCryptoSubTagBound for EcdsaBls377Tag {}

	/// (ECDSA,BLS12-377) key-pair pair.
	pub type Pair =
		super::Pair<ecdsa::Pair, bls377::Pair, PUBLIC_KEY_LEN, SIGNATURE_LEN, EcdsaBls377Tag>;

	/// (ECDSA,BLS12-377) public key pair.
	pub type Public = super::Public<PUBLIC_KEY_LEN, EcdsaBls377Tag>;

	/// (ECDSA,BLS12-377) signature pair.
	pub type Signature = super::Signature<SIGNATURE_LEN, EcdsaBls377Tag>;

	impl super::CryptoType for Public {
		type Pair = Pair;
	}

	impl super::CryptoType for Signature {
		type Pair = Pair;
	}

	impl super::CryptoType for Pair {
		type Pair = Pair;
	}

	#[cfg(feature = "full_crypto")]
	impl Pair {
		/// Hashes the `message` with the specified [`Hasher`] before signing sith the ECDSA secret
		/// component.
		///
		/// The hasher does not affect the BLS12-377 component. This generates BLS12-377 Signature
		/// according to IETF standard.
		pub fn sign_with_hasher<H>(&self, message: &[u8]) -> Signature
		where
			H: Hasher,
			H::Out: Into<[u8; 32]>,
		{
			let msg_hash = H::hash(message).into();

			let mut raw: [u8; SIGNATURE_LEN] = [0u8; SIGNATURE_LEN];
			raw[..ecdsa::SIGNATURE_SERIALIZED_SIZE]
				.copy_from_slice(self.left.sign_prehashed(&msg_hash).as_ref());
			raw[ecdsa::SIGNATURE_SERIALIZED_SIZE..]
				.copy_from_slice(self.right.sign(message).as_ref());
			<Self as PairT>::Signature::unchecked_from(raw)
		}

		/// Hashes the `message` with the specified [`Hasher`] before verifying with the ECDSA
		/// public component.
		///
		/// The hasher does not affect the the BLS12-377 component. This verifies whether the
		/// BLS12-377 signature was hashed and signed according to IETF standard
		pub fn verify_with_hasher<H>(sig: &Signature, message: &[u8], public: &Public) -> bool
		where
			H: Hasher,
			H::Out: Into<[u8; 32]>,
		{
			let msg_hash = H::hash(message).into();

			let Ok(left_pub) = public.0[..ecdsa::PUBLIC_KEY_SERIALIZED_SIZE].try_into() else {
				return false
			};
			let Ok(left_sig) = sig.0[..ecdsa::SIGNATURE_SERIALIZED_SIZE].try_into() else {
				return false
			};
			if !ecdsa::Pair::verify_prehashed(&left_sig, &msg_hash, &left_pub) {
				return false
			}

			let Ok(right_pub) = public.0[ecdsa::PUBLIC_KEY_SERIALIZED_SIZE..].try_into() else {
				return false
			};
			let Ok(right_sig) = sig.0[ecdsa::SIGNATURE_SERIALIZED_SIZE..].try_into() else {
				return false
			};
			bls377::Pair::verify(&right_sig, message, &right_pub)
		}
	}
}

/// Secure seed length.
///
/// Currently only supporting sub-schemes whose seed is a 32-bytes array.
const SECURE_SEED_LEN: usize = 32;

/// A secret seed.
///
/// It's not called a "secret key" because ring doesn't expose the secret keys
/// of the key pair (yeah, dumb); as such we're forced to remember the seed manually if we
/// will need it later (such as for HDKD).
type Seed = [u8; SECURE_SEED_LEN];

<<<<<<< HEAD
/// A public key.
#[derive(Clone, Encode, Decode, MaxEncodedLen, TypeInfo, PartialEq, Eq, PartialOrd, Ord)]
pub struct Public<const LEFT_PLUS_RIGHT_LEN: usize>([u8; LEFT_PLUS_RIGHT_LEN]);

impl<const LEFT_PLUS_RIGHT_LEN: usize> sp_std::hash::Hash for Public<LEFT_PLUS_RIGHT_LEN> {
	fn hash<H: sp_std::hash::Hasher>(&self, state: &mut H) {
		self.0.hash(state);
	}
}

impl<const LEFT_PLUS_RIGHT_LEN: usize> ByteArray for Public<LEFT_PLUS_RIGHT_LEN> {
	const LEN: usize = LEFT_PLUS_RIGHT_LEN;
}

impl<const LEFT_PLUS_RIGHT_LEN: usize> TryFrom<&[u8]> for Public<LEFT_PLUS_RIGHT_LEN> {
	type Error = ();

	fn try_from(data: &[u8]) -> Result<Self, Self::Error> {
		if data.len() != LEFT_PLUS_RIGHT_LEN {
			return Err(())
		}
		let mut inner = [0u8; LEFT_PLUS_RIGHT_LEN];
		inner.copy_from_slice(data);
		Ok(Public(inner))
	}
}

impl<const LEFT_PLUS_RIGHT_LEN: usize> AsRef<[u8; LEFT_PLUS_RIGHT_LEN]>
	for Public<LEFT_PLUS_RIGHT_LEN>
{
	fn as_ref(&self) -> &[u8; LEFT_PLUS_RIGHT_LEN] {
		&self.0
	}
}

impl<const LEFT_PLUS_RIGHT_LEN: usize> AsRef<[u8]> for Public<LEFT_PLUS_RIGHT_LEN> {
	fn as_ref(&self) -> &[u8] {
		&self.0[..]
	}
}

impl<const LEFT_PLUS_RIGHT_LEN: usize> AsMut<[u8]> for Public<LEFT_PLUS_RIGHT_LEN> {
	fn as_mut(&mut self) -> &mut [u8] {
		&mut self.0[..]
	}
}
=======
#[doc(hidden)]
pub trait PairedCryptoSubTagBound {}
#[doc(hidden)]
pub struct PairedCryptoTag;

/// A public key.
pub type Public<const LEFT_PLUS_RIGHT_LEN: usize, SubTag> =
	PublicBytes<LEFT_PLUS_RIGHT_LEN, (PairedCryptoTag, SubTag)>;
>>>>>>> bb973aa0

impl<
		LeftPair: PairT,
		RightPair: PairT,
		const LEFT_PLUS_RIGHT_PUBLIC_LEN: usize,
		const SIGNATURE_LEN: usize,
		SubTag: PairedCryptoSubTagBound,
	> From<Pair<LeftPair, RightPair, LEFT_PLUS_RIGHT_PUBLIC_LEN, SIGNATURE_LEN, SubTag>>
	for Public<LEFT_PLUS_RIGHT_PUBLIC_LEN, SubTag>
where
	Pair<LeftPair, RightPair, LEFT_PLUS_RIGHT_PUBLIC_LEN, SIGNATURE_LEN, SubTag>:
		PairT<Public = Public<LEFT_PLUS_RIGHT_PUBLIC_LEN, SubTag>>,
{
	fn from(
		x: Pair<LeftPair, RightPair, LEFT_PLUS_RIGHT_PUBLIC_LEN, SIGNATURE_LEN, SubTag>,
	) -> Self {
		x.public()
	}
}

<<<<<<< HEAD
impl<const LEFT_PLUS_RIGHT_LEN: usize> From<[u8; LEFT_PLUS_RIGHT_LEN]>
	for Public<LEFT_PLUS_RIGHT_LEN>
{
	fn from(data: [u8; LEFT_PLUS_RIGHT_LEN]) -> Self {
		Public(data)
	}
}

impl<const LEFT_PLUS_RIGHT_LEN: usize> UncheckedFrom<[u8; LEFT_PLUS_RIGHT_LEN]>
	for Public<LEFT_PLUS_RIGHT_LEN>
{
	fn unchecked_from(data: [u8; LEFT_PLUS_RIGHT_LEN]) -> Self {
		Public(data)
	}
}

=======
>>>>>>> bb973aa0
#[cfg(feature = "std")]
impl<const LEFT_PLUS_RIGHT_LEN: usize, SubTag: PairedCryptoSubTagBound> std::fmt::Display
	for Public<LEFT_PLUS_RIGHT_LEN, SubTag>
where
	Public<LEFT_PLUS_RIGHT_LEN, SubTag>: CryptoType,
{
	fn fmt(&self, f: &mut std::fmt::Formatter) -> std::fmt::Result {
		write!(f, "{}", self.to_ss58check())
	}
}

impl<const LEFT_PLUS_RIGHT_LEN: usize, SubTag: PairedCryptoSubTagBound> sp_std::fmt::Debug
	for Public<LEFT_PLUS_RIGHT_LEN, SubTag>
where
	Public<LEFT_PLUS_RIGHT_LEN, SubTag>: CryptoType,
	[u8; LEFT_PLUS_RIGHT_LEN]: crate::hexdisplay::AsBytesRef,
{
	#[cfg(feature = "std")]
	fn fmt(&self, f: &mut sp_std::fmt::Formatter) -> sp_std::fmt::Result {
		let s = self.to_ss58check();
		write!(f, "{} ({}...)", crate::hexdisplay::HexDisplay::from(&self.0), &s[0..8])
	}

	#[cfg(not(feature = "std"))]
	fn fmt(&self, _: &mut sp_std::fmt::Formatter) -> sp_std::fmt::Result {
		Ok(())
	}
}

#[cfg(feature = "serde")]
impl<const LEFT_PLUS_RIGHT_LEN: usize, SubTag: PairedCryptoSubTagBound> Serialize
	for Public<LEFT_PLUS_RIGHT_LEN, SubTag>
where
	Public<LEFT_PLUS_RIGHT_LEN, SubTag>: CryptoType,
{
	fn serialize<S>(&self, serializer: S) -> Result<S::Ok, S::Error>
	where
		S: Serializer,
	{
		serializer.serialize_str(&self.to_ss58check())
	}
}

#[cfg(feature = "serde")]
impl<'de, const LEFT_PLUS_RIGHT_LEN: usize, SubTag: PairedCryptoSubTagBound> Deserialize<'de>
	for Public<LEFT_PLUS_RIGHT_LEN, SubTag>
where
	Public<LEFT_PLUS_RIGHT_LEN, SubTag>: CryptoType,
{
	fn deserialize<D>(deserializer: D) -> Result<Self, D::Error>
	where
		D: Deserializer<'de>,
	{
		Public::from_ss58check(&String::deserialize(deserializer)?)
			.map_err(|e| de::Error::custom(format!("{:?}", e)))
	}
}

impl<const LEFT_PLUS_RIGHT_LEN: usize, SubTag: PairedCryptoSubTagBound> PublicT
	for Public<LEFT_PLUS_RIGHT_LEN, SubTag>
where
	Public<LEFT_PLUS_RIGHT_LEN, SubTag>: CryptoType,
{
}

impl<const LEFT_PLUS_RIGHT_LEN: usize, SubTag: PairedCryptoSubTagBound> Derive
	for Public<LEFT_PLUS_RIGHT_LEN, SubTag>
{
}

/// Trait characterizing a signature which could be used as individual component of an
/// `paired_crypto:Signature` pair.
pub trait SignatureBound: ByteArray {}

impl<T: ByteArray> SignatureBound for T {}

/// A pair of signatures of different types
pub type Signature<const LEFT_PLUS_RIGHT_LEN: usize, SubTag> =
	SignatureBytes<LEFT_PLUS_RIGHT_LEN, (PairedCryptoTag, SubTag)>;

#[cfg(feature = "serde")]
impl<const LEFT_PLUS_RIGHT_LEN: usize, SubTag> Serialize
	for Signature<LEFT_PLUS_RIGHT_LEN, SubTag>
{
	fn serialize<S>(&self, serializer: S) -> Result<S::Ok, S::Error>
	where
		S: Serializer,
	{
		serializer.serialize_str(&array_bytes::bytes2hex("", self))
	}
}

#[cfg(feature = "serde")]
impl<'de, const LEFT_PLUS_RIGHT_LEN: usize, SubTag> Deserialize<'de>
	for Signature<LEFT_PLUS_RIGHT_LEN, SubTag>
{
	fn deserialize<D>(deserializer: D) -> Result<Self, D::Error>
	where
		D: Deserializer<'de>,
	{
		let bytes = array_bytes::hex2bytes(&String::deserialize(deserializer)?)
			.map_err(|e| de::Error::custom(format!("{:?}", e)))?;
		Signature::<LEFT_PLUS_RIGHT_LEN, SubTag>::try_from(bytes.as_ref()).map_err(|e| {
			de::Error::custom(format!("Error converting deserialized data into signature: {:?}", e))
		})
	}
}

impl<const LEFT_PLUS_RIGHT_LEN: usize, SubTag> sp_std::fmt::Debug
	for Signature<LEFT_PLUS_RIGHT_LEN, SubTag>
where
	[u8; LEFT_PLUS_RIGHT_LEN]: crate::hexdisplay::AsBytesRef,
{
	#[cfg(feature = "std")]
	fn fmt(&self, f: &mut sp_std::fmt::Formatter) -> sp_std::fmt::Result {
		write!(f, "{}", crate::hexdisplay::HexDisplay::from(&self.0))
	}

	#[cfg(not(feature = "std"))]
	fn fmt(&self, _: &mut sp_std::fmt::Formatter) -> sp_std::fmt::Result {
		Ok(())
	}
}

/// A key pair.
pub struct Pair<
	LeftPair: PairT,
	RightPair: PairT,
	const PUBLIC_KEY_LEN: usize,
	const SIGNATURE_LEN: usize,
	SubTag,
> {
	left: LeftPair,
	right: RightPair,
	_phantom: PhantomData<fn() -> SubTag>,
}

impl<
		LeftPair: PairT + Clone,
		RightPair: PairT + Clone,
		const PUBLIC_KEY_LEN: usize,
		const SIGNATURE_LEN: usize,
		SubTag,
	> Clone for Pair<LeftPair, RightPair, PUBLIC_KEY_LEN, SIGNATURE_LEN, SubTag>
{
	fn clone(&self) -> Self {
		Self { left: self.left.clone(), right: self.right.clone(), _phantom: PhantomData }
	}
}

impl<
		LeftPair: PairT,
		RightPair: PairT,
		const PUBLIC_KEY_LEN: usize,
		const SIGNATURE_LEN: usize,
		SubTag: PairedCryptoSubTagBound,
	> PairT for Pair<LeftPair, RightPair, PUBLIC_KEY_LEN, SIGNATURE_LEN, SubTag>
where
	Pair<LeftPair, RightPair, PUBLIC_KEY_LEN, SIGNATURE_LEN, SubTag>: CryptoType,
	LeftPair::Signature: SignatureBound,
	RightPair::Signature: SignatureBound,
	Public<PUBLIC_KEY_LEN, SubTag>: CryptoType,
	LeftPair::Seed: From<Seed> + Into<Seed>,
	RightPair::Seed: From<Seed> + Into<Seed>,
{
	type Seed = Seed;
	type Public = Public<PUBLIC_KEY_LEN, SubTag>;
	type Signature = Signature<SIGNATURE_LEN, SubTag>;

	fn from_seed_slice(seed_slice: &[u8]) -> Result<Self, SecretStringError> {
		if seed_slice.len() != SECURE_SEED_LEN {
			return Err(SecretStringError::InvalidSeedLength)
		}
		let left = LeftPair::from_seed_slice(&seed_slice)?;
		let right = RightPair::from_seed_slice(&seed_slice)?;
		Ok(Pair { left, right, _phantom: PhantomData })
	}

	/// Derive a child key from a series of given junctions.
	///
	/// Note: if the `LeftPair` and `RightPair` crypto schemes differ in
	/// seed derivation, `derive` will drop the seed in the return.
	fn derive<Iter: Iterator<Item = DeriveJunction>>(
		&self,
		path: Iter,
		seed: Option<Self::Seed>,
	) -> Result<(Self, Option<Self::Seed>), DeriveError> {
		let left_path: Vec<_> = path.collect();
		let right_path: Vec<_> = left_path.clone();

		let left = self.left.derive(left_path.into_iter(), seed.map(|s| s.into()))?;
		let right = self.right.derive(right_path.into_iter(), seed.map(|s| s.into()))?;

		let seed = match (left.1, right.1) {
			(Some(l), Some(r)) if l.as_ref() == r.as_ref() => Some(l.into()),
			_ => None,
		};

		Ok((Self { left: left.0, right: right.0, _phantom: PhantomData }, seed))
	}

	fn public(&self) -> Self::Public {
		let mut raw = [0u8; PUBLIC_KEY_LEN];
		let left_pub = self.left.public();
		let right_pub = self.right.public();
		raw[..LeftPair::Public::LEN].copy_from_slice(left_pub.as_ref());
		raw[LeftPair::Public::LEN..].copy_from_slice(right_pub.as_ref());
		Self::Public::unchecked_from(raw)
	}

	#[cfg(feature = "full_crypto")]
	fn sign(&self, message: &[u8]) -> Self::Signature {
		let mut raw: [u8; SIGNATURE_LEN] = [0u8; SIGNATURE_LEN];
		raw[..LeftPair::Signature::LEN].copy_from_slice(self.left.sign(message).as_ref());
		raw[LeftPair::Signature::LEN..].copy_from_slice(self.right.sign(message).as_ref());
		Self::Signature::unchecked_from(raw)
	}

	fn verify<Msg: AsRef<[u8]>>(
		sig: &Self::Signature,
		message: Msg,
		public: &Self::Public,
	) -> bool {
		let Ok(left_pub) = public.0[..LeftPair::Public::LEN].try_into() else { return false };
		let Ok(left_sig) = sig.0[0..LeftPair::Signature::LEN].try_into() else { return false };
		if !LeftPair::verify(&left_sig, message.as_ref(), &left_pub) {
			return false
		}

		let Ok(right_pub) = public.0[LeftPair::Public::LEN..].try_into() else { return false };
		let Ok(right_sig) = sig.0[LeftPair::Signature::LEN..].try_into() else { return false };
		RightPair::verify(&right_sig, message.as_ref(), &right_pub)
	}

	/// Get the seed/secret key for each key and then concatenate them.
	fn to_raw_vec(&self) -> Vec<u8> {
		let mut raw = self.left.to_raw_vec();
		raw.extend(self.right.to_raw_vec());
		raw
	}
}

// Test set exercising the (ECDSA,BLS12-377) implementation
#[cfg(all(test, feature = "bls-experimental"))]
mod test {
	use super::*;
	use crate::{crypto::DEV_PHRASE, KeccakHasher};
	use codec::{Decode, Encode};
	use ecdsa_bls377::{Pair, Signature};

	use crate::{bls377, ecdsa};

	#[test]
	fn test_length_of_paired_ecdsa_and_bls377_public_key_and_signature_is_correct() {
		assert_eq!(
			<Pair as PairT>::Public::LEN,
			<ecdsa::Pair as PairT>::Public::LEN + <bls377::Pair as PairT>::Public::LEN
		);
		assert_eq!(
			<Pair as PairT>::Signature::LEN,
			<ecdsa::Pair as PairT>::Signature::LEN + <bls377::Pair as PairT>::Signature::LEN
		);
	}

	#[test]
	fn default_phrase_should_be_used() {
		assert_eq!(
			Pair::from_string("//Alice///password", None).unwrap().public(),
			Pair::from_string(&format!("{}//Alice", DEV_PHRASE), Some("password"))
				.unwrap()
				.public(),
		);
	}

	#[test]
	fn generate_with_phrase_should_be_recoverable_with_from_string() {
		let (pair, phrase, seed) = Pair::generate_with_phrase(None);
		let repair_seed = Pair::from_seed_slice(seed.as_ref()).expect("seed slice is valid");
		assert_eq!(pair.public(), repair_seed.public());
		assert_eq!(pair.to_raw_vec(), repair_seed.to_raw_vec());

		let (repair_phrase, reseed) =
			Pair::from_phrase(phrase.as_ref(), None).expect("seed slice is valid");
		assert_eq!(seed, reseed);
		assert_eq!(pair.public(), repair_phrase.public());
		assert_eq!(pair.to_raw_vec(), repair_seed.to_raw_vec());
		let repair_string = Pair::from_string(phrase.as_str(), None).expect("seed slice is valid");
		assert_eq!(pair.public(), repair_string.public());
		assert_eq!(pair.to_raw_vec(), repair_seed.to_raw_vec());
	}

	#[test]
	fn seed_and_derive_should_work() {
		let seed_for_right_and_left: [u8; SECURE_SEED_LEN] = array_bytes::hex2array_unchecked(
			"9d61b19deffd5a60ba844af492ec2cc44449c5697b326919703bac031cae7f60",
		);
		let pair = Pair::from_seed(&seed_for_right_and_left);
		// we are using hash-to-field so this is not going to work
		// assert_eq!(pair.seed(), seed);
		let path = vec![DeriveJunction::Hard([0u8; 32])];
		let derived = pair.derive(path.into_iter(), None).ok().unwrap().0;
		assert_eq!(
			derived.to_raw_vec(),
			[
				array_bytes::hex2array_unchecked::<&str, SECURE_SEED_LEN>(
					"b8eefc4937200a8382d00050e050ced2d4ab72cc2ef1b061477afb51564fdd61"
				),
				array_bytes::hex2array_unchecked::<&str, SECURE_SEED_LEN>(
					"3a0626d095148813cd1642d38254f1cfff7eb8cc1a2fc83b2a135377c3554c12"
				)
			]
			.concat()
		);
	}

	#[test]
	fn test_vector_should_work() {
		let seed_left_and_right: [u8; SECURE_SEED_LEN] = array_bytes::hex2array_unchecked(
			"9d61b19deffd5a60ba844af492ec2cc44449c5697b326919703bac031cae7f60",
		);
		let pair = Pair::from_seed(&([seed_left_and_right].concat()[..].try_into().unwrap()));
		let public = pair.public();
		assert_eq!(
					public,
					Public::unchecked_from(
						array_bytes::hex2array_unchecked("028db55b05db86c0b1786ca49f095d76344c9e6056b2f02701a7e7f3c20aabfd917a84ca8ce4c37c93c95ecee6a3c0c9a7b9c225093cf2f12dc4f69cbfb847ef9424a18f5755d5a742247d386ff2aabb806bcf160eff31293ea9616976628f77266c8a8cc1d8753be04197bd6cdd8c5c87a148f782c4c1568d599b48833fd539001e580cff64bbc71850605433fcd051f3afc3b74819786f815ffb5272030a8d03e5df61e6183f8fd8ea85f26defa83400"),
		    		),
		    	);
		let message = b"";
		let signature =
		array_bytes::hex2array_unchecked("3dde91174bd9359027be59a428b8146513df80a2a3c7eda2194f64de04a69ab97b753169e94db6ffd50921a2668a48b94ca11e3d32c1ff19cfe88890aa7e8f3c00d1e3013161991e142d8751017d4996209c2ff8a9ee160f373733eda3b4b785ba6edce9f45f87104bbe07aa6aa6eb2780aa705efb2c13d3b317d6409d159d23bdc7cdd5c2a832d1551cf49d811d49c901495e527dbd532e3a462335ce2686009104aba7bc11c5b22be78f3198d2727a0b"
		);
		let signature = Signature::unchecked_from(signature);
		assert!(pair.sign(&message[..]) == signature);
		assert!(Pair::verify(&signature, &message[..], &public));
	}

	#[test]
	fn test_vector_by_string_should_work() {
		let pair = Pair::from_string(
			"0x9d61b19deffd5a60ba844af492ec2cc44449c5697b326919703bac031cae7f60",
			None,
		)
		.unwrap();
		let public = pair.public();
		assert_eq!(
				public,
				Public::unchecked_from(
					array_bytes::hex2array_unchecked("028db55b05db86c0b1786ca49f095d76344c9e6056b2f02701a7e7f3c20aabfd917a84ca8ce4c37c93c95ecee6a3c0c9a7b9c225093cf2f12dc4f69cbfb847ef9424a18f5755d5a742247d386ff2aabb806bcf160eff31293ea9616976628f77266c8a8cc1d8753be04197bd6cdd8c5c87a148f782c4c1568d599b48833fd539001e580cff64bbc71850605433fcd051f3afc3b74819786f815ffb5272030a8d03e5df61e6183f8fd8ea85f26defa83400"
	 ),
	    		),
	    	);
		let message = b"";
		let signature =
	array_bytes::hex2array_unchecked("3dde91174bd9359027be59a428b8146513df80a2a3c7eda2194f64de04a69ab97b753169e94db6ffd50921a2668a48b94ca11e3d32c1ff19cfe88890aa7e8f3c00d1e3013161991e142d8751017d4996209c2ff8a9ee160f373733eda3b4b785ba6edce9f45f87104bbe07aa6aa6eb2780aa705efb2c13d3b317d6409d159d23bdc7cdd5c2a832d1551cf49d811d49c901495e527dbd532e3a462335ce2686009104aba7bc11c5b22be78f3198d2727a0b"
	);
		let signature = Signature::unchecked_from(signature);
		assert!(pair.sign(&message[..]) == signature);
		assert!(Pair::verify(&signature, &message[..], &public));
	}

	#[test]
	fn generated_pair_should_work() {
		let (pair, _) = Pair::generate();
		let public = pair.public();
		let message = b"Something important";
		let signature = pair.sign(&message[..]);
		assert!(Pair::verify(&signature, &message[..], &public));
		assert!(!Pair::verify(&signature, b"Something else", &public));
	}

	#[test]
	fn seeded_pair_should_work() {
		let pair =
			Pair::from_seed(&(b"12345678901234567890123456789012".as_slice().try_into().unwrap()));
		let public = pair.public();
		assert_eq!(
	    		public,
				Public::unchecked_from(
					array_bytes::hex2array_unchecked("035676109c54b9a16d271abeb4954316a40a32bcce023ac14c8e26e958aa68fba9754d2f2bbfa67df54d7e0e951979a18a1e0f45948857752cc2bac6bbb0b1d05e8e48bcc453920bf0c4bbd5993212480112a1fb433f04d74af0a8b700d93dc957ab3207f8d071e948f5aca1a7632c00bdf6d06be05b43e2e6216dccc8a5d55a0071cb2313cfd60b7e9114619cd17c06843b352f0b607a99122f6651df8f02e1ad3697bd208e62af047ddd7b942ba80080")
	 ),
	    	);
		let message =
	    	array_bytes::hex2bytes_unchecked("2f8c6129d816cf51c374bc7f08c3e63ed156cf78aefb4a6550d97b87997977ee00000000000000000200d75a980182b10ab7d54bfed3c964073a0ee172f3daa62325af021a68f707511a4500000000000000"
	    );
		let signature = pair.sign(&message[..]);
		println!("Correct signature: {:?}", signature);
		assert!(Pair::verify(&signature, &message[..], &public));
		assert!(!Pair::verify(&signature, "Other message", &public));
	}

	#[test]
	fn generate_with_phrase_recovery_possible() {
		let (pair1, phrase, _) = Pair::generate_with_phrase(None);
		let (pair2, _) = Pair::from_phrase(&phrase, None).unwrap();

		assert_eq!(pair1.public(), pair2.public());
	}

	#[test]
	fn generate_with_password_phrase_recovery_possible() {
		let (pair1, phrase, _) = Pair::generate_with_phrase(Some("password"));
		let (pair2, _) = Pair::from_phrase(&phrase, Some("password")).unwrap();

		assert_eq!(pair1.public(), pair2.public());
	}

	#[test]
	fn password_does_something() {
		let (pair1, phrase, _) = Pair::generate_with_phrase(Some("password"));
		let (pair2, _) = Pair::from_phrase(&phrase, None).unwrap();

		assert_ne!(pair1.public(), pair2.public());
		assert_ne!(pair1.to_raw_vec(), pair2.to_raw_vec());
	}

	#[test]
	fn ss58check_roundtrip_works() {
		let pair =
			Pair::from_seed(&(b"12345678901234567890123456789012".as_slice().try_into().unwrap()));
		let public = pair.public();
		let s = public.to_ss58check();
		println!("Correct: {}", s);
		let cmp = Public::from_ss58check(&s).unwrap();
		assert_eq!(cmp, public);
	}

	#[test]
	fn sign_and_verify_with_hasher_works() {
		let pair =
			Pair::from_seed(&(b"12345678901234567890123456789012".as_slice().try_into().unwrap()));
		let message = b"Something important";
		let signature = pair.sign_with_hasher::<KeccakHasher>(&message[..]);

		assert!(Pair::verify_with_hasher::<KeccakHasher>(&signature, &message[..], &pair.public()));
	}

	#[test]
	fn signature_serialization_works() {
		let pair =
			Pair::from_seed(&(b"12345678901234567890123456789012".as_slice().try_into().unwrap()));
		let message = b"Something important";
		let signature = pair.sign(&message[..]);

		let serialized_signature = serde_json::to_string(&signature).unwrap();
		println!("{:?} -- {:}", signature.0, serialized_signature);
		// Signature is 177 bytes, hexify * 2 + 2 quote charsy
		assert_eq!(serialized_signature.len(), 356);
		let signature = serde_json::from_str(&serialized_signature).unwrap();
		assert!(Pair::verify(&signature, &message[..], &pair.public()));
	}

	#[test]
	fn signature_serialization_doesnt_panic() {
		fn deserialize_signature(text: &str) -> Result<Signature, serde_json::error::Error> {
			serde_json::from_str(text)
		}
		assert!(deserialize_signature("Not valid json.").is_err());
		assert!(deserialize_signature("\"Not an actual signature.\"").is_err());
		// Poorly-sized
		assert!(deserialize_signature("\"abc123\"").is_err());
	}

	#[test]
	fn encode_and_decode_public_key_works() {
		let pair =
			Pair::from_seed(&(b"12345678901234567890123456789012".as_slice().try_into().unwrap()));
		let public = pair.public();
		let encoded_public = public.encode();
		let decoded_public = Public::decode(&mut encoded_public.as_slice()).unwrap();
		assert_eq!(public, decoded_public)
	}

	#[test]
	fn encode_and_decode_signature_works() {
		let pair =
			Pair::from_seed(&(b"12345678901234567890123456789012".as_slice().try_into().unwrap()));
		let message = b"Something important";
		let signature = pair.sign(&message[..]);
		let encoded_signature = signature.encode();
		let decoded_signature = Signature::decode(&mut encoded_signature.as_slice()).unwrap();
		assert_eq!(signature, decoded_signature)
	}
}<|MERGE_RESOLUTION|>--- conflicted
+++ resolved
@@ -33,11 +33,6 @@
 #[cfg(all(not(feature = "std"), feature = "serde"))]
 use sp_std::alloc::{format, string::String};
 
-<<<<<<< HEAD
-use sp_std::convert::TryFrom;
-
-=======
->>>>>>> bb973aa0
 /// ECDSA and BLS12-377 paired crypto scheme
 #[cfg(feature = "bls-experimental")]
 pub mod ecdsa_bls377 {
@@ -150,54 +145,6 @@
 /// will need it later (such as for HDKD).
 type Seed = [u8; SECURE_SEED_LEN];
 
-<<<<<<< HEAD
-/// A public key.
-#[derive(Clone, Encode, Decode, MaxEncodedLen, TypeInfo, PartialEq, Eq, PartialOrd, Ord)]
-pub struct Public<const LEFT_PLUS_RIGHT_LEN: usize>([u8; LEFT_PLUS_RIGHT_LEN]);
-
-impl<const LEFT_PLUS_RIGHT_LEN: usize> sp_std::hash::Hash for Public<LEFT_PLUS_RIGHT_LEN> {
-	fn hash<H: sp_std::hash::Hasher>(&self, state: &mut H) {
-		self.0.hash(state);
-	}
-}
-
-impl<const LEFT_PLUS_RIGHT_LEN: usize> ByteArray for Public<LEFT_PLUS_RIGHT_LEN> {
-	const LEN: usize = LEFT_PLUS_RIGHT_LEN;
-}
-
-impl<const LEFT_PLUS_RIGHT_LEN: usize> TryFrom<&[u8]> for Public<LEFT_PLUS_RIGHT_LEN> {
-	type Error = ();
-
-	fn try_from(data: &[u8]) -> Result<Self, Self::Error> {
-		if data.len() != LEFT_PLUS_RIGHT_LEN {
-			return Err(())
-		}
-		let mut inner = [0u8; LEFT_PLUS_RIGHT_LEN];
-		inner.copy_from_slice(data);
-		Ok(Public(inner))
-	}
-}
-
-impl<const LEFT_PLUS_RIGHT_LEN: usize> AsRef<[u8; LEFT_PLUS_RIGHT_LEN]>
-	for Public<LEFT_PLUS_RIGHT_LEN>
-{
-	fn as_ref(&self) -> &[u8; LEFT_PLUS_RIGHT_LEN] {
-		&self.0
-	}
-}
-
-impl<const LEFT_PLUS_RIGHT_LEN: usize> AsRef<[u8]> for Public<LEFT_PLUS_RIGHT_LEN> {
-	fn as_ref(&self) -> &[u8] {
-		&self.0[..]
-	}
-}
-
-impl<const LEFT_PLUS_RIGHT_LEN: usize> AsMut<[u8]> for Public<LEFT_PLUS_RIGHT_LEN> {
-	fn as_mut(&mut self) -> &mut [u8] {
-		&mut self.0[..]
-	}
-}
-=======
 #[doc(hidden)]
 pub trait PairedCryptoSubTagBound {}
 #[doc(hidden)]
@@ -206,7 +153,6 @@
 /// A public key.
 pub type Public<const LEFT_PLUS_RIGHT_LEN: usize, SubTag> =
 	PublicBytes<LEFT_PLUS_RIGHT_LEN, (PairedCryptoTag, SubTag)>;
->>>>>>> bb973aa0
 
 impl<
 		LeftPair: PairT,
@@ -227,25 +173,6 @@
 	}
 }
 
-<<<<<<< HEAD
-impl<const LEFT_PLUS_RIGHT_LEN: usize> From<[u8; LEFT_PLUS_RIGHT_LEN]>
-	for Public<LEFT_PLUS_RIGHT_LEN>
-{
-	fn from(data: [u8; LEFT_PLUS_RIGHT_LEN]) -> Self {
-		Public(data)
-	}
-}
-
-impl<const LEFT_PLUS_RIGHT_LEN: usize> UncheckedFrom<[u8; LEFT_PLUS_RIGHT_LEN]>
-	for Public<LEFT_PLUS_RIGHT_LEN>
-{
-	fn unchecked_from(data: [u8; LEFT_PLUS_RIGHT_LEN]) -> Self {
-		Public(data)
-	}
-}
-
-=======
->>>>>>> bb973aa0
 #[cfg(feature = "std")]
 impl<const LEFT_PLUS_RIGHT_LEN: usize, SubTag: PairedCryptoSubTagBound> std::fmt::Display
 	for Public<LEFT_PLUS_RIGHT_LEN, SubTag>
