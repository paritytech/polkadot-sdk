// This file is part of Substrate.

// Copyright (C) Parity Technologies (UK) Ltd.
// SPDX-License-Identifier: Apache-2.0

// Licensed under the Apache License, Version 2.0 (the "License");
// you may not use this file except in compliance with the License.
// You may obtain a copy of the License at
//
// 	http://www.apache.org/licenses/LICENSE-2.0
//
// Unless required by applicable law or agreed to in writing, software
// distributed under the License is distributed on an "AS IS" BASIS,
// WITHOUT WARRANTIES OR CONDITIONS OF ANY KIND, either express or implied.
// See the License for the specific language governing permissions and
// limitations under the License.

//! API for using a pair of crypto schemes together.

use core::marker::PhantomData;

#[cfg(feature = "serde")]
use crate::crypto::Ss58Codec;
use crate::crypto::{
	ByteArray, CryptoType, Derive, DeriveError, DeriveJunction, Pair as PairT, Public as PublicT,
<<<<<<< HEAD
	SecretStringError, Signature as SignatureT, UncheckedFrom,
=======
	PublicBytes, SecretStringError, SignatureBytes, UncheckedFrom,
>>>>>>> 75074952
};

use sp_std::vec::Vec;

<<<<<<< HEAD
use codec::{Decode, Encode, MaxEncodedLen};
use core::hash::{Hash, Hasher};
use scale_info::TypeInfo;
=======
>>>>>>> 75074952
#[cfg(feature = "serde")]
use serde::{de, Deserialize, Deserializer, Serialize, Serializer};
#[cfg(all(not(feature = "std"), feature = "serde"))]
use sp_std::alloc::{format, string::String};

/// ECDSA and BLS12-377 paired crypto scheme
#[cfg(feature = "bls-experimental")]
pub mod ecdsa_bls377 {
	use crate::{
		bls377,
		crypto::{impl_crypto_type, CryptoTypeId, Pair as PairT},
		ecdsa, Hasher,
	};

	/// An identifier used to match public keys against BLS12-377 keys
	pub const CRYPTO_ID: CryptoTypeId = CryptoTypeId(*b"ecb7");

	const PUBLIC_KEY_LEN: usize =
		ecdsa::PUBLIC_KEY_SERIALIZED_SIZE + bls377::PUBLIC_KEY_SERIALIZED_SIZE;
	const SIGNATURE_LEN: usize =
		ecdsa::SIGNATURE_SERIALIZED_SIZE + bls377::SIGNATURE_SERIALIZED_SIZE;

	#[doc(hidden)]
	pub struct EcdsaBls377Tag(ecdsa::EcdsaTag, bls377::Bls377Tag);

	impl super::PairedCryptoSubTagBound for EcdsaBls377Tag {}

	/// (ECDSA,BLS12-377) key-pair pair.
	pub type Pair =
		super::Pair<ecdsa::Pair, bls377::Pair, PUBLIC_KEY_LEN, SIGNATURE_LEN, EcdsaBls377Tag>;

	/// (ECDSA,BLS12-377) public key pair.
	pub type Public = super::Public<PUBLIC_KEY_LEN, EcdsaBls377Tag>;

	/// (ECDSA,BLS12-377) signature pair.
	pub type Signature = super::Signature<SIGNATURE_LEN, EcdsaBls377Tag>;

	impl_crypto_type!(Pair, Public, Signature);

	impl Pair {
		/// Hashes the `message` with the specified [`Hasher`] before signing sith the ECDSA secret
		/// component.
		///
		/// The hasher does not affect the BLS12-377 component. This generates BLS12-377 Signature
		/// according to IETF standard.
		#[cfg(feature = "full_crypto")]
		pub fn sign_with_hasher<H>(&self, message: &[u8]) -> Signature
		where
			H: Hasher,
			H::Out: Into<[u8; 32]>,
		{
			use crate::crypto::{CryptoType, UncheckedFrom};
			let msg_hash = H::hash(message).into();

			let mut raw: [u8; SIGNATURE_LEN] = [0u8; SIGNATURE_LEN];
			raw[..ecdsa::SIGNATURE_SERIALIZED_SIZE]
				.copy_from_slice(self.left.sign_prehashed(&msg_hash).as_ref());
			raw[ecdsa::SIGNATURE_SERIALIZED_SIZE..]
				.copy_from_slice(self.right.sign(message).as_ref());
			<Self as CryptoType>::Signature::unchecked_from(raw)
		}

		/// Hashes the `message` with the specified [`Hasher`] before verifying with the ECDSA
		/// public component.
		///
		/// The hasher does not affect the the BLS12-377 component. This verifies whether the
		/// BLS12-377 signature was hashed and signed according to IETF standard
		pub fn verify_with_hasher<H>(sig: &Signature, message: &[u8], public: &Public) -> bool
		where
			H: Hasher,
			H::Out: Into<[u8; 32]>,
		{
			let msg_hash = H::hash(message).into();

			let Ok(left_pub) = public.0[..ecdsa::PUBLIC_KEY_SERIALIZED_SIZE].try_into() else {
				return false
			};
			let Ok(left_sig) = sig.0[..ecdsa::SIGNATURE_SERIALIZED_SIZE].try_into() else {
				return false
			};
			if !ecdsa::Pair::verify_prehashed(&left_sig, &msg_hash, &left_pub) {
				return false
			}

			let Ok(right_pub) = public.0[ecdsa::PUBLIC_KEY_SERIALIZED_SIZE..].try_into() else {
				return false
			};
			let Ok(right_sig) = sig.0[ecdsa::SIGNATURE_SERIALIZED_SIZE..].try_into() else {
				return false
			};
			bls377::Pair::verify(&right_sig, message, &right_pub)
		}
	}
}

/// Secure seed length.
///
/// Currently only supporting sub-schemes whose seed is a 32-bytes array.
const SECURE_SEED_LEN: usize = 32;

/// A secret seed.
///
/// It's not called a "secret key" because ring doesn't expose the secret keys
/// of the key pair (yeah, dumb); as such we're forced to remember the seed manually if we
/// will need it later (such as for HDKD).
type Seed = [u8; SECURE_SEED_LEN];

<<<<<<< HEAD
/// A public key.
#[derive(Clone, Encode, Decode, MaxEncodedLen, TypeInfo, PartialEq, Eq, PartialOrd, Ord)]
pub struct Public<const LEFT_PLUS_RIGHT_LEN: usize>([u8; LEFT_PLUS_RIGHT_LEN]);

impl<const LEFT_PLUS_RIGHT_LEN: usize> Hash for Public<LEFT_PLUS_RIGHT_LEN> {
	fn hash<H: Hasher>(&self, state: &mut H) {
		self.0.hash(state);
	}
}

impl<const LEFT_PLUS_RIGHT_LEN: usize> ByteArray for Public<LEFT_PLUS_RIGHT_LEN> {
	const LEN: usize = LEFT_PLUS_RIGHT_LEN;
}

impl<const LEFT_PLUS_RIGHT_LEN: usize> TryFrom<&[u8]> for Public<LEFT_PLUS_RIGHT_LEN> {
	type Error = ();

	fn try_from(data: &[u8]) -> Result<Self, Self::Error> {
		if data.len() != LEFT_PLUS_RIGHT_LEN {
			return Err(())
		}
		let mut inner = [0u8; LEFT_PLUS_RIGHT_LEN];
		inner.copy_from_slice(data);
		Ok(Public(inner))
	}
}

impl<const LEFT_PLUS_RIGHT_LEN: usize> AsRef<[u8; LEFT_PLUS_RIGHT_LEN]>
	for Public<LEFT_PLUS_RIGHT_LEN>
{
	fn as_ref(&self) -> &[u8; LEFT_PLUS_RIGHT_LEN] {
		&self.0
	}
}

impl<const LEFT_PLUS_RIGHT_LEN: usize> AsRef<[u8]> for Public<LEFT_PLUS_RIGHT_LEN> {
	fn as_ref(&self) -> &[u8] {
		&self.0[..]
	}
}

impl<const LEFT_PLUS_RIGHT_LEN: usize> AsMut<[u8]> for Public<LEFT_PLUS_RIGHT_LEN> {
	fn as_mut(&mut self) -> &mut [u8] {
		&mut self.0[..]
	}
}

impl<const LEFT_PLUS_RIGHT_LEN: usize> PassByInner for Public<LEFT_PLUS_RIGHT_LEN> {
	type Inner = [u8; LEFT_PLUS_RIGHT_LEN];

	fn into_inner(self) -> Self::Inner {
		self.0
	}

	fn inner(&self) -> &Self::Inner {
		&self.0
	}
=======
#[doc(hidden)]
pub trait PairedCryptoSubTagBound {}
#[doc(hidden)]
pub struct PairedCryptoTag;
>>>>>>> 75074952

/// A public key.
pub type Public<const LEFT_PLUS_RIGHT_LEN: usize, SubTag> =
	PublicBytes<LEFT_PLUS_RIGHT_LEN, (PairedCryptoTag, SubTag)>;

impl<
		LeftPair: PairT,
		RightPair: PairT,
		const LEFT_PLUS_RIGHT_PUBLIC_LEN: usize,
		const SIGNATURE_LEN: usize,
		SubTag: PairedCryptoSubTagBound,
	> From<Pair<LeftPair, RightPair, LEFT_PLUS_RIGHT_PUBLIC_LEN, SIGNATURE_LEN, SubTag>>
	for Public<LEFT_PLUS_RIGHT_PUBLIC_LEN, SubTag>
where
	Pair<LeftPair, RightPair, LEFT_PLUS_RIGHT_PUBLIC_LEN, SIGNATURE_LEN, SubTag>:
		PairT<Public = Public<LEFT_PLUS_RIGHT_PUBLIC_LEN, SubTag>>,
{
	fn from(
		x: Pair<LeftPair, RightPair, LEFT_PLUS_RIGHT_PUBLIC_LEN, SIGNATURE_LEN, SubTag>,
	) -> Self {
		x.public()
	}
}

#[cfg(feature = "std")]
impl<const LEFT_PLUS_RIGHT_LEN: usize, SubTag: PairedCryptoSubTagBound> std::fmt::Display
	for Public<LEFT_PLUS_RIGHT_LEN, SubTag>
where
<<<<<<< HEAD
	Self: CryptoType<Public = Self>,
=======
	Public<LEFT_PLUS_RIGHT_LEN, SubTag>: CryptoType,
>>>>>>> 75074952
{
	fn fmt(&self, f: &mut std::fmt::Formatter) -> std::fmt::Result {
		write!(f, "{}", self.to_ss58check())
	}
}

impl<const LEFT_PLUS_RIGHT_LEN: usize, SubTag: PairedCryptoSubTagBound> sp_std::fmt::Debug
	for Public<LEFT_PLUS_RIGHT_LEN, SubTag>
where
<<<<<<< HEAD
	Self: CryptoType<Public = Self>,
=======
	Public<LEFT_PLUS_RIGHT_LEN, SubTag>: CryptoType,
>>>>>>> 75074952
	[u8; LEFT_PLUS_RIGHT_LEN]: crate::hexdisplay::AsBytesRef,
{
	#[cfg(feature = "std")]
	fn fmt(&self, f: &mut sp_std::fmt::Formatter) -> sp_std::fmt::Result {
		let s = self.to_ss58check();
		write!(f, "{} ({}...)", crate::hexdisplay::HexDisplay::from(&self.0), &s[0..8])
	}

	#[cfg(not(feature = "std"))]
	fn fmt(&self, _: &mut sp_std::fmt::Formatter) -> sp_std::fmt::Result {
		Ok(())
	}
}

#[cfg(feature = "serde")]
impl<const LEFT_PLUS_RIGHT_LEN: usize, SubTag: PairedCryptoSubTagBound> Serialize
	for Public<LEFT_PLUS_RIGHT_LEN, SubTag>
where
<<<<<<< HEAD
	Public<LEFT_PLUS_RIGHT_LEN>: CryptoType<Public = Self>,
=======
	Public<LEFT_PLUS_RIGHT_LEN, SubTag>: CryptoType,
>>>>>>> 75074952
{
	fn serialize<S>(&self, serializer: S) -> Result<S::Ok, S::Error>
	where
		S: Serializer,
	{
		serializer.serialize_str(&self.to_ss58check())
	}
}

#[cfg(feature = "serde")]
impl<'de, const LEFT_PLUS_RIGHT_LEN: usize, SubTag: PairedCryptoSubTagBound> Deserialize<'de>
	for Public<LEFT_PLUS_RIGHT_LEN, SubTag>
where
<<<<<<< HEAD
	Public<LEFT_PLUS_RIGHT_LEN>: CryptoType<Public = Self>,
=======
	Public<LEFT_PLUS_RIGHT_LEN, SubTag>: CryptoType,
>>>>>>> 75074952
{
	fn deserialize<D>(deserializer: D) -> Result<Self, D::Error>
	where
		D: Deserializer<'de>,
	{
		Public::from_ss58check(&String::deserialize(deserializer)?)
			.map_err(|e| de::Error::custom(format!("{:?}", e)))
	}
}

<<<<<<< HEAD
impl<const LEFT_PLUS_RIGHT_LEN: usize> PublicT for Public<LEFT_PLUS_RIGHT_LEN> where
	Public<LEFT_PLUS_RIGHT_LEN>: CryptoType<Public = Self>
=======
impl<const LEFT_PLUS_RIGHT_LEN: usize, SubTag: PairedCryptoSubTagBound> PublicT
	for Public<LEFT_PLUS_RIGHT_LEN, SubTag>
where
	Public<LEFT_PLUS_RIGHT_LEN, SubTag>: CryptoType,
>>>>>>> 75074952
{
}

impl<const LEFT_PLUS_RIGHT_LEN: usize, SubTag: PairedCryptoSubTagBound> Derive
	for Public<LEFT_PLUS_RIGHT_LEN, SubTag>
{
}

/// A pair of signatures of different types
<<<<<<< HEAD
#[derive(Clone, Encode, Decode, MaxEncodedLen, TypeInfo, PartialEq, Eq)]
pub struct Signature<const LEFT_PLUS_RIGHT_LEN: usize>([u8; LEFT_PLUS_RIGHT_LEN]);

impl<const LEFT_PLUS_RIGHT_LEN: usize> SignatureT for Signature<LEFT_PLUS_RIGHT_LEN> where
	Signature<LEFT_PLUS_RIGHT_LEN>: CryptoType<Signature = Self>
{
}

impl<const LEFT_PLUS_RIGHT_LEN: usize> Hash for Signature<LEFT_PLUS_RIGHT_LEN> {
	fn hash<H: Hasher>(&self, state: &mut H) {
		self.0.hash(state);
	}
}

impl<const LEFT_PLUS_RIGHT_LEN: usize> ByteArray for Signature<LEFT_PLUS_RIGHT_LEN> {
	const LEN: usize = LEFT_PLUS_RIGHT_LEN;
}

impl<const LEFT_PLUS_RIGHT_LEN: usize> TryFrom<&[u8]> for Signature<LEFT_PLUS_RIGHT_LEN> {
	type Error = ();

	fn try_from(data: &[u8]) -> Result<Self, Self::Error> {
		if data.len() != LEFT_PLUS_RIGHT_LEN {
			return Err(())
		}
		let mut inner = [0u8; LEFT_PLUS_RIGHT_LEN];
		inner.copy_from_slice(data);
		Ok(Signature(inner))
	}
}

impl<const LEFT_PLUS_RIGHT_LEN: usize> AsMut<[u8]> for Signature<LEFT_PLUS_RIGHT_LEN> {
	fn as_mut(&mut self) -> &mut [u8] {
		&mut self.0[..]
	}
}

impl<const LEFT_PLUS_RIGHT_LEN: usize> AsRef<[u8; LEFT_PLUS_RIGHT_LEN]>
	for Signature<LEFT_PLUS_RIGHT_LEN>
{
	fn as_ref(&self) -> &[u8; LEFT_PLUS_RIGHT_LEN] {
		&self.0
	}
}

impl<const LEFT_PLUS_RIGHT_LEN: usize> AsRef<[u8]> for Signature<LEFT_PLUS_RIGHT_LEN> {
	fn as_ref(&self) -> &[u8] {
		&self.0[..]
	}
}
=======
pub type Signature<const LEFT_PLUS_RIGHT_LEN: usize, SubTag> =
	SignatureBytes<LEFT_PLUS_RIGHT_LEN, (PairedCryptoTag, SubTag)>;
>>>>>>> 75074952

#[cfg(feature = "serde")]
impl<const LEFT_PLUS_RIGHT_LEN: usize, SubTag> Serialize
	for Signature<LEFT_PLUS_RIGHT_LEN, SubTag>
{
	fn serialize<S>(&self, serializer: S) -> Result<S::Ok, S::Error>
	where
		S: Serializer,
	{
		serializer.serialize_str(&array_bytes::bytes2hex("", self))
	}
}

#[cfg(feature = "serde")]
impl<'de, const LEFT_PLUS_RIGHT_LEN: usize, SubTag> Deserialize<'de>
	for Signature<LEFT_PLUS_RIGHT_LEN, SubTag>
{
	fn deserialize<D>(deserializer: D) -> Result<Self, D::Error>
	where
		D: Deserializer<'de>,
	{
		let bytes = array_bytes::hex2bytes(&String::deserialize(deserializer)?)
			.map_err(|e| de::Error::custom(format!("{:?}", e)))?;
		Signature::<LEFT_PLUS_RIGHT_LEN, SubTag>::try_from(bytes.as_ref()).map_err(|e| {
			de::Error::custom(format!("Error converting deserialized data into signature: {:?}", e))
		})
	}
}

impl<const LEFT_PLUS_RIGHT_LEN: usize, SubTag> sp_std::fmt::Debug
	for Signature<LEFT_PLUS_RIGHT_LEN, SubTag>
where
	[u8; LEFT_PLUS_RIGHT_LEN]: crate::hexdisplay::AsBytesRef,
{
	#[cfg(feature = "std")]
	fn fmt(&self, f: &mut sp_std::fmt::Formatter) -> sp_std::fmt::Result {
		write!(f, "{}", crate::hexdisplay::HexDisplay::from(&self.0))
	}

	#[cfg(not(feature = "std"))]
	fn fmt(&self, _: &mut sp_std::fmt::Formatter) -> sp_std::fmt::Result {
		Ok(())
	}
}

/// A key pair.
pub struct Pair<
	LeftPair: PairT,
	RightPair: PairT,
	const PUBLIC_KEY_LEN: usize,
	const SIGNATURE_LEN: usize,
	SubTag,
> {
	left: LeftPair,
	right: RightPair,
	_phantom: PhantomData<fn() -> SubTag>,
}

impl<
		LeftPair: PairT + Clone,
		RightPair: PairT + Clone,
		const PUBLIC_KEY_LEN: usize,
		const SIGNATURE_LEN: usize,
		SubTag,
	> Clone for Pair<LeftPair, RightPair, PUBLIC_KEY_LEN, SIGNATURE_LEN, SubTag>
{
	fn clone(&self) -> Self {
		Self { left: self.left.clone(), right: self.right.clone(), _phantom: PhantomData }
	}
}

impl<
		LeftPair: PairT,
		RightPair: PairT,
		const PUBLIC_KEY_LEN: usize,
		const SIGNATURE_LEN: usize,
		SubTag: PairedCryptoSubTagBound,
	> PairT for Pair<LeftPair, RightPair, PUBLIC_KEY_LEN, SIGNATURE_LEN, SubTag>
where
<<<<<<< HEAD
	Pair<LeftPair, RightPair, PUBLIC_KEY_LEN, SIGNATURE_LEN>: CryptoType<Pair = Self>,
	LeftPair::Signature: SignatureT + ByteArray,
	RightPair::Signature: SignatureT + ByteArray,
	Public<PUBLIC_KEY_LEN>: CryptoType,
	Signature<SIGNATURE_LEN>: CryptoType,
=======
	Pair<LeftPair, RightPair, PUBLIC_KEY_LEN, SIGNATURE_LEN, SubTag>: CryptoType,
	LeftPair::Signature: SignatureBound,
	RightPair::Signature: SignatureBound,
	Public<PUBLIC_KEY_LEN, SubTag>: CryptoType,
>>>>>>> 75074952
	LeftPair::Seed: From<Seed> + Into<Seed>,
	RightPair::Seed: From<Seed> + Into<Seed>,
	Self::Public: UncheckedFrom<[u8; PUBLIC_KEY_LEN]>,
	Self::Signature: UncheckedFrom<[u8; SIGNATURE_LEN]> + ByteArray,
{
	type Seed = Seed;
<<<<<<< HEAD
=======
	type Public = Public<PUBLIC_KEY_LEN, SubTag>;
	type Signature = Signature<SIGNATURE_LEN, SubTag>;
>>>>>>> 75074952

	fn from_seed_slice(seed_slice: &[u8]) -> Result<Self, SecretStringError> {
		if seed_slice.len() != SECURE_SEED_LEN {
			return Err(SecretStringError::InvalidSeedLength)
		}
		let left = LeftPair::from_seed_slice(&seed_slice)?;
		let right = RightPair::from_seed_slice(&seed_slice)?;
		Ok(Pair { left, right, _phantom: PhantomData })
	}

	/// Derive a child key from a series of given junctions.
	///
	/// Note: if the `LeftPair` and `RightPair` crypto schemes differ in
	/// seed derivation, `derive` will drop the seed in the return.
	fn derive<Iter: Iterator<Item = DeriveJunction>>(
		&self,
		path: Iter,
		seed: Option<Self::Seed>,
	) -> Result<(Self, Option<Self::Seed>), DeriveError> {
		let left_path: Vec<_> = path.collect();
		let right_path: Vec<_> = left_path.clone();

		let left = self.left.derive(left_path.into_iter(), seed.map(|s| s.into()))?;
		let right = self.right.derive(right_path.into_iter(), seed.map(|s| s.into()))?;

		let seed = match (left.1, right.1) {
			(Some(l), Some(r)) if l.as_ref() == r.as_ref() => Some(l.into()),
			_ => None,
		};

		Ok((Self { left: left.0, right: right.0, _phantom: PhantomData }, seed))
	}

	fn public(&self) -> Self::Public {
		let mut raw = [0u8; PUBLIC_KEY_LEN];
		let left_pub = self.left.public();
		let right_pub = self.right.public();
		raw[..LeftPair::Public::LEN].copy_from_slice(left_pub.as_ref());
		raw[LeftPair::Public::LEN..].copy_from_slice(right_pub.as_ref());
		Self::Public::unchecked_from(raw)
	}

	#[cfg(feature = "full_crypto")]
	fn sign(&self, message: &[u8]) -> Self::Signature {
		let mut raw: [u8; SIGNATURE_LEN] = [0u8; SIGNATURE_LEN];
		raw[..LeftPair::Signature::LEN].copy_from_slice(self.left.sign(message).as_ref());
		raw[LeftPair::Signature::LEN..].copy_from_slice(self.right.sign(message).as_ref());
		<Self as CryptoType>::Signature::unchecked_from(raw)
	}

<<<<<<< HEAD
	fn verify<M: AsRef<[u8]>>(sig: &Self::Signature, message: M, public: &Self::Public) -> bool {
		let Ok(left_pub) = public.as_slice()[..LeftPair::Public::LEN].try_into() else {
			return false
		};
		let Ok(left_sig) = sig.as_slice()[0..LeftPair::Signature::LEN].try_into() else {
			return false
		};
=======
	fn verify<Msg: AsRef<[u8]>>(
		sig: &Self::Signature,
		message: Msg,
		public: &Self::Public,
	) -> bool {
		let Ok(left_pub) = public.0[..LeftPair::Public::LEN].try_into() else { return false };
		let Ok(left_sig) = sig.0[0..LeftPair::Signature::LEN].try_into() else { return false };
>>>>>>> 75074952
		if !LeftPair::verify(&left_sig, message.as_ref(), &left_pub) {
			return false
		}

<<<<<<< HEAD
		let Ok(right_pub) = public.as_slice()[LeftPair::Public::LEN..PUBLIC_KEY_LEN].try_into()
		else {
			return false
		};
		let Ok(right_sig) = sig.as_slice()[LeftPair::Signature::LEN..].try_into() else {
			return false
		};
=======
		let Ok(right_pub) = public.0[LeftPair::Public::LEN..].try_into() else { return false };
		let Ok(right_sig) = sig.0[LeftPair::Signature::LEN..].try_into() else { return false };
>>>>>>> 75074952
		RightPair::verify(&right_sig, message.as_ref(), &right_pub)
	}

	/// Get the seed/secret key for each key and then concatenate them.
	fn to_raw_vec(&self) -> Vec<u8> {
		let mut raw = self.left.to_raw_vec();
		raw.extend(self.right.to_raw_vec());
		raw
	}
}

// Test set exercising the (ECDSA,BLS12-377) implementation
#[cfg(all(test, feature = "bls-experimental"))]
mod test {
	use super::*;
	use crate::{crypto::DEV_PHRASE, KeccakHasher};
<<<<<<< HEAD
	use ecdsa_bls377::{Pair, Public, Signature};
=======
	use codec::{Decode, Encode};
	use ecdsa_bls377::{Pair, Signature};
>>>>>>> 75074952

	use crate::{bls377, ecdsa};

	#[test]
	fn test_length_of_paired_ecdsa_and_bls377_public_key_and_signature_is_correct() {
		assert_eq!(Public::LEN, ecdsa::Public::LEN + bls377::Public::LEN);
		assert_eq!(
			Signature::LEN,
			<ecdsa::Pair as CryptoType>::Signature::LEN +
				<bls377::Pair as CryptoType>::Signature::LEN
		);
	}

	#[test]
	fn default_phrase_should_be_used() {
		assert_eq!(
			Pair::from_string("//Alice///password", None).unwrap().public(),
			Pair::from_string(&format!("{}//Alice", DEV_PHRASE), Some("password"))
				.unwrap()
				.public(),
		);
	}

	#[test]
	fn generate_with_phrase_should_be_recoverable_with_from_string() {
		let (pair, phrase, seed) = Pair::generate_with_phrase(None);
		let repair_seed = Pair::from_seed_slice(seed.as_ref()).expect("seed slice is valid");
		assert_eq!(pair.public(), repair_seed.public());
		assert_eq!(pair.to_raw_vec(), repair_seed.to_raw_vec());

		let (repair_phrase, reseed) =
			Pair::from_phrase(phrase.as_ref(), None).expect("seed slice is valid");
		assert_eq!(seed, reseed);
		assert_eq!(pair.public(), repair_phrase.public());
		assert_eq!(pair.to_raw_vec(), repair_seed.to_raw_vec());
		let repair_string = Pair::from_string(phrase.as_str(), None).expect("seed slice is valid");
		assert_eq!(pair.public(), repair_string.public());
		assert_eq!(pair.to_raw_vec(), repair_seed.to_raw_vec());
	}

	#[test]
	fn seed_and_derive_should_work() {
		let seed_for_right_and_left: [u8; SECURE_SEED_LEN] = array_bytes::hex2array_unchecked(
			"9d61b19deffd5a60ba844af492ec2cc44449c5697b326919703bac031cae7f60",
		);
		let pair = Pair::from_seed(&seed_for_right_and_left);
		// we are using hash-to-field so this is not going to work
		// assert_eq!(pair.seed(), seed);
		let path = vec![DeriveJunction::Hard([0u8; 32])];
		let derived = pair.derive(path.into_iter(), None).ok().unwrap().0;
		assert_eq!(
			derived.to_raw_vec(),
			[
				array_bytes::hex2array_unchecked::<&str, SECURE_SEED_LEN>(
					"b8eefc4937200a8382d00050e050ced2d4ab72cc2ef1b061477afb51564fdd61"
				),
				array_bytes::hex2array_unchecked::<&str, SECURE_SEED_LEN>(
					"3a0626d095148813cd1642d38254f1cfff7eb8cc1a2fc83b2a135377c3554c12"
				)
			]
			.concat()
		);
	}

	#[test]
	fn test_vector_should_work() {
		let seed_left_and_right: [u8; SECURE_SEED_LEN] = array_bytes::hex2array_unchecked(
			"9d61b19deffd5a60ba844af492ec2cc44449c5697b326919703bac031cae7f60",
		);
		let pair = Pair::from_seed(&([seed_left_and_right].concat()[..].try_into().unwrap()));
		let public = pair.public();
		assert_eq!(
					public,
					Public::unchecked_from(
						array_bytes::hex2array_unchecked("028db55b05db86c0b1786ca49f095d76344c9e6056b2f02701a7e7f3c20aabfd917a84ca8ce4c37c93c95ecee6a3c0c9a7b9c225093cf2f12dc4f69cbfb847ef9424a18f5755d5a742247d386ff2aabb806bcf160eff31293ea9616976628f77266c8a8cc1d8753be04197bd6cdd8c5c87a148f782c4c1568d599b48833fd539001e580cff64bbc71850605433fcd051f3afc3b74819786f815ffb5272030a8d03e5df61e6183f8fd8ea85f26defa83400"),
		    		),
		    	);
		let message = b"";
		let signature =
		array_bytes::hex2array_unchecked("3dde91174bd9359027be59a428b8146513df80a2a3c7eda2194f64de04a69ab97b753169e94db6ffd50921a2668a48b94ca11e3d32c1ff19cfe88890aa7e8f3c00d1e3013161991e142d8751017d4996209c2ff8a9ee160f373733eda3b4b785ba6edce9f45f87104bbe07aa6aa6eb2780aa705efb2c13d3b317d6409d159d23bdc7cdd5c2a832d1551cf49d811d49c901495e527dbd532e3a462335ce2686009104aba7bc11c5b22be78f3198d2727a0b"
		);
		let signature = Signature::unchecked_from(signature);
		assert!(pair.sign(&message[..]) == signature);
		assert!(Pair::verify(&signature, &message[..], &public));
	}

	#[test]
	fn test_vector_by_string_should_work() {
		let pair = Pair::from_string(
			"0x9d61b19deffd5a60ba844af492ec2cc44449c5697b326919703bac031cae7f60",
			None,
		)
		.unwrap();
		let public = pair.public();
		assert_eq!(
				public,
				Public::unchecked_from(
					array_bytes::hex2array_unchecked("028db55b05db86c0b1786ca49f095d76344c9e6056b2f02701a7e7f3c20aabfd917a84ca8ce4c37c93c95ecee6a3c0c9a7b9c225093cf2f12dc4f69cbfb847ef9424a18f5755d5a742247d386ff2aabb806bcf160eff31293ea9616976628f77266c8a8cc1d8753be04197bd6cdd8c5c87a148f782c4c1568d599b48833fd539001e580cff64bbc71850605433fcd051f3afc3b74819786f815ffb5272030a8d03e5df61e6183f8fd8ea85f26defa83400"
	 ),
	    		),
	    	);
		let message = b"";
		let signature =
	array_bytes::hex2array_unchecked("3dde91174bd9359027be59a428b8146513df80a2a3c7eda2194f64de04a69ab97b753169e94db6ffd50921a2668a48b94ca11e3d32c1ff19cfe88890aa7e8f3c00d1e3013161991e142d8751017d4996209c2ff8a9ee160f373733eda3b4b785ba6edce9f45f87104bbe07aa6aa6eb2780aa705efb2c13d3b317d6409d159d23bdc7cdd5c2a832d1551cf49d811d49c901495e527dbd532e3a462335ce2686009104aba7bc11c5b22be78f3198d2727a0b"
	);
		let signature = Signature::unchecked_from(signature);
		assert!(pair.sign(&message[..]) == signature);
		assert!(Pair::verify(&signature, &message[..], &public));
	}

	#[test]
	fn generated_pair_should_work() {
		let (pair, _) = Pair::generate();
		let public = pair.public();
		let message = b"Something important";
		let signature = pair.sign(&message[..]);
		assert!(Pair::verify(&signature, &message[..], &public));
		assert!(!Pair::verify(&signature, b"Something else", &public));
	}

	#[test]
	fn seeded_pair_should_work() {
		let pair =
			Pair::from_seed(&(b"12345678901234567890123456789012".as_slice().try_into().unwrap()));
		let public = pair.public();
		assert_eq!(
	    		public,
				Public::unchecked_from(
					array_bytes::hex2array_unchecked("035676109c54b9a16d271abeb4954316a40a32bcce023ac14c8e26e958aa68fba9754d2f2bbfa67df54d7e0e951979a18a1e0f45948857752cc2bac6bbb0b1d05e8e48bcc453920bf0c4bbd5993212480112a1fb433f04d74af0a8b700d93dc957ab3207f8d071e948f5aca1a7632c00bdf6d06be05b43e2e6216dccc8a5d55a0071cb2313cfd60b7e9114619cd17c06843b352f0b607a99122f6651df8f02e1ad3697bd208e62af047ddd7b942ba80080")
	 ),
	    	);
		let message =
	    	array_bytes::hex2bytes_unchecked("2f8c6129d816cf51c374bc7f08c3e63ed156cf78aefb4a6550d97b87997977ee00000000000000000200d75a980182b10ab7d54bfed3c964073a0ee172f3daa62325af021a68f707511a4500000000000000"
	    );
		let signature = pair.sign(&message[..]);
		println!("Correct signature: {:?}", signature);
		assert!(Pair::verify(&signature, &message[..], &public));
		assert!(!Pair::verify(&signature, "Other message", &public));
	}

	#[test]
	fn generate_with_phrase_recovery_possible() {
		let (pair1, phrase, _) = Pair::generate_with_phrase(None);
		let (pair2, _) = Pair::from_phrase(&phrase, None).unwrap();

		assert_eq!(pair1.public(), pair2.public());
	}

	#[test]
	fn generate_with_password_phrase_recovery_possible() {
		let (pair1, phrase, _) = Pair::generate_with_phrase(Some("password"));
		let (pair2, _) = Pair::from_phrase(&phrase, Some("password")).unwrap();

		assert_eq!(pair1.public(), pair2.public());
	}

	#[test]
	fn password_does_something() {
		let (pair1, phrase, _) = Pair::generate_with_phrase(Some("password"));
		let (pair2, _) = Pair::from_phrase(&phrase, None).unwrap();

		assert_ne!(pair1.public(), pair2.public());
		assert_ne!(pair1.to_raw_vec(), pair2.to_raw_vec());
	}

	#[test]
	fn ss58check_roundtrip_works() {
		let pair =
			Pair::from_seed(&(b"12345678901234567890123456789012".as_slice().try_into().unwrap()));
		let public = pair.public();
		let s = public.to_ss58check();
		println!("Correct: {}", s);
		let cmp = Public::from_ss58check(&s).unwrap();
		assert_eq!(cmp, public);
	}

	#[test]
	fn sign_and_verify_with_hasher_works() {
		let pair =
			Pair::from_seed(&(b"12345678901234567890123456789012".as_slice().try_into().unwrap()));
		let message = b"Something important";
		let signature = pair.sign_with_hasher::<KeccakHasher>(&message[..]);

		assert!(Pair::verify_with_hasher::<KeccakHasher>(&signature, &message[..], &pair.public()));
	}

	#[test]
	fn signature_serialization_works() {
		let pair =
			Pair::from_seed(&(b"12345678901234567890123456789012".as_slice().try_into().unwrap()));
		let message = b"Something important";
		let signature = pair.sign(&message[..]);

		let serialized_signature = serde_json::to_string(&signature).unwrap();
		println!("{:?} -- {:}", signature.0, serialized_signature);
		// Signature is 177 bytes, hexify * 2 + 2 quote charsy
		assert_eq!(serialized_signature.len(), 356);
		let signature = serde_json::from_str(&serialized_signature).unwrap();
		assert!(Pair::verify(&signature, &message[..], &pair.public()));
	}

	#[test]
	fn signature_serialization_doesnt_panic() {
		fn deserialize_signature(text: &str) -> Result<Signature, serde_json::error::Error> {
			serde_json::from_str(text)
		}
		assert!(deserialize_signature("Not valid json.").is_err());
		assert!(deserialize_signature("\"Not an actual signature.\"").is_err());
		// Poorly-sized
		assert!(deserialize_signature("\"abc123\"").is_err());
	}

	#[test]
	fn encode_and_decode_public_key_works() {
		let pair =
			Pair::from_seed(&(b"12345678901234567890123456789012".as_slice().try_into().unwrap()));
		let public = pair.public();
		let encoded_public = public.encode();
		let decoded_public = Public::decode(&mut encoded_public.as_slice()).unwrap();
		assert_eq!(public, decoded_public)
	}

	#[test]
	fn encode_and_decode_signature_works() {
		let pair =
			Pair::from_seed(&(b"12345678901234567890123456789012".as_slice().try_into().unwrap()));
		let message = b"Something important";
		let signature = pair.sign(&message[..]);
		let encoded_signature = signature.encode();
		let decoded_signature = Signature::decode(&mut encoded_signature.as_slice()).unwrap();
		assert_eq!(signature, decoded_signature)
	}
}<|MERGE_RESOLUTION|>--- conflicted
+++ resolved
@@ -23,21 +23,11 @@
 use crate::crypto::Ss58Codec;
 use crate::crypto::{
 	ByteArray, CryptoType, Derive, DeriveError, DeriveJunction, Pair as PairT, Public as PublicT,
-<<<<<<< HEAD
-	SecretStringError, Signature as SignatureT, UncheckedFrom,
-=======
-	PublicBytes, SecretStringError, SignatureBytes, UncheckedFrom,
->>>>>>> 75074952
+	PublicBytes, SecretStringError, Signature as SignatureT, SignatureBytes, UncheckedFrom,
 };
 
 use sp_std::vec::Vec;
 
-<<<<<<< HEAD
-use codec::{Decode, Encode, MaxEncodedLen};
-use core::hash::{Hash, Hasher};
-use scale_info::TypeInfo;
-=======
->>>>>>> 75074952
 #[cfg(feature = "serde")]
 use serde::{de, Deserialize, Deserializer, Serialize, Serializer};
 #[cfg(all(not(feature = "std"), feature = "serde"))]
@@ -145,103 +135,40 @@
 /// will need it later (such as for HDKD).
 type Seed = [u8; SECURE_SEED_LEN];
 
-<<<<<<< HEAD
-/// A public key.
-#[derive(Clone, Encode, Decode, MaxEncodedLen, TypeInfo, PartialEq, Eq, PartialOrd, Ord)]
-pub struct Public<const LEFT_PLUS_RIGHT_LEN: usize>([u8; LEFT_PLUS_RIGHT_LEN]);
-
-impl<const LEFT_PLUS_RIGHT_LEN: usize> Hash for Public<LEFT_PLUS_RIGHT_LEN> {
-	fn hash<H: Hasher>(&self, state: &mut H) {
-		self.0.hash(state);
-	}
-}
-
-impl<const LEFT_PLUS_RIGHT_LEN: usize> ByteArray for Public<LEFT_PLUS_RIGHT_LEN> {
-	const LEN: usize = LEFT_PLUS_RIGHT_LEN;
-}
-
-impl<const LEFT_PLUS_RIGHT_LEN: usize> TryFrom<&[u8]> for Public<LEFT_PLUS_RIGHT_LEN> {
-	type Error = ();
-
-	fn try_from(data: &[u8]) -> Result<Self, Self::Error> {
-		if data.len() != LEFT_PLUS_RIGHT_LEN {
-			return Err(())
-		}
-		let mut inner = [0u8; LEFT_PLUS_RIGHT_LEN];
-		inner.copy_from_slice(data);
-		Ok(Public(inner))
-	}
-}
-
-impl<const LEFT_PLUS_RIGHT_LEN: usize> AsRef<[u8; LEFT_PLUS_RIGHT_LEN]>
-	for Public<LEFT_PLUS_RIGHT_LEN>
-{
-	fn as_ref(&self) -> &[u8; LEFT_PLUS_RIGHT_LEN] {
-		&self.0
-	}
-}
-
-impl<const LEFT_PLUS_RIGHT_LEN: usize> AsRef<[u8]> for Public<LEFT_PLUS_RIGHT_LEN> {
-	fn as_ref(&self) -> &[u8] {
-		&self.0[..]
-	}
-}
-
-impl<const LEFT_PLUS_RIGHT_LEN: usize> AsMut<[u8]> for Public<LEFT_PLUS_RIGHT_LEN> {
-	fn as_mut(&mut self) -> &mut [u8] {
-		&mut self.0[..]
-	}
-}
-
-impl<const LEFT_PLUS_RIGHT_LEN: usize> PassByInner for Public<LEFT_PLUS_RIGHT_LEN> {
-	type Inner = [u8; LEFT_PLUS_RIGHT_LEN];
-
-	fn into_inner(self) -> Self::Inner {
-		self.0
-	}
-
-	fn inner(&self) -> &Self::Inner {
-		&self.0
-	}
-=======
 #[doc(hidden)]
 pub trait PairedCryptoSubTagBound {}
 #[doc(hidden)]
 pub struct PairedCryptoTag;
->>>>>>> 75074952
 
 /// A public key.
 pub type Public<const LEFT_PLUS_RIGHT_LEN: usize, SubTag> =
 	PublicBytes<LEFT_PLUS_RIGHT_LEN, (PairedCryptoTag, SubTag)>;
 
-impl<
-		LeftPair: PairT,
-		RightPair: PairT,
-		const LEFT_PLUS_RIGHT_PUBLIC_LEN: usize,
-		const SIGNATURE_LEN: usize,
-		SubTag: PairedCryptoSubTagBound,
-	> From<Pair<LeftPair, RightPair, LEFT_PLUS_RIGHT_PUBLIC_LEN, SIGNATURE_LEN, SubTag>>
-	for Public<LEFT_PLUS_RIGHT_PUBLIC_LEN, SubTag>
-where
-	Pair<LeftPair, RightPair, LEFT_PLUS_RIGHT_PUBLIC_LEN, SIGNATURE_LEN, SubTag>:
-		PairT<Public = Public<LEFT_PLUS_RIGHT_PUBLIC_LEN, SubTag>>,
-{
-	fn from(
-		x: Pair<LeftPair, RightPair, LEFT_PLUS_RIGHT_PUBLIC_LEN, SIGNATURE_LEN, SubTag>,
-	) -> Self {
-		x.public()
-	}
-}
+// TODO: @davxy what about a blanket implementation?
+// impl<
+// 		LeftPair: PairT,
+// 		RightPair: PairT,
+// 		const LEFT_PLUS_RIGHT_PUBLIC_LEN: usize,
+// 		const SIGNATURE_LEN: usize,
+// 		SubTag: PairedCryptoSubTagBound,
+// 	> From<Pair<LeftPair, RightPair, LEFT_PLUS_RIGHT_PUBLIC_LEN, SIGNATURE_LEN, SubTag>>
+// 	for Public<LEFT_PLUS_RIGHT_PUBLIC_LEN, SubTag>
+// where
+// 	Pair<LeftPair, RightPair, LEFT_PLUS_RIGHT_PUBLIC_LEN, SIGNATURE_LEN, SubTag>:
+// 		PairT<Public = Public<LEFT_PLUS_RIGHT_PUBLIC_LEN, SubTag>>,
+// {
+// 	fn from(
+// 		x: Pair<LeftPair, RightPair, LEFT_PLUS_RIGHT_PUBLIC_LEN, SIGNATURE_LEN, SubTag>,
+// 	) -> Self {
+// 		x.public()
+// 	}
+// }
 
 #[cfg(feature = "std")]
 impl<const LEFT_PLUS_RIGHT_LEN: usize, SubTag: PairedCryptoSubTagBound> std::fmt::Display
 	for Public<LEFT_PLUS_RIGHT_LEN, SubTag>
 where
-<<<<<<< HEAD
 	Self: CryptoType<Public = Self>,
-=======
-	Public<LEFT_PLUS_RIGHT_LEN, SubTag>: CryptoType,
->>>>>>> 75074952
 {
 	fn fmt(&self, f: &mut std::fmt::Formatter) -> std::fmt::Result {
 		write!(f, "{}", self.to_ss58check())
@@ -251,11 +178,7 @@
 impl<const LEFT_PLUS_RIGHT_LEN: usize, SubTag: PairedCryptoSubTagBound> sp_std::fmt::Debug
 	for Public<LEFT_PLUS_RIGHT_LEN, SubTag>
 where
-<<<<<<< HEAD
 	Self: CryptoType<Public = Self>,
-=======
-	Public<LEFT_PLUS_RIGHT_LEN, SubTag>: CryptoType,
->>>>>>> 75074952
 	[u8; LEFT_PLUS_RIGHT_LEN]: crate::hexdisplay::AsBytesRef,
 {
 	#[cfg(feature = "std")]
@@ -274,11 +197,7 @@
 impl<const LEFT_PLUS_RIGHT_LEN: usize, SubTag: PairedCryptoSubTagBound> Serialize
 	for Public<LEFT_PLUS_RIGHT_LEN, SubTag>
 where
-<<<<<<< HEAD
-	Public<LEFT_PLUS_RIGHT_LEN>: CryptoType<Public = Self>,
-=======
-	Public<LEFT_PLUS_RIGHT_LEN, SubTag>: CryptoType,
->>>>>>> 75074952
+	Self: CryptoType<Public = Self>,
 {
 	fn serialize<S>(&self, serializer: S) -> Result<S::Ok, S::Error>
 	where
@@ -292,11 +211,7 @@
 impl<'de, const LEFT_PLUS_RIGHT_LEN: usize, SubTag: PairedCryptoSubTagBound> Deserialize<'de>
 	for Public<LEFT_PLUS_RIGHT_LEN, SubTag>
 where
-<<<<<<< HEAD
-	Public<LEFT_PLUS_RIGHT_LEN>: CryptoType<Public = Self>,
-=======
-	Public<LEFT_PLUS_RIGHT_LEN, SubTag>: CryptoType,
->>>>>>> 75074952
+	Self: CryptoType<Public = Self>,
 {
 	fn deserialize<D>(deserializer: D) -> Result<Self, D::Error>
 	where
@@ -307,15 +222,10 @@
 	}
 }
 
-<<<<<<< HEAD
-impl<const LEFT_PLUS_RIGHT_LEN: usize> PublicT for Public<LEFT_PLUS_RIGHT_LEN> where
-	Public<LEFT_PLUS_RIGHT_LEN>: CryptoType<Public = Self>
-=======
 impl<const LEFT_PLUS_RIGHT_LEN: usize, SubTag: PairedCryptoSubTagBound> PublicT
 	for Public<LEFT_PLUS_RIGHT_LEN, SubTag>
 where
-	Public<LEFT_PLUS_RIGHT_LEN, SubTag>: CryptoType,
->>>>>>> 75074952
+	Self: CryptoType<Public = Self>,
 {
 }
 
@@ -325,61 +235,13 @@
 }
 
 /// A pair of signatures of different types
-<<<<<<< HEAD
-#[derive(Clone, Encode, Decode, MaxEncodedLen, TypeInfo, PartialEq, Eq)]
-pub struct Signature<const LEFT_PLUS_RIGHT_LEN: usize>([u8; LEFT_PLUS_RIGHT_LEN]);
-
-impl<const LEFT_PLUS_RIGHT_LEN: usize> SignatureT for Signature<LEFT_PLUS_RIGHT_LEN> where
-	Signature<LEFT_PLUS_RIGHT_LEN>: CryptoType<Signature = Self>
-{
-}
-
-impl<const LEFT_PLUS_RIGHT_LEN: usize> Hash for Signature<LEFT_PLUS_RIGHT_LEN> {
-	fn hash<H: Hasher>(&self, state: &mut H) {
-		self.0.hash(state);
-	}
-}
-
-impl<const LEFT_PLUS_RIGHT_LEN: usize> ByteArray for Signature<LEFT_PLUS_RIGHT_LEN> {
-	const LEN: usize = LEFT_PLUS_RIGHT_LEN;
-}
-
-impl<const LEFT_PLUS_RIGHT_LEN: usize> TryFrom<&[u8]> for Signature<LEFT_PLUS_RIGHT_LEN> {
-	type Error = ();
-
-	fn try_from(data: &[u8]) -> Result<Self, Self::Error> {
-		if data.len() != LEFT_PLUS_RIGHT_LEN {
-			return Err(())
-		}
-		let mut inner = [0u8; LEFT_PLUS_RIGHT_LEN];
-		inner.copy_from_slice(data);
-		Ok(Signature(inner))
-	}
-}
-
-impl<const LEFT_PLUS_RIGHT_LEN: usize> AsMut<[u8]> for Signature<LEFT_PLUS_RIGHT_LEN> {
-	fn as_mut(&mut self) -> &mut [u8] {
-		&mut self.0[..]
-	}
-}
-
-impl<const LEFT_PLUS_RIGHT_LEN: usize> AsRef<[u8; LEFT_PLUS_RIGHT_LEN]>
-	for Signature<LEFT_PLUS_RIGHT_LEN>
-{
-	fn as_ref(&self) -> &[u8; LEFT_PLUS_RIGHT_LEN] {
-		&self.0
-	}
-}
-
-impl<const LEFT_PLUS_RIGHT_LEN: usize> AsRef<[u8]> for Signature<LEFT_PLUS_RIGHT_LEN> {
-	fn as_ref(&self) -> &[u8] {
-		&self.0[..]
-	}
-}
-=======
 pub type Signature<const LEFT_PLUS_RIGHT_LEN: usize, SubTag> =
 	SignatureBytes<LEFT_PLUS_RIGHT_LEN, (PairedCryptoTag, SubTag)>;
->>>>>>> 75074952
+
+impl<const LEFT_PLUS_RIGHT_LEN: usize, SubTag> SignatureT for Signature<LEFT_PLUS_RIGHT_LEN, SubTag> where
+	Self: CryptoType<Signature = Self>
+{
+}
 
 #[cfg(feature = "serde")]
 impl<const LEFT_PLUS_RIGHT_LEN: usize, SubTag> Serialize
@@ -459,29 +321,15 @@
 		SubTag: PairedCryptoSubTagBound,
 	> PairT for Pair<LeftPair, RightPair, PUBLIC_KEY_LEN, SIGNATURE_LEN, SubTag>
 where
-<<<<<<< HEAD
-	Pair<LeftPair, RightPair, PUBLIC_KEY_LEN, SIGNATURE_LEN>: CryptoType<Pair = Self>,
-	LeftPair::Signature: SignatureT + ByteArray,
-	RightPair::Signature: SignatureT + ByteArray,
-	Public<PUBLIC_KEY_LEN>: CryptoType,
-	Signature<SIGNATURE_LEN>: CryptoType,
-=======
-	Pair<LeftPair, RightPair, PUBLIC_KEY_LEN, SIGNATURE_LEN, SubTag>: CryptoType,
-	LeftPair::Signature: SignatureBound,
-	RightPair::Signature: SignatureBound,
-	Public<PUBLIC_KEY_LEN, SubTag>: CryptoType,
->>>>>>> 75074952
+	Pair<LeftPair, RightPair, PUBLIC_KEY_LEN, SIGNATURE_LEN, SubTag>: CryptoType<Pair = Self>,
+	LeftPair::Signature: SignatureT,
+	RightPair::Signature: SignatureT,
 	LeftPair::Seed: From<Seed> + Into<Seed>,
 	RightPair::Seed: From<Seed> + Into<Seed>,
 	Self::Public: UncheckedFrom<[u8; PUBLIC_KEY_LEN]>,
-	Self::Signature: UncheckedFrom<[u8; SIGNATURE_LEN]> + ByteArray,
+	Self::Signature: UncheckedFrom<[u8; SIGNATURE_LEN]>,
 {
 	type Seed = Seed;
-<<<<<<< HEAD
-=======
-	type Public = Public<PUBLIC_KEY_LEN, SubTag>;
-	type Signature = Signature<SIGNATURE_LEN, SubTag>;
->>>>>>> 75074952
 
 	fn from_seed_slice(seed_slice: &[u8]) -> Result<Self, SecretStringError> {
 		if seed_slice.len() != SECURE_SEED_LEN {
@@ -532,39 +380,23 @@
 		<Self as CryptoType>::Signature::unchecked_from(raw)
 	}
 
-<<<<<<< HEAD
 	fn verify<M: AsRef<[u8]>>(sig: &Self::Signature, message: M, public: &Self::Public) -> bool {
-		let Ok(left_pub) = public.as_slice()[..LeftPair::Public::LEN].try_into() else {
+		let Ok(left_pub) = public.as_ref()[..LeftPair::Public::LEN].try_into() else {
 			return false
 		};
-		let Ok(left_sig) = sig.as_slice()[0..LeftPair::Signature::LEN].try_into() else {
+		let Ok(left_sig) = sig.as_ref()[0..LeftPair::Signature::LEN].try_into() else {
 			return false
 		};
-=======
-	fn verify<Msg: AsRef<[u8]>>(
-		sig: &Self::Signature,
-		message: Msg,
-		public: &Self::Public,
-	) -> bool {
-		let Ok(left_pub) = public.0[..LeftPair::Public::LEN].try_into() else { return false };
-		let Ok(left_sig) = sig.0[0..LeftPair::Signature::LEN].try_into() else { return false };
->>>>>>> 75074952
 		if !LeftPair::verify(&left_sig, message.as_ref(), &left_pub) {
 			return false
 		}
 
-<<<<<<< HEAD
-		let Ok(right_pub) = public.as_slice()[LeftPair::Public::LEN..PUBLIC_KEY_LEN].try_into()
-		else {
+		let Ok(right_pub) = public.as_ref()[LeftPair::Public::LEN..].try_into() else {
 			return false
 		};
-		let Ok(right_sig) = sig.as_slice()[LeftPair::Signature::LEN..].try_into() else {
+		let Ok(right_sig) = sig.as_ref()[LeftPair::Signature::LEN..].try_into() else {
 			return false
 		};
-=======
-		let Ok(right_pub) = public.0[LeftPair::Public::LEN..].try_into() else { return false };
-		let Ok(right_sig) = sig.0[LeftPair::Signature::LEN..].try_into() else { return false };
->>>>>>> 75074952
 		RightPair::verify(&right_sig, message.as_ref(), &right_pub)
 	}
 
@@ -578,17 +410,11 @@
 
 // Test set exercising the (ECDSA,BLS12-377) implementation
 #[cfg(all(test, feature = "bls-experimental"))]
-mod test {
+mod ecdsa_bls377_tests {
 	use super::*;
-	use crate::{crypto::DEV_PHRASE, KeccakHasher};
-<<<<<<< HEAD
+	use crate::{bls377, crypto::DEV_PHRASE, ecdsa, KeccakHasher};
+	use codec::{Decode, Encode};
 	use ecdsa_bls377::{Pair, Public, Signature};
-=======
-	use codec::{Decode, Encode};
-	use ecdsa_bls377::{Pair, Signature};
->>>>>>> 75074952
-
-	use crate::{bls377, ecdsa};
 
 	#[test]
 	fn test_length_of_paired_ecdsa_and_bls377_public_key_and_signature_is_correct() {
