// This file is part of Substrate.

// Copyright (C) Parity Technologies (UK) Ltd.
// SPDX-License-Identifier: Apache-2.0

// Licensed under the Apache License, Version 2.0 (the "License");
// you may not use this file except in compliance with the License.
// You may obtain a copy of the License at
//
// 	http://www.apache.org/licenses/LICENSE-2.0
//
// Unless required by applicable law or agreed to in writing, software
// distributed under the License is distributed on an "AS IS" BASIS,
// WITHOUT WARRANTIES OR CONDITIONS OF ANY KIND, either express or implied.
// See the License for the specific language governing permissions and
// limitations under the License.

//! Little util for parsing an address URI. Replaces regular expressions.

<<<<<<< HEAD
#[cfg(all(not(feature = "std"), any(feature = "serde", feature = "full_crypto")))]
use alloc::{
	string::{String, ToString},
=======
#[cfg(not(feature = "std"))]
use sp_std::{
	alloc::string::{String, ToString},
>>>>>>> 02e1a7f4
	vec::Vec,
};

/// A container for results of parsing the address uri string.
///
/// Intended to be equivalent of:
/// `Regex::new(r"^(?P<phrase>[a-zA-Z0-9 ]+)?(?P<path>(//?[^/]+)*)(///(?P<password>.*))?$")`
/// which also handles soft and hard derivation paths:
/// `Regex::new(r"/(/?[^/]+)")`
///
/// Example:
/// ```
/// 	use sp_core::crypto::AddressUri;
/// 	let manual_result = AddressUri::parse("hello world/s//h///pass");
/// 	assert_eq!(
/// 		manual_result.unwrap(),
/// 		AddressUri { phrase: Some("hello world"), paths: vec!["s", "/h"], pass: Some("pass") }
/// 	);
/// ```
#[derive(Debug, PartialEq)]
pub struct AddressUri<'a> {
	/// Phrase, hexadecimal string, or ss58-compatible string.
	pub phrase: Option<&'a str>,
	/// Key derivation paths, ordered as in input string,
	pub paths: Vec<&'a str>,
	/// Password.
	pub pass: Option<&'a str>,
}

/// Errors that are possible during parsing the address URI.
#[allow(missing_docs)]
#[cfg_attr(feature = "std", derive(thiserror::Error))]
#[derive(Debug, PartialEq, Eq, Clone)]
pub enum Error {
	#[cfg_attr(feature = "std", error("Invalid character in phrase:\n{0}"))]
	InvalidCharacterInPhrase(InvalidCharacterInfo),
	#[cfg_attr(feature = "std", error("Invalid character in password:\n{0}"))]
	InvalidCharacterInPass(InvalidCharacterInfo),
	#[cfg_attr(feature = "std", error("Missing character in hard path:\n{0}"))]
	MissingCharacterInHardPath(InvalidCharacterInfo),
	#[cfg_attr(feature = "std", error("Missing character in soft path:\n{0}"))]
	MissingCharacterInSoftPath(InvalidCharacterInfo),
}

impl Error {
	/// Creates an instance of `Error::InvalidCharacterInPhrase` using given parameters.
	pub fn in_phrase(input: &str, pos: usize) -> Self {
		Self::InvalidCharacterInPhrase(InvalidCharacterInfo::new(input, pos))
	}
	/// Creates an instance of `Error::InvalidCharacterInPass` using given parameters.
	pub fn in_pass(input: &str, pos: usize) -> Self {
		Self::InvalidCharacterInPass(InvalidCharacterInfo::new(input, pos))
	}
	/// Creates an instance of `Error::MissingCharacterInHardPath` using given parameters.
	pub fn in_hard_path(input: &str, pos: usize) -> Self {
		Self::MissingCharacterInHardPath(InvalidCharacterInfo::new(input, pos))
	}
	/// Creates an instance of `Error::MissingCharacterInSoftPath` using given parameters.
	pub fn in_soft_path(input: &str, pos: usize) -> Self {
		Self::MissingCharacterInSoftPath(InvalidCharacterInfo::new(input, pos))
	}
}

/// Complementary error information.
///
/// Strucutre contains complementary information about parsing address URI string.
/// String contains a copy of an original URI string, 0-based integer indicates position of invalid
/// character.
#[derive(Debug, PartialEq, Eq, Clone)]
pub struct InvalidCharacterInfo(String, usize);

impl InvalidCharacterInfo {
	fn new(info: &str, pos: usize) -> Self {
		Self(info.to_string(), pos)
	}
}

impl alloc::fmt::Display for InvalidCharacterInfo {
	fn fmt(&self, f: &mut alloc::fmt::Formatter) -> alloc::fmt::Result {
		let (s, pos) = escape_string(&self.0, self.1);
		write!(f, "{s}\n{i}^", i = core::iter::repeat(" ").take(pos).collect::<String>())
	}
}

/// Escapes the control characters in given string, and recomputes the position if some characters
/// were actually escaped.
fn escape_string(input: &str, pos: usize) -> (String, usize) {
	let mut out = String::with_capacity(2 * input.len());
	let mut out_pos = 0;
	input
		.chars()
		.enumerate()
		.map(|(i, c)| {
			let esc = |c| (i, Some('\\'), c, 2);
			match c {
				'\t' => esc('t'),
				'\n' => esc('n'),
				'\r' => esc('r'),
				'\x07' => esc('a'),
				'\x08' => esc('b'),
				'\x0b' => esc('v'),
				'\x0c' => esc('f'),
				_ => (i, None, c, 1),
			}
		})
		.for_each(|(i, maybe_escape, c, increment)| {
			maybe_escape.map(|e| out.push(e));
			out.push(c);
			if i < pos {
				out_pos += increment;
			}
		});
	(out, out_pos)
}

fn extract_prefix<'a>(input: &mut &'a str, is_allowed: &dyn Fn(char) -> bool) -> Option<&'a str> {
	let output = input.trim_start_matches(is_allowed);
	let prefix_len = input.len() - output.len();
	let prefix = if prefix_len > 0 { Some(&input[..prefix_len]) } else { None };
	*input = output;
	prefix
}

fn strip_prefix(input: &mut &str, prefix: &str) -> bool {
	if let Some(stripped_input) = input.strip_prefix(prefix) {
		*input = stripped_input;
		true
	} else {
		false
	}
}

impl<'a> AddressUri<'a> {
	/// Parses the given string.
	pub fn parse(mut input: &'a str) -> Result<Self, Error> {
		let initial_input = input;
		let initial_input_len = input.len();
		let phrase = extract_prefix(&mut input, &|ch: char| {
			ch.is_ascii_digit() || ch.is_ascii_alphabetic() || ch == ' '
		});

		let mut pass = None;
		let mut paths = Vec::new();
		while !input.is_empty() {
			let unstripped_input = input;
			if strip_prefix(&mut input, "///") {
				pass = Some(extract_prefix(&mut input, &|ch: char| ch != '\n').unwrap_or(""));
			} else if strip_prefix(&mut input, "//") {
				let path = extract_prefix(&mut input, &|ch: char| ch != '/')
					.ok_or(Error::in_hard_path(initial_input, initial_input_len - input.len()))?;
				assert!(path.len() > 0);
				// hard path shall contain leading '/', so take it from unstripped input.
				paths.push(&unstripped_input[1..path.len() + 2]);
			} else if strip_prefix(&mut input, "/") {
				paths.push(
					extract_prefix(&mut input, &|ch: char| ch != '/').ok_or(
						Error::in_soft_path(initial_input, initial_input_len - input.len()),
					)?,
				);
			} else {
				return Err(if pass.is_some() {
					Error::in_pass(initial_input, initial_input_len - input.len())
				} else {
					Error::in_phrase(initial_input, initial_input_len - input.len())
				})
			}
		}

		Ok(Self { phrase, paths, pass })
	}
}

#[cfg(test)]
mod tests {
	use super::*;
	use regex::Regex;

	lazy_static::lazy_static! {
		static ref SECRET_PHRASE_REGEX: Regex = Regex::new(r"^(?P<phrase>[a-zA-Z0-9 ]+)?(?P<path>(//?[^/]+)*)(///(?P<password>.*))?$")
			.expect("constructed from known-good static value; qed");
	}

	fn check_with_regex(input: &str) {
		let regex_result = SECRET_PHRASE_REGEX.captures(input);
		let manual_result = AddressUri::parse(input);
		assert_eq!(regex_result.is_some(), manual_result.is_ok());
		if let (Some(regex_result), Ok(manual_result)) = (regex_result, manual_result) {
			assert_eq!(
				regex_result.name("phrase").map(|phrase| phrase.as_str()),
				manual_result.phrase
			);

			let manual_paths = manual_result
				.paths
				.iter()
				.map(|s| "/".to_string() + s)
				.collect::<Vec<_>>()
				.join("");

			assert_eq!(regex_result.name("path").unwrap().as_str().to_string(), manual_paths);
			assert_eq!(
				regex_result.name("password").map(|phrase| phrase.as_str()),
				manual_result.pass
			);
		}
	}

	fn check(input: &str, result: Result<AddressUri, Error>) {
		let manual_result = AddressUri::parse(input);
		assert_eq!(manual_result, result);
		check_with_regex(input);
	}

	#[test]
	fn test00() {
		check("///", Ok(AddressUri { phrase: None, pass: Some(""), paths: vec![] }));
	}

	#[test]
	fn test01() {
		check("////////", Ok(AddressUri { phrase: None, pass: Some("/////"), paths: vec![] }))
	}

	#[test]
	fn test02() {
		check(
			"sdasd///asda",
			Ok(AddressUri { phrase: Some("sdasd"), pass: Some("asda"), paths: vec![] }),
		);
	}

	#[test]
	fn test03() {
		check(
			"sdasd//asda",
			Ok(AddressUri { phrase: Some("sdasd"), pass: None, paths: vec!["/asda"] }),
		);
	}

	#[test]
	fn test04() {
		check("sdasd//a", Ok(AddressUri { phrase: Some("sdasd"), pass: None, paths: vec!["/a"] }));
	}

	#[test]
	fn test05() {
		let input = "sdasd//";
		check(input, Err(Error::in_hard_path(input, 7)));
	}

	#[test]
	fn test06() {
		check(
			"sdasd/xx//asda",
			Ok(AddressUri { phrase: Some("sdasd"), pass: None, paths: vec!["xx", "/asda"] }),
		);
	}

	#[test]
	fn test07() {
		check(
			"sdasd/xx//a/b//c///pass",
			Ok(AddressUri {
				phrase: Some("sdasd"),
				pass: Some("pass"),
				paths: vec!["xx", "/a", "b", "/c"],
			}),
		);
	}

	#[test]
	fn test08() {
		check(
			"sdasd/xx//a",
			Ok(AddressUri { phrase: Some("sdasd"), pass: None, paths: vec!["xx", "/a"] }),
		);
	}

	#[test]
	fn test09() {
		let input = "sdasd/xx//";
		check(input, Err(Error::in_hard_path(input, 10)));
	}

	#[test]
	fn test10() {
		check(
			"sdasd/asda",
			Ok(AddressUri { phrase: Some("sdasd"), pass: None, paths: vec!["asda"] }),
		);
	}

	#[test]
	fn test11() {
		check(
			"sdasd/asda//x",
			Ok(AddressUri { phrase: Some("sdasd"), pass: None, paths: vec!["asda", "/x"] }),
		);
	}

	#[test]
	fn test12() {
		check("sdasd/a", Ok(AddressUri { phrase: Some("sdasd"), pass: None, paths: vec!["a"] }));
	}

	#[test]
	fn test13() {
		let input = "sdasd/";
		check(input, Err(Error::in_soft_path(input, 6)));
	}

	#[test]
	fn test14() {
		check("sdasd", Ok(AddressUri { phrase: Some("sdasd"), pass: None, paths: vec![] }));
	}

	#[test]
	fn test15() {
		let input = "sdasd.";
		check(input, Err(Error::in_phrase(input, 5)));
	}

	#[test]
	fn test16() {
		let input = "sd.asd/asd.a";
		check(input, Err(Error::in_phrase(input, 2)));
	}

	#[test]
	fn test17() {
		let input = "sd.asd//asd.a";
		check(input, Err(Error::in_phrase(input, 2)));
	}

	#[test]
	fn test18() {
		check(
			"sdasd/asd.a",
			Ok(AddressUri { phrase: Some("sdasd"), pass: None, paths: vec!["asd.a"] }),
		);
	}

	#[test]
	fn test19() {
		check(
			"sdasd//asd.a",
			Ok(AddressUri { phrase: Some("sdasd"), pass: None, paths: vec!["/asd.a"] }),
		);
	}

	#[test]
	fn test20() {
		let input = "///\n";
		check(input, Err(Error::in_pass(input, 3)));
	}

	#[test]
	fn test21() {
		let input = "///a\n";
		check(input, Err(Error::in_pass(input, 4)));
	}

	#[test]
	fn test22() {
		let input = "sd asd///asd.a\n";
		check(input, Err(Error::in_pass(input, 14)));
	}

	#[test]
	fn test_invalid_char_info_1() {
		let expected = "01234\n^";
		let f = format!("{}", InvalidCharacterInfo::new("01234", 0));
		assert_eq!(expected, f);
	}

	#[test]
	fn test_invalid_char_info_2() {
		let expected = "01\n ^";
		let f = format!("{}", InvalidCharacterInfo::new("01", 1));
		assert_eq!(expected, f);
	}

	#[test]
	fn test_invalid_char_info_3() {
		let expected = "01234\n  ^";
		let f = format!("{}", InvalidCharacterInfo::new("01234", 2));
		assert_eq!(expected, f);
	}

	#[test]
	fn test_invalid_char_info_4() {
		let expected = "012\\n456\n   ^";
		let f = format!("{}", InvalidCharacterInfo::new("012\n456", 3));
		assert_eq!(expected, f);
	}

	#[test]
	fn test_invalid_char_info_5() {
		let expected = "012\\n456\n      ^";
		let f = format!("{}", InvalidCharacterInfo::new("012\n456", 5));
		assert_eq!(expected, f);
	}

	#[test]
	fn test_invalid_char_info_6() {
		let expected = "012\\f456\\t89\n           ^";
		let f = format!("{}", InvalidCharacterInfo::new("012\x0c456\t89", 9));
		assert_eq!(expected, f);
	}
}<|MERGE_RESOLUTION|>--- conflicted
+++ resolved
@@ -17,15 +17,9 @@
 
 //! Little util for parsing an address URI. Replaces regular expressions.
 
-<<<<<<< HEAD
-#[cfg(all(not(feature = "std"), any(feature = "serde", feature = "full_crypto")))]
+#[cfg(not(feature = "std"))]
 use alloc::{
 	string::{String, ToString},
-=======
-#[cfg(not(feature = "std"))]
-use sp_std::{
-	alloc::string::{String, ToString},
->>>>>>> 02e1a7f4
 	vec::Vec,
 };
 
