// This file is part of Substrate.

// Copyright (C) Parity Technologies (UK) Ltd.
// SPDX-License-Identifier: Apache-2.0

// Licensed under the Apache License, Version 2.0 (the "License");
// you may not use this file except in compliance with the License.
// You may obtain a copy of the License at
//
// 	http://www.apache.org/licenses/LICENSE-2.0
//
// Unless required by applicable law or agreed to in writing, software
// distributed under the License is distributed on an "AS IS" BASIS,
// WITHOUT WARRANTIES OR CONDITIONS OF ANY KIND, either express or implied.
// See the License for the specific language governing permissions and
// limitations under the License.

//! VRFs backed by [Bandersnatch](https://neuromancer.sk/std/bls/Bandersnatch),
//! an elliptic curve built over BLS12-381 scalar field.
//!
//! The primitive can operate both as a regular VRF or as an anonymized Ring VRF.

<<<<<<< HEAD
#[cfg(feature = "serde")]
use crate::crypto::Ss58Codec;
use crate::crypto::{
	ByteArray, CryptoType, CryptoTypeId, Derive, DeriveError, DeriveJunction, Pair as TraitPair,
	Public as TraitPublic, SecretStringError, UncheckedFrom, VrfPublic, VrfSecret,
};
#[cfg(all(not(feature = "std"), feature = "serde"))]
use alloc::{format, string::String};
#[cfg(feature = "serde")]
use serde::{de, Deserialize, Deserializer, Serialize, Serializer};
=======
#[cfg(feature = "full_crypto")]
use crate::crypto::VrfSecret;
use crate::crypto::{
	ByteArray, CryptoType, CryptoTypeId, DeriveError, DeriveJunction, Pair as TraitPair,
	PublicBytes, SecretStringError, SignatureBytes, UncheckedFrom, VrfPublic,
};
>>>>>>> 38363769

use bandersnatch_vrfs::{CanonicalSerialize, SecretKey};
use codec::{Decode, Encode, EncodeLike, MaxEncodedLen};
use scale_info::TypeInfo;

<<<<<<< HEAD
use alloc::{vec, vec::Vec};
use sp_runtime_interface::pass_by::PassByInner;
=======
use sp_std::{vec, vec::Vec};
>>>>>>> 38363769

/// Identifier used to match public keys against bandersnatch-vrf keys.
pub const CRYPTO_ID: CryptoTypeId = CryptoTypeId(*b"band");

/// Context used to produce a plain signature without any VRF input/output.
pub const SIGNING_CTX: &[u8] = b"BandersnatchSigningContext";

/// The byte length of secret key seed.
pub const SEED_SERIALIZED_SIZE: usize = 32;

/// The byte length of serialized public key.
pub const PUBLIC_SERIALIZED_SIZE: usize = 33;

/// The byte length of serialized signature.
pub const SIGNATURE_SERIALIZED_SIZE: usize = 65;

/// The byte length of serialized pre-output.
pub const PREOUT_SERIALIZED_SIZE: usize = 33;

#[doc(hidden)]
pub struct BandersnatchTag;

/// Bandersnatch public key.
pub type Public = PublicBytes<PUBLIC_SERIALIZED_SIZE, BandersnatchTag>;

impl CryptoType for Public {
	type Pair = Pair;
}

<<<<<<< HEAD
impl Derive for Public {}

impl core::fmt::Debug for Public {
	#[cfg(feature = "std")]
	fn fmt(&self, f: &mut core::fmt::Formatter) -> core::fmt::Result {
		let s = self.to_ss58check();
		write!(f, "{} ({}...)", crate::hexdisplay::HexDisplay::from(&self.as_ref()), &s[0..8])
	}

	#[cfg(not(feature = "std"))]
	fn fmt(&self, _: &mut core::fmt::Formatter) -> core::fmt::Result {
		Ok(())
	}
}

#[cfg(feature = "serde")]
impl Serialize for Public {
	fn serialize<S: Serializer>(&self, serializer: S) -> Result<S::Ok, S::Error> {
		serializer.serialize_str(&self.to_ss58check())
	}
}

#[cfg(feature = "serde")]
impl<'de> Deserialize<'de> for Public {
	fn deserialize<D: Deserializer<'de>>(deserializer: D) -> Result<Self, D::Error> {
		Public::from_ss58check(&String::deserialize(deserializer)?)
			.map_err(|e| de::Error::custom(format!("{:?}", e)))
	}
}

=======
>>>>>>> 38363769
/// Bandersnatch signature.
///
/// The signature is created via the [`VrfSecret::vrf_sign`] using [`SIGNING_CTX`] as transcript
/// `label`.
pub type Signature = SignatureBytes<SIGNATURE_SERIALIZED_SIZE, BandersnatchTag>;

impl CryptoType for Signature {
	type Pair = Pair;
}

<<<<<<< HEAD
impl core::fmt::Debug for Signature {
	#[cfg(feature = "std")]
	fn fmt(&self, f: &mut core::fmt::Formatter) -> core::fmt::Result {
		write!(f, "{}", crate::hexdisplay::HexDisplay::from(&self.0))
	}

	#[cfg(not(feature = "std"))]
	fn fmt(&self, _: &mut core::fmt::Formatter) -> core::fmt::Result {
		Ok(())
	}
}

=======
>>>>>>> 38363769
/// The raw secret seed, which can be used to reconstruct the secret [`Pair`].
type Seed = [u8; SEED_SERIALIZED_SIZE];

/// Bandersnatch secret key.
#[derive(Clone)]
pub struct Pair {
	secret: SecretKey,
	seed: Seed,
}

impl Pair {
	/// Get the key seed.
	pub fn seed(&self) -> Seed {
		self.seed
	}
}

impl TraitPair for Pair {
	type Seed = Seed;
	type Public = Public;
	type Signature = Signature;

	/// Make a new key pair from secret seed material.
	///
	/// The slice must be 32 bytes long or it will return an error.
	fn from_seed_slice(seed_slice: &[u8]) -> Result<Pair, SecretStringError> {
		if seed_slice.len() != SEED_SERIALIZED_SIZE {
			return Err(SecretStringError::InvalidSeedLength)
		}
		let mut seed = [0; SEED_SERIALIZED_SIZE];
		seed.copy_from_slice(seed_slice);
		let secret = SecretKey::from_seed(&seed);
		Ok(Pair { secret, seed })
	}

	/// Derive a child key from a series of given (hard) junctions.
	///
	/// Soft junctions are not supported.
	fn derive<Iter: Iterator<Item = DeriveJunction>>(
		&self,
		path: Iter,
		_seed: Option<Seed>,
	) -> Result<(Pair, Option<Seed>), DeriveError> {
		let derive_hard = |seed, cc| -> Seed {
			("bandersnatch-vrf-HDKD", seed, cc).using_encoded(sp_crypto_hashing::blake2_256)
		};

		let mut seed = self.seed();
		for p in path {
			if let DeriveJunction::Hard(cc) = p {
				seed = derive_hard(seed, cc);
			} else {
				return Err(DeriveError::SoftKeyInPath)
			}
		}
		Ok((Self::from_seed(&seed), Some(seed)))
	}

	fn public(&self) -> Public {
		let public = self.secret.to_public();
		let mut raw = [0; PUBLIC_SERIALIZED_SIZE];
		public
			.serialize_compressed(raw.as_mut_slice())
			.expect("serialization length is constant and checked by test; qed");
		Public::unchecked_from(raw)
	}

	/// Sign a message.
	///
	/// In practice this produce a Schnorr signature of a transcript composed by
	/// the constant label [`SIGNING_CTX`] and `data` without any additional data.
	///
	/// See [`vrf::VrfSignData`] for additional details.
	#[cfg(feature = "full_crypto")]
	fn sign(&self, data: &[u8]) -> Signature {
		let data = vrf::VrfSignData::new_unchecked(SIGNING_CTX, &[data], None);
		self.vrf_sign(&data).signature
	}

	fn verify<M: AsRef<[u8]>>(signature: &Signature, data: M, public: &Public) -> bool {
		let data = vrf::VrfSignData::new_unchecked(SIGNING_CTX, &[data.as_ref()], None);
		let signature =
			vrf::VrfSignature { signature: *signature, pre_outputs: vrf::VrfIosVec::default() };
		public.vrf_verify(&data, &signature)
	}

	/// Return a vector filled with the seed (32 bytes).
	fn to_raw_vec(&self) -> Vec<u8> {
		self.seed().to_vec()
	}
}

impl CryptoType for Pair {
	type Pair = Pair;
}

/// Bandersnatch VRF types and operations.
pub mod vrf {
	use super::*;
	use crate::{bounded::BoundedVec, crypto::VrfCrypto, ConstU32};
	use bandersnatch_vrfs::{
		CanonicalDeserialize, CanonicalSerialize, IntoVrfInput, Message, PublicKey,
		ThinVrfSignature, Transcript,
	};

	/// Max number of inputs/pre-outputs which can be handled by the VRF signing procedures.
	///
	/// The number is quite arbitrary and chosen to fulfill the use cases found so far.
	/// If required it can be extended in the future.
	pub const MAX_VRF_IOS: u32 = 3;

	/// Bounded vector used for VRF inputs and pre-outputs.
	///
	/// Can contain at most [`MAX_VRF_IOS`] elements.
	pub type VrfIosVec<T> = BoundedVec<T, ConstU32<MAX_VRF_IOS>>;

	/// VRF input to construct a [`VrfPreOutput`] instance and embeddable in [`VrfSignData`].
	#[derive(Clone, Debug)]
	pub struct VrfInput(pub(super) bandersnatch_vrfs::VrfInput);

	impl VrfInput {
		/// Construct a new VRF input.
		pub fn new(domain: impl AsRef<[u8]>, data: impl AsRef<[u8]>) -> Self {
			let msg = Message { domain: domain.as_ref(), message: data.as_ref() };
			VrfInput(msg.into_vrf_input())
		}
	}

	/// VRF pre-output derived from [`VrfInput`] using a [`VrfSecret`].
	///
	/// This object is used to produce an arbitrary number of verifiable pseudo random
	/// bytes and is often called pre-output to emphasize that this is not the actual
	/// output of the VRF but an object capable of generating the output.
	#[derive(Clone, Debug, PartialEq, Eq)]
	pub struct VrfPreOutput(pub(super) bandersnatch_vrfs::VrfPreOut);

	impl Encode for VrfPreOutput {
		fn encode(&self) -> Vec<u8> {
			let mut bytes = [0; PREOUT_SERIALIZED_SIZE];
			self.0
				.serialize_compressed(bytes.as_mut_slice())
				.expect("serialization length is constant and checked by test; qed");
			bytes.encode()
		}
	}

	impl Decode for VrfPreOutput {
		fn decode<R: codec::Input>(i: &mut R) -> Result<Self, codec::Error> {
			let buf = <[u8; PREOUT_SERIALIZED_SIZE]>::decode(i)?;
			let preout =
				bandersnatch_vrfs::VrfPreOut::deserialize_compressed_unchecked(buf.as_slice())
					.map_err(|_| "vrf-preout decode error: bad preout")?;
			Ok(VrfPreOutput(preout))
		}
	}

	impl EncodeLike for VrfPreOutput {}

	impl MaxEncodedLen for VrfPreOutput {
		fn max_encoded_len() -> usize {
			<[u8; PREOUT_SERIALIZED_SIZE]>::max_encoded_len()
		}
	}

	impl TypeInfo for VrfPreOutput {
		type Identity = [u8; PREOUT_SERIALIZED_SIZE];

		fn type_info() -> scale_info::Type {
			Self::Identity::type_info()
		}
	}

	/// Data to be signed via one of the two provided vrf flavors.
	///
	/// The object contains a transcript and a sequence of [`VrfInput`]s ready to be signed.
	///
	/// The `transcript` summarizes a set of messages which are defining a particular
	/// protocol by automating the Fiat-Shamir transform for challenge generation.
	/// A good explanation of the topic can be found in Merlin [docs](https://merlin.cool/)
	///
	/// The `inputs` is a sequence of [`VrfInput`]s which, during the signing procedure, are
	/// first transformed to [`VrfPreOutput`]s. Both inputs and pre-outputs are then appended to
	/// the transcript before signing the Fiat-Shamir transform result (the challenge).
	///
	/// In practice, as a user, all these technical details can be easily ignored.
	/// What is important to remember is:
	/// - *Transcript* is an object defining the protocol and used to produce the signature. This
	///   object doesn't influence the `VrfPreOutput`s values.
	/// - *Vrf inputs* is some additional data which is used to produce *vrf pre-outputs*. This data
	///   will contribute to the signature as well.
	#[derive(Clone)]
	pub struct VrfSignData {
		/// Associated protocol transcript.
		pub transcript: Transcript,
		/// VRF inputs to be signed.
		pub inputs: VrfIosVec<VrfInput>,
	}

	impl VrfSignData {
		/// Construct a new data to be signed.
		///
		/// Fails if the `inputs` iterator yields more elements than [`MAX_VRF_IOS`]
		///
		/// Refer to [`VrfSignData`] for details about transcript and inputs.
		pub fn new(
			transcript_label: &'static [u8],
			transcript_data: impl IntoIterator<Item = impl AsRef<[u8]>>,
			inputs: impl IntoIterator<Item = VrfInput>,
		) -> Result<Self, ()> {
			let inputs: Vec<VrfInput> = inputs.into_iter().collect();
			if inputs.len() > MAX_VRF_IOS as usize {
				return Err(())
			}
			Ok(Self::new_unchecked(transcript_label, transcript_data, inputs))
		}

		/// Construct a new data to be signed.
		///
		/// At most the first [`MAX_VRF_IOS`] elements of `inputs` are used.
		///
		/// Refer to [`VrfSignData`] for details about transcript and inputs.
		pub fn new_unchecked(
			transcript_label: &'static [u8],
			transcript_data: impl IntoIterator<Item = impl AsRef<[u8]>>,
			inputs: impl IntoIterator<Item = VrfInput>,
		) -> Self {
			let inputs: Vec<VrfInput> = inputs.into_iter().collect();
			let inputs = VrfIosVec::truncate_from(inputs);
			let mut transcript = Transcript::new_labeled(transcript_label);
			transcript_data.into_iter().for_each(|data| transcript.append(data.as_ref()));
			VrfSignData { transcript, inputs }
		}

		/// Append a message to the transcript.
		pub fn push_transcript_data(&mut self, data: &[u8]) {
			self.transcript.append(data);
		}

		/// Tries to append a [`VrfInput`] to the vrf inputs list.
		///
		/// On failure, returns back the [`VrfInput`] parameter.
		pub fn push_vrf_input(&mut self, input: VrfInput) -> Result<(), VrfInput> {
			self.inputs.try_push(input)
		}

		/// Get the challenge associated to the `transcript` contained within the signing data.
		///
		/// Ignores the vrf inputs and outputs.
		pub fn challenge<const N: usize>(&self) -> [u8; N] {
			let mut output = [0; N];
			let mut transcript = self.transcript.clone();
			let mut reader = transcript.challenge(b"bandersnatch challenge");
			reader.read_bytes(&mut output);
			output
		}
	}

	/// VRF signature.
	///
	/// Includes both the transcript `signature` and the `pre-outputs` generated from the
	/// [`VrfSignData::inputs`].
	///
	/// Refer to [`VrfSignData`] for more details.
	#[derive(Clone, Debug, PartialEq, Eq, Encode, Decode, MaxEncodedLen, TypeInfo)]
	pub struct VrfSignature {
		/// Transcript signature.
		pub signature: Signature,
		/// VRF pre-outputs.
		pub pre_outputs: VrfIosVec<VrfPreOutput>,
	}

	#[cfg(feature = "full_crypto")]
	impl VrfCrypto for Pair {
		type VrfInput = VrfInput;
		type VrfPreOutput = VrfPreOutput;
		type VrfSignData = VrfSignData;
		type VrfSignature = VrfSignature;
	}

	#[cfg(feature = "full_crypto")]
	impl VrfSecret for Pair {
		fn vrf_sign(&self, data: &Self::VrfSignData) -> Self::VrfSignature {
			const _: () = assert!(MAX_VRF_IOS == 3, "`MAX_VRF_IOS` expected to be 3");
			// Workaround to overcome backend signature generic over the number of IOs.
			match data.inputs.len() {
				0 => self.vrf_sign_gen::<0>(data),
				1 => self.vrf_sign_gen::<1>(data),
				2 => self.vrf_sign_gen::<2>(data),
				3 => self.vrf_sign_gen::<3>(data),
				_ => unreachable!(),
			}
		}

		fn vrf_pre_output(&self, input: &Self::VrfInput) -> Self::VrfPreOutput {
			let pre_output = self.secret.vrf_preout(&input.0);
			VrfPreOutput(pre_output)
		}
	}

	impl VrfCrypto for Public {
		type VrfInput = VrfInput;
		type VrfPreOutput = VrfPreOutput;
		type VrfSignData = VrfSignData;
		type VrfSignature = VrfSignature;
	}

	impl VrfPublic for Public {
		fn vrf_verify(&self, data: &Self::VrfSignData, signature: &Self::VrfSignature) -> bool {
			const _: () = assert!(MAX_VRF_IOS == 3, "`MAX_VRF_IOS` expected to be 3");
			let pre_outputs_len = signature.pre_outputs.len();
			if pre_outputs_len != data.inputs.len() {
				return false
			}
			// Workaround to overcome backend signature generic over the number of IOs.
			match pre_outputs_len {
				0 => self.vrf_verify_gen::<0>(data, signature),
				1 => self.vrf_verify_gen::<1>(data, signature),
				2 => self.vrf_verify_gen::<2>(data, signature),
				3 => self.vrf_verify_gen::<3>(data, signature),
				_ => unreachable!(),
			}
		}
	}

	#[cfg(feature = "full_crypto")]
	impl Pair {
		fn vrf_sign_gen<const N: usize>(&self, data: &VrfSignData) -> VrfSignature {
			let ios = core::array::from_fn(|i| self.secret.vrf_inout(data.inputs[i].0));

			let thin_signature: ThinVrfSignature<N> =
				self.secret.sign_thin_vrf(data.transcript.clone(), &ios);

			let pre_outputs: Vec<_> =
				thin_signature.preouts.into_iter().map(VrfPreOutput).collect();
			let pre_outputs = VrfIosVec::truncate_from(pre_outputs);

			let mut signature = VrfSignature { signature: Signature::default(), pre_outputs };

			thin_signature
				.proof
				.serialize_compressed(signature.signature.0.as_mut_slice())
				.expect("serialization length is constant and checked by test; qed");

			signature
		}

		/// Generate an arbitrary number of bytes from the given `context` and VRF `input`.
		pub fn make_bytes<const N: usize>(
			&self,
			context: &'static [u8],
			input: &VrfInput,
		) -> [u8; N] {
			let transcript = Transcript::new_labeled(context);
			let inout = self.secret.vrf_inout(input.0);
			inout.vrf_output_bytes(transcript)
		}
	}

	impl Public {
		fn vrf_verify_gen<const N: usize>(
			&self,
			data: &VrfSignData,
			signature: &VrfSignature,
		) -> bool {
			let Ok(public) = PublicKey::deserialize_compressed_unchecked(self.as_slice()) else {
				return false
			};

			let preouts: [bandersnatch_vrfs::VrfPreOut; N] =
				core::array::from_fn(|i| signature.pre_outputs[i].0);

			// Deserialize only the proof, the rest has already been deserialized
			// This is another hack used because backend signature type is generic over
			// the number of ios.
			let Ok(proof) = ThinVrfSignature::<0>::deserialize_compressed_unchecked(
				signature.signature.as_slice(),
			)
			.map(|s| s.proof) else {
				return false
			};
			let signature = ThinVrfSignature { proof, preouts };

			let inputs = data.inputs.iter().map(|i| i.0);

			public.verify_thin_vrf(data.transcript.clone(), inputs, &signature).is_ok()
		}
	}

	impl VrfPreOutput {
		/// Generate an arbitrary number of bytes from the given `context` and VRF `input`.
		pub fn make_bytes<const N: usize>(
			&self,
			context: &'static [u8],
			input: &VrfInput,
		) -> [u8; N] {
			let transcript = Transcript::new_labeled(context);
			let inout = bandersnatch_vrfs::VrfInOut { input: input.0, preoutput: self.0 };
			inout.vrf_output_bytes(transcript)
		}
	}
}

/// Bandersnatch Ring-VRF types and operations.
pub mod ring_vrf {
	use super::{vrf::*, *};
	pub use bandersnatch_vrfs::ring::{RingProof, RingProver, RingVerifier, KZG};
	use bandersnatch_vrfs::{ring::VerifierKey, CanonicalDeserialize, PublicKey};

	/// Overhead in the domain size with respect to the supported ring size.
	///
	/// Some bits of the domain are reserved for the zk-proof to work.
	pub const RING_DOMAIN_OVERHEAD: u32 = 257;

	// Max size of serialized ring-vrf context given `domain_len`.
	pub(crate) const fn ring_context_serialized_size(domain_len: u32) -> usize {
		// const G1_POINT_COMPRESSED_SIZE: usize = 48;
		// const G2_POINT_COMPRESSED_SIZE: usize = 96;
		const G1_POINT_UNCOMPRESSED_SIZE: usize = 96;
		const G2_POINT_UNCOMPRESSED_SIZE: usize = 192;
		const OVERHEAD_SIZE: usize = 20;
		const G2_POINTS_NUM: usize = 2;
		let g1_points_num = 3 * domain_len as usize + 1;

		OVERHEAD_SIZE +
			g1_points_num * G1_POINT_UNCOMPRESSED_SIZE +
			G2_POINTS_NUM * G2_POINT_UNCOMPRESSED_SIZE
	}

	pub(crate) const RING_VERIFIER_DATA_SERIALIZED_SIZE: usize = 388;
	pub(crate) const RING_SIGNATURE_SERIALIZED_SIZE: usize = 755;

	/// remove as soon as soon as serialization is implemented by the backend
	pub struct RingVerifierData {
		/// Domain size.
		pub domain_size: u32,
		/// Verifier key.
		pub verifier_key: VerifierKey,
	}

	impl From<RingVerifierData> for RingVerifier {
		fn from(vd: RingVerifierData) -> RingVerifier {
			bandersnatch_vrfs::ring::make_ring_verifier(vd.verifier_key, vd.domain_size as usize)
		}
	}

	impl Encode for RingVerifierData {
		fn encode(&self) -> Vec<u8> {
			const ERR_STR: &str = "serialization length is constant and checked by test; qed";
			let mut buf = [0; RING_VERIFIER_DATA_SERIALIZED_SIZE];
			self.domain_size.serialize_compressed(&mut buf[..4]).expect(ERR_STR);
			self.verifier_key.serialize_compressed(&mut buf[4..]).expect(ERR_STR);
			buf.encode()
		}
	}

	impl Decode for RingVerifierData {
		fn decode<R: codec::Input>(i: &mut R) -> Result<Self, codec::Error> {
			const ERR_STR: &str = "serialization length is constant and checked by test; qed";
			let buf = <[u8; RING_VERIFIER_DATA_SERIALIZED_SIZE]>::decode(i)?;
			let domain_size =
				<u32 as CanonicalDeserialize>::deserialize_compressed_unchecked(&mut &buf[..4])
					.expect(ERR_STR);
			let verifier_key = <bandersnatch_vrfs::ring::VerifierKey as CanonicalDeserialize>::deserialize_compressed_unchecked(&mut &buf[4..]).expect(ERR_STR);

			Ok(RingVerifierData { domain_size, verifier_key })
		}
	}

	impl EncodeLike for RingVerifierData {}

	impl MaxEncodedLen for RingVerifierData {
		fn max_encoded_len() -> usize {
			<[u8; RING_VERIFIER_DATA_SERIALIZED_SIZE]>::max_encoded_len()
		}
	}

	impl TypeInfo for RingVerifierData {
		type Identity = [u8; RING_VERIFIER_DATA_SERIALIZED_SIZE];

		fn type_info() -> scale_info::Type {
			Self::Identity::type_info()
		}
	}

	/// Context used to construct ring prover and verifier.
	///
	/// Generic parameter `D` represents the ring domain size and drives
	/// the max number of supported ring members [`RingContext::max_keyset_size`]
	/// which is equal to `D - RING_DOMAIN_OVERHEAD`.
	#[derive(Clone)]
	pub struct RingContext<const D: u32>(KZG);

	impl<const D: u32> RingContext<D> {
		/// Build an dummy instance for testing purposes.
		pub fn new_testing() -> Self {
			Self(KZG::testing_kzg_setup([0; 32], D))
		}

		/// Get the keyset max size.
		pub fn max_keyset_size(&self) -> usize {
			self.0.max_keyset_size()
		}

		/// Get ring prover for the key at index `public_idx` in the `public_keys` set.
		pub fn prover(&self, public_keys: &[Public], public_idx: usize) -> Option<RingProver> {
			let mut pks = Vec::with_capacity(public_keys.len());
			for public_key in public_keys {
				let pk = PublicKey::deserialize_compressed_unchecked(public_key.as_slice()).ok()?;
				pks.push(pk.0.into());
			}

			let prover_key = self.0.prover_key(pks);
			let ring_prover = self.0.init_ring_prover(prover_key, public_idx);
			Some(ring_prover)
		}

		/// Get ring verifier for the `public_keys` set.
		pub fn verifier(&self, public_keys: &[Public]) -> Option<RingVerifier> {
			let mut pks = Vec::with_capacity(public_keys.len());
			for public_key in public_keys {
				let pk = PublicKey::deserialize_compressed_unchecked(public_key.as_slice()).ok()?;
				pks.push(pk.0.into());
			}

			let verifier_key = self.0.verifier_key(pks);
			let ring_verifier = self.0.init_ring_verifier(verifier_key);
			Some(ring_verifier)
		}

		/// Information required for a lazy construction of a ring verifier.
		pub fn verifier_data(&self, public_keys: &[Public]) -> Option<RingVerifierData> {
			let mut pks = Vec::with_capacity(public_keys.len());
			for public_key in public_keys {
				let pk = PublicKey::deserialize_compressed_unchecked(public_key.as_slice()).ok()?;
				pks.push(pk.0.into());
			}
			Some(RingVerifierData {
				verifier_key: self.0.verifier_key(pks),
				domain_size: self.0.domain_size,
			})
		}
	}

	impl<const D: u32> Encode for RingContext<D> {
		fn encode(&self) -> Vec<u8> {
			let mut buf = vec![0; ring_context_serialized_size(D)];
			self.0
				.serialize_uncompressed(buf.as_mut_slice())
				.expect("serialization length is constant and checked by test; qed");
			buf
		}
	}

	impl<const D: u32> Decode for RingContext<D> {
		fn decode<R: codec::Input>(input: &mut R) -> Result<Self, codec::Error> {
			let mut buf = vec![0; ring_context_serialized_size(D)];
			input.read(&mut buf[..])?;
			let kzg = KZG::deserialize_uncompressed_unchecked(buf.as_slice())
				.map_err(|_| "KZG decode error")?;
			Ok(RingContext(kzg))
		}
	}

	impl<const D: u32> EncodeLike for RingContext<D> {}

	impl<const D: u32> MaxEncodedLen for RingContext<D> {
		fn max_encoded_len() -> usize {
			ring_context_serialized_size(D)
		}
	}

	impl<const D: u32> TypeInfo for RingContext<D> {
		type Identity = Self;

		fn type_info() -> scale_info::Type {
			let path = scale_info::Path::new("RingContext", module_path!());
			let array_type_def = scale_info::TypeDefArray {
				len: ring_context_serialized_size(D) as u32,
				type_param: scale_info::MetaType::new::<u8>(),
			};
			let type_def = scale_info::TypeDef::Array(array_type_def);
			scale_info::Type { path, type_params: Vec::new(), type_def, docs: Vec::new() }
		}
	}

	/// Ring VRF signature.
	#[derive(Clone, Debug, PartialEq, Eq, Encode, Decode, MaxEncodedLen, TypeInfo)]
	pub struct RingVrfSignature {
		/// Ring signature.
		pub signature: [u8; RING_SIGNATURE_SERIALIZED_SIZE],
		/// VRF pre-outputs.
		pub pre_outputs: VrfIosVec<VrfPreOutput>,
	}

	#[cfg(feature = "full_crypto")]
	impl Pair {
		/// Produce a ring-vrf signature.
		///
		/// The ring signature is verifiable if the public key corresponding to the
		/// signing [`Pair`] is part of the ring from which the [`RingProver`] has
		/// been constructed. If not, the produced signature is just useless.
		pub fn ring_vrf_sign(&self, data: &VrfSignData, prover: &RingProver) -> RingVrfSignature {
			const _: () = assert!(MAX_VRF_IOS == 3, "`MAX_VRF_IOS` expected to be 3");
			// Workaround to overcome backend signature generic over the number of IOs.
			match data.inputs.len() {
				0 => self.ring_vrf_sign_gen::<0>(data, prover),
				1 => self.ring_vrf_sign_gen::<1>(data, prover),
				2 => self.ring_vrf_sign_gen::<2>(data, prover),
				3 => self.ring_vrf_sign_gen::<3>(data, prover),
				_ => unreachable!(),
			}
		}

		fn ring_vrf_sign_gen<const N: usize>(
			&self,
			data: &VrfSignData,
			prover: &RingProver,
		) -> RingVrfSignature {
			let ios = core::array::from_fn(|i| self.secret.vrf_inout(data.inputs[i].0));

			let ring_signature: bandersnatch_vrfs::RingVrfSignature<N> =
				bandersnatch_vrfs::RingProver { ring_prover: prover, secret: &self.secret }
					.sign_ring_vrf(data.transcript.clone(), &ios);

			let pre_outputs: Vec<_> =
				ring_signature.preouts.into_iter().map(VrfPreOutput).collect();
			let pre_outputs = VrfIosVec::truncate_from(pre_outputs);

			let mut signature =
				RingVrfSignature { pre_outputs, signature: [0; RING_SIGNATURE_SERIALIZED_SIZE] };

			ring_signature
				.proof
				.serialize_compressed(signature.signature.as_mut_slice())
				.expect("serialization length is constant and checked by test; qed");

			signature
		}
	}

	impl RingVrfSignature {
		/// Verify a ring-vrf signature.
		///
		/// The signature is verifiable if it has been produced by a member of the ring
		/// from which the [`RingVerifier`] has been constructed.
		pub fn ring_vrf_verify(&self, data: &VrfSignData, verifier: &RingVerifier) -> bool {
			const _: () = assert!(MAX_VRF_IOS == 3, "`MAX_VRF_IOS` expected to be 3");
			let preouts_len = self.pre_outputs.len();
			if preouts_len != data.inputs.len() {
				return false
			}
			// Workaround to overcome backend signature generic over the number of IOs.
			match preouts_len {
				0 => self.ring_vrf_verify_gen::<0>(data, verifier),
				1 => self.ring_vrf_verify_gen::<1>(data, verifier),
				2 => self.ring_vrf_verify_gen::<2>(data, verifier),
				3 => self.ring_vrf_verify_gen::<3>(data, verifier),
				_ => unreachable!(),
			}
		}

		fn ring_vrf_verify_gen<const N: usize>(
			&self,
			data: &VrfSignData,
			verifier: &RingVerifier,
		) -> bool {
			let Ok(vrf_signature) =
				bandersnatch_vrfs::RingVrfSignature::<0>::deserialize_compressed_unchecked(
					self.signature.as_slice(),
				)
			else {
				return false
			};

			let preouts: [bandersnatch_vrfs::VrfPreOut; N] =
				core::array::from_fn(|i| self.pre_outputs[i].0);

			let signature =
				bandersnatch_vrfs::RingVrfSignature { proof: vrf_signature.proof, preouts };

			let inputs = data.inputs.iter().map(|i| i.0);

			bandersnatch_vrfs::RingVerifier(verifier)
				.verify_ring_vrf(data.transcript.clone(), inputs, &signature)
				.is_ok()
		}
	}
}

#[cfg(test)]
mod tests {
	use super::{ring_vrf::*, vrf::*, *};
	use crate::crypto::{VrfPublic, VrfSecret, DEV_PHRASE};

	const DEV_SEED: &[u8; SEED_SERIALIZED_SIZE] = &[0xcb; SEED_SERIALIZED_SIZE];
	const TEST_DOMAIN_SIZE: u32 = 1024;

	type TestRingContext = RingContext<TEST_DOMAIN_SIZE>;

	#[allow(unused)]
	fn b2h(bytes: &[u8]) -> String {
		array_bytes::bytes2hex("", bytes)
	}

	fn h2b(hex: &str) -> Vec<u8> {
		array_bytes::hex2bytes_unchecked(hex)
	}

	#[test]
	fn backend_assumptions_sanity_check() {
		let kzg = KZG::testing_kzg_setup([0; 32], TEST_DOMAIN_SIZE);
		assert_eq!(kzg.max_keyset_size() as u32, TEST_DOMAIN_SIZE - RING_DOMAIN_OVERHEAD);

		assert_eq!(kzg.uncompressed_size(), ring_context_serialized_size(TEST_DOMAIN_SIZE));

		let pks: Vec<_> = (0..16)
			.map(|i| SecretKey::from_seed(&[i as u8; 32]).to_public().0.into())
			.collect();

		let secret = SecretKey::from_seed(&[0u8; 32]);

		let public = secret.to_public();
		assert_eq!(public.compressed_size(), PUBLIC_SERIALIZED_SIZE);

		let input = VrfInput::new(b"foo", &[]);
		let preout = secret.vrf_preout(&input.0);
		assert_eq!(preout.compressed_size(), PREOUT_SERIALIZED_SIZE);

		let verifier_key = kzg.verifier_key(pks.clone());
		assert_eq!(verifier_key.compressed_size() + 4, RING_VERIFIER_DATA_SERIALIZED_SIZE);

		let prover_key = kzg.prover_key(pks);
		let ring_prover = kzg.init_ring_prover(prover_key, 0);

		let data = VrfSignData::new_unchecked(b"mydata", &[b"tdata"], None);

		let thin_signature: bandersnatch_vrfs::ThinVrfSignature<0> =
			secret.sign_thin_vrf(data.transcript.clone(), &[]);
		assert_eq!(thin_signature.compressed_size(), SIGNATURE_SERIALIZED_SIZE);

		let ring_signature: bandersnatch_vrfs::RingVrfSignature<0> =
			bandersnatch_vrfs::RingProver { ring_prover: &ring_prover, secret: &secret }
				.sign_ring_vrf(data.transcript.clone(), &[]);
		assert_eq!(ring_signature.compressed_size(), RING_SIGNATURE_SERIALIZED_SIZE);
	}

	#[test]
	fn max_vrf_ios_bound_respected() {
		let inputs: Vec<_> = (0..MAX_VRF_IOS - 1).map(|_| VrfInput::new(b"", &[])).collect();
		let mut sign_data = VrfSignData::new(b"", &[b""], inputs).unwrap();
		let res = sign_data.push_vrf_input(VrfInput::new(b"", b""));
		assert!(res.is_ok());
		let res = sign_data.push_vrf_input(VrfInput::new(b"", b""));
		assert!(res.is_err());
		let inputs: Vec<_> = (0..MAX_VRF_IOS + 1).map(|_| VrfInput::new(b"", b"")).collect();
		let res = VrfSignData::new(b"mydata", &[b"tdata"], inputs);
		assert!(res.is_err());
	}

	#[test]
	fn derive_works() {
		let pair = Pair::from_string(&format!("{}//Alice//Hard", DEV_PHRASE), None).unwrap();
		let known = h2b("2b340c18b94dc1916979cb83daf3ed4ac106742ddc06afc42cf26be3b18a523f80");
		assert_eq!(pair.public().as_ref(), known);

		// Soft derivation not supported
		let res = Pair::from_string(&format!("{}//Alice/Soft", DEV_PHRASE), None);
		assert!(res.is_err());
	}

	#[test]
	fn generate_with_phrase_should_be_recoverable_with_from_string() {
		let (pair, phrase, seed) = Pair::generate_with_phrase(None);
		let repair_seed = Pair::from_seed_slice(seed.as_ref()).expect("seed slice is valid");
		assert_eq!(pair.public(), repair_seed.public());
		let (repair_phrase, reseed) =
			Pair::from_phrase(phrase.as_ref(), None).expect("seed slice is valid");
		assert_eq!(seed, reseed);
		assert_eq!(pair.public(), repair_phrase.public());
		let repair_string = Pair::from_string(phrase.as_str(), None).expect("seed slice is valid");
		assert_eq!(pair.public(), repair_string.public());
	}

	#[test]
	fn sign_verify() {
		let pair = Pair::from_seed(DEV_SEED);
		let public = pair.public();
		let msg = b"hello";

		let signature = pair.sign(msg);
		assert!(Pair::verify(&signature, msg, &public));
	}

	#[test]
	fn vrf_sign_verify() {
		let pair = Pair::from_seed(DEV_SEED);
		let public = pair.public();

		let i1 = VrfInput::new(b"dom1", b"foo");
		let i2 = VrfInput::new(b"dom2", b"bar");
		let i3 = VrfInput::new(b"dom3", b"baz");

		let data = VrfSignData::new_unchecked(b"mydata", &[b"tdata"], [i1, i2, i3]);

		let signature = pair.vrf_sign(&data);

		assert!(public.vrf_verify(&data, &signature));
	}

	#[test]
	fn vrf_sign_verify_bad_inputs() {
		let pair = Pair::from_seed(DEV_SEED);
		let public = pair.public();

		let i1 = VrfInput::new(b"dom1", b"foo");
		let i2 = VrfInput::new(b"dom2", b"bar");

		let data = VrfSignData::new_unchecked(b"mydata", &[b"aaaa"], [i1.clone(), i2.clone()]);
		let signature = pair.vrf_sign(&data);

		let data = VrfSignData::new_unchecked(b"mydata", &[b"bbb"], [i1, i2.clone()]);
		assert!(!public.vrf_verify(&data, &signature));

		let data = VrfSignData::new_unchecked(b"mydata", &[b"aaa"], [i2]);
		assert!(!public.vrf_verify(&data, &signature));
	}

	#[test]
	fn vrf_make_bytes_matches() {
		let pair = Pair::from_seed(DEV_SEED);

		let i1 = VrfInput::new(b"dom1", b"foo");
		let i2 = VrfInput::new(b"dom2", b"bar");

		let data = VrfSignData::new_unchecked(b"mydata", &[b"tdata"], [i1.clone(), i2.clone()]);
		let signature = pair.vrf_sign(&data);

		let o10 = pair.make_bytes::<32>(b"ctx1", &i1);
		let o11 = signature.pre_outputs[0].make_bytes::<32>(b"ctx1", &i1);
		assert_eq!(o10, o11);

		let o20 = pair.make_bytes::<48>(b"ctx2", &i2);
		let o21 = signature.pre_outputs[1].make_bytes::<48>(b"ctx2", &i2);
		assert_eq!(o20, o21);
	}

	#[test]
	fn encode_decode_vrf_signature() {
		// Transcript data is hashed together and signed.
		// It doesn't contribute to serialized length.
		let pair = Pair::from_seed(DEV_SEED);

		let i1 = VrfInput::new(b"dom1", b"foo");
		let i2 = VrfInput::new(b"dom2", b"bar");

		let data = VrfSignData::new_unchecked(b"mydata", &[b"tdata"], [i1.clone(), i2.clone()]);
		let expected = pair.vrf_sign(&data);

		let bytes = expected.encode();

		let expected_len =
			data.inputs.len() * PREOUT_SERIALIZED_SIZE + SIGNATURE_SERIALIZED_SIZE + 1;
		assert_eq!(bytes.len(), expected_len);

		let decoded = VrfSignature::decode(&mut bytes.as_slice()).unwrap();
		assert_eq!(expected, decoded);

		let data = VrfSignData::new_unchecked(b"mydata", &[b"tdata"], []);
		let expected = pair.vrf_sign(&data);

		let bytes = expected.encode();

		let decoded = VrfSignature::decode(&mut bytes.as_slice()).unwrap();
		assert_eq!(expected, decoded);
	}

	#[test]
	fn ring_vrf_sign_verify() {
		let ring_ctx = TestRingContext::new_testing();

		let mut pks: Vec<_> = (0..16).map(|i| Pair::from_seed(&[i as u8; 32]).public()).collect();
		assert!(pks.len() <= ring_ctx.max_keyset_size());

		let pair = Pair::from_seed(DEV_SEED);

		// Just pick one index to patch with the actual public key
		let prover_idx = 3;
		pks[prover_idx] = pair.public();

		let i1 = VrfInput::new(b"dom1", b"foo");
		let i2 = VrfInput::new(b"dom2", b"bar");
		let i3 = VrfInput::new(b"dom3", b"baz");

		let data = VrfSignData::new_unchecked(b"mydata", &[b"tdata"], [i1, i2, i3]);

		let prover = ring_ctx.prover(&pks, prover_idx).unwrap();
		let signature = pair.ring_vrf_sign(&data, &prover);

		let verifier = ring_ctx.verifier(&pks).unwrap();
		assert!(signature.ring_vrf_verify(&data, &verifier));
	}

	#[test]
	fn ring_vrf_sign_verify_with_out_of_ring_key() {
		let ring_ctx = TestRingContext::new_testing();

		let pks: Vec<_> = (0..16).map(|i| Pair::from_seed(&[i as u8; 32]).public()).collect();
		let pair = Pair::from_seed(DEV_SEED);

		// Just pick one index to patch with the actual public key
		let i1 = VrfInput::new(b"dom1", b"foo");
		let data = VrfSignData::new_unchecked(b"mydata", Some(b"tdata"), Some(i1));

		// pair.public != pks[0]
		let prover = ring_ctx.prover(&pks, 0).unwrap();
		let signature = pair.ring_vrf_sign(&data, &prover);

		let verifier = ring_ctx.verifier(&pks).unwrap();
		assert!(!signature.ring_vrf_verify(&data, &verifier));
	}

	#[test]
	fn ring_vrf_make_bytes_matches() {
		let ring_ctx = TestRingContext::new_testing();

		let mut pks: Vec<_> = (0..16).map(|i| Pair::from_seed(&[i as u8; 32]).public()).collect();
		assert!(pks.len() <= ring_ctx.max_keyset_size());

		let pair = Pair::from_seed(DEV_SEED);

		// Just pick one index to patch with the actual public key
		let prover_idx = 3;
		pks[prover_idx] = pair.public();

		let i1 = VrfInput::new(b"dom1", b"foo");
		let i2 = VrfInput::new(b"dom2", b"bar");
		let data = VrfSignData::new_unchecked(b"mydata", &[b"tdata"], [i1.clone(), i2.clone()]);

		let prover = ring_ctx.prover(&pks, prover_idx).unwrap();
		let signature = pair.ring_vrf_sign(&data, &prover);

		let o10 = pair.make_bytes::<32>(b"ctx1", &i1);
		let o11 = signature.pre_outputs[0].make_bytes::<32>(b"ctx1", &i1);
		assert_eq!(o10, o11);

		let o20 = pair.make_bytes::<48>(b"ctx2", &i2);
		let o21 = signature.pre_outputs[1].make_bytes::<48>(b"ctx2", &i2);
		assert_eq!(o20, o21);
	}

	#[test]
	fn encode_decode_ring_vrf_signature() {
		let ring_ctx = TestRingContext::new_testing();

		let mut pks: Vec<_> = (0..16).map(|i| Pair::from_seed(&[i as u8; 32]).public()).collect();
		assert!(pks.len() <= ring_ctx.max_keyset_size());

		let pair = Pair::from_seed(DEV_SEED);

		// Just pick one...
		let prover_idx = 3;
		pks[prover_idx] = pair.public();

		let i1 = VrfInput::new(b"dom1", b"foo");
		let i2 = VrfInput::new(b"dom2", b"bar");
		let i3 = VrfInput::new(b"dom3", b"baz");

		let data = VrfSignData::new_unchecked(b"mydata", &[b"tdata"], [i1, i2, i3]);

		let prover = ring_ctx.prover(&pks, prover_idx).unwrap();
		let expected = pair.ring_vrf_sign(&data, &prover);

		let bytes = expected.encode();

		let expected_len =
			data.inputs.len() * PREOUT_SERIALIZED_SIZE + RING_SIGNATURE_SERIALIZED_SIZE + 1;
		assert_eq!(bytes.len(), expected_len);

		let decoded = RingVrfSignature::decode(&mut bytes.as_slice()).unwrap();
		assert_eq!(expected, decoded);
	}

	#[test]
	fn encode_decode_ring_vrf_context() {
		let ctx1 = TestRingContext::new_testing();
		let enc1 = ctx1.encode();

		let _ti = <TestRingContext as TypeInfo>::type_info();

		assert_eq!(enc1.len(), ring_context_serialized_size(TEST_DOMAIN_SIZE));
		assert_eq!(enc1.len(), TestRingContext::max_encoded_len());

		let ctx2 = TestRingContext::decode(&mut enc1.as_slice()).unwrap();
		let enc2 = ctx2.encode();

		assert_eq!(enc1, enc2);
	}

	#[test]
	fn encode_decode_verifier_data() {
		let ring_ctx = TestRingContext::new_testing();

		let pks: Vec<_> = (0..16).map(|i| Pair::from_seed(&[i as u8; 32]).public()).collect();
		assert!(pks.len() <= ring_ctx.max_keyset_size());

		let verifier_data = ring_ctx.verifier_data(&pks).unwrap();
		let enc1 = verifier_data.encode();

		assert_eq!(enc1.len(), RING_VERIFIER_DATA_SERIALIZED_SIZE);
		assert_eq!(RingVerifierData::max_encoded_len(), RING_VERIFIER_DATA_SERIALIZED_SIZE);

		let vd2 = RingVerifierData::decode(&mut enc1.as_slice()).unwrap();
		let enc2 = vd2.encode();

		assert_eq!(enc1, enc2);
	}
}<|MERGE_RESOLUTION|>--- conflicted
+++ resolved
@@ -20,36 +20,19 @@
 //!
 //! The primitive can operate both as a regular VRF or as an anonymized Ring VRF.
 
-<<<<<<< HEAD
-#[cfg(feature = "serde")]
-use crate::crypto::Ss58Codec;
-use crate::crypto::{
-	ByteArray, CryptoType, CryptoTypeId, Derive, DeriveError, DeriveJunction, Pair as TraitPair,
-	Public as TraitPublic, SecretStringError, UncheckedFrom, VrfPublic, VrfSecret,
-};
-#[cfg(all(not(feature = "std"), feature = "serde"))]
-use alloc::{format, string::String};
-#[cfg(feature = "serde")]
-use serde::{de, Deserialize, Deserializer, Serialize, Serializer};
-=======
 #[cfg(feature = "full_crypto")]
 use crate::crypto::VrfSecret;
 use crate::crypto::{
 	ByteArray, CryptoType, CryptoTypeId, DeriveError, DeriveJunction, Pair as TraitPair,
 	PublicBytes, SecretStringError, SignatureBytes, UncheckedFrom, VrfPublic,
 };
->>>>>>> 38363769
 
 use bandersnatch_vrfs::{CanonicalSerialize, SecretKey};
 use codec::{Decode, Encode, EncodeLike, MaxEncodedLen};
 use scale_info::TypeInfo;
 
-<<<<<<< HEAD
+#[cfg(not(feature = "std"))]
 use alloc::{vec, vec::Vec};
-use sp_runtime_interface::pass_by::PassByInner;
-=======
-use sp_std::{vec, vec::Vec};
->>>>>>> 38363769
 
 /// Identifier used to match public keys against bandersnatch-vrf keys.
 pub const CRYPTO_ID: CryptoTypeId = CryptoTypeId(*b"band");
@@ -79,39 +62,6 @@
 	type Pair = Pair;
 }
 
-<<<<<<< HEAD
-impl Derive for Public {}
-
-impl core::fmt::Debug for Public {
-	#[cfg(feature = "std")]
-	fn fmt(&self, f: &mut core::fmt::Formatter) -> core::fmt::Result {
-		let s = self.to_ss58check();
-		write!(f, "{} ({}...)", crate::hexdisplay::HexDisplay::from(&self.as_ref()), &s[0..8])
-	}
-
-	#[cfg(not(feature = "std"))]
-	fn fmt(&self, _: &mut core::fmt::Formatter) -> core::fmt::Result {
-		Ok(())
-	}
-}
-
-#[cfg(feature = "serde")]
-impl Serialize for Public {
-	fn serialize<S: Serializer>(&self, serializer: S) -> Result<S::Ok, S::Error> {
-		serializer.serialize_str(&self.to_ss58check())
-	}
-}
-
-#[cfg(feature = "serde")]
-impl<'de> Deserialize<'de> for Public {
-	fn deserialize<D: Deserializer<'de>>(deserializer: D) -> Result<Self, D::Error> {
-		Public::from_ss58check(&String::deserialize(deserializer)?)
-			.map_err(|e| de::Error::custom(format!("{:?}", e)))
-	}
-}
-
-=======
->>>>>>> 38363769
 /// Bandersnatch signature.
 ///
 /// The signature is created via the [`VrfSecret::vrf_sign`] using [`SIGNING_CTX`] as transcript
@@ -122,21 +72,6 @@
 	type Pair = Pair;
 }
 
-<<<<<<< HEAD
-impl core::fmt::Debug for Signature {
-	#[cfg(feature = "std")]
-	fn fmt(&self, f: &mut core::fmt::Formatter) -> core::fmt::Result {
-		write!(f, "{}", crate::hexdisplay::HexDisplay::from(&self.0))
-	}
-
-	#[cfg(not(feature = "std"))]
-	fn fmt(&self, _: &mut core::fmt::Formatter) -> core::fmt::Result {
-		Ok(())
-	}
-}
-
-=======
->>>>>>> 38363769
 /// The raw secret seed, which can be used to reconstruct the secret [`Pair`].
 type Seed = [u8; SEED_SERIALIZED_SIZE];
 
