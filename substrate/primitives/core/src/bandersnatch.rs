--- conflicted
+++ resolved
@@ -362,40 +362,24 @@
 
 	impl Decode for VrfPreOutput {
 		fn decode<R: codec::Input>(i: &mut R) -> Result<Self, codec::Error> {
-<<<<<<< HEAD
-			let buf = <[u8; PREOUT_SERIALIZED_LEN]>::decode(i)?;
-			let preout = bandersnatch_vrfs::VrfPreOut::deserialize_compressed(buf.as_slice())
-				.map_err(|_| "vrf-preout decode error: bad preout")?;
-			Ok(VrfPreOutput(preout))
-		}
-	}
-
-	impl MaxEncodedLen for VrfPreOutput {
-=======
 			let buf = <[u8; PREOUT_SERIALIZED_SIZE]>::decode(i)?;
 			let preout =
 				bandersnatch_vrfs::VrfPreOut::deserialize_compressed_unchecked(buf.as_slice())
 					.map_err(|_| "vrf-preout decode error: bad preout")?;
-			Ok(VrfOutput(preout))
-		}
-	}
-
-	impl EncodeLike for VrfOutput {}
-
-	impl MaxEncodedLen for VrfOutput {
->>>>>>> e6b9da13
+			Ok(VrfPreOutput(preout))
+		}
+	}
+
+	impl EncodeLike for VrfPreOutput {}
+
+	impl MaxEncodedLen for VrfPreOutput {
 		fn max_encoded_len() -> usize {
 			<[u8; PREOUT_SERIALIZED_SIZE]>::max_encoded_len()
 		}
 	}
 
-<<<<<<< HEAD
 	impl TypeInfo for VrfPreOutput {
-		type Identity = [u8; PREOUT_SERIALIZED_LEN];
-=======
-	impl TypeInfo for VrfOutput {
 		type Identity = [u8; PREOUT_SERIALIZED_SIZE];
->>>>>>> e6b9da13
 
 		fn type_info() -> scale_info::Type {
 			Self::Identity::type_info()
@@ -495,15 +479,10 @@
 	/// Refer to [`VrfSignData`] for more details.
 	#[derive(Clone, Debug, PartialEq, Eq, Encode, Decode, MaxEncodedLen, TypeInfo)]
 	pub struct VrfSignature {
-<<<<<<< HEAD
+		/// Transcript signature.
+		pub signature: Signature,
 		/// VRF pre-outputs.
 		pub pre_outputs: VrfIosVec<VrfPreOutput>,
-=======
->>>>>>> e6b9da13
-		/// Transcript signature.
-		pub signature: Signature,
-		/// VRF (pre)outputs.
-		pub outputs: VrfIosVec<VrfOutput>,
 	}
 
 	#[cfg(feature = "full_crypto")]
@@ -572,11 +551,7 @@
 			let pre_outputs = VrfIosVec::truncate_from(pre_outputs);
 
 			let mut signature =
-<<<<<<< HEAD
-				VrfSignature { signature: Signature([0; SIGNATURE_SERIALIZED_LEN]), pre_outputs };
-=======
-				VrfSignature { signature: Signature([0; SIGNATURE_SERIALIZED_SIZE]), outputs };
->>>>>>> e6b9da13
+				VrfSignature { signature: Signature([0; SIGNATURE_SERIALIZED_SIZE]), pre_outputs };
 
 			thin_signature
 				.proof
@@ -828,17 +803,10 @@
 	/// Ring VRF signature.
 	#[derive(Clone, Debug, PartialEq, Eq, Encode, Decode, MaxEncodedLen, TypeInfo)]
 	pub struct RingVrfSignature {
-<<<<<<< HEAD
+		/// Ring signature.
+		pub signature: [u8; RING_SIGNATURE_SERIALIZED_SIZE],
 		/// VRF pre-outputs.
 		pub pre_outputs: VrfIosVec<VrfPreOutput>,
-		/// Ring signature.
-		pub signature: [u8; RING_SIGNATURE_SERIALIZED_LEN],
-=======
-		/// Ring signature.
-		pub signature: [u8; RING_SIGNATURE_SERIALIZED_SIZE],
-		/// VRF (pre)outputs.
-		pub outputs: VrfIosVec<VrfOutput>,
->>>>>>> e6b9da13
 	}
 
 	#[cfg(feature = "full_crypto")]
@@ -876,11 +844,7 @@
 			let pre_outputs = VrfIosVec::truncate_from(pre_outputs);
 
 			let mut signature =
-<<<<<<< HEAD
-				RingVrfSignature { pre_outputs, signature: [0; RING_SIGNATURE_SERIALIZED_LEN] };
-=======
-				RingVrfSignature { outputs, signature: [0; RING_SIGNATURE_SERIALIZED_SIZE] };
->>>>>>> e6b9da13
+				RingVrfSignature { pre_outputs, signature: [0; RING_SIGNATURE_SERIALIZED_SIZE] };
 
 			ring_signature
 				.proof
