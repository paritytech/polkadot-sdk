// This file is part of Substrate.

// Copyright (C) Parity Technologies (UK) Ltd.
// SPDX-License-Identifier: Apache-2.0

// Licensed under the Apache License, Version 2.0 (the "License");
// you may not use this file except in compliance with the License.
// You may obtain a copy of the License at
//
// 	http://www.apache.org/licenses/LICENSE-2.0
//
// Unless required by applicable law or agreed to in writing, software
// distributed under the License is distributed on an "AS IS" BASIS,
// WITHOUT WARRANTIES OR CONDITIONS OF ANY KIND, either express or implied.
// See the License for the specific language governing permissions and
// limitations under the License.

//! VRFs backed by [Bandersnatch](https://neuromancer.sk/std/bls/Bandersnatch),
//! an elliptic curve built over BLS12-381 scalar field.
//!
//! The primitive can operate both as a regular VRF or as an anonymized Ring VRF.

#[cfg(feature = "serde")]
use crate::crypto::Ss58Codec;
use crate::crypto::{
<<<<<<< HEAD
	impl_crypto_type, ByteArray, CryptoTypeId, Derive, DeriveError, DeriveJunction,
	Pair as TraitPair, Public as TraitPublic, SecretStringError, Signature as TraitSignature,
	UncheckedFrom, VrfPublic, VrfSecret,
=======
	ByteArray, CryptoType, CryptoTypeId, Derive, DeriveError, DeriveJunction, Pair as TraitPair,
	Public as TraitPublic, PublicBytes, SecretStringError, SignatureBytes, UncheckedFrom,
	VrfPublic,
>>>>>>> 75074952
};
#[cfg(feature = "serde")]
use serde::{de, Deserialize, Deserializer, Serialize, Serializer};
#[cfg(all(not(feature = "std"), feature = "serde"))]
use sp_std::alloc::{format, string::String};

use bandersnatch_vrfs::{CanonicalSerialize, SecretKey};
use codec::{Decode, Encode, EncodeLike, MaxEncodedLen};
use core::hash::Hash;
use scale_info::TypeInfo;

use sp_std::{vec, vec::Vec};

/// Identifier used to match public keys against bandersnatch-vrf keys.
pub const CRYPTO_ID: CryptoTypeId = CryptoTypeId(*b"band");

/// Context used to produce a plain signature without any VRF input/output.
pub const SIGNING_CTX: &[u8] = b"BandersnatchSigningContext";

/// The byte length of secret key seed.
pub const SEED_SERIALIZED_SIZE: usize = 32;

/// The byte length of serialized public key.
pub const PUBLIC_SERIALIZED_SIZE: usize = 33;

/// The byte length of serialized signature.
pub const SIGNATURE_SERIALIZED_SIZE: usize = 65;

/// The byte length of serialized pre-output.
pub const PREOUT_SERIALIZED_SIZE: usize = 33;

#[doc(hidden)]
pub struct BandersnatchTag;

/// Bandersnatch public key.
pub type Public = PublicBytes<PUBLIC_SERIALIZED_SIZE, BandersnatchTag>;

impl TraitPublic for Public {}

impl Derive for Public {}

impl sp_std::fmt::Debug for Public {
	#[cfg(feature = "std")]
	fn fmt(&self, f: &mut sp_std::fmt::Formatter) -> sp_std::fmt::Result {
		let s = self.to_ss58check();
		write!(f, "{} ({}...)", crate::hexdisplay::HexDisplay::from(&self.as_ref()), &s[0..8])
	}

	#[cfg(not(feature = "std"))]
	fn fmt(&self, _: &mut sp_std::fmt::Formatter) -> sp_std::fmt::Result {
		Ok(())
	}
}

#[cfg(feature = "serde")]
impl Serialize for Public {
	fn serialize<S: Serializer>(&self, serializer: S) -> Result<S::Ok, S::Error> {
		serializer.serialize_str(&self.to_ss58check())
	}
}

#[cfg(feature = "serde")]
impl<'de> Deserialize<'de> for Public {
	fn deserialize<D: Deserializer<'de>>(deserializer: D) -> Result<Self, D::Error> {
		Public::from_ss58check(&String::deserialize(deserializer)?)
			.map_err(|e| de::Error::custom(format!("{:?}", e)))
	}
}

/// Bandersnatch signature.
///
/// The signature is created via the [`VrfSecret::vrf_sign`] using [`SIGNING_CTX`] as transcript
/// `label`.
<<<<<<< HEAD
#[derive(
	Clone, Copy, PartialEq, Eq, Encode, Decode, PassByInner, MaxEncodedLen, TypeInfo, Hash,
)]
pub struct Signature([u8; SIGNATURE_SERIALIZED_SIZE]);

impl TraitSignature for Signature {}

impl UncheckedFrom<[u8; SIGNATURE_SERIALIZED_SIZE]> for Signature {
	fn unchecked_from(raw: [u8; SIGNATURE_SERIALIZED_SIZE]) -> Self {
		Signature(raw)
	}
}

impl AsRef<[u8]> for Signature {
	fn as_ref(&self) -> &[u8] {
		&self.0[..]
	}
}

impl AsMut<[u8]> for Signature {
	fn as_mut(&mut self) -> &mut [u8] {
		&mut self.0[..]
	}
}

impl TryFrom<&[u8]> for Signature {
	type Error = ();

	fn try_from(data: &[u8]) -> Result<Self, Self::Error> {
		if data.len() != SIGNATURE_SERIALIZED_SIZE {
			return Err(())
		}
		let mut r = [0u8; SIGNATURE_SERIALIZED_SIZE];
		r.copy_from_slice(data);
		Ok(Self::unchecked_from(r))
	}
}

impl ByteArray for Signature {
	const LEN: usize = SIGNATURE_SERIALIZED_SIZE;
}
=======
pub type Signature = SignatureBytes<SIGNATURE_SERIALIZED_SIZE, BandersnatchTag>;
>>>>>>> 75074952

impl sp_std::fmt::Debug for Signature {
	#[cfg(feature = "std")]
	fn fmt(&self, f: &mut sp_std::fmt::Formatter) -> sp_std::fmt::Result {
		write!(f, "{}", crate::hexdisplay::HexDisplay::from(&self.0))
	}

	#[cfg(not(feature = "std"))]
	fn fmt(&self, _: &mut sp_std::fmt::Formatter) -> sp_std::fmt::Result {
		Ok(())
	}
}

/// The raw secret seed, which can be used to reconstruct the secret [`Pair`].
type Seed = [u8; SEED_SERIALIZED_SIZE];

/// Bandersnatch secret key.
#[derive(Clone)]
pub struct Pair {
	secret: SecretKey,
	seed: Seed,
}

impl Pair {
	/// Get the key seed.
	pub fn seed(&self) -> Seed {
		self.seed
	}
}

impl TraitPair for Pair {
	type Seed = Seed;

	/// Make a new key pair from secret seed material.
	///
	/// The slice must be 32 bytes long or it will return an error.
	fn from_seed_slice(seed_slice: &[u8]) -> Result<Pair, SecretStringError> {
		if seed_slice.len() != SEED_SERIALIZED_SIZE {
			return Err(SecretStringError::InvalidSeedLength)
		}
		let mut seed = [0; SEED_SERIALIZED_SIZE];
		seed.copy_from_slice(seed_slice);
		let secret = SecretKey::from_seed(&seed);
		Ok(Pair { secret, seed })
	}

	/// Derive a child key from a series of given (hard) junctions.
	///
	/// Soft junctions are not supported.
	fn derive<Iter: Iterator<Item = DeriveJunction>>(
		&self,
		path: Iter,
		_seed: Option<Seed>,
	) -> Result<(Pair, Option<Seed>), DeriveError> {
		let derive_hard = |seed, cc| -> Seed {
			("bandersnatch-vrf-HDKD", seed, cc).using_encoded(sp_crypto_hashing::blake2_256)
		};

		let mut seed = self.seed();
		for p in path {
			if let DeriveJunction::Hard(cc) = p {
				seed = derive_hard(seed, cc);
			} else {
				return Err(DeriveError::SoftKeyInPath)
			}
		}
		Ok((Self::from_seed(&seed), Some(seed)))
	}

	fn public(&self) -> Public {
		let public = self.secret.to_public();
		let mut raw = [0; PUBLIC_SERIALIZED_SIZE];
		public
			.serialize_compressed(raw.as_mut_slice())
			.expect("serialization length is constant and checked by test; qed");
		Public::unchecked_from(raw)
	}

	/// Sign a message.
	///
	/// In practice this produce a Schnorr signature of a transcript composed by
	/// the constant label [`SIGNING_CTX`] and `data` without any additional data.
	///
	/// See [`vrf::VrfSignData`] for additional details.
	#[cfg(feature = "full_crypto")]
	fn sign(&self, data: &[u8]) -> Signature {
		let data = vrf::VrfSignData::new_unchecked(SIGNING_CTX, &[data], None);
		self.vrf_sign(&data).signature
	}

	fn verify<M: AsRef<[u8]>>(signature: &Signature, data: M, public: &Public) -> bool {
		let data = vrf::VrfSignData::new_unchecked(SIGNING_CTX, &[data.as_ref()], None);
		let signature =
			vrf::VrfSignature { signature: *signature, pre_outputs: vrf::VrfIosVec::default() };
		public.vrf_verify(&data, &signature)
	}

	/// Return a vector filled with the seed (32 bytes).
	fn to_raw_vec(&self) -> Vec<u8> {
		self.seed().to_vec()
	}
}

impl_crypto_type!(Pair, Public, Signature);

/// Bandersnatch VRF types and operations.
pub mod vrf {
	use super::*;
	use crate::{bounded::BoundedVec, crypto::VrfCrypto, ConstU32};
	use bandersnatch_vrfs::{
		CanonicalDeserialize, CanonicalSerialize, IntoVrfInput, Message, PublicKey,
		ThinVrfSignature, Transcript,
	};

	/// Max number of inputs/pre-outputs which can be handled by the VRF signing procedures.
	///
	/// The number is quite arbitrary and chosen to fulfill the use cases found so far.
	/// If required it can be extended in the future.
	pub const MAX_VRF_IOS: u32 = 3;

	/// Bounded vector used for VRF inputs and pre-outputs.
	///
	/// Can contain at most [`MAX_VRF_IOS`] elements.
	pub type VrfIosVec<T> = BoundedVec<T, ConstU32<MAX_VRF_IOS>>;

	/// VRF input to construct a [`VrfPreOutput`] instance and embeddable in [`VrfSignData`].
	#[derive(Clone, Debug)]
	pub struct VrfInput(pub(super) bandersnatch_vrfs::VrfInput);

	impl VrfInput {
		/// Construct a new VRF input.
		pub fn new(domain: impl AsRef<[u8]>, data: impl AsRef<[u8]>) -> Self {
			let msg = Message { domain: domain.as_ref(), message: data.as_ref() };
			VrfInput(msg.into_vrf_input())
		}
	}

	/// VRF pre-output derived from [`VrfInput`] using a [`VrfSecret`].
	///
	/// This object is used to produce an arbitrary number of verifiable pseudo random
	/// bytes and is often called pre-output to emphasize that this is not the actual
	/// output of the VRF but an object capable of generating the output.
	#[derive(Clone, Debug, PartialEq, Eq)]
	pub struct VrfPreOutput(pub(super) bandersnatch_vrfs::VrfPreOut);

	impl Encode for VrfPreOutput {
		fn encode(&self) -> Vec<u8> {
			let mut bytes = [0; PREOUT_SERIALIZED_SIZE];
			self.0
				.serialize_compressed(bytes.as_mut_slice())
				.expect("serialization length is constant and checked by test; qed");
			bytes.encode()
		}
	}

	impl Decode for VrfPreOutput {
		fn decode<R: codec::Input>(i: &mut R) -> Result<Self, codec::Error> {
			let buf = <[u8; PREOUT_SERIALIZED_SIZE]>::decode(i)?;
			let preout =
				bandersnatch_vrfs::VrfPreOut::deserialize_compressed_unchecked(buf.as_slice())
					.map_err(|_| "vrf-preout decode error: bad preout")?;
			Ok(VrfPreOutput(preout))
		}
	}

	impl EncodeLike for VrfPreOutput {}

	impl MaxEncodedLen for VrfPreOutput {
		fn max_encoded_len() -> usize {
			<[u8; PREOUT_SERIALIZED_SIZE]>::max_encoded_len()
		}
	}

	impl TypeInfo for VrfPreOutput {
		type Identity = [u8; PREOUT_SERIALIZED_SIZE];

		fn type_info() -> scale_info::Type {
			Self::Identity::type_info()
		}
	}

	/// Data to be signed via one of the two provided vrf flavors.
	///
	/// The object contains a transcript and a sequence of [`VrfInput`]s ready to be signed.
	///
	/// The `transcript` summarizes a set of messages which are defining a particular
	/// protocol by automating the Fiat-Shamir transform for challenge generation.
	/// A good explaination of the topic can be found in Merlin [docs](https://merlin.cool/)
	///
	/// The `inputs` is a sequence of [`VrfInput`]s which, during the signing procedure, are
	/// first transformed to [`VrfPreOutput`]s. Both inputs and pre-outputs are then appended to
	/// the transcript before signing the Fiat-Shamir transform result (the challenge).
	///
	/// In practice, as a user, all these technical details can be easily ignored.
	/// What is important to remember is:
	/// - *Transcript* is an object defining the protocol and used to produce the signature. This
	///   object doesn't influence the `VrfPreOutput`s values.
	/// - *Vrf inputs* is some additional data which is used to produce *vrf pre-outputs*. This data
	///   will contribute to the signature as well.
	#[derive(Clone)]
	pub struct VrfSignData {
		/// Associated protocol transcript.
		pub transcript: Transcript,
		/// VRF inputs to be signed.
		pub inputs: VrfIosVec<VrfInput>,
	}

	impl VrfSignData {
		/// Construct a new data to be signed.
		///
		/// Fails if the `inputs` iterator yields more elements than [`MAX_VRF_IOS`]
		///
		/// Refer to [`VrfSignData`] for details about transcript and inputs.
		pub fn new(
			transcript_label: &'static [u8],
			transcript_data: impl IntoIterator<Item = impl AsRef<[u8]>>,
			inputs: impl IntoIterator<Item = VrfInput>,
		) -> Result<Self, ()> {
			let inputs: Vec<VrfInput> = inputs.into_iter().collect();
			if inputs.len() > MAX_VRF_IOS as usize {
				return Err(())
			}
			Ok(Self::new_unchecked(transcript_label, transcript_data, inputs))
		}

		/// Construct a new data to be signed.
		///
		/// At most the first [`MAX_VRF_IOS`] elements of `inputs` are used.
		///
		/// Refer to [`VrfSignData`] for details about transcript and inputs.
		pub fn new_unchecked(
			transcript_label: &'static [u8],
			transcript_data: impl IntoIterator<Item = impl AsRef<[u8]>>,
			inputs: impl IntoIterator<Item = VrfInput>,
		) -> Self {
			let inputs: Vec<VrfInput> = inputs.into_iter().collect();
			let inputs = VrfIosVec::truncate_from(inputs);
			let mut transcript = Transcript::new_labeled(transcript_label);
			transcript_data.into_iter().for_each(|data| transcript.append(data.as_ref()));
			VrfSignData { transcript, inputs }
		}

		/// Append a message to the transcript.
		pub fn push_transcript_data(&mut self, data: &[u8]) {
			self.transcript.append(data);
		}

		/// Tries to append a [`VrfInput`] to the vrf inputs list.
		///
		/// On failure, returns back the [`VrfInput`] parameter.
		pub fn push_vrf_input(&mut self, input: VrfInput) -> Result<(), VrfInput> {
			self.inputs.try_push(input)
		}

		/// Get the challenge associated to the `transcript` contained within the signing data.
		///
		/// Ignores the vrf inputs and outputs.
		pub fn challenge<const N: usize>(&self) -> [u8; N] {
			let mut output = [0; N];
			let mut transcript = self.transcript.clone();
			let mut reader = transcript.challenge(b"bandersnatch challenge");
			reader.read_bytes(&mut output);
			output
		}
	}

	/// VRF signature.
	///
	/// Includes both the transcript `signature` and the `pre-outputs` generated from the
	/// [`VrfSignData::inputs`].
	///
	/// Refer to [`VrfSignData`] for more details.
	#[derive(Clone, Debug, PartialEq, Eq, Encode, Decode, MaxEncodedLen, TypeInfo)]
	pub struct VrfSignature {
		/// Transcript signature.
		pub signature: Signature,
		/// VRF pre-outputs.
		pub pre_outputs: VrfIosVec<VrfPreOutput>,
	}

	impl VrfCrypto for Pair {
		type VrfInput = VrfInput;
		type VrfPreOutput = VrfPreOutput;
		type VrfSignData = VrfSignData;
		type VrfSignature = VrfSignature;
	}

	#[cfg(feature = "full_crypto")]
	impl VrfSecret for Pair {
		fn vrf_sign(&self, data: &Self::VrfSignData) -> Self::VrfSignature {
			const _: () = assert!(MAX_VRF_IOS == 3, "`MAX_VRF_IOS` expected to be 3");
			// Workaround to overcome backend signature generic over the number of IOs.
			match data.inputs.len() {
				0 => self.vrf_sign_gen::<0>(data),
				1 => self.vrf_sign_gen::<1>(data),
				2 => self.vrf_sign_gen::<2>(data),
				3 => self.vrf_sign_gen::<3>(data),
				_ => unreachable!(),
			}
		}

		fn vrf_pre_output(&self, input: &Self::VrfInput) -> Self::VrfPreOutput {
			let pre_output = self.secret.vrf_preout(&input.0);
			VrfPreOutput(pre_output)
		}
	}

	impl VrfCrypto for Public {
		type VrfInput = VrfInput;
		type VrfPreOutput = VrfPreOutput;
		type VrfSignData = VrfSignData;
		type VrfSignature = VrfSignature;
	}

	impl VrfPublic for Public {
		fn vrf_verify(&self, data: &Self::VrfSignData, signature: &Self::VrfSignature) -> bool {
			const _: () = assert!(MAX_VRF_IOS == 3, "`MAX_VRF_IOS` expected to be 3");
			let pre_outputs_len = signature.pre_outputs.len();
			if pre_outputs_len != data.inputs.len() {
				return false
			}
			// Workaround to overcome backend signature generic over the number of IOs.
			match pre_outputs_len {
				0 => self.vrf_verify_gen::<0>(data, signature),
				1 => self.vrf_verify_gen::<1>(data, signature),
				2 => self.vrf_verify_gen::<2>(data, signature),
				3 => self.vrf_verify_gen::<3>(data, signature),
				_ => unreachable!(),
			}
		}
	}

	#[cfg(feature = "full_crypto")]
	impl Pair {
		fn vrf_sign_gen<const N: usize>(&self, data: &VrfSignData) -> VrfSignature {
			let ios = core::array::from_fn(|i| self.secret.vrf_inout(data.inputs[i].0));

			let thin_signature: ThinVrfSignature<N> =
				self.secret.sign_thin_vrf(data.transcript.clone(), &ios);

			let pre_outputs: Vec<_> =
				thin_signature.preouts.into_iter().map(VrfPreOutput).collect();
			let pre_outputs = VrfIosVec::truncate_from(pre_outputs);

			let mut signature = VrfSignature { signature: Signature::default(), pre_outputs };

			thin_signature
				.proof
				.serialize_compressed(signature.signature.0.as_mut_slice())
				.expect("serialization length is constant and checked by test; qed");

			signature
		}

		/// Generate an arbitrary number of bytes from the given `context` and VRF `input`.
		pub fn make_bytes<const N: usize>(
			&self,
			context: &'static [u8],
			input: &VrfInput,
		) -> [u8; N] {
			let transcript = Transcript::new_labeled(context);
			let inout = self.secret.vrf_inout(input.0);
			inout.vrf_output_bytes(transcript)
		}
	}

	impl Public {
		fn vrf_verify_gen<const N: usize>(
			&self,
			data: &VrfSignData,
			signature: &VrfSignature,
		) -> bool {
			let Ok(public) = PublicKey::deserialize_compressed_unchecked(self.as_slice()) else {
				return false
			};

			let preouts: [bandersnatch_vrfs::VrfPreOut; N] =
				core::array::from_fn(|i| signature.pre_outputs[i].0);

			// Deserialize only the proof, the rest has already been deserialized
			// This is another hack used because backend signature type is generic over
			// the number of ios.
			let Ok(proof) = ThinVrfSignature::<0>::deserialize_compressed_unchecked(
				signature.signature.as_slice(),
			)
			.map(|s| s.proof) else {
				return false
			};
			let signature = ThinVrfSignature { proof, preouts };

			let inputs = data.inputs.iter().map(|i| i.0);

			public.verify_thin_vrf(data.transcript.clone(), inputs, &signature).is_ok()
		}
	}

	impl VrfPreOutput {
		/// Generate an arbitrary number of bytes from the given `context` and VRF `input`.
		pub fn make_bytes<const N: usize>(
			&self,
			context: &'static [u8],
			input: &VrfInput,
		) -> [u8; N] {
			let transcript = Transcript::new_labeled(context);
			let inout = bandersnatch_vrfs::VrfInOut { input: input.0, preoutput: self.0 };
			inout.vrf_output_bytes(transcript)
		}
	}
}

/// Bandersnatch Ring-VRF types and operations.
pub mod ring_vrf {
	use super::{vrf::*, *};
	pub use bandersnatch_vrfs::ring::{RingProof, RingProver, RingVerifier, KZG};
	use bandersnatch_vrfs::{ring::VerifierKey, CanonicalDeserialize, PublicKey};

	/// Overhead in the domain size with respect to the supported ring size.
	///
	/// Some bits of the domain are reserved for the zk-proof to work.
	pub const RING_DOMAIN_OVERHEAD: u32 = 257;

	// Max size of serialized ring-vrf context given `domain_len`.
	pub(crate) const fn ring_context_serialized_size(domain_len: u32) -> usize {
		// const G1_POINT_COMPRESSED_SIZE: usize = 48;
		// const G2_POINT_COMPRESSED_SIZE: usize = 96;
		const G1_POINT_UNCOMPRESSED_SIZE: usize = 96;
		const G2_POINT_UNCOMPRESSED_SIZE: usize = 192;
		const OVERHEAD_SIZE: usize = 20;
		const G2_POINTS_NUM: usize = 2;
		let g1_points_num = 3 * domain_len as usize + 1;

		OVERHEAD_SIZE +
			g1_points_num * G1_POINT_UNCOMPRESSED_SIZE +
			G2_POINTS_NUM * G2_POINT_UNCOMPRESSED_SIZE
	}

	pub(crate) const RING_VERIFIER_DATA_SERIALIZED_SIZE: usize = 388;
	pub(crate) const RING_SIGNATURE_SERIALIZED_SIZE: usize = 755;

	/// remove as soon as soon as serialization is implemented by the backend
	pub struct RingVerifierData {
		/// Domain size.
		pub domain_size: u32,
		/// Verifier key.
		pub verifier_key: VerifierKey,
	}

	impl From<RingVerifierData> for RingVerifier {
		fn from(vd: RingVerifierData) -> RingVerifier {
			bandersnatch_vrfs::ring::make_ring_verifier(vd.verifier_key, vd.domain_size as usize)
		}
	}

	impl Encode for RingVerifierData {
		fn encode(&self) -> Vec<u8> {
			const ERR_STR: &str = "serialization length is constant and checked by test; qed";
			let mut buf = [0; RING_VERIFIER_DATA_SERIALIZED_SIZE];
			self.domain_size.serialize_compressed(&mut buf[..4]).expect(ERR_STR);
			self.verifier_key.serialize_compressed(&mut buf[4..]).expect(ERR_STR);
			buf.encode()
		}
	}

	impl Decode for RingVerifierData {
		fn decode<R: codec::Input>(i: &mut R) -> Result<Self, codec::Error> {
			const ERR_STR: &str = "serialization length is constant and checked by test; qed";
			let buf = <[u8; RING_VERIFIER_DATA_SERIALIZED_SIZE]>::decode(i)?;
			let domain_size =
				<u32 as CanonicalDeserialize>::deserialize_compressed_unchecked(&mut &buf[..4])
					.expect(ERR_STR);
			let verifier_key = <bandersnatch_vrfs::ring::VerifierKey as CanonicalDeserialize>::deserialize_compressed_unchecked(&mut &buf[4..]).expect(ERR_STR);

			Ok(RingVerifierData { domain_size, verifier_key })
		}
	}

	impl EncodeLike for RingVerifierData {}

	impl MaxEncodedLen for RingVerifierData {
		fn max_encoded_len() -> usize {
			<[u8; RING_VERIFIER_DATA_SERIALIZED_SIZE]>::max_encoded_len()
		}
	}

	impl TypeInfo for RingVerifierData {
		type Identity = [u8; RING_VERIFIER_DATA_SERIALIZED_SIZE];

		fn type_info() -> scale_info::Type {
			Self::Identity::type_info()
		}
	}

	/// Context used to construct ring prover and verifier.
	///
	/// Generic parameter `D` represents the ring domain size and drives
	/// the max number of supported ring members [`RingContext::max_keyset_size`]
	/// which is equal to `D - RING_DOMAIN_OVERHEAD`.
	#[derive(Clone)]
	pub struct RingContext<const D: u32>(KZG);

	impl<const D: u32> RingContext<D> {
		/// Build an dummy instance for testing purposes.
		pub fn new_testing() -> Self {
			Self(KZG::testing_kzg_setup([0; 32], D))
		}

		/// Get the keyset max size.
		pub fn max_keyset_size(&self) -> usize {
			self.0.max_keyset_size()
		}

		/// Get ring prover for the key at index `public_idx` in the `public_keys` set.
		pub fn prover(&self, public_keys: &[Public], public_idx: usize) -> Option<RingProver> {
			let mut pks = Vec::with_capacity(public_keys.len());
			for public_key in public_keys {
				let pk = PublicKey::deserialize_compressed_unchecked(public_key.as_slice()).ok()?;
				pks.push(pk.0.into());
			}

			let prover_key = self.0.prover_key(pks);
			let ring_prover = self.0.init_ring_prover(prover_key, public_idx);
			Some(ring_prover)
		}

		/// Get ring verifier for the `public_keys` set.
		pub fn verifier(&self, public_keys: &[Public]) -> Option<RingVerifier> {
			let mut pks = Vec::with_capacity(public_keys.len());
			for public_key in public_keys {
				let pk = PublicKey::deserialize_compressed_unchecked(public_key.as_slice()).ok()?;
				pks.push(pk.0.into());
			}

			let verifier_key = self.0.verifier_key(pks);
			let ring_verifier = self.0.init_ring_verifier(verifier_key);
			Some(ring_verifier)
		}

		/// Information required for a lazy construction of a ring verifier.
		pub fn verifier_data(&self, public_keys: &[Public]) -> Option<RingVerifierData> {
			let mut pks = Vec::with_capacity(public_keys.len());
			for public_key in public_keys {
				let pk = PublicKey::deserialize_compressed_unchecked(public_key.as_slice()).ok()?;
				pks.push(pk.0.into());
			}
			Some(RingVerifierData {
				verifier_key: self.0.verifier_key(pks),
				domain_size: self.0.domain_size,
			})
		}
	}

	impl<const D: u32> Encode for RingContext<D> {
		fn encode(&self) -> Vec<u8> {
			let mut buf = vec![0; ring_context_serialized_size(D)];
			self.0
				.serialize_uncompressed(buf.as_mut_slice())
				.expect("serialization length is constant and checked by test; qed");
			buf
		}
	}

	impl<const D: u32> Decode for RingContext<D> {
		fn decode<R: codec::Input>(input: &mut R) -> Result<Self, codec::Error> {
			let mut buf = vec![0; ring_context_serialized_size(D)];
			input.read(&mut buf[..])?;
			let kzg = KZG::deserialize_uncompressed_unchecked(buf.as_slice())
				.map_err(|_| "KZG decode error")?;
			Ok(RingContext(kzg))
		}
	}

	impl<const D: u32> EncodeLike for RingContext<D> {}

	impl<const D: u32> MaxEncodedLen for RingContext<D> {
		fn max_encoded_len() -> usize {
			ring_context_serialized_size(D)
		}
	}

	impl<const D: u32> TypeInfo for RingContext<D> {
		type Identity = Self;

		fn type_info() -> scale_info::Type {
			let path = scale_info::Path::new("RingContext", module_path!());
			let array_type_def = scale_info::TypeDefArray {
				len: ring_context_serialized_size(D) as u32,
				type_param: scale_info::MetaType::new::<u8>(),
			};
			let type_def = scale_info::TypeDef::Array(array_type_def);
			scale_info::Type { path, type_params: Vec::new(), type_def, docs: Vec::new() }
		}
	}

	/// Ring VRF signature.
	#[derive(Clone, Debug, PartialEq, Eq, Encode, Decode, MaxEncodedLen, TypeInfo)]
	pub struct RingVrfSignature {
		/// Ring signature.
		pub signature: [u8; RING_SIGNATURE_SERIALIZED_SIZE],
		/// VRF pre-outputs.
		pub pre_outputs: VrfIosVec<VrfPreOutput>,
	}

	#[cfg(feature = "full_crypto")]
	impl Pair {
		/// Produce a ring-vrf signature.
		///
		/// The ring signature is verifiable if the public key corresponding to the
		/// signing [`Pair`] is part of the ring from which the [`RingProver`] has
		/// been constructed. If not, the produced signature is just useless.
		pub fn ring_vrf_sign(&self, data: &VrfSignData, prover: &RingProver) -> RingVrfSignature {
			const _: () = assert!(MAX_VRF_IOS == 3, "`MAX_VRF_IOS` expected to be 3");
			// Workaround to overcome backend signature generic over the number of IOs.
			match data.inputs.len() {
				0 => self.ring_vrf_sign_gen::<0>(data, prover),
				1 => self.ring_vrf_sign_gen::<1>(data, prover),
				2 => self.ring_vrf_sign_gen::<2>(data, prover),
				3 => self.ring_vrf_sign_gen::<3>(data, prover),
				_ => unreachable!(),
			}
		}

		fn ring_vrf_sign_gen<const N: usize>(
			&self,
			data: &VrfSignData,
			prover: &RingProver,
		) -> RingVrfSignature {
			let ios = core::array::from_fn(|i| self.secret.vrf_inout(data.inputs[i].0));

			let ring_signature: bandersnatch_vrfs::RingVrfSignature<N> =
				bandersnatch_vrfs::RingProver { ring_prover: prover, secret: &self.secret }
					.sign_ring_vrf(data.transcript.clone(), &ios);

			let pre_outputs: Vec<_> =
				ring_signature.preouts.into_iter().map(VrfPreOutput).collect();
			let pre_outputs = VrfIosVec::truncate_from(pre_outputs);

			let mut signature =
				RingVrfSignature { pre_outputs, signature: [0; RING_SIGNATURE_SERIALIZED_SIZE] };

			ring_signature
				.proof
				.serialize_compressed(signature.signature.as_mut_slice())
				.expect("serialization length is constant and checked by test; qed");

			signature
		}
	}

	impl RingVrfSignature {
		/// Verify a ring-vrf signature.
		///
		/// The signature is verifiable if it has been produced by a member of the ring
		/// from which the [`RingVerifier`] has been constructed.
		pub fn ring_vrf_verify(&self, data: &VrfSignData, verifier: &RingVerifier) -> bool {
			const _: () = assert!(MAX_VRF_IOS == 3, "`MAX_VRF_IOS` expected to be 3");
			let preouts_len = self.pre_outputs.len();
			if preouts_len != data.inputs.len() {
				return false
			}
			// Workaround to overcome backend signature generic over the number of IOs.
			match preouts_len {
				0 => self.ring_vrf_verify_gen::<0>(data, verifier),
				1 => self.ring_vrf_verify_gen::<1>(data, verifier),
				2 => self.ring_vrf_verify_gen::<2>(data, verifier),
				3 => self.ring_vrf_verify_gen::<3>(data, verifier),
				_ => unreachable!(),
			}
		}

		fn ring_vrf_verify_gen<const N: usize>(
			&self,
			data: &VrfSignData,
			verifier: &RingVerifier,
		) -> bool {
			let Ok(vrf_signature) =
				bandersnatch_vrfs::RingVrfSignature::<0>::deserialize_compressed_unchecked(
					self.signature.as_slice(),
				)
			else {
				return false
			};

			let preouts: [bandersnatch_vrfs::VrfPreOut; N] =
				core::array::from_fn(|i| self.pre_outputs[i].0);

			let signature =
				bandersnatch_vrfs::RingVrfSignature { proof: vrf_signature.proof, preouts };

			let inputs = data.inputs.iter().map(|i| i.0);

			bandersnatch_vrfs::RingVerifier(verifier)
				.verify_ring_vrf(data.transcript.clone(), inputs, &signature)
				.is_ok()
		}
	}
}

#[cfg(test)]
mod tests {
	use super::{ring_vrf::*, vrf::*, *};
	use crate::crypto::{VrfPublic, VrfSecret, DEV_PHRASE};

	const DEV_SEED: &[u8; SEED_SERIALIZED_SIZE] = &[0xcb; SEED_SERIALIZED_SIZE];
	const TEST_DOMAIN_SIZE: u32 = 1024;

	type TestRingContext = RingContext<TEST_DOMAIN_SIZE>;

	#[allow(unused)]
	fn b2h(bytes: &[u8]) -> String {
		array_bytes::bytes2hex("", bytes)
	}

	fn h2b(hex: &str) -> Vec<u8> {
		array_bytes::hex2bytes_unchecked(hex)
	}

	#[test]
	fn backend_assumptions_sanity_check() {
		let kzg = KZG::testing_kzg_setup([0; 32], TEST_DOMAIN_SIZE);
		assert_eq!(kzg.max_keyset_size() as u32, TEST_DOMAIN_SIZE - RING_DOMAIN_OVERHEAD);

		assert_eq!(kzg.uncompressed_size(), ring_context_serialized_size(TEST_DOMAIN_SIZE));

		let pks: Vec<_> = (0..16)
			.map(|i| SecretKey::from_seed(&[i as u8; 32]).to_public().0.into())
			.collect();

		let secret = SecretKey::from_seed(&[0u8; 32]);

		let public = secret.to_public();
		assert_eq!(public.compressed_size(), PUBLIC_SERIALIZED_SIZE);

		let input = VrfInput::new(b"foo", &[]);
		let preout = secret.vrf_preout(&input.0);
		assert_eq!(preout.compressed_size(), PREOUT_SERIALIZED_SIZE);

		let verifier_key = kzg.verifier_key(pks.clone());
		assert_eq!(verifier_key.compressed_size() + 4, RING_VERIFIER_DATA_SERIALIZED_SIZE);

		let prover_key = kzg.prover_key(pks);
		let ring_prover = kzg.init_ring_prover(prover_key, 0);

		let data = VrfSignData::new_unchecked(b"mydata", &[b"tdata"], None);

		let thin_signature: bandersnatch_vrfs::ThinVrfSignature<0> =
			secret.sign_thin_vrf(data.transcript.clone(), &[]);
		assert_eq!(thin_signature.compressed_size(), SIGNATURE_SERIALIZED_SIZE);

		let ring_signature: bandersnatch_vrfs::RingVrfSignature<0> =
			bandersnatch_vrfs::RingProver { ring_prover: &ring_prover, secret: &secret }
				.sign_ring_vrf(data.transcript.clone(), &[]);
		assert_eq!(ring_signature.compressed_size(), RING_SIGNATURE_SERIALIZED_SIZE);
	}

	#[test]
	fn max_vrf_ios_bound_respected() {
		let inputs: Vec<_> = (0..MAX_VRF_IOS - 1).map(|_| VrfInput::new(b"", &[])).collect();
		let mut sign_data = VrfSignData::new(b"", &[b""], inputs).unwrap();
		let res = sign_data.push_vrf_input(VrfInput::new(b"", b""));
		assert!(res.is_ok());
		let res = sign_data.push_vrf_input(VrfInput::new(b"", b""));
		assert!(res.is_err());
		let inputs: Vec<_> = (0..MAX_VRF_IOS + 1).map(|_| VrfInput::new(b"", b"")).collect();
		let res = VrfSignData::new(b"mydata", &[b"tdata"], inputs);
		assert!(res.is_err());
	}

	#[test]
	fn derive_works() {
		let pair = Pair::from_string(&format!("{}//Alice//Hard", DEV_PHRASE), None).unwrap();
		let known = h2b("2b340c18b94dc1916979cb83daf3ed4ac106742ddc06afc42cf26be3b18a523f80");
		assert_eq!(pair.public().as_ref(), known);

		// Soft derivation not supported
		let res = Pair::from_string(&format!("{}//Alice/Soft", DEV_PHRASE), None);
		assert!(res.is_err());
	}

	#[test]
	fn generate_with_phrase_should_be_recoverable_with_from_string() {
		let (pair, phrase, seed) = Pair::generate_with_phrase(None);
		let repair_seed = Pair::from_seed_slice(seed.as_ref()).expect("seed slice is valid");
		assert_eq!(pair.public(), repair_seed.public());
		let (repair_phrase, reseed) =
			Pair::from_phrase(phrase.as_ref(), None).expect("seed slice is valid");
		assert_eq!(seed, reseed);
		assert_eq!(pair.public(), repair_phrase.public());
		let repair_string = Pair::from_string(phrase.as_str(), None).expect("seed slice is valid");
		assert_eq!(pair.public(), repair_string.public());
	}

	#[test]
	fn sign_verify() {
		let pair = Pair::from_seed(DEV_SEED);
		let public = pair.public();
		let msg = b"hello";

		let signature = pair.sign(msg);
		assert!(Pair::verify(&signature, msg, &public));
	}

	#[test]
	fn vrf_sign_verify() {
		let pair = Pair::from_seed(DEV_SEED);
		let public = pair.public();

		let i1 = VrfInput::new(b"dom1", b"foo");
		let i2 = VrfInput::new(b"dom2", b"bar");
		let i3 = VrfInput::new(b"dom3", b"baz");

		let data = VrfSignData::new_unchecked(b"mydata", &[b"tdata"], [i1, i2, i3]);

		let signature = pair.vrf_sign(&data);

		assert!(public.vrf_verify(&data, &signature));
	}

	#[test]
	fn vrf_sign_verify_bad_inputs() {
		let pair = Pair::from_seed(DEV_SEED);
		let public = pair.public();

		let i1 = VrfInput::new(b"dom1", b"foo");
		let i2 = VrfInput::new(b"dom2", b"bar");

		let data = VrfSignData::new_unchecked(b"mydata", &[b"aaaa"], [i1.clone(), i2.clone()]);
		let signature = pair.vrf_sign(&data);

		let data = VrfSignData::new_unchecked(b"mydata", &[b"bbb"], [i1, i2.clone()]);
		assert!(!public.vrf_verify(&data, &signature));

		let data = VrfSignData::new_unchecked(b"mydata", &[b"aaa"], [i2]);
		assert!(!public.vrf_verify(&data, &signature));
	}

	#[test]
	fn vrf_make_bytes_matches() {
		let pair = Pair::from_seed(DEV_SEED);

		let i1 = VrfInput::new(b"dom1", b"foo");
		let i2 = VrfInput::new(b"dom2", b"bar");

		let data = VrfSignData::new_unchecked(b"mydata", &[b"tdata"], [i1.clone(), i2.clone()]);
		let signature = pair.vrf_sign(&data);

		let o10 = pair.make_bytes::<32>(b"ctx1", &i1);
		let o11 = signature.pre_outputs[0].make_bytes::<32>(b"ctx1", &i1);
		assert_eq!(o10, o11);

		let o20 = pair.make_bytes::<48>(b"ctx2", &i2);
		let o21 = signature.pre_outputs[1].make_bytes::<48>(b"ctx2", &i2);
		assert_eq!(o20, o21);
	}

	#[test]
	fn encode_decode_vrf_signature() {
		// Transcript data is hashed together and signed.
		// It doesn't contribute to serialized length.
		let pair = Pair::from_seed(DEV_SEED);

		let i1 = VrfInput::new(b"dom1", b"foo");
		let i2 = VrfInput::new(b"dom2", b"bar");

		let data = VrfSignData::new_unchecked(b"mydata", &[b"tdata"], [i1.clone(), i2.clone()]);
		let expected = pair.vrf_sign(&data);

		let bytes = expected.encode();

		let expected_len =
			data.inputs.len() * PREOUT_SERIALIZED_SIZE + SIGNATURE_SERIALIZED_SIZE + 1;
		assert_eq!(bytes.len(), expected_len);

		let decoded = VrfSignature::decode(&mut bytes.as_slice()).unwrap();
		assert_eq!(expected, decoded);

		let data = VrfSignData::new_unchecked(b"mydata", &[b"tdata"], []);
		let expected = pair.vrf_sign(&data);

		let bytes = expected.encode();

		let decoded = VrfSignature::decode(&mut bytes.as_slice()).unwrap();
		assert_eq!(expected, decoded);
	}

	#[test]
	fn ring_vrf_sign_verify() {
		let ring_ctx = TestRingContext::new_testing();

		let mut pks: Vec<_> = (0..16).map(|i| Pair::from_seed(&[i as u8; 32]).public()).collect();
		assert!(pks.len() <= ring_ctx.max_keyset_size());

		let pair = Pair::from_seed(DEV_SEED);

		// Just pick one index to patch with the actual public key
		let prover_idx = 3;
		pks[prover_idx] = pair.public();

		let i1 = VrfInput::new(b"dom1", b"foo");
		let i2 = VrfInput::new(b"dom2", b"bar");
		let i3 = VrfInput::new(b"dom3", b"baz");

		let data = VrfSignData::new_unchecked(b"mydata", &[b"tdata"], [i1, i2, i3]);

		let prover = ring_ctx.prover(&pks, prover_idx).unwrap();
		let signature = pair.ring_vrf_sign(&data, &prover);

		let verifier = ring_ctx.verifier(&pks).unwrap();
		assert!(signature.ring_vrf_verify(&data, &verifier));
	}

	#[test]
	fn ring_vrf_sign_verify_with_out_of_ring_key() {
		let ring_ctx = TestRingContext::new_testing();

		let pks: Vec<_> = (0..16).map(|i| Pair::from_seed(&[i as u8; 32]).public()).collect();
		let pair = Pair::from_seed(DEV_SEED);

		// Just pick one index to patch with the actual public key
		let i1 = VrfInput::new(b"dom1", b"foo");
		let data = VrfSignData::new_unchecked(b"mydata", Some(b"tdata"), Some(i1));

		// pair.public != pks[0]
		let prover = ring_ctx.prover(&pks, 0).unwrap();
		let signature = pair.ring_vrf_sign(&data, &prover);

		let verifier = ring_ctx.verifier(&pks).unwrap();
		assert!(!signature.ring_vrf_verify(&data, &verifier));
	}

	#[test]
	fn ring_vrf_make_bytes_matches() {
		let ring_ctx = TestRingContext::new_testing();

		let mut pks: Vec<_> = (0..16).map(|i| Pair::from_seed(&[i as u8; 32]).public()).collect();
		assert!(pks.len() <= ring_ctx.max_keyset_size());

		let pair = Pair::from_seed(DEV_SEED);

		// Just pick one index to patch with the actual public key
		let prover_idx = 3;
		pks[prover_idx] = pair.public();

		let i1 = VrfInput::new(b"dom1", b"foo");
		let i2 = VrfInput::new(b"dom2", b"bar");
		let data = VrfSignData::new_unchecked(b"mydata", &[b"tdata"], [i1.clone(), i2.clone()]);

		let prover = ring_ctx.prover(&pks, prover_idx).unwrap();
		let signature = pair.ring_vrf_sign(&data, &prover);

		let o10 = pair.make_bytes::<32>(b"ctx1", &i1);
		let o11 = signature.pre_outputs[0].make_bytes::<32>(b"ctx1", &i1);
		assert_eq!(o10, o11);

		let o20 = pair.make_bytes::<48>(b"ctx2", &i2);
		let o21 = signature.pre_outputs[1].make_bytes::<48>(b"ctx2", &i2);
		assert_eq!(o20, o21);
	}

	#[test]
	fn encode_decode_ring_vrf_signature() {
		let ring_ctx = TestRingContext::new_testing();

		let mut pks: Vec<_> = (0..16).map(|i| Pair::from_seed(&[i as u8; 32]).public()).collect();
		assert!(pks.len() <= ring_ctx.max_keyset_size());

		let pair = Pair::from_seed(DEV_SEED);

		// Just pick one...
		let prover_idx = 3;
		pks[prover_idx] = pair.public();

		let i1 = VrfInput::new(b"dom1", b"foo");
		let i2 = VrfInput::new(b"dom2", b"bar");
		let i3 = VrfInput::new(b"dom3", b"baz");

		let data = VrfSignData::new_unchecked(b"mydata", &[b"tdata"], [i1, i2, i3]);

		let prover = ring_ctx.prover(&pks, prover_idx).unwrap();
		let expected = pair.ring_vrf_sign(&data, &prover);

		let bytes = expected.encode();

		let expected_len =
			data.inputs.len() * PREOUT_SERIALIZED_SIZE + RING_SIGNATURE_SERIALIZED_SIZE + 1;
		assert_eq!(bytes.len(), expected_len);

		let decoded = RingVrfSignature::decode(&mut bytes.as_slice()).unwrap();
		assert_eq!(expected, decoded);
	}

	#[test]
	fn encode_decode_ring_vrf_context() {
		let ctx1 = TestRingContext::new_testing();
		let enc1 = ctx1.encode();

		let _ti = <TestRingContext as TypeInfo>::type_info();

		assert_eq!(enc1.len(), ring_context_serialized_size(TEST_DOMAIN_SIZE));
		assert_eq!(enc1.len(), TestRingContext::max_encoded_len());

		let ctx2 = TestRingContext::decode(&mut enc1.as_slice()).unwrap();
		let enc2 = ctx2.encode();

		assert_eq!(enc1, enc2);
	}

	#[test]
	fn encode_decode_verifier_data() {
		let ring_ctx = TestRingContext::new_testing();

		let pks: Vec<_> = (0..16).map(|i| Pair::from_seed(&[i as u8; 32]).public()).collect();
		assert!(pks.len() <= ring_ctx.max_keyset_size());

		let verifier_data = ring_ctx.verifier_data(&pks).unwrap();
		let enc1 = verifier_data.encode();

		assert_eq!(enc1.len(), RING_VERIFIER_DATA_SERIALIZED_SIZE);
		assert_eq!(RingVerifierData::max_encoded_len(), RING_VERIFIER_DATA_SERIALIZED_SIZE);

		let vd2 = RingVerifierData::decode(&mut enc1.as_slice()).unwrap();
		let enc2 = vd2.encode();

		assert_eq!(enc1, enc2);
	}
}<|MERGE_RESOLUTION|>--- conflicted
+++ resolved
@@ -23,15 +23,9 @@
 #[cfg(feature = "serde")]
 use crate::crypto::Ss58Codec;
 use crate::crypto::{
-<<<<<<< HEAD
 	impl_crypto_type, ByteArray, CryptoTypeId, Derive, DeriveError, DeriveJunction,
-	Pair as TraitPair, Public as TraitPublic, SecretStringError, Signature as TraitSignature,
-	UncheckedFrom, VrfPublic, VrfSecret,
-=======
-	ByteArray, CryptoType, CryptoTypeId, Derive, DeriveError, DeriveJunction, Pair as TraitPair,
-	Public as TraitPublic, PublicBytes, SecretStringError, SignatureBytes, UncheckedFrom,
-	VrfPublic,
->>>>>>> 75074952
+	Pair as TraitPair, Public as TraitPublic, PublicBytes, SecretStringError,
+	Signature as TraitSignature, SignatureBytes, UncheckedFrom, VrfPublic, VrfSecret,
 };
 #[cfg(feature = "serde")]
 use serde::{de, Deserialize, Deserializer, Serialize, Serializer};
@@ -40,7 +34,7 @@
 
 use bandersnatch_vrfs::{CanonicalSerialize, SecretKey};
 use codec::{Decode, Encode, EncodeLike, MaxEncodedLen};
-use core::hash::Hash;
+
 use scale_info::TypeInfo;
 
 use sp_std::{vec, vec::Vec};
@@ -105,51 +99,9 @@
 ///
 /// The signature is created via the [`VrfSecret::vrf_sign`] using [`SIGNING_CTX`] as transcript
 /// `label`.
-<<<<<<< HEAD
-#[derive(
-	Clone, Copy, PartialEq, Eq, Encode, Decode, PassByInner, MaxEncodedLen, TypeInfo, Hash,
-)]
-pub struct Signature([u8; SIGNATURE_SERIALIZED_SIZE]);
+pub type Signature = SignatureBytes<SIGNATURE_SERIALIZED_SIZE, BandersnatchTag>;
 
 impl TraitSignature for Signature {}
-
-impl UncheckedFrom<[u8; SIGNATURE_SERIALIZED_SIZE]> for Signature {
-	fn unchecked_from(raw: [u8; SIGNATURE_SERIALIZED_SIZE]) -> Self {
-		Signature(raw)
-	}
-}
-
-impl AsRef<[u8]> for Signature {
-	fn as_ref(&self) -> &[u8] {
-		&self.0[..]
-	}
-}
-
-impl AsMut<[u8]> for Signature {
-	fn as_mut(&mut self) -> &mut [u8] {
-		&mut self.0[..]
-	}
-}
-
-impl TryFrom<&[u8]> for Signature {
-	type Error = ();
-
-	fn try_from(data: &[u8]) -> Result<Self, Self::Error> {
-		if data.len() != SIGNATURE_SERIALIZED_SIZE {
-			return Err(())
-		}
-		let mut r = [0u8; SIGNATURE_SERIALIZED_SIZE];
-		r.copy_from_slice(data);
-		Ok(Self::unchecked_from(r))
-	}
-}
-
-impl ByteArray for Signature {
-	const LEN: usize = SIGNATURE_SERIALIZED_SIZE;
-}
-=======
-pub type Signature = SignatureBytes<SIGNATURE_SERIALIZED_SIZE, BandersnatchTag>;
->>>>>>> 75074952
 
 impl sp_std::fmt::Debug for Signature {
 	#[cfg(feature = "std")]
