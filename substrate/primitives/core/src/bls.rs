// This file is part of Substrate.

// Copyright (C) Parity Technologies (UK) Ltd.
// SPDX-License-Identifier: Apache-2.0

// Licensed under the Apache License, Version 2.0 (the "License");
// you may not use this file except in compliance with the License.
// You may obtain a copy of the License at
//
// 	http://www.apache.org/licenses/LICENSE-2.0
//
// Unless required by applicable law or agreed to in writing, software
// distributed under the License is distributed on an "AS IS" BASIS,
// WITHOUT WARRANTIES OR CONDITIONS OF ANY KIND, either express or implied.
// See the License for the specific language governing permissions and
// limitations under the License.

//! BLS (Boneh–Lynn–Shacham) Signature along with efficiently verifiable Chaum-Pedersen proof API.
//! Signatures are implemented according to
//! [Efficient Aggregatable BLS Signatures with Chaum-Pedersen Proofs](https://eprint.iacr.org/2022/1611)
//! Hash-to-BLS-curve is using Simplified SWU for AB == 0
//! [RFC 9380](https://datatracker.ietf.org/doc/rfc9380/) Sect 6.6.3.
//! Chaum-Pedersen proof uses the same hash-to-field specified in RFC 9380 for the field of the BLS
//! curve.

#[cfg(feature = "serde")]
use crate::crypto::Ss58Codec;
use crate::crypto::{
	CryptoType, Derive, DeriveError, DeriveJunction, Pair as TraitPair, Public as TraitPublic,
	PublicBytes, SecretStringError, SignatureBytes, UncheckedFrom,
};

#[cfg(feature = "serde")]
use serde::{de, Deserialize, Deserializer, Serialize, Serializer};
#[cfg(all(not(feature = "std"), feature = "serde"))]
use sp_std::alloc::{format, string::String};
use sp_std::vec::Vec;

use w3f_bls::{
	DoublePublicKey, DoublePublicKeyScheme, DoubleSignature, EngineBLS, Keypair, Message,
	SecretKey, SerializableToBytes, TinyBLS381,
};

<<<<<<< HEAD
use sp_std::{convert::TryFrom, marker::PhantomData, ops::Deref};

=======
>>>>>>> bb973aa0
/// BLS-377 specialized types
pub mod bls377 {
	pub use super::{PUBLIC_KEY_SERIALIZED_SIZE, SIGNATURE_SERIALIZED_SIZE};
	use crate::crypto::CryptoTypeId;
	use w3f_bls::TinyBLS377;

	/// An identifier used to match public keys against BLS12-377 keys
	pub const CRYPTO_ID: CryptoTypeId = CryptoTypeId(*b"bls7");

	#[doc(hidden)]
	pub type Bls377Tag = TinyBLS377;

	/// BLS12-377 key pair.
	pub type Pair = super::Pair<TinyBLS377>;
	/// BLS12-377 public key.
	pub type Public = super::Public<TinyBLS377>;
	/// BLS12-377 signature.
	pub type Signature = super::Signature<TinyBLS377>;

	impl super::HardJunctionId for TinyBLS377 {
		const ID: &'static str = "BLS12377HDKD";
	}
}

/// BLS-381 specialized types
pub mod bls381 {
	pub use super::{PUBLIC_KEY_SERIALIZED_SIZE, SIGNATURE_SERIALIZED_SIZE};
	use crate::crypto::CryptoTypeId;
	use w3f_bls::TinyBLS381;

	/// An identifier used to match public keys against BLS12-381 keys
	pub const CRYPTO_ID: CryptoTypeId = CryptoTypeId(*b"bls8");

	/// BLS12-381 key pair.
	pub type Pair = super::Pair<TinyBLS381>;
	/// BLS12-381 public key.
	pub type Public = super::Public<TinyBLS381>;
	/// BLS12-381 signature.
	pub type Signature = super::Signature<TinyBLS381>;

	impl super::HardJunctionId for TinyBLS381 {
		const ID: &'static str = "BLS12381HDKD";
	}
}

trait BlsBound: EngineBLS + HardJunctionId + Send + Sync + 'static {}

impl<T: EngineBLS + HardJunctionId + Send + Sync + 'static> BlsBound for T {}

/// Secret key serialized size
const SECRET_KEY_SERIALIZED_SIZE: usize =
	<SecretKey<TinyBLS381> as SerializableToBytes>::SERIALIZED_BYTES_SIZE;

/// Public key serialized size
pub const PUBLIC_KEY_SERIALIZED_SIZE: usize =
	<DoublePublicKey<TinyBLS381> as SerializableToBytes>::SERIALIZED_BYTES_SIZE;

/// Signature serialized size
pub const SIGNATURE_SERIALIZED_SIZE: usize =
	<DoubleSignature<TinyBLS381> as SerializableToBytes>::SERIALIZED_BYTES_SIZE;

/// A secret seed.
///
/// It's not called a "secret key" because ring doesn't expose the secret keys
/// of the key pair (yeah, dumb); as such we're forced to remember the seed manually if we
/// will need it later (such as for HDKD).
type Seed = [u8; SECRET_KEY_SERIALIZED_SIZE];

<<<<<<< HEAD
/// A public key.
#[derive(Copy, Encode, Decode, MaxEncodedLen, TypeInfo)]
#[scale_info(skip_type_params(T))]
pub struct Public<T> {
	inner: [u8; PUBLIC_KEY_SERIALIZED_SIZE],
	_phantom: PhantomData<fn() -> T>,
}

impl<T> Clone for Public<T> {
	fn clone(&self) -> Self {
		Self { inner: self.inner, _phantom: PhantomData }
	}
}

impl<T> PartialEq for Public<T> {
	fn eq(&self, other: &Self) -> bool {
		self.inner == other.inner
	}
}

impl<T> Eq for Public<T> {}

impl<T> PartialOrd for Public<T> {
	fn partial_cmp(&self, other: &Self) -> Option<sp_std::cmp::Ordering> {
		Some(self.cmp(other))
	}
}

impl<T> Ord for Public<T> {
	fn cmp(&self, other: &Self) -> sp_std::cmp::Ordering {
		self.inner.cmp(&other.inner)
	}
}

impl<T> sp_std::hash::Hash for Public<T> {
	fn hash<H: sp_std::hash::Hasher>(&self, state: &mut H) {
		self.inner.hash(state)
	}
}

impl<T> ByteArray for Public<T> {
	const LEN: usize = PUBLIC_KEY_SERIALIZED_SIZE;
}

impl<T> AsRef<[u8; PUBLIC_KEY_SERIALIZED_SIZE]> for Public<T> {
	fn as_ref(&self) -> &[u8; PUBLIC_KEY_SERIALIZED_SIZE] {
		&self.inner
	}
}

impl<T> AsRef<[u8]> for Public<T> {
	fn as_ref(&self) -> &[u8] {
		&self.inner[..]
	}
}

impl<T> AsMut<[u8]> for Public<T> {
	fn as_mut(&mut self) -> &mut [u8] {
		&mut self.inner[..]
	}
}

impl<T> Deref for Public<T> {
	type Target = [u8];
=======
#[doc(hidden)]
pub struct BlsTag;
>>>>>>> bb973aa0

/// A public key.
pub type Public<SubTag> = PublicBytes<PUBLIC_KEY_SERIALIZED_SIZE, (BlsTag, SubTag)>;

impl<T: BlsBound> From<Pair<T>> for Public<T> {
	fn from(x: Pair<T>) -> Self {
		x.public()
	}
}

<<<<<<< HEAD
impl<T> From<[u8; PUBLIC_KEY_SERIALIZED_SIZE]> for Public<T> {
	fn from(data: [u8; PUBLIC_KEY_SERIALIZED_SIZE]) -> Self {
		Public { inner: data, _phantom: PhantomData }
	}
}

impl<T> UncheckedFrom<[u8; PUBLIC_KEY_SERIALIZED_SIZE]> for Public<T> {
	fn unchecked_from(data: [u8; PUBLIC_KEY_SERIALIZED_SIZE]) -> Self {
		Public { inner: data, _phantom: PhantomData }
	}
}

=======
>>>>>>> bb973aa0
#[cfg(feature = "std")]
impl<T: BlsBound> std::str::FromStr for Public<T> {
	type Err = crate::crypto::PublicError;

	fn from_str(s: &str) -> Result<Self, Self::Err> {
		Self::from_ss58check(s)
	}
}

#[cfg(feature = "std")]
impl<T: BlsBound> std::fmt::Display for Public<T> {
	fn fmt(&self, f: &mut std::fmt::Formatter) -> std::fmt::Result {
		write!(f, "{}", self.to_ss58check())
	}
}

#[cfg(feature = "std")]
impl<T: BlsBound> sp_std::fmt::Debug for Public<T> {
	fn fmt(&self, f: &mut sp_std::fmt::Formatter) -> sp_std::fmt::Result {
		let s = self.to_ss58check();
		write!(f, "{} ({}...)", crate::hexdisplay::HexDisplay::from(&self.0), &s[0..8])
	}
}

#[cfg(not(feature = "std"))]
impl<T> sp_std::fmt::Debug for Public<T> {
	fn fmt(&self, _: &mut sp_std::fmt::Formatter) -> sp_std::fmt::Result {
		Ok(())
	}
}

#[cfg(feature = "serde")]
impl<T: BlsBound> Serialize for Public<T> {
	fn serialize<S>(&self, serializer: S) -> Result<S::Ok, S::Error>
	where
		S: Serializer,
	{
		serializer.serialize_str(&self.to_ss58check())
	}
}

#[cfg(feature = "serde")]
impl<'de, T: BlsBound> Deserialize<'de> for Public<T> {
	fn deserialize<D>(deserializer: D) -> Result<Self, D::Error>
	where
		D: Deserializer<'de>,
	{
		Public::from_ss58check(&String::deserialize(deserializer)?)
			.map_err(|e| de::Error::custom(format!("{:?}", e)))
	}
}

impl<T: BlsBound> TraitPublic for Public<T> {}

impl<T> Derive for Public<T> {}

impl<T: BlsBound> CryptoType for Public<T> {
	type Pair = Pair<T>;
}

/// A generic BLS signature.
pub type Signature<SubTag> = SignatureBytes<SIGNATURE_SERIALIZED_SIZE, (BlsTag, SubTag)>;

#[cfg(feature = "serde")]
impl<T> Serialize for Signature<T> {
	fn serialize<S>(&self, serializer: S) -> Result<S::Ok, S::Error>
	where
		S: Serializer,
	{
		serializer.serialize_str(&array_bytes::bytes2hex("", self))
	}
}

#[cfg(feature = "serde")]
impl<'de, T> Deserialize<'de> for Signature<T> {
	fn deserialize<D>(deserializer: D) -> Result<Self, D::Error>
	where
		D: Deserializer<'de>,
	{
		let signature_hex = array_bytes::hex2bytes(&String::deserialize(deserializer)?)
			.map_err(|e| de::Error::custom(format!("{:?}", e)))?;
		Signature::try_from(signature_hex.as_ref())
			.map_err(|e| de::Error::custom(format!("{:?}", e)))
	}
}

impl<T> sp_std::fmt::Debug for Signature<T> {
	#[cfg(feature = "std")]
	fn fmt(&self, f: &mut sp_std::fmt::Formatter) -> sp_std::fmt::Result {
		write!(f, "{}", crate::hexdisplay::HexDisplay::from(&self.0))
	}

	#[cfg(not(feature = "std"))]
	fn fmt(&self, _: &mut sp_std::fmt::Formatter) -> sp_std::fmt::Result {
		Ok(())
	}
}

impl<T: BlsBound> CryptoType for Signature<T> {
	type Pair = Pair<T>;
}

/// A key pair.
pub struct Pair<T: EngineBLS>(Keypair<T>);

impl<T: EngineBLS> Clone for Pair<T> {
	fn clone(&self) -> Self {
		Pair(self.0.clone())
	}
}

trait HardJunctionId {
	const ID: &'static str;
}

/// Derive a single hard junction.
fn derive_hard_junction<T: HardJunctionId>(secret_seed: &Seed, cc: &[u8; 32]) -> Seed {
	use codec::Encode;
	(T::ID, secret_seed, cc).using_encoded(sp_crypto_hashing::blake2_256)
}

impl<T: EngineBLS> Pair<T> {}

impl<T: BlsBound> TraitPair for Pair<T> {
	type Seed = Seed;
	type Public = Public<T>;
	type Signature = Signature<T>;

	fn from_seed_slice(seed_slice: &[u8]) -> Result<Self, SecretStringError> {
		if seed_slice.len() != SECRET_KEY_SERIALIZED_SIZE {
			return Err(SecretStringError::InvalidSeedLength)
		}
		let secret = w3f_bls::SecretKey::from_seed(seed_slice);
		let public = secret.into_public();
		Ok(Pair(w3f_bls::Keypair { secret, public }))
	}

	fn derive<Iter: Iterator<Item = DeriveJunction>>(
		&self,
		path: Iter,
		seed: Option<Seed>,
	) -> Result<(Self, Option<Seed>), DeriveError> {
		let mut acc: [u8; SECRET_KEY_SERIALIZED_SIZE] =
			seed.unwrap_or(self.0.secret.to_bytes().try_into().expect(
				"Secret key serializer returns a vector of SECRET_KEY_SERIALIZED_SIZE size; qed",
			));
		for j in path {
			match j {
				DeriveJunction::Soft(_cc) => return Err(DeriveError::SoftKeyInPath),
				DeriveJunction::Hard(cc) => acc = derive_hard_junction::<T>(&acc, &cc),
			}
		}
		Ok((Self::from_seed(&acc), Some(acc)))
	}

	fn public(&self) -> Self::Public {
		let mut raw = [0u8; PUBLIC_KEY_SERIALIZED_SIZE];
		let pk = DoublePublicKeyScheme::into_double_public_key(&self.0).to_bytes();
		raw.copy_from_slice(pk.as_slice());
		Self::Public::unchecked_from(raw)
	}

	#[cfg(feature = "full_crypto")]
	fn sign(&self, message: &[u8]) -> Self::Signature {
		let mut mutable_self = self.clone();
		let r: [u8; SIGNATURE_SERIALIZED_SIZE] =
			DoublePublicKeyScheme::sign(&mut mutable_self.0, &Message::new(b"", message))
				.to_bytes()
				.try_into()
				.expect("Signature serializer returns vectors of SIGNATURE_SERIALIZED_SIZE size");
		Self::Signature::unchecked_from(r)
	}

	fn verify<M: AsRef<[u8]>>(sig: &Self::Signature, message: M, pubkey: &Self::Public) -> bool {
		let pubkey_array: [u8; PUBLIC_KEY_SERIALIZED_SIZE] =
			match <[u8; PUBLIC_KEY_SERIALIZED_SIZE]>::try_from(pubkey.as_ref()) {
				Ok(pk) => pk,
				Err(_) => return false,
			};
		let public_key = match w3f_bls::double::DoublePublicKey::<T>::from_bytes(&pubkey_array) {
			Ok(pk) => pk,
			Err(_) => return false,
		};

		let sig_array = match sig.0[..].try_into() {
			Ok(s) => s,
			Err(_) => return false,
		};
		let sig = match w3f_bls::double::DoubleSignature::from_bytes(sig_array) {
			Ok(s) => s,
			Err(_) => return false,
		};

		sig.verify(&Message::new(b"", message.as_ref()), &public_key)
	}

	/// Get the seed for this key.
	fn to_raw_vec(&self) -> Vec<u8> {
		self.0
			.secret
			.to_bytes()
			.try_into()
			.expect("Secret key serializer returns a vector of SECRET_KEY_SERIALIZED_SIZE size")
	}
}

impl<T: BlsBound> CryptoType for Pair<T> {
	type Pair = Pair<T>;
}

// Test set exercising the BLS12-377 implementation
#[cfg(test)]
mod test {
	use super::*;
	use crate::crypto::DEV_PHRASE;
	use bls377::{Pair, Signature};

	#[test]
	fn default_phrase_should_be_used() {
		assert_eq!(
			Pair::from_string("//Alice///password", None).unwrap().public(),
			Pair::from_string(&format!("{}//Alice", DEV_PHRASE), Some("password"))
				.unwrap()
				.public(),
		);
	}

	#[test]
	fn seed_and_derive_should_work() {
		let seed = array_bytes::hex2array_unchecked(
			"9d61b19deffd5a60ba844af492ec2cc44449c5697b326919703bac031cae7f60",
		);
		let pair = Pair::from_seed(&seed);
		// we are using hash-to-field so this is not going to work
		// assert_eq!(pair.seed(), seed);
		let path = vec![DeriveJunction::Hard([0u8; 32])];
		let derived = pair.derive(path.into_iter(), None).ok().unwrap().0;
		assert_eq!(
			derived.to_raw_vec(),
			array_bytes::hex2array_unchecked::<_, 32>(
				"3a0626d095148813cd1642d38254f1cfff7eb8cc1a2fc83b2a135377c3554c12"
			)
		);
	}

	#[test]
	fn test_vector_should_work() {
		let pair = Pair::from_seed(&array_bytes::hex2array_unchecked(
			"9d61b19deffd5a60ba844af492ec2cc44449c5697b326919703bac031cae7f60",
		));
		let public = pair.public();
		assert_eq!(
			public,
			Public::unchecked_from(array_bytes::hex2array_unchecked(
				"7a84ca8ce4c37c93c95ecee6a3c0c9a7b9c225093cf2f12dc4f69cbfb847ef9424a18f5755d5a742247d386ff2aabb806bcf160eff31293ea9616976628f77266c8a8cc1d8753be04197bd6cdd8c5c87a148f782c4c1568d599b48833fd539001e580cff64bbc71850605433fcd051f3afc3b74819786f815ffb5272030a8d03e5df61e6183f8fd8ea85f26defa83400"
			))
		);
		let message = b"";
		let signature =
	array_bytes::hex2array_unchecked("d1e3013161991e142d8751017d4996209c2ff8a9ee160f373733eda3b4b785ba6edce9f45f87104bbe07aa6aa6eb2780aa705efb2c13d3b317d6409d159d23bdc7cdd5c2a832d1551cf49d811d49c901495e527dbd532e3a462335ce2686009104aba7bc11c5b22be78f3198d2727a0b"
	);
		let signature = Signature::unchecked_from(signature);
		assert!(pair.sign(&message[..]) == signature);
		assert!(Pair::verify(&signature, &message[..], &public));
	}

	#[test]
	fn test_vector_by_string_should_work() {
		let pair = Pair::from_string(
			"0x9d61b19deffd5a60ba844af492ec2cc44449c5697b326919703bac031cae7f60",
			None,
		)
		.unwrap();
		let public = pair.public();
		assert_eq!(
			public,
			Public::unchecked_from(array_bytes::hex2array_unchecked(
				"7a84ca8ce4c37c93c95ecee6a3c0c9a7b9c225093cf2f12dc4f69cbfb847ef9424a18f5755d5a742247d386ff2aabb806bcf160eff31293ea9616976628f77266c8a8cc1d8753be04197bd6cdd8c5c87a148f782c4c1568d599b48833fd539001e580cff64bbc71850605433fcd051f3afc3b74819786f815ffb5272030a8d03e5df61e6183f8fd8ea85f26defa83400"
			))
		);
		let message = b"";
		let signature =
	array_bytes::hex2array_unchecked("d1e3013161991e142d8751017d4996209c2ff8a9ee160f373733eda3b4b785ba6edce9f45f87104bbe07aa6aa6eb2780aa705efb2c13d3b317d6409d159d23bdc7cdd5c2a832d1551cf49d811d49c901495e527dbd532e3a462335ce2686009104aba7bc11c5b22be78f3198d2727a0b"
	);
		let expected_signature = Signature::unchecked_from(signature);
		println!("signature is {:?}", pair.sign(&message[..]));
		let signature = pair.sign(&message[..]);
		assert!(signature == expected_signature);
		assert!(Pair::verify(&signature, &message[..], &public));
	}
	#[test]
	fn generated_pair_should_work() {
		let (pair, _) = Pair::generate();
		let public = pair.public();
		let message = b"Something important";
		let signature = pair.sign(&message[..]);
		assert!(Pair::verify(&signature, &message[..], &public));
		assert!(!Pair::verify(&signature, b"Something else", &public));
	}

	#[test]
	fn seeded_pair_should_work() {
		let pair = Pair::from_seed(b"12345678901234567890123456789012");
		let public = pair.public();
		assert_eq!(
			public,
			Public::unchecked_from(
				array_bytes::hex2array_unchecked(
				"754d2f2bbfa67df54d7e0e951979a18a1e0f45948857752cc2bac6bbb0b1d05e8e48bcc453920bf0c4bbd5993212480112a1fb433f04d74af0a8b700d93dc957ab3207f8d071e948f5aca1a7632c00bdf6d06be05b43e2e6216dccc8a5d55a0071cb2313cfd60b7e9114619cd17c06843b352f0b607a99122f6651df8f02e1ad3697bd208e62af047ddd7b942ba80080")
			)
		);
		let message =
	array_bytes::hex2bytes_unchecked("2f8c6129d816cf51c374bc7f08c3e63ed156cf78aefb4a6550d97b87997977ee00000000000000000200d75a980182b10ab7d54bfed3c964073a0ee172f3daa62325af021a68f707511a4500000000000000"
	);
		let signature = pair.sign(&message[..]);
		println!("Correct signature: {:?}", signature);
		assert!(Pair::verify(&signature, &message[..], &public));
		assert!(!Pair::verify(&signature, "Other message", &public));
	}

	#[test]
	fn generate_with_phrase_recovery_possible() {
		let (pair1, phrase, _) = Pair::generate_with_phrase(None);
		let (pair2, _) = Pair::from_phrase(&phrase, None).unwrap();

		assert_eq!(pair1.public(), pair2.public());
	}

	#[test]
	fn generate_with_password_phrase_recovery_possible() {
		let (pair1, phrase, _) = Pair::generate_with_phrase(Some("password"));
		let (pair2, _) = Pair::from_phrase(&phrase, Some("password")).unwrap();

		assert_eq!(pair1.public(), pair2.public());
	}

	#[test]
	fn generate_with_phrase_should_be_recoverable_with_from_string() {
		let (pair, phrase, seed) = Pair::generate_with_phrase(None);
		let repair_seed = Pair::from_seed_slice(seed.as_ref()).expect("seed slice is valid");
		assert_eq!(pair.public(), repair_seed.public());
		assert_eq!(pair.to_raw_vec(), repair_seed.to_raw_vec());
		let (repair_phrase, reseed) =
			Pair::from_phrase(phrase.as_ref(), None).expect("seed slice is valid");
		assert_eq!(seed, reseed);
		assert_eq!(pair.public(), repair_phrase.public());
		assert_eq!(pair.to_raw_vec(), repair_seed.to_raw_vec());

		let repair_string = Pair::from_string(phrase.as_str(), None).expect("seed slice is valid");
		assert_eq!(pair.public(), repair_string.public());
		assert_eq!(pair.to_raw_vec(), repair_seed.to_raw_vec());
	}

	#[test]
	fn password_does_something() {
		let (pair1, phrase, _) = Pair::generate_with_phrase(Some("password"));
		let (pair2, _) = Pair::from_phrase(&phrase, None).unwrap();

		assert_ne!(pair1.public(), pair2.public());
		assert_ne!(pair1.to_raw_vec(), pair2.to_raw_vec());
	}

	#[test]
	fn ss58check_roundtrip_works() {
		let pair = Pair::from_seed(b"12345678901234567890123456789012");
		let public = pair.public();
		let s = public.to_ss58check();
		println!("Correct: {}", s);
		let cmp = Public::from_ss58check(&s).unwrap();
		assert_eq!(cmp, public);
	}

	#[test]
	fn signature_serialization_works() {
		let pair = Pair::from_seed(b"12345678901234567890123456789012");
		let message = b"Something important";
		let signature = pair.sign(&message[..]);
		let serialized_signature = serde_json::to_string(&signature).unwrap();
		// Signature is 112 bytes, hexify * 2, so 224  chars + 2 quote chars
		assert_eq!(serialized_signature.len(), 226);
		let signature = serde_json::from_str(&serialized_signature).unwrap();
		assert!(Pair::verify(&signature, &message[..], &pair.public()));
	}

	#[test]
	fn signature_serialization_doesnt_panic() {
		fn deserialize_signature(text: &str) -> Result<Signature, serde_json::error::Error> {
			serde_json::from_str(text)
		}
		assert!(deserialize_signature("Not valid json.").is_err());
		assert!(deserialize_signature("\"Not an actual signature.\"").is_err());
		// Poorly-sized
		assert!(deserialize_signature("\"abc123\"").is_err());
	}
}<|MERGE_RESOLUTION|>--- conflicted
+++ resolved
@@ -41,11 +41,6 @@
 	SecretKey, SerializableToBytes, TinyBLS381,
 };
 
-<<<<<<< HEAD
-use sp_std::{convert::TryFrom, marker::PhantomData, ops::Deref};
-
-=======
->>>>>>> bb973aa0
 /// BLS-377 specialized types
 pub mod bls377 {
 	pub use super::{PUBLIC_KEY_SERIALIZED_SIZE, SIGNATURE_SERIALIZED_SIZE};
@@ -114,75 +109,8 @@
 /// will need it later (such as for HDKD).
 type Seed = [u8; SECRET_KEY_SERIALIZED_SIZE];
 
-<<<<<<< HEAD
-/// A public key.
-#[derive(Copy, Encode, Decode, MaxEncodedLen, TypeInfo)]
-#[scale_info(skip_type_params(T))]
-pub struct Public<T> {
-	inner: [u8; PUBLIC_KEY_SERIALIZED_SIZE],
-	_phantom: PhantomData<fn() -> T>,
-}
-
-impl<T> Clone for Public<T> {
-	fn clone(&self) -> Self {
-		Self { inner: self.inner, _phantom: PhantomData }
-	}
-}
-
-impl<T> PartialEq for Public<T> {
-	fn eq(&self, other: &Self) -> bool {
-		self.inner == other.inner
-	}
-}
-
-impl<T> Eq for Public<T> {}
-
-impl<T> PartialOrd for Public<T> {
-	fn partial_cmp(&self, other: &Self) -> Option<sp_std::cmp::Ordering> {
-		Some(self.cmp(other))
-	}
-}
-
-impl<T> Ord for Public<T> {
-	fn cmp(&self, other: &Self) -> sp_std::cmp::Ordering {
-		self.inner.cmp(&other.inner)
-	}
-}
-
-impl<T> sp_std::hash::Hash for Public<T> {
-	fn hash<H: sp_std::hash::Hasher>(&self, state: &mut H) {
-		self.inner.hash(state)
-	}
-}
-
-impl<T> ByteArray for Public<T> {
-	const LEN: usize = PUBLIC_KEY_SERIALIZED_SIZE;
-}
-
-impl<T> AsRef<[u8; PUBLIC_KEY_SERIALIZED_SIZE]> for Public<T> {
-	fn as_ref(&self) -> &[u8; PUBLIC_KEY_SERIALIZED_SIZE] {
-		&self.inner
-	}
-}
-
-impl<T> AsRef<[u8]> for Public<T> {
-	fn as_ref(&self) -> &[u8] {
-		&self.inner[..]
-	}
-}
-
-impl<T> AsMut<[u8]> for Public<T> {
-	fn as_mut(&mut self) -> &mut [u8] {
-		&mut self.inner[..]
-	}
-}
-
-impl<T> Deref for Public<T> {
-	type Target = [u8];
-=======
 #[doc(hidden)]
 pub struct BlsTag;
->>>>>>> bb973aa0
 
 /// A public key.
 pub type Public<SubTag> = PublicBytes<PUBLIC_KEY_SERIALIZED_SIZE, (BlsTag, SubTag)>;
@@ -193,21 +121,6 @@
 	}
 }
 
-<<<<<<< HEAD
-impl<T> From<[u8; PUBLIC_KEY_SERIALIZED_SIZE]> for Public<T> {
-	fn from(data: [u8; PUBLIC_KEY_SERIALIZED_SIZE]) -> Self {
-		Public { inner: data, _phantom: PhantomData }
-	}
-}
-
-impl<T> UncheckedFrom<[u8; PUBLIC_KEY_SERIALIZED_SIZE]> for Public<T> {
-	fn unchecked_from(data: [u8; PUBLIC_KEY_SERIALIZED_SIZE]) -> Self {
-		Public { inner: data, _phantom: PhantomData }
-	}
-}
-
-=======
->>>>>>> bb973aa0
 #[cfg(feature = "std")]
 impl<T: BlsBound> std::str::FromStr for Public<T> {
 	type Err = crate::crypto::PublicError;
