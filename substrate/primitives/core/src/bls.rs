// This file is part of Substrate.

// Copyright (C) Parity Technologies (UK) Ltd.
// SPDX-License-Identifier: Apache-2.0

// Licensed under the Apache License, Version 2.0 (the "License");
// you may not use this file except in compliance with the License.
// You may obtain a copy of the License at
//
// 	http://www.apache.org/licenses/LICENSE-2.0
//
// Unless required by applicable law or agreed to in writing, software
// distributed under the License is distributed on an "AS IS" BASIS,
// WITHOUT WARRANTIES OR CONDITIONS OF ANY KIND, either express or implied.
// See the License for the specific language governing permissions and
// limitations under the License.

//! BLS (Boneh–Lynn–Shacham) Signature along with efficiently verifiable Chaum-Pedersen proof API.
//! Signatures are implemented according to
//! [Efficient Aggregatable BLS Signatures with Chaum-Pedersen Proofs](https://eprint.iacr.org/2022/1611)
//! Hash-to-BLS-curve is using Simplified SWU for AB == 0
//! [RFC 9380](https://datatracker.ietf.org/doc/rfc9380/) Sect 6.6.3.
//! Chaum-Pedersen proof uses the same hash-to-field specified in RFC 9380 for the field of the BLS
//! curve.

#[cfg(feature = "serde")]
use crate::crypto::Ss58Codec;
use crate::crypto::{
	ByteArray, CryptoType, Derive, DeriveError, DeriveJunction, Pair as TraitPair,
	Public as TraitPublic, SecretStringError, UncheckedFrom,
};

<<<<<<< HEAD
#[cfg(feature = "full_crypto")]
use alloc::vec::Vec;
=======
use sp_std::vec::Vec;
>>>>>>> 02e1a7f4

use codec::{Decode, Encode, MaxEncodedLen};
use scale_info::TypeInfo;

#[cfg(all(not(feature = "std"), feature = "serde"))]
use alloc::{format, string::String};
#[cfg(feature = "serde")]
use serde::{de, Deserialize, Deserializer, Serialize, Serializer};

use w3f_bls::{
	DoublePublicKey, DoublePublicKeyScheme, DoubleSignature, EngineBLS, Keypair, Message,
	SecretKey, SerializableToBytes, TinyBLS381,
};

use core::{convert::TryFrom, marker::PhantomData, ops::Deref};
use sp_runtime_interface::pass_by::{self, PassBy, PassByInner};

/// BLS-377 specialized types
pub mod bls377 {
	pub use super::{PUBLIC_KEY_SERIALIZED_SIZE, SIGNATURE_SERIALIZED_SIZE};
	use crate::crypto::CryptoTypeId;
	use w3f_bls::TinyBLS377;

	/// An identifier used to match public keys against BLS12-377 keys
	pub const CRYPTO_ID: CryptoTypeId = CryptoTypeId(*b"bls7");

	/// BLS12-377 key pair.
	pub type Pair = super::Pair<TinyBLS377>;
	/// BLS12-377 public key.
	pub type Public = super::Public<TinyBLS377>;
	/// BLS12-377 signature.
	pub type Signature = super::Signature<TinyBLS377>;

	impl super::HardJunctionId for TinyBLS377 {
		const ID: &'static str = "BLS12377HDKD";
	}
}

/// BLS-381 specialized types
pub mod bls381 {
	pub use super::{PUBLIC_KEY_SERIALIZED_SIZE, SIGNATURE_SERIALIZED_SIZE};
	use crate::crypto::CryptoTypeId;
	use w3f_bls::TinyBLS381;

	/// An identifier used to match public keys against BLS12-381 keys
	pub const CRYPTO_ID: CryptoTypeId = CryptoTypeId(*b"bls8");

	/// BLS12-381 key pair.
	pub type Pair = super::Pair<TinyBLS381>;
	/// BLS12-381 public key.
	pub type Public = super::Public<TinyBLS381>;
	/// BLS12-381 signature.
	pub type Signature = super::Signature<TinyBLS381>;

	impl super::HardJunctionId for TinyBLS381 {
		const ID: &'static str = "BLS12381HDKD";
	}
}

trait BlsBound: EngineBLS + HardJunctionId + Send + Sync + 'static {}

impl<T: EngineBLS + HardJunctionId + Send + Sync + 'static> BlsBound for T {}

/// Secret key serialized size
const SECRET_KEY_SERIALIZED_SIZE: usize =
	<SecretKey<TinyBLS381> as SerializableToBytes>::SERIALIZED_BYTES_SIZE;

/// Public key serialized size
pub const PUBLIC_KEY_SERIALIZED_SIZE: usize =
	<DoublePublicKey<TinyBLS381> as SerializableToBytes>::SERIALIZED_BYTES_SIZE;

/// Signature serialized size
pub const SIGNATURE_SERIALIZED_SIZE: usize =
	<DoubleSignature<TinyBLS381> as SerializableToBytes>::SERIALIZED_BYTES_SIZE;

/// A secret seed.
///
/// It's not called a "secret key" because ring doesn't expose the secret keys
/// of the key pair (yeah, dumb); as such we're forced to remember the seed manually if we
/// will need it later (such as for HDKD).
type Seed = [u8; SECRET_KEY_SERIALIZED_SIZE];

/// A public key.
#[derive(Copy, Encode, Decode, MaxEncodedLen, TypeInfo)]
#[scale_info(skip_type_params(T))]
pub struct Public<T> {
	inner: [u8; PUBLIC_KEY_SERIALIZED_SIZE],
	_phantom: PhantomData<fn() -> T>,
}

impl<T> Clone for Public<T> {
	fn clone(&self) -> Self {
		Self { inner: self.inner, _phantom: PhantomData }
	}
}

impl<T> PartialEq for Public<T> {
	fn eq(&self, other: &Self) -> bool {
		self.inner == other.inner
	}
}

impl<T> Eq for Public<T> {}

impl<T> PartialOrd for Public<T> {
	fn partial_cmp(&self, other: &Self) -> Option<core::cmp::Ordering> {
		Some(self.cmp(other))
	}
}

impl<T> Ord for Public<T> {
	fn cmp(&self, other: &Self) -> core::cmp::Ordering {
		self.inner.cmp(&other.inner)
	}
}

<<<<<<< HEAD
#[cfg(feature = "full_crypto")]
impl<T> core::hash::Hash for Public<T> {
	fn hash<H: core::hash::Hasher>(&self, state: &mut H) {
=======
impl<T> sp_std::hash::Hash for Public<T> {
	fn hash<H: sp_std::hash::Hasher>(&self, state: &mut H) {
>>>>>>> 02e1a7f4
		self.inner.hash(state)
	}
}

impl<T> ByteArray for Public<T> {
	const LEN: usize = PUBLIC_KEY_SERIALIZED_SIZE;
}

impl<T> PassByInner for Public<T> {
	type Inner = [u8; PUBLIC_KEY_SERIALIZED_SIZE];

	fn into_inner(self) -> Self::Inner {
		self.inner
	}

	fn inner(&self) -> &Self::Inner {
		&self.inner
	}

	fn from_inner(inner: Self::Inner) -> Self {
		Self { inner, _phantom: PhantomData }
	}
}

impl<T> PassBy for Public<T> {
	type PassBy = pass_by::Inner<Self, [u8; PUBLIC_KEY_SERIALIZED_SIZE]>;
}

impl<T> AsRef<[u8; PUBLIC_KEY_SERIALIZED_SIZE]> for Public<T> {
	fn as_ref(&self) -> &[u8; PUBLIC_KEY_SERIALIZED_SIZE] {
		&self.inner
	}
}

impl<T> AsRef<[u8]> for Public<T> {
	fn as_ref(&self) -> &[u8] {
		&self.inner[..]
	}
}

impl<T> AsMut<[u8]> for Public<T> {
	fn as_mut(&mut self) -> &mut [u8] {
		&mut self.inner[..]
	}
}

impl<T> Deref for Public<T> {
	type Target = [u8];

	fn deref(&self) -> &Self::Target {
		&self.inner
	}
}

impl<T> TryFrom<&[u8]> for Public<T> {
	type Error = ();

	fn try_from(data: &[u8]) -> Result<Self, Self::Error> {
		if data.len() != PUBLIC_KEY_SERIALIZED_SIZE {
			return Err(())
		}
		let mut r = [0u8; PUBLIC_KEY_SERIALIZED_SIZE];
		r.copy_from_slice(data);
		Ok(Self::unchecked_from(r))
	}
}

impl<T> From<Public<T>> for [u8; PUBLIC_KEY_SERIALIZED_SIZE] {
	fn from(x: Public<T>) -> Self {
		x.inner
	}
}

impl<T: BlsBound> From<Pair<T>> for Public<T> {
	fn from(x: Pair<T>) -> Self {
		x.public()
	}
}

impl<T> UncheckedFrom<[u8; PUBLIC_KEY_SERIALIZED_SIZE]> for Public<T> {
	fn unchecked_from(data: [u8; PUBLIC_KEY_SERIALIZED_SIZE]) -> Self {
		Public { inner: data, _phantom: PhantomData }
	}
}

#[cfg(feature = "std")]
impl<T: BlsBound> std::str::FromStr for Public<T> {
	type Err = crate::crypto::PublicError;

	fn from_str(s: &str) -> Result<Self, Self::Err> {
		Self::from_ss58check(s)
	}
}

#[cfg(feature = "std")]
impl<T: BlsBound> std::fmt::Display for Public<T> {
	fn fmt(&self, f: &mut std::fmt::Formatter) -> std::fmt::Result {
		write!(f, "{}", self.to_ss58check())
	}
}

#[cfg(feature = "std")]
impl<T: BlsBound> alloc::fmt::Debug for Public<T> {
	fn fmt(&self, f: &mut alloc::fmt::Formatter) -> alloc::fmt::Result {
		let s = self.to_ss58check();
		write!(f, "{} ({}...)", crate::hexdisplay::HexDisplay::from(&self.inner), &s[0..8])
	}
}

#[cfg(not(feature = "std"))]
impl<T> alloc::fmt::Debug for Public<T> {
	fn fmt(&self, _: &mut alloc::fmt::Formatter) -> alloc::fmt::Result {
		Ok(())
	}
}

#[cfg(feature = "serde")]
impl<T: BlsBound> Serialize for Public<T> {
	fn serialize<S>(&self, serializer: S) -> Result<S::Ok, S::Error>
	where
		S: Serializer,
	{
		serializer.serialize_str(&self.to_ss58check())
	}
}

#[cfg(feature = "serde")]
impl<'de, T: BlsBound> Deserialize<'de> for Public<T> {
	fn deserialize<D>(deserializer: D) -> Result<Self, D::Error>
	where
		D: Deserializer<'de>,
	{
		Public::from_ss58check(&String::deserialize(deserializer)?)
			.map_err(|e| de::Error::custom(format!("{:?}", e)))
	}
}

impl<T: BlsBound> TraitPublic for Public<T> {}

impl<T> Derive for Public<T> {}

impl<T: BlsBound> CryptoType for Public<T> {
	type Pair = Pair<T>;
}

/// A generic BLS signature.
#[derive(Copy, Encode, Decode, MaxEncodedLen, TypeInfo)]
#[scale_info(skip_type_params(T))]
pub struct Signature<T> {
	inner: [u8; SIGNATURE_SERIALIZED_SIZE],
	_phantom: PhantomData<fn() -> T>,
}

impl<T> Clone for Signature<T> {
	fn clone(&self) -> Self {
		Self { inner: self.inner, _phantom: PhantomData }
	}
}

impl<T> PartialEq for Signature<T> {
	fn eq(&self, other: &Self) -> bool {
		self.inner == other.inner
	}
}

impl<T> Eq for Signature<T> {}

<<<<<<< HEAD
#[cfg(feature = "full_crypto")]
impl<T> core::hash::Hash for Signature<T> {
	fn hash<H: core::hash::Hasher>(&self, state: &mut H) {
=======
impl<T> sp_std::hash::Hash for Signature<T> {
	fn hash<H: sp_std::hash::Hasher>(&self, state: &mut H) {
>>>>>>> 02e1a7f4
		self.inner.hash(state)
	}
}

impl<T> ByteArray for Signature<T> {
	const LEN: usize = SIGNATURE_SERIALIZED_SIZE;
}

impl<T> TryFrom<&[u8]> for Signature<T> {
	type Error = ();

	fn try_from(data: &[u8]) -> Result<Self, Self::Error> {
		if data.len() != SIGNATURE_SERIALIZED_SIZE {
			return Err(())
		}
		let mut inner = [0u8; SIGNATURE_SERIALIZED_SIZE];
		inner.copy_from_slice(data);
		Ok(Signature::unchecked_from(inner))
	}
}

#[cfg(feature = "serde")]
impl<T> Serialize for Signature<T> {
	fn serialize<S>(&self, serializer: S) -> Result<S::Ok, S::Error>
	where
		S: Serializer,
	{
		serializer.serialize_str(&array_bytes::bytes2hex("", self))
	}
}

#[cfg(feature = "serde")]
impl<'de, T> Deserialize<'de> for Signature<T> {
	fn deserialize<D>(deserializer: D) -> Result<Self, D::Error>
	where
		D: Deserializer<'de>,
	{
		let signature_hex = array_bytes::hex2bytes(&String::deserialize(deserializer)?)
			.map_err(|e| de::Error::custom(format!("{:?}", e)))?;
		Signature::try_from(signature_hex.as_ref())
			.map_err(|e| de::Error::custom(format!("{:?}", e)))
	}
}

impl<T> From<Signature<T>> for [u8; SIGNATURE_SERIALIZED_SIZE] {
	fn from(signature: Signature<T>) -> [u8; SIGNATURE_SERIALIZED_SIZE] {
		signature.inner
	}
}

impl<T> AsRef<[u8; SIGNATURE_SERIALIZED_SIZE]> for Signature<T> {
	fn as_ref(&self) -> &[u8; SIGNATURE_SERIALIZED_SIZE] {
		&self.inner
	}
}

impl<T> AsRef<[u8]> for Signature<T> {
	fn as_ref(&self) -> &[u8] {
		&self.inner[..]
	}
}

impl<T> AsMut<[u8]> for Signature<T> {
	fn as_mut(&mut self) -> &mut [u8] {
		&mut self.inner[..]
	}
}

impl<T> alloc::fmt::Debug for Signature<T> {
	#[cfg(feature = "std")]
	fn fmt(&self, f: &mut alloc::fmt::Formatter) -> alloc::fmt::Result {
		write!(f, "{}", crate::hexdisplay::HexDisplay::from(&self.inner))
	}

	#[cfg(not(feature = "std"))]
	fn fmt(&self, _: &mut alloc::fmt::Formatter) -> alloc::fmt::Result {
		Ok(())
	}
}

impl<T> UncheckedFrom<[u8; SIGNATURE_SERIALIZED_SIZE]> for Signature<T> {
	fn unchecked_from(data: [u8; SIGNATURE_SERIALIZED_SIZE]) -> Self {
		Signature { inner: data, _phantom: PhantomData }
	}
}

impl<T: BlsBound> CryptoType for Signature<T> {
	type Pair = Pair<T>;
}

/// A key pair.
pub struct Pair<T: EngineBLS>(Keypair<T>);

impl<T: EngineBLS> Clone for Pair<T> {
	fn clone(&self) -> Self {
		Pair(self.0.clone())
	}
}

trait HardJunctionId {
	const ID: &'static str;
}

/// Derive a single hard junction.
fn derive_hard_junction<T: HardJunctionId>(secret_seed: &Seed, cc: &[u8; 32]) -> Seed {
	(T::ID, secret_seed, cc).using_encoded(sp_crypto_hashing::blake2_256)
}

impl<T: EngineBLS> Pair<T> {}

impl<T: BlsBound> TraitPair for Pair<T> {
	type Seed = Seed;
	type Public = Public<T>;
	type Signature = Signature<T>;

	fn from_seed_slice(seed_slice: &[u8]) -> Result<Self, SecretStringError> {
		if seed_slice.len() != SECRET_KEY_SERIALIZED_SIZE {
			return Err(SecretStringError::InvalidSeedLength)
		}
		let secret = w3f_bls::SecretKey::from_seed(seed_slice);
		let public = secret.into_public();
		Ok(Pair(w3f_bls::Keypair { secret, public }))
	}

	fn derive<Iter: Iterator<Item = DeriveJunction>>(
		&self,
		path: Iter,
		seed: Option<Seed>,
	) -> Result<(Self, Option<Seed>), DeriveError> {
		let mut acc: [u8; SECRET_KEY_SERIALIZED_SIZE] =
			seed.unwrap_or(self.0.secret.to_bytes().try_into().expect(
				"Secret key serializer returns a vector of SECRET_KEY_SERIALIZED_SIZE size; qed",
			));
		for j in path {
			match j {
				DeriveJunction::Soft(_cc) => return Err(DeriveError::SoftKeyInPath),
				DeriveJunction::Hard(cc) => acc = derive_hard_junction::<T>(&acc, &cc),
			}
		}
		Ok((Self::from_seed(&acc), Some(acc)))
	}

	fn public(&self) -> Self::Public {
		let mut raw = [0u8; PUBLIC_KEY_SERIALIZED_SIZE];
		let pk = DoublePublicKeyScheme::into_double_public_key(&self.0).to_bytes();
		raw.copy_from_slice(pk.as_slice());
		Self::Public::unchecked_from(raw)
	}

	#[cfg(feature = "full_crypto")]
	fn sign(&self, message: &[u8]) -> Self::Signature {
		let mut mutable_self = self.clone();
		let r: [u8; SIGNATURE_SERIALIZED_SIZE] =
			DoublePublicKeyScheme::sign(&mut mutable_self.0, &Message::new(b"", message))
				.to_bytes()
				.try_into()
				.expect("Signature serializer returns vectors of SIGNATURE_SERIALIZED_SIZE size");
		Self::Signature::unchecked_from(r)
	}

	fn verify<M: AsRef<[u8]>>(sig: &Self::Signature, message: M, pubkey: &Self::Public) -> bool {
		let pubkey_array: [u8; PUBLIC_KEY_SERIALIZED_SIZE] =
			match <[u8; PUBLIC_KEY_SERIALIZED_SIZE]>::try_from(pubkey.as_ref()) {
				Ok(pk) => pk,
				Err(_) => return false,
			};
		let public_key = match w3f_bls::double::DoublePublicKey::<T>::from_bytes(&pubkey_array) {
			Ok(pk) => pk,
			Err(_) => return false,
		};

		let sig_array = match sig.inner[..].try_into() {
			Ok(s) => s,
			Err(_) => return false,
		};
		let sig = match w3f_bls::double::DoubleSignature::from_bytes(sig_array) {
			Ok(s) => s,
			Err(_) => return false,
		};

		sig.verify(&Message::new(b"", message.as_ref()), &public_key)
	}

	/// Get the seed for this key.
	fn to_raw_vec(&self) -> Vec<u8> {
		self.0
			.secret
			.to_bytes()
			.try_into()
			.expect("Secret key serializer returns a vector of SECRET_KEY_SERIALIZED_SIZE size")
	}
}

impl<T: BlsBound> CryptoType for Pair<T> {
	type Pair = Pair<T>;
}

// Test set exercising the BLS12-377 implementation
#[cfg(test)]
mod test {
	use super::*;
	use crate::crypto::DEV_PHRASE;
	use bls377::{Pair, Signature};

	#[test]
	fn default_phrase_should_be_used() {
		assert_eq!(
			Pair::from_string("//Alice///password", None).unwrap().public(),
			Pair::from_string(&format!("{}//Alice", DEV_PHRASE), Some("password"))
				.unwrap()
				.public(),
		);
	}

	#[test]
	fn seed_and_derive_should_work() {
		let seed = array_bytes::hex2array_unchecked(
			"9d61b19deffd5a60ba844af492ec2cc44449c5697b326919703bac031cae7f60",
		);
		let pair = Pair::from_seed(&seed);
		// we are using hash-to-field so this is not going to work
		// assert_eq!(pair.seed(), seed);
		let path = vec![DeriveJunction::Hard([0u8; 32])];
		let derived = pair.derive(path.into_iter(), None).ok().unwrap().0;
		assert_eq!(
			derived.to_raw_vec(),
			array_bytes::hex2array_unchecked::<_, 32>(
				"3a0626d095148813cd1642d38254f1cfff7eb8cc1a2fc83b2a135377c3554c12"
			)
		);
	}

	#[test]
	fn test_vector_should_work() {
		let pair = Pair::from_seed(&array_bytes::hex2array_unchecked(
			"9d61b19deffd5a60ba844af492ec2cc44449c5697b326919703bac031cae7f60",
		));
		let public = pair.public();
		assert_eq!(
			public,
			Public::unchecked_from(array_bytes::hex2array_unchecked(
				"7a84ca8ce4c37c93c95ecee6a3c0c9a7b9c225093cf2f12dc4f69cbfb847ef9424a18f5755d5a742247d386ff2aabb806bcf160eff31293ea9616976628f77266c8a8cc1d8753be04197bd6cdd8c5c87a148f782c4c1568d599b48833fd539001e580cff64bbc71850605433fcd051f3afc3b74819786f815ffb5272030a8d03e5df61e6183f8fd8ea85f26defa83400"
			))
		);
		let message = b"";
		let signature =
	array_bytes::hex2array_unchecked("d1e3013161991e142d8751017d4996209c2ff8a9ee160f373733eda3b4b785ba6edce9f45f87104bbe07aa6aa6eb2780aa705efb2c13d3b317d6409d159d23bdc7cdd5c2a832d1551cf49d811d49c901495e527dbd532e3a462335ce2686009104aba7bc11c5b22be78f3198d2727a0b"
	);
		let signature = Signature::unchecked_from(signature);
		assert!(pair.sign(&message[..]) == signature);
		assert!(Pair::verify(&signature, &message[..], &public));
	}

	#[test]
	fn test_vector_by_string_should_work() {
		let pair = Pair::from_string(
			"0x9d61b19deffd5a60ba844af492ec2cc44449c5697b326919703bac031cae7f60",
			None,
		)
		.unwrap();
		let public = pair.public();
		assert_eq!(
			public,
			Public::unchecked_from(array_bytes::hex2array_unchecked(
				"7a84ca8ce4c37c93c95ecee6a3c0c9a7b9c225093cf2f12dc4f69cbfb847ef9424a18f5755d5a742247d386ff2aabb806bcf160eff31293ea9616976628f77266c8a8cc1d8753be04197bd6cdd8c5c87a148f782c4c1568d599b48833fd539001e580cff64bbc71850605433fcd051f3afc3b74819786f815ffb5272030a8d03e5df61e6183f8fd8ea85f26defa83400"
			))
		);
		let message = b"";
		let signature =
	array_bytes::hex2array_unchecked("d1e3013161991e142d8751017d4996209c2ff8a9ee160f373733eda3b4b785ba6edce9f45f87104bbe07aa6aa6eb2780aa705efb2c13d3b317d6409d159d23bdc7cdd5c2a832d1551cf49d811d49c901495e527dbd532e3a462335ce2686009104aba7bc11c5b22be78f3198d2727a0b"
	);
		let expected_signature = Signature::unchecked_from(signature);
		println!("signature is {:?}", pair.sign(&message[..]));
		let signature = pair.sign(&message[..]);
		assert!(signature == expected_signature);
		assert!(Pair::verify(&signature, &message[..], &public));
	}
	#[test]
	fn generated_pair_should_work() {
		let (pair, _) = Pair::generate();
		let public = pair.public();
		let message = b"Something important";
		let signature = pair.sign(&message[..]);
		assert!(Pair::verify(&signature, &message[..], &public));
		assert!(!Pair::verify(&signature, b"Something else", &public));
	}

	#[test]
	fn seeded_pair_should_work() {
		let pair = Pair::from_seed(b"12345678901234567890123456789012");
		let public = pair.public();
		assert_eq!(
			public,
			Public::unchecked_from(
				array_bytes::hex2array_unchecked(
				"754d2f2bbfa67df54d7e0e951979a18a1e0f45948857752cc2bac6bbb0b1d05e8e48bcc453920bf0c4bbd5993212480112a1fb433f04d74af0a8b700d93dc957ab3207f8d071e948f5aca1a7632c00bdf6d06be05b43e2e6216dccc8a5d55a0071cb2313cfd60b7e9114619cd17c06843b352f0b607a99122f6651df8f02e1ad3697bd208e62af047ddd7b942ba80080")
			)
		);
		let message =
	array_bytes::hex2bytes_unchecked("2f8c6129d816cf51c374bc7f08c3e63ed156cf78aefb4a6550d97b87997977ee00000000000000000200d75a980182b10ab7d54bfed3c964073a0ee172f3daa62325af021a68f707511a4500000000000000"
	);
		let signature = pair.sign(&message[..]);
		println!("Correct signature: {:?}", signature);
		assert!(Pair::verify(&signature, &message[..], &public));
		assert!(!Pair::verify(&signature, "Other message", &public));
	}

	#[test]
	fn generate_with_phrase_recovery_possible() {
		let (pair1, phrase, _) = Pair::generate_with_phrase(None);
		let (pair2, _) = Pair::from_phrase(&phrase, None).unwrap();

		assert_eq!(pair1.public(), pair2.public());
	}

	#[test]
	fn generate_with_password_phrase_recovery_possible() {
		let (pair1, phrase, _) = Pair::generate_with_phrase(Some("password"));
		let (pair2, _) = Pair::from_phrase(&phrase, Some("password")).unwrap();

		assert_eq!(pair1.public(), pair2.public());
	}

	#[test]
	fn generate_with_phrase_should_be_recoverable_with_from_string() {
		let (pair, phrase, seed) = Pair::generate_with_phrase(None);
		let repair_seed = Pair::from_seed_slice(seed.as_ref()).expect("seed slice is valid");
		assert_eq!(pair.public(), repair_seed.public());
		assert_eq!(pair.to_raw_vec(), repair_seed.to_raw_vec());
		let (repair_phrase, reseed) =
			Pair::from_phrase(phrase.as_ref(), None).expect("seed slice is valid");
		assert_eq!(seed, reseed);
		assert_eq!(pair.public(), repair_phrase.public());
		assert_eq!(pair.to_raw_vec(), repair_seed.to_raw_vec());

		let repair_string = Pair::from_string(phrase.as_str(), None).expect("seed slice is valid");
		assert_eq!(pair.public(), repair_string.public());
		assert_eq!(pair.to_raw_vec(), repair_seed.to_raw_vec());
	}

	#[test]
	fn password_does_something() {
		let (pair1, phrase, _) = Pair::generate_with_phrase(Some("password"));
		let (pair2, _) = Pair::from_phrase(&phrase, None).unwrap();

		assert_ne!(pair1.public(), pair2.public());
		assert_ne!(pair1.to_raw_vec(), pair2.to_raw_vec());
	}

	#[test]
	fn ss58check_roundtrip_works() {
		let pair = Pair::from_seed(b"12345678901234567890123456789012");
		let public = pair.public();
		let s = public.to_ss58check();
		println!("Correct: {}", s);
		let cmp = Public::from_ss58check(&s).unwrap();
		assert_eq!(cmp, public);
	}

	#[test]
	fn signature_serialization_works() {
		let pair = Pair::from_seed(b"12345678901234567890123456789012");
		let message = b"Something important";
		let signature = pair.sign(&message[..]);
		let serialized_signature = serde_json::to_string(&signature).unwrap();
		// Signature is 112 bytes, hexify * 2, so 224  chars + 2 quote chars
		assert_eq!(serialized_signature.len(), 226);
		let signature = serde_json::from_str(&serialized_signature).unwrap();
		assert!(Pair::verify(&signature, &message[..], &pair.public()));
	}

	#[test]
	fn signature_serialization_doesnt_panic() {
		fn deserialize_signature(text: &str) -> Result<Signature, serde_json::error::Error> {
			serde_json::from_str(text)
		}
		assert!(deserialize_signature("Not valid json.").is_err());
		assert!(deserialize_signature("\"Not an actual signature.\"").is_err());
		// Poorly-sized
		assert!(deserialize_signature("\"abc123\"").is_err());
	}
}<|MERGE_RESOLUTION|>--- conflicted
+++ resolved
@@ -30,12 +30,7 @@
 	Public as TraitPublic, SecretStringError, UncheckedFrom,
 };
 
-<<<<<<< HEAD
-#[cfg(feature = "full_crypto")]
 use alloc::vec::Vec;
-=======
-use sp_std::vec::Vec;
->>>>>>> 02e1a7f4
 
 use codec::{Decode, Encode, MaxEncodedLen};
 use scale_info::TypeInfo;
@@ -152,14 +147,8 @@
 	}
 }
 
-<<<<<<< HEAD
-#[cfg(feature = "full_crypto")]
 impl<T> core::hash::Hash for Public<T> {
 	fn hash<H: core::hash::Hasher>(&self, state: &mut H) {
-=======
-impl<T> sp_std::hash::Hash for Public<T> {
-	fn hash<H: sp_std::hash::Hasher>(&self, state: &mut H) {
->>>>>>> 02e1a7f4
 		self.inner.hash(state)
 	}
 }
@@ -327,14 +316,8 @@
 
 impl<T> Eq for Signature<T> {}
 
-<<<<<<< HEAD
-#[cfg(feature = "full_crypto")]
 impl<T> core::hash::Hash for Signature<T> {
 	fn hash<H: core::hash::Hasher>(&self, state: &mut H) {
-=======
-impl<T> sp_std::hash::Hash for Signature<T> {
-	fn hash<H: sp_std::hash::Hasher>(&self, state: &mut H) {
->>>>>>> 02e1a7f4
 		self.inner.hash(state)
 	}
 }
