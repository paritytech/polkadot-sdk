--- conflicted
+++ resolved
@@ -73,11 +73,7 @@
 pub mod bandersnatch;
 #[cfg(feature = "bls-experimental")]
 pub mod bls;
-<<<<<<< HEAD
-=======
 pub mod crypto_bytes;
-pub mod defer;
->>>>>>> 75074952
 pub mod ecdsa;
 pub mod ed25519;
 pub mod paired_crypto;
