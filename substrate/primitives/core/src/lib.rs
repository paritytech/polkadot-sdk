--- conflicted
+++ resolved
@@ -170,9 +170,6 @@
 
 /// Simple blob to hold a `PeerId` without committing to its format.
 #[derive(
-<<<<<<< HEAD
-	Default, Clone, Eq, PartialEq, Ord, PartialOrd, Encode, Decode, RuntimeDebug, TypeInfo,
-=======
 	Default,
 	Clone,
 	Eq,
@@ -183,9 +180,7 @@
 	Decode,
 	DecodeWithMemTracking,
 	RuntimeDebug,
-	PassByInner,
 	TypeInfo,
->>>>>>> 4ada34bd
 )]
 #[cfg_attr(feature = "serde", derive(Serialize, Deserialize))]
 pub struct OpaquePeerId(pub Vec<u8>);
