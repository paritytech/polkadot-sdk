--- conflicted
+++ resolved
@@ -72,13 +72,8 @@
 sha2 = { workspace = true }
 
 # bandersnatch crypto
-<<<<<<< HEAD
-bandersnatch_vrfs = { git = "https://github.com/w3f/ring-vrf", rev = "0fef826", default-features = false, features = [
-  "substrate-curves",
-=======
 bandersnatch_vrfs = { git = "https://github.com/davxy/ring-vrf", branch = "locked", default-features = false, features = [
 	"substrate-curves",
->>>>>>> ce5f89c6
 ], optional = true }
 
 [dev-dependencies]
