--- conflicted
+++ resolved
@@ -20,16 +20,6 @@
 scale-info = { features = ["derive"], workspace = true }
 log = { workspace = true }
 serde = { optional = true, features = ["alloc", "derive"], workspace = true }
-<<<<<<< HEAD
-bounded-collections = { version = "0.2.0", default-features = false }
-primitive-types = { version = "0.12.0", default-features = false, features = ["codec", "rustc-hex", "scale-info"] }
-impl-serde = { version = "0.4.0", default-features = false, optional = true }
-hash-db = { version = "0.16.0", default-features = false }
-hash256-std-hasher = { version = "0.15.2", default-features = false }
-bs58 = { version = "0.5.0", default-features = false, optional = true }
-rand = { version = "0.8.5", features = ["small_rng"], optional = true }
-substrate-bip39 = { path = "../../utils/substrate-bip39", default-features = false }
-=======
 bounded-collections = { workspace = true }
 primitive-types = { features = ["codec", "scale-info"], workspace = true }
 impl-serde = { optional = true, workspace = true }
@@ -38,7 +28,6 @@
 bs58 = { optional = true, workspace = true }
 rand = { features = ["small_rng"], optional = true, workspace = true, default-features = true }
 substrate-bip39 = { workspace = true }
->>>>>>> 63e26444
 # personal fork here as workaround for: https://github.com/rust-bitcoin/rust-bip39/pull/64
 bip39 = { package = "parity-bip39", version = "2.0.1", default-features = false, features = ["alloc"] }
 zeroize = { workspace = true }
