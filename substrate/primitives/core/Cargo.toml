[package]
name = "sp-core"
version = "21.0.0"
authors.workspace = true
edition.workspace = true
license = "Apache-2.0"
homepage = "https://substrate.io"
repository.workspace = true
description = "Shareable Substrate types."
documentation = "https://docs.rs/sp-core"

[package.metadata.docs.rs]
targets = ["x86_64-unknown-linux-gnu"]

[dependencies]
codec = { package = "parity-scale-codec", version = "3.6.1", default-features = false, features = ["derive","max-encoded-len"] }
scale-info = { version = "2.5.0", default-features = false, features = ["derive"] }
log = { version = "0.4.17", default-features = false }
serde = { version = "1.0.188", optional = true,  default-features = false, features = ["derive", "alloc"] }
bounded-collections = { version = "0.1.8", default-features = false }
primitive-types = { version = "0.12.0", default-features = false, features = ["codec", "scale-info"] }
impl-serde = { version = "0.4.0", default-features = false, optional = true }
hash-db = { version = "0.16.0", default-features = false }
hash256-std-hasher = { version = "0.15.2", default-features = false }
bs58 = { version = "0.5.0", default-features = false, optional = true }
rand = { version = "0.8.5", features = ["small_rng"],  optional = true }
substrate-bip39 = { version = "0.4.4", optional = true }
bip39 = { version = "2.0.0", default-features = false }
regex = { version = "1.6.0", optional = true }
zeroize = { version = "1.4.3", default-features = false }
secrecy = { version = "0.8.0", default-features = false }
lazy_static = { version = "1.4.0", default-features = false, optional = true }
parking_lot = { version = "0.12.1", optional = true }
ss58-registry = { version = "1.34.0", default-features = false }
sp-std = { path = "../std", default-features = false}
sp-debug-derive = { path = "../debug-derive", default-features = false}
sp-storage = { path = "../storage", default-features = false}
sp-externalities = { path = "../externalities", optional = true}
futures = { version = "0.3.21", optional = true }
dyn-clonable = { version = "0.9.0", optional = true }
thiserror = { version = "1.0.48", optional = true }
tracing = { version = "0.1.29", optional = true }
bitflags = "1.3"
paste = "1.0.7"
itertools = { version = "0.10.3", optional = true }

# full crypto
array-bytes = { version = "6.1", optional = true }
ed25519-zebra = { version = "3.1.0", default-features = false, optional = true }
blake2 = { version = "0.10.4", default-features = false, optional = true }
libsecp256k1 = { version = "0.7", default-features = false, features = ["static-context"], optional = true }
schnorrkel = { version = "0.9.1", features = ["preaudit_deprecated", "u64_backend"], default-features = false }
merlin = { version = "2.0", default-features = false }
secp256k1 = { version = "0.24.0", default-features = false, features = ["recovery", "alloc"], optional = true }
sp-core-hashing = { path = "hashing", default-features = false, optional = true }
sp-runtime-interface = { path = "../runtime-interface", default-features = false}

# bls crypto
w3f-bls = { version = "0.1.3", default-features = false, optional = true}
# bandersnatch crypto
bandersnatch_vrfs = { git = "https://github.com/w3f/ring-vrf", rev = "4b09416", default-features = false, optional = true }

[dev-dependencies]
criterion = "0.4.0"
serde_json = "1.0"
sp-core-hashing-proc-macro = { path = "hashing/proc-macro" }

[[bench]]
name = "bench"
harness = false

[lib]
bench = false

[features]
default = [ "std" ]
std = [
	"array-bytes",
	"bandersnatch_vrfs/getrandom",
<<<<<<< HEAD
	# Zepter.ignore(missing:)
=======
	"bip39/rand",
	"bip39/std",
>>>>>>> 2d9426f1
	"blake2/std",
	"bounded-collections/std",
	"bs58/std",
	"codec/std",
	"dyn-clonable",
	"ed25519-zebra/std",
	"full_crypto",
	"futures",
	"futures/thread-pool",
	"hash-db/std",
	"hash256-std-hasher/std",
	"impl-serde/std",
	"itertools",
	"lazy_static",
	"libsecp256k1/std",
	"log/std",
	"merlin/std",
	"parking_lot",
	"primitive-types/byteorder",
	"primitive-types/rustc-hex",
	"primitive-types/serde",
	"primitive-types/std",
	"rand",
	"regex",
	"scale-info/std",
	"schnorrkel/std",
	"secp256k1/global-context",
	"secp256k1/std",
	"secrecy/alloc",
	"serde/std",
	"sp-core-hashing/std",
	"sp-debug-derive/std",
	"sp-externalities/std",
	"sp-runtime-interface/std",
	"sp-std/std",
	"sp-storage/std",
	"ss58-registry/std",
	"substrate-bip39",
	"thiserror",
	"tracing",
	"w3f-bls?/std",
	"zeroize/alloc",
	"zeroize/std",
]

# Serde support without relying on std features.
serde = [
	"array-bytes",
	"blake2",
	"bounded-collections/serde",
	"bs58/alloc",
	"dep:serde",
	"impl-serde",
	"primitive-types/serde_no_std",
	"scale-info/serde",
	"secrecy/alloc",
	"sp-core-hashing",
	"sp-storage/serde",
]

# This feature enables all crypto primitives for `no_std` builds like microcontrollers
# or Intel SGX.
# For the regular wasm runtime builds this should not be used.
full_crypto = [
	"array-bytes",
	"blake2",
	"ed25519-zebra",
	"libsecp256k1",
	"secp256k1",
	"sp-core-hashing",
	"sp-runtime-interface/disable_target_static_assertions",
]

# This feature adds BLS crypto primitives.
# It should not be used in production since the implementation and interface may still
# be subject to significant changes.
bls-experimental = [ "w3f-bls" ]

# This feature adds Bandersnatch crypto primitives.
# It should not be used in production since the implementation and interface may still
# be subject to significant changes.
bandersnatch-experimental = [ "bandersnatch_vrfs" ]<|MERGE_RESOLUTION|>--- conflicted
+++ resolved
@@ -77,12 +77,8 @@
 std = [
 	"array-bytes",
 	"bandersnatch_vrfs/getrandom",
-<<<<<<< HEAD
-	# Zepter.ignore(missing:)
-=======
 	"bip39/rand",
 	"bip39/std",
->>>>>>> 2d9426f1
 	"blake2/std",
 	"bounded-collections/std",
 	"bs58/std",
