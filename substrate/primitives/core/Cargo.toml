--- conflicted
+++ resolved
@@ -56,11 +56,7 @@
 # bls crypto
 w3f-bls = { version = "0.1.3", default-features = false, optional = true}
 # bandersnatch crypto
-<<<<<<< HEAD
-bandersnatch_vrfs = { git = "https://github.com/w3f/ring-vrf", rev = "cbc342e", default-features = false, features = ["substrate-curves"], optional = true }
-=======
-bandersnatch_vrfs = { git = "https://github.com/w3f/ring-vrf", rev = "3ddc205", default-features = false, optional = true }
->>>>>>> 64361ac1
+bandersnatch_vrfs = { git = "https://github.com/w3f/ring-vrf", rev = "2019248", default-features = false, features = ["substrate-curves"], optional = true }
 
 [dev-dependencies]
 criterion = "0.4.0"
