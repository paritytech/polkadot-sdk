[package]
name = "sp-core"
version = "21.0.0"
authors.workspace = true
edition.workspace = true
license = "Apache-2.0"
homepage = "https://substrate.io"
repository.workspace = true
description = "Shareable Substrate types."
documentation = "https://docs.rs/sp-core"

[package.metadata.docs.rs]
targets = ["x86_64-unknown-linux-gnu"]

[dependencies]
codec = { package = "parity-scale-codec", version = "3.6.1", default-features = false, features = ["derive", "max-encoded-len"] }
scale-info = { version = "2.5.0", default-features = false, features = ["derive"] }
log = { version = "0.4.17", default-features = false }
<<<<<<< HEAD
serde = { version = "1.0.188", optional = true, default-features = false, features = ["alloc", "derive"] }
=======
serde = { version = "1.0.193", optional = true,  default-features = false, features = ["derive", "alloc"] }
>>>>>>> 52132636
bounded-collections = { version = "0.1.8", default-features = false }
primitive-types = { version = "0.12.0", default-features = false, features = ["codec", "scale-info"] }
impl-serde = { version = "0.4.0", default-features = false, optional = true }
hash-db = { version = "0.16.0", default-features = false }
hash256-std-hasher = { version = "0.15.2", default-features = false }
bs58 = { version = "0.5.0", default-features = false, optional = true }
rand = { version = "0.8.5", features = ["small_rng"], optional = true }
substrate-bip39 = { version = "0.4.4", optional = true }
bip39 = { version = "2.0.0", default-features = false }
zeroize = { version = "1.4.3", default-features = false }
secrecy = { version = "0.8.0", default-features = false }
parking_lot = { version = "0.12.1", optional = true }
ss58-registry = { version = "1.34.0", default-features = false }
sp-std = { path = "../std", default-features = false }
sp-debug-derive = { path = "../debug-derive", default-features = false }
sp-storage = { path = "../storage", default-features = false }
sp-externalities = { path = "../externalities", optional = true }
futures = { version = "0.3.21", optional = true }
dyn-clonable = { version = "0.9.0", optional = true }
thiserror = { version = "1.0.48", optional = true }
tracing = { version = "0.1.29", optional = true }
bitflags = "1.3"
paste = "1.0.7"
itertools = { version = "0.10.3", optional = true }

# full crypto
array-bytes = { version = "6.1", optional = true }
ed25519-zebra = { version = "3.1.0", default-features = false, optional = true }
blake2 = { version = "0.10.4", default-features = false, optional = true }
libsecp256k1 = { version = "0.7", default-features = false, features = ["static-context"], optional = true }
schnorrkel = { version = "0.9.1", features = ["preaudit_deprecated", "u64_backend"], default-features = false }
merlin = { version = "2.0", default-features = false }
secp256k1 = { version = "0.28.0", default-features = false, features = ["alloc", "recovery"], optional = true }
sp-core-hashing = { path = "hashing", default-features = false, optional = true }
sp-runtime-interface = { path = "../runtime-interface", default-features = false }

# bls crypto
w3f-bls = { version = "0.1.3", default-features = false, optional = true }
# bandersnatch crypto
bandersnatch_vrfs = { git = "https://github.com/w3f/ring-vrf", rev = "3ddc205", default-features = false, optional = true }

[dev-dependencies]
criterion = "0.4.0"
serde_json = "1.0.108"
lazy_static = "1.4.0"
regex = "1.6.0"
sp-core-hashing-proc-macro = { path = "hashing/proc-macro" }

[[bench]]
name = "bench"
harness = false

[lib]
bench = false

[features]
default = ["std"]
std = [
	"array-bytes",
	"bandersnatch_vrfs?/std",
	"bip39/rand",
	"bip39/std",
	"blake2/std",
	"bounded-collections/std",
	"bs58/std",
	"codec/std",
	"dyn-clonable",
	"ed25519-zebra/std",
	"full_crypto",
	"futures",
	"futures/thread-pool",
	"hash-db/std",
	"hash256-std-hasher/std",
	"impl-serde/std",
	"itertools",
	"libsecp256k1/std",
	"log/std",
	"merlin/std",
	"parking_lot",
	"primitive-types/byteorder",
	"primitive-types/rustc-hex",
	"primitive-types/serde",
	"primitive-types/std",
	"rand",
	"scale-info/std",
	"schnorrkel/std",
	"secp256k1/global-context",
	"secp256k1/std",
	"secrecy/alloc",
	"serde/std",
	"sp-core-hashing/std",
	"sp-debug-derive/std",
	"sp-externalities/std",
	"sp-runtime-interface/std",
	"sp-std/std",
	"sp-storage/std",
	"ss58-registry/std",
	"substrate-bip39",
	"thiserror",
	"tracing",
	"w3f-bls?/std",
	"zeroize/alloc",
	"zeroize/std",
]

# Serde support without relying on std features.
serde = [
	"array-bytes",
	"blake2",
	"bounded-collections/serde",
	"bs58/alloc",
	"dep:serde",
	"impl-serde",
	"primitive-types/serde_no_std",
	"scale-info/serde",
	"secrecy/alloc",
	"sp-core-hashing",
	"sp-storage/serde",
]

# This feature enables all crypto primitives for `no_std` builds like microcontrollers
# or Intel SGX.
# For the regular wasm runtime builds this should not be used.
full_crypto = [
	"array-bytes",
	"blake2",
	"ed25519-zebra",
	"libsecp256k1",
	"secp256k1",
	"sp-core-hashing",
	"sp-runtime-interface/disable_target_static_assertions",
]

# This feature adds BLS crypto primitives.
# It should not be used in production since the implementation and interface may still
# be subject to significant changes.
bls-experimental = ["w3f-bls"]

# This feature adds Bandersnatch crypto primitives.
# It should not be used in production since the implementation and interface may still
# be subject to significant changes.
bandersnatch-experimental = ["bandersnatch_vrfs"]<|MERGE_RESOLUTION|>--- conflicted
+++ resolved
@@ -13,31 +13,27 @@
 targets = ["x86_64-unknown-linux-gnu"]
 
 [dependencies]
-codec = { package = "parity-scale-codec", version = "3.6.1", default-features = false, features = ["derive", "max-encoded-len"] }
+codec = { package = "parity-scale-codec", version = "3.6.1", default-features = false, features = ["derive","max-encoded-len"] }
 scale-info = { version = "2.5.0", default-features = false, features = ["derive"] }
 log = { version = "0.4.17", default-features = false }
-<<<<<<< HEAD
-serde = { version = "1.0.188", optional = true, default-features = false, features = ["alloc", "derive"] }
-=======
 serde = { version = "1.0.193", optional = true,  default-features = false, features = ["derive", "alloc"] }
->>>>>>> 52132636
 bounded-collections = { version = "0.1.8", default-features = false }
 primitive-types = { version = "0.12.0", default-features = false, features = ["codec", "scale-info"] }
 impl-serde = { version = "0.4.0", default-features = false, optional = true }
 hash-db = { version = "0.16.0", default-features = false }
 hash256-std-hasher = { version = "0.15.2", default-features = false }
 bs58 = { version = "0.5.0", default-features = false, optional = true }
-rand = { version = "0.8.5", features = ["small_rng"], optional = true }
+rand = { version = "0.8.5", features = ["small_rng"],  optional = true }
 substrate-bip39 = { version = "0.4.4", optional = true }
 bip39 = { version = "2.0.0", default-features = false }
 zeroize = { version = "1.4.3", default-features = false }
 secrecy = { version = "0.8.0", default-features = false }
 parking_lot = { version = "0.12.1", optional = true }
 ss58-registry = { version = "1.34.0", default-features = false }
-sp-std = { path = "../std", default-features = false }
-sp-debug-derive = { path = "../debug-derive", default-features = false }
-sp-storage = { path = "../storage", default-features = false }
-sp-externalities = { path = "../externalities", optional = true }
+sp-std = { path = "../std", default-features = false}
+sp-debug-derive = { path = "../debug-derive", default-features = false}
+sp-storage = { path = "../storage", default-features = false}
+sp-externalities = { path = "../externalities", optional = true}
 futures = { version = "0.3.21", optional = true }
 dyn-clonable = { version = "0.9.0", optional = true }
 thiserror = { version = "1.0.48", optional = true }
@@ -53,12 +49,12 @@
 libsecp256k1 = { version = "0.7", default-features = false, features = ["static-context"], optional = true }
 schnorrkel = { version = "0.9.1", features = ["preaudit_deprecated", "u64_backend"], default-features = false }
 merlin = { version = "2.0", default-features = false }
-secp256k1 = { version = "0.28.0", default-features = false, features = ["alloc", "recovery"], optional = true }
+secp256k1 = { version = "0.28.0", default-features = false, features = ["recovery", "alloc"], optional = true }
 sp-core-hashing = { path = "hashing", default-features = false, optional = true }
-sp-runtime-interface = { path = "../runtime-interface", default-features = false }
+sp-runtime-interface = { path = "../runtime-interface", default-features = false}
 
 # bls crypto
-w3f-bls = { version = "0.1.3", default-features = false, optional = true }
+w3f-bls = { version = "0.1.3", default-features = false, optional = true}
 # bandersnatch crypto
 bandersnatch_vrfs = { git = "https://github.com/w3f/ring-vrf", rev = "3ddc205", default-features = false, optional = true }
 
@@ -77,7 +73,7 @@
 bench = false
 
 [features]
-default = ["std"]
+default = [ "std" ]
 std = [
 	"array-bytes",
 	"bandersnatch_vrfs?/std",
@@ -157,9 +153,9 @@
 # This feature adds BLS crypto primitives.
 # It should not be used in production since the implementation and interface may still
 # be subject to significant changes.
-bls-experimental = ["w3f-bls"]
+bls-experimental = [ "w3f-bls" ]
 
 # This feature adds Bandersnatch crypto primitives.
 # It should not be used in production since the implementation and interface may still
 # be subject to significant changes.
-bandersnatch-experimental = ["bandersnatch_vrfs"]+bandersnatch-experimental = [ "bandersnatch_vrfs" ]