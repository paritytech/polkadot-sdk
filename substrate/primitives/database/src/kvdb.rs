// This file is part of Substrate.

// Copyright (C) Parity Technologies (UK) Ltd.
// SPDX-License-Identifier: Apache-2.0

// Licensed under the Apache License, Version 2.0 (the "License");
// you may not use this file except in compliance with the License.
// You may obtain a copy of the License at
//
// 	http://www.apache.org/licenses/LICENSE-2.0
//
// Unless required by applicable law or agreed to in writing, software
// distributed under the License is distributed on an "AS IS" BASIS,
// WITHOUT WARRANTIES OR CONDITIONS OF ANY KIND, either express or implied.
// See the License for the specific language governing permissions and
// limitations under the License.

/// A wrapper around `kvdb::Database` that implements `sp_database::Database` trait
use ::kvdb::{DBTransaction, KeyValueDB};

#[cfg(feature = "rocksdb")]
use crate::DatabaseWithSeekableIterator;
use crate::{error, Change, ColumnId, Database, SeekableIterator, Transaction};

struct DbAdapter<D: KeyValueDB + 'static>(D);

fn handle_err<T>(result: std::io::Result<T>) -> T {
	match result {
		Ok(r) => r,
		Err(e) => {
			panic!("Critical database error: {:?}", e);
		},
	}
}

<<<<<<< HEAD
=======
/// Read the reference counter for a key.
fn read_counter(
	db: &dyn KeyValueDB,
	col: ColumnId,
	key: &[u8],
) -> error::Result<(Vec<u8>, Option<u32>)> {
	let mut counter_key = key.to_vec();
	counter_key.push(0);
	Ok(match db.get(col, &counter_key).map_err(|e| error::DatabaseError(Box::new(e)))? {
		Some(data) => {
			let mut counter_data = [0; 4];
			if data.len() != 4 {
				return Err(error::DatabaseError(Box::new(std::io::Error::new(
					std::io::ErrorKind::Other,
					format!("Unexpected counter len {}", data.len()),
				))))
			}
			counter_data.copy_from_slice(&data);
			let counter = u32::from_le_bytes(counter_data);
			(counter_key, Some(counter))
		},
		None => (counter_key, None),
	})
}

/// Commit a transaction to a KeyValueDB.
fn commit_impl<H: Clone + AsRef<[u8]>>(
	db: &dyn KeyValueDB,
	transaction: Transaction<H>,
) -> error::Result<()> {
	let mut tx = DBTransaction::new();
	for change in transaction.0.into_iter() {
		match change {
			Change::Set(col, key, value) => tx.put_vec(col, &key, value),
			Change::Remove(col, key) => tx.delete(col, &key),
			Change::Store(col, key, value) => match read_counter(db, col, key.as_ref())? {
				(counter_key, Some(mut counter)) => {
					counter += 1;
					tx.put(col, &counter_key, &counter.to_le_bytes());
				},
				(counter_key, None) => {
					let d = 1u32.to_le_bytes();
					tx.put(col, &counter_key, &d);
					tx.put_vec(col, key.as_ref(), value);
				},
			},
			Change::Reference(col, key) => {
				if let (counter_key, Some(mut counter)) = read_counter(db, col, key.as_ref())? {
					counter += 1;
					tx.put(col, &counter_key, &counter.to_le_bytes());
				}
			},
			Change::Release(col, key) => {
				if let (counter_key, Some(mut counter)) = read_counter(db, col, key.as_ref())? {
					counter -= 1;
					if counter == 0 {
						tx.delete(col, &counter_key);
						tx.delete(col, key.as_ref());
					} else {
						tx.put(col, &counter_key, &counter.to_le_bytes());
					}
				}
			},
		}
	}
	db.write(tx).map_err(|e| error::DatabaseError(Box::new(e)))
}

/// Wrap generic kvdb-based database into a trait object that implements [`Database`].
>>>>>>> 1547c302
pub fn as_database<D, H>(db: D) -> std::sync::Arc<dyn Database<H>>
where
	D: KeyValueDB + 'static,
	H: Clone + AsRef<[u8]>,
{
	std::sync::Arc::new(DbAdapter(db))
}

<<<<<<< HEAD
/// Wrap RocksDb database into a trait object that implements
/// `sp_database::DatabaseWithSeekableIterator`
#[cfg(any(feature = "rocksdb", test))]
pub fn as_database_with_seekable_iter<H>(
	db: kvdb_rocksdb::Database,
) -> std::sync::Arc<dyn DatabaseWithSeekableIterator<H>>
where
	H: Clone + AsRef<[u8]>,
{
	std::sync::Arc::new(DbAdapter(db))
}

impl<D: KeyValueDB> DbAdapter<D> {
	// Returns counter key and counter value if it exists.
	fn read_counter(&self, col: ColumnId, key: &[u8]) -> error::Result<(Vec<u8>, Option<u32>)> {
		// Add a key suffix for the counter
		let mut counter_key = key.to_vec();
		counter_key.push(0);
		Ok(match self.0.get(col, &counter_key).map_err(|e| error::DatabaseError(Box::new(e)))? {
			Some(data) => {
				let mut counter_data = [0; 4];
				if data.len() != 4 {
					return Err(error::DatabaseError(Box::new(std::io::Error::new(
						std::io::ErrorKind::Other,
						format!("Unexpected counter len {}", data.len()),
					))))
				}
				counter_data.copy_from_slice(&data);
				let counter = u32::from_le_bytes(counter_data);
				(counter_key, Some(counter))
			},
			None => (counter_key, None),
		})
=======
impl<D: KeyValueDB, H: Clone + AsRef<[u8]>> Database<H> for DbAdapter<D> {
	fn commit(&self, transaction: Transaction<H>) -> error::Result<()> {
		commit_impl(&self.0, transaction)
	}

	fn get(&self, col: ColumnId, key: &[u8]) -> Option<Vec<u8>> {
		handle_err(self.0.get(col, key))
	}

	fn contains(&self, col: ColumnId, key: &[u8]) -> bool {
		handle_err(self.0.has_key(col, key))
>>>>>>> 1547c302
	}
}

/// RocksDB-specific adapter that implements `optimize_db` via `force_compact`.
#[cfg(feature = "rocksdb")]
pub struct RocksDbAdapter(kvdb_rocksdb::Database);

#[cfg(feature = "rocksdb")]
impl<H: Clone + AsRef<[u8]>> Database<H> for RocksDbAdapter {
	fn commit(&self, transaction: Transaction<H>) -> error::Result<()> {
		commit_impl(&self.0, transaction)
	}

	fn get(&self, col: ColumnId, key: &[u8]) -> Option<Vec<u8>> {
		handle_err(self.0.get(col, key))
	}

	fn contains(&self, col: ColumnId, key: &[u8]) -> bool {
		handle_err(self.0.has_key(col, key))
	}
<<<<<<< HEAD
}

#[cfg(feature = "rocksdb")]
impl<'a> SeekableIterator for kvdb_rocksdb::DBRawIterator<'a> {
	fn seek(&mut self, key: &[u8]) {
		kvdb_rocksdb::DBRawIterator::seek(self, key)
	}

	fn seek_prev(&mut self, key: &[u8]) {
		kvdb_rocksdb::DBRawIterator::seek_for_prev(self, key)
	}

	fn get(&self) -> Option<(&[u8], Vec<u8>)> {
		let (k, v) = self.item()?;
		Some((k, v.to_owned()))
	}

	fn prev(&mut self) {
		kvdb_rocksdb::DBRawIterator::prev(self)
	}

	fn next(&mut self) {
		kvdb_rocksdb::DBRawIterator::next(self)
	}
}

#[cfg(feature = "rocksdb")]
impl<H: Clone + AsRef<[u8]>> DatabaseWithSeekableIterator<H> for DbAdapter<kvdb_rocksdb::Database> {
	fn seekable_iter<'a>(&'a self, col: u32) -> Option<Box<dyn crate::SeekableIterator + 'a>> {
		match self.0.raw_iter(col) {
			Ok(iter) => Some(Box::new(iter)),
			Err(e) if e.kind() == std::io::ErrorKind::NotFound => None,
			Err(e) => panic!("Internal database error: {}", e),
		}
	}
=======

	fn optimize_db_col(&self, col: ColumnId) -> error::Result<()> {
		self.0.force_compact(col).map_err(|e| error::DatabaseError(Box::new(e)))
	}
}

/// Wrap RocksDB database into a trait object with `optimize_db` support.
#[cfg(feature = "rocksdb")]
pub fn as_rocksdb_database<H>(db: kvdb_rocksdb::Database) -> std::sync::Arc<dyn Database<H>>
where
	H: Clone + AsRef<[u8]>,
{
	std::sync::Arc::new(RocksDbAdapter(db))
>>>>>>> 1547c302
}<|MERGE_RESOLUTION|>--- conflicted
+++ resolved
@@ -22,8 +22,6 @@
 use crate::DatabaseWithSeekableIterator;
 use crate::{error, Change, ColumnId, Database, SeekableIterator, Transaction};
 
-struct DbAdapter<D: KeyValueDB + 'static>(D);
-
 fn handle_err<T>(result: std::io::Result<T>) -> T {
 	match result {
 		Ok(r) => r,
@@ -33,8 +31,6 @@
 	}
 }
 
-<<<<<<< HEAD
-=======
 /// Read the reference counter for a key.
 fn read_counter(
 	db: &dyn KeyValueDB,
@@ -103,86 +99,6 @@
 	db.write(tx).map_err(|e| error::DatabaseError(Box::new(e)))
 }
 
-/// Wrap generic kvdb-based database into a trait object that implements [`Database`].
->>>>>>> 1547c302
-pub fn as_database<D, H>(db: D) -> std::sync::Arc<dyn Database<H>>
-where
-	D: KeyValueDB + 'static,
-	H: Clone + AsRef<[u8]>,
-{
-	std::sync::Arc::new(DbAdapter(db))
-}
-
-<<<<<<< HEAD
-/// Wrap RocksDb database into a trait object that implements
-/// `sp_database::DatabaseWithSeekableIterator`
-#[cfg(any(feature = "rocksdb", test))]
-pub fn as_database_with_seekable_iter<H>(
-	db: kvdb_rocksdb::Database,
-) -> std::sync::Arc<dyn DatabaseWithSeekableIterator<H>>
-where
-	H: Clone + AsRef<[u8]>,
-{
-	std::sync::Arc::new(DbAdapter(db))
-}
-
-impl<D: KeyValueDB> DbAdapter<D> {
-	// Returns counter key and counter value if it exists.
-	fn read_counter(&self, col: ColumnId, key: &[u8]) -> error::Result<(Vec<u8>, Option<u32>)> {
-		// Add a key suffix for the counter
-		let mut counter_key = key.to_vec();
-		counter_key.push(0);
-		Ok(match self.0.get(col, &counter_key).map_err(|e| error::DatabaseError(Box::new(e)))? {
-			Some(data) => {
-				let mut counter_data = [0; 4];
-				if data.len() != 4 {
-					return Err(error::DatabaseError(Box::new(std::io::Error::new(
-						std::io::ErrorKind::Other,
-						format!("Unexpected counter len {}", data.len()),
-					))))
-				}
-				counter_data.copy_from_slice(&data);
-				let counter = u32::from_le_bytes(counter_data);
-				(counter_key, Some(counter))
-			},
-			None => (counter_key, None),
-		})
-=======
-impl<D: KeyValueDB, H: Clone + AsRef<[u8]>> Database<H> for DbAdapter<D> {
-	fn commit(&self, transaction: Transaction<H>) -> error::Result<()> {
-		commit_impl(&self.0, transaction)
-	}
-
-	fn get(&self, col: ColumnId, key: &[u8]) -> Option<Vec<u8>> {
-		handle_err(self.0.get(col, key))
-	}
-
-	fn contains(&self, col: ColumnId, key: &[u8]) -> bool {
-		handle_err(self.0.has_key(col, key))
->>>>>>> 1547c302
-	}
-}
-
-/// RocksDB-specific adapter that implements `optimize_db` via `force_compact`.
-#[cfg(feature = "rocksdb")]
-pub struct RocksDbAdapter(kvdb_rocksdb::Database);
-
-#[cfg(feature = "rocksdb")]
-impl<H: Clone + AsRef<[u8]>> Database<H> for RocksDbAdapter {
-	fn commit(&self, transaction: Transaction<H>) -> error::Result<()> {
-		commit_impl(&self.0, transaction)
-	}
-
-	fn get(&self, col: ColumnId, key: &[u8]) -> Option<Vec<u8>> {
-		handle_err(self.0.get(col, key))
-	}
-
-	fn contains(&self, col: ColumnId, key: &[u8]) -> bool {
-		handle_err(self.0.has_key(col, key))
-	}
-<<<<<<< HEAD
-}
-
 #[cfg(feature = "rocksdb")]
 impl<'a> SeekableIterator for kvdb_rocksdb::DBRawIterator<'a> {
 	fn seek(&mut self, key: &[u8]) {
@@ -207,8 +123,31 @@
 	}
 }
 
+/// RocksDB-specific adapter that implements `optimize_db` via `force_compact`.
 #[cfg(feature = "rocksdb")]
-impl<H: Clone + AsRef<[u8]>> DatabaseWithSeekableIterator<H> for DbAdapter<kvdb_rocksdb::Database> {
+pub struct RocksDbAdapter(kvdb_rocksdb::Database);
+
+#[cfg(feature = "rocksdb")]
+impl<H: Clone + AsRef<[u8]>> Database<H> for RocksDbAdapter {
+	fn commit(&self, transaction: Transaction<H>) -> error::Result<()> {
+		commit_impl(&self.0, transaction)
+	}
+
+	fn get(&self, col: ColumnId, key: &[u8]) -> Option<Vec<u8>> {
+		handle_err(self.0.get(col, key))
+	}
+
+	fn contains(&self, col: ColumnId, key: &[u8]) -> bool {
+		handle_err(self.0.has_key(col, key))
+	}
+
+	fn optimize_db_col(&self, col: ColumnId) -> error::Result<()> {
+		self.0.force_compact(col).map_err(|e| error::DatabaseError(Box::new(e)))
+	}
+}
+
+#[cfg(feature = "rocksdb")]
+impl<H: Clone + AsRef<[u8]>> DatabaseWithSeekableIterator<H> for RocksDbAdapter {
 	fn seekable_iter<'a>(&'a self, col: u32) -> Option<Box<dyn crate::SeekableIterator + 'a>> {
 		match self.0.raw_iter(col) {
 			Ok(iter) => Some(Box::new(iter)),
@@ -216,19 +155,13 @@
 			Err(e) => panic!("Internal database error: {}", e),
 		}
 	}
-=======
-
-	fn optimize_db_col(&self, col: ColumnId) -> error::Result<()> {
-		self.0.force_compact(col).map_err(|e| error::DatabaseError(Box::new(e)))
-	}
 }
 
 /// Wrap RocksDB database into a trait object with `optimize_db` support.
 #[cfg(feature = "rocksdb")]
-pub fn as_rocksdb_database<H>(db: kvdb_rocksdb::Database) -> std::sync::Arc<dyn Database<H>>
+pub fn as_rocksdb_database<H>(db: kvdb_rocksdb::Database) -> std::sync::Arc<dyn DatabaseWithSeekableIterator<H>>
 where
 	H: Clone + AsRef<[u8]>,
 {
 	std::sync::Arc::new(RocksDbAdapter(db))
->>>>>>> 1547c302
 }