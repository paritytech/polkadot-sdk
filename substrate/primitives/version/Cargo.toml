[package]
name = "sp-version"
version = "22.0.0"
authors.workspace = true
edition.workspace = true
license = "Apache-2.0"
homepage = "https://substrate.io"
repository.workspace = true
description = "Version module for the Substrate runtime; Provides a function that returns the runtime version."
documentation = "https://docs.rs/sp-version"
readme = "README.md"

[lints]
workspace = true

[package.metadata.docs.rs]
targets = ["x86_64-unknown-linux-gnu"]

[dependencies]
codec = { package = "parity-scale-codec", version = "3.6.1", default-features = false, features = ["derive"] }
impl-serde = { version = "0.4.0", default-features = false, optional = true }
parity-wasm = { version = "0.45", optional = true }
scale-info = { version = "2.10.0", default-features = false, features = ["derive"] }
serde = { version = "1.0.195", default-features = false, features = ["alloc", "derive"], optional = true }
thiserror = { version = "1.0.48", optional = true }
<<<<<<< HEAD
sp-crypto-hashing-proc-macro = { path = "../crypto/hashing/proc-macro" }
sp-runtime = { path = "../runtime", default-features = false}
sp-std = { path = "../std", default-features = false}
sp-version-proc-macro = { path = "proc-macro", default-features = false}
=======
sp-core-hashing-proc-macro = { path = "../core/hashing/proc-macro" }
sp-runtime = { path = "../runtime", default-features = false }
sp-std = { path = "../std", default-features = false }
sp-version-proc-macro = { path = "proc-macro", default-features = false }
>>>>>>> d37a4565

[features]
default = ["std"]
std = [
	"codec/std",
	"impl-serde/std",
	"parity-wasm",
	"scale-info/std",
	"serde/std",
	"sp-runtime/std",
	"sp-std/std",
	"thiserror",
]

# Serde support without relying on std features.
serde = ["dep:serde", "impl-serde", "sp-runtime/serde"]<|MERGE_RESOLUTION|>--- conflicted
+++ resolved
@@ -23,17 +23,10 @@
 scale-info = { version = "2.10.0", default-features = false, features = ["derive"] }
 serde = { version = "1.0.195", default-features = false, features = ["alloc", "derive"], optional = true }
 thiserror = { version = "1.0.48", optional = true }
-<<<<<<< HEAD
 sp-crypto-hashing-proc-macro = { path = "../crypto/hashing/proc-macro" }
-sp-runtime = { path = "../runtime", default-features = false}
-sp-std = { path = "../std", default-features = false}
-sp-version-proc-macro = { path = "proc-macro", default-features = false}
-=======
-sp-core-hashing-proc-macro = { path = "../core/hashing/proc-macro" }
 sp-runtime = { path = "../runtime", default-features = false }
 sp-std = { path = "../std", default-features = false }
 sp-version-proc-macro = { path = "proc-macro", default-features = false }
->>>>>>> d37a4565
 
 [features]
 default = ["std"]
