--- conflicted
+++ resolved
@@ -19,11 +19,7 @@
 codec = { package = "parity-scale-codec", version = "3.6.1", features = [ "derive" ] }
 proc-macro2 = "1.0.56"
 quote = "1.0.28"
-<<<<<<< HEAD
-syn = { version = "2.0.31", features = ["full", "fold", "extra-traits", "visit"] }
-=======
 syn = { version = "2.0.32", features = ["full", "fold", "extra-traits", "visit"] }
->>>>>>> 49c4b201
 
 [dev-dependencies]
 sp-version = { path = ".." }