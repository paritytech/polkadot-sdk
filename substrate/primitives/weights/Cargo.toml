[package]
name = "sp-weights"
version = "20.0.0"
authors.workspace = true
edition.workspace = true
license = "Apache-2.0"
homepage = "https://substrate.io"
repository.workspace = true
description = "Types and traits for interfacing between the host and the wasm runtime."
documentation = "https://docs.rs/sp-wasm-interface"

[package.metadata.docs.rs]
targets = ["x86_64-unknown-linux-gnu"]

[dependencies]
codec = { package = "parity-scale-codec", version = "3.6.1", default-features = false, features = ["derive"] }
scale-info = { version = "2.10.0", default-features = false, features = ["derive"] }
<<<<<<< HEAD
serde = { version = "1.0.188", default-features = false, optional = true, features = ["alloc", "derive"] }
=======
serde = { version = "1.0.193", default-features = false, optional = true, features = ["derive", "alloc"] }
>>>>>>> 52132636
smallvec = "1.11.0"
sp-arithmetic = { path = "../arithmetic", default-features = false }
sp-core = { path = "../core", default-features = false }
sp-debug-derive = { path = "../debug-derive", default-features = false }
sp-std = { path = "../std", default-features = false }

[features]
default = ["std"]
std = [
	"codec/std",
	"scale-info/std",
	"serde/std",
	"sp-arithmetic/std",
	"sp-core/std",
	"sp-debug-derive/std",
	"sp-std/std",
]
# By default some types have documentation, `full-metadata-docs` allows to add documentation to
# more types in the metadata.
full-metadata-docs = ["scale-info/docs"]

# Serde support without relying on std features.
serde = [
	"dep:serde",
	"scale-info/serde",
	"sp-arithmetic/serde",
	"sp-core/serde",
]<|MERGE_RESOLUTION|>--- conflicted
+++ resolved
@@ -15,19 +15,15 @@
 [dependencies]
 codec = { package = "parity-scale-codec", version = "3.6.1", default-features = false, features = ["derive"] }
 scale-info = { version = "2.10.0", default-features = false, features = ["derive"] }
-<<<<<<< HEAD
-serde = { version = "1.0.188", default-features = false, optional = true, features = ["alloc", "derive"] }
-=======
 serde = { version = "1.0.193", default-features = false, optional = true, features = ["derive", "alloc"] }
->>>>>>> 52132636
 smallvec = "1.11.0"
-sp-arithmetic = { path = "../arithmetic", default-features = false }
-sp-core = { path = "../core", default-features = false }
-sp-debug-derive = { path = "../debug-derive", default-features = false }
-sp-std = { path = "../std", default-features = false }
+sp-arithmetic = { path = "../arithmetic", default-features = false}
+sp-core = { path = "../core", default-features = false}
+sp-debug-derive = { path = "../debug-derive", default-features = false}
+sp-std = { path = "../std", default-features = false}
 
 [features]
-default = ["std"]
+default = [ "std" ]
 std = [
 	"codec/std",
 	"scale-info/std",
@@ -39,7 +35,7 @@
 ]
 # By default some types have documentation, `full-metadata-docs` allows to add documentation to
 # more types in the metadata.
-full-metadata-docs = ["scale-info/docs"]
+full-metadata-docs = [ "scale-info/docs" ]
 
 # Serde support without relying on std features.
 serde = [
