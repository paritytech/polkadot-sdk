[package]
name = "sp-state-machine"
version = "0.35.0"
authors.workspace = true
description = "Substrate State Machine"
edition.workspace = true
license = "Apache-2.0"
homepage = "https://substrate.io"
repository.workspace = true
documentation = "https://docs.rs/sp-state-machine"
readme = "README.md"

[lints]
workspace = true

[package.metadata.docs.rs]
targets = ["x86_64-unknown-linux-gnu"]

[dependencies]
codec = { workspace = true }
hash-db = { workspace = true }
log = { workspace = true }
parking_lot = { optional = true, workspace = true, default-features = true }
rand = { optional = true, workspace = true, default-features = true }
smallvec = { workspace = true, default-features = true }
thiserror = { optional = true, workspace = true }
<<<<<<< HEAD
tracing = { optional = true, workspace = true, default-features = true }
sp-core = { workspace = true }
sp-externalities = { workspace = true }
sp-panic-handler = { optional = true, workspace = true, default-features = true }
sp-trie = { workspace = true }
trie-db = { workspace = true }

[dev-dependencies]
array-bytes = { workspace = true, default-features = true }
pretty_assertions = { workspace = true }
rand = { workspace = true, default-features = true }
sp-runtime = { workspace = true, default-features = true }
assert_matches = { workspace = true }
=======
tracing = { version = "0.1.29", optional = true }
sp-core = { path = "../core", default-features = false }
sp-externalities = { path = "../externalities", default-features = false }
sp-panic-handler = { path = "../panic-handler", optional = true }
sp-trie = { path = "../trie", default-features = false }
trie-db = { version = "0.29.0", default-features = false }
arbitrary = { version = "1", features = ["derive"], optional = true }

[dev-dependencies]
array-bytes = "6.2.2"
pretty_assertions = "1.2.1"
rand = "0.8.5"
sp-runtime = { path = "../runtime" }
assert_matches = "1.5"
arbitrary = { version = "1", features = ["derive"] }
>>>>>>> 7df94a46

[features]
default = ["std"]
fuzzing = ["arbitrary"]
std = [
	"codec/std",
	"hash-db/std",
	"log/std",
	"parking_lot",
	"rand",
	"sp-core/std",
	"sp-externalities/std",
	"sp-panic-handler",
	"sp-runtime/std",
	"sp-trie/std",
	"thiserror",
	"tracing",
	"trie-db/std",
]<|MERGE_RESOLUTION|>--- conflicted
+++ resolved
@@ -24,21 +24,6 @@
 rand = { optional = true, workspace = true, default-features = true }
 smallvec = { workspace = true, default-features = true }
 thiserror = { optional = true, workspace = true }
-<<<<<<< HEAD
-tracing = { optional = true, workspace = true, default-features = true }
-sp-core = { workspace = true }
-sp-externalities = { workspace = true }
-sp-panic-handler = { optional = true, workspace = true, default-features = true }
-sp-trie = { workspace = true }
-trie-db = { workspace = true }
-
-[dev-dependencies]
-array-bytes = { workspace = true, default-features = true }
-pretty_assertions = { workspace = true }
-rand = { workspace = true, default-features = true }
-sp-runtime = { workspace = true, default-features = true }
-assert_matches = { workspace = true }
-=======
 tracing = { version = "0.1.29", optional = true }
 sp-core = { path = "../core", default-features = false }
 sp-externalities = { path = "../externalities", default-features = false }
@@ -54,7 +39,6 @@
 sp-runtime = { path = "../runtime" }
 assert_matches = "1.5"
 arbitrary = { version = "1", features = ["derive"] }
->>>>>>> 7df94a46
 
 [features]
 default = ["std"]
