[package]
name = "sp-state-machine"
version = "0.28.0"
authors.workspace = true
description = "Substrate State Machine"
edition.workspace = true
license = "Apache-2.0"
homepage = "https://substrate.io"
repository.workspace = true
documentation = "https://docs.rs/sp-state-machine"
readme = "README.md"

[package.metadata.docs.rs]
targets = ["x86_64-unknown-linux-gnu"]

[dependencies]
codec = { package = "parity-scale-codec", version = "3.6.1", default-features = false }
hash-db = { git = "https://github.com/paritytech/trie.git", branch = "lexnv/expose_merkle_value", default-features = false }
log = { version = "0.4.17", default-features = false }
parking_lot = { version = "0.12.1", optional = true }
rand = { version = "0.8.5", optional = true }
smallvec = "1.11.0"
thiserror = { version = "1.0.48", optional = true }
tracing = { version = "0.1.29", optional = true }
sp-core = { path = "../core", default-features = false}
sp-externalities = { path = "../externalities", default-features = false}
sp-panic-handler = { path = "../panic-handler", optional = true}
sp-std = { path = "../std", default-features = false}
sp-trie = { path = "../trie", default-features = false}
<<<<<<< HEAD
trie-db = { git = "https://github.com/paritytech/trie.git", branch = "lexnv/expose_merkle_value", default-features = false }
=======
trie-db = { version = "0.28.0", default-features = false }
>>>>>>> 61be78c6

[dev-dependencies]
array-bytes = "6.1"
pretty_assertions = "1.2.1"
rand = "0.8.5"
sp-runtime = { path = "../runtime" }
assert_matches = "1.5"

[features]
default = [ "std" ]
std = [
	"codec/std",
	"hash-db/std",
	"log/std",
	"parking_lot",
	"rand",
	"sp-core/std",
	"sp-externalities/std",
	"sp-panic-handler",
	"sp-runtime/std",
	"sp-std/std",
	"sp-trie/std",
	"thiserror",
	"tracing",
	"trie-db/std",
]<|MERGE_RESOLUTION|>--- conflicted
+++ resolved
@@ -15,7 +15,7 @@
 
 [dependencies]
 codec = { package = "parity-scale-codec", version = "3.6.1", default-features = false }
-hash-db = { git = "https://github.com/paritytech/trie.git", branch = "lexnv/expose_merkle_value", default-features = false }
+hash-db = { version = "0.16.0", default-features = false }
 log = { version = "0.4.17", default-features = false }
 parking_lot = { version = "0.12.1", optional = true }
 rand = { version = "0.8.5", optional = true }
@@ -27,11 +27,7 @@
 sp-panic-handler = { path = "../panic-handler", optional = true}
 sp-std = { path = "../std", default-features = false}
 sp-trie = { path = "../trie", default-features = false}
-<<<<<<< HEAD
-trie-db = { git = "https://github.com/paritytech/trie.git", branch = "lexnv/expose_merkle_value", default-features = false }
-=======
 trie-db = { version = "0.28.0", default-features = false }
->>>>>>> 61be78c6
 
 [dev-dependencies]
 array-bytes = "6.1"
