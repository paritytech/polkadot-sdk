--- conflicted
+++ resolved
@@ -27,18 +27,12 @@
 use alloc::sync::Arc;
 use alloc::{boxed::Box, vec::Vec};
 use codec::Codec;
-<<<<<<< HEAD
+#[cfg(feature = "std")]
+use parking_lot::RwLock;
+use core::marker::PhantomData;
 #[cfg(feature = "std")]
 use parking_lot::RwLock;
 use sp_core::storage::{ChildInfo, ChildType, StateVersion};
-use sp_std::{boxed::Box, marker::PhantomData, vec::Vec};
-=======
-use core::marker::PhantomData;
-use hash_db::{self, AsHashDB, HashDB, HashDBRef, Hasher, Prefix};
-#[cfg(feature = "std")]
-use parking_lot::RwLock;
-use sp_core::storage::{ChildInfo, ChildType, StateVersion};
->>>>>>> 463ccb8f
 use sp_trie::{
 	child_delta_trie_root, delta_trie_root, empty_child_trie_root,
 	read_child_trie_first_descedant_value, read_child_trie_hash, read_child_trie_value,
@@ -66,18 +60,8 @@
 	};
 }
 
-<<<<<<< HEAD
-type Result<V> = sp_std::result::Result<V, crate::DefaultError>;
+type Result<V> = core::result::Result<V, crate::DefaultError>;
 type DBLocation = sp_trie::DBLocation;
-=======
-type Result<V> = core::result::Result<V, crate::DefaultError>;
-
-/// Patricia trie-based storage trait.
-pub trait Storage<H: Hasher>: Send + Sync {
-	/// Get a trie node.
-	fn get(&self, key: &H::Out, prefix: Prefix) -> Result<Option<DBValue>>;
-}
->>>>>>> 463ccb8f
 
 /// Local cache for child root.
 #[cfg(feature = "std")]
