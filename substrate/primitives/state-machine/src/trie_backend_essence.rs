--- conflicted
+++ resolved
@@ -33,13 +33,8 @@
 use sp_core::storage::{ChildInfo, ChildType, StateVersion};
 use sp_trie::{
 	child_delta_trie_root, delta_trie_root, empty_child_trie_root,
-<<<<<<< HEAD
-	read_child_trie_first_descedant_value, read_child_trie_hash, read_child_trie_value,
+	read_child_trie_first_descendant_value, read_child_trie_hash, read_child_trie_value,
 	read_trie_first_descendant_value, read_trie_value, read_trie_value_with_location,
-=======
-	read_child_trie_first_descendant_value, read_child_trie_hash, read_child_trie_value,
-	read_trie_first_descendant_value, read_trie_value,
->>>>>>> 0becc45b
 	trie_types::{TrieDBBuilder, TrieError},
 	ChildChangeset, DBValue, KeySpacedDB, MerkleValue, NodeCodec, Trie, TrieCache,
 	TrieDBRawIterator, TrieRecorder, TrieRecorderProvider,
@@ -601,15 +596,10 @@
 		let map_e = |e| format!("Trie lookup error: {}", e);
 
 		self.with_recorder_and_cache(None, |recorder, cache| {
-<<<<<<< HEAD
 			read_trie_first_descendant_value::<Layout<H, DBLocation>, _>(
 				self, &self.root, key, recorder, cache,
 			)
 			.map_err(map_e)
-=======
-			read_trie_first_descendant_value::<Layout<H>, _>(self, &self.root, key, recorder, cache)
-				.map_err(map_e)
->>>>>>> 0becc45b
 		})
 	}
 
@@ -623,13 +613,8 @@
 
 		let map_e = |e| format!("Trie lookup error: {}", e);
 
-<<<<<<< HEAD
 		self.with_recorder_and_cache(Some(child_root.0), |recorder, cache| {
-			read_child_trie_first_descedant_value::<Layout<H, DBLocation>, _>(
-=======
-		self.with_recorder_and_cache(Some(child_root), |recorder, cache| {
-			read_child_trie_first_descendant_value::<Layout<H>, _>(
->>>>>>> 0becc45b
+			read_child_trie_first_descendant_value::<Layout<H, DBLocation>, _>(
 				child_info.keyspace(),
 				self,
 				&child_root,
