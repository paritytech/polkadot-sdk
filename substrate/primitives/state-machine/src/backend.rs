--- conflicted
+++ resolved
@@ -419,8 +419,7 @@
 impl<'a, B: Backend<H>, H: Hasher> sp_core::traits::FetchRuntimeCode
 	for BackendRuntimeCode<'a, B, H>
 {
-<<<<<<< HEAD
-	fn fetch_runtime_code(&self) -> Option<std::borrow::Cow<[u8]>> {
+	fn fetch_runtime_code(&self) -> Option<std::borrow::Cow<'_, [u8]>> {
 		if matches!(self.try_pending_code, TryPendingCode::Yes) {
 			let pending_code = self
 				.backend
@@ -433,9 +432,6 @@
 				return Some(pending_code)
 			}
 		}
-=======
-	fn fetch_runtime_code(&self) -> Option<std::borrow::Cow<'_, [u8]>> {
->>>>>>> ca6700f9
 		self.backend
 			.storage(sp_core::storage::well_known_keys::CODE)
 			.ok()
@@ -455,9 +451,8 @@
 	}
 
 	/// Return the [`RuntimeCode`] build from the wrapped `backend`.
-<<<<<<< HEAD
 	/// This method takes `:pending_code` into account.
-	pub fn runtime_code(&self) -> Result<RuntimeCode, &'static str> {
+	pub fn runtime_code(&self) -> Result<RuntimeCode<'_>, &'static str> {
 		let maybe_pending_code_hash = match self.try_pending_code {
 			TryPendingCode::No => None,
 			TryPendingCode::Yes => self
@@ -476,16 +471,6 @@
 				.ok_or("`:code` hash not found")?
 				.encode()
 		};
-=======
-	pub fn runtime_code(&self) -> Result<RuntimeCode<'_>, &'static str> {
-		let hash = self
-			.backend
-			.storage_hash(sp_core::storage::well_known_keys::CODE)
-			.ok()
-			.flatten()
-			.ok_or("`:code` hash not found")?
-			.encode();
->>>>>>> ca6700f9
 		let heap_pages = self
 			.backend
 			.storage(sp_core::storage::well_known_keys::HEAP_PAGES)
