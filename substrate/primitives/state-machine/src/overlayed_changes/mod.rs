--- conflicted
+++ resolved
@@ -22,11 +22,6 @@
 
 use self::changeset::OverlayedChangeSet;
 use crate::{backend::Backend, stats::StateMachineStats, BackendTransaction, DefaultError};
-<<<<<<< HEAD
-#[cfg(not(feature = "std"))]
-use alloc::collections::btree_map::BTreeMap as Map;
-=======
->>>>>>> 610987a1
 use alloc::{collections::btree_set::BTreeSet, vec::Vec};
 use codec::{Decode, Encode};
 use hash_db::Hasher;
@@ -143,11 +138,7 @@
 	}
 }
 
-<<<<<<< HEAD
-impl<H: Hasher> alloc::fmt::Debug for OverlayedChanges<H> {
-=======
 impl<H: Hasher> core::fmt::Debug for OverlayedChanges<H> {
->>>>>>> 610987a1
 	fn fmt(&self, f: &mut core::fmt::Formatter<'_>) -> core::fmt::Result {
 		f.debug_struct("OverlayedChanges")
 			.field("top", &self.top)
@@ -270,11 +261,7 @@
 	}
 }
 
-<<<<<<< HEAD
-impl<H: Hasher> alloc::fmt::Debug for StorageTransactionCache<H> {
-=======
 impl<H: Hasher> core::fmt::Debug for StorageTransactionCache<H> {
->>>>>>> 610987a1
 	fn fmt(&self, f: &mut core::fmt::Formatter<'_>) -> core::fmt::Result {
 		let mut debug = f.debug_struct("StorageTransactionCache");
 
