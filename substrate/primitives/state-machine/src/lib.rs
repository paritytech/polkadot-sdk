--- conflicted
+++ resolved
@@ -120,13 +120,8 @@
 pub struct DefaultError;
 
 #[cfg(not(feature = "std"))]
-<<<<<<< HEAD
-impl alloc::fmt::Display for DefaultError {
-	fn fmt(&self, f: &mut alloc::fmt::Formatter) -> alloc::fmt::Result {
-=======
 impl core::fmt::Display for DefaultError {
 	fn fmt(&self, f: &mut core::fmt::Formatter) -> core::fmt::Result {
->>>>>>> 610987a1
 		write!(f, "DefaultError")
 	}
 }
