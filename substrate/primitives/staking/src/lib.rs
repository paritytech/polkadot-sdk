--- conflicted
+++ resolved
@@ -532,33 +532,19 @@
 	/// Returns the total amount of funds delegated. `None` if not a `Delegator`.
 	fn delegator_balance(delegator: Delegator<Self::AccountId>) -> Option<Self::Balance>;
 
-<<<<<<< HEAD
-	/// Delegate funds to `Agent`.
-	///
-	/// Only used for the first delegation to the agent. Use [`Self::delegate_extra`] if agent has
-	/// already some delegations.
-	fn delegate(
-		delegator: Delegator<Self::AccountId>,
-=======
 	/// Register `Agent` such that it can accept delegation.
 	fn register_agent(
->>>>>>> 0cd577ba
 		agent: Agent<Self::AccountId>,
 		reward_account: &Self::AccountId,
 	) -> DispatchResult;
 
 	/// Removes `Agent` registration.
 	///
-<<<<<<< HEAD
-	/// If this is the first delegation to this `Agent`, use [`Self::delegate`] instead.
-	fn delegate_extra(
-=======
 	/// This should only be allowed if the agent has no staked funds.
 	fn remove_agent(agent: Agent<Self::AccountId>) -> DispatchResult;
 
 	/// Add delegation to the `Agent`.
 	fn delegate(
->>>>>>> 0cd577ba
 		delegator: Delegator<Self::AccountId>,
 		agent: Agent<Self::AccountId>,
 		amount: Self::Balance,
