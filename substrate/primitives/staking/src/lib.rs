// This file is part of Substrate.

// Copyright (C) Parity Technologies (UK) Ltd.
// SPDX-License-Identifier: Apache-2.0

// Licensed under the Apache License, Version 2.0 (the "License");
// you may not use this file except in compliance with the License.
// You may obtain a copy of the License at
//
// 	http://www.apache.org/licenses/LICENSE-2.0
//
// Unless required by applicable law or agreed to in writing, software
// distributed under the License is distributed on an "AS IS" BASIS,
// WITHOUT WARRANTIES OR CONDITIONS OF ANY KIND, either express or implied.
// See the License for the specific language governing permissions and
// limitations under the License.

#![cfg_attr(not(feature = "std"), no_std)]

//! A crate which contains primitives that are useful for implementation that uses staking
//! approaches in general. Definitions related to sessions, slashing, etc go here.

extern crate alloc;

use crate::currency_to_vote::CurrencyToVote;
use alloc::{collections::btree_map::BTreeMap, vec, vec::Vec};
use codec::{Decode, Encode, FullCodec, HasCompact, MaxEncodedLen};
use core::ops::Sub;
use scale_info::TypeInfo;
use sp_runtime::{
	traits::{AtLeast32BitUnsigned, Zero},
	DispatchError, DispatchResult, RuntimeDebug, Saturating,
};

pub mod offence;

pub mod currency_to_vote;

/// Simple index type with which we can count sessions.
pub type SessionIndex = u32;

/// Counter for the number of eras that have passed.
pub type EraIndex = u32;

/// Type for identifying a page.
pub type Page = u32;
/// Representation of a staking account, which may be a stash or controller account.
///
/// Note: once the controller is completely deprecated, this enum can also be deprecated in favor of
/// the stash account. Tracking issue: <https://github.com/paritytech/substrate/issues/6927>.
#[derive(Clone, Debug)]
pub enum StakingAccount<AccountId> {
	Stash(AccountId),
	Controller(AccountId),
}

#[cfg(feature = "std")]
impl<AccountId> From<AccountId> for StakingAccount<AccountId> {
	fn from(account: AccountId) -> Self {
		StakingAccount::Stash(account)
	}
}

/// Representation of the status of a staker.
#[derive(RuntimeDebug, TypeInfo)]
#[cfg_attr(feature = "serde", derive(serde::Serialize, serde::Deserialize, PartialEq, Eq, Clone))]
pub enum StakerStatus<AccountId> {
	/// Chilling.
	Idle,
	/// Declaring desire in validate, i.e author blocks.
	Validator,
	/// Declaring desire to nominate, delegate, or generally approve of the given set of others.
	Nominator(Vec<AccountId>),
}

/// A struct that reflects stake that an account has in the staking system. Provides a set of
/// methods to operate on it's properties. Aimed at making `StakingInterface` more concise.
#[derive(RuntimeDebug, Clone, Copy, Eq, PartialEq, Default)]
pub struct Stake<Balance> {
	/// The total stake that `stash` has in the staking system. This includes the
	/// `active` stake, and any funds currently in the process of unbonding via
	/// [`StakingInterface::unbond`].
	///
	/// # Note
	///
	/// This is only guaranteed to reflect the amount locked by the staking system. If there are
	/// non-staking locks on the bonded pair's balance this amount is going to be larger in
	/// reality.
	pub total: Balance,
	/// The total amount of the stash's balance that will be at stake in any forthcoming
	/// rounds.
	pub active: Balance,
}

/// A generic staking event listener.
///
/// Note that the interface is designed in a way that the events are fired post-action, so any
/// pre-action data that is needed needs to be passed to interface methods. The rest of the data can
/// be retrieved by using `StakingInterface`.
#[impl_trait_for_tuples::impl_for_tuples(10)]
pub trait OnStakingUpdate<AccountId, Balance> {
	/// Fired when the stake amount of someone updates.
	///
	/// This is effectively any changes to the bond amount, such as bonding more funds, and
	/// unbonding.
	fn on_stake_update(_who: &AccountId, _prev_stake: Option<Stake<Balance>>) {}

	/// Fired when someone sets their intention to nominate.
	///
	/// This should never be fired for existing nominators.
	fn on_nominator_add(_who: &AccountId) {}

	/// Fired when an existing nominator updates their nominations.
	///
	/// Note that this is not fired when a nominator changes their stake. For that,
	/// `on_stake_update` should be used, followed by querying whether `who` was a validator or a
	/// nominator.
	fn on_nominator_update(_who: &AccountId, _prev_nominations: Vec<AccountId>) {}

	/// Fired when someone removes their intention to nominate, either due to chill or validating.
	///
	/// The set of nominations at the time of removal is provided as it can no longer be fetched in
	/// any way.
	fn on_nominator_remove(_who: &AccountId, _nominations: Vec<AccountId>) {}

	/// Fired when someone sets their intention to validate.
	///
	/// Note validator preference changes are not communicated, but could be added if needed.
	fn on_validator_add(_who: &AccountId) {}

	/// Fired when an existing validator updates their preferences.
	///
	/// Note validator preference changes are not communicated, but could be added if needed.
	fn on_validator_update(_who: &AccountId) {}

	/// Fired when someone removes their intention to validate, either due to chill or nominating.
	fn on_validator_remove(_who: &AccountId) {}

	/// Fired when someone is fully unstaked.
	fn on_unstake(_who: &AccountId) {}

	/// Fired when a staker is slashed.
	///
	/// * `stash` - The stash of the staker whom the slash was applied to.
	/// * `slashed_active` - The new bonded balance of the staker after the slash was applied.
	/// * `slashed_unlocking` - A map of slashed eras, and the balance of that unlocking chunk after
	///   the slash is applied. Any era not present in the map is not affected at all.
	/// * `slashed_total` - The aggregated balance that was lost due to the slash.
	fn on_slash(
		_stash: &AccountId,
		_slashed_active: Balance,
		_slashed_unlocking: &BTreeMap<EraIndex, Balance>,
		_slashed_total: Balance,
	) {
	}

	/// Fired when a portion of a staker's balance has been withdrawn.
	fn on_withdraw(_stash: &AccountId, _amount: Balance) {}
}

/// A generic representation of a staking implementation.
///
/// This interface uses the terminology of NPoS, but it is aims to be generic enough to cover other
/// implementations as well.
pub trait StakingInterface {
	/// Balance type used by the staking system.
	type Balance: Sub<Output = Self::Balance>
		+ Ord
		+ PartialEq
		+ Default
		+ Copy
		+ MaxEncodedLen
		+ FullCodec
		+ TypeInfo
		+ Saturating;

	/// AccountId type used by the staking system.
<<<<<<< HEAD
	type AccountId: Clone + alloc::fmt::Debug;
=======
	type AccountId: Clone + core::fmt::Debug;
>>>>>>> 610987a1

	/// Means of converting Currency to VoteWeight.
	type CurrencyToVote: CurrencyToVote<Self::Balance>;

	/// The minimum amount required to bond in order to set nomination intentions. This does not
	/// necessarily mean the nomination will be counted in an election, but instead just enough to
	/// be stored as a nominator. In other words, this is the minimum amount to register the
	/// intention to nominate.
	fn minimum_nominator_bond() -> Self::Balance;

	/// The minimum amount required to bond in order to set validation intentions.
	fn minimum_validator_bond() -> Self::Balance;

	/// Return a stash account that is controlled by a `controller`.
	///
	/// ## Note
	///
	/// The controller abstraction is not permanent and might go away. Avoid using this as much as
	/// possible.
	fn stash_by_ctrl(controller: &Self::AccountId) -> Result<Self::AccountId, DispatchError>;

	/// Number of eras that staked funds must remain bonded for.
	fn bonding_duration() -> EraIndex;

	/// The current era index.
	///
	/// This should be the latest planned era that the staking system knows about.
	fn current_era() -> EraIndex;

	/// Returns the [`Stake`] of `who`.
	fn stake(who: &Self::AccountId) -> Result<Stake<Self::Balance>, DispatchError>;

	/// Total stake of a staker, `Err` if not a staker.
	fn total_stake(who: &Self::AccountId) -> Result<Self::Balance, DispatchError> {
		Self::stake(who).map(|s| s.total)
	}

	/// Total active portion of a staker's [`Stake`], `Err` if not a staker.
	fn active_stake(who: &Self::AccountId) -> Result<Self::Balance, DispatchError> {
		Self::stake(who).map(|s| s.active)
	}

	/// Returns whether a staker is unbonding, `Err` if not a staker at all.
	fn is_unbonding(who: &Self::AccountId) -> Result<bool, DispatchError> {
		Self::stake(who).map(|s| s.active != s.total)
	}

	/// Returns whether a staker is FULLY unbonding, `Err` if not a staker at all.
	fn fully_unbond(who: &Self::AccountId) -> DispatchResult {
		Self::unbond(who, Self::stake(who)?.active)
	}

	/// Bond (lock) `value` of `who`'s balance, while forwarding any rewards to `payee`.
	fn bond(who: &Self::AccountId, value: Self::Balance, payee: &Self::AccountId)
		-> DispatchResult;

	/// Have `who` nominate `validators`.
	fn nominate(who: &Self::AccountId, validators: Vec<Self::AccountId>) -> DispatchResult;

	/// Chill `who`.
	fn chill(who: &Self::AccountId) -> DispatchResult;

	/// Bond some extra amount in `who`'s free balance against the active bonded balance of
	/// the account. The amount extra actually bonded will never be more than `who`'s free
	/// balance.
	fn bond_extra(who: &Self::AccountId, extra: Self::Balance) -> DispatchResult;

	/// Schedule a portion of the active bonded balance to be unlocked at era
	/// [Self::current_era] + [`Self::bonding_duration`].
	///
	/// Once the unlock era has been reached, [`Self::withdraw_unbonded`] can be called to unlock
	/// the funds.
	///
	/// The amount of times this can be successfully called is limited based on how many distinct
	/// eras funds are schedule to unlock in. Calling [`Self::withdraw_unbonded`] after some unlock
	/// schedules have reached their unlocking era should allow more calls to this function.
	fn unbond(stash: &Self::AccountId, value: Self::Balance) -> DispatchResult;

	/// Unlock any funds schedule to unlock before or at the current era.
	///
	/// Returns whether the stash was killed because of this withdraw or not.
	fn withdraw_unbonded(
		stash: Self::AccountId,
		num_slashing_spans: u32,
	) -> Result<bool, DispatchError>;

	/// The ideal number of active validators.
	fn desired_validator_count() -> u32;

	/// Whether or not there is an ongoing election.
	fn election_ongoing() -> bool;

	/// Force a current staker to become completely unstaked, immediately.
	fn force_unstake(who: Self::AccountId) -> DispatchResult;

	/// Checks whether an account `staker` has been exposed in an era.
	fn is_exposed_in_era(who: &Self::AccountId, era: &EraIndex) -> bool;

	/// Return the status of the given staker, `None` if not staked at all.
	fn status(who: &Self::AccountId) -> Result<StakerStatus<Self::AccountId>, DispatchError>;

	/// Checks whether or not this is a validator account.
	fn is_validator(who: &Self::AccountId) -> bool {
		Self::status(who).map(|s| matches!(s, StakerStatus::Validator)).unwrap_or(false)
	}

	/// Get the nominations of a stash, if they are a nominator, `None` otherwise.
	fn nominations(who: &Self::AccountId) -> Option<Vec<Self::AccountId>> {
		match Self::status(who) {
			Ok(StakerStatus::Nominator(t)) => Some(t),
			_ => None,
		}
	}

	#[cfg(feature = "runtime-benchmarks")]
	fn max_exposure_page_size() -> Page;

	#[cfg(feature = "runtime-benchmarks")]
	fn add_era_stakers(
		current_era: &EraIndex,
		stash: &Self::AccountId,
		exposures: Vec<(Self::AccountId, Self::Balance)>,
	);

	#[cfg(feature = "runtime-benchmarks")]
	fn set_current_era(era: EraIndex);
}

/// The amount of exposure for an era that an individual nominator has (susceptible to slashing).
#[derive(PartialEq, Eq, PartialOrd, Ord, Clone, Encode, Decode, RuntimeDebug, TypeInfo)]
pub struct IndividualExposure<AccountId, Balance: HasCompact> {
	/// The stash account of the nominator in question.
	pub who: AccountId,
	/// Amount of funds exposed.
	#[codec(compact)]
	pub value: Balance,
}

/// A snapshot of the stake backing a single validator in the system.
#[derive(PartialEq, Eq, PartialOrd, Ord, Clone, Encode, Decode, RuntimeDebug, TypeInfo)]
pub struct Exposure<AccountId, Balance: HasCompact> {
	/// The total balance backing this validator.
	#[codec(compact)]
	pub total: Balance,
	/// The validator's own stash that is exposed.
	#[codec(compact)]
	pub own: Balance,
	/// The portions of nominators stashes that are exposed.
	pub others: Vec<IndividualExposure<AccountId, Balance>>,
}

impl<AccountId, Balance: Default + HasCompact> Default for Exposure<AccountId, Balance> {
	fn default() -> Self {
		Self { total: Default::default(), own: Default::default(), others: vec![] }
	}
}

impl<
		AccountId: Clone,
		Balance: HasCompact + AtLeast32BitUnsigned + Copy + codec::MaxEncodedLen,
	> Exposure<AccountId, Balance>
{
	/// Splits an `Exposure` into `PagedExposureMetadata` and multiple chunks of
	/// `IndividualExposure` with each chunk having maximum of `page_size` elements.
	pub fn into_pages(
		self,
		page_size: Page,
	) -> (PagedExposureMetadata<Balance>, Vec<ExposurePage<AccountId, Balance>>) {
		let individual_chunks = self.others.chunks(page_size as usize);
		let mut exposure_pages: Vec<ExposurePage<AccountId, Balance>> =
			Vec::with_capacity(individual_chunks.len());

		for chunk in individual_chunks {
			let mut page_total: Balance = Zero::zero();
			let mut others: Vec<IndividualExposure<AccountId, Balance>> =
				Vec::with_capacity(chunk.len());
			for individual in chunk.iter() {
				page_total.saturating_accrue(individual.value);
				others.push(IndividualExposure {
					who: individual.who.clone(),
					value: individual.value,
				})
			}

			exposure_pages.push(ExposurePage { page_total, others });
		}

		(
			PagedExposureMetadata {
				total: self.total,
				own: self.own,
				nominator_count: self.others.len() as u32,
				page_count: exposure_pages.len() as Page,
			},
			exposure_pages,
		)
	}
}

/// A snapshot of the stake backing a single validator in the system.
#[derive(PartialEq, Eq, PartialOrd, Ord, Clone, Encode, Decode, RuntimeDebug, TypeInfo)]
pub struct ExposurePage<AccountId, Balance: HasCompact> {
	/// The total balance of this chunk/page.
	#[codec(compact)]
	pub page_total: Balance,
	/// The portions of nominators stashes that are exposed.
	pub others: Vec<IndividualExposure<AccountId, Balance>>,
}

impl<A, B: Default + HasCompact> Default for ExposurePage<A, B> {
	fn default() -> Self {
		ExposurePage { page_total: Default::default(), others: vec![] }
	}
}

/// Metadata for Paged Exposure of a validator such as total stake across pages and page count.
///
/// In combination with the associated `ExposurePage`s, it can be used to reconstruct a full
/// `Exposure` set of a validator. This is useful for cases where we want to query full set of
/// `Exposure` as one page (for backward compatibility).
#[derive(
	PartialEq,
	Eq,
	PartialOrd,
	Ord,
	Clone,
	Encode,
	Decode,
	RuntimeDebug,
	TypeInfo,
	Default,
	MaxEncodedLen,
)]
pub struct PagedExposureMetadata<Balance: HasCompact + codec::MaxEncodedLen> {
	/// The total balance backing this validator.
	#[codec(compact)]
	pub total: Balance,
	/// The validator's own stash that is exposed.
	#[codec(compact)]
	pub own: Balance,
	/// Number of nominators backing this validator.
	pub nominator_count: u32,
	/// Number of pages of nominators.
	pub page_count: Page,
}

sp_core::generate_feature_enabled_macro!(runtime_benchmarks_enabled, feature = "runtime-benchmarks", $);<|MERGE_RESOLUTION|>--- conflicted
+++ resolved
@@ -175,11 +175,7 @@
 		+ Saturating;
 
 	/// AccountId type used by the staking system.
-<<<<<<< HEAD
-	type AccountId: Clone + alloc::fmt::Debug;
-=======
 	type AccountId: Clone + core::fmt::Debug;
->>>>>>> 610987a1
 
 	/// Means of converting Currency to VoteWeight.
 	type CurrencyToVote: CurrencyToVote<Self::Balance>;
