--- conflicted
+++ resolved
@@ -15,23 +15,13 @@
 codec = { package = "parity-scale-codec", version = "3.6.1", default-features = false }
 scale-info = { version = "2.10.0", default-features = false, features = ["derive"] }
 log = { version = "0.4.17", default-features = false }
-<<<<<<< HEAD
 mmr-lib = { package = "ckb-merkle-mountain-range", git = "https://github.com/Lederstrumpf/merkle-mountain-range.git", branch = "leaf-node-proof-split", default-features = false }
-serde = { version = "1.0.188", features = ["derive", "alloc"], default-features = false, optional = true }
+serde = { version = "1.0.193", features = ["alloc", "derive"], default-features = false, optional = true }
 sp-api = { path = "../api", default-features = false}
 sp-core = { path = "../core", default-features = false}
 sp-debug-derive = { path = "../debug-derive", default-features = false}
 sp-runtime = { path = "../runtime", default-features = false}
 sp-std = { path = "../std", default-features = false}
-=======
-mmr-lib = { package = "ckb-merkle-mountain-range", version = "0.5.2", default-features = false }
-serde = { version = "1.0.193", features = ["alloc", "derive"], default-features = false, optional = true }
-sp-api = { path = "../api", default-features = false }
-sp-core = { path = "../core", default-features = false }
-sp-debug-derive = { path = "../debug-derive", default-features = false }
-sp-runtime = { path = "../runtime", default-features = false }
-sp-std = { path = "../std", default-features = false }
->>>>>>> cd63276d
 thiserror = "1.0"
 
 [dev-dependencies]
