// This file is part of Substrate.

// Copyright (C) Parity Technologies (UK) Ltd.
// SPDX-License-Identifier: Apache-2.0

// Licensed under the Apache License, Version 2.0 (the "License");
// you may not use this file except in compliance with the License.
// You may obtain a copy of the License at
//
// 	http://www.apache.org/licenses/LICENSE-2.0
//
// Unless required by applicable law or agreed to in writing, software
// distributed under the License is distributed on an "AS IS" BASIS,
// WITHOUT WARRANTIES OR CONDITIONS OF ANY KIND, either express or implied.
// See the License for the specific language governing permissions and
// limitations under the License.

#![cfg_attr(not(feature = "std"), no_std)]

//! Substrate genesis config builder
//!
//! This module provides means to interact with `RuntimeGenesisConfig`. Runtime provides a default
//! `RuntimeGenesisConfig` structire in form of json blob.
//!
//! Additionally the runtime may provide a number of partial predefined `RuntimeGenesisConfig`
//! configurations in the form of patches which shall be applied on top of the default
//! `RuntimeGenesisConfig`. These predefined configurations are refered to as presets.
//!
//! This allows the runtime to provide a number of predefined configs (e.g. for different
//! testnets) without neccessity to leak the runtime types outside the itself.
//!
//! This Runtime API allows to interact with `RuntimeGenesisConfig`, in particular:
//! - provide the list of available preset names,
//! - provide a number of named, built-in, presets of `RuntimeGenesisConfig`,
//! - serialize the default `RuntimeGenesisConfig` struct into json format,
//! - deserialize the `RuntimeGenesisConfig` from given json blob and put the resulting
//!   `RuntimeGenesisConfig` into the state storage creating the initial runtime's state. Allows to
//!   build customized genesis. This operation internally calls `GenesisBuild::build` function for
//!   all runtime pallets.
//!
//! Providing externalities with empty storage and putting `RuntimeGenesisConfig` into storage
//! allows to catch and build the raw storage of `RuntimeGenesisConfig` which is the foundation for
//! genesis block.

extern crate alloc;

/// The result type alias, used in build methods. `Err` contains formatted error message.
pub type Result = core::result::Result<(), sp_runtime::RuntimeString>;

sp_api::decl_runtime_apis! {
	/// API to interact with RuntimeGenesisConfig for the runtime
	#[api_version(2)]
	pub trait GenesisBuilder {
		/// Creates the default `RuntimeGenesisConfig` and returns it as a JSON blob.
		///
<<<<<<< HEAD
		/// This function instantiates the default `RuntimeGenesisConfig` struct for the runtime and
		/// serializes it into a JSON blob. It returns a `Vec<u8>` containing the JSON
		/// representation of the default `RuntimeGenesisConfig`.
		fn create_default_config() -> sp_std::vec::Vec<u8>;
=======
		/// This function instantiates the default `RuntimeGenesisConfig` struct for the runtime and serializes it into a JSON
		/// blob. It returns a `Vec<u8>` containing the JSON representation of the default `RuntimeGenesisConfig`.
		fn create_default_config() -> alloc::vec::Vec<u8>;
>>>>>>> 5fd72a1f

		/// Build `RuntimeGenesisConfig` from a JSON blob not using any defaults and store it in the
		/// storage.
		///
		/// This function deserializes the full `RuntimeGenesisConfig` from the given JSON blob and
		/// puts it into the storage. If the provided JSON blob is incorrect or incomplete or the
		/// deserialization fails, an error is returned.
		///
		/// Please note that provided json blob must contain all `RuntimeGenesisConfig` fields, no
		/// defaults will be used.
		#[renamed("build_config", 2)]
		fn build_state(json: sp_std::vec::Vec<u8>) -> Result;

		/// Returns a JSON blob representation of the built-in `RuntimeGenesisConfig` identified by
		/// `id`.
		///
		/// If `id` is `None` the function returns JSON blob representation of the default
		/// `RuntimeGenesisConfig` struct of the runtime. Implementation must provide default
		/// `RuntimeGenesisConfig`.
		///
		/// Otherwise function returns a JSON representation of the built-in, named
		/// `RuntimeGenesisConfig` preset identified by `id`, or `None` if such preset does not
		/// exists. Returned `Vec<u8>` contains bytes of JSON blob.
		#[api_version(2)]
		fn get_preset(id: Option<sp_std::vec::Vec<u8>>) -> Option<sp_std::vec::Vec<u8>>;

		/// Returns a list of names for available builtin `RuntimeGenesisConfig` presets.
		///
<<<<<<< HEAD
		/// The presets from the list can be queried with [`GenesisBuilder::get_preset`] method. If
		/// no named presets are provided by the runtime the list is empty.
		#[api_version(2)]
		fn preset_names() -> sp_std::vec::Vec<sp_runtime::RuntimeString>;
=======
		/// Please note that provided json blob must contain all `RuntimeGenesisConfig` fields, no defaults will be used.
		fn build_config(json: alloc::vec::Vec<u8>) -> Result;
>>>>>>> 5fd72a1f
	}
}<|MERGE_RESOLUTION|>--- conflicted
+++ resolved
@@ -53,16 +53,10 @@
 	pub trait GenesisBuilder {
 		/// Creates the default `RuntimeGenesisConfig` and returns it as a JSON blob.
 		///
-<<<<<<< HEAD
 		/// This function instantiates the default `RuntimeGenesisConfig` struct for the runtime and
 		/// serializes it into a JSON blob. It returns a `Vec<u8>` containing the JSON
 		/// representation of the default `RuntimeGenesisConfig`.
-		fn create_default_config() -> sp_std::vec::Vec<u8>;
-=======
-		/// This function instantiates the default `RuntimeGenesisConfig` struct for the runtime and serializes it into a JSON
-		/// blob. It returns a `Vec<u8>` containing the JSON representation of the default `RuntimeGenesisConfig`.
 		fn create_default_config() -> alloc::vec::Vec<u8>;
->>>>>>> 5fd72a1f
 
 		/// Build `RuntimeGenesisConfig` from a JSON blob not using any defaults and store it in the
 		/// storage.
@@ -74,7 +68,7 @@
 		/// Please note that provided json blob must contain all `RuntimeGenesisConfig` fields, no
 		/// defaults will be used.
 		#[renamed("build_config", 2)]
-		fn build_state(json: sp_std::vec::Vec<u8>) -> Result;
+		fn build_state(json: alloc::vec::Vec<u8>) -> Result;
 
 		/// Returns a JSON blob representation of the built-in `RuntimeGenesisConfig` identified by
 		/// `id`.
@@ -87,18 +81,13 @@
 		/// `RuntimeGenesisConfig` preset identified by `id`, or `None` if such preset does not
 		/// exists. Returned `Vec<u8>` contains bytes of JSON blob.
 		#[api_version(2)]
-		fn get_preset(id: Option<sp_std::vec::Vec<u8>>) -> Option<sp_std::vec::Vec<u8>>;
+		fn get_preset(id: Option<alloc::vec::Vec<u8>>) -> Option<alloc::vec::Vec<u8>>;
 
 		/// Returns a list of names for available builtin `RuntimeGenesisConfig` presets.
 		///
-<<<<<<< HEAD
 		/// The presets from the list can be queried with [`GenesisBuilder::get_preset`] method. If
 		/// no named presets are provided by the runtime the list is empty.
 		#[api_version(2)]
-		fn preset_names() -> sp_std::vec::Vec<sp_runtime::RuntimeString>;
-=======
-		/// Please note that provided json blob must contain all `RuntimeGenesisConfig` fields, no defaults will be used.
-		fn build_config(json: alloc::vec::Vec<u8>) -> Result;
->>>>>>> 5fd72a1f
+		fn preset_names() -> alloc::vec::Vec<sp_runtime::RuntimeString>;
 	}
 }