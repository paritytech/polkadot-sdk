[package]
name = "sp-genesis-builder"
version = "0.7.0"
authors.workspace = true
edition.workspace = true
license = "Apache-2.0"
homepage = "https://substrate.io"
repository.workspace = true
description = "Substrate RuntimeGenesisConfig builder API"
readme = "README.md"

[lints]
workspace = true

[package.metadata.docs.rs]
targets = ["x86_64-unknown-linux-gnu"]

[dependencies]
sp-api = { path = "../api", default-features = false }
sp-runtime = { path = "../runtime", default-features = false }
<<<<<<< HEAD
serde_json = { version = "1.0.111", default-features = false, features = ["alloc", "arbitrary_precision"] }
=======
sp-std = { path = "../std", default-features = false }
serde_json = { features = ["alloc", "arbitrary_precision"], workspace = true }
>>>>>>> 02e1a7f4

[features]
default = ["std"]
std = ["serde_json/std", "sp-api/std", "sp-runtime/std"]<|MERGE_RESOLUTION|>--- conflicted
+++ resolved
@@ -18,12 +18,7 @@
 [dependencies]
 sp-api = { path = "../api", default-features = false }
 sp-runtime = { path = "../runtime", default-features = false }
-<<<<<<< HEAD
-serde_json = { version = "1.0.111", default-features = false, features = ["alloc", "arbitrary_precision"] }
-=======
-sp-std = { path = "../std", default-features = false }
 serde_json = { features = ["alloc", "arbitrary_precision"], workspace = true }
->>>>>>> 02e1a7f4
 
 [features]
 default = ["std"]
