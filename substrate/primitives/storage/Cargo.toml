--- conflicted
+++ resolved
@@ -17,18 +17,12 @@
 codec = { package = "parity-scale-codec", version = "3.6.1", default-features = false, features = ["derive"] }
 impl-serde = { version = "0.4.0", optional = true, default-features = false }
 ref-cast = "1.0.0"
-<<<<<<< HEAD
-serde = { version = "1.0.188", default-features = false, features = ["alloc", "derive"], optional = true }
-sp-debug-derive = { path = "../debug-derive", default-features = false }
-sp-std = { path = "../std", default-features = false }
-=======
 serde = { version = "1.0.193", default-features = false, features = ["derive", "alloc"], optional = true }
 sp-debug-derive = { path = "../debug-derive", default-features = false}
 sp-std = { path = "../std", default-features = false}
->>>>>>> 52132636
 
 [features]
-default = ["std"]
+default = [ "std" ]
 std = [
 	"codec/std",
 	"impl-serde/std",
@@ -38,4 +32,4 @@
 ]
 
 # Serde support without relying on std features.
-serde = ["dep:serde", "impl-serde"]+serde = [ "dep:serde", "impl-serde" ]