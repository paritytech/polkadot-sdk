--- conflicted
+++ resolved
@@ -19,24 +19,17 @@
 on which keys are present, clients may index the message for ease of retrieval.
 
 Formally, `Statement` is equivalent to the type `Vec<Field>` and `Field` is the SCALE-encoded enumeration:
-<<<<<<< HEAD
 - 0: `AuthenticityProof(Proof)`: The signature of the message. For cryptography where the public key cannot be derived
-  from the signature together with the message data, then this will also include the signer's public key. The message
-  data is all fields of the messages fields except the signature concatenated together *without the length prefix that a
-  `Vec` would usually imply*. This is so that the signature can be derived without needing to re-encode the statement.
-- 1: `DecryptionKey([u8; 32])`: The decryption key identifier which should be used to decrypt the statement's data. In
-  the absense of this field `Data` should be treated as not encrypted.
+  from the signature together with the message data, then this will also include the signer's public key. The message data
+  is all fields of the messages fields except the signature concatenated together *without the length prefix that a `Vec`
+  would usually imply*. This is so that the signature can be derived without needing to re-encode the statement.
+- 1: `DecryptionKey([u8; 32])`: The decryption key identifier which should be used to decrypt the statement's data. In the 
+  absence of this field `Data` should be treated as not encrypted.
 - 2: `Priority(u32)`: Priority specifier. Higher priority statements should be kept around at the cost of lower priority
-  statements if multiple statements from the same sender are competing for persistence or transport. Nodes should
-  disregard when considering unsigned statements.
-- 3: `Channel([u8; 32])`: The channel identifier. Only one message of a given channel should be retained at once (the
-  one of highest priority). Nodes should disregard when considering unsigned statements.
-=======
-- 0: `AuthenticityProof(Proof)`: The signature of the message. For cryptography where the public key cannot be derived from the signature together with the message data, then this will also include the signer's public key. The message data is all fields of the messages fields except the signature concatenated together *without the length prefix that a `Vec` would usually imply*. This is so that the signature can be derived without needing to re-encode the statement.
-- 1: `DecryptionKey([u8; 32])`: The decryption key identifier which should be used to decrypt the statement's data. In the absence of this field `Data` should be treated as not encrypted.
-- 2: `Priority(u32)`: Priority specifier. Higher priority statements should be kept around at the cost of lower priority statements if multiple statements from the same sender are competing for persistence or transport. Nodes should disregard when considering unsigned statements.
-- 3: `Channel([u8; 32])`: The channel identifier. Only one message of a given channel should be retained at once (the one of highest priority). Nodes should disregard when considering unsigned statements.
->>>>>>> 5559b752
+  statements if multiple statements from the same sender are competing for persistence or transport. Nodes should disregard
+  when considering unsigned statements.
+- 3: `Channel([u8; 32])`: The channel identifier. Only one message of a given channel should be retained at once (the one 
+  of highest priority). Nodes should disregard when considering unsigned statements.
 - 4: `Topic1([u8; 32]))`: First topic identifier.
 - 5: `Topic2([u8; 32]))`: Second topic identifier.
 - 6: `Topic3([u8; 32]))`: Third topic identifier.
