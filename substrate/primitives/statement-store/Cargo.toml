--- conflicted
+++ resolved
@@ -18,24 +18,14 @@
 [dependencies]
 codec = { package = "parity-scale-codec", version = "3.6.1", default-features = false, features = ["derive"] }
 scale-info = { version = "2.10.0", default-features = false, features = ["derive"] }
-<<<<<<< HEAD
-sp-core = { path = "../core", default-features = false}
+sp-core = { path = "../core", default-features = false }
 sp-crypto-hashing = { path = "../crypto/hashing", default-features = false}
-sp-runtime = { path = "../runtime", default-features = false}
-sp-std = { path = "../std", default-features = false}
-sp-api = { path = "../api", default-features = false}
-sp-application-crypto = { path = "../application-crypto", default-features = false}
-sp-runtime-interface = { path = "../runtime-interface", default-features = false}
-sp-externalities = { path = "../externalities", default-features = false}
-=======
-sp-core = { path = "../core", default-features = false }
 sp-runtime = { path = "../runtime", default-features = false }
 sp-std = { path = "../std", default-features = false }
 sp-api = { path = "../api", default-features = false }
 sp-application-crypto = { path = "../application-crypto", default-features = false }
 sp-runtime-interface = { path = "../runtime-interface", default-features = false }
 sp-externalities = { path = "../externalities", default-features = false }
->>>>>>> d37a4565
 thiserror = { version = "1.0", optional = true }
 
 # ECIES dependencies
