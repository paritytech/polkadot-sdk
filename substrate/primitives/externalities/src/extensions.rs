--- conflicted
+++ resolved
@@ -122,11 +122,7 @@
 /// The [`Extension`] trait provides hooks that are called when starting, committing or rolling back
 /// a transaction. These can be implemented with the macro as well:
 /// ```
-<<<<<<< HEAD
-/// # use sp_externalities::decl_extension;
-=======
 /// # use sp_externalities::{decl_extension, TransactionType};
->>>>>>> 5140cbf4
 /// decl_extension! {
 ///     /// Some test extension
 ///     struct TestExtWithCallback(String);
@@ -171,7 +167,6 @@
 					$impls
 				)*
 			)*
-<<<<<<< HEAD
 		}
 
 		impl $ext_name {
@@ -180,8 +175,12 @@
 			pub fn type_id() -> core::any::TypeId {
 				core::any::TypeId::of::<Self>()
 			}
-=======
->>>>>>> 5140cbf4
+
+			$(
+				$(
+					$impls
+				)*
+			)*
 		}
 
 		impl core::ops::Deref for $ext_name {
@@ -343,14 +342,11 @@
 	pub fn rollback_transaction(&mut self, ty: TransactionType) {
 		self.extensions.values_mut().for_each(|e| e.rollback_transaction(ty));
 	}
-<<<<<<< HEAD
 
 	/// Returns an iterator that returns all stored extensions.
 	pub fn into_extensions(self) -> impl Iterator<Item = Box<dyn Extension>> {
 		self.extensions.into_values()
 	}
-=======
->>>>>>> 5140cbf4
 }
 
 impl Extend<Extensions> for Extensions {
