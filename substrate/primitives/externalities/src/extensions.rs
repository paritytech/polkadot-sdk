--- conflicted
+++ resolved
@@ -323,25 +323,24 @@
 		self.extensions.extend(other.extensions);
 	}
 
-<<<<<<< HEAD
+	/// Start a transaction of type `ty`.
+	pub fn start_transaction(&mut self, ty: TransactionType) {
+		self.extensions.values_mut().for_each(|e| e.start_transaction(ty));
+	}
+
+	/// Commit a transaction of type `ty`.
+	pub fn commit_transaction(&mut self, ty: TransactionType) {
+		self.extensions.values_mut().for_each(|e| e.commit_transaction(ty));
+	}
+
+	/// Rollback a transaction of type `ty`.
+	pub fn rollback_transaction(&mut self, ty: TransactionType) {
+		self.extensions.values_mut().for_each(|e| e.rollback_transaction(ty));
+	}
+
 	/// Returns an iterator that returns all stored extensions.
 	pub fn into_extensions(self) -> impl Iterator<Item = Box<dyn Extension>> {
 		self.extensions.into_values()
-=======
-	/// Start a transaction of type `ty`.
-	pub fn start_transaction(&mut self, ty: TransactionType) {
-		self.extensions.values_mut().for_each(|e| e.start_transaction(ty));
-	}
-
-	/// Commit a transaction of type `ty`.
-	pub fn commit_transaction(&mut self, ty: TransactionType) {
-		self.extensions.values_mut().for_each(|e| e.commit_transaction(ty));
-	}
-
-	/// Rollback a transaction of type `ty`.
-	pub fn rollback_transaction(&mut self, ty: TransactionType) {
-		self.extensions.values_mut().for_each(|e| e.rollback_transaction(ty));
->>>>>>> 77c01251
 	}
 }
 
