// This file is part of Substrate.

// Copyright (C) Parity Technologies (UK) Ltd.
// SPDX-License-Identifier: Apache-2.0

// Licensed under the Apache License, Version 2.0 (the "License");
// you may not use this file except in compliance with the License.
// You may obtain a copy of the License at
//
// 	http://www.apache.org/licenses/LICENSE-2.0
//
// Unless required by applicable law or agreed to in writing, software
// distributed under the License is distributed on an "AS IS" BASIS,
// WITHOUT WARRANTIES OR CONDITIONS OF ANY KIND, either express or implied.
// See the License for the specific language governing permissions and
// limitations under the License.

//! Generic implementation of an extrinsic that has passed the verification
//! stage.

use codec::Encode;
use sp_weights::Weight;

use crate::{
	traits::{
		self, transaction_extension::TransactionExtension, AsTransactionAuthorizedOrigin,
		DispatchInfoOf, DispatchTransaction, Dispatchable, MaybeDisplay, Member,
		PostDispatchInfoOf, ValidateUnsigned,
	},
	transaction_validity::{TransactionSource, TransactionValidity},
};

use super::unchecked_extrinsic::ExtensionVersion;

/// Default version of the [Extension](TransactionExtension) used to construct the inherited
/// implication for legacy transactions.
const DEFAULT_EXTENSION_VERSION: ExtensionVersion = 0;

/// The kind of extrinsic this is, including any fields required of that kind. This is basically
/// the full extrinsic except the `Call`.
#[derive(PartialEq, Eq, Clone, sp_core::RuntimeDebug)]
pub enum ExtrinsicFormat<AccountId, Extension> {
	/// Extrinsic is bare; it must pass either the bare forms of `TransactionExtension` or
	/// `ValidateUnsigned`, both deprecated, or alternatively a `ProvideInherent`.
	Bare,
	/// Extrinsic has a default `Origin` of `Signed(AccountId)` and must pass all
	/// `TransactionExtension`s regular checks and includes all extension data.
	Signed(AccountId, Extension),
	/// Extrinsic has a default `Origin` of `None` and must pass all `TransactionExtension`s.
	/// regular checks and includes all extension data.
	General(ExtensionVersion, Extension),
}

/// Definition of something that the external world might want to say; its existence implies that it
/// has been checked and is good, particularly with regards to the signature.
///
/// This is typically passed into [`traits::Applyable::apply`], which should execute
/// [`CheckedExtrinsic::function`], alongside all other bits and bobs.
#[derive(PartialEq, Eq, Clone, sp_core::RuntimeDebug)]
pub struct CheckedExtrinsic<AccountId, Call, Extension> {
	/// Who this purports to be from and the number of extrinsics have come before
	/// from the same signer, if anyone (note this is not a signature).
	pub format: ExtrinsicFormat<AccountId, Extension>,

	/// The function that should be called.
	pub function: Call,
}

impl<AccountId, Call, Extension, RuntimeOrigin> traits::Applyable
	for CheckedExtrinsic<AccountId, Call, Extension>
where
	AccountId: Member + MaybeDisplay,
	Call: Member + Dispatchable<RuntimeOrigin = RuntimeOrigin> + Encode,
	Extension: TransactionExtension<Call>,
	RuntimeOrigin: From<Option<AccountId>> + AsTransactionAuthorizedOrigin,
{
	type Call = Call;

	fn validate<I: ValidateUnsigned<Call = Self::Call>>(
		&self,
		source: TransactionSource,
		info: &DispatchInfoOf<Self::Call>,
		len: usize,
	) -> TransactionValidity {
		match self.format {
			ExtrinsicFormat::Bare => {
				let inherent_validation = I::validate_unsigned(source, &self.function)?;
				#[allow(deprecated)]
				let legacy_validation = Extension::bare_validate(&self.function, info, len)?;
				Ok(legacy_validation.combine_with(inherent_validation))
			},
			ExtrinsicFormat::Signed(ref signer, ref extension) => {
				let origin = Some(signer.clone()).into();
<<<<<<< HEAD
				extension
					.validate_only(origin, &self.function, info, len, DEFAULT_EXTENSION_VERSION)
					.map(|x| x.0)
			},
			ExtrinsicFormat::General(extension_version, ref extension) => extension
				.validate_only(None.into(), &self.function, info, len, extension_version)
=======
				extension.validate_only(origin, &self.function, info, len, source).map(|x| x.0)
			},
			ExtrinsicFormat::General(ref extension) => extension
				.validate_only(None.into(), &self.function, info, len, source)
>>>>>>> ac2546b5
				.map(|x| x.0),
		}
	}

	fn apply<I: ValidateUnsigned<Call = Self::Call>>(
		self,
		info: &DispatchInfoOf<Self::Call>,
		len: usize,
	) -> crate::ApplyExtrinsicResultWithInfo<PostDispatchInfoOf<Self::Call>> {
		match self.format {
			ExtrinsicFormat::Bare => {
				I::pre_dispatch(&self.function)?;
				// TODO: Separate logic from `TransactionExtension` into a new `InherentExtension`
				// interface.
				Extension::bare_validate_and_prepare(&self.function, info, len)?;
				let res = self.function.dispatch(None.into());
				let mut post_info = res.unwrap_or_else(|err| err.post_info);
				let pd_res = res.map(|_| ()).map_err(|e| e.error);
				// TODO: Separate logic from `TransactionExtension` into a new `InherentExtension`
				// interface.
				Extension::bare_post_dispatch(info, &mut post_info, len, &pd_res)?;
				Ok(res)
			},
			ExtrinsicFormat::Signed(signer, extension) => extension.dispatch_transaction(
				Some(signer).into(),
				self.function,
				info,
				len,
				DEFAULT_EXTENSION_VERSION,
			),
			ExtrinsicFormat::General(extension_version, extension) => extension
				.dispatch_transaction(None.into(), self.function, info, len, extension_version),
		}
	}
}

impl<AccountId, Call: Dispatchable, Extension: TransactionExtension<Call>>
	CheckedExtrinsic<AccountId, Call, Extension>
{
	/// Returns the weight of the extension of this transaction, if present. If the transaction
	/// doesn't use any extension, the weight returned is equal to zero.
	pub fn extension_weight(&self) -> Weight {
		match &self.format {
			ExtrinsicFormat::Bare => Weight::zero(),
			ExtrinsicFormat::Signed(_, ext) | ExtrinsicFormat::General(_, ext) =>
				ext.weight(&self.function),
		}
	}
}<|MERGE_RESOLUTION|>--- conflicted
+++ resolved
@@ -91,19 +91,19 @@
 			},
 			ExtrinsicFormat::Signed(ref signer, ref extension) => {
 				let origin = Some(signer.clone()).into();
-<<<<<<< HEAD
 				extension
-					.validate_only(origin, &self.function, info, len, DEFAULT_EXTENSION_VERSION)
+					.validate_only(
+						origin,
+						&self.function,
+						info,
+						len,
+						source,
+						DEFAULT_EXTENSION_VERSION,
+					)
 					.map(|x| x.0)
 			},
 			ExtrinsicFormat::General(extension_version, ref extension) => extension
-				.validate_only(None.into(), &self.function, info, len, extension_version)
-=======
-				extension.validate_only(origin, &self.function, info, len, source).map(|x| x.0)
-			},
-			ExtrinsicFormat::General(ref extension) => extension
-				.validate_only(None.into(), &self.function, info, len, source)
->>>>>>> ac2546b5
+				.validate_only(None.into(), &self.function, info, len, source, extension_version)
 				.map(|x| x.0),
 		}
 	}
