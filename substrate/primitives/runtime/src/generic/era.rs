// This file is part of Substrate.

// Copyright (C) Parity Technologies (UK) Ltd.
// SPDX-License-Identifier: Apache-2.0

// Licensed under the Apache License, Version 2.0 (the "License");
// you may not use this file except in compliance with the License.
// You may obtain a copy of the License at
//
// 	http://www.apache.org/licenses/LICENSE-2.0
//
// Unless required by applicable law or agreed to in writing, software
// distributed under the License is distributed on an "AS IS" BASIS,
// WITHOUT WARRANTIES OR CONDITIONS OF ANY KIND, either express or implied.
// See the License for the specific language governing permissions and
// limitations under the License.

//! Generic implementation of an unchecked (pre-verification) extrinsic.

#[cfg(feature = "serde")]
use serde::{Deserialize, Serialize};

use crate::codec::{Decode, DecodeWithMemTracking, Encode, Error, Input, Output};

/// Era period
pub type Period = u64;

/// Era phase
pub type Phase = u64;

/// An era to describe the longevity of a transaction.
<<<<<<< HEAD
#[derive(PartialEq, Eq, Clone, Copy, sp_core::RuntimeDebug, DecodeWithMemTracking)]
=======
#[derive(DecodeWithMemTracking, PartialEq, Eq, Clone, Copy, sp_core::RuntimeDebug)]
>>>>>>> 95be69ce
#[cfg_attr(feature = "serde", derive(Serialize, Deserialize))]
pub enum Era {
	/// The transaction is valid forever. The genesis hash must be present in the signed content.
	Immortal,

	/// Period and phase are encoded:
	/// - The period of validity from the block hash found in the signing material.
	/// - The phase in the period that this transaction's lifetime begins (and, importantly,
	/// implies which block hash is included in the signature material). If the `period` is
	/// greater than 1 << 12, then it will be a factor of the times greater than 1<<12 that
	/// `period` is.
	///
	/// When used on `FRAME`-based runtimes, `period` cannot exceed `BlockHashCount` parameter
	/// of `system` module.
	Mortal(Period, Phase),
}

// E.g. with period == 4:
// 0         10        20        30        40
// 0123456789012345678901234567890123456789012
//              |...|
//    authored -/   \- expiry
// phase = 1
// n = Q(current - phase, period) + phase
impl Era {
	/// Create a new era based on a period (which should be a power of two between 4 and 65536
	/// inclusive) and a block number on which it should start (or, for long periods, be shortly
	/// after the start).
	///
	/// If using `Era` in the context of `FRAME` runtime, make sure that `period`
	/// does not exceed `BlockHashCount` parameter passed to `system` module, since that
	/// prunes old blocks and renders transactions immediately invalid.
	pub fn mortal(period: u64, current: u64) -> Self {
		let period = period.checked_next_power_of_two().unwrap_or(1 << 16).clamp(4, 1 << 16);
		let phase = current % period;
		let quantize_factor = (period >> 12).max(1);
		let quantized_phase = phase / quantize_factor * quantize_factor;

		Self::Mortal(period, quantized_phase)
	}

	/// Create an "immortal" transaction.
	pub fn immortal() -> Self {
		Self::Immortal
	}

	/// `true` if this is an immortal transaction.
	pub fn is_immortal(&self) -> bool {
		matches!(self, Self::Immortal)
	}

	/// Get the block number of the start of the era whose properties this object
	/// describes that `current` belongs to.
	pub fn birth(self, current: u64) -> u64 {
		match self {
			Self::Immortal => 0,
			Self::Mortal(period, phase) => (current.max(phase) - phase) / period * period + phase,
		}
	}

	/// Get the block number of the first block at which the era has ended.
	pub fn death(self, current: u64) -> u64 {
		match self {
			Self::Immortal => u64::MAX,
			Self::Mortal(period, _) => self.birth(current) + period,
		}
	}
}

impl Encode for Era {
	fn encode_to<T: Output + ?Sized>(&self, output: &mut T) {
		match self {
			Self::Immortal => output.push_byte(0),
			Self::Mortal(period, phase) => {
				let quantize_factor = (*period as u64 >> 12).max(1);
				let encoded = (period.trailing_zeros() - 1).clamp(1, 15) as u16 |
					((phase / quantize_factor) << 4) as u16;
				encoded.encode_to(output);
			},
		}
	}
}

impl codec::EncodeLike for Era {}

impl Decode for Era {
	fn decode<I: Input>(input: &mut I) -> Result<Self, Error> {
		let first = input.read_byte()?;
		if first == 0 {
			Ok(Self::Immortal)
		} else {
			let encoded = first as u64 + ((input.read_byte()? as u64) << 8);
			let period = 2 << (encoded % (1 << 4));
			let quantize_factor = (period >> 12).max(1);
			let phase = (encoded >> 4) * quantize_factor;
			if period >= 4 && phase < period {
				Ok(Self::Mortal(period, phase))
			} else {
				Err("Invalid period and phase".into())
			}
		}
	}
}

/// Add Mortal{N}(u8) variants with the given indices, to describe custom encoding.
macro_rules! mortal_variants {
    ($variants:ident, $($index:literal),* ) => {
		$variants
		$(
			.variant(concat!(stringify!(Mortal), stringify!($index)), |v| v
				.index($index)
				.fields(scale_info::build::Fields::unnamed().field(|f| f.ty::<u8>()))
			)
		)*
    }
}

impl scale_info::TypeInfo for Era {
	type Identity = Self;

	fn type_info() -> scale_info::Type {
		let variants = scale_info::build::Variants::new().variant("Immortal", |v| v.index(0));

		// this is necessary since the size of the encoded Mortal variant is `u16`, conditional on
		// the value of the first byte being > 0.
		let variants = mortal_variants!(
			variants, 1, 2, 3, 4, 5, 6, 7, 8, 9, 10, 11, 12, 13, 14, 15, 16, 17, 18, 19, 20, 21,
			22, 23, 24, 25, 26, 27, 28, 29, 30, 31, 32, 33, 34, 35, 36, 37, 38, 39, 40, 41, 42, 43,
			44, 45, 46, 47, 48, 49, 50, 51, 52, 53, 54, 55, 56, 57, 58, 59, 60, 61, 62, 63, 64, 65,
			66, 67, 68, 69, 70, 71, 72, 73, 74, 75, 76, 77, 78, 79, 80, 81, 82, 83, 84, 85, 86, 87,
			88, 89, 90, 91, 92, 93, 94, 95, 96, 97, 98, 99, 100, 101, 102, 103, 104, 105, 106, 107,
			108, 109, 110, 111, 112, 113, 114, 115, 116, 117, 118, 119, 120, 121, 122, 123, 124,
			125, 126, 127, 128, 129, 130, 131, 132, 133, 134, 135, 136, 137, 138, 139, 140, 141,
			142, 143, 144, 145, 146, 147, 148, 149, 150, 151, 152, 153, 154, 155, 156, 157, 158,
			159, 160, 161, 162, 163, 164, 165, 166, 167, 168, 169, 170, 171, 172, 173, 174, 175,
			176, 177, 178, 179, 180, 181, 182, 183, 184, 185, 186, 187, 188, 189, 190, 191, 192,
			193, 194, 195, 196, 197, 198, 199, 200, 201, 202, 203, 204, 205, 206, 207, 208, 209,
			210, 211, 212, 213, 214, 215, 216, 217, 218, 219, 220, 221, 222, 223, 224, 225, 226,
			227, 228, 229, 230, 231, 232, 233, 234, 235, 236, 237, 238, 239, 240, 241, 242, 243,
			244, 245, 246, 247, 248, 249, 250, 251, 252, 253, 254, 255
		);

		scale_info::Type::builder()
			.path(scale_info::Path::new("Era", module_path!()))
			.variant(variants)
	}
}

#[cfg(test)]
mod tests {
	use super::*;

	#[test]
	fn immortal_works() {
		let e = Era::immortal();
		assert_eq!(e.birth(0), 0);
		assert_eq!(e.death(0), u64::MAX);
		assert_eq!(e.birth(1), 0);
		assert_eq!(e.death(1), u64::MAX);
		assert_eq!(e.birth(u64::MAX), 0);
		assert_eq!(e.death(u64::MAX), u64::MAX);
		assert!(e.is_immortal());

		assert_eq!(e.encode(), vec![0u8]);
		assert_eq!(e, Era::decode(&mut &[0u8][..]).unwrap());
	}

	#[test]
	fn mortal_codec_works() {
		let e = Era::mortal(64, 42);
		assert!(!e.is_immortal());

		let expected = vec![5 + 42 % 16 * 16, 42 / 16];
		assert_eq!(e.encode(), expected);
		assert_eq!(e, Era::decode(&mut &expected[..]).unwrap());
	}

	#[test]
	fn long_period_mortal_codec_works() {
		let e = Era::mortal(32768, 20000);

		let expected = vec![(14 + 2500 % 16 * 16) as u8, (2500 / 16) as u8];
		assert_eq!(e.encode(), expected);
		assert_eq!(e, Era::decode(&mut &expected[..]).unwrap());
	}

	#[test]
	fn era_initialization_works() {
		assert_eq!(Era::mortal(64, 42), Era::Mortal(64, 42));
		assert_eq!(Era::mortal(32768, 20000), Era::Mortal(32768, 20000));
		assert_eq!(Era::mortal(200, 513), Era::Mortal(256, 1));
		assert_eq!(Era::mortal(2, 1), Era::Mortal(4, 1));
		assert_eq!(Era::mortal(4, 5), Era::Mortal(4, 1));
	}

	#[test]
	fn quantized_clamped_era_initialization_works() {
		// clamp 1000000 to 65536, quantize 1000001 % 65536 to the nearest 4
		assert_eq!(Era::mortal(1000000, 1000001), Era::Mortal(65536, 1000001 % 65536 / 4 * 4));
	}

	#[test]
	fn mortal_birth_death_works() {
		let e = Era::mortal(4, 6);
		for i in 6..10 {
			assert_eq!(e.birth(i), 6);
			assert_eq!(e.death(i), 10);
		}

		// wrong because it's outside of the (current...current + period) range
		assert_ne!(e.birth(10), 6);
		assert_ne!(e.birth(5), 6);
	}

	#[test]
	fn current_less_than_phase() {
		// should not panic
		Era::mortal(4, 3).birth(1);
	}
}<|MERGE_RESOLUTION|>--- conflicted
+++ resolved
@@ -29,11 +29,7 @@
 pub type Phase = u64;
 
 /// An era to describe the longevity of a transaction.
-<<<<<<< HEAD
-#[derive(PartialEq, Eq, Clone, Copy, sp_core::RuntimeDebug, DecodeWithMemTracking)]
-=======
 #[derive(DecodeWithMemTracking, PartialEq, Eq, Clone, Copy, sp_core::RuntimeDebug)]
->>>>>>> 95be69ce
 #[cfg_attr(feature = "serde", derive(Serialize, Deserialize))]
 pub enum Era {
 	/// The transaction is valid forever. The genesis hash must be present in the signed content.
