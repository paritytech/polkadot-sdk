// This file is part of Substrate.

// Copyright (C) Parity Technologies (UK) Ltd.
// SPDX-License-Identifier: Apache-2.0

// Licensed under the Apache License, Version 2.0 (the "License");
// you may not use this file except in compliance with the License.
// You may obtain a copy of the License at
//
// 	http://www.apache.org/licenses/LICENSE-2.0
//
// Unless required by applicable law or agreed to in writing, software
// distributed under the License is distributed on an "AS IS" BASIS,
// WITHOUT WARRANTIES OR CONDITIONS OF ANY KIND, either express or implied.
// See the License for the specific language governing permissions and
// limitations under the License.

//! Testing utilities.

use crate::{
	codec::{Codec, Decode, Encode, MaxEncodedLen},
	generic::{self, UncheckedExtrinsic},
	scale_info::TypeInfo,
	traits::{self, BlakeTwo256, Dispatchable, OpaqueKeys},
	DispatchResultWithInfo, KeyTypeId,
<<<<<<< HEAD
};
use serde::{de::Error as DeError, Deserialize, Deserializer, Serialize};
use sp_core::{
	crypto::{key_types, ByteArray, CryptoType, Dummy},
	U256,
=======
>>>>>>> b4732add
};
use serde::{de::Error as DeError, Deserialize, Deserializer, Serialize};
use sp_core::crypto::{key_types, ByteArray, CryptoType, Dummy};
pub use sp_core::{sr25519, H256};
use std::{cell::RefCell, fmt::Debug};

/// A dummy type which can be used instead of regular cryptographic primitives.
///
/// 1. Wraps a `u64` `AccountId` and is able to `IdentifyAccount`.
/// 2. Can be converted to any `Public` key.
/// 3. Implements `RuntimeAppPublic` so it can be used instead of regular application-specific
///    crypto.
#[derive(
	Default,
	PartialEq,
	Eq,
	Clone,
	Encode,
	Decode,
	Debug,
	Hash,
	Serialize,
	Deserialize,
	PartialOrd,
	Ord,
	MaxEncodedLen,
	TypeInfo,
)]
pub struct UintAuthorityId(pub u64);

impl From<u64> for UintAuthorityId {
	fn from(id: u64) -> Self {
		UintAuthorityId(id)
	}
}

impl From<UintAuthorityId> for u64 {
	fn from(id: UintAuthorityId) -> u64 {
		id.0
	}
}

impl UintAuthorityId {
	/// Convert this authority ID into a public key.
	pub fn to_public_key<T: ByteArray>(&self) -> T {
		let mut bytes = [0u8; 32];
		bytes[0..8].copy_from_slice(&self.0.to_le_bytes());
		T::from_slice(&bytes).unwrap()
	}

	/// Set the list of keys returned by the runtime call for all keys of that type.
	pub fn set_all_keys<T: Into<UintAuthorityId>>(keys: impl IntoIterator<Item = T>) {
		ALL_KEYS.with(|l| *l.borrow_mut() = keys.into_iter().map(Into::into).collect())
	}
}

impl CryptoType for UintAuthorityId {
	type Pair = Dummy;
}

impl AsRef<[u8]> for UintAuthorityId {
	fn as_ref(&self) -> &[u8] {
		// Unsafe, i know, but it's test code and it's just there because it's really convenient to
		// keep `UintAuthorityId` as a u64 under the hood.
		unsafe {
			std::slice::from_raw_parts(
				&self.0 as *const u64 as *const _,
				std::mem::size_of::<u64>(),
			)
		}
	}
}

thread_local! {
	/// A list of all UintAuthorityId keys returned to the runtime.
	static ALL_KEYS: RefCell<Vec<UintAuthorityId>> = RefCell::new(vec![]);
}

impl sp_application_crypto::RuntimeAppPublic for UintAuthorityId {
	const ID: KeyTypeId = key_types::DUMMY;

	type Signature = TestSignature;

	fn all() -> Vec<Self> {
		ALL_KEYS.with(|l| l.borrow().clone())
	}

	fn generate_pair(_: Option<Vec<u8>>) -> Self {
		use rand::RngCore;
		UintAuthorityId(rand::thread_rng().next_u64())
	}

	fn sign<M: AsRef<[u8]>>(&self, msg: &M) -> Option<Self::Signature> {
		Some(TestSignature(self.0, msg.as_ref().to_vec()))
	}

	fn verify<M: AsRef<[u8]>>(&self, msg: &M, signature: &Self::Signature) -> bool {
		traits::Verify::verify(signature, msg.as_ref(), &self.0)
	}

	fn to_raw_vec(&self) -> Vec<u8> {
		AsRef::<[u8]>::as_ref(self).to_vec()
	}
}

impl OpaqueKeys for UintAuthorityId {
	type KeyTypeIdProviders = ();

	fn key_ids() -> &'static [KeyTypeId] {
		&[key_types::DUMMY]
	}

	fn get_raw(&self, _: KeyTypeId) -> &[u8] {
		self.as_ref()
	}

	fn get<T: Decode>(&self, _: KeyTypeId) -> Option<T> {
		self.using_encoded(|mut x| T::decode(&mut x)).ok()
	}
}

impl traits::IdentifyAccount for UintAuthorityId {
	type AccountId = u64;

	fn into_account(self) -> Self::AccountId {
		self.0
	}
}

impl traits::Verify for UintAuthorityId {
	type Signer = Self;

	fn verify<L: traits::Lazy<[u8]>>(
		&self,
		_msg: L,
		signer: &<Self::Signer as traits::IdentifyAccount>::AccountId,
	) -> bool {
		self.0 == *signer
	}
}

/// A dummy signature type, to match `UintAuthorityId`.
#[derive(Eq, PartialEq, Clone, Debug, Hash, Serialize, Deserialize, Encode, Decode, TypeInfo)]
pub struct TestSignature(pub u64, pub Vec<u8>);

impl traits::Verify for TestSignature {
	type Signer = UintAuthorityId;

	fn verify<L: traits::Lazy<[u8]>>(&self, mut msg: L, signer: &u64) -> bool {
		signer == &self.0 && msg.get() == &self.1[..]
	}
}

/// Digest item
pub type DigestItem = generic::DigestItem;

/// Header Digest
pub type Digest = generic::Digest;

/// Block Header
pub type Header = generic::Header<u64, BlakeTwo256>;

impl Header {
	/// A new header with the given number and default hash for all other fields.
	pub fn new_from_number(number: <Self as traits::Header>::Number) -> Self {
		Self {
			number,
			extrinsics_root: Default::default(),
			state_root: Default::default(),
			parent_hash: Default::default(),
			digest: Default::default(),
		}
	}
}

/// Testing block
#[derive(PartialEq, Eq, Clone, Serialize, Debug, Encode, Decode, TypeInfo)]
pub struct Block<Xt> {
	/// Block header
	pub header: Header,
	/// List of extrinsics
	pub extrinsics: Vec<Xt>,
}

impl<Xt> traits::HeaderProvider for Block<Xt> {
	type HeaderT = Header;
}

impl<
		Xt: 'static
			+ Codec
			+ Sized
			+ Send
			+ Sync
			+ Serialize
			+ Clone
			+ Eq
			+ Debug
			+ traits::ExtrinsicLike,
	> traits::Block for Block<Xt>
{
	type Extrinsic = Xt;
	type Header = Header;
	type Hash = <Header as traits::Header>::Hash;

	fn header(&self) -> &Self::Header {
		&self.header
	}
	fn extrinsics(&self) -> &[Self::Extrinsic] {
		&self.extrinsics[..]
	}
	fn deconstruct(self) -> (Self::Header, Vec<Self::Extrinsic>) {
		(self.header, self.extrinsics)
	}
	fn new(header: Self::Header, extrinsics: Vec<Self::Extrinsic>) -> Self {
		Block { header, extrinsics }
	}
	fn encode_from(header: &Self::Header, extrinsics: &[Self::Extrinsic]) -> Vec<u8> {
		(header, extrinsics).encode()
	}
}

impl<'a, Xt> Deserialize<'a> for Block<Xt>
where
	Block<Xt>: Decode,
{
	fn deserialize<D: Deserializer<'a>>(de: D) -> Result<Self, D::Error> {
		let r = <Vec<u8>>::deserialize(de)?;
		Decode::decode(&mut &r[..])
			.map_err(|e| DeError::custom(format!("Invalid value passed into decode: {}", e)))
	}
}

<<<<<<< HEAD
=======
/// Extrinsic type with `u64` accounts and mocked signatures, used in testing.
pub type TestXt<Call, Extra> = UncheckedExtrinsic<u64, Call, (), Extra>;

>>>>>>> b4732add
/// Wrapper over a `u64` that can be used as a `RuntimeCall`.
#[derive(PartialEq, Eq, Debug, Clone, Encode, Decode, TypeInfo)]
pub struct MockCallU64(pub u64);

impl Dispatchable for MockCallU64 {
	type RuntimeOrigin = u64;
	type Config = ();
	type Info = ();
	type PostInfo = ();
	fn dispatch(self, _origin: Self::RuntimeOrigin) -> DispatchResultWithInfo<Self::PostInfo> {
		Ok(())
	}
}

impl From<u64> for MockCallU64 {
	fn from(value: u64) -> Self {
		Self(value)
	}
}<|MERGE_RESOLUTION|>--- conflicted
+++ resolved
@@ -23,14 +23,6 @@
 	scale_info::TypeInfo,
 	traits::{self, BlakeTwo256, Dispatchable, OpaqueKeys},
 	DispatchResultWithInfo, KeyTypeId,
-<<<<<<< HEAD
-};
-use serde::{de::Error as DeError, Deserialize, Deserializer, Serialize};
-use sp_core::{
-	crypto::{key_types, ByteArray, CryptoType, Dummy},
-	U256,
-=======
->>>>>>> b4732add
 };
 use serde::{de::Error as DeError, Deserialize, Deserializer, Serialize};
 use sp_core::crypto::{key_types, ByteArray, CryptoType, Dummy};
@@ -264,12 +256,9 @@
 	}
 }
 
-<<<<<<< HEAD
-=======
 /// Extrinsic type with `u64` accounts and mocked signatures, used in testing.
 pub type TestXt<Call, Extra> = UncheckedExtrinsic<u64, Call, (), Extra>;
 
->>>>>>> b4732add
 /// Wrapper over a `u64` that can be used as a `RuntimeCall`.
 #[derive(PartialEq, Eq, Debug, Clone, Encode, Decode, TypeInfo)]
 pub struct MockCallU64(pub u64);
