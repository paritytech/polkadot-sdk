--- conflicted
+++ resolved
@@ -425,13 +425,8 @@
 /// ```
 #[macro_export]
 macro_rules! impl_tx_ext_default {
-<<<<<<< HEAD
-	($call:ty ; $context:ty ; , $( $rest:tt )*) => {
-		$crate::impl_tx_ext_default!{$call ; $context ; $( $rest )*}
-=======
 	($call:ty ; , $( $rest:tt )*) => {
-		impl_tx_ext_default!{$call ; $( $rest )*}
->>>>>>> e87bf622
+		$crate::impl_tx_ext_default!{$call ; $( $rest )*}
 	};
 	($call:ty ; validate $( $rest:tt )*) => {
 		fn validate(
@@ -445,11 +440,7 @@
 		) -> $crate::traits::ValidateResult<Self::Val, $call> {
 			Ok((Default::default(), Default::default(), origin))
 		}
-<<<<<<< HEAD
-		$crate::impl_tx_ext_default!{$call ; $context ; $( $rest )*}
-=======
-		impl_tx_ext_default!{$call ; $( $rest )*}
->>>>>>> e87bf622
+		$crate::impl_tx_ext_default!{$call ; $( $rest )*}
 	};
 	($call:ty ; prepare $( $rest:tt )*) => {
 		fn prepare(
@@ -462,11 +453,7 @@
 		) -> Result<Self::Pre, $crate::transaction_validity::TransactionValidityError> {
 			Ok(Default::default())
 		}
-<<<<<<< HEAD
-		$crate::impl_tx_ext_default!{$call ; $context ; $( $rest )*}
-=======
-		impl_tx_ext_default!{$call ; $( $rest )*}
->>>>>>> e87bf622
+		$crate::impl_tx_ext_default!{$call ; $( $rest )*}
 	};
 	($call:ty ;) => {};
 }
