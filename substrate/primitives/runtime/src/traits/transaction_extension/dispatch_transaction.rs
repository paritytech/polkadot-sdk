// This file is part of Substrate.

// Copyright (C) Parity Technologies (UK) Ltd.
// SPDX-License-Identifier: Apache-2.0

// Licensed under the Apache License, Version 2.0 (the "License");
// you may not use this file except in compliance with the License.
// You may obtain a copy of the License at
//
// 	http://www.apache.org/licenses/LICENSE-2.0
//
// Unless required by applicable law or agreed to in writing, software
// distributed under the License is distributed on an "AS IS" BASIS,
// WITHOUT WARRANTIES OR CONDITIONS OF ANY KIND, either express or implied.
// See the License for the specific language governing permissions and
// limitations under the License.

//! The [DispatchTransaction] trait.

use crate::{
<<<<<<< HEAD
	generic::ExtensionVersion, traits::AsTransactionAuthorizedOrigin,
	transaction_validity::InvalidTransaction,
=======
	traits::AsTransactionAuthorizedOrigin,
	transaction_validity::{InvalidTransaction, TransactionSource},
>>>>>>> ac2546b5
};

use super::*;

/// Single-function utility trait with a blanket impl over [`TransactionExtension`] in order to
/// provide transaction dispatching functionality. We avoid implementing this directly on the trait
/// since we never want it to be overriden by the trait implementation.
pub trait DispatchTransaction<Call: Dispatchable> {
	/// The origin type of the transaction.
	type Origin;
	/// The info type.
	type Info;
	/// The resultant type.
	type Result;
	/// The `Val` of the extension.
	type Val;
	/// The `Pre` of the extension.
	type Pre;
	/// Just validate a transaction.
	///
	/// The is basically the same as [validate](TransactionExtension::validate), except that there
	/// is no need to supply the bond data.
	fn validate_only(
		&self,
		origin: Self::Origin,
		call: &Call,
		info: &Self::Info,
		len: usize,
<<<<<<< HEAD
		extension_version: ExtensionVersion,
=======
		source: TransactionSource,
>>>>>>> ac2546b5
	) -> Result<(ValidTransaction, Self::Val, Self::Origin), TransactionValidityError>;
	/// Validate and prepare a transaction, ready for dispatch.
	fn validate_and_prepare(
		self,
		origin: Self::Origin,
		call: &Call,
		info: &Self::Info,
		len: usize,
		extension_version: ExtensionVersion,
	) -> Result<(Self::Pre, Self::Origin), TransactionValidityError>;
	/// Dispatch a transaction with the given base origin and call.
	fn dispatch_transaction(
		self,
		origin: Self::Origin,
		call: Call,
		info: &Self::Info,
		len: usize,
		extension_version: ExtensionVersion,
	) -> Self::Result;
	/// Do everything which would be done in a [dispatch_transaction](Self::dispatch_transaction),
	/// but instead of executing the call, execute `substitute` instead. Since this doesn't actually
	/// dispatch the call, it doesn't need to consume it and so `call` can be passed as a reference.
	fn test_run(
		self,
		origin: Self::Origin,
		call: &Call,
		info: &Self::Info,
		len: usize,
		extension_version: ExtensionVersion,
		substitute: impl FnOnce(
			Self::Origin,
		) -> crate::DispatchResultWithInfo<<Call as Dispatchable>::PostInfo>,
	) -> Self::Result;
}

impl<T: TransactionExtension<Call>, Call: Dispatchable + Encode> DispatchTransaction<Call> for T
where
	<Call as Dispatchable>::RuntimeOrigin: AsTransactionAuthorizedOrigin,
{
	type Origin = <Call as Dispatchable>::RuntimeOrigin;
	type Info = DispatchInfoOf<Call>;
	type Result = crate::ApplyExtrinsicResultWithInfo<PostDispatchInfoOf<Call>>;
	type Val = T::Val;
	type Pre = T::Pre;

	fn validate_only(
		&self,
		origin: Self::Origin,
		call: &Call,
		info: &DispatchInfoOf<Call>,
		len: usize,
<<<<<<< HEAD
		extension_version: ExtensionVersion,
	) -> Result<(ValidTransaction, T::Val, Self::Origin), TransactionValidityError> {
		match self.validate(origin, call, info, len, self.implicit()?, &(extension_version, call)) {
=======
		source: TransactionSource,
	) -> Result<(ValidTransaction, T::Val, Self::Origin), TransactionValidityError> {
		match self.validate(origin, call, info, len, self.implicit()?, call, source) {
>>>>>>> ac2546b5
			// After validation, some origin must have been authorized.
			Ok((_, _, origin)) if !origin.is_transaction_authorized() =>
				Err(InvalidTransaction::UnknownOrigin.into()),
			res => res,
		}
	}
	fn validate_and_prepare(
		self,
		origin: Self::Origin,
		call: &Call,
		info: &DispatchInfoOf<Call>,
		len: usize,
		extension_version: ExtensionVersion,
	) -> Result<(T::Pre, Self::Origin), TransactionValidityError> {
<<<<<<< HEAD
		let (_, val, origin) = self.validate_only(origin, call, info, len, extension_version)?;
=======
		let (_, val, origin) =
			self.validate_only(origin, call, info, len, TransactionSource::InBlock)?;
>>>>>>> ac2546b5
		let pre = self.prepare(val, &origin, &call, info, len)?;
		Ok((pre, origin))
	}
	fn dispatch_transaction(
		self,
		origin: <Call as Dispatchable>::RuntimeOrigin,
		call: Call,
		info: &DispatchInfoOf<Call>,
		len: usize,
		extension_version: ExtensionVersion,
	) -> Self::Result {
		let (pre, origin) =
			self.validate_and_prepare(origin, &call, info, len, extension_version)?;
		let mut res = call.dispatch(origin);
		let pd_res = res.map(|_| ()).map_err(|e| e.error);
		let post_info = match &mut res {
			Ok(info) => info,
			Err(err) => &mut err.post_info,
		};
		post_info.set_extension_weight(info);
		T::post_dispatch(pre, info, post_info, len, &pd_res)?;
		Ok(res)
	}
	fn test_run(
		self,
		origin: Self::Origin,
		call: &Call,
		info: &Self::Info,
		len: usize,
		extension_version: ExtensionVersion,
		substitute: impl FnOnce(
			Self::Origin,
		) -> crate::DispatchResultWithInfo<<Call as Dispatchable>::PostInfo>,
	) -> Self::Result {
		let (pre, origin) =
			self.validate_and_prepare(origin, &call, info, len, extension_version)?;
		let mut res = substitute(origin);
		let pd_res = res.map(|_| ()).map_err(|e| e.error);
		let post_info = match &mut res {
			Ok(info) => info,
			Err(err) => &mut err.post_info,
		};
		post_info.set_extension_weight(info);
		T::post_dispatch(pre, info, post_info, len, &pd_res)?;
		Ok(res)
	}
}<|MERGE_RESOLUTION|>--- conflicted
+++ resolved
@@ -18,13 +18,9 @@
 //! The [DispatchTransaction] trait.
 
 use crate::{
-<<<<<<< HEAD
-	generic::ExtensionVersion, traits::AsTransactionAuthorizedOrigin,
-	transaction_validity::InvalidTransaction,
-=======
+	generic::ExtensionVersion,
 	traits::AsTransactionAuthorizedOrigin,
 	transaction_validity::{InvalidTransaction, TransactionSource},
->>>>>>> ac2546b5
 };
 
 use super::*;
@@ -53,11 +49,8 @@
 		call: &Call,
 		info: &Self::Info,
 		len: usize,
-<<<<<<< HEAD
+		source: TransactionSource,
 		extension_version: ExtensionVersion,
-=======
-		source: TransactionSource,
->>>>>>> ac2546b5
 	) -> Result<(ValidTransaction, Self::Val, Self::Origin), TransactionValidityError>;
 	/// Validate and prepare a transaction, ready for dispatch.
 	fn validate_and_prepare(
@@ -109,15 +102,18 @@
 		call: &Call,
 		info: &DispatchInfoOf<Call>,
 		len: usize,
-<<<<<<< HEAD
+		source: TransactionSource,
 		extension_version: ExtensionVersion,
 	) -> Result<(ValidTransaction, T::Val, Self::Origin), TransactionValidityError> {
-		match self.validate(origin, call, info, len, self.implicit()?, &(extension_version, call)) {
-=======
-		source: TransactionSource,
-	) -> Result<(ValidTransaction, T::Val, Self::Origin), TransactionValidityError> {
-		match self.validate(origin, call, info, len, self.implicit()?, call, source) {
->>>>>>> ac2546b5
+		match self.validate(
+			origin,
+			call,
+			info,
+			len,
+			self.implicit()?,
+			&(extension_version, call),
+			source,
+		) {
 			// After validation, some origin must have been authorized.
 			Ok((_, _, origin)) if !origin.is_transaction_authorized() =>
 				Err(InvalidTransaction::UnknownOrigin.into()),
@@ -132,12 +128,14 @@
 		len: usize,
 		extension_version: ExtensionVersion,
 	) -> Result<(T::Pre, Self::Origin), TransactionValidityError> {
-<<<<<<< HEAD
-		let (_, val, origin) = self.validate_only(origin, call, info, len, extension_version)?;
-=======
-		let (_, val, origin) =
-			self.validate_only(origin, call, info, len, TransactionSource::InBlock)?;
->>>>>>> ac2546b5
+		let (_, val, origin) = self.validate_only(
+			origin,
+			call,
+			info,
+			len,
+			TransactionSource::InBlock,
+			extension_version,
+		)?;
 		let pre = self.prepare(val, &origin, &call, info, len)?;
 		Ok((pre, origin))
 	}
