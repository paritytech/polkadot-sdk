// This file is part of Substrate.

// Copyright (C) Parity Technologies (UK) Ltd.
// SPDX-License-Identifier: Apache-2.0

// Licensed under the Apache License, Version 2.0 (the "License");
// you may not use this file except in compliance with the License.
// You may obtain a copy of the License at
//
// 	http://www.apache.org/licenses/LICENSE-2.0
//
// Unless required by applicable law or agreed to in writing, software
// distributed under the License is distributed on an "AS IS" BASIS,
// WITHOUT WARRANTIES OR CONDITIONS OF ANY KIND, either express or implied.
// See the License for the specific language governing permissions and
// limitations under the License.

//! Primitives for the runtime modules.

use crate::{
	generic::Digest,
	scale_info::{StaticTypeInfo, TypeInfo},
	transaction_validity::{
		TransactionSource, TransactionValidity, TransactionValidityError, UnknownTransaction,
		ValidTransaction,
	},
<<<<<<< HEAD
	DispatchResult, KeyTypeId,
=======
	DispatchResult, OpaqueExtrinsic,
>>>>>>> 80ab459c
};
use alloc::vec::Vec;
use codec::{
	Codec, Decode, DecodeWithMemTracking, Encode, EncodeLike, FullCodec, HasCompact, MaxEncodedLen,
};
#[doc(hidden)]
pub use core::{fmt::Debug, marker::PhantomData};
use impl_trait_for_tuples::impl_for_tuples;
#[cfg(feature = "serde")]
use serde::{de::DeserializeOwned, Deserialize, Serialize};
use sp_application_crypto::AppCrypto;
pub use sp_arithmetic::traits::{
	checked_pow, ensure_pow, AtLeast32Bit, AtLeast32BitUnsigned, Bounded, CheckedAdd, CheckedDiv,
	CheckedMul, CheckedShl, CheckedShr, CheckedSub, Ensure, EnsureAdd, EnsureAddAssign, EnsureDiv,
	EnsureDivAssign, EnsureFixedPointNumber, EnsureFrom, EnsureInto, EnsureMul, EnsureMulAssign,
	EnsureOp, EnsureOpAssign, EnsureSub, EnsureSubAssign, IntegerSquareRoot, One,
	SaturatedConversion, Saturating, UniqueSaturatedFrom, UniqueSaturatedInto, Zero,
};
#[cfg(feature = "bls-experimental")]
use sp_core::crypto::Pair; /* there is no host function to verify ecdsa_bls381 signature so
						    * need to get it from core::crypto::Pair */
use sp_core::{self, storage::StateVersion, Hasher, RuntimeDebug, TypeId, U256};

#[doc(hidden)]
pub use sp_core::{
	parameter_types, ConstBool, ConstI128, ConstI16, ConstI32, ConstI64, ConstI8, ConstInt,
	ConstU128, ConstU16, ConstU32, ConstU64, ConstU8, ConstUint, Get, GetDefault, TryCollect,
	TypedGet,
};
#[cfg(feature = "std")]
use std::fmt::Display;
#[cfg(feature = "std")]
use std::str::FromStr;

pub mod transaction_extension;
pub use transaction_extension::{
	DispatchTransaction, Implication, ImplicationParts, TransactionExtension,
	TransactionExtensionMetadata, TxBaseImplication, ValidateResult,
};

/// A lazy value.
pub trait Lazy<T: ?Sized> {
	/// Get a reference to the underlying value.
	///
	/// This will compute the value if the function is invoked for the first time.
	fn get(&mut self) -> &T;
}

impl<'a> Lazy<[u8]> for &'a [u8] {
	fn get(&mut self) -> &[u8] {
		self
	}
}

/// Some type that is able to be collapsed into an account ID. It is not possible to recreate the
/// original value from the account ID.
pub trait IdentifyAccount {
	/// The account ID that this can be transformed into.
	type AccountId;
	/// Transform into an account.
	fn into_account(self) -> Self::AccountId;
}

impl IdentifyAccount for sp_core::ed25519::Public {
	type AccountId = Self;
	fn into_account(self) -> Self {
		self
	}
}

impl IdentifyAccount for sp_core::sr25519::Public {
	type AccountId = Self;
	fn into_account(self) -> Self {
		self
	}
}

impl IdentifyAccount for sp_core::ecdsa::Public {
	type AccountId = Self;
	fn into_account(self) -> Self {
		self
	}
}

#[cfg(feature = "bls-experimental")]
impl IdentifyAccount for sp_core::ecdsa_bls381::Public {
	type AccountId = Self;
	fn into_account(self) -> Self {
		self
	}
}

/// Means of signature verification.
pub trait Verify {
	/// Type of the signer.
	type Signer: IdentifyAccount;
	/// Verify a signature.
	///
	/// Return `true` if signature is valid for the value.
	fn verify<L: Lazy<[u8]>>(
		&self,
		msg: L,
		signer: &<Self::Signer as IdentifyAccount>::AccountId,
	) -> bool;
}

impl Verify for sp_core::ed25519::Signature {
	type Signer = sp_core::ed25519::Public;

	fn verify<L: Lazy<[u8]>>(&self, mut msg: L, signer: &sp_core::ed25519::Public) -> bool {
		sp_io::crypto::ed25519_verify(self, msg.get(), signer)
	}
}

impl Verify for sp_core::sr25519::Signature {
	type Signer = sp_core::sr25519::Public;

	fn verify<L: Lazy<[u8]>>(&self, mut msg: L, signer: &sp_core::sr25519::Public) -> bool {
		sp_io::crypto::sr25519_verify(self, msg.get(), signer)
	}
}

impl Verify for sp_core::ecdsa::Signature {
	type Signer = sp_core::ecdsa::Public;
	fn verify<L: Lazy<[u8]>>(&self, mut msg: L, signer: &sp_core::ecdsa::Public) -> bool {
		match sp_io::crypto::secp256k1_ecdsa_recover_compressed(
			self.as_ref(),
			&sp_io::hashing::blake2_256(msg.get()),
		) {
			Ok(pubkey) => signer.0 == pubkey,
			_ => false,
		}
	}
}

#[cfg(feature = "bls-experimental")]
impl Verify for sp_core::ecdsa_bls381::Signature {
	type Signer = sp_core::ecdsa_bls381::Public;
	fn verify<L: Lazy<[u8]>>(&self, mut msg: L, signer: &sp_core::ecdsa_bls381::Public) -> bool {
		sp_core::ecdsa_bls381::Pair::verify(self, msg.get(), signer)
	}
}

/// Means of signature verification of an application key.
pub trait AppVerify {
	/// Type of the signer.
	type AccountId;
	/// Verify a signature. Return `true` if signature is valid for the value.
	fn verify<L: Lazy<[u8]>>(&self, msg: L, signer: &Self::AccountId) -> bool;
}

impl<
		S: Verify<Signer = <<T as AppCrypto>::Public as sp_application_crypto::AppPublic>::Generic>
			+ From<T>,
		T: sp_application_crypto::Wraps<Inner = S>
			+ sp_application_crypto::AppCrypto
			+ sp_application_crypto::AppSignature
			+ AsRef<S>
			+ AsMut<S>
			+ From<S>,
	> AppVerify for T
where
	<S as Verify>::Signer: IdentifyAccount<AccountId = <S as Verify>::Signer>,
	<<T as AppCrypto>::Public as sp_application_crypto::AppPublic>::Generic: IdentifyAccount<
		AccountId = <<T as AppCrypto>::Public as sp_application_crypto::AppPublic>::Generic,
	>,
{
	type AccountId = <T as AppCrypto>::Public;
	fn verify<L: Lazy<[u8]>>(&self, msg: L, signer: &<T as AppCrypto>::Public) -> bool {
		use sp_application_crypto::IsWrappedBy;
		let inner: &S = self.as_ref();
		let inner_pubkey =
			<<T as AppCrypto>::Public as sp_application_crypto::AppPublic>::Generic::from_ref(
				signer,
			);
		Verify::verify(inner, msg, inner_pubkey)
	}
}

/// An error type that indicates that the origin is invalid.
#[derive(Encode, Decode, RuntimeDebug)]
pub struct BadOrigin;

impl From<BadOrigin> for &'static str {
	fn from(_: BadOrigin) -> &'static str {
		"Bad origin"
	}
}

/// An error that indicates that a lookup failed.
#[derive(Encode, Decode, RuntimeDebug)]
pub struct LookupError;

impl From<LookupError> for &'static str {
	fn from(_: LookupError) -> &'static str {
		"Can not lookup"
	}
}

impl From<LookupError> for TransactionValidityError {
	fn from(_: LookupError) -> Self {
		UnknownTransaction::CannotLookup.into()
	}
}

/// Means of changing one type into another in a manner dependent on the source type.
pub trait Lookup {
	/// Type to lookup from.
	type Source;
	/// Type to lookup into.
	type Target;
	/// Attempt a lookup.
	fn lookup(&self, s: Self::Source) -> Result<Self::Target, LookupError>;
}

/// Means of changing one type into another in a manner dependent on the source type.
/// This variant is different to `Lookup` in that it doesn't (can cannot) require any
/// context.
pub trait StaticLookup {
	/// Type to lookup from.
	type Source: Codec + Clone + PartialEq + Debug + TypeInfo;
	/// Type to lookup into.
	type Target;
	/// Attempt a lookup.
	fn lookup(s: Self::Source) -> Result<Self::Target, LookupError>;
	/// Convert from Target back to Source.
	fn unlookup(t: Self::Target) -> Self::Source;
}

/// A lookup implementation returning the input value.
#[derive(Clone, Copy, PartialEq, Eq)]
pub struct IdentityLookup<T>(PhantomData<T>);
impl<T> Default for IdentityLookup<T> {
	fn default() -> Self {
		Self(PhantomData::<T>::default())
	}
}

impl<T: Codec + Clone + PartialEq + Debug + TypeInfo> StaticLookup for IdentityLookup<T> {
	type Source = T;
	type Target = T;
	fn lookup(x: T) -> Result<T, LookupError> {
		Ok(x)
	}
	fn unlookup(x: T) -> T {
		x
	}
}

impl<T> Lookup for IdentityLookup<T> {
	type Source = T;
	type Target = T;
	fn lookup(&self, x: T) -> Result<T, LookupError> {
		Ok(x)
	}
}

/// A lookup implementation returning the `AccountId` from a `MultiAddress`.
pub struct AccountIdLookup<AccountId, AccountIndex>(PhantomData<(AccountId, AccountIndex)>);
impl<AccountId, AccountIndex> StaticLookup for AccountIdLookup<AccountId, AccountIndex>
where
	AccountId: Codec + Clone + PartialEq + Debug,
	AccountIndex: Codec + Clone + PartialEq + Debug,
	crate::MultiAddress<AccountId, AccountIndex>: Codec + StaticTypeInfo,
{
	type Source = crate::MultiAddress<AccountId, AccountIndex>;
	type Target = AccountId;
	fn lookup(x: Self::Source) -> Result<Self::Target, LookupError> {
		match x {
			crate::MultiAddress::Id(i) => Ok(i),
			_ => Err(LookupError),
		}
	}
	fn unlookup(x: Self::Target) -> Self::Source {
		crate::MultiAddress::Id(x)
	}
}

/// Perform a StaticLookup where there are multiple lookup sources of the same type.
impl<A, B> StaticLookup for (A, B)
where
	A: StaticLookup,
	B: StaticLookup<Source = A::Source, Target = A::Target>,
{
	type Source = A::Source;
	type Target = A::Target;

	fn lookup(x: Self::Source) -> Result<Self::Target, LookupError> {
		A::lookup(x.clone()).or_else(|_| B::lookup(x))
	}
	fn unlookup(x: Self::Target) -> Self::Source {
		A::unlookup(x)
	}
}

/// Extensible conversion trait. Generic over only source type, with destination type being
/// associated.
pub trait Morph<A> {
	/// The type into which `A` is mutated.
	type Outcome;

	/// Make conversion.
	fn morph(a: A) -> Self::Outcome;
}

/// A structure that performs identity conversion.
impl<T> Morph<T> for Identity {
	type Outcome = T;
	fn morph(a: T) -> T {
		a
	}
}

/// Extensible conversion trait. Generic over only source type, with destination type being
/// associated.
pub trait TryMorph<A> {
	/// The type into which `A` is mutated.
	type Outcome;

	/// Make conversion.
	fn try_morph(a: A) -> Result<Self::Outcome, ()>;
}

/// A structure that performs identity conversion.
impl<T> TryMorph<T> for Identity {
	type Outcome = T;
	fn try_morph(a: T) -> Result<T, ()> {
		Ok(a)
	}
}

/// Implementation of `Morph` which converts between types using `Into`.
pub struct MorphInto<T>(core::marker::PhantomData<T>);
impl<T, A: Into<T>> Morph<A> for MorphInto<T> {
	type Outcome = T;
	fn morph(a: A) -> T {
		a.into()
	}
}

/// Implementation of `TryMorph` which attempts to convert between types using `TryInto`.
pub struct TryMorphInto<T>(core::marker::PhantomData<T>);
impl<T, A: TryInto<T>> TryMorph<A> for TryMorphInto<T> {
	type Outcome = T;
	fn try_morph(a: A) -> Result<T, ()> {
		a.try_into().map_err(|_| ())
	}
}

/// Implementation of `Morph` to retrieve just the first element of a tuple.
pub struct TakeFirst;
impl<T1> Morph<(T1,)> for TakeFirst {
	type Outcome = T1;
	fn morph(a: (T1,)) -> T1 {
		a.0
	}
}
impl<T1, T2> Morph<(T1, T2)> for TakeFirst {
	type Outcome = T1;
	fn morph(a: (T1, T2)) -> T1 {
		a.0
	}
}
impl<T1, T2, T3> Morph<(T1, T2, T3)> for TakeFirst {
	type Outcome = T1;
	fn morph(a: (T1, T2, T3)) -> T1 {
		a.0
	}
}
impl<T1, T2, T3, T4> Morph<(T1, T2, T3, T4)> for TakeFirst {
	type Outcome = T1;
	fn morph(a: (T1, T2, T3, T4)) -> T1 {
		a.0
	}
}

/// Create a `Morph` and/or `TryMorph` impls with a simple closure-like expression.
///
/// # Examples
///
/// ```
/// # use sp_runtime::{morph_types, traits::{Morph, TryMorph, TypedGet, ConstU32}};
/// # use sp_arithmetic::traits::CheckedSub;
///
/// morph_types! {
///    /// Replace by some other value; produce both `Morph` and `TryMorph` implementations
///    pub type Replace<V: TypedGet> = |_| -> V::Type { V::get() };
///    /// A private `Morph` implementation to reduce a `u32` by 10.
///    type ReduceU32ByTen: Morph = |r: u32| -> u32 { r - 10 };
///    /// A `TryMorph` implementation to reduce a scalar by a particular amount, checking for
///    /// underflow.
///    pub type CheckedReduceBy<N: TypedGet>: TryMorph = |r: N::Type| -> Result<N::Type, ()> {
///        r.checked_sub(&N::get()).ok_or(())
///    } where N::Type: CheckedSub;
/// }
///
/// trait Config {
///    type TestMorph1: Morph<u32>;
///    type TestTryMorph1: TryMorph<u32>;
///    type TestMorph2: Morph<u32>;
///    type TestTryMorph2: TryMorph<u32>;
/// }
///
/// struct Runtime;
/// impl Config for Runtime {
///    type TestMorph1 = Replace<ConstU32<42>>;
///    type TestTryMorph1 = Replace<ConstU32<42>>;
///    type TestMorph2 = ReduceU32ByTen;
///    type TestTryMorph2 = CheckedReduceBy<ConstU32<10>>;
/// }
/// ```
#[macro_export]
macro_rules! morph_types {
	(
		@DECL $( #[doc = $doc:expr] )* $vq:vis $name:ident ()
	) => {
		$( #[doc = $doc] )* $vq struct $name;
	};
	(
		@DECL $( #[doc = $doc:expr] )* $vq:vis $name:ident ( $( $bound_id:ident ),+ )
	) => {
		$( #[doc = $doc] )*
		$vq struct $name < $($bound_id,)* > ( $crate::traits::PhantomData< ( $($bound_id,)* ) > ) ;
	};
	(
		@IMPL $name:ty : ( $( $bounds:tt )* ) ( $( $where:tt )* )
		= |$var:ident: $var_type:ty| -> $outcome:ty { $( $ex:expr )* }
	) => {
		impl<$($bounds)*> $crate::traits::Morph<$var_type> for $name $( $where )? {
			type Outcome = $outcome;
			fn morph($var: $var_type) -> Self::Outcome { $( $ex )* }
		}
	};
	(
		@IMPL_TRY $name:ty : ( $( $bounds:tt )* ) ( $( $where:tt )* )
		= |$var:ident: $var_type:ty| -> $outcome:ty { $( $ex:expr )* }
	) => {
		impl<$($bounds)*> $crate::traits::TryMorph<$var_type> for $name $( $where )? {
			type Outcome = $outcome;
			fn try_morph($var: $var_type) -> Result<Self::Outcome, ()> { $( $ex )* }
		}
	};
	(
		@IMPL $name:ty : () ( $( $where:tt )* )
		= |$var:ident: $var_type:ty| -> $outcome:ty { $( $ex:expr )* }
	) => {
		impl $crate::traits::Morph<$var_type> for $name $( $where )? {
			type Outcome = $outcome;
			fn morph($var: $var_type) -> Self::Outcome { $( $ex )* }
		}
	};
	(
		@IMPL_TRY $name:ty : () ( $( $where:tt )* )
		= |$var:ident: $var_type:ty| -> $outcome:ty { $( $ex:expr )* }
	) => {
		impl $crate::traits::TryMorph<$var_type> for $name $( $where )? {
			type Outcome = $outcome;
			fn try_morph($var: $var_type) -> Result<Self::Outcome, ()> { $( $ex )* }
		}
	};
	(
		@IMPL_BOTH $name:ty : ( $( $bounds:tt )* ) ( $( $where:tt )* )
		= |$var:ident: $var_type:ty| -> $outcome:ty { $( $ex:expr )* }
	) => {
		morph_types! {
			@IMPL $name : ($($bounds)*) ($($where)*)
			= |$var: $var_type| -> $outcome { $( $ex )* }
		}
		morph_types! {
			@IMPL_TRY $name : ($($bounds)*) ($($where)*)
			= |$var: $var_type| -> $outcome { Ok({$( $ex )*}) }
		}
	};

	(
		$( #[doc = $doc:expr] )* $vq:vis type $name:ident
		$( < $( $bound_id:ident $( : $bound_head:path $( | $bound_tail:path )* )? ),+ > )?
		$(: $type:tt)?
		= |_| -> $outcome:ty { $( $ex:expr )* };
		$( $rest:tt )*
	) => {
		morph_types! {
			$( #[doc = $doc] )* $vq type $name
			$( < $( $bound_id $( : $bound_head $( | $bound_tail )* )? ),+ > )?
			EXTRA_GENERIC(X)
			$(: $type)?
			= |_x: X| -> $outcome { $( $ex )* };
			$( $rest )*
		}
	};
	(
		$( #[doc = $doc:expr] )* $vq:vis type $name:ident
		$( < $( $bound_id:ident $( : $bound_head:path $( | $bound_tail:path )* )? ),+ > )?
		$( EXTRA_GENERIC ($extra:ident) )?
		= |$var:ident: $var_type:ty| -> $outcome:ty { $( $ex:expr )* }
		$( where $( $where_path:ty : $where_bound_head:path $( | $where_bound_tail:path )* ),* )?;
		$( $rest:tt )*
	) => {
		morph_types! { @DECL $( #[doc = $doc] )* $vq $name ( $( $( $bound_id ),+ )? ) }
		morph_types! {
			@IMPL_BOTH $name $( < $( $bound_id ),* > )? :
			( $( $( $bound_id $( : $bound_head $( + $bound_tail )* )? , )+ )? $( $extra )? )
			( $( where $( $where_path : $where_bound_head $( + $where_bound_tail )* ),* )? )
			= |$var: $var_type| -> $outcome { $( $ex )* }
		}
		morph_types!{ $($rest)* }
	};
	(
		$( #[doc = $doc:expr] )* $vq:vis type $name:ident
		$( < $( $bound_id:ident $( : $bound_head:path $( | $bound_tail:path )* )? ),+ > )?
		$( EXTRA_GENERIC ($extra:ident) )?
		: Morph
		= |$var:ident: $var_type:ty| -> $outcome:ty { $( $ex:expr )* }
		$( where $( $where_path:ty : $where_bound_head:path $( | $where_bound_tail:path )* ),* )?;
		$( $rest:tt )*
	) => {
		morph_types! { @DECL $( #[doc = $doc] )* $vq $name ( $( $( $bound_id ),+ )? ) }
		morph_types! {
			@IMPL $name $( < $( $bound_id ),* > )? :
			( $( $( $bound_id $( : $bound_head $( + $bound_tail )* )? , )+ )? $( $extra )? )
			( $( where $( $where_path : $where_bound_head $( + $where_bound_tail )* ),* )? )
			= |$var: $var_type| -> $outcome { $( $ex )* }
		}
		morph_types!{ $($rest)* }
	};
	(
		$( #[doc = $doc:expr] )* $vq:vis type $name:ident
		$( < $( $bound_id:ident $( : $bound_head:path $( | $bound_tail:path )* )? ),+ > )?
		$( EXTRA_GENERIC ($extra:ident) )?
		: TryMorph
		= |$var:ident: $var_type:ty| -> Result<$outcome:ty, ()> { $( $ex:expr )* }
		$( where $( $where_path:ty : $where_bound_head:path $( | $where_bound_tail:path )* ),* )?;
		$( $rest:tt )*
	) => {
		morph_types! { @DECL $( #[doc = $doc] )* $vq $name ( $( $( $bound_id ),+ )? ) }
		morph_types! {
			@IMPL_TRY $name $( < $( $bound_id ),* > )? :
			( $( $( $bound_id $( : $bound_head $( + $bound_tail )* )? , )+ )? $( $extra )? )
			( $( where $( $where_path : $where_bound_head $( + $where_bound_tail )* ),* )? )
			= |$var: $var_type| -> $outcome { $( $ex )* }
		}
		morph_types!{ $($rest)* }
	};
	() => {}
}

morph_types! {
	/// Morpher to disregard the source value and replace with another.
	pub type Replace<V: TypedGet> = |_| -> V::Type { V::get() };

	/// Morpher to disregard the source value and replace with the default of `V`.
	pub type ReplaceWithDefault<V: Default> = |_| -> V { Default::default() };

	/// Mutator which reduces a scalar by a particular amount.
	pub type ReduceBy<N: TypedGet> = |r: N::Type| -> N::Type {
		r.checked_sub(&N::get()).unwrap_or(Zero::zero())
	} where N::Type: CheckedSub | Zero;

	/// A `TryMorph` implementation to reduce a scalar by a particular amount, checking for
	/// underflow.
	pub type CheckedReduceBy<N: TypedGet>: TryMorph = |r: N::Type| -> Result<N::Type, ()> {
		r.checked_sub(&N::get()).ok_or(())
	} where N::Type: CheckedSub;

	/// A `TryMorph` implementation to enforce an upper limit for a result of the outer morphed type.
	pub type MorphWithUpperLimit<L: TypedGet, M>: TryMorph = |r: L::Type| -> Result<L::Type, ()> {
		M::try_morph(r).map(|m| m.min(L::get()))
	} where L::Type: Ord, M: TryMorph<L::Type, Outcome = L::Type>;
}

/// Infallible conversion trait. Generic over both source and destination types.
pub trait Convert<A, B> {
	/// Make conversion.
	fn convert(a: A) -> B;
}

impl<A, B: Default> Convert<A, B> for () {
	fn convert(_: A) -> B {
		Default::default()
	}
}

/// Reversing infallible conversion trait. Generic over both source and destination types.
///
/// This specifically reverses the conversion.
pub trait ConvertBack<A, B>: Convert<A, B> {
	/// Make conversion back.
	fn convert_back(b: B) -> A;
}

/// Fallible conversion trait returning an [Option]. Generic over both source and destination types.
pub trait MaybeConvert<A, B> {
	/// Attempt to make conversion.
	fn maybe_convert(a: A) -> Option<B>;
}

#[impl_trait_for_tuples::impl_for_tuples(30)]
impl<A: Clone, B> MaybeConvert<A, B> for Tuple {
	fn maybe_convert(a: A) -> Option<B> {
		for_tuples!( #(
			match Tuple::maybe_convert(a.clone()) {
				Some(b) => return Some(b),
				None => {},
			}
		)* );
		None
	}
}

/// Reversing fallible conversion trait returning an [Option]. Generic over both source and
/// destination types.
pub trait MaybeConvertBack<A, B>: MaybeConvert<A, B> {
	/// Attempt to make conversion back.
	fn maybe_convert_back(b: B) -> Option<A>;
}

#[impl_trait_for_tuples::impl_for_tuples(30)]
impl<A: Clone, B: Clone> MaybeConvertBack<A, B> for Tuple {
	fn maybe_convert_back(b: B) -> Option<A> {
		for_tuples!( #(
			match Tuple::maybe_convert_back(b.clone()) {
				Some(a) => return Some(a),
				None => {},
			}
		)* );
		None
	}
}

/// Fallible conversion trait which returns the argument in the case of being unable to convert.
/// Generic over both source and destination types.
pub trait TryConvert<A, B> {
	/// Attempt to make conversion. If returning [Result::Err], the inner must always be `a`.
	fn try_convert(a: A) -> Result<B, A>;
}

#[impl_trait_for_tuples::impl_for_tuples(30)]
impl<A, B> TryConvert<A, B> for Tuple {
	fn try_convert(a: A) -> Result<B, A> {
		for_tuples!( #(
			let a = match Tuple::try_convert(a) {
				Ok(b) => return Ok(b),
				Err(a) => a,
			};
		)* );
		Err(a)
	}
}

/// Reversing fallible conversion trait which returns the argument in the case of being unable to
/// convert back. Generic over both source and destination types.
pub trait TryConvertBack<A, B>: TryConvert<A, B> {
	/// Attempt to make conversion back. If returning [Result::Err], the inner must always be `b`.

	fn try_convert_back(b: B) -> Result<A, B>;
}

#[impl_trait_for_tuples::impl_for_tuples(30)]
impl<A, B> TryConvertBack<A, B> for Tuple {
	fn try_convert_back(b: B) -> Result<A, B> {
		for_tuples!( #(
			let b = match Tuple::try_convert_back(b) {
				Ok(a) => return Ok(a),
				Err(b) => b,
			};
		)* );
		Err(b)
	}
}

/// Definition for a bi-directional, fallible conversion between two types.
pub trait MaybeEquivalence<A, B> {
	/// Attempt to convert reference of `A` into value of `B`, returning `None` if not possible.
	fn convert(a: &A) -> Option<B>;
	/// Attempt to convert reference of `B` into value of `A`, returning `None` if not possible.
	fn convert_back(b: &B) -> Option<A>;
}

#[impl_trait_for_tuples::impl_for_tuples(30)]
impl<A, B> MaybeEquivalence<A, B> for Tuple {
	fn convert(a: &A) -> Option<B> {
		for_tuples!( #(
			match Tuple::convert(a) {
				Some(b) => return Some(b),
				None => {},
			}
		)* );
		None
	}
	fn convert_back(b: &B) -> Option<A> {
		for_tuples!( #(
			match Tuple::convert_back(b) {
				Some(a) => return Some(a),
				None => {},
			}
		)* );
		None
	}
}

/// Adapter which turns a [Get] implementation into a [Convert] implementation which always returns
/// in the same value no matter the input.
pub struct ConvertToValue<T>(core::marker::PhantomData<T>);
impl<X, Y, T: Get<Y>> Convert<X, Y> for ConvertToValue<T> {
	fn convert(_: X) -> Y {
		T::get()
	}
}
impl<X, Y, T: Get<Y>> MaybeConvert<X, Y> for ConvertToValue<T> {
	fn maybe_convert(_: X) -> Option<Y> {
		Some(T::get())
	}
}
impl<X, Y, T: Get<Y>> MaybeConvertBack<X, Y> for ConvertToValue<T> {
	fn maybe_convert_back(_: Y) -> Option<X> {
		None
	}
}
impl<X, Y, T: Get<Y>> TryConvert<X, Y> for ConvertToValue<T> {
	fn try_convert(_: X) -> Result<Y, X> {
		Ok(T::get())
	}
}
impl<X, Y, T: Get<Y>> TryConvertBack<X, Y> for ConvertToValue<T> {
	fn try_convert_back(y: Y) -> Result<X, Y> {
		Err(y)
	}
}
impl<X, Y, T: Get<Y>> MaybeEquivalence<X, Y> for ConvertToValue<T> {
	fn convert(_: &X) -> Option<Y> {
		Some(T::get())
	}
	fn convert_back(_: &Y) -> Option<X> {
		None
	}
}

/// A structure that performs identity conversion.
pub struct Identity;
impl<T> Convert<T, T> for Identity {
	fn convert(a: T) -> T {
		a
	}
}
impl<T> ConvertBack<T, T> for Identity {
	fn convert_back(a: T) -> T {
		a
	}
}
impl<T> MaybeConvert<T, T> for Identity {
	fn maybe_convert(a: T) -> Option<T> {
		Some(a)
	}
}
impl<T> MaybeConvertBack<T, T> for Identity {
	fn maybe_convert_back(a: T) -> Option<T> {
		Some(a)
	}
}
impl<T> TryConvert<T, T> for Identity {
	fn try_convert(a: T) -> Result<T, T> {
		Ok(a)
	}
}
impl<T> TryConvertBack<T, T> for Identity {
	fn try_convert_back(a: T) -> Result<T, T> {
		Ok(a)
	}
}
impl<T: Clone> MaybeEquivalence<T, T> for Identity {
	fn convert(a: &T) -> Option<T> {
		Some(a.clone())
	}
	fn convert_back(a: &T) -> Option<T> {
		Some(a.clone())
	}
}

/// A structure that performs standard conversion using the standard Rust conversion traits.
pub struct ConvertInto;
impl<A: Into<B>, B> Convert<A, B> for ConvertInto {
	fn convert(a: A) -> B {
		a.into()
	}
}
impl<A: Into<B>, B> MaybeConvert<A, B> for ConvertInto {
	fn maybe_convert(a: A) -> Option<B> {
		Some(a.into())
	}
}
impl<A: Into<B>, B: Into<A>> MaybeConvertBack<A, B> for ConvertInto {
	fn maybe_convert_back(b: B) -> Option<A> {
		Some(b.into())
	}
}
impl<A: Into<B>, B> TryConvert<A, B> for ConvertInto {
	fn try_convert(a: A) -> Result<B, A> {
		Ok(a.into())
	}
}
impl<A: Into<B>, B: Into<A>> TryConvertBack<A, B> for ConvertInto {
	fn try_convert_back(b: B) -> Result<A, B> {
		Ok(b.into())
	}
}
impl<A: Clone + Into<B>, B: Clone + Into<A>> MaybeEquivalence<A, B> for ConvertInto {
	fn convert(a: &A) -> Option<B> {
		Some(a.clone().into())
	}
	fn convert_back(b: &B) -> Option<A> {
		Some(b.clone().into())
	}
}

/// A structure that performs standard conversion using the standard Rust conversion traits.
pub struct TryConvertInto;
impl<A: Clone + TryInto<B>, B> MaybeConvert<A, B> for TryConvertInto {
	fn maybe_convert(a: A) -> Option<B> {
		a.clone().try_into().ok()
	}
}
impl<A: Clone + TryInto<B>, B: Clone + TryInto<A>> MaybeConvertBack<A, B> for TryConvertInto {
	fn maybe_convert_back(b: B) -> Option<A> {
		b.clone().try_into().ok()
	}
}
impl<A: Clone + TryInto<B>, B> TryConvert<A, B> for TryConvertInto {
	fn try_convert(a: A) -> Result<B, A> {
		a.clone().try_into().map_err(|_| a)
	}
}
impl<A: Clone + TryInto<B>, B: Clone + TryInto<A>> TryConvertBack<A, B> for TryConvertInto {
	fn try_convert_back(b: B) -> Result<A, B> {
		b.clone().try_into().map_err(|_| b)
	}
}
impl<A: Clone + TryInto<B>, B: Clone + TryInto<A>> MaybeEquivalence<A, B> for TryConvertInto {
	fn convert(a: &A) -> Option<B> {
		a.clone().try_into().ok()
	}
	fn convert_back(b: &B) -> Option<A> {
		b.clone().try_into().ok()
	}
}

/// Convenience type to work around the highly unergonomic syntax needed
/// to invoke the functions of overloaded generic traits, in this case
/// `TryFrom` and `TryInto`.
pub trait CheckedConversion {
	/// Convert from a value of `T` into an equivalent instance of `Option<Self>`.
	///
	/// This just uses `TryFrom` internally but with this
	/// variant you can provide the destination type using turbofish syntax
	/// in case Rust happens not to assume the correct type.
	fn checked_from<T>(t: T) -> Option<Self>
	where
		Self: TryFrom<T>,
	{
		<Self as TryFrom<T>>::try_from(t).ok()
	}
	/// Consume self to return `Some` equivalent value of `Option<T>`.
	///
	/// This just uses `TryInto` internally but with this
	/// variant you can provide the destination type using turbofish syntax
	/// in case Rust happens not to assume the correct type.
	fn checked_into<T>(self) -> Option<T>
	where
		Self: TryInto<T>,
	{
		<Self as TryInto<T>>::try_into(self).ok()
	}
}
impl<T: Sized> CheckedConversion for T {}

/// Multiply and divide by a number that isn't necessarily the same type. Basically just the same
/// as `Mul` and `Div` except it can be used for all basic numeric types.
pub trait Scale<Other> {
	/// The output type of the product of `self` and `Other`.
	type Output;

	/// @return the product of `self` and `other`.
	fn mul(self, other: Other) -> Self::Output;

	/// @return the integer division of `self` and `other`.
	fn div(self, other: Other) -> Self::Output;

	/// @return the modulo remainder of `self` and `other`.
	fn rem(self, other: Other) -> Self::Output;
}
macro_rules! impl_scale {
	($self:ty, $other:ty) => {
		impl Scale<$other> for $self {
			type Output = Self;
			fn mul(self, other: $other) -> Self::Output {
				self * (other as Self)
			}
			fn div(self, other: $other) -> Self::Output {
				self / (other as Self)
			}
			fn rem(self, other: $other) -> Self::Output {
				self % (other as Self)
			}
		}
	};
}
impl_scale!(u128, u128);
impl_scale!(u128, u64);
impl_scale!(u128, u32);
impl_scale!(u128, u16);
impl_scale!(u128, u8);
impl_scale!(u64, u64);
impl_scale!(u64, u32);
impl_scale!(u64, u16);
impl_scale!(u64, u8);
impl_scale!(u32, u32);
impl_scale!(u32, u16);
impl_scale!(u32, u8);
impl_scale!(u16, u16);
impl_scale!(u16, u8);
impl_scale!(u8, u8);

/// Trait for things that can be clear (have no bits set). For numeric types, essentially the same
/// as `Zero`.
pub trait Clear {
	/// True iff no bits are set.
	fn is_clear(&self) -> bool;

	/// Return the value of Self that is clear.
	fn clear() -> Self;
}

impl<T: Default + Eq + PartialEq> Clear for T {
	fn is_clear(&self) -> bool {
		*self == Self::clear()
	}
	fn clear() -> Self {
		Default::default()
	}
}

/// A meta trait for all bit ops.
pub trait SimpleBitOps:
	Sized
	+ Clear
	+ core::ops::BitOr<Self, Output = Self>
	+ core::ops::BitXor<Self, Output = Self>
	+ core::ops::BitAnd<Self, Output = Self>
{
}
impl<
		T: Sized
			+ Clear
			+ core::ops::BitOr<Self, Output = Self>
			+ core::ops::BitXor<Self, Output = Self>
			+ core::ops::BitAnd<Self, Output = Self>,
	> SimpleBitOps for T
{
}

/// Abstraction around hashing
// Stupid bug in the Rust compiler believes derived
// traits must be fulfilled by all type parameters.
pub trait Hash:
	'static
	+ MaybeSerializeDeserialize
	+ Debug
	+ Clone
	+ Eq
	+ PartialEq
	+ Hasher<Out = <Self as Hash>::Output>
{
	/// The hash type produced.
	type Output: HashOutput;

	/// Produce the hash of some byte-slice.
	fn hash(s: &[u8]) -> Self::Output {
		<Self as Hasher>::hash(s)
	}

	/// Produce the hash of some codec-encodable value.
	fn hash_of<S: Encode>(s: &S) -> Self::Output {
		Encode::using_encoded(s, <Self as Hasher>::hash)
	}

	/// The ordered Patricia tree root of the given `input`.
	fn ordered_trie_root(input: Vec<Vec<u8>>, state_version: StateVersion) -> Self::Output;

	/// The Patricia tree root of the given mapping.
	fn trie_root(input: Vec<(Vec<u8>, Vec<u8>)>, state_version: StateVersion) -> Self::Output;
}

/// Super trait with all the attributes for a hashing output.
pub trait HashOutput:
	Member
	+ MaybeSerializeDeserialize
	+ MaybeDisplay
	+ MaybeFromStr
	+ Debug
	+ core::hash::Hash
	+ AsRef<[u8]>
	+ AsMut<[u8]>
	+ Copy
	+ Ord
	+ Default
	+ Encode
	+ Decode
	+ DecodeWithMemTracking
	+ EncodeLike
	+ MaxEncodedLen
	+ TypeInfo
{
}

impl<T> HashOutput for T where
	T: Member
		+ MaybeSerializeDeserialize
		+ MaybeDisplay
		+ MaybeFromStr
		+ Debug
		+ core::hash::Hash
		+ AsRef<[u8]>
		+ AsMut<[u8]>
		+ Copy
		+ Ord
		+ Default
		+ Encode
		+ Decode
		+ DecodeWithMemTracking
		+ EncodeLike
		+ MaxEncodedLen
		+ TypeInfo
{
}

/// Blake2-256 Hash implementation.
#[derive(PartialEq, Eq, Clone, RuntimeDebug, TypeInfo)]
#[cfg_attr(feature = "serde", derive(Serialize, Deserialize))]
pub struct BlakeTwo256;

impl Hasher for BlakeTwo256 {
	type Out = sp_core::H256;
	type StdHasher = hash256_std_hasher::Hash256StdHasher;
	const LENGTH: usize = 32;

	fn hash(s: &[u8]) -> Self::Out {
		sp_io::hashing::blake2_256(s).into()
	}
}

impl Hash for BlakeTwo256 {
	type Output = sp_core::H256;

	fn ordered_trie_root(input: Vec<Vec<u8>>, version: StateVersion) -> Self::Output {
		sp_io::trie::blake2_256_ordered_root(input, version)
	}

	fn trie_root(input: Vec<(Vec<u8>, Vec<u8>)>, version: StateVersion) -> Self::Output {
		sp_io::trie::blake2_256_root(input, version)
	}
}

/// Keccak-256 Hash implementation.
#[derive(PartialEq, Eq, Clone, RuntimeDebug, TypeInfo)]
#[cfg_attr(feature = "serde", derive(Serialize, Deserialize))]
pub struct Keccak256;

impl Hasher for Keccak256 {
	type Out = sp_core::H256;
	type StdHasher = hash256_std_hasher::Hash256StdHasher;
	const LENGTH: usize = 32;

	fn hash(s: &[u8]) -> Self::Out {
		sp_io::hashing::keccak_256(s).into()
	}
}

impl Hash for Keccak256 {
	type Output = sp_core::H256;

	fn ordered_trie_root(input: Vec<Vec<u8>>, version: StateVersion) -> Self::Output {
		sp_io::trie::keccak_256_ordered_root(input, version)
	}

	fn trie_root(input: Vec<(Vec<u8>, Vec<u8>)>, version: StateVersion) -> Self::Output {
		sp_io::trie::keccak_256_root(input, version)
	}
}

/// Something that can be checked for equality and printed out to a debug channel if bad.
pub trait CheckEqual {
	/// Perform the equality check.
	fn check_equal(&self, other: &Self);
}

impl CheckEqual for sp_core::H256 {
	#[cfg(feature = "std")]
	fn check_equal(&self, other: &Self) {
		use sp_core::hexdisplay::HexDisplay;
		if self != other {
			println!(
				"Hash: given={}, expected={}",
				HexDisplay::from(self.as_fixed_bytes()),
				HexDisplay::from(other.as_fixed_bytes()),
			);
		}
	}

	#[cfg(not(feature = "std"))]
	fn check_equal(&self, other: &Self) {
		if self != other {
			"Hash not equal".print();
			self.as_bytes().print();
			other.as_bytes().print();
		}
	}
}

impl CheckEqual for super::generic::DigestItem {
	#[cfg(feature = "std")]
	fn check_equal(&self, other: &Self) {
		if self != other {
			println!("DigestItem: given={:?}, expected={:?}", self, other);
		}
	}

	#[cfg(not(feature = "std"))]
	fn check_equal(&self, other: &Self) {
		if self != other {
			"DigestItem not equal".print();
			(&Encode::encode(self)[..]).print();
			(&Encode::encode(other)[..]).print();
		}
	}
}

sp_core::impl_maybe_marker!(
	/// A type that implements Display when in std environment.
	trait MaybeDisplay: Display;

	/// A type that implements FromStr when in std environment.
	trait MaybeFromStr: FromStr;

	/// A type that implements Hash when in std environment.
	trait MaybeHash: core::hash::Hash;
);

sp_core::impl_maybe_marker_std_or_serde!(
	/// A type that implements Serialize when in std environment or serde feature is activated.
	trait MaybeSerialize: Serialize;

	/// A type that implements Serialize, DeserializeOwned and Debug when in std environment or serde feature is activated.
	trait MaybeSerializeDeserialize: DeserializeOwned, Serialize;
);

/// A type that can be used in runtime structures.
pub trait Member: Send + Sync + Sized + Debug + Eq + PartialEq + Clone + 'static {}
impl<T: Send + Sync + Sized + Debug + Eq + PartialEq + Clone + 'static> Member for T {}

/// Determine if a `MemberId` is a valid member.
pub trait IsMember<MemberId> {
	/// Is the given `MemberId` a valid member?
	fn is_member(member_id: &MemberId) -> bool;
}

/// Super trait with all the attributes for a block number.
pub trait BlockNumber:
	Member
	+ MaybeSerializeDeserialize
	+ MaybeFromStr
	+ Debug
	+ core::hash::Hash
	+ Copy
	+ MaybeDisplay
	+ AtLeast32BitUnsigned
	+ Into<U256>
	+ TryFrom<U256>
	+ Default
	+ TypeInfo
	+ MaxEncodedLen
	+ FullCodec
	+ DecodeWithMemTracking
	+ HasCompact<Type: DecodeWithMemTracking>
{
}

impl<
		T: Member
			+ MaybeSerializeDeserialize
			+ MaybeFromStr
			+ Debug
			+ core::hash::Hash
			+ Copy
			+ MaybeDisplay
			+ AtLeast32BitUnsigned
			+ Into<U256>
			+ TryFrom<U256>
			+ Default
			+ TypeInfo
			+ MaxEncodedLen
			+ FullCodec
			+ DecodeWithMemTracking
			+ HasCompact<Type: DecodeWithMemTracking>,
	> BlockNumber for T
{
}

/// Something which fulfills the abstract idea of a Substrate header. It has types for a `Number`,
/// a `Hash` and a `Hashing`. It provides access to an `extrinsics_root`, `state_root` and
/// `parent_hash`, as well as a `digest` and a block `number`.
///
/// You can also create a `new` one from those fields.
pub trait Header:
	Clone
	+ Send
	+ Sync
	+ Codec
	+ DecodeWithMemTracking
	+ Eq
	+ MaybeSerialize
	+ Debug
	+ TypeInfo
	+ 'static
{
	/// Header number.
	type Number: BlockNumber;
	/// Header hash type
	type Hash: HashOutput;
	/// Hashing algorithm
	type Hashing: Hash<Output = Self::Hash>;

	/// Creates new header.
	fn new(
		number: Self::Number,
		extrinsics_root: Self::Hash,
		state_root: Self::Hash,
		parent_hash: Self::Hash,
		digest: Digest,
	) -> Self;

	/// Returns a reference to the header number.
	fn number(&self) -> &Self::Number;
	/// Sets the header number.
	fn set_number(&mut self, number: Self::Number);

	/// Returns a reference to the extrinsics root.
	fn extrinsics_root(&self) -> &Self::Hash;
	/// Sets the extrinsic root.
	fn set_extrinsics_root(&mut self, root: Self::Hash);

	/// Returns a reference to the state root.
	fn state_root(&self) -> &Self::Hash;
	/// Sets the state root.
	fn set_state_root(&mut self, root: Self::Hash);

	/// Returns a reference to the parent hash.
	fn parent_hash(&self) -> &Self::Hash;
	/// Sets the parent hash.
	fn set_parent_hash(&mut self, hash: Self::Hash);

	/// Returns a reference to the digest.
	fn digest(&self) -> &Digest;
	/// Get a mutable reference to the digest.
	fn digest_mut(&mut self) -> &mut Digest;

	/// Returns the hash of the header.
	fn hash(&self) -> Self::Hash {
		<Self::Hashing as Hash>::hash_of(self)
	}
}

// Something that provides the Header Type. Only for internal usage and should only be used
// via `HeaderFor` or `BlockNumberFor`.
//
// This is needed to fix the "cyclical" issue in loading Header/BlockNumber as part of a
// `pallet::call`. Essentially, `construct_runtime` aggregates all calls to create a `RuntimeCall`
// that is then used to define `UncheckedExtrinsic`.
// ```ignore
// pub type UncheckedExtrinsic =
// 	generic::UncheckedExtrinsic<Address, RuntimeCall, Signature, TxExtension>;
// ```
// This `UncheckedExtrinsic` is supplied to the `Block`.
// ```ignore
// pub type Block = generic::Block<Header, UncheckedExtrinsic>;
// ```
// So, if we do not create a trait outside of `Block` that doesn't have `Extrinsic`, we go into a
// recursive loop leading to a build error.
//
// Note that this is a workaround for a compiler bug and should be removed when the compiler
// bug is fixed.
#[doc(hidden)]
pub trait HeaderProvider {
	/// Header type.
	type HeaderT: Header;
}

/// An extrinsic that can be lazily decoded.
pub trait LazyExtrinsic: Sized {
	/// Try to decode the lazy extrinsic.
	///
	/// Usually an encoded extrinsic is composed of 2 parts:
	/// - a `Compact<u32>` prefix (`len)`
	/// - a blob of size `len`
	/// This method expects to receive just the blob as a byte slice.
	/// The size of the blob is the `len`.
	fn decode_unprefixed(data: &[u8]) -> Result<Self, codec::Error>;
}

/// A Substrate block that allows us to lazily decode its extrinsics.
pub trait LazyBlock: Debug + Encode + Decode + Sized {
	/// Type for the decoded extrinsics.
	type Extrinsic: LazyExtrinsic;
	/// Header type.
	type Header: Header;

	/// Returns a reference to the header.
	fn header(&self) -> &Self::Header;

	/// Returns a mut reference to the header.
	fn header_mut(&mut self) -> &mut Self::Header;

	/// Returns an iterator over all extrinsics.
	///
	/// The extrinsics are lazily decoded (if possible) as they are pulled by the iterator.
	fn extrinsics(&self) -> impl Iterator<Item = Result<Self::Extrinsic, codec::Error>>;
}

/// Something which fulfills the abstract idea of a Substrate block. It has types for
/// `Extrinsic` pieces of information as well as a `Header`.
///
/// You can get an iterator over each of the `extrinsics` and retrieve the `header`.
pub trait Block:
	HeaderProvider<HeaderT = Self::Header>
	+ Into<Self::LazyBlock>
	+ EncodeLike<Self::LazyBlock>
	+ Clone
	+ Send
	+ Sync
	+ Codec
	+ DecodeWithMemTracking
	+ Eq
	+ MaybeSerialize
	+ Debug
	+ 'static
{
	/// Type for extrinsics.
	type Extrinsic: Member + Codec + ExtrinsicLike + MaybeSerialize + Into<OpaqueExtrinsic>;
	/// Header type.
	type Header: Header<Hash = Self::Hash> + MaybeSerializeDeserialize;
	/// Block hash type.
	type Hash: HashOutput;

	/// A shadow structure which allows us to lazily decode the extrinsics.
	/// The `LazyBlock` must have the same encoded representation as the `Block`.
	type LazyBlock: LazyBlock<Extrinsic = Self::Extrinsic, Header = Self::Header> + EncodeLike<Self>;

	/// Returns a reference to the header.
	fn header(&self) -> &Self::Header;
	/// Returns a reference to the list of extrinsics.
	fn extrinsics(&self) -> &[Self::Extrinsic];
	/// Split the block into header and list of extrinsics.
	fn deconstruct(self) -> (Self::Header, Vec<Self::Extrinsic>);
	/// Creates new block from header and extrinsics.
	fn new(header: Self::Header, extrinsics: Vec<Self::Extrinsic>) -> Self;
	/// Returns the hash of the block.
	fn hash(&self) -> Self::Hash {
		<<Self::Header as Header>::Hashing as Hash>::hash_of(self.header())
	}
}

/// Something that acts like an `Extrinsic`.
#[deprecated = "Use `ExtrinsicLike` along with the `CreateTransaction` trait family instead"]
pub trait Extrinsic: Sized {
	/// The function call.
	type Call: TypeInfo;

	/// The payload we carry for signed extrinsics.
	///
	/// Usually it will contain a `Signature` and
	/// may include some additional data that are specific to signed
	/// extrinsics.
	type SignaturePayload: SignaturePayload;

	/// Is this `Extrinsic` signed?
	/// If no information are available about signed/unsigned, `None` should be returned.
	fn is_signed(&self) -> Option<bool> {
		None
	}

	/// Returns `true` if this `Extrinsic` is bare.
	fn is_bare(&self) -> bool {
		!self.is_signed().unwrap_or(true)
	}

	/// Create a new old-school extrinsic, either a bare extrinsic if `_signed_data` is `None` or
	/// a signed transaction is it is `Some`.
	fn new(_call: Self::Call, _signed_data: Option<Self::SignaturePayload>) -> Option<Self> {
		None
	}
}

/// Something that acts like an `Extrinsic`.
pub trait ExtrinsicLike: Sized {
	/// Is this `Extrinsic` signed?
	/// If no information are available about signed/unsigned, `None` should be returned.
	#[deprecated = "Use and implement `!is_bare()` instead"]
	fn is_signed(&self) -> Option<bool> {
		None
	}

	/// Returns `true` if this `Extrinsic` is bare.
	fn is_bare(&self) -> bool {
		#[allow(deprecated)]
		!self.is_signed().unwrap_or(true)
	}
}

#[allow(deprecated)]
impl<T> ExtrinsicLike for T
where
	T: Extrinsic,
{
	fn is_signed(&self) -> Option<bool> {
		#[allow(deprecated)]
		<Self as Extrinsic>::is_signed(&self)
	}

	fn is_bare(&self) -> bool {
		<Self as Extrinsic>::is_bare(&self)
	}
}

/// An extrinsic on which we can get access to call.
pub trait ExtrinsicCall: ExtrinsicLike {
	/// The type of the call.
	type Call;

	/// Get a reference to the call of the extrinsic.
	fn call(&self) -> &Self::Call;

	/// Convert the extrinsic into its call.
	fn into_call(self) -> Self::Call;
}

/// Something that acts like a [`SignaturePayload`](Extrinsic::SignaturePayload) of an
/// [`Extrinsic`].
pub trait SignaturePayload {
	/// The type of the address that signed the extrinsic.
	///
	/// Particular to a signed extrinsic.
	type SignatureAddress: TypeInfo;

	/// The signature type of the extrinsic.
	///
	/// Particular to a signed extrinsic.
	type Signature: TypeInfo;

	/// The additional data that is specific to the signed extrinsic.
	///
	/// Particular to a signed extrinsic.
	type SignatureExtra: TypeInfo;
}

impl SignaturePayload for () {
	type SignatureAddress = ();
	type Signature = ();
	type SignatureExtra = ();
}

/// Implementor is an [`Extrinsic`] and provides metadata about this extrinsic.
pub trait ExtrinsicMetadata {
	/// The format versions of the `Extrinsic`.
	///
	/// By format we mean the encoded representation of the `Extrinsic`.
	const VERSIONS: &'static [u8];

	/// Transaction extensions attached to this `Extrinsic`.
	type TransactionExtensions;
}

/// Extract the hashing type for a block.
pub type HashingFor<B> = <<B as Block>::Header as Header>::Hashing;
/// Extract the number type for a block.
pub type NumberFor<B> = <<B as Block>::Header as Header>::Number;
/// Extract the digest type for a block.

/// A "checkable" piece of information, used by the standard Substrate Executive in order to
/// check the validity of a piece of extrinsic information, usually by verifying the signature.
/// Implement for pieces of information that require some additional context `Context` in order to
/// be checked.
pub trait Checkable<Context>: Sized {
	/// Returned if `check` succeeds.
	type Checked;

	/// Check self, given an instance of Context.
	fn check(self, c: &Context) -> Result<Self::Checked, TransactionValidityError>;

	/// Blindly check self.
	///
	/// ## WARNING
	///
	/// DO NOT USE IN PRODUCTION. This is only meant to be used in testing environments. A runtime
	/// compiled with `try-runtime` should never be in production. Moreover, the name of this
	/// function is deliberately chosen to prevent developers from ever calling it in consensus
	/// code-paths.
	#[cfg(feature = "try-runtime")]
	fn unchecked_into_checked_i_know_what_i_am_doing(
		self,
		c: &Context,
	) -> Result<Self::Checked, TransactionValidityError>;
}

/// A "checkable" piece of information, used by the standard Substrate Executive in order to
/// check the validity of a piece of extrinsic information, usually by verifying the signature.
/// Implement for pieces of information that don't require additional context in order to be
/// checked.
pub trait BlindCheckable: Sized {
	/// Returned if `check` succeeds.
	type Checked;

	/// Check self.
	fn check(self) -> Result<Self::Checked, TransactionValidityError>;
}

// Every `BlindCheckable` is also a `StaticCheckable` for arbitrary `Context`.
impl<T: BlindCheckable, Context> Checkable<Context> for T {
	type Checked = <Self as BlindCheckable>::Checked;

	fn check(self, _c: &Context) -> Result<Self::Checked, TransactionValidityError> {
		BlindCheckable::check(self)
	}

	#[cfg(feature = "try-runtime")]
	fn unchecked_into_checked_i_know_what_i_am_doing(
		self,
		_: &Context,
	) -> Result<Self::Checked, TransactionValidityError> {
		unreachable!();
	}
}

/// A type that can handle weight refunds.
pub trait RefundWeight {
	/// Refund some unspent weight.
	fn refund(&mut self, weight: sp_weights::Weight);
}

/// A type that can handle weight refunds and incorporate extension weights into the call weight
/// after dispatch.
pub trait ExtensionPostDispatchWeightHandler<DispatchInfo>: RefundWeight {
	/// Accrue some weight pertaining to the extension.
	fn set_extension_weight(&mut self, info: &DispatchInfo);
}

impl RefundWeight for () {
	fn refund(&mut self, _weight: sp_weights::Weight) {}
}

impl ExtensionPostDispatchWeightHandler<()> for () {
	fn set_extension_weight(&mut self, _info: &()) {}
}

/// A lazy call (module function and argument values) that can be executed via its `dispatch`
/// method.
pub trait Dispatchable {
	/// Every function call from your runtime has an origin, which specifies where the extrinsic was
	/// generated from. In the case of a signed extrinsic (transaction), the origin contains an
	/// identifier for the caller. The origin can be empty in the case of an inherent extrinsic.
	type RuntimeOrigin: Debug;
	/// ...
	type Config;
	/// An opaque set of information attached to the transaction. This could be constructed anywhere
	/// down the line in a runtime. The current Substrate runtime uses a struct with the same name
	/// to represent the dispatch class and weight.
	type Info;
	/// Additional information that is returned by `dispatch`. Can be used to supply the caller
	/// with information about a `Dispatchable` that is only known post dispatch.
	type PostInfo: Eq
		+ PartialEq
		+ Clone
		+ Copy
		+ Encode
		+ Decode
		+ Printable
		+ ExtensionPostDispatchWeightHandler<Self::Info>;
	/// Actually dispatch this call and return the result of it.
	fn dispatch(self, origin: Self::RuntimeOrigin)
		-> crate::DispatchResultWithInfo<Self::PostInfo>;
}

/// Shortcut to reference the `RuntimeOrigin` type of a `Dispatchable`.
pub type DispatchOriginOf<T> = <T as Dispatchable>::RuntimeOrigin;
/// Shortcut to reference the `Info` type of a `Dispatchable`.
pub type DispatchInfoOf<T> = <T as Dispatchable>::Info;
/// Shortcut to reference the `PostInfo` type of a `Dispatchable`.
pub type PostDispatchInfoOf<T> = <T as Dispatchable>::PostInfo;

impl Dispatchable for () {
	type RuntimeOrigin = ();
	type Config = ();
	type Info = ();
	type PostInfo = ();
	fn dispatch(
		self,
		_origin: Self::RuntimeOrigin,
	) -> crate::DispatchResultWithInfo<Self::PostInfo> {
		panic!("This implementation should not be used for actual dispatch.");
	}
}

/// Dispatchable impl containing an arbitrary value which panics if it actually is dispatched.
#[derive(Clone, Eq, PartialEq, Encode, Decode, DecodeWithMemTracking, RuntimeDebug, TypeInfo)]
pub struct FakeDispatchable<Inner>(pub Inner);
impl<Inner> From<Inner> for FakeDispatchable<Inner> {
	fn from(inner: Inner) -> Self {
		Self(inner)
	}
}
impl<Inner> FakeDispatchable<Inner> {
	/// Take `self` and return the underlying inner value.
	pub fn deconstruct(self) -> Inner {
		self.0
	}
}
impl<Inner> AsRef<Inner> for FakeDispatchable<Inner> {
	fn as_ref(&self) -> &Inner {
		&self.0
	}
}

impl<Inner> Dispatchable for FakeDispatchable<Inner> {
	type RuntimeOrigin = ();
	type Config = ();
	type Info = ();
	type PostInfo = ();
	fn dispatch(
		self,
		_origin: Self::RuntimeOrigin,
	) -> crate::DispatchResultWithInfo<Self::PostInfo> {
		panic!("This implementation should not be used for actual dispatch.");
	}
}

/// Runtime Origin which includes a System Origin variant whose `AccountId` is the parameter.
pub trait AsSystemOriginSigner<AccountId> {
	/// Extract a reference of the inner value of the System `Origin::Signed` variant, if self has
	/// that variant.
	fn as_system_origin_signer(&self) -> Option<&AccountId>;
}

/// Interface to differentiate between Runtime Origins authorized to include a transaction into the
/// block and dispatch it, and those who aren't.
///
/// This trait targets transactions, by which we mean extrinsics which are validated through a
/// [`TransactionExtension`]. This excludes bare extrinsics (i.e. inherents), which have their call,
/// not their origin, validated and authorized.
///
/// Typically, upon validation or application of a transaction, the origin resulting from the
/// transaction extension (see [`TransactionExtension`]) is checked for authorization. The
/// transaction is then rejected or applied.
///
/// In FRAME, an authorized origin is either an `Origin::Signed` System origin or a custom origin
/// authorized in a [`TransactionExtension`].
pub trait AsTransactionAuthorizedOrigin {
	/// Whether the origin is authorized to include a transaction in a block.
	///
	/// In typical FRAME chains, this function returns `false` if the origin is a System
	/// `Origin::None` variant, `true` otherwise, meaning only signed or custom origin resulting
	/// from the transaction extension pipeline are authorized.
	///
	/// NOTE: This function should not be used in the context of bare extrinsics (i.e. inherents),
	/// as bare extrinsics do not authorize the origin but rather the call itself, and are not
	/// validated through the [`TransactionExtension`] pipeline.
	fn is_transaction_authorized(&self) -> bool;
}

/// Means by which a transaction may be extended. This type embodies both the data and the logic
/// that should be additionally associated with the transaction. It should be plain old data.
#[deprecated = "Use `TransactionExtension` instead."]
pub trait SignedExtension:
	Codec + DecodeWithMemTracking + Debug + Sync + Send + Clone + Eq + PartialEq + StaticTypeInfo
{
	/// Unique identifier of this signed extension.
	///
	/// This will be exposed in the metadata to identify the signed extension used
	/// in an extrinsic.
	const IDENTIFIER: &'static str;

	/// The type which encodes the sender identity.
	type AccountId;

	/// The type which encodes the call to be dispatched.
	type Call: Dispatchable;

	/// Any additional data that will go into the signed payload. This may be created dynamically
	/// from the transaction using the `additional_signed` function.
	type AdditionalSigned: Codec + TypeInfo;

	/// The type that encodes information that can be passed from pre_dispatch to post-dispatch.
	type Pre;

	/// Construct any additional data that should be in the signed payload of the transaction. Can
	/// also perform any pre-signature-verification checks and return an error if needed.
	fn additional_signed(&self) -> Result<Self::AdditionalSigned, TransactionValidityError>;

	/// Validate a signed transaction for the transaction queue.
	///
	/// This function can be called frequently by the transaction queue,
	/// to obtain transaction validity against current state.
	/// It should perform all checks that determine a valid transaction,
	/// that can pay for its execution and quickly eliminate ones
	/// that are stale or incorrect.
	///
	/// Make sure to perform the same checks in `pre_dispatch` function.
	fn validate(
		&self,
		_who: &Self::AccountId,
		_call: &Self::Call,
		_info: &DispatchInfoOf<Self::Call>,
		_len: usize,
	) -> TransactionValidity {
		Ok(ValidTransaction::default())
	}

	/// Do any pre-flight stuff for a signed transaction.
	///
	/// Make sure to perform the same checks as in [`Self::validate`].
	fn pre_dispatch(
		self,
		who: &Self::AccountId,
		call: &Self::Call,
		info: &DispatchInfoOf<Self::Call>,
		len: usize,
	) -> Result<Self::Pre, TransactionValidityError>;

	/// Do any post-flight stuff for an extrinsic.
	///
	/// If the transaction is signed, then `_pre` will contain the output of `pre_dispatch`,
	/// and `None` otherwise.
	///
	/// This gets given the `DispatchResult` `_result` from the extrinsic and can, if desired,
	/// introduce a `TransactionValidityError`, causing the block to become invalid for including
	/// it.
	///
	/// WARNING: It is dangerous to return an error here. To do so will fundamentally invalidate the
	/// transaction and any block that it is included in, causing the block author to not be
	/// compensated for their work in validating the transaction or producing the block so far.
	///
	/// It can only be used safely when you *know* that the extrinsic is one that can only be
	/// introduced by the current block author; generally this implies that it is an inherent and
	/// will come from either an offchain-worker or via `InherentData`.
	fn post_dispatch(
		_pre: Option<Self::Pre>,
		_info: &DispatchInfoOf<Self::Call>,
		_post_info: &PostDispatchInfoOf<Self::Call>,
		_len: usize,
		_result: &DispatchResult,
	) -> Result<(), TransactionValidityError> {
		Ok(())
	}

	/// Returns the metadata for this signed extension.
	///
	/// As a [`SignedExtension`] can be a tuple of [`SignedExtension`]s we need to return a `Vec`
	/// that holds the metadata of each one. Each individual `SignedExtension` must return
	/// *exactly* one [`TransactionExtensionMetadata`].
	///
	/// This method provides a default implementation that returns a vec containing a single
	/// [`TransactionExtensionMetadata`].
	fn metadata() -> Vec<TransactionExtensionMetadata> {
		alloc::vec![TransactionExtensionMetadata {
			identifier: Self::IDENTIFIER,
			ty: scale_info::meta_type::<Self>(),
			implicit: scale_info::meta_type::<Self::AdditionalSigned>()
		}]
	}

	/// Validate an unsigned transaction for the transaction queue.
	///
	/// This function can be called frequently by the transaction queue
	/// to obtain transaction validity against current state.
	/// It should perform all checks that determine a valid unsigned transaction,
	/// and quickly eliminate ones that are stale or incorrect.
	fn validate_unsigned(
		_call: &Self::Call,
		_info: &DispatchInfoOf<Self::Call>,
		_len: usize,
	) -> TransactionValidity {
		Ok(ValidTransaction::default())
	}

	/// Do any pre-flight stuff for an unsigned transaction.
	///
	/// Note this function by default delegates to `validate_unsigned`, so that
	/// all checks performed for the transaction queue are also performed during
	/// the dispatch phase (applying the extrinsic).
	///
	/// If you ever override this function, you need not perform the same validation as in
	/// `validate_unsigned`.
	fn pre_dispatch_unsigned(
		call: &Self::Call,
		info: &DispatchInfoOf<Self::Call>,
		len: usize,
	) -> Result<(), TransactionValidityError> {
		Self::validate_unsigned(call, info, len).map(|_| ()).map_err(Into::into)
	}
}

/// An "executable" piece of information, used by the standard Substrate Executive in order to
/// enact a piece of extrinsic information by marshalling and dispatching to a named function
/// call.
///
/// Also provides information on to whom this information is attributable and an index that allows
/// each piece of attributable information to be disambiguated.
///
/// IMPORTANT: After validation, in both [validate](Applyable::validate) and
/// [apply](Applyable::apply), all transactions should have *some* authorized origin, except for
/// inherents. This is necessary in order to protect the chain against spam. If no extension in the
/// transaction extension pipeline authorized the transaction with an origin, either a system signed
/// origin or a custom origin, then the transaction must be rejected, as the extensions provided in
/// substrate which protect the chain, such as `CheckNonce`, `ChargeTransactionPayment` etc., rely
/// on the assumption that the system handles system signed transactions, and the pallets handle the
/// custom origin that they authorized.
pub trait Applyable: Sized + Send + Sync {
	/// Type by which we can dispatch. Restricts the `UnsignedValidator` type.
	type Call: Dispatchable;

	/// Checks to see if this is a valid *transaction*. It returns information on it if so.
	///
	/// IMPORTANT: Ensure that *some* origin has been authorized after validating the transaction.
	/// If no origin was authorized, the transaction must be rejected.
	fn validate<V: ValidateUnsigned<Call = Self::Call>>(
		&self,
		source: TransactionSource,
		info: &DispatchInfoOf<Self::Call>,
		len: usize,
	) -> TransactionValidity;

	/// Executes all necessary logic needed prior to dispatch and deconstructs into function call,
	/// index and sender.
	///
	/// IMPORTANT: Ensure that *some* origin has been authorized after validating the
	/// transaction. If no origin was authorized, the transaction must be rejected.
	fn apply<V: ValidateUnsigned<Call = Self::Call>>(
		self,
		info: &DispatchInfoOf<Self::Call>,
		len: usize,
	) -> crate::ApplyExtrinsicResultWithInfo<PostDispatchInfoOf<Self::Call>>;
}

/// A marker trait for something that knows the type of the runtime block.
pub trait GetRuntimeBlockType {
	/// The `RuntimeBlock` type.
	type RuntimeBlock: self::Block;
}

/// A marker trait for something that knows the type of the node block.
pub trait GetNodeBlockType {
	/// The `NodeBlock` type.
	type NodeBlock: self::Block;
}

/// Provide validation for unsigned extrinsics.
///
/// This trait provides two functions [`pre_dispatch`](Self::pre_dispatch) and
/// [`validate_unsigned`](Self::validate_unsigned). The [`pre_dispatch`](Self::pre_dispatch)
/// function is called right before dispatching the call wrapped by an unsigned extrinsic. The
/// [`validate_unsigned`](Self::validate_unsigned) function is mainly being used in the context of
/// the transaction pool to check the validity of the call wrapped by an unsigned extrinsic.
pub trait ValidateUnsigned {
	/// The call to validate
	type Call;

	/// Validate the call right before dispatch.
	///
	/// This method should be used to prevent transactions already in the pool
	/// (i.e. passing [`validate_unsigned`](Self::validate_unsigned)) from being included in blocks
	/// in case they became invalid since being added to the pool.
	///
	/// By default it's a good idea to call [`validate_unsigned`](Self::validate_unsigned) from
	/// within this function again to make sure we never include an invalid transaction. Otherwise
	/// the implementation of the call or this method will need to provide proper validation to
	/// ensure that the transaction is valid.
	///
	/// Changes made to storage *WILL* be persisted if the call returns `Ok`.
	fn pre_dispatch(call: &Self::Call) -> Result<(), TransactionValidityError> {
		Self::validate_unsigned(TransactionSource::InBlock, call)
			.map(|_| ())
			.map_err(Into::into)
	}

	/// Return the validity of the call
	///
	/// This method has no side-effects. It merely checks whether the call would be rejected
	/// by the runtime in an unsigned extrinsic.
	///
	/// The validity checks should be as lightweight as possible because every node will execute
	/// this code before the unsigned extrinsic enters the transaction pool and also periodically
	/// afterwards to ensure the validity. To prevent dos-ing a network with unsigned
	/// extrinsics, these validity checks should include some checks around uniqueness, for example,
	/// checking that the unsigned extrinsic was sent by an authority in the active set.
	///
	/// Changes made to storage should be discarded by caller.
	fn validate_unsigned(source: TransactionSource, call: &Self::Call) -> TransactionValidity;
}

/// Opaque data type that may be destructured into a series of raw byte slices (which represent
/// individual keys).
pub trait OpaqueKeys: Clone {
	/// The types that are bound to the [`KeyTypeId`]s.
	///
	/// They can be seen as the ones working with the keys associated to the [`KeyTypeId`]s.
	type KeyTypeIdProviders;

	/// Return the key-type IDs supported by this set.
	fn key_ids() -> &'static [KeyTypeId];

	/// Get the raw bytes of key with key-type ID `i`.
	fn get_raw(&self, i: KeyTypeId) -> &[u8];

	/// Get the decoded key with key-type ID `i`.
	fn get<T: Decode>(&self, i: KeyTypeId) -> Option<T> {
		T::decode(&mut self.get_raw(i)).ok()
	}

	/// Proof the ownership of `owner` over the keys using `proof`.
	#[must_use]
	fn ownership_proof_is_valid(&self, owner: &[u8], proof: &[u8]) -> bool;
}

/// Input that adds infinite number of zero after wrapped input.
///
/// This can add an infinite stream of zeros onto any input, not just a slice as with
/// `TrailingZerosInput`.
pub struct AppendZerosInput<'a, T>(&'a mut T);

impl<'a, T> AppendZerosInput<'a, T> {
	/// Create a new instance from the given byte array.
	pub fn new(input: &'a mut T) -> Self {
		Self(input)
	}
}

impl<'a, T: codec::Input> codec::Input for AppendZerosInput<'a, T> {
	fn remaining_len(&mut self) -> Result<Option<usize>, codec::Error> {
		Ok(None)
	}

	fn read(&mut self, into: &mut [u8]) -> Result<(), codec::Error> {
		let remaining = self.0.remaining_len()?;
		let completed = if let Some(n) = remaining {
			let readable = into.len().min(n);
			// this should never fail if `remaining_len` API is implemented correctly.
			self.0.read(&mut into[..readable])?;
			readable
		} else {
			// Fill it byte-by-byte.
			let mut i = 0;
			while i < into.len() {
				if let Ok(b) = self.0.read_byte() {
					into[i] = b;
					i += 1;
				} else {
					break
				}
			}
			i
		};
		// Fill the rest with zeros.
		for i in &mut into[completed..] {
			*i = 0;
		}
		Ok(())
	}
}

/// Input that adds infinite number of zero after wrapped input.
pub struct TrailingZeroInput<'a>(&'a [u8]);

impl<'a> TrailingZeroInput<'a> {
	/// Create a new instance from the given byte array.
	pub fn new(data: &'a [u8]) -> Self {
		Self(data)
	}

	/// Create a new instance which only contains zeroes as input.
	pub fn zeroes() -> Self {
		Self::new(&[][..])
	}
}

impl<'a> codec::Input for TrailingZeroInput<'a> {
	fn remaining_len(&mut self) -> Result<Option<usize>, codec::Error> {
		Ok(None)
	}

	fn read(&mut self, into: &mut [u8]) -> Result<(), codec::Error> {
		let len_from_inner = into.len().min(self.0.len());
		into[..len_from_inner].copy_from_slice(&self.0[..len_from_inner]);
		for i in &mut into[len_from_inner..] {
			*i = 0;
		}
		self.0 = &self.0[len_from_inner..];

		Ok(())
	}
}

/// This type can be converted into and possibly from an AccountId (which itself is generic).
pub trait AccountIdConversion<AccountId>: Sized {
	/// Convert into an account ID. This is infallible, and may truncate bytes to provide a result.
	/// This may lead to duplicate accounts if the size of `AccountId` is less than the seed.
	fn into_account_truncating(&self) -> AccountId {
		self.into_sub_account_truncating(&())
	}

	/// Convert into an account ID, checking that all bytes of the seed are being used in the final
	/// `AccountId` generated. If any bytes are dropped, this returns `None`.
	fn try_into_account(&self) -> Option<AccountId> {
		self.try_into_sub_account(&())
	}

	/// Try to convert an account ID into this type. Might not succeed.
	fn try_from_account(a: &AccountId) -> Option<Self> {
		Self::try_from_sub_account::<()>(a).map(|x| x.0)
	}

	/// Convert this value amalgamated with a secondary "sub" value into an account ID,
	/// truncating any unused bytes. This is infallible.
	///
	/// NOTE: The account IDs from this and from `into_account` are *not* guaranteed to be distinct
	/// for any given value of `self`, nor are different invocations to this with different types
	/// `T`. For example, the following will all encode to the same account ID value:
	/// - `self.into_sub_account(0u32)`
	/// - `self.into_sub_account(vec![0u8; 0])`
	/// - `self.into_account()`
	///
	/// Also, if the seed provided to this function is greater than the number of bytes which fit
	/// into this `AccountId` type, then it will lead to truncation of the seed, and potentially
	/// non-unique accounts.
	fn into_sub_account_truncating<S: Encode>(&self, sub: S) -> AccountId;

	/// Same as `into_sub_account_truncating`, but ensuring that all bytes of the account's seed are
	/// used when generating an account. This can help guarantee that different accounts are unique,
	/// besides types which encode the same as noted above.
	fn try_into_sub_account<S: Encode>(&self, sub: S) -> Option<AccountId>;

	/// Try to convert an account ID into this type. Might not succeed.
	fn try_from_sub_account<S: Decode>(x: &AccountId) -> Option<(Self, S)>;
}

/// Format is TYPE_ID ++ encode(sub-seed) ++ 00.... where 00... is indefinite trailing zeroes to
/// fill AccountId.
impl<T: Encode + Decode, Id: Encode + Decode + TypeId> AccountIdConversion<T> for Id {
	// Take the `sub` seed, and put as much of it as possible into the generated account, but
	// allowing truncation of the seed if it would not fit into the account id in full. This can
	// lead to two different `sub` seeds with the same account generated.
	fn into_sub_account_truncating<S: Encode>(&self, sub: S) -> T {
		(Id::TYPE_ID, self, sub)
			.using_encoded(|b| T::decode(&mut TrailingZeroInput(b)))
			.expect("All byte sequences are valid `AccountIds`; qed")
	}

	// Same as `into_sub_account_truncating`, but returns `None` if any bytes would be truncated.
	fn try_into_sub_account<S: Encode>(&self, sub: S) -> Option<T> {
		let encoded_seed = (Id::TYPE_ID, self, sub).encode();
		let account = T::decode(&mut TrailingZeroInput(&encoded_seed))
			.expect("All byte sequences are valid `AccountIds`; qed");
		// If the `account` generated has less bytes than the `encoded_seed`, then we know that
		// bytes were truncated, and we return `None`.
		if encoded_seed.len() <= account.encoded_size() {
			Some(account)
		} else {
			None
		}
	}

	fn try_from_sub_account<S: Decode>(x: &T) -> Option<(Self, S)> {
		x.using_encoded(|d| {
			if d[0..4] != Id::TYPE_ID {
				return None
			}
			let mut cursor = &d[4..];
			let result = Decode::decode(&mut cursor).ok()?;
			if cursor.iter().all(|x| *x == 0) {
				Some(result)
			} else {
				None
			}
		})
	}
}

/// Calls a given macro a number of times with a set of fixed params and an incrementing numeral.
/// e.g.
/// ```nocompile
/// count!(println ("{}",) foo, bar, baz);
/// // Will result in three `println!`s: "0", "1" and "2".
/// ```
#[macro_export]
macro_rules! count {
	($f:ident ($($x:tt)*) ) => ();
	($f:ident ($($x:tt)*) $x1:tt) => { $f!($($x)* 0); };
	($f:ident ($($x:tt)*) $x1:tt, $x2:tt) => { $f!($($x)* 0); $f!($($x)* 1); };
	($f:ident ($($x:tt)*) $x1:tt, $x2:tt, $x3:tt) => { $f!($($x)* 0); $f!($($x)* 1); $f!($($x)* 2); };
	($f:ident ($($x:tt)*) $x1:tt, $x2:tt, $x3:tt, $x4:tt) => {
		$f!($($x)* 0); $f!($($x)* 1); $f!($($x)* 2); $f!($($x)* 3);
	};
	($f:ident ($($x:tt)*) $x1:tt, $x2:tt, $x3:tt, $x4:tt, $x5:tt) => {
		$f!($($x)* 0); $f!($($x)* 1); $f!($($x)* 2); $f!($($x)* 3); $f!($($x)* 4);
	};
}

#[doc(hidden)]
#[macro_export]
macro_rules! impl_opaque_keys_inner {
	(
		$( #[ $attr:meta ] )*
		pub struct $name:ident {
			$(
				$( #[ $inner_attr:meta ] )*
				pub $field:ident: $type:ty,
			)*
		},
		$crate_path:path,
	) => {
		$( #[ $attr ] )*
		///
		#[doc = concat!("Generated by [`impl_opaque_keys!`](", stringify!($crate_path),"::impl_opaque_keys).")]
		#[derive(
			Clone, PartialEq, Eq,
			$crate::codec::Encode,
			$crate::codec::Decode,
			$crate::codec::DecodeWithMemTracking,
			$crate::scale_info::TypeInfo,
			$crate::RuntimeDebug,
		)]
		pub struct $name {
			$(
				$( #[ $inner_attr ] )*
				pub $field: <$type as $crate::BoundToRuntimeAppPublic>::Public,
			)*
		}

		impl $name {
			/// Generate a set of keys with optionally using the given seed.
			///
			/// The generated key pairs are stored in the keystore.
			///
			/// - `owner`: Some bytes that will be signed by the generated private keys.
			/// These signatures are put into a tuple in the same order as the public keys.
			/// The SCALE encoded signature tuple corresponds to the `proof` returned by this
			/// function.
			///
			/// - `seed`: Optional `seed` for seeding the private key generation.
			///
			/// Returns the generated public session keys and proof.
			#[allow(dead_code)]
			pub fn generate(
				owner: &[u8],
				seed: Option<$crate::sp_std::vec::Vec<u8>>,
			) -> $crate::traits::GeneratedSessionKeys<
				Self,
				(
					$(
						<
							<$type as $crate::BoundToRuntimeAppPublic>::Public
								as $crate::RuntimeAppPublic
						>::ProofOfPossession
					),*
				)
			> {
				let mut keys = Self {
					$(
						$field: <
							<
								$type as $crate::BoundToRuntimeAppPublic
							>::Public as $crate::RuntimeAppPublic
						>::generate_pair(seed.clone()),
					)*
				};

				let proof = keys.create_ownership_proof(owner)
					.expect("Private key that was generated a moment ago, should exist; qed");

				$crate::traits::GeneratedSessionKeys {
					keys,
					proof
				}
			}

			/// Converts `Self` into a `Vec` of `(raw public key, KeyTypeId)`.
			#[allow(dead_code)]
			pub fn into_raw_public_keys(
				self,
			) -> $crate::Vec<($crate::Vec<u8>, $crate::KeyTypeId)> {
				let mut keys = Vec::new();
				$(
					keys.push((
						$crate::RuntimeAppPublic::to_raw_vec(&self.$field),
						<
							<
								$type as $crate::BoundToRuntimeAppPublic
							>::Public as $crate::RuntimeAppPublic
						>::ID,
					));
				)*

				keys
			}

			/// Decode `Self` from the given `encoded` slice and convert `Self` into the raw public
			/// keys (see [`Self::into_raw_public_keys`]).
			///
			/// Returns `None` when the decoding failed, otherwise `Some(_)`.
			#[allow(dead_code)]
			pub fn decode_into_raw_public_keys(
				encoded: &[u8],
			) -> Option<$crate::Vec<($crate::Vec<u8>, $crate::KeyTypeId)>> {
				<Self as $crate::codec::Decode>::decode(&mut &encoded[..])
					.ok()
					.map(|s| s.into_raw_public_keys())
			}

			/// Create the ownership proof.
			///
			/// - `owner`: Some bytes that will be signed by the private keys associated to the
			/// public keys in this session key object. These signatures are put into a tuple in
			/// the same order as the public keys. The SCALE encoded signature tuple corresponds
			/// to the `proof` returned by this function.
			///
			/// Returns the SCALE encoded proof that will proof the ownership of the keys for `user`.
			/// An error is returned if the signing of `user` failed, e.g. a private key isn't present in the keystore.
			#[allow(dead_code)]
			pub fn create_ownership_proof(
				&mut self,
				owner: &[u8],
			) -> $crate::sp_std::result::Result<
				(
					$(
						<
							<$type as $crate::BoundToRuntimeAppPublic>::Public
								as $crate::RuntimeAppPublic
						>::ProofOfPossession
					),*
				),
				()
			> {
				let res = ($(
					$crate::RuntimeAppPublic::generate_proof_of_possession(&mut self.$field, &owner).ok_or(())?
				),*);

				Ok(res)
			}
		}

		impl $crate::traits::OpaqueKeys for $name {
			type KeyTypeIdProviders = ( $( $type, )* );

			fn key_ids() -> &'static [$crate::KeyTypeId] {
				&[
					$(
						<
							<
								$type as $crate::BoundToRuntimeAppPublic
							>::Public as $crate::RuntimeAppPublic
						>::ID
					),*
				]
			}

			fn get_raw(&self, i: $crate::KeyTypeId) -> &[u8] {
				match i {
					$(
						i if i == <
							<
								$type as $crate::BoundToRuntimeAppPublic
							>::Public as $crate::RuntimeAppPublic
						>::ID =>
							self.$field.as_ref(),
					)*
					_ => &[],
				}
			}

			fn ownership_proof_is_valid(&self, owner: &[u8], proof: &[u8]) -> bool {
				// The proof is expected to be a tuple of all the signatures.
				let Ok(proof) = <($(
						<
							<
								$type as $crate::BoundToRuntimeAppPublic
							>::Public as $crate::RuntimeAppPublic
						>::ProofOfPossession
				),*) as $crate::codec::DecodeAll>::decode_all(&mut &proof[..]) else {
					return false
				};

				// "unpack" the proof so that we can access the individual signatures.
				let ( $( $field ),* ) = proof;

				// Verify that all the signatures signed `owner`.
				$(
					let valid = $crate::RuntimeAppPublic::verify_proof_of_possession(&self.$field, &owner, &$field);

					if !valid {
						// We found an invalid signature.
						return false
					}
				)*

				true
			}
		}
	};
}

/// The output of generating session keys.
///
/// Contains the public session keys and a `proof` to verify the ownership of these keys.
///
/// To generate session keys the [`impl_opaque_keys!`](crate::impl_opaque_keys) needs to be used
/// first to create the session keys type and this type provides the `generate` function.
#[derive(Debug, Clone, Encode, Decode, TypeInfo)]
pub struct GeneratedSessionKeys<Keys, Proof> {
	/// The opaque public session keys for registering on-chain.
	pub keys: Keys,
	/// The opaque proof to verify the ownership of the keys.
	pub proof: Proof,
}

/// Implement [`OpaqueKeys`] for a described struct.
///
/// Every field type must implement [`BoundToRuntimeAppPublic`](crate::BoundToRuntimeAppPublic).
/// The [`KeyTypeIdProviders`](OpaqueKeys::KeyTypeIdProviders) type is set to tuple of all field
/// types passed to the macro.
///
/// The `proof` type used by the generated session keys for
/// [`ownership_proof_is_valid`](OpaqueKeys::ownership_proof_is_valid) is the SCALE encoded tuple of
/// all signatures. The order of the signatures is the same as the order of the fields in the
/// struct. Each signature is created by signing the `owner` given to the `generate` function.
///
/// ```rust
/// use sp_runtime::{
/// 	impl_opaque_keys, KeyTypeId, BoundToRuntimeAppPublic, app_crypto::{sr25519, ed25519}
/// };
///
/// pub struct KeyModule;
/// impl BoundToRuntimeAppPublic for KeyModule { type Public = ed25519::AppPublic; }
///
/// pub struct KeyModule2;
/// impl BoundToRuntimeAppPublic for KeyModule2 { type Public = sr25519::AppPublic; }
///
/// impl_opaque_keys! {
/// 	pub struct Keys {
/// 		pub key_module: KeyModule,
/// 		pub key_module2: KeyModule2,
/// 	}
/// }
/// ```
#[macro_export]
#[cfg(any(feature = "serde", feature = "std"))]
macro_rules! impl_opaque_keys {
	{
		$( #[ $attr:meta ] )*
		pub struct $name:ident {
			$(
				$( #[ $inner_attr:meta ] )*
				pub $field:ident: $type:ty,
			)*
		}
	} => {
		$crate::paste::paste! {
			use $crate::serde as [< __opaque_keys_serde_import__ $name >];

			$crate::impl_opaque_keys_inner! {
				$( #[ $attr ] )*
				#[derive($crate::serde::Serialize, $crate::serde::Deserialize)]
				#[serde(crate = "__opaque_keys_serde_import__" $name)]
				pub struct $name {
					$(
						$( #[ $inner_attr ] )*
						pub $field: $type,
					)*
				},
				$crate,
			}
		}
	}
}

#[macro_export]
#[cfg(all(not(feature = "std"), not(feature = "serde")))]
#[doc(hidden)]
macro_rules! impl_opaque_keys {
	{
		$( #[ $attr:meta ] )*
		pub struct $name:ident {
			$(
				$( #[ $inner_attr:meta ] )*
				pub $field:ident: $type:ty,
			)*
		}
	} => {
		$crate::impl_opaque_keys_inner! {
			$( #[ $attr ] )*
			pub struct $name {
				$(
					$( #[ $inner_attr ] )*
					pub $field: $type,
				)*
			},
			$crate,
		}
	}
}

/// Trait for things which can be printed from the runtime.
pub trait Printable {
	/// Print the object.
	fn print(&self);
}

impl<T: Printable> Printable for &T {
	fn print(&self) {
		(*self).print()
	}
}

impl Printable for u8 {
	fn print(&self) {
		(*self as u64).print()
	}
}

impl Printable for u32 {
	fn print(&self) {
		(*self as u64).print()
	}
}

impl Printable for usize {
	fn print(&self) {
		(*self as u64).print()
	}
}

impl Printable for u64 {
	fn print(&self) {
		sp_io::misc::print_num(*self);
	}
}

impl Printable for &[u8] {
	fn print(&self) {
		sp_io::misc::print_hex(self);
	}
}

impl<const N: usize> Printable for [u8; N] {
	fn print(&self) {
		sp_io::misc::print_hex(&self[..]);
	}
}

impl Printable for &str {
	fn print(&self) {
		sp_io::misc::print_utf8(self.as_bytes());
	}
}

impl Printable for bool {
	fn print(&self) {
		if *self {
			"true".print()
		} else {
			"false".print()
		}
	}
}

impl Printable for sp_weights::Weight {
	fn print(&self) {
		self.ref_time().print()
	}
}

impl Printable for () {
	fn print(&self) {
		"()".print()
	}
}

#[impl_for_tuples(1, 12)]
impl Printable for Tuple {
	fn print(&self) {
		for_tuples!( #( Tuple.print(); )* )
	}
}

/// Something that can convert a [`BlockId`](crate::generic::BlockId) to a number or a hash.
#[cfg(feature = "std")]
pub trait BlockIdTo<Block: self::Block> {
	/// The error type that will be returned by the functions.
	type Error: std::error::Error;

	/// Convert the given `block_id` to the corresponding block hash.
	fn to_hash(
		&self,
		block_id: &crate::generic::BlockId<Block>,
	) -> Result<Option<Block::Hash>, Self::Error>;

	/// Convert the given `block_id` to the corresponding block number.
	fn to_number(
		&self,
		block_id: &crate::generic::BlockId<Block>,
	) -> Result<Option<NumberFor<Block>>, Self::Error>;
}

/// Get current block number
pub trait BlockNumberProvider {
	/// Type of `BlockNumber` to provide.
	type BlockNumber: Codec
		+ DecodeWithMemTracking
		+ Clone
		+ Ord
		+ Eq
		+ AtLeast32BitUnsigned
		+ TypeInfo
		+ Debug
		+ MaxEncodedLen
		+ Copy
		+ EncodeLike
		+ Default;

	/// Returns the current block number.
	///
	/// Provides an abstraction over an arbitrary way of providing the
	/// current block number.
	///
	/// In case of using crate `sp_runtime` with the crate `frame-system`,
	/// it is already implemented for
	/// `frame_system::Pallet<T: Config>` as:
	///
	/// ```ignore
	/// fn current_block_number() -> Self {
	///     frame_system::Pallet<Config>::block_number()
	/// }
	/// ```
	/// .
	fn current_block_number() -> Self::BlockNumber;

	/// Utility function only to be used in benchmarking scenarios or tests, to be implemented
	/// optionally, else a noop.
	///
	/// It allows for setting the block number that will later be fetched
	/// This is useful in case the block number provider is different than System
	#[cfg(any(feature = "std", feature = "runtime-benchmarks"))]
	fn set_block_number(_block: Self::BlockNumber) {}
}

impl BlockNumberProvider for () {
	type BlockNumber = u32;
	fn current_block_number() -> Self::BlockNumber {
		0
	}
}

#[cfg(test)]
mod tests {
	use super::*;
	use crate::codec::{Decode, Encode, Input};
	#[cfg(feature = "bls-experimental")]
	use sp_core::ecdsa_bls381;
	use sp_core::{
		crypto::{Pair, UncheckedFrom},
		ecdsa, ed25519,
		proof_of_possession::ProofOfPossessionGenerator,
		sr25519,
	};
	use std::sync::Arc;

	macro_rules! signature_verify_test {
		($algorithm:ident) => {
			let msg = &b"test-message"[..];
			let wrong_msg = &b"test-msg"[..];
			let (pair, _) = $algorithm::Pair::generate();

			let signature = pair.sign(&msg);
			assert!($algorithm::Pair::verify(&signature, msg, &pair.public()));

			assert!(signature.verify(msg, &pair.public()));
			assert!(!signature.verify(wrong_msg, &pair.public()));
		};
	}

	mod t {
		use sp_application_crypto::{app_crypto, sr25519};
		use sp_core::crypto::KeyTypeId;
		app_crypto!(sr25519, KeyTypeId(*b"test"));
	}

	#[test]
	fn app_verify_works() {
		use super::AppVerify;
		use t::*;

		let s = Signature::try_from(vec![0; 64]).unwrap();
		let _ = s.verify(&[0u8; 100][..], &Public::unchecked_from([0; 32]));
	}

	#[derive(Encode, Decode, Default, PartialEq, Debug)]
	struct U128Value(u128);
	impl super::TypeId for U128Value {
		const TYPE_ID: [u8; 4] = [0x0d, 0xf0, 0x0d, 0xf0];
	}
	// f00df00d

	#[derive(Encode, Decode, Default, PartialEq, Debug)]
	struct U32Value(u32);
	impl super::TypeId for U32Value {
		const TYPE_ID: [u8; 4] = [0x0d, 0xf0, 0xfe, 0xca];
	}
	// cafef00d

	#[derive(Encode, Decode, Default, PartialEq, Debug)]
	struct U16Value(u16);
	impl super::TypeId for U16Value {
		const TYPE_ID: [u8; 4] = [0xfe, 0xca, 0x0d, 0xf0];
	}
	// f00dcafe

	type AccountId = u64;

	#[test]
	fn into_account_truncating_should_work() {
		let r: AccountId = U32Value::into_account_truncating(&U32Value(0xdeadbeef));
		assert_eq!(r, 0x_deadbeef_cafef00d);
	}

	#[test]
	fn try_into_account_should_work() {
		let r: AccountId = U32Value::try_into_account(&U32Value(0xdeadbeef)).unwrap();
		assert_eq!(r, 0x_deadbeef_cafef00d);

		// u128 is bigger than u64 would fit
		let maybe: Option<AccountId> = U128Value::try_into_account(&U128Value(u128::MAX));
		assert!(maybe.is_none());
	}

	#[test]
	fn try_from_account_should_work() {
		let r = U32Value::try_from_account(&0x_deadbeef_cafef00d_u64);
		assert_eq!(r.unwrap(), U32Value(0xdeadbeef));
	}

	#[test]
	fn into_account_truncating_with_fill_should_work() {
		let r: AccountId = U16Value::into_account_truncating(&U16Value(0xc0da));
		assert_eq!(r, 0x_0000_c0da_f00dcafe);
	}

	#[test]
	fn try_into_sub_account_should_work() {
		let r: AccountId = U16Value::try_into_account(&U16Value(0xc0da)).unwrap();
		assert_eq!(r, 0x_0000_c0da_f00dcafe);

		let maybe: Option<AccountId> = U16Value::try_into_sub_account(
			&U16Value(0xc0da),
			"a really large amount of additional encoded information which will certainly overflow the account id type ;)"
		);

		assert!(maybe.is_none())
	}

	#[test]
	fn try_from_account_with_fill_should_work() {
		let r = U16Value::try_from_account(&0x0000_c0da_f00dcafe_u64);
		assert_eq!(r.unwrap(), U16Value(0xc0da));
	}

	#[test]
	fn bad_try_from_account_should_fail() {
		let r = U16Value::try_from_account(&0x0000_c0de_baadcafe_u64);
		assert!(r.is_none());
		let r = U16Value::try_from_account(&0x0100_c0da_f00dcafe_u64);
		assert!(r.is_none());
	}

	#[test]
	fn trailing_zero_should_work() {
		let mut t = super::TrailingZeroInput(&[1, 2, 3]);
		assert_eq!(t.remaining_len(), Ok(None));
		let mut buffer = [0u8; 2];
		assert_eq!(t.read(&mut buffer), Ok(()));
		assert_eq!(t.remaining_len(), Ok(None));
		assert_eq!(buffer, [1, 2]);
		assert_eq!(t.read(&mut buffer), Ok(()));
		assert_eq!(t.remaining_len(), Ok(None));
		assert_eq!(buffer, [3, 0]);
		assert_eq!(t.read(&mut buffer), Ok(()));
		assert_eq!(t.remaining_len(), Ok(None));
		assert_eq!(buffer, [0, 0]);
	}

	#[test]
	fn ed25519_verify_works() {
		signature_verify_test!(ed25519);
	}

	#[test]
	fn sr25519_verify_works() {
		signature_verify_test!(sr25519);
	}

	#[test]
	fn ecdsa_verify_works() {
		signature_verify_test!(ecdsa);
	}

	#[cfg(feature = "bls-experimental")]
	fn ecdsa_bls381_verify_works() {
		signature_verify_test!(ecdsa_bls381);
	}

	pub struct Sr25519Key;
	impl crate::BoundToRuntimeAppPublic for Sr25519Key {
		type Public = sp_application_crypto::sr25519::AppPublic;
	}

	pub struct Ed25519Key;
	impl crate::BoundToRuntimeAppPublic for Ed25519Key {
		type Public = sp_application_crypto::ed25519::AppPublic;
	}

	pub struct EcdsaKey;
	impl crate::BoundToRuntimeAppPublic for EcdsaKey {
		type Public = sp_application_crypto::ecdsa::AppPublic;
	}

	impl_opaque_keys! {
		/// Some comment
		pub struct SessionKeys {
			pub sr25519: Sr25519Key,
			pub ed25519: Ed25519Key,
			pub ecdsa: EcdsaKey,
		}
	}

	#[test]
	fn opaque_keys_ownership_proof_works() {
		let mut sr25519 = sp_core::sr25519::Pair::generate().0;
		let mut ed25519 = sp_core::ed25519::Pair::generate().0;
		let mut ecdsa = sp_core::ecdsa::Pair::generate().0;

		let session_keys = SessionKeys {
			sr25519: sr25519.public().into(),
			ed25519: ed25519.public().into(),
			ecdsa: ecdsa.public().into(),
		};

		let owner = &b"owner"[..];

		let sr25519_sig = sr25519.generate_proof_of_possession(&owner);
		let ed25519_sig = ed25519.generate_proof_of_possession(&owner);
		let ecdsa_sig = ecdsa.generate_proof_of_possession(&owner);

		for invalidate in [None, Some(0), Some(1), Some(2)] {
			let proof = if let Some(invalidate) = invalidate {
				match invalidate {
					0 => (
						sr25519.generate_proof_of_possession(&b"invalid"[..]),
						&ed25519_sig,
						&ecdsa_sig,
					)
						.encode(),
					1 => (
						&sr25519_sig,
						ed25519.generate_proof_of_possession(&b"invalid"[..]),
						&ecdsa_sig,
					)
						.encode(),
					2 => (
						&sr25519_sig,
						&ed25519_sig,
						ecdsa.generate_proof_of_possession(&b"invalid"[..]),
					)
						.encode(),
					_ => unreachable!(),
				}
			} else {
				(&sr25519_sig, &ed25519_sig, &ecdsa_sig).encode()
			};

			assert_eq!(session_keys.ownership_proof_is_valid(owner, &proof), invalidate.is_none());
		}

		// Ensure that a `proof` with extra junk data is rejected.
		let proof = (&sr25519_sig, &ed25519_sig, &ecdsa_sig, "hello").encode();
		assert!(!session_keys.ownership_proof_is_valid(owner, &proof));

		let mut ext = sp_io::TestExternalities::default();
		ext.register_extension(sp_keystore::KeystoreExt(Arc::new(
			sp_keystore::testing::MemoryKeystore::new(),
		)));

		ext.execute_with(|| {
			let session_keys = SessionKeys::generate(&owner, None);

			assert!(session_keys
				.keys
				.ownership_proof_is_valid(&owner, &session_keys.proof.encode()));
		});
	}
}<|MERGE_RESOLUTION|>--- conflicted
+++ resolved
@@ -24,11 +24,7 @@
 		TransactionSource, TransactionValidity, TransactionValidityError, UnknownTransaction,
 		ValidTransaction,
 	},
-<<<<<<< HEAD
-	DispatchResult, KeyTypeId,
-=======
-	DispatchResult, OpaqueExtrinsic,
->>>>>>> 80ab459c
+	DispatchResult, KeyTypeId, OpaqueExtrinsic,
 };
 use alloc::vec::Vec;
 use codec::{
