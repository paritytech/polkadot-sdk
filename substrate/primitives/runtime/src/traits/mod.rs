// This file is part of Substrate.

// Copyright (C) Parity Technologies (UK) Ltd.
// SPDX-License-Identifier: Apache-2.0

// Licensed under the Apache License, Version 2.0 (the "License");
// you may not use this file except in compliance with the License.
// You may obtain a copy of the License at
//
// 	http://www.apache.org/licenses/LICENSE-2.0
//
// Unless required by applicable law or agreed to in writing, software
// distributed under the License is distributed on an "AS IS" BASIS,
// WITHOUT WARRANTIES OR CONDITIONS OF ANY KIND, either express or implied.
// See the License for the specific language governing permissions and
// limitations under the License.

//! Primitives for the runtime modules.

use crate::{
	generic::Digest,
	scale_info::{StaticTypeInfo, TypeInfo},
	transaction_validity::{
		TransactionSource, TransactionValidity, TransactionValidityError, UnknownTransaction,
		ValidTransaction,
	},
<<<<<<< HEAD
	DispatchResult, KeyTypeId,
=======
	DispatchResult, OpaqueExtrinsic,
>>>>>>> c8f5da2e
};
use alloc::vec::Vec;
use codec::{
	Codec, Decode, DecodeWithMemTracking, Encode, EncodeLike, FullCodec, HasCompact, MaxEncodedLen,
};
#[doc(hidden)]
pub use core::{fmt::Debug, marker::PhantomData};
use impl_trait_for_tuples::impl_for_tuples;
#[cfg(feature = "serde")]
use serde::{de::DeserializeOwned, Deserialize, Serialize};
use sp_application_crypto::AppCrypto;
pub use sp_arithmetic::traits::{
	checked_pow, ensure_pow, AtLeast32Bit, AtLeast32BitUnsigned, Bounded, CheckedAdd, CheckedDiv,
	CheckedMul, CheckedShl, CheckedShr, CheckedSub, Ensure, EnsureAdd, EnsureAddAssign, EnsureDiv,
	EnsureDivAssign, EnsureFixedPointNumber, EnsureFrom, EnsureInto, EnsureMul, EnsureMulAssign,
	EnsureOp, EnsureOpAssign, EnsureSub, EnsureSubAssign, IntegerSquareRoot, One,
	SaturatedConversion, Saturating, UniqueSaturatedFrom, UniqueSaturatedInto, Zero,
};
#[cfg(feature = "bls-experimental")]
use sp_core::crypto::Pair; /* there is no host function to verify ecdsa_bls381 signature so
						    * need to get it from core::crypto::Pair */
use sp_core::{self, storage::StateVersion, Hasher, RuntimeDebug, TypeId, U256};

#[doc(hidden)]
pub use sp_core::{
	parameter_types, ConstBool, ConstI128, ConstI16, ConstI32, ConstI64, ConstI8, ConstInt,
	ConstU128, ConstU16, ConstU32, ConstU64, ConstU8, ConstUint, Get, GetDefault, TryCollect,
	TypedGet,
};
#[cfg(feature = "std")]
use std::fmt::Display;
#[cfg(feature = "std")]
use std::str::FromStr;

pub mod transaction_extension;
pub use transaction_extension::{
	DispatchTransaction, Implication, ImplicationParts, TransactionExtension,
	TransactionExtensionMetadata, TxBaseImplication, ValidateResult,
};

/// A lazy value.
pub trait Lazy<T: ?Sized> {
	/// Get a reference to the underlying value.
	///
	/// This will compute the value if the function is invoked for the first time.
	fn get(&mut self) -> &T;
}

impl<'a> Lazy<[u8]> for &'a [u8] {
	fn get(&mut self) -> &[u8] {
		self
	}
}

/// Some type that is able to be collapsed into an account ID. It is not possible to recreate the
/// original value from the account ID.
pub trait IdentifyAccount {
	/// The account ID that this can be transformed into.
	type AccountId;
	/// Transform into an account.
	fn into_account(self) -> Self::AccountId;
}

impl IdentifyAccount for sp_core::ed25519::Public {
	type AccountId = Self;
	fn into_account(self) -> Self {
		self
	}
}

impl IdentifyAccount for sp_core::sr25519::Public {
	type AccountId = Self;
	fn into_account(self) -> Self {
		self
	}
}

impl IdentifyAccount for sp_core::ecdsa::Public {
	type AccountId = Self;
	fn into_account(self) -> Self {
		self
	}
}

#[cfg(feature = "bls-experimental")]
impl IdentifyAccount for sp_core::ecdsa_bls381::Public {
	type AccountId = Self;
	fn into_account(self) -> Self {
		self
	}
}

/// Means of signature verification.
pub trait Verify {
	/// Type of the signer.
	type Signer: IdentifyAccount;
	/// Verify a signature.
	///
	/// Return `true` if signature is valid for the value.
	fn verify<L: Lazy<[u8]>>(
		&self,
		msg: L,
		signer: &<Self::Signer as IdentifyAccount>::AccountId,
	) -> bool;
}

impl Verify for sp_core::ed25519::Signature {
	type Signer = sp_core::ed25519::Public;

	fn verify<L: Lazy<[u8]>>(&self, mut msg: L, signer: &sp_core::ed25519::Public) -> bool {
		sp_io::crypto::ed25519_verify(self, msg.get(), signer)
	}
}

impl Verify for sp_core::sr25519::Signature {
	type Signer = sp_core::sr25519::Public;

	fn verify<L: Lazy<[u8]>>(&self, mut msg: L, signer: &sp_core::sr25519::Public) -> bool {
		sp_io::crypto::sr25519_verify(self, msg.get(), signer)
	}
}

impl Verify for sp_core::ecdsa::Signature {
	type Signer = sp_core::ecdsa::Public;
	fn verify<L: Lazy<[u8]>>(&self, mut msg: L, signer: &sp_core::ecdsa::Public) -> bool {
		match sp_io::crypto::secp256k1_ecdsa_recover_compressed(
			self.as_ref(),
			&sp_io::hashing::blake2_256(msg.get()),
		) {
			Ok(pubkey) => signer.0 == pubkey,
			_ => false,
		}
	}
}

#[cfg(feature = "bls-experimental")]
impl Verify for sp_core::ecdsa_bls381::Signature {
	type Signer = sp_core::ecdsa_bls381::Public;
	fn verify<L: Lazy<[u8]>>(&self, mut msg: L, signer: &sp_core::ecdsa_bls381::Public) -> bool {
		sp_core::ecdsa_bls381::Pair::verify(self, msg.get(), signer)
	}
}

/// Means of signature verification of an application key.
pub trait AppVerify {
	/// Type of the signer.
	type AccountId;
	/// Verify a signature. Return `true` if signature is valid for the value.
	fn verify<L: Lazy<[u8]>>(&self, msg: L, signer: &Self::AccountId) -> bool;
}

impl<
		S: Verify<Signer = <<T as AppCrypto>::Public as sp_application_crypto::AppPublic>::Generic>
			+ From<T>,
		T: sp_application_crypto::Wraps<Inner = S>
			+ sp_application_crypto::AppCrypto
			+ sp_application_crypto::AppSignature
			+ AsRef<S>
			+ AsMut<S>
			+ From<S>,
	> AppVerify for T
where
	<S as Verify>::Signer: IdentifyAccount<AccountId = <S as Verify>::Signer>,
	<<T as AppCrypto>::Public as sp_application_crypto::AppPublic>::Generic: IdentifyAccount<
		AccountId = <<T as AppCrypto>::Public as sp_application_crypto::AppPublic>::Generic,
	>,
{
	type AccountId = <T as AppCrypto>::Public;
	fn verify<L: Lazy<[u8]>>(&self, msg: L, signer: &<T as AppCrypto>::Public) -> bool {
		use sp_application_crypto::IsWrappedBy;
		let inner: &S = self.as_ref();
		let inner_pubkey =
			<<T as AppCrypto>::Public as sp_application_crypto::AppPublic>::Generic::from_ref(
				signer,
			);
		Verify::verify(inner, msg, inner_pubkey)
	}
}

/// An error type that indicates that the origin is invalid.
#[derive(Encode, Decode, RuntimeDebug)]
pub struct BadOrigin;

impl From<BadOrigin> for &'static str {
	fn from(_: BadOrigin) -> &'static str {
		"Bad origin"
	}
}

/// An error that indicates that a lookup failed.
#[derive(Encode, Decode, RuntimeDebug)]
pub struct LookupError;

impl From<LookupError> for &'static str {
	fn from(_: LookupError) -> &'static str {
		"Can not lookup"
	}
}

impl From<LookupError> for TransactionValidityError {
	fn from(_: LookupError) -> Self {
		UnknownTransaction::CannotLookup.into()
	}
}

/// Means of changing one type into another in a manner dependent on the source type.
pub trait Lookup {
	/// Type to lookup from.
	type Source;
	/// Type to lookup into.
	type Target;
	/// Attempt a lookup.
	fn lookup(&self, s: Self::Source) -> Result<Self::Target, LookupError>;
}

/// Means of changing one type into another in a manner dependent on the source type.
/// This variant is different to `Lookup` in that it doesn't (can cannot) require any
/// context.
pub trait StaticLookup {
	/// Type to lookup from.
	type Source: Codec + Clone + PartialEq + Debug + TypeInfo;
	/// Type to lookup into.
	type Target;
	/// Attempt a lookup.
	fn lookup(s: Self::Source) -> Result<Self::Target, LookupError>;
	/// Convert from Target back to Source.
	fn unlookup(t: Self::Target) -> Self::Source;
}

/// A lookup implementation returning the input value.
#[derive(Clone, Copy, PartialEq, Eq)]
pub struct IdentityLookup<T>(PhantomData<T>);
impl<T> Default for IdentityLookup<T> {
	fn default() -> Self {
		Self(PhantomData::<T>::default())
	}
}

impl<T: Codec + Clone + PartialEq + Debug + TypeInfo> StaticLookup for IdentityLookup<T> {
	type Source = T;
	type Target = T;
	fn lookup(x: T) -> Result<T, LookupError> {
		Ok(x)
	}
	fn unlookup(x: T) -> T {
		x
	}
}

impl<T> Lookup for IdentityLookup<T> {
	type Source = T;
	type Target = T;
	fn lookup(&self, x: T) -> Result<T, LookupError> {
		Ok(x)
	}
}

/// A lookup implementation returning the `AccountId` from a `MultiAddress`.
pub struct AccountIdLookup<AccountId, AccountIndex>(PhantomData<(AccountId, AccountIndex)>);
impl<AccountId, AccountIndex> StaticLookup for AccountIdLookup<AccountId, AccountIndex>
where
	AccountId: Codec + Clone + PartialEq + Debug,
	AccountIndex: Codec + Clone + PartialEq + Debug,
	crate::MultiAddress<AccountId, AccountIndex>: Codec + StaticTypeInfo,
{
	type Source = crate::MultiAddress<AccountId, AccountIndex>;
	type Target = AccountId;
	fn lookup(x: Self::Source) -> Result<Self::Target, LookupError> {
		match x {
			crate::MultiAddress::Id(i) => Ok(i),
			_ => Err(LookupError),
		}
	}
	fn unlookup(x: Self::Target) -> Self::Source {
		crate::MultiAddress::Id(x)
	}
}

/// Perform a StaticLookup where there are multiple lookup sources of the same type.
impl<A, B> StaticLookup for (A, B)
where
	A: StaticLookup,
	B: StaticLookup<Source = A::Source, Target = A::Target>,
{
	type Source = A::Source;
	type Target = A::Target;

	fn lookup(x: Self::Source) -> Result<Self::Target, LookupError> {
		A::lookup(x.clone()).or_else(|_| B::lookup(x))
	}
	fn unlookup(x: Self::Target) -> Self::Source {
		A::unlookup(x)
	}
}

/// Extensible conversion trait. Generic over only source type, with destination type being
/// associated.
pub trait Morph<A> {
	/// The type into which `A` is mutated.
	type Outcome;

	/// Make conversion.
	fn morph(a: A) -> Self::Outcome;
}

/// A structure that performs identity conversion.
impl<T> Morph<T> for Identity {
	type Outcome = T;
	fn morph(a: T) -> T {
		a
	}
}

/// Extensible conversion trait. Generic over only source type, with destination type being
/// associated.
pub trait TryMorph<A> {
	/// The type into which `A` is mutated.
	type Outcome;

	/// Make conversion.
	fn try_morph(a: A) -> Result<Self::Outcome, ()>;
}

/// A structure that performs identity conversion.
impl<T> TryMorph<T> for Identity {
	type Outcome = T;
	fn try_morph(a: T) -> Result<T, ()> {
		Ok(a)
	}
}

/// Implementation of `Morph` which converts between types using `Into`.
pub struct MorphInto<T>(core::marker::PhantomData<T>);
impl<T, A: Into<T>> Morph<A> for MorphInto<T> {
	type Outcome = T;
	fn morph(a: A) -> T {
		a.into()
	}
}

/// Implementation of `TryMorph` which attempts to convert between types using `TryInto`.
pub struct TryMorphInto<T>(core::marker::PhantomData<T>);
impl<T, A: TryInto<T>> TryMorph<A> for TryMorphInto<T> {
	type Outcome = T;
	fn try_morph(a: A) -> Result<T, ()> {
		a.try_into().map_err(|_| ())
	}
}

/// Implementation of `Morph` to retrieve just the first element of a tuple.
pub struct TakeFirst;
impl<T1> Morph<(T1,)> for TakeFirst {
	type Outcome = T1;
	fn morph(a: (T1,)) -> T1 {
		a.0
	}
}
impl<T1, T2> Morph<(T1, T2)> for TakeFirst {
	type Outcome = T1;
	fn morph(a: (T1, T2)) -> T1 {
		a.0
	}
}
impl<T1, T2, T3> Morph<(T1, T2, T3)> for TakeFirst {
	type Outcome = T1;
	fn morph(a: (T1, T2, T3)) -> T1 {
		a.0
	}
}
impl<T1, T2, T3, T4> Morph<(T1, T2, T3, T4)> for TakeFirst {
	type Outcome = T1;
	fn morph(a: (T1, T2, T3, T4)) -> T1 {
		a.0
	}
}

/// Create a `Morph` and/or `TryMorph` impls with a simple closure-like expression.
///
/// # Examples
///
/// ```
/// # use sp_runtime::{morph_types, traits::{Morph, TryMorph, TypedGet, ConstU32}};
/// # use sp_arithmetic::traits::CheckedSub;
///
/// morph_types! {
///    /// Replace by some other value; produce both `Morph` and `TryMorph` implementations
///    pub type Replace<V: TypedGet> = |_| -> V::Type { V::get() };
///    /// A private `Morph` implementation to reduce a `u32` by 10.
///    type ReduceU32ByTen: Morph = |r: u32| -> u32 { r - 10 };
///    /// A `TryMorph` implementation to reduce a scalar by a particular amount, checking for
///    /// underflow.
///    pub type CheckedReduceBy<N: TypedGet>: TryMorph = |r: N::Type| -> Result<N::Type, ()> {
///        r.checked_sub(&N::get()).ok_or(())
///    } where N::Type: CheckedSub;
/// }
///
/// trait Config {
///    type TestMorph1: Morph<u32>;
///    type TestTryMorph1: TryMorph<u32>;
///    type TestMorph2: Morph<u32>;
///    type TestTryMorph2: TryMorph<u32>;
/// }
///
/// struct Runtime;
/// impl Config for Runtime {
///    type TestMorph1 = Replace<ConstU32<42>>;
///    type TestTryMorph1 = Replace<ConstU32<42>>;
///    type TestMorph2 = ReduceU32ByTen;
///    type TestTryMorph2 = CheckedReduceBy<ConstU32<10>>;
/// }
/// ```
#[macro_export]
macro_rules! morph_types {
	(
		@DECL $( #[doc = $doc:expr] )* $vq:vis $name:ident ()
	) => {
		$( #[doc = $doc] )* $vq struct $name;
	};
	(
		@DECL $( #[doc = $doc:expr] )* $vq:vis $name:ident ( $( $bound_id:ident ),+ )
	) => {
		$( #[doc = $doc] )*
		$vq struct $name < $($bound_id,)* > ( $crate::traits::PhantomData< ( $($bound_id,)* ) > ) ;
	};
	(
		@IMPL $name:ty : ( $( $bounds:tt )* ) ( $( $where:tt )* )
		= |$var:ident: $var_type:ty| -> $outcome:ty { $( $ex:expr )* }
	) => {
		impl<$($bounds)*> $crate::traits::Morph<$var_type> for $name $( $where )? {
			type Outcome = $outcome;
			fn morph($var: $var_type) -> Self::Outcome { $( $ex )* }
		}
	};
	(
		@IMPL_TRY $name:ty : ( $( $bounds:tt )* ) ( $( $where:tt )* )
		= |$var:ident: $var_type:ty| -> $outcome:ty { $( $ex:expr )* }
	) => {
		impl<$($bounds)*> $crate::traits::TryMorph<$var_type> for $name $( $where )? {
			type Outcome = $outcome;
			fn try_morph($var: $var_type) -> Result<Self::Outcome, ()> { $( $ex )* }
		}
	};
	(
		@IMPL $name:ty : () ( $( $where:tt )* )
		= |$var:ident: $var_type:ty| -> $outcome:ty { $( $ex:expr )* }
	) => {
		impl $crate::traits::Morph<$var_type> for $name $( $where )? {
			type Outcome = $outcome;
			fn morph($var: $var_type) -> Self::Outcome { $( $ex )* }
		}
	};
	(
		@IMPL_TRY $name:ty : () ( $( $where:tt )* )
		= |$var:ident: $var_type:ty| -> $outcome:ty { $( $ex:expr )* }
	) => {
		impl $crate::traits::TryMorph<$var_type> for $name $( $where )? {
			type Outcome = $outcome;
			fn try_morph($var: $var_type) -> Result<Self::Outcome, ()> { $( $ex )* }
		}
	};
	(
		@IMPL_BOTH $name:ty : ( $( $bounds:tt )* ) ( $( $where:tt )* )
		= |$var:ident: $var_type:ty| -> $outcome:ty { $( $ex:expr )* }
	) => {
		morph_types! {
			@IMPL $name : ($($bounds)*) ($($where)*)
			= |$var: $var_type| -> $outcome { $( $ex )* }
		}
		morph_types! {
			@IMPL_TRY $name : ($($bounds)*) ($($where)*)
			= |$var: $var_type| -> $outcome { Ok({$( $ex )*}) }
		}
	};

	(
		$( #[doc = $doc:expr] )* $vq:vis type $name:ident
		$( < $( $bound_id:ident $( : $bound_head:path $( | $bound_tail:path )* )? ),+ > )?
		$(: $type:tt)?
		= |_| -> $outcome:ty { $( $ex:expr )* };
		$( $rest:tt )*
	) => {
		morph_types! {
			$( #[doc = $doc] )* $vq type $name
			$( < $( $bound_id $( : $bound_head $( | $bound_tail )* )? ),+ > )?
			EXTRA_GENERIC(X)
			$(: $type)?
			= |_x: X| -> $outcome { $( $ex )* };
			$( $rest )*
		}
	};
	(
		$( #[doc = $doc:expr] )* $vq:vis type $name:ident
		$( < $( $bound_id:ident $( : $bound_head:path $( | $bound_tail:path )* )? ),+ > )?
		$( EXTRA_GENERIC ($extra:ident) )?
		= |$var:ident: $var_type:ty| -> $outcome:ty { $( $ex:expr )* }
		$( where $( $where_path:ty : $where_bound_head:path $( | $where_bound_tail:path )* ),* )?;
		$( $rest:tt )*
	) => {
		morph_types! { @DECL $( #[doc = $doc] )* $vq $name ( $( $( $bound_id ),+ )? ) }
		morph_types! {
			@IMPL_BOTH $name $( < $( $bound_id ),* > )? :
			( $( $( $bound_id $( : $bound_head $( + $bound_tail )* )? , )+ )? $( $extra )? )
			( $( where $( $where_path : $where_bound_head $( + $where_bound_tail )* ),* )? )
			= |$var: $var_type| -> $outcome { $( $ex )* }
		}
		morph_types!{ $($rest)* }
	};
	(
		$( #[doc = $doc:expr] )* $vq:vis type $name:ident
		$( < $( $bound_id:ident $( : $bound_head:path $( | $bound_tail:path )* )? ),+ > )?
		$( EXTRA_GENERIC ($extra:ident) )?
		: Morph
		= |$var:ident: $var_type:ty| -> $outcome:ty { $( $ex:expr )* }
		$( where $( $where_path:ty : $where_bound_head:path $( | $where_bound_tail:path )* ),* )?;
		$( $rest:tt )*
	) => {
		morph_types! { @DECL $( #[doc = $doc] )* $vq $name ( $( $( $bound_id ),+ )? ) }
		morph_types! {
			@IMPL $name $( < $( $bound_id ),* > )? :
			( $( $( $bound_id $( : $bound_head $( + $bound_tail )* )? , )+ )? $( $extra )? )
			( $( where $( $where_path : $where_bound_head $( + $where_bound_tail )* ),* )? )
			= |$var: $var_type| -> $outcome { $( $ex )* }
		}
		morph_types!{ $($rest)* }
	};
	(
		$( #[doc = $doc:expr] )* $vq:vis type $name:ident
		$( < $( $bound_id:ident $( : $bound_head:path $( | $bound_tail:path )* )? ),+ > )?
		$( EXTRA_GENERIC ($extra:ident) )?
		: TryMorph
		= |$var:ident: $var_type:ty| -> Result<$outcome:ty, ()> { $( $ex:expr )* }
		$( where $( $where_path:ty : $where_bound_head:path $( | $where_bound_tail:path )* ),* )?;
		$( $rest:tt )*
	) => {
		morph_types! { @DECL $( #[doc = $doc] )* $vq $name ( $( $( $bound_id ),+ )? ) }
		morph_types! {
			@IMPL_TRY $name $( < $( $bound_id ),* > )? :
			( $( $( $bound_id $( : $bound_head $( + $bound_tail )* )? , )+ )? $( $extra )? )
			( $( where $( $where_path : $where_bound_head $( + $where_bound_tail )* ),* )? )
			= |$var: $var_type| -> $outcome { $( $ex )* }
		}
		morph_types!{ $($rest)* }
	};
	() => {}
}

morph_types! {
	/// Morpher to disregard the source value and replace with another.
	pub type Replace<V: TypedGet> = |_| -> V::Type { V::get() };

	/// Morpher to disregard the source value and replace with the default of `V`.
	pub type ReplaceWithDefault<V: Default> = |_| -> V { Default::default() };

	/// Mutator which reduces a scalar by a particular amount.
	pub type ReduceBy<N: TypedGet> = |r: N::Type| -> N::Type {
		r.checked_sub(&N::get()).unwrap_or(Zero::zero())
	} where N::Type: CheckedSub | Zero;

	/// A `TryMorph` implementation to reduce a scalar by a particular amount, checking for
	/// underflow.
	pub type CheckedReduceBy<N: TypedGet>: TryMorph = |r: N::Type| -> Result<N::Type, ()> {
		r.checked_sub(&N::get()).ok_or(())
	} where N::Type: CheckedSub;

	/// A `TryMorph` implementation to enforce an upper limit for a result of the outer morphed type.
	pub type MorphWithUpperLimit<L: TypedGet, M>: TryMorph = |r: L::Type| -> Result<L::Type, ()> {
		M::try_morph(r).map(|m| m.min(L::get()))
	} where L::Type: Ord, M: TryMorph<L::Type, Outcome = L::Type>;
}

/// Infallible conversion trait. Generic over both source and destination types.
pub trait Convert<A, B> {
	/// Make conversion.
	fn convert(a: A) -> B;
}

impl<A, B: Default> Convert<A, B> for () {
	fn convert(_: A) -> B {
		Default::default()
	}
}

/// Reversing infallible conversion trait. Generic over both source and destination types.
///
/// This specifically reverses the conversion.
pub trait ConvertBack<A, B>: Convert<A, B> {
	/// Make conversion back.
	fn convert_back(b: B) -> A;
}

/// Fallible conversion trait returning an [Option]. Generic over both source and destination types.
pub trait MaybeConvert<A, B> {
	/// Attempt to make conversion.
	fn maybe_convert(a: A) -> Option<B>;
}

#[impl_trait_for_tuples::impl_for_tuples(30)]
impl<A: Clone, B> MaybeConvert<A, B> for Tuple {
	fn maybe_convert(a: A) -> Option<B> {
		for_tuples!( #(
			match Tuple::maybe_convert(a.clone()) {
				Some(b) => return Some(b),
				None => {},
			}
		)* );
		None
	}
}

/// Reversing fallible conversion trait returning an [Option]. Generic over both source and
/// destination types.
pub trait MaybeConvertBack<A, B>: MaybeConvert<A, B> {
	/// Attempt to make conversion back.
	fn maybe_convert_back(b: B) -> Option<A>;
}

#[impl_trait_for_tuples::impl_for_tuples(30)]
impl<A: Clone, B: Clone> MaybeConvertBack<A, B> for Tuple {
	fn maybe_convert_back(b: B) -> Option<A> {
		for_tuples!( #(
			match Tuple::maybe_convert_back(b.clone()) {
				Some(a) => return Some(a),
				None => {},
			}
		)* );
		None
	}
}

/// Fallible conversion trait which returns the argument in the case of being unable to convert.
/// Generic over both source and destination types.
pub trait TryConvert<A, B> {
	/// Attempt to make conversion. If returning [Result::Err], the inner must always be `a`.
	fn try_convert(a: A) -> Result<B, A>;
}

#[impl_trait_for_tuples::impl_for_tuples(30)]
impl<A, B> TryConvert<A, B> for Tuple {
	fn try_convert(a: A) -> Result<B, A> {
		for_tuples!( #(
			let a = match Tuple::try_convert(a) {
				Ok(b) => return Ok(b),
				Err(a) => a,
			};
		)* );
		Err(a)
	}
}

/// Reversing fallible conversion trait which returns the argument in the case of being unable to
/// convert back. Generic over both source and destination types.
pub trait TryConvertBack<A, B>: TryConvert<A, B> {
	/// Attempt to make conversion back. If returning [Result::Err], the inner must always be `b`.

	fn try_convert_back(b: B) -> Result<A, B>;
}

#[impl_trait_for_tuples::impl_for_tuples(30)]
impl<A, B> TryConvertBack<A, B> for Tuple {
	fn try_convert_back(b: B) -> Result<A, B> {
		for_tuples!( #(
			let b = match Tuple::try_convert_back(b) {
				Ok(a) => return Ok(a),
				Err(b) => b,
			};
		)* );
		Err(b)
	}
}

/// Definition for a bi-directional, fallible conversion between two types.
pub trait MaybeEquivalence<A, B> {
	/// Attempt to convert reference of `A` into value of `B`, returning `None` if not possible.
	fn convert(a: &A) -> Option<B>;
	/// Attempt to convert reference of `B` into value of `A`, returning `None` if not possible.
	fn convert_back(b: &B) -> Option<A>;
}

#[impl_trait_for_tuples::impl_for_tuples(30)]
impl<A, B> MaybeEquivalence<A, B> for Tuple {
	fn convert(a: &A) -> Option<B> {
		for_tuples!( #(
			match Tuple::convert(a) {
				Some(b) => return Some(b),
				None => {},
			}
		)* );
		None
	}
	fn convert_back(b: &B) -> Option<A> {
		for_tuples!( #(
			match Tuple::convert_back(b) {
				Some(a) => return Some(a),
				None => {},
			}
		)* );
		None
	}
}

/// Adapter which turns a [Get] implementation into a [Convert] implementation which always returns
/// in the same value no matter the input.
pub struct ConvertToValue<T>(core::marker::PhantomData<T>);
impl<X, Y, T: Get<Y>> Convert<X, Y> for ConvertToValue<T> {
	fn convert(_: X) -> Y {
		T::get()
	}
}
impl<X, Y, T: Get<Y>> MaybeConvert<X, Y> for ConvertToValue<T> {
	fn maybe_convert(_: X) -> Option<Y> {
		Some(T::get())
	}
}
impl<X, Y, T: Get<Y>> MaybeConvertBack<X, Y> for ConvertToValue<T> {
	fn maybe_convert_back(_: Y) -> Option<X> {
		None
	}
}
impl<X, Y, T: Get<Y>> TryConvert<X, Y> for ConvertToValue<T> {
	fn try_convert(_: X) -> Result<Y, X> {
		Ok(T::get())
	}
}
impl<X, Y, T: Get<Y>> TryConvertBack<X, Y> for ConvertToValue<T> {
	fn try_convert_back(y: Y) -> Result<X, Y> {
		Err(y)
	}
}
impl<X, Y, T: Get<Y>> MaybeEquivalence<X, Y> for ConvertToValue<T> {
	fn convert(_: &X) -> Option<Y> {
		Some(T::get())
	}
	fn convert_back(_: &Y) -> Option<X> {
		None
	}
}

/// A structure that performs identity conversion.
pub struct Identity;
impl<T> Convert<T, T> for Identity {
	fn convert(a: T) -> T {
		a
	}
}
impl<T> ConvertBack<T, T> for Identity {
	fn convert_back(a: T) -> T {
		a
	}
}
impl<T> MaybeConvert<T, T> for Identity {
	fn maybe_convert(a: T) -> Option<T> {
		Some(a)
	}
}
impl<T> MaybeConvertBack<T, T> for Identity {
	fn maybe_convert_back(a: T) -> Option<T> {
		Some(a)
	}
}
impl<T> TryConvert<T, T> for Identity {
	fn try_convert(a: T) -> Result<T, T> {
		Ok(a)
	}
}
impl<T> TryConvertBack<T, T> for Identity {
	fn try_convert_back(a: T) -> Result<T, T> {
		Ok(a)
	}
}
impl<T: Clone> MaybeEquivalence<T, T> for Identity {
	fn convert(a: &T) -> Option<T> {
		Some(a.clone())
	}
	fn convert_back(a: &T) -> Option<T> {
		Some(a.clone())
	}
}

/// A structure that performs standard conversion using the standard Rust conversion traits.
pub struct ConvertInto;
impl<A: Into<B>, B> Convert<A, B> for ConvertInto {
	fn convert(a: A) -> B {
		a.into()
	}
}
impl<A: Into<B>, B> MaybeConvert<A, B> for ConvertInto {
	fn maybe_convert(a: A) -> Option<B> {
		Some(a.into())
	}
}
impl<A: Into<B>, B: Into<A>> MaybeConvertBack<A, B> for ConvertInto {
	fn maybe_convert_back(b: B) -> Option<A> {
		Some(b.into())
	}
}
impl<A: Into<B>, B> TryConvert<A, B> for ConvertInto {
	fn try_convert(a: A) -> Result<B, A> {
		Ok(a.into())
	}
}
impl<A: Into<B>, B: Into<A>> TryConvertBack<A, B> for ConvertInto {
	fn try_convert_back(b: B) -> Result<A, B> {
		Ok(b.into())
	}
}
impl<A: Clone + Into<B>, B: Clone + Into<A>> MaybeEquivalence<A, B> for ConvertInto {
	fn convert(a: &A) -> Option<B> {
		Some(a.clone().into())
	}
	fn convert_back(b: &B) -> Option<A> {
		Some(b.clone().into())
	}
}

/// A structure that performs standard conversion using the standard Rust conversion traits.
pub struct TryConvertInto;
impl<A: Clone + TryInto<B>, B> MaybeConvert<A, B> for TryConvertInto {
	fn maybe_convert(a: A) -> Option<B> {
		a.clone().try_into().ok()
	}
}
impl<A: Clone + TryInto<B>, B: Clone + TryInto<A>> MaybeConvertBack<A, B> for TryConvertInto {
	fn maybe_convert_back(b: B) -> Option<A> {
		b.clone().try_into().ok()
	}
}
impl<A: Clone + TryInto<B>, B> TryConvert<A, B> for TryConvertInto {
	fn try_convert(a: A) -> Result<B, A> {
		a.clone().try_into().map_err(|_| a)
	}
}
impl<A: Clone + TryInto<B>, B: Clone + TryInto<A>> TryConvertBack<A, B> for TryConvertInto {
	fn try_convert_back(b: B) -> Result<A, B> {
		b.clone().try_into().map_err(|_| b)
	}
}
impl<A: Clone + TryInto<B>, B: Clone + TryInto<A>> MaybeEquivalence<A, B> for TryConvertInto {
	fn convert(a: &A) -> Option<B> {
		a.clone().try_into().ok()
	}
	fn convert_back(b: &B) -> Option<A> {
		b.clone().try_into().ok()
	}
}

/// Convenience type to work around the highly unergonomic syntax needed
/// to invoke the functions of overloaded generic traits, in this case
/// `TryFrom` and `TryInto`.
pub trait CheckedConversion {
	/// Convert from a value of `T` into an equivalent instance of `Option<Self>`.
	///
	/// This just uses `TryFrom` internally but with this
	/// variant you can provide the destination type using turbofish syntax
	/// in case Rust happens not to assume the correct type.
	fn checked_from<T>(t: T) -> Option<Self>
	where
		Self: TryFrom<T>,
	{
		<Self as TryFrom<T>>::try_from(t).ok()
	}
	/// Consume self to return `Some` equivalent value of `Option<T>`.
	///
	/// This just uses `TryInto` internally but with this
	/// variant you can provide the destination type using turbofish syntax
	/// in case Rust happens not to assume the correct type.
	fn checked_into<T>(self) -> Option<T>
	where
		Self: TryInto<T>,
	{
		<Self as TryInto<T>>::try_into(self).ok()
	}
}
impl<T: Sized> CheckedConversion for T {}

/// Multiply and divide by a number that isn't necessarily the same type. Basically just the same
/// as `Mul` and `Div` except it can be used for all basic numeric types.
pub trait Scale<Other> {
	/// The output type of the product of `self` and `Other`.
	type Output;

	/// @return the product of `self` and `other`.
	fn mul(self, other: Other) -> Self::Output;

	/// @return the integer division of `self` and `other`.
	fn div(self, other: Other) -> Self::Output;

	/// @return the modulo remainder of `self` and `other`.
	fn rem(self, other: Other) -> Self::Output;
}
macro_rules! impl_scale {
	($self:ty, $other:ty) => {
		impl Scale<$other> for $self {
			type Output = Self;
			fn mul(self, other: $other) -> Self::Output {
				self * (other as Self)
			}
			fn div(self, other: $other) -> Self::Output {
				self / (other as Self)
			}
			fn rem(self, other: $other) -> Self::Output {
				self % (other as Self)
			}
		}
	};
}
impl_scale!(u128, u128);
impl_scale!(u128, u64);
impl_scale!(u128, u32);
impl_scale!(u128, u16);
impl_scale!(u128, u8);
impl_scale!(u64, u64);
impl_scale!(u64, u32);
impl_scale!(u64, u16);
impl_scale!(u64, u8);
impl_scale!(u32, u32);
impl_scale!(u32, u16);
impl_scale!(u32, u8);
impl_scale!(u16, u16);
impl_scale!(u16, u8);
impl_scale!(u8, u8);

/// Trait for things that can be clear (have no bits set). For numeric types, essentially the same
/// as `Zero`.
pub trait Clear {
	/// True iff no bits are set.
	fn is_clear(&self) -> bool;

	/// Return the value of Self that is clear.
	fn clear() -> Self;
}

impl<T: Default + Eq + PartialEq> Clear for T {
	fn is_clear(&self) -> bool {
		*self == Self::clear()
	}
	fn clear() -> Self {
		Default::default()
	}
}

/// A meta trait for all bit ops.
pub trait SimpleBitOps:
	Sized
	+ Clear
	+ core::ops::BitOr<Self, Output = Self>
	+ core::ops::BitXor<Self, Output = Self>
	+ core::ops::BitAnd<Self, Output = Self>
{
}
impl<
		T: Sized
			+ Clear
			+ core::ops::BitOr<Self, Output = Self>
			+ core::ops::BitXor<Self, Output = Self>
			+ core::ops::BitAnd<Self, Output = Self>,
	> SimpleBitOps for T
{
}

/// Abstraction around hashing
// Stupid bug in the Rust compiler believes derived
// traits must be fulfilled by all type parameters.
pub trait Hash:
	'static
	+ MaybeSerializeDeserialize
	+ Debug
	+ Clone
	+ Eq
	+ PartialEq
	+ Hasher<Out = <Self as Hash>::Output>
{
	/// The hash type produced.
	type Output: HashOutput;

	/// Produce the hash of some byte-slice.
	fn hash(s: &[u8]) -> Self::Output {
		<Self as Hasher>::hash(s)
	}

	/// Produce the hash of some codec-encodable value.
	fn hash_of<S: Encode>(s: &S) -> Self::Output {
		Encode::using_encoded(s, <Self as Hasher>::hash)
	}

	/// The ordered Patricia tree root of the given `input`.
	fn ordered_trie_root(input: Vec<Vec<u8>>, state_version: StateVersion) -> Self::Output;

	/// The Patricia tree root of the given mapping.
	fn trie_root(input: Vec<(Vec<u8>, Vec<u8>)>, state_version: StateVersion) -> Self::Output;
}

/// Super trait with all the attributes for a hashing output.
pub trait HashOutput:
	Member
	+ MaybeSerializeDeserialize
	+ MaybeDisplay
	+ MaybeFromStr
	+ Debug
	+ core::hash::Hash
	+ AsRef<[u8]>
	+ AsMut<[u8]>
	+ Copy
	+ Ord
	+ Default
	+ Encode
	+ Decode
	+ DecodeWithMemTracking
	+ EncodeLike
	+ MaxEncodedLen
	+ TypeInfo
{
}

impl<T> HashOutput for T where
	T: Member
		+ MaybeSerializeDeserialize
		+ MaybeDisplay
		+ MaybeFromStr
		+ Debug
		+ core::hash::Hash
		+ AsRef<[u8]>
		+ AsMut<[u8]>
		+ Copy
		+ Ord
		+ Default
		+ Encode
		+ Decode
		+ DecodeWithMemTracking
		+ EncodeLike
		+ MaxEncodedLen
		+ TypeInfo
{
}

/// Blake2-256 Hash implementation.
#[derive(PartialEq, Eq, Clone, RuntimeDebug, TypeInfo)]
#[cfg_attr(feature = "serde", derive(Serialize, Deserialize))]
pub struct BlakeTwo256;

impl Hasher for BlakeTwo256 {
	type Out = sp_core::H256;
	type StdHasher = hash256_std_hasher::Hash256StdHasher;
	const LENGTH: usize = 32;

	fn hash(s: &[u8]) -> Self::Out {
		sp_io::hashing::blake2_256(s).into()
	}
}

impl Hash for BlakeTwo256 {
	type Output = sp_core::H256;

	fn ordered_trie_root(input: Vec<Vec<u8>>, version: StateVersion) -> Self::Output {
		sp_io::trie::blake2_256_ordered_root(input, version)
	}

	fn trie_root(input: Vec<(Vec<u8>, Vec<u8>)>, version: StateVersion) -> Self::Output {
		sp_io::trie::blake2_256_root(input, version)
	}
}

/// Keccak-256 Hash implementation.
#[derive(PartialEq, Eq, Clone, RuntimeDebug, TypeInfo)]
#[cfg_attr(feature = "serde", derive(Serialize, Deserialize))]
pub struct Keccak256;

impl Hasher for Keccak256 {
	type Out = sp_core::H256;
	type StdHasher = hash256_std_hasher::Hash256StdHasher;
	const LENGTH: usize = 32;

	fn hash(s: &[u8]) -> Self::Out {
		sp_io::hashing::keccak_256(s).into()
	}
}

impl Hash for Keccak256 {
	type Output = sp_core::H256;

	fn ordered_trie_root(input: Vec<Vec<u8>>, version: StateVersion) -> Self::Output {
		sp_io::trie::keccak_256_ordered_root(input, version)
	}

	fn trie_root(input: Vec<(Vec<u8>, Vec<u8>)>, version: StateVersion) -> Self::Output {
		sp_io::trie::keccak_256_root(input, version)
	}
}

/// Something that can be checked for equality and printed out to a debug channel if bad.
pub trait CheckEqual {
	/// Perform the equality check.
	fn check_equal(&self, other: &Self);
}

impl CheckEqual for sp_core::H256 {
	#[cfg(feature = "std")]
	fn check_equal(&self, other: &Self) {
		use sp_core::hexdisplay::HexDisplay;
		if self != other {
			println!(
				"Hash: given={}, expected={}",
				HexDisplay::from(self.as_fixed_bytes()),
				HexDisplay::from(other.as_fixed_bytes()),
			);
		}
	}

	#[cfg(not(feature = "std"))]
	fn check_equal(&self, other: &Self) {
		if self != other {
			"Hash not equal".print();
			self.as_bytes().print();
			other.as_bytes().print();
		}
	}
}

impl CheckEqual for super::generic::DigestItem {
	#[cfg(feature = "std")]
	fn check_equal(&self, other: &Self) {
		if self != other {
			println!("DigestItem: given={:?}, expected={:?}", self, other);
		}
	}

	#[cfg(not(feature = "std"))]
	fn check_equal(&self, other: &Self) {
		if self != other {
			"DigestItem not equal".print();
			(&Encode::encode(self)[..]).print();
			(&Encode::encode(other)[..]).print();
		}
	}
}

sp_core::impl_maybe_marker!(
	/// A type that implements Display when in std environment.
	trait MaybeDisplay: Display;

	/// A type that implements FromStr when in std environment.
	trait MaybeFromStr: FromStr;

	/// A type that implements Hash when in std environment.
	trait MaybeHash: core::hash::Hash;
);

sp_core::impl_maybe_marker_std_or_serde!(
	/// A type that implements Serialize when in std environment or serde feature is activated.
	trait MaybeSerialize: Serialize;

	/// A type that implements Serialize, DeserializeOwned and Debug when in std environment or serde feature is activated.
	trait MaybeSerializeDeserialize: DeserializeOwned, Serialize;
);

/// A type that can be used in runtime structures.
pub trait Member: Send + Sync + Sized + Debug + Eq + PartialEq + Clone + 'static {}
impl<T: Send + Sync + Sized + Debug + Eq + PartialEq + Clone + 'static> Member for T {}

/// Determine if a `MemberId` is a valid member.
pub trait IsMember<MemberId> {
	/// Is the given `MemberId` a valid member?
	fn is_member(member_id: &MemberId) -> bool;
}

/// Super trait with all the attributes for a block number.
pub trait BlockNumber:
	Member
	+ MaybeSerializeDeserialize
	+ MaybeFromStr
	+ Debug
	+ core::hash::Hash
	+ Copy
	+ MaybeDisplay
	+ AtLeast32BitUnsigned
	+ Into<U256>
	+ TryFrom<U256>
	+ Default
	+ TypeInfo
	+ MaxEncodedLen
	+ FullCodec
	+ DecodeWithMemTracking
	+ HasCompact<Type: DecodeWithMemTracking>
{
}

impl<
		T: Member
			+ MaybeSerializeDeserialize
			+ MaybeFromStr
			+ Debug
			+ core::hash::Hash
			+ Copy
			+ MaybeDisplay
			+ AtLeast32BitUnsigned
			+ Into<U256>
			+ TryFrom<U256>
			+ Default
			+ TypeInfo
			+ MaxEncodedLen
			+ FullCodec
			+ DecodeWithMemTracking
			+ HasCompact<Type: DecodeWithMemTracking>,
	> BlockNumber for T
{
}

/// Something which fulfills the abstract idea of a Substrate header. It has types for a `Number`,
/// a `Hash` and a `Hashing`. It provides access to an `extrinsics_root`, `state_root` and
/// `parent_hash`, as well as a `digest` and a block `number`.
///
/// You can also create a `new` one from those fields.
pub trait Header:
	Clone
	+ Send
	+ Sync
	+ Codec
	+ DecodeWithMemTracking
	+ Eq
	+ MaybeSerialize
	+ Debug
	+ TypeInfo
	+ 'static
{
	/// Header number.
	type Number: BlockNumber;
	/// Header hash type
	type Hash: HashOutput;
	/// Hashing algorithm
	type Hashing: Hash<Output = Self::Hash>;

	/// Creates new header.
	fn new(
		number: Self::Number,
		extrinsics_root: Self::Hash,
		state_root: Self::Hash,
		parent_hash: Self::Hash,
		digest: Digest,
	) -> Self;

	/// Returns a reference to the header number.
	fn number(&self) -> &Self::Number;
	/// Sets the header number.
	fn set_number(&mut self, number: Self::Number);

	/// Returns a reference to the extrinsics root.
	fn extrinsics_root(&self) -> &Self::Hash;
	/// Sets the extrinsic root.
	fn set_extrinsics_root(&mut self, root: Self::Hash);

	/// Returns a reference to the state root.
	fn state_root(&self) -> &Self::Hash;
	/// Sets the state root.
	fn set_state_root(&mut self, root: Self::Hash);

	/// Returns a reference to the parent hash.
	fn parent_hash(&self) -> &Self::Hash;
	/// Sets the parent hash.
	fn set_parent_hash(&mut self, hash: Self::Hash);

	/// Returns a reference to the digest.
	fn digest(&self) -> &Digest;
	/// Get a mutable reference to the digest.
	fn digest_mut(&mut self) -> &mut Digest;

	/// Returns the hash of the header.
	fn hash(&self) -> Self::Hash {
		<Self::Hashing as Hash>::hash_of(self)
	}
}

// Something that provides the Header Type. Only for internal usage and should only be used
// via `HeaderFor` or `BlockNumberFor`.
//
// This is needed to fix the "cyclical" issue in loading Header/BlockNumber as part of a
// `pallet::call`. Essentially, `construct_runtime` aggregates all calls to create a `RuntimeCall`
// that is then used to define `UncheckedExtrinsic`.
// ```ignore
// pub type UncheckedExtrinsic =
// 	generic::UncheckedExtrinsic<Address, RuntimeCall, Signature, TxExtension>;
// ```
// This `UncheckedExtrinsic` is supplied to the `Block`.
// ```ignore
// pub type Block = generic::Block<Header, UncheckedExtrinsic>;
// ```
// So, if we do not create a trait outside of `Block` that doesn't have `Extrinsic`, we go into a
// recursive loop leading to a build error.
//
// Note that this is a workaround for a compiler bug and should be removed when the compiler
// bug is fixed.
#[doc(hidden)]
pub trait HeaderProvider {
	/// Header type.
	type HeaderT: Header;
}

/// An extrinsic that can be lazily decoded.
pub trait LazyExtrinsic: Sized {
	/// Try to decode the lazy extrinsic.
	///
	/// Usually an encoded extrinsic is composed of 2 parts:
	/// - a `Compact<u32>` prefix (`len)`
	/// - a blob of size `len`
	/// This method expects to receive just the blob as a byte slice.
	/// The size of the blob is the `len`.
	fn decode_unprefixed(data: &[u8]) -> Result<Self, codec::Error>;
}

/// A Substrate block that allows us to lazily decode its extrinsics.
pub trait LazyBlock: Debug + Encode + Decode + Sized {
	/// Type for the decoded extrinsics.
	type Extrinsic: LazyExtrinsic;
	/// Header type.
	type Header: Header;

	/// Returns a reference to the header.
	fn header(&self) -> &Self::Header;

	/// Returns a mut reference to the header.
	fn header_mut(&mut self) -> &mut Self::Header;

	/// Returns an iterator over all extrinsics.
	///
	/// The extrinsics are lazily decoded (if possible) as they are pulled by the iterator.
	fn extrinsics(&self) -> impl Iterator<Item = Result<Self::Extrinsic, codec::Error>>;
}

/// Something which fulfills the abstract idea of a Substrate block. It has types for
/// `Extrinsic` pieces of information as well as a `Header`.
///
/// You can get an iterator over each of the `extrinsics` and retrieve the `header`.
pub trait Block:
	HeaderProvider<HeaderT = Self::Header>
	+ Into<Self::LazyBlock>
	+ EncodeLike<Self::LazyBlock>
	+ Clone
	+ Send
	+ Sync
	+ Codec
	+ DecodeWithMemTracking
	+ Eq
	+ MaybeSerialize
	+ Debug
	+ 'static
{
	/// Type for extrinsics.
	type Extrinsic: Member + Codec + ExtrinsicLike + MaybeSerialize + Into<OpaqueExtrinsic>;
	/// Header type.
	type Header: Header<Hash = Self::Hash> + MaybeSerializeDeserialize;
	/// Block hash type.
	type Hash: HashOutput;

	/// A shadow structure which allows us to lazily decode the extrinsics.
	/// The `LazyBlock` must have the same encoded representation as the `Block`.
	type LazyBlock: LazyBlock<Extrinsic = Self::Extrinsic, Header = Self::Header> + EncodeLike<Self>;

	/// Returns a reference to the header.
	fn header(&self) -> &Self::Header;
	/// Returns a reference to the list of extrinsics.
	fn extrinsics(&self) -> &[Self::Extrinsic];
	/// Split the block into header and list of extrinsics.
	fn deconstruct(self) -> (Self::Header, Vec<Self::Extrinsic>);
	/// Creates new block from header and extrinsics.
	fn new(header: Self::Header, extrinsics: Vec<Self::Extrinsic>) -> Self;
	/// Returns the hash of the block.
	fn hash(&self) -> Self::Hash {
		<<Self::Header as Header>::Hashing as Hash>::hash_of(self.header())
	}
}

/// Something that acts like an `Extrinsic`.
#[deprecated = "Use `ExtrinsicLike` along with the `CreateTransaction` trait family instead"]
pub trait Extrinsic: Sized {
	/// The function call.
	type Call: TypeInfo;

	/// The payload we carry for signed extrinsics.
	///
	/// Usually it will contain a `Signature` and
	/// may include some additional data that are specific to signed
	/// extrinsics.
	type SignaturePayload: SignaturePayload;

	/// Is this `Extrinsic` signed?
	/// If no information are available about signed/unsigned, `None` should be returned.
	fn is_signed(&self) -> Option<bool> {
		None
	}

	/// Returns `true` if this `Extrinsic` is bare.
	fn is_bare(&self) -> bool {
		!self.is_signed().unwrap_or(true)
	}

	/// Create a new old-school extrinsic, either a bare extrinsic if `_signed_data` is `None` or
	/// a signed transaction is it is `Some`.
	fn new(_call: Self::Call, _signed_data: Option<Self::SignaturePayload>) -> Option<Self> {
		None
	}
}

/// Something that acts like an `Extrinsic`.
pub trait ExtrinsicLike: Sized {
	/// Is this `Extrinsic` signed?
	/// If no information are available about signed/unsigned, `None` should be returned.
	#[deprecated = "Use and implement `!is_bare()` instead"]
	fn is_signed(&self) -> Option<bool> {
		None
	}

	/// Returns `true` if this `Extrinsic` is bare.
	fn is_bare(&self) -> bool {
		#[allow(deprecated)]
		!self.is_signed().unwrap_or(true)
	}
}

#[allow(deprecated)]
impl<T> ExtrinsicLike for T
where
	T: Extrinsic,
{
	fn is_signed(&self) -> Option<bool> {
		#[allow(deprecated)]
		<Self as Extrinsic>::is_signed(&self)
	}

	fn is_bare(&self) -> bool {
		<Self as Extrinsic>::is_bare(&self)
	}
}

/// An extrinsic on which we can get access to call.
pub trait ExtrinsicCall: ExtrinsicLike {
	/// The type of the call.
	type Call;

	/// Get a reference to the call of the extrinsic.
	fn call(&self) -> &Self::Call;

	/// Convert the extrinsic into its call.
	fn into_call(self) -> Self::Call;
}

/// Something that acts like a [`SignaturePayload`](Extrinsic::SignaturePayload) of an
/// [`Extrinsic`].
pub trait SignaturePayload {
	/// The type of the address that signed the extrinsic.
	///
	/// Particular to a signed extrinsic.
	type SignatureAddress: TypeInfo;

	/// The signature type of the extrinsic.
	///
	/// Particular to a signed extrinsic.
	type Signature: TypeInfo;

	/// The additional data that is specific to the signed extrinsic.
	///
	/// Particular to a signed extrinsic.
	type SignatureExtra: TypeInfo;
}

impl SignaturePayload for () {
	type SignatureAddress = ();
	type Signature = ();
	type SignatureExtra = ();
}

/// Implementor is an [`Extrinsic`] and provides metadata about this extrinsic.
pub trait ExtrinsicMetadata {
	/// The format versions of the `Extrinsic`.
	///
	/// By format we mean the encoded representation of the `Extrinsic`.
	const VERSIONS: &'static [u8];

	/// Transaction extensions attached to this `Extrinsic`.
	type TransactionExtensions;
}

/// Extract the hashing type for a block.
pub type HashingFor<B> = <<B as Block>::Header as Header>::Hashing;
/// Extract the number type for a block.
pub type NumberFor<B> = <<B as Block>::Header as Header>::Number;
/// Extract the digest type for a block.

/// A "checkable" piece of information, used by the standard Substrate Executive in order to
/// check the validity of a piece of extrinsic information, usually by verifying the signature.
/// Implement for pieces of information that require some additional context `Context` in order to
/// be checked.
pub trait Checkable<Context>: Sized {
	/// Returned if `check` succeeds.
	type Checked;

	/// Check self, given an instance of Context.
	fn check(self, c: &Context) -> Result<Self::Checked, TransactionValidityError>;

	/// Blindly check self.
	///
	/// ## WARNING
	///
	/// DO NOT USE IN PRODUCTION. This is only meant to be used in testing environments. A runtime
	/// compiled with `try-runtime` should never be in production. Moreover, the name of this
	/// function is deliberately chosen to prevent developers from ever calling it in consensus
	/// code-paths.
	#[cfg(feature = "try-runtime")]
	fn unchecked_into_checked_i_know_what_i_am_doing(
		self,
		c: &Context,
	) -> Result<Self::Checked, TransactionValidityError>;
}

/// A "checkable" piece of information, used by the standard Substrate Executive in order to
/// check the validity of a piece of extrinsic information, usually by verifying the signature.
/// Implement for pieces of information that don't require additional context in order to be
/// checked.
pub trait BlindCheckable: Sized {
	/// Returned if `check` succeeds.
	type Checked;

	/// Check self.
	fn check(self) -> Result<Self::Checked, TransactionValidityError>;
}

// Every `BlindCheckable` is also a `StaticCheckable` for arbitrary `Context`.
impl<T: BlindCheckable, Context> Checkable<Context> for T {
	type Checked = <Self as BlindCheckable>::Checked;

	fn check(self, _c: &Context) -> Result<Self::Checked, TransactionValidityError> {
		BlindCheckable::check(self)
	}

	#[cfg(feature = "try-runtime")]
	fn unchecked_into_checked_i_know_what_i_am_doing(
		self,
		_: &Context,
	) -> Result<Self::Checked, TransactionValidityError> {
		unreachable!();
	}
}

/// A type that can handle weight refunds.
pub trait RefundWeight {
	/// Refund some unspent weight.
	fn refund(&mut self, weight: sp_weights::Weight);
}

/// A type that can handle weight refunds and incorporate extension weights into the call weight
/// after dispatch.
pub trait ExtensionPostDispatchWeightHandler<DispatchInfo>: RefundWeight {
	/// Accrue some weight pertaining to the extension.
	fn set_extension_weight(&mut self, info: &DispatchInfo);
}

impl RefundWeight for () {
	fn refund(&mut self, _weight: sp_weights::Weight) {}
}

impl ExtensionPostDispatchWeightHandler<()> for () {
	fn set_extension_weight(&mut self, _info: &()) {}
}

/// A lazy call (module function and argument values) that can be executed via its `dispatch`
/// method.
pub trait Dispatchable {
	/// Every function call from your runtime has an origin, which specifies where the extrinsic was
	/// generated from. In the case of a signed extrinsic (transaction), the origin contains an
	/// identifier for the caller. The origin can be empty in the case of an inherent extrinsic.
	type RuntimeOrigin: Debug;
	/// ...
	type Config;
	/// An opaque set of information attached to the transaction. This could be constructed anywhere
	/// down the line in a runtime. The current Substrate runtime uses a struct with the same name
	/// to represent the dispatch class and weight.
	type Info;
	/// Additional information that is returned by `dispatch`. Can be used to supply the caller
	/// with information about a `Dispatchable` that is only known post dispatch.
	type PostInfo: Eq
		+ PartialEq
		+ Clone
		+ Copy
		+ Encode
		+ Decode
		+ Printable
		+ ExtensionPostDispatchWeightHandler<Self::Info>;
	/// Actually dispatch this call and return the result of it.
	fn dispatch(self, origin: Self::RuntimeOrigin)
		-> crate::DispatchResultWithInfo<Self::PostInfo>;
}

/// Shortcut to reference the `RuntimeOrigin` type of a `Dispatchable`.
pub type DispatchOriginOf<T> = <T as Dispatchable>::RuntimeOrigin;
/// Shortcut to reference the `Info` type of a `Dispatchable`.
pub type DispatchInfoOf<T> = <T as Dispatchable>::Info;
/// Shortcut to reference the `PostInfo` type of a `Dispatchable`.
pub type PostDispatchInfoOf<T> = <T as Dispatchable>::PostInfo;

impl Dispatchable for () {
	type RuntimeOrigin = ();
	type Config = ();
	type Info = ();
	type PostInfo = ();
	fn dispatch(
		self,
		_origin: Self::RuntimeOrigin,
	) -> crate::DispatchResultWithInfo<Self::PostInfo> {
		panic!("This implementation should not be used for actual dispatch.");
	}
}

/// Dispatchable impl containing an arbitrary value which panics if it actually is dispatched.
#[derive(Clone, Eq, PartialEq, Encode, Decode, DecodeWithMemTracking, RuntimeDebug, TypeInfo)]
pub struct FakeDispatchable<Inner>(pub Inner);
impl<Inner> From<Inner> for FakeDispatchable<Inner> {
	fn from(inner: Inner) -> Self {
		Self(inner)
	}
}
impl<Inner> FakeDispatchable<Inner> {
	/// Take `self` and return the underlying inner value.
	pub fn deconstruct(self) -> Inner {
		self.0
	}
}
impl<Inner> AsRef<Inner> for FakeDispatchable<Inner> {
	fn as_ref(&self) -> &Inner {
		&self.0
	}
}

impl<Inner> Dispatchable for FakeDispatchable<Inner> {
	type RuntimeOrigin = ();
	type Config = ();
	type Info = ();
	type PostInfo = ();
	fn dispatch(
		self,
		_origin: Self::RuntimeOrigin,
	) -> crate::DispatchResultWithInfo<Self::PostInfo> {
		panic!("This implementation should not be used for actual dispatch.");
	}
}

/// Runtime Origin which includes a System Origin variant whose `AccountId` is the parameter.
pub trait AsSystemOriginSigner<AccountId> {
	/// Extract a reference of the inner value of the System `Origin::Signed` variant, if self has
	/// that variant.
	fn as_system_origin_signer(&self) -> Option<&AccountId>;
}

/// Interface to differentiate between Runtime Origins authorized to include a transaction into the
/// block and dispatch it, and those who aren't.
///
/// This trait targets transactions, by which we mean extrinsics which are validated through a
/// [`TransactionExtension`]. This excludes bare extrinsics (i.e. inherents), which have their call,
/// not their origin, validated and authorized.
///
/// Typically, upon validation or application of a transaction, the origin resulting from the
/// transaction extension (see [`TransactionExtension`]) is checked for authorization. The
/// transaction is then rejected or applied.
///
/// In FRAME, an authorized origin is either an `Origin::Signed` System origin or a custom origin
/// authorized in a [`TransactionExtension`].
pub trait AsTransactionAuthorizedOrigin {
	/// Whether the origin is authorized to include a transaction in a block.
	///
	/// In typical FRAME chains, this function returns `false` if the origin is a System
	/// `Origin::None` variant, `true` otherwise, meaning only signed or custom origin resulting
	/// from the transaction extension pipeline are authorized.
	///
	/// NOTE: This function should not be used in the context of bare extrinsics (i.e. inherents),
	/// as bare extrinsics do not authorize the origin but rather the call itself, and are not
	/// validated through the [`TransactionExtension`] pipeline.
	fn is_transaction_authorized(&self) -> bool;
}

/// Means by which a transaction may be extended. This type embodies both the data and the logic
/// that should be additionally associated with the transaction. It should be plain old data.
#[deprecated = "Use `TransactionExtension` instead."]
pub trait SignedExtension:
	Codec + DecodeWithMemTracking + Debug + Sync + Send + Clone + Eq + PartialEq + StaticTypeInfo
{
	/// Unique identifier of this signed extension.
	///
	/// This will be exposed in the metadata to identify the signed extension used
	/// in an extrinsic.
	const IDENTIFIER: &'static str;

	/// The type which encodes the sender identity.
	type AccountId;

	/// The type which encodes the call to be dispatched.
	type Call: Dispatchable;

	/// Any additional data that will go into the signed payload. This may be created dynamically
	/// from the transaction using the `additional_signed` function.
	type AdditionalSigned: Codec + TypeInfo;

	/// The type that encodes information that can be passed from pre_dispatch to post-dispatch.
	type Pre;

	/// Construct any additional data that should be in the signed payload of the transaction. Can
	/// also perform any pre-signature-verification checks and return an error if needed.
	fn additional_signed(&self) -> Result<Self::AdditionalSigned, TransactionValidityError>;

	/// Validate a signed transaction for the transaction queue.
	///
	/// This function can be called frequently by the transaction queue,
	/// to obtain transaction validity against current state.
	/// It should perform all checks that determine a valid transaction,
	/// that can pay for its execution and quickly eliminate ones
	/// that are stale or incorrect.
	///
	/// Make sure to perform the same checks in `pre_dispatch` function.
	fn validate(
		&self,
		_who: &Self::AccountId,
		_call: &Self::Call,
		_info: &DispatchInfoOf<Self::Call>,
		_len: usize,
	) -> TransactionValidity {
		Ok(ValidTransaction::default())
	}

	/// Do any pre-flight stuff for a signed transaction.
	///
	/// Make sure to perform the same checks as in [`Self::validate`].
	fn pre_dispatch(
		self,
		who: &Self::AccountId,
		call: &Self::Call,
		info: &DispatchInfoOf<Self::Call>,
		len: usize,
	) -> Result<Self::Pre, TransactionValidityError>;

	/// Do any post-flight stuff for an extrinsic.
	///
	/// If the transaction is signed, then `_pre` will contain the output of `pre_dispatch`,
	/// and `None` otherwise.
	///
	/// This gets given the `DispatchResult` `_result` from the extrinsic and can, if desired,
	/// introduce a `TransactionValidityError`, causing the block to become invalid for including
	/// it.
	///
	/// WARNING: It is dangerous to return an error here. To do so will fundamentally invalidate the
	/// transaction and any block that it is included in, causing the block author to not be
	/// compensated for their work in validating the transaction or producing the block so far.
	///
	/// It can only be used safely when you *know* that the extrinsic is one that can only be
	/// introduced by the current block author; generally this implies that it is an inherent and
	/// will come from either an offchain-worker or via `InherentData`.
	fn post_dispatch(
		_pre: Option<Self::Pre>,
		_info: &DispatchInfoOf<Self::Call>,
		_post_info: &PostDispatchInfoOf<Self::Call>,
		_len: usize,
		_result: &DispatchResult,
	) -> Result<(), TransactionValidityError> {
		Ok(())
	}

	/// Returns the metadata for this signed extension.
	///
	/// As a [`SignedExtension`] can be a tuple of [`SignedExtension`]s we need to return a `Vec`
	/// that holds the metadata of each one. Each individual `SignedExtension` must return
	/// *exactly* one [`TransactionExtensionMetadata`].
	///
	/// This method provides a default implementation that returns a vec containing a single
	/// [`TransactionExtensionMetadata`].
	fn metadata() -> Vec<TransactionExtensionMetadata> {
		alloc::vec![TransactionExtensionMetadata {
			identifier: Self::IDENTIFIER,
			ty: scale_info::meta_type::<Self>(),
			implicit: scale_info::meta_type::<Self::AdditionalSigned>()
		}]
	}

	/// Validate an unsigned transaction for the transaction queue.
	///
	/// This function can be called frequently by the transaction queue
	/// to obtain transaction validity against current state.
	/// It should perform all checks that determine a valid unsigned transaction,
	/// and quickly eliminate ones that are stale or incorrect.
	fn validate_unsigned(
		_call: &Self::Call,
		_info: &DispatchInfoOf<Self::Call>,
		_len: usize,
	) -> TransactionValidity {
		Ok(ValidTransaction::default())
	}

	/// Do any pre-flight stuff for an unsigned transaction.
	///
	/// Note this function by default delegates to `validate_unsigned`, so that
	/// all checks performed for the transaction queue are also performed during
	/// the dispatch phase (applying the extrinsic).
	///
	/// If you ever override this function, you need not perform the same validation as in
	/// `validate_unsigned`.
	fn pre_dispatch_unsigned(
		call: &Self::Call,
		info: &DispatchInfoOf<Self::Call>,
		len: usize,
	) -> Result<(), TransactionValidityError> {
		Self::validate_unsigned(call, info, len).map(|_| ()).map_err(Into::into)
	}
}

/// An "executable" piece of information, used by the standard Substrate Executive in order to
/// enact a piece of extrinsic information by marshalling and dispatching to a named function
/// call.
///
/// Also provides information on to whom this information is attributable and an index that allows
/// each piece of attributable information to be disambiguated.
///
/// IMPORTANT: After validation, in both [validate](Applyable::validate) and
/// [apply](Applyable::apply), all transactions should have *some* authorized origin, except for
/// inherents. This is necessary in order to protect the chain against spam. If no extension in the
/// transaction extension pipeline authorized the transaction with an origin, either a system signed
/// origin or a custom origin, then the transaction must be rejected, as the extensions provided in
/// substrate which protect the chain, such as `CheckNonce`, `ChargeTransactionPayment` etc., rely
/// on the assumption that the system handles system signed transactions, and the pallets handle the
/// custom origin that they authorized.
pub trait Applyable: Sized + Send + Sync {
	/// Type by which we can dispatch. Restricts the `UnsignedValidator` type.
	type Call: Dispatchable;

	/// Checks to see if this is a valid *transaction*. It returns information on it if so.
	///
	/// IMPORTANT: Ensure that *some* origin has been authorized after validating the transaction.
	/// If no origin was authorized, the transaction must be rejected.
	fn validate<V: ValidateUnsigned<Call = Self::Call>>(
		&self,
		source: TransactionSource,
		info: &DispatchInfoOf<Self::Call>,
		len: usize,
	) -> TransactionValidity;

	/// Executes all necessary logic needed prior to dispatch and deconstructs into function call,
	/// index and sender.
	///
	/// IMPORTANT: Ensure that *some* origin has been authorized after validating the
	/// transaction. If no origin was authorized, the transaction must be rejected.
	fn apply<V: ValidateUnsigned<Call = Self::Call>>(
		self,
		info: &DispatchInfoOf<Self::Call>,
		len: usize,
	) -> crate::ApplyExtrinsicResultWithInfo<PostDispatchInfoOf<Self::Call>>;
}

/// A marker trait for something that knows the type of the runtime block.
pub trait GetRuntimeBlockType {
	/// The `RuntimeBlock` type.
	type RuntimeBlock: self::Block;
}

/// A marker trait for something that knows the type of the node block.
pub trait GetNodeBlockType {
	/// The `NodeBlock` type.
	type NodeBlock: self::Block;
}

/// Provide validation for unsigned extrinsics.
///
/// This trait provides two functions [`pre_dispatch`](Self::pre_dispatch) and
/// [`validate_unsigned`](Self::validate_unsigned). The [`pre_dispatch`](Self::pre_dispatch)
/// function is called right before dispatching the call wrapped by an unsigned extrinsic. The
/// [`validate_unsigned`](Self::validate_unsigned) function is mainly being used in the context of
/// the transaction pool to check the validity of the call wrapped by an unsigned extrinsic.
pub trait ValidateUnsigned {
	/// The call to validate
	type Call;

	/// Validate the call right before dispatch.
	///
	/// This method should be used to prevent transactions already in the pool
	/// (i.e. passing [`validate_unsigned`](Self::validate_unsigned)) from being included in blocks
	/// in case they became invalid since being added to the pool.
	///
	/// By default it's a good idea to call [`validate_unsigned`](Self::validate_unsigned) from
	/// within this function again to make sure we never include an invalid transaction. Otherwise
	/// the implementation of the call or this method will need to provide proper validation to
	/// ensure that the transaction is valid.
	///
	/// Changes made to storage *WILL* be persisted if the call returns `Ok`.
	fn pre_dispatch(call: &Self::Call) -> Result<(), TransactionValidityError> {
		Self::validate_unsigned(TransactionSource::InBlock, call)
			.map(|_| ())
			.map_err(Into::into)
	}

	/// Return the validity of the call
	///
	/// This method has no side-effects. It merely checks whether the call would be rejected
	/// by the runtime in an unsigned extrinsic.
	///
	/// The validity checks should be as lightweight as possible because every node will execute
	/// this code before the unsigned extrinsic enters the transaction pool and also periodically
	/// afterwards to ensure the validity. To prevent dos-ing a network with unsigned
	/// extrinsics, these validity checks should include some checks around uniqueness, for example,
	/// checking that the unsigned extrinsic was sent by an authority in the active set.
	///
	/// Changes made to storage should be discarded by caller.
	fn validate_unsigned(source: TransactionSource, call: &Self::Call) -> TransactionValidity;
}

/// Opaque data type that may be destructured into a series of raw byte slices (which represent
/// individual keys).
pub trait OpaqueKeys: Clone {
	/// The types that are bound to the [`KeyTypeId`]s.
	///
	/// They can be seen as the ones working with the keys associated to the [`KeyTypeId`]s.
	type KeyTypeIdProviders;

	/// Return the key-type IDs supported by this set.
	fn key_ids() -> &'static [KeyTypeId];

	/// Get the raw bytes of key with key-type ID `i`.
	fn get_raw(&self, i: KeyTypeId) -> &[u8];

	/// Get the decoded key with key-type ID `i`.
	fn get<T: Decode>(&self, i: KeyTypeId) -> Option<T> {
		T::decode(&mut self.get_raw(i)).ok()
	}

	/// Proof the ownership of `owner` over the keys using `proof`.
	#[must_use]
	fn ownership_proof_is_valid(&self, owner: &[u8], proof: &[u8]) -> bool;
}

/// Input that adds infinite number of zero after wrapped input.
///
/// This can add an infinite stream of zeros onto any input, not just a slice as with
/// `TrailingZerosInput`.
pub struct AppendZerosInput<'a, T>(&'a mut T);

impl<'a, T> AppendZerosInput<'a, T> {
	/// Create a new instance from the given byte array.
	pub fn new(input: &'a mut T) -> Self {
		Self(input)
	}
}

impl<'a, T: codec::Input> codec::Input for AppendZerosInput<'a, T> {
	fn remaining_len(&mut self) -> Result<Option<usize>, codec::Error> {
		Ok(None)
	}

	fn read(&mut self, into: &mut [u8]) -> Result<(), codec::Error> {
		let remaining = self.0.remaining_len()?;
		let completed = if let Some(n) = remaining {
			let readable = into.len().min(n);
			// this should never fail if `remaining_len` API is implemented correctly.
			self.0.read(&mut into[..readable])?;
			readable
		} else {
			// Fill it byte-by-byte.
			let mut i = 0;
			while i < into.len() {
				if let Ok(b) = self.0.read_byte() {
					into[i] = b;
					i += 1;
				} else {
					break
				}
			}
			i
		};
		// Fill the rest with zeros.
		for i in &mut into[completed..] {
			*i = 0;
		}
		Ok(())
	}
}

/// Input that adds infinite number of zero after wrapped input.
pub struct TrailingZeroInput<'a>(&'a [u8]);

impl<'a> TrailingZeroInput<'a> {
	/// Create a new instance from the given byte array.
	pub fn new(data: &'a [u8]) -> Self {
		Self(data)
	}

	/// Create a new instance which only contains zeroes as input.
	pub fn zeroes() -> Self {
		Self::new(&[][..])
	}
}

impl<'a> codec::Input for TrailingZeroInput<'a> {
	fn remaining_len(&mut self) -> Result<Option<usize>, codec::Error> {
		Ok(None)
	}

	fn read(&mut self, into: &mut [u8]) -> Result<(), codec::Error> {
		let len_from_inner = into.len().min(self.0.len());
		into[..len_from_inner].copy_from_slice(&self.0[..len_from_inner]);
		for i in &mut into[len_from_inner..] {
			*i = 0;
		}
		self.0 = &self.0[len_from_inner..];

		Ok(())
	}
}

/// This type can be converted into and possibly from an AccountId (which itself is generic).
pub trait AccountIdConversion<AccountId>: Sized {
	/// Convert into an account ID. This is infallible, and may truncate bytes to provide a result.
	/// This may lead to duplicate accounts if the size of `AccountId` is less than the seed.
	fn into_account_truncating(&self) -> AccountId {
		self.into_sub_account_truncating(&())
	}

	/// Convert into an account ID, checking that all bytes of the seed are being used in the final
	/// `AccountId` generated. If any bytes are dropped, this returns `None`.
	fn try_into_account(&self) -> Option<AccountId> {
		self.try_into_sub_account(&())
	}

	/// Try to convert an account ID into this type. Might not succeed.
	fn try_from_account(a: &AccountId) -> Option<Self> {
		Self::try_from_sub_account::<()>(a).map(|x| x.0)
	}

	/// Convert this value amalgamated with a secondary "sub" value into an account ID,
	/// truncating any unused bytes. This is infallible.
	///
	/// NOTE: The account IDs from this and from `into_account` are *not* guaranteed to be distinct
	/// for any given value of `self`, nor are different invocations to this with different types
	/// `T`. For example, the following will all encode to the same account ID value:
	/// - `self.into_sub_account(0u32)`
	/// - `self.into_sub_account(vec![0u8; 0])`
	/// - `self.into_account()`
	///
	/// Also, if the seed provided to this function is greater than the number of bytes which fit
	/// into this `AccountId` type, then it will lead to truncation of the seed, and potentially
	/// non-unique accounts.
	fn into_sub_account_truncating<S: Encode>(&self, sub: S) -> AccountId;

	/// Same as `into_sub_account_truncating`, but ensuring that all bytes of the account's seed are
	/// used when generating an account. This can help guarantee that different accounts are unique,
	/// besides types which encode the same as noted above.
	fn try_into_sub_account<S: Encode>(&self, sub: S) -> Option<AccountId>;

	/// Try to convert an account ID into this type. Might not succeed.
	fn try_from_sub_account<S: Decode>(x: &AccountId) -> Option<(Self, S)>;
}

/// Format is TYPE_ID ++ encode(sub-seed) ++ 00.... where 00... is indefinite trailing zeroes to
/// fill AccountId.
impl<T: Encode + Decode, Id: Encode + Decode + TypeId> AccountIdConversion<T> for Id {
	// Take the `sub` seed, and put as much of it as possible into the generated account, but
	// allowing truncation of the seed if it would not fit into the account id in full. This can
	// lead to two different `sub` seeds with the same account generated.
	fn into_sub_account_truncating<S: Encode>(&self, sub: S) -> T {
		(Id::TYPE_ID, self, sub)
			.using_encoded(|b| T::decode(&mut TrailingZeroInput(b)))
			.expect("All byte sequences are valid `AccountIds`; qed")
	}

	// Same as `into_sub_account_truncating`, but returns `None` if any bytes would be truncated.
	fn try_into_sub_account<S: Encode>(&self, sub: S) -> Option<T> {
		let encoded_seed = (Id::TYPE_ID, self, sub).encode();
		let account = T::decode(&mut TrailingZeroInput(&encoded_seed))
			.expect("All byte sequences are valid `AccountIds`; qed");
		// If the `account` generated has less bytes than the `encoded_seed`, then we know that
		// bytes were truncated, and we return `None`.
		if encoded_seed.len() <= account.encoded_size() {
			Some(account)
		} else {
			None
		}
	}

	fn try_from_sub_account<S: Decode>(x: &T) -> Option<(Self, S)> {
		x.using_encoded(|d| {
			if d[0..4] != Id::TYPE_ID {
				return None
			}
			let mut cursor = &d[4..];
			let result = Decode::decode(&mut cursor).ok()?;
			if cursor.iter().all(|x| *x == 0) {
				Some(result)
			} else {
				None
			}
		})
	}
}

/// Calls a given macro a number of times with a set of fixed params and an incrementing numeral.
/// e.g.
/// ```nocompile
/// count!(println ("{}",) foo, bar, baz);
/// // Will result in three `println!`s: "0", "1" and "2".
/// ```
#[macro_export]
macro_rules! count {
	($f:ident ($($x:tt)*) ) => ();
	($f:ident ($($x:tt)*) $x1:tt) => { $f!($($x)* 0); };
	($f:ident ($($x:tt)*) $x1:tt, $x2:tt) => { $f!($($x)* 0); $f!($($x)* 1); };
	($f:ident ($($x:tt)*) $x1:tt, $x2:tt, $x3:tt) => { $f!($($x)* 0); $f!($($x)* 1); $f!($($x)* 2); };
	($f:ident ($($x:tt)*) $x1:tt, $x2:tt, $x3:tt, $x4:tt) => {
		$f!($($x)* 0); $f!($($x)* 1); $f!($($x)* 2); $f!($($x)* 3);
	};
	($f:ident ($($x:tt)*) $x1:tt, $x2:tt, $x3:tt, $x4:tt, $x5:tt) => {
		$f!($($x)* 0); $f!($($x)* 1); $f!($($x)* 2); $f!($($x)* 3); $f!($($x)* 4);
	};
}

#[doc(hidden)]
#[macro_export]
macro_rules! impl_opaque_keys_inner {
	(
		$( #[ $attr:meta ] )*
		pub struct $name:ident {
			$(
				$( #[ $inner_attr:meta ] )*
				pub $field:ident: $type:ty,
			)*
		},
		$crate_path:path,
	) => {
		$( #[ $attr ] )*
		///
		#[doc = concat!("Generated by [`impl_opaque_keys!`](", stringify!($crate_path),"::impl_opaque_keys).")]
		#[derive(
			Clone, PartialEq, Eq,
			$crate::codec::Encode,
			$crate::codec::Decode,
			$crate::codec::DecodeWithMemTracking,
			$crate::scale_info::TypeInfo,
			$crate::RuntimeDebug,
		)]
		pub struct $name {
			$(
				$( #[ $inner_attr ] )*
				pub $field: <$type as $crate::BoundToRuntimeAppPublic>::Public,
			)*
		}

		impl $name {
			/// Generate a set of keys with optionally using the given seed.
			///
			/// The generated key pairs are stored in the keystore.
			///
			/// - `owner`: Some bytes that will be signed by the generated private keys.
			/// These signatures are put into a tuple in the same order as the public keys.
			/// The SCALE encoded signature tuple corresponds to the `proof` returned by this
			/// function.
			///
			/// - `seed`: Optional `seed` for seeding the private key generation.
			///
			/// Returns the generated public session keys and proof.
			#[allow(dead_code)]
			pub fn generate(
				owner: &[u8],
				seed: Option<$crate::sp_std::vec::Vec<u8>>,
			) -> $crate::traits::GeneratedSessionKeys<
				Self,
				(
					$(
						<
							<$type as $crate::BoundToRuntimeAppPublic>::Public
								as $crate::RuntimeAppPublic
						>::ProofOfPossession
					),*
				)
			> {
				let mut keys = Self {
					$(
						$field: <
							<
								$type as $crate::BoundToRuntimeAppPublic
							>::Public as $crate::RuntimeAppPublic
						>::generate_pair(seed.clone()),
					)*
				};

				let proof = keys.create_ownership_proof(owner)
					.expect("Private key that was generated a moment ago, should exist; qed");

				$crate::traits::GeneratedSessionKeys {
					keys,
					proof
				}
			}

			/// Converts `Self` into a `Vec` of `(raw public key, KeyTypeId)`.
			#[allow(dead_code)]
			pub fn into_raw_public_keys(
				self,
			) -> $crate::Vec<($crate::Vec<u8>, $crate::KeyTypeId)> {
				let mut keys = Vec::new();
				$(
					keys.push((
						$crate::RuntimeAppPublic::to_raw_vec(&self.$field),
						<
							<
								$type as $crate::BoundToRuntimeAppPublic
							>::Public as $crate::RuntimeAppPublic
						>::ID,
					));
				)*

				keys
			}

			/// Decode `Self` from the given `encoded` slice and convert `Self` into the raw public
			/// keys (see [`Self::into_raw_public_keys`]).
			///
			/// Returns `None` when the decoding failed, otherwise `Some(_)`.
			#[allow(dead_code)]
			pub fn decode_into_raw_public_keys(
				encoded: &[u8],
			) -> Option<$crate::Vec<($crate::Vec<u8>, $crate::KeyTypeId)>> {
				<Self as $crate::codec::Decode>::decode(&mut &encoded[..])
					.ok()
					.map(|s| s.into_raw_public_keys())
			}

			/// Create the ownership proof.
			///
			/// - `owner`: Some bytes that will be signed by the private keys associated to the
			/// public keys in this session key object. These signatures are put into a tuple in
			/// the same order as the public keys. The SCALE encoded signature tuple corresponds
			/// to the `proof` returned by this function.
			///
			/// Returns the SCALE encoded proof that will proof the ownership of the keys for `user`.
			/// An error is returned if the signing of `user` failed, e.g. a private key isn't present in the keystore.
			#[allow(dead_code)]
			pub fn create_ownership_proof(
				&mut self,
				owner: &[u8],
			) -> $crate::sp_std::result::Result<
				(
					$(
						<
							<$type as $crate::BoundToRuntimeAppPublic>::Public
								as $crate::RuntimeAppPublic
						>::ProofOfPossession
					),*
				),
				()
			> {
				let res = ($(
					$crate::RuntimeAppPublic::generate_proof_of_possession(&mut self.$field, &owner).ok_or(())?
				),*);

				Ok(res)
			}
		}

		impl $crate::traits::OpaqueKeys for $name {
			type KeyTypeIdProviders = ( $( $type, )* );

			fn key_ids() -> &'static [$crate::KeyTypeId] {
				&[
					$(
						<
							<
								$type as $crate::BoundToRuntimeAppPublic
							>::Public as $crate::RuntimeAppPublic
						>::ID
					),*
				]
			}

			fn get_raw(&self, i: $crate::KeyTypeId) -> &[u8] {
				match i {
					$(
						i if i == <
							<
								$type as $crate::BoundToRuntimeAppPublic
							>::Public as $crate::RuntimeAppPublic
						>::ID =>
							self.$field.as_ref(),
					)*
					_ => &[],
				}
			}

			fn ownership_proof_is_valid(&self, owner: &[u8], proof: &[u8]) -> bool {
				// The proof is expected to be a tuple of all the signatures.
				let Ok(proof) = <($(
						<
							<
								$type as $crate::BoundToRuntimeAppPublic
							>::Public as $crate::RuntimeAppPublic
						>::ProofOfPossession
				),*) as $crate::codec::DecodeAll>::decode_all(&mut &proof[..]) else {
					return false
				};

				// "unpack" the proof so that we can access the individual signatures.
				let ( $( $field ),* ) = proof;

				// Verify that all the signatures signed `owner`.
				$(
					let valid = $crate::RuntimeAppPublic::verify_proof_of_possession(&self.$field, &owner, &$field);

					if !valid {
						// We found an invalid signature.
						return false
					}
				)*

				true
			}
		}
	};
}

/// The output of generating session keys.
///
/// Contains the public session keys and a `proof` to verify the ownership of these keys.
///
/// To generate session keys the [`impl_opaque_keys!`](crate::impl_opaque_keys) needs to be used
/// first to create the session keys type and this type provides the `generate` function.
#[derive(Debug, Clone, Encode, Decode, TypeInfo)]
pub struct GeneratedSessionKeys<Keys, Proof> {
	/// The opaque public session keys for registering on-chain.
	pub keys: Keys,
	/// The opaque proof to verify the ownership of the keys.
	pub proof: Proof,
}

/// Implement [`OpaqueKeys`] for a described struct.
///
/// Every field type must implement [`BoundToRuntimeAppPublic`](crate::BoundToRuntimeAppPublic).
/// The [`KeyTypeIdProviders`](OpaqueKeys::KeyTypeIdProviders) type is set to tuple of all field
/// types passed to the macro.
///
/// The `proof` type used by the generated session keys for
/// [`ownership_proof_is_valid`](OpaqueKeys::ownership_proof_is_valid) is the SCALE encoded tuple of
/// all signatures. The order of the signatures is the same as the order of the fields in the
/// struct. Each signature is created by signing the `owner` given to the `generate` function.
///
/// ```rust
/// use sp_runtime::{
/// 	impl_opaque_keys, KeyTypeId, BoundToRuntimeAppPublic, app_crypto::{sr25519, ed25519}
/// };
///
/// pub struct KeyModule;
/// impl BoundToRuntimeAppPublic for KeyModule { type Public = ed25519::AppPublic; }
///
/// pub struct KeyModule2;
/// impl BoundToRuntimeAppPublic for KeyModule2 { type Public = sr25519::AppPublic; }
///
/// impl_opaque_keys! {
/// 	pub struct Keys {
/// 		pub key_module: KeyModule,
/// 		pub key_module2: KeyModule2,
/// 	}
/// }
/// ```
#[macro_export]
#[cfg(any(feature = "serde", feature = "std"))]
macro_rules! impl_opaque_keys {
	{
		$( #[ $attr:meta ] )*
		pub struct $name:ident {
			$(
				$( #[ $inner_attr:meta ] )*
				pub $field:ident: $type:ty,
			)*
		}
	} => {
		$crate::paste::paste! {
			use $crate::serde as [< __opaque_keys_serde_import__ $name >];

			$crate::impl_opaque_keys_inner! {
				$( #[ $attr ] )*
				#[derive($crate::serde::Serialize, $crate::serde::Deserialize)]
				#[serde(crate = "__opaque_keys_serde_import__" $name)]
				pub struct $name {
					$(
						$( #[ $inner_attr ] )*
						pub $field: $type,
					)*
				},
				$crate,
			}
		}
	}
}

#[macro_export]
#[cfg(all(not(feature = "std"), not(feature = "serde")))]
#[doc(hidden)]
macro_rules! impl_opaque_keys {
	{
		$( #[ $attr:meta ] )*
		pub struct $name:ident {
			$(
				$( #[ $inner_attr:meta ] )*
				pub $field:ident: $type:ty,
			)*
		}
	} => {
		$crate::impl_opaque_keys_inner! {
			$( #[ $attr ] )*
			pub struct $name {
				$(
					$( #[ $inner_attr ] )*
					pub $field: $type,
				)*
			},
			$crate,
		}
	}
}

/// Trait for things which can be printed from the runtime.
pub trait Printable {
	/// Print the object.
	fn print(&self);
}

impl<T: Printable> Printable for &T {
	fn print(&self) {
		(*self).print()
	}
}

impl Printable for u8 {
	fn print(&self) {
		(*self as u64).print()
	}
}

impl Printable for u32 {
	fn print(&self) {
		(*self as u64).print()
	}
}

impl Printable for usize {
	fn print(&self) {
		(*self as u64).print()
	}
}

impl Printable for u64 {
	fn print(&self) {
		sp_io::misc::print_num(*self);
	}
}

impl Printable for &[u8] {
	fn print(&self) {
		sp_io::misc::print_hex(self);
	}
}

impl<const N: usize> Printable for [u8; N] {
	fn print(&self) {
		sp_io::misc::print_hex(&self[..]);
	}
}

impl Printable for &str {
	fn print(&self) {
		sp_io::misc::print_utf8(self.as_bytes());
	}
}

impl Printable for bool {
	fn print(&self) {
		if *self {
			"true".print()
		} else {
			"false".print()
		}
	}
}

impl Printable for sp_weights::Weight {
	fn print(&self) {
		self.ref_time().print()
	}
}

impl Printable for () {
	fn print(&self) {
		"()".print()
	}
}

#[impl_for_tuples(1, 12)]
impl Printable for Tuple {
	fn print(&self) {
		for_tuples!( #( Tuple.print(); )* )
	}
}

/// Something that can convert a [`BlockId`](crate::generic::BlockId) to a number or a hash.
#[cfg(feature = "std")]
pub trait BlockIdTo<Block: self::Block> {
	/// The error type that will be returned by the functions.
	type Error: std::error::Error;

	/// Convert the given `block_id` to the corresponding block hash.
	fn to_hash(
		&self,
		block_id: &crate::generic::BlockId<Block>,
	) -> Result<Option<Block::Hash>, Self::Error>;

	/// Convert the given `block_id` to the corresponding block number.
	fn to_number(
		&self,
		block_id: &crate::generic::BlockId<Block>,
	) -> Result<Option<NumberFor<Block>>, Self::Error>;
}

/// Get current block number
pub trait BlockNumberProvider {
	/// Type of `BlockNumber` to provide.
	type BlockNumber: Codec
		+ DecodeWithMemTracking
		+ Clone
		+ Ord
		+ Eq
		+ AtLeast32BitUnsigned
		+ TypeInfo
		+ Debug
		+ MaxEncodedLen
		+ Copy
		+ EncodeLike
		+ Default;

	/// Returns the current block number.
	///
	/// Provides an abstraction over an arbitrary way of providing the
	/// current block number.
	///
	/// In case of using crate `sp_runtime` with the crate `frame-system`,
	/// it is already implemented for
	/// `frame_system::Pallet<T: Config>` as:
	///
	/// ```ignore
	/// fn current_block_number() -> Self {
	///     frame_system::Pallet<Config>::block_number()
	/// }
	/// ```
	/// .
	fn current_block_number() -> Self::BlockNumber;

	/// Utility function only to be used in benchmarking scenarios or tests, to be implemented
	/// optionally, else a noop.
	///
	/// It allows for setting the block number that will later be fetched
	/// This is useful in case the block number provider is different than System
	#[cfg(any(feature = "std", feature = "runtime-benchmarks"))]
	fn set_block_number(_block: Self::BlockNumber) {}
}

impl BlockNumberProvider for () {
	type BlockNumber = u32;
	fn current_block_number() -> Self::BlockNumber {
		0
	}
}

#[cfg(test)]
mod tests {
	use super::*;
	use crate::codec::{Decode, Encode, Input};
	#[cfg(feature = "bls-experimental")]
	use sp_core::ecdsa_bls381;
	use sp_core::{
		crypto::{Pair, UncheckedFrom},
		ecdsa, ed25519,
		proof_of_possession::ProofOfPossessionGenerator,
		sr25519,
	};
	use std::sync::Arc;

	macro_rules! signature_verify_test {
		($algorithm:ident) => {
			let msg = &b"test-message"[..];
			let wrong_msg = &b"test-msg"[..];
			let (pair, _) = $algorithm::Pair::generate();

			let signature = pair.sign(&msg);
			assert!($algorithm::Pair::verify(&signature, msg, &pair.public()));

			assert!(signature.verify(msg, &pair.public()));
			assert!(!signature.verify(wrong_msg, &pair.public()));
		};
	}

	mod t {
		use sp_application_crypto::{app_crypto, sr25519};
		use sp_core::crypto::KeyTypeId;
		app_crypto!(sr25519, KeyTypeId(*b"test"));
	}

	#[test]
	fn app_verify_works() {
		use super::AppVerify;
		use t::*;

		let s = Signature::try_from(vec![0; 64]).unwrap();
		let _ = s.verify(&[0u8; 100][..], &Public::unchecked_from([0; 32]));
	}

	#[derive(Encode, Decode, Default, PartialEq, Debug)]
	struct U128Value(u128);
	impl super::TypeId for U128Value {
		const TYPE_ID: [u8; 4] = [0x0d, 0xf0, 0x0d, 0xf0];
	}
	// f00df00d

	#[derive(Encode, Decode, Default, PartialEq, Debug)]
	struct U32Value(u32);
	impl super::TypeId for U32Value {
		const TYPE_ID: [u8; 4] = [0x0d, 0xf0, 0xfe, 0xca];
	}
	// cafef00d

	#[derive(Encode, Decode, Default, PartialEq, Debug)]
	struct U16Value(u16);
	impl super::TypeId for U16Value {
		const TYPE_ID: [u8; 4] = [0xfe, 0xca, 0x0d, 0xf0];
	}
	// f00dcafe

	type AccountId = u64;

	#[test]
	fn into_account_truncating_should_work() {
		let r: AccountId = U32Value::into_account_truncating(&U32Value(0xdeadbeef));
		assert_eq!(r, 0x_deadbeef_cafef00d);
	}

	#[test]
	fn try_into_account_should_work() {
		let r: AccountId = U32Value::try_into_account(&U32Value(0xdeadbeef)).unwrap();
		assert_eq!(r, 0x_deadbeef_cafef00d);

		// u128 is bigger than u64 would fit
		let maybe: Option<AccountId> = U128Value::try_into_account(&U128Value(u128::MAX));
		assert!(maybe.is_none());
	}

	#[test]
	fn try_from_account_should_work() {
		let r = U32Value::try_from_account(&0x_deadbeef_cafef00d_u64);
		assert_eq!(r.unwrap(), U32Value(0xdeadbeef));
	}

	#[test]
	fn into_account_truncating_with_fill_should_work() {
		let r: AccountId = U16Value::into_account_truncating(&U16Value(0xc0da));
		assert_eq!(r, 0x_0000_c0da_f00dcafe);
	}

	#[test]
	fn try_into_sub_account_should_work() {
		let r: AccountId = U16Value::try_into_account(&U16Value(0xc0da)).unwrap();
		assert_eq!(r, 0x_0000_c0da_f00dcafe);

		let maybe: Option<AccountId> = U16Value::try_into_sub_account(
			&U16Value(0xc0da),
			"a really large amount of additional encoded information which will certainly overflow the account id type ;)"
		);

		assert!(maybe.is_none())
	}

	#[test]
	fn try_from_account_with_fill_should_work() {
		let r = U16Value::try_from_account(&0x0000_c0da_f00dcafe_u64);
		assert_eq!(r.unwrap(), U16Value(0xc0da));
	}

	#[test]
	fn bad_try_from_account_should_fail() {
		let r = U16Value::try_from_account(&0x0000_c0de_baadcafe_u64);
		assert!(r.is_none());
		let r = U16Value::try_from_account(&0x0100_c0da_f00dcafe_u64);
		assert!(r.is_none());
	}

	#[test]
	fn trailing_zero_should_work() {
		let mut t = super::TrailingZeroInput(&[1, 2, 3]);
		assert_eq!(t.remaining_len(), Ok(None));
		let mut buffer = [0u8; 2];
		assert_eq!(t.read(&mut buffer), Ok(()));
		assert_eq!(t.remaining_len(), Ok(None));
		assert_eq!(buffer, [1, 2]);
		assert_eq!(t.read(&mut buffer), Ok(()));
		assert_eq!(t.remaining_len(), Ok(None));
		assert_eq!(buffer, [3, 0]);
		assert_eq!(t.read(&mut buffer), Ok(()));
		assert_eq!(t.remaining_len(), Ok(None));
		assert_eq!(buffer, [0, 0]);
	}

	#[test]
	fn ed25519_verify_works() {
		signature_verify_test!(ed25519);
	}

	#[test]
	fn sr25519_verify_works() {
		signature_verify_test!(sr25519);
	}

	#[test]
	fn ecdsa_verify_works() {
		signature_verify_test!(ecdsa);
	}

	#[cfg(feature = "bls-experimental")]
	fn ecdsa_bls381_verify_works() {
		signature_verify_test!(ecdsa_bls381);
	}

	pub struct Sr25519Key;
	impl crate::BoundToRuntimeAppPublic for Sr25519Key {
		type Public = sp_application_crypto::sr25519::AppPublic;
	}

	pub struct Ed25519Key;
	impl crate::BoundToRuntimeAppPublic for Ed25519Key {
		type Public = sp_application_crypto::ed25519::AppPublic;
	}

	pub struct EcdsaKey;
	impl crate::BoundToRuntimeAppPublic for EcdsaKey {
		type Public = sp_application_crypto::ecdsa::AppPublic;
	}

	impl_opaque_keys! {
		/// Some comment
		pub struct SessionKeys {
			pub sr25519: Sr25519Key,
			pub ed25519: Ed25519Key,
			pub ecdsa: EcdsaKey,
		}
	}

	#[test]
	fn opaque_keys_ownership_proof_works() {
		let mut sr25519 = sp_core::sr25519::Pair::generate().0;
		let mut ed25519 = sp_core::ed25519::Pair::generate().0;
		let mut ecdsa = sp_core::ecdsa::Pair::generate().0;

		let session_keys = SessionKeys {
			sr25519: sr25519.public().into(),
			ed25519: ed25519.public().into(),
			ecdsa: ecdsa.public().into(),
		};

		let owner = &b"owner"[..];

		let sr25519_sig = sr25519.generate_proof_of_possession(&owner);
		let ed25519_sig = ed25519.generate_proof_of_possession(&owner);
		let ecdsa_sig = ecdsa.generate_proof_of_possession(&owner);

		for invalidate in [None, Some(0), Some(1), Some(2)] {
			let proof = if let Some(invalidate) = invalidate {
				match invalidate {
					0 => (
						sr25519.generate_proof_of_possession(&b"invalid"[..]),
						&ed25519_sig,
						&ecdsa_sig,
					)
						.encode(),
					1 => (
						&sr25519_sig,
						ed25519.generate_proof_of_possession(&b"invalid"[..]),
						&ecdsa_sig,
					)
						.encode(),
					2 => (
						&sr25519_sig,
						&ed25519_sig,
						ecdsa.generate_proof_of_possession(&b"invalid"[..]),
					)
						.encode(),
					_ => unreachable!(),
				}
			} else {
				(&sr25519_sig, &ed25519_sig, &ecdsa_sig).encode()
			};

			assert_eq!(session_keys.ownership_proof_is_valid(owner, &proof), invalidate.is_none());
		}

		// Ensure that a `proof` with extra junk data is rejected.
		let proof = (&sr25519_sig, &ed25519_sig, &ecdsa_sig, "hello").encode();
		assert!(!session_keys.ownership_proof_is_valid(owner, &proof));

		let mut ext = sp_io::TestExternalities::default();
		ext.register_extension(sp_keystore::KeystoreExt(Arc::new(
			sp_keystore::testing::MemoryKeystore::new(),
		)));

		ext.execute_with(|| {
			let session_keys = SessionKeys::generate(&owner, None);

			assert!(session_keys
				.keys
				.ownership_proof_is_valid(&owner, &session_keys.proof.encode()));
		});
	}
}<|MERGE_RESOLUTION|>--- conflicted
+++ resolved
@@ -24,11 +24,7 @@
 		TransactionSource, TransactionValidity, TransactionValidityError, UnknownTransaction,
 		ValidTransaction,
 	},
-<<<<<<< HEAD
-	DispatchResult, KeyTypeId,
-=======
-	DispatchResult, OpaqueExtrinsic,
->>>>>>> c8f5da2e
+	DispatchResult, KeyTypeId, OpaqueExtrinsic,
 };
 use alloc::vec::Vec;
 use codec::{
