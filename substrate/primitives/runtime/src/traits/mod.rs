--- conflicted
+++ resolved
@@ -43,15 +43,7 @@
 	EnsureOp, EnsureOpAssign, EnsureSub, EnsureSubAssign, IntegerSquareRoot, One,
 	SaturatedConversion, Saturating, UniqueSaturatedFrom, UniqueSaturatedInto, Zero,
 };
-<<<<<<< HEAD
-#[cfg(feature = "bls-experimental")]
-use sp_core::crypto::Pair; /* there is no host function to verify ecdsa_bls381 signature so
-						    * need to get it from core::crypto::Pair */
-use sp_core::{self, storage::StateVersion, Hasher, RuntimeDebug, TypeId, U256};
-
-=======
 use sp_core::{self, storage::StateVersion, Hasher, TypeId, U256};
->>>>>>> c5c47348
 #[doc(hidden)]
 pub use sp_core::{
 	parameter_types, ConstBool, ConstI128, ConstI16, ConstI32, ConstI64, ConstI8, ConstInt,
