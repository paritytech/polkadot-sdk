--- conflicted
+++ resolved
@@ -22,15 +22,6 @@
 paste = "1.0"
 rand = { version = "0.8.5", optional = true }
 scale-info = { version = "2.10.0", default-features = false, features = ["derive"] }
-<<<<<<< HEAD
-serde = { version = "1.0.188", default-features = false, features = ["alloc", "derive"], optional = true }
-sp-application-crypto = { path = "../application-crypto", default-features = false }
-sp-arithmetic = { path = "../arithmetic", default-features = false }
-sp-core = { path = "../core", default-features = false }
-sp-io = { path = "../io", default-features = false }
-sp-std = { path = "../std", default-features = false }
-sp-weights = { path = "../weights", default-features = false }
-=======
 serde = { version = "1.0.193", default-features = false, features = ["derive", "alloc"], optional = true }
 sp-application-crypto = { path = "../application-crypto", default-features = false}
 sp-arithmetic = { path = "../arithmetic", default-features = false}
@@ -41,7 +32,6 @@
 docify = { version = "0.2.6" }
 
 simple-mermaid = { git = "https://github.com/kianenigma/simple-mermaid.git", branch = "main" }
->>>>>>> 52132636
 
 [dev-dependencies]
 rand = "0.8.5"
@@ -55,7 +45,7 @@
 [features]
 runtime-benchmarks = []
 try-runtime = []
-default = ["std"]
+default = [ "std" ]
 std = [
 	"codec/std",
 	"either/use_std",
