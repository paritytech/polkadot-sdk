[package]
name = "sp-consensus-grandpa"
version = "4.0.0-dev"
authors.workspace = true
edition.workspace = true
license = "Apache-2.0"
homepage = "https://substrate.io"
repository.workspace = true
description = "Primitives for GRANDPA integration, suitable for WASM compilation."
documentation = "https://docs.rs/sp-consensus-grandpa"
readme = "README.md"

[package.metadata.docs.rs]
targets = ["x86_64-unknown-linux-gnu"]

[dependencies]
codec = { package = "parity-scale-codec", version = "3.6.1", default-features = false, features = ["derive"] }
grandpa = { package = "finality-grandpa", version = "0.16.2", default-features = false, features = ["derive-codec"] }
log = { version = "0.4.17", default-features = false }
scale-info = { version = "2.10.0", default-features = false, features = ["derive"] }
<<<<<<< HEAD
serde = { version = "1.0.188", features = ["alloc", "derive"], default-features = false, optional = true }
sp-api = { path = "../../api", default-features = false }
sp-application-crypto = { path = "../../application-crypto", default-features = false }
sp-core = { path = "../../core", default-features = false }
sp-keystore = { path = "../../keystore", default-features = false, optional = true }
sp-runtime = { path = "../../runtime", default-features = false }
sp-std = { path = "../../std", default-features = false }
=======
serde = { version = "1.0.193", features = ["derive", "alloc"], default-features = false, optional = true }
sp-api = { path = "../../api", default-features = false}
sp-application-crypto = { path = "../../application-crypto", default-features = false}
sp-core = { path = "../../core", default-features = false}
sp-keystore = { path = "../../keystore", default-features = false, optional = true}
sp-runtime = { path = "../../runtime", default-features = false}
sp-std = { path = "../../std", default-features = false}
>>>>>>> 52132636

[features]
default = ["std"]
std = [
	"codec/std",
	"grandpa/std",
	"log/std",
	"scale-info/std",
	"serde/std",
	"sp-api/std",
	"sp-application-crypto/std",
	"sp-core/std",
	"sp-keystore/std",
	"sp-runtime/std",
	"sp-std/std",
]

# Serde support without relying on std features.
serde = [
	"dep:serde",
	"scale-info/serde",
	"sp-application-crypto/serde",
	"sp-core/serde",
	"sp-runtime/serde",
]<|MERGE_RESOLUTION|>--- conflicted
+++ resolved
@@ -18,15 +18,6 @@
 grandpa = { package = "finality-grandpa", version = "0.16.2", default-features = false, features = ["derive-codec"] }
 log = { version = "0.4.17", default-features = false }
 scale-info = { version = "2.10.0", default-features = false, features = ["derive"] }
-<<<<<<< HEAD
-serde = { version = "1.0.188", features = ["alloc", "derive"], default-features = false, optional = true }
-sp-api = { path = "../../api", default-features = false }
-sp-application-crypto = { path = "../../application-crypto", default-features = false }
-sp-core = { path = "../../core", default-features = false }
-sp-keystore = { path = "../../keystore", default-features = false, optional = true }
-sp-runtime = { path = "../../runtime", default-features = false }
-sp-std = { path = "../../std", default-features = false }
-=======
 serde = { version = "1.0.193", features = ["derive", "alloc"], default-features = false, optional = true }
 sp-api = { path = "../../api", default-features = false}
 sp-application-crypto = { path = "../../application-crypto", default-features = false}
@@ -34,10 +25,9 @@
 sp-keystore = { path = "../../keystore", default-features = false, optional = true}
 sp-runtime = { path = "../../runtime", default-features = false}
 sp-std = { path = "../../std", default-features = false}
->>>>>>> 52132636
 
 [features]
-default = ["std"]
+default = [ "std" ]
 std = [
 	"codec/std",
 	"grandpa/std",
