--- conflicted
+++ resolved
@@ -16,17 +16,6 @@
 async-trait = { version = "0.1.57", optional = true }
 codec = { package = "parity-scale-codec", version = "3.6.1", default-features = false }
 scale-info = { version = "2.10.0", default-features = false, features = ["derive"] }
-<<<<<<< HEAD
-serde = { version = "1.0.188", default-features = false, features = ["alloc", "derive"], optional = true }
-sp-api = { path = "../../api", default-features = false }
-sp-application-crypto = { path = "../../application-crypto", default-features = false }
-sp-consensus-slots = { path = "../slots", default-features = false }
-sp-core = { path = "../../core", default-features = false }
-sp-inherents = { path = "../../inherents", default-features = false }
-sp-runtime = { path = "../../runtime", default-features = false }
-sp-std = { path = "../../std", default-features = false }
-sp-timestamp = { path = "../../timestamp", optional = true }
-=======
 serde = { version = "1.0.193", default-features = false, features = ["derive", "alloc"], optional = true }
 sp-api = { path = "../../api", default-features = false}
 sp-application-crypto = { path = "../../application-crypto", default-features = false}
@@ -36,10 +25,9 @@
 sp-runtime = { path = "../../runtime", default-features = false}
 sp-std = { path = "../../std", default-features = false}
 sp-timestamp = { path = "../../timestamp", optional = true}
->>>>>>> 52132636
 
 [features]
-default = ["std"]
+default = [ "std" ]
 std = [
 	"async-trait",
 	"codec/std",
