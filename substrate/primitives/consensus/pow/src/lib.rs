// This file is part of Substrate.

// Copyright (C) Parity Technologies (UK) Ltd.
// SPDX-License-Identifier: Apache-2.0

// Licensed under the Apache License, Version 2.0 (the "License");
// you may not use this file except in compliance with the License.
// You may obtain a copy of the License at
//
// 	http://www.apache.org/licenses/LICENSE-2.0
//
// Unless required by applicable law or agreed to in writing, software
// distributed under the License is distributed on an "AS IS" BASIS,
// WITHOUT WARRANTIES OR CONDITIONS OF ANY KIND, either express or implied.
// See the License for the specific language governing permissions and
// limitations under the License.

//! Primitives for Substrate Proof-of-Work (PoW) consensus.

#![cfg_attr(not(feature = "std"), no_std)]

extern crate alloc;

<<<<<<< HEAD
=======
#[cfg(not(feature = "std"))]
>>>>>>> 610987a1
use alloc::vec::Vec;
use codec::Decode;
use sp_runtime::ConsensusEngineId;

/// The `ConsensusEngineId` of PoW.
pub const POW_ENGINE_ID: ConsensusEngineId = [b'p', b'o', b'w', b'_'];

/// Type of seal.
pub type Seal = Vec<u8>;

/// Define methods that total difficulty should implement.
pub trait TotalDifficulty {
	fn increment(&mut self, other: Self);
}

impl TotalDifficulty for sp_core::U256 {
	fn increment(&mut self, other: Self) {
		let ret = self.saturating_add(other);
		*self = ret;
	}
}

impl TotalDifficulty for u128 {
	fn increment(&mut self, other: Self) {
		let ret = self.saturating_add(other);
		*self = ret;
	}
}

sp_api::decl_runtime_apis! {
	/// API necessary for timestamp-based difficulty adjustment algorithms.
	pub trait TimestampApi<Moment: Decode> {
		/// Return the timestamp in the current block.
		fn timestamp() -> Moment;
	}

	/// API for those chains that put their difficulty adjustment algorithm directly
	/// onto runtime. Note that while putting difficulty adjustment algorithm to
	/// runtime is safe, putting the PoW algorithm on runtime is not.
	pub trait DifficultyApi<Difficulty: Decode> {
		/// Return the target difficulty of the next block.
		fn difficulty() -> Difficulty;
	}
}<|MERGE_RESOLUTION|>--- conflicted
+++ resolved
@@ -21,10 +21,7 @@
 
 extern crate alloc;
 
-<<<<<<< HEAD
-=======
 #[cfg(not(feature = "std"))]
->>>>>>> 610987a1
 use alloc::vec::Vec;
 use codec::Decode;
 use sp_runtime::ConsensusEngineId;
