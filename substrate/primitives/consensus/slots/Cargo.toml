[package]
name = "sp-consensus-slots"
version = "0.32.0"
authors.workspace = true
description = "Primitives for slots-based consensus"
edition.workspace = true
license = "Apache-2.0"
homepage = "https://substrate.io"
repository.workspace = true
readme = "README.md"

[lints]
workspace = true

[package.metadata.docs.rs]
targets = ["x86_64-unknown-linux-gnu"]

[dependencies]
codec = { package = "parity-scale-codec", version = "3.6.1", default-features = false, features = ["derive", "max-encoded-len"] }
scale-info = { version = "2.10.0", default-features = false, features = ["derive"] }
<<<<<<< HEAD
serde = { version = "1.0", default-features = false, features = ["alloc", "derive"], optional = true }
=======
serde = { features = ["alloc", "derive"], optional = true, workspace = true }
sp-std = { path = "../../std", default-features = false }
>>>>>>> 02e1a7f4
sp-timestamp = { path = "../../timestamp", default-features = false }

[features]
default = ["std"]
std = [
	"codec/std",
	"scale-info/std",
	"serde/std",
	"sp-timestamp/std",
]

# Serde support without relying on std features.
serde = ["dep:serde", "scale-info/serde"]<|MERGE_RESOLUTION|>--- conflicted
+++ resolved
@@ -18,12 +18,7 @@
 [dependencies]
 codec = { package = "parity-scale-codec", version = "3.6.1", default-features = false, features = ["derive", "max-encoded-len"] }
 scale-info = { version = "2.10.0", default-features = false, features = ["derive"] }
-<<<<<<< HEAD
-serde = { version = "1.0", default-features = false, features = ["alloc", "derive"], optional = true }
-=======
 serde = { features = ["alloc", "derive"], optional = true, workspace = true }
-sp-std = { path = "../../std", default-features = false }
->>>>>>> 02e1a7f4
 sp-timestamp = { path = "../../timestamp", default-features = false }
 
 [features]
