--- conflicted
+++ resolved
@@ -18,10 +18,7 @@
 //! Utilities related to VRF input, pre-output and signatures.
 
 use crate::{Randomness, TicketBody, TicketId};
-<<<<<<< HEAD
-=======
 #[cfg(not(feature = "std"))]
->>>>>>> 610987a1
 use alloc::vec::Vec;
 use scale_codec::Encode;
 use sp_consensus_slots::Slot;
