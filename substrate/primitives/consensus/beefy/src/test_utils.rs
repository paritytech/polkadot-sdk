// This file is part of Substrate.

// Copyright (C) Parity Technologies (UK) Ltd.
// SPDX-License-Identifier: Apache-2.0

// Licensed under the Apache License, Version 2.0 (the "License");
// you may not use this file except in compliance with the License.
// You may obtain a copy of the License at
//
// 	http://www.apache.org/licenses/LICENSE-2.0
//
// Unless required by applicable law or agreed to in writing, software
// distributed under the License is distributed on an "AS IS" BASIS,
// WITHOUT WARRANTIES OR CONDITIONS OF ANY KIND, either express or implied.
// See the License for the specific language governing permissions and
// limitations under the License.

#![cfg(feature = "std")]

use core::fmt::Debug;
use sp_runtime::traits::Hash;

#[cfg(feature = "bls-experimental")]
use crate::ecdsa_bls_crypto;
use crate::{
	ecdsa_crypto, AuthorityIdBound, BeefySignatureHasher, Commitment, EquivocationProof, Payload,
	ValidatorSetId, VoteMessage,
};
use codec::Encode;
use sp_application_crypto::{AppCrypto, AppPair, RuntimeAppPublic, Wraps};
#[cfg(feature = "bls-experimental")]
use sp_core::ecdsa_bls377;
use sp_core::{ecdsa, Pair};
use sp_keystore::{Keystore, KeystorePtr};
use std::collections::HashMap;
use strum::IntoEnumIterator;

/// Set of test accounts using [`crate::ecdsa_crypto`] types.
#[allow(missing_docs)]
#[derive(Debug, Clone, Copy, PartialEq, Eq, Hash, strum::Display, strum::EnumIter)]
pub enum Keyring {
	Alice,
	Bob,
	Charlie,
	Dave,
	Eve,
	Ferdie,
	One,
	Two,
}
/// Trait representing BEEFY specific generating and signing behavoir of authority id
///
/// Accepts custom hashing fn for the message and custom convertor fn for the signer.
pub trait BeefySignerAuthority<MsgHash: Hash>: AppPair {
	/// generate a signature.
	///
	/// Return `true` if signature over `msg` is valid for this id.
	fn sign_with_hasher(&self, message: &[u8]) -> <Self as AppCrypto>::Signature;
}

impl<MsgHash> BeefySignerAuthority<MsgHash> for <ecdsa_crypto::AuthorityId as AppCrypto>::Pair
where
	MsgHash: Hash,
	<MsgHash as Hash>::Output: Into<[u8; 32]>,
{
	fn sign_with_hasher(&self, message: &[u8]) -> <Self as AppCrypto>::Signature {
		let hashed_message = <MsgHash as Hash>::hash(message).into();
		self.as_inner_ref().sign_prehashed(&hashed_message).into()
	}
}

#[cfg(feature = "bls-experimental")]
impl<MsgHash> BeefySignerAuthority<MsgHash> for <ecdsa_bls_crypto::AuthorityId as AppCrypto>::Pair
where
	MsgHash: Hash,
	<MsgHash as Hash>::Output: Into<[u8; 32]>,
{
	fn sign_with_hasher(&self, message: &[u8]) -> <Self as AppCrypto>::Signature {
		self.as_inner_ref().sign_with_hasher::<MsgHash>(&message).into()
	}
}

/// Implement Keyring functionalities generically over AuthorityId
pub trait GenericKeyring<AuthorityId: AuthorityIdBound>
where
	<AuthorityId as RuntimeAppPublic>::Signature: Send + Sync,
{
	///The key pair type which is used to perform crypto functionalities for the Keyring     
	type KeyPair: AppPair;
	/// Generate key pair in the given store using the provided seed
	fn generate_in_store(
		store: KeystorePtr,
		key_type: sp_application_crypto::KeyTypeId,
		owner: Option<Keyring>,
	) -> AuthorityId;

	/// Sign `msg`.
	fn sign(self, msg: &[u8]) -> <AuthorityId as RuntimeAppPublic>::Signature;

	/// Return key pair.
	fn pair(self) -> Self::KeyPair;

	/// Return public key.
	fn public(self) -> AuthorityId;

	/// Return seed string.
	fn to_seed(self) -> String;

	/// Get Keyring from public key.
	fn from_public(who: &AuthorityId) -> Option<Keyring>;
}

impl<AuthorityId> GenericKeyring<AuthorityId> for Keyring
where
	AuthorityId: AuthorityIdBound + From<<<AuthorityId as AppCrypto>::Pair as AppCrypto>::Public>,
	<AuthorityId as AppCrypto>::Pair: BeefySignerAuthority<BeefySignatureHasher>,
	<AuthorityId as RuntimeAppPublic>::Signature:
		Send + Sync + From<<<AuthorityId as AppCrypto>::Pair as AppCrypto>::Signature>,
{
	type KeyPair = <AuthorityId as AppCrypto>::Pair;
	fn generate_in_store(
		store: KeystorePtr,
		key_type: sp_application_crypto::KeyTypeId,
		owner: Option<Keyring>,
	) -> AuthorityId {
		let optional_seed: Option<String> = owner
			.map(|owner| <Keyring as GenericKeyring<ecdsa_crypto::AuthorityId>>::to_seed(owner));

<<<<<<< HEAD
=======
/// Trait representing BEEFY specific generation and signing behavior of authority id
///
/// Accepts custom hashing fn for the message and custom convertor fn for the signer.
pub trait BeefySignerAuthority<MsgHash: Hash>: AppPair {
	/// generate a signature.
	///
	/// Return `true` if signature over `msg` is valid for this id.
	fn sign_with_hasher(&self, message: &[u8]) -> <Self as AppCrypto>::Signature;
}

impl<MsgHash> BeefySignerAuthority<MsgHash> for <ecdsa_crypto::AuthorityId as AppCrypto>::Pair
where
	MsgHash: Hash,
	<MsgHash as Hash>::Output: Into<[u8; 32]>,
{
	fn sign_with_hasher(&self, message: &[u8]) -> <Self as AppCrypto>::Signature {
		let hashed_message = <MsgHash as Hash>::hash(message).into();
		self.as_inner_ref().sign_prehashed(&hashed_message).into()
	}
}

#[cfg(feature = "bls-experimental")]
impl<MsgHash> BeefySignerAuthority<MsgHash> for <ecdsa_bls_crypto::AuthorityId as AppCrypto>::Pair
where
	MsgHash: Hash,
	<MsgHash as Hash>::Output: Into<[u8; 32]>,
{
	fn sign_with_hasher(&self, message: &[u8]) -> <Self as AppCrypto>::Signature {
		self.as_inner_ref().sign_with_hasher::<MsgHash>(&message).into()
	}
}

/// Implement Keyring functionalities generically over AuthorityId
pub trait GenericKeyring<AuthorityId: AuthorityIdBound>
where
	<AuthorityId as RuntimeAppPublic>::Signature: Send + Sync,
{
	///The key pair type which is used to perform crypto functionalities for the Keyring     
	type KeyPair: AppPair;
	/// Generate key pair in the given store using the provided seed
	fn generate_in_store(
		store: KeystorePtr,
		key_type: sp_application_crypto::KeyTypeId,
		owner: Option<Keyring>,
	) -> AuthorityId;

	/// Sign `msg`.
	fn sign(self, msg: &[u8]) -> <AuthorityId as RuntimeAppPublic>::Signature;

	/// Return key pair.
	fn pair(self) -> Self::KeyPair;

	/// Return public key.
	fn public(self) -> AuthorityId;

	/// Return seed string.
	fn to_seed(self) -> String;

	/// Get Keyring from public key.
	fn from_public(who: &AuthorityId) -> Option<Keyring>;
}

impl<AuthorityId> GenericKeyring<AuthorityId> for Keyring
where
	AuthorityId: AuthorityIdBound + From<<<AuthorityId as AppCrypto>::Pair as AppCrypto>::Public>,
	<AuthorityId as AppCrypto>::Pair: BeefySignerAuthority<BeefySignatureHasher>,
	<AuthorityId as RuntimeAppPublic>::Signature:
		Send + Sync + From<<<AuthorityId as AppCrypto>::Pair as AppCrypto>::Signature>,
{
	type KeyPair = <AuthorityId as AppCrypto>::Pair;
	fn generate_in_store(
		store: KeystorePtr,
		key_type: sp_application_crypto::KeyTypeId,
		owner: Option<Keyring>,
	) -> AuthorityId {
		let optional_seed: Option<String> = owner
			.map(|owner| <Keyring as GenericKeyring<ecdsa_crypto::AuthorityId>>::to_seed(owner));

>>>>>>> 5f09d224
		match <AuthorityId as AppCrypto>::CRYPTO_ID {
			ecdsa::CRYPTO_ID => AuthorityId::decode(
				&mut Keystore::ecdsa_generate_new(&*store, key_type, optional_seed.as_deref())
					.ok()
					.unwrap()
					.as_ref(),
			)
			.unwrap(),

			#[cfg(feature = "bls-experimental")]
			ecdsa_bls377::CRYPTO_ID => {
				let pk = Keystore::ecdsa_bls377_generate_new(
					&*store,
					key_type,
					optional_seed.as_deref(),
				)
				.ok()
				.unwrap();
				let decoded_pk = AuthorityId::decode(&mut pk.as_ref()).unwrap();
				println!(
					"Seed: {:?}, before decode: {:?}, after decode: {:?}",
					optional_seed, pk, decoded_pk
				);
				decoded_pk
			},

			_ => panic!("Requested CRYPTO_ID is not supported by the BEEFY Keyring"),
		}
	}
	/// Sign `msg`.
	fn sign(self, msg: &[u8]) -> <AuthorityId as RuntimeAppPublic>::Signature {
		let key_pair: Self::KeyPair = <Keyring as GenericKeyring<AuthorityId>>::pair(self);
		key_pair.sign_with_hasher(&msg).into()
	}

	/// Return key pair.
	fn pair(self) -> Self::KeyPair {
		Self::KeyPair::from_string(
			<Keyring as GenericKeyring<AuthorityId>>::to_seed(self).as_str(),
			None,
		)
		.unwrap()
		.into()
	}

	/// Return public key.
	fn public(self) -> AuthorityId {
		<Keyring as GenericKeyring<AuthorityId>>::pair(self).public().into()
	}

	/// Return seed string.
	fn to_seed(self) -> String {
		format!("//{}", self)
	}

	/// Get Keyring from public key.
	fn from_public(who: &AuthorityId) -> Option<Keyring> {
		Self::iter().find(|&k| <Keyring as GenericKeyring<AuthorityId>>::public(k) == *who)
	}
}

lazy_static::lazy_static! {
	static ref PRIVATE_KEYS: HashMap<Keyring, ecdsa_crypto::Pair> =
		Keyring::iter().map(|i| (i, <Keyring as GenericKeyring<ecdsa_crypto::AuthorityId>>::pair(i))).collect();
	static ref PUBLIC_KEYS: HashMap<Keyring, ecdsa_crypto::Public> =
		PRIVATE_KEYS.iter().map(|(&name, pair)| (name, sp_application_crypto::Pair::public(pair))).collect();
}

impl From<Keyring> for ecdsa_crypto::Pair {
	fn from(k: Keyring) -> Self {
		<Keyring as GenericKeyring<ecdsa_crypto::AuthorityId>>::pair(k)
	}
}

impl From<Keyring> for ecdsa::Pair {
	fn from(k: Keyring) -> Self {
		<Keyring as GenericKeyring<ecdsa_crypto::AuthorityId>>::pair(k).into()
	}
}

impl From<Keyring> for ecdsa_crypto::Public {
	fn from(k: Keyring) -> Self {
		(*PUBLIC_KEYS).get(&k).cloned().unwrap()
	}
}

/// Create a new `EquivocationProof` based on given arguments.
pub fn generate_equivocation_proof(
	vote1: (u64, Payload, ValidatorSetId, &Keyring),
	vote2: (u64, Payload, ValidatorSetId, &Keyring),
) -> EquivocationProof<u64, ecdsa_crypto::Public, ecdsa_crypto::Signature> {
	let signed_vote = |block_number: u64,
	                   payload: Payload,
	                   validator_set_id: ValidatorSetId,
	                   keyring: &Keyring| {
		let commitment = Commitment { validator_set_id, block_number, payload };
		let signature = <Keyring as GenericKeyring<ecdsa_crypto::AuthorityId>>::sign(
			*keyring,
			&commitment.encode(),
		);
		VoteMessage {
			commitment,
			id: <Keyring as GenericKeyring<ecdsa_crypto::AuthorityId>>::public(*keyring),
			signature,
		}
	};
	let first = signed_vote(vote1.0, vote1.1, vote1.2, vote1.3);
	let second = signed_vote(vote2.0, vote2.1, vote2.2, vote2.3);
	EquivocationProof { first, second }
}<|MERGE_RESOLUTION|>--- conflicted
+++ resolved
@@ -48,7 +48,8 @@
 	One,
 	Two,
 }
-/// Trait representing BEEFY specific generating and signing behavoir of authority id
+
+/// Trait representing BEEFY specific generation and signing behavior of authority id
 ///
 /// Accepts custom hashing fn for the message and custom convertor fn for the signer.
 pub trait BeefySignerAuthority<MsgHash: Hash>: AppPair {
@@ -126,87 +127,6 @@
 		let optional_seed: Option<String> = owner
 			.map(|owner| <Keyring as GenericKeyring<ecdsa_crypto::AuthorityId>>::to_seed(owner));
 
-<<<<<<< HEAD
-=======
-/// Trait representing BEEFY specific generation and signing behavior of authority id
-///
-/// Accepts custom hashing fn for the message and custom convertor fn for the signer.
-pub trait BeefySignerAuthority<MsgHash: Hash>: AppPair {
-	/// generate a signature.
-	///
-	/// Return `true` if signature over `msg` is valid for this id.
-	fn sign_with_hasher(&self, message: &[u8]) -> <Self as AppCrypto>::Signature;
-}
-
-impl<MsgHash> BeefySignerAuthority<MsgHash> for <ecdsa_crypto::AuthorityId as AppCrypto>::Pair
-where
-	MsgHash: Hash,
-	<MsgHash as Hash>::Output: Into<[u8; 32]>,
-{
-	fn sign_with_hasher(&self, message: &[u8]) -> <Self as AppCrypto>::Signature {
-		let hashed_message = <MsgHash as Hash>::hash(message).into();
-		self.as_inner_ref().sign_prehashed(&hashed_message).into()
-	}
-}
-
-#[cfg(feature = "bls-experimental")]
-impl<MsgHash> BeefySignerAuthority<MsgHash> for <ecdsa_bls_crypto::AuthorityId as AppCrypto>::Pair
-where
-	MsgHash: Hash,
-	<MsgHash as Hash>::Output: Into<[u8; 32]>,
-{
-	fn sign_with_hasher(&self, message: &[u8]) -> <Self as AppCrypto>::Signature {
-		self.as_inner_ref().sign_with_hasher::<MsgHash>(&message).into()
-	}
-}
-
-/// Implement Keyring functionalities generically over AuthorityId
-pub trait GenericKeyring<AuthorityId: AuthorityIdBound>
-where
-	<AuthorityId as RuntimeAppPublic>::Signature: Send + Sync,
-{
-	///The key pair type which is used to perform crypto functionalities for the Keyring     
-	type KeyPair: AppPair;
-	/// Generate key pair in the given store using the provided seed
-	fn generate_in_store(
-		store: KeystorePtr,
-		key_type: sp_application_crypto::KeyTypeId,
-		owner: Option<Keyring>,
-	) -> AuthorityId;
-
-	/// Sign `msg`.
-	fn sign(self, msg: &[u8]) -> <AuthorityId as RuntimeAppPublic>::Signature;
-
-	/// Return key pair.
-	fn pair(self) -> Self::KeyPair;
-
-	/// Return public key.
-	fn public(self) -> AuthorityId;
-
-	/// Return seed string.
-	fn to_seed(self) -> String;
-
-	/// Get Keyring from public key.
-	fn from_public(who: &AuthorityId) -> Option<Keyring>;
-}
-
-impl<AuthorityId> GenericKeyring<AuthorityId> for Keyring
-where
-	AuthorityId: AuthorityIdBound + From<<<AuthorityId as AppCrypto>::Pair as AppCrypto>::Public>,
-	<AuthorityId as AppCrypto>::Pair: BeefySignerAuthority<BeefySignatureHasher>,
-	<AuthorityId as RuntimeAppPublic>::Signature:
-		Send + Sync + From<<<AuthorityId as AppCrypto>::Pair as AppCrypto>::Signature>,
-{
-	type KeyPair = <AuthorityId as AppCrypto>::Pair;
-	fn generate_in_store(
-		store: KeystorePtr,
-		key_type: sp_application_crypto::KeyTypeId,
-		owner: Option<Keyring>,
-	) -> AuthorityId {
-		let optional_seed: Option<String> = owner
-			.map(|owner| <Keyring as GenericKeyring<ecdsa_crypto::AuthorityId>>::to_seed(owner));
-
->>>>>>> 5f09d224
 		match <AuthorityId as AppCrypto>::CRYPTO_ID {
 			ecdsa::CRYPTO_ID => AuthorityId::decode(
 				&mut Keystore::ecdsa_generate_new(&*store, key_type, optional_seed.as_deref())
