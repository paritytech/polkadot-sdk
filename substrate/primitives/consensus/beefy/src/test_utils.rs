// This file is part of Substrate.

// Copyright (C) Parity Technologies (UK) Ltd.
// SPDX-License-Identifier: Apache-2.0

// Licensed under the Apache License, Version 2.0 (the "License");
// you may not use this file except in compliance with the License.
// You may obtain a copy of the License at
//
// 	http://www.apache.org/licenses/LICENSE-2.0
//
// Unless required by applicable law or agreed to in writing, software
// distributed under the License is distributed on an "AS IS" BASIS,
// WITHOUT WARRANTIES OR CONDITIONS OF ANY KIND, either express or implied.
// See the License for the specific language governing permissions and
// limitations under the License.

#[cfg(feature = "bls-experimental")]
use crate::ecdsa_bls_crypto;
use crate::{
	ecdsa_crypto, AuthorityIdBound, BeefySignatureHasher, Commitment, EquivocationProof, Payload,
	ValidatorSetId, VoteMessage,
};
use sp_application_crypto::{AppCrypto, AppPair, RuntimeAppPublic, Wraps};
use sp_core::{ecdsa, Pair};
use sp_runtime::traits::Hash;

<<<<<<< HEAD
use core::fmt::Debug;
use sp_runtime::traits::Hash;

#[cfg(feature = "bls-experimental")]
use crate::ecdsa_bls_crypto;
use crate::{
	ecdsa_crypto, AuthorityIdBound, BeefySignatureHasher, Commitment, EquivocationProof, Payload,
	ValidatorSetId, VoteMessage,
};
use codec::Encode;
use sp_application_crypto::{AppCrypto, AppPair, RuntimeAppPublic, Wraps};
#[cfg(feature = "bls-experimental")]
use sp_core::ecdsa_bls377;
use sp_core::{ecdsa, Pair};
use sp_keystore::{Keystore, KeystorePtr};
use std::collections::HashMap;
=======
use codec::Encode;
use std::{collections::HashMap, marker::PhantomData};
>>>>>>> cecdf760
use strum::IntoEnumIterator;
use std::marker::PhantomData;
    

/// Set of test accounts using [`crate::ecdsa_crypto`] types.
#[allow(missing_docs)]
#[derive(Debug, Clone, Copy, PartialEq, Eq, Hash, strum::Display, strum::EnumIter)]
pub enum Keyring<AuthorityId> {
	Alice,
	Bob,
	Charlie,
	Dave,
	Eve,
	Ferdie,
	One,
<<<<<<< HEAD
    Two,
    _Marker(PhantomData<AuthorityId>)
}

/// Trait representing BEEFY specific generation and signing behavior of authority id
///
/// Accepts custom hashing fn for the message and custom convertor fn for the signer.
pub trait BeefySignerAuthority<MsgHash: Hash>: AppPair {
	/// Generate and return signature for `message` using custom hashing `MsgHash`
	fn sign_with_hasher(&self, message: &[u8]) -> <Self as AppCrypto>::Signature;
}

impl<MsgHash> BeefySignerAuthority<MsgHash> for <ecdsa_crypto::AuthorityId as AppCrypto>::Pair
where
	MsgHash: Hash,
	<MsgHash as Hash>::Output: Into<[u8; 32]>,
{
	fn sign_with_hasher(&self, message: &[u8]) -> <Self as AppCrypto>::Signature {
		let hashed_message = <MsgHash as Hash>::hash(message).into();
		self.as_inner_ref().sign_prehashed(&hashed_message).into()
	}
}

#[cfg(feature = "bls-experimental")]
impl<MsgHash> BeefySignerAuthority<MsgHash> for <ecdsa_bls_crypto::AuthorityId as AppCrypto>::Pair
where
	MsgHash: Hash,
	<MsgHash as Hash>::Output: Into<[u8; 32]>,
{
	fn sign_with_hasher(&self, message: &[u8]) -> <Self as AppCrypto>::Signature {
		self.as_inner_ref().sign_with_hasher::<MsgHash>(&message).into()
	}
}


	

/// Generate key pair in the given store using the provided seed
pub fn generate_in_store<AuthorityId>(
		store: KeystorePtr,
		key_type: sp_application_crypto::KeyTypeId,
		owner: Option<Keyring<AuthorityId>>,
    ) -> AuthorityId where
	AuthorityId: AuthorityIdBound + From<<<AuthorityId as AppCrypto>::Pair as AppCrypto>::Public>,
	<AuthorityId as AppCrypto>::Pair: BeefySignerAuthority<BeefySignatureHasher>,
	<AuthorityId as RuntimeAppPublic>::Signature:
		Send + Sync + From<<<AuthorityId as AppCrypto>::Pair as AppCrypto>::Signature>,
{
    let optional_seed: Option<String> = owner
			.map(|owner| owner.to_seed());

		match <AuthorityId as AppCrypto>::CRYPTO_ID {
			ecdsa::CRYPTO_ID => AuthorityId::decode(
				&mut Keystore::ecdsa_generate_new(&*store, key_type, optional_seed.as_deref())
					.ok()
					.unwrap()
					.as_ref(),
			)
			.unwrap(),

			#[cfg(feature = "bls-experimental")]
			ecdsa_bls377::CRYPTO_ID => {
				let pk = Keystore::ecdsa_bls377_generate_new(
					&*store,
					key_type,
					optional_seed.as_deref(),
				)
				.ok()
				.unwrap();
				let decoded_pk = AuthorityId::decode(&mut pk.as_ref()).unwrap();
				println!(
					"Seed: {:?}, before decode: {:?}, after decode: {:?}",
					optional_seed, pk, decoded_pk
				);
				decoded_pk
			},

			_ => panic!("Requested CRYPTO_ID is not supported by the BEEFY Keyring"),
		}
}

=======
	Two,
	_Marker(PhantomData<AuthorityId>),
}

/// Trait representing BEEFY specific generation and signing behavior of authority id
///
/// Accepts custom hashing fn for the message and custom convertor fn for the signer.
pub trait BeefySignerAuthority<MsgHash: Hash>: AppPair {
	/// Generate and return signature for `message` using custom hashing `MsgHash`
	fn sign_with_hasher(&self, message: &[u8]) -> <Self as AppCrypto>::Signature;
}

impl<MsgHash> BeefySignerAuthority<MsgHash> for <ecdsa_crypto::AuthorityId as AppCrypto>::Pair
where
	MsgHash: Hash,
	<MsgHash as Hash>::Output: Into<[u8; 32]>,
{
	fn sign_with_hasher(&self, message: &[u8]) -> <Self as AppCrypto>::Signature {
		let hashed_message = <MsgHash as Hash>::hash(message).into();
		self.as_inner_ref().sign_prehashed(&hashed_message).into()
	}
}

#[cfg(feature = "bls-experimental")]
impl<MsgHash> BeefySignerAuthority<MsgHash> for <ecdsa_bls_crypto::AuthorityId as AppCrypto>::Pair
where
	MsgHash: Hash,
	<MsgHash as Hash>::Output: Into<[u8; 32]>,
{
	fn sign_with_hasher(&self, message: &[u8]) -> <Self as AppCrypto>::Signature {
		self.as_inner_ref().sign_with_hasher::<MsgHash>(&message).into()
	}
}

>>>>>>> cecdf760
/// Implement Keyring functionalities generically over AuthorityId
impl<AuthorityId> Keyring<AuthorityId>
where
	AuthorityId: AuthorityIdBound + From<<<AuthorityId as AppCrypto>::Pair as AppCrypto>::Public>,
	<AuthorityId as AppCrypto>::Pair: BeefySignerAuthority<BeefySignatureHasher>,
	<AuthorityId as RuntimeAppPublic>::Signature:
		Send + Sync + From<<<AuthorityId as AppCrypto>::Pair as AppCrypto>::Signature>,
{
	/// Sign `msg`.
	pub fn sign(&self, msg: &[u8]) -> <AuthorityId as RuntimeAppPublic>::Signature {
		let key_pair: <AuthorityId as AppCrypto>::Pair = self.pair();
		key_pair.sign_with_hasher(&msg).into()
	}

	/// Return key pair.
	pub fn pair(&self) -> <AuthorityId as AppCrypto>::Pair {
<<<<<<< HEAD
		<AuthorityId as AppCrypto>::Pair::from_string(
			self.to_seed().as_str(),
			None,
		)
		.unwrap()
		.into()
=======
		<AuthorityId as AppCrypto>::Pair::from_string(self.to_seed().as_str(), None)
			.unwrap()
			.into()
>>>>>>> cecdf760
	}

	/// Return public key.
	pub fn public(&self) -> AuthorityId {
		self.pair().public().into()
	}

	/// Return seed string.
	pub fn to_seed(&self) -> String {
		format!("//{}", self)
	}

	/// Get Keyring from public key.
	pub fn from_public(who: &AuthorityId) -> Option<Keyring<AuthorityId>> {
		Self::iter().find(|k| k.public() == *who)
	}
}

lazy_static::lazy_static! {
	static ref PRIVATE_KEYS: HashMap<Keyring<ecdsa_crypto::AuthorityId>, ecdsa_crypto::Pair> =
		Keyring::iter().map(|i| (i.clone(), i.pair())).collect();
	static ref PUBLIC_KEYS: HashMap<Keyring<ecdsa_crypto::AuthorityId>, ecdsa_crypto::Public> =
		PRIVATE_KEYS.iter().map(|(name, pair)| (name.clone(), sp_application_crypto::Pair::public(pair))).collect();
}

impl From<Keyring<ecdsa_crypto::AuthorityId>> for ecdsa_crypto::Pair {
	fn from(k: Keyring<ecdsa_crypto::AuthorityId>) -> Self {
		k.pair()
	}
}

impl From<Keyring<ecdsa_crypto::AuthorityId>> for ecdsa::Pair {
	fn from(k: Keyring<ecdsa_crypto::AuthorityId>) -> Self {
		k.pair().into()
	}
}

impl From<Keyring<ecdsa_crypto::AuthorityId>> for ecdsa_crypto::Public {
	fn from(k: Keyring<ecdsa_crypto::AuthorityId>) -> Self {
		(*PUBLIC_KEYS).get(&k).cloned().unwrap()
	}
}

/// Create a new `EquivocationProof` based on given arguments.
pub fn generate_equivocation_proof(
	vote1: (u64, Payload, ValidatorSetId, &Keyring<ecdsa_crypto::AuthorityId>),
	vote2: (u64, Payload, ValidatorSetId, &Keyring<ecdsa_crypto::AuthorityId>),
) -> EquivocationProof<u64, ecdsa_crypto::Public, ecdsa_crypto::Signature> {
	let signed_vote = |block_number: u64,
	                   payload: Payload,
	                   validator_set_id: ValidatorSetId,
	                   keyring: &Keyring<ecdsa_crypto::AuthorityId>| {
		let commitment = Commitment { validator_set_id, block_number, payload };
		let signature = keyring.sign(
			&commitment.encode(),
		);
		VoteMessage {
			commitment,
			id: keyring.public(),
			signature,
		}
	};
	let first = signed_vote(vote1.0, vote1.1, vote1.2, vote1.3);
	let second = signed_vote(vote2.0, vote2.1, vote2.2, vote2.3);
	EquivocationProof { first, second }
}<|MERGE_RESOLUTION|>--- conflicted
+++ resolved
@@ -25,30 +25,9 @@
 use sp_core::{ecdsa, Pair};
 use sp_runtime::traits::Hash;
 
-<<<<<<< HEAD
-use core::fmt::Debug;
-use sp_runtime::traits::Hash;
-
-#[cfg(feature = "bls-experimental")]
-use crate::ecdsa_bls_crypto;
-use crate::{
-	ecdsa_crypto, AuthorityIdBound, BeefySignatureHasher, Commitment, EquivocationProof, Payload,
-	ValidatorSetId, VoteMessage,
-};
-use codec::Encode;
-use sp_application_crypto::{AppCrypto, AppPair, RuntimeAppPublic, Wraps};
-#[cfg(feature = "bls-experimental")]
-use sp_core::ecdsa_bls377;
-use sp_core::{ecdsa, Pair};
-use sp_keystore::{Keystore, KeystorePtr};
-use std::collections::HashMap;
-=======
 use codec::Encode;
 use std::{collections::HashMap, marker::PhantomData};
->>>>>>> cecdf760
 use strum::IntoEnumIterator;
-use std::marker::PhantomData;
-    
 
 /// Set of test accounts using [`crate::ecdsa_crypto`] types.
 #[allow(missing_docs)]
@@ -61,89 +40,6 @@
 	Eve,
 	Ferdie,
 	One,
-<<<<<<< HEAD
-    Two,
-    _Marker(PhantomData<AuthorityId>)
-}
-
-/// Trait representing BEEFY specific generation and signing behavior of authority id
-///
-/// Accepts custom hashing fn for the message and custom convertor fn for the signer.
-pub trait BeefySignerAuthority<MsgHash: Hash>: AppPair {
-	/// Generate and return signature for `message` using custom hashing `MsgHash`
-	fn sign_with_hasher(&self, message: &[u8]) -> <Self as AppCrypto>::Signature;
-}
-
-impl<MsgHash> BeefySignerAuthority<MsgHash> for <ecdsa_crypto::AuthorityId as AppCrypto>::Pair
-where
-	MsgHash: Hash,
-	<MsgHash as Hash>::Output: Into<[u8; 32]>,
-{
-	fn sign_with_hasher(&self, message: &[u8]) -> <Self as AppCrypto>::Signature {
-		let hashed_message = <MsgHash as Hash>::hash(message).into();
-		self.as_inner_ref().sign_prehashed(&hashed_message).into()
-	}
-}
-
-#[cfg(feature = "bls-experimental")]
-impl<MsgHash> BeefySignerAuthority<MsgHash> for <ecdsa_bls_crypto::AuthorityId as AppCrypto>::Pair
-where
-	MsgHash: Hash,
-	<MsgHash as Hash>::Output: Into<[u8; 32]>,
-{
-	fn sign_with_hasher(&self, message: &[u8]) -> <Self as AppCrypto>::Signature {
-		self.as_inner_ref().sign_with_hasher::<MsgHash>(&message).into()
-	}
-}
-
-
-	
-
-/// Generate key pair in the given store using the provided seed
-pub fn generate_in_store<AuthorityId>(
-		store: KeystorePtr,
-		key_type: sp_application_crypto::KeyTypeId,
-		owner: Option<Keyring<AuthorityId>>,
-    ) -> AuthorityId where
-	AuthorityId: AuthorityIdBound + From<<<AuthorityId as AppCrypto>::Pair as AppCrypto>::Public>,
-	<AuthorityId as AppCrypto>::Pair: BeefySignerAuthority<BeefySignatureHasher>,
-	<AuthorityId as RuntimeAppPublic>::Signature:
-		Send + Sync + From<<<AuthorityId as AppCrypto>::Pair as AppCrypto>::Signature>,
-{
-    let optional_seed: Option<String> = owner
-			.map(|owner| owner.to_seed());
-
-		match <AuthorityId as AppCrypto>::CRYPTO_ID {
-			ecdsa::CRYPTO_ID => AuthorityId::decode(
-				&mut Keystore::ecdsa_generate_new(&*store, key_type, optional_seed.as_deref())
-					.ok()
-					.unwrap()
-					.as_ref(),
-			)
-			.unwrap(),
-
-			#[cfg(feature = "bls-experimental")]
-			ecdsa_bls377::CRYPTO_ID => {
-				let pk = Keystore::ecdsa_bls377_generate_new(
-					&*store,
-					key_type,
-					optional_seed.as_deref(),
-				)
-				.ok()
-				.unwrap();
-				let decoded_pk = AuthorityId::decode(&mut pk.as_ref()).unwrap();
-				println!(
-					"Seed: {:?}, before decode: {:?}, after decode: {:?}",
-					optional_seed, pk, decoded_pk
-				);
-				decoded_pk
-			},
-
-			_ => panic!("Requested CRYPTO_ID is not supported by the BEEFY Keyring"),
-		}
-}
-
-=======
 	Two,
 	_Marker(PhantomData<AuthorityId>),
 }
@@ -178,7 +74,6 @@
 	}
 }
 
->>>>>>> cecdf760
 /// Implement Keyring functionalities generically over AuthorityId
 impl<AuthorityId> Keyring<AuthorityId>
 where
@@ -195,18 +90,9 @@
 
 	/// Return key pair.
 	pub fn pair(&self) -> <AuthorityId as AppCrypto>::Pair {
-<<<<<<< HEAD
-		<AuthorityId as AppCrypto>::Pair::from_string(
-			self.to_seed().as_str(),
-			None,
-		)
-		.unwrap()
-		.into()
-=======
 		<AuthorityId as AppCrypto>::Pair::from_string(self.to_seed().as_str(), None)
 			.unwrap()
 			.into()
->>>>>>> cecdf760
 	}
 
 	/// Return public key.
@@ -260,14 +146,8 @@
 	                   validator_set_id: ValidatorSetId,
 	                   keyring: &Keyring<ecdsa_crypto::AuthorityId>| {
 		let commitment = Commitment { validator_set_id, block_number, payload };
-		let signature = keyring.sign(
-			&commitment.encode(),
-		);
-		VoteMessage {
-			commitment,
-			id: keyring.public(),
-			signature,
-		}
+		let signature = keyring.sign(&commitment.encode());
+		VoteMessage { commitment, id: keyring.public(), signature }
 	};
 	let first = signed_vote(vote1.0, vote1.1, vote1.2, vote1.3);
 	let second = signed_vote(vote2.0, vote2.1, vote2.2, vote2.3);
