--- conflicted
+++ resolved
@@ -33,13 +33,8 @@
 
 mod commitment;
 mod payload;
-<<<<<<< HEAD
-#[cfg(feature = "std")]
-pub mod test_utils;
-=======
 
 pub mod mmr;
->>>>>>> cecdf760
 pub mod witness;
 
 /// Test utilities
@@ -79,12 +74,9 @@
 	Codec
 	+ Debug
 	+ Clone
-<<<<<<< HEAD
-	+ Ord
-	+ Sync
-	+ Send
-=======
->>>>>>> cecdf760
+	//+ Ord
+	//+ Sync
+	//+ Send
 	+ AsRef<[u8]>
 	+ ByteArray
 	+ AppPublic
@@ -373,10 +365,10 @@
 	//   have different validator set ids,
 	//   or both votes have the same commitment,
 	//     --> the equivocation is invalid.
-	if first.id != second.id
-		|| first.commitment.block_number != second.commitment.block_number
-		|| first.commitment.validator_set_id != second.commitment.validator_set_id
-		|| first.commitment.payload == second.commitment.payload
+	if first.id != second.id ||
+		first.commitment.block_number != second.commitment.block_number ||
+		first.commitment.validator_set_id != second.commitment.validator_set_id ||
+		first.commitment.payload == second.commitment.payload
 	{
 		return false;
 	}
@@ -566,4 +558,4 @@
 		let (other_pair, _) = ecdsa_bls_crypto::Pair::generate();
 		assert!(!BeefyAuthorityId::<Keccak256>::verify(&other_pair.public(), &signature, msg,));
 	}
-}
+}