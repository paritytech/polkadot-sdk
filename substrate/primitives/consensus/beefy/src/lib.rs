// This file is part of Substrate.

// Copyright (C) Parity Technologies (UK) Ltd.
// SPDX-License-Identifier: Apache-2.0

// Licensed under the Apache License, Version 2.0 (the "License");
// you may not use this file except in compliance with the License.
// You may obtain a copy of the License at
//
// 	http://www.apache.org/licenses/LICENSE-2.0
//
// Unless required by applicable law or agreed to in writing, software
// distributed under the License is distributed on an "AS IS" BASIS,
// WITHOUT WARRANTIES OR CONDITIONS OF ANY KIND, either express or implied.
// See the License for the specific language governing permissions and
// limitations under the License.

#![cfg_attr(not(feature = "std"), no_std)]
#![warn(missing_docs)]

//! Primitives for BEEFY protocol.
//!
//! The crate contains shared data types used by BEEFY protocol and documentation (in a form of
//! code) for building a BEEFY light client.
//!
//! BEEFY is a gadget that runs alongside another finality gadget (for instance GRANDPA).
//! For simplicity (and the initially intended use case) the documentation says GRANDPA in places
//! where a more abstract "Finality Gadget" term could be used, but there is no reason why BEEFY
//! wouldn't run with some other finality scheme.
//! BEEFY validator set is supposed to be tracking the Finality Gadget validator set, but note that
//! it will use a different set of keys. For Polkadot use case we plan to use `secp256k1` for BEEFY,
//! while GRANDPA uses `ed25519`.

extern crate alloc;

mod commitment;
mod payload;

pub mod mmr;
pub mod witness;

/// Test utilities
#[cfg(feature = "std")]
pub mod test_utils;

pub use commitment::{Commitment, KnownSignature, SignedCommitment, VersionedFinalityProof};
pub use payload::{known_payloads, BeefyPayloadId, Payload, PayloadProvider};

use alloc::vec::Vec;
use codec::{Codec, Decode, DecodeWithMemTracking, Encode};
use core::fmt::{Debug, Display};
use scale_info::TypeInfo;
use sp_application_crypto::{AppPublic, RuntimeAppPublic};
use sp_core::H256;
<<<<<<< HEAD
use sp_runtime::traits::{Block as BlockT, Hash, Keccak256, NumberFor};
use sp_std::prelude::*;
=======
use sp_runtime::{
	traits::{Hash, Header as HeaderT, Keccak256, NumberFor},
	OpaqueValue,
};
use sp_weights::Weight;
>>>>>>> 6ce61101

/// Key type for BEEFY module.
pub const KEY_TYPE: sp_core::crypto::KeyTypeId = sp_application_crypto::key_types::BEEFY;

/// Trait representing BEEFY authority id, including custom signature verification.
///
/// Accepts custom hashing fn for the message and custom convertor fn for the signer.
pub trait BeefyAuthorityId<MsgHash: Hash>: RuntimeAppPublic {
	/// Verify a signature.
	///
	/// Return `true` if signature over `msg` is valid for this id.
	fn verify(&self, signature: &<Self as RuntimeAppPublic>::Signature, msg: &[u8]) -> bool;
}

/// Hasher used for BEEFY signatures.
pub type BeefySignatureHasher = sp_runtime::traits::Keccak256;

/// A trait bound which lists all traits which are required to be implemented by
/// a BEEFY AuthorityId type in order to be able to be used in BEEFY Keystore
pub trait AuthorityIdBound:
	Ord
	+ AppPublic
	+ Display
	+ BeefyAuthorityId<BeefySignatureHasher, Signature = Self::BoundedSignature>
{
	/// Necessary bounds on the Signature associated with the AuthorityId
	type BoundedSignature: Debug + Eq + PartialEq + Clone + TypeInfo + Codec + Send + Sync;
}

/// BEEFY cryptographic types for ECDSA crypto
///
/// This module basically introduces four crypto types:
/// - `ecdsa_crypto::Pair`
/// - `ecdsa_crypto::Public`
/// - `ecdsa_crypto::Signature`
/// - `ecdsa_crypto::AuthorityId`
///
/// Your code should use the above types as concrete types for all crypto related
/// functionality.
pub mod ecdsa_crypto {
	use super::{AuthorityIdBound, BeefyAuthorityId, Hash, RuntimeAppPublic, KEY_TYPE};
	use sp_application_crypto::{app_crypto, ecdsa};
	use sp_core::crypto::Wraps;

	app_crypto!(ecdsa, KEY_TYPE);

	/// Identity of a BEEFY authority using ECDSA as its crypto.
	pub type AuthorityId = Public;

	/// Signature for a BEEFY authority using ECDSA as its crypto.
	pub type AuthoritySignature = Signature;

	impl<MsgHash: Hash> BeefyAuthorityId<MsgHash> for AuthorityId
	where
		<MsgHash as Hash>::Output: Into<[u8; 32]>,
	{
		fn verify(&self, signature: &<Self as RuntimeAppPublic>::Signature, msg: &[u8]) -> bool {
			let msg_hash = <MsgHash as Hash>::hash(msg).into();
			match sp_io::crypto::secp256k1_ecdsa_recover_compressed(
				signature.as_inner_ref().as_ref(),
				&msg_hash,
			) {
				Ok(raw_pubkey) => raw_pubkey.as_ref() == AsRef::<[u8]>::as_ref(self),
				_ => false,
			}
		}
	}
	impl AuthorityIdBound for AuthorityId {
		type BoundedSignature = Signature;
	}
}

/// BEEFY cryptographic types for BLS crypto
///
/// This module basically introduces four crypto types:
/// - `bls_crypto::Pair`
/// - `bls_crypto::Public`
/// - `bls_crypto::Signature`
/// - `bls_crypto::AuthorityId`
///
/// Your code should use the above types as concrete types for all crypto related
/// functionality.

#[cfg(feature = "bls-experimental")]
pub mod bls_crypto {
	use super::{AuthorityIdBound, BeefyAuthorityId, Hash, RuntimeAppPublic, KEY_TYPE};
	use sp_application_crypto::{app_crypto, bls381};
	use sp_core::{bls381::Pair as BlsPair, crypto::Wraps, Pair as _};

	app_crypto!(bls381, KEY_TYPE);

	/// Identity of a BEEFY authority using BLS as its crypto.
	pub type AuthorityId = Public;

	/// Signature for a BEEFY authority using BLS as its crypto.
	pub type AuthoritySignature = Signature;

	impl<MsgHash: Hash> BeefyAuthorityId<MsgHash> for AuthorityId
	where
		<MsgHash as Hash>::Output: Into<[u8; 32]>,
	{
		fn verify(&self, signature: &<Self as RuntimeAppPublic>::Signature, msg: &[u8]) -> bool {
			// `w3f-bls` library uses IETF hashing standard and as such does not expose
			// a choice of hash-to-field function.
			// We are directly calling into the library to avoid introducing new host call.
			// and because BeefyAuthorityId::verify is being called in the runtime so we don't have

			BlsPair::verify(signature.as_inner_ref(), msg, self.as_inner_ref())
		}
	}
	impl AuthorityIdBound for AuthorityId {
		type BoundedSignature = Signature;
	}
}

/// BEEFY cryptographic types for (ECDSA,BLS) crypto pair
///
/// This module basically introduces four crypto types:
/// - `ecdsa_bls_crypto::Pair`
/// - `ecdsa_bls_crypto::Public`
/// - `ecdsa_bls_crypto::Signature`
/// - `ecdsa_bls_crypto::AuthorityId`
///
/// Your code should use the above types as concrete types for all crypto related
/// functionality.
#[cfg(feature = "bls-experimental")]
pub mod ecdsa_bls_crypto {
	use super::{AuthorityIdBound, BeefyAuthorityId, Hash, RuntimeAppPublic, KEY_TYPE};
	use sp_application_crypto::{app_crypto, ecdsa_bls381};
	use sp_core::{crypto::Wraps, ecdsa_bls381::Pair as EcdsaBlsPair};

	app_crypto!(ecdsa_bls381, KEY_TYPE);

	/// Identity of a BEEFY authority using (ECDSA,BLS) as its crypto.
	pub type AuthorityId = Public;

	/// Signature for a BEEFY authority using (ECDSA,BLS) as its crypto.
	pub type AuthoritySignature = Signature;

	impl<H> BeefyAuthorityId<H> for AuthorityId
	where
		H: Hash,
		H::Output: Into<[u8; 32]>,
	{
		fn verify(&self, signature: &<Self as RuntimeAppPublic>::Signature, msg: &[u8]) -> bool {
			// We can not simply call
			// `EcdsaBlsPair::verify(signature.as_inner_ref(), msg, self.as_inner_ref())`
			// because that invokes ECDSA default verification which performs Blake2b hash
			// which we don't want. This is because ECDSA signatures are meant to be verified
			// on Ethereum network where Keccak hasher is significantly cheaper than Blake2b.
			// See Figure 3 of [OnSc21](https://www.scitepress.org/Papers/2021/106066/106066.pdf)
			// for comparison.
			EcdsaBlsPair::verify_with_hasher::<H>(
				signature.as_inner_ref(),
				msg,
				self.as_inner_ref(),
			)
		}
	}

	impl AuthorityIdBound for AuthorityId {
		type BoundedSignature = Signature;
	}
}

/// The `ConsensusEngineId` of BEEFY.
pub const BEEFY_ENGINE_ID: sp_runtime::ConsensusEngineId = *b"BEEF";

/// Authority set id starts with zero at BEEFY pallet genesis.
pub const GENESIS_AUTHORITY_SET_ID: u64 = 0;

/// A typedef for validator set id.
pub type ValidatorSetId = u64;

/// A set of BEEFY authorities, a.k.a. validators.
#[derive(Decode, Encode, Debug, PartialEq, Clone, TypeInfo)]
pub struct ValidatorSet<AuthorityId> {
	/// Public keys of the validator set elements
	validators: Vec<AuthorityId>,
	/// Identifier of the validator set
	id: ValidatorSetId,
}

impl<AuthorityId> ValidatorSet<AuthorityId> {
	/// Return a validator set with the given validators and set id.
	pub fn new<I>(validators: I, id: ValidatorSetId) -> Option<Self>
	where
		I: IntoIterator<Item = AuthorityId>,
	{
		let validators: Vec<AuthorityId> = validators.into_iter().collect();
		if validators.is_empty() {
			// No validators; the set would be empty.
			None
		} else {
			Some(Self { validators, id })
		}
	}

	/// Return a reference to the vec of validators.
	pub fn validators(&self) -> &[AuthorityId] {
		&self.validators
	}

	/// Return the validator set id.
	pub fn id(&self) -> ValidatorSetId {
		self.id
	}

	/// Return the number of validators in the set.
	pub fn len(&self) -> usize {
		self.validators.len()
	}
}

/// The index of an authority.
pub type AuthorityIndex = u32;

/// The Hashing used within MMR.
pub type MmrHashing = Keccak256;
/// The type used to represent an MMR root hash.
pub type MmrRootHash = H256;

/// A consensus log item for BEEFY.
#[derive(Decode, Encode, TypeInfo)]
pub enum ConsensusLog<AuthorityId: Codec> {
	/// The authorities have changed.
	#[codec(index = 1)]
	AuthoritiesChange(ValidatorSet<AuthorityId>),
	/// Disable the authority with given index.
	#[codec(index = 2)]
	OnDisabled(AuthorityIndex),
	/// MMR root hash.
	#[codec(index = 3)]
	MmrRoot(MmrRootHash),
}

/// BEEFY vote message.
///
/// A vote message is a direct vote created by a BEEFY node on every voting round
/// and is gossiped to its peers.
// TODO: Remove `Signature` generic type, instead get it from `Id::Signature`.
#[derive(Clone, Debug, Decode, DecodeWithMemTracking, Encode, PartialEq, TypeInfo)]
pub struct VoteMessage<Number, Id, Signature> {
	/// Commit to information extracted from a finalized block
	pub commitment: Commitment<Number>,
	/// Node authority id
	pub id: Id,
	/// Node signature
	pub signature: Signature,
}

/// Proof showing that an authority voted twice in the same round.
///
/// One type of misbehavior in BEEFY happens when an authority votes in the same round/block
/// for different payloads.
/// Proving is achieved by collecting the signed commitments of conflicting votes.
#[derive(Clone, Debug, Decode, DecodeWithMemTracking, Encode, PartialEq, TypeInfo)]
pub struct DoubleVotingProof<Number, Id, Signature> {
	/// The first vote in the equivocation.
	pub first: VoteMessage<Number, Id, Signature>,
	/// The second vote in the equivocation.
	pub second: VoteMessage<Number, Id, Signature>,
}

impl<Number, Id, Signature> DoubleVotingProof<Number, Id, Signature> {
	/// Returns the authority id of the equivocator.
	pub fn offender_id(&self) -> &Id {
		&self.first.id
	}
	/// Returns the round number at which the equivocation occurred.
	pub fn round_number(&self) -> &Number {
		&self.first.commitment.block_number
	}
	/// Returns the set id at which the equivocation occurred.
	pub fn set_id(&self) -> ValidatorSetId {
		self.first.commitment.validator_set_id
	}
}

/// Proof showing that an authority voted for a non-canonical chain.
///
/// Proving is achieved by providing a proof that contains relevant info about the canonical chain
/// at `commitment.block_number`. The `commitment` can be checked against this info.
#[derive(Clone, Debug, Decode, DecodeWithMemTracking, Encode, PartialEq, TypeInfo)]
pub struct ForkVotingProof<Header: HeaderT, Id: RuntimeAppPublic, AncestryProof> {
	/// The equivocated vote.
	pub vote: VoteMessage<Header::Number, Id, Id::Signature>,
	/// Proof containing info about the canonical chain at `commitment.block_number`.
	pub ancestry_proof: AncestryProof,
	/// The header of the block where the ancestry proof was generated
	pub header: Header,
}

impl<Header: HeaderT, Id: RuntimeAppPublic> ForkVotingProof<Header, Id, OpaqueValue> {
	/// Try to decode the `AncestryProof`.
	pub fn try_into<AncestryProof: Decode>(
		self,
	) -> Option<ForkVotingProof<Header, Id, AncestryProof>> {
		Some(ForkVotingProof::<Header, Id, AncestryProof> {
			vote: self.vote,
			ancestry_proof: self.ancestry_proof.decode()?,
			header: self.header,
		})
	}
}

/// Proof showing that an authority voted for a future block.
#[derive(Clone, Debug, Decode, DecodeWithMemTracking, Encode, PartialEq, TypeInfo)]
pub struct FutureBlockVotingProof<Number, Id: RuntimeAppPublic> {
	/// The equivocated vote.
	pub vote: VoteMessage<Number, Id, Id::Signature>,
}

/// Check a commitment signature by encoding the commitment and
/// verifying the provided signature using the expected authority id.
pub fn check_commitment_signature<Number, Id, MsgHash>(
	commitment: &Commitment<Number>,
	authority_id: &Id,
	signature: &<Id as RuntimeAppPublic>::Signature,
) -> bool
where
	Id: BeefyAuthorityId<MsgHash>,
	Number: Clone + Encode + PartialEq,
	MsgHash: Hash,
{
	let encoded_commitment = commitment.encode();
	BeefyAuthorityId::<MsgHash>::verify(authority_id, signature, &encoded_commitment)
}

/// Verifies the equivocation proof by making sure that both votes target
/// different blocks and that its signatures are valid.
pub fn check_double_voting_proof<Number, Id, MsgHash>(
	report: &DoubleVotingProof<Number, Id, <Id as RuntimeAppPublic>::Signature>,
) -> bool
where
	Id: BeefyAuthorityId<MsgHash> + PartialEq,
	Number: Clone + Encode + PartialEq,
	MsgHash: Hash,
{
	let first = &report.first;
	let second = &report.second;

	// if votes
	//   come from different authorities,
	//   are for different rounds,
	//   have different validator set ids,
	//   or both votes have the same commitment,
	//     --> the equivocation is invalid.
	if first.id != second.id ||
		first.commitment.block_number != second.commitment.block_number ||
		first.commitment.validator_set_id != second.commitment.validator_set_id ||
		first.commitment.payload == second.commitment.payload
	{
		return false
	}

	// check signatures on both votes are valid
	let valid_first = check_commitment_signature(&first.commitment, &first.id, &first.signature);
	let valid_second =
		check_commitment_signature(&second.commitment, &second.id, &second.signature);

	return valid_first && valid_second
}

/// New BEEFY validator set notification hook.
pub trait OnNewValidatorSet<AuthorityId> {
	/// Function called by the pallet when BEEFY validator set changes.
	fn on_new_validator_set(
		validator_set: &ValidatorSet<AuthorityId>,
		next_validator_set: &ValidatorSet<AuthorityId>,
	);
}

/// No-op implementation of [OnNewValidatorSet].
impl<AuthorityId> OnNewValidatorSet<AuthorityId> for () {
	fn on_new_validator_set(_: &ValidatorSet<AuthorityId>, _: &ValidatorSet<AuthorityId>) {}
}

/// Hook containing helper methods for proving/checking commitment canonicity.
pub trait AncestryHelper<Header: HeaderT> {
	/// Type containing proved info about the canonical chain at a certain height.
	type Proof: Clone + Debug + Decode + Encode + PartialEq + TypeInfo;
	/// The data needed for validating the proof.
	type ValidationContext;

	/// Generates a proof that the `prev_block_number` is part of the canonical chain at
	/// `best_known_block_number`.
	fn generate_proof(
		prev_block_number: Header::Number,
		best_known_block_number: Option<Header::Number>,
	) -> Option<Self::Proof>;

	/// Check if the proof is optimal.
	fn is_proof_optimal(proof: &Self::Proof) -> bool;

	/// Extract the validation context from the provided header.
	fn extract_validation_context(header: Header) -> Option<Self::ValidationContext>;

	/// Check if a commitment is pointing to a header on a non-canonical chain
	/// against a canonicity proof generated at the same header height.
	fn is_non_canonical(
		commitment: &Commitment<Header::Number>,
		proof: Self::Proof,
		context: Self::ValidationContext,
	) -> bool;
}

/// Weight information for the logic in `AncestryHelper`.
pub trait AncestryHelperWeightInfo<Header: HeaderT>: AncestryHelper<Header> {
	/// Weight info for the `AncestryHelper::is_proof_optimal()` method.
	fn is_proof_optimal(proof: &<Self as AncestryHelper<Header>>::Proof) -> Weight;

	/// Weight info for the `AncestryHelper::extract_validation_context()` method.
	fn extract_validation_context() -> Weight;

	/// Weight info for the `AncestryHelper::is_non_canonical()` method.
	fn is_non_canonical(proof: &<Self as AncestryHelper<Header>>::Proof) -> Weight;
}

/// An opaque type used to represent the key ownership proof at the runtime API
/// boundary. The inner value is an encoded representation of the actual key
/// ownership proof which will be parameterized when defining the runtime. At
/// the runtime API boundary this type is unknown and as such we keep this
/// opaque representation, implementors of the runtime API will have to make
/// sure that all usages of `OpaqueKeyOwnershipProof` refer to the same type.
pub type OpaqueKeyOwnershipProof = OpaqueValue;

sp_api::decl_runtime_apis! {
	/// API necessary for BEEFY voters.
<<<<<<< HEAD
	#[api_version(3)]
	pub trait BeefyApi<Block: BlockT, AuthorityId> where
=======
	#[api_version(5)]
	pub trait BeefyApi<AuthorityId> where
>>>>>>> 6ce61101
		AuthorityId : Codec + RuntimeAppPublic,
	{
		/// Return the block number where BEEFY consensus is enabled/started
		fn beefy_genesis() -> Option<NumberFor<Block>>;

		/// Return the current active BEEFY validator set
		fn validator_set() -> Option<ValidatorSet<AuthorityId>>;

		/// Submits an unsigned extrinsic to report a double voting equivocation. The caller
		/// must provide the double voting proof and a key ownership proof
		/// (should be obtained using `generate_key_ownership_proof`). The
		/// extrinsic will be unsigned and should only be accepted for local
		/// authorship (not to be broadcast to the network). This method returns
		/// `None` when creation of the extrinsic fails, e.g. if equivocation
		/// reporting is disabled for the given runtime (i.e. this method is
		/// hardcoded to return `None`). Only useful in an offchain context.
		fn submit_report_double_voting_unsigned_extrinsic(
			equivocation_proof:
				DoubleVotingProof<NumberFor<Block>, AuthorityId, <AuthorityId as RuntimeAppPublic>::Signature>,
			key_owner_proof: OpaqueKeyOwnershipProof,
		) -> Option<()>;

		/// Submits an unsigned extrinsic to report a fork voting equivocation. The caller
		/// must provide the fork voting proof (the ancestry proof should be obtained using
		/// `generate_ancestry_proof`) and a key ownership proof (should be obtained using
		/// `generate_key_ownership_proof`). The extrinsic will be unsigned and should only
		/// be accepted for local authorship (not to be broadcast to the network). This method
		/// returns `None` when creation of the extrinsic fails, e.g. if equivocation
		/// reporting is disabled for the given runtime (i.e. this method is
		/// hardcoded to return `None`). Only useful in an offchain context.
		fn submit_report_fork_voting_unsigned_extrinsic(
			equivocation_proof:
				ForkVotingProof<Block::Header, AuthorityId, OpaqueValue>,
			key_owner_proof: OpaqueKeyOwnershipProof,
		) -> Option<()>;

		/// Submits an unsigned extrinsic to report a future block voting equivocation. The caller
		/// must provide the future block voting proof and a key ownership proof
		/// (should be obtained using `generate_key_ownership_proof`).
		/// The extrinsic will be unsigned and should only be accepted for local
		/// authorship (not to be broadcast to the network). This method returns
		/// `None` when creation of the extrinsic fails, e.g. if equivocation
		/// reporting is disabled for the given runtime (i.e. this method is
		/// hardcoded to return `None`). Only useful in an offchain context.
		fn submit_report_future_block_voting_unsigned_extrinsic(
			equivocation_proof:
				FutureBlockVotingProof<NumberFor<Block>, AuthorityId>,
			key_owner_proof: OpaqueKeyOwnershipProof,
		) -> Option<()>;

		/// Generates a proof of key ownership for the given authority in the
		/// given set. An example usage of this module is coupled with the
		/// session historical module to prove that a given authority key is
		/// tied to a given staking identity during a specific session. Proofs
		/// of key ownership are necessary for submitting equivocation reports.
		/// NOTE: even though the API takes a `set_id` as parameter the current
		/// implementations ignores this parameter and instead relies on this
		/// method being called at the correct block height, i.e. any point at
		/// which the given set id is live on-chain. Future implementations will
		/// instead use indexed data through an offchain worker, not requiring
		/// older states to be available.
		fn generate_key_ownership_proof(
			set_id: ValidatorSetId,
			authority_id: AuthorityId,
		) -> Option<OpaqueKeyOwnershipProof>;

		/// Generates a proof that the `prev_block_number` is part of the canonical chain at
		/// `best_known_block_number`.
		fn generate_ancestry_proof(
			prev_block_number: NumberFor<Block>,
			best_known_block_number: Option<NumberFor<Block>>,
		) -> Option<OpaqueValue>;
	}

}

#[cfg(test)]
mod tests {
	use super::*;
	use sp_application_crypto::ecdsa::{self, Public};
	use sp_core::crypto::{Pair, Wraps};
	use sp_crypto_hashing::{blake2_256, keccak_256};
	use sp_runtime::traits::{BlakeTwo256, Keccak256};

	#[test]
	fn validator_set() {
		// Empty set not allowed.
		assert_eq!(ValidatorSet::<Public>::new(vec![], 0), None);

		let alice = ecdsa::Pair::from_string("//Alice", None).unwrap();
		let set_id = 0;
		let validators = ValidatorSet::<Public>::new(vec![alice.public()], set_id).unwrap();

		assert_eq!(validators.id(), set_id);
		assert_eq!(validators.validators(), &vec![alice.public()]);
	}

	#[test]
	fn ecdsa_beefy_verify_works() {
		let msg = &b"test-message"[..];
		let (pair, _) = ecdsa_crypto::Pair::generate();

		let keccak_256_signature: ecdsa_crypto::Signature =
			pair.as_inner_ref().sign_prehashed(&keccak_256(msg)).into();

		let blake2_256_signature: ecdsa_crypto::Signature =
			pair.as_inner_ref().sign_prehashed(&blake2_256(msg)).into();

		// Verification works if same hashing function is used when signing and verifying.
		assert!(BeefyAuthorityId::<Keccak256>::verify(&pair.public(), &keccak_256_signature, msg));
		assert!(BeefyAuthorityId::<BlakeTwo256>::verify(
			&pair.public(),
			&blake2_256_signature,
			msg
		));
		// Verification fails if distinct hashing functions are used when signing and verifying.
		assert!(!BeefyAuthorityId::<Keccak256>::verify(&pair.public(), &blake2_256_signature, msg));
		assert!(!BeefyAuthorityId::<BlakeTwo256>::verify(
			&pair.public(),
			&keccak_256_signature,
			msg
		));

		// Other public key doesn't work
		let (other_pair, _) = ecdsa_crypto::Pair::generate();
		assert!(!BeefyAuthorityId::<Keccak256>::verify(
			&other_pair.public(),
			&keccak_256_signature,
			msg,
		));
		assert!(!BeefyAuthorityId::<BlakeTwo256>::verify(
			&other_pair.public(),
			&blake2_256_signature,
			msg,
		));
	}

	#[test]
	#[cfg(feature = "bls-experimental")]
	fn bls_beefy_verify_works() {
		let msg = &b"test-message"[..];
		let (pair, _) = bls_crypto::Pair::generate();

		let signature: bls_crypto::Signature = pair.as_inner_ref().sign(&msg).into();

		// Verification works if same hashing function is used when signing and verifying.
		assert!(BeefyAuthorityId::<Keccak256>::verify(&pair.public(), &signature, msg));

		// Other public key doesn't work
		let (other_pair, _) = bls_crypto::Pair::generate();
		assert!(!BeefyAuthorityId::<Keccak256>::verify(&other_pair.public(), &signature, msg,));
	}

	#[test]
	#[cfg(feature = "bls-experimental")]
	fn ecdsa_bls_beefy_verify_works() {
		let msg = &b"test-message"[..];
		let (pair, _) = ecdsa_bls_crypto::Pair::generate();

		let signature: ecdsa_bls_crypto::Signature =
			pair.as_inner_ref().sign_with_hasher::<Keccak256>(&msg).into();

		// Verification works if same hashing function is used when signing and verifying.
		assert!(BeefyAuthorityId::<Keccak256>::verify(&pair.public(), &signature, msg));

		// Verification doesn't work if we verify function provided by pair_crypto implementation
		assert!(!ecdsa_bls_crypto::Pair::verify(&signature, msg, &pair.public()));

		// Other public key doesn't work
		let (other_pair, _) = ecdsa_bls_crypto::Pair::generate();
		assert!(!BeefyAuthorityId::<Keccak256>::verify(&other_pair.public(), &signature, msg,));
	}
}<|MERGE_RESOLUTION|>--- conflicted
+++ resolved
@@ -52,16 +52,12 @@
 use scale_info::TypeInfo;
 use sp_application_crypto::{AppPublic, RuntimeAppPublic};
 use sp_core::H256;
-<<<<<<< HEAD
 use sp_runtime::traits::{Block as BlockT, Hash, Keccak256, NumberFor};
-use sp_std::prelude::*;
-=======
 use sp_runtime::{
 	traits::{Hash, Header as HeaderT, Keccak256, NumberFor},
 	OpaqueValue,
 };
 use sp_weights::Weight;
->>>>>>> 6ce61101
 
 /// Key type for BEEFY module.
 pub const KEY_TYPE: sp_core::crypto::KeyTypeId = sp_application_crypto::key_types::BEEFY;
@@ -491,13 +487,8 @@
 
 sp_api::decl_runtime_apis! {
 	/// API necessary for BEEFY voters.
-<<<<<<< HEAD
-	#[api_version(3)]
+	#[api_version(5)]
 	pub trait BeefyApi<Block: BlockT, AuthorityId> where
-=======
-	#[api_version(5)]
-	pub trait BeefyApi<AuthorityId> where
->>>>>>> 6ce61101
 		AuthorityId : Codec + RuntimeAppPublic,
 	{
 		/// Return the block number where BEEFY consensus is enabled/started
