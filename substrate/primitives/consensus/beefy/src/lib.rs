// This file is part of Substrate.

// Copyright (C) Parity Technologies (UK) Ltd.
// SPDX-License-Identifier: Apache-2.0

// Licensed under the Apache License, Version 2.0 (the "License");
// you may not use this file except in compliance with the License.
// You may obtain a copy of the License at
//
// 	http://www.apache.org/licenses/LICENSE-2.0
//
// Unless required by applicable law or agreed to in writing, software
// distributed under the License is distributed on an "AS IS" BASIS,
// WITHOUT WARRANTIES OR CONDITIONS OF ANY KIND, either express or implied.
// See the License for the specific language governing permissions and
// limitations under the License.

#![cfg_attr(not(feature = "std"), no_std)]
#![warn(missing_docs)]

//! Primitives for BEEFY protocol.
//!
//! The crate contains shared data types used by BEEFY protocol and documentation (in a form of
//! code) for building a BEEFY light client.
//!
//! BEEFY is a gadget that runs alongside another finality gadget (for instance GRANDPA).
//! For simplicity (and the initially intended use case) the documentation says GRANDPA in places
//! where a more abstract "Finality Gadget" term could be used, but there is no reason why BEEFY
//! wouldn't run with some other finality scheme.
//! BEEFY validator set is supposed to be tracking the Finality Gadget validator set, but note that
//! it will use a different set of keys. For Polkadot use case we plan to use `secp256k1` for BEEFY,
//! while GRANDPA uses `ed25519`.

mod commitment;
pub mod mmr;
mod payload;
#[cfg(feature = "std")]
mod test_utils;
pub mod witness;

pub use commitment::{Commitment, SignedCommitment, VersionedFinalityProof};
pub use payload::{known_payloads, BeefyPayloadId, Payload, PayloadProvider};
#[cfg(feature = "std")]
pub use test_utils::*;

use codec::{Codec, Decode, Encode};
use core::fmt::{Debug, Display};
use scale_info::TypeInfo;
use sp_application_crypto::{AppCrypto, AppPublic, ByteArray, RuntimeAppPublic};
use sp_core::H256;
use sp_runtime::traits::{Hash, Keccak256, NumberFor};
use sp_std::prelude::*;

/// Key type for BEEFY module.
pub const KEY_TYPE: sp_core::crypto::KeyTypeId = sp_application_crypto::key_types::BEEFY;

/// Trait representing BEEFY authority id, including custom signature verification.
///
/// Accepts custom hashing fn for the message and custom convertor fn for the signer.
pub trait BeefyAuthorityId<MsgHash: Hash>: RuntimeAppPublic {
	/// Verify a signature.
	///
	/// Return `true` if signature over `msg` is valid for this id.
	fn verify(&self, signature: &<Self as RuntimeAppPublic>::Signature, msg: &[u8]) -> bool;
}

/// Hasher used for BEEFY signatures.
pub type BeefySignatureHasher = sp_runtime::traits::Keccak256;

/// A trait bound which lists all traits which are required to be implemented by
/// a BEEFY AuthorityId type in order to be able to be used in BEEFY Keystore
pub trait AuthorityIdBound:
	Codec
	+ Debug
	+ Clone
	+ Ord
	+ Sync
	+ Send
	+ AsRef<[u8]>
	+ ByteArray
	+ AppPublic
	+ AppCrypto
	+ RuntimeAppPublic
	+ Display
	+ BeefyAuthorityId<BeefySignatureHasher>
where
	<Self as RuntimeAppPublic>::Signature: Send + Sync,
{
}

/// BEEFY cryptographic types for ECDSA crypto
///
/// This module basically introduces four crypto types:
/// - `ecdsa_crypto::Pair`
/// - `ecdsa_crypto::Public`
/// - `ecdsa_crypto::Signature`
/// - `ecdsa_crypto::AuthorityId`
///
/// Your code should use the above types as concrete types for all crypto related
/// functionality.
pub mod ecdsa_crypto {
	use super::{AuthorityIdBound, BeefyAuthorityId, Hash, RuntimeAppPublic, KEY_TYPE};
	use sp_application_crypto::{app_crypto, ecdsa};
	use sp_core::crypto::Wraps;

	app_crypto!(ecdsa, KEY_TYPE);

	/// Identity of a BEEFY authority using ECDSA as its crypto.
	pub type AuthorityId = Public;

	/// Signature for a BEEFY authority using ECDSA as its crypto.
	pub type AuthoritySignature = Signature;

	impl<MsgHash: Hash> BeefyAuthorityId<MsgHash> for AuthorityId
	where
		<MsgHash as Hash>::Output: Into<[u8; 32]>,
	{
		fn verify(&self, signature: &<Self as RuntimeAppPublic>::Signature, msg: &[u8]) -> bool {
			let msg_hash = <MsgHash as Hash>::hash(msg).into();
			match sp_io::crypto::secp256k1_ecdsa_recover_compressed(
				signature.as_inner_ref().as_ref(),
				&msg_hash,
			) {
				Ok(raw_pubkey) => raw_pubkey.as_ref() == AsRef::<[u8]>::as_ref(self),
				_ => false,
			}
		}
	}
	impl AuthorityIdBound for AuthorityId {}
}

/// BEEFY cryptographic types for BLS crypto
///
/// This module basically introduces four crypto types:
/// - `bls_crypto::Pair`
/// - `bls_crypto::Public`
/// - `bls_crypto::Signature`
/// - `bls_crypto::AuthorityId`
///
/// Your code should use the above types as concrete types for all crypto related
/// functionality.

#[cfg(feature = "bls-experimental")]
pub mod bls_crypto {
	use super::{AuthorityIdBound, BeefyAuthorityId, Hash, RuntimeAppPublic, KEY_TYPE};
	use sp_application_crypto::{app_crypto, bls377};
	use sp_core::{bls377::Pair as BlsPair, crypto::Wraps, Pair as _};

	app_crypto!(bls377, KEY_TYPE);

	/// Identity of a BEEFY authority using BLS as its crypto.
	pub type AuthorityId = Public;

	/// Signature for a BEEFY authority using BLS as its crypto.
	pub type AuthoritySignature = Signature;

	impl<MsgHash: Hash> BeefyAuthorityId<MsgHash> for AuthorityId
	where
		<MsgHash as Hash>::Output: Into<[u8; 32]>,
	{
		fn verify(&self, signature: &<Self as RuntimeAppPublic>::Signature, msg: &[u8]) -> bool {
			// `w3f-bls` library uses IETF hashing standard and as such does not expose
<<<<<<< HEAD
			// a choice of hash-to-field function.
=======
			// a choice of hash to field function.
>>>>>>> a310df26
			// We are directly calling into the library to avoid introducing new host call.
			// and because BeefyAuthorityId::verify is being called in the runtime so we don't have

			BlsPair::verify(signature.as_inner_ref(), msg, self.as_inner_ref())
		}
	}
	impl AuthorityIdBound for AuthorityId {}
}

/// BEEFY cryptographic types for (ECDSA,BLS) crypto pair
///
/// This module basically introduces four crypto types:
/// - `ecdsa_bls_crypto::Pair`
/// - `ecdsa_bls_crypto::Public`
/// - `ecdsa_bls_crypto::Signature`
/// - `ecdsa_bls_crypto::AuthorityId`
///
/// Your code should use the above types as concrete types for all crypto related
/// functionality.
#[cfg(feature = "bls-experimental")]
pub mod ecdsa_bls_crypto {
	use super::{AuthorityIdBound, BeefyAuthorityId, Hash, RuntimeAppPublic, KEY_TYPE};
	use sp_application_crypto::{app_crypto, ecdsa_bls377};
	use sp_core::{crypto::Wraps, ecdsa_bls377::Pair as EcdsaBlsPair};

	app_crypto!(ecdsa_bls377, KEY_TYPE);

	/// Identity of a BEEFY authority using (ECDSA,BLS) as its crypto.
	pub type AuthorityId = Public;

	/// Signature for a BEEFY authority using (ECDSA,BLS) as its crypto.
	pub type AuthoritySignature = Signature;

	impl<H> BeefyAuthorityId<H> for AuthorityId
	where
		H: Hash,
		H::Output: Into<[u8; 32]>,
	{
		fn verify(&self, signature: &<Self as RuntimeAppPublic>::Signature, msg: &[u8]) -> bool {
			// We can not simply call
			// `EcdsaBlsPair::verify(signature.as_inner_ref(), msg, self.as_inner_ref())`
			// because that invokes ECDSA default verification which perfoms Blake2b hash
			// which we don't want. This is because ECDSA signatures are meant to be verified
			// on Ethereum network where Keccak hasher is significantly cheaper than Blake2b.
			// See Figure 3 of [OnSc21](https://www.scitepress.org/Papers/2021/106066/106066.pdf)
			// for comparison.
<<<<<<< HEAD
			EcdsaBlsPair::verify_with_hasher::<MsgHash>(
=======
			EcdsaBlsPair::verify_with_hasher::<H>(
>>>>>>> a310df26
				signature.as_inner_ref(),
				msg,
				self.as_inner_ref(),
			)
		}
	}

	impl AuthorityIdBound for AuthorityId {}
}

/// The `ConsensusEngineId` of BEEFY.
pub const BEEFY_ENGINE_ID: sp_runtime::ConsensusEngineId = *b"BEEF";

/// Authority set id starts with zero at BEEFY pallet genesis.
pub const GENESIS_AUTHORITY_SET_ID: u64 = 0;

/// A typedef for validator set id.
pub type ValidatorSetId = u64;

/// A set of BEEFY authorities, a.k.a. validators.
#[derive(Decode, Encode, Debug, PartialEq, Clone, TypeInfo)]
pub struct ValidatorSet<AuthorityId> {
	/// Public keys of the validator set elements
	validators: Vec<AuthorityId>,
	/// Identifier of the validator set
	id: ValidatorSetId,
}

impl<AuthorityId> ValidatorSet<AuthorityId> {
	/// Return a validator set with the given validators and set id.
	pub fn new<I>(validators: I, id: ValidatorSetId) -> Option<Self>
	where
		I: IntoIterator<Item = AuthorityId>,
	{
		let validators: Vec<AuthorityId> = validators.into_iter().collect();
		if validators.is_empty() {
			// No validators; the set would be empty.
			None
		} else {
			Some(Self { validators, id })
		}
	}

	/// Return a reference to the vec of validators.
	pub fn validators(&self) -> &[AuthorityId] {
		&self.validators
	}

	/// Return the validator set id.
	pub fn id(&self) -> ValidatorSetId {
		self.id
	}

	/// Return the number of validators in the set.
	pub fn len(&self) -> usize {
		self.validators.len()
	}
}

/// The index of an authority.
pub type AuthorityIndex = u32;

/// The Hashing used within MMR.
pub type MmrHashing = Keccak256;
/// The type used to represent an MMR root hash.
pub type MmrRootHash = H256;

/// A consensus log item for BEEFY.
#[derive(Decode, Encode, TypeInfo)]
pub enum ConsensusLog<AuthorityId: Codec> {
	/// The authorities have changed.
	#[codec(index = 1)]
	AuthoritiesChange(ValidatorSet<AuthorityId>),
	/// Disable the authority with given index.
	#[codec(index = 2)]
	OnDisabled(AuthorityIndex),
	/// MMR root hash.
	#[codec(index = 3)]
	MmrRoot(MmrRootHash),
}

/// BEEFY vote message.
///
/// A vote message is a direct vote created by a BEEFY node on every voting round
/// and is gossiped to its peers.
// TODO: Remove `Signature` generic type, instead get it from `Id::Signature`.
#[derive(Clone, Debug, Decode, Encode, PartialEq, TypeInfo)]
pub struct VoteMessage<Number, Id, Signature> {
	/// Commit to information extracted from a finalized block
	pub commitment: Commitment<Number>,
	/// Node authority id
	pub id: Id,
	/// Node signature
	pub signature: Signature,
}

/// Proof of voter misbehavior on a given set id. Misbehavior/equivocation in
/// BEEFY happens when a voter votes on the same round/block for different payloads.
/// Proving is achieved by collecting the signed commitments of conflicting votes.
#[derive(Clone, Debug, Decode, Encode, PartialEq, TypeInfo)]
pub struct EquivocationProof<Number, Id, Signature> {
	/// The first vote in the equivocation.
	pub first: VoteMessage<Number, Id, Signature>,
	/// The second vote in the equivocation.
	pub second: VoteMessage<Number, Id, Signature>,
}

impl<Number, Id, Signature> EquivocationProof<Number, Id, Signature> {
	/// Returns the authority id of the equivocator.
	pub fn offender_id(&self) -> &Id {
		&self.first.id
	}
	/// Returns the round number at which the equivocation occurred.
	pub fn round_number(&self) -> &Number {
		&self.first.commitment.block_number
	}
	/// Returns the set id at which the equivocation occurred.
	pub fn set_id(&self) -> ValidatorSetId {
		self.first.commitment.validator_set_id
	}
}

/// Check a commitment signature by encoding the commitment and
/// verifying the provided signature using the expected authority id.
pub fn check_commitment_signature<Number, Id, MsgHash>(
	commitment: &Commitment<Number>,
	authority_id: &Id,
	signature: &<Id as RuntimeAppPublic>::Signature,
) -> bool
where
	Id: BeefyAuthorityId<MsgHash>,
	Number: Clone + Encode + PartialEq,
	MsgHash: Hash,
{
	let encoded_commitment = commitment.encode();
	BeefyAuthorityId::<MsgHash>::verify(authority_id, signature, &encoded_commitment)
}

/// Verifies the equivocation proof by making sure that both votes target
/// different blocks and that its signatures are valid.
pub fn check_equivocation_proof<Number, Id, MsgHash>(
	report: &EquivocationProof<Number, Id, <Id as RuntimeAppPublic>::Signature>,
) -> bool
where
	Id: BeefyAuthorityId<MsgHash> + PartialEq,
	Number: Clone + Encode + PartialEq,
	MsgHash: Hash,
{
	let first = &report.first;
	let second = &report.second;

	// if votes
	//   come from different authorities,
	//   are for different rounds,
	//   have different validator set ids,
	//   or both votes have the same commitment,
	//     --> the equivocation is invalid.
	if first.id != second.id ||
		first.commitment.block_number != second.commitment.block_number ||
		first.commitment.validator_set_id != second.commitment.validator_set_id ||
		first.commitment.payload == second.commitment.payload
	{
		return false
	}

	// check signatures on both votes are valid
	let valid_first = check_commitment_signature(&first.commitment, &first.id, &first.signature);
	let valid_second =
		check_commitment_signature(&second.commitment, &second.id, &second.signature);

	return valid_first && valid_second
}

/// New BEEFY validator set notification hook.
pub trait OnNewValidatorSet<AuthorityId> {
	/// Function called by the pallet when BEEFY validator set changes.
	fn on_new_validator_set(
		validator_set: &ValidatorSet<AuthorityId>,
		next_validator_set: &ValidatorSet<AuthorityId>,
	);
}

/// No-op implementation of [OnNewValidatorSet].
impl<AuthorityId> OnNewValidatorSet<AuthorityId> for () {
	fn on_new_validator_set(_: &ValidatorSet<AuthorityId>, _: &ValidatorSet<AuthorityId>) {}
}

/// An opaque type used to represent the key ownership proof at the runtime API
/// boundary. The inner value is an encoded representation of the actual key
/// ownership proof which will be parameterized when defining the runtime. At
/// the runtime API boundary this type is unknown and as such we keep this
/// opaque representation, implementors of the runtime API will have to make
/// sure that all usages of `OpaqueKeyOwnershipProof` refer to the same type.
#[derive(Decode, Encode, PartialEq, TypeInfo)]
pub struct OpaqueKeyOwnershipProof(Vec<u8>);
impl OpaqueKeyOwnershipProof {
	/// Create a new `OpaqueKeyOwnershipProof` using the given encoded
	/// representation.
	pub fn new(inner: Vec<u8>) -> OpaqueKeyOwnershipProof {
		OpaqueKeyOwnershipProof(inner)
	}

	/// Try to decode this `OpaqueKeyOwnershipProof` into the given concrete key
	/// ownership proof type.
	pub fn decode<T: Decode>(self) -> Option<T> {
		codec::Decode::decode(&mut &self.0[..]).ok()
	}
}

sp_api::decl_runtime_apis! {
	/// API necessary for BEEFY voters.
	#[api_version(3)]
	pub trait BeefyApi<AuthorityId> where
		AuthorityId : Codec + RuntimeAppPublic,
	{
		/// Return the block number where BEEFY consensus is enabled/started
		fn beefy_genesis() -> Option<NumberFor<Block>>;

		/// Return the current active BEEFY validator set
		fn validator_set() -> Option<ValidatorSet<AuthorityId>>;

		/// Submits an unsigned extrinsic to report an equivocation. The caller
		/// must provide the equivocation proof and a key ownership proof
		/// (should be obtained using `generate_key_ownership_proof`). The
		/// extrinsic will be unsigned and should only be accepted for local
		/// authorship (not to be broadcast to the network). This method returns
		/// `None` when creation of the extrinsic fails, e.g. if equivocation
		/// reporting is disabled for the given runtime (i.e. this method is
		/// hardcoded to return `None`). Only useful in an offchain context.
		fn submit_report_equivocation_unsigned_extrinsic(
			equivocation_proof:
				EquivocationProof<NumberFor<Block>, AuthorityId, <AuthorityId as RuntimeAppPublic>::Signature>,
			key_owner_proof: OpaqueKeyOwnershipProof,
		) -> Option<()>;

		/// Generates a proof of key ownership for the given authority in the
		/// given set. An example usage of this module is coupled with the
		/// session historical module to prove that a given authority key is
		/// tied to a given staking identity during a specific session. Proofs
		/// of key ownership are necessary for submitting equivocation reports.
		/// NOTE: even though the API takes a `set_id` as parameter the current
		/// implementations ignores this parameter and instead relies on this
		/// method being called at the correct block height, i.e. any point at
		/// which the given set id is live on-chain. Future implementations will
		/// instead use indexed data through an offchain worker, not requiring
		/// older states to be available.
		fn generate_key_ownership_proof(
			set_id: ValidatorSetId,
			authority_id: AuthorityId,
		) -> Option<OpaqueKeyOwnershipProof>;
	}

}

#[cfg(test)]
mod tests {
	use super::*;
	use sp_application_crypto::ecdsa::{self, Public};
	use sp_core::{blake2_256, crypto::Wraps, keccak_256, Pair};
	use sp_runtime::traits::{BlakeTwo256, Keccak256};

	#[test]
	fn validator_set() {
		// Empty set not allowed.
		assert_eq!(ValidatorSet::<Public>::new(vec![], 0), None);

		let alice = ecdsa::Pair::from_string("//Alice", None).unwrap();
		let set_id = 0;
		let validators = ValidatorSet::<Public>::new(vec![alice.public()], set_id).unwrap();

		assert_eq!(validators.id(), set_id);
		assert_eq!(validators.validators(), &vec![alice.public()]);
	}

	#[test]
	fn ecdsa_beefy_verify_works() {
		let msg = &b"test-message"[..];
		let (pair, _) = ecdsa_crypto::Pair::generate();

		let keccak_256_signature: ecdsa_crypto::Signature =
			pair.as_inner_ref().sign_prehashed(&keccak_256(msg)).into();

		let blake2_256_signature: ecdsa_crypto::Signature =
			pair.as_inner_ref().sign_prehashed(&blake2_256(msg)).into();

		// Verification works if same hashing function is used when signing and verifying.
		assert!(BeefyAuthorityId::<Keccak256>::verify(&pair.public(), &keccak_256_signature, msg));
		assert!(BeefyAuthorityId::<BlakeTwo256>::verify(
			&pair.public(),
			&blake2_256_signature,
			msg
		));
		// Verification fails if distinct hashing functions are used when signing and verifying.
		assert!(!BeefyAuthorityId::<Keccak256>::verify(&pair.public(), &blake2_256_signature, msg));
		assert!(!BeefyAuthorityId::<BlakeTwo256>::verify(
			&pair.public(),
			&keccak_256_signature,
			msg
		));

		// Other public key doesn't work
		let (other_pair, _) = ecdsa_crypto::Pair::generate();
		assert!(!BeefyAuthorityId::<Keccak256>::verify(
			&other_pair.public(),
			&keccak_256_signature,
			msg,
		));
		assert!(!BeefyAuthorityId::<BlakeTwo256>::verify(
			&other_pair.public(),
			&blake2_256_signature,
			msg,
		));
	}

	#[test]
	#[cfg(feature = "bls-experimental")]
	fn bls_beefy_verify_works() {
		let msg = &b"test-message"[..];
		let (pair, _) = bls_crypto::Pair::generate();

		let signature: bls_crypto::Signature = pair.as_inner_ref().sign(&msg).into();

		// Verification works if same hashing function is used when signing and verifying.
		assert!(BeefyAuthorityId::<Keccak256>::verify(&pair.public(), &signature, msg));

		// Other public key doesn't work
		let (other_pair, _) = bls_crypto::Pair::generate();
		assert!(!BeefyAuthorityId::<Keccak256>::verify(&other_pair.public(), &signature, msg,));
	}

	#[test]
	#[cfg(feature = "bls-experimental")]
	fn ecdsa_bls_beefy_verify_works() {
		let msg = &b"test-message"[..];
		let (pair, _) = ecdsa_bls_crypto::Pair::generate();

		let signature: ecdsa_bls_crypto::Signature =
			pair.as_inner_ref().sign_with_hasher::<Keccak256>(&msg).into();

		// Verification works if same hashing function is used when signing and verifying.
		assert!(BeefyAuthorityId::<Keccak256>::verify(&pair.public(), &signature, msg));

		// Verification doesn't work if we verify function provided by pair_crypto implementation
		assert!(!ecdsa_bls_crypto::Pair::verify(&signature, msg, &pair.public()));

		// Other public key doesn't work
		let (other_pair, _) = ecdsa_bls_crypto::Pair::generate();
		assert!(!BeefyAuthorityId::<Keccak256>::verify(&other_pair.public(), &signature, msg,));
	}
}<|MERGE_RESOLUTION|>--- conflicted
+++ resolved
@@ -160,11 +160,7 @@
 	{
 		fn verify(&self, signature: &<Self as RuntimeAppPublic>::Signature, msg: &[u8]) -> bool {
 			// `w3f-bls` library uses IETF hashing standard and as such does not expose
-<<<<<<< HEAD
 			// a choice of hash-to-field function.
-=======
-			// a choice of hash to field function.
->>>>>>> a310df26
 			// We are directly calling into the library to avoid introducing new host call.
 			// and because BeefyAuthorityId::verify is being called in the runtime so we don't have
 
@@ -211,11 +207,7 @@
 			// on Ethereum network where Keccak hasher is significantly cheaper than Blake2b.
 			// See Figure 3 of [OnSc21](https://www.scitepress.org/Papers/2021/106066/106066.pdf)
 			// for comparison.
-<<<<<<< HEAD
-			EcdsaBlsPair::verify_with_hasher::<MsgHash>(
-=======
 			EcdsaBlsPair::verify_with_hasher::<H>(
->>>>>>> a310df26
 				signature.as_inner_ref(),
 				msg,
 				self.as_inner_ref(),
