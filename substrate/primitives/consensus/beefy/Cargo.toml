[package]
name = "sp-consensus-beefy"
version = "13.0.0"
authors.workspace = true
edition.workspace = true
license = "Apache-2.0"
homepage = "https://substrate.io"
repository.workspace = true
description = "Primitives for BEEFY protocol."

[lints]
workspace = true

[package.metadata.docs.rs]
targets = ["x86_64-unknown-linux-gnu"]

[dependencies]
codec = { package = "parity-scale-codec", version = "3.6.1", default-features = false, features = ["derive"] }
scale-info = { version = "2.10.0", default-features = false, features = ["derive"] }
serde = { optional = true, features = ["alloc", "derive"], workspace = true }
sp-api = { path = "../../api", default-features = false }
sp-application-crypto = { path = "../../application-crypto", default-features = false }
sp-core = { path = "../../core", default-features = false }
sp-crypto-hashing = { path = "../../crypto/hashing", default-features = false }
sp-io = { path = "../../io", default-features = false }
sp-mmr-primitives = { path = "../../merkle-mountain-range", default-features = false }
sp-runtime = { path = "../../runtime", default-features = false }
<<<<<<< HEAD
=======
sp-keystore = { path = "../../keystore", default-features = false }
sp-std = { path = "../../std", default-features = false }
>>>>>>> 02e1a7f4
strum = { version = "0.24.1", features = ["derive"], default-features = false }
lazy_static = { version = "1.4.0", optional = true }

[dev-dependencies]
array-bytes = "6.1"
w3f-bls = { version = "0.1.3", features = ["std"] }

[features]
default = ["std"]
std = [
	"codec/std",
	"dep:lazy_static",
	"scale-info/std",
	"serde/std",
	"sp-api/std",
	"sp-application-crypto/std",
	"sp-core/std",
	"sp-crypto-hashing/std",
	"sp-io/std",
	"sp-keystore/std",
	"sp-mmr-primitives/std",
	"sp-runtime/std",
	"strum/std",
]

# Serde support without relying on std features.
serde = [
	"dep:serde",
	"scale-info/serde",
	"sp-application-crypto/serde",
	"sp-core/serde",
	"sp-runtime/serde",
]

# This feature adds BLS crypto primitives. It should not be used in production since
# the BLS implementation and interface may still be subject to significant change.
bls-experimental = [
	"sp-application-crypto/bls-experimental",
	"sp-core/bls-experimental",
]<|MERGE_RESOLUTION|>--- conflicted
+++ resolved
@@ -25,11 +25,7 @@
 sp-io = { path = "../../io", default-features = false }
 sp-mmr-primitives = { path = "../../merkle-mountain-range", default-features = false }
 sp-runtime = { path = "../../runtime", default-features = false }
-<<<<<<< HEAD
-=======
 sp-keystore = { path = "../../keystore", default-features = false }
-sp-std = { path = "../../std", default-features = false }
->>>>>>> 02e1a7f4
 strum = { version = "0.24.1", features = ["derive"], default-features = false }
 lazy_static = { version = "1.4.0", optional = true }
 
