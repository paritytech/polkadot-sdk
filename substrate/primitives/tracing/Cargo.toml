--- conflicted
+++ resolved
@@ -21,13 +21,9 @@
 targets = ["wasm32-unknown-unknown", "x86_64-unknown-linux-gnu"]
 
 [dependencies]
-<<<<<<< HEAD
-codec = { version = "3.6.1", package = "parity-scale-codec", default-features = false, features = ["derive"] }
-=======
 codec = { version = "3.6.1", package = "parity-scale-codec", default-features = false, features = [
 	"derive",
 ] }
->>>>>>> 610987a1
 tracing = { version = "0.1.29", default-features = false }
 tracing-core = { version = "0.1.32", default-features = false }
 tracing-subscriber = { version = "0.2.25", optional = true, features = ["tracing-log"] }
