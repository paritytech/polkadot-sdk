// This file is part of Substrate.

// Copyright (C) Parity Technologies (UK) Ltd.
// SPDX-License-Identifier: Apache-2.0

// Licensed under the Apache License, Version 2.0 (the "License");
// you may not use this file except in compliance with the License.
// You may obtain a copy of the License at
//
// 	http://www.apache.org/licenses/LICENSE-2.0
//
// Unless required by applicable law or agreed to in writing, software
// distributed under the License is distributed on an "AS IS" BASIS,
// WITHOUT WARRANTIES OR CONDITIONS OF ANY KIND, either express or implied.
// See the License for the specific language governing permissions and
// limitations under the License.

//! # Substrate Primitives: IO
//!
//! This crate contains interfaces for the runtime to communicate with the outside world, ergo `io`.
//! In other context, such interfaces are referred to as "**host functions**".
//!
//! Each set of host functions are defined with an instance of the
//! [`sp_runtime_interface::runtime_interface`] macro.
//!
//! Most notably, this crate contains host functions for:
//!
//! - [`hashing`]
//! - [`crypto`]
//! - [`trie`]
//! - [`offchain`]
//! - [`storage`]
//! - [`allocator`]
//! - [`logging`]
//!
//! All of the default host functions provided by this crate, and by default contained in all
//! substrate-based clients are amalgamated in [`SubstrateHostFunctions`].
//!
//! ## Externalities
//!
//! Host functions go hand in hand with the concept of externalities. Externalities are an
//! environment in which host functions are provided, and thus can be accessed. Some host functions
//! are only accessible in an externality environment that provides it.
//!
//! A typical error for substrate developers is the following:
//!
//! ```should_panic
//! use sp_io::storage::get;
//! # fn main() {
//! let data = get(b"hello world");
//! # }
//! ```
//!
//! This code will panic with the following error:
//!
//! ```no_compile
//! thread 'main' panicked at '`get_version_1` called outside of an Externalities-provided environment.'
//! ```
//!
//! Such error messages should always be interpreted as "code accessing host functions accessed
//! outside of externalities".
//!
//! An externality is any type that implements [`sp_externalities::Externalities`]. A simple example
//! of which is [`TestExternalities`], which is commonly used in tests and is exported from this
//! crate.
//!
//! ```
//! use sp_io::{storage::get, TestExternalities};
//! # fn main() {
//! TestExternalities::default().execute_with(|| {
//! 	let data = get(b"hello world");
//! });
//! # }
//! ```

#![warn(missing_docs)]
#![cfg_attr(not(feature = "std"), no_std)]
#![cfg_attr(enable_alloc_error_handler, feature(alloc_error_handler))]

extern crate alloc;

use alloc::vec::Vec;

#[cfg(not(substrate_runtime))]
use tracing;

#[cfg(not(substrate_runtime))]
use sp_core::{
	crypto::Pair,
	hexdisplay::HexDisplay,
	offchain::{OffchainDbExt, OffchainWorkerExt, TransactionPoolExt},
	storage::ChildInfo,
};
#[cfg(not(substrate_runtime))]
use sp_keystore::KeystoreExt;

#[cfg(feature = "bandersnatch-experimental")]
use sp_core::bandersnatch;
use sp_core::{
	crypto::KeyTypeId,
	ecdsa, ed25519,
	offchain::{
		HttpError, HttpRequestId, HttpRequestStatus, OpaqueNetworkState, StorageKind, Timestamp,
	},
	sr25519,
	storage::StateVersion,
	LogLevel, LogLevelFilter, OpaquePeerId, H256,
};

#[cfg(feature = "bls-experimental")]
use sp_core::{bls381, ecdsa_bls381};

#[cfg(not(substrate_runtime))]
use sp_trie::{LayoutV0, LayoutV1, TrieConfiguration};

use sp_runtime_interface::{
	pass_by::{
		AllocateAndReturnByCodec, AllocateAndReturnFatPointer, AllocateAndReturnPointer, PassAs,
		PassFatPointerAndDecode, PassFatPointerAndDecodeSlice, PassFatPointerAndRead,
		PassFatPointerAndReadWrite, PassPointerAndRead, PassPointerAndReadCopy, ReturnAs,
	},
	runtime_interface, Pointer,
};

use codec::{Decode, Encode};

#[cfg(not(substrate_runtime))]
use secp256k1::{
	ecdsa::{RecoverableSignature, RecoveryId},
	Message,
};

#[cfg(not(substrate_runtime))]
use sp_externalities::{Externalities, ExternalitiesExt};

pub use sp_externalities::MultiRemovalResults;

#[cfg(all(not(feature = "disable_allocator"), substrate_runtime, target_family = "wasm"))]
mod global_alloc_wasm;

#[cfg(all(
	not(feature = "disable_allocator"),
	substrate_runtime,
	any(target_arch = "riscv32", target_arch = "riscv64")
))]
mod global_alloc_riscv;

#[cfg(not(substrate_runtime))]
const LOG_TARGET: &str = "runtime::io";

/// Error verifying ECDSA signature
#[derive(Encode, Decode)]
pub enum EcdsaVerifyError {
	/// Incorrect value of R or S
	BadRS,
	/// Incorrect value of V
	BadV,
	/// Invalid signature
	BadSignature,
}

/// The outcome of calling `storage_kill`. Returned value is the number of storage items
/// removed from the backend from making the `storage_kill` call.
#[derive(Encode, Decode)]
pub enum KillStorageResult {
	/// All keys to remove were removed, return number of iterations performed during the
	/// operation.
	AllRemoved(u32),
	/// Not all key to remove were removed, return number of iterations performed during the
	/// operation.
	SomeRemaining(u32),
}

impl From<MultiRemovalResults> for KillStorageResult {
	fn from(r: MultiRemovalResults) -> Self {
		// We use `loops` here rather than `backend` because that's the same as the original
		// functionality pre-#11490. This won't matter once we switch to the new host function
		// since we won't be using the `KillStorageResult` type in the runtime any more.
		match r.maybe_cursor {
			None => Self::AllRemoved(r.loops),
			Some(..) => Self::SomeRemaining(r.loops),
		}
	}
}

/// Interface for accessing the storage from within the runtime.
#[runtime_interface]
pub trait Storage {
	/// Returns the data for `key` in the storage or `None` if the key can not be found.
	fn get(
		&mut self,
		key: PassFatPointerAndRead<&[u8]>,
	) -> AllocateAndReturnByCodec<Option<bytes::Bytes>> {
		self.storage(key).map(|s| bytes::Bytes::from(s.to_vec()))
	}

	/// Get `key` from storage, placing the value into `value_out` and return the number of
	/// bytes that the entry in storage has beyond the offset or `None` if the storage entry
	/// doesn't exist at all.
	/// If `value_out` length is smaller than the returned length, only `value_out` length bytes
	/// are copied into `value_out`.
	fn read(
		&mut self,
		key: PassFatPointerAndRead<&[u8]>,
		value_out: PassFatPointerAndReadWrite<&mut [u8]>,
		value_offset: u32,
	) -> AllocateAndReturnByCodec<Option<u32>> {
		self.storage(key).map(|value| {
			let value_offset = value_offset as usize;
			let data = &value[value_offset.min(value.len())..];
			let written = core::cmp::min(data.len(), value_out.len());
			value_out[..written].copy_from_slice(&data[..written]);
			data.len() as u32
		})
	}

	/// Set `key` to `value` in the storage.
	fn set(&mut self, key: PassFatPointerAndRead<&[u8]>, value: PassFatPointerAndRead<&[u8]>) {
		self.set_storage(key.to_vec(), value.to_vec());
	}

	/// Clear the storage of the given `key` and its value.
	fn clear(&mut self, key: PassFatPointerAndRead<&[u8]>) {
		self.clear_storage(key)
	}

	/// Check whether the given `key` exists in storage.
	fn exists(&mut self, key: PassFatPointerAndRead<&[u8]>) -> bool {
		self.exists_storage(key)
	}

	/// Clear the storage of each key-value pair where the key starts with the given `prefix`.
	fn clear_prefix(&mut self, prefix: PassFatPointerAndRead<&[u8]>) {
		let _ = Externalities::clear_prefix(*self, prefix, None, None);
	}

	/// Clear the storage of each key-value pair where the key starts with the given `prefix`.
	///
	/// # Limit
	///
	/// Deletes all keys from the overlay and up to `limit` keys from the backend if
	/// it is set to `Some`. No limit is applied when `limit` is set to `None`.
	///
	/// The limit can be used to partially delete a prefix storage in case it is too large
	/// to delete in one go (block).
	///
	/// Returns [`KillStorageResult`] to inform about the result.
	///
	/// # Note
	///
	/// Please note that keys that are residing in the overlay for that prefix when
	/// issuing this call are all deleted without counting towards the `limit`. Only keys
	/// written during the current block are part of the overlay. Deleting with a `limit`
	/// mostly makes sense with an empty overlay for that prefix.
	///
	/// Calling this function multiple times per block for the same `prefix` does
	/// not make much sense because it is not cumulative when called inside the same block.
	/// The deletion would always start from `prefix` resulting in the same keys being deleted
	/// every time this function is called with the exact same arguments per block. This happens
	/// because the keys in the overlay are not taken into account when deleting keys in the
	/// backend.
	#[version(2)]
	fn clear_prefix(
		&mut self,
		prefix: PassFatPointerAndRead<&[u8]>,
		limit: PassFatPointerAndDecode<Option<u32>>,
	) -> AllocateAndReturnByCodec<KillStorageResult> {
		Externalities::clear_prefix(*self, prefix, limit, None).into()
	}

	/// Partially clear the storage of each key-value pair where the key starts with the given
	/// prefix.
	///
	/// # Limit
	///
	/// A *limit* should always be provided through `maybe_limit`. This is one fewer than the
	/// maximum number of backend iterations which may be done by this operation and as such
	/// represents the maximum number of backend deletions which may happen. A *limit* of zero
	/// implies that no keys will be deleted, though there may be a single iteration done.
	///
	/// The limit can be used to partially delete a prefix storage in case it is too large or costly
	/// to delete in a single operation.
	///
	/// # Cursor
	///
	/// A *cursor* may be passed in to this operation with `maybe_cursor`. `None` should only be
	/// passed once (in the initial call) for any given `maybe_prefix` value. Subsequent calls
	/// operating on the same prefix should always pass `Some`, and this should be equal to the
	/// previous call result's `maybe_cursor` field.
	///
	/// Returns [`MultiRemovalResults`](sp_io::MultiRemovalResults) to inform about the result. Once
	/// the resultant `maybe_cursor` field is `None`, then no further items remain to be deleted.
	///
	/// NOTE: After the initial call for any given prefix, it is important that no keys further
	/// keys under the same prefix are inserted. If so, then they may or may not be deleted by
	/// subsequent calls.
	///
	/// # Note
	///
	/// Please note that keys which are residing in the overlay for that prefix when
	/// issuing this call are deleted without counting towards the `limit`.
	#[version(3, register_only)]
	fn clear_prefix(
		&mut self,
		maybe_prefix: PassFatPointerAndRead<&[u8]>,
		maybe_limit: PassFatPointerAndDecode<Option<u32>>,
		maybe_cursor: PassFatPointerAndDecode<Option<Vec<u8>>>, /* TODO Make work or just
		                                                         * Option<Vec<u8>>? */
	) -> AllocateAndReturnByCodec<MultiRemovalResults> {
		Externalities::clear_prefix(
			*self,
			maybe_prefix,
			maybe_limit,
			maybe_cursor.as_ref().map(|x| &x[..]),
		)
		.into()
	}

	/// Append the encoded `value` to the storage item at `key`.
	///
	/// The storage item needs to implement [`EncodeAppend`](codec::EncodeAppend).
	///
	/// # Warning
	///
	/// If the storage item does not support [`EncodeAppend`](codec::EncodeAppend) or
	/// something else fails at appending, the storage item will be set to `[value]`.
	fn append(&mut self, key: PassFatPointerAndRead<&[u8]>, value: PassFatPointerAndRead<Vec<u8>>) {
		self.storage_append(key.to_vec(), value);
	}

	/// "Commit" all existing operations and compute the resulting storage root.
	///
	/// The hashing algorithm is defined by the `Block`.
	///
	/// Returns a `Vec<u8>` that holds the SCALE encoded hash.
	fn root(&mut self) -> AllocateAndReturnFatPointer<Vec<u8>> {
		self.storage_root(StateVersion::V0)
	}

	/// "Commit" all existing operations and compute the resulting storage root.
	///
	/// The hashing algorithm is defined by the `Block`.
	///
	/// Returns a `Vec<u8>` that holds the SCALE encoded hash.
	#[version(2)]
	fn root(&mut self, version: PassAs<StateVersion, u8>) -> AllocateAndReturnFatPointer<Vec<u8>> {
		self.storage_root(version)
	}

	/// Always returns `None`. This function exists for compatibility reasons.
	fn changes_root(
		&mut self,
		_parent_hash: PassFatPointerAndRead<&[u8]>,
	) -> AllocateAndReturnByCodec<Option<Vec<u8>>> {
		None
	}

	/// Get the next key in storage after the given one in lexicographic order.
	fn next_key(
		&mut self,
		key: PassFatPointerAndRead<&[u8]>,
	) -> AllocateAndReturnByCodec<Option<Vec<u8>>> {
		self.next_storage_key(key)
	}

	/// Start a new nested transaction.
	///
	/// This allows to either commit or roll back all changes that are made after this call.
	/// For every transaction there must be a matching call to either `rollback_transaction`
	/// or `commit_transaction`. This is also effective for all values manipulated using the
	/// `DefaultChildStorage` API.
	///
	/// # Warning
	///
	/// This is a low level API that is potentially dangerous as it can easily result
	/// in unbalanced transactions. For example, FRAME users should use high level storage
	/// abstractions.
	fn start_transaction(&mut self) {
		self.storage_start_transaction();
	}

	/// Rollback the last transaction started by `start_transaction`.
	///
	/// Any changes made during that transaction are discarded.
	///
	/// # Panics
	///
	/// Will panic if there is no open transaction.
	fn rollback_transaction(&mut self) {
		self.storage_rollback_transaction()
			.expect("No open transaction that can be rolled back.");
	}

	/// Commit the last transaction started by `start_transaction`.
	///
	/// Any changes made during that transaction are committed.
	///
	/// # Panics
	///
	/// Will panic if there is no open transaction.
	fn commit_transaction(&mut self) {
		self.storage_commit_transaction()
			.expect("No open transaction that can be committed.");
	}
}

/// Interface for accessing the child storage for default child trie,
/// from within the runtime.
#[runtime_interface]
pub trait DefaultChildStorage {
	/// Get a default child storage value for a given key.
	///
	/// Parameter `storage_key` is the unprefixed location of the root of the child trie in the
	/// parent trie. Result is `None` if the value for `key` in the child storage can not be found.
	fn get(
		&mut self,
		storage_key: PassFatPointerAndRead<&[u8]>,
		key: PassFatPointerAndRead<&[u8]>,
	) -> AllocateAndReturnByCodec<Option<Vec<u8>>> {
		let child_info = ChildInfo::new_default(storage_key);
		self.child_storage(&child_info, key).map(|s| s.to_vec())
	}

	/// Allocation efficient variant of `get`.
	///
	/// Get `key` from child storage, placing the value into `value_out` and return the number
	/// of bytes that the entry in storage has beyond the offset or `None` if the storage entry
	/// doesn't exist at all.
	/// If `value_out` length is smaller than the returned length, only `value_out` length bytes
	/// are copied into `value_out`.
	fn read(
		&mut self,
		storage_key: PassFatPointerAndRead<&[u8]>,
		key: PassFatPointerAndRead<&[u8]>,
		value_out: PassFatPointerAndReadWrite<&mut [u8]>,
		value_offset: u32,
	) -> AllocateAndReturnByCodec<Option<u32>> {
		let child_info = ChildInfo::new_default(storage_key);
		self.child_storage(&child_info, key).map(|value| {
			let value_offset = value_offset as usize;
			let data = &value[value_offset.min(value.len())..];
			let written = core::cmp::min(data.len(), value_out.len());
			value_out[..written].copy_from_slice(&data[..written]);
			data.len() as u32
		})
	}

	/// Set a child storage value.
	///
	/// Set `key` to `value` in the child storage denoted by `storage_key`.
	fn set(
		&mut self,
		storage_key: PassFatPointerAndRead<&[u8]>,
		key: PassFatPointerAndRead<&[u8]>,
		value: PassFatPointerAndRead<&[u8]>,
	) {
		let child_info = ChildInfo::new_default(storage_key);
		self.set_child_storage(&child_info, key.to_vec(), value.to_vec());
	}

	/// Clear a child storage key.
	///
	/// For the default child storage at `storage_key`, clear value at `key`.
	fn clear(
		&mut self,
		storage_key: PassFatPointerAndRead<&[u8]>,
		key: PassFatPointerAndRead<&[u8]>,
	) {
		let child_info = ChildInfo::new_default(storage_key);
		self.clear_child_storage(&child_info, key);
	}

	/// Clear an entire child storage.
	///
	/// If it exists, the child storage for `storage_key`
	/// is removed.
	fn storage_kill(&mut self, storage_key: PassFatPointerAndRead<&[u8]>) {
		let child_info = ChildInfo::new_default(storage_key);
		let _ = self.kill_child_storage(&child_info, None, None);
	}

	/// Clear a child storage key.
	///
	/// See `Storage` module `clear_prefix` documentation for `limit` usage.
	#[version(2)]
	fn storage_kill(
		&mut self,
		storage_key: PassFatPointerAndRead<&[u8]>,
		limit: PassFatPointerAndDecode<Option<u32>>,
	) -> bool {
		let child_info = ChildInfo::new_default(storage_key);
		let r = self.kill_child_storage(&child_info, limit, None);
		r.maybe_cursor.is_none()
	}

	/// Clear a child storage key.
	///
	/// See `Storage` module `clear_prefix` documentation for `limit` usage.
	#[version(3)]
	fn storage_kill(
		&mut self,
		storage_key: PassFatPointerAndRead<&[u8]>,
		limit: PassFatPointerAndDecode<Option<u32>>,
	) -> AllocateAndReturnByCodec<KillStorageResult> {
		let child_info = ChildInfo::new_default(storage_key);
		self.kill_child_storage(&child_info, limit, None).into()
	}

	/// Clear a child storage key.
	///
	/// See `Storage` module `clear_prefix` documentation for `limit` usage.
	#[version(4, register_only)]
	fn storage_kill(
		&mut self,
		storage_key: PassFatPointerAndRead<&[u8]>,
		maybe_limit: PassFatPointerAndDecode<Option<u32>>,
		maybe_cursor: PassFatPointerAndDecode<Option<Vec<u8>>>,
	) -> AllocateAndReturnByCodec<MultiRemovalResults> {
		let child_info = ChildInfo::new_default(storage_key);
		self.kill_child_storage(&child_info, maybe_limit, maybe_cursor.as_ref().map(|x| &x[..]))
			.into()
	}

	/// Check a child storage key.
	///
	/// Check whether the given `key` exists in default child defined at `storage_key`.
	fn exists(
		&mut self,
		storage_key: PassFatPointerAndRead<&[u8]>,
		key: PassFatPointerAndRead<&[u8]>,
	) -> bool {
		let child_info = ChildInfo::new_default(storage_key);
		self.exists_child_storage(&child_info, key)
	}

	/// Clear child default key by prefix.
	///
	/// Clear the child storage of each key-value pair where the key starts with the given `prefix`.
	fn clear_prefix(
		&mut self,
		storage_key: PassFatPointerAndRead<&[u8]>,
		prefix: PassFatPointerAndRead<&[u8]>,
	) {
		let child_info = ChildInfo::new_default(storage_key);
		let _ = self.clear_child_prefix(&child_info, prefix, None, None);
	}

	/// Clear the child storage of each key-value pair where the key starts with the given `prefix`.
	///
	/// See `Storage` module `clear_prefix` documentation for `limit` usage.
	#[version(2)]
	fn clear_prefix(
		&mut self,
		storage_key: PassFatPointerAndRead<&[u8]>,
		prefix: PassFatPointerAndRead<&[u8]>,
		limit: PassFatPointerAndDecode<Option<u32>>,
	) -> AllocateAndReturnByCodec<KillStorageResult> {
		let child_info = ChildInfo::new_default(storage_key);
		self.clear_child_prefix(&child_info, prefix, limit, None).into()
	}

	/// Clear the child storage of each key-value pair where the key starts with the given `prefix`.
	///
	/// See `Storage` module `clear_prefix` documentation for `limit` usage.
	#[version(3, register_only)]
	fn clear_prefix(
		&mut self,
		storage_key: PassFatPointerAndRead<&[u8]>,
		prefix: PassFatPointerAndRead<&[u8]>,
		maybe_limit: PassFatPointerAndDecode<Option<u32>>,
		maybe_cursor: PassFatPointerAndDecode<Option<Vec<u8>>>,
	) -> AllocateAndReturnByCodec<MultiRemovalResults> {
		let child_info = ChildInfo::new_default(storage_key);
		self.clear_child_prefix(
			&child_info,
			prefix,
			maybe_limit,
			maybe_cursor.as_ref().map(|x| &x[..]),
		)
		.into()
	}

	/// Default child root calculation.
	///
	/// "Commit" all existing operations and compute the resulting child storage root.
	/// The hashing algorithm is defined by the `Block`.
	///
	/// Returns a `Vec<u8>` that holds the SCALE encoded hash.
	fn root(
		&mut self,
		storage_key: PassFatPointerAndRead<&[u8]>,
	) -> AllocateAndReturnFatPointer<Vec<u8>> {
		let child_info = ChildInfo::new_default(storage_key);
		self.child_storage_root(&child_info, StateVersion::V0)
	}

	/// Default child root calculation.
	///
	/// "Commit" all existing operations and compute the resulting child storage root.
	/// The hashing algorithm is defined by the `Block`.
	///
	/// Returns a `Vec<u8>` that holds the SCALE encoded hash.
	#[version(2)]
	fn root(
		&mut self,
		storage_key: PassFatPointerAndRead<&[u8]>,
		version: PassAs<StateVersion, u8>,
	) -> AllocateAndReturnFatPointer<Vec<u8>> {
		let child_info = ChildInfo::new_default(storage_key);
		self.child_storage_root(&child_info, version)
	}

	/// Child storage key iteration.
	///
	/// Get the next key in storage after the given one in lexicographic order in child storage.
	fn next_key(
		&mut self,
		storage_key: PassFatPointerAndRead<&[u8]>,
		key: PassFatPointerAndRead<&[u8]>,
	) -> AllocateAndReturnByCodec<Option<Vec<u8>>> {
		let child_info = ChildInfo::new_default(storage_key);
		self.next_child_storage_key(&child_info, key)
	}
}

/// Interface that provides trie related functionality.
#[runtime_interface]
pub trait Trie {
	/// A trie root formed from the iterated items.
	fn blake2_256_root(
		input: PassFatPointerAndDecode<Vec<(Vec<u8>, Vec<u8>)>>,
	) -> AllocateAndReturnPointer<H256, 32> {
		LayoutV0::<sp_core::Blake2Hasher>::trie_root(input)
	}

	/// A trie root formed from the iterated items.
	#[version(2)]
	fn blake2_256_root(
		input: PassFatPointerAndDecode<Vec<(Vec<u8>, Vec<u8>)>>,
		version: PassAs<StateVersion, u8>,
	) -> AllocateAndReturnPointer<H256, 32> {
		match version {
			StateVersion::V0 => LayoutV0::<sp_core::Blake2Hasher>::trie_root(input),
			StateVersion::V1 => LayoutV1::<sp_core::Blake2Hasher>::trie_root(input),
		}
	}

	/// A trie root formed from the enumerated items.
	fn blake2_256_ordered_root(
		input: PassFatPointerAndDecode<Vec<Vec<u8>>>,
	) -> AllocateAndReturnPointer<H256, 32> {
		LayoutV0::<sp_core::Blake2Hasher>::ordered_trie_root(input)
	}

	/// A trie root formed from the enumerated items.
	#[version(2)]
	fn blake2_256_ordered_root(
		input: PassFatPointerAndDecode<Vec<Vec<u8>>>,
		version: PassAs<StateVersion, u8>,
	) -> AllocateAndReturnPointer<H256, 32> {
		match version {
			StateVersion::V0 => LayoutV0::<sp_core::Blake2Hasher>::ordered_trie_root(input),
			StateVersion::V1 => LayoutV1::<sp_core::Blake2Hasher>::ordered_trie_root(input),
		}
	}

	/// A trie root formed from the iterated items.
	fn keccak_256_root(
		input: PassFatPointerAndDecode<Vec<(Vec<u8>, Vec<u8>)>>,
	) -> AllocateAndReturnPointer<H256, 32> {
		LayoutV0::<sp_core::KeccakHasher>::trie_root(input)
	}

	/// A trie root formed from the iterated items.
	#[version(2)]
	fn keccak_256_root(
		input: PassFatPointerAndDecode<Vec<(Vec<u8>, Vec<u8>)>>,
		version: PassAs<StateVersion, u8>,
	) -> AllocateAndReturnPointer<H256, 32> {
		match version {
			StateVersion::V0 => LayoutV0::<sp_core::KeccakHasher>::trie_root(input),
			StateVersion::V1 => LayoutV1::<sp_core::KeccakHasher>::trie_root(input),
		}
	}

	/// A trie root formed from the enumerated items.
	fn keccak_256_ordered_root(
		input: PassFatPointerAndDecode<Vec<Vec<u8>>>,
	) -> AllocateAndReturnPointer<H256, 32> {
		LayoutV0::<sp_core::KeccakHasher>::ordered_trie_root(input)
	}

	/// A trie root formed from the enumerated items.
	#[version(2)]
	fn keccak_256_ordered_root(
		input: PassFatPointerAndDecode<Vec<Vec<u8>>>,
		version: PassAs<StateVersion, u8>,
	) -> AllocateAndReturnPointer<H256, 32> {
		match version {
			StateVersion::V0 => LayoutV0::<sp_core::KeccakHasher>::ordered_trie_root(input),
			StateVersion::V1 => LayoutV1::<sp_core::KeccakHasher>::ordered_trie_root(input),
		}
	}

	/// Verify trie proof
	fn blake2_256_verify_proof(
		root: PassPointerAndReadCopy<H256, 32>,
		proof: PassFatPointerAndDecodeSlice<&[Vec<u8>]>,
		key: PassFatPointerAndRead<&[u8]>,
		value: PassFatPointerAndRead<&[u8]>,
	) -> bool {
		sp_trie::verify_trie_proof::<LayoutV0<sp_core::Blake2Hasher>, _, _, _>(
			&root,
			proof,
			&[(key, Some(value))],
		)
		.is_ok()
	}

	/// Verify trie proof
	#[version(2)]
	fn blake2_256_verify_proof(
		root: PassPointerAndReadCopy<H256, 32>,
		proof: PassFatPointerAndDecodeSlice<&[Vec<u8>]>,
		key: PassFatPointerAndRead<&[u8]>,
		value: PassFatPointerAndRead<&[u8]>,
		version: PassAs<StateVersion, u8>,
	) -> bool {
		match version {
			StateVersion::V0 => sp_trie::verify_trie_proof::<
				LayoutV0<sp_core::Blake2Hasher>,
				_,
				_,
				_,
			>(&root, proof, &[(key, Some(value))])
			.is_ok(),
			StateVersion::V1 => sp_trie::verify_trie_proof::<
				LayoutV1<sp_core::Blake2Hasher>,
				_,
				_,
				_,
			>(&root, proof, &[(key, Some(value))])
			.is_ok(),
		}
	}

	/// Verify trie proof
	fn keccak_256_verify_proof(
		root: PassPointerAndReadCopy<H256, 32>,
		proof: PassFatPointerAndDecodeSlice<&[Vec<u8>]>,
		key: PassFatPointerAndRead<&[u8]>,
		value: PassFatPointerAndRead<&[u8]>,
	) -> bool {
		sp_trie::verify_trie_proof::<LayoutV0<sp_core::KeccakHasher>, _, _, _>(
			&root,
			proof,
			&[(key, Some(value))],
		)
		.is_ok()
	}

	/// Verify trie proof
	#[version(2)]
	fn keccak_256_verify_proof(
		root: PassPointerAndReadCopy<H256, 32>,
		proof: PassFatPointerAndDecodeSlice<&[Vec<u8>]>,
		key: PassFatPointerAndRead<&[u8]>,
		value: PassFatPointerAndRead<&[u8]>,
		version: PassAs<StateVersion, u8>,
	) -> bool {
		match version {
			StateVersion::V0 => sp_trie::verify_trie_proof::<
				LayoutV0<sp_core::KeccakHasher>,
				_,
				_,
				_,
			>(&root, proof, &[(key, Some(value))])
			.is_ok(),
			StateVersion::V1 => sp_trie::verify_trie_proof::<
				LayoutV1<sp_core::KeccakHasher>,
				_,
				_,
				_,
			>(&root, proof, &[(key, Some(value))])
			.is_ok(),
		}
	}
}

/// Interface that provides miscellaneous functions for communicating between the runtime and the
/// node.
#[runtime_interface]
pub trait Misc {
	// NOTE: We use the target 'runtime' for messages produced by general printing functions,
	// instead of LOG_TARGET.

	/// Print a number.
	fn print_num(val: u64) {
		log::debug!(target: "runtime", "{}", val);
	}

	/// Print any valid `utf8` buffer.
	fn print_utf8(utf8: PassFatPointerAndRead<&[u8]>) {
		if let Ok(data) = core::str::from_utf8(utf8) {
			log::debug!(target: "runtime", "{}", data)
		}
	}

	/// Print any `u8` slice as hex.
	fn print_hex(data: PassFatPointerAndRead<&[u8]>) {
		log::debug!(target: "runtime", "{}", HexDisplay::from(&data));
	}

	/// Extract the runtime version of the given wasm blob by calling `Core_version`.
	///
	/// Returns `None` if calling the function failed for any reason or `Some(Vec<u8>)` where
	/// the `Vec<u8>` holds the SCALE encoded runtime version.
	///
	/// # Performance
	///
	/// This function may be very expensive to call depending on the wasm binary. It may be
	/// relatively cheap if the wasm binary contains version information. In that case,
	/// uncompression of the wasm blob is the dominating factor.
	///
	/// If the wasm binary does not have the version information attached, then a legacy mechanism
	/// may be involved. This means that a runtime call will be performed to query the version.
	///
	/// Calling into the runtime may be incredible expensive and should be approached with care.
	fn runtime_version(
		&mut self,
		wasm: PassFatPointerAndRead<&[u8]>,
	) -> AllocateAndReturnByCodec<Option<Vec<u8>>> {
		use sp_core::traits::ReadRuntimeVersionExt;

		let mut ext = sp_state_machine::BasicExternalities::default();

		match self
			.extension::<ReadRuntimeVersionExt>()
			.expect("No `ReadRuntimeVersionExt` associated for the current context!")
			.read_runtime_version(wasm, &mut ext)
		{
			Ok(v) => Some(v),
			Err(err) => {
				log::debug!(
					target: LOG_TARGET,
					"cannot read version from the given runtime: {}",
					err,
				);
				None
			},
		}
	}
}

#[cfg(not(substrate_runtime))]
sp_externalities::decl_extension! {
	/// Extension to signal to [`crypt::ed25519_verify`] to use the dalek crate.
	///
	/// The switch from `ed25519-dalek` to `ed25519-zebra` was a breaking change.
	/// `ed25519-zebra` is more permissive when it comes to the verification of signatures.
	/// This means that some chains may fail to sync from genesis when using `ed25519-zebra`.
	/// So, this extension can be registered to the runtime execution environment to signal
	/// that `ed25519-dalek` should be used for verification. The extension can be registered
	/// in the following way:
	///
	/// ```nocompile
	/// client.execution_extensions().set_extensions_factory(
	/// 	// Let the `UseDalekExt` extension being registered for each runtime invocation
	/// 	// until the execution happens in the context of block `1000`.
	/// 	sc_client_api::execution_extensions::ExtensionBeforeBlock::<Block, UseDalekExt>::new(1000)
	/// );
	/// ```
	pub struct UseDalekExt;
}

#[cfg(not(substrate_runtime))]
impl Default for UseDalekExt {
	fn default() -> Self {
		Self
	}
}

/// Interfaces for working with crypto related types from within the runtime.
#[runtime_interface]
pub trait Crypto {
	/// Returns all `ed25519` public keys for the given key id from the keystore.
	fn ed25519_public_keys(
		&mut self,
		id: PassPointerAndReadCopy<KeyTypeId, 4>,
	) -> AllocateAndReturnByCodec<Vec<ed25519::Public>> {
		self.extension::<KeystoreExt>()
			.expect("No `keystore` associated for the current context!")
			.ed25519_public_keys(id)
	}

	/// Generate an `ed22519` key for the given key type using an optional `seed` and
	/// store it in the keystore.
	///
	/// The `seed` needs to be a valid utf8.
	///
	/// Returns the public key.
	fn ed25519_generate(
		&mut self,
		id: PassPointerAndReadCopy<KeyTypeId, 4>,
		seed: PassFatPointerAndDecode<Option<Vec<u8>>>,
	) -> AllocateAndReturnPointer<ed25519::Public, 32> {
		let seed = seed.as_ref().map(|s| core::str::from_utf8(s).expect("Seed is valid utf8!"));
		self.extension::<KeystoreExt>()
			.expect("No `keystore` associated for the current context!")
			.ed25519_generate_new(id, seed)
			.expect("`ed25519_generate` failed")
	}

	/// Sign the given `msg` with the `ed25519` key that corresponds to the given public key and
	/// key type in the keystore.
	///
	/// Returns the signature.
	fn ed25519_sign(
		&mut self,
		id: PassPointerAndReadCopy<KeyTypeId, 4>,
		pub_key: PassPointerAndRead<&ed25519::Public, 32>,
		msg: PassFatPointerAndRead<&[u8]>,
	) -> AllocateAndReturnByCodec<Option<ed25519::Signature>> {
		self.extension::<KeystoreExt>()
			.expect("No `keystore` associated for the current context!")
			.ed25519_sign(id, pub_key, msg)
			.ok()
			.flatten()
	}

	/// Verify `ed25519` signature.
	///
	/// Returns `true` when the verification was successful.
	fn ed25519_verify(
		sig: PassPointerAndRead<&ed25519::Signature, 64>,
		msg: PassFatPointerAndRead<&[u8]>,
		pub_key: PassPointerAndRead<&ed25519::Public, 32>,
	) -> bool {
		// We don't want to force everyone needing to call the function in an externalities context.
		// So, we assume that we should not use dalek when we are not in externalities context.
		// Otherwise, we check if the extension is present.
		if sp_externalities::with_externalities(|mut e| e.extension::<UseDalekExt>().is_some())
			.unwrap_or_default()
		{
			use ed25519_dalek::Verifier;

			let Ok(public_key) = ed25519_dalek::VerifyingKey::from_bytes(&pub_key.0) else {
				return false
			};

			let sig = ed25519_dalek::Signature::from_bytes(&sig.0);

			public_key.verify(msg, &sig).is_ok()
		} else {
			ed25519::Pair::verify(sig, msg, pub_key)
		}
	}

	/// Register a `ed25519` signature for batch verification.
	///
	/// Batch verification must be enabled by calling [`start_batch_verify`].
	/// If batch verification is not enabled, the signature will be verified immediately.
	/// To get the result of the batch verification, [`finish_batch_verify`]
	/// needs to be called.
	///
	/// Returns `true` when the verification is either successful or batched.
	///
	/// NOTE: Is tagged with `register_only` to keep the functions around for backwards
	/// compatibility with old runtimes, but it should not be used anymore by new runtimes.
	/// The implementation emulates the old behavior, but isn't doing any batch verification
	/// anymore.
	#[version(1, register_only)]
	fn ed25519_batch_verify(
		&mut self,
		sig: PassPointerAndRead<&ed25519::Signature, 64>,
		msg: PassFatPointerAndRead<&[u8]>,
		pub_key: PassPointerAndRead<&ed25519::Public, 32>,
	) -> bool {
		let res = ed25519_verify(sig, msg, pub_key);

		if let Some(ext) = self.extension::<VerificationExtDeprecated>() {
			ext.0 &= res;
		}

		res
	}

	/// Verify `sr25519` signature.
	///
	/// Returns `true` when the verification was successful.
	#[version(2)]
	fn sr25519_verify(
		sig: PassPointerAndRead<&sr25519::Signature, 64>,
		msg: PassFatPointerAndRead<&[u8]>,
		pub_key: PassPointerAndRead<&sr25519::Public, 32>,
	) -> bool {
		sr25519::Pair::verify(sig, msg, pub_key)
	}

	/// Register a `sr25519` signature for batch verification.
	///
	/// Batch verification must be enabled by calling [`start_batch_verify`].
	/// If batch verification is not enabled, the signature will be verified immediately.
	/// To get the result of the batch verification, [`finish_batch_verify`]
	/// needs to be called.
	///
	/// Returns `true` when the verification is either successful or batched.
	///
	/// NOTE: Is tagged with `register_only` to keep the functions around for backwards
	/// compatibility with old runtimes, but it should not be used anymore by new runtimes.
	/// The implementation emulates the old behavior, but isn't doing any batch verification
	/// anymore.
	#[version(1, register_only)]
	fn sr25519_batch_verify(
		&mut self,
		sig: PassPointerAndRead<&sr25519::Signature, 64>,
		msg: PassFatPointerAndRead<&[u8]>,
		pub_key: PassPointerAndRead<&sr25519::Public, 32>,
	) -> bool {
		let res = sr25519_verify(sig, msg, pub_key);

		if let Some(ext) = self.extension::<VerificationExtDeprecated>() {
			ext.0 &= res;
		}

		res
	}

	/// Start verification extension.
	///
	/// NOTE: Is tagged with `register_only` to keep the functions around for backwards
	/// compatibility with old runtimes, but it should not be used anymore by new runtimes.
	/// The implementation emulates the old behavior, but isn't doing any batch verification
	/// anymore.
	#[version(1, register_only)]
	fn start_batch_verify(&mut self) {
		self.register_extension(VerificationExtDeprecated(true))
			.expect("Failed to register required extension: `VerificationExt`");
	}

	/// Finish batch-verification of signatures.
	///
	/// Verify or wait for verification to finish for all signatures which were previously
	/// deferred by `sr25519_verify`/`ed25519_verify`.
	///
	/// Will panic if no `VerificationExt` is registered (`start_batch_verify` was not called).
	///
	/// NOTE: Is tagged with `register_only` to keep the functions around for backwards
	/// compatibility with old runtimes, but it should not be used anymore by new runtimes.
	/// The implementation emulates the old behavior, but isn't doing any batch verification
	/// anymore.
	#[version(1, register_only)]
	fn finish_batch_verify(&mut self) -> bool {
		let result = self
			.extension::<VerificationExtDeprecated>()
			.expect("`finish_batch_verify` should only be called after `start_batch_verify`")
			.0;

		self.deregister_extension::<VerificationExtDeprecated>()
			.expect("No verification extension in current context!");

		result
	}

	/// Returns all `sr25519` public keys for the given key id from the keystore.
	fn sr25519_public_keys(
		&mut self,
		id: PassPointerAndReadCopy<KeyTypeId, 4>,
	) -> AllocateAndReturnByCodec<Vec<sr25519::Public>> {
		self.extension::<KeystoreExt>()
			.expect("No `keystore` associated for the current context!")
			.sr25519_public_keys(id)
	}

	/// Generate an `sr22519` key for the given key type using an optional seed and
	/// store it in the keystore.
	///
	/// The `seed` needs to be a valid utf8.
	///
	/// Returns the public key.
	fn sr25519_generate(
		&mut self,
		id: PassPointerAndReadCopy<KeyTypeId, 4>,
		seed: PassFatPointerAndDecode<Option<Vec<u8>>>,
	) -> AllocateAndReturnPointer<sr25519::Public, 32> {
		let seed = seed.as_ref().map(|s| core::str::from_utf8(s).expect("Seed is valid utf8!"));
		self.extension::<KeystoreExt>()
			.expect("No `keystore` associated for the current context!")
			.sr25519_generate_new(id, seed)
			.expect("`sr25519_generate` failed")
	}

	/// Sign the given `msg` with the `sr25519` key that corresponds to the given public key and
	/// key type in the keystore.
	///
	/// Returns the signature.
	fn sr25519_sign(
		&mut self,
		id: PassPointerAndReadCopy<KeyTypeId, 4>,
		pub_key: PassPointerAndRead<&sr25519::Public, 32>,
		msg: PassFatPointerAndRead<&[u8]>,
	) -> AllocateAndReturnByCodec<Option<sr25519::Signature>> {
		self.extension::<KeystoreExt>()
			.expect("No `keystore` associated for the current context!")
			.sr25519_sign(id, pub_key, msg)
			.ok()
			.flatten()
	}

	/// Verify an `sr25519` signature.
	///
	/// Returns `true` when the verification in successful regardless of
	/// signature version.
	fn sr25519_verify(
		sig: PassPointerAndRead<&sr25519::Signature, 64>,
		msg: PassFatPointerAndRead<&[u8]>,
		pubkey: PassPointerAndRead<&sr25519::Public, 32>,
	) -> bool {
		sr25519::Pair::verify_deprecated(sig, msg, pubkey)
	}

	/// Returns all `ecdsa` public keys for the given key id from the keystore.
	fn ecdsa_public_keys(
		&mut self,
		id: PassPointerAndReadCopy<KeyTypeId, 4>,
	) -> AllocateAndReturnByCodec<Vec<ecdsa::Public>> {
		self.extension::<KeystoreExt>()
			.expect("No `keystore` associated for the current context!")
			.ecdsa_public_keys(id)
	}

	/// Generate an `ecdsa` key for the given key type using an optional `seed` and
	/// store it in the keystore.
	///
	/// The `seed` needs to be a valid utf8.
	///
	/// Returns the public key.
	fn ecdsa_generate(
		&mut self,
		id: PassPointerAndReadCopy<KeyTypeId, 4>,
		seed: PassFatPointerAndDecode<Option<Vec<u8>>>,
	) -> AllocateAndReturnPointer<ecdsa::Public, 33> {
		let seed = seed.as_ref().map(|s| core::str::from_utf8(s).expect("Seed is valid utf8!"));
		self.extension::<KeystoreExt>()
			.expect("No `keystore` associated for the current context!")
			.ecdsa_generate_new(id, seed)
			.expect("`ecdsa_generate` failed")
	}

	/// Sign the given `msg` with the `ecdsa` key that corresponds to the given public key and
	/// key type in the keystore.
	///
	/// Returns the signature.
	fn ecdsa_sign(
		&mut self,
		id: PassPointerAndReadCopy<KeyTypeId, 4>,
		pub_key: PassPointerAndRead<&ecdsa::Public, 33>,
		msg: PassFatPointerAndRead<&[u8]>,
	) -> AllocateAndReturnByCodec<Option<ecdsa::Signature>> {
		self.extension::<KeystoreExt>()
			.expect("No `keystore` associated for the current context!")
			.ecdsa_sign(id, pub_key, msg)
			.ok()
			.flatten()
	}

	/// Sign the given a pre-hashed `msg` with the `ecdsa` key that corresponds to the given public
	/// key and key type in the keystore.
	///
	/// Returns the signature.
	fn ecdsa_sign_prehashed(
		&mut self,
		id: PassPointerAndReadCopy<KeyTypeId, 4>,
		pub_key: PassPointerAndRead<&ecdsa::Public, 33>,
		msg: PassPointerAndRead<&[u8; 32], 32>,
	) -> AllocateAndReturnByCodec<Option<ecdsa::Signature>> {
		self.extension::<KeystoreExt>()
			.expect("No `keystore` associated for the current context!")
			.ecdsa_sign_prehashed(id, pub_key, msg)
			.ok()
			.flatten()
	}

	/// Verify `ecdsa` signature.
	///
	/// Returns `true` when the verification was successful.
	/// This version is able to handle, non-standard, overflowing signatures.
	fn ecdsa_verify(
		sig: PassPointerAndRead<&ecdsa::Signature, 65>,
		msg: PassFatPointerAndRead<&[u8]>,
		pub_key: PassPointerAndRead<&ecdsa::Public, 33>,
	) -> bool {
		#[allow(deprecated)]
		ecdsa::Pair::verify_deprecated(sig, msg, pub_key)
	}

	/// Verify `ecdsa` signature.
	///
	/// Returns `true` when the verification was successful.
	#[version(2)]
	fn ecdsa_verify(
		sig: PassPointerAndRead<&ecdsa::Signature, 65>,
		msg: PassFatPointerAndRead<&[u8]>,
		pub_key: PassPointerAndRead<&ecdsa::Public, 33>,
	) -> bool {
		ecdsa::Pair::verify(sig, msg, pub_key)
	}

	/// Verify `ecdsa` signature with pre-hashed `msg`.
	///
	/// Returns `true` when the verification was successful.
	fn ecdsa_verify_prehashed(
		sig: PassPointerAndRead<&ecdsa::Signature, 65>,
		msg: PassPointerAndRead<&[u8; 32], 32>,
		pub_key: PassPointerAndRead<&ecdsa::Public, 33>,
	) -> bool {
		ecdsa::Pair::verify_prehashed(sig, msg, pub_key)
	}

	/// Register a `ecdsa` signature for batch verification.
	///
	/// Batch verification must be enabled by calling [`start_batch_verify`].
	/// If batch verification is not enabled, the signature will be verified immediately.
	/// To get the result of the batch verification, [`finish_batch_verify`]
	/// needs to be called.
	///
	/// Returns `true` when the verification is either successful or batched.
	///
	/// NOTE: Is tagged with `register_only` to keep the functions around for backwards
	/// compatibility with old runtimes, but it should not be used anymore by new runtimes.
	/// The implementation emulates the old behavior, but isn't doing any batch verification
	/// anymore.
	#[version(1, register_only)]
	fn ecdsa_batch_verify(
		&mut self,
		sig: PassPointerAndRead<&ecdsa::Signature, 65>,
		msg: PassFatPointerAndRead<&[u8]>,
		pub_key: PassPointerAndRead<&ecdsa::Public, 33>,
	) -> bool {
		let res = ecdsa_verify(sig, msg, pub_key);

		if let Some(ext) = self.extension::<VerificationExtDeprecated>() {
			ext.0 &= res;
		}

		res
	}

	/// Verify and recover a SECP256k1 ECDSA signature.
	///
	/// - `sig` is passed in RSV format. V should be either `0/1` or `27/28`.
	/// - `msg` is the blake2-256 hash of the message.
	///
	/// Returns `Err` if the signature is bad, otherwise the 64-byte pubkey
	/// (doesn't include the 0x04 prefix).
	/// This version is able to handle, non-standard, overflowing signatures.
	fn secp256k1_ecdsa_recover(
		sig: PassPointerAndRead<&[u8; 65], 65>,
		msg: PassPointerAndRead<&[u8; 32], 32>,
	) -> AllocateAndReturnByCodec<Result<[u8; 64], EcdsaVerifyError>> {
		let rid = libsecp256k1::RecoveryId::parse(
			if sig[64] > 26 { sig[64] - 27 } else { sig[64] } as u8,
		)
		.map_err(|_| EcdsaVerifyError::BadV)?;
		let sig = libsecp256k1::Signature::parse_overflowing_slice(&sig[..64])
			.map_err(|_| EcdsaVerifyError::BadRS)?;
		let msg = libsecp256k1::Message::parse(msg);
		let pubkey =
			libsecp256k1::recover(&msg, &sig, &rid).map_err(|_| EcdsaVerifyError::BadSignature)?;
		let mut res = [0u8; 64];
		res.copy_from_slice(&pubkey.serialize()[1..65]);
		Ok(res)
	}

	/// Verify and recover a SECP256k1 ECDSA signature.
	///
	/// - `sig` is passed in RSV format. V should be either `0/1` or `27/28`.
	/// - `msg` is the blake2-256 hash of the message.
	///
	/// Returns `Err` if the signature is bad, otherwise the 64-byte pubkey
	/// (doesn't include the 0x04 prefix).
	#[version(2)]
	fn secp256k1_ecdsa_recover(
		sig: PassPointerAndRead<&[u8; 65], 65>,
		msg: PassPointerAndRead<&[u8; 32], 32>,
	) -> AllocateAndReturnByCodec<Result<[u8; 64], EcdsaVerifyError>> {
		let rid = RecoveryId::from_i32(if sig[64] > 26 { sig[64] - 27 } else { sig[64] } as i32)
			.map_err(|_| EcdsaVerifyError::BadV)?;
		let sig = RecoverableSignature::from_compact(&sig[..64], rid)
			.map_err(|_| EcdsaVerifyError::BadRS)?;
		let msg = Message::from_digest_slice(msg).expect("Message is 32 bytes; qed");
		#[cfg(feature = "std")]
		let ctx = secp256k1::SECP256K1;
		#[cfg(not(feature = "std"))]
		let ctx = secp256k1::Secp256k1::<secp256k1::VerifyOnly>::gen_new();
		let pubkey = ctx.recover_ecdsa(&msg, &sig).map_err(|_| EcdsaVerifyError::BadSignature)?;
		let mut res = [0u8; 64];
		res.copy_from_slice(&pubkey.serialize_uncompressed()[1..]);
		Ok(res)
	}

	/// Verify and recover a SECP256k1 ECDSA signature.
	///
	/// - `sig` is passed in RSV format. V should be either `0/1` or `27/28`.
	/// - `msg` is the blake2-256 hash of the message.
	///
	/// Returns `Err` if the signature is bad, otherwise the 33-byte compressed pubkey.
	fn secp256k1_ecdsa_recover_compressed(
		sig: PassPointerAndRead<&[u8; 65], 65>,
		msg: PassPointerAndRead<&[u8; 32], 32>,
	) -> AllocateAndReturnByCodec<Result<[u8; 33], EcdsaVerifyError>> {
		let rid = libsecp256k1::RecoveryId::parse(
			if sig[64] > 26 { sig[64] - 27 } else { sig[64] } as u8,
		)
		.map_err(|_| EcdsaVerifyError::BadV)?;
		let sig = libsecp256k1::Signature::parse_overflowing_slice(&sig[0..64])
			.map_err(|_| EcdsaVerifyError::BadRS)?;
		let msg = libsecp256k1::Message::parse(msg);
		let pubkey =
			libsecp256k1::recover(&msg, &sig, &rid).map_err(|_| EcdsaVerifyError::BadSignature)?;
		Ok(pubkey.serialize_compressed())
	}

	/// Verify and recover a SECP256k1 ECDSA signature.
	///
	/// - `sig` is passed in RSV format. V should be either `0/1` or `27/28`.
	/// - `msg` is the blake2-256 hash of the message.
	///
	/// Returns `Err` if the signature is bad, otherwise the 33-byte compressed pubkey.
	#[version(2)]
	fn secp256k1_ecdsa_recover_compressed(
		sig: PassPointerAndRead<&[u8; 65], 65>,
		msg: PassPointerAndRead<&[u8; 32], 32>,
	) -> AllocateAndReturnByCodec<Result<[u8; 33], EcdsaVerifyError>> {
		let rid = RecoveryId::from_i32(if sig[64] > 26 { sig[64] - 27 } else { sig[64] } as i32)
			.map_err(|_| EcdsaVerifyError::BadV)?;
		let sig = RecoverableSignature::from_compact(&sig[..64], rid)
			.map_err(|_| EcdsaVerifyError::BadRS)?;
		let msg = Message::from_digest_slice(msg).expect("Message is 32 bytes; qed");
		#[cfg(feature = "std")]
		let ctx = secp256k1::SECP256K1;
		#[cfg(not(feature = "std"))]
		let ctx = secp256k1::Secp256k1::<secp256k1::VerifyOnly>::gen_new();
		let pubkey = ctx.recover_ecdsa(&msg, &sig).map_err(|_| EcdsaVerifyError::BadSignature)?;
		Ok(pubkey.serialize())
	}

	/// Generate an `bls12-381` key for the given key type using an optional `seed` and
	/// store it in the keystore.
	///
	/// The `seed` needs to be a valid utf8.
	///
	/// Returns the public key.
	#[cfg(feature = "bls-experimental")]
	fn bls381_generate(
		&mut self,
		id: PassPointerAndReadCopy<KeyTypeId, 4>,
		seed: PassFatPointerAndDecode<Option<Vec<u8>>>,
	) -> AllocateAndReturnPointer<bls381::Public, 144> {
		let seed = seed.as_ref().map(|s| core::str::from_utf8(s).expect("Seed is valid utf8!"));
		self.extension::<KeystoreExt>()
			.expect("No `keystore` associated for the current context!")
			.bls381_generate_new(id, seed)
			.expect("`bls381_generate` failed")
	}

	/// Generate a 'bls12-381' Proof Of Possession for the corresponding public key.
	///
	/// Returns the Proof Of Possession as an option of the ['bls381::Signature'] type
	/// or 'None' if an error occurs.
	#[cfg(feature = "bls-experimental")]
	fn bls381_generate_pop(
		&mut self,
		id: KeyTypeId,
		pub_key: &bls381::Public,
	) -> Option<bls381::Signature> {
		self.extension::<KeystoreExt>()
			.expect("No `keystore` associated for the current context!")
			.bls381_generate_pop(id, pub_key)
			.ok()
			.flatten()
	}

	/// Generate combination `ecdsa & bls12-381` key for the given key type using an optional `seed` and
	/// store it in the keystore.
	///
	/// The `seed` needs to be a valid utf8.
	///
	/// Returns the public key.
	#[cfg(feature = "bls-experimental")]
<<<<<<< HEAD
	fn ecdsa_bls381_generate(&mut self, id: KeyTypeId, seed: Option<Vec<u8>>) -> ecdsa_bls381::Public {
		let seed = seed.as_ref().map(|s| std::str::from_utf8(s).expect("Seed is valid utf8!"));
=======
	fn ecdsa_bls381_generate(
		&mut self,
		id: PassPointerAndReadCopy<KeyTypeId, 4>,
		seed: PassFatPointerAndDecode<Option<Vec<u8>>>,
	) -> AllocateAndReturnPointer<ecdsa_bls381::Public, { 144 + 33 }> {
		let seed = seed.as_ref().map(|s| core::str::from_utf8(s).expect("Seed is valid utf8!"));
>>>>>>> 4f95d677
		self.extension::<KeystoreExt>()
			.expect("No `keystore` associated for the current context!")
			.ecdsa_bls381_generate_new(id, seed)
			.expect("`ecdsa_bls381_generate` failed")
	}

	/// Generate a `bandersnatch` key pair for the given key type using an optional
	/// `seed` and store it in the keystore.
	///
	/// The `seed` needs to be a valid utf8.
	///
	/// Returns the public key.
	#[cfg(feature = "bandersnatch-experimental")]
	fn bandersnatch_generate(
		&mut self,
		id: PassPointerAndReadCopy<KeyTypeId, 4>,
		seed: PassFatPointerAndDecode<Option<Vec<u8>>>,
	) -> AllocateAndReturnPointer<bandersnatch::Public, 32> {
		let seed = seed.as_ref().map(|s| core::str::from_utf8(s).expect("Seed is valid utf8!"));
		self.extension::<KeystoreExt>()
			.expect("No `keystore` associated for the current context!")
			.bandersnatch_generate_new(id, seed)
			.expect("`bandernatch_generate` failed")
	}

	/// Sign the given `msg` with the `bandersnatch` key that corresponds to the given public key
	/// and key type in the keystore.
	///
	/// Returns the signature.
	#[cfg(feature = "bandersnatch-experimental")]
	fn bandersnatch_sign(
		&mut self,
		id: KeyTypeId,
		pub_key: &bandersnatch::Public,
		msg: &[u8],
	) -> Option<bandersnatch::Signature> {
		self.extension::<KeystoreExt>()
			.expect("No `keystore` associated for the current context!")
			.bandersnatch_sign(id, pub_key, msg)
			.ok()
			.flatten()
	}
}

/// Interface that provides functions for hashing with different algorithms.
#[runtime_interface]
pub trait Hashing {
	/// Conduct a 256-bit Keccak hash.
	fn keccak_256(data: PassFatPointerAndRead<&[u8]>) -> AllocateAndReturnPointer<[u8; 32], 32> {
		sp_crypto_hashing::keccak_256(data)
	}

	/// Conduct a 512-bit Keccak hash.
	fn keccak_512(data: PassFatPointerAndRead<&[u8]>) -> AllocateAndReturnPointer<[u8; 64], 64> {
		sp_crypto_hashing::keccak_512(data)
	}

	/// Conduct a 256-bit Sha2 hash.
	fn sha2_256(data: PassFatPointerAndRead<&[u8]>) -> AllocateAndReturnPointer<[u8; 32], 32> {
		sp_crypto_hashing::sha2_256(data)
	}

	/// Conduct a 128-bit Blake2 hash.
	fn blake2_128(data: PassFatPointerAndRead<&[u8]>) -> AllocateAndReturnPointer<[u8; 16], 16> {
		sp_crypto_hashing::blake2_128(data)
	}

	/// Conduct a 256-bit Blake2 hash.
	fn blake2_256(data: PassFatPointerAndRead<&[u8]>) -> AllocateAndReturnPointer<[u8; 32], 32> {
		sp_crypto_hashing::blake2_256(data)
	}

	/// Conduct four XX hashes to give a 256-bit result.
	fn twox_256(data: PassFatPointerAndRead<&[u8]>) -> AllocateAndReturnPointer<[u8; 32], 32> {
		sp_crypto_hashing::twox_256(data)
	}

	/// Conduct two XX hashes to give a 128-bit result.
	fn twox_128(data: PassFatPointerAndRead<&[u8]>) -> AllocateAndReturnPointer<[u8; 16], 16> {
		sp_crypto_hashing::twox_128(data)
	}

	/// Conduct two XX hashes to give a 64-bit result.
	fn twox_64(data: PassFatPointerAndRead<&[u8]>) -> AllocateAndReturnPointer<[u8; 8], 8> {
		sp_crypto_hashing::twox_64(data)
	}
}

/// Interface that provides transaction indexing API.
#[runtime_interface]
pub trait TransactionIndex {
	/// Add transaction index. Returns indexed content hash.
	fn index(
		&mut self,
		extrinsic: u32,
		size: u32,
		context_hash: PassPointerAndReadCopy<[u8; 32], 32>,
	) {
		self.storage_index_transaction(extrinsic, &context_hash, size);
	}

	/// Conduct a 512-bit Keccak hash.
	fn renew(&mut self, extrinsic: u32, context_hash: PassPointerAndReadCopy<[u8; 32], 32>) {
		self.storage_renew_transaction_index(extrinsic, &context_hash);
	}
}

/// Interface that provides functions to access the Offchain DB.
#[runtime_interface]
pub trait OffchainIndex {
	/// Write a key value pair to the Offchain DB database in a buffered fashion.
	fn set(&mut self, key: PassFatPointerAndRead<&[u8]>, value: PassFatPointerAndRead<&[u8]>) {
		self.set_offchain_storage(key, Some(value));
	}

	/// Remove a key and its associated value from the Offchain DB.
	fn clear(&mut self, key: PassFatPointerAndRead<&[u8]>) {
		self.set_offchain_storage(key, None);
	}
}

#[cfg(not(substrate_runtime))]
sp_externalities::decl_extension! {
	/// Deprecated verification context.
	///
	/// Stores the combined result of all verifications that are done in the same context.
	struct VerificationExtDeprecated(bool);
}

/// Interface that provides functions to access the offchain functionality.
///
/// These functions are being made available to the runtime and are called by the runtime.
#[runtime_interface]
pub trait Offchain {
	/// Returns if the local node is a potential validator.
	///
	/// Even if this function returns `true`, it does not mean that any keys are configured
	/// and that the validator is registered in the chain.
	fn is_validator(&mut self) -> bool {
		self.extension::<OffchainWorkerExt>()
			.expect("is_validator can be called only in the offchain worker context")
			.is_validator()
	}

	/// Submit an encoded transaction to the pool.
	///
	/// The transaction will end up in the pool.
	fn submit_transaction(
		&mut self,
		data: PassFatPointerAndRead<Vec<u8>>,
	) -> AllocateAndReturnByCodec<Result<(), ()>> {
		self.extension::<TransactionPoolExt>()
			.expect(
				"submit_transaction can be called only in the offchain call context with
				TransactionPool capabilities enabled",
			)
			.submit_transaction(data)
	}

	/// Returns information about the local node's network state.
	fn network_state(&mut self) -> AllocateAndReturnByCodec<Result<OpaqueNetworkState, ()>> {
		self.extension::<OffchainWorkerExt>()
			.expect("network_state can be called only in the offchain worker context")
			.network_state()
	}

	/// Returns current UNIX timestamp (in millis)
	fn timestamp(&mut self) -> ReturnAs<Timestamp, u64> {
		self.extension::<OffchainWorkerExt>()
			.expect("timestamp can be called only in the offchain worker context")
			.timestamp()
	}

	/// Pause the execution until `deadline` is reached.
	fn sleep_until(&mut self, deadline: PassAs<Timestamp, u64>) {
		self.extension::<OffchainWorkerExt>()
			.expect("sleep_until can be called only in the offchain worker context")
			.sleep_until(deadline)
	}

	/// Returns a random seed.
	///
	/// This is a truly random, non-deterministic seed generated by host environment.
	/// Obviously fine in the off-chain worker context.
	fn random_seed(&mut self) -> AllocateAndReturnPointer<[u8; 32], 32> {
		self.extension::<OffchainWorkerExt>()
			.expect("random_seed can be called only in the offchain worker context")
			.random_seed()
	}

	/// Sets a value in the local storage.
	///
	/// Note this storage is not part of the consensus, it's only accessible by
	/// offchain worker tasks running on the same machine. It IS persisted between runs.
	fn local_storage_set(
		&mut self,
		kind: PassAs<StorageKind, u32>,
		key: PassFatPointerAndRead<&[u8]>,
		value: PassFatPointerAndRead<&[u8]>,
	) {
		self.extension::<OffchainDbExt>()
			.expect(
				"local_storage_set can be called only in the offchain call context with
				OffchainDb extension",
			)
			.local_storage_set(kind, key, value)
	}

	/// Remove a value from the local storage.
	///
	/// Note this storage is not part of the consensus, it's only accessible by
	/// offchain worker tasks running on the same machine. It IS persisted between runs.
	fn local_storage_clear(
		&mut self,
		kind: PassAs<StorageKind, u32>,
		key: PassFatPointerAndRead<&[u8]>,
	) {
		self.extension::<OffchainDbExt>()
			.expect(
				"local_storage_clear can be called only in the offchain call context with
				OffchainDb extension",
			)
			.local_storage_clear(kind, key)
	}

	/// Sets a value in the local storage if it matches current value.
	///
	/// Since multiple offchain workers may be running concurrently, to prevent
	/// data races use CAS to coordinate between them.
	///
	/// Returns `true` if the value has been set, `false` otherwise.
	///
	/// Note this storage is not part of the consensus, it's only accessible by
	/// offchain worker tasks running on the same machine. It IS persisted between runs.
	fn local_storage_compare_and_set(
		&mut self,
		kind: PassAs<StorageKind, u32>,
		key: PassFatPointerAndRead<&[u8]>,
		old_value: PassFatPointerAndDecode<Option<Vec<u8>>>,
		new_value: PassFatPointerAndRead<&[u8]>,
	) -> bool {
		self.extension::<OffchainDbExt>()
			.expect(
				"local_storage_compare_and_set can be called only in the offchain call context
				with OffchainDb extension",
			)
			.local_storage_compare_and_set(kind, key, old_value.as_deref(), new_value)
	}

	/// Gets a value from the local storage.
	///
	/// If the value does not exist in the storage `None` will be returned.
	/// Note this storage is not part of the consensus, it's only accessible by
	/// offchain worker tasks running on the same machine. It IS persisted between runs.
	fn local_storage_get(
		&mut self,
		kind: PassAs<StorageKind, u32>,
		key: PassFatPointerAndRead<&[u8]>,
	) -> AllocateAndReturnByCodec<Option<Vec<u8>>> {
		self.extension::<OffchainDbExt>()
			.expect(
				"local_storage_get can be called only in the offchain call context with
				OffchainDb extension",
			)
			.local_storage_get(kind, key)
	}

	/// Initiates a http request given HTTP verb and the URL.
	///
	/// Meta is a future-reserved field containing additional, parity-scale-codec encoded
	/// parameters. Returns the id of newly started request.
	fn http_request_start(
		&mut self,
		method: PassFatPointerAndRead<&str>,
		uri: PassFatPointerAndRead<&str>,
		meta: PassFatPointerAndRead<&[u8]>,
	) -> AllocateAndReturnByCodec<Result<HttpRequestId, ()>> {
		self.extension::<OffchainWorkerExt>()
			.expect("http_request_start can be called only in the offchain worker context")
			.http_request_start(method, uri, meta)
	}

	/// Append header to the request.
	fn http_request_add_header(
		&mut self,
		request_id: PassAs<HttpRequestId, u16>,
		name: PassFatPointerAndRead<&str>,
		value: PassFatPointerAndRead<&str>,
	) -> AllocateAndReturnByCodec<Result<(), ()>> {
		self.extension::<OffchainWorkerExt>()
			.expect("http_request_add_header can be called only in the offchain worker context")
			.http_request_add_header(request_id, name, value)
	}

	/// Write a chunk of request body.
	///
	/// Writing an empty chunks finalizes the request.
	/// Passing `None` as deadline blocks forever.
	///
	/// Returns an error in case deadline is reached or the chunk couldn't be written.
	fn http_request_write_body(
		&mut self,
		request_id: PassAs<HttpRequestId, u16>,
		chunk: PassFatPointerAndRead<&[u8]>,
		deadline: PassFatPointerAndDecode<Option<Timestamp>>,
	) -> AllocateAndReturnByCodec<Result<(), HttpError>> {
		self.extension::<OffchainWorkerExt>()
			.expect("http_request_write_body can be called only in the offchain worker context")
			.http_request_write_body(request_id, chunk, deadline)
	}

	/// Block and wait for the responses for given requests.
	///
	/// Returns a vector of request statuses (the len is the same as ids).
	/// Note that if deadline is not provided the method will block indefinitely,
	/// otherwise unready responses will produce `DeadlineReached` status.
	///
	/// Passing `None` as deadline blocks forever.
	fn http_response_wait(
		&mut self,
		ids: PassFatPointerAndDecodeSlice<&[HttpRequestId]>,
		deadline: PassFatPointerAndDecode<Option<Timestamp>>,
	) -> AllocateAndReturnByCodec<Vec<HttpRequestStatus>> {
		self.extension::<OffchainWorkerExt>()
			.expect("http_response_wait can be called only in the offchain worker context")
			.http_response_wait(ids, deadline)
	}

	/// Read all response headers.
	///
	/// Returns a vector of pairs `(HeaderKey, HeaderValue)`.
	/// NOTE: response headers have to be read before response body.
	fn http_response_headers(
		&mut self,
		request_id: PassAs<HttpRequestId, u16>,
	) -> AllocateAndReturnByCodec<Vec<(Vec<u8>, Vec<u8>)>> {
		self.extension::<OffchainWorkerExt>()
			.expect("http_response_headers can be called only in the offchain worker context")
			.http_response_headers(request_id)
	}

	/// Read a chunk of body response to given buffer.
	///
	/// Returns the number of bytes written or an error in case a deadline
	/// is reached or server closed the connection.
	/// If `0` is returned it means that the response has been fully consumed
	/// and the `request_id` is now invalid.
	/// NOTE: this implies that response headers must be read before draining the body.
	/// Passing `None` as a deadline blocks forever.
	fn http_response_read_body(
		&mut self,
		request_id: PassAs<HttpRequestId, u16>,
		buffer: PassFatPointerAndReadWrite<&mut [u8]>,
		deadline: PassFatPointerAndDecode<Option<Timestamp>>,
	) -> AllocateAndReturnByCodec<Result<u32, HttpError>> {
		self.extension::<OffchainWorkerExt>()
			.expect("http_response_read_body can be called only in the offchain worker context")
			.http_response_read_body(request_id, buffer, deadline)
			.map(|r| r as u32)
	}

	/// Set the authorized nodes and authorized_only flag.
	fn set_authorized_nodes(
		&mut self,
		nodes: PassFatPointerAndDecode<Vec<OpaquePeerId>>,
		authorized_only: bool,
	) {
		self.extension::<OffchainWorkerExt>()
			.expect("set_authorized_nodes can be called only in the offchain worker context")
			.set_authorized_nodes(nodes, authorized_only)
	}
}

/// Wasm only interface that provides functions for calling into the allocator.
#[runtime_interface(wasm_only)]
pub trait Allocator {
	/// Malloc the given number of bytes and return the pointer to the allocated memory location.
	fn malloc(&mut self, size: u32) -> Pointer<u8> {
		self.allocate_memory(size).expect("Failed to allocate memory")
	}

	/// Free the given pointer.
	fn free(&mut self, ptr: Pointer<u8>) {
		self.deallocate_memory(ptr).expect("Failed to deallocate memory")
	}
}

/// WASM-only interface which allows for aborting the execution in case
/// of an unrecoverable error.
#[runtime_interface(wasm_only)]
pub trait PanicHandler {
	/// Aborts the current execution with the given error message.
	#[trap_on_return]
	fn abort_on_panic(&mut self, message: PassFatPointerAndRead<&str>) {
		self.register_panic_error_message(message);
	}
}

/// Interface that provides functions for logging from within the runtime.
#[runtime_interface]
pub trait Logging {
	/// Request to print a log message on the host.
	///
	/// Note that this will be only displayed if the host is enabled to display log messages with
	/// given level and target.
	///
	/// Instead of using directly, prefer setting up `RuntimeLogger` and using `log` macros.
	fn log(
		level: PassAs<LogLevel, u8>,
		target: PassFatPointerAndRead<&str>,
		message: PassFatPointerAndRead<&[u8]>,
	) {
		if let Ok(message) = core::str::from_utf8(message) {
			log::log!(target: target, log::Level::from(level), "{}", message)
		}
	}

	/// Returns the max log level used by the host.
	fn max_level() -> ReturnAs<LogLevelFilter, u8> {
		log::max_level().into()
	}
}

/// Interface to provide tracing facilities for wasm. Modelled after tokios `tracing`-crate
/// interfaces. See `sp-tracing` for more information.
#[runtime_interface(wasm_only, no_tracing)]
pub trait WasmTracing {
	/// Whether the span described in `WasmMetadata` should be traced wasm-side
	/// On the host converts into a static Metadata and checks against the global `tracing`
	/// dispatcher.
	///
	/// When returning false the calling code should skip any tracing-related execution. In general
	/// within the same block execution this is not expected to change and it doesn't have to be
	/// checked more than once per metadata. This exists for optimisation purposes but is still not
	/// cheap as it will jump the wasm-native-barrier every time it is called. So an implementation
	/// might chose to cache the result for the execution of the entire block.
	fn enabled(&mut self, metadata: PassFatPointerAndDecode<sp_tracing::WasmMetadata>) -> bool {
		let metadata: &tracing_core::metadata::Metadata<'static> = (&metadata).into();
		tracing::dispatcher::get_default(|d| d.enabled(metadata))
	}

	/// Open a new span with the given attributes. Return the u64 Id of the span.
	///
	/// On the native side this goes through the default `tracing` dispatcher to register the span
	/// and then calls `clone_span` with the ID to signal that we are keeping it around on the wasm-
	/// side even after the local span is dropped. The resulting ID is then handed over to the wasm-
	/// side.
	fn enter_span(
		&mut self,
		span: PassFatPointerAndDecode<sp_tracing::WasmEntryAttributes>,
	) -> u64 {
		let span: tracing::Span = span.into();
		match span.id() {
			Some(id) => tracing::dispatcher::get_default(|d| {
				// inform dispatch that we'll keep the ID around
				// then enter it immediately
				let final_id = d.clone_span(&id);
				d.enter(&final_id);
				final_id.into_u64()
			}),
			_ => 0,
		}
	}

	/// Emit the given event to the global tracer on the native side
	fn event(&mut self, event: PassFatPointerAndDecode<sp_tracing::WasmEntryAttributes>) {
		event.emit();
	}

	/// Signal that a given span-id has been exited. On native, this directly
	/// proxies the span to the global dispatcher.
	fn exit(&mut self, span: u64) {
		tracing::dispatcher::get_default(|d| {
			let id = tracing_core::span::Id::from_u64(span);
			d.exit(&id);
		});
	}
}

#[cfg(all(substrate_runtime, feature = "with-tracing"))]
mod tracing_setup {
	use super::wasm_tracing;
	use core::sync::atomic::{AtomicBool, Ordering};
	use tracing_core::{
		dispatcher::{set_global_default, Dispatch},
		span::{Attributes, Id, Record},
		Event, Metadata,
	};

	static TRACING_SET: AtomicBool = AtomicBool::new(false);

	/// The PassingTracingSubscriber implements `tracing_core::Subscriber`
	/// and pushes the information across the runtime interface to the host
	struct PassingTracingSubscriber;

	impl tracing_core::Subscriber for PassingTracingSubscriber {
		fn enabled(&self, metadata: &Metadata<'_>) -> bool {
			wasm_tracing::enabled(metadata.into())
		}
		fn new_span(&self, attrs: &Attributes<'_>) -> Id {
			Id::from_u64(wasm_tracing::enter_span(attrs.into()))
		}
		fn enter(&self, _: &Id) {
			// Do nothing, we already entered the span previously
		}
		/// Not implemented! We do not support recording values later
		/// Will panic when used.
		fn record(&self, _: &Id, _: &Record<'_>) {
			unimplemented! {} // this usage is not supported
		}
		/// Not implemented! We do not support recording values later
		/// Will panic when used.
		fn record_follows_from(&self, _: &Id, _: &Id) {
			unimplemented! {} // this usage is not supported
		}
		fn event(&self, event: &Event<'_>) {
			wasm_tracing::event(event.into())
		}
		fn exit(&self, span: &Id) {
			wasm_tracing::exit(span.into_u64())
		}
	}

	/// Initialize tracing of sp_tracing on wasm with `with-tracing` enabled.
	/// Can be called multiple times from within the same process and will only
	/// set the global bridging subscriber once.
	pub fn init_tracing() {
		if TRACING_SET.load(Ordering::Relaxed) == false {
			set_global_default(Dispatch::new(PassingTracingSubscriber {}))
				.expect("We only ever call this once");
			TRACING_SET.store(true, Ordering::Relaxed);
		}
	}
}

#[cfg(not(all(substrate_runtime, feature = "with-tracing")))]
mod tracing_setup {
	/// Initialize tracing of sp_tracing not necessary – noop. To enable build
	/// when not both `substrate_runtime` and `with-tracing`-feature.
	pub fn init_tracing() {}
}

pub use tracing_setup::init_tracing;

/// Crashes the execution of the program.
///
/// Equivalent to the WASM `unreachable` instruction, RISC-V `unimp` instruction,
/// or just the `unreachable!()` macro everywhere else.
pub fn unreachable() -> ! {
	#[cfg(target_family = "wasm")]
	{
		core::arch::wasm32::unreachable();
	}

	#[cfg(any(target_arch = "riscv32", target_arch = "riscv64"))]
	unsafe {
		core::arch::asm!("unimp", options(noreturn));
	}

	#[cfg(not(any(target_arch = "riscv32", target_arch = "riscv64", target_family = "wasm")))]
	unreachable!();
}

/// A default panic handler for the runtime environment.
#[cfg(all(not(feature = "disable_panic_handler"), substrate_runtime))]
#[panic_handler]
pub fn panic(info: &core::panic::PanicInfo) -> ! {
	let message = alloc::format!("{}", info);
	#[cfg(feature = "improved_panic_error_reporting")]
	{
		panic_handler::abort_on_panic(&message);
	}
	#[cfg(not(feature = "improved_panic_error_reporting"))]
	{
		logging::log(LogLevel::Error, "runtime", message.as_bytes());
		unreachable();
	}
}

/// A default OOM handler for the runtime environment.
#[cfg(all(not(feature = "disable_oom"), enable_alloc_error_handler))]
#[alloc_error_handler]
pub fn oom(_: core::alloc::Layout) -> ! {
	#[cfg(feature = "improved_panic_error_reporting")]
	{
		panic_handler::abort_on_panic("Runtime memory exhausted.");
	}
	#[cfg(not(feature = "improved_panic_error_reporting"))]
	{
		logging::log(LogLevel::Error, "runtime", b"Runtime memory exhausted. Aborting");
		unreachable();
	}
}

/// Type alias for Externalities implementation used in tests.
#[cfg(feature = "std")] // NOTE: Deliberately isn't `not(substrate_runtime)`.
pub type TestExternalities = sp_state_machine::TestExternalities<sp_core::Blake2Hasher>;

/// The host functions Substrate provides for the Wasm runtime environment.
///
/// All these host functions will be callable from inside the Wasm environment.
#[docify::export]
#[cfg(not(substrate_runtime))]
pub type SubstrateHostFunctions = (
	storage::HostFunctions,
	default_child_storage::HostFunctions,
	misc::HostFunctions,
	wasm_tracing::HostFunctions,
	offchain::HostFunctions,
	crypto::HostFunctions,
	hashing::HostFunctions,
	allocator::HostFunctions,
	panic_handler::HostFunctions,
	logging::HostFunctions,
	crate::trie::HostFunctions,
	offchain_index::HostFunctions,
	transaction_index::HostFunctions,
);

#[cfg(test)]
mod tests {
	use super::*;
	use sp_core::{crypto::UncheckedInto, map, storage::Storage};
	use sp_state_machine::BasicExternalities;

	#[test]
	fn storage_works() {
		let mut t = BasicExternalities::default();
		t.execute_with(|| {
			assert_eq!(storage::get(b"hello"), None);
			storage::set(b"hello", b"world");
			assert_eq!(storage::get(b"hello"), Some(b"world".to_vec().into()));
			assert_eq!(storage::get(b"foo"), None);
			storage::set(b"foo", &[1, 2, 3][..]);
		});

		t = BasicExternalities::new(Storage {
			top: map![b"foo".to_vec() => b"bar".to_vec()],
			children_default: map![],
		});

		t.execute_with(|| {
			assert_eq!(storage::get(b"hello"), None);
			assert_eq!(storage::get(b"foo"), Some(b"bar".to_vec().into()));
		});

		let value = vec![7u8; 35];
		let storage =
			Storage { top: map![b"foo00".to_vec() => value.clone()], children_default: map![] };
		t = BasicExternalities::new(storage);

		t.execute_with(|| {
			assert_eq!(storage::get(b"hello"), None);
			assert_eq!(storage::get(b"foo00"), Some(value.clone().into()));
		});
	}

	#[test]
	fn read_storage_works() {
		let value = b"\x0b\0\0\0Hello world".to_vec();
		let mut t = BasicExternalities::new(Storage {
			top: map![b":test".to_vec() => value.clone()],
			children_default: map![],
		});

		t.execute_with(|| {
			let mut v = [0u8; 4];
			assert_eq!(storage::read(b":test", &mut v[..], 0).unwrap(), value.len() as u32);
			assert_eq!(v, [11u8, 0, 0, 0]);
			let mut w = [0u8; 11];
			assert_eq!(storage::read(b":test", &mut w[..], 4).unwrap(), value.len() as u32 - 4);
			assert_eq!(&w, b"Hello world");
		});
	}

	#[test]
	fn clear_prefix_works() {
		let mut t = BasicExternalities::new(Storage {
			top: map![
				b":a".to_vec() => b"\x0b\0\0\0Hello world".to_vec(),
				b":abcd".to_vec() => b"\x0b\0\0\0Hello world".to_vec(),
				b":abc".to_vec() => b"\x0b\0\0\0Hello world".to_vec(),
				b":abdd".to_vec() => b"\x0b\0\0\0Hello world".to_vec()
			],
			children_default: map![],
		});

		t.execute_with(|| {
			// We can switch to this once we enable v3 of the `clear_prefix`.
			//assert!(matches!(
			//	storage::clear_prefix(b":abc", None),
			//	MultiRemovalResults::NoneLeft { db: 2, total: 2 }
			//));
			assert!(matches!(
				storage::clear_prefix(b":abc", None),
				KillStorageResult::AllRemoved(2),
			));

			assert!(storage::get(b":a").is_some());
			assert!(storage::get(b":abdd").is_some());
			assert!(storage::get(b":abcd").is_none());
			assert!(storage::get(b":abc").is_none());

			// We can switch to this once we enable v3 of the `clear_prefix`.
			//assert!(matches!(
			//	storage::clear_prefix(b":abc", None),
			//	MultiRemovalResults::NoneLeft { db: 0, total: 0 }
			//));
			assert!(matches!(
				storage::clear_prefix(b":abc", None),
				KillStorageResult::AllRemoved(0),
			));
		});
	}

	fn zero_ed_pub() -> ed25519::Public {
		[0u8; 32].unchecked_into()
	}

	fn zero_ed_sig() -> ed25519::Signature {
		ed25519::Signature::from_raw([0u8; 64])
	}

	#[test]
	fn use_dalek_ext_works() {
		let mut ext = BasicExternalities::default();
		ext.register_extension(UseDalekExt::default());

		// With dalek the zero signature should fail to verify.
		ext.execute_with(|| {
			assert!(!crypto::ed25519_verify(&zero_ed_sig(), &Vec::new(), &zero_ed_pub()));
		});

		// But with zebra it should work.
		BasicExternalities::default().execute_with(|| {
			assert!(crypto::ed25519_verify(&zero_ed_sig(), &Vec::new(), &zero_ed_pub()));
		})
	}

	#[test]
	fn dalek_should_not_panic_on_invalid_signature() {
		let mut ext = BasicExternalities::default();
		ext.register_extension(UseDalekExt::default());

		ext.execute_with(|| {
			let mut bytes = [0u8; 64];
			// Make it invalid
			bytes[63] = 0b1110_0000;

			assert!(!crypto::ed25519_verify(
				&ed25519::Signature::from_raw(bytes),
				&Vec::new(),
				&zero_ed_pub()
			));
		});
	}
}<|MERGE_RESOLUTION|>--- conflicted
+++ resolved
@@ -1388,17 +1388,12 @@
 	///
 	/// Returns the public key.
 	#[cfg(feature = "bls-experimental")]
-<<<<<<< HEAD
-	fn ecdsa_bls381_generate(&mut self, id: KeyTypeId, seed: Option<Vec<u8>>) -> ecdsa_bls381::Public {
-		let seed = seed.as_ref().map(|s| std::str::from_utf8(s).expect("Seed is valid utf8!"));
-=======
 	fn ecdsa_bls381_generate(
 		&mut self,
 		id: PassPointerAndReadCopy<KeyTypeId, 4>,
 		seed: PassFatPointerAndDecode<Option<Vec<u8>>>,
 	) -> AllocateAndReturnPointer<ecdsa_bls381::Public, { 144 + 33 }> {
 		let seed = seed.as_ref().map(|s| core::str::from_utf8(s).expect("Seed is valid utf8!"));
->>>>>>> 4f95d677
 		self.extension::<KeystoreExt>()
 			.expect("No `keystore` associated for the current context!")
 			.ecdsa_bls381_generate_new(id, seed)
