// This file is part of Substrate.

// Copyright (C) Parity Technologies (UK) Ltd.
// SPDX-License-Identifier: Apache-2.0

// Licensed under the Apache License, Version 2.0 (the "License");
// you may not use this file except in compliance with the License.
// You may obtain a copy of the License at
//
// 	http://www.apache.org/licenses/LICENSE-2.0
//
// Unless required by applicable law or agreed to in writing, software
// distributed under the License is distributed on an "AS IS" BASIS,
// WITHOUT WARRANTIES OR CONDITIONS OF ANY KIND, either express or implied.
// See the License for the specific language governing permissions and
// limitations under the License.

use core::{
	alloc::{GlobalAlloc, Layout},
	cell::UnsafeCell,
	ptr::NonNull,
};

/// Allocator used by Substrate from within the runtime.
struct RuntimeAllocator;

#[global_allocator]
static ALLOCATOR: RuntimeAllocator = RuntimeAllocator;

/// The size of the local heap.
///
/// This should be as big as possible, but it should still leave enough space
/// under the maximum memory usage limit to allow the host allocator to service the host calls.
const LOCAL_HEAP_SIZE: usize = 64 * 1024 * 1024;
const LOCAL_HEAP_S: picoalloc::Size = picoalloc::Size::from_bytes_usize(LOCAL_HEAP_SIZE).unwrap();

#[repr(align(32))] // `picoalloc` requires 32-byte alignment of the heap
struct LocalHeap(UnsafeCell<[u8; LOCAL_HEAP_SIZE]>);

// SAFETY: This is runtime-only, and runtimes are single-threaded, so this is safe.
unsafe impl Send for LocalHeap {}

// SAFETY: This is runtime-only, and runtimes are single-threaded, so this is safe.
unsafe impl Sync for LocalHeap {}

// Preallocate a bunch of space statically for use by the local allocator.
//
// This should be relatively cheap as long as all of this space is full of zeros,
// since none of this memory will be physically paged-in until it's actually used.
static LOCAL_HEAP: LocalHeap = LocalHeap(UnsafeCell::new([0; LOCAL_HEAP_SIZE]));

impl picoalloc::Env for RuntimeAllocator {
	fn total_space(&self) -> picoalloc::Size {
		LOCAL_HEAP_S
	}

	unsafe fn allocate_address_space(&mut self) -> *mut u8 {
		LOCAL_HEAP.0.get().cast()
	}

	unsafe fn expand_memory_until(&mut self, _base: *mut u8, size: picoalloc::Size) -> bool {
		size <= LOCAL_HEAP_S
	}

	unsafe fn free_address_space(&mut self, _base: *mut u8) {}
}

/// The local allocator used to manage the local heap.
struct LocalAllocator(UnsafeCell<picoalloc::Allocator<RuntimeAllocator>>);

// SAFETY: This is runtime-only, and runtimes are single-threaded, so this is safe.
unsafe impl Send for LocalAllocator {}

// SAFETY: This is runtime-only, and runtimes are single-threaded, so this is safe.
unsafe impl Sync for LocalAllocator {}

static LOCAL_ALLOCATOR: LocalAllocator =
	LocalAllocator(UnsafeCell::new(picoalloc::Allocator::new(RuntimeAllocator)));

fn local_allocator() -> &'static mut picoalloc::Allocator<RuntimeAllocator> {
	// SAFETY: This is only called when allocating memory, and the allocator
	// doesn't trigger the global allocator recursively, so only a single
	// &mut will ever exist at the same time.
	unsafe { &mut *LOCAL_ALLOCATOR.0.get() }
}

/// Checks whether a given pointer came from the local allocator.
fn is_local_pointer(ptr: *mut u8) -> bool {
	ptr.addr() >= LOCAL_HEAP.0.get().addr() &&
		ptr.addr() < LOCAL_HEAP.0.get().addr() + LOCAL_HEAP_SIZE
}

unsafe impl GlobalAlloc for RuntimeAllocator {
	unsafe fn alloc(&self, layout: Layout) -> *mut u8 {
		// These should never fail, but let's do proper error checking anyway.
		let Some(align) = picoalloc::Size::from_bytes_usize(layout.align()) else {
			return core::ptr::null_mut();
		};

		let Some(size) = picoalloc::Size::from_bytes_usize(layout.size()) else {
			return core::ptr::null_mut();
		};

		// Try to allocate memory from the local pool, and only fall back
		// to the host allocator if this fails.
		if let Some(pointer) = local_allocator().alloc(align, size) {
			pointer.as_ptr()
		} else {
<<<<<<< HEAD
			crate::allocator::malloc(layout.size() as u32)
=======
			crate::global_alloc_wasm_legacy::HostAllocator.alloc(layout)
>>>>>>> bb0b3f15
		}
	}

	unsafe fn dealloc(&self, ptr: *mut u8, _: Layout) {
		if is_local_pointer(ptr) {
			// SAFETY: We've checked that the pointer is from the local allocator.
			unsafe { local_allocator().free(NonNull::new_unchecked(ptr)) }
		} else {
<<<<<<< HEAD
			crate::allocator::free(ptr)
=======
			crate::global_alloc_wasm_legacy::HostAllocator.dealloc(ptr)
>>>>>>> bb0b3f15
		}
	}

	unsafe fn alloc_zeroed(&self, layout: Layout) -> *mut u8 {
		let Some(align) = picoalloc::Size::from_bytes_usize(layout.align()) else {
			return core::ptr::null_mut();
		};

		let Some(size) = picoalloc::Size::from_bytes_usize(layout.size()) else {
			return core::ptr::null_mut();
		};

		// First try the local allocator. Use its `alloc_zeroed` as its
		// smart enough to not unnecessarily zero-fill the memory if it's
		// the very first allocation which touches this region of the heap.
		if let Some(pointer) = local_allocator().alloc_zeroed(align, size) {
			return pointer.as_ptr();
		}

		// The local allocator is full, so fall back to the host allocator.

		let size = layout.size();
<<<<<<< HEAD
		let ptr = crate::allocator::malloc(layout.size() as u32);
=======
		let ptr = crate::global_alloc_wasm_legacy::HostAllocator.alloc(layout);
>>>>>>> bb0b3f15
		if !ptr.is_null() {
			// SAFETY: as allocation succeeded, the region from `ptr`
			// of size `size` is guaranteed to be valid for writes.
			unsafe { core::ptr::write_bytes(ptr, 0, size) };
		}
		ptr
	}

	unsafe fn realloc(&self, ptr: *mut u8, layout: Layout, new_size: usize) -> *mut u8 {
		if is_local_pointer(ptr) {
			let Some(align) = picoalloc::Size::from_bytes_usize(layout.align()) else {
				return core::ptr::null_mut();
			};

			let Some(new_size_s) = picoalloc::Size::from_bytes_usize(new_size) else {
				return core::ptr::null_mut();
			};

			// If the pointer comes from the local allocator try to efficiently reallocate it.
			// If possible this will (unlike the host allocator) resize the allocation in-place.

			// SAFETY: We've checked that the pointer is from the local allocator.
			if let Some(pointer) =
				unsafe { local_allocator().realloc(NonNull::new_unchecked(ptr), align, new_size_s) }
			{
				return pointer.as_ptr();
			}
		}

		// The pointer was allocated by the host, or the local allocator is full.
		// Fall back to the default `realloc` implementation.

		// SAFETY: the caller must ensure that the `new_size` does not overflow.
		// `layout.align()` comes from a `Layout` and is thus guaranteed to be valid.
		let new_layout = unsafe { Layout::from_size_align_unchecked(new_size, layout.align()) };
		// SAFETY: the caller must ensure that `new_layout` is greater than zero.
		let new_ptr = unsafe { self.alloc(new_layout) };
		if !new_ptr.is_null() {
			// SAFETY: the previously allocated block cannot overlap the newly allocated block.
			// The safety contract for `dealloc` must be upheld by the caller.
			unsafe {
				core::ptr::copy_nonoverlapping(
					ptr,
					new_ptr,
					core::cmp::min(layout.size(), new_size),
				);
				self.dealloc(ptr, layout);
			}
		}
		new_ptr
	}
}<|MERGE_RESOLUTION|>--- conflicted
+++ resolved
@@ -106,11 +106,7 @@
 		if let Some(pointer) = local_allocator().alloc(align, size) {
 			pointer.as_ptr()
 		} else {
-<<<<<<< HEAD
-			crate::allocator::malloc(layout.size() as u32)
-=======
 			crate::global_alloc_wasm_legacy::HostAllocator.alloc(layout)
->>>>>>> bb0b3f15
 		}
 	}
 
@@ -119,11 +115,7 @@
 			// SAFETY: We've checked that the pointer is from the local allocator.
 			unsafe { local_allocator().free(NonNull::new_unchecked(ptr)) }
 		} else {
-<<<<<<< HEAD
-			crate::allocator::free(ptr)
-=======
 			crate::global_alloc_wasm_legacy::HostAllocator.dealloc(ptr)
->>>>>>> bb0b3f15
 		}
 	}
 
@@ -146,11 +138,7 @@
 		// The local allocator is full, so fall back to the host allocator.
 
 		let size = layout.size();
-<<<<<<< HEAD
-		let ptr = crate::allocator::malloc(layout.size() as u32);
-=======
 		let ptr = crate::global_alloc_wasm_legacy::HostAllocator.alloc(layout);
->>>>>>> bb0b3f15
 		if !ptr.is_null() {
 			// SAFETY: as allocation succeeded, the region from `ptr`
 			// of size `size` is guaranteed to be valid for writes.
