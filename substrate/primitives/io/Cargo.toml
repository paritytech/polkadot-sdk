[package]
name = "sp-io"
version = "23.0.0"
authors.workspace = true
edition.workspace = true
license = "Apache-2.0"
homepage = "https://substrate.io"
repository.workspace = true
description = "I/O for Substrate runtimes"
documentation = "https://docs.rs/sp-io"
readme = "README.md"
build = "build.rs"

[lints]
workspace = true

[package.metadata.docs.rs]
targets = ["x86_64-unknown-linux-gnu"]


[dependencies]
bytes = { version = "1.1.0", default-features = false }
codec = { package = "parity-scale-codec", version = "3.6.1", default-features = false, features = ["bytes"] }
<<<<<<< HEAD
sp-core = { path = "../core", default-features = false}
sp-crypto-hashing = { path = "../crypto/hashing", default-features = false }
sp-keystore = { path = "../keystore", default-features = false, optional = true}
sp-std = { path = "../std", default-features = false}
=======
sp-core = { path = "../core", default-features = false }
sp-keystore = { path = "../keystore", default-features = false, optional = true }
sp-std = { path = "../std", default-features = false }
>>>>>>> d37a4565
libsecp256k1 = { version = "0.7", optional = true }
sp-state-machine = { path = "../state-machine", default-features = false, optional = true }
sp-runtime-interface = { path = "../runtime-interface", default-features = false }
sp-trie = { path = "../trie", default-features = false, optional = true }
sp-externalities = { path = "../externalities", default-features = false }
sp-tracing = { path = "../tracing", default-features = false }
log = { version = "0.4.17", optional = true }
secp256k1 = { version = "0.28.0", features = ["global-context", "recovery"], optional = true }
tracing = { version = "0.1.29", default-features = false }
tracing-core = { version = "0.1.32", default-features = false }

# Required for backwards compatibility reason, but only used for verifying when `UseDalekExt` is set.
ed25519-dalek = { version = "2.1", default-features = false, optional = true }

[build-dependencies]
rustversion = "1.0.6"

[features]
default = ["std"]
std = [
	"bytes/std",
	"codec/std",
	"ed25519-dalek",
	"ed25519-dalek?/std",
	"libsecp256k1",
	"log/std",
	"secp256k1",
	"sp-core/std",
	"sp-crypto-hashing/std",
	"sp-externalities/std",
	"sp-keystore/std",
	"sp-runtime-interface/std",
	"sp-state-machine/std",
	"sp-std/std",
	"sp-tracing/std",
	"sp-trie/std",
	"tracing-core/std",
	"tracing/std",
]

with-tracing = ["sp-tracing/with-tracing"]

# These two features are used for `no_std` builds for the environments which already provides
# `#[panic_handler]`, `#[alloc_error_handler]` and `#[global_allocator]`.
#
# For the regular wasm runtime builds those are not used.
disable_panic_handler = []
disable_oom = []
disable_allocator = []

# This feature flag controls the runtime's behavior when encountering
# a panic or when it runs out of memory, improving the diagnostics.
#
# When enabled the runtime will marshal the relevant error message
# to the host through the `PanicHandler::abort_on_panic` runtime interface.
# This gives the caller direct programmatic access to the error message.
#
# When disabled the error message will only be printed out in the
# logs, with the caller receving a generic "wasm `unreachable` instruction executed"
# error message.
#
# This has no effect if both `disable_panic_handler` and `disable_oom`
# are enabled.
#
# WARNING: Enabling this feature flag requires the `PanicHandler::abort_on_panic`
#          host function to be supported by the host. Do *not* enable it for your
#          runtime without first upgrading your host client!
improved_panic_error_reporting = []

# This feature adds BLS crypto primitives.
# It should not be used in production since the implementation and interface may still
# be subject to significant changes.
bls-experimental = ["sp-keystore/bls-experimental"]

# This feature adds Bandersnatch crypto primitives.
# It should not be used in production since the implementation and interface may still
# be subject to significant changes.
bandersnatch-experimental = ["sp-keystore/bandersnatch-experimental"]<|MERGE_RESOLUTION|>--- conflicted
+++ resolved
@@ -17,20 +17,13 @@
 [package.metadata.docs.rs]
 targets = ["x86_64-unknown-linux-gnu"]
 
-
 [dependencies]
 bytes = { version = "1.1.0", default-features = false }
 codec = { package = "parity-scale-codec", version = "3.6.1", default-features = false, features = ["bytes"] }
-<<<<<<< HEAD
-sp-core = { path = "../core", default-features = false}
+sp-core = { path = "../core", default-features = false }
 sp-crypto-hashing = { path = "../crypto/hashing", default-features = false }
-sp-keystore = { path = "../keystore", default-features = false, optional = true}
-sp-std = { path = "../std", default-features = false}
-=======
-sp-core = { path = "../core", default-features = false }
 sp-keystore = { path = "../keystore", default-features = false, optional = true }
 sp-std = { path = "../std", default-features = false }
->>>>>>> d37a4565
 libsecp256k1 = { version = "0.7", optional = true }
 sp-state-machine = { path = "../state-machine", default-features = false, optional = true }
 sp-runtime-interface = { path = "../runtime-interface", default-features = false }
