--- conflicted
+++ resolved
@@ -110,11 +110,7 @@
 # This feature adds Bandersnatch crypto primitives.
 # It should not be used in production since the implementation and interface may still
 # be subject to significant changes.
-<<<<<<< HEAD
-bandersnatch-experimental = ["sp-core/bandersnatch-experimental", "sp-keystore/bandersnatch-experimental"]
-=======
 bandersnatch-experimental = [
 	"sp-core/bandersnatch-experimental",
 	"sp-keystore/bandersnatch-experimental",
-]
->>>>>>> 627b3e86
+]