--- conflicted
+++ resolved
@@ -18,24 +18,6 @@
 targets = ["x86_64-unknown-linux-gnu"]
 
 [dependencies]
-<<<<<<< HEAD
-bytes = { workspace = true }
-codec = { features = ["bytes"], workspace = true }
-sp-core = { workspace = true }
-sp-crypto-hashing = { workspace = true }
-sp-keystore = { optional = true, workspace = true }
-sp-std = { workspace = true }
-libsecp256k1 = { optional = true, workspace = true, default-features = true }
-sp-state-machine = { optional = true, workspace = true }
-sp-runtime-interface = { workspace = true }
-sp-trie = { optional = true, workspace = true }
-sp-externalities = { workspace = true }
-sp-tracing = { workspace = true }
-log = { optional = true, workspace = true, default-features = true }
-secp256k1 = { features = ["global-context", "recovery"], optional = true, workspace = true, default-features = true }
-tracing = { workspace = true }
-tracing-core = { workspace = true }
-=======
 bytes = { version = "1.1.0", default-features = false }
 codec = { package = "parity-scale-codec", version = "3.6.12", default-features = false, features = [
 	"bytes",
@@ -57,7 +39,6 @@
 ], optional = true }
 tracing = { version = "0.1.29", default-features = false }
 tracing-core = { version = "0.1.32", default-features = false }
->>>>>>> 7df94a46
 
 # Required for backwards compatibility reason, but only used for verifying when `UseDalekExt` is set.
 ed25519-dalek = { optional = true, workspace = true }
