--- conflicted
+++ resolved
@@ -16,48 +16,38 @@
 targets = ["x86_64-unknown-linux-gnu"]
 
 [dependencies]
-<<<<<<< HEAD
 sp-application-crypto = { features = ["serde", "bls-experimental"], workspace = true }
-=======
-codec = { features = ["derive"], workspace = true }
-frame-executive = { workspace = true }
-frame-metadata-hash-extension = { workspace = true }
-frame-support = { workspace = true }
-frame-system = { workspace = true }
-frame-system-rpc-runtime-api = { workspace = true }
-pallet-babe = { workspace = true }
-pallet-balances = { workspace = true }
-pallet-timestamp = { workspace = true }
-sc-service = { optional = true, workspace = true }
-scale-info = { features = ["derive"], workspace = true }
-sp-api = { workspace = true }
-sp-application-crypto = { features = ["serde"], workspace = true }
-sp-block-builder = { workspace = true }
->>>>>>> 698d9ae5
 sp-consensus-aura = { features = ["serde"], workspace = true }
 sp-consensus-babe = { features = ["serde"], workspace = true }
-sp-consensus-grandpa = { features = ["serde"], workspace = true }
-sp-core = { features = ["serde"], workspace = true }
-sp-crypto-hashing = { workspace = true }
-sp-externalities = { workspace = true }
 sp-genesis-builder = { workspace = true }
-<<<<<<< HEAD
 sp-block-builder = { workspace = true }
 codec = { features = ["derive"], workspace = true }
 scale-info = { features = ["derive"], workspace = true }
 sp-debug-derive = { workspace = true, default-features = false, features = ["force-debug"] }
-=======
->>>>>>> 698d9ae5
 sp-inherents = { workspace = true }
-sp-io = { workspace = true }
 sp-keyring = { workspace = true }
 sp-offchain = { workspace = true }
+sp-core = { features = ["serde"], workspace = true }
+sp-crypto-hashing = { workspace = true }
+sp-io = { workspace = true }
+frame-support = { workspace = true }
+sp-version = { workspace = true }
+sp-session = { workspace = true }
+sp-api = { workspace = true }
 sp-runtime = { features = ["serde"], workspace = true }
-sp-session = { workspace = true }
+pallet-babe = { workspace = true }
+pallet-balances = { workspace = true }
+frame-executive = { workspace = true }
+frame-metadata-hash-extension = { workspace = true }
+frame-system = { workspace = true }
+frame-system-rpc-runtime-api = { workspace = true }
+pallet-timestamp = { workspace = true }
+sc-service = { optional = true, workspace = true }
+sp-consensus-grandpa = { features = ["serde"], workspace = true }
+sp-externalities = { workspace = true }
 sp-state-machine = { workspace = true }
 sp-transaction-pool = { workspace = true }
 sp-trie = { workspace = true }
-sp-version = { workspace = true }
 trie-db = { workspace = true }
 
 # 3rd party
