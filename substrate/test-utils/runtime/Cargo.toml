[package]
name = "substrate-test-runtime"
version = "2.0.0"
authors.workspace = true
edition.workspace = true
build = "build.rs"
license = "Apache-2.0"
homepage = "https://substrate.io"
repository.workspace = true
publish = false

[package.metadata.docs.rs]
targets = ["x86_64-unknown-linux-gnu"]

[dependencies]
sp-application-crypto = { path = "../../primitives/application-crypto", default-features = false, features = ["serde"] }
sp-consensus-aura = { path = "../../primitives/consensus/aura", default-features = false, features = ["serde"] }
sp-consensus-babe = { path = "../../primitives/consensus/babe", default-features = false, features = ["serde"] }
<<<<<<< HEAD
sp-consensus-sassafras = { path = "../../primitives/consensus/sassafras", default-features = false, features = ["serde"] }
sp-genesis-builder = { path = "../../primitives/genesis-builder", default-features = false}
sp-block-builder = { path = "../../primitives/block-builder", default-features = false}
codec = { package = "parity-scale-codec", version = "3.6.1", default-features = false, features = ["derive"] }
scale-info = { version = "2.10.0", default-features = false, features = ["derive"] }
sp-inherents = { path = "../../primitives/inherents", default-features = false}
sp-keyring = { path = "../../primitives/keyring", optional = true, features = ["bandersnatch-experimental"] }
sp-offchain = { path = "../../primitives/offchain", default-features = false}
sp-core = { path = "../../primitives/core", default-features = false}
sp-std = { path = "../../primitives/std", default-features = false}
sp-io = { path = "../../primitives/io", default-features = false}
frame-support = { path = "../../frame/support", default-features = false}
sp-version = { path = "../../primitives/version", default-features = false}
sp-session = { path = "../../primitives/session", default-features = false}
sp-api = { path = "../../primitives/api", default-features = false}
sp-runtime = { path = "../../primitives/runtime", default-features = false, features = ["serde"] }
pallet-babe = { path = "../../frame/babe", default-features = false}
pallet-sassafras = { path = "../../frame/sassafras", default-features = false}
pallet-balances = { path = "../../frame/balances", default-features = false}
frame-executive = { path = "../../frame/executive", default-features = false}
frame-system = { path = "../../frame/system", default-features = false}
frame-system-rpc-runtime-api = { path = "../../frame/system/rpc/runtime-api", default-features = false}
pallet-timestamp = { path = "../../frame/timestamp", default-features = false}
=======
sp-genesis-builder = { path = "../../primitives/genesis-builder", default-features = false }
sp-block-builder = { path = "../../primitives/block-builder", default-features = false }
codec = { package = "parity-scale-codec", version = "3.6.1", default-features = false, features = ["derive"] }
scale-info = { version = "2.10.0", default-features = false, features = ["derive"] }
sp-inherents = { path = "../../primitives/inherents", default-features = false }
sp-keyring = { path = "../../primitives/keyring", optional = true }
sp-offchain = { path = "../../primitives/offchain", default-features = false }
sp-core = { path = "../../primitives/core", default-features = false }
sp-std = { path = "../../primitives/std", default-features = false }
sp-io = { path = "../../primitives/io", default-features = false }
frame-support = { path = "../../frame/support", default-features = false }
sp-version = { path = "../../primitives/version", default-features = false }
sp-session = { path = "../../primitives/session", default-features = false }
sp-api = { path = "../../primitives/api", default-features = false }
sp-runtime = { path = "../../primitives/runtime", default-features = false, features = ["serde"] }
pallet-babe = { path = "../../frame/babe", default-features = false }
pallet-balances = { path = "../../frame/balances", default-features = false }
frame-executive = { path = "../../frame/executive", default-features = false }
frame-system = { path = "../../frame/system", default-features = false }
frame-system-rpc-runtime-api = { path = "../../frame/system/rpc/runtime-api", default-features = false }
pallet-timestamp = { path = "../../frame/timestamp", default-features = false }
>>>>>>> ecfdb2b7
sp-consensus-grandpa = { path = "../../primitives/consensus/grandpa", default-features = false, features = ["serde"] }
sp-trie = { path = "../../primitives/trie", default-features = false }
sp-transaction-pool = { path = "../../primitives/transaction-pool", default-features = false }
trie-db = { version = "0.28.0", default-features = false }
sc-service = { path = "../../client/service", default-features = false, features = ["test-helpers"], optional = true }
sp-state-machine = { path = "../../primitives/state-machine", default-features = false }
sp-externalities = { path = "../../primitives/externalities", default-features = false }

# 3rd party
array-bytes = { version = "6.1", optional = true }
log = { version = "0.4.17", default-features = false }

[dev-dependencies]
futures = "0.3.21"
sc-block-builder = { path = "../../client/block-builder" }
sc-executor = { path = "../../client/executor" }
sc-executor-common = { path = "../../client/executor/common" }
sp-consensus = { path = "../../primitives/consensus/common" }
substrate-test-runtime-client = { path = "client" }
sp-tracing = { path = "../../primitives/tracing" }
json-patch = { version = "1.0.0", default-features = false }
serde = { version = "1.0.193", features = ["alloc", "derive"], default-features = false }
serde_json = { version = "1.0.108", default-features = false, features = ["alloc"] }

[build-dependencies]
substrate-wasm-builder = { path = "../../utils/wasm-builder", optional = true }

[features]
default = ["std"]

std = [
	"array-bytes",
	"codec/std",
	"frame-executive/std",
	"frame-support/std",
	"frame-system-rpc-runtime-api/std",
	"frame-system/std",
	"log/std",
	"pallet-babe/std",
	"pallet-balances/std",
	"pallet-sassafras/std",
	"pallet-timestamp/std",
	"sc-executor/std",
	"sc-service",
	"scale-info/std",
	"serde/std",
	"serde_json/std",
	"sp-api/std",
	"sp-application-crypto/std",
	"sp-block-builder/std",
	"sp-consensus-aura/std",
	"sp-consensus-babe/std",
	"sp-consensus-grandpa/std",
	"sp-consensus-sassafras/std",
	"sp-core/std",
	"sp-externalities/std",
	"sp-genesis-builder/std",
	"sp-inherents/std",
	"sp-io/std",
	"sp-keyring",
	"sp-offchain/std",
	"sp-runtime/std",
	"sp-session/std",
	"sp-state-machine/std",
	"sp-std/std",
	"sp-tracing/std",
	"sp-transaction-pool/std",
	"sp-trie/std",
	"sp-version/std",
	"substrate-wasm-builder",
	"trie-db/std",
]
# Special feature to disable logging
disable-logging = ["sp-api/disable-logging"]<|MERGE_RESOLUTION|>--- conflicted
+++ resolved
@@ -16,37 +16,13 @@
 sp-application-crypto = { path = "../../primitives/application-crypto", default-features = false, features = ["serde"] }
 sp-consensus-aura = { path = "../../primitives/consensus/aura", default-features = false, features = ["serde"] }
 sp-consensus-babe = { path = "../../primitives/consensus/babe", default-features = false, features = ["serde"] }
-<<<<<<< HEAD
 sp-consensus-sassafras = { path = "../../primitives/consensus/sassafras", default-features = false, features = ["serde"] }
-sp-genesis-builder = { path = "../../primitives/genesis-builder", default-features = false}
-sp-block-builder = { path = "../../primitives/block-builder", default-features = false}
-codec = { package = "parity-scale-codec", version = "3.6.1", default-features = false, features = ["derive"] }
-scale-info = { version = "2.10.0", default-features = false, features = ["derive"] }
-sp-inherents = { path = "../../primitives/inherents", default-features = false}
-sp-keyring = { path = "../../primitives/keyring", optional = true, features = ["bandersnatch-experimental"] }
-sp-offchain = { path = "../../primitives/offchain", default-features = false}
-sp-core = { path = "../../primitives/core", default-features = false}
-sp-std = { path = "../../primitives/std", default-features = false}
-sp-io = { path = "../../primitives/io", default-features = false}
-frame-support = { path = "../../frame/support", default-features = false}
-sp-version = { path = "../../primitives/version", default-features = false}
-sp-session = { path = "../../primitives/session", default-features = false}
-sp-api = { path = "../../primitives/api", default-features = false}
-sp-runtime = { path = "../../primitives/runtime", default-features = false, features = ["serde"] }
-pallet-babe = { path = "../../frame/babe", default-features = false}
-pallet-sassafras = { path = "../../frame/sassafras", default-features = false}
-pallet-balances = { path = "../../frame/balances", default-features = false}
-frame-executive = { path = "../../frame/executive", default-features = false}
-frame-system = { path = "../../frame/system", default-features = false}
-frame-system-rpc-runtime-api = { path = "../../frame/system/rpc/runtime-api", default-features = false}
-pallet-timestamp = { path = "../../frame/timestamp", default-features = false}
-=======
 sp-genesis-builder = { path = "../../primitives/genesis-builder", default-features = false }
 sp-block-builder = { path = "../../primitives/block-builder", default-features = false }
 codec = { package = "parity-scale-codec", version = "3.6.1", default-features = false, features = ["derive"] }
 scale-info = { version = "2.10.0", default-features = false, features = ["derive"] }
 sp-inherents = { path = "../../primitives/inherents", default-features = false }
-sp-keyring = { path = "../../primitives/keyring", optional = true }
+sp-keyring = { path = "../../primitives/keyring", optional = true, features = ["bandersnatch-experimental"] }
 sp-offchain = { path = "../../primitives/offchain", default-features = false }
 sp-core = { path = "../../primitives/core", default-features = false }
 sp-std = { path = "../../primitives/std", default-features = false }
@@ -57,12 +33,12 @@
 sp-api = { path = "../../primitives/api", default-features = false }
 sp-runtime = { path = "../../primitives/runtime", default-features = false, features = ["serde"] }
 pallet-babe = { path = "../../frame/babe", default-features = false }
+pallet-sassafras = { path = "../../frame/sassafras", default-features = false}
 pallet-balances = { path = "../../frame/balances", default-features = false }
 frame-executive = { path = "../../frame/executive", default-features = false }
 frame-system = { path = "../../frame/system", default-features = false }
 frame-system-rpc-runtime-api = { path = "../../frame/system/rpc/runtime-api", default-features = false }
 pallet-timestamp = { path = "../../frame/timestamp", default-features = false }
->>>>>>> ecfdb2b7
 sp-consensus-grandpa = { path = "../../primitives/consensus/grandpa", default-features = false, features = ["serde"] }
 sp-trie = { path = "../../primitives/trie", default-features = false }
 sp-transaction-pool = { path = "../../primitives/transaction-pool", default-features = false }
