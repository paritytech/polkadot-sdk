// This file is part of Substrate.

// Copyright (C) Parity Technologies (UK) Ltd.
// SPDX-License-Identifier: Apache-2.0

// Licensed under the Apache License, Version 2.0 (the "License");
// you may not use this file except in compliance with the License.
// You may obtain a copy of the License at
//
// 	http://www.apache.org/licenses/LICENSE-2.0
//
// Unless required by applicable law or agreed to in writing, software
// distributed under the License is distributed on an "AS IS" BASIS,
// WITHOUT WARRANTIES OR CONDITIONS OF ANY KIND, either express or implied.
// See the License for the specific language governing permissions and
// limitations under the License.

//! Test utils for the transaction pool together with the test runtime.
//!
//! See [`TestApi`] for more information.

use async_trait::async_trait;
use codec::Encode;
use parking_lot::RwLock;
use sc_transaction_pool::{ChainApi, ValidateTransactionPriority};
use sp_blockchain::{CachedHeaderMetadata, HashAndNumber, TreeRoute};
use sp_runtime::{
	generic::{self, BlockId},
	traits::{
		BlakeTwo256, Block as BlockT, Hash as HashT, Header as _, NumberFor, TrailingZeroInput,
	},
	transaction_validity::{
		InvalidTransaction, TransactionSource, TransactionValidity, TransactionValidityError,
		ValidTransaction,
	},
};
use std::{
	collections::{BTreeMap, HashMap, HashSet},
	sync::Arc,
};
use substrate_test_runtime_client::{
	runtime::{
		AccountId, Block, BlockNumber, Extrinsic, ExtrinsicBuilder, Hash, Header, Nonce, Transfer,
		TransferData,
	},
	Sr25519Keyring::{self, *},
};

/// Error type used by [`TestApi`].
#[derive(Debug, thiserror::Error)]
#[error(transparent)]
pub struct Error(#[from] pub sc_transaction_pool_api::error::Error);

impl sc_transaction_pool_api::error::IntoPoolError for Error {
	fn into_pool_error(self) -> Result<sc_transaction_pool_api::error::Error, Self> {
		Ok(self.0)
	}
}

pub enum IsBestBlock {
	Yes,
	No,
}

impl IsBestBlock {
	pub fn is_best(&self) -> bool {
		matches!(self, Self::Yes)
	}
}

impl From<bool> for IsBestBlock {
	fn from(is_best: bool) -> Self {
		if is_best {
			Self::Yes
		} else {
			Self::No
		}
	}
}

#[derive(Default)]
pub struct ChainState {
	pub block_by_number: BTreeMap<BlockNumber, Vec<(Block, IsBestBlock)>>,
	pub block_by_hash: HashMap<Hash, Block>,
	pub nonces: HashMap<Hash, HashMap<AccountId, u64>>,
	pub invalid_hashes: HashSet<Hash>,
	pub priorities: HashMap<Hash, u64>,
	pub valid_till_blocks: HashMap<Hash, u64>,
}

/// Test Api for transaction pool.
pub struct TestApi {
	valid_modifier: RwLock<Box<dyn Fn(&mut ValidTransaction) + Send + Sync>>,
	chain: RwLock<ChainState>,
	validation_requests: RwLock<Vec<Extrinsic>>,
	enable_stale_check: bool,
}

impl TestApi {
	/// Test Api with Alice nonce set initially.
	pub fn with_alice_nonce(nonce: u64) -> Self {
		let api = Self::empty();
		assert_eq!(api.chain.read().block_by_hash.len(), 1);
		assert_eq!(api.chain.read().nonces.len(), 1);

		api.chain
			.write()
			.nonces
			.values_mut()
			.nth(0)
			.map(|h| h.insert(Alice.into(), nonce));

		api
	}

	/// Default Test Api
	pub fn empty() -> Self {
		let api = TestApi {
			valid_modifier: RwLock::new(Box::new(|_| {})),
			chain: Default::default(),
			validation_requests: RwLock::new(Default::default()),
			enable_stale_check: false,
		};

		// Push genesis block
		api.push_block(0, Vec::new(), true);

		let hash0 = *api.chain.read().block_by_hash.keys().nth(0).unwrap();
		api.chain.write().nonces.insert(hash0, Default::default());

		api
	}

	pub fn enable_stale_check(mut self) -> Self {
		self.enable_stale_check = true;
		self
	}

	/// Set hook on modify valid result of transaction.
	pub fn set_valid_modifier(&self, modifier: Box<dyn Fn(&mut ValidTransaction) + Send + Sync>) {
		*self.valid_modifier.write() = modifier;
	}

	/// Push block under given number.
	pub fn push_block(
		&self,
		block_number: BlockNumber,
		xts: Vec<Extrinsic>,
		is_best_block: bool,
	) -> Header {
		let parent_hash = {
			let chain = self.chain.read();
			block_number
				.checked_sub(1)
				.and_then(|num| {
					chain.block_by_number.get(&num).map(|blocks| blocks[0].0.header.hash())
				})
				.unwrap_or_default()
		};

		self.push_block_with_parent(parent_hash, xts, is_best_block)
	}

	/// Push a block using the given `parent`.
	///
	/// Panics if `parent` does not exists.
	pub fn push_block_with_parent(
		&self,
		parent: Hash,
		xts: Vec<Extrinsic>,
		is_best_block: bool,
	) -> Header {
		// `Hash::default()` is the genesis parent hash
		let block_number = if parent == Hash::default() {
			0
		} else {
			*self
				.chain
				.read()
				.block_by_hash
				.get(&parent)
				.expect("`parent` exists")
				.header()
				.number() + 1
		};

		let header = Header {
			number: block_number,
			digest: Default::default(),
			extrinsics_root: Hash::random(),
			parent_hash: parent,
			state_root: Default::default(),
		};

		self.add_block(Block::new(header.clone(), xts), is_best_block);

		header
	}

	/// Add a block to the internal state.
	pub fn add_block(&self, block: Block, is_best_block: bool) {
		let hash = block.header.hash();
		let block_number = block.header.number();

		let mut chain = self.chain.write();
		chain.block_by_hash.insert(hash, block.clone());

		if *block_number > 0 {
			// copy nonces to new block
			let prev_nonces = chain
				.nonces
				.get(block.header.parent_hash())
				.expect("there shall be nonces for parent block")
				.clone();
			chain.nonces.insert(hash, prev_nonces);
		}

		log::info!(
			"add_block: {:?} {:?} {:?} nonces:{:#?}",
			block_number,
			hash,
			block.header.parent_hash(),
			chain.nonces
		);

		if is_best_block {
			chain
				.block_by_number
				.entry(*block_number)
				.or_default()
				.iter_mut()
				.for_each(|x| {
					x.1 = IsBestBlock::No;
				});
		}

		chain
			.block_by_number
			.entry(*block_number)
			.or_default()
			.push((block, is_best_block.into()));
	}

	fn hash_and_length_inner(ex: &Extrinsic) -> (Hash, usize) {
		let encoded = ex.encode();
		(BlakeTwo256::hash(&encoded), encoded.len())
	}

	/// Mark some transaction is invalid.
	///
	/// Next time transaction pool will try to validate this
	/// extrinsic, api will return invalid result.
	pub fn add_invalid(&self, xts: &Extrinsic) {
		self.chain.write().invalid_hashes.insert(Self::hash_and_length_inner(xts).0);
	}

	/// Remove a transaction that was previously declared as invalid via `[Self::add_invalid]`.
	///
	/// Next time transaction pool will try to validate this
	/// extrinsic, api will succeed.
	pub fn remove_invalid(&self, xts: &Extrinsic) {
		self.chain.write().invalid_hashes.remove(&Self::hash_and_length_inner(xts).0);
	}

	/// Set a transaction priority.
	pub fn set_priority(&self, xts: &Extrinsic, priority: u64) {
		self.chain
			.write()
			.priorities
			.insert(Self::hash_and_length_inner(xts).0, priority);
	}

	/// Set a transaction mortality (block at which it will expire).
	pub fn set_valid_till(&self, xts: &Extrinsic, valid_till: u64) {
		self.chain
			.write()
			.valid_till_blocks
			.insert(Self::hash_and_length_inner(xts).0, valid_till);
	}

	/// Query validation requests received.
	pub fn validation_requests(&self) -> Vec<Extrinsic> {
		self.validation_requests.read().clone()
	}

	/// get a reference to the chain state
	pub fn chain(&self) -> &RwLock<ChainState> {
		&self.chain
	}

	/// Set nonce in the inner state for given block.
	pub fn set_nonce(&self, at: Hash, account: AccountId, nonce: u64) {
		let mut chain = self.chain.write();
		chain.nonces.entry(at).and_modify(|h| {
			h.insert(account, nonce);
		});

		log::debug!("set_nonce: {:?} nonces:{:#?}", at, chain.nonces);
	}

	/// Increment nonce in the inner state for given block.
	pub fn increment_nonce_at_block(&self, at: Hash, account: AccountId) {
		let mut chain = self.chain.write();
		chain.nonces.entry(at).and_modify(|h| {
			h.entry(account).and_modify(|n| *n += 1).or_insert(1);
		});

		log::debug!("increment_nonce_at_block: {:?} nonces:{:#?}", at, chain.nonces);
	}

	/// Increment nonce in the inner state.
	pub fn increment_nonce(&self, account: AccountId) {
		let mut chain = self.chain.write();
		// if no particular block was given, then update nonce everywhere
		chain.nonces.values_mut().for_each(|h| {
			h.entry(account).and_modify(|n| *n += 1).or_insert(1);
		})
	}

	/// Calculate a tree route between the two given blocks.
	pub fn tree_route(
		&self,
		from: Hash,
		to: Hash,
	) -> Result<sp_blockchain::TreeRoute<Block>, Error> {
		sp_blockchain::tree_route(self, from, to)
	}

	/// Helper function for mapping block number to hash. Use if mapping shall not fail.
	pub fn expect_hash_from_number(&self, n: BlockNumber) -> Hash {
		self.block_id_to_hash(&BlockId::Number(n)).unwrap().unwrap()
	}

	/// Helper function for getting genesis hash
	pub fn genesis_hash(&self) -> Hash {
		self.expect_hash_from_number(0)
	}

	pub fn expect_hash_and_number(&self, n: BlockNumber) -> HashAndNumber<Block> {
		HashAndNumber { hash: self.expect_hash_from_number(n), number: n }
	}
}

trait TagFrom {
	fn tag_from(&self) -> u8;
}

impl TagFrom for AccountId {
	fn tag_from(&self) -> u8 {
		let f = Sr25519Keyring::iter().enumerate().find(|k| AccountId::from(k.1) == *self);
		u8::try_from(f.unwrap().0).unwrap()
	}
}

#[async_trait]
impl ChainApi for TestApi {
	type Block = Block;
	type Error = Error;

	async fn validate_transaction(
		&self,
		at: <Self::Block as BlockT>::Hash,
		source: TransactionSource,
		uxt: Arc<<Self::Block as BlockT>::Extrinsic>,
<<<<<<< HEAD
	) -> Result<TransactionValidity, Error> {
		self.validate_transaction_blocking(at, source, uxt)
=======
		_: ValidateTransactionPriority,
	) -> Self::ValidationFuture {
		ready(self.validate_transaction_blocking(at, source, uxt))
>>>>>>> 1fcaaa4b
	}

	fn validate_transaction_blocking(
		&self,
		at: <Self::Block as BlockT>::Hash,
		_source: TransactionSource,
		uxt: Arc<<Self::Block as BlockT>::Extrinsic>,
	) -> Result<TransactionValidity, Error> {
		let uxt = (*uxt).clone();
		self.validation_requests.write().push(uxt.clone());
		let block_number;

		match self.block_id_to_number(&BlockId::Hash(at)) {
			Ok(Some(number)) => {
				let found_best = self
					.chain
					.read()
					.block_by_number
					.get(&number)
					.map(|blocks| blocks.iter().any(|b| b.1.is_best()))
					.unwrap_or(false);
				block_number = Some(number);

				// If there is no best block, we don't know based on which block we should validate
				// the transaction. (This is not required for this test function, but in real
				// environment it would fail because of this).
				if !found_best {
					return Ok(Err(TransactionValidityError::Invalid(InvalidTransaction::Custom(1))))
				}
			},
			Ok(None) =>
				return Ok(Err(TransactionValidityError::Invalid(InvalidTransaction::Custom(2)))),
			Err(e) => return Err(e),
		}

		let (requires, provides) = if let Ok(transfer) = TransferData::try_from(&uxt) {
			let chain_nonce = self
				.chain
				.read()
				.nonces
				.get(&at)
				.expect("nonces must be there for every block")
				.get(&transfer.from)
				.cloned()
				.unwrap_or(0);
			let requires = if chain_nonce == transfer.nonce {
				vec![]
			} else {
				if self.enable_stale_check {
					vec![vec![transfer.from.tag_from(), (transfer.nonce - 1) as u8]]
				} else {
					vec![vec![(transfer.nonce - 1) as u8]]
				}
			};
			let provides = if self.enable_stale_check {
				vec![vec![transfer.from.tag_from(), transfer.nonce as u8]]
			} else {
				vec![vec![transfer.nonce as u8]]
			};

			log::info!(
				"test_api::validate_transaction: h:{:?} n:{:?} cn:{:?} tn:{:?} r:{:?} p:{:?}",
				at,
				block_number,
				chain_nonce,
				transfer.nonce,
				requires,
				provides,
			);

			if self.enable_stale_check && transfer.nonce < chain_nonce {
				log::info!("test_api::validate_transaction: invalid_transaction(stale)....");
				return Ok(Err(TransactionValidityError::Invalid(InvalidTransaction::Stale)))
			}

			(requires, provides)
		} else {
			(Vec::new(), vec![uxt.encode()])
		};

		if self.chain.read().invalid_hashes.contains(&self.hash_and_length(&uxt).0) {
			log::info!("test_api::validate_transaction: invalid_transaction....");
			return Ok(Err(TransactionValidityError::Invalid(InvalidTransaction::Custom(0))))
		}

		let priority = self.chain.read().priorities.get(&self.hash_and_length(&uxt).0).cloned();
		let longevity = self
			.chain
			.read()
			.valid_till_blocks
			.get(&self.hash_and_length(&uxt).0)
			.cloned()
			.map(|valid_till| valid_till.saturating_sub(block_number.unwrap()))
			.unwrap_or(64);

		if longevity == 0 {
			return Ok(Err(TransactionValidityError::Invalid(InvalidTransaction::BadProof)))
		}

		let mut validity = ValidTransaction {
			priority: priority.unwrap_or(1),
			requires,
			provides,
			longevity,
			propagate: true,
		};

		(self.valid_modifier.read())(&mut validity);

		Ok(Ok(validity))
	}

	fn block_id_to_number(
		&self,
		at: &BlockId<Self::Block>,
	) -> Result<Option<NumberFor<Self::Block>>, Error> {
		Ok(match at {
			generic::BlockId::Hash(x) =>
				self.chain.read().block_by_hash.get(x).map(|b| *b.header.number()),
			generic::BlockId::Number(num) => Some(*num),
		})
	}

	fn block_id_to_hash(
		&self,
		at: &BlockId<Self::Block>,
	) -> Result<Option<<Self::Block as BlockT>::Hash>, Error> {
		Ok(match at {
			generic::BlockId::Hash(x) => Some(*x),
			generic::BlockId::Number(num) =>
				self.chain.read().block_by_number.get(num).and_then(|blocks| {
					blocks.iter().find(|b| b.1.is_best()).map(|b| b.0.header().hash())
				}),
		})
	}

	fn hash_and_length(&self, ex: &<Self::Block as BlockT>::Extrinsic) -> (Hash, usize) {
		Self::hash_and_length_inner(ex)
	}

	async fn block_body(
		&self,
		hash: <Self::Block as BlockT>::Hash,
	) -> Result<Option<Vec<Extrinsic>>, Error> {
		Ok(self.chain.read().block_by_hash.get(&hash).map(|b| b.extrinsics().to_vec()))
	}

	fn block_header(
		&self,
		hash: <Self::Block as BlockT>::Hash,
	) -> Result<Option<<Self::Block as BlockT>::Header>, Self::Error> {
		Ok(self.chain.read().block_by_hash.get(&hash).map(|b| b.header().clone()))
	}

	fn tree_route(
		&self,
		from: <Self::Block as BlockT>::Hash,
		to: <Self::Block as BlockT>::Hash,
	) -> Result<TreeRoute<Self::Block>, Self::Error> {
		sp_blockchain::tree_route::<Block, TestApi>(self, from, to).map_err(Into::into)
	}
}

impl sp_blockchain::HeaderMetadata<Block> for TestApi {
	type Error = Error;

	fn header_metadata(&self, hash: Hash) -> Result<CachedHeaderMetadata<Block>, Self::Error> {
		let chain = self.chain.read();
		let block = chain.block_by_hash.get(&hash).expect("Hash exists");

		Ok(block.header().into())
	}

	fn insert_header_metadata(&self, _: Hash, _: CachedHeaderMetadata<Block>) {
		unimplemented!("Not implemented for tests")
	}

	fn remove_header_metadata(&self, _: Hash) {
		unimplemented!("Not implemented for tests")
	}
}

/// Generate transfer extrinsic with a given nonce.
///
/// Part of the test api.
pub fn uxt(who: Sr25519Keyring, nonce: Nonce) -> Extrinsic {
	let dummy = codec::Decode::decode(&mut TrailingZeroInput::zeroes()).unwrap();
	let transfer = Transfer { from: who.into(), to: dummy, nonce, amount: 1 };
	ExtrinsicBuilder::new_transfer(transfer).build()
}<|MERGE_RESOLUTION|>--- conflicted
+++ resolved
@@ -362,14 +362,9 @@
 		at: <Self::Block as BlockT>::Hash,
 		source: TransactionSource,
 		uxt: Arc<<Self::Block as BlockT>::Extrinsic>,
-<<<<<<< HEAD
+		_: ValidateTransactionPriority,
 	) -> Result<TransactionValidity, Error> {
 		self.validate_transaction_blocking(at, source, uxt)
-=======
-		_: ValidateTransactionPriority,
-	) -> Self::ValidationFuture {
-		ready(self.validate_transaction_blocking(at, source, uxt))
->>>>>>> 1fcaaa4b
 	}
 
 	fn validate_transaction_blocking(
