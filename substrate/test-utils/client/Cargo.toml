--- conflicted
+++ resolved
@@ -21,13 +21,9 @@
 codec = { workspace = true, default-features = true }
 futures = { workspace = true }
 sc-client-api = { workspace = true, default-features = true }
-<<<<<<< HEAD
-sc-client-db = { features = ["test-helpers"], workspace = true }
-=======
 sc-client-db = { features = [
 	"test-helpers",
 ], workspace = true, default-features = false }
->>>>>>> ce5f89c6
 sc-consensus = { workspace = true, default-features = true }
 sc-executor = { workspace = true, default-features = true }
 sc-service = { workspace = true, default-features = false }
