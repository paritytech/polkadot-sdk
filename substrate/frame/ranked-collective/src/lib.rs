--- conflicted
+++ resolved
@@ -838,7 +838,15 @@
 			o.as_signed().and_then(Self::rank_of)
 		}
 
-<<<<<<< HEAD
+		/// Removes a member from the rank collective
+		pub fn do_remove_member_from_rank(who: &T::AccountId, rank: Rank) -> DispatchResult {
+			for r in 0..=rank {
+				Self::remove_from_rank(&who, r)?;
+			}
+			Members::<T, I>::remove(&who);
+			Ok(())
+		}
+
 		/// Ensure the correctness of the state of this pallet.
 		#[cfg(any(feature = "try-runtime", test))]
 		pub fn do_try_state() -> Result<(), sp_runtime::TryRuntimeError> {
@@ -924,15 +932,6 @@
 			}
 
 			return false;
-=======
-		/// Removes a member from the rank collective
-		pub fn do_remove_member_from_rank(who: &T::AccountId, rank: Rank) -> DispatchResult {
-			for r in 0..=rank {
-				Self::remove_from_rank(&who, r)?;
-			}
-			Members::<T, I>::remove(&who);
-			Ok(())
->>>>>>> 53f615de
 		}
 	}
 
