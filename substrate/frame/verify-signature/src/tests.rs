--- conflicted
+++ resolved
@@ -86,11 +86,7 @@
 	let info = call.get_dispatch_info();
 
 	let (_, _, origin) = VerifySignature::<Test>::new_with_signature(sig, who)
-<<<<<<< HEAD
-		.validate_only(None.into(), &call, &info, 0, 0)
-=======
-		.validate_only(None.into(), &call, &info, 0, TransactionSource::External)
->>>>>>> ac2546b5
+		.validate_only(None.into(), &call, &info, 0, TransactionSource::External, 0)
 		.unwrap();
 	assert_eq!(origin.as_signer().unwrap(), &who)
 }
@@ -105,7 +101,7 @@
 
 	assert_eq!(
 		VerifySignature::<Test>::new_with_signature(sig, who)
-			.validate_only(None.into(), &call, &info, 0, 0)
+			.validate_only(None.into(), &call, &info, 0, TransactionSource::External, 0)
 			.unwrap_err(),
 		TransactionValidityError::Invalid(InvalidTransaction::BadProof)
 	);
@@ -120,11 +116,7 @@
 
 	assert_eq!(
 		VerifySignature::<Test>::new_with_signature(sig, who)
-<<<<<<< HEAD
-			.validate_only(None.into(), &call, &info, 0, 0)
-=======
-			.validate_only(None.into(), &call, &info, 0, TransactionSource::External)
->>>>>>> ac2546b5
+			.validate_only(None.into(), &call, &info, 0, TransactionSource::External, 0)
 			.unwrap_err(),
 		TransactionValidityError::Invalid(InvalidTransaction::BadProof)
 	);
@@ -139,11 +131,7 @@
 
 	assert_eq!(
 		VerifySignature::<Test>::new_with_signature(sig, who)
-<<<<<<< HEAD
-			.validate_only(Some(42).into(), &call, &info, 0, 0)
-=======
-			.validate_only(Some(42).into(), &call, &info, 0, TransactionSource::External)
->>>>>>> ac2546b5
+			.validate_only(Some(42).into(), &call, &info, 0, TransactionSource::External, 0)
 			.unwrap_err(),
 		TransactionValidityError::Invalid(InvalidTransaction::BadSigner)
 	);
@@ -156,11 +144,7 @@
 	let info = call.get_dispatch_info();
 
 	let (_, _, origin) = VerifySignature::<Test>::new_disabled()
-<<<<<<< HEAD
-		.validate_only(Some(who).into(), &call, &info, 0, 0)
-=======
-		.validate_only(Some(who).into(), &call, &info, 0, TransactionSource::External)
->>>>>>> ac2546b5
+		.validate_only(Some(who).into(), &call, &info, 0, TransactionSource::External, 0)
 		.unwrap();
 	assert_eq!(origin.as_signer().unwrap(), &who)
 }