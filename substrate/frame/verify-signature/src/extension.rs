--- conflicted
+++ resolved
@@ -38,11 +38,7 @@
 /// functionality that traditionally signed transactions had with the implicit signature checking
 /// implemented in [`Checkable`](sp_runtime::traits::Checkable). It is meant to be placed ahead of
 /// any other extensions that do authorization work in the [`TransactionExtension`] pipeline.
-<<<<<<< HEAD
-#[derive(Encode, Decode, Clone, Eq, PartialEq, TypeInfo, DecodeWithMemTracking)]
-=======
 #[derive(Encode, Decode, DecodeWithMemTracking, Clone, Eq, PartialEq, TypeInfo)]
->>>>>>> 95be69ce
 #[scale_info(skip_type_params(T))]
 pub enum VerifySignature<T>
 where
