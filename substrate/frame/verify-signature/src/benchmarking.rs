--- conflicted
+++ resolved
@@ -63,19 +63,14 @@
 		#[block]
 		{
 			assert!(ext
-<<<<<<< HEAD
-				.validate_only(RawOrigin::None.into(), &call, &info, 0, ext_version)
-=======
-				.validate(
+				.validate_only(
 					RawOrigin::None.into(),
 					&call,
 					&info,
 					0,
-					(),
-					&call,
-					TransactionSource::External
+					TransactionSource::External,
+					ext_version
 				)
->>>>>>> ac2546b5
 				.is_ok());
 		}
 
