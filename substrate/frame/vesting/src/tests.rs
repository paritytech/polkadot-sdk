--- conflicted
+++ resolved
@@ -286,13 +286,8 @@
 		// Account 2 has no units vested at block 1, but gained 100
 		assert_eq!(Vesting::vesting_balance(&2), Some(200));
 		assert_ok!(Vesting::vest(Some(2).into()));
-<<<<<<< HEAD
 		// Account 2 can send extra units gained
 		assert_ok!(Balances::transfer_allow_death(Some(2).into(), 3, 100));
-=======
-		assert_ok!(Balances::transfer_allow_death(Some(2).into(), 3, 100)); // Account 2 can send extra
-		                                                              // units gained
->>>>>>> 722b028d
 	});
 }
 
@@ -301,14 +296,9 @@
 	ExtBuilder::default().existential_deposit(256).build().execute_with(|| {
 		let user12_free_balance = Balances::free_balance(&12);
 
-<<<<<<< HEAD
 		// Account 12 has free balance
 		assert_eq!(user12_free_balance, 2560);
 		// Account 12 has liquid funds
-=======
-		assert_eq!(user12_free_balance, 2560); // Account 12 has free balance
-										 // Account 12 has liquid funds
->>>>>>> 722b028d
 		assert_eq!(Vesting::vesting_balance(&12), Some(user12_free_balance - 256 * 5));
 
 		// Account 12 has delayed vesting
