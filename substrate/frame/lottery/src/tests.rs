--- conflicted
+++ resolved
@@ -17,21 +17,12 @@
 
 //! Tests for the module.
 
-<<<<<<< HEAD
 use super::*;
 use frame::testing_prelude::*;
-use mock::{
-	new_test_ext, run_to_block, Balances, BalancesCall, Lottery, RuntimeCall, RuntimeOrigin,
-	SystemCall, Test,
-};
-=======
 use crate::{
 	mock::{Lottery, *},
 	*,
 };
-use frame_support::{assert_noop, assert_ok, assert_storage_noop};
-use sp_runtime::{traits::BadOrigin, TokenError};
->>>>>>> 7702fdd1
 
 #[test]
 fn initial_state() {
