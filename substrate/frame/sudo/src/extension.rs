--- conflicted
+++ resolved
@@ -15,12 +15,8 @@
 // See the License for the specific language governing permissions and
 // limitations under the License.
 
-<<<<<<< HEAD
-use crate::{Config, Pallet};
-use alloc::fmt;
-=======
+use core::fmt;
 use crate::{Config, Key};
->>>>>>> 02e1a7f4
 use codec::{Decode, Encode};
 use core::marker::PhantomData;
 use frame_support::{dispatch::DispatchInfo, ensure};
