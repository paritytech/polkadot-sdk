// This file is part of Substrate.

// Copyright (C) Parity Technologies (UK) Ltd.
// SPDX-License-Identifier: MIT-0

// Permission is hereby granted, free of charge, to any person obtaining a copy of
// this software and associated documentation files (the "Software"), to deal in
// the Software without restriction, including without limitation the rights to
// use, copy, modify, merge, publish, distribute, sublicense, and/or sell copies
// of the Software, and to permit persons to whom the Software is furnished to do
// so, subject to the following conditions:

// The above copyright notice and this permission notice shall be included in all
// copies or substantial portions of the Software.

// THE SOFTWARE IS PROVIDED "AS IS", WITHOUT WARRANTY OF ANY KIND, EXPRESS OR
// IMPLIED, INCLUDING BUT NOT LIMITED TO THE WARRANTIES OF MERCHANTABILITY,
// FITNESS FOR A PARTICULAR PURPOSE AND NONINFRINGEMENT. IN NO EVENT SHALL THE
// AUTHORS OR COPYRIGHT HOLDERS BE LIABLE FOR ANY CLAIM, DAMAGES OR OTHER
// LIABILITY, WHETHER IN AN ACTION OF CONTRACT, TORT OR OTHERWISE, ARISING FROM,
// OUT OF OR IN CONNECTION WITH THE SOFTWARE OR THE USE OR OTHER DEALINGS IN THE
// SOFTWARE.

//! <!-- markdown-link-check-disable -->
//! # Offchain Worker Example Pallet
//!
//! The Offchain Worker Example: A simple pallet demonstrating
//! concepts, APIs and structures common to most offchain workers.
//!
//! Run `cargo doc --package pallet-example-offchain-worker --open` to view this module's
//! documentation.
//!
//! - [`Config`]
//! - [`Call`]
//! - [`Pallet`]
//!
//! **This pallet serves as an example showcasing Substrate off-chain worker and is not meant to
//! be used in production.**
//!
//! ## Overview
//!
//! In this example we are going to build a very simplistic, naive and definitely NOT
//! production-ready oracle for BTC/USD price.
//! Offchain Worker (OCW) will be triggered after every block, fetch the current price
//! and prepare either signed or unsigned transaction to feed the result back on chain.
//! The on-chain logic will simply aggregate the results and store last `64` values to compute
//! the average price.
//! Additional logic in OCW is put in place to prevent spamming the network with both signed
//! and unsigned transactions. The pallet uses the `#[pallet::authorize]` attribute to validate
//! unsigned transactions, ensuring that only one unsigned transaction can be accepted per
//! `UnsignedInterval` blocks.

#![cfg_attr(not(feature = "std"), no_std)]

extern crate alloc;

use alloc::vec::Vec;
use codec::{Decode, DecodeWithMemTracking, Encode};
use frame_support::traits::Get;
use frame_system::{
	self as system,
	offchain::{
		AppCrypto, CreateBare, CreateSignedTransaction, SendSignedTransaction,
		SendUnsignedTransaction, SignedPayload, Signer, SigningTypes, SubmitTransaction,
	},
	pallet_prelude::BlockNumberFor,
};
use lite_json::json::JsonValue;
use sp_core::crypto::KeyTypeId;
use sp_runtime::{
	offchain::{
		http,
		storage::{MutateStorageError, StorageRetrievalError, StorageValueRef},
		Duration,
	},
	traits::Zero,
<<<<<<< HEAD
	transaction_validity::{
		InvalidTransaction, TransactionPriority, TransactionSource, TransactionValidity,
		ValidTransaction,
	},
	RuntimeDebug,
=======
	transaction_validity::{InvalidTransaction, TransactionValidity, ValidTransaction},
	Debug,
>>>>>>> 82276b84
};

#[cfg(test)]
mod tests;

/// Defines application identifier for crypto keys of this module.
///
/// Every module that deals with signatures needs to declare its unique identifier for
/// its crypto keys.
/// When offchain worker is signing transactions it's going to request keys of type
/// `KeyTypeId` from the keystore and use the ones it finds to sign the transaction.
/// The keys can be inserted manually via RPC (see `author_insertKey`).
pub const KEY_TYPE: KeyTypeId = KeyTypeId(*b"btc!");

/// Based on the above `KeyTypeId` we need to generate a pallet-specific crypto type wrappers.
/// We can use from supported crypto kinds (`sr25519`, `ed25519` and `ecdsa`) and augment
/// the types with this pallet-specific identifier.
pub mod crypto {
	use super::KEY_TYPE;
	use sp_core::sr25519::Signature as Sr25519Signature;
	use sp_runtime::{
		app_crypto::{app_crypto, sr25519},
		traits::Verify,
		MultiSignature, MultiSigner,
	};
	app_crypto!(sr25519, KEY_TYPE);

	pub struct TestAuthId;

	impl frame_system::offchain::AppCrypto<MultiSigner, MultiSignature> for TestAuthId {
		type RuntimeAppPublic = Public;
		type GenericSignature = sp_core::sr25519::Signature;
		type GenericPublic = sp_core::sr25519::Public;
	}

	// implemented for mock runtime in test
	impl frame_system::offchain::AppCrypto<<Sr25519Signature as Verify>::Signer, Sr25519Signature>
		for TestAuthId
	{
		type RuntimeAppPublic = Public;
		type GenericSignature = sp_core::sr25519::Signature;
		type GenericPublic = sp_core::sr25519::Public;
	}
}

pub use pallet::*;

#[frame_support::pallet]
pub mod pallet {
	use super::*;
	use frame_support::pallet_prelude::*;
	use frame_system::pallet_prelude::*;

	/// This pallet's configuration trait
	#[pallet::config]
	pub trait Config:
		CreateSignedTransaction<Call<Self>> + CreateBare<Call<Self>> + frame_system::Config
	{
		/// The identifier type for an offchain worker.
		type AuthorityId: AppCrypto<Self::Public, Self::Signature>;

		// Configuration parameters

		/// A grace period after we send transaction.
		///
		/// To avoid sending too many transactions, we only attempt to send one
		/// every `GRACE_PERIOD` blocks. We use Local Storage to coordinate
		/// sending between distinct runs of this offchain worker.
		#[pallet::constant]
		type GracePeriod: Get<BlockNumberFor<Self>>;

		/// Number of blocks of cooldown after unsigned transaction is included.
		///
		/// This ensures that we only accept unsigned transactions once, every `UnsignedInterval`
		/// blocks.
		#[pallet::constant]
		type UnsignedInterval: Get<BlockNumberFor<Self>>;

		/// A configuration for base priority of unsigned transactions.
		///
		/// This is exposed so that it can be tuned for particular runtime, when
		/// multiple pallets send unsigned transactions.
		#[pallet::constant]
		type UnsignedPriority: Get<TransactionPriority>;

		/// Maximum number of prices.
		#[pallet::constant]
		type MaxPrices: Get<u32>;
	}

	#[pallet::pallet]
	pub struct Pallet<T>(_);

	#[pallet::hooks]
	impl<T: Config> Hooks<BlockNumberFor<T>> for Pallet<T> {
		/// Offchain Worker entry point.
		///
		/// By implementing `fn offchain_worker` you declare a new offchain worker.
		/// This function will be called when the node is fully synced and a new best block is
		/// successfully imported.
		/// Note that it's not guaranteed for offchain workers to run on EVERY block, there might
		/// be cases where some blocks are skipped, or for some the worker runs twice (re-orgs),
		/// so the code should be able to handle that.
		/// You can use `Local Storage` API to coordinate runs of the worker.
		fn offchain_worker(block_number: BlockNumberFor<T>) {
			// Note that having logs compiled to WASM may cause the size of the blob to increase
			// significantly. You can use `Debug` custom derive to hide details of the types
			// in WASM. The `sp-api` crate also provides a feature `disable-logging` to disable
			// all logging and thus, remove any logging from the WASM.
			log::info!("Hello World from offchain workers!");

			// Since off-chain workers are just part of the runtime code, they have direct access
			// to the storage and other included pallets.
			//
			// We can easily import `frame_system` and retrieve a block hash of the parent block.
			let parent_hash = <system::Pallet<T>>::block_hash(block_number - 1u32.into());
			log::debug!("Current block: {:?} (parent hash: {:?})", block_number, parent_hash);

			// It's a good practice to keep `fn offchain_worker()` function minimal, and move most
			// of the code to separate `impl` block.
			// Here we call a helper function to calculate current average price.
			// This function reads storage entries of the current state.
			let average: Option<u32> = Self::average_price();
			log::debug!("Current price: {:?}", average);

			// For this example we are going to send both signed and unsigned transactions
			// depending on the block number.
			// Usually it's enough to choose one or the other.
			let should_send = Self::choose_transaction_type(block_number);
			let res = match should_send {
				TransactionType::Signed => Self::fetch_price_and_send_signed(),
				TransactionType::UnsignedForAny =>
					Self::fetch_price_and_send_unsigned_for_any_account(block_number),
				TransactionType::UnsignedForAll =>
					Self::fetch_price_and_send_unsigned_for_all_accounts(block_number),
				TransactionType::Raw => Self::fetch_price_and_send_raw_unsigned(block_number),
				TransactionType::None => Ok(()),
			};
			if let Err(e) = res {
				log::error!("Error: {}", e);
			}
		}
	}

	/// A public part of the pallet.
	#[pallet::call]
	impl<T: Config> Pallet<T> {
		/// Submit new price to the list.
		///
		/// This method is a public function of the module and can be called from within
		/// a transaction. It appends given `price` to current list of prices.
		/// In our example the `offchain worker` will create, sign & submit a transaction that
		/// calls this function passing the price.
		///
		/// The transaction needs to be signed (see `ensure_signed`) check, so that the caller
		/// pays a fee to execute it.
		/// This makes sure that it's not easy (or rather cheap) to attack the chain by submitting
		/// excessive transactions, but note that it doesn't ensure the price oracle is actually
		/// working and receives (and provides) meaningful data.
		/// This example is not focused on correctness of the oracle itself, but rather its
		/// purpose is to showcase offchain worker capabilities.
		#[pallet::call_index(0)]
		#[pallet::weight({0})]
		pub fn submit_price(origin: OriginFor<T>, price: u32) -> DispatchResultWithPostInfo {
			// Retrieve sender of the transaction.
			let who = ensure_signed(origin)?;
			// Add the price to the on-chain list.
			Self::add_price(Some(who), price);
			Ok(().into())
		}

		/// Submit new price to the list via unsigned transaction.
		///
		/// Works exactly like the `submit_price` function, but since we allow sending the
		/// transaction without a signature, and hence without paying any fees,
		/// we need a way to make sure that only some transactions are accepted.
		/// This function can be called only once every `T::UnsignedInterval` blocks.
		///
		/// It's important to specify `weight` for unsigned calls as well, because even though
		/// they don't charge fees, we still don't want a single block to contain unlimited
		/// number of such transactions.
		///
		/// This example is not focused on correctness of the oracle itself, but rather its
		/// purpose is to showcase offchain worker capabilities.
		#[pallet::call_index(1)]
		#[pallet::weight({0})]
		// Minimal weight since validation is lightweight. But in real-world scenarios, this should
		// be benchmarked.
		#[pallet::weight_of_authorize(Weight::from_parts(5_000, 0))]
		#[pallet::authorize(|
			_source: TransactionSource,
			block_number: &BlockNumberFor<T>,
			new_price: &u32,
		| -> TransactionValidityWithRefund {
			let validity = Pallet::<T>::validate_transaction_parameters(block_number, new_price);
			match validity {
				Ok(valid_tx) => {
					// This is the amount to refund, here we refund nothing.
					let refund = Weight::zero();

					Ok((valid_tx, refund))
				},
				Err(e) => Err(e),
			}
		})]
		pub fn submit_price_unsigned(
			origin: OriginFor<T>,
			_block_number: BlockNumberFor<T>,
			price: u32,
		) -> DispatchResultWithPostInfo {
			// This ensures that the function can only be called via unsigned transaction
			// after being validated in `pallet::authorize`.
			ensure_authorized(origin)?;
			// Add the price to the on-chain list, but mark it as coming from an empty address.
			Self::add_price(None, price);
			// now increment the block number at which we expect next unsigned transaction.
			let current_block = <system::Pallet<T>>::block_number();
			<NextUnsignedAt<T>>::put(current_block + T::UnsignedInterval::get());
			Ok(().into())
		}

		#[pallet::call_index(2)]
		#[pallet::weight({0})]
		// Minimal weight since validation is lightweight. But in real-world scenarios, this should
		// be benchmarked.
		#[pallet::weight_of_authorize(Weight::from_parts(5_000, 0))]
		#[pallet::authorize(|
			_source: TransactionSource,
			price_payload: &PricePayload<T::Public, BlockNumberFor<T>>,
			signature: &T::Signature,
		| -> TransactionValidityWithRefund {
			let signature_valid = SignedPayload::<T>::verify::<T::AuthorityId>(price_payload, signature.clone());
			if !signature_valid {
				return Err(InvalidTransaction::BadProof.into())
			}
			let validity = Pallet::<T>::validate_transaction_parameters(&price_payload.block_number, &price_payload.price);
			match validity {
				Ok(valid_tx) => {
					// This is the amount to refund, here we refund nothing.
					let refund = Weight::zero();

					Ok((valid_tx, refund))
				},
				Err(e) => Err(e),
			}
		})]
		pub fn submit_price_unsigned_with_signed_payload(
			origin: OriginFor<T>,
			price_payload: PricePayload<T::Public, BlockNumberFor<T>>,
			_signature: T::Signature,
		) -> DispatchResultWithPostInfo {
			// This ensures that the function can only be called via unsigned transaction
			// after being validated in `pallet::authorize`.
			ensure_authorized(origin)?;
			// Add the price to the on-chain list, but mark it as coming from an empty address.
			Self::add_price(None, price_payload.price);
			// now increment the block number at which we expect next unsigned transaction.
			let current_block = <system::Pallet<T>>::block_number();
			<NextUnsignedAt<T>>::put(current_block + T::UnsignedInterval::get());
			Ok(().into())
		}
	}

	/// Events for the pallet.
	#[pallet::event]
	#[pallet::generate_deposit(pub(super) fn deposit_event)]
	pub enum Event<T: Config> {
		/// Event generated when new price is accepted to contribute to the average.
		NewPrice { price: u32, maybe_who: Option<T::AccountId> },
	}

	/// A vector of recently submitted prices.
	///
	/// This is used to calculate average price, should have bounded size.
	#[pallet::storage]
	pub(super) type Prices<T: Config> = StorageValue<_, BoundedVec<u32, T::MaxPrices>, ValueQuery>;

	/// Defines the block when next unsigned transaction will be accepted.
	///
	/// To prevent spam of unsigned (and unpaid!) transactions on the network,
	/// we only allow one transaction every `T::UnsignedInterval` blocks.
	/// This storage entry defines when new transaction is going to be accepted.
	#[pallet::storage]
	pub(super) type NextUnsignedAt<T: Config> = StorageValue<_, BlockNumberFor<T>, ValueQuery>;
}

/// Payload used by this example crate to hold price
/// data required to submit a transaction.
#[derive(
	Encode, Decode, DecodeWithMemTracking, Clone, PartialEq, Eq, Debug, scale_info::TypeInfo,
)]
pub struct PricePayload<Public, BlockNumber> {
	block_number: BlockNumber,
	price: u32,
	public: Public,
}

impl<T: SigningTypes> SignedPayload<T> for PricePayload<T::Public, BlockNumberFor<T>> {
	fn public(&self) -> T::Public {
		self.public.clone()
	}
}

enum TransactionType {
	Signed,
	UnsignedForAny,
	UnsignedForAll,
	Raw,
	None,
}

impl<T: Config> Pallet<T> {
	/// Chooses which transaction type to send.
	///
	/// This function serves mostly to showcase `StorageValue` helper
	/// and local storage usage.
	///
	/// Returns a type of transaction that should be produced in current run.
	fn choose_transaction_type(block_number: BlockNumberFor<T>) -> TransactionType {
		/// A friendlier name for the error that is going to be returned in case we are in the grace
		/// period.
		const RECENTLY_SENT: () = ();

		// Start off by creating a reference to Local Storage value.
		// Since the local storage is common for all offchain workers, it's a good practice
		// to prepend your entry with the module name.
		let val = StorageValueRef::persistent(b"example_ocw::last_send");
		// The Local Storage is persisted and shared between runs of the offchain workers,
		// and offchain workers may run concurrently. We can use the `mutate` function, to
		// write a storage entry in an atomic fashion. Under the hood it uses `compare_and_set`
		// low-level method of local storage API, which means that only one worker
		// will be able to "acquire a lock" and send a transaction if multiple workers
		// happen to be executed concurrently.
		let res =
			val.mutate(|last_send: Result<Option<BlockNumberFor<T>>, StorageRetrievalError>| {
				match last_send {
					// If we already have a value in storage and the block number is recent enough
					// we avoid sending another transaction at this time.
					Ok(Some(block)) if block_number < block + T::GracePeriod::get() =>
						Err(RECENTLY_SENT),
					// In every other case we attempt to acquire the lock and send a transaction.
					_ => Ok(block_number),
				}
			});

		// The result of `mutate` call will give us a nested `Result` type.
		// The first one matches the return of the closure passed to `mutate`, i.e.
		// if we return `Err` from the closure, we get an `Err` here.
		// In case we return `Ok`, here we will have another (inner) `Result` that indicates
		// if the value has been set to the storage correctly - i.e. if it wasn't
		// written to in the meantime.
		match res {
			// The value has been set correctly, which means we can safely send a transaction now.
			Ok(block_number) => {
				// We will send different transactions based on a random number.
				// Note that this logic doesn't really guarantee that the transactions will be sent
				// in an alternating fashion (i.e. fairly distributed). Depending on the execution
				// order and lock acquisition, we may end up for instance sending two `Signed`
				// transactions in a row. If a strict order is desired, it's better to use
				// the storage entry for that. (for instance store both block number and a flag
				// indicating the type of next transaction to send).
				let transaction_type = block_number % 4u32.into();
				if transaction_type == Zero::zero() {
					TransactionType::Signed
				} else if transaction_type == BlockNumberFor::<T>::from(1u32) {
					TransactionType::UnsignedForAny
				} else if transaction_type == BlockNumberFor::<T>::from(2u32) {
					TransactionType::UnsignedForAll
				} else {
					TransactionType::Raw
				}
			},
			// We are in the grace period, we should not send a transaction this time.
			Err(MutateStorageError::ValueFunctionFailed(RECENTLY_SENT)) => TransactionType::None,
			// We wanted to send a transaction, but failed to write the block number (acquire a
			// lock). This indicates that another offchain worker that was running concurrently
			// most likely executed the same logic and succeeded at writing to storage.
			// Thus we don't really want to send the transaction, knowing that the other run
			// already did.
			Err(MutateStorageError::ConcurrentModification(_)) => TransactionType::None,
		}
	}

	/// A helper function to fetch the price and send signed transaction.
	fn fetch_price_and_send_signed() -> Result<(), &'static str> {
		let signer = Signer::<T, T::AuthorityId>::all_accounts();
		if !signer.can_sign() {
			return Err(
				"No local accounts available. Consider adding one via `author_insertKey` RPC.",
			)
		}
		// Make an external HTTP request to fetch the current price.
		// Note this call will block until response is received.
		let price = Self::fetch_price().map_err(|_| "Failed to fetch price")?;

		// Using `send_signed_transaction` associated type we create and submit a transaction
		// representing the call, we've just created.
		// Submit signed will return a vector of results for all accounts that were found in the
		// local keystore with expected `KEY_TYPE`.
		let results = signer.send_signed_transaction(|_account| {
			// Received price is wrapped into a call to `submit_price` public function of this
			// pallet. This means that the transaction, when executed, will simply call that
			// function passing `price` as an argument.
			Call::submit_price { price }
		});

		for (acc, res) in &results {
			match res {
				Ok(()) => log::info!("[{:?}] Submitted price of {} cents", acc.id, price),
				Err(e) => log::error!("[{:?}] Failed to submit transaction: {:?}", acc.id, e),
			}
		}

		Ok(())
	}

	/// A helper function to fetch the price and send a raw unsigned transaction.
	fn fetch_price_and_send_raw_unsigned(
		block_number: BlockNumberFor<T>,
	) -> Result<(), &'static str> {
		// Make sure we don't fetch the price if unsigned transaction is going to be rejected
		// anyway.
		let next_unsigned_at = NextUnsignedAt::<T>::get();
		if next_unsigned_at > block_number {
			return Err("Too early to send unsigned transaction")
		}

		// Make an external HTTP request to fetch the current price.
		// Note this call will block until response is received.
		let price = Self::fetch_price().map_err(|_| "Failed to fetch price")?;

		// Received price is wrapped into a call to `submit_price_unsigned` public function of this
		// pallet. This means that the transaction, when executed, will simply call that function
		// passing `price` as an argument.
		let call = Call::submit_price_unsigned { block_number, price };

		// Now let's create a transaction out of this call and submit it to the pool.
		// Here we showcase two ways to send an unsigned transaction / unsigned payload (raw)
		//
		// By default unsigned transactions are disallowed, so we need to whitelist this case
		// by implementing a `TransactionExtension`. Note that it's EXTREMELY important to carefully
		// implement unsigned validation logic, as any mistakes can lead to opening DoS or spam
		// attack vectors. See validation logic docs for more details.
		//
		let xt = T::create_bare(call.into());
		SubmitTransaction::<T, Call<T>>::submit_transaction(xt)
			.map_err(|()| "Unable to submit unsigned transaction.")?;

		Ok(())
	}

	/// A helper function to fetch the price, sign payload and send an unsigned transaction
	fn fetch_price_and_send_unsigned_for_any_account(
		block_number: BlockNumberFor<T>,
	) -> Result<(), &'static str> {
		// Make sure we don't fetch the price if unsigned transaction is going to be rejected
		// anyway.
		let next_unsigned_at = NextUnsignedAt::<T>::get();
		if next_unsigned_at > block_number {
			return Err("Too early to send unsigned transaction")
		}

		// Make an external HTTP request to fetch the current price.
		// Note this call will block until response is received.
		let price = Self::fetch_price().map_err(|_| "Failed to fetch price")?;

		// -- Sign using any account
		let (_, result) = Signer::<T, T::AuthorityId>::any_account()
			.send_unsigned_transaction(
				|account| PricePayload { price, block_number, public: account.public.clone() },
				|payload, signature| Call::submit_price_unsigned_with_signed_payload {
					price_payload: payload,
					signature,
				},
			)
			.ok_or("No local accounts accounts available.")?;
		result.map_err(|()| "Unable to submit transaction")?;

		Ok(())
	}

	/// A helper function to fetch the price, sign payload and send an unsigned transaction
	fn fetch_price_and_send_unsigned_for_all_accounts(
		block_number: BlockNumberFor<T>,
	) -> Result<(), &'static str> {
		// Make sure we don't fetch the price if unsigned transaction is going to be rejected
		// anyway.
		let next_unsigned_at = NextUnsignedAt::<T>::get();
		if next_unsigned_at > block_number {
			return Err("Too early to send unsigned transaction")
		}

		// Make an external HTTP request to fetch the current price.
		// Note this call will block until response is received.
		let price = Self::fetch_price().map_err(|_| "Failed to fetch price")?;

		// -- Sign using all accounts
		let transaction_results = Signer::<T, T::AuthorityId>::all_accounts()
			.send_unsigned_transaction(
				|account| PricePayload { price, block_number, public: account.public.clone() },
				|payload, signature| Call::submit_price_unsigned_with_signed_payload {
					price_payload: payload,
					signature,
				},
			);
		for (_account_id, result) in transaction_results.into_iter() {
			if result.is_err() {
				return Err("Unable to submit transaction")
			}
		}

		Ok(())
	}

	/// Fetch current price and return the result in cents.
	fn fetch_price() -> Result<u32, http::Error> {
		// We want to keep the offchain worker execution time reasonable, so we set a hard-coded
		// deadline to 2s to complete the external call.
		// You can also wait indefinitely for the response, however you may still get a timeout
		// coming from the host machine.
		let deadline = sp_io::offchain::timestamp().add(Duration::from_millis(2_000));
		// Initiate an external HTTP GET request.
		// This is using high-level wrappers from `sp_runtime`, for the low-level calls that
		// you can find in `sp_io`. The API is trying to be similar to `request`, but
		// since we are running in a custom WASM execution environment we can't simply
		// import the library here.
		let request =
			http::Request::get("https://min-api.cryptocompare.com/data/price?fsym=BTC&tsyms=USD");
		// We set the deadline for sending of the request, note that awaiting response can
		// have a separate deadline. Next we send the request, before that it's also possible
		// to alter request headers or stream body content in case of non-GET requests.
		let pending = request.deadline(deadline).send().map_err(|_| http::Error::IoError)?;

		// The request is already being processed by the host, we are free to do anything
		// else in the worker (we can send multiple concurrent requests too).
		// At some point however we probably want to check the response though,
		// so we can block current thread and wait for it to finish.
		// Note that since the request is being driven by the host, we don't have to wait
		// for the request to have it complete, we will just not read the response.
		let response = pending.try_wait(deadline).map_err(|_| http::Error::DeadlineReached)??;
		// Let's check the status code before we proceed to reading the response.
		if response.code != 200 {
			log::warn!("Unexpected status code: {}", response.code);
			return Err(http::Error::Unknown)
		}

		// Next we want to fully read the response body and collect it to a vector of bytes.
		// Note that the return object allows you to read the body in chunks as well
		// with a way to control the deadline.
		let body = response.body().collect::<Vec<u8>>();

		// Create a str slice from the body.
		let body_str = alloc::str::from_utf8(&body).map_err(|_| {
			log::warn!("No UTF8 body");
			http::Error::Unknown
		})?;

		let price = match Self::parse_price(body_str) {
			Some(price) => Ok(price),
			None => {
				log::warn!("Unable to extract price from the response: {:?}", body_str);
				Err(http::Error::Unknown)
			},
		}?;

		log::warn!("Got price: {} cents", price);

		Ok(price)
	}

	/// Parse the price from the given JSON string using `lite-json`.
	///
	/// Returns `None` when parsing failed or `Some(price in cents)` when parsing is successful.
	fn parse_price(price_str: &str) -> Option<u32> {
		let val = lite_json::parse_json(price_str);
		let price = match val.ok()? {
			JsonValue::Object(obj) => {
				let (_, v) = obj.into_iter().find(|(k, _)| k.iter().copied().eq("USD".chars()))?;
				match v {
					JsonValue::Number(number) => number,
					_ => return None,
				}
			},
			_ => return None,
		};

		let exp = price.fraction_length.saturating_sub(2);
		Some(price.integer as u32 * 100 + (price.fraction / 10_u64.pow(exp)) as u32)
	}

	/// Add new price to the list.
	fn add_price(maybe_who: Option<T::AccountId>, price: u32) {
		log::info!("Adding to the average: {}", price);
		<Prices<T>>::mutate(|prices| {
			if prices.try_push(price).is_err() {
				prices[(price % T::MaxPrices::get()) as usize] = price;
			}
		});

		let average = Self::average_price()
			.expect("The average is not empty, because it was just mutated; qed");
		log::info!("Current average price is: {}", average);
		// here we are raising the NewPrice event
		Self::deposit_event(Event::NewPrice { price, maybe_who });
	}

	/// Calculate current average price.
	fn average_price() -> Option<u32> {
		let prices = Prices::<T>::get();
		if prices.is_empty() {
			None
		} else {
			Some(prices.iter().fold(0_u32, |a, b| a.saturating_add(*b)) / prices.len() as u32)
		}
	}

	fn validate_transaction_parameters(
		block_number: &BlockNumberFor<T>,
		new_price: &u32,
	) -> TransactionValidity {
		// Now let's check if the transaction has any chance to succeed.
		let next_unsigned_at = NextUnsignedAt::<T>::get();
		if &next_unsigned_at > block_number {
			return InvalidTransaction::Stale.into()
		}
		// Let's make sure to reject transactions from the future.
		let current_block = <system::Pallet<T>>::block_number();
		if &current_block < block_number {
			return InvalidTransaction::Future.into()
		}

		// We prioritize transactions that are more far away from current average.
		//
		// Note this doesn't make much sense when building an actual oracle, but this example
		// is here mostly to show off offchain workers capabilities, not about building an
		// oracle.
		let avg_price = Self::average_price()
			.map(|price| if &price > new_price { price - new_price } else { new_price - price })
			.unwrap_or(0);

		ValidTransaction::with_tag_prefix("ExampleOffchainWorker")
			// We set base priority to 2**20 and hope it's included before any other
			// transactions in the pool. Next we tweak the priority depending on how much
			// it differs from the current average. (the more it differs the more priority it
			// has).
			.priority(T::UnsignedPriority::get().saturating_add(avg_price as _))
			// This transaction does not require anything else to go before into the pool.
			// In theory we could require `previous_unsigned_at` transaction to go first,
			// but it's not necessary in our case.
			//.and_requires()
			// We set the `provides` tag to be the same as `next_unsigned_at`. This makes
			// sure only one transaction produced after `next_unsigned_at` will ever
			// get to the transaction pool and will end up in the block.
			// We can still have multiple transactions compete for the same "spot",
			// and the one with higher priority will replace other one in the pool.
			.and_provides(next_unsigned_at)
			// The transaction is only valid for next 5 blocks. After that it's
			// going to be revalidated by the pool.
			.longevity(5)
			// It's fine to propagate that transaction to other peers, which means it can be
			// created even by nodes that don't produce blocks.
			// Note that sometimes it's better to keep it for yourself (if you are the block
			// producer), since for instance in some schemes others may copy your solution and
			// claim a reward.
			.propagate(true)
			.build()
	}
}<|MERGE_RESOLUTION|>--- conflicted
+++ resolved
@@ -74,16 +74,8 @@
 		Duration,
 	},
 	traits::Zero,
-<<<<<<< HEAD
-	transaction_validity::{
-		InvalidTransaction, TransactionPriority, TransactionSource, TransactionValidity,
-		ValidTransaction,
-	},
-	RuntimeDebug,
-=======
 	transaction_validity::{InvalidTransaction, TransactionValidity, ValidTransaction},
 	Debug,
->>>>>>> 82276b84
 };
 
 #[cfg(test)]
