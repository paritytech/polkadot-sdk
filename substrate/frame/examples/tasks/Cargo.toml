[package]
name = "pallet-example-tasks"
version = "1.0.0"
authors.workspace = true
edition.workspace = true
license.workspace = true
repository.workspace = true
description = "Pallet to demonstrate the usage of Tasks to recongnize and execute service work"

[lints]
workspace = true

[package.metadata.docs.rs]
targets = ["x86_64-unknown-linux-gnu"]

[dependencies]
codec = { package = "parity-scale-codec", version = "3.6.1", default-features = false }
log = { version = "0.4.17", default-features = false }
scale-info = { version = "2.10.0", default-features = false, features = ["derive"] }

frame-support = { path = "../../support", default-features = false }
frame-system = { path = "../../system", default-features = false }

sp-io = { path = "../../../primitives/io", default-features = false }
sp-runtime = { path = "../../../primitives/runtime", default-features = false }
<<<<<<< HEAD
sp-core = { version = "21.0.0", default-features = false, path = "../../../primitives/core" }
=======
sp-std = { path = "../../../primitives/std", default-features = false }
sp-core = { default-features = false, path = "../../../primitives/core" }
>>>>>>> de835f4c

frame-benchmarking = { path = "../../benchmarking", default-features = false, optional = true }

[features]
default = ["std"]
std = [
	"codec/std",
	"frame-benchmarking?/std",
	"frame-support/std",
	"frame-system/std",
	"log/std",
	"scale-info/std",
	"sp-core/std",
	"sp-io/std",
	"sp-runtime/std",
]
runtime-benchmarks = [
	"frame-benchmarking/runtime-benchmarks",
	"frame-support/runtime-benchmarks",
	"frame-system/runtime-benchmarks",
	"sp-runtime/runtime-benchmarks",
]
try-runtime = [
	"frame-support/try-runtime",
	"frame-system/try-runtime",
	"sp-runtime/try-runtime",
]
experimental = ["frame-support/experimental", "frame-system/experimental"]<|MERGE_RESOLUTION|>--- conflicted
+++ resolved
@@ -23,12 +23,7 @@
 
 sp-io = { path = "../../../primitives/io", default-features = false }
 sp-runtime = { path = "../../../primitives/runtime", default-features = false }
-<<<<<<< HEAD
-sp-core = { version = "21.0.0", default-features = false, path = "../../../primitives/core" }
-=======
-sp-std = { path = "../../../primitives/std", default-features = false }
 sp-core = { default-features = false, path = "../../../primitives/core" }
->>>>>>> de835f4c
 
 frame-benchmarking = { path = "../../benchmarking", default-features = false, optional = true }
 
