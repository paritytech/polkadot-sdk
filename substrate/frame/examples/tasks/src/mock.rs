// This file is part of Substrate.

// Copyright (C) Parity Technologies (UK) Ltd.
// SPDX-License-Identifier: Apache-2.0

// Licensed under the Apache License, Version 2.0 (the "License");
// you may not use this file except in compliance with the License.
// You may obtain a copy of the License at
//
// 	http://www.apache.org/licenses/LICENSE-2.0
//
// Unless required by applicable law or agreed to in writing, software
// distributed under the License is distributed on an "AS IS" BASIS,
// WITHOUT WARRANTIES OR CONDITIONS OF ANY KIND, either express or implied.
// See the License for the specific language governing permissions and
// limitations under the License.

//! Mock runtime for `tasks-example` tests.
#![cfg(test)]

use crate::{self as pallet_example_tasks};
use frame_support::derive_impl;
use sp_runtime::testing::TestXt;

pub type AccountId = u32;
pub type Balance = u32;

type Block = frame_system::mocking::MockBlock<Runtime>;
frame_support::construct_runtime!(
	pub enum Runtime {
		System: frame_system,
		TasksExample: pallet_example_tasks,
	}
);

pub type Extrinsic = TestXt<RuntimeCall, ()>;

#[derive_impl(frame_system::config_preludes::TestDefaultConfig)]
impl frame_system::Config for Runtime {
	type Block = Block;
}

impl<LocalCall> frame_system::offchain::CreateTransactionBase<LocalCall> for Runtime
where
	RuntimeCall: From<LocalCall>,
{
	type RuntimeCall = RuntimeCall;
	type Extrinsic = Extrinsic;
}

<<<<<<< HEAD
impl<LocalCall> frame_system::offchain::CreateInherent<LocalCall> for Runtime
where
	RuntimeCall: From<LocalCall>,
{
	fn create_inherent(call: Self::RuntimeCall) -> Self::Extrinsic {
		Extrinsic::new_bare(call)
	}
}

impl tasks_example::Config for Runtime {
=======
impl pallet_example_tasks::Config for Runtime {
>>>>>>> d7f01a17
	type RuntimeTask = RuntimeTask;
	type WeightInfo = ();
}

pub fn advance_to(b: u64) {
	#[cfg(feature = "experimental")]
	use frame_support::traits::Hooks;
	while System::block_number() < b {
		System::set_block_number(System::block_number() + 1);
		#[cfg(feature = "experimental")]
		TasksExample::offchain_worker(System::block_number());
	}
}<|MERGE_RESOLUTION|>--- conflicted
+++ resolved
@@ -48,7 +48,6 @@
 	type Extrinsic = Extrinsic;
 }
 
-<<<<<<< HEAD
 impl<LocalCall> frame_system::offchain::CreateInherent<LocalCall> for Runtime
 where
 	RuntimeCall: From<LocalCall>,
@@ -58,10 +57,7 @@
 	}
 }
 
-impl tasks_example::Config for Runtime {
-=======
 impl pallet_example_tasks::Config for Runtime {
->>>>>>> d7f01a17
 	type RuntimeTask = RuntimeTask;
 	type WeightInfo = ();
 }
