--- conflicted
+++ resolved
@@ -147,11 +147,7 @@
 
 		assert_eq!(
 			WatchDummy::<Test>(PhantomData)
-<<<<<<< HEAD
-				.validate_only(Some(1).into(), &call, &info, 150, 0)
-=======
-				.validate_only(Some(1).into(), &call, &info, 150, External)
->>>>>>> ac2546b5
+				.validate_only(Some(1).into(), &call, &info, 150, External, 0)
 				.unwrap()
 				.0
 				.priority,
@@ -159,11 +155,7 @@
 		);
 		assert_eq!(
 			WatchDummy::<Test>(PhantomData)
-<<<<<<< HEAD
-				.validate_only(Some(1).into(), &call, &info, 250, 0)
-=======
-				.validate_only(Some(1).into(), &call, &info, 250, External)
->>>>>>> ac2546b5
+				.validate_only(Some(1).into(), &call, &info, 250, External, 0)
 				.unwrap_err(),
 			InvalidTransaction::ExhaustsResources.into(),
 		);
