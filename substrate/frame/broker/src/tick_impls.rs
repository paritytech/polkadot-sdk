--- conflicted
+++ resolved
@@ -195,6 +195,10 @@
 			let assignment = CoreAssignment::Task(task);
 			let schedule = BoundedVec::truncate_from(vec![ScheduleItem { mask, assignment }]);
 			Workplan::<T>::insert((region_begin, first_core), &schedule);
+			// Will the lease expire at the end of the period?
+			let expire = until < region_end;
+			if expire {
+				// last time for this one - make it renewable in the next sale.
 			// Will the lease expire at the end of the period?
 			let expire = until < region_end;
 			if expire {
@@ -215,10 +219,6 @@
 			}
 
 			first_core.saturating_inc();
-<<<<<<< HEAD
-=======
-
->>>>>>> 7fec35eb
 			!expire
 		});
 		Leases::<T>::put(&leases);
