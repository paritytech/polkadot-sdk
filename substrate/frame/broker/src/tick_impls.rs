--- conflicted
+++ resolved
@@ -16,16 +16,8 @@
 // limitations under the License.
 
 use super::*;
-<<<<<<< HEAD
-use frame_support::{
-	pallet_prelude::*,
-	traits::{fungible::Balanced, DefensiveResult},
-	weights::WeightMeter,
-};
-=======
 use alloc::{vec, vec::Vec};
 use frame_support::{pallet_prelude::*, traits::defensive_prelude::*, weights::WeightMeter};
->>>>>>> 35fcac75
 use sp_arithmetic::traits::{One, SaturatedConversion, Saturating, Zero};
 use sp_runtime::traits::ConvertBack;
 use CompletionStatus::Complete;
@@ -120,13 +112,6 @@
 			"Received {amount:?} from RC, converted into {revenue:?} revenue",
 		);
 
-<<<<<<< HEAD
-		// Mint revenue amount on our end of the teleport
-		let revenue_imbalance = T::Currency::issue(revenue);
-		T::Currency::resolve(&Self::account_id(), revenue_imbalance).defensive_ok();
-
-=======
->>>>>>> 35fcac75
 		let mut r = InstaPoolHistory::<T>::get(when).unwrap_or_default();
 		if r.maybe_payout.is_some() {
 			Self::deposit_event(Event::<T>::HistoryIgnored { when, revenue });
