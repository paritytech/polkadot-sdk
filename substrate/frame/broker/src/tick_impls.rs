// This file is part of Substrate.

// Copyright (C) Parity Technologies (UK) Ltd.
// SPDX-License-Identifier: Apache-2.0

// Licensed under the Apache License, Version 2.0 (the "License");
// you may not use this file except in compliance with the License.
// You may obtain a copy of the License at
//
// 	http://www.apache.org/licenses/LICENSE-2.0
//
// Unless required by applicable law or agreed to in writing, software
// distributed under the License is distributed on an "AS IS" BASIS,
// WITHOUT WARRANTIES OR CONDITIONS OF ANY KIND, either express or implied.
// See the License for the specific language governing permissions and
// limitations under the License.

use super::*;
use frame_support::{pallet_prelude::*, weights::WeightMeter};
use sp_arithmetic::{
	traits::{One, SaturatedConversion, Saturating, Zero},
	FixedPointNumber,
};
use sp_runtime::traits::ConvertBack;
use sp_std::{vec, vec::Vec};
use CompletionStatus::Complete;

impl<T: Config> Pallet<T> {
	/// Attempt to tick things along.
	///
	/// This may do several things:
	/// - Processes notifications of the core count changing
	/// - Processes reports of Instantaneous Core Market Revenue
	/// - Commit a timeslice
	/// - Rotate the sale period
	/// - Request revenue information for a previous timeslice
	/// - Initialize an instantaneous core pool historical revenue record
	pub(crate) fn do_tick() -> Weight {
		let (mut status, config) = match (Status::<T>::get(), Configuration::<T>::get()) {
			(Some(s), Some(c)) => (s, c),
			_ => return Weight::zero(),
		};

		let mut meter = WeightMeter::new();

		if Self::process_core_count(&mut status) {
			meter.consume(T::WeightInfo::process_core_count(status.core_count.into()));
		}

		if Self::process_revenue() {
			meter.consume(T::WeightInfo::process_revenue());
		}

		if let Some(commit_timeslice) = Self::next_timeslice_to_commit(&config, &status) {
			status.last_committed_timeslice = commit_timeslice;
			if let Some(sale) = SaleInfo::<T>::get() {
				if commit_timeslice >= sale.region_begin {
					// Sale can be rotated.
					Self::rotate_sale(sale, &config, &status);
					meter.consume(T::WeightInfo::rotate_sale(status.core_count.into()));
				}
			}

			Self::process_pool(commit_timeslice, &mut status);
			meter.consume(T::WeightInfo::process_pool());

			let timeslice_period = T::TimeslicePeriod::get();
			let rc_begin = RelayBlockNumberOf::<T>::from(commit_timeslice) * timeslice_period;
			for core in 0..status.core_count {
				Self::process_core_schedule(commit_timeslice, rc_begin, core);
				meter.consume(T::WeightInfo::process_core_schedule());
			}
		}

		let current_timeslice = Self::current_timeslice();
		if status.last_timeslice < current_timeslice {
			status.last_timeslice.saturating_inc();
			let rc_block = T::TimeslicePeriod::get() * status.last_timeslice.into();
			T::Coretime::request_revenue_info_at(rc_block);
			meter.consume(T::WeightInfo::request_revenue_info_at());
		}

		Status::<T>::put(&status);

		meter.consumed()
	}

	pub(crate) fn process_core_count(status: &mut StatusRecord) -> bool {
		if let Some(core_count) = T::Coretime::check_notify_core_count() {
			status.core_count = core_count;
			Self::deposit_event(Event::<T>::CoreCountChanged { core_count });
			return true
		}
		false
	}

	pub(crate) fn process_revenue() -> bool {
<<<<<<< HEAD
		let Some((until, amount)) = T::Coretime::check_notify_revenue_info() else { return false };
=======
		let Some((until, amount)) = T::Coretime::check_notify_revenue_info() else {
			return false
		};
>>>>>>> 2c35bc3d
		let when: Timeslice =
			(until / T::TimeslicePeriod::get()).saturating_sub(One::one()).saturated_into();
		let mut revenue = T::ConvertBalance::convert_back(amount);
		if revenue.is_zero() {
			Self::deposit_event(Event::<T>::HistoryDropped { when, revenue });
			InstaPoolHistory::<T>::remove(when);
			return true
		}
		let mut r = InstaPoolHistory::<T>::get(when).unwrap_or_default();
		if r.maybe_payout.is_some() {
			Self::deposit_event(Event::<T>::HistoryIgnored { when, revenue });
			return true
		}
		// Payout system InstaPool Cores.
		let total_contrib = r.system_contributions.saturating_add(r.private_contributions);
		let system_payout =
			revenue.saturating_mul(r.system_contributions.into()) / total_contrib.into();
		let _ = Self::charge(&Self::account_id(), system_payout);
		revenue.saturating_reduce(system_payout);

		if !revenue.is_zero() && r.private_contributions > 0 {
			r.maybe_payout = Some(revenue);
			InstaPoolHistory::<T>::insert(when, &r);
			Self::deposit_event(Event::<T>::ClaimsReady {
				when,
				system_payout,
				private_payout: revenue,
			});
		} else {
			InstaPoolHistory::<T>::remove(when);
			Self::deposit_event(Event::<T>::HistoryDropped { when, revenue });
		}
		true
	}

	/// Begin selling for the next sale period.
	///
	/// Triggered by Relay-chain block number/timeslice.
	pub(crate) fn rotate_sale(
		old_sale: SaleInfoRecordOf<T>,
		config: &ConfigRecordOf<T>,
		status: &StatusRecord,
	) -> Option<()> {
		let now = frame_system::Pallet::<T>::block_number();

		let pool_item =
			ScheduleItem { assignment: CoreAssignment::Pool, mask: CoreMask::complete() };
		let just_pool = Schedule::truncate_from(vec![pool_item]);

		// Clean up the old sale - we need to use up any unused cores by putting them into the
		// InstaPool.
		let mut old_pooled: SignedCoreMaskBitCount = 0;
		for i in old_sale.cores_sold..old_sale.cores_offered {
			old_pooled.saturating_accrue(80);
			Workplan::<T>::insert((old_sale.region_begin, old_sale.first_core + i), &just_pool);
		}
		InstaPoolIo::<T>::mutate(old_sale.region_begin, |r| r.system.saturating_accrue(old_pooled));
		InstaPoolIo::<T>::mutate(old_sale.region_end, |r| r.system.saturating_reduce(old_pooled));

		// Calculate the start price for the upcoming sale.
		let price = {
			let offered = old_sale.cores_offered;
			let ideal = old_sale.ideal_cores_sold;
			let sold = old_sale.cores_sold;

			let maybe_purchase_price = if offered == 0 {
				// No cores offered for sale - no purchase price.
				None
			} else if sold >= ideal {
				// Sold more than the ideal amount. We should look for the last purchase price
				// before the sell-out. If there was no purchase at all, then we avoid having a
				// price here so that we make no alterations to it (since otherwise we would
				// increase it).
				old_sale.sellout_price
			} else {
				// Sold less than the ideal - we fall back to the regular price.
				Some(old_sale.price)
			};
			if let Some(purchase_price) = maybe_purchase_price {
				T::PriceAdapter::adapt_price(sold.min(offered), ideal, offered)
					.saturating_mul_int(purchase_price)
			} else {
				old_sale.price
			}
		};

		// Set workload for the reserved (system, probably) workloads.
		let region_begin = old_sale.region_end;
		let region_end = region_begin + config.region_length;

		let mut first_core = 0;
		let mut total_pooled: SignedCoreMaskBitCount = 0;
		for schedule in Reservations::<T>::get().into_iter() {
			let parts: u32 = schedule
				.iter()
				.filter(|i| matches!(i.assignment, CoreAssignment::Pool))
				.map(|i| i.mask.count_ones())
				.sum();
			total_pooled.saturating_accrue(parts as i32);

			Workplan::<T>::insert((region_begin, first_core), &schedule);
			first_core.saturating_inc();
		}
		InstaPoolIo::<T>::mutate(region_begin, |r| r.system.saturating_accrue(total_pooled));
		InstaPoolIo::<T>::mutate(region_end, |r| r.system.saturating_reduce(total_pooled));

		let mut leases = Leases::<T>::get();
		// Can morph to a renewable as long as it's >=begin and <end.
		leases.retain(|&LeaseRecordItem { until, task }| {
			let mask = CoreMask::complete();
			let assignment = CoreAssignment::Task(task);
			let schedule = BoundedVec::truncate_from(vec![ScheduleItem { mask, assignment }]);
			Workplan::<T>::insert((region_begin, first_core), &schedule);
			let expiring = until >= region_begin && until < region_end;
			if expiring {
				// last time for this one - make it renewable.
				let renewal_id = AllowedRenewalId { core: first_core, when: region_end };
				let record = AllowedRenewalRecord { price, completion: Complete(schedule) };
				AllowedRenewals::<T>::insert(renewal_id, &record);
				Self::deposit_event(Event::Renewable {
					core: first_core,
					price,
					begin: region_end,
					workload: record.completion.drain_complete().unwrap_or_default(),
				});
				Self::deposit_event(Event::LeaseEnding { when: region_end, task });
			}
			first_core.saturating_inc();
			!expiring
		});
		Leases::<T>::put(&leases);

		let max_possible_sales = status.core_count.saturating_sub(first_core);
		let limit_cores_offered = config.limit_cores_offered.unwrap_or(CoreIndex::max_value());
		let cores_offered = limit_cores_offered.min(max_possible_sales);
		let sale_start = now.saturating_add(config.interlude_length);
		let leadin_length = config.leadin_length;
		let ideal_cores_sold = (config.ideal_bulk_proportion * cores_offered as u32) as u16;
		// Update SaleInfo
		let new_sale = SaleInfoRecord {
			sale_start,
			leadin_length,
			price,
			sellout_price: None,
			region_begin,
			region_end,
			first_core,
			ideal_cores_sold,
			cores_offered,
			cores_sold: 0,
		};
		SaleInfo::<T>::put(&new_sale);
		Self::deposit_event(Event::SaleInitialized {
			sale_start,
			leadin_length,
			start_price: Self::sale_price(&new_sale, now),
			regular_price: price,
			region_begin,
			region_end,
			ideal_cores_sold,
			cores_offered,
		});

		Some(())
	}

	pub(crate) fn process_pool(when: Timeslice, status: &mut StatusRecord) {
		let pool_io = InstaPoolIo::<T>::take(when);
		status.private_pool_size = (status.private_pool_size as SignedCoreMaskBitCount)
			.saturating_add(pool_io.private) as CoreMaskBitCount;
		status.system_pool_size = (status.system_pool_size as SignedCoreMaskBitCount)
			.saturating_add(pool_io.system) as CoreMaskBitCount;
		let record = InstaPoolHistoryRecord {
			private_contributions: status.private_pool_size,
			system_contributions: status.system_pool_size,
			maybe_payout: None,
		};
		InstaPoolHistory::<T>::insert(when, record);
		Self::deposit_event(Event::<T>::HistoryInitialized {
			when,
			private_pool_size: status.private_pool_size,
			system_pool_size: status.system_pool_size,
		});
	}

	/// Schedule cores for the given `timeslice`.
	pub(crate) fn process_core_schedule(
		timeslice: Timeslice,
		rc_begin: RelayBlockNumberOf<T>,
		core: CoreIndex,
	) {
<<<<<<< HEAD
		let Some(workplan) = Workplan::<T>::take((timeslice, core)) else { return };
=======
		let Some(workplan) = Workplan::<T>::take((timeslice, core)) else {
			return
		};
>>>>>>> 2c35bc3d
		let workload = Workload::<T>::get(core);
		let parts_used = workplan.iter().map(|i| i.mask).fold(CoreMask::void(), |a, i| a | i);
		let mut workplan = workplan.into_inner();
		workplan.extend(workload.into_iter().filter(|i| (i.mask & parts_used).is_void()));
		let workplan = Schedule::truncate_from(workplan);
		Workload::<T>::insert(core, &workplan);

		let mut total_used = 0;
		let mut intermediate = workplan
			.into_iter()
			.map(|i| (i.assignment, i.mask.count_ones() as u16 * (57_600 / 80)))
			.inspect(|i| total_used.saturating_accrue(i.1))
			.collect::<Vec<_>>();
		if total_used < 57_600 {
			intermediate.push((CoreAssignment::Idle, 57_600 - total_used));
		}
		intermediate.sort();
		let mut assignment: Vec<(CoreAssignment, PartsOf57600)> =
			Vec::with_capacity(intermediate.len());
		for i in intermediate.into_iter() {
			if let Some(ref mut last) = assignment.last_mut() {
				if last.0 == i.0 {
					last.1 += i.1;
					continue
				}
			}
			assignment.push(i);
		}
		T::Coretime::assign_core(core, rc_begin, assignment.clone(), None);
		Self::deposit_event(Event::<T>::CoreAssigned { core, when: rc_begin, assignment });
	}
}<|MERGE_RESOLUTION|>--- conflicted
+++ resolved
@@ -95,13 +95,9 @@
 	}
 
 	pub(crate) fn process_revenue() -> bool {
-<<<<<<< HEAD
-		let Some((until, amount)) = T::Coretime::check_notify_revenue_info() else { return false };
-=======
 		let Some((until, amount)) = T::Coretime::check_notify_revenue_info() else {
 			return false
 		};
->>>>>>> 2c35bc3d
 		let when: Timeslice =
 			(until / T::TimeslicePeriod::get()).saturating_sub(One::one()).saturated_into();
 		let mut revenue = T::ConvertBalance::convert_back(amount);
@@ -293,13 +289,9 @@
 		rc_begin: RelayBlockNumberOf<T>,
 		core: CoreIndex,
 	) {
-<<<<<<< HEAD
-		let Some(workplan) = Workplan::<T>::take((timeslice, core)) else { return };
-=======
 		let Some(workplan) = Workplan::<T>::take((timeslice, core)) else {
 			return
 		};
->>>>>>> 2c35bc3d
 		let workload = Workload::<T>::get(core);
 		let parts_used = workplan.iter().map(|i| i.mask).fold(CoreMask::void(), |a, i| a | i);
 		let mut workplan = workplan.into_inner();
