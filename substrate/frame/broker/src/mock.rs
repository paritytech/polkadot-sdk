// This file is part of Substrate.

// Copyright (C) Parity Technologies (UK) Ltd.
// SPDX-License-Identifier: Apache-2.0

// Licensed under the Apache License, Version 2.0 (the "License");
// you may not use this file except in compliance with the License.
// You may obtain a copy of the License at
//
// 	http://www.apache.org/licenses/LICENSE-2.0
//
// Unless required by applicable law or agreed to in writing, software
// distributed under the License is distributed on an "AS IS" BASIS,
// WITHOUT WARRANTIES OR CONDITIONS OF ANY KIND, either express or implied.
// See the License for the specific language governing permissions and
// limitations under the License.

#![cfg(test)]

use crate::{test_fungibles::TestFungibles, *};
use frame_support::{
	assert_ok, derive_impl, ensure, ord_parameter_types, parameter_types,
	traits::{
		fungible::{Balanced, Credit, Inspect, ItemOf, Mutate},
		nonfungible::Inspect as NftInspect,
		EitherOfDiverse, Hooks, OnUnbalanced,
	},
	PalletId,
};
use frame_system::{EnsureRoot, EnsureSignedBy, RawOrigin};
use sp_arithmetic::Perbill;
use sp_core::{ConstU32, ConstU64, Get};
use sp_runtime::{
	traits::{BadOrigin, BlockNumberProvider, Identity},
	BuildStorage, Saturating,
};
use sp_std::collections::btree_map::BTreeMap;

type Block = frame_system::mocking::MockBlock<Test>;

// Configure a mock runtime to test the pallet.
frame_support::construct_runtime!(
	pub enum Test
	{
		System: frame_system,
		Broker: crate,
	}
);

#[derive_impl(frame_system::config_preludes::TestDefaultConfig)]
impl frame_system::Config for Test {
	type Block = Block;
}

#[derive(Debug, Clone, Eq, PartialEq)]
pub enum CoretimeTraceItem {
	AssignCore {
		core: CoreIndex,
		begin: u32,
		assignment: Vec<(CoreAssignment, PartsOf57600)>,
		end_hint: Option<u32>,
	},
}
use CoretimeTraceItem::*;

parameter_types! {
	pub static CoretimeTrace: Vec<(u32, CoretimeTraceItem)> = Default::default();
	pub static CoretimeCredit: BTreeMap<u64, u64> = Default::default();
	pub static CoretimeSpending: Vec<(u32, u64)> = Default::default();
	pub static CoretimeWorkplan: BTreeMap<(u32, CoreIndex), Vec<(CoreAssignment, PartsOf57600)>> = Default::default();
	pub static CoretimeUsage: BTreeMap<CoreIndex, Vec<(CoreAssignment, PartsOf57600)>> = Default::default();
	pub static CoretimeInPool: CoreMaskBitCount = 0;
	pub static NotifyRevenueInfo: Vec<(u32, u64)> = Default::default();
}

pub struct TestCoretimeProvider;
impl CoretimeInterface for TestCoretimeProvider {
	type AccountId = u64;
	type Balance = u64;
	type RelayChainBlockNumberProvider = System;
	fn request_core_count(count: CoreIndex) {
		CoreCountInbox::<Test>::put(count);
	}
	fn request_revenue_info_at(when: RCBlockNumberOf<Self>) {
		if when > RCBlockNumberProviderOf::<Self>::current_block_number() {
			panic!(
				"Asking for revenue info in the future {:?} {:?}",
				when,
				RCBlockNumberProviderOf::<Self>::current_block_number()
			);
		}

		let when = when as u32;
		let mut total = 0;
		CoretimeSpending::mutate(|s| {
			s.retain(|(n, a)| {
				if *n < when {
					total += a;
					false
				} else {
					true
				}
			})
		});
		NotifyRevenueInfo::mutate(|s| s.insert(0, (when, total)));
	}
	fn credit_account(who: Self::AccountId, amount: Self::Balance) {
		CoretimeCredit::mutate(|c| c.entry(who).or_default().saturating_accrue(amount));
	}
	fn assign_core(
		core: CoreIndex,
		begin: RCBlockNumberOf<Self>,
		assignment: Vec<(CoreAssignment, PartsOf57600)>,
		end_hint: Option<RCBlockNumberOf<Self>>,
	) {
		CoretimeWorkplan::mutate(|p| p.insert((begin as u32, core), assignment.clone()));
		let item = (
			RCBlockNumberProviderOf::<Self>::current_block_number() as u32,
			AssignCore {
				core,
				begin: begin as u32,
				assignment,
				end_hint: end_hint.map(|v| v as u32),
			},
		);
		CoretimeTrace::mutate(|v| v.push(item));
	}
	fn check_notify_revenue_info() -> Option<(RCBlockNumberOf<Self>, Self::Balance)> {
		NotifyRevenueInfo::mutate(|s| s.pop()).map(|v| (v.0 as _, v.1))
	}
	#[cfg(feature = "runtime-benchmarks")]
	fn ensure_notify_revenue_info(when: RCBlockNumberOf<Self>, revenue: Self::Balance) {
		NotifyRevenueInfo::mutate(|s| s.push((when as u32, revenue)));
	}
}
impl TestCoretimeProvider {
	pub fn spend_instantaneous(who: u64, price: u64) -> Result<(), ()> {
		let mut c = CoretimeCredit::get();
		ensure!(CoretimeInPool::get() > 0, ());
		c.insert(who, c.get(&who).ok_or(())?.checked_sub(price).ok_or(())?);
		CoretimeCredit::set(c);
		CoretimeSpending::mutate(|v| {
			v.push((RCBlockNumberProviderOf::<Self>::current_block_number() as u32, price))
		});
		Ok(())
	}
	pub fn bump() {
		let mut pool_size = CoretimeInPool::get();
		let mut workplan = CoretimeWorkplan::get();
		let mut usage = CoretimeUsage::get();
		let now = RCBlockNumberProviderOf::<Self>::current_block_number() as u32;
		workplan.retain(|(when, core), assignment| {
			if *when <= now {
				if let Some(old_assignment) = usage.get(core) {
					if let Some(a) = old_assignment.iter().find(|i| i.0 == CoreAssignment::Pool) {
						pool_size -= (a.1 / 720) as CoreMaskBitCount;
					}
				}
				if let Some(a) = assignment.iter().find(|i| i.0 == CoreAssignment::Pool) {
					pool_size += (a.1 / 720) as CoreMaskBitCount;
				}
				usage.insert(*core, assignment.clone());
				false
			} else {
				true
			}
		});
		CoretimeInPool::set(pool_size);
		CoretimeWorkplan::set(workplan);
		CoretimeUsage::set(usage);
	}
}

parameter_types! {
	pub const TestBrokerId: PalletId = PalletId(*b"TsBroker");
}

pub struct IntoZero;
impl OnUnbalanced<Credit<u64, <Test as Config>::Currency>> for IntoZero {
	fn on_nonzero_unbalanced(credit: Credit<u64, <Test as Config>::Currency>) {
		let _ = <<Test as Config>::Currency as Balanced<_>>::resolve(&0, credit);
	}
}

ord_parameter_types! {
	pub const One: u64 = 1;
}
type EnsureOneOrRoot = EitherOfDiverse<EnsureRoot<u64>, EnsureSignedBy<One, u64>>;

pub struct TaskSovereignAccount;
// Dummy implementation which converts `TaskId` to `AccountId`.
impl TaskAccountInterface for TaskSovereignAccount {
	type AccountId = u64;
	type OuterOrigin = RuntimeOrigin;
	type TaskOrigin = RawOrigin<u64>;

	fn ensure_task_sovereign_account(o: RuntimeOrigin) -> Result<TaskId, BadOrigin> {
		match o.into() {
			Ok(RawOrigin::Signed(account)) => Ok(account as TaskId),
			_ => Err(BadOrigin),
		}
	}

	fn sovereign_account(task: TaskId) -> Option<u64> {
		Some(task.into())
	}
}

impl crate::Config for Test {
	type RuntimeEvent = RuntimeEvent;
	type Currency = ItemOf<TestFungibles<(), u64, (), ConstU64<0>, ()>, (), u64>;
	type OnRevenue = IntoZero;
	type TimeslicePeriod = ConstU64<2>;
	type MaxLeasedCores = ConstU32<5>;
	type MaxReservedCores = ConstU32<5>;
	type Coretime = TestCoretimeProvider;
	type ConvertBalance = Identity;
	type WeightInfo = ();
	type PalletId = TestBrokerId;
	type AdminOrigin = EnsureOneOrRoot;
<<<<<<< HEAD
	type PriceAdapter = Linear;
	type SovereignAccountOf = TaskSovereignAccount;
	type MaxAutoRenewals = ConstU32<5>;
=======
	type PriceAdapter = CenterTargetPrice<BalanceOf<Self>>;
>>>>>>> bcab07a8
}

pub fn advance_to(b: u64) {
	while System::block_number() < b {
		System::set_block_number(System::block_number() + 1);
		TestCoretimeProvider::bump();
		Broker::on_initialize(System::block_number());
	}
}

pub fn advance_sale_period() {
	let sale = SaleInfo::<Test>::get().unwrap();

	let target_block_number =
		sale.region_begin as u64 * <<Test as crate::Config>::TimeslicePeriod as Get<u64>>::get();

	advance_to(target_block_number)
}

pub fn pot() -> u64 {
	balance(Broker::account_id())
}

pub fn revenue() -> u64 {
	balance(0)
}

pub fn balance(who: u64) -> u64 {
	<<Test as Config>::Currency as Inspect<_>>::total_balance(&who)
}

pub fn attribute<T: codec::Decode>(nft: RegionId, attribute: impl codec::Encode) -> T {
	<Broker as NftInspect<_>>::typed_attribute::<_, T>(&nft.into(), &attribute).unwrap()
}

pub fn new_config() -> ConfigRecordOf<Test> {
	ConfigRecord {
		advance_notice: 2,
		interlude_length: 1,
		leadin_length: 1,
		ideal_bulk_proportion: Default::default(),
		limit_cores_offered: None,
		region_length: 3,
		renewal_bump: Perbill::from_percent(10),
		contribution_timeout: 5,
	}
}

pub fn endow(who: u64, amount: u64) {
	assert_ok!(<<Test as Config>::Currency as Mutate<_>>::mint_into(&who, amount));
}

pub struct TestExt(ConfigRecordOf<Test>);
#[allow(dead_code)]
impl TestExt {
	pub fn new() -> Self {
		Self(new_config())
	}

	pub fn new_with_config(config: ConfigRecordOf<Test>) -> Self {
		Self(config)
	}

	pub fn advance_notice(mut self, advance_notice: Timeslice) -> Self {
		self.0.advance_notice = advance_notice as u64;
		self
	}

	pub fn interlude_length(mut self, interlude_length: u64) -> Self {
		self.0.interlude_length = interlude_length;
		self
	}

	pub fn leadin_length(mut self, leadin_length: u64) -> Self {
		self.0.leadin_length = leadin_length;
		self
	}

	pub fn region_length(mut self, region_length: Timeslice) -> Self {
		self.0.region_length = region_length;
		self
	}

	pub fn ideal_bulk_proportion(mut self, ideal_bulk_proportion: Perbill) -> Self {
		self.0.ideal_bulk_proportion = ideal_bulk_proportion;
		self
	}

	pub fn limit_cores_offered(mut self, limit_cores_offered: Option<CoreIndex>) -> Self {
		self.0.limit_cores_offered = limit_cores_offered;
		self
	}

	pub fn renewal_bump(mut self, renewal_bump: Perbill) -> Self {
		self.0.renewal_bump = renewal_bump;
		self
	}

	pub fn contribution_timeout(mut self, contribution_timeout: Timeslice) -> Self {
		self.0.contribution_timeout = contribution_timeout;
		self
	}

	pub fn endow(self, who: u64, amount: u64) -> Self {
		endow(who, amount);
		self
	}

	pub fn execute_with<R>(self, f: impl Fn() -> R) -> R {
		new_test_ext().execute_with(|| {
			assert_ok!(Broker::do_configure(self.0));
			f()
		})
	}
}

pub fn new_test_ext() -> sp_io::TestExternalities {
	let c = frame_system::GenesisConfig::<Test>::default().build_storage().unwrap();
	sp_io::TestExternalities::from(c)
}<|MERGE_RESOLUTION|>--- conflicted
+++ resolved
@@ -218,13 +218,9 @@
 	type WeightInfo = ();
 	type PalletId = TestBrokerId;
 	type AdminOrigin = EnsureOneOrRoot;
-<<<<<<< HEAD
-	type PriceAdapter = Linear;
 	type SovereignAccountOf = TaskSovereignAccount;
 	type MaxAutoRenewals = ConstU32<5>;
-=======
 	type PriceAdapter = CenterTargetPrice<BalanceOf<Self>>;
->>>>>>> bcab07a8
 }
 
 pub fn advance_to(b: u64) {
