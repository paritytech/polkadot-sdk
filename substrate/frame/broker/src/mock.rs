--- conflicted
+++ resolved
@@ -103,12 +103,8 @@
 				}
 			})
 		});
-<<<<<<< HEAD
-		RevenueInbox::<Test>::set(Some(OnDemandRevenueRecord { until: when, amount: total }));
-=======
 		mint_to_pot(total);
 		RevenueInbox::<Test>::put(OnDemandRevenueRecord { until: when, amount: total });
->>>>>>> 35fcac75
 	}
 	fn credit_account(_who: Self::AccountId, _amount: Self::Balance) {
 		// Commented out code is from the reference mock implementation and should be uncommented as
@@ -138,20 +134,10 @@
 
 impl TestCoretimeProvider {
 	pub fn spend_instantaneous(_who: u64, price: u64) -> Result<(), ()> {
-<<<<<<< HEAD
-		// Commented out code is from the reference mock implementation and should be uncommented as
-		// soon as we have the credit system implemented
-
-		// let mut c = CoretimeCredit::get();
-		ensure!(CoretimeInPool::get() > 0, ());
-		// c.insert(who, c.get(&who).ok_or(())?.checked_sub(price).ok_or(())?);
-		// CoretimeCredit::set(c);
-=======
 		let c = CoretimeCredit::get();
 		ensure!(CoretimeInPool::get() > 0, ());
 		// c.insert(who, c.get(&who).ok_or(())?.checked_sub(price).ok_or(())?);
 		CoretimeCredit::set(c);
->>>>>>> 35fcac75
 		CoretimeSpending::mutate(|v| {
 			v.push((RCBlockNumberProviderOf::<Self>::current_block_number() as u32, price))
 		});
