--- conflicted
+++ resolved
@@ -36,12 +36,9 @@
 mod types;
 mod utility_impls;
 
-<<<<<<< HEAD
 pub mod migration;
-=======
 pub mod runtime_api;
 
->>>>>>> 59f868d1
 pub mod weights;
 pub use weights::WeightInfo;
 
