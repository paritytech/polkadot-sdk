// This file is part of Substrate.

// Copyright (C) Parity Technologies (UK) Ltd.
// SPDX-License-Identifier: Apache-2.0

// Licensed under the Apache License, Version 2.0 (the "License");
// you may not use this file except in compliance with the License.
// You may obtain a copy of the License at
//
// 	http://www.apache.org/licenses/LICENSE-2.0
//
// Unless required by applicable law or agreed to in writing, software
// distributed under the License is distributed on an "AS IS" BASIS,
// WITHOUT WARRANTIES OR CONDITIONS OF ANY KIND, either express or implied.
// See the License for the specific language governing permissions and
// limitations under the License.

use super::*;
use frame_support::{
	pallet_prelude::{DispatchResult, *},
	traits::{fungible::Mutate, tokens::Preservation::Expendable, DefensiveResult},
};
use sp_arithmetic::traits::{CheckedDiv, Saturating, Zero};
use sp_runtime::traits::Convert;
use CompletionStatus::{Complete, Partial};

impl<T: Config> Pallet<T> {
	pub(crate) fn do_configure(config: ConfigRecordOf<T>) -> DispatchResult {
		config.validate().map_err(|()| Error::<T>::InvalidConfig)?;
		Configuration::<T>::put(config);
		Ok(())
	}

	pub(crate) fn do_request_core_count(core_count: CoreIndex) -> DispatchResult {
		T::Coretime::request_core_count(core_count);
		Self::deposit_event(Event::<T>::CoreCountRequested { core_count });
		Ok(())
	}

	pub(crate) fn do_notify_core_count(core_count: CoreIndex) -> DispatchResult {
		CoreCountInbox::<T>::put(core_count);
		Ok(())
	}

	pub(crate) fn do_reserve(workload: Schedule) -> DispatchResult {
		let mut r = Reservations::<T>::get();
		let index = r.len() as u32;
		r.try_push(workload.clone()).map_err(|_| Error::<T>::TooManyReservations)?;
		Reservations::<T>::put(r);
		Self::deposit_event(Event::<T>::ReservationMade { index, workload });
		Ok(())
	}

	pub(crate) fn do_unreserve(index: u32) -> DispatchResult {
		let mut r = Reservations::<T>::get();
		ensure!(index < r.len() as u32, Error::<T>::UnknownReservation);
		let workload = r.remove(index as usize);
		Reservations::<T>::put(r);
		Self::deposit_event(Event::<T>::ReservationCancelled { index, workload });
		Ok(())
	}

	pub(crate) fn do_set_lease(task: TaskId, until: Timeslice) -> DispatchResult {
		let mut r = Leases::<T>::get();
		ensure!(until > Self::current_timeslice(), Error::<T>::AlreadyExpired);
		r.try_push(LeaseRecordItem { until, task })
			.map_err(|_| Error::<T>::TooManyLeases)?;
		Leases::<T>::put(r);
		Self::deposit_event(Event::<T>::Leased { until, task });
		Ok(())
	}

	pub(crate) fn do_start_sales(price: BalanceOf<T>, core_count: CoreIndex) -> DispatchResult {
		let config = Configuration::<T>::get().ok_or(Error::<T>::Uninitialized)?;
		let commit_timeslice = Self::latest_timeslice_ready_to_commit(&config);
		let status = StatusRecord {
			core_count,
			private_pool_size: 0,
			system_pool_size: 0,
			last_committed_timeslice: commit_timeslice.saturating_sub(1),
			last_timeslice: Self::current_timeslice(),
		};
		let now = frame_system::Pallet::<T>::block_number();
		let new_sale = SaleInfoRecord {
			sale_start: now,
			leadin_length: Zero::zero(),
			price,
			sellout_price: None,
			region_begin: commit_timeslice,
			region_end: commit_timeslice.saturating_add(config.region_length),
			first_core: 0,
			ideal_cores_sold: 0,
			cores_offered: 0,
			cores_sold: 0,
		};
		Self::deposit_event(Event::<T>::SalesStarted { price, core_count });
		Self::rotate_sale(new_sale, &config, &status);
		Status::<T>::put(&status);
		Ok(())
	}

	pub(crate) fn do_purchase(
		who: T::AccountId,
		price_limit: BalanceOf<T>,
	) -> Result<RegionId, DispatchError> {
		let status = Status::<T>::get().ok_or(Error::<T>::Uninitialized)?;
		let mut sale = SaleInfo::<T>::get().ok_or(Error::<T>::NoSales)?;
		Self::ensure_core_availability(&status, &sale)?;

		let now = frame_system::Pallet::<T>::block_number();
		ensure!(now > sale.sale_start, Error::<T>::TooEarly);
		let price = Self::sale_price(&sale, now);
		ensure!(price_limit >= price, Error::<T>::Overpriced);

		Self::charge(&who, price)?;
		let core = sale.first_core.saturating_add(sale.cores_sold);
		sale.cores_sold.saturating_inc();
		if sale.cores_sold <= sale.ideal_cores_sold || sale.sellout_price.is_none() {
			sale.sellout_price = Some(price);
		}
		SaleInfo::<T>::put(&sale);
		let id = Self::issue(core, sale.region_begin, sale.region_end, who.clone(), Some(price));
		let duration = sale.region_end.saturating_sub(sale.region_begin);
		Self::deposit_event(Event::Purchased { who, region_id: id, price, duration });
		Ok(id)
	}

	/// Must be called on a core in `AllowedRenewals` whose value is a timeslice equal to the
	/// current sale status's `region_end`.
	pub(crate) fn do_renew(who: T::AccountId, core: CoreIndex) -> Result<CoreIndex, DispatchError> {
		let config = Configuration::<T>::get().ok_or(Error::<T>::Uninitialized)?;
		let status = Status::<T>::get().ok_or(Error::<T>::Uninitialized)?;
		let mut sale = SaleInfo::<T>::get().ok_or(Error::<T>::NoSales)?;
		Self::ensure_core_availability(&status, &sale)?;

		let renewal_id = AllowedRenewalId { core, when: sale.region_begin };
		let record = AllowedRenewals::<T>::get(renewal_id).ok_or(Error::<T>::NotAllowed)?;
		let workload =
			record.completion.drain_complete().ok_or(Error::<T>::IncompleteAssignment)?;

		let old_core = core;
		let core = sale.first_core.saturating_add(sale.cores_sold);
		Self::charge(&who, record.price)?;
		Self::deposit_event(Event::Renewed {
			who,
			old_core,
			core,
			price: record.price,
			begin: sale.region_begin,
			duration: sale.region_end.saturating_sub(sale.region_begin),
			workload: workload.clone(),
		});

		sale.cores_sold.saturating_inc();

		Workplan::<T>::insert((sale.region_begin, core), &workload);

		let begin = sale.region_end;
		let price_cap = record.price + config.renewal_bump * record.price;
		let now = frame_system::Pallet::<T>::block_number();
		let price = Self::sale_price(&sale, now).min(price_cap);
		let new_record = AllowedRenewalRecord { price, completion: Complete(workload) };
		AllowedRenewals::<T>::remove(renewal_id);
		AllowedRenewals::<T>::insert(AllowedRenewalId { core, when: begin }, &new_record);
		SaleInfo::<T>::put(&sale);
		if let Some(workload) = new_record.completion.drain_complete() {
			Self::deposit_event(Event::Renewable { core, price, begin, workload });
		}
		Ok(core)
	}

	pub(crate) fn do_transfer(
		region_id: RegionId,
		maybe_check_owner: Option<T::AccountId>,
		new_owner: T::AccountId,
	) -> Result<(), Error<T>> {
		let mut region = Regions::<T>::get(&region_id).ok_or(Error::<T>::UnknownRegion)?;

		if let Some(check_owner) = maybe_check_owner {
			ensure!(check_owner == region.owner, Error::<T>::NotOwner);
		}

		let old_owner = region.owner;
		region.owner = new_owner;
		Regions::<T>::insert(&region_id, &region);
		let duration = region.end.saturating_sub(region_id.begin);
		Self::deposit_event(Event::Transferred {
			region_id,
			old_owner,
			owner: region.owner,
			duration,
		});

		Ok(())
	}

	pub(crate) fn do_partition(
		region_id: RegionId,
		maybe_check_owner: Option<T::AccountId>,
		pivot_offset: Timeslice,
	) -> Result<(RegionId, RegionId), Error<T>> {
		let mut region = Regions::<T>::get(&region_id).ok_or(Error::<T>::UnknownRegion)?;

		if let Some(check_owner) = maybe_check_owner {
			ensure!(check_owner == region.owner, Error::<T>::NotOwner);
		}
		let pivot = region_id.begin.saturating_add(pivot_offset);
		ensure!(pivot < region.end, Error::<T>::PivotTooLate);
		ensure!(pivot > region_id.begin, Error::<T>::PivotTooEarly);

		region.paid = None;
		let new_region_ids = (region_id, RegionId { begin: pivot, ..region_id });

		Regions::<T>::insert(&new_region_ids.0, &RegionRecord { end: pivot, ..region.clone() });
		Regions::<T>::insert(&new_region_ids.1, &region);
		Self::deposit_event(Event::Partitioned { old_region_id: region_id, new_region_ids });

		Ok(new_region_ids)
	}

	pub(crate) fn do_interlace(
		region_id: RegionId,
		maybe_check_owner: Option<T::AccountId>,
		pivot: CoreMask,
	) -> Result<(RegionId, RegionId), Error<T>> {
		let region = Regions::<T>::get(&region_id).ok_or(Error::<T>::UnknownRegion)?;

		if let Some(check_owner) = maybe_check_owner {
			ensure!(check_owner == region.owner, Error::<T>::NotOwner);
		}

		ensure!((pivot & !region_id.mask).is_void(), Error::<T>::ExteriorPivot);
		ensure!(!pivot.is_void(), Error::<T>::VoidPivot);
		ensure!(pivot != region_id.mask, Error::<T>::CompletePivot);

		// The old region should be removed.
		Regions::<T>::remove(&region_id);

		let one = RegionId { mask: pivot, ..region_id };
		Regions::<T>::insert(&one, &region);
		let other = RegionId { mask: region_id.mask ^ pivot, ..region_id };
		Regions::<T>::insert(&other, &region);

		let new_region_ids = (one, other);
		Self::deposit_event(Event::Interlaced { old_region_id: region_id, new_region_ids });
		Ok(new_region_ids)
	}

	pub(crate) fn do_assign(
		region_id: RegionId,
		maybe_check_owner: Option<T::AccountId>,
		target: TaskId,
		finality: Finality,
	) -> Result<(), Error<T>> {
		let config = Configuration::<T>::get().ok_or(Error::<T>::Uninitialized)?;
		if let Some((region_id, region)) = Self::utilize(region_id, maybe_check_owner, finality)? {
			let workplan_key = (region_id.begin, region_id.core);
			let mut workplan = Workplan::<T>::get(&workplan_key).unwrap_or_default();
			// Ensure no previous allocations exist.
			workplan.retain(|i| (i.mask & region_id.mask).is_void());
			if workplan
				.try_push(ScheduleItem {
					mask: region_id.mask,
					assignment: CoreAssignment::Task(target),
				})
				.is_ok()
			{
				Workplan::<T>::insert(&workplan_key, &workplan);
			}

			let duration = region.end.saturating_sub(region_id.begin);
			if duration == config.region_length && finality == Finality::Final {
				if let Some(price) = region.paid {
					let renewal_id = AllowedRenewalId { core: region_id.core, when: region.end };
					let assigned = match AllowedRenewals::<T>::get(renewal_id) {
						Some(AllowedRenewalRecord { completion: Partial(w), price: p })
							if price == p =>
							w,
						_ => CoreMask::void(),
					} | region_id.mask;
					let workload =
						if assigned.is_complete() { Complete(workplan) } else { Partial(assigned) };
					let record = AllowedRenewalRecord { price, completion: workload };
					AllowedRenewals::<T>::insert(&renewal_id, &record);
					if let Some(workload) = record.completion.drain_complete() {
						Self::deposit_event(Event::Renewable {
							core: region_id.core,
							price,
							begin: region.end,
							workload,
						});
					}
				}
			}
			Self::deposit_event(Event::Assigned { region_id, task: target, duration });
		}
		Ok(())
	}

	pub(crate) fn do_pool(
		region_id: RegionId,
		maybe_check_owner: Option<T::AccountId>,
		payee: T::AccountId,
		finality: Finality,
	) -> Result<(), Error<T>> {
		if let Some((region_id, region)) = Self::utilize(region_id, maybe_check_owner, finality)? {
			let workplan_key = (region_id.begin, region_id.core);
			let mut workplan = Workplan::<T>::get(&workplan_key).unwrap_or_default();
			let duration = region.end.saturating_sub(region_id.begin);
			if workplan
				.try_push(ScheduleItem { mask: region_id.mask, assignment: CoreAssignment::Pool })
				.is_ok()
			{
				Workplan::<T>::insert(&workplan_key, &workplan);
				let size = region_id.mask.count_ones() as i32;
				InstaPoolIo::<T>::mutate(region_id.begin, |a| a.private.saturating_accrue(size));
				InstaPoolIo::<T>::mutate(region.end, |a| a.private.saturating_reduce(size));
				let record = ContributionRecord { length: duration, payee };
				InstaPoolContribution::<T>::insert(&region_id, record);
			}

			Self::deposit_event(Event::Pooled { region_id, duration });
		}
		Ok(())
	}

	pub(crate) fn do_claim_revenue(
		mut region: RegionId,
		max_timeslices: Timeslice,
	) -> DispatchResult {
		let mut contribution =
			InstaPoolContribution::<T>::take(region).ok_or(Error::<T>::UnknownContribution)?;
		let contributed_parts = region.mask.count_ones();

		Self::deposit_event(Event::RevenueClaimBegun { region, max_timeslices });

		let mut payout = BalanceOf::<T>::zero();
		let last = region.begin + contribution.length.min(max_timeslices);
		for r in region.begin..last {
			region.begin = r + 1;
			contribution.length.saturating_dec();

			let Some(mut pool_record) = InstaPoolHistory::<T>::get(r) else { continue };
			let Some(total_payout) = pool_record.maybe_payout else { break };
			let p = total_payout
				.saturating_mul(contributed_parts.into())
				.checked_div(&pool_record.private_contributions.into())
				.unwrap_or_default();

			payout.saturating_accrue(p);
			pool_record.private_contributions.saturating_reduce(contributed_parts);

			let remaining_payout = total_payout.saturating_sub(p);
			if !remaining_payout.is_zero() && pool_record.private_contributions > 0 {
				pool_record.maybe_payout = Some(remaining_payout);
				InstaPoolHistory::<T>::insert(r, &pool_record);
			} else {
				InstaPoolHistory::<T>::remove(r);
			}
			if !p.is_zero() {
				Self::deposit_event(Event::RevenueClaimItem { when: r, amount: p });
			}
		}

		if contribution.length > 0 {
			InstaPoolContribution::<T>::insert(region, &contribution);
		}
		T::Currency::transfer(&Self::account_id(), &contribution.payee, payout, Expendable)
			.defensive_ok();
		let next = if last < region.begin + contribution.length { Some(region) } else { None };
		Self::deposit_event(Event::RevenueClaimPaid {
			who: contribution.payee,
			amount: payout,
			next,
		});
		Ok(())
	}

	pub(crate) fn do_purchase_credit(
		who: T::AccountId,
		amount: BalanceOf<T>,
		beneficiary: RelayAccountIdOf<T>,
	) -> DispatchResult {
		T::Currency::transfer(&who, &Self::account_id(), amount, Expendable)?;
		let rc_amount = T::ConvertBalance::convert(amount);
		T::Coretime::credit_account(beneficiary.clone(), rc_amount);
		Self::deposit_event(Event::<T>::CreditPurchased { who, beneficiary, amount });
		Ok(())
	}

	pub(crate) fn do_drop_region(region_id: RegionId) -> DispatchResult {
		let status = Status::<T>::get().ok_or(Error::<T>::Uninitialized)?;
		let region = Regions::<T>::get(&region_id).ok_or(Error::<T>::UnknownRegion)?;
		ensure!(status.last_committed_timeslice >= region.end, Error::<T>::StillValid);

		Regions::<T>::remove(&region_id);
		let duration = region.end.saturating_sub(region_id.begin);
		Self::deposit_event(Event::RegionDropped { region_id, duration });
		Ok(())
	}

	pub(crate) fn do_drop_contribution(region_id: RegionId) -> DispatchResult {
		let config = Configuration::<T>::get().ok_or(Error::<T>::Uninitialized)?;
		let status = Status::<T>::get().ok_or(Error::<T>::Uninitialized)?;
		let contrib =
			InstaPoolContribution::<T>::get(&region_id).ok_or(Error::<T>::UnknownContribution)?;
		let end = region_id.begin.saturating_add(contrib.length);
		ensure!(
			status.last_timeslice >= end.saturating_add(config.contribution_timeout),
			Error::<T>::StillValid
		);
		InstaPoolContribution::<T>::remove(region_id);
		Self::deposit_event(Event::ContributionDropped { region_id });
		Ok(())
	}

	pub(crate) fn do_drop_history(when: Timeslice) -> DispatchResult {
		let config = Configuration::<T>::get().ok_or(Error::<T>::Uninitialized)?;
		let status = Status::<T>::get().ok_or(Error::<T>::Uninitialized)?;
		ensure!(status.last_timeslice > when + config.contribution_timeout, Error::<T>::StillValid);
		let record = InstaPoolHistory::<T>::take(when).ok_or(Error::<T>::NoHistory)?;
		if let Some(payout) = record.maybe_payout {
			let _ = Self::charge(&Self::account_id(), payout);
		}
		let revenue = record.maybe_payout.unwrap_or_default();
		Self::deposit_event(Event::HistoryDropped { when, revenue });
		Ok(())
	}

	pub(crate) fn do_drop_renewal(core: CoreIndex, when: Timeslice) -> DispatchResult {
		let status = Status::<T>::get().ok_or(Error::<T>::Uninitialized)?;
		ensure!(status.last_committed_timeslice >= when, Error::<T>::StillValid);
		let id = AllowedRenewalId { core, when };
		ensure!(AllowedRenewals::<T>::contains_key(id), Error::<T>::UnknownRenewal);
		AllowedRenewals::<T>::remove(id);
		Self::deposit_event(Event::AllowedRenewalDropped { core, when });
		Ok(())
	}

<<<<<<< HEAD
	pub(crate) fn ensure_core_availability(
		status: &StatusRecord,
		sale: &SaleInfoRecordOf<T>,
	) -> Result<(), DispatchError> {
		ensure!(sale.first_core < status.core_count, Error::<T>::Unavailable);
		ensure!(sale.cores_sold < sale.cores_offered, Error::<T>::SoldOut);

		Ok(())
	}

	/// If there is an ongoing sale returns the current price of a core.
	pub fn api_sale_price() -> Result<BalanceOf<T>, DispatchError> {
		let status = Status::<T>::get().ok_or(Error::<T>::Uninitialized)?;
		let sale = SaleInfo::<T>::get().ok_or(Error::<T>::NoSales)?;

		Self::ensure_core_availability(&status, &sale)?;

		let now = frame_system::Pallet::<T>::block_number();
		Ok(Self::sale_price(&sale, now))
	}
=======
	pub(crate) fn do_swap_leases(id: TaskId, other: TaskId) -> DispatchResult {
		let mut id_leases_count = 0;
		let mut other_leases_count = 0;
		Leases::<T>::mutate(|leases| {
			leases.iter_mut().for_each(|lease| {
				if lease.task == id {
					lease.task = other;
					id_leases_count += 1;
				} else if lease.task == other {
					lease.task = id;
					other_leases_count += 1;
				}
			})
		});

		Ok(())
	}
>>>>>>> 3c972fc1
}<|MERGE_RESOLUTION|>--- conflicted
+++ resolved
@@ -437,28 +437,7 @@
 		Ok(())
 	}
 
-<<<<<<< HEAD
-	pub(crate) fn ensure_core_availability(
-		status: &StatusRecord,
-		sale: &SaleInfoRecordOf<T>,
-	) -> Result<(), DispatchError> {
-		ensure!(sale.first_core < status.core_count, Error::<T>::Unavailable);
-		ensure!(sale.cores_sold < sale.cores_offered, Error::<T>::SoldOut);
-
-		Ok(())
-	}
-
-	/// If there is an ongoing sale returns the current price of a core.
-	pub fn api_sale_price() -> Result<BalanceOf<T>, DispatchError> {
-		let status = Status::<T>::get().ok_or(Error::<T>::Uninitialized)?;
-		let sale = SaleInfo::<T>::get().ok_or(Error::<T>::NoSales)?;
-
-		Self::ensure_core_availability(&status, &sale)?;
-
-		let now = frame_system::Pallet::<T>::block_number();
-		Ok(Self::sale_price(&sale, now))
-	}
-=======
+
 	pub(crate) fn do_swap_leases(id: TaskId, other: TaskId) -> DispatchResult {
 		let mut id_leases_count = 0;
 		let mut other_leases_count = 0;
@@ -476,5 +455,25 @@
 
 		Ok(())
 	}
->>>>>>> 3c972fc1
+  
+  pub(crate) fn ensure_core_availability(
+		status: &StatusRecord,
+		sale: &SaleInfoRecordOf<T>,
+	) -> Result<(), DispatchError> {
+		ensure!(sale.first_core < status.core_count, Error::<T>::Unavailable);
+		ensure!(sale.cores_sold < sale.cores_offered, Error::<T>::SoldOut);
+
+		Ok(())
+	}
+
+	/// If there is an ongoing sale returns the current price of a core.
+	pub fn api_sale_price() -> Result<BalanceOf<T>, DispatchError> {
+		let status = Status::<T>::get().ok_or(Error::<T>::Uninitialized)?;
+		let sale = SaleInfo::<T>::get().ok_or(Error::<T>::NoSales)?;
+
+		Self::ensure_core_availability(&status, &sale)?;
+
+		let now = frame_system::Pallet::<T>::block_number();
+		Ok(Self::sale_price(&sale, now))
+	}
 }