// This file is part of Substrate.

// Copyright (C) Parity Technologies (UK) Ltd.
// SPDX-License-Identifier: Apache-2.0

// Licensed under the Apache License, Version 2.0 (the "License");
// you may not use this file except in compliance with the License.
// You may obtain a copy of the License at
//
// 	http://www.apache.org/licenses/LICENSE-2.0
//
// Unless required by applicable law or agreed to in writing, software
// distributed under the License is distributed on an "AS IS" BASIS,
// WITHOUT WARRANTIES OR CONDITIONS OF ANY KIND, either express or implied.
// See the License for the specific language governing permissions and
// limitations under the License.

use crate::{
	Config, CoreAssignment, CoreIndex, CoreMask, CoretimeInterface, RCBlockNumberOf, TaskId,
	CORE_MASK_BITS,
};
use codec::{Decode, Encode, MaxEncodedLen};
use frame_support::traits::fungible::Inspect;
use frame_system::{pallet_prelude::BlockNumberFor, Config as SConfig};
use scale_info::TypeInfo;
use sp_arithmetic::Perbill;
use sp_core::{ConstU32, RuntimeDebug};
use sp_runtime::BoundedVec;

pub type BalanceOf<T> = <<T as Config>::Currency as Inspect<<T as SConfig>::AccountId>>::Balance;
pub type RelayBalanceOf<T> = <<T as Config>::Coretime as CoretimeInterface>::Balance;
pub type RelayBlockNumberOf<T> = RCBlockNumberOf<<T as Config>::Coretime>;
pub type RelayAccountIdOf<T> = <<T as Config>::Coretime as CoretimeInterface>::AccountId;

/// Relay-chain block number with a fixed divisor of Config::TimeslicePeriod.
pub type Timeslice = u32;
/// Counter for the total number of set bits over every core's `CoreMask`. `u32` so we don't
/// ever get an overflow. This is 1/80th of a Polkadot Core per timeslice. Assuming timeslices are
/// 80 blocks, then this indicates usage of a single core one time over a timeslice.
pub type CoreMaskBitCount = u32;
/// The same as `CoreMaskBitCount` but signed.
pub type SignedCoreMaskBitCount = i32;

/// Whether a core assignment is revokable or not.
#[derive(Encode, Decode, Copy, Clone, PartialEq, Eq, RuntimeDebug, TypeInfo, MaxEncodedLen)]
pub enum Finality {
	/// The region remains with the same owner allowing the assignment to be altered.
	Provisional,
	/// The region is removed; the assignment may be eligible for renewal.
	Final,
}

/// Self-describing identity for a Region of Bulk Coretime.
#[derive(Encode, Decode, Copy, Clone, PartialEq, Eq, RuntimeDebug, TypeInfo, MaxEncodedLen)]
pub struct RegionId {
	/// The timeslice at which this Region begins.
	pub begin: Timeslice,
	/// The index of the Polkadot Core on which this Region will be scheduled.
	pub core: CoreIndex,
	/// The regularity parts in which this Region will be scheduled.
	pub mask: CoreMask,
}
impl From<u128> for RegionId {
	fn from(x: u128) -> Self {
		Self { begin: (x >> 96) as u32, core: (x >> 80) as u16, mask: x.into() }
	}
}
impl From<RegionId> for u128 {
	fn from(x: RegionId) -> Self {
		(x.begin as u128) << 96 | (x.core as u128) << 80 | u128::from(x.mask)
	}
}
#[test]
fn region_id_converts_u128() {
	let r = RegionId { begin: 0x12345678u32, core: 0xabcdu16, mask: 0xdeadbeefcafef00d0123.into() };
	let u = 0x12345678_abcd_deadbeefcafef00d0123u128;
	assert_eq!(RegionId::from(u), r);
	assert_eq!(u128::from(r), u);
}

/// The rest of the information describing a Region.
#[derive(Encode, Decode, Clone, PartialEq, Eq, RuntimeDebug, TypeInfo, MaxEncodedLen)]
pub struct RegionRecord<AccountId, Balance> {
	/// The end of the Region.
	pub end: Timeslice,
	/// The owner of the Region.
	pub owner: Option<AccountId>,
	/// The amount paid to Polkadot for this Region, or `None` if renewal is not allowed.
	pub paid: Option<Balance>,
}
pub type RegionRecordOf<T> = RegionRecord<<T as SConfig>::AccountId, BalanceOf<T>>;

/// An distinct item which can be scheduled on a Polkadot Core.
#[derive(Encode, Decode, Clone, PartialEq, Eq, RuntimeDebug, TypeInfo, MaxEncodedLen)]
pub struct ScheduleItem {
	/// The regularity parts in which this Item will be scheduled on the Core.
	pub mask: CoreMask,
	/// The job that the Core should be doing.
	pub assignment: CoreAssignment,
}
pub type Schedule = BoundedVec<ScheduleItem, ConstU32<{ CORE_MASK_BITS as u32 }>>;

/// The record body of a Region which was contributed to the Instantaneous Coretime Pool. This helps
/// with making pro rata payments to contributors.
#[derive(Encode, Decode, Clone, PartialEq, Eq, RuntimeDebug, TypeInfo, MaxEncodedLen)]
pub struct ContributionRecord<AccountId> {
	/// The end of the Region contributed.
	pub length: Timeslice,
	/// The identity of the contributor.
	pub payee: AccountId,
}
pub type ContributionRecordOf<T> = ContributionRecord<<T as SConfig>::AccountId>;

/// A per-timeslice bookkeeping record for tracking Instantaneous Coretime Pool activity and
/// making proper payments to contributors.
#[derive(Encode, Decode, Clone, Default, PartialEq, Eq, RuntimeDebug, TypeInfo, MaxEncodedLen)]
pub struct InstaPoolHistoryRecord<Balance> {
	/// The total amount of Coretime (measured in Core Mask Bits minus any contributions which have
	/// already been paid out.
	pub private_contributions: CoreMaskBitCount,
	/// The total amount of Coretime (measured in Core Mask Bits contributed by the Polkadot System
	/// in this timeslice.
	pub system_contributions: CoreMaskBitCount,
	/// The payout remaining for the `private_contributions`, or `None` if the revenue is not yet
	/// known.
	pub maybe_payout: Option<Balance>,
}
pub type InstaPoolHistoryRecordOf<T> = InstaPoolHistoryRecord<BalanceOf<T>>;

/// How much of a core has been assigned or, if completely assigned, the workload itself.
#[derive(Encode, Decode, Clone, PartialEq, Eq, RuntimeDebug, TypeInfo, MaxEncodedLen)]
pub enum CompletionStatus {
	/// The core is not fully assigned; the inner is the parts which have.
	Partial(CoreMask),
	/// The core is fully assigned; the inner is the workload which has been assigned.
	Complete(Schedule),
}
impl CompletionStatus {
	/// Return reference to the complete workload, or `None` if incomplete.
	pub fn complete(&self) -> Option<&Schedule> {
		match self {
			Self::Complete(s) => Some(s),
			Self::Partial(_) => None,
		}
	}
	/// Return the complete workload, or `None` if incomplete.
	pub fn drain_complete(self) -> Option<Schedule> {
		match self {
			Self::Complete(s) => Some(s),
			Self::Partial(_) => None,
		}
	}
}

/// The identity of a possibly renewable Core workload.
#[derive(Encode, Decode, Copy, Clone, PartialEq, Eq, RuntimeDebug, TypeInfo, MaxEncodedLen)]
pub struct PotentialRenewalId {
	/// The core whose workload at the sale ending with `when` may be renewed to begin at `when`.
	pub core: CoreIndex,
	/// The point in time that the renewable workload on `core` ends and a fresh renewal may begin.
	pub when: Timeslice,
}

/// A record of a potential renewal.
///
/// The renewal will only actually be allowed if `CompletionStatus` is `Complete` at the time of
/// renewal.
#[derive(Encode, Decode, Clone, PartialEq, Eq, RuntimeDebug, TypeInfo, MaxEncodedLen)]
pub struct PotentialRenewalRecord<Balance> {
	/// The price for which the next renewal can be made.
	pub price: Balance,
	/// The workload which will be scheduled on the Core in the case a renewal is made, or if
	/// incomplete, then the parts of the core which have been scheduled.
	pub completion: CompletionStatus,
}
pub type PotentialRenewalRecordOf<T> = PotentialRenewalRecord<BalanceOf<T>>;

/// General status of the system.
#[derive(Encode, Decode, Clone, PartialEq, Eq, RuntimeDebug, TypeInfo, MaxEncodedLen)]
pub struct StatusRecord {
	/// The total number of cores which can be assigned (one plus the maximum index which can
	/// be used in `Coretime::assign`).
	pub core_count: CoreIndex,
	/// The current size of the Instantaneous Coretime Pool, measured in
	/// Core Mask Bits.
	pub private_pool_size: CoreMaskBitCount,
	/// The current amount of the Instantaneous Coretime Pool which is provided by the Polkadot
	/// System, rather than provided as a result of privately operated Coretime.
	pub system_pool_size: CoreMaskBitCount,
	/// The last (Relay-chain) timeslice which we committed to the Relay-chain.
	pub last_committed_timeslice: Timeslice,
	/// The timeslice of the last time we ticked.
	pub last_timeslice: Timeslice,
}

/// A record of flux in the InstaPool.
#[derive(
	Encode, Decode, Clone, Copy, Default, PartialEq, Eq, RuntimeDebug, TypeInfo, MaxEncodedLen,
)]
pub struct PoolIoRecord {
	/// The total change of the portion of the pool supplied by purchased Bulk Coretime, measured
	/// in Core Mask Bits.
	pub private: SignedCoreMaskBitCount,
	/// The total change of the portion of the pool supplied by the Polkadot System, measured in
	/// Core Mask Bits.
	pub system: SignedCoreMaskBitCount,
}

/// The status of a Bulk Coretime Sale.
#[derive(Encode, Decode, Clone, PartialEq, Eq, RuntimeDebug, TypeInfo, MaxEncodedLen)]
pub struct SaleInfoRecord<Balance, BlockNumber> {
	/// The local block number at which the sale will/did start.
	pub sale_start: BlockNumber,
	/// The length in blocks of the Leadin Period (where the price is decreasing).
	pub leadin_length: BlockNumber,
	/// The price of Bulk Coretime after the Leadin Period.
	pub end_price: Balance,
	/// The first timeslice of the Regions which are being sold in this sale.
	pub region_begin: Timeslice,
	/// The timeslice on which the Regions which are being sold in the sale terminate. (i.e. One
	/// after the last timeslice which the Regions control.)
	pub region_end: Timeslice,
	/// The number of cores we want to sell, ideally. Selling this amount would result in no
	/// change to the price for the next sale.
	pub ideal_cores_sold: CoreIndex,
	/// Number of cores which are/have been offered for sale.
	pub cores_offered: CoreIndex,
	/// The index of the first core which is for sale. Core of Regions which are sold have
	/// incrementing indices from this.
	pub first_core: CoreIndex,
	/// The price at which cores have been sold out.
	///
	/// Will only be `None` if no core was offered for sale.
	pub sellout_price: Option<Balance>,
	/// Number of cores which have been sold; never more than cores_offered.
	pub cores_sold: CoreIndex,
}
pub type SaleInfoRecordOf<T> = SaleInfoRecord<BalanceOf<T>, BlockNumberFor<T>>;

/// Record for Polkadot Core reservations (generally tasked with the maintenance of System
/// Chains).
pub type ReservationsRecord<Max> = BoundedVec<Schedule, Max>;
pub type ReservationsRecordOf<T> = ReservationsRecord<<T as Config>::MaxReservedCores>;

/// Information on a single legacy lease.
#[derive(Encode, Decode, Clone, PartialEq, Eq, RuntimeDebug, TypeInfo, MaxEncodedLen)]
pub struct LeaseRecordItem {
	/// The timeslice until the lease is valid.
	pub until: Timeslice,
	/// The task which the lease is for.
	pub task: TaskId,
}

/// Record for Polkadot Core legacy leases.
pub type LeasesRecord<Max> = BoundedVec<LeaseRecordItem, Max>;
pub type LeasesRecordOf<T> = LeasesRecord<<T as Config>::MaxLeasedCores>;

/// Record for On demand core sales.
///
<<<<<<< HEAD
/// The blocknumber is the relay chain block height `when` the original request
=======
/// The blocknumber is the relay chain block height `until` which the original request
>>>>>>> 35fcac75
/// for revenue was made.
#[derive(Encode, Decode, Clone, PartialEq, Eq, RuntimeDebug, TypeInfo, MaxEncodedLen)]
pub struct OnDemandRevenueRecord<RelayBlockNumber, RelayBalance> {
	/// The height of the Relay-chain at the time the revenue request was made.
	pub until: RelayBlockNumber,
	/// The accumulated balance of on demand sales made on the relay chain.
	pub amount: RelayBalance,
}

pub type OnDemandRevenueRecordOf<T> =
	OnDemandRevenueRecord<RelayBlockNumberOf<T>, RelayBalanceOf<T>>;

/// Configuration of this pallet.
#[derive(Encode, Decode, Clone, PartialEq, Eq, RuntimeDebug, TypeInfo, MaxEncodedLen)]
pub struct ConfigRecord<BlockNumber, RelayBlockNumber> {
	/// The number of Relay-chain blocks in advance which scheduling should be fixed and the
	/// `Coretime::assign` API used to inform the Relay-chain.
	pub advance_notice: RelayBlockNumber,
	/// The length in blocks of the Interlude Period for forthcoming sales.
	pub interlude_length: BlockNumber,
	/// The length in blocks of the Leadin Period for forthcoming sales.
	pub leadin_length: BlockNumber,
	/// The length in timeslices of Regions which are up for sale in forthcoming sales.
	pub region_length: Timeslice,
	/// The proportion of cores available for sale which should be sold.
	///
	/// If more cores are sold than this, then further sales will no longer be considered in
	/// determining the sellout price. In other words the sellout price will be the last price
	/// paid, without going over this limit.
	pub ideal_bulk_proportion: Perbill,
	/// An artificial limit to the number of cores which are allowed to be sold. If `Some` then
	/// no more cores will be sold than this.
	pub limit_cores_offered: Option<CoreIndex>,
	/// The amount by which the renewal price increases each sale period.
	pub renewal_bump: Perbill,
	/// The duration by which rewards for contributions to the InstaPool must be collected.
	pub contribution_timeout: Timeslice,
}
pub type ConfigRecordOf<T> = ConfigRecord<BlockNumberFor<T>, RelayBlockNumberOf<T>>;

impl<BlockNumber, RelayBlockNumber> ConfigRecord<BlockNumber, RelayBlockNumber>
where
	BlockNumber: sp_arithmetic::traits::Zero,
{
	/// Check the config for basic validity constraints.
	pub(crate) fn validate(&self) -> Result<(), ()> {
		if self.leadin_length.is_zero() {
			return Err(())
		}

		Ok(())
	}
}<|MERGE_RESOLUTION|>--- conflicted
+++ resolved
@@ -257,11 +257,7 @@
 
 /// Record for On demand core sales.
 ///
-<<<<<<< HEAD
-/// The blocknumber is the relay chain block height `when` the original request
-=======
 /// The blocknumber is the relay chain block height `until` which the original request
->>>>>>> 35fcac75
 /// for revenue was made.
 #[derive(Encode, Decode, Clone, PartialEq, Eq, RuntimeDebug, TypeInfo, MaxEncodedLen)]
 pub struct OnDemandRevenueRecord<RelayBlockNumber, RelayBalance> {
