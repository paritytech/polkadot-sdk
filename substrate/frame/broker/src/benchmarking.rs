--- conflicted
+++ resolved
@@ -242,8 +242,6 @@
 			T::Currency::minimum_balance().saturating_add(10u32.into()),
 		);
 
-		let latest_region_begin = Broker::<T>::latest_timeslice_ready_to_commit(&config);
-
 		#[extrinsic_call]
 		_(RawOrigin::Signed(caller.clone()), 10u32.into());
 
@@ -252,11 +250,7 @@
 			Event::Purchased {
 				who: caller,
 				region_id: RegionId {
-<<<<<<< HEAD
 					begin: SaleInfo::<T>::get().unwrap().region_begin,
-=======
-					begin: latest_region_begin + config.region_length,
->>>>>>> c60350ca
 					core,
 					mask: CoreMask::complete(),
 				},
