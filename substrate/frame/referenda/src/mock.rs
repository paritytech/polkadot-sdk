// This file is part of Substrate.

// Copyright (C) Parity Technologies (UK) Ltd.
// SPDX-License-Identifier: Apache-2.0

// Licensed under the Apache License, Version 2.0 (the "License");
// you may not use this file except in compliance with the License.
// You may obtain a copy of the License at
//
// 	http://www.apache.org/licenses/LICENSE-2.0
//
// Unless required by applicable law or agreed to in writing, software
// distributed under the License is distributed on an "AS IS" BASIS,
// WITHOUT WARRANTIES OR CONDITIONS OF ANY KIND, either express or implied.
// See the License for the specific language governing permissions and
// limitations under the License.

//! The crate's tests.

use super::*;
use crate::{self as pallet_referenda, types::Track};
use alloc::borrow::Cow;
use codec::{Decode, DecodeWithMemTracking, Encode, MaxEncodedLen};
use frame_support::{
	assert_ok, derive_impl, ord_parameter_types, parameter_types,
	traits::{
		ConstU32, ConstU64, Contains, EqualPrivilegeOnly, OnInitialize, OriginTrait, Polling,
	},
	weights::Weight,
};
use frame_system::{EnsureRoot, EnsureSignedBy};
use sp_runtime::{
	str_array as s,
	traits::{BlakeTwo256, Hash},
	BuildStorage, DispatchResult, Perbill,
};

type Block = frame_system::mocking::MockBlock<Test>;

frame_support::construct_runtime!(
	pub enum Test
	{
		System: frame_system,
		Balances: pallet_balances,
		Preimage: pallet_preimage,
		Scheduler: pallet_scheduler,
		Referenda: pallet_referenda,
	}
);

// Test that a fitlered call can be dispatched.
pub struct BaseFilter;
impl Contains<RuntimeCall> for BaseFilter {
	fn contains(call: &RuntimeCall) -> bool {
		!matches!(call, &RuntimeCall::Balances(pallet_balances::Call::force_set_balance { .. }))
	}
}

parameter_types! {
	pub MaxWeight: Weight = Weight::from_parts(2_000_000_000_000, u64::MAX);
}
#[derive_impl(frame_system::config_preludes::TestDefaultConfig)]
impl frame_system::Config for Test {
	type BaseCallFilter = BaseFilter;
	type Block = Block;
	type AccountData = pallet_balances::AccountData<u64>;
}
impl pallet_preimage::Config for Test {
	type RuntimeEvent = RuntimeEvent;
	type WeightInfo = ();
	type Currency = Balances;
	type ManagerOrigin = EnsureRoot<u64>;
	type Consideration = ();
}
impl pallet_scheduler::Config for Test {
	type RuntimeEvent = RuntimeEvent;
	type RuntimeOrigin = RuntimeOrigin;
	type PalletsOrigin = OriginCaller;
	type RuntimeCall = RuntimeCall;
	type MaximumWeight = MaxWeight;
	type ScheduleOrigin = EnsureRoot<u64>;
	type MaxScheduledPerBlock = ConstU32<100>;
	type WeightInfo = ();
	type OriginPrivilegeCmp = EqualPrivilegeOnly;
	type Preimages = Preimage;
	type BlockNumberProvider = frame_system::Pallet<Test>;
}
#[derive_impl(pallet_balances::config_preludes::TestDefaultConfig)]
impl pallet_balances::Config for Test {
	type AccountStore = System;
}
parameter_types! {
	pub static AlarmInterval: u64 = 1;
}
ord_parameter_types! {
	pub const One: u64 = 1;
	pub const Two: u64 = 2;
	pub const Three: u64 = 3;
	pub const Four: u64 = 4;
	pub const Five: u64 = 5;
	pub const Six: u64 = 6;
}

pub struct TestTracksInfo;
impl TracksInfo<u64, u64> for TestTracksInfo {
	type Id = u8;
	type RuntimeOrigin = <RuntimeOrigin as OriginTrait>::PalletsOrigin;

	fn tracks() -> impl Iterator<Item = Cow<'static, Track<Self::Id, u64, u64>>> {
		static DATA: [Track<u8, u64, u64>; 3] = [
			Track {
				id: 0u8,
				info: TrackInfo {
					name: s("root"),
					max_deciding: 1,
					decision_deposit: 10,
					prepare_period: 4,
					decision_period: 4,
					confirm_period: 2,
					min_enactment_period: 4,
					min_approval: Curve::LinearDecreasing {
						length: Perbill::from_percent(100),
						floor: Perbill::from_percent(50),
						ceil: Perbill::from_percent(100),
					},
					min_support: Curve::LinearDecreasing {
						length: Perbill::from_percent(100),
						floor: Perbill::from_percent(0),
						ceil: Perbill::from_percent(100),
					},
				},
			},
			Track {
				id: 1u8,
				info: TrackInfo {
					name: s("none"),
					max_deciding: 3,
					decision_deposit: 1,
					prepare_period: 2,
					decision_period: 2,
					confirm_period: 1,
					min_enactment_period: 2,
					min_approval: Curve::LinearDecreasing {
						length: Perbill::from_percent(100),
						floor: Perbill::from_percent(95),
						ceil: Perbill::from_percent(100),
					},
					min_support: Curve::LinearDecreasing {
						length: Perbill::from_percent(100),
						floor: Perbill::from_percent(90),
						ceil: Perbill::from_percent(100),
					},
				},
			},
			Track {
				id: 2u8,
				info: TrackInfo {
					name: s("none"),
					max_deciding: 3,
					decision_deposit: 1,
					prepare_period: 2,
					decision_period: 2,
					confirm_period: 1,
					min_enactment_period: 0,
					min_approval: Curve::LinearDecreasing {
						length: Perbill::from_percent(100),
						floor: Perbill::from_percent(95),
						ceil: Perbill::from_percent(100),
					},
					min_support: Curve::LinearDecreasing {
						length: Perbill::from_percent(100),
						floor: Perbill::from_percent(90),
						ceil: Perbill::from_percent(100),
					},
				},
			},
		];
		DATA.iter().map(Cow::Borrowed)
	}
	fn track_for(id: &Self::RuntimeOrigin) -> Result<Self::Id, ()> {
		if let Ok(system_origin) = frame_system::RawOrigin::try_from(id.clone()) {
			match system_origin {
				frame_system::RawOrigin::Root => Ok(0),
				frame_system::RawOrigin::None => Ok(1),
				frame_system::RawOrigin::Signed(1) => Ok(2),
				_ => Err(()),
			}
		} else {
			Err(())
		}
	}
}

impl Config for Test {
	type WeightInfo = ();
	type RuntimeCall = RuntimeCall;
	type RuntimeEvent = RuntimeEvent;
	type Scheduler = Scheduler;
	type Currency = pallet_balances::Pallet<Self>;
	type SubmitOrigin = frame_system::EnsureSigned<u64>;
	type CancelOrigin = EnsureSignedBy<Four, u64>;
	type KillOrigin = EnsureRoot<u64>;
	type Slash = ();
	type Votes = u32;
	type Tally = Tally;
	type SubmissionDeposit = ConstU64<2>;
	type MaxQueued = ConstU32<3>;
	type UndecidingTimeout = ConstU64<20>;
	type AlarmInterval = AlarmInterval;
	type Tracks = TestTracksInfo;
	type Preimages = Preimage;
<<<<<<< HEAD
	type MaxDepositContributions = ConstU32<10>;
=======
	type BlockNumberProvider = System;
>>>>>>> ce5ecdd4
}
pub struct ExtBuilder {}

impl Default for ExtBuilder {
	fn default() -> Self {
		Self {}
	}
}

impl ExtBuilder {
	pub fn build(self) -> sp_io::TestExternalities {
		let mut t = frame_system::GenesisConfig::<Test>::default().build_storage().unwrap();
		let balances = vec![(1, 100), (2, 100), (3, 100), (4, 100), (5, 100), (6, 100)];
		pallet_balances::GenesisConfig::<Test> { balances, ..Default::default() }
			.assimilate_storage(&mut t)
			.unwrap();
		let mut ext = sp_io::TestExternalities::new(t);
		ext.execute_with(|| System::set_block_number(1));
		ext
	}

	pub fn build_and_execute(self, test: impl FnOnce() -> ()) {
		self.build().execute_with(|| {
			test();
			Referenda::do_try_state().unwrap();
		})
	}
}

#[derive(
	Encode, Debug, Decode, DecodeWithMemTracking, TypeInfo, Eq, PartialEq, Clone, MaxEncodedLen,
)]
pub struct Tally {
	pub ayes: u32,
	pub nays: u32,
}

impl<Class> VoteTally<u32, Class> for Tally {
	fn new(_: Class) -> Self {
		Self { ayes: 0, nays: 0 }
	}

	fn ayes(&self, _: Class) -> u32 {
		self.ayes
	}

	fn support(&self, _: Class) -> Perbill {
		Perbill::from_percent(self.ayes)
	}

	fn approval(&self, _: Class) -> Perbill {
		if self.ayes + self.nays > 0 {
			Perbill::from_rational(self.ayes, self.ayes + self.nays)
		} else {
			Perbill::zero()
		}
	}

	#[cfg(feature = "runtime-benchmarks")]
	fn unanimity(_: Class) -> Self {
		Self { ayes: 100, nays: 0 }
	}

	#[cfg(feature = "runtime-benchmarks")]
	fn rejection(_: Class) -> Self {
		Self { ayes: 0, nays: 100 }
	}

	#[cfg(feature = "runtime-benchmarks")]
	fn from_requirements(support: Perbill, approval: Perbill, _: Class) -> Self {
		let ayes = support.mul_ceil(100u32);
		let nays = ((ayes as u64) * 1_000_000_000u64 / approval.deconstruct() as u64) as u32 - ayes;
		Self { ayes, nays }
	}

	#[cfg(feature = "runtime-benchmarks")]
	fn setup(_: Class, _: Perbill) {}
}

pub fn set_balance_proposal(value: u64) -> Vec<u8> {
	RuntimeCall::Balances(pallet_balances::Call::force_set_balance { who: 42, new_free: value })
		.encode()
}

pub fn set_balance_proposal_bounded(value: u64) -> BoundedCallOf<Test, ()> {
	let c = RuntimeCall::Balances(pallet_balances::Call::force_set_balance {
		who: 42,
		new_free: value,
	});
	<Preimage as StorePreimage>::bound(c).unwrap()
}

#[allow(dead_code)]
pub fn propose_set_balance(who: u64, value: u64, delay: u64) -> DispatchResult {
	Referenda::submit(
		RuntimeOrigin::signed(who),
		Box::new(frame_system::RawOrigin::Root.into()),
		set_balance_proposal_bounded(value),
		DispatchTime::After(delay),
	)
}

pub fn next_block() {
	System::set_block_number(System::block_number() + 1);
	Scheduler::on_initialize(System::block_number());
}

pub fn run_to(n: u64) {
	while System::block_number() < n {
		next_block();
	}
}

#[allow(dead_code)]
pub fn begin_referendum() -> ReferendumIndex {
	System::set_block_number(0);
	assert_ok!(propose_set_balance(1, 2, 1));
	run_to(2);
	0
}

#[allow(dead_code)]
pub fn tally(r: ReferendumIndex) -> Tally {
	Referenda::ensure_ongoing(r).unwrap().tally
}

pub fn set_tally(index: ReferendumIndex, ayes: u32, nays: u32) {
	<Referenda as Polling<Tally>>::access_poll(index, |status| {
		let tally = status.ensure_ongoing().unwrap().0;
		tally.ayes = ayes;
		tally.nays = nays;
	});
}

pub fn waiting_since(i: ReferendumIndex) -> u64 {
	match ReferendumInfoFor::<Test>::get(i).unwrap() {
		ReferendumInfo::Ongoing { status: ReferendumStatus { submitted, deciding: None, .. } } =>
			submitted,
		_ => panic!("Not waiting"),
	}
}

pub fn deciding_since(i: ReferendumIndex) -> u64 {
	match ReferendumInfoFor::<Test>::get(i).unwrap() {
		ReferendumInfo::Ongoing {
			status: ReferendumStatus { deciding: Some(DecidingStatus { since, .. }), .. },
		} => since,
		_ => panic!("Not deciding"),
	}
}

pub fn deciding_and_failing_since(i: ReferendumIndex) -> u64 {
	match ReferendumInfoFor::<Test>::get(i).unwrap() {
		ReferendumInfo::Ongoing {
			status:
				ReferendumStatus {
					deciding: Some(DecidingStatus { since, confirming: None, .. }), ..
				},
		} => since,
		_ => panic!("Not deciding"),
	}
}

pub fn confirming_until(i: ReferendumIndex) -> u64 {
	match ReferendumInfoFor::<Test>::get(i).unwrap() {
		ReferendumInfo::Ongoing {
			status:
				ReferendumStatus {
					deciding: Some(DecidingStatus { confirming: Some(until), .. }), ..
				},
		} => until,
		_ => panic!("Not confirming"),
	}
}

pub fn approved_since(i: ReferendumIndex) -> u64 {
	match ReferendumInfoFor::<Test>::get(i).unwrap() {
		ReferendumInfo::Approved { when, .. } => when,
		_ => panic!("Not approved"),
	}
}

pub fn rejected_since(i: ReferendumIndex) -> u64 {
	match ReferendumInfoFor::<Test>::get(i).unwrap() {
		ReferendumInfo::Rejected { when, .. } => when,
		_ => panic!("Not rejected"),
	}
}

pub fn cancelled_since(i: ReferendumIndex) -> u64 {
	match ReferendumInfoFor::<Test>::get(i).unwrap() {
		ReferendumInfo::Cancelled { when, .. } => when,
		_ => panic!("Not cancelled"),
	}
}

pub fn killed_since(i: ReferendumIndex) -> u64 {
	match ReferendumInfoFor::<Test>::get(i).unwrap() {
		ReferendumInfo::Killed { when, .. } => when,
		_ => panic!("Not killed"),
	}
}

pub fn timed_out_since(i: ReferendumIndex) -> u64 {
	match ReferendumInfoFor::<Test>::get(i).unwrap() {
		ReferendumInfo::TimedOut { when, .. } => when,
		_ => panic!("Not timed out"),
	}
}

fn is_deciding(i: ReferendumIndex) -> bool {
	matches!(
		ReferendumInfoFor::<Test>::get(i),
		Some(ReferendumInfo::Ongoing { status: ReferendumStatus { deciding: Some(_), .. } })
	)
}

#[derive(Clone, Copy)]
pub enum RefState {
	Failing,
	Passing,
	Confirming { immediate: bool },
}

impl RefState {
	pub fn create(self) -> ReferendumIndex {
		assert_ok!(Referenda::submit(
			RuntimeOrigin::signed(1),
			Box::new(frame_support::dispatch::RawOrigin::Root.into()),
			set_balance_proposal_bounded(1),
			DispatchTime::At(10),
		));
		assert_ok!(Referenda::place_decision_deposit(RuntimeOrigin::signed(2), 0));
		if matches!(self, RefState::Confirming { immediate: true }) {
			set_tally(0, 100, 0);
		}
		let index = ReferendumCount::<Test>::get() - 1;
		while !is_deciding(index) {
			run_to(System::block_number() + 1);
		}
		if matches!(self, RefState::Confirming { immediate: false }) {
			set_tally(0, 100, 0);
			run_to(System::block_number() + 1);
		}
		if matches!(self, RefState::Confirming { .. }) {
			assert_eq!(confirming_until(index), System::block_number() + 2);
		}
		if matches!(self, RefState::Passing) {
			set_tally(0, 100, 99);
			run_to(System::block_number() + 1);
		}
		index
	}
}

/// note a new preimage without registering.
pub fn note_preimage(who: u64) -> <Test as frame_system::Config>::Hash {
	use std::sync::atomic::{AtomicU8, Ordering};
	// note a new preimage on every function invoke.
	static COUNTER: AtomicU8 = AtomicU8::new(0);
	let data = vec![COUNTER.fetch_add(1, Ordering::Relaxed)];
	assert_ok!(Preimage::note_preimage(RuntimeOrigin::signed(who), data.clone()));
	let hash = BlakeTwo256::hash(&data);
	assert!(!Preimage::is_requested(&hash));
	hash
}<|MERGE_RESOLUTION|>--- conflicted
+++ resolved
@@ -209,11 +209,8 @@
 	type AlarmInterval = AlarmInterval;
 	type Tracks = TestTracksInfo;
 	type Preimages = Preimage;
-<<<<<<< HEAD
+	type BlockNumberProvider = System;
 	type MaxDepositContributions = ConstU32<10>;
-=======
-	type BlockNumberProvider = System;
->>>>>>> ce5ecdd4
 }
 pub struct ExtBuilder {}
 
