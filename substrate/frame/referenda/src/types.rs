// This file is part of Substrate.

// Copyright (C) Parity Technologies (UK) Ltd.
// SPDX-License-Identifier: Apache-2.0

// Licensed under the Apache License, Version 2.0 (the "License");
// you may not use this file except in compliance with the License.
// You may obtain a copy of the License at
//
// 	http://www.apache.org/licenses/LICENSE-2.0
//
// Unless required by applicable law or agreed to in writing, software
// distributed under the License is distributed on an "AS IS" BASIS,
// WITHOUT WARRANTIES OR CONDITIONS OF ANY KIND, either express or implied.
// See the License for the specific language governing permissions and
// limitations under the License.

//! Miscellaneous additional datatypes.

use super::*;
use core::{fmt::Debug, mem};
use alloc::borrow::Cow;
use codec::{Compact, Decode, DecodeWithMemTracking, Encode, EncodeLike, Input, MaxEncodedLen};
use frame_support::{
	traits::{schedule::v3::Anon, Bounded},
	DebugNoBound, EqNoBound, Parameter, PartialEqNoBound,
};
use scale_info::{Type, TypeInfo};
use sp_arithmetic::{Rounding::*, SignedRounding::*};
use sp_runtime::{FixedI64, PerThing};

pub type BalanceOf<T, I = ()> =
	<<T as Config<I>>::Currency as Currency<<T as frame_system::Config>::AccountId>>::Balance;

pub type BlockNumberFor<T, I> =
	<<T as Config<I>>::BlockNumberProvider as BlockNumberProvider>::BlockNumber;

pub type NegativeImbalanceOf<T, I> = <<T as Config<I>>::Currency as Currency<
	<T as frame_system::Config>::AccountId,
>>::NegativeImbalance;
pub type CallOf<T, I> = <T as Config<I>>::RuntimeCall;
pub type BoundedCallOf<T, I> =
	Bounded<<T as Config<I>>::RuntimeCall, <T as frame_system::Config>::Hashing>;
pub type VotesOf<T, I> = <T as Config<I>>::Votes;
pub type TallyOf<T, I> = <T as Config<I>>::Tally;
pub type PalletsOriginOf<T> =
	<<T as frame_system::Config>::RuntimeOrigin as OriginTrait>::PalletsOrigin;
pub type ReferendumInfoOf<T, I> = ReferendumInfo<
	TrackIdOf<T, I>,
	PalletsOriginOf<T>,
	BlockNumberFor<T, I>,
	BoundedCallOf<T, I>,
	BalanceOf<T, I>,
	TallyOf<T, I>,
	<T as frame_system::Config>::AccountId,
	ScheduleAddressOf<T, I>,
	<T as Config<I>>::MaxDepositContributions,
>;
pub type ReferendumStatusOf<T, I> = ReferendumStatus<
	TrackIdOf<T, I>,
	PalletsOriginOf<T>,
	BlockNumberFor<T, I>,
	BoundedCallOf<T, I>,
	BalanceOf<T, I>,
	TallyOf<T, I>,
	<T as frame_system::Config>::AccountId,
	ScheduleAddressOf<T, I>,
	<T as Config<I>>::MaxDepositContributions,
>;
pub type DecidingStatusOf<T, I> = DecidingStatus<BlockNumberFor<T, I>>;
pub type TrackInfoOf<T, I = ()> = TrackInfo<BalanceOf<T, I>, BlockNumberFor<T, I>>;
pub type TrackIdOf<T, I> =
	<<T as Config<I>>::Tracks as TracksInfo<BalanceOf<T, I>, BlockNumberFor<T, I>>>::Id;
pub type ScheduleAddressOf<T, I> = <<T as Config<I>>::Scheduler as Anon<
	BlockNumberFor<T, I>,
	CallOf<T, I>,
	PalletsOriginOf<T>,
>>::Address;

/// A referendum index.
pub type ReferendumIndex = u32;

pub trait InsertSorted<T> {
	/// Inserts an item into a sorted series.
	///
	/// Returns `true` if it was inserted, `false` if it would belong beyond the bound of the
	/// series.
	fn insert_sorted_by_key<F: FnMut(&T) -> K, K: PartialOrd<K> + Ord>(
		&mut self,
		t: T,
		f: F,
	) -> bool;
}
impl<T: Ord, S: Get<u32>> InsertSorted<T> for BoundedVec<T, S> {
	fn insert_sorted_by_key<F: FnMut(&T) -> K, K: PartialOrd<K> + Ord>(
		&mut self,
		t: T,
		mut f: F,
	) -> bool {
		let index = self.binary_search_by_key::<K, F>(&f(&t), f).unwrap_or_else(|x| x);
		self.force_insert_keep_right(index, t).is_ok()
	}
}

#[derive(
	Encode, Decode, DecodeWithMemTracking, Clone, PartialEq, Eq, Debug, TypeInfo, MaxEncodedLen,
)]
pub struct DecidingStatus<BlockNumber> {
	/// When this referendum began being "decided". If confirming, then the
	/// end will actually be delayed until the end of the confirmation period.
	pub since: BlockNumber,
	/// If `Some`, then the referendum has entered confirmation stage and will end at
	/// the block number as long as it doesn't lose its approval in the meantime.
	pub confirming: Option<BlockNumber>,
}

#[derive(
	Encode, Decode, DecodeWithMemTracking, Clone, PartialEq, Eq, Debug, TypeInfo, MaxEncodedLen,
)]
pub struct Deposit<AccountId, Balance> {
	pub who: AccountId,
	pub amount: Balance,
}

impl<AccountId, Balance> From<(AccountId, Balance)> for Deposit<AccountId, Balance> {
	fn from(data: (AccountId, Balance)) -> Self {
		Self { who: data.0, amount: data.1 }
	}
}

#[derive(Encode, Decode, TypeInfo, DebugNoBound, MaxEncodedLen)]
#[scale_info(skip_type_params(MaxContributors))]
pub struct DecisionDeposit<AccountId: Debug, Balance: Debug, MaxContributors: Get<u32>> {
	pub collected_deposit: Balance,
	pub required_track_deposit: Balance,
	pub contributors: BoundedVec<(AccountId, Balance), MaxContributors>,
}

impl<AccountId: Clone + Debug, Balance: Clone + Debug, MaxContributors: Get<u32>> Clone
	for DecisionDeposit<AccountId, Balance, MaxContributors>
{
	fn clone(&self) -> Self {
		Self {
			collected_deposit: self.collected_deposit.clone(),
			required_track_deposit: self.required_track_deposit.clone(),
			contributors: self.contributors.clone(),
		}
	}
}

impl<AccountId: Eq + Debug, Balance: Eq + Debug, MaxContributors: Get<u32>> Eq
	for DecisionDeposit<AccountId, Balance, MaxContributors>
{
}

impl<AccountId: PartialEq + Debug, Balance: PartialEq + Debug, MaxContributors: Get<u32>> PartialEq
	for DecisionDeposit<AccountId, Balance, MaxContributors>
{
	fn eq(&self, other: &Self) -> bool {
		self.collected_deposit == other.collected_deposit &&
			self.required_track_deposit == other.required_track_deposit &&
			self.contributors == other.contributors
	}
}

impl<
		AccountId: Debug,
		Balance: PartialOrd + Default + Clone + Debug,
		MaxDecisionContributors: Get<u32>,
	> DecisionDeposit<AccountId, Balance, MaxDecisionContributors>
{
	/// Create a new decision deposit instance.
	pub fn new(required_track_deposit: Balance) -> Self {
		Self {
			collected_deposit: Default::default(),
			required_track_deposit,
			contributors: Default::default(),
		}
	}

	/// Are enough funds collected to pay for the decision deposit?
	pub fn is_fully_collected(&self) -> bool {
		self.collected_deposit >= self.required_track_deposit
	}

	/// Take the decision deposit, only leaving the `required_track_deposit`.
	pub fn take(&mut self) -> Self {
		Self {
			collected_deposit: mem::take(&mut self.collected_deposit),
			required_track_deposit: self.required_track_deposit.clone(),
			contributors: mem::take(&mut self.contributors),
		}
	}
}

pub const DEFAULT_MAX_TRACK_NAME_LEN: usize = 25;

/// Helper structure to treat a `[u8; N]` array as a string.
///
/// This is a temporary fix (see [#7671](https://github.com/paritytech/polkadot-sdk/pull/7671)) in
/// order to stop `polkadot.js` apps to fail when trying to decode the `name` field in `TrackInfo`.
#[derive(Clone, Eq, DecodeWithMemTracking, PartialEq, Debug)]
pub struct StringLike<const N: usize>(pub [u8; N]);

impl<const N: usize> TypeInfo for StringLike<N> {
	type Identity = <&'static str as TypeInfo>::Identity;

	fn type_info() -> Type {
		<&str as TypeInfo>::type_info()
	}
}

impl<const N: usize> MaxEncodedLen for StringLike<N> {
	fn max_encoded_len() -> usize {
		<Compact<u32> as MaxEncodedLen>::max_encoded_len().saturating_add(N)
	}
}

impl<const N: usize> Encode for StringLike<N> {
	fn encode(&self) -> Vec<u8> {
		use codec::Compact;
		(Compact(N as u32), self.0).encode()
	}
}

impl<const N: usize> Decode for StringLike<N> {
	fn decode<I: Input>(input: &mut I) -> Result<Self, codec::Error> {
		let Compact(size): Compact<u32> = Decode::decode(input)?;
		if size != N as u32 {
			return Err("Invalid size".into());
		}

		let bytes: [u8; N] = Decode::decode(input)?;
		Ok(Self(bytes))
	}
}

/// Detailed information about the configuration of a referenda track. Used for internal storage.
pub type TrackInfo<Balance, Moment, const N: usize = DEFAULT_MAX_TRACK_NAME_LEN> =
	TrackDetails<Balance, Moment, [u8; N]>;

/// Detailed information about the configuration of a referenda track. Used for const querying.
pub type ConstTrackInfo<Balance, Moment, const N: usize = DEFAULT_MAX_TRACK_NAME_LEN> =
	TrackDetails<Balance, Moment, StringLike<N>>;

/// Detailed information about the configuration of a referenda track
#[derive(
	Clone, Encode, Decode, DecodeWithMemTracking, MaxEncodedLen, TypeInfo, Eq, PartialEq, Debug,
)]
pub struct TrackDetails<Balance, Moment, Name> {
	/// Name of this track.
	pub name: Name,
	/// A limit for the number of referenda on this track that can be being decided at once.
	/// For Root origin this should generally be just one.
	pub max_deciding: u32,
	/// Amount that must be placed on deposit before a decision can be made.
	pub decision_deposit: Balance,
	/// Amount of time this must be submitted for before a decision can be made.
	pub prepare_period: Moment,
	/// Amount of time that a decision may take to be approved prior to cancellation.
	pub decision_period: Moment,
	/// Amount of time that the approval criteria must hold before it can be approved.
	pub confirm_period: Moment,
	/// Minimum amount of time that an approved proposal must be in the dispatch queue.
	pub min_enactment_period: Moment,
	/// Minimum aye votes as percentage of overall conviction-weighted votes needed for
	/// approval as a function of time into decision period.
	pub min_approval: Curve,
	/// Minimum pre-conviction aye-votes ("support") as percentage of overall population that is
	/// needed for approval as a function of time into decision period.
	pub min_support: Curve,
}

/// Track groups the information of a voting track with its corresponding identifier
#[derive(
	Clone, Encode, Decode, DecodeWithMemTracking, MaxEncodedLen, TypeInfo, Eq, PartialEq, Debug,
)]
pub struct Track<Id, Balance, Moment, const N: usize = DEFAULT_MAX_TRACK_NAME_LEN> {
	pub id: Id,
	pub info: TrackInfo<Balance, Moment, N>,
}

/// Information on the voting tracks.
pub trait TracksInfo<Balance, Moment, const N: usize = DEFAULT_MAX_TRACK_NAME_LEN>
where
	Balance: Clone + Debug + Eq + 'static,
	Moment: Clone + Debug + Eq + 'static,
{
	/// The identifier for a track.
	type Id: Copy + Parameter + Ord + PartialOrd + Send + Sync + 'static + MaxEncodedLen;

	/// The origin type from which a track is implied.
	type RuntimeOrigin;

	/// Return the sorted iterable list of known tracks and their information.
	///
	/// The iterator MUST be sorted by `Id`. Consumers of this trait are advised to assert
	/// [`Self::check_integrity`] prior to any use.
	fn tracks() -> impl Iterator<Item = Cow<'static, Track<Self::Id, Balance, Moment, N>>>;

	/// Determine the voting track for the given `origin`.
	fn track_for(origin: &Self::RuntimeOrigin) -> Result<Self::Id, ()>;

	/// Return the list of identifiers of the known tracks.
	fn track_ids() -> impl Iterator<Item = Self::Id> {
		Self::tracks().map(|x| x.id)
	}

	/// Return the track info for track `id`, by default this just looks it up in `Self::tracks()`.
	fn info(id: Self::Id) -> Option<Cow<'static, TrackInfo<Balance, Moment, N>>> {
		Self::tracks().find(|x| x.id == id).map(|t| match t {
			Cow::Borrowed(x) => Cow::Borrowed(&x.info),
			Cow::Owned(x) => Cow::Owned(x.info),
		})
	}

	/// Check assumptions about the static data that this trait provides.
	fn check_integrity() -> Result<(), &'static str> {
		use core::cmp::Ordering;
		// Adapted from Iterator::is_sorted implementation available in nightly
		// https://github.com/rust-lang/rust/issues/53485
		let mut iter = Self::tracks();
		let mut last = match iter.next() {
			Some(ref e) => e.id,
			None => return Ok(()),
		};
		iter.all(|curr| {
			let curr = curr.as_ref().id;
			if let Ordering::Greater = last.cmp(&curr) {
				return false;
			}
			last = curr;
			true
		})
		.then_some(())
		.ok_or("The tracks that were returned by `tracks` were not sorted by `Id`")
	}
}

/// Info regarding an ongoing referendum.
<<<<<<< HEAD
#[derive(
	Encode, Decode, DecodeWithMemTracking, Clone, PartialEq, Eq, Debug, TypeInfo, MaxEncodedLen,
)]
=======
#[derive(Encode, Decode, DecodeWithMemTracking, Clone, PartialEqNoBound, Eq, DebugNoBound, TypeInfo, MaxEncodedLen)]
#[scale_info(skip_type_params(MaxContributors))]
>>>>>>> b0a7572b
pub struct ReferendumStatus<
	TrackId: Eq + PartialEq + Debug + Encode + Decode + TypeInfo + Clone,
	RuntimeOrigin: Eq + PartialEq + Debug + Encode + Decode + TypeInfo + Clone,
	Moment: Eq + PartialEq + Debug + Encode + Decode + TypeInfo + Clone + EncodeLike,
	Call: Eq + PartialEq + Debug + Encode + Decode + TypeInfo + Clone,
	Balance: Eq + PartialEq + Debug + Encode + Decode + TypeInfo + Clone,
	Tally: Eq + PartialEq + Debug + Encode + Decode + TypeInfo + Clone,
	AccountId: Eq + PartialEq + Debug + Encode + Decode + TypeInfo + Clone,
	ScheduleAddress: Eq + PartialEq + Debug + Encode + Decode + TypeInfo + Clone,
	MaxContributors: Get<u32>,
> {
	/// The track of this referendum.
	pub track: TrackId,
	/// The origin for this referendum.
	pub origin: RuntimeOrigin,
	/// The hash of the proposal up for referendum.
	pub proposal: Call,
	/// The time the proposal should be scheduled for enactment.
	pub enactment: DispatchTime<Moment>,
	/// The time of submission. Once `UndecidingTimeout` passes, it may be closed by anyone if
	/// `deciding` is `None`.
	pub submitted: Moment,
	/// The deposit reserved for the submission of this referendum.
	pub submission_deposit: Deposit<AccountId, Balance>,
	/// The deposit reserved for this referendum to be decided.
	pub decision_deposit: DecisionDeposit<AccountId, Balance, MaxContributors>,
	/// The status of a decision being made. If `None`, it has not entered the deciding period.
	pub deciding: Option<DecidingStatus<Moment>>,
	/// The current tally of votes in this referendum.
	pub tally: Tally,
	/// Whether we have been placed in the queue for being decided or not.
	pub in_queue: bool,
	/// The next scheduled wake-up, if `Some`.
	pub alarm: Option<(Moment, ScheduleAddress)>,
}

/// Info regarding a referendum, present or past.
#[derive(
<<<<<<< HEAD
	Encode, Decode, DecodeWithMemTracking, Clone, PartialEq, Eq, Debug, TypeInfo, MaxEncodedLen,
=======
	Encode, Decode, DecodeWithMemTracking, Clone, PartialEqNoBound, EqNoBound, DebugNoBound, TypeInfo, MaxEncodedLen,
>>>>>>> b0a7572b
)]
#[scale_info(skip_type_params(MaxContributors))]
pub enum ReferendumInfo<
	TrackId: Eq + PartialEq + Debug + Encode + Decode + TypeInfo + Clone,
	RuntimeOrigin: Eq + PartialEq + Debug + Encode + Decode + TypeInfo + Clone,
	Moment: Eq + PartialEq + Debug + Encode + Decode + TypeInfo + Clone + EncodeLike,
	Call: Eq + PartialEq + Debug + Encode + Decode + TypeInfo + Clone,
	Balance: Eq + PartialEq + Debug + Encode + Decode + TypeInfo + Clone,
	Tally: Eq + PartialEq + Debug + Encode + Decode + TypeInfo + Clone,
	AccountId: Eq + PartialEq + Debug + Encode + Decode + TypeInfo + Clone,
	ScheduleAddress: Eq + PartialEq + Debug + Encode + Decode + TypeInfo + Clone,
	MaxContributors: Get<u32>,
> {
	/// Referendum has been submitted and is being voted on.
	Ongoing {
		status: ReferendumStatus<
			TrackId,
			RuntimeOrigin,
			Moment,
			Call,
			Balance,
			Tally,
			AccountId,
			ScheduleAddress,
			MaxContributors,
		>,
	},
	/// Referendum finished with approval. Submission deposit is held.
	Approved {
		when: Moment,
		submission_deposit: Option<Deposit<AccountId, Balance>>,
		decision_deposit: DecisionDeposit<AccountId, Balance, MaxContributors>,
	},
	/// Referendum finished with rejection. Submission deposit is held.
	Rejected {
		when: Moment,
		submission_deposit: Option<Deposit<AccountId, Balance>>,
		decision_deposit: DecisionDeposit<AccountId, Balance, MaxContributors>,
	},
	/// Referendum finished with cancellation. Submission deposit is held.
	Cancelled {
		when: Moment,
		submission_deposit: Option<Deposit<AccountId, Balance>>,
		decision_deposit: DecisionDeposit<AccountId, Balance, MaxContributors>,
	},
	/// Referendum finished and was never decided. Submission deposit is held.
	TimedOut {
		when: Moment,
		submission_deposit: Option<Deposit<AccountId, Balance>>,
		decision_deposit: DecisionDeposit<AccountId, Balance, MaxContributors>,
	},
	/// Referendum finished with a kill.
	Killed { when: Moment },
}

impl<
		TrackId: Eq + PartialEq + Debug + Encode + Decode + TypeInfo + Clone,
		RuntimeOrigin: Eq + PartialEq + Debug + Encode + Decode + TypeInfo + Clone,
		Moment: Eq + PartialEq + Debug + Encode + Decode + TypeInfo + Clone + EncodeLike,
		Call: Eq + PartialEq + Debug + Encode + Decode + TypeInfo + Clone,
		Balance: Default + Eq + PartialEq + Debug + Encode + Decode + TypeInfo + Clone + PartialOrd,
		Tally: Eq + PartialEq + Debug + Encode + Decode + TypeInfo + Clone,
		AccountId: Eq + PartialEq + Debug + Encode + Decode + TypeInfo + Clone,
		ScheduleAddress: Eq + PartialEq + Debug + Encode + Decode + TypeInfo + Clone,
		MaxContributors: Get<u32>,
	>
	ReferendumInfo<
		TrackId,
		RuntimeOrigin,
		Moment,
		Call,
		Balance,
		Tally,
		AccountId,
		ScheduleAddress,
		MaxContributors,
	>
{
	/// Take the Decision Deposit from `self`, if there is one. Returns an `Err` if `self` is not
	/// in a valid state for the Decision Deposit to be refunded.
	pub fn take_decision_deposit(
		&mut self,
	) -> Result<Option<DecisionDeposit<AccountId, Balance, MaxContributors>>, ()> {
		use ReferendumInfo::*;
		match self {
			Ongoing { status } if !status.decision_deposit.is_fully_collected() => Ok(None),
			// Cannot refund deposit if Ongoing as this breaks assumptions.
			Ongoing { .. } => Err(()),
			Approved { decision_deposit, .. } |
			Rejected { decision_deposit, .. } |
			TimedOut { decision_deposit, .. } |
			Cancelled { decision_deposit, .. } => Ok(Some(decision_deposit.take())),
			Killed { .. } => Ok(None),
		}
	}

	/// Take the Submission Deposit from `self`, if there is one and it's in a valid state to be
	/// taken. Returns an `Err` if `self` is not in a valid state for the Submission Deposit to be
	/// refunded.
	pub fn take_submission_deposit(&mut self) -> Result<Option<Deposit<AccountId, Balance>>, ()> {
		use ReferendumInfo::*;
		match self {
			// Can only refund deposit if it's appoved or cancelled.
			Approved { submission_deposit, .. } | Cancelled { submission_deposit, .. } =>
				Ok(submission_deposit.take()),
			// Cannot refund deposit if Ongoing as this breaks assumptions.
			Ongoing { .. } | Rejected { .. } | TimedOut { .. } | Killed { .. } => Err(()),
		}
	}
}

/// Type for describing a curve over the 2-dimensional space of axes between 0-1, as represented
/// by `(Perbill, Perbill)`.
#[derive(Clone, Eq, PartialEq, Encode, Decode, DecodeWithMemTracking, TypeInfo, MaxEncodedLen)]
#[cfg_attr(not(feature = "std"), derive(Debug))]
pub enum Curve {
	/// Linear curve starting at `(0, ceil)`, proceeding linearly to `(length, floor)`, then
	/// remaining at `floor` until the end of the period.
	LinearDecreasing { length: Perbill, floor: Perbill, ceil: Perbill },
	/// Stepped curve, beginning at `(0, begin)`, then remaining constant for `period`, at which
	/// point it steps down to `(period, begin - step)`. It then remains constant for another
	/// `period` before stepping down to `(period * 2, begin - step * 2)`. This pattern continues
	/// but the `y` component has a lower limit of `end`.
	SteppedDecreasing { begin: Perbill, end: Perbill, step: Perbill, period: Perbill },
	/// A recipocal (`K/(x+S)-T`) curve: `factor` is `K` and `x_offset` is `S`, `y_offset` is `T`.
	Reciprocal { factor: FixedI64, x_offset: FixedI64, y_offset: FixedI64 },
}

/// Calculate the quadratic solution for the given curve.
///
/// WARNING: This is a `const` function designed for convenient use at build time and
/// will panic on overflow. Ensure that any inputs are sensible.
const fn pos_quad_solution(a: FixedI64, b: FixedI64, c: FixedI64) -> FixedI64 {
	const TWO: FixedI64 = FixedI64::from_u32(2);
	const FOUR: FixedI64 = FixedI64::from_u32(4);
	b.neg().add(b.mul(b).sub(FOUR.mul(a).mul(c)).sqrt()).div(TWO.mul(a))
}

impl Curve {
	/// Create a `Curve::Linear` instance from a high-level description.
	///
	/// WARNING: This is a `const` function designed for convenient use at build time and
	/// will panic on overflow. Ensure that any inputs are sensible.
	pub const fn make_linear(length: u128, period: u128, floor: FixedI64, ceil: FixedI64) -> Curve {
		let length = FixedI64::from_rational(length, period).into_perbill();
		let floor = floor.into_perbill();
		let ceil = ceil.into_perbill();
		Curve::LinearDecreasing { length, floor, ceil }
	}

	/// Create a `Curve::Reciprocal` instance from a high-level description.
	///
	/// WARNING: This is a `const` function designed for convenient use at build time and
	/// will panic on overflow. Ensure that any inputs are sensible.
	pub const fn make_reciprocal(
		delay: u128,
		period: u128,
		level: FixedI64,
		floor: FixedI64,
		ceil: FixedI64,
	) -> Curve {
		let delay = FixedI64::from_rational(delay, period).into_perbill();
		let mut bounds = (
			(
				FixedI64::from_u32(0),
				Self::reciprocal_from_parts(FixedI64::from_u32(0), floor, ceil),
				FixedI64::from_inner(i64::max_value()),
			),
			(
				FixedI64::from_u32(1),
				Self::reciprocal_from_parts(FixedI64::from_u32(1), floor, ceil),
				FixedI64::from_inner(i64::max_value()),
			),
		);
		const TWO: FixedI64 = FixedI64::from_u32(2);
		while (bounds.1).0.sub((bounds.0).0).into_inner() > 1 {
			let factor = (bounds.0).0.add((bounds.1).0).div(TWO);
			let curve = Self::reciprocal_from_parts(factor, floor, ceil);
			let curve_level = FixedI64::from_perbill(curve.const_threshold(delay));
			if curve_level.into_inner() > level.into_inner() {
				bounds = (bounds.0, (factor, curve, curve_level.sub(level)));
			} else {
				bounds = ((factor, curve, level.sub(curve_level)), bounds.1);
			}
		}
		if (bounds.0).2.into_inner() < (bounds.1).2.into_inner() {
			(bounds.0).1
		} else {
			(bounds.1).1
		}
	}

	/// Create a `Curve::Reciprocal` instance from basic parameters.
	///
	/// WARNING: This is a `const` function designed for convenient use at build time and
	/// will panic on overflow. Ensure that any inputs are sensible.
	const fn reciprocal_from_parts(factor: FixedI64, floor: FixedI64, ceil: FixedI64) -> Self {
		let delta = ceil.sub(floor);
		let x_offset = pos_quad_solution(delta, delta, factor.neg());
		let y_offset = floor.sub(factor.div(FixedI64::from_u32(1).add(x_offset)));
		Curve::Reciprocal { factor, x_offset, y_offset }
	}

	/// Print some info on the curve.
	#[cfg(feature = "std")]
	pub fn info(&self, days: u32, name: impl std::fmt::Display) {
		let hours = days * 24;
		println!("Curve {} := {:?}:", name, self);
		println!("   t + 0h:   {:?}", self.threshold(Perbill::zero()));
		println!("   t + 1h:   {:?}", self.threshold(Perbill::from_rational(1, hours)));
		println!("   t + 2h:   {:?}", self.threshold(Perbill::from_rational(2, hours)));
		println!("   t + 3h:   {:?}", self.threshold(Perbill::from_rational(3, hours)));
		println!("   t + 6h:   {:?}", self.threshold(Perbill::from_rational(6, hours)));
		println!("   t + 12h:  {:?}", self.threshold(Perbill::from_rational(12, hours)));
		println!("   t + 24h:  {:?}", self.threshold(Perbill::from_rational(24, hours)));
		let mut l = 0;
		for &(n, d) in [(1, 12), (1, 8), (1, 4), (1, 2), (3, 4), (1, 1)].iter() {
			let t = days * n / d;
			if t != l {
				println!("   t + {}d:   {:?}", t, self.threshold(Perbill::from_rational(t, days)));
				l = t;
			}
		}
		let t = |p: Perbill| -> std::string::String {
			if p.is_one() {
				"never".into()
			} else {
				let minutes = p * (hours * 60);
				if minutes < 60 {
					format!("{} minutes", minutes)
				} else if minutes < 8 * 60 && minutes % 60 != 0 {
					format!("{} hours {} minutes", minutes / 60, minutes % 60)
				} else if minutes < 72 * 60 {
					format!("{} hours", minutes / 60)
				} else if minutes / 60 % 24 == 0 {
					format!("{} days", minutes / 60 / 24)
				} else {
					format!("{} days {} hours", minutes / 60 / 24, minutes / 60 % 24)
				}
			}
		};
		if self.delay(Perbill::from_percent(49)) < Perbill::one() {
			println!("   30% threshold:   {}", t(self.delay(Perbill::from_percent(30))));
			println!("   10% threshold:   {}", t(self.delay(Perbill::from_percent(10))));
			println!("   3% threshold:    {}", t(self.delay(Perbill::from_percent(3))));
			println!("   1% threshold:    {}", t(self.delay(Perbill::from_percent(1))));
			println!("   0.1% threshold:  {}", t(self.delay(Perbill::from_rational(1u32, 1_000))));
			println!("   0.01% threshold: {}", t(self.delay(Perbill::from_rational(1u32, 10_000))));
		} else {
			println!(
				"   99.9% threshold: {}",
				t(self.delay(Perbill::from_rational(999u32, 1_000)))
			);
			println!("   99% threshold:   {}", t(self.delay(Perbill::from_percent(99))));
			println!("   95% threshold:   {}", t(self.delay(Perbill::from_percent(95))));
			println!("   90% threshold:   {}", t(self.delay(Perbill::from_percent(90))));
			println!("   75% threshold:   {}", t(self.delay(Perbill::from_percent(75))));
			println!("   60% threshold:   {}", t(self.delay(Perbill::from_percent(60))));
		}
	}

	/// Determine the `y` value for the given `x` value.
	pub fn threshold(&self, x: Perbill) -> Perbill {
		match self {
			Self::LinearDecreasing { length, floor, ceil } =>
				*ceil - (x.min(*length).saturating_div(*length, Down) * (*ceil - *floor)),
			Self::SteppedDecreasing { begin, end, step, period } =>
				(*begin - (step.int_mul(x.int_div(*period))).min(*begin)).max(*end),
			Self::Reciprocal { factor, x_offset, y_offset } => factor
				.checked_rounding_div(FixedI64::from(x) + *x_offset, Low)
				.map(|yp| (yp + *y_offset).into_clamped_perthing())
				.unwrap_or_else(Perbill::one),
		}
	}

	/// Determine the `y` value for the given `x` value.
	///
	/// This is a partial implementation designed only for use in const functions.
	const fn const_threshold(&self, x: Perbill) -> Perbill {
		match self {
			Self::Reciprocal { factor, x_offset, y_offset } => {
				match factor.checked_rounding_div(FixedI64::from_perbill(x).add(*x_offset), Low) {
					Some(yp) => (yp.add(*y_offset)).into_perbill(),
					None => Perbill::one(),
				}
			},
			_ => panic!("const_threshold cannot be used on this curve"),
		}
	}

	/// Determine the smallest `x` value such that `passing` returns `true` when passed along with
	/// the given `y` value.
	///
	/// If `passing` never returns `true` for any value of `x` when paired with `y`, then
	/// `Perbill::one` may be returned.
	///
	/// ```nocompile
	/// let c = Curve::LinearDecreasing { begin: Perbill::one(), delta: Perbill::one() };
	/// //      ^^^ Can be any curve.
	/// let y = Perbill::from_percent(50);
	/// //      ^^^ Can be any value.
	/// let x = c.delay(y);
	/// assert!(c.passing(x, y));
	/// ```
	pub fn delay(&self, y: Perbill) -> Perbill {
		match self {
			Self::LinearDecreasing { length, floor, ceil } =>
				if y < *floor {
					Perbill::one()
				} else if y > *ceil {
					Perbill::zero()
				} else {
					(*ceil - y).saturating_div(*ceil - *floor, Up).saturating_mul(*length)
				},
			Self::SteppedDecreasing { begin, end, step, period } =>
				if y < *end {
					Perbill::one()
				} else {
					period.int_mul((*begin - y.min(*begin) + step.less_epsilon()).int_div(*step))
				},
			Self::Reciprocal { factor, x_offset, y_offset } => {
				let y = FixedI64::from(y);
				let maybe_term = factor.checked_rounding_div(y - *y_offset, High);
				maybe_term
					.and_then(|term| (term - *x_offset).try_into_perthing().ok())
					.unwrap_or_else(Perbill::one)
			},
		}
	}

	/// Return `true` iff the `y` value is greater than the curve at the `x`.
	pub fn passing(&self, x: Perbill, y: Perbill) -> bool {
		y >= self.threshold(x)
	}
}

#[cfg(feature = "std")]
impl Debug for Curve {
	fn fmt(&self, f: &mut core::fmt::Formatter<'_>) -> core::fmt::Result {
		match self {
			Self::LinearDecreasing { length, floor, ceil } => {
				write!(
					f,
					"Linear[(0%, {:?}) -> ({:?}, {:?}) -> (100%, {:?})]",
					ceil, length, floor, floor,
				)
			},
			Self::SteppedDecreasing { begin, end, step, period } => {
				write!(
					f,
					"Stepped[(0%, {:?}) -> (100%, {:?}) by ({:?}, {:?})]",
					begin, end, period, step,
				)
			},
			Self::Reciprocal { factor, x_offset, y_offset } => {
				write!(
					f,
					"Reciprocal[factor of {:?}, x_offset of {:?}, y_offset of {:?}]",
					factor, x_offset, y_offset,
				)
			},
		}
	}
}

#[cfg(test)]
mod tests {
	use super::*;
	use frame_support::traits::ConstU32;
	use sp_runtime::{str_array as s, PerThing};

	const fn percent(x: u128) -> FixedI64 {
		FixedI64::from_rational(x, 100)
	}

	const TIP_APP: Curve = Curve::make_linear(10, 28, percent(50), percent(100));
	const TIP_SUP: Curve = Curve::make_reciprocal(1, 28, percent(4), percent(0), percent(50));
	const ROOT_APP: Curve = Curve::make_reciprocal(4, 28, percent(80), percent(50), percent(100));
	const ROOT_SUP: Curve = Curve::make_linear(28, 28, percent(0), percent(50));
	const WHITE_APP: Curve =
		Curve::make_reciprocal(16, 28 * 24, percent(96), percent(50), percent(100));
	const WHITE_SUP: Curve = Curve::make_reciprocal(1, 28, percent(20), percent(10), percent(50));
	const SMALL_APP: Curve = Curve::make_linear(10, 28, percent(50), percent(100));
	const SMALL_SUP: Curve = Curve::make_reciprocal(8, 28, percent(1), percent(0), percent(50));
	const MID_APP: Curve = Curve::make_linear(17, 28, percent(50), percent(100));
	const MID_SUP: Curve = Curve::make_reciprocal(12, 28, percent(1), percent(0), percent(50));
	const BIG_APP: Curve = Curve::make_linear(23, 28, percent(50), percent(100));
	const BIG_SUP: Curve = Curve::make_reciprocal(16, 28, percent(1), percent(0), percent(50));
	const HUGE_APP: Curve = Curve::make_linear(28, 28, percent(50), percent(100));
	const HUGE_SUP: Curve = Curve::make_reciprocal(20, 28, percent(1), percent(0), percent(50));
	const PARAM_APP: Curve = Curve::make_reciprocal(4, 28, percent(80), percent(50), percent(100));
	const PARAM_SUP: Curve = Curve::make_reciprocal(7, 28, percent(10), percent(0), percent(50));
	const ADMIN_APP: Curve = Curve::make_linear(17, 28, percent(50), percent(100));
	const ADMIN_SUP: Curve = Curve::make_reciprocal(12, 28, percent(1), percent(0), percent(50));

	// TODO: ceil for linear.

	#[test]
	#[should_panic]
	fn check_curves() {
		TIP_APP.info(28u32, "Tip Approval");
		TIP_SUP.info(28u32, "Tip Support");
		ROOT_APP.info(28u32, "Root Approval");
		ROOT_SUP.info(28u32, "Root Support");
		WHITE_APP.info(28u32, "Whitelist Approval");
		WHITE_SUP.info(28u32, "Whitelist Support");
		SMALL_APP.info(28u32, "Small Spend Approval");
		SMALL_SUP.info(28u32, "Small Spend Support");
		MID_APP.info(28u32, "Mid Spend Approval");
		MID_SUP.info(28u32, "Mid Spend Support");
		BIG_APP.info(28u32, "Big Spend Approval");
		BIG_SUP.info(28u32, "Big Spend Support");
		HUGE_APP.info(28u32, "Huge Spend Approval");
		HUGE_SUP.info(28u32, "Huge Spend Support");
		PARAM_APP.info(28u32, "Mid-tier Parameter Change Approval");
		PARAM_SUP.info(28u32, "Mid-tier Parameter Change Support");
		ADMIN_APP.info(28u32, "Admin (e.g. Cancel Slash) Approval");
		ADMIN_SUP.info(28u32, "Admin (e.g. Cancel Slash) Support");
		assert!(false);
	}

	#[test]
	fn insert_sorted_works() {
		let mut b: BoundedVec<u32, ConstU32<6>> = vec![20, 30, 40].try_into().unwrap();
		assert!(b.insert_sorted_by_key(10, |&x| x));
		assert_eq!(&b[..], &[10, 20, 30, 40][..]);

		assert!(b.insert_sorted_by_key(60, |&x| x));
		assert_eq!(&b[..], &[10, 20, 30, 40, 60][..]);

		assert!(b.insert_sorted_by_key(50, |&x| x));
		assert_eq!(&b[..], &[10, 20, 30, 40, 50, 60][..]);

		assert!(!b.insert_sorted_by_key(9, |&x| x));
		assert_eq!(&b[..], &[10, 20, 30, 40, 50, 60][..]);

		assert!(b.insert_sorted_by_key(11, |&x| x));
		assert_eq!(&b[..], &[11, 20, 30, 40, 50, 60][..]);

		assert!(b.insert_sorted_by_key(21, |&x| x));
		assert_eq!(&b[..], &[20, 21, 30, 40, 50, 60][..]);

		assert!(b.insert_sorted_by_key(61, |&x| x));
		assert_eq!(&b[..], &[21, 30, 40, 50, 60, 61][..]);

		assert!(b.insert_sorted_by_key(51, |&x| x));
		assert_eq!(&b[..], &[30, 40, 50, 51, 60, 61][..]);
	}

	#[test]
	fn translated_reciprocal_works() {
		let c: Curve = Curve::Reciprocal {
			factor: FixedI64::from_float(0.03125),
			x_offset: FixedI64::from_float(0.0363306838226),
			y_offset: FixedI64::from_float(0.139845532427),
		};
		c.info(28u32, "Test");

		for i in 0..9_696_969u32 {
			let query = Perbill::from_rational(i, 9_696_969);
			// Determine the nearest point in time when the query will be above threshold.
			let delay_needed = c.delay(query);
			// Ensure that it actually does pass at that time, or that it will never pass.
			assert!(delay_needed.is_one() || c.passing(delay_needed, query));
		}
	}

	#[test]
	fn stepped_decreasing_works() {
		fn pc(x: u32) -> Perbill {
			Perbill::from_percent(x)
		}

		let c =
			Curve::SteppedDecreasing { begin: pc(80), end: pc(30), step: pc(10), period: pc(15) };

		for i in 0..9_696_969u32 {
			let query = Perbill::from_rational(i, 9_696_969);
			// Determine the nearest point in time when the query will be above threshold.
			let delay_needed = c.delay(query);
			// Ensure that it actually does pass at that time, or that it will never pass.
			assert!(delay_needed.is_one() || c.passing(delay_needed, query));
		}

		assert_eq!(c.threshold(pc(0)), pc(80));
		assert_eq!(c.threshold(pc(15).less_epsilon()), pc(80));
		assert_eq!(c.threshold(pc(15)), pc(70));
		assert_eq!(c.threshold(pc(30).less_epsilon()), pc(70));
		assert_eq!(c.threshold(pc(30)), pc(60));
		assert_eq!(c.threshold(pc(45).less_epsilon()), pc(60));
		assert_eq!(c.threshold(pc(45)), pc(50));
		assert_eq!(c.threshold(pc(60).less_epsilon()), pc(50));
		assert_eq!(c.threshold(pc(60)), pc(40));
		assert_eq!(c.threshold(pc(75).less_epsilon()), pc(40));
		assert_eq!(c.threshold(pc(75)), pc(30));
		assert_eq!(c.threshold(pc(100)), pc(30));

		assert_eq!(c.delay(pc(100)), pc(0));
		assert_eq!(c.delay(pc(80)), pc(0));
		assert_eq!(c.delay(pc(80).less_epsilon()), pc(15));
		assert_eq!(c.delay(pc(70)), pc(15));
		assert_eq!(c.delay(pc(70).less_epsilon()), pc(30));
		assert_eq!(c.delay(pc(60)), pc(30));
		assert_eq!(c.delay(pc(60).less_epsilon()), pc(45));
		assert_eq!(c.delay(pc(50)), pc(45));
		assert_eq!(c.delay(pc(50).less_epsilon()), pc(60));
		assert_eq!(c.delay(pc(40)), pc(60));
		assert_eq!(c.delay(pc(40).less_epsilon()), pc(75));
		assert_eq!(c.delay(pc(30)), pc(75));
		assert_eq!(c.delay(pc(30).less_epsilon()), pc(100));
		assert_eq!(c.delay(pc(0)), pc(100));
	}

	#[test]
	fn tracks_integrity_check_detects_unsorted() {
		use crate::mock::RuntimeOrigin;

		pub struct BadTracksInfo;
		impl TracksInfo<u64, u64> for BadTracksInfo {
			type Id = u8;
			type RuntimeOrigin = <RuntimeOrigin as OriginTrait>::PalletsOrigin;
			fn tracks() -> impl Iterator<Item = Cow<'static, Track<Self::Id, u64, u64>>> {
				static DATA: [Track<u8, u64, u64>; 2] = [
					Track {
						id: 1u8,
						info: TrackInfo {
							name: s("root"),
							max_deciding: 1,
							decision_deposit: 10,
							prepare_period: 4,
							decision_period: 4,
							confirm_period: 2,
							min_enactment_period: 4,
							min_approval: Curve::LinearDecreasing {
								length: Perbill::from_percent(100),
								floor: Perbill::from_percent(50),
								ceil: Perbill::from_percent(100),
							},
							min_support: Curve::LinearDecreasing {
								length: Perbill::from_percent(100),
								floor: Perbill::from_percent(0),
								ceil: Perbill::from_percent(100),
							},
						},
					},
					Track {
						id: 0u8,
						info: TrackInfo {
							name: s("none"),
							max_deciding: 3,
							decision_deposit: 1,
							prepare_period: 2,
							decision_period: 2,
							confirm_period: 1,
							min_enactment_period: 2,
							min_approval: Curve::LinearDecreasing {
								length: Perbill::from_percent(100),
								floor: Perbill::from_percent(95),
								ceil: Perbill::from_percent(100),
							},
							min_support: Curve::LinearDecreasing {
								length: Perbill::from_percent(100),
								floor: Perbill::from_percent(90),
								ceil: Perbill::from_percent(100),
							},
						},
					},
				];
				DATA.iter().map(Cow::Borrowed)
			}
			fn track_for(_: &Self::RuntimeOrigin) -> Result<Self::Id, ()> {
				unimplemented!()
			}
		}

		assert_eq!(
			BadTracksInfo::check_integrity(),
			Err("The tracks that were returned by `tracks` were not sorted by `Id`")
		);
	}

	#[test]
	fn encoding_and_decoding_of_string_like_structure_works() {
		let string_like = StringLike::<13>(*b"hello, world!");
		let encoded: Vec<u8> = string_like.encode();

		let decoded_as_vec: Vec<u8> =
			Decode::decode(&mut &encoded.clone()[..]).expect("decoding as Vec<u8> should work");
		assert_eq!(decoded_as_vec.len(), 13);
		let decoded_as_str: alloc::string::String =
			Decode::decode(&mut &encoded.clone()[..]).expect("decoding as str should work");
		assert_eq!(decoded_as_str.len(), 13);
		let decoded_as_string_like: StringLike<13> =
			Decode::decode(&mut &encoded.clone()[..]).expect("decoding as StringLike should work");
		assert_eq!(decoded_as_string_like.0.len(), 13);
	}
}<|MERGE_RESOLUTION|>--- conflicted
+++ resolved
@@ -338,14 +338,8 @@
 }
 
 /// Info regarding an ongoing referendum.
-<<<<<<< HEAD
-#[derive(
-	Encode, Decode, DecodeWithMemTracking, Clone, PartialEq, Eq, Debug, TypeInfo, MaxEncodedLen,
-)]
-=======
 #[derive(Encode, Decode, DecodeWithMemTracking, Clone, PartialEqNoBound, Eq, DebugNoBound, TypeInfo, MaxEncodedLen)]
 #[scale_info(skip_type_params(MaxContributors))]
->>>>>>> b0a7572b
 pub struct ReferendumStatus<
 	TrackId: Eq + PartialEq + Debug + Encode + Decode + TypeInfo + Clone,
 	RuntimeOrigin: Eq + PartialEq + Debug + Encode + Decode + TypeInfo + Clone,
@@ -384,11 +378,7 @@
 
 /// Info regarding a referendum, present or past.
 #[derive(
-<<<<<<< HEAD
-	Encode, Decode, DecodeWithMemTracking, Clone, PartialEq, Eq, Debug, TypeInfo, MaxEncodedLen,
-=======
 	Encode, Decode, DecodeWithMemTracking, Clone, PartialEqNoBound, EqNoBound, DebugNoBound, TypeInfo, MaxEncodedLen,
->>>>>>> b0a7572b
 )]
 #[scale_info(skip_type_params(MaxContributors))]
 pub enum ReferendumInfo<
