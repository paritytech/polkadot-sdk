// This file is part of Substrate.

// Copyright (C) Parity Technologies (UK) Ltd.
// SPDX-License-Identifier: Apache-2.0

// Licensed under the Apache License, Version 2.0 (the "License");
// you may not use this file except in compliance with the License.
// You may obtain a copy of the License at
//
// 	http://www.apache.org/licenses/LICENSE-2.0
//
// Unless required by applicable law or agreed to in writing, software
// distributed under the License is distributed on an "AS IS" BASIS,
// WITHOUT WARRANTIES OR CONDITIONS OF ANY KIND, either express or implied.
// See the License for the specific language governing permissions and
// limitations under the License.

//! Storage migrations for the referenda pallet.

use super::*;
use codec::{Decode, Encode, EncodeLike, MaxEncodedLen};
use frame_support::{pallet_prelude::*, storage_alias, traits::OnRuntimeUpgrade};
use log;

#[cfg(feature = "try-runtime")]
use sp_runtime::TryRuntimeError;

type SystemBlockNumberFor<T> = frame_system::pallet_prelude::BlockNumberFor<T>;

/// Initial version of storage types.
pub mod v0 {
	use super::*;

	#[cfg(test)]
	pub type ReferendumStatusOf<T, I> = ReferendumStatus<
		TrackIdOf<T, I>,
		PalletsOriginOf<T>,
		BlockNumberFor<T>,
		BoundedCallOf<T, I>,
		BalanceOf<T, I>,
		TallyOf<T, I>,
		<T as frame_system::Config>::AccountId,
		ScheduleAddressOf<T, I>,
	>;

	/// Info regarding an ongoing referendum.
	#[derive(
		Encode, Decode, Clone, PartialEqNoBound, Eq, RuntimeDebug, TypeInfo, MaxEncodedLen,
	)]
	pub struct ReferendumStatus<
		TrackId: Eq + PartialEq + Debug + Encode + Decode + TypeInfo + Clone,
		RuntimeOrigin: Eq + PartialEq + Debug + Encode + Decode + TypeInfo + Clone,
		Moment: Parameter + Eq + PartialEq + Debug + Encode + Decode + TypeInfo + Clone + EncodeLike,
		Call: Eq + PartialEq + Debug + Encode + Decode + TypeInfo + Clone,
		Balance: Eq + PartialEq + Debug + Encode + Decode + TypeInfo + Clone,
		Tally: Eq + PartialEq + Debug + Encode + Decode + TypeInfo + Clone,
		AccountId: Eq + PartialEq + Debug + Encode + Decode + TypeInfo + Clone,
		ScheduleAddress: Eq + PartialEq + Debug + Encode + Decode + TypeInfo + Clone,
	> {
		/// The track of this referendum.
		pub track: TrackId,
		/// The origin for this referendum.
		pub origin: RuntimeOrigin,
		/// The hash of the proposal up for referendum.
		pub proposal: Call,
		/// The time the proposal should be scheduled for enactment.
		pub enactment: DispatchTime<Moment>,
		/// The time of submission. Once `UndecidingTimeout` passes, it may be closed by anyone if
		/// `deciding` is `None`.
		pub submitted: Moment,
		/// The deposit reserved for the submission of this referendum.
		pub submission_deposit: Deposit<AccountId, Balance>,
		/// The deposit reserved for this referendum to be decided.
		pub decision_deposit: Option<Deposit<AccountId, Balance>>,
		/// The status of a decision being made. If `None`, it has not entered the deciding period.
		pub deciding: Option<DecidingStatus<Moment>>,
		/// The current tally of votes in this referendum.
		pub tally: Tally,
		/// Whether we have been placed in the queue for being decided or not.
		pub in_queue: bool,
		/// The next scheduled wake-up, if `Some`.
		pub alarm: Option<(Moment, ScheduleAddress)>,
	}

	pub type ReferendumInfoOf<T, I> = ReferendumInfo<
		TrackIdOf<T, I>,
		PalletsOriginOf<T>,
		SystemBlockNumberFor<T>,
		BoundedCallOf<T, I>,
		BalanceOf<T, I>,
		TallyOf<T, I>,
		<T as frame_system::Config>::AccountId,
		ScheduleAddressOf<T, I>,
	>;

	/// Info regarding a referendum, present or past.
	#[derive(
		Encode,
		Decode,
		Clone,
		PartialEq,
		Eq,
		RuntimeDebug,
		TypeInfo,
		MaxEncodedLen,
		DecodeWithMemTracking,
	)]
	pub enum ReferendumInfo<
		TrackId: Eq + PartialEq + Debug + Encode + Decode + TypeInfo + Clone,
		RuntimeOrigin: Eq + PartialEq + Debug + Encode + Decode + TypeInfo + Clone,
		Moment: Eq + PartialEq + Debug + Encode + Decode + TypeInfo + Clone + EncodeLike,
		Call: Eq + PartialEq + Debug + Encode + Decode + TypeInfo + Clone,
		Balance: Eq + PartialEq + Debug + Encode + Decode + TypeInfo + Clone,
		Tally: Eq + PartialEq + Debug + Encode + Decode + TypeInfo + Clone,
		AccountId: Eq + PartialEq + Debug + Encode + Decode + TypeInfo + Clone,
		ScheduleAddress: Eq + PartialEq + Debug + Encode + Decode + TypeInfo + Clone,
	> {
		/// Referendum has been submitted and is being voted on.
		Ongoing(
			ReferendumStatus<
				TrackId,
				RuntimeOrigin,
				Moment,
				Call,
				Balance,
				Tally,
				AccountId,
				ScheduleAddress,
			>,
		),
		/// Referendum finished with approval. Submission deposit is held.
		Approved(Moment, Deposit<AccountId, Balance>, Option<Deposit<AccountId, Balance>>),
		/// Referendum finished with rejection. Submission deposit is held.
		Rejected(Moment, Deposit<AccountId, Balance>, Option<Deposit<AccountId, Balance>>),
		/// Referendum finished with cancellation. Submission deposit is held.
		Cancelled(Moment, Deposit<AccountId, Balance>, Option<Deposit<AccountId, Balance>>),
		/// Referendum finished and was never decided. Submission deposit is held.
		TimedOut(Moment, Deposit<AccountId, Balance>, Option<Deposit<AccountId, Balance>>),
		/// Referendum finished with a kill.
		Killed(Moment),
	}

	#[storage_alias]
	pub type ReferendumInfoFor<T: Config<I>, I: 'static> =
		StorageMap<Pallet<T, I>, Blake2_128Concat, ReferendumIndex, ReferendumInfoOf<T, I>>;
}

pub mod v1 {
	use super::*;

	/// The log target.
	const TARGET: &'static str = "runtime::referenda::migration::v1";

<<<<<<< HEAD
	#[derive(Encode, Decode, Clone, PartialEq, Eq, RuntimeDebug, TypeInfo, MaxEncodedLen)]
	pub enum ReferendumInfo<
		TrackId: Eq + PartialEq + Debug + Encode + Decode + TypeInfo + Clone,
		RuntimeOrigin: Eq + PartialEq + Debug + Encode + Decode + TypeInfo + Clone,
		Moment: Eq + PartialEq + Debug + Encode + Decode + TypeInfo + Clone + EncodeLike,
		Call: Eq + PartialEq + Debug + Encode + Decode + TypeInfo + Clone,
		Balance: Eq + PartialEq + Debug + Encode + Decode + TypeInfo + Clone,
		Tally: Eq + PartialEq + Debug + Encode + Decode + TypeInfo + Clone,
		AccountId: Eq + PartialEq + Debug + Encode + Decode + TypeInfo + Clone,
		ScheduleAddress: Eq + PartialEq + Debug + Encode + Decode + TypeInfo + Clone,
	> {
		/// Referendum has been submitted and is being voted on.
		Ongoing(
			v0::ReferendumStatus<
				TrackId,
				RuntimeOrigin,
				Moment,
				Call,
				Balance,
				Tally,
				AccountId,
				ScheduleAddress,
			>,
		),
		/// Referendum finished with approval. Submission deposit is held.
		Approved(Moment, Option<Deposit<AccountId, Balance>>, Option<Deposit<AccountId, Balance>>),
		/// Referendum finished with rejection. Submission deposit is held.
		Rejected(Moment, Option<Deposit<AccountId, Balance>>, Option<Deposit<AccountId, Balance>>),
		/// Referendum finished with cancellation. Submission deposit is held.
		Cancelled(Moment, Option<Deposit<AccountId, Balance>>, Option<Deposit<AccountId, Balance>>),
		/// Referendum finished and was never decided. Submission deposit is held.
		TimedOut(Moment, Option<Deposit<AccountId, Balance>>, Option<Deposit<AccountId, Balance>>),
		/// Referendum finished with a kill.
		Killed(Moment),
	}

	pub type ReferendumInfoOf<T, I> = ReferendumInfo<
		TrackIdOf<T, I>,
		PalletsOriginOf<T>,
		frame_system::pallet_prelude::BlockNumberFor<T>,
=======
	pub(crate) type ReferendumInfoOf<T, I> = ReferendumInfo<
		TrackIdOf<T, I>,
		PalletsOriginOf<T>,
		SystemBlockNumberFor<T>,
>>>>>>> ce5ecdd4
		BoundedCallOf<T, I>,
		BalanceOf<T, I>,
		TallyOf<T, I>,
		<T as frame_system::Config>::AccountId,
		ScheduleAddressOf<T, I>,
	>;

	#[storage_alias]
	pub type ReferendumInfoFor<T: Config<I>, I: 'static> =
		StorageMap<Pallet<T, I>, Blake2_128Concat, ReferendumIndex, ReferendumInfoOf<T, I>>;

	/// Transforms a submission deposit of ReferendumInfo(Approved|Rejected|Cancelled|TimedOut) to
	/// optional value, making it refundable.
	pub struct MigrateV0ToV1<T, I = ()>(PhantomData<(T, I)>);
	impl<T: Config<I>, I: 'static> OnRuntimeUpgrade for MigrateV0ToV1<T, I> {
		#[cfg(feature = "try-runtime")]
		fn pre_upgrade() -> Result<Vec<u8>, TryRuntimeError> {
			let referendum_count = v0::ReferendumInfoFor::<T, I>::iter().count();
			log::info!(
				target: TARGET,
				"pre-upgrade state contains '{}' referendums.",
				referendum_count
			);
			Ok((referendum_count as u32).encode())
		}

		fn on_runtime_upgrade() -> Weight {
			let in_code_version = Pallet::<T, I>::in_code_storage_version();
			let on_chain_version = Pallet::<T, I>::on_chain_storage_version();
			let mut weight = T::DbWeight::get().reads(1);
			log::info!(
				target: TARGET,
				"running migration with in-code storage version {:?} / onchain {:?}.",
				in_code_version,
				on_chain_version
			);
			if on_chain_version != 0 {
				log::warn!(target: TARGET, "skipping migration from v0 to v1.");
				return weight
			}
			v0::ReferendumInfoFor::<T, I>::iter().for_each(|(key, value)| {
				let maybe_new_value = match value {
					v0::ReferendumInfo::Ongoing(_) | v0::ReferendumInfo::Killed(_) => None,
					v0::ReferendumInfo::Approved(e, s, d) =>
						Some(ReferendumInfo::Approved(e, Some(s), d)),
					v0::ReferendumInfo::Rejected(e, s, d) =>
						Some(ReferendumInfo::Rejected(e, Some(s), d)),
					v0::ReferendumInfo::Cancelled(e, s, d) =>
						Some(ReferendumInfo::Cancelled(e, Some(s), d)),
					v0::ReferendumInfo::TimedOut(e, s, d) =>
						Some(ReferendumInfo::TimedOut(e, Some(s), d)),
				};
				if let Some(new_value) = maybe_new_value {
					weight.saturating_accrue(T::DbWeight::get().reads_writes(1, 1));
					log::info!(target: TARGET, "migrating referendum #{:?}", &key);
					v1::ReferendumInfoFor::<T, I>::insert(key, new_value);
				} else {
					weight.saturating_accrue(T::DbWeight::get().reads(1));
				}
			});
			StorageVersion::new(1).put::<Pallet<T, I>>();
			weight.saturating_accrue(T::DbWeight::get().writes(1));
			weight
		}

		#[cfg(feature = "try-runtime")]
		fn post_upgrade(state: Vec<u8>) -> Result<(), TryRuntimeError> {
			let on_chain_version = Pallet::<T, I>::on_chain_storage_version();
			ensure!(on_chain_version == 1, "must upgrade from version 0 to 1.");
			let pre_referendum_count: u32 = Decode::decode(&mut &state[..])
				.expect("failed to decode the state from pre-upgrade.");
			let post_referendum_count = ReferendumInfoFor::<T, I>::iter().count() as u32;
			ensure!(post_referendum_count == pre_referendum_count, "must migrate all referendums.");
			log::info!(target: TARGET, "migrated all referendums.");
			Ok(())
		}
	}
}

/// Migration for when changing the block number provider.
///
/// This migration is not guarded
pub mod switch_block_number_provider {
	use super::*;

	/// The log target.
	const TARGET: &'static str = "runtime::referenda::migration::change_block_number_provider";
	/// Convert from one to another block number provider/type.
	pub trait BlockNumberConversion<Old, New> {
		/// Convert the `old` block number type to the new block number type.
		///
		/// Any changes in the rate of blocks need to be taken into account.
		fn convert_block_number(block_number: Old) -> New;
	}

	/// Transforms `SystemBlockNumberFor<T>` to `BlockNumberFor<T,I>`
	pub struct MigrateBlockNumberProvider<BlockConverter, T, I = ()>(
		PhantomData<(T, I)>,
		PhantomData<BlockConverter>,
	);
	impl<BlockConverter: BlockNumberConversion<T, I>, T: Config<I>, I: 'static> OnRuntimeUpgrade
		for MigrateBlockNumberProvider<BlockConverter, T, I>
	where
		BlockConverter: BlockNumberConversion<SystemBlockNumberFor<T>, BlockNumberFor<T, I>>,
		T: Config<I>,
	{
		#[cfg(feature = "try-runtime")]
		fn pre_upgrade() -> Result<Vec<u8>, TryRuntimeError> {
			let referendum_count = v1::ReferendumInfoFor::<T, I>::iter().count();
			log::info!(
				target: TARGET,
				"pre-upgrade state contains '{}' referendums.",
				referendum_count
			);
			Ok((referendum_count as u32).encode())
		}

		fn on_runtime_upgrade() -> Weight {
			let mut weight = Weight::zero();
			weight.saturating_accrue(migrate_block_number_provider::<BlockConverter, T, I>());
			weight
		}

		#[cfg(feature = "try-runtime")]
		fn post_upgrade(state: Vec<u8>) -> Result<(), TryRuntimeError> {
			let on_chain_version = Pallet::<T, I>::on_chain_storage_version();
			ensure!(on_chain_version == 1, "must upgrade from version 1 to 2.");
			let pre_referendum_count: u32 = Decode::decode(&mut &state[..])
				.expect("failed to decode the state from pre-upgrade.");
			let post_referendum_count = ReferendumInfoFor::<T, I>::iter().count() as u32;
			ensure!(post_referendum_count == pre_referendum_count, "must migrate all referendums.");
			log::info!(target: TARGET, "migrated all referendums.");
			Ok(())
		}
	}

	pub fn migrate_block_number_provider<BlockConverter, T, I: 'static>() -> Weight
	where
		BlockConverter: BlockNumberConversion<SystemBlockNumberFor<T>, BlockNumberFor<T, I>>,
		T: Config<I>,
	{
		let in_code_version = Pallet::<T, I>::in_code_storage_version();
		let on_chain_version = Pallet::<T, I>::on_chain_storage_version();
		let mut weight = T::DbWeight::get().reads(1);
		log::info!(
			target: "runtime::referenda::migration::change_block_number_provider",
			"running migration with in-code storage version {:?} / onchain {:?}.",
			in_code_version,
			on_chain_version
		);
		if on_chain_version == 0 {
			log::error!(target: TARGET, "skipping migration from v0 to switch_block_number_provider.");
			return weight
		}

		// Migration logic here
		v1::ReferendumInfoFor::<T, I>::iter().for_each(|(key, value)| {
			let maybe_new_value = match value {
				ReferendumInfo::Ongoing(_) | ReferendumInfo::Killed(_) => None,
				ReferendumInfo::Approved(e, s, d) => {
					let new_e = BlockConverter::convert_block_number(e);
					Some(ReferendumInfo::Approved(new_e, s, d))
				},
				ReferendumInfo::Rejected(e, s, d) => {
					let new_e = BlockConverter::convert_block_number(e);
					Some(ReferendumInfo::Rejected(new_e, s, d))
				},
				ReferendumInfo::Cancelled(e, s, d) => {
					let new_e = BlockConverter::convert_block_number(e);
					Some(ReferendumInfo::Cancelled(new_e, s, d))
				},
				ReferendumInfo::TimedOut(e, s, d) => {
					let new_e = BlockConverter::convert_block_number(e);
					Some(ReferendumInfo::TimedOut(new_e, s, d))
				},
			};
			if let Some(new_value) = maybe_new_value {
				weight.saturating_accrue(T::DbWeight::get().reads_writes(1, 1));
				log::info!(target: TARGET, "migrating referendum #{:?}", &key);
				ReferendumInfoFor::<T, I>::insert(key, new_value);
			} else {
				weight.saturating_accrue(T::DbWeight::get().reads(1));
			}
		});

		weight
	}
}

#[cfg(test)]
pub mod test {
	use super::*;
	use crate::{
		migration::switch_block_number_provider::{
			migrate_block_number_provider, BlockNumberConversion,
		},
		mock::{Test as T, *},
	};
	use core::str::FromStr;

	// create referendum status v0.
	fn create_status_v0() -> v0::ReferendumStatusOf<T, ()> {
		let origin: OriginCaller = frame_system::RawOrigin::Root.into();
		let track = <T as Config<()>>::Tracks::track_for(&origin).unwrap();
		v0::ReferendumStatusOf::<T, ()> {
			track,
			in_queue: true,
			origin,
			proposal: set_balance_proposal_bounded(1),
			enactment: DispatchTime::At(1),
			tally: TallyOf::<T, ()>::new(track),
			submission_deposit: Deposit { who: 1, amount: 10 },
			submitted: 1,
			decision_deposit: None,
			alarm: None,
			deciding: None,
		}
	}
	#[test]
	pub fn referendum_status_v0() {
		// make sure the bytes of the encoded referendum v0 is decodable.
		let ongoing_encoded = sp_core::Bytes::from_str("0x00000000012c01082a0000000000000004000100000000000000010000000000000001000000000000000a00000000000000000000000000000000000100").unwrap();
		let ongoing_dec = v0::ReferendumInfoOf::<T, ()>::decode(&mut &*ongoing_encoded).unwrap();
		let ongoing = v0::ReferendumInfoOf::<T, ()>::Ongoing(create_status_v0());
		assert_eq!(ongoing, ongoing_dec);
	}

	#[test]
	fn migration_v0_to_v1_works() {
		ExtBuilder::default().build_and_execute(|| {
			// create and insert into the storage an ongoing referendum v0.
			let status_v0 = create_status_v0();
			let ongoing_v0 = v0::ReferendumInfoOf::<T, ()>::Ongoing(status_v0.clone());
			ReferendumCount::<T, ()>::mutate(|x| x.saturating_inc());
			v0::ReferendumInfoFor::<T, ()>::insert(2, ongoing_v0);
			// create and insert into the storage an approved referendum v0.
			let approved_v0 = v0::ReferendumInfoOf::<T, ()>::Approved(
				123,
				Deposit { who: 1, amount: 10 },
				Some(Deposit { who: 2, amount: 20 }),
			);
			ReferendumCount::<T, ()>::mutate(|x| x.saturating_inc());
			v0::ReferendumInfoFor::<T, ()>::insert(5, approved_v0);
			// run migration from v0 to v1.
			v1::MigrateV0ToV1::<T, ()>::on_runtime_upgrade();
			// fetch and assert migrated into v1 the ongoing referendum.
			let ongoing_v1 = v1::ReferendumInfoFor::<T, ()>::get(2).unwrap();
			// referendum status schema is the same for v0 and v1.
			assert_eq!(v1::ReferendumInfoOf::<T, ()>::Ongoing(status_v0), ongoing_v1);
			// fetch and assert migrated into v1 the approved referendum.
			let approved_v1 = v1::ReferendumInfoFor::<T, ()>::get(5).unwrap();
			assert_eq!(
				approved_v1,
				v1::ReferendumInfoOf::<T, ()>::Approved(
					123,
					Some(Deposit { who: 1, amount: 10 }),
					Some(Deposit { who: 2, amount: 20 }),
				)
			);
		});
	}

	#[test]
	fn migration_v1_to_switch_block_number_provider_works() {
		ExtBuilder::default().build_and_execute(|| {
			pub struct MockBlockConverter;

			impl BlockNumberConversion<SystemBlockNumberFor<T>, BlockNumberFor<T, ()>> for MockBlockConverter {
				fn convert_block_number(block_number: SystemBlockNumberFor<T>) -> BlockNumberFor<T, ()> {
					block_number as u64 + 10u64
				}
			}

			let referendum_ongoing = v1::ReferendumInfoOf::<T, ()>::Ongoing(create_status_v0());
			let referendum_approved = v1::ReferendumInfoOf::<T, ()>::Approved(
				50, //old block number
				Some(Deposit { who: 1, amount: 10 }),
				Some(Deposit { who: 2, amount: 20 }),
			);

			ReferendumCount::<T, ()>::mutate(|x| x.saturating_inc());
			v1::ReferendumInfoFor::<T, ()>::insert(1, referendum_ongoing);

			ReferendumCount::<T, ()>::mutate(|x| x.saturating_inc());
			v1::ReferendumInfoFor::<T, ()>::insert(2, referendum_approved);

			migrate_block_number_provider::<MockBlockConverter, T, ()>();

			let ongoing_v2 = ReferendumInfoFor::<T, ()>::get(1).unwrap();
			assert_eq!(
				ongoing_v2,
				ReferendumInfoOf::<T, ()>::Ongoing(create_status_v0())
			);

			let approved_v2 = ReferendumInfoFor::<T, ()>::get(2).unwrap();
			assert_eq!(
				approved_v2,
				ReferendumInfoOf::<T, ()>::Approved(
					50,
					Some(Deposit { who: 1, amount: 10 }),
					Some(Deposit { who: 2, amount: 20 })
				)
			);
		});
	}
}<|MERGE_RESOLUTION|>--- conflicted
+++ resolved
@@ -151,7 +151,6 @@
 	/// The log target.
 	const TARGET: &'static str = "runtime::referenda::migration::v1";
 
-<<<<<<< HEAD
 	#[derive(Encode, Decode, Clone, PartialEq, Eq, RuntimeDebug, TypeInfo, MaxEncodedLen)]
 	pub enum ReferendumInfo<
 		TrackId: Eq + PartialEq + Debug + Encode + Decode + TypeInfo + Clone,
@@ -188,16 +187,10 @@
 		Killed(Moment),
 	}
 
-	pub type ReferendumInfoOf<T, I> = ReferendumInfo<
-		TrackIdOf<T, I>,
-		PalletsOriginOf<T>,
-		frame_system::pallet_prelude::BlockNumberFor<T>,
-=======
 	pub(crate) type ReferendumInfoOf<T, I> = ReferendumInfo<
 		TrackIdOf<T, I>,
 		PalletsOriginOf<T>,
 		SystemBlockNumberFor<T>,
->>>>>>> ce5ecdd4
 		BoundedCallOf<T, I>,
 		BalanceOf<T, I>,
 		TallyOf<T, I>,
