--- conflicted
+++ resolved
@@ -18,16 +18,6 @@
 	"derive",
 ] }
 scale-info = { version = "2.10.0", default-features = false, features = ["derive"] }
-<<<<<<< HEAD
-serde = { version = "1.0.188", features = ["derive"], optional = true }
-sp-arithmetic = { path = "../../primitives/arithmetic", default-features = false }
-frame-benchmarking = { path = "../benchmarking", default-features = false, optional = true }
-frame-support = { path = "../support", default-features = false }
-frame-system = { path = "../system", default-features = false }
-sp-io = { path = "../../primitives/io", default-features = false }
-sp-runtime = { path = "../../primitives/runtime", default-features = false }
-sp-std = { path = "../../primitives/std", default-features = false }
-=======
 serde = { version = "1.0.193", features = ["derive"], optional = true }
 sp-arithmetic = { path = "../../primitives/arithmetic", default-features = false}
 frame-benchmarking = { path = "../benchmarking", default-features = false, optional = true}
@@ -36,7 +26,6 @@
 sp-io = { path = "../../primitives/io", default-features = false}
 sp-runtime = { path = "../../primitives/runtime", default-features = false}
 sp-std = { path = "../../primitives/std", default-features = false}
->>>>>>> 52132636
 log = { version = "0.4.17", default-features = false }
 
 [dev-dependencies]
@@ -47,7 +36,7 @@
 sp-core = { path = "../../primitives/core" }
 
 [features]
-default = ["std"]
+default = [ "std" ]
 std = [
 	"codec/std",
 	"frame-benchmarking?/std",
