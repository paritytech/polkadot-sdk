--- conflicted
+++ resolved
@@ -28,12 +28,7 @@
 frame-system = { path = "../system", default-features = false }
 sp-io = { path = "../../primitives/io", default-features = false }
 sp-runtime = { path = "../../primitives/runtime", default-features = false }
-<<<<<<< HEAD
-log = { version = "0.4.17", default-features = false }
-=======
-sp-std = { path = "../../primitives/std", default-features = false }
 log = { workspace = true }
->>>>>>> 02e1a7f4
 
 [dev-dependencies]
 assert_matches = { version = "1.5" }
