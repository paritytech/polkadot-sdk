--- conflicted
+++ resolved
@@ -107,16 +107,11 @@
 	type FeeMultiplierUpdate = ();
 }
 
-<<<<<<< HEAD
 parameter_types! {
 	pub FooReason: TestId = TestId::Foo;
 }
 
-pub(crate) type Balance = u64;
-
-=======
 #[derive_impl(pallet_balances::config_preludes::TestDefaultConfig)]
->>>>>>> 79689097
 impl Config for Test {
 	type DustRemoval = DustTrap;
 	type ExistentialDeposit = ExistentialDeposit;
