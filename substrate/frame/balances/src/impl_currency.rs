--- conflicted
+++ resolved
@@ -39,12 +39,8 @@
 // wrapping these imbalances in a private module is necessary to ensure absolute privacy
 // of the inner member.
 mod imbalances {
-<<<<<<< HEAD
 	use super::*;
-=======
-	use super::{result, Config, Imbalance, RuntimeDebug, Saturating, TryDrop, Zero};
 	use core::mem;
->>>>>>> f8f70b37
 	use frame_support::traits::SameOrOther;
 
 	/// Opaque, move-only struct with private fields that serves as a token denoting that
