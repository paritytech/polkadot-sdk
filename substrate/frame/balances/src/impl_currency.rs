--- conflicted
+++ resolved
@@ -39,13 +39,8 @@
 // of the inner member.
 mod imbalances {
 	use super::{result, Config, Imbalance, RuntimeDebug, Saturating, TryDrop, Zero};
-<<<<<<< HEAD
+	use core::mem;
 	use frame_support::traits::{tokens::imbalance::TryMerge, SameOrOther};
-	use sp_std::mem;
-=======
-	use core::mem;
-	use frame_support::traits::SameOrOther;
->>>>>>> 8d392711
 
 	/// Opaque, move-only struct with private fields that serves as a token denoting that
 	/// funds have been created without any equal and opposite accounting.
