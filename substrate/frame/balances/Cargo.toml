--- conflicted
+++ resolved
@@ -23,12 +23,7 @@
 frame-support = { path = "../support", default-features = false }
 frame-system = { path = "../system", default-features = false }
 sp-runtime = { path = "../../primitives/runtime", default-features = false }
-<<<<<<< HEAD
-docify = "0.2.6"
-=======
-sp-std = { path = "../../primitives/std", default-features = false }
 docify = "0.2.8"
->>>>>>> 38363769
 
 [dev-dependencies]
 pallet-transaction-payment = { path = "../transaction-payment" }
