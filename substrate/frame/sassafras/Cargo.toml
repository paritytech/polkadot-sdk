[package]
name = "pallet-sassafras"
version = "0.3.5-dev"
authors = ["Parity Technologies <admin@parity.io>"]
edition.workspace = true
license = "Apache-2.0"
homepage = "https://substrate.io"
repository = "https://github.com/paritytech/substrate/"
description = "Consensus extension module for Sassafras consensus."
readme = "README.md"
publish = false

[lints]
workspace = true

[package.metadata.docs.rs]
targets = ["x86_64-unknown-linux-gnu"]

[dependencies]
codec = { features = ["derive"], workspace = true }
scale-info = { features = ["derive"], workspace = true }
frame-benchmarking = { optional = true, workspace = true }
frame-support = { workspace = true }
frame-system = { workspace = true }
log = { workspace = true }
<<<<<<< HEAD
sp-consensus-sassafras = { path = "../../primitives/consensus/sassafras", default-features = false, features = ["serde"] }
sp-core = { path = "../../primitives/core", default-features = false }
sp-io = { path = "../../primitives/io", default-features = false }
sp-runtime = { path = "../../primitives/runtime", default-features = false }
sp-std = { path = "../../primitives/std", default-features = false }

[dev-dependencies]
env_logger = "0.11.3"
array-bytes = "6.2.2"
sp-crypto-hashing = { path = "../../primitives/crypto/hashing" }
=======
sp-consensus-sassafras = { features = ["serde"], workspace = true }
sp-io = { workspace = true }
sp-runtime = { workspace = true }

[dev-dependencies]
array-bytes = { workspace = true, default-features = true }
sp-core = { workspace = true, default-features = true }
sp-crypto-hashing = { workspace = true, default-features = true }
>>>>>>> 604f56f0

[features]
default = ["std"]
std = [
	"codec/std",
	"frame-benchmarking?/std",
	"frame-support/std",
	"frame-system/std",
	"log/std",
	"scale-info/std",
	"sp-consensus-sassafras/std",
	"sp-core/std",
	"sp-io/std",
	"sp-runtime/std",
]
runtime-benchmarks = [
	"frame-benchmarking/runtime-benchmarks",
	"frame-support/runtime-benchmarks",
	"frame-system/runtime-benchmarks",
	"sp-runtime/runtime-benchmarks",
]
try-runtime = [
	"frame-support/try-runtime",
	"frame-system/try-runtime",
	"sp-runtime/try-runtime",
]
# Construct dummy ring context on genesis.
# Mostly used for testing and development.
construct-dummy-ring-context = []<|MERGE_RESOLUTION|>--- conflicted
+++ resolved
@@ -23,27 +23,16 @@
 frame-support = { workspace = true }
 frame-system = { workspace = true }
 log = { workspace = true }
-<<<<<<< HEAD
-sp-consensus-sassafras = { path = "../../primitives/consensus/sassafras", default-features = false, features = ["serde"] }
-sp-core = { path = "../../primitives/core", default-features = false }
-sp-io = { path = "../../primitives/io", default-features = false }
-sp-runtime = { path = "../../primitives/runtime", default-features = false }
-sp-std = { path = "../../primitives/std", default-features = false }
 
-[dev-dependencies]
-env_logger = "0.11.3"
-array-bytes = "6.2.2"
-sp-crypto-hashing = { path = "../../primitives/crypto/hashing" }
-=======
 sp-consensus-sassafras = { features = ["serde"], workspace = true }
+sp-core = { workspace = true }
 sp-io = { workspace = true }
 sp-runtime = { workspace = true }
+#sp-std = { workspace = true }
 
 [dev-dependencies]
 array-bytes = { workspace = true, default-features = true }
-sp-core = { workspace = true, default-features = true }
 sp-crypto-hashing = { workspace = true, default-features = true }
->>>>>>> 604f56f0
 
 [features]
 default = ["std"]
