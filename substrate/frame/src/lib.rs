// This file is part of Substrate.

// Copyright (C) Parity Technologies (UK) Ltd.
// SPDX-License-Identifier: Apache-2.0

// Licensed under the Apache License, Version 2.0 (the "License");
// you may not use this file except in compliance with the License.
// You may obtain a copy of the License at
//
// 	http://www.apache.org/licenses/LICENSE-2.0
//
// Unless required by applicable law or agreed to in writing, software
// distributed under the License is distributed on an "AS IS" BASIS,
// WITHOUT WARRANTIES OR CONDITIONS OF ANY KIND, either express or implied.
// See the License for the specific language governing permissions and
// limitations under the License.

//! # FRAME
//!
//! ```no_compile
//!   ______   ______    ________   ___ __ __   ______
//!  /_____/\ /_____/\  /_______/\ /__//_//_/\ /_____/\
//!  \::::_\/_\:::_ \ \ \::: _  \ \\::\| \| \ \\::::_\/_
//!   \:\/___/\\:(_) ) )_\::(_)  \ \\:.      \ \\:\/___/\
//!    \:::._\/ \: __ `\ \\:: __  \ \\:.\-/\  \ \\::___\/_
//!     \:\ \    \ \ `\ \ \\:.\ \  \ \\. \  \  \ \\:\____/\
//!      \_\/     \_\/ \_\/ \__\/\__\/ \__\/ \__\/ \_____\/
//! ```
//!
//! > **F**ramework for **R**untime **A**ggregation of **M**odularized **E**ntities: Substrate's
//! > State Transition Function (Runtime) Framework.
//!
//! ## Usage
//!
//! This crate is organized into 3 stages:
//!
//! 1. preludes: `prelude`, `testing_prelude` and `runtime::prelude`, `benchmarking`,
//!    `weights_prelude`, `try_runtime`.
//! 2. domain-specific modules: `traits`, `hashing`, `arithmetic` and `derive`.
//! 3. Accessing frame/substrate dependencies directly: `deps`.
//!
//! The main intended use of this crate is for it to be used with the former, preludes:
//!
//! ```
//! use polkadot_sdk_frame as frame;
//! #[frame::pallet]
//! pub mod pallet {
//! 	# use polkadot_sdk_frame as frame;
//! 	use frame::prelude::*;
//! 	// ^^ using the prelude!
//!
//! 	#[pallet::config]
//! 	pub trait Config: frame_system::Config {}
//!
//! 	#[pallet::pallet]
//! 	pub struct Pallet<T>(_);
//! }
//!
//! #[cfg(test)]
//! pub mod tests {
//! 	# use polkadot_sdk_frame as frame;
//! 	use frame::testing_prelude::*;
//! }
//!
//! #[cfg(feature = "runtime-benchmarks")]
//! pub mod benchmarking {
//! 	# use polkadot_sdk_frame as frame;
//! 	use frame::benchmarking::prelude::*;
//! }
//!
//! pub mod runtime {
//! 	# use polkadot_sdk_frame as frame;
//! 	use frame::runtime::prelude::*;
//! }
//! ```
//!
//! If not in preludes, one can look into the domain-specific modules. Finally, if an import is
//! still not feasible, one can look into `deps`.
//!
//! This crate also uses a `runtime` feature to include all of the types and tools needed to build
//! FRAME-based runtimes. So, if you want to build a runtime with this, import it as
//!
//! ```text
//! polkadot-sdk-frame = { version = "foo", features = ["runtime"] }
//! ```
//!
//! If you just want to build a pallet instead, import it as
//!
//! ```text
//! polkadot-sdk-frame = { version = "foo" }
//! ```
//!
//! Notice that the preludes overlap since they have imports in common. More in detail:
//! - `testing_prelude` brings in frame `prelude` and `runtime::prelude`;
//! - `runtime::prelude` brings in frame `prelude`;
//! - `benchmarking` brings in frame `prelude`.
//!
//! ## Naming
//!
//! Please note that this crate can only be imported as `polkadot-sdk-frame` or `frame`. This is due
//! to compatibility matters with `frame-support`.
//!
//! A typical pallet's `Cargo.toml` using this crate looks like:
//!
//! ```ignore
//! [dependencies]
//! codec = { features = ["max-encoded-len"], workspace = true }
//! scale-info = { features = ["derive"], workspace = true }
//! frame = { workspace = true, features = ["runtime"] }
//!
//! [features]
//! default = ["std"]
//! std = [
//! 	"codec/std",
//! 	"scale-info/std",
//! 	"frame/std",
//! ]
//! runtime-benchmarks = [
//! 	"frame/runtime-benchmarks",
//! ]
//! try-runtime = [
//! 	"frame/try-runtime",
//! ]
//! ```
//!
//! ## Documentation
//!
//! See [`polkadot_sdk::frame`](../polkadot_sdk_docs/polkadot_sdk/frame_runtime/index.html).
//!
//! ## WARNING: Experimental
//!
//! **This crate and all of its content is experimental, and should not yet be used in production.**
//!
//! ## Maintenance Note
//!
//! > Notes for the maintainers of this crate, describing how the re-exports and preludes should
//! > work.
//!
//! * Preludes should be extensive. The goal of this pallet is to be ONLY used with the preludes.
//!   The domain-specific modules are just a backup, aiming to keep things organized. Don't hesitate
//!   in adding more items to the main prelude.
//! * The only non-module, non-prelude items exported from the top level crate is the `pallet`
//!   macro, such that we can have the `#[frame::pallet] mod pallet { .. }` syntax working.
//! * In most cases, you might want to create a domain-specific module, but also add it to the
//!   preludes, such as `hashing`.
//! * The only items that should NOT be in preludes are those that have been placed in
//!   `frame-support`/`sp-runtime`, but in truth are related to just one pallet.
//! * The currency related traits are kept out of the preludes to encourage a deliberate choice of
//!   one over the other.
//! * `runtime::apis` should expose all common runtime APIs that all FRAME-based runtimes need.

#![cfg_attr(not(feature = "std"), no_std)]

#[doc(no_inline)]
pub use frame_support::pallet;

#[doc(no_inline)]
pub use frame_support::pallet_macros::{import_section, pallet_section};

/// The logging library of the runtime. Can normally be the classic `log` crate.
pub use log;

#[doc(inline)]
pub use frame_support::storage_alias;

/// Macros used within the main [`pallet`] macro.
///
/// Note: All of these macros are "stubs" and not really usable outside `#[pallet] mod pallet { ..
/// }`. They are mainly provided for documentation and IDE support.
///
/// To view a list of all the macros and their documentation, follow the links in the 'Re-exports'
/// section below:
pub mod pallet_macros {
	#[doc(no_inline)]
	pub use frame_support::{derive_impl, pallet, pallet_macros::*};
}

/// The main prelude of FRAME.
///
/// This prelude should almost always be the first line of code in any pallet or runtime.
///
/// ```
/// use polkadot_sdk_frame::prelude::*;
///
/// // rest of your pallet..
/// mod pallet {}
/// ```
pub mod prelude {
	/// `frame_system`'s parent crate, which is mandatory in all pallets build with this crate.
	///
	/// Conveniently, the keyword `frame_system` is in scope as one uses `use
	/// polkadot_sdk_frame::prelude::*`
	#[doc(inline)]
	pub use frame_system;

	/// Pallet prelude of `frame-support`.
	///
	/// Note: this needs to revised once `frame-support` evolves.
	#[doc(no_inline)]
	pub use frame_support::pallet_prelude::*;

	/// Dispatch types from `frame-support`, other fundamental traits
	#[doc(no_inline)]
<<<<<<< HEAD
	pub use frame_support::dispatch::{DispatchResult, GetDispatchInfo, PostDispatchInfo};
	pub use frame_support::{
		defensive, defensive_assert,
		traits::{
			Contains, EitherOf, EstimateNextSessionRotation, IsSubType, MapSuccess, NoOpPoll,
			OnRuntimeUpgrade, OneSessionHandler, RankedMembers, RankedMembersSwapHandler,
			UnfilteredDispatchable,
		},
=======
	pub use frame_support::dispatch::{GetDispatchInfo, PostDispatchInfo};
	pub use frame_support::traits::{
		Contains, EitherOf, EstimateNextSessionRotation, Everything, IsSubType, MapSuccess,
		NoOpPoll, OnRuntimeUpgrade, OneSessionHandler, RankedMembers, RankedMembersSwapHandler,
		VariantCount, VariantCountOf,
>>>>>>> 2c4cecce
	};

	/// Pallet prelude of `frame-system`.
	#[doc(no_inline)]
	pub use frame_system::pallet_prelude::*;

	/// Transaction related helpers to submit transactions.
	#[doc(no_inline)]
	pub use frame_system::offchain::*;

	/// All FRAME-relevant derive macros.
	#[doc(no_inline)]
	pub use super::derive::*;

	/// All hashing related things
	pub use super::cryptography::*;

	/// All account related things.
	pub use super::account::*;

	/// All arithmetic types and traits used for safe math.
	pub use super::arithmetic::*;

	pub use super::offchain::*;

	pub use super::session::*;

	/// Runtime traits
	#[doc(no_inline)]
	pub use sp_runtime::traits::{
		BlockNumberProvider, Bounded, Convert, ConvertInto, DispatchInfoOf, Dispatchable, ReduceBy,
		ReplaceWithDefault, SaturatedConversion, Saturating, StaticLookup, TrailingZeroInput,
	};

	/// Bounded storage related types.
<<<<<<< HEAD
	pub use sp_runtime::{BoundedSlice, BoundedVec, WeakBoundedVec};
=======
	pub use sp_runtime::{BoundedSlice, BoundedVec};
>>>>>>> 2c4cecce

	/// Other error/result types for runtime
	#[doc(no_inline)]
	pub use sp_runtime::{
		BoundToRuntimeAppPublic, DispatchErrorWithPostInfo, DispatchResultWithInfo, TokenError,
	};
}

#[cfg(any(feature = "try-runtime", test))]
pub mod try_runtime {
	pub use sp_runtime::TryRuntimeError;
}

/// Prelude to be included in the `benchmarking.rs` of a pallet.
///
/// It supports both the `benchmarking::v1::benchmarks` and `benchmarking::v2::benchmark` syntax.
///
/// ```
/// use polkadot_sdk_frame::benchmarking::prelude::*;
/// // rest of your code.
/// ```
///
/// It already includes `polkadot_sdk_frame::prelude::*` and `polkadot_sdk_frame::testing_prelude`.
#[cfg(feature = "runtime-benchmarks")]
pub mod benchmarking {
	mod shared {
		pub use frame_benchmarking::{add_benchmark, v1::account, whitelist, whitelisted_caller};
		// all benchmarking functions.
		pub use frame_benchmarking::benchmarking::*;
		// The system origin, which is very often needed in benchmarking code. Might be tricky only
		// if the pallet defines its own `#[pallet::origin]` and call it `RawOrigin`.
		pub use frame_system::{Pallet as System, RawOrigin};
	}

	#[deprecated(
		note = "'The V1 benchmarking syntax is deprecated. Please use the V2 syntax. This warning may become a hard error any time after April 2025. For more info, see: https://github.com/paritytech/polkadot-sdk/pull/5995"
	)]
	pub mod v1 {
		pub use super::shared::*;
		pub use frame_benchmarking::benchmarks;
	}

	pub mod prelude {
		pub use super::shared::*;
		pub use crate::prelude::*;
		pub use frame_benchmarking::v2::*;
	}
}

/// Prelude to be included in the `weight.rs` of each pallet.
///
/// ```
/// pub use polkadot_sdk_frame::weights_prelude::*;
/// ```
pub mod weights_prelude {
	pub use core::marker::PhantomData;
	pub use frame_support::{
		traits::Get,
		weights::{
			constants::{ParityDbWeight, RocksDbWeight},
			Weight,
		},
	};
	pub use frame_system;
}

/// The main testing prelude of FRAME.
///
/// A test setup typically starts with:
///
/// ```
/// use polkadot_sdk_frame::testing_prelude::*;
/// // rest of your test setup.
/// ```
///
/// This automatically brings in `polkadot_sdk_frame::prelude::*` and
/// `polkadot_sdk_frame::runtime::prelude::*`.
#[cfg(feature = "std")]
pub mod testing_prelude {
	pub use crate::{prelude::*, runtime::prelude::*};

	/// Testing includes building a runtime, so we bring in all preludes related to runtimes as
	/// well.
	pub use super::runtime::testing_prelude::*;

	/// Other helper macros from `frame_support` that help with asserting in tests.
	pub use frame_support::{
		assert_err, assert_err_ignore_postinfo, assert_error_encoded_size, assert_noop, assert_ok,
		assert_storage_noop, ensure, hypothetically, storage_alias,
	};

	pub use frame_system::{self, mocking::*, RunToBlockHooks};

	pub use sp_core::offchain::{
		testing::{TestOffchainExt, TestTransactionPoolExt},
		OffchainDbExt, OffchainWorkerExt, TransactionPoolExt,
	};

	#[deprecated(note = "Use `frame::testing_prelude::TestState` instead.")]
	pub use sp_io::TestExternalities;

	pub use sp_io::TestExternalities as TestState;

	/// Commonly used runtime traits for testing.
	pub use sp_runtime::{traits::BadOrigin, StateVersion};
}

/// All of the types and tools needed to build FRAME-based runtimes.
#[cfg(any(feature = "runtime", feature = "std"))]
pub mod runtime {
	/// The main prelude of `FRAME` for building runtimes.
	///
	/// A runtime typically starts with:
	///
	/// ```
	/// use polkadot_sdk_frame::runtime::prelude::*;
	/// ```
	///
	/// This automatically brings in `polkadot_sdk_frame::prelude::*`.
	pub mod prelude {
		pub use crate::prelude::*;

		/// All of the types related to the FRAME runtime executive.
		pub use frame_executive::*;

		/// Macro to amalgamate the runtime into `struct Runtime`.
		///
		/// Consider using the new version of this [`frame_construct_runtime`].
		pub use frame_support::construct_runtime;

		/// Macro to amalgamate the runtime into `struct Runtime`.
		///
		/// This is the newer version of [`construct_runtime`].
		pub use frame_support::runtime as frame_construct_runtime;

		/// Macro to easily derive the `Config` trait of various pallet for `Runtime`.
		pub use frame_support::derive_impl;

		/// Macros to easily impl traits such as `Get` for types.
		// TODO: using linking in the Get in the line above triggers an ICE :/
		pub use frame_support::{ord_parameter_types, parameter_types};

		/// For building genesis config.
		pub use frame_support::genesis_builder_helper::{build_state, get_preset};

		/// Const types that can easily be used in conjuncture with `Get`.
		pub use frame_support::traits::{
			ConstBool, ConstI128, ConstI16, ConstI32, ConstI64, ConstI8, ConstU128, ConstU16,
			ConstU32, ConstU64, ConstU8,
		};

		/// Used for simple fee calculation.
		pub use frame_support::weights::{self, FixedFee, NoFee};

		/// Primary types used to parameterize `EnsureOrigin` and `EnsureRootWithArg`.
		pub use frame_system::{
			EnsureNever, EnsureNone, EnsureRoot, EnsureRootWithSuccess, EnsureSigned,
			EnsureSignedBy,
		};

		/// Types to define your runtime version.
		// TODO: Remove deprecation suppression once
		#[allow(deprecated)]
		pub use sp_version::create_runtime_str;
		pub use sp_version::{runtime_version, RuntimeVersion};

		#[cfg(feature = "std")]
		pub use sp_version::NativeVersion;

		/// Macro to implement runtime APIs.
		pub use sp_api::impl_runtime_apis;

		// Types often used in the runtime APIs.
		pub use sp_core::OpaqueMetadata;
		pub use sp_genesis_builder::{
			PresetId, Result as GenesisBuilderResult, DEV_RUNTIME_PRESET,
			LOCAL_TESTNET_RUNTIME_PRESET,
		};
		pub use sp_inherents::{CheckInherentsResult, InherentData};
		pub use sp_keyring::Sr25519Keyring;
		pub use sp_runtime::{ApplyExtrinsicResult, ExtrinsicInclusionMode};
	}

	/// Types and traits for runtimes that implement runtime APIs.
	///
	/// A testing runtime should not need this.
	///
	/// A non-testing runtime should have this enabled, as such:
	///
	/// ```
	/// use polkadot_sdk_frame::runtime::{prelude::*, apis::{*,}};
	/// ```
	// TODO: This is because of wildcard imports, and it should be not needed once we can avoid
	// that. Imports like that are needed because we seem to need some unknown types in the macro
	// expansion. See `sp_session::runtime_api::*;` as one example. All runtime api decls should be
	// moved to file similarly.
	#[allow(ambiguous_glob_reexports)]
	pub mod apis {
		pub use frame_system_rpc_runtime_api::*;
		pub use sp_api::{self, *};
		pub use sp_block_builder::*;
		pub use sp_consensus_aura::*;
		pub use sp_consensus_grandpa::*;
		pub use sp_genesis_builder::*;
		pub use sp_offchain::*;
		pub use sp_session::runtime_api::*;
		pub use sp_transaction_pool::runtime_api::*;
	}

	/// A set of opinionated types aliases commonly used in runtimes.
	///
	/// This is one set of opinionated types. They are compatible with one another, but are not
	/// guaranteed to work if you start tweaking a portion.
	///
	/// Some note-worthy opinions in this prelude:
	///
	/// - `u32` block number.
	/// - [`sp_runtime::MultiAddress`] and [`sp_runtime::MultiSignature`] are used as the account id
	///   and signature types. This implies that this prelude can possibly used with an
	///   "account-index" system (eg `pallet-indices`). And, in any case, it should be paired with
	///   `AccountIdLookup` in [`frame_system::Config::Lookup`].
	pub mod types_common {
		use frame_system::Config as SysConfig;
		use sp_runtime::{generic, traits, OpaqueExtrinsic};

		/// A signature type compatible capably of handling multiple crypto-schemes.
		pub type Signature = sp_runtime::MultiSignature;

		/// The corresponding account-id type of [`Signature`].
		pub type AccountId =
			<<Signature as traits::Verify>::Signer as traits::IdentifyAccount>::AccountId;

		/// The block-number type, which should be fed into [`frame_system::Config`].
		pub type BlockNumber = u32;

		/// TODO: Ideally we want the hashing type to be equal to SysConfig::Hashing?
		type HeaderInner = generic::Header<BlockNumber, traits::BlakeTwo256>;

		// NOTE: `AccountIndex` is provided for future compatibility, if you want to introduce
		// something like `pallet-indices`.
		type ExtrinsicInner<T, Extra, AccountIndex = ()> = generic::UncheckedExtrinsic<
			sp_runtime::MultiAddress<AccountId, AccountIndex>,
			<T as SysConfig>::RuntimeCall,
			Signature,
			Extra,
		>;

		/// The block type, which should be fed into [`frame_system::Config`].
		///
		/// Should be parameterized with `T: frame_system::Config` and a tuple of
		/// `TransactionExtension`. When in doubt, use [`SystemTransactionExtensionsOf`].
		// Note that this cannot be dependent on `T` for block-number because it would lead to a
		// circular dependency (self-referential generics).
		pub type BlockOf<T, Extra = ()> = generic::Block<HeaderInner, ExtrinsicInner<T, Extra>>;

		/// The opaque block type. This is the same [`BlockOf`], but it has
		/// [`sp_runtime::OpaqueExtrinsic`] as its final extrinsic type.
		///
		/// This should be provided to the client side as the extrinsic type.
		pub type OpaqueBlock = generic::Block<HeaderInner, OpaqueExtrinsic>;

		/// Default set of signed extensions exposed from the `frame_system`.
		///
		/// crucially, this does NOT contain any tx-payment extension.
		pub type SystemTransactionExtensionsOf<T> = (
			frame_system::CheckNonZeroSender<T>,
			frame_system::CheckSpecVersion<T>,
			frame_system::CheckTxVersion<T>,
			frame_system::CheckGenesis<T>,
			frame_system::CheckEra<T>,
			frame_system::CheckNonce<T>,
			frame_system::CheckWeight<T>,
			frame_system::WeightReclaim<T>,
		);
	}

	/// The main prelude of FRAME for building runtimes, and in the context of testing.
	///
	/// counter part of `runtime::prelude`.
	#[cfg(feature = "std")]
	pub mod testing_prelude {
		pub use sp_core::storage::Storage;
		pub use sp_runtime::{
			testing::{TestSignature, TestXt, UintAuthorityId},
			BuildStorage, DispatchError,
		};
	}
}

/// All traits often used in FRAME pallets.
///
/// Note that types implementing these traits can also be found in this module.
// TODO: `Hash` and `Bounded` are defined multiple times; should be fixed once these two crates are
// cleaned up.
#[allow(ambiguous_glob_reexports)]
pub mod traits {
	pub use frame_support::traits::*;
	pub use sp_runtime::traits::*;
}

/// The arithmetic types used for safe math.
///
/// This is already part of the [`prelude`].
pub mod arithmetic {
	pub use sp_arithmetic::{traits::*, *};
}

/// All derive macros used in frame.
///
/// This is already part of the [`prelude`].
pub mod derive {
	pub use codec::{Decode, Encode};
	pub use core::fmt::Debug;
	pub use frame_support::{
		CloneNoBound, DebugNoBound, DefaultNoBound, EqNoBound, OrdNoBound, PartialEqNoBound,
		PartialOrdNoBound, RuntimeDebugNoBound,
	};
	pub use scale_info::TypeInfo;
	pub use sp_runtime::RuntimeDebug;
}

pub mod cryptography {
	pub use sp_application_crypto::{BoundToRuntimeAppPublic, RuntimeAppPublic};
	pub use sp_core::{
		crypto::{VrfPublic, VrfSecret, Wraps},
		hashing::*,
		Pair, H160, H256, H512, U256, U512,
	};
	pub use sp_runtime::traits::{BlakeTwo256, Hash, Keccak256};
}

<<<<<<< HEAD
pub mod offchain {
	pub use frame_system::offchain::{CreateInherent, SubmitTransaction};
	pub use sp_io::offchain;
	pub use sp_runtime::offchain::storage::{
		MutateStorageError, StorageRetrievalError, StorageValueRef,
	};
}

pub mod session {
	pub use frame_support::traits::{
		EstimateNextSessionRotation, OneSessionHandler, ValidatorSet,
		ValidatorSetWithIdentification,
	};
	pub use sp_staking::{
		offence::{Kind, Offence, OffenceError, ReportOffence},
		SessionIndex,
	};
=======
/// All account management related traits.
///
/// This is already part of the [`prelude`].
pub mod account {
	pub use frame_support::traits::{
		AsEnsureOriginWithArg, ChangeMembers, EitherOfDiverse, InitializeMembers,
	};
	pub use sp_runtime::traits::{IdentifyAccount, IdentityLookup};
>>>>>>> 2c4cecce
}

/// Access to all of the dependencies of this crate. In case the prelude re-exports are not enough,
/// this module can be used.
///
/// Note for maintainers: Any time one uses this module to access a dependency, you can have a
/// moment to think about whether this item could have been placed in any of the other modules and
/// preludes in this crate. In most cases, hopefully the answer is yes.
pub mod deps {
	// TODO: It would be great to somehow instruct RA to prefer *not* suggesting auto-imports from
	// these. For example, we prefer `polkadot_sdk_frame::derive::CloneNoBound` rather than
	// `polkadot_sdk_frame::deps::frame_support::CloneNoBound`.
	pub use frame_support;
	pub use frame_system;

	pub use sp_arithmetic;
	pub use sp_core;
	pub use sp_io;
	pub use sp_runtime;

	pub use codec;
	pub use scale_info;

	#[cfg(feature = "runtime")]
	pub use frame_executive;
	#[cfg(feature = "runtime")]
	pub use sp_api;
	#[cfg(feature = "runtime")]
	pub use sp_application_crypto;
	#[cfg(feature = "runtime")]
	pub use sp_block_builder;
	#[cfg(feature = "runtime")]
	pub use sp_consensus_aura;
	#[cfg(feature = "runtime")]
	pub use sp_consensus_grandpa;
	#[cfg(feature = "runtime")]
	pub use sp_genesis_builder;
	#[cfg(feature = "runtime")]
	pub use sp_inherents;
	#[cfg(feature = "runtime")]
	pub use sp_keyring;
	#[cfg(feature = "runtime")]
	pub use sp_offchain;
	#[cfg(feature = "runtime")]
	pub use sp_storage;
	#[cfg(feature = "runtime")]
	pub use sp_version;

	#[cfg(feature = "runtime-benchmarks")]
	pub use frame_benchmarking;
	#[cfg(feature = "runtime-benchmarks")]
	pub use frame_system_benchmarking;

	#[cfg(feature = "frame-try-runtime")]
	pub use frame_try_runtime;
}<|MERGE_RESOLUTION|>--- conflicted
+++ resolved
@@ -201,22 +201,14 @@
 
 	/// Dispatch types from `frame-support`, other fundamental traits
 	#[doc(no_inline)]
-<<<<<<< HEAD
 	pub use frame_support::dispatch::{DispatchResult, GetDispatchInfo, PostDispatchInfo};
 	pub use frame_support::{
 		defensive, defensive_assert,
 		traits::{
-			Contains, EitherOf, EstimateNextSessionRotation, IsSubType, MapSuccess, NoOpPoll,
+			Contains, EitherOf, EstimateNextSessionRotation, Everything, IsSubType, MapSuccess, NoOpPoll,
 			OnRuntimeUpgrade, OneSessionHandler, RankedMembers, RankedMembersSwapHandler,
-			UnfilteredDispatchable,
+			UnfilteredDispatchable, VariantCount, VariantCountOf
 		},
-=======
-	pub use frame_support::dispatch::{GetDispatchInfo, PostDispatchInfo};
-	pub use frame_support::traits::{
-		Contains, EitherOf, EstimateNextSessionRotation, Everything, IsSubType, MapSuccess,
-		NoOpPoll, OnRuntimeUpgrade, OneSessionHandler, RankedMembers, RankedMembersSwapHandler,
-		VariantCount, VariantCountOf,
->>>>>>> 2c4cecce
 	};
 
 	/// Pallet prelude of `frame-system`.
@@ -252,11 +244,7 @@
 	};
 
 	/// Bounded storage related types.
-<<<<<<< HEAD
 	pub use sp_runtime::{BoundedSlice, BoundedVec, WeakBoundedVec};
-=======
-	pub use sp_runtime::{BoundedSlice, BoundedVec};
->>>>>>> 2c4cecce
 
 	/// Other error/result types for runtime
 	#[doc(no_inline)]
@@ -588,7 +576,6 @@
 	pub use sp_runtime::traits::{BlakeTwo256, Hash, Keccak256};
 }
 
-<<<<<<< HEAD
 pub mod offchain {
 	pub use frame_system::offchain::{CreateInherent, SubmitTransaction};
 	pub use sp_io::offchain;
@@ -606,7 +593,7 @@
 		offence::{Kind, Offence, OffenceError, ReportOffence},
 		SessionIndex,
 	};
-=======
+
 /// All account management related traits.
 ///
 /// This is already part of the [`prelude`].
@@ -615,7 +602,6 @@
 		AsEnsureOriginWithArg, ChangeMembers, EitherOfDiverse, InitializeMembers,
 	};
 	pub use sp_runtime::traits::{IdentifyAccount, IdentityLookup};
->>>>>>> 2c4cecce
 }
 
 /// Access to all of the dependencies of this crate. In case the prelude re-exports are not enough,
