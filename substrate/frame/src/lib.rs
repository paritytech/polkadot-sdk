// This file is part of Substrate.

// Copyright (C) Parity Technologies (UK) Ltd.
// SPDX-License-Identifier: Apache-2.0

// Licensed under the Apache License, Version 2.0 (the "License");
// you may not use this file except in compliance with the License.
// You may obtain a copy of the License at
//
// 	http://www.apache.org/licenses/LICENSE-2.0
//
// Unless required by applicable law or agreed to in writing, software
// distributed under the License is distributed on an "AS IS" BASIS,
// WITHOUT WARRANTIES OR CONDITIONS OF ANY KIND, either express or implied.
// See the License for the specific language governing permissions and
// limitations under the License.

//! # FRAME
//!
//! ```no_compile
//!   ______   ______    ________   ___ __ __   ______
//!  /_____/\ /_____/\  /_______/\ /__//_//_/\ /_____/\
//!  \::::_\/_\:::_ \ \ \::: _  \ \\::\| \| \ \\::::_\/_
//!   \:\/___/\\:(_) ) )_\::(_)  \ \\:.      \ \\:\/___/\
//!    \:::._\/ \: __ `\ \\:: __  \ \\:.\-/\  \ \\::___\/_
//!     \:\ \    \ \ `\ \ \\:.\ \  \ \\. \  \  \ \\:\____/\
//!      \_\/     \_\/ \_\/ \__\/\__\/ \__\/ \__\/ \_____\/
//! ```
//!
//! > **F**ramework for **R**untime **A**ggregation of **M**odularized **E**ntities: Substrate's
//! > State Transition Function (Runtime) Framework.
//!
//! ## Usage
//!
//! This crate is organized into 3 stages:
//!
//! 1. preludes: `prelude`, `testing_prelude` and `runtime::prelude`, `benchmarking`,
//!    `weights_prelude`, `try_runtime`.
//! 2. domain-specific modules: `traits`, `hashing`, `arithmetic` and `derive`.
//! 3. Accessing frame/substrate dependencies directly: `deps`.
//!
//! The main intended use of this crate is for it to be used with the former, preludes:
//!
//! ```
//! use polkadot_sdk_frame as frame;
//! #[frame::pallet]
//! pub mod pallet {
//! 	# use polkadot_sdk_frame as frame;
//! 	use frame::prelude::*;
//! 	// ^^ using the prelude!
//!
//! 	#[pallet::config]
//! 	pub trait Config: frame_system::Config {}
//!
//! 	#[pallet::pallet]
//! 	pub struct Pallet<T>(_);
//! }
//!
//! #[cfg(test)]
//! pub mod tests {
//! 	# use polkadot_sdk_frame as frame;
//! 	use frame::testing_prelude::*;
//! }
//!
//! #[cfg(feature = "runtime-benchmarks")]
//! pub mod benchmarking {
//! 	# use polkadot_sdk_frame as frame;
//! 	use frame::benchmarking::prelude::*;
//! }
//!
//! pub mod runtime {
//! 	# use polkadot_sdk_frame as frame;
//! 	use frame::runtime::prelude::*;
//! }
//! ```
//!
//! If not in preludes, one can look into the domain-specific modules. Finally, if an import is
//! still not feasible, one can look into `deps`.
//!
//! This crate also uses a `runtime` feature to include all of the types and tools needed to build
//! FRAME-based runtimes. So, if you want to build a runtime with this, import it as
//!
//! ```text
//! polkadot-sdk-frame = { version = "foo", features = ["runtime"] }
//! ```
//!
//! If you just want to build a pallet instead, import it as
//!
//! ```text
//! polkadot-sdk-frame = { version = "foo" }
//! ```
//!
//! Notice that the preludes overlap since they have imports in common. More in detail:
//! - `testing_prelude` brings in frame `prelude` and `runtime::prelude`;
//! - `runtime::prelude` brings in frame `prelude`;
//! - `benchmarking` brings in frame `prelude`.
//!
//! ## Naming
//!
//! Please note that this crate can only be imported as `polkadot-sdk-frame` or `frame`. This is due
//! to compatibility matters with `frame-support`.
//!
//! A typical pallet's `Cargo.toml` using this crate looks like:
//!
//! ```ignore
//! [dependencies]
//! codec = { features = ["max-encoded-len"], workspace = true }
//! scale-info = { features = ["derive"], workspace = true }
//! frame = { workspace = true, features = ["runtime"] }
//!
//! [features]
//! default = ["std"]
//! std = [
//! 	"codec/std",
//! 	"scale-info/std",
//! 	"frame/std",
//! ]
//! runtime-benchmarks = [
//! 	"frame/runtime-benchmarks",
//! ]
//! try-runtime = [
//! 	"frame/try-runtime",
//! ]
//! ```
//!
//! ## Documentation
//!
//! See [`polkadot_sdk::frame`](../polkadot_sdk_docs/polkadot_sdk/frame_runtime/index.html).
//!
//! ## WARNING: Experimental
//!
//! **This crate and all of its content is experimental, and should not yet be used in production.**
//!
//! ## Maintenance Note
//!
//! > Notes for the maintainers of this crate, describing how the re-exports and preludes should
//! > work.
//!
//! * Preludes should be extensive. The goal of this pallet is to be ONLY used with the preludes.
//!   The domain-specific modules are just a backup, aiming to keep things organized. Don't hesitate
//!   in adding more items to the main prelude.
//! * The only non-module, non-prelude items exported from the top level crate is the `pallet`
//!   macro, such that we can have the `#[frame::pallet] mod pallet { .. }` syntax working.
//! * In most cases, you might want to create a domain-specific module, but also add it to the
//!   preludes, such as `hashing`.
//! * The only items that should NOT be in preludes are those that have been placed in
//!   `frame-support`/`sp-runtime`, but in truth are related to just one pallet.
//! * The currency related traits are kept out of the preludes to encourage a deliberate choice of
//!   one over the other.
//! * `runtime::apis` should expose all common runtime APIs that all FRAME-based runtimes need.

#![cfg_attr(not(feature = "std"), no_std)]

#[doc(no_inline)]
pub use frame_support::pallet;

#[doc(no_inline)]
pub use frame_support::pallet_macros::{import_section, pallet_section};

/// The logging library of the runtime. Can normally be the classic `log` crate.
pub use log;

#[doc(inline)]
pub use frame_support::storage_alias;

/// Macros used within the main [`pallet`] macro.
///
/// Note: All of these macros are "stubs" and not really usable outside `#[pallet] mod pallet { ..
/// }`. They are mainly provided for documentation and IDE support.
///
/// To view a list of all the macros and their documentation, follow the links in the 'Re-exports'
/// section below:
pub mod pallet_macros {
	#[doc(no_inline)]
	pub use frame_support::{derive_impl, pallet, pallet_macros::*};
}

/// The main prelude of FRAME.
///
/// This prelude should almost always be the first line of code in any pallet or runtime.
///
/// ```
/// use polkadot_sdk_frame::prelude::*;
///
/// // rest of your pallet..
/// mod pallet {}
/// ```
pub mod prelude {
	/// `frame_system`'s parent crate, which is mandatory in all pallets build with this crate.
	///
	/// Conveniently, the keyword `frame_system` is in scope as one uses `use
	/// polkadot_sdk_frame::prelude::*`
	#[doc(inline)]
	pub use frame_system;

	/// Pallet prelude of `frame-support`.
	///
	/// Note: this needs to revised once `frame-support` evolves.
	#[doc(no_inline)]
	pub use frame_support::pallet_prelude::*;

	/// Dispatch types from `frame-support`, other fundamental traits
	#[doc(no_inline)]
	pub use frame_support::dispatch::{GetDispatchInfo, PostDispatchInfo};
<<<<<<< HEAD
	pub use frame_support::{
		defensive, defensive_assert,
		migrations::FreezeChainOnFailedMigration,
		traits::{
			Contains, EitherOf, EstimateNextSessionRotation, Get, Hooks, IsSubType, MapSuccess,
			NoOpPoll, OnRuntimeUpgrade, OneSessionHandler, RankedMembers, RankedMembersSwapHandler,
		},
		weights::{Weight, WeightMeter},
		BoundedVec,
=======
	pub use frame_support::traits::{
		Contains, EitherOf, EstimateNextSessionRotation, Everything, IsSubType, MapSuccess,
		NoOpPoll, OnRuntimeUpgrade, OneSessionHandler, RankedMembers, RankedMembersSwapHandler,
		VariantCount, VariantCountOf,
>>>>>>> e9393a9a
	};

	/// Pallet prelude of `frame-system`.
	#[doc(no_inline)]
	pub use frame_system::pallet_prelude::*;

	/// Transaction related helpers to submit transactions.
	#[doc(no_inline)]
	pub use frame_system::offchain::*;

	/// All FRAME-relevant derive macros.
	#[doc(no_inline)]
	pub use super::derive::*;

	/// All hashing related things
	pub use super::hashing::*;

	/// All account related things.
	pub use super::account::*;

	/// All arithmetic types and traits used for safe math.
	pub use super::arithmetic::*;

	/// Runtime traits
	#[doc(no_inline)]
	pub use sp_runtime::{
		traits::{
			BlockNumberProvider, Bounded, Convert, DispatchInfoOf, Dispatchable, One, ReduceBy,
			ReplaceWithDefault, SaturatedConversion, StaticLookup, TrailingZeroInput,
		},
		Saturating,
	};

	/// Bounded storage related types.
	pub use sp_runtime::{BoundedSlice, BoundedVec};

	/// Other error/result types for runtime
	#[doc(no_inline)]
	pub use sp_runtime::{
		BoundToRuntimeAppPublic, DispatchErrorWithPostInfo, DispatchResultWithInfo, TokenError,
	};
}

#[cfg(any(feature = "try-runtime", test))]
pub mod try_runtime {
	pub use sp_runtime::TryRuntimeError;
}

/// Prelude to be included in the `benchmarking.rs` of a pallet.
///
/// It supports both the `benchmarking::v1::benchmarks` and `benchmarking::v2::benchmark` syntax.
///
/// ```
/// use polkadot_sdk_frame::benchmarking::prelude::*;
/// // rest of your code.
/// ```
///
/// It already includes `polkadot_sdk_frame::prelude::*` and `polkadot_sdk_frame::testing_prelude`.
#[cfg(feature = "runtime-benchmarks")]
pub mod benchmarking {
	mod shared {
		pub use frame_benchmarking::{add_benchmark, v1::account, whitelist, whitelisted_caller};
		// all benchmarking functions.
		pub use frame_benchmarking::benchmarking::*;
		// The system origin, which is very often needed in benchmarking code. Might be tricky only
		// if the pallet defines its own `#[pallet::origin]` and call it `RawOrigin`.
		pub use frame_system::{Pallet as System, RawOrigin};
	}

	#[deprecated(
		note = "'The V1 benchmarking syntax is deprecated. Please use the V2 syntax. This warning may become a hard error any time after April 2025. For more info, see: https://github.com/paritytech/polkadot-sdk/pull/5995"
	)]
	pub mod v1 {
		pub use super::shared::*;
		pub use frame_benchmarking::benchmarks;
	}

	pub mod prelude {
		pub use super::shared::*;
		pub use crate::prelude::*;
		pub use frame_benchmarking::v2::*;
	}
}

/// Prelude to be included in the `weight.rs` of each pallet.
///
/// ```
/// pub use polkadot_sdk_frame::weights_prelude::*;
/// ```
pub mod weights_prelude {
	pub use core::marker::PhantomData;
	pub use frame_support::{
		traits::Get,
		weights::{
			constants::{ParityDbWeight, RocksDbWeight},
			Weight,
		},
	};
	pub use frame_system;
}

/// The main testing prelude of FRAME.
///
/// A test setup typically starts with:
///
/// ```
/// use polkadot_sdk_frame::testing_prelude::*;
/// // rest of your test setup.
/// ```
///
/// This automatically brings in `polkadot_sdk_frame::prelude::*` and
/// `polkadot_sdk_frame::runtime::prelude::*`.
#[cfg(feature = "std")]
pub mod testing_prelude {
	pub use crate::{prelude::*, runtime::prelude::*};

	/// Testing includes building a runtime, so we bring in all preludes related to runtimes as
	/// well.
	pub use super::runtime::testing_prelude::*;

	/// Other helper macros from `frame_support` that help with asserting in tests.
	pub use frame_support::{
		assert_err, assert_err_ignore_postinfo, assert_error_encoded_size, assert_noop, assert_ok,
<<<<<<< HEAD
		assert_storage_noop, derive_impl, hypothetically, parameter_types, register_default_impl,
		storage_alias,
=======
		assert_storage_noop, ensure, hypothetically, storage_alias,
>>>>>>> e9393a9a
	};

	pub use frame_system::{self, mocking::*, RunToBlockHooks};

	#[deprecated(note = "Use `frame::testing_prelude::TestState` instead.")]
	pub use sp_io::TestExternalities;

	pub use sp_io::TestExternalities as TestState;

	/// Commonly used runtime traits for testing.
	pub use sp_runtime::{traits::BadOrigin, StateVersion};
}

/// All of the types and tools needed to build FRAME-based runtimes.
#[cfg(any(feature = "runtime", feature = "std"))]
pub mod runtime {
	/// The main prelude of `FRAME` for building runtimes.
	///
	/// A runtime typically starts with:
	///
	/// ```
	/// use polkadot_sdk_frame::runtime::prelude::*;
	/// ```
	///
	/// This automatically brings in `polkadot_sdk_frame::prelude::*`.
	pub mod prelude {
		pub use crate::prelude::*;

		/// All of the types related to the FRAME runtime executive.
		pub use frame_executive::*;

		/// Macro to amalgamate the runtime into `struct Runtime`.
		///
		/// Consider using the new version of this [`frame_construct_runtime`].
		pub use frame_support::construct_runtime;

		/// Macro to amalgamate the runtime into `struct Runtime`.
		///
		/// This is the newer version of [`construct_runtime`].
		pub use frame_support::runtime as frame_construct_runtime;

		/// Macro to easily derive the `Config` trait of various pallet for `Runtime`.
		pub use frame_support::derive_impl;

		/// Macros to easily impl traits such as `Get` for types.
		// TODO: using linking in the Get in the line above triggers an ICE :/
		pub use frame_support::{ord_parameter_types, parameter_types};

		/// For building genesis config.
		pub use frame_support::genesis_builder_helper::{build_state, get_preset};

		/// Const types that can easily be used in conjuncture with `Get`.
		pub use frame_support::traits::{
			ConstBool, ConstI128, ConstI16, ConstI32, ConstI64, ConstI8, ConstU128, ConstU16,
			ConstU32, ConstU64, ConstU8,
		};

		/// Used for simple fee calculation.
		pub use frame_support::weights::{self, FixedFee, NoFee};

		/// Primary types used to parameterize `EnsureOrigin` and `EnsureRootWithArg`.
		pub use frame_system::{
			EnsureNever, EnsureNone, EnsureRoot, EnsureRootWithSuccess, EnsureSigned,
			EnsureSignedBy,
		};

		/// Types to define your runtime version.
		// TODO: Remove deprecation suppression once
		#[allow(deprecated)]
		pub use sp_version::create_runtime_str;
		pub use sp_version::{runtime_version, RuntimeVersion};

		#[cfg(feature = "std")]
		pub use sp_version::NativeVersion;

		/// Macro to implement runtime APIs.
		pub use sp_api::impl_runtime_apis;

		// Types often used in the runtime APIs.
		pub use sp_core::OpaqueMetadata;
		pub use sp_genesis_builder::{
			PresetId, Result as GenesisBuilderResult, DEV_RUNTIME_PRESET,
			LOCAL_TESTNET_RUNTIME_PRESET,
		};
		pub use sp_inherents::{CheckInherentsResult, InherentData};
		pub use sp_keyring::Sr25519Keyring;
		pub use sp_runtime::{ApplyExtrinsicResult, ExtrinsicInclusionMode};
	}

	/// Types and traits for runtimes that implement runtime APIs.
	///
	/// A testing runtime should not need this.
	///
	/// A non-testing runtime should have this enabled, as such:
	///
	/// ```
	/// use polkadot_sdk_frame::runtime::{prelude::*, apis::{*,}};
	/// ```
	// TODO: This is because of wildcard imports, and it should be not needed once we can avoid
	// that. Imports like that are needed because we seem to need some unknown types in the macro
	// expansion. See `sp_session::runtime_api::*;` as one example. All runtime api decls should be
	// moved to file similarly.
	#[allow(ambiguous_glob_reexports)]
	pub mod apis {
		pub use frame_system_rpc_runtime_api::*;
		pub use sp_api::{self, *};
		pub use sp_block_builder::*;
		pub use sp_consensus_aura::*;
		pub use sp_consensus_grandpa::*;
		pub use sp_genesis_builder::*;
		pub use sp_offchain::*;
		pub use sp_session::runtime_api::*;
		pub use sp_transaction_pool::runtime_api::*;
	}

	/// A set of opinionated types aliases commonly used in runtimes.
	///
	/// This is one set of opinionated types. They are compatible with one another, but are not
	/// guaranteed to work if you start tweaking a portion.
	///
	/// Some note-worthy opinions in this prelude:
	///
	/// - `u32` block number.
	/// - [`sp_runtime::MultiAddress`] and [`sp_runtime::MultiSignature`] are used as the account id
	///   and signature types. This implies that this prelude can possibly used with an
	///   "account-index" system (eg `pallet-indices`). And, in any case, it should be paired with
	///   `AccountIdLookup` in [`frame_system::Config::Lookup`].
	pub mod types_common {
		use frame_system::Config as SysConfig;
		use sp_runtime::{generic, traits, OpaqueExtrinsic};

		/// A signature type compatible capably of handling multiple crypto-schemes.
		pub type Signature = sp_runtime::MultiSignature;

		/// The corresponding account-id type of [`Signature`].
		pub type AccountId =
			<<Signature as traits::Verify>::Signer as traits::IdentifyAccount>::AccountId;

		/// The block-number type, which should be fed into [`frame_system::Config`].
		pub type BlockNumber = u32;

		/// TODO: Ideally we want the hashing type to be equal to SysConfig::Hashing?
		type HeaderInner = generic::Header<BlockNumber, traits::BlakeTwo256>;

		// NOTE: `AccountIndex` is provided for future compatibility, if you want to introduce
		// something like `pallet-indices`.
		type ExtrinsicInner<T, Extra, AccountIndex = ()> = generic::UncheckedExtrinsic<
			sp_runtime::MultiAddress<AccountId, AccountIndex>,
			<T as SysConfig>::RuntimeCall,
			Signature,
			Extra,
		>;

		/// The block type, which should be fed into [`frame_system::Config`].
		///
		/// Should be parameterized with `T: frame_system::Config` and a tuple of
		/// `TransactionExtension`. When in doubt, use [`SystemTransactionExtensionsOf`].
		// Note that this cannot be dependent on `T` for block-number because it would lead to a
		// circular dependency (self-referential generics).
		pub type BlockOf<T, Extra = ()> = generic::Block<HeaderInner, ExtrinsicInner<T, Extra>>;

		/// The opaque block type. This is the same [`BlockOf`], but it has
		/// [`sp_runtime::OpaqueExtrinsic`] as its final extrinsic type.
		///
		/// This should be provided to the client side as the extrinsic type.
		pub type OpaqueBlock = generic::Block<HeaderInner, OpaqueExtrinsic>;

		/// Default set of signed extensions exposed from the `frame_system`.
		///
		/// crucially, this does NOT contain any tx-payment extension.
		pub type SystemTransactionExtensionsOf<T> = (
			frame_system::CheckNonZeroSender<T>,
			frame_system::CheckSpecVersion<T>,
			frame_system::CheckTxVersion<T>,
			frame_system::CheckGenesis<T>,
			frame_system::CheckEra<T>,
			frame_system::CheckNonce<T>,
			frame_system::CheckWeight<T>,
			frame_system::WeightReclaim<T>,
		);
	}

	/// The main prelude of FRAME for building runtimes, and in the context of testing.
	///
	/// counter part of `runtime::prelude`.
	#[cfg(feature = "std")]
	pub mod testing_prelude {
		pub use sp_core::storage::Storage;
		pub use sp_runtime::{BuildStorage, DispatchError};
	}
}

/// All traits often used in FRAME pallets.
///
/// Note that types implementing these traits can also be found in this module.
// TODO: `Hash` and `Bounded` are defined multiple times; should be fixed once these two crates are
// cleaned up.
#[allow(ambiguous_glob_reexports)]
pub mod traits {
	pub use frame_support::traits::*;
	pub use sp_runtime::traits::*;
}

/// The arithmetic types used for safe math.
///
/// This is already part of the [`prelude`].
pub mod arithmetic {
	pub use sp_arithmetic::{traits::*, *};
}

/// All derive macros used in frame.
///
/// This is already part of the [`prelude`].
pub mod derive {
	pub use codec::{Decode, Encode};
	pub use core::fmt::Debug;
	pub use frame_support::{
		CloneNoBound, DebugNoBound, DefaultNoBound, EqNoBound, OrdNoBound, PartialEqNoBound,
		PartialOrdNoBound, RuntimeDebugNoBound,
	};
	pub use scale_info::TypeInfo;
	pub use sp_runtime::RuntimeDebug;
}

pub mod hashing {
	pub use sp_core::{hashing::*, H160, H256, H512, U256, U512};
	pub use sp_runtime::traits::{BlakeTwo256, Hash, Keccak256};
}

/// All account management related traits.
///
/// This is already part of the [`prelude`].
pub mod account {
	pub use frame_support::traits::{
		AsEnsureOriginWithArg, ChangeMembers, EitherOfDiverse, InitializeMembers,
	};
	pub use sp_runtime::traits::{IdentifyAccount, IdentityLookup};
}

/// Access to all of the dependencies of this crate. In case the prelude re-exports are not enough,
/// this module can be used.
///
/// Note for maintainers: Any time one uses this module to access a dependency, you can have a
/// moment to think about whether this item could have been placed in any of the other modules and
/// preludes in this crate. In most cases, hopefully the answer is yes.
pub mod deps {
	// TODO: It would be great to somehow instruct RA to prefer *not* suggesting auto-imports from
	// these. For example, we prefer `polkadot_sdk_frame::derive::CloneNoBound` rather than
	// `polkadot_sdk_frame::deps::frame_support::CloneNoBound`.
	pub use frame_support;
	pub use frame_system;

	pub use sp_arithmetic;
	pub use sp_core;
	pub use sp_io;
	pub use sp_runtime;

	pub use codec;
	pub use scale_info;

	#[cfg(feature = "runtime")]
	pub use frame_executive;
	#[cfg(feature = "runtime")]
	pub use sp_api;
	#[cfg(feature = "runtime")]
	pub use sp_block_builder;
	#[cfg(feature = "runtime")]
	pub use sp_consensus_aura;
	#[cfg(feature = "runtime")]
	pub use sp_consensus_grandpa;
	#[cfg(feature = "runtime")]
	pub use sp_genesis_builder;
	#[cfg(feature = "runtime")]
	pub use sp_inherents;
	#[cfg(feature = "runtime")]
	pub use sp_keyring;
	#[cfg(feature = "runtime")]
	pub use sp_offchain;
	#[cfg(feature = "runtime")]
	pub use sp_storage;
	#[cfg(feature = "runtime")]
	pub use sp_version;

	#[cfg(feature = "runtime-benchmarks")]
	pub use frame_benchmarking;
	#[cfg(feature = "runtime-benchmarks")]
	pub use frame_system_benchmarking;

	#[cfg(feature = "frame-try-runtime")]
	pub use frame_try_runtime;
}<|MERGE_RESOLUTION|>--- conflicted
+++ resolved
@@ -202,7 +202,6 @@
 	/// Dispatch types from `frame-support`, other fundamental traits
 	#[doc(no_inline)]
 	pub use frame_support::dispatch::{GetDispatchInfo, PostDispatchInfo};
-<<<<<<< HEAD
 	pub use frame_support::{
 		defensive, defensive_assert,
 		migrations::FreezeChainOnFailedMigration,
@@ -212,12 +211,6 @@
 		},
 		weights::{Weight, WeightMeter},
 		BoundedVec,
-=======
-	pub use frame_support::traits::{
-		Contains, EitherOf, EstimateNextSessionRotation, Everything, IsSubType, MapSuccess,
-		NoOpPoll, OnRuntimeUpgrade, OneSessionHandler, RankedMembers, RankedMembersSwapHandler,
-		VariantCount, VariantCountOf,
->>>>>>> e9393a9a
 	};
 
 	/// Pallet prelude of `frame-system`.
@@ -341,12 +334,8 @@
 	/// Other helper macros from `frame_support` that help with asserting in tests.
 	pub use frame_support::{
 		assert_err, assert_err_ignore_postinfo, assert_error_encoded_size, assert_noop, assert_ok,
-<<<<<<< HEAD
 		assert_storage_noop, derive_impl, hypothetically, parameter_types, register_default_impl,
 		storage_alias,
-=======
-		assert_storage_noop, ensure, hypothetically, storage_alias,
->>>>>>> e9393a9a
 	};
 
 	pub use frame_system::{self, mocking::*, RunToBlockHooks};
