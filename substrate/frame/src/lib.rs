--- conflicted
+++ resolved
@@ -202,7 +202,6 @@
 	/// Dispatch types from `frame-support`, other fundamental traits
 	#[doc(no_inline)]
 	pub use frame_support::dispatch::{GetDispatchInfo, PostDispatchInfo};
-<<<<<<< HEAD
 	pub use frame_support::{
 		defensive, defensive_assert,
 		traits::{
@@ -210,12 +209,6 @@
 			InstanceFilter, IsSubType, MapSuccess, NoOpPoll, OnRuntimeUpgrade, OneSessionHandler,
 			RankedMembers, RankedMembersSwapHandler, VariantCount, VariantCountOf,
 		},
-=======
-	pub use frame_support::traits::{
-		Contains, EitherOf, EstimateNextSessionRotation, Everything, IsSubType, MapSuccess,
-		NoOpPoll, OnRuntimeUpgrade, OneSessionHandler, RankedMembers, RankedMembersSwapHandler,
-		VariantCount, VariantCountOf,
->>>>>>> 711e6ff3
 	};
 
 	/// Pallet prelude of `frame-system`.
@@ -233,12 +226,11 @@
 	/// All hashing related things
 	pub use super::hashing::*;
 
-<<<<<<< HEAD
 	pub use crate::transaction::*;
-=======
+
 	/// All account related things.
 	pub use super::account::*;
->>>>>>> 711e6ff3
+
 
 	/// All arithmetic types and traits used for safe math.
 	pub use super::arithmetic::*;
@@ -570,7 +562,6 @@
 	pub use sp_runtime::traits::{BlakeTwo256, Hash, Keccak256};
 }
 
-<<<<<<< HEAD
 // Systems involved in transaction execution in the runtime.
 ///
 /// This is already part of the [`prelude`].
@@ -585,7 +576,7 @@
 		},
 		transaction_validity::{InvalidTransaction, ValidTransaction},
 	};
-=======
+
 /// All account management related traits.
 ///
 /// This is already part of the [`prelude`].
@@ -594,7 +585,6 @@
 		AsEnsureOriginWithArg, ChangeMembers, EitherOfDiverse, InitializeMembers,
 	};
 	pub use sp_runtime::traits::{IdentifyAccount, IdentityLookup};
->>>>>>> 711e6ff3
 }
 
 /// Access to all of the dependencies of this crate. In case the prelude re-exports are not enough,
