--- conflicted
+++ resolved
@@ -201,7 +201,6 @@
 
 	/// Dispatch types from `frame-support`, other fundamental traits
 	#[doc(no_inline)]
-<<<<<<< HEAD
 	pub use frame_support::dispatch::{
 		DispatchResultWithPostInfo, GetDispatchInfo, PostDispatchInfo,
 	};
@@ -219,13 +218,6 @@
 		},
 		weights::Weight,
 		PalletId,
-=======
-	pub use frame_support::dispatch::{GetDispatchInfo, PostDispatchInfo};
-	pub use frame_support::traits::{
-		Contains, EitherOf, EstimateNextSessionRotation, Everything, IsSubType, MapSuccess,
-		NoOpPoll, OnRuntimeUpgrade, OneSessionHandler, RankedMembers, RankedMembersSwapHandler,
-		VariantCount, VariantCountOf,
->>>>>>> e9393a9a
 	};
 
 	/// Pallet prelude of `frame-system`.
