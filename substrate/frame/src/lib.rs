--- conflicted
+++ resolved
@@ -201,7 +201,6 @@
 
 	/// Dispatch types from `frame-support`, other fundamental traits
 	#[doc(no_inline)]
-<<<<<<< HEAD
 	pub use frame_support::dispatch::{GetDispatchInfo, PostDispatchInfo, DispatchResultWithPostInfo};
 	pub use frame_support::{
 		defensive, defensive_assert,
@@ -209,15 +208,6 @@
 			Contains, Defensive, Get, EitherOf, EstimateNextSessionRotation, Hooks, IsSubType, MapSuccess, NoOpPoll,
 			OnRuntimeUpgrade, OneSessionHandler, RankedMembers, RankedMembersSwapHandler,
 		},
-=======
-	pub use frame_support::dispatch::{GetDispatchInfo, PostDispatchInfo};
-	pub use frame_support::traits::{
-		Contains, EitherOf, EstimateNextSessionRotation, Everything, IsSubType, MapSuccess,
-		NoOpPoll, OnRuntimeUpgrade, OneSessionHandler, RankedMembers, RankedMembersSwapHandler,
-		VariantCount, VariantCountOf,
->>>>>>> c0c0632c
-	};
-
 	/// Pallet prelude of `frame-system`.
 	#[doc(no_inline)]
 	pub use frame_system::pallet_prelude::*;
@@ -244,19 +234,11 @@
 	pub use sp_runtime::{traits::{
 		BlockNumberProvider, Bounded, Convert, DispatchInfoOf, Dispatchable, ReduceBy, One, Zero,
 		ReplaceWithDefault, SaturatedConversion, Saturating, StaticLookup, TrailingZeroInput,
-<<<<<<< HEAD
-	}, 
 	testing::{Digest, DigestItem, Header},
 	BuildStorage,
 };
     /// Bounded storage related types.
 	pub use sp_runtime::{WeakBoundedVec, BoundedVec};
-=======
-	};
-
-	/// Bounded storage related types.
-	pub use sp_runtime::{BoundedSlice, BoundedVec};
->>>>>>> c0c0632c
 
 	/// Other error/result types for runtime
 	#[doc(no_inline)]
