--- conflicted
+++ resolved
@@ -203,16 +203,11 @@
 	#[doc(no_inline)]
 	pub use frame_support::dispatch::{GetDispatchInfo, PostDispatchInfo};
 	pub use frame_support::traits::{
-<<<<<<< HEAD
-		fungible::hold::{Inspect, Mutate},
+    fungible::hold::{Inspect, Mutate},
 		tokens::{Fortitude, Precision},
-		Contains, Defensive, EstimateNextSessionRotation, IsSubType, OnRuntimeUpgrade,
-		OneSessionHandler, UnfilteredDispatchable,
-=======
 		Contains, EitherOf, EstimateNextSessionRotation, Everything, IsSubType, MapSuccess,
 		NoOpPoll, OnRuntimeUpgrade, OneSessionHandler, RankedMembers, RankedMembersSwapHandler,
 		VariantCount, VariantCountOf,
->>>>>>> 17ae0627
 	};
 
 	/// Pallet prelude of `frame-system`.
@@ -239,13 +234,8 @@
 	/// Runtime traits
 	#[doc(no_inline)]
 	pub use sp_runtime::traits::{
-<<<<<<< HEAD
-		BlockNumberProvider, Bounded, DispatchInfoOf, Dispatchable, IdentityLookup,
-		SaturatedConversion, Saturating, StaticLookup, TrailingZeroInput,
-=======
 		BlockNumberProvider, Bounded, Convert, DispatchInfoOf, Dispatchable, ReduceBy,
-		ReplaceWithDefault, SaturatedConversion, Saturating, StaticLookup, TrailingZeroInput,
->>>>>>> 17ae0627
+		ReplaceWithDefault, IdentityLookup, SaturatedConversion, Saturating, StaticLookup, TrailingZeroInput,
 	};
 
 	/// Bounded storage related types.
@@ -341,13 +331,8 @@
 		assert_storage_noop, ensure, hypothetically, storage_alias,
 	};
 
-<<<<<<< HEAD
 	pub use frame_support::traits::Everything;
-
-	pub use frame_system::{self, mocking::*};
-=======
 	pub use frame_system::{self, mocking::*, RunToBlockHooks};
->>>>>>> 17ae0627
 
 	#[deprecated(note = "Use `frame::testing_prelude::TestState` instead.")]
 	pub use sp_io::TestExternalities;
