// This file is part of Substrate.

// Copyright (C) Parity Technologies (UK) Ltd.
// SPDX-License-Identifier: Apache-2.0

// Licensed under the Apache License, Version 2.0 (the "License");
// you may not use this file except in compliance with the License.
// You may obtain a copy of the License at
//
// 	http://www.apache.org/licenses/LICENSE-2.0
//
// Unless required by applicable law or agreed to in writing, software
// distributed under the License is distributed on an "AS IS" BASIS,
// WITHOUT WARRANTIES OR CONDITIONS OF ANY KIND, either express or implied.
// See the License for the specific language governing permissions and
// limitations under the License.

//! # FRAME
//!
//! ```no_compile
//!   ______   ______    ________   ___ __ __   ______
//!  /_____/\ /_____/\  /_______/\ /__//_//_/\ /_____/\
//!  \::::_\/_\:::_ \ \ \::: _  \ \\::\| \| \ \\::::_\/_
//!   \:\/___/\\:(_) ) )_\::(_)  \ \\:.      \ \\:\/___/\
//!    \:::._\/ \: __ `\ \\:: __  \ \\:.\-/\  \ \\::___\/_
//!     \:\ \    \ \ `\ \ \\:.\ \  \ \\. \  \  \ \\:\____/\
//!      \_\/     \_\/ \_\/ \__\/\__\/ \__\/ \__\/ \_____\/
//! ```
//!
//! > **F**ramework for **R**untime **A**ggregation of **M**odularized **E**ntities: Substrate's
//! > State Transition Function (Runtime) Framework.
//!
//! ## Usage
//!
//! This crate is organized into 3 stages:
//!
//! 1. preludes: `prelude`, `testing_prelude` and `runtime::prelude`, `benchmarking`,
//!    `weights_prelude`, `try_runtime`.
//! 2. domain-specific modules: `traits`, `hashing`, `arithmetic` and `derive`.
//! 3. Accessing frame/substrate dependencies directly: `deps`.
//!
//! The main intended use of this crate is for it to be used with the former, preludes:
//!
//! ```
//! use polkadot_sdk_frame as frame;
//! #[frame::pallet]
//! pub mod pallet {
//! 	# use polkadot_sdk_frame as frame;
//! 	use frame::prelude::*;
//! 	// ^^ using the prelude!
//!
//! 	#[pallet::config]
//! 	pub trait Config: frame_system::Config {}
//!
//! 	#[pallet::pallet]
//! 	pub struct Pallet<T>(_);
//! }
//!
//! #[cfg(test)]
//! pub mod tests {
//! 	# use polkadot_sdk_frame as frame;
//! 	use frame::testing_prelude::*;
//! }
//!
//! #[cfg(feature = "runtime-benchmarks")]
//! pub mod benchmarking {
//! 	# use polkadot_sdk_frame as frame;
//! 	use frame::benchmarking::prelude::*;
//! }
//!
//! pub mod runtime {
//! 	# use polkadot_sdk_frame as frame;
//! 	use frame::runtime::prelude::*;
//! }
//! ```
//!
//! If not in preludes, one can look into the domain-specific modules. Finally, if an import is
//! still not feasible, one can look into `deps`.
//!
//! This crate also uses a `runtime` feature to include all of the types and tools needed to build
//! FRAME-based runtimes. So, if you want to build a runtime with this, import it as
//!
//! ```text
//! polkadot-sdk-frame = { version = "foo", features = ["runtime"] }
//! ```
//!
//! If you just want to build a pallet instead, import it as
//!
//! ```text
//! polkadot-sdk-frame = { version = "foo" }
//! ```
//!
//! Notice that the preludes overlap since they have imports in common. More in detail:
//! - `testing_prelude` brings in frame `prelude` and `runtime::prelude`;
//! - `runtime::prelude` brings in frame `prelude`;
//! - `benchmarking` brings in frame `prelude`.
//!
//! ## Naming
//!
//! Please note that this crate can only be imported as `polkadot-sdk-frame` or `frame`. This is due
//! to compatibility matters with `frame-support`.
//!
//! A typical pallet's `Cargo.toml` using this crate looks like:
//!
//! ```ignore
//! [dependencies]
//! codec = { features = ["max-encoded-len"], workspace = true }
//! scale-info = { features = ["derive"], workspace = true }
//! frame = { workspace = true, features = ["runtime"] }
//!
//! [features]
//! default = ["std"]
//! std = [
//! 	"codec/std",
//! 	"scale-info/std",
//! 	"frame/std",
//! ]
//! runtime-benchmarks = [
//! 	"frame/runtime-benchmarks",
//! ]
//! try-runtime = [
//! 	"frame/try-runtime",
//! ]
//! ```
//!
//! ## Documentation
//!
//! See [`polkadot_sdk::frame`](../polkadot_sdk_docs/polkadot_sdk/frame_runtime/index.html).
//!
//! ## WARNING: Experimental
//!
//! **This crate and all of its content is experimental, and should not yet be used in production.**
//!
//! ## Maintenance Note
//!
//! > Notes for the maintainers of this crate, describing how the re-exports and preludes should
//! > work.
//!
//! * Preludes should be extensive. The goal of this pallet is to be ONLY used with the preludes.
//!   The domain-specific modules are just a backup, aiming to keep things organized. Don't hesitate
//!   in adding more items to the main prelude.
//! * The only non-module, non-prelude items exported from the top level crate is the `pallet`
//!   macro, such that we can have the `#[frame::pallet] mod pallet { .. }` syntax working.
//! * In most cases, you might want to create a domain-specific module, but also add it to the
//!   preludes, such as `hashing`.
//! * The only items that should NOT be in preludes are those that have been placed in
//!   `frame-support`/`sp-runtime`, but in truth are related to just one pallet.
//! * The currency related traits are kept out of the preludes to encourage a deliberate choice of
//!   one over the other.
//! * `runtime::apis` should expose all common runtime APIs that all FRAME-based runtimes need.

#![cfg_attr(not(feature = "std"), no_std)]

#[doc(no_inline)]
pub use frame_support::pallet;

#[doc(no_inline)]
pub use frame_support::pallet_macros::{import_section, pallet_section};

/// The logging library of the runtime. Can normally be the classic `log` crate.
pub use log;

#[doc(inline)]
pub use frame_support::storage_alias;

/// Macros used within the main [`pallet`] macro.
///
/// Note: All of these macros are "stubs" and not really usable outside `#[pallet] mod pallet { ..
/// }`. They are mainly provided for documentation and IDE support.
///
/// To view a list of all the macros and their documentation, follow the links in the 'Re-exports'
/// section below:
pub mod pallet_macros {
	#[doc(no_inline)]
	pub use frame_support::{derive_impl, pallet, pallet_macros::*};
}

/// The main prelude of FRAME.
///
/// This prelude should almost always be the first line of code in any pallet or runtime.
///
/// ```
/// use polkadot_sdk_frame::prelude::*;
///
/// // rest of your pallet..
/// mod pallet {}
/// ```
pub mod prelude {
	/// `frame_system`'s parent crate, which is mandatory in all pallets build with this crate.
	///
	/// Conveniently, the keyword `frame_system` is in scope as one uses `use
	/// polkadot_sdk_frame::prelude::*`.
	#[doc(inline)]
	pub use frame_system;

	/// Pallet prelude of `frame-support`.
	///
	/// Note: this needs to revised once `frame-support` evolves.
	#[doc(no_inline)]
	pub use frame_support::pallet_prelude::*;

	/// Dispatch types from `frame-support`, other fundamental traits.
	#[doc(no_inline)]
	pub use frame_support::dispatch::{GetDispatchInfo, PostDispatchInfo};
	pub use frame_support::{
<<<<<<< HEAD
		defensive, defensive_assert,
		traits::{
			Contains, EitherOf, EstimateNextSessionRotation, Everything, InsideBoth,
			InstanceFilter, IsSubType, MapSuccess, NoOpPoll, OnRuntimeUpgrade, OneSessionHandler,
			RankedMembers, RankedMembersSwapHandler, VariantCount, VariantCountOf,
		},
=======
		traits::{
			Contains, Defensive, DefensiveSaturating, EitherOf, EstimateNextSessionRotation,
			Everything, IsSubType, MapSuccess, NoOpPoll, OnRuntimeUpgrade, OneSessionHandler,
			RankedMembers, RankedMembersSwapHandler, VariantCount, VariantCountOf,
		},
		PalletId,
>>>>>>> 82827221
	};

	/// Pallet prelude of `frame-system`.
	#[doc(no_inline)]
	pub use frame_system::pallet_prelude::*;

	/// Transaction related helpers to submit transactions.
	#[doc(no_inline)]
	pub use frame_system::offchain::*;

	/// All FRAME-relevant derive macros.
	#[doc(no_inline)]
	pub use super::derive::*;

	/// All hashing related things.
	pub use super::hashing::*;

	/// All account related things.
	pub use super::account::*;

	/// All arithmetic types and traits used for safe math.
	pub use super::arithmetic::*;

	/// All token related types and traits.
	pub use super::token::*;

	/// Runtime traits
	#[doc(no_inline)]
	pub use sp_runtime::traits::{
		AccountIdConversion, BlockNumberProvider, Bounded, Convert, ConvertBack, DispatchInfoOf,
		Dispatchable, ReduceBy, ReplaceWithDefault, SaturatedConversion, Saturating, StaticLookup,
		TrailingZeroInput,
	};

	/// Bounded storage related types.
	pub use sp_runtime::{BoundedSlice, BoundedVec};

	/// Other error/result types for runtime
	#[doc(no_inline)]
	pub use sp_runtime::{
		BoundToRuntimeAppPublic, DispatchError, DispatchErrorWithPostInfo, DispatchResultWithInfo,
		TokenError,
	};
}

#[cfg(any(feature = "try-runtime", test))]
pub mod try_runtime {
	pub use sp_runtime::TryRuntimeError;
}

/// Prelude to be included in the `benchmarking.rs` of a pallet.
///
/// It supports both the `benchmarking::v1::benchmarks` and `benchmarking::v2::benchmark` syntax.
///
/// ```
/// use polkadot_sdk_frame::benchmarking::prelude::*;
/// // rest of your code.
/// ```
///
/// It already includes `polkadot_sdk_frame::prelude::*` and `polkadot_sdk_frame::testing_prelude`.
#[cfg(feature = "runtime-benchmarks")]
pub mod benchmarking {
	mod shared {
		pub use frame_benchmarking::{add_benchmark, v1::account, whitelist, whitelisted_caller};
		// all benchmarking functions.
		pub use frame_benchmarking::benchmarking::*;
		// The system origin, which is very often needed in benchmarking code. Might be tricky only
		// if the pallet defines its own `#[pallet::origin]` and call it `RawOrigin`.
		pub use frame_system::{Pallet as System, RawOrigin};
	}

	#[deprecated(
		note = "'The V1 benchmarking syntax is deprecated. Please use the V2 syntax. This warning may become a hard error any time after April 2025. For more info, see: https://github.com/paritytech/polkadot-sdk/pull/5995"
	)]
	pub mod v1 {
		pub use super::shared::*;
		pub use frame_benchmarking::benchmarks;
	}

	pub mod prelude {
		pub use super::shared::*;
		pub use crate::prelude::*;
		pub use frame_benchmarking::v2::*;
	}
}

/// Prelude to be included in the `weight.rs` of each pallet.
///
/// ```
/// pub use polkadot_sdk_frame::weights_prelude::*;
/// ```
pub mod weights_prelude {
	pub use core::marker::PhantomData;
	pub use frame_support::{
		traits::Get,
		weights::{
			constants::{ParityDbWeight, RocksDbWeight},
			Weight,
		},
	};
	pub use frame_system;
}

/// The main testing prelude of FRAME.
///
/// A test setup typically starts with:
///
/// ```
/// use polkadot_sdk_frame::testing_prelude::*;
/// // rest of your test setup.
/// ```
///
/// This automatically brings in `polkadot_sdk_frame::prelude::*` and
/// `polkadot_sdk_frame::runtime::prelude::*`.
#[cfg(feature = "std")]
pub mod testing_prelude {
	pub use crate::{prelude::*, runtime::prelude::*};

	/// Testing includes building a runtime, so we bring in all preludes related to runtimes as
	/// well.
	pub use super::runtime::testing_prelude::*;

	/// Other helper macros from `frame_support` that help with asserting in tests.
	pub use frame_support::{
		assert_err, assert_err_ignore_postinfo, assert_error_encoded_size, assert_noop, assert_ok,
		assert_storage_noop, ensure, hypothetically, storage_alias,
	};

	pub use frame_system::{self, mocking::*, RunToBlockHooks};

	#[deprecated(note = "Use `frame::testing_prelude::TestState` instead.")]
	pub use sp_io::TestExternalities;

	pub use sp_io::TestExternalities as TestState;

	/// Commonly used runtime traits for testing.
	pub use sp_runtime::{traits::BadOrigin, StateVersion};
}

/// All of the types and tools needed to build FRAME-based runtimes.
#[cfg(any(feature = "runtime", feature = "std"))]
pub mod runtime {
	/// The main prelude of `FRAME` for building runtimes.
	///
	/// A runtime typically starts with:
	///
	/// ```
	/// use polkadot_sdk_frame::runtime::prelude::*;
	/// ```
	///
	/// This automatically brings in `polkadot_sdk_frame::prelude::*`.
	pub mod prelude {
		pub use crate::prelude::*;

		/// All things runtime metadata.
		pub use frame_support::traits::{
			CallMetadata, GetCallMetadata, PalletInfoAccess, STORAGE_VERSION_STORAGE_KEY_POSTFIX,
		};

		/// All of the types related to the FRAME runtime executive.
		pub use frame_executive::*;

		/// Macro to amalgamate the runtime into `struct Runtime`.
		///
		/// Consider using the new version of this [`frame_construct_runtime`].
		pub use frame_support::construct_runtime;

		/// Macro to amalgamate the runtime into `struct Runtime`.
		///
		/// This is the newer version of [`construct_runtime`].
		pub use frame_support::runtime as frame_construct_runtime;

		/// Macro to easily derive the `Config` trait of various pallet for `Runtime`.
		pub use frame_support::derive_impl;

		/// sovereign account ID for a pallet.
		pub use frame_support::PalletId;

		/// Runtime storage traits and types.
		pub use frame_support::storage::{KeyPrefixIterator, StoragePrefixedMap};

		/// Macros to easily impl traits such as `Get` for types.
		// TODO: using linking in the Get in the line above triggers an ICE :/
		pub use frame_support::{ord_parameter_types, parameter_types};

		/// For building genesis config.
		pub use frame_support::genesis_builder_helper::{build_state, get_preset};

		/// Const types that can easily be used in conjuncture with `Get`.
		pub use frame_support::traits::{
			ConstBool, ConstI128, ConstI16, ConstI32, ConstI64, ConstI8, ConstU128, ConstU16,
			ConstU32, ConstU64, ConstU8,
		};

		/// Used for simple fee calculation.
		pub use frame_support::weights::{self, FixedFee, NoFee};

		/// Primary types used to parameterize `EnsureOrigin` and `EnsureRootWithArg`.
		pub use frame_system::{
			EnsureNever, EnsureNone, EnsureRoot, EnsureRootWithSuccess, EnsureSigned,
			EnsureSignedBy,
		};

		/// Types to define your runtime version.
		// TODO: Remove deprecation suppression once
		#[allow(deprecated)]
		pub use sp_version::create_runtime_str;
		pub use sp_version::{runtime_version, RuntimeVersion};

		#[cfg(feature = "std")]
		pub use sp_version::NativeVersion;

		/// Macro to implement runtime APIs.
		pub use sp_api::impl_runtime_apis;

		// Types often used in the runtime APIs.
		pub use sp_core::OpaqueMetadata;
		pub use sp_genesis_builder::{
			PresetId, Result as GenesisBuilderResult, DEV_RUNTIME_PRESET,
			LOCAL_TESTNET_RUNTIME_PRESET,
		};
		pub use sp_inherents::{CheckInherentsResult, InherentData};
		pub use sp_keyring::Sr25519Keyring;
		pub use sp_runtime::{ApplyExtrinsicResult, ExtrinsicInclusionMode};
	}

	/// Types and traits for runtimes that implement runtime APIs.
	///
	/// A testing runtime should not need this.
	///
	/// A non-testing runtime should have this enabled, as such:
	///
	/// ```
	/// use polkadot_sdk_frame::runtime::{prelude::*, apis::{*,}};
	/// ```
	// TODO: This is because of wildcard imports, and it should be not needed once we can avoid
	// that. Imports like that are needed because we seem to need some unknown types in the macro
	// expansion. See `sp_session::runtime_api::*;` as one example. All runtime api decls should be
	// moved to file similarly.
	#[allow(ambiguous_glob_reexports)]
	pub mod apis {
		pub use frame_system_rpc_runtime_api::*;
		pub use sp_api::{self, *};
		pub use sp_block_builder::*;
		pub use sp_consensus_aura::*;
		pub use sp_consensus_grandpa::*;
		pub use sp_genesis_builder::*;
		pub use sp_offchain::*;
		pub use sp_session::runtime_api::*;
		pub use sp_transaction_pool::runtime_api::*;
	}

	/// A set of opinionated types aliases commonly used in runtimes.
	///
	/// This is one set of opinionated types. They are compatible with one another, but are not
	/// guaranteed to work if you start tweaking a portion.
	///
	/// Some note-worthy opinions in this prelude:
	///
	/// - `u32` block number.
	/// - [`sp_runtime::MultiAddress`] and [`sp_runtime::MultiSignature`] are used as the account id
	///   and signature types. This implies that this prelude can possibly used with an
	///   "account-index" system (eg `pallet-indices`). And, in any case, it should be paired with
	///   `AccountIdLookup` in [`frame_system::Config::Lookup`].
	pub mod types_common {
		use frame_system::Config as SysConfig;
		use sp_runtime::{generic, traits, OpaqueExtrinsic};

		/// A signature type compatible capably of handling multiple crypto-schemes.
		pub type Signature = sp_runtime::MultiSignature;

		/// The corresponding account-id type of [`Signature`].
		pub type AccountId =
			<<Signature as traits::Verify>::Signer as traits::IdentifyAccount>::AccountId;

		/// The block-number type, which should be fed into [`frame_system::Config`].
		pub type BlockNumber = u32;

		/// TODO: Ideally we want the hashing type to be equal to SysConfig::Hashing?
		type HeaderInner = generic::Header<BlockNumber, traits::BlakeTwo256>;

		// NOTE: `AccountIndex` is provided for future compatibility, if you want to introduce
		// something like `pallet-indices`.
		type ExtrinsicInner<T, Extra, AccountIndex = ()> = generic::UncheckedExtrinsic<
			sp_runtime::MultiAddress<AccountId, AccountIndex>,
			<T as SysConfig>::RuntimeCall,
			Signature,
			Extra,
		>;

		/// The block type, which should be fed into [`frame_system::Config`].
		///
		/// Should be parameterized with `T: frame_system::Config` and a tuple of
		/// `TransactionExtension`. When in doubt, use [`SystemTransactionExtensionsOf`].
		// Note that this cannot be dependent on `T` for block-number because it would lead to a
		// circular dependency (self-referential generics).
		pub type BlockOf<T, Extra = ()> = generic::Block<HeaderInner, ExtrinsicInner<T, Extra>>;

		/// The opaque block type. This is the same [`BlockOf`], but it has
		/// [`sp_runtime::OpaqueExtrinsic`] as its final extrinsic type.
		///
		/// This should be provided to the client side as the extrinsic type.
		pub type OpaqueBlock = generic::Block<HeaderInner, OpaqueExtrinsic>;

		/// Default set of signed extensions exposed from the `frame_system`.
		///
		/// crucially, this does NOT contain any tx-payment extension.
		pub type SystemTransactionExtensionsOf<T> = (
			frame_system::CheckNonZeroSender<T>,
			frame_system::CheckSpecVersion<T>,
			frame_system::CheckTxVersion<T>,
			frame_system::CheckGenesis<T>,
			frame_system::CheckEra<T>,
			frame_system::CheckNonce<T>,
			frame_system::CheckWeight<T>,
			frame_system::WeightReclaim<T>,
		);
	}

	/// The main prelude of FRAME for building runtimes, and in the context of testing.
	///
	/// counter part of `runtime::prelude`.
	#[cfg(feature = "std")]
	pub mod testing_prelude {
		pub use sp_core::storage::Storage;
		pub use sp_runtime::{BuildStorage, DispatchError};
	}
}

/// All traits often used in FRAME pallets.
///
/// Note that types implementing these traits can also be found in this module.
// TODO: `Hash` and `Bounded` are defined multiple times; should be fixed once these two crates are
// cleaned up.
#[allow(ambiguous_glob_reexports)]
pub mod traits {
	pub use frame_support::traits::*;
	pub use sp_runtime::traits::*;
}

/// The arithmetic types used for safe math.
///
/// This is already part of the [`prelude`].
pub mod arithmetic {
	pub use sp_arithmetic::{traits::*, *};
}

/// All token related types and traits.
pub mod token {
	pub use frame_support::traits::{
		tokens,
		tokens::{
			currency, fungible, fungibles, imbalance, nonfungible, nonfungible_v2, nonfungibles,
			nonfungibles_v2, pay, AssetId, BalanceStatus, DepositConsequence, ExistenceRequirement,
			Fortitude, Pay, Precision, Preservation, Provenance, WithdrawConsequence,
			WithdrawReasons,
		},
		OnUnbalanced,
	};
}

/// All derive macros used in frame.
///
/// This is already part of the [`prelude`].
pub mod derive {
	pub use codec::{Decode, Encode};
	pub use core::fmt::Debug;
	pub use frame_support::{
		CloneNoBound, DebugNoBound, DefaultNoBound, EqNoBound, OrdNoBound, PartialEqNoBound,
		PartialOrdNoBound, RuntimeDebugNoBound,
	};
	pub use scale_info::TypeInfo;
	pub use serde;
	/// The `serde` `Serialize`/`Deserialize` derive macros and traits.
	///
	/// You will either need to add `serde` as a dependency in your crate's `Cargo.toml`
	/// or specify the `#[serde(crate = "PATH_TO_THIS_CRATE::serde")]` attribute that points
	/// to the path where serde can be found.
	pub use serde::{Deserialize, Serialize};
	pub use sp_runtime::RuntimeDebug;
}

pub mod hashing {
	pub use sp_core::{hashing::*, H160, H256, H512, U256, U512};
	pub use sp_runtime::traits::{BlakeTwo256, Hash, Keccak256};
}

/// All account management related traits.
///
/// This is already part of the [`prelude`].
pub mod account {
	pub use frame_support::traits::{
		AsEnsureOriginWithArg, ChangeMembers, ContainsLengthBound, EitherOfDiverse,
		InitializeMembers, NeverEnsureOrigin, SortedMembers,
	};
	pub use sp_runtime::traits::{AccountIdConversion, IdentifyAccount, IdentityLookup};
}

/// Access to all of the dependencies of this crate. In case the prelude re-exports are not enough,
/// this module can be used.
///
/// Note for maintainers: Any time one uses this module to access a dependency, you can have a
/// moment to think about whether this item could have been placed in any of the other modules and
/// preludes in this crate. In most cases, hopefully the answer is yes.
pub mod deps {
	// TODO: It would be great to somehow instruct RA to prefer *not* suggesting auto-imports from
	// these. For example, we prefer `polkadot_sdk_frame::derive::CloneNoBound` rather than
	// `polkadot_sdk_frame::deps::frame_support::CloneNoBound`.
	pub use frame_support;
	pub use frame_system;

	pub use sp_arithmetic;
	pub use sp_core;
	pub use sp_io;
	pub use sp_runtime;

	pub use codec;
	pub use scale_info;

	#[cfg(feature = "runtime")]
	pub use frame_executive;
	#[cfg(feature = "runtime")]
	pub use sp_api;
	#[cfg(feature = "runtime")]
	pub use sp_block_builder;
	#[cfg(feature = "runtime")]
	pub use sp_consensus_aura;
	#[cfg(feature = "runtime")]
	pub use sp_consensus_grandpa;
	#[cfg(feature = "runtime")]
	pub use sp_genesis_builder;
	#[cfg(feature = "runtime")]
	pub use sp_inherents;
	#[cfg(feature = "runtime")]
	pub use sp_keyring;
	#[cfg(feature = "runtime")]
	pub use sp_offchain;
	#[cfg(feature = "runtime")]
	pub use sp_storage;
	#[cfg(feature = "runtime")]
	pub use sp_version;

	#[cfg(feature = "runtime-benchmarks")]
	pub use frame_benchmarking;
	#[cfg(feature = "runtime-benchmarks")]
	pub use frame_system_benchmarking;

	#[cfg(feature = "frame-try-runtime")]
	pub use frame_try_runtime;
}<|MERGE_RESOLUTION|>--- conflicted
+++ resolved
@@ -203,21 +203,13 @@
 	#[doc(no_inline)]
 	pub use frame_support::dispatch::{GetDispatchInfo, PostDispatchInfo};
 	pub use frame_support::{
-<<<<<<< HEAD
 		defensive, defensive_assert,
 		traits::{
-			Contains, EitherOf, EstimateNextSessionRotation, Everything, InsideBoth,
+			Contains, Defensive, DefensiveSaturating, EitherOf, EstimateNextSessionRotation, Everything, InsideBoth,
 			InstanceFilter, IsSubType, MapSuccess, NoOpPoll, OnRuntimeUpgrade, OneSessionHandler,
 			RankedMembers, RankedMembersSwapHandler, VariantCount, VariantCountOf,
 		},
-=======
-		traits::{
-			Contains, Defensive, DefensiveSaturating, EitherOf, EstimateNextSessionRotation,
-			Everything, IsSubType, MapSuccess, NoOpPoll, OnRuntimeUpgrade, OneSessionHandler,
-			RankedMembers, RankedMembersSwapHandler, VariantCount, VariantCountOf,
-		},
-		PalletId,
->>>>>>> 82827221
+    PalletId,
 	};
 
 	/// Pallet prelude of `frame-system`.
