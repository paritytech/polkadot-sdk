--- conflicted
+++ resolved
@@ -202,15 +202,9 @@
 
 	/// Dispatch types from `frame-support`, other fundamental traits
 	#[doc(no_inline)]
-<<<<<<< HEAD
 	pub use frame_support::dispatch::{DispatchResult, GetDispatchInfo, PostDispatchInfo};
 	pub use frame_support::traits::{
-		Contains, IsSubType, OnRuntimeUpgrade, UnfilteredDispatchable,
-=======
-	pub use frame_support::dispatch::{GetDispatchInfo, PostDispatchInfo};
-	pub use frame_support::traits::{
-		Contains, EstimateNextSessionRotation, IsSubType, OnRuntimeUpgrade, OneSessionHandler,
->>>>>>> b5a5ac44
+		Contains, EstimateNextSessionRotation, IsSubType, OnRuntimeUpgrade, OneSessionHandler, UnfilteredDispatchable,
 	};
 
 	/// Pallet prelude of `frame-system`.
@@ -245,14 +239,10 @@
 		SaturatedConversion, Saturating, StaticLookup, TrailingZeroInput,
 	};
 
-<<<<<<< HEAD
 	/// Bounded storage related types.
 	pub use sp_runtime::{BoundedSlice, BoundedVec, WeakBoundedVec};
 
-	/// Other error/result types for runtime
-=======
 	/// Other runtime types and traits
->>>>>>> b5a5ac44
 	#[doc(no_inline)]
 	pub use sp_runtime::{
 		BoundToRuntimeAppPublic, DispatchErrorWithPostInfo, DispatchResultWithInfo, TokenError,
