// This file is part of Substrate.

// Copyright (C) Parity Technologies (UK) Ltd.
// SPDX-License-Identifier: Apache-2.0

// Licensed under the Apache License, Version 2.0 (the "License");
// you may not use this file except in compliance with the License.
// You may obtain a copy of the License at
//
// 	http://www.apache.org/licenses/LICENSE-2.0
//
// Unless required by applicable law or agreed to in writing, software
// distributed under the License is distributed on an "AS IS" BASIS,
// WITHOUT WARRANTIES OR CONDITIONS OF ANY KIND, either express or implied.
// See the License for the specific language governing permissions and
// limitations under the License.

//! # FRAME
//!
//! ```no_compile
//!   ______   ______    ________   ___ __ __   ______
//!  /_____/\ /_____/\  /_______/\ /__//_//_/\ /_____/\
//!  \::::_\/_\:::_ \ \ \::: _  \ \\::\| \| \ \\::::_\/_
//!   \:\/___/\\:(_) ) )_\::(_)  \ \\:.      \ \\:\/___/\
//!    \:::._\/ \: __ `\ \\:: __  \ \\:.\-/\  \ \\::___\/_
//!     \:\ \    \ \ `\ \ \\:.\ \  \ \\. \  \  \ \\:\____/\
//!      \_\/     \_\/ \_\/ \__\/\__\/ \__\/ \__\/ \_____\/
//! ```
//!
//! > **F**ramework for **R**untime **A**ggregation of **M**odularized **E**ntities: Substrate's
//! > State Transition Function (Runtime) Framework.
//!
//! ## Usage
//!
//! This crate is organized into 3 stages:
//!
//! 1. preludes: `prelude`, `testing_prelude` and `runtime::prelude`, `benchmarking`,
//!    `weights_prelude`, `try_runtime`.
//! 2. domain-specific modules: `traits`, `hashing`, `arithmetic` and `derive`.
//! 3. Accessing frame/substrate dependencies directly: `deps`.
//!
//! The main intended use of this crate is for it to be used with the former, preludes:
//!
//! ```
//! use polkadot_sdk_frame as frame;
//! #[frame::pallet]
//! pub mod pallet {
//! 	# use polkadot_sdk_frame as frame;
//! 	use frame::prelude::*;
//! 	// ^^ using the prelude!
//!
//! 	#[pallet::config]
//! 	pub trait Config: frame_system::Config {}
//!
//! 	#[pallet::pallet]
//! 	pub struct Pallet<T>(_);
//! }
//!
//! #[cfg(test)]
//! pub mod tests {
//! 	# use polkadot_sdk_frame as frame;
//! 	use frame::testing_prelude::*;
//! }
//!
//! #[cfg(feature = "runtime-benchmarks")]
//! pub mod benchmarking {
//! 	# use polkadot_sdk_frame as frame;
//! 	use frame::benchmarking::prelude::*;
//! }
//!
//! pub mod runtime {
//! 	# use polkadot_sdk_frame as frame;
//! 	use frame::runtime::prelude::*;
//! }
//! ```
//!
//! If not in preludes, one can look into the domain-specific modules. Finally, if an import is
//! still not feasible, one can look into `deps`.
//!
//! This crate also uses a `runtime` feature to include all of the types and tools needed to build
//! FRAME-based runtimes. So, if you want to build a runtime with this, import it as
//!
//! ```text
//! polkadot-sdk-frame = { version = "foo", features = ["runtime"] }
//! ```
//!
//! If you just want to build a pallet instead, import it as
//!
//! ```text
//! polkadot-sdk-frame = { version = "foo" }
//! ```
//!
//! Notice that the preludes overlap since they have imports in common. More in detail:
//! - `testing_prelude` brings in frame `prelude` and `runtime::prelude`;
//! - `runtime::prelude` brings in frame `prelude`;
//! - `benchmarking` brings in frame `prelude`.
//!
//! ## Naming
//!
//! Please note that this crate can only be imported as `polkadot-sdk-frame` or `frame`. This is due
//! to compatibility matters with `frame-support`.
//!
//! A typical pallet's `Cargo.toml` using this crate looks like:
//!
//! ```ignore
//! [dependencies]
//! codec = { features = ["max-encoded-len"], workspace = true }
//! scale-info = { features = ["derive"], workspace = true }
//! frame = { workspace = true, features = ["experimental", "runtime"] }
//!
//! [features]
//! default = ["std"]
//! std = [
//! 	"codec/std",
//! 	"scale-info/std",
//! 	"frame/std",
//! ]
//! runtime-benchmarks = [
//! 	"frame/runtime-benchmarks",
//! ]
//! try-runtime = [
//! 	"frame/try-runtime",
//! ]
//! ```
//!
//! ## Documentation
//!
//! See [`polkadot_sdk::frame`](../polkadot_sdk_docs/polkadot_sdk/frame_runtime/index.html).
//!
//! ## WARNING: Experimental
//!
//! **This crate and all of its content is experimental, and should not yet be used in production.**
//!
//! ## Maintenance Note
//!
//! > Notes for the maintainers of this crate, describing how the re-exports and preludes should
//! > work.
//!
//! * Preludes should be extensive. The goal of this pallet is to be ONLY used with the preludes.
//!   The domain-specific modules are just a backup, aiming to keep things organized. Don't hesitate
//!   in adding more items to the main prelude.
//! * The only non-module, non-prelude items exported from the top level crate is the `pallet`
//!   macro, such that we can have the `#[frame::pallet] mod pallet { .. }` syntax working.
//! * In most cases, you might want to create a domain-specific module, but also add it to the
//!   preludes, such as `hashing`.
//! * The only items that should NOT be in preludes are those that have been placed in
//!   `frame-support`/`sp-runtime`, but in truth are related to just one pallet.
//! * The currency related traits are kept out of the preludes to encourage a deliberate choice of
//!   one over the other.
//! * `runtime::apis` should expose all common runtime APIs that all FRAME-based runtimes need.

#![cfg_attr(not(feature = "std"), no_std)]
#![cfg(feature = "experimental")]

#[doc(no_inline)]
pub use frame_support::pallet;

#[doc(no_inline)]
pub use frame_support::pallet_macros::{import_section, pallet_section};

/// The logging library of the runtime. Can normally be the classic `log` crate.
pub use log;

#[doc(inline)]
pub use frame_support::storage_alias;

/// Macros used within the main [`pallet`] macro.
///
/// Note: All of these macros are "stubs" and not really usable outside `#[pallet] mod pallet { ..
/// }`. They are mainly provided for documentation and IDE support.
///
/// To view a list of all the macros and their documentation, follow the links in the 'Re-exports'
/// section below:
pub mod pallet_macros {
	#[doc(no_inline)]
	pub use frame_support::{derive_impl, pallet, pallet_macros::*};
}

/// The main prelude of FRAME.
///
/// This prelude should almost always be the first line of code in any pallet or runtime.
///
/// ```
/// use polkadot_sdk_frame::prelude::*;
///
/// // rest of your pallet..
/// mod pallet {}
/// ```
pub mod prelude {
	/// `frame_system`'s parent crate, which is mandatory in all pallets build with this crate.
	///
	/// Conveniently, the keyword `frame_system` is in scope as one uses `use
	/// polkadot_sdk_frame::prelude::*`.
	#[doc(inline)]
	pub use frame_system;

	/// Pallet prelude of `frame-support`.
	///
	/// Note: this needs to revised once `frame-support` evolves.
	#[doc(no_inline)]
	pub use frame_support::pallet_prelude::*;

	/// Dispatch types from `frame-support`, other fundamental traits.
	#[doc(no_inline)]
	pub use frame_support::dispatch::{GetDispatchInfo, PostDispatchInfo};
<<<<<<< HEAD
	pub use frame_support::traits::{
		Contains, Defensive, DefensiveSaturating, IsSubType, OnRuntimeUpgrade, OnUnbalanced,
=======
	pub use frame_support::{
		defensive, defensive_assert,
		traits::{
			Contains, EitherOf, EstimateNextSessionRotation, IsSubType, MapSuccess, NoOpPoll,
			OnRuntimeUpgrade, OneSessionHandler, RankedMembers, RankedMembersSwapHandler,
		},
>>>>>>> cb0d8544
	};

	/// Pallet prelude of `frame-system`.
	#[doc(no_inline)]
	pub use frame_system::pallet_prelude::*;

<<<<<<< HEAD
	/// All arithmetic types and traits.
	pub use super::arithmetic::*;
=======
	/// Transaction related helpers to submit transactions.
	#[doc(no_inline)]
	pub use frame_system::offchain::*;
>>>>>>> cb0d8544

	/// All FRAME-relevant derive macros.
	#[doc(no_inline)]
	pub use super::derive::*;

	/// All hashing related things.
	pub use super::hashing::*;

<<<<<<< HEAD
	/// Runtime traits.
	#[doc(no_inline)]
	pub use sp_runtime::traits::{
		AccountIdConversion, BlockNumberProvider, Bounded, Convert, ConvertBack, DispatchInfoOf,
		Dispatchable, SaturatedConversion, Saturating, StaticLookup, TrailingZeroInput,
	};

	/// Other error/result types for runtime.
=======
	/// All arithmetic types and traits used for safe math.
	pub use super::arithmetic::*;

	/// Runtime traits
	#[doc(no_inline)]
	pub use sp_runtime::traits::{
		BlockNumberProvider, Bounded, Convert, DispatchInfoOf, Dispatchable, ReduceBy,
		ReplaceWithDefault, SaturatedConversion, Saturating, StaticLookup, TrailingZeroInput,
	};
	/// Other error/result types for runtime
>>>>>>> cb0d8544
	#[doc(no_inline)]
	pub use sp_runtime::{
		BoundToRuntimeAppPublic, DispatchErrorWithPostInfo, DispatchResultWithInfo, TokenError,
	};
}

#[cfg(any(feature = "try-runtime", test))]
pub mod try_runtime {
	pub use sp_runtime::TryRuntimeError;
}

/// Prelude to be included in the `benchmarking.rs` of a pallet.
///
/// It supports both the `benchmarking::v1::benchmarks` and `benchmarking::v2::benchmark` syntax.
///
/// ```
/// use polkadot_sdk_frame::benchmarking::prelude::*;
/// // rest of your code.
/// ```
///
/// It already includes `polkadot_sdk_frame::prelude::*` and `polkadot_sdk_frame::testing_prelude`.
#[cfg(feature = "runtime-benchmarks")]
pub mod benchmarking {
	mod shared {
		pub use frame_benchmarking::{add_benchmark, v1::account, whitelist, whitelisted_caller};
		// all benchmarking functions.
		pub use frame_benchmarking::benchmarking::*;
		// The system origin, which is very often needed in benchmarking code. Might be tricky only
		// if the pallet defines its own `#[pallet::origin]` and call it `RawOrigin`.
		pub use frame_system::{Pallet as System, RawOrigin};
	}

	#[deprecated(
		note = "'The V1 benchmarking syntax is deprecated. Please use the V2 syntax. This warning may become a hard error any time after April 2025. For more info, see: https://github.com/paritytech/polkadot-sdk/pull/5995"
	)]
	pub mod v1 {
		pub use super::shared::*;
		pub use frame_benchmarking::benchmarks;
	}

	pub mod prelude {
		pub use super::shared::*;
		pub use crate::prelude::*;
		pub use frame_benchmarking::v2::*;
	}
}

/// Prelude to be included in the `weight.rs` of each pallet.
///
/// ```
/// pub use polkadot_sdk_frame::weights_prelude::*;
/// ```
pub mod weights_prelude {
	pub use core::marker::PhantomData;
	pub use frame_support::{
		traits::Get,
		weights::{
			constants::{ParityDbWeight, RocksDbWeight},
			Weight,
		},
	};
	pub use frame_system;
}

/// The main testing prelude of FRAME.
///
/// A test setup typically starts with:
///
/// ```
/// use polkadot_sdk_frame::testing_prelude::*;
/// // rest of your test setup.
/// ```
///
/// This automatically brings in `polkadot_sdk_frame::prelude::*` and
/// `polkadot_sdk_frame::runtime::prelude::*`.
#[cfg(feature = "std")]
pub mod testing_prelude {
	pub use crate::{prelude::*, runtime::prelude::*};

	/// Testing includes building a runtime, so we bring in all preludes related to runtimes as
	/// well.
	pub use super::runtime::testing_prelude::*;

	/// Other helper macros from `frame_support` that help with asserting in tests.
	pub use frame_support::{
		assert_err, assert_err_ignore_postinfo, assert_error_encoded_size, assert_noop, assert_ok,
		assert_storage_noop, hypothetically, storage_alias,
	};

	pub use frame_system::{self, mocking::*, RunToBlockHooks};

	#[deprecated(note = "Use `frame::testing_prelude::TestState` instead.")]
	pub use sp_io::TestExternalities;

	pub use sp_io::TestExternalities as TestState;

	/// Commonly used runtime traits for testing.
	pub use sp_runtime::{traits::BadOrigin, StateVersion};
}

/// All of the types and tools needed to build FRAME-based runtimes.
#[cfg(any(feature = "runtime", feature = "std"))]
pub mod runtime {
	/// The main prelude of `FRAME` for building runtimes.
	///
	/// A runtime typically starts with:
	///
	/// ```
	/// use polkadot_sdk_frame::runtime::prelude::*;
	/// ```
	///
	/// This automatically brings in `polkadot_sdk_frame::prelude::*`.
	pub mod prelude {
		pub use crate::prelude::*;

		/// All of the types related to the FRAME runtime executive.
		pub use frame_executive::*;

		/// Macro to amalgamate the runtime into `struct Runtime`.
		///
		/// Consider using the new version of this [`frame_construct_runtime`].
		pub use frame_support::construct_runtime;

		/// Macro to amalgamate the runtime into `struct Runtime`.
		///
		/// This is the newer version of [`construct_runtime`].
		pub use frame_support::runtime as frame_construct_runtime;

		/// Macro to easily derive the `Config` trait of various pallet for `Runtime`.
		pub use frame_support::derive_impl;

		/// Macros to easily impl traits such as `Get` for types.
		// TODO: using linking in the Get in the line above triggers an ICE :/
		pub use frame_support::{ord_parameter_types, parameter_types};

		/// For building genesis config.
		pub use frame_support::genesis_builder_helper::{build_state, get_preset};

		/// Const types that can easily be used in conjuncture with `Get`.
		pub use frame_support::traits::{
			ConstBool, ConstI128, ConstI16, ConstI32, ConstI64, ConstI8, ConstU128, ConstU16,
			ConstU32, ConstU64, ConstU8,
		};

		/// Used for simple fee calculation.
		pub use frame_support::weights::{self, FixedFee, NoFee};

		/// Primary types used to parameterize `EnsureOrigin` and `EnsureRootWithArg`.
		pub use frame_system::{
			EnsureNever, EnsureNone, EnsureRoot, EnsureRootWithSuccess, EnsureSigned,
			EnsureSignedBy,
		};

		/// Types to define your runtime version.
		// TODO: Remove deprecation suppression once
		#[allow(deprecated)]
		pub use sp_version::create_runtime_str;
		pub use sp_version::{runtime_version, RuntimeVersion};

		#[cfg(feature = "std")]
		pub use sp_version::NativeVersion;

		/// Macro to implement runtime APIs.
		pub use sp_api::impl_runtime_apis;

		// Types often used in the runtime APIs.
		pub use sp_core::OpaqueMetadata;
		pub use sp_genesis_builder::{
			PresetId, Result as GenesisBuilderResult, DEV_RUNTIME_PRESET,
			LOCAL_TESTNET_RUNTIME_PRESET,
		};
		pub use sp_inherents::{CheckInherentsResult, InherentData};
		pub use sp_keyring::Sr25519Keyring;
		pub use sp_runtime::{ApplyExtrinsicResult, ExtrinsicInclusionMode};
	}

	/// Types and traits for runtimes that implement runtime APIs.
	///
	/// A testing runtime should not need this.
	///
	/// A non-testing runtime should have this enabled, as such:
	///
	/// ```
	/// use polkadot_sdk_frame::runtime::{prelude::*, apis::{*,}};
	/// ```
	// TODO: This is because of wildcard imports, and it should be not needed once we can avoid
	// that. Imports like that are needed because we seem to need some unknown types in the macro
	// expansion. See `sp_session::runtime_api::*;` as one example. All runtime api decls should be
	// moved to file similarly.
	#[allow(ambiguous_glob_reexports)]
	pub mod apis {
		pub use frame_system_rpc_runtime_api::*;
		pub use sp_api::{self, *};
		pub use sp_block_builder::*;
		pub use sp_consensus_aura::*;
		pub use sp_consensus_grandpa::*;
		pub use sp_genesis_builder::*;
		pub use sp_offchain::*;
		pub use sp_session::runtime_api::*;
		pub use sp_transaction_pool::runtime_api::*;
	}

	/// A set of opinionated types aliases commonly used in runtimes.
	///
	/// This is one set of opinionated types. They are compatible with one another, but are not
	/// guaranteed to work if you start tweaking a portion.
	///
	/// Some note-worthy opinions in this prelude:
	///
	/// - `u32` block number.
	/// - [`sp_runtime::MultiAddress`] and [`sp_runtime::MultiSignature`] are used as the account id
	///   and signature types. This implies that this prelude can possibly used with an
	///   "account-index" system (eg `pallet-indices`). And, in any case, it should be paired with
	///   `AccountIdLookup` in [`frame_system::Config::Lookup`].
	pub mod types_common {
		use frame_system::Config as SysConfig;
		use sp_runtime::{generic, traits, OpaqueExtrinsic};

		/// A signature type compatible capably of handling multiple crypto-schemes.
		pub type Signature = sp_runtime::MultiSignature;

		/// The corresponding account-id type of [`Signature`].
		pub type AccountId =
			<<Signature as traits::Verify>::Signer as traits::IdentifyAccount>::AccountId;

		/// The block-number type, which should be fed into [`frame_system::Config`].
		pub type BlockNumber = u32;

		/// TODO: Ideally we want the hashing type to be equal to SysConfig::Hashing?
		type HeaderInner = generic::Header<BlockNumber, traits::BlakeTwo256>;

		// NOTE: `AccountIndex` is provided for future compatibility, if you want to introduce
		// something like `pallet-indices`.
		type ExtrinsicInner<T, Extra, AccountIndex = ()> = generic::UncheckedExtrinsic<
			sp_runtime::MultiAddress<AccountId, AccountIndex>,
			<T as SysConfig>::RuntimeCall,
			Signature,
			Extra,
		>;

		/// The block type, which should be fed into [`frame_system::Config`].
		///
		/// Should be parameterized with `T: frame_system::Config` and a tuple of
		/// `TransactionExtension`. When in doubt, use [`SystemTransactionExtensionsOf`].
		// Note that this cannot be dependent on `T` for block-number because it would lead to a
		// circular dependency (self-referential generics).
		pub type BlockOf<T, Extra = ()> = generic::Block<HeaderInner, ExtrinsicInner<T, Extra>>;

		/// The opaque block type. This is the same [`BlockOf`], but it has
		/// [`sp_runtime::OpaqueExtrinsic`] as its final extrinsic type.
		///
		/// This should be provided to the client side as the extrinsic type.
		pub type OpaqueBlock = generic::Block<HeaderInner, OpaqueExtrinsic>;

		/// Default set of signed extensions exposed from the `frame_system`.
		///
		/// crucially, this does NOT contain any tx-payment extension.
		pub type SystemTransactionExtensionsOf<T> = (
			frame_system::CheckNonZeroSender<T>,
			frame_system::CheckSpecVersion<T>,
			frame_system::CheckTxVersion<T>,
			frame_system::CheckGenesis<T>,
			frame_system::CheckEra<T>,
			frame_system::CheckNonce<T>,
			frame_system::CheckWeight<T>,
			frame_system::WeightReclaim<T>,
		);
	}

	/// The main prelude of FRAME for building runtimes, and in the context of testing.
	///
	/// counter part of `runtime::prelude`.
	#[cfg(feature = "std")]
	pub mod testing_prelude {
		pub use sp_core::storage::Storage;
		pub use sp_runtime::{BuildStorage, DispatchError};
	}
}

/// All traits often used in FRAME pallets.
///
/// Note that types implementing these traits can also be found in this module.
// TODO: `Hash` and `Bounded` are defined multiple times; should be fixed once these two crates are
// cleaned up.
#[allow(ambiguous_glob_reexports)]
pub mod traits {
	pub use frame_support::traits::*;
	pub use sp_runtime::traits::*;
}

/// The arithmetic types used for safe math.
///
/// This is already part of the [`prelude`].
pub mod arithmetic {
	pub use sp_arithmetic::{traits::*, *};
}

/// All derive macros used in frame.
///
/// This is already part of the [`prelude`].
pub mod derive {
	pub use codec::{Decode, Encode};
	pub use core::fmt::Debug;
	pub use frame_support::{
		CloneNoBound, DebugNoBound, DefaultNoBound, EqNoBound, OrdNoBound, PartialEqNoBound,
		PartialOrdNoBound, RuntimeDebugNoBound,
	};
	pub use scale_info::TypeInfo;
	pub use sp_runtime::RuntimeDebug;
}

pub mod hashing {
	pub use sp_core::{hashing::*, H160, H256, H512, U256, U512};
	pub use sp_runtime::traits::{BlakeTwo256, Hash, Keccak256};
}

/// Access to all of the dependencies of this crate. In case the prelude re-exports are not enough,
/// this module can be used.
///
/// Note for maintainers: Any time one uses this module to access a dependency, you can have a
/// moment to think about whether this item could have been placed in any of the other modules and
/// preludes in this crate. In most cases, hopefully the answer is yes.
pub mod deps {
	// TODO: It would be great to somehow instruct RA to prefer *not* suggesting auto-imports from
	// these. For example, we prefer `polkadot_sdk_frame::derive::CloneNoBound` rather than
	// `polkadot_sdk_frame::deps::frame_support::CloneNoBound`.
	pub use frame_support;
	pub use frame_system;

	pub use sp_arithmetic;
	pub use sp_core;
	pub use sp_io;
	pub use sp_runtime;

	pub use codec;
	pub use scale_info;

	#[cfg(feature = "runtime")]
	pub use frame_executive;
	#[cfg(feature = "runtime")]
	pub use sp_api;
	#[cfg(feature = "runtime")]
	pub use sp_block_builder;
	#[cfg(feature = "runtime")]
	pub use sp_consensus_aura;
	#[cfg(feature = "runtime")]
	pub use sp_consensus_grandpa;
	#[cfg(feature = "runtime")]
	pub use sp_genesis_builder;
	#[cfg(feature = "runtime")]
	pub use sp_inherents;
	#[cfg(feature = "runtime")]
	pub use sp_keyring;
	#[cfg(feature = "runtime")]
	pub use sp_offchain;
	#[cfg(feature = "runtime")]
	pub use sp_storage;
	#[cfg(feature = "runtime")]
	pub use sp_version;

	#[cfg(feature = "runtime-benchmarks")]
	pub use frame_benchmarking;
	#[cfg(feature = "runtime-benchmarks")]
	pub use frame_system_benchmarking;

	#[cfg(feature = "frame-try-runtime")]
	pub use frame_try_runtime;
}<|MERGE_RESOLUTION|>--- conflicted
+++ resolved
@@ -203,31 +203,21 @@
 	/// Dispatch types from `frame-support`, other fundamental traits.
 	#[doc(no_inline)]
 	pub use frame_support::dispatch::{GetDispatchInfo, PostDispatchInfo};
-<<<<<<< HEAD
-	pub use frame_support::traits::{
-		Contains, Defensive, DefensiveSaturating, IsSubType, OnRuntimeUpgrade, OnUnbalanced,
-=======
 	pub use frame_support::{
 		defensive, defensive_assert,
 		traits::{
 			Contains, EitherOf, EstimateNextSessionRotation, IsSubType, MapSuccess, NoOpPoll,
 			OnRuntimeUpgrade, OneSessionHandler, RankedMembers, RankedMembersSwapHandler,
 		},
->>>>>>> cb0d8544
 	};
 
 	/// Pallet prelude of `frame-system`.
 	#[doc(no_inline)]
 	pub use frame_system::pallet_prelude::*;
 
-<<<<<<< HEAD
-	/// All arithmetic types and traits.
-	pub use super::arithmetic::*;
-=======
 	/// Transaction related helpers to submit transactions.
 	#[doc(no_inline)]
 	pub use frame_system::offchain::*;
->>>>>>> cb0d8544
 
 	/// All FRAME-relevant derive macros.
 	#[doc(no_inline)]
@@ -236,16 +226,6 @@
 	/// All hashing related things.
 	pub use super::hashing::*;
 
-<<<<<<< HEAD
-	/// Runtime traits.
-	#[doc(no_inline)]
-	pub use sp_runtime::traits::{
-		AccountIdConversion, BlockNumberProvider, Bounded, Convert, ConvertBack, DispatchInfoOf,
-		Dispatchable, SaturatedConversion, Saturating, StaticLookup, TrailingZeroInput,
-	};
-
-	/// Other error/result types for runtime.
-=======
 	/// All arithmetic types and traits used for safe math.
 	pub use super::arithmetic::*;
 
@@ -256,7 +236,6 @@
 		ReplaceWithDefault, SaturatedConversion, Saturating, StaticLookup, TrailingZeroInput,
 	};
 	/// Other error/result types for runtime
->>>>>>> cb0d8544
 	#[doc(no_inline)]
 	pub use sp_runtime::{
 		BoundToRuntimeAppPublic, DispatchErrorWithPostInfo, DispatchResultWithInfo, TokenError,
