// This file is part of Substrate.

// Copyright (C) Parity Technologies (UK) Ltd.
// SPDX-License-Identifier: Apache-2.0

// Licensed under the Apache License, Version 2.0 (the "License");
// you may not use this file except in compliance with the License.
// You may obtain a copy of the License at
//
// 	http://www.apache.org/licenses/LICENSE-2.0
//
// Unless required by applicable law or agreed to in writing, software
// distributed under the License is distributed on an "AS IS" BASIS,
// WITHOUT WARRANTIES OR CONDITIONS OF ANY KIND, either express or implied.
// See the License for the specific language governing permissions and
// limitations under the License.

//! # FRAME
//!
//! ```no_compile
//!   ______   ______    ________   ___ __ __   ______
//!  /_____/\ /_____/\  /_______/\ /__//_//_/\ /_____/\
//!  \::::_\/_\:::_ \ \ \::: _  \ \\::\| \| \ \\::::_\/_
//!   \:\/___/\\:(_) ) )_\::(_)  \ \\:.      \ \\:\/___/\
//!    \:::._\/ \: __ `\ \\:: __  \ \\:.\-/\  \ \\::___\/_
//!     \:\ \    \ \ `\ \ \\:.\ \  \ \\. \  \  \ \\:\____/\
//!      \_\/     \_\/ \_\/ \__\/\__\/ \__\/ \__\/ \_____\/
//! ```
//!
//! > **F**ramework for **R**untime **A**ggregation of **M**odularized **E**ntities: Substrate's
//! > State Transition Function (Runtime) Framework.
//!
//! ## Usage
//!
//! This crate is organized into 3 stages:
//!
//! 1. preludes: `prelude`, `testing_prelude` and `runtime::prelude`, `benchmarking`,
//!    `weights_prelude`, `try_runtime`.
//! 2. domain-specific modules: `traits`, `hashing`, `arithmetic` and `derive`.
//! 3. Accessing frame/substrate dependencies directly: `deps`.
//!
//! The main intended use of this crate is for it to be used with the former, preludes:
//!
//! ```
//! use polkadot_sdk_frame as frame;
//! #[frame::pallet]
//! pub mod pallet {
//! 	# use polkadot_sdk_frame as frame;
//! 	use frame::prelude::*;
//! 	// ^^ using the prelude!
//!
//! 	#[pallet::config]
//! 	pub trait Config: frame_system::Config {}
//!
//! 	#[pallet::pallet]
//! 	pub struct Pallet<T>(_);
//! }
//!
//! #[cfg(test)]
//! pub mod tests {
//! 	# use polkadot_sdk_frame as frame;
//! 	use frame::testing_prelude::*;
//! }
//!
//! #[cfg(feature = "runtime-benchmarks")]
//! pub mod benchmarking {
//! 	# use polkadot_sdk_frame as frame;
//! 	use frame::benchmarking::prelude::*;
//! }
//!
//! pub mod runtime {
//! 	# use polkadot_sdk_frame as frame;
//! 	use frame::runtime::prelude::*;
//! }
//! ```
//!
//! If not in preludes, one can look into the domain-specific modules. Finally, if an import is
//! still not feasible, one can look into `deps`.
//!
//! This crate also uses a `runtime` feature to include all of the types and tools needed to build
//! FRAME-based runtimes. So, if you want to build a runtime with this, import it as
//!
//! ```text
//! polkadot-sdk-frame = { version = "foo", features = ["runtime"] }
//! ```
//!
//! If you just want to build a pallet instead, import it as
//!
//! ```text
//! polkadot-sdk-frame = { version = "foo" }
//! ```
//!
//! Notice that the preludes overlap since they have imports in common. More in detail:
//! - `testing_prelude` brings in frame `prelude` and `runtime::prelude`;
//! - `runtime::prelude` brings in frame `prelude`;
//! - `benchmarking` brings in frame `prelude`.
//!
//! ## Naming
//!
//! Please note that this crate can only be imported as `polkadot-sdk-frame` or `frame`. This is due
//! to compatibility matters with `frame-support`.
//!
//! A typical pallet's `Cargo.toml` using this crate looks like:
//!
//! ```ignore
//! [dependencies]
//! codec = { features = ["max-encoded-len"], workspace = true }
//! scale-info = { features = ["derive"], workspace = true }
//! frame = { workspace = true, features = ["runtime"] }
//!
//! [features]
//! default = ["std"]
//! std = [
//! 	"codec/std",
//! 	"scale-info/std",
//! 	"frame/std",
//! ]
//! runtime-benchmarks = [
//! 	"frame/runtime-benchmarks",
//! ]
//! try-runtime = [
//! 	"frame/try-runtime",
//! ]
//! ```
//!
//! ## Documentation
//!
//! See [`polkadot_sdk::frame`](../polkadot_sdk_docs/polkadot_sdk/frame_runtime/index.html).
//!
//! ## WARNING: Experimental
//!
//! **This crate and all of its content is experimental, and should not yet be used in production.**
//!
//! ## Maintenance Note
//!
//! > Notes for the maintainers of this crate, describing how the re-exports and preludes should
//! > work.
//!
//! * Preludes should be extensive. The goal of this pallet is to be ONLY used with the preludes.
//!   The domain-specific modules are just a backup, aiming to keep things organized. Don't hesitate
//!   in adding more items to the main prelude.
//! * The only non-module, non-prelude items exported from the top level crate is the `pallet`
//!   macro, such that we can have the `#[frame::pallet] mod pallet { .. }` syntax working.
//! * In most cases, you might want to create a domain-specific module, but also add it to the
//!   preludes, such as `hashing`.
//! * The only items that should NOT be in preludes are those that have been placed in
//!   `frame-support`/`sp-runtime`, but in truth are related to just one pallet.
//! * The currency related traits are kept out of the preludes to encourage a deliberate choice of
//!   one over the other.
//! * `runtime::apis` should expose all common runtime APIs that all FRAME-based runtimes need.

#![cfg_attr(not(feature = "std"), no_std)]

#[doc(no_inline)]
pub use frame_support::pallet;

#[doc(no_inline)]
pub use frame_support::pallet_macros::{import_section, pallet_section};

/// The logging library of the runtime. Can normally be the classic `log` crate.
pub use log;

#[doc(inline)]
pub use frame_support::storage_alias;

/// Macros used within the main [`pallet`] macro.
///
/// Note: All of these macros are "stubs" and not really usable outside `#[pallet] mod pallet { ..
/// }`. They are mainly provided for documentation and IDE support.
///
/// To view a list of all the macros and their documentation, follow the links in the 'Re-exports'
/// section below:
pub mod pallet_macros {
	#[doc(no_inline)]
	pub use frame_support::{derive_impl, pallet, pallet_macros::*};
}

/// The main prelude of FRAME.
///
/// This prelude should almost always be the first line of code in any pallet or runtime.
///
/// ```
/// use polkadot_sdk_frame::prelude::*;
///
/// // rest of your pallet..
/// mod pallet {}
/// ```
pub mod prelude {
	/// `frame_system`'s parent crate, which is mandatory in all pallets build with this crate.
	///
	/// Conveniently, the keyword `frame_system` is in scope as one uses `use
	/// polkadot_sdk_frame::prelude::*`.
	#[doc(inline)]
	pub use frame_system;

	/// Pallet prelude of `frame-support`.
	///
	/// Note: this needs to revised once `frame-support` evolves.
	#[doc(no_inline)]
	pub use frame_support::pallet_prelude::*;

	/// Dispatch types from `frame-support`, other fundamental traits.
	#[doc(no_inline)]
<<<<<<< HEAD
	pub use frame_support::dispatch::{DispatchInfo, GetDispatchInfo, PostDispatchInfo};
	pub use frame_support::{
		defensive, defensive_assert,
		traits::{
			Contains, EitherOf, EstimateNextSessionRotation, Everything, IsSubType, MapSuccess,
			NoOpPoll, OnRuntimeUpgrade, OneSessionHandler, OriginTrait, RankedMembers,
			RankedMembersSwapHandler, VariantCount, VariantCountOf,
		},
=======
	pub use frame_support::dispatch::{GetDispatchInfo, PostDispatchInfo};
	pub use frame_support::{
		traits::{
			Contains, Defensive, DefensiveSaturating, EitherOf, EstimateNextSessionRotation,
			Everything, IsSubType, MapSuccess, NoOpPoll, OnRuntimeUpgrade, OneSessionHandler,
			RankedMembers, RankedMembersSwapHandler, VariantCount, VariantCountOf,
		},
		PalletId,
>>>>>>> 82827221
	};

	/// Pallet prelude of `frame-system`.
	#[doc(no_inline)]
	pub use frame_system::pallet_prelude::*;

	/// Transaction related helpers to submit transactions.
	#[doc(no_inline)]
	pub use frame_system::offchain::*;

	/// All FRAME-relevant derive macros.
	#[doc(no_inline)]
	pub use super::derive::*;

<<<<<<< HEAD
	/// All crypto related things.
	pub use super::cryptography::*;
=======
	/// All hashing related things.
	pub use super::hashing::*;
>>>>>>> 82827221

	/// All account related things.
	pub use super::account::*;

	pub use crate::transaction::*;

	/// All arithmetic types and traits used for safe math.
	pub use super::arithmetic::*;

	/// All token related types and traits.
	pub use super::token::*;

	/// Runtime traits
	#[doc(no_inline)]
	pub use sp_runtime::traits::{
		AccountIdConversion, BlockNumberProvider, Bounded, Convert, ConvertBack, DispatchInfoOf,
		Dispatchable, ReduceBy, ReplaceWithDefault, SaturatedConversion, Saturating, StaticLookup,
		TrailingZeroInput,
	};

	/// Bounded storage related types.
	pub use sp_runtime::{BoundedSlice, BoundedVec};

	/// Other error/result types for runtime
	#[doc(no_inline)]
	pub use sp_runtime::{
		BoundToRuntimeAppPublic, DispatchErrorWithPostInfo, DispatchResultWithInfo, TokenError,
	};
}

#[cfg(any(feature = "try-runtime", test))]
pub mod try_runtime {
	pub use sp_runtime::TryRuntimeError;
}

/// Prelude to be included in the `benchmarking.rs` of a pallet.
///
/// It supports both the `benchmarking::v1::benchmarks` and `benchmarking::v2::benchmark` syntax.
///
/// ```
/// use polkadot_sdk_frame::benchmarking::prelude::*;
/// // rest of your code.
/// ```
///
/// It already includes `polkadot_sdk_frame::prelude::*` and `polkadot_sdk_frame::testing_prelude`.
#[cfg(feature = "runtime-benchmarks")]
pub mod benchmarking {
	mod shared {
		pub use frame_benchmarking::{add_benchmark, v1::account, whitelist, whitelisted_caller};
		// all benchmarking functions.
		pub use frame_benchmarking::benchmarking::*;
		// The system origin, which is very often needed in benchmarking code. Might be tricky only
		// if the pallet defines its own `#[pallet::origin]` and call it `RawOrigin`.
		pub use frame_system::{Pallet as System, RawOrigin};
	}

	#[deprecated(
		note = "'The V1 benchmarking syntax is deprecated. Please use the V2 syntax. This warning may become a hard error any time after April 2025. For more info, see: https://github.com/paritytech/polkadot-sdk/pull/5995"
	)]
	pub mod v1 {
		pub use super::shared::*;
		pub use frame_benchmarking::benchmarks;
	}

	pub mod prelude {
		pub use super::shared::*;
		pub use crate::prelude::*;
		pub use frame_benchmarking::v2::*;
	}
}

/// Prelude to be included in the `weight.rs` of each pallet.
///
/// ```
/// pub use polkadot_sdk_frame::weights_prelude::*;
/// ```
pub mod weights_prelude {
	pub use core::marker::PhantomData;
	pub use frame_support::{
		traits::Get,
		weights::{
			constants::{ParityDbWeight, RocksDbWeight},
			Weight,
		},
	};
	pub use frame_system;
}

/// The main testing prelude of FRAME.
///
/// A test setup typically starts with:
///
/// ```
/// use polkadot_sdk_frame::testing_prelude::*;
/// // rest of your test setup.
/// ```
///
/// This automatically brings in `polkadot_sdk_frame::prelude::*` and
/// `polkadot_sdk_frame::runtime::prelude::*`.
#[cfg(feature = "std")]
pub mod testing_prelude {
	pub use crate::{prelude::*, runtime::prelude::*};

	/// Testing includes building a runtime, so we bring in all preludes related to runtimes as
	/// well.
	pub use super::runtime::testing_prelude::*;

	/// Other helper macros from `frame_support` that help with asserting in tests.
	pub use frame_support::{
		assert_err, assert_err_ignore_postinfo, assert_error_encoded_size, assert_noop, assert_ok,
		assert_storage_noop, ensure, hypothetically, storage_alias,
	};

	pub use frame_system::{self, mocking::*, RunToBlockHooks};

	#[deprecated(note = "Use `frame::testing_prelude::TestState` instead.")]
	pub use sp_io::TestExternalities;

	pub use sp_io::TestExternalities as TestState;

	/// Commonly used runtime traits for testing.
	pub use sp_runtime::{traits::BadOrigin, StateVersion};
}

/// All of the types and tools needed to build FRAME-based runtimes.
#[cfg(any(feature = "runtime", feature = "std"))]
pub mod runtime {
	/// The main prelude of `FRAME` for building runtimes.
	///
	/// A runtime typically starts with:
	///
	/// ```
	/// use polkadot_sdk_frame::runtime::prelude::*;
	/// ```
	///
	/// This automatically brings in `polkadot_sdk_frame::prelude::*`.
	pub mod prelude {
		pub use crate::prelude::*;

		/// All of the types related to the FRAME runtime executive.
		pub use frame_executive::*;

		/// Macro to amalgamate the runtime into `struct Runtime`.
		///
		/// Consider using the new version of this [`frame_construct_runtime`].
		pub use frame_support::construct_runtime;

		/// Macro to amalgamate the runtime into `struct Runtime`.
		///
		/// This is the newer version of [`construct_runtime`].
		pub use frame_support::runtime as frame_construct_runtime;

		/// Macro to easily derive the `Config` trait of various pallet for `Runtime`.
		pub use frame_support::derive_impl;

		/// Macros to easily impl traits such as `Get` for types.
		// TODO: using linking in the Get in the line above triggers an ICE :/
		pub use frame_support::{ord_parameter_types, parameter_types};

		/// For building genesis config.
		pub use frame_support::genesis_builder_helper::{build_state, get_preset};

		/// Const types that can easily be used in conjuncture with `Get`.
		pub use frame_support::traits::{
			ConstBool, ConstI128, ConstI16, ConstI32, ConstI64, ConstI8, ConstU128, ConstU16,
			ConstU32, ConstU64, ConstU8,
		};

		/// Used for simple fee calculation.
		pub use frame_support::weights::{self, FixedFee, NoFee, Weight};

		/// Primary types used to parameterize `EnsureOrigin` and `EnsureRootWithArg`.
		pub use frame_system::{
			EnsureNever, EnsureNone, EnsureRoot, EnsureRootWithSuccess, EnsureSigned,
			EnsureSignedBy,
		};

		/// Types to define your runtime version.
		// TODO: Remove deprecation suppression once
		#[allow(deprecated)]
		pub use sp_version::create_runtime_str;
		pub use sp_version::{runtime_version, RuntimeVersion};

		#[cfg(feature = "std")]
		pub use sp_version::NativeVersion;

		/// Macro to implement runtime APIs.
		pub use sp_api::impl_runtime_apis;

		// Types often used in the runtime APIs.
		pub use sp_core::OpaqueMetadata;
		pub use sp_genesis_builder::{
			PresetId, Result as GenesisBuilderResult, DEV_RUNTIME_PRESET,
			LOCAL_TESTNET_RUNTIME_PRESET,
		};
		pub use sp_inherents::{CheckInherentsResult, InherentData};
		pub use sp_keyring::Sr25519Keyring;
		pub use sp_runtime::{ApplyExtrinsicResult, ExtrinsicInclusionMode};
	}

	/// Types and traits for runtimes that implement runtime APIs.
	///
	/// A testing runtime should not need this.
	///
	/// A non-testing runtime should have this enabled, as such:
	///
	/// ```
	/// use polkadot_sdk_frame::runtime::{prelude::*, apis::{*,}};
	/// ```
	// TODO: This is because of wildcard imports, and it should be not needed once we can avoid
	// that. Imports like that are needed because we seem to need some unknown types in the macro
	// expansion. See `sp_session::runtime_api::*;` as one example. All runtime api decls should be
	// moved to file similarly.
	#[allow(ambiguous_glob_reexports)]
	pub mod apis {
		pub use frame_system_rpc_runtime_api::*;
		pub use sp_api::{self, *};
		pub use sp_block_builder::*;
		pub use sp_consensus_aura::*;
		pub use sp_consensus_grandpa::*;
		pub use sp_genesis_builder::*;
		pub use sp_offchain::*;
		pub use sp_session::runtime_api::*;
		pub use sp_transaction_pool::runtime_api::*;
	}

	/// A set of opinionated types aliases commonly used in runtimes.
	///
	/// This is one set of opinionated types. They are compatible with one another, but are not
	/// guaranteed to work if you start tweaking a portion.
	///
	/// Some note-worthy opinions in this prelude:
	///
	/// - `u32` block number.
	/// - [`sp_runtime::MultiAddress`] and [`sp_runtime::MultiSignature`] are used as the account id
	///   and signature types. This implies that this prelude can possibly used with an
	///   "account-index" system (eg `pallet-indices`). And, in any case, it should be paired with
	///   `AccountIdLookup` in [`frame_system::Config::Lookup`].
	pub mod types_common {
		use frame_system::Config as SysConfig;
		use sp_runtime::{generic, traits, OpaqueExtrinsic};

		/// A signature type compatible capably of handling multiple crypto-schemes.
		pub type Signature = sp_runtime::MultiSignature;

		/// The corresponding account-id type of [`Signature`].
		pub type AccountId =
			<<Signature as traits::Verify>::Signer as traits::IdentifyAccount>::AccountId;

		/// The block-number type, which should be fed into [`frame_system::Config`].
		pub type BlockNumber = u32;

		/// TODO: Ideally we want the hashing type to be equal to SysConfig::Hashing?
		type HeaderInner = generic::Header<BlockNumber, traits::BlakeTwo256>;

		// NOTE: `AccountIndex` is provided for future compatibility, if you want to introduce
		// something like `pallet-indices`.
		type ExtrinsicInner<T, Extra, AccountIndex = ()> = generic::UncheckedExtrinsic<
			sp_runtime::MultiAddress<AccountId, AccountIndex>,
			<T as SysConfig>::RuntimeCall,
			Signature,
			Extra,
		>;

		/// The block type, which should be fed into [`frame_system::Config`].
		///
		/// Should be parameterized with `T: frame_system::Config` and a tuple of
		/// `TransactionExtension`. When in doubt, use [`SystemTransactionExtensionsOf`].
		// Note that this cannot be dependent on `T` for block-number because it would lead to a
		// circular dependency (self-referential generics).
		pub type BlockOf<T, Extra = ()> = generic::Block<HeaderInner, ExtrinsicInner<T, Extra>>;

		/// The opaque block type. This is the same [`BlockOf`], but it has
		/// [`sp_runtime::OpaqueExtrinsic`] as its final extrinsic type.
		///
		/// This should be provided to the client side as the extrinsic type.
		pub type OpaqueBlock = generic::Block<HeaderInner, OpaqueExtrinsic>;

		/// Default set of signed extensions exposed from the `frame_system`.
		///
		/// crucially, this does NOT contain any tx-payment extension.
		pub type SystemTransactionExtensionsOf<T> = (
			frame_system::CheckNonZeroSender<T>,
			frame_system::CheckSpecVersion<T>,
			frame_system::CheckTxVersion<T>,
			frame_system::CheckGenesis<T>,
			frame_system::CheckEra<T>,
			frame_system::CheckNonce<T>,
			frame_system::CheckWeight<T>,
			frame_system::WeightReclaim<T>,
		);
	}

	/// The main prelude of FRAME for building runtimes, and in the context of testing.
	///
	/// counter part of `runtime::prelude`.
	#[cfg(feature = "std")]
	pub mod testing_prelude {
		pub use sp_core::storage::Storage;
		pub use sp_runtime::{testing::UintAuthorityId, BuildStorage, DispatchError};
	}
}

/// All traits often used in FRAME pallets.
///
/// Note that types implementing these traits can also be found in this module.
// TODO: `Hash` and `Bounded` are defined multiple times; should be fixed once these two crates are
// cleaned up.
#[allow(ambiguous_glob_reexports)]
pub mod traits {
	pub use frame_support::traits::*;
	pub use sp_runtime::traits::*;
}

/// The arithmetic types used for safe math.
///
/// This is already part of the [`prelude`].
pub mod arithmetic {
	pub use sp_arithmetic::{traits::*, *};
}

/// All token related types and traits.
pub mod token {
	pub use frame_support::traits::{
		tokens,
		tokens::{
			currency, fungible, fungibles, imbalance, nonfungible, nonfungible_v2, nonfungibles,
			nonfungibles_v2, pay, AssetId, BalanceStatus, DepositConsequence, ExistenceRequirement,
			Fortitude, Pay, Precision, Preservation, Provenance, WithdrawConsequence,
			WithdrawReasons,
		},
		OnUnbalanced,
	};
}

/// All derive macros used in frame.
///
/// This is already part of the [`prelude`].
pub mod derive {
	pub use codec::{Decode, Encode};
	pub use core::fmt::Debug;
	pub use frame_support::{
		CloneNoBound, DebugNoBound, DefaultNoBound, EqNoBound, OrdNoBound, PartialEqNoBound,
		PartialOrdNoBound, RuntimeDebugNoBound,
	};
	pub use scale_info::TypeInfo;
	pub use serde;
	/// The `serde` `Serialize`/`Deserialize` derive macros and traits.
	///
	/// You will either need to add `serde` as a dependency in your crate's `Cargo.toml`
	/// or specify the `#[serde(crate = "PATH_TO_THIS_CRATE::serde")]` attribute that points
	/// to the path where serde can be found.
	pub use serde::{Deserialize, Serialize};
	pub use sp_runtime::RuntimeDebug;
}

pub mod cryptography {
	pub use sp_core::{
		crypto::{VrfPublic, VrfSecret, Wraps},
		hashing::*,
		Pair, H160, H256, H512, U256, U512,
	};
	pub use sp_runtime::traits::{BlakeTwo256, Hash, Keccak256, Verify};
}

/// Systems involved in transaction fulfilment.
///
/// This is already part of the [`prelude`].
pub mod transaction {
	pub use sp_runtime::{
		generic::ExtensionVersion,
		impl_tx_ext_default,
		traits::{
			AsTransactionAuthorizedOrigin, DispatchTransaction, TransactionExtension,
			ValidateResult,
		},
		transaction_validity::{InvalidTransaction, ValidTransaction},
	};
}

/// All account management related traits.
///
/// This is already part of the [`prelude`].
pub mod account {
	pub use frame_support::traits::{
		AsEnsureOriginWithArg, ChangeMembers, EitherOfDiverse, InitializeMembers,
	};
	pub use sp_runtime::traits::{IdentifyAccount, IdentityLookup};
}

/// Access to all of the dependencies of this crate. In case the prelude re-exports are not enough,
/// this module can be used.
///
/// Note for maintainers: Any time one uses this module to access a dependency, you can have a
/// moment to think about whether this item could have been placed in any of the other modules and
/// preludes in this crate. In most cases, hopefully the answer is yes.
pub mod deps {
	// TODO: It would be great to somehow instruct RA to prefer *not* suggesting auto-imports from
	// these. For example, we prefer `polkadot_sdk_frame::derive::CloneNoBound` rather than
	// `polkadot_sdk_frame::deps::frame_support::CloneNoBound`.
	pub use frame_support;
	pub use frame_system;

	pub use sp_arithmetic;
	pub use sp_core;
	pub use sp_io;
	pub use sp_runtime;

	pub use codec;
	pub use scale_info;

	#[cfg(feature = "runtime")]
	pub use frame_executive;
	#[cfg(feature = "runtime")]
	pub use sp_api;
	#[cfg(feature = "runtime")]
	pub use sp_block_builder;
	#[cfg(feature = "runtime")]
	pub use sp_consensus_aura;
	#[cfg(feature = "runtime")]
	pub use sp_consensus_grandpa;
	#[cfg(feature = "runtime")]
	pub use sp_genesis_builder;
	#[cfg(feature = "runtime")]
	pub use sp_inherents;
	#[cfg(feature = "runtime")]
	pub use sp_keyring;
	#[cfg(feature = "runtime")]
	pub use sp_offchain;
	#[cfg(feature = "runtime")]
	pub use sp_storage;
	#[cfg(feature = "runtime")]
	pub use sp_version;

	#[cfg(feature = "runtime-benchmarks")]
	pub use frame_benchmarking;
	#[cfg(feature = "runtime-benchmarks")]
	pub use frame_system_benchmarking;

	#[cfg(feature = "frame-try-runtime")]
	pub use frame_try_runtime;
}<|MERGE_RESOLUTION|>--- conflicted
+++ resolved
@@ -201,25 +201,15 @@
 
 	/// Dispatch types from `frame-support`, other fundamental traits.
 	#[doc(no_inline)]
-<<<<<<< HEAD
 	pub use frame_support::dispatch::{DispatchInfo, GetDispatchInfo, PostDispatchInfo};
 	pub use frame_support::{
 		defensive, defensive_assert,
 		traits::{
-			Contains, EitherOf, EstimateNextSessionRotation, Everything, IsSubType, MapSuccess,
+			Contains, Defensive, DefensiveSaturating, EitherOf, EstimateNextSessionRotation, Everything, IsSubType, MapSuccess,
 			NoOpPoll, OnRuntimeUpgrade, OneSessionHandler, OriginTrait, RankedMembers,
 			RankedMembersSwapHandler, VariantCount, VariantCountOf,
 		},
-=======
-	pub use frame_support::dispatch::{GetDispatchInfo, PostDispatchInfo};
-	pub use frame_support::{
-		traits::{
-			Contains, Defensive, DefensiveSaturating, EitherOf, EstimateNextSessionRotation,
-			Everything, IsSubType, MapSuccess, NoOpPoll, OnRuntimeUpgrade, OneSessionHandler,
-			RankedMembers, RankedMembersSwapHandler, VariantCount, VariantCountOf,
-		},
-		PalletId,
->>>>>>> 82827221
+    PalletId,
 	};
 
 	/// Pallet prelude of `frame-system`.
@@ -234,13 +224,8 @@
 	#[doc(no_inline)]
 	pub use super::derive::*;
 
-<<<<<<< HEAD
 	/// All crypto related things.
 	pub use super::cryptography::*;
-=======
-	/// All hashing related things.
-	pub use super::hashing::*;
->>>>>>> 82827221
 
 	/// All account related things.
 	pub use super::account::*;
