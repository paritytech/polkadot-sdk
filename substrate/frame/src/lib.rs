// This file is part of Substrate.

// Copyright (C) Parity Technologies (UK) Ltd.
// SPDX-License-Identifier: Apache-2.0

// Licensed under the Apache License, Version 2.0 (the "License");
// you may not use this file except in compliance with the License.
// You may obtain a copy of the License at
//
// 	http://www.apache.org/licenses/LICENSE-2.0
//
// Unless required by applicable law or agreed to in writing, software
// distributed under the License is distributed on an "AS IS" BASIS,
// WITHOUT WARRANTIES OR CONDITIONS OF ANY KIND, either express or implied.
// See the License for the specific language governing permissions and
// limitations under the License.

//! # FRAME
//!
//! ```no_compile
//!   ______   ______    ________   ___ __ __   ______
//!  /_____/\ /_____/\  /_______/\ /__//_//_/\ /_____/\
//!  \::::_\/_\:::_ \ \ \::: _  \ \\::\| \| \ \\::::_\/_
//!   \:\/___/\\:(_) ) )_\::(_)  \ \\:.      \ \\:\/___/\
//!    \:::._\/ \: __ `\ \\:: __  \ \\:.\-/\  \ \\::___\/_
//!     \:\ \    \ \ `\ \ \\:.\ \  \ \\. \  \  \ \\:\____/\
//!      \_\/     \_\/ \_\/ \__\/\__\/ \__\/ \__\/ \_____\/
//! ```
//!
//! > **F**ramework for **R**untime **A**ggregation of **M**odularized **E**ntities: Substrate's
//! > State Transition Function (Runtime) Framework.
//!
//! ## Usage
//!
//! This crate is organized into 3 stages:
//!
//! 1. preludes: `prelude`, `testing_prelude` and `runtime::prelude`, `benchmarking`,
//!    `weights_prelude`, `try_runtime`.
//! 2. domain-specific modules: `traits`, `hashing`, `arithmetic` and `derive`.
//! 3. Accessing frame/substrate dependencies directly: `deps`.
//!
//! The main intended use of this crate is for it to be used with the former, preludes:
//!
//! ```
//! use polkadot_sdk_frame as frame;
//! #[frame::pallet]
//! pub mod pallet {
//! 	# use polkadot_sdk_frame as frame;
//! 	use frame::prelude::*;
//! 	// ^^ using the prelude!
//!
//! 	#[pallet::config]
//! 	pub trait Config: frame_system::Config {}
//!
//! 	#[pallet::pallet]
//! 	pub struct Pallet<T>(_);
//! }
//!
//! #[cfg(test)]
//! pub mod tests {
//! 	# use polkadot_sdk_frame as frame;
//! 	use frame::testing_prelude::*;
//! }
//!
//! #[cfg(feature = "runtime-benchmarks")]
//! pub mod benchmarking {
//! 	# use polkadot_sdk_frame as frame;
//! 	use frame::benchmarking::prelude::*;
//! }
//!
//! pub mod runtime {
//! 	# use polkadot_sdk_frame as frame;
//! 	use frame::runtime::prelude::*;
//! }
//! ```
//!
//! If not in preludes, one can look into the domain-specific modules. Finally, if an import is
//! still not feasible, one can look into `deps`.
//!
//! This crate also uses a `runtime` feature to include all of the types and tools needed to build
//! FRAME-based runtimes. So, if you want to build a runtime with this, import it as
//!
//! ```text
//! polkadot-sdk-frame = { version = "foo", features = ["runtime"] }
//! ```
//!
//! If you just want to build a pallet instead, import it as
//!
//! ```text
//! polkadot-sdk-frame = { version = "foo" }
//! ```
//!
//! Notice that the preludes overlap since they have imports in common. More in detail:
//! - `testing_prelude` brings in frame `prelude` and `runtime::prelude`;
//! - `runtime::prelude` brings in frame `prelude`;
//! - `benchmarking` brings in frame `prelude`.
//!
//! ## Naming
//!
//! Please note that this crate can only be imported as `polkadot-sdk-frame` or `frame`. This is due
//! to compatibility matters with `frame-support`.
//!
//! A typical pallet's `Cargo.toml` using this crate looks like:
//!
//! ```ignore
//! [dependencies]
//! codec = { features = ["max-encoded-len"], workspace = true }
//! scale-info = { features = ["derive"], workspace = true }
//! frame = { workspace = true, features = ["experimental", "runtime"] }
//!
//! [features]
//! default = ["std"]
//! std = [
//! 	"codec/std",
//! 	"scale-info/std",
//! 	"frame/std",
//! ]
//! runtime-benchmarks = [
//! 	"frame/runtime-benchmarks",
//! ]
//! try-runtime = [
//! 	"frame/try-runtime",
//! ]
//! ```
//!
//! ## Documentation
//!
//! See [`polkadot_sdk::frame`](../polkadot_sdk_docs/polkadot_sdk/frame_runtime/index.html).
//!
//! ## WARNING: Experimental
//!
//! **This crate and all of its content is experimental, and should not yet be used in production.**
//!
//! ## Maintenance Note
//!
//! > Notes for the maintainers of this crate, describing how the re-exports and preludes should
//! > work.
//!
//! * Preludes should be extensive. The goal of this pallet is to be ONLY used with the preludes.
//!   The domain-specific modules are just a backup, aiming to keep things organized. Don't hesitate
//!   in adding more items to the main prelude.
//! * The only non-module, non-prelude items exported from the top level crate is the `pallet`
//!   macro, such that we can have the `#[frame::pallet] mod pallet { .. }` syntax working.
//! * In most cases, you might want to create a domain-specific module, but also add it to the
//!   preludes, such as `hashing`.
//! * The only items that should NOT be in preludes are those that have been placed in
//!   `frame-support`/`sp-runtime`, but in truth are related to just one pallet.
//! * The currency related traits are kept out of the preludes to encourage a deliberate choice of
//!   one over the other.
//! * `runtime::apis` should expose all common runtime APIs that all FRAME-based runtimes need.

#![cfg_attr(not(feature = "std"), no_std)]
#![cfg(feature = "experimental")]

#[doc(no_inline)]
pub use frame_support::pallet;

#[doc(no_inline)]
pub use frame_support::pallet_macros::{import_section, pallet_section};

/// The logging library of the runtime. Can normally be the classic `log` crate.
pub use log;

#[doc(inline)]
pub use frame_support::storage_alias;

/// Macros used within the main [`pallet`] macro.
///
/// Note: All of these macros are "stubs" and not really usable outside `#[pallet] mod pallet { ..
/// }`. They are mainly provided for documentation and IDE support.
///
/// To view a list of all the macros and their documentation, follow the links in the 'Re-exports'
/// section below:
pub mod pallet_macros {
	#[doc(no_inline)]
	pub use frame_support::{derive_impl, pallet, pallet_macros::*};
}

/// The main prelude of FRAME.
///
/// This prelude should almost always be the first line of code in any pallet or runtime.
///
/// ```
/// use polkadot_sdk_frame::prelude::*;
///
/// // rest of your pallet..
/// mod pallet {}
/// ```
pub mod prelude {
	/// `frame_system`'s parent crate, which is mandatory in all pallets build with this crate.
	///
	/// Conveniently, the keyword `frame_system` is in scope as one uses `use
	/// polkadot_sdk_frame::prelude::*`
	#[doc(inline)]
	pub use frame_system;

	/// Pallet prelude of `frame-support`.
	///
	/// Note: this needs to revised once `frame-support` evolves.
	#[doc(no_inline)]
	pub use frame_support::pallet_prelude::*;

	/// Dispatch types from `frame-support`, other fundamental traits
	#[doc(no_inline)]
	pub use frame_support::dispatch::{GetDispatchInfo, PostDispatchInfo};
<<<<<<< HEAD
	pub use frame_support::traits::{
		Contains, EstimateNextSessionRotation, Everything, InsideBoth, InstanceFilter, IsSubType,
		OnRuntimeUpgrade, OneSessionHandler, VariantCount, VariantCountOf,
=======
	pub use frame_support::{
		defensive, defensive_assert,
		traits::{
			Contains, EitherOf, EstimateNextSessionRotation, IsSubType, MapSuccess, NoOpPoll,
			OnRuntimeUpgrade, OneSessionHandler, RankedMembers, RankedMembersSwapHandler,
		},
>>>>>>> 7d8e3a43
	};

	/// Pallet prelude of `frame-system`.
	#[doc(no_inline)]
	pub use frame_system::pallet_prelude::*;

	/// Transaction related helpers to submit transactions.
	#[doc(no_inline)]
	pub use frame_system::offchain::*;

	/// All FRAME-relevant derive macros.
	#[doc(no_inline)]
	pub use super::derive::*;

	/// All hashing related things
	pub use super::hashing::*;

	pub use crate::transaction::*;

	/// All arithmetic types and traits used for safe math.
	pub use super::arithmetic::*;

	/// Runtime traits
	#[doc(no_inline)]
	pub use sp_runtime::traits::{
		BlockNumberProvider, Bounded, Convert, DispatchInfoOf, Dispatchable, ReduceBy,
		ReplaceWithDefault, SaturatedConversion, Saturating, StaticLookup, TrailingZeroInput,
	};
	/// Other error/result types for runtime
	#[doc(no_inline)]
	pub use sp_runtime::{
		BoundToRuntimeAppPublic, DispatchErrorWithPostInfo, DispatchResultWithInfo, TokenError,
	};
}

#[cfg(any(feature = "try-runtime", test))]
pub mod try_runtime {
	pub use sp_runtime::TryRuntimeError;
}

/// Prelude to be included in the `benchmarking.rs` of a pallet.
///
/// It supports both the `benchmarking::v1::benchmarks` and `benchmarking::v2::benchmark` syntax.
///
/// ```
/// use polkadot_sdk_frame::benchmarking::prelude::*;
/// // rest of your code.
/// ```
///
/// It already includes `polkadot_sdk_frame::prelude::*` and `polkadot_sdk_frame::testing_prelude`.
#[cfg(feature = "runtime-benchmarks")]
pub mod benchmarking {
	mod shared {
		pub use frame_benchmarking::{add_benchmark, v1::account, whitelist, whitelisted_caller};
		// all benchmarking functions.
		pub use frame_benchmarking::benchmarking::*;
		// The system origin, which is very often needed in benchmarking code. Might be tricky only
		// if the pallet defines its own `#[pallet::origin]` and call it `RawOrigin`.
		pub use frame_system::{Pallet as System, RawOrigin};
	}

	#[deprecated(
		note = "'The V1 benchmarking syntax is deprecated. Please use the V2 syntax. This warning may become a hard error any time after April 2025. For more info, see: https://github.com/paritytech/polkadot-sdk/pull/5995"
	)]
	pub mod v1 {
		pub use super::shared::*;
		pub use frame_benchmarking::benchmarks;
	}

	pub mod prelude {
		pub use super::shared::*;
		pub use crate::prelude::*;
		pub use frame_benchmarking::v2::*;
	}
}

/// Prelude to be included in the `weight.rs` of each pallet.
///
/// ```
/// pub use polkadot_sdk_frame::weights_prelude::*;
/// ```
pub mod weights_prelude {
	pub use core::marker::PhantomData;
	pub use frame_support::{
		traits::Get,
		weights::{
			constants::{ParityDbWeight, RocksDbWeight},
			Weight,
		},
	};
	pub use frame_system;
}

/// The main testing prelude of FRAME.
///
/// A test setup typically starts with:
///
/// ```
/// use polkadot_sdk_frame::testing_prelude::*;
/// // rest of your test setup.
/// ```
///
/// This automatically brings in `polkadot_sdk_frame::prelude::*` and
/// `polkadot_sdk_frame::runtime::prelude::*`.
#[cfg(feature = "std")]
pub mod testing_prelude {
	pub use crate::{prelude::*, runtime::prelude::*};

	/// Testing includes building a runtime, so we bring in all preludes related to runtimes as
	/// well.
	pub use super::runtime::testing_prelude::*;

	/// Other helper macros from `frame_support` that help with asserting in tests.
	pub use frame_support::{
		assert_err, assert_err_ignore_postinfo, assert_error_encoded_size, assert_noop, assert_ok,
		assert_storage_noop, hypothetically, storage_alias,
	};

	pub use frame_system::{self, mocking::*};

	#[deprecated(note = "Use `frame::testing_prelude::TestState` instead.")]
	pub use sp_io::TestExternalities;

	pub use sp_io::TestExternalities as TestState;

	/// Commonly used runtime traits for testing.
	pub use sp_runtime::{traits::BadOrigin, StateVersion};
}

/// All of the types and tools needed to build FRAME-based runtimes.
#[cfg(any(feature = "runtime", feature = "std"))]
pub mod runtime {
	/// The main prelude of `FRAME` for building runtimes.
	///
	/// A runtime typically starts with:
	///
	/// ```
	/// use polkadot_sdk_frame::runtime::prelude::*;
	/// ```
	///
	/// This automatically brings in `polkadot_sdk_frame::prelude::*`.
	pub mod prelude {
		pub use crate::prelude::*;

		/// All of the types related to the FRAME runtime executive.
		pub use frame_executive::*;

		/// Macro to amalgamate the runtime into `struct Runtime`.
		///
		/// Consider using the new version of this [`frame_construct_runtime`].
		pub use frame_support::construct_runtime;

		/// Macro to amalgamate the runtime into `struct Runtime`.
		///
		/// This is the newer version of [`construct_runtime`].
		pub use frame_support::runtime as frame_construct_runtime;

		/// Macro to easily derive the `Config` trait of various pallet for `Runtime`.
		pub use frame_support::derive_impl;

		/// Macros to easily impl traits such as `Get` for types.
		// TODO: using linking in the Get in the line above triggers an ICE :/
		pub use frame_support::{ord_parameter_types, parameter_types};

		/// For building genesis config.
		pub use frame_support::genesis_builder_helper::{build_state, get_preset};

		/// Const types that can easily be used in conjuncture with `Get`.
		pub use frame_support::traits::{
			ConstBool, ConstI128, ConstI16, ConstI32, ConstI64, ConstI8, ConstU128, ConstU16,
			ConstU32, ConstU64, ConstU8,
		};

		/// Used for simple fee calculation.
		pub use frame_support::weights::{self, FixedFee, NoFee};

		/// Primary types used to parameterize `EnsureOrigin` and `EnsureRootWithArg`.
		pub use frame_system::{
			EnsureNever, EnsureNone, EnsureRoot, EnsureRootWithSuccess, EnsureSigned,
			EnsureSignedBy,
		};

		/// Types to define your runtime version.
		// TODO: Remove deprecation suppression once
		#[allow(deprecated)]
		pub use sp_version::create_runtime_str;
		pub use sp_version::{runtime_version, RuntimeVersion};

		#[cfg(feature = "std")]
		pub use sp_version::NativeVersion;

		/// Macro to implement runtime APIs.
		pub use sp_api::impl_runtime_apis;

		// Types often used in the runtime APIs.
		pub use sp_core::OpaqueMetadata;
		pub use sp_genesis_builder::{
			PresetId, Result as GenesisBuilderResult, DEV_RUNTIME_PRESET,
			LOCAL_TESTNET_RUNTIME_PRESET,
		};
		pub use sp_inherents::{CheckInherentsResult, InherentData};
		pub use sp_keyring::Sr25519Keyring;
		pub use sp_runtime::{ApplyExtrinsicResult, ExtrinsicInclusionMode};
	}

	/// Types and traits for runtimes that implement runtime APIs.
	///
	/// A testing runtime should not need this.
	///
	/// A non-testing runtime should have this enabled, as such:
	///
	/// ```
	/// use polkadot_sdk_frame::runtime::{prelude::*, apis::{*,}};
	/// ```
	// TODO: This is because of wildcard imports, and it should be not needed once we can avoid
	// that. Imports like that are needed because we seem to need some unknown types in the macro
	// expansion. See `sp_session::runtime_api::*;` as one example. All runtime api decls should be
	// moved to file similarly.
	#[allow(ambiguous_glob_reexports)]
	pub mod apis {
		pub use frame_system_rpc_runtime_api::*;
		pub use sp_api::{self, *};
		pub use sp_block_builder::*;
		pub use sp_consensus_aura::*;
		pub use sp_consensus_grandpa::*;
		pub use sp_genesis_builder::*;
		pub use sp_offchain::*;
		pub use sp_session::runtime_api::*;
		pub use sp_transaction_pool::runtime_api::*;
	}

	/// A set of opinionated types aliases commonly used in runtimes.
	///
	/// This is one set of opinionated types. They are compatible with one another, but are not
	/// guaranteed to work if you start tweaking a portion.
	///
	/// Some note-worthy opinions in this prelude:
	///
	/// - `u32` block number.
	/// - [`sp_runtime::MultiAddress`] and [`sp_runtime::MultiSignature`] are used as the account id
	///   and signature types. This implies that this prelude can possibly used with an
	///   "account-index" system (eg `pallet-indices`). And, in any case, it should be paired with
	///   `AccountIdLookup` in [`frame_system::Config::Lookup`].
	pub mod types_common {
		use frame_system::Config as SysConfig;
		use sp_runtime::{generic, traits, OpaqueExtrinsic};

		/// A signature type compatible capably of handling multiple crypto-schemes.
		pub type Signature = sp_runtime::MultiSignature;

		/// The corresponding account-id type of [`Signature`].
		pub type AccountId =
			<<Signature as traits::Verify>::Signer as traits::IdentifyAccount>::AccountId;

		/// The block-number type, which should be fed into [`frame_system::Config`].
		pub type BlockNumber = u32;

		/// TODO: Ideally we want the hashing type to be equal to SysConfig::Hashing?
		type HeaderInner = generic::Header<BlockNumber, traits::BlakeTwo256>;

		// NOTE: `AccountIndex` is provided for future compatibility, if you want to introduce
		// something like `pallet-indices`.
		type ExtrinsicInner<T, Extra, AccountIndex = ()> = generic::UncheckedExtrinsic<
			sp_runtime::MultiAddress<AccountId, AccountIndex>,
			<T as SysConfig>::RuntimeCall,
			Signature,
			Extra,
		>;

		/// The block type, which should be fed into [`frame_system::Config`].
		///
		/// Should be parameterized with `T: frame_system::Config` and a tuple of
		/// `TransactionExtension`. When in doubt, use [`SystemTransactionExtensionsOf`].
		// Note that this cannot be dependent on `T` for block-number because it would lead to a
		// circular dependency (self-referential generics).
		pub type BlockOf<T, Extra = ()> = generic::Block<HeaderInner, ExtrinsicInner<T, Extra>>;

		/// The opaque block type. This is the same [`BlockOf`], but it has
		/// [`sp_runtime::OpaqueExtrinsic`] as its final extrinsic type.
		///
		/// This should be provided to the client side as the extrinsic type.
		pub type OpaqueBlock = generic::Block<HeaderInner, OpaqueExtrinsic>;

		/// Default set of signed extensions exposed from the `frame_system`.
		///
		/// crucially, this does NOT contain any tx-payment extension.
		pub type SystemTransactionExtensionsOf<T> = (
			frame_system::CheckNonZeroSender<T>,
			frame_system::CheckSpecVersion<T>,
			frame_system::CheckTxVersion<T>,
			frame_system::CheckGenesis<T>,
			frame_system::CheckEra<T>,
			frame_system::CheckNonce<T>,
			frame_system::CheckWeight<T>,
			frame_system::WeightReclaim<T>,
		);
	}

	/// The main prelude of FRAME for building runtimes, and in the context of testing.
	///
	/// counter part of `runtime::prelude`.
	#[cfg(feature = "std")]
	pub mod testing_prelude {
		pub use sp_core::storage::Storage;
		pub use sp_runtime::{BuildStorage, DispatchError};
	}
}

/// All traits often used in FRAME pallets.
///
/// Note that types implementing these traits can also be found in this module.
// TODO: `Hash` and `Bounded` are defined multiple times; should be fixed once these two crates are
// cleaned up.
#[allow(ambiguous_glob_reexports)]
pub mod traits {
	pub use frame_support::traits::*;
	pub use sp_runtime::traits::*;
}

/// The arithmetic types used for safe math.
///
/// This is already part of the [`prelude`].
pub mod arithmetic {
	pub use sp_arithmetic::{traits::*, *};
}

/// All derive macros used in frame.
///
/// This is already part of the [`prelude`].
pub mod derive {
	pub use codec::{Decode, Encode};
	pub use core::fmt::Debug;
	pub use frame_support::{
		CloneNoBound, DebugNoBound, DefaultNoBound, EqNoBound, OrdNoBound, PartialEqNoBound,
		PartialOrdNoBound, RuntimeDebugNoBound,
	};
	pub use scale_info::TypeInfo;
	pub use sp_runtime::RuntimeDebug;
}

pub mod hashing {
	pub use sp_core::{hashing::*, H160, H256, H512, U256, U512};
	pub use sp_runtime::traits::{BlakeTwo256, Hash, Keccak256};
}

// Systems involved in transaction execution in the runtime.
///
/// This is already part of the [`prelude`].
pub mod transaction {
	pub use frame_support::traits::{CallMetadata, GetCallMetadata};
	pub use sp_runtime::{
		generic::ExtensionVersion,
		impl_tx_ext_default,
		traits::{
			AsTransactionAuthorizedOrigin, DispatchTransaction, TransactionExtension,
			ValidateResult,
		},
		transaction_validity::{InvalidTransaction, ValidTransaction},
	};
}

/// Access to all of the dependencies of this crate. In case the prelude re-exports are not enough,
/// this module can be used.
///
/// Note for maintainers: Any time one uses this module to access a dependency, you can have a
/// moment to think about whether this item could have been placed in any of the other modules and
/// preludes in this crate. In most cases, hopefully the answer is yes.
pub mod deps {
	// TODO: It would be great to somehow instruct RA to prefer *not* suggesting auto-imports from
	// these. For example, we prefer `polkadot_sdk_frame::derive::CloneNoBound` rather than
	// `polkadot_sdk_frame::deps::frame_support::CloneNoBound`.
	pub use frame_support;
	pub use frame_system;

	pub use sp_arithmetic;
	pub use sp_core;
	pub use sp_io;
	pub use sp_runtime;

	pub use codec;
	pub use scale_info;

	#[cfg(feature = "runtime")]
	pub use frame_executive;
	#[cfg(feature = "runtime")]
	pub use sp_api;
	#[cfg(feature = "runtime")]
	pub use sp_block_builder;
	#[cfg(feature = "runtime")]
	pub use sp_consensus_aura;
	#[cfg(feature = "runtime")]
	pub use sp_consensus_grandpa;
	#[cfg(feature = "runtime")]
	pub use sp_genesis_builder;
	#[cfg(feature = "runtime")]
	pub use sp_inherents;
	#[cfg(feature = "runtime")]
	pub use sp_keyring;
	#[cfg(feature = "runtime")]
	pub use sp_offchain;
	#[cfg(feature = "runtime")]
	pub use sp_storage;
	#[cfg(feature = "runtime")]
	pub use sp_version;

	#[cfg(feature = "runtime-benchmarks")]
	pub use frame_benchmarking;
	#[cfg(feature = "runtime-benchmarks")]
	pub use frame_system_benchmarking;

	#[cfg(feature = "frame-try-runtime")]
	pub use frame_try_runtime;
}<|MERGE_RESOLUTION|>--- conflicted
+++ resolved
@@ -203,18 +203,11 @@
 	/// Dispatch types from `frame-support`, other fundamental traits
 	#[doc(no_inline)]
 	pub use frame_support::dispatch::{GetDispatchInfo, PostDispatchInfo};
-<<<<<<< HEAD
-	pub use frame_support::traits::{
-		Contains, EstimateNextSessionRotation, Everything, InsideBoth, InstanceFilter, IsSubType,
-		OnRuntimeUpgrade, OneSessionHandler, VariantCount, VariantCountOf,
-=======
 	pub use frame_support::{
-		defensive, defensive_assert,
-		traits::{
-			Contains, EitherOf, EstimateNextSessionRotation, IsSubType, MapSuccess, NoOpPoll,
-			OnRuntimeUpgrade, OneSessionHandler, RankedMembers, RankedMembersSwapHandler,
-		},
->>>>>>> 7d8e3a43
+    defensive, defensive_assert,
+    traits::{
+		Contains, EitherOf, EstimateNextSessionRotation, Everything, InsideBoth, InstanceFilter, IsSubType, MapSuccess, NoOpPoll, 
+		OnRuntimeUpgrade, OneSessionHandler, VariantCount, VariantCountOf, RankedMembers, RankedMembersSwapHandler},
 	};
 
 	/// Pallet prelude of `frame-system`.
