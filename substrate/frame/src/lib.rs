--- conflicted
+++ resolved
@@ -202,20 +202,14 @@
 	/// Dispatch types from `frame-support`, other fundamental traits.
 	#[doc(no_inline)]
 	pub use frame_support::dispatch::{GetDispatchInfo, PostDispatchInfo};
-<<<<<<< HEAD
-	pub use frame_support::traits::{
-		Contains, EitherOf, EstimateNextSessionRotation, Everything, FindAuthor, IsSubType,
-		MapSuccess, NoOpPoll, OnRuntimeUpgrade, OnTimestampSet, OneSessionHandler, RankedMembers,
-		RankedMembersSwapHandler, VariantCount, VariantCountOf,
-=======
 	pub use frame_support::{
 		traits::{
 			Contains, Defensive, DefensiveSaturating, EitherOf, EstimateNextSessionRotation,
-			Everything, IsSubType, MapSuccess, NoOpPoll, OnRuntimeUpgrade, OneSessionHandler,
-			RankedMembers, RankedMembersSwapHandler, VariantCount, VariantCountOf,
+			Everything, FindAuthor, IsSubType, MapSuccess, NoOpPoll, OnRuntimeUpgrade,
+			OnTimestampSet, OneSessionHandler, RankedMembers, RankedMembersSwapHandler,
+			RankedMembersSwapHandler, VariantCount, VariantCountOf,
 		},
 		PalletId,
->>>>>>> c8d33396
 	};
 
 	/// Pallet prelude of `frame-system`.
@@ -231,11 +225,8 @@
 	pub use super::derive::*;
 
 	/// All hashing related things.
-<<<<<<< HEAD
 	pub use super::cryptography::*;
-=======
 	pub use super::hashing::*;
->>>>>>> c8d33396
 
 	/// All account related things.
 	pub use super::account::*;
@@ -249,15 +240,9 @@
 	/// Runtime traits
 	#[doc(no_inline)]
 	pub use sp_runtime::traits::{
-<<<<<<< HEAD
-		BlockNumberProvider, Bounded, Convert, DispatchInfoOf, Dispatchable, IsMember, OpaqueKeys,
-		ReduceBy, ReplaceWithDefault, SaturatedConversion, Saturating, StaticLookup,
-		TrailingZeroInput, ValidateUnsigned,
-=======
 		AccountIdConversion, BlockNumberProvider, Bounded, Convert, ConvertBack, DispatchInfoOf,
-		Dispatchable, ReduceBy, ReplaceWithDefault, SaturatedConversion, Saturating, StaticLookup,
-		TrailingZeroInput,
->>>>>>> c8d33396
+		Dispatchable, IsMember, OpaqueKeys, ReduceBy, ReplaceWithDefault, SaturatedConversion,
+		Saturating, StaticLookup, TrailingZeroInput, ValidateUnsigned,
 	};
 
 	/// Bounded storage related types.
