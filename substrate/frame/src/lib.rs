--- conflicted
+++ resolved
@@ -206,14 +206,9 @@
 		defensive, defensive_assert,
 		traits::{
 			Contains, Defensive, DefensiveSaturating, EitherOf, EstimateNextSessionRotation,
-<<<<<<< HEAD
-			Everything, FindAuthor, IsSubType, MapSuccess, NoOpPoll, OnRuntimeUpgrade,
-			OnTimestampSet, OneSessionHandler, RankedMembers, RankedMembersSwapHandler,
-=======
-			Everything, InsideBoth, InstanceFilter, IsSubType, MapSuccess, NoOpPoll,
-			OnRuntimeUpgrade, OneSessionHandler, RankedMembers, RankedMembersSwapHandler,
->>>>>>> 4f95d677
-			VariantCount, VariantCountOf,
+			Everything, FindAuthor, InsideBoth, InstanceFilter, IsSubType, MapSuccess, NoOpPoll,
+			OnRuntimeUpgrade, OnTimestampSet, OneSessionHandler, RankedMembers,
+			RankedMembersSwapHandler, VariantCount, VariantCountOf,
 		},
 		PalletId,
 	};
