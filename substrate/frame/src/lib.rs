// This file is part of Substrate.

// Copyright (C) Parity Technologies (UK) Ltd.
// SPDX-License-Identifier: Apache-2.0

// Licensed under the Apache License, Version 2.0 (the "License");
// you may not use this file except in compliance with the License.
// You may obtain a copy of the License at
//
// 	http://www.apache.org/licenses/LICENSE-2.0
//
// Unless required by applicable law or agreed to in writing, software
// distributed under the License is distributed on an "AS IS" BASIS,
// WITHOUT WARRANTIES OR CONDITIONS OF ANY KIND, either express or implied.
// See the License for the specific language governing permissions and
// limitations under the License.

//! # FRAME
//!
//! ```no_compile
//!   ______   ______    ________   ___ __ __   ______
//!  /_____/\ /_____/\  /_______/\ /__//_//_/\ /_____/\
//!  \::::_\/_\:::_ \ \ \::: _  \ \\::\| \| \ \\::::_\/_
//!   \:\/___/\\:(_) ) )_\::(_)  \ \\:.      \ \\:\/___/\
//!    \:::._\/ \: __ `\ \\:: __  \ \\:.\-/\  \ \\::___\/_
//!     \:\ \    \ \ `\ \ \\:.\ \  \ \\. \  \  \ \\:\____/\
//!      \_\/     \_\/ \_\/ \__\/\__\/ \__\/ \__\/ \_____\/
//! ```
//!
//! > **F**ramework for **R**untime **A**ggregation of **M**odularized **E**ntities: Substrate's
//! > State Transition Function (Runtime) Framework.
//!
//! ## Usage
//!
//! This crate is organized into 3 stages:
//!
//! 1. preludes: `prelude`, `testing_prelude` and `runtime::prelude`, `benchmarking`,
//!    `weights_prelude`, `try_runtime`.
//! 2. domain-specific modules: `traits`, `hashing`, `arithmetic` and `derive`.
//! 3. Accessing frame/substrate dependencies directly: `deps`.
//!
//! The main intended use of this crate is for it to be used with the former, preludes:
//!
//! ```
//! use polkadot_sdk_frame as frame;
//! #[frame::pallet]
//! pub mod pallet {
//! 	# use polkadot_sdk_frame as frame;
//! 	use frame::prelude::*;
//! 	// ^^ using the prelude!
//!
//! 	#[pallet::config]
//! 	pub trait Config: frame_system::Config {}
//!
//! 	#[pallet::pallet]
//! 	pub struct Pallet<T>(_);
//! }
//!
//! #[cfg(test)]
//! pub mod tests {
//! 	# use polkadot_sdk_frame as frame;
//! 	use frame::testing_prelude::*;
//! }
//!
//! #[cfg(feature = "runtime-benchmarks")]
//! pub mod benchmarking {
//! 	# use polkadot_sdk_frame as frame;
//! 	use frame::benchmarking::prelude::*;
//! }
//!
//! pub mod runtime {
//! 	# use polkadot_sdk_frame as frame;
//! 	use frame::runtime::prelude::*;
//! }
//! ```
//!
//! If not in preludes, one can look into the domain-specific modules. Finally, if an import is
//! still not feasible, one can look into `deps`.
//!
//! This crate also uses a `runtime` feature to include all of the types and tools needed to build
//! FRAME-based runtimes. So, if you want to build a runtime with this, import it as
//!
//! ```text
//! polkadot-sdk-frame = { version = "foo", features = ["runtime"] }
//! ```
//!
//! If you just want to build a pallet instead, import it as
//!
//! ```text
//! polkadot-sdk-frame = { version = "foo" }
//! ```
//!
//! Notice that the preludes overlap since they have imports in common. More in detail:
//! - `testing_prelude` brings in frame `prelude` and `runtime::prelude`;
//! - `runtime::prelude` brings in frame `prelude`;
//! - `benchmarking` brings in frame `prelude`.
//!
//! ## Naming
//!
//! Please note that this crate can only be imported as `polkadot-sdk-frame` or `frame`. This is due
//! to compatibility matters with `frame-support`.
//!
//! A typical pallet's `Cargo.toml` using this crate looks like:
//!
//! ```ignore
//! [dependencies]
//! codec = { features = ["max-encoded-len"], workspace = true }
//! scale-info = { features = ["derive"], workspace = true }
//! frame = { workspace = true, features = ["runtime"] }
//!
//! [features]
//! default = ["std"]
//! std = [
//! 	"codec/std",
//! 	"scale-info/std",
//! 	"frame/std",
//! ]
//! runtime-benchmarks = [
//! 	"frame/runtime-benchmarks",
//! ]
//! try-runtime = [
//! 	"frame/try-runtime",
//! ]
//! ```
//!
//! ## Documentation
//!
//! See [`polkadot_sdk::frame`](../polkadot_sdk_docs/polkadot_sdk/frame_runtime/index.html).
//!
//! ## WARNING: Experimental
//!
//! **This crate and all of its content is experimental, and should not yet be used in production.**
//!
//! ## Maintenance Note
//!
//! > Notes for the maintainers of this crate, describing how the re-exports and preludes should
//! > work.
//!
//! * Preludes should be extensive. The goal of this pallet is to be ONLY used with the preludes.
//!   The domain-specific modules are just a backup, aiming to keep things organized. Don't hesitate
//!   in adding more items to the main prelude.
//! * The only non-module, non-prelude items exported from the top level crate is the `pallet`
//!   macro, such that we can have the `#[frame::pallet] mod pallet { .. }` syntax working.
//! * In most cases, you might want to create a domain-specific module, but also add it to the
//!   preludes, such as `hashing`.
//! * The only items that should NOT be in preludes are those that have been placed in
//!   `frame-support`/`sp-runtime`, but in truth are related to just one pallet.
//! * The currency related traits are kept out of the preludes to encourage a deliberate choice of
//!   one over the other.
//! * `runtime::apis` should expose all common runtime APIs that all FRAME-based runtimes need.

#![cfg_attr(not(feature = "std"), no_std)]

#[doc(no_inline)]
pub use frame_support::pallet;

#[doc(no_inline)]
pub use frame_support::pallet_macros::{import_section, pallet_section};

/// The logging library of the runtime. Can normally be the classic `log` crate.
pub use log;

#[doc(inline)]
pub use frame_support::storage_alias;

/// Macros used within the main [`pallet`] macro.
///
/// Note: All of these macros are "stubs" and not really usable outside `#[pallet] mod pallet { ..
/// }`. They are mainly provided for documentation and IDE support.
///
/// To view a list of all the macros and their documentation, follow the links in the 'Re-exports'
/// section below:
pub mod pallet_macros {
	#[doc(no_inline)]
	pub use frame_support::{derive_impl, pallet, pallet_macros::*};
}

/// The main prelude of FRAME.
///
/// This prelude should almost always be the first line of code in any pallet or runtime.
///
/// ```
/// use polkadot_sdk_frame::prelude::*;
///
/// // rest of your pallet..
/// mod pallet {}
/// ```
pub mod prelude {
	/// `frame_system`'s parent crate, which is mandatory in all pallets build with this crate.
	///
	/// Conveniently, the keyword `frame_system` is in scope as one uses `use
	/// polkadot_sdk_frame::prelude::*`
	#[doc(inline)]
	pub use frame_system;

	/// Pallet prelude of `frame-support`.
	///
	/// Note: this needs to revised once `frame-support` evolves.
	#[doc(no_inline)]
	pub use frame_support::pallet_prelude::*;

	/// Dispatch types from `frame-support`, other fundamental traits
	#[doc(no_inline)]
<<<<<<< HEAD
	pub use frame_support::dispatch::{GetDispatchInfo, PostDispatchInfo, DispatchResult};
=======
	pub use frame_support::dispatch::{DispatchResult, GetDispatchInfo, PostDispatchInfo};
>>>>>>> c198ce71
	pub use frame_support::{
		defensive, defensive_assert, ensure,
		storage::generator::StorageMap,
		traits::{
			Contains, Defensive, DefensiveOption, EitherOf, EstimateNextSessionRotation, Get,
			IsSubType, MapSuccess, NoOpPoll, OnRuntimeUpgrade, OneSessionHandler, PalletInfoAccess,
			RankedMembers, RankedMembersSwapHandler,
		},
		PalletError,
	};

	/// Pallet prelude of `frame-system`.
	#[doc(no_inline)]
	pub use frame_system::pallet_prelude::*;

	/// Transaction related helpers to submit transactions.
	#[doc(no_inline)]
	pub use frame_system::offchain::*;

	/// All FRAME-relevant derive macros.
	#[doc(no_inline)]
	pub use super::derive::*;

	/// All hashing related things
	pub use super::hashing::*;

	/// All arithmetic types and traits used for safe math.
	pub use super::arithmetic::*;

	/// Runtime traits
	#[doc(no_inline)]
	pub use sp_runtime::{
		curve::PiecewiseLinear,
		testing::UintAuthorityId,
		traits::{
			BlockNumberProvider, Bounded, Convert, DispatchInfoOf, Dispatchable, ReduceBy,
			ReplaceWithDefault, SaturatedConversion, Saturating, StaticLookup, TrailingZeroInput,
			Zero,
		},
		BuildStorage, Perbill,
	};
	/// Other error/result types for runtime
	#[doc(no_inline)]
	pub use sp_runtime::{
		BoundToRuntimeAppPublic, DispatchErrorWithPostInfo, DispatchResultWithInfo, TokenError,
	};
}

#[cfg(any(feature = "try-runtime", test))]
pub mod try_runtime {
	pub use sp_runtime::TryRuntimeError;
}

/// Prelude to be included in the `benchmarking.rs` of a pallet.
///
/// It supports both the `benchmarking::v1::benchmarks` and `benchmarking::v2::benchmark` syntax.
///
/// ```
/// use polkadot_sdk_frame::benchmarking::prelude::*;
/// // rest of your code.
/// ```
///
/// It already includes `polkadot_sdk_frame::prelude::*` and `polkadot_sdk_frame::testing_prelude`.
#[cfg(feature = "runtime-benchmarks")]
pub mod benchmarking {
	mod shared {
		pub use frame_benchmarking::{add_benchmark, v1::account, whitelist, whitelisted_caller};
		// all benchmarking functions.
		pub use frame_benchmarking::benchmarking::*;
		// The system origin, which is very often needed in benchmarking code. Might be tricky only
		// if the pallet defines its own `#[pallet::origin]` and call it `RawOrigin`.
		pub use frame_system::{Pallet as System, RawOrigin};
	}

	#[deprecated(
		note = "'The V1 benchmarking syntax is deprecated. Please use the V2 syntax. This warning may become a hard error any time after April 2025. For more info, see: https://github.com/paritytech/polkadot-sdk/pull/5995"
	)]
	pub mod v1 {
		pub use super::shared::*;
		pub use frame_benchmarking::benchmarks;
	}

	pub mod prelude {
		pub use super::shared::*;
		pub use crate::prelude::*;
		pub use frame_benchmarking::v2::*;
	}
}

/// Prelude to be included in the `weight.rs` of each pallet.
///
/// ```
/// pub use polkadot_sdk_frame::weights_prelude::*;
/// ```
pub mod weights_prelude {
	pub use core::marker::PhantomData;
	pub use frame_support::{
		traits::Get,
		weights::{
			constants::{ParityDbWeight, RocksDbWeight},
			Weight,
		},
	};
	pub use frame_system;
}

/// The main testing prelude of FRAME.
///
/// A test setup typically starts with:
///
/// ```
/// use polkadot_sdk_frame::testing_prelude::*;
/// // rest of your test setup.
/// ```
///
/// This automatically brings in `polkadot_sdk_frame::prelude::*` and
/// `polkadot_sdk_frame::runtime::prelude::*`.
#[cfg(feature = "std")]
pub mod testing_prelude {
	pub use crate::{prelude::*, runtime::prelude::*};

	/// Testing includes building a runtime, so we bring in all preludes related to runtimes as
	/// well.
	pub use super::runtime::testing_prelude::*;

	/// Other helper macros from `frame_support` that help with asserting in tests.
	pub use frame_support::{
		assert_err, assert_err_ignore_postinfo, assert_error_encoded_size, assert_noop, assert_ok,
		assert_storage_noop, hypothetically, storage_alias,
	};

	pub use frame_system::{self, mocking::*, RunToBlockHooks};

	#[deprecated(note = "Use `frame::testing_prelude::TestState` instead.")]
	pub use sp_io::TestExternalities;

	pub use sp_io::TestExternalities as TestState;

	/// Commonly used runtime traits for testing.
	pub use sp_runtime::{traits::BadOrigin, StateVersion};
}

/// All of the types and tools needed to build FRAME-based runtimes.
#[cfg(any(feature = "runtime", feature = "std"))]
pub mod runtime {
	/// The main prelude of `FRAME` for building runtimes.
	///
	/// A runtime typically starts with:
	///
	/// ```
	/// use polkadot_sdk_frame::runtime::prelude::*;
	/// ```
	///
	/// This automatically brings in `polkadot_sdk_frame::prelude::*`.
	pub mod prelude {
		pub use crate::prelude::*;

		/// All of the types related to the FRAME runtime executive.
		pub use frame_executive::*;

		/// Macro to amalgamate the runtime into `struct Runtime`.
		///
		/// Consider using the new version of this [`frame_construct_runtime`].
		pub use frame_support::construct_runtime;

		/// Macro to amalgamate the runtime into `struct Runtime`.
		///
		/// This is the newer version of [`construct_runtime`].
		pub use frame_support::runtime as frame_construct_runtime;

		/// Macro to easily derive the `Config` trait of various pallet for `Runtime`.
		pub use frame_support::derive_impl;

		/// Macros to easily impl traits such as `Get` for types.
		// TODO: using linking in the Get in the line above triggers an ICE :/
		pub use frame_support::{ord_parameter_types, parameter_types};

		/// For building genesis config.
		pub use frame_support::genesis_builder_helper::{build_state, get_preset};

		/// Const types that can easily be used in conjuncture with `Get`.
		pub use frame_support::traits::{
			ConstBool, ConstI128, ConstI16, ConstI32, ConstI64, ConstI8, ConstU128, ConstU16,
			ConstU32, ConstU64, ConstU8,
		};

		/// Used for simple fee calculation.
		pub use frame_support::weights::{self, FixedFee, NoFee};

		/// Primary types used to parameterize `EnsureOrigin` and `EnsureRootWithArg`.
		pub use frame_system::{
			EnsureNever, EnsureNone, EnsureRoot, EnsureRootWithSuccess, EnsureSigned,
			EnsureSignedBy,
		};

		/// Types to define your runtime version.
		// TODO: Remove deprecation suppression once
		#[allow(deprecated)]
		pub use sp_version::create_runtime_str;
		pub use sp_version::{runtime_version, RuntimeVersion};

		#[cfg(feature = "std")]
		pub use sp_version::NativeVersion;

		/// Macro to implement runtime APIs.
		pub use sp_api::impl_runtime_apis;

		// Types often used in the runtime APIs.
		pub use sp_core::OpaqueMetadata;
		pub use sp_genesis_builder::{
			PresetId, Result as GenesisBuilderResult, DEV_RUNTIME_PRESET,
			LOCAL_TESTNET_RUNTIME_PRESET,
		};
		pub use sp_inherents::{CheckInherentsResult, InherentData};
		pub use sp_keyring::Sr25519Keyring;
		pub use sp_runtime::{ApplyExtrinsicResult, ExtrinsicInclusionMode};
	}

	/// Types and traits for runtimes that implement runtime APIs.
	///
	/// A testing runtime should not need this.
	///
	/// A non-testing runtime should have this enabled, as such:
	///
	/// ```
	/// use polkadot_sdk_frame::runtime::{prelude::*, apis::{*,}};
	/// ```
	// TODO: This is because of wildcard imports, and it should be not needed once we can avoid
	// that. Imports like that are needed because we seem to need some unknown types in the macro
	// expansion. See `sp_session::runtime_api::*;` as one example. All runtime api decls should be
	// moved to file similarly.
	#[allow(ambiguous_glob_reexports)]
	pub mod apis {
		pub use frame_system_rpc_runtime_api::*;
		pub use sp_api::{self, *};
		pub use sp_block_builder::*;
		pub use sp_consensus_aura::*;
		pub use sp_consensus_grandpa::*;
		pub use sp_genesis_builder::*;
		pub use sp_offchain::*;
		pub use sp_session::runtime_api::*;
		pub use sp_transaction_pool::runtime_api::*;
	}

	/// A set of opinionated types aliases commonly used in runtimes.
	///
	/// This is one set of opinionated types. They are compatible with one another, but are not
	/// guaranteed to work if you start tweaking a portion.
	///
	/// Some note-worthy opinions in this prelude:
	///
	/// - `u32` block number.
	/// - [`sp_runtime::MultiAddress`] and [`sp_runtime::MultiSignature`] are used as the account id
	///   and signature types. This implies that this prelude can possibly used with an
	///   "account-index" system (eg `pallet-indices`). And, in any case, it should be paired with
	///   `AccountIdLookup` in [`frame_system::Config::Lookup`].
	pub mod types_common {
		use frame_system::Config as SysConfig;
		use sp_runtime::{generic, traits, OpaqueExtrinsic};

		/// A signature type compatible capably of handling multiple crypto-schemes.
		pub type Signature = sp_runtime::MultiSignature;

		/// The corresponding account-id type of [`Signature`].
		pub type AccountId =
			<<Signature as traits::Verify>::Signer as traits::IdentifyAccount>::AccountId;

		/// The block-number type, which should be fed into [`frame_system::Config`].
		pub type BlockNumber = u32;

		/// TODO: Ideally we want the hashing type to be equal to SysConfig::Hashing?
		type HeaderInner = generic::Header<BlockNumber, traits::BlakeTwo256>;

		// NOTE: `AccountIndex` is provided for future compatibility, if you want to introduce
		// something like `pallet-indices`.
		type ExtrinsicInner<T, Extra, AccountIndex = ()> = generic::UncheckedExtrinsic<
			sp_runtime::MultiAddress<AccountId, AccountIndex>,
			<T as SysConfig>::RuntimeCall,
			Signature,
			Extra,
		>;

		/// The block type, which should be fed into [`frame_system::Config`].
		///
		/// Should be parameterized with `T: frame_system::Config` and a tuple of
		/// `TransactionExtension`. When in doubt, use [`SystemTransactionExtensionsOf`].
		// Note that this cannot be dependent on `T` for block-number because it would lead to a
		// circular dependency (self-referential generics).
		pub type BlockOf<T, Extra = ()> = generic::Block<HeaderInner, ExtrinsicInner<T, Extra>>;

		/// The opaque block type. This is the same [`BlockOf`], but it has
		/// [`sp_runtime::OpaqueExtrinsic`] as its final extrinsic type.
		///
		/// This should be provided to the client side as the extrinsic type.
		pub type OpaqueBlock = generic::Block<HeaderInner, OpaqueExtrinsic>;

		/// Default set of signed extensions exposed from the `frame_system`.
		///
		/// crucially, this does NOT contain any tx-payment extension.
		pub type SystemTransactionExtensionsOf<T> = (
			frame_system::CheckNonZeroSender<T>,
			frame_system::CheckSpecVersion<T>,
			frame_system::CheckTxVersion<T>,
			frame_system::CheckGenesis<T>,
			frame_system::CheckEra<T>,
			frame_system::CheckNonce<T>,
			frame_system::CheckWeight<T>,
			frame_system::WeightReclaim<T>,
		);
	}

	/// The main prelude of FRAME for building runtimes, and in the context of testing.
	///
	/// counter part of `runtime::prelude`.
	#[cfg(feature = "std")]
	pub mod testing_prelude {
		pub use sp_core::storage::Storage;
		pub use sp_runtime::{BuildStorage, DispatchError};
	}
}

/// All traits often used in FRAME pallets.
///
/// Note that types implementing these traits can also be found in this module.
// TODO: `Hash` and `Bounded` are defined multiple times; should be fixed once these two crates are
// cleaned up.
#[allow(ambiguous_glob_reexports)]
pub mod traits {
	pub use frame_support::traits::*;
	pub use sp_runtime::traits::*;
}

/// The arithmetic types used for safe math.
///
/// This is already part of the [`prelude`].
pub mod arithmetic {
	pub use sp_arithmetic::{traits::*, *};
}

/// All derive macros used in frame.
///
/// This is already part of the [`prelude`].
pub mod derive {
	pub use codec::{Decode, Encode};
	pub use core::fmt::Debug;
	pub use frame_support::{
		CloneNoBound, DebugNoBound, DefaultNoBound, EqNoBound, OrdNoBound, PartialEqNoBound,
		PartialOrdNoBound, RuntimeDebugNoBound,
	};
	pub use scale_info::TypeInfo;
	pub use sp_runtime::RuntimeDebug;
}

pub mod hashing {
	pub use sp_core::{hashing::*, H160, H256, H512, U256, U512};
	pub use sp_runtime::traits::{BlakeTwo256, Hash, Keccak256};
}

/// Access to all of the dependencies of this crate. In case the prelude re-exports are not enough,
/// this module can be used.
///
/// Note for maintainers: Any time one uses this module to access a dependency, you can have a
/// moment to think about whether this item could have been placed in any of the other modules and
/// preludes in this crate. In most cases, hopefully the answer is yes.
pub mod deps {
	// TODO: It would be great to somehow instruct RA to prefer *not* suggesting auto-imports from
	// these. For example, we prefer `polkadot_sdk_frame::derive::CloneNoBound` rather than
	// `polkadot_sdk_frame::deps::frame_support::CloneNoBound`.
	pub use frame_support;
	pub use frame_system;

	pub use sp_arithmetic;
	pub use sp_core;
	pub use sp_io;
	pub use sp_runtime;
	pub use sp_staking;

	pub use codec;
	pub use scale_info;

	#[cfg(feature = "runtime")]
	pub use frame_executive;
	#[cfg(feature = "runtime")]
	pub use sp_api;
	#[cfg(feature = "runtime")]
	pub use sp_block_builder;
	#[cfg(feature = "runtime")]
	pub use sp_consensus_aura;
	#[cfg(feature = "runtime")]
	pub use sp_consensus_grandpa;
	#[cfg(feature = "runtime")]
	pub use sp_genesis_builder;
	#[cfg(feature = "runtime")]
	pub use sp_inherents;
	#[cfg(feature = "runtime")]
	pub use sp_keyring;
	#[cfg(feature = "runtime")]
	pub use sp_offchain;
	#[cfg(feature = "runtime")]
	pub use sp_storage;
	#[cfg(feature = "runtime")]
	pub use sp_version;

	#[cfg(feature = "runtime-benchmarks")]
	pub use frame_benchmarking;
	#[cfg(feature = "runtime-benchmarks")]
	pub use frame_system_benchmarking;

	#[cfg(feature = "frame-try-runtime")]
	pub use frame_try_runtime;
}<|MERGE_RESOLUTION|>--- conflicted
+++ resolved
@@ -201,11 +201,7 @@
 
 	/// Dispatch types from `frame-support`, other fundamental traits
 	#[doc(no_inline)]
-<<<<<<< HEAD
-	pub use frame_support::dispatch::{GetDispatchInfo, PostDispatchInfo, DispatchResult};
-=======
 	pub use frame_support::dispatch::{DispatchResult, GetDispatchInfo, PostDispatchInfo};
->>>>>>> c198ce71
 	pub use frame_support::{
 		defensive, defensive_assert, ensure,
 		storage::generator::StorageMap,
