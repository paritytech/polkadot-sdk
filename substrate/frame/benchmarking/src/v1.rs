--- conflicted
+++ resolved
@@ -1185,7 +1185,7 @@
 			/// author chooses not to implement benchmarks.
 			#[allow(unused)]
 			fn test_bench_by_name(name: &[u8]) -> Result<(), $crate::BenchmarkError> {
-				let name = alloc::str::from_utf8(name)
+				let name = ::alloc::str::from_utf8(name)
 					.map_err(|_| -> $crate::BenchmarkError { "`name` is not a valid utf8 string!".into() })?;
 				match name {
 					$( stringify!($name) => {
@@ -1225,7 +1225,7 @@
 					>::components(&selected_benchmark);
 
 					let execute_benchmark = |
-						c: alloc::vec::Vec<($crate::BenchmarkParameter, u32)>
+						c: ::alloc::vec::Vec<($crate::BenchmarkParameter, u32)>
 					| -> Result<(), $crate::BenchmarkError> {
 						// Always reset the state after the benchmark.
 						$crate::__private::defer!($crate::benchmarking::wipe_db());
@@ -1266,7 +1266,7 @@
 							// and up to num_values-2 more equidistant values in between.
 							// For 0..10 and num_values=6 this would mean: [0, 2, 4, 6, 8, 10]
 
-							let mut values = alloc::vec![low];
+							let mut values = ::alloc::vec![low];
 							let diff = (high - low).min(num_values - 1);
 							let slope = (high - low) as f32 / diff as f32;
 
@@ -1278,7 +1278,7 @@
 
 							for component_value in values {
 								// Select the max value for all the other components.
-								let c: alloc::vec::Vec<($crate::BenchmarkParameter, u32)> = components
+								let c: ::alloc::vec::Vec<($crate::BenchmarkParameter, u32)> = components
 									.iter()
 									.map(|(n, _, h)|
 										if *n == name {
@@ -1684,7 +1684,7 @@
 							Err(err) => {
 								println!(
 									"{}: {:?}",
-									alloc::str::from_utf8(benchmark_name)
+									::alloc::str::from_utf8(benchmark_name)
 										.expect("benchmark name is always a valid string!"),
 									err,
 								);
@@ -1695,7 +1695,7 @@
 									$crate::BenchmarkError::Stop(err) => {
 										println!(
 											"{}: {:?}",
-											alloc::str::from_utf8(benchmark_name)
+											::alloc::str::from_utf8(benchmark_name)
 												.expect("benchmark name is always a valid string!"),
 											err,
 										);
@@ -1704,13 +1704,8 @@
 									$crate::BenchmarkError::Override(_) => {
 										// This is still considered a success condition.
 										$crate::__private::log::error!(
-<<<<<<< HEAD
-											"WARNING: benchmark error overrided - {}",
-												alloc::str::from_utf8(benchmark_name)
-=======
 											"WARNING: benchmark error overridden - {}",
-												$crate::__private::str::from_utf8(benchmark_name)
->>>>>>> 38363769
+												::alloc::str::from_utf8(benchmark_name)
 													.expect("benchmark name is always a valid string!"),
 											);
 									},
@@ -1718,7 +1713,7 @@
 										// This is considered a success condition.
 										$crate::__private::log::error!(
 											"WARNING: benchmark error skipped - {}",
-											alloc::str::from_utf8(benchmark_name)
+											::alloc::str::from_utf8(benchmark_name)
 												.expect("benchmark name is always a valid string!"),
 										);
 									}
@@ -1726,7 +1721,7 @@
 										// This is considered a success condition.
 										$crate::__private::log::error!(
 											"WARNING: benchmark weightless skipped - {}",
-											alloc::str::from_utf8(benchmark_name)
+											::alloc::str::from_utf8(benchmark_name)
 												.expect("benchmark name is always a valid string!"),
 										);
 									}
@@ -1856,13 +1851,8 @@
 				Err($crate::BenchmarkError::Override(mut result)) => {
 					// Insert override warning as the first storage key.
 					$crate::__private::log::error!(
-<<<<<<< HEAD
-						"WARNING: benchmark error overrided - {}",
-						alloc::str::from_utf8(benchmark)
-=======
 						"WARNING: benchmark error overridden - {}",
-						$crate::__private::str::from_utf8(benchmark)
->>>>>>> 38363769
+						::alloc::str::from_utf8(benchmark)
 							.expect("benchmark name is always a valid string!")
 					);
 					result.keys.insert(0, (b"Benchmark Override".to_vec(), 0, 0, false));
