// This file is part of Substrate.

// Copyright (C) Parity Technologies (UK) Ltd.
// SPDX-License-Identifier: Apache-2.0

// Licensed under the Apache License, Version 2.0 (the "License");
// you may not use this file except in compliance with the License.
// You may obtain a copy of the License at
//
// 	http://www.apache.org/licenses/LICENSE-2.0
//
// Unless required by applicable law or agreed to in writing, software
// distributed under the License is distributed on an "AS IS" BASIS,
// WITHOUT WARRANTIES OR CONDITIONS OF ANY KIND, either express or implied.
// See the License for the specific language governing permissions and
// limitations under the License.

//! Macros for benchmarking a FRAME runtime.

pub use super::*;

/// Whitelist the given account.
#[macro_export]
macro_rules! whitelist {
	($acc:ident) => {
		frame_benchmarking::benchmarking::add_to_whitelist(
			frame_system::Account::<T>::hashed_key_for(&$acc).into(),
		);
	};
}

/// Construct pallet benchmarks for weighing dispatchables.
///
/// Works around the idea of complexity parameters, named by a single letter (which is usually
/// upper cased in complexity notation but is lower-cased for use in this macro).
///
/// Complexity parameters ("parameters") have a range which is a `u32` pair. Every time a benchmark
/// is prepared and run, this parameter takes a concrete value within the range. There is an
/// associated instancing block, which is a single expression that is evaluated during
/// preparation. It may use `?` (`i.e. `return Err(...)`) to bail with a string error. Here's a
/// few examples:
///
/// ```ignore
/// // These two are equivalent:
/// let x in 0 .. 10;
/// let x in 0 .. 10 => ();
/// // This one calls a setup function and might return an error (which would be terminal).
/// let y in 0 .. 10 => setup(y)?;
/// // This one uses a code block to do lots of stuff:
/// let z in 0 .. 10 => {
///   let a = z * z / 5;
///   let b = do_something(a)?;
///   combine_into(z, b);
/// }
/// ```
///
/// Note that due to parsing restrictions, if the `from` expression is not a single token (i.e. a
/// literal or constant), then it must be parenthesized.
///
/// The macro allows for a number of "arms", each representing an individual benchmark. Using the
/// simple syntax, the associated dispatchable function maps 1:1 with the benchmark and the name of
/// the benchmark is the same as that of the associated function. However, extended syntax allows
/// for arbitrary expressions to be evaluated in a benchmark (including for example,
/// `on_initialize`).
///
/// Note that the ranges are *inclusive* on both sides. This is in contrast to ranges in Rust which
/// are left-inclusive right-exclusive.
///
/// Each arm may also have a block of code which is run prior to any instancing and a block of code
/// which is run afterwards. All code blocks may draw upon the specific value of each parameter
/// at any time. Local variables are shared between the two pre- and post- code blocks, but do not
/// leak from the interior of any instancing expressions.
///
/// Example:
/// ```ignore
/// benchmarks! {
///   where_clause {  where T::A: From<u32> } // Optional line to give additional bound on `T`.
///
///   // first dispatchable: foo; this is a user dispatchable and operates on a `u8` vector of
///   // size `l`
///   foo {
///     let caller = account::<T>(b"caller", 0, benchmarks_seed);
///     let l in 1 .. MAX_LENGTH => initialize_l(l);
///   }: _(RuntimeOrigin::Signed(caller), vec![0u8; l])
///
///   // second dispatchable: bar; this is a root dispatchable and accepts a `u8` vector of size
///   // `l`.
///   // In this case, we explicitly name the call using `bar` instead of `_`.
///   bar {
///     let l in 1 .. MAX_LENGTH => initialize_l(l);
///   }: bar(RuntimeOrigin::Root, vec![0u8; l])
///
///   // third dispatchable: baz; this is a user dispatchable. It isn't dependent on length like the
///   // other two but has its own complexity `c` that needs setting up. It uses `caller` (in the
///   // pre-instancing block) within the code block. This is only allowed in the param instancers
///   // of arms.
///   baz1 {
///     let caller = account::<T>(b"caller", 0, benchmarks_seed);
///     let c = 0 .. 10 => setup_c(&caller, c);
///   }: baz(RuntimeOrigin::Signed(caller))
///
///   // this is a second benchmark of the baz dispatchable with a different setup.
///   baz2 {
///     let caller = account::<T>(b"caller", 0, benchmarks_seed);
///     let c = 0 .. 10 => setup_c_in_some_other_way(&caller, c);
///   }: baz(RuntimeOrigin::Signed(caller))
///
///   // You may optionally specify the origin type if it can't be determined automatically like
///   // this.
///   baz3 {
///     let caller = account::<T>(b"caller", 0, benchmarks_seed);
///     let l in 1 .. MAX_LENGTH => initialize_l(l);
///   }: baz<T::RuntimeOrigin>(RuntimeOrigin::Signed(caller), vec![0u8; l])
///
///   // this is benchmarking some code that is not a dispatchable.
///   populate_a_set {
///     let x in 0 .. 10_000;
///     let mut m = Vec::<u32>::new();
///     for i in 0..x {
///       m.insert(i);
///     }
///   }: { m.into_iter().collect::<BTreeSet>() }
/// }
/// ```
///
/// Test functions are automatically generated for each benchmark and are accessible to you when you
/// run `cargo test`. All tests are named `test_benchmark_<benchmark_name>`, implemented on the
/// Pallet struct, and run them in a test externalities environment. The test function runs your
/// benchmark just like a regular benchmark, but only testing at the lowest and highest values for
/// each component. The function will return `Ok(())` if the benchmarks return no errors.
///
/// It is also possible to generate one #[test] function per benchmark by calling the
/// `impl_benchmark_test_suite` macro inside the `benchmarks` block. The functions will be named
/// `bench_<benchmark_name>` and can be run via `cargo test`.
/// You will see one line of output per benchmark. This approach will give you more understandable
/// error messages and allows for parallel benchmark execution.
///
/// You can optionally add a `verify` code block at the end of a benchmark to test any final state
/// of your benchmark in a unit test. For example:
///
/// ```ignore
/// sort_vector {
/// 	let x in 1 .. 10000;
/// 	let mut m = Vec::<u32>::new();
/// 	for i in (0..x).rev() {
/// 		m.push(i);
/// 	}
/// }: {
/// 	m.sort();
/// } verify {
/// 	ensure!(m[0] == 0, "You forgot to sort!")
/// }
/// ```
///
/// These `verify` blocks will not affect your benchmark results!
///
/// You can construct benchmark by using the `impl_benchmark_test_suite` macro or
/// by manually implementing them like so:
///
/// ```ignore
/// #[test]
/// fn test_benchmarks() {
///   new_test_ext().execute_with(|| {
///     assert_ok!(Pallet::<Test>::test_benchmark_dummy());
///     assert_err!(Pallet::<Test>::test_benchmark_other_name(), "Bad origin");
///     assert_ok!(Pallet::<Test>::test_benchmark_sort_vector());
///     assert_err!(Pallet::<Test>::test_benchmark_broken_benchmark(), "You forgot to sort!");
///   });
/// }
/// ```
#[macro_export]
macro_rules! benchmarks {
	(
		$( $rest:tt )*
	) => {
		$crate::benchmarks_iter!(
			{ }
			{ }
			{ }
			( )
			( )
			( )
			( )
			$( $rest )*
		);
	}
}

/// Same as [`benchmarks`] but for instantiable module.
///
/// NOTE: For pallet declared with [`frame_support::pallet`], use [`benchmarks_instance_pallet`].
#[macro_export]
macro_rules! benchmarks_instance {
	(
		$( $rest:tt )*
	) => {
		$crate::benchmarks_iter!(
			{ }
			{ I: Instance }
			{ }
			( )
			( )
			( )
			( )
			$( $rest )*
		);
	}
}

/// Same as [`benchmarks`] but for instantiable pallet declared [`frame_support::pallet`].
///
/// NOTE: For pallet declared with `decl_module!`, use [`benchmarks_instance`].
#[macro_export]
macro_rules! benchmarks_instance_pallet {
	(
		$( $rest:tt )*
	) => {
		$crate::benchmarks_iter!(
			{ }
			{ I: 'static }
			{ }
			( )
			( )
			( )
			( )
			$( $rest )*
		);
	}
}

#[macro_export]
#[doc(hidden)]
macro_rules! benchmarks_iter {
	// detect and extract `impl_benchmark_test_suite` call:
	// - with a semi-colon
	(
		{ }
		{ $( $instance:ident: $instance_bound:tt )? }
		{ $( $where_clause:tt )* }
		( $( $names:tt )* )
		( $( $names_extra:tt )* )
		( $( $names_skip_meta:tt )* )
		( $( $pov_name:ident: $( $storage:path = $pov_mode:ident )*; )* )
		impl_benchmark_test_suite!(
			$bench_module:ident,
			$new_test_ext:expr,
			$test:path
			$(, $( $args:tt )* )?);
		$( $rest:tt )*
	) => {
		$crate::benchmarks_iter! {
			{ $bench_module, $new_test_ext, $test $(, $( $args )* )? }
			{ $( $instance: $instance_bound )? }
			{ $( $where_clause )* }
			( $( $names )* )
			( $( $names_extra )* )
			( $( $names_skip_meta )* )
			( $( $pov_name: $( $storage = $pov_mode )*; )* )
			$( $rest )*
		}
	};
	// - without a semicolon
	(
		{ }
		{ $( $instance:ident: $instance_bound:tt )? }
		{ $( $where_clause:tt )* }
		( $( $names:tt )* )
		( $( $names_extra:tt )* )
		( $( $names_skip_meta:tt )* )
		( $( $pov_name:ident: $( $storage:path = $pov_mode:ident )*; )* )
		impl_benchmark_test_suite!(
			$bench_module:ident,
			$new_test_ext:expr,
			$test:path
			$(, $( $args:tt )* )?)
		$( $rest:tt )*
	) => {
		$crate::benchmarks_iter! {
			{ $bench_module, $new_test_ext, $test $(, $( $args )* )? }
			{ $( $instance: $instance_bound )? }
			{ $( $where_clause )* }
			( $( $names )* )
			( $( $names_extra )* )
			( $( $names_skip_meta )* )
			( $( $pov_name: $( $storage = $pov_mode )*; )* )
			$( $rest )*
		}
	};
	// detect and extract where clause:
	(
		{ $($bench_module:ident, $new_test_ext:expr, $test:path $(, $( $args:tt )* )?)? }
		{ $( $instance:ident: $instance_bound:tt )? }
		{ $( $where_clause:tt )* }
		( $( $names:tt )* )
		( $( $names_extra:tt )* )
		( $( $names_skip_meta:tt )* )
		( $( $pov_name:ident: $( $storage:path = $pov_mode:ident )*; )* )
		where_clause { where $( $where_bound:tt )* }
		$( $rest:tt )*
	) => {
		$crate::benchmarks_iter! {
			{ $($bench_module, $new_test_ext, $test $(, $( $args )* )?)? }
			{ $( $instance: $instance_bound)? }
			{ $( $where_bound )* }
			( $( $names )* )
			( $( $names_extra )* )
			( $( $names_skip_meta )* )
			( $( $pov_name: $( $storage = $pov_mode )*; )* )
			$( $rest )*
		}
	};
	// detect and extract `#[skip_meta]` tag:
	(
		{ $($bench_module:ident, $new_test_ext:expr, $test:path $(, $( $args:tt )* )?)? }
		{ $( $instance:ident: $instance_bound:tt )? }
		{ $( $where_clause:tt )* }
		( $( $names:tt )* )
		( $( $names_extra:tt )* )
		( $( $names_skip_meta:tt )* )
		( $( $pov_name:ident: $( $storage:path = $pov_mode:ident )*; )* )
		#[skip_meta]
		$( #[ $($attributes:tt)+ ] )*
		$name:ident
		$( $rest:tt )*
	) => {
		$crate::benchmarks_iter! {
			{ $($bench_module, $new_test_ext, $test $(, $( $args )* )?)? }
			{ $( $instance: $instance_bound )? }
			{ $( $where_clause )* }
			( $( $names )* )
			( $( $names_extra )* )
			( $( $names_skip_meta )* $name )
			( $( $pov_name: $( $storage = $pov_mode )*; )* )
			$( #[ $( $attributes )+ ] )*
			$name
			$( $rest )*
		}
	};
	// detect and extract `#[extra]` tag:
	(
		{ $($bench_module:ident, $new_test_ext:expr, $test:path $(, $( $args:tt )* )?)? }
		{ $( $instance:ident: $instance_bound:tt )? }
		{ $( $where_clause:tt )* }
		( $( $names:tt )* )
		( $( $names_extra:tt )* )
		( $( $names_skip_meta:tt )* )
		( $( $pov_name:ident: $( $storage:path = $pov_mode:ident )*; )* )
		#[extra]
		$( #[ $($attributes:tt)+ ] )*
		$name:ident
		$( $rest:tt )*
	) => {
		$crate::benchmarks_iter! {
			{ $($bench_module, $new_test_ext, $test $(, $( $args )* )?)? }
			{ $( $instance: $instance_bound )? }
			{ $( $where_clause )* }
			( $( $names )* )
			( $( $names_extra )* $name )
			( $( $names_skip_meta )* )
			( $( $pov_name: $( $storage = $pov_mode )*; )* )
			$( #[ $( $attributes )+ ] )*
			$name
			$( $rest )*
		}
	};
	// detect and extract `#[pov_mode = Mode { Pallet::Storage: Mode ... }]` tag:
	(
		{ $($bench_module:ident, $new_test_ext:expr, $test:path $(, $( $args:tt )* )?)? }
		{ $( $instance:ident: $instance_bound:tt )? }
		{ $( $where_clause:tt )* }
		( $( $names:tt )* )
		( $( $names_extra:tt )* )
		( $( $names_skip_meta:tt )* )
		( $( $old_pov_name:ident: $( $old_storage:path = $old_pov_mode:ident )*; )* )
		#[pov_mode = $mode:ident $( { $( $storage:path: $pov_mode:ident )* } )?]
		$( #[ $($attributes:tt)+ ] )*
		$name:ident
		$( $rest:tt )*
	) => {
		$crate::benchmarks_iter! {
			{ $($bench_module, $new_test_ext, $test $(, $( $args )* )?)? }
			{ $( $instance: $instance_bound )? }
			{ $( $where_clause )* }
			( $( $names )* )
			( $( $names_extra )* )
			( $( $names_skip_meta )* )
			( $name: ALL = $mode $($( $storage = $pov_mode )*)?; $( $old_pov_name: $( $old_storage = $old_pov_mode )*; )* )
			$( #[ $( $attributes )+ ] )*
			$name
			$( $rest )*
		}
	};
	// mutation arm:
	(
		{ $($bench_module:ident, $new_test_ext:expr, $test:path $(, $( $args:tt )* )?)? }
		{ $( $instance:ident: $instance_bound:tt )? }
		{ $( $where_clause:tt )* }
		( $( $names:tt )* ) // This contains $( $( { $instance } )? $name:ident )*
		( $( $names_extra:tt )* )
		( $( $names_skip_meta:tt )* )
		( $( $pov_name:ident: $( $storage:path = $pov_mode:ident )*; )* )
		$name:ident { $( $code:tt )* }: _ $(< $origin_type:ty>)? ( $origin:expr $( , $arg:expr )* )
		verify $postcode:block
		$( $rest:tt )*
	) => {
		$crate::benchmarks_iter! {
			{ $($bench_module, $new_test_ext, $test $(, $( $args )* )?)? }
			{ $( $instance: $instance_bound )? }
			{ $( $where_clause )* }
			( $( $names )* )
			( $( $names_extra )* )
			( $( $names_skip_meta )* )
			( $( $pov_name: $( $storage = $pov_mode )*; )* )
			$name { $( $code )* }: $name $(< $origin_type >)? ( $origin $( , $arg )* )
			verify $postcode
			$( $rest )*
		}
	};
	// mutation arm:
	(
		{ $($bench_module:ident, $new_test_ext:expr, $test:path $(, $( $args:tt )* )?)? }
		{ $( $instance:ident: $instance_bound:tt )? }
		{ $( $where_clause:tt )* }
		( $( $names:tt )* )
		( $( $names_extra:tt )* )
		( $( $names_skip_meta:tt )* )
		( $( $pov_name:ident: $( $storage:path = $pov_mode:ident )*; )* )
		$name:ident { $( $code:tt )* }: $dispatch:ident $(<$origin_type:ty>)? ( $origin:expr $( , $arg:expr )* )
		verify $postcode:block
		$( $rest:tt )*
	) => {
		$crate::__private::paste::paste! {
			$crate::benchmarks_iter! {
				{ $($bench_module, $new_test_ext, $test $(, $( $args )* )?)? }
				{ $( $instance: $instance_bound )? }
				{ $( $where_clause )* }
				( $( $names )* )
				( $( $names_extra )* )
				( $( $names_skip_meta )* )
				( $( $pov_name: $( $storage = $pov_mode )*; )* )
				$name {
					$( $code )*
					let __call = Call::<
						T
						$( , $instance )?
					>:: [< new_call_variant_ $dispatch >] (
						$($arg),*
					);
					let __benchmarked_call_encoded = $crate::__private::codec::Encode::encode(
						&__call
					);
				}: {
					let __call_decoded = <
						Call<T $(, $instance )?>
						as $crate::__private::codec::Decode
					>::decode(&mut &__benchmarked_call_encoded[..])
						.expect("call is encoded above, encoding must be correct");
					let __origin = $crate::to_origin!($origin $(, $origin_type)?);
					<Call<T $(, $instance)? > as $crate::__private::traits::UnfilteredDispatchable
						>::dispatch_bypass_filter(__call_decoded, __origin)?;
				}
				verify $postcode
				$( $rest )*
			}
		}
	};
	// iteration arm:
	(
		{ $($bench_module:ident, $new_test_ext:expr, $test:path $(, $( $args:tt )* )?)? }
		{ $( $instance:ident: $instance_bound:tt )? }
		{ $( $where_clause:tt )* }
		( $( $names:tt )* )
		( $( $names_extra:tt )* )
		( $( $names_skip_meta:tt )* )
		( $( $pov_name:ident: $( $storage:path = $pov_mode:ident )*; )* )
		$name:ident { $( $code:tt )* }: $eval:block
		verify $postcode:block
		$( $rest:tt )*
	) => {
		$crate::benchmark_backend! {
			{ $( $instance: $instance_bound )? }
			$name
			{ $( $where_clause )* }
			{ }
			{ $eval }
			{ $( $code )* }
			$postcode
		}

		#[cfg(test)]
		$crate::impl_benchmark_test!(
			{ $( $where_clause )* }
			{ $( $instance: $instance_bound )? }
			$name
		);

		$crate::benchmarks_iter!(
			{ $($bench_module, $new_test_ext, $test $(, $( $args )* )?)? }
			{ $( $instance: $instance_bound )? }
			{ $( $where_clause )* }
			( $( $names )* { $( $instance )? } $name )
			( $( $names_extra )* )
			( $( $names_skip_meta )* )
			( $( $pov_name: $( $storage = $pov_mode )*; )* )
			$( $rest )*
		);
	};
	// iteration-exit arm which generates a #[test] function for each case.
	(
		{ $bench_module:ident, $new_test_ext:expr, $test:path $(, $( $args:tt )* )? }
		{ $( $instance:ident: $instance_bound:tt )? }
		{ $( $where_clause:tt )* }
		( $( $names:tt )* )
		( $( $names_extra:tt )* )
		( $( $names_skip_meta:tt )* )
		( $( $pov_name:ident: $( $storage:path = $pov_mode:ident )*; )* )
	) => {
		$crate::selected_benchmark!(
			{ $( $where_clause)* }
			{ $( $instance: $instance_bound )? }
			$( $names )*
		);
		$crate::impl_benchmark!(
			{ $( $where_clause )* }
			{ $( $instance: $instance_bound )? }
			( $( $names )* )
			( $( $names_extra ),* )
			( $( $names_skip_meta ),* )
			( $( $pov_name: $( $storage = $pov_mode )*; )* )
		);
		$crate::impl_test_function!(
			( $( $names )* )
			( $( $names_extra )* )
			( $( $names_skip_meta )* )
			$bench_module,
			$new_test_ext,
			$test
			$(, $( $args )* )?
		);
	};
	// iteration-exit arm which doesn't generate a #[test] function for all cases.
	(
		{ }
		{ $( $instance:ident: $instance_bound:tt )? }
		{ $( $where_clause:tt )* }
		( $( $names:tt )* )
		( $( $names_extra:tt )* )
		( $( $names_skip_meta:tt )* )
		( $( $pov_name:ident: $( $storage:path = $pov_mode:ident )*; )* )
	) => {
		$crate::selected_benchmark!(
			{ $( $where_clause)* }
			{ $( $instance: $instance_bound )? }
			$( $names )*
		);
		$crate::impl_benchmark!(
			{ $( $where_clause )* }
			{ $( $instance: $instance_bound )? }
			( $( $names )* )
			( $( $names_extra ),* )
			( $( $names_skip_meta ),* )
			( $( $pov_name: $( $storage = $pov_mode )*; )* )
		);
	};
	// add verify block to _() format
	(
		{ $($bench_module:ident, $new_test_ext:expr, $test:path $(, $( $args:tt )* )?)? }
		{ $( $instance:ident: $instance_bound:tt )? }
		{ $( $where_clause:tt )* }
		( $( $names:tt )* )
		( $( $names_extra:tt )* )
		( $( $names_skip_meta:tt )* )
		( $( $pov_name:ident: $( $storage:path = $pov_mode:ident )*; )* )
		$name:ident { $( $code:tt )* }: _ $(<$origin_type:ty>)? ( $origin:expr $( , $arg:expr )* )
		$( $rest:tt )*
	) => {
		$crate::benchmarks_iter! {
			{ $($bench_module, $new_test_ext, $test $(, $( $args )* )?)? }
			{ $( $instance: $instance_bound )? }
			{ $( $where_clause )* }
			( $( $names )* )
			( $( $names_extra )* )
			( $( $names_skip_meta )* )
			( $( $pov_name: $( $storage = $pov_mode )*; )* )
			$name { $( $code )* }: _ $(<$origin_type>)? ( $origin $( , $arg )* )
			verify { }
			$( $rest )*
		}
	};
	// add verify block to name() format
	(
		{ $($bench_module:ident, $new_test_ext:expr, $test:path $(, $( $args:tt )* )?)? }
		{ $( $instance:ident: $instance_bound:tt )? }
		{ $( $where_clause:tt )* }
		( $( $names:tt )* )
		( $( $names_extra:tt )* )
		( $( $names_skip_meta:tt )* )
		( $( $pov_name:ident: $( $storage:path = $pov_mode:ident )*; )* )
		$name:ident { $( $code:tt )* }: $dispatch:ident $(<$origin_type:ty>)? ( $origin:expr $( , $arg:expr )* )
		$( $rest:tt )*
	) => {
		$crate::benchmarks_iter! {
			{ $($bench_module, $new_test_ext, $test $(, $( $args )* )?)? }
			{ $( $instance: $instance_bound )? }
			{ $( $where_clause )* }
			( $( $names )* )
			( $( $names_extra )* )
			( $( $names_skip_meta )* )
			( $( $pov_name: $( $storage = $pov_mode )*; )* )
			$name { $( $code )* }: $dispatch $(<$origin_type>)? ( $origin $( , $arg )* )
			verify { }
			$( $rest )*
		}
	};
	// add verify block to {} format
	(
		{ $($bench_module:ident, $new_test_ext:expr, $test:path $(, $( $args:tt )* )?)? }
		{ $( $instance:ident: $instance_bound:tt )? }
		{ $( $where_clause:tt )* }
		( $( $names:tt )* )
		( $( $names_extra:tt )* )
		( $( $names_skip_meta:tt )* )
		( $( $pov_name:ident: $( $storage:path = $pov_mode:ident )*; )* )
		$name:ident { $( $code:tt )* }: $(<$origin_type:ty>)? $eval:block
		$( $rest:tt )*
	) => {
		$crate::benchmarks_iter!(
			{ $($bench_module, $new_test_ext, $test $(, $( $args )* )?)? }
			{ $( $instance: $instance_bound )? }
			{ $( $where_clause )* }
			( $( $names )* )
			( $( $names_extra )* )
			( $( $names_skip_meta )* )
			( $( $pov_name: $( $storage = $pov_mode )*; )* )
			$name { $( $code )* }: $(<$origin_type>)? $eval
			verify { }
			$( $rest )*
		);
	};
}

#[macro_export]
#[doc(hidden)]
macro_rules! to_origin {
	($origin:expr) => {
		$origin.into()
	};
	($origin:expr, $origin_type:ty) => {
		<<T as frame_system::Config>::RuntimeOrigin as From<$origin_type>>::from($origin)
	};
}

#[macro_export]
#[doc(hidden)]
macro_rules! benchmark_backend {
	// parsing arms
	(
		{ $( $instance:ident: $instance_bound:tt )? }
		$name:ident
		{ $( $where_clause:tt )* }
		{ $( PRE { $( $pre_parsed:tt )* } )* }
		{ $eval:block }
		{
			let $pre_id:tt $( : $pre_ty:ty )? = $pre_ex:expr;
			$( $rest:tt )*
		}
		$postcode:block
	) => {
		$crate::benchmark_backend! {
			{ $( $instance: $instance_bound )? }
			$name
			{ $( $where_clause )* }
			{
				$( PRE { $( $pre_parsed )* } )*
				PRE { $pre_id , $( $pre_ty , )? $pre_ex }
			}
			{ $eval }
			{ $( $rest )* }
			$postcode
		}
	};
	(
		{ $( $instance:ident: $instance_bound:tt )? }
		$name:ident
		{ $( $where_clause:tt )* }
		{ $( $parsed:tt )* }
		{ $eval:block }
		{
			let $param:ident in ( $param_from:expr ) .. $param_to:expr => $param_instancer:expr;
			$( $rest:tt )*
		}
		$postcode:block
	) => {
		$crate::benchmark_backend! {
			{ $( $instance: $instance_bound )? }
			$name
			{ $( $where_clause )* }
			{
				$( $parsed )*
				PARAM { $param , $param_from , $param_to , $param_instancer }
			}
			{ $eval }
			{ $( $rest )* }
			$postcode
		}
	};
	// mutation arm to look after a single tt for param_from.
	(
		{ $( $instance:ident: $instance_bound:tt )? }
		$name:ident
		{ $( $where_clause:tt )* }
		{ $( $parsed:tt )* }
		{ $eval:block }
		{
			let $param:ident in $param_from:tt .. $param_to:expr => $param_instancer:expr ;
			$( $rest:tt )*
		}
		$postcode:block
	) => {
		$crate::benchmark_backend! {
			{ $( $instance: $instance_bound )? }
			$name
			{ $( $where_clause )* }
			{ $( $parsed )* }
			{ $eval }
			{
				let $param in ( $param_from ) .. $param_to => $param_instancer;
				$( $rest )*
			}
			$postcode
		}
	};
	// mutation arm to look after the default tail of `=> ()`
	(
		{ $( $instance:ident: $instance_bound:tt )? }
		$name:ident
		{ $( $where_clause:tt )* }
		{ $( $parsed:tt )* }
		{ $eval:block }
		{
			let $param:ident in $param_from:tt .. $param_to:expr;
			$( $rest:tt )*
		}
		$postcode:block
	) => {
		$crate::benchmark_backend! {
			{ $( $instance: $instance_bound )? }
			$name
			{ $( $where_clause )* }
			{ $( $parsed )* }
			{ $eval }
			{
				let $param in $param_from .. $param_to => ();
				$( $rest )*
			}
			$postcode
		}
	};
	// actioning arm
	(
		{ $( $instance:ident: $instance_bound:tt )? }
		$name:ident
		{ $( $where_clause:tt )* }
		{
			$( PRE { $pre_id:tt , $( $pre_ty:ty , )? $pre_ex:expr } )*
			$( PARAM { $param:ident , $param_from:expr , $param_to:expr , $param_instancer:expr } )*
		}
		{ $eval:block }
		{ $( $post:tt )* }
		$postcode:block
	) => {
		#[allow(non_camel_case_types)]
		struct $name;
		#[allow(unused_variables)]
		impl<T: Config $( <$instance>, $instance: $instance_bound )? >
			$crate::BenchmarkingSetup<T $(, $instance)? > for $name
			where $( $where_clause )*
		{
			fn components(&self) -> $crate::__private::Vec<($crate::BenchmarkParameter, u32, u32)> {
				$crate::__private::vec! [
					$(
						($crate::BenchmarkParameter::$param, $param_from, $param_to)
					),*
				]
			}

			fn instance(
				&self,
				components: &[($crate::BenchmarkParameter, u32)],
				verify: bool
			) -> Result<$crate::__private::Box<dyn FnOnce() -> Result<(), $crate::BenchmarkError>>, $crate::BenchmarkError> {
				$(
					// Prepare instance
					let $param = components.iter()
						.find(|&c| c.0 == $crate::BenchmarkParameter::$param)
						.ok_or("Could not find component in benchmark preparation.")?
						.1;
				)*
				$(
					let $pre_id $( : $pre_ty )? = $pre_ex;
				)*
				$( $param_instancer ; )*
				$( $post )*

				Ok($crate::__private::Box::new(move || -> Result<(), $crate::BenchmarkError> {
					$eval;
					if verify {
						$postcode;
					}
					Ok(())
				}))
			}
		}
	};
}

// Creates #[test] functions for the given bench cases.
#[macro_export]
#[doc(hidden)]
macro_rules! impl_bench_case_tests {
	(
		{ $module:ident, $new_test_exec:expr, $exec_name:ident, $test:path, $extra:expr }
		{ $( $names_extra:tt )* }
		$( { $( $bench_inst:ident )? } $bench:ident )*
	)
	=> {
		$crate::impl_bench_name_tests!(
			$module, $new_test_exec, $exec_name, $test, $extra,
			{ $( $names_extra )* },
			$( { $bench } )+
		);
	}
}

// Creates a #[test] function for the given bench name.
#[macro_export]
#[doc(hidden)]
macro_rules! impl_bench_name_tests {
	// recursion anchor
	(
		$module:ident, $new_test_exec:expr, $exec_name:ident, $test:path, $extra:expr,
		{ $( $names_extra:tt )* },
		{ $name:ident }
	) => {
		$crate::__private::paste::paste! {
			#[test]
			fn [<bench_ $name>] () {
				$new_test_exec.$exec_name(|| {
					// Skip all #[extra] benchmarks if $extra is false.
					if !($extra) {
						let disabled = $crate::__private::vec![ $( stringify!($names_extra).as_ref() ),* ];
						if disabled.contains(&stringify!($name)) {
							$crate::__private::log::debug!(
								"extra benchmark skipped - {}",
								stringify!($name),
							);
							return ();
						}
					}

					// Same per-case logic as when all cases are run in the
					// same function.
					match std::panic::catch_unwind(|| {
						$module::<$test>::[< test_benchmark_ $name >] ()
					}) {
						Err(err) => {
							panic!("{}: {:?}", stringify!($name), err);
						},
						Ok(Err(err)) => {
							match err {
								$crate::BenchmarkError::Stop(err) => {
									panic!("{}: {:?}", stringify!($name), err);
								},
								$crate::BenchmarkError::Override(_) => {
									// This is still considered a success condition.
									$crate::__private::log::error!(
<<<<<<< HEAD
										"benchmark error overridden - {}",
=======
										"WARNING: benchmark error overridden - {}",
>>>>>>> ba0f8de0
										stringify!($name),
									);
								},
								$crate::BenchmarkError::Skip => {
									// This is considered a success condition.
									$crate::__private::log::debug!(
										"benchmark skipped - {}",
										stringify!($name),
									);
								},
								$crate::BenchmarkError::Weightless => {
									// This is considered a success condition.
									$crate::__private::log::debug!(
										"benchmark weightless skipped - {}",
										stringify!($name),
									);
								}
							}
						},
						Ok(Ok(())) => (),
					}
				});
			}
		}
	};
	// recursion tail
    (
		$module:ident, $new_test_exec:expr, $exec_name:ident, $test:path, $extra:expr,
		{ $( $names_extra:tt )* },
		{ $name:ident } $( { $rest:ident } )+
	) => {
		// car
		$crate::impl_bench_name_tests!($module, $new_test_exec, $exec_name, $test, $extra,
			{ $( $names_extra )* }, { $name });
		// cdr
		$crate::impl_bench_name_tests!($module, $new_test_exec, $exec_name, $test, $extra,
			{ $( $names_extra )* }, $( { $rest } )+);
	};
}

// Creates a `SelectedBenchmark` enum implementing `BenchmarkingSetup`.
//
// Every variant must implement [`BenchmarkingSetup`].
//
// ```nocompile
// 
// struct Transfer;
// impl BenchmarkingSetup for Transfer { ... }
//
// struct SetBalance;
// impl BenchmarkingSetup for SetBalance { ... }
//
// selected_benchmark!({} Transfer {} SetBalance);
// ```
#[macro_export]
#[doc(hidden)]
macro_rules! selected_benchmark {
	(
		{ $( $where_clause:tt )* }
		{ $( $instance:ident: $instance_bound:tt )? }
		$( { $( $bench_inst:ident )? } $bench:ident )*
	) => {
		// The list of available benchmarks for this pallet.
		#[allow(non_camel_case_types)]
		enum SelectedBenchmark {
			$( $bench, )*
		}

		// Allow us to select a benchmark from the list of available benchmarks.
		impl<T: Config $( <$instance>, $instance: $instance_bound )? >
			$crate::BenchmarkingSetup<T $(, $instance )? > for SelectedBenchmark
			where $( $where_clause )*
		{
			fn components(&self) -> $crate::__private::Vec<($crate::BenchmarkParameter, u32, u32)> {
				match self {
					$(
						Self::$bench => <
							$bench as $crate::BenchmarkingSetup<T $(, $bench_inst)? >
						>::components(&$bench),
					)*
				}
			}

			fn instance(
				&self,
				components: &[($crate::BenchmarkParameter, u32)],
				verify: bool
			) -> Result<$crate::__private::Box<dyn FnOnce() -> Result<(), $crate::BenchmarkError>>, $crate::BenchmarkError> {
				match self {
					$(
						Self::$bench => <
							$bench as $crate::BenchmarkingSetup<T $(, $bench_inst)? >
						>::instance(&$bench, components, verify),
					)*
				}
			}
		}
	};
}

#[macro_export]
#[doc(hidden)]
macro_rules! impl_benchmark {
	(
		{ $( $where_clause:tt )* }
		{ $( $instance:ident: $instance_bound:tt )? }
		( $( { $( $name_inst:ident )? } $name:ident )* )
		( $( $name_extra:ident ),* )
		( $( $name_skip_meta:ident ),* )
		( $( $pov_name:ident: $( $storage:path = $pov_mode:ident )*; )* )
	) => {
		// We only need to implement benchmarks for the runtime-benchmarks feature or testing.
		#[cfg(any(feature = "runtime-benchmarks", test))]
		impl<T: Config $(<$instance>, $instance: $instance_bound )? >
			$crate::Benchmarking for Pallet<T $(, $instance)? >
			where T: frame_system::Config, $( $where_clause )*
		{
			fn benchmarks(extra: bool) -> $crate::__private::Vec<$crate::BenchmarkMetadata> {
				$($crate::validate_pov_mode!(
					$pov_name: $( $storage = $pov_mode )*;
				);)*
				let mut all_names = $crate::__private::vec![ $( stringify!($name).as_ref() ),* ];
				if !extra {
					let extra = [ $( stringify!($name_extra).as_ref() ),* ];
					all_names.retain(|x| !extra.contains(x));
				}
				let pov_modes: $crate::__private::Vec<($crate::__private::Vec<u8>, $crate::__private::Vec<($crate::__private::Vec<u8>, $crate::__private::Vec<u8>)>)> = $crate::__private::vec![
					$(
						(stringify!($pov_name).as_bytes().to_vec(),
						$crate::__private::vec![
							$( ( stringify!($storage).as_bytes().to_vec(),
								 stringify!($pov_mode).as_bytes().to_vec() ), )*
						]),
					)*
				];
				all_names.into_iter().map(|benchmark| {
					let selected_benchmark = match benchmark {
						$( stringify!($name) => SelectedBenchmark::$name, )*
						_ => panic!("all benchmarks should be selectable"),
					};
					let name = benchmark.as_bytes().to_vec();
					let components = <
						SelectedBenchmark as $crate::BenchmarkingSetup<T $(, $instance)?>
					>::components(&selected_benchmark);

					$crate::BenchmarkMetadata {
						name: name.clone(),
						components,
						pov_modes: pov_modes.iter().find(|p| p.0 == name).map(|p| p.1.clone()).unwrap_or_default(),
					}
				}).collect::<$crate::__private::Vec<_>>()
			}

			fn run_benchmark(
				extrinsic: &[u8],
				c: &[($crate::BenchmarkParameter, u32)],
				whitelist: &[$crate::__private::TrackedStorageKey],
				verify: bool,
				internal_repeats: u32,
			) -> Result<$crate::__private::Vec<$crate::BenchmarkResult>, $crate::BenchmarkError> {
				// Map the input to the selected benchmark.
				let extrinsic = $crate::__private::str::from_utf8(extrinsic)
					.map_err(|_| "`extrinsic` is not a valid utf8 string!")?;
				let selected_benchmark = match extrinsic {
					$( stringify!($name) => SelectedBenchmark::$name, )*
					_ => return Err("Could not find extrinsic.".into()),
				};

				// Add whitelist to DB including whitelisted caller
				let mut whitelist = whitelist.to_vec();
				let whitelisted_caller_key =
					<frame_system::Account::<T> as $crate::__private::storage::StorageMap<_,_>>::hashed_key_for(
						$crate::whitelisted_caller::<T::AccountId>()
					);
				whitelist.push(whitelisted_caller_key.into());
				// Whitelist the transactional layer.
				let transactional_layer_key = $crate::__private::TrackedStorageKey::new(
					$crate::__private::storage::transactional::TRANSACTION_LEVEL_KEY.into()
				);
				whitelist.push(transactional_layer_key);
				// Whitelist the `:extrinsic_index`.
				let extrinsic_index = $crate::__private::TrackedStorageKey::new(
					$crate::__private::well_known_keys::EXTRINSIC_INDEX.into()
				);
				whitelist.push(extrinsic_index);
				// Whitelist the `:intrablock_entropy`.
				let intrablock_entropy = $crate::__private::TrackedStorageKey::new(
					$crate::__private::well_known_keys::INTRABLOCK_ENTROPY.into()
				);
				whitelist.push(intrablock_entropy);

				$crate::benchmarking::set_whitelist(whitelist.clone());

				let mut results: $crate::__private::Vec<$crate::BenchmarkResult> = $crate::__private::Vec::new();

				// Always do at least one internal repeat...
				for _ in 0 .. internal_repeats.max(1) {
					// Always reset the state after the benchmark.
					$crate::__private::defer!($crate::benchmarking::wipe_db());

					// Set up the externalities environment for the setup we want to
					// benchmark.
					let closure_to_benchmark = <
						SelectedBenchmark as $crate::BenchmarkingSetup<T $(, $instance)?>
					>::instance(&selected_benchmark, c, verify)?;

					// Set the block number to at least 1 so events are deposited.
					if $crate::__private::Zero::is_zero(&frame_system::Pallet::<T>::block_number()) {
						frame_system::Pallet::<T>::set_block_number(1u32.into());
					}

					// Commit the externalities to the database, flushing the DB cache.
					// This will enable worst case scenario for reading from the database.
					$crate::benchmarking::commit_db();

					// Access all whitelisted keys to get them into the proof recorder since the
					// recorder does now have a whitelist.
					for key in &whitelist {
						$crate::__private::storage::unhashed::get_raw(&key.key);
					}

					// Reset the read/write counter so we don't count operations in the setup process.
					$crate::benchmarking::reset_read_write_count();

					// Time the extrinsic logic.
					$crate::__private::log::trace!(
						target: "benchmark",
						"Start Benchmark: {} ({:?}) verify {}",
						extrinsic,
						c,
						verify
					);

					let start_pov = $crate::benchmarking::proof_size();
					let start_extrinsic = $crate::benchmarking::current_time();

					closure_to_benchmark()?;

					let finish_extrinsic = $crate::benchmarking::current_time();
					let end_pov = $crate::benchmarking::proof_size();

					// Calculate the diff caused by the benchmark.
					let elapsed_extrinsic = finish_extrinsic.saturating_sub(start_extrinsic);
					let diff_pov = match (start_pov, end_pov) {
						(Some(start), Some(end)) => end.saturating_sub(start),
						_ => Default::default(),
					};

					// Commit the changes to get proper write count
					$crate::benchmarking::commit_db();
					$crate::__private::log::trace!(
						target: "benchmark",
						"End Benchmark: {} ns", elapsed_extrinsic
					);
					let read_write_count = $crate::benchmarking::read_write_count();
					$crate::__private::log::trace!(
						target: "benchmark",
						"Read/Write Count {:?}", read_write_count
					);
					$crate::__private::log::trace!(
						target: "benchmark",
						"Proof sizes: before {:?} after {:?} diff {}", &start_pov, &end_pov, &diff_pov
					);

					// Time the storage root recalculation.
					let start_storage_root = $crate::benchmarking::current_time();
					$crate::__private::storage_root($crate::__private::StateVersion::V1);
					let finish_storage_root = $crate::benchmarking::current_time();
					let elapsed_storage_root = finish_storage_root - start_storage_root;

					let skip_meta = [ $( stringify!($name_skip_meta).as_ref() ),* ];
					let read_and_written_keys = if skip_meta.contains(&extrinsic) {
						$crate::__private::vec![(b"Skipped Metadata".to_vec(), 0, 0, false)]
					} else {
						$crate::benchmarking::get_read_and_written_keys()
					};

					results.push($crate::BenchmarkResult {
						components: c.to_vec(),
						extrinsic_time: elapsed_extrinsic,
						storage_root_time: elapsed_storage_root,
						reads: read_write_count.0,
						repeat_reads: read_write_count.1,
						writes: read_write_count.2,
						repeat_writes: read_write_count.3,
						proof_size: diff_pov,
						keys: read_and_written_keys,
					});
				}

				return Ok(results);
			}
		}

		#[cfg(test)]
		impl<T: Config $(<$instance>, $instance: $instance_bound )? >
			Pallet<T $(, $instance)? >
		where T: frame_system::Config, $( $where_clause )*
		{
			/// Test a particular benchmark by name.
			///
			/// This isn't called `test_benchmark_by_name` just in case some end-user eventually
			/// writes a benchmark, itself called `by_name`; the function would be shadowed in
			/// that case.
			///
			/// This is generally intended to be used by child test modules such as those created
			/// by the `impl_benchmark_test_suite` macro. However, it is not an error if a pallet
			/// author chooses not to implement benchmarks.
			#[allow(unused)]
			fn test_bench_by_name(name: &[u8]) -> Result<(), $crate::BenchmarkError> {
				let name = $crate::__private::str::from_utf8(name)
					.map_err(|_| -> $crate::BenchmarkError { "`name` is not a valid utf8 string!".into() })?;
				match name {
					$( stringify!($name) => {
						$crate::__private::paste::paste! { Self::[< test_benchmark_ $name >]() }
					} )*
					_ => Err("Could not find test for requested benchmark.".into()),
				}
			}
		}
	};
}

// This creates a unit test for one benchmark of the main benchmark macro.
// It runs the benchmark using the `high` and `low` value for each component
// and ensure that everything completes successfully.
// Instances each component with six values which can be controlled with the
// env variable `VALUES_PER_COMPONENT`.
#[macro_export]
#[doc(hidden)]
macro_rules! impl_benchmark_test {
	(
		{ $( $where_clause:tt )* }
		{ $( $instance:ident: $instance_bound:tt )? }
		$name:ident
	) => {
		$crate::__private::paste::item! {
			#[cfg(test)]
			impl<T: Config $(<$instance>, $instance: $instance_bound )? >
				Pallet<T $(, $instance)? >
			where T: frame_system::Config, $( $where_clause )*
			{
				#[allow(unused)]
				fn [<test_benchmark_ $name>] () -> Result<(), $crate::BenchmarkError> {
					let selected_benchmark = SelectedBenchmark::$name;
					let components = <
						SelectedBenchmark as $crate::BenchmarkingSetup<T, _>
					>::components(&selected_benchmark);

					let execute_benchmark = |
						c: $crate::__private::Vec<($crate::BenchmarkParameter, u32)>
					| -> Result<(), $crate::BenchmarkError> {
						// Always reset the state after the benchmark.
						$crate::__private::defer!($crate::benchmarking::wipe_db());

						// Set up the benchmark, return execution + verification function.
						let closure_to_verify = <
							SelectedBenchmark as $crate::BenchmarkingSetup<T, _>
						>::instance(&selected_benchmark, &c, true)?;

						// Set the block number to at least 1 so events are deposited.
						if $crate::__private::Zero::is_zero(&frame_system::Pallet::<T>::block_number()) {
							frame_system::Pallet::<T>::set_block_number(1u32.into());
						}

						// Run execution + verification
						closure_to_verify()
					};

					if components.is_empty() {
						execute_benchmark(Default::default())?;
					} else {
						let num_values: u32 = if let Ok(ev) = std::env::var("VALUES_PER_COMPONENT") {
							ev.parse().map_err(|_| {
								$crate::BenchmarkError::Stop(
									"Could not parse env var `VALUES_PER_COMPONENT` as u32."
								)
							})?
						} else {
							6
						};

						if num_values < 2 {
							return Err("`VALUES_PER_COMPONENT` must be at least 2".into());
						}

						for (name, low, high) in components.clone().into_iter() {
							// Test the lowest, highest (if its different from the lowest)
							// and up to num_values-2 more equidistant values in between.
							// For 0..10 and num_values=6 this would mean: [0, 2, 4, 6, 8, 10]

							let mut values = $crate::__private::vec![low];
							let diff = (high - low).min(num_values - 1);
							let slope = (high - low) as f32 / diff as f32;

							for i in 1..=diff {
								let value = ((low as f32 + slope * i as f32) as u32)
												.clamp(low, high);
								values.push(value);
							}

							for component_value in values {
								// Select the max value for all the other components.
								let c: $crate::__private::Vec<($crate::BenchmarkParameter, u32)> = components
									.iter()
									.map(|(n, _, h)|
										if *n == name {
											(*n, component_value)
										} else {
											(*n, *h)
										}
									)
									.collect();

								execute_benchmark(c)?;
							}
						}
					}
					Ok(())
				}
			}
		}
	};
}

/// This creates a test suite which runs the module's benchmarks.
///
/// When called in `pallet_example_basic` as
///
/// ```rust,ignore
/// impl_benchmark_test_suite!(Pallet, crate::tests::new_test_ext(), crate::tests::Test);
/// ```
///
/// It expands to the equivalent of:
///
/// ```rust,ignore
/// #[cfg(test)]
/// mod tests {
/// 	use super::*;
/// 	use crate::tests::{new_test_ext, Test};
/// 	use frame_support::assert_ok;
///
/// 	#[test]
/// 	fn test_benchmarks() {
/// 		new_test_ext().execute_with(|| {
/// 			assert_ok!(test_benchmark_accumulate_dummy::<Test>());
/// 			assert_ok!(test_benchmark_set_dummy::<Test>());
/// 			assert_ok!(test_benchmark_sort_vector::<Test>());
/// 		});
/// 	}
/// }
/// ```
///
/// When called inside the `benchmarks` macro of the `pallet_example_basic` as
///
/// ```rust,ignore
/// benchmarks! {
/// 	// Benchmarks omitted for brevity
///
/// 	impl_benchmark_test_suite!(Pallet, crate::tests::new_test_ext(), crate::tests::Test);
/// }
/// ```
///
/// It expands to the equivalent of:
///
/// ```rust,ignore
/// #[cfg(test)]
/// mod benchmarking {
/// 	use super::*;
/// 	use crate::tests::{new_test_ext, Test};
/// 	use frame_support::assert_ok;
///
/// 	#[test]
/// 	fn bench_accumulate_dummy() {
/// 		new_test_ext().execute_with(|| {
/// 			assert_ok!(test_benchmark_accumulate_dummy::<Test>());
/// 		})
/// 	}
///
/// 	#[test]
/// 	fn bench_set_dummy() {
/// 		new_test_ext().execute_with(|| {
/// 			assert_ok!(test_benchmark_set_dummy::<Test>());
/// 		})
/// 	}
///
/// 	#[test]
/// 	fn bench_sort_vector() {
/// 		new_test_ext().execute_with(|| {
/// 			assert_ok!(test_benchmark_sort_vector::<Test>());
/// 		})
/// 	}
/// }
/// ```
///
/// ## Arguments
///
/// The first argument, `module`, must be the path to this crate's module.
///
/// The second argument, `new_test_ext`, must be a function call which returns either a
/// `sp_io::TestExternalities`, or some other type with a similar interface.
///
/// Note that this function call is _not_ evaluated at compile time, but is instead copied textually
/// into each appropriate invocation site.
///
/// The third argument, `test`, must be the path to the runtime. The item to which this must refer
/// will generally take the form:
///
/// ```rust,ignore
/// frame_support::construct_runtime!(
/// 	pub enum Test where ...
/// 	{ ... }
/// );
/// ```
///
/// There is an optional fourth argument, with keyword syntax: `benchmarks_path =
/// path_to_benchmarks_invocation`. In the typical case in which this macro is in the same module as
/// the `benchmarks!` invocation, you don't need to supply this. However, if the
/// `impl_benchmark_test_suite!` invocation is in a different module than the `benchmarks!`
/// invocation, then you should provide the path to the module containing the `benchmarks!`
/// invocation:
///
/// ```rust,ignore
/// mod benches {
/// 	benchmarks!{
/// 		...
/// 	}
/// }
///
/// mod tests {
/// 	// because of macro syntax limitations, neither Pallet nor benches can be paths, but both have
/// 	// to be idents in the scope of `impl_benchmark_test_suite`.
/// 	use crate::{benches, Pallet};
///
/// 	impl_benchmark_test_suite!(Pallet, new_test_ext(), Test, benchmarks_path = benches);
///
/// 	// new_test_ext and the Test item are defined later in this module
/// }
/// ```
///
/// There is an optional fifth argument, with keyword syntax: `extra = true` or `extra = false`.
/// By default, this generates a test suite which iterates over all benchmarks, including those
/// marked with the `#[extra]` annotation. Setting `extra = false` excludes those.
///
/// There is an optional sixth argument, with keyword syntax: `exec_name = custom_exec_name`.
/// By default, this macro uses `execute_with` for this parameter. This argument, if set, is subject
/// to these restrictions:
///
/// - It must be the name of a method applied to the output of the `new_test_ext` argument.
/// - That method must have a signature capable of receiving a single argument of the form `impl
///   FnOnce()`.
// ## Notes (not for rustdoc)
//
// The biggest challenge for this macro is communicating the actual test functions to be run. We
// can't just build an array of function pointers to each test function and iterate over it, because
// the test functions are parameterized by the `Test` type. That's incompatible with
// monomorphization: if it were legal, then even if the compiler detected and monomorphized the
// functions into only the types of the callers, which implementation would the function pointer
// point to? There would need to be some kind of syntax for selecting the destination of the pointer
// according to a generic argument, and in general it would be a huge mess and not worth it.
//
// Instead, we're going to steal a trick from `fn run_benchmark`: generate a function which is
// itself parametrized by `Test`, which accepts a `&[u8]` parameter containing the name of the
// benchmark, and dispatches based on that to the appropriate real test implementation. Then, we can
// just iterate over the `Benchmarking::benchmarks` list to run the actual implementations.
#[macro_export]
macro_rules! impl_benchmark_test_suite {
	(
		$bench_module:ident,
		$new_test_ext:expr,
		$test:path
		$(, $( $rest:tt )* )?
	) => {
		$crate::impl_test_function!(
			()
			()
			()
			$bench_module,
			$new_test_ext,
			$test
			$(, $( $rest )* )?
		);
	}
}

/// Validates the passed `pov_mode`s.
///
/// Checks that:
/// - a top-level `ignored` is exclusive
/// - all modes are valid
#[macro_export]
macro_rules! validate_pov_mode {
	() => {};
	( $_bench:ident: ; ) => { };
	( $_bench:ident: $_car:path = Ignored ; ) => { };
	( $bench:ident: $_car:path = Ignored $( $storage:path = $_pov_mode:ident )+; ) => {
		compile_error!(
			concat!(concat!("`pov_mode = Ignored` is exclusive. Please remove the attribute from keys: ", $( stringify!($storage) )+), " on benchmark '", stringify!($bench), "'"));
	};
	( $bench:ident: $car:path = Measured $( $storage:path = $pov_mode:ident )*; ) => {
		$crate::validate_pov_mode!(
			$bench: $( $storage = $pov_mode )*;
		);
	};
	( $bench:ident: $car:path = MaxEncodedLen $( $storage:path = $pov_mode:ident )*; ) => {
		$crate::validate_pov_mode!(
			$bench: $( $storage = $pov_mode )*;
		);
	};
	( $bench:ident: $key:path = $unknown:ident $( $_storage:path = $_pov_mode:ident )*; ) => {
		compile_error!(
			concat!("Unknown pov_mode '", stringify!($unknown) ,"' for benchmark '", stringify!($bench), "' on key '", stringify!($key), "'. Must be one of: Ignored, Measured, MaxEncodedLen")
		);
	};
}

// Takes all arguments from `impl_benchmark_test_suite` and three additional arguments.
//
// Can be configured to generate one #[test] fn per bench case or
// one #[test] fn for all bench cases.
// This depends on whether or not the first argument contains a non-empty list of bench names.
#[macro_export]
#[doc(hidden)]
macro_rules! impl_test_function {
	// user might or might not have set some keyword arguments; set the defaults
	//
	// The weird syntax indicates that `rest` comes only after a comma, which is otherwise optional
	(
		( $( $names:tt )* )
		( $( $names_extra:tt )* )
		( $( $names_skip_meta:tt )* )

		$bench_module:ident,
		$new_test_ext:expr,
		$test:path
		$(, $( $rest:tt )* )?
	) => {
		$crate::impl_test_function!(
			@cases:
				( $( $names )* )
				( $( $names_extra )* )
				( $( $names_skip_meta )* )
			@selected:
				$bench_module,
				$new_test_ext,
				$test,
				benchmarks_path = super,
				extra = true,
				exec_name = execute_with,
			@user:
				$( $( $rest )* )?
		);
	};
	// pick off the benchmarks_path keyword argument
	(
		@cases:
			( $( $names:tt )* )
			( $( $names_extra:tt )* )
			( $( $names_skip_meta:tt )* )
		@selected:
			$bench_module:ident,
			$new_test_ext:expr,
			$test:path,
			benchmarks_path = $old:ident,
			extra = $extra:expr,
			exec_name = $exec_name:ident,
		@user:
			benchmarks_path = $benchmarks_path:ident
			$(, $( $rest:tt )* )?
	) => {
		$crate::impl_test_function!(
			@cases:
				( $( $names )* )
				( $( $names_extra )* )
				( $( $names_skip_meta )* )
			@selected:
				$bench_module,
				$new_test_ext,
				$test,
				benchmarks_path = $benchmarks_path,
				extra = $extra,
				exec_name = $exec_name,
			@user:
				$( $( $rest )* )?
		);
	};
	// pick off the extra keyword argument
	(
		@cases:
			( $( $names:tt )* )
			( $( $names_extra:tt )* )
			( $( $names_skip_meta:tt )* )
		@selected:
			$bench_module:ident,
			$new_test_ext:expr,
			$test:path,
			benchmarks_path = $benchmarks_path:ident,
			extra = $old:expr,
			exec_name = $exec_name:ident,
		@user:
			extra = $extra:expr
			$(, $( $rest:tt )* )?
	) => {
		$crate::impl_test_function!(
			@cases:
				( $( $names )* )
				( $( $names_extra )* )
				( $( $names_skip_meta )* )
			@selected:
				$bench_module,
				$new_test_ext,
				$test,
				benchmarks_path = $benchmarks_path,
				extra = $extra,
				exec_name = $exec_name,
			@user:
				$( $( $rest )* )?
		);
	};
	// pick off the exec_name keyword argument
	(
		@cases:
			( $( $names:tt )* )
			( $( $names_extra:tt )* )
			( $( $names_skip_meta:tt )* )
		@selected:
			$bench_module:ident,
			$new_test_ext:expr,
			$test:path,
			benchmarks_path = $benchmarks_path:ident,
			extra = $extra:expr,
			exec_name = $old:ident,
		@user:
			exec_name = $exec_name:ident
			$(, $( $rest:tt )* )?
	) => {
		$crate::impl_test_function!(
			@cases:
				( $( $names )* )
				( $( $names_extra )* )
				( $( $names_skip_meta )* )
			@selected:
				$bench_module,
				$new_test_ext,
				$test,
				benchmarks_path = $benchmarks_path,
				extra = $extra,
				exec_name = $exec_name,
			@user:
				$( $( $rest )* )?
		);
	};
	// iteration-exit arm which generates a #[test] function for each case.
	(
		@cases:
			( $( $names:tt )+ )
			( $( $names_extra:tt )* )
			( $( $names_skip_meta:tt )* )
		@selected:
			$bench_module:ident,
			$new_test_ext:expr,
			$test:path,
			benchmarks_path = $path_to_benchmarks_invocation:ident,
			extra = $extra:expr,
			exec_name = $exec_name:ident,
		@user:
			$(,)?
	) => {
		$crate::impl_bench_case_tests!(
			{ $bench_module, $new_test_ext, $exec_name, $test, $extra }
			{ $( $names_extra:tt )* }
			$($names)+
		);
	};
	// iteration-exit arm which generates one #[test] function for all cases.
	(
		@cases:
			()
			()
			()
		@selected:
			$bench_module:ident,
			$new_test_ext:expr,
			$test:path,
			benchmarks_path = $path_to_benchmarks_invocation:ident,
			extra = $extra:expr,
			exec_name = $exec_name:ident,
		@user:
			$(,)?
	) => {
		#[cfg(test)]
		mod benchmark_tests {
			use super::$bench_module;

			#[test]
			fn test_benchmarks() {
				$new_test_ext.$exec_name(|| {
					use $crate::Benchmarking;

					let mut anything_failed = false;
					println!("failing benchmark tests:");
					for benchmark_metadata in $bench_module::<$test>::benchmarks($extra) {
						let benchmark_name = &benchmark_metadata.name;
						match std::panic::catch_unwind(|| {
							$bench_module::<$test>::test_bench_by_name(benchmark_name)
						}) {
							Err(err) => {
								println!(
									"{}: {:?}",
									$crate::__private::str::from_utf8(benchmark_name)
										.expect("benchmark name is always a valid string!"),
									err,
								);
								anything_failed = true;
							},
							Ok(Err(err)) => {
								match err {
									$crate::BenchmarkError::Stop(err) => {
										println!(
											"{}: {:?}",
											$crate::__private::str::from_utf8(benchmark_name)
												.expect("benchmark name is always a valid string!"),
											err,
										);
										anything_failed = true;
									},
									$crate::BenchmarkError::Override(_) => {
										// This is still considered a success condition.
										$crate::__private::log::error!(
											"WARNING: benchmark error overridden - {}",
												$crate::__private::str::from_utf8(benchmark_name)
													.expect("benchmark name is always a valid string!"),
											);
									},
									$crate::BenchmarkError::Skip => {
										// This is considered a success condition.
										$crate::__private::log::error!(
											"WARNING: benchmark error skipped - {}",
											$crate::__private::str::from_utf8(benchmark_name)
												.expect("benchmark name is always a valid string!"),
										);
									}
									$crate::BenchmarkError::Weightless => {
										// This is considered a success condition.
										$crate::__private::log::error!(
											"WARNING: benchmark weightless skipped - {}",
											$crate::__private::str::from_utf8(benchmark_name)
												.expect("benchmark name is always a valid string!"),
										);
									}
								}
							},
							Ok(Ok(())) => (),
						}
					}
					assert!(!anything_failed);
				});
			}
		}
	};
}

/// show error message and debugging info for the case of an error happening
/// during a benchmark
pub fn show_benchmark_debug_info(
	instance_string: &[u8],
	benchmark: &[u8],
	components: &[(BenchmarkParameter, u32)],
	verify: &bool,
	error_message: &str,
) -> sp_runtime::RuntimeString {
	sp_runtime::format_runtime_string!(
		"\n* Pallet: {}\n\
		* Benchmark: {}\n\
		* Components: {:?}\n\
		* Verify: {:?}\n\
		* Error message: {}",
		sp_std::str::from_utf8(instance_string)
			.expect("it's all just strings ran through the wasm interface. qed"),
		sp_std::str::from_utf8(benchmark)
			.expect("it's all just strings ran through the wasm interface. qed"),
		components,
		verify,
		error_message,
	)
}

/// This macro adds pallet benchmarks to a `Vec<BenchmarkBatch>` object.
///
/// First create an object that holds in the input parameters for the benchmark:
///
/// ```ignore
/// let params = (&config, &whitelist);
/// ```
///
/// The `whitelist` is a parameter you pass to control the DB read/write tracking.
/// We use a vector of [TrackedStorageKey](./struct.TrackedStorageKey.html), which is a simple
/// struct used to set if a key has been read or written to.
///
/// For values that should be skipped entirely, we can just pass `key.into()`. For example:
///
/// ```
/// use sp_storage::TrackedStorageKey;
/// let whitelist: Vec<TrackedStorageKey> = vec![
/// 	// Block Number
/// 	array_bytes::hex_into_unchecked("26aa394eea5630e07c48ae0c9558cef702a5c1b19ab7a04f536c519aca4983ac"),
/// 	// Total Issuance
/// 	array_bytes::hex_into_unchecked("c2261276cc9d1f8598ea4b6a74b15c2f57c875e4cff74148e4628f264b974c80"),
/// 	// Execution Phase
/// 	array_bytes::hex_into_unchecked("26aa394eea5630e07c48ae0c9558cef7ff553b5a9862a516939d82b3d3d8661a"),
/// 	// Event Count
/// 	array_bytes::hex_into_unchecked("26aa394eea5630e07c48ae0c9558cef70a98fdbe9ce6c55837576c60c7af3850"),
/// ];
/// ```
///
/// Then define a mutable local variable to hold your `BenchmarkBatch` object:
///
/// ```ignore
/// let mut batches = Vec::<BenchmarkBatch>::new();
/// ````
///
/// Then add the pallets you want to benchmark to this object, using their crate name and generated
/// module struct:
///
/// ```ignore
/// add_benchmark!(params, batches, pallet_balances, Balances);
/// add_benchmark!(params, batches, pallet_session, SessionBench::<Runtime>);
/// add_benchmark!(params, batches, frame_system, SystemBench::<Runtime>);
/// ...
/// ```
///
/// At the end of `dispatch_benchmark`, you should return this batches object.
///
/// In the case where you have multiple instances of a pallet that you need to separately benchmark,
/// the name of your module struct will be used as a suffix to your outputted weight file. For
/// example:
///
/// ```ignore
/// add_benchmark!(params, batches, pallet_balances, Balances); // pallet_balances.rs
/// add_benchmark!(params, batches, pallet_collective, Council); // pallet_collective_council.rs
/// add_benchmark!(params, batches, pallet_collective, TechnicalCommittee); // pallet_collective_technical_committee.rs
/// ```
///
/// You can manipulate this suffixed string by using a type alias if needed. For example:
///
/// ```ignore
/// type Council2 = TechnicalCommittee;
/// add_benchmark!(params, batches, pallet_collective, Council2); // pallet_collective_council_2.rs
/// ```
#[macro_export]
macro_rules! add_benchmark {
	( $params:ident, $batches:ident, $name:path, $location:ty ) => {
		let name_string = stringify!($name).as_bytes();
		let instance_string = stringify!($location).as_bytes();
		let (config, whitelist) = $params;
		let $crate::BenchmarkConfig {
			pallet,
			benchmark,
			selected_components,
			verify,
			internal_repeats,
		} = config;
		if &pallet[..] == &name_string[..] {
			let benchmark_result = <$location>::run_benchmark(
				&benchmark[..],
				&selected_components[..],
				whitelist,
				*verify,
				*internal_repeats,
			);

			let final_results = match benchmark_result {
				Ok(results) => Some(results),
				Err($crate::BenchmarkError::Override(mut result)) => {
					// Insert override warning as the first storage key.
					$crate::__private::log::error!(
						"WARNING: benchmark error overridden - {}",
						$crate::__private::str::from_utf8(benchmark)
							.expect("benchmark name is always a valid string!")
					);
					result.keys.insert(0, (b"Benchmark Override".to_vec(), 0, 0, false));
					Some($crate::__private::vec![result])
				},
				Err($crate::BenchmarkError::Stop(e)) => {
					$crate::show_benchmark_debug_info(
						instance_string,
						benchmark,
						selected_components,
						verify,
						e,
					);
					return Err(e.into())
				},
				Err($crate::BenchmarkError::Skip) => {
					$crate::__private::log::error!(
						"WARNING: benchmark error skipped - {}",
						$crate::__private::str::from_utf8(benchmark)
							.expect("benchmark name is always a valid string!")
					);
					None
				},
				Err($crate::BenchmarkError::Weightless) => {
					$crate::__private::log::error!(
						"WARNING: benchmark weightless skipped - {}",
						$crate::__private::str::from_utf8(benchmark)
							.expect("benchmark name is always a valid string!")
					);
					Some($crate::__private::vec![$crate::BenchmarkResult {
						components: selected_components.clone(),
						..Default::default()
					}])
				},
			};

			if let Some(final_results) = final_results {
				$batches.push($crate::BenchmarkBatch {
					pallet: name_string.to_vec(),
					instance: instance_string.to_vec(),
					benchmark: benchmark.clone(),
					results: final_results,
				});
			}
		}
	};
}

/// This macro allows users to easily generate a list of benchmarks for the pallets configured
/// in the runtime.
///
/// To use this macro, first create a an object to store the list:
///
/// ```ignore
/// let mut list = Vec::<BenchmarkList>::new();
/// ```
///
/// Then pass this `list` to the macro, along with the `extra` boolean, the pallet crate, and
/// pallet struct:
///
/// ```ignore
/// list_benchmark!(list, extra, pallet_balances, Balances);
/// list_benchmark!(list, extra, pallet_session, SessionBench::<Runtime>);
/// list_benchmark!(list, extra, frame_system, SystemBench::<Runtime>);
/// ```
///
/// This should match what exists with the `add_benchmark!` macro.
#[macro_export]
macro_rules! list_benchmark {
	( $list:ident, $extra:ident, $name:path, $location:ty ) => {
		let pallet_string = stringify!($name).as_bytes();
		let instance_string = stringify!($location).as_bytes();
		let benchmarks = <$location>::benchmarks($extra);
		let pallet_benchmarks = BenchmarkList {
			pallet: pallet_string.to_vec(),
			instance: instance_string.to_vec(),
			benchmarks: benchmarks.to_vec(),
		};
		$list.push(pallet_benchmarks)
	};
}

/// Defines pallet configs that `add_benchmarks` and `list_benchmarks` use.
/// Should be preferred instead of having a repetitive list of configs
/// in `add_benchmark` and `list_benchmark`.
#[macro_export]
macro_rules! define_benchmarks {
	( $([ $names:path, $locations:ty ])* ) => {
		/// Calls `list_benchmark` with all configs from `define_benchmarks`
		/// and passes the first two parameters on.
		///
		/// Use as:
		/// ```ignore
		/// list_benchmarks!(list, extra);
		/// ```
		#[macro_export]
		macro_rules! list_benchmarks {
			( $list:ident, $extra:ident ) => {
				$( $crate::list_benchmark!( $list, $extra, $names, $locations); )*
			}
		}

		/// Calls `add_benchmark` with all configs from `define_benchmarks`
		/// and passes the first two parameters on.
		///
		/// Use as:
		/// ```ignore
		/// add_benchmarks!(params, batches);
		/// ```
		#[macro_export]
		macro_rules! add_benchmarks {
			( $params:ident, $batches:ident ) => {
				$( $crate::add_benchmark!( $params, $batches, $names, $locations ); )*
			}
		}
	}
}

pub use add_benchmark;
pub use benchmark_backend;
pub use benchmarks;
pub use benchmarks_instance;
pub use benchmarks_instance_pallet;
pub use benchmarks_iter;
pub use define_benchmarks;
pub use impl_bench_case_tests;
pub use impl_bench_name_tests;
pub use impl_benchmark;
pub use impl_benchmark_test;
pub use impl_benchmark_test_suite;
pub use impl_test_function;
pub use list_benchmark;
pub use selected_benchmark;
pub use to_origin;
pub use whitelist;<|MERGE_RESOLUTION|>--- conflicted
+++ resolved
@@ -874,11 +874,7 @@
 								$crate::BenchmarkError::Override(_) => {
 									// This is still considered a success condition.
 									$crate::__private::log::error!(
-<<<<<<< HEAD
 										"benchmark error overridden - {}",
-=======
-										"WARNING: benchmark error overridden - {}",
->>>>>>> ba0f8de0
 										stringify!($name),
 									);
 								},
