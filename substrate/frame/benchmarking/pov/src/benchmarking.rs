--- conflicted
+++ resolved
@@ -245,50 +245,29 @@
 		}
 	}
 
-<<<<<<< HEAD
-	#[pov_mode = Measured]
-	measured_storage_value_read_linear_size {
-		let l in 0 .. 1<<22;
-		let v: sp_runtime::BoundedVec<u8, _> = alloc::vec![0u8; l as usize].try_into().unwrap();
-=======
 	#[benchmark(pov_mode = Measured)]
 	fn measured_storage_value_read_linear_size(l: Linear<0, { 1 << 22 }>) {
-		let v: sp_runtime::BoundedVec<u8, _> = sp_std::vec![0u8; l as usize].try_into().unwrap();
->>>>>>> 38363769
-		LargeValue::<T>::put(&v);
-		#[block]
-		{
-			assert!(LargeValue::<T>::get().is_some());
-		}
-	}
-
-<<<<<<< HEAD
-	#[pov_mode = MaxEncodedLen]
-	mel_storage_value_read_linear_size {
-		let l in 0 .. 1<<22;
-		let v: sp_runtime::BoundedVec<u8, _> = alloc::vec![0u8; l as usize].try_into().unwrap();
-=======
+		let v: sp_runtime::BoundedVec<u8, _> = alloc::vec![0u8; l as usize].try_into().unwrap();
+		LargeValue::<T>::put(&v);
+		#[block]
+		{
+			assert!(LargeValue::<T>::get().is_some());
+		}
+	}
+
 	#[benchmark(pov_mode = MaxEncodedLen)]
 	fn mel_storage_value_read_linear_size(l: Linear<0, { 1 << 22 }>) {
-		let v: sp_runtime::BoundedVec<u8, _> = sp_std::vec![0u8; l as usize].try_into().unwrap();
->>>>>>> 38363769
-		LargeValue::<T>::put(&v);
-		#[block]
-		{
-			assert!(LargeValue::<T>::get().is_some());
-		}
-	}
-
-<<<<<<< HEAD
-	#[pov_mode = Measured]
-	measured_storage_double_value_read_linear_size {
-		let l in 0 .. 1<<22;
-		let v: sp_runtime::BoundedVec<u8, _> = alloc::vec![0u8; l as usize].try_into().unwrap();
-=======
+		let v: sp_runtime::BoundedVec<u8, _> = alloc::vec![0u8; l as usize].try_into().unwrap();
+		LargeValue::<T>::put(&v);
+		#[block]
+		{
+			assert!(LargeValue::<T>::get().is_some());
+		}
+	}
+
 	#[benchmark(pov_mode = Measured)]
 	fn measured_storage_double_value_read_linear_size(l: Linear<0, { 1 << 22 }>) {
-		let v: sp_runtime::BoundedVec<u8, _> = sp_std::vec![0u8; l as usize].try_into().unwrap();
->>>>>>> 38363769
+		let v: sp_runtime::BoundedVec<u8, _> = alloc::vec![0u8; l as usize].try_into().unwrap();
 		LargeValue::<T>::put(&v);
 		LargeValue2::<T>::put(&v);
 		#[block]
@@ -298,16 +277,9 @@
 		}
 	}
 
-<<<<<<< HEAD
-	#[pov_mode = MaxEncodedLen]
-	mel_storage_double_value_read_linear_size {
-		let l in 0 .. 1<<22;
-		let v: sp_runtime::BoundedVec<u8, _> = alloc::vec![0u8; l as usize].try_into().unwrap();
-=======
 	#[benchmark(pov_mode = MaxEncodedLen)]
 	fn mel_storage_double_value_read_linear_size(l: Linear<0, { 1 << 22 }>) {
-		let v: sp_runtime::BoundedVec<u8, _> = sp_std::vec![0u8; l as usize].try_into().unwrap();
->>>>>>> 38363769
+		let v: sp_runtime::BoundedVec<u8, _> = alloc::vec![0u8; l as usize].try_into().unwrap();
 		LargeValue::<T>::put(&v);
 		LargeValue2::<T>::put(&v);
 		#[block]
@@ -319,16 +291,9 @@
 
 	#[benchmark(pov_mode = MaxEncodedLen {
 		Pov::LargeValue2: Measured
-<<<<<<< HEAD
-	}]
-	mel_mixed_storage_double_value_read_linear_size {
-		let l in 0 .. 1<<22;
-		let v: sp_runtime::BoundedVec<u8, _> = alloc::vec![0u8; l as usize].try_into().unwrap();
-=======
 	})]
 	fn mel_mixed_storage_double_value_read_linear_size(l: Linear<0, { 1 << 22 }>) {
-		let v: sp_runtime::BoundedVec<u8, _> = sp_std::vec![0u8; l as usize].try_into().unwrap();
->>>>>>> 38363769
+		let v: sp_runtime::BoundedVec<u8, _> = alloc::vec![0u8; l as usize].try_into().unwrap();
 		LargeValue::<T>::put(&v);
 		LargeValue2::<T>::put(&v);
 		#[block]
@@ -340,16 +305,9 @@
 
 	#[benchmark(pov_mode = Measured {
 		Pov::LargeValue2: MaxEncodedLen
-<<<<<<< HEAD
-	}]
-	measured_mixed_storage_double_value_read_linear_size {
-		let l in 0 .. 1<<22;
-		let v: sp_runtime::BoundedVec<u8, _> = alloc::vec![0u8; l as usize].try_into().unwrap();
-=======
 	})]
 	fn measured_mixed_storage_double_value_read_linear_size(l: Linear<0, { 1 << 22 }>) {
-		let v: sp_runtime::BoundedVec<u8, _> = sp_std::vec![0u8; l as usize].try_into().unwrap();
->>>>>>> 38363769
+		let v: sp_runtime::BoundedVec<u8, _> = alloc::vec![0u8; l as usize].try_into().unwrap();
 		LargeValue::<T>::put(&v);
 		LargeValue2::<T>::put(&v);
 		#[block]
@@ -359,27 +317,15 @@
 		}
 	}
 
-<<<<<<< HEAD
-	#[pov_mode = Measured]
-	storage_map_unbounded_both_measured_read {
-		let i in 0 .. 1000;
-
+	#[benchmark(pov_mode = Measured)]
+	fn storage_map_unbounded_both_measured_read(i: Linear<0, 1000>) {
 		UnboundedMap::<T>::insert(i, alloc::vec![0; i as usize]);
 		UnboundedMap2::<T>::insert(i, alloc::vec![0; i as usize]);
-	}: {
-		assert!(UnboundedMap::<T>::get(i).is_some());
-		assert!(UnboundedMap2::<T>::get(i).is_some());
-=======
-	#[benchmark(pov_mode = Measured)]
-	fn storage_map_unbounded_both_measured_read(i: Linear<0, 1000>) {
-		UnboundedMap::<T>::insert(i, sp_std::vec![0; i as usize]);
-		UnboundedMap2::<T>::insert(i, sp_std::vec![0; i as usize]);
 		#[block]
 		{
 			assert!(UnboundedMap::<T>::get(i).is_some());
 			assert!(UnboundedMap2::<T>::get(i).is_some());
 		}
->>>>>>> 38363769
 	}
 
 	#[benchmark(pov_mode = MaxEncodedLen {
@@ -387,19 +333,12 @@
 	})]
 	fn storage_map_partial_unbounded_read(i: Linear<0, 1000>) {
 		Map1M::<T>::insert(i, 0);
-<<<<<<< HEAD
 		UnboundedMap::<T>::insert(i, alloc::vec![0; i as usize]);
-	}: {
-		assert!(Map1M::<T>::get(i).is_some());
-		assert!(UnboundedMap::<T>::get(i).is_some());
-=======
-		UnboundedMap::<T>::insert(i, sp_std::vec![0; i as usize]);
 		#[block]
 		{
 			assert!(Map1M::<T>::get(i).is_some());
 			assert!(UnboundedMap::<T>::get(i).is_some());
 		}
->>>>>>> 38363769
 	}
 
 	#[benchmark(pov_mode = MaxEncodedLen {
@@ -407,19 +346,12 @@
 	})]
 	fn storage_map_partial_unbounded_ignored_read(i: Linear<0, 1000>) {
 		Map1M::<T>::insert(i, 0);
-<<<<<<< HEAD
 		UnboundedMap::<T>::insert(i, alloc::vec![0; i as usize]);
-	}: {
-		assert!(Map1M::<T>::get(i).is_some());
-		assert!(UnboundedMap::<T>::get(i).is_some());
-=======
-		UnboundedMap::<T>::insert(i, sp_std::vec![0; i as usize]);
 		#[block]
 		{
 			assert!(Map1M::<T>::get(i).is_some());
 			assert!(UnboundedMap::<T>::get(i).is_some());
 		}
->>>>>>> 38363769
 	}
 
 	// Emitting an event will not incur any PoV.
