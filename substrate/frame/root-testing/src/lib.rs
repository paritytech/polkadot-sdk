--- conflicted
+++ resolved
@@ -24,10 +24,6 @@
 
 #![cfg_attr(not(feature = "std"), no_std)]
 
-<<<<<<< HEAD
-
-=======
->>>>>>> c198ce71
 pub use pallet::*;
 
 #[frame::pallet(dev_mode)]
