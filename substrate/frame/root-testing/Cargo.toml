--- conflicted
+++ resolved
@@ -17,27 +17,17 @@
 
 [dependencies]
 codec = { features = ["derive"], workspace = true }
-<<<<<<< HEAD
-frame = { workspace = true, features = ["runtime"] }
-=======
 frame = { workspace = true, features = ["runtime"]}
->>>>>>> c198ce71
 scale-info = { features = ["derive"], workspace = true }
 
 [features]
 try-runtime = [
-<<<<<<< HEAD
-=======
 	"frame/try-runtime",
->>>>>>> c198ce71
 ]
 default = ["std"]
 std = [
 	"codec/std",
 	"frame/std",
-<<<<<<< HEAD
-=======
 	"scale-info/std",
->>>>>>> c198ce71
 	"scale-info/std",
 ]