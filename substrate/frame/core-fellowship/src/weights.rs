// This file is part of Substrate.

// Copyright (C) Parity Technologies (UK) Ltd.
// SPDX-License-Identifier: Apache-2.0

// Licensed under the Apache License, Version 2.0 (the "License");
// you may not use this file except in compliance with the License.
// You may obtain a copy of the License at
//
// 	http://www.apache.org/licenses/LICENSE-2.0
//
// Unless required by applicable law or agreed to in writing, software
// distributed under the License is distributed on an "AS IS" BASIS,
// WITHOUT WARRANTIES OR CONDITIONS OF ANY KIND, either express or implied.
// See the License for the specific language governing permissions and
// limitations under the License.

//! Autogenerated weights for `pallet_core_fellowship`
//!
//! THIS FILE WAS AUTO-GENERATED USING THE SUBSTRATE BENCHMARK CLI VERSION 32.0.0
//! DATE: 2024-04-08, STEPS: `50`, REPEAT: `20`, LOW RANGE: `[]`, HIGH RANGE: `[]`
//! WORST CASE MAP SIZE: `1000000`
//! HOSTNAME: `runner-anb7yjbi-project-674-concurrent-0`, CPU: `Intel(R) Xeon(R) CPU @ 2.60GHz`
//! WASM-EXECUTION: `Compiled`, CHAIN: `Some("dev")`, DB CACHE: `1024`

// Executed Command:
// ./target/production/substrate-node
// benchmark
// pallet
// --chain=dev
// --steps=50
// --repeat=20
// --pallet=pallet_core_fellowship
// --no-storage-info
// --no-median-slopes
// --no-min-squares
// --extrinsic=*
// --wasm-execution=compiled
// --heap-pages=4096
// --output=./substrate/frame/core-fellowship/src/weights.rs
// --header=./substrate/HEADER-APACHE2
// --template=./substrate/.maintain/frame-weight-template.hbs

#![cfg_attr(rustfmt, rustfmt_skip)]
#![allow(unused_parens)]
#![allow(unused_imports)]
#![allow(missing_docs)]

use frame_support::{traits::Get, weights::{Weight, constants::RocksDbWeight}};
use core::marker::PhantomData;

/// Weight functions needed for `pallet_core_fellowship`.
pub trait WeightInfo {
	fn set_params() -> Weight;
	fn set_partial_params() -> Weight;
	fn bump_offboard() -> Weight;
	fn bump_demote() -> Weight;
	fn set_active() -> Weight;
	fn induct() -> Weight;
	fn promote() -> Weight;
	fn offboard() -> Weight;
	fn import() -> Weight;
	fn approve() -> Weight;
	fn submit_evidence() -> Weight;
}

/// Weights for `pallet_core_fellowship` using the Substrate node and recommended hardware.
pub struct SubstrateWeight<T>(PhantomData<T>);
impl<T: frame_system::Config> WeightInfo for SubstrateWeight<T> {
	/// Storage: `CoreFellowship::Params` (r:0 w:1)
	/// Proof: `CoreFellowship::Params` (`max_values`: Some(1), `max_size`: Some(364), added: 859, mode: `MaxEncodedLen`)
	fn set_params() -> Weight {
		// Proof Size summary in bytes:
		//  Measured:  `0`
		//  Estimated: `0`
		// Minimum execution time: 6_836_000 picoseconds.
		Weight::from_parts(7_057_000, 0)
			.saturating_add(T::DbWeight::get().writes(1_u64))
	}
<<<<<<< HEAD
	/// Storage: CoreFellowship Params (r:0 w:1)
	/// Proof: CoreFellowship Params (max_values: Some(1), max_size: Some(364), added: 859, mode: MaxEncodedLen)
	fn set_partial_params() -> Weight {
		// Proof Size summary in bytes:
		//  Measured:  `0`
		//  Estimated: `0`
		// Minimum execution time: 9_454_000 picoseconds.
		Weight::from_parts(9_804_000, 0)
			.saturating_add(T::DbWeight::get().writes(1_u64))
	}
	/// Storage: CoreFellowship Member (r:1 w:1)
	/// Proof: CoreFellowship Member (max_values: None, max_size: Some(49), added: 2524, mode: MaxEncodedLen)
	/// Storage: RankedCollective Members (r:1 w:1)
	/// Proof: RankedCollective Members (max_values: None, max_size: Some(42), added: 2517, mode: MaxEncodedLen)
	/// Storage: CoreFellowship Params (r:1 w:0)
	/// Proof: CoreFellowship Params (max_values: Some(1), max_size: Some(364), added: 859, mode: MaxEncodedLen)
	/// Storage: RankedCollective MemberCount (r:1 w:1)
	/// Proof: RankedCollective MemberCount (max_values: None, max_size: Some(14), added: 2489, mode: MaxEncodedLen)
	/// Storage: RankedCollective IdToIndex (r:1 w:0)
	/// Proof: RankedCollective IdToIndex (max_values: None, max_size: Some(54), added: 2529, mode: MaxEncodedLen)
	/// Storage: CoreFellowship MemberEvidence (r:1 w:1)
	/// Proof: CoreFellowship MemberEvidence (max_values: None, max_size: Some(16429), added: 18904, mode: MaxEncodedLen)
=======
	/// Storage: `CoreFellowship::Member` (r:1 w:1)
	/// Proof: `CoreFellowship::Member` (`max_values`: None, `max_size`: Some(49), added: 2524, mode: `MaxEncodedLen`)
	/// Storage: `RankedCollective::Members` (r:1 w:1)
	/// Proof: `RankedCollective::Members` (`max_values`: None, `max_size`: Some(42), added: 2517, mode: `MaxEncodedLen`)
	/// Storage: `CoreFellowship::Params` (r:1 w:0)
	/// Proof: `CoreFellowship::Params` (`max_values`: Some(1), `max_size`: Some(364), added: 859, mode: `MaxEncodedLen`)
	/// Storage: `RankedCollective::MemberCount` (r:1 w:1)
	/// Proof: `RankedCollective::MemberCount` (`max_values`: None, `max_size`: Some(14), added: 2489, mode: `MaxEncodedLen`)
	/// Storage: `RankedCollective::IdToIndex` (r:1 w:1)
	/// Proof: `RankedCollective::IdToIndex` (`max_values`: None, `max_size`: Some(54), added: 2529, mode: `MaxEncodedLen`)
	/// Storage: `CoreFellowship::MemberEvidence` (r:1 w:1)
	/// Proof: `CoreFellowship::MemberEvidence` (`max_values`: None, `max_size`: Some(16429), added: 18904, mode: `MaxEncodedLen`)
	/// Storage: `RankedCollective::IndexToId` (r:0 w:1)
	/// Proof: `RankedCollective::IndexToId` (`max_values`: None, `max_size`: Some(54), added: 2529, mode: `MaxEncodedLen`)
>>>>>>> 305d311d
	fn bump_offboard() -> Weight {
		// Proof Size summary in bytes:
		//  Measured:  `17274`
		//  Estimated: `19894`
		// Minimum execution time: 55_535_000 picoseconds.
		Weight::from_parts(57_104_000, 19894)
			.saturating_add(T::DbWeight::get().reads(6_u64))
			.saturating_add(T::DbWeight::get().writes(6_u64))
	}
	/// Storage: `CoreFellowship::Member` (r:1 w:1)
	/// Proof: `CoreFellowship::Member` (`max_values`: None, `max_size`: Some(49), added: 2524, mode: `MaxEncodedLen`)
	/// Storage: `RankedCollective::Members` (r:1 w:1)
	/// Proof: `RankedCollective::Members` (`max_values`: None, `max_size`: Some(42), added: 2517, mode: `MaxEncodedLen`)
	/// Storage: `CoreFellowship::Params` (r:1 w:0)
	/// Proof: `CoreFellowship::Params` (`max_values`: Some(1), `max_size`: Some(364), added: 859, mode: `MaxEncodedLen`)
	/// Storage: `RankedCollective::MemberCount` (r:1 w:1)
	/// Proof: `RankedCollective::MemberCount` (`max_values`: None, `max_size`: Some(14), added: 2489, mode: `MaxEncodedLen`)
	/// Storage: `RankedCollective::IdToIndex` (r:1 w:1)
	/// Proof: `RankedCollective::IdToIndex` (`max_values`: None, `max_size`: Some(54), added: 2529, mode: `MaxEncodedLen`)
	/// Storage: `CoreFellowship::MemberEvidence` (r:1 w:1)
	/// Proof: `CoreFellowship::MemberEvidence` (`max_values`: None, `max_size`: Some(16429), added: 18904, mode: `MaxEncodedLen`)
	/// Storage: `RankedCollective::IndexToId` (r:0 w:1)
	/// Proof: `RankedCollective::IndexToId` (`max_values`: None, `max_size`: Some(54), added: 2529, mode: `MaxEncodedLen`)
	fn bump_demote() -> Weight {
		// Proof Size summary in bytes:
		//  Measured:  `17384`
		//  Estimated: `19894`
		// Minimum execution time: 59_111_000 picoseconds.
		Weight::from_parts(61_394_000, 19894)
			.saturating_add(T::DbWeight::get().reads(6_u64))
			.saturating_add(T::DbWeight::get().writes(6_u64))
	}
	/// Storage: `RankedCollective::Members` (r:1 w:0)
	/// Proof: `RankedCollective::Members` (`max_values`: None, `max_size`: Some(42), added: 2517, mode: `MaxEncodedLen`)
	/// Storage: `CoreFellowship::Member` (r:1 w:1)
	/// Proof: `CoreFellowship::Member` (`max_values`: None, `max_size`: Some(49), added: 2524, mode: `MaxEncodedLen`)
	fn set_active() -> Weight {
		// Proof Size summary in bytes:
		//  Measured:  `388`
		//  Estimated: `3514`
		// Minimum execution time: 16_166_000 picoseconds.
		Weight::from_parts(16_773_000, 3514)
			.saturating_add(T::DbWeight::get().reads(2_u64))
			.saturating_add(T::DbWeight::get().writes(1_u64))
	}
	/// Storage: `CoreFellowship::Member` (r:1 w:1)
	/// Proof: `CoreFellowship::Member` (`max_values`: None, `max_size`: Some(49), added: 2524, mode: `MaxEncodedLen`)
	/// Storage: `RankedCollective::Members` (r:1 w:1)
	/// Proof: `RankedCollective::Members` (`max_values`: None, `max_size`: Some(42), added: 2517, mode: `MaxEncodedLen`)
	/// Storage: `RankedCollective::MemberCount` (r:1 w:1)
	/// Proof: `RankedCollective::MemberCount` (`max_values`: None, `max_size`: Some(14), added: 2489, mode: `MaxEncodedLen`)
	/// Storage: `RankedCollective::IndexToId` (r:0 w:1)
	/// Proof: `RankedCollective::IndexToId` (`max_values`: None, `max_size`: Some(54), added: 2529, mode: `MaxEncodedLen`)
	/// Storage: `RankedCollective::IdToIndex` (r:0 w:1)
	/// Proof: `RankedCollective::IdToIndex` (`max_values`: None, `max_size`: Some(54), added: 2529, mode: `MaxEncodedLen`)
	fn induct() -> Weight {
		// Proof Size summary in bytes:
		//  Measured:  `146`
		//  Estimated: `3514`
		// Minimum execution time: 25_508_000 picoseconds.
		Weight::from_parts(25_952_000, 3514)
			.saturating_add(T::DbWeight::get().reads(3_u64))
			.saturating_add(T::DbWeight::get().writes(5_u64))
	}
	/// Storage: `RankedCollective::Members` (r:1 w:1)
	/// Proof: `RankedCollective::Members` (`max_values`: None, `max_size`: Some(42), added: 2517, mode: `MaxEncodedLen`)
	/// Storage: `CoreFellowship::Member` (r:1 w:1)
	/// Proof: `CoreFellowship::Member` (`max_values`: None, `max_size`: Some(49), added: 2524, mode: `MaxEncodedLen`)
	/// Storage: `CoreFellowship::Params` (r:1 w:0)
	/// Proof: `CoreFellowship::Params` (`max_values`: Some(1), `max_size`: Some(364), added: 859, mode: `MaxEncodedLen`)
	/// Storage: `RankedCollective::MemberCount` (r:1 w:1)
	/// Proof: `RankedCollective::MemberCount` (`max_values`: None, `max_size`: Some(14), added: 2489, mode: `MaxEncodedLen`)
	/// Storage: `CoreFellowship::MemberEvidence` (r:1 w:1)
	/// Proof: `CoreFellowship::MemberEvidence` (`max_values`: None, `max_size`: Some(16429), added: 18904, mode: `MaxEncodedLen`)
	/// Storage: `RankedCollective::IndexToId` (r:0 w:1)
	/// Proof: `RankedCollective::IndexToId` (`max_values`: None, `max_size`: Some(54), added: 2529, mode: `MaxEncodedLen`)
	/// Storage: `RankedCollective::IdToIndex` (r:0 w:1)
	/// Proof: `RankedCollective::IdToIndex` (`max_values`: None, `max_size`: Some(54), added: 2529, mode: `MaxEncodedLen`)
	fn promote() -> Weight {
		// Proof Size summary in bytes:
		//  Measured:  `17252`
		//  Estimated: `19894`
		// Minimum execution time: 51_102_000 picoseconds.
		Weight::from_parts(53_302_000, 19894)
			.saturating_add(T::DbWeight::get().reads(5_u64))
			.saturating_add(T::DbWeight::get().writes(6_u64))
	}
	/// Storage: `RankedCollective::Members` (r:1 w:0)
	/// Proof: `RankedCollective::Members` (`max_values`: None, `max_size`: Some(42), added: 2517, mode: `MaxEncodedLen`)
	/// Storage: `CoreFellowship::Member` (r:1 w:1)
	/// Proof: `CoreFellowship::Member` (`max_values`: None, `max_size`: Some(49), added: 2524, mode: `MaxEncodedLen`)
	/// Storage: `CoreFellowship::MemberEvidence` (r:0 w:1)
	/// Proof: `CoreFellowship::MemberEvidence` (`max_values`: None, `max_size`: Some(16429), added: 18904, mode: `MaxEncodedLen`)
	fn offboard() -> Weight {
		// Proof Size summary in bytes:
		//  Measured:  `293`
		//  Estimated: `3514`
		// Minimum execution time: 16_035_000 picoseconds.
		Weight::from_parts(16_529_000, 3514)
			.saturating_add(T::DbWeight::get().reads(2_u64))
			.saturating_add(T::DbWeight::get().writes(2_u64))
	}
	/// Storage: `CoreFellowship::Member` (r:1 w:1)
	/// Proof: `CoreFellowship::Member` (`max_values`: None, `max_size`: Some(49), added: 2524, mode: `MaxEncodedLen`)
	/// Storage: `RankedCollective::Members` (r:1 w:0)
	/// Proof: `RankedCollective::Members` (`max_values`: None, `max_size`: Some(42), added: 2517, mode: `MaxEncodedLen`)
	fn import() -> Weight {
		// Proof Size summary in bytes:
		//  Measured:  `313`
		//  Estimated: `3514`
		// Minimum execution time: 14_966_000 picoseconds.
		Weight::from_parts(15_340_000, 3514)
			.saturating_add(T::DbWeight::get().reads(2_u64))
			.saturating_add(T::DbWeight::get().writes(1_u64))
	}
	/// Storage: `RankedCollective::Members` (r:1 w:0)
	/// Proof: `RankedCollective::Members` (`max_values`: None, `max_size`: Some(42), added: 2517, mode: `MaxEncodedLen`)
	/// Storage: `CoreFellowship::Member` (r:1 w:1)
	/// Proof: `CoreFellowship::Member` (`max_values`: None, `max_size`: Some(49), added: 2524, mode: `MaxEncodedLen`)
	/// Storage: `CoreFellowship::MemberEvidence` (r:1 w:1)
	/// Proof: `CoreFellowship::MemberEvidence` (`max_values`: None, `max_size`: Some(16429), added: 18904, mode: `MaxEncodedLen`)
	fn approve() -> Weight {
		// Proof Size summary in bytes:
		//  Measured:  `16843`
		//  Estimated: `19894`
		// Minimum execution time: 35_137_000 picoseconds.
		Weight::from_parts(36_285_000, 19894)
			.saturating_add(T::DbWeight::get().reads(3_u64))
			.saturating_add(T::DbWeight::get().writes(2_u64))
	}
	/// Storage: `CoreFellowship::Member` (r:1 w:0)
	/// Proof: `CoreFellowship::Member` (`max_values`: None, `max_size`: Some(49), added: 2524, mode: `MaxEncodedLen`)
	/// Storage: `CoreFellowship::MemberEvidence` (r:1 w:1)
	/// Proof: `CoreFellowship::MemberEvidence` (`max_values`: None, `max_size`: Some(16429), added: 18904, mode: `MaxEncodedLen`)
	fn submit_evidence() -> Weight {
		// Proof Size summary in bytes:
		//  Measured:  `79`
		//  Estimated: `19894`
		// Minimum execution time: 24_307_000 picoseconds.
		Weight::from_parts(25_426_000, 19894)
			.saturating_add(T::DbWeight::get().reads(2_u64))
			.saturating_add(T::DbWeight::get().writes(1_u64))
	}
}

// For backwards compatibility and tests.
impl WeightInfo for () {
	/// Storage: `CoreFellowship::Params` (r:0 w:1)
	/// Proof: `CoreFellowship::Params` (`max_values`: Some(1), `max_size`: Some(364), added: 859, mode: `MaxEncodedLen`)
	fn set_params() -> Weight {
		// Proof Size summary in bytes:
		//  Measured:  `0`
		//  Estimated: `0`
		// Minimum execution time: 6_836_000 picoseconds.
		Weight::from_parts(7_057_000, 0)
			.saturating_add(RocksDbWeight::get().writes(1_u64))
	}
<<<<<<< HEAD
	/// Storage: CoreFellowship Params (r:0 w:1)
	/// Proof: CoreFellowship Params (max_values: Some(1), max_size: Some(364), added: 859, mode: MaxEncodedLen)
	fn set_partial_params() -> Weight {
		// Proof Size summary in bytes:
		//  Measured:  `0`
		//  Estimated: `0`
		// Minimum execution time: 9_454_000 picoseconds.
		Weight::from_parts(9_804_000, 0)
			.saturating_add(RocksDbWeight::get().writes(1_u64))
	}
	/// Storage: CoreFellowship Member (r:1 w:1)
	/// Proof: CoreFellowship Member (max_values: None, max_size: Some(49), added: 2524, mode: MaxEncodedLen)
	/// Storage: RankedCollective Members (r:1 w:1)
	/// Proof: RankedCollective Members (max_values: None, max_size: Some(42), added: 2517, mode: MaxEncodedLen)
	/// Storage: CoreFellowship Params (r:1 w:0)
	/// Proof: CoreFellowship Params (max_values: Some(1), max_size: Some(364), added: 859, mode: MaxEncodedLen)
	/// Storage: RankedCollective MemberCount (r:1 w:1)
	/// Proof: RankedCollective MemberCount (max_values: None, max_size: Some(14), added: 2489, mode: MaxEncodedLen)
	/// Storage: RankedCollective IdToIndex (r:1 w:0)
	/// Proof: RankedCollective IdToIndex (max_values: None, max_size: Some(54), added: 2529, mode: MaxEncodedLen)
	/// Storage: CoreFellowship MemberEvidence (r:1 w:1)
	/// Proof: CoreFellowship MemberEvidence (max_values: None, max_size: Some(16429), added: 18904, mode: MaxEncodedLen)
=======
	/// Storage: `CoreFellowship::Member` (r:1 w:1)
	/// Proof: `CoreFellowship::Member` (`max_values`: None, `max_size`: Some(49), added: 2524, mode: `MaxEncodedLen`)
	/// Storage: `RankedCollective::Members` (r:1 w:1)
	/// Proof: `RankedCollective::Members` (`max_values`: None, `max_size`: Some(42), added: 2517, mode: `MaxEncodedLen`)
	/// Storage: `CoreFellowship::Params` (r:1 w:0)
	/// Proof: `CoreFellowship::Params` (`max_values`: Some(1), `max_size`: Some(364), added: 859, mode: `MaxEncodedLen`)
	/// Storage: `RankedCollective::MemberCount` (r:1 w:1)
	/// Proof: `RankedCollective::MemberCount` (`max_values`: None, `max_size`: Some(14), added: 2489, mode: `MaxEncodedLen`)
	/// Storage: `RankedCollective::IdToIndex` (r:1 w:1)
	/// Proof: `RankedCollective::IdToIndex` (`max_values`: None, `max_size`: Some(54), added: 2529, mode: `MaxEncodedLen`)
	/// Storage: `CoreFellowship::MemberEvidence` (r:1 w:1)
	/// Proof: `CoreFellowship::MemberEvidence` (`max_values`: None, `max_size`: Some(16429), added: 18904, mode: `MaxEncodedLen`)
	/// Storage: `RankedCollective::IndexToId` (r:0 w:1)
	/// Proof: `RankedCollective::IndexToId` (`max_values`: None, `max_size`: Some(54), added: 2529, mode: `MaxEncodedLen`)
>>>>>>> 305d311d
	fn bump_offboard() -> Weight {
		// Proof Size summary in bytes:
		//  Measured:  `17274`
		//  Estimated: `19894`
		// Minimum execution time: 55_535_000 picoseconds.
		Weight::from_parts(57_104_000, 19894)
			.saturating_add(RocksDbWeight::get().reads(6_u64))
			.saturating_add(RocksDbWeight::get().writes(6_u64))
	}
	/// Storage: `CoreFellowship::Member` (r:1 w:1)
	/// Proof: `CoreFellowship::Member` (`max_values`: None, `max_size`: Some(49), added: 2524, mode: `MaxEncodedLen`)
	/// Storage: `RankedCollective::Members` (r:1 w:1)
	/// Proof: `RankedCollective::Members` (`max_values`: None, `max_size`: Some(42), added: 2517, mode: `MaxEncodedLen`)
	/// Storage: `CoreFellowship::Params` (r:1 w:0)
	/// Proof: `CoreFellowship::Params` (`max_values`: Some(1), `max_size`: Some(364), added: 859, mode: `MaxEncodedLen`)
	/// Storage: `RankedCollective::MemberCount` (r:1 w:1)
	/// Proof: `RankedCollective::MemberCount` (`max_values`: None, `max_size`: Some(14), added: 2489, mode: `MaxEncodedLen`)
	/// Storage: `RankedCollective::IdToIndex` (r:1 w:1)
	/// Proof: `RankedCollective::IdToIndex` (`max_values`: None, `max_size`: Some(54), added: 2529, mode: `MaxEncodedLen`)
	/// Storage: `CoreFellowship::MemberEvidence` (r:1 w:1)
	/// Proof: `CoreFellowship::MemberEvidence` (`max_values`: None, `max_size`: Some(16429), added: 18904, mode: `MaxEncodedLen`)
	/// Storage: `RankedCollective::IndexToId` (r:0 w:1)
	/// Proof: `RankedCollective::IndexToId` (`max_values`: None, `max_size`: Some(54), added: 2529, mode: `MaxEncodedLen`)
	fn bump_demote() -> Weight {
		// Proof Size summary in bytes:
		//  Measured:  `17384`
		//  Estimated: `19894`
		// Minimum execution time: 59_111_000 picoseconds.
		Weight::from_parts(61_394_000, 19894)
			.saturating_add(RocksDbWeight::get().reads(6_u64))
			.saturating_add(RocksDbWeight::get().writes(6_u64))
	}
	/// Storage: `RankedCollective::Members` (r:1 w:0)
	/// Proof: `RankedCollective::Members` (`max_values`: None, `max_size`: Some(42), added: 2517, mode: `MaxEncodedLen`)
	/// Storage: `CoreFellowship::Member` (r:1 w:1)
	/// Proof: `CoreFellowship::Member` (`max_values`: None, `max_size`: Some(49), added: 2524, mode: `MaxEncodedLen`)
	fn set_active() -> Weight {
		// Proof Size summary in bytes:
		//  Measured:  `388`
		//  Estimated: `3514`
		// Minimum execution time: 16_166_000 picoseconds.
		Weight::from_parts(16_773_000, 3514)
			.saturating_add(RocksDbWeight::get().reads(2_u64))
			.saturating_add(RocksDbWeight::get().writes(1_u64))
	}
	/// Storage: `CoreFellowship::Member` (r:1 w:1)
	/// Proof: `CoreFellowship::Member` (`max_values`: None, `max_size`: Some(49), added: 2524, mode: `MaxEncodedLen`)
	/// Storage: `RankedCollective::Members` (r:1 w:1)
	/// Proof: `RankedCollective::Members` (`max_values`: None, `max_size`: Some(42), added: 2517, mode: `MaxEncodedLen`)
	/// Storage: `RankedCollective::MemberCount` (r:1 w:1)
	/// Proof: `RankedCollective::MemberCount` (`max_values`: None, `max_size`: Some(14), added: 2489, mode: `MaxEncodedLen`)
	/// Storage: `RankedCollective::IndexToId` (r:0 w:1)
	/// Proof: `RankedCollective::IndexToId` (`max_values`: None, `max_size`: Some(54), added: 2529, mode: `MaxEncodedLen`)
	/// Storage: `RankedCollective::IdToIndex` (r:0 w:1)
	/// Proof: `RankedCollective::IdToIndex` (`max_values`: None, `max_size`: Some(54), added: 2529, mode: `MaxEncodedLen`)
	fn induct() -> Weight {
		// Proof Size summary in bytes:
		//  Measured:  `146`
		//  Estimated: `3514`
		// Minimum execution time: 25_508_000 picoseconds.
		Weight::from_parts(25_952_000, 3514)
			.saturating_add(RocksDbWeight::get().reads(3_u64))
			.saturating_add(RocksDbWeight::get().writes(5_u64))
	}
	/// Storage: `RankedCollective::Members` (r:1 w:1)
	/// Proof: `RankedCollective::Members` (`max_values`: None, `max_size`: Some(42), added: 2517, mode: `MaxEncodedLen`)
	/// Storage: `CoreFellowship::Member` (r:1 w:1)
	/// Proof: `CoreFellowship::Member` (`max_values`: None, `max_size`: Some(49), added: 2524, mode: `MaxEncodedLen`)
	/// Storage: `CoreFellowship::Params` (r:1 w:0)
	/// Proof: `CoreFellowship::Params` (`max_values`: Some(1), `max_size`: Some(364), added: 859, mode: `MaxEncodedLen`)
	/// Storage: `RankedCollective::MemberCount` (r:1 w:1)
	/// Proof: `RankedCollective::MemberCount` (`max_values`: None, `max_size`: Some(14), added: 2489, mode: `MaxEncodedLen`)
	/// Storage: `CoreFellowship::MemberEvidence` (r:1 w:1)
	/// Proof: `CoreFellowship::MemberEvidence` (`max_values`: None, `max_size`: Some(16429), added: 18904, mode: `MaxEncodedLen`)
	/// Storage: `RankedCollective::IndexToId` (r:0 w:1)
	/// Proof: `RankedCollective::IndexToId` (`max_values`: None, `max_size`: Some(54), added: 2529, mode: `MaxEncodedLen`)
	/// Storage: `RankedCollective::IdToIndex` (r:0 w:1)
	/// Proof: `RankedCollective::IdToIndex` (`max_values`: None, `max_size`: Some(54), added: 2529, mode: `MaxEncodedLen`)
	fn promote() -> Weight {
		// Proof Size summary in bytes:
		//  Measured:  `17252`
		//  Estimated: `19894`
		// Minimum execution time: 51_102_000 picoseconds.
		Weight::from_parts(53_302_000, 19894)
			.saturating_add(RocksDbWeight::get().reads(5_u64))
			.saturating_add(RocksDbWeight::get().writes(6_u64))
	}
	/// Storage: `RankedCollective::Members` (r:1 w:0)
	/// Proof: `RankedCollective::Members` (`max_values`: None, `max_size`: Some(42), added: 2517, mode: `MaxEncodedLen`)
	/// Storage: `CoreFellowship::Member` (r:1 w:1)
	/// Proof: `CoreFellowship::Member` (`max_values`: None, `max_size`: Some(49), added: 2524, mode: `MaxEncodedLen`)
	/// Storage: `CoreFellowship::MemberEvidence` (r:0 w:1)
	/// Proof: `CoreFellowship::MemberEvidence` (`max_values`: None, `max_size`: Some(16429), added: 18904, mode: `MaxEncodedLen`)
	fn offboard() -> Weight {
		// Proof Size summary in bytes:
		//  Measured:  `293`
		//  Estimated: `3514`
		// Minimum execution time: 16_035_000 picoseconds.
		Weight::from_parts(16_529_000, 3514)
			.saturating_add(RocksDbWeight::get().reads(2_u64))
			.saturating_add(RocksDbWeight::get().writes(2_u64))
	}
	/// Storage: `CoreFellowship::Member` (r:1 w:1)
	/// Proof: `CoreFellowship::Member` (`max_values`: None, `max_size`: Some(49), added: 2524, mode: `MaxEncodedLen`)
	/// Storage: `RankedCollective::Members` (r:1 w:0)
	/// Proof: `RankedCollective::Members` (`max_values`: None, `max_size`: Some(42), added: 2517, mode: `MaxEncodedLen`)
	fn import() -> Weight {
		// Proof Size summary in bytes:
		//  Measured:  `313`
		//  Estimated: `3514`
		// Minimum execution time: 14_966_000 picoseconds.
		Weight::from_parts(15_340_000, 3514)
			.saturating_add(RocksDbWeight::get().reads(2_u64))
			.saturating_add(RocksDbWeight::get().writes(1_u64))
	}
	/// Storage: `RankedCollective::Members` (r:1 w:0)
	/// Proof: `RankedCollective::Members` (`max_values`: None, `max_size`: Some(42), added: 2517, mode: `MaxEncodedLen`)
	/// Storage: `CoreFellowship::Member` (r:1 w:1)
	/// Proof: `CoreFellowship::Member` (`max_values`: None, `max_size`: Some(49), added: 2524, mode: `MaxEncodedLen`)
	/// Storage: `CoreFellowship::MemberEvidence` (r:1 w:1)
	/// Proof: `CoreFellowship::MemberEvidence` (`max_values`: None, `max_size`: Some(16429), added: 18904, mode: `MaxEncodedLen`)
	fn approve() -> Weight {
		// Proof Size summary in bytes:
		//  Measured:  `16843`
		//  Estimated: `19894`
		// Minimum execution time: 35_137_000 picoseconds.
		Weight::from_parts(36_285_000, 19894)
			.saturating_add(RocksDbWeight::get().reads(3_u64))
			.saturating_add(RocksDbWeight::get().writes(2_u64))
	}
	/// Storage: `CoreFellowship::Member` (r:1 w:0)
	/// Proof: `CoreFellowship::Member` (`max_values`: None, `max_size`: Some(49), added: 2524, mode: `MaxEncodedLen`)
	/// Storage: `CoreFellowship::MemberEvidence` (r:1 w:1)
	/// Proof: `CoreFellowship::MemberEvidence` (`max_values`: None, `max_size`: Some(16429), added: 18904, mode: `MaxEncodedLen`)
	fn submit_evidence() -> Weight {
		// Proof Size summary in bytes:
		//  Measured:  `79`
		//  Estimated: `19894`
		// Minimum execution time: 24_307_000 picoseconds.
		Weight::from_parts(25_426_000, 19894)
			.saturating_add(RocksDbWeight::get().reads(2_u64))
			.saturating_add(RocksDbWeight::get().writes(1_u64))
	}
}<|MERGE_RESOLUTION|>--- conflicted
+++ resolved
@@ -77,7 +77,6 @@
 		Weight::from_parts(7_057_000, 0)
 			.saturating_add(T::DbWeight::get().writes(1_u64))
 	}
-<<<<<<< HEAD
 	/// Storage: CoreFellowship Params (r:0 w:1)
 	/// Proof: CoreFellowship Params (max_values: Some(1), max_size: Some(364), added: 859, mode: MaxEncodedLen)
 	fn set_partial_params() -> Weight {
@@ -88,19 +87,6 @@
 		Weight::from_parts(9_804_000, 0)
 			.saturating_add(T::DbWeight::get().writes(1_u64))
 	}
-	/// Storage: CoreFellowship Member (r:1 w:1)
-	/// Proof: CoreFellowship Member (max_values: None, max_size: Some(49), added: 2524, mode: MaxEncodedLen)
-	/// Storage: RankedCollective Members (r:1 w:1)
-	/// Proof: RankedCollective Members (max_values: None, max_size: Some(42), added: 2517, mode: MaxEncodedLen)
-	/// Storage: CoreFellowship Params (r:1 w:0)
-	/// Proof: CoreFellowship Params (max_values: Some(1), max_size: Some(364), added: 859, mode: MaxEncodedLen)
-	/// Storage: RankedCollective MemberCount (r:1 w:1)
-	/// Proof: RankedCollective MemberCount (max_values: None, max_size: Some(14), added: 2489, mode: MaxEncodedLen)
-	/// Storage: RankedCollective IdToIndex (r:1 w:0)
-	/// Proof: RankedCollective IdToIndex (max_values: None, max_size: Some(54), added: 2529, mode: MaxEncodedLen)
-	/// Storage: CoreFellowship MemberEvidence (r:1 w:1)
-	/// Proof: CoreFellowship MemberEvidence (max_values: None, max_size: Some(16429), added: 18904, mode: MaxEncodedLen)
-=======
 	/// Storage: `CoreFellowship::Member` (r:1 w:1)
 	/// Proof: `CoreFellowship::Member` (`max_values`: None, `max_size`: Some(49), added: 2524, mode: `MaxEncodedLen`)
 	/// Storage: `RankedCollective::Members` (r:1 w:1)
@@ -115,7 +101,6 @@
 	/// Proof: `CoreFellowship::MemberEvidence` (`max_values`: None, `max_size`: Some(16429), added: 18904, mode: `MaxEncodedLen`)
 	/// Storage: `RankedCollective::IndexToId` (r:0 w:1)
 	/// Proof: `RankedCollective::IndexToId` (`max_values`: None, `max_size`: Some(54), added: 2529, mode: `MaxEncodedLen`)
->>>>>>> 305d311d
 	fn bump_offboard() -> Weight {
 		// Proof Size summary in bytes:
 		//  Measured:  `17274`
@@ -273,7 +258,6 @@
 		Weight::from_parts(7_057_000, 0)
 			.saturating_add(RocksDbWeight::get().writes(1_u64))
 	}
-<<<<<<< HEAD
 	/// Storage: CoreFellowship Params (r:0 w:1)
 	/// Proof: CoreFellowship Params (max_values: Some(1), max_size: Some(364), added: 859, mode: MaxEncodedLen)
 	fn set_partial_params() -> Weight {
@@ -284,19 +268,6 @@
 		Weight::from_parts(9_804_000, 0)
 			.saturating_add(RocksDbWeight::get().writes(1_u64))
 	}
-	/// Storage: CoreFellowship Member (r:1 w:1)
-	/// Proof: CoreFellowship Member (max_values: None, max_size: Some(49), added: 2524, mode: MaxEncodedLen)
-	/// Storage: RankedCollective Members (r:1 w:1)
-	/// Proof: RankedCollective Members (max_values: None, max_size: Some(42), added: 2517, mode: MaxEncodedLen)
-	/// Storage: CoreFellowship Params (r:1 w:0)
-	/// Proof: CoreFellowship Params (max_values: Some(1), max_size: Some(364), added: 859, mode: MaxEncodedLen)
-	/// Storage: RankedCollective MemberCount (r:1 w:1)
-	/// Proof: RankedCollective MemberCount (max_values: None, max_size: Some(14), added: 2489, mode: MaxEncodedLen)
-	/// Storage: RankedCollective IdToIndex (r:1 w:0)
-	/// Proof: RankedCollective IdToIndex (max_values: None, max_size: Some(54), added: 2529, mode: MaxEncodedLen)
-	/// Storage: CoreFellowship MemberEvidence (r:1 w:1)
-	/// Proof: CoreFellowship MemberEvidence (max_values: None, max_size: Some(16429), added: 18904, mode: MaxEncodedLen)
-=======
 	/// Storage: `CoreFellowship::Member` (r:1 w:1)
 	/// Proof: `CoreFellowship::Member` (`max_values`: None, `max_size`: Some(49), added: 2524, mode: `MaxEncodedLen`)
 	/// Storage: `RankedCollective::Members` (r:1 w:1)
@@ -311,7 +282,6 @@
 	/// Proof: `CoreFellowship::MemberEvidence` (`max_values`: None, `max_size`: Some(16429), added: 18904, mode: `MaxEncodedLen`)
 	/// Storage: `RankedCollective::IndexToId` (r:0 w:1)
 	/// Proof: `RankedCollective::IndexToId` (`max_values`: None, `max_size`: Some(54), added: 2529, mode: `MaxEncodedLen`)
->>>>>>> 305d311d
 	fn bump_offboard() -> Weight {
 		// Proof Size summary in bytes:
 		//  Measured:  `17274`
