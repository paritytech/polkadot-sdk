// This file is part of Substrate.

// Copyright (C) Parity Technologies (UK) Ltd.
// SPDX-License-Identifier: Apache-2.0

// Licensed under the Apache License, Version 2.0 (the "License");
// you may not use this file except in compliance with the License.
// You may obtain a copy of the License at
//
// 	http://www.apache.org/licenses/LICENSE-2.0
//
// Unless required by applicable law or agreed to in writing, software
// distributed under the License is distributed on an "AS IS" BASIS,
// WITHOUT WARRANTIES OR CONDITIONS OF ANY KIND, either express or implied.
// See the License for the specific language governing permissions and
// limitations under the License.

//! Additional logic for the Core Fellowship. This determines salary, registers activity/passivity
//! and handles promotion and demotion periods.
//!
//! This only handles members of non-zero rank.
//!
//! # Process Flow
//! - Begin with a call to `induct`, where some privileged origin (perhaps a pre-existing member of
//!   `rank > 1`) is able to make a candidate from an account and introduce it to be tracked in this
//!   pallet in order to allow evidence to be submitted and promotion voted on.
//! - The candidate then calls `submit_evidence` to apply for their promotion to rank 1.
//! - A `PromoteOrigin` of at least rank 1 calls `promote` on the candidate to elevate it to rank 1.
//! - Some time later but before rank 1's `demotion_period` elapses, candidate calls
//!   `submit_evidence` with evidence of their efforts to apply for approval to stay at rank 1.
//! - An `ApproveOrigin` of at least rank 1 calls `approve` on the candidate to avoid imminent
//!   demotion and keep it at rank 1.
//! - These last two steps continue until the candidate is ready to apply for a promotion, at which
//!   point the previous two steps are repeated with a higher rank.
//! - If the member fails to get an approval within the `demotion_period` then anyone may call
//!   `bump` to demote the candidate by one rank.
//! - If a candidate fails to be promoted to a member within the `offboard_timeout` period, then
//!   anyone may call `bump` to remove the account's candidacy.
//! - Pre-existing members may call `import` to have their rank recognised and be inducted into this
//!   pallet (to gain a salary and allow for eventual promotion).
//! - If, externally to this pallet, a member or candidate has their rank removed completely, then
//!   `offboard` may be called to remove them entirely from this pallet.
//!
//! Note there is a difference between having a rank of 0 (whereby the account is a *candidate*) and
//! having no rank at all (whereby we consider it *unranked*). An account can be demoted from rank
//! 0 to become unranked. This process is called being offboarded and there is an extrinsic to do
//! this explicitly when external factors to this pallet have caused the tracked account to become
//! unranked. At rank 0, there is not a "demotion" period after which the account may be bumped to
//! become offboarded but rather an "offboard timeout".
//!
//! Candidates may be introduced (i.e. an account to go from unranked to rank of 0) by an origin
//! of a different privilege to that for promotion. This allows the possibility for even a single
//! existing member to introduce a new candidate without payment.
//!
//! Only tracked/ranked accounts may submit evidence for their proof and promotion. Candidates
//! cannot be approved - they must proceed only to promotion prior to the offboard timeout elapsing.

#![cfg_attr(not(feature = "std"), no_std)]

use codec::{Decode, Encode, MaxEncodedLen};
use scale_info::TypeInfo;
use sp_arithmetic::traits::{Saturating, Zero};
use sp_runtime::RuntimeDebug;
use sp_std::{fmt::Debug, marker::PhantomData, prelude::*};

use frame_support::{
	defensive,
	dispatch::DispatchResultWithPostInfo,
	ensure, impl_ensure_origin_with_arg_ignoring_arg,
	traits::{
		tokens::Balance as BalanceTrait, EnsureOrigin, EnsureOriginWithArg, Get, RankedMembers,
		RankedMembersSwapHandler,
	},
	BoundedVec, CloneNoBound, EqNoBound, PartialEqNoBound, RuntimeDebugNoBound,
};

#[cfg(test)]
mod tests;

#[cfg(feature = "runtime-benchmarks")]
mod benchmarking;
pub mod migration;
pub mod weights;

pub use pallet::*;
pub use weights::*;

/// The desired outcome for which evidence is presented.
#[derive(Encode, Decode, Eq, PartialEq, Copy, Clone, TypeInfo, MaxEncodedLen, RuntimeDebug)]
pub enum Wish {
	/// Member wishes only to retain their current rank.
	Retention,
	/// Member wishes to be promoted.
	Promotion,
}

/// A piece of evidence to underpin a [Wish].
///
/// From the pallet's perspective, this is just a blob of data without meaning. The fellows can
/// decide how to concretely utilise it. This could be an IPFS hash, a URL or structured data.
pub type Evidence<T, I> = BoundedVec<u8, <T as Config<I>>::EvidenceSize>;

/// The status of the pallet instance.
#[derive(
	Encode,
	Decode,
	CloneNoBound,
	EqNoBound,
	PartialEqNoBound,
	RuntimeDebugNoBound,
	TypeInfo,
	MaxEncodedLen,
)]
#[scale_info(skip_type_params(Ranks))]
pub struct ParamsType<
	Balance: Clone + Eq + PartialEq + Debug,
	BlockNumber: Clone + Eq + PartialEq + Debug,
	Ranks: Get<u32>,
> {
	/// The amounts to be paid when a member of a given rank (-1) is active.
	pub active_salary: BoundedVec<Balance, Ranks>,
	/// The amounts to be paid when a member of a given rank (-1) is passive.
	pub passive_salary: BoundedVec<Balance, Ranks>,
	/// The period between which unproven members become demoted.
	pub demotion_period: BoundedVec<BlockNumber, Ranks>,
	/// The period between which members must wait before they may proceed to this rank.
	pub min_promotion_period: BoundedVec<BlockNumber, Ranks>,
	/// Amount by which an account can remain at rank 0 (candidate before being offboard entirely).
	pub offboard_timeout: BlockNumber,
}

impl<
		Balance: Default + Copy + Eq + Debug,
		BlockNumber: Default + Copy + Eq + Debug,
		Ranks: Get<u32>,
	> Default for ParamsType<Balance, BlockNumber, Ranks>
{
	fn default() -> Self {
		Self {
			active_salary: Default::default(),
			passive_salary: Default::default(),
			demotion_period: Default::default(),
			min_promotion_period: Default::default(),
			offboard_timeout: BlockNumber::default(),
		}
	}
}

/// The status of a single member.
#[derive(Encode, Decode, Eq, PartialEq, Clone, TypeInfo, MaxEncodedLen, RuntimeDebug)]
pub struct MemberStatus<BlockNumber> {
	/// Are they currently active?
	is_active: bool,
	/// The block number at which we last promoted them.
	last_promotion: BlockNumber,
	/// The last time a member was demoted, promoted or proved their rank.
	last_proof: BlockNumber,
}

#[frame_support::pallet]
pub mod pallet {
	use super::*;
	use frame_support::{
		dispatch::Pays,
		pallet_prelude::*,
		traits::{tokens::GetSalary, EnsureOrigin},
	};
	use frame_system::{ensure_root, pallet_prelude::*};
	/// The in-code storage version.
	const STORAGE_VERSION: StorageVersion = StorageVersion::new(1);

	#[pallet::pallet]
	#[pallet::storage_version(STORAGE_VERSION)]
	pub struct Pallet<T, I = ()>(PhantomData<(T, I)>);

	#[pallet::config]
	pub trait Config<I: 'static = ()>: frame_system::Config {
		/// Weight information for extrinsics in this pallet.
		type WeightInfo: WeightInfo;

		/// The runtime event type.
		type RuntimeEvent: From<Event<Self, I>>
			+ IsType<<Self as frame_system::Config>::RuntimeEvent>;

		/// The current membership of the fellowship.
		type Members: RankedMembers<
			AccountId = <Self as frame_system::Config>::AccountId,
			Rank = u16,
		>;

		/// The type in which salaries/budgets are measured.
		type Balance: BalanceTrait;

		/// The origin which has permission update the parameters.
		type ParamsOrigin: EnsureOrigin<Self::RuntimeOrigin>;

		/// The origin which has permission to move a candidate into being tracked in this pallet.
		/// Generally a very low-permission, such as a pre-existing member of rank 1 or above.
		///
		/// This allows the candidate to deposit evidence for their request to be promoted to a
		/// member.
		type InductOrigin: EnsureOrigin<Self::RuntimeOrigin>;

		/// The origin which has permission to issue a proof that a member may retain their rank.
		/// The `Success` value is the maximum rank of members it is able to prove.
		type ApproveOrigin: EnsureOrigin<Self::RuntimeOrigin, Success = RankOf<Self, I>>;

		/// The origin which has permission to promote a member. The `Success` value is the maximum
		/// rank to which it can promote.
		type PromoteOrigin: EnsureOrigin<Self::RuntimeOrigin, Success = RankOf<Self, I>>;

		/// The maximum size in bytes submitted evidence is allowed to be.
		#[pallet::constant]
		type EvidenceSize: Get<u32>;

		/// Represents the highest possible rank in this pallet.
		///
		/// Increasing this value is supported, but decreasing it may lead to a broken state.
		#[pallet::constant]
		type MaxRank: Get<u32>;
	}

<<<<<<< HEAD
	pub type ParamsOf<T, I> = ParamsType<<T as Config<I>>::Balance, BlockNumberFor<T>, RANK_COUNT>;
	pub type PartialParamsOf<T, I> =
		ParamsType<Option<<T as Config<I>>::Balance>, Option<BlockNumberFor<T>>, RANK_COUNT>;
=======
	pub type ParamsOf<T, I> =
		ParamsType<<T as Config<I>>::Balance, BlockNumberFor<T>, <T as Config<I>>::MaxRank>;
>>>>>>> e192b764
	pub type MemberStatusOf<T> = MemberStatus<BlockNumberFor<T>>;
	pub type RankOf<T, I> = <<T as Config<I>>::Members as RankedMembers>::Rank;

	/// The overall status of the system.
	#[pallet::storage]
	pub(super) type Params<T: Config<I>, I: 'static = ()> =
		StorageValue<_, ParamsOf<T, I>, ValueQuery>;

	/// The status of a claimant.
	#[pallet::storage]
	pub(super) type Member<T: Config<I>, I: 'static = ()> =
		StorageMap<_, Twox64Concat, T::AccountId, MemberStatusOf<T>, OptionQuery>;

	/// Some evidence together with the desired outcome for which it was presented.
	#[pallet::storage]
	pub(super) type MemberEvidence<T: Config<I>, I: 'static = ()> =
		StorageMap<_, Twox64Concat, T::AccountId, (Wish, Evidence<T, I>), OptionQuery>;

	#[pallet::event]
	#[pallet::generate_deposit(pub(super) fn deposit_event)]
	pub enum Event<T: Config<I>, I: 'static = ()> {
		/// Parameters for the pallet have changed.
		ParamsChanged { params: ParamsOf<T, I> },
		/// Member activity flag has been set.
		ActiveChanged { who: T::AccountId, is_active: bool },
		/// Member has begun being tracked in this pallet.
		Inducted { who: T::AccountId },
		/// Member has been removed from being tracked in this pallet (i.e. because rank is now
		/// zero).
		Offboarded { who: T::AccountId },
		/// Member has been promoted to the given rank.
		Promoted { who: T::AccountId, to_rank: RankOf<T, I> },
		/// Member has been demoted to the given (non-zero) rank.
		Demoted { who: T::AccountId, to_rank: RankOf<T, I> },
		/// Member has been proven at their current rank, postponing auto-demotion.
		Proven { who: T::AccountId, at_rank: RankOf<T, I> },
		/// Member has stated evidence of their efforts their request for rank.
		Requested { who: T::AccountId, wish: Wish },
		/// Some submitted evidence was judged and removed. There may or may not have been a change
		/// to the rank, but in any case, `last_proof` is reset.
		EvidenceJudged {
			/// The member/candidate.
			who: T::AccountId,
			/// The desired outcome for which the evidence was presented.
			wish: Wish,
			/// The evidence of efforts.
			evidence: Evidence<T, I>,
			/// The old rank, prior to this change.
			old_rank: u16,
			/// New rank. If `None` then candidate record was removed entirely.
			new_rank: Option<u16>,
		},
		/// Pre-ranked account has been inducted at their current rank.
		Imported { who: T::AccountId, rank: RankOf<T, I> },
		/// A member had its AccountId swapped.
		Swapped { who: T::AccountId, new_who: T::AccountId },
	}

	#[pallet::error]
	pub enum Error<T, I = ()> {
		/// Member's rank is too low.
		Unranked,
		/// Member's rank is not zero.
		Ranked,
		/// Member's rank is not as expected - generally means that the rank provided to the call
		/// does not agree with the state of the system.
		UnexpectedRank,
		/// The given rank is invalid - this generally means it's not between 1 and `RANK_COUNT`.
		InvalidRank,
		/// The origin does not have enough permission to do this operation.
		NoPermission,
		/// No work needs to be done at present for this member.
		NothingDoing,
		/// The candidate has already been inducted. This should never happen since it would
		/// require a candidate (rank 0) to already be tracked in the pallet.
		AlreadyInducted,
		/// The candidate has not been inducted, so cannot be offboarded from this pallet.
		NotTracked,
		/// Operation cannot be done yet since not enough time has passed.
		TooSoon,
	}

	#[pallet::call]
	impl<T: Config<I>, I: 'static> Pallet<T, I> {
		/// Bump the state of a member.
		///
		/// This will demote a member whose `last_proof` is now beyond their rank's
		/// `demotion_period`.
		///
		/// - `origin`: A `Signed` origin of an account.
		/// - `who`: A member account whose state is to be updated.
		#[pallet::weight(T::WeightInfo::bump_offboard().max(T::WeightInfo::bump_demote()))]
		#[pallet::call_index(0)]
		pub fn bump(origin: OriginFor<T>, who: T::AccountId) -> DispatchResultWithPostInfo {
			let _ = ensure_signed(origin)?;
			let mut member = Member::<T, I>::get(&who).ok_or(Error::<T, I>::NotTracked)?;
			let rank = T::Members::rank_of(&who).ok_or(Error::<T, I>::Unranked)?;

			let params = Params::<T, I>::get();
			let demotion_period = if rank == 0 {
				params.offboard_timeout
			} else {
				let rank_index = Self::rank_to_index(rank).ok_or(Error::<T, I>::InvalidRank)?;
				params.demotion_period[rank_index]
			};

			if demotion_period.is_zero() {
				return Err(Error::<T, I>::NothingDoing.into())
			}

			let demotion_block = member.last_proof.saturating_add(demotion_period);

			// Ensure enough time has passed.
			let now = frame_system::Pallet::<T>::block_number();
			if now >= demotion_block {
				T::Members::demote(&who)?;
				let maybe_to_rank = T::Members::rank_of(&who);
				Self::dispose_evidence(who.clone(), rank, maybe_to_rank);
				let event = if let Some(to_rank) = maybe_to_rank {
					member.last_proof = now;
					Member::<T, I>::insert(&who, &member);
					Event::<T, I>::Demoted { who, to_rank }
				} else {
					Member::<T, I>::remove(&who);
					Event::<T, I>::Offboarded { who }
				};
				Self::deposit_event(event);
				return Ok(Pays::No.into())
			}

			Err(Error::<T, I>::NothingDoing.into())
		}

		/// Set the parameters.
		///
		/// - `origin`: An origin complying with `ParamsOrigin` or root.
		/// - `params`: The new parameters for the pallet.
		#[pallet::weight(T::WeightInfo::set_params())]
		#[pallet::call_index(1)]
		pub fn set_params(origin: OriginFor<T>, params: Box<ParamsOf<T, I>>) -> DispatchResult {
			T::ParamsOrigin::ensure_origin_or_root(origin)?;

			Params::<T, I>::put(params.as_ref());
			Self::deposit_event(Event::<T, I>::ParamsChanged { params: *params });

			Ok(())
		}

		/// Set whether a member is active or not.
		///
		/// - `origin`: A `Signed` origin of a member's account.
		/// - `is_active`: `true` iff the member is active.
		#[pallet::weight(T::WeightInfo::set_active())]
		#[pallet::call_index(2)]
		pub fn set_active(origin: OriginFor<T>, is_active: bool) -> DispatchResult {
			let who = ensure_signed(origin)?;
			ensure!(
				T::Members::rank_of(&who).map_or(false, |r| !r.is_zero()),
				Error::<T, I>::Unranked
			);
			let mut member = Member::<T, I>::get(&who).ok_or(Error::<T, I>::NotTracked)?;
			member.is_active = is_active;
			Member::<T, I>::insert(&who, &member);
			Self::deposit_event(Event::<T, I>::ActiveChanged { who, is_active });
			Ok(())
		}

		/// Approve a member to continue at their rank.
		///
		/// This resets `last_proof` to the current block, thereby delaying any automatic demotion.
		///
		/// `who` must already be tracked by this pallet for this to have an effect.
		///
		/// - `origin`: An origin which satisfies `ApproveOrigin` or root.
		/// - `who`: A member (i.e. of non-zero rank).
		/// - `at_rank`: The rank of member.
		#[pallet::weight(T::WeightInfo::approve())]
		#[pallet::call_index(3)]
		pub fn approve(
			origin: OriginFor<T>,
			who: T::AccountId,
			at_rank: RankOf<T, I>,
		) -> DispatchResult {
			match T::ApproveOrigin::try_origin(origin) {
				Ok(allow_rank) => ensure!(allow_rank >= at_rank, Error::<T, I>::NoPermission),
				Err(origin) => ensure_root(origin)?,
			}
			ensure!(at_rank > 0, Error::<T, I>::InvalidRank);
			let rank = T::Members::rank_of(&who).ok_or(Error::<T, I>::Unranked)?;
			ensure!(rank == at_rank, Error::<T, I>::UnexpectedRank);
			let mut member = Member::<T, I>::get(&who).ok_or(Error::<T, I>::NotTracked)?;

			member.last_proof = frame_system::Pallet::<T>::block_number();
			Member::<T, I>::insert(&who, &member);

			Self::dispose_evidence(who.clone(), at_rank, Some(at_rank));
			Self::deposit_event(Event::<T, I>::Proven { who, at_rank });

			Ok(())
		}

		/// Introduce a new and unranked candidate (rank zero).
		///
		/// - `origin`: An origin which satisfies `InductOrigin` or root.
		/// - `who`: The account ID of the candidate to be inducted and become a member.
		#[pallet::weight(T::WeightInfo::induct())]
		#[pallet::call_index(4)]
		pub fn induct(origin: OriginFor<T>, who: T::AccountId) -> DispatchResult {
			match T::InductOrigin::try_origin(origin) {
				Ok(_) => {},
				Err(origin) => ensure_root(origin)?,
			}
			ensure!(!Member::<T, I>::contains_key(&who), Error::<T, I>::AlreadyInducted);
			ensure!(T::Members::rank_of(&who).is_none(), Error::<T, I>::Ranked);

			T::Members::induct(&who)?;
			let now = frame_system::Pallet::<T>::block_number();
			Member::<T, I>::insert(
				&who,
				MemberStatus { is_active: true, last_promotion: now, last_proof: now },
			);
			Self::deposit_event(Event::<T, I>::Inducted { who });
			Ok(())
		}

		/// Increment the rank of a ranked and tracked account.
		///
		/// - `origin`: An origin which satisfies `PromoteOrigin` with a `Success` result of
		///   `to_rank` or more or root.
		/// - `who`: The account ID of the member to be promoted to `to_rank`.
		/// - `to_rank`: One more than the current rank of `who`.
		#[pallet::weight(T::WeightInfo::promote())]
		#[pallet::call_index(5)]
		pub fn promote(
			origin: OriginFor<T>,
			who: T::AccountId,
			to_rank: RankOf<T, I>,
		) -> DispatchResult {
			match T::PromoteOrigin::try_origin(origin) {
				Ok(allow_rank) => ensure!(allow_rank >= to_rank, Error::<T, I>::NoPermission),
				Err(origin) => ensure_root(origin)?,
			}
			let rank = T::Members::rank_of(&who).ok_or(Error::<T, I>::Unranked)?;
			ensure!(
				rank.checked_add(1).map_or(false, |i| i == to_rank),
				Error::<T, I>::UnexpectedRank
			);

			let mut member = Member::<T, I>::get(&who).ok_or(Error::<T, I>::NotTracked)?;
			let now = frame_system::Pallet::<T>::block_number();

			let params = Params::<T, I>::get();
			let rank_index = Self::rank_to_index(to_rank).ok_or(Error::<T, I>::InvalidRank)?;
			let min_period = params.min_promotion_period[rank_index];
			// Ensure enough time has passed.
			ensure!(
				member.last_promotion.saturating_add(min_period) <= now,
				Error::<T, I>::TooSoon,
			);

			T::Members::promote(&who)?;
			member.last_promotion = now;
			member.last_proof = now;
			Member::<T, I>::insert(&who, &member);
			Self::dispose_evidence(who.clone(), rank, Some(to_rank));

			Self::deposit_event(Event::<T, I>::Promoted { who, to_rank });

			Ok(())
		}

		/// Stop tracking a prior member who is now not a ranked member of the collective.
		///
		/// - `origin`: A `Signed` origin of an account.
		/// - `who`: The ID of an account which was tracked in this pallet but which is now not a
		///   ranked member of the collective.
		#[pallet::weight(T::WeightInfo::offboard())]
		#[pallet::call_index(6)]
		pub fn offboard(origin: OriginFor<T>, who: T::AccountId) -> DispatchResultWithPostInfo {
			let _ = ensure_signed(origin)?;
			ensure!(T::Members::rank_of(&who).is_none(), Error::<T, I>::Ranked);
			ensure!(Member::<T, I>::contains_key(&who), Error::<T, I>::NotTracked);
			Member::<T, I>::remove(&who);
			MemberEvidence::<T, I>::remove(&who);
			Self::deposit_event(Event::<T, I>::Offboarded { who });
			Ok(Pays::No.into())
		}

		/// Provide evidence that a rank is deserved.
		///
		/// This is free as long as no evidence for the forthcoming judgement is already submitted.
		/// Evidence is cleared after an outcome (either demotion, promotion of approval).
		///
		/// - `origin`: A `Signed` origin of an inducted and ranked account.
		/// - `wish`: The stated desire of the member.
		/// - `evidence`: A dump of evidence to be considered. This should generally be either a
		///   Markdown-encoded document or a series of 32-byte hashes which can be found on a
		///   decentralised content-based-indexing system such as IPFS.
		#[pallet::weight(T::WeightInfo::submit_evidence())]
		#[pallet::call_index(7)]
		pub fn submit_evidence(
			origin: OriginFor<T>,
			wish: Wish,
			evidence: Evidence<T, I>,
		) -> DispatchResultWithPostInfo {
			let who = ensure_signed(origin)?;
			ensure!(Member::<T, I>::contains_key(&who), Error::<T, I>::NotTracked);
			let replaced = MemberEvidence::<T, I>::contains_key(&who);
			MemberEvidence::<T, I>::insert(&who, (wish, evidence));
			Self::deposit_event(Event::<T, I>::Requested { who, wish });
			Ok(if replaced { Pays::Yes } else { Pays::No }.into())
		}

		/// Introduce an already-ranked individual of the collective into this pallet. The rank may
		/// still be zero.
		///
		/// This resets `last_proof` to the current block and `last_promotion` will be set to zero,
		/// thereby delaying any automatic demotion but allowing immediate promotion.
		///
		/// - `origin`: A signed origin of a ranked, but not tracked, account.
		#[pallet::weight(T::WeightInfo::import())]
		#[pallet::call_index(8)]
		pub fn import(origin: OriginFor<T>) -> DispatchResultWithPostInfo {
			let who = ensure_signed(origin)?;
			ensure!(!Member::<T, I>::contains_key(&who), Error::<T, I>::AlreadyInducted);
			let rank = T::Members::rank_of(&who).ok_or(Error::<T, I>::Unranked)?;

			let now = frame_system::Pallet::<T>::block_number();
			Member::<T, I>::insert(
				&who,
				MemberStatus { is_active: true, last_promotion: 0u32.into(), last_proof: now },
			);
			Self::deposit_event(Event::<T, I>::Imported { who, rank });

			Ok(Pays::No.into())
		}

		/// Set the parameters partially.
		///
		/// - `origin`: An origin complying with `ParamsOrigin` or root.
		/// - `partial_params`: The new parameters for the pallet.
		///
		/// This update config with multiple arguments without duplicating
		/// the fields that does not need to update (set to None).
		#[pallet::weight(T::WeightInfo::set_partial_params())]
		#[pallet::call_index(9)]
		pub fn set_partial_params(
			origin: OriginFor<T>,
			partial_params: Box<PartialParamsOf<T, I>>,
		) -> DispatchResult {
			T::ParamsOrigin::ensure_origin_or_root(origin)?;
			let params = Params::<T, I>::mutate(|p| {
				Self::set_partial_params_slice(&mut p.active_salary, partial_params.active_salary);
				Self::set_partial_params_slice(
					&mut p.passive_salary,
					partial_params.passive_salary,
				);
				Self::set_partial_params_slice(
					&mut p.demotion_period,
					partial_params.demotion_period,
				);
				Self::set_partial_params_slice(
					&mut p.min_promotion_period,
					partial_params.min_promotion_period,
				);
				if let Some(new_offboard_timeout) = partial_params.offboard_timeout {
					p.offboard_timeout = new_offboard_timeout;
				}
				return p.clone();
			});
			Self::deposit_event(Event::<T, I>::ParamsChanged { params });
			Ok(())
		}
	}

	impl<T: Config<I>, I: 'static> Pallet<T, I> {
		/// Partially update the base slice with a new slice
		///
		/// Only elements in the base slice which has a new value in the new slice will be updated.
		pub(crate) fn set_partial_params_slice<S>(
			base_slice: &mut [S; RANK_COUNT],
			new_slice: [Option<S>; RANK_COUNT],
		) {
			for (base_element, new_element) in base_slice.iter_mut().zip(new_slice) {
				if let Some(element) = new_element {
					*base_element = element;
				}
			}
		}
		/// Convert a rank into a `0..RANK_COUNT` index suitable for the arrays in Params.
		///
		/// Rank 1 becomes index 0, rank `RANK_COUNT` becomes index `RANK_COUNT - 1`. Any rank not
		/// in the range `1..=RANK_COUNT` is `None`.
		pub(crate) fn rank_to_index(rank: RankOf<T, I>) -> Option<usize> {
			match TryInto::<usize>::try_into(rank) {
				Ok(r) if r as u32 <= <T as Config<I>>::MaxRank::get() && r > 0 => Some(r - 1),
				_ => return None,
			}
		}

		fn dispose_evidence(who: T::AccountId, old_rank: u16, new_rank: Option<u16>) {
			if let Some((wish, evidence)) = MemberEvidence::<T, I>::take(&who) {
				let e = Event::<T, I>::EvidenceJudged { who, wish, evidence, old_rank, new_rank };
				Self::deposit_event(e);
			}
		}
	}

	impl<T: Config<I>, I: 'static> GetSalary<RankOf<T, I>, T::AccountId, T::Balance> for Pallet<T, I> {
		fn get_salary(rank: RankOf<T, I>, who: &T::AccountId) -> T::Balance {
			let index = match Self::rank_to_index(rank) {
				Some(i) => i,
				None => return Zero::zero(),
			};
			let member = match Member::<T, I>::get(who) {
				Some(m) => m,
				None => return Zero::zero(),
			};
			let params = Params::<T, I>::get();
			let salary =
				if member.is_active { params.active_salary } else { params.passive_salary };
			salary[index]
		}
	}
}

/// Guard to ensure that the given origin is inducted into this pallet with a given minimum rank.
/// The account ID of the member is the `Success` value.
pub struct EnsureInducted<T, I, const MIN_RANK: u16>(PhantomData<(T, I)>);
impl<T: Config<I>, I: 'static, const MIN_RANK: u16> EnsureOrigin<T::RuntimeOrigin>
	for EnsureInducted<T, I, MIN_RANK>
{
	type Success = T::AccountId;

	fn try_origin(o: T::RuntimeOrigin) -> Result<Self::Success, T::RuntimeOrigin> {
		let who = <frame_system::EnsureSigned<_> as EnsureOrigin<_>>::try_origin(o)?;
		match T::Members::rank_of(&who) {
			Some(rank) if rank >= MIN_RANK && Member::<T, I>::contains_key(&who) => Ok(who),
			_ => Err(frame_system::RawOrigin::Signed(who).into()),
		}
	}

	#[cfg(feature = "runtime-benchmarks")]
	fn try_successful_origin() -> Result<T::RuntimeOrigin, ()> {
		let who = frame_benchmarking::account::<T::AccountId>("successful_origin", 0, 0);
		if T::Members::rank_of(&who).is_none() {
			T::Members::induct(&who).map_err(|_| ())?;
		}
		for _ in 0..MIN_RANK {
			if T::Members::rank_of(&who).ok_or(())? < MIN_RANK {
				T::Members::promote(&who).map_err(|_| ())?;
			}
		}
		Ok(frame_system::RawOrigin::Signed(who).into())
	}
}

impl_ensure_origin_with_arg_ignoring_arg! {
	impl< { T: Config<I>, I: 'static, const MIN_RANK: u16, A } >
		EnsureOriginWithArg<T::RuntimeOrigin, A> for EnsureInducted<T, I, MIN_RANK>
	{}
}

impl<T: Config<I>, I: 'static> RankedMembersSwapHandler<T::AccountId, u16> for Pallet<T, I> {
	fn swapped(old: &T::AccountId, new: &T::AccountId, _rank: u16) {
		if old == new {
			defensive!("Should not try to swap with self");
			return
		}
		if !Member::<T, I>::contains_key(old) {
			defensive!("Should not try to swap non-member");
			return
		}
		if Member::<T, I>::contains_key(new) {
			defensive!("Should not try to overwrite existing member");
			return
		}

		if let Some(member) = Member::<T, I>::take(old) {
			Member::<T, I>::insert(new, member);
		}
		if let Some(we) = MemberEvidence::<T, I>::take(old) {
			MemberEvidence::<T, I>::insert(new, we);
		}

		Self::deposit_event(Event::<T, I>::Swapped { who: old.clone(), new_who: new.clone() });
	}
}

#[cfg(feature = "runtime-benchmarks")]
impl<T: Config<I>, I: 'static>
	pallet_ranked_collective::BenchmarkSetup<<T as frame_system::Config>::AccountId> for Pallet<T, I>
{
	fn ensure_member(who: &<T as frame_system::Config>::AccountId) {
		Self::import(frame_system::RawOrigin::Signed(who.clone()).into()).unwrap();
	}
}<|MERGE_RESOLUTION|>--- conflicted
+++ resolved
@@ -220,14 +220,8 @@
 		type MaxRank: Get<u32>;
 	}
 
-<<<<<<< HEAD
-	pub type ParamsOf<T, I> = ParamsType<<T as Config<I>>::Balance, BlockNumberFor<T>, RANK_COUNT>;
-	pub type PartialParamsOf<T, I> =
-		ParamsType<Option<<T as Config<I>>::Balance>, Option<BlockNumberFor<T>>, RANK_COUNT>;
-=======
 	pub type ParamsOf<T, I> =
 		ParamsType<<T as Config<I>>::Balance, BlockNumberFor<T>, <T as Config<I>>::MaxRank>;
->>>>>>> e192b764
 	pub type MemberStatusOf<T> = MemberStatus<BlockNumberFor<T>>;
 	pub type RankOf<T, I> = <<T as Config<I>>::Members as RankedMembers>::Rank;
 
