[package]
name = "pallet-offences"
version = "4.0.0-dev"
authors.workspace = true
edition.workspace = true
license = "Apache-2.0"
homepage = "https://substrate.io"
repository.workspace = true
description = "FRAME offences pallet"
readme = "README.md"

[package.metadata.docs.rs]
targets = ["x86_64-unknown-linux-gnu"]

[dependencies]
codec = { package = "parity-scale-codec", version = "3.6.1", default-features = false, features = ["derive"] }
log = { version = "0.4.17", default-features = false }
scale-info = { version = "2.10.0", default-features = false, features = ["derive"] }
<<<<<<< HEAD
serde = { version = "1.0.188", optional = true }
frame-support = { path = "../support", default-features = false }
frame-system = { path = "../system", default-features = false }
pallet-balances = { path = "../balances", default-features = false }
sp-runtime = { path = "../../primitives/runtime", default-features = false }
sp-staking = { path = "../../primitives/staking", default-features = false }
sp-std = { path = "../../primitives/std", default-features = false }
=======
serde = { version = "1.0.193", optional = true }
frame-support = { path = "../support", default-features = false}
frame-system = { path = "../system", default-features = false}
pallet-balances = { path = "../balances", default-features = false}
sp-runtime = { path = "../../primitives/runtime", default-features = false}
sp-staking = { path = "../../primitives/staking", default-features = false}
sp-std = { path = "../../primitives/std", default-features = false}
>>>>>>> 52132636

[dev-dependencies]
sp-core = { path = "../../primitives/core" }
sp-io = { path = "../../primitives/io" }

[features]
default = ["std"]
std = [
	"codec/std",
	"frame-support/std",
	"frame-system/std",
	"log/std",
	"pallet-balances/std",
	"scale-info/std",
	"serde",
	"sp-core/std",
	"sp-io/std",
	"sp-runtime/std",
	"sp-staking/std",
	"sp-std/std",
]
runtime-benchmarks = [
	"frame-support/runtime-benchmarks",
	"frame-system/runtime-benchmarks",
	"pallet-balances/runtime-benchmarks",
	"sp-runtime/runtime-benchmarks",
	"sp-staking/runtime-benchmarks",
]
try-runtime = [
	"frame-support/try-runtime",
	"frame-system/try-runtime",
	"pallet-balances/try-runtime",
	"sp-runtime/try-runtime",
]<|MERGE_RESOLUTION|>--- conflicted
+++ resolved
@@ -16,15 +16,6 @@
 codec = { package = "parity-scale-codec", version = "3.6.1", default-features = false, features = ["derive"] }
 log = { version = "0.4.17", default-features = false }
 scale-info = { version = "2.10.0", default-features = false, features = ["derive"] }
-<<<<<<< HEAD
-serde = { version = "1.0.188", optional = true }
-frame-support = { path = "../support", default-features = false }
-frame-system = { path = "../system", default-features = false }
-pallet-balances = { path = "../balances", default-features = false }
-sp-runtime = { path = "../../primitives/runtime", default-features = false }
-sp-staking = { path = "../../primitives/staking", default-features = false }
-sp-std = { path = "../../primitives/std", default-features = false }
-=======
 serde = { version = "1.0.193", optional = true }
 frame-support = { path = "../support", default-features = false}
 frame-system = { path = "../system", default-features = false}
@@ -32,14 +23,13 @@
 sp-runtime = { path = "../../primitives/runtime", default-features = false}
 sp-staking = { path = "../../primitives/staking", default-features = false}
 sp-std = { path = "../../primitives/std", default-features = false}
->>>>>>> 52132636
 
 [dev-dependencies]
 sp-core = { path = "../../primitives/core" }
 sp-io = { path = "../../primitives/io" }
 
 [features]
-default = ["std"]
+default = [ "std" ]
 std = [
 	"codec/std",
 	"frame-support/std",
