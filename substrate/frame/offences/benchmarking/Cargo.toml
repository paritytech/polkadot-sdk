--- conflicted
+++ resolved
@@ -31,12 +31,7 @@
 pallet-staking = { path = "../../staking", default-features = false }
 sp-runtime = { path = "../../../primitives/runtime", default-features = false }
 sp-staking = { path = "../../../primitives/staking", default-features = false }
-<<<<<<< HEAD
-log = { version = "0.4.17", default-features = false }
-=======
-sp-std = { path = "../../../primitives/std", default-features = false }
 log = { workspace = true }
->>>>>>> 02e1a7f4
 
 [dev-dependencies]
 pallet-staking-reward-curve = { path = "../../staking/reward-curve" }
