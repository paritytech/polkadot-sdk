--- conflicted
+++ resolved
@@ -362,24 +362,10 @@
 
 	/// Execute all `OnRuntimeUpgrade` of this runtime.
 	///
-<<<<<<< HEAD
-	/// Runs the try-state code both before and after the migration function if `checks` is set to
-	/// `true`. Also, if set to `true`, it runs the `pre_upgrade` and `post_upgrade` hooks.
-	pub fn try_runtime_upgrade(checks: UpgradeCheckSelect) -> Result<Weight, TryRuntimeError> {
-		if checks.try_state() {
-			let _guard = StorageNoopGuard::default();
-			AllPalletsWithSystem::try_state(
-				frame_system::Pallet::<System>::block_number(),
-				TryStateSelect::All,
-			)?;
-		}
-
-=======
 	/// The `checks` param determines whether to execute `pre/post_upgrade` and `try_state` hooks.
 	pub fn try_runtime_upgrade(
 		checks: frame_try_runtime::UpgradeCheckSelect,
 	) -> Result<Weight, TryRuntimeError> {
->>>>>>> 7b06e634
 		let weight =
 			<(COnRuntimeUpgrade, AllPalletsWithSystem) as OnRuntimeUpgrade>::try_on_runtime_upgrade(
 				checks.pre_and_post(),
