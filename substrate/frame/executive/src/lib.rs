// This file is part of Substrate.

// Copyright (C) Parity Technologies (UK) Ltd.
// SPDX-License-Identifier: Apache-2.0

// Licensed under the Apache License, Version 2.0 (the "License");
// you may not use this file except in compliance with the License.
// You may obtain a copy of the License at
//
// 	http://www.apache.org/licenses/LICENSE-2.0
//
// Unless required by applicable law or agreed to in writing, software
// distributed under the License is distributed on an "AS IS" BASIS,
// WITHOUT WARRANTIES OR CONDITIONS OF ANY KIND, either express or implied.
// See the License for the specific language governing permissions and
// limitations under the License.

//! # Executive Module
//!
//! The Executive module acts as the orchestration layer for the runtime. It dispatches incoming
//! extrinsic calls to the respective modules in the runtime.
//!
//! ## Overview
//!
//! The executive module is not a typical pallet providing functionality around a specific feature.
//! It is a cross-cutting framework component for the FRAME. It works in conjunction with the
//! [FRAME System module](../frame_system/index.html) to perform these cross-cutting functions.
//!
//! The Executive module provides functions to:
//!
//! - Check transaction validity.
//! - Initialize a block.
//! - Apply extrinsics.
//! - Execute a block.
//! - Finalize a block.
//! - Start an off-chain worker.
//!
//! ### Implementations
//!
//! The Executive module provides the following implementations:
//!
//! - `ExecuteBlock`: Trait that can be used to execute a block.
//! - `Executive`: Type that can be used to make the FRAME available from the runtime.
//!
//! ## Usage
//!
//! The default Substrate node template declares the [`Executive`](./struct.Executive.html) type in
//! its library.
//!
//! ### Example
//!
//! `Executive` type declaration from the node template.
//!
//! ```
//! # use sp_runtime::generic;
//! # use frame_executive as executive;
//! # pub struct UncheckedExtrinsic {};
//! # pub struct Header {};
//! # type Context = frame_system::ChainContext<Runtime>;
//! # pub type Block = generic::Block<Header, UncheckedExtrinsic>;
//! # pub type Balances = u64;
//! # pub type AllPalletsWithSystem = u64;
//! # pub enum Runtime {};
//! # use sp_runtime::transaction_validity::{
//! #    TransactionValidity, UnknownTransaction, TransactionSource,
//! # };
//! # use sp_runtime::traits::ValidateUnsigned;
//! # impl ValidateUnsigned for Runtime {
//! #     type Call = ();
//! #
//! #     fn validate_unsigned(_source: TransactionSource, _call: &Self::Call) -> TransactionValidity {
//! #         UnknownTransaction::NoUnsignedValidator.into()
//! #     }
//! # }
//! /// Executive: handles dispatch to the various modules.
//! pub type Executive = executive::Executive<Runtime, Block, Context, Runtime, AllPalletsWithSystem>;
//! ```
//!
//! ### Custom `OnRuntimeUpgrade` logic
//!
//! You can add custom logic that should be called in your runtime on a runtime upgrade. This is
//! done by setting an optional generic parameter. The custom logic will be called before
//! the on runtime upgrade logic of all modules is called.
//!
//! ```
//! # use sp_runtime::generic;
//! # use frame_executive as executive;
//! # pub struct UncheckedExtrinsic {};
//! # pub struct Header {};
//! # type Context = frame_system::ChainContext<Runtime>;
//! # pub type Block = generic::Block<Header, UncheckedExtrinsic>;
//! # pub type Balances = u64;
//! # pub type AllPalletsWithSystem = u64;
//! # pub enum Runtime {};
//! # use sp_runtime::transaction_validity::{
//! #    TransactionValidity, UnknownTransaction, TransactionSource,
//! # };
//! # use sp_runtime::traits::ValidateUnsigned;
//! # impl ValidateUnsigned for Runtime {
//! #     type Call = ();
//! #
//! #     fn validate_unsigned(_source: TransactionSource, _call: &Self::Call) -> TransactionValidity {
//! #         UnknownTransaction::NoUnsignedValidator.into()
//! #     }
//! # }
//! struct CustomOnRuntimeUpgrade;
//! impl frame_support::traits::OnRuntimeUpgrade for CustomOnRuntimeUpgrade {
//!     fn on_runtime_upgrade() -> frame_support::weights::Weight {
//!         // Do whatever you want.
//!         frame_support::weights::Weight::zero()
//!     }
//! }
//!
//! pub type Executive = executive::Executive<Runtime, Block, Context, Runtime, AllPalletsWithSystem, CustomOnRuntimeUpgrade>;
//! ```

#![cfg_attr(not(feature = "std"), no_std)]

use codec::{Codec, Encode};
use frame_support::{
	dispatch::{DispatchClass, DispatchInfo, GetDispatchInfo, PostDispatchInfo},
	pallet_prelude::InvalidTransaction,
	traits::{
		BeforeAllRuntimeMigrations, EnsureInherentsAreFirst, ExecuteBlock, OffchainWorker,
		OnFinalize, OnIdle, OnInitialize, OnRuntimeUpgrade,
	},
	weights::Weight,
};
use frame_system::pallet_prelude::BlockNumberFor;
use sp_runtime::{
	generic::Digest,
	traits::{
		self, Applyable, CheckEqual, Checkable, Dispatchable, Header, NumberFor, One,
		ValidateUnsigned, Zero,
	},
	transaction_validity::{TransactionSource, TransactionValidity},
	ApplyExtrinsicResult,
};
use sp_std::{marker::PhantomData, prelude::*};

#[cfg(feature = "try-runtime")]
use ::{
	frame_support::{
		traits::{TryDecodeEntireStorage, TryDecodeEntireStorageError, TryState},
		StorageNoopGuard,
	},
	frame_try_runtime::{TryStateSelect, UpgradeCheckSelect},
	log,
	sp_runtime::TryRuntimeError,
};

#[allow(dead_code)]
const LOG_TARGET: &str = "runtime::executive";

pub type CheckedOf<E, C> = <E as Checkable<C>>::Checked;
pub type CallOf<E, C> = <CheckedOf<E, C> as Applyable>::Call;
pub type OriginOf<E, C> = <CallOf<E, C> as Dispatchable>::RuntimeOrigin;

/// Main entry point for certain runtime actions as e.g. `execute_block`.
///
/// Generic parameters:
/// - `System`: Something that implements `frame_system::Config`
/// - `Block`: The block type of the runtime
/// - `Context`: The context that is used when checking an extrinsic.
/// - `UnsignedValidator`: The unsigned transaction validator of the runtime.
/// - `AllPalletsWithSystem`: Tuple that contains all pallets including frame system pallet. Will be
///   used to call hooks e.g. `on_initialize`.
/// - `OnRuntimeUpgrade`: Custom logic that should be called after a runtime upgrade. Modules are
///   already called by `AllPalletsWithSystem`. It will be called before all modules will be called.
pub struct Executive<
	System,
	Block,
	Context,
	UnsignedValidator,
	AllPalletsWithSystem,
	OnRuntimeUpgrade = (),
>(
	PhantomData<(
		System,
		Block,
		Context,
		UnsignedValidator,
		AllPalletsWithSystem,
		OnRuntimeUpgrade,
	)>,
);

impl<
		System: frame_system::Config + EnsureInherentsAreFirst<Block>,
		Block: traits::Block<
			Header = frame_system::pallet_prelude::HeaderFor<System>,
			Hash = System::Hash,
		>,
		Context: Default,
		UnsignedValidator,
		AllPalletsWithSystem: OnRuntimeUpgrade
			+ BeforeAllRuntimeMigrations
			+ OnInitialize<BlockNumberFor<System>>
			+ OnIdle<BlockNumberFor<System>>
			+ OnFinalize<BlockNumberFor<System>>
			+ OffchainWorker<BlockNumberFor<System>>,
		COnRuntimeUpgrade: OnRuntimeUpgrade,
	> ExecuteBlock<Block>
	for Executive<System, Block, Context, UnsignedValidator, AllPalletsWithSystem, COnRuntimeUpgrade>
where
	Block::Extrinsic: Checkable<Context> + Codec,
	CheckedOf<Block::Extrinsic, Context>: Applyable + GetDispatchInfo,
	CallOf<Block::Extrinsic, Context>:
		Dispatchable<Info = DispatchInfo, PostInfo = PostDispatchInfo>,
	OriginOf<Block::Extrinsic, Context>: From<Option<System::AccountId>>,
	UnsignedValidator: ValidateUnsigned<Call = CallOf<Block::Extrinsic, Context>>,
{
	fn execute_block(block: Block) {
		Executive::<
			System,
			Block,
			Context,
			UnsignedValidator,
			AllPalletsWithSystem,
			COnRuntimeUpgrade,
		>::execute_block(block);
	}
}

#[cfg(feature = "try-runtime")]
impl<
		System: frame_system::Config + EnsureInherentsAreFirst<Block>,
		Block: traits::Block<
			Header = frame_system::pallet_prelude::HeaderFor<System>,
			Hash = System::Hash,
		>,
		Context: Default,
		UnsignedValidator,
		AllPalletsWithSystem: OnRuntimeUpgrade
			+ BeforeAllRuntimeMigrations
			+ OnInitialize<BlockNumberFor<System>>
			+ OnIdle<BlockNumberFor<System>>
			+ OnFinalize<BlockNumberFor<System>>
			+ OffchainWorker<BlockNumberFor<System>>
			+ TryState<BlockNumberFor<System>>
			+ TryDecodeEntireStorage,
		COnRuntimeUpgrade: OnRuntimeUpgrade,
	> Executive<System, Block, Context, UnsignedValidator, AllPalletsWithSystem, COnRuntimeUpgrade>
where
	Block::Extrinsic: Checkable<Context> + Codec,
	CheckedOf<Block::Extrinsic, Context>: Applyable + GetDispatchInfo,
	CallOf<Block::Extrinsic, Context>:
		Dispatchable<Info = DispatchInfo, PostInfo = PostDispatchInfo>,
	OriginOf<Block::Extrinsic, Context>: From<Option<System::AccountId>>,
	UnsignedValidator: ValidateUnsigned<Call = CallOf<Block::Extrinsic, Context>>,
{
	/// Execute given block, but don't as strict is the normal block execution.
	///
	/// Some checks can be disabled via:
	///
	/// - `state_root_check`
	/// - `signature_check`
	///
	/// Should only be used for testing ONLY.
	pub fn try_execute_block(
		block: Block,
		state_root_check: bool,
		signature_check: bool,
		select: frame_try_runtime::TryStateSelect,
	) -> Result<Weight, &'static str> {
		log::info!(
			target: LOG_TARGET,
			"try-runtime: executing block #{:?} / state root check: {:?} / signature check: {:?} / try-state-select: {:?}",
			block.header().number(),
			state_root_check,
			signature_check,
			select,
		);

		Self::initialize_block(block.header());
		Self::initial_checks(&block);

		let (header, extrinsics) = block.deconstruct();

		let try_apply_extrinsic = |uxt: Block::Extrinsic| -> ApplyExtrinsicResult {
			sp_io::init_tracing();
			let encoded = uxt.encode();
			let encoded_len = encoded.len();

			// skip signature verification.
			let xt = if signature_check {
				uxt.check(&Default::default())
			} else {
				uxt.unchecked_into_checked_i_know_what_i_am_doing(&Default::default())
			}?;
			<frame_system::Pallet<System>>::note_extrinsic(encoded);

			let dispatch_info = xt.get_dispatch_info();
			let r = Applyable::apply::<UnsignedValidator>(xt, &dispatch_info, encoded_len)?;

			<frame_system::Pallet<System>>::note_applied_extrinsic(&r, dispatch_info);

			Ok(r.map(|_| ()).map_err(|e| e.error))
		};

		for e in extrinsics {
			if let Err(err) = try_apply_extrinsic(e.clone()) {
				log::error!(
					target: LOG_TARGET, "executing transaction {:?} failed due to {:?}. Aborting the rest of the block execution.",
					e,
					err,
				);
				break
			}
		}

		// post-extrinsics book-keeping
		<frame_system::Pallet<System>>::note_finished_extrinsics();
		Self::idle_and_finalize_hook(*header.number());

		// run the try-state checks of all pallets, ensuring they don't alter any state.
		let _guard = frame_support::StorageNoopGuard::default();
		<AllPalletsWithSystem as frame_support::traits::TryState<
			BlockNumberFor<System>,
		>>::try_state(*header.number(), select.clone())
		.map_err(|e| {
			log::error!(target: LOG_TARGET, "failure: {:?}", e);
			e
		})?;
		if select.any() {
			let res = AllPalletsWithSystem::try_decode_entire_state();
			Self::log_decode_result(res)?;
		}
		drop(_guard);

		// do some of the checks that would normally happen in `final_checks`, but perhaps skip
		// the state root check.
		{
			let new_header = <frame_system::Pallet<System>>::finalize();
			let items_zip = header.digest().logs().iter().zip(new_header.digest().logs().iter());
			for (header_item, computed_item) in items_zip {
				header_item.check_equal(computed_item);
				assert!(header_item == computed_item, "Digest item must match that calculated.");
			}

			if state_root_check {
				let storage_root = new_header.state_root();
				header.state_root().check_equal(storage_root);
				assert!(
					header.state_root() == storage_root,
					"Storage root must match that calculated."
				);
			}

			assert!(
				header.extrinsics_root() == new_header.extrinsics_root(),
				"Transaction trie root must be valid.",
			);
		}

		log::info!(
			target: LOG_TARGET,
			"try-runtime: Block #{:?} successfully executed",
			header.number(),
		);

		Ok(frame_system::Pallet::<System>::block_weight().total())
	}

	/// Execute all `OnRuntimeUpgrade` of this runtime.
	///
	/// The `checks` param determines whether to execute `pre/post_upgrade` and `try_state` hooks.
<<<<<<< HEAD
	pub fn try_runtime_upgrade(
		checks: frame_try_runtime::UpgradeCheckSelect,
	) -> Result<Weight, TryRuntimeError> {
		let before_all_weight =
			<AllPalletsWithSystem as BeforeAllRuntimeMigrations>::before_all_runtime_migrations();
		let try_on_runtime_upgrade_weight =
=======
	pub fn try_runtime_upgrade(checks: UpgradeCheckSelect) -> Result<Weight, TryRuntimeError> {
		let weight =
>>>>>>> 32a97408
			<(COnRuntimeUpgrade, AllPalletsWithSystem) as OnRuntimeUpgrade>::try_on_runtime_upgrade(
				checks.pre_and_post(),
			)?;
		// Nothing should modify the state after the migrations ran:
		let _guard = StorageNoopGuard::default();

		// The state must be decodable:
		if checks.any() {
			let res = AllPalletsWithSystem::try_decode_entire_state();
			Self::log_decode_result(res)?;
		}

		// Check all storage invariants:
		if checks.try_state() {
			AllPalletsWithSystem::try_state(
				frame_system::Pallet::<System>::block_number(),
				TryStateSelect::All,
			)?;
		}

		Ok(before_all_weight.saturating_add(try_on_runtime_upgrade_weight))
	}

	/// Logs the result of trying to decode the entire state.
	fn log_decode_result(
		res: Result<usize, Vec<TryDecodeEntireStorageError>>,
	) -> Result<(), TryRuntimeError> {
		match res {
			Ok(bytes) => {
				log::debug!(
					target: LOG_TARGET,
					"decoded the entire state ({bytes} bytes)",
				);

				Ok(())
			},
			Err(errors) => {
				log::error!(
					target: LOG_TARGET,
					"`try_decode_entire_state` failed with {} errors",
					errors.len(),
				);

				for (i, err) in errors.iter().enumerate() {
					// We log the short version to `error` and then the full debug info to `debug`:
					log::error!(target: LOG_TARGET, "- {i}. error: {err}");
					log::debug!(target: LOG_TARGET, "- {i}. error: {err:?}");
				}

				Err("`try_decode_entire_state` failed".into())
			},
		}
	}
}

impl<
		System: frame_system::Config + EnsureInherentsAreFirst<Block>,
		Block: traits::Block<
			Header = frame_system::pallet_prelude::HeaderFor<System>,
			Hash = System::Hash,
		>,
		Context: Default,
		UnsignedValidator,
		AllPalletsWithSystem: OnRuntimeUpgrade
			+ BeforeAllRuntimeMigrations
			+ OnInitialize<BlockNumberFor<System>>
			+ OnIdle<BlockNumberFor<System>>
			+ OnFinalize<BlockNumberFor<System>>
			+ OffchainWorker<BlockNumberFor<System>>,
		COnRuntimeUpgrade: OnRuntimeUpgrade,
	> Executive<System, Block, Context, UnsignedValidator, AllPalletsWithSystem, COnRuntimeUpgrade>
where
	Block::Extrinsic: Checkable<Context> + Codec,
	CheckedOf<Block::Extrinsic, Context>: Applyable + GetDispatchInfo,
	CallOf<Block::Extrinsic, Context>:
		Dispatchable<Info = DispatchInfo, PostInfo = PostDispatchInfo>,
	OriginOf<Block::Extrinsic, Context>: From<Option<System::AccountId>>,
	UnsignedValidator: ValidateUnsigned<Call = CallOf<Block::Extrinsic, Context>>,
{
	/// Execute all `OnRuntimeUpgrade` of this runtime, and return the aggregate weight.
	pub fn execute_on_runtime_upgrade() -> Weight {
		let before_all_weight =
			<AllPalletsWithSystem as BeforeAllRuntimeMigrations>::before_all_runtime_migrations();
		<(COnRuntimeUpgrade, AllPalletsWithSystem) as OnRuntimeUpgrade>::on_runtime_upgrade()
			.saturating_add(before_all_weight)
	}

	/// Start the execution of a particular block.
	pub fn initialize_block(header: &frame_system::pallet_prelude::HeaderFor<System>) {
		sp_io::init_tracing();
		sp_tracing::enter_span!(sp_tracing::Level::TRACE, "init_block");
		let digests = Self::extract_pre_digest(header);
		Self::initialize_block_impl(header.number(), header.parent_hash(), &digests);
	}

	fn extract_pre_digest(header: &frame_system::pallet_prelude::HeaderFor<System>) -> Digest {
		let mut digest = <Digest>::default();
		header.digest().logs().iter().for_each(|d| {
			if d.as_pre_runtime().is_some() {
				digest.push(d.clone())
			}
		});
		digest
	}

	fn initialize_block_impl(
		block_number: &BlockNumberFor<System>,
		parent_hash: &System::Hash,
		digest: &Digest,
	) {
		// Reset events before apply runtime upgrade hook.
		// This is required to preserve events from runtime upgrade hook.
		// This means the format of all the event related storages must always be compatible.
		<frame_system::Pallet<System>>::reset_events();

		let mut weight = Weight::zero();
		if Self::runtime_upgraded() {
			weight = weight.saturating_add(Self::execute_on_runtime_upgrade());
		}
		<frame_system::Pallet<System>>::initialize(block_number, parent_hash, digest);
		weight = weight.saturating_add(<AllPalletsWithSystem as OnInitialize<
			BlockNumberFor<System>,
		>>::on_initialize(*block_number));
		weight = weight.saturating_add(
			<System::BlockWeights as frame_support::traits::Get<_>>::get().base_block,
		);
		<frame_system::Pallet<System>>::register_extra_weight_unchecked(
			weight,
			DispatchClass::Mandatory,
		);

		frame_system::Pallet::<System>::note_finished_initialize();
	}

	/// Returns if the runtime was upgraded since the last time this function was called.
	fn runtime_upgraded() -> bool {
		let last = frame_system::LastRuntimeUpgrade::<System>::get();
		let current = <System::Version as frame_support::traits::Get<_>>::get();

		if last.map(|v| v.was_upgraded(&current)).unwrap_or(true) {
			frame_system::LastRuntimeUpgrade::<System>::put(
				frame_system::LastRuntimeUpgradeInfo::from(current),
			);
			true
		} else {
			false
		}
	}

	fn initial_checks(block: &Block) {
		sp_tracing::enter_span!(sp_tracing::Level::TRACE, "initial_checks");
		let header = block.header();

		// Check that `parent_hash` is correct.
		let n = *header.number();
		assert!(
			n > BlockNumberFor::<System>::zero() &&
				<frame_system::Pallet<System>>::block_hash(n - BlockNumberFor::<System>::one()) ==
					*header.parent_hash(),
			"Parent hash should be valid.",
		);

		if let Err(i) = System::ensure_inherents_are_first(block) {
			panic!("Invalid inherent position for extrinsic at index {}", i);
		}
	}

	/// Actually execute all transitions for `block`.
	pub fn execute_block(block: Block) {
		sp_io::init_tracing();
		sp_tracing::within_span! {
			sp_tracing::info_span!("execute_block", ?block);

			Self::initialize_block(block.header());

			// any initial checks
			Self::initial_checks(&block);

			// execute extrinsics
			let (header, extrinsics) = block.deconstruct();
			Self::execute_extrinsics_with_book_keeping(extrinsics, *header.number());

			// any final checks
			Self::final_checks(&header);
		}
	}

	/// Execute given extrinsics and take care of post-extrinsics book-keeping.
	fn execute_extrinsics_with_book_keeping(
		extrinsics: Vec<Block::Extrinsic>,
		block_number: NumberFor<Block>,
	) {
		extrinsics.into_iter().for_each(|e| {
			if let Err(e) = Self::apply_extrinsic(e) {
				let err: &'static str = e.into();
				panic!("{}", err)
			}
		});

		// post-extrinsics book-keeping
		<frame_system::Pallet<System>>::note_finished_extrinsics();

		Self::idle_and_finalize_hook(block_number);
	}

	/// Finalize the block - it is up the caller to ensure that all header fields are valid
	/// except state-root.
	pub fn finalize_block() -> frame_system::pallet_prelude::HeaderFor<System> {
		sp_io::init_tracing();
		sp_tracing::enter_span!(sp_tracing::Level::TRACE, "finalize_block");
		<frame_system::Pallet<System>>::note_finished_extrinsics();
		let block_number = <frame_system::Pallet<System>>::block_number();

		Self::idle_and_finalize_hook(block_number);

		<frame_system::Pallet<System>>::finalize()
	}

	fn idle_and_finalize_hook(block_number: NumberFor<Block>) {
		let weight = <frame_system::Pallet<System>>::block_weight();
		let max_weight = <System::BlockWeights as frame_support::traits::Get<_>>::get().max_block;
		let remaining_weight = max_weight.saturating_sub(weight.total());

		if remaining_weight.all_gt(Weight::zero()) {
			let used_weight = <AllPalletsWithSystem as OnIdle<BlockNumberFor<System>>>::on_idle(
				block_number,
				remaining_weight,
			);
			<frame_system::Pallet<System>>::register_extra_weight_unchecked(
				used_weight,
				DispatchClass::Mandatory,
			);
		}

		<AllPalletsWithSystem as OnFinalize<BlockNumberFor<System>>>::on_finalize(block_number);
	}

	/// Apply extrinsic outside of the block execution function.
	///
	/// This doesn't attempt to validate anything regarding the block, but it builds a list of uxt
	/// hashes.
	pub fn apply_extrinsic(uxt: Block::Extrinsic) -> ApplyExtrinsicResult {
		sp_io::init_tracing();
		let encoded = uxt.encode();
		let encoded_len = encoded.len();
		sp_tracing::enter_span!(sp_tracing::info_span!("apply_extrinsic",
				ext=?sp_core::hexdisplay::HexDisplay::from(&encoded)));
		// Verify that the signature is good.
		let xt = uxt.check(&Default::default())?;

		// We don't need to make sure to `note_extrinsic` only after we know it's going to be
		// executed to prevent it from leaking in storage since at this point, it will either
		// execute or panic (and revert storage changes).
		<frame_system::Pallet<System>>::note_extrinsic(encoded);

		// AUDIT: Under no circumstances may this function panic from here onwards.

		// Decode parameters and dispatch
		let dispatch_info = xt.get_dispatch_info();
		let r = Applyable::apply::<UnsignedValidator>(xt, &dispatch_info, encoded_len)?;

		// Mandatory(inherents) are not allowed to fail.
		//
		// The entire block should be discarded if an inherent fails to apply. Otherwise
		// it may open an attack vector.
		if r.is_err() && dispatch_info.class == DispatchClass::Mandatory {
			return Err(InvalidTransaction::BadMandatory.into())
		}

		<frame_system::Pallet<System>>::note_applied_extrinsic(&r, dispatch_info);

		Ok(r.map(|_| ()).map_err(|e| e.error))
	}

	fn final_checks(header: &frame_system::pallet_prelude::HeaderFor<System>) {
		sp_tracing::enter_span!(sp_tracing::Level::TRACE, "final_checks");
		// remove temporaries
		let new_header = <frame_system::Pallet<System>>::finalize();

		// check digest
		assert_eq!(
			header.digest().logs().len(),
			new_header.digest().logs().len(),
			"Number of digest items must match that calculated."
		);
		let items_zip = header.digest().logs().iter().zip(new_header.digest().logs().iter());
		for (header_item, computed_item) in items_zip {
			header_item.check_equal(computed_item);
			assert!(header_item == computed_item, "Digest item must match that calculated.");
		}

		// check storage root.
		let storage_root = new_header.state_root();
		header.state_root().check_equal(storage_root);
		assert!(header.state_root() == storage_root, "Storage root must match that calculated.");

		assert!(
			header.extrinsics_root() == new_header.extrinsics_root(),
			"Transaction trie root must be valid.",
		);
	}

	/// Check a given signed transaction for validity. This doesn't execute any
	/// side-effects; it merely checks whether the transaction would panic if it were included or
	/// not.
	///
	/// Changes made to storage should be discarded.
	pub fn validate_transaction(
		source: TransactionSource,
		uxt: Block::Extrinsic,
		block_hash: Block::Hash,
	) -> TransactionValidity {
		sp_io::init_tracing();
		use sp_tracing::{enter_span, within_span};

		<frame_system::Pallet<System>>::initialize(
			&(frame_system::Pallet::<System>::block_number() + One::one()),
			&block_hash,
			&Default::default(),
		);

		enter_span! { sp_tracing::Level::TRACE, "validate_transaction" };

		let encoded_len = within_span! { sp_tracing::Level::TRACE, "using_encoded";
			uxt.using_encoded(|d| d.len())
		};

		let xt = within_span! { sp_tracing::Level::TRACE, "check";
			uxt.check(&Default::default())
		}?;

		let dispatch_info = within_span! { sp_tracing::Level::TRACE, "dispatch_info";
			xt.get_dispatch_info()
		};

		if dispatch_info.class == DispatchClass::Mandatory {
			return Err(InvalidTransaction::MandatoryValidation.into())
		}

		within_span! {
			sp_tracing::Level::TRACE, "validate";
			xt.validate::<UnsignedValidator>(source, &dispatch_info, encoded_len)
		}
	}

	/// Start an offchain worker and generate extrinsics.
	pub fn offchain_worker(header: &frame_system::pallet_prelude::HeaderFor<System>) {
		sp_io::init_tracing();
		// We need to keep events available for offchain workers,
		// hence we initialize the block manually.
		// OffchainWorker RuntimeApi should skip initialization.
		let digests = header.digest().clone();

		<frame_system::Pallet<System>>::initialize(header.number(), header.parent_hash(), &digests);

		// Frame system only inserts the parent hash into the block hashes as normally we don't know
		// the hash for the header before. However, here we are aware of the hash and we can add it
		// as well.
		frame_system::BlockHash::<System>::insert(header.number(), header.hash());

		<AllPalletsWithSystem as OffchainWorker<BlockNumberFor<System>>>::offchain_worker(
			*header.number(),
		)
	}
}

#[cfg(test)]
mod tests {
	use super::*;

	use sp_core::H256;
	use sp_runtime::{
		generic::{DigestItem, Era},
		testing::{Block, Digest, Header},
		traits::{BlakeTwo256, Block as BlockT, Header as HeaderT, IdentityLookup},
		transaction_validity::{
			InvalidTransaction, TransactionValidityError, UnknownTransaction, ValidTransaction,
		},
		BuildStorage, DispatchError,
	};

	use frame_support::{
		assert_err, parameter_types,
		traits::{fungible, ConstU32, ConstU64, ConstU8, Currency},
		weights::{ConstantMultiplier, IdentityFee, RuntimeDbWeight, Weight, WeightToFee},
	};
	use frame_system::{ChainContext, LastRuntimeUpgradeInfo};
	use pallet_balances::Call as BalancesCall;
	use pallet_transaction_payment::CurrencyAdapter;

	const TEST_KEY: &[u8] = b":test:key:";

	#[frame_support::pallet(dev_mode)]
	mod custom {
		use frame_support::pallet_prelude::*;
		use frame_system::pallet_prelude::*;

		#[pallet::pallet]
		pub struct Pallet<T>(_);

		#[pallet::config]
		pub trait Config: frame_system::Config {}

		#[pallet::hooks]
		impl<T: Config> Hooks<BlockNumberFor<T>> for Pallet<T> {
			// module hooks.
			// one with block number arg and one without
			fn on_initialize(n: BlockNumberFor<T>) -> Weight {
				println!("on_initialize({})", n);
				Weight::from_parts(175, 0)
			}

			fn on_idle(n: BlockNumberFor<T>, remaining_weight: Weight) -> Weight {
				println!("on_idle{}, {})", n, remaining_weight);
				Weight::from_parts(175, 0)
			}

			fn on_finalize(n: BlockNumberFor<T>) {
				println!("on_finalize({})", n);
			}

			fn on_runtime_upgrade() -> Weight {
				sp_io::storage::set(super::TEST_KEY, "module".as_bytes());
				Weight::from_parts(200, 0)
			}

			fn offchain_worker(n: BlockNumberFor<T>) {
				assert_eq!(BlockNumberFor::<T>::from(1u32), n);
			}
		}

		#[pallet::call]
		impl<T: Config> Pallet<T> {
			pub fn some_function(origin: OriginFor<T>) -> DispatchResult {
				// NOTE: does not make any different.
				frame_system::ensure_signed(origin)?;
				Ok(())
			}

			#[pallet::weight((200, DispatchClass::Operational))]
			pub fn some_root_operation(origin: OriginFor<T>) -> DispatchResult {
				frame_system::ensure_root(origin)?;
				Ok(())
			}

			pub fn some_unsigned_message(origin: OriginFor<T>) -> DispatchResult {
				frame_system::ensure_none(origin)?;
				Ok(())
			}

			pub fn allowed_unsigned(origin: OriginFor<T>) -> DispatchResult {
				frame_system::ensure_root(origin)?;
				Ok(())
			}

			pub fn unallowed_unsigned(origin: OriginFor<T>) -> DispatchResult {
				frame_system::ensure_root(origin)?;
				Ok(())
			}

			#[pallet::weight((0, DispatchClass::Mandatory))]
			pub fn inherent_call(origin: OriginFor<T>) -> DispatchResult {
				frame_system::ensure_none(origin)?;
				Ok(())
			}

			pub fn calculate_storage_root(_origin: OriginFor<T>) -> DispatchResult {
				let root = sp_io::storage::root(sp_runtime::StateVersion::V1);
				sp_io::storage::set("storage_root".as_bytes(), &root);
				Ok(())
			}
		}

		#[pallet::inherent]
		impl<T: Config> ProvideInherent for Pallet<T> {
			type Call = Call<T>;

			type Error = sp_inherents::MakeFatalError<()>;

			const INHERENT_IDENTIFIER: [u8; 8] = *b"test1234";

			fn create_inherent(_data: &InherentData) -> Option<Self::Call> {
				None
			}

			fn is_inherent(call: &Self::Call) -> bool {
				*call == Call::<T>::inherent_call {}
			}
		}

		#[pallet::validate_unsigned]
		impl<T: Config> ValidateUnsigned for Pallet<T> {
			type Call = Call<T>;

			// Inherent call is accepted for being dispatched
			fn pre_dispatch(call: &Self::Call) -> Result<(), TransactionValidityError> {
				match call {
					Call::allowed_unsigned { .. } => Ok(()),
					Call::inherent_call { .. } => Ok(()),
					_ => Err(UnknownTransaction::NoUnsignedValidator.into()),
				}
			}

			// Inherent call is not validated as unsigned
			fn validate_unsigned(
				_source: TransactionSource,
				call: &Self::Call,
			) -> TransactionValidity {
				match call {
					Call::allowed_unsigned { .. } => Ok(Default::default()),
					_ => UnknownTransaction::NoUnsignedValidator.into(),
				}
			}
		}
	}

	frame_support::construct_runtime!(
		pub struct Runtime
		{
			System: frame_system::{Pallet, Call, Config<T>, Storage, Event<T>},
			Balances: pallet_balances::{Pallet, Call, Storage, Config<T>, Event<T>},
			TransactionPayment: pallet_transaction_payment::{Pallet, Storage, Event<T>},
			Custom: custom::{Pallet, Call, ValidateUnsigned, Inherent},
		}
	);

	parameter_types! {
		pub BlockWeights: frame_system::limits::BlockWeights =
			frame_system::limits::BlockWeights::builder()
				.base_block(Weight::from_parts(10, 0))
				.for_class(DispatchClass::all(), |weights| weights.base_extrinsic = Weight::from_parts(5, 0))
				.for_class(DispatchClass::non_mandatory(), |weights| weights.max_total = Weight::from_parts(1024, u64::MAX).into())
				.build_or_panic();
		pub const DbWeight: RuntimeDbWeight = RuntimeDbWeight {
			read: 10,
			write: 100,
		};
	}
	impl frame_system::Config for Runtime {
		type BaseCallFilter = frame_support::traits::Everything;
		type BlockWeights = BlockWeights;
		type BlockLength = ();
		type DbWeight = ();
		type RuntimeOrigin = RuntimeOrigin;
		type Nonce = u64;
		type RuntimeCall = RuntimeCall;
		type Hash = sp_core::H256;
		type Hashing = BlakeTwo256;
		type AccountId = u64;
		type Lookup = IdentityLookup<u64>;
		type Block = TestBlock;
		type RuntimeEvent = RuntimeEvent;
		type BlockHashCount = ConstU64<250>;
		type Version = RuntimeVersion;
		type PalletInfo = PalletInfo;
		type AccountData = pallet_balances::AccountData<Balance>;
		type OnNewAccount = ();
		type OnKilledAccount = ();
		type SystemWeightInfo = ();
		type SS58Prefix = ();
		type OnSetCode = ();
		type MaxConsumers = ConstU32<16>;
	}

	type Balance = u64;
	impl pallet_balances::Config for Runtime {
		type Balance = Balance;
		type RuntimeEvent = RuntimeEvent;
		type DustRemoval = ();
		type ExistentialDeposit = ConstU64<1>;
		type AccountStore = System;
		type MaxLocks = ();
		type MaxReserves = ();
		type ReserveIdentifier = [u8; 8];
		type WeightInfo = ();
		type FreezeIdentifier = ();
		type MaxFreezes = ConstU32<1>;
		type RuntimeHoldReason = ();
		type RuntimeFreezeReason = ();
		type MaxHolds = ConstU32<1>;
	}

	parameter_types! {
		pub const TransactionByteFee: Balance = 0;
	}
	impl pallet_transaction_payment::Config for Runtime {
		type RuntimeEvent = RuntimeEvent;
		type OnChargeTransaction = CurrencyAdapter<Balances, ()>;
		type OperationalFeeMultiplier = ConstU8<5>;
		type WeightToFee = IdentityFee<Balance>;
		type LengthToFee = ConstantMultiplier<Balance, TransactionByteFee>;
		type FeeMultiplierUpdate = ();
	}
	impl custom::Config for Runtime {}

	pub struct RuntimeVersion;
	impl frame_support::traits::Get<sp_version::RuntimeVersion> for RuntimeVersion {
		fn get() -> sp_version::RuntimeVersion {
			RuntimeVersionTestValues::get().clone()
		}
	}

	parameter_types! {
		pub static RuntimeVersionTestValues: sp_version::RuntimeVersion =
			Default::default();
	}

	type SignedExtra = (
		frame_system::CheckEra<Runtime>,
		frame_system::CheckNonce<Runtime>,
		frame_system::CheckWeight<Runtime>,
		pallet_transaction_payment::ChargeTransactionPayment<Runtime>,
	);
	type TestXt = sp_runtime::testing::TestXt<RuntimeCall, SignedExtra>;
	type TestBlock = Block<TestXt>;

	// Will contain `true` when the custom runtime logic was called.
	const CUSTOM_ON_RUNTIME_KEY: &[u8] = b":custom:on_runtime";

	struct CustomOnRuntimeUpgrade;
	impl OnRuntimeUpgrade for CustomOnRuntimeUpgrade {
		fn on_runtime_upgrade() -> Weight {
			sp_io::storage::set(TEST_KEY, "custom_upgrade".as_bytes());
			sp_io::storage::set(CUSTOM_ON_RUNTIME_KEY, &true.encode());
			System::deposit_event(frame_system::Event::CodeUpdated);
			Weight::from_parts(100, 0)
		}
	}

	type Executive = super::Executive<
		Runtime,
		Block<TestXt>,
		ChainContext<Runtime>,
		Runtime,
		AllPalletsWithSystem,
		CustomOnRuntimeUpgrade,
	>;

	fn extra(nonce: u64, fee: Balance) -> SignedExtra {
		(
			frame_system::CheckEra::from(Era::Immortal),
			frame_system::CheckNonce::from(nonce),
			frame_system::CheckWeight::new(),
			pallet_transaction_payment::ChargeTransactionPayment::from(fee),
		)
	}

	fn sign_extra(who: u64, nonce: u64, fee: Balance) -> Option<(u64, SignedExtra)> {
		Some((who, extra(nonce, fee)))
	}

	fn call_transfer(dest: u64, value: u64) -> RuntimeCall {
		RuntimeCall::Balances(BalancesCall::transfer_allow_death { dest, value })
	}

	#[test]
	fn balance_transfer_dispatch_works() {
		let mut t = frame_system::GenesisConfig::<Runtime>::default().build_storage().unwrap();
		pallet_balances::GenesisConfig::<Runtime> { balances: vec![(1, 211)] }
			.assimilate_storage(&mut t)
			.unwrap();
		let xt = TestXt::new(call_transfer(2, 69), sign_extra(1, 0, 0));
		let weight = xt.get_dispatch_info().weight +
			<Runtime as frame_system::Config>::BlockWeights::get()
				.get(DispatchClass::Normal)
				.base_extrinsic;
		let fee: Balance =
			<Runtime as pallet_transaction_payment::Config>::WeightToFee::weight_to_fee(&weight);
		let mut t = sp_io::TestExternalities::new(t);
		t.execute_with(|| {
			Executive::initialize_block(&Header::new(
				1,
				H256::default(),
				H256::default(),
				[69u8; 32].into(),
				Digest::default(),
			));
			let r = Executive::apply_extrinsic(xt);
			assert!(r.is_ok());
			assert_eq!(<pallet_balances::Pallet<Runtime>>::total_balance(&1), 142 - fee);
			assert_eq!(<pallet_balances::Pallet<Runtime>>::total_balance(&2), 69);
		});
	}

	fn new_test_ext(balance_factor: Balance) -> sp_io::TestExternalities {
		let mut t = frame_system::GenesisConfig::<Runtime>::default().build_storage().unwrap();
		pallet_balances::GenesisConfig::<Runtime> { balances: vec![(1, 111 * balance_factor)] }
			.assimilate_storage(&mut t)
			.unwrap();
		t.into()
	}

	fn new_test_ext_v0(balance_factor: Balance) -> sp_io::TestExternalities {
		let mut t = frame_system::GenesisConfig::<Runtime>::default().build_storage().unwrap();
		pallet_balances::GenesisConfig::<Runtime> { balances: vec![(1, 111 * balance_factor)] }
			.assimilate_storage(&mut t)
			.unwrap();
		(t, sp_runtime::StateVersion::V0).into()
	}

	#[test]
	fn block_import_works() {
		block_import_works_inner(
			new_test_ext_v0(1),
			array_bytes::hex_n_into_unchecked(
				"65e953676859e7a33245908af7ad3637d6861eb90416d433d485e95e2dd174a1",
			),
		);
		block_import_works_inner(
			new_test_ext(1),
			array_bytes::hex_n_into_unchecked(
				"5a19b3d6fdb7241836349fdcbe2d9df4d4f945b949d979e31ad50bff1cbcd1c2",
			),
		);
	}
	fn block_import_works_inner(mut ext: sp_io::TestExternalities, state_root: H256) {
		ext.execute_with(|| {
			Executive::execute_block(Block {
				header: Header {
					parent_hash: [69u8; 32].into(),
					number: 1,
					state_root,
					extrinsics_root: array_bytes::hex_n_into_unchecked(
						"03170a2e7597b7b7e3d84c05391d139a62b157e78786d8c082f29dcf4c111314",
					),
					digest: Digest { logs: vec![] },
				},
				extrinsics: vec![],
			});
		});
	}

	#[test]
	#[should_panic]
	fn block_import_of_bad_state_root_fails() {
		new_test_ext(1).execute_with(|| {
			Executive::execute_block(Block {
				header: Header {
					parent_hash: [69u8; 32].into(),
					number: 1,
					state_root: [0u8; 32].into(),
					extrinsics_root: array_bytes::hex_n_into_unchecked(
						"03170a2e7597b7b7e3d84c05391d139a62b157e78786d8c082f29dcf4c111314",
					),
					digest: Digest { logs: vec![] },
				},
				extrinsics: vec![],
			});
		});
	}

	#[test]
	#[should_panic]
	fn block_import_of_bad_extrinsic_root_fails() {
		new_test_ext(1).execute_with(|| {
			Executive::execute_block(Block {
				header: Header {
					parent_hash: [69u8; 32].into(),
					number: 1,
					state_root: array_bytes::hex_n_into_unchecked(
						"75e7d8f360d375bbe91bcf8019c01ab6362448b4a89e3b329717eb9d910340e5",
					),
					extrinsics_root: [0u8; 32].into(),
					digest: Digest { logs: vec![] },
				},
				extrinsics: vec![],
			});
		});
	}

	#[test]
	fn bad_extrinsic_not_inserted() {
		let mut t = new_test_ext(1);
		// bad nonce check!
		let xt = TestXt::new(call_transfer(33, 69), sign_extra(1, 30, 0));
		t.execute_with(|| {
			Executive::initialize_block(&Header::new(
				1,
				H256::default(),
				H256::default(),
				[69u8; 32].into(),
				Digest::default(),
			));
			assert_err!(
				Executive::apply_extrinsic(xt),
				TransactionValidityError::Invalid(InvalidTransaction::Future)
			);
			assert_eq!(<frame_system::Pallet<Runtime>>::extrinsic_index(), Some(0));
		});
	}

	#[test]
	fn block_weight_limit_enforced() {
		let mut t = new_test_ext(10000);
		// given: TestXt uses the encoded len as fixed Len:
		let xt = TestXt::new(
			RuntimeCall::Balances(BalancesCall::transfer_allow_death { dest: 33, value: 0 }),
			sign_extra(1, 0, 0),
		);
		let encoded = xt.encode();
		let encoded_len = encoded.len() as u64;
		// on_initialize weight + base block execution weight
		let block_weights = <Runtime as frame_system::Config>::BlockWeights::get();
		let base_block_weight = Weight::from_parts(175, 0) + block_weights.base_block;
		let limit = block_weights.get(DispatchClass::Normal).max_total.unwrap() - base_block_weight;
		let num_to_exhaust_block = limit.ref_time() / (encoded_len + 5);
		t.execute_with(|| {
			Executive::initialize_block(&Header::new(
				1,
				H256::default(),
				H256::default(),
				[69u8; 32].into(),
				Digest::default(),
			));
			// Base block execution weight + `on_initialize` weight from the custom module.
			assert_eq!(<frame_system::Pallet<Runtime>>::block_weight().total(), base_block_weight);

			for nonce in 0..=num_to_exhaust_block {
				let xt = TestXt::new(
					RuntimeCall::Balances(BalancesCall::transfer_allow_death {
						dest: 33,
						value: 0,
					}),
					sign_extra(1, nonce.into(), 0),
				);
				let res = Executive::apply_extrinsic(xt);
				if nonce != num_to_exhaust_block {
					assert!(res.is_ok());
					assert_eq!(
						<frame_system::Pallet<Runtime>>::block_weight().total(),
						//--------------------- on_initialize + block_execution + extrinsic_base weight
						Weight::from_parts((encoded_len + 5) * (nonce + 1), 0) + base_block_weight,
					);
					assert_eq!(
						<frame_system::Pallet<Runtime>>::extrinsic_index(),
						Some(nonce as u32 + 1)
					);
				} else {
					assert_eq!(res, Err(InvalidTransaction::ExhaustsResources.into()));
				}
			}
		});
	}

	#[test]
	fn block_weight_and_size_is_stored_per_tx() {
		let xt = TestXt::new(
			RuntimeCall::Balances(BalancesCall::transfer_allow_death { dest: 33, value: 0 }),
			sign_extra(1, 0, 0),
		);
		let x1 = TestXt::new(
			RuntimeCall::Balances(BalancesCall::transfer_allow_death { dest: 33, value: 0 }),
			sign_extra(1, 1, 0),
		);
		let x2 = TestXt::new(
			RuntimeCall::Balances(BalancesCall::transfer_allow_death { dest: 33, value: 0 }),
			sign_extra(1, 2, 0),
		);
		let len = xt.clone().encode().len() as u32;
		let mut t = new_test_ext(1);
		t.execute_with(|| {
			// Block execution weight + on_initialize weight from custom module
			let base_block_weight = Weight::from_parts(175, 0) +
				<Runtime as frame_system::Config>::BlockWeights::get().base_block;

			Executive::initialize_block(&Header::new(
				1,
				H256::default(),
				H256::default(),
				[69u8; 32].into(),
				Digest::default(),
			));

			assert_eq!(<frame_system::Pallet<Runtime>>::block_weight().total(), base_block_weight);
			assert_eq!(<frame_system::Pallet<Runtime>>::all_extrinsics_len(), 0);

			assert!(Executive::apply_extrinsic(xt.clone()).unwrap().is_ok());
			assert!(Executive::apply_extrinsic(x1.clone()).unwrap().is_ok());
			assert!(Executive::apply_extrinsic(x2.clone()).unwrap().is_ok());

			// default weight for `TestXt` == encoded length.
			let extrinsic_weight = Weight::from_parts(len as u64, 0) +
				<Runtime as frame_system::Config>::BlockWeights::get()
					.get(DispatchClass::Normal)
					.base_extrinsic;
			assert_eq!(
				<frame_system::Pallet<Runtime>>::block_weight().total(),
				base_block_weight + 3u64 * extrinsic_weight,
			);
			assert_eq!(<frame_system::Pallet<Runtime>>::all_extrinsics_len(), 3 * len);

			let _ = <frame_system::Pallet<Runtime>>::finalize();
			// All extrinsics length cleaned on `System::finalize`
			assert_eq!(<frame_system::Pallet<Runtime>>::all_extrinsics_len(), 0);

			// New Block
			Executive::initialize_block(&Header::new(
				2,
				H256::default(),
				H256::default(),
				[69u8; 32].into(),
				Digest::default(),
			));

			// Block weight cleaned up on `System::initialize`
			assert_eq!(<frame_system::Pallet<Runtime>>::block_weight().total(), base_block_weight);
		});
	}

	#[test]
	fn validate_unsigned() {
		let valid = TestXt::new(RuntimeCall::Custom(custom::Call::allowed_unsigned {}), None);
		let invalid = TestXt::new(RuntimeCall::Custom(custom::Call::unallowed_unsigned {}), None);
		let mut t = new_test_ext(1);

		t.execute_with(|| {
			assert_eq!(
				Executive::validate_transaction(
					TransactionSource::InBlock,
					valid.clone(),
					Default::default(),
				),
				Ok(ValidTransaction::default()),
			);
			assert_eq!(
				Executive::validate_transaction(
					TransactionSource::InBlock,
					invalid.clone(),
					Default::default(),
				),
				Err(TransactionValidityError::Unknown(UnknownTransaction::NoUnsignedValidator)),
			);
			assert_eq!(Executive::apply_extrinsic(valid), Ok(Err(DispatchError::BadOrigin)));
			assert_eq!(
				Executive::apply_extrinsic(invalid),
				Err(TransactionValidityError::Unknown(UnknownTransaction::NoUnsignedValidator))
			);
		});
	}

	#[test]
	fn can_not_pay_for_tx_fee_on_full_lock() {
		let mut t = new_test_ext(1);
		t.execute_with(|| {
			<pallet_balances::Pallet<Runtime> as fungible::MutateFreeze<u64>>::set_freeze(
				&(),
				&1,
				110,
			)
			.unwrap();
			let xt = TestXt::new(
				RuntimeCall::System(frame_system::Call::remark { remark: vec![1u8] }),
				sign_extra(1, 0, 0),
			);
			Executive::initialize_block(&Header::new(
				1,
				H256::default(),
				H256::default(),
				[69u8; 32].into(),
				Digest::default(),
			));

			assert_eq!(Executive::apply_extrinsic(xt), Err(InvalidTransaction::Payment.into()),);
			assert_eq!(<pallet_balances::Pallet<Runtime>>::total_balance(&1), 111);
		});
	}

	#[test]
	fn block_hooks_weight_is_stored() {
		new_test_ext(1).execute_with(|| {
			Executive::initialize_block(&Header::new_from_number(1));
			Executive::finalize_block();
			// NOTE: might need updates over time if new weights are introduced.
			// For now it only accounts for the base block execution weight and
			// the `on_initialize` weight defined in the custom test module.
			assert_eq!(
				<frame_system::Pallet<Runtime>>::block_weight().total(),
				Weight::from_parts(175 + 175 + 10, 0)
			);
		})
	}

	#[test]
	fn runtime_upgraded_should_work() {
		new_test_ext(1).execute_with(|| {
			RuntimeVersionTestValues::mutate(|v| *v = Default::default());
			// It should be added at genesis
			assert!(frame_system::LastRuntimeUpgrade::<Runtime>::exists());
			assert!(!Executive::runtime_upgraded());

			RuntimeVersionTestValues::mutate(|v| {
				*v = sp_version::RuntimeVersion { spec_version: 1, ..Default::default() }
			});
			assert!(Executive::runtime_upgraded());
			assert_eq!(
				Some(LastRuntimeUpgradeInfo { spec_version: 1.into(), spec_name: "".into() }),
				frame_system::LastRuntimeUpgrade::<Runtime>::get(),
			);

			RuntimeVersionTestValues::mutate(|v| {
				*v = sp_version::RuntimeVersion {
					spec_version: 1,
					spec_name: "test".into(),
					..Default::default()
				}
			});
			assert!(Executive::runtime_upgraded());
			assert_eq!(
				Some(LastRuntimeUpgradeInfo { spec_version: 1.into(), spec_name: "test".into() }),
				frame_system::LastRuntimeUpgrade::<Runtime>::get(),
			);

			RuntimeVersionTestValues::mutate(|v| {
				*v = sp_version::RuntimeVersion {
					spec_version: 1,
					spec_name: "test".into(),
					impl_version: 2,
					..Default::default()
				}
			});
			assert!(!Executive::runtime_upgraded());

			frame_system::LastRuntimeUpgrade::<Runtime>::take();
			assert!(Executive::runtime_upgraded());
			assert_eq!(
				Some(LastRuntimeUpgradeInfo { spec_version: 1.into(), spec_name: "test".into() }),
				frame_system::LastRuntimeUpgrade::<Runtime>::get(),
			);
		})
	}

	#[test]
	fn last_runtime_upgrade_was_upgraded_works() {
		let test_data = vec![
			(0, "", 1, "", true),
			(1, "", 1, "", false),
			(1, "", 1, "test", true),
			(1, "", 0, "", false),
			(1, "", 0, "test", true),
		];

		for (spec_version, spec_name, c_spec_version, c_spec_name, result) in test_data {
			let current = sp_version::RuntimeVersion {
				spec_version: c_spec_version,
				spec_name: c_spec_name.into(),
				..Default::default()
			};

			let last = LastRuntimeUpgradeInfo {
				spec_version: spec_version.into(),
				spec_name: spec_name.into(),
			};

			assert_eq!(result, last.was_upgraded(&current));
		}
	}

	#[test]
	fn custom_runtime_upgrade_is_called_before_modules() {
		new_test_ext(1).execute_with(|| {
			// Make sure `on_runtime_upgrade` is called.
			RuntimeVersionTestValues::mutate(|v| {
				*v = sp_version::RuntimeVersion { spec_version: 1, ..Default::default() }
			});

			Executive::initialize_block(&Header::new(
				1,
				H256::default(),
				H256::default(),
				[69u8; 32].into(),
				Digest::default(),
			));

			assert_eq!(&sp_io::storage::get(TEST_KEY).unwrap()[..], *b"module");
			assert_eq!(sp_io::storage::get(CUSTOM_ON_RUNTIME_KEY).unwrap(), true.encode());
		});
	}

	#[test]
	fn event_from_runtime_upgrade_is_included() {
		new_test_ext(1).execute_with(|| {
			// Make sure `on_runtime_upgrade` is called.
			RuntimeVersionTestValues::mutate(|v| {
				*v = sp_version::RuntimeVersion { spec_version: 1, ..Default::default() }
			});

			// set block number to non zero so events are not excluded
			System::set_block_number(1);

			Executive::initialize_block(&Header::new(
				2,
				H256::default(),
				H256::default(),
				[69u8; 32].into(),
				Digest::default(),
			));

			System::assert_last_event(frame_system::Event::<Runtime>::CodeUpdated.into());
		});
	}

	/// Regression test that ensures that the custom on runtime upgrade is called when executive is
	/// used through the `ExecuteBlock` trait.
	#[test]
	fn custom_runtime_upgrade_is_called_when_using_execute_block_trait() {
		let xt = TestXt::new(
			RuntimeCall::Balances(BalancesCall::transfer_allow_death { dest: 33, value: 0 }),
			sign_extra(1, 0, 0),
		);

		let header = new_test_ext(1).execute_with(|| {
			// Make sure `on_runtime_upgrade` is called.
			RuntimeVersionTestValues::mutate(|v| {
				*v = sp_version::RuntimeVersion { spec_version: 1, ..Default::default() }
			});

			// Let's build some fake block.
			Executive::initialize_block(&Header::new(
				1,
				H256::default(),
				H256::default(),
				[69u8; 32].into(),
				Digest::default(),
			));

			Executive::apply_extrinsic(xt.clone()).unwrap().unwrap();

			Executive::finalize_block()
		});

		// Reset to get the correct new genesis below.
		RuntimeVersionTestValues::mutate(|v| {
			*v = sp_version::RuntimeVersion { spec_version: 0, ..Default::default() }
		});

		new_test_ext(1).execute_with(|| {
			// Make sure `on_runtime_upgrade` is called.
			RuntimeVersionTestValues::mutate(|v| {
				*v = sp_version::RuntimeVersion { spec_version: 1, ..Default::default() }
			});

			<Executive as ExecuteBlock<Block<TestXt>>>::execute_block(Block::new(header, vec![xt]));

			assert_eq!(&sp_io::storage::get(TEST_KEY).unwrap()[..], *b"module");
			assert_eq!(sp_io::storage::get(CUSTOM_ON_RUNTIME_KEY).unwrap(), true.encode());
		});
	}

	#[test]
	fn all_weights_are_recorded_correctly() {
		new_test_ext(1).execute_with(|| {
			// Make sure `on_runtime_upgrade` is called for maximum complexity
			RuntimeVersionTestValues::mutate(|v| {
				*v = sp_version::RuntimeVersion { spec_version: 1, ..Default::default() }
			});

			let block_number = 1;

			Executive::initialize_block(&Header::new(
				block_number,
				H256::default(),
				H256::default(),
				[69u8; 32].into(),
				Digest::default(),
			));

			// All weights that show up in the `initialize_block_impl`
			let custom_runtime_upgrade_weight = CustomOnRuntimeUpgrade::on_runtime_upgrade();
			let runtime_upgrade_weight =
				<AllPalletsWithSystem as OnRuntimeUpgrade>::on_runtime_upgrade();
			let on_initialize_weight =
				<AllPalletsWithSystem as OnInitialize<u64>>::on_initialize(block_number);
			let base_block_weight =
				<Runtime as frame_system::Config>::BlockWeights::get().base_block;

			// Weights are recorded correctly
			assert_eq!(
				frame_system::Pallet::<Runtime>::block_weight().total(),
				custom_runtime_upgrade_weight +
					runtime_upgrade_weight +
					on_initialize_weight + base_block_weight,
			);
		});
	}

	#[test]
	fn offchain_worker_works_as_expected() {
		new_test_ext(1).execute_with(|| {
			let parent_hash = sp_core::H256::from([69u8; 32]);
			let mut digest = Digest::default();
			digest.push(DigestItem::Seal([1, 2, 3, 4], vec![5, 6, 7, 8]));

			let header =
				Header::new(1, H256::default(), H256::default(), parent_hash, digest.clone());

			Executive::offchain_worker(&header);

			assert_eq!(digest, System::digest());
			assert_eq!(parent_hash, System::block_hash(0));
			assert_eq!(header.hash(), System::block_hash(1));
		});
	}

	#[test]
	fn calculating_storage_root_twice_works() {
		let call = RuntimeCall::Custom(custom::Call::calculate_storage_root {});
		let xt = TestXt::new(call, sign_extra(1, 0, 0));

		let header = new_test_ext(1).execute_with(|| {
			// Let's build some fake block.
			Executive::initialize_block(&Header::new(
				1,
				H256::default(),
				H256::default(),
				[69u8; 32].into(),
				Digest::default(),
			));

			Executive::apply_extrinsic(xt.clone()).unwrap().unwrap();

			Executive::finalize_block()
		});

		new_test_ext(1).execute_with(|| {
			Executive::execute_block(Block::new(header, vec![xt]));
		});
	}

	#[test]
	#[should_panic(expected = "Invalid inherent position for extrinsic at index 1")]
	fn invalid_inherent_position_fail() {
		let xt1 = TestXt::new(
			RuntimeCall::Balances(BalancesCall::transfer_allow_death { dest: 33, value: 0 }),
			sign_extra(1, 0, 0),
		);
		let xt2 = TestXt::new(RuntimeCall::Custom(custom::Call::inherent_call {}), None);

		let header = new_test_ext(1).execute_with(|| {
			// Let's build some fake block.
			Executive::initialize_block(&Header::new(
				1,
				H256::default(),
				H256::default(),
				[69u8; 32].into(),
				Digest::default(),
			));

			Executive::apply_extrinsic(xt1.clone()).unwrap().unwrap();
			Executive::apply_extrinsic(xt2.clone()).unwrap().unwrap();

			Executive::finalize_block()
		});

		new_test_ext(1).execute_with(|| {
			Executive::execute_block(Block::new(header, vec![xt1, xt2]));
		});
	}

	#[test]
	fn valid_inherents_position_works() {
		let xt1 = TestXt::new(RuntimeCall::Custom(custom::Call::inherent_call {}), None);
		let xt2 = TestXt::new(call_transfer(33, 0), sign_extra(1, 0, 0));

		let header = new_test_ext(1).execute_with(|| {
			// Let's build some fake block.
			Executive::initialize_block(&Header::new(
				1,
				H256::default(),
				H256::default(),
				[69u8; 32].into(),
				Digest::default(),
			));

			Executive::apply_extrinsic(xt1.clone()).unwrap().unwrap();
			Executive::apply_extrinsic(xt2.clone()).unwrap().unwrap();

			Executive::finalize_block()
		});

		new_test_ext(1).execute_with(|| {
			Executive::execute_block(Block::new(header, vec![xt1, xt2]));
		});
	}

	#[test]
	#[should_panic(expected = "A call was labelled as mandatory, but resulted in an Error.")]
	fn invalid_inherents_fail_block_execution() {
		let xt1 =
			TestXt::new(RuntimeCall::Custom(custom::Call::inherent_call {}), sign_extra(1, 0, 0));

		new_test_ext(1).execute_with(|| {
			Executive::execute_block(Block::new(
				Header::new(
					1,
					H256::default(),
					H256::default(),
					[69u8; 32].into(),
					Digest::default(),
				),
				vec![xt1],
			));
		});
	}

	// Inherents are created by the runtime and don't need to be validated.
	#[test]
	fn inherents_fail_validate_block() {
		let xt1 = TestXt::new(RuntimeCall::Custom(custom::Call::inherent_call {}), None);

		new_test_ext(1).execute_with(|| {
			assert_eq!(
				Executive::validate_transaction(TransactionSource::External, xt1, H256::random())
					.unwrap_err(),
				InvalidTransaction::MandatoryValidation.into()
			);
		})
	}
}<|MERGE_RESOLUTION|>--- conflicted
+++ resolved
@@ -365,17 +365,12 @@
 	/// Execute all `OnRuntimeUpgrade` of this runtime.
 	///
 	/// The `checks` param determines whether to execute `pre/post_upgrade` and `try_state` hooks.
-<<<<<<< HEAD
 	pub fn try_runtime_upgrade(
 		checks: frame_try_runtime::UpgradeCheckSelect,
 	) -> Result<Weight, TryRuntimeError> {
 		let before_all_weight =
 			<AllPalletsWithSystem as BeforeAllRuntimeMigrations>::before_all_runtime_migrations();
 		let try_on_runtime_upgrade_weight =
-=======
-	pub fn try_runtime_upgrade(checks: UpgradeCheckSelect) -> Result<Weight, TryRuntimeError> {
-		let weight =
->>>>>>> 32a97408
 			<(COnRuntimeUpgrade, AllPalletsWithSystem) as OnRuntimeUpgrade>::try_on_runtime_upgrade(
 				checks.pre_and_post(),
 			)?;
