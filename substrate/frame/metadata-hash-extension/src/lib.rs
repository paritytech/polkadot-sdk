--- conflicted
+++ resolved
@@ -52,11 +52,7 @@
 mod tests;
 
 /// The mode of [`CheckMetadataHash`].
-<<<<<<< HEAD
-#[derive(Decode, Encode, PartialEq, Debug, TypeInfo, Clone, Copy, Eq, DecodeWithMemTracking)]
-=======
 #[derive(Decode, Encode, DecodeWithMemTracking, PartialEq, Debug, TypeInfo, Clone, Copy, Eq)]
->>>>>>> 95be69ce
 enum Mode {
 	Disabled,
 	Enabled,
@@ -117,11 +113,7 @@
 /// environment variable is for example set by the `substrate-wasm-builder` when the feature for
 /// generating the metadata hash is enabled. If the environment variable is not set and `mode = 1`
 /// is passed, the transaction is rejected with [`UnknownTransaction::CannotLookup`].
-<<<<<<< HEAD
-#[derive(Encode, Decode, Clone, Eq, PartialEq, TypeInfo, DebugNoBound, DecodeWithMemTracking)]
-=======
 #[derive(Encode, Decode, DecodeWithMemTracking, Clone, Eq, PartialEq, TypeInfo, DebugNoBound)]
->>>>>>> 95be69ce
 #[scale_info(skip_type_params(T))]
 pub struct CheckMetadataHash<T> {
 	_phantom: core::marker::PhantomData<T>,
