// This file is part of Substrate.

// Copyright (C) Parity Technologies (UK) Ltd.
// SPDX-License-Identifier: Apache-2.0

// Licensed under the Apache License, Version 2.0 (the "License");
// you may not use this file except in compliance with the License.
// You may obtain a copy of the License at
//
// 	http://www.apache.org/licenses/LICENSE-2.0
//
// Unless required by applicable law or agreed to in writing, software
// distributed under the License is distributed on an "AS IS" BASIS,
// WITHOUT WARRANTIES OR CONDITIONS OF ANY KIND, either express or implied.
// See the License for the specific language governing permissions and
// limitations under the License.

//! ## The unsigned phase, and its miner.
//!
//! This pallet deals with unsigned submissions. These are backup, "possibly" multi-page submissions
//! from validators.
//!
//! This pallet has two miners, described in [`unsigned::miner`].
//!
//! As it stands, a validator can, during the unsigned phase, submit up to
//! [`unsigned::Config::MinerPages`] pages. While this can be more than 1, it can likely not be a
//! full, high quality solution. This is because unsigned validator solutions are verified on the
//! fly, all within a single block. The exact value of this parameter should be determined by the
//! benchmarks of a runtime.
//!
//! We could implement a protocol to allow multi-block, multi-page collaborative submissions from
//! different validators, but it is not trivial. Moreover, recall that the unsigned phase is merely
//! a backup and we should primarily rely on offchain staking miners to fulfill this role during
//! `Phase::Signed`.
//!
//! ## Future Idea: Multi-Page unsigned submission
//!
//! the following is the idea of how to implement multi-page unsigned, which we don't have.
//!
//! All validators will run their miners and compute the full paginated solution. They submit all
//! pages as individual unsigned transactions to their local tx-pool.
//!
//! Upon validation, if any page is now present the corresponding transaction is dropped.
//!
//! At each block, the first page that may be valid is included as a high priority operational
//! transaction. This page is validated on the fly to be correct. Since this transaction is sourced
//! from a validator, we can panic if they submit an invalid transaction.
//!
//! Then, once the final page is submitted, some extra checks are done, as explained in
//! [`crate::verifier`]:
//!
//! 1. bounds
//! 2. total score
//!
//! These checks might still fail. If they do, the solution is dropped. At this point, we don't know
//! which validator may have submitted a slightly-faulty solution.
//!
//! In order to prevent this, the transaction validation process always includes a check to ensure
//! all of the previous pages that have been submitted match what the local validator has computed.
//! If they match, the validator knows that they are putting skin in a game that is valid.
//!
//! If any bad paged are detected, the next validator can bail. This process means:
//!
//! * As long as all validators are honest, and run the same miner code, a correct solution is
//!   found.
//! * As little as one malicious validator can stall the process, but no one is accidentally
//!   slashed, and no panic happens.
//!
//! Alternatively, we can keep track of submitters, and report a slash if it occurs. Or, if
//! the signed process is bullet-proof, we can be okay with the status quo.

/// Export weights
pub use crate::weights::traits::pallet_election_provider_multi_block_unsigned::*;
/// Exports of this pallet
pub use pallet::*;
#[cfg(feature = "runtime-benchmarks")]
mod benchmarking;

/// The miner.
pub mod miner;

#[frame_support::pallet]
mod pallet {
	use super::WeightInfo;
	use crate::{
		types::*,
		unsigned::miner::{self},
		verifier::Verifier,
		CommonError,
	};
	use frame_support::pallet_prelude::*;
	use frame_system::{offchain::CreateBare, pallet_prelude::*};
	use sp_runtime::traits::SaturatedConversion;
	use sp_std::prelude::*;

	/// convert a [`crate::CommonError`] to a custom InvalidTransaction with the inner code being
	/// the index of the variant.
	fn base_error_to_invalid(error: CommonError) -> InvalidTransaction {
		let index = error.encode().pop().unwrap_or(0);
		InvalidTransaction::Custom(index)
	}

	pub(crate) type UnsignedWeightsOf<T> = <T as Config>::WeightInfo;

	#[pallet::config]
	#[pallet::disable_frame_system_supertrait_check]
	pub trait Config: crate::Config + CreateBare<Call<Self>> {
		/// The repeat threshold of the offchain worker.
		///
		/// For example, if it is `5`, that means that at least 5 blocks will elapse between
		/// attempts to submit the worker's solution.
		type OffchainRepeat: Get<BlockNumberFor<Self>>;

		/// The solver used in hte offchain worker miner
		type OffchainSolver: frame_election_provider_support::NposSolver<
			AccountId = Self::AccountId,
		>;

		/// Whether the offchain worker miner would attempt to store the solutions in a local
		/// database and reuse then. If set to `false`, it will try and re-mine solutions every
		/// time.
		type OffchainStorage: Get<bool>;

		/// The priority of the unsigned transaction submitted in the unsigned-phase
		type MinerTxPriority: Get<TransactionPriority>;

		/// The number of pages that the offchain miner will try and submit.
		type MinerPages: Get<PageIndex>;

		/// Runtime weight information of this pallet.
		type WeightInfo: WeightInfo;
	}

	#[pallet::pallet]
	pub struct Pallet<T>(PhantomData<T>);

	#[pallet::call]
	impl<T: Config> Pallet<T> {
		/// Submit an unsigned solution.
		///
		/// This works very much like an inherent, as only the validators are permitted to submit
		/// anything. By default validators will compute this call in their `offchain_worker` hook
		/// and try and submit it back.
		///
		/// This is different from signed page submission mainly in that the solution page is
		/// verified on the fly.
		///
		/// The `paged_solution` may contain at most [`Config::MinerPages`] pages. They are
		/// interpreted as msp -> lsp, as per [`crate::Pallet::msp_range_for`].
		///
		/// For example, if `Pages = 4`, and `MinerPages = 2`, our full snapshot range would be [0,
		/// 1, 2, 3], with 3 being msp. But, in this case, then the `paged_raw_solution.pages` is
		/// expected to correspond to `[snapshot(2), snapshot(3)]`.
		#[pallet::weight((UnsignedWeightsOf::<T>::submit_unsigned(), DispatchClass::Operational))]
		#[pallet::call_index(0)]
		pub fn submit_unsigned(
			origin: OriginFor<T>,
			paged_solution: Box<PagedRawSolution<T::MinerConfig>>,
		) -> DispatchResultWithPostInfo {
			ensure_none(origin)?;
			let error_message = "Invalid unsigned submission must produce invalid block and \
				 deprive validator from their authoring reward.";

			// phase, round, claimed score, page-count and hash are checked in pre-dispatch. we
			// don't check them here anymore.
			debug_assert!(Self::validate_unsigned_checks(&paged_solution).is_ok());

			let claimed_score = paged_solution.score;

			// we select the most significant pages, based on `T::MinerPages`.
			let page_indices = crate::Pallet::<T>::msp_range_for(T::MinerPages::get() as usize);
			<T::Verifier as Verifier>::verify_synchronous_multi(
				paged_solution.solution_pages,
				page_indices,
				claimed_score,
			)
			.expect(error_message);

			Ok(None.into())
		}
	}

	#[pallet::validate_unsigned]
	impl<T: Config> ValidateUnsigned for Pallet<T> {
		type Call = Call<T>;
		fn validate_unsigned(source: TransactionSource, call: &Self::Call) -> TransactionValidity {
			if let Call::submit_unsigned { paged_solution, .. } = call {
				match source {
					TransactionSource::Local | TransactionSource::InBlock => { /* allowed */ },
					_ => return InvalidTransaction::Call.into(),
				}

				let _ = Self::validate_unsigned_checks(paged_solution.as_ref())
					.map_err(|err| {
						sublog!(
							debug,
							"unsigned",
							"unsigned transaction validation failed due to {:?}",
							err
						);
						err
					})
					.map_err(base_error_to_invalid)?;

				ValidTransaction::with_tag_prefix("OffchainElection")
					// The higher the score.minimal_stake, the better a paged_solution is.
					.priority(
						T::MinerTxPriority::get()
							.saturating_add(paged_solution.score.minimal_stake.saturated_into()),
					)
					// Used to deduplicate unsigned solutions: each validator should produce one
					// paged_solution per round at most, and solutions are not propagate.
					.and_provides(paged_solution.round)
					// Transaction should stay in the pool for the duration of the unsigned phase.
					.longevity(T::UnsignedPhase::get().saturated_into::<u64>())
					// We don't propagate this. This can never be validated at a remote node.
					.propagate(false)
					.build()
			} else {
				InvalidTransaction::Call.into()
			}
		}

		fn pre_dispatch(call: &Self::Call) -> Result<(), TransactionValidityError> {
			if let Call::submit_unsigned { paged_solution, .. } = call {
				Self::validate_unsigned_checks(paged_solution.as_ref())
					.map_err(base_error_to_invalid)
					.map_err(Into::into)
			} else {
				Err(InvalidTransaction::Call.into())
			}
		}
	}

	#[pallet::hooks]
	impl<T: Config> Hooks<BlockNumberFor<T>> for Pallet<T> {
		fn integrity_test() {
			assert!(
				UnsignedWeightsOf::<T>::submit_unsigned().all_lte(T::BlockWeights::get().max_block),
				"weight of `submit_unsigned` is too high"
			);
			assert!(
				<T as Config>::MinerPages::get() as usize <=
					<T as crate::Config>::Pages::get() as usize,
				"number of pages in the unsigned phase is too high"
			);
		}

		#[cfg(feature = "try-runtime")]
		fn try_state(now: BlockNumberFor<T>) -> Result<(), sp_runtime::TryRuntimeError> {
			Self::do_try_state(now)
		}

		fn offchain_worker(now: BlockNumberFor<T>) {
			use sp_runtime::offchain::storage_lock::{BlockAndTime, StorageLock};

			// Create a lock with the maximum deadline of number of blocks in the unsigned phase.
			// This should only come useful in an **abrupt** termination of execution, otherwise the
			// guard will be dropped upon successful execution.
			let mut lock =
				StorageLock::<BlockAndTime<frame_system::Pallet<T>>>::with_block_deadline(
					miner::OffchainWorkerMiner::<T>::OFFCHAIN_LOCK,
					T::UnsignedPhase::get().saturated_into(),
				);

			match lock.try_lock() {
				Ok(_guard) => {
					Self::do_synchronized_offchain_worker(now);
				},
				Err(deadline) => {
					sublog!(
						trace,
						"unsigned",
						"offchain worker lock not released, deadline is {:?}",
						deadline
					);
				},
			};
		}
	}

	impl<T: Config> Pallet<T> {
		/// Internal logic of the offchain worker, to be executed only when the offchain lock is
		/// acquired with success.
		fn do_synchronized_offchain_worker(now: BlockNumberFor<T>) {
			use miner::OffchainWorkerMiner;
			let current_phase = crate::Pallet::<T>::current_phase();
			sublog!(
				trace,
				"unsigned",
				"lock for offchain worker acquired. Phase = {:?}",
				current_phase
			);

			// do the repeat frequency check just one, if we are in unsigned phase.
			if current_phase.is_unsigned() {
				if let Err(reason) = OffchainWorkerMiner::<T>::ensure_offchain_repeat_frequency(now)
				{
					sublog!(
						debug,
						"unsigned",
						"offchain worker repeat frequency check failed: {:?}",
						reason
					);
					return;
				}
			}

			if current_phase.is_unsigned_opened_now() {
				// Mine a new solution, (maybe) cache it, and attempt to submit it
				let initial_output = if T::OffchainStorage::get() {
					OffchainWorkerMiner::<T>::mine_check_maybe_save_submit(true)
				} else {
					OffchainWorkerMiner::<T>::mine_check_maybe_save_submit(false)
				};
				sublog!(debug, "unsigned", "initial offchain worker output: {:?}", initial_output);
			} else if current_phase.is_unsigned() {
				// Maybe resubmit the cached solution, else re-compute.
				let resubmit_output = if T::OffchainStorage::get() {
					OffchainWorkerMiner::<T>::restore_or_compute_then_maybe_submit()
				} else {
					OffchainWorkerMiner::<T>::mine_check_maybe_save_submit(false)
				};
				sublog!(debug, "unsigned", "later offchain worker output: {:?}", resubmit_output);
			};
		}

		/// The checks that should happen in the `ValidateUnsigned`'s `pre_dispatch` and
		/// `validate_unsigned` functions.
		///
		/// These check both for snapshot independent checks, and some checks that are specific to
		/// the unsigned phase.
		pub(crate) fn validate_unsigned_checks(
			paged_solution: &PagedRawSolution<T::MinerConfig>,
		) -> Result<(), CommonError> {
			Self::unsigned_specific_checks(paged_solution)
				.and(crate::Pallet::<T>::snapshot_independent_checks(paged_solution, None))
				.map_err(Into::into)
		}

		/// The checks that are specific to the (this) unsigned pallet.
		///
		/// ensure solution has the correct phase, and it has only 1 page.
		pub fn unsigned_specific_checks(
			paged_solution: &PagedRawSolution<T::MinerConfig>,
		) -> Result<(), CommonError> {
			ensure!(
				crate::Pallet::<T>::current_phase().is_unsigned(),
				CommonError::EarlySubmission
			);
			ensure!(
				paged_solution.solution_pages.len() == T::MinerPages::get() as usize,
				CommonError::WrongPageCount
			);
			ensure!(
				paged_solution.solution_pages.len() <= <T as crate::Config>::Pages::get() as usize,
				CommonError::WrongPageCount
			);

			Ok(())
		}

		#[cfg(any(test, feature = "runtime-benchmarks", feature = "try-runtime"))]
		pub(crate) fn do_try_state(
			_now: BlockNumberFor<T>,
		) -> Result<(), sp_runtime::TryRuntimeError> {
			Ok(())
		}
	}
}

#[cfg(test)]
mod validate_unsigned {
	use frame_election_provider_support::Support;
	use frame_support::{
		pallet_prelude::InvalidTransaction,
		unsigned::{TransactionSource, TransactionValidityError, ValidateUnsigned},
	};

	use super::Call;
	use crate::{mock::*, types::*, verifier::Verifier};

	#[test]
<<<<<<< HEAD
	fn retracts_weak_score_accepts_threshold_better() {
		ExtBuilder::mock_signed()
			.solution_improvement_threshold(sp_runtime::Perbill::from_percent(10))
			.build_and_execute(|| {
				roll_to_snapshot_created();
=======
	fn retracts_weak_score_accepts_better() {
		ExtBuilder::unsigned().build_and_execute(|| {
			roll_to_snapshot_created();
>>>>>>> 38abd894

			let base_minimal_stake = 55;
			let solution = mine_full_solution().unwrap();
			load_mock_signed_and_start(solution.clone());
			roll_to_full_verification();

			// Some good solution is queued now.
			assert_eq!(
				<VerifierPallet as Verifier>::queued_score(),
				Some(ElectionScore {
					minimal_stake: base_minimal_stake,
					sum_stake: 130,
					sum_stake_squared: 8650
				})
			);

			roll_to_unsigned_open();

			// This is just worse.
			let attempt = fake_solution(ElectionScore {
				minimal_stake: base_minimal_stake - 1,
				..Default::default()
			});
			let call = Call::submit_unsigned { paged_solution: Box::new(attempt) };
			assert_eq!(
				UnsignedPallet::validate_unsigned(TransactionSource::Local, &call).unwrap_err(),
				TransactionValidityError::Invalid(InvalidTransaction::Custom(2)),
			);

			// This is better, but the number of winners is incorrect.
			let attempt = fake_solution(ElectionScore {
				minimal_stake: base_minimal_stake + 1,
				..Default::default()
			});
			let call = Call::submit_unsigned { paged_solution: Box::new(attempt) };
			assert_eq!(
				UnsignedPallet::validate_unsigned(TransactionSource::Local, &call).unwrap_err(),
				TransactionValidityError::Invalid(InvalidTransaction::Custom(4)),
			);

			// Note that we now have to use a solution with 2 winners, just to pass all of the
			// snapshot independent checks.
			let mut paged = raw_paged_from_supports(
				vec![vec![
					(40, Support { total: 10, voters: vec![(3, 5)] }),
					(30, Support { total: 10, voters: vec![(3, 5)] }),
				]],
				0,
			);

			paged.score =
				ElectionScore { minimal_stake: base_minimal_stake + 1, ..Default::default() };
			let call = Call::submit_unsigned { paged_solution: Box::new(paged) };
			assert!(UnsignedPallet::validate_unsigned(TransactionSource::Local, &call).is_ok());
		})
	}

	#[test]
	fn retracts_wrong_round() {
		ExtBuilder::mock_signed().build_and_execute(|| {
			roll_to_unsigned_open();

			let mut attempt =
				fake_solution(ElectionScore { minimal_stake: 5, ..Default::default() });
			attempt.round += 1;
			let call = Call::submit_unsigned { paged_solution: Box::new(attempt) };

			assert_eq!(
				UnsignedPallet::validate_unsigned(TransactionSource::Local, &call).unwrap_err(),
				// WrongRound is index 1
				TransactionValidityError::Invalid(InvalidTransaction::Custom(1)),
			);
		})
	}

	#[test]
	fn retracts_too_many_pages_unsigned() {
		ExtBuilder::mock_signed().build_and_execute(|| {
			// NOTE: unsigned solutions should have just 1 page, regardless of the configured
			// page count.
			roll_to_unsigned_open();
			let attempt = mine_full_solution().unwrap();
			let call = Call::submit_unsigned { paged_solution: Box::new(attempt) };

			assert_eq!(
				UnsignedPallet::validate_unsigned(TransactionSource::Local, &call).unwrap_err(),
				// WrongPageCount is index 3
				TransactionValidityError::Invalid(InvalidTransaction::Custom(3)),
			);

			let attempt = mine_solution(2).unwrap();
			let call = Call::submit_unsigned { paged_solution: Box::new(attempt) };

			assert_eq!(
				UnsignedPallet::validate_unsigned(TransactionSource::Local, &call).unwrap_err(),
				TransactionValidityError::Invalid(InvalidTransaction::Custom(3)),
			);

			let attempt = mine_solution(1).unwrap();
			let call = Call::submit_unsigned { paged_solution: Box::new(attempt) };

			assert!(UnsignedPallet::validate_unsigned(TransactionSource::Local, &call).is_ok(),);
		})
	}

	#[test]
	fn retracts_wrong_winner_count() {
		ExtBuilder::mock_signed().desired_targets(2).build_and_execute(|| {
			roll_to_unsigned_open();

			let paged = raw_paged_from_supports(
				vec![vec![(40, Support { total: 10, voters: vec![(3, 10)] })]],
				0,
			);

			let call = Call::submit_unsigned { paged_solution: Box::new(paged) };

			assert_eq!(
				UnsignedPallet::validate_unsigned(TransactionSource::Local, &call).unwrap_err(),
				// WrongWinnerCount is index 4
				TransactionValidityError::Invalid(InvalidTransaction::Custom(4)),
			);
		});
	}

	#[test]
	fn retracts_wrong_phase() {
		ExtBuilder::mock_signed().signed_phase(5, 6).build_and_execute(|| {
			let solution = raw_paged_solution_low_score();
			let call = Call::submit_unsigned { paged_solution: Box::new(solution.clone()) };

			// initial
			assert_eq!(MultiBlock::current_phase(), Phase::Off);
			assert!(matches!(
				<UnsignedPallet as ValidateUnsigned>::validate_unsigned(
					TransactionSource::Local,
					&call
				)
				.unwrap_err(),
				// because EarlySubmission is index 0.
				TransactionValidityError::Invalid(InvalidTransaction::Custom(0))
			));
			assert!(matches!(
				<UnsignedPallet as ValidateUnsigned>::pre_dispatch(&call).unwrap_err(),
				TransactionValidityError::Invalid(InvalidTransaction::Custom(0))
			));

			// signed
			roll_to_signed_open();
			assert!(MultiBlock::current_phase().is_signed());
			assert!(matches!(
				<UnsignedPallet as ValidateUnsigned>::validate_unsigned(
					TransactionSource::Local,
					&call
				)
				.unwrap_err(),
				TransactionValidityError::Invalid(InvalidTransaction::Custom(0))
			));
			assert!(matches!(
				<UnsignedPallet as ValidateUnsigned>::pre_dispatch(&call).unwrap_err(),
				TransactionValidityError::Invalid(InvalidTransaction::Custom(0))
			));

			// unsigned
			roll_to_unsigned_open();
			assert!(MultiBlock::current_phase().is_unsigned());

			assert_ok!(<UnsignedPallet as ValidateUnsigned>::validate_unsigned(
				TransactionSource::Local,
				&call
			));
			assert_ok!(<UnsignedPallet as ValidateUnsigned>::pre_dispatch(&call));
		})
	}

	#[test]
	fn priority_is_set() {
		ExtBuilder::mock_signed()
			.miner_tx_priority(20)
			.desired_targets(0)
			.build_and_execute(|| {
				roll_to_unsigned_open();
				assert!(MultiBlock::current_phase().is_unsigned());

				let solution =
					fake_solution(ElectionScore { minimal_stake: 5, ..Default::default() });
				let call = Call::submit_unsigned { paged_solution: Box::new(solution.clone()) };

				assert_eq!(
					<UnsignedPallet as ValidateUnsigned>::validate_unsigned(
						TransactionSource::Local,
						&call
					)
					.unwrap()
					.priority,
					25
				);
			})
	}
}

#[cfg(test)]
mod call {
	use crate::{mock::*, verifier::Verifier, Snapshot};

	#[test]
	fn unsigned_submission_e2e() {
		let (mut ext, pool) = ExtBuilder::mock_signed().build_offchainify();
		ext.execute_with_sanity_checks(|| {
			roll_to_unsigned_open();

			// snapshot is created..
			assert_full_snapshot();
			// ..txpool is empty..
			assert_eq!(pool.read().transactions.len(), 0);
			// ..but nothing queued.
			assert_eq!(<VerifierPallet as Verifier>::queued_score(), None);

			// now the OCW should submit something.
			roll_next_with_ocw(Some(pool.clone()));
			assert_eq!(pool.read().transactions.len(), 1);
			assert_eq!(<VerifierPallet as Verifier>::queued_score(), None);

			// and now it should be applied.
			roll_next_with_ocw(Some(pool.clone()));
			assert_eq!(pool.read().transactions.len(), 0);
			assert!(matches!(<VerifierPallet as Verifier>::queued_score(), Some(_)));
		})
	}

	#[test]
	#[should_panic(
		expected = "Invalid unsigned submission must produce invalid block and deprive validator from their authoring reward."
	)]
	fn unfeasible_solution_panics() {
		let (mut ext, pool) = ExtBuilder::mock_signed().build_offchainify();
		ext.execute_with_sanity_checks(|| {
			roll_to_unsigned_open();

			// snapshot is created..
			assert_full_snapshot();
			// ..txpool is empty..
			assert_eq!(pool.read().transactions.len(), 0);
			// ..but nothing queued.
			assert_eq!(<VerifierPallet as Verifier>::queued_score(), None);

			// now the OCW should submit something.
			roll_next_with_ocw(Some(pool.clone()));
			assert_eq!(pool.read().transactions.len(), 1);
			assert_eq!(<VerifierPallet as Verifier>::queued_score(), None);

			// now we change the snapshot -- this should ensure that the solution becomes invalid.
			// Note that we don't change the known fingerprint of the solution.
			Snapshot::<Runtime>::remove_target(2);

			// and now it should be applied.
			roll_next_with_ocw(Some(pool.clone()));
			assert_eq!(pool.read().transactions.len(), 0);
			assert!(matches!(<VerifierPallet as Verifier>::queued_score(), Some(_)));
		})
	}
}<|MERGE_RESOLUTION|>--- conflicted
+++ resolved
@@ -381,17 +381,9 @@
 	use crate::{mock::*, types::*, verifier::Verifier};
 
 	#[test]
-<<<<<<< HEAD
-	fn retracts_weak_score_accepts_threshold_better() {
-		ExtBuilder::mock_signed()
-			.solution_improvement_threshold(sp_runtime::Perbill::from_percent(10))
-			.build_and_execute(|| {
-				roll_to_snapshot_created();
-=======
 	fn retracts_weak_score_accepts_better() {
-		ExtBuilder::unsigned().build_and_execute(|| {
+		ExtBuilder::mock_signed().build_and_execute(|| {
 			roll_to_snapshot_created();
->>>>>>> 38abd894
 
 			let base_minimal_stake = 55;
 			let solution = mine_full_solution().unwrap();
