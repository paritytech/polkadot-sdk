--- conflicted
+++ resolved
@@ -219,11 +219,7 @@
 		ExtBuilder::verifier().pages(1).build_and_execute(|| {
 			roll_to_snapshot_created();
 
-<<<<<<< HEAD
-			// A bad solution with duplicate targets for a signle voter in votes2.
-=======
 			// A bad solution with duplicate targets for a single voter in votes2.
->>>>>>> e44b89fb
 			let faulty_page = TestNposSolution {
 				// 50% to 0, and then the rest to 0 again, not valid.
 				votes2: vec![(0, [(0, PerU16::from_percent(50))], 0)],
