// This file is part of Substrate.

// Copyright (C) Parity Technologies (UK) Ltd.
// SPDX-License-Identifier: Apache-2.0

// Licensed under the Apache License, Version 2.0 (the "License");
// you may not use this file except in compliance with the License.
// You may obtain a copy of the License at
//
// 	http://www.apache.org/licenses/LICENSE-2.0
//
// Unless required by applicable law or agreed to in writing, software
// distributed under the License is distributed on an "AS IS" BASIS,
// WITHOUT WARRANTIES OR CONDITIONS OF ANY KIND, either express or implied.
// See the License for the specific language governing permissions and
// limitations under the License.

use crate::{
	mock::{
		fake_solution, mine_solution, roll_to_snapshot_created, solution_from_supports,
		verifier_events, ExtBuilder, MaxBackersPerWinner, MaxWinnersPerPage, MultiBlock, Runtime,
		VerifierPallet, *,
	},
	verifier::{impls::Status, Event, FeasibilityError, Verifier, *},
	PagedRawSolution, Snapshot, *,
};
use frame_election_provider_support::Support;
use frame_support::{assert_noop, assert_ok};
use sp_core::bounded_vec;
use sp_npos_elections::ElectionScore;
use sp_runtime::{traits::Bounded, PerU16};

mod feasibility_check {
	use super::*;

	#[test]
	fn missing_snapshot() {
		ExtBuilder::mock_signed().build_unchecked().execute_with(|| {
			// create snapshot just so that we can create a solution..
			roll_to_snapshot_created();
			let paged = mine_full_solution().unwrap();

			// ..remove the only page of the target snapshot.
			crate::Snapshot::<Runtime>::remove_target_page();

			assert_noop!(
				VerifierPallet::feasibility_check_page_inner(paged.solution_pages[0].clone(), 0),
				FeasibilityError::SnapshotUnavailable
			);
		});

		ExtBuilder::mock_signed().pages(2).build_unchecked().execute_with(|| {
			roll_to_snapshot_created();
			let paged = mine_full_solution().unwrap();

			// ..remove just one of the pages of voter snapshot that is relevant.
			crate::Snapshot::<Runtime>::remove_voter_page(0);

			assert_noop!(
				VerifierPallet::feasibility_check_page_inner(paged.solution_pages[0].clone(), 0),
				FeasibilityError::SnapshotUnavailable
			);
		});

		ExtBuilder::mock_signed().pages(2).build_unchecked().execute_with(|| {
			roll_to_snapshot_created();
			let paged = mine_full_solution().unwrap();

			// ..removing this page is not important, because we check page 0.
			crate::Snapshot::<Runtime>::remove_voter_page(1);

			assert_ok!(VerifierPallet::feasibility_check_page_inner(
				paged.solution_pages[0].clone(),
				0
			));
		});

		ExtBuilder::mock_signed().pages(2).build_unchecked().execute_with(|| {
			roll_to_snapshot_created();
			let paged = mine_full_solution().unwrap();

			// `DesiredTargets` missing is also an error
			crate::Snapshot::<Runtime>::kill_desired_targets();

			assert_noop!(
				VerifierPallet::feasibility_check_page_inner(paged.solution_pages[0].clone(), 0),
				FeasibilityError::SnapshotUnavailable
			);
		});

		ExtBuilder::mock_signed().pages(2).build_unchecked().execute_with(|| {
			roll_to_snapshot_created();
			let paged = mine_full_solution().unwrap();

			// `DesiredTargets` is not checked here.
			crate::Snapshot::<Runtime>::remove_target_page();

			assert_noop!(
				VerifierPallet::feasibility_check_page_inner(paged.solution_pages[1].clone(), 0),
				FeasibilityError::SnapshotUnavailable
			);
		});
	}

	#[test]
	fn winner_indices_single_page_must_be_in_bounds() {
		ExtBuilder::mock_signed().pages(1).desired_targets(2).build_and_execute(|| {
			roll_to_snapshot_created();
			let mut paged = mine_full_solution().unwrap();
			assert_eq!(crate::Snapshot::<Runtime>::targets().unwrap().len(), 4);
			// ----------------------------------------------------^^ valid range is [0..3].

			// Swap all votes from 3 to 4. here are only 4 targets, so index 4 is invalid.
			paged.solution_pages[0]
				.votes1
				.iter_mut()
				.filter(|(_, t)| *t == TargetIndex::from(3u16))
				.for_each(|(_, t)| *t += 1);

			assert_noop!(
				VerifierPallet::feasibility_check_page_inner(paged.solution_pages[0].clone(), 0),
				FeasibilityError::NposElection(sp_npos_elections::Error::SolutionInvalidIndex)
			);
		})
	}

	#[test]
	fn voter_indices_per_page_must_be_in_bounds() {
		ExtBuilder::mock_signed()
			.pages(1)
			.voter_per_page(Bounded::max_value())
			.desired_targets(2)
			.build_and_execute(|| {
				roll_to_snapshot_created();
				let mut paged = mine_full_solution().unwrap();

				assert_eq!(crate::Snapshot::<Runtime>::voters(0).unwrap().len(), 12);
				// ------------------------------------------------^^ valid range is [0..11] in page
				// 0.

				// Check that there is an index 11 in votes1, and flip to 12. There are only 12
				// voters, so index 12 is invalid.
				assert!(
					paged.solution_pages[0]
						.votes1
						.iter_mut()
						.filter(|(v, _)| *v == VoterIndex::from(11u32))
						.map(|(v, _)| *v = 12)
						.count() > 0
				);
				assert_noop!(
					VerifierPallet::feasibility_check_page_inner(
						paged.solution_pages[0].clone(),
						0
					),
					FeasibilityError::NposElection(sp_npos_elections::Error::SolutionInvalidIndex),
				);
			})
	}

	#[test]
	fn voter_must_have_same_targets_as_snapshot() {
		ExtBuilder::mock_signed()
			.pages(1)
			.voter_per_page(Bounded::max_value())
			.desired_targets(2)
			.build_and_execute(|| {
				roll_to_snapshot_created();
				let mut paged = mine_full_solution().unwrap();

				// First, check that voter at index 11 (40) actually voted for 3 (40) -- this is
				// self vote. Then, change the vote to 2 (30).
				assert_eq!(
					paged.solution_pages[0]
						.votes1
						.iter_mut()
						.filter(|(v, t)| *v == 11 && *t == 3)
						.map(|(_, t)| *t = 2)
						.count(),
					1,
				);
				assert_noop!(
					VerifierPallet::feasibility_check_page_inner(
						paged.solution_pages[0].clone(),
						0
					),
					FeasibilityError::InvalidVote,
				);
			})
	}

	#[test]
	fn prevents_duplicate_voter_index() {
		ExtBuilder::mock_signed().pages(1).build_and_execute(|| {
			roll_to_snapshot_created();

			// let's build a manual, bogus solution with duplicate voters, on top of page 0 of
			// snapshot (see `mock/staking.rs`).
			let faulty_page = TestNposSolution {
				// voter index 0 is giving 100% of stake to target index 0
				votes1: vec![(0, 0)],
				// and again 50% to target index 0 and target index 1. Both votes are "valid",
				// as in they are in the snapshot.
				votes2: vec![(0, [(0, PerU16::from_percent(50))], 1)],
				..Default::default()
			};

			assert_noop!(
				VerifierPallet::feasibility_check_page_inner(faulty_page, 0),
				FeasibilityError::NposElection(
					frame_election_provider_support::Error::DuplicateVoter
				),
			);
		});
	}

	#[test]
	fn prevents_duplicate_target_index() {
		ExtBuilder::mock_signed().pages(1).build_and_execute(|| {
			roll_to_snapshot_created();

			// A bad solution with duplicate targets for a single voter in votes2.
			let faulty_page = TestNposSolution {
				// 50% to 0, and then the rest to 0 again, not valid.
				votes2: vec![(0, [(0, PerU16::from_percent(50))], 0)],
				..Default::default()
			};

			assert_noop!(
				VerifierPallet::feasibility_check_page_inner(faulty_page, 0),
				FeasibilityError::NposElection(
					frame_election_provider_support::Error::DuplicateTarget
				),
			);
		});
	}

	#[test]
	fn heuristic_max_backers_per_winner_per_page() {
		ExtBuilder::mock_signed().max_backers_per_winner(2).build_and_execute(|| {
			roll_to_snapshot_created();

			// these votes are all valid, but some dude has 3 supports in a single page.
			let solution = solution_from_supports(
				vec![(40, Support { total: 30, voters: vec![(2, 10), (3, 10), (4, 10)] })],
				// all these voters are in page of the snapshot, the msp!
				2,
			);

			assert_noop!(
				VerifierPallet::feasibility_check_page_inner(solution, 2),
				FeasibilityError::FailedToBoundSupport,
			);
		})
	}

	#[test]
	fn heuristic_desired_target_check_per_page() {
		ExtBuilder::mock_signed().desired_targets(2).build_and_execute(|| {
			roll_to(25);
			assert_full_snapshot();

			// all of these votes are valid, but this solution is already presenting 3 winners,
			// while we just one 2.
			let solution = solution_from_supports(
				vec![
					(10, Support { total: 30, voters: vec![(4, 2)] }),
					(20, Support { total: 30, voters: vec![(4, 2)] }),
					(40, Support { total: 30, voters: vec![(4, 6)] }),
				],
				// all these voters are in page 2 of the snapshot, the msp!
				2,
			);

			assert_noop!(
				VerifierPallet::feasibility_check_page_inner(solution, 2),
				FeasibilityError::WrongWinnerCount,
			);
		})
	}
}

mod async_verification {
	use super::*;
	use sp_core::bounded_vec;
	// disambiguate event
	use crate::verifier::Event;

	#[test]
	fn basic_single_verification_works() {
		ExtBuilder::mock_signed().pages(1).build_and_execute(|| {
			// load a solution after the snapshot has been created.
			roll_to_snapshot_created();

			let solution = mine_full_solution().unwrap();
			load_mock_signed_and_start(solution.clone());

			// now let it verify
			roll_next_and_verifier(Status::Nothing);

			// It done after just one block.
			assert_eq!(
				verifier_events(),
				vec![
					Event::<Runtime>::Verified(0, 2),
					Event::<Runtime>::Queued(solution.score, None)
				]
			);
			assert_eq!(MockSignedResults::get(), vec![VerificationResult::Queued]);
		});
	}

	#[test]
	fn basic_multi_verification_works() {
		ExtBuilder::mock_signed().pages(3).build_and_execute(|| {
			// load a solution after the snapshot has been created.
			roll_to_snapshot_created();

			let solution = mine_full_solution().unwrap();
			// ------------- ^^^^^^^^^^^^

			load_mock_signed_and_start(solution.clone());
			assert_eq!(VerifierPallet::status(), Status::Ongoing(2));
			assert_eq!(QueuedSolution::<Runtime>::valid_iter().count(), 0);

			// now let it verify
			roll_next_and_verifier(Status::Ongoing(1));
			assert_eq!(verifier_events_since_last_call(), vec![Event::<Runtime>::Verified(2, 2)]);
			// 1 page verified, stored as invalid.
			assert_eq!(QueuedSolution::<Runtime>::invalid_iter().count(), 1);

			roll_next_and_verifier(Status::Ongoing(0));
			assert_eq!(verifier_events_since_last_call(), vec![Event::<Runtime>::Verified(1, 2)]);
			// 2 pages verified, stored as invalid.
			assert_eq!(QueuedSolution::<Runtime>::invalid_iter().count(), 2);

			// nothing is queued yet.
			assert_eq!(MockSignedResults::get(), vec![]);
			assert_eq!(QueuedSolution::<Runtime>::valid_iter().count(), 0);
			assert!(QueuedSolution::<Runtime>::queued_score().is_none());

			// last block.
			roll_next_and_verifier(Status::Nothing);
			assert_eq!(
				verifier_events_since_last_call(),
				vec![
					Event::<Runtime>::Verified(0, 2),
					Event::<Runtime>::Queued(solution.score, None),
				]
			);
			assert_eq!(MockSignedResults::get(), vec![VerificationResult::Queued]);

			// a solution has been queued
			assert_eq!(QueuedSolution::<Runtime>::valid_iter().count(), 3);
			assert!(QueuedSolution::<Runtime>::queued_score().is_some());
		});
	}

	#[test]
	fn basic_multi_verification_partial() {
		ExtBuilder::mock_signed().pages(3).build_and_execute(|| {
			// load a solution after the snapshot has been created.
			roll_to_snapshot_created();

			let solution = mine_solution(2).unwrap();
			// -------------------------^^^

			load_mock_signed_and_start(solution.clone());

			assert_eq!(VerifierPallet::status(), Status::Ongoing(2));
			assert_eq!(QueuedSolution::<Runtime>::valid_iter().count(), 0);

			// now let it verify
			roll_next_and_verifier(Status::Ongoing(1));
			assert_eq!(verifier_events_since_last_call(), vec![Event::<Runtime>::Verified(2, 2)]);
			// 1 page verified, stored as invalid.
			assert_eq!(QueuedSolution::<Runtime>::invalid_iter().count(), 1);

			roll_next_and_verifier(Status::Ongoing(0));
			assert_eq!(verifier_events_since_last_call(), vec![Event::<Runtime>::Verified(1, 2)]);
			// 2 page verified, stored as invalid.
			assert_eq!(QueuedSolution::<Runtime>::invalid_iter().count(), 2);

			// nothing is queued yet.
			assert_eq!(MockSignedResults::get(), vec![]);
			assert_eq!(QueuedSolution::<Runtime>::valid_iter().count(), 0);
			assert!(QueuedSolution::<Runtime>::queued_score().is_none());

			roll_next_and_verifier(Status::Nothing);

			assert_eq!(
				verifier_events_since_last_call(),
				vec![
					Event::<Runtime>::Verified(0, 0),
					Event::<Runtime>::Queued(solution.score, None),
				]
			);

			// a solution has been queued
			assert_eq!(MockSignedResults::get(), vec![VerificationResult::Queued]);
			assert_eq!(QueuedSolution::<Runtime>::valid_iter().count(), 3);
			assert!(QueuedSolution::<Runtime>::queued_score().is_some());

			// page 0 is empty..
			assert_eq!(QueuedSolution::<Runtime>::get_valid_page(0).unwrap().len(), 0);
			// .. the other two are not.
			assert_eq!(QueuedSolution::<Runtime>::get_valid_page(1).unwrap().len(), 2);
			assert_eq!(QueuedSolution::<Runtime>::get_valid_page(2).unwrap().len(), 2);
		});
	}

	#[test]
	fn solution_data_provider_empty_data_solution() {
		ExtBuilder::mock_signed().build_and_execute(|| {
			// not super important, but anyways..
			roll_to_snapshot_created();

			// The solution data provider is empty.
			assert_eq!(MockSignedNextSolution::get(), None);

			// nothing happens..
			assert_eq!(VerifierPallet::status(), Status::Nothing);
			assert_ok!(<VerifierPallet as AsynchronousVerifier>::start());
			assert_eq!(VerifierPallet::status(), Status::Ongoing(2));

			roll_next_and_verifier(Status::Ongoing(1));

			// After first roll, only page 2 is processed (as empty page), status is still
			// Ongoing(1).
			assert_eq!(verifier_events_since_last_call(), vec![Event::<Runtime>::Verified(2, 0)]);

			// Process the next page (page 1).
			roll_next_and_verifier(Status::Ongoing(0));
			assert_eq!(verifier_events_since_last_call(), vec![Event::<Runtime>::Verified(1, 0)]);

			// Process the final page (page 0).
			roll_next_and_verifier(Status::Nothing);
			// Missing score data returns default score which fails quality checks and gets
			// rejected.
			assert_eq!(MockSignedResults::get(), vec![VerificationResult::Rejected]);
			assert_eq!(
				verifier_events_since_last_call(),
				vec![
					Event::Verified(0, 0),
					Event::VerificationFailed(0, FeasibilityError::InvalidScore)
				]
			);
		});
	}

	#[test]
	fn solution_data_provider_empty_data_midway() {
		ExtBuilder::mock_signed().build_and_execute(|| {
			roll_to_snapshot_created();

			let solution = mine_full_solution().unwrap();
			load_mock_signed_and_start(solution.clone());

			assert_eq!(VerifierPallet::status(), Status::Ongoing(2));

			// now let it verify. first one goes fine.
			roll_next_and_verifier(Status::Ongoing(1));
			assert_eq!(verifier_events_since_last_call(), vec![Event::<Runtime>::Verified(2, 2)]);
			assert_eq!(MockSignedResults::get(), vec![]);

			// 1 page verified, stored as invalid.
			assert_eq!(QueuedSolution::<Runtime>::invalid_iter().count(), 1);
			assert_eq!(QueuedSolution::<Runtime>::backing_iter().count(), 1);
			assert_eq!(QueuedSolution::<Runtime>::valid_iter().count(), 0);

			// suddenly clear this guy. Crucially, do not clear the score. That will be tested in
			// the scope of `solution_data_provider_missing_score_at_end`.
			MockSignedNextSolution::set(None);

			// Roll through the remaining pages, which will be treated as empty.
			roll_next_and_verifier(Status::Ongoing(0));
			assert_eq!(verifier_events_since_last_call(), vec![Event::<Runtime>::Verified(1, 0)]);

			roll_next_and_verifier(Status::Nothing);
			assert_eq!(
				verifier_events_since_last_call(),
				vec![
					Event::<Runtime>::Verified(0, 0),
					Event::<Runtime>::VerificationFailed(0, FeasibilityError::InvalidScore),
				]
			);

			// The system should be in a clean state after processing all pages.
			assert_eq!(QueuedSolution::<Runtime>::invalid_iter().count(), 0);
			assert_eq!(QueuedSolution::<Runtime>::valid_iter().count(), 0);
			assert_eq!(QueuedSolution::<Runtime>::backing_iter().count(), 0);

			// Empty pages are handled gracefully, solution is rejected.
			assert_eq!(MockSignedResults::get(), vec![VerificationResult::Rejected]);
		})
	}

	#[test]
	fn solution_data_provider_missing_score_at_end() {
		ExtBuilder::mock_signed().build_and_execute(|| {
			roll_to_snapshot_created();

			let solution = mine_full_solution().unwrap();
			load_mock_signed_and_start(solution.clone());

			assert_eq!(VerifierPallet::status(), Status::Ongoing(2));

			// First page is fine.
			roll_next_and_verifier(Status::Ongoing(1));
			assert_eq!(verifier_events_since_last_call(), vec![Event::<Runtime>::Verified(2, 2)]);
			assert_eq!(MockSignedResults::get(), vec![]);

			// Now clear both the solution and the score to simulate missing score at the end.
			MockSignedNextSolution::set(None);
			MockSignedNextScore::set(Default::default());

			// Roll through remaining pages.
			roll_next_and_verifier(Status::Ongoing(0));
			assert_eq!(verifier_events_since_last_call(), vec![Event::<Runtime>::Verified(1, 0)]);
			roll_next_and_verifier(Status::Nothing);
			assert_eq!(
				verifier_events_since_last_call(),
				vec![
					Event::<Runtime>::Verified(0, 0),
					Event::<Runtime>::VerificationFailed(0, FeasibilityError::InvalidScore),
				]
			);

			// Missing score data returns default score which fails quality checks and gets
			// rejected.
			assert_eq!(MockSignedResults::get(), vec![VerificationResult::Rejected]);
		});
	}

	#[test]
	fn rejects_new_verification_via_start_if_ongoing() {
		ExtBuilder::mock_signed().build_and_execute(|| {
			roll_to_snapshot_created();

			let solution = mine_full_solution().unwrap();
			load_mock_signed_and_start(solution.clone());
			assert_eq!(VerifierPallet::status(), Status::Ongoing(2));

			// nada
			assert_noop!(<VerifierPallet as AsynchronousVerifier>::start(), "verification ongoing");

			// now let it verify. first one goes fine.
			roll_next_and_verifier(Status::Ongoing(1));
			assert_eq!(verifier_events_since_last_call(), vec![Event::<Runtime>::Verified(2, 2)]);
			assert_eq!(MockSignedResults::get(), vec![]);

			// retry, still nada.
			assert_noop!(<VerifierPallet as AsynchronousVerifier>::start(), "verification ongoing");
		})
	}

	#[test]
	fn verification_failure_clears_everything() {
		ExtBuilder::mock_signed().build_and_execute(|| {
			roll_to_snapshot_created();

			let mut solution = mine_full_solution().unwrap();
			// Make the solution invalid by corrupting the first page
			solution.solution_pages[0].corrupt();
			load_mock_signed_and_start(solution.clone());
			assert_eq!(VerifierPallet::status(), Status::Ongoing(2));

			roll_next_and_verifier(Status::Ongoing(1));
			assert_eq!(verifier_events_since_last_call(), vec![Event::<Runtime>::Verified(2, 2)]);

			roll_next_and_verifier(Status::Ongoing(0));
			assert_eq!(verifier_events_since_last_call(), vec![Event::<Runtime>::Verified(1, 2)]);

			// Verification fails on the last page due to invalid solution
			roll_next_and_verifier(Status::Nothing);
			assert_eq!(
				verifier_events_since_last_call(),
				vec![Event::<Runtime>::VerificationFailed(
					0,
					FeasibilityError::NposElection(sp_npos_elections::Error::SolutionInvalidIndex)
				),]
			);

			// everything is cleared when verification fails.
			assert_eq!(QueuedSolution::<Runtime>::invalid_iter().count(), 0);
			assert_eq!(QueuedSolution::<Runtime>::valid_iter().count(), 0);
			assert_eq!(QueuedSolution::<Runtime>::backing_iter().count(), 0);

			// and we report that something was rejected.
			assert_eq!(MockSignedResults::get(), vec![VerificationResult::Rejected]);
		})
	}

	#[test]
	fn weak_valid_solution_is_insta_rejected() {
		ExtBuilder::mock_signed().build_and_execute(|| {
			roll_to_snapshot_created();

			let paged = mine_full_solution().unwrap();
			load_mock_signed_and_start(paged.clone());
			let _ = roll_to_full_verification();

			assert_eq!(
				verifier_events(),
				vec![
					Event::Verified(2, 2),
					Event::Verified(1, 2),
					Event::Verified(0, 2),
					Event::Queued(paged.score, None)
				]
			);
			assert_eq!(MockSignedResults::get(), vec![VerificationResult::Queued]);

			// good boi, but you are too weak. This solution also does not have the full pages,
			// which is also fine. See `basic_multi_verification_partial`.
			let weak_page_partial =
				solution_from_supports(vec![(10, Support { total: 10, voters: vec![(1, 10)] })], 2);
			let weak_paged = PagedRawSolution::<Runtime> {
				solution_pages: bounded_vec![weak_page_partial],
				score: ElectionScore { minimal_stake: 10, sum_stake: 10, sum_stake_squared: 100 },
				..Default::default()
			};

			load_mock_signed_and_start(weak_paged.clone());
			// this is insta-rejected, no need to proceed any more blocks.

			assert_eq!(
				verifier_events(),
				vec![
					Event::Verified(2, 2),
					Event::Verified(1, 2),
					Event::Verified(0, 2),
					Event::Queued(paged.score, None),
					Event::VerificationFailed(2, FeasibilityError::ScoreTooLow)
				]
			);

			assert_eq!(
				MockSignedResults::get(),
				vec![VerificationResult::Queued, VerificationResult::Rejected]
			);
		})
	}

	#[test]
	fn better_valid_solution_replaces() {
		ExtBuilder::mock_signed().build_and_execute(|| {
			roll_to_snapshot_created();

			// a weak one, which we will still accept.
			let weak_page_partial = solution_from_supports(
				vec![
					(10, Support { total: 10, voters: vec![(1, 10)] }),
					(20, Support { total: 10, voters: vec![(4, 10)] }),
				],
				2,
			);
			let weak_paged = PagedRawSolution::<Runtime> {
				solution_pages: bounded_vec![weak_page_partial],
				score: ElectionScore { minimal_stake: 10, sum_stake: 20, sum_stake_squared: 200 },
				..Default::default()
			};

			load_mock_signed_and_start(weak_paged.clone());
			let _ = roll_to_full_verification();

			assert_eq!(
				verifier_events(),
				vec![
					Event::Verified(2, 2),
					Event::Verified(1, 0), // note: partial solution!
					Event::Verified(0, 0), // note: partial solution!
					Event::Queued(weak_paged.score, None)
				]
			);
			assert_eq!(MockSignedResults::get(), vec![VerificationResult::Queued]);

			let paged = mine_full_solution().unwrap();
			load_mock_signed_and_start(paged.clone());
			let _ = roll_to_full_verification();

			assert_eq!(
				verifier_events(),
				vec![
					Event::Verified(2, 2),
					Event::Verified(1, 0),
					Event::Verified(0, 0),
					Event::Queued(weak_paged.score, None),
					Event::Verified(2, 2),
					Event::Verified(1, 2),
					Event::Verified(0, 2),
					Event::Queued(paged.score, Some(weak_paged.score))
				]
			);
			assert_eq!(
				MockSignedResults::get(),
				vec![VerificationResult::Queued, VerificationResult::Queued]
			);
		})
	}

	#[test]
	fn invalid_solution_bad_score() {
		ExtBuilder::mock_signed().build_and_execute(|| {
			roll_to_snapshot_created();
			let mut paged = mine_full_solution().unwrap();

			// just tweak score.
			paged.score.minimal_stake += 1;
			assert!(<VerifierPallet as Verifier>::queued_score().is_none());

			load_mock_signed_and_start(paged);
			roll_to_full_verification();

			// nothing is verified.
			assert!(<VerifierPallet as Verifier>::queued_score().is_none());
			assert_eq!(
				verifier_events(),
				vec![
					Event::<Runtime>::Verified(2, 2),
					Event::<Runtime>::Verified(1, 2),
					Event::<Runtime>::Verified(0, 2),
					Event::<Runtime>::VerificationFailed(0, FeasibilityError::InvalidScore)
				]
			);

			assert_eq!(MockSignedResults::get(), vec![VerificationResult::Rejected]);
		})
	}

	#[test]
	fn invalid_solution_bad_minimum_score() {
		ExtBuilder::mock_signed().build_and_execute(|| {
			roll_to_snapshot_created();
			let paged = mine_full_solution().unwrap();

			// our minimum score is our score, just a bit better.
			let mut better_score = paged.score;
			better_score.minimal_stake += 1;
			<VerifierPallet as Verifier>::set_minimum_score(better_score);

			load_mock_signed_and_start(paged);

			// note that we don't need to call to `roll_to_full_verification`, since this solution
			// is pretty much insta-rejected;
			assert_eq!(
				verifier_events(),
				vec![Event::<Runtime>::VerificationFailed(2, FeasibilityError::ScoreTooLow)]
			);

			// nothing is verified..
			assert!(<VerifierPallet as Verifier>::queued_score().is_none());

			// result is reported back.
			assert_eq!(MockSignedResults::get(), vec![VerificationResult::Rejected]);
		})
	}

	#[test]
	fn invalid_solution_bad_desired_targets() {
		ExtBuilder::mock_signed().build_and_execute(|| {
			roll_to_snapshot_created();
			assert_eq!(crate::Snapshot::<Runtime>::desired_targets().unwrap(), 2);
			let paged = mine_full_solution().unwrap();

			// tweak this, for whatever reason.
			crate::Snapshot::<Runtime>::set_desired_targets(3);

			load_mock_signed_and_start(paged);
			roll_to_full_verification();

			// we detect this only in the last page.
			assert_eq!(
				verifier_events(),
				vec![
					Event::Verified(2, 2),
					Event::Verified(1, 2),
					Event::Verified(0, 2),
					Event::VerificationFailed(0, FeasibilityError::WrongWinnerCount)
				]
			);

			// nothing is verified..
			assert!(<VerifierPallet as Verifier>::queued_score().is_none());
			// result is reported back.
			assert_eq!(MockSignedResults::get(), vec![VerificationResult::Rejected]);
		})
	}

	#[test]
	fn invalid_solution_bad_bounds_per_page() {
		ExtBuilder::mock_signed()
			.desired_targets(1)
			.max_backers_per_winner(1) // in each page we allow 1 baker to be presented.
			.build_and_execute(|| {
				roll_to_snapshot_created();

				// This is a sneaky custom solution where it will fail in the second page.
				let page0 = solution_from_supports(
					vec![(10, Support { total: 10, voters: vec![(1, 10)] })],
					2,
				);
				let page1 = solution_from_supports(
					vec![(10, Support { total: 20, voters: vec![(5, 10), (8, 10)] })],
					1,
				);
				let page2 = solution_from_supports(
					vec![(10, Support { total: 10, voters: vec![(10, 10)] })],
					0,
				);
				let paged = PagedRawSolution {
					solution_pages: bounded_vec![page0, page1, page2],
					score: Default::default(), // score is never checked, so nada
					..Default::default()
				};

				load_mock_signed_and_start(paged);
				roll_to_full_verification();

				// we detect the bound issue in page 2.
				assert_eq!(
					verifier_events(),
					vec![
						Event::Verified(2, 1),
						Event::VerificationFailed(1, FeasibilityError::FailedToBoundSupport)
					]
				);

				// our state is fully cleaned.
				QueuedSolution::<Runtime>::assert_killed();
				assert_eq!(StatusStorage::<Runtime>::get(), Status::Nothing);
				// nothing is verified..
				assert!(<VerifierPallet as Verifier>::queued_score().is_none());
				// result is reported back.
				assert_eq!(MockSignedResults::get(), vec![VerificationResult::Rejected]);
			})
	}

	#[test]
	fn invalid_solution_bad_bounds_final() {
		ExtBuilder::mock_signed()
			.desired_targets(1)
			.max_backers_per_winner(2)
			.max_backers_per_winner_final(2)
			.build_and_execute(|| {
				roll_to_snapshot_created();

				// This is a sneaky custom solution where in each page 10 has 1 backers, so only in
				// the last page we can catch the mfer.
				let page0 = solution_from_supports(
					vec![(10, Support { total: 10, voters: vec![(1, 10)] })],
					2,
				);
				let page1 = solution_from_supports(
					vec![(10, Support { total: 10, voters: vec![(5, 10)] })],
					1,
				);
				let page2 = solution_from_supports(
					vec![(10, Support { total: 10, voters: vec![(10, 10)] })],
					0,
				);
				let paged = PagedRawSolution {
					solution_pages: bounded_vec![page0, page1, page2],
					score: ElectionScore {
						minimal_stake: 30,
						sum_stake: 30,
						sum_stake_squared: 900,
					},
					..Default::default()
				};

				load_mock_signed_and_start(paged);
				roll_to_full_verification();

				// we detect this only in the last page.
				assert_eq!(
					verifier_events(),
					vec![
						Event::Verified(2, 1),
						Event::Verified(1, 1),
						Event::Verified(0, 1),
						Event::VerificationFailed(0, FeasibilityError::FailedToBoundSupport)
					]
				);

				// our state is fully cleaned.
				QueuedSolution::<Runtime>::assert_killed();
				assert_eq!(StatusStorage::<Runtime>::get(), Status::Nothing);

				// nothing is verified..
				assert!(<VerifierPallet as Verifier>::queued_score().is_none());
				// result is reported back.
				assert_eq!(MockSignedResults::get(), vec![VerificationResult::Rejected]);
			})
	}

	#[test]
	fn invalid_solution_does_not_alter_queue() {
		ExtBuilder::mock_signed().build_and_execute(|| {
			roll_to_snapshot_created();
			let mut paged = mine_full_solution().unwrap();
			let correct_score = paged.score;

			assert!(<VerifierPallet as Verifier>::queued_score().is_none());

			load_mock_signed_and_start(paged.clone());
			roll_to_full_verification();

			assert_eq!(<VerifierPallet as Verifier>::queued_score(), Some(correct_score));
			assert!(QueuedSolution::<Runtime>::invalid_iter().count().is_zero());
			assert!(QueuedSolution::<Runtime>::backing_iter().count().is_zero());

			// just tweak score. Note that we tweak for a higher score, so the verifier will accept
			// it.
			paged.score.minimal_stake += 1;
			load_mock_signed_and_start(paged.clone());
			roll_to_full_verification();

			// nothing is verified.
			assert_eq!(<VerifierPallet as Verifier>::queued_score(), Some(correct_score));
			assert_eq!(
				verifier_events(),
				vec![
					Event::<Runtime>::Verified(2, 2),
					Event::<Runtime>::Verified(1, 2),
					Event::<Runtime>::Verified(0, 2),
					Event::<Runtime>::Queued(correct_score, None),
					Event::<Runtime>::Verified(2, 2),
					Event::<Runtime>::Verified(1, 2),
					Event::<Runtime>::Verified(0, 2),
					Event::<Runtime>::VerificationFailed(0, FeasibilityError::InvalidScore),
				]
			);

			// the verification results.
			assert_eq!(
				MockSignedResults::get(),
				vec![VerificationResult::Queued, VerificationResult::Rejected]
			);

			// and the queue is still in good shape.
			assert_eq!(<VerifierPallet as Verifier>::queued_score(), Some(correct_score));
			assert!(QueuedSolution::<Runtime>::invalid_iter().count().is_zero());
			assert!(QueuedSolution::<Runtime>::backing_iter().count().is_zero());
		})
	}
}

mod multi_page_sync_verification {
	use super::*;
	use frame_support::hypothetically;

	#[test]
	fn basic_sync_verification_works() {
		ExtBuilder::mock_signed().build_and_execute(|| {
			roll_to_snapshot_created();
			let paged = mine_solution(2).unwrap();

			assert_eq!(verifier_events(), vec![]);
			assert_eq!(<VerifierPallet as Verifier>::queued_score(), None);

			let _ = <VerifierPallet as Verifier>::verify_synchronous_multi(
				paged.solution_pages.clone(),
				MultiBlock::msp_range_for(2),
				paged.score,
			)
			.unwrap();

			assert_eq!(
				verifier_events(),
				vec![
					Event::<Runtime>::Verified(1, 2),
					Event::<Runtime>::Verified(2, 2),
					Event::<Runtime>::Queued(paged.score, None)
				]
			);
			assert_eq!(<VerifierPallet as Verifier>::queued_score(), Some(paged.score));
		})
	}

	#[test]
	fn basic_sync_verification_works_full() {
		ExtBuilder::mock_signed().build_and_execute(|| {
			roll_to_snapshot_created();
			let paged = mine_full_solution().unwrap();

			assert_eq!(verifier_events(), vec![]);
			assert_eq!(<VerifierPallet as Verifier>::queued_score(), None);

			let _ = <VerifierPallet as Verifier>::verify_synchronous_multi(
				paged.solution_pages.clone(),
				MultiBlock::msp_range_for(3),
				paged.score,
			)
			.unwrap();

			assert_eq!(
				verifier_events(),
				vec![
					Event::<Runtime>::Verified(0, 2),
					Event::<Runtime>::Verified(1, 2),
					Event::<Runtime>::Verified(2, 2),
					Event::<Runtime>::Queued(paged.score, None)
				]
			);
			assert_eq!(<VerifierPallet as Verifier>::queued_score(), Some(paged.score));
		})
	}

	#[test]
	fn incorrect_score_checked_at_end() {
		ExtBuilder::mock_signed().build_and_execute(|| {
			// A solution that where each individual page is valid, but the final score is bad.
			roll_to_snapshot_created();
			let mut paged = mine_solution(2).unwrap();
			paged.score.minimal_stake += 1;

			assert_eq!(verifier_events(), vec![]);
			assert_eq!(<VerifierPallet as Verifier>::queued_score(), None);

			assert_eq!(
				<VerifierPallet as Verifier>::verify_synchronous_multi(
					paged.solution_pages.clone(),
					MultiBlock::msp_range_for(2),
					paged.score,
				)
				.unwrap_err(),
				FeasibilityError::InvalidScore
			);

			assert_eq!(
				verifier_events(),
				vec![
					Event::<Runtime>::Verified(1, 2),
					Event::<Runtime>::Verified(2, 2),
					Event::<Runtime>::VerificationFailed(2, FeasibilityError::InvalidScore),
				]
			);
			assert_eq!(<VerifierPallet as Verifier>::queued_score(), None);
		})
	}

	#[test]
	fn invalid_second_page() {
		ExtBuilder::mock_signed().build_and_execute(|| {
			// A solution that where the second validated page is invalid.
			use frame_election_provider_support::traits::NposSolution;
			roll_to_snapshot_created();
			let mut paged = mine_solution(2).unwrap();
			paged.solution_pages.last_mut().map(|p| p.corrupt());

			assert_eq!(verifier_events(), vec![]);
			assert_eq!(<VerifierPallet as Verifier>::queued_score(), None);

			assert_eq!(
				<VerifierPallet as Verifier>::verify_synchronous_multi(
					paged.solution_pages.clone(),
					MultiBlock::msp_range_for(2),
					paged.score,
				)
				.unwrap_err(),
				FeasibilityError::NposElection(sp_npos_elections::Error::SolutionInvalidIndex)
			);

			assert_eq!(
				verifier_events(),
				vec![
					Event::<Runtime>::Verified(1, 2),
					Event::<Runtime>::VerificationFailed(
						2,
						FeasibilityError::NposElection(
							sp_npos_elections::Error::SolutionInvalidIndex
						)
					),
				]
			);
			assert_eq!(<VerifierPallet as Verifier>::queued_score(), None);
		})
	}

	#[test]
	fn too_may_max_backers_per_winner_second_page() {
		ExtBuilder::mock_signed().build_and_execute(|| {
			// A solution that where the at the second page with hit the final max backers per
			// winner final bound.
			roll_to_snapshot_created();
			let paged = mine_solution(2).unwrap();

			hypothetically!({
				assert_ok!(<VerifierPallet as Verifier>::verify_synchronous_multi(
					paged.solution_pages.clone(),
					MultiBlock::msp_range_for(2),
					paged.score,
				));
				let p1 = QueuedSolution::<Runtime>::get_queued_solution_page(1).unwrap();
				let p2 = QueuedSolution::<Runtime>::get_queued_solution_page(2).unwrap();

				// 40 has 2 backers in the first page, and 3 in the second
				assert_eq!(
					p1.into_iter()
						.find_map(|(who, support)| {
							if who == 40 {
								Some(support.voters.len())
							} else {
								None
							}
						})
						.unwrap(),
					2
				);

				assert_eq!(
					p2.into_iter()
						.find_map(|(who, support)| {
							if who == 40 {
								Some(support.voters.len())
							} else {
								None
							}
						})
						.unwrap(),
					3
				);
			});

			// From the above, we know setting this will do the trick
			MaxBackersPerWinnerFinal::set(4);

			assert_eq!(verifier_events(), vec![]);
			assert_eq!(<VerifierPallet as Verifier>::queued_score(), None);

			assert_eq!(
				<VerifierPallet as Verifier>::verify_synchronous_multi(
					paged.solution_pages.clone(),
					MultiBlock::msp_range_for(2),
					paged.score,
				)
				.unwrap_err(),
				FeasibilityError::FailedToBoundSupport
			);

			assert_eq!(
				verifier_events(),
				vec![
					Event::<Runtime>::Verified(1, 2),
					Event::<Runtime>::VerificationFailed(2, FeasibilityError::FailedToBoundSupport),
				]
			);
			assert_eq!(<VerifierPallet as Verifier>::queued_score(), None);
		})
	}
}

mod single_page_sync_verification {
	use super::*;

	#[test]
	fn basic_sync_verification_works() {
		ExtBuilder::mock_signed().build_and_execute(|| {
			roll_to_snapshot_created();
			let single_page = mine_solution(1).unwrap();

			assert_eq!(verifier_events(), vec![]);
			assert_eq!(<VerifierPallet as Verifier>::queued_score(), None);

			let _ = <VerifierPallet as Verifier>::verify_synchronous(
				single_page.solution_pages.first().cloned().unwrap(),
				single_page.score,
				MultiBlock::msp(),
			)
			.unwrap();

			assert_eq!(
				verifier_events(),
				vec![
					Event::<Runtime>::Verified(2, 2),
					Event::<Runtime>::Queued(single_page.score, None)
				]
			);
			assert_eq!(<VerifierPallet as Verifier>::queued_score(), Some(single_page.score));
		})
	}

	#[test]
	fn winner_count_more() {
		ExtBuilder::mock_signed().build_and_execute(|| {
			roll_to_snapshot_created();
			let single_page = mine_solution(1).unwrap();

			// change the snapshot, as if the desired targets is now 1. This solution is then valid,
			// but has too many.
			Snapshot::<Runtime>::set_desired_targets(1);

			assert_eq!(verifier_events(), vec![]);
			assert_eq!(<VerifierPallet as Verifier>::queued_score(), None);

			// note: this is NOT a storage_noop! because we do emit events.
			assert_eq!(
				<VerifierPallet as Verifier>::verify_synchronous(
					single_page.solution_pages.first().cloned().unwrap(),
					single_page.score,
					MultiBlock::msp(),
				)
				.unwrap_err(),
				FeasibilityError::WrongWinnerCount
			);

			assert_eq!(
				verifier_events(),
				vec![Event::<Runtime>::VerificationFailed(2, FeasibilityError::WrongWinnerCount)]
			);
			assert_eq!(<VerifierPallet as Verifier>::queued_score(), None);
		})
	}

	#[test]
	fn winner_count_less() {
		ExtBuilder::mock_signed().build_and_execute(|| {
			roll_to_snapshot_created();
			let single_page = mine_solution(1).unwrap();

			assert_eq!(verifier_events(), vec![]);
			assert_eq!(<VerifierPallet as Verifier>::queued_score(), None);

			// Valid solution, but has now too few.
			Snapshot::<Runtime>::set_desired_targets(3);

			assert_eq!(
				<VerifierPallet as Verifier>::verify_synchronous(
					single_page.solution_pages.first().cloned().unwrap(),
					single_page.score,
					MultiBlock::msp(),
				)
				.unwrap_err(),
				FeasibilityError::WrongWinnerCount
			);

			assert_eq!(
				verifier_events(),
				vec![
					Event::Verified(2, 2),
					Event::<Runtime>::VerificationFailed(2, FeasibilityError::WrongWinnerCount)
				]
			);
			assert_eq!(<VerifierPallet as Verifier>::queued_score(), None);
		})
	}

	#[test]
	fn incorrect_score_is_rejected() {
		ExtBuilder::mock_signed().build_and_execute(|| {
			roll_to_snapshot_created();

			let single_page = mine_solution(1).unwrap();
			let mut score_incorrect = single_page.score;
			score_incorrect.minimal_stake += 1;

			assert_eq!(
				<VerifierPallet as Verifier>::verify_synchronous(
					single_page.solution_pages.first().cloned().unwrap(),
					score_incorrect,
					MultiBlock::msp(),
				)
				.unwrap_err(),
				FeasibilityError::InvalidScore
			);

			assert_eq!(
				verifier_events(),
				vec![
					Event::Verified(2, 2),
					Event::<Runtime>::VerificationFailed(2, FeasibilityError::InvalidScore),
				]
			);
		})
	}

	#[test]
	fn minimum_untrusted_score_is_rejected() {
		ExtBuilder::mock_signed().build_and_execute(|| {
			roll_to_snapshot_created();

			let single_page = mine_solution(1).unwrap();

			// raise the bar such that we don't meet it.
			let mut unattainable_score = single_page.score;
			unattainable_score.minimal_stake += 1;

			<VerifierPallet as Verifier>::set_minimum_score(unattainable_score);

			assert_eq!(
				<VerifierPallet as Verifier>::verify_synchronous(
					single_page.solution_pages.first().cloned().unwrap(),
					single_page.score,
					MultiBlock::msp(),
				)
				.unwrap_err(),
				FeasibilityError::ScoreTooLow
			);

			assert_eq!(
				verifier_events(),
				vec![Event::<Runtime>::VerificationFailed(2, FeasibilityError::ScoreTooLow)]
			);
		})
	}

	#[test]
	fn bad_bounds_rejected_max_backers_per_winner() {
		ExtBuilder::mock_signed().build_and_execute(|| {
			roll_to_snapshot_created();

			let single_page = mine_solution(1).unwrap();
			// note: change this after the miner is done, otherwise it is smart enough to trim.
			MaxBackersPerWinner::set(1);

			assert_eq!(
				<VerifierPallet as Verifier>::verify_synchronous(
					single_page.solution_pages.first().cloned().unwrap(),
					single_page.score,
					MultiBlock::msp(),
				)
				.unwrap_err(),
				FeasibilityError::FailedToBoundSupport
			);

			assert_eq!(
				verifier_events(),
				vec![Event::<Runtime>::VerificationFailed(
					2,
					FeasibilityError::FailedToBoundSupport
				)]
			);
		});
	}

	#[test]
	fn bad_bounds_rejected_max_winners_per_page() {
		ExtBuilder::mock_signed().build_and_execute(|| {
			roll_to_snapshot_created();

			let single_page = mine_solution(1).unwrap();
			// note: the miner does feasibility internally, change this parameter afterwards.
			MaxWinnersPerPage::set(1);

			assert_eq!(
				<VerifierPallet as Verifier>::verify_synchronous(
					single_page.solution_pages.first().cloned().unwrap(),
					single_page.score,
					MultiBlock::msp(),
				)
				.unwrap_err(),
				FeasibilityError::FailedToBoundSupport
			);

			assert_eq!(
				verifier_events(),
				vec![Event::<Runtime>::VerificationFailed(
					2,
					FeasibilityError::FailedToBoundSupport
				)]
			);
		});
	}

	#[test]
	fn bad_bounds_rejected_max_backers_per_winner_final() {
		ExtBuilder::mock_signed().build_and_execute(|| {
			roll_to_snapshot_created();

			let single_page = mine_solution(1).unwrap();
			// note: the miner does feasibility internally, change this parameter afterwards.
			MaxBackersPerWinnerFinal::set(1);

			assert_eq!(
				<VerifierPallet as Verifier>::verify_synchronous(
					single_page.solution_pages.first().cloned().unwrap(),
					single_page.score,
					MultiBlock::msp(),
				)
				.unwrap_err(),
				FeasibilityError::FailedToBoundSupport
			);

			assert_eq!(
				verifier_events(),
				vec![Event::<Runtime>::VerificationFailed(
					2,
					FeasibilityError::FailedToBoundSupport
				)]
			);
		});
	}

	#[test]
<<<<<<< HEAD
	fn solution_improvement_threshold_respected() {
		ExtBuilder::mock_signed()
			.solution_improvement_threshold(Perbill::from_percent(10))
			.build_and_execute(|| {
				roll_to_snapshot_created();
=======
	fn solution_improvement_respected() {
		ExtBuilder::verifier().build_and_execute(|| {
			roll_to_snapshot_created();
>>>>>>> 38abd894

			// submit something good.
			let single_page = mine_solution(1).unwrap();
			let _ = <VerifierPallet as Verifier>::verify_synchronous(
				single_page.solution_pages.first().cloned().unwrap(),
				single_page.score,
				MultiBlock::msp(),
			)
			.unwrap();

			// The slightly better solution is incorrect in the number of winners.
			let mut better_score = single_page.score;
			better_score.minimal_stake += 1;
			let slightly_better = fake_solution(better_score);

			// The score is checked first; we therefore expect verification to
			// succeed in score but subsequently fail in winner count.
			assert_eq!(
				<VerifierPallet as Verifier>::verify_synchronous(
					slightly_better.solution_pages.first().cloned().unwrap(),
					slightly_better.score,
					MultiBlock::msp(),
				)
				.unwrap_err(),
				FeasibilityError::WrongWinnerCount
			);
		});
	}

	#[test]
	fn exact_same_score_is_rejected() {
		ExtBuilder::verifier().build_and_execute(|| {
			roll_to_snapshot_created();

			// Queue something useful.
			let single_page = mine_solution(1).unwrap();
			let _ = <VerifierPallet as Verifier>::verify_synchronous(
				single_page.solution_pages.first().cloned().unwrap(),
				single_page.score,
				MultiBlock::msp(),
			)
			.unwrap();
			assert_eq!(<VerifierPallet as Verifier>::queued_score(), Some(single_page.score));

			// Now try and submit the exact same score again.
			let same = fake_solution(single_page.score);

			assert_eq!(
				<VerifierPallet as Verifier>::verify_synchronous(
					same.solution_pages.first().cloned().unwrap(),
					same.score,
					MultiBlock::msp(),
				)
				.unwrap_err(),
				FeasibilityError::ScoreTooLow
			);

			assert_eq!(
				verifier_events(),
				vec![
					Event::<Runtime>::Verified(2, 2),
					Event::<Runtime>::Queued(single_page.score, None),
					Event::<Runtime>::VerificationFailed(2, FeasibilityError::ScoreTooLow),
				]
			);
		});
	}

	#[test]
	fn weak_score_is_insta_rejected() {
		ExtBuilder::mock_signed().build_and_execute(|| {
			roll_to_snapshot_created();

			// queue something useful.
			let single_page = mine_solution(1).unwrap();
			let _ = <VerifierPallet as Verifier>::verify_synchronous(
				single_page.solution_pages.first().cloned().unwrap(),
				single_page.score,
				MultiBlock::msp(),
			)
			.unwrap();
			assert_eq!(<VerifierPallet as Verifier>::queued_score(), Some(single_page.score));

			// now try and submit that's really weak. Doesn't even need to be valid, since the score
			// is checked first.
			let mut bad_score = single_page.score;
			bad_score.minimal_stake -= 1;
			let weak = fake_solution(bad_score);

			assert_eq!(
				<VerifierPallet as Verifier>::verify_synchronous(
					weak.solution_pages.first().cloned().unwrap(),
					weak.score,
					MultiBlock::msp(),
				)
				.unwrap_err(),
				FeasibilityError::ScoreTooLow
			);

			assert_eq!(
				verifier_events(),
				vec![
					Event::<Runtime>::Verified(2, 2),
					Event::<Runtime>::Queued(single_page.score, None),
					Event::<Runtime>::VerificationFailed(2, FeasibilityError::ScoreTooLow),
				]
			);
		})
	}

	#[test]
	fn good_solution_replaces() {
		ExtBuilder::mock_signed().build_and_execute(|| {
			roll_to_snapshot_created();

			let weak_solution = solution_from_supports(
				vec![
					(10, Support { total: 10, voters: vec![(1, 10)] }),
					(20, Support { total: 10, voters: vec![(4, 10)] }),
				],
				2,
			);

			let weak_paged = PagedRawSolution::<Runtime> {
				solution_pages: bounded_vec![weak_solution],
				score: ElectionScore { minimal_stake: 10, sum_stake: 20, sum_stake_squared: 200 },
				..Default::default()
			};

			let _ = <VerifierPallet as Verifier>::verify_synchronous(
				weak_paged.solution_pages.first().cloned().unwrap(),
				weak_paged.score,
				MultiBlock::msp(),
			)
			.unwrap();
			assert_eq!(<VerifierPallet as Verifier>::queued_score(), Some(weak_paged.score));

			// now get a better solution.
			let better = mine_solution(1).unwrap();

			let _ = <VerifierPallet as Verifier>::verify_synchronous(
				better.solution_pages.first().cloned().unwrap(),
				better.score,
				MultiBlock::msp(),
			)
			.unwrap();

			assert_eq!(<VerifierPallet as Verifier>::queued_score(), Some(better.score));

			assert_eq!(
				verifier_events(),
				vec![
					Event::<Runtime>::Verified(2, 2),
					Event::<Runtime>::Queued(weak_paged.score, None),
					Event::<Runtime>::Verified(2, 2),
					Event::<Runtime>::Queued(better.score, Some(weak_paged.score)),
				]
			);
		})
	}

	#[test]
	fn weak_valid_is_discarded() {
		ExtBuilder::mock_signed().build_and_execute(|| {
			roll_to_snapshot_created();

			// first, submit something good
			let better = mine_solution(1).unwrap();
			let _ = <VerifierPallet as Verifier>::verify_synchronous(
				better.solution_pages.first().cloned().unwrap(),
				better.score,
				MultiBlock::msp(),
			)
			.unwrap();
			assert_eq!(<VerifierPallet as Verifier>::queued_score(), Some(better.score));

			// then try with something weaker.
			let weak_solution = solution_from_supports(
				vec![
					(10, Support { total: 10, voters: vec![(1, 10)] }),
					(20, Support { total: 10, voters: vec![(4, 10)] }),
				],
				2,
			);
			let weak_paged = PagedRawSolution::<Runtime> {
				solution_pages: bounded_vec![weak_solution],
				score: ElectionScore { minimal_stake: 10, sum_stake: 20, sum_stake_squared: 200 },
				..Default::default()
			};

			assert_eq!(
				<VerifierPallet as Verifier>::verify_synchronous(
					weak_paged.solution_pages.first().cloned().unwrap(),
					weak_paged.score,
					MultiBlock::msp(),
				)
				.unwrap_err(),
				FeasibilityError::ScoreTooLow
			);

			// queued solution has not changed.
			assert_eq!(<VerifierPallet as Verifier>::queued_score(), Some(better.score));

			assert_eq!(
				verifier_events(),
				vec![
					Event::<Runtime>::Verified(2, 2),
					Event::<Runtime>::Queued(better.score, None),
					Event::<Runtime>::VerificationFailed(2, FeasibilityError::ScoreTooLow),
				]
			);
		})
	}
}<|MERGE_RESOLUTION|>--- conflicted
+++ resolved
@@ -1393,17 +1393,9 @@
 	}
 
 	#[test]
-<<<<<<< HEAD
-	fn solution_improvement_threshold_respected() {
-		ExtBuilder::mock_signed()
-			.solution_improvement_threshold(Perbill::from_percent(10))
-			.build_and_execute(|| {
-				roll_to_snapshot_created();
-=======
 	fn solution_improvement_respected() {
-		ExtBuilder::verifier().build_and_execute(|| {
-			roll_to_snapshot_created();
->>>>>>> 38abd894
+		ExtBuilder::mock_signed().build_and_execute(|| {
+			roll_to_snapshot_created();
 
 			// submit something good.
 			let single_page = mine_solution(1).unwrap();
@@ -1435,7 +1427,7 @@
 
 	#[test]
 	fn exact_same_score_is_rejected() {
-		ExtBuilder::verifier().build_and_execute(|| {
+		ExtBuilder::mock_signed().build_and_execute(|| {
 			roll_to_snapshot_created();
 
 			// Queue something useful.
