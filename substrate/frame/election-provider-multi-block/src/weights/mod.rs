--- conflicted
+++ resolved
@@ -17,13 +17,6 @@
 
 //! WeightInfo for the election provider multi-block pallet group.
 
-<<<<<<< HEAD
-#![allow(unused)]
-pub mod measured;
-pub mod zero;
-
-pub use zero::AllZeroWeights;
-=======
 mod pallet_election_provider_multi_block_dot_size;
 mod pallet_election_provider_multi_block_signed_dot_size;
 mod pallet_election_provider_multi_block_unsigned_dot_size;
@@ -186,5 +179,4 @@
 }
 pub mod westend {
 	pub use super::polkadot::*;
-}
->>>>>>> 01801a56
+}