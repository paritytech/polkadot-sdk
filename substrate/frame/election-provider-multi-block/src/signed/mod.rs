--- conflicted
+++ resolved
@@ -995,11 +995,7 @@
 				};
 				(leader, metadata)
 			} else {
-<<<<<<< HEAD
-				defensive!("unexpected: selected leader without active submissions.");
-=======
 				sublog!(error, "signed", "unexpected: leader called without active submissions.");
->>>>>>> d0c92fdd
 				return
 			};
 
