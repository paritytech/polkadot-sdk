// This file is part of Substrate.

// Copyright (C) Parity Technologies (UK) Ltd.
// SPDX-License-Identifier: Apache-2.0

// Licensed under the Apache License, Version 2.0 (the "License");
// you may not use this file except in compliance with the License.
// You may obtain a copy of the License at
//
// 	http://www.apache.org/licenses/LICENSE-2.0
//
// Unless required by applicable law or agreed to in writing, software
// distributed under the License is distributed on an "AS IS" BASIS,
// WITHOUT WARRANTIES OR CONDITIONS OF ANY KIND, either express or implied.
// See the License for the specific language governing permissions and
// limitations under the License.

//! Test utilities

use crate::{self as pallet_babe, Config, CurrentSlot};
use codec::Encode;
use frame_election_provider_support::{
	bounds::{ElectionBounds, ElectionBoundsBuilder},
	onchain, SequentialPhragmen,
};
use frame_support::{
	derive_impl, parameter_types,
	traits::{ConstU128, ConstU32, ConstU64, KeyOwnerProofSystem, OnInitialize},
};
use pallet_session::historical as pallet_session_historical;
use pallet_staking::FixedNominationsQuota;
use sp_consensus_babe::{AuthorityId, AuthorityPair, Randomness, Slot, VrfSignature};
use sp_core::{
	crypto::{KeyTypeId, Pair, VrfSecret},
	U256,
};
use sp_io;
use sp_runtime::{
	curve::PiecewiseLinear,
	impl_opaque_keys,
	testing::{Digest, DigestItem, Header, TestXt},
	traits::{Header as _, OpaqueKeys},
	BuildStorage, Perbill,
};
use sp_staking::{EraIndex, SessionIndex};

type DummyValidatorId = u64;

type Block = frame_system::mocking::MockBlock<Test>;

frame_support::construct_runtime!(
	pub enum Test
	{
		System: frame_system,
		Authorship: pallet_authorship,
		Balances: pallet_balances,
		Historical: pallet_session_historical,
		Offences: pallet_offences,
		Babe: pallet_babe,
		Staking: pallet_staking,
		Session: pallet_session,
		Timestamp: pallet_timestamp,
	}
);

<<<<<<< HEAD
parameter_types! {
	pub const ExtrinsicsRootStateVersion: frame_system::StateVersion = frame_system::StateVersion::V0;
}

=======
#[derive_impl(frame_system::config_preludes::TestDefaultConfig as frame_system::DefaultConfig)]
>>>>>>> cfb29254
impl frame_system::Config for Test {
	type Block = Block;
	type AccountData = pallet_balances::AccountData<u128>;
<<<<<<< HEAD
	type OnNewAccount = ();
	type OnKilledAccount = ();
	type SystemWeightInfo = ();
	type SS58Prefix = ();
	type OnSetCode = ();
	type MaxConsumers = frame_support::traits::ConstU32<16>;
	type ExtrinsicsRootStateVersion = ExtrinsicsRootStateVersion;
=======
>>>>>>> cfb29254
}

impl<C> frame_system::offchain::SendTransactionTypes<C> for Test
where
	RuntimeCall: From<C>,
{
	type OverarchingCall = RuntimeCall;
	type Extrinsic = TestXt<RuntimeCall, ()>;
}

impl_opaque_keys! {
	pub struct MockSessionKeys {
		pub babe_authority: super::Pallet<Test>,
	}
}

impl pallet_session::Config for Test {
	type RuntimeEvent = RuntimeEvent;
	type ValidatorId = <Self as frame_system::Config>::AccountId;
	type ValidatorIdOf = pallet_staking::StashOf<Self>;
	type ShouldEndSession = Babe;
	type NextSessionRotation = Babe;
	type SessionManager = pallet_session::historical::NoteHistoricalRoot<Self, Staking>;
	type SessionHandler = <MockSessionKeys as OpaqueKeys>::KeyTypeIdProviders;
	type Keys = MockSessionKeys;
	type WeightInfo = ();
}

impl pallet_session::historical::Config for Test {
	type FullIdentification = pallet_staking::Exposure<u64, u128>;
	type FullIdentificationOf = pallet_staking::ExposureOf<Self>;
}

impl pallet_authorship::Config for Test {
	type FindAuthor = pallet_session::FindAccountFromAuthorIndex<Self, Babe>;
	type EventHandler = ();
}

impl pallet_timestamp::Config for Test {
	type Moment = u64;
	type OnTimestampSet = Babe;
	type MinimumPeriod = ConstU64<1>;
	type WeightInfo = ();
}

impl pallet_balances::Config for Test {
	type MaxLocks = ();
	type MaxReserves = ();
	type ReserveIdentifier = [u8; 8];
	type Balance = u128;
	type DustRemoval = ();
	type RuntimeEvent = RuntimeEvent;
	type ExistentialDeposit = ConstU128<1>;
	type AccountStore = System;
	type WeightInfo = ();
	type FreezeIdentifier = ();
	type MaxFreezes = ();
	type RuntimeHoldReason = ();
	type MaxHolds = ();
}

pallet_staking_reward_curve::build! {
	const REWARD_CURVE: PiecewiseLinear<'static> = curve!(
		min_inflation: 0_025_000u64,
		max_inflation: 0_100_000,
		ideal_stake: 0_500_000,
		falloff: 0_050_000,
		max_piece_count: 40,
		test_precision: 0_005_000,
	);
}

parameter_types! {
	pub const SessionsPerEra: SessionIndex = 3;
	pub const BondingDuration: EraIndex = 3;
	pub const SlashDeferDuration: EraIndex = 0;
	pub const RewardCurve: &'static PiecewiseLinear<'static> = &REWARD_CURVE;
	pub const OffendingValidatorsThreshold: Perbill = Perbill::from_percent(16);
	pub static ElectionsBounds: ElectionBounds = ElectionBoundsBuilder::default().build();
}

pub struct OnChainSeqPhragmen;
impl onchain::Config for OnChainSeqPhragmen {
	type System = Test;
	type Solver = SequentialPhragmen<DummyValidatorId, Perbill>;
	type DataProvider = Staking;
	type WeightInfo = ();
	type MaxWinners = ConstU32<100>;
	type Bounds = ElectionsBounds;
}

impl pallet_staking::Config for Test {
	type RewardRemainder = ();
	type CurrencyToVote = ();
	type RuntimeEvent = RuntimeEvent;
	type Currency = Balances;
	type CurrencyBalance = <Self as pallet_balances::Config>::Balance;
	type Slash = ();
	type Reward = ();
	type SessionsPerEra = SessionsPerEra;
	type BondingDuration = BondingDuration;
	type SlashDeferDuration = SlashDeferDuration;
	type AdminOrigin = frame_system::EnsureRoot<Self::AccountId>;
	type SessionInterface = Self;
	type UnixTime = pallet_timestamp::Pallet<Test>;
	type EraPayout = pallet_staking::ConvertCurve<RewardCurve>;
	type MaxNominatorRewardedPerValidator = ConstU32<64>;
	type OffendingValidatorsThreshold = OffendingValidatorsThreshold;
	type NextNewSession = Session;
	type ElectionProvider = onchain::OnChainExecution<OnChainSeqPhragmen>;
	type GenesisElectionProvider = Self::ElectionProvider;
	type VoterList = pallet_staking::UseNominatorsAndValidatorsMap<Self>;
	type TargetList = pallet_staking::UseValidatorsMap<Self>;
	type NominationsQuota = FixedNominationsQuota<16>;
	type MaxUnlockingChunks = ConstU32<32>;
	type HistoryDepth = ConstU32<84>;
	type EventListeners = ();
	type BenchmarkingConfig = pallet_staking::TestBenchmarkingConfig;
	type WeightInfo = ();
}

impl pallet_offences::Config for Test {
	type RuntimeEvent = RuntimeEvent;
	type IdentificationTuple = pallet_session::historical::IdentificationTuple<Self>;
	type OnOffenceHandler = Staking;
}

parameter_types! {
	pub const EpochDuration: u64 = 3;
	pub const ReportLongevity: u64 =
		BondingDuration::get() as u64 * SessionsPerEra::get() as u64 * EpochDuration::get();
}

impl Config for Test {
	type EpochDuration = EpochDuration;
	type ExpectedBlockTime = ConstU64<1>;
	type EpochChangeTrigger = crate::ExternalTrigger;
	type DisabledValidators = Session;
	type WeightInfo = ();
	type MaxAuthorities = ConstU32<10>;
	type MaxNominators = ConstU32<100>;
	type KeyOwnerProof = <Historical as KeyOwnerProofSystem<(KeyTypeId, AuthorityId)>>::Proof;
	type EquivocationReportSystem =
		super::EquivocationReportSystem<Self, Offences, Historical, ReportLongevity>;
}

pub fn go_to_block(n: u64, s: u64) {
	use frame_support::traits::OnFinalize;

	Babe::on_finalize(System::block_number());
	Session::on_finalize(System::block_number());
	Staking::on_finalize(System::block_number());

	let parent_hash = if System::block_number() > 1 {
		let hdr = System::finalize();
		hdr.hash()
	} else {
		System::parent_hash()
	};

	let pre_digest = make_secondary_plain_pre_digest(0, s.into());

	System::reset_events();
	System::initialize(&n, &parent_hash, &pre_digest);

	Babe::on_initialize(n);
	Session::on_initialize(n);
	Staking::on_initialize(n);
}

/// Slots will grow accordingly to blocks
pub fn progress_to_block(n: u64) {
	let mut slot = u64::from(Babe::current_slot()) + 1;
	for i in System::block_number() + 1..=n {
		go_to_block(i, slot);
		slot += 1;
	}
}

/// Progress to the first block at the given session
pub fn start_session(session_index: SessionIndex) {
	let missing = (session_index - Session::current_index()) * 3;
	progress_to_block(System::block_number() + missing as u64 + 1);
	assert_eq!(Session::current_index(), session_index);
}

/// Progress to the first block at the given era
pub fn start_era(era_index: EraIndex) {
	start_session((era_index * 3).into());
	assert_eq!(Staking::current_era(), Some(era_index));
}

pub fn make_primary_pre_digest(
	authority_index: sp_consensus_babe::AuthorityIndex,
	slot: sp_consensus_babe::Slot,
	vrf_signature: VrfSignature,
) -> Digest {
	let digest_data = sp_consensus_babe::digests::PreDigest::Primary(
		sp_consensus_babe::digests::PrimaryPreDigest { authority_index, slot, vrf_signature },
	);
	let log = DigestItem::PreRuntime(sp_consensus_babe::BABE_ENGINE_ID, digest_data.encode());
	Digest { logs: vec![log] }
}

pub fn make_secondary_plain_pre_digest(
	authority_index: sp_consensus_babe::AuthorityIndex,
	slot: sp_consensus_babe::Slot,
) -> Digest {
	let digest_data = sp_consensus_babe::digests::PreDigest::SecondaryPlain(
		sp_consensus_babe::digests::SecondaryPlainPreDigest { authority_index, slot },
	);
	let log = DigestItem::PreRuntime(sp_consensus_babe::BABE_ENGINE_ID, digest_data.encode());
	Digest { logs: vec![log] }
}

pub fn make_secondary_vrf_pre_digest(
	authority_index: sp_consensus_babe::AuthorityIndex,
	slot: sp_consensus_babe::Slot,
	vrf_signature: VrfSignature,
) -> Digest {
	let digest_data = sp_consensus_babe::digests::PreDigest::SecondaryVRF(
		sp_consensus_babe::digests::SecondaryVRFPreDigest { authority_index, slot, vrf_signature },
	);
	let log = DigestItem::PreRuntime(sp_consensus_babe::BABE_ENGINE_ID, digest_data.encode());
	Digest { logs: vec![log] }
}

pub fn make_vrf_signature_and_randomness(
	slot: Slot,
	pair: &sp_consensus_babe::AuthorityPair,
) -> (VrfSignature, Randomness) {
	let transcript = sp_consensus_babe::make_vrf_transcript(&Babe::randomness(), slot, 0);

	let randomness =
		pair.as_ref().make_bytes(sp_consensus_babe::RANDOMNESS_VRF_CONTEXT, &transcript);

	let signature = pair.as_ref().vrf_sign(&transcript.into());

	(signature, randomness)
}

pub fn new_test_ext(authorities_len: usize) -> sp_io::TestExternalities {
	new_test_ext_with_pairs(authorities_len).1
}

pub fn new_test_ext_with_pairs(
	authorities_len: usize,
) -> (Vec<AuthorityPair>, sp_io::TestExternalities) {
	let pairs = (0..authorities_len)
		.map(|i| AuthorityPair::from_seed(&U256::from(i).into()))
		.collect::<Vec<_>>();

	let public = pairs.iter().map(|p| p.public()).collect();

	(pairs, new_test_ext_raw_authorities(public))
}

pub fn new_test_ext_raw_authorities(authorities: Vec<AuthorityId>) -> sp_io::TestExternalities {
	let mut t = frame_system::GenesisConfig::<Test>::default().build_storage().unwrap();

	let balances: Vec<_> = (0..authorities.len()).map(|i| (i as u64, 10_000_000)).collect();

	pallet_balances::GenesisConfig::<Test> { balances }
		.assimilate_storage(&mut t)
		.unwrap();

	// stashes are the index.
	let session_keys: Vec<_> = authorities
		.iter()
		.enumerate()
		.map(|(i, k)| {
			(i as u64, i as u64, MockSessionKeys { babe_authority: AuthorityId::from(k.clone()) })
		})
		.collect();

	// NOTE: this will initialize the babe authorities
	// through OneSessionHandler::on_genesis_session
	pallet_session::GenesisConfig::<Test> { keys: session_keys }
		.assimilate_storage(&mut t)
		.unwrap();

	// controllers are same as stash
	let stakers: Vec<_> = (0..authorities.len())
		.map(|i| (i as u64, i as u64, 10_000, pallet_staking::StakerStatus::<u64>::Validator))
		.collect();

	let staking_config = pallet_staking::GenesisConfig::<Test> {
		stakers,
		validator_count: 8,
		force_era: pallet_staking::Forcing::ForceNew,
		minimum_validator_count: 0,
		invulnerables: vec![],
		..Default::default()
	};

	staking_config.assimilate_storage(&mut t).unwrap();

	t.into()
}

/// Creates an equivocation at the current block, by generating two headers.
pub fn generate_equivocation_proof(
	offender_authority_index: u32,
	offender_authority_pair: &AuthorityPair,
	slot: Slot,
) -> sp_consensus_babe::EquivocationProof<Header> {
	use sp_consensus_babe::digests::CompatibleDigestItem;

	let current_block = System::block_number();
	let current_slot = CurrentSlot::<Test>::get();

	let make_header = || {
		let parent_hash = System::parent_hash();
		let pre_digest = make_secondary_plain_pre_digest(offender_authority_index, slot);
		System::reset_events();
		System::initialize(&current_block, &parent_hash, &pre_digest);
		System::set_block_number(current_block);
		Timestamp::set_timestamp(*current_slot * Babe::slot_duration());
		System::finalize()
	};

	// sign the header prehash and sign it, adding it to the block as the seal
	// digest item
	let seal_header = |header: &mut Header| {
		let prehash = header.hash();
		let seal = <DigestItem as CompatibleDigestItem>::babe_seal(
			offender_authority_pair.sign(prehash.as_ref()),
		);
		header.digest_mut().push(seal);
	};

	// generate two headers at the current block
	let mut h1 = make_header();
	let mut h2 = make_header();

	seal_header(&mut h1);
	seal_header(&mut h2);

	// restore previous runtime state
	go_to_block(current_block, *current_slot);

	sp_consensus_babe::EquivocationProof {
		slot,
		offender: offender_authority_pair.public(),
		first_header: h1,
		second_header: h2,
	}
}<|MERGE_RESOLUTION|>--- conflicted
+++ resolved
@@ -63,27 +63,15 @@
 	}
 );
 
-<<<<<<< HEAD
 parameter_types! {
 	pub const ExtrinsicsRootStateVersion: frame_system::StateVersion = frame_system::StateVersion::V0;
 }
 
-=======
 #[derive_impl(frame_system::config_preludes::TestDefaultConfig as frame_system::DefaultConfig)]
->>>>>>> cfb29254
 impl frame_system::Config for Test {
 	type Block = Block;
 	type AccountData = pallet_balances::AccountData<u128>;
-<<<<<<< HEAD
-	type OnNewAccount = ();
-	type OnKilledAccount = ();
-	type SystemWeightInfo = ();
-	type SS58Prefix = ();
-	type OnSetCode = ();
-	type MaxConsumers = frame_support::traits::ConstU32<16>;
 	type ExtrinsicsRootStateVersion = ExtrinsicsRootStateVersion;
-=======
->>>>>>> cfb29254
 }
 
 impl<C> frame_system::offchain::SendTransactionTypes<C> for Test
