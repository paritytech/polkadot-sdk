--- conflicted
+++ resolved
@@ -68,14 +68,7 @@
 ///
 /// This was the default behavior of the Aura pallet and may be used for
 /// backwards compatibility.
-<<<<<<< HEAD
-///
-/// Note that this type is likely not useful without the `experimental`
-/// feature.
 pub struct MinimumPeriodTimesTwo<T>(core::marker::PhantomData<T>);
-=======
-pub struct MinimumPeriodTimesTwo<T>(sp_std::marker::PhantomData<T>);
->>>>>>> 610987a1
 
 impl<T: pallet_timestamp::Config> Get<T::Moment> for MinimumPeriodTimesTwo<T> {
 	fn get() -> T::Moment {
