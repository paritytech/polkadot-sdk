[package]
name = "pallet-bags-list"
version = "4.0.0-dev"
authors.workspace = true
edition.workspace = true
license = "Apache-2.0"
homepage = "https://substrate.io"
repository.workspace = true
description = "FRAME pallet bags list"

[package.metadata.docs.rs]
targets = ["x86_64-unknown-linux-gnu"]

[dependencies]
# parity
<<<<<<< HEAD
codec = { package = "parity-scale-codec", version = "3.6.1", default-features = false, features = [
	"derive",
] }
scale-info = { version = "2.5.0", default-features = false, features = [
	"derive",
] }
=======
codec = { package = "parity-scale-codec", version = "3.6.1", default-features = false, features = ["derive"] }
scale-info = { version = "2.10.0", default-features = false, features = ["derive"] }
>>>>>>> f50054cf

# primitives
sp-runtime = { path = "../../primitives/runtime", default-features = false }
sp-std = { path = "../../primitives/std", default-features = false }

# FRAME
frame-support = { path = "../support", default-features = false }
frame-system = { path = "../system", default-features = false }
frame-election-provider-support = { path = "../election-provider-support", default-features = false }

# third party
log = { version = "0.4.17", default-features = false }
docify = "0.2.6"
aquamarine = { version = "0.3.2" }

# Optional imports for benchmarking
frame-benchmarking = { path = "../benchmarking", default-features = false, optional = true }
pallet-balances = { path = "../balances", default-features = false, optional = true }
sp-core = { path = "../../primitives/core", default-features = false, optional = true }
sp-io = { path = "../../primitives/io", default-features = false, optional = true }
sp-tracing = { path = "../../primitives/tracing", default-features = false, optional = true }

[dev-dependencies]
sp-core = { path = "../../primitives/core" }
sp-io = { path = "../../primitives/io" }
sp-tracing = { path = "../../primitives/tracing" }
pallet-balances = { path = "../balances" }
frame-election-provider-support = { path = "../election-provider-support" }
frame-benchmarking = { path = "../benchmarking" }

[features]
default = ["std"]
std = [
	"codec/std",
	"frame-benchmarking?/std",
	"frame-election-provider-support/std",
	"frame-support/std",
	"frame-system/std",
	"log/std",
	"pallet-balances?/std",
	"scale-info/std",
	"sp-core?/std",
	"sp-io?/std",
	"sp-runtime/std",
	"sp-std/std",
	"sp-tracing?/std",
]
runtime-benchmarks = [
	"frame-benchmarking/runtime-benchmarks",
	"frame-election-provider-support/runtime-benchmarks",
	"frame-support/runtime-benchmarks",
	"frame-system/runtime-benchmarks",
	"pallet-balances/runtime-benchmarks",
	"sp-core",
	"sp-io",
	"sp-runtime/runtime-benchmarks",
	"sp-tracing",
]
fuzz = [
	"frame-election-provider-support/fuzz",
	"pallet-balances",
	"sp-core",
	"sp-io",
	"sp-tracing",
]
try-runtime = [
	"frame-election-provider-support/try-runtime",
	"frame-support/try-runtime",
	"frame-system/try-runtime",
	"pallet-balances?/try-runtime",
	"sp-runtime/try-runtime",
]<|MERGE_RESOLUTION|>--- conflicted
+++ resolved
@@ -13,17 +13,12 @@
 
 [dependencies]
 # parity
-<<<<<<< HEAD
 codec = { package = "parity-scale-codec", version = "3.6.1", default-features = false, features = [
 	"derive",
 ] }
-scale-info = { version = "2.5.0", default-features = false, features = [
+scale-info = { version = "2.10.0", default-features = false, features = [
 	"derive",
 ] }
-=======
-codec = { package = "parity-scale-codec", version = "3.6.1", default-features = false, features = ["derive"] }
-scale-info = { version = "2.10.0", default-features = false, features = ["derive"] }
->>>>>>> f50054cf
 
 # primitives
 sp-runtime = { path = "../../primitives/runtime", default-features = false }
