[package]
name = "pallet-bags-list"
version = "27.0.0"
authors.workspace = true
edition.workspace = true
license = "Apache-2.0"
homepage = "https://substrate.io"
repository.workspace = true
description = "FRAME pallet bags list"

[lints]
workspace = true

[package.metadata.docs.rs]
targets = ["x86_64-unknown-linux-gnu"]

[dependencies]
# parity
codec = { package = "parity-scale-codec", version = "3.6.1", default-features = false, features = [
	"derive",
] }
scale-info = { version = "2.10.0", default-features = false, features = [
	"derive",
] }

# primitives
sp-runtime = { path = "../../primitives/runtime", default-features = false }
sp-std = { path = "../../primitives/std", default-features = false }

# FRAME
frame-support = { path = "../support", default-features = false }
frame-system = { path = "../system", default-features = false }
frame-election-provider-support = { path = "../election-provider-support", default-features = false }

# third party
log = { workspace = true }
<<<<<<< HEAD
docify = "0.2.7"
=======
docify = "0.2.8"
aquamarine = { version = "0.5.0" }
>>>>>>> 9a62de27

# Optional imports for benchmarking
frame-benchmarking = { path = "../benchmarking", default-features = false, optional = true }
pallet-balances = { path = "../balances", default-features = false, optional = true }
sp-core = { path = "../../primitives/core", default-features = false, optional = true }
sp-io = { path = "../../primitives/io", default-features = false, optional = true }
sp-tracing = { path = "../../primitives/tracing", default-features = false, optional = true }

[dev-dependencies]
sp-core = { path = "../../primitives/core" }
sp-io = { path = "../../primitives/io" }
sp-tracing = { path = "../../primitives/tracing" }
pallet-balances = { path = "../balances" }
frame-election-provider-support = { path = "../election-provider-support" }
frame-benchmarking = { path = "../benchmarking" }

[features]
default = ["std"]
std = [
	"codec/std",
	"frame-benchmarking?/std",
	"frame-election-provider-support/std",
	"frame-support/std",
	"frame-system/std",
	"log/std",
	"pallet-balances?/std",
	"scale-info/std",
	"sp-core?/std",
	"sp-io?/std",
	"sp-runtime/std",
	"sp-std/std",
	"sp-tracing?/std",
]
runtime-benchmarks = [
	"frame-benchmarking/runtime-benchmarks",
	"frame-election-provider-support/runtime-benchmarks",
	"frame-support/runtime-benchmarks",
	"frame-system/runtime-benchmarks",
	"pallet-balances/runtime-benchmarks",
	"sp-core",
	"sp-io",
	"sp-runtime/runtime-benchmarks",
	"sp-tracing",
]
fuzz = [
	"frame-election-provider-support/fuzz",
	"pallet-balances",
	"sp-core",
	"sp-io",
	"sp-tracing",
]
try-runtime = [
	"frame-election-provider-support/try-runtime",
	"frame-support/try-runtime",
	"frame-system/try-runtime",
	"pallet-balances?/try-runtime",
	"sp-runtime/try-runtime",
]<|MERGE_RESOLUTION|>--- conflicted
+++ resolved
@@ -34,12 +34,7 @@
 
 # third party
 log = { workspace = true }
-<<<<<<< HEAD
-docify = "0.2.7"
-=======
 docify = "0.2.8"
-aquamarine = { version = "0.5.0" }
->>>>>>> 9a62de27
 
 # Optional imports for benchmarking
 frame-benchmarking = { path = "../benchmarking", default-features = false, optional = true }
