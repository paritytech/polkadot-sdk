--- conflicted
+++ resolved
@@ -107,13 +107,10 @@
 	/// The account who opened it (i.e. the first to approve it).
 	pub depositor: AccountId,
 	/// The approvals achieved so far, including the depositor. Always sorted.
-<<<<<<< HEAD
 	approvals: BoundedVec<AccountId, MaxApprovals>,
 	/// The versioned call to be executed.
 	call: VersionedCall<Call>,
-=======
 	pub approvals: BoundedVec<AccountId, MaxApprovals>,
->>>>>>> d61032b9
 }
 
 type CallHash = [u8; 32];
