--- conflicted
+++ resolved
@@ -53,18 +53,6 @@
 	<T as pallet_treasury::Config<I>>::BlockNumberProvider::set_block_number(n);
 }
 
-<<<<<<< HEAD
-=======
-fn minimum_balance<T: Config<I>, I: 'static>() -> BalanceOf<T, I> {
-	let minimum_balance = T::Currency::minimum_balance();
-
-	if minimum_balance.is_zero() {
-		1u32.into()
-	} else {
-		minimum_balance
-	}
-}
-
 // Create bounties that are approved for use in `on_initialize`.
 fn create_approved_bounties<T: Config<I>, I: 'static>(n: u32) -> Result<(), BenchmarkError> {
 	for i in 0..n {
@@ -80,7 +68,6 @@
 	Ok(())
 }
 
->>>>>>> eea4fbff
 // Create the pre-requisite information needed to create a treasury `propose_bounty`.
 fn setup_bounty<T: Config<I>, I: 'static>(
 	u: u32,
@@ -104,21 +91,12 @@
 	let fee = asset_balance / 2u32.into();
 	let deposit = T::BountyDepositBase::get() +
 		T::DataDepositPerByte::get() * T::MaximumReasonLength::get().into();
-<<<<<<< HEAD
-	// TODO: make asset balance
 	let _ = T::Currency::make_free_balance_be(&caller, deposit + T::Currency::minimum_balance());
 	let curator = account("curator", u, SEED);
-	let curator_stash = account("curator_stash", u, SEED);
-	// let _ = T::Currency::make_free_balance_be(
-	// 	&curator,
-	// 	fee / 2u32.into() + T::Currency::minimum_balance(),
-	// );
-=======
-	let _ = T::Currency::make_free_balance_be(&caller, deposit + minimum_balance::<T, I>());
-	let curator = account("curator", u, SEED);
-	let _ =
-		T::Currency::make_free_balance_be(&curator, fee / 2u32.into() + minimum_balance::<T, I>());
->>>>>>> eea4fbff
+	let _ = T::Currency::make_free_balance_be(
+		&curator,
+		fee / 2u32.into() + T::Currency::minimum_balance(),
+	);
 	let reason = vec![0; d as usize];
 	(caller, curator, asset_kind, fee, asset_balance, curator_stash, reason)
 }
@@ -151,16 +129,9 @@
 }
 
 fn setup_pot_account<T: Config<I>, I: 'static>() {
-<<<<<<< HEAD
-	// TODO: setup asset account
-	let _pot_account = Bounties::<T, I>::account_id();
-	// let value = T::Currency::minimum_balance().saturating_mul(1_000_000_000u32.into());
-	// let _ = T::Currency::make_free_balance_be(&pot_account, value);
-=======
 	let pot_account = Bounties::<T, I>::account_id();
-	let value = minimum_balance::<T, I>().saturating_mul(1_000_000_000u32.into());
+	let value = T::Currency::minimum_balance().saturating_mul(1_000_000_000u32.into());
 	let _ = T::Currency::make_free_balance_be(&pot_account, value);
->>>>>>> eea4fbff
 }
 
 fn assert_last_event<T: Config<I>, I: 'static>(generic_event: <T as Config<I>>::RuntimeEvent) {
