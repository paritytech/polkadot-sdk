--- conflicted
+++ resolved
@@ -221,12 +221,6 @@
 	// or if `BountyUpdatePeriod` is large enough and `RejectOrigin` executes the call.
 	unassign_curator {
 		setup_pot_account::<T, I>();
-<<<<<<< HEAD
-		let (_curator, bounty_id) = approve_bounty_and_accept_curator::<T, I>()?;
-		set_block_number::<T, I>(T::SpendPeriod::get() + T::BountyUpdatePeriod::get() + 2u32.into());
-		let caller = whitelisted_caller();
-	}: _(RawOrigin::Signed(caller), bounty_id)
-=======
 		let (curator_lookup, bounty_id) = create_bounty::<T, I>()?;
 		Treasury::<T, I>::on_initialize(frame_system::Pallet::<T>::block_number());
 		let bounty_id = BountyCount::<T, I>::get() - 1;
@@ -243,7 +237,6 @@
 			RawOrigin::Signed(caller).into()
 		};
 	}: _<T::RuntimeOrigin>(origin, bounty_id)
->>>>>>> 123d31f0
 
 	accept_curator {
 		setup_pot_account::<T, I>();
