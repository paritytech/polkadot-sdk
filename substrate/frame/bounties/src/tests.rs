// This file is part of Substrate.

// Copyright (C) Parity Technologies (UK) Ltd.
// SPDX-License-Identifier: Apache-2.0

// Licensed under the Apache License, Version 2.0 (the "License");
// you may not use this file except in compliance with the License.
// You may obtain a copy of the License at
//
// 	http://www.apache.org/licenses/LICENSE-2.0
//
// Unless required by applicable law or agreed to in writing, software
// distributed under the License is distributed on an "AS IS" BASIS,
// WITHOUT WARRANTIES OR CONDITIONS OF ANY KIND, either express or implied.
// See the License for the specific language governing permissions and
// limitations under the License.

//! bounties pallet tests.

#![cfg(test)]

use super::*;
use crate as pallet_bounties;

use frame_support::{
	assert_noop, assert_ok, derive_impl, parameter_types,
	traits::{
		tokens::{PayFromAccount, UnityAssetBalanceConversion},
		ConstU32, ConstU64, OnInitialize,
	},
	PalletId,
};

use sp_runtime::{
	traits::{BadOrigin, IdentityLookup},
	BuildStorage, Perbill, Storage,
};

use super::Event as BountiesEvent;

type Block = frame_system::mocking::MockBlock<Test>;

// This function directly jumps to a block number, and calls `on_initialize`.
fn go_to_block(n: u64) {
	<Test as pallet_treasury::Config>::BlockNumberProvider::set_block_number(n);
	<Treasury as OnInitialize<u64>>::on_initialize(n);
}

frame_support::construct_runtime!(
	pub enum Test
	{
		System: frame_system,
		Balances: pallet_balances,
		Bounties: pallet_bounties,
		Bounties1: pallet_bounties::<Instance1>,
		Treasury: pallet_treasury,
		Treasury1: pallet_treasury::<Instance1>,
	}
);

parameter_types! {
	pub const AvailableBlockRatio: Perbill = Perbill::one();
}

type Balance = u64;

#[derive_impl(frame_system::config_preludes::TestDefaultConfig)]
impl frame_system::Config for Test {
	type AccountId = u128; // u64 is not enough to hold bytes used to generate bounty account
	type Lookup = IdentityLookup<Self::AccountId>;
	type Block = Block;
	type AccountData = pallet_balances::AccountData<u64>;
}

#[derive_impl(pallet_balances::config_preludes::TestDefaultConfig)]
impl pallet_balances::Config for Test {
	type AccountStore = System;
}
parameter_types! {
	pub static Burn: Permill = Permill::from_percent(50);
	pub const TreasuryPalletId: PalletId = PalletId(*b"py/trsry");
	pub const TreasuryPalletId2: PalletId = PalletId(*b"py/trsr2");
	pub static SpendLimit: Balance = u64::MAX;
	pub static SpendLimit1: Balance = u64::MAX;
	pub TreasuryAccount: u128 = Treasury::account_id();
	pub TreasuryInstance1Account: u128 = Treasury1::account_id();
}

impl pallet_treasury::Config for Test {
	type PalletId = TreasuryPalletId;
	type Currency = pallet_balances::Pallet<Test>;
	type ApproveOrigin = frame_system::EnsureRoot<u128>;
	type RejectOrigin = frame_system::EnsureRoot<u128>;
	type RuntimeEvent = RuntimeEvent;
	type OnSlash = ();
	type SpendPeriod = ConstU64<2>;
	type Burn = Burn;
	type BurnDestination = (); // Just gets burned.
	type WeightInfo = ();
	type SpendFunds = Bounties;
	type MaxApprovals = ConstU32<100>;
	type SpendOrigin = frame_system::EnsureRootWithSuccess<Self::AccountId, SpendLimit>;
	type AssetKind = ();
	type Beneficiary = Self::AccountId;
	type BeneficiaryLookup = IdentityLookup<Self::Beneficiary>;
	type Paymaster = PayFromAccount<Balances, TreasuryAccount>;
	type BalanceConverter = UnityAssetBalanceConversion;
	type PayoutPeriod = ConstU64<10>;
	type BlockNumberProvider = System;
	#[cfg(feature = "runtime-benchmarks")]
	type BenchmarkHelper = ();
}

impl pallet_treasury::Config<Instance1> for Test {
	type PalletId = TreasuryPalletId2;
	type Currency = pallet_balances::Pallet<Test>;
	type ApproveOrigin = frame_system::EnsureRoot<u128>;
	type RejectOrigin = frame_system::EnsureRoot<u128>;
	type RuntimeEvent = RuntimeEvent;
	type OnSlash = ();
	type SpendPeriod = ConstU64<2>;
	type Burn = Burn;
	type BurnDestination = (); // Just gets burned.
	type WeightInfo = ();
	type SpendFunds = Bounties1;
	type MaxApprovals = ConstU32<100>;
	type SpendOrigin = frame_system::EnsureRootWithSuccess<Self::AccountId, SpendLimit1>;
	type AssetKind = ();
	type Beneficiary = Self::AccountId;
	type BeneficiaryLookup = IdentityLookup<Self::Beneficiary>;
	type Paymaster = PayFromAccount<Balances, TreasuryInstance1Account>;
	type BalanceConverter = UnityAssetBalanceConversion;
	type PayoutPeriod = ConstU64<10>;
	type BlockNumberProvider = System;
	#[cfg(feature = "runtime-benchmarks")]
	type BenchmarkHelper = ();
}

parameter_types! {
	// This will be 50% of the bounty fee.
	pub const CuratorDepositMultiplier: Permill = Permill::from_percent(50);
	pub const CuratorDepositMax: Balance = 1_000;
	pub const CuratorDepositMin: Balance = 3;

}

impl Config for Test {
	type RuntimeEvent = RuntimeEvent;
	type BountyDepositBase = ConstU64<80>;
	type BountyDepositPayoutDelay = ConstU64<3>;
	type BountyUpdatePeriod = ConstU64<20>;
	type CuratorDepositMultiplier = CuratorDepositMultiplier;
	type CuratorDepositMax = CuratorDepositMax;
	type CuratorDepositMin = CuratorDepositMin;
	type BountyValueMinimum = ConstU64<1>;
	type DataDepositPerByte = ConstU64<1>;
	type MaximumReasonLength = ConstU32<16384>;
	type WeightInfo = ();
	type ChildBountyManager = ();
}

impl Config<Instance1> for Test {
	type RuntimeEvent = RuntimeEvent;
	type BountyDepositBase = ConstU64<80>;
	type BountyDepositPayoutDelay = ConstU64<3>;
	type BountyUpdatePeriod = ConstU64<20>;
	type CuratorDepositMultiplier = CuratorDepositMultiplier;
	type CuratorDepositMax = CuratorDepositMax;
	type CuratorDepositMin = CuratorDepositMin;
	type BountyValueMinimum = ConstU64<1>;
	type DataDepositPerByte = ConstU64<1>;
	type MaximumReasonLength = ConstU32<16384>;
	type WeightInfo = ();
	type ChildBountyManager = ();
}

type TreasuryError = pallet_treasury::Error<Test>;
type TreasuryError1 = pallet_treasury::Error<Test, Instance1>;

pub fn new_test_ext() -> sp_io::TestExternalities {
	let mut ext: sp_io::TestExternalities = RuntimeGenesisConfig {
		system: frame_system::GenesisConfig::default(),
		balances: pallet_balances::GenesisConfig { balances: vec![(0, 100), (1, 98), (2, 1)] },
		treasury: Default::default(),
		treasury_1: Default::default(),
	}
	.build_storage()
	.unwrap()
	.into();
	ext.execute_with(|| System::set_block_number(1));
	ext
}

fn last_event() -> BountiesEvent<Test> {
	System::events()
		.into_iter()
		.map(|r| r.event)
		.filter_map(|e| if let RuntimeEvent::Bounties(inner) = e { Some(inner) } else { None })
		.last()
		.unwrap()
}

#[test]
fn genesis_config_works() {
	new_test_ext().execute_with(|| {
		assert_eq!(Treasury::pot(), 0);
		assert_eq!(Treasury::proposal_count(), 0);
	});
}

#[test]
fn minting_works() {
	new_test_ext().execute_with(|| {
		// Check that accumulate works when we have Some value in Dummy already.
		Balances::make_free_balance_be(&Treasury::account_id(), 101);
		assert_eq!(Treasury::pot(), 100);
	});
}

#[test]
fn accepted_spend_proposal_ignored_outside_spend_period() {
	new_test_ext().execute_with(|| {
		Balances::make_free_balance_be(&Treasury::account_id(), 101);

		assert_ok!({ Treasury::spend_local(RuntimeOrigin::root(), 100, 3) });

		go_to_block(1);
		assert_eq!(Balances::free_balance(3), 0);
		assert_eq!(Treasury::pot(), 100);
	});
}

#[test]
fn unused_pot_should_diminish() {
	new_test_ext().execute_with(|| {
		let init_total_issuance = Balances::total_issuance();
		Balances::make_free_balance_be(&Treasury::account_id(), 101);
		assert_eq!(Balances::total_issuance(), init_total_issuance + 100);

		go_to_block(2);
		assert_eq!(Treasury::pot(), 50);
		assert_eq!(Balances::total_issuance(), init_total_issuance + 50);
	});
}

#[test]
<<<<<<< HEAD
fn rejected_spend_proposal_ignored_on_spend_period() {
	new_test_ext().execute_with(|| {
		Balances::make_free_balance_be(&Treasury::account_id(), 101);

		assert_ok!({
			#[allow(deprecated)]
			Treasury::propose_spend(RuntimeOrigin::signed(0), 100, 3)
		});
		assert_ok!({
			#[allow(deprecated)]
			Treasury::reject_proposal(RuntimeOrigin::root(), 0)
		});

		go_to_block(2);
		assert_eq!(Balances::free_balance(3), 0);
		assert_eq!(Treasury::pot(), 50);
	});
}

#[test]
fn reject_already_rejected_spend_proposal_fails() {
	new_test_ext().execute_with(|| {
		Balances::make_free_balance_be(&Treasury::account_id(), 101);

		assert_ok!({
			#[allow(deprecated)]
			Treasury::propose_spend(RuntimeOrigin::signed(0), 100, 3)
		});
		assert_ok!({
			#[allow(deprecated)]
			Treasury::reject_proposal(RuntimeOrigin::root(), 0)
		});
		assert_noop!(
			{
				#[allow(deprecated)]
				Treasury::reject_proposal(RuntimeOrigin::root(), 0)
			},
			TreasuryError::InvalidIndex
		);
	});
}

#[test]
fn reject_non_existent_spend_proposal_fails() {
	new_test_ext().execute_with(|| {
		assert_noop!(
			{
				#[allow(deprecated)]
				Treasury::reject_proposal(RuntimeOrigin::root(), 0)
			},
			pallet_treasury::Error::<Test>::InvalidIndex
		);
	});
}

#[test]
fn accept_non_existent_spend_proposal_fails() {
	new_test_ext().execute_with(|| {
		assert_noop!(
			{
				#[allow(deprecated)]
				Treasury::approve_proposal(RuntimeOrigin::root(), 0)
			},
			TreasuryError::InvalidIndex
		);
	});
}

#[test]
fn accept_already_rejected_spend_proposal_fails() {
	new_test_ext().execute_with(|| {
		Balances::make_free_balance_be(&Treasury::account_id(), 101);

		assert_ok!({
			#[allow(deprecated)]
			Treasury::propose_spend(RuntimeOrigin::signed(0), 100, 3)
		});
		assert_ok!({
			#[allow(deprecated)]
			Treasury::reject_proposal(RuntimeOrigin::root(), 0)
		});
		assert_noop!(
			{
				#[allow(deprecated)]
				Treasury::approve_proposal(RuntimeOrigin::root(), 0)
			},
			TreasuryError::InvalidIndex
		);
	});
}

#[test]
=======
>>>>>>> 0b11c27e
fn accepted_spend_proposal_enacted_on_spend_period() {
	new_test_ext().execute_with(|| {
		Balances::make_free_balance_be(&Treasury::account_id(), 101);
		assert_eq!(Treasury::pot(), 100);

		assert_ok!({ Treasury::spend_local(RuntimeOrigin::root(), 100, 3) });

		go_to_block(2);
		assert_eq!(Balances::free_balance(3), 100);
		assert_eq!(Treasury::pot(), 0);
	});
}

#[test]
fn pot_underflow_should_not_diminish() {
	new_test_ext().execute_with(|| {
		Balances::make_free_balance_be(&Treasury::account_id(), 101);
		assert_eq!(Treasury::pot(), 100);

		assert_ok!({ Treasury::spend_local(RuntimeOrigin::root(), 150, 3) });

		go_to_block(2);
		assert_eq!(Treasury::pot(), 100); // Pot hasn't changed

		assert_ok!(Balances::deposit_into_existing(&Treasury::account_id(), 100));
		go_to_block(4);
		assert_eq!(Balances::free_balance(3), 150); // Fund has been spent
		assert_eq!(Treasury::pot(), 25); // Pot has finally changed
	});
}

// Treasury account doesn't get deleted if amount approved to spend is all its free balance.
// i.e. pot should not include existential deposit needed for account survival.
#[test]
fn treasury_account_doesnt_get_deleted() {
	new_test_ext().execute_with(|| {
		Balances::make_free_balance_be(&Treasury::account_id(), 101);
		assert_eq!(Treasury::pot(), 100);
		let treasury_balance = Balances::free_balance(&Treasury::account_id());

		assert_ok!({ Treasury::spend_local(RuntimeOrigin::root(), treasury_balance, 3) });

		go_to_block(2);
		assert_eq!(Treasury::pot(), 100); // Pot hasn't changed

		assert_ok!({ Treasury::spend_local(RuntimeOrigin::root(), Treasury::pot(), 3) });

		go_to_block(4);
		assert_eq!(Treasury::pot(), 0); // Pot is emptied
		assert_eq!(Balances::free_balance(Treasury::account_id()), 1); // but the account is still there
	});
}

// In case treasury account is not existing then it works fine.
// This is useful for chain that will just update runtime.
#[test]
fn inexistent_account_works() {
	let mut t = frame_system::GenesisConfig::<Test>::default().build_storage().unwrap();
	pallet_balances::GenesisConfig::<Test> { balances: vec![(0, 100), (1, 99), (2, 1)] }
		.assimilate_storage(&mut t)
		.unwrap();
	// Treasury genesis config is not build thus treasury account does not exist
	let mut t: sp_io::TestExternalities = t.into();

	t.execute_with(|| {
		assert_eq!(Balances::free_balance(Treasury::account_id()), 0); // Account does not exist
		assert_eq!(Treasury::pot(), 0); // Pot is empty

<<<<<<< HEAD
		assert_ok!({
			#[allow(deprecated)]
			Treasury::propose_spend(RuntimeOrigin::signed(0), 99, 3)
		});
		assert_ok!({
			#[allow(deprecated)]
			Treasury::approve_proposal(RuntimeOrigin::root(), 0)
		});
		assert_ok!({
			#[allow(deprecated)]
			Treasury::propose_spend(RuntimeOrigin::signed(0), 1, 3)
		});
		assert_ok!({
			#[allow(deprecated)]
			Treasury::approve_proposal(RuntimeOrigin::root(), 1)
		});
		go_to_block(2);
=======
		assert_ok!({ Treasury::spend_local(RuntimeOrigin::root(), 99, 3) });
		assert_ok!({ Treasury::spend_local(RuntimeOrigin::root(), 1, 3) });
		<Treasury as OnInitialize<u64>>::on_initialize(2);
>>>>>>> 0b11c27e
		assert_eq!(Treasury::pot(), 0); // Pot hasn't changed
		assert_eq!(Balances::free_balance(3), 0); // Balance of `3` hasn't changed

		Balances::make_free_balance_be(&Treasury::account_id(), 100);
		assert_eq!(Treasury::pot(), 99); // Pot now contains funds
		assert_eq!(Balances::free_balance(Treasury::account_id()), 100); // Account does exist

		go_to_block(4);

		assert_eq!(Treasury::pot(), 0); // Pot has changed
		assert_eq!(Balances::free_balance(3), 99); // Balance of `3` has changed
	});
}

#[test]
fn propose_bounty_works() {
	new_test_ext().execute_with(|| {
		Balances::make_free_balance_be(&Treasury::account_id(), 101);
		assert_eq!(Treasury::pot(), 100);

		assert_ok!(Bounties::propose_bounty(RuntimeOrigin::signed(0), 10, b"1234567890".to_vec()));

		assert_eq!(last_event(), BountiesEvent::BountyProposed { index: 0 });

		let deposit: u64 = 85 + 5;
		assert_eq!(Balances::reserved_balance(0), deposit);
		assert_eq!(Balances::free_balance(0), 100 - deposit);

		assert_eq!(
			pallet_bounties::Bounties::<Test>::get(0).unwrap(),
			Bounty {
				proposer: 0,
				fee: 0,
				curator_deposit: 0,
				value: 10,
				bond: deposit,
				status: BountyStatus::Proposed,
			}
		);

		assert_eq!(
			pallet_bounties::BountyDescriptions::<Test>::get(0).unwrap(),
			b"1234567890".to_vec()
		);

		assert_eq!(pallet_bounties::BountyCount::<Test>::get(), 1);
	});
}

#[test]
fn propose_bounty_validation_works() {
	new_test_ext().execute_with(|| {
		Balances::make_free_balance_be(&Treasury::account_id(), 101);
		assert_eq!(Treasury::pot(), 100);

		assert_noop!(
			Bounties::propose_bounty(RuntimeOrigin::signed(1), 0, [0; 17_000].to_vec()),
			Error::<Test>::ReasonTooBig
		);

		assert_noop!(
			Bounties::propose_bounty(
				RuntimeOrigin::signed(1),
				10,
				b"12345678901234567890".to_vec()
			),
			Error::<Test>::InsufficientProposersBalance
		);

		assert_noop!(
			Bounties::propose_bounty(RuntimeOrigin::signed(1), 0, b"12345678901234567890".to_vec()),
			Error::<Test>::InvalidValue
		);
	});
}

#[test]
fn close_bounty_works() {
	new_test_ext().execute_with(|| {
		Balances::make_free_balance_be(&Treasury::account_id(), 101);
		assert_noop!(Bounties::close_bounty(RuntimeOrigin::root(), 0), Error::<Test>::InvalidIndex);

		assert_ok!(Bounties::propose_bounty(RuntimeOrigin::signed(0), 10, b"12345".to_vec()));

		assert_ok!(Bounties::close_bounty(RuntimeOrigin::root(), 0));

		let deposit: u64 = 80 + 5;

		assert_eq!(last_event(), BountiesEvent::BountyRejected { index: 0, bond: deposit });

		assert_eq!(Balances::reserved_balance(0), 0);
		assert_eq!(Balances::free_balance(0), 100 - deposit);

		assert_eq!(pallet_bounties::Bounties::<Test>::get(0), None);
		assert!(!pallet_treasury::Proposals::<Test>::contains_key(0));

		assert_eq!(pallet_bounties::BountyDescriptions::<Test>::get(0), None);
	});
}

#[test]
fn approve_bounty_works() {
	new_test_ext().execute_with(|| {
		Balances::make_free_balance_be(&Treasury::account_id(), 101);
		assert_noop!(
			Bounties::approve_bounty(RuntimeOrigin::root(), 0),
			Error::<Test>::InvalidIndex
		);

		assert_ok!(Bounties::propose_bounty(RuntimeOrigin::signed(0), 50, b"12345".to_vec()));

		assert_ok!(Bounties::approve_bounty(RuntimeOrigin::root(), 0));

		let deposit: u64 = 80 + 5;

		assert_eq!(
			pallet_bounties::Bounties::<Test>::get(0).unwrap(),
			Bounty {
				proposer: 0,
				fee: 0,
				value: 50,
				curator_deposit: 0,
				bond: deposit,
				status: BountyStatus::Approved,
			}
		);
		assert_eq!(pallet_bounties::BountyApprovals::<Test>::get(), vec![0]);

		assert_noop!(
			Bounties::close_bounty(RuntimeOrigin::root(), 0),
			Error::<Test>::UnexpectedStatus
		);

		// deposit not returned yet
		assert_eq!(Balances::reserved_balance(0), deposit);
		assert_eq!(Balances::free_balance(0), 100 - deposit);

		go_to_block(2);

		// return deposit
		assert_eq!(Balances::reserved_balance(0), 0);
		assert_eq!(Balances::free_balance(0), 100);

		assert_eq!(
			pallet_bounties::Bounties::<Test>::get(0).unwrap(),
			Bounty {
				proposer: 0,
				fee: 0,
				curator_deposit: 0,
				value: 50,
				bond: deposit,
				status: BountyStatus::Funded,
			}
		);

		assert_eq!(Treasury::pot(), 100 - 50 - 25); // burn 25
		assert_eq!(Balances::free_balance(Bounties::bounty_account_id(0)), 50);
	});
}

#[test]
fn assign_curator_works() {
	new_test_ext().execute_with(|| {
		Balances::make_free_balance_be(&Treasury::account_id(), 101);

		assert_noop!(
			Bounties::propose_curator(RuntimeOrigin::root(), 0, 4, 4),
			Error::<Test>::InvalidIndex
		);

		assert_ok!(Bounties::propose_bounty(RuntimeOrigin::signed(0), 50, b"12345".to_vec()));

		assert_ok!(Bounties::approve_bounty(RuntimeOrigin::root(), 0));

		go_to_block(2);

		assert_noop!(
			Bounties::propose_curator(RuntimeOrigin::root(), 0, 4, 50),
			Error::<Test>::InvalidFee
		);

		let fee = 4;
		assert_ok!(Bounties::propose_curator(RuntimeOrigin::root(), 0, 4, fee));

		assert_eq!(
			pallet_bounties::Bounties::<Test>::get(0).unwrap(),
			Bounty {
				proposer: 0,
				fee,
				curator_deposit: 0,
				value: 50,
				bond: 85,
				status: BountyStatus::CuratorProposed { curator: 4 },
			}
		);

		assert_noop!(
			Bounties::accept_curator(RuntimeOrigin::signed(1), 0),
			Error::<Test>::RequireCurator
		);
		assert_noop!(
			Bounties::accept_curator(RuntimeOrigin::signed(4), 0),
			pallet_balances::Error::<Test, _>::InsufficientBalance
		);

		Balances::make_free_balance_be(&4, 10);

		assert_ok!(Bounties::accept_curator(RuntimeOrigin::signed(4), 0));

		let expected_deposit = Bounties::calculate_curator_deposit(&fee);

		assert_eq!(
			pallet_bounties::Bounties::<Test>::get(0).unwrap(),
			Bounty {
				proposer: 0,
				fee,
				curator_deposit: expected_deposit,
				value: 50,
				bond: 85,
				status: BountyStatus::Active { curator: 4, update_due: 22 },
			}
		);

		assert_eq!(Balances::free_balance(&4), 10 - expected_deposit);
		assert_eq!(Balances::reserved_balance(&4), expected_deposit);
	});
}

#[test]
fn unassign_curator_works() {
	new_test_ext().execute_with(|| {
		Balances::make_free_balance_be(&Treasury::account_id(), 101);
		assert_ok!(Bounties::propose_bounty(RuntimeOrigin::signed(0), 50, b"12345".to_vec()));

		assert_ok!(Bounties::approve_bounty(RuntimeOrigin::root(), 0));

		go_to_block(2);

		let fee = 4;

		assert_ok!(Bounties::propose_curator(RuntimeOrigin::root(), 0, 4, fee));
		assert_noop!(Bounties::unassign_curator(RuntimeOrigin::signed(1), 0), BadOrigin);
		assert_ok!(Bounties::unassign_curator(RuntimeOrigin::signed(4), 0));

		assert_eq!(
			pallet_bounties::Bounties::<Test>::get(0).unwrap(),
			Bounty {
				proposer: 0,
				fee,
				curator_deposit: 0,
				value: 50,
				bond: 85,
				status: BountyStatus::Funded,
			}
		);

		assert_ok!(Bounties::propose_curator(RuntimeOrigin::root(), 0, 4, fee));
		Balances::make_free_balance_be(&4, 10);
		assert_ok!(Bounties::accept_curator(RuntimeOrigin::signed(4), 0));
		let expected_deposit = Bounties::calculate_curator_deposit(&fee);
		assert_ok!(Bounties::unassign_curator(RuntimeOrigin::root(), 0));

		assert_eq!(
			pallet_bounties::Bounties::<Test>::get(0).unwrap(),
			Bounty {
				proposer: 0,
				fee,
				curator_deposit: 0,
				value: 50,
				bond: 85,
				status: BountyStatus::Funded,
			}
		);

		assert_eq!(Balances::free_balance(&4), 10 - expected_deposit);
		assert_eq!(Balances::reserved_balance(&4), 0); // slashed curator deposit
	});
}

#[test]
fn award_and_claim_bounty_works() {
	new_test_ext().execute_with(|| {
		Balances::make_free_balance_be(&Treasury::account_id(), 101);
		Balances::make_free_balance_be(&4, 10);
		assert_ok!(Bounties::propose_bounty(RuntimeOrigin::signed(0), 50, b"12345".to_vec()));

		assert_ok!(Bounties::approve_bounty(RuntimeOrigin::root(), 0));

		go_to_block(2);

		let fee = 4;
		assert_ok!(Bounties::propose_curator(RuntimeOrigin::root(), 0, 4, fee));
		assert_ok!(Bounties::accept_curator(RuntimeOrigin::signed(4), 0));

		let expected_deposit = Bounties::calculate_curator_deposit(&fee);
		assert_eq!(Balances::free_balance(4), 10 - expected_deposit);

		assert_noop!(
			Bounties::award_bounty(RuntimeOrigin::signed(1), 0, 3),
			Error::<Test>::RequireCurator
		);

		assert_ok!(Bounties::award_bounty(RuntimeOrigin::signed(4), 0, 3));

		assert_eq!(
			pallet_bounties::Bounties::<Test>::get(0).unwrap(),
			Bounty {
				proposer: 0,
				fee,
				curator_deposit: expected_deposit,
				value: 50,
				bond: 85,
				status: BountyStatus::PendingPayout { curator: 4, beneficiary: 3, unlock_at: 5 },
			}
		);

		assert_noop!(Bounties::claim_bounty(RuntimeOrigin::signed(1), 0), Error::<Test>::Premature);

		go_to_block(5);

		assert_ok!(Balances::transfer_allow_death(
			RuntimeOrigin::signed(0),
			Bounties::bounty_account_id(0),
			10
		));

		assert_ok!(Bounties::claim_bounty(RuntimeOrigin::signed(1), 0));

		assert_eq!(
			last_event(),
			BountiesEvent::BountyClaimed { index: 0, payout: 56, beneficiary: 3 }
		);

		assert_eq!(Balances::free_balance(4), 14); // initial 10 + fee 4

		assert_eq!(Balances::free_balance(3), 56);
		assert_eq!(Balances::free_balance(Bounties::bounty_account_id(0)), 0);

		assert_eq!(pallet_bounties::Bounties::<Test>::get(0), None);
		assert_eq!(pallet_bounties::BountyDescriptions::<Test>::get(0), None);
	});
}

#[test]
fn claim_handles_high_fee() {
	new_test_ext().execute_with(|| {
		Balances::make_free_balance_be(&Treasury::account_id(), 101);
		Balances::make_free_balance_be(&4, 30);
		assert_ok!(Bounties::propose_bounty(RuntimeOrigin::signed(0), 50, b"12345".to_vec()));

		assert_ok!(Bounties::approve_bounty(RuntimeOrigin::root(), 0));

		go_to_block(2);

		assert_ok!(Bounties::propose_curator(RuntimeOrigin::root(), 0, 4, 49));
		assert_ok!(Bounties::accept_curator(RuntimeOrigin::signed(4), 0));

		assert_ok!(Bounties::award_bounty(RuntimeOrigin::signed(4), 0, 3));

		go_to_block(5);

		// make fee > balance
		let res = Balances::slash(&Bounties::bounty_account_id(0), 10);
		assert_eq!(res.0.peek(), 10);

		assert_ok!(Bounties::claim_bounty(RuntimeOrigin::signed(1), 0));

		assert_eq!(
			last_event(),
			BountiesEvent::BountyClaimed { index: 0, payout: 0, beneficiary: 3 }
		);

		assert_eq!(Balances::free_balance(4), 70); // 30 + 50 - 10
		assert_eq!(Balances::free_balance(3), 0);
		assert_eq!(Balances::free_balance(Bounties::bounty_account_id(0)), 0);

		assert_eq!(pallet_bounties::Bounties::<Test>::get(0), None);
		assert_eq!(pallet_bounties::BountyDescriptions::<Test>::get(0), None);
	});
}

#[test]
fn cancel_and_refund() {
	new_test_ext().execute_with(|| {
		Balances::make_free_balance_be(&Treasury::account_id(), 101);

		assert_ok!(Bounties::propose_bounty(RuntimeOrigin::signed(0), 50, b"12345".to_vec()));

		assert_ok!(Bounties::approve_bounty(RuntimeOrigin::root(), 0));

		go_to_block(2);

		assert_ok!(Balances::transfer_allow_death(
			RuntimeOrigin::signed(0),
			Bounties::bounty_account_id(0),
			10
		));

		assert_eq!(
			pallet_bounties::Bounties::<Test>::get(0).unwrap(),
			Bounty {
				proposer: 0,
				fee: 0,
				curator_deposit: 0,
				value: 50,
				bond: 85,
				status: BountyStatus::Funded,
			}
		);

		assert_eq!(Balances::free_balance(Bounties::bounty_account_id(0)), 60);

		assert_noop!(Bounties::close_bounty(RuntimeOrigin::signed(0), 0), BadOrigin);

		assert_ok!(Bounties::close_bounty(RuntimeOrigin::root(), 0));

		// `- 25 + 10`
		assert_eq!(Treasury::pot(), 85);
	});
}

#[test]
fn award_and_cancel() {
	new_test_ext().execute_with(|| {
		Balances::make_free_balance_be(&Treasury::account_id(), 101);
		assert_ok!(Bounties::propose_bounty(RuntimeOrigin::signed(0), 50, b"12345".to_vec()));

		assert_ok!(Bounties::approve_bounty(RuntimeOrigin::root(), 0));

		go_to_block(2);

		assert_ok!(Bounties::propose_curator(RuntimeOrigin::root(), 0, 0, 10));
		assert_ok!(Bounties::accept_curator(RuntimeOrigin::signed(0), 0));

		assert_eq!(Balances::free_balance(0), 95);
		assert_eq!(Balances::reserved_balance(0), 5);

		assert_ok!(Bounties::award_bounty(RuntimeOrigin::signed(0), 0, 3));

		// Cannot close bounty directly when payout is happening...
		assert_noop!(
			Bounties::close_bounty(RuntimeOrigin::root(), 0),
			Error::<Test>::PendingPayout
		);

		// Instead unassign the curator to slash them and then close.
		assert_ok!(Bounties::unassign_curator(RuntimeOrigin::root(), 0));
		assert_ok!(Bounties::close_bounty(RuntimeOrigin::root(), 0));

		assert_eq!(last_event(), BountiesEvent::BountyCanceled { index: 0 });

		assert_eq!(Balances::free_balance(Bounties::bounty_account_id(0)), 0);

		// Slashed.
		assert_eq!(Balances::free_balance(0), 95);
		assert_eq!(Balances::reserved_balance(0), 0);

		assert_eq!(pallet_bounties::Bounties::<Test>::get(0), None);
		assert_eq!(pallet_bounties::BountyDescriptions::<Test>::get(0), None);
	});
}

#[test]
fn expire_and_unassign() {
	new_test_ext().execute_with(|| {
		Balances::make_free_balance_be(&Treasury::account_id(), 101);
		assert_ok!(Bounties::propose_bounty(RuntimeOrigin::signed(0), 50, b"12345".to_vec()));

		assert_ok!(Bounties::approve_bounty(RuntimeOrigin::root(), 0));

		go_to_block(2);

		assert_ok!(Bounties::propose_curator(RuntimeOrigin::root(), 0, 1, 10));
		assert_ok!(Bounties::accept_curator(RuntimeOrigin::signed(1), 0));

		assert_eq!(Balances::free_balance(1), 93);
		assert_eq!(Balances::reserved_balance(1), 5);

		go_to_block(22);

		assert_noop!(
			Bounties::unassign_curator(RuntimeOrigin::signed(0), 0),
			Error::<Test>::Premature
		);

		go_to_block(23);

		assert_ok!(Bounties::unassign_curator(RuntimeOrigin::signed(0), 0));

		assert_eq!(
			pallet_bounties::Bounties::<Test>::get(0).unwrap(),
			Bounty {
				proposer: 0,
				fee: 10,
				curator_deposit: 0,
				value: 50,
				bond: 85,
				status: BountyStatus::Funded,
			}
		);

		assert_eq!(Balances::free_balance(1), 93);
		assert_eq!(Balances::reserved_balance(1), 0); // slashed
	});
}

#[test]
fn extend_expiry() {
	new_test_ext().execute_with(|| {
		Balances::make_free_balance_be(&Treasury::account_id(), 101);
		Balances::make_free_balance_be(&4, 10);
		assert_ok!(Bounties::propose_bounty(RuntimeOrigin::signed(0), 50, b"12345".to_vec()));

		assert_ok!(Bounties::approve_bounty(RuntimeOrigin::root(), 0));

		assert_noop!(
			Bounties::extend_bounty_expiry(RuntimeOrigin::signed(1), 0, Vec::new()),
			Error::<Test>::UnexpectedStatus
		);

		go_to_block(2);

		assert_ok!(Bounties::propose_curator(RuntimeOrigin::root(), 0, 4, 10));
		assert_ok!(Bounties::accept_curator(RuntimeOrigin::signed(4), 0));

		assert_eq!(Balances::free_balance(4), 5);
		assert_eq!(Balances::reserved_balance(4), 5);

		go_to_block(10);

		assert_noop!(
			Bounties::extend_bounty_expiry(RuntimeOrigin::signed(0), 0, Vec::new()),
			Error::<Test>::RequireCurator
		);
		assert_ok!(Bounties::extend_bounty_expiry(RuntimeOrigin::signed(4), 0, Vec::new()));

		assert_eq!(
			pallet_bounties::Bounties::<Test>::get(0).unwrap(),
			Bounty {
				proposer: 0,
				fee: 10,
				curator_deposit: 5,
				value: 50,
				bond: 85,
				status: BountyStatus::Active { curator: 4, update_due: 30 },
			}
		);

		assert_ok!(Bounties::extend_bounty_expiry(RuntimeOrigin::signed(4), 0, Vec::new()));

		assert_eq!(
			pallet_bounties::Bounties::<Test>::get(0).unwrap(),
			Bounty {
				proposer: 0,
				fee: 10,
				curator_deposit: 5,
				value: 50,
				bond: 85,
				status: BountyStatus::Active { curator: 4, update_due: 30 }, // still the same
			}
		);

		go_to_block(25);

		assert_noop!(
			Bounties::unassign_curator(RuntimeOrigin::signed(0), 0),
			Error::<Test>::Premature
		);
		assert_ok!(Bounties::unassign_curator(RuntimeOrigin::signed(4), 0));

		assert_eq!(Balances::free_balance(4), 10); // not slashed
		assert_eq!(Balances::reserved_balance(4), 0);
	});
}

#[test]
fn test_migration_v4() {
	let mut s = Storage::default();

	let index: u32 = 10;

	let bounty = Bounty::<u128, u64, u64> {
		proposer: 0,
		value: 20,
		fee: 20,
		curator_deposit: 20,
		bond: 50,
		status: BountyStatus::<u128, u64>::Proposed,
	};

	let data = vec![
		(pallet_bounties::BountyCount::<Test>::hashed_key().to_vec(), 10.encode().to_vec()),
		(pallet_bounties::Bounties::<Test>::hashed_key_for(index), bounty.encode().to_vec()),
		(pallet_bounties::BountyDescriptions::<Test>::hashed_key_for(index), vec![0, 0]),
		(
			pallet_bounties::BountyApprovals::<Test>::hashed_key().to_vec(),
			vec![10 as u32].encode().to_vec(),
		),
	];

	s.top = data.into_iter().collect();

	sp_io::TestExternalities::new(s).execute_with(|| {
		use frame_support::traits::PalletInfo;
		let old_pallet_name = <Test as frame_system::Config>::PalletInfo::name::<Bounties>()
			.expect("Bounties is part of runtime, so it has a name; qed");
		let new_pallet_name = "NewBounties";

		crate::migrations::v4::pre_migration::<Test, Bounties, _>(old_pallet_name, new_pallet_name);
		crate::migrations::v4::migrate::<Test, Bounties, _>(old_pallet_name, new_pallet_name);
		crate::migrations::v4::post_migration::<Test, Bounties, _>(
			old_pallet_name,
			new_pallet_name,
		);
	});
}

#[test]
fn genesis_funding_works() {
	let mut t = frame_system::GenesisConfig::<Test>::default().build_storage().unwrap();
	let initial_funding = 100;
	pallet_balances::GenesisConfig::<Test> {
		// Total issuance will be 200 with treasury account initialized with 100.
		balances: vec![(0, 100), (Treasury::account_id(), initial_funding)],
	}
	.assimilate_storage(&mut t)
	.unwrap();
	pallet_treasury::GenesisConfig::<Test>::default()
		.assimilate_storage(&mut t)
		.unwrap();
	let mut t: sp_io::TestExternalities = t.into();

	t.execute_with(|| {
		assert_eq!(Balances::free_balance(Treasury::account_id()), initial_funding);
		assert_eq!(Treasury::pot(), initial_funding - Balances::minimum_balance());
	});
}

#[test]
fn unassign_curator_self() {
	new_test_ext().execute_with(|| {
		Balances::make_free_balance_be(&Treasury::account_id(), 101);
		assert_ok!(Bounties::propose_bounty(RuntimeOrigin::signed(0), 50, b"12345".to_vec()));
		assert_ok!(Bounties::approve_bounty(RuntimeOrigin::root(), 0));

		go_to_block(2);

		assert_ok!(Bounties::propose_curator(RuntimeOrigin::root(), 0, 1, 10));
		assert_ok!(Bounties::accept_curator(RuntimeOrigin::signed(1), 0));

		assert_eq!(Balances::free_balance(1), 93);
		assert_eq!(Balances::reserved_balance(1), 5);

		go_to_block(8);

		assert_ok!(Bounties::unassign_curator(RuntimeOrigin::signed(1), 0));

		assert_eq!(
			pallet_bounties::Bounties::<Test>::get(0).unwrap(),
			Bounty {
				proposer: 0,
				fee: 10,
				curator_deposit: 0,
				value: 50,
				bond: 85,
				status: BountyStatus::Funded,
			}
		);

		assert_eq!(Balances::free_balance(1), 98);
		assert_eq!(Balances::reserved_balance(1), 0); // not slashed
	});
}

#[test]
fn accept_curator_handles_different_deposit_calculations() {
	// This test will verify that a bounty with and without a fee results
	// in a different curator deposit: one using the value, and one using the fee.
	new_test_ext().execute_with(|| {
		// Case 1: With a fee
		let user = 1;
		let bounty_index = 0;
		let value = 88;
		let fee = 42;

		Balances::make_free_balance_be(&Treasury::account_id(), 101);
		Balances::make_free_balance_be(&user, 100);
		// Allow for a larger spend limit:
		SpendLimit::set(value);
		assert_ok!(Bounties::propose_bounty(RuntimeOrigin::signed(0), value, b"12345".to_vec()));
		assert_ok!(Bounties::approve_bounty(RuntimeOrigin::root(), bounty_index));

		go_to_block(2);

		assert_ok!(Bounties::propose_curator(RuntimeOrigin::root(), bounty_index, user, fee));
		assert_ok!(Bounties::accept_curator(RuntimeOrigin::signed(user), bounty_index));

		let expected_deposit = CuratorDepositMultiplier::get() * fee;
		assert_eq!(Balances::free_balance(&user), 100 - expected_deposit);
		assert_eq!(Balances::reserved_balance(&user), expected_deposit);

		// Case 2: Lower bound
		let user = 2;
		let bounty_index = 1;
		let value = 35;
		let fee = 0;

		Balances::make_free_balance_be(&Treasury::account_id(), 101);
		Balances::make_free_balance_be(&user, 100);

		assert_ok!(Bounties::propose_bounty(RuntimeOrigin::signed(0), value, b"12345".to_vec()));
		assert_ok!(Bounties::approve_bounty(RuntimeOrigin::root(), bounty_index));

		go_to_block(4);

		assert_ok!(Bounties::propose_curator(RuntimeOrigin::root(), bounty_index, user, fee));
		assert_ok!(Bounties::accept_curator(RuntimeOrigin::signed(user), bounty_index));

		let expected_deposit = CuratorDepositMin::get();
		assert_eq!(Balances::free_balance(&user), 100 - expected_deposit);
		assert_eq!(Balances::reserved_balance(&user), expected_deposit);

		// Case 3: Upper bound
		let user = 3;
		let bounty_index = 2;
		let value = 1_000_000;
		let fee = 50_000;
		let starting_balance = fee * 2;

		Balances::make_free_balance_be(&Treasury::account_id(), value * 2);
		Balances::make_free_balance_be(&user, starting_balance);
		Balances::make_free_balance_be(&0, starting_balance);

		// Allow for a larger spend limit:
		SpendLimit::set(value);
		assert_ok!(Bounties::propose_bounty(RuntimeOrigin::signed(0), value, b"12345".to_vec()));
		assert_ok!(Bounties::approve_bounty(RuntimeOrigin::root(), bounty_index));

		go_to_block(6);

		assert_ok!(Bounties::propose_curator(RuntimeOrigin::root(), bounty_index, user, fee));
		assert_ok!(Bounties::accept_curator(RuntimeOrigin::signed(user), bounty_index));

		let expected_deposit = CuratorDepositMax::get();
		assert_eq!(Balances::free_balance(&user), starting_balance - expected_deposit);
		assert_eq!(Balances::reserved_balance(&user), expected_deposit);
	});
}

#[test]
fn approve_bounty_works_second_instance() {
	new_test_ext().execute_with(|| {
		// Set burn to 0 to make tracking funds easier.
		Burn::set(Permill::from_percent(0));

		Balances::make_free_balance_be(&Treasury::account_id(), 101);
		Balances::make_free_balance_be(&Treasury1::account_id(), 201);
		assert_eq!(Balances::free_balance(&Treasury::account_id()), 101);
		assert_eq!(Balances::free_balance(&Treasury1::account_id()), 201);

		assert_ok!(Bounties1::propose_bounty(RuntimeOrigin::signed(0), 10, b"12345".to_vec()));
		assert_ok!(Bounties1::approve_bounty(RuntimeOrigin::root(), 0));
		go_to_block(2);
		<Treasury1 as OnInitialize<u64>>::on_initialize(2);

		// Bounties 1 is funded... but from where?
		assert_eq!(Balances::free_balance(Bounties1::bounty_account_id(0)), 10);
		// Treasury 1 unchanged
		assert_eq!(Balances::free_balance(&Treasury::account_id()), 101);
		// Treasury 2 has funds removed
		assert_eq!(Balances::free_balance(&Treasury1::account_id()), 201 - 10);
	});
}

#[test]
fn approve_bounty_insufficient_spend_limit_errors() {
	new_test_ext().execute_with(|| {
		Balances::make_free_balance_be(&Treasury::account_id(), 101);
		assert_eq!(Treasury::pot(), 100);

		assert_ok!(Bounties::propose_bounty(RuntimeOrigin::signed(0), 51, b"123".to_vec()));
		// 51 will not work since the limit is 50.
		SpendLimit::set(50);
		assert_noop!(
			Bounties::approve_bounty(RuntimeOrigin::root(), 0),
			TreasuryError::InsufficientPermission
		);
	});
}

#[test]
fn approve_bounty_instance1_insufficient_spend_limit_errors() {
	new_test_ext().execute_with(|| {
		Balances::make_free_balance_be(&Treasury1::account_id(), 101);
		assert_eq!(Treasury1::pot(), 100);

		assert_ok!(Bounties1::propose_bounty(RuntimeOrigin::signed(0), 51, b"123".to_vec()));
		// 51 will not work since the limit is 50.
		SpendLimit1::set(50);
		assert_noop!(
			Bounties1::approve_bounty(RuntimeOrigin::root(), 0),
			TreasuryError1::InsufficientPermission
		);
	});
}

#[test]
fn propose_curator_insufficient_spend_limit_errors() {
	new_test_ext().execute_with(|| {
		Balances::make_free_balance_be(&Treasury::account_id(), 101);

		// Temporarily set a larger spend limit;
		SpendLimit::set(51);
		assert_ok!(Bounties::propose_bounty(RuntimeOrigin::signed(0), 51, b"12345".to_vec()));
		assert_ok!(Bounties::approve_bounty(RuntimeOrigin::root(), 0));

		go_to_block(2);

		SpendLimit::set(50);
		// 51 will not work since the limit is 50.
		assert_noop!(
			Bounties::propose_curator(RuntimeOrigin::root(), 0, 0, 0),
			TreasuryError::InsufficientPermission
		);
	});
}

#[test]
fn propose_curator_instance1_insufficient_spend_limit_errors() {
	new_test_ext().execute_with(|| {
		Balances::make_free_balance_be(&Treasury::account_id(), 101);

		// Temporarily set a larger spend limit;
		SpendLimit1::set(11);
		assert_ok!(Bounties1::propose_bounty(RuntimeOrigin::signed(0), 11, b"12345".to_vec()));
		assert_ok!(Bounties1::approve_bounty(RuntimeOrigin::root(), 0));

		<Treasury1 as OnInitialize<u64>>::on_initialize(2);

		SpendLimit1::set(10);
		// 11 will not work since the limit is 10.
		assert_noop!(
			Bounties1::propose_curator(RuntimeOrigin::root(), 0, 0, 0),
			TreasuryError1::InsufficientPermission
		);
	});
}<|MERGE_RESOLUTION|>--- conflicted
+++ resolved
@@ -244,101 +244,6 @@
 }
 
 #[test]
-<<<<<<< HEAD
-fn rejected_spend_proposal_ignored_on_spend_period() {
-	new_test_ext().execute_with(|| {
-		Balances::make_free_balance_be(&Treasury::account_id(), 101);
-
-		assert_ok!({
-			#[allow(deprecated)]
-			Treasury::propose_spend(RuntimeOrigin::signed(0), 100, 3)
-		});
-		assert_ok!({
-			#[allow(deprecated)]
-			Treasury::reject_proposal(RuntimeOrigin::root(), 0)
-		});
-
-		go_to_block(2);
-		assert_eq!(Balances::free_balance(3), 0);
-		assert_eq!(Treasury::pot(), 50);
-	});
-}
-
-#[test]
-fn reject_already_rejected_spend_proposal_fails() {
-	new_test_ext().execute_with(|| {
-		Balances::make_free_balance_be(&Treasury::account_id(), 101);
-
-		assert_ok!({
-			#[allow(deprecated)]
-			Treasury::propose_spend(RuntimeOrigin::signed(0), 100, 3)
-		});
-		assert_ok!({
-			#[allow(deprecated)]
-			Treasury::reject_proposal(RuntimeOrigin::root(), 0)
-		});
-		assert_noop!(
-			{
-				#[allow(deprecated)]
-				Treasury::reject_proposal(RuntimeOrigin::root(), 0)
-			},
-			TreasuryError::InvalidIndex
-		);
-	});
-}
-
-#[test]
-fn reject_non_existent_spend_proposal_fails() {
-	new_test_ext().execute_with(|| {
-		assert_noop!(
-			{
-				#[allow(deprecated)]
-				Treasury::reject_proposal(RuntimeOrigin::root(), 0)
-			},
-			pallet_treasury::Error::<Test>::InvalidIndex
-		);
-	});
-}
-
-#[test]
-fn accept_non_existent_spend_proposal_fails() {
-	new_test_ext().execute_with(|| {
-		assert_noop!(
-			{
-				#[allow(deprecated)]
-				Treasury::approve_proposal(RuntimeOrigin::root(), 0)
-			},
-			TreasuryError::InvalidIndex
-		);
-	});
-}
-
-#[test]
-fn accept_already_rejected_spend_proposal_fails() {
-	new_test_ext().execute_with(|| {
-		Balances::make_free_balance_be(&Treasury::account_id(), 101);
-
-		assert_ok!({
-			#[allow(deprecated)]
-			Treasury::propose_spend(RuntimeOrigin::signed(0), 100, 3)
-		});
-		assert_ok!({
-			#[allow(deprecated)]
-			Treasury::reject_proposal(RuntimeOrigin::root(), 0)
-		});
-		assert_noop!(
-			{
-				#[allow(deprecated)]
-				Treasury::approve_proposal(RuntimeOrigin::root(), 0)
-			},
-			TreasuryError::InvalidIndex
-		);
-	});
-}
-
-#[test]
-=======
->>>>>>> 0b11c27e
 fn accepted_spend_proposal_enacted_on_spend_period() {
 	new_test_ext().execute_with(|| {
 		Balances::make_free_balance_be(&Treasury::account_id(), 101);
@@ -407,29 +312,10 @@
 		assert_eq!(Balances::free_balance(Treasury::account_id()), 0); // Account does not exist
 		assert_eq!(Treasury::pot(), 0); // Pot is empty
 
-<<<<<<< HEAD
-		assert_ok!({
-			#[allow(deprecated)]
-			Treasury::propose_spend(RuntimeOrigin::signed(0), 99, 3)
-		});
-		assert_ok!({
-			#[allow(deprecated)]
-			Treasury::approve_proposal(RuntimeOrigin::root(), 0)
-		});
-		assert_ok!({
-			#[allow(deprecated)]
-			Treasury::propose_spend(RuntimeOrigin::signed(0), 1, 3)
-		});
-		assert_ok!({
-			#[allow(deprecated)]
-			Treasury::approve_proposal(RuntimeOrigin::root(), 1)
-		});
-		go_to_block(2);
-=======
 		assert_ok!({ Treasury::spend_local(RuntimeOrigin::root(), 99, 3) });
 		assert_ok!({ Treasury::spend_local(RuntimeOrigin::root(), 1, 3) });
-		<Treasury as OnInitialize<u64>>::on_initialize(2);
->>>>>>> 0b11c27e
+		go_to_block(2);
+
 		assert_eq!(Treasury::pot(), 0); // Pot hasn't changed
 		assert_eq!(Balances::free_balance(3), 0); // Balance of `3` hasn't changed
 
