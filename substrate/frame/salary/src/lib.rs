--- conflicted
+++ resolved
@@ -19,12 +19,8 @@
 
 #![cfg_attr(not(feature = "std"), no_std)]
 
-<<<<<<< HEAD
 extern crate alloc;
 
-use codec::{Decode, Encode, MaxEncodedLen};
-=======
->>>>>>> 2f179585
 use core::marker::PhantomData;
 use frame::{
 	prelude::*,
@@ -85,16 +81,10 @@
 #[frame::pallet]
 pub mod pallet {
 	use super::*;
-<<<<<<< HEAD
-	use frame_support::{dispatch::Pays, pallet_prelude::*};
-	use frame_system::pallet_prelude::{ensure_signed, OriginFor};
-	use sp_runtime::traits::BlockNumberProvider;
 
 	/// The in-code storage version.
 	const STORAGE_VERSION: StorageVersion = StorageVersion::new(1);
 
-=======
->>>>>>> 2f179585
 	#[pallet::pallet]
 	#[pallet::storage_version(STORAGE_VERSION)]
 	pub struct Pallet<T, I = ()>(PhantomData<(T, I)>);
