--- conflicted
+++ resolved
@@ -52,13 +52,8 @@
 pallet-examples = { path = "./examples" }
 
 [features]
-<<<<<<< HEAD
-default = [ "runtime", "std" ]
-experimental = [ "frame-support/experimental" ]
-=======
 default = ["runtime", "std"]
-experimental = ["frame-support/experimental", "frame-system/experimental"]
->>>>>>> 35c39c96
+experimental = ["frame-support/experimental"]
 runtime = [
 	"frame-executive",
 	"frame-system-rpc-runtime-api",
