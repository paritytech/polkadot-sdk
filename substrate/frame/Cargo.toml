[package]
name = "polkadot-sdk-frame"
version = "0.1.0"
authors = ["Parity Technologies <admin@parity.io>"]
edition.workspace = true
license = "Apache-2.0"
homepage = "https://paritytech.github.io"
repository.workspace = true
description = "Experimental: The single package to get you started with building frame pallets and runtimes"

[lints]
workspace = true

[package.metadata.docs.rs]
# enable `experimental` feature for docs
features = ["experimental"]
targets = ["x86_64-unknown-linux-gnu"]

[dependencies]
# external deps
codec = { features = [
	"derive",
], workspace = true }
scale-info = { features = [
	"derive",
], workspace = true }

# primitive deps, used for developing FRAME pallets.
sp-arithmetic = { workspace = true }
sp-core = { workspace = true }
sp-io = { workspace = true }
sp-runtime = { workspace = true }

# frame deps, for developing FRAME pallets.
frame-support = { workspace = true }
frame-system = { workspace = true }

# primitive types used for developing FRAME runtimes.
sp-api = { optional = true, workspace = true }
sp-block-builder = { optional = true, workspace = true }
sp-consensus-aura = { optional = true, workspace = true }
sp-consensus-grandpa = { optional = true, workspace = true }
sp-genesis-builder = { optional = true, workspace = true }
sp-inherents = { optional = true, workspace = true }
sp-keyring = { optional = true, workspace = true }
<<<<<<< HEAD
sp-application-crypto = { optional = true, workspace = true }
=======
sp-offchain = { optional = true, workspace = true }
sp-session = { optional = true, workspace = true }
sp-storage = { optional = true, workspace = true }
sp-transaction-pool = { optional = true, workspace = true }
sp-version = { optional = true, workspace = true }
>>>>>>> 17ae0627

frame-executive = { optional = true, workspace = true }
frame-system-rpc-runtime-api = { optional = true, workspace = true }

# Used for runtime benchmarking
frame-benchmarking = { optional = true, workspace = true }
frame-system-benchmarking = { optional = true, workspace = true }

# Used for try-runtime
frame-try-runtime = { optional = true, workspace = true }

docify = { workspace = true }
log = { workspace = true }

[dev-dependencies]
pallet-examples = { workspace = true }

[features]
default = ["runtime", "std"]
experimental = ["frame-support/experimental"]
runtime = [
	"frame-executive",
	"frame-system-rpc-runtime-api",
	"sp-api",
	"sp-application-crypto",
	"sp-block-builder",
	"sp-consensus-aura",
	"sp-consensus-grandpa",
	"sp-genesis-builder",
	"sp-inherents",
	"sp-keyring",
	"sp-offchain",
	"sp-session",
	"sp-storage",
	"sp-transaction-pool",
	"sp-version",
]
std = [
	"codec/std",
	"frame-benchmarking?/std",
	"frame-executive?/std",
	"frame-support/std",
	"frame-system-benchmarking?/std",
	"frame-system-rpc-runtime-api?/std",
	"frame-system/std",
	"frame-try-runtime?/std",
	"log/std",
	"scale-info/std",
	"sp-api?/std",
	"sp-application-crypto/std",
	"sp-arithmetic/std",
	"sp-block-builder?/std",
	"sp-consensus-aura?/std",
	"sp-consensus-grandpa?/std",
	"sp-core/std",
	"sp-genesis-builder?/std",
	"sp-inherents?/std",
	"sp-io/std",
	"sp-keyring?/std",
	"sp-offchain?/std",
	"sp-runtime/std",
	"sp-session?/std",
	"sp-storage/std",
	"sp-transaction-pool?/std",
	"sp-version?/std",
]
runtime-benchmarks = [
	"frame-benchmarking/runtime-benchmarks",
	"frame-support/runtime-benchmarks",
	"frame-system-benchmarking/runtime-benchmarks",
	"frame-system/runtime-benchmarks",
	"sp-runtime/runtime-benchmarks",
]
try-runtime = [
	"frame-executive/try-runtime",
	"frame-support/try-runtime",
	"frame-system/try-runtime",
	"frame-try-runtime/try-runtime",
	"pallet-examples/try-runtime",
	"sp-runtime/try-runtime",
]<|MERGE_RESOLUTION|>--- conflicted
+++ resolved
@@ -43,15 +43,12 @@
 sp-genesis-builder = { optional = true, workspace = true }
 sp-inherents = { optional = true, workspace = true }
 sp-keyring = { optional = true, workspace = true }
-<<<<<<< HEAD
 sp-application-crypto = { optional = true, workspace = true }
-=======
 sp-offchain = { optional = true, workspace = true }
 sp-session = { optional = true, workspace = true }
 sp-storage = { optional = true, workspace = true }
 sp-transaction-pool = { optional = true, workspace = true }
 sp-version = { optional = true, workspace = true }
->>>>>>> 17ae0627
 
 frame-executive = { optional = true, workspace = true }
 frame-system-rpc-runtime-api = { optional = true, workspace = true }
