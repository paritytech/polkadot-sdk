--- conflicted
+++ resolved
@@ -47,11 +47,7 @@
 sp-genesis-builder = { optional = true, workspace = true }
 sp-inherents = { optional = true, workspace = true }
 sp-storage = { optional = true, workspace = true }
-<<<<<<< HEAD
-sp-genesis-builder = { optional = true, workspace = true }
-=======
 sp-keyring = { optional = true, workspace = true }
->>>>>>> fc486e55
 
 frame-executive = { optional = true, workspace = true }
 frame-system-rpc-runtime-api = { optional = true, workspace = true }
