--- conflicted
+++ resolved
@@ -38,27 +38,19 @@
 # primitive types used for developing FRAME runtimes.
 sp-api = { optional = true, workspace = true }
 sp-block-builder = { optional = true, workspace = true }
-<<<<<<< HEAD
 sp-transaction-pool = { optional = true, workspace = true }
 sp-offchain = { optional = true, workspace = true }
 sp-session = { optional = true, workspace = true }
 sp-staking = { optional = true, workspace = true }
-=======
->>>>>>> b7e26951
+sp-storage = { optional = true, workspace = true }
 sp-consensus-aura = { optional = true, workspace = true }
 sp-consensus-grandpa = { optional = true, workspace = true }
 sp-genesis-builder = { optional = true, workspace = true }
 sp-inherents = { optional = true, workspace = true }
 sp-keyring = { optional = true, workspace = true }
-<<<<<<< HEAD
 sp-application-crypto = { optional = true, workspace = true }
-=======
-sp-offchain = { optional = true, workspace = true }
-sp-session = { optional = true, workspace = true }
-sp-storage = { optional = true, workspace = true }
-sp-transaction-pool = { optional = true, workspace = true }
 sp-version = { optional = true, workspace = true }
->>>>>>> b7e26951
+
 
 frame-executive = { optional = true, workspace = true }
 frame-system-rpc-runtime-api = { optional = true, workspace = true }
