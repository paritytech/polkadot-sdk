// This file is part of Substrate.

// Copyright (C) Parity Technologies (UK) Ltd.
// SPDX-License-Identifier: Apache-2.0

// Licensed under the Apache License, Version 2.0 (the "License");
// you may not use this file except in compliance with the License.
// You may obtain a copy of the License at
//
// 	http://www.apache.org/licenses/LICENSE-2.0
//
// Unless required by applicable law or agreed to in writing, software
// distributed under the License is distributed on an "AS IS" BASIS,
// WITHOUT WARRANTIES OR CONDITIONS OF ANY KIND, either express or implied.
// See the License for the specific language governing permissions and
// limitations under the License.

//! # Utility Pallet
//! A stateless pallet with helpers for dispatch management which does no re-authentication.
//!
//! - [`Config`]
//! - [`Call`]
//!
//! ## Overview
//!
//! This pallet contains two basic pieces of functionality:
//! - Batch dispatch: A stateless operation, allowing any origin to execute multiple calls in a
//!   single dispatch. This can be useful to amalgamate proposals, combining `set_code` with
//!   corresponding `set_storage`s, for efficient multiple payouts with just a single signature
//!   verify, or in combination with one of the other two dispatch functionality.
//! - Pseudonymal dispatch: A stateless operation, allowing a signed origin to execute a call from
//!   an alternative signed origin. Each account has 2 * 2**16 possible "pseudonyms" (alternative
//!   account IDs) and these can be stacked. This can be useful as a key management tool, where you
//!   need multiple distinct accounts (e.g. as controllers for many staking accounts), but where
//!   it's perfectly fine to have each of them controlled by the same underlying keypair. Derivative
//!   accounts are, for the purposes of proxy filtering considered exactly the same as the origin
//!   and are thus hampered with the origin's filters.
//!
//! Since proxy filters are respected in all dispatches of this pallet, it should never need to be
//! filtered by any proxy.
//!
//! ## Interface
//!
//! ### Dispatchable Functions
//!
//! #### For batch dispatch
//! * `batch` - Dispatch multiple calls from the sender's origin.
//!
//! #### For pseudonymal dispatch
//! * `as_derivative` - Dispatch a call from a derivative signed origin.

// Ensure we're `no_std` when compiling for Wasm.
#![cfg_attr(not(feature = "std"), no_std)]

mod benchmarking;
mod tests;
pub mod weights;

extern crate alloc;

use alloc::{boxed::Box, vec::Vec};
use codec::{Decode, Encode};
use frame_support::{
	dispatch::{
		extract_actual_weight,
		DispatchClass::{Normal, Operational},
		GetDispatchInfo, PostDispatchInfo,
	},
	traits::{IsSubType, OriginTrait, UnfilteredDispatchable},
};
use sp_core::TypeId;
use sp_io::hashing::blake2_256;
use sp_runtime::traits::{BadOrigin, Dispatchable, TrailingZeroInput};
pub use weights::WeightInfo;

pub use pallet::*;

#[frame_support::pallet]
pub mod pallet {
	use super::*;
	use frame_support::{dispatch::DispatchClass, pallet_prelude::*};
	use frame_system::pallet_prelude::*;

	#[pallet::pallet]
	pub struct Pallet<T>(_);

	/// Configuration trait.
	#[pallet::config]
	pub trait Config: frame_system::Config {
		/// The overarching event type.
		type RuntimeEvent: From<Event> + IsType<<Self as frame_system::Config>::RuntimeEvent>;

		/// The overarching call type.
		type RuntimeCall: Parameter
			+ Dispatchable<RuntimeOrigin = Self::RuntimeOrigin, PostInfo = PostDispatchInfo>
			+ GetDispatchInfo
			+ From<frame_system::Call<Self>>
			+ UnfilteredDispatchable<RuntimeOrigin = Self::RuntimeOrigin>
			+ IsSubType<Call<Self>>
			+ IsType<<Self as frame_system::Config>::RuntimeCall>;

		/// The caller origin, overarching type of all pallets origins.
		type PalletsOrigin: Parameter +
			Into<<Self as frame_system::Config>::RuntimeOrigin> +
			IsType<<<Self as frame_system::Config>::RuntimeOrigin as frame_support::traits::OriginTrait>::PalletsOrigin>;

		/// Weight information for extrinsics in this pallet.
		type WeightInfo: WeightInfo;
	}

	#[pallet::event]
	#[pallet::generate_deposit(pub(super) fn deposit_event)]
	pub enum Event {
		/// Batch of dispatches did not complete fully. Index of first failing dispatch given, as
		/// well as the error.
		BatchInterrupted { index: u32, error: DispatchError },
		/// Batch of dispatches completed fully with no error.
		BatchCompleted,
		/// Batch of dispatches completed but has errors.
		BatchCompletedWithErrors,
		/// A single item within a Batch of dispatches has completed with no error.
		ItemCompleted,
		/// A single item within a Batch of dispatches has completed with error.
		ItemFailed { error: DispatchError },
		/// A call was dispatched.
		DispatchedAs { result: DispatchResult },
		/// Main call was dispatched.
		IfElseMainSuccess,
		/// The fallback call was dispatched.
		IfElseFallbackCalled { main_error: DispatchError },
	}

	// Align the call size to 1KB. As we are currently compiling the runtime for native/wasm
	// the `size_of` of the `Call` can be different. To ensure that this don't leads to
	// mismatches between native/wasm or to different metadata for the same runtime, we
	// algin the call size. The value is chosen big enough to hopefully never reach it.
	const CALL_ALIGN: u32 = 1024;

	#[pallet::extra_constants]
	impl<T: Config> Pallet<T> {
		/// The limit on the number of batched calls.
		fn batched_calls_limit() -> u32 {
			let allocator_limit = sp_core::MAX_POSSIBLE_ALLOCATION;
			let call_size = ((core::mem::size_of::<<T as Config>::RuntimeCall>() as u32 +
				CALL_ALIGN - 1) /
				CALL_ALIGN) * CALL_ALIGN;
			// The margin to take into account vec doubling capacity.
			let margin_factor = 3;

			allocator_limit / margin_factor / call_size
		}
	}

	#[pallet::hooks]
	impl<T: Config> Hooks<BlockNumberFor<T>> for Pallet<T> {
		fn integrity_test() {
			// If you hit this error, you need to try to `Box` big dispatchable parameters.
			assert!(
				core::mem::size_of::<<T as Config>::RuntimeCall>() as u32 <= CALL_ALIGN,
				"Call enum size should be smaller than {} bytes.",
				CALL_ALIGN,
			);
		}
	}

	#[pallet::error]
	pub enum Error<T> {
		/// Too many calls batched.
		TooManyCalls,
	}

	#[pallet::call]
	impl<T: Config> Pallet<T> {
		/// Send a batch of dispatch calls.
		///
		/// May be called from any origin except `None`.
		///
		/// - `calls`: The calls to be dispatched from the same origin. The number of call must not
		///   exceed the constant: `batched_calls_limit` (available in constant metadata).
		///
		/// If origin is root then the calls are dispatched without checking origin filter. (This
		/// includes bypassing `frame_system::Config::BaseCallFilter`).
		///
		/// ## Complexity
		/// - O(C) where C is the number of calls to be batched.
		///
		/// This will return `Ok` in all circumstances. To determine the success of the batch, an
		/// event is deposited. If a call failed and the batch was interrupted, then the
		/// `BatchInterrupted` event is deposited, along with the number of successful calls made
		/// and the error of the failed call. If all were successful, then the `BatchCompleted`
		/// event is deposited.
		#[pallet::call_index(0)]
		#[pallet::weight({
			let (dispatch_weight, dispatch_class) = Pallet::<T>::weight_and_dispatch_class(&calls);
			let dispatch_weight = dispatch_weight.saturating_add(T::WeightInfo::batch(calls.len() as u32));
			(dispatch_weight, dispatch_class)
		})]
		pub fn batch(
			origin: OriginFor<T>,
			calls: Vec<<T as Config>::RuntimeCall>,
		) -> DispatchResultWithPostInfo {
			// Do not allow the `None` origin.
			if ensure_none(origin.clone()).is_ok() {
				return Err(BadOrigin.into())
			}

			let is_root = ensure_root(origin.clone()).is_ok();
			let calls_len = calls.len();
			ensure!(calls_len <= Self::batched_calls_limit() as usize, Error::<T>::TooManyCalls);

			// Track the actual weight of each of the batch calls.
			let mut weight = Weight::zero();
			for (index, call) in calls.into_iter().enumerate() {
				let info = call.get_dispatch_info();
				// If origin is root, don't apply any dispatch filters; root can call anything.
				let result = if is_root {
					call.dispatch_bypass_filter(origin.clone())
				} else {
					call.dispatch(origin.clone())
				};
				// Add the weight of this call.
				weight = weight.saturating_add(extract_actual_weight(&result, &info));
				if let Err(e) = result {
					Self::deposit_event(Event::BatchInterrupted {
						index: index as u32,
						error: e.error,
					});
					// Take the weight of this function itself into account.
					let base_weight = T::WeightInfo::batch(index.saturating_add(1) as u32);
					// Return the actual used weight + base_weight of this call.
					return Ok(Some(base_weight.saturating_add(weight)).into())
				}
				Self::deposit_event(Event::ItemCompleted);
			}
			Self::deposit_event(Event::BatchCompleted);
			let base_weight = T::WeightInfo::batch(calls_len as u32);
			Ok(Some(base_weight.saturating_add(weight)).into())
		}

		/// Send a call through an indexed pseudonym of the sender.
		///
		/// Filter from origin are passed along. The call will be dispatched with an origin which
		/// use the same filter as the origin of this call.
		///
		/// NOTE: If you need to ensure that any account-based filtering is not honored (i.e.
		/// because you expect `proxy` to have been used prior in the call stack and you do not want
		/// the call restrictions to apply to any sub-accounts), then use `as_multi_threshold_1`
		/// in the Multisig pallet instead.
		///
		/// NOTE: Prior to version *12, this was called `as_limited_sub`.
		///
		/// The dispatch origin for this call must be _Signed_.
		#[pallet::call_index(1)]
		#[pallet::weight({
			let dispatch_info = call.get_dispatch_info();
			(
				T::WeightInfo::as_derivative()
					// AccountData for inner call origin accountdata.
					.saturating_add(T::DbWeight::get().reads_writes(1, 1))
					.saturating_add(dispatch_info.call_weight),
				dispatch_info.class,
			)
		})]
		pub fn as_derivative(
			origin: OriginFor<T>,
			index: u16,
			call: Box<<T as Config>::RuntimeCall>,
		) -> DispatchResultWithPostInfo {
			let mut origin = origin;
			let who = ensure_signed(origin.clone())?;
			let pseudonym = Self::derivative_account_id(who, index);
			origin.set_caller_from(frame_system::RawOrigin::Signed(pseudonym));
			let info = call.get_dispatch_info();
			let result = call.dispatch(origin);
			// Always take into account the base weight of this call.
			let mut weight = T::WeightInfo::as_derivative()
				.saturating_add(T::DbWeight::get().reads_writes(1, 1));
			// Add the real weight of the dispatch.
			weight = weight.saturating_add(extract_actual_weight(&result, &info));
			result
				.map_err(|mut err| {
					err.post_info = Some(weight).into();
					err
				})
				.map(|_| Some(weight).into())
		}

		/// Send a batch of dispatch calls and atomically execute them.
		/// The whole transaction will rollback and fail if any of the calls failed.
		///
		/// May be called from any origin except `None`.
		///
		/// - `calls`: The calls to be dispatched from the same origin. The number of call must not
		///   exceed the constant: `batched_calls_limit` (available in constant metadata).
		///
		/// If origin is root then the calls are dispatched without checking origin filter. (This
		/// includes bypassing `frame_system::Config::BaseCallFilter`).
		///
		/// ## Complexity
		/// - O(C) where C is the number of calls to be batched.
		#[pallet::call_index(2)]
		#[pallet::weight({
			let (dispatch_weight, dispatch_class) = Pallet::<T>::weight_and_dispatch_class(&calls);
			let dispatch_weight = dispatch_weight.saturating_add(T::WeightInfo::batch_all(calls.len() as u32));
			(dispatch_weight, dispatch_class)
		})]
		pub fn batch_all(
			origin: OriginFor<T>,
			calls: Vec<<T as Config>::RuntimeCall>,
		) -> DispatchResultWithPostInfo {
			// Do not allow the `None` origin.
			if ensure_none(origin.clone()).is_ok() {
				return Err(BadOrigin.into())
			}

			let is_root = ensure_root(origin.clone()).is_ok();
			let calls_len = calls.len();
			ensure!(calls_len <= Self::batched_calls_limit() as usize, Error::<T>::TooManyCalls);

			// Track the actual weight of each of the batch calls.
			let mut weight = Weight::zero();
			for (index, call) in calls.into_iter().enumerate() {
				let info = call.get_dispatch_info();
				// If origin is root, bypass any dispatch filter; root can call anything.
				let result = if is_root {
					call.dispatch_bypass_filter(origin.clone())
				} else {
					let mut filtered_origin = origin.clone();
					// Don't allow users to nest `batch_all` calls.
					filtered_origin.add_filter(
						move |c: &<T as frame_system::Config>::RuntimeCall| {
							let c = <T as Config>::RuntimeCall::from_ref(c);
							!matches!(c.is_sub_type(), Some(Call::batch_all { .. }))
						},
					);
					call.dispatch(filtered_origin)
				};
				// Add the weight of this call.
				weight = weight.saturating_add(extract_actual_weight(&result, &info));
				result.map_err(|mut err| {
					// Take the weight of this function itself into account.
					let base_weight = T::WeightInfo::batch_all(index.saturating_add(1) as u32);
					// Return the actual used weight + base_weight of this call.
					err.post_info = Some(base_weight.saturating_add(weight)).into();
					err
				})?;
				Self::deposit_event(Event::ItemCompleted);
			}
			Self::deposit_event(Event::BatchCompleted);
			let base_weight = T::WeightInfo::batch_all(calls_len as u32);
			Ok(Some(base_weight.saturating_add(weight)).into())
		}

		/// Dispatches a function call with a provided origin.
		///
		/// The dispatch origin for this call must be _Root_.
		///
		/// ## Complexity
		/// - O(1).
		#[pallet::call_index(3)]
		#[pallet::weight({
			let dispatch_info = call.get_dispatch_info();
			(
				T::WeightInfo::dispatch_as()
					.saturating_add(dispatch_info.call_weight),
				dispatch_info.class,
			)
		})]
		pub fn dispatch_as(
			origin: OriginFor<T>,
			as_origin: Box<T::PalletsOrigin>,
			call: Box<<T as Config>::RuntimeCall>,
		) -> DispatchResult {
			ensure_root(origin)?;

			let res = call.dispatch_bypass_filter((*as_origin).into());

			Self::deposit_event(Event::DispatchedAs {
				result: res.map(|_| ()).map_err(|e| e.error),
			});
			Ok(())
		}

		/// Send a batch of dispatch calls.
		/// Unlike `batch`, it allows errors and won't interrupt.
		///
		/// May be called from any origin except `None`.
		///
		/// - `calls`: The calls to be dispatched from the same origin. The number of call must not
		///   exceed the constant: `batched_calls_limit` (available in constant metadata).
		///
		/// If origin is root then the calls are dispatch without checking origin filter. (This
		/// includes bypassing `frame_system::Config::BaseCallFilter`).
		///
		/// ## Complexity
		/// - O(C) where C is the number of calls to be batched.
		#[pallet::call_index(4)]
		#[pallet::weight({
			let (dispatch_weight, dispatch_class) = Pallet::<T>::weight_and_dispatch_class(&calls);
			let dispatch_weight = dispatch_weight.saturating_add(T::WeightInfo::force_batch(calls.len() as u32));
			(dispatch_weight, dispatch_class)
		})]
		pub fn force_batch(
			origin: OriginFor<T>,
			calls: Vec<<T as Config>::RuntimeCall>,
		) -> DispatchResultWithPostInfo {
			// Do not allow the `None` origin.
			if ensure_none(origin.clone()).is_ok() {
				return Err(BadOrigin.into())
			}

			let is_root = ensure_root(origin.clone()).is_ok();
			let calls_len = calls.len();
			ensure!(calls_len <= Self::batched_calls_limit() as usize, Error::<T>::TooManyCalls);

			// Track the actual weight of each of the batch calls.
			let mut weight = Weight::zero();
			// Track failed dispatch occur.
			let mut has_error: bool = false;
			for call in calls.into_iter() {
				let info = call.get_dispatch_info();
				// If origin is root, don't apply any dispatch filters; root can call anything.
				let result = if is_root {
					call.dispatch_bypass_filter(origin.clone())
				} else {
					call.dispatch(origin.clone())
				};
				// Add the weight of this call.
				weight = weight.saturating_add(extract_actual_weight(&result, &info));
				if let Err(e) = result {
					has_error = true;
					Self::deposit_event(Event::ItemFailed { error: e.error });
				} else {
					Self::deposit_event(Event::ItemCompleted);
				}
			}
			if has_error {
				Self::deposit_event(Event::BatchCompletedWithErrors);
			} else {
				Self::deposit_event(Event::BatchCompleted);
			}
			let base_weight = T::WeightInfo::batch(calls_len as u32);
			Ok(Some(base_weight.saturating_add(weight)).into())
		}

		/// Dispatch a function call with a specified weight.
		///
		/// This function does not check the weight of the call, and instead allows the
		/// Root origin to specify the weight of the call.
		///
		/// The dispatch origin for this call must be _Root_.
		#[pallet::call_index(5)]
		#[pallet::weight((*weight, call.get_dispatch_info().class))]
		pub fn with_weight(
			origin: OriginFor<T>,
			call: Box<<T as Config>::RuntimeCall>,
			weight: Weight,
		) -> DispatchResult {
			ensure_root(origin)?;
			let _ = weight; // Explicitly don't check the the weight witness.

			let res = call.dispatch_bypass_filter(frame_system::RawOrigin::Root.into());
			res.map(|_| ()).map_err(|e| e.error)
		}

<<<<<<< HEAD
		/// Dispatches a function call with a provided origin.
		///
		/// Almost the same as [`Pallet::dispatch_as`] but forwards any error of the inner call.
		///
		/// The dispatch origin for this call must be _Root_.
		#[pallet::call_index(6)]
		#[pallet::weight({
			let dispatch_info = call.get_dispatch_info();
			(
				T::WeightInfo::dispatch_as_fallible()
					.saturating_add(dispatch_info.call_weight),
				dispatch_info.class,
			)
		})]
		pub fn dispatch_as_fallible(
			origin: OriginFor<T>,
			as_origin: Box<T::PalletsOrigin>,
			call: Box<<T as Config>::RuntimeCall>,
		) -> DispatchResult {
			ensure_root(origin)?;

			call.dispatch_bypass_filter((*as_origin).into()).map_err(|e| e.error)?;

			Self::deposit_event(Event::DispatchedAs { result: Ok(()) });

			Ok(())
=======
		/// Dispatch a fallback call in the event the main call fails to execute.
		/// May be called from any origin except `None`.
		///
		/// This function first attempts to dispatch the `main` call.
		/// If the `main` call fails, the `fallback` is attemted.
		/// if the fallback is successfully dispatched, the weights of both calls
		/// are accumulated and an event containing the main call error is deposited.
		///
		/// In the event of a fallback failure the whole call fails
		/// with the weights returned.
		///
		/// - `main`: The main call to be dispatched. This is the primary action to execute.
		/// - `fallback`: The fallback call to be dispatched in case the `main` call fails.
		///
		/// ## Dispatch Logic
		/// - If the origin is `root`, both the main and fallback calls are executed without
		///   applying any origin filters.
		/// - If the origin is not `root`, the origin filter is applied to both the `main` and
		///   `fallback` calls.
		///
		/// ## Use Case
		/// - Some use cases might involve submitting a `batch` type call in either main, fallback
		///   or both.
		#[pallet::call_index(6)]
		#[pallet::weight({
			let main = main.get_dispatch_info();
			let fallback = fallback.get_dispatch_info();
			(
				T::WeightInfo::if_else()
					.saturating_add(main.call_weight)
					.saturating_add(fallback.call_weight),
				if main.class == Operational && fallback.class == Operational { Operational } else { Normal },
			)
		})]
		pub fn if_else(
			origin: OriginFor<T>,
			main: Box<<T as Config>::RuntimeCall>,
			fallback: Box<<T as Config>::RuntimeCall>,
		) -> DispatchResultWithPostInfo {
			// Do not allow the `None` origin.
			if ensure_none(origin.clone()).is_ok() {
				return Err(BadOrigin.into());
			}

			let is_root = ensure_root(origin.clone()).is_ok();

			// Track the weights
			let mut weight = T::WeightInfo::if_else();

			let main_info = main.get_dispatch_info();

			// Execute the main call first
			let main_result = if is_root {
				main.dispatch_bypass_filter(origin.clone())
			} else {
				main.dispatch(origin.clone())
			};

			// Add weight of the main call
			weight = weight.saturating_add(extract_actual_weight(&main_result, &main_info));

			let Err(main_error) = main_result else {
				// If the main result is Ok, we skip the fallback logic entirely
				Self::deposit_event(Event::IfElseMainSuccess);
				return Ok(Some(weight).into());
			};

			// If the main call failed, execute the fallback call
			let fallback_info = fallback.get_dispatch_info();

			let fallback_result = if is_root {
				fallback.dispatch_bypass_filter(origin.clone())
			} else {
				fallback.dispatch(origin)
			};

			// Add weight of the fallback call
			weight = weight.saturating_add(extract_actual_weight(&fallback_result, &fallback_info));

			let Err(fallback_error) = fallback_result else {
				// Fallback succeeded.
				Self::deposit_event(Event::IfElseFallbackCalled { main_error: main_error.error });
				return Ok(Some(weight).into());
			};

			// Both calls have failed, return fallback error
			Err(sp_runtime::DispatchErrorWithPostInfo {
				error: fallback_error.error,
				post_info: Some(weight).into(),
			})
>>>>>>> 6b6dae87
		}
	}

	impl<T: Config> Pallet<T> {
		/// Get the accumulated `weight` and the dispatch class for the given `calls`.
		fn weight_and_dispatch_class(
			calls: &[<T as Config>::RuntimeCall],
		) -> (Weight, DispatchClass) {
			let dispatch_infos = calls.iter().map(|call| call.get_dispatch_info());
			let (dispatch_weight, dispatch_class) = dispatch_infos.fold(
				(Weight::zero(), DispatchClass::Operational),
				|(total_weight, dispatch_class): (Weight, DispatchClass), di| {
					(
						total_weight.saturating_add(di.call_weight),
						// If not all are `Operational`, we want to use `DispatchClass::Normal`.
						if di.class == DispatchClass::Normal { di.class } else { dispatch_class },
					)
				},
			);

			(dispatch_weight, dispatch_class)
		}
	}
}

/// A pallet identifier. These are per pallet and should be stored in a registry somewhere.
#[derive(Clone, Copy, Eq, PartialEq, Encode, Decode)]
struct IndexedUtilityPalletId(u16);

impl TypeId for IndexedUtilityPalletId {
	const TYPE_ID: [u8; 4] = *b"suba";
}

impl<T: Config> Pallet<T> {
	/// Derive a derivative account ID from the owner account and the sub-account index.
	pub fn derivative_account_id(who: T::AccountId, index: u16) -> T::AccountId {
		let entropy = (b"modlpy/utilisuba", who, index).using_encoded(blake2_256);
		Decode::decode(&mut TrailingZeroInput::new(entropy.as_ref()))
			.expect("infinite length input; no invalid inputs for type; qed")
	}
}<|MERGE_RESOLUTION|>--- conflicted
+++ resolved
@@ -463,34 +463,6 @@
 			res.map(|_| ()).map_err(|e| e.error)
 		}
 
-<<<<<<< HEAD
-		/// Dispatches a function call with a provided origin.
-		///
-		/// Almost the same as [`Pallet::dispatch_as`] but forwards any error of the inner call.
-		///
-		/// The dispatch origin for this call must be _Root_.
-		#[pallet::call_index(6)]
-		#[pallet::weight({
-			let dispatch_info = call.get_dispatch_info();
-			(
-				T::WeightInfo::dispatch_as_fallible()
-					.saturating_add(dispatch_info.call_weight),
-				dispatch_info.class,
-			)
-		})]
-		pub fn dispatch_as_fallible(
-			origin: OriginFor<T>,
-			as_origin: Box<T::PalletsOrigin>,
-			call: Box<<T as Config>::RuntimeCall>,
-		) -> DispatchResult {
-			ensure_root(origin)?;
-
-			call.dispatch_bypass_filter((*as_origin).into()).map_err(|e| e.error)?;
-
-			Self::deposit_event(Event::DispatchedAs { result: Ok(()) });
-
-			Ok(())
-=======
 		/// Dispatch a fallback call in the event the main call fails to execute.
 		/// May be called from any origin except `None`.
 		///
@@ -581,7 +553,34 @@
 				error: fallback_error.error,
 				post_info: Some(weight).into(),
 			})
->>>>>>> 6b6dae87
+		}
+
+		/// Dispatches a function call with a provided origin.
+		///
+		/// Almost the same as [`Pallet::dispatch_as`] but forwards any error of the inner call.
+		///
+		/// The dispatch origin for this call must be _Root_.
+		#[pallet::call_index(7)]
+		#[pallet::weight({
+			let dispatch_info = call.get_dispatch_info();
+			(
+				T::WeightInfo::dispatch_as_fallible()
+					.saturating_add(dispatch_info.call_weight),
+				dispatch_info.class,
+			)
+		})]
+		pub fn dispatch_as_fallible(
+			origin: OriginFor<T>,
+			as_origin: Box<T::PalletsOrigin>,
+			call: Box<<T as Config>::RuntimeCall>,
+		) -> DispatchResult {
+			ensure_root(origin)?;
+
+			call.dispatch_bypass_filter((*as_origin).into()).map_err(|e| e.error)?;
+
+			Self::deposit_event(Event::DispatchedAs { result: Ok(()) });
+
+			Ok(())
 		}
 	}
 
