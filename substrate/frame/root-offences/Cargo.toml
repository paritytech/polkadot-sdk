[package]
name = "pallet-root-offences"
version = "25.0.0"
authors.workspace = true
edition.workspace = true
license = "Apache-2.0"
homepage.workspace = true
repository.workspace = true
description = "FRAME root offences pallet"
readme = "README.md"

[lints]
workspace = true

[package.metadata.docs.rs]
targets = ["x86_64-unknown-linux-gnu"]

[dependencies]
codec = { features = ["derive"], workspace = true }
<<<<<<< HEAD
frame = { workspace = true, features = ["runtime"] }
=======
frame = { workspace = true, features = ["runtime"]}
>>>>>>> c198ce71
scale-info = { features = ["derive"], workspace = true }

pallet-session = { features = ["historical"], workspace = true }
pallet-staking = { workspace = true }


[dev-dependencies]
pallet-balances = { workspace = true, default-features = true }
pallet-staking-reward-curve = { workspace = true, default-features = true }
pallet-timestamp = { workspace = true, default-features = true }


frame-election-provider-support = { workspace = true, default-features = true }

[features]
runtime-benchmarks = [
	"frame-election-provider-support/runtime-benchmarks",
	"frame/runtime-benchmarks",
	"pallet-balances/runtime-benchmarks",
	"pallet-staking/runtime-benchmarks",
	"pallet-timestamp/runtime-benchmarks",
]
try-runtime = [
	"frame-election-provider-support/try-runtime",
	"frame/try-runtime",
<<<<<<< HEAD
	"pallet-balances/try-runtime",
	"pallet-session/try-runtime",
	"pallet-staking/try-runtime",
	"pallet-timestamp/try-runtime",
=======
	"pallet-balances/runtime-benchmarks",
	"pallet-staking/runtime-benchmarks",
	"pallet-timestamp/runtime-benchmarks",
	"frame/runtime-benchmarks",
>>>>>>> c198ce71
]
default = ["std"]
std = [
	"codec/std",
	"frame/std",
	"frame-election-provider-support/std",
	"pallet-balances/std",
	"pallet-session/std",
	"pallet-staking/std",
	"pallet-timestamp/std",
	"scale-info/std",
]<|MERGE_RESOLUTION|>--- conflicted
+++ resolved
@@ -17,11 +17,7 @@
 
 [dependencies]
 codec = { features = ["derive"], workspace = true }
-<<<<<<< HEAD
 frame = { workspace = true, features = ["runtime"] }
-=======
-frame = { workspace = true, features = ["runtime"]}
->>>>>>> c198ce71
 scale-info = { features = ["derive"], workspace = true }
 
 pallet-session = { features = ["historical"], workspace = true }
@@ -47,17 +43,14 @@
 try-runtime = [
 	"frame-election-provider-support/try-runtime",
 	"frame/try-runtime",
-<<<<<<< HEAD
 	"pallet-balances/try-runtime",
 	"pallet-session/try-runtime",
 	"pallet-staking/try-runtime",
 	"pallet-timestamp/try-runtime",
-=======
 	"pallet-balances/runtime-benchmarks",
 	"pallet-staking/runtime-benchmarks",
 	"pallet-timestamp/runtime-benchmarks",
 	"frame/runtime-benchmarks",
->>>>>>> c198ce71
 ]
 default = ["std"]
 std = [
