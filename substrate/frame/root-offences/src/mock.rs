--- conflicted
+++ resolved
@@ -25,16 +25,11 @@
 };
 
 use pallet_staking::StakerStatus;
-<<<<<<< HEAD
-use frame::deps::sp_staking::{EraIndex, SessionIndex};
-
-=======
 
 use frame::{
 	deps::sp_staking::{EraIndex, SessionIndex},
 	testing_prelude::*,
 };
->>>>>>> c198ce71
 type Block = MockBlock<Test>;
 type AccountId = u64;
 type Balance = u64;
