--- conflicted
+++ resolved
@@ -235,11 +235,7 @@
 				class: DispatchClass::Operational,
 				pays_fee: Pays::No,
 			};
-<<<<<<< HEAD
-			assert_ok!(Ext::from(0).validate_only(Some(1).into(), CALL, &op_tx, len, 0));
-=======
-			assert_ok!(Ext::from(0).validate_only(Some(1).into(), CALL, &op_tx, len, External));
->>>>>>> ac2546b5
+			assert_ok!(Ext::from(0).validate_only(Some(1).into(), CALL, &op_tx, len, External, 0));
 
 			// like a InsecureFreeNormal
 			let free_tx = DispatchInfo {
@@ -249,13 +245,9 @@
 				pays_fee: Pays::Yes,
 			};
 			assert_eq!(
-<<<<<<< HEAD
-				Ext::from(0).validate_only(Some(1).into(), CALL, &free_tx, len, 0).unwrap_err(),
-=======
 				Ext::from(0)
-					.validate_only(Some(1).into(), CALL, &free_tx, len, External)
+					.validate_only(Some(1).into(), CALL, &free_tx, len, External, 0)
 					.unwrap_err(),
->>>>>>> ac2546b5
 				TransactionValidityError::Invalid(InvalidTransaction::Payment),
 			);
 		});
@@ -669,15 +661,8 @@
 		};
 
 		let ext = Ext::from(tip);
-<<<<<<< HEAD
-		let priority = ext.validate_only(Some(2).into(), CALL, &normal, len, 0).unwrap().0.priority;
-		assert_eq!(priority, 60);
-
-		let ext = Ext::from(2 * tip);
-		let priority = ext.validate_only(Some(2).into(), CALL, &normal, len, 0).unwrap().0.priority;
-=======
 		let priority = ext
-			.validate_only(Some(2).into(), CALL, &normal, len, External)
+			.validate_only(Some(2).into(), CALL, &normal, len, External, 0)
 			.unwrap()
 			.0
 			.priority;
@@ -685,11 +670,10 @@
 
 		let ext = Ext::from(2 * tip);
 		let priority = ext
-			.validate_only(Some(2).into(), CALL, &normal, len, External)
+			.validate_only(Some(2).into(), CALL, &normal, len, External, 0)
 			.unwrap()
 			.0
 			.priority;
->>>>>>> ac2546b5
 		assert_eq!(priority, 110);
 	});
 
@@ -702,21 +686,19 @@
 		};
 
 		let ext = Ext::from(tip);
-<<<<<<< HEAD
-		let priority = ext.validate_only(Some(2).into(), CALL, &op, len, 0).unwrap().0.priority;
+		let priority = ext
+			.validate_only(Some(2).into(), CALL, &op, len, External, 0)
+			.unwrap()
+			.0
+			.priority;
 		assert_eq!(priority, 5810);
 
 		let ext = Ext::from(2 * tip);
-		let priority = ext.validate_only(Some(2).into(), CALL, &op, len, 0).unwrap().0.priority;
-=======
-		let priority =
-			ext.validate_only(Some(2).into(), CALL, &op, len, External).unwrap().0.priority;
-		assert_eq!(priority, 5810);
-
-		let ext = Ext::from(2 * tip);
-		let priority =
-			ext.validate_only(Some(2).into(), CALL, &op, len, External).unwrap().0.priority;
->>>>>>> ac2546b5
+		let priority = ext
+			.validate_only(Some(2).into(), CALL, &op, len, External, 0)
+			.unwrap()
+			.0
+			.priority;
 		assert_eq!(priority, 6110);
 	});
 }
@@ -734,15 +716,11 @@
 			pays_fee: Pays::Yes,
 		};
 		let ext = Ext::from(tip);
-<<<<<<< HEAD
-		let priority = ext.validate_only(Some(2).into(), CALL, &normal, len, 0).unwrap().0.priority;
-=======
 		let priority = ext
-			.validate_only(Some(2).into(), CALL, &normal, len, External)
+			.validate_only(Some(2).into(), CALL, &normal, len, External, 0)
 			.unwrap()
 			.0
 			.priority;
->>>>>>> ac2546b5
 		assert_eq!(priority, 10);
 	});
 
@@ -754,12 +732,11 @@
 			pays_fee: Pays::Yes,
 		};
 		let ext = Ext::from(tip);
-<<<<<<< HEAD
-		let priority = ext.validate_only(Some(2).into(), CALL, &op, len, 0).unwrap().0.priority;
-=======
-		let priority =
-			ext.validate_only(Some(2).into(), CALL, &op, len, External).unwrap().0.priority;
->>>>>>> ac2546b5
+		let priority = ext
+			.validate_only(Some(2).into(), CALL, &op, len, External, 0)
+			.unwrap()
+			.0
+			.priority;
 		assert_eq!(priority, 5510);
 	});
 }
@@ -778,15 +755,12 @@
 				pays_fee: Pays::Yes,
 			};
 			let ext = Ext::from(tip);
-<<<<<<< HEAD
-			pri1 = ext.validate_only(Some(2).into(), CALL, &normal, len, 0).unwrap().0.priority;
-=======
+
 			pri1 = ext
-				.validate_only(Some(2).into(), CALL, &normal, len, External)
+				.validate_only(Some(2).into(), CALL, &normal, len, External, 0)
 				.unwrap()
 				.0
 				.priority;
->>>>>>> ac2546b5
 		});
 
 		ExtBuilder::default().balance_factor(100).build().execute_with(|| {
@@ -797,11 +771,11 @@
 				pays_fee: Pays::Yes,
 			};
 			let ext = Ext::from(tip);
-<<<<<<< HEAD
-			pri2 = ext.validate_only(Some(2).into(), CALL, &op, len, 0).unwrap().0.priority;
-=======
-			pri2 = ext.validate_only(Some(2).into(), CALL, &op, len, External).unwrap().0.priority;
->>>>>>> ac2546b5
+			pri2 = ext
+				.validate_only(Some(2).into(), CALL, &op, len, External, 0)
+				.unwrap()
+				.0
+				.priority;
 		});
 
 		(pri1, pri2)
