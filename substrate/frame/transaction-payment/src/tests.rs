--- conflicted
+++ resolved
@@ -841,8 +841,6 @@
 		assert_eq!(<NextFeeMultiplier<Runtime>>::get(), Multiplier::saturating_from_integer(1));
 	});
 }
-<<<<<<< HEAD
-=======
 
 #[test]
 fn no_fee_and_no_weight_for_other_origins() {
@@ -916,5 +914,4 @@
     		"No zero amount deposit amount event should be emitted.",
 		);
 	});
-}
->>>>>>> f520adb (Zero refund check for FungibleAdapter (#6506))+}