--- conflicted
+++ resolved
@@ -16,17 +16,6 @@
 targets = ["x86_64-unknown-linux-gnu"]
 
 [dependencies]
-<<<<<<< HEAD
-codec = { package = "parity-scale-codec", version = "3.6.12" }
-jsonrpsee = { version = "0.23.1", features = ["client-core", "macros", "server-core"] }
-pallet-transaction-payment-rpc-runtime-api = { path = "runtime-api" }
-sp-api = { path = "../../../primitives/api" }
-sp-blockchain = { path = "../../../primitives/blockchain" }
-sp-core = { path = "../../../primitives/core" }
-sp-rpc = { path = "../../../primitives/rpc" }
-sp-runtime = { path = "../../../primitives/runtime" }
-sp-weights = { path = "../../../primitives/weights" }
-=======
 codec = { workspace = true, default-features = true }
 jsonrpsee = { features = ["client-core", "macros", "server-core"], workspace = true }
 pallet-transaction-payment-rpc-runtime-api = { workspace = true, default-features = true }
@@ -35,5 +24,4 @@
 sp-core = { workspace = true, default-features = true }
 sp-rpc = { workspace = true, default-features = true }
 sp-runtime = { workspace = true, default-features = true }
-sp-weights = { workspace = true, default-features = true }
->>>>>>> 149c7093
+sp-weights = { workspace = true, default-features = true }