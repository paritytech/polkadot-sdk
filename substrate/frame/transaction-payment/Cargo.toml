[package]
name = "pallet-transaction-payment"
version = "4.0.0-dev"
authors.workspace = true
edition.workspace = true
license = "Apache-2.0"
homepage = "https://substrate.io"
repository.workspace = true
description = "FRAME pallet to manage transaction payments"
readme = "README.md"

[package.metadata.docs.rs]
targets = ["x86_64-unknown-linux-gnu"]

[dependencies]
codec = { package = "parity-scale-codec", version = "3.6.1", default-features = false, features = [
	"derive",
] }
scale-info = { version = "2.10.0", default-features = false, features = ["derive"] }
<<<<<<< HEAD
serde = { version = "1.0.188", optional = true }
frame-support = { path = "../support", default-features = false }
frame-system = { path = "../system", default-features = false }
sp-core = { path = "../../primitives/core", default-features = false }
sp-io = { path = "../../primitives/io", default-features = false }
sp-runtime = { path = "../../primitives/runtime", default-features = false }
sp-std = { path = "../../primitives/std", default-features = false }
=======
serde = { version = "1.0.193", optional = true }
frame-support = { path = "../support", default-features = false}
frame-system = { path = "../system", default-features = false}
sp-core = { path = "../../primitives/core", default-features = false}
sp-io = { path = "../../primitives/io", default-features = false}
sp-runtime = { path = "../../primitives/runtime", default-features = false}
sp-std = { path = "../../primitives/std", default-features = false}
>>>>>>> 52132636

[dev-dependencies]
serde_json = "1.0.108"
pallet-balances = { path = "../balances" }

[features]
default = ["std"]
std = [
	"codec/std",
	"frame-support/std",
	"frame-system/std",
	"pallet-balances/std",
	"scale-info/std",
	"serde",
	"sp-core/std",
	"sp-io/std",
	"sp-runtime/std",
	"sp-std/std",
]
try-runtime = [
	"frame-support/try-runtime",
	"frame-system/try-runtime",
	"pallet-balances/try-runtime",
	"sp-runtime/try-runtime",
]<|MERGE_RESOLUTION|>--- conflicted
+++ resolved
@@ -17,15 +17,6 @@
 	"derive",
 ] }
 scale-info = { version = "2.10.0", default-features = false, features = ["derive"] }
-<<<<<<< HEAD
-serde = { version = "1.0.188", optional = true }
-frame-support = { path = "../support", default-features = false }
-frame-system = { path = "../system", default-features = false }
-sp-core = { path = "../../primitives/core", default-features = false }
-sp-io = { path = "../../primitives/io", default-features = false }
-sp-runtime = { path = "../../primitives/runtime", default-features = false }
-sp-std = { path = "../../primitives/std", default-features = false }
-=======
 serde = { version = "1.0.193", optional = true }
 frame-support = { path = "../support", default-features = false}
 frame-system = { path = "../system", default-features = false}
@@ -33,14 +24,13 @@
 sp-io = { path = "../../primitives/io", default-features = false}
 sp-runtime = { path = "../../primitives/runtime", default-features = false}
 sp-std = { path = "../../primitives/std", default-features = false}
->>>>>>> 52132636
 
 [dev-dependencies]
 serde_json = "1.0.108"
 pallet-balances = { path = "../balances" }
 
 [features]
-default = ["std"]
+default = [ "std" ]
 std = [
 	"codec/std",
 	"frame-support/std",
