// Copyright (C) Parity Technologies (UK) Ltd.
// SPDX-License-Identifier: Apache-2.0

// Licensed under the Apache License, Version 2.0 (the "License");
// you may not use this file except in compliance with the License.
// You may obtain a copy of the License at
//
// 	http://www.apache.org/licenses/LICENSE-2.0
//
// Unless required by applicable law or agreed to in writing, software
// distributed under the License is distributed on an "AS IS" BASIS,
// WITHOUT WARRANTIES OR CONDITIONS OF ANY KIND, either express or implied.
// See the License for the specific language governing permissions and
// limitations under the License.

use super::*;
use crate as pallet_skip_feeless_payment;

use frame_support::{derive_impl, parameter_types};
use frame_system as system;
use sp_runtime::{
	traits::{DispatchOriginOf, TransactionExtension},
	transaction_validity::ValidTransaction,
};

type Block = frame_system::mocking::MockBlock<Runtime>;

#[derive_impl(frame_system::config_preludes::TestDefaultConfig)]
impl frame_system::Config for Runtime {
	type Block = Block;
}

impl Config for Runtime {
	type RuntimeEvent = RuntimeEvent;
}

parameter_types! {
	pub static PrepareCount: u32 = 0;
	pub static ValidateCount: u32 = 0;
}

<<<<<<< HEAD
#[derive(Clone, Eq, PartialEq, Debug, Encode, Decode, TypeInfo, DecodeWithMemTracking)]
=======
#[derive(Clone, Eq, PartialEq, Debug, Encode, Decode, DecodeWithMemTracking, TypeInfo)]
>>>>>>> 95be69ce
pub struct DummyExtension;

impl TransactionExtension<RuntimeCall> for DummyExtension {
	const IDENTIFIER: &'static str = "DummyExtension";
	type Implicit = ();
	type Val = ();
	type Pre = ();

	fn weight(&self, _: &RuntimeCall) -> Weight {
		Weight::zero()
	}

	fn validate(
		&self,
		origin: DispatchOriginOf<RuntimeCall>,
		_call: &RuntimeCall,
		_info: &DispatchInfoOf<RuntimeCall>,
		_len: usize,
		_self_implicit: Self::Implicit,
		_inherited_implication: &impl Encode,
		_source: TransactionSource,
	) -> ValidateResult<Self::Val, RuntimeCall> {
		ValidateCount::mutate(|c| *c += 1);
		Ok((ValidTransaction::default(), (), origin))
	}

	fn prepare(
		self,
		_val: Self::Val,
		_origin: &DispatchOriginOf<RuntimeCall>,
		_call: &RuntimeCall,
		_info: &DispatchInfoOf<RuntimeCall>,
		_len: usize,
	) -> Result<Self::Pre, TransactionValidityError> {
		PrepareCount::mutate(|c| *c += 1);
		Ok(())
	}
}

#[frame_support::pallet(dev_mode)]
pub mod pallet_dummy {
	use frame_support::pallet_prelude::*;
	use frame_system::pallet_prelude::*;

	#[pallet::pallet]
	pub struct Pallet<T>(_);

	#[pallet::config]
	pub trait Config: frame_system::Config {}

	#[pallet::call]
	impl<T: Config> Pallet<T> {
		#[pallet::feeless_if(|_origin: &OriginFor<T>, data: &u32| -> bool {
			*data == 0
		})]
		pub fn aux(_origin: OriginFor<T>, #[pallet::compact] _data: u32) -> DispatchResult {
			unreachable!()
		}
	}
}

impl pallet_dummy::Config for Runtime {}

frame_support::construct_runtime!(
	pub enum Runtime {
		System: system,
		SkipFeeless: pallet_skip_feeless_payment,
		DummyPallet: pallet_dummy,
	}
);<|MERGE_RESOLUTION|>--- conflicted
+++ resolved
@@ -39,11 +39,7 @@
 	pub static ValidateCount: u32 = 0;
 }
 
-<<<<<<< HEAD
-#[derive(Clone, Eq, PartialEq, Debug, Encode, Decode, TypeInfo, DecodeWithMemTracking)]
-=======
 #[derive(Clone, Eq, PartialEq, Debug, Encode, Decode, DecodeWithMemTracking, TypeInfo)]
->>>>>>> 95be69ce
 pub struct DummyExtension;
 
 impl TransactionExtension<RuntimeCall> for DummyExtension {
