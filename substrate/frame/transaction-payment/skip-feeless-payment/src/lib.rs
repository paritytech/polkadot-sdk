// Copyright (C) Parity Technologies (UK) Ltd.
// SPDX-License-Identifier: Apache-2.0

// Licensed under the Apache License, Version 2.0 (the "License");
// you may not use this file except in compliance with the License.
// You may obtain a copy of the License at
//
// 	http://www.apache.org/licenses/LICENSE-2.0
//
// Unless required by applicable law or agreed to in writing, software
// distributed under the License is distributed on an "AS IS" BASIS,
// WITHOUT WARRANTIES OR CONDITIONS OF ANY KIND, either express or implied.
// See the License for the specific language governing permissions and
// limitations under the License.
//
//! # Skip Feeless Payment Pallet
//!
//! This pallet allows runtimes that include it to skip payment of transaction fees for
//! dispatchables marked by
//! [`#[pallet::feeless_if]`](frame_support::pallet_prelude::feeless_if).
//!
//! ## Overview
//!
//! It does this by wrapping an existing [`TransactionExtension`] implementation (e.g.
//! [`pallet-transaction-payment`]) and checking if the dispatchable is feeless before applying the
//! wrapped extension. If the dispatchable is indeed feeless, the extension is skipped and a custom
//! event is emitted instead. Otherwise, the extension is applied as usual.
//!
//!
//! ## Integration
//!
//! This pallet wraps an existing transaction payment pallet. This means you should both pallets
//! in your [`construct_runtime`](frame_support::construct_runtime) macro and
//! include this pallet's [`TransactionExtension`] ([`SkipCheckIfFeeless`]) that would accept the
//! existing one as an argument.

#![cfg_attr(not(feature = "std"), no_std)]

use codec::{Decode, DecodeWithMemTracking, Encode};
use frame_support::{
	dispatch::{CheckIfFeeless, DispatchResult},
	pallet_prelude::TransactionSource,
	traits::{IsType, OriginTrait},
	weights::Weight,
};
use scale_info::{StaticTypeInfo, TypeInfo};
use sp_runtime::{
	traits::{
		DispatchInfoOf, DispatchOriginOf, Implication, PostDispatchInfoOf, TransactionExtension,
		ValidateResult,
	},
	transaction_validity::TransactionValidityError,
};

#[cfg(test)]
mod mock;
#[cfg(test)]
mod tests;

pub use pallet::*;

#[frame_support::pallet]
pub mod pallet {
	use super::*;

	#[pallet::config]
	pub trait Config: frame_system::Config {
		/// The overarching event type.
		type RuntimeEvent: From<Event<Self>> + IsType<<Self as frame_system::Config>::RuntimeEvent>;
	}

	#[pallet::pallet]
	pub struct Pallet<T>(_);

	#[pallet::event]
	#[pallet::generate_deposit(pub(super) fn deposit_event)]
	pub enum Event<T: Config> {
		/// A transaction fee was skipped.
		FeeSkipped { origin: <T::RuntimeOrigin as OriginTrait>::PalletsOrigin },
	}
}

/// A [`TransactionExtension`] that skips the wrapped extension if the dispatchable is feeless.
<<<<<<< HEAD
#[derive(Encode, Decode, Clone, Eq, PartialEq, DecodeWithMemTracking)]
=======
#[derive(Encode, Decode, DecodeWithMemTracking, Clone, Eq, PartialEq)]
>>>>>>> 95be69ce
pub struct SkipCheckIfFeeless<T, S>(pub S, core::marker::PhantomData<T>);

// Make this extension "invisible" from the outside (ie metadata type information)
impl<T, S: StaticTypeInfo> TypeInfo for SkipCheckIfFeeless<T, S> {
	type Identity = S;
	fn type_info() -> scale_info::Type {
		S::type_info()
	}
}

impl<T, S: Encode> core::fmt::Debug for SkipCheckIfFeeless<T, S> {
	#[cfg(feature = "std")]
	fn fmt(&self, f: &mut core::fmt::Formatter) -> core::fmt::Result {
		write!(f, "SkipCheckIfFeeless<{:?}>", self.0.encode())
	}
	#[cfg(not(feature = "std"))]
	fn fmt(&self, _: &mut core::fmt::Formatter) -> core::fmt::Result {
		Ok(())
	}
}

impl<T, S> From<S> for SkipCheckIfFeeless<T, S> {
	fn from(s: S) -> Self {
		Self(s, core::marker::PhantomData)
	}
}

pub enum Intermediate<T, O> {
	/// The wrapped extension should be applied.
	Apply(T),
	/// The wrapped extension should be skipped.
	Skip(O),
}
use Intermediate::*;

impl<T: Config + Send + Sync, S: TransactionExtension<T::RuntimeCall>>
	TransactionExtension<T::RuntimeCall> for SkipCheckIfFeeless<T, S>
where
	T::RuntimeCall: CheckIfFeeless<Origin = frame_system::pallet_prelude::OriginFor<T>>,
{
	// From the outside this extension should be "invisible", because it just extends the wrapped
	// extension with an extra check in `pre_dispatch` and `post_dispatch`. Thus, we should forward
	// the identifier of the wrapped extension to let wallets see this extension as it would only be
	// the wrapped extension itself.
	const IDENTIFIER: &'static str = S::IDENTIFIER;
	type Implicit = S::Implicit;

	fn implicit(&self) -> Result<Self::Implicit, TransactionValidityError> {
		self.0.implicit()
	}
	type Val =
		Intermediate<S::Val, <DispatchOriginOf<T::RuntimeCall> as OriginTrait>::PalletsOrigin>;
	type Pre =
		Intermediate<S::Pre, <DispatchOriginOf<T::RuntimeCall> as OriginTrait>::PalletsOrigin>;

	fn weight(&self, call: &T::RuntimeCall) -> frame_support::weights::Weight {
		self.0.weight(call)
	}

	fn validate(
		&self,
		origin: DispatchOriginOf<T::RuntimeCall>,
		call: &T::RuntimeCall,
		info: &DispatchInfoOf<T::RuntimeCall>,
		len: usize,
		self_implicit: S::Implicit,
		inherited_implication: &impl Implication,
		source: TransactionSource,
	) -> ValidateResult<Self::Val, T::RuntimeCall> {
		if call.is_feeless(&origin) {
			Ok((Default::default(), Skip(origin.caller().clone()), origin))
		} else {
			let (x, y, z) = self.0.validate(
				origin,
				call,
				info,
				len,
				self_implicit,
				inherited_implication,
				source,
			)?;
			Ok((x, Apply(y), z))
		}
	}

	fn prepare(
		self,
		val: Self::Val,
		origin: &DispatchOriginOf<T::RuntimeCall>,
		call: &T::RuntimeCall,
		info: &DispatchInfoOf<T::RuntimeCall>,
		len: usize,
	) -> Result<Self::Pre, TransactionValidityError> {
		match val {
			Apply(val) => self.0.prepare(val, origin, call, info, len).map(Apply),
			Skip(origin) => Ok(Skip(origin)),
		}
	}

	fn post_dispatch_details(
		pre: Self::Pre,
		info: &DispatchInfoOf<T::RuntimeCall>,
		post_info: &PostDispatchInfoOf<T::RuntimeCall>,
		len: usize,
		result: &DispatchResult,
	) -> Result<Weight, TransactionValidityError> {
		match pre {
			Apply(pre) => S::post_dispatch_details(pre, info, post_info, len, result),
			Skip(origin) => {
				Pallet::<T>::deposit_event(Event::<T>::FeeSkipped { origin });
				Ok(Weight::zero())
			},
		}
	}
}<|MERGE_RESOLUTION|>--- conflicted
+++ resolved
@@ -81,11 +81,7 @@
 }
 
 /// A [`TransactionExtension`] that skips the wrapped extension if the dispatchable is feeless.
-<<<<<<< HEAD
-#[derive(Encode, Decode, Clone, Eq, PartialEq, DecodeWithMemTracking)]
-=======
 #[derive(Encode, Decode, DecodeWithMemTracking, Clone, Eq, PartialEq)]
->>>>>>> 95be69ce
 pub struct SkipCheckIfFeeless<T, S>(pub S, core::marker::PhantomData<T>);
 
 // Make this extension "invisible" from the outside (ie metadata type information)
