// Copyright (C) Parity Technologies (UK) Ltd.
// SPDX-License-Identifier: Apache-2.0

// Licensed under the Apache License, Version 2.0 (the "License");
// you may not use this file except in compliance with the License.
// You may obtain a copy of the License at
//
// 	http://www.apache.org/licenses/LICENSE-2.0
//
// Unless required by applicable law or agreed to in writing, software
// distributed under the License is distributed on an "AS IS" BASIS,
// WITHOUT WARRANTIES OR CONDITIONS OF ANY KIND, either express or implied.
// See the License for the specific language governing permissions and
// limitations under the License.

use super::*;

use frame_support::{
	assert_ok,
	dispatch::{DispatchInfo, PostDispatchInfo},
	pallet_prelude::*,
	traits::fungibles::Mutate,
	weights::Weight,
};
use frame_system as system;
use mock::{ExtrinsicBaseWeight, *};
use pallet_balances::Call as BalancesCall;
use sp_runtime::{traits::StaticLookup, BuildStorage};

const CALL: &<Runtime as frame_system::Config>::RuntimeCall =
	&RuntimeCall::Balances(BalancesCall::transfer_allow_death { dest: 2, value: 69 });

pub struct ExtBuilder {
	balance_factor: u64,
	base_weight: Weight,
	byte_fee: u64,
	weight_to_fee: u64,
}

impl Default for ExtBuilder {
	fn default() -> Self {
		Self {
			balance_factor: 1,
			base_weight: Weight::from_parts(0, 0),
			byte_fee: 1,
			weight_to_fee: 1,
		}
	}
}

impl ExtBuilder {
	pub fn base_weight(mut self, base_weight: Weight) -> Self {
		self.base_weight = base_weight;
		self
	}
	pub fn balance_factor(mut self, factor: u64) -> Self {
		self.balance_factor = factor;
		self
	}
	fn set_constants(&self) {
		ExtrinsicBaseWeight::mutate(|v| *v = self.base_weight);
		TRANSACTION_BYTE_FEE.with(|v| *v.borrow_mut() = self.byte_fee);
		WEIGHT_TO_FEE.with(|v| *v.borrow_mut() = self.weight_to_fee);
	}
	pub fn build(self) -> sp_io::TestExternalities {
		self.set_constants();
		let mut t = frame_system::GenesisConfig::<Runtime>::default().build_storage().unwrap();
		pallet_balances::GenesisConfig::<Runtime> {
			balances: if self.balance_factor > 0 {
				vec![
					(1, 10 * self.balance_factor),
					(2, 20 * self.balance_factor),
					(3, 30 * self.balance_factor),
					(4, 40 * self.balance_factor),
					(5, 50 * self.balance_factor),
					(6, 60 * self.balance_factor),
				]
			} else {
				vec![]
			},
		}
		.assimilate_storage(&mut t)
		.unwrap();
		t.into()
	}
}

/// create a transaction info struct from weight. Handy to avoid building the whole struct.
pub fn info_from_weight(w: Weight) -> DispatchInfo {
	// pays_fee: Pays::Yes -- class: DispatchClass::Normal
	DispatchInfo { weight: w, ..Default::default() }
}

fn post_info_from_weight(w: Weight) -> PostDispatchInfo {
	PostDispatchInfo { actual_weight: Some(w), pays_fee: Default::default() }
}

fn info_from_pays(p: Pays) -> DispatchInfo {
	DispatchInfo { pays_fee: p, ..Default::default() }
}

fn post_info_from_pays(p: Pays) -> PostDispatchInfo {
	PostDispatchInfo { actual_weight: None, pays_fee: p }
}

fn default_post_info() -> PostDispatchInfo {
	PostDispatchInfo { actual_weight: None, pays_fee: Default::default() }
}

#[test]
fn transaction_payment_in_native_possible() {
	let balance_factor = 100;
	ExtBuilder::default()
		.balance_factor(balance_factor)
		.base_weight(Weight::from_parts(5, 0))
		.build()
		.execute_with(|| {
			let len = 10;
			let pre = ChargeAssetTxPayment::<Runtime>::from(0, None)
				.pre_dispatch(&1, CALL, &info_from_weight(Weight::from_parts(5, 0)), len)
				.unwrap();
			let initial_balance = 10 * balance_factor;
			assert_eq!(Balances::free_balance(1), initial_balance - 5 - 5 - 10);

			assert_ok!(ChargeAssetTxPayment::<Runtime>::post_dispatch(
				Some(pre),
				&info_from_weight(Weight::from_parts(5, 0)),
				&default_post_info(),
				len,
				&Ok(())
			));
			assert_eq!(Balances::free_balance(1), initial_balance - 5 - 5 - 10);

			let pre = ChargeAssetTxPayment::<Runtime>::from(5 /* tipped */, None)
				.pre_dispatch(&2, CALL, &info_from_weight(Weight::from_parts(100, 0)), len)
				.unwrap();
			let initial_balance_for_2 = 20 * balance_factor;
			assert_eq!(Balances::free_balance(2), initial_balance_for_2 - 5 - 10 - 100 - 5);

			assert_ok!(ChargeAssetTxPayment::<Runtime>::post_dispatch(
				Some(pre),
				&info_from_weight(Weight::from_parts(100, 0)),
				&post_info_from_weight(Weight::from_parts(50, 0)),
				len,
				&Ok(())
			));
			assert_eq!(Balances::free_balance(2), initial_balance_for_2 - 5 - 10 - 50 - 5);
		});
}

#[test]
fn transaction_payment_in_asset_possible() {
	let base_weight = 5;
	let balance_factor = 100;
	ExtBuilder::default()
		.balance_factor(balance_factor)
		.base_weight(Weight::from_parts(base_weight, 0))
		.build()
		.execute_with(|| {
			System::set_block_number(1);

			// create the asset
			let asset_id = 1;
			let min_balance = 2;
			assert_ok!(Assets::force_create(
				RuntimeOrigin::root(),
				asset_id.into(),
				42,   /* owner */
				true, /* is_sufficient */
				min_balance
			));

			// mint into the caller account
			let caller = 1;
			let beneficiary = <Runtime as system::Config>::Lookup::unlookup(caller);
			let balance = 100;
			assert_ok!(Assets::mint_into(&asset_id, &beneficiary, balance));
			assert_eq!(Assets::balance(&asset_id, caller), balance);
			let weight = 5;
			let len = 10;
			// we convert the from weight to fee based on the ratio between asset min balance and
			// existential deposit
			let fee = (base_weight + weight + len as u64) * min_balance / ExistentialDeposit::get();
			let pre = ChargeAssetTxPayment::<Runtime>::from(0, Some(asset_id))
				.pre_dispatch(&caller, CALL, &info_from_weight(Weight::from_parts(weight, 0)), len)
				.unwrap();
			// assert that native balance is not used
			assert_eq!(Balances::free_balance(caller), 10 * balance_factor);
			// check that fee was charged in the given asset
			assert_eq!(Assets::balance(&asset_id, caller), balance - fee);
			assert_eq!(Assets::balance(&asset_id, BLOCK_AUTHOR), 0);

			System::assert_has_event(RuntimeEvent::Assets(pallet_assets::Event::Withdrawn {
				asset_id,
				who: caller,
				amount: fee,
			}));

			assert_ok!(ChargeAssetTxPayment::<Runtime>::post_dispatch(
				Some(pre),
				&info_from_weight(Weight::from_parts(weight, 0)),
				&default_post_info(),
				len,
				&Ok(())
			));
			assert_eq!(Assets::balance(&asset_id, caller), balance - fee);
			// check that the block author gets rewarded
<<<<<<< HEAD
			assert_eq!(Assets::balance(&asset_id, BLOCK_AUTHOR), fee);
=======
			assert_eq!(Assets::balance(asset_id, BLOCK_AUTHOR), fee);

			System::assert_has_event(RuntimeEvent::Assets(pallet_assets::Event::Deposited {
				asset_id,
				who: BLOCK_AUTHOR,
				amount: fee,
			}));
>>>>>>> c0234bec
		});
}

#[test]
fn transaction_payment_without_fee() {
	let base_weight = 5;
	let balance_factor = 100;
	ExtBuilder::default()
		.balance_factor(balance_factor)
		.base_weight(Weight::from_parts(base_weight, 0))
		.build()
		.execute_with(|| {
			// create the asset
			let asset_id = 1;
			let min_balance = 2;
			assert_ok!(Assets::force_create(
				RuntimeOrigin::root(),
				asset_id.into(),
				42,   /* owner */
				true, /* is_sufficient */
				min_balance
			));

			// mint into the caller account
			let caller = 1;
			let beneficiary = <Runtime as system::Config>::Lookup::unlookup(caller);
			let balance = 100;
			assert_ok!(Assets::mint_into(&asset_id.into(), &beneficiary, balance));
			assert_eq!(Assets::balance(&asset_id, caller), balance);
			let weight = 5;
			let len = 10;
			// we convert the from weight to fee based on the ratio between asset min balance and
			// existential deposit
			let fee = (base_weight + weight + len as u64) * min_balance / ExistentialDeposit::get();
			let pre = ChargeAssetTxPayment::<Runtime>::from(0, Some(asset_id))
				.pre_dispatch(&caller, CALL, &info_from_weight(Weight::from_parts(weight, 0)), len)
				.unwrap();
			// assert that native balance is not used
			assert_eq!(Balances::free_balance(caller), 10 * balance_factor);
			// check that fee was charged in the given asset
			assert_eq!(Assets::balance(&asset_id, caller), balance - fee);
			assert_eq!(Assets::balance(&asset_id, BLOCK_AUTHOR), 0);

			assert_ok!(ChargeAssetTxPayment::<Runtime>::post_dispatch(
				Some(pre),
				&info_from_weight(Weight::from_parts(weight, 0)),
				&post_info_from_pays(Pays::No),
				len,
				&Ok(())
			));
			// caller should be refunded
			assert_eq!(Assets::balance(&asset_id, caller), balance);
			// check that the block author did not get rewarded
			assert_eq!(Assets::balance(&asset_id, BLOCK_AUTHOR), 0);
		});
}

#[test]
fn asset_transaction_payment_with_tip_and_refund() {
	let base_weight = 5;
	ExtBuilder::default()
		.balance_factor(100)
		.base_weight(Weight::from_parts(base_weight, 0))
		.build()
		.execute_with(|| {
			System::set_block_number(1);

			// create the asset
			let asset_id = 1;
			let min_balance = 2;
			assert_ok!(Assets::force_create(
				RuntimeOrigin::root(),
				asset_id.into(),
				42,   /* owner */
				true, /* is_sufficient */
				min_balance
			));

			// mint into the caller account
			let caller = 2;
			let beneficiary = <Runtime as system::Config>::Lookup::unlookup(caller);
			let balance = 1000;
			assert_ok!(Assets::mint_into(&asset_id.into(), &beneficiary, balance));
			assert_eq!(Assets::balance(&asset_id, caller), balance);
			let weight = 100;
			let tip = 5;
			let len = 10;
			// we convert the from weight to fee based on the ratio between asset min balance and
			// existential deposit
			let fee_with_tip =
				(base_weight + weight + len as u64 + tip) * min_balance / ExistentialDeposit::get();
			let pre = ChargeAssetTxPayment::<Runtime>::from(tip, Some(asset_id))
				.pre_dispatch(&caller, CALL, &info_from_weight(Weight::from_parts(weight, 0)), len)
				.unwrap();
			assert_eq!(Assets::balance(&asset_id, caller), balance - fee_with_tip);

			System::assert_has_event(RuntimeEvent::Assets(pallet_assets::Event::Withdrawn {
				asset_id,
				who: caller,
				amount: fee_with_tip,
			}));

			let final_weight = 50;
			assert_ok!(ChargeAssetTxPayment::<Runtime>::post_dispatch(
				Some(pre),
				&info_from_weight(Weight::from_parts(weight, 0)),
				&post_info_from_weight(Weight::from_parts(final_weight, 0)),
				len,
				&Ok(())
			));
			let final_fee =
				fee_with_tip - (weight - final_weight) * min_balance / ExistentialDeposit::get();
<<<<<<< HEAD
			assert_eq!(Assets::balance(&asset_id, caller), balance - (final_fee));
			assert_eq!(Assets::balance(&asset_id, BLOCK_AUTHOR), final_fee);
=======
			assert_eq!(Assets::balance(asset_id, caller), balance - (final_fee));
			assert_eq!(Assets::balance(asset_id, BLOCK_AUTHOR), final_fee);

			System::assert_has_event(RuntimeEvent::Assets(pallet_assets::Event::Deposited {
				asset_id,
				who: caller,
				amount: fee_with_tip - final_fee,
			}));
>>>>>>> c0234bec
		});
}

#[test]
fn payment_from_account_with_only_assets() {
	let base_weight = 5;
	ExtBuilder::default()
		.balance_factor(100)
		.base_weight(Weight::from_parts(base_weight, 0))
		.build()
		.execute_with(|| {
			// create the asset
			let asset_id = 1;
			let min_balance = 2;
			assert_ok!(Assets::force_create(
				RuntimeOrigin::root(),
				asset_id.into(),
				42,   /* owner */
				true, /* is_sufficient */
				min_balance
			));

			// mint into the caller account
			let caller = 333;
			let beneficiary = <Runtime as system::Config>::Lookup::unlookup(caller);
			let balance = 100;
			assert_ok!(Assets::mint_into(&asset_id.into(), &beneficiary, balance));
			assert_eq!(Assets::balance(&asset_id, caller), balance);
			// assert that native balance is not necessary
			assert_eq!(Balances::free_balance(caller), 0);
			let weight = 5;
			let len = 10;
			// we convert the from weight to fee based on the ratio between asset min balance and
			// existential deposit
			let fee = (base_weight + weight + len as u64) * min_balance / ExistentialDeposit::get();
			let pre = ChargeAssetTxPayment::<Runtime>::from(0, Some(asset_id))
				.pre_dispatch(&caller, CALL, &info_from_weight(Weight::from_parts(weight, 0)), len)
				.unwrap();
			assert_eq!(Balances::free_balance(caller), 0);
			// check that fee was charged in the given asset
			assert_eq!(Assets::balance(&asset_id, caller), balance - fee);

			assert_ok!(ChargeAssetTxPayment::<Runtime>::post_dispatch(
				Some(pre),
				&info_from_weight(Weight::from_parts(weight, 0)),
				&default_post_info(),
				len,
				&Ok(())
			));
			assert_eq!(Assets::balance(&asset_id, caller), balance - fee);
			assert_eq!(Balances::free_balance(caller), 0);
		});
}

#[test]
fn payment_only_with_existing_sufficient_asset() {
	let base_weight = 5;
	ExtBuilder::default()
		.balance_factor(100)
		.base_weight(Weight::from_parts(base_weight, 0))
		.build()
		.execute_with(|| {
			let asset_id = 1;
			let caller = 1;
			let weight = 5;
			let len = 10;
			// pre_dispatch fails for non-existent asset
			assert!(ChargeAssetTxPayment::<Runtime>::from(0, Some(asset_id))
				.pre_dispatch(&caller, CALL, &info_from_weight(Weight::from_parts(weight, 0)), len)
				.is_err());

			// create the non-sufficient asset
			let min_balance = 2;
			assert_ok!(Assets::force_create(
				RuntimeOrigin::root(),
				asset_id.into(),
				42,    /* owner */
				false, /* is_sufficient */
				min_balance
			));
			// pre_dispatch fails for non-sufficient asset
			assert!(ChargeAssetTxPayment::<Runtime>::from(0, Some(asset_id))
				.pre_dispatch(&caller, CALL, &info_from_weight(Weight::from_parts(weight, 0)), len)
				.is_err());
		});
}

#[test]
fn converted_fee_is_never_zero_if_input_fee_is_not() {
	let base_weight = 1;
	ExtBuilder::default()
		.balance_factor(100)
		.base_weight(Weight::from_parts(base_weight, 0))
		.build()
		.execute_with(|| {
			// create the asset
			let asset_id = 1;
			let min_balance = 1;
			assert_ok!(Assets::force_create(
				RuntimeOrigin::root(),
				asset_id.into(),
				42,   /* owner */
				true, /* is_sufficient */
				min_balance
			));

			// mint into the caller account
			let caller = 333;
			let beneficiary = <Runtime as system::Config>::Lookup::unlookup(caller);
			let balance = 100;
			assert_ok!(Assets::mint_into(&asset_id.into(), &beneficiary, balance));
			assert_eq!(Assets::balance(&asset_id, caller), balance);
			let weight = 1;
			let len = 1;
			// we convert the from weight to fee based on the ratio between asset min balance and
			// existential deposit
			let fee = (base_weight + weight + len as u64) * min_balance / ExistentialDeposit::get();
			// naive fee calculation would round down to zero
			assert_eq!(fee, 0);
			{
				let pre = ChargeAssetTxPayment::<Runtime>::from(0, Some(asset_id))
					.pre_dispatch(&caller, CALL, &info_from_pays(Pays::No), len)
					.unwrap();
				// `Pays::No` still implies no fees
				assert_eq!(Assets::balance(&asset_id, caller), balance);

				assert_ok!(ChargeAssetTxPayment::<Runtime>::post_dispatch(
					Some(pre),
					&info_from_pays(Pays::No),
					&post_info_from_pays(Pays::No),
					len,
					&Ok(())
				));
				assert_eq!(Assets::balance(&asset_id, caller), balance);
			}
			let pre = ChargeAssetTxPayment::<Runtime>::from(0, Some(asset_id))
				.pre_dispatch(&caller, CALL, &info_from_weight(Weight::from_parts(weight, 0)), len)
				.unwrap();
			// check that at least one coin was charged in the given asset
			assert_eq!(Assets::balance(&asset_id, caller), balance - 1);

			assert_ok!(ChargeAssetTxPayment::<Runtime>::post_dispatch(
				Some(pre),
				&info_from_weight(Weight::from_parts(weight, 0)),
				&default_post_info(),
				len,
				&Ok(())
			));
			assert_eq!(Assets::balance(&asset_id, caller), balance - 1);
		});
}

#[test]
fn post_dispatch_fee_is_zero_if_pre_dispatch_fee_is_zero() {
	let base_weight = 1;
	ExtBuilder::default()
		.balance_factor(100)
		.base_weight(Weight::from_parts(base_weight, 0))
		.build()
		.execute_with(|| {
			// create the asset
			let asset_id = 1;
			let min_balance = 100;
			assert_ok!(Assets::force_create(
				RuntimeOrigin::root(),
				asset_id.into(),
				42,   /* owner */
				true, /* is_sufficient */
				min_balance
			));

			// mint into the caller account
			let caller = 333;
			let beneficiary = <Runtime as system::Config>::Lookup::unlookup(caller);
			let balance = 100;
			assert_ok!(Assets::mint_into(&asset_id.into(), &beneficiary, balance));
			assert_eq!(Assets::balance(&asset_id, caller), balance);
			let weight = 1;
			let len = 1;
			// we convert the from weight to fee based on the ratio between asset min balance and
			// existential deposit
			let fee = (base_weight + weight + len as u64) * min_balance / ExistentialDeposit::get();
			// calculated fee is greater than 0
			assert!(fee > 0);
			let pre = ChargeAssetTxPayment::<Runtime>::from(0, Some(asset_id))
				.pre_dispatch(&caller, CALL, &info_from_pays(Pays::No), len)
				.unwrap();
			// `Pays::No` implies no pre-dispatch fees
			assert_eq!(Assets::balance(&asset_id, caller), balance);
			let (_tip, _who, initial_payment, _asset_id) = &pre;
			let not_paying = match initial_payment {
				&InitialPayment::Nothing => true,
				_ => false,
			};
			assert!(not_paying, "initial payment should be Nothing if we pass Pays::No");

			// `Pays::Yes` on post-dispatch does not mean we pay (we never charge more than the
			// initial fee)
			assert_ok!(ChargeAssetTxPayment::<Runtime>::post_dispatch(
				Some(pre),
				&info_from_pays(Pays::No),
				&post_info_from_pays(Pays::Yes),
				len,
				&Ok(())
			));
			assert_eq!(Assets::balance(&asset_id, caller), balance);
		});
}

#[test]
fn post_dispatch_fee_is_zero_if_unsigned_pre_dispatch_fee_is_zero() {
	let base_weight = 1;
	ExtBuilder::default()
		.balance_factor(100)
		.base_weight(Weight::from_parts(base_weight, 0))
		.build()
		.execute_with(|| {
			// create the asset
			let asset_id = 1;
			let min_balance = 100;
			assert_ok!(Assets::force_create(
				RuntimeOrigin::root(),
				asset_id.into(),
				42,   /* owner */
				true, /* is_sufficient */
				min_balance
			));

			// mint into the caller account
			let caller = 333;
			let beneficiary = <Runtime as system::Config>::Lookup::unlookup(caller);
			let balance = 100;
			assert_ok!(Assets::mint_into(&asset_id.into(), &beneficiary, balance));
			assert_eq!(Assets::balance(&asset_id, caller), balance);
			let weight = 1;
			let len = 1;
			ChargeAssetTxPayment::<Runtime>::pre_dispatch_unsigned(
				CALL,
				&info_from_weight(Weight::from_parts(weight, 0)),
				len,
			)
			.unwrap();

			assert_eq!(Assets::balance(&asset_id, caller), balance);

			// `Pays::Yes` on post-dispatch does not mean we pay (we never charge more than the
			// initial fee)
			assert_ok!(ChargeAssetTxPayment::<Runtime>::post_dispatch(
				None,
				&info_from_weight(Weight::from_parts(weight, 0)),
				&post_info_from_pays(Pays::Yes),
				len,
				&Ok(())
			));
			assert_eq!(Assets::balance(&asset_id, caller), balance);
		});
}<|MERGE_RESOLUTION|>--- conflicted
+++ resolved
@@ -205,17 +205,13 @@
 			));
 			assert_eq!(Assets::balance(&asset_id, caller), balance - fee);
 			// check that the block author gets rewarded
-<<<<<<< HEAD
 			assert_eq!(Assets::balance(&asset_id, BLOCK_AUTHOR), fee);
-=======
-			assert_eq!(Assets::balance(asset_id, BLOCK_AUTHOR), fee);
 
 			System::assert_has_event(RuntimeEvent::Assets(pallet_assets::Event::Deposited {
 				asset_id,
 				who: BLOCK_AUTHOR,
 				amount: fee,
 			}));
->>>>>>> c0234bec
 		});
 }
 
@@ -328,19 +324,14 @@
 			));
 			let final_fee =
 				fee_with_tip - (weight - final_weight) * min_balance / ExistentialDeposit::get();
-<<<<<<< HEAD
 			assert_eq!(Assets::balance(&asset_id, caller), balance - (final_fee));
 			assert_eq!(Assets::balance(&asset_id, BLOCK_AUTHOR), final_fee);
-=======
-			assert_eq!(Assets::balance(asset_id, caller), balance - (final_fee));
-			assert_eq!(Assets::balance(asset_id, BLOCK_AUTHOR), final_fee);
 
 			System::assert_has_event(RuntimeEvent::Assets(pallet_assets::Event::Deposited {
 				asset_id,
 				who: caller,
 				amount: fee_with_tip - final_fee,
 			}));
->>>>>>> c0234bec
 		});
 }
 
