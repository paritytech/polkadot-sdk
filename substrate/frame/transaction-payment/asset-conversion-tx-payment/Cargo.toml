[package]
name = "pallet-asset-conversion-tx-payment"
version = "4.0.0-dev"
authors.workspace = true
edition.workspace = true
license = "Apache-2.0"
homepage = "https://substrate.io"
repository.workspace = true
description = "Pallet to manage transaction payments in assets by converting them to native assets."
readme = "README.md"

[package.metadata.docs.rs]
targets = ["x86_64-unknown-linux-gnu"]

[dependencies]
# Substrate dependencies
<<<<<<< HEAD
sp-runtime = { path = "../../../primitives/runtime", default-features = false}
sp-std = { path = "../../../primitives/std", default-features = false}
frame-benchmarking = { path = "../../benchmarking", default-features = false, optional = true}
frame-support = { path = "../../support", default-features = false}
frame-system = { path = "../../system", default-features = false}
pallet-asset-conversion = { path = "../../asset-conversion", default-features = false}
pallet-transaction-payment = { path = "..", default-features = false}
=======
sp-runtime = { path = "../../../primitives/runtime", default-features = false }
sp-std = { path = "../../../primitives/std", default-features = false }
frame-support = { path = "../../support", default-features = false }
frame-system = { path = "../../system", default-features = false }
pallet-asset-conversion = { path = "../../asset-conversion", default-features = false }
pallet-transaction-payment = { path = "..", default-features = false }
>>>>>>> 4c4407a8
codec = { package = "parity-scale-codec", version = "3.2.2", default-features = false, features = ["derive"] }
scale-info = { version = "2.10.0", default-features = false, features = ["derive"] }

[dev-dependencies]
sp-core = { path = "../../../primitives/core", default-features = false }
sp-io = { path = "../../../primitives/io", default-features = false }
sp-storage = { path = "../../../primitives/storage", default-features = false }
pallet-assets = { path = "../../assets" }
pallet-balances = { path = "../../balances" }

[features]
default = ["std"]
std = [
	"codec/std",
	"frame-benchmarking?/std",
	"frame-support/std",
	"frame-system/std",
	"pallet-asset-conversion/std",
	"pallet-assets/std",
	"pallet-balances/std",
	"pallet-transaction-payment/std",
	"scale-info/std",
	"sp-core/std",
	"sp-io/std",
	"sp-runtime/std",
	"sp-std/std",
	"sp-storage/std",
]
runtime-benchmarks = [
	"frame-benchmarking/runtime-benchmarks",
	"frame-support/runtime-benchmarks",
	"frame-system/runtime-benchmarks",
	"sp-runtime/runtime-benchmarks",
]
try-runtime = [
	"frame-support/try-runtime",
	"frame-system/try-runtime",
	"pallet-asset-conversion/try-runtime",
	"pallet-assets/try-runtime",
	"pallet-balances/try-runtime",
	"pallet-transaction-payment/try-runtime",
	"sp-runtime/try-runtime",
]<|MERGE_RESOLUTION|>--- conflicted
+++ resolved
@@ -14,22 +14,13 @@
 
 [dependencies]
 # Substrate dependencies
-<<<<<<< HEAD
-sp-runtime = { path = "../../../primitives/runtime", default-features = false}
-sp-std = { path = "../../../primitives/std", default-features = false}
-frame-benchmarking = { path = "../../benchmarking", default-features = false, optional = true}
-frame-support = { path = "../../support", default-features = false}
-frame-system = { path = "../../system", default-features = false}
-pallet-asset-conversion = { path = "../../asset-conversion", default-features = false}
-pallet-transaction-payment = { path = "..", default-features = false}
-=======
 sp-runtime = { path = "../../../primitives/runtime", default-features = false }
 sp-std = { path = "../../../primitives/std", default-features = false }
+frame-benchmarking = { path = "../../benchmarking", default-features = false, optional = true}
 frame-support = { path = "../../support", default-features = false }
 frame-system = { path = "../../system", default-features = false }
 pallet-asset-conversion = { path = "../../asset-conversion", default-features = false }
 pallet-transaction-payment = { path = "..", default-features = false }
->>>>>>> 4c4407a8
 codec = { package = "parity-scale-codec", version = "3.2.2", default-features = false, features = ["derive"] }
 scale-info = { version = "2.10.0", default-features = false, features = ["derive"] }
 
