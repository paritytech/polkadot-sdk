--- conflicted
+++ resolved
@@ -221,11 +221,7 @@
 		InitialPayment<T>,
 	);
 
-<<<<<<< HEAD
-	fn additional_signed(&self) -> Result<(), TransactionValidityError> {
-=======
 	fn additional_signed(&self) -> core::result::Result<(), TransactionValidityError> {
->>>>>>> ac98bc3f
 		Ok(())
 	}
 
