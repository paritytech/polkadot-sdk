// Copyright (C) Parity Technologies (UK) Ltd.
// SPDX-License-Identifier: Apache-2.0

// Licensed under the Apache License, Version 2.0 (the "License");
// you may not use this file except in compliance with the License.
// You may obtain a copy of the License at
//
// 	http://www.apache.org/licenses/LICENSE-2.0
//
// Unless required by applicable law or agreed to in writing, software
// distributed under the License is distributed on an "AS IS" BASIS,
// WITHOUT WARRANTIES OR CONDITIONS OF ANY KIND, either express or implied.
// See the License for the specific language governing permissions and
// limitations under the License.

use super::*;
use crate as pallet_asset_conversion_tx_payment;
#[cfg(feature = "runtime-benchmarks")]
use crate::benchmarking::ExtConfig;

use codec;
use frame_support::{
<<<<<<< HEAD
	assert_ok,
=======
	derive_impl,
>>>>>>> 4c4407a8
	dispatch::DispatchClass,
	instances::Instance2,
	ord_parameter_types,
	pallet_prelude::*,
	parameter_types,
	traits::{
		fungibles::Mutate, AsEnsureOriginWithArg, ConstU32, ConstU64, ConstU8, Imbalance,
		OnUnbalanced,
	},
	weights::{Weight, WeightToFee as WeightToFeeT},
	PalletId,
};
use frame_system as system;
use frame_system::{EnsureRoot, EnsureSignedBy};
use pallet_asset_conversion::{NativeOrAssetId, NativeOrAssetIdConverter};
use pallet_transaction_payment::CurrencyAdapter;
use sp_core::H256;
use sp_runtime::{
	traits::{AccountIdConversion, BlakeTwo256, IdentityLookup, SaturatedConversion, StaticLookup},
	Permill,
};

type Block = frame_system::mocking::MockBlock<Runtime>;
type Balance = u64;
type AccountId = u64;

frame_support::construct_runtime!(
	pub enum Runtime
	{
		System: system,
		Balances: pallet_balances,
		TransactionPayment: pallet_transaction_payment,
		Assets: pallet_assets,
		PoolAssets: pallet_assets::<Instance2>,
		AssetConversion: pallet_asset_conversion,
		AssetTxPayment: pallet_asset_conversion_tx_payment,
	}
);

parameter_types! {
	pub(crate) static ExtrinsicBaseWeight: Weight = Weight::zero();
}

pub struct BlockWeights;
impl Get<frame_system::limits::BlockWeights> for BlockWeights {
	fn get() -> frame_system::limits::BlockWeights {
		frame_system::limits::BlockWeights::builder()
			.base_block(Weight::zero())
			.for_class(DispatchClass::all(), |weights| {
				weights.base_extrinsic = ExtrinsicBaseWeight::get().into();
			})
			.for_class(DispatchClass::non_mandatory(), |weights| {
				weights.max_total = Weight::from_parts(1024, u64::MAX).into();
			})
			.build_or_panic()
	}
}

parameter_types! {
	pub static WeightToFee: u64 = 1;
	pub static TransactionByteFee: u64 = 1;
}

#[derive_impl(frame_system::config_preludes::TestDefaultConfig as frame_system::DefaultConfig)]
impl frame_system::Config for Runtime {
	type BaseCallFilter = frame_support::traits::Everything;
	type BlockWeights = BlockWeights;
	type BlockLength = ();
	type DbWeight = ();
	type RuntimeOrigin = RuntimeOrigin;
	type Nonce = u64;
	type RuntimeCall = RuntimeCall;
	type Hash = H256;
	type Hashing = BlakeTwo256;
	type AccountId = AccountId;
	type Lookup = IdentityLookup<Self::AccountId>;
	type Block = Block;
	type RuntimeEvent = RuntimeEvent;
	type BlockHashCount = ConstU64<250>;
	type Version = ();
	type PalletInfo = PalletInfo;
	type AccountData = pallet_balances::AccountData<u64>;
	type OnNewAccount = ();
	type OnKilledAccount = ();
	type SystemWeightInfo = ();
	type SS58Prefix = ();
	type OnSetCode = ();
	type MaxConsumers = ConstU32<16>;
}

parameter_types! {
	pub const ExistentialDeposit: u64 = 10;
}

impl pallet_balances::Config for Runtime {
	type Balance = Balance;
	type RuntimeEvent = RuntimeEvent;
	type DustRemoval = ();
	type ExistentialDeposit = ConstU64<10>;
	type AccountStore = System;
	type MaxLocks = ();
	type WeightInfo = ();
	type MaxReserves = ConstU32<50>;
	type ReserveIdentifier = [u8; 8];
	type FreezeIdentifier = ();
	type MaxFreezes = ();
	type RuntimeHoldReason = ();
	type RuntimeFreezeReason = ();
	type MaxHolds = ();
}

impl WeightToFeeT for WeightToFee {
	type Balance = u64;

	fn weight_to_fee(weight: &Weight) -> Self::Balance {
		Self::Balance::saturated_from(weight.ref_time())
			.saturating_mul(WEIGHT_TO_FEE.with(|v| *v.borrow()))
	}
}

impl WeightToFeeT for TransactionByteFee {
	type Balance = u64;

	fn weight_to_fee(weight: &Weight) -> Self::Balance {
		Self::Balance::saturated_from(weight.ref_time())
			.saturating_mul(TRANSACTION_BYTE_FEE.with(|v| *v.borrow()))
	}
}

parameter_types! {
	pub(crate) static TipUnbalancedAmount: u64 = 0;
	pub(crate) static FeeUnbalancedAmount: u64 = 0;
}

pub struct DealWithFees;
impl OnUnbalanced<pallet_balances::NegativeImbalance<Runtime>> for DealWithFees {
	fn on_unbalanceds<B>(
		mut fees_then_tips: impl Iterator<Item = pallet_balances::NegativeImbalance<Runtime>>,
	) {
		if let Some(fees) = fees_then_tips.next() {
			FeeUnbalancedAmount::mutate(|a| *a += fees.peek());
			if let Some(tips) = fees_then_tips.next() {
				TipUnbalancedAmount::mutate(|a| *a += tips.peek());
			}
		}
	}
}

impl pallet_transaction_payment::Config for Runtime {
	type RuntimeEvent = RuntimeEvent;
	type OnChargeTransaction = CurrencyAdapter<Balances, DealWithFees>;
	type WeightToFee = WeightToFee;
	type LengthToFee = TransactionByteFee;
	type FeeMultiplierUpdate = ();
	type OperationalFeeMultiplier = ConstU8<5>;
}

type AssetId = u32;

impl pallet_assets::Config for Runtime {
	type RuntimeEvent = RuntimeEvent;
	type Balance = Balance;
	type AssetId = AssetId;
	type AssetIdParameter = codec::Compact<AssetId>;
	type Currency = Balances;
	type CreateOrigin = AsEnsureOriginWithArg<frame_system::EnsureSigned<AccountId>>;
	type ForceOrigin = EnsureRoot<AccountId>;
	type AssetDeposit = ConstU64<2>;
	type AssetAccountDeposit = ConstU64<2>;
	type MetadataDepositBase = ConstU64<0>;
	type MetadataDepositPerByte = ConstU64<0>;
	type ApprovalDeposit = ConstU64<0>;
	type StringLimit = ConstU32<20>;
	type Freezer = ();
	type Extra = ();
	type CallbackHandle = ();
	type WeightInfo = ();
	type RemoveItemsLimit = ConstU32<1000>;
	pallet_assets::runtime_benchmarks_enabled! {
		type BenchmarkHelper = ();
	}
}

impl pallet_assets::Config<Instance2> for Runtime {
	type RuntimeEvent = RuntimeEvent;
	type Balance = u64;
	type RemoveItemsLimit = ConstU32<1000>;
	type AssetId = u32;
	type AssetIdParameter = u32;
	type Currency = Balances;
	type CreateOrigin = AsEnsureOriginWithArg<EnsureSignedBy<AssetConversionOrigin, u64>>;
	type ForceOrigin = frame_system::EnsureRoot<u64>;
	type AssetDeposit = ConstU64<0>;
	type AssetAccountDeposit = ConstU64<0>;
	type MetadataDepositBase = ConstU64<0>;
	type MetadataDepositPerByte = ConstU64<0>;
	type ApprovalDeposit = ConstU64<0>;
	type StringLimit = ConstU32<50>;
	type Freezer = ();
	type Extra = ();
	type WeightInfo = ();
	type CallbackHandle = ();
	pallet_assets::runtime_benchmarks_enabled! {
		type BenchmarkHelper = ();
	}
}

parameter_types! {
	pub const AssetConversionPalletId: PalletId = PalletId(*b"py/ascon");
	pub storage AllowMultiAssetPools: bool = false;
	// should be non-zero if AllowMultiAssetPools is true, otherwise can be zero
	pub storage LiquidityWithdrawalFee: Permill = Permill::from_percent(0);
	pub const MaxSwapPathLength: u32 = 4;
}

ord_parameter_types! {
	pub const AssetConversionOrigin: u64 = AccountIdConversion::<u64>::into_account_truncating(&AssetConversionPalletId::get());
}

impl pallet_asset_conversion::Config for Runtime {
	type RuntimeEvent = RuntimeEvent;
	type Currency = Balances;
	type AssetBalance = <Self as pallet_balances::Config>::Balance;
	type AssetId = u32;
	type PoolAssetId = u32;
	type Assets = Assets;
	type PoolAssets = PoolAssets;
	type PalletId = AssetConversionPalletId;
	type WeightInfo = ();
	type LPFee = ConstU32<3>; // means 0.3%
	type PoolSetupFee = ConstU64<100>; // should be more or equal to the existential deposit
	type PoolSetupFeeReceiver = AssetConversionOrigin;
	type LiquidityWithdrawalFee = LiquidityWithdrawalFee;
	type AllowMultiAssetPools = AllowMultiAssetPools;
	type MaxSwapPathLength = MaxSwapPathLength;
	type MintMinLiquidity = ConstU64<100>; // 100 is good enough when the main currency has 12 decimals.

	type Balance = u64;
	type HigherPrecisionBalance = u128;

	type MultiAssetId = NativeOrAssetId<u32>;
	type MultiAssetIdConverter = NativeOrAssetIdConverter<u32>;

	pallet_asset_conversion::runtime_benchmarks_enabled! {
		type BenchmarkHelper = ();
	}
}

impl Config for Runtime {
	type RuntimeEvent = RuntimeEvent;
	type Fungibles = Assets;
	type OnChargeAssetTransaction = AssetConversionAdapter<Balances, AssetConversion>;
}

pub fn new_test_ext() -> sp_io::TestExternalities {
	let base_weight = 5;
	let balance_factor = 100;
	crate::tests::ExtBuilder::default()
		.balance_factor(balance_factor)
		.base_weight(Weight::from_parts(base_weight, 0))
		.build()
}

#[cfg(feature = "runtime-benchmarks")]
impl ExtConfig for Runtime {
	fn create_asset_id_parameter(
		id: u32,
	) -> (
		<<Self as Config>::Fungibles as Inspect<Self::AccountId>>::AssetId,
		<<Self as Config>::OnChargeAssetTransaction as OnChargeAssetTransaction<Self>>::AssetId,
	) {
		(id.into(), id.into())
	}

	fn setup_balances_and_pool(
		asset_id: <<Self as Config>::Fungibles as Inspect<Self::AccountId>>::AssetId,
		account: Self::AccountId,
	) {
		assert_ok!(Assets::force_create(
			RuntimeOrigin::root(),
			asset_id.into(),
			42,   /* owner */
			true, /* is_sufficient */
			1,
		));

		let lp_provider = 12;
		assert_ok!(Balances::force_set_balance(
			RuntimeOrigin::root(),
			lp_provider,
			u32::MAX.into()
		));
		let lp_provider_account = <Runtime as system::Config>::Lookup::unlookup(lp_provider);
		assert_ok!(Assets::mint_into(asset_id.into(), &lp_provider_account, u32::MAX.into()));

		let token_1 = NativeOrAssetId::Native;
		let token_2 = NativeOrAssetId::Asset(asset_id);
		assert_ok!(AssetConversion::create_pool(
			RuntimeOrigin::signed(lp_provider),
			token_1,
			token_2
		));

		assert_ok!(AssetConversion::add_liquidity(
			RuntimeOrigin::signed(lp_provider),
			token_1,
			token_2,
			(u32::MAX / 8).into(), // 1 desired
			u32::MAX.into(),       // 2 desired
			1,                     // 1 min
			1,                     // 2 min
			lp_provider_account,
		));

		use frame_support::traits::Currency;
		let _ = Balances::deposit_creating(&account, u32::MAX.into());

		let beneficiary = <Runtime as system::Config>::Lookup::unlookup(account);
		let balance = 1000;

		assert_ok!(Assets::mint_into(asset_id.into(), &beneficiary, balance));
		assert_eq!(Assets::balance(asset_id, account), balance);
	}
}<|MERGE_RESOLUTION|>--- conflicted
+++ resolved
@@ -20,11 +20,7 @@
 
 use codec;
 use frame_support::{
-<<<<<<< HEAD
-	assert_ok,
-=======
-	derive_impl,
->>>>>>> 4c4407a8
+	assert_ok, derive_impl,
 	dispatch::DispatchClass,
 	instances::Instance2,
 	ord_parameter_types,
