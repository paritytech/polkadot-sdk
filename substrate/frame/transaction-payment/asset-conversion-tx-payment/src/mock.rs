--- conflicted
+++ resolved
@@ -128,11 +128,6 @@
 }
 
 pub struct DealWithFees;
-<<<<<<< HEAD
-impl OnUnbalanced<fungible::Credit<AccountId, Balances>> for DealWithFees {
-	fn on_unbalanceds<B>(
-		mut fees_then_tips: impl Iterator<Item = fungible::Credit<AccountId, Balances>>,
-=======
 impl OnUnbalanced<fungible::Credit<<Runtime as frame_system::Config>::AccountId, Balances>>
 	for DealWithFees
 {
@@ -140,7 +135,6 @@
 		mut fees_then_tips: impl Iterator<
 			Item = fungible::Credit<<Runtime as frame_system::Config>::AccountId, Balances>,
 		>,
->>>>>>> 216e8fa1
 	) {
 		if let Some(fees) = fees_then_tips.next() {
 			FeeUnbalancedAmount::mutate(|a| *a += fees.peek());
