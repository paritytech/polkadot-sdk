// Copyright (C) Parity Technologies (UK) Ltd.
// SPDX-License-Identifier: Apache-2.0

// Licensed under the Apache License, Version 2.0 (the "License");
// you may not use this file except in compliance with the License.
// You may obtain a copy of the License at
//
// 	http://www.apache.org/licenses/LICENSE-2.0
//
// Unless required by applicable law or agreed to in writing, software
// distributed under the License is distributed on an "AS IS" BASIS,
// WITHOUT WARRANTIES OR CONDITIONS OF ANY KIND, either express or implied.
// See the License for the specific language governing permissions and
// limitations under the License.

use super::*;
use crate as pallet_asset_conversion_tx_payment;

use frame_support::{
	derive_impl,
	dispatch::DispatchClass,
	instances::Instance2,
	ord_parameter_types,
	pallet_prelude::*,
	parameter_types,
	traits::{
		tokens::{
			fungible::{NativeFromLeft, NativeOrWithId, UnionOf},
			imbalance::ResolveAssetTo,
		},
		AsEnsureOriginWithArg, ConstU32, ConstU64, ConstU8, Imbalance, OnUnbalanced,
	},
	weights::{Weight, WeightToFee as WeightToFeeT},
	PalletId,
};
use frame_system as system;
use frame_system::{EnsureRoot, EnsureSignedBy};
use pallet_asset_conversion::{Ascending, Chain, WithFirstAsset};
use pallet_transaction_payment::CurrencyAdapter;
use sp_core::H256;
use sp_runtime::{
	traits::{AccountIdConversion, BlakeTwo256, IdentityLookup, SaturatedConversion},
	Permill,
};

type Block = frame_system::mocking::MockBlock<Runtime>;
type Balance = u64;
type AccountId = u64;

frame_support::construct_runtime!(
	pub enum Runtime
	{
		System: system,
		Balances: pallet_balances,
		TransactionPayment: pallet_transaction_payment,
		Assets: pallet_assets,
		PoolAssets: pallet_assets::<Instance2>,
		AssetConversion: pallet_asset_conversion,
		AssetTxPayment: pallet_asset_conversion_tx_payment,
	}
);

parameter_types! {
	pub(crate) static ExtrinsicBaseWeight: Weight = Weight::zero();
}

pub struct BlockWeights;
impl Get<frame_system::limits::BlockWeights> for BlockWeights {
	fn get() -> frame_system::limits::BlockWeights {
		frame_system::limits::BlockWeights::builder()
			.base_block(Weight::zero())
			.for_class(DispatchClass::all(), |weights| {
				weights.base_extrinsic = ExtrinsicBaseWeight::get().into();
			})
			.for_class(DispatchClass::non_mandatory(), |weights| {
				weights.max_total = Weight::from_parts(1024, u64::MAX).into();
			})
			.build_or_panic()
	}
}

parameter_types! {
	pub static WeightToFee: u64 = 1;
	pub static TransactionByteFee: u64 = 1;
}

#[derive_impl(frame_system::config_preludes::TestDefaultConfig as frame_system::DefaultConfig)]
impl frame_system::Config for Runtime {
	type BaseCallFilter = frame_support::traits::Everything;
	type BlockWeights = BlockWeights;
	type BlockLength = ();
	type DbWeight = ();
	type RuntimeOrigin = RuntimeOrigin;
	type Nonce = u64;
	type RuntimeCall = RuntimeCall;
	type Hash = H256;
	type Hashing = BlakeTwo256;
	type AccountId = AccountId;
	type Lookup = IdentityLookup<Self::AccountId>;
	type Block = Block;
	type RuntimeEvent = RuntimeEvent;
	type BlockHashCount = ConstU64<250>;
	type Version = ();
	type PalletInfo = PalletInfo;
	type AccountData = pallet_balances::AccountData<u64>;
	type OnNewAccount = ();
	type OnKilledAccount = ();
	type SystemWeightInfo = ();
	type SS58Prefix = ();
	type OnSetCode = ();
	type MaxConsumers = ConstU32<16>;
}

parameter_types! {
	pub const ExistentialDeposit: u64 = 10;
}

impl pallet_balances::Config for Runtime {
	type Balance = Balance;
	type RuntimeEvent = RuntimeEvent;
	type DustRemoval = ();
	type ExistentialDeposit = ConstU64<10>;
	type AccountStore = System;
	type MaxLocks = ();
	type WeightInfo = ();
	type MaxReserves = ConstU32<50>;
	type ReserveIdentifier = [u8; 8];
	type FreezeIdentifier = ();
	type MaxFreezes = ();
	type RuntimeHoldReason = ();
	type RuntimeFreezeReason = ();
	type MaxHolds = ();
}

impl WeightToFeeT for WeightToFee {
	type Balance = u64;

	fn weight_to_fee(weight: &Weight) -> Self::Balance {
		Self::Balance::saturated_from(weight.ref_time())
			.saturating_mul(WEIGHT_TO_FEE.with(|v| *v.borrow()))
	}
}

impl WeightToFeeT for TransactionByteFee {
	type Balance = u64;

	fn weight_to_fee(weight: &Weight) -> Self::Balance {
		Self::Balance::saturated_from(weight.ref_time())
			.saturating_mul(TRANSACTION_BYTE_FEE.with(|v| *v.borrow()))
	}
}

parameter_types! {
	pub(crate) static TipUnbalancedAmount: u64 = 0;
	pub(crate) static FeeUnbalancedAmount: u64 = 0;
}

pub struct DealWithFees;
impl OnUnbalanced<pallet_balances::NegativeImbalance<Runtime>> for DealWithFees {
	fn on_unbalanceds<B>(
		mut fees_then_tips: impl Iterator<Item = pallet_balances::NegativeImbalance<Runtime>>,
	) {
		if let Some(fees) = fees_then_tips.next() {
			FeeUnbalancedAmount::mutate(|a| *a += fees.peek());
			if let Some(tips) = fees_then_tips.next() {
				TipUnbalancedAmount::mutate(|a| *a += tips.peek());
			}
		}
	}
}

impl pallet_transaction_payment::Config for Runtime {
	type RuntimeEvent = RuntimeEvent;
	type OnChargeTransaction = CurrencyAdapter<Balances, DealWithFees>;
	type WeightToFee = WeightToFee;
	type LengthToFee = TransactionByteFee;
	type FeeMultiplierUpdate = ();
	type OperationalFeeMultiplier = ConstU8<5>;
}

type AssetId = u32;

impl pallet_assets::Config for Runtime {
	type RuntimeEvent = RuntimeEvent;
	type Balance = Balance;
	type AssetId = AssetId;
	type AssetIdParameter = codec::Compact<AssetId>;
	type Currency = Balances;
	type CreateOrigin = AsEnsureOriginWithArg<frame_system::EnsureSigned<AccountId>>;
	type ForceOrigin = EnsureRoot<AccountId>;
	type AssetDeposit = ConstU64<2>;
	type AssetAccountDeposit = ConstU64<2>;
	type MetadataDepositBase = ConstU64<0>;
	type MetadataDepositPerByte = ConstU64<0>;
	type ApprovalDeposit = ConstU64<0>;
	type StringLimit = ConstU32<20>;
	type Freezer = ();
	type Extra = ();
	type CallbackHandle = ();
	type WeightInfo = ();
	type RemoveItemsLimit = ConstU32<1000>;
	pallet_assets::runtime_benchmarks_enabled! {
		type BenchmarkHelper = ();
	}
}

impl pallet_assets::Config<Instance2> for Runtime {
	type RuntimeEvent = RuntimeEvent;
	type Balance = u64;
	type RemoveItemsLimit = ConstU32<1000>;
	type AssetId = u32;
	type AssetIdParameter = u32;
	type Currency = Balances;
	type CreateOrigin = AsEnsureOriginWithArg<EnsureSignedBy<AssetConversionOrigin, u64>>;
	type ForceOrigin = frame_system::EnsureRoot<u64>;
	type AssetDeposit = ConstU64<0>;
	type AssetAccountDeposit = ConstU64<0>;
	type MetadataDepositBase = ConstU64<0>;
	type MetadataDepositPerByte = ConstU64<0>;
	type ApprovalDeposit = ConstU64<0>;
	type StringLimit = ConstU32<50>;
	type Freezer = ();
	type Extra = ();
	type WeightInfo = ();
	type CallbackHandle = ();
	pallet_assets::runtime_benchmarks_enabled! {
		type BenchmarkHelper = ();
	}
}

parameter_types! {
	pub const AssetConversionPalletId: PalletId = PalletId(*b"py/ascon");
	pub storage LiquidityWithdrawalFee: Permill = Permill::from_percent(0);
	pub const MaxSwapPathLength: u32 = 4;
	pub const Native: NativeOrWithId<u32> = NativeOrWithId::Native;
}

ord_parameter_types! {
	pub const AssetConversionOrigin: u64 = AccountIdConversion::<u64>::into_account_truncating(&AssetConversionPalletId::get());
}

impl pallet_asset_conversion::Config for Runtime {
	type RuntimeEvent = RuntimeEvent;
<<<<<<< HEAD
	type Balance = Balance;
	type HigherPrecisionBalance = u128;
	type AssetKind = NativeOrWithId<u32>;
	type Assets = UnionOf<Balances, Assets, NativeFromLeft, NativeOrWithId<u32>, AccountId>;
	type PoolId = (Self::AssetKind, Self::AssetKind);
	type PoolLocator = Chain<
		WithFirstAsset<Native, AccountId, NativeOrWithId<u32>>,
		Ascending<AccountId, NativeOrWithId<u32>>,
	>;
=======
	type Currency = Balances;
	type AssetId = u32;
>>>>>>> 8efaabd6
	type PoolAssetId = u32;
	type PoolAssets = PoolAssets;
	type PoolSetupFee = ConstU64<100>; // should be more or equal to the existential deposit
	type PoolSetupFeeAsset = Native;
	type PoolSetupFeeTarget = ResolveAssetTo<AssetConversionOrigin, Self::Assets>;
	type PalletId = AssetConversionPalletId;
	type LPFee = ConstU32<3>; // means 0.3%
	type LiquidityWithdrawalFee = LiquidityWithdrawalFee;
	type MaxSwapPathLength = MaxSwapPathLength;
	type MintMinLiquidity = ConstU64<100>; // 100 is good enough when the main currency has 12 decimals.
	type WeightInfo = ();
	pallet_asset_conversion::runtime_benchmarks_enabled! {
		type BenchmarkHelper = ();
	}
}

impl Config for Runtime {
	type RuntimeEvent = RuntimeEvent;
	type Fungibles = Assets;
	type OnChargeAssetTransaction = AssetConversionAdapter<Balances, AssetConversion, Native>;
}<|MERGE_RESOLUTION|>--- conflicted
+++ resolved
@@ -241,7 +241,6 @@
 
 impl pallet_asset_conversion::Config for Runtime {
 	type RuntimeEvent = RuntimeEvent;
-<<<<<<< HEAD
 	type Balance = Balance;
 	type HigherPrecisionBalance = u128;
 	type AssetKind = NativeOrWithId<u32>;
@@ -251,10 +250,6 @@
 		WithFirstAsset<Native, AccountId, NativeOrWithId<u32>>,
 		Ascending<AccountId, NativeOrWithId<u32>>,
 	>;
-=======
-	type Currency = Balances;
-	type AssetId = u32;
->>>>>>> 8efaabd6
 	type PoolAssetId = u32;
 	type PoolAssets = PoolAssets;
 	type PoolSetupFee = ConstU64<100>; // should be more or equal to the existential deposit
