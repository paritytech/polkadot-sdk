--- conflicted
+++ resolved
@@ -221,20 +221,11 @@
 		}
 
 		let result;
-<<<<<<< HEAD
-
-=======
->>>>>>> 4c28354b
 		#[block]
 		{
 			result = storage::clear_prefix(&prefix, None);
 		}
 
-<<<<<<< HEAD
-		match result {
-			KillStorageResult::AllRemoved(i) if i == n => (),
-			_ => Err("Unexpected number of keys were removed")?,
-=======
 		// It will always reports no keys removed because they are still in the overlay.
 		// However, the benchmarking PoV results are correctly dependent on the amount of
 		// keys removed.
@@ -245,7 +236,6 @@
 				ensure!(_i == n, "Not all keys are removed");
 			},
 			_ => Err("Not all keys were removed")?,
->>>>>>> 4c28354b
 		}
 
 		Ok(())
