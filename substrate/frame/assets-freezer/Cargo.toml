--- conflicted
+++ resolved
@@ -16,25 +16,10 @@
 
 [dependencies]
 codec = { workspace = true }
-<<<<<<< HEAD
 log = { workspace = true }
 scale-info = { features = ["derive"], workspace = true }
 frame = { workspace = true, features = ["experimental", "runtime"] }
 pallet-assets = { workspace = true }
-=======
-frame-benchmarking = { optional = true, workspace = true }
-frame-support = { workspace = true }
-frame-system = { workspace = true }
-log = { workspace = true }
-pallet-assets = { workspace = true }
-scale-info = { features = ["derive"], workspace = true }
-sp-runtime = { workspace = true }
->>>>>>> b4177a9f
-
-[dev-dependencies]
-pallet-balances = { workspace = true }
-sp-core = { workspace = true }
-sp-io = { workspace = true }
 
 [features]
 default = ["std"]
