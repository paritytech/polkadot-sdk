--- conflicted
+++ resolved
@@ -196,8 +196,6 @@
 			{
 				#remove_weakest_sorted_impl
 			}
-<<<<<<< HEAD
-=======
 
 			fn corrupt(&mut self) {
 				self.votes1.push(
@@ -207,7 +205,6 @@
 					)
 				)
 			}
->>>>>>> 83db0474
 		}
 
 		type __IndexAssignment = _feps::IndexAssignment<
