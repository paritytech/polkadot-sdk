--- conflicted
+++ resolved
@@ -442,10 +442,6 @@
 	///
 	/// The result is returned in a target major format, namely as vector of supports.
 	///
-<<<<<<< HEAD
-	/// TODO(gpestana): remove self-weighing?
-=======
->>>>>>> 90807e22
 	/// This should be implemented as a self-weighing function. The implementor should register its
 	/// appropriate weight at the end of execution with the system pallet directly.
 	fn elect(page: PageIndex) -> Result<BoundedSupportsOf<Self>, Self::Error>;
@@ -673,16 +669,12 @@
 
 /// A wrapper for [`sp_npos_elections::seq_phragmen`] that implements [`NposSolver`]. See the
 /// documentation of [`sp_npos_elections::seq_phragmen`] for more info.
-pub struct SequentialPhragmen<AccountId, Accuracy, MaxBackersPerWinner = (), Balancing = ()>(
-	core::marker::PhantomData<(AccountId, Accuracy, MaxBackersPerWinner, Balancing)>,
+pub struct SequentialPhragmen<AccountId, Accuracy, Balancing = ()>(
+	core::marker::PhantomData<(AccountId, Accuracy, Balancing)>,
 );
 
-impl<
-		AccountId: IdentifierT,
-		Accuracy: PerThing128,
-		MaxBackersPerWinner: Get<Option<u32>>,
-		Balancing: Get<Option<BalancingConfig>>,
-	> NposSolver for SequentialPhragmen<AccountId, Accuracy, MaxBackersPerWinner, Balancing>
+impl<AccountId: IdentifierT, Accuracy: PerThing128, Balancing: Get<Option<BalancingConfig>>>
+	NposSolver for SequentialPhragmen<AccountId, Accuracy, Balancing>
 {
 	type AccountId = AccountId;
 	type Accuracy = Accuracy;
@@ -692,13 +684,7 @@
 		targets: Vec<Self::AccountId>,
 		voters: Vec<(Self::AccountId, VoteWeight, impl IntoIterator<Item = Self::AccountId>)>,
 	) -> Result<ElectionResult<Self::AccountId, Self::Accuracy>, Self::Error> {
-		sp_npos_elections::seq_phragmen(
-			winners,
-			targets,
-			voters,
-			MaxBackersPerWinner::get(),
-			Balancing::get(),
-		)
+		sp_npos_elections::seq_phragmen(winners, targets, voters, Balancing::get())
 	}
 
 	fn weight<T: WeightInfo>(voters: u32, targets: u32, vote_degree: u32) -> Weight {
@@ -783,8 +769,6 @@
 	}
 }
 
-<<<<<<< HEAD
-=======
 impl<AccountId: Clone, Bound: Get<u32>> BoundedSupport<AccountId, Bound> {
 	pub fn sorted_truncate_from(mut support: sp_npos_elections::Support<AccountId>) -> Self {
 		// If bounds meet, then short circuit.
@@ -806,7 +790,6 @@
 	}
 }
 
->>>>>>> 90807e22
 /// A bounded vector of [`BoundedSupport`].
 ///
 /// A [`BoundedSupports`] is a set of [`sp_npos_elections::Supports`] which are bounded in two
@@ -915,8 +898,6 @@
 	}
 }
 
-<<<<<<< HEAD
-=======
 impl<AccountId: Clone, BOuter: Get<u32>, BInner: Get<u32>>
 	BoundedSupports<AccountId, BOuter, BInner>
 {
@@ -946,7 +927,6 @@
 	}
 }
 
->>>>>>> 90807e22
 /// Same as `BoundedSupports` but parameterized by an `ElectionProvider`.
 pub type BoundedSupportsOf<E> = BoundedSupports<
 	<E as ElectionProvider>::AccountId,
