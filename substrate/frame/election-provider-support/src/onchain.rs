// This file is part of Substrate.

// Copyright (C) Parity Technologies (UK) Ltd.
// SPDX-License-Identifier: Apache-2.0

// Licensed under the Apache License, Version 2.0 (the "License");
// you may not use this file except in compliance with the License.
// You may obtain a copy of the License at
//
// 	http://www.apache.org/licenses/LICENSE-2.0
//
// Unless required by applicable law or agreed to in writing, software
// distributed under the License is distributed on an "AS IS" BASIS,
// WITHOUT WARRANTIES OR CONDITIONS OF ANY KIND, either express or implied.
// See the License for the specific language governing permissions and
// limitations under the License.

//! An implementation of [`ElectionProvider`] that uses an `NposSolver` to do the election. As the
//! name suggests, this is meant to be used onchain. Given how heavy the calculations are, please be
//! careful when using it onchain.

use crate::{
	bounds::{DataProviderBounds, ElectionBounds, ElectionBoundsBuilder},
	BoundedSupportsOf, Debug, ElectionDataProvider, ElectionProvider, ElectionProviderBase,
	InstantElectionProvider, NposSolver, WeightInfo,
};
use alloc::collections::btree_map::BTreeMap;
use core::marker::PhantomData;
use frame_support::{dispatch::DispatchClass, traits::Get};
use sp_npos_elections::{
	assignment_ratio_to_staked_normalized, to_supports, BoundedSupports, ElectionResult, VoteWeight,
};

/// Errors of the on-chain election.
#[derive(Eq, PartialEq, Debug)]
pub enum Error {
	/// An internal error in the NPoS elections crate.
	NposElections(sp_npos_elections::Error),
	/// Errors from the data provider.
	DataProvider(&'static str),
	/// Configurational error caused by `desired_targets` requested by data provider exceeding
	/// `MaxWinners`.
	TooManyWinners,
}

impl From<sp_npos_elections::Error> for Error {
	fn from(e: sp_npos_elections::Error) -> Self {
		Error::NposElections(e)
	}
}

/// A simple on-chain implementation of the election provider trait.
///
/// This implements both `ElectionProvider` and `InstantElectionProvider`.
///
/// This type has some utilities to make it safe. Nonetheless, it should be used with utmost care. A
/// thoughtful value must be set as [`Config::Bounds`] to ensure the size of the input is sensible.
pub struct OnChainExecution<T: Config>(PhantomData<T>);

#[deprecated(note = "use OnChainExecution, which is bounded by default")]
pub type BoundedExecution<T> = OnChainExecution<T>;

/// Configuration trait for an onchain election execution.
pub trait Config {
	/// Needed for weight registration.
	type System: frame_system::Config;

	/// `NposSolver` that should be used, an example would be `PhragMMS`.
	type Solver: NposSolver<
		AccountId = <Self::System as frame_system::Config>::AccountId,
		Error = sp_npos_elections::Error,
	>;

	/// Something that provides the data for election.
	type DataProvider: ElectionDataProvider<
		AccountId = <Self::System as frame_system::Config>::AccountId,
		BlockNumber = frame_system::pallet_prelude::BlockNumberFor<Self::System>,
	>;

	/// Weight information for extrinsics in this pallet.
	type WeightInfo: WeightInfo;

	/// Upper bound on maximum winners from electable targets.
	///
	/// As noted in the documentation of [`ElectionProviderBase::MaxWinners`], this value should
	/// always be more than `DataProvider::desired_target`.
	type MaxWinners: Get<u32>;

	/// Elections bounds, to use when calling into [`Config::DataProvider`]. It might be overwritten
	/// in the `InstantElectionProvider` impl.
	type Bounds: Get<ElectionBounds>;
}

/// Same as `BoundedSupportsOf` but for `onchain::Config`.
pub type OnChainBoundedSupportsOf<E> = BoundedSupports<
	<<E as Config>::System as frame_system::Config>::AccountId,
	<E as Config>::MaxWinners,
>;

fn elect_with_input_bounds<T: Config>(
	bounds: ElectionBounds,
) -> Result<OnChainBoundedSupportsOf<T>, Error> {
	let (voters, targets) = T::DataProvider::electing_voters(bounds.voters)
		.and_then(|voters| Ok((voters, T::DataProvider::electable_targets(bounds.targets)?)))
		.map_err(Error::DataProvider)?;

	let desired_targets = T::DataProvider::desired_targets().map_err(Error::DataProvider)?;

	if desired_targets > T::MaxWinners::get() {
		// early exit
		return Err(Error::TooManyWinners)
	}

	let voters_len = voters.len() as u32;
	let targets_len = targets.len() as u32;

	let stake_map: BTreeMap<_, _> = voters
		.iter()
		.map(|(validator, vote_weight, _)| (validator.clone(), *vote_weight))
		.collect();

	let stake_of = |w: &<T::System as frame_system::Config>::AccountId| -> VoteWeight {
		stake_map.get(w).cloned().unwrap_or_default()
	};

	let ElectionResult { winners: _, assignments } =
		T::Solver::solve(desired_targets as usize, targets, voters).map_err(Error::from)?;

	let staked = assignment_ratio_to_staked_normalized(assignments, &stake_of)?;

	let weight = T::Solver::weight::<T::WeightInfo>(
		voters_len,
		targets_len,
		<T::DataProvider as ElectionDataProvider>::MaxVotesPerVoter::get(),
	);
	frame_system::Pallet::<T::System>::register_extra_weight_unchecked(
		weight,
		DispatchClass::Mandatory,
	);

	// defensive: Since npos solver returns a result always bounded by `desired_targets`, this is
	// never expected to happen as long as npos solver does what is expected for it to do.
	let supports: OnChainBoundedSupportsOf<T> =
		to_supports(&staked).try_into().map_err(|_| Error::TooManyWinners)?;

	Ok(supports)
}

impl<T: Config> ElectionProviderBase for OnChainExecution<T> {
	type AccountId = <T::System as frame_system::Config>::AccountId;
	type BlockNumber = frame_system::pallet_prelude::BlockNumberFor<T::System>;
	type Error = Error;
	type MaxWinners = T::MaxWinners;
	type DataProvider = T::DataProvider;
}

impl<T: Config> InstantElectionProvider for OnChainExecution<T> {
	fn instant_elect(
		forced_input_voters_bounds: DataProviderBounds,
		forced_input_targets_bounds: DataProviderBounds,
	) -> Result<BoundedSupportsOf<Self>, Self::Error> {
		let elections_bounds = ElectionBoundsBuilder::from(T::Bounds::get())
			.voters_or_lower(forced_input_voters_bounds)
			.targets_or_lower(forced_input_targets_bounds)
			.build();

		elect_with_input_bounds::<T>(elections_bounds)
	}
}

<<<<<<< HEAD
	fn start() -> Result<(), Self::Error> {
		// noop, we are always ready!
		Ok(())
	}

	fn duration() -> Self::BlockNumber {
		sp_runtime::traits::Zero::zero()
	}

	fn status() -> Result<bool, ()> {
		Ok(true)
=======
impl<T: Config> ElectionProvider for OnChainExecution<T> {
	fn ongoing() -> bool {
		false
>>>>>>> f9fac6c2
	}

	fn elect() -> Result<BoundedSupportsOf<Self>, Self::Error> {
		let election_bounds = ElectionBoundsBuilder::from(T::Bounds::get()).build();
		elect_with_input_bounds::<T>(election_bounds)
	}
}

#[cfg(test)]
mod tests {
	use super::*;
	use crate::{ElectionProvider, PhragMMS, SequentialPhragmen};
	use frame_support::{assert_noop, derive_impl, parameter_types};
	use sp_npos_elections::Support;
	use sp_runtime::Perbill;
	type AccountId = u64;
	type Nonce = u64;
	type BlockNumber = u64;

	pub type Header = sp_runtime::generic::Header<BlockNumber, sp_runtime::traits::BlakeTwo256>;
	pub type UncheckedExtrinsic = sp_runtime::generic::UncheckedExtrinsic<AccountId, (), (), ()>;
	pub type Block = sp_runtime::generic::Block<Header, UncheckedExtrinsic>;

	frame_support::construct_runtime!(
		pub enum Runtime {
			System: frame_system,
		}
	);

	#[derive_impl(frame_system::config_preludes::TestDefaultConfig)]
	impl frame_system::Config for Runtime {
		type SS58Prefix = ();
		type BaseCallFilter = frame_support::traits::Everything;
		type RuntimeOrigin = RuntimeOrigin;
		type Nonce = Nonce;
		type RuntimeCall = RuntimeCall;
		type Hash = sp_core::H256;
		type Hashing = sp_runtime::traits::BlakeTwo256;
		type AccountId = AccountId;
		type Lookup = sp_runtime::traits::IdentityLookup<Self::AccountId>;
		type Block = Block;
		type RuntimeEvent = ();
		type BlockHashCount = ();
		type DbWeight = ();
		type BlockLength = ();
		type BlockWeights = ();
		type Version = ();
		type PalletInfo = PalletInfo;
		type AccountData = ();
		type OnNewAccount = ();
		type OnKilledAccount = ();
		type SystemWeightInfo = ();
		type OnSetCode = ();
		type MaxConsumers = frame_support::traits::ConstU32<16>;
	}

	struct PhragmenParams;
	struct PhragMMSParams;

	parameter_types! {
		pub static MaxWinners: u32 = 10;
		pub static DesiredTargets: u32 = 2;
		pub static Bounds: ElectionBounds = ElectionBoundsBuilder::default().voters_count(600.into()).targets_count(400.into()).build();
	}

	impl Config for PhragmenParams {
		type System = Runtime;
		type Solver = SequentialPhragmen<AccountId, Perbill>;
		type DataProvider = mock_data_provider::DataProvider;
		type WeightInfo = ();
		type MaxWinners = MaxWinners;
		type Bounds = Bounds;
	}

	impl Config for PhragMMSParams {
		type System = Runtime;
		type Solver = PhragMMS<AccountId, Perbill>;
		type DataProvider = mock_data_provider::DataProvider;
		type WeightInfo = ();
		type MaxWinners = MaxWinners;
		type Bounds = Bounds;
	}

	mod mock_data_provider {
		use frame_support::traits::ConstU32;
		use sp_runtime::bounded_vec;

		use super::*;
		use crate::{data_provider, VoterOf};

		pub struct DataProvider;
		impl ElectionDataProvider for DataProvider {
			type AccountId = AccountId;
			type BlockNumber = BlockNumber;
			type MaxVotesPerVoter = ConstU32<2>;
			fn electing_voters(_: DataProviderBounds) -> data_provider::Result<Vec<VoterOf<Self>>> {
				Ok(vec![
					(1, 10, bounded_vec![10, 20]),
					(2, 20, bounded_vec![30, 20]),
					(3, 30, bounded_vec![10, 30]),
				])
			}

			fn electable_targets(_: DataProviderBounds) -> data_provider::Result<Vec<AccountId>> {
				Ok(vec![10, 20, 30])
			}

			fn desired_targets() -> data_provider::Result<u32> {
				Ok(DesiredTargets::get())
			}

			fn next_election_prediction(_: BlockNumber) -> BlockNumber {
				0
			}
		}
	}

	#[test]
	fn onchain_seq_phragmen_works() {
		sp_io::TestExternalities::new_empty().execute_with(|| {
			assert_eq!(
				<OnChainExecution::<PhragmenParams> as ElectionProvider>::elect().unwrap(),
				vec![
					(10, Support { total: 25, voters: vec![(1, 10), (3, 15)] }),
					(30, Support { total: 35, voters: vec![(2, 20), (3, 15)] })
				]
			);
		})
	}

	#[test]
	fn too_many_winners_when_desired_targets_exceed_max_winners() {
		sp_io::TestExternalities::new_empty().execute_with(|| {
			// given desired targets larger than max winners
			DesiredTargets::set(10);
			MaxWinners::set(9);

			assert_noop!(
				<OnChainExecution::<PhragmenParams> as ElectionProvider>::elect(),
				Error::TooManyWinners,
			);
		})
	}

	#[test]
	fn onchain_phragmms_works() {
		sp_io::TestExternalities::new_empty().execute_with(|| {
			assert_eq!(
				<OnChainExecution::<PhragMMSParams> as ElectionProvider>::elect().unwrap(),
				vec![
					(10, Support { total: 25, voters: vec![(1, 10), (3, 15)] }),
					(30, Support { total: 35, voters: vec![(2, 20), (3, 15)] })
				]
			);
		})
	}
}<|MERGE_RESOLUTION|>--- conflicted
+++ resolved
@@ -168,23 +168,9 @@
 	}
 }
 
-<<<<<<< HEAD
-	fn start() -> Result<(), Self::Error> {
-		// noop, we are always ready!
-		Ok(())
-	}
-
-	fn duration() -> Self::BlockNumber {
-		sp_runtime::traits::Zero::zero()
-	}
-
-	fn status() -> Result<bool, ()> {
-		Ok(true)
-=======
 impl<T: Config> ElectionProvider for OnChainExecution<T> {
 	fn ongoing() -> bool {
 		false
->>>>>>> f9fac6c2
 	}
 
 	fn elect() -> Result<BoundedSupportsOf<Self>, Self::Error> {
