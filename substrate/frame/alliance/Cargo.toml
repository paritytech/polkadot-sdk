[package]
name = "pallet-alliance"
version = "27.0.0"
authors.workspace = true
edition.workspace = true
license = "Apache-2.0"
homepage = "https://docs.substrate.io/"
repository.workspace = true
description = "The Alliance pallet provides a collective for standard-setting industry collaboration."
readme = "README.md"

[lints]
workspace = true

[package.metadata.docs.rs]
targets = ["x86_64-unknown-linux-gnu"]

[dependencies]
array-bytes = { optional = true, workspace = true, default-features = true }
log = { workspace = true }
codec = { features = ["derive"], workspace = true }
scale-info = { features = ["derive"], workspace = true }
<<<<<<< HEAD
frame = { workspace = true, features = ["experimental", "runtime"] }
pallet-identity = { workspace = true }
=======

sp-core = { workspace = true }
sp-crypto-hashing = { optional = true, workspace = true }
sp-io = { workspace = true }
sp-runtime = { workspace = true }

frame-benchmarking = { optional = true, workspace = true }
frame-support = { workspace = true }
frame-system = { workspace = true }

>>>>>>> 412aca6c
pallet-collective = { optional = true, workspace = true }
pallet-identity = { workspace = true }

[dev-dependencies]
array-bytes = { workspace = true, default-features = true }
pallet-balances = { workspace = true, default-features = true }
pallet-collective = { workspace = true, default-features = true }
sp-crypto-hashing = { workspace = true }

[features]
default = ["std"]
std = [
	"codec/std",
	"frame/std",
	"log/std",
	"pallet-balances/std",
	"pallet-collective?/std",
	"pallet-identity/std",
	"scale-info/std",
]
runtime-benchmarks = [
	"array-bytes",
	"frame/runtime-benchmarks",
	"pallet-balances/runtime-benchmarks",
	"pallet-collective/runtime-benchmarks",
	"pallet-identity/runtime-benchmarks",
]
try-runtime = [
	"frame/try-runtime",
	"pallet-balances/try-runtime",
	"pallet-collective?/try-runtime",
	"pallet-identity/try-runtime",
]<|MERGE_RESOLUTION|>--- conflicted
+++ resolved
@@ -20,21 +20,7 @@
 log = { workspace = true }
 codec = { features = ["derive"], workspace = true }
 scale-info = { features = ["derive"], workspace = true }
-<<<<<<< HEAD
 frame = { workspace = true, features = ["experimental", "runtime"] }
-pallet-identity = { workspace = true }
-=======
-
-sp-core = { workspace = true }
-sp-crypto-hashing = { optional = true, workspace = true }
-sp-io = { workspace = true }
-sp-runtime = { workspace = true }
-
-frame-benchmarking = { optional = true, workspace = true }
-frame-support = { workspace = true }
-frame-system = { workspace = true }
-
->>>>>>> 412aca6c
 pallet-collective = { optional = true, workspace = true }
 pallet-identity = { workspace = true }
 
