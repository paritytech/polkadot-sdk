--- conflicted
+++ resolved
@@ -22,19 +22,11 @@
 codec = { package = "parity-scale-codec", version = "3.6.1", default-features = false, features = ["derive"] }
 scale-info = { version = "2.10.0", default-features = false, features = ["derive"] }
 
-<<<<<<< HEAD
-sp-std = { path = "../../primitives/std", default-features = false}
-sp-core = { path = "../../primitives/core", default-features = false}
-sp-crypto-hashing = { path = "../../primitives/crypto/hashing", default-features = false, optional = true }
-sp-io = { path = "../../primitives/io", default-features = false}
-sp-runtime = { path = "../../primitives/runtime", default-features = false}
-=======
 sp-std = { path = "../../primitives/std", default-features = false }
 sp-core = { path = "../../primitives/core", default-features = false }
-sp-core-hashing = { path = "../../primitives/core/hashing", default-features = false, optional = true }
+sp-crypto-hashing = { path = "../../primitives/crypto/hashing", default-features = false, optional = true }
 sp-io = { path = "../../primitives/io", default-features = false }
 sp-runtime = { path = "../../primitives/runtime", default-features = false }
->>>>>>> d37a4565
 
 frame-benchmarking = { path = "../benchmarking", default-features = false, optional = true }
 frame-support = { path = "../support", default-features = false }
@@ -45,11 +37,7 @@
 
 [dev-dependencies]
 array-bytes = "6.1"
-<<<<<<< HEAD
 sp-crypto-hashing = { path = "../../primitives/crypto/hashing", default-features = false}
-=======
-sp-core-hashing = { path = "../../primitives/core/hashing", default-features = false }
->>>>>>> d37a4565
 pallet-balances = { path = "../balances" }
 pallet-collective = { path = "../collective" }
 
