// This file is part of Substrate.

// Copyright (C) Parity Technologies (UK) Ltd.
// SPDX-License-Identifier: Apache-2.0

// Licensed under the Apache License, Version 2.0 (the "License");
// you may not use this file except in compliance with the License.
// You may obtain a copy of the License at
//
// 	http://www.apache.org/licenses/LICENSE-2.0
//
// Unless required by applicable law or agreed to in writing, software
// distributed under the License is distributed on an "AS IS" BASIS,
// WITHOUT WARRANTIES OR CONDITIONS OF ANY KIND, either express or implied.
// See the License for the specific language governing permissions and
// limitations under the License.

//! Test utilities

pub use sp_core::H256;
use sp_runtime::traits::Hash;
pub use sp_runtime::{
	traits::{BlakeTwo256, IdentityLookup},
	BuildStorage,
};
use sp_std::convert::{TryFrom, TryInto};

pub use frame_support::{
	assert_noop, assert_ok, derive_impl, ord_parameter_types, parameter_types,
	traits::{EitherOfDiverse, SortedMembers},
	BoundedVec,
};
use frame_system::{EnsureRoot, EnsureSignedBy};
use pallet_identity::{Data, IdentityInfo, Judgement};

pub use crate as pallet_alliance;

use super::*;

type BlockNumber = u64;
type AccountId = u64;

parameter_types! {
	pub const BlockHashCount: BlockNumber = 250;
	pub BlockWeights: frame_system::limits::BlockWeights =
		frame_system::limits::BlockWeights::simple_max(Weight::MAX);
	pub const ExtrinsicsRootStateVersion: frame_system::StateVersion = frame_system::StateVersion::V0;
}

#[derive_impl(frame_system::config_preludes::TestDefaultConfig as frame_system::DefaultConfig)]
impl frame_system::Config for Test {
	type Block = Block;
	type AccountData = pallet_balances::AccountData<AccountId>;
<<<<<<< HEAD
	type OnNewAccount = ();
	type OnKilledAccount = ();
	type SystemWeightInfo = ();
	type SS58Prefix = ();
	type OnSetCode = ();
	type MaxConsumers = frame_support::traits::ConstU32<16>;
	type ExtrinsicsRootStateVersion = ExtrinsicsRootStateVersion;
=======
>>>>>>> cfb29254
}

parameter_types! {
	pub const ExistentialDeposit: u64 = 1;
	pub const MaxLocks: u32 = 10;
}
impl pallet_balances::Config for Test {
	type Balance = u64;
	type DustRemoval = ();
	type RuntimeEvent = RuntimeEvent;
	type ExistentialDeposit = ExistentialDeposit;
	type AccountStore = System;
	type WeightInfo = ();
	type MaxLocks = MaxLocks;
	type MaxReserves = ();
	type ReserveIdentifier = [u8; 8];
	type FreezeIdentifier = ();
	type MaxFreezes = ();
	type RuntimeHoldReason = ();
	type MaxHolds = ();
}

const MOTION_DURATION_IN_BLOCKS: BlockNumber = 3;

parameter_types! {
	pub const MotionDuration: BlockNumber = MOTION_DURATION_IN_BLOCKS;
	pub const MaxProposals: u32 = 100;
	pub const MaxMembers: u32 = 100;
	pub MaxProposalWeight: Weight = sp_runtime::Perbill::from_percent(50) * BlockWeights::get().max_block;
}
type AllianceCollective = pallet_collective::Instance1;
impl pallet_collective::Config<AllianceCollective> for Test {
	type RuntimeOrigin = RuntimeOrigin;
	type Proposal = RuntimeCall;
	type RuntimeEvent = RuntimeEvent;
	type MotionDuration = MotionDuration;
	type MaxProposals = MaxProposals;
	type MaxMembers = MaxMembers;
	type DefaultVote = pallet_collective::PrimeDefaultVote;
	type WeightInfo = ();
	type SetMembersOrigin = EnsureRoot<Self::AccountId>;
	type MaxProposalWeight = MaxProposalWeight;
}

parameter_types! {
	pub const BasicDeposit: u64 = 10;
	pub const FieldDeposit: u64 = 10;
	pub const SubAccountDeposit: u64 = 10;
	pub const MaxSubAccounts: u32 = 2;
	pub const MaxAdditionalFields: u32 = 2;
	pub const MaxRegistrars: u32 = 20;
}
ord_parameter_types! {
	pub const One: u64 = 1;
	pub const Two: u64 = 2;
	pub const Three: u64 = 3;
	pub const Four: u64 = 4;
	pub const Five: u64 = 5;
}
type EnsureOneOrRoot = EitherOfDiverse<EnsureRoot<AccountId>, EnsureSignedBy<One, AccountId>>;
type EnsureTwoOrRoot = EitherOfDiverse<EnsureRoot<AccountId>, EnsureSignedBy<Two, AccountId>>;

impl pallet_identity::Config for Test {
	type RuntimeEvent = RuntimeEvent;
	type Currency = Balances;
	type BasicDeposit = BasicDeposit;
	type FieldDeposit = FieldDeposit;
	type SubAccountDeposit = SubAccountDeposit;
	type MaxSubAccounts = MaxSubAccounts;
	type MaxAdditionalFields = MaxAdditionalFields;
	type MaxRegistrars = MaxRegistrars;
	type Slashed = ();
	type RegistrarOrigin = EnsureOneOrRoot;
	type ForceOrigin = EnsureTwoOrRoot;
	type WeightInfo = ();
}

pub struct AllianceIdentityVerifier;
impl IdentityVerifier<AccountId> for AllianceIdentityVerifier {
	fn has_identity(who: &AccountId, fields: u64) -> bool {
		Identity::has_identity(who, fields)
	}

	fn has_good_judgement(who: &AccountId) -> bool {
		if let Some(judgements) =
			Identity::identity(who).map(|registration| registration.judgements)
		{
			judgements
				.iter()
				.any(|(_, j)| matches!(j, Judgement::KnownGood | Judgement::Reasonable))
		} else {
			false
		}
	}

	fn super_account_id(who: &AccountId) -> Option<AccountId> {
		Identity::super_of(who).map(|parent| parent.0)
	}
}

pub struct AllianceProposalProvider;
impl ProposalProvider<AccountId, H256, RuntimeCall> for AllianceProposalProvider {
	fn propose_proposal(
		who: AccountId,
		threshold: u32,
		proposal: Box<RuntimeCall>,
		length_bound: u32,
	) -> Result<(u32, u32), DispatchError> {
		AllianceMotion::do_propose_proposed(who, threshold, proposal, length_bound)
	}

	fn vote_proposal(
		who: AccountId,
		proposal: H256,
		index: ProposalIndex,
		approve: bool,
	) -> Result<bool, DispatchError> {
		AllianceMotion::do_vote(who, proposal, index, approve)
	}

	fn close_proposal(
		proposal_hash: H256,
		proposal_index: ProposalIndex,
		proposal_weight_bound: Weight,
		length_bound: u32,
	) -> DispatchResultWithPostInfo {
		AllianceMotion::do_close(proposal_hash, proposal_index, proposal_weight_bound, length_bound)
	}

	fn proposal_of(proposal_hash: H256) -> Option<RuntimeCall> {
		AllianceMotion::proposal_of(proposal_hash)
	}
}

parameter_types! {
	pub const MaxFellows: u32 = MaxMembers::get();
	pub const MaxAllies: u32 = 100;
	pub const AllyDeposit: u64 = 25;
	pub const RetirementPeriod: BlockNumber = MOTION_DURATION_IN_BLOCKS + 1;
}
impl Config for Test {
	type RuntimeEvent = RuntimeEvent;
	type Proposal = RuntimeCall;
	type AdminOrigin = EnsureSignedBy<One, AccountId>;
	type MembershipManager = EnsureSignedBy<Two, AccountId>;
	type AnnouncementOrigin = EnsureSignedBy<Three, AccountId>;
	type Currency = Balances;
	type Slashed = ();
	type InitializeMembers = AllianceMotion;
	type MembershipChanged = AllianceMotion;
	#[cfg(not(feature = "runtime-benchmarks"))]
	type IdentityVerifier = AllianceIdentityVerifier;
	#[cfg(feature = "runtime-benchmarks")]
	type IdentityVerifier = ();
	type ProposalProvider = AllianceProposalProvider;
	type MaxProposals = MaxProposals;
	type MaxFellows = MaxFellows;
	type MaxAllies = MaxAllies;
	type MaxUnscrupulousItems = ConstU32<100>;
	type MaxWebsiteUrlLength = ConstU32<255>;
	type MaxAnnouncementsCount = ConstU32<100>;
	type MaxMembersCount = MaxMembers;
	type AllyDeposit = AllyDeposit;
	type WeightInfo = ();
	type RetirementPeriod = RetirementPeriod;
}

type Block = frame_system::mocking::MockBlock<Test>;

frame_support::construct_runtime!(
	pub enum Test
	{
		System: frame_system,
		Balances: pallet_balances,
		Identity: pallet_identity,
		AllianceMotion: pallet_collective::<Instance1>,
		Alliance: pallet_alliance,
	}
);

pub fn new_test_ext() -> sp_io::TestExternalities {
	let mut t = frame_system::GenesisConfig::<Test>::default().build_storage().unwrap();

	pallet_balances::GenesisConfig::<Test> {
		balances: vec![
			(1, 50),
			(2, 50),
			(3, 50),
			(4, 50),
			(5, 30),
			(6, 50),
			(7, 50),
			(8, 50),
			(9, 50),
		],
	}
	.assimilate_storage(&mut t)
	.unwrap();

	pallet_alliance::GenesisConfig::<Test> {
		fellows: vec![],
		allies: vec![],
		phantom: Default::default(),
	}
	.assimilate_storage(&mut t)
	.unwrap();

	let mut ext = sp_io::TestExternalities::new(t);
	ext.execute_with(|| {
		assert_ok!(Identity::add_registrar(RuntimeOrigin::signed(1), 1));

		let info = IdentityInfo {
			additional: BoundedVec::default(),
			display: Data::Raw(b"name".to_vec().try_into().unwrap()),
			legal: Data::default(),
			web: Data::Raw(b"website".to_vec().try_into().unwrap()),
			riot: Data::default(),
			email: Data::default(),
			pgp_fingerprint: None,
			image: Data::default(),
			twitter: Data::default(),
		};
		assert_ok!(Identity::set_identity(RuntimeOrigin::signed(1), Box::new(info.clone())));
		assert_ok!(Identity::provide_judgement(
			RuntimeOrigin::signed(1),
			0,
			1,
			Judgement::KnownGood,
			BlakeTwo256::hash_of(&info)
		));
		assert_ok!(Identity::set_identity(RuntimeOrigin::signed(2), Box::new(info.clone())));
		assert_ok!(Identity::provide_judgement(
			RuntimeOrigin::signed(1),
			0,
			2,
			Judgement::KnownGood,
			BlakeTwo256::hash_of(&info)
		));
		assert_ok!(Identity::set_identity(RuntimeOrigin::signed(3), Box::new(info.clone())));
		assert_ok!(Identity::provide_judgement(
			RuntimeOrigin::signed(1),
			0,
			3,
			Judgement::KnownGood,
			BlakeTwo256::hash_of(&info)
		));
		assert_ok!(Identity::set_identity(RuntimeOrigin::signed(4), Box::new(info.clone())));
		assert_ok!(Identity::provide_judgement(
			RuntimeOrigin::signed(1),
			0,
			4,
			Judgement::KnownGood,
			BlakeTwo256::hash_of(&info)
		));
		assert_ok!(Identity::set_identity(RuntimeOrigin::signed(5), Box::new(info.clone())));
		assert_ok!(Identity::provide_judgement(
			RuntimeOrigin::signed(1),
			0,
			5,
			Judgement::KnownGood,
			BlakeTwo256::hash_of(&info)
		));
		assert_ok!(Identity::set_identity(RuntimeOrigin::signed(6), Box::new(info.clone())));
		assert_ok!(Identity::set_identity(RuntimeOrigin::signed(8), Box::new(info.clone())));
		assert_ok!(Identity::provide_judgement(
			RuntimeOrigin::signed(1),
			0,
			8,
			Judgement::KnownGood,
			BlakeTwo256::hash_of(&info)
		));
		assert_ok!(Identity::set_identity(RuntimeOrigin::signed(9), Box::new(info.clone())));
		assert_ok!(Identity::provide_judgement(
			RuntimeOrigin::signed(1),
			0,
			9,
			Judgement::KnownGood,
			BlakeTwo256::hash_of(&info)
		));

		// Joining before init should fail.
		assert_noop!(
			Alliance::join_alliance(RuntimeOrigin::signed(1)),
			Error::<Test, ()>::AllianceNotYetInitialized
		);

		assert_ok!(Alliance::init_members(RuntimeOrigin::root(), vec![1, 2, 3], vec![]));

		System::set_block_number(1);
	});
	ext
}

#[cfg(feature = "runtime-benchmarks")]
pub fn new_bench_ext() -> sp_io::TestExternalities {
	RuntimeGenesisConfig::default().build_storage().unwrap().into()
}

pub fn test_cid() -> Cid {
	let result = sp_core_hashing::sha2_256(b"hello world");
	Cid::new_v0(result)
}

pub fn make_remark_proposal(value: u64) -> (RuntimeCall, u32, H256) {
	make_proposal(RuntimeCall::System(frame_system::Call::remark { remark: value.encode() }))
}

pub fn make_kick_member_proposal(who: AccountId) -> (RuntimeCall, u32, H256) {
	make_proposal(RuntimeCall::Alliance(pallet_alliance::Call::kick_member { who }))
}

pub fn make_proposal(proposal: RuntimeCall) -> (RuntimeCall, u32, H256) {
	let len: u32 = proposal.using_encoded(|p| p.len() as u32);
	let hash = BlakeTwo256::hash_of(&proposal);
	(proposal, len, hash)
}

pub fn is_fellow(who: &AccountId) -> bool {
	Alliance::is_member_of(who, MemberRole::Fellow)
}<|MERGE_RESOLUTION|>--- conflicted
+++ resolved
@@ -51,16 +51,7 @@
 impl frame_system::Config for Test {
 	type Block = Block;
 	type AccountData = pallet_balances::AccountData<AccountId>;
-<<<<<<< HEAD
-	type OnNewAccount = ();
-	type OnKilledAccount = ();
-	type SystemWeightInfo = ();
-	type SS58Prefix = ();
-	type OnSetCode = ();
-	type MaxConsumers = frame_support::traits::ConstU32<16>;
 	type ExtrinsicsRootStateVersion = ExtrinsicsRootStateVersion;
-=======
->>>>>>> cfb29254
 }
 
 parameter_types! {
