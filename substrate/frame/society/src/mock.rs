--- conflicted
+++ resolved
@@ -66,14 +66,6 @@
 impl pallet_balances::Config for Test {
 	type ReserveIdentifier = [u8; 8];
 	type AccountStore = System;
-<<<<<<< HEAD
-	type WeightInfo = ();
-	type FreezeIdentifier = ();
-	type MaxFreezes = ();
-	type RuntimeHoldReason = ();
-	type RuntimeFreezeReason = ();
-=======
->>>>>>> a78ff7d7
 }
 
 impl Config for Test {
