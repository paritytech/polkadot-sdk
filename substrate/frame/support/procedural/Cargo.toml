--- conflicted
+++ resolved
@@ -29,14 +29,10 @@
 macro_magic = { version = "0.5.0", features = ["proc_support"] }
 proc-macro-warning = { version = "1.0.0", default-features = false }
 expander = "2.0.0"
-<<<<<<< HEAD
-sp-crypto-hashing = { path = "../../../primitives/crypto/hashing" }
-=======
-sp-core-hashing = { path = "../../../primitives/core/hashing", default-features = false }
+sp-crypto-hashing = { path = "../../../primitives/crypto/hashing", default-features = false }
 
 [dev-dependencies]
 regex = "1"
->>>>>>> d37a4565
 
 [features]
 default = ["std"]
