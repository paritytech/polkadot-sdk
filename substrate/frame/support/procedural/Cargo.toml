[package]
name = "frame-support-procedural"
version = "4.0.0-dev"
authors.workspace = true
edition.workspace = true
license = "Apache-2.0"
homepage = "https://substrate.io"
repository.workspace = true
description = "Proc macro of Support code for the runtime."

[package.metadata.docs.rs]
targets = ["x86_64-unknown-linux-gnu"]

[lib]
proc-macro = true

[dependencies]
derive-syn-parse = "0.1.5"
Inflector = "0.11.4"
cfg-expr = "0.15.5"
itertools = "0.10.3"
proc-macro2 = "1.0.56"
quote = "1.0.28"
syn = { version = "2.0.38", features = ["full"] }
frame-support-procedural-tools = { path = "tools" }
macro_magic = { version = "0.5.0", features = ["proc_support"] }
proc-macro-warning = { version = "1.0.0", default-features = false }
expander = "2.0.0"
sp-core-hashing = { path = "../../../primitives/core/hashing", default-features = false }

[features]
<<<<<<< HEAD
default = [ "std" ]
std = [ "sp-core-hashing/std" ]
=======
default = ["std"]
std = []
>>>>>>> 4a293bc5
no-metadata-docs = []
# Generate impl-trait for tuples with the given number of tuples. Will be needed as the number of
# pallets in a runtime grows. Does increase the compile time!
tuples-96 = []
tuples-128 = []<|MERGE_RESOLUTION|>--- conflicted
+++ resolved
@@ -29,13 +29,8 @@
 sp-core-hashing = { path = "../../../primitives/core/hashing", default-features = false }
 
 [features]
-<<<<<<< HEAD
-default = [ "std" ]
-std = [ "sp-core-hashing/std" ]
-=======
 default = ["std"]
-std = []
->>>>>>> 4a293bc5
+std = ["sp-core-hashing/std"]
 no-metadata-docs = []
 # Generate impl-trait for tuples with the given number of tuples. Will be needed as the number of
 # pallets in a runtime grows. Does increase the compile time!
