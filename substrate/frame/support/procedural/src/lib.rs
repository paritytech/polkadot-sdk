// This file is part of Substrate.

// Copyright (C) Parity Technologies (UK) Ltd.
// SPDX-License-Identifier: Apache-2.0

// Licensed under the Apache License, Version 2.0 (the "License");
// you may not use this file except in compliance with the License.
// You may obtain a copy of the License at
//
// 	http://www.apache.org/licenses/LICENSE-2.0
//
// Unless required by applicable law or agreed to in writing, software
// distributed under the License is distributed on an "AS IS" BASIS,
// WITHOUT WARRANTIES OR CONDITIONS OF ANY KIND, either express or implied.
// See the License for the specific language governing permissions and
// limitations under the License.

//! Proc macro of Support code for the runtime.

#![recursion_limit = "512"]
#![deny(rustdoc::broken_intra_doc_links)]

mod benchmark;
mod construct_runtime;
mod crate_version;
mod derive_impl;
mod dummy_part_checker;
mod dynamic_params;
mod key_prefix;
mod match_and_insert;
mod no_bound;
mod pallet;
mod pallet_error;
mod storage_alias;
mod transactional;
mod tt_macro;

use frame_support_procedural_tools::generate_access_from_frame_or_crate;
use macro_magic::{import_tokens_attr, import_tokens_attr_verbatim};
use proc_macro::TokenStream;
use quote::{quote, ToTokens};
use std::{cell::RefCell, str::FromStr};
use syn::{parse_macro_input, Error, ItemImpl, ItemMod, TraitItemType};

pub(crate) const INHERENT_INSTANCE_NAME: &str = "__InherentHiddenInstance";

thread_local! {
	/// A global counter, can be used to generate a relatively unique identifier.
	static COUNTER: RefCell<Counter> = RefCell::new(Counter(0));
}

/// Counter to generate a relatively unique identifier for macros. This is necessary because
/// declarative macros gets hoisted to the crate root, which shares the namespace with other pallets
/// containing the very same macros.
struct Counter(u64);

impl Counter {
	fn inc(&mut self) -> u64 {
		let ret = self.0;
		self.0 += 1;
		ret
	}
}

/// Get the value from the given environment variable set by cargo.
///
/// The value is parsed into the requested destination type.
fn get_cargo_env_var<T: FromStr>(version_env: &str) -> std::result::Result<T, ()> {
	let version = std::env::var(version_env)
		.unwrap_or_else(|_| panic!("`{}` is always set by cargo; qed", version_env));

	T::from_str(&version).map_err(drop)
}

/// Generate the counter_prefix related to the storage.
/// counter_prefix is used by counted storage map.
fn counter_prefix(prefix: &str) -> String {
	format!("CounterFor{}", prefix)
}

/// Construct a runtime, with the given name and the given pallets.
///
/// The parameters here are specific types for `Block`, `NodeBlock`, and `UncheckedExtrinsic`
/// and the pallets that are used by the runtime.
/// `Block` is the block type that is used in the runtime and `NodeBlock` is the block type
/// that is used in the node. For instance they can differ in the extrinsics type.
///
/// # Example:
///
/// ```ignore
/// construct_runtime!(
///     pub enum Runtime where
///         Block = Block,
///         NodeBlock = node::Block,
///         UncheckedExtrinsic = UncheckedExtrinsic
///     {
///         System: frame_system::{Pallet, Call, Event<T>, Config<T>} = 0,
///         Test: path::to::test::{Pallet, Call} = 1,
///
///         // Pallets with instances.
///         Test2_Instance1: test2::<Instance1>::{Pallet, Call, Storage, Event<T, I>, Config<T, I>, Origin<T, I>},
///         Test2_DefaultInstance: test2::{Pallet, Call, Storage, Event<T>, Config<T>, Origin<T>} = 4,
///
///         // Pallets declared with `pallet` attribute macro: no need to define the parts
///         Test3_Instance1: test3::<Instance1>,
///         Test3_DefaultInstance: test3,
///
///         // with `exclude_parts` keyword some part can be excluded.
///         Test4_Instance1: test4::<Instance1> exclude_parts { Call, Origin },
///         Test4_DefaultInstance: test4 exclude_parts { Storage },
///
///         // with `use_parts` keyword, a subset of the pallet parts can be specified.
///         Test4_Instance1: test4::<Instance1> use_parts { Pallet, Call},
///         Test4_DefaultInstance: test4 use_parts { Pallet },
///     }
/// )
/// ```
///
/// Each pallet is declared as such:
/// * `Identifier`: name given to the pallet that uniquely identifies it.
///
/// * `:`: colon separator
///
/// * `path::to::pallet`: identifiers separated by colons which declare the path to a pallet
///   definition.
///
/// * `::<InstanceN>` optional: specify the instance of the pallet to use. If not specified it will
///   use the default instance (or the only instance in case of non-instantiable pallets).
///
/// * `::{ Part1, Part2<T>, .. }` optional if pallet declared with `frame_support::pallet`: Comma
///   separated parts declared with their generic. If a pallet is declared with
///   `frame_support::pallet` macro then the parts can be automatically derived if not explicitly
///   provided. We provide support for the following module parts in a pallet:
///
///   - `Pallet` - Required for all pallets
///   - `Call` - If the pallet has callable functions
///   - `Storage` - If the pallet uses storage
///   - `Event` or `Event<T>` (if the event is generic) - If the pallet emits events
///   - `Origin` or `Origin<T>` (if the origin is generic) - If the pallet has instanciable origins
///   - `Config` or `Config<T>` (if the config is generic) - If the pallet builds the genesis
///     storage with `GenesisConfig`
///   - `Inherent` - If the pallet provides/can check inherents.
///   - `ValidateUnsigned` - If the pallet validates unsigned extrinsics.
///
///   It is important to list these parts here to export them correctly in the metadata or to make
/// the pallet usable in the runtime.
///
/// * `exclude_parts { Part1, Part2 }` optional: comma separated parts without generics. I.e. one of
///   `Pallet`, `Call`, `Storage`, `Event`, `Origin`, `Config`, `Inherent`, `ValidateUnsigned`. It
///   is incompatible with `use_parts`. This specifies the part to exclude. In order to select
///   subset of the pallet parts.
///
///   For example excluding the part `Call` can be useful if the runtime doesn't want to make the
///   pallet calls available.
///
/// * `use_parts { Part1, Part2 }` optional: comma separated parts without generics. I.e. one of
///   `Pallet`, `Call`, `Storage`, `Event`, `Origin`, `Config`, `Inherent`, `ValidateUnsigned`. It
///   is incompatible with `exclude_parts`. This specifies the part to use. In order to select a
///   subset of the pallet parts.
///
///   For example not using the part `Call` can be useful if the runtime doesn't want to make the
///   pallet calls available.
///
/// * `= $n` optional: number to define at which index the pallet variants in `OriginCaller`, `Call`
///   and `Event` are encoded, and to define the ModuleToIndex value.
///
///   if `= $n` is not given, then index is resolved in the same way as fieldless enum in Rust
///   (i.e. incrementedly from previous index):
///   ```nocompile
///   pallet1 .. = 2,
///   pallet2 .., // Here pallet2 is given index 3
///   pallet3 .. = 0,
///   pallet4 .., // Here pallet4 is given index 1
///   ```
///
/// # Note
///
/// The population of the genesis storage depends on the order of pallets. So, if one of your
/// pallets depends on another pallet, the pallet that is depended upon needs to come before
/// the pallet depending on it.
///
/// # Type definitions
///
/// * The macro generates a type alias for each pallet to their `Pallet`. E.g. `type System =
///   frame_system::Pallet<Runtime>`
#[proc_macro]
pub fn construct_runtime(input: TokenStream) -> TokenStream {
	construct_runtime::construct_runtime(input)
}

///
/// ---
///
/// Rust-Analyzer Users: Documentation for this macro can be found at
/// `frame_support::pallet`.
#[proc_macro_attribute]
pub fn pallet(attr: TokenStream, item: TokenStream) -> TokenStream {
	pallet::pallet(attr, item)
}

/// An attribute macro that can be attached to a (non-empty) module declaration. Doing so will
/// designate that module as a benchmarking module.
///
/// See `frame_benchmarking::v2` for more info.
#[proc_macro_attribute]
pub fn benchmarks(attr: TokenStream, tokens: TokenStream) -> TokenStream {
	match benchmark::benchmarks(attr, tokens, false) {
		Ok(tokens) => tokens,
		Err(err) => err.to_compile_error().into(),
	}
}

/// An attribute macro that can be attached to a (non-empty) module declaration. Doing so will
/// designate that module as an instance benchmarking module.
///
/// See `frame_benchmarking::v2` for more info.
#[proc_macro_attribute]
pub fn instance_benchmarks(attr: TokenStream, tokens: TokenStream) -> TokenStream {
	match benchmark::benchmarks(attr, tokens, true) {
		Ok(tokens) => tokens,
		Err(err) => err.to_compile_error().into(),
	}
}

/// An attribute macro used to declare a benchmark within a benchmarking module. Must be
/// attached to a function definition containing an `#[extrinsic_call]` or `#[block]`
/// attribute.
///
/// See `frame_benchmarking::v2` for more info.
#[proc_macro_attribute]
pub fn benchmark(_attrs: TokenStream, _tokens: TokenStream) -> TokenStream {
	quote!(compile_error!(
		"`#[benchmark]` must be in a module labeled with #[benchmarks] or #[instance_benchmarks]."
	))
	.into()
}

/// An attribute macro used to specify the extrinsic call inside a benchmark function, and also
/// used as a boundary designating where the benchmark setup code ends, and the benchmark
/// verification code begins.
///
/// See `frame_benchmarking::v2` for more info.
#[proc_macro_attribute]
pub fn extrinsic_call(_attrs: TokenStream, _tokens: TokenStream) -> TokenStream {
	quote!(compile_error!(
		"`#[extrinsic_call]` must be in a benchmark function definition labeled with `#[benchmark]`."
	);)
	.into()
}

/// An attribute macro used to specify that a block should be the measured portion of the
/// enclosing benchmark function, This attribute is also used as a boundary designating where
/// the benchmark setup code ends, and the benchmark verification code begins.
///
/// See `frame_benchmarking::v2` for more info.
#[proc_macro_attribute]
pub fn block(_attrs: TokenStream, _tokens: TokenStream) -> TokenStream {
	quote!(compile_error!(
		"`#[block]` must be in a benchmark function definition labeled with `#[benchmark]`."
	))
	.into()
}

/// Execute the annotated function in a new storage transaction.
///
/// The return type of the annotated function must be `Result`. All changes to storage performed
/// by the annotated function are discarded if it returns `Err`, or committed if `Ok`.
///
/// # Example
///
/// ```nocompile
/// #[transactional]
/// fn value_commits(v: u32) -> result::Result<u32, &'static str> {
/// 	Value::set(v);
/// 	Ok(v)
/// }
///
/// #[transactional]
/// fn value_rollbacks(v: u32) -> result::Result<u32, &'static str> {
/// 	Value::set(v);
/// 	Err("nah")
/// }
/// ```
#[proc_macro_attribute]
pub fn transactional(attr: TokenStream, input: TokenStream) -> TokenStream {
	transactional::transactional(attr, input).unwrap_or_else(|e| e.to_compile_error().into())
}

///
/// ---
///
/// Rust-Analyzer Users: Documentation for this macro can be found at
/// `frame_support::require_transactional`.
#[proc_macro_attribute]
pub fn require_transactional(attr: TokenStream, input: TokenStream) -> TokenStream {
	transactional::require_transactional(attr, input)
		.unwrap_or_else(|e| e.to_compile_error().into())
}

/// Derive [`Clone`] but do not bound any generic.
///
/// Docs at `frame_support::CloneNoBound`.
#[proc_macro_derive(CloneNoBound)]
pub fn derive_clone_no_bound(input: TokenStream) -> TokenStream {
	no_bound::clone::derive_clone_no_bound(input)
}

/// Derive [`Debug`] but do not bound any generics.
///
/// Docs at `frame_support::DebugNoBound`.
#[proc_macro_derive(DebugNoBound)]
pub fn derive_debug_no_bound(input: TokenStream) -> TokenStream {
	no_bound::debug::derive_debug_no_bound(input)
}

/// Derive [`Debug`], if `std` is enabled it uses `frame_support::DebugNoBound`, if `std` is not
/// enabled it just returns `"<wasm:stripped>"`.
/// This behaviour is useful to prevent bloating the runtime WASM blob from unneeded code.
#[proc_macro_derive(RuntimeDebugNoBound)]
pub fn derive_runtime_debug_no_bound(input: TokenStream) -> TokenStream {
	if cfg!(any(feature = "std", feature = "try-runtime")) {
		no_bound::debug::derive_debug_no_bound(input)
	} else {
		let input = syn::parse_macro_input!(input as syn::DeriveInput);

		let name = &input.ident;
		let (impl_generics, ty_generics, where_clause) = input.generics.split_for_impl();

		quote::quote!(
			const _: () = {
				impl #impl_generics ::core::fmt::Debug for #name #ty_generics #where_clause {
					fn fmt(&self, fmt: &mut ::core::fmt::Formatter) -> core::fmt::Result {
						fmt.write_str("<wasm:stripped>")
					}
				}
			};
		)
		.into()
	}
}

/// Derive [`PartialEq`] but do not bound any generic.
///
/// Docs at `frame_support::PartialEqNoBound`.
#[proc_macro_derive(PartialEqNoBound)]
pub fn derive_partial_eq_no_bound(input: TokenStream) -> TokenStream {
	no_bound::partial_eq::derive_partial_eq_no_bound(input)
}

/// DeriveEq but do no bound any generic.
///
/// Docs at `frame_support::EqNoBound`.
#[proc_macro_derive(EqNoBound)]
pub fn derive_eq_no_bound(input: TokenStream) -> TokenStream {
	let input = syn::parse_macro_input!(input as syn::DeriveInput);

	let name = &input.ident;
	let (impl_generics, ty_generics, where_clause) = input.generics.split_for_impl();

	quote::quote_spanned!(name.span() =>
		const _: () = {
			impl #impl_generics ::core::cmp::Eq for #name #ty_generics #where_clause {}
		};
	)
	.into()
}

/// Derive [`PartialOrd`] but do not bound any generic. Docs are at
/// `frame_support::PartialOrdNoBound`.
#[proc_macro_derive(PartialOrdNoBound)]
pub fn derive_partial_ord_no_bound(input: TokenStream) -> TokenStream {
	no_bound::partial_ord::derive_partial_ord_no_bound(input)
}

/// Derive [`Ord`] but do no bound any generic. Docs are at `frame_support::OrdNoBound`.
#[proc_macro_derive(OrdNoBound)]
pub fn derive_ord_no_bound(input: TokenStream) -> TokenStream {
	no_bound::ord::derive_ord_no_bound(input)
}

/// derive `Default` but do no bound any generic. Docs are at `frame_support::DefaultNoBound`.
#[proc_macro_derive(DefaultNoBound, attributes(default))]
pub fn derive_default_no_bound(input: TokenStream) -> TokenStream {
	no_bound::default::derive_default_no_bound(input)
}

/// Macro used internally in FRAME to generate the crate version for a pallet.
#[proc_macro]
pub fn crate_to_crate_version(input: TokenStream) -> TokenStream {
	crate_version::crate_to_crate_version(input)
		.unwrap_or_else(|e| e.to_compile_error())
		.into()
}

/// The number of module instances supported by the runtime, starting at index 1,
/// and up to `NUMBER_OF_INSTANCE`.
pub(crate) const NUMBER_OF_INSTANCE: u8 = 16;

/// This macro is meant to be used by frame-support only.
/// It implements the trait `HasKeyPrefix` and `HasReversibleKeyPrefix` for tuple of `Key`.
#[proc_macro]
pub fn impl_key_prefix_for_tuples(input: TokenStream) -> TokenStream {
	key_prefix::impl_key_prefix_for_tuples(input)
		.unwrap_or_else(syn::Error::into_compile_error)
		.into()
}

/// Internal macro use by frame_support to generate dummy part checker for old pallet declaration
#[proc_macro]
pub fn __generate_dummy_part_checker(input: TokenStream) -> TokenStream {
	dummy_part_checker::generate_dummy_part_checker(input)
}

/// Macro that inserts some tokens after the first match of some pattern.
///
/// # Example:
///
/// ```nocompile
/// match_and_insert!(
///     target = [{ Some content with { at some point match pattern } other match pattern are ignored }]
///     pattern = [{ match pattern }] // the match pattern cannot contain any group: `[]`, `()`, `{}`
/// 								  // can relax this constraint, but will require modifying the match logic in code
///     tokens = [{ expansion tokens }] // content inside braces can be anything including groups
/// );
/// ```
///
/// will generate:
///
/// ```nocompile
///     Some content with { at some point match pattern expansion tokens } other match patterns are
///     ignored
/// ```
#[proc_macro]
pub fn match_and_insert(input: TokenStream) -> TokenStream {
	match_and_insert::match_and_insert(input)
}

#[proc_macro_derive(PalletError, attributes(codec))]
pub fn derive_pallet_error(input: TokenStream) -> TokenStream {
	pallet_error::derive_pallet_error(input)
}

/// Internal macro used by `frame_support` to create tt-call-compliant macros
#[proc_macro]
pub fn __create_tt_macro(input: TokenStream) -> TokenStream {
	tt_macro::create_tt_return_macro(input)
}

///
/// ---
///
/// Rust-Analyzer Users: Documentation for this macro can be found at
/// `frame_support::pallet_macros::storage_alias`.
#[proc_macro_attribute]
pub fn storage_alias(attributes: TokenStream, input: TokenStream) -> TokenStream {
	storage_alias::storage_alias(attributes.into(), input.into())
		.unwrap_or_else(|r| r.into_compile_error())
		.into()
}

/// This attribute can be used to derive a full implementation of a trait based on a local partial
/// impl and an external impl containing defaults that can be overriden in the local impl.
///
/// For a full end-to-end example, see [below](#use-case-auto-derive-test-pallet-config-traits).
///
/// # Usage
///
/// The attribute should be attached to an impl block (strictly speaking a `syn::ItemImpl`) for
/// which we want to inject defaults in the event of missing trait items in the block.
///
/// The attribute minimally takes a single `default_impl_path` argument, which should be the module
/// path to an impl registered via [`#[register_default_impl]`](`macro@register_default_impl`) that
/// contains the default trait items we want to potentially inject, with the general form:
///
/// ```ignore
/// #[derive_impl(default_impl_path)]
/// impl SomeTrait for SomeStruct {
///     ...
/// }
/// ```
///
/// Optionally, a `disambiguation_path` can be specified as follows by providing `as path::here`
/// after the `default_impl_path`:
///
/// ```ignore
/// #[derive_impl(default_impl_path as disambiguation_path)]
/// impl SomeTrait for SomeStruct {
///     ...
/// }
/// ```
///
/// The `disambiguation_path`, if specified, should be the path to a trait that will be used to
/// qualify all default entries that are injected into the local impl. For example if your
/// `default_impl_path` is `some::path::TestTraitImpl` and your `disambiguation_path` is
/// `another::path::DefaultTrait`, any items injected into the local impl will be qualified as
/// `<some::path::TestTraitImpl as another::path::DefaultTrait>::specific_trait_item`.
///
/// If you omit the `as disambiguation_path` portion, the `disambiguation_path` will internally
/// default to `A` from the `impl A for B` part of the default impl. This is useful for scenarios
/// where all of the relevant types are already in scope via `use` statements.
///
/// In case the `default_impl_path` is scoped to a different module such as
/// `some::path::TestTraitImpl`, the same scope is assumed for the `disambiguation_path`, i.e.
/// `some::A`. This enables the use of `derive_impl` attribute without having to specify the
/// `disambiguation_path` in most (if not all) uses within FRAME's context.
///
/// Conversely, the `default_impl_path` argument is required and cannot be omitted.
///
/// Optionally, `no_aggregated_types` can be specified as follows:
///
/// ```ignore
/// #[derive_impl(default_impl_path as disambiguation_path, no_aggregated_types)]
/// impl SomeTrait for SomeStruct {
///     ...
/// }
/// ```
///
/// If specified, this indicates that the aggregated types (as denoted by impl items
/// attached with [`#[inject_runtime_type]`]) should not be injected with the respective concrete
/// types. By default, all such types are injected.
///
/// You can also make use of `#[pallet::no_default]` on specific items in your default impl that you
/// want to ensure will not be copied over but that you nonetheless want to use locally in the
/// context of the foreign impl and the pallet (or context) in which it is defined.
///
/// ## Use-Case Example: Auto-Derive Test Pallet Config Traits
///
/// The `#[derive_imp(..)]` attribute can be used to derive a test pallet `Config` based on an
/// existing pallet `Config` that has been marked with
/// [`#[pallet::config(with_default)]`](`macro@config`) (which under the hood, generates a
/// `DefaultConfig` trait in the pallet in which the macro was invoked).
///
/// In this case, the `#[derive_impl(..)]` attribute should be attached to an `impl` block that
/// implements a compatible `Config` such as `frame_system::Config` for a test/mock runtime, and
/// should receive as its first argument the path to a `DefaultConfig` impl that has been registered
/// via [`#[register_default_impl]`](`macro@register_default_impl`), and as its second argument, the
/// path to the auto-generated `DefaultConfig` for the existing pallet `Config` we want to base our
/// test config off of.
///
/// The following is what the `basic` example pallet would look like with a default testing config:
///
/// ```ignore
/// #[derive_impl(frame_system::config_preludes::TestDefaultConfig as frame_system::pallet::DefaultConfig)]
/// impl frame_system::Config for Test {
///     // These are all defined by system as mandatory.
///     type BaseCallFilter = frame_support::traits::Everything;
///     type RuntimeEvent = RuntimeEvent;
///     type RuntimeCall = RuntimeCall;
///     type RuntimeOrigin = RuntimeOrigin;
///     type OnSetCode = ();
///     type PalletInfo = PalletInfo;
///     type Block = Block;
///     // We decide to override this one.
///     type AccountData = pallet_balances::AccountData<u64>;
/// }
/// ```
///
/// where `TestDefaultConfig` was defined and registered as follows:
/// ```ignore
/// pub struct TestDefaultConfig;
///
/// #[register_default_impl(TestDefaultConfig)]
/// impl DefaultConfig for TestDefaultConfig {
///     type Version = ();
///     type BlockWeights = ();
///     type BlockLength = ();
///     type DbWeight = ();
///     type Nonce = u64;
///     type BlockNumber = u64;
///     type Hash = sp_core::hash::H256;
///     type Hashing = sp_runtime::traits::BlakeTwo256;
///     type AccountId = AccountId;
///     type Lookup = IdentityLookup<AccountId>;
///     type BlockHashCount = frame_support::traits::ConstU64<10>;
///     type AccountData = u32;
///     type OnNewAccount = ();
///     type OnKilledAccount = ();
///     type SystemWeightInfo = ();
///     type SS58Prefix = ();
///     type MaxConsumers = frame_support::traits::ConstU32<16>;
/// }
/// ```
///
/// The above call to `derive_impl` would expand to roughly the following:
/// ```ignore
/// impl frame_system::Config for Test {
///     use frame_system::config_preludes::TestDefaultConfig;
///     use frame_system::pallet::DefaultConfig;
///
///     type BaseCallFilter = frame_support::traits::Everything;
///     type RuntimeEvent = RuntimeEvent;
///     type RuntimeCall = RuntimeCall;
///     type RuntimeOrigin = RuntimeOrigin;
///     type OnSetCode = ();
///     type PalletInfo = PalletInfo;
///     type Block = Block;
///     type AccountData = pallet_balances::AccountData<u64>;
///     type Version = <TestDefaultConfig as DefaultConfig>::Version;
///     type BlockWeights = <TestDefaultConfig as DefaultConfig>::BlockWeights;
///     type BlockLength = <TestDefaultConfig as DefaultConfig>::BlockLength;
///     type DbWeight = <TestDefaultConfig as DefaultConfig>::DbWeight;
///     type Nonce = <TestDefaultConfig as DefaultConfig>::Nonce;
///     type BlockNumber = <TestDefaultConfig as DefaultConfig>::BlockNumber;
///     type Hash = <TestDefaultConfig as DefaultConfig>::Hash;
///     type Hashing = <TestDefaultConfig as DefaultConfig>::Hashing;
///     type AccountId = <TestDefaultConfig as DefaultConfig>::AccountId;
///     type Lookup = <TestDefaultConfig as DefaultConfig>::Lookup;
///     type BlockHashCount = <TestDefaultConfig as DefaultConfig>::BlockHashCount;
///     type OnNewAccount = <TestDefaultConfig as DefaultConfig>::OnNewAccount;
///     type OnKilledAccount = <TestDefaultConfig as DefaultConfig>::OnKilledAccount;
///     type SystemWeightInfo = <TestDefaultConfig as DefaultConfig>::SystemWeightInfo;
///     type SS58Prefix = <TestDefaultConfig as DefaultConfig>::SS58Prefix;
///     type MaxConsumers = <TestDefaultConfig as DefaultConfig>::MaxConsumers;
/// }
/// ```
///
/// You can then use the resulting `Test` config in test scenarios.
///
/// Note that items that are _not_ present in our local `DefaultConfig` are automatically copied
/// from the foreign trait (in this case `TestDefaultConfig`) into the local trait impl (in this
/// case `Test`), unless the trait item in the local trait impl is marked with
/// [`#[pallet::no_default]`](`macro@no_default`), in which case it cannot be overridden, and any
/// attempts to do so will result in a compiler error.
///
/// See `frame/examples/default-config/tests.rs` for a runnable end-to-end example pallet that makes
/// use of `derive_impl` to derive its testing config.
///
/// See [here](`macro@config`) for more information and caveats about the auto-generated
/// `DefaultConfig` trait.
///
/// ## Optional Conventions
///
/// Note that as an optional convention, we encourage creating a `config_preludes` module inside of
/// your pallet. This is the convention we follow for `frame_system`'s `TestDefaultConfig` which, as
/// shown above, is located at `frame_system::config_preludes::TestDefaultConfig`. This is just a
/// suggested convention -- there is nothing in the code that expects modules with these names to be
/// in place, so there is no imperative to follow this pattern unless desired.
///
/// In `config_preludes`, you can place types named like:
///
/// * `TestDefaultConfig`
/// * `ParachainDefaultConfig`
/// * `SolochainDefaultConfig`
///
/// Signifying in which context they can be used.
///
/// # Advanced Usage
///
/// ## Expansion
///
/// The `#[derive_impl(default_impl_path as disambiguation_path)]` attribute will expand to the
/// local impl, with any extra items from the foreign impl that aren't present in the local impl
/// also included. In the case of a colliding trait item, the version of the item that exists in the
/// local impl will be retained. All imported items are qualified by the `disambiguation_path`, as
/// discussed above.
///
/// ## Handling of Unnamed Trait Items
///
/// Items that lack a `syn::Ident` for whatever reason are first checked to see if they exist,
/// verbatim, in the local/destination trait before they are copied over, so you should not need to
/// worry about collisions between identical unnamed items.
#[import_tokens_attr_verbatim {
    format!(
        "{}::macro_magic",
        match generate_access_from_frame_or_crate("frame-support") {
            Ok(path) => Ok(path),
            Err(_) => generate_access_from_frame_or_crate("frame"),
        }
        .expect("Failed to find either `frame-support` or `frame` in `Cargo.toml` dependencies.")
        .to_token_stream()
        .to_string()
    )
}]
#[with_custom_parsing(derive_impl::DeriveImplAttrArgs)]
#[proc_macro_attribute]
pub fn derive_impl(attrs: TokenStream, input: TokenStream) -> TokenStream {
	let custom_attrs = parse_macro_input!(__custom_tokens as derive_impl::DeriveImplAttrArgs);
	derive_impl::derive_impl(
		__source_path.into(),
		attrs.into(),
		input.into(),
		custom_attrs.disambiguation_path,
		custom_attrs.no_aggregated_types,
	)
	.unwrap_or_else(|r| r.into_compile_error())
	.into()
}

///
/// ---
///
/// Rust-Analyzer Users: Documentation for this macro can be found at
/// `frame_support::pallet_macros::no_default`.
#[proc_macro_attribute]
pub fn no_default(_: TokenStream, _: TokenStream) -> TokenStream {
	pallet_macro_stub()
}

///
/// ---
///
/// Rust-Analyzer Users: Documentation for this macro can be found at
/// `frame_support::pallet_macros::no_default_bounds`.
#[proc_macro_attribute]
pub fn no_default_bounds(_: TokenStream, _: TokenStream) -> TokenStream {
	pallet_macro_stub()
}

/// Attach this attribute to an impl statement that you want to use with
/// [`#[derive_impl(..)]`](`macro@derive_impl`).
///
/// You must also provide an identifier/name as the attribute's argument. This is the name you
/// must provide to [`#[derive_impl(..)]`](`macro@derive_impl`) when you import this impl via
/// the `default_impl_path` argument. This name should be unique at the crate-level.
///
/// ## Example
///
/// ```ignore
/// pub struct ExampleTestDefaultConfig;
///
/// #[register_default_impl(ExampleTestDefaultConfig)]
/// impl DefaultConfig for ExampleTestDefaultConfig {
/// 	type Version = ();
/// 	type BlockWeights = ();
/// 	type BlockLength = ();
/// 	...
/// 	type SS58Prefix = ();
/// 	type MaxConsumers = frame_support::traits::ConstU32<16>;
/// }
/// ```
///
/// ## Advanced Usage
///
/// This macro acts as a thin wrapper around macro_magic's `#[export_tokens]`. See the docs
/// [here](https://docs.rs/macro_magic/latest/macro_magic/attr.export_tokens.html) for more
/// info.
///
/// There are some caveats when applying a `use` statement to bring a
/// `#[register_default_impl]` item into scope. If you have a `#[register_default_impl]`
/// defined in `my_crate::submodule::MyItem`, it is currently not sufficient to do something
/// like:
///
/// ```ignore
/// use my_crate::submodule::MyItem;
/// #[derive_impl(MyItem as Whatever)]
/// ```
///
/// This will fail with a mysterious message about `__export_tokens_tt_my_item` not being
/// defined.
///
/// You can, however, do any of the following:
/// ```ignore
/// // partial path works
/// use my_crate::submodule;
/// #[derive_impl(submodule::MyItem as Whatever)]
/// ```
/// ```ignore
/// // full path works
/// #[derive_impl(my_crate::submodule::MyItem as Whatever)]
/// ```
/// ```ignore
/// // wild-cards work
/// use my_crate::submodule::*;
/// #[derive_impl(MyItem as Whatever)]
/// ```
#[proc_macro_attribute]
pub fn register_default_impl(attrs: TokenStream, tokens: TokenStream) -> TokenStream {
	// ensure this is a impl statement
	let item_impl = syn::parse_macro_input!(tokens as ItemImpl);

	// internally wrap macro_magic's `#[export_tokens]` macro
	match macro_magic::mm_core::export_tokens_internal(
		attrs,
		item_impl.to_token_stream(),
		true,
		false,
	) {
		Ok(tokens) => tokens.into(),
		Err(err) => err.to_compile_error().into(),
	}
}

///
/// ---
///
/// Rust-Analyzer Users: Documentation for this macro can be found at
/// `frame_support::pallet_prelude::inject_runtime_type`.
#[proc_macro_attribute]
pub fn inject_runtime_type(_: TokenStream, tokens: TokenStream) -> TokenStream {
	let item = tokens.clone();
	let item = syn::parse_macro_input!(item as TraitItemType);
	if item.ident != "RuntimeCall" &&
		item.ident != "RuntimeEvent" &&
		item.ident != "RuntimeTask" &&
		item.ident != "RuntimeOrigin" &&
		item.ident != "RuntimeHoldReason" &&
		item.ident != "RuntimeFreezeReason" &&
		item.ident != "RuntimeParameters" &&
		item.ident != "PalletInfo"
	{
		return syn::Error::new_spanned(
			item,
			"`#[inject_runtime_type]` can only be attached to `RuntimeCall`, `RuntimeEvent`, \
			`RuntimeTask`, `RuntimeOrigin`, `RuntimeParameters` or `PalletInfo`",
		)
		.to_compile_error()
		.into()
	}
	tokens
}

/// Used internally to decorate pallet attribute macro stubs when they are erroneously used
/// outside of a pallet module
fn pallet_macro_stub() -> TokenStream {
	quote!(compile_error!(
		"This attribute can only be used from within a pallet module marked with `#[frame_support::pallet]`"
	))
	.into()
}

///
/// ---
///
/// Rust-Analyzer Users: Documentation for this macro can be found at
/// `frame_support::pallet_macros::config`.
#[proc_macro_attribute]
pub fn config(_: TokenStream, _: TokenStream) -> TokenStream {
	pallet_macro_stub()
}

///
/// ---
///
/// Rust-Analyzer Users: Documentation for this macro can be found at
/// `frame_support::pallet_macros::constant`.
#[proc_macro_attribute]
pub fn constant(_: TokenStream, _: TokenStream) -> TokenStream {
	pallet_macro_stub()
}

///
/// ---
///
/// Rust-Analyzer Users: Documentation for this macro can be found at
/// `frame_support::pallet_macros::constant_name`.
#[proc_macro_attribute]
pub fn constant_name(_: TokenStream, _: TokenStream) -> TokenStream {
	pallet_macro_stub()
}

///
/// ---
///
/// Rust-Analyzer Users: Documentation for this macro can be found at
/// `frame_support::pallet_macros::disable_frame_system_supertrait_check`.
#[proc_macro_attribute]
pub fn disable_frame_system_supertrait_check(_: TokenStream, _: TokenStream) -> TokenStream {
	pallet_macro_stub()
}

///
/// ---
///
/// Rust-Analyzer Users: Documentation for this macro can be found at
/// `frame_support::pallet_macros::generate_store`.
#[proc_macro_attribute]
pub fn generate_store(_: TokenStream, _: TokenStream) -> TokenStream {
	pallet_macro_stub()
}

///
/// ---
///
/// Rust-Analyzer Users: Documentation for this macro can be found at
/// `frame_support::pallet_macros::storage_version`.
#[proc_macro_attribute]
pub fn storage_version(_: TokenStream, _: TokenStream) -> TokenStream {
	pallet_macro_stub()
}

///
/// ---
///
/// Rust-Analyzer Users: Documentation for this macro can be found at
/// `frame_support::pallet_macros::hooks`.
#[proc_macro_attribute]
pub fn hooks(_: TokenStream, _: TokenStream) -> TokenStream {
	pallet_macro_stub()
}

///
/// ---
///
/// Rust-Analyzer Users: Documentation for this macro can be found at
/// `frame_support::pallet_macros::weight`.
#[proc_macro_attribute]
pub fn weight(_: TokenStream, _: TokenStream) -> TokenStream {
	pallet_macro_stub()
}

///
/// ---
///
/// Rust-Analyzer Users: Documentation for this macro can be found at
/// `frame_support::pallet_macros::compact`.
#[proc_macro_attribute]
pub fn compact(_: TokenStream, _: TokenStream) -> TokenStream {
	pallet_macro_stub()
}

///
/// ---
///
/// Rust-Analyzer Users: Documentation for this macro can be found at
/// `frame_support::pallet_macros::call`.
#[proc_macro_attribute]
pub fn call(_: TokenStream, _: TokenStream) -> TokenStream {
	pallet_macro_stub()
}

/// Each dispatchable may also be annotated with the `#[pallet::call_index($idx)]` attribute,
/// which explicitly defines the codec index for the dispatchable function in the `Call` enum.
///
/// ---
///
/// Rust-Analyzer Users: Documentation for this macro can be found at
/// `frame_support::pallet_macros::call_index`.
#[proc_macro_attribute]
pub fn call_index(_: TokenStream, _: TokenStream) -> TokenStream {
	pallet_macro_stub()
}

///
/// ---
///
/// Rust-Analyzer Users: Documentation for this macro can be found at
///
/// `frame_support::pallet_macros::feeless_if`.
#[proc_macro_attribute]
pub fn feeless_if(_: TokenStream, _: TokenStream) -> TokenStream {
	pallet_macro_stub()
}

///
/// ---
///
/// Rust-Analyzer Users: Documentation for this macro can be found at
///
/// `frame_support::pallet_macros::extra_constants`.
#[proc_macro_attribute]
pub fn extra_constants(_: TokenStream, _: TokenStream) -> TokenStream {
	pallet_macro_stub()
}

///
/// ---
///
/// Rust-Analyzer Users: Documentation for this macro can be found at
/// `frame_support::pallet_macros::error`.
#[proc_macro_attribute]
pub fn error(_: TokenStream, _: TokenStream) -> TokenStream {
	pallet_macro_stub()
}

///
/// ---
///
/// Rust-Analyzer Users: Documentation for this macro can be found at
/// `frame_support::pallet_macros::event`.
#[proc_macro_attribute]
pub fn event(_: TokenStream, _: TokenStream) -> TokenStream {
	pallet_macro_stub()
}

///
/// ---
///
/// Rust-Analyzer Users: Documentation for this macro can be found at
/// `frame_support::pallet_macros::generate_deposit`.
#[proc_macro_attribute]
pub fn generate_deposit(_: TokenStream, _: TokenStream) -> TokenStream {
	pallet_macro_stub()
}

///
/// ---
///
/// Rust-Analyzer Users: Documentation for this macro can be found at
/// `frame_support::pallet_macros::storage`.
#[proc_macro_attribute]
pub fn storage(_: TokenStream, _: TokenStream) -> TokenStream {
	pallet_macro_stub()
}

///
/// ---
///
/// Rust-Analyzer Users: Documentation for this macro can be found at
/// `frame_support::pallet_macros::getter`.
#[proc_macro_attribute]
pub fn getter(_: TokenStream, _: TokenStream) -> TokenStream {
	pallet_macro_stub()
}

///
/// ---
///
/// Rust-Analyzer Users: Documentation for this macro can be found at
/// `frame_support::pallet_macros::storage_prefix`.
#[proc_macro_attribute]
pub fn storage_prefix(_: TokenStream, _: TokenStream) -> TokenStream {
	pallet_macro_stub()
}

///
/// ---
///
/// Rust-Analyzer Users: Documentation for this macro can be found at
/// `frame_support::pallet_macros::unbounded`.
#[proc_macro_attribute]
pub fn unbounded(_: TokenStream, _: TokenStream) -> TokenStream {
	pallet_macro_stub()
}

///
/// ---
///
/// Rust-Analyzer Users: Documentation for this macro can be found at
/// `frame_support::pallet_macros::whitelist_storage`.
#[proc_macro_attribute]
pub fn whitelist_storage(_: TokenStream, _: TokenStream) -> TokenStream {
	pallet_macro_stub()
}

///
/// ---
///
/// Rust-Analyzer Users: Documentation for this macro can be found at
/// `frame_support::pallet_macros::disable_try_decode_storage`.
#[proc_macro_attribute]
pub fn disable_try_decode_storage(_: TokenStream, _: TokenStream) -> TokenStream {
	pallet_macro_stub()
}

///
/// ---
///
/// Rust-Analyzer Users: Documentation for this macro can be found at
/// `frame_support::pallet_macros::type_value`.
#[proc_macro_attribute]
pub fn type_value(_: TokenStream, _: TokenStream) -> TokenStream {
	pallet_macro_stub()
}

///
/// ---
///
/// Rust-Analyzer Users: Documentation for this macro can be found at
/// `frame_support::pallet_macros::genesis_config`.
#[proc_macro_attribute]
pub fn genesis_config(_: TokenStream, _: TokenStream) -> TokenStream {
	pallet_macro_stub()
}

///
/// ---
///
/// Rust-Analyzer Users: Documentation for this macro can be found at
/// `frame_support::pallet_macros::genesis_build`.
#[proc_macro_attribute]
pub fn genesis_build(_: TokenStream, _: TokenStream) -> TokenStream {
	pallet_macro_stub()
}

///
/// ---
///
/// Rust-Analyzer Users: Documentation for this macro can be found at
/// `frame_support::pallet_macros::inherent`.
#[proc_macro_attribute]
pub fn inherent(_: TokenStream, _: TokenStream) -> TokenStream {
	pallet_macro_stub()
}

///
<<<<<<< HEAD
/// NOTE: There is also the `sp_runtime::traits::TransactionExtension` trait that can be used to add
/// some specific logic for transaction validation.
///
/// ## Macro expansion
=======
/// ---
>>>>>>> b0741d4f
///
/// Rust-Analyzer Users: Documentation for this macro can be found at
/// `frame_support::pallet_macros::validate_unsigned`.
#[proc_macro_attribute]
pub fn validate_unsigned(_: TokenStream, _: TokenStream) -> TokenStream {
	pallet_macro_stub()
}

///
/// ---
///
/// Rust-Analyzer Users: Documentation for this macro can be found at
/// `frame_support::pallet_macros::origin`.
#[proc_macro_attribute]
pub fn origin(_: TokenStream, _: TokenStream) -> TokenStream {
	pallet_macro_stub()
}

///
/// ---
///
/// Rust-Analyzer Users: Documentation for this macro can be found at
/// `frame_support::pallet_macros::composite_enum`.
#[proc_macro_attribute]
pub fn composite_enum(_: TokenStream, _: TokenStream) -> TokenStream {
	pallet_macro_stub()
}

///
/// ---
///
/// **Rust-Analyzer users**: See the documentation of the Rust item in
/// `frame_support::pallet_macros::tasks_experimental`.
#[proc_macro_attribute]
pub fn tasks_experimental(_: TokenStream, _: TokenStream) -> TokenStream {
	pallet_macro_stub()
}

///
/// ---
///
/// **Rust-Analyzer users**: See the documentation of the Rust item in
/// `frame_support::pallet_macros::task_list`.
#[proc_macro_attribute]
pub fn task_list(_: TokenStream, _: TokenStream) -> TokenStream {
	pallet_macro_stub()
}

///
/// ---
///
/// **Rust-Analyzer users**: See the documentation of the Rust item in
/// `frame_support::pallet_macros::task_condition`.
#[proc_macro_attribute]
pub fn task_condition(_: TokenStream, _: TokenStream) -> TokenStream {
	pallet_macro_stub()
}

///
/// ---
///
/// **Rust-Analyzer users**: See the documentation of the Rust item in
/// `frame_support::pallet_macros::task_weight`.
#[proc_macro_attribute]
pub fn task_weight(_: TokenStream, _: TokenStream) -> TokenStream {
	pallet_macro_stub()
}

///
/// ---
///
/// **Rust-Analyzer users**: See the documentation of the Rust item in
/// `frame_support::pallet_macros::task_index`.
#[proc_macro_attribute]
pub fn task_index(_: TokenStream, _: TokenStream) -> TokenStream {
	pallet_macro_stub()
}

///
/// ---
///
/// **Rust-Analyzer users**: See the documentation of the Rust item in
/// `frame_support::pallet_macros::pallet_section`.
#[proc_macro_attribute]
pub fn pallet_section(attr: TokenStream, tokens: TokenStream) -> TokenStream {
	let tokens_clone = tokens.clone();
	// ensure this can only be attached to a module
	let _mod = parse_macro_input!(tokens_clone as ItemMod);

	// use macro_magic's export_tokens as the internal implementation otherwise
	match macro_magic::mm_core::export_tokens_internal(attr, tokens, false, true) {
		Ok(tokens) => tokens.into(),
		Err(err) => err.to_compile_error().into(),
	}
}

///
/// ---
///
/// **Rust-Analyzer users**: See the documentation of the Rust item in
/// `frame_support::pallet_macros::import_section`.
#[import_tokens_attr {
    format!(
        "{}::macro_magic",
        match generate_access_from_frame_or_crate("frame-support") {
            Ok(path) => Ok(path),
            Err(_) => generate_access_from_frame_or_crate("frame"),
        }
        .expect("Failed to find either `frame-support` or `frame` in `Cargo.toml` dependencies.")
        .to_token_stream()
        .to_string()
    )
}]
#[proc_macro_attribute]
pub fn import_section(attr: TokenStream, tokens: TokenStream) -> TokenStream {
	let foreign_mod = parse_macro_input!(attr as ItemMod);
	let mut internal_mod = parse_macro_input!(tokens as ItemMod);

	// check that internal_mod is a pallet module
	if !internal_mod.attrs.iter().any(|attr| {
		if let Some(last_seg) = attr.path().segments.last() {
			last_seg.ident == "pallet"
		} else {
			false
		}
	}) {
		return Error::new(
			internal_mod.ident.span(),
			"`#[import_section]` can only be applied to a valid pallet module",
		)
		.to_compile_error()
		.into()
	}

	if let Some(ref mut content) = internal_mod.content {
		if let Some(foreign_content) = foreign_mod.content {
			content.1.extend(foreign_content.1);
		}
	}

	quote! {
		#internal_mod
	}
	.into()
}

/// Mark a module that contains dynamic parameters.
///
/// See the `pallet_parameters` for a full example.
///
/// # Arguments
///
/// The macro accepts two positional arguments, of which the second is optional.
///
/// ## Aggregated Enum Name
///
/// This sets the name that the aggregated Key-Value enum will be named after. Common names would be
/// `RuntimeParameters`, akin to `RuntimeCall`, `RuntimeOrigin` etc. There is no default value for
/// this argument.
///
/// ## Parameter Storage Backend
///
/// The second argument provides access to the storage of the parameters. It can either be set on
/// on this attribute, or on the inner ones. If set on both, the inner one takes precedence.
#[proc_macro_attribute]
pub fn dynamic_params(attrs: TokenStream, input: TokenStream) -> TokenStream {
	dynamic_params::dynamic_params(attrs.into(), input.into())
		.unwrap_or_else(|r| r.into_compile_error())
		.into()
}

/// Define a module inside a [`macro@dynamic_params`] module that contains dynamic parameters.
///
/// See the `pallet_parameters` for a full example.
///
/// # Argument
///
/// This attribute takes one optional argument. The argument can either be put here or on the
/// surrounding `#[dynamic_params]` attribute. If set on both, the inner one takes precedence.
#[proc_macro_attribute]
pub fn dynamic_pallet_params(attrs: TokenStream, input: TokenStream) -> TokenStream {
	dynamic_params::dynamic_pallet_params(attrs.into(), input.into())
		.unwrap_or_else(|r| r.into_compile_error())
		.into()
}

/// Used internally by [`dynamic_params`].
#[doc(hidden)]
#[proc_macro_attribute]
pub fn dynamic_aggregated_params_internal(attrs: TokenStream, input: TokenStream) -> TokenStream {
	dynamic_params::dynamic_aggregated_params_internal(attrs.into(), input.into())
		.unwrap_or_else(|r| r.into_compile_error())
		.into()
}<|MERGE_RESOLUTION|>--- conflicted
+++ resolved
@@ -1083,14 +1083,7 @@
 }
 
 ///
-<<<<<<< HEAD
-/// NOTE: There is also the `sp_runtime::traits::TransactionExtension` trait that can be used to add
-/// some specific logic for transaction validation.
-///
-/// ## Macro expansion
-=======
-/// ---
->>>>>>> b0741d4f
+/// ---
 ///
 /// Rust-Analyzer Users: Documentation for this macro can be found at
 /// `frame_support::pallet_macros::validate_unsigned`.
