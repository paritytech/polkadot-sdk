// This file is part of Substrate.

// Copyright (C) Parity Technologies (UK) Ltd.
// SPDX-License-Identifier: Apache-2.0

// Licensed under the Apache License, Version 2.0 (the "License");
// you may not use this file except in compliance with the License.
// You may obtain a copy of the License at
//
// 	http://www.apache.org/licenses/LICENSE-2.0
//
// Unless required by applicable law or agreed to in writing, software
// distributed under the License is distributed on an "AS IS" BASIS,
// WITHOUT WARRANTIES OR CONDITIONS OF ANY KIND, either express or implied.
// See the License for the specific language governing permissions and
// limitations under the License.

//! Proc macro of Support code for the runtime.

#![recursion_limit = "512"]
#![deny(rustdoc::broken_intra_doc_links)]

mod benchmark;
mod construct_runtime;
mod crate_version;
mod derive_impl;
mod dummy_part_checker;
mod dynamic_params;
mod key_prefix;
mod match_and_insert;
mod no_bound;
mod pallet;
mod pallet_error;
mod storage_alias;
mod transactional;
mod tt_macro;

use frame_support_procedural_tools::generate_access_from_frame_or_crate;
use macro_magic::{import_tokens_attr, import_tokens_attr_verbatim};
use proc_macro::TokenStream;
use quote::{quote, ToTokens};
use std::{cell::RefCell, str::FromStr};
use syn::{parse_macro_input, Error, ItemImpl, ItemMod, TraitItemType};

pub(crate) const INHERENT_INSTANCE_NAME: &str = "__InherentHiddenInstance";

thread_local! {
	/// A global counter, can be used to generate a relatively unique identifier.
	static COUNTER: RefCell<Counter> = RefCell::new(Counter(0));
}

/// Counter to generate a relatively unique identifier for macros. This is necessary because
/// declarative macros gets hoisted to the crate root, which shares the namespace with other pallets
/// containing the very same macros.
struct Counter(u64);

impl Counter {
	fn inc(&mut self) -> u64 {
		let ret = self.0;
		self.0 += 1;
		ret
	}
}

/// Get the value from the given environment variable set by cargo.
///
/// The value is parsed into the requested destination type.
fn get_cargo_env_var<T: FromStr>(version_env: &str) -> std::result::Result<T, ()> {
	let version = std::env::var(version_env)
		.unwrap_or_else(|_| panic!("`{}` is always set by cargo; qed", version_env));

	T::from_str(&version).map_err(drop)
}

/// Generate the counter_prefix related to the storage.
/// counter_prefix is used by counted storage map.
fn counter_prefix(prefix: &str) -> String {
	format!("CounterFor{}", prefix)
}

/// Construct a runtime, with the given name and the given pallets.
///
/// The parameters here are specific types for `Block`, `NodeBlock`, and `UncheckedExtrinsic`
/// and the pallets that are used by the runtime.
/// `Block` is the block type that is used in the runtime and `NodeBlock` is the block type
/// that is used in the node. For instance they can differ in the extrinsics type.
///
/// # Example:
///
/// ```ignore
/// construct_runtime!(
///     pub enum Runtime where
///         Block = Block,
///         NodeBlock = node::Block,
///         UncheckedExtrinsic = UncheckedExtrinsic
///     {
///         System: frame_system::{Pallet, Call, Event<T>, Config<T>} = 0,
///         Test: path::to::test::{Pallet, Call} = 1,
///
///         // Pallets with instances.
///         Test2_Instance1: test2::<Instance1>::{Pallet, Call, Storage, Event<T, I>, Config<T, I>, Origin<T, I>},
///         Test2_DefaultInstance: test2::{Pallet, Call, Storage, Event<T>, Config<T>, Origin<T>} = 4,
///
///         // Pallets declared with `pallet` attribute macro: no need to define the parts
///         Test3_Instance1: test3::<Instance1>,
///         Test3_DefaultInstance: test3,
///
///         // with `exclude_parts` keyword some part can be excluded.
///         Test4_Instance1: test4::<Instance1> exclude_parts { Call, Origin },
///         Test4_DefaultInstance: test4 exclude_parts { Storage },
///
///         // with `use_parts` keyword, a subset of the pallet parts can be specified.
///         Test4_Instance1: test4::<Instance1> use_parts { Pallet, Call},
///         Test4_DefaultInstance: test4 use_parts { Pallet },
///     }
/// )
/// ```
///
/// Each pallet is declared as such:
/// * `Identifier`: name given to the pallet that uniquely identifies it.
///
/// * `:`: colon separator
///
/// * `path::to::pallet`: identifiers separated by colons which declare the path to a pallet
///   definition.
///
/// * `::<InstanceN>` optional: specify the instance of the pallet to use. If not specified it will
///   use the default instance (or the only instance in case of non-instantiable pallets).
///
/// * `::{ Part1, Part2<T>, .. }` optional if pallet declared with `frame_support::pallet`: Comma
///   separated parts declared with their generic. If a pallet is declared with
///   `frame_support::pallet` macro then the parts can be automatically derived if not explicitly
///   provided. We provide support for the following module parts in a pallet:
///
///   - `Pallet` - Required for all pallets
///   - `Call` - If the pallet has callable functions
///   - `Storage` - If the pallet uses storage
///   - `Event` or `Event<T>` (if the event is generic) - If the pallet emits events
///   - `Origin` or `Origin<T>` (if the origin is generic) - If the pallet has instanciable origins
///   - `Config` or `Config<T>` (if the config is generic) - If the pallet builds the genesis
///     storage with `GenesisConfig`
///   - `Inherent` - If the pallet provides/can check inherents.
///   - `ValidateUnsigned` - If the pallet validates unsigned extrinsics.
///
///   It is important to list these parts here to export them correctly in the metadata or to make
/// the pallet usable in the runtime.
///
/// * `exclude_parts { Part1, Part2 }` optional: comma separated parts without generics. I.e. one of
///   `Pallet`, `Call`, `Storage`, `Event`, `Origin`, `Config`, `Inherent`, `ValidateUnsigned`. It
///   is incompatible with `use_parts`. This specifies the part to exclude. In order to select
///   subset of the pallet parts.
///
///   For example excluding the part `Call` can be useful if the runtime doesn't want to make the
///   pallet calls available.
///
/// * `use_parts { Part1, Part2 }` optional: comma separated parts without generics. I.e. one of
///   `Pallet`, `Call`, `Storage`, `Event`, `Origin`, `Config`, `Inherent`, `ValidateUnsigned`. It
///   is incompatible with `exclude_parts`. This specifies the part to use. In order to select a
///   subset of the pallet parts.
///
///   For example not using the part `Call` can be useful if the runtime doesn't want to make the
///   pallet calls available.
///
/// * `= $n` optional: number to define at which index the pallet variants in `OriginCaller`, `Call`
///   and `Event` are encoded, and to define the ModuleToIndex value.
///
///   if `= $n` is not given, then index is resolved in the same way as fieldless enum in Rust
///   (i.e. incrementedly from previous index):
///   ```nocompile
///   pallet1 .. = 2,
///   pallet2 .., // Here pallet2 is given index 3
///   pallet3 .. = 0,
///   pallet4 .., // Here pallet4 is given index 1
///   ```
///
/// # Note
///
/// The population of the genesis storage depends on the order of pallets. So, if one of your
/// pallets depends on another pallet, the pallet that is depended upon needs to come before
/// the pallet depending on it.
///
/// # Type definitions
///
/// * The macro generates a type alias for each pallet to their `Pallet`. E.g. `type System =
///   frame_system::Pallet<Runtime>`
#[proc_macro]
pub fn construct_runtime(input: TokenStream) -> TokenStream {
	construct_runtime::construct_runtime(input)
}

///
<<<<<<< HEAD
/// The struct must be defined as follows:
/// ```ignore
/// #[pallet::pallet]
/// pub struct Pallet<T>(_);
/// ```
/// I.e. a regular struct definition named `Pallet`, with generic T and no where clause.
///
/// ## Macro expansion:
///
/// The macro adds this attribute to the struct definition:
/// ```ignore
/// #[derive(
/// 	frame_support::CloneNoBound,
/// 	frame_support::EqNoBound,
/// 	frame_support::PartialEqNoBound,
/// 	frame_support::RuntimeDebugNoBound,
/// )]
/// ```
/// and replaces the type `_` with `PhantomData<T>`. It also implements on the pallet:
/// * `GetStorageVersion`
/// * `OnGenesis`: contains some logic to write the pallet version into storage.
/// * `PalletErrorTypeInfo`: provides the type information for the pallet error, if defined.
///
/// It declares `type Module` type alias for `Pallet`, used by `construct_runtime`.
///
/// It implements `PalletInfoAccess` on `Pallet` to ease access to pallet information given by
/// `frame_support::traits::PalletInfo`. (The implementation uses the associated type
/// `frame_system::Config::PalletInfo`).
///
/// It implements `StorageInfoTrait` on `Pallet` which give information about all storages.
///
/// If the attribute `set_storage_max_encoded_len` is set then the macro calls
/// `StorageInfoTrait` for each storage in the implementation of `StorageInfoTrait` for the
/// pallet. Otherwise it implements `StorageInfoTrait` for the pallet using the
/// `PartialStorageInfoTrait` implementation of storages.
///
/// ## Dev Mode (`#[pallet(dev_mode)]`)
///
/// Specifying the argument `dev_mode` will allow you to enable dev mode for a pallet. The aim
/// of dev mode is to loosen some of the restrictions and requirements placed on production
/// pallets for easy tinkering and development. Dev mode pallets should not be used in
/// production. Enabling dev mode has the following effects:
///
/// * Weights no longer need to be specified on every `#[pallet::call]` declaration. By default, dev
///   mode pallets will assume a weight of zero (`0`) if a weight is not specified. This is
///   equivalent to specifying `#[weight(0)]` on all calls that do not specify a weight.
/// * Call indices no longer need to be specified on every `#[pallet::call]` declaration. By
///   default, dev mode pallets will assume a call index based on the order of the call.
/// * All storages are marked as unbounded, meaning you do not need to implement `MaxEncodedLen` on
///   storage types. This is equivalent to specifying `#[pallet::unbounded]` on all storage type
///   definitions.
/// * Storage hashers no longer need to be specified and can be replaced by `_`. In dev mode, these
///   will be replaced by `Blake2_128Concat`. In case of explicit key-binding, `Hasher` can simply
///   be ignored when in `dev_mode`.
///
/// Note that the `dev_mode` argument can only be supplied to the `#[pallet]` or
/// `#[frame_support::pallet]` attribute macro that encloses your pallet module. This argument
/// cannot be specified anywhere else, including but not limited to the `#[pallet::pallet]`
/// attribute macro.
///
/// <div class="example-wrap" style="display:inline-block"><pre class="compile_fail"
/// style="white-space:normal;font:inherit;">
/// <strong>WARNING</strong>:
/// You should not deploy or use dev mode pallets in production. Doing so can break your chain
/// and therefore should never be done. Once you are done tinkering, you should remove the
/// 'dev_mode' argument from your #[pallet] declaration and fix any compile errors before
/// attempting to use your pallet in a production scenario.
/// </pre></div>
///
/// See `frame_support::pallet` docs for more info.
///
/// ## Runtime Metadata Documentation
///
/// The documentation added to this pallet is included in the runtime metadata.
///
/// The documentation can be defined in the following ways:
///
/// ```ignore
/// #[pallet::pallet]
/// /// Documentation for pallet 1
/// #[doc = "Documentation for pallet 2"]
/// #[doc = include_str!("../README.md")]
/// #[pallet_doc("../doc1.md")]
/// #[pallet_doc("../doc2.md")]
/// pub mod pallet {}
/// ```
///
/// The runtime metadata for this pallet contains the following
///  - " Documentation for pallet 1" (captured from `///`)
///  - "Documentation for pallet 2"  (captured from `#[doc]`)
///  - content of ../README.md       (captured from `#[doc]` with `include_str!`)
///  - content of "../doc1.md"       (captured from `pallet_doc`)
///  - content of "../doc2.md"       (captured from `pallet_doc`)
///
/// ### `doc` attribute
///
/// The value of the `doc` attribute is included in the runtime metadata, as well as
/// expanded on the pallet module. The previous example is expanded to:
///
/// ```ignore
/// /// Documentation for pallet 1
/// /// Documentation for pallet 2
/// /// Content of README.md
/// pub mod pallet {}
/// ```
///
/// If you want to specify the file from which the documentation is loaded, you can use the
/// `include_str` macro. However, if you only want the documentation to be included in the
/// runtime metadata, use the `pallet_doc` attribute.
///
/// ### `pallet_doc` attribute
///
/// Unlike the `doc` attribute, the documentation provided to the `pallet_doc` attribute is
/// not inserted on the module.
///
/// The `pallet_doc` attribute can only be provided with one argument,
/// which is the file path that holds the documentation to be added to the metadata.
=======
/// ---
>>>>>>> b0741d4f
///
/// Rust-Analyzer Users: Documentation for this macro can be found at
/// `frame_support::pallet`.
#[proc_macro_attribute]
pub fn pallet(attr: TokenStream, item: TokenStream) -> TokenStream {
	pallet::pallet(attr, item)
}

/// An attribute macro that can be attached to a (non-empty) module declaration. Doing so will
/// designate that module as a benchmarking module.
///
/// See `frame_benchmarking::v2` for more info.
#[proc_macro_attribute]
pub fn benchmarks(attr: TokenStream, tokens: TokenStream) -> TokenStream {
	match benchmark::benchmarks(attr, tokens, false) {
		Ok(tokens) => tokens,
		Err(err) => err.to_compile_error().into(),
	}
}

/// An attribute macro that can be attached to a (non-empty) module declaration. Doing so will
/// designate that module as an instance benchmarking module.
///
/// See `frame_benchmarking::v2` for more info.
#[proc_macro_attribute]
pub fn instance_benchmarks(attr: TokenStream, tokens: TokenStream) -> TokenStream {
	match benchmark::benchmarks(attr, tokens, true) {
		Ok(tokens) => tokens,
		Err(err) => err.to_compile_error().into(),
	}
}

/// An attribute macro used to declare a benchmark within a benchmarking module. Must be
/// attached to a function definition containing an `#[extrinsic_call]` or `#[block]`
/// attribute.
///
/// See `frame_benchmarking::v2` for more info.
#[proc_macro_attribute]
pub fn benchmark(_attrs: TokenStream, _tokens: TokenStream) -> TokenStream {
	quote!(compile_error!(
		"`#[benchmark]` must be in a module labeled with #[benchmarks] or #[instance_benchmarks]."
	))
	.into()
}

/// An attribute macro used to specify the extrinsic call inside a benchmark function, and also
/// used as a boundary designating where the benchmark setup code ends, and the benchmark
/// verification code begins.
///
/// See `frame_benchmarking::v2` for more info.
#[proc_macro_attribute]
pub fn extrinsic_call(_attrs: TokenStream, _tokens: TokenStream) -> TokenStream {
	quote!(compile_error!(
		"`#[extrinsic_call]` must be in a benchmark function definition labeled with `#[benchmark]`."
	);)
	.into()
}

/// An attribute macro used to specify that a block should be the measured portion of the
/// enclosing benchmark function, This attribute is also used as a boundary designating where
/// the benchmark setup code ends, and the benchmark verification code begins.
///
/// See `frame_benchmarking::v2` for more info.
#[proc_macro_attribute]
pub fn block(_attrs: TokenStream, _tokens: TokenStream) -> TokenStream {
	quote!(compile_error!(
		"`#[block]` must be in a benchmark function definition labeled with `#[benchmark]`."
	))
	.into()
}

/// Execute the annotated function in a new storage transaction.
///
/// The return type of the annotated function must be `Result`. All changes to storage performed
/// by the annotated function are discarded if it returns `Err`, or committed if `Ok`.
///
/// # Example
///
/// ```nocompile
/// #[transactional]
/// fn value_commits(v: u32) -> result::Result<u32, &'static str> {
/// 	Value::set(v);
/// 	Ok(v)
/// }
///
/// #[transactional]
/// fn value_rollbacks(v: u32) -> result::Result<u32, &'static str> {
/// 	Value::set(v);
/// 	Err("nah")
/// }
/// ```
#[proc_macro_attribute]
pub fn transactional(attr: TokenStream, input: TokenStream) -> TokenStream {
	transactional::transactional(attr, input).unwrap_or_else(|e| e.to_compile_error().into())
}

///
/// ---
///
/// Rust-Analyzer Users: Documentation for this macro can be found at
/// `frame_support::require_transactional`.
#[proc_macro_attribute]
pub fn require_transactional(attr: TokenStream, input: TokenStream) -> TokenStream {
	transactional::require_transactional(attr, input)
		.unwrap_or_else(|e| e.to_compile_error().into())
}

/// Derive [`Clone`] but do not bound any generic.
///
/// Docs at `frame_support::CloneNoBound`.
#[proc_macro_derive(CloneNoBound)]
pub fn derive_clone_no_bound(input: TokenStream) -> TokenStream {
	no_bound::clone::derive_clone_no_bound(input)
}

/// Derive [`Debug`] but do not bound any generics.
///
/// Docs at `frame_support::DebugNoBound`.
#[proc_macro_derive(DebugNoBound)]
pub fn derive_debug_no_bound(input: TokenStream) -> TokenStream {
	no_bound::debug::derive_debug_no_bound(input)
}

/// Derive [`Debug`], if `std` is enabled it uses `frame_support::DebugNoBound`, if `std` is not
/// enabled it just returns `"<wasm:stripped>"`.
/// This behaviour is useful to prevent bloating the runtime WASM blob from unneeded code.
#[proc_macro_derive(RuntimeDebugNoBound)]
pub fn derive_runtime_debug_no_bound(input: TokenStream) -> TokenStream {
	if cfg!(any(feature = "std", feature = "try-runtime")) {
		no_bound::debug::derive_debug_no_bound(input)
	} else {
		let input = syn::parse_macro_input!(input as syn::DeriveInput);

		let name = &input.ident;
		let (impl_generics, ty_generics, where_clause) = input.generics.split_for_impl();

		quote::quote!(
			const _: () = {
				impl #impl_generics ::core::fmt::Debug for #name #ty_generics #where_clause {
					fn fmt(&self, fmt: &mut ::core::fmt::Formatter) -> core::fmt::Result {
						fmt.write_str("<wasm:stripped>")
					}
				}
			};
		)
		.into()
	}
}

/// Derive [`PartialEq`] but do not bound any generic.
///
/// Docs at `frame_support::PartialEqNoBound`.
#[proc_macro_derive(PartialEqNoBound)]
pub fn derive_partial_eq_no_bound(input: TokenStream) -> TokenStream {
	no_bound::partial_eq::derive_partial_eq_no_bound(input)
}

/// DeriveEq but do no bound any generic.
///
/// Docs at `frame_support::EqNoBound`.
#[proc_macro_derive(EqNoBound)]
pub fn derive_eq_no_bound(input: TokenStream) -> TokenStream {
	let input = syn::parse_macro_input!(input as syn::DeriveInput);

	let name = &input.ident;
	let (impl_generics, ty_generics, where_clause) = input.generics.split_for_impl();

	quote::quote_spanned!(name.span() =>
		const _: () = {
			impl #impl_generics ::core::cmp::Eq for #name #ty_generics #where_clause {}
		};
	)
	.into()
}

/// Derive [`PartialOrd`] but do not bound any generic. Docs are at
/// `frame_support::PartialOrdNoBound`.
#[proc_macro_derive(PartialOrdNoBound)]
pub fn derive_partial_ord_no_bound(input: TokenStream) -> TokenStream {
	no_bound::partial_ord::derive_partial_ord_no_bound(input)
}

/// Derive [`Ord`] but do no bound any generic. Docs are at `frame_support::OrdNoBound`.
#[proc_macro_derive(OrdNoBound)]
pub fn derive_ord_no_bound(input: TokenStream) -> TokenStream {
	no_bound::ord::derive_ord_no_bound(input)
}

/// derive `Default` but do no bound any generic. Docs are at `frame_support::DefaultNoBound`.
#[proc_macro_derive(DefaultNoBound, attributes(default))]
pub fn derive_default_no_bound(input: TokenStream) -> TokenStream {
	no_bound::default::derive_default_no_bound(input)
}

/// Macro used internally in FRAME to generate the crate version for a pallet.
#[proc_macro]
pub fn crate_to_crate_version(input: TokenStream) -> TokenStream {
	crate_version::crate_to_crate_version(input)
		.unwrap_or_else(|e| e.to_compile_error())
		.into()
}

/// The number of module instances supported by the runtime, starting at index 1,
/// and up to `NUMBER_OF_INSTANCE`.
pub(crate) const NUMBER_OF_INSTANCE: u8 = 16;

/// This macro is meant to be used by frame-support only.
/// It implements the trait `HasKeyPrefix` and `HasReversibleKeyPrefix` for tuple of `Key`.
#[proc_macro]
pub fn impl_key_prefix_for_tuples(input: TokenStream) -> TokenStream {
	key_prefix::impl_key_prefix_for_tuples(input)
		.unwrap_or_else(syn::Error::into_compile_error)
		.into()
}

/// Internal macro use by frame_support to generate dummy part checker for old pallet declaration
#[proc_macro]
pub fn __generate_dummy_part_checker(input: TokenStream) -> TokenStream {
	dummy_part_checker::generate_dummy_part_checker(input)
}

/// Macro that inserts some tokens after the first match of some pattern.
///
/// # Example:
///
/// ```nocompile
/// match_and_insert!(
///     target = [{ Some content with { at some point match pattern } other match pattern are ignored }]
///     pattern = [{ match pattern }] // the match pattern cannot contain any group: `[]`, `()`, `{}`
/// 								  // can relax this constraint, but will require modifying the match logic in code
///     tokens = [{ expansion tokens }] // content inside braces can be anything including groups
/// );
/// ```
///
/// will generate:
///
/// ```nocompile
///     Some content with { at some point match pattern expansion tokens } other match patterns are
///     ignored
/// ```
#[proc_macro]
pub fn match_and_insert(input: TokenStream) -> TokenStream {
	match_and_insert::match_and_insert(input)
}

#[proc_macro_derive(PalletError, attributes(codec))]
pub fn derive_pallet_error(input: TokenStream) -> TokenStream {
	pallet_error::derive_pallet_error(input)
}

/// Internal macro used by `frame_support` to create tt-call-compliant macros
#[proc_macro]
pub fn __create_tt_macro(input: TokenStream) -> TokenStream {
	tt_macro::create_tt_return_macro(input)
}

///
/// ---
///
/// Rust-Analyzer Users: Documentation for this macro can be found at
/// `frame_support::pallet_macros::storage_alias`.
#[proc_macro_attribute]
pub fn storage_alias(attributes: TokenStream, input: TokenStream) -> TokenStream {
	storage_alias::storage_alias(attributes.into(), input.into())
		.unwrap_or_else(|r| r.into_compile_error())
		.into()
}

/// This attribute can be used to derive a full implementation of a trait based on a local partial
/// impl and an external impl containing defaults that can be overriden in the local impl.
///
/// For a full end-to-end example, see [below](#use-case-auto-derive-test-pallet-config-traits).
///
/// # Usage
///
/// The attribute should be attached to an impl block (strictly speaking a `syn::ItemImpl`) for
/// which we want to inject defaults in the event of missing trait items in the block.
///
/// The attribute minimally takes a single `default_impl_path` argument, which should be the module
/// path to an impl registered via [`#[register_default_impl]`](`macro@register_default_impl`) that
/// contains the default trait items we want to potentially inject, with the general form:
///
/// ```ignore
/// #[derive_impl(default_impl_path)]
/// impl SomeTrait for SomeStruct {
///     ...
/// }
/// ```
///
/// Optionally, a `disambiguation_path` can be specified as follows by providing `as path::here`
/// after the `default_impl_path`:
///
/// ```ignore
/// #[derive_impl(default_impl_path as disambiguation_path)]
/// impl SomeTrait for SomeStruct {
///     ...
/// }
/// ```
///
/// The `disambiguation_path`, if specified, should be the path to a trait that will be used to
/// qualify all default entries that are injected into the local impl. For example if your
/// `default_impl_path` is `some::path::TestTraitImpl` and your `disambiguation_path` is
/// `another::path::DefaultTrait`, any items injected into the local impl will be qualified as
/// `<some::path::TestTraitImpl as another::path::DefaultTrait>::specific_trait_item`.
///
/// If you omit the `as disambiguation_path` portion, the `disambiguation_path` will internally
/// default to `A` from the `impl A for B` part of the default impl. This is useful for scenarios
/// where all of the relevant types are already in scope via `use` statements.
///
/// In case the `default_impl_path` is scoped to a different module such as
/// `some::path::TestTraitImpl`, the same scope is assumed for the `disambiguation_path`, i.e.
/// `some::A`. This enables the use of `derive_impl` attribute without having to specify the
/// `disambiguation_path` in most (if not all) uses within FRAME's context.
///
/// Conversely, the `default_impl_path` argument is required and cannot be omitted.
///
/// Optionally, `no_aggregated_types` can be specified as follows:
///
/// ```ignore
/// #[derive_impl(default_impl_path as disambiguation_path, no_aggregated_types)]
/// impl SomeTrait for SomeStruct {
///     ...
/// }
/// ```
///
/// If specified, this indicates that the aggregated types (as denoted by impl items
/// attached with [`#[inject_runtime_type]`]) should not be injected with the respective concrete
/// types. By default, all such types are injected.
///
/// You can also make use of `#[pallet::no_default]` on specific items in your default impl that you
/// want to ensure will not be copied over but that you nonetheless want to use locally in the
/// context of the foreign impl and the pallet (or context) in which it is defined.
///
/// ## Use-Case Example: Auto-Derive Test Pallet Config Traits
///
/// The `#[derive_imp(..)]` attribute can be used to derive a test pallet `Config` based on an
/// existing pallet `Config` that has been marked with
/// [`#[pallet::config(with_default)]`](`macro@config`) (which under the hood, generates a
/// `DefaultConfig` trait in the pallet in which the macro was invoked).
///
/// In this case, the `#[derive_impl(..)]` attribute should be attached to an `impl` block that
/// implements a compatible `Config` such as `frame_system::Config` for a test/mock runtime, and
/// should receive as its first argument the path to a `DefaultConfig` impl that has been registered
/// via [`#[register_default_impl]`](`macro@register_default_impl`), and as its second argument, the
/// path to the auto-generated `DefaultConfig` for the existing pallet `Config` we want to base our
/// test config off of.
///
/// The following is what the `basic` example pallet would look like with a default testing config:
///
/// ```ignore
/// #[derive_impl(frame_system::config_preludes::TestDefaultConfig as frame_system::pallet::DefaultConfig)]
/// impl frame_system::Config for Test {
///     // These are all defined by system as mandatory.
///     type BaseCallFilter = frame_support::traits::Everything;
///     type RuntimeEvent = RuntimeEvent;
///     type RuntimeCall = RuntimeCall;
///     type RuntimeOrigin = RuntimeOrigin;
///     type OnSetCode = ();
///     type PalletInfo = PalletInfo;
///     type Block = Block;
///     // We decide to override this one.
///     type AccountData = pallet_balances::AccountData<u64>;
/// }
/// ```
///
/// where `TestDefaultConfig` was defined and registered as follows:
/// ```ignore
/// pub struct TestDefaultConfig;
///
/// #[register_default_impl(TestDefaultConfig)]
/// impl DefaultConfig for TestDefaultConfig {
///     type Version = ();
///     type BlockWeights = ();
///     type BlockLength = ();
///     type DbWeight = ();
///     type Nonce = u64;
///     type BlockNumber = u64;
///     type Hash = sp_core::hash::H256;
///     type Hashing = sp_runtime::traits::BlakeTwo256;
///     type AccountId = AccountId;
///     type Lookup = IdentityLookup<AccountId>;
///     type BlockHashCount = frame_support::traits::ConstU64<10>;
///     type AccountData = u32;
///     type OnNewAccount = ();
///     type OnKilledAccount = ();
///     type SystemWeightInfo = ();
///     type SS58Prefix = ();
///     type MaxConsumers = frame_support::traits::ConstU32<16>;
/// }
/// ```
///
/// The above call to `derive_impl` would expand to roughly the following:
/// ```ignore
/// impl frame_system::Config for Test {
///     use frame_system::config_preludes::TestDefaultConfig;
///     use frame_system::pallet::DefaultConfig;
///
///     type BaseCallFilter = frame_support::traits::Everything;
///     type RuntimeEvent = RuntimeEvent;
///     type RuntimeCall = RuntimeCall;
///     type RuntimeOrigin = RuntimeOrigin;
///     type OnSetCode = ();
///     type PalletInfo = PalletInfo;
///     type Block = Block;
///     type AccountData = pallet_balances::AccountData<u64>;
///     type Version = <TestDefaultConfig as DefaultConfig>::Version;
///     type BlockWeights = <TestDefaultConfig as DefaultConfig>::BlockWeights;
///     type BlockLength = <TestDefaultConfig as DefaultConfig>::BlockLength;
///     type DbWeight = <TestDefaultConfig as DefaultConfig>::DbWeight;
///     type Nonce = <TestDefaultConfig as DefaultConfig>::Nonce;
///     type BlockNumber = <TestDefaultConfig as DefaultConfig>::BlockNumber;
///     type Hash = <TestDefaultConfig as DefaultConfig>::Hash;
///     type Hashing = <TestDefaultConfig as DefaultConfig>::Hashing;
///     type AccountId = <TestDefaultConfig as DefaultConfig>::AccountId;
///     type Lookup = <TestDefaultConfig as DefaultConfig>::Lookup;
///     type BlockHashCount = <TestDefaultConfig as DefaultConfig>::BlockHashCount;
///     type OnNewAccount = <TestDefaultConfig as DefaultConfig>::OnNewAccount;
///     type OnKilledAccount = <TestDefaultConfig as DefaultConfig>::OnKilledAccount;
///     type SystemWeightInfo = <TestDefaultConfig as DefaultConfig>::SystemWeightInfo;
///     type SS58Prefix = <TestDefaultConfig as DefaultConfig>::SS58Prefix;
///     type MaxConsumers = <TestDefaultConfig as DefaultConfig>::MaxConsumers;
/// }
/// ```
///
/// You can then use the resulting `Test` config in test scenarios.
///
/// Note that items that are _not_ present in our local `DefaultConfig` are automatically copied
/// from the foreign trait (in this case `TestDefaultConfig`) into the local trait impl (in this
/// case `Test`), unless the trait item in the local trait impl is marked with
/// [`#[pallet::no_default]`](`macro@no_default`), in which case it cannot be overridden, and any
/// attempts to do so will result in a compiler error.
///
/// See `frame/examples/default-config/tests.rs` for a runnable end-to-end example pallet that makes
/// use of `derive_impl` to derive its testing config.
///
/// See [here](`macro@config`) for more information and caveats about the auto-generated
/// `DefaultConfig` trait.
///
/// ## Optional Conventions
///
/// Note that as an optional convention, we encourage creating a `config_preludes` module inside of
/// your pallet. This is the convention we follow for `frame_system`'s `TestDefaultConfig` which, as
/// shown above, is located at `frame_system::config_preludes::TestDefaultConfig`. This is just a
/// suggested convention -- there is nothing in the code that expects modules with these names to be
/// in place, so there is no imperative to follow this pattern unless desired.
///
/// In `config_preludes`, you can place types named like:
///
/// * `TestDefaultConfig`
/// * `ParachainDefaultConfig`
/// * `SolochainDefaultConfig`
///
/// Signifying in which context they can be used.
///
/// # Advanced Usage
///
/// ## Expansion
///
/// The `#[derive_impl(default_impl_path as disambiguation_path)]` attribute will expand to the
/// local impl, with any extra items from the foreign impl that aren't present in the local impl
/// also included. In the case of a colliding trait item, the version of the item that exists in the
/// local impl will be retained. All imported items are qualified by the `disambiguation_path`, as
/// discussed above.
///
/// ## Handling of Unnamed Trait Items
///
/// Items that lack a `syn::Ident` for whatever reason are first checked to see if they exist,
/// verbatim, in the local/destination trait before they are copied over, so you should not need to
/// worry about collisions between identical unnamed items.
#[import_tokens_attr_verbatim {
    format!(
        "{}::macro_magic",
        match generate_access_from_frame_or_crate("frame-support") {
            Ok(path) => Ok(path),
            Err(_) => generate_access_from_frame_or_crate("frame"),
        }
        .expect("Failed to find either `frame-support` or `frame` in `Cargo.toml` dependencies.")
        .to_token_stream()
        .to_string()
    )
}]
#[with_custom_parsing(derive_impl::DeriveImplAttrArgs)]
#[proc_macro_attribute]
pub fn derive_impl(attrs: TokenStream, input: TokenStream) -> TokenStream {
	let custom_attrs = parse_macro_input!(__custom_tokens as derive_impl::DeriveImplAttrArgs);
	derive_impl::derive_impl(
		__source_path.into(),
		attrs.into(),
		input.into(),
		custom_attrs.disambiguation_path,
		custom_attrs.no_aggregated_types,
	)
	.unwrap_or_else(|r| r.into_compile_error())
	.into()
}

///
/// ---
///
/// Rust-Analyzer Users: Documentation for this macro can be found at
/// `frame_support::pallet_macros::no_default`.
#[proc_macro_attribute]
pub fn no_default(_: TokenStream, _: TokenStream) -> TokenStream {
	pallet_macro_stub()
}

///
/// ---
///
/// Rust-Analyzer Users: Documentation for this macro can be found at
/// `frame_support::pallet_macros::no_default_bounds`.
#[proc_macro_attribute]
pub fn no_default_bounds(_: TokenStream, _: TokenStream) -> TokenStream {
	pallet_macro_stub()
}

/// Attach this attribute to an impl statement that you want to use with
/// [`#[derive_impl(..)]`](`macro@derive_impl`).
///
/// You must also provide an identifier/name as the attribute's argument. This is the name you
/// must provide to [`#[derive_impl(..)]`](`macro@derive_impl`) when you import this impl via
/// the `default_impl_path` argument. This name should be unique at the crate-level.
///
/// ## Example
///
/// ```ignore
/// pub struct ExampleTestDefaultConfig;
///
/// #[register_default_impl(ExampleTestDefaultConfig)]
/// impl DefaultConfig for ExampleTestDefaultConfig {
/// 	type Version = ();
/// 	type BlockWeights = ();
/// 	type BlockLength = ();
/// 	...
/// 	type SS58Prefix = ();
/// 	type MaxConsumers = frame_support::traits::ConstU32<16>;
/// }
/// ```
///
/// ## Advanced Usage
///
/// This macro acts as a thin wrapper around macro_magic's `#[export_tokens]`. See the docs
/// [here](https://docs.rs/macro_magic/latest/macro_magic/attr.export_tokens.html) for more
/// info.
///
/// There are some caveats when applying a `use` statement to bring a
/// `#[register_default_impl]` item into scope. If you have a `#[register_default_impl]`
/// defined in `my_crate::submodule::MyItem`, it is currently not sufficient to do something
/// like:
///
/// ```ignore
/// use my_crate::submodule::MyItem;
/// #[derive_impl(MyItem as Whatever)]
/// ```
///
/// This will fail with a mysterious message about `__export_tokens_tt_my_item` not being
/// defined.
///
/// You can, however, do any of the following:
/// ```ignore
/// // partial path works
/// use my_crate::submodule;
/// #[derive_impl(submodule::MyItem as Whatever)]
/// ```
/// ```ignore
/// // full path works
/// #[derive_impl(my_crate::submodule::MyItem as Whatever)]
/// ```
/// ```ignore
/// // wild-cards work
/// use my_crate::submodule::*;
/// #[derive_impl(MyItem as Whatever)]
/// ```
#[proc_macro_attribute]
pub fn register_default_impl(attrs: TokenStream, tokens: TokenStream) -> TokenStream {
	// ensure this is a impl statement
	let item_impl = syn::parse_macro_input!(tokens as ItemImpl);

	// internally wrap macro_magic's `#[export_tokens]` macro
	match macro_magic::mm_core::export_tokens_internal(
		attrs,
		item_impl.to_token_stream(),
		true,
		false,
	) {
		Ok(tokens) => tokens.into(),
		Err(err) => err.to_compile_error().into(),
	}
}

///
/// ---
///
/// Rust-Analyzer Users: Documentation for this macro can be found at
/// `frame_support::pallet_prelude::inject_runtime_type`.
#[proc_macro_attribute]
pub fn inject_runtime_type(_: TokenStream, tokens: TokenStream) -> TokenStream {
	let item = tokens.clone();
	let item = syn::parse_macro_input!(item as TraitItemType);
	if item.ident != "RuntimeCall" &&
		item.ident != "RuntimeEvent" &&
		item.ident != "RuntimeTask" &&
		item.ident != "RuntimeOrigin" &&
		item.ident != "RuntimeHoldReason" &&
		item.ident != "RuntimeFreezeReason" &&
		item.ident != "RuntimeParameters" &&
		item.ident != "PalletInfo"
	{
		return syn::Error::new_spanned(
			item,
			"`#[inject_runtime_type]` can only be attached to `RuntimeCall`, `RuntimeEvent`, \
			`RuntimeTask`, `RuntimeOrigin`, `RuntimeParameters` or `PalletInfo`",
		)
		.to_compile_error()
		.into()
	}
	tokens
}

/// Used internally to decorate pallet attribute macro stubs when they are erroneously used
/// outside of a pallet module
fn pallet_macro_stub() -> TokenStream {
	quote!(compile_error!(
		"This attribute can only be used from within a pallet module marked with `#[frame_support::pallet]`"
	))
	.into()
}

///
/// ---
///
/// Rust-Analyzer Users: Documentation for this macro can be found at
/// `frame_support::pallet_macros::config`.
#[proc_macro_attribute]
pub fn config(_: TokenStream, _: TokenStream) -> TokenStream {
	pallet_macro_stub()
}

///
/// ---
///
/// Rust-Analyzer Users: Documentation for this macro can be found at
/// `frame_support::pallet_macros::constant`.
#[proc_macro_attribute]
pub fn constant(_: TokenStream, _: TokenStream) -> TokenStream {
	pallet_macro_stub()
}

///
/// ---
///
/// Rust-Analyzer Users: Documentation for this macro can be found at
/// `frame_support::pallet_macros::constant_name`.
#[proc_macro_attribute]
pub fn constant_name(_: TokenStream, _: TokenStream) -> TokenStream {
	pallet_macro_stub()
}

///
/// ---
///
/// Rust-Analyzer Users: Documentation for this macro can be found at
/// `frame_support::pallet_macros::disable_frame_system_supertrait_check`.
#[proc_macro_attribute]
pub fn disable_frame_system_supertrait_check(_: TokenStream, _: TokenStream) -> TokenStream {
	pallet_macro_stub()
}

<<<<<<< HEAD
/// Because the `pallet::pallet` macro implements `GetStorageVersion`, the current storage
/// version needs to be communicated to the macro. This can be done by using the
/// `pallet::storage_version` attribute:
///
/// ```ignore
/// const STORAGE_VERSION: StorageVersion = StorageVersion::new(5);
=======
///
/// ---
///
/// Rust-Analyzer Users: Documentation for this macro can be found at
/// `frame_support::pallet_macros::generate_store`.
#[proc_macro_attribute]
pub fn generate_store(_: TokenStream, _: TokenStream) -> TokenStream {
	pallet_macro_stub()
}

>>>>>>> b0741d4f
///
/// ---
///
/// Rust-Analyzer Users: Documentation for this macro can be found at
/// `frame_support::pallet_macros::storage_version`.
#[proc_macro_attribute]
pub fn storage_version(_: TokenStream, _: TokenStream) -> TokenStream {
	pallet_macro_stub()
}

///
/// ---
///
/// Rust-Analyzer Users: Documentation for this macro can be found at
/// `frame_support::pallet_macros::hooks`.
#[proc_macro_attribute]
pub fn hooks(_: TokenStream, _: TokenStream) -> TokenStream {
	pallet_macro_stub()
}

///
/// ---
///
/// Rust-Analyzer Users: Documentation for this macro can be found at
/// `frame_support::pallet_macros::weight`.
#[proc_macro_attribute]
pub fn weight(_: TokenStream, _: TokenStream) -> TokenStream {
	pallet_macro_stub()
}

///
/// ---
///
/// Rust-Analyzer Users: Documentation for this macro can be found at
/// `frame_support::pallet_macros::compact`.
#[proc_macro_attribute]
pub fn compact(_: TokenStream, _: TokenStream) -> TokenStream {
	pallet_macro_stub()
}

///
/// ---
///
/// Rust-Analyzer Users: Documentation for this macro can be found at
/// `frame_support::pallet_macros::call`.
#[proc_macro_attribute]
pub fn call(_: TokenStream, _: TokenStream) -> TokenStream {
	pallet_macro_stub()
}

/// Each dispatchable may also be annotated with the `#[pallet::call_index($idx)]` attribute,
/// which explicitly defines the codec index for the dispatchable function in the `Call` enum.
///
/// ---
///
/// Rust-Analyzer Users: Documentation for this macro can be found at
/// `frame_support::pallet_macros::call_index`.
#[proc_macro_attribute]
pub fn call_index(_: TokenStream, _: TokenStream) -> TokenStream {
	pallet_macro_stub()
}

///
/// ---
///
/// Rust-Analyzer Users: Documentation for this macro can be found at
///
/// `frame_support::pallet_macros::feeless_if`.
#[proc_macro_attribute]
pub fn feeless_if(_: TokenStream, _: TokenStream) -> TokenStream {
	pallet_macro_stub()
}

///
/// ---
///
/// Rust-Analyzer Users: Documentation for this macro can be found at
///
/// `frame_support::pallet_macros::extra_constants`.
#[proc_macro_attribute]
pub fn extra_constants(_: TokenStream, _: TokenStream) -> TokenStream {
	pallet_macro_stub()
}

///
/// ---
///
/// Rust-Analyzer Users: Documentation for this macro can be found at
/// `frame_support::pallet_macros::error`.
#[proc_macro_attribute]
pub fn error(_: TokenStream, _: TokenStream) -> TokenStream {
	pallet_macro_stub()
}

///
/// ---
///
/// Rust-Analyzer Users: Documentation for this macro can be found at
/// `frame_support::pallet_macros::event`.
#[proc_macro_attribute]
pub fn event(_: TokenStream, _: TokenStream) -> TokenStream {
	pallet_macro_stub()
}

///
/// ---
///
/// Rust-Analyzer Users: Documentation for this macro can be found at
/// `frame_support::pallet_macros::generate_deposit`.
#[proc_macro_attribute]
pub fn generate_deposit(_: TokenStream, _: TokenStream) -> TokenStream {
	pallet_macro_stub()
}

///
/// ---
///
/// Rust-Analyzer Users: Documentation for this macro can be found at
/// `frame_support::pallet_macros::storage`.
#[proc_macro_attribute]
pub fn storage(_: TokenStream, _: TokenStream) -> TokenStream {
	pallet_macro_stub()
}

///
/// ---
///
/// Rust-Analyzer Users: Documentation for this macro can be found at
/// `frame_support::pallet_macros::getter`.
#[proc_macro_attribute]
pub fn getter(_: TokenStream, _: TokenStream) -> TokenStream {
	pallet_macro_stub()
}

///
/// ---
///
/// Rust-Analyzer Users: Documentation for this macro can be found at
/// `frame_support::pallet_macros::storage_prefix`.
#[proc_macro_attribute]
pub fn storage_prefix(_: TokenStream, _: TokenStream) -> TokenStream {
	pallet_macro_stub()
}

///
/// ---
///
/// Rust-Analyzer Users: Documentation for this macro can be found at
/// `frame_support::pallet_macros::unbounded`.
#[proc_macro_attribute]
pub fn unbounded(_: TokenStream, _: TokenStream) -> TokenStream {
	pallet_macro_stub()
}

///
/// ---
///
/// Rust-Analyzer Users: Documentation for this macro can be found at
/// `frame_support::pallet_macros::whitelist_storage`.
#[proc_macro_attribute]
pub fn whitelist_storage(_: TokenStream, _: TokenStream) -> TokenStream {
	pallet_macro_stub()
}

///
/// ---
///
/// Rust-Analyzer Users: Documentation for this macro can be found at
/// `frame_support::pallet_macros::disable_try_decode_storage`.
#[proc_macro_attribute]
pub fn disable_try_decode_storage(_: TokenStream, _: TokenStream) -> TokenStream {
	pallet_macro_stub()
}

///
/// ---
///
/// Rust-Analyzer Users: Documentation for this macro can be found at
/// `frame_support::pallet_macros::type_value`.
#[proc_macro_attribute]
pub fn type_value(_: TokenStream, _: TokenStream) -> TokenStream {
	pallet_macro_stub()
}

///
/// ---
///
/// Rust-Analyzer Users: Documentation for this macro can be found at
/// `frame_support::pallet_macros::genesis_config`.
#[proc_macro_attribute]
pub fn genesis_config(_: TokenStream, _: TokenStream) -> TokenStream {
	pallet_macro_stub()
}

///
/// ---
///
/// Rust-Analyzer Users: Documentation for this macro can be found at
/// `frame_support::pallet_macros::genesis_build`.
#[proc_macro_attribute]
pub fn genesis_build(_: TokenStream, _: TokenStream) -> TokenStream {
	pallet_macro_stub()
}

///
/// ---
///
/// Rust-Analyzer Users: Documentation for this macro can be found at
/// `frame_support::pallet_macros::inherent`.
#[proc_macro_attribute]
pub fn inherent(_: TokenStream, _: TokenStream) -> TokenStream {
	pallet_macro_stub()
}

///
/// ---
///
/// Rust-Analyzer Users: Documentation for this macro can be found at
/// `frame_support::pallet_macros::validate_unsigned`.
#[proc_macro_attribute]
pub fn validate_unsigned(_: TokenStream, _: TokenStream) -> TokenStream {
	pallet_macro_stub()
}

///
/// ---
///
/// Rust-Analyzer Users: Documentation for this macro can be found at
/// `frame_support::pallet_macros::origin`.
#[proc_macro_attribute]
pub fn origin(_: TokenStream, _: TokenStream) -> TokenStream {
	pallet_macro_stub()
}

///
/// ---
///
/// Rust-Analyzer Users: Documentation for this macro can be found at
/// `frame_support::pallet_macros::composite_enum`.
#[proc_macro_attribute]
pub fn composite_enum(_: TokenStream, _: TokenStream) -> TokenStream {
	pallet_macro_stub()
}

///
/// ---
///
/// **Rust-Analyzer users**: See the documentation of the Rust item in
/// `frame_support::pallet_macros::tasks_experimental`.
#[proc_macro_attribute]
pub fn tasks_experimental(_: TokenStream, _: TokenStream) -> TokenStream {
	pallet_macro_stub()
}

///
/// ---
///
/// **Rust-Analyzer users**: See the documentation of the Rust item in
/// `frame_support::pallet_macros::task_list`.
#[proc_macro_attribute]
pub fn task_list(_: TokenStream, _: TokenStream) -> TokenStream {
	pallet_macro_stub()
}

///
/// ---
///
/// **Rust-Analyzer users**: See the documentation of the Rust item in
/// `frame_support::pallet_macros::task_condition`.
#[proc_macro_attribute]
pub fn task_condition(_: TokenStream, _: TokenStream) -> TokenStream {
	pallet_macro_stub()
}

///
/// ---
///
/// **Rust-Analyzer users**: See the documentation of the Rust item in
/// `frame_support::pallet_macros::task_weight`.
#[proc_macro_attribute]
pub fn task_weight(_: TokenStream, _: TokenStream) -> TokenStream {
	pallet_macro_stub()
}

///
/// ---
///
/// **Rust-Analyzer users**: See the documentation of the Rust item in
/// `frame_support::pallet_macros::task_index`.
#[proc_macro_attribute]
pub fn task_index(_: TokenStream, _: TokenStream) -> TokenStream {
	pallet_macro_stub()
}

///
/// ---
///
/// **Rust-Analyzer users**: See the documentation of the Rust item in
/// `frame_support::pallet_macros::pallet_section`.
#[proc_macro_attribute]
pub fn pallet_section(attr: TokenStream, tokens: TokenStream) -> TokenStream {
	let tokens_clone = tokens.clone();
	// ensure this can only be attached to a module
	let _mod = parse_macro_input!(tokens_clone as ItemMod);

	// use macro_magic's export_tokens as the internal implementation otherwise
	match macro_magic::mm_core::export_tokens_internal(attr, tokens, false, true) {
		Ok(tokens) => tokens.into(),
		Err(err) => err.to_compile_error().into(),
	}
}

///
/// ---
///
/// **Rust-Analyzer users**: See the documentation of the Rust item in
/// `frame_support::pallet_macros::import_section`.
#[import_tokens_attr {
    format!(
        "{}::macro_magic",
        match generate_access_from_frame_or_crate("frame-support") {
            Ok(path) => Ok(path),
            Err(_) => generate_access_from_frame_or_crate("frame"),
        }
        .expect("Failed to find either `frame-support` or `frame` in `Cargo.toml` dependencies.")
        .to_token_stream()
        .to_string()
    )
}]
#[proc_macro_attribute]
pub fn import_section(attr: TokenStream, tokens: TokenStream) -> TokenStream {
	let foreign_mod = parse_macro_input!(attr as ItemMod);
	let mut internal_mod = parse_macro_input!(tokens as ItemMod);

	// check that internal_mod is a pallet module
	if !internal_mod.attrs.iter().any(|attr| {
		if let Some(last_seg) = attr.path().segments.last() {
			last_seg.ident == "pallet"
		} else {
			false
		}
	}) {
		return Error::new(
			internal_mod.ident.span(),
			"`#[import_section]` can only be applied to a valid pallet module",
		)
		.to_compile_error()
		.into()
	}

	if let Some(ref mut content) = internal_mod.content {
		if let Some(foreign_content) = foreign_mod.content {
			content.1.extend(foreign_content.1);
		}
	}

	quote! {
		#internal_mod
	}
	.into()
}

/// Mark a module that contains dynamic parameters.
///
/// See the `pallet_parameters` for a full example.
///
/// # Arguments
///
/// The macro accepts two positional arguments, of which the second is optional.
///
/// ## Aggregated Enum Name
///
/// This sets the name that the aggregated Key-Value enum will be named after. Common names would be
/// `RuntimeParameters`, akin to `RuntimeCall`, `RuntimeOrigin` etc. There is no default value for
/// this argument.
///
/// ## Parameter Storage Backend
///
/// The second argument provides access to the storage of the parameters. It can either be set on
/// on this attribute, or on the inner ones. If set on both, the inner one takes precedence.
#[proc_macro_attribute]
pub fn dynamic_params(attrs: TokenStream, input: TokenStream) -> TokenStream {
	dynamic_params::dynamic_params(attrs.into(), input.into())
		.unwrap_or_else(|r| r.into_compile_error())
		.into()
}

/// Define a module inside a [`macro@dynamic_params`] module that contains dynamic parameters.
///
/// See the `pallet_parameters` for a full example.
///
/// # Argument
///
/// This attribute takes one optional argument. The argument can either be put here or on the
/// surrounding `#[dynamic_params]` attribute. If set on both, the inner one takes precedence.
#[proc_macro_attribute]
pub fn dynamic_pallet_params(attrs: TokenStream, input: TokenStream) -> TokenStream {
	dynamic_params::dynamic_pallet_params(attrs.into(), input.into())
		.unwrap_or_else(|r| r.into_compile_error())
		.into()
}

/// Used internally by [`dynamic_params`].
#[doc(hidden)]
#[proc_macro_attribute]
pub fn dynamic_aggregated_params_internal(attrs: TokenStream, input: TokenStream) -> TokenStream {
	dynamic_params::dynamic_aggregated_params_internal(attrs.into(), input.into())
		.unwrap_or_else(|r| r.into_compile_error())
		.into()
}<|MERGE_RESOLUTION|>--- conflicted
+++ resolved
@@ -189,127 +189,7 @@
 }
 
 ///
-<<<<<<< HEAD
-/// The struct must be defined as follows:
-/// ```ignore
-/// #[pallet::pallet]
-/// pub struct Pallet<T>(_);
-/// ```
-/// I.e. a regular struct definition named `Pallet`, with generic T and no where clause.
-///
-/// ## Macro expansion:
-///
-/// The macro adds this attribute to the struct definition:
-/// ```ignore
-/// #[derive(
-/// 	frame_support::CloneNoBound,
-/// 	frame_support::EqNoBound,
-/// 	frame_support::PartialEqNoBound,
-/// 	frame_support::RuntimeDebugNoBound,
-/// )]
-/// ```
-/// and replaces the type `_` with `PhantomData<T>`. It also implements on the pallet:
-/// * `GetStorageVersion`
-/// * `OnGenesis`: contains some logic to write the pallet version into storage.
-/// * `PalletErrorTypeInfo`: provides the type information for the pallet error, if defined.
-///
-/// It declares `type Module` type alias for `Pallet`, used by `construct_runtime`.
-///
-/// It implements `PalletInfoAccess` on `Pallet` to ease access to pallet information given by
-/// `frame_support::traits::PalletInfo`. (The implementation uses the associated type
-/// `frame_system::Config::PalletInfo`).
-///
-/// It implements `StorageInfoTrait` on `Pallet` which give information about all storages.
-///
-/// If the attribute `set_storage_max_encoded_len` is set then the macro calls
-/// `StorageInfoTrait` for each storage in the implementation of `StorageInfoTrait` for the
-/// pallet. Otherwise it implements `StorageInfoTrait` for the pallet using the
-/// `PartialStorageInfoTrait` implementation of storages.
-///
-/// ## Dev Mode (`#[pallet(dev_mode)]`)
-///
-/// Specifying the argument `dev_mode` will allow you to enable dev mode for a pallet. The aim
-/// of dev mode is to loosen some of the restrictions and requirements placed on production
-/// pallets for easy tinkering and development. Dev mode pallets should not be used in
-/// production. Enabling dev mode has the following effects:
-///
-/// * Weights no longer need to be specified on every `#[pallet::call]` declaration. By default, dev
-///   mode pallets will assume a weight of zero (`0`) if a weight is not specified. This is
-///   equivalent to specifying `#[weight(0)]` on all calls that do not specify a weight.
-/// * Call indices no longer need to be specified on every `#[pallet::call]` declaration. By
-///   default, dev mode pallets will assume a call index based on the order of the call.
-/// * All storages are marked as unbounded, meaning you do not need to implement `MaxEncodedLen` on
-///   storage types. This is equivalent to specifying `#[pallet::unbounded]` on all storage type
-///   definitions.
-/// * Storage hashers no longer need to be specified and can be replaced by `_`. In dev mode, these
-///   will be replaced by `Blake2_128Concat`. In case of explicit key-binding, `Hasher` can simply
-///   be ignored when in `dev_mode`.
-///
-/// Note that the `dev_mode` argument can only be supplied to the `#[pallet]` or
-/// `#[frame_support::pallet]` attribute macro that encloses your pallet module. This argument
-/// cannot be specified anywhere else, including but not limited to the `#[pallet::pallet]`
-/// attribute macro.
-///
-/// <div class="example-wrap" style="display:inline-block"><pre class="compile_fail"
-/// style="white-space:normal;font:inherit;">
-/// <strong>WARNING</strong>:
-/// You should not deploy or use dev mode pallets in production. Doing so can break your chain
-/// and therefore should never be done. Once you are done tinkering, you should remove the
-/// 'dev_mode' argument from your #[pallet] declaration and fix any compile errors before
-/// attempting to use your pallet in a production scenario.
-/// </pre></div>
-///
-/// See `frame_support::pallet` docs for more info.
-///
-/// ## Runtime Metadata Documentation
-///
-/// The documentation added to this pallet is included in the runtime metadata.
-///
-/// The documentation can be defined in the following ways:
-///
-/// ```ignore
-/// #[pallet::pallet]
-/// /// Documentation for pallet 1
-/// #[doc = "Documentation for pallet 2"]
-/// #[doc = include_str!("../README.md")]
-/// #[pallet_doc("../doc1.md")]
-/// #[pallet_doc("../doc2.md")]
-/// pub mod pallet {}
-/// ```
-///
-/// The runtime metadata for this pallet contains the following
-///  - " Documentation for pallet 1" (captured from `///`)
-///  - "Documentation for pallet 2"  (captured from `#[doc]`)
-///  - content of ../README.md       (captured from `#[doc]` with `include_str!`)
-///  - content of "../doc1.md"       (captured from `pallet_doc`)
-///  - content of "../doc2.md"       (captured from `pallet_doc`)
-///
-/// ### `doc` attribute
-///
-/// The value of the `doc` attribute is included in the runtime metadata, as well as
-/// expanded on the pallet module. The previous example is expanded to:
-///
-/// ```ignore
-/// /// Documentation for pallet 1
-/// /// Documentation for pallet 2
-/// /// Content of README.md
-/// pub mod pallet {}
-/// ```
-///
-/// If you want to specify the file from which the documentation is loaded, you can use the
-/// `include_str` macro. However, if you only want the documentation to be included in the
-/// runtime metadata, use the `pallet_doc` attribute.
-///
-/// ### `pallet_doc` attribute
-///
-/// Unlike the `doc` attribute, the documentation provided to the `pallet_doc` attribute is
-/// not inserted on the module.
-///
-/// The `pallet_doc` attribute can only be provided with one argument,
-/// which is the file path that holds the documentation to be added to the metadata.
-=======
-/// ---
->>>>>>> b0741d4f
+/// ---
 ///
 /// Rust-Analyzer Users: Documentation for this macro can be found at
 /// `frame_support::pallet`.
@@ -978,25 +858,6 @@
 	pallet_macro_stub()
 }
 
-<<<<<<< HEAD
-/// Because the `pallet::pallet` macro implements `GetStorageVersion`, the current storage
-/// version needs to be communicated to the macro. This can be done by using the
-/// `pallet::storage_version` attribute:
-///
-/// ```ignore
-/// const STORAGE_VERSION: StorageVersion = StorageVersion::new(5);
-=======
-///
-/// ---
-///
-/// Rust-Analyzer Users: Documentation for this macro can be found at
-/// `frame_support::pallet_macros::generate_store`.
-#[proc_macro_attribute]
-pub fn generate_store(_: TokenStream, _: TokenStream) -> TokenStream {
-	pallet_macro_stub()
-}
-
->>>>>>> b0741d4f
 ///
 /// ---
 ///
