--- conflicted
+++ resolved
@@ -787,18 +787,8 @@
 							c
 						);
 
-<<<<<<< HEAD
-						let start_pov = #krate::benchmarking::proof_size();
-						let start_extrinsic = #krate::current_time();
-
-						closure_to_benchmark()?;
-
-						let finish_extrinsic = #krate::current_time();
-						let end_pov = #krate::benchmarking::proof_size();
-=======
 						let mut recording = #krate::BenchmarkRecording::new(&on_before_start);
 						<SelectedBenchmark as #krate::BenchmarkingSetup<#type_use_generics>>::instance(&selected_benchmark, &mut recording, c, verify)?;
->>>>>>> a8f4f4f0
 
 						// Calculate the diff caused by the benchmark.
 						let elapsed_extrinsic = recording.elapsed_extrinsic().expect("elapsed time should be recorded");
