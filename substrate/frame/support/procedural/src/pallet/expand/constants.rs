// This file is part of Substrate.

// Copyright (C) Parity Technologies (UK) Ltd.
// SPDX-License-Identifier: Apache-2.0

// Licensed under the Apache License, Version 2.0 (the "License");
// you may not use this file except in compliance with the License.
// You may obtain a copy of the License at
//
// 	http://www.apache.org/licenses/LICENSE-2.0
//
// Unless required by applicable law or agreed to in writing, software
// distributed under the License is distributed on an "AS IS" BASIS,
// WITHOUT WARRANTIES OR CONDITIONS OF ANY KIND, either express or implied.
// See the License for the specific language governing permissions and
// limitations under the License.

use crate::pallet::Def;

struct ConstDef {
	/// Name of the associated type.
	pub ident: syn::Ident,
	/// The type in Get, e.g. `u32` in `type Foo: Get<u32>;`, but `Self` is replaced by `T`
	pub type_: syn::Type,
	/// The doc associated
	pub doc: Vec<syn::Expr>,
	/// default_byte implementation
	pub default_byte_impl: proc_macro2::TokenStream,
	/// Constant name for Metadata (optional)
	pub metadata_name: Option<syn::Ident>,
	/// Deprecation_info:
	pub deprecation_info: proc_macro2::TokenStream,
}

/// Implement the `pallet_constants_metadata` function for the pallet.
pub fn expand_constants(def: &mut Def) -> proc_macro2::TokenStream {
	let frame_support = &def.frame_support;
	let type_impl_gen = &def.type_impl_generics(proc_macro2::Span::call_site());
	let type_use_gen = &def.type_use_generics(proc_macro2::Span::call_site());
	let pallet_ident = &def.pallet_struct.pallet;
	let trait_use_gen = &def.trait_use_generics(proc_macro2::Span::call_site());

	let mut where_clauses = vec![&def.config.where_clause];
	where_clauses.extend(def.extra_constants.iter().map(|d| &d.where_clause));
	let completed_where_clause = super::merge_where_clauses(&where_clauses);

	let config_consts = def.config.consts_metadata.iter().map(|const_| {
		let ident = &const_.ident;
		let const_type = &const_.type_;
		let deprecation_info =
			crate::deprecation::get_deprecation(&quote::quote! { #frame_support }, &const_.attrs)
				.unwrap_or_else(syn::Error::into_compile_error);
		ConstDef {
			ident: const_.ident.clone(),
			type_: const_.type_.clone(),
			doc: const_.doc.clone(),
			default_byte_impl: quote::quote!(
				let value = <<T as Config #trait_use_gen>::#ident as
					#frame_support::traits::Get<#const_type>>::get();
				#frame_support::__private::codec::Encode::encode(&value)
			),
			metadata_name: None,
			deprecation_info,
		}
	});

	let extra_consts = def.extra_constants.iter().flat_map(|d| &d.extra_constants).map(|const_| {
		let ident = &const_.ident;
		let deprecation_info =
			crate::deprecation::get_deprecation(&quote::quote! { #frame_support }, &const_.attrs)
				.unwrap_or_else(syn::Error::into_compile_error);

		ConstDef {
			ident: const_.ident.clone(),
			type_: const_.type_.clone(),
			doc: const_.doc.clone(),
			default_byte_impl: quote::quote!(
				let value = <Pallet<#type_use_gen>>::#ident();
				#frame_support::__private::codec::Encode::encode(&value)
			),
			metadata_name: const_.metadata_name.clone(),
			deprecation_info,
		}
	});

	let consts = config_consts.chain(extra_consts).map(|const_| {
		let const_type = &const_.type_;
		let ident_str = format!("{}", const_.metadata_name.unwrap_or(const_.ident));

		let no_docs = vec![];
		let doc = if cfg!(feature = "no-metadata-docs") { &no_docs } else { &const_.doc };

		let default_byte_impl = &const_.default_byte_impl;
		let deprecation_info = &const_.deprecation_info;
		quote::quote!({
			#frame_support::__private::metadata_ir::PalletConstantMetadataIR {
				name: #ident_str,
				ty: #frame_support::__private::scale_info::meta_type::<#const_type>(),
				value: { #default_byte_impl },
<<<<<<< HEAD
				docs: #frame_support::__private::sp_std::vec![ #( #doc ),* ],
				deprecation_info: #deprecation_info
=======
				docs: #frame_support::__private::vec![ #( #doc ),* ],
>>>>>>> 6a5b6e03
			}
		})
	});

	quote::quote!(
		impl<#type_impl_gen> #pallet_ident<#type_use_gen> #completed_where_clause{

			#[doc(hidden)]
			pub fn pallet_constants_metadata()
				-> #frame_support::__private::Vec<#frame_support::__private::metadata_ir::PalletConstantMetadataIR>
			{
				#frame_support::__private::vec![ #( #consts ),* ]
			}
		}
	)
}<|MERGE_RESOLUTION|>--- conflicted
+++ resolved
@@ -97,12 +97,8 @@
 				name: #ident_str,
 				ty: #frame_support::__private::scale_info::meta_type::<#const_type>(),
 				value: { #default_byte_impl },
-<<<<<<< HEAD
-				docs: #frame_support::__private::sp_std::vec![ #( #doc ),* ],
+				docs: #frame_support::__private::vec![ #( #doc ),* ],
 				deprecation_info: #deprecation_info
-=======
-				docs: #frame_support::__private::vec![ #( #doc ),* ],
->>>>>>> 6a5b6e03
 			}
 		})
 	});
