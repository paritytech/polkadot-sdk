--- conflicted
+++ resolved
@@ -248,42 +248,6 @@
 	let deprecation_status = if let Some(call) = def.call.as_ref() {
 		crate::deprecation::get_deprecation(&quote::quote! {#frame_support}, &call.attrs)
 	} else {
-<<<<<<< HEAD
-		quote::quote! { #frame_support::__private::metadata_ir::DeprecationStatus::NotDeprecated }
-	};
-
-	let default_deprecation_info =
-		quote::quote! { #frame_support::__private::metadata_ir::DeprecationStatus::NotDeprecated }
-			.to_string();
-	let deprecation = {
-		if deprecation_status.to_string() == default_deprecation_info {
-			let indexes: Vec<proc_macro2::TokenStream> = methods
-				.iter()
-				.filter_map(|x| {
-					let key = x.call_index;
-					let deprecation_status = crate::deprecation::get_deprecation(
-						&quote::quote! {#frame_support},
-						&x.attrs,
-					)
-					.expect("Correctly parse deprecation attributes");
-					if deprecation_status.to_string() == default_deprecation_info {
-						None
-					} else {
-						Some(quote::quote! { (#key, #deprecation_status) })
-					}
-				})
-				.collect();
-			if indexes.is_empty() {
-				quote::quote! { #frame_support::__private::metadata_ir::DeprecationInfo::NotDeprecated }
-			} else {
-				let indexes = quote::quote! { #frame_support::__private::scale_info::prelude::collections::BTreeMap::from([#( #indexes),*]) };
-				quote::quote! { #frame_support::__private::metadata_ir::DeprecationInfo::PartiallyDeprecated(#indexes) }
-			}
-		} else {
-			quote::quote! { #frame_support::__private::metadata_ir::DeprecationInfo::FullyDeprecated(#deprecation_status) }
-		}
-	};
-=======
 		Ok(
 			quote::quote! { #frame_support::__private::metadata_ir::DeprecationStatus::NotDeprecated },
 		)
@@ -296,7 +260,6 @@
 	)
 	.unwrap_or_else(syn::Error::into_compile_error);
 
->>>>>>> 9a636acb
 	quote::quote_spanned!(span =>
 		#[doc(hidden)]
 		mod warnings {
