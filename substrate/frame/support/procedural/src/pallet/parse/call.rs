// This file is part of Substrate.

// Copyright (C) Parity Technologies (UK) Ltd.
// SPDX-License-Identifier: Apache-2.0

// Licensed under the Apache License, Version 2.0 (the "License");
// you may not use this file except in compliance with the License.
// You may obtain a copy of the License at
//
// 	http://www.apache.org/licenses/LICENSE-2.0
//
// Unless required by applicable law or agreed to in writing, software
// distributed under the License is distributed on an "AS IS" BASIS,
// WITHOUT WARRANTIES OR CONDITIONS OF ANY KIND, either express or implied.
// See the License for the specific language governing permissions and
// limitations under the License.

use super::{helper, InheritedCallWeightAttr};
use frame_support_procedural_tools::get_doc_literals;
use proc_macro2::Span;
use quote::ToTokens;
use std::collections::HashMap;
use syn::spanned::Spanned;

/// List of additional token to be used for parsing.
mod keyword {
	syn::custom_keyword!(Call);
	syn::custom_keyword!(OriginFor);
	syn::custom_keyword!(RuntimeOrigin);
	syn::custom_keyword!(weight);
	syn::custom_keyword!(call_index);
	syn::custom_keyword!(compact);
	syn::custom_keyword!(T);
	syn::custom_keyword!(pallet);
	syn::custom_keyword!(feeless_if);
	syn::custom_keyword!(authorize);
	syn::custom_keyword!(weight_of_authorize);
}

/// Definition of dispatchables typically `impl<T: Config> Pallet<T> { ... }`
pub struct CallDef {
	/// The where_clause used.
	pub where_clause: Option<syn::WhereClause>,
	/// A set of usage of instance, must be check for consistency with trait.
	pub instances: Vec<helper::InstanceUsage>,
	/// The index of call item in pallet module.
	pub index: usize,
	/// Information on methods (used for expansion).
	pub methods: Vec<CallVariantDef>,
	/// The span of the pallet::call attribute.
	pub attr_span: proc_macro2::Span,
	/// Docs, specified on the impl Block.
	pub docs: Vec<syn::Expr>,
<<<<<<< HEAD
	/// attributes
	pub attrs: Vec<syn::Attribute>,
=======
	/// The optional `weight` attribute on the `pallet::call`.
	pub inherited_call_weight: Option<InheritedCallWeightAttr>,
>>>>>>> f32368cb
}

/// The weight of a call or the weight of authorize.
#[derive(Clone)]
pub enum CallWeightDef {
	/// Explicitly set on the call itself with `#[pallet::weight(…)]` or
	/// `#[pallet::weight_of_authorize(…)]`. This value is used.
	Immediate(syn::Expr),

	/// The default value that should be set for dev-mode pallets. Usually zero.
	DevModeDefault,

	/// Inherits whatever value is configured on the pallet level.
	///
	/// The concrete value is not known at this point.
	Inherited(syn::Type),
}

impl CallWeightDef {
	fn try_from(
		weight: Option<syn::Expr>,
		inherited_call_weight: &Option<InheritedCallWeightAttr>,
		dev_mode: bool,
	) -> Option<Self> {
		match (weight, inherited_call_weight) {
			(Some(weight), _) => Some(CallWeightDef::Immediate(weight)),
			(None, Some(inherited)) => Some(CallWeightDef::Inherited(inherited.typename.clone())),
			(None, _) if dev_mode => Some(CallWeightDef::DevModeDefault),
			(None, _) => None,
		}
	}
}

/// Definition of dispatchable typically: `#[weight...] fn foo(origin .., param1: ...) -> ..`
#[derive(Clone)]
pub struct CallVariantDef {
	/// Function name.
	pub name: syn::Ident,
	/// Information on args: `(is_compact, name, type)`
	pub args: Vec<(bool, syn::Ident, Box<syn::Type>)>,
	/// Weight for the call.
	pub weight: CallWeightDef,
	/// Call index of the dispatchable.
	pub call_index: u8,
	/// Whether an explicit call index was specified.
	pub explicit_call_index: bool,
	/// Docs, used for metadata.
	pub docs: Vec<syn::Expr>,
	/// Attributes annotated at the top of the dispatchable function.
	pub attrs: Vec<syn::Attribute>,
	/// The `cfg` attributes.
	pub cfg_attrs: Vec<syn::Attribute>,
	/// The optional `feeless_if` attribute on the `pallet::call`.
	pub feeless_check: Option<syn::ExprClosure>,
	/// The return type of the call: `DispatchInfo` or `DispatchResultWithPostInfo`.
	pub return_type: helper::CallReturnType,
	/// The information related to `authorize` attribute.
	/// `(authorize expression, weight of authorize)`
	pub authorize: Option<AuthorizeDef>,
}

/// Definition related to the `authorize` attribute and other related attributes.
#[derive(Clone)]
pub struct AuthorizeDef {
	/// The expression of the authorize attribute.
	pub expr: syn::Expr,
	/// The weight of the authorize attribute as define by the attribute
	/// `[pallet::weight_of_authorize]`.
	pub weight: CallWeightDef,
}

/// Attributes for functions in call impl block.
pub enum FunctionAttr {
	/// Parse for `#[pallet::call_index(expr)]`
	CallIndex(u8),
	/// Parse for `#[pallet::weight(expr)]`
	Weight(syn::Expr),
	/// Parse for `#[pallet::feeless_if(expr)]`
	FeelessIf(Span, syn::ExprClosure),
	/// Parse for `#[pallet::authorize(expr)]`
	Authorize(syn::Expr),
	/// Parse for `#[pallet::weight_of_authorize(expr)]`
	WeightOfAuthorize(syn::Expr),
}

impl syn::parse::Parse for FunctionAttr {
	fn parse(input: syn::parse::ParseStream) -> syn::Result<Self> {
		input.parse::<syn::Token![#]>()?;
		let content;
		syn::bracketed!(content in input);
		content.parse::<keyword::pallet>()?;
		content.parse::<syn::Token![::]>()?;

		let lookahead = content.lookahead1();
		if lookahead.peek(keyword::weight) {
			content.parse::<keyword::weight>()?;
			let weight_content;
			syn::parenthesized!(weight_content in content);
			Ok(FunctionAttr::Weight(weight_content.parse::<syn::Expr>()?))
		} else if lookahead.peek(keyword::call_index) {
			content.parse::<keyword::call_index>()?;
			let call_index_content;
			syn::parenthesized!(call_index_content in content);
			let index = call_index_content.parse::<syn::LitInt>()?;
			if !index.suffix().is_empty() {
				let msg = "Number literal must not have a suffix";
				return Err(syn::Error::new(index.span(), msg));
			}
			Ok(FunctionAttr::CallIndex(index.base10_parse()?))
		} else if lookahead.peek(keyword::feeless_if) {
			content.parse::<keyword::feeless_if>()?;
			let closure_content;
			syn::parenthesized!(closure_content in content);
			Ok(FunctionAttr::FeelessIf(
				closure_content.span(),
				closure_content.parse::<syn::ExprClosure>().map_err(|e| {
					let msg = "Invalid feeless_if attribute: expected a closure";
					let mut err = syn::Error::new(closure_content.span(), msg);
					err.combine(e);
					err
				})?,
			))
		} else if lookahead.peek(keyword::authorize) {
			content.parse::<keyword::authorize>()?;
			let closure_content;
			syn::parenthesized!(closure_content in content);
			Ok(FunctionAttr::Authorize(closure_content.parse::<syn::Expr>()?))
		} else if lookahead.peek(keyword::weight_of_authorize) {
			content.parse::<keyword::weight_of_authorize>()?;
			let closure_content;
			syn::parenthesized!(closure_content in content);
			Ok(FunctionAttr::WeightOfAuthorize(closure_content.parse::<syn::Expr>()?))
		} else {
			Err(lookahead.error())
		}
	}
}

/// Attribute for arguments in function in call impl block.
/// Parse for `#[pallet::compact]|
pub struct ArgAttrIsCompact;

impl syn::parse::Parse for ArgAttrIsCompact {
	fn parse(input: syn::parse::ParseStream) -> syn::Result<Self> {
		input.parse::<syn::Token![#]>()?;
		let content;
		syn::bracketed!(content in input);
		content.parse::<keyword::pallet>()?;
		content.parse::<syn::Token![::]>()?;

		content.parse::<keyword::compact>()?;
		Ok(ArgAttrIsCompact)
	}
}

/// Check the syntax is `OriginFor<T>`, `&OriginFor<T>` or `T::RuntimeOrigin`.
pub fn check_dispatchable_first_arg_type(ty: &syn::Type, is_ref: bool) -> syn::Result<()> {
	pub struct CheckOriginFor(bool);
	impl syn::parse::Parse for CheckOriginFor {
		fn parse(input: syn::parse::ParseStream) -> syn::Result<Self> {
			let is_ref = input.parse::<syn::Token![&]>().is_ok();
			input.parse::<keyword::OriginFor>()?;
			input.parse::<syn::Token![<]>()?;
			input.parse::<keyword::T>()?;
			input.parse::<syn::Token![>]>()?;

			Ok(Self(is_ref))
		}
	}

	pub struct CheckRuntimeOrigin;
	impl syn::parse::Parse for CheckRuntimeOrigin {
		fn parse(input: syn::parse::ParseStream) -> syn::Result<Self> {
			input.parse::<keyword::T>()?;
			input.parse::<syn::Token![::]>()?;
			input.parse::<keyword::RuntimeOrigin>()?;

			Ok(Self)
		}
	}

	let result_origin_for = syn::parse2::<CheckOriginFor>(ty.to_token_stream());
	let result_runtime_origin = syn::parse2::<CheckRuntimeOrigin>(ty.to_token_stream());
	return match (result_origin_for, result_runtime_origin) {
		(Ok(CheckOriginFor(has_ref)), _) if is_ref == has_ref => Ok(()),
		(_, Ok(_)) => Ok(()),
		(_, _) => {
			let msg = if is_ref {
				"Invalid type: expected `&OriginFor<T>`"
			} else {
				"Invalid type: expected `OriginFor<T>` or `T::RuntimeOrigin`"
			};
			return Err(syn::Error::new(ty.span(), msg));
		},
	};
}

impl CallDef {
	pub fn try_from(
		attr_span: proc_macro2::Span,
		index: usize,
		item: &mut syn::Item,
		dev_mode: bool,
		inherited_call_weight: Option<InheritedCallWeightAttr>,
	) -> syn::Result<Self> {
		let item_impl = if let syn::Item::Impl(item) = item {
			item
		} else {
			return Err(syn::Error::new(item.span(), "Invalid pallet::call, expected item impl"));
		};

		crate::deprecation::prevent_deprecation_attr_on_outer_enum(&item_impl.attrs)?;

		let instances = vec![
			helper::check_impl_gen(&item_impl.generics, item_impl.impl_token.span())?,
			helper::check_pallet_struct_usage(&item_impl.self_ty)?,
		];

		if let Some((_, _, for_)) = item_impl.trait_ {
			let msg = "Invalid pallet::call, expected no trait ident as in \
				`impl<..> Pallet<..> { .. }`";
			return Err(syn::Error::new(for_.span(), msg));
		}

		let mut methods = vec![];
		let mut indices = HashMap::new();
		let mut last_index: Option<u8> = None;
		for item in &mut item_impl.items {
			if let syn::ImplItem::Fn(method) = item {
				if !matches!(method.vis, syn::Visibility::Public(_)) {
					let msg = "Invalid pallet::call, dispatchable function must be public: \
						`pub fn`";

					let span = match method.vis {
						syn::Visibility::Inherited => method.sig.span(),
						_ => method.vis.span(),
					};

					return Err(syn::Error::new(span, msg));
				}

				match method.sig.inputs.first() {
					None => {
						let msg = "Invalid pallet::call, must have at least origin arg";
						return Err(syn::Error::new(method.sig.span(), msg));
					},
					Some(syn::FnArg::Receiver(_)) => {
						let msg = "Invalid pallet::call, first argument must be a typed argument, \
							e.g. `origin: OriginFor<T>`";
						return Err(syn::Error::new(method.sig.span(), msg));
					},
					Some(syn::FnArg::Typed(arg)) => {
						check_dispatchable_first_arg_type(&arg.ty, false)?;
					},
				}

				let return_type = helper::check_pallet_call_return_type(&method.sig)?;

				let cfg_attrs: Vec<syn::Attribute> = helper::get_item_cfg_attrs(&method.attrs);
				let mut call_index = None;
				let mut weight = None;
				let mut feeless_check = None;
				let mut authorize = None;
				let mut weight_of_authorize = None;

				for attr in helper::take_item_pallet_attrs(&mut method.attrs)?.into_iter() {
					match attr {
						FunctionAttr::CallIndex(idx) => {
							if call_index.is_some() {
								let msg =
									"Invalid pallet::call, too many call_index attributes given";
								return Err(syn::Error::new(method.sig.span(), msg))
							}

							call_index = Some(idx);
						},
						FunctionAttr::Weight(w) => {
							if weight.is_some() {
								let msg = "Invalid pallet::call, too many weight attributes given";
								return Err(syn::Error::new(method.sig.span(), msg))
							}
							weight = Some(w);
						},
						FunctionAttr::FeelessIf(span, closure) => {
							if feeless_check.is_some() {
								let msg =
									"Invalid pallet::call, there can only be one feeless_if attribute";
								return Err(syn::Error::new(span, msg))
							}

							feeless_check = Some(closure);
						},
						FunctionAttr::Authorize(expr) => {
							if authorize.is_some() {
								let msg =
									"Invalid pallet::call, there can only be one authorize attribute";
								return Err(syn::Error::new(method.sig.span(), msg))
							}

							authorize = Some(expr);
						},
						FunctionAttr::WeightOfAuthorize(expr) => {
							if weight_of_authorize.is_some() {
								let msg = "Invalid pallet::call, there can only be one weight_of_authorize attribute";
								return Err(syn::Error::new(method.sig.span(), msg))
							}

							weight_of_authorize = Some(expr);
						},
					}
				}

				if weight_of_authorize.is_some() && authorize.is_none() {
					let msg = "Invalid pallet::call, weight_of_authorize attribute must be used with authorize attribute";
					return Err(syn::Error::new(weight_of_authorize.unwrap().span(), msg))
				}

				let authorize = if let Some(expr) = authorize {
					let weight_of_authorize = CallWeightDef::try_from(
						weight_of_authorize,
						&inherited_call_weight,
						dev_mode,
					)
					.ok_or_else(|| {
						syn::Error::new(
							method.sig.span(),
							"A pallet::call using authorize requires either a concrete \
							`#[pallet::weight_of_authorize($expr)]` or an inherited weight from \
							the `#[pallet:call(weight($type))]` attribute, but \
							none were given.",
						)
					})?;
					Some(AuthorizeDef { expr, weight: weight_of_authorize })
				} else {
					None
				};

				let weight = CallWeightDef::try_from(weight, &inherited_call_weight, dev_mode)
					.ok_or_else(|| {
						syn::Error::new(
							method.sig.span(),
							"A pallet::call requires either a concrete `#[pallet::weight($expr)]` \
							or an inherited weight from the `#[pallet:call(weight($type))]` \
							attribute, but none were given.",
						)
					})?;

				let explicit_call_index = call_index.is_some();

				let final_index = match call_index {
					Some(i) => i,
					None =>
						last_index.map_or(Some(0), |idx| idx.checked_add(1)).ok_or_else(|| {
							let msg = "Call index doesn't fit into u8, index is 256";
							syn::Error::new(method.sig.span(), msg)
						})?,
				};
				last_index = Some(final_index);

				if let Some(used_fn) = indices.insert(final_index, method.sig.ident.clone()) {
					let msg = format!(
						"Call indices are conflicting: Both functions {} and {} are at index {}",
						used_fn, method.sig.ident, final_index,
					);
					let mut err = syn::Error::new(used_fn.span(), &msg);
					err.combine(syn::Error::new(method.sig.ident.span(), msg));
					return Err(err);
				}

				let mut args = vec![];
				for arg in method.sig.inputs.iter_mut().skip(1) {
					let arg = if let syn::FnArg::Typed(arg) = arg {
						arg
					} else {
						unreachable!("Only first argument can be receiver");
					};

					let arg_attrs: Vec<ArgAttrIsCompact> =
						helper::take_item_pallet_attrs(&mut arg.attrs)?;

					if arg_attrs.len() > 1 {
						let msg = "Invalid pallet::call, argument has too many attributes";
						return Err(syn::Error::new(arg.span(), msg));
					}

					let arg_ident = if let syn::Pat::Ident(pat) = &*arg.pat {
						pat.ident.clone()
					} else {
						let msg = "Invalid pallet::call, argument must be ident";
						return Err(syn::Error::new(arg.pat.span(), msg));
					};

					args.push((!arg_attrs.is_empty(), arg_ident, arg.ty.clone()));
				}

				let docs = get_doc_literals(&method.attrs);

				if let Some(ref feeless_check) = feeless_check {
					if feeless_check.inputs.len() != args.len() + 1 {
						let msg = "Invalid pallet::call, feeless_if closure must have same \
							number of arguments as the dispatchable function";
						return Err(syn::Error::new(feeless_check.span(), msg));
					}

					match feeless_check.inputs.first() {
						None => {
							let msg = "Invalid pallet::call, feeless_if closure must have at least origin arg";
							return Err(syn::Error::new(feeless_check.span(), msg));
						},
						Some(syn::Pat::Type(arg)) => {
							check_dispatchable_first_arg_type(&arg.ty, true)?;
						},
						_ => {
							let msg = "Invalid pallet::call, feeless_if closure first argument must be a typed argument, \
								e.g. `origin: OriginFor<T>`";
							return Err(syn::Error::new(feeless_check.span(), msg));
						},
					}

					for (feeless_arg, arg) in feeless_check.inputs.iter().skip(1).zip(args.iter()) {
						let feeless_arg_type = if let syn::Pat::Type(syn::PatType { ty, .. }) =
							feeless_arg.clone()
						{
							if let syn::Type::Reference(pat) = *ty {
								pat.elem.clone()
							} else {
								let msg = "Invalid pallet::call, feeless_if closure argument must be a reference";
								return Err(syn::Error::new(ty.span(), msg));
							}
						} else {
							let msg = "Invalid pallet::call, feeless_if closure argument must be a type ascription pattern";
							return Err(syn::Error::new(feeless_arg.span(), msg));
						};

						if feeless_arg_type != arg.2 {
							let msg =
								"Invalid pallet::call, feeless_if closure argument must have \
								a reference to the same type as the dispatchable function argument";
							return Err(syn::Error::new(feeless_arg.span(), msg));
						}
					}

					let valid_return = match &feeless_check.output {
						syn::ReturnType::Type(_, type_) => match *(type_.clone()) {
							syn::Type::Path(syn::TypePath { path, .. }) => path.is_ident("bool"),
							_ => false,
						},
						_ => false,
					};
					if !valid_return {
						let msg = "Invalid pallet::call, feeless_if closure must return `bool`";
						return Err(syn::Error::new(feeless_check.output.span(), msg));
					}
				}

				methods.push(CallVariantDef {
					name: method.sig.ident.clone(),
					weight,
					call_index: final_index,
					explicit_call_index,
					args,
					docs,
					attrs: method.attrs.clone(),
					cfg_attrs,
					feeless_check,
					return_type,
					authorize,
				});
			} else {
				let msg = "Invalid pallet::call, only method accepted";
				return Err(syn::Error::new(item.span(), msg));
			}
		}

		Ok(Self {
			index,
			attr_span,
			instances,
			methods,
			where_clause: item_impl.generics.where_clause.clone(),
			docs: get_doc_literals(&item_impl.attrs),
<<<<<<< HEAD
			attrs: item_impl.attrs.clone(),
=======
			inherited_call_weight,
>>>>>>> f32368cb
		})
	}
}<|MERGE_RESOLUTION|>--- conflicted
+++ resolved
@@ -51,13 +51,6 @@
 	pub attr_span: proc_macro2::Span,
 	/// Docs, specified on the impl Block.
 	pub docs: Vec<syn::Expr>,
-<<<<<<< HEAD
-	/// attributes
-	pub attrs: Vec<syn::Attribute>,
-=======
-	/// The optional `weight` attribute on the `pallet::call`.
-	pub inherited_call_weight: Option<InheritedCallWeightAttr>,
->>>>>>> f32368cb
 }
 
 /// The weight of a call or the weight of authorize.
@@ -539,11 +532,6 @@
 			methods,
 			where_clause: item_impl.generics.where_clause.clone(),
 			docs: get_doc_literals(&item_impl.attrs),
-<<<<<<< HEAD
-			attrs: item_impl.attrs.clone(),
-=======
-			inherited_call_weight,
->>>>>>> f32368cb
 		})
 	}
 }