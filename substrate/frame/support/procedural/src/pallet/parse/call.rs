// This file is part of Substrate.

// Copyright (C) Parity Technologies (UK) Ltd.
// SPDX-License-Identifier: Apache-2.0

// Licensed under the Apache License, Version 2.0 (the "License");
// you may not use this file except in compliance with the License.
// You may obtain a copy of the License at
//
// 	http://www.apache.org/licenses/LICENSE-2.0
//
// Unless required by applicable law or agreed to in writing, software
// distributed under the License is distributed on an "AS IS" BASIS,
// WITHOUT WARRANTIES OR CONDITIONS OF ANY KIND, either express or implied.
// See the License for the specific language governing permissions and
// limitations under the License.

use super::{helper, InheritedCallWeightAttr};
use frame_support_procedural_tools::get_doc_literals;
use proc_macro2::Span;
use quote::ToTokens;
use std::collections::HashMap;
use syn::spanned::Spanned;

/// List of additional token to be used for parsing.
mod keyword {
	syn::custom_keyword!(Call);
	syn::custom_keyword!(OriginFor);
	syn::custom_keyword!(RuntimeOrigin);
	syn::custom_keyword!(weight);
	syn::custom_keyword!(call_index);
	syn::custom_keyword!(compact);
	syn::custom_keyword!(T);
	syn::custom_keyword!(pallet);
	syn::custom_keyword!(feeless_if);
	syn::custom_keyword!(authorize);
	syn::custom_keyword!(weight_of_authorize);
}

/// Definition of dispatchables typically `impl<T: Config> Pallet<T> { ... }`
pub struct CallDef {
	/// The where_clause used.
	pub where_clause: Option<syn::WhereClause>,
	/// A set of usage of instance, must be check for consistency with trait.
	pub instances: Vec<helper::InstanceUsage>,
	/// The index of call item in pallet module.
	pub index: usize,
	/// Information on methods (used for expansion).
	pub methods: Vec<CallVariantDef>,
	/// The span of the pallet::call attribute.
	pub attr_span: proc_macro2::Span,
	/// Docs, specified on the impl Block.
	pub docs: Vec<syn::Expr>,
<<<<<<< HEAD
	/// attributes
	pub attrs: Vec<syn::Attribute>,
=======
>>>>>>> 812872a7
}

/// The weight of a call or the weight of authorize.
#[derive(Clone)]
pub enum CallWeightDef {
	/// Explicitly set on the call itself with `#[pallet::weight(…)]` or
	/// `#[pallet::weight_of_authorize(…)]`. This value is used.
	Immediate(syn::Expr),

	/// The default value that should be set for dev-mode pallets. Usually zero.
	DevModeDefault,

	/// Inherits whatever value is configured on the pallet level.
	///
	/// The concrete value is not known at this point.
	Inherited(syn::Type),
}

impl CallWeightDef {
	fn try_from(
		weight: Option<syn::Expr>,
		inherited_call_weight: &Option<InheritedCallWeightAttr>,
		dev_mode: bool,
	) -> Option<Self> {
		match (weight, inherited_call_weight) {
			(Some(weight), _) => Some(CallWeightDef::Immediate(weight)),
			(None, Some(inherited)) => Some(CallWeightDef::Inherited(inherited.typename.clone())),
			(None, _) if dev_mode => Some(CallWeightDef::DevModeDefault),
			(None, _) => None,
		}
	}
}

/// Definition of dispatchable typically: `#[weight...] fn foo(origin .., param1: ...) -> ..`
#[derive(Clone)]
pub struct CallVariantDef {
	/// Function name.
	pub name: syn::Ident,
	/// Information on args: `(is_compact, name, type)`
	pub args: Vec<(bool, syn::Ident, Box<syn::Type>)>,
	/// Weight for the call.
	pub weight: CallWeightDef,
	/// Call index of the dispatchable.
	pub call_index: u8,
	/// Whether an explicit call index was specified.
	pub explicit_call_index: bool,
	/// Docs, used for metadata.
	pub docs: Vec<syn::Expr>,
	/// Attributes annotated at the top of the dispatchable function.
	pub attrs: Vec<syn::Attribute>,
	/// The `cfg` attributes.
	pub cfg_attrs: Vec<syn::Attribute>,
	/// The optional `feeless_if` attribute on the `pallet::call`.
	pub feeless_check: Option<syn::ExprClosure>,
	/// The return type of the call: `DispatchInfo` or `DispatchResultWithPostInfo`.
	pub return_type: helper::CallReturnType,
	/// The information related to `authorize` attribute.
	/// `(authorize expression, weight of authorize)`
	pub authorize: Option<AuthorizeDef>,
}

/// Definition related to the `authorize` attribute and other related attributes.
#[derive(Clone)]
pub struct AuthorizeDef {
	/// The expression of the authorize attribute.
	pub expr: syn::Expr,
	/// The weight of the authorize attribute as define by the attribute
	/// `[pallet::weight_of_authorize]`.
	pub weight: CallWeightDef,
}

/// Attributes for functions in call impl block.
pub enum FunctionAttr {
	/// Parse for `#[pallet::call_index(expr)]`
	CallIndex(u8),
	/// Parse for `#[pallet::weight(expr)]`
	Weight(syn::Expr),
	/// Parse for `#[pallet::feeless_if(expr)]`
	FeelessIf(Span, syn::ExprClosure),
	/// Parse for `#[pallet::authorize(expr)]`
	Authorize(syn::Expr),
	/// Parse for `#[pallet::weight_of_authorize(expr)]`
	WeightOfAuthorize(syn::Expr),
}

impl syn::parse::Parse for FunctionAttr {
	fn parse(input: syn::parse::ParseStream) -> syn::Result<Self> {
		input.parse::<syn::Token![#]>()?;
		let content;
		syn::bracketed!(content in input);
		content.parse::<keyword::pallet>()?;
		content.parse::<syn::Token![::]>()?;

		let lookahead = content.lookahead1();
		if lookahead.peek(keyword::weight) {
			content.parse::<keyword::weight>()?;
			let weight_content;
			syn::parenthesized!(weight_content in content);
			Ok(FunctionAttr::Weight(weight_content.parse::<syn::Expr>()?))
		} else if lookahead.peek(keyword::call_index) {
			content.parse::<keyword::call_index>()?;
			let call_index_content;
			syn::parenthesized!(call_index_content in content);
			let index = call_index_content.parse::<syn::LitInt>()?;
			if !index.suffix().is_empty() {
				let msg = "Number literal must not have a suffix";
				return Err(syn::Error::new(index.span(), msg));
			}
			Ok(FunctionAttr::CallIndex(index.base10_parse()?))
		} else if lookahead.peek(keyword::feeless_if) {
			content.parse::<keyword::feeless_if>()?;
			let closure_content;
			syn::parenthesized!(closure_content in content);
			Ok(FunctionAttr::FeelessIf(
				closure_content.span(),
				closure_content.parse::<syn::ExprClosure>().map_err(|e| {
					let msg = "Invalid feeless_if attribute: expected a closure";
					let mut err = syn::Error::new(closure_content.span(), msg);
					err.combine(e);
					err
				})?,
			))
		} else if lookahead.peek(keyword::authorize) {
			content.parse::<keyword::authorize>()?;
			let closure_content;
			syn::parenthesized!(closure_content in content);
			Ok(FunctionAttr::Authorize(closure_content.parse::<syn::Expr>()?))
		} else if lookahead.peek(keyword::weight_of_authorize) {
			content.parse::<keyword::weight_of_authorize>()?;
			let closure_content;
			syn::parenthesized!(closure_content in content);
			Ok(FunctionAttr::WeightOfAuthorize(closure_content.parse::<syn::Expr>()?))
		} else {
			Err(lookahead.error())
		}
	}
}

/// Attribute for arguments in function in call impl block.
/// Parse for `#[pallet::compact]|
pub struct ArgAttrIsCompact;

impl syn::parse::Parse for ArgAttrIsCompact {
	fn parse(input: syn::parse::ParseStream) -> syn::Result<Self> {
		input.parse::<syn::Token![#]>()?;
		let content;
		syn::bracketed!(content in input);
		content.parse::<keyword::pallet>()?;
		content.parse::<syn::Token![::]>()?;

		content.parse::<keyword::compact>()?;
		Ok(ArgAttrIsCompact)
	}
}

/// Check the syntax is `OriginFor<T>`, `&OriginFor<T>` or `T::RuntimeOrigin`.
pub fn check_dispatchable_first_arg_type(ty: &syn::Type, is_ref: bool) -> syn::Result<()> {
	pub struct CheckOriginFor(bool);
	impl syn::parse::Parse for CheckOriginFor {
		fn parse(input: syn::parse::ParseStream) -> syn::Result<Self> {
			let is_ref = input.parse::<syn::Token![&]>().is_ok();
			input.parse::<keyword::OriginFor>()?;
			input.parse::<syn::Token![<]>()?;
			input.parse::<keyword::T>()?;
			input.parse::<syn::Token![>]>()?;

			Ok(Self(is_ref))
		}
	}

	pub struct CheckRuntimeOrigin;
	impl syn::parse::Parse for CheckRuntimeOrigin {
		fn parse(input: syn::parse::ParseStream) -> syn::Result<Self> {
			input.parse::<keyword::T>()?;
			input.parse::<syn::Token![::]>()?;
			input.parse::<keyword::RuntimeOrigin>()?;

			Ok(Self)
		}
	}

	let result_origin_for = syn::parse2::<CheckOriginFor>(ty.to_token_stream());
	let result_runtime_origin = syn::parse2::<CheckRuntimeOrigin>(ty.to_token_stream());
	return match (result_origin_for, result_runtime_origin) {
		(Ok(CheckOriginFor(has_ref)), _) if is_ref == has_ref => Ok(()),
		(_, Ok(_)) => Ok(()),
		(_, _) => {
			let msg = if is_ref {
				"Invalid type: expected `&OriginFor<T>`"
			} else {
				"Invalid type: expected `OriginFor<T>` or `T::RuntimeOrigin`"
			};
			return Err(syn::Error::new(ty.span(), msg));
		},
	};
}

impl CallDef {
	pub fn try_from(
		attr_span: proc_macro2::Span,
		index: usize,
		item: &mut syn::Item,
		dev_mode: bool,
		inherited_call_weight: Option<InheritedCallWeightAttr>,
	) -> syn::Result<Self> {
		let item_impl = if let syn::Item::Impl(item) = item {
			item
		} else {
			return Err(syn::Error::new(item.span(), "Invalid pallet::call, expected item impl"));
		};

		crate::deprecation::prevent_deprecation_attr_on_outer_enum(&item_impl.attrs)?;

		let instances = vec![
			helper::check_impl_gen(&item_impl.generics, item_impl.impl_token.span())?,
			helper::check_pallet_struct_usage(&item_impl.self_ty)?,
		];

		if let Some((_, _, for_)) = item_impl.trait_ {
			let msg = "Invalid pallet::call, expected no trait ident as in \
				`impl<..> Pallet<..> { .. }`";
			return Err(syn::Error::new(for_.span(), msg));
		}

		let mut methods = vec![];
		let mut indices = HashMap::new();
		let mut last_index: Option<u8> = None;
		for item in &mut item_impl.items {
			if let syn::ImplItem::Fn(method) = item {
				if !matches!(method.vis, syn::Visibility::Public(_)) {
					let msg = "Invalid pallet::call, dispatchable function must be public: \
						`pub fn`";

					let span = match method.vis {
						syn::Visibility::Inherited => method.sig.span(),
						_ => method.vis.span(),
					};

					return Err(syn::Error::new(span, msg));
				}

				match method.sig.inputs.first() {
					None => {
						let msg = "Invalid pallet::call, must have at least origin arg";
						return Err(syn::Error::new(method.sig.span(), msg));
					},
					Some(syn::FnArg::Receiver(_)) => {
						let msg = "Invalid pallet::call, first argument must be a typed argument, \
							e.g. `origin: OriginFor<T>`";
						return Err(syn::Error::new(method.sig.span(), msg));
					},
					Some(syn::FnArg::Typed(arg)) => {
						check_dispatchable_first_arg_type(&arg.ty, false)?;
					},
				}

				let return_type = helper::check_pallet_call_return_type(&method.sig)?;

				let cfg_attrs: Vec<syn::Attribute> = helper::get_item_cfg_attrs(&method.attrs);
				let mut call_index = None;
				let mut weight = None;
				let mut feeless_check = None;
				let mut authorize = None;
				let mut weight_of_authorize = None;

				for attr in helper::take_item_pallet_attrs(&mut method.attrs)?.into_iter() {
					match attr {
						FunctionAttr::CallIndex(idx) => {
							if call_index.is_some() {
								let msg =
									"Invalid pallet::call, too many call_index attributes given";
								return Err(syn::Error::new(method.sig.span(), msg))
							}

							call_index = Some(idx);
<<<<<<< HEAD
						},
						FunctionAttr::Weight(w) => {
							if weight.is_some() {
								let msg = "Invalid pallet::call, too many weight attributes given";
								return Err(syn::Error::new(method.sig.span(), msg))
							}
							weight = Some(w);
						},
						FunctionAttr::FeelessIf(span, closure) => {
							if feeless_check.is_some() {
								let msg =
									"Invalid pallet::call, there can only be one feeless_if attribute";
								return Err(syn::Error::new(span, msg))
							}

							feeless_check = Some(closure);
						},
=======
						},
						FunctionAttr::Weight(w) => {
							if weight.is_some() {
								let msg = "Invalid pallet::call, too many weight attributes given";
								return Err(syn::Error::new(method.sig.span(), msg))
							}
							weight = Some(w);
						},
						FunctionAttr::FeelessIf(span, closure) => {
							if feeless_check.is_some() {
								let msg =
									"Invalid pallet::call, there can only be one feeless_if attribute";
								return Err(syn::Error::new(span, msg))
							}

							feeless_check = Some(closure);
						},
>>>>>>> 812872a7
						FunctionAttr::Authorize(expr) => {
							if authorize.is_some() {
								let msg =
									"Invalid pallet::call, there can only be one authorize attribute";
								return Err(syn::Error::new(method.sig.span(), msg))
							}

							authorize = Some(expr);
						},
						FunctionAttr::WeightOfAuthorize(expr) => {
							if weight_of_authorize.is_some() {
								let msg = "Invalid pallet::call, there can only be one weight_of_authorize attribute";
								return Err(syn::Error::new(method.sig.span(), msg))
							}

							weight_of_authorize = Some(expr);
						},
					}
				}

				if weight_of_authorize.is_some() && authorize.is_none() {
					let msg = "Invalid pallet::call, weight_of_authorize attribute must be used with authorize attribute";
					return Err(syn::Error::new(weight_of_authorize.unwrap().span(), msg))
				}

				let authorize = if let Some(expr) = authorize {
					let weight_of_authorize = CallWeightDef::try_from(
						weight_of_authorize,
						&inherited_call_weight,
						dev_mode,
					)
					.ok_or_else(|| {
						syn::Error::new(
							method.sig.span(),
							"A pallet::call using authorize requires either a concrete \
							`#[pallet::weight_of_authorize($expr)]` or an inherited weight from \
							the `#[pallet:call(weight($type))]` attribute, but \
							none were given.",
						)
					})?;
					Some(AuthorizeDef { expr, weight: weight_of_authorize })
				} else {
					None
				};

				let weight = CallWeightDef::try_from(weight, &inherited_call_weight, dev_mode)
					.ok_or_else(|| {
						syn::Error::new(
							method.sig.span(),
							"A pallet::call requires either a concrete `#[pallet::weight($expr)]` \
							or an inherited weight from the `#[pallet:call(weight($type))]` \
							attribute, but none were given.",
						)
					})?;

				let explicit_call_index = call_index.is_some();

				let final_index = match call_index {
					Some(i) => i,
					None =>
						last_index.map_or(Some(0), |idx| idx.checked_add(1)).ok_or_else(|| {
							let msg = "Call index doesn't fit into u8, index is 256";
							syn::Error::new(method.sig.span(), msg)
						})?,
				};
				last_index = Some(final_index);

				if let Some(used_fn) = indices.insert(final_index, method.sig.ident.clone()) {
					let msg = format!(
						"Call indices are conflicting: Both functions {} and {} are at index {}",
						used_fn, method.sig.ident, final_index,
					);
					let mut err = syn::Error::new(used_fn.span(), &msg);
					err.combine(syn::Error::new(method.sig.ident.span(), msg));
					return Err(err);
				}

				let mut args = vec![];
				for arg in method.sig.inputs.iter_mut().skip(1) {
					let arg = if let syn::FnArg::Typed(arg) = arg {
						arg
					} else {
						unreachable!("Only first argument can be receiver");
					};

					let arg_attrs: Vec<ArgAttrIsCompact> =
						helper::take_item_pallet_attrs(&mut arg.attrs)?;

					if arg_attrs.len() > 1 {
						let msg = "Invalid pallet::call, argument has too many attributes";
						return Err(syn::Error::new(arg.span(), msg));
					}

					let arg_ident = if let syn::Pat::Ident(pat) = &*arg.pat {
						pat.ident.clone()
					} else {
						let msg = "Invalid pallet::call, argument must be ident";
						return Err(syn::Error::new(arg.pat.span(), msg));
					};

					args.push((!arg_attrs.is_empty(), arg_ident, arg.ty.clone()));
				}

				let docs = get_doc_literals(&method.attrs);

				if let Some(ref feeless_check) = feeless_check {
					if feeless_check.inputs.len() != args.len() + 1 {
						let msg = "Invalid pallet::call, feeless_if closure must have same \
							number of arguments as the dispatchable function";
						return Err(syn::Error::new(feeless_check.span(), msg));
					}

					match feeless_check.inputs.first() {
						None => {
							let msg = "Invalid pallet::call, feeless_if closure must have at least origin arg";
							return Err(syn::Error::new(feeless_check.span(), msg));
						},
						Some(syn::Pat::Type(arg)) => {
							check_dispatchable_first_arg_type(&arg.ty, true)?;
						},
						_ => {
							let msg = "Invalid pallet::call, feeless_if closure first argument must be a typed argument, \
								e.g. `origin: OriginFor<T>`";
							return Err(syn::Error::new(feeless_check.span(), msg));
						},
					}

					for (feeless_arg, arg) in feeless_check.inputs.iter().skip(1).zip(args.iter()) {
						let feeless_arg_type = if let syn::Pat::Type(syn::PatType { ty, .. }) =
							feeless_arg.clone()
						{
							if let syn::Type::Reference(pat) = *ty {
								pat.elem.clone()
							} else {
								let msg = "Invalid pallet::call, feeless_if closure argument must be a reference";
								return Err(syn::Error::new(ty.span(), msg));
							}
						} else {
							let msg = "Invalid pallet::call, feeless_if closure argument must be a type ascription pattern";
							return Err(syn::Error::new(feeless_arg.span(), msg));
						};

						if feeless_arg_type != arg.2 {
							let msg =
								"Invalid pallet::call, feeless_if closure argument must have \
								a reference to the same type as the dispatchable function argument";
							return Err(syn::Error::new(feeless_arg.span(), msg));
						}
					}

					let valid_return = match &feeless_check.output {
						syn::ReturnType::Type(_, type_) => match *(type_.clone()) {
							syn::Type::Path(syn::TypePath { path, .. }) => path.is_ident("bool"),
							_ => false,
						},
						_ => false,
					};
					if !valid_return {
						let msg = "Invalid pallet::call, feeless_if closure must return `bool`";
						return Err(syn::Error::new(feeless_check.output.span(), msg));
					}
				}

				methods.push(CallVariantDef {
					name: method.sig.ident.clone(),
					weight,
					call_index: final_index,
					explicit_call_index,
					args,
					docs,
					attrs: method.attrs.clone(),
					cfg_attrs,
					feeless_check,
					return_type,
					authorize,
				});
			} else {
				let msg = "Invalid pallet::call, only method accepted";
				return Err(syn::Error::new(item.span(), msg));
			}
		}

		Ok(Self {
			index,
			attr_span,
			instances,
			methods,
			where_clause: item_impl.generics.where_clause.clone(),
			docs: get_doc_literals(&item_impl.attrs),
<<<<<<< HEAD
			attrs: item_impl.attrs.clone(),
=======
>>>>>>> 812872a7
		})
	}
}<|MERGE_RESOLUTION|>--- conflicted
+++ resolved
@@ -51,11 +51,6 @@
 	pub attr_span: proc_macro2::Span,
 	/// Docs, specified on the impl Block.
 	pub docs: Vec<syn::Expr>,
-<<<<<<< HEAD
-	/// attributes
-	pub attrs: Vec<syn::Attribute>,
-=======
->>>>>>> 812872a7
 }
 
 /// The weight of a call or the weight of authorize.
@@ -331,7 +326,6 @@
 							}
 
 							call_index = Some(idx);
-<<<<<<< HEAD
 						},
 						FunctionAttr::Weight(w) => {
 							if weight.is_some() {
@@ -349,25 +343,6 @@
 
 							feeless_check = Some(closure);
 						},
-=======
-						},
-						FunctionAttr::Weight(w) => {
-							if weight.is_some() {
-								let msg = "Invalid pallet::call, too many weight attributes given";
-								return Err(syn::Error::new(method.sig.span(), msg))
-							}
-							weight = Some(w);
-						},
-						FunctionAttr::FeelessIf(span, closure) => {
-							if feeless_check.is_some() {
-								let msg =
-									"Invalid pallet::call, there can only be one feeless_if attribute";
-								return Err(syn::Error::new(span, msg))
-							}
-
-							feeless_check = Some(closure);
-						},
->>>>>>> 812872a7
 						FunctionAttr::Authorize(expr) => {
 							if authorize.is_some() {
 								let msg =
@@ -557,10 +532,6 @@
 			methods,
 			where_clause: item_impl.generics.where_clause.clone(),
 			docs: get_doc_literals(&item_impl.attrs),
-<<<<<<< HEAD
-			attrs: item_impl.attrs.clone(),
-=======
->>>>>>> 812872a7
 		})
 	}
 }