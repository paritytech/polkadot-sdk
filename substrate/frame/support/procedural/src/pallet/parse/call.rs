// This file is part of Substrate.

// Copyright (C) Parity Technologies (UK) Ltd.
// SPDX-License-Identifier: Apache-2.0

// Licensed under the Apache License, Version 2.0 (the "License");
// you may not use this file except in compliance with the License.
// You may obtain a copy of the License at
//
// 	http://www.apache.org/licenses/LICENSE-2.0
//
// Unless required by applicable law or agreed to in writing, software
// distributed under the License is distributed on an "AS IS" BASIS,
// WITHOUT WARRANTIES OR CONDITIONS OF ANY KIND, either express or implied.
// See the License for the specific language governing permissions and
// limitations under the License.

use super::{helper, InheritedCallWeightAttr};
use frame_support_procedural_tools::get_doc_literals;
use proc_macro2::Span;
use quote::ToTokens;
use std::collections::HashMap;
use syn::{spanned::Spanned, ExprClosure};

/// List of additional token to be used for parsing.
mod keyword {
	syn::custom_keyword!(Call);
	syn::custom_keyword!(OriginFor);
	syn::custom_keyword!(RuntimeOrigin);
	syn::custom_keyword!(weight);
	syn::custom_keyword!(call_index);
	syn::custom_keyword!(compact);
	syn::custom_keyword!(T);
	syn::custom_keyword!(pallet);
	syn::custom_keyword!(feeless_if);
}

/// Definition of dispatchables typically `impl<T: Config> Pallet<T> { ... }`
pub struct CallDef {
	/// The where_clause used.
	pub where_clause: Option<syn::WhereClause>,
	/// A set of usage of instance, must be check for consistency with trait.
	pub instances: Vec<helper::InstanceUsage>,
	/// The index of call item in pallet module.
	pub index: usize,
	/// Information on methods (used for expansion).
	pub methods: Vec<CallVariantDef>,
	/// The span of the pallet::call attribute.
	pub attr_span: proc_macro2::Span,
	/// Docs, specified on the impl Block.
	pub docs: Vec<syn::Expr>,
	/// The optional `weight` attribute on the `pallet::call`.
	pub inherited_call_weight: Option<InheritedCallWeightAttr>,
	/// attributes
	pub attrs: Vec<syn::Attribute>,
}

/// The weight of a call.
#[derive(Clone)]
pub enum CallWeightDef {
	/// Explicitly set on the call itself with `#[pallet::weight(…)]`. This value is used.
	Immediate(syn::Expr),

	/// The default value that should be set for dev-mode pallets. Usually zero.
	DevModeDefault,

	/// Inherits whatever value is configured on the pallet level.
	///
	/// The concrete value is not known at this point.
	Inherited,
}

/// Definition of dispatchable typically: `#[weight...] fn foo(origin .., param1: ...) -> ..`
#[derive(Clone)]
pub struct CallVariantDef {
	/// Function name.
	pub name: syn::Ident,
	/// Information on args: `(is_compact, name, type)`
	pub args: Vec<(bool, syn::Ident, Box<syn::Type>)>,
	/// Weight for the call.
	pub weight: CallWeightDef,
	/// Call index of the dispatchable.
	pub call_index: u8,
	/// Whether an explicit call index was specified.
	pub explicit_call_index: bool,
	/// Docs, used for metadata.
	pub docs: Vec<syn::Expr>,
	/// Attributes annotated at the top of the dispatchable function.
	pub attrs: Vec<syn::Attribute>,
	/// The `cfg` attributes.
	pub cfg_attrs: Vec<syn::Attribute>,
	/// The optional `feeless_if` attribute on the `pallet::call`.
	pub feeless_check: Option<syn::ExprClosure>,
	/// The return type of the call: `DispatchInfo` or `DispatchResultWithPostInfo`.
	pub return_type: helper::CallReturnType,
}

/// Attributes for functions in call impl block.
pub enum FunctionAttr {
	/// Parse for `#[pallet::call_index(expr)]`
	CallIndex(u8),
	/// Parse for `#[pallet::weight(expr)]`
	Weight(syn::Expr),
	/// Parse for `#[pallet::feeless_if(expr)]`
	FeelessIf(Span, syn::ExprClosure),
}

impl syn::parse::Parse for FunctionAttr {
	fn parse(input: syn::parse::ParseStream) -> syn::Result<Self> {
		input.parse::<syn::Token![#]>()?;
		let content;
		syn::bracketed!(content in input);
		content.parse::<keyword::pallet>()?;
		content.parse::<syn::Token![::]>()?;

		let lookahead = content.lookahead1();
		if lookahead.peek(keyword::weight) {
			content.parse::<keyword::weight>()?;
			let weight_content;
			syn::parenthesized!(weight_content in content);
			Ok(FunctionAttr::Weight(weight_content.parse::<syn::Expr>()?))
		} else if lookahead.peek(keyword::call_index) {
			content.parse::<keyword::call_index>()?;
			let call_index_content;
			syn::parenthesized!(call_index_content in content);
			let index = call_index_content.parse::<syn::LitInt>()?;
			if !index.suffix().is_empty() {
				let msg = "Number literal must not have a suffix";
				return Err(syn::Error::new(index.span(), msg));
			}
			Ok(FunctionAttr::CallIndex(index.base10_parse()?))
		} else if lookahead.peek(keyword::feeless_if) {
			content.parse::<keyword::feeless_if>()?;
			let closure_content;
			syn::parenthesized!(closure_content in content);
			Ok(FunctionAttr::FeelessIf(
				closure_content.span(),
				closure_content.parse::<syn::ExprClosure>().map_err(|e| {
					let msg = "Invalid feeless_if attribute: expected a closure";
					let mut err = syn::Error::new(closure_content.span(), msg);
					err.combine(e);
					err
				})?,
			))
		} else {
			Err(lookahead.error())
		}
	}
}

/// Attribute for arguments in function in call impl block.
/// Parse for `#[pallet::compact]|
pub struct ArgAttrIsCompact;

impl syn::parse::Parse for ArgAttrIsCompact {
	fn parse(input: syn::parse::ParseStream) -> syn::Result<Self> {
		input.parse::<syn::Token![#]>()?;
		let content;
		syn::bracketed!(content in input);
		content.parse::<keyword::pallet>()?;
		content.parse::<syn::Token![::]>()?;

		content.parse::<keyword::compact>()?;
		Ok(ArgAttrIsCompact)
	}
}

/// Check the syntax is `OriginFor<T>`, `&OriginFor<T>` or `T::RuntimeOrigin`.
pub fn check_dispatchable_first_arg_type(ty: &syn::Type, is_ref: bool) -> syn::Result<()> {
	pub struct CheckOriginFor(bool);
	impl syn::parse::Parse for CheckOriginFor {
		fn parse(input: syn::parse::ParseStream) -> syn::Result<Self> {
			let is_ref = input.parse::<syn::Token![&]>().is_ok();
			input.parse::<keyword::OriginFor>()?;
			input.parse::<syn::Token![<]>()?;
			input.parse::<keyword::T>()?;
			input.parse::<syn::Token![>]>()?;

			Ok(Self(is_ref))
		}
	}

	pub struct CheckRuntimeOrigin;
	impl syn::parse::Parse for CheckRuntimeOrigin {
		fn parse(input: syn::parse::ParseStream) -> syn::Result<Self> {
			input.parse::<keyword::T>()?;
			input.parse::<syn::Token![::]>()?;
			input.parse::<keyword::RuntimeOrigin>()?;

			Ok(Self)
		}
	}

	let result_origin_for = syn::parse2::<CheckOriginFor>(ty.to_token_stream());
	let result_runtime_origin = syn::parse2::<CheckRuntimeOrigin>(ty.to_token_stream());
	return match (result_origin_for, result_runtime_origin) {
		(Ok(CheckOriginFor(has_ref)), _) if is_ref == has_ref => Ok(()),
		(_, Ok(_)) => Ok(()),
		(_, _) => {
			let msg = if is_ref {
				"Invalid type: expected `&OriginFor<T>`"
			} else {
				"Invalid type: expected `OriginFor<T>` or `T::RuntimeOrigin`"
			};
			return Err(syn::Error::new(ty.span(), msg));
		},
	};
}

impl CallDef {
	pub fn try_from(
		attr_span: proc_macro2::Span,
		index: usize,
		item: &mut syn::Item,
		dev_mode: bool,
		inherited_call_weight: Option<InheritedCallWeightAttr>,
	) -> syn::Result<Self> {
		let item_impl = if let syn::Item::Impl(item) = item {
			item
		} else {
			return Err(syn::Error::new(item.span(), "Invalid pallet::call, expected item impl"));
		};
		let instances = vec![
			helper::check_impl_gen(&item_impl.generics, item_impl.impl_token.span())?,
			helper::check_pallet_struct_usage(&item_impl.self_ty)?,
		];

		if let Some((_, _, for_)) = item_impl.trait_ {
			let msg = "Invalid pallet::call, expected no trait ident as in \
				`impl<..> Pallet<..> { .. }`";
			return Err(syn::Error::new(for_.span(), msg));
		}

		let mut methods = vec![];
		let mut indices = HashMap::new();
		let mut last_index: Option<u8> = None;
		for item in &mut item_impl.items {
			if let syn::ImplItem::Fn(method) = item {
				if !matches!(method.vis, syn::Visibility::Public(_)) {
					let msg = "Invalid pallet::call, dispatchable function must be public: \
						`pub fn`";

					let span = match method.vis {
						syn::Visibility::Inherited => method.sig.span(),
						_ => method.vis.span(),
					};

					return Err(syn::Error::new(span, msg));
				}

				match method.sig.inputs.first() {
					None => {
						let msg = "Invalid pallet::call, must have at least origin arg";
						return Err(syn::Error::new(method.sig.span(), msg));
					},
					Some(syn::FnArg::Receiver(_)) => {
						let msg = "Invalid pallet::call, first argument must be a typed argument, \
							e.g. `origin: OriginFor<T>`";
						return Err(syn::Error::new(method.sig.span(), msg));
					},
					Some(syn::FnArg::Typed(arg)) => {
						check_dispatchable_first_arg_type(&arg.ty, false)?;
					},
				}

				let return_type = helper::check_pallet_call_return_type(&method.sig)?;

				let cfg_attrs: Vec<syn::Attribute> = helper::get_item_cfg_attrs(&method.attrs);
				let mut call_idx_attrs = vec![];
				let mut weight_attrs = vec![];
				let mut feeless_attrs = vec![];
				for attr in helper::take_item_pallet_attrs(&mut method.attrs)?.into_iter() {
					match attr {
						FunctionAttr::CallIndex(_) => {
							call_idx_attrs.push(attr);
						},
						FunctionAttr::Weight(_) => {
							weight_attrs.push(attr);
						},
						FunctionAttr::FeelessIf(span, _) => {
							feeless_attrs.push((span, attr));
						},
					}
				}

				if weight_attrs.is_empty() && dev_mode {
					// inject a default O(1) weight when dev mode is enabled and no weight has
					// been specified on the call
					let empty_weight: syn::Expr = syn::parse_quote!(0);
					weight_attrs.push(FunctionAttr::Weight(empty_weight));
				}

				let weight = match weight_attrs.len() {
					0 if inherited_call_weight.is_some() => CallWeightDef::Inherited,
					0 if dev_mode => CallWeightDef::DevModeDefault,
					0 => return Err(syn::Error::new(
						method.sig.span(),
						"A pallet::call requires either a concrete `#[pallet::weight($expr)]` or an
						inherited weight from the `#[pallet:call(weight($type))]` attribute, but
						none were given.",
					)),
					1 => match weight_attrs.pop().unwrap() {
						FunctionAttr::Weight(w) => CallWeightDef::Immediate(w),
						_ => unreachable!("checked during creation of the let binding"),
					},
					_ => {
						let msg = "Invalid pallet::call, too many weight attributes given";
						return Err(syn::Error::new(method.sig.span(), msg));
					},
				};

				if call_idx_attrs.len() > 1 {
					let msg = "Invalid pallet::call, too many call_index attributes given";
					return Err(syn::Error::new(method.sig.span(), msg));
				}
				let call_index = call_idx_attrs.pop().map(|attr| match attr {
					FunctionAttr::CallIndex(idx) => idx,
					_ => unreachable!("checked during creation of the let binding"),
				});
				let explicit_call_index = call_index.is_some();

				let final_index = match call_index {
					Some(i) => i,
					None =>
						last_index.map_or(Some(0), |idx| idx.checked_add(1)).ok_or_else(|| {
							let msg = "Call index doesn't fit into u8, index is 256";
							syn::Error::new(method.sig.span(), msg)
						})?,
				};
				last_index = Some(final_index);

				if let Some(used_fn) = indices.insert(final_index, method.sig.ident.clone()) {
					let msg = format!(
						"Call indices are conflicting: Both functions {} and {} are at index {}",
						used_fn, method.sig.ident, final_index,
					);
					let mut err = syn::Error::new(used_fn.span(), &msg);
					err.combine(syn::Error::new(method.sig.ident.span(), msg));
					return Err(err);
				}

				let mut args = vec![];
				for arg in method.sig.inputs.iter_mut().skip(1) {
					let arg = if let syn::FnArg::Typed(arg) = arg {
						arg
					} else {
						unreachable!("Only first argument can be receiver");
					};

					let arg_attrs: Vec<ArgAttrIsCompact> =
						helper::take_item_pallet_attrs(&mut arg.attrs)?;

					if arg_attrs.len() > 1 {
						let msg = "Invalid pallet::call, argument has too many attributes";
						return Err(syn::Error::new(arg.span(), msg));
					}

					let arg_ident = if let syn::Pat::Ident(pat) = &*arg.pat {
						pat.ident.clone()
					} else {
						let msg = "Invalid pallet::call, argument must be ident";
						return Err(syn::Error::new(arg.pat.span(), msg));
					};

					args.push((!arg_attrs.is_empty(), arg_ident, arg.ty.clone()));
				}

				let docs = get_doc_literals(&method.attrs);

				if feeless_attrs.len() > 1 {
					let msg = "Invalid pallet::call, there can only be one feeless_if attribute";
					return Err(syn::Error::new(feeless_attrs[1].0, msg));
				}
				let feeless_check: Option<ExprClosure> =
					feeless_attrs.pop().map(|(_, attr)| match attr {
						FunctionAttr::FeelessIf(_, closure) => closure,
						_ => unreachable!("checked during creation of the let binding"),
					});

				if let Some(ref feeless_check) = feeless_check {
					if feeless_check.inputs.len() != args.len() + 1 {
						let msg = "Invalid pallet::call, feeless_if closure must have same \
							number of arguments as the dispatchable function";
						return Err(syn::Error::new(feeless_check.span(), msg));
					}

					match feeless_check.inputs.first() {
						None => {
							let msg = "Invalid pallet::call, feeless_if closure must have at least origin arg";
							return Err(syn::Error::new(feeless_check.span(), msg));
						},
						Some(syn::Pat::Type(arg)) => {
							check_dispatchable_first_arg_type(&arg.ty, true)?;
						},
						_ => {
							let msg = "Invalid pallet::call, feeless_if closure first argument must be a typed argument, \
								e.g. `origin: OriginFor<T>`";
							return Err(syn::Error::new(feeless_check.span(), msg));
						},
					}

					for (feeless_arg, arg) in feeless_check.inputs.iter().skip(1).zip(args.iter()) {
<<<<<<< HEAD
						let feeless_arg_type = if let syn::Pat::Type(syn::PatType { ty, .. }) =
							feeless_arg.clone()
						{
							if let syn::Type::Reference(pat) = *ty {
								pat.elem.clone()
							} else {
								let msg = "Invalid pallet::call, feeless_if closure argument must be a reference";
								return Err(syn::Error::new(ty.span(), msg))
							}
						} else {
							let msg = "Invalid pallet::call, feeless_if closure argument must be a type ascription pattern";
							return Err(syn::Error::new(feeless_arg.span(), msg))
						};
=======
						let feeless_arg_type =
							if let syn::Pat::Type(syn::PatType { ty, .. }) = feeless_arg.clone() {
								if let syn::Type::Reference(pat) = *ty {
									pat.elem.clone()
								} else {
									let msg = "Invalid pallet::call, feeless_if closure argument must be a reference";
									return Err(syn::Error::new(ty.span(), msg));
								}
							} else {
								let msg = "Invalid pallet::call, feeless_if closure argument must be a type ascription pattern";
								return Err(syn::Error::new(feeless_arg.span(), msg));
							};
>>>>>>> 8d0aab81

						if feeless_arg_type != arg.2 {
							let msg =
								"Invalid pallet::call, feeless_if closure argument must have \
								a reference to the same type as the dispatchable function argument";
							return Err(syn::Error::new(feeless_arg.span(), msg));
						}
					}

					let valid_return = match &feeless_check.output {
						syn::ReturnType::Type(_, type_) => match *(type_.clone()) {
							syn::Type::Path(syn::TypePath { path, .. }) => path.is_ident("bool"),
							_ => false,
						},
						_ => false,
					};
					if !valid_return {
						let msg = "Invalid pallet::call, feeless_if closure must return `bool`";
						return Err(syn::Error::new(feeless_check.output.span(), msg));
					}
				}

				methods.push(CallVariantDef {
					name: method.sig.ident.clone(),
					weight,
					call_index: final_index,
					explicit_call_index,
					args,
					docs,
					attrs: method.attrs.clone(),
					cfg_attrs,
					feeless_check,
					return_type,
				});
			} else {
				let msg = "Invalid pallet::call, only method accepted";
				return Err(syn::Error::new(item.span(), msg));
			}
		}

		Ok(Self {
			index,
			attr_span,
			instances,
			methods,
			where_clause: item_impl.generics.where_clause.clone(),
			docs: get_doc_literals(&item_impl.attrs),
			inherited_call_weight,
			attrs: item_impl.attrs.clone(),
		})
	}
}<|MERGE_RESOLUTION|>--- conflicted
+++ resolved
@@ -400,21 +400,6 @@
 					}
 
 					for (feeless_arg, arg) in feeless_check.inputs.iter().skip(1).zip(args.iter()) {
-<<<<<<< HEAD
-						let feeless_arg_type = if let syn::Pat::Type(syn::PatType { ty, .. }) =
-							feeless_arg.clone()
-						{
-							if let syn::Type::Reference(pat) = *ty {
-								pat.elem.clone()
-							} else {
-								let msg = "Invalid pallet::call, feeless_if closure argument must be a reference";
-								return Err(syn::Error::new(ty.span(), msg))
-							}
-						} else {
-							let msg = "Invalid pallet::call, feeless_if closure argument must be a type ascription pattern";
-							return Err(syn::Error::new(feeless_arg.span(), msg))
-						};
-=======
 						let feeless_arg_type =
 							if let syn::Pat::Type(syn::PatType { ty, .. }) = feeless_arg.clone() {
 								if let syn::Type::Reference(pat) = *ty {
@@ -427,7 +412,6 @@
 								let msg = "Invalid pallet::call, feeless_if closure argument must be a type ascription pattern";
 								return Err(syn::Error::new(feeless_arg.span(), msg));
 							};
->>>>>>> 8d0aab81
 
 						if feeless_arg_type != arg.2 {
 							let msg =
