--- conflicted
+++ resolved
@@ -662,12 +662,8 @@
 		#( #all_pallets_reversed_with_system_first )*
 	)
 }
-<<<<<<< HEAD
 
 pub(crate) fn decl_pallet_runtime_setup(
-=======
-fn decl_pallet_runtime_setup(
->>>>>>> 70d4907a
 	runtime: &Ident,
 	pallet_declarations: &[Pallet],
 	scrate: &TokenStream2,
