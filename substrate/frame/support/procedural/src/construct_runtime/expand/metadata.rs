// This file is part of Substrate.

// Copyright (C) Parity Technologies (UK) Ltd.
// SPDX-License-Identifier: Apache-2.0

// Licensed under the Apache License, Version 2.0 (the "License");
// you may not use this file except in compliance with the License.
// You may obtain a copy of the License at
//
// 	http://www.apache.org/licenses/LICENSE-2.0
//
// Unless required by applicable law or agreed to in writing, software
// distributed under the License is distributed on an "AS IS" BASIS,
// WITHOUT WARRANTIES OR CONDITIONS OF ANY KIND, either express or implied.
// See the License for the specific language governing permissions and
// limitations under the License

use crate::construct_runtime::{parse::PalletPath, Pallet};
use proc_macro2::TokenStream;
use quote::quote;
use std::str::FromStr;
use syn::Ident;

pub fn expand_runtime_metadata(
	runtime: &Ident,
	pallet_declarations: &[Pallet],
	scrate: &TokenStream,
	extrinsic: &TokenStream,
	system_path: &PalletPath,
) -> TokenStream {
	let pallets = pallet_declarations
		.iter()
		.filter_map(|pallet_declaration| {
			pallet_declaration.find_part("Pallet").map(|_| {
				let filtered_names: Vec<_> = pallet_declaration
					.pallet_parts()
					.iter()
					.filter(|part| part.name() != "Pallet")
					.map(|part| part.name())
					.collect();
				(pallet_declaration, filtered_names)
			})
		})
		.map(|(decl, filtered_names)| {
			let name = &decl.name;
			let index = &decl.index;
			let storage = expand_pallet_metadata_storage(&filtered_names, runtime, decl);
			let calls = expand_pallet_metadata_calls(&filtered_names, runtime, decl);
			let event = expand_pallet_metadata_events(&filtered_names, runtime, decl);
			let constants = expand_pallet_metadata_constants(runtime, decl);
			let errors = expand_pallet_metadata_errors(runtime, decl);
			let associated_types = expand_pallet_metadata_associated_types(runtime, decl);
			let docs = expand_pallet_metadata_docs(runtime, decl);
			let attr = decl.cfg_pattern.iter().fold(TokenStream::new(), |acc, pattern| {
				let attr = TokenStream::from_str(&format!("#[cfg({})]", pattern.original()))
					.expect("was successfully parsed before; qed");
				quote! {
					#acc
					#attr
				}
			});
			let deprecation_info = expand_pallet_metadata_deprecation(runtime, decl);
			quote! {
				#attr
				#scrate::__private::metadata_ir::PalletMetadataIR {
					name: stringify!(#name),
					index: #index,
					storage: #storage,
					calls: #calls,
					event: #event,
					constants: #constants,
					error: #errors,
					docs: #docs,
<<<<<<< HEAD
					associated_types: #associated_types,
=======
					deprecation_info: #deprecation_info,
>>>>>>> 1e25ada0
				}
			}
		})
		.collect::<Vec<_>>();

	quote! {
		impl #runtime {
			fn metadata_ir() -> #scrate::__private::metadata_ir::MetadataIR {
				// Each runtime must expose the `runtime_metadata()` to fetch the runtime API metadata.
				// The function is implemented by calling `impl_runtime_apis!`.
				//
				// However, the `construct_runtime!` may be called without calling `impl_runtime_apis!`.
				// Rely on the `Deref` trait to differentiate between a runtime that implements
				// APIs (by macro impl_runtime_apis!) and a runtime that is simply created (by macro construct_runtime!).
				//
				// Both `InternalConstructRuntime` and `InternalImplRuntimeApis` expose a `runtime_metadata()` function.
				// `InternalConstructRuntime` is implemented by the `construct_runtime!` for Runtime references (`& Runtime`),
				// while `InternalImplRuntimeApis` is implemented by the `impl_runtime_apis!` for Runtime (`Runtime`).
				//
				// Therefore, the `Deref` trait will resolve the `runtime_metadata` from `impl_runtime_apis!`
				// when both macros are called; and will resolve an empty `runtime_metadata` when only the `construct_runtime!`
				// is called.
				//
				// `Deref` needs a reference for resolving the function call.
				let rt = #runtime;

				let ty = #scrate::__private::scale_info::meta_type::<#extrinsic>();
				let address_ty = #scrate::__private::scale_info::meta_type::<
						<<#extrinsic as #scrate::sp_runtime::traits::Extrinsic>::SignaturePayload as #scrate::sp_runtime::traits::SignaturePayload>::SignatureAddress
					>();
				let call_ty = #scrate::__private::scale_info::meta_type::<
					<#extrinsic as #scrate::sp_runtime::traits::Extrinsic>::Call
					>();
				let signature_ty = #scrate::__private::scale_info::meta_type::<
						<<#extrinsic as #scrate::sp_runtime::traits::Extrinsic>::SignaturePayload as #scrate::sp_runtime::traits::SignaturePayload>::Signature
					>();
				let extra_ty = #scrate::__private::scale_info::meta_type::<
						<<#extrinsic as #scrate::sp_runtime::traits::Extrinsic>::SignaturePayload as #scrate::sp_runtime::traits::SignaturePayload>::SignatureExtra
					>();

				#scrate::__private::metadata_ir::MetadataIR {
					pallets: #scrate::__private::vec![ #(#pallets),* ],
					extrinsic: #scrate::__private::metadata_ir::ExtrinsicMetadataIR {
						ty,
						version: <#extrinsic as #scrate::sp_runtime::traits::ExtrinsicMetadata>::VERSION,
						address_ty,
						call_ty,
						signature_ty,
						extra_ty,
						signed_extensions: <
								<
									#extrinsic as #scrate::sp_runtime::traits::ExtrinsicMetadata
								>::SignedExtensions as #scrate::sp_runtime::traits::SignedExtension
							>::metadata()
								.into_iter()
								.map(|meta| #scrate::__private::metadata_ir::SignedExtensionMetadataIR {
									identifier: meta.identifier,
									ty: meta.ty,
									additional_signed: meta.additional_signed,
								})
								.collect(),
					},
					ty: #scrate::__private::scale_info::meta_type::<#runtime>(),
					apis: (&rt).runtime_metadata(),
					outer_enums: #scrate::__private::metadata_ir::OuterEnumsIR {
						call_enum_ty: #scrate::__private::scale_info::meta_type::<
								<#runtime as #system_path::Config>::RuntimeCall
							>(),
						event_enum_ty: #scrate::__private::scale_info::meta_type::<RuntimeEvent>(),
						error_enum_ty: #scrate::__private::scale_info::meta_type::<RuntimeError>(),
					}
				}
			}

			pub fn metadata() -> #scrate::__private::metadata::RuntimeMetadataPrefixed {
				// Note: this always returns the V14 version. The runtime API function
				// must be deprecated.
				#scrate::__private::metadata_ir::into_v14(#runtime::metadata_ir())
			}

			pub fn metadata_at_version(version: u32) -> Option<#scrate::__private::OpaqueMetadata> {
				#scrate::__private::metadata_ir::into_version(#runtime::metadata_ir(), version).map(|prefixed| {
					#scrate::__private::OpaqueMetadata::new(prefixed.into())
				})
			}

			pub fn metadata_versions() -> #scrate::__private::Vec<u32> {
				#scrate::__private::metadata_ir::supported_versions()
			}
		}
	}
}

fn expand_pallet_metadata_storage(
	filtered_names: &[&'static str],
	runtime: &Ident,
	decl: &Pallet,
) -> TokenStream {
	if filtered_names.contains(&"Storage") {
		let instance = decl.instance.as_ref().into_iter();
		let path = &decl.path;

		quote! {
			Some(#path::Pallet::<#runtime #(, #path::#instance)*>::storage_metadata())
		}
	} else {
		quote!(None)
	}
}

fn expand_pallet_metadata_calls(
	filtered_names: &[&'static str],
	runtime: &Ident,
	decl: &Pallet,
) -> TokenStream {
	if filtered_names.contains(&"Call") {
		let instance = decl.instance.as_ref().into_iter();
		let path = &decl.path;

		quote! {
			Some(#path::Pallet::<#runtime #(, #path::#instance)*>::call_functions())
		}
	} else {
		quote!(None)
	}
}

fn expand_pallet_metadata_events(
	filtered_names: &[&'static str],
	runtime: &Ident,
	decl: &Pallet,
) -> TokenStream {
	if filtered_names.contains(&"Event") {
		let path = &decl.path;
		let part_is_generic = !decl
			.find_part("Event")
			.expect("Event part exists; qed")
			.generics
			.params
			.is_empty();
		let pallet_event = match (decl.instance.as_ref(), part_is_generic) {
			(Some(inst), true) => quote!(#path::Event::<#runtime, #path::#inst>),
			(Some(inst), false) => quote!(#path::Event::<#path::#inst>),
			(None, true) => quote!(#path::Event::<#runtime>),
			(None, false) => quote!(#path::Event),
		};

		quote! {
			Some(
				#pallet_event::event_metadata::<#pallet_event>()
			)
		}
	} else {
		quote!(None)
	}
}

fn expand_pallet_metadata_deprecation(runtime: &Ident, decl: &Pallet) -> TokenStream {
	let path = &decl.path;
	let instance = decl.instance.as_ref().into_iter();

	quote! { #path::Pallet::<#runtime #(, #path::#instance)*>::deprecation_info() }
}

fn expand_pallet_metadata_constants(runtime: &Ident, decl: &Pallet) -> TokenStream {
	let path = &decl.path;
	let instance = decl.instance.as_ref().into_iter();

	quote! {
		#path::Pallet::<#runtime #(, #path::#instance)*>::pallet_constants_metadata()
	}
}

fn expand_pallet_metadata_errors(runtime: &Ident, decl: &Pallet) -> TokenStream {
	let path = &decl.path;
	let instance = decl.instance.as_ref().into_iter();

	quote! {
		#path::Pallet::<#runtime #(, #path::#instance)*>::error_metadata()
	}
}

fn expand_pallet_metadata_docs(runtime: &Ident, decl: &Pallet) -> TokenStream {
	let path = &decl.path;
	let instance = decl.instance.as_ref().into_iter();

	quote! {
		#path::Pallet::<#runtime #(, #path::#instance)*>::pallet_documentation_metadata()
	}
}

fn expand_pallet_metadata_associated_types(runtime: &Ident, decl: &Pallet) -> TokenStream {
	let path = &decl.path;
	let instance = decl.instance.as_ref().into_iter();

	quote! {
		#path::Pallet::<#runtime #(, #path::#instance)*>::pallet_associated_types_metadata()
	}
}<|MERGE_RESOLUTION|>--- conflicted
+++ resolved
@@ -71,11 +71,8 @@
 					constants: #constants,
 					error: #errors,
 					docs: #docs,
-<<<<<<< HEAD
 					associated_types: #associated_types,
-=======
 					deprecation_info: #deprecation_info,
->>>>>>> 1e25ada0
 				}
 			}
 		})
