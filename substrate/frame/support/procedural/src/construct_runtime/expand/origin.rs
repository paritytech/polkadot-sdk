--- conflicted
+++ resolved
@@ -103,13 +103,8 @@
 		#[doc = #doc_string]
 		#[derive(Clone)]
 		pub struct RuntimeOrigin {
-<<<<<<< HEAD
-			caller: OriginCaller,
+			pub caller: OriginCaller,
 			filter: alloc::rc::Rc<Box<dyn Fn(&<#runtime as #system_path::Config>::RuntimeCall) -> bool>>,
-=======
-			pub caller: OriginCaller,
-			filter: #scrate::__private::sp_std::rc::Rc<Box<dyn Fn(&<#runtime as #system_path::Config>::RuntimeCall) -> bool>>,
->>>>>>> 02e1a7f4
 		}
 
 		#[cfg(not(feature = "std"))]
