--- conflicted
+++ resolved
@@ -24,20 +24,13 @@
 	},
 	weights::{RuntimeDbWeight, Weight, WeightMeter},
 };
-<<<<<<< HEAD
 use core::marker::PhantomData;
-=======
 use codec::{Decode, Encode, MaxEncodedLen};
->>>>>>> 02e1a7f4
 use impl_trait_for_tuples::impl_for_tuples;
 use sp_arithmetic::traits::Bounded;
 use sp_core::Get;
 use sp_io::{hashing::twox_128, storage::clear_prefix, KillStorageResult};
-<<<<<<< HEAD
-=======
 use sp_runtime::traits::Zero;
-use sp_std::{marker::PhantomData, vec::Vec};
->>>>>>> 02e1a7f4
 
 /// Handles storage migration pallet versioning.
 ///
@@ -65,11 +58,6 @@
 /// ### Examples
 /// ```ignore
 /// // In file defining migrations
-<<<<<<< HEAD
-/// pub struct VersionUncheckedMigrateV5ToV6<T>(core::marker::PhantomData<T>);
-/// impl<T: Config> OnRuntimeUpgrade for VersionUncheckedMigrateV5ToV6<T> {
-/// 	// OnRuntimeUpgrade implementation...
-=======
 ///
 /// /// Private module containing *version unchecked* migration logic.
 /// ///
@@ -87,7 +75,6 @@
 /// 	impl<T: Config> OnRuntimeUpgrade for  VersionUncheckedMigrateV5ToV6<T> {
 /// 		// OnRuntimeUpgrade implementation...
 /// 	}
->>>>>>> 02e1a7f4
 /// }
 ///
 /// pub type MigrateV5ToV6<T, I> =
@@ -138,12 +125,7 @@
 	/// [`VersionedPostUpgradeData`] before passing them to post_upgrade, so it knows whether the
 	/// migration ran or not.
 	#[cfg(feature = "try-runtime")]
-<<<<<<< HEAD
 	fn pre_upgrade() -> Result<alloc::vec::Vec<u8>, sp_runtime::TryRuntimeError> {
-		use codec::Encode;
-=======
-	fn pre_upgrade() -> Result<sp_std::vec::Vec<u8>, sp_runtime::TryRuntimeError> {
->>>>>>> 02e1a7f4
 		let on_chain_version = Pallet::on_chain_storage_version();
 		if on_chain_version == FROM {
 			Ok(VersionedPostUpgradeData::MigrationExecuted(Inner::pre_upgrade()?).encode())
