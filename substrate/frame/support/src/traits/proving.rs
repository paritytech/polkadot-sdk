--- conflicted
+++ resolved
@@ -97,13 +97,8 @@
 	type Proof = SixteenPatriciaMerkleTreeExistenceProof;
 	type Hash = H::Out;
 
-<<<<<<< HEAD
-	fn verify_proof(proof: Self::Proof, root: &Self::Hash) -> Result<Vec<u8>, ()> {
+	fn verify_proof(proof: Self::Proof, root: &Self::Hash) -> Result<Vec<u8>, DispatchError> {
 		sp_trie::verify_trie_proof::<sp_trie::LayoutV1<H, ()>, _, _, _>(
-=======
-	fn verify_proof(proof: Self::Proof, root: &Self::Hash) -> Result<Vec<u8>, DispatchError> {
-		sp_trie::verify_trie_proof::<sp_trie::LayoutV1<H>, _, _, _>(
->>>>>>> 05b5fb2b
 			&root,
 			&proof.proof,
 			[&(&proof.key, Some(&proof.value))],
