// This file is part of Substrate.

// Copyright (C) Parity Technologies (UK) Ltd.
// SPDX-License-Identifier: Apache-2.0

// Licensed under the Apache License, Version 2.0 (the "License");
// you may not use this file except in compliance with the License.
// You may obtain a copy of the License at
//
// 	http://www.apache.org/licenses/LICENSE-2.0
//
// Unless required by applicable law or agreed to in writing, software
// distributed under the License is distributed on an "AS IS" BASIS,
// WITHOUT WARRANTIES OR CONDITIONS OF ANY KIND, either express or implied.
// See the License for the specific language governing permissions and
// limitations under the License.

//! Provides functionality for verifying proofs.

use alloc::vec::Vec;
use codec::{Decode, Encode};
use sp_core::Hasher;
use sp_runtime::DispatchError;

// Re-export the `proving_trie` types and traits.
pub use sp_runtime::proving_trie::*;

/// Something that can verify the existence of some data in a given proof.
pub trait VerifyExistenceProof {
	/// The proof type.
	type Proof: Encode + Decode;
	/// The hash type.
	type Hash: Encode + Decode;

	/// Verify the given `proof`.
	///
	/// Ensures that the `proof` was build for `root` and returns the proved data.
	fn verify_proof(proof: Self::Proof, root: &Self::Hash) -> Result<Vec<u8>, DispatchError>;
}

/// Implements [`VerifyExistenceProof`] using a binary merkle tree.
pub struct BinaryMerkleTreeProver<H>(core::marker::PhantomData<H>);

impl<H: Hasher> VerifyExistenceProof for BinaryMerkleTreeProver<H>
where
	H::Out: Decode + Encode,
{
	type Proof = binary_merkle_tree::MerkleProof<H::Out, Vec<u8>>;
	type Hash = H::Out;

	fn verify_proof(proof: Self::Proof, root: &Self::Hash) -> Result<Vec<u8>, DispatchError> {
		if proof.root != *root {
			return Err(TrieError::RootMismatch.into());
		}

		if binary_merkle_tree::verify_proof::<H, _, _>(
			&proof.root,
			proof.proof,
			proof.number_of_leaves,
			proof.leaf_index,
			&proof.leaf,
		) {
			Ok(proof.leaf)
		} else {
			Err(TrieError::IncompleteProof.into())
		}
	}
}

impl<H: Hasher> ProofToHashes for BinaryMerkleTreeProver<H> {
	type Proof = binary_merkle_tree::MerkleProof<H::Out, Vec<u8>>;

	// This base 2 merkle trie includes a `proof` field which is a `Vec<Hash>`.
	// The length of this vector tells us the depth of the proof, and how many
	// hashes we need to calculate.
	fn proof_to_hashes(proof: &Self::Proof) -> Result<u32, DispatchError> {
		let depth = proof.proof.len();
		Ok(depth as u32)
	}
}

/// Proof used by [`SixteenPatriciaMerkleTreeProver`] for [`VerifyExistenceProof`].
#[derive(Encode, Decode, Clone)]
pub struct SixteenPatriciaMerkleTreeExistenceProof {
	/// The key of the value to prove.
	pub key: Vec<u8>,
	/// The value for that the existence is proved.
	pub value: Vec<u8>,
	/// The encoded nodes to prove the existence of the data under `key`.
	pub proof: Vec<Vec<u8>>,
}

/// Implements [`VerifyExistenceProof`] using a 16-patricia merkle tree.
pub struct SixteenPatriciaMerkleTreeProver<H>(core::marker::PhantomData<H>);

impl<H: Hasher> VerifyExistenceProof for SixteenPatriciaMerkleTreeProver<H>
where
	H::Out: Decode + Encode,
{
	type Proof = SixteenPatriciaMerkleTreeExistenceProof;
	type Hash = H::Out;

	fn verify_proof(proof: Self::Proof, root: &Self::Hash) -> Result<Vec<u8>, DispatchError> {
		sp_trie::verify_trie_proof::<sp_trie::LayoutV1<H>, _, _, _>(
			&root,
			&proof.proof,
			[&(&proof.key, Some(&proof.value))],
		)
		.map_err(|err| TrieError::from(err).into())
		.map(|_| proof.value)
	}
}

<<<<<<< HEAD
/// An implementation which always returns an error when this feature is unavailable.
impl VerifyExistenceProof for () {
	type Proof = ();
	type Hash = ();
	fn verify_proof(_proof: Self::Proof, _root: &Self::Hash) -> Result<Vec<u8>, ()> {
		Err(())
=======
impl<H: Hasher> ProofToHashes for SixteenPatriciaMerkleTreeProver<H> {
	type Proof = SixteenPatriciaMerkleTreeExistenceProof;

	// This base 16 trie uses a raw proof of `Vec<Vec<u8>`, where the length of the first `Vec`
	// is the depth of the trie. We can use this to predict the number of hashes.
	fn proof_to_hashes(proof: &Self::Proof) -> Result<u32, DispatchError> {
		let depth = proof.proof.len();
		Ok(depth as u32)
>>>>>>> 05b5fb2b
	}
}

#[cfg(test)]
mod tests {
	use super::*;
	use sp_runtime::{
		proving_trie::{base16::BasicProvingTrie, ProvingTrie},
		traits::BlakeTwo256,
	};

	#[test]
	fn verify_binary_merkle_tree_prover_works() {
		let proof = binary_merkle_tree::merkle_proof::<BlakeTwo256, _, _>(
			vec![b"hey".encode(), b"yes".encode()],
			1,
		);
		let root = proof.root;

		assert_eq!(
			BinaryMerkleTreeProver::<BlakeTwo256>::verify_proof(proof, &root).unwrap(),
			b"yes".encode()
		);
	}

	#[test]
	fn verify_sixteen_patricia_merkle_tree_prover_works() {
		let trie = BasicProvingTrie::<BlakeTwo256, u32, _>::generate_for(vec![
			(0u32, String::from("hey")),
			(1u32, String::from("yes")),
		])
		.unwrap();
		let proof = trie.create_proof(&1u32).unwrap();
		let structured_proof: Vec<Vec<u8>> = Decode::decode(&mut &proof[..]).unwrap();
		let root = *trie.root();

		let proof = SixteenPatriciaMerkleTreeExistenceProof {
			key: 1u32.encode(),
			value: String::from("yes").encode(),
			proof: structured_proof,
		};

		assert_eq!(
			SixteenPatriciaMerkleTreeProver::<BlakeTwo256>::verify_proof(proof, &root).unwrap(),
			String::from("yes").encode()
		);
	}

	#[test]
	fn proof_to_hashes_sixteen() {
		let mut i: u32 = 1;

		// Compute log base 16 and round up
		let log16 = |x: u32| -> u32 {
			let x_f64 = x as f64;
			let log16_x = (x_f64.ln() / 16_f64.ln()).ceil();
			log16_x as u32
		};

		while i < 10_000_000 {
			let trie = BasicProvingTrie::<BlakeTwo256, u32, _>::generate_for(
				(0..i).map(|i| (i, u128::from(i))),
			)
			.unwrap();
			let proof = trie.create_proof(&0).unwrap();
			let structured_proof: Vec<Vec<u8>> = Decode::decode(&mut &proof[..]).unwrap();
			let root = *trie.root();

			let proof = SixteenPatriciaMerkleTreeExistenceProof {
				key: 0u32.encode(),
				value: 0u128.encode(),
				proof: structured_proof,
			};
			let hashes =
				SixteenPatriciaMerkleTreeProver::<BlakeTwo256>::proof_to_hashes(&proof).unwrap();
			let log16 = log16(i).max(1);
			assert_eq!(hashes, log16);

			assert_eq!(
				SixteenPatriciaMerkleTreeProver::<BlakeTwo256>::verify_proof(proof.clone(), &root)
					.unwrap(),
				proof.value
			);

			i = i * 10;
		}
	}

	#[test]
	fn proof_to_hashes_binary() {
		let mut i: u32 = 1;
		while i < 10_000_000 {
			let proof = binary_merkle_tree::merkle_proof::<BlakeTwo256, _, _>(
				(0..i).map(|i| u128::from(i).encode()),
				0,
			);
			let root = proof.root;

			let hashes = BinaryMerkleTreeProver::<BlakeTwo256>::proof_to_hashes(&proof).unwrap();
			let log2 = (i as f64).log2().ceil() as u32;
			assert_eq!(hashes, log2);

			assert_eq!(
				BinaryMerkleTreeProver::<BlakeTwo256>::verify_proof(proof, &root).unwrap(),
				0u128.encode()
			);

			i = i * 10;
		}
	}
}<|MERGE_RESOLUTION|>--- conflicted
+++ resolved
@@ -28,9 +28,9 @@
 /// Something that can verify the existence of some data in a given proof.
 pub trait VerifyExistenceProof {
 	/// The proof type.
-	type Proof: Encode + Decode;
+	type Proof;
 	/// The hash type.
-	type Hash: Encode + Decode;
+	type Hash;
 
 	/// Verify the given `proof`.
 	///
@@ -93,10 +93,7 @@
 /// Implements [`VerifyExistenceProof`] using a 16-patricia merkle tree.
 pub struct SixteenPatriciaMerkleTreeProver<H>(core::marker::PhantomData<H>);
 
-impl<H: Hasher> VerifyExistenceProof for SixteenPatriciaMerkleTreeProver<H>
-where
-	H::Out: Decode + Encode,
-{
+impl<H: Hasher> VerifyExistenceProof for SixteenPatriciaMerkleTreeProver<H> {
 	type Proof = SixteenPatriciaMerkleTreeExistenceProof;
 	type Hash = H::Out;
 
@@ -111,14 +108,6 @@
 	}
 }
 
-<<<<<<< HEAD
-/// An implementation which always returns an error when this feature is unavailable.
-impl VerifyExistenceProof for () {
-	type Proof = ();
-	type Hash = ();
-	fn verify_proof(_proof: Self::Proof, _root: &Self::Hash) -> Result<Vec<u8>, ()> {
-		Err(())
-=======
 impl<H: Hasher> ProofToHashes for SixteenPatriciaMerkleTreeProver<H> {
 	type Proof = SixteenPatriciaMerkleTreeExistenceProof;
 
@@ -127,7 +116,6 @@
 	fn proof_to_hashes(proof: &Self::Proof) -> Result<u32, DispatchError> {
 		let depth = proof.proof.len();
 		Ok(depth as u32)
->>>>>>> 05b5fb2b
 	}
 }
 
