--- conflicted
+++ resolved
@@ -162,23 +162,19 @@
 
 /// The resource footprint of a bunch of blobs. We assume only the number of blobs and their total
 /// size in bytes matter.
-<<<<<<< HEAD
 #[derive(
 	Default,
 	Copy,
 	Clone,
 	Eq,
 	PartialEq,
-	RuntimeDebug,
+	Debug,
 	TypeInfo,
 	MaxEncodedLen,
 	Decode,
 	Encode,
 	DecodeWithMemTracking,
 )]
-=======
-#[derive(Default, Copy, Clone, Eq, PartialEq, Debug)]
->>>>>>> 6792d05e
 pub struct Footprint {
 	/// The number of blobs.
 	pub count: u64,
