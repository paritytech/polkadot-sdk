--- conflicted
+++ resolved
@@ -18,7 +18,6 @@
 //! Traits for encoding data related to pallet's storage items.
 
 use codec::{Encode, FullCodec, MaxEncodedLen};
-<<<<<<< HEAD
 use core::marker::PhantomData;
 use impl_trait_for_tuples::impl_for_tuples;
 use scale_info::TypeInfo;
@@ -26,13 +25,6 @@
 use sp_core::Get;
 use sp_runtime::{
 	traits::{Convert, Member, Saturating},
-=======
-use impl_trait_for_tuples::impl_for_tuples;
-use scale_info::TypeInfo;
-pub use sp_core::storage::TrackedStorageKey;
-use sp_runtime::{
-	traits::{Member, Saturating},
->>>>>>> ced055e2
 	DispatchError, RuntimeDebug,
 };
 use sp_std::{collections::btree_set::BTreeSet, prelude::*};
@@ -162,7 +154,6 @@
 	}
 }
 
-<<<<<<< HEAD
 /// A storage price that increases linearly with the number of elements and their size.
 pub struct LinearStoragePrice<Base, Slope, Balance>(PhantomData<(Base, Slope, Balance)>);
 impl<Base, Slope, Balance> Convert<Footprint, Balance> for LinearStoragePrice<Base, Slope, Balance>
@@ -178,11 +169,7 @@
 }
 
 /// Some sort of cost taken from account temporarily in order to offset the cost to the chain of
-/// holding some data `Footprint` in state.
-=======
-/// Some sort of cost taken from account temporarily in order to offset the cost to the chain of
 /// holding some data [`Footprint`] in state.
->>>>>>> ced055e2
 ///
 /// The cost may be increased, reduced or dropped entirely as the footprint changes.
 ///
@@ -205,10 +192,6 @@
 	/// For creating tickets and dropping them, you can use the simpler `new` and `drop` instead.
 	fn update(self, who: &AccountId, new: Footprint) -> Result<Self, DispatchError>;
 
-<<<<<<< HEAD
-	/// Consume a ticket for some `old` footprint attributable to `who` which has now been freed.
-	fn drop(self, who: &AccountId) -> Result<(), DispatchError>;
-=======
 	/// Consume a ticket for some `old` footprint attributable to `who` which should now been freed.
 	fn drop(self, who: &AccountId) -> Result<(), DispatchError>;
 
@@ -220,7 +203,6 @@
 	fn burn(self, _: &AccountId) {
 		let _ = self;
 	}
->>>>>>> ced055e2
 }
 
 impl<A> Consideration<A> for () {
