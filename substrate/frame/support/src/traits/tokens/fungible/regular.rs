// This file is part of Substrate.

// Copyright (C) Parity Technologies (UK) Ltd.
// SPDX-License-Identifier: Apache-2.0

// Licensed under the Apache License, Version 2.0 (the "License");
// you may not use this file except in compliance with the License.
// You may obtain a copy of the License at
//
// 	http://www.apache.org/licenses/LICENSE-2.0
//
// Unless required by applicable law or agreed to in writing, software
// distributed under the License is distributed on an "AS IS" BASIS,
// WITHOUT WARRANTIES OR CONDITIONS OF ANY KIND, either express or implied.
// See the License for the specific language governing permissions and
// limitations under the License.

//! `Inspect` and `Mutate` traits for working with regular balances.

use crate::{
	ensure,
	traits::{
		tokens::{
			misc::{
				Balance, DepositConsequence,
				Fortitude::{self, Force, Polite},
				Precision::{self, BestEffort, Exact},
				Preservation::{self, Expendable},
				Provenance::{self, Extant},
				WithdrawConsequence,
			},
			Imbalance as ImbalanceT,
		},
		SameOrOther, TryDrop,
	},
};
use sp_arithmetic::traits::{CheckedAdd, CheckedSub, One};
use sp_runtime::{traits::Saturating, ArithmeticError, DispatchError, TokenError};
use sp_std::marker::PhantomData;

use super::{Credit, Debt, HandleImbalanceDrop, Imbalance};

/// Trait for providing balance-inspection access to a fungible asset.
pub trait Inspect<AccountId>: Sized {
	/// Scalar type for representing balance of an account.
	type Balance: Balance;

	/// The total amount of issuance in the system.
	fn total_issuance() -> Self::Balance;

	/// The total amount of issuance in the system excluding those which are controlled by the
	/// system.
	fn active_issuance() -> Self::Balance {
		Self::total_issuance()
	}

	/// The minimum balance any single account may have.
	fn minimum_balance() -> Self::Balance;

	/// Get the total amount of funds whose ultimate beneficial ownership can be determined as
	/// `who`.
	///
	/// This may include funds which are wholly inaccessible to `who`, either temporarily or even
	/// indefinitely.
	///
	/// For the amount of the balance which is currently free to be removed from the account without
	/// error, use [`Inspect::reducible_balance`].
	///
	/// For the amount of the balance which may eventually be free to be removed from the account,
	/// use `balance()`.
	fn total_balance(who: &AccountId) -> Self::Balance;

	/// Get the balance of `who` which does not include funds which are exclusively allocated to
	/// subsystems of the chain ("on hold" or "reserved").
	///
	/// In general this isn't especially useful outside of tests, and for practical purposes, you'll
	/// want to use [`Inspect::reducible_balance`].
	fn balance(who: &AccountId) -> Self::Balance;

	/// Get the maximum amount that `who` can withdraw/transfer successfully based on whether the
	/// account should be kept alive (`preservation`) or whether we are willing to force the
	/// reduction and potentially go below user-level restrictions on the minimum amount of the
	/// account.
	///
	/// Always less than or equal to [`Inspect::balance`].
	fn reducible_balance(
		who: &AccountId,
		preservation: Preservation,
		force: Fortitude,
	) -> Self::Balance;

	/// Returns `true` if the balance of `who` may be increased by `amount`.
	///
	/// - `who`: The account of which the balance should be increased by `amount`.
	/// - `amount`: How much should the balance be increased?
	/// - `provenance`: Will `amount` be minted to deposit it into `account` or is it already in the
	///   system?
	fn can_deposit(
		who: &AccountId,
		amount: Self::Balance,
		provenance: Provenance,
	) -> DepositConsequence;

	/// Returns `Success` if the balance of `who` may be decreased by `amount`, otherwise
	/// the consequence.
	fn can_withdraw(who: &AccountId, amount: Self::Balance) -> WithdrawConsequence<Self::Balance>;
}

/// Special dust type which can be type-safely converted into a [`Credit`].
#[must_use]
pub struct Dust<A, T: Inspect<A>>(pub T::Balance);

impl<A, T: Balanced<A>> Dust<A, T> {
	/// Convert `Dust` into an instance of `Credit`.
	pub fn into_credit(self) -> Credit<A, T> {
		Credit::<A, T>::new(self.0)
	}
}

/// A fungible token class where the balance can be set arbitrarily.
///
/// **WARNING**
/// Do not use this directly unless you want trouble, since it allows you to alter account balances
/// without keeping the issuance up to date. It has no safeguards against accidentally creating
/// token imbalances in your system leading to accidental inflation or deflation. It's really just
/// for the underlying datatype to implement so the user gets the much safer [`Balanced`] trait to
/// use.
pub trait Unbalanced<AccountId>: Inspect<AccountId> {
	/// Create some dust and handle it with [`Unbalanced::handle_dust`]. This is an unbalanced
	/// operation and it must only be used when an account is modified in a raw fashion, outside of
	/// the entire fungibles API. The `amount` is capped at [`Inspect::minimum_balance()`] - 1`.
	///
	/// This should not be reimplemented.
	fn handle_raw_dust(amount: Self::Balance) {
		Self::handle_dust(Dust(amount.min(Self::minimum_balance().saturating_sub(One::one()))))
	}

	/// Do something with the dust which has been destroyed from the system. [`Dust`] can be
	/// converted into a [`Credit`] with the [`Balanced`] trait impl.
	fn handle_dust(dust: Dust<AccountId, Self>);

	/// Forcefully set the balance of `who` to `amount`.
	///
	/// If this call executes successfully, you can `assert_eq!(Self::balance(), amount);`.
	///
	/// For implementations which include one or more balances on hold, then these are *not*
	/// included in the `amount`.
	///
	/// This function does its best to force the balance change through, but will not break system
	/// invariants such as any Existential Deposits needed or overflows/underflows.
	/// If this cannot be done for some reason (e.g. because the account cannot be created, deleted
	/// or would overflow) then an `Err` is returned.
	///
	/// If `Ok` is returned then its inner, then `Some` is the amount which was discarded as dust
	/// due to existential deposit requirements. The default implementation of
	/// [`Unbalanced::decrease_balance`] and [`Unbalanced::increase_balance`] converts this into an
	/// [`Imbalance`] and then passes it into [`Unbalanced::handle_dust`].
	fn write_balance(
		who: &AccountId,
		amount: Self::Balance,
	) -> Result<Option<Self::Balance>, DispatchError>;

	/// Set the total issuance to `amount`.
	fn set_total_issuance(amount: Self::Balance);

	/// Reduce the balance of `who` by `amount`.
	///
	/// If `precision` is [`Exact`] and it cannot be reduced by that amount for
	/// some reason, return `Err` and don't reduce it at all. If `precision` is [`BestEffort`], then
	/// reduce the balance of `who` by the most that is possible, up to `amount`.
	///
	/// In either case, if `Ok` is returned then the inner is the amount by which is was reduced.
	/// Minimum balance will be respected and thus the returned amount may be up to
	/// [`Inspect::minimum_balance()`] - 1` greater than `amount` in the case that the reduction
	/// caused the account to be deleted.
	fn decrease_balance(
		who: &AccountId,
		mut amount: Self::Balance,
		precision: Precision,
		preservation: Preservation,
		force: Fortitude,
	) -> Result<Self::Balance, DispatchError> {
		let old_balance = Self::balance(who);
<<<<<<< HEAD
		let reducible = Self::reducible_balance(who, preservation, force);
		match precision {
			BestEffort => amount = amount.min(reducible),
			Exact => ensure!(reducible >= amount, TokenError::FundsUnavailable),
=======
		let free = Self::reducible_balance(who, preservation, force);
		match precision {
			BestEffort => {
				amount = amount.min(free);
			},
			Exact =>
				if free < amount {
					return Err(TokenError::FundsUnavailable.into())
				},
>>>>>>> 127b9bec
		}

		let new_balance = old_balance.checked_sub(&amount).ok_or(TokenError::FundsUnavailable)?;
		if let Some(dust) = Self::write_balance(who, new_balance)? {
			Self::handle_dust(Dust(dust));
		}
		Ok(old_balance.saturating_sub(new_balance))
	}

	/// Increase the balance of `who` by `amount`.
	///
	/// If it cannot be increased by that amount for some reason, return `Err` and don't increase
	/// it at all. If Ok, return the imbalance.
	/// Minimum balance will be respected and an error will be returned if
	/// amount < [`Inspect::minimum_balance()`] when the account of `who` is zero.
	fn increase_balance(
		who: &AccountId,
		amount: Self::Balance,
		precision: Precision,
	) -> Result<Self::Balance, DispatchError> {
		let old_balance = Self::balance(who);
		let new_balance = if let BestEffort = precision {
			old_balance.saturating_add(amount)
		} else {
			old_balance.checked_add(&amount).ok_or(ArithmeticError::Overflow)?
		};
		if new_balance < Self::minimum_balance() {
			// Attempt to increase from 0 to below minimum -> stays at zero.
			if let BestEffort = precision {
				Ok(Default::default())
			} else {
				Err(TokenError::BelowMinimum.into())
			}
		} else {
			if new_balance == old_balance {
				Ok(Default::default())
			} else {
				if let Some(dust) = Self::write_balance(who, new_balance)? {
					Self::handle_dust(Dust(dust));
				}
				Ok(new_balance.saturating_sub(old_balance))
			}
		}
	}

	/// Reduce the active issuance by some amount.
	fn deactivate(_: Self::Balance) {}

	/// Increase the active issuance by some amount, up to the outstanding amount reduced.
	fn reactivate(_: Self::Balance) {}
}

/// Trait for providing a basic fungible asset.
pub trait Mutate<AccountId>: Inspect<AccountId> + Unbalanced<AccountId>
where
	AccountId: Eq,
{
	/// Increase the balance of `who` by exactly `amount`, minting new tokens. If that isn't
	/// possible then an `Err` is returned and nothing is changed.
	fn mint_into(who: &AccountId, amount: Self::Balance) -> Result<Self::Balance, DispatchError> {
		Self::total_issuance().checked_add(&amount).ok_or(ArithmeticError::Overflow)?;
		let actual = Self::increase_balance(who, amount, Exact)?;
		Self::set_total_issuance(Self::total_issuance().saturating_add(actual));
		Self::done_mint_into(who, amount);
		Ok(actual)
	}

	/// Decrease the balance of `who` by at least `amount`, possibly slightly more in the case of
	/// minimum-balance requirements, burning the tokens. If that isn't possible then an `Err` is
	/// returned and nothing is changed. If successful, the amount of tokens reduced is returned.
	fn burn_from(
		who: &AccountId,
		amount: Self::Balance,
		precision: Precision,
		force: Fortitude,
	) -> Result<Self::Balance, DispatchError> {
		let actual = Self::reducible_balance(who, Expendable, force).min(amount);
		ensure!(actual == amount || precision == BestEffort, TokenError::FundsUnavailable);
		Self::total_issuance().checked_sub(&actual).ok_or(ArithmeticError::Overflow)?;
		let actual = Self::decrease_balance(who, actual, BestEffort, Expendable, force)?;
		Self::set_total_issuance(Self::total_issuance().saturating_sub(actual));
		Self::done_burn_from(who, actual);
		Ok(actual)
	}

	/// Attempt to decrease the `asset` balance of `who` by `amount`.
	///
	/// Equivalent to [`Mutate::burn_from`], except with an expectation that within the bounds of
	/// some universal issuance, the total assets `suspend`ed and `resume`d will be equivalent. The
	/// implementation may be configured such that the total assets suspended may never be less than
	/// the total assets resumed (which is the invariant for an issuing system), or the reverse
	/// (which the invariant in a non-issuing system).
	///
	/// Because of this expectation, any metadata associated with the asset is expected to survive
	/// the suspect-resume cycle.
	fn shelve(who: &AccountId, amount: Self::Balance) -> Result<Self::Balance, DispatchError> {
		let actual = Self::reducible_balance(who, Expendable, Polite).min(amount);
		ensure!(actual == amount, TokenError::FundsUnavailable);
		Self::total_issuance().checked_sub(&actual).ok_or(ArithmeticError::Overflow)?;
		let actual = Self::decrease_balance(who, actual, BestEffort, Expendable, Polite)?;
		Self::set_total_issuance(Self::total_issuance().saturating_sub(actual));
		Self::done_shelve(who, actual);
		Ok(actual)
	}

	/// Attempt to increase the `asset` balance of `who` by `amount`.
	///
	/// Equivalent to [`Mutate::mint_into`], except with an expectation that within the bounds of
	/// some universal issuance, the total assets `suspend`ed and `resume`d will be equivalent. The
	/// implementation may be configured such that the total assets suspended may never be less than
	/// the total assets resumed (which is the invariant for an issuing system), or the reverse
	/// (which the invariant in a non-issuing system).
	///
	/// Because of this expectation, any metadata associated with the asset is expected to survive
	/// the suspect-resume cycle.
	fn restore(who: &AccountId, amount: Self::Balance) -> Result<Self::Balance, DispatchError> {
		Self::total_issuance().checked_add(&amount).ok_or(ArithmeticError::Overflow)?;
		let actual = Self::increase_balance(who, amount, Exact)?;
		Self::set_total_issuance(Self::total_issuance().saturating_add(actual));
		Self::done_restore(who, amount);
		Ok(actual)
	}

	/// Transfer funds from one account into another.
	///
	/// A transfer where the source and destination account are identical is treated as No-OP after
	/// checking the preconditions.
	fn transfer(
		source: &AccountId,
		dest: &AccountId,
		amount: Self::Balance,
		preservation: Preservation,
	) -> Result<Self::Balance, DispatchError> {
		let _extra = Self::can_withdraw(source, amount).into_result(preservation != Expendable)?;
		Self::can_deposit(dest, amount, Extant).into_result()?;
		if source == dest {
			return Ok(amount);
		}

		Self::decrease_balance(source, amount, BestEffort, preservation, Polite)?;
		// This should never fail as we checked `can_deposit` earlier. But we do a best-effort
		// anyway.
		let _ = Self::increase_balance(dest, amount, BestEffort);
		Self::done_transfer(source, dest, amount);
		Ok(amount)
	}

	/// Simple infallible function to force an account to have a particular balance, good for use
	/// in tests and benchmarks but not recommended for production code owing to the lack of
	/// error reporting.
	///
	/// Returns the new balance.
	fn set_balance(who: &AccountId, amount: Self::Balance) -> Self::Balance {
		let b = Self::balance(who);
		if b > amount {
			Self::burn_from(who, b - amount, BestEffort, Force).map(|d| b.saturating_sub(d))
		} else {
			Self::mint_into(who, amount - b).map(|d| b.saturating_add(d))
		}
		.unwrap_or(b)
	}

	fn done_mint_into(_who: &AccountId, _amount: Self::Balance) {}
	fn done_burn_from(_who: &AccountId, _amount: Self::Balance) {}
	fn done_shelve(_who: &AccountId, _amount: Self::Balance) {}
	fn done_restore(_who: &AccountId, _amount: Self::Balance) {}
	fn done_transfer(_source: &AccountId, _dest: &AccountId, _amount: Self::Balance) {}
}

/// Simple handler for an imbalance drop which increases the total issuance of the system by the
/// imbalance amount. Used for leftover debt.
pub struct IncreaseIssuance<AccountId, U>(PhantomData<(AccountId, U)>);
impl<AccountId, U: Unbalanced<AccountId>> HandleImbalanceDrop<U::Balance>
	for IncreaseIssuance<AccountId, U>
{
	fn handle(amount: U::Balance) {
		U::set_total_issuance(U::total_issuance().saturating_add(amount))
	}
}

/// Simple handler for an imbalance drop which decreases the total issuance of the system by the
/// imbalance amount. Used for leftover credit.
pub struct DecreaseIssuance<AccountId, U>(PhantomData<(AccountId, U)>);
impl<AccountId, U: Unbalanced<AccountId>> HandleImbalanceDrop<U::Balance>
	for DecreaseIssuance<AccountId, U>
{
	fn handle(amount: U::Balance) {
		U::set_total_issuance(U::total_issuance().saturating_sub(amount))
	}
}

/// A fungible token class where any creation and deletion of tokens is semi-explicit and where the
/// total supply is maintained automatically.
///
/// This is auto-implemented when a token class has [`Unbalanced`] implemented.
pub trait Balanced<AccountId>: Inspect<AccountId> + Unbalanced<AccountId> {
	/// The type for managing what happens when an instance of `Debt` is dropped without being used.
	type OnDropDebt: HandleImbalanceDrop<Self::Balance>;
	/// The type for managing what happens when an instance of `Credit` is dropped without being
	/// used.
	type OnDropCredit: HandleImbalanceDrop<Self::Balance>;

	/// Reduce the total issuance by `amount` and return the according imbalance. The imbalance will
	/// typically be used to reduce an account by the same amount with e.g. [`Balanced::settle`].
	///
	/// This is infallible, but doesn't guarantee that the entire `amount` is burnt, for example
	/// in the case of underflow.
	fn rescind(amount: Self::Balance) -> Debt<AccountId, Self> {
		let old = Self::total_issuance();
		let new = old.saturating_sub(amount);
		Self::set_total_issuance(new);
		let delta = old - new;
		Self::done_rescind(delta);
		Imbalance::<Self::Balance, Self::OnDropDebt, Self::OnDropCredit>::new(delta)
	}

	/// Increase the total issuance by `amount` and return the according imbalance. The imbalance
	/// will typically be used to increase an account by the same amount with e.g.
	/// [`Balanced::resolve`].
	///
	/// This is infallible, but doesn't guarantee that the entire `amount` is issued, for example
	/// in the case of overflow.
	fn issue(amount: Self::Balance) -> Credit<AccountId, Self> {
		let old = Self::total_issuance();
		let new = old.saturating_add(amount);
		Self::set_total_issuance(new);
		let delta = new - old;
		Self::done_issue(delta);
		Imbalance::<Self::Balance, Self::OnDropCredit, Self::OnDropDebt>::new(delta)
	}

	/// Produce a pair of imbalances that cancel each other out exactly.
	///
	/// This is just the same as burning and issuing the same amount and has no effect on the
	/// total issuance.
	///
	/// This could fail when we cannot issue and redeem the entire `amount`, for example in the
	/// case where the amount would cause overflow or underflow in [`Balanced::issue`] or
	/// [`Balanced::rescind`].
	fn pair(
		amount: Self::Balance,
	) -> Result<(Debt<AccountId, Self>, Credit<AccountId, Self>), DispatchError> {
		let issued = Self::issue(amount);
		let rescinded = Self::rescind(amount);
		// Need to check amount in case by some edge case both issued and rescinded are below
		// `amount` by the exact same value
		if issued.peek() != rescinded.peek() || issued.peek() != amount {
			// Issued and rescinded will be dropped automatically
			Err("Failed to issue and rescind equal amounts".into())
		} else {
			Ok((rescinded, issued))
		}
	}

	/// Mints `value` into the account of `who`, creating it as needed.
	///
	/// If `precision` is `BestEffort` and `value` in full could not be minted (e.g. due to
	/// overflow), then the maximum is minted, up to `value`. If `precision` is [`Exact`], then
	/// exactly `value` must be minted into the account of `who` or the operation will fail with an
	/// `Err` and nothing will change.
	///
	/// If the operation is successful, this will return `Ok` with a [`Debt`] of the total value
	/// added to the account.
	fn deposit(
		who: &AccountId,
		value: Self::Balance,
		precision: Precision,
	) -> Result<Debt<AccountId, Self>, DispatchError> {
		let increase = Self::increase_balance(who, value, precision)?;
		Self::done_deposit(who, increase);
		Ok(Imbalance::<Self::Balance, Self::OnDropDebt, Self::OnDropCredit>::new(increase))
	}

	/// Removes `value` balance from `who` account if possible.
	///
	/// If `precision` is [`BestEffort`] and `value` in full could not be removed (e.g. due to
	/// underflow), then the maximum is removed, up to `value`. If `precision` is [`Exact`], then
	/// exactly `value` must be removed from the account of `who` or the operation will fail with an
	/// `Err` and nothing will change.
	///
	/// If the removal is needed but not possible, then it returns `Err` and nothing is changed.
	/// If the account needed to be deleted, then slightly more than `value` may be removed from the
	/// account owning since up to (but not including) minimum balance may also need to be removed.
	///
	/// If the operation is successful, this will return `Ok` with a [`Credit`] of the total value
	/// removed from the account.
	fn withdraw(
		who: &AccountId,
		value: Self::Balance,
		precision: Precision,
		preservation: Preservation,
		force: Fortitude,
	) -> Result<Credit<AccountId, Self>, DispatchError> {
		let decrease = Self::decrease_balance(who, value, precision, preservation, force)?;
		Self::done_withdraw(who, decrease);
		Ok(Imbalance::<Self::Balance, Self::OnDropCredit, Self::OnDropDebt>::new(decrease))
	}

	/// The balance of `who` is increased in order to counter `credit`. If the whole of `credit`
	/// cannot be countered, then nothing is changed and the original `credit` is returned in an
	/// `Err`.
	///
	/// Please note: If `credit.peek()` is less than [`Inspect::minimum_balance()`], then `who` must
	/// already exist for this to succeed.
	fn resolve(
		who: &AccountId,
		credit: Credit<AccountId, Self>,
	) -> Result<(), Credit<AccountId, Self>> {
		let v = credit.peek();
		let debt = match Self::deposit(who, v, Exact) {
			Err(_) => return Err(credit),
			Ok(d) => d,
		};
		let result = credit.offset(debt).try_drop();
		debug_assert!(result.is_ok(), "ok deposit return must be equal to credit value; qed");
		Ok(())
	}

	/// The balance of `who` is decreased in order to counter `debt`. If the whole of `debt`
	/// cannot be countered, then nothing is changed and the original `debt` is returned in an
	/// `Err`.
	fn settle(
		who: &AccountId,
		debt: Debt<AccountId, Self>,
		preservation: Preservation,
	) -> Result<Credit<AccountId, Self>, Debt<AccountId, Self>> {
		let amount = debt.peek();
		let credit = match Self::withdraw(who, amount, Exact, preservation, Polite) {
			Err(_) => return Err(debt),
			Ok(c) => c,
		};

		match credit.offset(debt) {
			SameOrOther::None => Ok(Credit::<AccountId, Self>::zero()),
			SameOrOther::Same(dust) => Ok(dust),
			SameOrOther::Other(rest) => {
				debug_assert!(false, "ok withdraw return must be at least debt value; qed");
				Err(rest)
			},
		}
	}

	fn done_rescind(_amount: Self::Balance) {}
	fn done_issue(_amount: Self::Balance) {}
	fn done_deposit(_who: &AccountId, _amount: Self::Balance) {}
	fn done_withdraw(_who: &AccountId, _amount: Self::Balance) {}
}

/// Dummy implementation of [`Inspect`]
#[cfg(feature = "std")]
impl<AccountId> Inspect<AccountId> for () {
	type Balance = u32;
	fn total_issuance() -> Self::Balance {
		0
	}
	fn minimum_balance() -> Self::Balance {
		0
	}
	fn total_balance(_: &AccountId) -> Self::Balance {
		0
	}
	fn balance(_: &AccountId) -> Self::Balance {
		0
	}
	fn reducible_balance(_: &AccountId, _: Preservation, _: Fortitude) -> Self::Balance {
		0
	}
	fn can_deposit(_: &AccountId, _: Self::Balance, _: Provenance) -> DepositConsequence {
		DepositConsequence::Success
	}
	fn can_withdraw(_: &AccountId, _: Self::Balance) -> WithdrawConsequence<Self::Balance> {
		WithdrawConsequence::Success
	}
}

/// Dummy implementation of [`Unbalanced`]
#[cfg(feature = "std")]
impl<AccountId> Unbalanced<AccountId> for () {
	fn handle_dust(_: Dust<AccountId, Self>) {}
	fn write_balance(
		_: &AccountId,
		_: Self::Balance,
	) -> Result<Option<Self::Balance>, DispatchError> {
		Ok(None)
	}
	fn set_total_issuance(_: Self::Balance) {}
}

/// Dummy implementation of [`Mutate`]
#[cfg(feature = "std")]
impl<AccountId: Eq> Mutate<AccountId> for () {}<|MERGE_RESOLUTION|>--- conflicted
+++ resolved
@@ -181,22 +181,10 @@
 		force: Fortitude,
 	) -> Result<Self::Balance, DispatchError> {
 		let old_balance = Self::balance(who);
-<<<<<<< HEAD
 		let reducible = Self::reducible_balance(who, preservation, force);
 		match precision {
 			BestEffort => amount = amount.min(reducible),
 			Exact => ensure!(reducible >= amount, TokenError::FundsUnavailable),
-=======
-		let free = Self::reducible_balance(who, preservation, force);
-		match precision {
-			BestEffort => {
-				amount = amount.min(free);
-			},
-			Exact =>
-				if free < amount {
-					return Err(TokenError::FundsUnavailable.into())
-				},
->>>>>>> 127b9bec
 		}
 
 		let new_balance = old_balance.checked_sub(&amount).ok_or(TokenError::FundsUnavailable)?;
