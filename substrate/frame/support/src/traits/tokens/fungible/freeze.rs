// This file is part of Substrate.

// Copyright (C) Parity Technologies (UK) Ltd.
// SPDX-License-Identifier: Apache-2.0

// Licensed under the Apache License, Version 2.0 (the "License");
// you may not use this file except in compliance with the License.
// You may obtain a copy of the License at
//
// 	http://www.apache.org/licenses/LICENSE-2.0
//
// Unless required by applicable law or agreed to in writing, software
// distributed under the License is distributed on an "AS IS" BASIS,
// WITHOUT WARRANTIES OR CONDITIONS OF ANY KIND, either express or implied.
// See the License for the specific language governing permissions and
// limitations under the License.

//! The traits for putting freezes within a single fungible token class.

use scale_info::TypeInfo;
use sp_arithmetic::{
	traits::{CheckedAdd, CheckedSub},
	ArithmeticError,
};
use sp_runtime::{DispatchResult, TokenError};

use crate::{ensure, traits::tokens::Fortitude};

/// Trait for inspecting a fungible asset which can be frozen. Freezing is essentially setting a
/// minimum balance bellow which the total balance (inclusive of any funds placed on hold) may not
/// be normally allowed to drop. Generally, freezers will provide an "update" function such that
/// if the total balance does drop below the limit, then the freezer can update their housekeeping
/// accordingly.
pub trait Inspect<AccountId>: super::Inspect<AccountId> {
	/// An identifier for a freeze.
	type Id: codec::Encode + TypeInfo + 'static;

	/// Amount of funds held in reserve by `who` for the given `id`.
	fn balance_frozen(id: &Self::Id, who: &AccountId) -> Self::Balance;

	/// The amount of the balance which can become frozen. Defaults to `total_balance()`.
	fn balance_freezable(who: &AccountId) -> Self::Balance {
		Self::total_balance(who)
	}

	/// Returns `true` if it's possible to introduce a freeze for the given `id` onto the
	/// account of `who`. This will be true as long as the implementor supports as many
	/// concurrent freeze locks as there are possible values of `id`.
	fn can_freeze(id: &Self::Id, who: &AccountId) -> bool;
}

/// Trait for introducing, altering and removing locks to freeze an account's funds so they never
/// go below a set minimum.
pub trait Mutate<AccountId>: Inspect<AccountId> {
	/// Prevent actions which would reduce the balance of the account of `who` below the given
	/// `amount` and identify this restriction though the given `id`. Unlike `extend_freeze`, any
	/// outstanding freeze in place for `who` under the `id` are dropped.
	///
	/// If `amount` is zero, it is equivalent to using `thaw`.
	///
	/// Note that `amount` can be greater than the total balance, if desired.
	fn set_freeze(id: &Self::Id, who: &AccountId, amount: Self::Balance) -> DispatchResult;

	/// Prevent the balance of the account of `who` from being reduced below the given `amount` and
	/// identify this restriction though the given `id`. Unlike `set_freeze`, this does not
	/// counteract any pre-existing freezes in place for `who` under the `id`. Also unlike
	/// `set_freeze`, in the case that `amount` is zero, this is no-op and never fails.
	///
	/// Note that more funds can be locked than the total balance, if desired.
	fn extend_freeze(id: &Self::Id, who: &AccountId, amount: Self::Balance) -> DispatchResult;

	/// Remove an existing lock.
	fn thaw(id: &Self::Id, who: &AccountId) -> DispatchResult;

	/// Attempt to alter the amount frozen under the given `id` to `amount`.
	///
	/// Fail if the account of `who` has fewer freezable funds than `amount`, unless `fortitude` is
	/// `Fortitude::Force`.
	fn set_frozen(
		id: &Self::Id,
		who: &AccountId,
		amount: Self::Balance,
		fortitude: Fortitude,
	) -> DispatchResult {
		let force = fortitude == Fortitude::Force;
		ensure!(force || Self::balance_freezable(who) >= amount, TokenError::FundsUnavailable);
		Self::set_freeze(id, who, amount)
	}

	/// Attempt to set the amount frozen under the given `id` to `amount`, iff this would increase
	/// the amount frozen under `id`. Do nothing otherwise.
	///
	/// Fail if the account of `who` has fewer freezable funds than `amount`, unless `fortitude` is
	/// `Fortitude::Force`.
	fn ensure_frozen(
		id: &Self::Id,
		who: &AccountId,
		amount: Self::Balance,
		fortitude: Fortitude,
	) -> DispatchResult {
		let force = fortitude == Fortitude::Force;
		ensure!(force || Self::balance_freezable(who) >= amount, TokenError::FundsUnavailable);
		Self::extend_freeze(id, who, amount)
	}

<<<<<<< HEAD
	/// Decrease the amount which is being frozen for a particular lock, failing in the case of
=======
	/// Decrease the amount which is being frozen for a particular freeze, failing in the case of
>>>>>>> ced055e2
	/// underflow.
	fn decrease_frozen(id: &Self::Id, who: &AccountId, amount: Self::Balance) -> DispatchResult {
		let a = Self::balance_frozen(id, who)
			.checked_sub(&amount)
			.ok_or(ArithmeticError::Underflow)?;
		Self::set_freeze(id, who, a)
	}

<<<<<<< HEAD
	/// Increase the amount which is being frozen for a particular lock, failing in the case that
=======
	/// Increase the amount which is being frozen for a particular freeze, failing in the case that
>>>>>>> ced055e2
	/// too little balance is available for being frozen.
	fn increase_frozen(id: &Self::Id, who: &AccountId, amount: Self::Balance) -> DispatchResult {
		let a = Self::balance_frozen(id, who)
			.checked_add(&amount)
			.ok_or(ArithmeticError::Overflow)?;
		Self::set_frozen(id, who, a, Fortitude::Polite)
	}
}<|MERGE_RESOLUTION|>--- conflicted
+++ resolved
@@ -103,11 +103,7 @@
 		Self::extend_freeze(id, who, amount)
 	}
 
-<<<<<<< HEAD
-	/// Decrease the amount which is being frozen for a particular lock, failing in the case of
-=======
 	/// Decrease the amount which is being frozen for a particular freeze, failing in the case of
->>>>>>> ced055e2
 	/// underflow.
 	fn decrease_frozen(id: &Self::Id, who: &AccountId, amount: Self::Balance) -> DispatchResult {
 		let a = Self::balance_frozen(id, who)
@@ -116,11 +112,7 @@
 		Self::set_freeze(id, who, a)
 	}
 
-<<<<<<< HEAD
-	/// Increase the amount which is being frozen for a particular lock, failing in the case that
-=======
 	/// Increase the amount which is being frozen for a particular freeze, failing in the case that
->>>>>>> ced055e2
 	/// too little balance is available for being frozen.
 	fn increase_frozen(id: &Self::Id, who: &AccountId, amount: Self::Balance) -> DispatchResult {
 		let a = Self::balance_frozen(id, who)
