--- conflicted
+++ resolved
@@ -389,17 +389,17 @@
 		let credit = <F as fungibles::Balanced<AccountId>>::issue(A::get(), amount);
 		imbalance::from_fungibles(credit)
 	}
-<<<<<<< HEAD
+// <<<<<<< HEAD
 	fn pair(
 		amount: Self::Balance,
 	) -> Result<(Debt<AccountId, Self>, Credit<AccountId, Self>), DispatchError> {
 		let (a, b) = <F as fungibles::Balanced<AccountId>>::pair(A::get(), amount)?;
-		Ok((Imbalance::new(a.peek()), Imbalance::new(b.peek())))
-=======
-	fn pair(amount: Self::Balance) -> (Debt<AccountId, Self>, Credit<AccountId, Self>) {
-		let (a, b) = <F as fungibles::Balanced<AccountId>>::pair(A::get(), amount);
-		(imbalance::from_fungibles(a), imbalance::from_fungibles(b))
->>>>>>> 127b9bec
+		Ok((imbalance::from_fungibles(a), imbalance::from_fungibles(b))
+// =======
+// 	fn pair(amount: Self::Balance) -> (Debt<AccountId, Self>, Credit<AccountId, Self>) {
+// 		let (a, b) = <F as fungibles::Balanced<AccountId>>::pair(A::get(), amount);
+// 		(imbalance::from_fungibles(a), imbalance::from_fungibles(b))
+// >>>>>>> master
 	}
 	fn rescind(amount: Self::Balance) -> Debt<AccountId, Self> {
 		let debt = <F as fungibles::Balanced<AccountId>>::rescind(A::get(), amount);
