// This file is part of Substrate.

// Copyright (C) Parity Technologies (UK) Ltd.
// SPDX-License-Identifier: Apache-2.0

// Licensed under the Apache License, Version 2.0 (the "License");
// you may not use this file except in compliance with the License.
// You may obtain a copy of the License at
//
// 	http://www.apache.org/licenses/LICENSE-2.0
//
// Unless required by applicable law or agreed to in writing, software
// distributed under the License is distributed on an "AS IS" BASIS,
// WITHOUT WARRANTIES OR CONDITIONS OF ANY KIND, either express or implied.
// See the License for the specific language governing permissions and
// limitations under the License.

//! The traits for dealing with a single fungible token class and any associated types.
//!
//! Also see the [`frame_tokens`] reference docs for more information about the place of
//! `fungible` traits in Substrate.
//!
//! # Available Traits
//! - [`Inspect`]: Regular balance inspector functions.
//! - [`Unbalanced`]: Low-level balance mutating functions. Does not guarantee proper book-keeping
//!   and so should not be called into directly from application code. Other traits depend on this
//!   and provide default implementations based on it.
//! - [`UnbalancedHold`]: Low-level balance mutating functions for balances placed on hold. Does not
//!   guarantee proper book-keeping and so should not be called into directly from application code.
//!   Other traits depend on this and provide default implementations based on it.
//! - [`Mutate`]: Regular balance mutator functions. Pre-implemented using [`Unbalanced`], though
//!   the `done_*` functions should likely be reimplemented in case you want to do something
//!   following the operation such as emit events.
//! - [`InspectHold`]: Inspector functions for balances on hold.
//! - [`MutateHold`]: Mutator functions for balances on hold. Mostly pre-implemented using
//!   [`UnbalancedHold`].
//! - [`InspectFreeze`]: Inspector functions for frozen balance.
//! - [`MutateFreeze`]: Mutator functions for frozen balance.
//! - [`Balanced`]: One-sided mutator functions for regular balances, which return imbalance objects
//!   which guarantee eventual book-keeping. May be useful for some sophisticated operations where
//!   funds must be removed from an account before it is known precisely what should be done with
//!   them.
//!
//! ## Terminology
//!
//! - **Total Issuance**: The total number of units in existence in a system.
//!
//! - **Total Balance**: The sum of an account's free and held balances.
//!
//! - **Free Balance**: A portion of an account's total balance that is not held. Note this is
//!   distinct from the Spendable Balance, which represents how much Balance the user can actually
//!   transfer.
//!
//! - **Held Balance**: Held balance still belongs to the account holder, but is suspended — it
//!   cannot be transferred or used for most operations. It may be slashed by the pallet that placed
//!   the hold.
//!
//!   Multiple holds stack rather than overlay. This means that if an account has
//!   3 holds for 100 units, the account can spend its funds for any reason down to 300 units, at
//!   which point the holds will start to come into play.
//!
//! - **Frozen Balance**: A freeze on a specified amount of an account's balance. Tokens that are
//!   frozen cannot be transferred.
//!
//!   Multiple freezes always operate over the same funds, so they "overlay" rather than
//!   "stack". This means that if an account has 3 freezes for 100 units, the account can spend its
//!   funds for any reason down to 100 units, at which point the freezes will start to come into
//!   play.
//!
//!   It's important to note that the frozen balance can exceed the total balance of the account.
//!   This is useful, eg, in cases where you want to prevent a user from transferring any fund. In
//!   such a case, setting the frozen balance to `Balance::MAX` would serve that purpose
//! effectively.
//!
//! - **Minimum Balance (a.k.a. Existential Deposit, a.k.a. ED)**: The minimum balance required to
//!   create or keep an account open. This is to prevent "dust accounts" from filling storage. When
//!   the free plus the held balance (i.e. the total balance) falls below this, then the account is
//!   said to be dead. It loses its functionality as well as any prior history and all information
//!   on it is removed from the chain's state. No account should ever have a total balance that is
//!   strictly between 0 and the existential deposit (exclusive). If this ever happens, it indicates
//!   either a bug in the implementation of this trait or an erroneous raw mutation of storage.
//!
//! - **Untouchable Balance**: The part of a user's free balance they cannot spend, due to ED or
//!   Freeze(s).
//!
//! - **Spendable Balance**: The part of a user's free balance they can actually transfer, after
//!   accounting for Holds and Freezes.
//!
//! - **Imbalance**: A condition when some funds were credited or debited without equal and opposite
//!   accounting (i.e. a difference between total issuance and account balances). Functions that
//!   result in an imbalance will return an object of the [`imbalance::Credit`] or
//!   [`imbalance::Debt`] traits that can be managed within your runtime logic.
//!
//!   If an imbalance is simply dropped, it should automatically maintain any book-keeping such as
//!   total issuance.
//!
//! ## Visualising Balance Components Together 💫
//!
//! ```ignore
//! |__total__________________________________|
//! |__on_hold__|_____________free____________|
//! |__________frozen___________|
//! |__on_hold__|__ed__|
//!             |__untouchable__|__spendable__|
//! ```
//!
//! ## Holds and Freezes
//!
//! Both holds and freezes are used to prevent an account from using some of its balance.
//!
//! The primary distinction between the two are that:
//! - Holds are cumulative (do not overlap) and are distinct from the free balance
//! - Freezes are not cumulative, and can overlap with each other or with holds
//!
//! ```ignore
//! |__total_____________________________|
//! |__hold_a__|__hold_b__|_____free_____|
//! |__on_hold____________|     // <- the sum of all holds
//! |__freeze_a_______________|
//! |__freeze_b____|
//! |__freeze_c________|
//! |__frozen_________________| // <- the max of all freezes
//! ```
//!
//! Holds are designed to be infallibly slashed, meaning that any logic using a `Freeze`
//! must handle the possibility of the frozen amount being reduced, potentially to zero. A
//! permissionless function should be provided in order to allow bookkeeping to be updated in this
//! instance. E.g. some balance is frozen when it is used for voting, one could use held balance for
//! voting, but nothing prevents this frozen balance from being reduced if the overlapping hold is
//! slashed.
//!
//! Every Hold and Freeze is accompanied by a unique `Reason`, making it clear for each instance
//! what the originating pallet and purpose is. These reasons are amalgomated into a single enum
//! `RuntimeHoldReason` and `RuntimeFreezeReason` respectively, when the runtime is compiled.
//!
//! Note that `Hold` and `Freeze` reasons should remain in your runtime for as long as storage
//! could exist in your runtime with those reasons, otherwise your runtime state could become
//! undecodable.
//!
//! ### Should I use a Hold or Freeze?
//!
//! If you require a balance to be infaillibly slashed, then you should use Holds.
//!
//! If you require setting a minimum account balance amount, then you should use a Freezes. Note
//! Freezes do not carry the same guarantees as Holds. Although the account cannot voluntarily
//! reduce their balance below the largest freeze, if Holds on the account are slashed then the
//! balance could drop below the freeze amount.
//!
//! ## Sets of Tokens
//!
//! For managing sets of tokens, see the [`fungibles`](`frame_support::traits::fungibles`) trait
//! which is a wrapper around this trait but supporting multiple asset instances.
//!
//! [`frame_tokens`]: ../../../../polkadot_sdk_docs/reference_docs/frame_tokens/index.html

pub mod conformance_tests;
pub mod freeze;
pub mod hold;
pub(crate) mod imbalance;
mod item_of;
mod regular;
mod union_of;

use codec::{Decode, DecodeWithMemTracking, Encode, MaxEncodedLen};
use core::marker::PhantomData;
use frame_support_procedural::{CloneNoBound, DebugNoBound, EqNoBound, PartialEqNoBound};
use scale_info::TypeInfo;
#[cfg(feature = "runtime-benchmarks")]
use sp_runtime::Saturating;

use super::{
	Fortitude::{Force, Polite},
	Precision::BestEffort,
};
pub use freeze::{Inspect as InspectFreeze, Mutate as MutateFreeze};
pub use hold::{
	Balanced as BalancedHold, Inspect as InspectHold, Mutate as MutateHold,
	Unbalanced as UnbalancedHold,
};
pub use imbalance::{Credit, Debt, HandleImbalanceDrop, Imbalance};
pub use item_of::ItemOf;
pub use regular::{
	Balanced, DecreaseIssuance, Dust, IncreaseIssuance, Inspect, Mutate, Unbalanced,
};
use sp_arithmetic::traits::Zero;
use sp_core::Get;
use sp_runtime::{traits::Convert, DispatchError};
pub use union_of::{NativeFromLeft, NativeOrWithId, UnionOf};

#[cfg(feature = "experimental")]
use crate::traits::MaybeConsideration;
use crate::{
	ensure,
	traits::{Consideration, Footprint},
};

/// Extension for the `Consideration` trait to migrate legacy `Currency` deposits.
///
/// Provides a `new_from_exact` method for those types using a `fungible` balance frozen,
/// This method is useful when a new ticket needs to be created with a precise balance, instead of
/// deriving it from a footprint.
pub trait FreezeConsiderationFromLegacy<A, F>: Consideration<A>
where
	A: 'static,
	F: 'static + MutateFreeze<A>,
{
	/// Create a ticket for a `new` balance attributable to `who`. This ticket *must* ultimately
	/// be consumed through `update` or `drop` once a footprint changes or is removed.
	fn new_from_exact(_who: &A, _new: F::Balance) -> Result<Self, DispatchError>
	where
		Self: Sized,
	{
		Err(DispatchError::Other("Unsupported"))
	}
}

/// Extension for `Consideration` trait.
/// Provides a `new_from_exact` method for those types using a `fungible` balance placed on hold.
/// This method is useful when a new ticket needs to be created with a precise balance, instead of
/// deriving it from a footprint.
pub trait HoldConsiderationFromLegacy<A, F>: Consideration<A>
where
	A: 'static,
	F: 'static + MutateHold<A>,
{
	/// Create a ticket for a `new` balance attributable to `who`. This ticket *must* ultimately
	/// be consumed through `update` or `drop` once a footprint changes or is removed.
	fn new_from_exact(_who: &A, _new: F::Balance) -> Result<Self, DispatchError>
	where
		Self: Sized,
	{
		Err(DispatchError::Other("Unsupported"))
	}
}

/// Consideration method using a `fungible` balance frozen as the cost exacted for the footprint.
///
/// The aggregate amount frozen under `R::get()` for any account which has multiple tickets,
/// is the *cumulative* amounts of each ticket's footprint (each individually determined by `D`).
#[derive(
	CloneNoBound, EqNoBound, PartialEqNoBound, Encode, Decode, TypeInfo, MaxEncodedLen, DebugNoBound,
)]
#[scale_info(skip_type_params(A, F, R, D, Fp))]
#[codec(mel_bound())]
pub struct FreezeConsideration<A, F, R, D, Fp>(F::Balance, PhantomData<fn() -> (A, R, D, Fp)>)
where
	F: MutateFreeze<A>;
impl<
		A: 'static + Eq,
		#[cfg(not(feature = "runtime-benchmarks"))] F: 'static + MutateFreeze<A>,
		#[cfg(feature = "runtime-benchmarks")] F: 'static + MutateFreeze<A> + Mutate<A>,
		R: 'static + Get<F::Id>,
		D: 'static + Convert<Fp, F::Balance>,
		Fp: 'static,
	> Consideration<A, Fp> for FreezeConsideration<A, F, R, D, Fp>
{
	fn new(who: &A, footprint: Fp) -> Result<Self, DispatchError> {
		let new = D::convert(footprint);
		F::increase_frozen(&R::get(), who, new)?;
		Ok(Self(new, PhantomData))
	}
	fn update(self, who: &A, footprint: Fp) -> Result<Self, DispatchError> {
		let new = D::convert(footprint);
		if self.0 > new {
			F::decrease_frozen(&R::get(), who, self.0 - new)?;
		} else if new > self.0 {
			F::increase_frozen(&R::get(), who, new - self.0)?;
		}
		Ok(Self(new, PhantomData))
	}
	fn drop(self, who: &A) -> Result<(), DispatchError> {
		F::decrease_frozen(&R::get(), who, self.0).map(|_| ())
	}
	#[cfg(feature = "runtime-benchmarks")]
	fn ensure_successful(who: &A, fp: Fp) {
		let _ = F::mint_into(who, F::minimum_balance().saturating_add(D::convert(fp)));
	}
}
#[cfg(feature = "experimental")]
impl<
		A: 'static + Eq,
		#[cfg(not(feature = "runtime-benchmarks"))] F: 'static + MutateFreeze<A>,
		#[cfg(feature = "runtime-benchmarks")] F: 'static + MutateFreeze<A> + Mutate<A>,
		R: 'static + Get<F::Id>,
		D: 'static + Convert<Fp, F::Balance>,
		Fp: 'static,
	> MaybeConsideration<A, Fp> for FreezeConsideration<A, F, R, D, Fp>
{
	fn is_none(&self) -> bool {
		self.0.is_zero()
	}
}

impl<
		A: 'static,
		F: 'static + MutateFreeze<A>,
		R: 'static + Get<F::Id>,
		D: 'static + Convert<Footprint, F::Balance>,
	> FreezeConsiderationFromLegacy<A, F> for FreezeConsideration<A, F, R, D>
{
	fn new_from_exact(who: &A, new: F::Balance) -> Result<Self, DispatchError> {
		F::increase_frozen(&R::get(), who, new)?;
		Ok(Self(new, PhantomData))
	}
}

/// Consideration method using a `fungible` balance placed on hold as the cost exacted for the
/// footprint.
#[derive(
	CloneNoBound,
	EqNoBound,
	PartialEqNoBound,
	Encode,
	Decode,
	DecodeWithMemTracking,
	TypeInfo,
	MaxEncodedLen,
	DebugNoBound,
)]
#[scale_info(skip_type_params(A, F, R, D, Fp))]
#[codec(mel_bound())]
pub struct HoldConsideration<A, F, R, D, Fp = Footprint>(
	F::Balance,
	PhantomData<fn() -> (A, R, D, Fp)>,
)
where
	F: MutateHold<A>;
impl<
		A: 'static + Eq,
		#[cfg(not(feature = "runtime-benchmarks"))] F: 'static + MutateHold<A>,
		#[cfg(feature = "runtime-benchmarks")] F: 'static + MutateHold<A> + Mutate<A>,
		R: 'static + Get<F::Reason>,
		D: 'static + Convert<Fp, F::Balance>,
		Fp: 'static,
	> Consideration<A, Fp> for HoldConsideration<A, F, R, D, Fp>
{
	fn new(who: &A, footprint: Fp) -> Result<Self, DispatchError> {
		let new = D::convert(footprint);
		F::hold(&R::get(), who, new)?;
		Ok(Self(new, PhantomData))
	}
	fn update(self, who: &A, footprint: Fp) -> Result<Self, DispatchError> {
		let new = D::convert(footprint);
		if self.0 > new {
			F::release(&R::get(), who, self.0 - new, BestEffort)?;
		} else if new > self.0 {
			F::hold(&R::get(), who, new - self.0)?;
		}
		Ok(Self(new, PhantomData))
	}
	fn drop(self, who: &A) -> Result<(), DispatchError> {
		F::release(&R::get(), who, self.0, BestEffort).map(|_| ())
	}
	fn burn(self, who: &A) {
		let _ = F::burn_held(&R::get(), who, self.0, BestEffort, Force);
	}
	#[cfg(feature = "runtime-benchmarks")]
	fn ensure_successful(who: &A, fp: Fp) {
		let _ = F::mint_into(who, F::minimum_balance().saturating_add(D::convert(fp)));
	}
}
#[cfg(feature = "experimental")]
impl<
		A: 'static + Eq,
		#[cfg(not(feature = "runtime-benchmarks"))] F: 'static + MutateHold<A>,
		#[cfg(feature = "runtime-benchmarks")] F: 'static + MutateHold<A> + Mutate<A>,
		R: 'static + Get<F::Reason>,
		D: 'static + Convert<Fp, F::Balance>,
		Fp: 'static,
	> MaybeConsideration<A, Fp> for HoldConsideration<A, F, R, D, Fp>
{
	fn is_none(&self) -> bool {
		self.0.is_zero()
	}
}

impl<
		A: 'static,
		F: 'static + MutateHold<A>,
		R: 'static + Get<F::Reason>,
		D: 'static + Convert<Footprint, F::Balance>,
	> HoldConsiderationFromLegacy<A, F> for HoldConsideration<A, F, R, D>
{
	fn new_from_exact(who: &A, new: F::Balance) -> Result<Self, DispatchError> {
		F::hold(&R::get(), who, new)?;
		Ok(Self(new, PhantomData))
	}
}

/// Basic consideration method using a `fungible` balance frozen as the cost exacted for the
/// footprint.
///
/// NOTE: This is an optimized implementation, which can only be used for systems where each
/// account has only a single active ticket associated with it since individual tickets do not
/// track the specific balance which is frozen. If you are uncertain then use `FreezeConsideration`
/// instead, since this works in all circumstances.
#[derive(
	CloneNoBound, EqNoBound, PartialEqNoBound, Encode, Decode, TypeInfo, MaxEncodedLen, DebugNoBound,
)]
#[scale_info(skip_type_params(A, Fx, Rx, D, Fp))]
#[codec(mel_bound())]
pub struct LoneFreezeConsideration<A, Fx, Rx, D, Fp>(PhantomData<fn() -> (A, Fx, Rx, D, Fp)>);
impl<
		A: 'static + Eq,
		#[cfg(not(feature = "runtime-benchmarks"))] Fx: 'static + MutateFreeze<A>,
		#[cfg(feature = "runtime-benchmarks")] Fx: 'static + MutateFreeze<A> + Mutate<A>,
		Rx: 'static + Get<Fx::Id>,
		D: 'static + Convert<Fp, Fx::Balance>,
		Fp: 'static,
	> Consideration<A, Fp> for LoneFreezeConsideration<A, Fx, Rx, D, Fp>
{
	fn new(who: &A, footprint: Fp) -> Result<Self, DispatchError> {
		ensure!(Fx::balance_frozen(&Rx::get(), who).is_zero(), DispatchError::Unavailable);
		Fx::set_frozen(&Rx::get(), who, D::convert(footprint), Polite).map(|_| Self(PhantomData))
	}
	fn update(self, who: &A, footprint: Fp) -> Result<Self, DispatchError> {
		Fx::set_frozen(&Rx::get(), who, D::convert(footprint), Polite).map(|_| Self(PhantomData))
	}
	fn drop(self, who: &A) -> Result<(), DispatchError> {
		Fx::thaw(&Rx::get(), who).map(|_| ())
	}
	#[cfg(feature = "runtime-benchmarks")]
	fn ensure_successful(who: &A, fp: Fp) {
		let _ = Fx::mint_into(who, Fx::minimum_balance().saturating_add(D::convert(fp)));
	}
}

impl<
		A: 'static,
		Fx: 'static + MutateFreeze<A>,
		Rx: 'static + Get<Fx::Id>,
		D: 'static + Convert<Footprint, Fx::Balance>,
	> FreezeConsiderationFromLegacy<A, Fx> for LoneFreezeConsideration<A, Fx, Rx, D>
{
	fn new_from_exact(who: &A, new: Fx::Balance) -> Result<Self, DispatchError> {
		ensure!(Fx::balance_frozen(&Rx::get(), who).is_zero(), DispatchError::Unavailable);
		Fx::set_frozen(&Rx::get(), who, new, Polite).map(|_| Self(PhantomData))
	}
}

/// Basic consideration method using a `fungible` balance placed on hold as the cost exacted for the
/// footprint.
///
/// NOTE: This is an optimized implementation, which can only be used for systems where each
/// account has only a single active ticket associated with it since individual tickets do not
/// track the specific balance which is frozen. If you are uncertain then use `FreezeConsideration`
/// instead, since this works in all circumstances.
#[derive(
	CloneNoBound, EqNoBound, PartialEqNoBound, Encode, Decode, TypeInfo, MaxEncodedLen, DebugNoBound,
)]
#[scale_info(skip_type_params(A, Fx, Rx, D, Fp))]
#[codec(mel_bound())]
pub struct LoneHoldConsideration<A, Fx, Rx, D, Fp>(PhantomData<fn() -> (A, Fx, Rx, D, Fp)>);
impl<
		A: 'static + Eq,
		#[cfg(not(feature = "runtime-benchmarks"))] F: 'static + MutateHold<A>,
		#[cfg(feature = "runtime-benchmarks")] F: 'static + MutateHold<A> + Mutate<A>,
		R: 'static + Get<F::Reason>,
		D: 'static + Convert<Fp, F::Balance>,
		Fp: 'static,
	> Consideration<A, Fp> for LoneHoldConsideration<A, F, R, D, Fp>
{
	fn new(who: &A, footprint: Fp) -> Result<Self, DispatchError> {
		ensure!(F::balance_on_hold(&R::get(), who).is_zero(), DispatchError::Unavailable);
		F::set_on_hold(&R::get(), who, D::convert(footprint)).map(|_| Self(PhantomData))
	}
	fn update(self, who: &A, footprint: Fp) -> Result<Self, DispatchError> {
		F::set_on_hold(&R::get(), who, D::convert(footprint)).map(|_| Self(PhantomData))
	}
	fn drop(self, who: &A) -> Result<(), DispatchError> {
		F::release_all(&R::get(), who, BestEffort).map(|_| ())
	}
	fn burn(self, who: &A) {
		let _ = F::burn_all_held(&R::get(), who, BestEffort, Force);
	}
<<<<<<< HEAD
	#[cfg(feature = "runtime-benchmarks")]
	fn ensure_successful(who: &A, fp: Fp) {
		let _ = F::mint_into(who, F::minimum_balance().saturating_add(D::convert(fp)));
=======
}

impl<
		A: 'static,
		F: 'static + MutateHold<A>,
		R: 'static + Get<F::Reason>,
		D: 'static + Convert<Footprint, F::Balance>,
	> HoldConsiderationFromLegacy<A, F> for LoneHoldConsideration<A, F, R, D>
{
	fn new_from_exact(who: &A, new: F::Balance) -> Result<Self, DispatchError> {
		ensure!(F::balance_on_hold(&R::get(), who).is_zero(), DispatchError::Unavailable);
		F::set_on_hold(&R::get(), who, new).map(|_| Self(PhantomData))
>>>>>>> 63413b92
	}
}<|MERGE_RESOLUTION|>--- conflicted
+++ resolved
@@ -473,11 +473,10 @@
 	fn burn(self, who: &A) {
 		let _ = F::burn_all_held(&R::get(), who, BestEffort, Force);
 	}
-<<<<<<< HEAD
 	#[cfg(feature = "runtime-benchmarks")]
 	fn ensure_successful(who: &A, fp: Fp) {
 		let _ = F::mint_into(who, F::minimum_balance().saturating_add(D::convert(fp)));
-=======
+	}
 }
 
 impl<
@@ -490,6 +489,5 @@
 	fn new_from_exact(who: &A, new: F::Balance) -> Result<Self, DispatchError> {
 		ensure!(F::balance_on_hold(&R::get(), who).is_zero(), DispatchError::Unavailable);
 		F::set_on_hold(&R::get(), who, new).map(|_| Self(PhantomData))
->>>>>>> 63413b92
 	}
 }