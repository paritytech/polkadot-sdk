--- conflicted
+++ resolved
@@ -50,14 +50,10 @@
 use scale_info::TypeInfo;
 use sp_std::marker::PhantomData;
 
-<<<<<<< HEAD
-use super::{Fortitude::Polite, Precision::BestEffort};
-=======
 use super::{
 	Fortitude::{Force, Polite},
 	Precision::BestEffort,
 };
->>>>>>> ced055e2
 pub use freeze::{Inspect as InspectFreeze, Mutate as MutateFreeze};
 pub use hold::{
 	Balanced as BalancedHold, Inspect as InspectHold, Mutate as MutateHold,
@@ -162,12 +158,9 @@
 	fn drop(self, who: &A) -> Result<(), DispatchError> {
 		F::release(&R::get(), who, self.0, BestEffort).map(|_| ())
 	}
-<<<<<<< HEAD
-=======
 	fn burn(self, who: &A) {
 		let _ = F::burn_held(&R::get(), who, self.0, BestEffort, Force);
 	}
->>>>>>> ced055e2
 }
 
 /// Basic consideration method using a `fungible` balance frozen as the cost exacted for the
@@ -246,14 +239,7 @@
 	fn drop(self, who: &A) -> Result<(), DispatchError> {
 		F::release_all(&R::get(), who, BestEffort).map(|_| ())
 	}
-<<<<<<< HEAD
-}
-
-#[test]
-fn it_builds() {}
-=======
 	fn burn(self, who: &A) {
 		let _ = F::burn_all_held(&R::get(), who, BestEffort, Force);
 	}
-}
->>>>>>> ced055e2
+}