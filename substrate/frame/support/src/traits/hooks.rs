--- conflicted
+++ resolved
@@ -438,18 +438,14 @@
 		Weight::zero()
 	}
 
-<<<<<<< HEAD
 	/// A hook to run logic after inherent application.
 	///
 	/// Is not guaranteed to execute in a block and should therefore only be used in no-deadline
 	/// scenarios.
 	fn on_poll(_n: BlockNumber, _weight: &mut WeightMeter) {}
 
-	/// Hook executed when a code change (aka. a "runtime upgrade") is detected by FRAME.
-=======
 	/// Hook executed when a code change (aka. a "runtime upgrade") is detected by the FRAME
 	/// `Executive` pallet.
->>>>>>> f4eedceb
 	///
 	/// Be aware that this is called before [`Hooks::on_initialize`] of any pallet; therefore, a lot
 	/// of the critical storage items such as `block_number` in system pallet might have not been
