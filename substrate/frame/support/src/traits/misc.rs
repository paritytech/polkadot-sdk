// This file is part of Substrate.

// Copyright (C) Parity Technologies (UK) Ltd.
// SPDX-License-Identifier: Apache-2.0

// Licensed under the Apache License, Version 2.0 (the "License");
// you may not use this file except in compliance with the License.
// You may obtain a copy of the License at
//
// 	http://www.apache.org/licenses/LICENSE-2.0
//
// Unless required by applicable law or agreed to in writing, software
// distributed under the License is distributed on an "AS IS" BASIS,
// WITHOUT WARRANTIES OR CONDITIONS OF ANY KIND, either express or implied.
// See the License for the specific language governing permissions and
// limitations under the License.

//! Smaller traits used in FRAME which don't need their own file.

use crate::dispatch::{DispatchResult, Parameter};
use alloc::{vec, vec::Vec};
use codec::{CompactLen, Decode, DecodeLimit, Encode, EncodeLike, Input, MaxEncodedLen};
use impl_trait_for_tuples::impl_for_tuples;
use scale_info::{build::Fields, meta_type, Path, Type, TypeInfo, TypeParameter};
use sp_arithmetic::traits::{CheckedAdd, CheckedMul, CheckedSub, One, Saturating};
use sp_core::bounded::bounded_vec::TruncateFrom;

use core::cmp::Ordering;
#[doc(hidden)]
pub use sp_runtime::traits::{
	ConstBool, ConstI128, ConstI16, ConstI32, ConstI64, ConstI8, ConstInt, ConstU128, ConstU16,
	ConstU32, ConstU64, ConstU8, ConstUint, Get, GetDefault, TryCollect, TypedGet,
};
use sp_runtime::{
	traits::{Block as BlockT, ExtrinsicCall},
	DispatchError,
};

#[doc(hidden)]
pub const DEFENSIVE_OP_PUBLIC_ERROR: &str = "a defensive failure has been triggered; please report the block number at https://github.com/paritytech/polkadot-sdk/issues";
#[doc(hidden)]
pub const DEFENSIVE_OP_INTERNAL_ERROR: &str = "Defensive failure has been triggered!";

/// Trait to get the number of variants in any enum.
pub trait VariantCount {
	/// Get the number of variants.
	const VARIANT_COUNT: u32;
}

impl VariantCount for () {
	const VARIANT_COUNT: u32 = 0;
}

impl VariantCount for u8 {
	const VARIANT_COUNT: u32 = 256;
}

/// Adapter for `Get<u32>` to access `VARIANT_COUNT` from `trait pub trait VariantCount {`.
pub struct VariantCountOf<T: VariantCount>(core::marker::PhantomData<T>);
impl<T: VariantCount> Get<u32> for VariantCountOf<T> {
	fn get() -> u32 {
		T::VARIANT_COUNT
	}
}

/// Generic function to mark an execution path as ONLY defensive.
///
/// Similar to mark a match arm or `if/else` branch as `unreachable!`.
#[macro_export]
macro_rules! defensive {
	() => {
		$crate::__private::log::error!(
			target: "runtime::defensive",
			"{}",
			$crate::traits::DEFENSIVE_OP_PUBLIC_ERROR
		);
		debug_assert!(false, "{}", $crate::traits::DEFENSIVE_OP_INTERNAL_ERROR);
	};
	($error:expr $(,)?) => {
		$crate::__private::log::error!(
			target: "runtime::defensive",
			"{}: {:?}",
			$crate::traits::DEFENSIVE_OP_PUBLIC_ERROR,
			$error
		);
		debug_assert!(false, "{}: {:?}", $crate::traits::DEFENSIVE_OP_INTERNAL_ERROR, $error);
	};
	($error:expr, $proof:expr $(,)?) => {
		$crate::__private::log::error!(
			target: "runtime::defensive",
			"{}: {:?}: {:?}",
			$crate::traits::DEFENSIVE_OP_PUBLIC_ERROR,
			$error,
			$proof,
		);
		debug_assert!(false, "{}: {:?}: {:?}", $crate::traits::DEFENSIVE_OP_INTERNAL_ERROR, $error, $proof);
	}
}

/// Trigger a defensive failure if a condition is not met.
///
/// Similar to [`assert!`] but will print an error without `debug_assertions` instead of silently
/// ignoring it. Only accepts one instead of variable formatting arguments.
///
/// # Example
///
/// ```should_panic
/// frame_support::defensive_assert!(1 == 0, "Must fail")
/// ```
#[macro_export]
macro_rules! defensive_assert {
	($cond:expr $(, $proof:expr )? $(,)?) => {
		if !($cond) {
			$crate::defensive!(::core::stringify!($cond) $(, $proof )?);
		}
	};
}

/// Prelude module for all defensive traits to be imported at once.
pub mod defensive_prelude {
	pub use super::{Defensive, DefensiveOption, DefensiveResult};
}

/// A trait to handle errors and options when you are really sure that a condition must hold, but
/// not brave enough to `expect` on it, or a default fallback value makes more sense.
///
/// This trait mostly focuses on methods that eventually unwrap the inner value. See
/// [`DefensiveResult`] and [`DefensiveOption`] for methods that specifically apply to the
/// respective types.
///
/// Each function in this trait will have two side effects, aside from behaving exactly as the name
/// would suggest:
///
/// 1. It panics on `#[debug_assertions]`, so if the infallible code is reached in any of the tests,
///    you realize.
/// 2. It will log an error using the runtime logging system. This might help you detect such bugs
///    in production as well. Note that the log message, as of now, are not super expressive. Your
///    best shot of fully diagnosing the error would be to infer the block number of which the log
///    message was emitted, then re-execute that block using `check-block` or `try-runtime`
///    subcommands in substrate client.
pub trait Defensive<T> {
	/// Exactly the same as `unwrap_or`, but it does the defensive warnings explained in the trait
	/// docs.
	fn defensive_unwrap_or(self, other: T) -> T;

	/// Exactly the same as `unwrap_or_else`, but it does the defensive warnings explained in the
	/// trait docs.
	fn defensive_unwrap_or_else<F: FnOnce() -> T>(self, f: F) -> T;

	/// Exactly the same as `unwrap_or_default`, but it does the defensive warnings explained in the
	/// trait docs.
	fn defensive_unwrap_or_default(self) -> T
	where
		T: Default;

	/// Does not alter the inner value at all, but it will log warnings if the inner value is `None`
	/// or `Err`.
	///
	/// In some ways, this is like  `.defensive_map(|x| x)`.
	///
	/// This is useful as:
	/// ```nocompile
	/// if let Some(inner) = maybe_value().defensive() {
	/// 	 	..
	/// }
	/// ```
	fn defensive(self) -> Self;

	/// Same as [`Defensive::defensive`], but it takes a proof as input, and displays it if the
	/// defensive operation has been triggered.
	fn defensive_proof(self, proof: &'static str) -> Self;
}

/// Subset of methods similar to [`Defensive`] that can only work for a `Result`.
pub trait DefensiveResult<T, E> {
	/// Defensively map the error into another return type, but you are really sure that this
	/// conversion should never be needed.
	fn defensive_map_err<F, O: FnOnce(E) -> F>(self, o: O) -> Result<T, F>;

	/// Defensively map and unpack the value to something else (`U`), or call the default callback
	/// if `Err`, which should never happen.
	fn defensive_map_or_else<U, D: FnOnce(E) -> U, F: FnOnce(T) -> U>(self, default: D, f: F) -> U;

	/// Defensively transform this result into an option, discarding the `Err` variant if it
	/// happens, which should never happen.
	fn defensive_ok(self) -> Option<T>;

	/// Exactly the same as `map`, but it prints the appropriate warnings if the value being mapped
	/// is `Err`.
	fn defensive_map<U, F: FnOnce(T) -> U>(self, f: F) -> Result<U, E>;
}

/// Subset of methods similar to [`Defensive`] that can only work for a `Option`.
pub trait DefensiveOption<T> {
	/// Potentially map and unpack the value to something else (`U`), or call the default callback
	/// if `None`, which should never happen.
	fn defensive_map_or_else<U, D: FnOnce() -> U, F: FnOnce(T) -> U>(self, default: D, f: F) -> U;

	/// Defensively transform this option to a result, mapping `None` to the return value of an
	/// error closure.
	fn defensive_ok_or_else<E: core::fmt::Debug, F: FnOnce() -> E>(self, err: F) -> Result<T, E>;

	/// Defensively transform this option to a result, mapping `None` to a default value.
	fn defensive_ok_or<E: core::fmt::Debug>(self, err: E) -> Result<T, E>;

	/// Exactly the same as `map`, but it prints the appropriate warnings if the value being mapped
	/// is `None`.
	fn defensive_map<U, F: FnOnce(T) -> U>(self, f: F) -> Option<U>;
}

impl<T> Defensive<T> for Option<T> {
	fn defensive_unwrap_or(self, or: T) -> T {
		match self {
			Some(inner) => inner,
			None => {
				defensive!();
				or
			},
		}
	}

	fn defensive_unwrap_or_else<F: FnOnce() -> T>(self, f: F) -> T {
		match self {
			Some(inner) => inner,
			None => {
				defensive!();
				f()
			},
		}
	}

	fn defensive_unwrap_or_default(self) -> T
	where
		T: Default,
	{
		match self {
			Some(inner) => inner,
			None => {
				defensive!();
				Default::default()
			},
		}
	}

	fn defensive(self) -> Self {
		match self {
			Some(inner) => Some(inner),
			None => {
				defensive!();
				None
			},
		}
	}

	fn defensive_proof(self, proof: &'static str) -> Self {
		if self.is_none() {
			defensive!(proof);
		}
		self
	}
}

impl<T, E: core::fmt::Debug> Defensive<T> for Result<T, E> {
	fn defensive_unwrap_or(self, or: T) -> T {
		match self {
			Ok(inner) => inner,
			Err(e) => {
				defensive!(e);
				or
			},
		}
	}

	fn defensive_unwrap_or_else<F: FnOnce() -> T>(self, f: F) -> T {
		match self {
			Ok(inner) => inner,
			Err(e) => {
				defensive!(e);
				f()
			},
		}
	}

	fn defensive_unwrap_or_default(self) -> T
	where
		T: Default,
	{
		match self {
			Ok(inner) => inner,
			Err(e) => {
				defensive!(e);
				Default::default()
			},
		}
	}

	fn defensive(self) -> Self {
		match self {
			Ok(inner) => Ok(inner),
			Err(e) => {
				defensive!(e);
				Err(e)
			},
		}
	}

	fn defensive_proof(self, proof: &'static str) -> Self {
		match self {
			Ok(inner) => Ok(inner),
			Err(e) => {
				defensive!(e, proof);
				Err(e)
			},
		}
	}
}

impl<T, E: core::fmt::Debug> DefensiveResult<T, E> for Result<T, E> {
	fn defensive_map_err<F, O: FnOnce(E) -> F>(self, o: O) -> Result<T, F> {
		self.map_err(|e| {
			defensive!(e);
			o(e)
		})
	}

	fn defensive_map_or_else<U, D: FnOnce(E) -> U, F: FnOnce(T) -> U>(self, default: D, f: F) -> U {
		self.map_or_else(
			|e| {
				defensive!(e);
				default(e)
			},
			f,
		)
	}

	fn defensive_ok(self) -> Option<T> {
		match self {
			Ok(inner) => Some(inner),
			Err(e) => {
				defensive!(e);
				None
			},
		}
	}

	fn defensive_map<U, F: FnOnce(T) -> U>(self, f: F) -> Result<U, E> {
		match self {
			Ok(inner) => Ok(f(inner)),
			Err(e) => {
				defensive!(e);
				Err(e)
			},
		}
	}
}

impl<T> DefensiveOption<T> for Option<T> {
	fn defensive_map_or_else<U, D: FnOnce() -> U, F: FnOnce(T) -> U>(self, default: D, f: F) -> U {
		self.map_or_else(
			|| {
				defensive!();
				default()
			},
			f,
		)
	}

	fn defensive_ok_or_else<E: core::fmt::Debug, F: FnOnce() -> E>(self, err: F) -> Result<T, E> {
		self.ok_or_else(|| {
			let err_value = err();
			defensive!(err_value);
			err_value
		})
	}

	fn defensive_ok_or<E: core::fmt::Debug>(self, err: E) -> Result<T, E> {
		self.ok_or_else(|| {
			defensive!(err);
			err
		})
	}

	fn defensive_map<U, F: FnOnce(T) -> U>(self, f: F) -> Option<U> {
		match self {
			Some(inner) => Some(f(inner)),
			None => {
				defensive!();
				None
			},
		}
	}
}

/// A variant of [`Defensive`] with the same rationale, for the arithmetic operations where in
/// case an infallible operation fails, it saturates.
pub trait DefensiveSaturating {
	/// Return `self` plus `other` defensively.
	fn defensive_saturating_add(self, other: Self) -> Self;
	/// Return `self` minus `other` defensively.
	fn defensive_saturating_sub(self, other: Self) -> Self;
	/// Return the product of `self` and `other` defensively.
	fn defensive_saturating_mul(self, other: Self) -> Self;
	/// Increase `self` by `other` defensively.
	fn defensive_saturating_accrue(&mut self, other: Self);
	/// Reduce `self` by `other` defensively.
	fn defensive_saturating_reduce(&mut self, other: Self);
	/// Increment `self` by one defensively.
	fn defensive_saturating_inc(&mut self);
	/// Decrement `self` by one defensively.
	fn defensive_saturating_dec(&mut self);
}

// NOTE: A bit unfortunate, since T has to be bound by all the traits needed. Could make it
// `DefensiveSaturating<T>` to mitigate.
impl<T: Saturating + CheckedAdd + CheckedMul + CheckedSub + One> DefensiveSaturating for T {
	fn defensive_saturating_add(self, other: Self) -> Self {
		self.checked_add(&other).defensive_unwrap_or_else(|| self.saturating_add(other))
	}
	fn defensive_saturating_sub(self, other: Self) -> Self {
		self.checked_sub(&other).defensive_unwrap_or_else(|| self.saturating_sub(other))
	}
	fn defensive_saturating_mul(self, other: Self) -> Self {
		self.checked_mul(&other).defensive_unwrap_or_else(|| self.saturating_mul(other))
	}
	fn defensive_saturating_accrue(&mut self, other: Self) {
		// Use `replace` here since `take` would require `T: Default`.
		*self = core::mem::replace(self, One::one()).defensive_saturating_add(other);
	}
	fn defensive_saturating_reduce(&mut self, other: Self) {
		// Use `replace` here since `take` would require `T: Default`.
		*self = core::mem::replace(self, One::one()).defensive_saturating_sub(other);
	}
	fn defensive_saturating_inc(&mut self) {
		self.defensive_saturating_accrue(One::one());
	}
	fn defensive_saturating_dec(&mut self) {
		self.defensive_saturating_reduce(One::one());
	}
}

/// Construct an object by defensively truncating an input if the `TryFrom` conversion fails.
pub trait DefensiveTruncateFrom<T> {
	/// Use `TryFrom` first and defensively fall back to truncating otherwise.
	///
	/// # Example
	///
	/// ```
	/// use frame_support::{BoundedVec, traits::DefensiveTruncateFrom};
	/// use sp_runtime::traits::ConstU32;
	///
	/// let unbound = vec![1, 2];
	/// let bound = BoundedVec::<u8, ConstU32<2>>::defensive_truncate_from(unbound);
	///
	/// assert_eq!(bound, vec![1, 2]);
	/// ```
	fn defensive_truncate_from(unbound: T) -> Self;
}

impl<T, U> DefensiveTruncateFrom<U> for T
where
	// NOTE: We use the fact that `BoundedVec` and
	// `BoundedSlice` use `Self` as error type. We could also
	// require a `Clone` bound and use `unbound.clone()` in the
	// error case.
	T: TruncateFrom<U> + TryFrom<U, Error = U>,
{
	fn defensive_truncate_from(unbound: U) -> Self {
		unbound.try_into().map_or_else(
			|err| {
				defensive!("DefensiveTruncateFrom truncating");
				T::truncate_from(err)
			},
			|bound| bound,
		)
	}
}

/// Defensively truncate a value and convert it into its bounded form.
pub trait DefensiveTruncateInto<T> {
	/// Defensively truncate a value and convert it into its bounded form.
	fn defensive_truncate_into(self) -> T;
}

impl<T, U: DefensiveTruncateFrom<T>> DefensiveTruncateInto<U> for T {
	fn defensive_truncate_into(self) -> U {
		U::defensive_truncate_from(self)
	}
}
/// Defensively calculates the minimum of two values.
///
/// Can be used in contexts where we assume the receiver value to be (strictly) smaller.
pub trait DefensiveMin<T> {
	/// Returns the minimum and defensively checks that `self` is not larger than `other`.
	///
	/// # Example
	///
	/// ```
	/// use frame_support::traits::DefensiveMin;
	/// // min(3, 4) is 3.
	/// assert_eq!(3, 3_u32.defensive_min(4_u32));
	/// // min(4, 4) is 4.
	/// assert_eq!(4, 4_u32.defensive_min(4_u32));
	/// ```
	///
	/// ```should_panic
	/// use frame_support::traits::DefensiveMin;
	/// // min(4, 3) panics.
	/// 4_u32.defensive_min(3_u32);
	/// ```
	fn defensive_min(self, other: T) -> Self;

	/// Returns the minimum and defensively checks that `self` is smaller than `other`.
	///
	/// # Example
	///
	/// ```
	/// use frame_support::traits::DefensiveMin;
	/// // min(3, 4) is 3.
	/// assert_eq!(3, 3_u32.defensive_strict_min(4_u32));
	/// ```
	///
	/// ```should_panic
	/// use frame_support::traits::DefensiveMin;
	/// // min(4, 4) panics.
	/// 4_u32.defensive_strict_min(4_u32);
	/// ```
	fn defensive_strict_min(self, other: T) -> Self;
}

impl<T> DefensiveMin<T> for T
where
	T: PartialOrd<T>,
{
	fn defensive_min(self, other: T) -> Self {
		if self <= other {
			self
		} else {
			defensive!("DefensiveMin");
			other
		}
	}

	fn defensive_strict_min(self, other: T) -> Self {
		if self < other {
			self
		} else {
			defensive!("DefensiveMin strict");
			other
		}
	}
}

/// Defensively calculates the maximum of two values.
///
/// Can be used in contexts where we assume the receiver value to be (strictly) larger.
pub trait DefensiveMax<T> {
	/// Returns the maximum and defensively asserts that `other` is not larger than `self`.
	///
	/// # Example
	///
	/// ```
	/// use frame_support::traits::DefensiveMax;
	/// // max(4, 3) is 4.
	/// assert_eq!(4, 4_u32.defensive_max(3_u32));
	/// // max(4, 4) is 4.
	/// assert_eq!(4, 4_u32.defensive_max(4_u32));
	/// ```
	///
	/// ```should_panic
	/// use frame_support::traits::DefensiveMax;
	/// // max(4, 5) panics.
	/// 4_u32.defensive_max(5_u32);
	/// ```
	fn defensive_max(self, other: T) -> Self;

	/// Returns the maximum and defensively asserts that `other` is smaller than `self`.
	///
	/// # Example
	///
	/// ```
	/// use frame_support::traits::DefensiveMax;
	/// // y(4, 3) is 4.
	/// assert_eq!(4, 4_u32.defensive_strict_max(3_u32));
	/// ```
	///
	/// ```should_panic
	/// use frame_support::traits::DefensiveMax;
	/// // max(4, 4) panics.
	/// 4_u32.defensive_strict_max(4_u32);
	/// ```
	fn defensive_strict_max(self, other: T) -> Self;
}

impl<T> DefensiveMax<T> for T
where
	T: PartialOrd<T>,
{
	fn defensive_max(self, other: T) -> Self {
		if self >= other {
			self
		} else {
			defensive!("DefensiveMax");
			other
		}
	}

	fn defensive_strict_max(self, other: T) -> Self {
		if self > other {
			self
		} else {
			defensive!("DefensiveMax strict");
			other
		}
	}
}

/// Anything that can have a `::len()` method.
pub trait Len {
	/// Return the length of data type.
	fn len(&self) -> usize;
}

impl<T: IntoIterator + Clone> Len for T
where
	<T as IntoIterator>::IntoIter: ExactSizeIterator,
{
	fn len(&self) -> usize {
		self.clone().into_iter().len()
	}
}

/// A type for which some values make sense to be able to drop without further consideration.
pub trait TryDrop: Sized {
	/// Drop an instance cleanly. Only works if its value represents "no-operation".
	fn try_drop(self) -> Result<(), Self>;
}

impl TryDrop for () {
	fn try_drop(self) -> Result<(), Self> {
		Ok(())
	}
}

/// Return type used when we need to return one of two items, each of the opposite direction or
/// sign, with one (`Same`) being of the same type as the `self` or primary argument of the function
/// that returned it.
pub enum SameOrOther<A, B> {
	/// No item.
	None,
	/// An item of the same type as the `Self` on which the return function was called.
	Same(A),
	/// An item of the opposite type to the `Self` on which the return function was called.
	Other(B),
}

impl<A, B> TryDrop for SameOrOther<A, B> {
	fn try_drop(self) -> Result<(), Self> {
		if let SameOrOther::None = self {
			Ok(())
		} else {
			Err(self)
		}
	}
}

impl<A, B> SameOrOther<A, B> {
	/// Returns `Ok` with the inner value of `Same` if `self` is that, otherwise returns `Err` with
	/// `self`.
	pub fn try_same(self) -> Result<A, Self> {
		match self {
			SameOrOther::Same(a) => Ok(a),
			x => Err(x),
		}
	}

	/// Returns `Ok` with the inner value of `Other` if `self` is that, otherwise returns `Err` with
	/// `self`.
	pub fn try_other(self) -> Result<B, Self> {
		match self {
			SameOrOther::Other(b) => Ok(b),
			x => Err(x),
		}
	}

	/// Returns `Ok` if `self` is `None`, otherwise returns `Err` with `self`.
	pub fn try_none(self) -> Result<(), Self> {
		match self {
			SameOrOther::None => Ok(()),
			x => Err(x),
		}
	}

	pub fn same(self) -> Result<A, B>
	where
		A: Default,
	{
		match self {
			SameOrOther::Same(a) => Ok(a),
			SameOrOther::None => Ok(A::default()),
			SameOrOther::Other(b) => Err(b),
		}
	}

	pub fn other(self) -> Result<B, A>
	where
		B: Default,
	{
		match self {
			SameOrOther::Same(a) => Err(a),
			SameOrOther::None => Ok(B::default()),
			SameOrOther::Other(b) => Ok(b),
		}
	}
}

/// Handler for when a new account has been created.
#[cfg_attr(all(not(feature = "tuples-96"), not(feature = "tuples-128")), impl_for_tuples(64))]
#[cfg_attr(all(feature = "tuples-96", not(feature = "tuples-128")), impl_for_tuples(96))]
#[cfg_attr(feature = "tuples-128", impl_for_tuples(128))]
pub trait OnNewAccount<AccountId> {
	/// A new account `who` has been registered.
	fn on_new_account(who: &AccountId);
}

/// The account with the given id was reaped.
#[cfg_attr(all(not(feature = "tuples-96"), not(feature = "tuples-128")), impl_for_tuples(64))]
#[cfg_attr(all(feature = "tuples-96", not(feature = "tuples-128")), impl_for_tuples(96))]
#[cfg_attr(feature = "tuples-128", impl_for_tuples(128))]
pub trait OnKilledAccount<AccountId> {
	/// The account with the given id was reaped.
	fn on_killed_account(who: &AccountId);
}

/// A simple, generic one-parameter event notifier/handler.
pub trait HandleLifetime<T> {
	/// An account was created.
	fn created(_t: &T) -> Result<(), DispatchError> {
		Ok(())
	}

	/// An account was killed.
	fn killed(_t: &T) -> Result<(), DispatchError> {
		Ok(())
	}
}

impl<T> HandleLifetime<T> for () {}

pub trait Time {
	type Moment: sp_arithmetic::traits::AtLeast32Bit + Parameter + Default + Copy + MaxEncodedLen;

	fn now() -> Self::Moment;
}

/// Trait to deal with unix time.
pub trait UnixTime {
	/// Return duration since `SystemTime::UNIX_EPOCH`.
	fn now() -> core::time::Duration;
}

/// Trait to be used when types are exactly same.
///
/// This allow to convert back and forth from type, a reference and a mutable reference.
pub trait IsType<T>: Into<T> + From<T> {
	/// Cast reference.
	fn from_ref(t: &T) -> &Self;

	/// Cast reference.
	fn into_ref(&self) -> &T;

	/// Cast mutable reference.
	fn from_mut(t: &mut T) -> &mut Self;

	/// Cast mutable reference.
	fn into_mut(&mut self) -> &mut T;
}

impl<T> IsType<T> for T {
	fn from_ref(t: &T) -> &Self {
		t
	}
	fn into_ref(&self) -> &T {
		self
	}
	fn from_mut(t: &mut T) -> &mut Self {
		t
	}
	fn into_mut(&mut self) -> &mut T {
		self
	}
}

/// Something that can be checked to be a of sub type `T`.
///
/// This is useful for enums where each variant encapsulates a different sub type, and
/// you need access to these sub types.
///
/// For example, in FRAME, this trait is implemented for the runtime `Call` enum. Pallets use this
/// to check if a certain call is an instance of the local pallet's `Call` enum.
///
/// # Example
///
/// ```
/// # use frame_support::traits::IsSubType;
///
/// enum Test {
///     String(String),
///     U32(u32),
/// }
///
/// impl IsSubType<String> for Test {
///     fn is_sub_type(&self) -> Option<&String> {
///         match self {
///             Self::String(ref r) => Some(r),
///             _ => None,
///         }
///     }
/// }
///
/// impl IsSubType<u32> for Test {
///     fn is_sub_type(&self) -> Option<&u32> {
///         match self {
///             Self::U32(ref r) => Some(r),
///             _ => None,
///         }
///     }
/// }
///
/// fn main() {
///     let data = Test::String("test".into());
///
///     assert_eq!("test", IsSubType::<String>::is_sub_type(&data).unwrap().as_str());
/// }
/// ```
pub trait IsSubType<T> {
	/// Returns `Some(_)` if `self` is an instance of sub type `T`.
	fn is_sub_type(&self) -> Option<&T>;
}

/// Something that can execute a given block.
///
/// Executing a block means that all extrinsics in a given block will be executed and the resulting
/// header will be checked against the header of the given block.
pub trait ExecuteBlock<Block: BlockT> {
	/// Execute the given `block`.
	///
	/// This will execute all extrinsics in the block and check that the resulting header is
	/// correct.
	///
	/// This function is a wrapper around [`Self::verify_and_remove_seal`] and
	/// [`Self::execute_verified_block`].
	///
	/// # Panic
	///
	/// Panics when an extrinsics panics or the resulting header doesn't match the expected header
	/// or the seal is invalid.
	fn execute_block(mut block: Block::LazyBlock) {
		Self::verify_and_remove_seal(&mut block);
		Self::execute_verified_block(block);
	}

	/// Verify and remove seal.
	///
	/// Verifies any seal meant for the consensus logic represented by the implementation. An
	/// implementation may also chooses to not verify anything.
	///
	/// # Panic
	///
	/// Panics if a seal is invalid or if a seal is required, but not present.
	fn verify_and_remove_seal(block: &mut Block::LazyBlock);

	/// Executes the given `block` after it was verified by `[Self::verify_and_remove_seal]`.
	///
	/// # Panic
	///
	/// Panics when an extrinsics panics or the resulting header doesn't match the expected header.
	fn execute_verified_block(block: Block::LazyBlock);
}

/// Something that can compare privileges of two origins.
pub trait PrivilegeCmp<Origin> {
	/// Compare the `left` to the `right` origin.
	///
	/// The returned ordering should be from the pov of the `left` origin.
	///
	/// Should return `None` when it can not compare the given origins.
	fn cmp_privilege(left: &Origin, right: &Origin) -> Option<Ordering>;
}

/// Implementation of [`PrivilegeCmp`] that only checks for equal origins.
///
/// This means it will either return [`Ordering::Equal`] or `None`.
pub struct EqualPrivilegeOnly;
impl<Origin: PartialEq> PrivilegeCmp<Origin> for EqualPrivilegeOnly {
	fn cmp_privilege(left: &Origin, right: &Origin) -> Option<Ordering> {
		(left == right).then(|| Ordering::Equal)
	}
}

/// Off-chain computation trait.
///
/// Implementing this trait on a module allows you to perform long-running tasks
/// that make (by default) validators generate transactions that feed results
/// of those long-running computations back on chain.
///
/// NOTE: This function runs off-chain, so it can access the block state,
/// but cannot preform any alterations. More specifically alterations are
/// not forbidden, but they are not persisted in any way after the worker
/// has finished.
#[cfg_attr(all(not(feature = "tuples-96"), not(feature = "tuples-128")), impl_for_tuples(64))]
#[cfg_attr(all(feature = "tuples-96", not(feature = "tuples-128")), impl_for_tuples(96))]
#[cfg_attr(feature = "tuples-128", impl_for_tuples(128))]
pub trait OffchainWorker<BlockNumber> {
	/// This function is being called after every block import (when fully synced).
	///
	/// Implement this and use any of the `Offchain` `sp_io` set of APIs
	/// to perform off-chain computations, calls and submit transactions
	/// with results to trigger any on-chain changes.
	/// Any state alterations are lost and are not persisted.
	fn offchain_worker(_n: BlockNumber) {}
}

/// Some amount of backing from a group. The precise definition of what it means to "back" something
/// is left flexible.
pub struct Backing {
	/// The number of members of the group that back some motion.
	pub approvals: u32,
	/// The total count of group members.
	pub eligible: u32,
}

/// Retrieve the backing from an object's ref.
pub trait GetBacking {
	/// Returns `Some` `Backing` if `self` represents a fractional/groupwise backing of some
	/// implicit motion. `None` if it does not.
	fn get_backing(&self) -> Option<Backing>;
}

/// A trait to check if an extrinsic is an inherent.
pub trait IsInherent<Extrinsic> {
	/// Whether this extrinsic is an inherent.
	fn is_inherent(ext: &Extrinsic) -> bool;
}

<<<<<<< HEAD
/// An extrinsic on which we can get access to call.
pub trait ExtrinsicCall: sp_runtime::traits::ExtrinsicLike {
	type Call;

	/// Get the call of the extrinsic.
	fn call(&self) -> &Self::Call;
}

impl<Address, Call, Signature, ExtensionV0, ExtensionOtherVersions> ExtrinsicCall
	for sp_runtime::generic::UncheckedExtrinsic<
		Address,
		Call,
		Signature,
		ExtensionV0,
		ExtensionOtherVersions,
	>
{
	type Call = Call;

	fn call(&self) -> &Call {
		&self.function
	}
}

=======
>>>>>>> 781c7772
/// Interface for types capable of constructing an inherent extrinsic.
pub trait InherentBuilder: ExtrinsicCall {
	/// Create a new inherent from a given call.
	fn new_inherent(call: Self::Call) -> Self;
}

impl<Address, Call, Signature, ExtensionV0, ExtensionOtherVersions> InherentBuilder
	for sp_runtime::generic::UncheckedExtrinsic<
		Address,
		Call,
		Signature,
		ExtensionV0,
		ExtensionOtherVersions,
	>
{
	fn new_inherent(call: Self::Call) -> Self {
		Self::new_bare(call)
	}
}

/// Interface for types capable of constructing a signed transaction.
pub trait SignedTransactionBuilder: ExtrinsicCall {
	type Address;
	type Signature;
	type Extension;

	/// Create a new signed transaction from a given call and extension using the provided signature
	/// data.
	fn new_signed_transaction(
		call: Self::Call,
		signed: Self::Address,
		signature: Self::Signature,
		tx_ext: Self::Extension,
	) -> Self;
}

impl<Address, Call, Signature, ExtensionV0, ExtensionOtherVersions> SignedTransactionBuilder
	for sp_runtime::generic::UncheckedExtrinsic<
		Address,
		Call,
		Signature,
		ExtensionV0,
		ExtensionOtherVersions,
	>
{
	type Address = Address;
	type Signature = Signature;
	type Extension = ExtensionV0;

	fn new_signed_transaction(
		call: Self::Call,
		signed: Address,
		signature: Signature,
		tx_ext: ExtensionV0,
	) -> Self {
		Self::new_signed(call, signed, signature, tx_ext)
	}
}

/// Something that can estimate the fee of a (frame-based) call.
///
/// Typically, the same pallet that will charge transaction fees will implement this.
pub trait EstimateCallFee<Call, Balance> {
	/// Estimate the fee of this call.
	///
	/// The dispatch info and the length is deduced from the call. The post info can optionally be
	/// provided.
	fn estimate_call_fee(call: &Call, post_info: crate::dispatch::PostDispatchInfo) -> Balance;
}

// Useful for building mocks.
#[cfg(feature = "std")]
impl<Call, Balance: From<u32>, const T: u32> EstimateCallFee<Call, Balance> for ConstU32<T> {
	fn estimate_call_fee(_: &Call, _: crate::dispatch::PostDispatchInfo) -> Balance {
		T.into()
	}
}

#[cfg(feature = "std")]
impl<Call, Balance: From<u32>, const T: u64> EstimateCallFee<Call, Balance> for ConstU64<T> {
	fn estimate_call_fee(_: &Call, _: crate::dispatch::PostDispatchInfo) -> Balance {
		(T as u32).into()
	}
}

/// A wrapper for any type `T` which implement encode/decode in a way compatible with `Vec<u8>`.
///
/// The encoding is the encoding of `T` prepended with the compact encoding of its size in bytes.
/// Thus the encoded value can be decoded as a `Vec<u8>`.
#[derive(Debug, Eq, PartialEq, Default, Clone)]
#[cfg_attr(feature = "std", derive(serde::Serialize, serde::Deserialize))]
pub struct WrapperOpaque<T>(pub T);

impl<T: Encode> EncodeLike for WrapperOpaque<T> {}
impl<T: Encode> EncodeLike<WrapperKeepOpaque<T>> for WrapperOpaque<T> {}

impl<T: Encode> Encode for WrapperOpaque<T> {
	fn size_hint(&self) -> usize {
		self.0.size_hint().saturating_add(<codec::Compact<u32>>::max_encoded_len())
	}

	fn encode_to<O: codec::Output + ?Sized>(&self, dest: &mut O) {
		self.0.encode().encode_to(dest);
	}

	fn encode(&self) -> Vec<u8> {
		self.0.encode().encode()
	}

	fn using_encoded<R, F: FnOnce(&[u8]) -> R>(&self, f: F) -> R {
		self.0.encode().using_encoded(f)
	}
}

impl<T: Decode> Decode for WrapperOpaque<T> {
	fn decode<I: Input>(input: &mut I) -> Result<Self, codec::Error> {
		Ok(Self(T::decode_all_with_depth_limit(
			crate::MAX_EXTRINSIC_DEPTH,
			&mut &<Vec<u8>>::decode(input)?[..],
		)?))
	}

	fn skip<I: Input>(input: &mut I) -> Result<(), codec::Error> {
		<Vec<u8>>::skip(input)
	}
}

impl<T> From<T> for WrapperOpaque<T> {
	fn from(t: T) -> Self {
		Self(t)
	}
}

impl<T: MaxEncodedLen> MaxEncodedLen for WrapperOpaque<T> {
	fn max_encoded_len() -> usize {
		let t_max_len = T::max_encoded_len();

		// See scale encoding: https://docs.substrate.io/reference/scale-codec/
		if t_max_len < 64 {
			t_max_len + 1
		} else if t_max_len < 2usize.pow(14) {
			t_max_len + 2
		} else if t_max_len < 2usize.pow(30) {
			t_max_len + 4
		} else {
			<codec::Compact<u32>>::max_encoded_len().saturating_add(T::max_encoded_len())
		}
	}
}

impl<T: TypeInfo + 'static> TypeInfo for WrapperOpaque<T> {
	type Identity = Self;
	fn type_info() -> Type {
		Type::builder()
			.path(Path::new("WrapperOpaque", module_path!()))
			.type_params(vec![TypeParameter::new("T", Some(meta_type::<T>()))])
			.composite(
				Fields::unnamed()
					.field(|f| f.compact::<u32>())
					.field(|f| f.ty::<T>().type_name("T")),
			)
	}
}

/// A wrapper for any type `T` which implement encode/decode in a way compatible with `Vec<u8>`.
///
/// This type is similar to [`WrapperOpaque`], but it differs in the way it stores the type `T`.
/// While [`WrapperOpaque`] stores the decoded type, the [`WrapperKeepOpaque`] stores the type only
/// in its opaque format, aka as a `Vec<u8>`. To access the real type `T` [`Self::try_decode`] needs
/// to be used.
#[derive(Debug, Eq, PartialEq, Default, Clone)]
pub struct WrapperKeepOpaque<T> {
	data: Vec<u8>,
	_phantom: core::marker::PhantomData<T>,
}

impl<T: Decode> WrapperKeepOpaque<T> {
	/// Try to decode the wrapped type from the inner `data`.
	///
	/// Returns `None` if the decoding failed.
	pub fn try_decode(&self) -> Option<T> {
		T::decode_all_with_depth_limit(crate::MAX_EXTRINSIC_DEPTH, &mut &self.data[..]).ok()
	}

	/// Returns the length of the encoded `T`.
	pub fn encoded_len(&self) -> usize {
		self.data.len()
	}

	/// Returns the encoded data.
	pub fn encoded(&self) -> &[u8] {
		&self.data
	}

	/// Create from the given encoded `data`.
	pub fn from_encoded(data: Vec<u8>) -> Self {
		Self { data, _phantom: core::marker::PhantomData }
	}
}

impl<T: Encode> EncodeLike for WrapperKeepOpaque<T> {}
impl<T: Encode> EncodeLike<WrapperOpaque<T>> for WrapperKeepOpaque<T> {}

impl<T: Encode> Encode for WrapperKeepOpaque<T> {
	fn size_hint(&self) -> usize {
		self.data.len() + codec::Compact::<u32>::compact_len(&(self.data.len() as u32))
	}

	fn encode_to<O: codec::Output + ?Sized>(&self, dest: &mut O) {
		self.data.encode_to(dest);
	}

	fn encode(&self) -> Vec<u8> {
		self.data.encode()
	}

	fn using_encoded<R, F: FnOnce(&[u8]) -> R>(&self, f: F) -> R {
		self.data.using_encoded(f)
	}
}

impl<T: Decode> Decode for WrapperKeepOpaque<T> {
	fn decode<I: Input>(input: &mut I) -> Result<Self, codec::Error> {
		Ok(Self { data: Vec::<u8>::decode(input)?, _phantom: core::marker::PhantomData })
	}

	fn skip<I: Input>(input: &mut I) -> Result<(), codec::Error> {
		<Vec<u8>>::skip(input)
	}
}

impl<T: MaxEncodedLen> MaxEncodedLen for WrapperKeepOpaque<T> {
	fn max_encoded_len() -> usize {
		WrapperOpaque::<T>::max_encoded_len()
	}
}

impl<T: TypeInfo + 'static> TypeInfo for WrapperKeepOpaque<T> {
	type Identity = Self;
	fn type_info() -> Type {
		Type::builder()
			.path(Path::new("WrapperKeepOpaque", module_path!()))
			.type_params(vec![TypeParameter::new("T", Some(meta_type::<T>()))])
			.composite(
				Fields::unnamed()
					.field(|f| f.compact::<u32>())
					.field(|f| f.ty::<T>().type_name("T")),
			)
	}
}

/// A interface for looking up preimages from their hash on chain.
pub trait PreimageProvider<Hash> {
	/// Returns whether a preimage exists for a given hash.
	///
	/// A value of `true` implies that `get_preimage` is `Some`.
	fn have_preimage(hash: &Hash) -> bool;

	/// Returns the preimage for a given hash.
	fn get_preimage(hash: &Hash) -> Option<Vec<u8>>;

	/// Returns whether a preimage request exists for a given hash.
	fn preimage_requested(hash: &Hash) -> bool;

	/// Request that someone report a preimage. Providers use this to optimise the economics for
	/// preimage reporting.
	fn request_preimage(hash: &Hash);

	/// Cancel a previous preimage request.
	fn unrequest_preimage(hash: &Hash);
}

impl<Hash> PreimageProvider<Hash> for () {
	fn have_preimage(_: &Hash) -> bool {
		false
	}
	fn get_preimage(_: &Hash) -> Option<Vec<u8>> {
		None
	}
	fn preimage_requested(_: &Hash) -> bool {
		false
	}
	fn request_preimage(_: &Hash) {}
	fn unrequest_preimage(_: &Hash) {}
}

/// A interface for managing preimages to hashes on chain.
///
/// Note that this API does not assume any underlying user is calling, and thus
/// does not handle any preimage ownership or fees. Other system level logic that
/// uses this API should implement that on their own side.
pub trait PreimageRecipient<Hash>: PreimageProvider<Hash> {
	/// Maximum size of a preimage.
	type MaxSize: Get<u32>;

	/// Store the bytes of a preimage on chain infallible due to the bounded type.
	fn note_preimage(bytes: crate::BoundedVec<u8, Self::MaxSize>);

	/// Clear a previously noted preimage. This is infallible and should be treated more like a
	/// hint - if it was not previously noted or if it is now requested, then this will not do
	/// anything.
	fn unnote_preimage(hash: &Hash);
}

impl<Hash> PreimageRecipient<Hash> for () {
	type MaxSize = ();
	fn note_preimage(_: crate::BoundedVec<u8, Self::MaxSize>) {}
	fn unnote_preimage(_: &Hash) {}
}

/// Trait for touching/creating an asset account with a deposit taken from a designated depositor
/// specified by the client.
///
/// Ensures that transfers to the touched account will succeed without being denied by the account
/// creation requirements. For example, it is useful for the account creation of non-sufficient
/// assets when its system account may not have the free consumer reference required for it. If
/// there is no risk of failing to meet those requirements, the touch operation can be a no-op, as
/// is common for native assets.
pub trait AccountTouch<AssetId, AccountId> {
	/// The type for currency units of the deposit.
	type Balance;

	/// The deposit amount of a native currency required for touching an account of the `asset`.
	fn deposit_required(asset: AssetId) -> Self::Balance;

	/// Check if an account for a given asset should be touched to meet the existence requirements.
	fn should_touch(asset: AssetId, who: &AccountId) -> bool;

	/// Create an account for `who` of the `asset` with a deposit taken from the `depositor`.
	fn touch(asset: AssetId, who: &AccountId, depositor: &AccountId) -> DispatchResult;
}

/// Trait for reporting additional validator reward points
pub trait RewardsReporter<ValidatorId> {
	/// The input is an iterator of tuples of validator account IDs and the amount of points they
	/// should be rewarded.
	fn reward_by_ids(validators_points: impl IntoIterator<Item = (ValidatorId, u32)>);
}

#[cfg(test)]
mod test {
	use super::*;
	use core::marker::PhantomData;
	use sp_core::bounded::{BoundedSlice, BoundedVec};

	#[test]
	fn defensive_assert_works() {
		defensive_assert!(true);
		defensive_assert!(true,);
		defensive_assert!(true, "must work");
		defensive_assert!(true, "must work",);
	}

	#[test]
	#[cfg(debug_assertions)]
	#[should_panic(expected = "Defensive failure has been triggered!: \"1 == 0\": \"Must fail\"")]
	fn defensive_assert_panics() {
		defensive_assert!(1 == 0, "Must fail");
	}

	#[test]
	#[cfg(not(debug_assertions))]
	fn defensive_assert_does_not_panic() {
		defensive_assert!(1 == 0, "Must fail");
	}

	#[test]
	#[cfg(not(debug_assertions))]
	fn defensive_saturating_accrue_works() {
		let mut v = 1_u32;
		v.defensive_saturating_accrue(2);
		assert_eq!(v, 3);
		v.defensive_saturating_accrue(u32::MAX);
		assert_eq!(v, u32::MAX);
		v.defensive_saturating_accrue(1);
		assert_eq!(v, u32::MAX);
	}

	#[test]
	#[cfg(debug_assertions)]
	#[should_panic(expected = "Defensive")]
	fn defensive_saturating_accrue_panics() {
		let mut v = u32::MAX;
		v.defensive_saturating_accrue(1); // defensive failure
	}

	#[test]
	#[cfg(not(debug_assertions))]
	fn defensive_saturating_reduce_works() {
		let mut v = u32::MAX;
		v.defensive_saturating_reduce(3);
		assert_eq!(v, u32::MAX - 3);
		v.defensive_saturating_reduce(u32::MAX);
		assert_eq!(v, 0);
		v.defensive_saturating_reduce(1);
		assert_eq!(v, 0);
	}

	#[test]
	#[cfg(debug_assertions)]
	#[should_panic(expected = "Defensive")]
	fn defensive_saturating_reduce_panics() {
		let mut v = 0_u32;
		v.defensive_saturating_reduce(1); // defensive failure
	}

	#[test]
	#[cfg(not(debug_assertions))]
	fn defensive_saturating_inc_works() {
		let mut v = 0_u32;
		for i in 1..10 {
			v.defensive_saturating_inc();
			assert_eq!(v, i);
		}
		v += u32::MAX - 10;
		v.defensive_saturating_inc();
		assert_eq!(v, u32::MAX);
		v.defensive_saturating_inc();
		assert_eq!(v, u32::MAX);
	}

	#[test]
	#[cfg(debug_assertions)]
	#[should_panic(expected = "Defensive")]
	fn defensive_saturating_inc_panics() {
		let mut v = u32::MAX;
		v.defensive_saturating_inc(); // defensive failure
	}

	#[test]
	#[cfg(not(debug_assertions))]
	fn defensive_saturating_dec_works() {
		let mut v = u32::MAX;
		for i in 1..10 {
			v.defensive_saturating_dec();
			assert_eq!(v, u32::MAX - i);
		}
		v -= u32::MAX - 10;
		v.defensive_saturating_dec();
		assert_eq!(v, 0);
		v.defensive_saturating_dec();
		assert_eq!(v, 0);
	}

	#[test]
	#[cfg(debug_assertions)]
	#[should_panic(expected = "Defensive")]
	fn defensive_saturating_dec_panics() {
		let mut v = 0_u32;
		v.defensive_saturating_dec(); // defensive failure
	}

	#[test]
	#[cfg(not(debug_assertions))]
	fn defensive_truncating_from_vec_defensive_works() {
		let unbound = vec![1u32, 2];
		let bound = BoundedVec::<u32, ConstU32<1>>::defensive_truncate_from(unbound);
		assert_eq!(bound, vec![1u32]);
	}

	#[test]
	#[cfg(not(debug_assertions))]
	fn defensive_truncating_from_slice_defensive_works() {
		let unbound = &[1u32, 2];
		let bound = BoundedSlice::<u32, ConstU32<1>>::defensive_truncate_from(unbound);
		assert_eq!(bound, &[1u32][..]);
	}

	#[test]
	#[cfg(debug_assertions)]
	#[should_panic(
		expected = "Defensive failure has been triggered!: \"DefensiveTruncateFrom truncating\""
	)]
	fn defensive_truncating_from_vec_defensive_panics() {
		let unbound = vec![1u32, 2];
		let _ = BoundedVec::<u32, ConstU32<1>>::defensive_truncate_from(unbound);
	}

	#[test]
	#[cfg(debug_assertions)]
	#[should_panic(
		expected = "Defensive failure has been triggered!: \"DefensiveTruncateFrom truncating\""
	)]
	fn defensive_truncating_from_slice_defensive_panics() {
		let unbound = &[1u32, 2];
		let _ = BoundedSlice::<u32, ConstU32<1>>::defensive_truncate_from(unbound);
	}

	#[test]
	fn defensive_truncate_from_vec_works() {
		let unbound = vec![1u32, 2, 3];
		let bound = BoundedVec::<u32, ConstU32<3>>::defensive_truncate_from(unbound.clone());
		assert_eq!(bound, unbound);
	}

	#[test]
	fn defensive_truncate_from_slice_works() {
		let unbound = [1u32, 2, 3];
		let bound = BoundedSlice::<u32, ConstU32<3>>::defensive_truncate_from(&unbound);
		assert_eq!(bound, &unbound[..]);
	}

	#[derive(Encode, Decode)]
	enum NestedType {
		Nested(Box<Self>),
		Done,
	}

	#[test]
	fn test_opaque_wrapper_decode_limit() {
		let limit = crate::MAX_EXTRINSIC_DEPTH as usize;
		let mut ok_bytes = vec![0u8; limit];
		ok_bytes.push(1u8);
		let mut err_bytes = vec![0u8; limit + 1];
		err_bytes.push(1u8);
		assert!(<WrapperOpaque<NestedType>>::decode(&mut &ok_bytes.encode()[..]).is_ok());
		assert!(<WrapperOpaque<NestedType>>::decode(&mut &err_bytes.encode()[..]).is_err());

		let ok_keep_opaque = WrapperKeepOpaque { data: ok_bytes, _phantom: PhantomData };
		let err_keep_opaque = WrapperKeepOpaque { data: err_bytes, _phantom: PhantomData };

		assert!(<WrapperKeepOpaque<NestedType>>::try_decode(&ok_keep_opaque).is_some());
		assert!(<WrapperKeepOpaque<NestedType>>::try_decode(&err_keep_opaque).is_none());
	}

	#[test]
	fn test_opaque_wrapper() {
		let encoded = WrapperOpaque(3u32).encode();
		assert_eq!(encoded, [codec::Compact(4u32).encode(), 3u32.to_le_bytes().to_vec()].concat());
		let vec_u8 = <Vec<u8>>::decode(&mut &encoded[..]).unwrap();
		let decoded_from_vec_u8 = u32::decode(&mut &vec_u8[..]).unwrap();
		assert_eq!(decoded_from_vec_u8, 3u32);
		let decoded = <WrapperOpaque<u32>>::decode(&mut &encoded[..]).unwrap();
		assert_eq!(decoded.0, 3u32);

		assert_eq!(<WrapperOpaque<[u8; 63]>>::max_encoded_len(), 63 + 1);
		assert_eq!(
			<WrapperOpaque<[u8; 63]>>::max_encoded_len(),
			WrapperOpaque([0u8; 63]).encode().len()
		);

		assert_eq!(<WrapperOpaque<[u8; 64]>>::max_encoded_len(), 64 + 2);
		assert_eq!(
			<WrapperOpaque<[u8; 64]>>::max_encoded_len(),
			WrapperOpaque([0u8; 64]).encode().len()
		);

		assert_eq!(
			<WrapperOpaque<[u8; 2usize.pow(14) - 1]>>::max_encoded_len(),
			2usize.pow(14) - 1 + 2
		);
		assert_eq!(<WrapperOpaque<[u8; 2usize.pow(14)]>>::max_encoded_len(), 2usize.pow(14) + 4);

		let data = 4u64;
		// Ensure that we check that the `Vec<u8>` is consumed completely on decode.
		assert!(WrapperOpaque::<u32>::decode(&mut &data.encode().encode()[..]).is_err());
	}

	#[test]
	fn test_keep_opaque_wrapper() {
		let data = 3u32.encode().encode();

		let keep_opaque = WrapperKeepOpaque::<u32>::decode(&mut &data[..]).unwrap();
		keep_opaque.try_decode().unwrap();

		let data = WrapperOpaque(50u32).encode();
		let decoded = WrapperKeepOpaque::<u32>::decode(&mut &data[..]).unwrap();
		let data = decoded.encode();
		WrapperOpaque::<u32>::decode(&mut &data[..]).unwrap();
	}

	#[test]
	fn defensive_min_works() {
		assert_eq!(10, 10_u32.defensive_min(11_u32));
		assert_eq!(10, 10_u32.defensive_min(10_u32));
	}

	#[test]
	#[cfg(debug_assertions)]
	#[should_panic(expected = "Defensive failure has been triggered!: \"DefensiveMin\"")]
	fn defensive_min_panics() {
		10_u32.defensive_min(9_u32);
	}

	#[test]
	fn defensive_strict_min_works() {
		assert_eq!(10, 10_u32.defensive_strict_min(11_u32));
		assert_eq!(9, 9_u32.defensive_strict_min(10_u32));
	}

	#[test]
	#[cfg(debug_assertions)]
	#[should_panic(expected = "Defensive failure has been triggered!: \"DefensiveMin strict\"")]
	fn defensive_strict_min_panics() {
		9_u32.defensive_strict_min(9_u32);
	}

	#[test]
	fn defensive_max_works() {
		assert_eq!(11, 11_u32.defensive_max(10_u32));
		assert_eq!(10, 10_u32.defensive_max(10_u32));
	}

	#[test]
	#[cfg(debug_assertions)]
	#[should_panic(expected = "Defensive failure has been triggered!: \"DefensiveMax\"")]
	fn defensive_max_panics() {
		9_u32.defensive_max(10_u32);
	}

	#[test]
	fn defensive_strict_max_works() {
		assert_eq!(11, 11_u32.defensive_strict_max(10_u32));
		assert_eq!(10, 10_u32.defensive_strict_max(9_u32));
	}

	#[test]
	#[cfg(debug_assertions)]
	#[should_panic(expected = "Defensive failure has been triggered!: \"DefensiveMax strict\"")]
	fn defensive_strict_max_panics() {
		9_u32.defensive_strict_max(9_u32);
	}
}<|MERGE_RESOLUTION|>--- conflicted
+++ resolved
@@ -942,33 +942,6 @@
 	fn is_inherent(ext: &Extrinsic) -> bool;
 }
 
-<<<<<<< HEAD
-/// An extrinsic on which we can get access to call.
-pub trait ExtrinsicCall: sp_runtime::traits::ExtrinsicLike {
-	type Call;
-
-	/// Get the call of the extrinsic.
-	fn call(&self) -> &Self::Call;
-}
-
-impl<Address, Call, Signature, ExtensionV0, ExtensionOtherVersions> ExtrinsicCall
-	for sp_runtime::generic::UncheckedExtrinsic<
-		Address,
-		Call,
-		Signature,
-		ExtensionV0,
-		ExtensionOtherVersions,
-	>
-{
-	type Call = Call;
-
-	fn call(&self) -> &Call {
-		&self.function
-	}
-}
-
-=======
->>>>>>> 781c7772
 /// Interface for types capable of constructing an inherent extrinsic.
 pub trait InherentBuilder: ExtrinsicCall {
 	/// Create a new inherent from a given call.
