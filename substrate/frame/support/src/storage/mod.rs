// This file is part of Substrate.

// Copyright (C) Parity Technologies (UK) Ltd.
// SPDX-License-Identifier: Apache-2.0

// Licensed under the Apache License, Version 2.0 (the "License");
// you may not use this file except in compliance with the License.
// You may obtain a copy of the License at
//
// 	http://www.apache.org/licenses/LICENSE-2.0
//
// Unless required by applicable law or agreed to in writing, software
// distributed under the License is distributed on an "AS IS" BASIS,
// WITHOUT WARRANTIES OR CONDITIONS OF ANY KIND, either express or implied.
// See the License for the specific language governing permissions and
// limitations under the License.

//! Stuff to do with the runtime's storage.

use crate::{
	hash::{ReversibleStorageHasher, StorageHasher},
	storage::types::{
		EncodeLikeTuple, HasKeyPrefix, HasReversibleKeyPrefix, KeyGenerator,
		ReversibleKeyGenerator, TupleToEncodedIter,
	},
};
use codec::{Decode, Encode, EncodeLike, FullCodec, FullEncode};
use sp_core::storage::ChildInfo;
use sp_runtime::generic::{Digest, DigestItem};
use sp_std::{collections::btree_set::BTreeSet, marker::PhantomData, prelude::*};

pub use self::{
	stream_iter::StorageStreamIter,
	transactional::{
		in_storage_layer, with_storage_layer, with_transaction, with_transaction_unchecked,
	},
	types::StorageEntryMetadataBuilder,
};
pub use sp_runtime::TransactionOutcome;
pub use types::Key;

pub mod bounded_btree_map;
pub mod bounded_btree_set;
pub mod bounded_vec;
pub mod child;
#[doc(hidden)]
pub mod generator;
pub mod hashed;
pub mod migration;
pub mod storage_noop_guard;
mod stream_iter;
pub mod transactional;
pub mod types;
pub mod unhashed;
pub mod weak_bounded_vec;

/// Utility type for converting a storage map into a `Get<u32>` impl which returns the maximum
/// key size.
pub struct KeyLenOf<M>(PhantomData<M>);

/// A trait for working with macro-generated storage values under the substrate storage API.
///
/// Details on implementation can be found at [`generator::StorageValue`].
pub trait StorageValue<T: FullCodec> {
	/// The type that get/take return.
	type Query;

	/// Get the storage key.
	fn hashed_key() -> [u8; 32];

	/// Does the value (explicitly) exist in storage?
	fn exists() -> bool;

	/// Load the value from the provided storage instance.
	fn get() -> Self::Query;

	/// Try to get the underlying value from the provided storage instance.
	///
	/// Returns `Ok` if it exists, `Err` if not.
	fn try_get() -> Result<T, ()>;

	/// Translate a value from some previous type (`O`) to the current type.
	///
	/// `f: F` is the translation function.
	///
	/// Returns `Err` if the storage item could not be interpreted as the old type, and Ok, along
	/// with the new value if it could.
	///
	/// NOTE: This operates from and to `Option<_>` types; no effort is made to respect the default
	/// value of the original type.
	///
	/// # Warning
	///
	/// This function must be used with care, before being updated the storage still contains the
	/// old type, thus other calls (such as `get`) will fail at decoding it.
	///
	/// # Usage
	///
	/// This would typically be called inside the module implementation of on_runtime_upgrade, while
	/// ensuring **no usage of this storage are made before the call to `on_runtime_upgrade`**.
	/// (More precisely prior initialized modules doesn't make use of this storage).
	fn translate<O: Decode, F: FnOnce(Option<O>) -> Option<T>>(f: F) -> Result<Option<T>, ()>;

	/// Store a value under this key into the provided storage instance.
	fn put<Arg: EncodeLike<T>>(val: Arg);

	/// Store a value under this key into the provided storage instance; this uses the query
	/// type rather than the underlying value.
	fn set(val: Self::Query);

	/// Mutate the value
	fn mutate<R, F: FnOnce(&mut Self::Query) -> R>(f: F) -> R;

	/// Mutate the value under a key if the value already exists. Do nothing and return the default
	/// value if not.
	fn mutate_extant<R: Default, F: FnOnce(&mut T) -> R>(f: F) -> R {
		Self::mutate_exists(|maybe_v| match maybe_v {
			Some(ref mut value) => f(value),
			None => R::default(),
		})
	}

	/// Mutate the value if closure returns `Ok`
	fn try_mutate<R, E, F: FnOnce(&mut Self::Query) -> Result<R, E>>(f: F) -> Result<R, E>;

	/// Mutate the value. Deletes the item if mutated to a `None`.
	fn mutate_exists<R, F: FnOnce(&mut Option<T>) -> R>(f: F) -> R;

	/// Mutate the value if closure returns `Ok`. Deletes the item if mutated to a `None`.
	fn try_mutate_exists<R, E, F: FnOnce(&mut Option<T>) -> Result<R, E>>(f: F) -> Result<R, E>;

	/// Clear the storage value.
	fn kill();

	/// Take a value from storage, removing it afterwards.
	fn take() -> Self::Query;

	/// Append the given item to the value in the storage.
	///
	/// `T` is required to implement [`StorageAppend`].
	///
	/// # Warning
	///
	/// If the storage item is not encoded properly, the storage item will be overwritten
	/// and set to `[item]`. Any default value set for the storage item will be ignored
	/// on overwrite.
	fn append<Item, EncodeLikeItem>(item: EncodeLikeItem)
	where
		Item: Encode,
		EncodeLikeItem: EncodeLike<Item>,
		T: StorageAppend<Item>;

	/// Read the length of the storage value without decoding the entire value.
	///
	/// `T` is required to implement [`StorageDecodeLength`].
	///
	/// If the value does not exists or it fails to decode the length, `None` is returned.
	/// Otherwise `Some(len)` is returned.
	///
	/// # Warning
	///
	/// `None` does not mean that `get()` does not return a value. The default value is completly
	/// ignored by this function.
	fn decode_len() -> Option<usize>
	where
		T: StorageDecodeLength,
	{
		T::decode_len(&Self::hashed_key())
	}

	/// Read the length of the storage value without decoding the entire value.
	///
	/// `T` is required to implement [`StorageDecodeNonDedupLength`].
	///
	/// If the value does not exists or it fails to decode the length, `None` is returned.
	/// Otherwise `Some(len)` is returned.
	///
	/// # Warning
	///
	/// - The value returned is the non-deduplicated length of the underlying Vector in storage.This
	/// means that any duplicate items are included.
	///
	/// - `None` does not mean that `get()` does not return a value. The default value is completely
	/// ignored by this function.
	///
	/// # Example
	#[doc = docify::embed!("src/storage/mod.rs", btree_set_decode_non_dedup_len)]
	/// This demonstrates how `decode_non_dedup_len` will count even the duplicate values in the
	/// storage (in this case, the number `4` is counted twice).
	fn decode_non_dedup_len() -> Option<usize>
	where
		T: StorageDecodeNonDedupLength,
	{
		T::decode_non_dedup_len(&Self::hashed_key())
	}
}

/// A non-continuous container type.
pub trait StorageList<V: FullCodec> {
	/// Iterator for normal and draining iteration.
	type Iterator: Iterator<Item = V>;

	/// Append iterator for fast append operations.
	type Appender: StorageAppender<V>;

	/// List the elements in append order.
	fn iter() -> Self::Iterator;

	/// Drain the elements in append order.
	///
	/// Note that this drains a value as soon as it is being inspected. For example `take_while(|_|
	/// false)` still drains the first element. This also applies to `peek()`.
	fn drain() -> Self::Iterator;

	/// A fast append iterator.
	fn appender() -> Self::Appender;

	/// Append a single element.
	///
	/// Should not be called repeatedly; use `append_many` instead.
	/// Worst case linear `O(len)` with `len` being the number if elements in the list.
	fn append_one<EncodeLikeValue>(item: EncodeLikeValue)
	where
		EncodeLikeValue: EncodeLike<V>,
	{
		Self::append_many(core::iter::once(item));
	}

	/// Append many elements.
	///
	/// Should not be called repeatedly; use `appender` instead.
	/// Worst case linear `O(len + items.count())` with `len` beings the number if elements in the
	/// list.
	fn append_many<EncodeLikeValue, I>(items: I)
	where
		EncodeLikeValue: EncodeLike<V>,
		I: IntoIterator<Item = EncodeLikeValue>,
	{
		let mut ap = Self::appender();
		ap.append_many(items);
	}
}

/// Append iterator to append values to a storage struct.
///
/// Can be used in situations where appending does not have constant time complexity.
pub trait StorageAppender<V: FullCodec> {
	/// Append a single item in constant time `O(1)`.
	fn append<EncodeLikeValue>(&mut self, item: EncodeLikeValue)
	where
		EncodeLikeValue: EncodeLike<V>;

	/// Append many items in linear time `O(items.count())`.
	// Note: a default impl is provided since `Self` is already assumed to be optimal for single
	// append operations.
	fn append_many<EncodeLikeValue, I>(&mut self, items: I)
	where
		EncodeLikeValue: EncodeLike<V>,
		I: IntoIterator<Item = EncodeLikeValue>,
	{
		for item in items.into_iter() {
			self.append(item);
		}
	}
}

/// A strongly-typed map in storage.
///
/// Details on implementation can be found at [`generator::StorageMap`].
pub trait StorageMap<K: FullEncode, V: FullCodec> {
	/// The type that get/take return.
	type Query;

	/// Get the storage key used to fetch a value corresponding to a specific key.
	fn hashed_key_for<KeyArg: EncodeLike<K>>(key: KeyArg) -> Vec<u8>;

	/// Does the value (explicitly) exist in storage?
	fn contains_key<KeyArg: EncodeLike<K>>(key: KeyArg) -> bool;

	/// Load the value associated with the given key from the map.
	fn get<KeyArg: EncodeLike<K>>(key: KeyArg) -> Self::Query;

	/// Store or remove the value to be associated with `key` so that `get` returns the `query`.
	fn set<KeyArg: EncodeLike<K>>(key: KeyArg, query: Self::Query);

	/// Try to get the value for the given key from the map.
	///
	/// Returns `Ok` if it exists, `Err` if not.
	fn try_get<KeyArg: EncodeLike<K>>(key: KeyArg) -> Result<V, ()>;

	/// Swap the values of two keys.
	fn swap<KeyArg1: EncodeLike<K>, KeyArg2: EncodeLike<K>>(key1: KeyArg1, key2: KeyArg2);

	/// Store a value to be associated with the given key from the map.
	fn insert<KeyArg: EncodeLike<K>, ValArg: EncodeLike<V>>(key: KeyArg, val: ValArg);

	/// Remove the value under a key.
	fn remove<KeyArg: EncodeLike<K>>(key: KeyArg);

	/// Mutate the value under a key.
	fn mutate<KeyArg: EncodeLike<K>, R, F: FnOnce(&mut Self::Query) -> R>(key: KeyArg, f: F) -> R;

	/// Mutate the item, only if an `Ok` value is returned.
	fn try_mutate<KeyArg: EncodeLike<K>, R, E, F: FnOnce(&mut Self::Query) -> Result<R, E>>(
		key: KeyArg,
		f: F,
	) -> Result<R, E>;

	/// Mutate the value under a key if the value already exists. Do nothing and return the default
	/// value if not.
	fn mutate_extant<KeyArg: EncodeLike<K>, R: Default, F: FnOnce(&mut V) -> R>(
		key: KeyArg,
		f: F,
	) -> R {
		Self::mutate_exists(key, |maybe_v| match maybe_v {
			Some(ref mut value) => f(value),
			None => R::default(),
		})
	}

	/// Mutate the value under a key.
	///
	/// Deletes the item if mutated to a `None`.
	fn mutate_exists<KeyArg: EncodeLike<K>, R, F: FnOnce(&mut Option<V>) -> R>(
		key: KeyArg,
		f: F,
	) -> R;

	/// Mutate the item, only if an `Ok` value is returned. Deletes the item if mutated to a `None`.
	/// `f` will always be called with an option representing if the storage item exists (`Some<V>`)
	/// or if the storage item does not exist (`None`), independent of the `QueryType`.
	fn try_mutate_exists<KeyArg: EncodeLike<K>, R, E, F: FnOnce(&mut Option<V>) -> Result<R, E>>(
		key: KeyArg,
		f: F,
	) -> Result<R, E>;

	/// Take the value under a key.
	fn take<KeyArg: EncodeLike<K>>(key: KeyArg) -> Self::Query;

	/// Append the given items to the value in the storage.
	///
	/// `V` is required to implement `codec::EncodeAppend`.
	///
	/// # Warning
	///
	/// If the storage item is not encoded properly, the storage will be overwritten
	/// and set to `[item]`. Any default value set for the storage item will be ignored
	/// on overwrite.
	fn append<Item, EncodeLikeItem, EncodeLikeKey>(key: EncodeLikeKey, item: EncodeLikeItem)
	where
		EncodeLikeKey: EncodeLike<K>,
		Item: Encode,
		EncodeLikeItem: EncodeLike<Item>,
		V: StorageAppend<Item>;

	/// Read the length of the storage value without decoding the entire value under the
	/// given `key`.
	///
	/// `V` is required to implement [`StorageDecodeLength`].
	///
	/// If the value does not exists or it fails to decode the length, `None` is returned.
	/// Otherwise `Some(len)` is returned.
	///
	/// # Warning
	///
	/// `None` does not mean that `get()` does not return a value. The default value is completly
	/// ignored by this function.
	fn decode_len<KeyArg: EncodeLike<K>>(key: KeyArg) -> Option<usize>
	where
		V: StorageDecodeLength,
	{
		V::decode_len(&Self::hashed_key_for(key))
	}

	/// Read the length of the storage value without decoding the entire value.
	///
	/// `V` is required to implement [`StorageDecodeNonDedupLength`].
	///
	/// If the value does not exists or it fails to decode the length, `None` is returned.
	/// Otherwise `Some(len)` is returned.
	///
	/// # Warning
	///
	///  - `None` does not mean that `get()` does not return a value. The default value is completly
	/// ignored by this function.
	///
	/// - The value returned is the non-deduplicated length of the underlying Vector in storage.This
	/// means that any duplicate items are included.
	fn decode_non_dedup_len<KeyArg: EncodeLike<K>>(key: KeyArg) -> Option<usize>
	where
		V: StorageDecodeNonDedupLength,
	{
		V::decode_non_dedup_len(&Self::hashed_key_for(key))
	}

	/// Migrate an item with the given `key` from a defunct `OldHasher` to the current hasher.
	///
	/// If the key doesn't exist, then it's a no-op. If it does, then it returns its value.
	fn migrate_key<OldHasher: StorageHasher, KeyArg: EncodeLike<K>>(key: KeyArg) -> Option<V>;

	/// Migrate an item with the given `key` from a `blake2_256` hasher to the current hasher.
	///
	/// If the key doesn't exist, then it's a no-op. If it does, then it returns its value.
	fn migrate_key_from_blake<KeyArg: EncodeLike<K>>(key: KeyArg) -> Option<V> {
		Self::migrate_key::<crate::hash::Blake2_256, KeyArg>(key)
	}
}

/// A strongly-typed map in storage whose keys and values can be iterated over.
pub trait IterableStorageMap<K: FullEncode, V: FullCodec>: StorageMap<K, V> {
	/// The type that iterates over all `(key, value)`.
	type Iterator: Iterator<Item = (K, V)>;
	/// The type that itereates over all `key`s.
	type KeyIterator: Iterator<Item = K>;

	/// Enumerate all elements in the map in lexicographical order of the encoded key. If you
	/// alter the map while doing this, you'll get undefined results.
	fn iter() -> Self::Iterator;

	/// Enumerate all elements in the map after a specified `starting_raw_key` in lexicographical
	/// order of the encoded key. If you alter the map while doing this, you'll get undefined
	/// results.
	fn iter_from(starting_raw_key: Vec<u8>) -> Self::Iterator;

	/// Enumerate all keys in the map in lexicographical order of the encoded key, skipping over
	/// the elements. If you alter the map while doing this, you'll get undefined results.
	fn iter_keys() -> Self::KeyIterator;

	/// Enumerate all keys in the map after a specified `starting_raw_key` in lexicographical order
	/// of the encoded key. If you alter the map while doing this, you'll get undefined results.
	fn iter_keys_from(starting_raw_key: Vec<u8>) -> Self::KeyIterator;

	/// Remove all elements from the map and iterate through them in lexicographical order of the
	/// encoded key. If you add elements to the map while doing this, you'll get undefined results.
	fn drain() -> Self::Iterator;

	/// Translate the values of all elements by a function `f`, in the map in lexicographical order
	/// of the encoded key.
	/// By returning `None` from `f` for an element, you'll remove it from the map.
	///
	/// NOTE: If a value fail to decode because storage is corrupted then it is skipped.
	fn translate<O: Decode, F: FnMut(K, O) -> Option<V>>(f: F);

	/// Translate the next entry following `previous_key` by a function `f`.
	/// By returning `None` from `f` for an element, you'll remove it from the map.
	///
	/// Returns the next key to iterate from in lexicographical order of the encoded key.
	fn translate_next<O: Decode, F: FnMut(K, O) -> Option<V>>(
		previous_key: Option<Vec<u8>>,
		f: F,
	) -> Option<Vec<u8>>;
}

/// A strongly-typed double map in storage whose secondary keys and values can be iterated over.
pub trait IterableStorageDoubleMap<K1: FullCodec, K2: FullCodec, V: FullCodec>:
	StorageDoubleMap<K1, K2, V>
{
	/// The type that iterates over all `key2`.
	type PartialKeyIterator: Iterator<Item = K2>;

	/// The type that iterates over all `(key2, value)`.
	type PrefixIterator: Iterator<Item = (K2, V)>;

	/// The type that iterates over all `(key1, key2)`.
	type FullKeyIterator: Iterator<Item = (K1, K2)>;

	/// The type that iterates over all `(key1, key2, value)`.
	type Iterator: Iterator<Item = (K1, K2, V)>;

	/// Enumerate all elements in the map with first key `k1` in lexicographical order of the
	/// encoded key. If you add or remove values whose first key is `k1` to the map while doing
	/// this, you'll get undefined results.
	fn iter_prefix(k1: impl EncodeLike<K1>) -> Self::PrefixIterator;

	/// Enumerate all elements in the map with first key `k1` after a specified `starting_raw_key`
	/// in lexicographical order of the encoded key. If you add or remove values whose first key is
	/// `k1` to the map while doing this, you'll get undefined results.
	fn iter_prefix_from(k1: impl EncodeLike<K1>, starting_raw_key: Vec<u8>)
		-> Self::PrefixIterator;

	/// Enumerate all second keys `k2` in the map with the same first key `k1` in lexicographical
	/// order of the encoded key. If you add or remove values whose first key is `k1` to the map
	/// while doing this, you'll get undefined results.
	fn iter_key_prefix(k1: impl EncodeLike<K1>) -> Self::PartialKeyIterator;

	/// Enumerate all second keys `k2` in the map with the same first key `k1` after a specified
	/// `starting_raw_key` in lexicographical order of the encoded key. If you add or remove values
	/// whose first key is `k1` to the map while doing this, you'll get undefined results.
	fn iter_key_prefix_from(
		k1: impl EncodeLike<K1>,
		starting_raw_key: Vec<u8>,
	) -> Self::PartialKeyIterator;

	/// Remove all elements from the map with first key `k1` and iterate through them in
	/// lexicographical order of the encoded key. If you add elements with first key `k1` to the
	/// map while doing this, you'll get undefined results.
	fn drain_prefix(k1: impl EncodeLike<K1>) -> Self::PrefixIterator;

	/// Enumerate all elements in the map in lexicographical order of the encoded key. If you add
	/// or remove values to the map while doing this, you'll get undefined results.
	fn iter() -> Self::Iterator;

	/// Enumerate all elements in the map after a specified `starting_raw_key` in lexicographical
	/// order of the encoded key. If you add or remove values to the map while doing this, you'll
	/// get undefined results.
	fn iter_from(starting_raw_key: Vec<u8>) -> Self::Iterator;

	/// Enumerate all keys `k1` and `k2` in the map in lexicographical order of the encoded key. If
	/// you add or remove values to the map while doing this, you'll get undefined results.
	fn iter_keys() -> Self::FullKeyIterator;

	/// Enumerate all keys `k1` and `k2` in the map after a specified `starting_raw_key` in
	/// lexicographical order of the encoded key. If you add or remove values to the map while
	/// doing this, you'll get undefined results.
	fn iter_keys_from(starting_raw_key: Vec<u8>) -> Self::FullKeyIterator;

	/// Remove all elements from the map and iterate through them in lexicographical order of the
	/// encoded key. If you add elements to the map while doing this, you'll get undefined results.
	fn drain() -> Self::Iterator;

	/// Translate the values of all elements by a function `f`, in the map in lexicographical order
	/// of the encoded key.
	/// By returning `None` from `f` for an element, you'll remove it from the map.
	///
	/// NOTE: If a value fail to decode because storage is corrupted then it is skipped.
	fn translate<O: Decode, F: FnMut(K1, K2, O) -> Option<V>>(f: F);
}

/// A strongly-typed map with arbitrary number of keys in storage whose keys and values can be
/// iterated over.
pub trait IterableStorageNMap<K: ReversibleKeyGenerator, V: FullCodec>: StorageNMap<K, V> {
	/// The type that iterates over all `(key1, key2, key3, ... keyN)` tuples.
	type KeyIterator: Iterator<Item = K::Key>;

	/// The type that iterates over all `(key1, key2, key3, ... keyN), value)` tuples.
	type Iterator: Iterator<Item = (K::Key, V)>;

	/// Enumerate all elements in the map with prefix key `kp` in lexicographical order of the
	/// encoded key. If you add or remove values whose prefix is `kp` to the map while doing this,
	/// you'll get undefined results.
	fn iter_prefix<KP>(kp: KP) -> PrefixIterator<(<K as HasKeyPrefix<KP>>::Suffix, V)>
	where
		K: HasReversibleKeyPrefix<KP>;

	/// Enumerate all elements in the map with prefix key `kp` after a specified `starting_raw_key`
	/// in lexicographical order of the encoded key. If you add or remove values whose prefix is
	/// `kp` to the map while doing this, you'll get undefined results.
	fn iter_prefix_from<KP>(
		kp: KP,
		starting_raw_key: Vec<u8>,
	) -> PrefixIterator<(<K as HasKeyPrefix<KP>>::Suffix, V)>
	where
		K: HasReversibleKeyPrefix<KP>;

	/// Enumerate all suffix keys in the map with prefix key `kp` in lexicographical order of the
	/// encoded key. If you add or remove values whose prefix is `kp` to the map while doing this,
	/// you'll get undefined results.
	fn iter_key_prefix<KP>(kp: KP) -> KeyPrefixIterator<<K as HasKeyPrefix<KP>>::Suffix>
	where
		K: HasReversibleKeyPrefix<KP>;

	/// Enumerate all suffix keys in the map with prefix key `kp` after a specified
	/// `starting_raw_key` in lexicographical order of the encoded key. If you add or remove values
	/// whose prefix is `kp` to the map while doing this, you'll get undefined results.
	fn iter_key_prefix_from<KP>(
		kp: KP,
		starting_raw_key: Vec<u8>,
	) -> KeyPrefixIterator<<K as HasKeyPrefix<KP>>::Suffix>
	where
		K: HasReversibleKeyPrefix<KP>;

	/// Remove all elements from the map with prefix key `kp` and iterate through them in
	/// lexicographical order of the encoded key. If you add elements with prefix key `kp` to the
	/// map while doing this, you'll get undefined results.
	fn drain_prefix<KP>(kp: KP) -> PrefixIterator<(<K as HasKeyPrefix<KP>>::Suffix, V)>
	where
		K: HasReversibleKeyPrefix<KP>;

	/// Enumerate all elements in the map in lexicographical order of the encoded key. If you add
	/// or remove values to the map while doing this, you'll get undefined results.
	fn iter() -> Self::Iterator;

	/// Enumerate all elements in the map after a specified `starting_raw_key` in lexicographical
	/// order of the encoded key. If you add or remove values to the map while doing this, you'll
	/// get undefined results.
	fn iter_from(starting_raw_key: Vec<u8>) -> Self::Iterator;

	/// Enumerate all keys in the map in lexicographical order of the encoded key. If you add or
	/// remove values to the map while doing this, you'll get undefined results.
	fn iter_keys() -> Self::KeyIterator;

	/// Enumerate all keys in the map after `starting_raw_key` in lexicographical order of the
	/// encoded key. If you add or remove values to the map while doing this, you'll get undefined
	/// results.
	fn iter_keys_from(starting_raw_key: Vec<u8>) -> Self::KeyIterator;

	/// Remove all elements from the map and iterate through them in lexicographical order of the
	/// encoded key. If you add elements to the map while doing this, you'll get undefined results.
	fn drain() -> Self::Iterator;

	/// Translate the values of all elements by a function `f`, in the map in lexicographical order
	/// of the encoded key.
	/// By returning `None` from `f` for an element, you'll remove it from the map.
	///
	/// NOTE: If a value fail to decode because storage is corrupted then it is skipped.
	fn translate<O: Decode, F: FnMut(K::Key, O) -> Option<V>>(f: F);
}

/// An implementation of a map with a two keys.
///
/// Details on implementation can be found at [`generator::StorageDoubleMap`].
pub trait StorageDoubleMap<K1: FullEncode, K2: FullEncode, V: FullCodec> {
	/// The type that get/take returns.
	type Query;

	/// Get the storage key used to fetch a value corresponding to a specific key.
	fn hashed_key_for<KArg1, KArg2>(k1: KArg1, k2: KArg2) -> Vec<u8>
	where
		KArg1: EncodeLike<K1>,
		KArg2: EncodeLike<K2>;

	/// Does the value (explicitly) exist in storage?
	fn contains_key<KArg1, KArg2>(k1: KArg1, k2: KArg2) -> bool
	where
		KArg1: EncodeLike<K1>,
		KArg2: EncodeLike<K2>;

	/// Load the value associated with the given key from the double map.
	fn get<KArg1, KArg2>(k1: KArg1, k2: KArg2) -> Self::Query
	where
		KArg1: EncodeLike<K1>,
		KArg2: EncodeLike<K2>;

	/// Try to get the value for the given key from the double map.
	///
	/// Returns `Ok` if it exists, `Err` if not.
	fn try_get<KArg1, KArg2>(k1: KArg1, k2: KArg2) -> Result<V, ()>
	where
		KArg1: EncodeLike<K1>,
		KArg2: EncodeLike<K2>;

	/// Store or remove the value to be associated with `key` so that `get` returns the `query`.
	fn set<KArg1: EncodeLike<K1>, KArg2: EncodeLike<K2>>(k1: KArg1, k2: KArg2, query: Self::Query);

	/// Take a value from storage, removing it afterwards.
	fn take<KArg1, KArg2>(k1: KArg1, k2: KArg2) -> Self::Query
	where
		KArg1: EncodeLike<K1>,
		KArg2: EncodeLike<K2>;

	/// Swap the values of two key-pairs.
	fn swap<XKArg1, XKArg2, YKArg1, YKArg2>(x_k1: XKArg1, x_k2: XKArg2, y_k1: YKArg1, y_k2: YKArg2)
	where
		XKArg1: EncodeLike<K1>,
		XKArg2: EncodeLike<K2>,
		YKArg1: EncodeLike<K1>,
		YKArg2: EncodeLike<K2>;

	/// Store a value to be associated with the given keys from the double map.
	fn insert<KArg1, KArg2, VArg>(k1: KArg1, k2: KArg2, val: VArg)
	where
		KArg1: EncodeLike<K1>,
		KArg2: EncodeLike<K2>,
		VArg: EncodeLike<V>;

	/// Remove the value under the given keys.
	fn remove<KArg1, KArg2>(k1: KArg1, k2: KArg2)
	where
		KArg1: EncodeLike<K1>,
		KArg2: EncodeLike<K2>;

	/// Remove all values under the first key `k1` in the overlay and up to `limit` in the
	/// backend.
	///
	/// All values in the client overlay will be deleted, if there is some `limit` then up to
	/// `limit` values are deleted from the client backend, if `limit` is none then all values in
	/// the client backend are deleted.
	///
	/// # Note
	///
	/// Calling this multiple times per block with a `limit` set leads always to the same keys being
	/// removed and the same result being returned. This happens because the keys to delete in the
	/// overlay are not taken into account when deleting keys in the backend.
	#[deprecated = "Use `clear_prefix` instead"]
	fn remove_prefix<KArg1>(k1: KArg1, limit: Option<u32>) -> sp_io::KillStorageResult
	where
		KArg1: ?Sized + EncodeLike<K1>;

	/// Remove all values under the first key `k1` in the overlay and up to `maybe_limit` in the
	/// backend.
	///
	/// All values in the client overlay will be deleted, if `maybe_limit` is `Some` then up to
	/// that number of values are deleted from the client backend, otherwise all values in the
	/// client backend are deleted.
	///
	/// ## Cursors
	///
	/// The `maybe_cursor` parameter should be `None` for the first call to initial removal.
	/// If the resultant `maybe_cursor` is `Some`, then another call is required to complete the
	/// removal operation. This value must be passed in as the subsequent call's `maybe_cursor`
	/// parameter. If the resultant `maybe_cursor` is `None`, then the operation is complete and no
	/// items remain in storage provided that no items were added between the first calls and the
	/// final call.
	fn clear_prefix<KArg1>(
		k1: KArg1,
		limit: u32,
		maybe_cursor: Option<&[u8]>,
	) -> sp_io::MultiRemovalResults
	where
		KArg1: ?Sized + EncodeLike<K1>;

	/// Does any value under the first key `k1` (explicitly) exist in storage?
	/// Might have unexpected behaviour with empty keys, e.g. `[]`.
	fn contains_prefix<KArg1>(k1: KArg1) -> bool
	where
		KArg1: EncodeLike<K1>;

	/// Iterate over values that share the first key.
	fn iter_prefix_values<KArg1>(k1: KArg1) -> PrefixIterator<V>
	where
		KArg1: ?Sized + EncodeLike<K1>;

	/// Mutate the value under the given keys.
	fn mutate<KArg1, KArg2, R, F>(k1: KArg1, k2: KArg2, f: F) -> R
	where
		KArg1: EncodeLike<K1>,
		KArg2: EncodeLike<K2>,
		F: FnOnce(&mut Self::Query) -> R;

	/// Mutate the value under the given keys when the closure returns `Ok`.
	fn try_mutate<KArg1, KArg2, R, E, F>(k1: KArg1, k2: KArg2, f: F) -> Result<R, E>
	where
		KArg1: EncodeLike<K1>,
		KArg2: EncodeLike<K2>,
		F: FnOnce(&mut Self::Query) -> Result<R, E>;

	/// Mutate the value under the given keys. Deletes the item if mutated to a `None`.
	fn mutate_exists<KArg1, KArg2, R, F>(k1: KArg1, k2: KArg2, f: F) -> R
	where
		KArg1: EncodeLike<K1>,
		KArg2: EncodeLike<K2>,
		F: FnOnce(&mut Option<V>) -> R;

	/// Mutate the item, only if an `Ok` value is returned. Deletes the item if mutated to a `None`.
	/// `f` will always be called with an option representing if the storage item exists (`Some<V>`)
	/// or if the storage item does not exist (`None`), independent of the `QueryType`.
	fn try_mutate_exists<KArg1, KArg2, R, E, F>(k1: KArg1, k2: KArg2, f: F) -> Result<R, E>
	where
		KArg1: EncodeLike<K1>,
		KArg2: EncodeLike<K2>,
		F: FnOnce(&mut Option<V>) -> Result<R, E>;

	/// Append the given item to the value in the storage.
	///
	/// `V` is required to implement [`StorageAppend`].
	///
	/// # Warning
	///
	/// If the storage item is not encoded properly, the storage will be overwritten
	/// and set to `[item]`. Any default value set for the storage item will be ignored
	/// on overwrite.
	fn append<Item, EncodeLikeItem, KArg1, KArg2>(k1: KArg1, k2: KArg2, item: EncodeLikeItem)
	where
		KArg1: EncodeLike<K1>,
		KArg2: EncodeLike<K2>,
		Item: Encode,
		EncodeLikeItem: EncodeLike<Item>,
		V: StorageAppend<Item>;

	/// Read the length of the storage value without decoding the entire value under the
	/// given `key1` and `key2`.
	///
	/// `V` is required to implement [`StorageDecodeLength`].
	///
	/// If the value does not exists or it fails to decode the length, `None` is returned.
	/// Otherwise `Some(len)` is returned.
	///
	/// # Warning
	///
	/// `None` does not mean that `get()` does not return a value. The default value is completly
	/// ignored by this function.
	fn decode_len<KArg1, KArg2>(key1: KArg1, key2: KArg2) -> Option<usize>
	where
		KArg1: EncodeLike<K1>,
		KArg2: EncodeLike<K2>,
		V: StorageDecodeLength,
	{
		V::decode_len(&Self::hashed_key_for(key1, key2))
	}

	/// Read the length of the storage value without decoding the entire value under the
	/// given `key1` and `key2`.
	///
	/// `V` is required to implement [`StorageDecodeNonDedupLength`].
	///
	/// If the value does not exists or it fails to decode the length, `None` is returned.
	/// Otherwise `Some(len)` is returned.
	///
	/// # Warning
	///
	/// `None` does not mean that `get()` does not return a value. The default value is completly
	/// ignored by this function.
	fn decode_non_dedup_len<KArg1, KArg2>(key1: KArg1, key2: KArg2) -> Option<usize>
	where
		KArg1: EncodeLike<K1>,
		KArg2: EncodeLike<K2>,
		V: StorageDecodeNonDedupLength,
	{
		V::decode_non_dedup_len(&Self::hashed_key_for(key1, key2))
	}

	/// Migrate an item with the given `key1` and `key2` from defunct `OldHasher1` and
	/// `OldHasher2` to the current hashers.
	///
	/// If the key doesn't exist, then it's a no-op. If it does, then it returns its value.
	fn migrate_keys<
		OldHasher1: StorageHasher,
		OldHasher2: StorageHasher,
		KeyArg1: EncodeLike<K1>,
		KeyArg2: EncodeLike<K2>,
	>(
		key1: KeyArg1,
		key2: KeyArg2,
	) -> Option<V>;
}

/// An implementation of a map with an arbitrary number of keys.
///
/// Details of implementation can be found at [`generator::StorageNMap`].
pub trait StorageNMap<K: KeyGenerator, V: FullCodec> {
	/// The type that get/take returns.
	type Query;

	/// Get the storage key used to fetch a value corresponding to a specific key.
	fn hashed_key_for<KArg: EncodeLikeTuple<K::KArg> + TupleToEncodedIter>(key: KArg) -> Vec<u8>;

	/// Does the value (explicitly) exist in storage?
	fn contains_key<KArg: EncodeLikeTuple<K::KArg> + TupleToEncodedIter>(key: KArg) -> bool;

	/// Load the value associated with the given key from the map.
	fn get<KArg: EncodeLikeTuple<K::KArg> + TupleToEncodedIter>(key: KArg) -> Self::Query;

	/// Try to get the value for the given key from the map.
	///
	/// Returns `Ok` if it exists, `Err` if not.
	fn try_get<KArg: EncodeLikeTuple<K::KArg> + TupleToEncodedIter>(key: KArg) -> Result<V, ()>;

	/// Store or remove the value to be associated with `key` so that `get` returns the `query`.
	fn set<KArg: EncodeLikeTuple<K::KArg> + TupleToEncodedIter>(key: KArg, query: Self::Query);

	/// Swap the values of two keys.
	fn swap<KOther, KArg1, KArg2>(key1: KArg1, key2: KArg2)
	where
		KOther: KeyGenerator,
		KArg1: EncodeLikeTuple<K::KArg> + TupleToEncodedIter,
		KArg2: EncodeLikeTuple<KOther::KArg> + TupleToEncodedIter;

	/// Store a value to be associated with the given key from the map.
	fn insert<KArg, VArg>(key: KArg, val: VArg)
	where
		KArg: EncodeLikeTuple<K::KArg> + TupleToEncodedIter,
		VArg: EncodeLike<V>;

	/// Remove the value under a key.
	fn remove<KArg: EncodeLikeTuple<K::KArg> + TupleToEncodedIter>(key: KArg);

	/// Remove all values starting with `partial_key` in the overlay and up to `limit` in the
	/// backend.
	///
	/// All values in the client overlay will be deleted, if there is some `limit` then up to
	/// `limit` values are deleted from the client backend, if `limit` is none then all values in
	/// the client backend are deleted.
	///
	/// # Note
	///
	/// Calling this multiple times per block with a `limit` set leads always to the same keys being
	/// removed and the same result being returned. This happens because the keys to delete in the
	/// overlay are not taken into account when deleting keys in the backend.
	#[deprecated = "Use `clear_prefix` instead"]
	fn remove_prefix<KP>(partial_key: KP, limit: Option<u32>) -> sp_io::KillStorageResult
	where
		K: HasKeyPrefix<KP>;

	/// Attempt to remove items from the map matching a `partial_key` prefix.
	///
	/// Returns [`MultiRemovalResults`](sp_io::MultiRemovalResults) to inform about the result. Once
	/// the resultant `maybe_cursor` field is `None`, then no further items remain to be deleted.
	///
	/// NOTE: After the initial call for any given map, it is important that no further items
	/// are inserted into the map which match the `partial key`. If so, then the map may not be
	/// empty when the resultant `maybe_cursor` is `None`.
	///
	/// # Limit
	///
	/// A `limit` must be provided in order to cap the maximum
	/// amount of deletions done in a single call. This is one fewer than the
	/// maximum number of backend iterations which may be done by this operation and as such
	/// represents the maximum number of backend deletions which may happen. A `limit` of zero
	/// implies that no keys will be deleted, though there may be a single iteration done.
	///
	/// # Cursor
	///
	/// A *cursor* may be passed in to this operation with `maybe_cursor`. `None` should only be
	/// passed once (in the initial call) for any given storage map and `partial_key`. Subsequent
	/// calls operating on the same map/`partial_key` should always pass `Some`, and this should be
	/// equal to the previous call result's `maybe_cursor` field.
	fn clear_prefix<KP>(
		partial_key: KP,
		limit: u32,
		maybe_cursor: Option<&[u8]>,
	) -> sp_io::MultiRemovalResults
	where
		K: HasKeyPrefix<KP>;

	/// Does any value under a `partial_key` prefix (explicitly) exist in storage?
	/// Might have unexpected behaviour with empty keys, e.g. `[]`.
	fn contains_prefix<KP>(partial_key: KP) -> bool
	where
		K: HasKeyPrefix<KP>;

	/// Iterate over values that share the partial prefix key.
	fn iter_prefix_values<KP>(partial_key: KP) -> PrefixIterator<V>
	where
		K: HasKeyPrefix<KP>;

	/// Mutate the value under a key.
	fn mutate<KArg, R, F>(key: KArg, f: F) -> R
	where
		KArg: EncodeLikeTuple<K::KArg> + TupleToEncodedIter,
		F: FnOnce(&mut Self::Query) -> R;

	/// Mutate the item, only if an `Ok` value is returned.
	fn try_mutate<KArg, R, E, F>(key: KArg, f: F) -> Result<R, E>
	where
		KArg: EncodeLikeTuple<K::KArg> + TupleToEncodedIter,
		F: FnOnce(&mut Self::Query) -> Result<R, E>;

	/// Mutate the value under a key.
	///
	/// Deletes the item if mutated to a `None`.
	fn mutate_exists<KArg, R, F>(key: KArg, f: F) -> R
	where
		KArg: EncodeLikeTuple<K::KArg> + TupleToEncodedIter,
		F: FnOnce(&mut Option<V>) -> R;

	/// Mutate the item, only if an `Ok` value is returned. Deletes the item if mutated to a `None`.
	/// `f` will always be called with an option representing if the storage item exists (`Some<V>`)
	/// or if the storage item does not exist (`None`), independent of the `QueryType`.
	fn try_mutate_exists<KArg, R, E, F>(key: KArg, f: F) -> Result<R, E>
	where
		KArg: EncodeLikeTuple<K::KArg> + TupleToEncodedIter,
		F: FnOnce(&mut Option<V>) -> Result<R, E>;

	/// Take the value under a key.
	fn take<KArg: EncodeLikeTuple<K::KArg> + TupleToEncodedIter>(key: KArg) -> Self::Query;

	/// Append the given items to the value in the storage.
	///
	/// `V` is required to implement `codec::EncodeAppend`.
	///
	/// # Warning
	///
	/// If the storage item is not encoded properly, the storage will be overwritten
	/// and set to `[item]`. Any default value set for the storage item will be ignored
	/// on overwrite.
	fn append<Item, EncodeLikeItem, KArg>(key: KArg, item: EncodeLikeItem)
	where
		KArg: EncodeLikeTuple<K::KArg> + TupleToEncodedIter,
		Item: Encode,
		EncodeLikeItem: EncodeLike<Item>,
		V: StorageAppend<Item>;

	/// Read the length of the storage value without decoding the entire value under the
	/// given `key`.
	///
	/// `V` is required to implement [`StorageDecodeLength`].
	///
	/// If the value does not exists or it fails to decode the length, `None` is returned.
	/// Otherwise `Some(len)` is returned.
	///
	/// # Warning
	///
	/// `None` does not mean that `get()` does not return a value. The default value is completly
	/// ignored by this function.
	fn decode_len<KArg: EncodeLikeTuple<K::KArg> + TupleToEncodedIter>(key: KArg) -> Option<usize>
	where
		V: StorageDecodeLength,
	{
		V::decode_len(&Self::hashed_key_for(key))
	}

	/// Migrate an item with the given `key` from defunct `hash_fns` to the current hashers.
	///
	/// If the key doesn't exist, then it's a no-op. If it does, then it returns its value.
	fn migrate_keys<KArg>(key: KArg, hash_fns: K::HArg) -> Option<V>
	where
		KArg: EncodeLikeTuple<K::KArg> + TupleToEncodedIter;
}

/// Iterate or drain over a prefix and decode raw_key and raw_value into `T`.
///
/// If any decoding fails it skips it and continues to the next key.
///
/// If draining, then the hook `OnRemoval::on_removal` is called after each removal.
pub struct PrefixIterator<T, OnRemoval = ()> {
	prefix: Vec<u8>,
	previous_key: Vec<u8>,
	/// If true then value are removed while iterating
	drain: bool,
	/// Function that take `(raw_key_without_prefix, raw_value)` and decode `T`.
	/// `raw_key_without_prefix` is the raw storage key without the prefix iterated on.
	closure: fn(&[u8], &[u8]) -> Result<T, codec::Error>,
	phantom: core::marker::PhantomData<OnRemoval>,
}

impl<T, OnRemoval1> PrefixIterator<T, OnRemoval1> {
	/// Converts to the same iterator but with the different 'OnRemoval' type
	pub fn convert_on_removal<OnRemoval2>(self) -> PrefixIterator<T, OnRemoval2> {
		PrefixIterator::<T, OnRemoval2> {
			prefix: self.prefix,
			previous_key: self.previous_key,
			drain: self.drain,
			closure: self.closure,
			phantom: Default::default(),
		}
	}
}

/// Trait for specialising on removal logic of [`PrefixIterator`].
pub trait PrefixIteratorOnRemoval {
	/// This function is called whenever a key/value is removed.
	fn on_removal(key: &[u8], value: &[u8]);
}

/// No-op implementation.
impl PrefixIteratorOnRemoval for () {
	fn on_removal(_key: &[u8], _value: &[u8]) {}
}

impl<T, OnRemoval> PrefixIterator<T, OnRemoval> {
	/// Creates a new `PrefixIterator`, iterating after `previous_key` and filtering out keys that
	/// are not prefixed with `prefix`.
	///
	/// A `decode_fn` function must also be supplied, and it takes in two `&[u8]` parameters,
	/// returning a `Result` containing the decoded type `T` if successful, and a `codec::Error` on
	/// failure. The first `&[u8]` argument represents the raw, undecoded key without the prefix of
	/// the current item, while the second `&[u8]` argument denotes the corresponding raw,
	/// undecoded value.
	pub fn new(
		prefix: Vec<u8>,
		previous_key: Vec<u8>,
		decode_fn: fn(&[u8], &[u8]) -> Result<T, codec::Error>,
	) -> Self {
		PrefixIterator {
			prefix,
			previous_key,
			drain: false,
			closure: decode_fn,
			phantom: Default::default(),
		}
	}

	/// Get the last key that has been iterated upon and return it.
	pub fn last_raw_key(&self) -> &[u8] {
		&self.previous_key
	}

	/// Get the prefix that is being iterated upon for this iterator and return it.
	pub fn prefix(&self) -> &[u8] {
		&self.prefix
	}

	/// Set the key that the iterator should start iterating after.
	pub fn set_last_raw_key(&mut self, previous_key: Vec<u8>) {
		self.previous_key = previous_key;
	}

	/// Mutate this iterator into a draining iterator; items iterated are removed from storage.
	pub fn drain(mut self) -> Self {
		self.drain = true;
		self
	}
}

impl<T, OnRemoval: PrefixIteratorOnRemoval> Iterator for PrefixIterator<T, OnRemoval> {
	type Item = T;

	fn next(&mut self) -> Option<Self::Item> {
		loop {
			let maybe_next = sp_io::storage::next_key(&self.previous_key)
				.filter(|n| n.starts_with(&self.prefix));
			break match maybe_next {
				Some(next) => {
					self.previous_key = next;
					let raw_value = match unhashed::get_raw(&self.previous_key) {
						Some(raw_value) => raw_value,
						None => {
							log::error!(
								"next_key returned a key with no value at {:?}",
								self.previous_key,
							);
							continue;
						},
					};
					if self.drain {
						unhashed::kill(&self.previous_key);
						OnRemoval::on_removal(&self.previous_key, &raw_value);
					}
					let raw_key_without_prefix = &self.previous_key[self.prefix.len()..];
					let item = match (self.closure)(raw_key_without_prefix, &raw_value[..]) {
						Ok(item) => item,
						Err(e) => {
							log::error!(
								"(key, value) failed to decode at {:?}: {:?}",
								self.previous_key,
								e,
							);
							continue;
						},
					};

					Some(item)
				},
				None => None,
			};
		}
	}
}

/// Iterate over a prefix and decode raw_key into `T`.
///
/// If any decoding fails it skips it and continues to the next key.
pub struct KeyPrefixIterator<T> {
	prefix: Vec<u8>,
	previous_key: Vec<u8>,
	/// If true then value are removed while iterating
	drain: bool,
	/// Function that take `raw_key_without_prefix` and decode `T`.
	/// `raw_key_without_prefix` is the raw storage key without the prefix iterated on.
	closure: fn(&[u8]) -> Result<T, codec::Error>,
}

impl<T> KeyPrefixIterator<T> {
	/// Creates a new `KeyPrefixIterator`, iterating after `previous_key` and filtering out keys
	/// that are not prefixed with `prefix`.
	///
	/// A `decode_fn` function must also be supplied, and it takes in a `&[u8]` parameter, returning
	/// a `Result` containing the decoded key type `T` if successful, and a `codec::Error` on
	/// failure. The `&[u8]` argument represents the raw, undecoded key without the prefix of the
	/// current item.
	pub fn new(
		prefix: Vec<u8>,
		previous_key: Vec<u8>,
		decode_fn: fn(&[u8]) -> Result<T, codec::Error>,
	) -> Self {
		KeyPrefixIterator { prefix, previous_key, drain: false, closure: decode_fn }
	}

	/// Get the last key that has been iterated upon and return it.
	pub fn last_raw_key(&self) -> &[u8] {
		&self.previous_key
	}

	/// Get the prefix that is being iterated upon for this iterator and return it.
	pub fn prefix(&self) -> &[u8] {
		&self.prefix
	}

	/// Set the key that the iterator should start iterating after.
	pub fn set_last_raw_key(&mut self, previous_key: Vec<u8>) {
		self.previous_key = previous_key;
	}

	/// Mutate this iterator into a draining iterator; items iterated are removed from storage.
	pub fn drain(mut self) -> Self {
		self.drain = true;
		self
	}
}

impl<T> Iterator for KeyPrefixIterator<T> {
	type Item = T;

	fn next(&mut self) -> Option<Self::Item> {
		loop {
			let maybe_next = sp_io::storage::next_key(&self.previous_key)
				.filter(|n| n.starts_with(&self.prefix));

			if let Some(next) = maybe_next {
				self.previous_key = next;
				if self.drain {
					unhashed::kill(&self.previous_key);
				}
				let raw_key_without_prefix = &self.previous_key[self.prefix.len()..];

				match (self.closure)(raw_key_without_prefix) {
					Ok(item) => return Some(item),
					Err(e) => {
						log::error!("key failed to decode at {:?}: {:?}", self.previous_key, e);
						continue;
					},
				}
			}

			return None;
		}
	}
}

/// Iterate over a prefix of a child trie and decode raw_key and raw_value into `T`.
///
/// If any decoding fails it skips the key and continues to the next one.
pub struct ChildTriePrefixIterator<T> {
	/// The prefix iterated on
	prefix: Vec<u8>,
	/// child info for child trie
	child_info: ChildInfo,
	/// The last key iterated on
	previous_key: Vec<u8>,
	/// If true then values are removed while iterating
	drain: bool,
	/// Whether or not we should fetch the previous key
	fetch_previous_key: bool,
	/// Function that takes `(raw_key_without_prefix, raw_value)` and decode `T`.
	/// `raw_key_without_prefix` is the raw storage key without the prefix iterated on.
	closure: fn(&[u8], &[u8]) -> Result<T, codec::Error>,
}

impl<T> ChildTriePrefixIterator<T> {
	/// Mutate this iterator into a draining iterator; items iterated are removed from storage.
	pub fn drain(mut self) -> Self {
		self.drain = true;
		self
	}
}

impl<T: Decode + Sized> ChildTriePrefixIterator<(Vec<u8>, T)> {
	/// Construct iterator to iterate over child trie items in `child_info` with the prefix
	/// `prefix`.
	///
	/// NOTE: Iterator with [`Self::drain`] will remove any value who failed to decode
	pub fn with_prefix(child_info: &ChildInfo, prefix: &[u8]) -> Self {
		let prefix = prefix.to_vec();
		let previous_key = prefix.clone();
		let closure = |raw_key_without_prefix: &[u8], mut raw_value: &[u8]| {
			let value = T::decode(&mut raw_value)?;
			Ok((raw_key_without_prefix.to_vec(), value))
		};

		Self {
			prefix,
			child_info: child_info.clone(),
			previous_key,
			drain: false,
			fetch_previous_key: true,
			closure,
		}
	}
}

impl<K: Decode + Sized, T: Decode + Sized> ChildTriePrefixIterator<(K, T)> {
	/// Construct iterator to iterate over child trie items in `child_info` with the prefix
	/// `prefix`.
	///
	/// NOTE: Iterator with [`Self::drain`] will remove any key or value who failed to decode
	pub fn with_prefix_over_key<H: ReversibleStorageHasher>(
		child_info: &ChildInfo,
		prefix: &[u8],
	) -> Self {
		let prefix = prefix.to_vec();
		let previous_key = prefix.clone();
		let closure = |raw_key_without_prefix: &[u8], mut raw_value: &[u8]| {
			let mut key_material = H::reverse(raw_key_without_prefix);
			let key = K::decode(&mut key_material)?;
			let value = T::decode(&mut raw_value)?;
			Ok((key, value))
		};

		Self {
			prefix,
			child_info: child_info.clone(),
			previous_key,
			drain: false,
			fetch_previous_key: true,
			closure,
		}
	}
}

impl<T> Iterator for ChildTriePrefixIterator<T> {
	type Item = T;

	fn next(&mut self) -> Option<Self::Item> {
		loop {
			let maybe_next = if self.fetch_previous_key {
				self.fetch_previous_key = false;
				Some(self.previous_key.clone())
			} else {
				sp_io::default_child_storage::next_key(
					self.child_info.storage_key(),
					&self.previous_key,
				)
				.filter(|n| n.starts_with(&self.prefix))
			};
			break match maybe_next {
				Some(next) => {
					self.previous_key = next;
					let raw_value = match child::get_raw(&self.child_info, &self.previous_key) {
						Some(raw_value) => raw_value,
						None => {
							log::error!(
								"next_key returned a key with no value at {:?}",
								self.previous_key,
							);
							continue;
						},
					};
					if self.drain {
						child::kill(&self.child_info, &self.previous_key)
					}
					let raw_key_without_prefix = &self.previous_key[self.prefix.len()..];
					let item = match (self.closure)(raw_key_without_prefix, &raw_value[..]) {
						Ok(item) => item,
						Err(e) => {
							log::error!(
								"(key, value) failed to decode at {:?}: {:?}",
								self.previous_key,
								e,
							);
							continue;
						},
					};

					Some(item)
				},
				None => None,
			};
		}
	}
}

/// Trait for storage types that store all its value after a unique prefix.
pub trait StoragePrefixedContainer {
	/// Pallet prefix. Used for generating final key.
	fn pallet_prefix() -> &'static [u8];

	/// Storage prefix. Used for generating final key.
	fn storage_prefix() -> &'static [u8];

	/// Final full prefix that prefixes all keys.
	fn final_prefix() -> [u8; 32] {
		crate::storage::storage_prefix(Self::pallet_prefix(), Self::storage_prefix())
	}
}

/// Trait for maps that store all its value after a unique prefix.
///
/// By default the final prefix is:
/// ```nocompile
/// Twox128(pallet_prefix) ++ Twox128(storage_prefix)
/// ```
pub trait StoragePrefixedMap<Value: FullCodec> {
	/// Pallet prefix. Used for generating final key.
	fn pallet_prefix() -> &'static [u8]; // TODO move to StoragePrefixedContainer

	/// Storage prefix. Used for generating final key.
	fn storage_prefix() -> &'static [u8];

	/// Final full prefix that prefixes all keys.
	fn final_prefix() -> [u8; 32] {
		crate::storage::storage_prefix(Self::pallet_prefix(), Self::storage_prefix())
	}

	/// Remove all values in the overlay and up to `limit` in the backend.
	///
	/// All values in the client overlay will be deleted, if there is some `limit` then up to
	/// `limit` values are deleted from the client backend, if `limit` is none then all values in
	/// the client backend are deleted.
	///
	/// # Note
	///
	/// Calling this multiple times per block with a `limit` set leads always to the same keys being
	/// removed and the same result being returned. This happens because the keys to delete in the
	/// overlay are not taken into account when deleting keys in the backend.
	#[deprecated = "Use `clear` instead"]
	fn remove_all(limit: Option<u32>) -> sp_io::KillStorageResult {
		unhashed::clear_prefix(&Self::final_prefix(), limit, None).into()
	}

	/// Attempt to remove all items from the map.
	///
	/// Returns [`MultiRemovalResults`](sp_io::MultiRemovalResults) to inform about the result. Once
	/// the resultant `maybe_cursor` field is `None`, then no further items remain to be deleted.
	///
	/// NOTE: After the initial call for any given map, it is important that no further items
	/// are inserted into the map. If so, then the map may not be empty when the resultant
	/// `maybe_cursor` is `None`.
	///
	/// # Limit
	///
	/// A `limit` must always be provided through in order to cap the maximum
	/// amount of deletions done in a single call. This is one fewer than the
	/// maximum number of backend iterations which may be done by this operation and as such
	/// represents the maximum number of backend deletions which may happen. A `limit` of zero
	/// implies that no keys will be deleted, though there may be a single iteration done.
	///
	/// # Cursor
	///
	/// A *cursor* may be passed in to this operation with `maybe_cursor`. `None` should only be
	/// passed once (in the initial call) for any given storage map. Subsequent calls
	/// operating on the same map should always pass `Some`, and this should be equal to the
	/// previous call result's `maybe_cursor` field.
	fn clear(limit: u32, maybe_cursor: Option<&[u8]>) -> sp_io::MultiRemovalResults {
		unhashed::clear_prefix(&Self::final_prefix(), Some(limit), maybe_cursor)
	}

	/// Iter over all value of the storage.
	///
	/// NOTE: If a value failed to decode because storage is corrupted then it is skipped.
	fn iter_values() -> PrefixIterator<Value> {
		let prefix = Self::final_prefix();
		PrefixIterator {
			prefix: prefix.to_vec(),
			previous_key: prefix.to_vec(),
			drain: false,
			closure: |_raw_key, mut raw_value| Value::decode(&mut raw_value),
			phantom: Default::default(),
		}
	}

	/// Translate the values of all elements by a function `f`, in the map in no particular order.
	/// By returning `None` from `f` for an element, you'll remove it from the map.
	///
	/// NOTE: If a value fail to decode because storage is corrupted then it is skipped.
	///
	/// # Warning
	///
	/// This function must be used with care, before being updated the storage still contains the
	/// old type, thus other calls (such as `get`) will fail at decoding it.
	///
	/// # Usage
	///
	/// This would typically be called inside the module implementation of on_runtime_upgrade.
	fn translate_values<OldValue: Decode, F: FnMut(OldValue) -> Option<Value>>(mut f: F) {
		let prefix = Self::final_prefix();
		let mut previous_key = prefix.clone().to_vec();
		while let Some(next) =
			sp_io::storage::next_key(&previous_key).filter(|n| n.starts_with(&prefix))
		{
			previous_key = next;
			let maybe_value = unhashed::get::<OldValue>(&previous_key);
			match maybe_value {
				Some(value) => match f(value) {
					Some(new) => unhashed::put::<Value>(&previous_key, &new),
					None => unhashed::kill(&previous_key),
				},
				None => {
					log::error!("old key failed to decode at {:?}", previous_key);
					continue;
				},
			}
		}
	}
}

/// Marker trait that will be implemented for types that support the `storage::append` api.
///
/// This trait is sealed.
pub trait StorageAppend<Item: Encode>: private::Sealed {}

/// It is expected that the length is at the beginning of the encoded object
/// and that the length is a `Compact<u32>`.
///
/// This trait is sealed.
pub trait StorageDecodeLength: private::Sealed + codec::DecodeLength {
	/// Decode the length of the storage value at `key`.
	///
	/// This function assumes that the length is at the beginning of the encoded object
	/// and is a `Compact<u32>`.
	///
	/// Returns `None` if the storage value does not exist or the decoding failed.
	fn decode_len(key: &[u8]) -> Option<usize> {
		// `Compact<u32>` is 5 bytes in maximum.
		let mut data = [0u8; 5];
		let len = sp_io::storage::read(key, &mut data, 0)?;
		let len = data.len().min(len as usize);
		<Self as codec::DecodeLength>::len(&data[..len]).ok()
	}
}

/// It is expected that the length is at the beginning of the encoded objectand that the length is a
/// `Compact<u32>`.
///
/// # Note
/// The length returned by this trait is not deduplicated, i.e. it is the length of the underlying
/// stored Vec.
///
/// This trait is sealed.
pub trait StorageDecodeNonDedupLength: private::Sealed + codec::DecodeLength {
	/// Decode the length of the storage value at `key`.
	///
	/// This function assumes that the length is at the beginning of the encoded object and is a
	/// `Compact<u32>`.
	///
	/// Returns `None` if the storage value does not exist or the decoding failed.
	fn decode_non_dedup_len(key: &[u8]) -> Option<usize> {
		let mut data = [0u8; 5];
		let len = sp_io::storage::read(key, &mut data, 0)?;
		let len = data.len().min(len as usize);
		<Self as codec::DecodeLength>::len(&data[..len]).ok()
	}
}

/// Provides `Sealed` trait to prevent implementing trait `StorageAppend` & `StorageDecodeLength`
/// & `EncodeLikeTuple` outside of this crate.
mod private {
	use super::*;
	use bounded_vec::BoundedVec;
	use weak_bounded_vec::WeakBoundedVec;

	pub trait Sealed {}

	impl<T: Encode> Sealed for Vec<T> {}
	impl Sealed for Digest {}
	impl<T, S> Sealed for BoundedVec<T, S> {}
	impl<T, S> Sealed for WeakBoundedVec<T, S> {}
	impl<K, V, S> Sealed for bounded_btree_map::BoundedBTreeMap<K, V, S> {}
	impl<T, S> Sealed for bounded_btree_set::BoundedBTreeSet<T, S> {}
	impl<T: Encode> Sealed for BTreeSet<T> {}
	impl<'a, T: EncodeLike<U>, U: Encode> Sealed for codec::Ref<'a, T, U> {}

	macro_rules! impl_sealed_for_tuple {
		($($elem:ident),+) => {
			paste::paste! {
				impl<$($elem: Encode,)+> Sealed for ($($elem,)+) {}
				impl<$($elem: Encode,)+> Sealed for &($($elem,)+) {}
			}
		};
	}

	impl_sealed_for_tuple!(A);
	impl_sealed_for_tuple!(A, B);
	impl_sealed_for_tuple!(A, B, C);
	impl_sealed_for_tuple!(A, B, C, D);
	impl_sealed_for_tuple!(A, B, C, D, E);
	impl_sealed_for_tuple!(A, B, C, D, E, F);
	impl_sealed_for_tuple!(A, B, C, D, E, F, G);
	impl_sealed_for_tuple!(A, B, C, D, E, F, G, H);
	impl_sealed_for_tuple!(A, B, C, D, E, F, G, H, I);
	impl_sealed_for_tuple!(A, B, C, D, E, F, G, H, I, J);
	impl_sealed_for_tuple!(A, B, C, D, E, F, G, H, I, J, K);
	impl_sealed_for_tuple!(A, B, C, D, E, F, G, H, I, J, K, L);
	impl_sealed_for_tuple!(A, B, C, D, E, F, G, H, I, J, K, L, M);
	impl_sealed_for_tuple!(A, B, C, D, E, F, G, H, I, J, K, L, M, O);
	impl_sealed_for_tuple!(A, B, C, D, E, F, G, H, I, J, K, L, M, O, P);
	impl_sealed_for_tuple!(A, B, C, D, E, F, G, H, I, J, K, L, M, O, P, Q);
	impl_sealed_for_tuple!(A, B, C, D, E, F, G, H, I, J, K, L, M, O, P, Q, R);
}

impl<T: Encode> StorageAppend<T> for Vec<T> {}
impl<T: Encode> StorageDecodeLength for Vec<T> {}

impl<T: Encode> StorageAppend<T> for BTreeSet<T> {}
impl<T: Encode> StorageDecodeNonDedupLength for BTreeSet<T> {}

// Blanket implementation StorageDecodeNonDedupLength for all types that are StorageDecodeLength.
impl<T: StorageDecodeLength> StorageDecodeNonDedupLength for T {
	fn decode_non_dedup_len(key: &[u8]) -> Option<usize> {
		T::decode_len(key)
	}
}

/// We abuse the fact that SCALE does not put any marker into the encoding, i.e. we only encode the
/// internal vec and we can append to this vec. We have a test that ensures that if the `Digest`
/// format ever changes, we need to remove this here.
impl StorageAppend<DigestItem> for Digest {}

/// Marker trait that is implemented for types that support the `storage::append` api with a limit
/// on the number of element.
///
/// This trait is sealed.
pub trait StorageTryAppend<Item>: StorageDecodeLength + private::Sealed {
	fn bound() -> usize;
}

/// Storage value that is capable of [`StorageTryAppend`].
pub trait TryAppendValue<T: StorageTryAppend<I>, I: Encode> {
	/// Try and append the `item` into the storage item.
	///
	/// This might fail if bounds are not respected.
	fn try_append<LikeI: EncodeLike<I>>(item: LikeI) -> Result<(), ()>;
}
/*
impl<T, I> TryAppendValue<T, I> for ValueT
where
	I: Encode,
	T: FullCodec + StorageTryAppend<I>,

{
	fn try_append<LikeI: EncodeLike<I>>(item: LikeI) -> Result<(), ()> {
		let bound = T::bound();
		let current = Self::decode_len().unwrap_or_default();
		if current < bound {
			// NOTE: we cannot reuse the implementation for `Vec<T>` here because we never want to
			// mark `BoundedVec<T, S>` as `StorageAppend`.
			let key = Self::storage_value_final_key();
			sp_io::storage::append(&key, item.encode());
			Ok(())
		} else {
			Err(())
		}
	}
}
<<<<<<< HEAD
*/
/// Storage map that is capable of [`StorageTryAppend`](crate::storage::StorageTryAppend).
=======

/// Storage map that is capable of [`StorageTryAppend`].
>>>>>>> 8428f678
pub trait TryAppendMap<K: Encode, T: StorageTryAppend<I>, I: Encode> {
	/// Try and append the `item` into the storage map at the given `key`.
	///
	/// This might fail if bounds are not respected.
	fn try_append<LikeK: EncodeLike<K> + Clone, LikeI: EncodeLike<I>>(
		key: LikeK,
		item: LikeI,
	) -> Result<(), ()>;
}
/*
impl<K, T, I, StorageMapT> TryAppendMap<K, T, I> for StorageMapT
where
	K: FullCodec,
	T: FullCodec + StorageTryAppend<I>,
	I: Encode,
	StorageMapT: generator::StorageMap<K, T>,
{
	fn try_append<LikeK: EncodeLike<K> + Clone, LikeI: EncodeLike<I>>(
		key: LikeK,
		item: LikeI,
	) -> Result<(), ()> {
		let bound = T::bound();
		let current = Self::decode_len(key.clone()).unwrap_or_default();
		if current < bound {
			let key = Self::storage_map_final_key(key);
			sp_io::storage::append(&key, item.encode());
			Ok(())
		} else {
			Err(())
		}
	}
}
<<<<<<< HEAD
*/
/// Storage double map that is capable of [`StorageTryAppend`](crate::storage::StorageTryAppend).
=======

/// Storage double map that is capable of [`StorageTryAppend`].
>>>>>>> 8428f678
pub trait TryAppendDoubleMap<K1: Encode, K2: Encode, T: StorageTryAppend<I>, I: Encode> {
	/// Try and append the `item` into the storage double map at the given `key`.
	///
	/// This might fail if bounds are not respected.
	fn try_append<
		LikeK1: EncodeLike<K1> + Clone,
		LikeK2: EncodeLike<K2> + Clone,
		LikeI: EncodeLike<I>,
	>(
		key1: LikeK1,
		key2: LikeK2,
		item: LikeI,
	) -> Result<(), ()>;
}
/*
impl<K1, K2, T, I, StorageDoubleMapT> TryAppendDoubleMap<K1, K2, T, I> for StorageDoubleMapT
where
	K1: FullCodec,
	K2: FullCodec,
	T: FullCodec + StorageTryAppend<I>,
	I: Encode,
	StorageDoubleMapT: generator::StorageDoubleMap<K1, K2, T>,
{
	fn try_append<
		LikeK1: EncodeLike<K1> + Clone,
		LikeK2: EncodeLike<K2> + Clone,
		LikeI: EncodeLike<I>,
	>(
		key1: LikeK1,
		key2: LikeK2,
		item: LikeI,
	) -> Result<(), ()> {
		let bound = T::bound();
		let current = Self::decode_len(key1.clone(), key2.clone()).unwrap_or_default();
		if current < bound {
			let double_map_key = Self::storage_double_map_final_key(key1, key2);
			sp_io::storage::append(&double_map_key, item.encode());
			Ok(())
		} else {
			Err(())
		}
	}
}
*/
/// Returns the storage prefix for a specific pallet name and storage name.
///
/// The storage prefix is `concat(twox_128(pallet_name), twox_128(storage_name))`.
pub fn storage_prefix(pallet_name: &[u8], storage_name: &[u8]) -> [u8; 32] {
	let pallet_hash = sp_io::hashing::twox_128(pallet_name);
	let storage_hash = sp_io::hashing::twox_128(storage_name);

	let mut final_key = [0u8; 32];
	final_key[..16].copy_from_slice(&pallet_hash);
	final_key[16..].copy_from_slice(&storage_hash);

	final_key
}

#[cfg(test)]
mod test {
	use super::*;
	use crate::{
		assert_ok,
		hash::Identity,
		pallet_prelude::NMapKey,
		storage::types::{StorageMap, StorageValue},
		traits::StorageInstance,
		Twox128,
	};
	use bounded_vec::BoundedVec;
	use frame_support::traits::ConstU32;
	// use generator::;
	use sp_core::hashing::twox_128;
	use sp_io::TestExternalities;
	use weak_bounded_vec::WeakBoundedVec;

	#[test]
	fn prefixed_map_works() {
		TestExternalities::default().execute_with(|| {
			struct MyStorage;
			impl StoragePrefixedMap<u64> for MyStorage {
				fn pallet_prefix() -> &'static [u8] {
					b"MyModule"
				}

				fn storage_prefix() -> &'static [u8] {
					b"MyStorage"
				}
			}

			let key_before = {
				let mut k = MyStorage::final_prefix();
				let last = k.iter_mut().last().unwrap();
				*last = last.checked_sub(1).unwrap();
				k
			};
			let key_after = {
				let mut k = MyStorage::final_prefix();
				let last = k.iter_mut().last().unwrap();
				*last = last.checked_add(1).unwrap();
				k
			};

			unhashed::put(&key_before[..], &32u64);
			unhashed::put(&key_after[..], &33u64);

			let k = [twox_128(b"MyModule"), twox_128(b"MyStorage")].concat();
			assert_eq!(MyStorage::final_prefix().to_vec(), k);

			// test iteration
			assert!(MyStorage::iter_values().collect::<Vec<_>>().is_empty());

			unhashed::put(&[&k[..], &vec![1][..]].concat(), &1u64);
			unhashed::put(&[&k[..], &vec![1, 1][..]].concat(), &2u64);
			unhashed::put(&[&k[..], &vec![8][..]].concat(), &3u64);
			unhashed::put(&[&k[..], &vec![10][..]].concat(), &4u64);

			assert_eq!(MyStorage::iter_values().collect::<Vec<_>>(), vec![1, 2, 3, 4]);

			// test removal
			let _ = MyStorage::clear(u32::max_value(), None);
			assert!(MyStorage::iter_values().collect::<Vec<_>>().is_empty());

			// test migration
			unhashed::put(&[&k[..], &vec![1][..]].concat(), &1u32);
			unhashed::put(&[&k[..], &vec![8][..]].concat(), &2u32);

			assert!(MyStorage::iter_values().collect::<Vec<_>>().is_empty());
			MyStorage::translate_values(|v: u32| Some(v as u64));
			assert_eq!(MyStorage::iter_values().collect::<Vec<_>>(), vec![1, 2]);
			let _ = MyStorage::clear(u32::max_value(), None);

			// test migration 2
			unhashed::put(&[&k[..], &vec![1][..]].concat(), &1u128);
			unhashed::put(&[&k[..], &vec![1, 1][..]].concat(), &2u64);
			unhashed::put(&[&k[..], &vec![8][..]].concat(), &3u128);
			unhashed::put(&[&k[..], &vec![10][..]].concat(), &4u32);

			// (contains some value that successfully decoded to u64)
			assert_eq!(MyStorage::iter_values().collect::<Vec<_>>(), vec![1, 2, 3]);
			MyStorage::translate_values(|v: u128| Some(v as u64));
			assert_eq!(MyStorage::iter_values().collect::<Vec<_>>(), vec![1, 2, 3]);
			let _ = MyStorage::clear(u32::max_value(), None);

			// test that other values are not modified.
			assert_eq!(unhashed::get(&key_before[..]), Some(32u64));
			assert_eq!(unhashed::get(&key_after[..]), Some(33u64));
		});
	}

	// This test ensures that the Digest encoding does not change without being noticied.
	#[test]
	fn digest_storage_append_works_as_expected() {
		TestExternalities::default().execute_with(|| {
			/*
			struct Storage;
			impl generator::StorageValue<Digest> for Storage {
				type Query = Digest;

				fn pallet_prefix() -> &'static [u8] {
					b"MyModule"
				}

				fn storage_prefix() -> &'static [u8] {
					b"Storage"
				}

				fn from_optional_value_to_query(v: Option<Digest>) -> Self::Query {
					v.unwrap()
				}

				fn from_query_to_optional_value(v: Self::Query) -> Option<Digest> {
					Some(v)
				}

				fn storage_value_final_key() -> [u8; 32] {
					storage_prefix(Self::pallet_prefix(), Self::storage_prefix())
				}
			}*/
			struct Prefix;
			impl StorageInstance for Prefix {
				fn pallet_prefix() -> &'static str {
					"MyModule"
				}
				const STORAGE_PREFIX: &'static str = "Storage";
			}

			type df = StorageValue<Prefix, Digest>;
			df::append(DigestItem::Other(Vec::new()));

			let value =
				unhashed::get_raw(&storage_prefix(df::pallet_prefix(), df::storage_prefix()))
					.unwrap();

			let expected = Digest { logs: vec![DigestItem::Other(Vec::new())] };
			assert_eq!(Digest::decode(&mut &value[..]).unwrap(), expected);
		});
	}

	#[test]
	fn key_prefix_iterator_works() {
		TestExternalities::default().execute_with(|| {
			use crate::hash::Twox64Concat;
			/*
			struct MyStorageMap;
			impl StorageMap<u64, u64> for MyStorageMap {
				type Query = u64;
				type Hasher = Twox64Concat;

				fn pallet_prefix() -> &'static [u8] {
					b"MyModule"
				}

				fn storage_prefix() -> &'static [u8] {
					b"MyStorageMap"
				}

				fn prefix_hash() -> [u8; 32] {
					storage_prefix(Self::pallet_prefix(), Self::storage_prefix())
				}

				fn from_optional_value_to_query(v: Option<u64>) -> Self::Query {
					v.unwrap_or_default()
				}

				fn from_query_to_optional_value(v: Self::Query) -> Option<u64> {
					Some(v)
				}
			}
			*/

			struct Prefix;
			impl StorageInstance for Prefix {
				fn pallet_prefix() -> &'static str {
					"MyModule"
				}
				const STORAGE_PREFIX: &'static str = "MyStorageMap";
			}

			type mp = StorageMap<Prefix, Twox64Concat, u64, u64>;

			let k = [twox_128(b"MyModule"), twox_128(b"MyStorageMap")].concat();
			assert_eq!(mp::prefix_hash().to_vec(), k);

			// empty to start
			assert!(mp::iter_keys().collect::<Vec<_>>().is_empty());

			mp::insert(1, 10);
			mp::insert(2, 20);
			mp::insert(3, 30);
			mp::insert(4, 40);

			// just looking
			let mut keys = mp::iter_keys().collect::<Vec<_>>();
			keys.sort();
			assert_eq!(keys, vec![1, 2, 3, 4]);

			// draining the keys and values
			let mut drained_keys = mp::iter_keys().drain().collect::<Vec<_>>();
			drained_keys.sort();
			assert_eq!(drained_keys, vec![1, 2, 3, 4]);

			// empty again
			assert!(mp::iter_keys().collect::<Vec<_>>().is_empty());
		});
	}

	#[test]
	fn prefix_iterator_pagination_works() {
		TestExternalities::default().execute_with(|| {
			use crate::{hash::Identity, storage::generator::map::StorageMap};
			#[crate::storage_alias]
			type MyStorageMap = StorageMap<MyModule, Identity, u64, u64>;

			MyStorageMap::insert(1, 10);
			MyStorageMap::insert(2, 20);
			MyStorageMap::insert(3, 30);
			MyStorageMap::insert(4, 40);
			MyStorageMap::insert(5, 50);
			MyStorageMap::insert(6, 60);
			MyStorageMap::insert(7, 70);
			MyStorageMap::insert(8, 80);
			MyStorageMap::insert(9, 90);
			MyStorageMap::insert(10, 100);

			let op = |(_, v)| v / 10;
			let mut final_vec = vec![];
			let mut iter = MyStorageMap::iter();

			let elem = iter.next().unwrap();
			assert_eq!(elem, (1, 10));
			final_vec.push(op(elem));

			let elem = iter.next().unwrap();
			assert_eq!(elem, (2, 20));
			final_vec.push(op(elem));

			let stored_key = iter.last_raw_key().to_owned();
			assert_eq!(stored_key, MyStorageMap::storage_map_final_key(2));

			let mut iter = MyStorageMap::iter_from(stored_key.clone());

			final_vec.push(op(iter.next().unwrap()));
			final_vec.push(op(iter.next().unwrap()));
			final_vec.push(op(iter.next().unwrap()));

			assert_eq!(final_vec, vec![1, 2, 3, 4, 5]);

			let mut iter = PrefixIterator::<_>::new(
				iter.prefix().to_vec(),
				stored_key,
				|mut raw_key_without_prefix, mut raw_value| {
					let key = u64::decode(&mut raw_key_without_prefix)?;
					Ok((key, u64::decode(&mut raw_value)?))
				},
			);
			let previous_key = MyStorageMap::storage_map_final_key(5);
			iter.set_last_raw_key(previous_key);

			let remaining = iter.map(op).collect::<Vec<_>>();
			assert_eq!(remaining.len(), 5);
			assert_eq!(remaining, vec![6, 7, 8, 9, 10]);

			final_vec.extend_from_slice(&remaining);

			assert_eq!(final_vec, vec![1, 2, 3, 4, 5, 6, 7, 8, 9, 10]);
		});
	}

	#[test]
	fn child_trie_prefixed_map_works() {
		TestExternalities::default().execute_with(|| {
			let child_info_a = child::ChildInfo::new_default(b"a");
			child::put(&child_info_a, &[1, 2, 3], &8u16);
			child::put(&child_info_a, &[2], &8u16);
			child::put(&child_info_a, &[2, 1, 3], &8u8);
			child::put(&child_info_a, &[2, 2, 3], &8u16);
			child::put(&child_info_a, &[3], &8u16);

			assert_eq!(
				ChildTriePrefixIterator::with_prefix(&child_info_a, &[2])
					.collect::<Vec<(Vec<u8>, u16)>>(),
				vec![(vec![], 8), (vec![2, 3], 8),],
			);

			assert_eq!(
				ChildTriePrefixIterator::with_prefix(&child_info_a, &[2])
					.drain()
					.collect::<Vec<(Vec<u8>, u16)>>(),
				vec![(vec![], 8), (vec![2, 3], 8),],
			);

			// The only remaining is the ones outside prefix
			assert_eq!(
				ChildTriePrefixIterator::with_prefix(&child_info_a, &[])
					.collect::<Vec<(Vec<u8>, u8)>>(),
				vec![(vec![1, 2, 3], 8), (vec![3], 8),],
			);

			child::put(&child_info_a, &[1, 2, 3], &8u16);
			child::put(&child_info_a, &[2], &8u16);
			child::put(&child_info_a, &[2, 1, 3], &8u8);
			child::put(&child_info_a, &[2, 2, 3], &8u16);
			child::put(&child_info_a, &[3], &8u16);

			assert_eq!(
				ChildTriePrefixIterator::with_prefix_over_key::<Identity>(&child_info_a, &[2])
					.collect::<Vec<(u16, u16)>>(),
				vec![(u16::decode(&mut &[2, 3][..]).unwrap(), 8),],
			);

			assert_eq!(
				ChildTriePrefixIterator::with_prefix_over_key::<Identity>(&child_info_a, &[2])
					.drain()
					.collect::<Vec<(u16, u16)>>(),
				vec![(u16::decode(&mut &[2, 3][..]).unwrap(), 8),],
			);

			// The only remaining is the ones outside prefix
			assert_eq!(
				ChildTriePrefixIterator::with_prefix(&child_info_a, &[])
					.collect::<Vec<(Vec<u8>, u8)>>(),
				vec![(vec![1, 2, 3], 8), (vec![3], 8),],
			);
		});
	}

	#[crate::storage_alias]
	type Foo = StorageValue<Prefix, WeakBoundedVec<u32, ConstU32<7>>>;
	#[crate::storage_alias]
	type FooMap = StorageMap<Prefix, Twox128, u32, BoundedVec<u32, ConstU32<7>>>;
	#[crate::storage_alias]
	type FooDoubleMap =
		StorageDoubleMap<Prefix, Twox128, u32, Twox128, u32, BoundedVec<u32, ConstU32<7>>>;
	#[crate::storage_alias]
	type FooTripleMap = StorageNMap<
		Prefix,
		(NMapKey<Twox128, u32>, NMapKey<Twox128, u32>, NMapKey<Twox128, u32>),
		u64,
	>;

	#[test]
	fn contains_prefix_works() {
		TestExternalities::default().execute_with(|| {
			// Test double maps
			assert!(FooDoubleMap::iter_prefix_values(1).next().is_none());
			assert_eq!(FooDoubleMap::contains_prefix(1), false);

			assert_ok!(FooDoubleMap::try_append(1, 1, 4));
			assert_ok!(FooDoubleMap::try_append(2, 1, 4));
			assert!(FooDoubleMap::iter_prefix_values(1).next().is_some());
			assert!(FooDoubleMap::contains_prefix(1));
			FooDoubleMap::remove(1, 1);
			assert_eq!(FooDoubleMap::contains_prefix(1), false);

			// Test N Maps
			assert!(FooTripleMap::iter_prefix_values((1,)).next().is_none());
			assert_eq!(FooTripleMap::contains_prefix((1,)), false);

			FooTripleMap::insert((1, 1, 1), 4);
			FooTripleMap::insert((2, 1, 1), 4);
			assert!(FooTripleMap::iter_prefix_values((1,)).next().is_some());
			assert!(FooTripleMap::contains_prefix((1,)));
			FooTripleMap::remove((1, 1, 1));
			assert_eq!(FooTripleMap::contains_prefix((1,)), false);
		});
	}

	#[test]
	fn try_append_works() {
		TestExternalities::default().execute_with(|| {
			let bounded: WeakBoundedVec<u32, ConstU32<7>> = vec![1, 2, 3].try_into().unwrap();
			Foo::put(bounded);
			assert_ok!(Foo::try_append(4));
			assert_ok!(Foo::try_append(5));
			assert_ok!(Foo::try_append(6));
			assert_ok!(Foo::try_append(7));
			assert_eq!(Foo::decode_len().unwrap(), 7);
			assert!(Foo::try_append(8).is_err());
		});

		TestExternalities::default().execute_with(|| {
			let bounded: BoundedVec<u32, ConstU32<7>> = vec![1, 2, 3].try_into().unwrap();
			FooMap::insert(1, bounded);

			assert_ok!(FooMap::try_append(1, 4));
			assert_ok!(FooMap::try_append(1, 5));
			assert_ok!(FooMap::try_append(1, 6));
			assert_ok!(FooMap::try_append(1, 7));
			assert_eq!(FooMap::decode_len(1).unwrap(), 7);
			assert!(FooMap::try_append(1, 8).is_err());

			// append to a non-existing
			assert!(FooMap::get(2).is_none());
			assert_ok!(FooMap::try_append(2, 4));
			assert_eq!(
				FooMap::get(2).unwrap(),
				BoundedVec::<u32, ConstU32<7>>::try_from(vec![4]).unwrap(),
			);
			assert_ok!(FooMap::try_append(2, 5));
			assert_eq!(
				FooMap::get(2).unwrap(),
				BoundedVec::<u32, ConstU32<7>>::try_from(vec![4, 5]).unwrap(),
			);
		});

		TestExternalities::default().execute_with(|| {
			let bounded: BoundedVec<u32, ConstU32<7>> = vec![1, 2, 3].try_into().unwrap();
			FooDoubleMap::insert(1, 1, bounded);

			assert_ok!(FooDoubleMap::try_append(1, 1, 4));
			assert_ok!(FooDoubleMap::try_append(1, 1, 5));
			assert_ok!(FooDoubleMap::try_append(1, 1, 6));
			assert_ok!(FooDoubleMap::try_append(1, 1, 7));
			assert_eq!(FooDoubleMap::decode_len(1, 1).unwrap(), 7);
			assert!(FooDoubleMap::try_append(1, 1, 8).is_err());

			// append to a non-existing
			assert!(FooDoubleMap::get(2, 1).is_none());
			assert_ok!(FooDoubleMap::try_append(2, 1, 4));
			assert_eq!(
				FooDoubleMap::get(2, 1).unwrap(),
				BoundedVec::<u32, ConstU32<7>>::try_from(vec![4]).unwrap(),
			);
			assert_ok!(FooDoubleMap::try_append(2, 1, 5));
			assert_eq!(
				FooDoubleMap::get(2, 1).unwrap(),
				BoundedVec::<u32, ConstU32<7>>::try_from(vec![4, 5]).unwrap(),
			);
		});
	}

	#[crate::storage_alias]
	type FooSet = StorageValue<Prefix, BTreeSet<u32>>;

	#[test]
	fn btree_set_append_and_decode_len_works() {
		TestExternalities::default().execute_with(|| {
			let btree = BTreeSet::from([1, 2, 3]);
			FooSet::put(btree);

			FooSet::append(4);
			FooSet::append(5);
			FooSet::append(6);
			FooSet::append(7);

			assert_eq!(FooSet::decode_non_dedup_len().unwrap(), 7);
		});
	}

	#[docify::export]
	#[test]
	fn btree_set_decode_non_dedup_len() {
		#[crate::storage_alias]
		type Store = StorageValue<Prefix, BTreeSet<u32>>;

		TestExternalities::default().execute_with(|| {
			Store::append(4);
			Store::append(4); // duplicate value
			Store::append(5);

			let length_with_dup_items = 3;

			assert_eq!(Store::decode_non_dedup_len().unwrap(), length_with_dup_items);
		});
	}
}<|MERGE_RESOLUTION|>--- conflicted
+++ resolved
@@ -1611,13 +1611,9 @@
 		}
 	}
 }
-<<<<<<< HEAD
+
 */
-/// Storage map that is capable of [`StorageTryAppend`](crate::storage::StorageTryAppend).
-=======
-
 /// Storage map that is capable of [`StorageTryAppend`].
->>>>>>> 8428f678
 pub trait TryAppendMap<K: Encode, T: StorageTryAppend<I>, I: Encode> {
 	/// Try and append the `item` into the storage map at the given `key`.
 	///
@@ -1627,6 +1623,7 @@
 		item: LikeI,
 	) -> Result<(), ()>;
 }
+
 /*
 impl<K, T, I, StorageMapT> TryAppendMap<K, T, I> for StorageMapT
 where
@@ -1650,13 +1647,10 @@
 		}
 	}
 }
-<<<<<<< HEAD
 */
-/// Storage double map that is capable of [`StorageTryAppend`](crate::storage::StorageTryAppend).
-=======
 
 /// Storage double map that is capable of [`StorageTryAppend`].
->>>>>>> 8428f678
+
 pub trait TryAppendDoubleMap<K1: Encode, K2: Encode, T: StorageTryAppend<I>, I: Encode> {
 	/// Try and append the `item` into the storage double map at the given `key`.
 	///
