// This file is part of Substrate.

// Copyright (C) Parity Technologies (UK) Ltd.
// SPDX-License-Identifier: Apache-2.0

// Licensed under the Apache License, Version 2.0 (the "License");
// you may not use this file except in compliance with the License.
// You may obtain a copy of the License at
//
// 	http://www.apache.org/licenses/LICENSE-2.0
//
// Unless required by applicable law or agreed to in writing, software
// distributed under the License is distributed on an "AS IS" BASIS,
// WITHOUT WARRANTIES OR CONDITIONS OF ANY KIND, either express or implied.
// See the License for the specific language governing permissions and
// limitations under the License.

//! Storage n-map type. Particularly implements `StorageNMap` and `StoragePrefixedMap`
//! traits and their methods directly.

use crate::{
	storage::{
		self, storage_prefix,
		types::{
			EncodeLikeTuple, HasKeyPrefix, HasReversibleKeyPrefix, OptionQuery, QueryKindTrait,
			ReversibleKeyGenerator, StorageEntryMetadataBuilder, TupleToEncodedIter,
		},
		unhashed, KeyGenerator, KeyPrefixIterator, PrefixIterator, StorageAppend,
		StorageDecodeLength, StoragePrefixedMap,
	},
	traits::{Get, GetDefault, StorageInfo, StorageInstance},
	Never,
};
use codec::{Decode, Encode, EncodeLike, FullCodec, MaxEncodedLen};
use sp_metadata_ir::{StorageEntryMetadataIR, StorageEntryTypeIR};
use sp_runtime::SaturatedConversion;
use sp_std::prelude::*;

/// A type representing an *NMap* in storage. This structure associates an arbitrary number of keys
/// with a value of a specified type stored on-chain.
///
/// For example, [`StorageDoubleMap`](frame_support::storage::types::StorageDoubleMap) is a special
/// case of an *NMap* with N = 2.
///
/// For general information regarding the `#[pallet::storage]` attribute, refer to
/// [`crate::pallet_macros::storage`].
///
/// # Example
///
<<<<<<< HEAD
/// If the keys are not trusted (e.g. can be set by a user), a cryptographic `hasher`
/// such as `blake2_128_concat` must be used for the key hashers. Otherwise, other values
/// in storage can be compromised.

=======
/// ```
/// #[frame_support::pallet]
/// mod pallet {
///     # use frame_support::pallet_prelude::*;
///     # #[pallet::config]
///     # pub trait Config: frame_system::Config {}
///     # #[pallet::pallet]
///     # pub struct Pallet<T>(_);
/// 	/// A kitchen-sink StorageNMap, with all possible additional attributes.
///     #[pallet::storage]
/// 	#[pallet::getter(fn foo)]
/// 	#[pallet::storage_prefix = "OtherFoo"]
/// 	#[pallet::unbounded]
///     pub type Foo<T> = StorageNMap<
/// 		_,
/// 		(
/// 			NMapKey<Blake2_128Concat, u8>,
/// 			NMapKey<Identity, u16>,
/// 			NMapKey<Twox64Concat, u32>
/// 		),
/// 		u64,
/// 		ValueQuery,
/// 	>;
///
/// 	/// Named alternative syntax.
///     #[pallet::storage]
///     pub type Bar<T> = StorageNMap<
/// 		Key = (
/// 			NMapKey<Blake2_128Concat, u8>,
/// 			NMapKey<Identity, u16>,
/// 			NMapKey<Twox64Concat, u32>
/// 		),
/// 		Value = u64,
/// 		QueryKind = ValueQuery,
/// 	>;
/// }
/// ```
>>>>>>> 8428f678
pub struct StorageNMap<
	Prefix,
	Key,
	Value,
	QueryKind = OptionQuery,
	OnEmpty = GetDefault,
	MaxValues = GetDefault,
>(core::marker::PhantomData<(Prefix, Key, Value, QueryKind, OnEmpty, MaxValues)>);

impl<Prefix, Key, Value, QueryKind, OnEmpty, MaxValues>
	StorageNMap<Prefix, Key, Value, QueryKind, OnEmpty, MaxValues>
where
	Prefix: StorageInstance,
	Key: super::key::KeyGenerator,
	Value: FullCodec,
	QueryKind: QueryKindTrait<Value, OnEmpty>,
	OnEmpty: Get<QueryKind::Query> + 'static,
	MaxValues: Get<Option<u32>>,
{
	fn pallet_prefix() -> &'static [u8] {
		Prefix::pallet_prefix().as_bytes()
	}
	fn storage_prefix() -> &'static [u8] {
		Prefix::STORAGE_PREFIX.as_bytes()
	}
	pub fn prefix_hash() -> [u8; 32] {
		Prefix::prefix_hash()
	}
	fn from_optional_value_to_query(v: Option<Value>) -> QueryKind::Query {
		QueryKind::from_optional_value_to_query(v)
	}
	fn from_query_to_optional_value(v: QueryKind::Query) -> Option<Value> {
		QueryKind::from_query_to_optional_value(v)
	}

	/// Generate a partial key used in top storage.
	fn storage_n_map_partial_key<KP>(key: KP) -> Vec<u8>
	where
		Key: HasKeyPrefix<KP>,
	{
		let storage_prefix = storage_prefix(Self::pallet_prefix(), Self::storage_prefix());
		let key_hashed = <Key as HasKeyPrefix<KP>>::partial_key(key);

		let mut final_key = Vec::with_capacity(storage_prefix.len() + key_hashed.len());

		final_key.extend_from_slice(&storage_prefix);
		final_key.extend_from_slice(key_hashed.as_ref());

		final_key
	}

	/// Generate the full key used in top storage.
	fn storage_n_map_final_key<KG, KArg>(key: KArg) -> Vec<u8>
	where
		KG: KeyGenerator,
		KArg: EncodeLikeTuple<KG::KArg> + TupleToEncodedIter,
	{
		let storage_prefix = storage_prefix(Self::pallet_prefix(), Self::storage_prefix());
		let key_hashed = KG::final_key(key);

		let mut final_key = Vec::with_capacity(storage_prefix.len() + key_hashed.len());

		final_key.extend_from_slice(&storage_prefix);
		final_key.extend_from_slice(key_hashed.as_ref());

		final_key
	}
}

impl<Prefix, Key, Value, QueryKind, OnEmpty, MaxValues> crate::storage::StoragePrefixedMap<Value>
	for StorageNMap<Prefix, Key, Value, QueryKind, OnEmpty, MaxValues>
where
	Prefix: StorageInstance,
	Key: super::key::KeyGenerator,
	Value: FullCodec,
	QueryKind: QueryKindTrait<Value, OnEmpty>,
	OnEmpty: Get<QueryKind::Query> + 'static,
	MaxValues: Get<Option<u32>>,
{
	fn pallet_prefix() -> &'static [u8] {
		Self::pallet_prefix()
	}
	fn storage_prefix() -> &'static [u8] {
		Self::storage_prefix()
	}
}

impl<Prefix, Key, Value, QueryKind, OnEmpty, MaxValues> crate::storage::StorageNMap<Key, Value>
	for StorageNMap<Prefix, Key, Value, QueryKind, OnEmpty, MaxValues>
where
	Prefix: StorageInstance,
	Key: super::key::KeyGenerator,
	Value: FullCodec,
	QueryKind: QueryKindTrait<Value, OnEmpty>,
	OnEmpty: Get<QueryKind::Query> + 'static,
	MaxValues: Get<Option<u32>>,
{
	type Query = QueryKind::Query;

	fn hashed_key_for<KArg: EncodeLikeTuple<Key::KArg> + TupleToEncodedIter>(key: KArg) -> Vec<u8> {
		Self::storage_n_map_final_key::<Key, _>(key)
	}

	fn contains_key<KArg: EncodeLikeTuple<Key::KArg> + TupleToEncodedIter>(key: KArg) -> bool {
		unhashed::exists(&Self::storage_n_map_final_key::<Key, _>(key))
	}

	fn get<KArg: EncodeLikeTuple<Key::KArg> + TupleToEncodedIter>(key: KArg) -> Self::Query {
		Self::from_optional_value_to_query(unhashed::get(&Self::storage_n_map_final_key::<Key, _>(
			key,
		)))
	}

	fn try_get<KArg: EncodeLikeTuple<Key::KArg> + TupleToEncodedIter>(
		key: KArg,
	) -> Result<Value, ()> {
		unhashed::get(&Self::storage_n_map_final_key::<Key, _>(key)).ok_or(())
	}

	fn set<KArg: EncodeLikeTuple<Key::KArg> + TupleToEncodedIter>(key: KArg, q: Self::Query) {
		match Self::from_query_to_optional_value(q) {
			Some(v) => Self::insert(key, v),
			None => Self::remove(key),
		}
	}

	fn take<KArg: EncodeLikeTuple<Key::KArg> + TupleToEncodedIter>(key: KArg) -> Self::Query {
		let final_key = Self::storage_n_map_final_key::<Key, _>(key);

		let value = unhashed::take(&final_key);
		Self::from_optional_value_to_query(value)
	}

	fn swap<KOther, KArg1, KArg2>(key1: KArg1, key2: KArg2)
	where
		KOther: KeyGenerator,
		KArg1: EncodeLikeTuple<Key::KArg> + TupleToEncodedIter,
		KArg2: EncodeLikeTuple<KOther::KArg> + TupleToEncodedIter,
	{
		let final_x_key = Self::storage_n_map_final_key::<Key, _>(key1);
		let final_y_key = Self::storage_n_map_final_key::<KOther, _>(key2);

		let v1 = unhashed::get_raw(&final_x_key);
		if let Some(val) = unhashed::get_raw(&final_y_key) {
			unhashed::put_raw(&final_x_key, &val);
		} else {
			unhashed::kill(&final_x_key);
		}
		if let Some(val) = v1 {
			unhashed::put_raw(&final_y_key, &val);
		} else {
			unhashed::kill(&final_y_key);
		}
	}

	fn insert<KArg, VArg>(key: KArg, val: VArg)
	where
		KArg: EncodeLikeTuple<Key::KArg> + TupleToEncodedIter,
		VArg: EncodeLike<Value>,
	{
		unhashed::put(&Self::storage_n_map_final_key::<Key, _>(key), &val);
	}

	fn remove<KArg: EncodeLikeTuple<Key::KArg> + TupleToEncodedIter>(key: KArg) {
		unhashed::kill(&Self::storage_n_map_final_key::<Key, _>(key));
	}

	fn remove_prefix<KP>(partial_key: KP, limit: Option<u32>) -> sp_io::KillStorageResult
	where
		Key: HasKeyPrefix<KP>,
	{
		unhashed::clear_prefix(&Self::storage_n_map_partial_key(partial_key), limit, None).into()
	}

	fn clear_prefix<KP>(
		partial_key: KP,
		limit: u32,
		maybe_cursor: Option<&[u8]>,
	) -> sp_io::MultiRemovalResults
	where
		Key: HasKeyPrefix<KP>,
	{
		unhashed::clear_prefix(
			&Self::storage_n_map_partial_key(partial_key),
			Some(limit),
			maybe_cursor,
		)
	}

	fn contains_prefix<KP>(partial_key: KP) -> bool
	where
		Key: HasKeyPrefix<KP>,
	{
		unhashed::contains_prefixed_key(&Self::storage_n_map_partial_key(partial_key))
	}

	fn iter_prefix_values<KP>(partial_key: KP) -> PrefixIterator<Value>
	where
		Key: HasKeyPrefix<KP>,
	{
		let prefix = Self::storage_n_map_partial_key(partial_key);
		PrefixIterator {
			prefix: prefix.clone(),
			previous_key: prefix,
			drain: false,
			closure: |_raw_key, mut raw_value| Value::decode(&mut raw_value),
			phantom: Default::default(),
		}
	}

	fn mutate<KArg, R, F>(key: KArg, f: F) -> R
	where
		KArg: EncodeLikeTuple<Key::KArg> + TupleToEncodedIter,
		F: FnOnce(&mut Self::Query) -> R,
	{
		Self::try_mutate(key, |v| Ok::<R, Never>(f(v)))
			.expect("`Never` can not be constructed; qed")
	}

	fn try_mutate<KArg, R, E, F>(key: KArg, f: F) -> Result<R, E>
	where
		KArg: EncodeLikeTuple<Key::KArg> + TupleToEncodedIter,
		F: FnOnce(&mut Self::Query) -> Result<R, E>,
	{
		let final_key = Self::storage_n_map_final_key::<Key, _>(key);
		let mut val = Self::from_optional_value_to_query(unhashed::get(final_key.as_ref()));

		let ret = f(&mut val);
		if ret.is_ok() {
			match Self::from_query_to_optional_value(val) {
				Some(ref val) => unhashed::put(final_key.as_ref(), val),
				None => unhashed::kill(final_key.as_ref()),
			}
		}
		ret
	}

	fn mutate_exists<KArg, R, F>(key: KArg, f: F) -> R
	where
		KArg: EncodeLikeTuple<Key::KArg> + TupleToEncodedIter,
		F: FnOnce(&mut Option<Value>) -> R,
	{
		Self::try_mutate_exists(key, |v| Ok::<R, Never>(f(v)))
			.expect("`Never` can not be constructed; qed")
	}

	fn try_mutate_exists<KArg, R, E, F>(key: KArg, f: F) -> Result<R, E>
	where
		KArg: EncodeLikeTuple<Key::KArg> + TupleToEncodedIter,
		F: FnOnce(&mut Option<Value>) -> Result<R, E>,
	{
		let final_key = Self::storage_n_map_final_key::<Key, _>(key);
		let mut val = unhashed::get(final_key.as_ref());

		let ret = f(&mut val);
		if ret.is_ok() {
			match val {
				Some(ref val) => unhashed::put(final_key.as_ref(), val),
				None => unhashed::kill(final_key.as_ref()),
			}
		}
		ret
	}

	fn append<Item, EncodeLikeItem, KArg>(key: KArg, item: EncodeLikeItem)
	where
		KArg: EncodeLikeTuple<Key::KArg> + TupleToEncodedIter,
		Item: Encode,
		EncodeLikeItem: EncodeLike<Item>,
		Value: StorageAppend<Item>,
	{
		let final_key = Self::storage_n_map_final_key::<Key, _>(key);
		sp_io::storage::append(&final_key, item.encode());
	}

	fn migrate_keys<KArg>(key: KArg, hash_fns: Key::HArg) -> Option<Value>
	where
		KArg: EncodeLikeTuple<Key::KArg> + TupleToEncodedIter,
	{
		let old_key = {
			let storage_prefix = storage_prefix(Self::pallet_prefix(), Self::storage_prefix());
			let key_hashed = Key::migrate_key(&key, hash_fns);

			let mut final_key = Vec::with_capacity(storage_prefix.len() + key_hashed.len());

			final_key.extend_from_slice(&storage_prefix);
			final_key.extend_from_slice(key_hashed.as_ref());

			final_key
		};
		unhashed::take(old_key.as_ref()).map(|value| {
			unhashed::put(Self::storage_n_map_final_key::<Key, _>(key).as_ref(), &value);
			value
		})
	}
}

impl<Prefix, Key, Value, QueryKind, OnEmpty, MaxValues> storage::IterableStorageNMap<Key, Value>
	for StorageNMap<Prefix, Key, Value, QueryKind, OnEmpty, MaxValues>
where
	Prefix: StorageInstance,
	Key: ReversibleKeyGenerator,
	Value: FullCodec,
	QueryKind: QueryKindTrait<Value, OnEmpty>,
	OnEmpty: Get<QueryKind::Query> + 'static,
	MaxValues: Get<Option<u32>>,
{
	type KeyIterator = KeyPrefixIterator<Key::Key>;
	type Iterator = PrefixIterator<(Key::Key, Value)>;

	fn iter_prefix<KP>(kp: KP) -> PrefixIterator<(<Key as HasKeyPrefix<KP>>::Suffix, Value)>
	where
		Key: HasReversibleKeyPrefix<KP>,
		// Key: HasKeyPrefix<KP>,
	{
		let prefix = Self::storage_n_map_partial_key(kp);
		PrefixIterator {
			prefix: prefix.clone(),
			previous_key: prefix,
			drain: false,
			closure: |raw_key_without_prefix, mut raw_value| {
				let partial_key = Key::decode_partial_key(raw_key_without_prefix)?;
				Ok((partial_key, Value::decode(&mut raw_value)?))
			},
			phantom: Default::default(),
		}
	}

	fn iter_prefix_from<KP>(
		kp: KP,
		starting_raw_key: Vec<u8>,
	) -> PrefixIterator<(<Key as HasKeyPrefix<KP>>::Suffix, Value)>
	where
		Key: HasReversibleKeyPrefix<KP>,
	{
		let mut iter = Self::iter_prefix(kp);
		iter.set_last_raw_key(starting_raw_key);
		iter
	}

	fn iter_key_prefix<KP>(kp: KP) -> KeyPrefixIterator<<Key as HasKeyPrefix<KP>>::Suffix>
	where
		Key: HasReversibleKeyPrefix<KP>,
	{
		let prefix = Self::storage_n_map_partial_key(kp);
		KeyPrefixIterator {
			prefix: prefix.clone(),
			previous_key: prefix,
			drain: false,
			closure: Key::decode_partial_key,
		}
	}

	fn iter_key_prefix_from<KP>(
		kp: KP,
		starting_raw_key: Vec<u8>,
	) -> KeyPrefixIterator<<Key as HasKeyPrefix<KP>>::Suffix>
	where
		Key: HasReversibleKeyPrefix<KP>,
	{
		let mut iter = Self::iter_key_prefix(kp);
		iter.set_last_raw_key(starting_raw_key);
		iter
	}

	fn drain_prefix<KP>(kp: KP) -> PrefixIterator<(<Key as HasKeyPrefix<KP>>::Suffix, Value)>
	where
		Key: HasReversibleKeyPrefix<KP>,
	{
		let mut iter = Self::iter_prefix(kp);
		iter.drain = true;
		iter
	}

	fn iter() -> Self::Iterator {
		Self::iter_from(Self::prefix_hash().to_vec())
	}

	fn iter_from(starting_raw_key: Vec<u8>) -> Self::Iterator {
		let prefix = Self::prefix_hash().to_vec();
		Self::Iterator {
			prefix,
			previous_key: starting_raw_key,
			drain: false,
			closure: |raw_key_without_prefix, mut raw_value| {
				let (final_key, _) = Key::decode_final_key(raw_key_without_prefix)?;
				Ok((final_key, Value::decode(&mut raw_value)?))
			},
			phantom: Default::default(),
		}
	}

	fn iter_keys() -> Self::KeyIterator {
		Self::iter_keys_from(Self::prefix_hash().to_vec())
	}

	fn iter_keys_from(starting_raw_key: Vec<u8>) -> Self::KeyIterator {
		let prefix = Self::prefix_hash().to_vec();
		Self::KeyIterator {
			prefix,
			previous_key: starting_raw_key,
			drain: false,
			closure: |raw_key_without_prefix| {
				let (final_key, _) = Key::decode_final_key(raw_key_without_prefix)?;
				Ok(final_key)
			},
		}
	}

	fn drain() -> Self::Iterator {
		let mut iterator = Self::iter();
		iterator.drain = true;
		iterator
	}

	fn translate<O: Decode, F: FnMut(Key::Key, O) -> Option<Value>>(mut f: F) {
		let prefix = Self::prefix_hash().to_vec();
		let mut previous_key = prefix.clone();
		while let Some(next) =
			sp_io::storage::next_key(&previous_key).filter(|n| n.starts_with(&prefix))
		{
			previous_key = next;
			let value = match unhashed::get::<O>(&previous_key) {
				Some(value) => value,
				None => {
					log::error!("Invalid translate: fail to decode old value");
					continue;
				},
			};

			let final_key = match Key::decode_final_key(&previous_key[prefix.len()..]) {
				Ok((final_key, _)) => final_key,
				Err(_) => {
					log::error!("Invalid translate: fail to decode key");
					continue;
				},
			};

			match f(final_key, value) {
				Some(new) => unhashed::put::<Value>(&previous_key, &new),
				None => unhashed::kill(&previous_key),
			}
		}
	}
}

impl<Prefix, Key, Value, QueryKind, OnEmpty, MaxValues>
	StorageNMap<Prefix, Key, Value, QueryKind, OnEmpty, MaxValues>
where
	Prefix: StorageInstance,
	Key: super::key::KeyGenerator,
	Value: FullCodec,
	QueryKind: QueryKindTrait<Value, OnEmpty>,
	OnEmpty: Get<QueryKind::Query> + 'static,
	MaxValues: Get<Option<u32>>,
{
	/// Get the storage key used to fetch a value corresponding to a specific key.
	pub fn hashed_key_for<KArg: EncodeLikeTuple<Key::KArg> + TupleToEncodedIter>(
		key: KArg,
	) -> Vec<u8> {
		<Self as crate::storage::StorageNMap<Key, Value>>::hashed_key_for(key)
	}

	/// Does the value (explicitly) exist in storage?
	pub fn contains_key<KArg: EncodeLikeTuple<Key::KArg> + TupleToEncodedIter>(key: KArg) -> bool {
		<Self as crate::storage::StorageNMap<Key, Value>>::contains_key(key)
	}

	/// Load the value associated with the given key from the map.
	pub fn get<KArg: EncodeLikeTuple<Key::KArg> + TupleToEncodedIter>(
		key: KArg,
	) -> QueryKind::Query {
		<Self as crate::storage::StorageNMap<Key, Value>>::get(key)
	}

	/// Try to get the value for the given key from the map.
	///
	/// Returns `Ok` if it exists, `Err` if not.
	pub fn try_get<KArg: EncodeLikeTuple<Key::KArg> + TupleToEncodedIter>(
		key: KArg,
	) -> Result<Value, ()> {
		<Self as crate::storage::StorageNMap<Key, Value>>::try_get(key)
	}

	/// Store or remove the value to be associated with `key` so that `get` returns the `query`.
	pub fn set<KArg: EncodeLikeTuple<Key::KArg> + TupleToEncodedIter>(
		key: KArg,
		query: QueryKind::Query,
	) {
		<Self as crate::storage::StorageNMap<Key, Value>>::set(key, query)
	}

	/// Take a value from storage, removing it afterwards.
	pub fn take<KArg: EncodeLikeTuple<Key::KArg> + TupleToEncodedIter>(
		key: KArg,
	) -> QueryKind::Query {
		<Self as crate::storage::StorageNMap<Key, Value>>::take(key)
	}

	/// Swap the values of two key-pairs.
	pub fn swap<KOther, KArg1, KArg2>(key1: KArg1, key2: KArg2)
	where
		KOther: KeyGenerator,
		KArg1: EncodeLikeTuple<Key::KArg> + TupleToEncodedIter,
		KArg2: EncodeLikeTuple<KOther::KArg> + TupleToEncodedIter,
	{
		<Self as crate::storage::StorageNMap<Key, Value>>::swap::<KOther, _, _>(key1, key2)
	}

	/// Store a value to be associated with the given keys from the map.
	pub fn insert<KArg, VArg>(key: KArg, val: VArg)
	where
		KArg: EncodeLikeTuple<Key::KArg> + TupleToEncodedIter,
		VArg: EncodeLike<Value>,
	{
		<Self as crate::storage::StorageNMap<Key, Value>>::insert(key, val)
	}

	/// Remove the value under the given keys.
	pub fn remove<KArg: EncodeLikeTuple<Key::KArg> + TupleToEncodedIter>(key: KArg) {
		<Self as crate::storage::StorageNMap<Key, Value>>::remove(key)
	}

	/// Remove all values starting with `partial_key` in the overlay and up to `limit` in the
	/// backend.
	///
	/// All values in the client overlay will be deleted, if there is some `limit` then up to
	/// `limit` values are deleted from the client backend, if `limit` is none then all values in
	/// the client backend are deleted.
	///
	/// # Note
	///
	/// Calling this multiple times per block with a `limit` set leads always to the same keys being
	/// removed and the same result being returned. This happens because the keys to delete in the
	/// overlay are not taken into account when deleting keys in the backend.
	#[deprecated = "Use `clear_prefix` instead"]
	pub fn remove_prefix<KP>(partial_key: KP, limit: Option<u32>) -> sp_io::KillStorageResult
	where
		Key: HasKeyPrefix<KP>,
	{
		#[allow(deprecated)]
		<Self as crate::storage::StorageNMap<Key, Value>>::remove_prefix(partial_key, limit)
	}

	/// Attempt to remove items from the map matching a `partial_key` prefix.
	///
	/// Returns [`MultiRemovalResults`](sp_io::MultiRemovalResults) to inform about the result. Once
	/// the resultant `maybe_cursor` field is `None`, then no further items remain to be deleted.
	///
	/// NOTE: After the initial call for any given map, it is important that no further items
	/// are inserted into the map which match the `partial key`. If so, then the map may not be
	/// empty when the resultant `maybe_cursor` is `None`.
	///
	/// # Limit
	///
	/// A `limit` must be provided in order to cap the maximum
	/// amount of deletions done in a single call. This is one fewer than the
	/// maximum number of backend iterations which may be done by this operation and as such
	/// represents the maximum number of backend deletions which may happen. A `limit` of zero
	/// implies that no keys will be deleted, though there may be a single iteration done.
	///
	/// # Cursor
	///
	/// A *cursor* may be passed in to this operation with `maybe_cursor`. `None` should only be
	/// passed once (in the initial call) for any given storage map and `partial_key`. Subsequent
	/// calls operating on the same map/`partial_key` should always pass `Some`, and this should be
	/// equal to the previous call result's `maybe_cursor` field.
	pub fn clear_prefix<KP>(
		partial_key: KP,
		limit: u32,
		maybe_cursor: Option<&[u8]>,
	) -> sp_io::MultiRemovalResults
	where
		Key: HasKeyPrefix<KP>,
	{
		<Self as crate::storage::StorageNMap<Key, Value>>::clear_prefix(
			partial_key,
			limit,
			maybe_cursor,
		)
	}

	/// Iterate over values that share the first key.
	pub fn iter_prefix_values<KP>(partial_key: KP) -> PrefixIterator<Value>
	where
		Key: HasKeyPrefix<KP>,
	{
		<Self as crate::storage::StorageNMap<Key, Value>>::iter_prefix_values(partial_key)
	}

	/// Mutate the value under the given keys.
	pub fn mutate<KArg, R, F>(key: KArg, f: F) -> R
	where
		KArg: EncodeLikeTuple<Key::KArg> + TupleToEncodedIter,
		F: FnOnce(&mut QueryKind::Query) -> R,
	{
		<Self as crate::storage::StorageNMap<Key, Value>>::mutate(key, f)
	}

	/// Mutate the value under the given keys when the closure returns `Ok`.
	pub fn try_mutate<KArg, R, E, F>(key: KArg, f: F) -> Result<R, E>
	where
		KArg: EncodeLikeTuple<Key::KArg> + TupleToEncodedIter,
		F: FnOnce(&mut QueryKind::Query) -> Result<R, E>,
	{
		<Self as crate::storage::StorageNMap<Key, Value>>::try_mutate(key, f)
	}

	/// Mutate the value under the given keys. Deletes the item if mutated to a `None`.
	pub fn mutate_exists<KArg, R, F>(key: KArg, f: F) -> R
	where
		KArg: EncodeLikeTuple<Key::KArg> + TupleToEncodedIter,
		F: FnOnce(&mut Option<Value>) -> R,
	{
		<Self as crate::storage::StorageNMap<Key, Value>>::mutate_exists(key, f)
	}

	/// Mutate the item, only if an `Ok` value is returned. Deletes the item if mutated to a `None`.
	/// `f` will always be called with an option representing if the storage item exists (`Some<V>`)
	/// or if the storage item does not exist (`None`), independent of the `QueryType`.
	pub fn try_mutate_exists<KArg, R, E, F>(key: KArg, f: F) -> Result<R, E>
	where
		KArg: EncodeLikeTuple<Key::KArg> + TupleToEncodedIter,
		F: FnOnce(&mut Option<Value>) -> Result<R, E>,
	{
		<Self as crate::storage::StorageNMap<Key, Value>>::try_mutate_exists(key, f)
	}

	/// Append the given item to the value in the storage.
	///
	/// `Value` is required to implement [`StorageAppend`].
	///
	/// # Warning
	///
	/// If the storage item is not encoded properly, the storage will be overwritten
	/// and set to `[item]`. Any default value set for the storage item will be ignored
	/// on overwrite.
	pub fn append<Item, EncodeLikeItem, KArg>(key: KArg, item: EncodeLikeItem)
	where
		KArg: EncodeLikeTuple<Key::KArg> + TupleToEncodedIter,
		Item: Encode,
		EncodeLikeItem: EncodeLike<Item>,
		Value: StorageAppend<Item>,
	{
		<Self as crate::storage::StorageNMap<Key, Value>>::append(key, item)
	}

	/// Read the length of the storage value without decoding the entire value under the
	/// given `key1` and `key2`.
	///
	/// `Value` is required to implement [`StorageDecodeLength`].
	///
	/// If the value does not exists or it fails to decode the length, `None` is returned.
	/// Otherwise `Some(len)` is returned.
	///
	/// # Warning
	///
	/// `None` does not mean that `get()` does not return a value. The default value is completly
	/// ignored by this function.
	pub fn decode_len<KArg: EncodeLikeTuple<Key::KArg> + TupleToEncodedIter>(
		key: KArg,
	) -> Option<usize>
	where
		Value: StorageDecodeLength,
	{
		<Self as crate::storage::StorageNMap<Key, Value>>::decode_len(key)
	}

	/// Migrate an item with the given `key` from defunct `hash_fns` to the current hashers.
	///
	/// If the key doesn't exist, then it's a no-op. If it does, then it returns its value.
	pub fn migrate_keys<KArg>(key: KArg, hash_fns: Key::HArg) -> Option<Value>
	where
		KArg: EncodeLikeTuple<Key::KArg> + TupleToEncodedIter,
	{
		<Self as crate::storage::StorageNMap<Key, Value>>::migrate_keys::<_>(key, hash_fns)
	}

	/// Remove all values in the overlay and up to `limit` in the backend.
	///
	/// All values in the client overlay will be deleted, if there is some `limit` then up to
	/// `limit` values are deleted from the client backend, if `limit` is none then all values in
	/// the client backend are deleted.
	///
	/// # Note
	///
	/// Calling this multiple times per block with a `limit` set leads always to the same keys being
	/// removed and the same result being returned. This happens because the keys to delete in the
	/// overlay are not taken into account when deleting keys in the backend.
	#[deprecated = "Use `clear` instead"]
	pub fn remove_all(limit: Option<u32>) -> sp_io::KillStorageResult {
		#[allow(deprecated)]
		<Self as crate::storage::StoragePrefixedMap<Value>>::remove_all(limit).into()
	}

	/// Attempt to remove all items from the map.
	///
	/// Returns [`MultiRemovalResults`](sp_io::MultiRemovalResults) to inform about the result. Once
	/// the resultant `maybe_cursor` field is `None`, then no further items remain to be deleted.
	///
	/// NOTE: After the initial call for any given map, it is important that no further items
	/// are inserted into the map. If so, then the map may not be empty when the resultant
	/// `maybe_cursor` is `None`.
	///
	/// # Limit
	///
	/// A `limit` must always be provided through in order to cap the maximum
	/// amount of deletions done in a single call. This is one fewer than the
	/// maximum number of backend iterations which may be done by this operation and as such
	/// represents the maximum number of backend deletions which may happen. A `limit` of zero
	/// implies that no keys will be deleted, though there may be a single iteration done.
	///
	/// # Cursor
	///
	/// A *cursor* may be passed in to this operation with `maybe_cursor`. `None` should only be
	/// passed once (in the initial call) for any given storage map. Subsequent calls
	/// operating on the same map should always pass `Some`, and this should be equal to the
	/// previous call result's `maybe_cursor` field.
	pub fn clear(limit: u32, maybe_cursor: Option<&[u8]>) -> sp_io::MultiRemovalResults {
		<Self as crate::storage::StoragePrefixedMap<Value>>::clear(limit, maybe_cursor)
	}

	/// Iter over all value of the storage.
	///
	/// NOTE: If a value failed to decode because storage is corrupted then it is skipped.
	pub fn iter_values() -> crate::storage::PrefixIterator<Value> {
		<Self as crate::storage::StoragePrefixedMap<Value>>::iter_values()
	}

	/// Translate the values of all elements by a function `f`, in the map in no particular order.
	/// By returning `None` from `f` for an element, you'll remove it from the map.
	///
	/// NOTE: If a value fail to decode because storage is corrupted then it is skipped.
	///
	/// # Warning
	///
	/// This function must be used with care, before being updated the storage still contains the
	/// old type, thus other calls (such as `get`) will fail at decoding it.
	///
	/// # Usage
	///
	/// This would typically be called inside the module implementation of on_runtime_upgrade.
	pub fn translate_values<OldValue: Decode, F: FnMut(OldValue) -> Option<Value>>(f: F) {
		<Self as crate::storage::StoragePrefixedMap<Value>>::translate_values(f)
	}
}

impl<Prefix, Key, Value, QueryKind, OnEmpty, MaxValues>
	StorageNMap<Prefix, Key, Value, QueryKind, OnEmpty, MaxValues>
where
	Prefix: StorageInstance,
	Key: super::key::ReversibleKeyGenerator,
	Value: FullCodec,
	QueryKind: QueryKindTrait<Value, OnEmpty>,
	OnEmpty: Get<QueryKind::Query> + 'static,
	MaxValues: Get<Option<u32>>,
{
	/// Enumerate all elements in the map with prefix key `kp` in no particular order.
	///
	/// If you add or remove values whose prefix key is `kp` to the map while doing this, you'll get
	/// undefined results.
	pub fn iter_prefix<KP>(
		kp: KP,
	) -> crate::storage::PrefixIterator<(<Key as HasKeyPrefix<KP>>::Suffix, Value)>
	where
		Key: HasReversibleKeyPrefix<KP>,
	{
		<Self as crate::storage::IterableStorageNMap<Key, Value>>::iter_prefix(kp)
	}

	/// Enumerate all elements in the map with prefix key `kp` after a specified `starting_raw_key`
	/// in no particular order.
	///
	/// If you add or remove values whose prefix key is `kp` to the map while doing this, you'll get
	/// undefined results.
	pub fn iter_prefix_from<KP>(
		kp: KP,
		starting_raw_key: Vec<u8>,
	) -> crate::storage::PrefixIterator<(<Key as HasKeyPrefix<KP>>::Suffix, Value)>
	where
		Key: HasReversibleKeyPrefix<KP>,
	{
		<Self as crate::storage::IterableStorageNMap<Key, Value>>::iter_prefix_from(
			kp,
			starting_raw_key,
		)
	}

	/// Enumerate all suffix keys in the map with prefix key `kp` in no particular order.
	///
	/// If you add or remove values whose prefix key is `kp` to the map while doing this, you'll get
	/// undefined results.
	pub fn iter_key_prefix<KP>(
		kp: KP,
	) -> crate::storage::KeyPrefixIterator<<Key as HasKeyPrefix<KP>>::Suffix>
	where
		Key: HasReversibleKeyPrefix<KP>,
	{
		<Self as crate::storage::IterableStorageNMap<Key, Value>>::iter_key_prefix(kp)
	}

	/// Enumerate all suffix keys in the map with prefix key `kp` after a specified
	/// `starting_raw_key` in no particular order.
	///
	/// If you add or remove values whose prefix key is `kp` to the map while doing this, you'll get
	/// undefined results.
	pub fn iter_key_prefix_from<KP>(
		kp: KP,
		starting_raw_key: Vec<u8>,
	) -> crate::storage::KeyPrefixIterator<<Key as HasKeyPrefix<KP>>::Suffix>
	where
		Key: HasReversibleKeyPrefix<KP>,
	{
		<Self as crate::storage::IterableStorageNMap<Key, Value>>::iter_key_prefix_from(
			kp,
			starting_raw_key,
		)
	}

	/// Remove all elements from the map with prefix key `kp` and iterate through them in no
	/// particular order.
	///
	/// If you add elements with prefix key `k1` to the map while doing this, you'll get undefined
	/// results.
	pub fn drain_prefix<KP>(
		kp: KP,
	) -> crate::storage::PrefixIterator<(<Key as HasKeyPrefix<KP>>::Suffix, Value)>
	where
		Key: HasReversibleKeyPrefix<KP>,
	{
		<Self as crate::storage::IterableStorageNMap<Key, Value>>::drain_prefix(kp)
	}

	/// Enumerate all elements in the map in no particular order.
	///
	/// If you add or remove values to the map while doing this, you'll get undefined results.
	pub fn iter() -> crate::storage::PrefixIterator<(Key::Key, Value)> {
		<Self as crate::storage::IterableStorageNMap<Key, Value>>::iter()
	}

	/// Enumerate all elements in the map after a specified `starting_key` in no particular order.
	///
	/// If you add or remove values to the map while doing this, you'll get undefined results.
	pub fn iter_from(
		starting_raw_key: Vec<u8>,
	) -> crate::storage::PrefixIterator<(Key::Key, Value)> {
		<Self as crate::storage::IterableStorageNMap<Key, Value>>::iter_from(starting_raw_key)
	}

	/// Enumerate all keys in the map in no particular order.
	///
	/// If you add or remove values to the map while doing this, you'll get undefined results.
	pub fn iter_keys() -> crate::storage::KeyPrefixIterator<Key::Key> {
		<Self as crate::storage::IterableStorageNMap<Key, Value>>::iter_keys()
	}

	/// Enumerate all keys in the map after a specified `starting_raw_key` in no particular order.
	///
	/// If you add or remove values to the map while doing this, you'll get undefined results.
	pub fn iter_keys_from(
		starting_raw_key: Vec<u8>,
	) -> crate::storage::KeyPrefixIterator<Key::Key> {
		<Self as crate::storage::IterableStorageNMap<Key, Value>>::iter_keys_from(starting_raw_key)
	}

	/// Remove all elements from the map and iterate through them in no particular order.
	///
	/// If you add elements to the map while doing this, you'll get undefined results.
	pub fn drain() -> crate::storage::PrefixIterator<(Key::Key, Value)> {
		<Self as crate::storage::IterableStorageNMap<Key, Value>>::drain()
	}

	/// Translate the values of all elements by a function `f`, in the map in no particular order.
	///
	/// By returning `None` from `f` for an element, you'll remove it from the map.
	///
	/// NOTE: If a value fail to decode because storage is corrupted then it is skipped.
	pub fn translate<O: Decode, F: FnMut(Key::Key, O) -> Option<Value>>(f: F) {
		<Self as crate::storage::IterableStorageNMap<Key, Value>>::translate(f)
	}
}

impl<Prefix, Key, Value, QueryKind, OnEmpty, MaxValues> StorageEntryMetadataBuilder
	for StorageNMap<Prefix, Key, Value, QueryKind, OnEmpty, MaxValues>
where
	Prefix: StorageInstance,
	Key: super::key::KeyGenerator,
	Value: FullCodec + scale_info::StaticTypeInfo,
	QueryKind: QueryKindTrait<Value, OnEmpty>,
	OnEmpty: Get<QueryKind::Query> + 'static,
	MaxValues: Get<Option<u32>>,
{
	fn build_metadata(docs: Vec<&'static str>, entries: &mut Vec<StorageEntryMetadataIR>) {
		let docs = if cfg!(feature = "no-metadata-docs") { vec![] } else { docs };

		let entry = StorageEntryMetadataIR {
			name: Prefix::STORAGE_PREFIX,
			modifier: QueryKind::METADATA,
			ty: StorageEntryTypeIR::Map {
				key: scale_info::meta_type::<Key::Key>(),
				hashers: Key::HASHER_METADATA.to_vec(),
				value: scale_info::meta_type::<Value>(),
			},
			default: OnEmpty::get().encode(),
			docs,
		};

		entries.push(entry);
	}
}

impl<Prefix, Key, Value, QueryKind, OnEmpty, MaxValues> crate::traits::StorageInfoTrait
	for StorageNMap<Prefix, Key, Value, QueryKind, OnEmpty, MaxValues>
where
	Prefix: StorageInstance,
	Key: super::key::KeyGenerator + super::key::KeyGeneratorMaxEncodedLen,
	Value: FullCodec + MaxEncodedLen,
	QueryKind: QueryKindTrait<Value, OnEmpty>,
	OnEmpty: Get<QueryKind::Query> + 'static,
	MaxValues: Get<Option<u32>>,
{
	fn storage_info() -> Vec<StorageInfo> {
		vec![StorageInfo {
			pallet_name: Self::pallet_prefix().to_vec(),
			storage_name: Self::storage_prefix().to_vec(),
			prefix: Self::final_prefix().to_vec(),
			max_values: MaxValues::get(),
			max_size: Some(
				Key::key_max_encoded_len()
					.saturating_add(Value::max_encoded_len())
					.saturated_into(),
			),
		}]
	}
}

/// It doesn't require to implement `MaxEncodedLen` and give no information for `max_size`.
impl<Prefix, Key, Value, QueryKind, OnEmpty, MaxValues> crate::traits::PartialStorageInfoTrait
	for StorageNMap<Prefix, Key, Value, QueryKind, OnEmpty, MaxValues>
where
	Prefix: StorageInstance,
	Key: super::key::KeyGenerator,
	Value: FullCodec,
	QueryKind: QueryKindTrait<Value, OnEmpty>,
	OnEmpty: Get<QueryKind::Query> + 'static,
	MaxValues: Get<Option<u32>>,
{
	fn partial_storage_info() -> Vec<StorageInfo> {
		vec![StorageInfo {
			pallet_name: Self::pallet_prefix().to_vec(),
			storage_name: Self::storage_prefix().to_vec(),
			prefix: Self::final_prefix().to_vec(),
			max_values: MaxValues::get(),
			max_size: None,
		}]
	}
}
#[cfg(test)]
mod test {
	use super::*;
	use crate::{
		hash::{StorageHasher as _, *},
		storage::types::{Key as NMapKey, ValueQuery},
	};
	use sp_io::{hashing::twox_128, TestExternalities};
	use sp_metadata_ir::{StorageEntryModifierIR, StorageHasherIR};

	struct Prefix;
	impl StorageInstance for Prefix {
		fn pallet_prefix() -> &'static str {
			"test"
		}
		const STORAGE_PREFIX: &'static str = "Foo";
	}

	struct ADefault;
	impl crate::traits::Get<u32> for ADefault {
		fn get() -> u32 {
			98
		}
	}

	#[test]
	fn test_1_key() {
		type A = StorageNMap<Prefix, NMapKey<Blake2_128Concat, u16>, u32, OptionQuery>;
		type AValueQueryWithAnOnEmpty =
			StorageNMap<Prefix, NMapKey<Blake2_128Concat, u16>, u32, ValueQuery, ADefault>;
		type B = StorageNMap<Prefix, NMapKey<Blake2_256, u16>, u32, ValueQuery>;
		type C = StorageNMap<Prefix, NMapKey<Blake2_128Concat, u16>, u8, ValueQuery>;
		type WithLen = StorageNMap<Prefix, NMapKey<Blake2_128Concat, u16>, Vec<u32>>;

		TestExternalities::default().execute_with(|| {
			let mut k: Vec<u8> = vec![];
			k.extend(&twox_128(b"test"));
			k.extend(&twox_128(b"Foo"));
			k.extend(&3u16.blake2_128_concat());
			assert_eq!(A::hashed_key_for((&3,)).to_vec(), k);

			assert_eq!(A::contains_key((3,)), false);
			assert_eq!(A::get((3,)), None);
			assert_eq!(AValueQueryWithAnOnEmpty::get((3,)), 98);

			A::insert((3,), 10);
			assert_eq!(A::contains_key((3,)), true);
			assert_eq!(A::get((3,)), Some(10));
			assert_eq!(AValueQueryWithAnOnEmpty::get((3,)), 10);

			{
				#[crate::storage_alias]
				type Foo = StorageNMap<test, (NMapKey<Blake2_128Concat, u16>), u32>;

				assert_eq!(Foo::contains_key((3,)), true);
				assert_eq!(Foo::get((3,)), Some(10));
			}

			A::swap::<NMapKey<Blake2_128Concat, u16>, _, _>((3,), (2,));
			assert_eq!(A::contains_key((3,)), false);
			assert_eq!(A::contains_key((2,)), true);
			assert_eq!(A::get((3,)), None);
			assert_eq!(AValueQueryWithAnOnEmpty::get((3,)), 98);
			assert_eq!(A::get((2,)), Some(10));
			assert_eq!(AValueQueryWithAnOnEmpty::get((2,)), 10);

			A::remove((2,));
			assert_eq!(A::contains_key((2,)), false);
			assert_eq!(A::get((2,)), None);

			AValueQueryWithAnOnEmpty::mutate((2,), |v| *v = *v * 2);
			AValueQueryWithAnOnEmpty::mutate((2,), |v| *v = *v * 2);
			assert_eq!(A::contains_key((2,)), true);
			assert_eq!(A::get((2,)), Some(98 * 4));

			A::remove((2,));
			let _: Result<(), ()> = AValueQueryWithAnOnEmpty::try_mutate((2,), |v| {
				*v = *v * 2;
				Ok(())
			});
			let _: Result<(), ()> = AValueQueryWithAnOnEmpty::try_mutate((2,), |v| {
				*v = *v * 2;
				Ok(())
			});
			assert_eq!(A::contains_key((2,)), true);
			assert_eq!(A::get((2,)), Some(98 * 4));

			A::remove((2,));
			let _: Result<(), ()> = AValueQueryWithAnOnEmpty::try_mutate((2,), |v| {
				*v = *v * 2;
				Err(())
			});
			assert_eq!(A::contains_key((2,)), false);

			A::remove((2,));
			AValueQueryWithAnOnEmpty::mutate_exists((2,), |v| {
				assert!(v.is_none());
				*v = Some(10);
			});
			assert_eq!(A::contains_key((2,)), true);
			assert_eq!(A::get((2,)), Some(10));
			AValueQueryWithAnOnEmpty::mutate_exists((2,), |v| {
				*v = Some(v.unwrap() * 10);
			});
			assert_eq!(A::contains_key((2,)), true);
			assert_eq!(A::get((2,)), Some(100));

			A::remove((2,));
			let _: Result<(), ()> = AValueQueryWithAnOnEmpty::try_mutate_exists((2,), |v| {
				assert!(v.is_none());
				*v = Some(10);
				Ok(())
			});
			assert_eq!(A::contains_key((2,)), true);
			assert_eq!(A::get((2,)), Some(10));
			let _: Result<(), ()> = AValueQueryWithAnOnEmpty::try_mutate_exists((2,), |v| {
				*v = Some(v.unwrap() * 10);
				Ok(())
			});
			assert_eq!(A::contains_key((2,)), true);
			assert_eq!(A::get((2,)), Some(100));
			assert_eq!(A::try_get((2,)), Ok(100));
			let _: Result<(), ()> = AValueQueryWithAnOnEmpty::try_mutate_exists((2,), |v| {
				*v = Some(v.unwrap() * 10);
				Err(())
			});
			assert_eq!(A::contains_key((2,)), true);
			assert_eq!(A::get((2,)), Some(100));

			A::insert((2,), 10);
			assert_eq!(A::take((2,)), Some(10));
			assert_eq!(A::contains_key((2,)), false);
			assert_eq!(AValueQueryWithAnOnEmpty::take((2,)), 98);
			assert_eq!(A::contains_key((2,)), false);
			assert_eq!(A::try_get((2,)), Err(()));

			B::insert((2,), 10);
			assert_eq!(
				A::migrate_keys((2,), (Box::new(|key| Blake2_256::hash(key).to_vec()),),),
				Some(10)
			);
			assert_eq!(A::contains_key((2,)), true);
			assert_eq!(A::get((2,)), Some(10));

			A::insert((3,), 10);
			A::insert((4,), 10);
			let _ = A::clear(u32::max_value(), None);
			assert_eq!(A::contains_key((3,)), false);
			assert_eq!(A::contains_key((4,)), false);

			A::insert((3,), 10);
			A::insert((4,), 10);
			assert_eq!(A::iter_values().collect::<Vec<_>>(), vec![10, 10]);

			C::insert((3,), 10);
			C::insert((4,), 10);
			A::translate_values::<u8, _>(|v| Some((v * 2).into()));
			assert_eq!(A::iter().collect::<Vec<_>>(), vec![(4, 20), (3, 20)]);

			A::insert((3,), 10);
			A::insert((4,), 10);
			assert_eq!(A::iter().collect::<Vec<_>>(), vec![(4, 10), (3, 10)]);
			assert_eq!(A::drain().collect::<Vec<_>>(), vec![(4, 10), (3, 10)]);
			assert_eq!(A::iter().collect::<Vec<_>>(), vec![]);

			C::insert((3,), 10);
			C::insert((4,), 10);
			A::translate::<u8, _>(|k1, v| Some((k1 as u16 * v as u16).into()));
			assert_eq!(A::iter().collect::<Vec<_>>(), vec![(4, 40), (3, 30)]);

			let mut entries = vec![];
			A::build_metadata(vec![], &mut entries);
			AValueQueryWithAnOnEmpty::build_metadata(vec![], &mut entries);
			assert_eq!(
				entries,
				vec![
					StorageEntryMetadataIR {
						name: "Foo",
						modifier: StorageEntryModifierIR::Optional,
						ty: StorageEntryTypeIR::Map {
							hashers: vec![StorageHasherIR::Blake2_128Concat],
							key: scale_info::meta_type::<u16>(),
							value: scale_info::meta_type::<u32>(),
						},
						default: Option::<u32>::None.encode(),
						docs: vec![],
					},
					StorageEntryMetadataIR {
						name: "Foo",
						modifier: StorageEntryModifierIR::Default,
						ty: StorageEntryTypeIR::Map {
							hashers: vec![StorageHasherIR::Blake2_128Concat],
							key: scale_info::meta_type::<u16>(),
							value: scale_info::meta_type::<u32>(),
						},
						default: 98u32.encode(),
						docs: vec![],
					}
				]
			);

			let _ = WithLen::clear(u32::max_value(), None);
			assert_eq!(WithLen::decode_len((3,)), None);
			WithLen::append((0,), 10);
			assert_eq!(WithLen::decode_len((0,)), Some(1));
		});
	}

	#[test]
	fn test_2_keys() {
		type A = StorageNMap<
			Prefix,
			(NMapKey<Blake2_128Concat, u16>, NMapKey<Twox64Concat, u8>),
			u32,
			OptionQuery,
		>;
		type AValueQueryWithAnOnEmpty = StorageNMap<
			Prefix,
			(NMapKey<Blake2_128Concat, u16>, NMapKey<Twox64Concat, u8>),
			u32,
			ValueQuery,
			ADefault,
		>;
		type B =
			StorageNMap<Prefix, (NMapKey<Blake2_256, u16>, NMapKey<Twox128, u8>), u32, ValueQuery>;
		type C = StorageNMap<
			Prefix,
			(NMapKey<Blake2_128Concat, u16>, NMapKey<Twox64Concat, u8>),
			u8,
			ValueQuery,
		>;
		type WithLen = StorageNMap<
			Prefix,
			(NMapKey<Blake2_128Concat, u16>, NMapKey<Twox64Concat, u8>),
			Vec<u32>,
		>;

		TestExternalities::default().execute_with(|| {
			let mut k: Vec<u8> = vec![];
			k.extend(&twox_128(b"test"));
			k.extend(&twox_128(b"Foo"));
			k.extend(&3u16.blake2_128_concat());
			k.extend(&30u8.twox_64_concat());
			assert_eq!(A::hashed_key_for((3, 30)).to_vec(), k);

			assert_eq!(A::contains_key((3, 30)), false);
			assert_eq!(A::get((3, 30)), None);
			assert_eq!(AValueQueryWithAnOnEmpty::get((3, 30)), 98);

			A::insert((3, 30), 10);
			assert_eq!(A::contains_key((3, 30)), true);
			assert_eq!(A::get((3, 30)), Some(10));
			assert_eq!(AValueQueryWithAnOnEmpty::get((3, 30)), 10);

			A::swap::<(NMapKey<Blake2_128Concat, u16>, NMapKey<Twox64Concat, u8>), _, _>(
				(3, 30),
				(2, 20),
			);
			assert_eq!(A::contains_key((3, 30)), false);
			assert_eq!(A::contains_key((2, 20)), true);
			assert_eq!(A::get((3, 30)), None);
			assert_eq!(AValueQueryWithAnOnEmpty::get((3, 30)), 98);
			assert_eq!(A::get((2, 20)), Some(10));
			assert_eq!(AValueQueryWithAnOnEmpty::get((2, 20)), 10);

			A::remove((2, 20));
			assert_eq!(A::contains_key((2, 20)), false);
			assert_eq!(A::get((2, 20)), None);

			AValueQueryWithAnOnEmpty::mutate((2, 20), |v| *v = *v * 2);
			AValueQueryWithAnOnEmpty::mutate((2, 20), |v| *v = *v * 2);
			assert_eq!(A::contains_key((2, 20)), true);
			assert_eq!(A::get((2, 20)), Some(98 * 4));

			A::remove((2, 20));
			let _: Result<(), ()> = AValueQueryWithAnOnEmpty::try_mutate((2, 20), |v| {
				*v = *v * 2;
				Err(())
			});
			assert_eq!(A::contains_key((2, 20)), false);

			A::remove((2, 20));
			let _: Result<(), ()> = AValueQueryWithAnOnEmpty::try_mutate((2, 20), |v| {
				*v = *v * 2;
				Err(())
			});
			assert_eq!(A::contains_key((2, 20)), false);

			A::remove((2, 20));
			AValueQueryWithAnOnEmpty::mutate_exists((2, 20), |v| {
				assert!(v.is_none());
				*v = Some(10);
			});
			assert_eq!(A::contains_key((2, 20)), true);
			assert_eq!(A::get((2, 20)), Some(10));
			AValueQueryWithAnOnEmpty::mutate_exists((2, 20), |v| {
				*v = Some(v.unwrap() * 10);
			});
			assert_eq!(A::contains_key((2, 20)), true);
			assert_eq!(A::get((2, 20)), Some(100));

			A::remove((2, 20));
			let _: Result<(), ()> = AValueQueryWithAnOnEmpty::try_mutate_exists((2, 20), |v| {
				assert!(v.is_none());
				*v = Some(10);
				Ok(())
			});
			assert_eq!(A::contains_key((2, 20)), true);
			assert_eq!(A::get((2, 20)), Some(10));
			let _: Result<(), ()> = AValueQueryWithAnOnEmpty::try_mutate_exists((2, 20), |v| {
				*v = Some(v.unwrap() * 10);
				Ok(())
			});
			assert_eq!(A::contains_key((2, 20)), true);
			assert_eq!(A::get((2, 20)), Some(100));
			assert_eq!(A::try_get((2, 20)), Ok(100));
			let _: Result<(), ()> = AValueQueryWithAnOnEmpty::try_mutate_exists((2, 20), |v| {
				*v = Some(v.unwrap() * 10);
				Err(())
			});
			assert_eq!(A::contains_key((2, 20)), true);
			assert_eq!(A::get((2, 20)), Some(100));

			A::insert((2, 20), 10);
			assert_eq!(A::take((2, 20)), Some(10));
			assert_eq!(A::contains_key((2, 20)), false);
			assert_eq!(AValueQueryWithAnOnEmpty::take((2, 20)), 98);
			assert_eq!(A::contains_key((2, 20)), false);
			assert_eq!(A::try_get((2, 20)), Err(()));

			B::insert((2, 20), 10);
			assert_eq!(
				A::migrate_keys(
					(2, 20),
					(
						Box::new(|key| Blake2_256::hash(key).to_vec()),
						Box::new(|key| Twox128::hash(key).to_vec()),
					),
				),
				Some(10)
			);
			assert_eq!(A::contains_key((2, 20)), true);
			assert_eq!(A::get((2, 20)), Some(10));

			A::insert((3, 30), 10);
			A::insert((4, 40), 10);
			let _ = A::clear(u32::max_value(), None);
			assert_eq!(A::contains_key((3, 30)), false);
			assert_eq!(A::contains_key((4, 40)), false);

			A::insert((3, 30), 10);
			A::insert((4, 40), 10);
			assert_eq!(A::iter_values().collect::<Vec<_>>(), vec![10, 10]);

			C::insert((3, 30), 10);
			C::insert((4, 40), 10);
			A::translate_values::<u8, _>(|v| Some((v * 2).into()));
			assert_eq!(A::iter().collect::<Vec<_>>(), vec![((4, 40), 20), ((3, 30), 20)]);

			A::insert((3, 30), 10);
			A::insert((4, 40), 10);
			assert_eq!(A::iter().collect::<Vec<_>>(), vec![((4, 40), 10), ((3, 30), 10)]);
			assert_eq!(A::drain().collect::<Vec<_>>(), vec![((4, 40), 10), ((3, 30), 10)]);
			assert_eq!(A::iter().collect::<Vec<_>>(), vec![]);

			C::insert((3, 30), 10);
			C::insert((4, 40), 10);
			A::translate::<u8, _>(|(k1, k2), v| Some((k1 * k2 as u16 * v as u16).into()));
			assert_eq!(A::iter().collect::<Vec<_>>(), vec![((4, 40), 1600), ((3, 30), 900)]);

			let mut entries = vec![];
			A::build_metadata(vec![], &mut entries);
			AValueQueryWithAnOnEmpty::build_metadata(vec![], &mut entries);
			assert_eq!(
				entries,
				vec![
					StorageEntryMetadataIR {
						name: "Foo",
						modifier: StorageEntryModifierIR::Optional,
						ty: StorageEntryTypeIR::Map {
							hashers: vec![
								StorageHasherIR::Blake2_128Concat,
								StorageHasherIR::Twox64Concat
							],
							key: scale_info::meta_type::<(u16, u8)>(),
							value: scale_info::meta_type::<u32>(),
						},
						default: Option::<u32>::None.encode(),
						docs: vec![],
					},
					StorageEntryMetadataIR {
						name: "Foo",
						modifier: StorageEntryModifierIR::Default,
						ty: StorageEntryTypeIR::Map {
							hashers: vec![
								StorageHasherIR::Blake2_128Concat,
								StorageHasherIR::Twox64Concat
							],
							key: scale_info::meta_type::<(u16, u8)>(),
							value: scale_info::meta_type::<u32>(),
						},
						default: 98u32.encode(),
						docs: vec![],
					}
				]
			);

			let _ = WithLen::clear(u32::max_value(), None);
			assert_eq!(WithLen::decode_len((3, 30)), None);
			WithLen::append((0, 100), 10);
			assert_eq!(WithLen::decode_len((0, 100)), Some(1));

			A::insert((3, 30), 11);
			A::insert((3, 31), 12);
			A::insert((4, 40), 13);
			A::insert((4, 41), 14);
			assert_eq!(A::iter_prefix_values((3,)).collect::<Vec<_>>(), vec![12, 11]);
			assert_eq!(A::iter_prefix_values((4,)).collect::<Vec<_>>(), vec![13, 14]);
		});
	}

	#[test]
	fn test_3_keys() {
		type A = StorageNMap<
			Prefix,
			(
				NMapKey<Blake2_128Concat, u16>,
				NMapKey<Blake2_128Concat, u16>,
				NMapKey<Twox64Concat, u16>,
			),
			u32,
			OptionQuery,
		>;
		type AValueQueryWithAnOnEmpty = StorageNMap<
			Prefix,
			(
				NMapKey<Blake2_128Concat, u16>,
				NMapKey<Blake2_128Concat, u16>,
				NMapKey<Twox64Concat, u16>,
			),
			u32,
			ValueQuery,
			ADefault,
		>;
		type B = StorageNMap<
			Prefix,
			(NMapKey<Blake2_256, u16>, NMapKey<Blake2_256, u16>, NMapKey<Twox128, u16>),
			u32,
			ValueQuery,
		>;
		type C = StorageNMap<
			Prefix,
			(
				NMapKey<Blake2_128Concat, u16>,
				NMapKey<Blake2_128Concat, u16>,
				NMapKey<Twox64Concat, u16>,
			),
			u8,
			ValueQuery,
		>;
		type WithLen = StorageNMap<
			Prefix,
			(
				NMapKey<Blake2_128Concat, u16>,
				NMapKey<Blake2_128Concat, u16>,
				NMapKey<Twox64Concat, u16>,
			),
			Vec<u32>,
		>;

		TestExternalities::default().execute_with(|| {
			let mut k: Vec<u8> = vec![];
			k.extend(&twox_128(b"test"));
			k.extend(&twox_128(b"Foo"));
			k.extend(&1u16.blake2_128_concat());
			k.extend(&10u16.blake2_128_concat());
			k.extend(&100u16.twox_64_concat());
			assert_eq!(A::hashed_key_for((1, 10, 100)).to_vec(), k);

			assert_eq!(A::contains_key((1, 10, 100)), false);
			assert_eq!(A::get((1, 10, 100)), None);
			assert_eq!(AValueQueryWithAnOnEmpty::get((1, 10, 100)), 98);

			A::insert((1, 10, 100), 30);
			assert_eq!(A::contains_key((1, 10, 100)), true);
			assert_eq!(A::get((1, 10, 100)), Some(30));
			assert_eq!(AValueQueryWithAnOnEmpty::get((1, 10, 100)), 30);

			A::swap::<
				(
					NMapKey<Blake2_128Concat, u16>,
					NMapKey<Blake2_128Concat, u16>,
					NMapKey<Twox64Concat, u16>,
				),
				_,
				_,
			>((1, 10, 100), (2, 20, 200));
			assert_eq!(A::contains_key((1, 10, 100)), false);
			assert_eq!(A::contains_key((2, 20, 200)), true);
			assert_eq!(A::get((1, 10, 100)), None);
			assert_eq!(AValueQueryWithAnOnEmpty::get((1, 10, 100)), 98);
			assert_eq!(A::get((2, 20, 200)), Some(30));
			assert_eq!(AValueQueryWithAnOnEmpty::get((2, 20, 200)), 30);

			A::remove((2, 20, 200));
			assert_eq!(A::contains_key((2, 20, 200)), false);
			assert_eq!(A::get((2, 20, 200)), None);

			AValueQueryWithAnOnEmpty::mutate((2, 20, 200), |v| *v = *v * 2);
			AValueQueryWithAnOnEmpty::mutate((2, 20, 200), |v| *v = *v * 2);
			assert_eq!(A::contains_key((2, 20, 200)), true);
			assert_eq!(A::get((2, 20, 200)), Some(98 * 4));

			A::remove((2, 20, 200));
			let _: Result<(), ()> = AValueQueryWithAnOnEmpty::try_mutate((2, 20, 200), |v| {
				*v = *v * 2;
				Err(())
			});
			assert_eq!(A::contains_key((2, 20, 200)), false);

			A::remove((2, 20, 200));
			AValueQueryWithAnOnEmpty::mutate_exists((2, 20, 200), |v| {
				assert!(v.is_none());
				*v = Some(10);
			});
			assert_eq!(A::contains_key((2, 20, 200)), true);
			assert_eq!(A::get((2, 20, 200)), Some(10));
			AValueQueryWithAnOnEmpty::mutate_exists((2, 20, 200), |v| {
				*v = Some(v.unwrap() * 10);
			});
			assert_eq!(A::contains_key((2, 20, 200)), true);
			assert_eq!(A::get((2, 20, 200)), Some(100));

			A::remove((2, 20, 200));
			let _: Result<(), ()> =
				AValueQueryWithAnOnEmpty::try_mutate_exists((2, 20, 200), |v| {
					assert!(v.is_none());
					*v = Some(10);
					Ok(())
				});
			assert_eq!(A::contains_key((2, 20, 200)), true);
			assert_eq!(A::get((2, 20, 200)), Some(10));
			let _: Result<(), ()> =
				AValueQueryWithAnOnEmpty::try_mutate_exists((2, 20, 200), |v| {
					*v = Some(v.unwrap() * 10);
					Ok(())
				});
			assert_eq!(A::contains_key((2, 20, 200)), true);
			assert_eq!(A::get((2, 20, 200)), Some(100));
			assert_eq!(A::try_get((2, 20, 200)), Ok(100));
			let _: Result<(), ()> =
				AValueQueryWithAnOnEmpty::try_mutate_exists((2, 20, 200), |v| {
					*v = Some(v.unwrap() * 10);
					Err(())
				});
			assert_eq!(A::contains_key((2, 20, 200)), true);
			assert_eq!(A::get((2, 20, 200)), Some(100));

			A::insert((2, 20, 200), 10);
			assert_eq!(A::take((2, 20, 200)), Some(10));
			assert_eq!(A::contains_key((2, 20, 200)), false);
			assert_eq!(AValueQueryWithAnOnEmpty::take((2, 20, 200)), 98);
			assert_eq!(A::contains_key((2, 20, 200)), false);
			assert_eq!(A::try_get((2, 20, 200)), Err(()));

			B::insert((2, 20, 200), 10);
			assert_eq!(
				A::migrate_keys(
					(2, 20, 200),
					(
						Box::new(|key| Blake2_256::hash(key).to_vec()),
						Box::new(|key| Blake2_256::hash(key).to_vec()),
						Box::new(|key| Twox128::hash(key).to_vec()),
					),
				),
				Some(10)
			);
			assert_eq!(A::contains_key((2, 20, 200)), true);
			assert_eq!(A::get((2, 20, 200)), Some(10));

			A::insert((3, 30, 300), 10);
			A::insert((4, 40, 400), 10);
			let _ = A::clear(u32::max_value(), None);
			assert_eq!(A::contains_key((3, 30, 300)), false);
			assert_eq!(A::contains_key((4, 40, 400)), false);

			A::insert((3, 30, 300), 10);
			A::insert((4, 40, 400), 10);
			assert_eq!(A::iter_values().collect::<Vec<_>>(), vec![10, 10]);

			C::insert((3, 30, 300), 10);
			C::insert((4, 40, 400), 10);
			A::translate_values::<u8, _>(|v| Some((v * 2).into()));
			assert_eq!(A::iter().collect::<Vec<_>>(), vec![((4, 40, 400), 20), ((3, 30, 300), 20)]);

			A::insert((3, 30, 300), 10);
			A::insert((4, 40, 400), 10);
			assert_eq!(A::iter().collect::<Vec<_>>(), vec![((4, 40, 400), 10), ((3, 30, 300), 10)]);
			assert_eq!(
				A::drain().collect::<Vec<_>>(),
				vec![((4, 40, 400), 10), ((3, 30, 300), 10)]
			);
			assert_eq!(A::iter().collect::<Vec<_>>(), vec![]);

			C::insert((3, 30, 300), 10);
			C::insert((4, 40, 400), 10);
			A::translate::<u8, _>(|(k1, k2, k3), v| {
				Some((k1 * k2 as u16 * v as u16 / k3 as u16).into())
			});
			assert_eq!(A::iter().collect::<Vec<_>>(), vec![((4, 40, 400), 4), ((3, 30, 300), 3)]);

			let mut entries = vec![];
			A::build_metadata(vec![], &mut entries);
			AValueQueryWithAnOnEmpty::build_metadata(vec![], &mut entries);
			assert_eq!(
				entries,
				vec![
					StorageEntryMetadataIR {
						name: "Foo",
						modifier: StorageEntryModifierIR::Optional,
						ty: StorageEntryTypeIR::Map {
							hashers: vec![
								StorageHasherIR::Blake2_128Concat,
								StorageHasherIR::Blake2_128Concat,
								StorageHasherIR::Twox64Concat
							],
							key: scale_info::meta_type::<(u16, u16, u16)>(),
							value: scale_info::meta_type::<u32>(),
						},
						default: Option::<u32>::None.encode(),
						docs: vec![],
					},
					StorageEntryMetadataIR {
						name: "Foo",
						modifier: StorageEntryModifierIR::Default,
						ty: StorageEntryTypeIR::Map {
							hashers: vec![
								StorageHasherIR::Blake2_128Concat,
								StorageHasherIR::Blake2_128Concat,
								StorageHasherIR::Twox64Concat
							],
							key: scale_info::meta_type::<(u16, u16, u16)>(),
							value: scale_info::meta_type::<u32>(),
						},
						default: 98u32.encode(),
						docs: vec![],
					}
				]
			);

			let _ = WithLen::clear(u32::max_value(), None);
			assert_eq!(WithLen::decode_len((3, 30, 300)), None);
			WithLen::append((0, 100, 1000), 10);
			assert_eq!(WithLen::decode_len((0, 100, 1000)), Some(1));

			A::insert((3, 30, 300), 11);
			A::insert((3, 30, 301), 12);
			A::insert((4, 40, 400), 13);
			A::insert((4, 40, 401), 14);
			assert_eq!(A::iter_prefix_values((3,)).collect::<Vec<_>>(), vec![11, 12]);
			assert_eq!(A::iter_prefix_values((4,)).collect::<Vec<_>>(), vec![14, 13]);
			assert_eq!(A::iter_prefix_values((3, 30)).collect::<Vec<_>>(), vec![11, 12]);
			assert_eq!(A::iter_prefix_values((4, 40)).collect::<Vec<_>>(), vec![14, 13]);
		});
	}
}<|MERGE_RESOLUTION|>--- conflicted
+++ resolved
@@ -47,12 +47,6 @@
 ///
 /// # Example
 ///
-<<<<<<< HEAD
-/// If the keys are not trusted (e.g. can be set by a user), a cryptographic `hasher`
-/// such as `blake2_128_concat` must be used for the key hashers. Otherwise, other values
-/// in storage can be compromised.
-
-=======
 /// ```
 /// #[frame_support::pallet]
 /// mod pallet {
@@ -90,7 +84,6 @@
 /// 	>;
 /// }
 /// ```
->>>>>>> 8428f678
 pub struct StorageNMap<
 	Prefix,
 	Key,
