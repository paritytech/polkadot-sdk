--- conflicted
+++ resolved
@@ -434,13 +434,8 @@
 		},
 		traits::{
 			Authorize, BuildGenesisConfig, ConstU32, ConstUint, EnsureOrigin, Get, GetDefault,
-<<<<<<< HEAD
-			GetStorageVersion, Hooks, IsType, PalletInfoAccess, StorageInfoTrait, StorageVersion,
-			Task, TypedGet,
-=======
 			GetStorageVersion, Hooks, IsType, OriginTrait, PalletInfoAccess, StorageInfoTrait,
 			StorageVersion, Task, TypedGet,
->>>>>>> 812872a7
 		},
 		Blake2_128, Blake2_128Concat, Blake2_256, CloneNoBound, DebugNoBound, EqNoBound, Identity,
 		PartialEqNoBound, RuntimeDebugNoBound, Twox128, Twox256, Twox64Concat,
