--- conflicted
+++ resolved
@@ -2226,18 +2226,11 @@
 /// Contains macro stubs for all of the pallet:: macros
 pub mod pallet_macros {
 	pub use frame_support_procedural::{
-<<<<<<< HEAD
-		call_index, compact, composite_enum, config, constant,
-		disable_frame_system_supertrait_check, error, event, extra_constants, feeless_if,
-		generate_deposit, generate_store, getter, hooks, import_section, inherent, no_default,
-		no_default_bounds, origin, pallet_section, storage, storage_prefix, storage_version,
-		type_value, unbounded, validate_unsigned, weight, whitelist_storage,
-=======
 		call_index, compact, composite_enum, config, disable_frame_system_supertrait_check, error,
-		event, extra_constants, generate_deposit, generate_store, getter, hooks, import_section,
-		inherent, no_default, no_default_bounds, origin, pallet_section, storage_prefix,
-		storage_version, type_value, unbounded, validate_unsigned, weight, whitelist_storage,
->>>>>>> c4211b65
+		event, extra_constants, feeless_if, generate_deposit, generate_store, getter, hooks,
+		import_section, inherent, no_default, no_default_bounds, origin, pallet_section,
+		storage_prefix, storage_version, type_value, unbounded, validate_unsigned, weight,
+		whitelist_storage,
 	};
 
 	/// Allows you to define the genesis configuration for the pallet.
