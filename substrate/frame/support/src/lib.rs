--- conflicted
+++ resolved
@@ -912,15 +912,9 @@
 			StorageList,
 		},
 		traits::{
-<<<<<<< HEAD
 			Authorize, BuildGenesisConfig, ConstU32, ConstUint, EnsureOrigin, Get, GetDefault,
-			GetStorageVersion, Hooks, IsType, PalletInfoAccess, StorageInfoTrait, StorageVersion,
-			Task, TypedGet,
-=======
-			BuildGenesisConfig, ConstU32, ConstUint, EnsureOrigin, Get, GetDefault,
 			GetStorageVersion, Hooks, IsType, OriginTrait, PalletInfoAccess, StorageInfoTrait,
 			StorageVersion, Task, TypedGet,
->>>>>>> f32368cb
 		},
 		Blake2_128, Blake2_128Concat, Blake2_256, CloneNoBound, DebugNoBound, EqNoBound, Identity,
 		PartialEqNoBound, RuntimeDebugNoBound, Twox128, Twox256, Twox64Concat,
