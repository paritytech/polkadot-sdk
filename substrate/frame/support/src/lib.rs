// This file is part of Substrate.

// Copyright (C) Parity Technologies (UK) Ltd.
// SPDX-License-Identifier: Apache-2.0

// Licensed under the Apache License, Version 2.0 (the "License");
// you may not use this file except in compliance with the License.
// You may obtain a copy of the License at
//
// 	http://www.apache.org/licenses/LICENSE-2.0
//
// Unless required by applicable law or agreed to in writing, software
// distributed under the License is distributed on an "AS IS" BASIS,
// WITHOUT WARRANTIES OR CONDITIONS OF ANY KIND, either express or implied.
// See the License for the specific language governing permissions and
// limitations under the License.

//! Support code for the runtime.
//!
//! ## Note on Tuple Traits
//!
//! Many of the traits defined in [`traits`] have auto-implementations on tuples as well. Usually,
//! the tuple is a function of number of pallets in the runtime. By default, the traits are
//! implemented for tuples of up to 64 items.
//
// If you have more pallets in your runtime, or for any other reason need more, enabled `tuples-96`
// or the `tuples-128` complication flag. Note that these features *will increase* the compilation
// of this crate.

#![cfg_attr(not(feature = "std"), no_std)]

/// Export ourself as `frame_support` to make tests happy.
extern crate self as frame_support;

/// Private exports that are being used by macros.
///
/// The exports are not stable and should not be relied on.
#[doc(hidden)]
pub mod __private {
	pub use codec;
	pub use frame_metadata as metadata;
	pub use log;
	pub use paste;
	pub use scale_info;
	pub use serde;
	pub use sp_core::{OpaqueMetadata, Void};
	pub use sp_core_hashing_proc_macro;
	pub use sp_io::{self, storage::root as storage_root};
	pub use sp_metadata_ir as metadata_ir;
	#[cfg(feature = "std")]
	pub use sp_runtime::{bounded_btree_map, bounded_vec};
<<<<<<< HEAD
	pub use sp_runtime::{DispatchError, RuntimeDebug, StateVersion, TransactionOutcome};
=======
	pub use sp_runtime::{traits::Dispatchable, RuntimeDebug, StateVersion};
>>>>>>> e165eacd
	#[cfg(feature = "std")]
	pub use sp_state_machine::BasicExternalities;
	pub use sp_std;
	pub use sp_tracing;
	pub use tt_call::*;
}

#[macro_use]
pub mod dispatch;
pub mod crypto;
pub mod dispatch_context;
mod hash;
pub mod inherent;
pub mod instances;
pub mod migrations;
pub mod storage;
#[cfg(test)]
mod tests;
pub mod traits;
pub mod weights;
#[doc(hidden)]
pub mod unsigned {
	#[doc(hidden)]
	pub use crate::sp_runtime::traits::ValidateUnsigned;
	#[doc(hidden)]
	pub use crate::sp_runtime::transaction_validity::{
		TransactionSource, TransactionValidity, TransactionValidityError, UnknownTransaction,
	};
}

#[cfg(any(feature = "std", feature = "runtime-benchmarks", feature = "try-runtime", test))]
pub use self::storage::storage_noop_guard::StorageNoopGuard;
pub use self::{
	dispatch::{Callable, Parameter},
	hash::{
		Blake2_128, Blake2_128Concat, Blake2_256, Hashable, Identity, ReversibleStorageHasher,
		StorageHasher, Twox128, Twox256, Twox64Concat,
	},
	storage::{
		bounded_btree_map::BoundedBTreeMap,
		bounded_btree_set::BoundedBTreeSet,
		bounded_vec::{BoundedSlice, BoundedVec},
		migration,
		weak_bounded_vec::WeakBoundedVec,
		IterableStorageDoubleMap, IterableStorageMap, IterableStorageNMap, StorageDoubleMap,
		StorageMap, StorageNMap, StoragePrefixedMap, StorageValue,
	},
};
pub use sp_runtime::{
	self, print, traits::Printable, ConsensusEngineId, MAX_MODULE_ERROR_ENCODED_SIZE,
};

use codec::{Decode, Encode};
use scale_info::TypeInfo;
use sp_runtime::TypeId;

/// A unified log target for support operations.
pub const LOG_TARGET: &str = "runtime::frame-support";

/// A type that cannot be instantiated.
#[derive(Encode, Decode, Debug, PartialEq, Eq, Clone, TypeInfo)]
pub enum Never {}

/// A pallet identifier. These are per pallet and should be stored in a registry somewhere.
#[derive(Clone, Copy, Eq, PartialEq, Encode, Decode, TypeInfo)]
pub struct PalletId(pub [u8; 8]);

impl TypeId for PalletId {
	const TYPE_ID: [u8; 4] = *b"modl";
}

/// Generate a [`#[pallet::storage]`](pallet_macros::storage) alias outside of a pallet.
///
/// This storage alias works similarly to the [`#[pallet::storage]`](pallet_macros::storage)
/// attribute macro. It supports [`StorageValue`](storage::types::StorageValue),
/// [`StorageMap`](storage::types::StorageMap),
/// [`StorageDoubleMap`](storage::types::StorageDoubleMap) and
/// [`StorageNMap`](storage::types::StorageNMap). The main difference to the normal
/// [`#[pallet::storage]`](pallet_macros::storage) is the flexibility around declaring the
/// storage prefix to use. The storage prefix determines where to find the value in the
/// storage. [`#[pallet::storage]`](pallet_macros::storage) uses the name of the pallet as
/// declared in [`construct_runtime!`].
///
/// The flexibility around declaring the storage prefix makes this macro very useful for
/// writing migrations etc.
///
/// # Examples
///
/// There are different ways to declare the `prefix` to use. The `prefix` type can either be
/// declared explicetly by passing it to the macro as an attribute or by letting the macro
/// guess on what the `prefix` type is. The `prefix` is always passed as the first generic
/// argument to the type declaration. When using [`#[pallet::storage]`](pallet_macros::storage)
/// this first generic argument is always `_`. Besides declaring the `prefix`, the rest of the
/// type declaration works as with [`#[pallet::storage]`](pallet_macros::storage).
///
/// 1. Use the `verbatim` prefix type. This prefix type uses the given identifier as the
/// `prefix`:
#[doc = docify::embed!("src/tests/storage_alias.rs", verbatim_attribute)]
///
/// 2. Use the `pallet_name` prefix type. This prefix type uses the name of the pallet as
/// configured in    [`construct_runtime!`] as the `prefix`:
#[doc = docify::embed!("src/tests/storage_alias.rs", pallet_name_attribute)]
/// It requires that the given prefix type implements
/// [`PalletInfoAccess`](traits::PalletInfoAccess) (which is always the case for FRAME pallet
/// structs). In the example above, `Pallet<T>` is the prefix type.
///
/// 3. Use the `dynamic` prefix type. This prefix type calls [`Get::get()`](traits::Get::get)
///    to get the `prefix`:
#[doc = docify::embed!("src/tests/storage_alias.rs", dynamic_attribute)]
/// It requires that the given prefix type implements [`Get<'static str>`](traits::Get).
///
/// 4. Let the macro "guess" what kind of prefix type to use. This only supports verbatim or
///    pallet name. The macro uses the presence of generic arguments to the prefix type as an
///    indication that it should use the pallet name as the `prefix`:
#[doc = docify::embed!("src/tests/storage_alias.rs", storage_alias_guess)]
pub use frame_support_procedural::storage_alias;

pub use frame_support_procedural::derive_impl;

/// Create new implementations of the [`Get`](crate::traits::Get) trait.
///
/// The so-called parameter type can be created in four different ways:
///
/// - Using `const` to create a parameter type that provides a `const` getter. It is required that
///   the `value` is const.
///
/// - Declare the parameter type without `const` to have more freedom when creating the value.
///
/// - Using `storage` to create a storage parameter type. This type is special as it tries to load
///   the value from the storage under a fixed key. If the value could not be found in the storage,
///   the given default value will be returned. It is required that the value implements
///   [`Encode`](codec::Encode) and [`Decode`](codec::Decode). The key for looking up the value in
///   the storage is built using the following formula:
///
///   `twox_128(":" ++ NAME ++ ":")` where `NAME` is the name that is passed as type name.
///
/// - Using `static` to create a static parameter type. Its value is being provided by a static
///   variable with the equivalent name in `UPPER_SNAKE_CASE`. An additional `set` function is
///   provided in this case to alter the static variable. **This is intended for testing ONLY and is
///   ONLY available when `std` is enabled.**
///
/// # Examples
///
/// ```
/// # use frame_support::traits::Get;
/// # use frame_support::parameter_types;
/// // This function cannot be used in a const context.
/// fn non_const_expression() -> u64 { 99 }
///
/// const FIXED_VALUE: u64 = 10;
/// parameter_types! {
///    pub const Argument: u64 = 42 + FIXED_VALUE;
///    /// Visibility of the type is optional
///    OtherArgument: u64 = non_const_expression();
///    pub storage StorageArgument: u64 = 5;
///    pub static StaticArgument: u32 = 7;
/// }
///
/// trait Config {
///    type Parameter: Get<u64>;
///    type OtherParameter: Get<u64>;
///    type StorageParameter: Get<u64>;
///    type StaticParameter: Get<u32>;
/// }
///
/// struct Runtime;
/// impl Config for Runtime {
///    type Parameter = Argument;
///    type OtherParameter = OtherArgument;
///    type StorageParameter = StorageArgument;
///    type StaticParameter = StaticArgument;
/// }
///
/// // In testing, `StaticArgument` can be altered later: `StaticArgument::set(8)`.
/// ```
///
/// # Invalid example:
///
/// ```compile_fail
/// # use frame_support::traits::Get;
/// # use frame_support::parameter_types;
/// // This function cannot be used in a const context.
/// fn non_const_expression() -> u64 { 99 }
///
/// parameter_types! {
///    pub const Argument: u64 = non_const_expression();
/// }
/// ```
#[macro_export]
macro_rules! parameter_types {
	(
		$( #[ $attr:meta ] )*
		$vis:vis const $name:ident $(< $($ty_params:ident),* >)?: $type:ty = $value:expr;
		$( $rest:tt )*
	) => (
		$( #[ $attr ] )*
		$vis struct $name $(
			< $($ty_params),* >( $($crate::__private::sp_std::marker::PhantomData<$ty_params>),* )
		)?;
		$crate::parameter_types!(IMPL_CONST $name , $type , $value $( $(, $ty_params)* )?);
		$crate::parameter_types!( $( $rest )* );
	);
	(
		$( #[ $attr:meta ] )*
		$vis:vis $name:ident $(< $($ty_params:ident),* >)?: $type:ty = $value:expr;
		$( $rest:tt )*
	) => (
		$( #[ $attr ] )*
		$vis struct $name $(
			< $($ty_params),* >( $($crate::__private::sp_std::marker::PhantomData<$ty_params>),* )
		)?;
		$crate::parameter_types!(IMPL $name, $type, $value $( $(, $ty_params)* )?);
		$crate::parameter_types!( $( $rest )* );
	);
	(
		$( #[ $attr:meta ] )*
		$vis:vis storage $name:ident $(< $($ty_params:ident),* >)?: $type:ty = $value:expr;
		$( $rest:tt )*
	) => (
		$( #[ $attr ] )*
		$vis struct $name $(
			< $($ty_params),* >( $($crate::__private::sp_std::marker::PhantomData<$ty_params>),* )
		)?;
		$crate::parameter_types!(IMPL_STORAGE $name, $type, $value $( $(, $ty_params)* )?);
		$crate::parameter_types!( $( $rest )* );
	);
	() => ();
	(IMPL_CONST $name:ident, $type:ty, $value:expr $(, $ty_params:ident)*) => {
		impl< $($ty_params),* > $name< $($ty_params),* > {
			/// Returns the value of this parameter type.
			pub const fn get() -> $type {
				$value
			}
		}

		impl<_I: From<$type> $(, $ty_params)*> $crate::traits::Get<_I> for $name< $($ty_params),* > {
			fn get() -> _I {
				_I::from(Self::get())
			}
		}

		impl< $($ty_params),* > $crate::traits::TypedGet for $name< $($ty_params),* > {
			type Type = $type;
			fn get() -> $type {
				Self::get()
			}
		}
	};
	(IMPL $name:ident, $type:ty, $value:expr $(, $ty_params:ident)*) => {
		impl< $($ty_params),* > $name< $($ty_params),* > {
			/// Returns the value of this parameter type.
			pub fn get() -> $type {
				$value
			}
		}

		impl<_I: From<$type>, $(, $ty_params)*> $crate::traits::Get<_I> for $name< $($ty_params),* > {
			fn get() -> _I {
				_I::from(Self::get())
			}
		}

		impl< $($ty_params),* > $crate::traits::TypedGet for $name< $($ty_params),* > {
			type Type = $type;
			fn get() -> $type {
				Self::get()
			}
		}
	};
	(IMPL_STORAGE $name:ident, $type:ty, $value:expr $(, $ty_params:ident)*) => {
		#[allow(unused)]
		impl< $($ty_params),* > $name< $($ty_params),* > {
			/// Returns the key for this parameter type.
			pub fn key() -> [u8; 16] {
				$crate::__private::sp_core_hashing_proc_macro::twox_128!(b":", $name, b":")
			}

			/// Set the value of this parameter type in the storage.
			///
			/// This needs to be executed in an externalities provided environment.
			pub fn set(value: &$type) {
				$crate::storage::unhashed::put(&Self::key(), value);
			}

			/// Returns the value of this parameter type.
			///
			/// This needs to be executed in an externalities provided environment.
			#[allow(unused)]
			pub fn get() -> $type {
				$crate::storage::unhashed::get(&Self::key()).unwrap_or_else(|| $value)
			}
		}

		impl<_I: From<$type> $(, $ty_params)*> $crate::traits::Get<_I> for $name< $($ty_params),* > {
			fn get() -> _I {
				_I::from(Self::get())
			}
		}

		impl< $($ty_params),* > $crate::traits::TypedGet for $name< $($ty_params),* > {
			type Type = $type;
			fn get() -> $type {
				Self::get()
			}
		}
	};
	(
		$( #[ $attr:meta ] )*
		$vis:vis static $name:ident: $type:ty = $value:expr;
		$( $rest:tt )*
	) => (
		$crate::parameter_types_impl_thread_local!(
			$( #[ $attr ] )*
			$vis static $name: $type = $value;
		);
		$crate::parameter_types!( $( $rest )* );
	);
}

#[cfg(not(feature = "std"))]
#[macro_export]
macro_rules! parameter_types_impl_thread_local {
	( $( $any:tt )* ) => {
		compile_error!("static parameter types is only available in std and for testing.");
	};
}

#[cfg(feature = "std")]
#[macro_export]
macro_rules! parameter_types_impl_thread_local {
	(
		$(
			$( #[ $attr:meta ] )*
			$vis:vis static $name:ident: $type:ty = $value:expr;
		)*
	) => {
		$crate::parameter_types_impl_thread_local!(
			IMPL_THREAD_LOCAL $( $vis, $name, $type, $value, )*
		);
		$crate::__private::paste::item! {
			$crate::parameter_types!(
				$(
					$( #[ $attr ] )*
					$vis $name: $type = [<$name:snake:upper>].with(|v| v.borrow().clone());
				)*
			);
			$(
				impl $name {
					/// Set the internal value.
					pub fn set(t: $type) {
						[<$name:snake:upper>].with(|v| *v.borrow_mut() = t);
					}

					/// Mutate the internal value in place.
					#[allow(unused)]
					pub fn mutate<R, F: FnOnce(&mut $type) -> R>(mutate: F) -> R{
						let mut current = Self::get();
						let result = mutate(&mut current);
						Self::set(current);
						result
					}

					/// Get current value and replace with initial value of the parameter type.
					#[allow(unused)]
					pub fn take() -> $type {
						let current = Self::get();
						Self::set($value);
						current
					}
				}
			)*
		}
	};
	(IMPL_THREAD_LOCAL $( $vis:vis, $name:ident, $type:ty, $value:expr, )* ) => {
		$crate::__private::paste::item! {
			thread_local! {
				$(
					pub static [<$name:snake:upper>]: std::cell::RefCell<$type> =
						std::cell::RefCell::new($value);
				)*
			}
		}
	};
}

/// Macro for easily creating a new implementation of both the `Get` and `Contains` traits. Use
/// exactly as with `parameter_types`, only the type must be `Ord`.
#[macro_export]
macro_rules! ord_parameter_types {
	(
		$( #[ $attr:meta ] )*
		$vis:vis const $name:ident: $type:ty = $value:expr;
		$( $rest:tt )*
	) => (
		$( #[ $attr ] )*
		$vis struct $name;
		$crate::parameter_types!{IMPL $name , $type , $value}
		$crate::ord_parameter_types!{IMPL $name , $type , $value}
		$crate::ord_parameter_types!{ $( $rest )* }
	);
	() => ();
	(IMPL $name:ident , $type:ty , $value:expr) => {
		impl $crate::traits::SortedMembers<$type> for $name {
			fn contains(t: &$type) -> bool { &$value == t }
			fn sorted_members() -> $crate::__private::sp_std::prelude::Vec<$type> { vec![$value] }
			fn count() -> usize { 1 }
			#[cfg(feature = "runtime-benchmarks")]
			fn add(_: &$type) {}
		}
		impl $crate::traits::Contains<$type> for $name {
			fn contains(t: &$type) -> bool { &$value == t }
		}
	}
}

/// Print out a formatted message.
///
/// # Example
///
/// ```
/// frame_support::runtime_print!("my value is {}", 3);
/// ```
#[macro_export]
macro_rules! runtime_print {
	($($arg:tt)+) => {
		{
			use core::fmt::Write;
			let mut w = $crate::__private::sp_std::Writer::default();
			let _ = core::write!(&mut w, $($arg)+);
			$crate::__private::sp_io::misc::print_utf8(&w.inner())
		}
	}
}

/// Print out the debuggable type.
pub fn debug(data: &impl sp_std::fmt::Debug) {
	runtime_print!("{:?}", data);
}

#[doc(inline)]
pub use frame_support_procedural::{
	construct_runtime, match_and_insert, transactional, PalletError, RuntimeDebugNoBound,
};

#[doc(hidden)]
pub use frame_support_procedural::{__create_tt_macro, __generate_dummy_part_checker};

/// Derive [`Clone`] but do not bound any generic.
///
/// This is useful for type generic over runtime:
/// ```
/// # use frame_support::CloneNoBound;
/// trait Config {
/// 		type C: Clone;
/// }
///
/// // Foo implements [`Clone`] because `C` bounds [`Clone`].
/// // Otherwise compilation will fail with an output telling `c` doesn't implement [`Clone`].
/// #[derive(CloneNoBound)]
/// struct Foo<T: Config> {
/// 		c: T::C,
/// }
/// ```
pub use frame_support_procedural::CloneNoBound;

/// Derive [`Eq`] but do not bound any generic.
///
/// This is useful for type generic over runtime:
/// ```
/// # use frame_support::{EqNoBound, PartialEqNoBound};
/// trait Config {
/// 		type C: Eq;
/// }
///
/// // Foo implements [`Eq`] because `C` bounds [`Eq`].
/// // Otherwise compilation will fail with an output telling `c` doesn't implement [`Eq`].
/// #[derive(PartialEqNoBound, EqNoBound)]
/// struct Foo<T: Config> {
/// 		c: T::C,
/// }
/// ```
pub use frame_support_procedural::EqNoBound;

/// Derive [`PartialEq`] but do not bound any generic.
///
/// This is useful for type generic over runtime:
/// ```
/// # use frame_support::PartialEqNoBound;
/// trait Config {
/// 		type C: PartialEq;
/// }
///
/// // Foo implements [`PartialEq`] because `C` bounds [`PartialEq`].
/// // Otherwise compilation will fail with an output telling `c` doesn't implement [`PartialEq`].
/// #[derive(PartialEqNoBound)]
/// struct Foo<T: Config> {
/// 		c: T::C,
/// }
/// ```
pub use frame_support_procedural::PartialEqNoBound;

/// Derive [`Debug`] but do not bound any generic.
///
/// This is useful for type generic over runtime:
/// ```
/// # use frame_support::DebugNoBound;
/// # use core::fmt::Debug;
/// trait Config {
/// 		type C: Debug;
/// }
///
/// // Foo implements [`Debug`] because `C` bounds [`Debug`].
/// // Otherwise compilation will fail with an output telling `c` doesn't implement [`Debug`].
/// #[derive(DebugNoBound)]
/// struct Foo<T: Config> {
/// 		c: T::C,
/// }
/// ```
pub use frame_support_procedural::DebugNoBound;

/// Derive [`Default`] but do not bound any generic.
///
/// This is useful for type generic over runtime:
/// ```
/// # use frame_support::DefaultNoBound;
/// # use core::default::Default;
/// trait Config {
/// 	type C: Default;
/// }
///
/// // Foo implements [`Default`] because `C` bounds [`Default`].
/// // Otherwise compilation will fail with an output telling `c` doesn't implement [`Default`].
/// #[derive(DefaultNoBound)]
/// struct Foo<T: Config> {
/// 	c: T::C,
/// }
///
/// // Also works with enums, by specifying the default with #[default]:
/// #[derive(DefaultNoBound)]
/// enum Bar<T: Config> {
/// 	// Bar will implement Default as long as all of the types within Baz also implement default.
/// 	#[default]
/// 	Baz(T::C),
/// 	Quxx,
/// }
/// ```
pub use frame_support_procedural::DefaultNoBound;

/// Assert the annotated function is executed within a storage transaction.
///
/// The assertion is enabled for native execution and when `debug_assertions` are enabled.
///
/// # Example
///
/// ```
/// # use frame_support::{
/// # 	require_transactional, transactional, dispatch::DispatchResult
/// # };
///
/// #[require_transactional]
/// fn update_all(value: u32) -> DispatchResult {
/// 	// Update multiple storages.
/// 	// Return `Err` to indicate should revert.
/// 	Ok(())
/// }
///
/// #[transactional]
/// fn safe_update(value: u32) -> DispatchResult {
/// 	// This is safe
/// 	update_all(value)
/// }
///
/// fn unsafe_update(value: u32) -> DispatchResult {
/// 	// this may panic if unsafe_update is not called within a storage transaction
/// 	update_all(value)
/// }
/// ```
pub use frame_support_procedural::require_transactional;

/// Convert the current crate version into a [`CrateVersion`](crate::traits::CrateVersion).
///
/// It uses the `CARGO_PKG_VERSION_MAJOR`, `CARGO_PKG_VERSION_MINOR` and
/// `CARGO_PKG_VERSION_PATCH` environment variables to fetch the crate version.
/// This means that the [`CrateVersion`](crate::traits::CrateVersion)
/// object will correspond to the version of the crate the macro is called in!
///
/// # Example
///
/// ```
/// # use frame_support::{traits::CrateVersion, crate_to_crate_version};
/// const Version: CrateVersion = crate_to_crate_version!();
/// ```
pub use frame_support_procedural::crate_to_crate_version;

/// Return Err of the expression: `return Err($expression);`.
///
/// Used as `fail!(expression)`.
#[macro_export]
macro_rules! fail {
	( $y:expr ) => {{
		return Err($y.into())
	}};
}

/// Evaluate `$x:expr` and if not true return `Err($y:expr)`.
///
/// Used as `ensure!(expression_to_ensure, expression_to_return_on_false)`.
#[macro_export]
macro_rules! ensure {
	( $x:expr, $y:expr $(,)? ) => {{
		if !$x {
			$crate::fail!($y);
		}
	}};
}

/// Evaluate an expression, assert it returns an expected `Err` value and that
/// runtime storage has not been mutated (i.e. expression is a no-operation).
///
/// Used as `assert_noop(expression_to_assert, expected_error_expression)`.
#[macro_export]
macro_rules! assert_noop {
	(
		$x:expr,
		$y:expr $(,)?
	) => {
		let h = $crate::__private::storage_root($crate::__private::StateVersion::V1);
		$crate::assert_err!($x, $y);
		assert_eq!(
			h,
			$crate::__private::storage_root($crate::__private::StateVersion::V1),
			"storage has been mutated"
		);
	};
}

/// Evaluate any expression and assert that runtime storage has not been mutated
/// (i.e. expression is a storage no-operation).
///
/// Used as `assert_storage_noop(expression_to_assert)`.
#[macro_export]
macro_rules! assert_storage_noop {
	(
		$x:expr
	) => {
		let h = $crate::__private::storage_root($crate::__private::StateVersion::V1);
		$x;
		assert_eq!(h, $crate::__private::storage_root($crate::__private::StateVersion::V1));
	};
}

/// Assert an expression returns an error specified.
///
/// Used as `assert_err!(expression_to_assert, expected_error_expression)`
#[macro_export]
macro_rules! assert_err {
	( $x:expr , $y:expr $(,)? ) => {
		assert_eq!($x, Err($y.into()));
	};
}

/// Assert an expression returns an error specified.
///
/// This can be used on `DispatchResultWithPostInfo` when the post info should
/// be ignored.
#[macro_export]
macro_rules! assert_err_ignore_postinfo {
	( $x:expr , $y:expr $(,)? ) => {
		$crate::assert_err!($x.map(|_| ()).map_err(|e| e.error), $y);
	};
}

/// Assert an expression returns error with the given weight.
#[macro_export]
macro_rules! assert_err_with_weight {
	($call:expr, $err:expr, $weight:expr $(,)? ) => {
		if let Err(dispatch_err_with_post) = $call {
			$crate::assert_err!($call.map(|_| ()).map_err(|e| e.error), $err);
			assert_eq!(dispatch_err_with_post.post_info.actual_weight, $weight);
		} else {
			panic!("expected Err(_), got Ok(_).")
		}
	};
}

/// Panic if an expression doesn't evaluate to `Ok`.
///
/// Used as `assert_ok!(expression_to_assert, expected_ok_expression)`,
/// or `assert_ok!(expression_to_assert)` which would assert against `Ok(())`.
#[macro_export]
macro_rules! assert_ok {
	( $x:expr $(,)? ) => {
		let is = $x;
		match is {
			Ok(_) => (),
			_ => assert!(false, "Expected Ok(_). Got {:#?}", is),
		}
	};
	( $x:expr, $y:expr $(,)? ) => {
		assert_eq!($x, Ok($y));
	};
}

/// Assert that the maximum encoding size does not exceed the value defined in
/// [`MAX_MODULE_ERROR_ENCODED_SIZE`] during compilation.
///
/// This macro is intended to be used in conjunction with `tt_call!`.
#[macro_export]
macro_rules! assert_error_encoded_size {
	{
		path = [{ $($path:ident)::+ }]
		runtime = [{ $runtime:ident }]
		assert_message = [{ $assert_message:literal }]
		error = [{ $error:ident }]
	} => {
		const _: () = assert!(
			<
				$($path::)+$error<$runtime> as $crate::traits::PalletError
			>::MAX_ENCODED_SIZE <= $crate::MAX_MODULE_ERROR_ENCODED_SIZE,
			$assert_message
		);
	};
	{
		path = [{ $($path:ident)::+ }]
		runtime = [{ $runtime:ident }]
		assert_message = [{ $assert_message:literal }]
	} => {};
}

/// Do something hypothetically by rolling back any changes afterwards.
///
/// Returns the original result of the closure.
#[macro_export]
macro_rules! experimental_hypothetically {
	( $e:expr ) => {
		$crate::storage::transactional::with_transaction(
							|| -> $crate::__private::TransactionOutcome<Result<_, $crate::__private::DispatchError>> {
								$crate::__private::TransactionOutcome::Rollback(Ok($e))
							},
						)
						.expect("Always returning Ok; qed")
	};
}

/// Assert something to be [*hypothetically*] `Ok` without actually committing it.
///
/// Reverts any storage changes made by the closure.
#[macro_export]
macro_rules! experimental_hypothetically_ok {
	($e:expr $(, $args:expr)* $(,)?) => {
		let result = $crate::hypothetically!($e);
		$crate::assert_ok!(result $(, $args)*);
	};
}

#[doc(hidden)]
pub use serde::{Deserialize, Serialize};

#[doc(hidden)]
#[cfg(not(no_std))]
pub use macro_magic;

/// Private module re-exporting items used by frame support macros.
#[doc(hidden)]
pub mod _private {
	pub use sp_inherents;
}

/// Prelude to be used for pallet testing, for ease of use.
#[cfg(feature = "std")]
pub mod testing_prelude {
	pub use super::{
		assert_err, assert_err_ignore_postinfo, assert_err_with_weight, assert_error_encoded_size,
		assert_noop, assert_ok, assert_storage_noop, parameter_types, traits::Get,
	};
	pub use sp_arithmetic::assert_eq_error_rate;
	pub use sp_runtime::{bounded_btree_map, bounded_vec};
}

/// Prelude to be used alongside pallet macro, for ease of use.
pub mod pallet_prelude {
	pub use crate::{
		dispatch::{DispatchClass, DispatchResult, DispatchResultWithPostInfo, Parameter, Pays},
		ensure,
		inherent::{InherentData, InherentIdentifier, ProvideInherent},
		storage,
		storage::{
			bounded_vec::BoundedVec,
			types::{
				CountedStorageMap, CountedStorageNMap, Key as NMapKey, OptionQuery, ResultQuery,
				StorageDoubleMap, StorageMap, StorageNMap, StorageValue, ValueQuery,
			},
			StorageList,
		},
		traits::{
			BuildGenesisConfig, ConstU32, EnsureOrigin, Get, GetDefault, GetStorageVersion, Hooks,
			IsType, PalletInfoAccess, StorageInfoTrait, StorageVersion, TypedGet,
		},
		Blake2_128, Blake2_128Concat, Blake2_256, CloneNoBound, DebugNoBound, EqNoBound, Identity,
		PartialEqNoBound, RuntimeDebugNoBound, Twox128, Twox256, Twox64Concat,
	};
	pub use codec::{Decode, Encode, MaxEncodedLen};
	pub use frame_support::pallet_macros::*;
	/// The optional attribute `#[inject_runtime_type]` can be attached to `RuntimeCall`,
	/// `RuntimeEvent`, `RuntimeOrigin` or `PalletInfo` in an impl statement that has
	/// `#[register_default_impl]` attached to indicate that this item is generated by
	/// `construct_runtime`.
	///
	/// Attaching this attribute to such an item ensures that the combined impl generated via
	/// [`#[derive_impl(..)]`](`macro@super::derive_impl`)  will use the correct type
	/// auto-generated by `construct_runtime!`.
	#[doc = docify::embed!("src/tests/inject_runtime_type.rs", derive_impl_works_with_runtime_type_injection)]
	///
	/// However, if `no_aggregated_types` is specified while using
	/// `[`#[derive_impl(..)]`](`macro@super::derive_impl`)`, then these items are attached
	/// verbatim to the combined impl.
	#[doc = docify::embed!("src/tests/inject_runtime_type.rs", derive_impl_works_with_no_aggregated_types)]
	pub use frame_support_procedural::inject_runtime_type;
	pub use frame_support_procedural::register_default_impl;
	pub use scale_info::TypeInfo;
	pub use sp_inherents::MakeFatalError;
	pub use sp_runtime::{
		traits::{MaybeSerializeDeserialize, Member, ValidateUnsigned},
		transaction_validity::{
			InvalidTransaction, TransactionLongevity, TransactionPriority, TransactionSource,
			TransactionTag, TransactionValidity, TransactionValidityError, UnknownTransaction,
			ValidTransaction,
		},
		DispatchError, RuntimeDebug, MAX_MODULE_ERROR_ENCODED_SIZE,
	};
	pub use sp_std::marker::PhantomData;
	pub use sp_weights::Weight;
}

/// The `pallet` attribute macro defines a pallet that can be used with
/// [`construct_runtime!`]. It must be attached to a module named `pallet` as follows:
///
/// ```ignore
/// #[pallet]
/// pub mod pallet {
/// 	...
/// }
/// ```
///
/// Note that various types can be automatically imported using
/// [`frame_support::pallet_prelude`] and `frame_system::pallet_prelude`:
///
/// ```ignore
/// #[pallet]
/// pub mod pallet {
/// 	use frame_support::pallet_prelude::*;
/// 	use frame_system::pallet_prelude::*;
/// 	...
/// }
/// ```
///
/// # pallet::* Attributes
///
/// The `pallet` macro will parse any items within your `pallet` module that are annotated with
/// `#[pallet::*]` attributes. Some of these attributes are mandatory and some are optional,
/// and they can attach to different types of items within your pallet depending on the
/// attribute in question. The full list of `#[pallet::*]` attributes is shown below in the
/// order in which they are mentioned in this document:
///
/// * [`pallet::pallet`](#pallet-struct-placeholder-palletpallet-mandatory)
/// * [`pallet::config`](#config-trait-palletconfig-mandatory)
/// * [`pallet::constant`](#palletconstant)
/// * [`pallet::disable_frame_system_supertrait_check`](#disable_supertrait_check)
/// * [`pallet::generate_store($vis trait Store)`](#palletgenerate_storevis-trait-store)
/// * [`pallet::storage_version`](#palletstorage_version)
/// * [`pallet::hooks`](#hooks-pallethooks-optional)
/// * [`pallet::call`](#call-palletcall-optional)
/// * [`pallet::weight($expr)`](#palletweightexpr)
/// * [`pallet::compact`](#palletcompact-some_arg-some_type)
/// * [`pallet::call_index($idx)`](#palletcall_indexidx)
/// * [`pallet::extra_constants`](#extra-constants-palletextra_constants-optional)
/// * [`pallet::error`](#error-palleterror-optional)
/// * [`pallet::event`](#event-palletevent-optional)
/// * [`pallet::generate_deposit($visibility fn
///   deposit_event)`](#palletgenerate_depositvisibility-fn-deposit_event)
/// * [`pallet::storage`](#storage-palletstorage-optional)
/// * [`pallet::getter(fn $my_getter_fn_name)`](#palletgetterfn-my_getter_fn_name-optional)
/// * [`pallet::storage_prefix = "SomeName"`](#palletstorage_prefix--somename-optional)
/// * [`pallet::unbounded`](#palletunbounded-optional)
/// * [`pallet::whitelist_storage`](#palletwhitelist_storage-optional)
/// * [`cfg(..)`](#cfg-for-storage) (on storage items)
/// * [`pallet::type_value`](#type-value-pallettype_value-optional)
/// * [`pallet::genesis_config`](#genesis-config-palletgenesis_config-optional)
/// * [`pallet::genesis_build`](#genesis-build-palletgenesis_build-optional)
/// * [`pallet::inherent`](#inherent-palletinherent-optional)
/// * [`pallet::validate_unsigned`](#validate-unsigned-palletvalidate_unsigned-optional)
/// * [`pallet::origin`](#origin-palletorigin-optional)
/// * [`pallet::composite_enum`](#composite-enum-palletcomposite_enum-optional)
///
/// Note that at compile-time, the `#[pallet]` macro will analyze and expand all of these
/// attributes, ultimately removing their AST nodes before they can be parsed as real
/// attribute macro calls. This means that technically we do not need attribute macro
/// definitions for any of these attributes, however, for consistency and discoverability
/// reasons, we still maintain stub attribute macro definitions for all of these attributes in
/// the [`pallet_macros`] module which is automatically included in all pallets as part of the
/// pallet prelude. The actual "work" for all of these attribute macros can be found in the
/// macro expansion for `#[pallet]`.
///
/// Also note that in this document, pallet attributes are explained using the syntax of
/// non-instantiable pallets. For an example of an instantiable pallet, see [this
/// example](#example-of-an-instantiable-pallet).
///
/// # Dev Mode (`#[pallet(dev_mode)]`)
///
/// Specifying the argument `dev_mode` on the `#[pallet]` or `#[frame_support::pallet]`
/// attribute attached to your pallet module will allow you to enable dev mode for a pallet.
/// The aim of dev mode is to loosen some of the restrictions and requirements placed on
/// production pallets for easy tinkering and development. Dev mode pallets should not be used
/// in production. Enabling dev mode has the following effects:
///
/// * Weights no longer need to be specified on every `#[pallet::call]` declaration. By
///   default, dev mode pallets will assume a weight of zero (`0`) if a weight is not
///   specified. This is equivalent to specifying `#[weight(0)]` on all calls that do not
///   specify a weight.
/// * Call indices no longer need to be specified on every `#[pallet::call]` declaration. By
///   default, dev mode pallets will assume a call index based on the order of the call.
/// * All storages are marked as unbounded, meaning you do not need to implement
///   `MaxEncodedLen` on storage types. This is equivalent to specifying `#[pallet::unbounded]`
///   on all storage type definitions.
/// * Storage hashers no longer need to be specified and can be replaced by `_`. In dev mode,
///   these will be replaced by `Blake2_128Concat`. In case of explicit key-binding, `Hasher`
///   can simply be ignored when in `dev_mode`.
///
/// Note that the `dev_mode` argument can only be supplied to the `#[pallet]` or
/// `#[frame_support::pallet]` attribute macro that encloses your pallet module. This argument
/// cannot be specified anywhere else, including but not limited to the `#[pallet::pallet]`
/// attribute macro.
///
/// <div class="example-wrap" style="display:inline-block"><pre class="compile_fail"
/// style="white-space:normal;font:inherit;">
/// <strong>WARNING</strong>:
/// You should not deploy or use dev mode pallets in production. Doing so can break your chain
/// and therefore should never be done. Once you are done tinkering, you should remove the
/// 'dev_mode' argument from your #[pallet] declaration and fix any compile errors before
/// attempting to use your pallet in a production scenario.
/// </pre></div>
///
/// # Pallet struct placeholder: `#[pallet::pallet]` (mandatory)
///
/// The pallet struct placeholder `#[pallet::pallet]` is mandatory and allows you to specify
/// pallet information.
///
/// The struct must be defined as follows:
/// ```ignore
/// #[pallet::pallet]
/// pub struct Pallet<T>(_);
/// ```
/// I.e. a regular struct definition named `Pallet`, with generic T and no where clause.
///
/// ## Macro expansion:
///
/// The macro adds this attribute to the struct definition:
/// ```ignore
/// #[derive(
/// 	frame_support::CloneNoBound,
/// 	frame_support::EqNoBound,
/// 	frame_support::PartialEqNoBound,
/// 	frame_support::RuntimeDebugNoBound,
/// )]
/// ```
/// and replaces the type `_` with `PhantomData<T>`. It also implements on the pallet:
/// * [`GetStorageVersion`](`traits::GetStorageVersion`)
/// * [`OnGenesis`](`traits::OnGenesis`): contains some logic to write the pallet version into
///   storage.
/// * `PalletErrorTypeInfo`: provides the type information for the pallet error, if defined.
///
/// It declares `type Module` type alias for `Pallet`, used by `construct_runtime`.
///
/// It implements [`PalletInfoAccess`](`traits::PalletInfoAccess') on `Pallet` to ease access
/// to pallet information given by [`frame_support::traits::PalletInfo`]. (The implementation
/// uses the associated type `frame_system::Config::PalletInfo`).
///
/// It implements [`StorageInfoTrait`](`traits::StorageInfoTrait`) on `Pallet` which give
/// information about all storages.
///
/// If the attribute `generate_store` is set then the macro creates the trait `Store` and
/// implements it on `Pallet`.
///
/// If the attribute `set_storage_max_encoded_len` is set then the macro calls
/// [`StorageInfoTrait`](`traits::StorageInfoTrait`) for each storage in the implementation of
/// [`StorageInfoTrait`](`traits::StorageInfoTrait`) for the pallet. Otherwise it implements
/// [`StorageInfoTrait`](`traits::StorageInfoTrait`) for the pallet using the
/// [`PartialStorageInfoTrait`](`traits::PartialStorageInfoTrait`) implementation of storages.
///
/// # Config trait: `#[pallet::config]` (mandatory)
///
/// The mandatory attribute `#[pallet::config]` defines the configurable options for the
/// pallet.
///
/// Item must be defined as:
///
/// ```ignore
/// #[pallet::config]
/// pub trait Config: frame_system::Config + $optionally_some_other_supertraits
/// $optional_where_clause
/// {
/// ...
/// }
/// ```
///
/// I.e. a regular trait definition named `Config`, with the supertrait
/// `frame_system::pallet::Config`, and optionally other supertraits and a where clause.
/// (Specifying other supertraits here is known as [tight
/// coupling](https://docs.substrate.io/reference/how-to-guides/pallet-design/use-tight-coupling/))
///
/// The associated type `RuntimeEvent` is reserved. If defined, it must have the bounds
/// `From<Event>` and `IsType<<Self as frame_system::Config>::RuntimeEvent>`.
///
/// [`pallet::event`](`frame_support::pallet_macros::event`) must be present if `RuntimeEvent`
/// exists as a config item in your `#[pallet::config]`.
///
/// Also see [`pallet::config`](`frame_support::pallet_macros::config`)
///
/// ## `pallet::constant`
///
/// The `#[pallet::constant]` attribute can be used to add an associated type trait bounded by
/// [`Get`](crate::traits::Get) from [`pallet::config`](#palletconfig) into metadata, e.g.:
///
/// ```ignore
/// #[pallet::config]
/// pub trait Config: frame_system::Config {
/// 	#[pallet::constant]
/// 	type Foo: Get<u32>;
/// }
/// ```
///
/// Also see [`pallet::constant`](`frame_support::pallet_macros::constant`)
///
/// ## `pallet::disable_frame_system_supertrait_check`
/// <a name="disable_supertrait_check"></a>
///
/// To bypass the `frame_system::Config` supertrait check, use the attribute
/// `pallet::disable_frame_system_supertrait_check`, e.g.:
///
/// ```ignore
/// #[pallet::config]
/// #[pallet::disable_frame_system_supertrait_check]
/// pub trait Config: pallet_timestamp::Config {}
/// ```
///
/// NOTE: Bypassing the `frame_system::Config` supertrait check is typically desirable when you
/// want to write an alternative to the `frame_system` pallet.
///
/// Also see
/// [`pallet::disable_frame_system_supertrait_check`](`frame_support::pallet_macros::disable_frame_system_supertrait_check`)
///
/// ## Macro expansion:
///
/// The macro expands pallet constant metadata with the information given by
/// `#[pallet::constant]`.
///
/// # `pallet::generate_store($vis trait Store)`
///
/// To generate a `Store` trait associating all storages, annotate your `Pallet` struct with
/// the attribute `#[pallet::generate_store($vis trait Store)]`, e.g.:
///
/// ```ignore
/// #[pallet::pallet]
/// #[pallet::generate_store(pub(super) trait Store)]
/// pub struct Pallet<T>(_);
/// ```
/// More precisely, the `Store` trait contains an associated type for each storage. It is
/// implemented for `Pallet` allowing access to the storage from pallet struct.
///
/// Thus when defining a storage named `Foo`, it can later be accessed from `Pallet` using
/// `<Pallet as Store>::Foo`.
///
/// NOTE: this attribute is only valid when applied _directly_ to your `Pallet` struct
/// definition.
///
/// Also see [`pallet::generate_store`](`frame_support::pallet_macros::generate_store`).
///
/// # `pallet::storage_version`
///
/// Because the [`pallet::pallet`](#pallet-struct-placeholder-palletpallet-mandatory) macro
/// implements [`traits::GetStorageVersion`], the current storage version needs to be
/// communicated to the macro. This can be done by using the `pallet::storage_version`
/// attribute:
///
/// ```ignore
/// const STORAGE_VERSION: StorageVersion = StorageVersion::new(5);
///
/// #[pallet::pallet]
/// #[pallet::storage_version(STORAGE_VERSION)]
/// pub struct Pallet<T>(_);
/// ```
///
/// If not present, the current storage version is set to the default value.
///
/// Also see [`pallet::storage_version`](`frame_support::pallet_macros::storage_version`)
///
/// # Hooks: `#[pallet::hooks]` (optional)
///
/// The `pallet::hooks` attribute allows you to specify a `Hooks` implementation for `Pallet`
/// that specifies pallet-specific logic.
///
/// The item the attribute attaches to must be defined as follows:
/// ```ignore
/// #[pallet::hooks]
/// impl<T: Config> Hooks<BlockNumberFor<T>> for Pallet<T> $optional_where_clause {
///     ...
/// }
/// ```
/// I.e. a regular trait implementation with generic bound: `T: Config`, for the trait
/// `Hooks<BlockNumberFor<T>>` (they are defined in preludes), for the type `Pallet<T>` and
/// with an optional where clause.
///
/// If no `#[pallet::hooks]` exists, then the following default implementation is
/// automatically generated:
/// ```ignore
/// #[pallet::hooks]
/// impl<T: Config> Hooks<BlockNumberFor<T>> for Pallet<T> {}
/// ```
///
/// Also see [`pallet::hooks`](`frame_support::pallet_macros::hooks`)
///
/// # Call: `#[pallet::call]` (optional)
///
/// Implementation of pallet dispatchables.
///
/// Item must be defined as:
/// ```ignore
/// #[pallet::call]
/// impl<T: Config> Pallet<T> {
/// 	/// $some_doc
/// 	#[pallet::weight($ExpressionResultingInWeight)]
/// 	pub fn $fn_name(
/// 		origin: OriginFor<T>,
/// 		$some_arg: $some_type,
/// 		// or with compact attribute: #[pallet::compact] $some_arg: $some_type,
/// 		...
/// 	) -> DispatchResultWithPostInfo { // or `-> DispatchResult`
/// 		...
/// 	}
/// 	...
/// }
/// ```
/// I.e. a regular type implementation, with generic `T: Config`, on type `Pallet<T>`, with
/// an optional where clause.
///
/// ## `#[pallet::weight($expr)]`
///
/// Each dispatchable needs to define a weight with `#[pallet::weight($expr)]` attribute, the
/// first argument must be `origin: OriginFor<T>`.
///
/// Also see [`pallet::weight`](`frame_support::pallet_macros::weight`)
///
/// ### `#[pallet::compact] $some_arg: $some_type`
///
/// Compact encoding for arguments can be achieved via `#[pallet::compact]`. The function must
/// return a `DispatchResultWithPostInfo` or `DispatchResult`.
///
/// Also see [`pallet::compact`](`frame_support::pallet_macros::compact`)
///
/// ## `#[pallet::call_index($idx)]`
///
/// Each dispatchable may also be annotated with the `#[pallet::call_index($idx)]` attribute,
/// which explicitly defines the codec index for the dispatchable function in the `Call` enum.
///
/// All call indexes start from 0, until it encounters a dispatchable function with a defined
/// call index. The dispatchable function that lexically follows the function with a defined
/// call index will have that call index, but incremented by 1, e.g. if there are 3
/// dispatchable functions `fn foo`, `fn bar` and `fn qux` in that order, and only `fn bar`
/// has a call index of 10, then `fn qux` will have an index of 11, instead of 1.
///
/// **WARNING**: modifying dispatchables, changing their order, removing some, etc., must be
/// done with care. Indeed this will change the outer runtime call type (which is an enum with
/// one variant per pallet), this outer runtime call can be stored on-chain (e.g. in
/// `pallet-scheduler`). Thus migration might be needed. To mitigate against some of this, the
/// `#[pallet::call_index($idx)]` attribute can be used to fix the order of the dispatchable so
/// that the `Call` enum encoding does not change after modification. As a general rule of
/// thumb, it is therefore adventageous to always add new calls to the end so you can maintain
/// the existing order of calls.
///
/// Also see [`pallet::call_index`](`frame_support::pallet_macros::call_index`)
///
/// # Extra constants: `#[pallet::extra_constants]` (optional)
///
/// Allows you to define some extra constants to be added into constant metadata.
///
/// Item must be defined as:
///
/// ```ignore
/// #[pallet::extra_constants]
/// impl<T: Config> Pallet<T> where $optional_where_clause {
/// 	/// $some_doc
/// 	$vis fn $fn_name() -> $some_return_type {
/// 		...
/// 	}
/// 	...
/// }
/// ```
/// I.e. a regular rust `impl` block with some optional where clause and functions with 0 args,
/// 0 generics, and some return type.
///
/// ## Macro expansion
///
/// The macro add some extra constants to pallet constant metadata.
///
/// Also see: [`pallet::extra_constants`](`frame_support::pallet_macros::extra_constants`)
///
/// # Error: `#[pallet::error]` (optional)
///
/// The `#[pallet::error]` attribute allows you to define an error enum that will be returned
/// from the dispatchable when an error occurs. The information for this error type is then
/// stored in metadata.
///
/// Item must be defined as:
///
/// ```ignore
/// #[pallet::error]
/// pub enum Error<T> {
/// 	/// $some_optional_doc
/// 	$SomeFieldLessVariant,
/// 	/// $some_more_optional_doc
/// 	$SomeVariantWithOneField(FieldType),
/// 	...
/// }
/// ```
/// I.e. a regular enum named `Error`, with generic `T` and fieldless or multiple-field
/// variants.
///
/// Any field type in the enum variants must implement [`scale_info::TypeInfo`] in order to be
/// properly used in the metadata, and its encoded size should be as small as possible,
/// preferably 1 byte in size in order to reduce storage size. The error enum itself has an
/// absolute maximum encoded size specified by [`MAX_MODULE_ERROR_ENCODED_SIZE`].
///
/// (1 byte can still be 256 different errors. The more specific the error, the easier it is to
/// diagnose problems and give a better experience to the user. Don't skimp on having lots of
/// individual error conditions.)
///
/// Field types in enum variants must also implement [`PalletError`](traits::PalletError),
/// otherwise the pallet will fail to compile. Rust primitive types have already implemented
/// the [`PalletError`](traits::PalletError) trait along with some commonly used stdlib types
/// such as [`Option`] and
/// [`PhantomData`](`frame_support::__private::sp_std::marker::PhantomData`), and hence in most
/// use cases, a manual implementation is not necessary and is discouraged.
///
/// The generic `T` must not bound anything and a `where` clause is not allowed. That said,
/// bounds and/or a where clause should not needed for any use-case.
///
/// Also see: [`pallet::error`](`frame_support::pallet_macros::error`)
///
/// # Event: `#[pallet::event]` (optional)
///
/// Allows you to define pallet events. Pallet events are stored under the `system` / `events`
/// key when the block is applied (and then replaced when the next block writes it's events).
///
/// The Event enum must be defined as follows:
///
/// ```ignore
/// #[pallet::event]
/// #[pallet::generate_deposit($visibility fn deposit_event)] // Optional
/// pub enum Event<$some_generic> $optional_where_clause {
/// 	/// Some doc
/// 	$SomeName($SomeType, $YetanotherType, ...),
/// 	...
/// }
/// ```
///
/// I.e. an enum (with named or unnamed fields variant), named `Event`, with generic: none or
/// `T` or `T: Config`, and optional w here clause.
///
/// Each field must implement [`Clone`], [`Eq`], [`PartialEq`], [`Encode`], [`Decode`], and
/// [`Debug`] (on std only). For ease of use, bound by the trait
/// [`Member`](`frame_support::pallet_prelude::Member`), available in
/// frame_support::pallet_prelude.
///
/// Also see [`pallet::event`](`frame_support::pallet_macros::event`)
///
/// ## `#[pallet::generate_deposit($visibility fn deposit_event)]`
///
/// The attribute `#[pallet::generate_deposit($visibility fn deposit_event)]` generates a
/// helper function on `Pallet` that handles deposit events.
///
/// NOTE: For instantiable pallets, the event must be generic over `T` and `I`.
///
/// Also see [`pallet::generate_deposit`](`frame_support::pallet_macros::generate_deposit`)
///
/// # Storage: `#[pallet::storage]` (optional)
///
/// The `#[pallet::storage]` attribute lets you define some abstract storage inside of runtime
/// storage and also set its metadata. This attribute can be used multiple times.
///
/// Item should be defined as:
///
/// ```ignore
/// #[pallet::storage]
/// #[pallet::getter(fn $getter_name)] // optional
/// $vis type $StorageName<$some_generic> $optional_where_clause
/// 	= $StorageType<$generic_name = $some_generics, $other_name = $some_other, ...>;
/// ```
///
/// or with unnamed generic:
///
/// ```ignore
/// #[pallet::storage]
/// #[pallet::getter(fn $getter_name)] // optional
/// $vis type $StorageName<$some_generic> $optional_where_clause
/// 	= $StorageType<_, $some_generics, ...>;
/// ```
///
/// I.e. it must be a type alias, with generics: `T` or `T: Config`. The aliased type must be
/// one of [`StorageValue`](`pallet_prelude::StorageValue`),
/// [`StorageMap`](`pallet_prelude::StorageMap`) or
/// [`StorageDoubleMap`](`pallet_prelude::StorageDoubleMap`). The generic arguments of the
/// storage type can be given in two manners: named and unnamed. For named generic arguments,
/// the name for each argument should match the name defined for it on the storage struct:
/// * [`StorageValue`](`pallet_prelude::StorageValue`) expects `Value` and optionally
///   `QueryKind` and `OnEmpty`,
/// * [`StorageMap`](`pallet_prelude::StorageMap`) expects `Hasher`, `Key`, `Value` and
///   optionally `QueryKind` and `OnEmpty`,
/// * [`CountedStorageMap`](`pallet_prelude::CountedStorageMap`) expects `Hasher`, `Key`,
///   `Value` and optionally `QueryKind` and `OnEmpty`,
/// * [`StorageDoubleMap`](`pallet_prelude::StorageDoubleMap`) expects `Hasher1`, `Key1`,
///   `Hasher2`, `Key2`, `Value` and optionally `QueryKind` and `OnEmpty`.
///
/// For unnamed generic arguments: Their first generic must be `_` as it is replaced by the
/// macro and other generic must declared as a normal generic type declaration.
///
/// The `Prefix` generic written by the macro is generated using
/// `PalletInfo::name::<Pallet<..>>()` and the name of the storage type. E.g. if runtime names
/// the pallet "MyExample" then the storage `type Foo<T> = ...` should use the prefix:
/// `Twox128(b"MyExample") ++ Twox128(b"Foo")`.
///
/// For the [`CountedStorageMap`](`pallet_prelude::CountedStorageMap`) variant, the `Prefix`
/// also implements
/// [`CountedStorageMapInstance`](`frame_support::storage::types::CountedStorageMapInstance`).
/// It also associates a [`CounterPrefix`](`pallet_prelude::CounterPrefix'), which is
/// implemented the same as above, but the storage prefix is prepend with `"CounterFor"`. E.g.
/// if runtime names the pallet "MyExample" then the storage `type Foo<T> =
/// CountedStorageaMap<...>` will store its counter at the prefix: `Twox128(b"MyExample") ++
/// Twox128(b"CounterForFoo")`.
///
/// E.g:
///
/// ```ignore
/// #[pallet::storage]
/// pub(super) type MyStorage<T> = StorageMap<Hasher = Blake2_128Concat, Key = u32, Value = u32>;
/// ```
///
/// In this case the final prefix used by the map is `Twox128(b"MyExample") ++
/// Twox128(b"OtherName")`.
///
/// Also see [`pallet::storage`](`frame_support::pallet_macros::storage`)
///
/// ## `#[pallet::getter(fn $my_getter_fn_name)]` (optional)
///
/// The optional attribute `#[pallet::getter(fn $my_getter_fn_name)]` allows you to define a
/// getter function on `Pallet`.
///
/// Also see [`pallet::getter`](`frame_support::pallet_macros::getter`)
///
/// ## `#[pallet::storage_prefix = "SomeName"]` (optional)
///
/// The optional attribute `#[pallet::storage_prefix = "SomeName"]` allows you to define the
/// storage prefix to use, see how `Prefix` generic is implemented above. This is helpful if
/// you wish to rename the storage field but don't want to perform a migration.
///
/// E.g:
///
/// ```ignore
/// #[pallet::storage]
/// #[pallet::storage_prefix = "foo"]
/// #[pallet::getter(fn my_storage)]
/// pub(super) type MyStorage<T> = StorageMap<Hasher = Blake2_128Concat, Key = u32, Value = u32>;
/// ```
///
/// or
///
/// ```ignore
/// #[pallet::storage]
/// #[pallet::getter(fn my_storage)]
/// pub(super) type MyStorage<T> = StorageMap<_, Blake2_128Concat, u32, u32>;
/// ```
///
/// Also see [`pallet::storage_prefix`](`frame_support::pallet_macros::storage_prefix`)
///
/// ## `#[pallet::unbounded]` (optional)
///
/// The optional attribute `#[pallet::unbounded]` declares the storage as unbounded. When
/// implementating the storage info (when `#[pallet::generate_storage_info]` is specified on
/// the pallet struct placeholder), the size of the storage will be declared as unbounded. This
/// can be useful for storage which can never go into PoV (Proof of Validity).
///
/// Also see [`pallet::unbounded`](`frame_support::pallet_macros::unbounded`)
///
/// ## `#[pallet::whitelist_storage]` (optional)
///
/// The optional attribute `#[pallet::whitelist_storage]` will declare the storage as
/// whitelisted from benchmarking.
///
/// See
/// [`pallet::whitelist_storage`](frame_support::pallet_macros::whitelist_storage)
/// for more info.
///
///	## `#[cfg(..)]` (for storage)
/// The optional attributes `#[cfg(..)]` allow conditional compilation for the storage.
///
/// E.g:
///
/// ```ignore
/// #[cfg(feature = "my-feature")]
/// #[pallet::storage]
/// pub(super) type MyStorage<T> = StorageValue<Value = u32>;
/// ```
///
/// All the `cfg` attributes are automatically copied to the items generated for the storage,
/// i.e. the getter, storage prefix, and the metadata element etc.
///
/// Any type placed as the `QueryKind` parameter must implement
/// [`frame_support::storage::types::QueryKindTrait`]. There are 3 implementations of this
/// trait by default:
///
/// 1. [`OptionQuery`](`frame_support::storage::types::OptionQuery`), the default `QueryKind`
///    used when this type parameter is omitted. Specifying this as the `QueryKind` would cause
///    storage map APIs that return a `QueryKind` to instead return an [`Option`], returning
///    `Some` when a value does exist under a specified storage key, and `None` otherwise.
/// 2. [`ValueQuery`](`frame_support::storage::types::ValueQuery`) causes storage map APIs that
///    return a `QueryKind` to instead return the value type. In cases where a value does not
///    exist under a specified storage key, the `OnEmpty` type parameter on `QueryKindTrait` is
///    used to return an appropriate value.
/// 3. [`ResultQuery`](`frame_support::storage::types::ResultQuery`) causes storage map APIs
///    that return a `QueryKind` to instead return a `Result<T, E>`, with `T` being the value
///    type and `E` being the pallet error type specified by the `#[pallet::error]` attribute.
///    In cases where a value does not exist under a specified storage key, an `Err` with the
///    specified pallet error variant is returned.
///
/// NOTE: If the `QueryKind` generic parameter is still generic at this stage or is using some
/// type alias then the generation of the getter might fail. In this case the getter can be
/// implemented manually.
///
/// NOTE: The generic `Hasher` must implement the [`StorageHasher`] trait (or the type is not
/// usable at all). We use [`StorageHasher::METADATA`] for the metadata of the hasher of the
/// storage item. Thus generic hasher is supported.
///
/// ## Macro expansion
///
/// For each storage item the macro generates a struct named
/// `_GeneratedPrefixForStorage$NameOfStorage`, and implements
/// [`StorageInstance`](traits::StorageInstance) on it using the pallet and storage name. It
/// then uses it as the first generic of the aliased type. For
/// [`CountedStorageMap`](`pallet_prelude::CountedStorageMap`),
/// [`CountedStorageMapInstance`](`frame_support::storage::types::CountedStorageMapInstance`)
/// is implemented, and another similar struct is generated.
///
/// For a named generic, the macro will reorder the generics, and remove the names.
///
/// The macro implements the function `storage_metadata` on the `Pallet` implementing the
/// metadata for all storage items based on their kind:
/// * for a storage value, the type of the value is copied into the metadata
/// * for a storage map, the type of the values and the key's type is copied into the metadata
/// * for a storage double map, the type of the values, and the types of `key1` and `key2` are
///   copied into the metadata.
///
/// # Type value: `#[pallet::type_value]` (optional)
///
/// The `#[pallet::type_value]` attribute lets you define a struct implementing the
/// [`Get`](crate::traits::Get) trait to ease use of storage types. This attribute is meant to
/// be used alongside [`#[pallet::storage]`](#storage-palletstorage-optional) to define a
/// storage's default value. This attribute can be used multiple times.
///
/// Item must be defined as:
///
/// ```ignore
/// #[pallet::type_value]
/// fn $MyDefaultName<$some_generic>() -> $default_type $optional_where_clause { $expr }
/// ```
///
/// I.e.: a function definition with generics none or `T: Config` and a returned type.
///
/// E.g.:
///
/// ```ignore
/// #[pallet::type_value]
/// fn MyDefault<T: Config>() -> T::Balance { 3.into() }
/// ```
///
/// Also see [`pallet::type_value`](`frame_support::pallet_macros::type_value`)
///
/// # Genesis config: `#[pallet::genesis_config]` (optional)
///
/// The `#[pallet::genesis_config]` attribute allows you to define the genesis configuration
/// for the pallet.
///
/// Item is defined as either an enum or a struct. It needs to be public and implement the
/// trait [`BuildGenesisConfig`](`traits::BuildGenesisConfig`) with
/// [`#[pallet::genesis_build]`](#genesis-build-palletgenesis_build-optional). The type
/// generics are constrained to be either none, or `T` or `T: Config`.
///
/// E.g:
///
/// ```ignore
/// #[pallet::genesis_config]
/// pub struct GenesisConfig<T: Config> {
/// 	_myfield: BalanceOf<T>,
/// }
/// ```
///
/// Also see [`pallet::genesis_config`](`frame_support::pallet_macros::genesis_config`)
///
/// # Genesis build: `#[pallet::genesis_build]` (optional)
///
/// The `#[pallet::genesis_build]` attribute allows you to define how `genesis_configuration`
/// is built. This takes as input the `GenesisConfig` type (as `self`) and constructs the
/// pallet's initial state.
///
/// The impl must be defined as:
///
/// ```ignore
/// #[pallet::genesis_build]
/// impl<T: Config> GenesisBuild<T> for GenesisConfig<$maybe_generics> {
/// 	fn build(&self) { $expr }
/// }
/// ```
///
/// I.e. a trait implementation with generic `T: Config`, of trait `GenesisBuild<T>` on
/// type `GenesisConfig` with generics none or `T`.
///
/// E.g.:
///
/// ```ignore
/// #[pallet::genesis_build]
/// impl<T: Config> GenesisBuild<T> for GenesisConfig {
/// 	fn build(&self) {}
/// }
/// ```
///
/// Also see [`pallet::genesis_build`](`frame_support::pallet_macros::genesis_build`)
///
/// # Inherent: `#[pallet::inherent]` (optional)
///
/// The `#[pallet::inherent]` attribute allows the pallet to provide some
/// [inherent](https://docs.substrate.io/fundamentals/transaction-types/#inherent-transactions).
/// An inherent is some piece of data that is inserted by a block authoring node at block
/// creation time and can either be accepted or rejected by validators based on whether the
/// data falls within an acceptable range.
///
/// The most common inherent is the `timestamp` that is inserted into every block. Since there
/// is no way to validate timestamps, validators simply check that the timestamp reported by
/// the block authoring node falls within an acceptable range.
///
/// Item must be defined as:
///
/// ```ignore
/// #[pallet::inherent]
/// impl<T: Config> ProvideInherent for Pallet<T> {
/// 	// ... regular trait implementation
/// }
/// ```
///
/// I.e. a trait implementation with bound `T: Config`, of trait
/// [`ProvideInherent`](`pallet_prelude::ProvideInherent`) for type `Pallet<T>`, and some
/// optional where clause.
///
/// Also see [`pallet::inherent`](`frame_support::pallet_macros::inherent`)
///
/// # Validate unsigned: `#[pallet::validate_unsigned]` (optional)
///
/// The `#[pallet::validate_unsigned]` attribute allows the pallet to validate some unsigned
/// transaction:
///
/// Item must be defined as:
///
/// ```ignore
/// #[pallet::validate_unsigned]
/// impl<T: Config> ValidateUnsigned for Pallet<T> {
/// 	// ... regular trait implementation
/// }
/// ```
///
/// I.e. a trait implementation with bound `T: Config`, of trait
/// [`ValidateUnsigned`](`pallet_prelude::ValidateUnsigned`) for type `Pallet<T>`, and some
/// optional where clause.
///
/// NOTE: There is also the [`sp_runtime::traits::SignedExtension`] trait that can be used to
/// add some specific logic for transaction validation.
///
/// Also see [`pallet::validate_unsigned`](`frame_support::pallet_macros::validate_unsigned`)
///
/// # Origin: `#[pallet::origin]` (optional)
///
/// The `#[pallet::origin]` attribute allows you to define some origin for the pallet.
///
/// Item must be either a type alias, an enum, or a struct. It needs to be public.
///
/// E.g.:
///
/// ```ignore
/// #[pallet::origin]
/// pub struct Origin<T>(PhantomData<(T)>);
/// ```
///
/// **WARNING**: modifying origin changes the outer runtime origin. This outer runtime origin
/// can be stored on-chain (e.g. in `pallet-scheduler`), thus any change must be done with care
/// as it might require some migration.
///
/// NOTE: for instantiable pallets, the origin must be generic over `T` and `I`.
///
/// Also see [`pallet::origin`](`frame_support::pallet_macros::origin`)
///
/// # Composite enum `#[pallet::composite_enum]` (optional)
///
/// The `#[pallet::composite_enum]` attribute allows you to define an enum on the pallet which
/// will then instruct `construct_runtime` to amalgamate all similarly-named enums from other
/// pallets into an aggregate enum. This is similar in principle with how the aggregate enum is
/// generated for `#[pallet::event]` or `#[pallet::error]`.
///
/// The item tagged with `#[pallet::composite_enum]` MUST be an enum declaration, and can ONLY
/// be the following identifiers: `FreezeReason`, `HoldReason`, `LockId` or `SlashReason`.
/// Custom identifiers are not supported.
///
/// NOTE: For ease of usage, when no `#[derive]` attributes are detected, the
/// `#[pallet::composite_enum]` attribute will automatically derive the following traits for
/// the enum:
///
/// ```ignore
/// Copy, Clone, Eq, PartialEq, Ord, PartialOrd, Encode, Decode, MaxEncodedLen, TypeInfo,
/// RuntimeDebug
/// ```
///
/// The inverse is also true: if there are any #[derive] attributes present for the enum, then
/// the attribute will not automatically derive any of the traits described above.
///
/// # General notes on instantiable pallets
///
/// An instantiable pallet is one where Config is generic, i.e. `Config<I>`. This allows
/// runtime to implement multiple instances of the pallet, by using different types for the
/// generic. This is the sole purpose of the generic `I`, but because
/// [`PalletInfo`](`traits::PalletInfo`) requires the `Pallet` placeholder to be static, it is
/// important to bound by `'static` whenever [`PalletInfo`](`traits::PalletInfo`) can be used.
/// Additionally, in order to make an instantiable pallet usable as a regular pallet without an
/// instance, it is important to bound by `= ()` on every type.
///
/// Thus impl bound looks like `impl<T: Config<I>, I: 'static>`, and types look like
/// `SomeType<T, I=()>` or `SomeType<T: Config<I>, I: 'static = ()>`.
///
/// # Example of a non-instantiable pallet
///
/// ```
/// pub use pallet::*; // reexport in crate namespace for `construct_runtime!`
///
/// #[frame_support::pallet]
/// // NOTE: The name of the pallet is provided by `construct_runtime` and is used as
/// // the unique identifier for the pallet's storage. It is not defined in the pallet itself.
/// pub mod pallet {
/// 	use frame_support::pallet_prelude::*; // Import various types used in the pallet definition
/// 	use frame_system::pallet_prelude::*; // Import some system helper types.
///
/// 	type BalanceOf<T> = <T as Config>::Balance;
///
/// 	// Define the generic parameter of the pallet
/// 	// The macro parses `#[pallet::constant]` attributes and uses them to generate metadata
/// 	// for the pallet's constants.
/// 	#[pallet::config]
/// 	pub trait Config: frame_system::Config {
/// 		#[pallet::constant] // put the constant in metadata
/// 		type MyGetParam: Get<u32>;
/// 		type Balance: Parameter + MaxEncodedLen + From<u8>;
/// 		type RuntimeEvent: From<Event<Self>> + IsType<<Self as frame_system::Config>::RuntimeEvent>;
/// 	}
///
/// 	// Define some additional constant to put into the constant metadata.
/// 	#[pallet::extra_constants]
/// 	impl<T: Config> Pallet<T> {
/// 		/// Some description
/// 		fn exra_constant_name() -> u128 { 4u128 }
/// 	}
///
/// 	// Define the pallet struct placeholder, various pallet function are implemented on it.
/// 	#[pallet::pallet]
/// 	#[pallet::generate_store(pub(super) trait Store)]
/// 	pub struct Pallet<T>(_);
///
/// 	// Implement the pallet hooks.
/// 	#[pallet::hooks]
/// 	impl<T: Config> Hooks<BlockNumberFor<T>> for Pallet<T> {
/// 		fn on_initialize(_n: BlockNumberFor<T>) -> Weight {
/// 			unimplemented!();
/// 		}
///
/// 		// can implement also: on_finalize, on_runtime_upgrade, offchain_worker, ...
/// 		// see `Hooks` trait
/// 	}
///
/// 	// Declare Call struct and implement dispatchables.
/// 	//
/// 	// WARNING: Each parameter used in functions must implement: Clone, Debug, Eq, PartialEq,
/// 	// Codec.
/// 	//
/// 	// The macro parses `#[pallet::compact]` attributes on function arguments and implements
/// 	// the `Call` encoding/decoding accordingly.
/// 	#[pallet::call]
/// 	impl<T: Config> Pallet<T> {
/// 		/// Doc comment put in metadata
/// 		#[pallet::weight(0)] // Defines weight for call (function parameters are in scope)
/// 		pub fn toto(
/// 			origin: OriginFor<T>,
/// 			#[pallet::compact] _foo: u32,
/// 		) -> DispatchResultWithPostInfo {
/// 			let _ = origin;
/// 			unimplemented!();
/// 		}
/// 	}
///
/// 	// Declare the pallet `Error` enum (this is optional).
/// 	// The macro generates error metadata using the doc comment on each variant.
/// 	#[pallet::error]
/// 	pub enum Error<T> {
/// 		/// doc comment put into metadata
/// 		InsufficientProposersBalance,
/// 	}
///
/// 	// Declare pallet Event enum (this is optional).
/// 	//
/// 	// WARNING: Each type used in variants must implement: Clone, Debug, Eq, PartialEq, Codec.
/// 	//
/// 	// The macro generates event metadata, and derive Clone, Debug, Eq, PartialEq and Codec
/// 	#[pallet::event]
/// 	// Generate a funciton on Pallet to deposit an event.
/// 	#[pallet::generate_deposit(pub(super) fn deposit_event)]
/// 	pub enum Event<T: Config> {
/// 		/// doc comment put in metadata
/// 		// `<T as frame_system::Config>::AccountId` is not defined in metadata list, the last
/// 		// Thus the metadata is `<T as frame_system::Config>::AccountId`.
/// 		Proposed(<T as frame_system::Config>::AccountId),
/// 		/// doc
/// 		// here metadata will be `Balance` as define in metadata list
/// 		Spending(BalanceOf<T>),
/// 		// here metadata will be `Other` as define in metadata list
/// 		Something(u32),
/// 	}
///
/// 	// Define a struct which implements `frame_support::traits::Get<T::Balance>` (optional).
/// 	#[pallet::type_value]
/// 	pub(super) fn MyDefault<T: Config>() -> T::Balance { 3.into() }
///
/// 	// Declare a storage item. Any amount of storage items can be declared (optional).
/// 	//
/// 	// Is expected either `StorageValue`, `StorageMap` or `StorageDoubleMap`.
/// 	// The macro generates the prefix type and replaces the first generic `_`.
/// 	//
/// 	// The macro expands the metadata for the storage item with the type used:
/// 	// * for a storage value the type of the value is copied into the metadata
/// 	// * for a storage map the type of the values and the type of the key is copied into the metadata
/// 	// * for a storage double map the types of the values and keys are copied into the
/// 	//   metadata.
/// 	//
/// 	// NOTE: The generic `Hasher` must implement the `StorageHasher` trait (or the type is not
/// 	// usable at all). We use [`StorageHasher::METADATA`] for the metadata of the hasher of the
/// 	// storage item. Thus generic hasher is supported.
/// 	#[pallet::storage]
/// 	pub(super) type MyStorageValue<T: Config> =
/// 		StorageValue<Value = T::Balance, QueryKind = ValueQuery, OnEmpty = MyDefault<T>>;
///
/// 	// Another storage declaration
/// 	#[pallet::storage]
/// 	#[pallet::getter(fn my_storage)]
/// 	#[pallet::storage_prefix = "SomeOtherName"]
/// 	pub(super) type MyStorage<T> =
/// 		StorageMap<Hasher = Blake2_128Concat, Key = u32, Value = u32>;
///
/// 	// Declare the genesis config (optional).
/// 	//
/// 	// The macro accepts either a struct or an enum; it checks that generics are consistent.
/// 	//
/// 	// Type must implement the `Default` trait.
/// 	#[pallet::genesis_config]
/// 	#[derive(frame_support::DefaultNoBound)]
/// 	pub struct GenesisConfig<T: Config> {
/// 	    _config: sp_std::marker::PhantomData<T>,
/// 		_myfield: u32,
/// 	}
///
/// 	// Declare genesis builder. (This is need only if GenesisConfig is declared)
/// 	#[pallet::genesis_build]
/// 	impl<T: Config> BuildGenesisConfig for GenesisConfig<T> {
/// 		fn build(&self) {}
/// 	}
///
/// 	// Declare a pallet origin (this is optional).
/// 	//
/// 	// The macro accept type alias or struct or enum, it checks generics are consistent.
/// 	#[pallet::origin]
/// 	pub struct Origin<T>(PhantomData<T>);
///
/// 	// Declare validate_unsigned implementation (this is optional).
/// 	#[pallet::validate_unsigned]
/// 	impl<T: Config> ValidateUnsigned for Pallet<T> {
/// 		type Call = Call<T>;
/// 		fn validate_unsigned(
/// 			source: TransactionSource,
/// 			call: &Self::Call
/// 		) -> TransactionValidity {
/// 			Err(TransactionValidityError::Invalid(InvalidTransaction::Call))
/// 		}
/// 	}
///
/// 	// Declare inherent provider for pallet (this is optional).
/// 	#[pallet::inherent]
/// 	impl<T: Config> ProvideInherent for Pallet<T> {
/// 		type Call = Call<T>;
/// 		type Error = InherentError;
///
/// 		const INHERENT_IDENTIFIER: InherentIdentifier = INHERENT_IDENTIFIER;
///
/// 		fn create_inherent(_data: &InherentData) -> Option<Self::Call> {
/// 			unimplemented!();
/// 		}
///
/// 		fn is_inherent(_call: &Self::Call) -> bool {
/// 			unimplemented!();
/// 		}
/// 	}
///
/// 	// Regular rust code needed for implementing ProvideInherent trait
///
/// 	#[derive(codec::Encode, sp_runtime::RuntimeDebug)]
/// 	#[cfg_attr(feature = "std", derive(codec::Decode))]
/// 	pub enum InherentError {
/// 	}
///
/// 	impl sp_inherents::IsFatalError for InherentError {
/// 		fn is_fatal_error(&self) -> bool {
/// 			unimplemented!();
/// 		}
/// 	}
///
/// 	pub const INHERENT_IDENTIFIER: sp_inherents::InherentIdentifier = *b"testpall";
/// }
/// ```
///
/// # Example of an instantiable pallet
///
/// ```
/// pub use pallet::*;
///
/// #[frame_support::pallet]
/// pub mod pallet {
/// 	use frame_support::pallet_prelude::*;
/// 	use frame_system::pallet_prelude::*;
///
/// 	type BalanceOf<T, I = ()> = <T as Config<I>>::Balance;
///
/// 	#[pallet::config]
/// 	pub trait Config<I: 'static = ()>: frame_system::Config {
/// 		#[pallet::constant]
/// 		type MyGetParam: Get<u32>;
/// 		type Balance: Parameter + MaxEncodedLen + From<u8>;
/// 		type RuntimeEvent: From<Event<Self, I>> + IsType<<Self as frame_system::Config>::RuntimeEvent>;
/// 	}
///
/// 	#[pallet::extra_constants]
/// 	impl<T: Config<I>, I: 'static> Pallet<T, I> {
/// 		/// Some description
/// 		fn extra_constant_name() -> u128 { 4u128 }
/// 	}
///
/// 	#[pallet::pallet]
/// 	#[pallet::generate_store(pub(super) trait Store)]
/// 	pub struct Pallet<T, I = ()>(PhantomData<(T, I)>);
///
/// 	#[pallet::hooks]
/// 	impl<T: Config<I>, I: 'static> Hooks<BlockNumberFor<T>> for Pallet<T, I> {
/// 	}
///
/// 	#[pallet::call]
/// 	impl<T: Config<I>, I: 'static> Pallet<T, I> {
/// 		/// Doc comment put in metadata
/// 		#[pallet::weight(0)]
/// 		pub fn toto(origin: OriginFor<T>, #[pallet::compact] _foo: u32) -> DispatchResultWithPostInfo {
/// 			let _ = origin;
/// 			unimplemented!();
/// 		}
/// 	}
///
/// 	#[pallet::error]
/// 	pub enum Error<T, I = ()> {
/// 		/// doc comment put into metadata
/// 		InsufficientProposersBalance,
/// 	}
///
/// 	#[pallet::event]
/// 	#[pallet::generate_deposit(pub(super) fn deposit_event)]
/// 	pub enum Event<T: Config<I>, I: 'static = ()> {
/// 		/// doc comment put in metadata
/// 		Proposed(<T as frame_system::Config>::AccountId),
/// 		/// doc
/// 		Spending(BalanceOf<T, I>),
/// 		Something(u32),
/// 	}
///
/// 	#[pallet::type_value]
/// 	pub(super) fn MyDefault<T: Config<I>, I: 'static>() -> T::Balance { 3.into() }
///
/// 	#[pallet::storage]
/// 	pub(super) type MyStorageValue<T: Config<I>, I: 'static = ()> =
/// 		StorageValue<Value = T::Balance, QueryKind = ValueQuery, OnEmpty = MyDefault<T, I>>;
///
/// 	#[pallet::storage]
/// 	#[pallet::getter(fn my_storage)]
/// 	#[pallet::storage_prefix = "SomeOtherName"]
/// 	pub(super) type MyStorage<T, I = ()> =
/// 		StorageMap<Hasher = Blake2_128Concat, Key = u32, Value = u32>;
///
/// 	#[pallet::genesis_config]
/// 	#[derive(frame_support::DefaultNoBound)]
/// 	pub struct GenesisConfig<T: Config<I>, I: 'static = ()> {
/// 		 _config: sp_std::marker::PhantomData<(T,I)>,
/// 		_myfield: u32,
/// 	}
///
/// 	#[pallet::genesis_build]
/// 	impl<T: Config<I>, I: 'static> BuildGenesisConfig for GenesisConfig<T, I> {
/// 		fn build(&self) {}
/// 	}
///
/// 	#[pallet::origin]
/// 	pub struct Origin<T, I = ()>(PhantomData<(T, I)>);
///
/// 	#[pallet::validate_unsigned]
/// 	impl<T: Config<I>, I: 'static> ValidateUnsigned for Pallet<T, I> {
/// 		type Call = Call<T, I>;
/// 		fn validate_unsigned(
/// 			source: TransactionSource,
/// 			call: &Self::Call
/// 		) -> TransactionValidity {
/// 			Err(TransactionValidityError::Invalid(InvalidTransaction::Call))
/// 		}
/// 	}
///
/// 	#[pallet::inherent]
/// 	impl<T: Config<I>, I: 'static> ProvideInherent for Pallet<T, I> {
/// 		type Call = Call<T, I>;
/// 		type Error = InherentError;
///
/// 		const INHERENT_IDENTIFIER: InherentIdentifier = INHERENT_IDENTIFIER;
///
/// 		fn create_inherent(_data: &InherentData) -> Option<Self::Call> {
/// 			unimplemented!();
/// 		}
///
/// 		fn is_inherent(_call: &Self::Call) -> bool {
/// 			unimplemented!();
/// 		}
/// 	}
///
/// 	// Regular rust code needed for implementing ProvideInherent trait
///
/// 	#[derive(codec::Encode, sp_runtime::RuntimeDebug)]
/// 	#[cfg_attr(feature = "std", derive(codec::Decode))]
/// 	pub enum InherentError {
/// 	}
///
/// 	impl sp_inherents::IsFatalError for InherentError {
/// 		fn is_fatal_error(&self) -> bool {
/// 			unimplemented!();
/// 		}
/// 	}
///
/// 	pub const INHERENT_IDENTIFIER: sp_inherents::InherentIdentifier = *b"testpall";
/// }
/// ```
///
/// # Upgrade guidelines
///
/// 1. Export the metadata of the pallet for later checks
///     - run your node with the pallet active
///     - query the metadata using the `state_getMetadata` RPC and curl, or use `subsee -p
///       <PALLET_NAME> > meta.json`
/// 2. Generate the template upgrade for the pallet provided by `decl_storage` with the
///    environment variable `PRINT_PALLET_UPGRADE`: `PRINT_PALLET_UPGRADE=1 cargo check -p
///    my_pallet`. This template can be used as it contains all information for storages,
///    genesis config and genesis build.
/// 3. Reorganize the pallet to have the trait `Config`, `decl_*` macros,
///    [`ValidateUnsigned`](`pallet_prelude::ValidateUnsigned`),
///    [`ProvideInherent`](`pallet_prelude::ProvideInherent`), and Origin` all together in one
///    file. Suggested order:
///     * `Config`,
///     * `decl_module`,
///     * `decl_event`,
///     * `decl_error`,
///     * `decl_storage`,
///     * `origin`,
///     * `validate_unsigned`,
///     * `provide_inherent`, so far it should compile and all be correct.
/// 4. start writing the new pallet module
/// 	```ignore
/// 	pub use pallet::*;
///
/// 	#[frame_support::pallet]
/// 	pub mod pallet {
/// 		use frame_support::pallet_prelude::*;
/// 		use frame_system::pallet_prelude::*;
/// 		use super::*;
///
/// 		#[pallet::pallet]
/// 		#[pallet::generate_store($visibility_of_trait_store trait Store)]
/// 		// NOTE: if the visibility of trait store is private but you want to make it available
/// 		// in super, then use `pub(super)` or `pub(crate)` to make it available in crate.
/// 		pub struct Pallet<T>(_);
/// 		// pub struct Pallet<T, I = ()>(PhantomData<T>); // for instantiable pallet
/// 	}
/// 	```
/// 5. **migrate Config**: move trait into the module with
///     * all const in `decl_module` to [`#[pallet::constant]`](#palletconstant)
///     * add the bound `IsType<<Self as frame_system::Config>::RuntimeEvent>` to `type
///       RuntimeEvent`
/// 7. **migrate decl_module**: write:
/// 	```ignore
/// 	#[pallet::hooks]
/// 	impl<T: Config> Hooks for Pallet<T> {
/// 	}
/// 	```
///     and write inside `on_initialize`, `on_finalize`, `on_runtime_upgrade`,
///     `offchain_worker`, and `integrity_test`.
///
/// 	then write:
/// 	```ignore
/// 	#[pallet::call]
/// 	impl<T: Config> Pallet<T> {
/// 	}
/// 	```
///     and write inside all the calls in `decl_module` with a few changes in the signature:
///     - origin must now be written completely, e.g. `origin: OriginFor<T>`
///     - result type must be `DispatchResultWithPostInfo`, you need to write it and also you
///    might need to put `Ok(().into())` at the end or the function.
///     - `#[compact]` must now be written
///       [`#[pallet::compact]`](#palletcompact-some_arg-some_type)
///     - `#[weight = ..]` must now be written [`#[pallet::weight(..)]`](#palletweightexpr)
///
/// 7. **migrate event**: rewrite as a simple enum with the attribute
///    [`#[pallet::event]`](#event-palletevent-optional), use [`#[pallet::generate_deposit($vis
///    fn deposit_event)]`](#event-palletevent-optional) to generate `deposit_event`,
/// 8. **migrate error**: rewrite it with attribute
///    [`#[pallet::error]`](#error-palleterror-optional).
/// 9. **migrate storage**: `decl_storage` provide an upgrade template (see 3.). All storages,
///    genesis config, genesis build and default implementation of genesis config can be taken
///    from it directly.
///
///     Otherwise here is the manual process:
///
///     first migrate the genesis logic. write:
/// 	```ignore
/// 	#[pallet::genesis_config]
/// 	struct GenesisConfig {
/// 		// fields of add_extra_genesis
/// 	}
/// 	impl Default for GenesisConfig {
/// 		// type default or default provided for fields
/// 	}
/// 	#[pallet::genesis_build]
/// 	impl<T: Config> GenesisBuild<T> for GenesisConfig {
/// 	// for instantiable pallet:
/// 	// `impl<T: Config, I: 'static> GenesisBuild<T, I> for GenesisConfig {
/// 		fn build() {
/// 			// The add_extra_genesis build logic
/// 		}
/// 	}
/// 	```
///     for each storage, if it contains `config(..)` then add fields, and make it default to
///     the value in `= ..;` or the type default if none, if it contains no build then also add
///     the logic to build the value. for each storage if it contains `build(..)` then add the
///     logic to `genesis_build`.
///
///     NOTE: within `decl_storage`: the individual config is executed first, followed by the
///     build and finally the `add_extra_genesis` build.
///
///     Once this is done you can migrate storages individually, a few notes:
///     - for private storage use `pub(crate) type ` or `pub(super) type` or nothing,
///     - for storages with `get(fn ..)` use [`#[pallet::getter(fn
///       ...)]`](#palletgetterfn-my_getter_fn_name-optional)
///     - for storages with value being `Option<$something>` make generic `Value` being
///       `$something` and generic `QueryKind` being `OptionQuery` (note: this is default).
///       Otherwise make `Value` the complete value type and `QueryKind` being `ValueQuery`.
///     - for storages with default value: `= $expr;` provide some specific `OnEmpty` generic.
///       To do so use of `#[pallet::type_value]` to generate the wanted struct to put.
///       example: `MyStorage: u32 = 3u32` would be written:
///
/// 	  	```ignore
/// 		#[pallet::type_value] fn MyStorageOnEmpty() -> u32 { 3u32 }
/// 		#[pallet::storage]
/// 		pub(super) type MyStorage<T> = StorageValue<_, u32, ValueQuery, MyStorageOnEmpty>;
/// 		```
///
///       NOTE: `decl_storage` also generates the functions `assimilate_storage` and
///       `build_storage` directly on `GenesisConfig`, and these are sometimes used in tests.
///       In order not to break they can be implemented manually, one can implement those
///       functions by calling the `GenesisBuild` implementation.
/// 10. **migrate origin**: move the origin to the pallet module to be under a
///     [`#[pallet::origin]`](#origin-palletorigin-optional) attribute
/// 11. **migrate validate_unsigned**: move the
///     [`ValidateUnsigned`](`pallet_prelude::ValidateUnsigned`) implementation to the pallet
///     module under a
///     [`#[pallet::validate_unsigned]`](#validate-unsigned-palletvalidate_unsigned-optional)
///     attribute
/// 12. **migrate provide_inherent**: move the
///     [`ProvideInherent`](`pallet_prelude::ProvideInherent`) implementation to the pallet
///     module under a [`#[pallet::inherent]`](#inherent-palletinherent-optional) attribute
/// 13. rename the usage of `Module` to `Pallet` inside the crate.
/// 14. migration is done, now double check the migration with the checking migration
///     guidelines shown below.
///
/// # Checking upgrade guidelines:
///
/// * compare metadata. Use [subsee](https://github.com/ascjones/subsee) to fetch the metadata
///   and do a diff of the resulting json before and after migration. This checks for:
/// 		* call, names, signature, docs
///     * event names, docs
///     * error names, docs
///     * storage names, hasher, prefixes, default value
///     * error, error, constant
/// * manually check that:
///     * `Origin` was moved inside the macro under
///       [`#[pallet::origin]`](#origin-palletorigin-optional) if it exists
///     * [`ValidateUnsigned`](`pallet_prelude::ValidateUnsigned`) was moved inside the macro
///       under
/// 	  [`#[pallet::validate_unsigned)]`](#validate-unsigned-palletvalidate_unsigned-optional)
/// 	  if it exists
///     * [`ProvideInherent`](`pallet_prelude::ProvideInherent`) was moved inside the macro
///       under [`#[pallet::inherent)]`](#inherent-palletinherent-optional) if it exists
///     * `on_initialize` / `on_finalize` / `on_runtime_upgrade` / `offchain_worker` were moved
///       to the `Hooks` implementation
///     * storages with `config(..)` were converted to `GenesisConfig` field, and their default
///       is `= $expr;` if the storage has a default value
///     * storages with `build($expr)` or `config(..)` were built in `GenesisBuild::build`
///     * `add_extra_genesis` fields were converted to `GenesisConfig` field with their correct
///       default if specified
///     * `add_extra_genesis` build was written into `GenesisBuild::build`
/// * storage items defined with [`pallet`] use the name of the pallet provided by
///   [`traits::PalletInfo::name`] as `pallet_prefix` (in `decl_storage`, storage items used
///   the `pallet_prefix` given as input of `decl_storage` with the syntax `as Example`). Thus
///   a runtime using the pallet must be careful with this change. To handle this change:
///     * either ensure that the name of the pallet given to `construct_runtime!` is the same
///       as the name the pallet was giving to `decl_storage`,
///     * or do a storage migration from the old prefix used to the new prefix used.
///
/// NOTE: The prefixes used by storage items are in metadata. Thus, ensuring the metadata
/// hasn't changed ensures that the `pallet_prefix`s used by the storage items haven't changed.
///
/// # Notes when macro fails to show proper error message spans:
///
/// Rustc loses span for some macro input. Some tips to fix it:
/// * do not use inner attribute:
/// 	```ignore
/// 	#[pallet]
/// 	pub mod pallet {
/// 		//! This inner attribute will make span fail
/// 		..
/// 	}
/// 	```
/// * use the newest nightly possible.
pub use frame_support_procedural::pallet;

/// Contains macro stubs for all of the pallet:: macros
pub mod pallet_macros {
	pub use frame_support_procedural::{
		call_index, compact, composite_enum, config, constant,
		disable_frame_system_supertrait_check, error, event, extra_constants, generate_deposit,
		generate_store, genesis_build, genesis_config, getter, hooks, import_section, inherent,
		no_default, no_default_bounds, origin, pallet_section, storage, storage_prefix,
		storage_version, type_value, unbounded, validate_unsigned, weight, whitelist_storage,
	};
}

#[deprecated(note = "Will be removed after July 2023; Use `sp_runtime::traits` directly instead.")]
pub mod error {
	#[doc(hidden)]
	pub use sp_runtime::traits::{BadOrigin, LookupError};
}

#[doc(inline)]
pub use frame_support_procedural::register_default_impl;

// Generate a macro that will enable/disable code based on `std` feature being active.
sp_core::generate_feature_enabled_macro!(std_enabled, feature = "std", $);

// Helper for implementing GenesisBuilder runtime API
pub mod genesis_builder_helper;<|MERGE_RESOLUTION|>--- conflicted
+++ resolved
@@ -49,11 +49,7 @@
 	pub use sp_metadata_ir as metadata_ir;
 	#[cfg(feature = "std")]
 	pub use sp_runtime::{bounded_btree_map, bounded_vec};
-<<<<<<< HEAD
-	pub use sp_runtime::{DispatchError, RuntimeDebug, StateVersion, TransactionOutcome};
-=======
-	pub use sp_runtime::{traits::Dispatchable, RuntimeDebug, StateVersion};
->>>>>>> e165eacd
+	pub use sp_runtime::{traits::Dispatchable, TransactionOutcome, RuntimeDebug, StateVersion};
 	#[cfg(feature = "std")]
 	pub use sp_state_machine::BasicExternalities;
 	pub use sp_std;
