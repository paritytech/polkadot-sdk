// This file is part of Substrate.

// Copyright (C) Parity Technologies (UK) Ltd.
// SPDX-License-Identifier: Apache-2.0

// Licensed under the Apache License, Version 2.0 (the "License");
// you may not use this file except in compliance with the License.
// You may obtain a copy of the License at
//
// 	http://www.apache.org/licenses/LICENSE-2.0
//
// Unless required by applicable law or agreed to in writing, software
// distributed under the License is distributed on an "AS IS" BASIS,
// WITHOUT WARRANTIES OR CONDITIONS OF ANY KIND, either express or implied.
// See the License for the specific language governing permissions and
// limitations under the License.

//! Support code for the runtime.
//!
//! ## Note on Tuple Traits
//!
//! Many of the traits defined in [`traits`] have auto-implementations on tuples as well. Usually,
//! the tuple is a function of number of pallets in the runtime. By default, the traits are
//! implemented for tuples of up to 64 items.
//
// If you have more pallets in your runtime, or for any other reason need more, enabled `tuples-96`
// or the `tuples-128` complication flag. Note that these features *will increase* the compilation
// of this crate.

#![cfg_attr(not(feature = "std"), no_std)]

/// Export ourself as `frame_support` to make tests happy.
#[doc(hidden)]
extern crate self as frame_support;

/// Private exports that are being used by macros.
///
/// The exports are not stable and should not be relied on.
#[doc(hidden)]
pub mod __private {
	pub use codec;
	pub use frame_metadata as metadata;
	pub use log;
	pub use paste;
	pub use scale_info;
	pub use serde;
	pub use sp_core::{Get, OpaqueMetadata, Void};
	pub use sp_crypto_hashing_proc_macro;
	pub use sp_inherents;
	#[cfg(feature = "std")]
	pub use sp_io::TestExternalities;
	pub use sp_io::{self, hashing, storage::root as storage_root};
	pub use sp_metadata_ir as metadata_ir;
	#[cfg(feature = "std")]
	pub use sp_runtime::{bounded_btree_map, bounded_vec};
	pub use sp_runtime::{
		traits::Dispatchable, DispatchError, RuntimeDebug, StateVersion, TransactionOutcome,
	};
	#[cfg(feature = "std")]
	pub use sp_state_machine::BasicExternalities;
	pub use sp_std;
	pub use sp_tracing;
	pub use tt_call::*;
}

#[macro_use]
pub mod dispatch;
pub mod crypto;
pub mod dispatch_context;
mod hash;
pub mod inherent;
pub mod instances;
pub mod migrations;
pub mod storage;
#[cfg(test)]
mod tests;
pub mod traits;
pub mod weights;
#[doc(hidden)]
pub mod unsigned {
	#[doc(hidden)]
	pub use crate::sp_runtime::traits::ValidateUnsigned;
	#[doc(hidden)]
	pub use crate::sp_runtime::transaction_validity::{
		TransactionSource, TransactionValidity, TransactionValidityError, UnknownTransaction,
	};
}

#[cfg(any(feature = "std", feature = "runtime-benchmarks", feature = "try-runtime", test))]
pub use self::storage::storage_noop_guard::StorageNoopGuard;
pub use self::{
	dispatch::{Callable, Parameter},
	hash::{
		Blake2_128, Blake2_128Concat, Blake2_256, Hashable, Identity, ReversibleStorageHasher,
		StorageHasher, Twox128, Twox256, Twox64Concat,
	},
	storage::{
		bounded_btree_map::BoundedBTreeMap,
		bounded_btree_set::BoundedBTreeSet,
		bounded_vec::{BoundedSlice, BoundedVec},
		migration,
		weak_bounded_vec::WeakBoundedVec,
		IterableStorageDoubleMap, IterableStorageMap, IterableStorageNMap, StorageDoubleMap,
		StorageMap, StorageNMap, StoragePrefixedMap, StorageValue,
	},
};
pub use sp_runtime::{
	self, print, traits::Printable, ConsensusEngineId, MAX_MODULE_ERROR_ENCODED_SIZE,
};

use codec::{Decode, Encode};
use scale_info::TypeInfo;
use sp_runtime::TypeId;

/// A unified log target for support operations.
pub const LOG_TARGET: &str = "runtime::frame-support";

/// A type that cannot be instantiated.
#[derive(Encode, Decode, Debug, PartialEq, Eq, Clone, TypeInfo)]
pub enum Never {}

/// A pallet identifier. These are per pallet and should be stored in a registry somewhere.
#[derive(Clone, Copy, Eq, PartialEq, Encode, Decode, TypeInfo)]
pub struct PalletId(pub [u8; 8]);

impl TypeId for PalletId {
	const TYPE_ID: [u8; 4] = *b"modl";
}

/// Generate a [`#[pallet::storage]`](pallet_macros::storage) alias outside of a pallet.
///
/// This storage alias works similarly to the [`#[pallet::storage]`](pallet_macros::storage)
/// attribute macro. It supports [`StorageValue`](storage::types::StorageValue),
/// [`StorageMap`](storage::types::StorageMap),
/// [`StorageDoubleMap`](storage::types::StorageDoubleMap) and
/// [`StorageNMap`](storage::types::StorageNMap). The main difference to the normal
/// [`#[pallet::storage]`](pallet_macros::storage) is the flexibility around declaring the
/// storage prefix to use. The storage prefix determines where to find the value in the
/// storage. [`#[pallet::storage]`](pallet_macros::storage) uses the name of the pallet as
/// declared in [`construct_runtime!`].
///
/// The flexibility around declaring the storage prefix makes this macro very useful for
/// writing migrations etc.
///
/// # Examples
///
/// There are different ways to declare the `prefix` to use. The `prefix` type can either be
/// declared explicetly by passing it to the macro as an attribute or by letting the macro
/// guess on what the `prefix` type is. The `prefix` is always passed as the first generic
/// argument to the type declaration. When using [`#[pallet::storage]`](pallet_macros::storage)
/// this first generic argument is always `_`. Besides declaring the `prefix`, the rest of the
/// type declaration works as with [`#[pallet::storage]`](pallet_macros::storage).
///
/// 1. Use the `verbatim` prefix type. This prefix type uses the given identifier as the
/// `prefix`:
#[doc = docify::embed!("src/tests/storage_alias.rs", verbatim_attribute)]
///
/// 2. Use the `pallet_name` prefix type. This prefix type uses the name of the pallet as
/// configured in    [`construct_runtime!`] as the `prefix`:
#[doc = docify::embed!("src/tests/storage_alias.rs", pallet_name_attribute)]
/// It requires that the given prefix type implements
/// [`PalletInfoAccess`](traits::PalletInfoAccess) (which is always the case for FRAME pallet
/// structs). In the example above, `Pallet<T>` is the prefix type.
///
/// 3. Use the `dynamic` prefix type. This prefix type calls [`Get::get()`](traits::Get::get)
///    to get the `prefix`:
#[doc = docify::embed!("src/tests/storage_alias.rs", dynamic_attribute)]
/// It requires that the given prefix type implements [`Get<'static str>`](traits::Get).
///
/// 4. Let the macro "guess" what kind of prefix type to use. This only supports verbatim or
///    pallet name. The macro uses the presence of generic arguments to the prefix type as an
///    indication that it should use the pallet name as the `prefix`:
#[doc = docify::embed!("src/tests/storage_alias.rs", storage_alias_guess)]
pub use frame_support_procedural::storage_alias;

pub use frame_support_procedural::derive_impl;

/// Experimental macros for defining dynamic params that can be used in pallet configs.
#[cfg(feature = "experimental")]
pub mod dynamic_params {
	pub use frame_support_procedural::{
		dynamic_aggregated_params_internal, dynamic_pallet_params, dynamic_params,
	};
}

/// Create new implementations of the [`Get`](crate::traits::Get) trait.
///
/// The so-called parameter type can be created in four different ways:
///
/// - Using `const` to create a parameter type that provides a `const` getter. It is required that
///   the `value` is const.
///
/// - Declare the parameter type without `const` to have more freedom when creating the value.
///
/// - Using `storage` to create a storage parameter type. This type is special as it tries to load
///   the value from the storage under a fixed key. If the value could not be found in the storage,
///   the given default value will be returned. It is required that the value implements
///   [`Encode`](codec::Encode) and [`Decode`](codec::Decode). The key for looking up the value in
///   the storage is built using the following formula:
///
///   `twox_128(":" ++ NAME ++ ":")` where `NAME` is the name that is passed as type name.
///
/// - Using `static` to create a static parameter type. Its value is being provided by a static
///   variable with the equivalent name in `UPPER_SNAKE_CASE`. An additional `set` function is
///   provided in this case to alter the static variable. **This is intended for testing ONLY and is
///   ONLY available when `std` is enabled.**
///
/// # Examples
///
/// ```
/// # use frame_support::traits::Get;
/// # use frame_support::parameter_types;
/// // This function cannot be used in a const context.
/// fn non_const_expression() -> u64 { 99 }
///
/// const FIXED_VALUE: u64 = 10;
/// parameter_types! {
///    pub const Argument: u64 = 42 + FIXED_VALUE;
///    /// Visibility of the type is optional
///    OtherArgument: u64 = non_const_expression();
///    pub storage StorageArgument: u64 = 5;
///    pub static StaticArgument: u32 = 7;
/// }
///
/// trait Config {
///    type Parameter: Get<u64>;
///    type OtherParameter: Get<u64>;
///    type StorageParameter: Get<u64>;
///    type StaticParameter: Get<u32>;
/// }
///
/// struct Runtime;
/// impl Config for Runtime {
///    type Parameter = Argument;
///    type OtherParameter = OtherArgument;
///    type StorageParameter = StorageArgument;
///    type StaticParameter = StaticArgument;
/// }
///
/// // In testing, `StaticArgument` can be altered later: `StaticArgument::set(8)`.
/// ```
///
/// # Invalid example:
///
/// ```compile_fail
/// # use frame_support::traits::Get;
/// # use frame_support::parameter_types;
/// // This function cannot be used in a const context.
/// fn non_const_expression() -> u64 { 99 }
///
/// parameter_types! {
///    pub const Argument: u64 = non_const_expression();
/// }
/// ```
#[macro_export]
macro_rules! parameter_types {
	(
		$( #[ $attr:meta ] )*
		$vis:vis const $name:ident $(< $($ty_params:ident),* >)?: $type:ty = $value:expr;
		$( $rest:tt )*
	) => (
		$( #[ $attr ] )*
		$vis struct $name $(
			< $($ty_params),* >( $($crate::__private::sp_std::marker::PhantomData<$ty_params>),* )
		)?;
		$crate::parameter_types!(IMPL_CONST $name , $type , $value $( $(, $ty_params)* )?);
		$crate::parameter_types!( $( $rest )* );
	);
	(
		$( #[ $attr:meta ] )*
		$vis:vis $name:ident $(< $($ty_params:ident),* >)?: $type:ty = $value:expr;
		$( $rest:tt )*
	) => (
		$( #[ $attr ] )*
		$vis struct $name $(
			< $($ty_params),* >( $($crate::__private::sp_std::marker::PhantomData<$ty_params>),* )
		)?;
		$crate::parameter_types!(IMPL $name, $type, $value $( $(, $ty_params)* )?);
		$crate::parameter_types!( $( $rest )* );
	);
	(
		$( #[ $attr:meta ] )*
		$vis:vis storage $name:ident $(< $($ty_params:ident),* >)?: $type:ty = $value:expr;
		$( $rest:tt )*
	) => (
		$( #[ $attr ] )*
		$vis struct $name $(
			< $($ty_params),* >( $($crate::__private::sp_std::marker::PhantomData<$ty_params>),* )
		)?;
		$crate::parameter_types!(IMPL_STORAGE $name, $type, $value $( $(, $ty_params)* )?);
		$crate::parameter_types!( $( $rest )* );
	);
	() => ();
	(IMPL_CONST $name:ident, $type:ty, $value:expr $(, $ty_params:ident)*) => {
		impl< $($ty_params),* > $name< $($ty_params),* > {
			/// Returns the value of this parameter type.
			pub const fn get() -> $type {
				$value
			}
		}

		impl<_I: From<$type> $(, $ty_params)*> $crate::traits::Get<_I> for $name< $($ty_params),* > {
			fn get() -> _I {
				_I::from(Self::get())
			}
		}

		impl< $($ty_params),* > $crate::traits::TypedGet for $name< $($ty_params),* > {
			type Type = $type;
			fn get() -> $type {
				Self::get()
			}
		}
	};
	(IMPL $name:ident, $type:ty, $value:expr $(, $ty_params:ident)*) => {
		impl< $($ty_params),* > $name< $($ty_params),* > {
			/// Returns the value of this parameter type.
			pub fn get() -> $type {
				$value
			}
		}

		impl<_I: From<$type>, $(, $ty_params)*> $crate::traits::Get<_I> for $name< $($ty_params),* > {
			fn get() -> _I {
				_I::from(Self::get())
			}
		}

		impl< $($ty_params),* > $crate::traits::TypedGet for $name< $($ty_params),* > {
			type Type = $type;
			fn get() -> $type {
				Self::get()
			}
		}
	};
	(IMPL_STORAGE $name:ident, $type:ty, $value:expr $(, $ty_params:ident)*) => {
		#[allow(unused)]
		impl< $($ty_params),* > $name< $($ty_params),* > {
			/// Returns the key for this parameter type.
			pub fn key() -> [u8; 16] {
				$crate::__private::sp_crypto_hashing_proc_macro::twox_128!(b":", $name, b":")
			}

			/// Set the value of this parameter type in the storage.
			///
			/// This needs to be executed in an externalities provided environment.
			pub fn set(value: &$type) {
				$crate::storage::unhashed::put(&Self::key(), value);
			}

			/// Returns the value of this parameter type.
			///
			/// This needs to be executed in an externalities provided environment.
			#[allow(unused)]
			pub fn get() -> $type {
				$crate::storage::unhashed::get(&Self::key()).unwrap_or_else(|| $value)
			}
		}

		impl<_I: From<$type> $(, $ty_params)*> $crate::traits::Get<_I> for $name< $($ty_params),* > {
			fn get() -> _I {
				_I::from(Self::get())
			}
		}

		impl< $($ty_params),* > $crate::traits::TypedGet for $name< $($ty_params),* > {
			type Type = $type;
			fn get() -> $type {
				Self::get()
			}
		}
	};
	(
		$( #[ $attr:meta ] )*
		$vis:vis static $name:ident: $type:ty = $value:expr;
		$( $rest:tt )*
	) => (
		$crate::parameter_types_impl_thread_local!(
			$( #[ $attr ] )*
			$vis static $name: $type = $value;
		);
		$crate::parameter_types!( $( $rest )* );
	);
}

#[cfg(not(feature = "std"))]
#[macro_export]
macro_rules! parameter_types_impl_thread_local {
	( $( $any:tt )* ) => {
		compile_error!("static parameter types is only available in std and for testing.");
	};
}

#[cfg(feature = "std")]
#[macro_export]
macro_rules! parameter_types_impl_thread_local {
	(
		$(
			$( #[ $attr:meta ] )*
			$vis:vis static $name:ident: $type:ty = $value:expr;
		)*
	) => {
		$crate::parameter_types_impl_thread_local!(
			IMPL_THREAD_LOCAL $( $vis, $name, $type, $value, )*
		);
		$crate::__private::paste::item! {
			$crate::parameter_types!(
				$(
					$( #[ $attr ] )*
					$vis $name: $type = [<$name:snake:upper>].with(|v| v.borrow().clone());
				)*
			);
			$(
				impl $name {
					/// Set the internal value.
					pub fn set(t: $type) {
						[<$name:snake:upper>].with(|v| *v.borrow_mut() = t);
					}

					/// Mutate the internal value in place.
					#[allow(unused)]
					pub fn mutate<R, F: FnOnce(&mut $type) -> R>(mutate: F) -> R{
						let mut current = Self::get();
						let result = mutate(&mut current);
						Self::set(current);
						result
					}

					/// Get current value and replace with initial value of the parameter type.
					#[allow(unused)]
					pub fn take() -> $type {
						let current = Self::get();
						Self::set($value);
						current
					}
				}
			)*
		}
	};
	(IMPL_THREAD_LOCAL $( $vis:vis, $name:ident, $type:ty, $value:expr, )* ) => {
		$crate::__private::paste::item! {
			thread_local! {
				$(
					pub static [<$name:snake:upper>]: std::cell::RefCell<$type> =
						std::cell::RefCell::new($value);
				)*
			}
		}
	};
}

/// Macro for easily creating a new implementation of both the `Get` and `Contains` traits. Use
/// exactly as with `parameter_types`, only the type must be `Ord`.
#[macro_export]
macro_rules! ord_parameter_types {
	(
		$( #[ $attr:meta ] )*
		$vis:vis const $name:ident: $type:ty = $value:expr;
		$( $rest:tt )*
	) => (
		$( #[ $attr ] )*
		$vis struct $name;
		$crate::parameter_types!{IMPL $name , $type , $value}
		$crate::ord_parameter_types!{IMPL $name , $type , $value}
		$crate::ord_parameter_types!{ $( $rest )* }
	);
	() => ();
	(IMPL $name:ident , $type:ty , $value:expr) => {
		impl $crate::traits::SortedMembers<$type> for $name {
			fn contains(t: &$type) -> bool { &$value == t }
			fn sorted_members() -> $crate::__private::sp_std::prelude::Vec<$type> { vec![$value] }
			fn count() -> usize { 1 }
			#[cfg(feature = "runtime-benchmarks")]
			fn add(_: &$type) {}
		}
		impl $crate::traits::Contains<$type> for $name {
			fn contains(t: &$type) -> bool { &$value == t }
		}
	}
}

/// Print out a formatted message.
///
/// # Example
///
/// ```
/// frame_support::runtime_print!("my value is {}", 3);
/// ```
#[macro_export]
macro_rules! runtime_print {
	($($arg:tt)+) => {
		{
			use core::fmt::Write;
			let mut w = $crate::__private::sp_std::Writer::default();
			let _ = core::write!(&mut w, $($arg)+);
			$crate::__private::sp_io::misc::print_utf8(&w.inner())
		}
	}
}

/// Print out the debuggable type.
pub fn debug(data: &impl sp_std::fmt::Debug) {
	runtime_print!("{:?}", data);
}

#[doc(inline)]
pub use frame_support_procedural::{
	construct_runtime, match_and_insert, transactional, PalletError, RuntimeDebugNoBound,
};

#[doc(hidden)]
pub use frame_support_procedural::{__create_tt_macro, __generate_dummy_part_checker};

/// Derive [`Clone`] but do not bound any generic.
///
/// This is useful for type generic over runtime:
/// ```
/// # use frame_support::CloneNoBound;
/// trait Config {
/// 		type C: Clone;
/// }
///
/// // Foo implements [`Clone`] because `C` bounds [`Clone`].
/// // Otherwise compilation will fail with an output telling `c` doesn't implement [`Clone`].
/// #[derive(CloneNoBound)]
/// struct Foo<T: Config> {
/// 		c: T::C,
/// }
/// ```
pub use frame_support_procedural::CloneNoBound;

/// Derive [`Eq`] but do not bound any generic.
///
/// This is useful for type generic over runtime:
/// ```
/// # use frame_support::{EqNoBound, PartialEqNoBound};
/// trait Config {
/// 		type C: Eq;
/// }
///
/// // Foo implements [`Eq`] because `C` bounds [`Eq`].
/// // Otherwise compilation will fail with an output telling `c` doesn't implement [`Eq`].
/// #[derive(PartialEqNoBound, EqNoBound)]
/// struct Foo<T: Config> {
/// 		c: T::C,
/// }
/// ```
pub use frame_support_procedural::EqNoBound;

/// Derive [`PartialEq`] but do not bound any generic.
///
/// This is useful for type generic over runtime:
/// ```
/// # use frame_support::PartialEqNoBound;
/// trait Config {
/// 		type C: PartialEq;
/// }
///
/// // Foo implements [`PartialEq`] because `C` bounds [`PartialEq`].
/// // Otherwise compilation will fail with an output telling `c` doesn't implement [`PartialEq`].
/// #[derive(PartialEqNoBound)]
/// struct Foo<T: Config> {
/// 		c: T::C,
/// }
/// ```
pub use frame_support_procedural::PartialEqNoBound;

/// Derive [`Ord`] but do not bound any generic.
///
/// This is useful for type generic over runtime:
/// ```
/// # use frame_support::{OrdNoBound, PartialOrdNoBound, EqNoBound, PartialEqNoBound};
/// trait Config {
/// 		type C: Ord;
/// }
///
/// // Foo implements [`Ord`] because `C` bounds [`Ord`].
/// // Otherwise compilation will fail with an output telling `c` doesn't implement [`Ord`].
/// #[derive(EqNoBound, OrdNoBound, PartialEqNoBound, PartialOrdNoBound)]
/// struct Foo<T: Config> {
/// 		c: T::C,
/// }
/// ```
pub use frame_support_procedural::OrdNoBound;

/// Derive [`PartialOrd`] but do not bound any generic.
///
/// This is useful for type generic over runtime:
/// ```
/// # use frame_support::{OrdNoBound, PartialOrdNoBound, EqNoBound, PartialEqNoBound};
/// trait Config {
/// 		type C: PartialOrd;
/// }
///
/// // Foo implements [`PartialOrd`] because `C` bounds [`PartialOrd`].
/// // Otherwise compilation will fail with an output telling `c` doesn't implement [`PartialOrd`].
/// #[derive(PartialOrdNoBound, PartialEqNoBound, EqNoBound)]
/// struct Foo<T: Config> {
/// 		c: T::C,
/// }
/// ```
pub use frame_support_procedural::PartialOrdNoBound;

/// Derive [`Debug`] but do not bound any generic.
///
/// This is useful for type generic over runtime:
/// ```
/// # use frame_support::DebugNoBound;
/// # use core::fmt::Debug;
/// trait Config {
/// 		type C: Debug;
/// }
///
/// // Foo implements [`Debug`] because `C` bounds [`Debug`].
/// // Otherwise compilation will fail with an output telling `c` doesn't implement [`Debug`].
/// #[derive(DebugNoBound)]
/// struct Foo<T: Config> {
/// 		c: T::C,
/// }
/// ```
pub use frame_support_procedural::DebugNoBound;

/// Derive [`Default`] but do not bound any generic.
///
/// This is useful for type generic over runtime:
/// ```
/// # use frame_support::DefaultNoBound;
/// # use core::default::Default;
/// trait Config {
/// 	type C: Default;
/// }
///
/// // Foo implements [`Default`] because `C` bounds [`Default`].
/// // Otherwise compilation will fail with an output telling `c` doesn't implement [`Default`].
/// #[derive(DefaultNoBound)]
/// struct Foo<T: Config> {
/// 	c: T::C,
/// }
///
/// // Also works with enums, by specifying the default with #[default]:
/// #[derive(DefaultNoBound)]
/// enum Bar<T: Config> {
/// 	// Bar will implement Default as long as all of the types within Baz also implement default.
/// 	#[default]
/// 	Baz(T::C),
/// 	Quxx,
/// }
/// ```
pub use frame_support_procedural::DefaultNoBound;

/// Assert the annotated function is executed within a storage transaction.
///
/// The assertion is enabled for native execution and when `debug_assertions` are enabled.
///
/// # Example
///
/// ```
/// # use frame_support::{
/// # 	require_transactional, transactional, dispatch::DispatchResult
/// # };
///
/// #[require_transactional]
/// fn update_all(value: u32) -> DispatchResult {
/// 	// Update multiple storages.
/// 	// Return `Err` to indicate should revert.
/// 	Ok(())
/// }
///
/// #[transactional]
/// fn safe_update(value: u32) -> DispatchResult {
/// 	// This is safe
/// 	update_all(value)
/// }
///
/// fn unsafe_update(value: u32) -> DispatchResult {
/// 	// this may panic if unsafe_update is not called within a storage transaction
/// 	update_all(value)
/// }
/// ```
pub use frame_support_procedural::require_transactional;

/// Convert the current crate version into a [`CrateVersion`](crate::traits::CrateVersion).
///
/// It uses the `CARGO_PKG_VERSION_MAJOR`, `CARGO_PKG_VERSION_MINOR` and
/// `CARGO_PKG_VERSION_PATCH` environment variables to fetch the crate version.
/// This means that the [`CrateVersion`](crate::traits::CrateVersion)
/// object will correspond to the version of the crate the macro is called in!
///
/// # Example
///
/// ```
/// # use frame_support::{traits::CrateVersion, crate_to_crate_version};
/// const Version: CrateVersion = crate_to_crate_version!();
/// ```
pub use frame_support_procedural::crate_to_crate_version;

/// Return Err of the expression: `return Err($expression);`.
///
/// Used as `fail!(expression)`.
#[macro_export]
macro_rules! fail {
	( $y:expr ) => {{
		return Err($y.into());
	}};
}

/// Evaluate `$x:expr` and if not true return `Err($y:expr)`.
///
/// Used as `ensure!(expression_to_ensure, expression_to_return_on_false)`.
#[macro_export]
macro_rules! ensure {
	( $x:expr, $y:expr $(,)? ) => {{
		if !$x {
			$crate::fail!($y);
		}
	}};
}

/// Evaluate an expression, assert it returns an expected `Err` value and that
/// runtime storage has not been mutated (i.e. expression is a no-operation).
///
/// Used as `assert_noop(expression_to_assert, expected_error_expression)`.
#[macro_export]
macro_rules! assert_noop {
	(
		$x:expr,
		$y:expr $(,)?
	) => {
		let h = $crate::__private::storage_root($crate::__private::StateVersion::V1);
		$crate::assert_err!($x, $y);
		assert_eq!(
			h,
			$crate::__private::storage_root($crate::__private::StateVersion::V1),
			"storage has been mutated"
		);
	};
}

/// Evaluate any expression and assert that runtime storage has not been mutated
/// (i.e. expression is a storage no-operation).
///
/// Used as `assert_storage_noop(expression_to_assert)`.
#[macro_export]
macro_rules! assert_storage_noop {
	(
		$x:expr
	) => {
		let h = $crate::__private::storage_root($crate::__private::StateVersion::V1);
		$x;
		assert_eq!(h, $crate::__private::storage_root($crate::__private::StateVersion::V1));
	};
}

/// Assert an expression returns an error specified.
///
/// Used as `assert_err!(expression_to_assert, expected_error_expression)`
#[macro_export]
macro_rules! assert_err {
	( $x:expr , $y:expr $(,)? ) => {
		assert_eq!($x, Err($y.into()));
	};
}

/// Assert an expression returns an error specified.
///
/// This can be used on `DispatchResultWithPostInfo` when the post info should
/// be ignored.
#[macro_export]
macro_rules! assert_err_ignore_postinfo {
	( $x:expr , $y:expr $(,)? ) => {
		$crate::assert_err!($x.map(|_| ()).map_err(|e| e.error), $y);
	};
}

/// Assert an expression returns error with the given weight.
#[macro_export]
macro_rules! assert_err_with_weight {
	($call:expr, $err:expr, $weight:expr $(,)? ) => {
		if let Err(dispatch_err_with_post) = $call {
			$crate::assert_err!($call.map(|_| ()).map_err(|e| e.error), $err);
			assert_eq!(dispatch_err_with_post.post_info.actual_weight, $weight);
		} else {
			::core::panic!("expected Err(_), got Ok(_).")
		}
	};
}

/// Panic if an expression doesn't evaluate to `Ok`.
///
/// Used as `assert_ok!(expression_to_assert, expected_ok_expression)`,
/// or `assert_ok!(expression_to_assert)` which would assert against `Ok(())`.
#[macro_export]
macro_rules! assert_ok {
	( $x:expr $(,)? ) => {
		let is = $x;
		match is {
			Ok(_) => (),
			_ => assert!(false, "Expected Ok(_). Got {:#?}", is),
		}
	};
	( $x:expr, $y:expr $(,)? ) => {
		assert_eq!($x, Ok($y));
	};
}

/// Assert that the maximum encoding size does not exceed the value defined in
/// [`MAX_MODULE_ERROR_ENCODED_SIZE`] during compilation.
///
/// This macro is intended to be used in conjunction with `tt_call!`.
#[macro_export]
macro_rules! assert_error_encoded_size {
	{
		path = [{ $($path:ident)::+ }]
		runtime = [{ $runtime:ident }]
		assert_message = [{ $assert_message:literal }]
		error = [{ $error:ident }]
	} => {
		const _: () = assert!(
			<
				$($path::)+$error<$runtime> as $crate::traits::PalletError
			>::MAX_ENCODED_SIZE <= $crate::MAX_MODULE_ERROR_ENCODED_SIZE,
			$assert_message
		);
	};
	{
		path = [{ $($path:ident)::+ }]
		runtime = [{ $runtime:ident }]
		assert_message = [{ $assert_message:literal }]
	} => {};
}

/// Do something hypothetically by rolling back any changes afterwards.
///
/// Returns the original result of the closure.
#[macro_export]
#[cfg(feature = "experimental")]
macro_rules! hypothetically {
	( $e:expr ) => {
		$crate::storage::transactional::with_transaction(|| -> $crate::__private::TransactionOutcome<Result<_, $crate::__private::DispatchError>> {
			$crate::__private::TransactionOutcome::Rollback(Ok($e))
		},
		).expect("Always returning Ok; qed")
	};
}

/// Assert something to be *hypothetically* `Ok`, without actually committing it.
///
/// Reverts any storage changes made by the closure.
#[macro_export]
#[cfg(feature = "experimental")]
macro_rules! hypothetically_ok {
	($e:expr $(, $args:expr)* $(,)?) => {
		$crate::assert_ok!($crate::hypothetically!($e) $(, $args)*);
	};
}

#[doc(hidden)]
pub use serde::{Deserialize, Serialize};

#[doc(hidden)]
#[cfg(not(no_std))]
pub use macro_magic;

/// Prelude to be used for pallet testing, for ease of use.
#[cfg(feature = "std")]
pub mod testing_prelude {
	pub use super::{
		assert_err, assert_err_ignore_postinfo, assert_err_with_weight, assert_error_encoded_size,
		assert_noop, assert_ok, assert_storage_noop, parameter_types, traits::Get,
	};
	pub use sp_arithmetic::assert_eq_error_rate;
	pub use sp_runtime::{bounded_btree_map, bounded_vec};
}

/// Prelude to be used alongside pallet macro, for ease of use.
pub mod pallet_prelude {
	pub use crate::{
		defensive, defensive_assert,
		dispatch::{DispatchClass, DispatchResult, DispatchResultWithPostInfo, Parameter, Pays},
		ensure,
		inherent::{InherentData, InherentIdentifier, ProvideInherent},
		storage,
		storage::{
			bounded_btree_map::BoundedBTreeMap,
			bounded_btree_set::BoundedBTreeSet,
			bounded_vec::BoundedVec,
			types::{
				CountedStorageMap, CountedStorageNMap, Key as NMapKey, OptionQuery, ResultQuery,
				StorageDoubleMap, StorageMap, StorageNMap, StorageValue, ValueQuery,
			},
			weak_bounded_vec::WeakBoundedVec,
			StorageList,
		},
		traits::{
			BuildGenesisConfig, ConstU32, EnsureOrigin, Get, GetDefault, GetStorageVersion, Hooks,
			IsType, PalletInfoAccess, StorageInfoTrait, StorageVersion, Task, TypedGet,
		},
		Blake2_128, Blake2_128Concat, Blake2_256, CloneNoBound, DebugNoBound, EqNoBound, Identity,
		PartialEqNoBound, RuntimeDebugNoBound, Twox128, Twox256, Twox64Concat,
	};
	pub use codec::{Decode, Encode, MaxEncodedLen};
	pub use frame_support::pallet_macros::*;

	/// The optional attribute `#[inject_runtime_type]` can be attached to `RuntimeCall`,
	/// `RuntimeEvent`, `RuntimeOrigin` or `PalletInfo` in an impl statement that has
	/// `#[register_default_impl]` attached to indicate that this item is generated by
	/// `construct_runtime`.
	///
	/// Attaching this attribute to such an item ensures that the combined impl generated via
	/// [`#[derive_impl(..)]`](`frame_support::derive_impl`) will use the correct
	/// type auto-generated by
	/// `construct_runtime!`.
	#[doc = docify::embed!("src/tests/inject_runtime_type.rs", derive_impl_works_with_runtime_type_injection)]
	///
	/// However, if `no_aggregated_types` is specified while using
	/// `[`#[derive_impl(..)]`](`frame_support::derive_impl`)`, then these items are attached
	/// verbatim to the combined impl.
	#[doc = docify::embed!("src/tests/inject_runtime_type.rs", derive_impl_works_with_no_aggregated_types)]
	pub use frame_support_procedural::inject_runtime_type;
	pub use frame_support_procedural::register_default_impl;
	pub use scale_info::TypeInfo;
	pub use sp_inherents::MakeFatalError;
	pub use sp_runtime::{
		traits::{MaybeSerializeDeserialize, Member, ValidateUnsigned},
		transaction_validity::{
			InvalidTransaction, TransactionLongevity, TransactionPriority, TransactionSource,
			TransactionTag, TransactionValidity, TransactionValidityError, UnknownTransaction,
			ValidTransaction,
		},
		DispatchError, RuntimeDebug, MAX_MODULE_ERROR_ENCODED_SIZE,
	};
	pub use sp_std::marker::PhantomData;
	pub use sp_weights::Weight;
}

/// The pallet struct placeholder `#[pallet::pallet]` is mandatory and allows you to
/// specify pallet information.
///
/// The struct must be defined as follows:
/// ```
/// #[frame_support::pallet]
/// mod pallet {
/// 	#[pallet::pallet]         // <- the macro
/// 	pub struct Pallet<T>(_);  // <- the struct definition
///
/// 	#[pallet::config]
/// 	pub trait Config: frame_system::Config {}
/// }
/// ```
///
<<<<<<< HEAD
/// # pallet::* Attributes
///
/// The `pallet` macro will parse any items within your `pallet` module that are annotated with
/// `#[pallet::*]` attributes. Some of these attributes are mandatory and some are optional,
/// and they can attach to different types of items within your pallet depending on the
/// attribute in question. The full list of `#[pallet::*]` attributes is shown below in the
/// order in which they are mentioned in this document:
///
/// * [`pallet::pallet`](#pallet-struct-placeholder-palletpallet-mandatory)
/// * [`pallet::config`](#config-trait-palletconfig-mandatory)
/// * [`pallet::constant`](#palletconstant)
/// * [`pallet::disable_frame_system_supertrait_check`](#disable_supertrait_check)
/// * [`pallet::storage_version`](#palletstorage_version)
/// * [`pallet::hooks`](#hooks-pallethooks-optional)
/// * [`pallet::call`](#call-palletcall-optional)
/// * [`pallet::weight($expr)`](#palletweightexpr)
/// * [`pallet::compact`](#palletcompact-some_arg-some_type)
/// * [`pallet::call_index($idx)`](#palletcall_indexidx)
/// * [`pallet::extra_constants`](#extra-constants-palletextra_constants-optional)
/// * [`pallet::error`](#error-palleterror-optional)
/// * [`pallet::event`](#event-palletevent-optional)
/// * [`pallet::generate_deposit($visibility fn
///   deposit_event)`](#palletgenerate_depositvisibility-fn-deposit_event)
/// * [`pallet::storage`](#storage-palletstorage-optional)
/// * [`pallet::getter(fn $my_getter_fn_name)`](#palletgetterfn-my_getter_fn_name-optional)
/// * [`pallet::storage_prefix = "SomeName"`](#palletstorage_prefix--somename-optional)
/// * [`pallet::unbounded`](#palletunbounded-optional)
/// * [`pallet::whitelist_storage`](#palletwhitelist_storage-optional)
/// * [`pallet::disable_try_decode_storage`](#palletdisable_try_decode_storage-optional)
/// * [`cfg(..)`](#cfg-for-storage) (on storage items)
/// * [`pallet::type_value`](#type-value-pallettype_value-optional)
/// * [`pallet::genesis_config`](#genesis-config-palletgenesis_config-optional)
/// * [`pallet::genesis_build`](#genesis-build-palletgenesis_build-optional)
/// * [`pallet::inherent`](#inherent-palletinherent-optional)
/// * [`pallet::validate_unsigned`](#validate-unsigned-palletvalidate_unsigned-optional)
/// * [`pallet::origin`](#origin-palletorigin-optional)
/// * [`pallet::composite_enum`](#composite-enum-palletcomposite_enum-optional)
///
/// Note that at compile-time, the `#[pallet]` macro will analyze and expand all of these
/// attributes, ultimately removing their AST nodes before they can be parsed as real
/// attribute macro calls. This means that technically we do not need attribute macro
/// definitions for any of these attributes, however, for consistency and discoverability
/// reasons, we still maintain stub attribute macro definitions for all of these attributes in
/// the [`pallet_macros`] module which is automatically included in all pallets as part of the
/// pallet prelude. The actual "work" for all of these attribute macros can be found in the
/// macro expansion for `#[pallet]`.
///
/// Also note that in this document, pallet attributes are explained using the syntax of
/// non-instantiable pallets. For an example of an instantiable pallet, see [this
/// example](#example-of-an-instantiable-pallet).
///
/// # Dev Mode (`#[pallet(dev_mode)]`)
///
/// Specifying the argument `dev_mode` on the `#[pallet]` or `#[frame_support::pallet]`
/// attribute attached to your pallet module will allow you to enable dev mode for a pallet.
/// The aim of dev mode is to loosen some of the restrictions and requirements placed on
/// production pallets for easy tinkering and development. Dev mode pallets should not be used
/// in production. Enabling dev mode has the following effects:
///
/// * Weights no longer need to be specified on every `#[pallet::call]` declaration. By
///   default, dev mode pallets will assume a weight of zero (`0`) if a weight is not
///   specified. This is equivalent to specifying `#[weight(0)]` on all calls that do not
///   specify a weight.
/// * Call indices no longer need to be specified on every `#[pallet::call]` declaration. By
///   default, dev mode pallets will assume a call index based on the order of the call.
/// * All storages are marked as unbounded, meaning you do not need to implement
///   `MaxEncodedLen` on storage types. This is equivalent to specifying `#[pallet::unbounded]`
///   on all storage type definitions.
/// * Storage hashers no longer need to be specified and can be replaced by `_`. In dev mode,
///   these will be replaced by `Blake2_128Concat`. In case of explicit key-binding, `Hasher`
///   can simply be ignored when in `dev_mode`.
///
/// Note that the `dev_mode` argument can only be supplied to the `#[pallet]` or
/// `#[frame_support::pallet]` attribute macro that encloses your pallet module. This argument
/// cannot be specified anywhere else, including but not limited to the `#[pallet::pallet]`
/// attribute macro.
///
/// <div class="example-wrap" style="display:inline-block"><pre class="compile_fail"
/// style="white-space:normal;font:inherit;">
/// <strong>WARNING</strong>:
/// You should not deploy or use dev mode pallets in production. Doing so can break your chain
/// and therefore should never be done. Once you are done tinkering, you should remove the
/// 'dev_mode' argument from your #[pallet] declaration and fix any compile errors before
/// attempting to use your pallet in a production scenario.
/// </pre></div>
///
/// # Pallet struct placeholder: `#[pallet::pallet]` (mandatory)
///
/// The pallet struct placeholder `#[pallet::pallet]` is mandatory and allows you to specify
/// pallet information.
///
/// The struct must be defined as follows:
/// ```ignore
/// #[pallet::pallet]
/// pub struct Pallet<T>(_);
/// ```
=======
>>>>>>> b0741d4f
/// I.e. a regular struct definition named `Pallet`, with generic T and no where clause.
///
/// ## Macro expansion:
///
/// The macro adds this attribute to the Pallet struct definition:
/// ```ignore
/// #[derive(
/// 	frame_support::CloneNoBound,
/// 	frame_support::EqNoBound,
/// 	frame_support::PartialEqNoBound,
/// 	frame_support::RuntimeDebugNoBound,
/// )]
/// ```
/// and replaces the type `_` with `PhantomData<T>`.
///
/// It also implements on the pallet:
///
<<<<<<< HEAD
/// It implements [`StorageInfoTrait`](`traits::StorageInfoTrait`) on `Pallet` which give
/// information about all storages.
=======
/// * [`GetStorageVersion`](frame_support::traits::GetStorageVersion)
/// * [`OnGenesis`](frame_support::traits::OnGenesis): contains some logic to write the pallet
///   version into storage.
/// * [`PalletInfoAccess`](frame_support::traits::PalletInfoAccess) to ease access to pallet
///   information given by [`frame_support::traits::PalletInfo`]. (The implementation uses the
///   associated type [`frame_support::traits::PalletInfo`]).
/// * [`StorageInfoTrait`](frame_support::traits::StorageInfoTrait) to give information about
///   storages.
>>>>>>> b0741d4f
///
/// If the attribute `set_storage_max_encoded_len` is set then the macro calls
/// [`StorageInfoTrait`](frame_support::traits::StorageInfoTrait) for each storage in the
/// implementation of [`StorageInfoTrait`](frame_support::traits::StorageInfoTrait) for the
/// pallet. Otherwise it implements
/// [`StorageInfoTrait`](frame_support::traits::StorageInfoTrait) for the pallet using the
/// [`PartialStorageInfoTrait`](frame_support::traits::PartialStorageInfoTrait)
/// implementation of storages.
///
<<<<<<< HEAD
/// ```ignore
/// #[pallet::config]
/// pub trait Config: frame_system::Config {
/// 	#[pallet::constant]
/// 	type Foo: Get<u32>;
/// }
/// ```
///
/// Also see [`pallet::constant`](`frame_support::pallet_macros::constant`)
///
/// ## `pallet::disable_frame_system_supertrait_check`
/// <a name="disable_supertrait_check"></a>
///
/// To bypass the `frame_system::Config` supertrait check, use the attribute
/// `pallet::disable_frame_system_supertrait_check`, e.g.:
///
/// ```ignore
/// #[pallet::config]
/// #[pallet::disable_frame_system_supertrait_check]
/// pub trait Config: pallet_timestamp::Config {}
/// ```
///
/// NOTE: Bypassing the `frame_system::Config` supertrait check is typically desirable when you
/// want to write an alternative to the `frame_system` pallet.
///
/// Also see
/// [`pallet::disable_frame_system_supertrait_check`](`frame_support::pallet_macros::disable_frame_system_supertrait_check`)
///
/// ## Macro expansion:
///
/// The macro expands pallet constant metadata with the information given by
/// `#[pallet::constant]`.
///
/// Thus when defining a storage named `Foo`, it can later be accessed from `Pallet` using
/// `<Pallet as Store>::Foo`.
///
/// NOTE: this attribute is only valid when applied _directly_ to your `Pallet` struct
/// definition.
///
/// # `pallet::storage_version`
///
/// Because the [`pallet::pallet`](#pallet-struct-placeholder-palletpallet-mandatory) macro
/// implements [`traits::GetStorageVersion`], the in-code storage version needs to be
/// communicated to the macro. This can be done by using the `pallet::storage_version`
/// attribute:
///
/// ```ignore
/// const STORAGE_VERSION: StorageVersion = StorageVersion::new(5);
///
/// #[pallet::pallet]
/// #[pallet::storage_version(STORAGE_VERSION)]
/// pub struct Pallet<T>(_);
/// ```
///
/// If not present, the in-code storage version is set to the default value.
///
/// Also see [`pallet::storage_version`](`frame_support::pallet_macros::storage_version`)
///
/// # Hooks: `#[pallet::hooks]` (optional)
///
/// The `pallet::hooks` attribute allows you to specify a `Hooks` implementation for `Pallet`
/// that specifies pallet-specific logic.
///
/// The item the attribute attaches to must be defined as follows:
/// ```ignore
/// #[pallet::hooks]
/// impl<T: Config> Hooks<BlockNumberFor<T>> for Pallet<T> $optional_where_clause {
///     ...
/// }
/// ```
/// I.e. a regular trait implementation with generic bound: `T: Config`, for the trait
/// `Hooks<BlockNumberFor<T>>` (they are defined in preludes), for the type `Pallet<T>` and
/// with an optional where clause.
///
/// If no `#[pallet::hooks]` exists, then the following default implementation is
/// automatically generated:
/// ```ignore
/// #[pallet::hooks]
/// impl<T: Config> Hooks<BlockNumberFor<T>> for Pallet<T> {}
/// ```
///
/// Also see [`pallet::hooks`](`frame_support::pallet_macros::hooks`)
///
/// # Call: `#[pallet::call]` (optional)
///
/// Implementation of pallet dispatchables.
///
/// Item must be defined as:
/// ```ignore
/// #[pallet::call]
/// impl<T: Config> Pallet<T> {
/// 	/// $some_doc
/// 	#[pallet::weight($ExpressionResultingInWeight)]
/// 	pub fn $fn_name(
/// 		origin: OriginFor<T>,
/// 		$some_arg: $some_type,
/// 		// or with compact attribute: #[pallet::compact] $some_arg: $some_type,
/// 		...
/// 	) -> DispatchResultWithPostInfo { // or `-> DispatchResult`
/// 		...
/// 	}
/// 	...
/// }
/// ```
/// I.e. a regular type implementation, with generic `T: Config`, on type `Pallet<T>`, with
/// an optional where clause.
=======
/// ## Dev Mode (`#[pallet(dev_mode)]`)
>>>>>>> b0741d4f
///
/// Specifying the argument `dev_mode` will allow you to enable dev mode for a pallet. The
/// aim of dev mode is to loosen some of the restrictions and requirements placed on
/// production pallets for easy tinkering and development. Dev mode pallets should not be
/// used in production. Enabling dev mode has the following effects:
///
<<<<<<< HEAD
/// Each dispatchable needs to define a weight with `#[pallet::weight($expr)]` attribute, the
/// first argument must be `origin: OriginFor<T>`.
///
/// Also see [`pallet::weight`](`frame_support::pallet_macros::weight`)
///
/// ### `#[pallet::compact] $some_arg: $some_type`
///
/// Compact encoding for arguments can be achieved via `#[pallet::compact]`. The function must
/// return a `DispatchResultWithPostInfo` or `DispatchResult`.
///
/// Also see [`pallet::compact`](`frame_support::pallet_macros::compact`)
///
/// ## `#[pallet::call_index($idx)]`
///
/// Each dispatchable may also be annotated with the `#[pallet::call_index($idx)]` attribute,
/// which explicitly defines the codec index for the dispatchable function in the `Call` enum.
///
/// All call indexes start from 0, until it encounters a dispatchable function with a defined
/// call index. The dispatchable function that lexically follows the function with a defined
/// call index will have that call index, but incremented by 1, e.g. if there are 3
/// dispatchable functions `fn foo`, `fn bar` and `fn qux` in that order, and only `fn bar`
/// has a call index of 10, then `fn qux` will have an index of 11, instead of 1.
///
/// **WARNING**: modifying dispatchables, changing their order, removing some, etc., must be
/// done with care. Indeed this will change the outer runtime call type (which is an enum with
/// one variant per pallet), this outer runtime call can be stored on-chain (e.g. in
/// `pallet-scheduler`). Thus migration might be needed. To mitigate against some of this, the
/// `#[pallet::call_index($idx)]` attribute can be used to fix the order of the dispatchable so
/// that the `Call` enum encoding does not change after modification. As a general rule of
/// thumb, it is therefore adventageous to always add new calls to the end so you can maintain
/// the existing order of calls.
///
/// Also see [`pallet::call_index`](`frame_support::pallet_macros::call_index`)
///
/// # Extra constants: `#[pallet::extra_constants]` (optional)
///
/// Allows you to define some extra constants to be added into constant metadata.
///
/// Item must be defined as:
///
/// ```ignore
/// #[pallet::extra_constants]
/// impl<T: Config> Pallet<T> where $optional_where_clause {
/// 	/// $some_doc
/// 	$vis fn $fn_name() -> $some_return_type {
/// 		...
/// 	}
/// 	...
/// }
/// ```
/// I.e. a regular rust `impl` block with some optional where clause and functions with 0 args,
/// 0 generics, and some return type.
///
/// ## Macro expansion
///
/// The macro add some extra constants to pallet constant metadata.
///
/// Also see: [`pallet::extra_constants`](`frame_support::pallet_macros::extra_constants`)
///
/// # Error: `#[pallet::error]` (optional)
///
/// The `#[pallet::error]` attribute allows you to define an error enum that will be returned
/// from the dispatchable when an error occurs. The information for this error type is then
/// stored in metadata.
///
/// Item must be defined as:
///
/// ```ignore
/// #[pallet::error]
/// pub enum Error<T> {
/// 	/// $some_optional_doc
/// 	$SomeFieldLessVariant,
/// 	/// $some_more_optional_doc
/// 	$SomeVariantWithOneField(FieldType),
/// 	...
/// }
/// ```
/// I.e. a regular enum named `Error`, with generic `T` and fieldless or multiple-field
/// variants.
///
/// Any field type in the enum variants must implement [`scale_info::TypeInfo`] in order to be
/// properly used in the metadata, and its encoded size should be as small as possible,
/// preferably 1 byte in size in order to reduce storage size. The error enum itself has an
/// absolute maximum encoded size specified by [`MAX_MODULE_ERROR_ENCODED_SIZE`].
///
/// (1 byte can still be 256 different errors. The more specific the error, the easier it is to
/// diagnose problems and give a better experience to the user. Don't skimp on having lots of
/// individual error conditions.)
///
/// Field types in enum variants must also implement [`PalletError`](traits::PalletError),
/// otherwise the pallet will fail to compile. Rust primitive types have already implemented
/// the [`PalletError`](traits::PalletError) trait along with some commonly used stdlib types
/// such as [`Option`] and
/// [`PhantomData`](`frame_support::__private::sp_std::marker::PhantomData`), and hence in most
/// use cases, a manual implementation is not necessary and is discouraged.
///
/// The generic `T` must not bound anything and a `where` clause is not allowed. That said,
/// bounds and/or a where clause should not needed for any use-case.
///
/// Also see: [`pallet::error`](`frame_support::pallet_macros::error`)
///
/// # Event: `#[pallet::event]` (optional)
///
/// Allows you to define pallet events. Pallet events are stored under the `system` / `events`
/// key when the block is applied (and then replaced when the next block writes it's events).
///
/// The Event enum must be defined as follows:
///
/// ```ignore
/// #[pallet::event]
/// #[pallet::generate_deposit($visibility fn deposit_event)] // Optional
/// pub enum Event<$some_generic> $optional_where_clause {
/// 	/// Some doc
/// 	$SomeName($SomeType, $YetanotherType, ...),
/// 	...
/// }
/// ```
///
/// I.e. an enum (with named or unnamed fields variant), named `Event`, with generic: none or
/// `T` or `T: Config`, and optional w here clause.
///
/// Each field must implement [`Clone`], [`Eq`], [`PartialEq`], [`Encode`], [`Decode`], and
/// [`Debug`] (on std only). For ease of use, bound by the trait
/// [`Member`](`frame_support::pallet_prelude::Member`), available in
/// frame_support::pallet_prelude.
///
/// Also see [`pallet::event`](`frame_support::pallet_macros::event`)
///
/// ## `#[pallet::generate_deposit($visibility fn deposit_event)]`
///
/// The attribute `#[pallet::generate_deposit($visibility fn deposit_event)]` generates a
/// helper function on `Pallet` that handles deposit events.
///
/// NOTE: For instantiable pallets, the event must be generic over `T` and `I`.
///
/// Also see [`pallet::generate_deposit`](`frame_support::pallet_macros::generate_deposit`)
///
/// # Storage: `#[pallet::storage]` (optional)
///
/// The `#[pallet::storage]` attribute lets you define some abstract storage inside of runtime
/// storage and also set its metadata. This attribute can be used multiple times.
///
/// Item should be defined as:
///
/// ```ignore
/// #[pallet::storage]
/// #[pallet::getter(fn $getter_name)] // optional
/// $vis type $StorageName<$some_generic> $optional_where_clause
/// 	= $StorageType<$generic_name = $some_generics, $other_name = $some_other, ...>;
/// ```
///
/// or with unnamed generic:
///
/// ```ignore
/// #[pallet::storage]
/// #[pallet::getter(fn $getter_name)] // optional
/// $vis type $StorageName<$some_generic> $optional_where_clause
/// 	= $StorageType<_, $some_generics, ...>;
/// ```
///
/// I.e. it must be a type alias, with generics: `T` or `T: Config`. The aliased type must be
/// one of [`StorageValue`](`pallet_prelude::StorageValue`),
/// [`StorageMap`](`pallet_prelude::StorageMap`) or
/// [`StorageDoubleMap`](`pallet_prelude::StorageDoubleMap`). The generic arguments of the
/// storage type can be given in two manners: named and unnamed. For named generic arguments,
/// the name for each argument should match the name defined for it on the storage struct:
/// * [`StorageValue`](`pallet_prelude::StorageValue`) expects `Value` and optionally
///   `QueryKind` and `OnEmpty`,
/// * [`StorageMap`](`pallet_prelude::StorageMap`) expects `Hasher`, `Key`, `Value` and
///   optionally `QueryKind` and `OnEmpty`,
/// * [`CountedStorageMap`](`pallet_prelude::CountedStorageMap`) expects `Hasher`, `Key`,
///   `Value` and optionally `QueryKind` and `OnEmpty`,
/// * [`StorageDoubleMap`](`pallet_prelude::StorageDoubleMap`) expects `Hasher1`, `Key1`,
///   `Hasher2`, `Key2`, `Value` and optionally `QueryKind` and `OnEmpty`.
///
/// For unnamed generic arguments: Their first generic must be `_` as it is replaced by the
/// macro and other generic must declared as a normal generic type declaration.
///
/// The `Prefix` generic written by the macro is generated using
/// `PalletInfo::name::<Pallet<..>>()` and the name of the storage type. E.g. if runtime names
/// the pallet "MyExample" then the storage `type Foo<T> = ...` should use the prefix:
/// `Twox128(b"MyExample") ++ Twox128(b"Foo")`.
///
/// For the [`CountedStorageMap`](`pallet_prelude::CountedStorageMap`) variant, the `Prefix`
/// also implements
/// [`CountedStorageMapInstance`](`frame_support::storage::types::CountedStorageMapInstance`).
/// It also associates a [`CounterPrefix`](`pallet_prelude::CounterPrefix'), which is
/// implemented the same as above, but the storage prefix is prepend with `"CounterFor"`. E.g.
/// if runtime names the pallet "MyExample" then the storage `type Foo<T> =
/// CountedStorageaMap<...>` will store its counter at the prefix: `Twox128(b"MyExample") ++
/// Twox128(b"CounterForFoo")`.
///
/// E.g:
///
/// ```ignore
/// #[pallet::storage]
/// pub(super) type MyStorage<T> = StorageMap<Hasher = Blake2_128Concat, Key = u32, Value = u32>;
/// ```
///
/// In this case the final prefix used by the map is `Twox128(b"MyExample") ++
/// Twox128(b"OtherName")`.
///
/// Also see [`pallet::storage`](`frame_support::pallet_macros::storage`)
///
/// ## `#[pallet::getter(fn $my_getter_fn_name)]` (optional)
///
/// The optional attribute `#[pallet::getter(fn $my_getter_fn_name)]` allows you to define a
/// getter function on `Pallet`.
///
/// Also see [`pallet::getter`](`frame_support::pallet_macros::getter`)
///
/// ## `#[pallet::storage_prefix = "SomeName"]` (optional)
///
/// The optional attribute `#[pallet::storage_prefix = "SomeName"]` allows you to define the
/// storage prefix to use, see how `Prefix` generic is implemented above. This is helpful if
/// you wish to rename the storage field but don't want to perform a migration.
///
/// E.g:
///
/// ```ignore
/// #[pallet::storage]
/// #[pallet::storage_prefix = "foo"]
/// #[pallet::getter(fn my_storage)]
/// pub(super) type MyStorage<T> = StorageMap<Hasher = Blake2_128Concat, Key = u32, Value = u32>;
/// ```
///
/// or
///
/// ```ignore
/// #[pallet::storage]
/// #[pallet::getter(fn my_storage)]
/// pub(super) type MyStorage<T> = StorageMap<_, Blake2_128Concat, u32, u32>;
/// ```
///
/// Also see [`pallet::storage_prefix`](`frame_support::pallet_macros::storage_prefix`)
///
/// ## `#[pallet::unbounded]` (optional)
///
/// The optional attribute `#[pallet::unbounded]` declares the storage as unbounded. When
/// implementating the storage info (when `#[pallet::generate_storage_info]` is specified on
/// the pallet struct placeholder), the size of the storage will be declared as unbounded. This
/// can be useful for storage which can never go into PoV (Proof of Validity).
///
/// Also see [`pallet::unbounded`](`frame_support::pallet_macros::unbounded`)
///
/// ## `#[pallet::whitelist_storage]` (optional)
///
/// The optional attribute `#[pallet::whitelist_storage]` will declare the storage as
/// whitelisted from benchmarking.
///
/// See
/// [`pallet::whitelist_storage`](frame_support::pallet_macros::whitelist_storage)
/// for more info.
///
/// ## `#[pallet::disable_try_decode_storage]` (optional)
///
/// The optional attribute `#[pallet::disable_try_decode_storage]` will declare the storage as
/// whitelisted state decoding during try-runtime logic.
///
/// See
/// [`pallet::disable_try_decode_storage`](frame_support::pallet_macros::disable_try_decode_storage)
/// for more info.
///
///	## `#[cfg(..)]` (for storage)
/// The optional attributes `#[cfg(..)]` allow conditional compilation for the storage.
///
/// E.g:
///
/// ```ignore
/// #[cfg(feature = "my-feature")]
/// #[pallet::storage]
/// pub(super) type MyStorage<T> = StorageValue<Value = u32>;
/// ```
///
/// All the `cfg` attributes are automatically copied to the items generated for the storage,
/// i.e. the getter, storage prefix, and the metadata element etc.
///
/// Any type placed as the `QueryKind` parameter must implement
/// [`frame_support::storage::types::QueryKindTrait`]. There are 3 implementations of this
/// trait by default:
///
/// 1. [`OptionQuery`](`frame_support::storage::types::OptionQuery`), the default `QueryKind`
///    used when this type parameter is omitted. Specifying this as the `QueryKind` would cause
///    storage map APIs that return a `QueryKind` to instead return an [`Option`], returning
///    `Some` when a value does exist under a specified storage key, and `None` otherwise.
/// 2. [`ValueQuery`](`frame_support::storage::types::ValueQuery`) causes storage map APIs that
///    return a `QueryKind` to instead return the value type. In cases where a value does not
///    exist under a specified storage key, the `OnEmpty` type parameter on `QueryKindTrait` is
///    used to return an appropriate value.
/// 3. [`ResultQuery`](`frame_support::storage::types::ResultQuery`) causes storage map APIs
///    that return a `QueryKind` to instead return a `Result<T, E>`, with `T` being the value
///    type and `E` being the pallet error type specified by the `#[pallet::error]` attribute.
///    In cases where a value does not exist under a specified storage key, an `Err` with the
///    specified pallet error variant is returned.
///
/// NOTE: If the `QueryKind` generic parameter is still generic at this stage or is using some
/// type alias then the generation of the getter might fail. In this case the getter can be
/// implemented manually.
///
/// NOTE: The generic `Hasher` must implement the [`StorageHasher`] trait (or the type is not
/// usable at all). We use [`StorageHasher::METADATA`] for the metadata of the hasher of the
/// storage item. Thus generic hasher is supported.
///
/// ## Macro expansion
///
/// For each storage item the macro generates a struct named
/// `_GeneratedPrefixForStorage$NameOfStorage`, and implements
/// [`StorageInstance`](traits::StorageInstance) on it using the pallet and storage name. It
/// then uses it as the first generic of the aliased type. For
/// [`CountedStorageMap`](`pallet_prelude::CountedStorageMap`),
/// [`CountedStorageMapInstance`](`frame_support::storage::types::CountedStorageMapInstance`)
/// is implemented, and another similar struct is generated.
///
/// For a named generic, the macro will reorder the generics, and remove the names.
///
/// The macro implements the function `storage_metadata` on the `Pallet` implementing the
/// metadata for all storage items based on their kind:
/// * for a storage value, the type of the value is copied into the metadata
/// * for a storage map, the type of the values and the key's type is copied into the metadata
/// * for a storage double map, the type of the values, and the types of `key1` and `key2` are
///   copied into the metadata.
///
/// # Type value: `#[pallet::type_value]` (optional)
///
/// The `#[pallet::type_value]` attribute lets you define a struct implementing the
/// [`Get`](crate::traits::Get) trait to ease use of storage types. This attribute is meant to
/// be used alongside [`#[pallet::storage]`](#storage-palletstorage-optional) to define a
/// storage's default value. This attribute can be used multiple times.
///
/// Item must be defined as:
///
/// ```ignore
/// #[pallet::type_value]
/// fn $MyDefaultName<$some_generic>() -> $default_type $optional_where_clause { $expr }
/// ```
///
/// I.e.: a function definition with generics none or `T: Config` and a returned type.
///
/// E.g.:
///
/// ```ignore
/// #[pallet::type_value]
/// fn MyDefault<T: Config>() -> T::Balance { 3.into() }
/// ```
///
/// Also see [`pallet::type_value`](`frame_support::pallet_macros::type_value`)
///
/// # Genesis config: `#[pallet::genesis_config]` (optional)
///
/// The `#[pallet::genesis_config]` attribute allows you to define the genesis configuration
/// for the pallet.
///
/// Item is defined as either an enum or a struct. It needs to be public and implement the
/// trait [`BuildGenesisConfig`](`traits::BuildGenesisConfig`) with
/// [`#[pallet::genesis_build]`](#genesis-build-palletgenesis_build-optional). The type
/// generics are constrained to be either none, or `T` or `T: Config`.
///
/// E.g:
///
/// ```ignore
/// #[pallet::genesis_config]
/// pub struct GenesisConfig<T: Config> {
/// 	_myfield: BalanceOf<T>,
/// }
/// ```
///
/// Also see [`pallet::genesis_config`](`frame_support::pallet_macros::genesis_config`)
///
/// # Genesis build: `#[pallet::genesis_build]` (optional)
///
/// The `#[pallet::genesis_build]` attribute allows you to define how `genesis_configuration`
/// is built. This takes as input the `GenesisConfig` type (as `self`) and constructs the
/// pallet's initial state.
///
/// The impl must be defined as:
///
/// ```ignore
/// #[pallet::genesis_build]
/// impl<T: Config> GenesisBuild<T> for GenesisConfig<$maybe_generics> {
/// 	fn build(&self) { $expr }
/// }
/// ```
///
/// I.e. a trait implementation with generic `T: Config`, of trait `GenesisBuild<T>` on
/// type `GenesisConfig` with generics none or `T`.
///
/// E.g.:
///
/// ```ignore
/// #[pallet::genesis_build]
/// impl<T: Config> GenesisBuild<T> for GenesisConfig {
/// 	fn build(&self) {}
/// }
/// ```
///
/// Also see [`pallet::genesis_build`](`frame_support::pallet_macros::genesis_build`)
///
/// # Inherent: `#[pallet::inherent]` (optional)
///
/// The `#[pallet::inherent]` attribute allows the pallet to provide some
/// [inherent](https://docs.substrate.io/fundamentals/transaction-types/#inherent-transactions).
/// An inherent is some piece of data that is inserted by a block authoring node at block
/// creation time and can either be accepted or rejected by validators based on whether the
/// data falls within an acceptable range.
///
/// The most common inherent is the `timestamp` that is inserted into every block. Since there
/// is no way to validate timestamps, validators simply check that the timestamp reported by
/// the block authoring node falls within an acceptable range.
///
/// Item must be defined as:
///
/// ```ignore
/// #[pallet::inherent]
/// impl<T: Config> ProvideInherent for Pallet<T> {
/// 	// ... regular trait implementation
/// }
/// ```
///
/// I.e. a trait implementation with bound `T: Config`, of trait
/// [`ProvideInherent`](`pallet_prelude::ProvideInherent`) for type `Pallet<T>`, and some
/// optional where clause.
///
/// Also see [`pallet::inherent`](`frame_support::pallet_macros::inherent`)
///
/// # Validate unsigned: `#[pallet::validate_unsigned]` (optional)
///
/// The `#[pallet::validate_unsigned]` attribute allows the pallet to validate some unsigned
/// transaction:
///
/// Item must be defined as:
///
/// ```ignore
/// #[pallet::validate_unsigned]
/// impl<T: Config> ValidateUnsigned for Pallet<T> {
/// 	// ... regular trait implementation
/// }
/// ```
///
/// I.e. a trait implementation with bound `T: Config`, of trait
/// [`ValidateUnsigned`](`pallet_prelude::ValidateUnsigned`) for type `Pallet<T>`, and some
/// optional where clause.
///
/// NOTE: There is also the [`sp_runtime::traits::SignedExtension`] trait that can be used to
/// add some specific logic for transaction validation.
///
/// Also see [`pallet::validate_unsigned`](`frame_support::pallet_macros::validate_unsigned`)
///
/// # Origin: `#[pallet::origin]` (optional)
///
/// The `#[pallet::origin]` attribute allows you to define some origin for the pallet.
///
/// Item must be either a type alias, an enum, or a struct. It needs to be public.
///
/// E.g.:
///
/// ```ignore
/// #[pallet::origin]
/// pub struct Origin<T>(PhantomData<(T)>);
/// ```
///
/// **WARNING**: modifying origin changes the outer runtime origin. This outer runtime origin
/// can be stored on-chain (e.g. in `pallet-scheduler`), thus any change must be done with care
/// as it might require some migration.
///
/// NOTE: for instantiable pallets, the origin must be generic over `T` and `I`.
///
/// Also see [`pallet::origin`](`frame_support::pallet_macros::origin`)
///
/// # Composite enum `#[pallet::composite_enum]` (optional)
///
/// The `#[pallet::composite_enum]` attribute allows you to define an enum on the pallet which
/// will then instruct `construct_runtime` to amalgamate all similarly-named enums from other
/// pallets into an aggregate enum. This is similar in principle with how the aggregate enum is
/// generated for `#[pallet::event]` or `#[pallet::error]`.
///
/// The item tagged with `#[pallet::composite_enum]` MUST be an enum declaration, and can ONLY
/// be the following identifiers: `FreezeReason`, `HoldReason`, `LockId` or `SlashReason`.
/// Custom identifiers are not supported.
///
/// NOTE: For ease of usage, when no `#[derive]` attributes are detected, the
/// `#[pallet::composite_enum]` attribute will automatically derive the following traits for
/// the enum:
///
/// ```ignore
/// Copy, Clone, Eq, PartialEq, Encode, Decode, MaxEncodedLen, TypeInfo, RuntimeDebug
/// ```
///
/// The inverse is also true: if there are any #[derive] attributes present for the enum, then
/// the attribute will not automatically derive any of the traits described above.
///
/// # General notes on instantiable pallets
///
/// An instantiable pallet is one where Config is generic, i.e. `Config<I>`. This allows
/// runtime to implement multiple instances of the pallet, by using different types for the
/// generic. This is the sole purpose of the generic `I`, but because
/// [`PalletInfo`](`traits::PalletInfo`) requires the `Pallet` placeholder to be static, it is
/// important to bound by `'static` whenever [`PalletInfo`](`traits::PalletInfo`) can be used.
/// Additionally, in order to make an instantiable pallet usable as a regular pallet without an
/// instance, it is important to bound by `= ()` on every type.
///
/// Thus impl bound looks like `impl<T: Config<I>, I: 'static>`, and types look like
/// `SomeType<T, I=()>` or `SomeType<T: Config<I>, I: 'static = ()>`.
///
/// # Example of a non-instantiable pallet
///
/// ```
/// pub use pallet::*; // reexport in crate namespace for `construct_runtime!`
///
/// #[frame_support::pallet]
/// // NOTE: The name of the pallet is provided by `construct_runtime` and is used as
/// // the unique identifier for the pallet's storage. It is not defined in the pallet itself.
/// pub mod pallet {
/// 	use frame_support::pallet_prelude::*; // Import various types used in the pallet definition
/// 	use frame_system::pallet_prelude::*; // Import some system helper types.
///
/// 	type BalanceOf<T> = <T as Config>::Balance;
///
/// 	// Define the generic parameter of the pallet
/// 	// The macro parses `#[pallet::constant]` attributes and uses them to generate metadata
/// 	// for the pallet's constants.
/// 	#[pallet::config]
/// 	pub trait Config: frame_system::Config {
/// 		#[pallet::constant] // put the constant in metadata
/// 		type MyGetParam: Get<u32>;
/// 		type Balance: Parameter + MaxEncodedLen + From<u8>;
/// 		type RuntimeEvent: From<Event<Self>> + IsType<<Self as frame_system::Config>::RuntimeEvent>;
/// 	}
///
/// 	// Define some additional constant to put into the constant metadata.
/// 	#[pallet::extra_constants]
/// 	impl<T: Config> Pallet<T> {
/// 		/// Some description
/// 		fn exra_constant_name() -> u128 { 4u128 }
/// 	}
///
/// 	// Define the pallet struct placeholder, various pallet function are implemented on it.
/// 	#[pallet::pallet]
/// 	pub struct Pallet<T>(_);
///
/// 	// Implement the pallet hooks.
/// 	#[pallet::hooks]
/// 	impl<T: Config> Hooks<BlockNumberFor<T>> for Pallet<T> {
/// 		fn on_initialize(_n: BlockNumberFor<T>) -> Weight {
/// 			unimplemented!();
/// 		}
///
/// 		// can implement also: on_finalize, on_runtime_upgrade, offchain_worker, ...
/// 		// see `Hooks` trait
/// 	}
///
/// 	// Declare Call struct and implement dispatchables.
/// 	//
/// 	// WARNING: Each parameter used in functions must implement: Clone, Debug, Eq, PartialEq,
/// 	// Codec.
/// 	//
/// 	// The macro parses `#[pallet::compact]` attributes on function arguments and implements
/// 	// the `Call` encoding/decoding accordingly.
/// 	#[pallet::call]
/// 	impl<T: Config> Pallet<T> {
/// 		/// Doc comment put in metadata
/// 		#[pallet::weight(0)] // Defines weight for call (function parameters are in scope)
/// 		pub fn toto(
/// 			origin: OriginFor<T>,
/// 			#[pallet::compact] _foo: u32,
/// 		) -> DispatchResultWithPostInfo {
/// 			let _ = origin;
/// 			unimplemented!();
/// 		}
/// 	}
///
/// 	// Declare the pallet `Error` enum (this is optional).
/// 	// The macro generates error metadata using the doc comment on each variant.
/// 	#[pallet::error]
/// 	pub enum Error<T> {
/// 		/// doc comment put into metadata
/// 		InsufficientProposersBalance,
/// 	}
///
/// 	// Declare pallet Event enum (this is optional).
/// 	//
/// 	// WARNING: Each type used in variants must implement: Clone, Debug, Eq, PartialEq, Codec.
/// 	//
/// 	// The macro generates event metadata, and derive Clone, Debug, Eq, PartialEq and Codec
/// 	#[pallet::event]
/// 	// Generate a funciton on Pallet to deposit an event.
/// 	#[pallet::generate_deposit(pub(super) fn deposit_event)]
/// 	pub enum Event<T: Config> {
/// 		/// doc comment put in metadata
/// 		// `<T as frame_system::Config>::AccountId` is not defined in metadata list, the last
/// 		// Thus the metadata is `<T as frame_system::Config>::AccountId`.
/// 		Proposed(<T as frame_system::Config>::AccountId),
/// 		/// doc
/// 		// here metadata will be `Balance` as define in metadata list
/// 		Spending(BalanceOf<T>),
/// 		// here metadata will be `Other` as define in metadata list
/// 		Something(u32),
/// 	}
///
/// 	// Define a struct which implements `frame_support::traits::Get<T::Balance>` (optional).
/// 	#[pallet::type_value]
/// 	pub(super) fn MyDefault<T: Config>() -> T::Balance { 3.into() }
///
/// 	// Declare a storage item. Any amount of storage items can be declared (optional).
/// 	//
/// 	// Is expected either `StorageValue`, `StorageMap` or `StorageDoubleMap`.
/// 	// The macro generates the prefix type and replaces the first generic `_`.
/// 	//
/// 	// The macro expands the metadata for the storage item with the type used:
/// 	// * for a storage value the type of the value is copied into the metadata
/// 	// * for a storage map the type of the values and the type of the key is copied into the metadata
/// 	// * for a storage double map the types of the values and keys are copied into the
/// 	//   metadata.
/// 	//
/// 	// NOTE: The generic `Hasher` must implement the `StorageHasher` trait (or the type is not
/// 	// usable at all). We use [`StorageHasher::METADATA`] for the metadata of the hasher of the
/// 	// storage item. Thus generic hasher is supported.
/// 	#[pallet::storage]
/// 	pub(super) type MyStorageValue<T: Config> =
/// 		StorageValue<Value = T::Balance, QueryKind = ValueQuery, OnEmpty = MyDefault<T>>;
///
/// 	// Another storage declaration
/// 	#[pallet::storage]
/// 	#[pallet::getter(fn my_storage)]
/// 	#[pallet::storage_prefix = "SomeOtherName"]
/// 	pub(super) type MyStorage<T> =
/// 		StorageMap<Hasher = Blake2_128Concat, Key = u32, Value = u32>;
///
/// 	// Declare the genesis config (optional).
/// 	//
/// 	// The macro accepts either a struct or an enum; it checks that generics are consistent.
/// 	//
/// 	// Type must implement the `Default` trait.
/// 	#[pallet::genesis_config]
/// 	#[derive(frame_support::DefaultNoBound)]
/// 	pub struct GenesisConfig<T: Config> {
/// 	    _config: sp_std::marker::PhantomData<T>,
/// 		_myfield: u32,
/// 	}
///
/// 	// Declare genesis builder. (This is need only if GenesisConfig is declared)
/// 	#[pallet::genesis_build]
/// 	impl<T: Config> BuildGenesisConfig for GenesisConfig<T> {
/// 		fn build(&self) {}
/// 	}
///
/// 	// Declare a pallet origin (this is optional).
/// 	//
/// 	// The macro accept type alias or struct or enum, it checks generics are consistent.
/// 	#[pallet::origin]
/// 	pub struct Origin<T>(PhantomData<T>);
///
///     // Declare a hold reason (this is optional).
///     //
///     // Creates a hold reason for this pallet that is aggregated by `construct_runtime`.
///     // A similar enum can be defined for `FreezeReason`, `LockId` or `SlashReason`.
///     #[pallet::composite_enum]
/// 	pub enum HoldReason {
/// 		SomeHoldReason
/// 	}
///
/// 	// Declare validate_unsigned implementation (this is optional).
/// 	#[pallet::validate_unsigned]
/// 	impl<T: Config> ValidateUnsigned for Pallet<T> {
/// 		type Call = Call<T>;
/// 		fn validate_unsigned(
/// 			source: TransactionSource,
/// 			call: &Self::Call
/// 		) -> TransactionValidity {
/// 			Err(TransactionValidityError::Invalid(InvalidTransaction::Call))
/// 		}
/// 	}
///
/// 	// Declare inherent provider for pallet (this is optional).
/// 	#[pallet::inherent]
/// 	impl<T: Config> ProvideInherent for Pallet<T> {
/// 		type Call = Call<T>;
/// 		type Error = InherentError;
///
/// 		const INHERENT_IDENTIFIER: InherentIdentifier = INHERENT_IDENTIFIER;
///
/// 		fn create_inherent(_data: &InherentData) -> Option<Self::Call> {
/// 			unimplemented!();
/// 		}
///
/// 		fn is_inherent(_call: &Self::Call) -> bool {
/// 			unimplemented!();
/// 		}
/// 	}
///
/// 	// Regular rust code needed for implementing ProvideInherent trait
///
/// 	#[derive(codec::Encode, sp_runtime::RuntimeDebug)]
/// 	#[cfg_attr(feature = "std", derive(codec::Decode))]
/// 	pub enum InherentError {
/// 	}
///
/// 	impl sp_inherents::IsFatalError for InherentError {
/// 		fn is_fatal_error(&self) -> bool {
/// 			unimplemented!();
/// 		}
/// 	}
///
/// 	pub const INHERENT_IDENTIFIER: sp_inherents::InherentIdentifier = *b"testpall";
/// }
/// ```
///
/// # Example of an instantiable pallet
///
/// ```
/// pub use pallet::*;
///
/// #[frame_support::pallet]
/// pub mod pallet {
/// 	use frame_support::pallet_prelude::*;
/// 	use frame_system::pallet_prelude::*;
///
/// 	type BalanceOf<T, I = ()> = <T as Config<I>>::Balance;
///
/// 	#[pallet::config]
/// 	pub trait Config<I: 'static = ()>: frame_system::Config {
/// 		#[pallet::constant]
/// 		type MyGetParam: Get<u32>;
/// 		type Balance: Parameter + MaxEncodedLen + From<u8>;
/// 		type RuntimeEvent: From<Event<Self, I>> + IsType<<Self as frame_system::Config>::RuntimeEvent>;
/// 	}
///
/// 	#[pallet::extra_constants]
/// 	impl<T: Config<I>, I: 'static> Pallet<T, I> {
/// 		/// Some description
/// 		fn extra_constant_name() -> u128 { 4u128 }
/// 	}
///
/// 	#[pallet::pallet]
/// 	pub struct Pallet<T, I = ()>(PhantomData<(T, I)>);
///
/// 	#[pallet::hooks]
/// 	impl<T: Config<I>, I: 'static> Hooks<BlockNumberFor<T>> for Pallet<T, I> {
/// 	}
///
/// 	#[pallet::call]
/// 	impl<T: Config<I>, I: 'static> Pallet<T, I> {
/// 		/// Doc comment put in metadata
/// 		#[pallet::weight(0)]
/// 		pub fn toto(origin: OriginFor<T>, #[pallet::compact] _foo: u32) -> DispatchResultWithPostInfo {
/// 			let _ = origin;
/// 			unimplemented!();
/// 		}
/// 	}
///
/// 	#[pallet::error]
/// 	pub enum Error<T, I = ()> {
/// 		/// doc comment put into metadata
/// 		InsufficientProposersBalance,
/// 	}
///
/// 	#[pallet::event]
/// 	#[pallet::generate_deposit(pub(super) fn deposit_event)]
/// 	pub enum Event<T: Config<I>, I: 'static = ()> {
/// 		/// doc comment put in metadata
/// 		Proposed(<T as frame_system::Config>::AccountId),
/// 		/// doc
/// 		Spending(BalanceOf<T, I>),
/// 		Something(u32),
/// 	}
///
/// 	#[pallet::type_value]
/// 	pub(super) fn MyDefault<T: Config<I>, I: 'static>() -> T::Balance { 3.into() }
///
/// 	#[pallet::storage]
/// 	pub(super) type MyStorageValue<T: Config<I>, I: 'static = ()> =
/// 		StorageValue<Value = T::Balance, QueryKind = ValueQuery, OnEmpty = MyDefault<T, I>>;
///
/// 	#[pallet::storage]
/// 	#[pallet::getter(fn my_storage)]
/// 	#[pallet::storage_prefix = "SomeOtherName"]
/// 	pub(super) type MyStorage<T, I = ()> =
/// 		StorageMap<Hasher = Blake2_128Concat, Key = u32, Value = u32>;
///
/// 	#[pallet::genesis_config]
/// 	#[derive(frame_support::DefaultNoBound)]
/// 	pub struct GenesisConfig<T: Config<I>, I: 'static = ()> {
/// 		 _config: sp_std::marker::PhantomData<(T,I)>,
/// 		_myfield: u32,
/// 	}
///
/// 	#[pallet::genesis_build]
/// 	impl<T: Config<I>, I: 'static> BuildGenesisConfig for GenesisConfig<T, I> {
/// 		fn build(&self) {}
/// 	}
///
/// 	#[pallet::origin]
/// 	pub struct Origin<T, I = ()>(PhantomData<(T, I)>);
///
///     #[pallet::composite_enum]
/// 	pub enum HoldReason<I: 'static = ()> {
/// 		SomeHoldReason
/// 	}
///
/// 	#[pallet::validate_unsigned]
/// 	impl<T: Config<I>, I: 'static> ValidateUnsigned for Pallet<T, I> {
/// 		type Call = Call<T, I>;
/// 		fn validate_unsigned(
/// 			source: TransactionSource,
/// 			call: &Self::Call
/// 		) -> TransactionValidity {
/// 			Err(TransactionValidityError::Invalid(InvalidTransaction::Call))
/// 		}
/// 	}
///
/// 	#[pallet::inherent]
/// 	impl<T: Config<I>, I: 'static> ProvideInherent for Pallet<T, I> {
/// 		type Call = Call<T, I>;
/// 		type Error = InherentError;
///
/// 		const INHERENT_IDENTIFIER: InherentIdentifier = INHERENT_IDENTIFIER;
///
/// 		fn create_inherent(_data: &InherentData) -> Option<Self::Call> {
/// 			unimplemented!();
/// 		}
///
/// 		fn is_inherent(_call: &Self::Call) -> bool {
/// 			unimplemented!();
/// 		}
/// 	}
///
/// 	// Regular rust code needed for implementing ProvideInherent trait
///
/// 	#[derive(codec::Encode, sp_runtime::RuntimeDebug)]
/// 	#[cfg_attr(feature = "std", derive(codec::Decode))]
/// 	pub enum InherentError {
/// 	}
///
/// 	impl sp_inherents::IsFatalError for InherentError {
/// 		fn is_fatal_error(&self) -> bool {
/// 			unimplemented!();
/// 		}
/// 	}
///
/// 	pub const INHERENT_IDENTIFIER: sp_inherents::InherentIdentifier = *b"testpall";
/// }
/// ```
///
/// # Upgrade guidelines
///
/// 1. Export the metadata of the pallet for later checks
///     - run your node with the pallet active
///     - query the metadata using the `state_getMetadata` RPC and curl, or use `subsee -p
///       <PALLET_NAME> > meta.json`
/// 2. Generate the template upgrade for the pallet provided by `decl_storage` with the
///    environment variable `PRINT_PALLET_UPGRADE`: `PRINT_PALLET_UPGRADE=1 cargo check -p
///    my_pallet`. This template can be used as it contains all information for storages,
///    genesis config and genesis build.
/// 3. Reorganize the pallet to have the trait `Config`, `decl_*` macros,
///    [`ValidateUnsigned`](`pallet_prelude::ValidateUnsigned`),
///    [`ProvideInherent`](`pallet_prelude::ProvideInherent`), and Origin` all together in one
///    file. Suggested order:
///     * `Config`,
///     * `decl_module`,
///     * `decl_event`,
///     * `decl_error`,
///     * `decl_storage`,
///     * `origin`,
///     * `validate_unsigned`,
///     * `provide_inherent`, so far it should compile and all be correct.
/// 4. start writing the new pallet module
/// 	```ignore
/// 	pub use pallet::*;
///
/// 	#[frame_support::pallet]
/// 	pub mod pallet {
/// 		use frame_support::pallet_prelude::*;
/// 		use frame_system::pallet_prelude::*;
/// 		use super::*;
///
/// 		#[pallet::pallet]
/// 		pub struct Pallet<T>(_);
/// 		// pub struct Pallet<T, I = ()>(PhantomData<T>); // for instantiable pallet
/// 	}
/// 	```
/// 5. **migrate Config**: move trait into the module with
///     * all const in `decl_module` to [`#[pallet::constant]`](#palletconstant)
///     * add the bound `IsType<<Self as frame_system::Config>::RuntimeEvent>` to `type
///       RuntimeEvent`
/// 7. **migrate decl_module**: write:
/// 	```ignore
/// 	#[pallet::hooks]
/// 	impl<T: Config> Hooks for Pallet<T> {
/// 	}
/// 	```
///     and write inside `on_initialize`, `on_finalize`, `on_runtime_upgrade`,
///     `offchain_worker`, and `integrity_test`.
///
/// 	then write:
/// 	```ignore
/// 	#[pallet::call]
/// 	impl<T: Config> Pallet<T> {
/// 	}
/// 	```
///     and write inside all the calls in `decl_module` with a few changes in the signature:
///     - origin must now be written completely, e.g. `origin: OriginFor<T>`
///     - result type must be `DispatchResultWithPostInfo`, you need to write it and also you
///    might need to put `Ok(().into())` at the end or the function.
///     - `#[compact]` must now be written
///       [`#[pallet::compact]`](#palletcompact-some_arg-some_type)
///     - `#[weight = ..]` must now be written [`#[pallet::weight(..)]`](#palletweightexpr)
///
/// 7. **migrate event**: rewrite as a simple enum with the attribute
///    [`#[pallet::event]`](#event-palletevent-optional), use [`#[pallet::generate_deposit($vis
///    fn deposit_event)]`](#event-palletevent-optional) to generate `deposit_event`,
/// 8. **migrate error**: rewrite it with attribute
///    [`#[pallet::error]`](#error-palleterror-optional).
/// 9. **migrate storage**: `decl_storage` provide an upgrade template (see 3.). All storages,
///    genesis config, genesis build and default implementation of genesis config can be taken
///    from it directly.
///
///     Otherwise here is the manual process:
///
///     first migrate the genesis logic. write:
/// 	```ignore
/// 	#[pallet::genesis_config]
/// 	struct GenesisConfig {
/// 		// fields of add_extra_genesis
/// 	}
/// 	impl Default for GenesisConfig {
/// 		// type default or default provided for fields
/// 	}
/// 	#[pallet::genesis_build]
/// 	impl<T: Config> GenesisBuild<T> for GenesisConfig {
/// 	// for instantiable pallet:
/// 	// `impl<T: Config, I: 'static> GenesisBuild<T, I> for GenesisConfig {
/// 		fn build() {
/// 			// The add_extra_genesis build logic
/// 		}
/// 	}
/// 	```
///     for each storage, if it contains `config(..)` then add fields, and make it default to
///     the value in `= ..;` or the type default if none, if it contains no build then also add
///     the logic to build the value. for each storage if it contains `build(..)` then add the
///     logic to `genesis_build`.
///
///     NOTE: within `decl_storage`: the individual config is executed first, followed by the
///     build and finally the `add_extra_genesis` build.
///
///     Once this is done you can migrate storages individually, a few notes:
///     - for private storage use `pub(crate) type ` or `pub(super) type` or nothing,
///     - for storages with `get(fn ..)` use [`#[pallet::getter(fn
///       ...)]`](#palletgetterfn-my_getter_fn_name-optional)
///     - for storages with value being `Option<$something>` make generic `Value` being
///       `$something` and generic `QueryKind` being `OptionQuery` (note: this is default).
///       Otherwise make `Value` the complete value type and `QueryKind` being `ValueQuery`.
///     - for storages with default value: `= $expr;` provide some specific `OnEmpty` generic.
///       To do so use of `#[pallet::type_value]` to generate the wanted struct to put.
///       example: `MyStorage: u32 = 3u32` would be written:
///
/// 	  	```ignore
/// 		#[pallet::type_value] fn MyStorageOnEmpty() -> u32 { 3u32 }
/// 		#[pallet::storage]
/// 		pub(super) type MyStorage<T> = StorageValue<_, u32, ValueQuery, MyStorageOnEmpty>;
/// 		```
///
///       NOTE: `decl_storage` also generates the functions `assimilate_storage` and
///       `build_storage` directly on `GenesisConfig`, and these are sometimes used in tests.
///       In order not to break they can be implemented manually, one can implement those
///       functions by calling the `GenesisBuild` implementation.
/// 10. **migrate origin**: move the origin to the pallet module to be under a
///     [`#[pallet::origin]`](#origin-palletorigin-optional) attribute
/// 11. **migrate validate_unsigned**: move the
///     [`ValidateUnsigned`](`pallet_prelude::ValidateUnsigned`) implementation to the pallet
///     module under a
///     [`#[pallet::validate_unsigned]`](#validate-unsigned-palletvalidate_unsigned-optional)
///     attribute
/// 12. **migrate provide_inherent**: move the
///     [`ProvideInherent`](`pallet_prelude::ProvideInherent`) implementation to the pallet
///     module under a [`#[pallet::inherent]`](#inherent-palletinherent-optional) attribute
/// 13. rename the usage of `Module` to `Pallet` inside the crate.
/// 14. migration is done, now double check the migration with the checking migration
///     guidelines shown below.
///
/// # Checking upgrade guidelines:
///
/// * compare metadata. Use [subsee](https://github.com/ascjones/subsee) to fetch the metadata
///   and do a diff of the resulting json before and after migration. This checks for:
/// 		* call, names, signature, docs
///     * event names, docs
///     * error names, docs
///     * storage names, hasher, prefixes, default value
///     * error, error, constant
/// * manually check that:
///     * `Origin` was moved inside the macro under
///       [`#[pallet::origin]`](#origin-palletorigin-optional) if it exists
///     * [`ValidateUnsigned`](`pallet_prelude::ValidateUnsigned`) was moved inside the macro
///       under
/// 	  [`#[pallet::validate_unsigned)]`](#validate-unsigned-palletvalidate_unsigned-optional)
/// 	  if it exists
///     * [`ProvideInherent`](`pallet_prelude::ProvideInherent`) was moved inside the macro
///       under [`#[pallet::inherent)]`](#inherent-palletinherent-optional) if it exists
///     * `on_initialize` / `on_finalize` / `on_runtime_upgrade` / `offchain_worker` were moved
///       to the `Hooks` implementation
///     * storages with `config(..)` were converted to `GenesisConfig` field, and their default
///       is `= $expr;` if the storage has a default value
///     * storages with `build($expr)` or `config(..)` were built in `GenesisBuild::build`
///     * `add_extra_genesis` fields were converted to `GenesisConfig` field with their correct
///       default if specified
///     * `add_extra_genesis` build was written into `GenesisBuild::build`
/// * storage items defined with [`pallet`] use the name of the pallet provided by
///   [`traits::PalletInfo::name`] as `pallet_prefix` (in `decl_storage`, storage items used
///   the `pallet_prefix` given as input of `decl_storage` with the syntax `as Example`). Thus
///   a runtime using the pallet must be careful with this change. To handle this change:
///     * either ensure that the name of the pallet given to `construct_runtime!` is the same
///       as the name the pallet was giving to `decl_storage`,
///     * or do a storage migration from the old prefix used to the new prefix used.
///
/// NOTE: The prefixes used by storage items are in metadata. Thus, ensuring the metadata
/// hasn't changed ensures that the `pallet_prefix`s used by the storage items haven't changed.
///
/// # Notes when macro fails to show proper error message spans:
///
/// Rustc loses span for some macro input. Some tips to fix it:
/// * do not use inner attribute:
/// 	```ignore
/// 	#[pallet]
/// 	pub mod pallet {
/// 		//! This inner attribute will make span fail
/// 		..
/// 	}
/// 	```
/// * use the newest nightly possible.
pub use frame_support_procedural::pallet;

/// Contains macro stubs for all of the pallet:: macros
pub mod pallet_macros {
	pub use frame_support_procedural::{
		composite_enum, config, disable_frame_system_supertrait_check, disable_try_decode_storage,
		error, event, extra_constants, feeless_if, generate_deposit, getter, hooks, import_section,
		inherent, no_default, no_default_bounds, pallet_section, storage_prefix, storage_version,
		type_value, unbounded, validate_unsigned, weight, whitelist_storage,
	};
=======
/// * Weights no longer need to be specified on every `#[pallet::call]` declaration. By
///   default, dev mode pallets will assume a weight of zero (`0`) if a weight is not
///   specified. This is equivalent to specifying `#[weight(0)]` on all calls that do not
///   specify a weight.
/// * Call indices no longer need to be specified on every `#[pallet::call]` declaration. By
///   default, dev mode pallets will assume a call index based on the order of the call.
/// * All storages are marked as unbounded, meaning you do not need to implement
///   [`MaxEncodedLen`](frame_support::pallet_prelude::MaxEncodedLen) on storage types. This is
///   equivalent to specifying `#[pallet::unbounded]` on all storage type definitions.
/// * Storage hashers no longer need to be specified and can be replaced by `_`. In dev mode,
///   these will be replaced by `Blake2_128Concat`. In case of explicit key-binding, `Hasher`
///   can simply be ignored when in `dev_mode`.
///
/// Note that the `dev_mode` argument can only be supplied to the `#[pallet]` or
/// `#[frame_support::pallet]` attribute macro that encloses your pallet module. This
/// argument cannot be specified anywhere else, including but not limited to the
/// `#[pallet::pallet]` attribute macro.
///
/// <div class="example-wrap" style="display:inline-block"><pre class="compile_fail"
/// style="white-space:normal;font:inherit;">
/// <strong>WARNING</strong>:
/// You should not deploy or use dev mode pallets in production. Doing so can break your
/// chain and therefore should never be done. Once you are done tinkering, you should
/// remove the 'dev_mode' argument from your #[pallet] declaration and fix any compile
/// errors before attempting to use your pallet in a production scenario.
/// </pre></div>
pub use frame_support_procedural::pallet;

/// Contains macro stubs for all of the `pallet::` macros
pub mod pallet_macros {
	/// Declare the storage as whitelisted from benchmarking.
	///
	/// Doing so will exclude reads of that value's storage key from counting towards weight
	/// calculations during benchmarking.
	///
	/// This attribute should only be attached to storages that are known to be
	/// read/used in every block. This will result in a more accurate benchmarking weight.
	///
	/// ### Example
	/// ```
	/// #[frame_support::pallet]
	/// mod pallet {
	/// # 	use frame_support::pallet_prelude::*;
	/// #
	/// 	#[pallet::pallet]
	/// 	pub struct Pallet<T>(_);
	///
	/// 	#[pallet::storage]
	/// 	#[pallet::whitelist_storage]
	/// 	pub type MyStorage<T> = StorageValue<_, u32>;
	/// #
	/// # 	#[pallet::config]
	/// # 	pub trait Config: frame_system::Config {}
	/// }
	/// ```
	pub use frame_support_procedural::whitelist_storage;

	/// Allows specifying the weight of a call.
	///
	/// Each dispatchable needs to define a weight with the `#[pallet::weight($expr)]`
	/// attribute. The first argument must be `origin: OriginFor<T>`.
	///
	/// ## Example
	///
	/// ```
	/// #[frame_support::pallet]
	/// mod pallet {
	/// # 	use frame_support::pallet_prelude::*;
	/// # 	use frame_system::pallet_prelude::*;
	/// #
	/// 	#[pallet::pallet]
	/// 	pub struct Pallet<T>(_);
	///
	/// 	#[pallet::call]
	/// 	impl<T: Config> Pallet<T> {
	/// 		#[pallet::weight({0})] // <- set actual weight here
	/// 		#[pallet::call_index(0)]
	/// 		pub fn something(
	/// 			_: OriginFor<T>,
	/// 			foo: u32,
	/// 		) -> DispatchResult {
	/// 			unimplemented!()
	/// 		}
	/// 	}
	/// #
	/// # 	#[pallet::config]
	/// # 	pub trait Config: frame_system::Config {}
	/// }
	/// ```
	pub use frame_support_procedural::weight;

	/// Allows whitelisting a storage item from decoding during try-runtime checks.
	///
	/// The optional attribute `#[pallet::disable_try_decode_storage]` will declare the
	/// storage as whitelisted from decoding during try-runtime checks. This should only be
	/// attached to transient storage which cannot be migrated during runtime upgrades.
	///
	/// ### Example
	/// ```
	/// #[frame_support::pallet]
	/// mod pallet {
	/// # 	use frame_support::pallet_prelude::*;
	/// #
	/// 	#[pallet::pallet]
	/// 	pub struct Pallet<T>(_);
	///
	/// 	#[pallet::storage]
	/// 	#[pallet::disable_try_decode_storage]
	/// 	pub type MyStorage<T> = StorageValue<_, u32>;
	/// #
	/// # 	#[pallet::config]
	/// # 	pub trait Config: frame_system::Config {}
	/// }
	/// ```
	pub use frame_support_procedural::disable_try_decode_storage;

	/// Declares a storage as unbounded in potential size.
	///
	/// When implementating the storage info (when `#[pallet::generate_storage_info]` is
	/// specified on the pallet struct placeholder), the size of the storage will be declared
	/// as unbounded. This can be useful for storage which can never go into PoV (Proof of
	/// Validity).
	///
	/// ## Example
	///
	/// ```
	/// #[frame_support::pallet]
	/// mod pallet {
	/// # 	use frame_support::pallet_prelude::*;
	/// #
	/// 	#[pallet::pallet]
	/// 	pub struct Pallet<T>(_);
	///
	/// 	#[pallet::storage]
	/// 	#[pallet::unbounded]
	/// 	pub type MyStorage<T> = StorageValue<_, u32>;
	/// #
	/// # 	#[pallet::config]
	/// # 	pub trait Config: frame_system::Config {}
	/// }
	/// ```
	pub use frame_support_procedural::unbounded;

	/// Defines what storage prefix to use for a storage item when building the trie.
	///
	/// This is helpful if you wish to rename the storage field but don't want to perform a
	/// migration.
	///
	/// ## Example
	///
	/// ```
	/// #[frame_support::pallet]
	/// mod pallet {
	/// # 	use frame_support::pallet_prelude::*;
	/// #
	/// 	#[pallet::pallet]
	/// 	pub struct Pallet<T>(_);
	///
	/// 	#[pallet::storage]
	/// 	#[pallet::storage_prefix = "foo"]
	/// 	pub type MyStorage<T> = StorageValue<_, u32>;
	/// #
	/// # 	#[pallet::config]
	/// # 	pub trait Config: frame_system::Config {}
	/// }
	/// ```
	pub use frame_support_procedural::storage_prefix;

	/// Ensures the generated `DefaultConfig` will not have any bounds for
	/// that trait item.
	///
	/// Attaching this attribute to a trait item ensures that the generated trait
	/// `DefaultConfig` will not have any bounds for this trait item.
	///
	/// As an example, if you have a trait item `type AccountId: SomeTrait;` in your `Config`
	/// trait, the generated `DefaultConfig` will only have `type AccountId;` with no trait
	/// bound.
	pub use frame_support_procedural::no_default_bounds;

	/// Ensures the trait item will not be used as a default with the
	/// `#[derive_impl(..)]` attribute macro.
	///
	/// The optional attribute `#[pallet::no_default]` can be attached to trait items within a
	/// `Config` trait impl that has [`#[pallet::config(with_default)]`](`config`)
	/// attached.
	pub use frame_support_procedural::no_default;

	/// Declares a module as importable into a pallet via
	/// [`#[import_section]`](`import_section`).
	///
	/// Note that sections are imported by their module name/ident, and should be referred to
	/// by their _full path_ from the perspective of the target pallet. Do not attempt to make
	/// use of `use` statements to bring pallet sections into scope, as this will not work
	/// (unless you do so as part of a wildcard import, in which case it will work).
	///
	/// ## Naming Logistics
	///
	/// Also note that because of how `#[pallet_section]` works, pallet section names must be
	/// globally unique _within the crate in which they are defined_. For more information on
	/// why this must be the case, see macro_magic's
	/// [`#[export_tokens]`](https://docs.rs/macro_magic/latest/macro_magic/attr.export_tokens.html) macro.
	///
	/// Optionally, you may provide an argument to `#[pallet_section]` such as
	/// `#[pallet_section(some_ident)]`, in the event that there is another pallet section in
	/// same crate with the same ident/name. The ident you specify can then be used instead of
	/// the module's ident name when you go to import it via
	/// [`#[import_section]`](`import_section`).
	pub use frame_support_procedural::pallet_section;

	/// The `#[pallet::inherent]` attribute allows the pallet to provide
	/// [inherents](https://docs.substrate.io/fundamentals/transaction-types/#inherent-transactions).
	///
	/// An inherent is some piece of data that is inserted by a block authoring node at block
	/// creation time and can either be accepted or rejected by validators based on whether the
	/// data falls within an acceptable range.
	///
	/// The most common inherent is the `timestamp` that is inserted into every block. Since
	/// there is no way to validate timestamps, validators simply check that the timestamp
	/// reported by the block authoring node falls within an acceptable range.
	///
	/// Example usage:
	///
	/// ```
	/// #[frame_support::pallet]
	/// mod pallet {
	/// # 	use frame_support::pallet_prelude::*;
	/// # 	use frame_support::inherent::IsFatalError;
	/// # 	use sp_timestamp::InherentError;
	/// # 	use sp_std::result;
	/// #
	/// 	// Example inherent identifier
	/// 	pub const INHERENT_IDENTIFIER: InherentIdentifier = *b"timstap0";
	///
	/// 	#[pallet::pallet]
	/// 	pub struct Pallet<T>(_);
	///
	/// 	#[pallet::inherent]
	/// 	impl<T: Config> ProvideInherent for Pallet<T> {
	/// 		type Call = Call<T>;
	/// 		type Error = InherentError;
	/// 		const INHERENT_IDENTIFIER: InherentIdentifier = INHERENT_IDENTIFIER;
	///
	/// 		fn create_inherent(data: &InherentData) -> Option<Self::Call> {
	/// 			unimplemented!()
	/// 		}
	///
	/// 		fn check_inherent(
	/// 			call: &Self::Call,
	/// 			data: &InherentData,
	/// 		) -> result::Result<(), Self::Error> {
	/// 			unimplemented!()
	/// 		}
	///
	/// 		fn is_inherent(call: &Self::Call) -> bool {
	/// 			unimplemented!()
	/// 		}
	/// 	}
	/// #
	/// # 	#[pallet::config]
	/// # 	pub trait Config: frame_system::Config {}
	/// }
	/// ```
	///
	/// I.e. a trait implementation with bound `T: Config`, of trait `ProvideInherent` for type
	/// `Pallet<T>`, and some optional where clause.
	///
	/// ## Macro expansion
	///
	/// The macro currently makes no use of this information, but it might use this information
	/// in the future to give information directly to `construct_runtime`.
	pub use frame_support_procedural::inherent;

	/// Splits a pallet declaration into multiple parts.
	///
	/// An attribute macro that can be attached to a module declaration. Doing so will
	/// import the contents of the specified external pallet section that is defined
	/// elsewhere using [`#[pallet_section]`](`pallet_section`).
	///
	/// ## Example
	/// ```
	/// # use frame_support::pallet_macros::pallet_section;
	/// # use frame_support::pallet_macros::import_section;
	/// #
	/// /// A [`pallet_section`] that defines the events for a pallet.
	/// /// This can later be imported into the pallet using [`import_section`].
	/// #[pallet_section]
	/// mod events {
	/// 	#[pallet::event]
	/// 	#[pallet::generate_deposit(pub(super) fn deposit_event)]
	/// 	pub enum Event<T: Config> {
	/// 		/// Event documentation should end with an array that provides descriptive names for event
	/// 		/// parameters. [something, who]
	/// 		SomethingStored { something: u32, who: T::AccountId },
	/// 	}
	/// }
	///
	/// #[import_section(events)]
	/// #[frame_support::pallet]
	/// mod pallet {
	/// # 	use frame_support::pallet_prelude::*;
	/// #
	/// 	#[pallet::pallet]
	/// 	pub struct Pallet<T>(_);
	/// #
	/// # 	#[pallet::config]
	/// # 	pub trait Config: frame_system::Config {
	/// # 		type RuntimeEvent: From<Event<Self>> + IsType<<Self as frame_system::Config>::RuntimeEvent>;
	/// # 	}
	/// }
	/// ```
	///
	/// This will result in the contents of `some_section` being _verbatim_ imported into
	/// the pallet above. Note that since the tokens for `some_section` are essentially
	/// copy-pasted into the target pallet, you cannot refer to imports that don't also
	/// exist in the target pallet, but this is easily resolved by including all relevant
	/// `use` statements within your pallet section, so they are imported as well, or by
	/// otherwise ensuring that you have the same imports on the target pallet.
	///
	/// It is perfectly permissible to import multiple pallet sections into the same pallet,
	/// which can be done by having multiple `#[import_section(something)]` attributes
	/// attached to the pallet.
	///
	/// Note that sections are imported by their module name/ident, and should be referred to
	/// by their _full path_ from the perspective of the target pallet.
	pub use frame_support_procedural::import_section;

	/// Allows defining getter functions on `Pallet` storage.
	///
	/// ## Example
	///
	/// ```
	/// #[frame_support::pallet]
	/// mod pallet {
	/// # 	use frame_support::pallet_prelude::*;
	/// #
	/// 	#[pallet::pallet]
	/// 	pub struct Pallet<T>(_);
	///
	/// 	#[pallet::storage]
	/// 	#[pallet::getter(fn my_getter_fn_name)]
	/// 	pub type MyStorage<T> = StorageValue<_, u32>;
	/// #
	/// # 	#[pallet::config]
	/// # 	pub trait Config: frame_system::Config {}
	/// }
	/// ```
	///
	/// See [`pallet::storage`](`frame_support::pallet_macros::storage`) for more info.
	pub use frame_support_procedural::getter;

	/// Allows generating the `Store` trait for all storages.
	///
	/// DEPRECATED: Will be removed, do not use.
	/// See <https://github.com/paritytech/substrate/pull/13535> for more details.
	///
	/// To generate a `Store` trait associating all storages, annotate your `Pallet` struct
	/// with the attribute `#[pallet::generate_store($vis trait Store)]`, e.g.:
	///
	/// ```ignore
	/// #[pallet::pallet]
	/// #[pallet::generate_store(pub(super) trait Store)]
	/// pub struct Pallet<T>(_);
	/// ```
	/// More precisely, the `Store` trait contains an associated type for each storage. It is
	/// implemented for `Pallet` allowing access to the storage from pallet struct.
	///
	/// Thus when defining a storage named `Foo`, it can later be accessed from `Pallet` using
	/// `<Pallet as Store>::Foo`.
	pub use frame_support_procedural::generate_store;

	/// Defines constants that are added to the constant field of
	/// [`PalletMetadata`](frame_metadata::v15::PalletMetadata) struct for this pallet.
	///
	/// Must be defined like:
	///
	/// ```
	/// #[frame_support::pallet]
	/// mod pallet {
	/// # 	use frame_support::pallet_prelude::*;
	/// #
	/// 	#[pallet::pallet]
	/// 	pub struct Pallet<T>(_);
	///
	/// # 	#[pallet::config]
	/// # 	pub trait Config: frame_system::Config {}
	/// #
	/// 	#[pallet::extra_constants]
	/// 	impl<T: Config> Pallet<T> // $optional_where_clause
	/// 	{
	/// 	#[pallet::constant_name(SomeU32ConstantName)]
	/// 		/// Some doc
	/// 		fn some_u32_constant() -> u32 {
	/// 			100u32
	/// 		}
	/// 	}
	/// }
	/// ```
	///
	/// I.e. a regular rust `impl` block with some optional where clause and functions with 0
	/// args, 0 generics, and some return type.
	pub use frame_support_procedural::extra_constants;

	#[rustfmt::skip]
	/// Allows bypassing the `frame_system::Config` supertrait check.
	///
	/// To bypass the syntactic `frame_system::Config` supertrait check, use the attribute
	/// `pallet::disable_frame_system_supertrait_check`.
	///
	/// Note this bypass is purely syntactic, and does not actually remove the requirement that your
	/// pallet implements `frame_system::Config`. When using this check, your config is still required to implement
	/// `frame_system::Config` either via
	/// - Implementing a trait that itself implements `frame_system::Config`
	/// - Tightly coupling it with another pallet which itself implements `frame_system::Config`
	///
	/// e.g.
	///
	/// ```
	/// #[frame_support::pallet]
	/// mod pallet {
	/// # 	use frame_support::pallet_prelude::*;
	/// # 	use frame_system::pallet_prelude::*;
	/// 	trait OtherTrait: frame_system::Config {}
	///
	/// 	#[pallet::pallet]
	/// 	pub struct Pallet<T>(_);
	///
	/// 	#[pallet::config]
	/// 	#[pallet::disable_frame_system_supertrait_check]
	/// 	pub trait Config: OtherTrait {}
	/// }
	/// ```
	///
	/// To learn more about supertraits, see the
	/// [trait_based_programming](../../polkadot_sdk_docs/reference_docs/trait_based_programming/index.html)
	/// reference doc.
	pub use frame_support_procedural::disable_frame_system_supertrait_check;

	/// The mandatory attribute allowing definition of configurable types for the pallet.
	///
	/// Item must be defined as:
	///
	/// ```
	/// #[frame_support::pallet]
	/// mod pallet {
	/// # 	use frame_support::pallet_prelude::*;
	/// #
	/// 	#[pallet::pallet]
	/// 	pub struct Pallet<T>(_);
	///
	/// 	#[pallet::config]
	/// 	pub trait Config: frame_system::Config // + $optionally_some_other_supertraits
	/// 	// $optional_where_clause
	/// 	{
	/// 		// config items here
	/// 	}
	/// }
	/// ```
	///
	/// I.e. a regular trait definition named `Config`, with the supertrait
	/// [`frame_system::pallet::Config`](../../frame_system/pallet/trait.Config.html), and
	/// optionally other supertraits and a where clause. (Specifying other supertraits here is
	/// known as [tight coupling](https://docs.substrate.io/reference/how-to-guides/pallet-design/use-tight-coupling/))
	///
	/// The associated type `RuntimeEvent` is reserved. If defined, it must have the bounds
	/// `From<Event>` and `IsType<<Self as frame_system::Config>::RuntimeEvent>`.
	///
	/// [`#[pallet::event]`](`event`) must be present if `RuntimeEvent`
	/// exists as a config item in your `#[pallet::config]`.
	///
	/// ## Optional: `with_default`
	///
	/// An optional `with_default` argument may also be specified. Doing so will automatically
	/// generate a `DefaultConfig` trait inside your pallet which is suitable for use with
	/// [`#[derive_impl(..)`](`frame_support::derive_impl`) to derive a default testing
	/// config:
	///
	/// ```
	/// #[frame_support::pallet]
	/// mod pallet {
	/// # 	use frame_support::pallet_prelude::*;
	/// # 	use frame_system::pallet_prelude::*;
	/// # 	use core::fmt::Debug;
	/// # 	use frame_support::traits::Contains;
	/// #
	/// 	#[pallet::pallet]
	/// 	pub struct Pallet<T>(_);
	///
	/// 	#[pallet::config(with_default)] // <- with_default is optional
	/// 	pub trait Config: frame_system::Config {
	/// 		/// The overarching event type.
	/// 		#[pallet::no_default_bounds] // Default is not supported for RuntimeEvent
	/// 		type RuntimeEvent: From<Event<Self>> + IsType<<Self as frame_system::Config>::RuntimeEvent>;
	///
	/// 		// ...other config items get default
	/// 	}
	///
	/// 	#[pallet::event]
	/// 	pub enum Event<T: Config> {
	/// 		SomeEvent(u16, u32),
	/// 	}
	/// }
	/// ```
	///
	/// As shown above, you may also attach the [`#[pallet::no_default]`](`no_default`)
	/// attribute to specify that a particular trait item _cannot_ be used as a default when a
	/// test `Config` is derived using the [`#[derive_impl(..)]`](`frame_support::derive_impl`)
	/// attribute macro. This will cause that particular trait item to simply not appear in
	/// default testing configs based on this config (the trait item will not be included in
	/// `DefaultConfig`).
	///
	/// ### `DefaultConfig` Caveats
	///
	/// The auto-generated `DefaultConfig` trait:
	/// - is always a _subset_ of your pallet's `Config` trait.
	/// - can only contain items that don't rely on externalities, such as
	///   `frame_system::Config`.
	///
	/// Trait items that _do_ rely on externalities should be marked with
	/// [`#[pallet::no_default]`](`no_default`)
	///
	/// Consequently:
	/// - Any items that rely on externalities _must_ be marked with
	///   [`#[pallet::no_default]`](`no_default`) or your trait will fail to compile when used
	///   with [`derive_impl`](`frame_support::derive_impl`).
	/// - Items marked with [`#[pallet::no_default]`](`no_default`) are entirely excluded from
	///   the `DefaultConfig` trait, and therefore any impl of `DefaultConfig` doesn't need to
	///   implement such items.
	///
	/// For more information, see [`frame_support::derive_impl`].
	pub use frame_support_procedural::config;

	/// Allows defining an enum that gets composed as an aggregate enum by `construct_runtime`.
	///
	/// The `#[pallet::composite_enum]` attribute allows you to define an enum that gets
	/// composed as an aggregate enum by `construct_runtime`. This is similar in principle with
	/// [frame_support_procedural::event] and [frame_support_procedural::error].
	///
	/// The attribute currently only supports enum definitions, and identifiers that are named
	/// `FreezeReason`, `HoldReason`, `LockId` or `SlashReason`. Arbitrary identifiers for the
	/// enum are not supported. The aggregate enum generated by
	/// [`frame_support::construct_runtime`](frame_support::construct_runtime) will have the
	/// name of `RuntimeFreezeReason`, `RuntimeHoldReason`, `RuntimeLockId` and
	/// `RuntimeSlashReason` respectively.
	///
	/// NOTE: The aggregate enum generated by `construct_runtime` generates a conversion
	/// function from the pallet enum to the aggregate enum, and automatically derives the
	/// following traits:
	///
	/// ```ignore
	/// Copy, Clone, Eq, PartialEq, Ord, PartialOrd, Encode, Decode, MaxEncodedLen, TypeInfo,
	/// RuntimeDebug
	/// ```
	///
	/// For ease of usage, when no `#[derive]` attributes are found for the enum under
	/// [`#[pallet::composite_enum]`](composite_enum), the aforementioned traits are
	/// automatically derived for it. The inverse is also true: if there are any `#[derive]`
	/// attributes found for the enum, then no traits will automatically be derived for it.
	///
	/// e.g, defining `HoldReason` in a pallet
	///
	/// ```
	/// #[frame_support::pallet]
	/// mod pallet {
	/// # 	use frame_support::pallet_prelude::*;
	/// #
	/// 	#[pallet::pallet]
	/// 	pub struct Pallet<T>(_);
	///
	/// 	#[pallet::composite_enum]
	/// 	pub enum HoldReason {
	/// 		/// The NIS Pallet has reserved it for a non-fungible receipt.
	/// 		#[codec(index = 0)]
	/// 		SomeHoldReason,
	/// 		#[codec(index = 1)]
	/// 		SomeOtherHoldReason,
	/// 	}
	/// #
	/// # 	#[pallet::config]
	/// # 	pub trait Config: frame_system::Config {}
	/// }
	pub use frame_support_procedural::composite_enum;

	/// Allows the pallet to validate unsigned transactions.
	///
	/// Item must be defined as:
	///
	/// ```
	/// #[frame_support::pallet]
	/// mod pallet {
	/// # 	use frame_support::pallet_prelude::*;
	/// #
	/// 	#[pallet::pallet]
	/// 	pub struct Pallet<T>(_);
	///
	/// 	#[pallet::validate_unsigned]
	/// 	impl<T: Config> sp_runtime::traits::ValidateUnsigned for Pallet<T> {
	/// 		type Call = Call<T>;
	///
	/// 		fn validate_unsigned(_source: TransactionSource, _call: &Self::Call) -> TransactionValidity {
	/// 			// Your implementation details here
	/// 			unimplemented!()
	/// 		}
	/// 	}
	/// #
	/// # 	#[pallet::config]
	/// # 	pub trait Config: frame_system::Config {}
	/// }
	/// ```
	///
	/// I.e. a trait implementation with bound `T: Config`, of trait
	/// [`ValidateUnsigned`](frame_support::pallet_prelude::ValidateUnsigned) for
	/// type `Pallet<T>`, and some optional where clause.
	///
	/// NOTE: There is also the [`sp_runtime::traits::SignedExtension`] trait that can be used
	/// to add some specific logic for transaction validation.
	///
	/// ## Macro expansion
	///
	/// The macro currently makes no use of this information, but it might use this information
	/// in the future to give information directly to [`frame_support::construct_runtime`].
	pub use frame_support_procedural::validate_unsigned;

	/// Allows defining a struct implementing the [`Get`](frame_support::traits::Get) trait to
	/// ease the use of storage types.
	///
	/// This attribute is meant to be used alongside [`#[pallet::storage]`](`storage`) to
	/// define a storage's default value. This attribute can be used multiple times.
	///
	/// Item must be defined as:
	///
	/// ```
	/// #[frame_support::pallet]
	/// mod pallet {
	/// # 	use sp_runtime::FixedU128;
	/// # 	use frame_support::pallet_prelude::*;
	/// #
	/// 	#[pallet::pallet]
	/// 	pub struct Pallet<T>(_);
	///
	/// 	#[pallet::storage]
	/// 	pub(super) type SomeStorage<T: Config> =
	/// 		StorageValue<_, FixedU128, ValueQuery, DefaultForSomeValue>;
	///
	/// 	// Define default for ParachainId
	/// 	#[pallet::type_value]
	/// 	pub fn DefaultForSomeValue() -> FixedU128 {
	/// 		FixedU128::from_u32(1)
	/// 	}
	/// #
	/// # 	#[pallet::config]
	/// # 	pub trait Config: frame_system::Config {}
	/// }
	/// ```
	///
	/// ## Macro expansion
	///
	/// The macro renames the function to some internal name, generates a struct with the
	/// original name of the function and its generic, and implements `Get<$ReturnType>` by
	/// calling the user defined function.
	pub use frame_support_procedural::type_value;

	/// Allows defining a storage version for the pallet.
	///
	/// Because the `pallet::pallet` macro implements
	/// [`GetStorageVersion`](frame_support::traits::GetStorageVersion), the current storage
	/// version needs to be communicated to the macro. This can be done by using the
	/// `pallet::storage_version` attribute:
	///
	/// ```
	/// #[frame_support::pallet]
	/// mod pallet {
	/// # 	use frame_support::pallet_prelude::StorageVersion;
	/// # 	use frame_support::traits::GetStorageVersion;
	/// #
	/// 	const STORAGE_VERSION: StorageVersion = StorageVersion::new(5);
	///
	/// 	#[pallet::pallet]
	/// 	#[pallet::storage_version(STORAGE_VERSION)]
	/// 	pub struct Pallet<T>(_);
	/// #
	/// # 	#[pallet::config]
	/// # 	pub trait Config: frame_system::Config {}
	/// }
	/// ```
	///
	/// If not present, the current storage version is set to the default value.
	pub use frame_support_procedural::storage_version;

	/// The `#[pallet::hooks]` attribute allows you to specify a
	/// [`frame_support::traits::Hooks`] implementation for `Pallet` that specifies
	/// pallet-specific logic.
	///
	/// The item the attribute attaches to must be defined as follows:
	///
	/// ```
	/// #[frame_support::pallet]
	/// mod pallet {
	/// # 	use frame_support::pallet_prelude::*;
	/// # 	use frame_system::pallet_prelude::*;
	/// #
	/// 	#[pallet::pallet]
	/// 	pub struct Pallet<T>(_);
	///
	/// 	#[pallet::hooks]
	/// 	impl<T: Config> Hooks<BlockNumberFor<T>> for Pallet<T> {
	/// 		// Implement hooks here
	/// 	}
	/// #
	/// # 	#[pallet::config]
	/// # 	pub trait Config: frame_system::Config {}
	/// }
	/// ```
	/// I.e. a regular trait implementation with generic bound: `T: Config`, for the trait
	/// `Hooks<BlockNumberFor<T>>` (they are defined in preludes), for the type `Pallet<T>`.
	///
	/// Optionally, you could add a where clause.
	///
	/// ## Macro expansion
	///
	/// The macro implements the traits
	/// [`OnInitialize`](frame_support::traits::OnInitialize),
	/// [`OnIdle`](frame_support::traits::OnIdle),
	/// [`OnFinalize`](frame_support::traits::OnFinalize),
	/// [`OnRuntimeUpgrade`](frame_support::traits::OnRuntimeUpgrade),
	/// [`OffchainWorker`](frame_support::traits::OffchainWorker), and
	/// [`IntegrityTest`](frame_support::traits::IntegrityTest) using
	/// the provided [`Hooks`](frame_support::traits::Hooks) implementation.
	///
	/// NOTE: `OnRuntimeUpgrade` is implemented with `Hooks::on_runtime_upgrade` and some
	/// additional logic. E.g. logic to write the pallet version into storage.
	///
	/// NOTE: The macro also adds some tracing logic when implementing the above traits. The
	/// following hooks emit traces: `on_initialize`, `on_finalize` and `on_runtime_upgrade`.
	pub use frame_support_procedural::hooks;

	/// Generates a helper function on `Pallet` that handles deposit events.
	///
	/// NOTE: For instantiable pallets, the event must be generic over `T` and `I`.
	///
	/// ## Macro expansion
	///
	/// The macro will add on enum `Event` the attributes:
	/// * `#[derive(`[`frame_support::CloneNoBound`]`)]`
	/// * `#[derive(`[`frame_support::EqNoBound`]`)]`
	/// * `#[derive(`[`frame_support::PartialEqNoBound`]`)]`
	/// * `#[derive(`[`frame_support::RuntimeDebugNoBound`]`)]`
	/// * `#[derive(`[`codec::Encode`]`)]`
	/// * `#[derive(`[`codec::Decode`]`)]`
	///
	/// The macro implements `From<Event<..>>` for ().
	///
	/// The macro implements a metadata function on `Event` returning the `EventMetadata`.
	///
	/// If `#[pallet::generate_deposit]` is present then the macro implements `fn
	/// deposit_event` on `Pallet`.
	pub use frame_support_procedural::generate_deposit;

	/// Allows defining logic to make an extrinsic call feeless.
	///
	/// Each dispatchable may be annotated with the `#[pallet::feeless_if($closure)]`
	/// attribute, which explicitly defines the condition for the dispatchable to be feeless.
	///
	/// The arguments for the closure must be the referenced arguments of the dispatchable
	/// function.
	///
	/// The closure must return `bool`.
	///
	/// ### Example
	///
	/// ```
	/// #[frame_support::pallet(dev_mode)]
	/// mod pallet {
	/// # 	use frame_support::pallet_prelude::*;
	/// # 	use frame_system::pallet_prelude::*;
	/// #
	/// 	#[pallet::pallet]
	/// 	pub struct Pallet<T>(_);
	///
	/// 	#[pallet::call]
	/// 	impl<T: Config> Pallet<T> {
	/// 		#[pallet::call_index(0)]
	/// 		/// Marks this call as feeless if `foo` is zero.
	/// 		#[pallet::feeless_if(|_origin: &OriginFor<T>, foo: &u32| -> bool {
	/// 			*foo == 0
	/// 		})]
	/// 		pub fn something(
	/// 			_: OriginFor<T>,
	/// 			foo: u32,
	/// 		) -> DispatchResult {
	/// 			unimplemented!()
	/// 		}
	/// 	}
	/// #
	/// # 	#[pallet::config]
	/// # 	pub trait Config: frame_system::Config {}
	/// }
	/// ```
	///
	/// Please note that this only works for signed dispatchables and requires a signed
	/// extension such as [`pallet_skip_feeless_payment::SkipCheckIfFeeless`] to wrap the
	/// existing payment extension. Else, this is completely ignored and the dispatchable is
	/// still charged.
	///
	/// ### Macro expansion
	///
	/// The macro implements the [`pallet_skip_feeless_payment::CheckIfFeeless`] trait on the
	/// dispatchable and calls the corresponding closure in the implementation.
	///
	/// [`pallet_skip_feeless_payment::SkipCheckIfFeeless`]: ../../pallet_skip_feeless_payment/struct.SkipCheckIfFeeless.html
	/// [`pallet_skip_feeless_payment::CheckIfFeeless`]: ../../pallet_skip_feeless_payment/struct.SkipCheckIfFeeless.html
	pub use frame_support_procedural::feeless_if;

	/// Allows defining an error enum that will be returned from the dispatchable when an error
	/// occurs.
	///
	/// The information for this error type is then stored in runtime metadata.
	///
	/// Item must be defined as so:
	///
	/// ```
	/// #[frame_support::pallet(dev_mode)]
	/// mod pallet {
	/// 	#[pallet::pallet]
	/// 	pub struct Pallet<T>(_);
	///
	/// 	#[pallet::error]
	/// 	pub enum Error<T> {
	/// 		/// SomeFieldLessVariant doc
	/// 		SomeFieldLessVariant,
	/// 		/// SomeVariantWithOneField doc
	/// 		SomeVariantWithOneField(u32),
	/// 	}
	/// #
	/// # 	#[pallet::config]
	/// # 	pub trait Config: frame_system::Config {}
	/// }
	/// ```
	/// I.e. a regular enum named `Error`, with generic `T` and fieldless or multiple-field
	/// variants.
	///
	/// Any field type in the enum variants must implement [`scale_info::TypeInfo`] in order to
	/// be properly used in the metadata, and its encoded size should be as small as possible,
	/// preferably 1 byte in size in order to reduce storage size. The error enum itself has an
	/// absolute maximum encoded size specified by
	/// [`frame_support::MAX_MODULE_ERROR_ENCODED_SIZE`].
	///
	/// (1 byte can still be 256 different errors. The more specific the error, the easier it
	/// is to diagnose problems and give a better experience to the user. Don't skimp on having
	/// lots of individual error conditions.)
	///
	/// Field types in enum variants must also implement [`frame_support::PalletError`],
	/// otherwise the pallet will fail to compile. Rust primitive types have already
	/// implemented the [`frame_support::PalletError`] trait along with some commonly used
	/// stdlib types such as [`Option`] and [`sp_std::marker::PhantomData`], and hence
	/// in most use cases, a manual implementation is not necessary and is discouraged.
	///
	/// The generic `T` must not bound anything and a `where` clause is not allowed. That said,
	/// bounds and/or a where clause should not needed for any use-case.
	///
	/// ## Macro expansion
	///
	/// The macro implements the [`Debug`] trait and functions `as_u8` using variant position,
	/// and `as_str` using variant doc.
	///
	/// The macro also implements `From<Error<T>>` for `&'static str` and `From<Error<T>>` for
	/// `DispatchError`.
	pub use frame_support_procedural::error;

	/// Allows defining pallet events.
	///
	/// Pallet events are stored under the `system` / `events` key when the block is applied
	/// (and then replaced when the next block writes it's events).
	///
	/// The Event enum can be defined as follows:
	///
	/// ```
	/// #[frame_support::pallet(dev_mode)]
	/// mod pallet {
	/// #     use frame_support::pallet_prelude::IsType;
	/// #
	/// 	#[pallet::pallet]
	/// 	pub struct Pallet<T>(_);
	///
	/// 	#[pallet::event]
	/// 	#[pallet::generate_deposit(fn deposit_event)] // Optional
	/// 	pub enum Event<T> {
	/// 		/// SomeEvent doc
	/// 		SomeEvent(u16, u32), // SomeEvent with two fields
	/// 	}
	///
	/// 	#[pallet::config]
	/// 	pub trait Config: frame_system::Config {
	/// 		/// The overarching runtime event type.
	/// 		type RuntimeEvent: From<Event<Self>>
	/// 			+ IsType<<Self as frame_system::Config>::RuntimeEvent>;
	/// 	}
	/// }
	/// ```
	///
	/// I.e. an enum (with named or unnamed fields variant), named `Event`, with generic: none
	/// or `T` or `T: Config`, and optional w here clause.
	///
	/// `RuntimeEvent` must be defined in the `Config`, as shown in the example.
	///
	/// Each field must implement [`Clone`], [`Eq`], [`PartialEq`], [`codec::Encode`],
	/// [`codec::Decode`], and [`Debug`] (on std only). For ease of use, bound by the trait
	/// `Member`, available in [`frame_support::pallet_prelude`].
	pub use frame_support_procedural::event;
>>>>>>> b0741d4f

	/// Allows a pallet to declare a set of functions as a *dispatchable extrinsic*.
	///
	/// In slightly simplified terms, this macro declares the set of "transactions" of a
	/// pallet.
	///
	/// > The exact definition of **extrinsic** can be found in
	/// > [`sp_runtime::generic::UncheckedExtrinsic`].
	///
	/// A **dispatchable** is a common term in FRAME, referring to process of constructing a
	/// function, and dispatching it with the correct inputs. This is commonly used with
	/// extrinsics, for example "an extrinsic has been dispatched". See
	/// [`sp_runtime::traits::Dispatchable`] and [`crate::traits::UnfilteredDispatchable`].
	///
	/// ## Call Enum
	///
	/// The macro is called `call` (rather than `#[pallet::extrinsics]`) because of the
	/// generation of a `enum Call`. This enum contains only the encoding of the function
	/// arguments of the dispatchable, alongside the information needed to route it to the
	/// correct function.
	///
	/// ```
	/// #[frame_support::pallet(dev_mode)]
	/// pub mod custom_pallet {
	/// #   use frame_support::pallet_prelude::*;
	/// #   use frame_system::pallet_prelude::*;
	/// #   #[pallet::config]
	/// #   pub trait Config: frame_system::Config {}
	/// #   #[pallet::pallet]
	/// #   pub struct Pallet<T>(_);
	/// #   use frame_support::traits::BuildGenesisConfig;
	///     #[pallet::call]
	///     impl<T: Config> Pallet<T> {
	///         pub fn some_dispatchable(_origin: OriginFor<T>, _input: u32) -> DispatchResult {
	///             Ok(())
	///         }
	///         pub fn other(_origin: OriginFor<T>, _input: u64) -> DispatchResult {
	///             Ok(())
	///         }
	///     }
	///
	///     // generates something like:
	///     // enum Call<T: Config> {
	///     //  some_dispatchable { input: u32 }
	///     //  other { input: u64 }
	///     // }
	/// }
	///
	/// fn main() {
	/// #   use frame_support::{derive_impl, construct_runtime};
	/// #   use frame_support::__private::codec::Encode;
	/// #   use frame_support::__private::TestExternalities;
	/// #   use frame_support::traits::UnfilteredDispatchable;
	/// #    impl custom_pallet::Config for Runtime {}
	/// #    #[derive_impl(frame_system::config_preludes::TestDefaultConfig as frame_system::DefaultConfig)]
	/// #    impl frame_system::Config for Runtime {
	/// #        type Block = frame_system::mocking::MockBlock<Self>;
	/// #    }
	///     construct_runtime! {
	///         pub enum Runtime {
	///             System: frame_system,
	///             Custom: custom_pallet
	///         }
	///     }
	///
	/// #    TestExternalities::new_empty().execute_with(|| {
	///     let origin: RuntimeOrigin = frame_system::RawOrigin::Signed(10).into();
	///     // calling into a dispatchable from within the runtime is simply a function call.
	///         let _ = custom_pallet::Pallet::<Runtime>::some_dispatchable(origin.clone(), 10);
	///
	///     // calling into a dispatchable from the outer world involves constructing the bytes of
	///     let call = custom_pallet::Call::<Runtime>::some_dispatchable { input: 10 };
	///     let _ = call.clone().dispatch_bypass_filter(origin);
	///
	///     // the routing of a dispatchable is simply done through encoding of the `Call` enum,
	///     // which is the index of the variant, followed by the arguments.
	///     assert_eq!(call.encode(), vec![0u8, 10, 0, 0, 0]);
	///
	///     // notice how in the encoding of the second function, the first byte is different and
	///     // referring to the second variant of `enum Call`.
	///     let call = custom_pallet::Call::<Runtime>::other { input: 10 };
	///     assert_eq!(call.encode(), vec![1u8, 10, 0, 0, 0, 0, 0, 0, 0]);
	///     #    });
	/// }
	/// ```
	///
	/// Further properties of dispatchable functions are as follows:
	///
	/// - Unless if annotated by `dev_mode`, it must contain [`weight`] to denote the
	///   pre-dispatch weight consumed.
	/// - The dispatchable must declare its index via [`call_index`], which can override the
	///   position of a function in `enum Call`.
	/// - The first argument is always an `OriginFor` (or `T::RuntimeOrigin`).
	/// - The return type is always [`crate::dispatch::DispatchResult`] (or
	///   [`crate::dispatch::DispatchResultWithPostInfo`]).
	///
	/// **WARNING**: modifying dispatchables, changing their order (i.e. using [`call_index`]),
	/// removing some, etc., must be done with care. This will change the encoding of the , and
	/// the call can be stored on-chain (e.g. in `pallet-scheduler`). Thus, migration might be
	/// needed. This is why the use of `call_index` is mandatory by default in FRAME.
	///
	/// ## Default Behavior
	///
	/// If no `#[pallet::call]` exists, then a default implementation corresponding to the
	/// following code is automatically generated:
	///
	/// ```
	/// #[frame_support::pallet(dev_mode)]
	/// mod pallet {
	/// 	#[pallet::pallet]
	/// 	pub struct Pallet<T>(_);
	///
	/// 	#[pallet::call] // <- automatically generated
	/// 	impl<T: Config> Pallet<T> {} // <- automatically generated
	///
	/// 	#[pallet::config]
	/// 	pub trait Config: frame_system::Config {}
	/// }
	/// ```
	pub use frame_support_procedural::call;

	/// Enforce the index of a variant in the generated `enum Call`.
	///
	/// See [`call`] for more information.
	///
	/// All call indexes start from 0, until it encounters a dispatchable function with a
	/// defined call index. The dispatchable function that lexically follows the function with
	/// a defined call index will have that call index, but incremented by 1, e.g. if there are
	/// 3 dispatchable functions `fn foo`, `fn bar` and `fn qux` in that order, and only `fn
	/// bar` has a call index of 10, then `fn qux` will have an index of 11, instead of 1.
	pub use frame_support_procedural::call_index;

	/// Declares the arguments of a [`call`] function to be encoded using
	/// [`codec::Compact`].
	///
	/// This will results in smaller extrinsic encoding.
	///
	/// A common example of `compact` is for numeric values that are often times far far away
	/// from their theoretical maximum. For example, in the context of a crypto-currency, the
	/// balance of an individual account is oftentimes way less than what the numeric type
	/// allows. In all such cases, using `compact` is sensible.
	///
	/// ```
	/// #[frame_support::pallet(dev_mode)]
	/// pub mod custom_pallet {
	/// #   use frame_support::pallet_prelude::*;
	/// #   use frame_system::pallet_prelude::*;
	/// #   #[pallet::config]
	/// #   pub trait Config: frame_system::Config {}
	/// #   #[pallet::pallet]
	/// #   pub struct Pallet<T>(_);
	/// #   use frame_support::traits::BuildGenesisConfig;
	///     #[pallet::call]
	///     impl<T: Config> Pallet<T> {
	///         pub fn some_dispatchable(_origin: OriginFor<T>, #[pallet::compact] _input: u32) -> DispatchResult {
	///             Ok(())
	///         }
	///     }
	/// }
	pub use frame_support_procedural::compact;

	/// Allows you to define the genesis configuration for the pallet.
	///
	/// Item is defined as either an enum or a struct. It needs to be public and implement the
	/// trait [`frame_support::traits::BuildGenesisConfig`].
	///
	/// See [`genesis_build`] for an example.
	pub use frame_support_procedural::genesis_config;

	/// Allows you to define how the state of your pallet at genesis is built. This
	/// takes as input the `GenesisConfig` type (as `self`) and constructs the pallet's initial
	/// state.
	///
	/// The fields of the `GenesisConfig` can in turn be populated by the chain-spec.
	///
	/// ## Example
	///
	/// ```
	/// #[frame_support::pallet]
	/// pub mod pallet {
	/// # 	#[pallet::config]
	/// # 	pub trait Config: frame_system::Config {}
	/// # 	#[pallet::pallet]
	/// # 	pub struct Pallet<T>(_);
	/// # 	use frame_support::traits::BuildGenesisConfig;
	///     #[pallet::genesis_config]
	///     #[derive(frame_support::DefaultNoBound)]
	///     pub struct GenesisConfig<T: Config> {
	///         foo: Vec<T::AccountId>
	///     }
	///
	///     #[pallet::genesis_build]
	///     impl<T: Config> BuildGenesisConfig for GenesisConfig<T> {
	///         fn build(&self) {
	///             // use &self to access fields.
	///             let foo = &self.foo;
	///             todo!()
	///         }
	///     }
	/// }
	/// ```
	///
	/// ## Former Usage
	///
	/// Prior to <https://github.com/paritytech/substrate/pull/14306>, the following syntax was used.
	/// This is deprecated and will soon be removed.
	///
	/// ```
	/// #[frame_support::pallet]
	/// pub mod pallet {
	/// #     #[pallet::config]
	/// #     pub trait Config: frame_system::Config {}
	/// #     #[pallet::pallet]
	/// #     pub struct Pallet<T>(_);
	/// #     use frame_support::traits::GenesisBuild;
	///     #[pallet::genesis_config]
	///     #[derive(frame_support::DefaultNoBound)]
	///     pub struct GenesisConfig<T: Config> {
	/// 		foo: Vec<T::AccountId>
	/// 	}
	///
	///     #[pallet::genesis_build]
	///     impl<T: Config> GenesisBuild<T> for GenesisConfig<T> {
	///         fn build(&self) {
	///             todo!()
	///         }
	///     }
	/// }
	/// ```
	pub use frame_support_procedural::genesis_build;

	/// Allows adding an associated type trait bounded by
	/// [`Get`](frame_support::pallet_prelude::Get) from [`pallet::config`](`macro@config`)
	/// into metadata.
	///
	/// ## Example
	///
	/// ```
	/// #[frame_support::pallet]
	/// mod pallet {
	///     use frame_support::pallet_prelude::*;
	///     # #[pallet::pallet]
	///     # pub struct Pallet<T>(_);
	///     #[pallet::config]
	///     pub trait Config: frame_system::Config {
	/// 		/// This is like a normal `Get` trait, but it will be added into metadata.
	/// 		#[pallet::constant]
	/// 		type Foo: Get<u32>;
	/// 	}
	/// }
	/// ```
	pub use frame_support_procedural::constant;

	/// Declares a type alias as a storage item.
	///
	/// Storage items are pointers to data stored on-chain (the *blockchain state*), under a
	/// specific key. The exact key is dependent on the type of the storage.
	///
	/// > From the perspective of this pallet, the entire blockchain state is abstracted behind
	/// > a key-value api, namely [`sp_io::storage`].
	///
	/// ## Storage Types
	///
	/// The following storage types are supported by the `#[storage]` macro. For specific
	/// information about each storage type, refer to the documentation of the respective type.
	///
	/// * [`StorageValue`](crate::storage::types::StorageValue)
	/// * [`StorageMap`](crate::storage::types::StorageMap)
	/// * [`CountedStorageMap`](crate::storage::types::CountedStorageMap)
	/// * [`StorageDoubleMap`](crate::storage::types::StorageDoubleMap)
	/// * [`StorageNMap`](crate::storage::types::StorageNMap)
	/// * [`CountedStorageNMap`](crate::storage::types::CountedStorageNMap)
	///
	/// ## Storage Type Usage
	///
	/// The following details are relevant to all of the aforementioned storage types.
	/// Depending on the exact storage type, it may require the following generic parameters:
	///
	/// * [`Prefix`](#prefixes) - Used to give the storage item a unique key in the underlying
	///   storage.
	/// * `Key` - Type of the keys used to store the values,
	/// * `Value` - Type of the value being stored,
	/// * [`Hasher`](#hashers) - Used to ensure the keys of a map are uniformly distributed,
	/// * [`QueryKind`](#querykind) - Used to configure how to handle queries to the underlying
	///   storage,
	/// * `OnEmpty` - Used to handle missing values when querying the underlying storage,
	/// * `MaxValues` - _not currently used_.
	///
	/// Each `Key` type requires its own designated `Hasher` declaration, so that
	/// [`StorageDoubleMap`](frame_support::storage::types::StorageDoubleMap) needs two of
	/// each, and [`StorageNMap`](frame_support::storage::types::StorageNMap) needs `N` such
	/// pairs. Since [`StorageValue`](frame_support::storage::types::StorageValue) only stores
	/// a single element, no configuration of hashers is needed.
	///
	/// ### Syntax
	///
	/// Two general syntaxes are supported, as demonstrated below:
	///
	/// 1. Named type parameters, e.g., `type Foo<T> = StorageValue<Value = u32>`.
	/// 2. Positional type parameters, e.g., `type Foo<T> = StorageValue<_, u32>`.
	///
	/// In both instances, declaring the generic parameter `<T>` is mandatory. Optionally, it
	/// can also be explicitly declared as `<T: Config>`. In the compiled code, `T` will
	/// automatically include the trait bound `Config`.
	///
	/// Note that in positional syntax, the first generic type parameter must be `_`.
	///
	/// #### Example
	///
	/// ```
	/// #[frame_support::pallet]
	/// mod pallet {
	///     # use frame_support::pallet_prelude::*;
	///     # #[pallet::config]
	///     # pub trait Config: frame_system::Config {}
	///     # #[pallet::pallet]
	///     # pub struct Pallet<T>(_);
	///     /// Positional syntax, without bounding `T`.
	///     #[pallet::storage]
	///     pub type Foo<T> = StorageValue<_, u32>;
	///
	///     /// Positional syntax, with bounding `T`.
	///     #[pallet::storage]
	///     pub type Bar<T: Config> = StorageValue<_, u32>;
	///
	///     /// Named syntax.
	///     #[pallet::storage]
	///     pub type Baz<T> = StorageMap<Hasher = Blake2_128Concat, Key = u32, Value = u32>;
	/// }
	/// ```
	///
	/// ### QueryKind
	///
	/// Every storage type mentioned above has a generic type called
	/// [`QueryKind`](frame_support::storage::types::QueryKindTrait) that determines its
	/// "query" type. This refers to the kind of value returned when querying the storage, for
	/// instance, through a `::get()` method.
	///
	/// There are three types of queries:
	///
	/// 1. [`OptionQuery`](frame_support::storage::types::OptionQuery): The default query type.
	///    It returns `Some(V)` if the value is present, or `None` if it isn't, where `V` is
	///    the value type.
	/// 2. [`ValueQuery`](frame_support::storage::types::ValueQuery): Returns the value itself
	///    if present; otherwise, it returns `Default::default()`. This behavior can be
	///    adjusted with the `OnEmpty` generic parameter, which defaults to `OnEmpty =
	///    GetDefault`.
	/// 3. [`ResultQuery`](frame_support::storage::types::ResultQuery): Returns `Result<V, E>`,
	///    where `V` is the value type.
	///
	/// See [`QueryKind`](frame_support::storage::types::QueryKindTrait) for further examples.
	///
	/// ### Optimized Appending
	///
	/// All storage items — such as
	/// [`StorageValue`](frame_support::storage::types::StorageValue),
	/// [`StorageMap`](frame_support::storage::types::StorageMap), and their variants—offer an
	/// `::append()` method optimized for collections. Using this method avoids the
	/// inefficiency of decoding and re-encoding entire collections when adding items. For
	/// instance, consider the storage declaration `type MyVal<T> = StorageValue<_, Vec<u8>,
	/// ValueQuery>`. With `MyVal` storing a large list of bytes, `::append()` lets you
	/// directly add bytes to the end in storage without processing the full list. Depending on
	/// the storage type, additional key specifications may be needed.
	///
	/// #### Example
	#[doc = docify::embed!("src/lib.rs", example_storage_value_append)]
	/// Similarly, there also exists a `::try_append()` method, which can be used when handling
	/// types where an append operation might fail, such as a
	/// [`BoundedVec`](frame_support::BoundedVec).
	///
	/// #### Example
	#[doc = docify::embed!("src/lib.rs", example_storage_value_try_append)]
	/// ### Optimized Length Decoding
	///
	/// All storage items — such as
	/// [`StorageValue`](frame_support::storage::types::StorageValue),
	/// [`StorageMap`](frame_support::storage::types::StorageMap), and their counterparts —
	/// incorporate the `::decode_len()` method. This method allows for efficient retrieval of
	/// a collection's length without the necessity of decoding the entire dataset.
	/// #### Example
	#[doc = docify::embed!("src/lib.rs", example_storage_value_decode_len)]
	/// ### Hashers
	///
	/// For all storage types, except
	/// [`StorageValue`](frame_support::storage::types::StorageValue), a set of hashers needs
	/// to be specified. The choice of hashers is crucial, especially in production chains. The
	/// purpose of storage hashers in maps is to ensure the keys of a map are
	/// uniformly distributed. An unbalanced map/trie can lead to inefficient performance.
	///
	/// In general, hashers are categorized as either cryptographically secure or not. The
	/// former is slower than the latter. `Blake2` and `Twox` serve as examples of each,
	/// respectively.
	///
	/// As a rule of thumb:
	///
	/// 1. If the map keys are not controlled by end users, or are cryptographically secure by
	/// definition (e.g., `AccountId`), then the use of cryptographically secure hashers is NOT
	/// required.
	/// 2. If the map keys are controllable by the end users, cryptographically secure hashers
	/// should be used.
	///
	/// For more information, look at the types that implement
	/// [`frame_support::StorageHasher`](frame_support::StorageHasher).
	///
	/// Lastly, it's recommended for hashers with "concat" to have reversible hashes. Refer to
	/// the implementors section of
	/// [`hash::ReversibleStorageHasher`](frame_support::hash::ReversibleStorageHasher).
	///
	/// ### Prefixes
	///
	/// Internally, every storage type generates a "prefix". This prefix serves as the initial
	/// segment of the key utilized to store values in the on-chain state (i.e., the final key
	/// used in [`sp_io::storage`](sp_io::storage)). For all storage types, the following rule
	/// applies:
	///
	/// > The storage prefix begins with `twox128(pallet_prefix) ++ twox128(STORAGE_PREFIX)`,
	/// > where
	/// > `pallet_prefix` is the name assigned to the pallet instance in
	/// > [`frame_support::construct_runtime`](frame_support::construct_runtime), and
	/// > `STORAGE_PREFIX` is the name of the `type` aliased to a particular storage type, such
	/// > as
	/// > `Foo` in `type Foo<T> = StorageValue<..>`.
	///
	/// For [`StorageValue`](frame_support::storage::types::StorageValue), no additional key is
	/// required. For map types, the prefix is extended with one or more keys defined by the
	/// map.
	///
	/// #### Example
	#[doc = docify::embed!("src/lib.rs", example_storage_value_map_prefixes)]
	/// ## Related Macros
	///
	/// The following attribute macros can be used in conjunction with the `#[storage]` macro:
	///
	/// * [`macro@getter`]: Creates a custom getter function.
	/// * [`macro@storage_prefix`]: Overrides the default prefix of the storage item.
	/// * [`macro@unbounded`]: Declares the storage item as unbounded.
	/// * [`macro@disable_try_decode_storage`]: Declares that try-runtime checks should not
	///   attempt to decode the storage item.
	///
	/// #### Example
	/// ```
	/// #[frame_support::pallet]
	/// mod pallet {
	///     # use frame_support::pallet_prelude::*;
	///     # #[pallet::config]
	///     # pub trait Config: frame_system::Config {}
	///     # #[pallet::pallet]
	///     # pub struct Pallet<T>(_);
	/// 	/// A kitchen-sink StorageValue, with all possible additional attributes.
	///     #[pallet::storage]
	/// 	#[pallet::getter(fn foo)]
	/// 	#[pallet::storage_prefix = "OtherFoo"]
	/// 	#[pallet::unbounded]
	/// 	#[pallet::disable_try_decode_storage]
	///     pub type Foo<T> = StorageValue<_, u32, ValueQuery>;
	/// }
	/// ```
	pub use frame_support_procedural::storage;

	/// Allows defining conditions for a task to run.
	///
	/// This attribute is attached to a function inside an `impl` block annoated with
	/// [`pallet::tasks_experimental`](`tasks_experimental`) to define the conditions for a
	/// given work item to be valid.
	///
	/// It takes a closure as input, which is then used to define the condition. The closure
	/// should have the same signature as the function it is attached to, except that it should
	/// return a `bool` instead.
	pub use frame_support_procedural::task_condition;

	/// Allows defining an index for a task.
	///
	/// This attribute is attached to a function inside an `impl` block annoated with
	/// [`pallet::tasks_experimental`](`tasks_experimental`) to define the index of a given
	/// work item.
	///
	/// It takes an integer literal as input, which is then used to define the index. This
	/// index should be unique for each function in the `impl` block.
	pub use frame_support_procedural::task_index;

	/// Allows defining an iterator over available work items for a task.
	///
	/// This attribute is attached to a function inside an `impl` block annoated with
	/// [`pallet::tasks_experimental`](`tasks_experimental`).
	///
	/// It takes an iterator as input that yields a tuple with same types as the function
	/// arguments.
	pub use frame_support_procedural::task_list;

	/// Allows defining the weight of a task.
	///
	/// This attribute is attached to a function inside an `impl` block annoated with
	/// [`pallet::tasks_experimental`](`tasks_experimental`) define the weight of a given work
	/// item.
	///
	/// It takes a closure as input, which should return a `Weight` value.
	pub use frame_support_procedural::task_weight;

	/// Allows you to define some service work that can be recognized by a script or an
	/// off-chain worker.
	///
	/// Such a script can then create and submit all such work items at any given time.
	///
	/// These work items are defined as instances of the [`Task`](frame_support::traits::Task)
	/// trait. [`pallet:tasks_experimental`](`tasks_experimental`) when attached to an `impl`
	/// block inside a pallet, will generate an enum `Task<T>` whose variants are mapped to
	/// functions inside this `impl` block.
	///
	/// Each such function must have the following set of attributes:
	///
	/// * [`pallet::task_list`](`task_list`)
	/// * [`pallet::task_condition`](`task_condition`)
	/// * [`pallet::task_weight`](`task_weight`)
	/// * [`pallet::task_index`](`task_index`)
	///
	/// All of such Tasks are then aggregated into a `RuntimeTask` by
	/// [`construct_runtime`](frame_support::construct_runtime).
	///
	/// Finally, the `RuntimeTask` can then used by a script or off-chain worker to create and
	/// submit such tasks via an extrinsic defined in `frame_system` called `do_task`.
	///
	/// ## Example
	#[doc = docify::embed!("src/tests/tasks.rs", tasks_example)]
	/// Now, this can be executed as follows:
	#[doc = docify::embed!("src/tests/tasks.rs", tasks_work)]
	pub use frame_support_procedural::tasks_experimental;

	/// Allows a pallet to declare a type as an origin.
	///
	/// If defined as such, this type will be amalgamated at the runtime level into
	/// `RuntimeOrigin`, very similar to [`call`], [`error`] and [`event`]. See
	/// [`composite_enum`] for similar cases.
	///
	/// Origin is a complex FRAME topics and is further explained in `polkadot_sdk_docs`.
	///
	/// ## Syntax Variants
	///
	/// ```
	/// #[frame_support::pallet]
	/// mod pallet {
	///     # use frame_support::pallet_prelude::*;
	///     # #[pallet::config]
	///     # pub trait Config: frame_system::Config {}
	///     # #[pallet::pallet]
	///     # pub struct Pallet<T>(_);
	/// 	/// On the spot declaration.
	///     #[pallet::origin]
	/// 	#[derive(PartialEq, Eq, Clone, RuntimeDebug, Encode, Decode, TypeInfo, MaxEncodedLen)]
	/// 	pub enum Origin {
	/// 		Foo,
	/// 		Bar,
	/// 	}
	/// }
	/// ```
	///
	/// Or, more commonly used:
	///
	/// ```
	/// #[frame_support::pallet]
	/// mod pallet {
	///     # use frame_support::pallet_prelude::*;
	///     # #[pallet::config]
	///     # pub trait Config: frame_system::Config {}
	///     # #[pallet::pallet]
	///     # pub struct Pallet<T>(_);
	/// 	#[derive(PartialEq, Eq, Clone, RuntimeDebug, Encode, Decode, TypeInfo, MaxEncodedLen)]
	/// 	pub enum RawOrigin {
	/// 		Foo,
	/// 		Bar,
	/// 	}
	///
	/// 	#[pallet::origin]
	/// 	pub type Origin = RawOrigin;
	/// }
	/// ```
	///
	/// ## Warning
	///
	/// Modifying any pallet's origin type will cause the runtime level origin type to also
	/// change in encoding. If stored anywhere on-chain, this will require a data migration.
	///
	/// Read more about origins at the [Origin Reference
	/// Docs](../../polkadot_sdk_docs/reference_docs/frame_origin/index.html).
	pub use frame_support_procedural::origin;
}

#[deprecated(note = "Will be removed after July 2023; Use `sp_runtime::traits` directly instead.")]
pub mod error {
	#[doc(hidden)]
	pub use sp_runtime::traits::{BadOrigin, LookupError};
}

#[doc(inline)]
pub use frame_support_procedural::register_default_impl;

// Generate a macro that will enable/disable code based on `std` feature being active.
sp_core::generate_feature_enabled_macro!(std_enabled, feature = "std", $);

// Helper for implementing GenesisBuilder runtime API
pub mod genesis_builder_helper;

#[cfg(test)]
mod test {
	// use super::*;
	use crate::{
		hash::*,
		storage::types::{StorageMap, StorageValue, ValueQuery},
		traits::{ConstU32, StorageInstance},
		BoundedVec,
	};
	use sp_io::{hashing::twox_128, TestExternalities};

	struct Prefix;
	impl StorageInstance for Prefix {
		fn pallet_prefix() -> &'static str {
			"test"
		}
		const STORAGE_PREFIX: &'static str = "foo";
	}

	struct Prefix1;
	impl StorageInstance for Prefix1 {
		fn pallet_prefix() -> &'static str {
			"test"
		}
		const STORAGE_PREFIX: &'static str = "MyVal";
	}
	struct Prefix2;
	impl StorageInstance for Prefix2 {
		fn pallet_prefix() -> &'static str {
			"test"
		}
		const STORAGE_PREFIX: &'static str = "MyMap";
	}

	#[docify::export]
	#[test]
	pub fn example_storage_value_try_append() {
		type MyVal = StorageValue<Prefix, BoundedVec<u8, ConstU32<10>>, ValueQuery>;

		TestExternalities::default().execute_with(|| {
			MyVal::set(BoundedVec::try_from(vec![42, 43]).unwrap());
			assert_eq!(MyVal::get(), vec![42, 43]);
			// Try to append a single u32 to BoundedVec stored in `MyVal`
			assert_ok!(MyVal::try_append(40));
			assert_eq!(MyVal::get(), vec![42, 43, 40]);
		});
	}

	#[docify::export]
	#[test]
	pub fn example_storage_value_append() {
		type MyVal = StorageValue<Prefix, Vec<u8>, ValueQuery>;

		TestExternalities::default().execute_with(|| {
			MyVal::set(vec![42, 43]);
			assert_eq!(MyVal::get(), vec![42, 43]);
			// Append a single u32 to Vec stored in `MyVal`
			MyVal::append(40);
			assert_eq!(MyVal::get(), vec![42, 43, 40]);
		});
	}

	#[docify::export]
	#[test]
	pub fn example_storage_value_decode_len() {
		type MyVal = StorageValue<Prefix, BoundedVec<u8, ConstU32<10>>, ValueQuery>;

		TestExternalities::default().execute_with(|| {
			MyVal::set(BoundedVec::try_from(vec![42, 43]).unwrap());
			assert_eq!(MyVal::decode_len().unwrap(), 2);
		});
	}

	#[docify::export]
	#[test]
	pub fn example_storage_value_map_prefixes() {
		type MyVal = StorageValue<Prefix1, u32, ValueQuery>;
		type MyMap = StorageMap<Prefix2, Blake2_128Concat, u16, u32, ValueQuery>;
		TestExternalities::default().execute_with(|| {
			// This example assumes `pallet_prefix` to be "test"
			// Get storage key for `MyVal` StorageValue
			assert_eq!(
				MyVal::hashed_key().to_vec(),
				[twox_128(b"test"), twox_128(b"MyVal")].concat()
			);
			// Get storage key for `MyMap` StorageMap and `key` = 1
			let mut k: Vec<u8> = vec![];
			k.extend(&twox_128(b"test"));
			k.extend(&twox_128(b"MyMap"));
			k.extend(&1u16.blake2_128_concat());
			assert_eq!(MyMap::hashed_key_for(1).to_vec(), k);
		});
	}
}<|MERGE_RESOLUTION|>--- conflicted
+++ resolved
@@ -947,106 +947,7 @@
 /// 	pub trait Config: frame_system::Config {}
 /// }
 /// ```
-///
-<<<<<<< HEAD
-/// # pallet::* Attributes
-///
-/// The `pallet` macro will parse any items within your `pallet` module that are annotated with
-/// `#[pallet::*]` attributes. Some of these attributes are mandatory and some are optional,
-/// and they can attach to different types of items within your pallet depending on the
-/// attribute in question. The full list of `#[pallet::*]` attributes is shown below in the
-/// order in which they are mentioned in this document:
-///
-/// * [`pallet::pallet`](#pallet-struct-placeholder-palletpallet-mandatory)
-/// * [`pallet::config`](#config-trait-palletconfig-mandatory)
-/// * [`pallet::constant`](#palletconstant)
-/// * [`pallet::disable_frame_system_supertrait_check`](#disable_supertrait_check)
-/// * [`pallet::storage_version`](#palletstorage_version)
-/// * [`pallet::hooks`](#hooks-pallethooks-optional)
-/// * [`pallet::call`](#call-palletcall-optional)
-/// * [`pallet::weight($expr)`](#palletweightexpr)
-/// * [`pallet::compact`](#palletcompact-some_arg-some_type)
-/// * [`pallet::call_index($idx)`](#palletcall_indexidx)
-/// * [`pallet::extra_constants`](#extra-constants-palletextra_constants-optional)
-/// * [`pallet::error`](#error-palleterror-optional)
-/// * [`pallet::event`](#event-palletevent-optional)
-/// * [`pallet::generate_deposit($visibility fn
-///   deposit_event)`](#palletgenerate_depositvisibility-fn-deposit_event)
-/// * [`pallet::storage`](#storage-palletstorage-optional)
-/// * [`pallet::getter(fn $my_getter_fn_name)`](#palletgetterfn-my_getter_fn_name-optional)
-/// * [`pallet::storage_prefix = "SomeName"`](#palletstorage_prefix--somename-optional)
-/// * [`pallet::unbounded`](#palletunbounded-optional)
-/// * [`pallet::whitelist_storage`](#palletwhitelist_storage-optional)
-/// * [`pallet::disable_try_decode_storage`](#palletdisable_try_decode_storage-optional)
-/// * [`cfg(..)`](#cfg-for-storage) (on storage items)
-/// * [`pallet::type_value`](#type-value-pallettype_value-optional)
-/// * [`pallet::genesis_config`](#genesis-config-palletgenesis_config-optional)
-/// * [`pallet::genesis_build`](#genesis-build-palletgenesis_build-optional)
-/// * [`pallet::inherent`](#inherent-palletinherent-optional)
-/// * [`pallet::validate_unsigned`](#validate-unsigned-palletvalidate_unsigned-optional)
-/// * [`pallet::origin`](#origin-palletorigin-optional)
-/// * [`pallet::composite_enum`](#composite-enum-palletcomposite_enum-optional)
-///
-/// Note that at compile-time, the `#[pallet]` macro will analyze and expand all of these
-/// attributes, ultimately removing their AST nodes before they can be parsed as real
-/// attribute macro calls. This means that technically we do not need attribute macro
-/// definitions for any of these attributes, however, for consistency and discoverability
-/// reasons, we still maintain stub attribute macro definitions for all of these attributes in
-/// the [`pallet_macros`] module which is automatically included in all pallets as part of the
-/// pallet prelude. The actual "work" for all of these attribute macros can be found in the
-/// macro expansion for `#[pallet]`.
-///
-/// Also note that in this document, pallet attributes are explained using the syntax of
-/// non-instantiable pallets. For an example of an instantiable pallet, see [this
-/// example](#example-of-an-instantiable-pallet).
-///
-/// # Dev Mode (`#[pallet(dev_mode)]`)
-///
-/// Specifying the argument `dev_mode` on the `#[pallet]` or `#[frame_support::pallet]`
-/// attribute attached to your pallet module will allow you to enable dev mode for a pallet.
-/// The aim of dev mode is to loosen some of the restrictions and requirements placed on
-/// production pallets for easy tinkering and development. Dev mode pallets should not be used
-/// in production. Enabling dev mode has the following effects:
-///
-/// * Weights no longer need to be specified on every `#[pallet::call]` declaration. By
-///   default, dev mode pallets will assume a weight of zero (`0`) if a weight is not
-///   specified. This is equivalent to specifying `#[weight(0)]` on all calls that do not
-///   specify a weight.
-/// * Call indices no longer need to be specified on every `#[pallet::call]` declaration. By
-///   default, dev mode pallets will assume a call index based on the order of the call.
-/// * All storages are marked as unbounded, meaning you do not need to implement
-///   `MaxEncodedLen` on storage types. This is equivalent to specifying `#[pallet::unbounded]`
-///   on all storage type definitions.
-/// * Storage hashers no longer need to be specified and can be replaced by `_`. In dev mode,
-///   these will be replaced by `Blake2_128Concat`. In case of explicit key-binding, `Hasher`
-///   can simply be ignored when in `dev_mode`.
-///
-/// Note that the `dev_mode` argument can only be supplied to the `#[pallet]` or
-/// `#[frame_support::pallet]` attribute macro that encloses your pallet module. This argument
-/// cannot be specified anywhere else, including but not limited to the `#[pallet::pallet]`
-/// attribute macro.
-///
-/// <div class="example-wrap" style="display:inline-block"><pre class="compile_fail"
-/// style="white-space:normal;font:inherit;">
-/// <strong>WARNING</strong>:
-/// You should not deploy or use dev mode pallets in production. Doing so can break your chain
-/// and therefore should never be done. Once you are done tinkering, you should remove the
-/// 'dev_mode' argument from your #[pallet] declaration and fix any compile errors before
-/// attempting to use your pallet in a production scenario.
-/// </pre></div>
-///
-/// # Pallet struct placeholder: `#[pallet::pallet]` (mandatory)
-///
-/// The pallet struct placeholder `#[pallet::pallet]` is mandatory and allows you to specify
-/// pallet information.
-///
-/// The struct must be defined as follows:
-/// ```ignore
-/// #[pallet::pallet]
-/// pub struct Pallet<T>(_);
-/// ```
-=======
->>>>>>> b0741d4f
+//
 /// I.e. a regular struct definition named `Pallet`, with generic T and no where clause.
 ///
 /// ## Macro expansion:
@@ -1064,10 +965,6 @@
 ///
 /// It also implements on the pallet:
 ///
-<<<<<<< HEAD
-/// It implements [`StorageInfoTrait`](`traits::StorageInfoTrait`) on `Pallet` which give
-/// information about all storages.
-=======
 /// * [`GetStorageVersion`](frame_support::traits::GetStorageVersion)
 /// * [`OnGenesis`](frame_support::traits::OnGenesis): contains some logic to write the pallet
 ///   version into storage.
@@ -1076,7 +973,6 @@
 ///   associated type [`frame_support::traits::PalletInfo`]).
 /// * [`StorageInfoTrait`](frame_support::traits::StorageInfoTrait) to give information about
 ///   storages.
->>>>>>> b0741d4f
 ///
 /// If the attribute `set_storage_max_encoded_len` is set then the macro calls
 /// [`StorageInfoTrait`](frame_support::traits::StorageInfoTrait) for each storage in the
@@ -1086,1161 +982,13 @@
 /// [`PartialStorageInfoTrait`](frame_support::traits::PartialStorageInfoTrait)
 /// implementation of storages.
 ///
-<<<<<<< HEAD
-/// ```ignore
-/// #[pallet::config]
-/// pub trait Config: frame_system::Config {
-/// 	#[pallet::constant]
-/// 	type Foo: Get<u32>;
-/// }
-/// ```
-///
-/// Also see [`pallet::constant`](`frame_support::pallet_macros::constant`)
-///
-/// ## `pallet::disable_frame_system_supertrait_check`
-/// <a name="disable_supertrait_check"></a>
-///
-/// To bypass the `frame_system::Config` supertrait check, use the attribute
-/// `pallet::disable_frame_system_supertrait_check`, e.g.:
-///
-/// ```ignore
-/// #[pallet::config]
-/// #[pallet::disable_frame_system_supertrait_check]
-/// pub trait Config: pallet_timestamp::Config {}
-/// ```
-///
-/// NOTE: Bypassing the `frame_system::Config` supertrait check is typically desirable when you
-/// want to write an alternative to the `frame_system` pallet.
-///
-/// Also see
-/// [`pallet::disable_frame_system_supertrait_check`](`frame_support::pallet_macros::disable_frame_system_supertrait_check`)
-///
-/// ## Macro expansion:
-///
-/// The macro expands pallet constant metadata with the information given by
-/// `#[pallet::constant]`.
-///
-/// Thus when defining a storage named `Foo`, it can later be accessed from `Pallet` using
-/// `<Pallet as Store>::Foo`.
-///
-/// NOTE: this attribute is only valid when applied _directly_ to your `Pallet` struct
-/// definition.
-///
-/// # `pallet::storage_version`
-///
-/// Because the [`pallet::pallet`](#pallet-struct-placeholder-palletpallet-mandatory) macro
-/// implements [`traits::GetStorageVersion`], the in-code storage version needs to be
-/// communicated to the macro. This can be done by using the `pallet::storage_version`
-/// attribute:
-///
-/// ```ignore
-/// const STORAGE_VERSION: StorageVersion = StorageVersion::new(5);
-///
-/// #[pallet::pallet]
-/// #[pallet::storage_version(STORAGE_VERSION)]
-/// pub struct Pallet<T>(_);
-/// ```
-///
-/// If not present, the in-code storage version is set to the default value.
-///
-/// Also see [`pallet::storage_version`](`frame_support::pallet_macros::storage_version`)
-///
-/// # Hooks: `#[pallet::hooks]` (optional)
-///
-/// The `pallet::hooks` attribute allows you to specify a `Hooks` implementation for `Pallet`
-/// that specifies pallet-specific logic.
-///
-/// The item the attribute attaches to must be defined as follows:
-/// ```ignore
-/// #[pallet::hooks]
-/// impl<T: Config> Hooks<BlockNumberFor<T>> for Pallet<T> $optional_where_clause {
-///     ...
-/// }
-/// ```
-/// I.e. a regular trait implementation with generic bound: `T: Config`, for the trait
-/// `Hooks<BlockNumberFor<T>>` (they are defined in preludes), for the type `Pallet<T>` and
-/// with an optional where clause.
-///
-/// If no `#[pallet::hooks]` exists, then the following default implementation is
-/// automatically generated:
-/// ```ignore
-/// #[pallet::hooks]
-/// impl<T: Config> Hooks<BlockNumberFor<T>> for Pallet<T> {}
-/// ```
-///
-/// Also see [`pallet::hooks`](`frame_support::pallet_macros::hooks`)
-///
-/// # Call: `#[pallet::call]` (optional)
-///
-/// Implementation of pallet dispatchables.
-///
-/// Item must be defined as:
-/// ```ignore
-/// #[pallet::call]
-/// impl<T: Config> Pallet<T> {
-/// 	/// $some_doc
-/// 	#[pallet::weight($ExpressionResultingInWeight)]
-/// 	pub fn $fn_name(
-/// 		origin: OriginFor<T>,
-/// 		$some_arg: $some_type,
-/// 		// or with compact attribute: #[pallet::compact] $some_arg: $some_type,
-/// 		...
-/// 	) -> DispatchResultWithPostInfo { // or `-> DispatchResult`
-/// 		...
-/// 	}
-/// 	...
-/// }
-/// ```
-/// I.e. a regular type implementation, with generic `T: Config`, on type `Pallet<T>`, with
-/// an optional where clause.
-=======
 /// ## Dev Mode (`#[pallet(dev_mode)]`)
->>>>>>> b0741d4f
 ///
 /// Specifying the argument `dev_mode` will allow you to enable dev mode for a pallet. The
 /// aim of dev mode is to loosen some of the restrictions and requirements placed on
 /// production pallets for easy tinkering and development. Dev mode pallets should not be
 /// used in production. Enabling dev mode has the following effects:
 ///
-<<<<<<< HEAD
-/// Each dispatchable needs to define a weight with `#[pallet::weight($expr)]` attribute, the
-/// first argument must be `origin: OriginFor<T>`.
-///
-/// Also see [`pallet::weight`](`frame_support::pallet_macros::weight`)
-///
-/// ### `#[pallet::compact] $some_arg: $some_type`
-///
-/// Compact encoding for arguments can be achieved via `#[pallet::compact]`. The function must
-/// return a `DispatchResultWithPostInfo` or `DispatchResult`.
-///
-/// Also see [`pallet::compact`](`frame_support::pallet_macros::compact`)
-///
-/// ## `#[pallet::call_index($idx)]`
-///
-/// Each dispatchable may also be annotated with the `#[pallet::call_index($idx)]` attribute,
-/// which explicitly defines the codec index for the dispatchable function in the `Call` enum.
-///
-/// All call indexes start from 0, until it encounters a dispatchable function with a defined
-/// call index. The dispatchable function that lexically follows the function with a defined
-/// call index will have that call index, but incremented by 1, e.g. if there are 3
-/// dispatchable functions `fn foo`, `fn bar` and `fn qux` in that order, and only `fn bar`
-/// has a call index of 10, then `fn qux` will have an index of 11, instead of 1.
-///
-/// **WARNING**: modifying dispatchables, changing their order, removing some, etc., must be
-/// done with care. Indeed this will change the outer runtime call type (which is an enum with
-/// one variant per pallet), this outer runtime call can be stored on-chain (e.g. in
-/// `pallet-scheduler`). Thus migration might be needed. To mitigate against some of this, the
-/// `#[pallet::call_index($idx)]` attribute can be used to fix the order of the dispatchable so
-/// that the `Call` enum encoding does not change after modification. As a general rule of
-/// thumb, it is therefore adventageous to always add new calls to the end so you can maintain
-/// the existing order of calls.
-///
-/// Also see [`pallet::call_index`](`frame_support::pallet_macros::call_index`)
-///
-/// # Extra constants: `#[pallet::extra_constants]` (optional)
-///
-/// Allows you to define some extra constants to be added into constant metadata.
-///
-/// Item must be defined as:
-///
-/// ```ignore
-/// #[pallet::extra_constants]
-/// impl<T: Config> Pallet<T> where $optional_where_clause {
-/// 	/// $some_doc
-/// 	$vis fn $fn_name() -> $some_return_type {
-/// 		...
-/// 	}
-/// 	...
-/// }
-/// ```
-/// I.e. a regular rust `impl` block with some optional where clause and functions with 0 args,
-/// 0 generics, and some return type.
-///
-/// ## Macro expansion
-///
-/// The macro add some extra constants to pallet constant metadata.
-///
-/// Also see: [`pallet::extra_constants`](`frame_support::pallet_macros::extra_constants`)
-///
-/// # Error: `#[pallet::error]` (optional)
-///
-/// The `#[pallet::error]` attribute allows you to define an error enum that will be returned
-/// from the dispatchable when an error occurs. The information for this error type is then
-/// stored in metadata.
-///
-/// Item must be defined as:
-///
-/// ```ignore
-/// #[pallet::error]
-/// pub enum Error<T> {
-/// 	/// $some_optional_doc
-/// 	$SomeFieldLessVariant,
-/// 	/// $some_more_optional_doc
-/// 	$SomeVariantWithOneField(FieldType),
-/// 	...
-/// }
-/// ```
-/// I.e. a regular enum named `Error`, with generic `T` and fieldless or multiple-field
-/// variants.
-///
-/// Any field type in the enum variants must implement [`scale_info::TypeInfo`] in order to be
-/// properly used in the metadata, and its encoded size should be as small as possible,
-/// preferably 1 byte in size in order to reduce storage size. The error enum itself has an
-/// absolute maximum encoded size specified by [`MAX_MODULE_ERROR_ENCODED_SIZE`].
-///
-/// (1 byte can still be 256 different errors. The more specific the error, the easier it is to
-/// diagnose problems and give a better experience to the user. Don't skimp on having lots of
-/// individual error conditions.)
-///
-/// Field types in enum variants must also implement [`PalletError`](traits::PalletError),
-/// otherwise the pallet will fail to compile. Rust primitive types have already implemented
-/// the [`PalletError`](traits::PalletError) trait along with some commonly used stdlib types
-/// such as [`Option`] and
-/// [`PhantomData`](`frame_support::__private::sp_std::marker::PhantomData`), and hence in most
-/// use cases, a manual implementation is not necessary and is discouraged.
-///
-/// The generic `T` must not bound anything and a `where` clause is not allowed. That said,
-/// bounds and/or a where clause should not needed for any use-case.
-///
-/// Also see: [`pallet::error`](`frame_support::pallet_macros::error`)
-///
-/// # Event: `#[pallet::event]` (optional)
-///
-/// Allows you to define pallet events. Pallet events are stored under the `system` / `events`
-/// key when the block is applied (and then replaced when the next block writes it's events).
-///
-/// The Event enum must be defined as follows:
-///
-/// ```ignore
-/// #[pallet::event]
-/// #[pallet::generate_deposit($visibility fn deposit_event)] // Optional
-/// pub enum Event<$some_generic> $optional_where_clause {
-/// 	/// Some doc
-/// 	$SomeName($SomeType, $YetanotherType, ...),
-/// 	...
-/// }
-/// ```
-///
-/// I.e. an enum (with named or unnamed fields variant), named `Event`, with generic: none or
-/// `T` or `T: Config`, and optional w here clause.
-///
-/// Each field must implement [`Clone`], [`Eq`], [`PartialEq`], [`Encode`], [`Decode`], and
-/// [`Debug`] (on std only). For ease of use, bound by the trait
-/// [`Member`](`frame_support::pallet_prelude::Member`), available in
-/// frame_support::pallet_prelude.
-///
-/// Also see [`pallet::event`](`frame_support::pallet_macros::event`)
-///
-/// ## `#[pallet::generate_deposit($visibility fn deposit_event)]`
-///
-/// The attribute `#[pallet::generate_deposit($visibility fn deposit_event)]` generates a
-/// helper function on `Pallet` that handles deposit events.
-///
-/// NOTE: For instantiable pallets, the event must be generic over `T` and `I`.
-///
-/// Also see [`pallet::generate_deposit`](`frame_support::pallet_macros::generate_deposit`)
-///
-/// # Storage: `#[pallet::storage]` (optional)
-///
-/// The `#[pallet::storage]` attribute lets you define some abstract storage inside of runtime
-/// storage and also set its metadata. This attribute can be used multiple times.
-///
-/// Item should be defined as:
-///
-/// ```ignore
-/// #[pallet::storage]
-/// #[pallet::getter(fn $getter_name)] // optional
-/// $vis type $StorageName<$some_generic> $optional_where_clause
-/// 	= $StorageType<$generic_name = $some_generics, $other_name = $some_other, ...>;
-/// ```
-///
-/// or with unnamed generic:
-///
-/// ```ignore
-/// #[pallet::storage]
-/// #[pallet::getter(fn $getter_name)] // optional
-/// $vis type $StorageName<$some_generic> $optional_where_clause
-/// 	= $StorageType<_, $some_generics, ...>;
-/// ```
-///
-/// I.e. it must be a type alias, with generics: `T` or `T: Config`. The aliased type must be
-/// one of [`StorageValue`](`pallet_prelude::StorageValue`),
-/// [`StorageMap`](`pallet_prelude::StorageMap`) or
-/// [`StorageDoubleMap`](`pallet_prelude::StorageDoubleMap`). The generic arguments of the
-/// storage type can be given in two manners: named and unnamed. For named generic arguments,
-/// the name for each argument should match the name defined for it on the storage struct:
-/// * [`StorageValue`](`pallet_prelude::StorageValue`) expects `Value` and optionally
-///   `QueryKind` and `OnEmpty`,
-/// * [`StorageMap`](`pallet_prelude::StorageMap`) expects `Hasher`, `Key`, `Value` and
-///   optionally `QueryKind` and `OnEmpty`,
-/// * [`CountedStorageMap`](`pallet_prelude::CountedStorageMap`) expects `Hasher`, `Key`,
-///   `Value` and optionally `QueryKind` and `OnEmpty`,
-/// * [`StorageDoubleMap`](`pallet_prelude::StorageDoubleMap`) expects `Hasher1`, `Key1`,
-///   `Hasher2`, `Key2`, `Value` and optionally `QueryKind` and `OnEmpty`.
-///
-/// For unnamed generic arguments: Their first generic must be `_` as it is replaced by the
-/// macro and other generic must declared as a normal generic type declaration.
-///
-/// The `Prefix` generic written by the macro is generated using
-/// `PalletInfo::name::<Pallet<..>>()` and the name of the storage type. E.g. if runtime names
-/// the pallet "MyExample" then the storage `type Foo<T> = ...` should use the prefix:
-/// `Twox128(b"MyExample") ++ Twox128(b"Foo")`.
-///
-/// For the [`CountedStorageMap`](`pallet_prelude::CountedStorageMap`) variant, the `Prefix`
-/// also implements
-/// [`CountedStorageMapInstance`](`frame_support::storage::types::CountedStorageMapInstance`).
-/// It also associates a [`CounterPrefix`](`pallet_prelude::CounterPrefix'), which is
-/// implemented the same as above, but the storage prefix is prepend with `"CounterFor"`. E.g.
-/// if runtime names the pallet "MyExample" then the storage `type Foo<T> =
-/// CountedStorageaMap<...>` will store its counter at the prefix: `Twox128(b"MyExample") ++
-/// Twox128(b"CounterForFoo")`.
-///
-/// E.g:
-///
-/// ```ignore
-/// #[pallet::storage]
-/// pub(super) type MyStorage<T> = StorageMap<Hasher = Blake2_128Concat, Key = u32, Value = u32>;
-/// ```
-///
-/// In this case the final prefix used by the map is `Twox128(b"MyExample") ++
-/// Twox128(b"OtherName")`.
-///
-/// Also see [`pallet::storage`](`frame_support::pallet_macros::storage`)
-///
-/// ## `#[pallet::getter(fn $my_getter_fn_name)]` (optional)
-///
-/// The optional attribute `#[pallet::getter(fn $my_getter_fn_name)]` allows you to define a
-/// getter function on `Pallet`.
-///
-/// Also see [`pallet::getter`](`frame_support::pallet_macros::getter`)
-///
-/// ## `#[pallet::storage_prefix = "SomeName"]` (optional)
-///
-/// The optional attribute `#[pallet::storage_prefix = "SomeName"]` allows you to define the
-/// storage prefix to use, see how `Prefix` generic is implemented above. This is helpful if
-/// you wish to rename the storage field but don't want to perform a migration.
-///
-/// E.g:
-///
-/// ```ignore
-/// #[pallet::storage]
-/// #[pallet::storage_prefix = "foo"]
-/// #[pallet::getter(fn my_storage)]
-/// pub(super) type MyStorage<T> = StorageMap<Hasher = Blake2_128Concat, Key = u32, Value = u32>;
-/// ```
-///
-/// or
-///
-/// ```ignore
-/// #[pallet::storage]
-/// #[pallet::getter(fn my_storage)]
-/// pub(super) type MyStorage<T> = StorageMap<_, Blake2_128Concat, u32, u32>;
-/// ```
-///
-/// Also see [`pallet::storage_prefix`](`frame_support::pallet_macros::storage_prefix`)
-///
-/// ## `#[pallet::unbounded]` (optional)
-///
-/// The optional attribute `#[pallet::unbounded]` declares the storage as unbounded. When
-/// implementating the storage info (when `#[pallet::generate_storage_info]` is specified on
-/// the pallet struct placeholder), the size of the storage will be declared as unbounded. This
-/// can be useful for storage which can never go into PoV (Proof of Validity).
-///
-/// Also see [`pallet::unbounded`](`frame_support::pallet_macros::unbounded`)
-///
-/// ## `#[pallet::whitelist_storage]` (optional)
-///
-/// The optional attribute `#[pallet::whitelist_storage]` will declare the storage as
-/// whitelisted from benchmarking.
-///
-/// See
-/// [`pallet::whitelist_storage`](frame_support::pallet_macros::whitelist_storage)
-/// for more info.
-///
-/// ## `#[pallet::disable_try_decode_storage]` (optional)
-///
-/// The optional attribute `#[pallet::disable_try_decode_storage]` will declare the storage as
-/// whitelisted state decoding during try-runtime logic.
-///
-/// See
-/// [`pallet::disable_try_decode_storage`](frame_support::pallet_macros::disable_try_decode_storage)
-/// for more info.
-///
-///	## `#[cfg(..)]` (for storage)
-/// The optional attributes `#[cfg(..)]` allow conditional compilation for the storage.
-///
-/// E.g:
-///
-/// ```ignore
-/// #[cfg(feature = "my-feature")]
-/// #[pallet::storage]
-/// pub(super) type MyStorage<T> = StorageValue<Value = u32>;
-/// ```
-///
-/// All the `cfg` attributes are automatically copied to the items generated for the storage,
-/// i.e. the getter, storage prefix, and the metadata element etc.
-///
-/// Any type placed as the `QueryKind` parameter must implement
-/// [`frame_support::storage::types::QueryKindTrait`]. There are 3 implementations of this
-/// trait by default:
-///
-/// 1. [`OptionQuery`](`frame_support::storage::types::OptionQuery`), the default `QueryKind`
-///    used when this type parameter is omitted. Specifying this as the `QueryKind` would cause
-///    storage map APIs that return a `QueryKind` to instead return an [`Option`], returning
-///    `Some` when a value does exist under a specified storage key, and `None` otherwise.
-/// 2. [`ValueQuery`](`frame_support::storage::types::ValueQuery`) causes storage map APIs that
-///    return a `QueryKind` to instead return the value type. In cases where a value does not
-///    exist under a specified storage key, the `OnEmpty` type parameter on `QueryKindTrait` is
-///    used to return an appropriate value.
-/// 3. [`ResultQuery`](`frame_support::storage::types::ResultQuery`) causes storage map APIs
-///    that return a `QueryKind` to instead return a `Result<T, E>`, with `T` being the value
-///    type and `E` being the pallet error type specified by the `#[pallet::error]` attribute.
-///    In cases where a value does not exist under a specified storage key, an `Err` with the
-///    specified pallet error variant is returned.
-///
-/// NOTE: If the `QueryKind` generic parameter is still generic at this stage or is using some
-/// type alias then the generation of the getter might fail. In this case the getter can be
-/// implemented manually.
-///
-/// NOTE: The generic `Hasher` must implement the [`StorageHasher`] trait (or the type is not
-/// usable at all). We use [`StorageHasher::METADATA`] for the metadata of the hasher of the
-/// storage item. Thus generic hasher is supported.
-///
-/// ## Macro expansion
-///
-/// For each storage item the macro generates a struct named
-/// `_GeneratedPrefixForStorage$NameOfStorage`, and implements
-/// [`StorageInstance`](traits::StorageInstance) on it using the pallet and storage name. It
-/// then uses it as the first generic of the aliased type. For
-/// [`CountedStorageMap`](`pallet_prelude::CountedStorageMap`),
-/// [`CountedStorageMapInstance`](`frame_support::storage::types::CountedStorageMapInstance`)
-/// is implemented, and another similar struct is generated.
-///
-/// For a named generic, the macro will reorder the generics, and remove the names.
-///
-/// The macro implements the function `storage_metadata` on the `Pallet` implementing the
-/// metadata for all storage items based on their kind:
-/// * for a storage value, the type of the value is copied into the metadata
-/// * for a storage map, the type of the values and the key's type is copied into the metadata
-/// * for a storage double map, the type of the values, and the types of `key1` and `key2` are
-///   copied into the metadata.
-///
-/// # Type value: `#[pallet::type_value]` (optional)
-///
-/// The `#[pallet::type_value]` attribute lets you define a struct implementing the
-/// [`Get`](crate::traits::Get) trait to ease use of storage types. This attribute is meant to
-/// be used alongside [`#[pallet::storage]`](#storage-palletstorage-optional) to define a
-/// storage's default value. This attribute can be used multiple times.
-///
-/// Item must be defined as:
-///
-/// ```ignore
-/// #[pallet::type_value]
-/// fn $MyDefaultName<$some_generic>() -> $default_type $optional_where_clause { $expr }
-/// ```
-///
-/// I.e.: a function definition with generics none or `T: Config` and a returned type.
-///
-/// E.g.:
-///
-/// ```ignore
-/// #[pallet::type_value]
-/// fn MyDefault<T: Config>() -> T::Balance { 3.into() }
-/// ```
-///
-/// Also see [`pallet::type_value`](`frame_support::pallet_macros::type_value`)
-///
-/// # Genesis config: `#[pallet::genesis_config]` (optional)
-///
-/// The `#[pallet::genesis_config]` attribute allows you to define the genesis configuration
-/// for the pallet.
-///
-/// Item is defined as either an enum or a struct. It needs to be public and implement the
-/// trait [`BuildGenesisConfig`](`traits::BuildGenesisConfig`) with
-/// [`#[pallet::genesis_build]`](#genesis-build-palletgenesis_build-optional). The type
-/// generics are constrained to be either none, or `T` or `T: Config`.
-///
-/// E.g:
-///
-/// ```ignore
-/// #[pallet::genesis_config]
-/// pub struct GenesisConfig<T: Config> {
-/// 	_myfield: BalanceOf<T>,
-/// }
-/// ```
-///
-/// Also see [`pallet::genesis_config`](`frame_support::pallet_macros::genesis_config`)
-///
-/// # Genesis build: `#[pallet::genesis_build]` (optional)
-///
-/// The `#[pallet::genesis_build]` attribute allows you to define how `genesis_configuration`
-/// is built. This takes as input the `GenesisConfig` type (as `self`) and constructs the
-/// pallet's initial state.
-///
-/// The impl must be defined as:
-///
-/// ```ignore
-/// #[pallet::genesis_build]
-/// impl<T: Config> GenesisBuild<T> for GenesisConfig<$maybe_generics> {
-/// 	fn build(&self) { $expr }
-/// }
-/// ```
-///
-/// I.e. a trait implementation with generic `T: Config`, of trait `GenesisBuild<T>` on
-/// type `GenesisConfig` with generics none or `T`.
-///
-/// E.g.:
-///
-/// ```ignore
-/// #[pallet::genesis_build]
-/// impl<T: Config> GenesisBuild<T> for GenesisConfig {
-/// 	fn build(&self) {}
-/// }
-/// ```
-///
-/// Also see [`pallet::genesis_build`](`frame_support::pallet_macros::genesis_build`)
-///
-/// # Inherent: `#[pallet::inherent]` (optional)
-///
-/// The `#[pallet::inherent]` attribute allows the pallet to provide some
-/// [inherent](https://docs.substrate.io/fundamentals/transaction-types/#inherent-transactions).
-/// An inherent is some piece of data that is inserted by a block authoring node at block
-/// creation time and can either be accepted or rejected by validators based on whether the
-/// data falls within an acceptable range.
-///
-/// The most common inherent is the `timestamp` that is inserted into every block. Since there
-/// is no way to validate timestamps, validators simply check that the timestamp reported by
-/// the block authoring node falls within an acceptable range.
-///
-/// Item must be defined as:
-///
-/// ```ignore
-/// #[pallet::inherent]
-/// impl<T: Config> ProvideInherent for Pallet<T> {
-/// 	// ... regular trait implementation
-/// }
-/// ```
-///
-/// I.e. a trait implementation with bound `T: Config`, of trait
-/// [`ProvideInherent`](`pallet_prelude::ProvideInherent`) for type `Pallet<T>`, and some
-/// optional where clause.
-///
-/// Also see [`pallet::inherent`](`frame_support::pallet_macros::inherent`)
-///
-/// # Validate unsigned: `#[pallet::validate_unsigned]` (optional)
-///
-/// The `#[pallet::validate_unsigned]` attribute allows the pallet to validate some unsigned
-/// transaction:
-///
-/// Item must be defined as:
-///
-/// ```ignore
-/// #[pallet::validate_unsigned]
-/// impl<T: Config> ValidateUnsigned for Pallet<T> {
-/// 	// ... regular trait implementation
-/// }
-/// ```
-///
-/// I.e. a trait implementation with bound `T: Config`, of trait
-/// [`ValidateUnsigned`](`pallet_prelude::ValidateUnsigned`) for type `Pallet<T>`, and some
-/// optional where clause.
-///
-/// NOTE: There is also the [`sp_runtime::traits::SignedExtension`] trait that can be used to
-/// add some specific logic for transaction validation.
-///
-/// Also see [`pallet::validate_unsigned`](`frame_support::pallet_macros::validate_unsigned`)
-///
-/// # Origin: `#[pallet::origin]` (optional)
-///
-/// The `#[pallet::origin]` attribute allows you to define some origin for the pallet.
-///
-/// Item must be either a type alias, an enum, or a struct. It needs to be public.
-///
-/// E.g.:
-///
-/// ```ignore
-/// #[pallet::origin]
-/// pub struct Origin<T>(PhantomData<(T)>);
-/// ```
-///
-/// **WARNING**: modifying origin changes the outer runtime origin. This outer runtime origin
-/// can be stored on-chain (e.g. in `pallet-scheduler`), thus any change must be done with care
-/// as it might require some migration.
-///
-/// NOTE: for instantiable pallets, the origin must be generic over `T` and `I`.
-///
-/// Also see [`pallet::origin`](`frame_support::pallet_macros::origin`)
-///
-/// # Composite enum `#[pallet::composite_enum]` (optional)
-///
-/// The `#[pallet::composite_enum]` attribute allows you to define an enum on the pallet which
-/// will then instruct `construct_runtime` to amalgamate all similarly-named enums from other
-/// pallets into an aggregate enum. This is similar in principle with how the aggregate enum is
-/// generated for `#[pallet::event]` or `#[pallet::error]`.
-///
-/// The item tagged with `#[pallet::composite_enum]` MUST be an enum declaration, and can ONLY
-/// be the following identifiers: `FreezeReason`, `HoldReason`, `LockId` or `SlashReason`.
-/// Custom identifiers are not supported.
-///
-/// NOTE: For ease of usage, when no `#[derive]` attributes are detected, the
-/// `#[pallet::composite_enum]` attribute will automatically derive the following traits for
-/// the enum:
-///
-/// ```ignore
-/// Copy, Clone, Eq, PartialEq, Encode, Decode, MaxEncodedLen, TypeInfo, RuntimeDebug
-/// ```
-///
-/// The inverse is also true: if there are any #[derive] attributes present for the enum, then
-/// the attribute will not automatically derive any of the traits described above.
-///
-/// # General notes on instantiable pallets
-///
-/// An instantiable pallet is one where Config is generic, i.e. `Config<I>`. This allows
-/// runtime to implement multiple instances of the pallet, by using different types for the
-/// generic. This is the sole purpose of the generic `I`, but because
-/// [`PalletInfo`](`traits::PalletInfo`) requires the `Pallet` placeholder to be static, it is
-/// important to bound by `'static` whenever [`PalletInfo`](`traits::PalletInfo`) can be used.
-/// Additionally, in order to make an instantiable pallet usable as a regular pallet without an
-/// instance, it is important to bound by `= ()` on every type.
-///
-/// Thus impl bound looks like `impl<T: Config<I>, I: 'static>`, and types look like
-/// `SomeType<T, I=()>` or `SomeType<T: Config<I>, I: 'static = ()>`.
-///
-/// # Example of a non-instantiable pallet
-///
-/// ```
-/// pub use pallet::*; // reexport in crate namespace for `construct_runtime!`
-///
-/// #[frame_support::pallet]
-/// // NOTE: The name of the pallet is provided by `construct_runtime` and is used as
-/// // the unique identifier for the pallet's storage. It is not defined in the pallet itself.
-/// pub mod pallet {
-/// 	use frame_support::pallet_prelude::*; // Import various types used in the pallet definition
-/// 	use frame_system::pallet_prelude::*; // Import some system helper types.
-///
-/// 	type BalanceOf<T> = <T as Config>::Balance;
-///
-/// 	// Define the generic parameter of the pallet
-/// 	// The macro parses `#[pallet::constant]` attributes and uses them to generate metadata
-/// 	// for the pallet's constants.
-/// 	#[pallet::config]
-/// 	pub trait Config: frame_system::Config {
-/// 		#[pallet::constant] // put the constant in metadata
-/// 		type MyGetParam: Get<u32>;
-/// 		type Balance: Parameter + MaxEncodedLen + From<u8>;
-/// 		type RuntimeEvent: From<Event<Self>> + IsType<<Self as frame_system::Config>::RuntimeEvent>;
-/// 	}
-///
-/// 	// Define some additional constant to put into the constant metadata.
-/// 	#[pallet::extra_constants]
-/// 	impl<T: Config> Pallet<T> {
-/// 		/// Some description
-/// 		fn exra_constant_name() -> u128 { 4u128 }
-/// 	}
-///
-/// 	// Define the pallet struct placeholder, various pallet function are implemented on it.
-/// 	#[pallet::pallet]
-/// 	pub struct Pallet<T>(_);
-///
-/// 	// Implement the pallet hooks.
-/// 	#[pallet::hooks]
-/// 	impl<T: Config> Hooks<BlockNumberFor<T>> for Pallet<T> {
-/// 		fn on_initialize(_n: BlockNumberFor<T>) -> Weight {
-/// 			unimplemented!();
-/// 		}
-///
-/// 		// can implement also: on_finalize, on_runtime_upgrade, offchain_worker, ...
-/// 		// see `Hooks` trait
-/// 	}
-///
-/// 	// Declare Call struct and implement dispatchables.
-/// 	//
-/// 	// WARNING: Each parameter used in functions must implement: Clone, Debug, Eq, PartialEq,
-/// 	// Codec.
-/// 	//
-/// 	// The macro parses `#[pallet::compact]` attributes on function arguments and implements
-/// 	// the `Call` encoding/decoding accordingly.
-/// 	#[pallet::call]
-/// 	impl<T: Config> Pallet<T> {
-/// 		/// Doc comment put in metadata
-/// 		#[pallet::weight(0)] // Defines weight for call (function parameters are in scope)
-/// 		pub fn toto(
-/// 			origin: OriginFor<T>,
-/// 			#[pallet::compact] _foo: u32,
-/// 		) -> DispatchResultWithPostInfo {
-/// 			let _ = origin;
-/// 			unimplemented!();
-/// 		}
-/// 	}
-///
-/// 	// Declare the pallet `Error` enum (this is optional).
-/// 	// The macro generates error metadata using the doc comment on each variant.
-/// 	#[pallet::error]
-/// 	pub enum Error<T> {
-/// 		/// doc comment put into metadata
-/// 		InsufficientProposersBalance,
-/// 	}
-///
-/// 	// Declare pallet Event enum (this is optional).
-/// 	//
-/// 	// WARNING: Each type used in variants must implement: Clone, Debug, Eq, PartialEq, Codec.
-/// 	//
-/// 	// The macro generates event metadata, and derive Clone, Debug, Eq, PartialEq and Codec
-/// 	#[pallet::event]
-/// 	// Generate a funciton on Pallet to deposit an event.
-/// 	#[pallet::generate_deposit(pub(super) fn deposit_event)]
-/// 	pub enum Event<T: Config> {
-/// 		/// doc comment put in metadata
-/// 		// `<T as frame_system::Config>::AccountId` is not defined in metadata list, the last
-/// 		// Thus the metadata is `<T as frame_system::Config>::AccountId`.
-/// 		Proposed(<T as frame_system::Config>::AccountId),
-/// 		/// doc
-/// 		// here metadata will be `Balance` as define in metadata list
-/// 		Spending(BalanceOf<T>),
-/// 		// here metadata will be `Other` as define in metadata list
-/// 		Something(u32),
-/// 	}
-///
-/// 	// Define a struct which implements `frame_support::traits::Get<T::Balance>` (optional).
-/// 	#[pallet::type_value]
-/// 	pub(super) fn MyDefault<T: Config>() -> T::Balance { 3.into() }
-///
-/// 	// Declare a storage item. Any amount of storage items can be declared (optional).
-/// 	//
-/// 	// Is expected either `StorageValue`, `StorageMap` or `StorageDoubleMap`.
-/// 	// The macro generates the prefix type and replaces the first generic `_`.
-/// 	//
-/// 	// The macro expands the metadata for the storage item with the type used:
-/// 	// * for a storage value the type of the value is copied into the metadata
-/// 	// * for a storage map the type of the values and the type of the key is copied into the metadata
-/// 	// * for a storage double map the types of the values and keys are copied into the
-/// 	//   metadata.
-/// 	//
-/// 	// NOTE: The generic `Hasher` must implement the `StorageHasher` trait (or the type is not
-/// 	// usable at all). We use [`StorageHasher::METADATA`] for the metadata of the hasher of the
-/// 	// storage item. Thus generic hasher is supported.
-/// 	#[pallet::storage]
-/// 	pub(super) type MyStorageValue<T: Config> =
-/// 		StorageValue<Value = T::Balance, QueryKind = ValueQuery, OnEmpty = MyDefault<T>>;
-///
-/// 	// Another storage declaration
-/// 	#[pallet::storage]
-/// 	#[pallet::getter(fn my_storage)]
-/// 	#[pallet::storage_prefix = "SomeOtherName"]
-/// 	pub(super) type MyStorage<T> =
-/// 		StorageMap<Hasher = Blake2_128Concat, Key = u32, Value = u32>;
-///
-/// 	// Declare the genesis config (optional).
-/// 	//
-/// 	// The macro accepts either a struct or an enum; it checks that generics are consistent.
-/// 	//
-/// 	// Type must implement the `Default` trait.
-/// 	#[pallet::genesis_config]
-/// 	#[derive(frame_support::DefaultNoBound)]
-/// 	pub struct GenesisConfig<T: Config> {
-/// 	    _config: sp_std::marker::PhantomData<T>,
-/// 		_myfield: u32,
-/// 	}
-///
-/// 	// Declare genesis builder. (This is need only if GenesisConfig is declared)
-/// 	#[pallet::genesis_build]
-/// 	impl<T: Config> BuildGenesisConfig for GenesisConfig<T> {
-/// 		fn build(&self) {}
-/// 	}
-///
-/// 	// Declare a pallet origin (this is optional).
-/// 	//
-/// 	// The macro accept type alias or struct or enum, it checks generics are consistent.
-/// 	#[pallet::origin]
-/// 	pub struct Origin<T>(PhantomData<T>);
-///
-///     // Declare a hold reason (this is optional).
-///     //
-///     // Creates a hold reason for this pallet that is aggregated by `construct_runtime`.
-///     // A similar enum can be defined for `FreezeReason`, `LockId` or `SlashReason`.
-///     #[pallet::composite_enum]
-/// 	pub enum HoldReason {
-/// 		SomeHoldReason
-/// 	}
-///
-/// 	// Declare validate_unsigned implementation (this is optional).
-/// 	#[pallet::validate_unsigned]
-/// 	impl<T: Config> ValidateUnsigned for Pallet<T> {
-/// 		type Call = Call<T>;
-/// 		fn validate_unsigned(
-/// 			source: TransactionSource,
-/// 			call: &Self::Call
-/// 		) -> TransactionValidity {
-/// 			Err(TransactionValidityError::Invalid(InvalidTransaction::Call))
-/// 		}
-/// 	}
-///
-/// 	// Declare inherent provider for pallet (this is optional).
-/// 	#[pallet::inherent]
-/// 	impl<T: Config> ProvideInherent for Pallet<T> {
-/// 		type Call = Call<T>;
-/// 		type Error = InherentError;
-///
-/// 		const INHERENT_IDENTIFIER: InherentIdentifier = INHERENT_IDENTIFIER;
-///
-/// 		fn create_inherent(_data: &InherentData) -> Option<Self::Call> {
-/// 			unimplemented!();
-/// 		}
-///
-/// 		fn is_inherent(_call: &Self::Call) -> bool {
-/// 			unimplemented!();
-/// 		}
-/// 	}
-///
-/// 	// Regular rust code needed for implementing ProvideInherent trait
-///
-/// 	#[derive(codec::Encode, sp_runtime::RuntimeDebug)]
-/// 	#[cfg_attr(feature = "std", derive(codec::Decode))]
-/// 	pub enum InherentError {
-/// 	}
-///
-/// 	impl sp_inherents::IsFatalError for InherentError {
-/// 		fn is_fatal_error(&self) -> bool {
-/// 			unimplemented!();
-/// 		}
-/// 	}
-///
-/// 	pub const INHERENT_IDENTIFIER: sp_inherents::InherentIdentifier = *b"testpall";
-/// }
-/// ```
-///
-/// # Example of an instantiable pallet
-///
-/// ```
-/// pub use pallet::*;
-///
-/// #[frame_support::pallet]
-/// pub mod pallet {
-/// 	use frame_support::pallet_prelude::*;
-/// 	use frame_system::pallet_prelude::*;
-///
-/// 	type BalanceOf<T, I = ()> = <T as Config<I>>::Balance;
-///
-/// 	#[pallet::config]
-/// 	pub trait Config<I: 'static = ()>: frame_system::Config {
-/// 		#[pallet::constant]
-/// 		type MyGetParam: Get<u32>;
-/// 		type Balance: Parameter + MaxEncodedLen + From<u8>;
-/// 		type RuntimeEvent: From<Event<Self, I>> + IsType<<Self as frame_system::Config>::RuntimeEvent>;
-/// 	}
-///
-/// 	#[pallet::extra_constants]
-/// 	impl<T: Config<I>, I: 'static> Pallet<T, I> {
-/// 		/// Some description
-/// 		fn extra_constant_name() -> u128 { 4u128 }
-/// 	}
-///
-/// 	#[pallet::pallet]
-/// 	pub struct Pallet<T, I = ()>(PhantomData<(T, I)>);
-///
-/// 	#[pallet::hooks]
-/// 	impl<T: Config<I>, I: 'static> Hooks<BlockNumberFor<T>> for Pallet<T, I> {
-/// 	}
-///
-/// 	#[pallet::call]
-/// 	impl<T: Config<I>, I: 'static> Pallet<T, I> {
-/// 		/// Doc comment put in metadata
-/// 		#[pallet::weight(0)]
-/// 		pub fn toto(origin: OriginFor<T>, #[pallet::compact] _foo: u32) -> DispatchResultWithPostInfo {
-/// 			let _ = origin;
-/// 			unimplemented!();
-/// 		}
-/// 	}
-///
-/// 	#[pallet::error]
-/// 	pub enum Error<T, I = ()> {
-/// 		/// doc comment put into metadata
-/// 		InsufficientProposersBalance,
-/// 	}
-///
-/// 	#[pallet::event]
-/// 	#[pallet::generate_deposit(pub(super) fn deposit_event)]
-/// 	pub enum Event<T: Config<I>, I: 'static = ()> {
-/// 		/// doc comment put in metadata
-/// 		Proposed(<T as frame_system::Config>::AccountId),
-/// 		/// doc
-/// 		Spending(BalanceOf<T, I>),
-/// 		Something(u32),
-/// 	}
-///
-/// 	#[pallet::type_value]
-/// 	pub(super) fn MyDefault<T: Config<I>, I: 'static>() -> T::Balance { 3.into() }
-///
-/// 	#[pallet::storage]
-/// 	pub(super) type MyStorageValue<T: Config<I>, I: 'static = ()> =
-/// 		StorageValue<Value = T::Balance, QueryKind = ValueQuery, OnEmpty = MyDefault<T, I>>;
-///
-/// 	#[pallet::storage]
-/// 	#[pallet::getter(fn my_storage)]
-/// 	#[pallet::storage_prefix = "SomeOtherName"]
-/// 	pub(super) type MyStorage<T, I = ()> =
-/// 		StorageMap<Hasher = Blake2_128Concat, Key = u32, Value = u32>;
-///
-/// 	#[pallet::genesis_config]
-/// 	#[derive(frame_support::DefaultNoBound)]
-/// 	pub struct GenesisConfig<T: Config<I>, I: 'static = ()> {
-/// 		 _config: sp_std::marker::PhantomData<(T,I)>,
-/// 		_myfield: u32,
-/// 	}
-///
-/// 	#[pallet::genesis_build]
-/// 	impl<T: Config<I>, I: 'static> BuildGenesisConfig for GenesisConfig<T, I> {
-/// 		fn build(&self) {}
-/// 	}
-///
-/// 	#[pallet::origin]
-/// 	pub struct Origin<T, I = ()>(PhantomData<(T, I)>);
-///
-///     #[pallet::composite_enum]
-/// 	pub enum HoldReason<I: 'static = ()> {
-/// 		SomeHoldReason
-/// 	}
-///
-/// 	#[pallet::validate_unsigned]
-/// 	impl<T: Config<I>, I: 'static> ValidateUnsigned for Pallet<T, I> {
-/// 		type Call = Call<T, I>;
-/// 		fn validate_unsigned(
-/// 			source: TransactionSource,
-/// 			call: &Self::Call
-/// 		) -> TransactionValidity {
-/// 			Err(TransactionValidityError::Invalid(InvalidTransaction::Call))
-/// 		}
-/// 	}
-///
-/// 	#[pallet::inherent]
-/// 	impl<T: Config<I>, I: 'static> ProvideInherent for Pallet<T, I> {
-/// 		type Call = Call<T, I>;
-/// 		type Error = InherentError;
-///
-/// 		const INHERENT_IDENTIFIER: InherentIdentifier = INHERENT_IDENTIFIER;
-///
-/// 		fn create_inherent(_data: &InherentData) -> Option<Self::Call> {
-/// 			unimplemented!();
-/// 		}
-///
-/// 		fn is_inherent(_call: &Self::Call) -> bool {
-/// 			unimplemented!();
-/// 		}
-/// 	}
-///
-/// 	// Regular rust code needed for implementing ProvideInherent trait
-///
-/// 	#[derive(codec::Encode, sp_runtime::RuntimeDebug)]
-/// 	#[cfg_attr(feature = "std", derive(codec::Decode))]
-/// 	pub enum InherentError {
-/// 	}
-///
-/// 	impl sp_inherents::IsFatalError for InherentError {
-/// 		fn is_fatal_error(&self) -> bool {
-/// 			unimplemented!();
-/// 		}
-/// 	}
-///
-/// 	pub const INHERENT_IDENTIFIER: sp_inherents::InherentIdentifier = *b"testpall";
-/// }
-/// ```
-///
-/// # Upgrade guidelines
-///
-/// 1. Export the metadata of the pallet for later checks
-///     - run your node with the pallet active
-///     - query the metadata using the `state_getMetadata` RPC and curl, or use `subsee -p
-///       <PALLET_NAME> > meta.json`
-/// 2. Generate the template upgrade for the pallet provided by `decl_storage` with the
-///    environment variable `PRINT_PALLET_UPGRADE`: `PRINT_PALLET_UPGRADE=1 cargo check -p
-///    my_pallet`. This template can be used as it contains all information for storages,
-///    genesis config and genesis build.
-/// 3. Reorganize the pallet to have the trait `Config`, `decl_*` macros,
-///    [`ValidateUnsigned`](`pallet_prelude::ValidateUnsigned`),
-///    [`ProvideInherent`](`pallet_prelude::ProvideInherent`), and Origin` all together in one
-///    file. Suggested order:
-///     * `Config`,
-///     * `decl_module`,
-///     * `decl_event`,
-///     * `decl_error`,
-///     * `decl_storage`,
-///     * `origin`,
-///     * `validate_unsigned`,
-///     * `provide_inherent`, so far it should compile and all be correct.
-/// 4. start writing the new pallet module
-/// 	```ignore
-/// 	pub use pallet::*;
-///
-/// 	#[frame_support::pallet]
-/// 	pub mod pallet {
-/// 		use frame_support::pallet_prelude::*;
-/// 		use frame_system::pallet_prelude::*;
-/// 		use super::*;
-///
-/// 		#[pallet::pallet]
-/// 		pub struct Pallet<T>(_);
-/// 		// pub struct Pallet<T, I = ()>(PhantomData<T>); // for instantiable pallet
-/// 	}
-/// 	```
-/// 5. **migrate Config**: move trait into the module with
-///     * all const in `decl_module` to [`#[pallet::constant]`](#palletconstant)
-///     * add the bound `IsType<<Self as frame_system::Config>::RuntimeEvent>` to `type
-///       RuntimeEvent`
-/// 7. **migrate decl_module**: write:
-/// 	```ignore
-/// 	#[pallet::hooks]
-/// 	impl<T: Config> Hooks for Pallet<T> {
-/// 	}
-/// 	```
-///     and write inside `on_initialize`, `on_finalize`, `on_runtime_upgrade`,
-///     `offchain_worker`, and `integrity_test`.
-///
-/// 	then write:
-/// 	```ignore
-/// 	#[pallet::call]
-/// 	impl<T: Config> Pallet<T> {
-/// 	}
-/// 	```
-///     and write inside all the calls in `decl_module` with a few changes in the signature:
-///     - origin must now be written completely, e.g. `origin: OriginFor<T>`
-///     - result type must be `DispatchResultWithPostInfo`, you need to write it and also you
-///    might need to put `Ok(().into())` at the end or the function.
-///     - `#[compact]` must now be written
-///       [`#[pallet::compact]`](#palletcompact-some_arg-some_type)
-///     - `#[weight = ..]` must now be written [`#[pallet::weight(..)]`](#palletweightexpr)
-///
-/// 7. **migrate event**: rewrite as a simple enum with the attribute
-///    [`#[pallet::event]`](#event-palletevent-optional), use [`#[pallet::generate_deposit($vis
-///    fn deposit_event)]`](#event-palletevent-optional) to generate `deposit_event`,
-/// 8. **migrate error**: rewrite it with attribute
-///    [`#[pallet::error]`](#error-palleterror-optional).
-/// 9. **migrate storage**: `decl_storage` provide an upgrade template (see 3.). All storages,
-///    genesis config, genesis build and default implementation of genesis config can be taken
-///    from it directly.
-///
-///     Otherwise here is the manual process:
-///
-///     first migrate the genesis logic. write:
-/// 	```ignore
-/// 	#[pallet::genesis_config]
-/// 	struct GenesisConfig {
-/// 		// fields of add_extra_genesis
-/// 	}
-/// 	impl Default for GenesisConfig {
-/// 		// type default or default provided for fields
-/// 	}
-/// 	#[pallet::genesis_build]
-/// 	impl<T: Config> GenesisBuild<T> for GenesisConfig {
-/// 	// for instantiable pallet:
-/// 	// `impl<T: Config, I: 'static> GenesisBuild<T, I> for GenesisConfig {
-/// 		fn build() {
-/// 			// The add_extra_genesis build logic
-/// 		}
-/// 	}
-/// 	```
-///     for each storage, if it contains `config(..)` then add fields, and make it default to
-///     the value in `= ..;` or the type default if none, if it contains no build then also add
-///     the logic to build the value. for each storage if it contains `build(..)` then add the
-///     logic to `genesis_build`.
-///
-///     NOTE: within `decl_storage`: the individual config is executed first, followed by the
-///     build and finally the `add_extra_genesis` build.
-///
-///     Once this is done you can migrate storages individually, a few notes:
-///     - for private storage use `pub(crate) type ` or `pub(super) type` or nothing,
-///     - for storages with `get(fn ..)` use [`#[pallet::getter(fn
-///       ...)]`](#palletgetterfn-my_getter_fn_name-optional)
-///     - for storages with value being `Option<$something>` make generic `Value` being
-///       `$something` and generic `QueryKind` being `OptionQuery` (note: this is default).
-///       Otherwise make `Value` the complete value type and `QueryKind` being `ValueQuery`.
-///     - for storages with default value: `= $expr;` provide some specific `OnEmpty` generic.
-///       To do so use of `#[pallet::type_value]` to generate the wanted struct to put.
-///       example: `MyStorage: u32 = 3u32` would be written:
-///
-/// 	  	```ignore
-/// 		#[pallet::type_value] fn MyStorageOnEmpty() -> u32 { 3u32 }
-/// 		#[pallet::storage]
-/// 		pub(super) type MyStorage<T> = StorageValue<_, u32, ValueQuery, MyStorageOnEmpty>;
-/// 		```
-///
-///       NOTE: `decl_storage` also generates the functions `assimilate_storage` and
-///       `build_storage` directly on `GenesisConfig`, and these are sometimes used in tests.
-///       In order not to break they can be implemented manually, one can implement those
-///       functions by calling the `GenesisBuild` implementation.
-/// 10. **migrate origin**: move the origin to the pallet module to be under a
-///     [`#[pallet::origin]`](#origin-palletorigin-optional) attribute
-/// 11. **migrate validate_unsigned**: move the
-///     [`ValidateUnsigned`](`pallet_prelude::ValidateUnsigned`) implementation to the pallet
-///     module under a
-///     [`#[pallet::validate_unsigned]`](#validate-unsigned-palletvalidate_unsigned-optional)
-///     attribute
-/// 12. **migrate provide_inherent**: move the
-///     [`ProvideInherent`](`pallet_prelude::ProvideInherent`) implementation to the pallet
-///     module under a [`#[pallet::inherent]`](#inherent-palletinherent-optional) attribute
-/// 13. rename the usage of `Module` to `Pallet` inside the crate.
-/// 14. migration is done, now double check the migration with the checking migration
-///     guidelines shown below.
-///
-/// # Checking upgrade guidelines:
-///
-/// * compare metadata. Use [subsee](https://github.com/ascjones/subsee) to fetch the metadata
-///   and do a diff of the resulting json before and after migration. This checks for:
-/// 		* call, names, signature, docs
-///     * event names, docs
-///     * error names, docs
-///     * storage names, hasher, prefixes, default value
-///     * error, error, constant
-/// * manually check that:
-///     * `Origin` was moved inside the macro under
-///       [`#[pallet::origin]`](#origin-palletorigin-optional) if it exists
-///     * [`ValidateUnsigned`](`pallet_prelude::ValidateUnsigned`) was moved inside the macro
-///       under
-/// 	  [`#[pallet::validate_unsigned)]`](#validate-unsigned-palletvalidate_unsigned-optional)
-/// 	  if it exists
-///     * [`ProvideInherent`](`pallet_prelude::ProvideInherent`) was moved inside the macro
-///       under [`#[pallet::inherent)]`](#inherent-palletinherent-optional) if it exists
-///     * `on_initialize` / `on_finalize` / `on_runtime_upgrade` / `offchain_worker` were moved
-///       to the `Hooks` implementation
-///     * storages with `config(..)` were converted to `GenesisConfig` field, and their default
-///       is `= $expr;` if the storage has a default value
-///     * storages with `build($expr)` or `config(..)` were built in `GenesisBuild::build`
-///     * `add_extra_genesis` fields were converted to `GenesisConfig` field with their correct
-///       default if specified
-///     * `add_extra_genesis` build was written into `GenesisBuild::build`
-/// * storage items defined with [`pallet`] use the name of the pallet provided by
-///   [`traits::PalletInfo::name`] as `pallet_prefix` (in `decl_storage`, storage items used
-///   the `pallet_prefix` given as input of `decl_storage` with the syntax `as Example`). Thus
-///   a runtime using the pallet must be careful with this change. To handle this change:
-///     * either ensure that the name of the pallet given to `construct_runtime!` is the same
-///       as the name the pallet was giving to `decl_storage`,
-///     * or do a storage migration from the old prefix used to the new prefix used.
-///
-/// NOTE: The prefixes used by storage items are in metadata. Thus, ensuring the metadata
-/// hasn't changed ensures that the `pallet_prefix`s used by the storage items haven't changed.
-///
-/// # Notes when macro fails to show proper error message spans:
-///
-/// Rustc loses span for some macro input. Some tips to fix it:
-/// * do not use inner attribute:
-/// 	```ignore
-/// 	#[pallet]
-/// 	pub mod pallet {
-/// 		//! This inner attribute will make span fail
-/// 		..
-/// 	}
-/// 	```
-/// * use the newest nightly possible.
-pub use frame_support_procedural::pallet;
-
-/// Contains macro stubs for all of the pallet:: macros
-pub mod pallet_macros {
-	pub use frame_support_procedural::{
-		composite_enum, config, disable_frame_system_supertrait_check, disable_try_decode_storage,
-		error, event, extra_constants, feeless_if, generate_deposit, getter, hooks, import_section,
-		inherent, no_default, no_default_bounds, pallet_section, storage_prefix, storage_version,
-		type_value, unbounded, validate_unsigned, weight, whitelist_storage,
-	};
-=======
 /// * Weights no longer need to be specified on every `#[pallet::call]` declaration. By
 ///   default, dev mode pallets will assume a weight of zero (`0`) if a weight is not
 ///   specified. This is equivalent to specifying `#[weight(0)]` on all calls that do not
@@ -3149,7 +1897,6 @@
 	/// [`codec::Decode`], and [`Debug`] (on std only). For ease of use, bound by the trait
 	/// `Member`, available in [`frame_support::pallet_prelude`].
 	pub use frame_support_procedural::event;
->>>>>>> b0741d4f
 
 	/// Allows a pallet to declare a set of functions as a *dispatchable extrinsic*.
 	///
