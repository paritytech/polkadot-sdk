--- conflicted
+++ resolved
@@ -44,13 +44,8 @@
 	pub use paste;
 	pub use scale_info;
 	pub use serde;
-<<<<<<< HEAD
 	pub use sp_core::{Get, OpaqueMetadata, Void};
-	pub use sp_core_hashing_proc_macro;
-=======
-	pub use sp_core::{OpaqueMetadata, Void};
 	pub use sp_crypto_hashing_proc_macro;
->>>>>>> 5c79ed37
 	pub use sp_inherents;
 	#[cfg(feature = "std")]
 	pub use sp_io::TestExternalities;
