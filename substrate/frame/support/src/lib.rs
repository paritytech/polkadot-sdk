--- conflicted
+++ resolved
@@ -1604,13 +1604,8 @@
 	/// [`ValidateUnsigned`](frame_support::pallet_prelude::ValidateUnsigned) for
 	/// type `Pallet<T>`, and some optional where clause.
 	///
-<<<<<<< HEAD
-	/// NOTE: There is also the [`sp_runtime::traits::SignedExtension`] trait that can be used
-	/// to add some specific logic for transaction validation.
-=======
 	/// NOTE: There is also the [`sp_runtime::traits::TransactionExtension`] trait that can be
 	/// used to add some specific logic for transaction validation.
->>>>>>> 475e7a14
 	///
 	/// ## Macro expansion
 	///
