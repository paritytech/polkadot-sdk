--- conflicted
+++ resolved
@@ -394,164 +394,6 @@
 /// ```
 pub use frame_support_procedural::crate_to_crate_version;
 
-<<<<<<< HEAD
-/// Return Err of the expression: `return Err($expression);`.
-///
-/// Used as `fail!(expression)`.
-#[macro_export]
-macro_rules! fail {
-	( $y:expr ) => {{
-		return Err($y.into());
-	}};
-}
-
-/// Evaluate `$x:expr` and if not true return `Err($y:expr)`.
-///
-/// Used as `ensure!(expression_to_ensure, expression_to_return_on_false)`.
-#[macro_export]
-macro_rules! ensure {
-	( $x:expr, $y:expr $(,)? ) => {{
-		if !$x {
-			$crate::fail!($y);
-		}
-	}};
-}
-
-/// Evaluate an expression, assert it returns an expected `Err` value and that
-/// runtime storage has not been mutated (i.e. expression is a no-operation).
-///
-/// Used as `assert_noop(expression_to_assert, expected_error_expression)`.
-#[macro_export]
-macro_rules! assert_noop {
-	(
-		$x:expr,
-		$y:expr $(,)?
-	) => {
-		let h = $crate::__private::storage_root();
-		$crate::assert_err!($x, $y);
-		assert_eq!(h, $crate::__private::storage_root(), "storage has been mutated");
-	};
-}
-
-/// Evaluate any expression and assert that runtime storage has not been mutated
-/// (i.e. expression is a storage no-operation).
-///
-/// Used as `assert_storage_noop(expression_to_assert)`.
-#[macro_export]
-macro_rules! assert_storage_noop {
-	(
-		$x:expr
-	) => {
-		let h = $crate::__private::storage_root();
-		$x;
-		assert_eq!(h, $crate::__private::storage_root());
-	};
-}
-
-/// Assert an expression returns an error specified.
-///
-/// Used as `assert_err!(expression_to_assert, expected_error_expression)`
-#[macro_export]
-macro_rules! assert_err {
-	( $x:expr , $y:expr $(,)? ) => {
-		assert_eq!($x, Err($y.into()));
-	};
-}
-
-/// Assert an expression returns an error specified.
-///
-/// This can be used on `DispatchResultWithPostInfo` when the post info should
-/// be ignored.
-#[macro_export]
-macro_rules! assert_err_ignore_postinfo {
-	( $x:expr , $y:expr $(,)? ) => {
-		$crate::assert_err!($x.map(|_| ()).map_err(|e| e.error), $y);
-	};
-}
-
-/// Assert an expression returns error with the given weight.
-#[macro_export]
-macro_rules! assert_err_with_weight {
-	($call:expr, $err:expr, $weight:expr $(,)? ) => {
-		if let Err(dispatch_err_with_post) = $call {
-			$crate::assert_err!($call.map(|_| ()).map_err(|e| e.error), $err);
-			assert_eq!(dispatch_err_with_post.post_info.actual_weight, $weight);
-		} else {
-			::core::panic!("expected Err(_), got Ok(_).")
-		}
-	};
-}
-
-/// Panic if an expression doesn't evaluate to `Ok`.
-///
-/// Used as `assert_ok!(expression_to_assert, expected_ok_expression)`,
-/// or `assert_ok!(expression_to_assert)` which would assert against `Ok(())`.
-#[macro_export]
-macro_rules! assert_ok {
-	( $x:expr $(,)? ) => {
-		let is = $x;
-		match is {
-			Ok(_) => (),
-			_ => assert!(false, "Expected Ok(_). Got {:#?}", is),
-		}
-	};
-	( $x:expr, $y:expr $(,)? ) => {
-		assert_eq!($x, Ok($y));
-	};
-}
-
-/// Assert that the maximum encoding size does not exceed the value defined in
-/// [`MAX_MODULE_ERROR_ENCODED_SIZE`] during compilation.
-///
-/// This macro is intended to be used in conjunction with `tt_call!`.
-#[macro_export]
-macro_rules! assert_error_encoded_size {
-	{
-		path = [{ $($path:ident)::+ }]
-		runtime = [{ $runtime:ident }]
-		assert_message = [{ $assert_message:literal }]
-		error = [{ $error:ident }]
-	} => {
-		#[allow(deprecated)]
-		const _: () = assert!(
-			<
-				$($path::)+$error<$runtime> as $crate::traits::PalletError
-			>::MAX_ENCODED_SIZE <= $crate::MAX_MODULE_ERROR_ENCODED_SIZE,
-			$assert_message
-		);
-	};
-	{
-		path = [{ $($path:ident)::+ }]
-		runtime = [{ $runtime:ident }]
-		assert_message = [{ $assert_message:literal }]
-	} => {};
-}
-
-/// Do something hypothetically by rolling back any changes afterwards.
-///
-/// Returns the original result of the closure.
-#[macro_export]
-macro_rules! hypothetically {
-	( $e:expr ) => {
-		$crate::storage::transactional::with_transaction(|| -> $crate::__private::TransactionOutcome<::core::result::Result<_, $crate::__private::DispatchError>> {
-			$crate::__private::TransactionOutcome::Rollback(::core::result::Result::Ok($e))
-		},
-		).expect("Always returning Ok; qed")
-	};
-}
-
-/// Assert something to be *hypothetically* `Ok`, without actually committing it.
-///
-/// Reverts any storage changes made by the closure.
-#[macro_export]
-macro_rules! hypothetically_ok {
-	($e:expr $(, $args:expr)* $(,)?) => {
-		$crate::assert_ok!($crate::hypothetically!($e) $(, $args)*);
-	};
-}
-
-=======
->>>>>>> 539d7ae8
 #[doc(hidden)]
 pub use serde::{Deserialize, Serialize};
 
