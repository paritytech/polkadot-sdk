--- conflicted
+++ resolved
@@ -14,20 +14,13 @@
 [dependencies]
 codec = { package = "parity-scale-codec", version = "3.6.1", default-features = false, features = ["derive"] }
 scale-info = { version = "2.10.0", default-features = false, features = ["derive"] }
-<<<<<<< HEAD
-serde = { version = "1.0.188", default-features = false, features = ["derive"] }
-frame-support = { path = "../..", default-features = false }
-frame-system = { path = "../../../system", default-features = false }
-sp-runtime = { path = "../../../../primitives/runtime", default-features = false }
-=======
 serde = { version = "1.0.193", default-features = false, features = ["derive"] }
 frame-support = { path = "../..", default-features = false}
 frame-system = { path = "../../../system", default-features = false}
 sp-runtime = { path = "../../../../primitives/runtime", default-features = false}
->>>>>>> 52132636
 
 [features]
-default = ["std"]
+default = [ "std" ]
 std = [
 	"codec/std",
 	"frame-support/std",
