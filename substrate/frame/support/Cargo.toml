--- conflicted
+++ resolved
@@ -17,13 +17,6 @@
 
 [dependencies]
 array-bytes = { version = "6.1", default-features = false }
-<<<<<<< HEAD
-serde = { version = "1.0.195", default-features = false, features = ["alloc", "derive"] }
-codec = { package = "parity-scale-codec", version = "3.6.1", default-features = false, features = ["derive", "max-encoded-len"] }
-scale-info = { version = "2.10.0", default-features = false, features = ["derive"] }
-frame-metadata = { version = "16.0.0", default-features = false, features = ["current"] }
-sp-api = { path = "../../primitives/api", default-features = false, features = ["frame-metadata"] }
-=======
 serde = { features = ["alloc", "derive"], workspace = true }
 codec = { package = "parity-scale-codec", version = "3.6.1", default-features = false, features = [
 	"derive",
@@ -38,8 +31,6 @@
 sp-api = { path = "../../primitives/api", default-features = false, features = [
 	"frame-metadata",
 ] }
-sp-std = { path = "../../primitives/std", default-features = false }
->>>>>>> 02e1a7f4
 sp-io = { path = "../../primitives/io", default-features = false }
 sp-runtime = { path = "../../primitives/runtime", default-features = false, features = [
 	"serde",
@@ -102,11 +93,7 @@
 	"sp-runtime/std",
 	"sp-staking/std",
 	"sp-state-machine/std",
-<<<<<<< HEAD
-=======
-	"sp-std/std",
 	"sp-timestamp/std",
->>>>>>> 02e1a7f4
 	"sp-tracing/std",
 	"sp-weights/std",
 ]
