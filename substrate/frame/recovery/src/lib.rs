// This file is part of Substrate.

// Copyright (C) Parity Technologies (UK) Ltd.
// SPDX-License-Identifier: Apache-2.0

// Licensed under the Apache License, Version 2.0 (the "License");
// you may not use this file except in compliance with the License.
// You may obtain a copy of the License at
//
// 	http://www.apache.org/licenses/LICENSE-2.0
//
// Unless required by applicable law or agreed to in writing, software
// distributed under the License is distributed on an "AS IS" BASIS,
// WITHOUT WARRANTIES OR CONDITIONS OF ANY KIND, either express or implied.
// See the License for the specific language governing permissions and
// limitations under the License.

//! # Recovery Pallet
//!
//! Pallet Recovery allows you to have friends or family recover access to your account if you lose
//! your seed phrase or private key.
//!
//! ## Terminology
//!
//! - `lost`: An account that has lost access to its private key and needs to be recovered.
//! - `friend`: A befriended account that can approve a recovery process.
//! - `initiator`: An account that initiated a recovery attempt.
//! - `recovered`: An account that has been successfully recovered.
//! - `inheritor`: An account that is inheriting access to a lost account after recovery.
//! - `attempt`: An attempt to recover a lost account by an initiator.
//! - `order`: The level of trust that an account has in a friend group.
//! - `deposit`: The amount that a friends of this group needs to reserve to initiate an attempt.
//! - `threshold`: The number of friends that need to approve an attempt.
//! - `inheritance delay`: How long an attempt will be delayed before it can succeed.
//! - `provided block`: The blocks that are *provided* by the `T::BlockNumberProvider`.
//!
//! ## Scenario: Recovering a lost account
//!
//! Story of how the user Alice user loses access and is recovered by her friends.
//!
//! 1. Alice uses the recovery pallet to configure one or more friends groups:
//!   - Alice picks a suitable `inheritor` account that will inherit the access to her account for
//!     each friend group. This could be a multisig.
//!   - Alice configures all groups with via `set_friend_groups`.
//! 2. Alice loses access to her account and becomes a `lost` account.
//! 3. Any member (aka `initiator`) of Alice's friend groups become aware of the situation and
//!    starts a recovery `attempt` via `initiate_attempt`.
//! 4. The friend group self-organizes and one-by-one approve the ongoing attempt via
//!    `approve_attempt`.
//! 5. Exactly `threshold` friends approve the attempt (further approvals will fail since they are
//!    useless).
//! 6. Any account finishes the attempt via `finish_attempt` after at least *inheritance delay*
//!    blocks since the initiation have passed.
//! 7. Alice's account is now officially `recovered` and accessible by the `inheritor` account.
//! 8. The `inheritor` may call `control_inherited_account` at any point to transfer Alice's funds
//!    to her new account.
//!
//! ## Scenario: Multiple friend group try to recover an account
//!
//! Alice may have configured multiple friend groups that all try to recover her account at the same
//! time. This can lead to a conflict of which friend group should eventually inherit the access.
//!
//! 1. Alice configures groups *Family* (delay 10d, order 0) and *Friends* (delay 20d, order 1).
//! 1. Day 0: Alice loses access to her account.
//! 1. Day 6: *Friends* initiate a recovery attempt for Alice.
//! 1. Day 15: *Family* finally understands Polkadot and initiates an attempt as well.
//! 1. Day 25: *Family* inherits access to Alice account.
//! 1. Day 26: *Friends* group gets nothing since inheritance order is higher the one from *Family*.
//!
//! In the case above you see how the *Friends* group is now unable to recover Alice account since
//! the *Family* group already did it and has a higher inheritance order.  
//! Now, imagine the case that the *Friends* group would have started on day 4 and would have
//! already recovered the account on day 24. Two days later, the *Family* group can take access back
//! and will replace the inheritor account with their own. The *Friends* group had access for two
//! days since they were faster.  
//! If Alice account has most balance locked in 28 day staking this would not make a big difference,
//! since only the free balance would be immediately transferable.
//!
//! After a recovery attempt was completed, friend groups with a higher inheritance order cannot
//! open a new attempt to recover the account.
//!
//! ## Data Structures
//!
//! The pallet has three storage items, see the in-code docs [`FriendGroups`], [`Attempts`] and
//! [`Inheritor`]. Storage items may contain deposit "tickets" or similar noise and should therefore
//! not be read directly but only through the API.
//!
//! ## API
//!
//! *Reading* data can be done through the view functions:
<<<<<<< HEAD
//! -
#![cfg_attr(not(feature = "std"), no_std)]

extern crate alloc;

use alloc::{boxed::Box, vec::Vec, vec};
=======
//!
//! - `provided_block_number`: The block number that will be used to measure time.
//! - `friend_groups`: The friend groups of an account that can initiate recovery attempts.
//! - `attempts`: Ongoing recovery attempts for a lost account.
//! - `inheritor`: The account that inherited full access to the lost account.
//! - `inheritance`: All the recovered accounts that an account inherited access to.

#![recursion_limit = "1024"]
#![cfg_attr(not(feature = "std"), no_std)]
extern crate alloc;
use alloc::{boxed::Box, vec, vec::Vec};
>>>>>>> 7d8db230

use frame::{
	prelude::*,
	traits::{
		fungible::{Inspect, MutateHold},
		Consideration, Footprint,
	},
};

pub use pallet::*;
pub use weights::WeightInfo;

#[cfg(feature = "runtime-benchmarks")]
mod benchmarking;
#[cfg(test)]
mod mock;
#[cfg(test)]
mod tests;
pub mod weights;

pub const MAX_GROUPS_PER_ACCOUNT: u32 = 16;

pub type AccountIdLookupOf<T> = <<T as frame_system::Config>::Lookup as StaticLookup>::Source;
pub type BalanceOf<T> = <<T as Config>::Currency as Inspect<AccountIdFor<T>>>::Balance;
/// The block number type that will be used to measure time.
pub type ProvidedBlockNumberOf<T> =
	<<T as Config>::BlockNumberProvider as BlockNumberProvider>::BlockNumber;
pub type FriendsOf<T> =
	BoundedVec<<T as frame_system::Config>::AccountId, <T as Config>::MaxFriendsPerConfig>;
pub type HashOf<T> = <T as frame_system::Config>::Hash;

pub type InheritanceOrder = u32;

/// Configuration for recovering an account.
#[derive(
	Clone,
	Eq,
	PartialEq,
	Encode,
	Decode,
	Default,
	Debug,
	TypeInfo,
	MaxEncodedLen,
	DecodeWithMemTracking,
)]
pub struct FriendGroup<ProvidedBlockNumber, AccountId, Balance, Friends> {
	/// Slashable deposit that the rescuer needs to reserve.
	pub deposit: Balance,
	/// List of friends that can initiate the recovery process. Always sorted.
	pub friends: Friends,
	/// The number of approving friends needed to recover an account.
	pub friends_needed: u32,
	/// The account that inherited full access to a lost account after successful recovery.
	pub inheritor: AccountId,
	/// Minimum time that a recovery attempt must stay active before it can be finished.
	///
	/// Uses a provided block number to avoid possible clock skew of parachains.
	pub inheritance_delay: ProvidedBlockNumber,
	/// Used to resolve inheritance conflicts when multiple friend groups finish a recovery.
	///
	/// Lower order friend groups can replace the inheritor of a higher order group. For example:
	/// You can set your family group as order 0, your friends group as order 1 and co-workers as
	/// group 2. This in combination with the `inheritance_delay` enables you to ensure that the
	/// correct group receives the inheritance.
	pub inheritance_order: InheritanceOrder,
	/// The delay since the last approval of an attempt before the attempt can be canceled.
	///
	/// It ensures that a malicious recoverer does not abuse the `cancel_attempt` call to doge an
	/// incoming slash from the lost account. They could otherwise monitor the TX pool and cancel
	/// the attempt just in time for the slash transaction to fail. Now instead, the lost account
	/// has at least `cancel_delay` provided blocks to slash the attempt.
	pub cancel_delay: ProvidedBlockNumber,
}

pub type FriendGroupIndex = u32;

/// A `FriendGroup` for a specific `Config`.
pub type FriendGroupOf<T> =
	FriendGroup<ProvidedBlockNumberOf<T>, AccountIdFor<T>, BalanceOf<T>, FriendsOf<T>>;

pub type FriendGroupsOf<T> = BoundedVec<FriendGroupOf<T>, ConstU32<MAX_GROUPS_PER_ACCOUNT>>;

/// Bitfield helper for tracking friend votes.
///
/// Uses a vector of u16 values where each bit represents whether a friend at that index has voted.
#[derive(
	CloneNoBound, EqNoBound, PartialEqNoBound, Encode, Decode, DebugNoBound, TypeInfo, MaxEncodedLen,
)]
#[scale_info(skip_type_params(MaxEntries))]
pub struct Bitfield<MaxEntries: Get<u32>>(pub BoundedVec<u16, BitfieldLenOf<MaxEntries>>);

pub type BitfieldLenOf<MaxEntries> = ConstDivCeil<MaxEntries, ConstU32<16>, u32, u32>;

pub struct ConstDivCeil<Dividend, Divisor, R, T>(
	pub core::marker::PhantomData<(Dividend, Divisor, R, T)>,
);
impl<Dividend: Get<T>, Divisor: Get<T>, R: AtLeast32BitUnsigned, T: Into<R>> Get<R>
	for ConstDivCeil<Dividend, Divisor, R, T>
where
	R: core::ops::Div + core::ops::Rem + Zero + One + Copy,
{
	fn get() -> R {
		let dividend: R = Dividend::get().into();
		let divisor: R = Divisor::get().into();

		let v = dividend / divisor;
		let remainder = dividend % divisor;

		if remainder.is_zero() {
			v
		} else {
			v + One::one()
		}
	}
}

impl<MaxEntries: Get<u32>> Default for Bitfield<MaxEntries> {
	fn default() -> Self {
		Self(
			vec![0u16; BitfieldLenOf::<MaxEntries>::get() as usize]
				.try_into()
				.defensive()
				.unwrap_or_default(),
		) // todo error
	}
}

impl<MaxEntries: Get<u32>> Bitfield<MaxEntries> {
	/// Set the bit at the given index to true (friend has voted).
	pub fn set_if_not_set(&mut self, index: usize) -> Result<(), ()> {
		let word_index = index / 16;
		let bit_index = index % 16;

		let word = self.0.get_mut(word_index).ok_or(())?;
		if (*word & (1u16 << bit_index)) == 0 {
			*word |= 1u16 << bit_index;
			Ok(())
		} else {
			Err(())
		}
	}

	#[cfg(test)]
	pub fn with_bits(self, indices: impl IntoIterator<Item = usize>) -> Self {
		let mut bitfield = self;
		for index in indices {
			bitfield.set_if_not_set(index).unwrap();
		}
		bitfield
	}

	/// Count the total number of set bits (total votes).
	pub fn count_ones(&self) -> u32 {
		self.0.iter().map(|word| word.count_ones() as u32).sum()
	}
}

pub type ApprovalBitfield<MaxFriends> = Bitfield<MaxFriends>;
pub type ApprovalBitfieldOf<T> = ApprovalBitfield<<T as Config>::MaxFriendsPerConfig>;

/// An attempt to recover an account.
#[derive(Clone, Eq, PartialEq, Encode, Decode, Default, Debug, TypeInfo, MaxEncodedLen)]
pub struct Attempt<ProvidedBlockNumber, ApprovalBitfield, AccountId> {
	pub friend_group_index: FriendGroupIndex,
	pub initiator: AccountId,
	pub init_block: ProvidedBlockNumber,
	pub last_approval_block: ProvidedBlockNumber,
	/// Bitfield tracking which friends approved.
	///
	/// Each bit corresponds to a friend in the `friend_group.friends` list by index.
	pub approvals: ApprovalBitfield,
}

impl<ProvidedBlockNumber, ApprovalBitfield, AccountId>
	Attempt<ProvidedBlockNumber, ApprovalBitfield, AccountId>
where
	ProvidedBlockNumber: CheckedAdd,
{
	/// Calculate the earliest block when the attempt can be canceled.
	///
	/// This is the last approval block plus the cancel delay from the friend group. Returns None if
	/// overflow occurs.
	pub fn cancelable_at<Balance, Friends>(
		&self,
		friend_groups: &[FriendGroup<ProvidedBlockNumber, AccountId, Balance, Friends>],
	) -> Option<ProvidedBlockNumber> {
		let fg = friend_groups.get(self.friend_group_index as usize)?;
		self.last_approval_block.checked_add(&fg.cancel_delay)
	}
}

pub type AttemptOf<T> = Attempt<ProvidedBlockNumberOf<T>, ApprovalBitfieldOf<T>, AccountIdFor<T>>;

/// A `Consideration`-like type that tracks who paid for it.
#[derive(
	Clone,
	Eq,
	PartialEq,
	Encode,
	Decode,
	Default,
	Debug,
	TypeInfo,
	MaxEncodedLen,
	DecodeWithMemTracking,
)]
pub struct IdentifiedConsideration<AccountId, Footprint, C> {
	pub depositor: AccountId,
	pub ticket: Option<C>,
	pub _phantom: PhantomData<Footprint>,
}

impl<AccountId: Clone + Eq, Footprint, C: Consideration<AccountId, Footprint>>
	IdentifiedConsideration<AccountId, Footprint, C>
{
	fn new(depositor: &AccountId, fp: Option<Footprint>) -> Result<Self, DispatchError> {
		let ticket = if let Some(fp) = fp {
			Some(Consideration::<AccountId, Footprint>::new(depositor, fp)?)
		} else {
			None
		};

		Ok(Self { depositor: depositor.clone(), ticket, _phantom: Default::default() })
	}

	fn update(
		self,
		new_depositor: &AccountId,
		fp: Option<Footprint>,
	) -> Result<Self, DispatchError> {
		if *new_depositor != self.depositor || fp.is_none() {
			if let Some(ticket) = self.ticket {
				ticket.drop(&self.depositor)?;
			}
		}

		let ticket = if let Some(fp) = fp {
			Some(Consideration::<AccountId, Footprint>::new(&new_depositor, fp)?)
		} else {
			None
		};
		Ok(Self { depositor: new_depositor.clone(), ticket, _phantom: Default::default() })
	}

	fn drop(self) -> Result<(), DispatchError> {
		if let Some(ticket) = self.ticket {
			ticket.drop(&self.depositor)?;
		}
		Ok(())
	}
}

pub type AttemptTicketOf<T> =
	IdentifiedConsideration<AccountIdFor<T>, Footprint, <T as Config>::AttemptConsideration>;
pub type SecurityDepositOf<T> = BalanceOf<T>;

#[frame::pallet]
pub mod pallet {
	use super::*;

	#[pallet::pallet]
	pub struct Pallet<T>(_);

	#[pallet::config]
	pub trait Config: frame_system::Config {
		/// The overarching call type.
		type RuntimeCall: Parameter
			+ Dispatchable<RuntimeOrigin = Self::RuntimeOrigin, PostInfo = PostDispatchInfo>
			+ GetDispatchInfo
			+ From<frame_system::Call<Self>>;

		/// The overarching freeze reason.
		type RuntimeHoldReason: Parameter
			+ Member
			+ MaxEncodedLen
			+ Copy
			+ VariantCount
			+ From<HoldReason>;

		/// Query the block number that will be used to measure time.
		///
		/// Must return monotonically increasing values when called from consecutive blocks. Can be
		/// configured to return either:
		/// - the local block number of the runtime via `frame_system::Pallet`
		/// - a remote block number, eg from the relay chain through `RelaychainDataProvider`
		/// - an arbitrary value through a custom implementation of the trait
		///
		/// There is currently no migration provided to "hot-swap" block number providers and it may
		/// result in undefined behavior when doing so. Parachains are therefore best off setting
		/// this to their local block number provider if they have the pallet already deployed.
		///
		/// Suggested values:
		/// - Solo- and Relay-chains: `frame_system::Pallet`
		/// - Parachains that may produce blocks sparingly or only when needed (on-demand):
		///   - already have the pallet deployed: `frame_system::Pallet`
		///   - are freshly deploying this pallet: `RelaychainDataProvider`
		/// - Parachains with a reliably block production rate (PLO or bulk-coretime):
		///   - already have the pallet deployed: `frame_system::Pallet`
		///   - are freshly deploying this pallet: no strong recommendation. Both local and remote
		///     providers can be used. Relay provider can be a bit better in cases where the
		///     parachain is lagging its block production to avoid clock skew.
		type BlockNumberProvider: BlockNumberProvider;

		/// The currency mechanism.
		#[cfg(not(feature = "runtime-benchmarks"))]
		type Currency: MutateHold<Self::AccountId, Reason = Self::RuntimeHoldReason>;
		#[cfg(feature = "runtime-benchmarks")]
		type Currency: MutateHold<Self::AccountId, Reason = Self::RuntimeHoldReason>
			+ frame::traits::fungible::Mutate<Self::AccountId>;

		/// Storage consideration for holding friend group configs.
		type FriendGroupsConsideration: Consideration<Self::AccountId, Footprint>;

		/// Storage consideration for holding an attempt.
		type AttemptConsideration: Consideration<Self::AccountId, Footprint>;

		/// Storage consideration for holding an inheritor.
		type InheritorConsideration: Consideration<Self::AccountId, Footprint>;

		/// Security deposit taken for each attempt that the initiator needs to place.
		#[pallet::constant]
		type SecurityDeposit: Get<BalanceOf<Self>>;

		/// DO NOT REDUCE THIS VALUE. Maximum number of friends per account config.
		///
		/// Reducing this value can cause decoding errors in the bounded vectors.
		#[pallet::constant]
		type MaxFriendsPerConfig: Get<u32>;

		/// Weight information for extrinsics in this pallet.
		type WeightInfo: WeightInfo;
	}

	/// The friend groups of an that can conduct recovery attempts.
	///
	/// Modifying this storage does not impact ongoing recovery attempts.
	#[pallet::storage]
	pub type FriendGroups<T: Config> = StorageMap<
		_,
		Blake2_128Concat,
		T::AccountId,
		(FriendGroupsOf<T>, T::FriendGroupsConsideration),
	>;

	/// Ongoing recovery attempts of a lost account indexed by `(lost, friend_group)`.
	#[pallet::storage]
	pub type Attempt<T: Config> = StorageDoubleMap<
		_,
		Blake2_128Concat,
		T::AccountId,
		Blake2_128Concat,
		FriendGroupIndex,
		(AttemptOf<T>, AttemptTicketOf<T>, SecurityDepositOf<T>),
	>;

	/// The account that inherited full access to a lost account after successful recovery.
	///
	/// The key is the lost account and the value is the inheritor account.
	///
	/// NOTE: This could be a multisig or proxy account
	#[pallet::storage]
	pub type Inheritor<T: Config> = StorageMap<
		_,
		Blake2_128Concat,
		T::AccountId,
		(InheritanceOrder, T::AccountId, T::InheritorConsideration),
	>;

	#[pallet::composite_enum]
	pub enum HoldReason {
		#[codec(index = 0)]
		FriendGroupsStorage,
		#[codec(index = 1)]
		AttemptStorage,
		#[codec(index = 2)]
		InheritorStorage,
		#[codec(index = 3)]
		SecurityDeposit,
	}

	/// Events type.
	#[pallet::event]
	#[pallet::generate_deposit(pub(super) fn deposit_event)]
	pub enum Event<T: Config> {
		AttemptApproved {
			lost: T::AccountId,
			friend_group_index: FriendGroupIndex,
			friend: T::AccountId,
		},
		AttemptCanceled {
			lost: T::AccountId,
			friend_group_index: FriendGroupIndex,
			canceler: T::AccountId,
		},
		AttemptInitiated {
			lost: T::AccountId,
			friend_group_index: FriendGroupIndex,
			initiator: T::AccountId,
		},
		AttemptFinished {
			lost: T::AccountId,
			friend_group_index: FriendGroupIndex,
			inheritor: T::AccountId,
			previous_inheritor: Option<T::AccountId>,
		},
		AttemptSlashed {
			lost: T::AccountId,
			friend_group_index: FriendGroupIndex,
		},
		FriendGroupsChanged {
			lost: T::AccountId,
			old_friend_groups: FriendGroupsOf<T>,
		},
		RecoveredAccountControlled {
			recovered: T::AccountId,
			inheritor: T::AccountId,
			call_hash: HashOf<T>,
			call_result: DispatchResult,
		},
	}

	#[pallet::error]
	pub enum Error<T> {
		/// This attempt is already fully approved and does not need any more votes.
		AlreadyApproved,
		/// The recovery attempt has already been initiated.
		AlreadyInitiated,
		/// The friend already voted for this attempt.
		AlreadyVoted,
		/// The lost account has ongoing recovery attempts.
		HasOngoingAttempts,
		/// The lost account cannot be a friend of itself.
		LostAccountInFriendGroup,
		/// The account was already recovered by a friend group with lower inheritance order.
		LowerOrderRecovered,
		/// This account does not have any friend groups.
		NoFriendGroups,
		/// The friend group has no friends.
		NoFriends,
		/// The lost account does not have any inheritor.
		NoInheritor,
		/// Not enough friends approved this attempt.
		NotApproved,
		/// The referenced recovery attempt was not found.
		NotAttempt,
		/// The caller is not the initiator or the lost account.
		NotCanceller,
		/// The caller is not a friend of the lost account.
		NotFriend,
		/// A specific referenced friend group was not found.
		NotFriendGroup,
		/// The caller is not the inheritor of the lost account.
		NotInheritor,
		/// The recovery attempt is not yet unlocked.
		NotUnlocked,
		/// The cancel delay since the last approval or initialization has not yet passed.
		NotYetCancelable,
		/// The inheritance delay of this attempt has not yet passed.
		NotYetInheritable,
		/// Only the lost account can slash an attempt.
		OnlyLostCanSlash,
		/// Too many concurrent recovery attempts for this recoverer.
		TooManyAttempts,
		/// Too many friend groups.
		TooManyFriendGroups,
		/// The number of friends needed is greater than the number of friends.
		TooManyFriendsNeeded,
	}

	#[pallet::view_functions]
	impl<T: Config> Pallet<T> {
		/// The provided block number that will be used to measure time.
		pub fn provided_block_number() -> ProvidedBlockNumberOf<T> {
			T::BlockNumberProvider::current_block_number()
		}

		/// The friend groups of an account that can initiate recovery attempts.
		pub fn friend_groups(lost: T::AccountId) -> Vec<FriendGroupOf<T>> {
			FriendGroups::<T>::get(lost).map(|(g, _t)| g.into_inner()).unwrap_or_default()
		}

		/// Ongoing recovery attempts for a lost account.
		pub fn attempts(lost: T::AccountId) -> Vec<(FriendGroupOf<T>, AttemptOf<T>)> {
			let mut attempts = Vec::new();

			for (friend_group_index, (attempt, _ticket, _deposit)) in
				Attempt::<T>::iter_prefix(&lost)
			{
				let Ok(friend_group) = Self::friend_group_of(&lost, friend_group_index) else {
					continue
				};
				attempts.push((friend_group, attempt));
			}

			attempts
		}

		/// The account that inherited full access to the lost account.
		pub fn inheritor(lost: T::AccountId) -> Option<T::AccountId> {
			Inheritor::<T>::get(lost).map(|(_, inheritor, _)| inheritor)
		}

		/// All the recovered accounts that `heir` inherited access to.
		// TODO: This could be a bit heavy on the node.
		pub fn inheritance(heir: T::AccountId) -> Vec<T::AccountId> {
			let mut inheritance = Vec::new();

			for (recovered, (_, inheritor, _)) in Inheritor::<T>::iter() {
				if inheritor != heir {
					continue;
				}
				let Err(pos) = inheritance.binary_search(&recovered) else { continue };

				inheritance.insert(pos, recovered);
			}

			inheritance
		}
	}

	#[pallet::call]
	impl<T: Config> Pallet<T> {
		// todo bin search todo copy call filters
		#[pallet::call_index(0)]
		#[pallet::weight(T::WeightInfo::control_inherited_account())]
		pub fn control_inherited_account(
			origin: OriginFor<T>,
			recovered: AccountIdLookupOf<T>,
			call: Box<<T as Config>::RuntimeCall>,
		) -> DispatchResult {
			let maybe_inheritor = ensure_signed(origin)?;
			let recovered = T::Lookup::lookup(recovered)?;

			let inheritor = Inheritor::<T>::get(&recovered)
				.map(|(_, inheritor, _ticket)| inheritor)
				.ok_or(Error::<T>::NoInheritor)?;
			ensure!(maybe_inheritor == inheritor, Error::<T>::NotInheritor);

			// pretend to be the lost account
			let origin = frame_system::RawOrigin::Signed(recovered.clone()).into();
			let call_hash = call.using_encoded(&T::Hashing::hash);
			let call_result = call.dispatch(origin).map(|_| ()).map_err(|r| r.error);

			Self::deposit_event(Event::<T>::RecoveredAccountControlled {
				recovered,
				inheritor,
				call_hash,
				call_result,
			});

			// NOTE: We ALWAYS return okay if the caller had the permission to control the lost
			// account regardless of the inner call result.
			Ok(())
		}

		/// Set the friend groups of the calling account before it lost access.
		///
		/// This does not impact or cancel any ongoing recovery attempts. The friends of each group
		/// will be sorted before being stored. Trying to insert two friend groups with the same set
		/// of friends will result in an error.
		///
		/// An `FriendGroupsChanged` event is emitted only when the new friends groups differed from
		/// the old ones.
		#[pallet::call_index(2)]
		#[pallet::weight(T::WeightInfo::set_friend_groups(friend_groups.len() as u32))]
		pub fn set_friend_groups(
			origin: OriginFor<T>,
			friend_groups: Vec<FriendGroupOf<T>>,
		) -> DispatchResult {
			let lost = ensure_signed(origin)?;

			if Attempt::<T>::iter_prefix(&lost).next().is_some() {
				return Err(Error::<T>::HasOngoingAttempts.into());
			}

			let (old_friend_groups, old_ticket) = match FriendGroups::<T>::get(&lost) {
				Some((g, t)) => (g, Some(t)),
				None => Default::default(),
			};

			let new_friend_groups = Self::bound_friend_groups(&lost, friend_groups)?;

			// Easy case where all are removed:
			if new_friend_groups.is_empty() {
				if let Some(old_ticket) = old_ticket {
					old_ticket.drop(&lost)?;
				}
				FriendGroups::<T>::remove(&lost);
				Self::deposit_event(Event::<T>::FriendGroupsChanged { lost, old_friend_groups });
				return Ok(());
			}

			let new_footprint = Self::friend_group_footprint(&new_friend_groups);
			let new_ticket = if let Some(old_ticket) = old_ticket {
				old_ticket.update(&lost, new_footprint)?
			} else {
				T::FriendGroupsConsideration::new(&lost, new_footprint)?
			};
			FriendGroups::<T>::insert(&lost, (&new_friend_groups, &new_ticket));

			if new_friend_groups != old_friend_groups {
				Self::deposit_event(Event::<T>::FriendGroupsChanged { lost, old_friend_groups });
			}

			Ok(())
		}

		/// Attempt to recover a lost account by a friend with the given friend group.
		///
		/// The friend group is passed in as witness to ensure that the recoverer is not operating
		/// on stale friend group data and is making wrong assumptions about the delay or deposit
		/// amounts.
		// TODO event
		#[pallet::call_index(3)]
		#[pallet::weight(T::WeightInfo::initiate_attempt())]
		pub fn initiate_attempt(
			origin: OriginFor<T>,
			lost: AccountIdLookupOf<T>,
			friend_group_index: FriendGroupIndex,
		) -> DispatchResult {
			let initiator = ensure_signed(origin)?;
			let lost = T::Lookup::lookup(lost)?;

			if Self::attempt_of(&lost, friend_group_index).is_ok() {
				return Err(Error::<T>::AlreadyInitiated.into());
			}

			let friend_group = Self::friend_group_of(&lost, friend_group_index)?;
			ensure!(friend_group.friends.contains(&initiator), Error::<T>::NotFriend);

			if let Some((inheritance_order, _, _)) = Inheritor::<T>::get(&lost) {
				ensure!(
					friend_group.inheritance_order < inheritance_order,
					Error::<T>::LowerOrderRecovered
				);
			}

			// Construct the attempt
			let now = T::BlockNumberProvider::current_block_number();
			let attempt = AttemptOf::<T> {
				friend_group_index,
				initiator: initiator.clone(),
				init_block: now,
				last_approval_block: now,
				approvals: ApprovalBitfield::default(),
			};

			let deposit = T::SecurityDeposit::get();
			let () = T::Currency::hold(&HoldReason::SecurityDeposit.into(), &initiator, deposit)?;

			let ticket = AttemptTicketOf::<T>::new(&initiator, Self::attempt_footprint(&attempt))?;
			Attempt::<T>::insert(&lost, friend_group_index, (&attempt, &ticket, &deposit));

			Self::deposit_event(Event::<T>::AttemptInitiated {
				lost,
				friend_group_index,
				initiator,
			});

			Ok(())
		}

		#[pallet::call_index(4)]
		#[pallet::weight(T::WeightInfo::approve_attempt())]
		pub fn approve_attempt(
			origin: OriginFor<T>,
			lost: AccountIdLookupOf<T>,
			friend_group_index: FriendGroupIndex,
		) -> DispatchResult {
			let friend = ensure_signed(origin)?;
			let lost = T::Lookup::lookup(lost)?;
			let now = T::BlockNumberProvider::current_block_number();

			let (mut attempt, ticket, deposit) = Self::attempt_of(&lost, friend_group_index)?;
			let friend_group = Self::friend_group_of(&lost, friend_group_index).defensive()?;

			let friend_index = friend_group
				.friends
				.iter()
				.position(|f| f == &friend)
				.ok_or(Error::<T>::NotFriend)?;

			let friends_voted = attempt.approvals.count_ones();
			ensure!(friends_voted < friend_group.friends_needed, Error::<T>::AlreadyApproved);
			attempt.last_approval_block = now;

			attempt
				.approvals
				.set_if_not_set(friend_index)
				.map_err(|_| Error::<T>::AlreadyVoted)?;

			// NOTE: We do not update the ticket since the attempt has static size.
			Attempt::<T>::insert(&lost, friend_group_index, (&attempt, &ticket, &deposit));

			Self::deposit_event(Event::<T>::AttemptApproved { lost, friend_group_index, friend });

			Ok(())
		}

		#[pallet::call_index(5)]
		#[pallet::weight(T::WeightInfo::finish_attempt())]
		pub fn finish_attempt(
			origin: OriginFor<T>,
			lost: AccountIdLookupOf<T>,
			attempt_index: u32,
		) -> DispatchResult {
			let caller = ensure_signed(origin)?;
			let lost = T::Lookup::lookup(lost)?;
			let now = T::BlockNumberProvider::current_block_number();

			let (attempt, attempts_ticket, deposit) =
				Attempt::<T>::take(&lost, &attempt_index).ok_or(Error::<T>::NotAttempt)?;

			// We NEVER block a recovery on a buggy initiator account.
			let _: Result<(), DispatchError> = attempts_ticket.drop().defensive();
			let _: Result<BalanceOf<T>, DispatchError> = T::Currency::release(
				&HoldReason::SecurityDeposit.into(),
				&attempt.initiator,
				deposit,
				Precision::BestEffort,
			)
			.defensive();

			// AUDIT: attempt_index == friend_group_index
			let friend_group = Self::friend_group_of(&lost, attempt_index).defensive()?;

			// Check if the attempt is now complete
			let approvals = attempt.approvals.count_ones();
			ensure!(
				// We use >= defensively, but it should be at most ==
				approvals >= friend_group.friends_needed,
				Error::<T>::NotApproved
			);

			let inheritable_at = attempt
				.init_block
				.checked_add(&friend_group.inheritance_delay)
				.ok_or(ArithmeticError::Overflow)?;
			ensure!(now >= inheritable_at, Error::<T>::NotYetInheritable);
			// NOTE: We dont need to check the cancel delay, since enough friends voted and we dont
			// assume fully malicious behavior.

			let inheritor = friend_group.inheritor;
			let inheritance_order = friend_group.inheritance_order;

			let previous_inheritor = match Inheritor::<T>::get(&lost) {
				None => {
					let ticket = Self::inheritor_ticket(&caller)?;
					Inheritor::<T>::insert(&lost, (inheritance_order, &inheritor, ticket));
					None
				},
				// new recovery has a lower inheritance order, we therefore replace the existing
				// inheritor
				Some((old_order, old_inheritor, ticket)) if inheritance_order < old_order => {
					// We have to update the ticket since we don't know who created it:
					let ticket = ticket.update(&caller, Self::inheritor_footprint())?;
					Inheritor::<T>::insert(&lost, (inheritance_order, &inheritor, ticket));
					Some(old_inheritor)
				},
				Some(_) => {
					// The existing inheritor stays since an equal or worse inheritor contested.
					// We do not treat this as a poke but just do nothing.
					None
				},
			};

			Self::deposit_event(Event::<T>::AttemptFinished {
				lost,
				friend_group_index: attempt_index,
				inheritor,
				previous_inheritor,
			});

			Ok(())
		}

		/// The initiator or the lost account can cancel an attempt at any moment.
		///
		/// This will release the deposit of the attempt back to the initiator.
		#[pallet::call_index(6)]
		#[pallet::weight(T::WeightInfo::cancel_attempt())]
		pub fn cancel_attempt(
			origin: OriginFor<T>,
			lost: AccountIdLookupOf<T>,
			attempt_index: FriendGroupIndex,
		) -> DispatchResult {
			let canceler = ensure_signed(origin)?;
			let lost = T::Lookup::lookup(lost)?;
			let now = T::BlockNumberProvider::current_block_number();

			let (attempt, ticket, deposit) =
				Attempt::<T>::take(&lost, &attempt_index).ok_or(Error::<T>::NotAttempt)?;

			ensure!(canceler == attempt.initiator || canceler == lost, Error::<T>::NotCanceller);

			// Ignore the return value since we always want to allow to cancel an attempt.
			let _ignored = ticket.drop();
			let _: Result<BalanceOf<T>, DispatchError> = T::Currency::release(
				&HoldReason::SecurityDeposit.into(),
				&attempt.initiator,
				deposit,
				Precision::BestEffort,
			)
			.defensive();

			// AUDIT: attempt_index == friend_group_index
			let friend_group = Self::friend_group_of(&lost, attempt_index).defensive()?;

			if canceler != lost {
				let cancelable_at = attempt
					.last_approval_block
					.checked_add(&friend_group.cancel_delay)
					.ok_or(ArithmeticError::Overflow)?;
				ensure!(now >= cancelable_at, Error::<T>::NotYetCancelable);
			}
			// NOTE: It is possible to cancel a fully approved attempt, but since we check the
			// cancel delay, we ensure that every friend had enough time to call
			// `finish_attempt`.

			Self::deposit_event(Event::<T>::AttemptCanceled {
				lost,
				friend_group_index: attempt_index,
				canceler,
			});

			Ok(())
		}

		#[pallet::call_index(7)]
		#[pallet::weight(T::WeightInfo::slash_attempt())]
		pub fn slash_attempt(
			origin: OriginFor<T>,
			attempt_index: FriendGroupIndex,
		) -> DispatchResult {
			let lost = ensure_signed(origin)?;

			let (attempt, ticket, deposit) =
				Attempt::<T>::take(&lost, &attempt_index).ok_or(Error::<T>::NotAttempt)?;

			let _: Result<(), DispatchError> = ticket.drop();
			let _: Result<BalanceOf<T>, DispatchError> = T::Currency::burn_held(
				&HoldReason::SecurityDeposit.into(),
				&attempt.initiator,
				deposit,
				Precision::BestEffort,
				Fortitude::Polite,
			)
			.defensive();

			Self::deposit_event(Event::<T>::AttemptSlashed {
				lost,
				friend_group_index: attempt_index,
			});

			Ok(())
		}
	}

	#[pallet::hooks]
	impl<T: Config> Hooks<BlockNumberFor<T>> for Pallet<T> {
		fn integrity_test() {
			assert!(
				T::MaxFriendsPerConfig::get() > 0,
				"MaxFriendsPerConfig must be greater than 0"
			);
		}
	}
}

impl<T: Config> Pallet<T> {
	pub fn friend_group_footprint(friend_groups: &FriendGroupsOf<T>) -> Footprint {
		if friend_groups.is_empty() {
			defensive!("Do not call with empty friend groups");
		}

		Footprint::from_encodable(friend_groups)
	}

	pub fn attempt_footprint(attempt: &AttemptOf<T>) -> Option<Footprint> {
		// TODO think about this. maybe we just use items_count * item_mel
		Some(Footprint::from_encodable(attempt))
	}

	pub fn inheritor_footprint() -> Footprint {
		Footprint::from_mel::<(InheritanceOrder, T::AccountId)>()
	}

	pub fn inheritor_ticket(
		who: &T::AccountId,
	) -> Result<T::InheritorConsideration, DispatchError> {
		T::InheritorConsideration::new(&who, Self::inheritor_footprint())
	}

	pub fn friend_group_of(
		lost: &T::AccountId,
		friend_group_index: u32,
	) -> Result<FriendGroupOf<T>, Error<T>> {
		let friend_groups = match FriendGroups::<T>::get(lost) {
			Some((g, _t)) => g,
			None => return Err(Error::<T>::NoFriendGroups),
		};
		friend_groups
			.get(friend_group_index as usize)
			.cloned()
			.ok_or(Error::<T>::NotFriendGroup)
	}

	pub fn attempt_of(
		lost: &T::AccountId,
		friend_group_index: u32,
	) -> Result<(AttemptOf<T>, AttemptTicketOf<T>, SecurityDepositOf<T>), Error<T>> {
		pallet::Attempt::<T>::get(lost, friend_group_index).ok_or(Error::<T>::NotAttempt)
	}

	pub fn update_ticket<C: Consideration<T::AccountId, Footprint>>(
		who: &T::AccountId,
		old_ticket: Option<C>,
		new_footprint: Footprint,
	) -> Result<C, DispatchError> {
		match old_ticket {
			Some(old_ticket) => old_ticket.update(who, new_footprint),
			None => C::new(who, new_footprint),
		}
	}

	/// Sanity check the friend groups and bound them into a bounded vector.
	pub fn bound_friend_groups(
		lost: &T::AccountId,
		mut friend_groups: Vec<FriendGroupOf<T>>,
	) -> Result<FriendGroupsOf<T>, Error<T>> {
		for friend_group in &mut friend_groups {
			ensure!(
				friend_group.friends_needed as usize <= friend_group.friends.len(),
				Error::<T>::TooManyFriendsNeeded
			);
			ensure!(!friend_group.friends.is_empty(), Error::<T>::NoFriends);
			// cannot contain the lost account itself
			ensure!(!friend_group.friends.contains(&lost), Error::<T>::LostAccountInFriendGroup);
		}

		friend_groups.try_into().map_err(|_| Error::<T>::TooManyFriendGroups)
	}
}<|MERGE_RESOLUTION|>--- conflicted
+++ resolved
@@ -68,11 +68,11 @@
 //! 1. Day 26: *Friends* group gets nothing since inheritance order is higher the one from *Family*.
 //!
 //! In the case above you see how the *Friends* group is now unable to recover Alice account since
-//! the *Family* group already did it and has a higher inheritance order.  
+//! the *Family* group already did it and has a higher inheritance order.
 //! Now, imagine the case that the *Friends* group would have started on day 4 and would have
 //! already recovered the account on day 24. Two days later, the *Family* group can take access back
 //! and will replace the inheritor account with their own. The *Friends* group had access for two
-//! days since they were faster.  
+//! days since they were faster.
 //! If Alice account has most balance locked in 28 day staking this would not make a big difference,
 //! since only the free balance would be immediately transferable.
 //!
@@ -88,14 +88,6 @@
 //! ## API
 //!
 //! *Reading* data can be done through the view functions:
-<<<<<<< HEAD
-//! -
-#![cfg_attr(not(feature = "std"), no_std)]
-
-extern crate alloc;
-
-use alloc::{boxed::Box, vec::Vec, vec};
-=======
 //!
 //! - `provided_block_number`: The block number that will be used to measure time.
 //! - `friend_groups`: The friend groups of an account that can initiate recovery attempts.
@@ -107,7 +99,6 @@
 #![cfg_attr(not(feature = "std"), no_std)]
 extern crate alloc;
 use alloc::{boxed::Box, vec, vec::Vec};
->>>>>>> 7d8db230
 
 use frame::{
 	prelude::*,
