--- conflicted
+++ resolved
@@ -777,14 +777,6 @@
 				T::Currency::can_hold(&HoldReason::SlashForMigrate.into(), &who, deposit),
 				Error::<T>::NotEnoughFunds
 			);
-<<<<<<< HEAD
-			#[cfg(feature = "std")]
-			{
-				println!("+ {:?} / {:?} / {:?}", who, deposit, T::Currency::free_balance(&who));
-			}
-			ensure!(T::Currency::can_slash(&who, deposit), "not enough funds");
-=======
->>>>>>> c4028a5d
 
 			let mut dyn_size = 0u32;
 			let transformed_child_key = Self::transform_child_key(&root).ok_or("bad child key")?;
@@ -966,13 +958,7 @@
 #[cfg(feature = "runtime-benchmarks")]
 mod benchmarks {
 	use super::{pallet::Pallet as StateTrieMigration, *};
-<<<<<<< HEAD
-	use frame_support::traits::{Currency, Get};
-	use sp_runtime::traits::Saturating;
-=======
 	use frame_support::traits::fungible::{Inspect, Mutate};
-	use sp_std::prelude::*;
->>>>>>> c4028a5d
 
 	// The size of the key seemingly makes no difference in the read/write time, so we make it
 	// constant.
