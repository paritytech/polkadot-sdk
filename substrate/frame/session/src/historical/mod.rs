// This file is part of Substrate.

// Copyright (C) Parity Technologies (UK) Ltd.
// SPDX-License-Identifier: Apache-2.0

// Licensed under the Apache License, Version 2.0 (the "License");
// you may not use this file except in compliance with the License.
// You may obtain a copy of the License at
//
// 	http://www.apache.org/licenses/LICENSE-2.0
//
// Unless required by applicable law or agreed to in writing, software
// distributed under the License is distributed on an "AS IS" BASIS,
// WITHOUT WARRANTIES OR CONDITIONS OF ANY KIND, either express or implied.
// See the License for the specific language governing permissions and
// limitations under the License.

//! An opt-in utility for tracking historical sessions in FRAME-session.
//!
//! This is generally useful when implementing blockchains that require accountable
//! safety where validators from some amount f prior sessions must remain slashable.
//!
//! Rather than store the full session data for any given session, we instead commit
//! to the roots of merkle tries containing the session data.
//!
//! These roots and proofs of inclusion can be generated at any time during the current session.
//! Afterwards, the proofs can be fed to a consensus module when reporting misbehavior.

pub mod offchain;
pub mod onchain;
mod shared;

use alloc::vec::Vec;
use codec::{Decode, Encode};
use core::fmt::Debug;
use sp_runtime::{
	traits::{Convert, OpaqueKeys},
	KeyTypeId,
};
use sp_session::{MembershipProof, ValidatorCount};
use sp_staking::SessionIndex;
use sp_trie::{
	trie_types::{TrieDBBuilder, TrieDBMutBuilderV0},
	LayoutV0, MemoryDB, Recorder, StorageProof, Trie, TrieMut, TrieRecorder,
};

use frame_support::{
	print,
	traits::{KeyOwnerProofSystem, ValidatorSet, ValidatorSetWithIdentification},
	Parameter,
};

const LOG_TARGET: &'static str = "runtime::historical";

use crate::{self as pallet_session, Pallet as Session};

pub use pallet::*;
use sp_trie::{accessed_nodes_tracker::AccessedNodesTracker, recorder_ext::RecorderExt};

#[frame_support::pallet]
pub mod pallet {
	use super::*;
	use frame_support::pallet_prelude::*;

	/// The in-code storage version.
	const STORAGE_VERSION: StorageVersion = StorageVersion::new(1);

	#[pallet::pallet]
	#[pallet::storage_version(STORAGE_VERSION)]
	pub struct Pallet<T>(_);

	/// Config necessary for the historical pallet.
	#[pallet::config]
	pub trait Config: pallet_session::Config + frame_system::Config {
		/// The overarching event type.
		#[allow(deprecated)]
		type RuntimeEvent: From<Event<Self>> + IsType<<Self as frame_system::Config>::RuntimeEvent>;

		/// Full identification of the validator.
		type FullIdentification: Parameter;

		/// A conversion from validator ID to full identification.
		///
		/// This should contain any references to economic actors associated with the
		/// validator, since they may be outdated by the time this is queried from a
		/// historical trie.
		///
		/// It must return the identification for the current session index.
		type FullIdentificationOf: Convert<Self::ValidatorId, Option<Self::FullIdentification>>;
	}

	/// Mapping from historical session indices to session-data root hash and validator count.
	#[pallet::storage]
	#[pallet::getter(fn historical_root)]
	pub type HistoricalSessions<T: Config> =
		StorageMap<_, Twox64Concat, SessionIndex, (T::Hash, ValidatorCount), OptionQuery>;

	/// The range of historical sessions we store. [first, last)
	#[pallet::storage]
	pub type StoredRange<T> = StorageValue<_, (SessionIndex, SessionIndex), OptionQuery>;

	#[pallet::event]
	#[pallet::generate_deposit(pub(super) fn deposit_event)]
	pub enum Event<T> {
		/// The merkle root of the validators of the said session were stored
		RootStored { index: SessionIndex },
		/// The merkle roots of up to this session index were pruned
		RootsPruned { up_to: SessionIndex },
	}
}

impl<T: Config> Pallet<T> {
	/// Prune historical stored session roots up to (but not including)
	/// `up_to`.
	pub fn prune_up_to(up_to: SessionIndex) {
		StoredRange::<T>::mutate(|range| {
			let (start, end) = match *range {
				Some(range) => range,
				None => return, // nothing to prune.
			};

			let up_to = core::cmp::min(up_to, end);

			if up_to < start {
				return // out of bounds. harmless.
			}

			(start..up_to).for_each(HistoricalSessions::<T>::remove);

			let new_start = up_to;
			*range = if new_start == end {
				None // nothing is stored.
			} else {
				Some((new_start, end))
			}
		});

		Self::deposit_event(Event::<T>::RootsPruned { up_to });
	}

	fn full_id_validators() -> Vec<(T::ValidatorId, T::FullIdentification)> {
		<Session<T>>::validators()
			.into_iter()
			.filter_map(|validator| {
				T::FullIdentificationOf::convert(validator.clone())
					.map(|full_id| (validator, full_id))
			})
			.collect::<Vec<_>>()
	}
}

impl<T: Config> ValidatorSet<T::AccountId> for Pallet<T> {
	type ValidatorId = T::ValidatorId;
	type ValidatorIdOf = T::ValidatorIdOf;

	fn session_index() -> sp_staking::SessionIndex {
		super::Pallet::<T>::current_index()
	}

	fn validators() -> Vec<Self::ValidatorId> {
		super::Pallet::<T>::validators()
	}
}

impl<T: Config> ValidatorSetWithIdentification<T::AccountId> for Pallet<T> {
	type Identification = T::FullIdentification;
	type IdentificationOf = T::FullIdentificationOf;
}

/// Specialization of the crate-level `SessionManager` which returns the set of full identification
/// when creating a new session.
pub trait SessionManager<ValidatorId, FullIdentification>:
	pallet_session::SessionManager<ValidatorId>
{
	/// If there was a validator set change, its returns the set of new validators along with their
	/// full identifications.
	fn new_session(new_index: SessionIndex) -> Option<Vec<(ValidatorId, FullIdentification)>>;
	fn new_session_genesis(
		new_index: SessionIndex,
	) -> Option<Vec<(ValidatorId, FullIdentification)>> {
		<Self as SessionManager<_, _>>::new_session(new_index)
	}
	fn start_session(start_index: SessionIndex);
	fn end_session(end_index: SessionIndex);
}

/// An `SessionManager` implementation that wraps an inner `I` and also
/// sets the historical trie root of the ending session.
pub struct NoteHistoricalRoot<T, I>(core::marker::PhantomData<(T, I)>);

impl<T: Config, I: SessionManager<T::ValidatorId, T::FullIdentification>> NoteHistoricalRoot<T, I> {
	fn do_new_session(new_index: SessionIndex, is_genesis: bool) -> Option<Vec<T::ValidatorId>> {
		<StoredRange<T>>::mutate(|range| {
			range.get_or_insert_with(|| (new_index, new_index)).1 = new_index + 1;
		});

		let new_validators_and_id = if is_genesis {
			<I as SessionManager<_, _>>::new_session_genesis(new_index)
		} else {
			<I as SessionManager<_, _>>::new_session(new_index)
		};
		let new_validators_opt = new_validators_and_id
			.as_ref()
			.map(|new_validators| new_validators.iter().map(|(v, _id)| v.clone()).collect());

		if let Some(new_validators) = new_validators_and_id {
			let count = new_validators.len() as ValidatorCount;
			match ProvingTrie::<T>::generate_for(new_validators) {
				Ok(trie) => {
					<HistoricalSessions<T>>::insert(new_index, &(trie.root, count));
					Pallet::<T>::deposit_event(Event::RootStored { index: new_index });
				},
				Err(reason) => {
					print("Failed to generate historical ancestry-inclusion proof.");
					print(reason);
				},
			};
		} else {
			let previous_index = new_index.saturating_sub(1);
			if let Some(previous_session) = <HistoricalSessions<T>>::get(previous_index) {
				<HistoricalSessions<T>>::insert(new_index, previous_session);
				Pallet::<T>::deposit_event(Event::RootStored { index: new_index });
			}
		}

		new_validators_opt
	}
}

impl<T: Config, I> pallet_session::SessionManager<T::ValidatorId> for NoteHistoricalRoot<T, I>
where
	I: SessionManager<T::ValidatorId, T::FullIdentification>,
{
	fn new_session(new_index: SessionIndex) -> Option<Vec<T::ValidatorId>> {
		Self::do_new_session(new_index, false)
	}

	fn new_session_genesis(new_index: SessionIndex) -> Option<Vec<T::ValidatorId>> {
		Self::do_new_session(new_index, true)
	}

	fn start_session(start_index: SessionIndex) {
		<I as SessionManager<_, _>>::start_session(start_index)
	}

	fn end_session(end_index: SessionIndex) {
		onchain::store_session_validator_set_to_offchain::<T>(end_index);
		<I as SessionManager<_, _>>::end_session(end_index)
	}
}

/// A tuple of the validator's ID and their full identification.
pub type IdentificationTuple<T> =
	(<T as pallet_session::Config>::ValidatorId, <T as Config>::FullIdentification);

/// A trie instance for checking and generating proofs.
pub struct ProvingTrie<T: Config> {
	db: MemoryDB<T::Hashing>,
	root: T::Hash,
}

impl<T: Config> ProvingTrie<T> {
	fn generate_for<I>(validators: I) -> Result<Self, &'static str>
	where
		I: IntoIterator<Item = (T::ValidatorId, T::FullIdentification)>,
	{
		let mut db = MemoryDB::default();
		let mut root = Default::default();

		{
			let mut trie = TrieDBMutBuilderV0::new(&mut db, &mut root).build();
			for (i, (validator, full_id)) in validators.into_iter().enumerate() {
				let i = i as u32;
				let keys = match <Session<T>>::load_keys(&validator) {
					None => continue,
					Some(k) => k,
				};

				let id_tuple = (validator, full_id);

				// map each key to the owner index.
				for key_id in T::Keys::key_ids() {
					let key = keys.get_raw(*key_id);
					let res =
						(key_id, key).using_encoded(|k| i.using_encoded(|v| trie.insert(k, v)));

					res.map_err(|_| "failed to insert into trie")?;
				}

				// map each owner index to the full identification.
<<<<<<< HEAD
				let _ = i
					.using_encoded(|k| id_tuple.using_encoded(|v| trie.insert(k, v)))
=======
				i.using_encoded(|k| full_id.using_encoded(|v| trie.insert(k, v)))
>>>>>>> 153738c2
					.map_err(|_| "failed to insert into trie")?;
			}
		}

		Ok(ProvingTrie { db, root })
	}

	fn from_proof(root: T::Hash, proof: StorageProof) -> Self {
		ProvingTrie { db: proof.into_memory_db(), root }
	}

	/// Prove the full verification data for a given key and key ID.
	pub fn prove(&self, key_id: KeyTypeId, key_data: &[u8]) -> Option<Vec<Vec<u8>>> {
		let mut recorder = Recorder::<LayoutV0<T::Hashing>>::new();
		self.query(key_id, key_data, Some(&mut recorder));

		Some(recorder.into_raw_storage_proof())
	}

	/// Access the underlying trie root.
	pub fn root(&self) -> &T::Hash {
		&self.root
	}

	/// Search for a key inside the proof.
	fn query(
		&self,
		key_id: KeyTypeId,
		key_data: &[u8],
		recorder: Option<&mut dyn TrieRecorder<T::Hash>>,
	) -> Option<IdentificationTuple<T>> {
		let trie = TrieDBBuilder::new(&self.db, &self.root)
			.with_optional_recorder(recorder)
			.build();

		let val_idx = (key_id, key_data)
			.using_encoded(|s| trie.get(s))
			.ok()?
			.and_then(|raw| u32::decode(&mut &*raw).ok())?;

		val_idx
			.using_encoded(|s| trie.get(s))
			.ok()?
			.and_then(|raw| <IdentificationTuple<T>>::decode(&mut &*raw).ok())
	}
}

impl<T: Config, D: AsRef<[u8]>> KeyOwnerProofSystem<(KeyTypeId, D)> for Pallet<T> {
	type Proof = MembershipProof;
	type IdentificationTuple = IdentificationTuple<T>;

	fn prove(key: (KeyTypeId, D)) -> Option<Self::Proof> {
		let session = <Session<T>>::current_index();
		let validators = Self::full_id_validators();

		let count = validators.len() as ValidatorCount;

		let trie = ProvingTrie::<T>::generate_for(validators).ok()?;

		let (id, data) = key;
		trie.prove(id, data.as_ref()).map(|trie_nodes| MembershipProof {
			session,
			trie_nodes,
			validator_count: count,
		})
	}

	fn check_proof(key: (KeyTypeId, D), proof: Self::Proof) -> Option<IdentificationTuple<T>> {
		fn print_error<E: Debug>(e: E) {
			log::error!(
				target: LOG_TARGET,
				"Rejecting equivocation report because of key ownership proof error: {:?}", e
			);
		}

		let (id, data) = key;
		let (root, count) = if proof.session == <Session<T>>::current_index() {
			let validators = Self::full_id_validators();
			let count = validators.len() as ValidatorCount;
			let trie = ProvingTrie::<T>::generate_for(validators).map_err(print_error).ok()?;
			(trie.root, count)
		} else {
			<HistoricalSessions<T>>::get(&proof.session)?
		};

		if count != proof.validator_count {
			print_error("InvalidCount");
			return None
		}

		let proof = StorageProof::new_with_duplicate_nodes_check(proof.trie_nodes)
			.map_err(print_error)
			.ok()?;
		let mut accessed_nodes_tracker = AccessedNodesTracker::<T::Hash>::new(proof.len());
		let trie = ProvingTrie::<T>::from_proof(root, proof);
		let res = trie.query(id, data.as_ref(), Some(&mut accessed_nodes_tracker))?;
		accessed_nodes_tracker.ensure_no_unused_nodes().map_err(print_error).ok()?;
		Some(res)
	}
}

#[cfg(test)]
pub(crate) mod tests {
	use super::*;
	use crate::mock::{
		force_new_session, set_next_validators, NextValidators, Session, System, Test,
	};
	use alloc::vec;

	use sp_runtime::{key_types::DUMMY, testing::UintAuthorityId, BuildStorage};
	use sp_state_machine::BasicExternalities;

	use frame_support::traits::{KeyOwnerProofSystem, OnInitialize};

	type Historical = Pallet<Test>;

	pub(crate) fn new_test_ext() -> sp_io::TestExternalities {
		let mut t = frame_system::GenesisConfig::<Test>::default().build_storage().unwrap();
		let keys: Vec<_> = NextValidators::get()
			.iter()
			.cloned()
			.map(|i| (i, i, UintAuthorityId(i).into()))
			.collect();
		BasicExternalities::execute_with_storage(&mut t, || {
			for (ref k, ..) in &keys {
				frame_system::Pallet::<Test>::inc_providers(k);
			}
		});
		pallet_session::GenesisConfig::<Test> { keys, ..Default::default() }
			.assimilate_storage(&mut t)
			.unwrap();
		sp_io::TestExternalities::new(t)
	}

	#[test]
	fn generated_proof_is_good() {
		new_test_ext().execute_with(|| {
			set_next_validators(vec![1, 2]);
			force_new_session();

			System::set_block_number(1);
			Session::on_initialize(1);

			let encoded_key_1 = UintAuthorityId(1).encode();
			let proof = Historical::prove((DUMMY, &encoded_key_1[..])).unwrap();

			// proof-checking in the same session is OK.
			assert!(Historical::check_proof((DUMMY, &encoded_key_1[..]), proof.clone()).is_some());

			set_next_validators(vec![1, 2, 4]);
			force_new_session();

			System::set_block_number(2);
			Session::on_initialize(2);

			assert!(Historical::historical_root(proof.session).is_some());
			assert!(Session::current_index() > proof.session);

			// proof-checking in the next session is also OK.
			assert!(Historical::check_proof((DUMMY, &encoded_key_1[..]), proof.clone()).is_some());

			set_next_validators(vec![1, 2, 5]);

			force_new_session();
			System::set_block_number(3);
			Session::on_initialize(3);
		});
	}

	#[test]
	fn prune_up_to_works() {
		new_test_ext().execute_with(|| {
			for i in 1..99u64 {
				set_next_validators(vec![i]);
				force_new_session();

				System::set_block_number(i);
				Session::on_initialize(i);
			}

			assert_eq!(<StoredRange<Test>>::get(), Some((0, 100)));

			for i in 0..100 {
				assert!(Historical::historical_root(i).is_some())
			}

			Historical::prune_up_to(10);
			assert_eq!(<StoredRange<Test>>::get(), Some((10, 100)));

			Historical::prune_up_to(9);
			assert_eq!(<StoredRange<Test>>::get(), Some((10, 100)));

			for i in 10..100 {
				assert!(Historical::historical_root(i).is_some())
			}

			Historical::prune_up_to(99);
			assert_eq!(<StoredRange<Test>>::get(), Some((99, 100)));

			Historical::prune_up_to(100);
			assert_eq!(<StoredRange<Test>>::get(), None);

			for i in 99..199u64 {
				set_next_validators(vec![i]);
				force_new_session();

				System::set_block_number(i);
				Session::on_initialize(i);
			}

			assert_eq!(<StoredRange<Test>>::get(), Some((100, 200)));

			for i in 100..200 {
				assert!(Historical::historical_root(i).is_some())
			}

			Historical::prune_up_to(9999);
			assert_eq!(<StoredRange<Test>>::get(), None);

			for i in 100..200 {
				assert!(Historical::historical_root(i).is_none())
			}
		});
	}
}<|MERGE_RESOLUTION|>--- conflicted
+++ resolved
@@ -288,12 +288,7 @@
 				}
 
 				// map each owner index to the full identification.
-<<<<<<< HEAD
-				let _ = i
-					.using_encoded(|k| id_tuple.using_encoded(|v| trie.insert(k, v)))
-=======
-				i.using_encoded(|k| full_id.using_encoded(|v| trie.insert(k, v)))
->>>>>>> 153738c2
+				i.using_encoded(|k| id_tuple.using_encoded(|v| trie.insert(k, v)))
 					.map_err(|_| "failed to insert into trie")?;
 			}
 		}
