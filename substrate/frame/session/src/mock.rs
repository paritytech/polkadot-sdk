--- conflicted
+++ resolved
@@ -21,14 +21,10 @@
 use crate as pallet_session;
 #[cfg(feature = "historical")]
 use crate::historical as pallet_session_historical;
-<<<<<<< HEAD
 
 use codec::Encode;
 use frame_support::{derive_impl, parameter_types, traits::ConstU64};
-=======
-use frame_support::{derive_impl, parameter_types, traits::ConstU64};
 use pallet_balances::{self, AccountData};
->>>>>>> fea33a9d
 use sp_core::crypto::key_types::DUMMY;
 use sp_runtime::{
 	impl_opaque_keys,
@@ -37,10 +33,6 @@
 	BuildStorage,
 };
 use sp_staking::SessionIndex;
-<<<<<<< HEAD
-use sp_state_machine::BasicExternalities;
-=======
->>>>>>> fea33a9d
 use std::collections::BTreeMap;
 
 impl_opaque_keys! {
@@ -219,10 +211,10 @@
 	BeforeSessionEndCalled::mutate(|b| *b = false);
 }
 
-<<<<<<< HEAD
 pub fn create_set_keys_proof(owner: u64, public: &UintAuthorityId) -> Vec<u8> {
 	public.sign(&owner.encode()).unwrap().encode()
-=======
+}
+
 parameter_types! {
 	pub static LastSessionEventIndex: usize = 0;
 }
@@ -239,7 +231,6 @@
 		&crate::HoldReason::Keys.into(),
 		&who,
 	)
->>>>>>> fea33a9d
 }
 
 pub fn new_test_ext() -> sp_io::TestExternalities {
