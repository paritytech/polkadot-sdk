// This file is part of Substrate.

// Copyright (C) Parity Technologies (UK) Ltd.
// SPDX-License-Identifier: Apache-2.0

// Licensed under the Apache License, Version 2.0 (the "License");
// you may not use this file except in compliance with the License.
// You may obtain a copy of the License at
//
// 	http://www.apache.org/licenses/LICENSE-2.0
//
// Unless required by applicable law or agreed to in writing, software
// distributed under the License is distributed on an "AS IS" BASIS,
// WITHOUT WARRANTIES OR CONDITIONS OF ANY KIND, either express or implied.
// See the License for the specific language governing permissions and
// limitations under the License.

// Tests for the Session Pallet

use super::*;
use crate::mock::{
<<<<<<< HEAD
	authorities, before_session_end_called, create_set_keys_proof, force_new_session, new_test_ext,
	reset_before_session_end_called, session_changed, set_next_validators, set_session_length,
=======
	authorities, before_session_end_called, force_new_session, new_test_ext,
	reset_before_session_end_called, session_changed, session_events_since_last_call, session_hold,
	set_next_validators, set_session_length, Balances, KeyDeposit, MockSessionKeys,
>>>>>>> fea33a9d
	PreUpgradeMockSessionKeys, RuntimeOrigin, Session, SessionChanged, System, Test,
	TestSessionChanged, TestValidatorIdOf, ValidatorAccounts,
};

use codec::Encode;
use sp_core::crypto::key_types::DUMMY;
use sp_runtime::{testing::UintAuthorityId, Perbill};

use frame_support::{
	assert_err, assert_noop, assert_ok,
	traits::{ConstU64, OnInitialize},
};

fn initialize_block(block: u64) {
	SessionChanged::mutate(|l| *l = false);
	System::set_block_number(block);
	Session::on_initialize(block);
}

#[test]
fn simple_setup_should_work() {
	new_test_ext().execute_with(|| {
		assert_eq!(authorities(), vec![UintAuthorityId(1), UintAuthorityId(2), UintAuthorityId(3)]);
		assert_eq!(Validators::<Test>::get(), vec![1, 2, 3]);
	});
}

#[test]
fn put_get_keys() {
	new_test_ext().execute_with(|| {
		Session::put_keys(&10, &UintAuthorityId(10).into());
		assert_eq!(Session::load_keys(&10), Some(UintAuthorityId(10).into()));
	})
}

#[test]
fn keys_cleared_on_kill() {
	let mut ext = new_test_ext();
	ext.execute_with(|| {
		assert_eq!(Validators::<Test>::get(), vec![1, 2, 3]);
		assert_eq!(Session::load_keys(&1), Some(UintAuthorityId(1).into()));

		let id = DUMMY;
		assert_eq!(Session::key_owner(id, UintAuthorityId(1).get_raw(id)), Some(1));

		assert!(System::is_provider_required(&1));
		assert_ok!(Session::purge_keys(RuntimeOrigin::signed(1)));
		assert!(!System::is_provider_required(&1));

		assert_eq!(Session::load_keys(&1), None);
		assert_eq!(Session::key_owner(id, UintAuthorityId(1).get_raw(id)), None);
	})
}

#[test]
fn purge_keys_works_for_stash_id() {
	let mut ext = new_test_ext();
	ext.execute_with(|| {
		assert_eq!(Validators::<Test>::get(), vec![1, 2, 3]);
		TestValidatorIdOf::set(vec![(10, 1), (20, 2), (3, 3)].into_iter().collect());
		assert_eq!(Session::load_keys(&1), Some(UintAuthorityId(1).into()));
		assert_eq!(Session::load_keys(&2), Some(UintAuthorityId(2).into()));

		let id = DUMMY;
		assert_eq!(Session::key_owner(id, UintAuthorityId(1).get_raw(id)), Some(1));

		assert_ok!(Session::purge_keys(RuntimeOrigin::signed(1)));
		assert_ok!(Session::purge_keys(RuntimeOrigin::signed(2)));

		assert_eq!(Session::load_keys(&1), None);
		assert_eq!(Session::load_keys(&2), None);
		assert_eq!(Session::key_owner(id, UintAuthorityId(10).get_raw(id)), None);
		assert_eq!(Session::key_owner(id, UintAuthorityId(20).get_raw(id)), None);
	})
}

#[test]
fn authorities_should_track_validators() {
	reset_before_session_end_called();

	new_test_ext().execute_with(|| {
		TestValidatorIdOf::set(vec![(1, 1), (2, 2), (3, 3), (4, 4)].into_iter().collect());

		set_next_validators(vec![1, 2]);
		force_new_session();
		initialize_block(1);
		assert_eq!(
			QueuedKeys::<Test>::get(),
			vec![(1, UintAuthorityId(1).into()), (2, UintAuthorityId(2).into()),]
		);
		assert_eq!(Validators::<Test>::get(), vec![1, 2, 3]);
		assert_eq!(authorities(), vec![UintAuthorityId(1), UintAuthorityId(2), UintAuthorityId(3)]);
		assert!(before_session_end_called());
		reset_before_session_end_called();

		force_new_session();
		initialize_block(2);
		assert_eq!(
			QueuedKeys::<Test>::get(),
			vec![(1, UintAuthorityId(1).into()), (2, UintAuthorityId(2).into()),]
		);
		assert_eq!(Validators::<Test>::get(), vec![1, 2]);
		assert_eq!(authorities(), vec![UintAuthorityId(1), UintAuthorityId(2)]);
		assert!(before_session_end_called());
		reset_before_session_end_called();

		set_next_validators(vec![1, 2, 4]);
		assert_ok!(Session::set_keys(
			RuntimeOrigin::signed(4),
			UintAuthorityId(4).into(),
			create_set_keys_proof(4, &UintAuthorityId(4)),
		));
		force_new_session();
		initialize_block(3);
		assert_eq!(
			QueuedKeys::<Test>::get(),
			vec![
				(1, UintAuthorityId(1).into()),
				(2, UintAuthorityId(2).into()),
				(4, UintAuthorityId(4).into()),
			]
		);
		assert_eq!(Validators::<Test>::get(), vec![1, 2]);
		assert_eq!(authorities(), vec![UintAuthorityId(1), UintAuthorityId(2)]);
		assert!(before_session_end_called());

		force_new_session();
		initialize_block(4);
		assert_eq!(
			QueuedKeys::<Test>::get(),
			vec![
				(1, UintAuthorityId(1).into()),
				(2, UintAuthorityId(2).into()),
				(4, UintAuthorityId(4).into()),
			]
		);
		assert_eq!(Validators::<Test>::get(), vec![1, 2, 4]);
		assert_eq!(authorities(), vec![UintAuthorityId(1), UintAuthorityId(2), UintAuthorityId(4)]);
	});
}

#[test]
fn should_work_with_early_exit() {
	new_test_ext().execute_with(|| {
		set_session_length(10);

		initialize_block(1);
		assert_eq!(CurrentIndex::<Test>::get(), 0);

		initialize_block(2);
		assert_eq!(CurrentIndex::<Test>::get(), 0);

		force_new_session();
		initialize_block(3);
		assert_eq!(CurrentIndex::<Test>::get(), 1);

		initialize_block(9);
		assert_eq!(CurrentIndex::<Test>::get(), 1);

		initialize_block(10);
		assert_eq!(CurrentIndex::<Test>::get(), 2);
	});
}

#[test]
fn session_change_should_work() {
	new_test_ext().execute_with(|| {
		// Block 1: No change
		initialize_block(1);
		assert_eq!(authorities(), vec![UintAuthorityId(1), UintAuthorityId(2), UintAuthorityId(3)]);
		assert_eq!(session_events_since_last_call(), vec![]);

		// Block 2: Session rollover, but no change.
		initialize_block(2);
		assert_eq!(authorities(), vec![UintAuthorityId(1), UintAuthorityId(2), UintAuthorityId(3)]);
		assert_eq!(
			session_events_since_last_call(),
			vec![Event::NewQueued, Event::NewSession { session_index: 1 }]
		);

		// Block 3: Set new key for validator 2; no visible change.
		initialize_block(3);
		assert_ok!(Session::set_keys(
			RuntimeOrigin::signed(2),
			UintAuthorityId(5).into(),
			create_set_keys_proof(2, &UintAuthorityId(5)),
		));
		assert_eq!(authorities(), vec![UintAuthorityId(1), UintAuthorityId(2), UintAuthorityId(3)]);
		assert_eq!(session_events_since_last_call(), vec![]);

		// Block 4: Session rollover; no visible change.
		initialize_block(4);
		assert_eq!(authorities(), vec![UintAuthorityId(1), UintAuthorityId(2), UintAuthorityId(3)]);
		assert_eq!(
			session_events_since_last_call(),
			vec![Event::NewQueued, Event::NewSession { session_index: 2 }]
		);

		// Block 5: No change.
		initialize_block(5);
		assert_eq!(authorities(), vec![UintAuthorityId(1), UintAuthorityId(2), UintAuthorityId(3)]);
		assert_eq!(session_events_since_last_call(), vec![]);

		// Block 6: Session rollover; authority 2 changes.
		initialize_block(6);
		assert_eq!(authorities(), vec![UintAuthorityId(1), UintAuthorityId(5), UintAuthorityId(3)]);
		assert_eq!(
			session_events_since_last_call(),
			vec![Event::NewQueued, Event::NewSession { session_index: 3 }]
		);
	});
}

#[test]
fn duplicates_are_not_allowed() {
	new_test_ext().execute_with(|| {
		TestValidatorIdOf::set(vec![(1, 1), (2, 2), (3, 3), (4, 4)].into_iter().collect());

		System::set_block_number(1);
		Session::on_initialize(1);
		assert_noop!(
			Session::set_keys(
				RuntimeOrigin::signed(4),
				UintAuthorityId(1).into(),
				create_set_keys_proof(4, &UintAuthorityId(1)),
			),
			Error::<Test>::DuplicatedKey,
		);
		assert_ok!(Session::set_keys(
			RuntimeOrigin::signed(1),
			UintAuthorityId(10).into(),
			create_set_keys_proof(1, &UintAuthorityId(10)),
		));

		// is fine now that 1 has migrated off.
		assert_ok!(Session::set_keys(
			RuntimeOrigin::signed(4),
			UintAuthorityId(1).into(),
			create_set_keys_proof(4, &UintAuthorityId(1)),
		));
	});
}

#[test]
fn session_changed_flag_works() {
	reset_before_session_end_called();

	new_test_ext().execute_with(|| {
		TestValidatorIdOf::set(vec![(1, 1), (2, 2), (3, 3), (69, 69)].into_iter().collect());
		TestSessionChanged::mutate(|l| *l = true);

		force_new_session();
		initialize_block(1);
		assert!(!session_changed());
		assert!(before_session_end_called());
		reset_before_session_end_called();

		force_new_session();
		initialize_block(2);
		assert!(!session_changed());
		assert!(before_session_end_called());
		reset_before_session_end_called();

		Session::disable_index(0);
		force_new_session();
		initialize_block(3);
		assert!(!session_changed());
		assert!(before_session_end_called());
		reset_before_session_end_called();

		force_new_session();
		initialize_block(4);
		assert!(session_changed());
		assert!(before_session_end_called());
		reset_before_session_end_called();

		force_new_session();
		initialize_block(5);
		assert!(!session_changed());
		assert!(before_session_end_called());
		reset_before_session_end_called();

		assert_ok!(Session::set_keys(
			RuntimeOrigin::signed(2),
			UintAuthorityId(5).into(),
			create_set_keys_proof(2, &UintAuthorityId(5)),
		));
		force_new_session();
		initialize_block(6);
		assert!(!session_changed());
		assert!(before_session_end_called());
		reset_before_session_end_called();

		// changing the keys of a validator leads to change.
		assert_ok!(Session::set_keys(
			RuntimeOrigin::signed(69),
			UintAuthorityId(69).into(),
			create_set_keys_proof(69, &UintAuthorityId(69)),
		));
		force_new_session();
		initialize_block(7);
		assert!(session_changed());
		assert!(before_session_end_called());
		reset_before_session_end_called();

		// while changing the keys of a non-validator does not.
		force_new_session();
		initialize_block(7);
		assert!(!session_changed());
		assert!(before_session_end_called());
		reset_before_session_end_called();
	});
}

#[test]
fn periodic_session_works() {
	type P = PeriodicSessions<ConstU64<10>, ConstU64<3>>;

	// make sure that offset phase behaves correctly
	for i in 0u64..3 {
		assert!(!P::should_end_session(i));
		assert_eq!(P::estimate_next_session_rotation(i).0.unwrap(), 3);

		// the last block of the session (i.e. the one before session rotation)
		// should have progress 100%.
		if P::estimate_next_session_rotation(i).0.unwrap() - 1 == i {
			assert_eq!(
				P::estimate_current_session_progress(i).0.unwrap(),
				Permill::from_percent(100)
			);
		} else {
			assert!(
				P::estimate_current_session_progress(i).0.unwrap() < Permill::from_percent(100)
			);
		}
	}

	// we end the session at block #3 and we consider this block the first one
	// from the next session. since we're past the offset phase it represents
	// 1/10 of progress.
	assert!(P::should_end_session(3u64));
	assert_eq!(P::estimate_next_session_rotation(3u64).0.unwrap(), 3);
	assert_eq!(P::estimate_current_session_progress(3u64).0.unwrap(), Permill::from_percent(10));

	for i in (1u64..10).map(|i| 3 + i) {
		assert!(!P::should_end_session(i));
		assert_eq!(P::estimate_next_session_rotation(i).0.unwrap(), 13);

		// as with the offset phase the last block of the session must have 100%
		// progress.
		if P::estimate_next_session_rotation(i).0.unwrap() - 1 == i {
			assert_eq!(
				P::estimate_current_session_progress(i).0.unwrap(),
				Permill::from_percent(100)
			);
		} else {
			assert!(
				P::estimate_current_session_progress(i).0.unwrap() < Permill::from_percent(100)
			);
		}
	}

	// the new session starts and we proceed in 1/10 increments.
	assert!(P::should_end_session(13u64));
	assert_eq!(P::estimate_next_session_rotation(13u64).0.unwrap(), 23);
	assert_eq!(P::estimate_current_session_progress(13u64).0.unwrap(), Permill::from_percent(10));

	assert!(!P::should_end_session(14u64));
	assert_eq!(P::estimate_next_session_rotation(14u64).0.unwrap(), 23);
	assert_eq!(P::estimate_current_session_progress(14u64).0.unwrap(), Permill::from_percent(20));
}

#[test]
fn session_keys_generate_output_works_as_set_keys_input() {
	new_test_ext().execute_with(|| {
		let new_keys = mock::MockSessionKeys::generate(&2u64.encode(), None);

		assert_ok!(Session::set_keys(
			RuntimeOrigin::signed(2),
			new_keys.keys,
			new_keys.proof.encode(),
		));
	});
}

#[test]
fn upgrade_keys() {
	use frame_support::storage;
	use sp_core::crypto::key_types::DUMMY;

	// This test assumes certain mocks.
	assert_eq!(mock::NextValidators::get().clone(), vec![1, 2, 3]);
	assert_eq!(mock::Validators::get().clone(), vec![1, 2, 3]);

	new_test_ext().execute_with(|| {
		let pre_one = PreUpgradeMockSessionKeys { a: [1u8; 32], b: [1u8; 64] };

		let pre_two = PreUpgradeMockSessionKeys { a: [2u8; 32], b: [2u8; 64] };

		let pre_three = PreUpgradeMockSessionKeys { a: [3u8; 32], b: [3u8; 64] };

		let val_keys = vec![(1u64, pre_one), (2u64, pre_two), (3u64, pre_three)];

		// Set `QueuedKeys`.
		{
			let storage_key = super::QueuedKeys::<Test>::hashed_key();
			assert!(storage::unhashed::exists(&storage_key));
			storage::unhashed::put(&storage_key, &val_keys);
		}

		// Set `NextKeys`.
		{
			for &(i, ref keys) in val_keys.iter() {
				let storage_key = super::NextKeys::<Test>::hashed_key_for(i);
				assert!(storage::unhashed::exists(&storage_key));
				storage::unhashed::put(&storage_key, keys);
			}
		}

		// Set `KeyOwner`.
		{
			for &(i, ref keys) in val_keys.iter() {
				// clear key owner for `UintAuthorityId` keys set in genesis.
				let presumed = UintAuthorityId(i);
				let raw_prev = presumed.as_ref();

				assert_eq!(Session::key_owner(DUMMY, raw_prev), Some(i));
				Session::clear_key_owner(DUMMY, raw_prev);

				Session::put_key_owner(mock::KEY_ID_A, keys.get_raw(mock::KEY_ID_A), &i);
				Session::put_key_owner(mock::KEY_ID_B, keys.get_raw(mock::KEY_ID_B), &i);
			}
		}

		// Do the upgrade and check sanity.
		let mock_keys_for = |val| mock::MockSessionKeys { dummy: UintAuthorityId(val) };
		Session::upgrade_keys::<PreUpgradeMockSessionKeys, _>(|val, _old_keys| mock_keys_for(val));

		// Check key ownership.
		for (i, ref keys) in val_keys.iter() {
			assert!(Session::key_owner(mock::KEY_ID_A, keys.get_raw(mock::KEY_ID_A)).is_none());
			assert!(Session::key_owner(mock::KEY_ID_B, keys.get_raw(mock::KEY_ID_B)).is_none());

			let migrated_key = UintAuthorityId(*i);
			assert_eq!(Session::key_owner(DUMMY, migrated_key.as_ref()), Some(*i));
		}

		// Check queued keys.
		assert_eq!(
			QueuedKeys::<Test>::get(),
			vec![(1, mock_keys_for(1)), (2, mock_keys_for(2)), (3, mock_keys_for(3)),],
		);

		for i in 1u64..4 {
			assert_eq!(super::NextKeys::<Test>::get(&i), Some(mock_keys_for(i)));
		}
	})
}

#[cfg(feature = "historical")]
#[test]
fn test_migration_v1() {
	use crate::{
		historical::{HistoricalSessions, StoredRange},
		mock::Historical,
	};
	use frame_support::traits::{PalletInfoAccess, StorageVersion};

	new_test_ext().execute_with(|| {
		assert!(HistoricalSessions::<Test>::iter_values().count() > 0);
		assert!(StoredRange::<Test>::exists());

		let old_pallet = "Session";
		let new_pallet = <Historical as PalletInfoAccess>::name();
		frame_support::storage::migration::move_pallet(
			new_pallet.as_bytes(),
			old_pallet.as_bytes(),
		);
		StorageVersion::new(0).put::<Historical>();

		crate::migrations::historical::pre_migrate::<Test, Historical>();
		crate::migrations::historical::migrate::<Test, Historical>();
		crate::migrations::historical::post_migrate::<Test, Historical>();
	});
}

#[test]
fn set_keys_should_fail_with_insufficient_funds() {
	new_test_ext().execute_with(|| {
		// Account 999 is mocked to have KeyDeposit -1
		let account_id = 999;
		let keys = MockSessionKeys { dummy: UintAuthorityId(account_id).into() };
		frame_system::Pallet::<Test>::inc_providers(&account_id);
		// Make sure we have a validator ID
		ValidatorAccounts::mutate(|m| {
			m.insert(account_id, account_id);
		});

		// Attempt to set keys with an account that has insufficient funds
		// Should fail with Err(Token(FundsUnavailable)) from `pallet-balances`
		assert_err!(
			Session::set_keys(RuntimeOrigin::signed(account_id), keys, vec![]),
			sp_runtime::TokenError::FundsUnavailable
		);
	});
}

#[test]
fn set_keys_should_hold_funds() {
	new_test_ext().execute_with(|| {
		// Account 1000 is mocked to have sufficient funds
		let account_id = 1000;
		let keys = MockSessionKeys { dummy: UintAuthorityId(account_id).into() };
		let deposit = KeyDeposit::get();

		// Make sure we have a validator ID
		ValidatorAccounts::mutate(|m| {
			m.insert(account_id, account_id);
		});

		// Set keys and check the operation succeeds
		let res = Session::set_keys(RuntimeOrigin::signed(account_id), keys, vec![]);
		assert_ok!(res);

		// Check that the funds are held
		assert_eq!(session_hold(account_id), deposit);
	});
}

#[test]
fn purge_keys_should_unhold_funds() {
	new_test_ext().execute_with(|| {
		// Account 1000 is mocked to have sufficient funds
		let account_id = 1000;
		let keys = MockSessionKeys { dummy: UintAuthorityId(account_id).into() };
		let deposit = KeyDeposit::get();

		// Make sure we have a validator ID
		ValidatorAccounts::mutate(|m| {
			m.insert(account_id, account_id);
		});

		// Ensure system providers are properly set for the test account
		frame_system::Pallet::<Test>::inc_providers(&account_id);

		// First set the keys to reserve the deposit
		let res = Session::set_keys(RuntimeOrigin::signed(account_id), keys, vec![]);
		assert_ok!(res);

		// Check the reserved balance after setting keys
		let reserved_balance_before_purge = Balances::reserved_balance(&account_id);
		assert!(
			reserved_balance_before_purge >= deposit,
			"Deposit should be reserved after setting keys"
		);

		// Now purge the keys
		let res = Session::purge_keys(RuntimeOrigin::signed(account_id));
		assert_ok!(res);

		// Check that the funds were unreserved
		let reserved_balance_after_purge = Balances::reserved_balance(&account_id);
		assert_eq!(reserved_balance_after_purge, reserved_balance_before_purge - deposit);
	});
}

#[test]
fn existing_validators_without_hold_are_except() {
	// upon addition of `SessionDeposit`, a runtime may have some old validators without any held
	// amount. They can freely still update their session keys. They can also purge them.

	// disable key deposit for initial validators
	KeyDeposit::set(0);
	new_test_ext().execute_with(|| {
		// reset back to the first value.
		KeyDeposit::set(10);
		// 1 is an initial validator
		assert_eq!(session_hold(1), 0);

		// upgrade 1's keys
		assert_ok!(Session::set_keys(
			RuntimeOrigin::signed(1),
			UintAuthorityId(7).into(),
			Default::default()
		));
		assert_eq!(session_hold(1), 0);

		// purge 1's keys
		assert_ok!(Session::purge_keys(RuntimeOrigin::signed(1)));
		assert_eq!(session_hold(1), 0);
	});
}

mod disabling_byzantine_threshold {
	use super::*;
	use crate::disabling::{DisablingStrategy, UpToLimitDisablingStrategy};
	use sp_staking::offence::OffenceSeverity;

	// Common test data - the stash of the offending validator, the era of the offence and the
	// active set
	const OFFENDER_ID: <Test as frame_system::Config>::AccountId = 7;
	const MAX_OFFENDER_SEVERITY: OffenceSeverity = OffenceSeverity(Perbill::from_percent(100));
	const MIN_OFFENDER_SEVERITY: OffenceSeverity = OffenceSeverity(Perbill::from_percent(0));
	const ACTIVE_SET: [<Test as Config>::ValidatorId; 7] = [1, 2, 3, 4, 5, 6, 7];
	const OFFENDER_VALIDATOR_IDX: u32 = 6;

	#[test]
	fn disable_when_below_byzantine_threshold() {
		sp_io::TestExternalities::default().execute_with(|| {
			let initially_disabled = vec![(1, MAX_OFFENDER_SEVERITY)];
			Validators::<Test>::put(ACTIVE_SET.to_vec());

			let disabling_decision =
				<UpToLimitDisablingStrategy as DisablingStrategy<Test>>::decision(
					&OFFENDER_ID,
					MAX_OFFENDER_SEVERITY,
					&initially_disabled,
				);

			assert_eq!(disabling_decision.disable, Some(OFFENDER_VALIDATOR_IDX));
		});
	}

	#[test]
	fn disable_when_below_custom_byzantine_threshold() {
		sp_io::TestExternalities::default().execute_with(|| {
			let initially_disabled = vec![(1, MAX_OFFENDER_SEVERITY), (2, MAX_OFFENDER_SEVERITY)];
			Validators::<Test>::put(ACTIVE_SET.to_vec());

			let disabling_decision =
				<UpToLimitDisablingStrategy<2> as DisablingStrategy<Test>>::decision(
					&OFFENDER_ID,
					MAX_OFFENDER_SEVERITY,
					&initially_disabled,
				);

			assert_eq!(disabling_decision.disable, Some(OFFENDER_VALIDATOR_IDX));
		});
	}

	#[test]
	fn non_slashable_offences_still_disable() {
		sp_io::TestExternalities::default().execute_with(|| {
			let initially_disabled = vec![(1, MAX_OFFENDER_SEVERITY)];
			Validators::<Test>::put(ACTIVE_SET.to_vec());

			let disabling_decision =
				<UpToLimitDisablingStrategy as DisablingStrategy<Test>>::decision(
					&OFFENDER_ID,
					OffenceSeverity(Perbill::from_percent(0)),
					&initially_disabled,
				);

			assert_eq!(disabling_decision.disable, Some(OFFENDER_VALIDATOR_IDX));
		});
	}

	#[test]
	fn dont_disable_beyond_byzantine_threshold() {
		sp_io::TestExternalities::default().execute_with(|| {
			let initially_disabled = vec![(1, MIN_OFFENDER_SEVERITY), (2, MAX_OFFENDER_SEVERITY)];
			Validators::<Test>::put(ACTIVE_SET.to_vec());
			let disabling_decision =
				<UpToLimitDisablingStrategy as DisablingStrategy<Test>>::decision(
					&OFFENDER_ID,
					MAX_OFFENDER_SEVERITY,
					&initially_disabled,
				);

			assert!(disabling_decision.disable.is_none() && disabling_decision.reenable.is_none());
		});
	}
}

mod disabling_with_reenabling {
	use super::*;
	use crate::disabling::{DisablingStrategy, UpToLimitWithReEnablingDisablingStrategy};
	use sp_staking::offence::OffenceSeverity;

	// Common test data - the stash of the offending validator, the era of the offence and the
	// active set
	const OFFENDER_ID: <Test as frame_system::Config>::AccountId = 7;
	const MAX_OFFENDER_SEVERITY: OffenceSeverity = OffenceSeverity(Perbill::from_percent(100));
	const LOW_OFFENDER_SEVERITY: OffenceSeverity = OffenceSeverity(Perbill::from_percent(0));
	const ACTIVE_SET: [<Test as Config>::ValidatorId; 7] = [1, 2, 3, 4, 5, 6, 7];
	const OFFENDER_VALIDATOR_IDX: u32 = 6; // the offender is with index 6 in the active set

	#[test]
	fn disable_when_below_byzantine_threshold() {
		sp_io::TestExternalities::default().execute_with(|| {
			let initially_disabled = vec![(0, MAX_OFFENDER_SEVERITY)];
			Validators::<Test>::put(ACTIVE_SET.to_vec());

			let disabling_decision =
				<UpToLimitWithReEnablingDisablingStrategy as DisablingStrategy<Test>>::decision(
					&OFFENDER_ID,
					MAX_OFFENDER_SEVERITY,
					&initially_disabled,
				);

			// Disable Offender and do not re-enable anyone
			assert_eq!(disabling_decision.disable, Some(OFFENDER_VALIDATOR_IDX));
			assert_eq!(disabling_decision.reenable, None);
		});
	}

	#[test]
	fn reenable_arbitrary_on_equal_severity() {
		sp_io::TestExternalities::default().execute_with(|| {
			let initially_disabled = vec![(0, MAX_OFFENDER_SEVERITY), (1, MAX_OFFENDER_SEVERITY)];
			Validators::<Test>::put(ACTIVE_SET.to_vec());

			let disabling_decision =
				<UpToLimitWithReEnablingDisablingStrategy as DisablingStrategy<Test>>::decision(
					&OFFENDER_ID,
					MAX_OFFENDER_SEVERITY,
					&initially_disabled,
				);

			assert!(disabling_decision.disable.is_some() && disabling_decision.reenable.is_some());
			// Disable 7 and enable 1
			assert_eq!(disabling_decision.disable.unwrap(), OFFENDER_VALIDATOR_IDX);
			assert_eq!(disabling_decision.reenable.unwrap(), 0);
		});
	}

	#[test]
	fn do_not_reenable_higher_offenders() {
		sp_io::TestExternalities::default().execute_with(|| {
			let initially_disabled = vec![(0, MAX_OFFENDER_SEVERITY), (1, MAX_OFFENDER_SEVERITY)];
			Validators::<Test>::put(ACTIVE_SET.to_vec());

			let disabling_decision =
				<UpToLimitWithReEnablingDisablingStrategy as DisablingStrategy<Test>>::decision(
					&OFFENDER_ID,
					LOW_OFFENDER_SEVERITY,
					&initially_disabled,
				);

			assert!(disabling_decision.disable.is_none() && disabling_decision.reenable.is_none());

			assert_ok!(Session::do_try_state());
		});
	}

	#[test]
	fn reenable_lower_offenders() {
		sp_io::TestExternalities::default().execute_with(|| {
			let initially_disabled = vec![(0, LOW_OFFENDER_SEVERITY), (1, LOW_OFFENDER_SEVERITY)];
			Validators::<Test>::put(ACTIVE_SET.to_vec());

			let disabling_decision =
				<UpToLimitWithReEnablingDisablingStrategy as DisablingStrategy<Test>>::decision(
					&OFFENDER_ID,
					MAX_OFFENDER_SEVERITY,
					&initially_disabled,
				);

			assert!(disabling_decision.disable.is_some() && disabling_decision.reenable.is_some());
			// Disable 7 and enable 1
			assert_eq!(disabling_decision.disable.unwrap(), OFFENDER_VALIDATOR_IDX);
			assert_eq!(disabling_decision.reenable.unwrap(), 0);

			assert_ok!(Session::do_try_state());
		});
	}

	#[test]
	fn reenable_lower_offenders_unordered() {
		sp_io::TestExternalities::default().execute_with(|| {
			let initially_disabled = vec![(0, MAX_OFFENDER_SEVERITY), (1, LOW_OFFENDER_SEVERITY)];
			Validators::<Test>::put(ACTIVE_SET.to_vec());

			let disabling_decision =
				<UpToLimitWithReEnablingDisablingStrategy as DisablingStrategy<Test>>::decision(
					&OFFENDER_ID,
					MAX_OFFENDER_SEVERITY,
					&initially_disabled,
				);

			assert!(disabling_decision.disable.is_some() && disabling_decision.reenable.is_some());
			// Disable 7 and enable 1
			assert_eq!(disabling_decision.disable.unwrap(), OFFENDER_VALIDATOR_IDX);
			assert_eq!(disabling_decision.reenable.unwrap(), 1);
		});
	}

	#[test]
	fn update_severity() {
		sp_io::TestExternalities::default().execute_with(|| {
			let initially_disabled =
				vec![(OFFENDER_VALIDATOR_IDX, LOW_OFFENDER_SEVERITY), (0, MAX_OFFENDER_SEVERITY)];
			Validators::<Test>::put(ACTIVE_SET.to_vec());

			let disabling_decision =
				<UpToLimitWithReEnablingDisablingStrategy as DisablingStrategy<Test>>::decision(
					&OFFENDER_ID,
					MAX_OFFENDER_SEVERITY,
					&initially_disabled,
				);

			assert!(disabling_decision.disable.is_some() && disabling_decision.reenable.is_none());
			// Disable 7 "again" AKA update their severity
			assert_eq!(disabling_decision.disable.unwrap(), OFFENDER_VALIDATOR_IDX);
		});
	}

	#[test]
	fn update_cannot_lower_severity() {
		sp_io::TestExternalities::default().execute_with(|| {
			let initially_disabled =
				vec![(OFFENDER_VALIDATOR_IDX, MAX_OFFENDER_SEVERITY), (0, MAX_OFFENDER_SEVERITY)];
			Validators::<Test>::put(ACTIVE_SET.to_vec());

			let disabling_decision =
				<UpToLimitWithReEnablingDisablingStrategy as DisablingStrategy<Test>>::decision(
					&OFFENDER_ID,
					LOW_OFFENDER_SEVERITY,
					&initially_disabled,
				);

			assert!(disabling_decision.disable.is_none() && disabling_decision.reenable.is_none());
		});
	}

	#[test]
	fn no_accidental_reenablement_on_repeated_offence() {
		sp_io::TestExternalities::default().execute_with(|| {
			let initially_disabled =
				vec![(OFFENDER_VALIDATOR_IDX, MAX_OFFENDER_SEVERITY), (0, LOW_OFFENDER_SEVERITY)];
			Validators::<Test>::put(ACTIVE_SET.to_vec());

			let disabling_decision =
				<UpToLimitWithReEnablingDisablingStrategy as DisablingStrategy<Test>>::decision(
					&OFFENDER_ID,
					MAX_OFFENDER_SEVERITY,
					&initially_disabled,
				);

			assert!(disabling_decision.disable.is_none() && disabling_decision.reenable.is_none());
		});
	}
}<|MERGE_RESOLUTION|>--- conflicted
+++ resolved
@@ -19,14 +19,9 @@
 
 use super::*;
 use crate::mock::{
-<<<<<<< HEAD
 	authorities, before_session_end_called, create_set_keys_proof, force_new_session, new_test_ext,
-	reset_before_session_end_called, session_changed, set_next_validators, set_session_length,
-=======
-	authorities, before_session_end_called, force_new_session, new_test_ext,
 	reset_before_session_end_called, session_changed, session_events_since_last_call, session_hold,
 	set_next_validators, set_session_length, Balances, KeyDeposit, MockSessionKeys,
->>>>>>> fea33a9d
 	PreUpgradeMockSessionKeys, RuntimeOrigin, Session, SessionChanged, System, Test,
 	TestSessionChanged, TestValidatorIdOf, ValidatorAccounts,
 };
@@ -528,7 +523,11 @@
 		// Attempt to set keys with an account that has insufficient funds
 		// Should fail with Err(Token(FundsUnavailable)) from `pallet-balances`
 		assert_err!(
-			Session::set_keys(RuntimeOrigin::signed(account_id), keys, vec![]),
+			Session::set_keys(
+				RuntimeOrigin::signed(account_id),
+				keys,
+				create_set_keys_proof(account_id, &UintAuthorityId(account_id)),
+			),
 			sp_runtime::TokenError::FundsUnavailable
 		);
 	});
@@ -548,7 +547,11 @@
 		});
 
 		// Set keys and check the operation succeeds
-		let res = Session::set_keys(RuntimeOrigin::signed(account_id), keys, vec![]);
+		let res = Session::set_keys(
+			RuntimeOrigin::signed(account_id),
+			keys,
+			create_set_keys_proof(account_id, &UintAuthorityId(account_id)),
+		);
 		assert_ok!(res);
 
 		// Check that the funds are held
@@ -573,7 +576,11 @@
 		frame_system::Pallet::<Test>::inc_providers(&account_id);
 
 		// First set the keys to reserve the deposit
-		let res = Session::set_keys(RuntimeOrigin::signed(account_id), keys, vec![]);
+		let res = Session::set_keys(
+			RuntimeOrigin::signed(account_id),
+			keys,
+			create_set_keys_proof(account_id, &UintAuthorityId(account_id)),
+		);
 		assert_ok!(res);
 
 		// Check the reserved balance after setting keys
@@ -610,7 +617,7 @@
 		assert_ok!(Session::set_keys(
 			RuntimeOrigin::signed(1),
 			UintAuthorityId(7).into(),
-			Default::default()
+			create_set_keys_proof(1, &UintAuthorityId(7))
 		));
 		assert_eq!(session_hold(1), 0);
 
