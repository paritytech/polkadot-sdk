--- conflicted
+++ resolved
@@ -67,13 +67,8 @@
 	type WeightInfo = ();
 }
 impl pallet_session::historical::Config for Test {
-<<<<<<< HEAD
 	type FullIdentification = pallet_staking::Existence;
 	type FullIdentificationOf = pallet_staking::ExistenceOf<Test>;
-=======
-	type FullIdentification = ();
-	type FullIdentificationOf = pallet_staking::NullIdentity;
->>>>>>> 98c6ffce
 }
 
 sp_runtime::impl_opaque_keys! {
