--- conflicted
+++ resolved
@@ -17,11 +17,7 @@
 
 [dependencies]
 codec = { features = ["derive"], workspace = true }
-<<<<<<< HEAD
-scale-info = { features = ["derive"], workspace = true }
 log = { workspace = true }
-=======
->>>>>>> 274a781e
 frame-benchmarking = { optional = true, workspace = true }
 frame-support = { workspace = true }
 frame-system = { workspace = true }
