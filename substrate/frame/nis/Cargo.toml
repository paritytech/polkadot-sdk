[package]
name = "pallet-nis"
version = "28.0.0"
authors.workspace = true
edition.workspace = true
license = "Apache-2.0"
homepage.workspace = true
repository.workspace = true
description = "FRAME pallet for rewarding account freezing."
readme = "README.md"

[lints]
workspace = true

[package.metadata.docs.rs]
targets = ["x86_64-unknown-linux-gnu"]

[dependencies]
codec = { features = ["derive"], workspace = true }
<<<<<<< HEAD
frame-benchmarking = { optional = true, workspace = true }
frame-support = { workspace = true }
frame-system = { workspace = true }
log = { workspace = true }
=======
frame = { workspace = true, features = ["runtime"] }
>>>>>>> 15aa3ae9
scale-info = { features = ["derive"], workspace = true }

[dev-dependencies]
pallet-balances = { workspace = true, default-features = true }
sp-io = { workspace = true, default-features = true }

[features]
default = ["std"]
std = [
	"codec/std",
<<<<<<< HEAD
	"frame-benchmarking?/std",
	"frame-support/std",
	"frame-system/std",
	"log/std",
	"pallet-balances/std",
=======
	"frame/std",
>>>>>>> 15aa3ae9
	"scale-info/std",
]
runtime-benchmarks = [
	"frame/runtime-benchmarks",
	"pallet-balances/runtime-benchmarks",
]
try-runtime = [
	"frame/try-runtime",
	"pallet-balances/try-runtime",
]<|MERGE_RESOLUTION|>--- conflicted
+++ resolved
@@ -17,14 +17,8 @@
 
 [dependencies]
 codec = { features = ["derive"], workspace = true }
-<<<<<<< HEAD
-frame-benchmarking = { optional = true, workspace = true }
-frame-support = { workspace = true }
-frame-system = { workspace = true }
 log = { workspace = true }
-=======
 frame = { workspace = true, features = ["runtime"] }
->>>>>>> 15aa3ae9
 scale-info = { features = ["derive"], workspace = true }
 
 [dev-dependencies]
@@ -35,15 +29,9 @@
 default = ["std"]
 std = [
 	"codec/std",
-<<<<<<< HEAD
-	"frame-benchmarking?/std",
-	"frame-support/std",
-	"frame-system/std",
 	"log/std",
 	"pallet-balances/std",
-=======
 	"frame/std",
->>>>>>> 15aa3ae9
 	"scale-info/std",
 ]
 runtime-benchmarks = [
