--- conflicted
+++ resolved
@@ -17,21 +17,7 @@
 
 //! Test environment for NIS pallet.
 
-<<<<<<< HEAD
 use frame::{runtime::prelude::*, testing_prelude::*, traits::StorageMapShim};
-=======
-use crate::{self as pallet_nis, Perquintill, WithMaximumOf};
-
-use frame_support::{
-	derive_impl, ord_parameter_types, parameter_types,
-	traits::{fungible::Inspect, ConstU32, ConstU64, StorageMapShim},
-	weights::Weight,
-	PalletId,
-};
-use pallet_balances::{Instance1, Instance2};
-use sp_core::ConstU128;
-use sp_runtime::BuildStorage;
->>>>>>> cb0d8544
 
 use crate::{self as pallet_nis, *};
 
