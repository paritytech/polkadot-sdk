// This file is part of Substrate.

// Copyright (C) Parity Technologies (UK) Ltd.
// SPDX-License-Identifier: Apache-2.0

// Licensed under the Apache License, Version 2.0 (the "License");
// you may not use this file except in compliance with the License.
// You may obtain a copy of the License at
//
// 	http://www.apache.org/licenses/LICENSE-2.0
//
// Unless required by applicable law or agreed to in writing, software
// distributed under the License is distributed on an "AS IS" BASIS,
// WITHOUT WARRANTIES OR CONDITIONS OF ANY KIND, either express or implied.
// See the License for the specific language governing permissions and
// limitations under the License.

//! Child-bounties pallet benchmarking.

#![cfg(feature = "runtime-benchmarks")]

<<<<<<< HEAD
use super::*;

use alloc::{vec, vec::Vec};

use frame_benchmarking::{account, v2::*, whitelisted_caller, BenchmarkError};
=======
use alloc::vec;
use frame_benchmarking::{v2::*, BenchmarkError};
use frame_support::ensure;
>>>>>>> ac2546b5
use frame_system::{pallet_prelude::BlockNumberFor, RawOrigin};
use pallet_bounties::Pallet as Bounties;
use pallet_treasury::Pallet as Treasury;
use sp_runtime::traits::BlockNumberProvider;

use crate::*;

const SEED: u32 = 0;

#[derive(Clone)]
struct BenchmarkChildBounty<T: Config> {
	/// Bounty ID.
	bounty_id: BountyIndex,
	/// ChildBounty ID.
	child_bounty_id: BountyIndex,
	/// The account proposing it.
	caller: T::AccountId,
	/// The master curator account.
	curator: T::AccountId,
	/// The child-bounty curator account.
	child_curator: T::AccountId,
	/// The (total) amount that should be paid if the bounty is rewarded.
	value: BalanceOf<T>,
	/// The curator fee. included in value.
	fee: BalanceOf<T>,
	/// The (total) amount that should be paid if the child-bounty is rewarded.
	child_bounty_value: BalanceOf<T>,
	/// The child-bounty curator fee. included in value.
	child_bounty_fee: BalanceOf<T>,
	/// Bounty description.
	reason: Vec<u8>,
}

fn set_block_number<T: Config>(n: BlockNumberFor<T>) {
	<T as pallet_treasury::Config>::BlockNumberProvider::set_block_number(n);
}

fn setup_bounty<T: Config>(
	user: u32,
	description: u32,
) -> (T::AccountId, T::AccountId, BalanceOf<T>, BalanceOf<T>, Vec<u8>) {
	let caller = account("caller", user, SEED);
	let value: BalanceOf<T> = T::BountyValueMinimum::get().saturating_mul(100u32.into());
	let fee = value / 2u32.into();
	let deposit = T::BountyDepositBase::get() +
		T::DataDepositPerByte::get() * T::MaximumReasonLength::get().into();
	let _ = T::Currency::make_free_balance_be(&caller, deposit + T::Currency::minimum_balance());
	let curator = account("curator", user, SEED);
	let _ = T::Currency::make_free_balance_be(
		&curator,
		fee / 2u32.into() + T::Currency::minimum_balance(),
	);
	let reason = vec![0; description as usize];
	(caller, curator, fee, value, reason)
}

fn setup_child_bounty<T: Config>(user: u32, description: u32) -> BenchmarkChildBounty<T> {
	let (caller, curator, fee, value, reason) = setup_bounty::<T>(user, description);
	let child_curator = account("child-curator", user, SEED);
	let _ = T::Currency::make_free_balance_be(
		&child_curator,
		fee / 2u32.into() + T::Currency::minimum_balance(),
	);
	let child_bounty_value = (value - fee) / 4u32.into();
	let child_bounty_fee = child_bounty_value / 2u32.into();

	BenchmarkChildBounty::<T> {
		bounty_id: 0,
		child_bounty_id: 0,
		caller,
		curator,
		child_curator,
		value,
		fee,
		child_bounty_value,
		child_bounty_fee,
		reason,
	}
}

fn activate_bounty<T: Config>(
	user: u32,
	description: u32,
) -> Result<BenchmarkChildBounty<T>, BenchmarkError> {
	let mut child_bounty_setup = setup_child_bounty::<T>(user, description);
	let curator_lookup = T::Lookup::unlookup(child_bounty_setup.curator.clone());
	Bounties::<T>::propose_bounty(
		RawOrigin::Signed(child_bounty_setup.caller.clone()).into(),
		child_bounty_setup.value,
		child_bounty_setup.reason.clone(),
	)?;

	child_bounty_setup.bounty_id = pallet_bounties::BountyCount::<T>::get() - 1;

	let approve_origin =
		T::SpendOrigin::try_successful_origin().map_err(|_| BenchmarkError::Weightless)?;
	Bounties::<T>::approve_bounty(approve_origin, child_bounty_setup.bounty_id)?;
	set_block_number::<T>(T::SpendPeriod::get());
	Treasury::<T>::on_initialize(frame_system::Pallet::<T>::block_number());
	Bounties::<T>::propose_curator(
		RawOrigin::Root.into(),
		child_bounty_setup.bounty_id,
		curator_lookup,
		child_bounty_setup.fee,
	)?;
	Bounties::<T>::accept_curator(
		RawOrigin::Signed(child_bounty_setup.curator.clone()).into(),
		child_bounty_setup.bounty_id,
	)?;

	Ok(child_bounty_setup)
}

fn activate_child_bounty<T: Config>(
	user: u32,
	description: u32,
) -> Result<BenchmarkChildBounty<T>, BenchmarkError> {
	let mut bounty_setup = activate_bounty::<T>(user, description)?;
	let child_curator_lookup = T::Lookup::unlookup(bounty_setup.child_curator.clone());

	Pallet::<T>::add_child_bounty(
		RawOrigin::Signed(bounty_setup.curator.clone()).into(),
		bounty_setup.bounty_id,
		bounty_setup.child_bounty_value,
		bounty_setup.reason.clone(),
	)?;

	bounty_setup.child_bounty_id = ParentTotalChildBounties::<T>::get(bounty_setup.bounty_id) - 1;

	Pallet::<T>::propose_curator(
		RawOrigin::Signed(bounty_setup.curator.clone()).into(),
		bounty_setup.bounty_id,
		bounty_setup.child_bounty_id,
		child_curator_lookup,
		bounty_setup.child_bounty_fee,
	)?;

	Pallet::<T>::accept_curator(
		RawOrigin::Signed(bounty_setup.child_curator.clone()).into(),
		bounty_setup.bounty_id,
		bounty_setup.child_bounty_id,
	)?;

	Ok(bounty_setup)
}

fn setup_pot_account<T: Config>() {
	let pot_account = Bounties::<T>::account_id();
	let value = T::Currency::minimum_balance().saturating_mul(1_000_000_000u32.into());
	let _ = T::Currency::make_free_balance_be(&pot_account, value);
}

fn assert_last_event<T: Config>(generic_event: <T as Config>::RuntimeEvent) {
	frame_system::Pallet::<T>::assert_last_event(generic_event.into());
}

#[benchmarks]
mod benchmarks {
	use super::*;

	#[benchmark]
	fn add_child_bounty(
		d: Linear<0, { T::MaximumReasonLength::get() }>,
	) -> Result<(), BenchmarkError> {
		setup_pot_account::<T>();
		let bounty_setup = activate_bounty::<T>(0, d)?;

		#[extrinsic_call]
		_(
			RawOrigin::Signed(bounty_setup.curator),
			bounty_setup.bounty_id,
			bounty_setup.child_bounty_value,
			bounty_setup.reason.clone(),
		);

		assert_last_event::<T>(
			Event::Added {
				index: bounty_setup.bounty_id,
				child_index: bounty_setup.child_bounty_id,
			}
			.into(),
		);

		Ok(())
	}

	#[benchmark]
	fn propose_curator() -> Result<(), BenchmarkError> {
		setup_pot_account::<T>();
		let bounty_setup = activate_bounty::<T>(0, T::MaximumReasonLength::get())?;
		let child_curator_lookup = T::Lookup::unlookup(bounty_setup.child_curator.clone());

		Pallet::<T>::add_child_bounty(
			RawOrigin::Signed(bounty_setup.curator.clone()).into(),
			bounty_setup.bounty_id,
			bounty_setup.child_bounty_value,
			bounty_setup.reason.clone(),
		)?;
		let child_bounty_id = ParentTotalChildBounties::<T>::get(bounty_setup.bounty_id) - 1;

		#[extrinsic_call]
		_(
			RawOrigin::Signed(bounty_setup.curator),
			bounty_setup.bounty_id,
			child_bounty_id,
			child_curator_lookup,
			bounty_setup.child_bounty_fee,
		);

		Ok(())
	}

	#[benchmark]
	fn accept_curator() -> Result<(), BenchmarkError> {
		setup_pot_account::<T>();
		let mut bounty_setup = activate_bounty::<T>(0, T::MaximumReasonLength::get())?;
		let child_curator_lookup = T::Lookup::unlookup(bounty_setup.child_curator.clone());

		Pallet::<T>::add_child_bounty(
			RawOrigin::Signed(bounty_setup.curator.clone()).into(),
			bounty_setup.bounty_id,
			bounty_setup.child_bounty_value,
			bounty_setup.reason.clone(),
		)?;
		bounty_setup.child_bounty_id =
			ParentTotalChildBounties::<T>::get(bounty_setup.bounty_id) - 1;

		Pallet::<T>::propose_curator(
			RawOrigin::Signed(bounty_setup.curator.clone()).into(),
			bounty_setup.bounty_id,
			bounty_setup.child_bounty_id,
			child_curator_lookup,
			bounty_setup.child_bounty_fee,
		)?;

		#[extrinsic_call]
		_(
			RawOrigin::Signed(bounty_setup.child_curator),
			bounty_setup.bounty_id,
			bounty_setup.child_bounty_id,
		);

		Ok(())
	}

	// Worst case when curator is inactive and any sender un-assigns the curator.
	#[benchmark]
	fn unassign_curator() -> Result<(), BenchmarkError> {
		setup_pot_account::<T>();
		let bounty_setup = activate_child_bounty::<T>(0, T::MaximumReasonLength::get())?;
		Treasury::<T>::on_initialize(frame_system::Pallet::<T>::block_number());
		set_block_number::<T>(T::SpendPeriod::get() + T::BountyUpdatePeriod::get() + 1u32.into());
		let caller = whitelisted_caller();

		#[extrinsic_call]
		_(RawOrigin::Signed(caller), bounty_setup.bounty_id, bounty_setup.child_bounty_id);

		Ok(())
	}

	#[benchmark]
	fn award_child_bounty() -> Result<(), BenchmarkError> {
		setup_pot_account::<T>();
		let bounty_setup = activate_child_bounty::<T>(0, T::MaximumReasonLength::get())?;
		let beneficiary_account = account::<T::AccountId>("beneficiary", 0, SEED);
		let beneficiary = T::Lookup::unlookup(beneficiary_account.clone());

		#[extrinsic_call]
		_(
			RawOrigin::Signed(bounty_setup.child_curator),
			bounty_setup.bounty_id,
			bounty_setup.child_bounty_id,
			beneficiary,
		);

		assert_last_event::<T>(
			Event::Awarded {
				index: bounty_setup.bounty_id,
				child_index: bounty_setup.child_bounty_id,
				beneficiary: beneficiary_account,
			}
			.into(),
		);

		Ok(())
	}

	#[benchmark]
	fn claim_child_bounty() -> Result<(), BenchmarkError> {
		setup_pot_account::<T>();
		let bounty_setup = activate_child_bounty::<T>(0, T::MaximumReasonLength::get())?;
		let beneficiary_account = account("beneficiary", 0, SEED);
		let beneficiary = T::Lookup::unlookup(beneficiary_account);

		Pallet::<T>::award_child_bounty(
			RawOrigin::Signed(bounty_setup.child_curator.clone()).into(),
			bounty_setup.bounty_id,
			bounty_setup.child_bounty_id,
			beneficiary,
		)?;

		let beneficiary_account = account("beneficiary", 0, SEED);

		set_block_number::<T>(T::SpendPeriod::get() + T::BountyDepositPayoutDelay::get());
<<<<<<< HEAD
		ensure!(T::Currency::free_balance(&beneficiary_account).is_zero(),
			"Beneficiary already has balance.");
=======
		ensure!(
			T::Currency::free_balance(&beneficiary_account).is_zero(),
			"Beneficiary already has balance."
		);
>>>>>>> ac2546b5

		#[extrinsic_call]
		_(
			RawOrigin::Signed(bounty_setup.curator),
			bounty_setup.bounty_id,
			bounty_setup.child_bounty_id,
		);

		ensure!(
			!T::Currency::free_balance(&beneficiary_account).is_zero(),
			"Beneficiary didn't get paid."
		);

		Ok(())
	}

	// Best case scenario.
	#[benchmark]
	fn close_child_bounty_added() -> Result<(), BenchmarkError> {
		setup_pot_account::<T>();
		let mut bounty_setup = activate_bounty::<T>(0, T::MaximumReasonLength::get())?;

		Pallet::<T>::add_child_bounty(
			RawOrigin::Signed(bounty_setup.curator.clone()).into(),
			bounty_setup.bounty_id,
			bounty_setup.child_bounty_value,
			bounty_setup.reason.clone(),
		)?;
<<<<<<< HEAD
		bounty_setup.child_bounty_id = ParentTotalChildBounties::<T>::get(bounty_setup.bounty_id) - 1;
=======
		bounty_setup.child_bounty_id =
			ParentTotalChildBounties::<T>::get(bounty_setup.bounty_id) - 1;
>>>>>>> ac2546b5

		#[extrinsic_call]
		close_child_bounty(RawOrigin::Root, bounty_setup.bounty_id, bounty_setup.child_bounty_id);

		assert_last_event::<T>(
			Event::Canceled {
				index: bounty_setup.bounty_id,
				child_index: bounty_setup.child_bounty_id,
			}
			.into(),
		);

		Ok(())
	}

	// Worst case scenario.
	#[benchmark]
	fn close_child_bounty_active() -> Result<(), BenchmarkError> {
		setup_pot_account::<T>();
		let bounty_setup = activate_child_bounty::<T>(0, T::MaximumReasonLength::get())?;
		Treasury::<T>::on_initialize(frame_system::Pallet::<T>::block_number());

		#[extrinsic_call]
		close_child_bounty(RawOrigin::Root, bounty_setup.bounty_id, bounty_setup.child_bounty_id);

		assert_last_event::<T>(
			Event::Canceled {
				index: bounty_setup.bounty_id,
				child_index: bounty_setup.child_bounty_id,
			}
			.into(),
		);

		Ok(())
	}

<<<<<<< HEAD
	impl_benchmark_test_suite!(ChildBounties, crate::tests::new_test_ext(), crate::tests::Test);
=======
	impl_benchmark_test_suite! {
		Pallet,
		tests::new_test_ext(),
		tests::Test
	}
>>>>>>> ac2546b5
}<|MERGE_RESOLUTION|>--- conflicted
+++ resolved
@@ -19,17 +19,9 @@
 
 #![cfg(feature = "runtime-benchmarks")]
 
-<<<<<<< HEAD
-use super::*;
-
-use alloc::{vec, vec::Vec};
-
-use frame_benchmarking::{account, v2::*, whitelisted_caller, BenchmarkError};
-=======
 use alloc::vec;
 use frame_benchmarking::{v2::*, BenchmarkError};
 use frame_support::ensure;
->>>>>>> ac2546b5
 use frame_system::{pallet_prelude::BlockNumberFor, RawOrigin};
 use pallet_bounties::Pallet as Bounties;
 use pallet_treasury::Pallet as Treasury;
@@ -334,15 +326,10 @@
 		let beneficiary_account = account("beneficiary", 0, SEED);
 
 		set_block_number::<T>(T::SpendPeriod::get() + T::BountyDepositPayoutDelay::get());
-<<<<<<< HEAD
-		ensure!(T::Currency::free_balance(&beneficiary_account).is_zero(),
-			"Beneficiary already has balance.");
-=======
 		ensure!(
 			T::Currency::free_balance(&beneficiary_account).is_zero(),
 			"Beneficiary already has balance."
 		);
->>>>>>> ac2546b5
 
 		#[extrinsic_call]
 		_(
@@ -371,12 +358,8 @@
 			bounty_setup.child_bounty_value,
 			bounty_setup.reason.clone(),
 		)?;
-<<<<<<< HEAD
-		bounty_setup.child_bounty_id = ParentTotalChildBounties::<T>::get(bounty_setup.bounty_id) - 1;
-=======
 		bounty_setup.child_bounty_id =
 			ParentTotalChildBounties::<T>::get(bounty_setup.bounty_id) - 1;
->>>>>>> ac2546b5
 
 		#[extrinsic_call]
 		close_child_bounty(RawOrigin::Root, bounty_setup.bounty_id, bounty_setup.child_bounty_id);
@@ -413,13 +396,9 @@
 		Ok(())
 	}
 
-<<<<<<< HEAD
-	impl_benchmark_test_suite!(ChildBounties, crate::tests::new_test_ext(), crate::tests::Test);
-=======
 	impl_benchmark_test_suite! {
 		Pallet,
 		tests::new_test_ext(),
 		tests::Test
 	}
->>>>>>> ac2546b5
 }