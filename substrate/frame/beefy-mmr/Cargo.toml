--- conflicted
+++ resolved
@@ -13,22 +13,6 @@
 codec = { package = "parity-scale-codec", version = "3.6.1", default-features = false, features = ["derive"] }
 log = { version = "0.4.17", default-features = false }
 scale-info = { version = "2.10.0", default-features = false, features = ["derive"] }
-<<<<<<< HEAD
-serde = { version = "1.0.188", optional = true }
-binary-merkle-tree = { path = "../../utils/binary-merkle-tree", default-features = false }
-frame-support = { path = "../support", default-features = false }
-frame-system = { path = "../system", default-features = false }
-pallet-beefy = { path = "../beefy", default-features = false }
-pallet-mmr = { path = "../merkle-mountain-range", default-features = false }
-pallet-session = { path = "../session", default-features = false }
-sp-consensus-beefy = { path = "../../primitives/consensus/beefy", default-features = false }
-sp-core = { path = "../../primitives/core", default-features = false }
-sp-io = { path = "../../primitives/io", default-features = false }
-sp-runtime = { path = "../../primitives/runtime", default-features = false }
-sp-std = { path = "../../primitives/std", default-features = false }
-sp-api = { path = "../../primitives/api", default-features = false }
-sp-state-machine = { path = "../../primitives/state-machine", default-features = false }
-=======
 serde = { version = "1.0.193", optional = true }
 binary-merkle-tree = { path = "../../utils/binary-merkle-tree", default-features = false}
 frame-support = { path = "../support", default-features = false}
@@ -43,14 +27,13 @@
 sp-std = { path = "../../primitives/std", default-features = false}
 sp-api = { path = "../../primitives/api", default-features = false}
 sp-state-machine = { path = "../../primitives/state-machine", default-features = false}
->>>>>>> 52132636
 
 [dev-dependencies]
 array-bytes = "6.1"
 sp-staking = { path = "../../primitives/staking" }
 
 [features]
-default = ["std"]
+default = [ "std" ]
 std = [
 	"array-bytes",
 	"binary-merkle-tree/std",
