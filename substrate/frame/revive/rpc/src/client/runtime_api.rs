// This file is part of Substrate.

// Copyright (C) Parity Technologies (UK) Ltd.
// SPDX-License-Identifier: Apache-2.0

// Licensed under the Apache License, Version 2.0 (the "License");
// you may not use this file except in compliance with the License.
// You may obtain a copy of the License at
//
// 	http://www.apache.org/licenses/LICENSE-2.0
//
// Unless required by applicable law or agreed to in writing, software
// distributed under the License is distributed on an "AS IS" BASIS,
// WITHOUT WARRANTIES OR CONDITIONS OF ANY KIND, either express or implied.
// See the License for the specific language governing permissions and
// limitations under the License.

use crate::{
	client::Balance,
<<<<<<< HEAD
	subxt_client::{self, runtime_apis::revive_api::types::address::AccountId, SrcChainConfig},
	ClientError, LOG_TARGET,
=======
	subxt_client::{self, SrcChainConfig},
	ClientError,
>>>>>>> 7c9611a6
};
use pallet_revive::{
	evm::{Block as EthBlock, GenericTransaction, ReceiptGasInfo, Trace, H160, U256},
	EthTransactInfo,
};
use sp_core::H256;
use subxt::OnlineClient;

const LOG_TARGET: &str = "eth-rpc::runtime_api";

/// A Wrapper around subxt Runtime API
#[derive(Clone)]
pub struct RuntimeApi(subxt::runtime_api::RuntimeApi<SrcChainConfig, OnlineClient<SrcChainConfig>>);

impl RuntimeApi {
	/// Create a new instance.
	pub fn new(
		api: subxt::runtime_api::RuntimeApi<SrcChainConfig, OnlineClient<SrcChainConfig>>,
	) -> Self {
		Self(api)
	}

	/// Get the balance of the given address.
	pub async fn balance(&self, address: H160) -> Result<U256, ClientError> {
		let address = address.0.into();
		let payload = subxt_client::apis().revive_api().balance(address);
		let balance = self.0.call(payload).await?;
		Ok(*balance)
	}

	/// Get the contract storage for the given contract address and key.
	pub async fn get_storage(
		&self,
		contract_address: H160,
		key: [u8; 32],
	) -> Result<Option<Vec<u8>>, ClientError> {
		let contract_address = contract_address.0.into();
		let payload = subxt_client::apis().revive_api().get_storage(contract_address, key);
		let result = self.0.call(payload).await?.map_err(|_| ClientError::ContractNotFound)?;
		Ok(result)
	}

	/// Dry run a transaction and returns the [`EthTransactInfo`] for the transaction.
	pub async fn dry_run(
		&self,
		tx: GenericTransaction,
	) -> Result<EthTransactInfo<Balance>, ClientError> {
		let payload = subxt_client::apis().revive_api().eth_transact(tx.into());
		let result = self.0.call(payload).await?;
		match result {
			Err(err) => {
				log::debug!(target: LOG_TARGET, "Dry run failed {err:?}");
				Err(ClientError::TransactError(err.0))
			},
			Ok(result) => Ok(result.0),
		}
	}

	/// Get the nonce of the given address.
	pub async fn nonce(&self, address: H160) -> Result<U256, ClientError> {
		let address = address.0.into();
		let payload = subxt_client::apis().revive_api().nonce(address);
		let nonce = self.0.call(payload).await?;
		Ok(nonce.into())
	}

	/// Get the gas price
	pub async fn gas_price(&self) -> Result<U256, ClientError> {
		let payload = subxt_client::apis().revive_api().gas_price();
		let gas_price = self.0.call(payload).await?;
		Ok(*gas_price)
	}

	/// Convert a weight to a fee.
	pub async fn block_gas_limit(&self) -> Result<U256, ClientError> {
		let payload = subxt_client::apis().revive_api().block_gas_limit();
		let gas_limit = self.0.call(payload).await?;
		Ok(*gas_limit)
	}

	/// Get the miner address
	pub async fn block_author(&self) -> Result<H160, ClientError> {
		let payload = subxt_client::apis().revive_api().block_author();
		let author = self.0.call(payload).await?;
		Ok(author)
	}

	/// Get the trace for the given transaction index in the given block.
	pub async fn trace_tx(
		&self,
		block: sp_runtime::generic::Block<
			sp_runtime::generic::Header<u32, sp_runtime::traits::BlakeTwo256>,
			sp_runtime::OpaqueExtrinsic,
		>,
		transaction_index: u32,
		tracer_type: crate::TracerType,
	) -> Result<Trace, ClientError> {
		let payload = subxt_client::apis()
			.revive_api()
			.trace_tx(block.into(), transaction_index, tracer_type.into())
			.unvalidated();

		let trace = self.0.call(payload).await?.ok_or(ClientError::EthExtrinsicNotFound)?.0;
		Ok(trace)
	}

	/// Get the trace for the given block.
	pub async fn trace_block(
		&self,
		block: sp_runtime::generic::Block<
			sp_runtime::generic::Header<u32, sp_runtime::traits::BlakeTwo256>,
			sp_runtime::OpaqueExtrinsic,
		>,
		tracer_type: crate::TracerType,
	) -> Result<Vec<(u32, Trace)>, ClientError> {
		let payload = subxt_client::apis()
			.revive_api()
			.trace_block(block.into(), tracer_type.into())
			.unvalidated();

		let traces = self.0.call(payload).await?.into_iter().map(|(idx, t)| (idx, t.0)).collect();
		Ok(traces)
	}

	/// Get the trace for the given call.
	pub async fn trace_call(
		&self,
		transaction: GenericTransaction,
		tracer_type: crate::TracerType,
	) -> Result<Trace, ClientError> {
		let payload = subxt_client::apis()
			.revive_api()
			.trace_call(transaction.into(), tracer_type.into())
			.unvalidated();

		let trace = self.0.call(payload).await?.map_err(|err| ClientError::TransactError(err.0))?;
		Ok(trace.0)
	}

	/// Get the code of the given address.
	pub async fn code(&self, address: H160) -> Result<Vec<u8>, ClientError> {
		let payload = subxt_client::apis().revive_api().code(address);
		let code = self.0.call(payload).await?;
		Ok(code)
	}

<<<<<<< HEAD
	// Get the account for the given H160 address
	pub async fn account_or_fallback(&self, address: H160) -> Result<AccountId, ClientError> {
		let payload = subxt_client::apis().revive_api().account_or_fallback(address);
		let account = self.0.call(payload).await?;
		Ok(account)
=======
	/// Get the current Ethereum block.
	pub async fn eth_block(&self) -> Result<EthBlock, ClientError> {
		let payload = subxt_client::apis().revive_api().eth_block();
		let block = self.0.call(payload).await.inspect_err(|err| {
			log::debug!(target: LOG_TARGET, "Ethereum block not found, err: {err:?}");
		})?;
		Ok(block.0)
	}

	/// Get the Ethereum block hash for the given block number.
	pub async fn eth_block_hash(&self, number: U256) -> Result<Option<H256>, ClientError> {
		let payload = subxt_client::apis().revive_api().eth_block_hash(number.into());
		let hash = self.0.call(payload).await.inspect_err(|err| {
			log::debug!(target: LOG_TARGET, "Ethereum block hash for block #{number:?} not found, err: {err:?}");
		})?;
		Ok(hash)
	}

	/// Get the receipt data for the current block.
	pub async fn eth_receipt_data(&self) -> Result<Vec<ReceiptGasInfo>, ClientError> {
		let payload = subxt_client::apis().revive_api().eth_receipt_data();
		let receipt_data = self.0.call(payload).await.inspect_err(|err| {
			log::debug!(target: LOG_TARGET, "Receipt data not found, err: {err:?}");
		})?;
		let receipt_data = receipt_data.into_iter().map(|item| item.0).collect();
		Ok(receipt_data)
>>>>>>> 7c9611a6
	}
}<|MERGE_RESOLUTION|>--- conflicted
+++ resolved
@@ -17,13 +17,8 @@
 
 use crate::{
 	client::Balance,
-<<<<<<< HEAD
 	subxt_client::{self, runtime_apis::revive_api::types::address::AccountId, SrcChainConfig},
 	ClientError, LOG_TARGET,
-=======
-	subxt_client::{self, SrcChainConfig},
-	ClientError,
->>>>>>> 7c9611a6
 };
 use pallet_revive::{
 	evm::{Block as EthBlock, GenericTransaction, ReceiptGasInfo, Trace, H160, U256},
@@ -170,13 +165,11 @@
 		Ok(code)
 	}
 
-<<<<<<< HEAD
 	// Get the account for the given H160 address
 	pub async fn account_or_fallback(&self, address: H160) -> Result<AccountId, ClientError> {
 		let payload = subxt_client::apis().revive_api().account_or_fallback(address);
 		let account = self.0.call(payload).await?;
 		Ok(account)
-=======
 	/// Get the current Ethereum block.
 	pub async fn eth_block(&self) -> Result<EthBlock, ClientError> {
 		let payload = subxt_client::apis().revive_api().eth_block();
@@ -203,6 +196,5 @@
 		})?;
 		let receipt_data = receipt_data.into_iter().map(|item| item.0).collect();
 		Ok(receipt_data)
->>>>>>> 7c9611a6
 	}
 }