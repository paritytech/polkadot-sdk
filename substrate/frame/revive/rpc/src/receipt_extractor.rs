// This file is part of Substrate.

// Copyright (C) Parity Technologies (UK) Ltd.
// SPDX-License-Identifier: Apache-2.0

// Licensed under the Apache License, Version 2.0 (the "License");
// you may not use this file except in compliance with the License.
// You may obtain a copy of the License at
//
// 	http://www.apache.org/licenses/LICENSE-2.0
//
// Unless required by applicable law or agreed to in writing, software
// distributed under the License is distributed on an "AS IS" BASIS,
// WITHOUT WARRANTIES OR CONDITIONS OF ANY KIND, either express or implied.
// See the License for the specific language governing permissions and
// limitations under the License.
use crate::{
	client::{runtime_api::RuntimeApi, SubstrateBlock, SubstrateBlockNumber},
	subxt_client::{
		self,
<<<<<<< HEAD
		revive::{calls::types::{EthTransact, SystemLogDispatch}, events::ContractEmitted},
		system::events::ExtrinsicSuccess,
=======
		revive::{
			calls::types::EthTransact,
			events::{ContractEmitted, EthExtrinsicRevert},
		},
>>>>>>> 0a85c328
		SrcChainConfig,
	},
	ClientError, H160, LOG_TARGET,
};

use futures::{stream, StreamExt};
use pallet_revive::{
	create1,
	evm::{Byte, GenericTransaction, Log, ReceiptGasInfo, ReceiptInfo, TransactionSigned, H256, U256},
};
use sp_core::keccak_256;
use std::{future::Future, pin::Pin, sync::Arc};
use subxt::{blocks::ExtrinsicDetails, OnlineClient};

type FetchGasPriceFn = Arc<
	dyn Fn(H256) -> Pin<Box<dyn Future<Output = Result<U256, ClientError>> + Send>> + Send + Sync,
>;

type FetchReceiptDataFn = Arc<
	dyn Fn(H256) -> Pin<Box<dyn Future<Output = Option<Vec<ReceiptGasInfo>>> + Send>> + Send + Sync,
>;

type FetchEthBlockHashFn =
	Arc<dyn Fn(H256, u64) -> Pin<Box<dyn Future<Output = Option<H256>> + Send>> + Send + Sync>;

type RecoverEthAddressFn = Arc<dyn Fn(&TransactionSigned) -> Result<H160, ()> + Send + Sync>;

/// Utility to extract receipts from extrinsics.
#[derive(Clone)]
pub struct ReceiptExtractor {
	/// Fetch the receipt data info.
	fetch_receipt_data: FetchReceiptDataFn,

	/// Fetch ethereum block hash.
	fetch_eth_block_hash: FetchEthBlockHashFn,

	/// Fetch the gas price from the chain.
	fetch_gas_price: FetchGasPriceFn,

	/// Earliest block number to consider when searching for transaction receipts.
	earliest_receipt_block: Option<SubstrateBlockNumber>,

	/// Recover the ethereum address from a transaction signature.
	recover_eth_address: RecoverEthAddressFn,
}

impl ReceiptExtractor {
	/// Check if the block is before the earliest block.
	pub fn is_before_earliest_block(&self, block_number: SubstrateBlockNumber) -> bool {
		block_number < self.earliest_receipt_block.unwrap_or_default()
	}

	/// Create a new `ReceiptExtractor` with the given native to eth ratio.
	pub async fn new(
		api: OnlineClient<SrcChainConfig>,
		earliest_receipt_block: Option<SubstrateBlockNumber>,
	) -> Result<Self, ClientError> {
		Self::new_with_custom_address_recovery(
			api,
			earliest_receipt_block,
			Arc::new(|signed_tx: &TransactionSigned| signed_tx.recover_eth_address()),
		)
		.await
	}

	/// Create a new `ReceiptExtractor` with the given native to eth ratio.
	///
	/// Specify also a custom Ethereum address recovery logic.
	/// Use `ReceiptExtractor::new` if the default Ethereum address recovery
	/// logic ([`TransactionSigned::recover_eth_address`] based) is enough.
	pub async fn new_with_custom_address_recovery(
		api: OnlineClient<SrcChainConfig>,
		earliest_receipt_block: Option<SubstrateBlockNumber>,
		recover_eth_address_fn: RecoverEthAddressFn,
	) -> Result<Self, ClientError> {
		let api_inner = api.clone();
		let fetch_eth_block_hash = Arc::new(move |block_hash, block_number| {
			let api_inner = api_inner.clone();

			let fut = async move {
				let runtime_api = RuntimeApi::new(api_inner.runtime_api().at(block_hash));
				runtime_api.eth_block_hash(U256::from(block_number)).await.ok().flatten()
			};

			Box::pin(fut) as Pin<Box<_>>
		});

		let api_inner = api.clone();
		let fetch_gas_price = Arc::new(move |block_hash| {
			let api_inner = api_inner.clone();

			let fut = async move {
				let runtime_api = api_inner.runtime_api().at(block_hash);
				let payload = subxt_client::apis().revive_api().gas_price();
				let base_gas_price = runtime_api.call(payload).await?;
				Ok(*base_gas_price)
			};

			Box::pin(fut) as Pin<Box<_>>
		});

		let api_inner = api.clone();
		let fetch_receipt_data = Arc::new(move |block_hash| {
			let api_inner = api_inner.clone();

			let fut = async move {
				let runtime_api = RuntimeApi::new(api_inner.runtime_api().at(block_hash));
				runtime_api.eth_receipt_data().await.ok()
			};

			Box::pin(fut) as Pin<Box<_>>
		});

		Ok(Self {
			fetch_receipt_data,
			fetch_eth_block_hash,
			fetch_gas_price,
			earliest_receipt_block,
			recover_eth_address: recover_eth_address_fn,
		})
	}

	#[cfg(test)]
	pub fn new_mock() -> Self {
		let fetch_receipt_data = Arc::new(|_| Box::pin(std::future::ready(None)) as Pin<Box<_>>);
		// This method is useful when testing eth - substrate mapping.
		let fetch_eth_block_hash = Arc::new(|block_hash: H256, block_number: u64| {
			// Generate hash from substrate block hash and number
			let bytes: Vec<u8> = [block_hash.as_bytes(), &block_number.to_be_bytes()].concat();
			let eth_block_hash = H256::from(keccak_256(&bytes));
			Box::pin(std::future::ready(Some(eth_block_hash))) as Pin<Box<_>>
		});
		let fetch_gas_price =
			Arc::new(|_| Box::pin(std::future::ready(Ok(U256::from(1000)))) as Pin<Box<_>>);

		Self {
			fetch_receipt_data,
			fetch_eth_block_hash,
			fetch_gas_price,
			earliest_receipt_block: None,
			recover_eth_address: Arc::new(|signed_tx: &TransactionSigned| {
				signed_tx.recover_eth_address()
			}),
		}
	}

	/// Extract a [`TransactionSigned`] and a [`ReceiptInfo`] from an extrinsic.
	async fn extract_from_eth_extrinsic(
		&self,
		substrate_block: &SubstrateBlock,
		eth_block_hash: H256,
		ext: &ExtrinsicDetails<SrcChainConfig, OnlineClient<SrcChainConfig>>,
		call: EthTransact,
		receipt_gas_info: ReceiptGasInfo,
		transaction_index: usize,
	) -> Result<(TransactionSigned, ReceiptInfo), ClientError> {
		let events = ext.events().await?;
		let block_number: U256 = substrate_block.number().into();

		let success = !events.has::<EthExtrinsicRevert>().inspect_err(|err| {
			log::debug!(
<<<<<<< HEAD
             target: LOG_TARGET,
             "Failed to lookup for ExtrinsicSuccess event in block {block_number}: {err:?}"
          );
=======
				target: LOG_TARGET,
				"Failed to lookup for EthExtrinsicRevert event in block {block_number}: {err:?}"
			);
>>>>>>> 0a85c328
		})?;

		let transaction_hash = H256(keccak_256(&call.payload));

		let signed_tx =
			TransactionSigned::decode(&call.payload).map_err(|_| ClientError::TxDecodingFailed)?;
		let from = (self.recover_eth_address)(&signed_tx).map_err(|_| {
			log::error!(target: LOG_TARGET, "Failed to recover eth address from signed tx");
			ClientError::RecoverEthAddressFailed
		})?;

		let base_gas_price = (self.fetch_gas_price)(substrate_block.hash()).await?;
		let tx_info =
			GenericTransaction::from_signed(signed_tx.clone(), base_gas_price, Some(from));

		let gas_price = tx_info.gas_price.unwrap_or_default();

		// get logs from ContractEmitted event
		let logs = events
			.iter()
			.filter_map(|event_details| {
				let event_details = event_details.ok()?;
				let event = event_details.as_event::<ContractEmitted>().ok()??;

				Some(Log {
					address: event.contract,
					topics: event.topics,
					data: Some(event.data.into()),
					block_number,
					transaction_hash,
					transaction_index: transaction_index.into(),
					block_hash: eth_block_hash,
					log_index: event_details.index().into(),
					..Default::default()
				})
			})
			.collect();

		let contract_address = if tx_info.to.is_none() {
			Some(create1(
				&from,
				tx_info
					.nonce
					.unwrap_or_default()
					.try_into()
					.map_err(|_| ClientError::ConversionFailed)?,
			))
		} else {
			None
		};

		let receipt = ReceiptInfo::new(
			eth_block_hash,
			block_number,
			contract_address,
			from,
			logs,
			tx_info.to,
			gas_price,
			U256::from(receipt_gas_info.gas_used),
			success,
			transaction_hash,
			transaction_index.into(),
			tx_info.r#type.unwrap_or_default(),
		);
		Ok((signed_tx, receipt))
	}

	/// Extract a [`TransactionSigned`] and a [`ReceiptInfo`] from a System Log extrinsic.
	async fn extract_from_system_log(
		&self,
		substrate_block: &SubstrateBlock,
		eth_block_hash: H256,
		ext: &ExtrinsicDetails<SrcChainConfig, OnlineClient<SrcChainConfig>>,
		_call: SystemLogDispatch,
		transaction_index: usize,
	) -> Result<(TransactionSigned, ReceiptInfo), ClientError> {
		let block_number = U256::from(substrate_block.number());
		let events = ext.events().await?;

		let success = events.has::<ExtrinsicSuccess>().inspect_err(|err| {
			log::debug!(target: LOG_TARGET, "Failed to lookup for ExtrinsicSuccess event in block {block_number}: {err:?}")
		})?;

		let transaction_hash = ext.hash();

		let signed_tx = TransactionSigned::default();
		let from = H160::zero();
		let gas_price = U256::zero();
		let gas_used = U256::zero();

		let logs = events
			.iter()
			.filter_map(|event_details| {
				let event_details = event_details.ok()?;
				let event = event_details.as_event::<ContractEmitted>().ok()??;

				Some(Log {
					address: event.contract,
					topics: event.topics,
					data: Some(event.data.into()),
					block_number,
					transaction_hash,
					transaction_index: transaction_index.into(),
					block_hash: eth_block_hash,
					log_index: event_details.index().into(),
					..Default::default()
				})
			})
			.collect();

		let contract_address = None;
		let to_address = None;
		let tx_type: Byte = Byte(0u8);

		let receipt = ReceiptInfo::new(
			eth_block_hash,
			block_number,
			contract_address,
			from,
			logs,
			to_address,
			gas_price,
			gas_used,
			success,
			transaction_hash,
			transaction_index.into(),
			tx_type,
		);
		Ok((signed_tx, receipt))
	}

	/// Extract receipts from block.
	pub async fn extract_from_block(
		&self,
		block: &SubstrateBlock,
	) -> Result<Vec<(TransactionSigned, ReceiptInfo)>, ClientError> {
		if self.is_before_earliest_block(block.number()) {
			return Ok(vec![]);
		}

		let extrinsics = block.extrinsics().await.inspect_err(|err| {
			log::debug!(target: LOG_TARGET, "Error fetching for #{:?} extrinsics: {err:?}", block.number());
		})?;

		let substrate_block_number = block.number() as u64;
		let substrate_block_hash = block.hash();
		let eth_block_hash =
			(self.fetch_eth_block_hash)(substrate_block_hash, substrate_block_number)
				.await
				.unwrap_or(substrate_block_hash);

		let receipt_data_map: Option<Vec<ReceiptGasInfo>> = (self.fetch_receipt_data)(substrate_block_hash).await;
		let mut receipt_data_iter = receipt_data_map.clone().unwrap_or_default().into_iter();

		let mut results = Vec::new();
		let mut eth_tx_count = 0;

		for (ext_idx, ext) in extrinsics.iter().enumerate() {
			if let Some(call) = ext.as_extrinsic::<EthTransact>().ok().flatten() {
				let receipt_gas_info = receipt_data_iter.next().ok_or_else(|| {
					log::error!(
                         target: LOG_TARGET,
                         "Receipt data missing for EthTransact at index {} in block {}",
                         ext_idx, substrate_block_number
                     );
					ClientError::ReceiptDataLengthMismatch
				})?;

				match self.extract_from_eth_extrinsic(block, eth_block_hash, &ext, call, receipt_gas_info, ext_idx).await {
					Ok(receipt_info) => results.push(Ok(receipt_info)),
					Err(e) => {
						log::warn!(target: LOG_TARGET, "Error extracting EthTransact extrinsic: {e:?}");
					}
				}
				eth_tx_count += 1;
			}
			else if let Some(call) = ext.as_extrinsic::<SystemLogDispatch>().ok().flatten() {
				match self.extract_from_system_log(block, eth_block_hash, &ext, call, ext_idx).await {
					Ok(receipt_info) => results.push(Ok(receipt_info)),
					Err(e) => {
						log::warn!(target: LOG_TARGET, "Error extracting SystemLogDispatch extrinsic: {e:?}");
					}
				}
			}
		}

		if eth_tx_count != receipt_data_map.clone().unwrap_or_default().len() {
			log::error!(
                 target: LOG_TARGET,
                 "Processed {} EthTransact but found {} ReceiptGasInfo entries in block {}",
                 eth_tx_count, receipt_data_map.unwrap_or_default().len(), substrate_block_number
             );
		}

		results.into_iter().collect::<Result<Vec<_>, _>>()
	}


	/// Extract a [`TransactionSigned`] and a [`ReceiptInfo`] for a specific transaction in a
	/// [`SubstrateBlock`]
	pub async fn extract_from_transaction(
		&self,
		block: &SubstrateBlock,
		transaction_index: usize,
	) -> Result<(TransactionSigned, ReceiptInfo), ClientError> {
		let extrinsics = block.extrinsics().await?;
		let ext = extrinsics
			.iter()
			.nth(transaction_index)
			.ok_or(ClientError::EthExtrinsicNotFound)?;

		let substrate_block_number = block.number() as u64;
		let substrate_block_hash = block.hash();
		let eth_block_hash =
			(self.fetch_eth_block_hash)(substrate_block_hash, substrate_block_number)
				.await
				.unwrap_or(substrate_block_hash);

		if let Some(call) = ext.as_extrinsic::<EthTransact>().ok().flatten() {
			let receipt_data = (self.fetch_receipt_data)(block.hash())
				.await
				.ok_or(ClientError::ReceiptDataNotFound)?;

			let eth_tx_index = extrinsics.iter().take(transaction_index).filter(|e| {
				e.as_extrinsic::<EthTransact>().ok().flatten().is_some()
			}).count();

			let receipt_gas_info = receipt_data.get(eth_tx_index).cloned().ok_or_else(|| {
				log::error!(
                     target: LOG_TARGET,
                     "Receipt data missing for EthTransact at index {} (eth_tx_index {}) in block {}",
                     transaction_index, eth_tx_index, substrate_block_number
                 );
				ClientError::ReceiptDataLengthMismatch
			})?;

			self.extract_from_eth_extrinsic(block, eth_block_hash, &ext, call, receipt_gas_info, transaction_index).await

		} else if let Some(call) = ext.as_extrinsic::<SystemLogDispatch>().ok().flatten() {
			self.extract_from_system_log(block, eth_block_hash, &ext, call, transaction_index).await
		} else {
			Err(ClientError::EthExtrinsicNotFound)
		}
	}

	/// Get the Ethereum block hash for the Substrate block with specific hash.
	pub async fn get_ethereum_block_hash(
		&self,
		block_hash: &H256,
		block_number: u64,
	) -> Option<H256> {
		(self.fetch_eth_block_hash)(*block_hash, block_number).await
	}
}<|MERGE_RESOLUTION|>--- conflicted
+++ resolved
@@ -18,15 +18,10 @@
 	client::{runtime_api::RuntimeApi, SubstrateBlock, SubstrateBlockNumber},
 	subxt_client::{
 		self,
-<<<<<<< HEAD
-		revive::{calls::types::{EthTransact, SystemLogDispatch}, events::ContractEmitted},
-		system::events::ExtrinsicSuccess,
-=======
 		revive::{
-			calls::types::EthTransact,
+			calls::types::{EthTransact, SystemLogDispatch},
 			events::{ContractEmitted, EthExtrinsicRevert},
 		},
->>>>>>> 0a85c328
 		SrcChainConfig,
 	},
 	ClientError, H160, LOG_TARGET,
@@ -188,15 +183,9 @@
 
 		let success = !events.has::<EthExtrinsicRevert>().inspect_err(|err| {
 			log::debug!(
-<<<<<<< HEAD
-             target: LOG_TARGET,
-             "Failed to lookup for ExtrinsicSuccess event in block {block_number}: {err:?}"
-          );
-=======
 				target: LOG_TARGET,
 				"Failed to lookup for EthExtrinsicRevert event in block {block_number}: {err:?}"
 			);
->>>>>>> 0a85c328
 		})?;
 
 		let transaction_hash = H256(keccak_256(&call.payload));
