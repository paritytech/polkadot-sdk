// This file is part of Substrate.

// Copyright (C) Parity Technologies (UK) Ltd.
// SPDX-License-Identifier: Apache-2.0

// Licensed under the Apache License, Version 2.0 (the "License");
// you may not use this file except in compliance with the License.
// You may obtain a copy of the License at
//
// 	http://www.apache.org/licenses/LICENSE-2.0
//
// Unless required by applicable law or agreed to in writing, software
// distributed under the License is distributed on an "AS IS" BASIS,
// WITHOUT WARRANTIES OR CONDITIONS OF ANY KIND, either express or implied.
// See the License for the specific language governing permissions and
// limitations under the License.
use crate::{
	client::{runtime_api::RuntimeApi, SubstrateBlock, SubstrateBlockNumber},
	subxt_client::{
		self,
		revive::{calls::types::{EthTransact, SystemLogDispatch}, events::ContractEmitted},
		system::events::ExtrinsicSuccess,
		SrcChainConfig,
	},
	ClientError, H160, LOG_TARGET,
};

use futures::{stream, StreamExt};
use pallet_revive::{
	create1,
	evm::{GenericTransaction, Log, ReceiptGasInfo, ReceiptInfo, TransactionSigned, H256, U256},
};
use sp_core::keccak_256;
use std::{future::Future, pin::Pin, sync::Arc};
<<<<<<< HEAD
use subxt::{blocks, OnlineClient};
=======
use subxt::{blocks::ExtrinsicDetails, OnlineClient};
>>>>>>> 1e308225

type FetchGasPriceFn = Arc<
	dyn Fn(H256) -> Pin<Box<dyn Future<Output = Result<U256, ClientError>> + Send>> + Send + Sync,
>;

type FetchReceiptDataFn = Arc<
	dyn Fn(H256) -> Pin<Box<dyn Future<Output = Option<Vec<ReceiptGasInfo>>> + Send>> + Send + Sync,
>;

type FetchEthBlockHashFn =
	Arc<dyn Fn(H256, u64) -> Pin<Box<dyn Future<Output = Option<H256>> + Send>> + Send + Sync>;

type RecoverEthAddressFn = Arc<dyn Fn(&TransactionSigned) -> Result<H160, ()> + Send + Sync>;

/// Utility to extract receipts from extrinsics.
#[derive(Clone)]
pub struct ReceiptExtractor {
	/// Fetch the receipt data info.
	fetch_receipt_data: FetchReceiptDataFn,

	/// Fetch ethereum block hash.
	fetch_eth_block_hash: FetchEthBlockHashFn,

	/// Fetch the gas price from the chain.
	fetch_gas_price: FetchGasPriceFn,

	/// Earliest block number to consider when searching for transaction receipts.
	earliest_receipt_block: Option<SubstrateBlockNumber>,

	/// Recover the ethereum address from a transaction signature.
	recover_eth_address: RecoverEthAddressFn,
}

impl ReceiptExtractor {
	/// Check if the block is before the earliest block.
	pub fn is_before_earliest_block(&self, block_number: SubstrateBlockNumber) -> bool {
		block_number < self.earliest_receipt_block.unwrap_or_default()
	}

	/// Create a new `ReceiptExtractor` with the given native to eth ratio.
	pub async fn new(
		api: OnlineClient<SrcChainConfig>,
		earliest_receipt_block: Option<SubstrateBlockNumber>,
	) -> Result<Self, ClientError> {
		Self::new_with_custom_address_recovery(
			api,
			earliest_receipt_block,
			Arc::new(|signed_tx: &TransactionSigned| signed_tx.recover_eth_address()),
		)
		.await
	}

	/// Create a new `ReceiptExtractor` with the given native to eth ratio.
	///
	/// Specify also a custom Ethereum address recovery logic.
	/// Use `ReceiptExtractor::new` if the default Ethereum address recovery
	/// logic ([`TransactionSigned::recover_eth_address`] based) is enough.
	pub async fn new_with_custom_address_recovery(
		api: OnlineClient<SrcChainConfig>,
		earliest_receipt_block: Option<SubstrateBlockNumber>,
		recover_eth_address_fn: RecoverEthAddressFn,
	) -> Result<Self, ClientError> {
		let api_inner = api.clone();
		let fetch_eth_block_hash = Arc::new(move |block_hash, block_number| {
			let api_inner = api_inner.clone();

			let fut = async move {
				let runtime_api = RuntimeApi::new(api_inner.runtime_api().at(block_hash));
				runtime_api.eth_block_hash(U256::from(block_number)).await.ok().flatten()
			};

			Box::pin(fut) as Pin<Box<_>>
		});

		let api_inner = api.clone();
		let fetch_gas_price = Arc::new(move |block_hash| {
			let api_inner = api_inner.clone();

			let fut = async move {
				let runtime_api = api_inner.runtime_api().at(block_hash);
				let payload = subxt_client::apis().revive_api().gas_price();
				let base_gas_price = runtime_api.call(payload).await?;
				Ok(*base_gas_price)
			};

			Box::pin(fut) as Pin<Box<_>>
		});

		let api_inner = api.clone();
		let fetch_receipt_data = Arc::new(move |block_hash| {
			let api_inner = api_inner.clone();

			let fut = async move {
				let runtime_api = RuntimeApi::new(api_inner.runtime_api().at(block_hash));
				runtime_api.eth_receipt_data().await.ok()
			};

			Box::pin(fut) as Pin<Box<_>>
		});

		Ok(Self {
			fetch_receipt_data,
			fetch_eth_block_hash,
			fetch_gas_price,
			earliest_receipt_block,
			recover_eth_address: recover_eth_address_fn,
		})
	}

	#[cfg(test)]
	pub fn new_mock() -> Self {
		let fetch_receipt_data = Arc::new(|_| Box::pin(std::future::ready(None)) as Pin<Box<_>>);
		// This method is useful when testing eth - substrate mapping.
		let fetch_eth_block_hash = Arc::new(|block_hash: H256, block_number: u64| {
			// Generate hash from substrate block hash and number
			let bytes: Vec<u8> = [block_hash.as_bytes(), &block_number.to_be_bytes()].concat();
			let eth_block_hash = H256::from(keccak_256(&bytes));
			Box::pin(std::future::ready(Some(eth_block_hash))) as Pin<Box<_>>
		});
		let fetch_gas_price =
			Arc::new(|_| Box::pin(std::future::ready(Ok(U256::from(1000)))) as Pin<Box<_>>);

		Self {
			fetch_receipt_data,
			fetch_eth_block_hash,
			fetch_gas_price,
			earliest_receipt_block: None,
			recover_eth_address: Arc::new(|signed_tx: &TransactionSigned| {
				signed_tx.recover_eth_address()
			}),
		}
	}

	/// Extract a [`TransactionSigned`] and a [`ReceiptInfo`] from an extrinsic.
	async fn extract_from_extrinsic(
		&self,
<<<<<<< HEAD
		block: &SubstrateBlock,
		ext: &subxt::blocks::ExtrinsicDetails<SrcChainConfig, subxt::OnlineClient<SrcChainConfig>>,
=======
		substrate_block: &SubstrateBlock,
		eth_block_hash: H256,
		ext: subxt::blocks::ExtrinsicDetails<SrcChainConfig, subxt::OnlineClient<SrcChainConfig>>,
>>>>>>> 1e308225
		call: EthTransact,
		receipt_gas_info: ReceiptGasInfo,
		transaction_index: usize,
	) -> Result<(TransactionSigned, ReceiptInfo), ClientError> {
		let events = ext.events().await?;
		let block_number: U256 = substrate_block.number().into();

		let success = events.has::<ExtrinsicSuccess>().inspect_err(|err| {
			log::debug!(
				target: LOG_TARGET,
				"Failed to lookup for ExtrinsicSuccess event in block {block_number}: {err:?}"
			);
		})?;

		let transaction_hash = H256(keccak_256(&call.payload));

		let signed_tx =
			TransactionSigned::decode(&call.payload).map_err(|_| ClientError::TxDecodingFailed)?;
		let from = (self.recover_eth_address)(&signed_tx).map_err(|_| {
			log::error!(target: LOG_TARGET, "Failed to recover eth address from signed tx");
			ClientError::RecoverEthAddressFailed
		})?;

		let base_gas_price = (self.fetch_gas_price)(substrate_block.hash()).await?;
		let tx_info =
			GenericTransaction::from_signed(signed_tx.clone(), base_gas_price, Some(from));

		let gas_price = tx_info.gas_price.unwrap_or_default();

		// get logs from ContractEmitted event
		let logs = events
			.iter()
			.filter_map(|event_details| {
				let event_details = event_details.ok()?;
				let event = event_details.as_event::<ContractEmitted>().ok()??;

				Some(Log {
					address: event.contract,
					topics: event.topics,
					data: Some(event.data.into()),
					block_number,
					transaction_hash,
					transaction_index: transaction_index.into(),
					block_hash: eth_block_hash,
					log_index: event_details.index().into(),
					..Default::default()
				})
			})
			.collect();

		let contract_address = if tx_info.to.is_none() {
			Some(create1(
				&from,
				tx_info
					.nonce
					.unwrap_or_default()
					.try_into()
					.map_err(|_| ClientError::ConversionFailed)?,
			))
		} else {
			None
		};

		let receipt = ReceiptInfo::new(
			eth_block_hash,
			block_number,
			contract_address,
			from,
			logs,
			tx_info.to,
			gas_price,
			U256::from(receipt_gas_info.gas_used),
			success,
			transaction_hash,
			transaction_index.into(),
			tx_info.r#type.unwrap_or_default(),
		);
		Ok((signed_tx, receipt))
	}

	/// Extract a [`TransactionSigned`] and a [`ReceiptInfo`] from a System Log extrinsic.
	async fn extract_from_system_log(
		&self,
		block: &SubstrateBlock,
		ext: &subxt::blocks::ExtrinsicDetails<SrcChainConfig, subxt::OnlineClient<SrcChainConfig>>,
		_call: SystemLogDispatch,
	) -> Result<(TransactionSigned, ReceiptInfo), ClientError> {
		let transaction_index = ext.index();
		let block_number = U256::from(block.number());
		let block_hash = block.hash();

		let events = ext.events().await?;

		let success = events.has::<ExtrinsicSuccess>().inspect_err(|err| {
			log::debug!(target: LOG_TARGET, "Failed to lookup for ExtrinsicSuccess event in block {block_number}: {err:?}")
		})?;

		let transaction_hash = ext.hash();

		let signed_tx = TransactionSigned::default();
		let from = H160::zero();
		let gas_price = U256::zero();
		let gas_used = U256::zero();

		let logs = events
			.iter()
			.filter_map(|event_details| {
				let event_details = event_details.ok()?;
				let event = event_details.as_event::<ContractEmitted>().ok()??;

				Some( Log {
					address: event.contract,
					block_hash,
					block_number,
					data: Some(event.data.into()),
					log_index: event_details.index().into(),
					topics: event.topics,
					transaction_hash,
					transaction_index: transaction_index.into(),
					..Default::default()
				})
			}).collect();

		let contract_adddress = None;
		let to_address = None;

		let tx_type: pallet_revive::evm::Byte = pallet_revive::evm::Byte(0u8);

		let receipt = ReceiptInfo::new(
			block_hash,
			block_number,
			contract_adddress,
			from,
			logs,
			to_address,
			gas_price,
			gas_used,
			success,
			transaction_hash,
			transaction_index.into(),
			tx_type
		);

		Ok((signed_tx, receipt))


	}

	/// Extract receipts from block.
	pub async fn extract_from_block(
		&self,
		block: &SubstrateBlock,
	) -> Result<Vec<(TransactionSigned, ReceiptInfo)>, ClientError> {
		if self.is_before_earliest_block(block.number()) {
			return Ok(vec![]);
		}

		let ext_iter = self.get_block_extrinsics(block).await?;

<<<<<<< HEAD
		let mut results = Vec::new();
		for ext in extrinsics.iter() {
			if let Some(call) = ext.as_extrinsic::<EthTransact>().ok().flatten() {
				match self.extract_from_extrinsic(block, &ext, call).await {
					Ok(receipt_info) => results.push(Ok(receipt_info)),
					Err(e) => {
						log::warn!(target: LOG_TARGET, "Error extracting EthTransact extrinsic: {e:?}");
					}
				}
			}
			else if let Some(call) = ext.as_extrinsic::<SystemLogDispatch>().ok().flatten() {
				match self.extract_from_system_log(block, &ext, call).await {
					Ok(receipt_info) => results.push(Ok(receipt_info)),
					Err(e) => {
						log::warn!(target: LOG_TARGET, "Error extracting SystemLogDispatch extrinsic: {e:?}");
					}
				}
			}
		}

		results.into_iter().collect::<Result<Vec<_>, _>>()
=======
		let substrate_block_number = block.number() as u64;
		let substrate_block_hash = block.hash();
		let eth_block_hash =
			(self.fetch_eth_block_hash)(substrate_block_hash, substrate_block_number)
				.await
				.unwrap_or(substrate_block_hash);

		// Process extrinsics in order while maintaining parallelism within buffer window
		stream::iter(ext_iter)
			.map(|(ext, call, receipt, ext_idx)| async move {
				self.extract_from_extrinsic(block, eth_block_hash, ext, call, receipt, ext_idx)
					.await
					.inspect_err(|err| {
						log::warn!(target: LOG_TARGET, "Error extracting extrinsic: {err:?}");
					})
			})
			.buffered(10)
			.collect::<Vec<Result<_, _>>>()
			.await
			.into_iter()
			.collect::<Result<Vec<_>, _>>()
>>>>>>> 1e308225
	}

	/// Return the ETH extrinsics of the block grouped with reconstruction receipt info and
	/// extrinsic index
	pub async fn get_block_extrinsics(
		&self,
		block: &SubstrateBlock,
	) -> Result<
		impl Iterator<
			Item = (
				ExtrinsicDetails<SrcChainConfig, OnlineClient<SrcChainConfig>>,
				EthTransact,
				ReceiptGasInfo,
				usize,
			),
		>,
		ClientError,
	> {
		// Filter extrinsics from pallet_revive
		let extrinsics = block.extrinsics().await.inspect_err(|err| {
			log::debug!(target: LOG_TARGET, "Error fetching for #{:?} extrinsics: {err:?}", block.number());
		})?;

		let receipt_data = (self.fetch_receipt_data)(block.hash())
			.await
			.ok_or(ClientError::ReceiptDataNotFound)?;
		let extrinsics: Vec<_> = extrinsics
			.iter()
			.enumerate()
			.flat_map(|(ext_idx, ext)| {
				let call = ext.as_extrinsic::<EthTransact>().ok()??;
				Some((ext, call, ext_idx))
			})
			.collect();

		// Sanity check we received enough data from the pallet revive.
		if receipt_data.len() != extrinsics.len() {
			log::error!(
				target: LOG_TARGET,
				"Receipt data length ({}) does not match extrinsics length ({})",
				receipt_data.len(),
				extrinsics.len()
			);
			Err(ClientError::ReceiptDataLengthMismatch)
		} else {
			Ok(extrinsics
				.into_iter()
				.zip(receipt_data)
				.map(|((extr, call, ext_idx), rec)| (extr, call, rec, ext_idx)))
		}
	}

	/// Extract a [`TransactionSigned`] and a [`ReceiptInfo`] for a specific transaction in a
	/// [`SubstrateBlock`]
	pub async fn extract_from_transaction(
		&self,
		block: &SubstrateBlock,
		transaction_index: usize,
	) -> Result<(TransactionSigned, ReceiptInfo), ClientError> {
		let ext_iter = self.get_block_extrinsics(block).await?;

		let (ext, eth_call, receipt_gas_info, _) = ext_iter
			.into_iter()
			.find(|(_, _, _, ext_idx)| *ext_idx == transaction_index)
			.ok_or(ClientError::EthExtrinsicNotFound)?;

<<<<<<< HEAD
		if let Some(call) = ext.as_extrinsic::<EthTransact>().ok().flatten() {
			self.extract_from_extrinsic(block, &ext, call).await
		} else if let Some(call) = ext.as_extrinsic::<SystemLogDispatch>().ok().flatten() {
			self.extract_from_system_log(block, &ext, call).await
		} else {
			Err(ClientError::EthExtrinsicNotFound)
		}
=======
		let substrate_block_number = block.number() as u64;
		let substrate_block_hash = block.hash();
		let eth_block_hash =
			(self.fetch_eth_block_hash)(substrate_block_hash, substrate_block_number)
				.await
				.unwrap_or(substrate_block_hash);

		self.extract_from_extrinsic(
			block,
			eth_block_hash,
			ext,
			eth_call,
			receipt_gas_info,
			transaction_index,
		)
		.await
	}

	/// Get the Ethereum block hash for the Substrate block with specific hash.
	pub async fn get_ethereum_block_hash(
		&self,
		block_hash: &H256,
		block_number: u64,
	) -> Option<H256> {
		(self.fetch_eth_block_hash)(*block_hash, block_number).await
>>>>>>> 1e308225
	}
}<|MERGE_RESOLUTION|>--- conflicted
+++ resolved
@@ -32,11 +32,7 @@
 };
 use sp_core::keccak_256;
 use std::{future::Future, pin::Pin, sync::Arc};
-<<<<<<< HEAD
-use subxt::{blocks, OnlineClient};
-=======
 use subxt::{blocks::ExtrinsicDetails, OnlineClient};
->>>>>>> 1e308225
 
 type FetchGasPriceFn = Arc<
 	dyn Fn(H256) -> Pin<Box<dyn Future<Output = Result<U256, ClientError>> + Send>> + Send + Sync,
@@ -173,14 +169,9 @@
 	/// Extract a [`TransactionSigned`] and a [`ReceiptInfo`] from an extrinsic.
 	async fn extract_from_extrinsic(
 		&self,
-<<<<<<< HEAD
-		block: &SubstrateBlock,
-		ext: &subxt::blocks::ExtrinsicDetails<SrcChainConfig, subxt::OnlineClient<SrcChainConfig>>,
-=======
 		substrate_block: &SubstrateBlock,
 		eth_block_hash: H256,
 		ext: subxt::blocks::ExtrinsicDetails<SrcChainConfig, subxt::OnlineClient<SrcChainConfig>>,
->>>>>>> 1e308225
 		call: EthTransact,
 		receipt_gas_info: ReceiptGasInfo,
 		transaction_index: usize,
@@ -340,29 +331,6 @@
 
 		let ext_iter = self.get_block_extrinsics(block).await?;
 
-<<<<<<< HEAD
-		let mut results = Vec::new();
-		for ext in extrinsics.iter() {
-			if let Some(call) = ext.as_extrinsic::<EthTransact>().ok().flatten() {
-				match self.extract_from_extrinsic(block, &ext, call).await {
-					Ok(receipt_info) => results.push(Ok(receipt_info)),
-					Err(e) => {
-						log::warn!(target: LOG_TARGET, "Error extracting EthTransact extrinsic: {e:?}");
-					}
-				}
-			}
-			else if let Some(call) = ext.as_extrinsic::<SystemLogDispatch>().ok().flatten() {
-				match self.extract_from_system_log(block, &ext, call).await {
-					Ok(receipt_info) => results.push(Ok(receipt_info)),
-					Err(e) => {
-						log::warn!(target: LOG_TARGET, "Error extracting SystemLogDispatch extrinsic: {e:?}");
-					}
-				}
-			}
-		}
-
-		results.into_iter().collect::<Result<Vec<_>, _>>()
-=======
 		let substrate_block_number = block.number() as u64;
 		let substrate_block_hash = block.hash();
 		let eth_block_hash =
@@ -384,7 +352,6 @@
 			.await
 			.into_iter()
 			.collect::<Result<Vec<_>, _>>()
->>>>>>> 1e308225
 	}
 
 	/// Return the ETH extrinsics of the block grouped with reconstruction receipt info and
@@ -451,15 +418,6 @@
 			.find(|(_, _, _, ext_idx)| *ext_idx == transaction_index)
 			.ok_or(ClientError::EthExtrinsicNotFound)?;
 
-<<<<<<< HEAD
-		if let Some(call) = ext.as_extrinsic::<EthTransact>().ok().flatten() {
-			self.extract_from_extrinsic(block, &ext, call).await
-		} else if let Some(call) = ext.as_extrinsic::<SystemLogDispatch>().ok().flatten() {
-			self.extract_from_system_log(block, &ext, call).await
-		} else {
-			Err(ClientError::EthExtrinsicNotFound)
-		}
-=======
 		let substrate_block_number = block.number() as u64;
 		let substrate_block_hash = block.hash();
 		let eth_block_hash =
@@ -485,6 +443,5 @@
 		block_number: u64,
 	) -> Option<H256> {
 		(self.fetch_eth_block_hash)(*block_hash, block_number).await
->>>>>>> 1e308225
 	}
 }