--- conflicted
+++ resolved
@@ -41,19 +41,11 @@
 mod receipt_provider;
 pub use receipt_provider::*;
 
-<<<<<<< HEAD
+mod receipt_extractor;
+pub use receipt_extractor::*;
+
 mod apis;
 pub use apis::*;
-=======
-mod receipt_extractor;
-pub use receipt_extractor::*;
-
-mod rpc_health;
-pub use rpc_health::*;
-
-mod rpc_methods_gen;
-pub use rpc_methods_gen::*;
->>>>>>> 60f06415
 
 pub const LOG_TARGET: &str = "eth-rpc";
 
@@ -312,17 +304,10 @@
 		block_hash: H256,
 		transaction_index: U256,
 	) -> RpcResult<Option<TransactionInfo>> {
-<<<<<<< HEAD
-		let transaction_index: u32 =
-			transaction_index.try_into().map_err(|_| EthRpcError::ConversionError)?;
-		let Some(receipt) =
-			self.client.receipt_by_hash_and_index(&block_hash, transaction_index).await
-=======
 		let Some(receipt) = self
 			.client
 			.receipt_by_hash_and_index(&block_hash, transaction_index.as_usize())
 			.await
->>>>>>> 60f06415
 		else {
 			return Ok(None);
 		};
