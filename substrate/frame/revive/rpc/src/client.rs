// This file is part of Substrate.

// Copyright (C) Parity Technologies (UK) Ltd.
// SPDX-License-Identifier: Apache-2.0

// Licensed under the Apache License, Version 2.0 (the "License");
// you may not use this file except in compliance with the License.
// You may obtain a copy of the License at
//
// 	http://www.apache.org/licenses/LICENSE-2.0
//
// Unless required by applicable law or agreed to in writing, software
// distributed under the License is distributed on an "AS IS" BASIS,
// WITHOUT WARRANTIES OR CONDITIONS OF ANY KIND, either express or implied.
// See the License for the specific language governing permissions and
// limitations under the License.
//! The client connects to the source substrate chain
//! and is used by the rpc server to query and send transactions to the substrate chain.

pub(crate) mod runtime_api;
pub(crate) mod storage_api;

use crate::{
	subxt_client::{
		self,
		revive::calls::types::EthTransact,
		runtime_types::{
			pallet_balances::pallet::Call as BalancesCall,
			pallet_revive::pallet::Call as ReviveCall, revive_dev_runtime::RuntimeCall,
		},
		SrcChainConfig,
	},
	BlockInfoProvider, BlockTag, FeeHistoryProvider, HardhatMetadata, ReceiptProvider,
	SubxtBlockInfoProvider, TracerType, TransactionInfo, LOG_TARGET,
};
use jsonrpsee::types::{error::CALL_EXECUTION_FAILED_CODE, ErrorObjectOwned};
use pallet_revive::{
	evm::{
		decode_revert_reason, Block, BlockNumberOrTag, BlockNumberOrTagOrHash, Bytes,
		FeeHistoryResult, Filter, GenericTransaction, HashesOrTransactionInfos, Log, ReceiptInfo,
		SyncingProgress, SyncingStatus, Trace, TransactionSigned, TransactionTrace, H160, H256,
		U128, U256, U64,
	},
	EthTransactError,
};
use runtime_api::RuntimeApi;
use sc_consensus_manual_seal::rpc::CreatedBlock;
use sc_rpc_api::author::hash::ExtrinsicOrHash;
use sp_core::keccak_256;
use sp_crypto_hashing::blake2_256;
use sp_runtime::traits::{Block as BlockT, Zero};
use sp_weights::Weight;
use std::{
	ops::Range,
	sync::{Arc, RwLock},
	time::Duration,
};
use storage_api::StorageApi;
use subxt::{
	backend::{
		legacy::{rpc_methods::SystemHealth, LegacyRpcMethods},
		rpc::{
			reconnecting_rpc_client::{ExponentialBackoff, RpcClient as ReconnectingRpcClient},
			RpcClient,
		},
	},
	config::{HashFor, Header},
	ext::subxt_rpcs::rpc_params,
	Config, OnlineClient,
};
use subxt_signer::sr25519::dev;
use thiserror::Error;
use tokio::sync::Mutex;

/// The substrate block type.
pub type SubstrateBlock = subxt::blocks::Block<SrcChainConfig, OnlineClient<SrcChainConfig>>;

/// The substrate block header.
pub type SubstrateBlockHeader = <SrcChainConfig as Config>::Header;

/// The substrate block number type.
pub type SubstrateBlockNumber = <SubstrateBlockHeader as Header>::Number;

/// The substrate block hash type.
pub type SubstrateBlockHash = HashFor<SrcChainConfig>;

/// The runtime balance type.
pub type Balance = u128;

/// The subscription type used to listen to new blocks.
#[derive(Debug, Clone, Copy, PartialEq)]
pub enum SubscriptionType {
	/// Subscribe to best blocks.
	BestBlocks,
	/// Subscribe to finalized blocks.
	FinalizedBlocks,
}

/// The error type for the client.
#[derive(Error, Debug)]
pub enum ClientError {
	/// A [`jsonrpsee::core::ClientError`] wrapper error.
	#[error(transparent)]
	Jsonrpsee(#[from] jsonrpsee::core::ClientError),
	/// A [`subxt::Error`] wrapper error.
	#[error(transparent)]
	SubxtError(#[from] subxt::Error),
	#[error(transparent)]
	RpcError(#[from] subxt::ext::subxt_rpcs::Error),
	/// A [`sqlx::Error`] wrapper error.
	#[error(transparent)]
	SqlxError(#[from] sqlx::Error),
	/// A [`codec::Error`] wrapper error.
	#[error(transparent)]
	CodecError(#[from] codec::Error),
	/// Transcact call failed.
	#[error("contract reverted: {0:?}")]
	TransactError(EthTransactError),
	/// A decimal conversion failed.
	#[error("conversion failed")]
	ConversionFailed,
	/// The block hash was not found.
	#[error("hash not found")]
	BlockNotFound,
	/// The contract was not found.
	#[error("Contract not found")]
	ContractNotFound,
	#[error("No Ethereum extrinsic found")]
	EthExtrinsicNotFound,
	/// The transaction fee could not be found
	#[error("transactionFeePaid event not found")]
	TxFeeNotFound,
	/// Failed to decode a raw payload into a signed transaction.
	#[error("Failed to decode a raw payload into a signed transaction")]
	TxDecodingFailed,
	/// Failed to recover eth address.
	#[error("failed to recover eth address")]
	RecoverEthAddressFailed,
	/// Failed to filter logs.
	#[error("Failed to filter logs")]
	LogFilterFailed(#[from] anyhow::Error),
	/// Receipt storage was not found.
	#[error("Receipt storage not found")]
	ReceiptDataNotFound,
	/// Ethereum block was not found.
	#[error("Ethereum block not found")]
	EthereumBlockNotFound,
	/// Receipt data length mismatch.
	#[error("Receipt data length mismatch")]
	ReceiptDataLengthMismatch,
}

const REVERT_CODE: i32 = 3;

const NOTIFIER_CAPACITY: usize = 16;
impl From<ClientError> for ErrorObjectOwned {
	fn from(err: ClientError) -> Self {
		match err {
			ClientError::SubxtError(subxt::Error::Rpc(subxt::error::RpcError::ClientError(
				subxt::ext::subxt_rpcs::Error::User(err),
			)))
			| ClientError::RpcError(subxt::ext::subxt_rpcs::Error::User(err)) => {
				ErrorObjectOwned::owned::<Vec<u8>>(err.code, err.message, None)
			},
			ClientError::TransactError(EthTransactError::Data(data)) => {
				let msg = match decode_revert_reason(&data) {
					Some(reason) => format!("execution reverted: {reason}"),
					None => "execution reverted".to_string(),
				};

				let data = format!("0x{}", hex::encode(data));
				ErrorObjectOwned::owned::<String>(REVERT_CODE, msg, Some(data))
			},
			ClientError::TransactError(EthTransactError::Message(msg)) => {
				ErrorObjectOwned::owned::<String>(CALL_EXECUTION_FAILED_CODE, msg, None)
			},
			_ => {
				ErrorObjectOwned::owned::<String>(CALL_EXECUTION_FAILED_CODE, err.to_string(), None)
			},
		}
	}
}

/// A client connect to a node and maintains a cache of the last `CACHE_SIZE` blocks.
#[derive(Clone)]
pub struct Client {
	api: OnlineClient<SrcChainConfig>,
	rpc_client: RpcClient,
	rpc: LegacyRpcMethods<SrcChainConfig>,
	receipt_provider: ReceiptProvider,
	block_provider: SubxtBlockInfoProvider,
	fee_history_provider: FeeHistoryProvider,
	chain_id: u64,
	max_block_weight: Weight,
	/// Whether the node has automine enabled.
	automine: bool,
	/// A notifier, that informs subscribers of new best blocks.
	block_notifier: Option<tokio::sync::broadcast::Sender<H256>>,
	/// A lock to ensure only one subscription can perform write operations at a time.
	subscription_lock: Arc<Mutex<()>>,
	block_offset: Arc<RwLock<u64>>,
}

/// Fetch the chain ID from the substrate chain.
async fn chain_id(api: &OnlineClient<SrcChainConfig>) -> Result<u64, ClientError> {
	let query = subxt_client::constants().revive().chain_id();
	api.constants().at(&query).map_err(|err| err.into())
}

/// Fetch the max block weight from the substrate chain.
async fn max_block_weight(api: &OnlineClient<SrcChainConfig>) -> Result<Weight, ClientError> {
	let query = subxt_client::constants().system().block_weights();
	let weights = api.constants().at(&query)?;
	let max_block = weights.per_class.normal.max_extrinsic.unwrap_or(weights.max_block);
	Ok(max_block.0)
}

/// Get the automine status from the node.
async fn get_automine(rpc_client: &RpcClient) -> bool {
	match rpc_client.request::<bool>("hardhat_getAutomine", rpc_params![]).await {
		Ok(val) => val,
		Err(err) => {
			log::info!(target: LOG_TARGET, "Node does not have getAutomine RPC. Defaulting to automine=false. error: {err:?}");
			false
		},
	}
}

/// Extract the block timestamp.
async fn extract_block_timestamp(block: &SubstrateBlock) -> u64 {
	let timestamp = async {
		let extrinsics = block.extrinsics().await.ok()?;
		let ext = extrinsics
			.find_first::<crate::subxt_client::timestamp::calls::types::Set>()
			.ok()??;
		Some(ext.value.now / 1000)
	}
	.await;

	// WARN: Dirty temporary hack to ensure the timestamp is not 0, similar to EDR
	// Cleanup once this is solved: https://github.com/paritytech/contract-issues/issues/176
	timestamp.unwrap_or_else(|| {
		std::time::SystemTime::now()
			.duration_since(std::time::UNIX_EPOCH)
			.unwrap_or_default()
			.as_secs()
	})
}

/// Connect to a node at the given URL, and return the underlying API, RPC client, and legacy RPC
/// clients.
pub async fn connect(
	node_rpc_url: &str,
) -> Result<(OnlineClient<SrcChainConfig>, RpcClient, LegacyRpcMethods<SrcChainConfig>), ClientError>
{
	log::info!(target: LOG_TARGET, "🌐 Connecting to node at: {node_rpc_url} ...");
	let rpc_client = ReconnectingRpcClient::builder()
		.retry_policy(ExponentialBackoff::from_millis(100).max_delay(Duration::from_secs(10)))
		.build(node_rpc_url.to_string())
		.await?;
	let rpc_client = RpcClient::new(rpc_client);
	log::info!(target: LOG_TARGET, "🌟 Connected to node at: {node_rpc_url}");

	let api = OnlineClient::<SrcChainConfig>::from_rpc_client(rpc_client.clone()).await?;
	let rpc = LegacyRpcMethods::<SrcChainConfig>::new(rpc_client.clone());
	Ok((api, rpc_client, rpc))
}

impl Client {
	/// Create a new client instance.
	pub async fn new(
		api: OnlineClient<SrcChainConfig>,
		rpc_client: RpcClient,
		rpc: LegacyRpcMethods<SrcChainConfig>,
		block_provider: SubxtBlockInfoProvider,
		receipt_provider: ReceiptProvider,
		block_offset: Arc<RwLock<u64>>,
	) -> Result<Self, ClientError> {
		let (chain_id, max_block_weight, automine) =
			tokio::try_join!(chain_id(&api), max_block_weight(&api), async {
				Ok(get_automine(&rpc_client).await)
			},)?;

		let client = Self {
			api,
			rpc_client,
			rpc,
			receipt_provider,
			block_provider,
			fee_history_provider: FeeHistoryProvider::default(),
			chain_id,
			max_block_weight,
			automine,
			block_notifier: automine
				.then(|| tokio::sync::broadcast::channel::<H256>(NOTIFIER_CAPACITY).0),
			subscription_lock: Arc::new(Mutex::new(())),
			block_offset,
		};

		Ok(client)
	}

	/// Creates a block notifier instance.
	pub fn create_block_notifier(&mut self) {
		self.block_notifier = Some(tokio::sync::broadcast::channel::<H256>(NOTIFIER_CAPACITY).0);
	}

	/// Subscribe to past blocks executing the callback for each block in `range`.
	async fn subscribe_past_blocks<F, Fut>(
		&self,
		range: Range<SubstrateBlockNumber>,
		callback: F,
	) -> Result<(), ClientError>
	where
		F: Fn(Arc<SubstrateBlock>) -> Fut + Send + Sync,
		Fut: std::future::Future<Output = Result<(), ClientError>> + Send,
	{
		let mut block = self
			.block_provider
			.block_by_number(range.end)
			.await?
			.ok_or(ClientError::BlockNotFound)?;

		loop {
			let block_number = block.number();
			log::trace!(target: "eth-rpc::subscription", "Processing past block #{block_number}");

			let parent_hash = block.header().parent_hash;
			callback(block.clone()).await.inspect_err(|err| {
				log::error!(target: "eth-rpc::subscription", "Failed to process past block #{block_number}: {err:?}");
			})?;

			if range.start < block_number {
				block = self
					.block_provider
					.block_by_hash(&parent_hash)
					.await?
					.ok_or(ClientError::BlockNotFound)?;
			} else {
				return Ok(());
			}
		}
	}

	/// Subscribe to new blocks, and execute the async closure for each block.
	async fn subscribe_new_blocks<F, Fut>(
		&self,
		subscription_type: SubscriptionType,
		callback: F,
	) -> Result<(), ClientError>
	where
		F: Fn(SubstrateBlock) -> Fut + Send + Sync,
		Fut: std::future::Future<Output = Result<(), ClientError>> + Send,
	{
		let mut block_stream = match subscription_type {
			SubscriptionType::BestBlocks => self.api.blocks().subscribe_best().await,
			SubscriptionType::FinalizedBlocks => self.api.blocks().subscribe_finalized().await,
		}
		.inspect_err(|err| {
			log::error!(target: LOG_TARGET, "Failed to subscribe to blocks: {err:?}");
		})?;

		while let Some(block) = block_stream.next().await {
			let block = match block {
				Ok(block) => block,
				Err(err) => {
					if err.is_disconnected_will_reconnect() {
						log::warn!(
							target: LOG_TARGET,
							"The RPC connection was lost and we may have missed a few blocks ({subscription_type:?}): {err:?}"
						);
						continue;
					}

					log::error!(target: LOG_TARGET, "Failed to fetch block ({subscription_type:?}): {err:?}");
					return Err(err.into());
				},
			};

			// Acquire lock to ensure only one subscription can perform write operations at a time
			let _guard = self.subscription_lock.lock().await;

			let block_number = block.number();
			log::trace!(target: "eth-rpc::subscription", "⏳ Processing {subscription_type:?} block: {block_number}");
			if let Err(err) = callback(block).await {
				log::error!(target: LOG_TARGET, "Failed to process block {block_number}: {err:?}");
			} else {
				log::trace!(target: "eth-rpc::subscription", "✅ Processed {subscription_type:?} block: {block_number}");
			}
		}

		log::info!(target: LOG_TARGET, "Block subscription ended");
		Ok(())
	}

	/// Start the block subscription, and populate the block cache.
	pub async fn subscribe_and_cache_new_blocks(
		&self,
		subscription_type: SubscriptionType,
	) -> Result<(), ClientError> {
		log::info!(target: LOG_TARGET, "🔌 Subscribing to new blocks ({subscription_type:?})");
		self.subscribe_new_blocks(subscription_type, |block| async {
			let hash = block.hash();
			let evm_block = self.runtime_api(hash).eth_block().await?;
			let (_, receipts): (Vec<_>, Vec<_>) = self
				.receipt_provider
				.insert_block_receipts(&block, &evm_block.hash)
				.await?
				.into_iter()
				.unzip();

			self.block_provider.update_latest(Arc::new(block), subscription_type).await;
			self.fee_history_provider.update_fee_history(&evm_block, &receipts).await;

			// Only broadcast for best blocks to avoid duplicate notifications.
<<<<<<< HEAD
			match (subscription_type, &self.tx_notifier) {
				(SubscriptionType::BestBlocks, Some(sender)) if sender.receiver_count() > 0 => {
					for receipt in &receipts {
						let _ = sender.send(receipt.transaction_hash);
					}
=======
			match (subscription_type, &self.block_notifier) {
				(SubscriptionType::BestBlocks, Some(sender)) if sender.receiver_count() > 0 => {
					let _ = sender.send(hash);
>>>>>>> 501b5697
				},
				_ => {},
			}
			Ok(())
		})
		.await
	}

	/// Cache old blocks up to the given block number.
	pub async fn subscribe_and_cache_blocks(
		&self,
		index_last_n_blocks: SubstrateBlockNumber,
	) -> Result<(), ClientError> {
		let last = self.latest_block().await.number().saturating_sub(1);
		let range = last.saturating_sub(index_last_n_blocks)..last;
		log::info!(target: LOG_TARGET, "🗄️ Indexing past blocks in range {range:?}");

		self.subscribe_past_blocks(range, |block| async move {
			let ethereum_hash = self
				.runtime_api(block.hash())
				.eth_block_hash(pallet_revive::evm::U256::from(block.number()))
				.await?
				.ok_or(ClientError::EthereumBlockNotFound)?;
			self.receipt_provider.insert_block_receipts(&block, &ethereum_hash).await?;
			Ok(())
		})
		.await?;

		log::info!(target: LOG_TARGET, "🗄️ Finished indexing past blocks");
		Ok(())
	}

	/// Get the block hash for the given block number or tag.
	pub async fn block_hash_for_tag(
		&self,
		at: BlockNumberOrTagOrHash,
	) -> Result<SubstrateBlockHash, ClientError> {
		match at {
			BlockNumberOrTagOrHash::BlockHash(hash) => self
				.resolve_substrate_hash(&hash)
				.await
				.ok_or(ClientError::EthereumBlockNotFound),
			BlockNumberOrTagOrHash::BlockNumber(block_number) => {
				let n: SubstrateBlockNumber =
					(block_number).try_into().map_err(|_| ClientError::ConversionFailed)?;
				let hash = self.get_block_hash(n).await?.ok_or(ClientError::BlockNotFound)?;
				Ok(hash)
			},
			BlockNumberOrTagOrHash::BlockTag(BlockTag::Finalized | BlockTag::Safe) => {
				let block = self.latest_finalized_block().await;
				Ok(block.hash())
			},
			BlockNumberOrTagOrHash::BlockTag(_) => {
				let block = self.latest_block().await;
				Ok(block.hash())
			},
		}
	}

	/// Get the storage API for the given block.
	pub fn storage_api(&self, block_hash: H256) -> StorageApi {
		StorageApi::new(self.api.storage().at(block_hash))
	}

	/// Get the runtime API for the given block.
	pub fn runtime_api(&self, block_hash: H256) -> RuntimeApi {
		RuntimeApi::new(self.api.runtime_api().at(block_hash))
	}

	/// Get the latest finalized block.
	pub async fn latest_finalized_block(&self) -> Arc<SubstrateBlock> {
		self.block_provider.latest_finalized_block().await
	}

	/// Get the latest best block.
	pub async fn latest_block(&self) -> Arc<SubstrateBlock> {
		self.block_provider.latest_block().await
	}

	/// Expose the transaction API.
	pub async fn submit(
		&self,
		call: subxt::tx::DefaultPayload<EthTransact>,
	) -> Result<H256, ClientError> {
		let ext = self.api.tx().create_unsigned(&call).map_err(ClientError::from)?;
		let hash: H256 = self
			.rpc_client
			.request("author_submitExtrinsic", rpc_params![to_hex(ext.encoded())])
			.await?;
		log::debug!(target: LOG_TARGET, "Submitted transaction with substrate hash: {hash:?}");
		Ok(hash)
	}

	/// Get an EVM transaction receipt by hash.
	pub async fn receipt(&self, tx_hash: &H256) -> Option<ReceiptInfo> {
		self.receipt_provider.receipt_by_hash(tx_hash).await
	}

	pub async fn sync_state(
		&self,
	) -> Result<sc_rpc::system::SyncState<SubstrateBlockNumber>, ClientError> {
		let client = self.rpc_client.clone();
		let sync_state: sc_rpc::system::SyncState<SubstrateBlockNumber> =
			client.request("system_syncState", Default::default()).await?;
		Ok(sync_state)
	}

	/// Get the syncing status of the chain.
	pub async fn syncing(&self) -> Result<SyncingStatus, ClientError> {
		let health = self.rpc.system_health().await?;

		let status = if health.is_syncing {
			let sync_state = self.sync_state().await?;
			SyncingProgress {
				current_block: Some(sync_state.current_block.into()),
				highest_block: Some(sync_state.highest_block.into()),
				starting_block: Some(sync_state.starting_block.into()),
			}
			.into()
		} else {
			SyncingStatus::Bool(false)
		};

		Ok(status)
	}

	/// Get an EVM transaction receipt by hash.
	pub async fn receipt_by_hash_and_index(
		&self,
		block_hash: &H256,
		transaction_index: usize,
	) -> Option<ReceiptInfo> {
		self.receipt_provider
			.receipt_by_block_hash_and_index(block_hash, transaction_index)
			.await
	}

	pub async fn signed_tx_by_hash(&self, tx_hash: &H256) -> Option<TransactionSigned> {
		self.receipt_provider.signed_tx_by_hash(tx_hash).await
	}

	/// Get receipts count per block.
	pub async fn receipts_count_per_block(&self, block_hash: &SubstrateBlockHash) -> Option<usize> {
		self.receipt_provider.receipts_count_per_block(block_hash).await
	}

	/// Get an EVM transaction receipt by specified Ethereum block hash.
	pub async fn receipt_by_ethereum_hash_and_index(
		&self,
		ethereum_hash: &H256,
		transaction_index: usize,
	) -> Option<ReceiptInfo> {
		// Fallback: use hash as Substrate hash if Ethereum hash cannot be resolved
		let substrate_hash =
			self.resolve_substrate_hash(ethereum_hash).await.unwrap_or(*ethereum_hash);
		self.receipt_by_hash_and_index(&substrate_hash, transaction_index).await
	}

	/// Get the system health.
	pub async fn system_health(&self) -> Result<SystemHealth, ClientError> {
		let health = self.rpc.system_health().await?;
		Ok(health)
	}

	/// Get the block number of the latest block.
	pub async fn block_number(&self) -> Result<SubstrateBlockNumber, ClientError> {
		let latest_block = self.block_provider.latest_block().await;
		Ok(latest_block.number())
	}

	/// Get a block hash for the given block number.
	pub async fn get_block_hash(
		&self,
		block_number: SubstrateBlockNumber,
	) -> Result<Option<SubstrateBlockHash>, ClientError> {
		let maybe_block = self.block_provider.block_by_number(block_number).await?;
		Ok(maybe_block.map(|block| block.hash()))
	}

	/// Get a block for the specified hash or number.
	pub async fn block_by_number_or_tag(
		&self,
		block: &BlockNumberOrTag,
	) -> Result<Option<Arc<SubstrateBlock>>, ClientError> {
		match block {
			BlockNumberOrTag::U256(n) => {
				let n = (*n).try_into().map_err(|_| ClientError::ConversionFailed)?;
				self.block_by_number(n).await
			},
			BlockNumberOrTag::BlockTag(BlockTag::Finalized | BlockTag::Safe) => {
				let block = self.block_provider.latest_finalized_block().await;
				Ok(Some(block))
			},
			BlockNumberOrTag::BlockTag(_) => {
				let block = self.block_provider.latest_block().await;
				Ok(Some(block))
			},
		}
	}

	/// Get a block by hash
	pub async fn block_by_hash(
		&self,
		hash: &SubstrateBlockHash,
	) -> Result<Option<Arc<SubstrateBlock>>, ClientError> {
		self.block_provider.block_by_hash(hash).await
	}

	/// Resolve Ethereum block hash to Substrate block hash, then get the block.
	/// This method provides the abstraction layer needed by the RPC APIs.
	pub async fn resolve_substrate_hash(&self, ethereum_hash: &H256) -> Option<H256> {
		self.receipt_provider.get_substrate_hash(ethereum_hash).await
	}

	/// Resolve Substrate block hash to Ethereum block hash, then get the block.
	/// This method provides the abstraction layer needed by the RPC APIs.
	pub async fn resolve_ethereum_hash(&self, substrate_hash: &H256) -> Option<H256> {
		self.receipt_provider.get_ethereum_hash(substrate_hash).await
	}

	/// Get a block by Ethereum hash with automatic resolution to Substrate hash.
	/// Falls back to treating the hash as a Substrate hash if no mapping exists.
	pub async fn block_by_ethereum_hash(
		&self,
		ethereum_hash: &H256,
	) -> Result<Option<Arc<SubstrateBlock>>, ClientError> {
		// First try to resolve the Ethereum hash to a Substrate hash
		if let Some(substrate_hash) = self.resolve_substrate_hash(ethereum_hash).await {
			return self.block_by_hash(&substrate_hash).await;
		}

		// Fallback: treat the provided hash as a Substrate hash (backward compatibility)
		self.block_by_hash(ethereum_hash).await
	}

	/// Get a block by number
	pub async fn block_by_number(
		&self,
		block_number: SubstrateBlockNumber,
	) -> Result<Option<Arc<SubstrateBlock>>, ClientError> {
		self.block_provider.block_by_number(block_number).await
	}

	async fn tracing_block(
		&self,
		block_hash: H256,
	) -> Result<
		sp_runtime::generic::Block<
			sp_runtime::generic::Header<u32, sp_runtime::traits::BlakeTwo256>,
			sp_runtime::OpaqueExtrinsic,
		>,
		ClientError,
	> {
		let signed_block: sp_runtime::generic::SignedBlock<
			sp_runtime::generic::Block<
				sp_runtime::generic::Header<u32, sp_runtime::traits::BlakeTwo256>,
				sp_runtime::OpaqueExtrinsic,
			>,
		> = self
			.rpc_client
			.request("chain_getBlock", rpc_params![block_hash])
			.await
			.unwrap();

		Ok(signed_block.block)
	}

	/// Get the transaction traces for the given block.
	pub async fn trace_block_by_number(
		&self,
		at: BlockNumberOrTag,
		config: TracerType,
	) -> Result<Vec<TransactionTrace>, ClientError> {
		if self.receipt_provider.is_before_earliest_block(&at) {
			return Ok(vec![]);
		}

		let block_hash = self.block_hash_for_tag(at.into()).await?;
		let block = self.tracing_block(block_hash).await?;
		let parent_hash = block.header().parent_hash;
		let runtime_api = RuntimeApi::new(self.api.runtime_api().at(parent_hash));
		let traces = runtime_api.trace_block(block, config.clone()).await?;

		let mut hashes = self
			.receipt_provider
			.block_transaction_hashes(&block_hash)
			.await
			.ok_or(ClientError::EthExtrinsicNotFound)?;

		let traces = traces.into_iter().filter_map(|(index, trace)| {
			Some(TransactionTrace { tx_hash: hashes.remove(&(index as usize))?, trace })
		});

		Ok(traces.collect())
	}

	/// Get the transaction traces for the given transaction.
	pub async fn trace_transaction(
		&self,
		transaction_hash: H256,
		config: TracerType,
	) -> Result<Trace, ClientError> {
		let (block_hash, transaction_index) = self
			.receipt_provider
			.find_transaction(&transaction_hash)
			.await
			.ok_or(ClientError::EthExtrinsicNotFound)?;

		let block = self.tracing_block(block_hash).await?;
		let parent_hash = block.header.parent_hash;
		let runtime_api = self.runtime_api(parent_hash);

		runtime_api.trace_tx(block, transaction_index as u32, config).await
	}

	/// Get the transaction traces for the given block.
	pub async fn trace_call(
		&self,
		transaction: GenericTransaction,
		block: BlockNumberOrTagOrHash,
		config: TracerType,
	) -> Result<Trace, ClientError> {
		let block_hash = self.block_hash_for_tag(block).await?;
		let runtime_api = self.runtime_api(block_hash);
		runtime_api.trace_call(transaction, config).await
	}

	/// Get the EVM block for the given Substrate block.
	pub async fn evm_block(
		&self,
		block: Arc<SubstrateBlock>,
		hydrated_transactions: bool,
	) -> Option<Block> {
		log::trace!(target: LOG_TARGET, "Get Ethereum block for hash {:?}", block.hash());

		// This could potentially fail under below circumstances:
		//  - state has been pruned
		//  - the block author cannot be obtained from the digest logs (highly unlikely)
		//  - the node we are targeting has an outdated revive pallet (or ETH block functionality is
		//    disabled)
		match self.runtime_api(block.hash()).eth_block().await {
			Ok(mut eth_block) => {
				log::trace!(target: LOG_TARGET, "Ethereum block from runtime API hash {:?}", eth_block.hash);

				if hydrated_transactions {
					// Hydrate the block.
					let tx_infos = self
						.receipt_provider
						.receipts_from_block(&block)
						.await
						.unwrap_or_default()
						.into_iter()
						.map(|(signed_tx, receipt)| TransactionInfo::new(&receipt, signed_tx))
						.collect::<Vec<_>>();

					eth_block.transactions = HashesOrTransactionInfos::TransactionInfos(tx_infos);
				}
				let coinbase_query = subxt_client::storage().revive().modified_coinbase();
				let maybe_coinbase = self
					.api
					.storage()
					.at_latest()
					.await
					.unwrap()
					.fetch(&coinbase_query)
					.await
					.unwrap();
				match maybe_coinbase {
					Some(author) => eth_block.miner = author,
					_ => (),
				}

				let mix_hash_query = subxt_client::storage()
					.revive()
					.modified_prevrandao(subxt::utils::Static(U256::from(block.number())));

				let maybe_mix_hash = self
					.api
					.storage()
					.at_latest()
					.await
					.unwrap()
					.fetch(&mix_hash_query)
					.await
					.unwrap();

				match maybe_mix_hash {
					None => (),
					Some(value) => eth_block.mix_hash = value,
				}

				eth_block.number = self.adjust_block(block.number().into()).unwrap().into();

				Some(eth_block)
			},
			Err(err) => {
				log::error!(target: LOG_TARGET, "Failed to get Ethereum block for hash {:?}: {err:?}", block.hash());
				None
			},
		}
	}

	/// Get the EVM block for the given block and receipts.
	pub async fn evm_block_from_receipts(
		&self,
		block: &SubstrateBlock,
		receipts: &[ReceiptInfo],
		signed_txs: Vec<TransactionSigned>,
		hydrated_transactions: bool,
	) -> Block {
		let runtime_api = RuntimeApi::new(self.api.runtime_api().at(block.hash()));
		let gas_limit = runtime_api.block_gas_limit().await.unwrap_or_default();

		let header = block.header();
		let timestamp = extract_block_timestamp(block).await;
		let block_author = runtime_api.block_author().await.ok().unwrap_or_default();

		// TODO: remove once subxt is updated
		let parent_hash = header.parent_hash.0.into();
		let state_root = header.state_root.0.into();
		let extrinsics_root = header.extrinsics_root.0.into();

		let gas_used = receipts.iter().fold(U256::zero(), |acc, receipt| acc + receipt.gas_used);
		let transactions = if hydrated_transactions {
			signed_txs
				.into_iter()
				.zip(receipts.iter())
				.map(|(signed_tx, receipt)| TransactionInfo::new(receipt, signed_tx))
				.collect::<Vec<TransactionInfo>>()
				.into()
		} else {
			receipts
				.iter()
				.map(|receipt| receipt.transaction_hash)
				.collect::<Vec<_>>()
				.into()
		};

		Block {
			hash: block.hash(),
			parent_hash,
			state_root,
			miner: block_author,
			transactions_root: extrinsics_root,
			number: header.number.into(),
			timestamp: timestamp.into(),
			base_fee_per_gas: runtime_api.gas_price().await.ok().unwrap_or_default(),
			gas_limit,
			gas_used,
			receipts_root: extrinsics_root,
			transactions,
			..Default::default()
		}
	}

	/// Get the chain ID.
	pub fn chain_id(&self) -> u64 {
		self.chain_id
	}

	/// Get the Max Block Weight.
	pub fn max_block_weight(&self) -> Weight {
		self.max_block_weight
	}

	/// Get the block notifier, if automine is enabled or Self::create_block_notifier was called.
	pub fn block_notifier(&self) -> Option<tokio::sync::broadcast::Sender<H256>> {
		self.block_notifier.clone()
	}

	/// Get the logs matching the given filter.
	pub async fn logs(&self, filter: Option<Filter>) -> Result<Vec<Log>, ClientError> {
		let logs =
			self.receipt_provider.logs(filter).await.map_err(ClientError::LogFilterFailed)?;
		Ok(logs)
	}

	pub async fn fee_history(
		&self,
		block_count: u32,
		latest_block: BlockNumberOrTag,
		reward_percentiles: Option<Vec<f64>>,
	) -> Result<FeeHistoryResult, ClientError> {
		let Some(latest_block) = self.block_by_number_or_tag(&latest_block).await? else {
			return Err(ClientError::BlockNotFound);
		};

		self.fee_history_provider
			.fee_history(block_count, latest_block.number(), reward_percentiles)
			.await
	}

	/// Check if automine is enabled.
	pub fn is_automine(&self) -> bool {
		self.automine
	}

	/// Get the automine status from the node.
	pub async fn get_automine(&self) -> bool {
		get_automine(&self.rpc_client).await
	}

	pub async fn set_automine(&self, automine: bool) -> Result<bool, ClientError> {
		let automine: bool =
			self.rpc_client.request("evm_setAutomine", rpc_params![automine]).await.unwrap();

		Ok(automine)
	}

	/// Mine blocks when seal is set to manual-seal or instant-seal.
	pub async fn mine(
		&self,
		number_of_blocks: Option<U256>,
		interval: Option<U256>,
	) -> Result<CreatedBlock<H256>, ClientError> {
		let number_of_blocks = number_of_blocks.unwrap_or("0x1".into()).as_u64();
		let mut latest_block: Option<CreatedBlock<H256>> = None;

		let base_timestamp = if interval.is_some() {
			let current_block = self.latest_block().await;
			Some(extract_block_timestamp(&current_block).await)
		} else {
			None
		};

		for i in 0..number_of_blocks {
			let mut target_timestamp: Option<U256> = None;

			// If interval is set && more then 1, calculate the target timestamp
			if let Some(interval_seconds) = interval {
				if interval_seconds.as_u64() > 1 {
					let interval_u64 = interval_seconds.as_u64();
					let base = base_timestamp.unwrap();

					if i == 0 {
						target_timestamp = Some(U256::from(base + 1));
					} else {
						target_timestamp = Some(U256::from(base + 1 + (i * interval_u64)));
					}
				}
			}

			let res = self.evm_mine(target_timestamp).await?;
			latest_block = Some(res);
		}

		let mut blocks_sub = self.api.blocks().subscribe_finalized().await.unwrap();

		while let Some(block) = blocks_sub.next().await {
			let hash = block.unwrap().hash();
			if hash.eq(&latest_block.clone().unwrap().hash) {
				break;
			}
		}

		// Small delay only for the final block to ensure it's available for immediate latest()
		// calls
		tokio::time::sleep(std::time::Duration::from_millis(100)).await;

		Ok(latest_block.unwrap())
	}

	pub async fn evm_mine(
		&self,
		timestamp: Option<U256>,
	) -> Result<CreatedBlock<H256>, ClientError> {
		match timestamp {
			Some(t) => self.set_next_block_timestamp(t).await?,
			None => (),
		}

		let params = rpc_params![true, true, None::<H256>, None::<u64>];
		let latest_block: CreatedBlock<H256> =
			self.rpc_client.request("engine_createBlock", params).await.unwrap();

		Ok(latest_block)
	}

	/// Takes the eth hash of a tx in the mempool and removes it.
	/// It goes through the txs in the mempool and compares the
	/// hashes of their stripped version to the hash provided. For this,
	/// it trims the extra bytes that are not the `eth_transact` payload before hashing.
	/// If there's a match, it submits the hash of that extrinsic to be removed.
	pub async fn drop_transaction(&self, hash: H256) -> Result<Option<H256>, ClientError> {
		let bytes_pending_transactions: Vec<Bytes> = self
			.rpc_client
			.request("author_pendingExtrinsics", Default::default())
			.await
			.map_err(ClientError::RpcError)?;

		for transaction in bytes_pending_transactions {
			match H256(keccak_256(&transaction.0[7..])).eq(&hash) {
				true => {
					let hash: H256 = blake2_256(&transaction.0).into();

					let typed_hash = ExtrinsicOrHash::Hash(hash);
					let params = rpc_params![typed_hash];

					let _ =
						self.rpc_client.request::<String>("author_removeExtrinsic", params).await;

					if !self.get_automine().await {
						let _ = self.mine(None, None).await?;
					}
					return Ok(Some(hash));
				},
				_ => continue,
			}
		}
		Ok(None)
	}

	pub async fn set_evm_nonce(
		&self,
		account: H160,
		nonce: U256,
	) -> Result<Option<U256>, ClientError> {
		let alice = dev::alice();
		let call = RuntimeCall::Revive(ReviveCall::set_evm_nonce_call {
			address: account,
			nonce: subxt::utils::Static(nonce),
		});

		let sudo_call = subxt_client::tx().sudo().sudo(call);
		let tx = self
			.api
			.tx()
			.sign_and_submit_then_watch(&sudo_call, &alice, Default::default())
			.await?;

		if !self.get_automine().await {
			let _ = self.mine(Some(U256::from(2)), None).await?;
		}

		Ok(Some(nonce))
	}

	pub async fn set_balance(
		&self,
		who: H160,
		new_free: U256,
	) -> Result<Option<U256>, ClientError> {
		let alice = dev::alice();
		let ed_query = subxt_client::constants().balances().existential_deposit();
		let ed: u128 = self.api.constants().at(&ed_query)?;

		let ratio_query = subxt_client::constants().revive().native_to_eth_ratio();

		let ratio: u32 = self.api.constants().at(&ratio_query)?;

		let runtime_api = RuntimeApi::new(self.api.runtime_api().at_latest().await?);

		let account = runtime_api.account_or_fallback(who).await?;

		let native_value = new_free.as_u128().saturating_div(ratio.into()).saturating_add(ed);

		let call = RuntimeCall::Balances(BalancesCall::force_set_balance {
			who: subxt::utils::MultiAddress::Id(account),
			new_free: native_value,
		});

		let sudo_call = subxt_client::tx().sudo().sudo(call);
		let _ = self
			.api
			.tx()
			.sign_and_submit_then_watch(&sudo_call, &alice, Default::default())
			.await?;

		if !self.get_automine().await {
			let _ = self.mine(Some(U256::from(2)), None).await?;
		} else {
			let _ = self.mine(Some(U256::from(1)), None).await?;
		}

		let (_, remainder) = new_free.div_mod(U256::from(ratio));

		let call = RuntimeCall::Revive(ReviveCall::set_balance {
			dest: who,
			value: subxt::utils::Static(remainder),
		});
		let sudo_call = subxt_client::tx().sudo().sudo(call);
		let tx = self
			.api
			.tx()
			.sign_and_submit_then_watch(&sudo_call, &alice, Default::default())
			.await?;

		// if !self.get_automine().await {
		// 	let _ = self.mine(Some(U256::from(2)), None).await?;
		// } else {
		// 	let _ = self.mine(Some(U256::from(1)), None).await?;
		// }

		Ok(Some(new_free))
	}

	pub async fn set_next_block_base_fee_per_gas(
		&self,
		base_fee_per_gas: U128,
	) -> Result<Option<U128>, ClientError> {
		let alice = dev::alice();

		let call =
			RuntimeCall::Revive(ReviveCall::set_gas_price { new_price: base_fee_per_gas.as_u64() });

		let sudo_call = subxt_client::tx().sudo().sudo(call);
		let tx = self
			.api
			.tx()
			.sign_and_submit_then_watch(&sudo_call, &alice, Default::default())
			.await?;

		if !self.get_automine().await {
			let _ = self.mine(Some(U256::from(2)), None).await?;
		}

		Ok(Some(base_fee_per_gas))
	}

	pub async fn set_storage_at(
		&self,
		address: H160,
		storage_slot: U256,
		value: U256,
	) -> Result<Option<U256>, ClientError> {
		let alice = dev::alice();

		let call = RuntimeCall::Revive(ReviveCall::set_storage_at {
			address,
			storage_slot: subxt::utils::Static(storage_slot),
			value: subxt::utils::Static(value),
		});

		let sudo_call = subxt_client::tx().sudo().sudo(call);
		let tx = self
			.api
			.tx()
			.sign_and_submit_then_watch(&sudo_call, &alice, Default::default())
			.await?;

		if !self.get_automine().await {
			let _ = self.mine(Some(U256::from(2)), None).await?;
		}

		Ok(Some(value))
	}

	pub async fn set_code(&self, dest: H160, code: Bytes) -> Result<Option<H256>, ClientError> {
		let alice = dev::alice();
		let code_hash = H256(keccak_256(&code.0));

		let upload_call = subxt_client::tx().revive().upload_code(code.0, u128::MAX);
		let upload_tx = self
			.api
			.tx()
			.sign_and_submit_then_watch(&upload_call, &alice, Default::default())
			.await?;

		if !self.get_automine().await {
			let _ = self.mine(Some(U256::from(2)), None).await?;
		} else {
			let _ = self.mine(None, None).await?;
		}

		let call = RuntimeCall::Revive(ReviveCall::set_bytecode { dest, code_hash });

		let sudo_call = subxt_client::tx().sudo().sudo(call);
		let tx = self
			.api
			.tx()
			.sign_and_submit_then_watch(&sudo_call, &alice, Default::default())
			.await?;

		if !self.get_automine().await {
			let _ = self.mine(Some(U256::from(2)), None).await?;
		} else {
			let _ = self.mine(None, None).await?;
		}

		Ok(Some(code_hash))
	}

	pub async fn set_coinbase(&self, coinbase: H160) -> Result<Option<H160>, ClientError> {
		let block_hash = self
			.block_hash_for_tag(BlockNumberOrTagOrHash::BlockTag(BlockTag::Latest))
			.await?;
		let _block = self.tracing_block(block_hash).await?;

		let alice = dev::alice();

		let call = RuntimeCall::Revive(ReviveCall::set_next_coinbase { coinbase });

		let sudo_call = subxt_client::tx().sudo().sudo(call);
		let tx = self
			.api
			.tx()
			.sign_and_submit_then_watch(&sudo_call, &alice, Default::default())
			.await?;

		if !self.get_automine().await {
			let _ = self.mine(Some(U256::from(2)), None).await?;
		}

		Ok(Some(coinbase))
	}

	pub async fn set_prev_randao(&self, prev_randao: H256) -> Result<Option<H256>, ClientError> {
		let block_hash = self
			.block_hash_for_tag(BlockNumberOrTagOrHash::BlockTag(BlockTag::Latest))
			.await?;
		let block = self.tracing_block(block_hash).await?;

		let alice = dev::alice();

		let call = RuntimeCall::Revive(ReviveCall::set_next_prev_randao {
			last_block: subxt::utils::Static(U256::from(block.header.number)),
			prev_randao,
		});

		let sudo_call = subxt_client::tx().sudo().sudo(call);
		let tx = self
			.api
			.tx()
			.sign_and_submit_then_watch(&sudo_call, &alice, Default::default())
			.await?;

		if !self.get_automine().await {
			let _ = self.mine(Some(U256::from(1)), None).await?;
		}

		Ok(Some(prev_randao))
	}

	pub async fn set_next_block_timestamp(&self, next_timestamp: U256) -> Result<(), ClientError> {
		if next_timestamp.is_zero() {
			return Err(ClientError::ConversionFailed);
		}

		// Validate that the new timestamp is in the future
		let current_block = self.latest_block().await;
		let current_timestamp = extract_block_timestamp(&current_block).await;

		if next_timestamp <= current_timestamp.into() {
			return Err(ClientError::ConversionFailed); // Timestamp must be greater than current
		}

		let next_timestamp = next_timestamp.as_u64();

		let params = rpc_params![next_timestamp];

		let _ = self.rpc_client.request::<String>("engine_setNextBlockTimestamp", params).await;

		Ok(())
	}

	pub async fn increase_time(&self, increase_by_seconds: U256) -> Result<U256, ClientError> {
		if increase_by_seconds.is_zero() {
			return Err(ClientError::ConversionFailed);
		}

		let increase_by = increase_by_seconds.as_u64();

		let current_block = self.latest_block().await;
		let current_timestamp = extract_block_timestamp(&current_block).await;

		let new_timestamp = current_timestamp.saturating_add(increase_by);

		// Set the timestamp for the next block to be mined
		// Note: Don't mine here - let the subsequent mine() call apply the timestamp
		self.set_next_block_timestamp(U256::from(new_timestamp)).await?;

		Ok(U256::from(new_timestamp))
	}

	pub async fn set_block_gas_limit(
		&self,
		block_gas_limit: U128,
	) -> Result<Option<U128>, ClientError> {
		let alice = dev::alice();

		let call = RuntimeCall::Revive(ReviveCall::set_block_gas_limit {
			block_gas_limit: block_gas_limit.as_u64(),
		});

		let sudo_call = subxt_client::tx().sudo().sudo(call);
		let tx = self
			.api
			.tx()
			.sign_and_submit_then_watch(&sudo_call, &alice, Default::default())
			.await?;

		if !self.get_automine().await {
			let _ = self.mine(Some(U256::from(2)), None).await?;
		}

		Ok(Some(block_gas_limit))
	}

	pub async fn impersonate_account(&self, account: H160) -> Result<Option<H160>, ClientError> {
		let alice = dev::alice();

		let call = RuntimeCall::Revive(ReviveCall::impersonate_account { account });

		let sudo_call = subxt_client::tx().sudo().sudo(call);
		let tx = self
			.api
			.tx()
			.sign_and_submit_then_watch(&sudo_call, &alice, Default::default())
			.await?;

		if !self.get_automine().await {
			let _ = self.mine(Some(U256::from(2)), None).await?;
		}

		Ok(Some(account))
	}

	pub async fn stop_impersonate_account(
		&self,
		account: H160,
	) -> Result<Option<H160>, ClientError> {
		let alice = dev::alice();

		let call = RuntimeCall::Revive(ReviveCall::stop_impersonate_account { account });

		let sudo_call = subxt_client::tx().sudo().sudo(call);
		let tx = self
			.api
			.tx()
			.sign_and_submit_then_watch(&sudo_call, &alice, Default::default())
			.await?;

		if !self.get_automine().await {
			let _ = self.mine(Some(U256::from(2)), None).await?;
		}

		Ok(Some(account))
	}

	pub async fn is_impersonated_account(
		&self,
		account: H160,
	) -> Result<Option<bool>, ClientError> {
		let query = subxt_client::storage().revive().impersonated_accounts(account);
		let maybe_impersonated =
			self.api.storage().at_latest().await.unwrap().fetch(&query).await.unwrap();

		match maybe_impersonated {
			Some(_) => return Ok(Some(true)),
			None => return Ok(Some(false)),
		}
	}

	fn adjust_block(&self, block_number: u64) -> Result<u64, ClientError> {
		let offset = self.block_offset.read().unwrap();

		match offset.is_zero() {
			true => return Ok(block_number),
			false => return Ok(block_number.saturating_sub(*offset)),
		}
	}

	/// Helper method to convert raw transaction bytes to TransactionInfo for pending transactions
	async fn bytes_to_pending_transaction_info(&self, tx_bytes: &[u8]) -> Option<TransactionInfo> {
		// Skip the first 7 bytes which are substrate-specific encoding
		if tx_bytes.len() <= 7 {
			return None;
		}

		let signed_tx = TransactionSigned::decode(&tx_bytes[7..]).ok()?;
		let from_address = signed_tx.recover_eth_address().ok()?;

		let transaction_hash = H256(keccak_256(&tx_bytes[7..]));

		// for pending transactions, use zero values for block-related fields
		Some(TransactionInfo {
			block_hash: H256::zero(),
			block_number: U256::zero(),
			from: from_address,
			hash: transaction_hash,
			transaction_index: U256::zero(),
			transaction_signed: signed_tx,
		})
	}

	pub async fn pending_transactions(&self) -> Result<Option<Vec<TransactionInfo>>, ClientError> {
		let bytes_pending_transactions: Vec<Bytes> = self
			.rpc_client
			.request("author_pendingExtrinsics", Default::default())
			.await
			.map_err(ClientError::RpcError)?;

		let mut pending_eth_transactions: Vec<TransactionInfo> = Vec::new();
		for tx_bytes in bytes_pending_transactions {
			if let Some(tx_info) = self.bytes_to_pending_transaction_info(&tx_bytes.0).await {
				pending_eth_transactions.push(tx_info);
			}
		}

		Ok(Some(pending_eth_transactions))
	}

	pub async fn get_coinbase(&self) -> Result<Option<H160>, ClientError> {
		let runtime_api = RuntimeApi::new(self.api.runtime_api().at_latest().await?);

		let coinbase_query = subxt_client::storage().revive().modified_coinbase();
		let maybe_coinbase = self
			.api
			.storage()
			.at_latest()
			.await
			.unwrap()
			.fetch(&coinbase_query)
			.await
			.unwrap();

		match maybe_coinbase {
			None => return Ok(Some(runtime_api.block_author().await.ok().unwrap_or_default())),
			Some(author) => return Ok(Some(author)),
		}
	}

	pub async fn hardhat_metadata(&self) -> Result<Option<HardhatMetadata>, ClientError> {
		let block_hash = self
			.block_hash_for_tag(BlockNumberOrTagOrHash::BlockTag(BlockTag::Latest))
			.await?;
		let block = self.tracing_block(block_hash).await?;

		let metadata = HardhatMetadata {
			client_version: "0.1.0-stubbed".to_string(),
			chain_id: self.chain_id.into(),
			instance_id: self.api.genesis_hash(),
			latest_block_number: block.header.number.into(),
			latest_block_hash: block.header.hash(),
			forked_network: None, // TODO: add forked network from chopsticks
		};
		Ok(Some(metadata))
	}

	pub async fn snapshot(&self) -> Result<Option<U64>, ClientError> {
		let snapshot_id: u64 =
			self.rpc_client.request("evm_snapshot", Default::default()).await.unwrap();

		Ok(Some(U64::from(snapshot_id)))
	}

	pub async fn revert(&self, id: U64) -> Result<Option<bool>, ClientError> {
		let params = rpc_params![id.as_u64()];
		let result: bool = self.rpc_client.request("evm_revert", params).await.unwrap();

		let block = self.api.blocks().at_latest().await?;
		let _ = self.block_provider.update_latest(block, SubscriptionType::BestBlocks).await;

		Ok(Some(result))
	}

	pub async fn reset(&self) -> Result<Option<bool>, ClientError> {
		let result: bool =
			self.rpc_client.request("hardhat_reset", Default::default()).await.unwrap();

		let block = self.api.blocks().at_latest().await?;
		let _ = self.block_provider.update_latest(block, SubscriptionType::BestBlocks).await;

		Ok(Some(result))
	}
}

fn to_hex(bytes: impl AsRef<[u8]>) -> String {
	format!("0x{}", hex::encode(bytes.as_ref()))
}<|MERGE_RESOLUTION|>--- conflicted
+++ resolved
@@ -413,17 +413,9 @@
 			self.fee_history_provider.update_fee_history(&evm_block, &receipts).await;
 
 			// Only broadcast for best blocks to avoid duplicate notifications.
-<<<<<<< HEAD
-			match (subscription_type, &self.tx_notifier) {
-				(SubscriptionType::BestBlocks, Some(sender)) if sender.receiver_count() > 0 => {
-					for receipt in &receipts {
-						let _ = sender.send(receipt.transaction_hash);
-					}
-=======
 			match (subscription_type, &self.block_notifier) {
 				(SubscriptionType::BestBlocks, Some(sender)) if sender.receiver_count() > 0 => {
 					let _ = sender.send(hash);
->>>>>>> 501b5697
 				},
 				_ => {},
 			}
@@ -1475,7 +1467,7 @@
 		let result: bool = self.rpc_client.request("evm_revert", params).await.unwrap();
 
 		let block = self.api.blocks().at_latest().await?;
-		let _ = self.block_provider.update_latest(block, SubscriptionType::BestBlocks).await;
+		let _ = self.block_provider.update_latest(Arc::new(block), SubscriptionType::BestBlocks).await;
 
 		Ok(Some(result))
 	}
@@ -1485,7 +1477,7 @@
 			self.rpc_client.request("hardhat_reset", Default::default()).await.unwrap();
 
 		let block = self.api.blocks().at_latest().await?;
-		let _ = self.block_provider.update_latest(block, SubscriptionType::BestBlocks).await;
+		let _ = self.block_provider.update_latest(Arc::new(block), SubscriptionType::BestBlocks).await;
 
 		Ok(Some(result))
 	}
