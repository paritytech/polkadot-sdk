--- conflicted
+++ resolved
@@ -53,7 +53,6 @@
 use sp_crypto_hashing::blake2_256;
 use sp_runtime::traits::{Block as BlockT, Zero};
 use sp_weights::Weight;
-use std::collections::HashMap;
 use std::{
 	ops::Range,
 	sync::{Arc, RwLock},
@@ -83,11 +82,7 @@
 /// The substrate block number type.
 pub type SubstrateBlockNumber = <SubstrateBlockHeader as Header>::Number;
 
-<<<<<<< HEAD
-// /// The substrate block hash type.
-=======
 /// The substrate block hash type.
->>>>>>> 7af791f7
 pub type SubstrateBlockHash = HashFor<SrcChainConfig>;
 
 /// The runtime balance type.
