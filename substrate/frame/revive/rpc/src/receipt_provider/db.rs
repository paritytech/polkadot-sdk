--- conflicted
+++ resolved
@@ -94,7 +94,6 @@
 
 			if let Err(err) = result {
 				log::error!("Error inserting transaction for block hash {block_hash:?}: {err:?}");
-<<<<<<< HEAD
 			}
 
 			for log in &receipt.logs {
@@ -142,8 +141,6 @@
 				if let Err(err) = result {
 					log::error!("Error inserting log {log:?}: {err:?}");
 				}
-=======
->>>>>>> 646966d6
 			}
 		}
 	}
