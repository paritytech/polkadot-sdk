--- conflicted
+++ resolved
@@ -53,11 +53,8 @@
 env_logger = { workspace = true }
 pallet-revive-fixtures = { workspace = true, default-features = true }
 pretty_assertions = { workspace = true }
-<<<<<<< HEAD
 revive-dev-node = { workspace = true }
-=======
 sp-io = { workspace = true, default-features = true }
->>>>>>> c1c52454
 static_init = { workspace = true }
 
 [build-dependencies]
