[package]
name = "pallet-revive-eth-rpc"
version = "0.4.0-rc1"
authors.workspace = true
edition.workspace = true
license = "Apache-2.0"
homepage.workspace = true
repository.workspace = true
description = "An Ethereum JSON-RPC server for pallet-revive."
default-run = "eth-rpc"

[[bin]]
name = "eth-rpc"
path = "src/main.rs"

[dependencies]
anyhow = { workspace = true }
clap = { workspace = true, features = ["derive", "env"] }
codec = { workspace = true, features = ["derive"] }
futures = { workspace = true, features = ["thread-pool"] }
hex = { workspace = true }
jsonrpsee = { workspace = true, features = ["full"] }
log = { workspace = true }
<<<<<<< HEAD
pallet-revive.workspace = true
pallet-revive.default-features = true
pallet-revive-fixtures.workspace = true
pallet-revive-fixtures.default-features = true
prometheus-endpoint.workspace = true
prometheus-endpoint.default-features = true
=======
pallet-revive = { workspace = true, default-features = true }
prometheus-endpoint = { workspace = true, default-features = true }
>>>>>>> 40658b0b
rlp = { workspace = true }
sc-cli.workspace = true
sc-cli.default-features = true
sc-rpc.workspace = true
sc-rpc.default-features = true
sc-rpc-api.workspace = true
sc-rpc-api.default-features = true
sc-service.workspace = true
sc-service.default-features = true
sp-arithmetic.workspace = true
sp-arithmetic.default-features = true
sp-core.workspace = true
sp-core.default-features = true
sp-crypto-hashing.workspace = true
sp-runtime.workspace = true
sp-runtime.default-features = true
sp-weights.workspace = true
sp-weights.default-features = true
sqlx = { version = "0.8.2", features = ["macros", "runtime-tokio", "sqlite"] }
subxt = { workspace = true, default-features = true, features = [
	"reconnecting-rpc-client",
] }
subxt-signer = { workspace = true, features = [
	"unstable-eth",
] }
thiserror = { workspace = true }
tokio = { workspace = true, features = ["full"] }

[dev-dependencies]
env_logger = { workspace = true }
pallet-revive-fixtures = { workspace = true, default-features = true }
pretty_assertions = { workspace = true }
static_init = { workspace = true }
substrate-cli-test-utils = { path = "../../../test-utils/cli" }
subxt-signer = { workspace = true, features = ["unstable-eth"] }

[build-dependencies]
git2 = { version = "0.20.0", default-features = false }<|MERGE_RESOLUTION|>--- conflicted
+++ resolved
@@ -21,17 +21,8 @@
 hex = { workspace = true }
 jsonrpsee = { workspace = true, features = ["full"] }
 log = { workspace = true }
-<<<<<<< HEAD
-pallet-revive.workspace = true
-pallet-revive.default-features = true
-pallet-revive-fixtures.workspace = true
-pallet-revive-fixtures.default-features = true
-prometheus-endpoint.workspace = true
-prometheus-endpoint.default-features = true
-=======
 pallet-revive = { workspace = true, default-features = true }
 prometheus-endpoint = { workspace = true, default-features = true }
->>>>>>> 40658b0b
 rlp = { workspace = true }
 sc-cli.workspace = true
 sc-cli.default-features = true
