--- conflicted
+++ resolved
@@ -62,12 +62,8 @@
 		pub fn delegate_call(ptr: *const u8) -> ReturnCode;
 		pub fn instantiate(ptr: *const u8) -> ReturnCode;
 		pub fn terminate(beneficiary_ptr: *const u8);
-<<<<<<< HEAD
 		pub fn call_data_copy(out_ptr: *mut u8, out_len: u32, offset: u32);
-=======
-		pub fn input(out_ptr: *mut u8, out_len_ptr: *mut u32);
 		pub fn call_data_load(out_ptr: *mut u8, offset: u32);
->>>>>>> 03497895
 		pub fn seal_return(flags: u32, data_ptr: *const u8, data_len: u32);
 		pub fn caller(out_ptr: *mut u8);
 		pub fn origin(out_ptr: *mut u8);
