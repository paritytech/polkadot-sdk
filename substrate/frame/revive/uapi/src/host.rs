// Copyright (C) Parity Technologies (UK) Ltd.
//
// Licensed under the Apache License, Version 2.0 (the "License");
// you may not use this file except in compliance with the License.
// You may obtain a copy of the License at
//
//     http://www.apache.org/licenses/LICENSE-2.0
//
// Unless required by applicable law or agreed to in writing, software
// distributed under the License is distributed on an "AS IS" BASIS,
// WITHOUT WARRANTIES OR CONDITIONS OF ANY KIND, either express or implied.
// See the License for the specific language governing permissions and
// limitations under the License.
use crate::{CallFlags, Result, ReturnFlags, StorageFlags};
use pallet_revive_proc_macro::unstable_hostfn;

#[cfg(target_arch = "riscv64")]
mod riscv64;

/// Implements [`HostFn`] when compiled on supported architectures (RISC-V).
pub enum HostFnImpl {}

/// Defines all the host apis available to contracts.
pub trait HostFn: private::Sealed {
	/// Stores the address of the current contract into the supplied buffer.
	///
	/// # Parameters
	///
	/// - `output`: A reference to the output data buffer to write the address.
	fn address(output: &mut [u8; 20]);

	/// Get the contract immutable data.
	///
	/// Traps if:
	/// - Called from within the deploy export.
	/// - Called by contracts that didn't set immutable data by calling `set_immutable_data` during
	///   their constructor execution.
	///
	/// # Parameters
	/// - `output`: A reference to the output buffer to write the immutable bytes.
	fn get_immutable_data(output: &mut &mut [u8]);

	/// Set the contract immutable data.
	///
	/// It is only valid to set non-empty immutable data in the constructor once.
	///
	/// Traps if:
	/// - Called from within the call export.
	/// - Called more than once.
	/// - The provided data was empty.
	///
	/// # Parameters
	/// - `data`: A reference to the data to be stored as immutable bytes.
	fn set_immutable_data(data: &[u8]);

	/// Stores the **reducible** balance of the current account into the supplied buffer.
	///
	/// # Parameters
	///
	/// - `output`: A reference to the output data buffer to write the balance.
	fn balance(output: &mut [u8; 32]);

	/// Stores the **reducible** balance of the supplied address into the supplied buffer.
	///
	/// # Parameters
	///
	/// - `addr`: The target address of which to retreive the free balance.
	/// - `output`: A reference to the output data buffer to write the balance.
	fn balance_of(addr: &[u8; 20], output: &mut [u8; 32]);

	/// Returns the [EIP-155](https://eips.ethereum.org/EIPS/eip-155) chain ID.
	fn chain_id(output: &mut [u8; 32]);

	/// Returns the price per ref_time, akin to the EVM
	/// [GASPRICE](https://www.evm.codes/?fork=cancun#3a) opcode.
	fn gas_price() -> u64;

	/// Returns the base fee, akin to the EVM
	/// [BASEFEE](https://www.evm.codes/?fork=cancun#48) opcode.
	fn base_fee(output: &mut [u8; 32]);

	/// Returns the call data size.
	fn call_data_size() -> u64;

	/// Call (possibly transferring some amount of funds) into the specified account.
	///
	/// # Parameters
	///
	/// - `flags`: See [`CallFlags`] for a documentation of the supported flags.
	/// - `callee`: The address of the callee. Should be decodable as an `T::AccountId`. Traps
	///   otherwise.
	/// - `ref_time_limit`: how much *ref_time* Weight to devote to the execution.
	/// - `proof_size_limit`: how much *proof_size* Weight to devote to the execution.
	/// - `deposit`: The storage deposit limit for instantiation. Passing `None` means setting no
	///   specific limit for the call, which implies storage usage up to the limit of the parent
	///   call.
	/// - `value`: The value to transfer into the contract.
	/// - `input`: The input data buffer used to call the contract.
	/// - `output`: A reference to the output data buffer to write the call output buffer. If `None`
	///   is provided then the output buffer is not copied.
	///
	/// # Errors
	///
	/// An error means that the call wasn't successful output buffer is returned unless
	/// stated otherwise.
	///
	/// - [CalleeReverted][`crate::ReturnErrorCode::CalleeReverted]: Output buffer is returned.
	/// - [CalleeTrapped][`crate::ReturnErrorCode::CalleeTrapped]
	/// - [TransferFailed][`crate::ReturnErrorCode::TransferFailed]
	/// - [OutOfResources][`crate::ReturnErrorCode::OutOfResources]
	fn call(
		flags: CallFlags,
		callee: &[u8; 20],
		ref_time_limit: u64,
		proof_size_limit: u64,
		deposit: &[u8; 32],
		value: &[u8; 32],
		input_data: &[u8],
		output: Option<&mut &mut [u8]>,
	) -> Result;

	/// Stores the address of the caller into the supplied buffer.
	///
	/// If this is a top-level call (i.e. initiated by an extrinsic) the origin address of the
	/// extrinsic will be returned. Otherwise, if this call is initiated by another contract then
	/// the address of the contract will be returned.
	///
	/// If there is no address associated with the caller (e.g. because the caller is root) then
	/// it traps with `BadOrigin`.
	///
	/// # Parameters
	///
	/// - `output`: A reference to the output data buffer to write the caller address.
	fn caller(output: &mut [u8; 20]);

	/// Stores the origin address (initator of the call stack) into the supplied buffer.
	///
	/// If there is no address associated with the origin (e.g. because the origin is root) then
	/// it traps with `BadOrigin`. This can only happen through on-chain governance actions or
	/// customized runtimes.
	///
	/// # Parameters
	///
	/// - `output`: A reference to the output data buffer to write the origin's address.
	fn origin(output: &mut [u8; 20]);

	/// Retrieve the code hash for a specified contract address.
	///
	/// # Parameters
	///
	/// - `addr`: The address of the contract.
	/// - `output`: A reference to the output data buffer to write the code hash.
	///
	/// # Note
	///
	/// If `addr` is not a contract but the account exists then the hash of empty data
	/// `0xc5d2460186f7233c927e7db2dcc703c0e500b653ca82273b7bfad8045d85a470` is written,
	/// otherwise `zero`.
	fn code_hash(addr: &[u8; 20], output: &mut [u8; 32]);

	/// Returns the code size for a specified contract address.
	///
	/// # Parameters
	///
	/// - `addr`: The address of the contract.
	///
	/// # Note
	///
	/// If `addr` is not a contract the `output` will be zero.
	fn code_size(addr: &[u8; 20]) -> u64;

	/// Execute code in the context (storage, caller, value) of the current contract.
	///
	/// Reentrancy protection is always disabled since the callee is allowed
	/// to modify the callers storage. This makes going through a reentrancy attack
	/// unnecessary for the callee when it wants to exploit the caller.
	///
	/// # Parameters
	///
	/// - `flags`: See [`CallFlags`] for a documentation of the supported flags.
	/// - `address`: The address of the code to be executed. Should be decodable as an
	///   `T::AccountId`. Traps otherwise.
	/// - `ref_time_limit`: how much *ref_time* Weight to devote to the execution.
	/// - `proof_size_limit`: how much *proof_size* Weight to devote to the execution.
	/// - `deposit_limit`: The storage deposit limit for delegate call. Passing `None` means setting
	///   no specific limit for the call, which implies storage usage up to the limit of the parent
	///   call.
	/// - `input`: The input data buffer used to call the contract.
	/// - `output`: A reference to the output data buffer to write the call output buffer. If `None`
	///   is provided then the output buffer is not copied.
	///
	/// # Errors
	///
	/// An error means that the call wasn't successful and no output buffer is returned unless
	/// stated otherwise.
	///
	/// - [CalleeReverted][`crate::ReturnErrorCode::CalleeReverted]: Output buffer is returned.
	/// - [CalleeTrapped][`crate::ReturnErrorCode::CalleeTrapped]
	/// - [OutOfResources][`crate::ReturnErrorCode::OutOfResources]
	fn delegate_call(
		flags: CallFlags,
		address: &[u8; 20],
		ref_time_limit: u64,
		proof_size_limit: u64,
		deposit_limit: &[u8; 32],
		input_data: &[u8],
		output: Option<&mut &mut [u8]>,
	) -> Result;

	/// Deposit a contract event with the data buffer and optional list of topics. There is a limit
	/// on the maximum number of topics specified by `event_topics`.
	///
	/// There should not be any duplicates in `topics`.
	///
	/// # Parameters
	///
	/// - `topics`: The topics list. It can't contain duplicates.
	fn deposit_event(topics: &[[u8; 32]], data: &[u8]);

	/// Retrieve the value under the given key from storage.
	///
	/// The key length must not exceed the maximum defined by the `pallet-revive` parameter.
	///
	/// # Parameters
	/// - `key`: The storage key.
	/// - `output`: A reference to the output data buffer to write the storage entry.
	///
	/// # Errors
	///
	/// [KeyNotFound][`crate::ReturnErrorCode::KeyNotFound]
	fn get_storage(flags: StorageFlags, key: &[u8], output: &mut &mut [u8]) -> Result;

	/// Computes the keccak_256 32-bit hash on the given input buffer.
	///
	/// - The `input` and `output` buffer may overlap.
	/// - The output buffer is expected to hold at least 32 bits.
	/// - It is the callers responsibility to provide an output buffer that is large enough to hold
	///   the expected amount of bytes returned by the hash function.
	///
	/// # Parameters
	///
	/// - `input`: The input data buffer.
	/// - `output`: The output buffer to write the hash result to.
	fn hash_keccak_256(input: &[u8], output: &mut [u8; 32]);

	/// Stores the input data passed by the caller into the supplied `output` buffer,
	/// starting from the given input data `offset`.
	///
	/// The `output` buffer is guaranteed to always be fully populated:
	/// - If the call data (starting from the given `offset`) is larger than the `output` buffer,
	///   only what fits into the `output` buffer is written.
	/// - If the `output` buffer size exceeds the call data size (starting from `offset`), remaining
	///   bytes in the `output` buffer are zeroed out.
	/// - If the provided call data `offset` is out-of-bounds, the whole `output` buffer is zeroed
	///   out.
	///
	/// # Note
	///
	/// This function traps if:
	/// - the input was previously forwarded by a [`call()`][`Self::call()`].
	/// - the `output` buffer is located in an PolkaVM invalid memory range.
	///
	/// # Parameters
	///
	/// - `output`: A reference to the output data buffer to write the call data.
	/// - `offset`: The offset index into the call data from where to start copying.
	fn call_data_copy(output: &mut [u8], offset: u32);

	/// Stores the U256 value at given `offset` from the input passed by the caller
	/// into the supplied buffer.
	///
	/// # Note
	/// - If `offset` is out of bounds, a value of zero will be returned.
	/// - If `offset` is in bounds but there is not enough call data, the available data
	/// is right-padded in order to fill a whole U256 value.
	/// - The data written to `output` is a little endian U256 integer value.
	///
	/// # Parameters
	///
	/// - `output`: A reference to the fixed output data buffer to write the value.
	/// - `offset`: The offset (index) into the call data.
	fn call_data_load(output: &mut [u8; 32], offset: u32);

	/// Instantiate a contract with the specified code hash.
	///
	/// This function creates an account and executes the constructor defined in the code specified
	/// by the code hash.
	///
	/// # Parameters
	///
	/// - `ref_time_limit`: how much *ref_time* Weight to devote to the execution.
	/// - `proof_size_limit`: how much *proof_size* Weight to devote to the execution.
	/// - `deposit`: The storage deposit limit for instantiation. Passing `None` means setting no
	///   specific limit for the call, which implies storage usage up to the limit of the parent
	///   call.
	/// - `value`: The value to transfer into the contract.
	/// - `input`: The code hash and constructor input data buffer. The first 32 bytes are the code
	///   hash of the code to be instantiated. The remaining bytes are the constructor call data.
	/// - `address`: A reference to the address buffer to write the address of the contract. If
	///   `None` is provided then the output buffer is not copied.
	/// - `output`: A reference to the return value buffer to write the constructor output buffer.
	///   If `None` is provided then the output buffer is not copied.
	/// - `salt`: The salt bytes to use for this instantiation.
	///
	/// # Errors
	///
	/// Please consult the [ReturnErrorCode][`crate::ReturnErrorCode`] enum declaration for more
	/// information on those errors. Here we only note things specific to this function.
	///
	/// An error means that the account wasn't created and no address or output buffer
	/// is returned unless stated otherwise.
	///
	/// - [CalleeReverted][`crate::ReturnErrorCode::CalleeReverted]: Output buffer is returned.
	/// - [CalleeTrapped][`crate::ReturnErrorCode::CalleeTrapped]
	/// - [TransferFailed][`crate::ReturnErrorCode::TransferFailed]
	/// - [OutOfResources][`crate::ReturnErrorCode::OutOfResources]
	fn instantiate(
		ref_time_limit: u64,
		proof_size_limit: u64,
		deposit: &[u8; 32],
		value: &[u8; 32],
		input: &[u8],
		address: Option<&mut [u8; 20]>,
		output: Option<&mut &mut [u8]>,
		salt: Option<&[u8; 32]>,
	) -> Result;

	/// Load the latest block timestamp in seconds into the supplied buffer
	///
	/// # Parameters
	///
	/// - `output`: A reference to the output data buffer to write the timestamp.
	fn now(output: &mut [u8; 32]);

	/// Returns the block ref_time limit.
	fn gas_limit() -> u64;

	/// Cease contract execution and save a data buffer as a result of the execution.
	///
	/// This function never returns as it stops execution of the caller.
	/// This is the only way to return a data buffer to the caller. Returning from
	/// execution without calling this function is equivalent to calling:
	/// ```nocompile
	/// return_value(ReturnFlags::empty(), &[])
	/// ```
	///
	/// Using an unnamed non empty `ReturnFlags` triggers a trap.
	///
	/// # Parameters
	///
	/// - `flags`: Flag used to signal special return conditions to the supervisor. See
	///   [`ReturnFlags`] for a documentation of the supported flags.
	/// - `return_value`: The return value buffer.
	fn return_value(flags: ReturnFlags, return_value: &[u8]) -> !;

	/// Set the value at the given key in the contract storage.
	///
	/// The key and value lengths must not exceed the maximums defined by the `pallet-revive`
	/// parameters.
	///
	/// # Parameters
	///
	/// - `key`: The storage key.
	/// - `encoded_value`: The storage value.
	///
	/// # Return
	///
	/// Returns the size of the pre-existing value at the specified key if any.
	fn set_storage(flags: StorageFlags, key: &[u8], value: &[u8]) -> Option<u32>;

	/// Sets the storage entry for a fixed 256‑bit key with a fixed 256‑bit value.
	///
	/// If the provided 32‑byte value is all zeros then the key is cleared (i.e. deleted),
	/// mimicking Ethereum’s SSTORE behavior.
	///
	/// # Parameters
	/// - `key`: The fixed 256‑bit storage key (32 bytes).
	/// - `value`: The fixed 256‑bit storage value (32 bytes).
	///
	/// # Return
	/// Returns the size (in bytes) of the pre‑existing value at the specified key, if any.
	fn set_storage_or_clear(flags: StorageFlags, key: &[u8; 32], value: &[u8; 32]) -> Option<u32>;

	/// Retrieves the storage entry for a fixed 256‑bit key.
	///
	/// If the key does not exist, the output buffer is filled with 32 zero bytes.
	///
	/// # Parameters
	/// - `key`: The fixed 256‑bit storage key (32 bytes).
	/// - `output`: A mutable output buffer (32 bytes) where the storage entry is written.
	fn get_storage_or_zero(flags: StorageFlags, key: &[u8; 32], output: &mut [u8; 32]);

	/// Stores the value transferred along with this call/instantiate into the supplied buffer.
	///
	/// # Parameters
	///
	/// - `output`: A reference to the output data buffer to write the transferred value.
	fn value_transferred(output: &mut [u8; 32]);

	/// Stores the price for the specified amount of gas into the supplied buffer.
	///
	/// # Parameters
	///
	/// - `ref_time_limit`: The *ref_time* Weight limit to query the price for.
	/// - `proof_size_limit`: The *proof_size* Weight limit to query the price for.
	/// - `output`: A reference to the output data buffer to write the price.
	fn weight_to_fee(ref_time_limit: u64, proof_size_limit: u64, output: &mut [u8; 32]);

	/// Returns the size of the returned data of the last contract call or instantiation.
	fn return_data_size() -> u64;

	/// Stores the returned data of the last contract call or contract instantiation.
	///
	/// # Parameters
	/// - `output`: A reference to the output buffer to write the data.
	/// - `offset`: Byte offset into the returned data
	fn return_data_copy(output: &mut &mut [u8], offset: u32);

	/// Returns the amount of ref_time left.
	fn ref_time_left() -> u64;

	/// Stores the current block author of into the supplied buffer.
	///
	/// # Parameters
	///
	/// - `output`: A reference to the output data buffer to write the block author.
	fn block_author(output: &mut [u8; 20]);

	/// Stores the current block number of the current contract into the supplied buffer.
	///
	/// # Parameters
	///
	/// - `output`: A reference to the output data buffer to write the block number.
	fn block_number(output: &mut [u8; 32]);

	/// Stores the block hash of the given block number into the supplied buffer.
	///
	/// # Parameters
	///
	/// - `block_number`: A reference to the block number buffer.
	/// - `output`: A reference to the output data buffer to write the block number.
	fn block_hash(block_number: &[u8; 32], output: &mut [u8; 32]);

<<<<<<< HEAD
	/// Call into the chain extension provided by the chain if any.
	///
	/// Handling of the input values is up to the specific chain extension and so is the
	/// return value. The extension can decide to use the inputs as primitive inputs or as
	/// in/out arguments by interpreting them as pointers. Any caller of this function
	/// must therefore coordinate with the chain that it targets.
	///
	/// # Note
	///
	/// If no chain extension exists the contract will trap with the `NoChainExtension`
	/// module error.
	///
	/// # Parameters
	///
	/// - `func_id`: The function id of the chain extension.
	/// - `input`: The input data buffer.
	/// - `output`: A reference to the output data buffer to write the call output buffer. If `None`
	///   is provided then the output buffer is not copied.
	///
	/// # Return
	///
	/// The chain extension returned value, if executed successfully.
	#[unstable_hostfn]
	fn call_chain_extension(func_id: u32, input: &[u8], output: Option<&mut &mut [u8]>) -> u32;

	/// Checks whether the caller of the current contract is the origin of the whole call stack.
	///
	///
	/// # Return
	///
	/// A return value of `true` indicates that this contract is being called by a plain account
	/// and `false` indicates that the caller is another contract.
	#[unstable_hostfn]
	fn caller_is_origin() -> bool;

	/// Checks whether the caller of the current contract is root.
	///
	/// Note that only the origin of the call stack can be root. Hence this function returning
	/// `true` implies that the contract is being called by the origin.
	///
	/// A return value of `true` indicates that this contract is being called by a root origin,
	/// and `false` indicates that the caller is a signed origin.
	#[unstable_hostfn]
	fn caller_is_root() -> bool;
=======
	/// Clear the value at the given key in the contract storage.
	///
	/// # Parameters
	///
	/// - `key`: The storage key.
	///
	/// # Return
	///
	/// Returns the size of the pre-existing value at the specified key if any.
	#[unstable_hostfn]
	fn clear_storage(flags: StorageFlags, key: &[u8]) -> Option<u32>;

	/// Checks whether there is a value stored under the given key.
	///
	/// The key length must not exceed the maximum defined by the `pallet-revive` parameter.
	///
	/// # Parameters
	/// - `key`: The storage key.
	///
	/// # Return
	///
	/// Returns the size of the pre-existing value at the specified key if any.
	#[unstable_hostfn]
	fn contains_storage(flags: StorageFlags, key: &[u8]) -> Option<u32>;
>>>>>>> 4331b282

	/// Calculates Ethereum address from the ECDSA compressed public key and stores
	/// it into the supplied buffer.
	///
	/// # Parameters
	///
	/// - `pubkey`: The public key bytes.
	/// - `output`: A reference to the output data buffer to write the address.
	///
	/// # Errors
	///
	/// - [EcdsaRecoveryFailed][`crate::ReturnErrorCode::EcdsaRecoveryFailed]
	#[unstable_hostfn]
	fn ecdsa_to_eth_address(pubkey: &[u8; 33], output: &mut [u8; 20]) -> Result;

	/// Replace the contract code at the specified address with new code.
	///
	/// # Note
	///
	/// There are a couple of important considerations which must be taken into account when
	/// using this API:
	///
	/// 1. The storage at the code address will remain untouched. This means that contract
	/// developers must ensure that the storage layout of the new code is compatible with that of
	/// the old code.
	///
	/// 2. Contracts using this API can't be assumed as having deterministic addresses. Said another
	/// way, when using this API you lose the guarantee that an address always identifies a specific
	/// code hash.
	///
	/// 3. If a contract calls into itself after changing its code the new call would use
	/// the new code. However, if the original caller panics after returning from the sub call it
	/// would revert the changes made by [`set_code_hash()`][`Self::set_code_hash`] and the next
	/// caller would use the old code.
	///
	/// # Parameters
	///
	/// - `code_hash`: The hash of the new code. Should be decodable as an `T::Hash`. Traps
	///   otherwise.
	///
	/// # Panics
	///
	/// Panics if there is no code on-chain with the specified hash.
	#[unstable_hostfn]
	fn set_code_hash(code_hash: &[u8; 32]);

	/// Verify a sr25519 signature
	///
	/// # Parameters
	///
	/// - `signature`: The signature bytes.
	/// - `message`: The message bytes.
	///
	/// # Errors
	///
	/// - [Sr25519VerifyFailed][`crate::ReturnErrorCode::Sr25519VerifyFailed]
	#[unstable_hostfn]
	fn sr25519_verify(signature: &[u8; 64], message: &[u8], pub_key: &[u8; 32]) -> Result;

	/// Remove the calling account and transfer remaining **free** balance.
	///
	/// This function never returns. Either the termination was successful and the
	/// execution of the destroyed contract is halted. Or it failed during the termination
	/// which is considered fatal and results in a trap + rollback.
	///
	/// # Parameters
	///
	/// - `beneficiary`: The address of the beneficiary account
	///
	/// # Traps
	///
	/// - The contract is live i.e is already on the call stack.
	/// - Failed to send the balance to the beneficiary.
	/// - The deletion queue is full.
	#[unstable_hostfn]
	fn terminate(beneficiary: &[u8; 20]) -> !;
}

mod private {
	pub trait Sealed {}
	impl Sealed for super::HostFnImpl {}
}<|MERGE_RESOLUTION|>--- conflicted
+++ resolved
@@ -441,78 +441,6 @@
 	/// - `output`: A reference to the output data buffer to write the block number.
 	fn block_hash(block_number: &[u8; 32], output: &mut [u8; 32]);
 
-<<<<<<< HEAD
-	/// Call into the chain extension provided by the chain if any.
-	///
-	/// Handling of the input values is up to the specific chain extension and so is the
-	/// return value. The extension can decide to use the inputs as primitive inputs or as
-	/// in/out arguments by interpreting them as pointers. Any caller of this function
-	/// must therefore coordinate with the chain that it targets.
-	///
-	/// # Note
-	///
-	/// If no chain extension exists the contract will trap with the `NoChainExtension`
-	/// module error.
-	///
-	/// # Parameters
-	///
-	/// - `func_id`: The function id of the chain extension.
-	/// - `input`: The input data buffer.
-	/// - `output`: A reference to the output data buffer to write the call output buffer. If `None`
-	///   is provided then the output buffer is not copied.
-	///
-	/// # Return
-	///
-	/// The chain extension returned value, if executed successfully.
-	#[unstable_hostfn]
-	fn call_chain_extension(func_id: u32, input: &[u8], output: Option<&mut &mut [u8]>) -> u32;
-
-	/// Checks whether the caller of the current contract is the origin of the whole call stack.
-	///
-	///
-	/// # Return
-	///
-	/// A return value of `true` indicates that this contract is being called by a plain account
-	/// and `false` indicates that the caller is another contract.
-	#[unstable_hostfn]
-	fn caller_is_origin() -> bool;
-
-	/// Checks whether the caller of the current contract is root.
-	///
-	/// Note that only the origin of the call stack can be root. Hence this function returning
-	/// `true` implies that the contract is being called by the origin.
-	///
-	/// A return value of `true` indicates that this contract is being called by a root origin,
-	/// and `false` indicates that the caller is a signed origin.
-	#[unstable_hostfn]
-	fn caller_is_root() -> bool;
-=======
-	/// Clear the value at the given key in the contract storage.
-	///
-	/// # Parameters
-	///
-	/// - `key`: The storage key.
-	///
-	/// # Return
-	///
-	/// Returns the size of the pre-existing value at the specified key if any.
-	#[unstable_hostfn]
-	fn clear_storage(flags: StorageFlags, key: &[u8]) -> Option<u32>;
-
-	/// Checks whether there is a value stored under the given key.
-	///
-	/// The key length must not exceed the maximum defined by the `pallet-revive` parameter.
-	///
-	/// # Parameters
-	/// - `key`: The storage key.
-	///
-	/// # Return
-	///
-	/// Returns the size of the pre-existing value at the specified key if any.
-	#[unstable_hostfn]
-	fn contains_storage(flags: StorageFlags, key: &[u8]) -> Option<u32>;
->>>>>>> 4331b282
-
 	/// Calculates Ethereum address from the ECDSA compressed public key and stores
 	/// it into the supplied buffer.
 	///
