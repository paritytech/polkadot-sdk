// SPDX-License-Identifier: MIT
pragma solidity ^0.8.0;

address constant SYSTEM_ADDR = 0x0000000000000000000000000000000000000900;

interface ISystem {
	/// Computes the BLAKE2 256-bit hash on the given input.
	function hashBlake256(bytes memory input) external pure returns (bytes32 digest);

	/// Computes the BLAKE2 128-bit hash on the given input.
	function hashBlake128(bytes memory input) external pure returns (bytes32 digest);

	/// Retrieve the account id for a specified `H160` address.
	///
	/// Calling this function on a native `H160` chain (`type AccountId = H160`)
	/// does not make sense, as it would just return the `address` that it was
	/// called with.
	///
	/// # Note
	///
	/// If no mapping exists for `addr`, the fallback account id will be returned.
	function toAccountId(address input) external view returns (bytes memory account_id);

	/// Checks whether the caller of the contract calling this function is the origin
	/// of the whole call stack.
	function callerIsOrigin() external view returns (bool);

	/// Checks whether the caller of the contract calling this function is root.
	///
	/// Note that only the origin of the call stack can be root. Hence this
	/// function returning `true` implies that the contract is being called by the origin.
	///
	/// A return value of `true` indicates that this contract is being called by a root origin,
	/// and `false` indicates that the caller is a signed origin.
	function callerIsRoot() external view returns (bool);

	/// Returns the minimum balance that is required for creating an account
	/// (the existential deposit).
	function minimumBalance() external view returns (uint);

	/// Returns the code hash of the caller.
	function ownCodeHash() external view returns (bytes32);

	/// Returns the amount of `Weight` left.
	function weightLeft() external view returns (uint64 refTime, uint64 proofSize);

	/// Terminate the calling contract of this function and send balance to `beneficiary`.
	/// This will revert if:
	/// - called from constructor
	/// - called from static context
	/// - called from delegate context
	/// - the contract introduced balance locks
	function terminate(address beneficiary) external;

	/// Verify a sr25519 signature
	///
	/// # Parameters
	///
	/// - `signature`: The signature bytes.
	/// - `message`: The message bytes.
	function sr25519Verify(uint8[64] calldata signature, bytes memory message, bytes32 publicKey) external view returns (bool);
<<<<<<< HEAD

	/// Calculates Ethereum address from the ECDSA compressed public key and stores
	/// it into the supplied buffer.
	///
	/// # Parameters
	///
	/// - `pubkey`: The public key bytes.
	/// - `output`: A reference to the output data buffer to write the address.
	///
	/// # Errors
	///
	/// - [EcdsaRecoveryFailed][`crate::ReturnErrorCode::EcdsaRecoveryFailed]
	function EcdsaToEthAddress(uint8[33] calldata publicKey) external view returns (bytes20);

=======
>>>>>>> 02a18f21
}<|MERGE_RESOLUTION|>--- conflicted
+++ resolved
@@ -59,7 +59,6 @@
 	/// - `signature`: The signature bytes.
 	/// - `message`: The message bytes.
 	function sr25519Verify(uint8[64] calldata signature, bytes memory message, bytes32 publicKey) external view returns (bool);
-<<<<<<< HEAD
 
 	/// Calculates Ethereum address from the ECDSA compressed public key and stores
 	/// it into the supplied buffer.
@@ -73,7 +72,4 @@
 	///
 	/// - [EcdsaRecoveryFailed][`crate::ReturnErrorCode::EcdsaRecoveryFailed]
 	function EcdsaToEthAddress(uint8[33] calldata publicKey) external view returns (bytes20);
-
-=======
->>>>>>> 02a18f21
 }