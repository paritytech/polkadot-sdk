--- conflicted
+++ resolved
@@ -58,7 +58,6 @@
 	///
 	/// - `signature`: The signature bytes.
 	/// - `message`: The message bytes.
-<<<<<<< HEAD
 	/// - `publicKey`: The public key bytes.
 	function sr25519Verify(uint8[64] calldata signature, bytes calldata message, bytes32 publicKey) external view returns (bool);
 
@@ -67,9 +66,6 @@
 	///
 	/// # Parameters
 	///
-	/// - `pubkey`: The public key bytes.
+	/// - `publicKey`: The public key bytes.
 	function EcdsaToEthAddress(uint8[33] calldata publicKey) external view returns (bytes20);
-=======
-	function sr25519Verify(uint8[64] calldata signature, bytes calldata message, bytes32 publicKey) external view returns (bool);
->>>>>>> db7d6d13
 }