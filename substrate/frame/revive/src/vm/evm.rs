--- conflicted
+++ resolved
@@ -15,20 +15,12 @@
 // See the License for the specific language governing permissions and
 // limitations under the License.
 use crate::{
-<<<<<<< HEAD
-	tracing,
-	vm::{
-		evm::instructions::{instruction_table, InstructionTable},
-		BytecodeType, ExecResult, Ext,
-	},
-	AccountIdOf, CodeInfo, Config, ContractBlob, DispatchError, Error, H256, LOG_TARGET, U256,
-=======
 	debug::DebugSettings,
 	precompiles::Token,
+	tracing,
 	vm::{evm::instructions::exec_instruction, BytecodeType, ExecResult, Ext},
 	weights::WeightInfo,
 	AccountIdOf, CodeInfo, Config, ContractBlob, DispatchError, Error, Weight, H256, LOG_TARGET,
->>>>>>> 23cac32c
 };
 use alloc::vec::Vec;
 use core::{convert::Infallible, ops::ControlFlow};
@@ -40,20 +32,6 @@
 mod instructions;
 
 mod interpreter;
-<<<<<<< HEAD
-mod util;
-pub use interpreter::{Halt, Interpreter};
-
-mod memory;
-pub use memory::Memory;
-
-mod stack;
-pub use stack::Stack;
-
-mod ext_bytecode;
-use ext_bytecode::ExtBytecode;
-
-=======
 pub use interpreter::{Halt, Interpreter};
 
 mod ext_bytecode;
@@ -61,9 +39,9 @@
 
 mod memory;
 mod stack;
+
 mod util;
 
->>>>>>> 23cac32c
 /// Hard-coded value returned by the EVM `DIFFICULTY` opcode.
 ///
 /// After Ethereum's Merge (Sept 2022), the `DIFFICULTY` opcode was redefined to return
@@ -151,68 +129,16 @@
 }
 
 /// Calls the EVM interpreter with the provided bytecode and inputs.
-<<<<<<< HEAD
-pub fn call<'a, E: Ext>(bytecode: Bytecode, ext: &'a mut E, input: Vec<u8>) -> ExecResult {
+pub fn call<E: Ext>(bytecode: Bytecode, ext: &mut E, input: Vec<u8>) -> ExecResult {
 	let mut interpreter = Interpreter::new(ExtBytecode::new(bytecode), input, ext);
-	let table = instruction_table::<E>();
-
 	let use_opcode_tracing =
 		tracing::if_tracing(|tracer| tracer.is_opcode_tracing_enabled()).unwrap_or(false);
 
 	let ControlFlow::Break(halt) = if use_opcode_tracing {
-		run_plain_with_tracing(&mut interpreter, &table)
+		run_plain_with_tracing(&mut interpreter)
 	} else {
-		run_plain(&mut interpreter, &table)
+		run_plain(&mut interpreter)
 	};
-
-	interpreter.into_exec_result(halt)
-}
-
-fn run_plain<'a, E: Ext>(
-	interpreter: &mut Interpreter<E>,
-	table: &InstructionTable<E>,
-) -> ControlFlow<Halt, Infallible> {
-	use revm::interpreter::interpreter_types::Jumps;
-	loop {
-		let opcode = interpreter.bytecode.opcode();
-		interpreter.bytecode.relative_jump(1);
-		table[opcode as usize](interpreter)?;
-	}
-}
-
-fn run_plain_with_tracing<'a, E: Ext>(
-	interpreter: &mut Interpreter<'a, E>,
-	table: &InstructionTable<E>,
-) -> ControlFlow<Halt, Infallible> {
-	use revm::interpreter::interpreter_types::Jumps;
-	loop {
-		let opcode = interpreter.bytecode.opcode();
-
-		tracing::if_tracing(|tracer| {
-			let gas_before = interpreter.ext.gas_meter().gas_left();
-			tracer.enter_opcode(
-				interpreter.bytecode.pc() as u64,
-				opcode,
-				gas_before,
-				&interpreter.stack,
-				&interpreter.memory,
-				interpreter.ext.last_frame_output(),
-			);
-		});
-
-		interpreter.bytecode.relative_jump(1);
-		let res = table[opcode as usize](interpreter);
-
-		tracing::if_tracing(|tracer| {
-			let gas_left = interpreter.ext.gas_meter().gas_left();
-			tracer.exit_opcode(gas_left);
-		});
-
-		res?;
-=======
-pub fn call<E: Ext>(bytecode: Bytecode, ext: &mut E, input: Vec<u8>) -> ExecResult {
-	let mut interpreter = Interpreter::new(ExtBytecode::new(bytecode), input, ext);
-	let ControlFlow::Break(halt) = run_plain(&mut interpreter);
 	halt.into()
 }
 
@@ -221,6 +147,34 @@
 		let opcode = interpreter.bytecode.opcode();
 		interpreter.bytecode.relative_jump(1);
 		exec_instruction(interpreter, opcode)?;
->>>>>>> 23cac32c
+	}
+}
+
+fn run_plain_with_tracing<E: Ext>(
+	interpreter: &mut Interpreter<E>,
+) -> ControlFlow<Halt, Infallible> {
+	loop {
+		let opcode = interpreter.bytecode.opcode();
+		tracing::if_tracing(|tracer| {
+			let gas_before = interpreter.ext.gas_left();
+			tracer.enter_opcode(
+				interpreter.bytecode.pc() as u64,
+				opcode,
+				gas_before.into(),
+				&interpreter.stack.bytes_getter(),
+				&interpreter.memory.bytes_getter(),
+				interpreter.ext.last_frame_output(),
+			);
+		});
+
+		interpreter.bytecode.relative_jump(1);
+		let res = exec_instruction(interpreter, opcode);
+
+		tracing::if_tracing(|tracer| {
+			let gas_left = interpreter.ext.gas_left();
+			tracer.exit_opcode(gas_left.into());
+		});
+
+		res?;
 	}
 }