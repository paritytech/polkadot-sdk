// This file is part of Substrate.

// Copyright (C) Parity Technologies (UK) Ltd.
// SPDX-License-Identifier: Apache-2.0

// Licensed under the Apache License, Version 2.0 (the "License");
// you may not use this file except in compliance with the License.
// You may obtain a copy of the License at
//
// 	http://www.apache.org/licenses/LICENSE-2.0
//
// Unless required by applicable law or agreed to in writing, software
// distributed under the License is distributed on an "AS IS" BASIS,
// WITHOUT WARRANTIES OR CONDITIONS OF ANY KIND, either express or implied.
// See the License for the specific language governing permissions and
// limitations under the License.
use crate::{
<<<<<<< HEAD
=======
	debug::DebugSettings,
>>>>>>> 2c1acdf4
	precompiles::Token,
	vm::{evm::instructions::exec_instruction, BytecodeType, ExecResult, Ext},
	weights::WeightInfo,
	AccountIdOf, CodeInfo, Config, ContractBlob, DispatchError, Error, Weight, H256, LOG_TARGET,
<<<<<<< HEAD
	U256,
};
use alloc::vec::Vec;
use core::{convert::Infallible, ops::ControlFlow};
use revm::{bytecode::Bytecode, interpreter::interpreter_types::Jumps, primitives::Bytes};
=======
};
use alloc::vec::Vec;
use core::{convert::Infallible, ops::ControlFlow};
use revm::{bytecode::Bytecode, primitives::Bytes};
>>>>>>> 2c1acdf4

#[cfg(feature = "runtime-benchmarks")]
pub mod instructions;
#[cfg(not(feature = "runtime-benchmarks"))]
mod instructions;

mod interpreter;
pub use interpreter::{Halt, Interpreter};

mod ext_bytecode;
use ext_bytecode::ExtBytecode;

mod memory;
mod stack;
mod util;

/// Hard-coded value returned by the EVM `DIFFICULTY` opcode.
///
/// After Ethereum's Merge (Sept 2022), the `DIFFICULTY` opcode was redefined to return
/// `prevrandao`, a randomness value from the beacon chain. In Substrate pallet-revive
/// a fixed constant is returned instead for compatibility with contracts that still read this
/// opcode. The value is aligned with the difficulty hardcoded for PVM contracts.
pub(crate) const DIFFICULTY: u64 = 2500000000000000_u64;

/// Cost  for a single unit of EVM gas.
#[derive(Eq, PartialEq, Debug, Clone, Copy)]
pub struct EVMGas(pub u64);

impl<T: Config> Token<T> for EVMGas {
	fn weight(&self) -> Weight {
		let base_cost = T::WeightInfo::evm_opcode(1).saturating_sub(T::WeightInfo::evm_opcode(0));
		base_cost.saturating_mul(self.0)
	}
}

/// Cost  for a single unit of EVM gas.
#[derive(Eq, PartialEq, Debug, Clone, Copy)]
pub struct EVMGas(u64);

impl<T: Config> Token<T> for EVMGas {
	fn weight(&self) -> Weight {
		let base_cost = T::WeightInfo::evm_opcode(1).saturating_sub(T::WeightInfo::evm_opcode(0));
		base_cost.saturating_mul(self.0)
	}
}

impl<T: Config> ContractBlob<T> {
	/// Create a new contract from EVM init code.
	pub fn from_evm_init_code(code: Vec<u8>, owner: AccountIdOf<T>) -> Result<Self, DispatchError> {
		if code.len() > revm::primitives::eip3860::MAX_INITCODE_SIZE &&
			!DebugSettings::is_unlimited_contract_size_allowed::<T>()
		{
			return Err(<Error<T>>::BlobTooLarge.into());
		}

		// EIP-3541: Reject new contract code starting with the 0xEF byte
		if code.first() == Some(&0xEF) {
			return Err(<Error<T>>::CodeRejected.into());
		}

		let code_len = code.len() as u32;
		let code_info = CodeInfo {
			owner,
			deposit: Default::default(),
			refcount: 0,
			code_len,
			code_type: BytecodeType::Evm,
			behaviour_version: Default::default(),
		};

		Bytecode::new_raw_checked(Bytes::from(code.to_vec())).map_err(|err| {
			log::debug!(target: LOG_TARGET, "failed to create evm bytecode from init code: {err:?}" );
			<Error<T>>::CodeRejected
		})?;

		// Code hash is not relevant for init code, since it is not stored on-chain.
		let code_hash = H256::default();
		Ok(ContractBlob { code, code_info, code_hash })
	}

	/// Create a new contract from EVM runtime code.
	pub fn from_evm_runtime_code(
		code: Vec<u8>,
		owner: AccountIdOf<T>,
	) -> Result<Self, DispatchError> {
		if code.len() > revm::primitives::eip170::MAX_CODE_SIZE &&
			!DebugSettings::is_unlimited_contract_size_allowed::<T>()
		{
			return Err(<Error<T>>::BlobTooLarge.into());
		}

		let code_len = code.len() as u32;
		let deposit = super::calculate_code_deposit::<T>(code_len);

		let code_info = CodeInfo {
			owner,
			deposit,
			refcount: 0,
			code_len,
			code_type: BytecodeType::Evm,
			behaviour_version: Default::default(),
		};

		Bytecode::new_raw_checked(Bytes::from(code.to_vec())).map_err(|err| {
			log::debug!(target: LOG_TARGET, "failed to create evm bytecode from code: {err:?}" );
			<Error<T>>::CodeRejected
		})?;

		let code_hash = H256(sp_io::hashing::keccak_256(&code));
		Ok(ContractBlob { code, code_info, code_hash })
	}
}

/// Calls the EVM interpreter with the provided bytecode and inputs.
pub fn call<E: Ext>(bytecode: Bytecode, ext: &mut E, input: Vec<u8>) -> ExecResult {
	let mut interpreter = Interpreter::new(ExtBytecode::new(bytecode), input, ext);
	let ControlFlow::Break(halt) = run_plain(&mut interpreter);
	halt.into()
}

fn run_plain<E: Ext>(interpreter: &mut Interpreter<E>) -> ControlFlow<Halt, Infallible> {
	loop {
		let opcode = interpreter.bytecode.opcode();
		interpreter.bytecode.relative_jump(1);
		exec_instruction(interpreter, opcode)?;
	}
}<|MERGE_RESOLUTION|>--- conflicted
+++ resolved
@@ -15,26 +15,15 @@
 // See the License for the specific language governing permissions and
 // limitations under the License.
 use crate::{
-<<<<<<< HEAD
-=======
 	debug::DebugSettings,
->>>>>>> 2c1acdf4
 	precompiles::Token,
 	vm::{evm::instructions::exec_instruction, BytecodeType, ExecResult, Ext},
 	weights::WeightInfo,
 	AccountIdOf, CodeInfo, Config, ContractBlob, DispatchError, Error, Weight, H256, LOG_TARGET,
-<<<<<<< HEAD
-	U256,
-};
-use alloc::vec::Vec;
-use core::{convert::Infallible, ops::ControlFlow};
-use revm::{bytecode::Bytecode, interpreter::interpreter_types::Jumps, primitives::Bytes};
-=======
 };
 use alloc::vec::Vec;
 use core::{convert::Infallible, ops::ControlFlow};
 use revm::{bytecode::Bytecode, primitives::Bytes};
->>>>>>> 2c1acdf4
 
 #[cfg(feature = "runtime-benchmarks")]
 pub mod instructions;
@@ -62,17 +51,6 @@
 /// Cost  for a single unit of EVM gas.
 #[derive(Eq, PartialEq, Debug, Clone, Copy)]
 pub struct EVMGas(pub u64);
-
-impl<T: Config> Token<T> for EVMGas {
-	fn weight(&self) -> Weight {
-		let base_cost = T::WeightInfo::evm_opcode(1).saturating_sub(T::WeightInfo::evm_opcode(0));
-		base_cost.saturating_mul(self.0)
-	}
-}
-
-/// Cost  for a single unit of EVM gas.
-#[derive(Eq, PartialEq, Debug, Clone, Copy)]
-pub struct EVMGas(u64);
 
 impl<T: Config> Token<T> for EVMGas {
 	fn weight(&self) -> Weight {
