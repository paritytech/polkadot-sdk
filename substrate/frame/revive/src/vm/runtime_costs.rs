// This file is part of Substrate.

// Copyright (C) Parity Technologies (UK) Ltd.
// SPDX-License-Identifier: Apache-2.0

// Licensed under the Apache License, Version 2.0 (the "License");
// you may not use this file except in compliance with the License.
// You may obtain a copy of the License at
//
// 	http://www.apache.org/licenses/LICENSE-2.0
//
// Unless required by applicable law or agreed to in writing, software
// distributed under the License is distributed on an "AS IS" BASIS,
// WITHOUT WARRANTIES OR CONDITIONS OF ANY KIND, either express or implied.
// See the License for the specific language governing permissions and
// limitations under the License.

use crate::{
	gas::Token, limits, weightinfo_extension::OnFinalizeBlockParts, weights::WeightInfo, Config,
};
use frame_support::weights::{constants::WEIGHT_REF_TIME_PER_SECOND, Weight};

/// Current approximation of the gas/s consumption considering
/// EVM execution over compiled WASM (on 4.4Ghz CPU).
/// Given the 2000ms Weight, from which 75% only are used for transactions,
/// the total EVM execution gas limit is: GAS_PER_SECOND * 2 * 0.75 ~= 60_000_000.
const GAS_PER_SECOND: u64 = 40_000_000;

/// Approximate ratio of the amount of Weight per Gas.
/// u64 works for approximations because Weight is a very small unit compared to
/// gas.
const WEIGHT_PER_GAS: u64 = WEIGHT_REF_TIME_PER_SECOND / GAS_PER_SECOND;

#[cfg_attr(test, derive(Debug, PartialEq, Eq))]
#[derive(Copy, Clone)]
pub enum RuntimeCosts {
	/// Base Weight of calling a host function.
	HostFn,
	/// Weight charged for executing the extcodecopy instruction.
	ExtCodeCopy(u32),
	/// Weight charged for copying data from the sandbox.
	CopyFromContract(u32),
	/// Weight charged for copying data to the sandbox.
	CopyToContract(u32),
	/// Weight of calling `seal_call_data_load``.
	CallDataLoad,
	/// Weight of calling `seal_call_data_copy`.
	CallDataCopy(u32),
	/// Weight of calling `seal_caller`.
	Caller,
	/// Weight of calling `seal_call_data_size`.
	CallDataSize,
	/// Weight of calling `seal_return_data_size`.
	ReturnDataSize,
	/// Weight of calling `toAccountId` on the `System` pre-compile.
	ToAccountId,
	/// Weight of calling `seal_origin`.
	Origin,
	/// Weight of calling `seal_code_hash`.
	CodeHash,
	/// Weight of calling `ownCodeHash` on the `System` pre-compile.
	OwnCodeHash,
	/// Weight of calling `seal_code_size`.
	CodeSize,
	/// Weight of calling `callerIsOrigin` on the `System` pre-compile.
	CallerIsOrigin,
	/// Weight of calling `callerIsRoot` on the `System` pre-compile.
	CallerIsRoot,
	/// Weight of calling `seal_address`.
	Address,
	/// Weight of calling `seal_ref_time_left`.
	RefTimeLeft,
	/// Weight of calling `weightLeft` on the `System` pre-compile.
	WeightLeft,
	/// Weight of calling `seal_balance`.
	Balance,
	/// Weight of calling `seal_balance_of`.
	BalanceOf,
	/// Weight of calling `seal_value_transferred`.
	ValueTransferred,
	/// Weight of calling `minimumBalance` on the `System` pre-compile.
	MinimumBalance,
	/// Weight of calling `seal_block_number`.
	BlockNumber,
	/// Weight of calling `seal_block_hash`.
	BlockHash,
	/// Weight of calling `seal_block_author`.
	BlockAuthor,
	/// Weight of calling `seal_gas_price`.
	GasPrice,
	/// Weight of calling `seal_base_fee`.
	BaseFee,
	/// Weight of calling `seal_now`.
	Now,
	/// Weight of calling `seal_gas_limit`.
	GasLimit,
	/// Weight of calling `seal_terminate`.
	Terminate { code_removed: bool },
	/// Weight of calling `seal_deposit_event` with the given number of topics and event size.
	DepositEvent { num_topic: u32, len: u32 },
	/// Weight of calling `seal_set_storage` for the given storage item sizes.
	SetStorage { old_bytes: u32, new_bytes: u32 },
	/// Weight of calling the `clearStorage` function of the `Storage` pre-compile
	/// per cleared byte.
	ClearStorage(u32),
	/// Weight of calling the `containsStorage` function of the `Storage` pre-compile
	/// per byte of the checked item.
	ContainsStorage(u32),
	/// Weight of calling `seal_get_storage` with the specified size in storage.
	GetStorage(u32),
	/// Weight of calling the `takeStorage` function of the `Storage` pre-compile
	/// for the given size.
	TakeStorage(u32),
	/// Weight of calling `seal_set_transient_storage` for the given storage item sizes.
	SetTransientStorage { old_bytes: u32, new_bytes: u32 },
	/// Weight of calling `seal_clear_transient_storage` per cleared byte.
	ClearTransientStorage(u32),
	/// Weight of calling `seal_contains_transient_storage` per byte of the checked item.
	ContainsTransientStorage(u32),
	/// Weight of calling `seal_get_transient_storage` with the specified size in storage.
	GetTransientStorage(u32),
	/// Weight of calling `seal_take_transient_storage` for the given size.
	TakeTransientStorage(u32),
	/// Base weight of calling `seal_call`.
	CallBase,
	/// Weight of calling `seal_delegate_call` for the given input size.
	DelegateCallBase,
	/// Weight of calling a precompile.
	PrecompileBase,
	/// Weight of calling a precompile that has a contract info.
	PrecompileWithInfoBase,
	/// Weight of reading and decoding the input to a precompile.
	PrecompileDecode(u32),
	/// Weight of the transfer performed during a call.
	/// parameter `dust_transfer` indicates whether the transfer has a `dust` value.
	CallTransferSurcharge { dust_transfer: bool },
	/// Weight per byte that is cloned by supplying the `CLONE_INPUT` flag.
	CallInputCloned(u32),
	/// Weight of calling `seal_instantiate`.
	Instantiate { input_data_len: u32, balance_transfer: bool, dust_transfer: bool },
	/// Weight of calling `Ripemd160` precompile for the given input size.
	Ripemd160(u32),
	/// Weight of calling `Sha256` precompile for the given input size.
	HashSha256(u32),
	/// Weight of calling the `System::hashBlake256` precompile function for the given input
	HashKeccak256(u32),
	/// Weight of calling the `System::hash_blake2_256` precompile function for the given input
	/// size.
	HashBlake256(u32),
	/// Weight of calling `System::hashBlake128` precompile function for the given input size.
	HashBlake128(u32),
	/// Weight of calling `ECERecover` precompile.
	EcdsaRecovery,
	/// Weight of calling `seal_sr25519_verify` for the given input size.
	Sr25519Verify(u32),
	/// Weight charged by a precompile.
	Precompile(Weight),
	/// Weight of calling `seal_set_code_hash`
	SetCodeHash { old_code_removed: bool },
	/// Weight of calling `ecdsa_to_eth_address`
	EcdsaToEthAddress,
	/// Weight of calling `get_immutable_dependency`
	GetImmutableData(u32),
	/// Weight of calling `set_immutable_dependency`
	SetImmutableData(u32),
	/// Weight of calling `Bn128Add` precompile
	Bn128Add,
	/// Weight of calling `Bn128Add` precompile
	Bn128Mul,
	/// Weight of calling `Bn128Pairing` precompile for the given number of input pairs.
	Bn128Pairing(u32),
	/// Weight of calling `Identity` precompile for the given number of input length.
	Identity(u32),
	/// Weight of calling `Blake2F` precompile for the given number of rounds.
	Blake2F(u32),
	/// Weight of calling `Modexp` precompile
	Modexp(u64),
}

/// For functions that modify storage, benchmarks are performed with one item in the
/// storage. To account for the worst-case scenario, the weight of the overhead of
/// writing to or reading from full storage is included. For transient storage writes,
/// the rollback weight is added to reflect the worst-case scenario for this operation.
macro_rules! cost_storage {
    (write_transient, $name:ident $(, $arg:expr )*) => {
        T::WeightInfo::$name($( $arg ),*)
            .saturating_add(T::WeightInfo::rollback_transient_storage())
            .saturating_add(T::WeightInfo::set_transient_storage_full()
            .saturating_sub(T::WeightInfo::set_transient_storage_empty()))
    };

    (read_transient, $name:ident $(, $arg:expr )*) => {
        T::WeightInfo::$name($( $arg ),*)
            .saturating_add(T::WeightInfo::get_transient_storage_full()
            .saturating_sub(T::WeightInfo::get_transient_storage_empty()))
    };

    (write, $name:ident $(, $arg:expr )*) => {
        T::WeightInfo::$name($( $arg ),*)
            .saturating_add(T::WeightInfo::set_storage_full()
            .saturating_sub(T::WeightInfo::set_storage_empty()))
    };

    (read, $name:ident $(, $arg:expr )*) => {
        T::WeightInfo::$name($( $arg ),*)
            .saturating_add(T::WeightInfo::get_storage_full()
            .saturating_sub(T::WeightInfo::get_storage_empty()))
    };
}

macro_rules! cost_args {
	// cost_args!(name, a, b, c) -> T::WeightInfo::name(a, b, c).saturating_sub(T::WeightInfo::name(0, 0, 0))
	($name:ident, $( $arg: expr ),+) => {
		(T::WeightInfo::$name($( $arg ),+).saturating_sub(cost_args!(@call_zero $name, $( $arg ),+)))
	};
	// Transform T::WeightInfo::name(a, b, c) into T::WeightInfo::name(0, 0, 0)
	(@call_zero $name:ident, $( $arg:expr ),*) => {
		T::WeightInfo::$name($( cost_args!(@replace_token $arg) ),*)
	};
	// Replace the token with 0.
	(@replace_token $_in:tt) => { 0 };
}

impl<T: Config> Token<T> for RuntimeCosts {
	fn influence_lowest_gas_limit(&self) -> bool {
		true
	}

	fn weight(&self) -> Weight {
		use self::RuntimeCosts::*;
		match *self {
			HostFn => cost_args!(noop_host_fn, 1),
			ExtCodeCopy(len) => T::WeightInfo::extcodecopy(len),
			CopyToContract(len) => T::WeightInfo::seal_copy_to_contract(len),
			CopyFromContract(len) => T::WeightInfo::seal_return(len),
			CallDataSize => T::WeightInfo::seal_call_data_size(),
			ReturnDataSize => T::WeightInfo::seal_return_data_size(),
			CallDataLoad => T::WeightInfo::seal_call_data_load(),
			CallDataCopy(len) => T::WeightInfo::seal_call_data_copy(len),
			Caller => T::WeightInfo::seal_caller(),
			Origin => T::WeightInfo::seal_origin(),
			ToAccountId => T::WeightInfo::to_account_id(),
			CodeHash => T::WeightInfo::seal_code_hash(),
			CodeSize => T::WeightInfo::seal_code_size(),
			OwnCodeHash => T::WeightInfo::own_code_hash(),
			CallerIsOrigin => T::WeightInfo::caller_is_origin(),
			CallerIsRoot => T::WeightInfo::caller_is_root(),
			Address => T::WeightInfo::seal_address(),
			RefTimeLeft => T::WeightInfo::seal_ref_time_left(),
			WeightLeft => T::WeightInfo::weight_left(),
			Balance => T::WeightInfo::seal_balance(),
			BalanceOf => T::WeightInfo::seal_balance_of(),
			ValueTransferred => T::WeightInfo::seal_value_transferred(),
			MinimumBalance => T::WeightInfo::minimum_balance(),
			BlockNumber => T::WeightInfo::seal_block_number(),
			BlockHash => T::WeightInfo::seal_block_hash(),
			BlockAuthor => T::WeightInfo::seal_block_author(),
			GasPrice => T::WeightInfo::seal_gas_price(),
			BaseFee => T::WeightInfo::seal_base_fee(),
			Now => T::WeightInfo::seal_now(),
			GasLimit => T::WeightInfo::seal_gas_limit(),
<<<<<<< HEAD
			Terminate { code_removed } => {
				// logic only runs if code is removed
				if code_removed {
					T::WeightInfo::seal_terminate(code_removed.into())
						.saturating_add(T::WeightInfo::seal_terminate_logic())
				} else {
					T::WeightInfo::seal_terminate(code_removed.into())
				}
			},
			DepositEvent { num_topic, len } => T::WeightInfo::seal_deposit_event(num_topic, len),
=======
			Terminate { code_removed } => T::WeightInfo::seal_terminate(code_removed.into()),
			DepositEvent { num_topic, len } => T::WeightInfo::seal_deposit_event(num_topic, len)
				.saturating_add(T::WeightInfo::on_finalize_block_per_event(len))
				.saturating_add(Weight::from_all(
					limits::EXTRA_EVENT_CHARGE_PER_BYTE.saturating_mul(len.into()).into(),
				)),
>>>>>>> 10fe4c86
			SetStorage { new_bytes, old_bytes } => {
				cost_storage!(write, seal_set_storage, new_bytes, old_bytes)
			},
			ClearStorage(len) => cost_storage!(write, clear_storage, len),
			ContainsStorage(len) => cost_storage!(read, contains_storage, len),
			GetStorage(len) => cost_storage!(read, seal_get_storage, len),
			TakeStorage(len) => cost_storage!(write, take_storage, len),
			SetTransientStorage { new_bytes, old_bytes } => {
				cost_storage!(write_transient, seal_set_transient_storage, new_bytes, old_bytes)
			},
			ClearTransientStorage(len) => {
				cost_storage!(write_transient, seal_clear_transient_storage, len)
			},
			ContainsTransientStorage(len) => {
				cost_storage!(read_transient, seal_contains_transient_storage, len)
			},
			GetTransientStorage(len) => {
				cost_storage!(read_transient, seal_get_transient_storage, len)
			},
			TakeTransientStorage(len) => {
				cost_storage!(write_transient, seal_take_transient_storage, len)
			},
			CallBase => T::WeightInfo::seal_call(0, 0, 0),
			DelegateCallBase => T::WeightInfo::seal_delegate_call(),
			PrecompileBase => T::WeightInfo::seal_call_precompile(0, 0),
			PrecompileWithInfoBase => T::WeightInfo::seal_call_precompile(1, 0),
			PrecompileDecode(len) => cost_args!(seal_call_precompile, 0, len),
			CallTransferSurcharge { dust_transfer } =>
				cost_args!(seal_call, 1, dust_transfer.into(), 0),
			CallInputCloned(len) => cost_args!(seal_call, 0, 0, len),
			Instantiate { input_data_len, balance_transfer, dust_transfer } =>
				T::WeightInfo::seal_instantiate(
					input_data_len,
					balance_transfer.into(),
					dust_transfer.into(),
				),
			HashSha256(len) => T::WeightInfo::sha2_256(len),
			Ripemd160(len) => T::WeightInfo::ripemd_160(len),
			HashKeccak256(len) => T::WeightInfo::seal_hash_keccak_256(len),
			HashBlake256(len) => T::WeightInfo::hash_blake2_256(len),
			HashBlake128(len) => T::WeightInfo::hash_blake2_128(len),
			EcdsaRecovery => T::WeightInfo::ecdsa_recover(),
			Sr25519Verify(len) => T::WeightInfo::seal_sr25519_verify(len),
			Precompile(weight) => weight,
			SetCodeHash { old_code_removed } =>
				T::WeightInfo::seal_set_code_hash(old_code_removed.into()),
			EcdsaToEthAddress => T::WeightInfo::seal_ecdsa_to_eth_address(),
			GetImmutableData(len) => T::WeightInfo::seal_get_immutable_data(len),
			SetImmutableData(len) => T::WeightInfo::seal_set_immutable_data(len),
			Bn128Add => T::WeightInfo::bn128_add(),
			Bn128Mul => T::WeightInfo::bn128_mul(),
			Bn128Pairing(len) => T::WeightInfo::bn128_pairing(len),
			Identity(len) => T::WeightInfo::identity(len),
			Blake2F(rounds) => T::WeightInfo::blake2f(rounds),
			Modexp(gas) => Weight::from_parts(gas.saturating_mul(WEIGHT_PER_GAS), 0),
		}
	}
}<|MERGE_RESOLUTION|>--- conflicted
+++ resolved
@@ -259,7 +259,6 @@
 			BaseFee => T::WeightInfo::seal_base_fee(),
 			Now => T::WeightInfo::seal_now(),
 			GasLimit => T::WeightInfo::seal_gas_limit(),
-<<<<<<< HEAD
 			Terminate { code_removed } => {
 				// logic only runs if code is removed
 				if code_removed {
@@ -269,15 +268,11 @@
 					T::WeightInfo::seal_terminate(code_removed.into())
 				}
 			},
-			DepositEvent { num_topic, len } => T::WeightInfo::seal_deposit_event(num_topic, len),
-=======
-			Terminate { code_removed } => T::WeightInfo::seal_terminate(code_removed.into()),
 			DepositEvent { num_topic, len } => T::WeightInfo::seal_deposit_event(num_topic, len)
 				.saturating_add(T::WeightInfo::on_finalize_block_per_event(len))
 				.saturating_add(Weight::from_all(
 					limits::EXTRA_EVENT_CHARGE_PER_BYTE.saturating_mul(len.into()).into(),
 				)),
->>>>>>> 10fe4c86
 			SetStorage { new_bytes, old_bytes } => {
 				cost_storage!(write, seal_set_storage, new_bytes, old_bytes)
 			},
