--- conflicted
+++ resolved
@@ -28,14 +28,6 @@
 use revm::interpreter::gas::{BASE, VERYLOW};
 use sp_core::H256;
 use sp_io::hashing::keccak_256;
-<<<<<<< HEAD
-// TODO: Fix the gas handling for the memory operations
-=======
-
-/// The Keccak-256 hash of the empty string `""`.
-pub const KECCAK_EMPTY: [u8; 32] =
-	alloy_core::hex!("c5d2460186f7233c927e7db2dcc703c0e500b653ca82273b7bfad8045d85a470");
->>>>>>> 2c1acdf4
 
 /// The Keccak-256 hash of the empty string `""`.
 pub const KECCAK_EMPTY: [u8; 32] =
@@ -207,13 +199,7 @@
 /// Pushes the amount of remaining gas onto the stack.
 pub fn gas<E: Ext>(interpreter: &mut Interpreter<E>) -> ControlFlow<Halt> {
 	interpreter.ext.charge_or_halt(RuntimeCosts::RefTimeLeft)?;
-<<<<<<< HEAD
-	// TODO: This accounts only for 'ref_time' now. It should be fixed to also account for other
-	// costs. See #9577 for more context.
-	let gas = interpreter.ext.gas_meter().gas_left().ref_time();
-=======
 	let gas = interpreter.ext.gas_left();
->>>>>>> 2c1acdf4
 	interpreter.stack.push(U256::from(gas))
 }
 
