--- conflicted
+++ resolved
@@ -17,22 +17,14 @@
 
 use crate::{
 	vm::{
-<<<<<<< HEAD
-		evm::{interpreter::Halt, EVMGas, Interpreter, BASE_FEE, DIFFICULTY},
-=======
 		evm::{interpreter::Halt, EVMGas, Interpreter, DIFFICULTY},
->>>>>>> 2c1acdf4
 		Ext,
 	},
 	Error, RuntimeCosts,
 };
 use core::ops::ControlFlow;
 use revm::interpreter::gas::BASE;
-<<<<<<< HEAD
-use sp_core::{H160, U256};
-=======
 use sp_core::U256;
->>>>>>> 2c1acdf4
 
 /// EIP-1344: ChainID opcode
 pub fn chainid<E: Ext>(interpreter: &mut Interpreter<E>) -> ControlFlow<Halt> {
@@ -46,11 +38,7 @@
 /// Pushes the current block's beneficiary address onto the stack.
 pub fn coinbase<E: Ext>(interpreter: &mut Interpreter<E>) -> ControlFlow<Halt> {
 	interpreter.ext.charge_or_halt(RuntimeCosts::BlockAuthor)?;
-<<<<<<< HEAD
-	let coinbase = interpreter.ext.block_author().unwrap_or(H160::zero());
-=======
 	let coinbase = interpreter.ext.block_author();
->>>>>>> 2c1acdf4
 	interpreter.stack.push(coinbase)?;
 	ControlFlow::Continue(())
 }
@@ -97,11 +85,7 @@
 /// EIP-3198: BASEFEE opcode
 pub fn basefee<E: Ext>(interpreter: &mut Interpreter<E>) -> ControlFlow<Halt> {
 	interpreter.ext.charge_or_halt(RuntimeCosts::BaseFee)?;
-<<<<<<< HEAD
-	interpreter.stack.push(BASE_FEE)?;
-=======
 	interpreter.stack.push(crate::Pallet::<E::T>::evm_base_fee())?;
->>>>>>> 2c1acdf4
 	ControlFlow::Continue(())
 }
 
