// This file is part of Substrate.

// Copyright (C) Parity Technologies (UK) Ltd.
// SPDX-License-Identifier: Apache-2.0

// Licensed under the Apache License, Version 2.0 (the "License");
// you may not use this file except in compliance with the License.
// You may obtain a copy of the License at
//
// 	http://www.apache.org/licenses/LICENSE-2.0
//
// Unless required by applicable law or agreed to in writing, software
// distributed under the License is distributed on an "AS IS" BASIS,
// WITHOUT WARRANTIES OR CONDITIONS OF ANY KIND, either express or implied.
// See the License for the specific language governing permissions and
// limitations under the License.

/// EVM opcode implementations.
use super::interpreter::Interpreter;
use crate::vm::{evm::Halt, Ext};
use revm::bytecode::opcode::*;

<<<<<<< HEAD
use super::interpreter::Interpreter;
use crate::vm::{evm::Halt, Ext};

#[macro_use]
mod macros;
=======
>>>>>>> 23cac32c
/// Arithmetic operations (ADD, SUB, MUL, DIV, etc.).
mod arithmetic;
/// Bitwise operations (AND, OR, XOR, NOT, etc.).
mod bitwise;
/// Block information instructions (COINBASE, TIMESTAMP, etc.).
mod block_info;
/// Contract operations (CALL, CREATE, DELEGATECALL, etc.).
pub mod contract;
/// Control flow instructions (JUMP, JUMPI, REVERT, etc.).
mod control;
/// Host environment interactions (SLOAD, SSTORE, LOG, etc.).
<<<<<<< HEAD
mod host;
=======
pub mod host;
>>>>>>> 23cac32c
/// Memory operations (MLOAD, MSTORE, MSIZE, etc.).
mod memory;
/// Stack operations (PUSH, POP, DUP, SWAP, etc.).
mod stack;
/// System information instructions (ADDRESS, CALLER, etc.).
mod system;
/// Transaction information instructions (ORIGIN, GASPRICE, etc.).
mod tx_info;
/// Utility functions and helpers for instruction implementation.
<<<<<<< HEAD
mod utility;

pub type Instruction<E> = fn(&mut Interpreter<'_, E>) -> core::ops::ControlFlow<Halt>;
pub type InstructionTable<E> = [Instruction<E>; 256];

pub const fn instruction_table<E: Ext>() -> [Instruction<E>; 256] {
	use revm::bytecode::opcode::*;
	let mut table = [control::unknown as Instruction<E>; 256];

	table[STOP as usize] = control::stop;
	table[ADD as usize] = arithmetic::add;
	table[MUL as usize] = arithmetic::mul;
	table[SUB as usize] = arithmetic::sub;
	table[DIV as usize] = arithmetic::div;
	table[SDIV as usize] = arithmetic::sdiv;
	table[MOD as usize] = arithmetic::rem;
	table[SMOD as usize] = arithmetic::smod;
	table[ADDMOD as usize] = arithmetic::addmod;
	table[MULMOD as usize] = arithmetic::mulmod;
	table[EXP as usize] = arithmetic::exp;
	table[SIGNEXTEND as usize] = arithmetic::signextend;

	table[LT as usize] = bitwise::lt;
	table[GT as usize] = bitwise::gt;
	table[SLT as usize] = bitwise::slt;
	table[SGT as usize] = bitwise::sgt;
	table[EQ as usize] = bitwise::eq;
	table[ISZERO as usize] = bitwise::iszero;
	table[AND as usize] = bitwise::bitand;
	table[OR as usize] = bitwise::bitor;
	table[XOR as usize] = bitwise::bitxor;
	table[NOT as usize] = bitwise::not;
	table[BYTE as usize] = bitwise::byte;
	table[SHL as usize] = bitwise::shl;
	table[SHR as usize] = bitwise::shr;
	table[SAR as usize] = bitwise::sar;
	table[CLZ as usize] = bitwise::clz;

	table[KECCAK256 as usize] = system::keccak256;

	table[ADDRESS as usize] = system::address;
	table[BALANCE as usize] = host::balance;
	table[ORIGIN as usize] = tx_info::origin;
	table[CALLER as usize] = system::caller;
	table[CALLVALUE as usize] = system::callvalue;
	table[CALLDATALOAD as usize] = system::calldataload;
	table[CALLDATASIZE as usize] = system::calldatasize;
	table[CALLDATACOPY as usize] = system::calldatacopy;
	table[CODESIZE as usize] = system::codesize;
	table[CODECOPY as usize] = system::codecopy;

	table[GASPRICE as usize] = tx_info::gasprice;
	table[EXTCODESIZE as usize] = host::extcodesize;
	table[EXTCODECOPY as usize] = host::extcodecopy;
	table[RETURNDATASIZE as usize] = system::returndatasize;
	table[RETURNDATACOPY as usize] = system::returndatacopy;
	table[EXTCODEHASH as usize] = host::extcodehash;
	table[BLOCKHASH as usize] = host::blockhash;
	table[COINBASE as usize] = block_info::coinbase;
	table[TIMESTAMP as usize] = block_info::timestamp;
	table[NUMBER as usize] = block_info::block_number;
	table[DIFFICULTY as usize] = block_info::difficulty;
	table[GASLIMIT as usize] = block_info::gaslimit;
	table[CHAINID as usize] = block_info::chainid;
	table[SELFBALANCE as usize] = host::selfbalance;
	table[BASEFEE as usize] = block_info::basefee;
	table[BLOBHASH as usize] = tx_info::blob_hash;
	table[BLOBBASEFEE as usize] = block_info::blob_basefee;

	table[POP as usize] = stack::pop;
	table[MLOAD as usize] = memory::mload;
	table[MSTORE as usize] = memory::mstore;
	table[MSTORE8 as usize] = memory::mstore8;
	table[SLOAD as usize] = host::sload;
	table[SSTORE as usize] = host::sstore;
	table[JUMP as usize] = control::jump;
	table[JUMPI as usize] = control::jumpi;
	table[PC as usize] = control::pc;
	table[MSIZE as usize] = memory::msize;
	table[GAS as usize] = system::gas;
	table[JUMPDEST as usize] = control::jumpdest;
	table[TLOAD as usize] = host::tload;
	table[TSTORE as usize] = host::tstore;
	table[MCOPY as usize] = memory::mcopy;

	table[PUSH0 as usize] = stack::push0;
	table[PUSH1 as usize] = stack::push::<1, _>;
	table[PUSH2 as usize] = stack::push::<2, _>;
	table[PUSH3 as usize] = stack::push::<3, _>;
	table[PUSH4 as usize] = stack::push::<4, _>;
	table[PUSH5 as usize] = stack::push::<5, _>;
	table[PUSH6 as usize] = stack::push::<6, _>;
	table[PUSH7 as usize] = stack::push::<7, _>;
	table[PUSH8 as usize] = stack::push::<8, _>;
	table[PUSH9 as usize] = stack::push::<9, _>;
	table[PUSH10 as usize] = stack::push::<10, _>;
	table[PUSH11 as usize] = stack::push::<11, _>;
	table[PUSH12 as usize] = stack::push::<12, _>;
	table[PUSH13 as usize] = stack::push::<13, _>;
	table[PUSH14 as usize] = stack::push::<14, _>;
	table[PUSH15 as usize] = stack::push::<15, _>;
	table[PUSH16 as usize] = stack::push::<16, _>;
	table[PUSH17 as usize] = stack::push::<17, _>;
	table[PUSH18 as usize] = stack::push::<18, _>;
	table[PUSH19 as usize] = stack::push::<19, _>;
	table[PUSH20 as usize] = stack::push::<20, _>;
	table[PUSH21 as usize] = stack::push::<21, _>;
	table[PUSH22 as usize] = stack::push::<22, _>;
	table[PUSH23 as usize] = stack::push::<23, _>;
	table[PUSH24 as usize] = stack::push::<24, _>;
	table[PUSH25 as usize] = stack::push::<25, _>;
	table[PUSH26 as usize] = stack::push::<26, _>;
	table[PUSH27 as usize] = stack::push::<27, _>;
	table[PUSH28 as usize] = stack::push::<28, _>;
	table[PUSH29 as usize] = stack::push::<29, _>;
	table[PUSH30 as usize] = stack::push::<30, _>;
	table[PUSH31 as usize] = stack::push::<31, _>;
	table[PUSH32 as usize] = stack::push::<32, _>;

	table[DUP1 as usize] = stack::dup::<1, _>;
	table[DUP2 as usize] = stack::dup::<2, _>;
	table[DUP3 as usize] = stack::dup::<3, _>;
	table[DUP4 as usize] = stack::dup::<4, _>;
	table[DUP5 as usize] = stack::dup::<5, _>;
	table[DUP6 as usize] = stack::dup::<6, _>;
	table[DUP7 as usize] = stack::dup::<7, _>;
	table[DUP8 as usize] = stack::dup::<8, _>;
	table[DUP9 as usize] = stack::dup::<9, _>;
	table[DUP10 as usize] = stack::dup::<10, _>;
	table[DUP11 as usize] = stack::dup::<11, _>;
	table[DUP12 as usize] = stack::dup::<12, _>;
	table[DUP13 as usize] = stack::dup::<13, _>;
	table[DUP14 as usize] = stack::dup::<14, _>;
	table[DUP15 as usize] = stack::dup::<15, _>;
	table[DUP16 as usize] = stack::dup::<16, _>;

	table[SWAP1 as usize] = stack::swap::<1, _>;
	table[SWAP2 as usize] = stack::swap::<2, _>;
	table[SWAP3 as usize] = stack::swap::<3, _>;
	table[SWAP4 as usize] = stack::swap::<4, _>;
	table[SWAP5 as usize] = stack::swap::<5, _>;
	table[SWAP6 as usize] = stack::swap::<6, _>;
	table[SWAP7 as usize] = stack::swap::<7, _>;
	table[SWAP8 as usize] = stack::swap::<8, _>;
	table[SWAP9 as usize] = stack::swap::<9, _>;
	table[SWAP10 as usize] = stack::swap::<10, _>;
	table[SWAP11 as usize] = stack::swap::<11, _>;
	table[SWAP12 as usize] = stack::swap::<12, _>;
	table[SWAP13 as usize] = stack::swap::<13, _>;
	table[SWAP14 as usize] = stack::swap::<14, _>;
	table[SWAP15 as usize] = stack::swap::<15, _>;
	table[SWAP16 as usize] = stack::swap::<16, _>;

	table[LOG0 as usize] = host::log::<0, _>;
	table[LOG1 as usize] = host::log::<1, _>;
	table[LOG2 as usize] = host::log::<2, _>;
	table[LOG3 as usize] = host::log::<3, _>;
	table[LOG4 as usize] = host::log::<4, _>;

	table[CREATE as usize] = contract::create::<false, _>;
	table[CALL as usize] = contract::call;
	table[CALLCODE as usize] = contract::call_code;
	table[RETURN as usize] = control::ret;
	table[DELEGATECALL as usize] = contract::delegate_call;
	table[CREATE2 as usize] = contract::create::<true, _>;

	table[STATICCALL as usize] = contract::static_call;
	table[REVERT as usize] = control::revert;
	table[INVALID as usize] = control::invalid;
	table[SELFDESTRUCT as usize] = host::selfdestruct;
	table
}
//
// #[cfg(test)]
// mod tests {
// 	use super::instruction_table;
// 	use revm::bytecode::opcode::*;
//
// 	#[test]
// 	fn all_instructions_and_opcodes_used() {
// 		// known unknown instruction we compare it with other instructions from table.
// 		let unknown_instruction = 0x0C_usize;
//
// 		use crate::{exec::Stack, tests::Test, ContractBlob};
// 		let instr_table = instruction_table::<'static, Stack<'static, Test, ContractBlob<Test>>>();
//
// 		let unknown_istr = instr_table[unknown_instruction];
// 		for (i, instr) in instr_table.iter().enumerate() {
// 			let is_opcode_unknown = OpCode::new(i as u8).is_none();
// 			//
// 			let is_instr_unknown = std::ptr::fn_addr_eq(*instr, unknown_istr);
// 			assert_eq!(is_instr_unknown, is_opcode_unknown, "Opcode 0x{i:X?} is not handled",);
// 		}
// 	}
// }
=======
pub mod utility;

#[cfg(feature = "runtime-benchmarks")]
pub const BENCH_INIT_CODE: u8 = 0x1F; // Arbitrary unused opcode for benchmarking

pub fn exec_instruction<E: Ext>(
	interpreter: &mut Interpreter<E>,
	opcode: u8,
) -> core::ops::ControlFlow<Halt> {
	match opcode {
		STOP => control::stop(interpreter),
		ADD => arithmetic::add(interpreter),
		MUL => arithmetic::mul(interpreter),
		SUB => arithmetic::sub(interpreter),
		DIV => arithmetic::div(interpreter),
		SDIV => arithmetic::sdiv(interpreter),
		MOD => arithmetic::rem(interpreter),
		SMOD => arithmetic::smod(interpreter),
		ADDMOD => arithmetic::addmod(interpreter),
		MULMOD => arithmetic::mulmod(interpreter),
		EXP => arithmetic::exp(interpreter),
		SIGNEXTEND => arithmetic::signextend(interpreter),

		LT => bitwise::lt(interpreter),
		GT => bitwise::gt(interpreter),
		SLT => bitwise::slt(interpreter),
		SGT => bitwise::sgt(interpreter),
		EQ => bitwise::eq(interpreter),
		ISZERO => bitwise::iszero(interpreter),
		AND => bitwise::bitand(interpreter),
		OR => bitwise::bitor(interpreter),
		XOR => bitwise::bitxor(interpreter),
		NOT => bitwise::not(interpreter),
		BYTE => bitwise::byte(interpreter),
		SHL => bitwise::shl(interpreter),
		SHR => bitwise::shr(interpreter),
		SAR => bitwise::sar(interpreter),
		CLZ => bitwise::clz(interpreter),

		KECCAK256 => system::keccak256(interpreter),

		ADDRESS => system::address(interpreter),
		BALANCE => host::balance(interpreter),
		ORIGIN => tx_info::origin(interpreter),
		CALLER => system::caller(interpreter),
		CALLVALUE => system::callvalue(interpreter),
		CALLDATALOAD => system::calldataload(interpreter),
		CALLDATASIZE => system::calldatasize(interpreter),
		CALLDATACOPY => system::calldatacopy(interpreter),
		CODESIZE => system::codesize(interpreter),
		CODECOPY => system::codecopy(interpreter),

		GASPRICE => tx_info::gasprice(interpreter),
		EXTCODESIZE => host::extcodesize(interpreter),
		EXTCODECOPY => host::extcodecopy(interpreter),
		RETURNDATASIZE => system::returndatasize(interpreter),
		RETURNDATACOPY => system::returndatacopy(interpreter),
		EXTCODEHASH => host::extcodehash(interpreter),
		BLOCKHASH => host::blockhash(interpreter),
		COINBASE => block_info::coinbase(interpreter),
		TIMESTAMP => block_info::timestamp(interpreter),
		NUMBER => block_info::block_number(interpreter),
		DIFFICULTY => block_info::difficulty(interpreter),
		GASLIMIT => block_info::gaslimit(interpreter),
		CHAINID => block_info::chainid(interpreter),
		SELFBALANCE => host::selfbalance(interpreter),
		BASEFEE => block_info::basefee(interpreter),
		BLOBHASH => tx_info::blob_hash(interpreter),
		BLOBBASEFEE => block_info::blob_basefee(interpreter),

		POP => stack::pop(interpreter),
		MLOAD => memory::mload(interpreter),
		MSTORE => memory::mstore(interpreter),
		MSTORE8 => memory::mstore8(interpreter),
		SLOAD => host::sload(interpreter),
		SSTORE => host::sstore(interpreter),
		JUMP => control::jump(interpreter),
		JUMPI => control::jumpi(interpreter),
		PC => control::pc(interpreter),
		MSIZE => memory::msize(interpreter),
		GAS => system::gas(interpreter),
		JUMPDEST => control::jumpdest(interpreter),
		TLOAD => host::tload(interpreter),
		TSTORE => host::tstore(interpreter),
		MCOPY => memory::mcopy(interpreter),

		PUSH0 => stack::push0(interpreter),
		PUSH1 => stack::push::<1, _>(interpreter),
		PUSH2 => stack::push::<2, _>(interpreter),
		PUSH3 => stack::push::<3, _>(interpreter),
		PUSH4 => stack::push::<4, _>(interpreter),
		PUSH5 => stack::push::<5, _>(interpreter),
		PUSH6 => stack::push::<6, _>(interpreter),
		PUSH7 => stack::push::<7, _>(interpreter),
		PUSH8 => stack::push::<8, _>(interpreter),
		PUSH9 => stack::push::<9, _>(interpreter),
		PUSH10 => stack::push::<10, _>(interpreter),
		PUSH11 => stack::push::<11, _>(interpreter),
		PUSH12 => stack::push::<12, _>(interpreter),
		PUSH13 => stack::push::<13, _>(interpreter),
		PUSH14 => stack::push::<14, _>(interpreter),
		PUSH15 => stack::push::<15, _>(interpreter),
		PUSH16 => stack::push::<16, _>(interpreter),
		PUSH17 => stack::push::<17, _>(interpreter),
		PUSH18 => stack::push::<18, _>(interpreter),
		PUSH19 => stack::push::<19, _>(interpreter),
		PUSH20 => stack::push::<20, _>(interpreter),
		PUSH21 => stack::push::<21, _>(interpreter),
		PUSH22 => stack::push::<22, _>(interpreter),
		PUSH23 => stack::push::<23, _>(interpreter),
		PUSH24 => stack::push::<24, _>(interpreter),
		PUSH25 => stack::push::<25, _>(interpreter),
		PUSH26 => stack::push::<26, _>(interpreter),
		PUSH27 => stack::push::<27, _>(interpreter),
		PUSH28 => stack::push::<28, _>(interpreter),
		PUSH29 => stack::push::<29, _>(interpreter),
		PUSH30 => stack::push::<30, _>(interpreter),
		PUSH31 => stack::push::<31, _>(interpreter),
		PUSH32 => stack::push::<32, _>(interpreter),

		DUP1 => stack::dup::<1, _>(interpreter),
		DUP2 => stack::dup::<2, _>(interpreter),
		DUP3 => stack::dup::<3, _>(interpreter),
		DUP4 => stack::dup::<4, _>(interpreter),
		DUP5 => stack::dup::<5, _>(interpreter),
		DUP6 => stack::dup::<6, _>(interpreter),
		DUP7 => stack::dup::<7, _>(interpreter),
		DUP8 => stack::dup::<8, _>(interpreter),
		DUP9 => stack::dup::<9, _>(interpreter),
		DUP10 => stack::dup::<10, _>(interpreter),
		DUP11 => stack::dup::<11, _>(interpreter),
		DUP12 => stack::dup::<12, _>(interpreter),
		DUP13 => stack::dup::<13, _>(interpreter),
		DUP14 => stack::dup::<14, _>(interpreter),
		DUP15 => stack::dup::<15, _>(interpreter),
		DUP16 => stack::dup::<16, _>(interpreter),

		SWAP1 => stack::swap::<1, _>(interpreter),
		SWAP2 => stack::swap::<2, _>(interpreter),
		SWAP3 => stack::swap::<3, _>(interpreter),
		SWAP4 => stack::swap::<4, _>(interpreter),
		SWAP5 => stack::swap::<5, _>(interpreter),
		SWAP6 => stack::swap::<6, _>(interpreter),
		SWAP7 => stack::swap::<7, _>(interpreter),
		SWAP8 => stack::swap::<8, _>(interpreter),
		SWAP9 => stack::swap::<9, _>(interpreter),
		SWAP10 => stack::swap::<10, _>(interpreter),
		SWAP11 => stack::swap::<11, _>(interpreter),
		SWAP12 => stack::swap::<12, _>(interpreter),
		SWAP13 => stack::swap::<13, _>(interpreter),
		SWAP14 => stack::swap::<14, _>(interpreter),
		SWAP15 => stack::swap::<15, _>(interpreter),
		SWAP16 => stack::swap::<16, _>(interpreter),

		LOG0 => host::log::<0, _>(interpreter),
		LOG1 => host::log::<1, _>(interpreter),
		LOG2 => host::log::<2, _>(interpreter),
		LOG3 => host::log::<3, _>(interpreter),
		LOG4 => host::log::<4, _>(interpreter),

		CREATE => contract::create::<false, _>(interpreter),
		CREATE2 => contract::create::<true, _>(interpreter),
		CALL => contract::call(interpreter),
		STATICCALL => contract::static_call(interpreter),
		DELEGATECALL => contract::delegate_call(interpreter),
		CALLCODE => contract::call_code(interpreter),

		RETURN => control::ret(interpreter),
		REVERT => control::revert(interpreter),
		SELFDESTRUCT => host::selfdestruct(interpreter),

		#[cfg(feature = "runtime-benchmarks")]
		BENCH_INIT_CODE => control::bench_init_code(),

		INVALID => control::invalid(interpreter),
		_ => control::invalid(interpreter),
	}
}
>>>>>>> 23cac32c
<|MERGE_RESOLUTION|>--- conflicted
+++ resolved
@@ -20,14 +20,6 @@
 use crate::vm::{evm::Halt, Ext};
 use revm::bytecode::opcode::*;
 
-<<<<<<< HEAD
-use super::interpreter::Interpreter;
-use crate::vm::{evm::Halt, Ext};
-
-#[macro_use]
-mod macros;
-=======
->>>>>>> 23cac32c
 /// Arithmetic operations (ADD, SUB, MUL, DIV, etc.).
 mod arithmetic;
 /// Bitwise operations (AND, OR, XOR, NOT, etc.).
@@ -39,11 +31,7 @@
 /// Control flow instructions (JUMP, JUMPI, REVERT, etc.).
 mod control;
 /// Host environment interactions (SLOAD, SSTORE, LOG, etc.).
-<<<<<<< HEAD
-mod host;
-=======
 pub mod host;
->>>>>>> 23cac32c
 /// Memory operations (MLOAD, MSTORE, MSIZE, etc.).
 mod memory;
 /// Stack operations (PUSH, POP, DUP, SWAP, etc.).
@@ -53,203 +41,6 @@
 /// Transaction information instructions (ORIGIN, GASPRICE, etc.).
 mod tx_info;
 /// Utility functions and helpers for instruction implementation.
-<<<<<<< HEAD
-mod utility;
-
-pub type Instruction<E> = fn(&mut Interpreter<'_, E>) -> core::ops::ControlFlow<Halt>;
-pub type InstructionTable<E> = [Instruction<E>; 256];
-
-pub const fn instruction_table<E: Ext>() -> [Instruction<E>; 256] {
-	use revm::bytecode::opcode::*;
-	let mut table = [control::unknown as Instruction<E>; 256];
-
-	table[STOP as usize] = control::stop;
-	table[ADD as usize] = arithmetic::add;
-	table[MUL as usize] = arithmetic::mul;
-	table[SUB as usize] = arithmetic::sub;
-	table[DIV as usize] = arithmetic::div;
-	table[SDIV as usize] = arithmetic::sdiv;
-	table[MOD as usize] = arithmetic::rem;
-	table[SMOD as usize] = arithmetic::smod;
-	table[ADDMOD as usize] = arithmetic::addmod;
-	table[MULMOD as usize] = arithmetic::mulmod;
-	table[EXP as usize] = arithmetic::exp;
-	table[SIGNEXTEND as usize] = arithmetic::signextend;
-
-	table[LT as usize] = bitwise::lt;
-	table[GT as usize] = bitwise::gt;
-	table[SLT as usize] = bitwise::slt;
-	table[SGT as usize] = bitwise::sgt;
-	table[EQ as usize] = bitwise::eq;
-	table[ISZERO as usize] = bitwise::iszero;
-	table[AND as usize] = bitwise::bitand;
-	table[OR as usize] = bitwise::bitor;
-	table[XOR as usize] = bitwise::bitxor;
-	table[NOT as usize] = bitwise::not;
-	table[BYTE as usize] = bitwise::byte;
-	table[SHL as usize] = bitwise::shl;
-	table[SHR as usize] = bitwise::shr;
-	table[SAR as usize] = bitwise::sar;
-	table[CLZ as usize] = bitwise::clz;
-
-	table[KECCAK256 as usize] = system::keccak256;
-
-	table[ADDRESS as usize] = system::address;
-	table[BALANCE as usize] = host::balance;
-	table[ORIGIN as usize] = tx_info::origin;
-	table[CALLER as usize] = system::caller;
-	table[CALLVALUE as usize] = system::callvalue;
-	table[CALLDATALOAD as usize] = system::calldataload;
-	table[CALLDATASIZE as usize] = system::calldatasize;
-	table[CALLDATACOPY as usize] = system::calldatacopy;
-	table[CODESIZE as usize] = system::codesize;
-	table[CODECOPY as usize] = system::codecopy;
-
-	table[GASPRICE as usize] = tx_info::gasprice;
-	table[EXTCODESIZE as usize] = host::extcodesize;
-	table[EXTCODECOPY as usize] = host::extcodecopy;
-	table[RETURNDATASIZE as usize] = system::returndatasize;
-	table[RETURNDATACOPY as usize] = system::returndatacopy;
-	table[EXTCODEHASH as usize] = host::extcodehash;
-	table[BLOCKHASH as usize] = host::blockhash;
-	table[COINBASE as usize] = block_info::coinbase;
-	table[TIMESTAMP as usize] = block_info::timestamp;
-	table[NUMBER as usize] = block_info::block_number;
-	table[DIFFICULTY as usize] = block_info::difficulty;
-	table[GASLIMIT as usize] = block_info::gaslimit;
-	table[CHAINID as usize] = block_info::chainid;
-	table[SELFBALANCE as usize] = host::selfbalance;
-	table[BASEFEE as usize] = block_info::basefee;
-	table[BLOBHASH as usize] = tx_info::blob_hash;
-	table[BLOBBASEFEE as usize] = block_info::blob_basefee;
-
-	table[POP as usize] = stack::pop;
-	table[MLOAD as usize] = memory::mload;
-	table[MSTORE as usize] = memory::mstore;
-	table[MSTORE8 as usize] = memory::mstore8;
-	table[SLOAD as usize] = host::sload;
-	table[SSTORE as usize] = host::sstore;
-	table[JUMP as usize] = control::jump;
-	table[JUMPI as usize] = control::jumpi;
-	table[PC as usize] = control::pc;
-	table[MSIZE as usize] = memory::msize;
-	table[GAS as usize] = system::gas;
-	table[JUMPDEST as usize] = control::jumpdest;
-	table[TLOAD as usize] = host::tload;
-	table[TSTORE as usize] = host::tstore;
-	table[MCOPY as usize] = memory::mcopy;
-
-	table[PUSH0 as usize] = stack::push0;
-	table[PUSH1 as usize] = stack::push::<1, _>;
-	table[PUSH2 as usize] = stack::push::<2, _>;
-	table[PUSH3 as usize] = stack::push::<3, _>;
-	table[PUSH4 as usize] = stack::push::<4, _>;
-	table[PUSH5 as usize] = stack::push::<5, _>;
-	table[PUSH6 as usize] = stack::push::<6, _>;
-	table[PUSH7 as usize] = stack::push::<7, _>;
-	table[PUSH8 as usize] = stack::push::<8, _>;
-	table[PUSH9 as usize] = stack::push::<9, _>;
-	table[PUSH10 as usize] = stack::push::<10, _>;
-	table[PUSH11 as usize] = stack::push::<11, _>;
-	table[PUSH12 as usize] = stack::push::<12, _>;
-	table[PUSH13 as usize] = stack::push::<13, _>;
-	table[PUSH14 as usize] = stack::push::<14, _>;
-	table[PUSH15 as usize] = stack::push::<15, _>;
-	table[PUSH16 as usize] = stack::push::<16, _>;
-	table[PUSH17 as usize] = stack::push::<17, _>;
-	table[PUSH18 as usize] = stack::push::<18, _>;
-	table[PUSH19 as usize] = stack::push::<19, _>;
-	table[PUSH20 as usize] = stack::push::<20, _>;
-	table[PUSH21 as usize] = stack::push::<21, _>;
-	table[PUSH22 as usize] = stack::push::<22, _>;
-	table[PUSH23 as usize] = stack::push::<23, _>;
-	table[PUSH24 as usize] = stack::push::<24, _>;
-	table[PUSH25 as usize] = stack::push::<25, _>;
-	table[PUSH26 as usize] = stack::push::<26, _>;
-	table[PUSH27 as usize] = stack::push::<27, _>;
-	table[PUSH28 as usize] = stack::push::<28, _>;
-	table[PUSH29 as usize] = stack::push::<29, _>;
-	table[PUSH30 as usize] = stack::push::<30, _>;
-	table[PUSH31 as usize] = stack::push::<31, _>;
-	table[PUSH32 as usize] = stack::push::<32, _>;
-
-	table[DUP1 as usize] = stack::dup::<1, _>;
-	table[DUP2 as usize] = stack::dup::<2, _>;
-	table[DUP3 as usize] = stack::dup::<3, _>;
-	table[DUP4 as usize] = stack::dup::<4, _>;
-	table[DUP5 as usize] = stack::dup::<5, _>;
-	table[DUP6 as usize] = stack::dup::<6, _>;
-	table[DUP7 as usize] = stack::dup::<7, _>;
-	table[DUP8 as usize] = stack::dup::<8, _>;
-	table[DUP9 as usize] = stack::dup::<9, _>;
-	table[DUP10 as usize] = stack::dup::<10, _>;
-	table[DUP11 as usize] = stack::dup::<11, _>;
-	table[DUP12 as usize] = stack::dup::<12, _>;
-	table[DUP13 as usize] = stack::dup::<13, _>;
-	table[DUP14 as usize] = stack::dup::<14, _>;
-	table[DUP15 as usize] = stack::dup::<15, _>;
-	table[DUP16 as usize] = stack::dup::<16, _>;
-
-	table[SWAP1 as usize] = stack::swap::<1, _>;
-	table[SWAP2 as usize] = stack::swap::<2, _>;
-	table[SWAP3 as usize] = stack::swap::<3, _>;
-	table[SWAP4 as usize] = stack::swap::<4, _>;
-	table[SWAP5 as usize] = stack::swap::<5, _>;
-	table[SWAP6 as usize] = stack::swap::<6, _>;
-	table[SWAP7 as usize] = stack::swap::<7, _>;
-	table[SWAP8 as usize] = stack::swap::<8, _>;
-	table[SWAP9 as usize] = stack::swap::<9, _>;
-	table[SWAP10 as usize] = stack::swap::<10, _>;
-	table[SWAP11 as usize] = stack::swap::<11, _>;
-	table[SWAP12 as usize] = stack::swap::<12, _>;
-	table[SWAP13 as usize] = stack::swap::<13, _>;
-	table[SWAP14 as usize] = stack::swap::<14, _>;
-	table[SWAP15 as usize] = stack::swap::<15, _>;
-	table[SWAP16 as usize] = stack::swap::<16, _>;
-
-	table[LOG0 as usize] = host::log::<0, _>;
-	table[LOG1 as usize] = host::log::<1, _>;
-	table[LOG2 as usize] = host::log::<2, _>;
-	table[LOG3 as usize] = host::log::<3, _>;
-	table[LOG4 as usize] = host::log::<4, _>;
-
-	table[CREATE as usize] = contract::create::<false, _>;
-	table[CALL as usize] = contract::call;
-	table[CALLCODE as usize] = contract::call_code;
-	table[RETURN as usize] = control::ret;
-	table[DELEGATECALL as usize] = contract::delegate_call;
-	table[CREATE2 as usize] = contract::create::<true, _>;
-
-	table[STATICCALL as usize] = contract::static_call;
-	table[REVERT as usize] = control::revert;
-	table[INVALID as usize] = control::invalid;
-	table[SELFDESTRUCT as usize] = host::selfdestruct;
-	table
-}
-//
-// #[cfg(test)]
-// mod tests {
-// 	use super::instruction_table;
-// 	use revm::bytecode::opcode::*;
-//
-// 	#[test]
-// 	fn all_instructions_and_opcodes_used() {
-// 		// known unknown instruction we compare it with other instructions from table.
-// 		let unknown_instruction = 0x0C_usize;
-//
-// 		use crate::{exec::Stack, tests::Test, ContractBlob};
-// 		let instr_table = instruction_table::<'static, Stack<'static, Test, ContractBlob<Test>>>();
-//
-// 		let unknown_istr = instr_table[unknown_instruction];
-// 		for (i, instr) in instr_table.iter().enumerate() {
-// 			let is_opcode_unknown = OpCode::new(i as u8).is_none();
-// 			//
-// 			let is_instr_unknown = std::ptr::fn_addr_eq(*instr, unknown_istr);
-// 			assert_eq!(is_instr_unknown, is_opcode_unknown, "Opcode 0x{i:X?} is not handled",);
-// 		}
-// 	}
-// }
-=======
 pub mod utility;
 
 #[cfg(feature = "runtime-benchmarks")]
@@ -427,5 +218,4 @@
 		INVALID => control::invalid(interpreter),
 		_ => control::invalid(interpreter),
 	}
-}
->>>>>>> 23cac32c
+}