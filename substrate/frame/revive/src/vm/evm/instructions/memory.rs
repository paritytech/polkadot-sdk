// This file is part of Substrate.

// Copyright (C) Parity Technologies (UK) Ltd.
// SPDX-License-Identifier: Apache-2.0

// Licensed under the Apache License, Version 2.0 (the "License");
// you may not use this file except in compliance with the License.
// You may obtain a copy of the License at
//
// 	http://www.apache.org/licenses/LICENSE-2.0
//
// Unless required by applicable law or agreed to in writing, software
// distributed under the License is distributed on an "AS IS" BASIS,
// WITHOUT WARRANTIES OR CONDITIONS OF ANY KIND, either express or implied.
// See the License for the specific language governing permissions and
// limitations under the License.

use crate::{
	vm::{
<<<<<<< HEAD
		evm::{interpreter::Halt, util::as_usize_or_halt_with, Interpreter},
		Ext,
	},
	U256,
=======
		evm::{interpreter::Halt, util::as_usize_or_halt, EVMGas, Interpreter},
		Ext,
	},
	Error, U256,
>>>>>>> 23cac32c
};
use core::{cmp::max, ops::ControlFlow};
use revm::interpreter::gas::{copy_cost_verylow, BASE, VERYLOW};

/// Implements the MLOAD instruction.
///
/// Loads a 32-byte word from memory.
<<<<<<< HEAD
pub fn mload<'ext, E: Ext>(interpreter: &mut Interpreter<'ext, E>) -> ControlFlow<Halt> {
	interpreter.ext.gas_meter_mut().charge_evm_gas(VERYLOW)?;
	let ([], top) = interpreter.stack.popn_top()?;
	let offset = as_usize_or_halt_with(*top, || Halt::InvalidOperandOOG)?;
=======
pub fn mload<E: Ext>(interpreter: &mut Interpreter<E>) -> ControlFlow<Halt> {
	interpreter.ext.charge_or_halt(EVMGas(VERYLOW))?;
	let ([], top) = interpreter.stack.popn_top()?;
	let offset = as_usize_or_halt::<E::T>(*top)?;
>>>>>>> 23cac32c
	interpreter.memory.resize(offset, 32)?;
	*top = U256::from_big_endian(interpreter.memory.slice_len(offset, 32));
	ControlFlow::Continue(())
}

/// Implements the MSTORE instruction.
///
/// Stores a 32-byte word to memory.
<<<<<<< HEAD
pub fn mstore<'ext, E: Ext>(interpreter: &mut Interpreter<'ext, E>) -> ControlFlow<Halt> {
	interpreter.ext.gas_meter_mut().charge_evm_gas(VERYLOW)?;
	let [offset, value] = interpreter.stack.popn()?;
	let offset = as_usize_or_halt_with(offset, || Halt::InvalidOperandOOG)?;
=======
pub fn mstore<E: Ext>(interpreter: &mut Interpreter<E>) -> ControlFlow<Halt> {
	interpreter.ext.charge_or_halt(EVMGas(VERYLOW))?;
	let [offset, value] = interpreter.stack.popn()?;
	let offset = as_usize_or_halt::<E::T>(offset)?;
>>>>>>> 23cac32c
	interpreter.memory.resize(offset, 32)?;
	interpreter.memory.set(offset, &value.to_big_endian());
	ControlFlow::Continue(())
}

/// Implements the MSTORE8 instruction.
///
/// Stores a single byte to memory.
<<<<<<< HEAD
pub fn mstore8<'ext, E: Ext>(interpreter: &mut Interpreter<'ext, E>) -> ControlFlow<Halt> {
	interpreter.ext.gas_meter_mut().charge_evm_gas(VERYLOW)?;
	let [offset, value] = interpreter.stack.popn()?;
	let offset = as_usize_or_halt_with(offset, || Halt::InvalidOperandOOG)?;
=======
pub fn mstore8<E: Ext>(interpreter: &mut Interpreter<E>) -> ControlFlow<Halt> {
	interpreter.ext.charge_or_halt(EVMGas(VERYLOW))?;
	let [offset, value] = interpreter.stack.popn()?;
	let offset = as_usize_or_halt::<E::T>(offset)?;
>>>>>>> 23cac32c
	interpreter.memory.resize(offset, 1)?;
	interpreter.memory.set(offset, &[value.byte(0)]);
	ControlFlow::Continue(())
}

/// Implements the MSIZE instruction.
///
/// Gets the size of active memory in bytes.
<<<<<<< HEAD
pub fn msize<'ext, E: Ext>(interpreter: &mut Interpreter<'ext, E>) -> ControlFlow<Halt> {
	interpreter.ext.gas_meter_mut().charge_evm_gas(BASE)?;
=======
pub fn msize<E: Ext>(interpreter: &mut Interpreter<E>) -> ControlFlow<Halt> {
	interpreter.ext.charge_or_halt(EVMGas(BASE))?;
>>>>>>> 23cac32c
	interpreter.stack.push(U256::from(interpreter.memory.size()))
}

/// Implements the MCOPY instruction.
///
/// EIP-5656: Memory copying instruction that copies memory from one location to another.
<<<<<<< HEAD
pub fn mcopy<'ext, E: Ext>(interpreter: &mut Interpreter<'ext, E>) -> ControlFlow<Halt> {
	let [dst, src, len] = interpreter.stack.popn()?;

	// Into usize or fail
	let len = as_usize_or_halt_with(len, || Halt::InvalidOperandOOG)?;
	// Deduce gas
	let Some(gas_cost) = copy_cost_verylow(len) else {
		return ControlFlow::Break(Halt::OutOfGas);
	};
	interpreter.ext.gas_meter_mut().charge_evm_gas(gas_cost)?;
=======
pub fn mcopy<E: Ext>(interpreter: &mut Interpreter<E>) -> ControlFlow<Halt> {
	let [dst, src, len] = interpreter.stack.popn()?;

	// Into usize or fail
	let len = as_usize_or_halt::<E::T>(len)?;
	// Deduce gas
	let Some(gas_cost) = copy_cost_verylow(len) else {
		return ControlFlow::Break(Error::<E::T>::OutOfGas.into());
	};
	interpreter.ext.charge_or_halt(EVMGas(gas_cost))?;
>>>>>>> 23cac32c
	if len == 0 {
		return ControlFlow::Continue(());
	}

<<<<<<< HEAD
	let dst = as_usize_or_halt_with(dst, || Halt::InvalidOperandOOG)?;
	let src = as_usize_or_halt_with(src, || Halt::InvalidOperandOOG)?;
=======
	let dst = as_usize_or_halt::<E::T>(dst)?;
	let src = as_usize_or_halt::<E::T>(src)?;
>>>>>>> 23cac32c
	// Resize memory
	interpreter.memory.resize(max(dst, src), len)?;
	// Copy memory in place
	interpreter.memory.copy(dst, src, len);
	ControlFlow::Continue(())
}<|MERGE_RESOLUTION|>--- conflicted
+++ resolved
@@ -17,17 +17,10 @@
 
 use crate::{
 	vm::{
-<<<<<<< HEAD
-		evm::{interpreter::Halt, util::as_usize_or_halt_with, Interpreter},
-		Ext,
-	},
-	U256,
-=======
 		evm::{interpreter::Halt, util::as_usize_or_halt, EVMGas, Interpreter},
 		Ext,
 	},
 	Error, U256,
->>>>>>> 23cac32c
 };
 use core::{cmp::max, ops::ControlFlow};
 use revm::interpreter::gas::{copy_cost_verylow, BASE, VERYLOW};
@@ -35,17 +28,10 @@
 /// Implements the MLOAD instruction.
 ///
 /// Loads a 32-byte word from memory.
-<<<<<<< HEAD
-pub fn mload<'ext, E: Ext>(interpreter: &mut Interpreter<'ext, E>) -> ControlFlow<Halt> {
-	interpreter.ext.gas_meter_mut().charge_evm_gas(VERYLOW)?;
-	let ([], top) = interpreter.stack.popn_top()?;
-	let offset = as_usize_or_halt_with(*top, || Halt::InvalidOperandOOG)?;
-=======
 pub fn mload<E: Ext>(interpreter: &mut Interpreter<E>) -> ControlFlow<Halt> {
 	interpreter.ext.charge_or_halt(EVMGas(VERYLOW))?;
 	let ([], top) = interpreter.stack.popn_top()?;
 	let offset = as_usize_or_halt::<E::T>(*top)?;
->>>>>>> 23cac32c
 	interpreter.memory.resize(offset, 32)?;
 	*top = U256::from_big_endian(interpreter.memory.slice_len(offset, 32));
 	ControlFlow::Continue(())
@@ -54,17 +40,10 @@
 /// Implements the MSTORE instruction.
 ///
 /// Stores a 32-byte word to memory.
-<<<<<<< HEAD
-pub fn mstore<'ext, E: Ext>(interpreter: &mut Interpreter<'ext, E>) -> ControlFlow<Halt> {
-	interpreter.ext.gas_meter_mut().charge_evm_gas(VERYLOW)?;
-	let [offset, value] = interpreter.stack.popn()?;
-	let offset = as_usize_or_halt_with(offset, || Halt::InvalidOperandOOG)?;
-=======
 pub fn mstore<E: Ext>(interpreter: &mut Interpreter<E>) -> ControlFlow<Halt> {
 	interpreter.ext.charge_or_halt(EVMGas(VERYLOW))?;
 	let [offset, value] = interpreter.stack.popn()?;
 	let offset = as_usize_or_halt::<E::T>(offset)?;
->>>>>>> 23cac32c
 	interpreter.memory.resize(offset, 32)?;
 	interpreter.memory.set(offset, &value.to_big_endian());
 	ControlFlow::Continue(())
@@ -73,17 +52,10 @@
 /// Implements the MSTORE8 instruction.
 ///
 /// Stores a single byte to memory.
-<<<<<<< HEAD
-pub fn mstore8<'ext, E: Ext>(interpreter: &mut Interpreter<'ext, E>) -> ControlFlow<Halt> {
-	interpreter.ext.gas_meter_mut().charge_evm_gas(VERYLOW)?;
-	let [offset, value] = interpreter.stack.popn()?;
-	let offset = as_usize_or_halt_with(offset, || Halt::InvalidOperandOOG)?;
-=======
 pub fn mstore8<E: Ext>(interpreter: &mut Interpreter<E>) -> ControlFlow<Halt> {
 	interpreter.ext.charge_or_halt(EVMGas(VERYLOW))?;
 	let [offset, value] = interpreter.stack.popn()?;
 	let offset = as_usize_or_halt::<E::T>(offset)?;
->>>>>>> 23cac32c
 	interpreter.memory.resize(offset, 1)?;
 	interpreter.memory.set(offset, &[value.byte(0)]);
 	ControlFlow::Continue(())
@@ -92,31 +64,14 @@
 /// Implements the MSIZE instruction.
 ///
 /// Gets the size of active memory in bytes.
-<<<<<<< HEAD
-pub fn msize<'ext, E: Ext>(interpreter: &mut Interpreter<'ext, E>) -> ControlFlow<Halt> {
-	interpreter.ext.gas_meter_mut().charge_evm_gas(BASE)?;
-=======
 pub fn msize<E: Ext>(interpreter: &mut Interpreter<E>) -> ControlFlow<Halt> {
 	interpreter.ext.charge_or_halt(EVMGas(BASE))?;
->>>>>>> 23cac32c
 	interpreter.stack.push(U256::from(interpreter.memory.size()))
 }
 
 /// Implements the MCOPY instruction.
 ///
 /// EIP-5656: Memory copying instruction that copies memory from one location to another.
-<<<<<<< HEAD
-pub fn mcopy<'ext, E: Ext>(interpreter: &mut Interpreter<'ext, E>) -> ControlFlow<Halt> {
-	let [dst, src, len] = interpreter.stack.popn()?;
-
-	// Into usize or fail
-	let len = as_usize_or_halt_with(len, || Halt::InvalidOperandOOG)?;
-	// Deduce gas
-	let Some(gas_cost) = copy_cost_verylow(len) else {
-		return ControlFlow::Break(Halt::OutOfGas);
-	};
-	interpreter.ext.gas_meter_mut().charge_evm_gas(gas_cost)?;
-=======
 pub fn mcopy<E: Ext>(interpreter: &mut Interpreter<E>) -> ControlFlow<Halt> {
 	let [dst, src, len] = interpreter.stack.popn()?;
 
@@ -127,18 +82,12 @@
 		return ControlFlow::Break(Error::<E::T>::OutOfGas.into());
 	};
 	interpreter.ext.charge_or_halt(EVMGas(gas_cost))?;
->>>>>>> 23cac32c
 	if len == 0 {
 		return ControlFlow::Continue(());
 	}
 
-<<<<<<< HEAD
-	let dst = as_usize_or_halt_with(dst, || Halt::InvalidOperandOOG)?;
-	let src = as_usize_or_halt_with(src, || Halt::InvalidOperandOOG)?;
-=======
 	let dst = as_usize_or_halt::<E::T>(dst)?;
 	let src = as_usize_or_halt::<E::T>(src)?;
->>>>>>> 23cac32c
 	// Resize memory
 	interpreter.memory.resize(max(dst, src), len)?;
 	// Copy memory in place
