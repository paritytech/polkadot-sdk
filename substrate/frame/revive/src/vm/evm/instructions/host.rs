--- conflicted
+++ resolved
@@ -21,46 +21,28 @@
 	vec::Vec,
 	vm::{
 		evm::{
-<<<<<<< HEAD
-			instructions::utility::IntoAddress, interpreter::Halt, util::as_usize_or_halt_with,
-=======
 			instructions::utility::IntoAddress, interpreter::Halt, util::as_usize_or_halt,
->>>>>>> 23cac32c
 			Interpreter,
 		},
 		Ext,
 	},
-<<<<<<< HEAD
-	DispatchError, Key, RuntimeCosts, U256,
-=======
 	DispatchError, Error, Key, RuntimeCosts, LOG_TARGET, U256,
->>>>>>> 23cac32c
 };
 use core::ops::ControlFlow;
 
 /// Implements the BALANCE instruction.
 ///
 /// Gets the balance of the given account.
-<<<<<<< HEAD
-pub fn balance<'ext, E: Ext>(interpreter: &mut Interpreter<'ext, E>) -> ControlFlow<Halt> {
-	interpreter.ext.gas_meter_mut().charge_evm(RuntimeCosts::BalanceOf)?;
-=======
 pub fn balance<E: Ext>(interpreter: &mut Interpreter<E>) -> ControlFlow<Halt> {
 	interpreter.ext.charge_or_halt(RuntimeCosts::BalanceOf)?;
->>>>>>> 23cac32c
 	let ([], top) = interpreter.stack.popn_top()?;
 	*top = interpreter.ext.balance_of(&top.into_address());
 	ControlFlow::Continue(())
 }
 
 /// EIP-1884: Repricing for trie-size-dependent opcodes
-<<<<<<< HEAD
-pub fn selfbalance<'ext, E: Ext>(interpreter: &mut Interpreter<'ext, E>) -> ControlFlow<Halt> {
-	interpreter.ext.gas_meter_mut().charge_evm(RuntimeCosts::Balance)?;
-=======
 pub fn selfbalance<E: Ext>(interpreter: &mut Interpreter<E>) -> ControlFlow<Halt> {
 	interpreter.ext.charge_or_halt(RuntimeCosts::Balance)?;
->>>>>>> 23cac32c
 	let balance = interpreter.ext.balance();
 	interpreter.stack.push(balance)
 }
@@ -68,30 +50,18 @@
 /// Implements the EXTCODESIZE instruction.
 ///
 /// Gets the size of an account's code.
-<<<<<<< HEAD
-pub fn extcodesize<'ext, E: Ext>(interpreter: &mut Interpreter<'ext, E>) -> ControlFlow<Halt> {
-	let ([], top) = interpreter.stack.popn_top()?;
-	interpreter.ext.gas_meter_mut().charge_evm(RuntimeCosts::CodeSize)?;
-=======
 pub fn extcodesize<E: Ext>(interpreter: &mut Interpreter<E>) -> ControlFlow<Halt> {
 	let ([], top) = interpreter.stack.popn_top()?;
 	interpreter.ext.charge_or_halt(RuntimeCosts::CodeSize)?;
->>>>>>> 23cac32c
 	let code_size = interpreter.ext.code_size(&top.into_address());
 	*top = U256::from(code_size);
 	ControlFlow::Continue(())
 }
 
 /// EIP-1052: EXTCODEHASH opcode
-<<<<<<< HEAD
-pub fn extcodehash<'ext, E: Ext>(interpreter: &mut Interpreter<'ext, E>) -> ControlFlow<Halt> {
-	let ([], top) = interpreter.stack.popn_top()?;
-	interpreter.ext.gas_meter_mut().charge_evm(RuntimeCosts::CodeHash)?;
-=======
 pub fn extcodehash<E: Ext>(interpreter: &mut Interpreter<E>) -> ControlFlow<Halt> {
 	let ([], top) = interpreter.stack.popn_top()?;
 	interpreter.ext.charge_or_halt(RuntimeCosts::CodeHash)?;
->>>>>>> 23cac32c
 	let code_hash = interpreter.ext.code_hash(&top.into_address());
 	*top = U256::from_big_endian(&code_hash.0);
 	ControlFlow::Continue(())
@@ -100,24 +70,6 @@
 /// Implements the EXTCODECOPY instruction.
 ///
 /// Copies a portion of an account's code to memory.
-<<<<<<< HEAD
-pub fn extcodecopy<'ext, E: Ext>(interpreter: &mut Interpreter<'ext, E>) -> ControlFlow<Halt> {
-	let [address, memory_offset, code_offset, len] = interpreter.stack.popn()?;
-	let len = as_usize_or_halt_with(len, || Halt::InvalidOperandOOG)?;
-
-	interpreter
-		.ext
-		.gas_meter_mut()
-		.charge_evm(RuntimeCosts::ExtCodeCopy(len as u32))?;
-	let address = address.into_address();
-
-	if len == 0 {
-		return ControlFlow::Continue(());
-	}
-	let memory_offset = as_usize_or_halt_with(memory_offset, || Halt::InvalidOperandOOG)?;
-	let code_offset = as_usize_or_halt_with(code_offset, || Halt::InvalidOperandOOG)?;
-
-=======
 pub fn extcodecopy<E: Ext>(interpreter: &mut Interpreter<E>) -> ControlFlow<Halt> {
 	let [address, memory_offset, code_offset, len] = interpreter.stack.popn()?;
 	let len = as_usize_or_halt::<E::T>(len)?;
@@ -130,7 +82,6 @@
 	let memory_offset = as_usize_or_halt::<E::T>(memory_offset)?;
 	let code_offset = as_usize_or_halt::<E::T>(code_offset)?;
 
->>>>>>> 23cac32c
 	interpreter.memory.resize(memory_offset, len)?;
 
 	let mut buf = interpreter.memory.slice_mut(memory_offset, len);
@@ -142,13 +93,8 @@
 /// Implements the BLOCKHASH instruction.
 ///
 /// Gets the hash of one of the 256 most recent complete blocks.
-<<<<<<< HEAD
-pub fn blockhash<'ext, E: Ext>(interpreter: &mut Interpreter<'ext, E>) -> ControlFlow<Halt> {
-	interpreter.ext.gas_meter_mut().charge_evm(RuntimeCosts::BlockHash)?;
-=======
 pub fn blockhash<E: Ext>(interpreter: &mut Interpreter<E>) -> ControlFlow<Halt> {
 	interpreter.ext.charge_or_halt(RuntimeCosts::BlockHash)?;
->>>>>>> 23cac32c
 	let ([], number) = interpreter.stack.popn_top()?;
 
 	// blockhash should push zero if number is not within valid range.
@@ -163,29 +109,18 @@
 /// Implements the SLOAD instruction.
 ///
 /// Loads a word from storage.
-<<<<<<< HEAD
-pub fn sload<'ext, E: Ext>(interpreter: &mut Interpreter<'ext, E>) -> ControlFlow<Halt> {
-	let ([], index) = interpreter.stack.popn_top()?;
-	// NB: SLOAD loads 32 bytes from storage (i.e. U256).
-	interpreter.ext.gas_meter_mut().charge_evm(RuntimeCosts::GetStorage(32))?;
-=======
 pub fn sload<E: Ext>(interpreter: &mut Interpreter<E>) -> ControlFlow<Halt> {
 	let ([], index) = interpreter.stack.popn_top()?;
 	// NB: SLOAD loads 32 bytes from storage (i.e. U256).
 	interpreter.ext.charge_or_halt(RuntimeCosts::GetStorage(32))?;
->>>>>>> 23cac32c
 	let key = Key::Fix(index.to_big_endian());
 	let value = interpreter.ext.get_storage(&key);
 
 	*index = if let Some(storage_value) = value {
 		// sload always reads a word
 		let Ok::<[u8; 32], _>(bytes) = storage_value.try_into() else {
-<<<<<<< HEAD
-			return ControlFlow::Break(Halt::FatalExternalError);
-=======
 			log::debug!(target: crate::LOG_TARGET, "sload read invalid storage value length. Expected 32.");
 			return ControlFlow::Break(Error::<E::T>::ContractTrapped.into());
->>>>>>> 23cac32c
 		};
 		U256::from_big_endian(&bytes)
 	} else {
@@ -202,31 +137,12 @@
 	adjust_cost: fn(new_bytes: u32, old_bytes: u32) -> RuntimeCosts,
 ) -> ControlFlow<Halt> {
 	if interpreter.ext.is_read_only() {
-<<<<<<< HEAD
-		return ControlFlow::Break(Halt::Revert(Vec::new()));
-=======
 		return ControlFlow::Break(Error::<E::T>::StateChangeDenied.into());
->>>>>>> 23cac32c
 	}
 
 	let [index, value] = interpreter.stack.popn()?;
 
 	// Charge gas before set_storage and later adjust it down to the true gas cost
-<<<<<<< HEAD
-	let charged_amount = interpreter.ext.gas_meter_mut().charge_evm(cost_before)?;
-	let key = Key::Fix(index.to_big_endian());
-	let take_old = false;
-	let Ok(write_outcome) =
-		set_function(interpreter.ext, &key, Some(value.to_big_endian().to_vec()), take_old)
-	else {
-		return ControlFlow::Break(Halt::FatalExternalError);
-	};
-
-	interpreter
-		.ext
-		.gas_meter_mut()
-		.adjust_gas(charged_amount, adjust_cost(32, write_outcome.old_len()));
-=======
 	let charged_amount = interpreter.ext.charge_or_halt(cost_before)?;
 	let key = Key::Fix(index.to_big_endian());
 	let take_old = false;
@@ -240,7 +156,6 @@
 		charged_amount,
 		adjust_cost(value_to_store.unwrap_or_default().len() as u32, write_outcome.old_len()),
 	);
->>>>>>> 23cac32c
 
 	ControlFlow::Continue(())
 }
@@ -248,18 +163,11 @@
 /// Implements the SSTORE instruction.
 ///
 /// Stores a word to storage.
-<<<<<<< HEAD
-pub fn sstore<'ext, E: Ext>(interpreter: &mut Interpreter<'ext, E>) -> ControlFlow<Halt> {
-	store_helper(
-		interpreter,
-		RuntimeCosts::SetStorage { new_bytes: 32, old_bytes: 0 },
-=======
 pub fn sstore<E: Ext>(interpreter: &mut Interpreter<E>) -> ControlFlow<Halt> {
 	let old_bytes = limits::STORAGE_BYTES;
 	store_helper(
 		interpreter,
 		RuntimeCosts::SetStorage { new_bytes: 32, old_bytes },
->>>>>>> 23cac32c
 		|ext, key, value, take_old| ext.set_storage(key, value, take_old),
 		|new_bytes, old_bytes| RuntimeCosts::SetStorage { new_bytes, old_bytes },
 	)
@@ -267,18 +175,11 @@
 
 /// EIP-1153: Transient storage opcodes
 /// Store value to transient storage
-<<<<<<< HEAD
-pub fn tstore<'ext, E: Ext>(interpreter: &mut Interpreter<'ext, E>) -> ControlFlow<Halt> {
-	store_helper(
-		interpreter,
-		RuntimeCosts::SetTransientStorage { new_bytes: 32, old_bytes: 0 },
-=======
 pub fn tstore<E: Ext>(interpreter: &mut Interpreter<E>) -> ControlFlow<Halt> {
 	let old_bytes = limits::STORAGE_BYTES;
 	store_helper(
 		interpreter,
 		RuntimeCosts::SetTransientStorage { new_bytes: 32, old_bytes },
->>>>>>> 23cac32c
 		|ext, key, value, take_old| ext.set_transient_storage(key, value, take_old),
 		|new_bytes, old_bytes| RuntimeCosts::SetTransientStorage { new_bytes, old_bytes },
 	)
@@ -286,18 +187,9 @@
 
 /// EIP-1153: Transient storage opcodes
 /// Load value from transient storage
-<<<<<<< HEAD
-pub fn tload<'ext, E: Ext>(interpreter: &mut Interpreter<'ext, E>) -> ControlFlow<Halt> {
-	let ([], index) = interpreter.stack.popn_top()?;
-	interpreter
-		.ext
-		.gas_meter_mut()
-		.charge_evm(RuntimeCosts::GetTransientStorage(32))?;
-=======
 pub fn tload<E: Ext>(interpreter: &mut Interpreter<E>) -> ControlFlow<Halt> {
 	let ([], index) = interpreter.stack.popn_top()?;
 	interpreter.ext.charge_or_halt(RuntimeCosts::GetTransientStorage(32))?;
->>>>>>> 23cac32c
 
 	let key = Key::Fix(index.to_big_endian());
 	let bytes = interpreter.ext.get_transient_storage(&key);
@@ -305,20 +197,12 @@
 	*index = if let Some(storage_value) = bytes {
 		if storage_value.len() != 32 {
 			// tload always reads a word
-<<<<<<< HEAD
-			return ControlFlow::Break(Halt::FatalExternalError);
-		}
-
-		let Ok::<[u8; 32], _>(bytes) = storage_value.try_into() else {
-			return ControlFlow::Break(Halt::FatalExternalError);
-=======
 			log::debug!(target: crate::LOG_TARGET, "tload read invalid storage value length. Expected 32.");
 			return ControlFlow::Break(Error::<E::T>::ContractTrapped.into());
 		}
 
 		let Ok::<[u8; 32], _>(bytes) = storage_value.try_into() else {
 			return ControlFlow::Break(Error::<E::T>::ContractTrapped.into());
->>>>>>> 23cac32c
 		};
 		U256::from_big_endian(&bytes)
 	} else {
@@ -335,25 +219,6 @@
 	interpreter: &mut Interpreter<'ext, E>,
 ) -> ControlFlow<Halt> {
 	if interpreter.ext.is_read_only() {
-<<<<<<< HEAD
-		return ControlFlow::Break(Halt::Revert(Vec::new()));
-	}
-
-	let [offset, len] = interpreter.stack.popn()?;
-	let len = as_usize_or_halt_with(len, || Halt::InvalidOperandOOG)?;
-	if len as u32 > interpreter.ext.max_value_size() {
-		return ControlFlow::Break(Halt::InvalidOperandOOG);
-	}
-
-	interpreter
-		.ext
-		.gas_meter_mut()
-		.charge_evm(RuntimeCosts::DepositEvent { num_topic: N as u32, len: len as u32 })?;
-	let data = if len == 0 {
-		Vec::new()
-	} else {
-		let offset = as_usize_or_halt_with(offset, || Halt::InvalidOperandOOG)?;
-=======
 		return ControlFlow::Break(Error::<E::T>::StateChangeDenied.into());
 	}
 
@@ -370,16 +235,11 @@
 		Vec::new()
 	} else {
 		let offset = as_usize_or_halt::<E::T>(offset)?;
->>>>>>> 23cac32c
 		interpreter.memory.resize(offset, len)?;
 		interpreter.memory.slice(offset..offset + len).to_vec()
 	};
 	if interpreter.stack.len() < N {
-<<<<<<< HEAD
-		return ControlFlow::Break(Halt::StackUnderflow);
-=======
 		return ControlFlow::Break(Error::<E::T>::StackUnderflow.into());
->>>>>>> 23cac32c
 	}
 	let topics = interpreter.stack.popn::<N>()?;
 	let topics = topics.into_iter().map(|v| sp_core::H256::from(v.to_big_endian())).collect();
@@ -391,11 +251,6 @@
 /// Implements the SELFDESTRUCT instruction.
 ///
 /// Halt execution and register account for later deletion.
-<<<<<<< HEAD
-pub fn selfdestruct<'ext, E: Ext>(_interpreter: &mut Interpreter<'ext, E>) -> ControlFlow<Halt> {
-	// TODO: for now this instruction is not supported
-	ControlFlow::Break(Halt::NotActivated)
-=======
 pub fn selfdestruct<'ext, E: Ext>(interpreter: &mut Interpreter<'ext, E>) -> ControlFlow<Halt> {
 	if interpreter.ext.is_read_only() {
 		return ControlFlow::Break(Error::<E::T>::StateChangeDenied.into());
@@ -420,5 +275,4 @@
 			ControlFlow::Break(Halt::Err(e))
 		},
 	}
->>>>>>> 23cac32c
 }