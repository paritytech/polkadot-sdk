// This file is part of Substrate.

// Copyright (C) Parity Technologies (UK) Ltd.
// SPDX-License-Identifier: Apache-2.0

// Licensed under the Apache License, Version 2.0 (the "License");
// you may not use this file except in compliance with the License.
// You may obtain a copy of the License at
//
// 	http://www.apache.org/licenses/LICENSE-2.0
//
// Unless required by applicable law or agreed to in writing, software
// distributed under the License is distributed on an "AS IS" BASIS,
// WITHOUT WARRANTIES OR CONDITIONS OF ANY KIND, either express or implied.
// See the License for the specific language governing permissions and
// limitations under the License.
use crate::{
	limits,
	metering::weight::Token,
	storage::WriteOutcome,
	vec::Vec,
	vm::{
		evm::{
			instructions::utility::IntoAddress, interpreter::Halt, util::as_usize_or_halt,
			Interpreter,
		},
		Ext,
	},
<<<<<<< HEAD
	DispatchError, Error, Key, RuntimeCosts, U256,
=======
	DispatchError, Error, Key, RuntimeCosts, LOG_TARGET, U256,
>>>>>>> 2c1acdf4
};
use core::ops::ControlFlow;

/// Implements the BALANCE instruction.
///
/// Gets the balance of the given account.
pub fn balance<E: Ext>(interpreter: &mut Interpreter<E>) -> ControlFlow<Halt> {
	interpreter.ext.charge_or_halt(RuntimeCosts::BalanceOf)?;
	let ([], top) = interpreter.stack.popn_top()?;
	*top = interpreter.ext.balance_of(&top.into_address());
	ControlFlow::Continue(())
}

/// EIP-1884: Repricing for trie-size-dependent opcodes
pub fn selfbalance<E: Ext>(interpreter: &mut Interpreter<E>) -> ControlFlow<Halt> {
	interpreter.ext.charge_or_halt(RuntimeCosts::Balance)?;
	let balance = interpreter.ext.balance();
	interpreter.stack.push(balance)
}

/// Implements the EXTCODESIZE instruction.
///
/// Gets the size of an account's code.
pub fn extcodesize<E: Ext>(interpreter: &mut Interpreter<E>) -> ControlFlow<Halt> {
	let ([], top) = interpreter.stack.popn_top()?;
	interpreter.ext.charge_or_halt(RuntimeCosts::CodeSize)?;
	let code_size = interpreter.ext.code_size(&top.into_address());
	*top = U256::from(code_size);
	ControlFlow::Continue(())
}

/// EIP-1052: EXTCODEHASH opcode
pub fn extcodehash<E: Ext>(interpreter: &mut Interpreter<E>) -> ControlFlow<Halt> {
	let ([], top) = interpreter.stack.popn_top()?;
	interpreter.ext.charge_or_halt(RuntimeCosts::CodeHash)?;
	let code_hash = interpreter.ext.code_hash(&top.into_address());
	*top = U256::from_big_endian(&code_hash.0);
	ControlFlow::Continue(())
}

/// Implements the EXTCODECOPY instruction.
///
/// Copies a portion of an account's code to memory.
pub fn extcodecopy<E: Ext>(interpreter: &mut Interpreter<E>) -> ControlFlow<Halt> {
	let [address, memory_offset, code_offset, len] = interpreter.stack.popn()?;
	let len = as_usize_or_halt::<E::T>(len)?;
	interpreter.ext.charge_or_halt(RuntimeCosts::ExtCodeCopy(len as u32))?;
	if len == 0 {
		return ControlFlow::Continue(());
	}

	let address = address.into_address();
	let memory_offset = as_usize_or_halt::<E::T>(memory_offset)?;
	let code_offset = as_usize_or_halt::<E::T>(code_offset)?;
<<<<<<< HEAD

	interpreter.memory.resize(memory_offset, len)?;

=======

	interpreter.memory.resize(memory_offset, len)?;

>>>>>>> 2c1acdf4
	let mut buf = interpreter.memory.slice_mut(memory_offset, len);
	// Note: This can't panic because we resized memory to fit.
	interpreter.ext.copy_code_slice(&mut buf, &address, code_offset);
	ControlFlow::Continue(())
}

/// Implements the BLOCKHASH instruction.
///
/// Gets the hash of one of the 256 most recent complete blocks.
pub fn blockhash<E: Ext>(interpreter: &mut Interpreter<E>) -> ControlFlow<Halt> {
	interpreter.ext.charge_or_halt(RuntimeCosts::BlockHash)?;
	let ([], number) = interpreter.stack.popn_top()?;

	// blockhash should push zero if number is not within valid range.
	if let Some(hash) = interpreter.ext.block_hash(*number) {
		*number = U256::from_big_endian(&hash.0)
	} else {
		*number = U256::zero()
	};
	ControlFlow::Continue(())
}

/// Implements the SLOAD instruction.
///
/// Loads a word from storage.
pub fn sload<E: Ext>(interpreter: &mut Interpreter<E>) -> ControlFlow<Halt> {
	let ([], index) = interpreter.stack.popn_top()?;
	// NB: SLOAD loads 32 bytes from storage (i.e. U256).
	interpreter.ext.charge_or_halt(RuntimeCosts::GetStorage(32))?;
	let key = Key::Fix(index.to_big_endian());
	let value = interpreter.ext.get_storage(&key);

	*index = if let Some(storage_value) = value {
		// sload always reads a word
		let Ok::<[u8; 32], _>(bytes) = storage_value.try_into() else {
			log::debug!(target: crate::LOG_TARGET, "sload read invalid storage value length. Expected 32.");
			return ControlFlow::Break(Error::<E::T>::ContractTrapped.into());
		};
		U256::from_big_endian(&bytes)
	} else {
		// the key was never written before
		U256::zero()
	};
	ControlFlow::Continue(())
}

fn store_helper<'ext, E: Ext>(
	interpreter: &mut Interpreter<'ext, E>,
	cost_before: RuntimeCosts,
	set_function: fn(&mut E, &Key, Option<Vec<u8>>, bool) -> Result<WriteOutcome, DispatchError>,
	adjust_cost: fn(new_bytes: u32, old_bytes: u32) -> RuntimeCosts,
) -> ControlFlow<Halt> {
	if interpreter.ext.is_read_only() {
		return ControlFlow::Break(Error::<E::T>::StateChangeDenied.into());
	}

	let [index, value] = interpreter.stack.popn()?;

	// Charge gas before set_storage and later adjust it down to the true gas cost
	let charged_amount = interpreter.ext.charge_or_halt(cost_before)?;
	let key = Key::Fix(index.to_big_endian());
	let take_old = false;
	let Ok(write_outcome) =
		set_function(interpreter.ext, &key, Some(value.to_big_endian().to_vec()), take_old)
	else {
		return ControlFlow::Break(Error::<E::T>::ContractTrapped.into());
	};

	interpreter
		.ext
		.gas_meter_mut()
<<<<<<< HEAD
		.adjust_gas(charged_amount, adjust_cost(32, write_outcome.old_len()));
=======
		.adjust_weight(charged_amount, adjust_cost(32, write_outcome.old_len()));
>>>>>>> 2c1acdf4

	ControlFlow::Continue(())
}

/// Implements the SSTORE instruction.
///
/// Stores a word to storage.
pub fn sstore<E: Ext>(interpreter: &mut Interpreter<E>) -> ControlFlow<Halt> {
<<<<<<< HEAD
	let old_bytes = interpreter.ext.max_value_size();
=======
	let old_bytes = limits::STORAGE_BYTES;
>>>>>>> 2c1acdf4
	store_helper(
		interpreter,
		RuntimeCosts::SetStorage { new_bytes: 32, old_bytes },
		|ext, key, value, take_old| ext.set_storage(key, value, take_old),
		|new_bytes, old_bytes| RuntimeCosts::SetStorage { new_bytes, old_bytes },
	)
}

/// EIP-1153: Transient storage opcodes
/// Store value to transient storage
pub fn tstore<E: Ext>(interpreter: &mut Interpreter<E>) -> ControlFlow<Halt> {
<<<<<<< HEAD
	let old_bytes = interpreter.ext.max_value_size();
=======
	let old_bytes = limits::STORAGE_BYTES;
>>>>>>> 2c1acdf4
	store_helper(
		interpreter,
		RuntimeCosts::SetTransientStorage { new_bytes: 32, old_bytes },
		|ext, key, value, take_old| ext.set_transient_storage(key, value, take_old),
		|new_bytes, old_bytes| RuntimeCosts::SetTransientStorage { new_bytes, old_bytes },
	)
}

/// EIP-1153: Transient storage opcodes
/// Load value from transient storage
pub fn tload<E: Ext>(interpreter: &mut Interpreter<E>) -> ControlFlow<Halt> {
	let ([], index) = interpreter.stack.popn_top()?;
	interpreter.ext.charge_or_halt(RuntimeCosts::GetTransientStorage(32))?;

	let key = Key::Fix(index.to_big_endian());
	let bytes = interpreter.ext.get_transient_storage(&key);

	*index = if let Some(storage_value) = bytes {
		if storage_value.len() != 32 {
			// tload always reads a word
			log::debug!(target: crate::LOG_TARGET, "tload read invalid storage value length. Expected 32.");
			return ControlFlow::Break(Error::<E::T>::ContractTrapped.into());
		}

		let Ok::<[u8; 32], _>(bytes) = storage_value.try_into() else {
			return ControlFlow::Break(Error::<E::T>::ContractTrapped.into());
		};
		U256::from_big_endian(&bytes)
	} else {
		// the key was never written before
		U256::zero()
	};
	ControlFlow::Continue(())
}

/// Implements the LOG0-LOG4 instructions.
///
/// Appends log record with N topics.
pub fn log<'ext, const N: usize, E: Ext>(
	interpreter: &mut Interpreter<'ext, E>,
) -> ControlFlow<Halt> {
	if interpreter.ext.is_read_only() {
		return ControlFlow::Break(Error::<E::T>::StateChangeDenied.into());
	}

	let [offset, len] = interpreter.stack.popn()?;
	let len = as_usize_or_halt::<E::T>(len)?;
<<<<<<< HEAD
	if len as u32 > interpreter.ext.max_value_size() {
=======
	if len as u32 > limits::EVENT_BYTES {
>>>>>>> 2c1acdf4
		return ControlFlow::Break(Error::<E::T>::OutOfGas.into());
	}

	let cost = RuntimeCosts::DepositEvent { num_topic: N as u32, len: len as u32 };
	interpreter.ext.charge_or_halt(cost)?;

	let data = if len == 0 {
		Vec::new()
	} else {
		let offset = as_usize_or_halt::<E::T>(offset)?;
		interpreter.memory.resize(offset, len)?;
		interpreter.memory.slice(offset..offset + len).to_vec()
	};
	if interpreter.stack.len() < N {
		return ControlFlow::Break(Error::<E::T>::StackUnderflow.into());
	}
	let topics = interpreter.stack.popn::<N>()?;
	let topics = topics.into_iter().map(|v| sp_core::H256::from(v.to_big_endian())).collect();

	interpreter.ext.deposit_event(topics, data.to_vec());
	ControlFlow::Continue(())
}

/// Implements the SELFDESTRUCT instruction.
///
/// Halt execution and register account for later deletion.
<<<<<<< HEAD
pub fn selfdestruct<'ext, E: Ext>(_interpreter: &mut Interpreter<'ext, E>) -> ControlFlow<Halt> {
	// TODO: for now this instruction is not supported
	ControlFlow::Break(Error::<E::T>::InvalidInstruction.into())
=======
pub fn selfdestruct<'ext, E: Ext>(interpreter: &mut Interpreter<'ext, E>) -> ControlFlow<Halt> {
	if interpreter.ext.is_read_only() {
		return ControlFlow::Break(Error::<E::T>::StateChangeDenied.into());
	}
	let [beneficiary] = interpreter.stack.popn()?;
	let charged = interpreter.ext.charge_or_halt(RuntimeCosts::Terminate { code_removed: true })?;
	let dispatch_result = interpreter.ext.terminate_if_same_tx(&beneficiary.into_address());

	match dispatch_result {
		Ok(code_removed) => {
			// halt execution on successful selfdestruct
			if matches!(code_removed, crate::CodeRemoved::No) {
				let actual_cost = RuntimeCosts::Terminate { code_removed: false };
				interpreter
					.ext
					.adjust_gas(charged, <RuntimeCosts as Token<E::T>>::weight(&actual_cost));
			}
			ControlFlow::Break(Halt::Return(Vec::default()))
		},
		Err(e) => {
			log::debug!(target: LOG_TARGET, "Selfdestruct failed: {:?}", e);
			ControlFlow::Break(Halt::Err(e))
		},
	}
>>>>>>> 2c1acdf4
}<|MERGE_RESOLUTION|>--- conflicted
+++ resolved
@@ -26,11 +26,7 @@
 		},
 		Ext,
 	},
-<<<<<<< HEAD
-	DispatchError, Error, Key, RuntimeCosts, U256,
-=======
 	DispatchError, Error, Key, RuntimeCosts, LOG_TARGET, U256,
->>>>>>> 2c1acdf4
 };
 use core::ops::ControlFlow;
 
@@ -85,15 +81,9 @@
 	let address = address.into_address();
 	let memory_offset = as_usize_or_halt::<E::T>(memory_offset)?;
 	let code_offset = as_usize_or_halt::<E::T>(code_offset)?;
-<<<<<<< HEAD
 
 	interpreter.memory.resize(memory_offset, len)?;
 
-=======
-
-	interpreter.memory.resize(memory_offset, len)?;
-
->>>>>>> 2c1acdf4
 	let mut buf = interpreter.memory.slice_mut(memory_offset, len);
 	// Note: This can't panic because we resized memory to fit.
 	interpreter.ext.copy_code_slice(&mut buf, &address, code_offset);
@@ -165,11 +155,7 @@
 	interpreter
 		.ext
 		.gas_meter_mut()
-<<<<<<< HEAD
-		.adjust_gas(charged_amount, adjust_cost(32, write_outcome.old_len()));
-=======
 		.adjust_weight(charged_amount, adjust_cost(32, write_outcome.old_len()));
->>>>>>> 2c1acdf4
 
 	ControlFlow::Continue(())
 }
@@ -178,11 +164,7 @@
 ///
 /// Stores a word to storage.
 pub fn sstore<E: Ext>(interpreter: &mut Interpreter<E>) -> ControlFlow<Halt> {
-<<<<<<< HEAD
-	let old_bytes = interpreter.ext.max_value_size();
-=======
 	let old_bytes = limits::STORAGE_BYTES;
->>>>>>> 2c1acdf4
 	store_helper(
 		interpreter,
 		RuntimeCosts::SetStorage { new_bytes: 32, old_bytes },
@@ -194,11 +176,7 @@
 /// EIP-1153: Transient storage opcodes
 /// Store value to transient storage
 pub fn tstore<E: Ext>(interpreter: &mut Interpreter<E>) -> ControlFlow<Halt> {
-<<<<<<< HEAD
-	let old_bytes = interpreter.ext.max_value_size();
-=======
 	let old_bytes = limits::STORAGE_BYTES;
->>>>>>> 2c1acdf4
 	store_helper(
 		interpreter,
 		RuntimeCosts::SetTransientStorage { new_bytes: 32, old_bytes },
@@ -246,11 +224,7 @@
 
 	let [offset, len] = interpreter.stack.popn()?;
 	let len = as_usize_or_halt::<E::T>(len)?;
-<<<<<<< HEAD
-	if len as u32 > interpreter.ext.max_value_size() {
-=======
 	if len as u32 > limits::EVENT_BYTES {
->>>>>>> 2c1acdf4
 		return ControlFlow::Break(Error::<E::T>::OutOfGas.into());
 	}
 
@@ -277,11 +251,6 @@
 /// Implements the SELFDESTRUCT instruction.
 ///
 /// Halt execution and register account for later deletion.
-<<<<<<< HEAD
-pub fn selfdestruct<'ext, E: Ext>(_interpreter: &mut Interpreter<'ext, E>) -> ControlFlow<Halt> {
-	// TODO: for now this instruction is not supported
-	ControlFlow::Break(Error::<E::T>::InvalidInstruction.into())
-=======
 pub fn selfdestruct<'ext, E: Ext>(interpreter: &mut Interpreter<'ext, E>) -> ControlFlow<Halt> {
 	if interpreter.ext.is_read_only() {
 		return ControlFlow::Break(Error::<E::T>::StateChangeDenied.into());
@@ -306,5 +275,4 @@
 			ControlFlow::Break(Halt::Err(e))
 		},
 	}
->>>>>>> 2c1acdf4
 }