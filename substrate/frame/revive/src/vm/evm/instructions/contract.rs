--- conflicted
+++ resolved
@@ -19,15 +19,6 @@
 
 use super::utility::IntoAddress;
 use crate::{
-<<<<<<< HEAD
-	vm::{
-		evm::{interpreter::Halt, util::as_usize_or_halt_with, Interpreter},
-		Ext, RuntimeCosts,
-	},
-	Code, Pallet, Weight, H160, U256,
-};
-pub use call_helpers::{calc_call_gas, get_memory_input_and_out_ranges};
-=======
 	exec::CallResources,
 	vm::{
 		evm::{interpreter::Halt, util::as_usize_or_halt, Interpreter},
@@ -37,49 +28,15 @@
 };
 use alloc::{vec, vec::Vec};
 pub use call_helpers::{charge_call_gas, get_memory_in_and_out_ranges};
->>>>>>> 23cac32c
 use core::{
 	cmp::min,
 	ops::{ControlFlow, Range},
 };
-<<<<<<< HEAD
-use revm::interpreter::interpreter_action::CallScheme;
-=======
 use revm::interpreter::{gas::CALL_STIPEND, interpreter_action::CallScheme};
->>>>>>> 23cac32c
 
 /// Implements the CREATE/CREATE2 instruction.
 ///
 /// Creates a new contract with provided bytecode.
-<<<<<<< HEAD
-pub fn create<'ext, const IS_CREATE2: bool, E: Ext>(
-	interpreter: &mut Interpreter<'ext, E>,
-) -> ControlFlow<Halt> {
-	if interpreter.ext.is_read_only() {
-		return ControlFlow::Break(Halt::StateChangeDuringStaticCall);
-	}
-
-	let [value, code_offset, len] = interpreter.stack.popn()?;
-	let len = as_usize_or_halt_with(len, || Halt::InvalidOperandOOG)?;
-
-	// TODO: We do not charge for the new code in storage. When implementing the new gas:
-	// Introduce EthInstantiateWithCode, which shall charge gas based on the code length.
-	// See #9577 for more context.
-	interpreter.ext.gas_meter_mut().charge_evm(RuntimeCosts::Instantiate {
-		input_data_len: len as u32, // We charge for initcode execution
-		balance_transfer: Pallet::<E::T>::has_balance(value),
-		dust_transfer: Pallet::<E::T>::has_dust(value),
-	})?;
-
-	let mut code = Vec::new();
-	if len != 0 {
-		// EIP-3860: Limit initcode
-		if len > revm::primitives::eip3860::MAX_INITCODE_SIZE {
-			return ControlFlow::Break(Halt::CreateInitCodeSizeLimit);
-		}
-
-		let code_offset = as_usize_or_halt_with(code_offset, || Halt::InvalidOperandOOG)?;
-=======
 pub fn create<const IS_CREATE2: bool, E: Ext>(
 	interpreter: &mut Interpreter<E>,
 ) -> ControlFlow<Halt> {
@@ -106,7 +63,6 @@
 		}
 
 		let code_offset = as_usize_or_halt::<E::T>(code_offset)?;
->>>>>>> 23cac32c
 		interpreter.memory.resize(code_offset, len)?;
 		code = interpreter.memory.slice_len(code_offset, len).to_vec();
 	}
@@ -119,14 +75,8 @@
 	};
 
 	let call_result = interpreter.ext.instantiate(
-<<<<<<< HEAD
-		Weight::from_parts(u64::MAX, u64::MAX), // TODO: set the right limit
-		U256::MAX,
-		Code::Upload(code.to_vec()),
-=======
 		&CallResources::NoLimits,
 		Code::Upload(code),
->>>>>>> 23cac32c
 		value,
 		vec![],
 		salt.as_ref(),
@@ -137,11 +87,6 @@
 			let return_value = interpreter.ext.last_frame_output();
 			if return_value.did_revert() {
 				// Contract creation reverted — return data must be propagated
-<<<<<<< HEAD
-				let len = return_value.data.len() as u32;
-				interpreter.ext.gas_meter_mut().charge_evm(RuntimeCosts::CopyToContract(len))?;
-=======
->>>>>>> 23cac32c
 				interpreter.stack.push(U256::zero())
 			} else {
 				// Otherwise clear it. Note that RETURN opcode should abort.
@@ -150,14 +95,9 @@
 			}
 		},
 		Err(err) => {
-<<<<<<< HEAD
-			interpreter.stack.push(U256::zero())?;
-			return crate::vm::evm::interpreter::exec_error_into_halt::<E>(err)
-=======
 			log::debug!(target: LOG_TARGET, "Create failed: {err:?}");
 			interpreter.stack.push(U256::zero())?;
 			ControlFlow::Continue(())
->>>>>>> 23cac32c
 		},
 	}
 }
@@ -165,47 +105,25 @@
 /// Implements the CALL instruction.
 ///
 /// Message call with value transfer to another account.
-<<<<<<< HEAD
-pub fn call<'ext, E: Ext>(interpreter: &mut Interpreter<'ext, E>) -> ControlFlow<Halt> {
-	let [local_gas_limit, to, value] = interpreter.stack.popn()?;
-=======
 pub fn call<E: Ext>(interpreter: &mut Interpreter<E>) -> ControlFlow<Halt> {
 	let [gas_limit, to, value] = interpreter.stack.popn()?;
->>>>>>> 23cac32c
 	let to = to.into_address();
 	let has_transfer = !value.is_zero();
 	if interpreter.ext.is_read_only() && has_transfer {
-<<<<<<< HEAD
-		return ControlFlow::Break(Halt::CallNotAllowedInsideStatic);
-	}
-
-	let (input, return_memory_offset) = get_memory_input_and_out_ranges(interpreter)?;
-	let scheme = CallScheme::Call;
-	let gas_limit = calc_call_gas(interpreter, to, scheme, input.len(), value)?;
-=======
 		return ControlFlow::Break(Error::<E::T>::StateChangeDenied.into());
 	}
 	let (input, return_memory_range) = get_memory_in_and_out_ranges(interpreter)?;
 	let scheme = CallScheme::Call;
 	charge_call_gas(interpreter, to, scheme, input.len(), value)?;
->>>>>>> 23cac32c
 
 	run_call(
 		interpreter,
 		to,
-<<<<<<< HEAD
-		interpreter.memory.slice(input).to_vec(),
-		scheme,
-		Weight::from_parts(gas_limit, u64::MAX),
-		value,
-		return_memory_offset,
-=======
 		gas_limit,
 		interpreter.memory.slice(input).to_vec(),
 		scheme,
 		value,
 		return_memory_range,
->>>>>>> 23cac32c
 	)
 }
 
@@ -215,31 +133,13 @@
 ///
 /// Isn't supported yet: [`solc` no longer emits it since Solidity v0.3.0 in 2016]
 /// (https://soliditylang.org/blog/2016/03/11/solidity-0.3.0-release-announcement/).
-<<<<<<< HEAD
-pub fn call_code<'ext, E: Ext>(_interpreter: &mut Interpreter<'ext, E>) -> ControlFlow<Halt> {
-	ControlFlow::Break(Halt::NotActivated)
-=======
 pub fn call_code<E: Ext>(_interpreter: &mut Interpreter<E>) -> ControlFlow<Halt> {
 	ControlFlow::Break(Error::<E::T>::InvalidInstruction.into())
->>>>>>> 23cac32c
 }
 
 /// Implements the DELEGATECALL instruction.
 ///
 /// Message call with alternative account's code but same sender and value.
-<<<<<<< HEAD
-pub fn delegate_call<'ext, E: Ext>(interpreter: &mut Interpreter<'ext, E>) -> ControlFlow<Halt> {
-	let [local_gas_limit, to] = interpreter.stack.popn()?;
-	let to = to.into_address();
-	// TODO: Max gas limit is not possible in a real Ethereum situation. This issue will be
-	// addressed in #9577.
-	let _local_gas_limit = u64::try_from(local_gas_limit).unwrap_or(u64::MAX);
-
-	let (input, return_memory_offset) = get_memory_input_and_out_ranges(interpreter)?;
-	let scheme = CallScheme::DelegateCall;
-	let value = U256::zero();
-	let gas_limit = calc_call_gas(interpreter, to, scheme, input.len(), value)?;
-=======
 pub fn delegate_call<E: Ext>(interpreter: &mut Interpreter<E>) -> ControlFlow<Halt> {
 	let [gas_limit, to] = interpreter.stack.popn()?;
 	let to = to.into_address();
@@ -247,42 +147,21 @@
 	let scheme = CallScheme::DelegateCall;
 	let value = U256::zero();
 	charge_call_gas(interpreter, to, scheme, input.len(), value)?;
->>>>>>> 23cac32c
 
 	run_call(
 		interpreter,
 		to,
-<<<<<<< HEAD
-		interpreter.memory.slice(input).to_vec(),
-		scheme,
-		Weight::from_parts(gas_limit, u64::MAX),
-		value,
-		return_memory_offset,
-=======
 		gas_limit,
 		interpreter.memory.slice(input).to_vec(),
 		scheme,
 		value,
 		return_memory_range,
->>>>>>> 23cac32c
 	)
 }
 
 /// Implements the STATICCALL instruction.
 ///
 /// Static message call (cannot modify state).
-<<<<<<< HEAD
-pub fn static_call<'ext, E: Ext>(interpreter: &mut Interpreter<'ext, E>) -> ControlFlow<Halt> {
-	let [local_gas_limit, to] = interpreter.stack.popn()?;
-	let to = to.into_address();
-	// TODO: Max gas limit is not possible in a real Ethereum situation. This issue will be
-	// addressed in #9577.
-	let _local_gas_limit = u64::try_from(local_gas_limit).unwrap_or(u64::MAX);
-	let (input, return_memory_offset) = get_memory_input_and_out_ranges(interpreter)?;
-	let scheme = CallScheme::StaticCall;
-	let value = U256::zero();
-	let gas_limit = calc_call_gas(interpreter, to, scheme, input.len(), value)?;
-=======
 pub fn static_call<E: Ext>(interpreter: &mut Interpreter<E>) -> ControlFlow<Halt> {
 	let [gas_limit, to] = interpreter.stack.popn()?;
 	let to = to.into_address();
@@ -290,50 +169,21 @@
 	let scheme = CallScheme::StaticCall;
 	let value = U256::zero();
 	charge_call_gas(interpreter, to, scheme, input.len(), value)?;
->>>>>>> 23cac32c
 
 	run_call(
 		interpreter,
 		to,
-<<<<<<< HEAD
-		interpreter.memory.slice(input).to_vec(),
-		scheme,
-		Weight::from_parts(gas_limit, u64::MAX),
-		value,
-		return_memory_offset,
-=======
 		gas_limit,
 		interpreter.memory.slice(input).to_vec(),
 		scheme,
 		value,
 		return_memory_range,
->>>>>>> 23cac32c
 	)
 }
 
 fn run_call<'a, E: Ext>(
 	interpreter: &mut Interpreter<'a, E>,
 	callee: H160,
-<<<<<<< HEAD
-	input: Vec<u8>,
-	scheme: CallScheme,
-	gas_limit: Weight,
-	value: U256,
-	return_memory_offset: Range<usize>,
-) -> ControlFlow<Halt> {
-	let call_result = match scheme {
-		CallScheme::Call | CallScheme::StaticCall => interpreter.ext.call(
-			gas_limit,
-			U256::MAX,
-			&callee,
-			value,
-			input,
-			true,
-			scheme.is_static_call(),
-		),
-		CallScheme::DelegateCall =>
-			interpreter.ext.delegate_call(gas_limit, U256::MAX, callee, input),
-=======
 	gas_limit: U256,
 	input: Vec<u8>,
 	scheme: CallScheme,
@@ -365,7 +215,6 @@
 			callee,
 			input,
 		),
->>>>>>> 23cac32c
 		CallScheme::CallCode => {
 			unreachable!()
 		},
@@ -373,47 +222,29 @@
 
 	match call_result {
 		Ok(()) => {
-<<<<<<< HEAD
-			let mem_start = return_memory_offset.start;
-			let mem_length = return_memory_offset.len();
-=======
 			let mem_start = return_memory_range.start;
 			let mem_length = return_memory_range.len();
->>>>>>> 23cac32c
 			let returned_len = interpreter.ext.last_frame_output().data.len();
 			let target_len = min(mem_length, returned_len);
 
 			// success or revert
 			interpreter
 				.ext
-<<<<<<< HEAD
-				.gas_meter_mut()
-				.charge_evm(RuntimeCosts::CopyToContract(target_len as u32))?;
-=======
 				.frame_meter_mut()
 				.charge_or_halt(RuntimeCosts::CopyToContract(target_len as u32))?;
->>>>>>> 23cac32c
 
 			let return_value = interpreter.ext.last_frame_output();
 			let return_data = &return_value.data;
 			let did_revert = return_value.did_revert();
-<<<<<<< HEAD
-=======
 
 			// Note: This can't panic because we resized memory with `get_memory_in_and_out_ranges`
->>>>>>> 23cac32c
 			interpreter.memory.set(mem_start, &return_data[..target_len]);
 			interpreter.stack.push(U256::from(!did_revert as u8))
 		},
 		Err(err) => {
-<<<<<<< HEAD
-			interpreter.stack.push(U256::zero())?;
-			crate::vm::evm::interpreter::exec_error_into_halt::<E>(err)
-=======
 			log::debug!(target: LOG_TARGET, "Call failed: {err:?}");
 			interpreter.stack.push(U256::zero())?;
 			ControlFlow::Continue(())
->>>>>>> 23cac32c
 		},
 	}
 }