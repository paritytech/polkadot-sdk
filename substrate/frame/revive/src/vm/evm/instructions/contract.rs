--- conflicted
+++ resolved
@@ -47,13 +47,8 @@
 	let [value, code_offset, len] = interpreter.stack.popn()?;
 	let len = as_usize_or_halt::<E::T>(len)?;
 
-<<<<<<< HEAD
-	interpreter.ext.charge_or_halt(RuntimeCosts::Instantiate {
-		input_data_len: len as u32, // We charge for initcode execution
-=======
 	interpreter.ext.charge_or_halt(RuntimeCosts::Create {
 		init_code_len: len as u32,
->>>>>>> 04f79fb2
 		balance_transfer: Pallet::<E::T>::has_balance(value),
 		dust_transfer: Pallet::<E::T>::has_dust(value),
 	})?;
