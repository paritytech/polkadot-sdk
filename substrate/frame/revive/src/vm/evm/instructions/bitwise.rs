// This file is part of Substrate.

// Copyright (C) Parity Technologies (UK) Ltd.
// SPDX-License-Identifier: Apache-2.0

// Licensed under the Apache License, Version 2.0 (the "License");
// you may not use this file except in compliance with the License.
// You may obtain a copy of the License at
//
// 	http://www.apache.org/licenses/LICENSE-2.0
//
// Unless required by applicable law or agreed to in writing, software
// distributed under the License is distributed on an "AS IS" BASIS,
// WITHOUT WARRANTIES OR CONDITIONS OF ANY KIND, either express or implied.
// See the License for the specific language governing permissions and
// limitations under the License.

mod bits;

use super::{arithmetic::i256::i256_cmp, utility::as_usize_saturated};
use crate::{
	vm::{
		evm::{interpreter::Halt, EVMGas, Interpreter},
		Ext,
	},
	U256,
};
use bits::Bits;
use core::{cmp::Ordering, ops::ControlFlow};
use revm::interpreter::gas::VERYLOW;

/// Implements the LT instruction - less than comparison.
pub fn lt<E: Ext>(interpreter: &mut Interpreter<E>) -> ControlFlow<Halt> {
	interpreter.ext.charge_or_halt(EVMGas(VERYLOW))?;
	let ([op1], op2) = interpreter.stack.popn_top()?;
	*op2 = if op1 < *op2 { U256::one() } else { U256::zero() };
	ControlFlow::Continue(())
}

/// Implements the GT instruction - greater than comparison.
pub fn gt<E: Ext>(interpreter: &mut Interpreter<E>) -> ControlFlow<Halt> {
	interpreter.ext.charge_or_halt(EVMGas(VERYLOW))?;
	let ([op1], op2) = interpreter.stack.popn_top()?;

	*op2 = if op1 > *op2 { U256::one() } else { U256::zero() };
	ControlFlow::Continue(())
}

/// Implements the CLZ instruction - count leading zeros.
pub fn clz<E: Ext>(interpreter: &mut Interpreter<E>) -> ControlFlow<Halt> {
	interpreter.ext.charge_or_halt(EVMGas(VERYLOW))?;
	let ([], op1) = interpreter.stack.popn_top()?;

	let leading_zeros = op1.leading_zeros();
	*op1 = U256::from(leading_zeros);
	ControlFlow::Continue(())
}

/// Implements the SLT instruction.
///
/// Signed less than comparison of two values from stack.
pub fn slt<E: Ext>(interpreter: &mut Interpreter<E>) -> ControlFlow<Halt> {
	interpreter.ext.charge_or_halt(EVMGas(VERYLOW))?;
	let ([op1], op2) = interpreter.stack.popn_top()?;

	*op2 = if i256_cmp(&op1, op2) == Ordering::Less { U256::one() } else { U256::zero() };
	ControlFlow::Continue(())
}

/// Implements the SGT instruction.
///
/// Signed greater than comparison of two values from stack.
pub fn sgt<E: Ext>(interpreter: &mut Interpreter<E>) -> ControlFlow<Halt> {
	interpreter.ext.charge_or_halt(EVMGas(VERYLOW))?;
	let ([op1], op2) = interpreter.stack.popn_top()?;

	*op2 = if i256_cmp(&op1, op2) == Ordering::Greater { U256::one() } else { U256::zero() };
	ControlFlow::Continue(())
}

/// Implements the EQ instruction.
///
/// Equality comparison of two values from stack.
pub fn eq<E: Ext>(interpreter: &mut Interpreter<E>) -> ControlFlow<Halt> {
	interpreter.ext.charge_or_halt(EVMGas(VERYLOW))?;
	let ([op1], op2) = interpreter.stack.popn_top()?;

	*op2 = if op1 == *op2 { U256::one() } else { U256::zero() };
	ControlFlow::Continue(())
}

/// Implements the ISZERO instruction.
///
/// Checks if the top stack value is zero.
pub fn iszero<E: Ext>(interpreter: &mut Interpreter<E>) -> ControlFlow<Halt> {
	interpreter.ext.charge_or_halt(EVMGas(VERYLOW))?;
	let ([], op1) = interpreter.stack.popn_top()?;

	*op1 = if op1.is_zero() { U256::one() } else { U256::zero() };
	ControlFlow::Continue(())
}

/// Implements the AND instruction.
///
/// Bitwise AND of two values from stack.
pub fn bitand<E: Ext>(interpreter: &mut Interpreter<E>) -> ControlFlow<Halt> {
	interpreter.ext.charge_or_halt(EVMGas(VERYLOW))?;
	let ([op1], op2) = interpreter.stack.popn_top()?;
	*op2 = op1 & *op2;
	ControlFlow::Continue(())
}

/// Implements the OR instruction.
///
/// Bitwise OR of two values from stack.
pub fn bitor<E: Ext>(interpreter: &mut Interpreter<E>) -> ControlFlow<Halt> {
	interpreter.ext.charge_or_halt(EVMGas(VERYLOW))?;
	let ([op1], op2) = interpreter.stack.popn_top()?;
	*op2 = op1 | *op2;
	ControlFlow::Continue(())
}

/// Implements the XOR instruction.
///
/// Bitwise XOR of two values from stack.
pub fn bitxor<E: Ext>(interpreter: &mut Interpreter<E>) -> ControlFlow<Halt> {
	interpreter.ext.charge_or_halt(EVMGas(VERYLOW))?;
	let ([op1], op2) = interpreter.stack.popn_top()?;
	*op2 = op1 ^ *op2;
	ControlFlow::Continue(())
}

/// Implements the NOT instruction.
///
/// Bitwise NOT (negation) of the top stack value.
pub fn not<E: Ext>(interpreter: &mut Interpreter<E>) -> ControlFlow<Halt> {
	interpreter.ext.charge_or_halt(EVMGas(VERYLOW))?;
	let ([], op1) = interpreter.stack.popn_top()?;
	*op1 = !*op1;
	ControlFlow::Continue(())
}

/// Implements the BYTE instruction.
///
/// Extracts a single byte from a word at a given index.
pub fn byte<E: Ext>(interpreter: &mut Interpreter<E>) -> ControlFlow<Halt> {
	interpreter.ext.charge_or_halt(EVMGas(VERYLOW))?;
	let ([op1], op2) = interpreter.stack.popn_top()?;

<<<<<<< HEAD
	let o1 = op1.as_usize();
=======
	let o1 = as_usize_saturated(op1);
>>>>>>> 2c1acdf4
	*op2 = if o1 < 32 {
		// `31 - o1` because `byte` returns LE, while we want BE
		U256::from(op2.byte(31 - o1))
	} else {
		U256::zero()
	};
	ControlFlow::Continue(())
}

/// EIP-145: Bitwise shifting instructions in EVM
pub fn shl<E: Ext>(interpreter: &mut Interpreter<E>) -> ControlFlow<Halt> {
	interpreter.ext.charge_or_halt(EVMGas(VERYLOW))?;
	let ([op1], op2) = interpreter.stack.popn_top()?;

	let shift = as_usize_saturated(op1);
	*op2 = if shift < 256 { *op2 << shift } else { U256::zero() };
	ControlFlow::Continue(())
}

/// EIP-145: Bitwise shifting instructions in EVM
pub fn shr<E: Ext>(interpreter: &mut Interpreter<E>) -> ControlFlow<Halt> {
	interpreter.ext.charge_or_halt(EVMGas(VERYLOW))?;
	let ([op1], op2) = interpreter.stack.popn_top()?;

	let shift = as_usize_saturated(op1);
	*op2 = if shift < 256 { *op2 >> shift } else { U256::zero() };
	ControlFlow::Continue(())
}

/// EIP-145: Bitwise shifting instructions in EVM
pub fn sar<E: Ext>(interpreter: &mut Interpreter<E>) -> ControlFlow<Halt> {
	interpreter.ext.charge_or_halt(EVMGas(VERYLOW))?;
	let ([op1], op2) = interpreter.stack.popn_top()?;

	let shift = as_usize_saturated(op1);
	*op2 = if shift < 256 {
		op2.arithmetic_shr(shift)
	} else if op2.bit(255) {
		U256::MAX
	} else {
		U256::zero()
	};
	ControlFlow::Continue(())
}

#[cfg(test)]
mod tests {
	use super::{byte, clz, sar, shl, shr};
	use crate::{tests::Test, vm::evm::Interpreter};
	use alloy_core::hex;
	use core::ops::ControlFlow;
	use sp_core::U256;

	macro_rules! test_interpreter {
		($interpreter: ident) => {
			let mut mock_ext = crate::exec::mock_ext::MockExt::<Test>::new();
			let mut $interpreter = Interpreter::new(Default::default(), vec![], &mut mock_ext);
		};
	}

	#[test]
	fn test_shift_left() {
		struct TestCase {
			value: U256,
			shift: U256,
			expected: U256,
		}

		let test_cases = [
			TestCase {
				value: U256::from_big_endian(&hex!(
					"0000000000000000000000000000000000000000000000000000000000000001"
				)),
				shift: U256::from_big_endian(&hex!("00")),
				expected: U256::from_big_endian(&hex!(
					"0000000000000000000000000000000000000000000000000000000000000001"
				)),
			},
			TestCase {
				value: U256::from_big_endian(&hex!(
					"0000000000000000000000000000000000000000000000000000000000000001"
				)),
				shift: U256::from_big_endian(&hex!("01")),
				expected: U256::from_big_endian(&hex!(
					"0000000000000000000000000000000000000000000000000000000000000002"
				)),
			},
			TestCase {
				value: U256::from_big_endian(&hex!(
					"0000000000000000000000000000000000000000000000000000000000000001"
				)),
				shift: U256::from_big_endian(&hex!("ff")),
				expected: U256::from_big_endian(&hex!(
					"8000000000000000000000000000000000000000000000000000000000000000"
				)),
			},
			TestCase {
				value: U256::from_big_endian(&hex!(
					"0000000000000000000000000000000000000000000000000000000000000001"
				)),
				shift: U256::from_big_endian(&hex!("0100")),
				expected: U256::from_big_endian(&hex!(
					"0000000000000000000000000000000000000000000000000000000000000000"
				)),
			},
			TestCase {
				value: U256::from_big_endian(&hex!(
					"0000000000000000000000000000000000000000000000000000000000000001"
				)),
				shift: U256::from_big_endian(&hex!("0101")),
				expected: U256::from_big_endian(&hex!(
					"0000000000000000000000000000000000000000000000000000000000000000"
				)),
			},
			TestCase {
				value: U256::from_big_endian(&hex!(
					"ffffffffffffffffffffffffffffffffffffffffffffffffffffffffffffffff"
				)),
				shift: U256::from_big_endian(&hex!("00")),
				expected: U256::from_big_endian(&hex!(
					"ffffffffffffffffffffffffffffffffffffffffffffffffffffffffffffffff"
				)),
			},
			TestCase {
				value: U256::from_big_endian(&hex!(
					"ffffffffffffffffffffffffffffffffffffffffffffffffffffffffffffffff"
				)),
				shift: U256::from_big_endian(&hex!("01")),
				expected: U256::from_big_endian(&hex!(
					"fffffffffffffffffffffffffffffffffffffffffffffffffffffffffffffffe"
				)),
			},
			TestCase {
				value: U256::from_big_endian(&hex!(
					"ffffffffffffffffffffffffffffffffffffffffffffffffffffffffffffffff"
				)),
				shift: U256::from_big_endian(&hex!("ff")),
				expected: U256::from_big_endian(&hex!(
					"8000000000000000000000000000000000000000000000000000000000000000"
				)),
			},
			TestCase {
				value: U256::from_big_endian(&hex!(
					"ffffffffffffffffffffffffffffffffffffffffffffffffffffffffffffffff"
				)),
				shift: U256::from_big_endian(&hex!("0100")),
				expected: U256::from_big_endian(&hex!(
					"0000000000000000000000000000000000000000000000000000000000000000"
				)),
			},
			TestCase {
				value: U256::from_big_endian(&hex!(
					"0000000000000000000000000000000000000000000000000000000000000000"
				)),
				shift: U256::from_big_endian(&hex!("01")),
				expected: U256::from_big_endian(&hex!(
					"0000000000000000000000000000000000000000000000000000000000000000"
				)),
			},
			TestCase {
				value: U256::from_big_endian(&hex!(
					"7fffffffffffffffffffffffffffffffffffffffffffffffffffffffffffffff"
				)),
				shift: U256::from_big_endian(&hex!("01")),
				expected: U256::from_big_endian(&hex!(
					"fffffffffffffffffffffffffffffffffffffffffffffffffffffffffffffffe"
				)),
			},
		];

		test_interpreter!(interpreter);
		for test in test_cases {
			assert!((|| {
				interpreter.stack.push(test.value)?;
				interpreter.stack.push(test.shift)?;
				shl(&mut interpreter)?;
				let [res] = interpreter.stack.popn::<1>()?;
				assert_eq!(res, test.expected);
				ControlFlow::Continue(())
			})()
			.is_continue());
		}
	}

	#[test]
	fn test_logical_shift_right() {
		struct TestCase {
			value: U256,
			shift: U256,
			expected: U256,
		}

		let test_cases = [
			TestCase {
				value: U256::from_big_endian(&hex!(
					"0000000000000000000000000000000000000000000000000000000000000001"
				)),
				shift: U256::from_big_endian(&hex!("00")),
				expected: U256::from_big_endian(&hex!(
					"0000000000000000000000000000000000000000000000000000000000000001"
				)),
			},
			TestCase {
				value: U256::from_big_endian(&hex!(
					"0000000000000000000000000000000000000000000000000000000000000001"
				)),
				shift: U256::from_big_endian(&hex!("01")),
				expected: U256::from_big_endian(&hex!(
					"0000000000000000000000000000000000000000000000000000000000000000"
				)),
			},
			TestCase {
				value: U256::from_big_endian(&hex!(
					"8000000000000000000000000000000000000000000000000000000000000000"
				)),
				shift: U256::from_big_endian(&hex!("01")),
				expected: U256::from_big_endian(&hex!(
					"4000000000000000000000000000000000000000000000000000000000000000"
				)),
			},
			TestCase {
				value: U256::from_big_endian(&hex!(
					"8000000000000000000000000000000000000000000000000000000000000000"
				)),
				shift: U256::from_big_endian(&hex!("ff")),
				expected: U256::from_big_endian(&hex!(
					"0000000000000000000000000000000000000000000000000000000000000001"
				)),
			},
			TestCase {
				value: U256::from_big_endian(&hex!(
					"8000000000000000000000000000000000000000000000000000000000000000"
				)),
				shift: U256::from_big_endian(&hex!("0100")),
				expected: U256::from_big_endian(&hex!(
					"0000000000000000000000000000000000000000000000000000000000000000"
				)),
			},
			TestCase {
				value: U256::from_big_endian(&hex!(
					"8000000000000000000000000000000000000000000000000000000000000000"
				)),
				shift: U256::from_big_endian(&hex!("0101")),
				expected: U256::from_big_endian(&hex!(
					"0000000000000000000000000000000000000000000000000000000000000000"
				)),
			},
			TestCase {
				value: U256::from_big_endian(&hex!(
					"ffffffffffffffffffffffffffffffffffffffffffffffffffffffffffffffff"
				)),
				shift: U256::from_big_endian(&hex!("00")),
				expected: U256::from_big_endian(&hex!(
					"ffffffffffffffffffffffffffffffffffffffffffffffffffffffffffffffff"
				)),
			},
			TestCase {
				value: U256::from_big_endian(&hex!(
					"ffffffffffffffffffffffffffffffffffffffffffffffffffffffffffffffff"
				)),
				shift: U256::from_big_endian(&hex!("01")),
				expected: U256::from_big_endian(&hex!(
					"7fffffffffffffffffffffffffffffffffffffffffffffffffffffffffffffff"
				)),
			},
			TestCase {
				value: U256::from_big_endian(&hex!(
					"ffffffffffffffffffffffffffffffffffffffffffffffffffffffffffffffff"
				)),
				shift: U256::from_big_endian(&hex!("ff")),
				expected: U256::from_big_endian(&hex!(
					"0000000000000000000000000000000000000000000000000000000000000001"
				)),
			},
			TestCase {
				value: U256::from_big_endian(&hex!(
					"ffffffffffffffffffffffffffffffffffffffffffffffffffffffffffffffff"
				)),
				shift: U256::from_big_endian(&hex!("0100")),
				expected: U256::from_big_endian(&hex!(
					"0000000000000000000000000000000000000000000000000000000000000000"
				)),
			},
			TestCase {
				value: U256::from_big_endian(&hex!(
					"0000000000000000000000000000000000000000000000000000000000000000"
				)),
				shift: U256::from_big_endian(&hex!("01")),
				expected: U256::from_big_endian(&hex!(
					"0000000000000000000000000000000000000000000000000000000000000000"
				)),
			},
		];

		test_interpreter!(interpreter);
		for test in test_cases {
			assert!((|| {
				interpreter.stack.push(test.value)?;
				interpreter.stack.push(test.shift)?;
				shr(&mut interpreter)?;
				let [res] = interpreter.stack.popn::<1>()?;
				assert_eq!(res, test.expected);
				ControlFlow::Continue(())
			})()
			.is_continue());
		}
	}

	#[test]
	fn test_arithmetic_shift_right() {
		struct TestCase {
			value: U256,
			shift: U256,
			expected: U256,
		}

		let test_cases = [
			TestCase {
				value: U256::from_big_endian(&hex!(
					"0000000000000000000000000000000000000000000000000000000000000001"
				)),
				shift: U256::from_big_endian(&hex!("00")),
				expected: U256::from_big_endian(&hex!(
					"0000000000000000000000000000000000000000000000000000000000000001"
				)),
			},
			TestCase {
				value: U256::from_big_endian(&hex!(
					"0000000000000000000000000000000000000000000000000000000000000001"
				)),
				shift: U256::from_big_endian(&hex!("01")),
				expected: U256::from_big_endian(&hex!(
					"0000000000000000000000000000000000000000000000000000000000000000"
				)),
			},
			TestCase {
				value: U256::from_big_endian(&hex!(
					"8000000000000000000000000000000000000000000000000000000000000000"
				)),
				shift: U256::from_big_endian(&hex!("01")),
				expected: U256::from_big_endian(&hex!(
					"c000000000000000000000000000000000000000000000000000000000000000"
				)),
			},
			TestCase {
				value: U256::from_big_endian(&hex!(
					"8000000000000000000000000000000000000000000000000000000000000000"
				)),
				shift: U256::from_big_endian(&hex!("ff")),
				expected: U256::from_big_endian(&hex!(
					"ffffffffffffffffffffffffffffffffffffffffffffffffffffffffffffffff"
				)),
			},
			TestCase {
				value: U256::from_big_endian(&hex!(
					"8000000000000000000000000000000000000000000000000000000000000000"
				)),
				shift: U256::from_big_endian(&hex!("0100")),
				expected: U256::from_big_endian(&hex!(
					"ffffffffffffffffffffffffffffffffffffffffffffffffffffffffffffffff"
				)),
			},
			TestCase {
				value: U256::from_big_endian(&hex!(
					"8000000000000000000000000000000000000000000000000000000000000000"
				)),
				shift: U256::from_big_endian(&hex!("0101")),
				expected: U256::from_big_endian(&hex!(
					"ffffffffffffffffffffffffffffffffffffffffffffffffffffffffffffffff"
				)),
			},
			TestCase {
				value: U256::from_big_endian(&hex!(
					"ffffffffffffffffffffffffffffffffffffffffffffffffffffffffffffffff"
				)),
				shift: U256::from_big_endian(&hex!("00")),
				expected: U256::from_big_endian(&hex!(
					"ffffffffffffffffffffffffffffffffffffffffffffffffffffffffffffffff"
				)),
			},
			TestCase {
				value: U256::from_big_endian(&hex!(
					"ffffffffffffffffffffffffffffffffffffffffffffffffffffffffffffffff"
				)),
				shift: U256::from_big_endian(&hex!("01")),
				expected: U256::from_big_endian(&hex!(
					"ffffffffffffffffffffffffffffffffffffffffffffffffffffffffffffffff"
				)),
			},
			TestCase {
				value: U256::from_big_endian(&hex!(
					"ffffffffffffffffffffffffffffffffffffffffffffffffffffffffffffffff"
				)),
				shift: U256::from_big_endian(&hex!("ff")),
				expected: U256::from_big_endian(&hex!(
					"ffffffffffffffffffffffffffffffffffffffffffffffffffffffffffffffff"
				)),
			},
			TestCase {
				value: U256::from_big_endian(&hex!(
					"ffffffffffffffffffffffffffffffffffffffffffffffffffffffffffffffff"
				)),
				shift: U256::from_big_endian(&hex!("0100")),
				expected: U256::from_big_endian(&hex!(
					"ffffffffffffffffffffffffffffffffffffffffffffffffffffffffffffffff"
				)),
			},
			TestCase {
				value: U256::from_big_endian(&hex!(
					"0000000000000000000000000000000000000000000000000000000000000000"
				)),
				shift: U256::from_big_endian(&hex!("01")),
				expected: U256::from_big_endian(&hex!(
					"0000000000000000000000000000000000000000000000000000000000000000"
				)),
			},
			TestCase {
				value: U256::from_big_endian(&hex!(
					"4000000000000000000000000000000000000000000000000000000000000000"
				)),
				shift: U256::from_big_endian(&hex!("fe")),
				expected: U256::from_big_endian(&hex!(
					"0000000000000000000000000000000000000000000000000000000000000001"
				)),
			},
			TestCase {
				value: U256::from_big_endian(&hex!(
					"7fffffffffffffffffffffffffffffffffffffffffffffffffffffffffffffff"
				)),
				shift: U256::from_big_endian(&hex!("f8")),
				expected: U256::from_big_endian(&hex!(
					"000000000000000000000000000000000000000000000000000000000000007f"
				)),
			},
			TestCase {
				value: U256::from_big_endian(&hex!(
					"7fffffffffffffffffffffffffffffffffffffffffffffffffffffffffffffff"
				)),
				shift: U256::from_big_endian(&hex!("fe")),
				expected: U256::from_big_endian(&hex!(
					"0000000000000000000000000000000000000000000000000000000000000001"
				)),
			},
			TestCase {
				value: U256::from_big_endian(&hex!(
					"7fffffffffffffffffffffffffffffffffffffffffffffffffffffffffffffff"
				)),
				shift: U256::from_big_endian(&hex!("ff")),
				expected: U256::from_big_endian(&hex!(
					"0000000000000000000000000000000000000000000000000000000000000000"
				)),
			},
			TestCase {
				value: U256::from_big_endian(&hex!(
					"7fffffffffffffffffffffffffffffffffffffffffffffffffffffffffffffff"
				)),
				shift: U256::from_big_endian(&hex!("0100")),
				expected: U256::from_big_endian(&hex!(
					"0000000000000000000000000000000000000000000000000000000000000000"
				)),
			},
		];

		test_interpreter!(interpreter);
		for test in test_cases {
			assert!((|| {
				interpreter.stack.push(test.value)?;
				interpreter.stack.push(test.shift)?;
				sar(&mut interpreter)?;
				let [res] = interpreter.stack.popn::<1>()?;
				assert_eq!(res, test.expected);
				ControlFlow::Continue(())
			})()
			.is_continue());
		}
	}

	#[test]
	fn test_byte() {
		struct TestCase {
			input: U256,
			index: usize,
			expected: U256,
		}

		let input_value = U256::from_big_endian(&hex!("1234567890abcdef1234567890abcdef"));
		let test_cases = (0..32)
			.map(|i| {
				let byte_pos = 31 - i;
				let shift_amount = U256::from(byte_pos * 8);
				let byte_value = (input_value >> shift_amount) & U256::from(0xFF);
				TestCase { input: input_value, index: i, expected: byte_value }
			})
			.collect::<Vec<_>>();

		test_interpreter!(interpreter);
		for test in test_cases.iter() {
			assert!((|| {
				interpreter.stack.push(test.input)?;
				interpreter.stack.push(U256::from(test.index))?;
				byte(&mut interpreter)?;
				let [res] = interpreter.stack.popn::<1>()?;
				assert_eq!(res, test.expected, "Failed at index: {}", test.index);
				ControlFlow::Continue(())
			})()
			.is_continue());
		}
	}

	#[test]
	fn test_clz() {
		struct TestCase {
			value: U256,
			expected: U256,
		}

		let test_cases = [
			TestCase { value: U256::from_big_endian(&hex!("00")), expected: U256::from(256) },
			TestCase { value: U256::from_big_endian(&hex!("01")), expected: U256::from(255) },
			TestCase { value: U256::from_big_endian(&hex!("02")), expected: U256::from(254) },
			TestCase { value: U256::from_big_endian(&hex!("03")), expected: U256::from(254) },
			TestCase { value: U256::from_big_endian(&hex!("04")), expected: U256::from(253) },
			TestCase { value: U256::from_big_endian(&hex!("07")), expected: U256::from(253) },
			TestCase { value: U256::from_big_endian(&hex!("08")), expected: U256::from(252) },
			TestCase { value: U256::from_big_endian(&hex!("ff")), expected: U256::from(248) },
			TestCase { value: U256::from_big_endian(&hex!("0100")), expected: U256::from(247) },
			TestCase { value: U256::from_big_endian(&hex!("ffff")), expected: U256::from(240) },
			TestCase {
				value: U256::from_big_endian(&hex!(
					"ffffffffffffffffffffffffffffffffffffffffffffffffffffffffffffffff"
				)),
				expected: U256::from(0),
			},
			TestCase {
				value: U256::from_big_endian(&hex!(
					"8000000000000000000000000000000000000000000000000000000000000000"
				)),
				expected: U256::from(0),
			},
			TestCase {
				value: U256::from_big_endian(&hex!(
					"4000000000000000000000000000000000000000000000000000000000000000"
				)),
				expected: U256::from(1),
			},
			TestCase {
				value: U256::from_big_endian(&hex!(
					"7fffffffffffffffffffffffffffffffffffffffffffffffffffffffffffffff"
				)),
				expected: U256::from(1),
			},
		];

		test_interpreter!(interpreter);
		for test in test_cases.iter() {
			assert!((|| {
				interpreter.stack.push(test.value)?;
				clz(&mut interpreter)?;
				let [res] = interpreter.stack.popn::<1>()?;
				assert_eq!(
					res, test.expected,
					"CLZ for value {:#x} failed. Expected: {}, Got: {}",
					test.value, test.expected, res
				);
				ControlFlow::Continue(())
			})()
			.is_continue());
		}
	}
}<|MERGE_RESOLUTION|>--- conflicted
+++ resolved
@@ -147,11 +147,7 @@
 	interpreter.ext.charge_or_halt(EVMGas(VERYLOW))?;
 	let ([op1], op2) = interpreter.stack.popn_top()?;
 
-<<<<<<< HEAD
-	let o1 = op1.as_usize();
-=======
 	let o1 = as_usize_saturated(op1);
->>>>>>> 2c1acdf4
 	*op2 = if o1 < 32 {
 		// `31 - o1` because `byte` returns LE, while we want BE
 		U256::from(op2.byte(31 - o1))
