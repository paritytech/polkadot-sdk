--- conflicted
+++ resolved
@@ -17,17 +17,10 @@
 
 mod bits;
 
-<<<<<<< HEAD
-use super::arithmetic::i256::i256_cmp;
-use crate::{
-	vm::{
-		evm::{interpreter::Halt, Interpreter},
-=======
 use super::{arithmetic::i256::i256_cmp, utility::as_usize_saturated};
 use crate::{
 	vm::{
 		evm::{interpreter::Halt, EVMGas, Interpreter},
->>>>>>> 23cac32c
 		Ext,
 	},
 	U256,
@@ -37,26 +30,16 @@
 use revm::interpreter::gas::VERYLOW;
 
 /// Implements the LT instruction - less than comparison.
-<<<<<<< HEAD
-pub fn lt<'ext, E: Ext>(interpreter: &mut Interpreter<'ext, E>) -> ControlFlow<Halt> {
-	interpreter.ext.gas_meter_mut().charge_evm_gas(VERYLOW)?;
-=======
 pub fn lt<E: Ext>(interpreter: &mut Interpreter<E>) -> ControlFlow<Halt> {
 	interpreter.ext.charge_or_halt(EVMGas(VERYLOW))?;
->>>>>>> 23cac32c
 	let ([op1], op2) = interpreter.stack.popn_top()?;
 	*op2 = if op1 < *op2 { U256::one() } else { U256::zero() };
 	ControlFlow::Continue(())
 }
 
 /// Implements the GT instruction - greater than comparison.
-<<<<<<< HEAD
-pub fn gt<'ext, E: Ext>(interpreter: &mut Interpreter<'ext, E>) -> ControlFlow<Halt> {
-	interpreter.ext.gas_meter_mut().charge_evm_gas(VERYLOW)?;
-=======
 pub fn gt<E: Ext>(interpreter: &mut Interpreter<E>) -> ControlFlow<Halt> {
 	interpreter.ext.charge_or_halt(EVMGas(VERYLOW))?;
->>>>>>> 23cac32c
 	let ([op1], op2) = interpreter.stack.popn_top()?;
 
 	*op2 = if op1 > *op2 { U256::one() } else { U256::zero() };
@@ -64,13 +47,8 @@
 }
 
 /// Implements the CLZ instruction - count leading zeros.
-<<<<<<< HEAD
-pub fn clz<'ext, E: Ext>(interpreter: &mut Interpreter<'ext, E>) -> ControlFlow<Halt> {
-	interpreter.ext.gas_meter_mut().charge_evm_gas(VERYLOW)?;
-=======
 pub fn clz<E: Ext>(interpreter: &mut Interpreter<E>) -> ControlFlow<Halt> {
 	interpreter.ext.charge_or_halt(EVMGas(VERYLOW))?;
->>>>>>> 23cac32c
 	let ([], op1) = interpreter.stack.popn_top()?;
 
 	let leading_zeros = op1.leading_zeros();
@@ -81,13 +59,8 @@
 /// Implements the SLT instruction.
 ///
 /// Signed less than comparison of two values from stack.
-<<<<<<< HEAD
-pub fn slt<'ext, E: Ext>(interpreter: &mut Interpreter<'ext, E>) -> ControlFlow<Halt> {
-	interpreter.ext.gas_meter_mut().charge_evm_gas(VERYLOW)?;
-=======
 pub fn slt<E: Ext>(interpreter: &mut Interpreter<E>) -> ControlFlow<Halt> {
 	interpreter.ext.charge_or_halt(EVMGas(VERYLOW))?;
->>>>>>> 23cac32c
 	let ([op1], op2) = interpreter.stack.popn_top()?;
 
 	*op2 = if i256_cmp(&op1, op2) == Ordering::Less { U256::one() } else { U256::zero() };
@@ -97,13 +70,8 @@
 /// Implements the SGT instruction.
 ///
 /// Signed greater than comparison of two values from stack.
-<<<<<<< HEAD
-pub fn sgt<'ext, E: Ext>(interpreter: &mut Interpreter<'ext, E>) -> ControlFlow<Halt> {
-	interpreter.ext.gas_meter_mut().charge_evm_gas(VERYLOW)?;
-=======
 pub fn sgt<E: Ext>(interpreter: &mut Interpreter<E>) -> ControlFlow<Halt> {
 	interpreter.ext.charge_or_halt(EVMGas(VERYLOW))?;
->>>>>>> 23cac32c
 	let ([op1], op2) = interpreter.stack.popn_top()?;
 
 	*op2 = if i256_cmp(&op1, op2) == Ordering::Greater { U256::one() } else { U256::zero() };
@@ -113,13 +81,8 @@
 /// Implements the EQ instruction.
 ///
 /// Equality comparison of two values from stack.
-<<<<<<< HEAD
-pub fn eq<'ext, E: Ext>(interpreter: &mut Interpreter<'ext, E>) -> ControlFlow<Halt> {
-	interpreter.ext.gas_meter_mut().charge_evm_gas(VERYLOW)?;
-=======
 pub fn eq<E: Ext>(interpreter: &mut Interpreter<E>) -> ControlFlow<Halt> {
 	interpreter.ext.charge_or_halt(EVMGas(VERYLOW))?;
->>>>>>> 23cac32c
 	let ([op1], op2) = interpreter.stack.popn_top()?;
 
 	*op2 = if op1 == *op2 { U256::one() } else { U256::zero() };
@@ -129,13 +92,8 @@
 /// Implements the ISZERO instruction.
 ///
 /// Checks if the top stack value is zero.
-<<<<<<< HEAD
-pub fn iszero<'ext, E: Ext>(interpreter: &mut Interpreter<'ext, E>) -> ControlFlow<Halt> {
-	interpreter.ext.gas_meter_mut().charge_evm_gas(VERYLOW)?;
-=======
 pub fn iszero<E: Ext>(interpreter: &mut Interpreter<E>) -> ControlFlow<Halt> {
 	interpreter.ext.charge_or_halt(EVMGas(VERYLOW))?;
->>>>>>> 23cac32c
 	let ([], op1) = interpreter.stack.popn_top()?;
 
 	*op1 = if op1.is_zero() { U256::one() } else { U256::zero() };
@@ -145,13 +103,8 @@
 /// Implements the AND instruction.
 ///
 /// Bitwise AND of two values from stack.
-<<<<<<< HEAD
-pub fn bitand<'ext, E: Ext>(interpreter: &mut Interpreter<'ext, E>) -> ControlFlow<Halt> {
-	interpreter.ext.gas_meter_mut().charge_evm_gas(VERYLOW)?;
-=======
 pub fn bitand<E: Ext>(interpreter: &mut Interpreter<E>) -> ControlFlow<Halt> {
 	interpreter.ext.charge_or_halt(EVMGas(VERYLOW))?;
->>>>>>> 23cac32c
 	let ([op1], op2) = interpreter.stack.popn_top()?;
 	*op2 = op1 & *op2;
 	ControlFlow::Continue(())
@@ -160,13 +113,8 @@
 /// Implements the OR instruction.
 ///
 /// Bitwise OR of two values from stack.
-<<<<<<< HEAD
-pub fn bitor<'ext, E: Ext>(interpreter: &mut Interpreter<'ext, E>) -> ControlFlow<Halt> {
-	interpreter.ext.gas_meter_mut().charge_evm_gas(VERYLOW)?;
-=======
 pub fn bitor<E: Ext>(interpreter: &mut Interpreter<E>) -> ControlFlow<Halt> {
 	interpreter.ext.charge_or_halt(EVMGas(VERYLOW))?;
->>>>>>> 23cac32c
 	let ([op1], op2) = interpreter.stack.popn_top()?;
 	*op2 = op1 | *op2;
 	ControlFlow::Continue(())
@@ -175,13 +123,8 @@
 /// Implements the XOR instruction.
 ///
 /// Bitwise XOR of two values from stack.
-<<<<<<< HEAD
-pub fn bitxor<'ext, E: Ext>(interpreter: &mut Interpreter<'ext, E>) -> ControlFlow<Halt> {
-	interpreter.ext.gas_meter_mut().charge_evm_gas(VERYLOW)?;
-=======
 pub fn bitxor<E: Ext>(interpreter: &mut Interpreter<E>) -> ControlFlow<Halt> {
 	interpreter.ext.charge_or_halt(EVMGas(VERYLOW))?;
->>>>>>> 23cac32c
 	let ([op1], op2) = interpreter.stack.popn_top()?;
 	*op2 = op1 ^ *op2;
 	ControlFlow::Continue(())
@@ -190,13 +133,8 @@
 /// Implements the NOT instruction.
 ///
 /// Bitwise NOT (negation) of the top stack value.
-<<<<<<< HEAD
-pub fn not<'ext, E: Ext>(interpreter: &mut Interpreter<'ext, E>) -> ControlFlow<Halt> {
-	interpreter.ext.gas_meter_mut().charge_evm_gas(VERYLOW)?;
-=======
 pub fn not<E: Ext>(interpreter: &mut Interpreter<E>) -> ControlFlow<Halt> {
 	interpreter.ext.charge_or_halt(EVMGas(VERYLOW))?;
->>>>>>> 23cac32c
 	let ([], op1) = interpreter.stack.popn_top()?;
 	*op1 = !*op1;
 	ControlFlow::Continue(())
@@ -205,19 +143,11 @@
 /// Implements the BYTE instruction.
 ///
 /// Extracts a single byte from a word at a given index.
-<<<<<<< HEAD
-pub fn byte<'ext, E: Ext>(interpreter: &mut Interpreter<'ext, E>) -> ControlFlow<Halt> {
-	interpreter.ext.gas_meter_mut().charge_evm_gas(VERYLOW)?;
-	let ([op1], op2) = interpreter.stack.popn_top()?;
-
-	let o1 = op1.as_usize();
-=======
 pub fn byte<E: Ext>(interpreter: &mut Interpreter<E>) -> ControlFlow<Halt> {
 	interpreter.ext.charge_or_halt(EVMGas(VERYLOW))?;
 	let ([op1], op2) = interpreter.stack.popn_top()?;
 
 	let o1 = as_usize_saturated(op1);
->>>>>>> 23cac32c
 	*op2 = if o1 < 32 {
 		// `31 - o1` because `byte` returns LE, while we want BE
 		U256::from(op2.byte(31 - o1))
@@ -228,49 +158,28 @@
 }
 
 /// EIP-145: Bitwise shifting instructions in EVM
-<<<<<<< HEAD
-pub fn shl<'ext, E: Ext>(interpreter: &mut Interpreter<'ext, E>) -> ControlFlow<Halt> {
-	interpreter.ext.gas_meter_mut().charge_evm_gas(VERYLOW)?;
-	let ([op1], op2) = interpreter.stack.popn_top()?;
-
-	let shift = as_usize_saturated!(op1);
-=======
 pub fn shl<E: Ext>(interpreter: &mut Interpreter<E>) -> ControlFlow<Halt> {
 	interpreter.ext.charge_or_halt(EVMGas(VERYLOW))?;
 	let ([op1], op2) = interpreter.stack.popn_top()?;
 
 	let shift = as_usize_saturated(op1);
->>>>>>> 23cac32c
 	*op2 = if shift < 256 { *op2 << shift } else { U256::zero() };
 	ControlFlow::Continue(())
 }
 
 /// EIP-145: Bitwise shifting instructions in EVM
-<<<<<<< HEAD
-pub fn shr<'ext, E: Ext>(interpreter: &mut Interpreter<'ext, E>) -> ControlFlow<Halt> {
-	interpreter.ext.gas_meter_mut().charge_evm_gas(VERYLOW)?;
-	let ([op1], op2) = interpreter.stack.popn_top()?;
-
-	let shift = as_usize_saturated!(op1);
-=======
 pub fn shr<E: Ext>(interpreter: &mut Interpreter<E>) -> ControlFlow<Halt> {
 	interpreter.ext.charge_or_halt(EVMGas(VERYLOW))?;
 	let ([op1], op2) = interpreter.stack.popn_top()?;
 
 	let shift = as_usize_saturated(op1);
->>>>>>> 23cac32c
 	*op2 = if shift < 256 { *op2 >> shift } else { U256::zero() };
 	ControlFlow::Continue(())
 }
 
 /// EIP-145: Bitwise shifting instructions in EVM
-<<<<<<< HEAD
-pub fn sar<'ext, E: Ext>(interpreter: &mut Interpreter<'ext, E>) -> ControlFlow<Halt> {
-	interpreter.ext.gas_meter_mut().charge_evm_gas(VERYLOW)?;
-=======
 pub fn sar<E: Ext>(interpreter: &mut Interpreter<E>) -> ControlFlow<Halt> {
 	interpreter.ext.charge_or_halt(EVMGas(VERYLOW))?;
->>>>>>> 23cac32c
 	let ([op1], op2) = interpreter.stack.popn_top()?;
 
 	let shift = as_usize_saturated(op1);
