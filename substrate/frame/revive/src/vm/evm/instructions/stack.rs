--- conflicted
+++ resolved
@@ -21,14 +21,6 @@
 		Ext,
 	},
 	U256,
-<<<<<<< HEAD
-};
-use core::ops::ControlFlow;
-use revm::interpreter::{
-	gas::{BASE, VERYLOW},
-	interpreter_types::{Immediates, Jumps},
-=======
->>>>>>> 2c1acdf4
 };
 use core::ops::ControlFlow;
 use revm::interpreter::gas::{BASE, VERYLOW};
