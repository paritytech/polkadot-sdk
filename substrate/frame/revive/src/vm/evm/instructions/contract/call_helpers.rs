--- conflicted
+++ resolved
@@ -18,11 +18,7 @@
 use crate::{
 	precompiles::{All as AllPrecompiles, Precompiles},
 	vm::{
-<<<<<<< HEAD
-		evm::{interpreter::Halt, util::as_usize_or_halt_with, Interpreter},
-=======
 		evm::{interpreter::Halt, util::as_usize_or_halt, Interpreter},
->>>>>>> 23cac32c
 		Ext,
 	},
 	Pallet, RuntimeCosts,
@@ -32,11 +28,7 @@
 use sp_core::{H160, U256};
 
 /// Gets memory input and output ranges for call instructions.
-<<<<<<< HEAD
-pub fn get_memory_input_and_out_ranges<'a, E: Ext>(
-=======
 pub fn get_memory_in_and_out_ranges<'a, E: Ext>(
->>>>>>> 23cac32c
 	interpreter: &mut Interpreter<'a, E>,
 ) -> ControlFlow<Halt, (Range<usize>, Range<usize>)> {
 	let [in_offset, in_len, out_offset, out_len] = interpreter.stack.popn()?;
@@ -52,15 +44,9 @@
 	offset: U256,
 	len: U256,
 ) -> ControlFlow<Halt, Range<usize>> {
-<<<<<<< HEAD
-	let len = as_usize_or_halt_with(len, || Halt::InvalidOperandOOG)?;
-	if len != 0 {
-		let offset = as_usize_or_halt_with(offset, || Halt::InvalidOperandOOG)?;
-=======
 	let len = as_usize_or_halt::<E::T>(len)?;
 	if len != 0 {
 		let offset = as_usize_or_halt::<E::T>(offset)?;
->>>>>>> 23cac32c
 		interpreter.memory.resize(offset, len)?;
 		ControlFlow::Continue(offset..offset + len)
 	} else {
@@ -70,33 +56,18 @@
 }
 
 /// Calculates gas cost and limit for call instructions.
-<<<<<<< HEAD
-pub fn calc_call_gas<'a, E: Ext>(
-=======
 pub fn charge_call_gas<'a, E: Ext>(
->>>>>>> 23cac32c
 	interpreter: &mut Interpreter<'a, E>,
 	callee: H160,
 	scheme: CallScheme,
 	input_len: usize,
 	value: U256,
-<<<<<<< HEAD
-) -> ControlFlow<Halt, u64> {
-=======
 ) -> ControlFlow<Halt, ()> {
->>>>>>> 23cac32c
 	let precompile = <AllPrecompiles<E::T>>::get::<E>(&callee.as_fixed_bytes());
 
 	match precompile {
 		Some(precompile) => {
 			// Base cost depending on contract info
-<<<<<<< HEAD
-			interpreter.ext.gas_meter_mut().charge_evm(if precompile.has_contract_info() {
-				RuntimeCosts::PrecompileWithInfoBase
-			} else {
-				RuntimeCosts::PrecompileBase
-			})?;
-=======
 			interpreter.ext.frame_meter_mut().charge_or_halt(
 				if precompile.has_contract_info() {
 					RuntimeCosts::PrecompileWithInfoBase
@@ -104,26 +75,16 @@
 					RuntimeCosts::PrecompileBase
 				},
 			)?;
->>>>>>> 23cac32c
 
 			// Cost for decoding input
 			interpreter
 				.ext
-<<<<<<< HEAD
-				.gas_meter_mut()
-				.charge_evm(RuntimeCosts::PrecompileDecode(input_len as u32))?;
-		},
-		None => {
-			// Regular CALL / DELEGATECALL base cost / CALLCODE not supported
-			interpreter.ext.gas_meter_mut().charge_evm(if scheme.is_delegate_call() {
-=======
 				.frame_meter_mut()
 				.charge_or_halt(RuntimeCosts::PrecompileDecode(input_len as u32))?;
 		},
 		None => {
 			// Regular CALL / DELEGATECALL base cost / CALLCODE not supported
 			interpreter.ext.charge_or_halt(if scheme.is_delegate_call() {
->>>>>>> 23cac32c
 				RuntimeCosts::DelegateCallBase
 			} else {
 				RuntimeCosts::CallBase
@@ -131,32 +92,18 @@
 
 			interpreter
 				.ext
-<<<<<<< HEAD
-				.gas_meter_mut()
-				.charge_evm(RuntimeCosts::CopyFromContract(input_len as u32))?;
-=======
 				.frame_meter_mut()
 				.charge_or_halt(RuntimeCosts::CopyFromContract(input_len as u32))?;
->>>>>>> 23cac32c
 		},
 	};
 	if !value.is_zero() {
 		interpreter
 			.ext
-<<<<<<< HEAD
-			.gas_meter_mut()
-			.charge_evm(RuntimeCosts::CallTransferSurcharge {
-=======
 			.frame_meter_mut()
 			.charge_or_halt(RuntimeCosts::CallTransferSurcharge {
->>>>>>> 23cac32c
 				dust_transfer: Pallet::<E::T>::has_dust(value),
 			})?;
 	}
 
-<<<<<<< HEAD
-	ControlFlow::Continue(u64::MAX) // TODO: Set the right gas limit
-=======
 	ControlFlow::Continue(())
->>>>>>> 23cac32c
 }