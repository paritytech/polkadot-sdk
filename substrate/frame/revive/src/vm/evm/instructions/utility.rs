--- conflicted
+++ resolved
@@ -17,66 +17,6 @@
 
 use sp_core::{H160, U256};
 
-<<<<<<< HEAD
-/// Pushes an arbitrary length slice of bytes onto the stack, padding the last word with zeros
-/// if necessary.
-///
-/// # Panics
-///
-/// Panics if slice is longer than 32 bytes.
-pub fn cast_slice_to_u256(slice: &[u8], dest: &mut U256) {
-	if slice.is_empty() {
-		return;
-	}
-	assert!(slice.len() <= 32, "slice too long");
-
-	let n_words = slice.len().div_ceil(32);
-
-	// SAFETY: Length checked above.
-	unsafe {
-		let dst = dest.0.as_mut_ptr();
-		let mut i = 0;
-
-		// Write full words
-		let words = slice.chunks_exact(32);
-		let partial_last_word = words.remainder();
-		for word in words {
-			// Note: We unroll `U256::from_be_bytes` here to write directly into the buffer,
-			// instead of creating a 32 byte array on the stack and then copying it over.
-			for l in word.rchunks_exact(8) {
-				dst.add(i).write(u64::from_be_bytes(l.try_into().unwrap()));
-				i += 1;
-			}
-		}
-
-		if partial_last_word.is_empty() {
-			return;
-		}
-
-		// Write limbs of partial last word
-		let limbs = partial_last_word.rchunks_exact(8);
-		let partial_last_limb = limbs.remainder();
-		for l in limbs {
-			dst.add(i).write(u64::from_be_bytes(l.try_into().unwrap()));
-			i += 1;
-		}
-
-		// Write partial last limb by padding with zeros
-		if !partial_last_limb.is_empty() {
-			let mut tmp = [0u8; 8];
-			tmp[8 - partial_last_limb.len()..].copy_from_slice(partial_last_limb);
-			dst.add(i).write(u64::from_be_bytes(tmp));
-			i += 1;
-		}
-
-		debug_assert_eq!(i.div_ceil(4), n_words, "wrote too much");
-
-		// Zero out upper bytes of last word
-		let m = i % 4; // 32 / 8
-		if m != 0 {
-			dst.add(i).write_bytes(0, 4 - m);
-		}
-=======
 /// Converts a `U256` value to a `usize`, saturating to `MAX` if the value is too large.
 pub fn as_usize_saturated(v: U256) -> usize {
 	let x = &v.0;
@@ -84,7 +24,6 @@
 		usize::try_from(x[0]).unwrap_or(usize::MAX)
 	} else {
 		usize::MAX
->>>>>>> 23cac32c
 	}
 }
 
