// This file is part of Substrate.

// Copyright (C) Parity Technologies (UK) Ltd.
// SPDX-License-Identifier: Apache-2.0

// Licensed under the Apache License, Version 2.0 (the "License");
// you may not use this file except in compliance with the License.
// You may obtain a copy of the License at
//
// 	http://www.apache.org/licenses/LICENSE-2.0
//
// Unless required by applicable law or agreed to in writing, software
// distributed under the License is distributed on an "AS IS" BASIS,
// WITHOUT WARRANTIES OR CONDITIONS OF ANY KIND, either express or implied.
// See the License for the specific language governing permissions and
// limitations under the License.

use crate::{
	address::AddressMapper,
<<<<<<< HEAD
	evm::runtime::GAS_PRICE,
=======
>>>>>>> 2c1acdf4
	vm::{
		evm::{interpreter::Halt, Interpreter},
		Ext, RuntimeCosts,
	},
<<<<<<< HEAD
	Config, Error, U256,
=======
	Config, Error,
>>>>>>> 2c1acdf4
};
use core::ops::ControlFlow;

/// Implements the GASPRICE instruction.
///
/// Gets the gas price of the originating transaction.
pub fn gasprice<E: Ext>(interpreter: &mut Interpreter<E>) -> ControlFlow<Halt> {
	interpreter.ext.charge_or_halt(RuntimeCosts::GasPrice)?;
<<<<<<< HEAD
	interpreter.stack.push(U256::from(GAS_PRICE))
=======
	interpreter.stack.push(interpreter.ext.effective_gas_price())
>>>>>>> 2c1acdf4
}

/// Implements the ORIGIN instruction.
///
/// Gets the execution origination address.
pub fn origin<E: Ext>(interpreter: &mut Interpreter<E>) -> ControlFlow<Halt> {
	interpreter.ext.charge_or_halt(RuntimeCosts::Origin)?;
	match interpreter.ext.origin().account_id() {
		Ok(account_id) => {
			let address = <E::T as Config>::AddressMapper::to_address(account_id);
			interpreter.stack.push(address)
		},
		Err(_) => ControlFlow::Break(Error::<E::T>::ContractTrapped.into()),
	}
}

/// Implements the BLOBHASH instruction.
///
/// EIP-4844: Shard Blob Transactions - gets the hash of a transaction blob.
pub fn blob_hash<'ext, E: Ext>(_interpreter: &mut Interpreter<'ext, E>) -> ControlFlow<Halt> {
	ControlFlow::Break(Error::<E::T>::InvalidInstruction.into())
}<|MERGE_RESOLUTION|>--- conflicted
+++ resolved
@@ -17,19 +17,11 @@
 
 use crate::{
 	address::AddressMapper,
-<<<<<<< HEAD
-	evm::runtime::GAS_PRICE,
-=======
->>>>>>> 2c1acdf4
 	vm::{
 		evm::{interpreter::Halt, Interpreter},
 		Ext, RuntimeCosts,
 	},
-<<<<<<< HEAD
-	Config, Error, U256,
-=======
 	Config, Error,
->>>>>>> 2c1acdf4
 };
 use core::ops::ControlFlow;
 
@@ -38,11 +30,7 @@
 /// Gets the gas price of the originating transaction.
 pub fn gasprice<E: Ext>(interpreter: &mut Interpreter<E>) -> ControlFlow<Halt> {
 	interpreter.ext.charge_or_halt(RuntimeCosts::GasPrice)?;
-<<<<<<< HEAD
-	interpreter.stack.push(U256::from(GAS_PRICE))
-=======
 	interpreter.stack.push(interpreter.ext.effective_gas_price())
->>>>>>> 2c1acdf4
 }
 
 /// Implements the ORIGIN instruction.
