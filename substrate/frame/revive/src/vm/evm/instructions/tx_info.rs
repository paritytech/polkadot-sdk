// This file is part of Substrate.

// Copyright (C) Parity Technologies (UK) Ltd.
// SPDX-License-Identifier: Apache-2.0

// Licensed under the Apache License, Version 2.0 (the "License");
// you may not use this file except in compliance with the License.
// You may obtain a copy of the License at
//
// 	http://www.apache.org/licenses/LICENSE-2.0
//
// Unless required by applicable law or agreed to in writing, software
// distributed under the License is distributed on an "AS IS" BASIS,
// WITHOUT WARRANTIES OR CONDITIONS OF ANY KIND, either express or implied.
// See the License for the specific language governing permissions and
// limitations under the License.

use crate::{
	address::AddressMapper,
<<<<<<< HEAD
	evm::runtime::GAS_PRICE,
=======
>>>>>>> 23cac32c
	vm::{
		evm::{interpreter::Halt, Interpreter},
		Ext, RuntimeCosts,
	},
<<<<<<< HEAD
	Config, U256,
=======
	Config, Error,
>>>>>>> 23cac32c
};
use core::ops::ControlFlow;

/// Implements the GASPRICE instruction.
///
/// Gets the gas price of the originating transaction.
<<<<<<< HEAD
pub fn gasprice<'ext, E: Ext>(interpreter: &mut Interpreter<'ext, E>) -> ControlFlow<Halt> {
	interpreter.ext.gas_meter_mut().charge_evm(RuntimeCosts::GasPrice)?;
	interpreter.stack.push(U256::from(GAS_PRICE))
=======
pub fn gasprice<E: Ext>(interpreter: &mut Interpreter<E>) -> ControlFlow<Halt> {
	interpreter.ext.charge_or_halt(RuntimeCosts::GasPrice)?;
	interpreter.stack.push(interpreter.ext.effective_gas_price())
>>>>>>> 23cac32c
}

/// Implements the ORIGIN instruction.
///
/// Gets the execution origination address.
<<<<<<< HEAD
pub fn origin<'ext, E: Ext>(interpreter: &mut Interpreter<'ext, E>) -> ControlFlow<Halt> {
	interpreter.ext.gas_meter_mut().charge_evm(RuntimeCosts::Origin)?;
=======
pub fn origin<E: Ext>(interpreter: &mut Interpreter<E>) -> ControlFlow<Halt> {
	interpreter.ext.charge_or_halt(RuntimeCosts::Origin)?;
>>>>>>> 23cac32c
	match interpreter.ext.origin().account_id() {
		Ok(account_id) => {
			let address = <E::T as Config>::AddressMapper::to_address(account_id);
			interpreter.stack.push(address)
		},
<<<<<<< HEAD
		Err(_) => ControlFlow::Break(Halt::FatalExternalError),
=======
		Err(_) => ControlFlow::Break(Error::<E::T>::ContractTrapped.into()),
>>>>>>> 23cac32c
	}
}

/// Implements the BLOBHASH instruction.
///
/// EIP-4844: Shard Blob Transactions - gets the hash of a transaction blob.
pub fn blob_hash<'ext, E: Ext>(_interpreter: &mut Interpreter<'ext, E>) -> ControlFlow<Halt> {
<<<<<<< HEAD
	ControlFlow::Break(Halt::NotActivated)
=======
	ControlFlow::Break(Error::<E::T>::InvalidInstruction.into())
>>>>>>> 23cac32c
}<|MERGE_RESOLUTION|>--- conflicted
+++ resolved
@@ -17,56 +17,33 @@
 
 use crate::{
 	address::AddressMapper,
-<<<<<<< HEAD
-	evm::runtime::GAS_PRICE,
-=======
->>>>>>> 23cac32c
 	vm::{
 		evm::{interpreter::Halt, Interpreter},
 		Ext, RuntimeCosts,
 	},
-<<<<<<< HEAD
-	Config, U256,
-=======
 	Config, Error,
->>>>>>> 23cac32c
 };
 use core::ops::ControlFlow;
 
 /// Implements the GASPRICE instruction.
 ///
 /// Gets the gas price of the originating transaction.
-<<<<<<< HEAD
-pub fn gasprice<'ext, E: Ext>(interpreter: &mut Interpreter<'ext, E>) -> ControlFlow<Halt> {
-	interpreter.ext.gas_meter_mut().charge_evm(RuntimeCosts::GasPrice)?;
-	interpreter.stack.push(U256::from(GAS_PRICE))
-=======
 pub fn gasprice<E: Ext>(interpreter: &mut Interpreter<E>) -> ControlFlow<Halt> {
 	interpreter.ext.charge_or_halt(RuntimeCosts::GasPrice)?;
 	interpreter.stack.push(interpreter.ext.effective_gas_price())
->>>>>>> 23cac32c
 }
 
 /// Implements the ORIGIN instruction.
 ///
 /// Gets the execution origination address.
-<<<<<<< HEAD
-pub fn origin<'ext, E: Ext>(interpreter: &mut Interpreter<'ext, E>) -> ControlFlow<Halt> {
-	interpreter.ext.gas_meter_mut().charge_evm(RuntimeCosts::Origin)?;
-=======
 pub fn origin<E: Ext>(interpreter: &mut Interpreter<E>) -> ControlFlow<Halt> {
 	interpreter.ext.charge_or_halt(RuntimeCosts::Origin)?;
->>>>>>> 23cac32c
 	match interpreter.ext.origin().account_id() {
 		Ok(account_id) => {
 			let address = <E::T as Config>::AddressMapper::to_address(account_id);
 			interpreter.stack.push(address)
 		},
-<<<<<<< HEAD
-		Err(_) => ControlFlow::Break(Halt::FatalExternalError),
-=======
 		Err(_) => ControlFlow::Break(Error::<E::T>::ContractTrapped.into()),
->>>>>>> 23cac32c
 	}
 }
 
@@ -74,9 +51,5 @@
 ///
 /// EIP-4844: Shard Blob Transactions - gets the hash of a transaction blob.
 pub fn blob_hash<'ext, E: Ext>(_interpreter: &mut Interpreter<'ext, E>) -> ControlFlow<Halt> {
-<<<<<<< HEAD
-	ControlFlow::Break(Halt::NotActivated)
-=======
 	ControlFlow::Break(Error::<E::T>::InvalidInstruction.into())
->>>>>>> 23cac32c
 }