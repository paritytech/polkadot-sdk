--- conflicted
+++ resolved
@@ -17,11 +17,7 @@
 
 //! A crate that hosts a common definitions that are relevant for the pallet-revive.
 
-<<<<<<< HEAD
-use crate::{storage::WriteOutcome, BalanceOf, Config, Error, H160, U256};
-=======
-use crate::{BalanceOf, Config, H160, U256};
->>>>>>> 277a2658
+use crate::{storage::WriteOutcome, BalanceOf, Config, H160, U256};
 use alloc::{string::String, vec::Vec};
 use codec::{Decode, Encode, MaxEncodedLen};
 use frame_support::weights::Weight;
