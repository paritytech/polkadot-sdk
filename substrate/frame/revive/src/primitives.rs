// This file is part of Substrate.

// Copyright (C) Parity Technologies (UK) Ltd.
// SPDX-License-Identifier: Apache-2.0

// Licensed under the Apache License, Version 2.0 (the "License");
// you may not use this file except in compliance with the License.
// You may obtain a copy of the License at
//
// 	http://www.apache.org/licenses/LICENSE-2.0
//
// Unless required by applicable law or agreed to in writing, software
// distributed under the License is distributed on an "AS IS" BASIS,
// WITHOUT WARRANTIES OR CONDITIONS OF ANY KIND, either express or implied.
// See the License for the specific language governing permissions and
// limitations under the License.

//! A crate that hosts a common definitions that are relevant for the pallet-revive.

use crate::{mock::MockHandler, storage::WriteOutcome, BalanceOf, Config, H160, U256};
use alloc::{boxed::Box, fmt::Debug, string::String, vec::Vec};
use codec::{Decode, Encode, MaxEncodedLen};
use frame_support::weights::Weight;
use pallet_revive_uapi::ReturnFlags;
use scale_info::TypeInfo;
use sp_core::Get;
use sp_runtime::{
	traits::{One, Saturating, Zero},
	DispatchError, RuntimeDebug,
};

/// Result type of a `bare_call` or `bare_instantiate` call as well as `ContractsApi::call` and
/// `ContractsApi::instantiate`.
///
/// It contains the execution result together with some auxiliary information.
///
/// #Note
///
/// It has been extended to include `events` at the end of the struct while not bumping the
/// `ContractsApi` version. Therefore when SCALE decoding a `ContractResult` its trailing data
/// should be ignored to avoid any potential compatibility issues.
#[derive(Clone, Eq, PartialEq, Encode, Decode, RuntimeDebug, TypeInfo)]
pub struct ContractResult<R, Balance> {
	/// How much weight was consumed during execution.
	pub gas_consumed: Weight,
	/// How much weight is required as gas limit in order to execute this call.
	///
	/// This value should be used to determine the weight limit for on-chain execution.
	///
	/// # Note
	///
	/// This can only be different from [`Self::gas_consumed`] when weight pre charging
	/// is used. Currently, only `seal_call_runtime` makes use of pre charging.
	/// Additionally, any `seal_call` or `seal_instantiate` makes use of pre-charging
	/// when a non-zero `gas_limit` argument is supplied.
	pub gas_required: Weight,
	/// How much balance was paid by the origin into the contract's deposit account in order to
	/// pay for storage.
	///
	/// The storage deposit is never actually charged from the origin in case of [`Self::result`]
	/// is `Err`. This is because on error all storage changes are rolled back including the
	/// payment of the deposit.
	pub storage_deposit: StorageDeposit<Balance>,
	/// The execution result of the vm binary code.
	pub result: Result<R, DispatchError>,
}

/// The result of the execution of a `eth_transact` call.
#[derive(Clone, Eq, PartialEq, Default, Encode, Decode, RuntimeDebug, TypeInfo)]
pub struct EthTransactInfo<Balance> {
	/// The amount of gas that was necessary to execute the transaction.
	pub gas_required: Weight,
	/// Storage deposit charged.
	pub storage_deposit: Balance,
	/// The weight and deposit equivalent in EVM Gas.
	pub eth_gas: U256,
	/// The execution return value.
	pub data: Vec<u8>,
}

/// Error type of a `eth_transact` call.
#[derive(Clone, Eq, PartialEq, Encode, Decode, RuntimeDebug, TypeInfo)]
pub enum EthTransactError {
	Data(Vec<u8>),
	Message(String),
}

#[derive(Clone, Eq, PartialEq, Encode, Decode, RuntimeDebug, TypeInfo)]
/// Error encountered while creating a BalanceWithDust from a U256 balance.
pub enum BalanceConversionError {
	/// Error encountered while creating the main balance value.
	Value,
	/// Error encountered while creating the dust value.
	Dust,
}

/// A Balance amount along with some "dust" to represent the lowest decimals that can't be expressed
/// in the native currency
#[derive(Default, Clone, Copy, Eq, PartialEq, Debug)]
pub struct BalanceWithDust<Balance> {
	/// The value expressed in the native currency
	value: Balance,
	/// The dust, representing up to 1 unit of the native currency.
	/// The dust is bounded between 0 and `crate::Config::NativeToEthRatio`
	dust: u32,
}

impl<Balance> From<Balance> for BalanceWithDust<Balance> {
	fn from(value: Balance) -> Self {
		Self { value, dust: 0 }
	}
}

impl<Balance> BalanceWithDust<Balance> {
	/// Deconstructs the `BalanceWithDust` into its components.
	pub fn deconstruct(self) -> (Balance, u32) {
		(self.value, self.dust)
	}

	/// Creates a new `BalanceWithDust` with the given value and dust.
	pub fn new_unchecked<T: Config>(value: Balance, dust: u32) -> Self {
		debug_assert!(dust < T::NativeToEthRatio::get());
		Self { value, dust }
	}

	/// Creates a new `BalanceWithDust` from the given EVM value.
	pub fn from_value<T: Config>(
		value: U256,
	) -> Result<BalanceWithDust<BalanceOf<T>>, BalanceConversionError> {
		if value.is_zero() {
			return Ok(Default::default())
		}

		let (quotient, remainder) = value.div_mod(T::NativeToEthRatio::get().into());
		let value = quotient.try_into().map_err(|_| BalanceConversionError::Value)?;
		let dust = remainder.try_into().map_err(|_| BalanceConversionError::Dust)?;

		Ok(BalanceWithDust { value, dust })
	}
}

impl<Balance: Zero + One + Saturating> BalanceWithDust<Balance> {
	/// Returns true if both the value and dust are zero.
	pub fn is_zero(&self) -> bool {
		self.value.is_zero() && self.dust == 0
	}

	/// Returns the Balance rounded to the nearest whole unit if the dust is non-zero.
	pub fn into_rounded_balance(self) -> Balance {
		if self.dust == 0 {
			self.value
		} else {
			self.value.saturating_add(Balance::one())
		}
	}
}

/// Result type of a `bare_code_upload` call.
pub type CodeUploadResult<Balance> = Result<CodeUploadReturnValue<Balance>, DispatchError>;

/// Result type of a `get_storage` call.
pub type GetStorageResult = Result<Option<Vec<u8>>, ContractAccessError>;

/// Result type of a `set_storage` call.
pub type SetStorageResult = Result<WriteOutcome, ContractAccessError>;

/// The possible errors that can happen querying the storage of a contract.
#[derive(Copy, Clone, Eq, PartialEq, Encode, Decode, MaxEncodedLen, RuntimeDebug, TypeInfo)]
pub enum ContractAccessError {
	/// The given address doesn't point to a contract.
	DoesntExist,
	/// Storage key cannot be decoded from the provided input data.
	KeyDecodingFailed,
	/// Writing to storage failed.
	StorageWriteFailed(DispatchError),
}

/// Output of a contract call or instantiation which ran to completion.
#[derive(Clone, PartialEq, Eq, Encode, Decode, RuntimeDebug, TypeInfo, Default)]
pub struct ExecReturnValue {
	/// Flags passed along by `seal_return`. Empty when `seal_return` was never called.
	pub flags: ReturnFlags,
	/// Buffer passed along by `seal_return`. Empty when `seal_return` was never called.
	pub data: Vec<u8>,
}

impl ExecReturnValue {
	/// The contract did revert all storage changes.
	pub fn did_revert(&self) -> bool {
		self.flags.contains(ReturnFlags::REVERT)
	}
}

/// The result of a successful contract instantiation.
#[derive(Clone, PartialEq, Eq, Encode, Decode, RuntimeDebug, TypeInfo)]
pub struct InstantiateReturnValue {
	/// The output of the called constructor.
	pub result: ExecReturnValue,
	/// The address of the new contract.
	pub addr: H160,
}

/// The result of successfully uploading a contract.
#[derive(Clone, PartialEq, Eq, Encode, Decode, MaxEncodedLen, RuntimeDebug, TypeInfo)]
pub struct CodeUploadReturnValue<Balance> {
	/// The key under which the new code is stored.
	pub code_hash: sp_core::H256,
	/// The deposit that was reserved at the caller. Is zero when the code already existed.
	pub deposit: Balance,
}

/// Reference to an existing code hash or a new vm module.
#[derive(Clone, Eq, PartialEq, Encode, Decode, RuntimeDebug, TypeInfo)]
pub enum Code {
	/// A vm module as raw bytes.
	Upload(Vec<u8>),
	/// The code hash of an on-chain vm binary blob.
	Existing(sp_core::H256),
}

/// The amount of balance that was either charged or refunded in order to pay for storage.
#[derive(
	Clone, Eq, PartialEq, Ord, PartialOrd, Encode, Decode, MaxEncodedLen, RuntimeDebug, TypeInfo,
)]
pub enum StorageDeposit<Balance> {
	/// The transaction reduced storage consumption.
	///
	/// This means that the specified amount of balance was transferred from the involved
	/// deposit accounts to the origin.
	Refund(Balance),
	/// The transaction increased storage consumption.
	///
	/// This means that the specified amount of balance was transferred from the origin
	/// to the involved deposit accounts.
	Charge(Balance),
}

impl<Balance: Zero> Default for StorageDeposit<Balance> {
	fn default() -> Self {
		Self::Charge(Zero::zero())
	}
}

impl<Balance: Zero + Copy> StorageDeposit<Balance> {
	/// Returns how much balance is charged or `0` in case of a refund.
	pub fn charge_or_zero(&self) -> Balance {
		match self {
			Self::Charge(amount) => *amount,
			Self::Refund(_) => Zero::zero(),
		}
	}

	pub fn is_zero(&self) -> bool {
		match self {
			Self::Charge(amount) => amount.is_zero(),
			Self::Refund(amount) => amount.is_zero(),
		}
	}
}

impl<Balance> StorageDeposit<Balance>
where
	Balance: Saturating + Ord + Copy,
{
	/// This is essentially a saturating signed add.
	pub fn saturating_add(&self, rhs: &Self) -> Self {
		use StorageDeposit::*;
		match (self, rhs) {
			(Charge(lhs), Charge(rhs)) => Charge(lhs.saturating_add(*rhs)),
			(Refund(lhs), Refund(rhs)) => Refund(lhs.saturating_add(*rhs)),
			(Charge(lhs), Refund(rhs)) =>
				if lhs >= rhs {
					Charge(lhs.saturating_sub(*rhs))
				} else {
					Refund(rhs.saturating_sub(*lhs))
				},
			(Refund(lhs), Charge(rhs)) =>
				if lhs > rhs {
					Refund(lhs.saturating_sub(*rhs))
				} else {
					Charge(rhs.saturating_sub(*lhs))
				},
		}
	}

	/// This is essentially a saturating signed sub.
	pub fn saturating_sub(&self, rhs: &Self) -> Self {
		use StorageDeposit::*;
		match (self, rhs) {
			(Charge(lhs), Refund(rhs)) => Charge(lhs.saturating_add(*rhs)),
			(Refund(lhs), Charge(rhs)) => Refund(lhs.saturating_add(*rhs)),
			(Charge(lhs), Charge(rhs)) =>
				if lhs >= rhs {
					Charge(lhs.saturating_sub(*rhs))
				} else {
					Refund(rhs.saturating_sub(*lhs))
				},
			(Refund(lhs), Refund(rhs)) =>
				if lhs > rhs {
					Refund(lhs.saturating_sub(*rhs))
				} else {
					Charge(rhs.saturating_sub(*lhs))
				},
		}
	}

	/// If the amount of deposit (this type) is constrained by a `limit` this calculates how
	/// much balance (if any) is still available from this limit.
	///
	/// # Note
	///
	/// In case of a refund the return value can be larger than `limit`.
	pub fn available(&self, limit: &Balance) -> Balance {
		use StorageDeposit::*;
		match self {
			Charge(amount) => limit.saturating_sub(*amount),
			Refund(amount) => limit.saturating_add(*amount),
		}
	}
}

/// `Stack` wide configuration options.
pub struct ExecConfig<T: Config> {
	/// Indicates whether the account nonce should be incremented after instantiating a new
	/// contract.
	///
	/// In Substrate, where transactions can be batched, the account's nonce should be incremented
	/// after each instantiation, ensuring that each instantiation uses a unique nonce.
	///
	/// For transactions sent from Ethereum wallets, which cannot be batched, the nonce should only
	/// be incremented once. In these cases, set this to `false` to suppress an extra nonce
	/// increment.
	///
	/// Note:
	/// The origin's nonce is already incremented pre-dispatch by the `CheckNonce` transaction
	/// extension.
	///
	/// This does not apply to contract initiated instantatiations. Those will always bump the
	/// instantiating contract's nonce.
	pub bump_nonce: bool,
	/// Whether deposits will be withdrawn from the pallet_transaction_payment credit (`Some`)
	/// free balance (`None`).
	///
	/// Contains the encoded_len + base weight.
	pub collect_deposit_from_hold: Option<(u32, Weight)>,
	/// The gas price that was chosen for this transaction.
	///
	/// It is determined when transforming `eth_transact` into a proper extrinsic.
	pub effective_gas_price: Option<U256>,
	/// An optional mock handler that can be used to override certain behaviors.
	/// This is primarily used for testing purposes and should be `None` in production
	/// environments.
	pub mock_handler: Option<Box<dyn MockHandler<T>>>,
}

impl<T: Config> ExecConfig<T> {
	/// Create a default config appropriate when the call originated from a subtrate tx.
	pub fn new_substrate_tx() -> Self {
<<<<<<< HEAD
		Self {
			bump_nonce: true,
			collect_deposit_from_hold: false,
			effective_gas_price: None,
			mock_handler: None,
		}
	}

	pub fn new_substrate_tx_without_bump() -> Self {
		Self {
			bump_nonce: false,
			collect_deposit_from_hold: false,
			effective_gas_price: None,
			mock_handler: None,
		}
=======
		Self { bump_nonce: true, collect_deposit_from_hold: None, effective_gas_price: None }
>>>>>>> 590f23d2
	}

	/// Create a default config appropriate when the call originated from a ethereum tx.
	pub fn new_eth_tx(effective_gas_price: U256, encoded_len: u32, base_weight: Weight) -> Self {
		Self {
			bump_nonce: false,
			collect_deposit_from_hold: Some((encoded_len, base_weight)),
			effective_gas_price: Some(effective_gas_price),
			mock_handler: None,
		}
	}
}

/// Indicates whether the code was removed after the last refcount was decremented.
#[must_use = "You must handle whether the code was removed or not."]
pub enum CodeRemoved {
	/// The code was not removed. (refcount > 0)
	No,
	/// The code was removed. (refcount == 0)
	Yes,
}<|MERGE_RESOLUTION|>--- conflicted
+++ resolved
@@ -356,10 +356,9 @@
 impl<T: Config> ExecConfig<T> {
 	/// Create a default config appropriate when the call originated from a subtrate tx.
 	pub fn new_substrate_tx() -> Self {
-<<<<<<< HEAD
 		Self {
 			bump_nonce: true,
-			collect_deposit_from_hold: false,
+			collect_deposit_from_hold: None,
 			effective_gas_price: None,
 			mock_handler: None,
 		}
@@ -368,13 +367,10 @@
 	pub fn new_substrate_tx_without_bump() -> Self {
 		Self {
 			bump_nonce: false,
-			collect_deposit_from_hold: false,
+			collect_deposit_from_hold: None,
 			effective_gas_price: None,
 			mock_handler: None,
 		}
-=======
-		Self { bump_nonce: true, collect_deposit_from_hold: None, effective_gas_price: None }
->>>>>>> 590f23d2
 	}
 
 	/// Create a default config appropriate when the call originated from a ethereum tx.
