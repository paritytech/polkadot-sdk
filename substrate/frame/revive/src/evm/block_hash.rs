// This file is part of Substrate.

// Copyright (C) Parity Technologies (UK) Ltd.
// SPDX-License-Identifier: Apache-2.0

// Licensed under the Apache License, Version 2.0 (the "License");
// you may not use this file except in compliance with the License.
// You may obtain a copy of the License at
//
// 	http://www.apache.org/licenses/LICENSE-2.0
//
// Unless required by applicable law or agreed to in writing, software
// distributed under the License is distributed on an "AS IS" BASIS,
// WITHOUT WARRANTIES OR CONDITIONS OF ANY KIND, either express or implied.
// See the License for the specific language governing permissions and
// limitations under the License.
//!Types, and traits to integrate pallet-revive with EVM.
#![warn(missing_docs)]

use crate::evm::{
	Block, HashesOrTransactionInfos, TYPE_EIP1559, TYPE_EIP2930, TYPE_EIP4844, TYPE_EIP7702,
};

use alloc::{vec, vec::Vec};
use alloy_consensus::RlpEncodableReceipt;
use alloy_core::primitives::{bytes::BufMut, Bloom, FixedBytes, Log, B256};
use codec::{Decode, Encode};
use frame_support::weights::Weight;
use scale_info::TypeInfo;
use sp_core::{keccak_256, H160, H256, U256};

/// The log emitted by executing the ethereum transaction.
///
/// This is needed to compute the receipt bloom hash.
#[derive(Encode, Decode, TypeInfo, Clone, Debug)]
pub struct EventLog {
	/// The contract that emitted the event.
	pub contract: H160,
	/// Data supplied by the contract. Metadata generated during contract compilation
	/// is needed to decode it.
	pub data: Vec<u8>,
	/// A list of topics used to index the event.
	pub topics: Vec<H256>,
}

/// The transaction details needed to build the ethereum block hash.
#[derive(Encode, Decode, TypeInfo, Clone, Debug)]
pub struct TransactionDetails {
	/// The RLP encoding of the signed transaction.
	pub transaction_encoded: Vec<u8>,
	/// The logs emitted by the transaction.
	pub logs: Vec<EventLog>,
	/// Whether the transaction was successful.
	pub success: bool,
	/// The accurate gas used by the transaction.
	pub gas_used: Weight,
}

/// Details needed to reconstruct the receipt info in the RPC
/// layer without losing accuracy.
#[derive(Encode, Decode, TypeInfo, Clone, Debug, PartialEq, Eq)]
pub struct ReceiptGasInfo {
	/// The amount of gas used for this specific transaction alone.
	pub gas_used: U256,
}

/// A processed transaction by `Block::process_transaction_details`.
struct TransactionProcessed {
	transaction_encoded: Vec<u8>,
	tx_hash: H256,
	gas_info: ReceiptGasInfo,
	encoded_receipt: Vec<u8>,
	receipt_bloom: Bloom,
}

impl Block {
	/// Build the Ethereum block.
	///
	/// # Note
	///
	/// This is an expensive operation.
	///
	/// (I) For each transaction captured (with the unbounded number of events):
	/// - transaction hash is computed using `keccak256`
	/// - transaction is 2718 RLP encoded
	/// - the receipt is constructed and contains all the logs emitted by the transaction
	///   - This includes computing the bloom filter for the logs (O(N) to compute)
	///   - The receipt is 2718 RLP encoded: the cost is O(N) to encode due to the number of logs.
	///
	/// (II) Transaction trie root and receipt trie root are computed.
	///
	/// (III) Block hash is computed from the provided information.
	pub fn build(
		transaction_details: impl IntoIterator<Item = TransactionDetails>,
		block_number: U256,
		parent_hash: H256,
		timestamp: U256,
		block_author: H160,
		gas_limit: U256,
	) -> (H256, Block, Vec<ReceiptGasInfo>) {
		let mut block = Self {
			number: block_number,
			parent_hash,
			timestamp,
			miner: block_author,
			gas_limit,

			// The remaining fields are populated by `process_transaction_details`.
			..Default::default()
		};

		// Needed for computing the transaction root.
		let mut signed_tx = Vec::new();
		// Needed for computing the receipt root.
		let mut receipts = Vec::new();
		// Gas info will be stored in the pallet storage under `ReceiptInfoData`
		// and is needed for reconstructing the Receipts.
		let mut gas_infos = Vec::new();
		// Transaction hashes are placed in the ETH block.
		let mut tx_hashes = Vec::new();
		// Bloom filter for the logs emitted by the transactions.
		let mut logs_bloom = Bloom::default();

		for detail in transaction_details {
			let processed = block.process_transaction_details(detail);

			signed_tx.push(processed.transaction_encoded);
			tx_hashes.push(processed.tx_hash);
			gas_infos.push(processed.gas_info);
			receipts.push(processed.encoded_receipt);
			logs_bloom.accrue_bloom(&processed.receipt_bloom);
		}

		// Compute expensive trie roots.
		let transactions_root = Self::compute_trie_root(&signed_tx);
		let receipts_root = Self::compute_trie_root(&receipts);

		// We use the transaction root as state root since the state
		// root is not yet computed by the substrate block.
		block.state_root = transactions_root.0.into();
		block.transactions_root = transactions_root.0.into();
		block.receipts_root = receipts_root.0.into();
		block.logs_bloom = (*logs_bloom.data()).into();
		block.transactions = HashesOrTransactionInfos::Hashes(tx_hashes);

		// Compute the ETH header hash.
		let block_hash = block.header_hash();

		(block_hash, block, gas_infos)
	}

	/// Returns a tuple of the RLP encoded transaction and receipt.
	///
	/// Internally collects the total gas used.
	fn process_transaction_details(&mut self, detail: TransactionDetails) -> TransactionProcessed {
		let TransactionDetails { transaction_encoded, logs, success, gas_used } = detail;

		let tx_hash = H256(keccak_256(&transaction_encoded));
		// The transaction type is the first byte from the encoded transaction,
		// when the transaction is not legacy. For legacy transactions, there's
		// no type defined. Additionally, the RLP encoding of the tx type byte
		// is identical to the tx type.
		let transaction_type = transaction_encoded
			.first()
			.cloned()
			.map(|first| match first {
				TYPE_EIP2930 | TYPE_EIP1559 | TYPE_EIP4844 | TYPE_EIP7702 => vec![first],
				_ => vec![],
			})
			.unwrap_or_default();

		let logs = logs
			.into_iter()
			.map(|log| {
				Log::new_unchecked(
					log.contract.0.into(),
					log.topics.into_iter().map(|h| FixedBytes::from(h.0)).collect::<Vec<_>>(),
					log.data.into(),
				)
			})
			.collect();

		self.gas_used = self.gas_used.saturating_add(gas_used.ref_time().into());

		let receipt = alloy_consensus::Receipt {
			status: success.into(),
			cumulative_gas_used: self.gas_used.as_u64(),
			logs,
		};

		let receipt_bloom = receipt.bloom_slow();

		// Receipt encoding must be prefixed with the rlp(transaction type).
<<<<<<< HEAD
		let mut encoded_receipt = signed_transaction.signed_type();
		encoded_receipt
			.reserve(encoded_receipt.len() + receipt.rlp_encoded_length_with_bloom(&receipt_bloom));
=======
		let mut encoded_receipt = transaction_type;
		let encoded_len = encoded_receipt
			.len()
			.saturating_add(receipt.rlp_encoded_length_with_bloom(&receipt_bloom));

		encoded_receipt.reserve(encoded_len);
>>>>>>> 3b8baf7a
		receipt.rlp_encode_with_bloom(&receipt_bloom, &mut encoded_receipt);

		TransactionProcessed {
			transaction_encoded,
			tx_hash,
			gas_info: ReceiptGasInfo { gas_used: gas_used.ref_time().into() },
			encoded_receipt,
			receipt_bloom,
		}
	}

	/// Compute the trie root using the `(rlp(index), encoded(item))` pairs.
	pub fn compute_trie_root(items: &[Vec<u8>]) -> B256 {
		alloy_consensus::proofs::ordered_trie_root_with_encoder(items, |item, buf| {
			buf.put_slice(item)
		})
	}

	/// Compute the ETH header hash.
	fn header_hash(&self) -> H256 {
		// Note: Cap the gas limit to u64::MAX.
		// In practice, it should be impossible to fill a u64::MAX gas limit
		// of an either Ethereum or Substrate block.
		let gas_limit = self.gas_limit.try_into().unwrap_or(u64::MAX);

		let alloy_header = alloy_consensus::Header {
			state_root: self.state_root.0.into(),
			transactions_root: self.transactions_root.0.into(),
			receipts_root: self.receipts_root.0.into(),

			parent_hash: self.parent_hash.0.into(),
			beneficiary: self.miner.0.into(),
			number: self.number.as_u64(),
			logs_bloom: self.logs_bloom.0.into(),
			gas_limit,
			gas_used: self.gas_used.as_u64(),
			timestamp: self.timestamp.as_u64(),

			ommers_hash: self.sha_3_uncles.0.into(),
			extra_data: self.extra_data.clone().0.into(),
			mix_hash: self.mix_hash.0.into(),
			nonce: self.nonce.0.into(),
<<<<<<< HEAD
			base_fee_per_gas: self.base_fee_per_gas.map(|gas| gas.as_u64()),
			withdrawals_root: self.withdrawals_root.map(|root| root.0.into()),
			blob_gas_used: self.blob_gas_used.map(|gas| gas.as_u64()),
			excess_blob_gas: self.excess_blob_gas.map(|gas| gas.as_u64()),
			parent_beacon_block_root: self.parent_beacon_block_root.map(|root| root.0.into()),
			requests_hash: self.requests_hash.map(|hash| hash.0.into()),

			difficulty: Default::default(),
=======
			base_fee_per_gas: Some(self.base_fee_per_gas.as_u64()),
			withdrawals_root: Some(self.withdrawals_root.0.into()),
			blob_gas_used: Some(self.blob_gas_used.as_u64()),
			excess_blob_gas: Some(self.excess_blob_gas.as_u64()),
			parent_beacon_block_root: self.parent_beacon_block_root.map(|root| root.0.into()),

			..Default::default()
>>>>>>> 3b8baf7a
		};

		alloy_header.hash_slow().0.into()
	}
}

#[cfg(test)]
mod test {
	use super::*;
	use crate::evm::{Block, ReceiptInfo};

	fn manual_trie_root_compute(encoded: Vec<Vec<u8>>) -> H256 {
		use alloy_consensus::private::alloy_trie::{HashBuilder, Nibbles};

		// Helper function to RLP-encode a transaction index
		fn rlp_encode_index(index: u64) -> Vec<u8> {
			let mut buffer = Vec::new();
			alloy_consensus::private::alloy_rlp::Encodable::encode(&index, &mut buffer);
			buffer
		}

		let mut hash_builder = HashBuilder::default();

		let mut pairs: Vec<_> = encoded
			.into_iter()
			.enumerate()
			.map(|(index, tx)| {
				let key = rlp_encode_index(index as u64);
				let mut nibbles = Nibbles::new();
				for byte in key.iter() {
					// Split each byte into two nibbles (high and low 4 bits)
					let high_nibble = (byte >> 4) & 0x0F;
					let low_nibble = byte & 0x0F;
					nibbles.push(high_nibble);
					nibbles.push(low_nibble);
				}

				(nibbles, tx)
			})
			.collect();
		// Sort by nibble key.
		// This gives the right lexicographical order to add leaves to the trie.
		pairs.sort_by(|x, y| x.0.cmp(&y.0));

		for (key, tx) in pairs {
			hash_builder.add_leaf(key, &tx);
		}

		let tx_root_hash = hash_builder.root();
		tx_root_hash.0.into()
	}

	#[test]
	fn ensure_identical_hashes() {
		// curl -X POST --data '{"jsonrpc":"2.0","method":"eth_getBlockByNumber","params":["0x161bd0f", true],"id":1}' -H "Content-Type: application/json" https://ethereum-rpc.publicnode.com | jq .result
		const BLOCK_PATH: &str = "./test-assets/eth_block.json";
		// curl -X POST --data '{"jsonrpc":"2.0","method":"eth_getBlockReceipts","params":["0x161bd0f"],"id":1}' -H "Content-Type: application/json" https://ethereum-rpc.publicnode.com | jq .result
		const BLOCK_RECEIPTS: &str = "./test-assets/eth_receipts.json";

		let json = std::fs::read_to_string(BLOCK_PATH).unwrap();
		let block: Block = serde_json::from_str(&json).unwrap();

		let json = std::fs::read_to_string(BLOCK_RECEIPTS).unwrap();
		let receipts: Vec<ReceiptInfo> = serde_json::from_str(&json).unwrap();

		assert_eq!(block.header_hash(), receipts[0].block_hash);

		let tx = match &block.transactions {
			HashesOrTransactionInfos::TransactionInfos(infos) => infos.clone(),
			_ => panic!("Expected full tx body"),
		};

		let encoded_tx: Vec<_> = tx
			.clone()
			.into_iter()
			.map(|tx| tx.transaction_signed.signed_payload())
			.collect();

		let transaction_details: Vec<_> = tx
			.into_iter()
			.zip(receipts.into_iter())
			.map(|(tx_info, receipt_info)| {
				if tx_info.transaction_index != receipt_info.transaction_index {
					panic!("Transaction and receipt index do not match");
				}

				TransactionDetails {
					signed_transaction: tx_info.transaction_signed,
					logs: receipt_info
						.logs
						.into_iter()
						.map(|log| EventLog {
							contract: log.address.into(),
							data: log.data.unwrap_or_default().0,
							topics: log.topics,
						})
						.collect(),
					success: receipt_info.status.unwrap_or_default() == 1.into(),
					gas_used: receipt_info.gas_used.as_u64().into(),
				}
			})
			.collect();

		// The block hash would differ here because we don't take into account
		// the ommers and other fields from the substrate perspective.
		// However, the state roots must be identical.
		let built_block = Block::build(
			transaction_details,
			block.number.into(),
			block.parent_hash.into(),
			block.timestamp.into(),
			block.miner.into(),
			Default::default(),
			block.base_fee_per_gas.unwrap_or_default().into(),
		)
		.1;

		assert_eq!(built_block.gas_used, block.gas_used);
		assert_eq!(built_block.logs_bloom, block.logs_bloom);
		// We are using the tx root for state root.
		assert_eq!(built_block.state_root, block.transactions_root);

		let manual_hash = manual_trie_root_compute(encoded_tx.clone());
		println!("Manual Hash: {:?}", manual_hash);
		println!("Built block Hash: {:?}", built_block.transactions_root);
		println!("Real Block Tx Hash: {:?}", block.transactions_root);

		// This double checks the compute logic.
		assert_eq!(manual_hash, block.transactions_root);
		// This ensures we can compute the same transaction root as Ethereum.
		assert_eq!(block.transactions_root, built_block.transactions_root);

		// Double check the receipts roots.
		assert_eq!(built_block.receipts_root, block.receipts_root);
	}
}<|MERGE_RESOLUTION|>--- conflicted
+++ resolved
@@ -191,18 +191,12 @@
 		let receipt_bloom = receipt.bloom_slow();
 
 		// Receipt encoding must be prefixed with the rlp(transaction type).
-<<<<<<< HEAD
-		let mut encoded_receipt = signed_transaction.signed_type();
-		encoded_receipt
-			.reserve(encoded_receipt.len() + receipt.rlp_encoded_length_with_bloom(&receipt_bloom));
-=======
 		let mut encoded_receipt = transaction_type;
 		let encoded_len = encoded_receipt
 			.len()
 			.saturating_add(receipt.rlp_encoded_length_with_bloom(&receipt_bloom));
-
 		encoded_receipt.reserve(encoded_len);
->>>>>>> 3b8baf7a
+
 		receipt.rlp_encode_with_bloom(&receipt_bloom, &mut encoded_receipt);
 
 		TransactionProcessed {
@@ -245,24 +239,24 @@
 			extra_data: self.extra_data.clone().0.into(),
 			mix_hash: self.mix_hash.0.into(),
 			nonce: self.nonce.0.into(),
-<<<<<<< HEAD
-			base_fee_per_gas: self.base_fee_per_gas.map(|gas| gas.as_u64()),
-			withdrawals_root: self.withdrawals_root.map(|root| root.0.into()),
-			blob_gas_used: self.blob_gas_used.map(|gas| gas.as_u64()),
-			excess_blob_gas: self.excess_blob_gas.map(|gas| gas.as_u64()),
-			parent_beacon_block_root: self.parent_beacon_block_root.map(|root| root.0.into()),
-			requests_hash: self.requests_hash.map(|hash| hash.0.into()),
-
-			difficulty: Default::default(),
-=======
+			// <<<<<<< HEAD
+			// 			base_fee_per_gas: self.base_fee_per_gas.map(|gas| gas.as_u64()),
+			// 			withdrawals_root: self.withdrawals_root.map(|root| root.0.into()),
+			// 			blob_gas_used: self.blob_gas_used.map(|gas| gas.as_u64()),
+			// 			excess_blob_gas: self.excess_blob_gas.map(|gas| gas.as_u64()),
+			// 			parent_beacon_block_root: self.parent_beacon_block_root.map(|root| root.0.into()),
+			// 			requests_hash: self.requests_hash.map(|hash| hash.0.into()),
+
+			// 			difficulty: Default::default(),
+			// =======
 			base_fee_per_gas: Some(self.base_fee_per_gas.as_u64()),
 			withdrawals_root: Some(self.withdrawals_root.0.into()),
 			blob_gas_used: Some(self.blob_gas_used.as_u64()),
 			excess_blob_gas: Some(self.excess_blob_gas.as_u64()),
 			parent_beacon_block_root: self.parent_beacon_block_root.map(|root| root.0.into()),
+			requests_hash: self.requests_hash.map(|hash| hash.0.into()),
 
 			..Default::default()
->>>>>>> 3b8baf7a
 		};
 
 		alloy_header.hash_slow().0.into()
@@ -349,8 +343,45 @@
 					panic!("Transaction and receipt index do not match");
 				}
 
+				use crate::TransactionSigned;
+				let transaction_encoded = tx_info.transaction_signed.signed_payload();
+
+				pub fn decode(data: &[u8]) -> Result<TransactionSigned, rlp::DecoderError> {
+					use crate::evm::*;
+
+					if data.len() < 1 {
+						return Err(rlp::DecoderError::RlpIsTooShort);
+					}
+					match data[0] {
+						TYPE_EIP2930 => {
+							println!(" TYPE_EIP2930");
+							rlp::decode::<Transaction2930Signed>(&data[1..]).map(Into::into)
+						},
+						TYPE_EIP1559 => {
+							println!(" TYPE_EIP1559");
+
+							rlp::decode::<Transaction1559Signed>(&data[1..]).map(Into::into)
+						},
+						TYPE_EIP4844 => {
+							println!(" TYPE_EIP4844");
+							rlp::decode::<Transaction4844Signed>(&data[1..]).map(Into::into)
+						},
+						TYPE_EIP7702 => {
+							println!(" TYPE_EIP7702");
+							rlp::decode::<Transaction7702Signed>(&data[1..]).map(Into::into)
+						},
+						_ => {
+							println!(" LEGACY");
+							rlp::decode::<TransactionLegacySigned>(data).map(Into::into)
+						},
+					}
+				}
+
+				let generic_transaction = decode(&transaction_encoded).unwrap();
+				println!(" Can DECODE!\n");
+
 				TransactionDetails {
-					signed_transaction: tx_info.transaction_signed,
+					transaction_encoded: tx_info.transaction_signed.signed_payload(),
 					logs: receipt_info
 						.logs
 						.into_iter()
@@ -376,14 +407,16 @@
 			block.timestamp.into(),
 			block.miner.into(),
 			Default::default(),
-			block.base_fee_per_gas.unwrap_or_default().into(),
 		)
 		.1;
 
 		assert_eq!(built_block.gas_used, block.gas_used);
 		assert_eq!(built_block.logs_bloom, block.logs_bloom);
 		// We are using the tx root for state root.
-		assert_eq!(built_block.state_root, block.transactions_root);
+		assert_eq!(built_block.state_root, built_block.transactions_root);
+
+		// Double check the receipts roots.
+		assert_eq!(built_block.receipts_root, block.receipts_root);
 
 		let manual_hash = manual_trie_root_compute(encoded_tx.clone());
 		println!("Manual Hash: {:?}", manual_hash);
@@ -394,8 +427,5 @@
 		assert_eq!(manual_hash, block.transactions_root);
 		// This ensures we can compute the same transaction root as Ethereum.
 		assert_eq!(block.transactions_root, built_block.transactions_root);
-
-		// Double check the receipts roots.
-		assert_eq!(built_block.receipts_root, block.receipts_root);
 	}
 }