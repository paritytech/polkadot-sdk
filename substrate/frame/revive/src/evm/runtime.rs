// This file is part of Substrate.

// Copyright (C) Parity Technologies (UK) Ltd.
// SPDX-License-Identifier: Apache-2.0

// Licensed under the Apache License, Version 2.0 (the "License");
// you may not use this file except in compliance with the License.
// You may obtain a copy of the License at
//
// 	http://www.apache.org/licenses/LICENSE-2.0
//
// Unless required by applicable law or agreed to in writing, software
// distributed under the License is distributed on an "AS IS" BASIS,
// WITHOUT WARRANTIES OR CONDITIONS OF ANY KIND, either express or implied.
// See the License for the specific language governing permissions and
// limitations under the License.
//! Runtime types for integrating `pallet-revive` with the EVM.
use crate::{
	evm::{
		api::{GenericTransaction, TransactionSigned},
		create_call,
		fees::InfoT,
	},
	AccountIdOf, AddressMapper, BalanceOf, CallOf, Config, Pallet, Zero, LOG_TARGET,
};
use codec::{Decode, DecodeWithMemTracking, Encode};
use frame_support::{
	dispatch::{DispatchInfo, GetDispatchInfo},
	traits::{
		fungible::Balanced,
		tokens::{Fortitude, Precision, Preservation},
		InherentBuilder, IsSubType, SignedTransactionBuilder,
	},
};
use pallet_transaction_payment::Config as TxConfig;
use scale_info::{StaticTypeInfo, TypeInfo};
use sp_core::U256;
use sp_runtime::{
	generic::{self, CheckedExtrinsic, ExtrinsicFormat},
	traits::{Checkable, ExtrinsicCall, ExtrinsicLike, ExtrinsicMetadata, TransactionExtension},
	transaction_validity::{InvalidTransaction, TransactionValidityError},
	OpaqueExtrinsic, RuntimeDebug, Weight,
};

/// Used to set the weight limit argument of a `eth_call` or `eth_instantiate_with_code` call.
pub trait SetWeightLimit {
	/// Set the weight limit of this call.
	///
	/// Returns the replaced weight.
	fn set_weight_limit(&mut self, weight_limit: Weight) -> Weight;
}

/// Wraps [`generic::UncheckedExtrinsic`] to support checking unsigned
/// [`crate::Call::eth_transact`] extrinsic.
#[derive(Encode, Decode, DecodeWithMemTracking, Clone, PartialEq, Eq, RuntimeDebug)]
pub struct UncheckedExtrinsic<Address, Signature, E: EthExtra>(
	pub generic::UncheckedExtrinsic<Address, CallOf<E::Config>, Signature, E::Extension>,
);

impl<Address, Signature, E: EthExtra> TypeInfo for UncheckedExtrinsic<Address, Signature, E>
where
	Address: StaticTypeInfo,
	Signature: StaticTypeInfo,
	E::Extension: StaticTypeInfo,
{
	type Identity =
		generic::UncheckedExtrinsic<Address, CallOf<E::Config>, Signature, E::Extension>;
	fn type_info() -> scale_info::Type {
		generic::UncheckedExtrinsic::<Address, CallOf<E::Config>, Signature, E::Extension>::type_info()
	}
}

impl<Address, Signature, E: EthExtra>
	From<generic::UncheckedExtrinsic<Address, CallOf<E::Config>, Signature, E::Extension>>
	for UncheckedExtrinsic<Address, Signature, E>
{
	fn from(
		utx: generic::UncheckedExtrinsic<Address, CallOf<E::Config>, Signature, E::Extension>,
	) -> Self {
		Self(utx)
	}
}

impl<Address: TypeInfo, Signature: TypeInfo, E: EthExtra> ExtrinsicLike
	for UncheckedExtrinsic<Address, Signature, E>
{
	fn is_bare(&self) -> bool {
		ExtrinsicLike::is_bare(&self.0)
	}
}

impl<Address, Signature, E: EthExtra> ExtrinsicMetadata
	for UncheckedExtrinsic<Address, Signature, E>
{
	const VERSIONS: &'static [u8] = generic::UncheckedExtrinsic::<
		Address,
		CallOf<E::Config>,
		Signature,
		E::Extension,
	>::VERSIONS;
	type TransactionExtensions = E::Extension;
}

impl<Address: TypeInfo, Signature: TypeInfo, E: EthExtra> ExtrinsicCall
	for UncheckedExtrinsic<Address, Signature, E>
{
	type Call = CallOf<E::Config>;

	fn call(&self) -> &Self::Call {
		self.0.call()
	}
}

impl<LookupSource, Signature, E, Lookup> Checkable<Lookup>
	for UncheckedExtrinsic<LookupSource, Signature, E>
where
	E: EthExtra,
	Self: Encode,
	<E::Config as frame_system::Config>::Nonce: TryFrom<U256>,
	CallOf<E::Config>: SetWeightLimit,
	// required by Checkable for `generic::UncheckedExtrinsic`
	generic::UncheckedExtrinsic<LookupSource, CallOf<E::Config>, Signature, E::Extension>:
		Checkable<
			Lookup,
			Checked = CheckedExtrinsic<AccountIdOf<E::Config>, CallOf<E::Config>, E::Extension>,
		>,
{
	type Checked = CheckedExtrinsic<AccountIdOf<E::Config>, CallOf<E::Config>, E::Extension>;

	fn check(self, lookup: &Lookup) -> Result<Self::Checked, TransactionValidityError> {
		if !self.0.is_signed() {
			if let Some(crate::Call::eth_transact { payload }) = self.0.function.is_sub_type() {
				let checked = E::try_into_checked_extrinsic(payload, self.encoded_size())?;
				return Ok(checked)
			};
		}
		self.0.check(lookup)
	}

	#[cfg(feature = "try-runtime")]
	fn unchecked_into_checked_i_know_what_i_am_doing(
		self,
		lookup: &Lookup,
	) -> Result<Self::Checked, TransactionValidityError> {
		self.0.unchecked_into_checked_i_know_what_i_am_doing(lookup)
	}
}

impl<Address, Signature, E: EthExtra> GetDispatchInfo
	for UncheckedExtrinsic<Address, Signature, E>
{
	fn get_dispatch_info(&self) -> DispatchInfo {
		self.0.get_dispatch_info()
	}
}

impl<Address: Encode, Signature: Encode, E: EthExtra> serde::Serialize
	for UncheckedExtrinsic<Address, Signature, E>
{
	fn serialize<S>(&self, seq: S) -> Result<S::Ok, S::Error>
	where
		S: ::serde::Serializer,
	{
		self.0.serialize(seq)
	}
}

impl<'a, Address: Decode, Signature: Decode, E: EthExtra> serde::Deserialize<'a>
	for UncheckedExtrinsic<Address, Signature, E>
{
	fn deserialize<D>(de: D) -> Result<Self, D::Error>
	where
		D: serde::Deserializer<'a>,
	{
		let r = sp_core::bytes::deserialize(de)?;
		Decode::decode(&mut &r[..])
			.map_err(|e| serde::de::Error::custom(alloc::format!("Decode error: {}", e)))
	}
}

impl<Address, Signature, E: EthExtra> SignedTransactionBuilder
	for UncheckedExtrinsic<Address, Signature, E>
where
	Address: TypeInfo,
	Signature: TypeInfo,
	E::Extension: TypeInfo,
{
	type Address = Address;
	type Signature = Signature;
	type Extension = E::Extension;

	fn new_signed_transaction(
		call: Self::Call,
		signed: Address,
		signature: Signature,
		tx_ext: E::Extension,
	) -> Self {
		generic::UncheckedExtrinsic::new_signed(call, signed, signature, tx_ext).into()
	}
}

impl<Address, Signature, E: EthExtra> InherentBuilder for UncheckedExtrinsic<Address, Signature, E>
where
	Address: TypeInfo,
	Signature: TypeInfo,
	E::Extension: TypeInfo,
{
	fn new_inherent(call: Self::Call) -> Self {
		generic::UncheckedExtrinsic::new_bare(call).into()
	}
}

impl<Address, Signature, E: EthExtra> From<UncheckedExtrinsic<Address, Signature, E>>
	for OpaqueExtrinsic
where
	Address: Encode,
	Signature: Encode,
	E::Extension: Encode,
{
	fn from(extrinsic: UncheckedExtrinsic<Address, Signature, E>) -> Self {
		Self::from_bytes(extrinsic.encode().as_slice()).expect(
			"both OpaqueExtrinsic and UncheckedExtrinsic have encoding that is compatible with \
				raw Vec<u8> encoding; qed",
		)
	}
}

/// EthExtra convert an unsigned [`crate::Call::eth_transact`] into a [`CheckedExtrinsic`].
pub trait EthExtra {
	/// The Runtime configuration.
	type Config: Config + TxConfig;

	/// The Runtime's transaction extension.
	/// It should include at least:
	/// - [`frame_system::CheckNonce`] to ensure that the nonce from the Ethereum transaction is
	///   correct.
	type Extension: TransactionExtension<CallOf<Self::Config>>;

	/// Get the transaction extension to apply to an unsigned [`crate::Call::eth_transact`]
	/// extrinsic.
	///
	/// # Parameters
	/// - `nonce`: The nonce extracted from the Ethereum transaction.
	/// - `tip`: The transaction tip calculated from the Ethereum transaction.
	fn get_eth_extension(
		nonce: <Self::Config as frame_system::Config>::Nonce,
		tip: BalanceOf<Self::Config>,
	) -> Self::Extension;

	/// Convert the unsigned [`crate::Call::eth_transact`] into a [`CheckedExtrinsic`].
	/// and ensure that the fees from the Ethereum transaction correspond to the fees computed from
	/// the encoded_len, the injected gas_limit and storage_deposit_limit.
	///
	/// # Parameters
	/// - `payload`: The RLP-encoded Ethereum transaction.
	/// - `encoded_len`: The encoded length of the extrinsic.
	fn try_into_checked_extrinsic(
		payload: &[u8],
		encoded_len: usize,
	) -> Result<
		CheckedExtrinsic<AccountIdOf<Self::Config>, CallOf<Self::Config>, Self::Extension>,
		InvalidTransaction,
	>
	where
		<Self::Config as frame_system::Config>::Nonce: TryFrom<U256>,
		CallOf<Self::Config>: SetWeightLimit,
	{
		let tx = TransactionSigned::decode(&payload).map_err(|err| {
			log::debug!(target: LOG_TARGET, "Failed to decode transaction: {err:?}");
			InvalidTransaction::Call
		})?;

		// Check transaction type and reject unsupported transaction types
		match &tx {
			crate::evm::api::TransactionSigned::Transaction1559Signed(_) |
			crate::evm::api::TransactionSigned::Transaction2930Signed(_) |
			crate::evm::api::TransactionSigned::TransactionLegacySigned(_) => {
				// Supported transaction types, continue processing
			},
			crate::evm::api::TransactionSigned::Transaction7702Signed(_) => {
				log::debug!(target: LOG_TARGET, "EIP-7702 transactions are not supported");
				return Err(InvalidTransaction::Call);
			},
			crate::evm::api::TransactionSigned::Transaction4844Signed(_) => {
				log::debug!(target: LOG_TARGET, "EIP-4844 transactions are not supported");
				return Err(InvalidTransaction::Call);
			},
		}

		let signer_addr = tx.recover_eth_address().map_err(|err| {
			log::debug!(target: LOG_TARGET, "Failed to recover signer: {err:?}");
			InvalidTransaction::BadProof
		})?;

		let signer = <Self::Config as Config>::AddressMapper::to_fallback_account_id(&signer_addr);
		let base_fee = <Pallet<Self::Config>>::evm_base_fee();
		let tx = GenericTransaction::from_signed(tx, base_fee, None);
		let nonce = tx.nonce.unwrap_or_default().try_into().map_err(|_| {
			log::debug!(target: LOG_TARGET, "Failed to convert nonce");
			InvalidTransaction::Call
		})?;
<<<<<<< HEAD
		let call_info =
			create_call::<Self::Config>(tx, Some((encoded_len as u32, payload.to_vec())))?;
=======

		log::debug!(target: LOG_TARGET, "Decoded Ethereum transaction with signer: {signer_addr:?} nonce: {nonce:?}");
		let call_info = create_call::<Self::Config>(tx, Some(encoded_len as u32))?;
>>>>>>> cbab8ed4
		let storage_credit = <Self::Config as Config>::Currency::withdraw(
					&signer,
					call_info.storage_deposit,
					Precision::Exact,
					Preservation::Preserve,
					Fortitude::Polite,
		).map_err(|_| {
			log::debug!(target: LOG_TARGET, "Not enough balance to hold additional storage deposit of {:?}", call_info.storage_deposit);
			InvalidTransaction::Payment
		})?;
		<Self::Config as Config>::FeeInfo::deposit_txfee(storage_credit);

		crate::tracing::if_tracing(|tracer| {
			tracer.watch_address(&Pallet::<Self::Config>::block_author());
			tracer.watch_address(&signer_addr);
		});

		log::debug!(target: LOG_TARGET, "\
			Created checked Ethereum transaction with: \
			weight_limit={} \
			additional_storage_deposit_held={:?} \
			nonce={nonce:?}
			",
			call_info.weight_limit,
			call_info.storage_deposit,
		);

		// We can't calculate a tip because it needs to be based on the actual gas used which we
		// cannot know pre-dispatch. Hence we never supply a tip here or it would be way too high.
		Ok(CheckedExtrinsic {
			format: ExtrinsicFormat::Signed(
				signer.into(),
				Self::get_eth_extension(nonce, Zero::zero()),
			),
			function: call_info.call,
		})
	}
}

#[cfg(test)]
mod test {
	use super::*;
	use crate::{
		evm::*,
		test_utils::*,
		tests::{
			Address, ExtBuilder, RuntimeCall, RuntimeOrigin, SignedExtra, Test, UncheckedExtrinsic,
		},
		EthTransactInfo, Weight, RUNTIME_PALLETS_ADDR,
	};
	use frame_support::{error::LookupError, traits::fungible::Mutate};
	use pallet_revive_fixtures::compile_module;
	use sp_runtime::traits::{self, Checkable, DispatchTransaction, Get};

	type AccountIdOf<T> = <T as frame_system::Config>::AccountId;

	struct TestContext;

	impl traits::Lookup for TestContext {
		type Source = Address;
		type Target = AccountIdOf<Test>;
		fn lookup(&self, s: Self::Source) -> Result<Self::Target, LookupError> {
			match s {
				Self::Source::Id(id) => Ok(id),
				_ => Err(LookupError),
			}
		}
	}

	/// A builder for creating an unchecked extrinsic, and test that the check function works.
	#[derive(Clone)]
	struct UncheckedExtrinsicBuilder {
		tx: GenericTransaction,
		before_validate: Option<std::sync::Arc<dyn Fn() + Send + Sync>>,
		dry_run: Option<EthTransactInfo<BalanceOf<Test>>>,
	}

	impl UncheckedExtrinsicBuilder {
		/// Create a new builder with default values.
		fn new() -> Self {
			Self {
				tx: GenericTransaction {
					from: Some(Account::default().address()),
					chain_id: Some(<Test as Config>::ChainId::get().into()),
					..Default::default()
				},
				before_validate: None,
				dry_run: None,
			}
		}

		fn data(mut self, data: Vec<u8>) -> Self {
			self.tx.input = Bytes(data).into();
			self
		}

		fn fund_account(account: &Account) {
			let _ = <Test as Config>::Currency::set_balance(
				&account.substrate_account(),
				100_000_000_000_000,
			);
		}

		fn estimate_gas(&mut self) {
			let account = Account::default();
			Self::fund_account(&account);

			let dry_run = crate::Pallet::<Test>::dry_run_eth_transact(self.tx.clone());
			self.tx.gas_price = Some(<Pallet<Test>>::evm_base_fee());

			match dry_run {
				Ok(dry_run) => {
					self.tx.gas = Some(dry_run.eth_gas);
					self.dry_run = Some(dry_run);
				},
				Err(err) => {
					log::debug!(target: LOG_TARGET, "Failed to estimate gas: {:?}", err);
				},
			}
		}

		/// Create a new builder with a call to the given address.
		fn call_with(dest: H160) -> Self {
			let mut builder = Self::new();
			builder.tx.to = Some(dest);
			builder
		}

		/// Create a new builder with an instantiate call.
		fn instantiate_with(code: Vec<u8>, data: Vec<u8>) -> Self {
			let mut builder = Self::new();
			builder.tx.input = Bytes(code.into_iter().chain(data.into_iter()).collect()).into();
			builder
		}

		/// Set before_validate function.
		fn before_validate(mut self, f: impl Fn() + Send + Sync + 'static) -> Self {
			self.before_validate = Some(std::sync::Arc::new(f));
			self
		}

		fn check(
			self,
		) -> Result<
			(u32, RuntimeCall, SignedExtra, GenericTransaction, Weight, TransactionSigned),
			TransactionValidityError,
		> {
			self.mutate_estimate_and_check(Box::new(|_| ()))
		}

		/// Call `check` on the unchecked extrinsic, and `pre_dispatch` on the signed extension.
		fn mutate_estimate_and_check(
			mut self,
			f: Box<dyn FnOnce(&mut GenericTransaction) -> ()>,
		) -> Result<
			(u32, RuntimeCall, SignedExtra, GenericTransaction, Weight, TransactionSigned),
			TransactionValidityError,
		> {
			ExtBuilder::default().build().execute_with(|| self.estimate_gas());
			ExtBuilder::default().build().execute_with(|| {
				f(&mut self.tx);
				let UncheckedExtrinsicBuilder { tx, before_validate, .. } = self.clone();

				// Fund the account.
				let account = Account::default();
				Self::fund_account(&account);

				let signed_transaction =
					account.sign_transaction(tx.clone().try_into_unsigned().unwrap());
				let call = RuntimeCall::Contracts(crate::Call::eth_transact {
					payload: signed_transaction.signed_payload().clone(),
				});

				let uxt: UncheckedExtrinsic = generic::UncheckedExtrinsic::new_bare(call).into();
				let encoded_len = uxt.encoded_size();
				let result: CheckedExtrinsic<_, _, _> = uxt.check(&TestContext {})?;
				let (account_id, extra): (AccountId32, SignedExtra) = match result.format {
					ExtrinsicFormat::Signed(signer, extra) => (signer, extra),
					_ => unreachable!(),
				};

				before_validate.map(|f| f());
				extra.clone().validate_and_prepare(
					RuntimeOrigin::signed(account_id),
					&result.function,
					&result.function.get_dispatch_info(),
					encoded_len,
					0,
				)?;

				Ok((
					encoded_len as u32,
					result.function,
					extra,
					tx,
					self.dry_run.unwrap().gas_required,
					signed_transaction,
				))
			})
		}
	}

	#[test]
	fn check_eth_transact_call_works() {
		let builder = UncheckedExtrinsicBuilder::call_with(H160::from([1u8; 20]));
		let (expected_encoded_len, call, _, tx, gas_required, signed_transaction) =
			builder.check().unwrap();
		let expected_effective_gas_price: u32 = <Test as Config>::NativeToEthRatio::get();

		match call {
			RuntimeCall::Contracts(crate::Call::eth_call::<Test> {
				dest,
				value,
				data,
				gas_limit,
				transaction_encoded,
				effective_gas_price,
				encoded_len,
			}) if dest == tx.to.unwrap() &&
				value == tx.value.unwrap_or_default().as_u64().into() &&
				data == tx.input.to_vec() &&
				transaction_encoded == signed_transaction.signed_payload() &&
				effective_gas_price == expected_effective_gas_price.into() =>
			{
				assert_eq!(encoded_len, expected_encoded_len);
				assert!(
					gas_limit.all_gte(gas_required),
					"Assert failed: gas_limit={gas_limit:?} >= gas_required={gas_required:?}"
				);
			},
			_ => panic!("Call does not match."),
		}
	}

	#[test]
	fn check_eth_transact_instantiate_works() {
		let (expected_code, _) = compile_module("dummy").unwrap();
		let expected_data = vec![];
		let builder = UncheckedExtrinsicBuilder::instantiate_with(
			expected_code.clone(),
			expected_data.clone(),
		);
		let (expected_encoded_len, call, _, tx, gas_required, signed_transaction) =
			builder.check().unwrap();
		let expected_effective_gas_price: u32 = <Test as Config>::NativeToEthRatio::get();
		let expected_value = tx.value.unwrap_or_default().as_u64().into();

		match call {
			RuntimeCall::Contracts(crate::Call::eth_instantiate_with_code::<Test> {
				value,
				code,
				data,
				gas_limit,
				transaction_encoded,
				effective_gas_price,
				encoded_len,
			}) if value == expected_value &&
				code == expected_code &&
				data == expected_data &&
				transaction_encoded == signed_transaction.signed_payload() &&
				effective_gas_price == expected_effective_gas_price.into() =>
			{
				assert_eq!(encoded_len, expected_encoded_len);
				assert!(
					gas_limit.all_gte(gas_required),
					"Assert failed: gas_limit={gas_limit:?} >= gas_required={gas_required:?}"
				);
			},
			_ => panic!("Call does not match."),
		}
	}

	#[test]
	fn check_eth_transact_nonce_works() {
		let builder = UncheckedExtrinsicBuilder::call_with(H160::from([1u8; 20]));

		assert_eq!(
			builder.mutate_estimate_and_check(Box::new(|tx| tx.nonce = Some(1u32.into()))),
			Err(TransactionValidityError::Invalid(InvalidTransaction::Future))
		);

		let builder =
			UncheckedExtrinsicBuilder::call_with(H160::from([1u8; 20])).before_validate(|| {
				<crate::System<Test>>::inc_account_nonce(Account::default().substrate_account());
			});

		assert_eq!(
			builder.check(),
			Err(TransactionValidityError::Invalid(InvalidTransaction::Stale))
		);
	}

	#[test]
	fn check_eth_transact_chain_id_works() {
		let builder = UncheckedExtrinsicBuilder::call_with(H160::from([1u8; 20]));

		assert_eq!(
			builder.mutate_estimate_and_check(Box::new(|tx| tx.chain_id = Some(42.into()))),
			Err(TransactionValidityError::Invalid(InvalidTransaction::Call))
		);
	}

	#[test]
	fn check_instantiate_data() {
		let code: Vec<u8> = polkavm_common::program::BLOB_MAGIC
			.into_iter()
			.chain(b"invalid code".iter().cloned())
			.collect();
		let data = vec![1];

		let builder = UncheckedExtrinsicBuilder::instantiate_with(code.clone(), data.clone());

		// Fail because the tx input fail to get the blob length
		assert_eq!(
			builder.check(),
			Err(TransactionValidityError::Invalid(InvalidTransaction::Call))
		);
	}

	#[test]
	fn check_transaction_fees() {
		let scenarios: Vec<(_, Box<dyn FnOnce(&mut GenericTransaction)>, _)> = vec![
			(
				"Eth fees too low",
				Box::new(|tx| {
					tx.gas_price = Some(100u64.into());
				}),
				InvalidTransaction::Payment,
			),
			(
				"Gas fees too low",
				Box::new(|tx| {
					tx.gas = Some(tx.gas.unwrap() / 2);
				}),
				InvalidTransaction::Payment,
			),
		];

		for (msg, update_tx, err) in scenarios {
			let res = UncheckedExtrinsicBuilder::call_with(H160::from([1u8; 20]))
				.mutate_estimate_and_check(update_tx);

			assert_eq!(res, Err(TransactionValidityError::Invalid(err)), "{}", msg);
		}
	}

	#[test]
	fn check_transaction_tip() {
		let (code, _) = compile_module("dummy").unwrap();
		// create some dummy data to increase the gas fee
		let data = vec![42u8; crate::limits::CALLDATA_BYTES as usize];
		let (_, _, extra, _tx, _gas_required, _) =
			UncheckedExtrinsicBuilder::instantiate_with(code.clone(), data.clone())
				.mutate_estimate_and_check(Box::new(|tx| {
					tx.gas_price = Some(tx.gas_price.unwrap() * 103 / 100);
					log::debug!(target: LOG_TARGET, "Gas price: {:?}", tx.gas_price);
				}))
				.unwrap();

		assert_eq!(U256::from(extra.1.tip()), 0u32.into());
	}

	#[test]
	fn check_runtime_pallets_addr_works() {
		let remark: CallOf<Test> =
			frame_system::Call::remark { remark: b"Hello, world!".to_vec() }.into();

		let builder =
			UncheckedExtrinsicBuilder::call_with(RUNTIME_PALLETS_ADDR).data(remark.encode());
		let (_, call, _, _, _, _) = builder.check().unwrap();

		assert_eq!(call, remark);
	}
}<|MERGE_RESOLUTION|>--- conflicted
+++ resolved
@@ -299,14 +299,10 @@
 			log::debug!(target: LOG_TARGET, "Failed to convert nonce");
 			InvalidTransaction::Call
 		})?;
-<<<<<<< HEAD
+
+		log::debug!(target: LOG_TARGET, "Decoded Ethereum transaction with signer: {signer_addr:?} nonce: {nonce:?}");
 		let call_info =
 			create_call::<Self::Config>(tx, Some((encoded_len as u32, payload.to_vec())))?;
-=======
-
-		log::debug!(target: LOG_TARGET, "Decoded Ethereum transaction with signer: {signer_addr:?} nonce: {nonce:?}");
-		let call_info = create_call::<Self::Config>(tx, Some(encoded_len as u32))?;
->>>>>>> cbab8ed4
 		let storage_credit = <Self::Config as Config>::Currency::withdraw(
 					&signer,
 					call_info.storage_deposit,
