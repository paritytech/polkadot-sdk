--- conflicted
+++ resolved
@@ -381,14 +381,9 @@
 				value,
 				gas_limit,
 				storage_deposit_limit,
-<<<<<<< HEAD
-				code: code.to_vec(),
-				data: data.to_vec(),
-				transaction_encoded,
-=======
 				code,
 				data,
->>>>>>> 127c0780
+				transaction_encoded,
 			}
 			.into()
 		};
@@ -738,14 +733,9 @@
 	#[test]
 	fn check_transaction_tip() {
 		let (code, _) = compile_module("dummy").unwrap();
-<<<<<<< HEAD
-		let data = vec![];
-		let (_, extra, tx, _) =
-=======
 		// create some dummy data to increase the gas fee
 		let data = vec![42u8; crate::limits::CALLDATA_BYTES as usize];
-		let (_, extra, tx) =
->>>>>>> 127c0780
+		let (_, extra, tx, _) =
 			UncheckedExtrinsicBuilder::instantiate_with(code.clone(), data.clone())
 				.mutate_estimate_and_check(Box::new(|tx| {
 					tx.gas_price = Some(tx.gas_price.unwrap() * 103 / 100);
