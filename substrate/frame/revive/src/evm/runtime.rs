// This file is part of Substrate.

// Copyright (C) Parity Technologies (UK) Ltd.
// SPDX-License-Identifier: Apache-2.0

// Licensed under the Apache License, Version 2.0 (the "License");
// you may not use this file except in compliance with the License.
// You may obtain a copy of the License at
//
// 	http://www.apache.org/licenses/LICENSE-2.0
//
// Unless required by applicable law or agreed to in writing, software
// distributed under the License is distributed on an "AS IS" BASIS,
// WITHOUT WARRANTIES OR CONDITIONS OF ANY KIND, either express or implied.
// See the License for the specific language governing permissions and
// limitations under the License.
//! Runtime types for integrating `pallet-revive` with the EVM.
use crate::{
	evm::{
		api::{GenericTransaction, TransactionSigned},
		create_call,
		fees::InfoT,
	},
	AccountIdOf, AddressMapper, BalanceOf, CallOf, Config, Pallet, Zero, LOG_TARGET,
};
use codec::{Decode, DecodeWithMemTracking, Encode};
use frame_support::{
	dispatch::{DispatchInfo, GetDispatchInfo},
	traits::{
		fungible::Balanced,
		tokens::{Fortitude, Precision, Preservation},
		InherentBuilder, IsSubType, SignedTransactionBuilder,
	},
};
use pallet_transaction_payment::Config as TxConfig;
use scale_info::{StaticTypeInfo, TypeInfo};
use sp_core::U256;
use sp_runtime::{
	generic::{self, CheckedExtrinsic, ExtrinsicFormat},
	traits::{Checkable, ExtrinsicCall, ExtrinsicLike, ExtrinsicMetadata, TransactionExtension},
	transaction_validity::{InvalidTransaction, TransactionValidityError},
	OpaqueExtrinsic, RuntimeDebug, Weight,
};

/// Used to set the weight limit argument of a `eth_call` or `eth_instantiate_with_code` call.
pub trait SetWeightLimit {
	/// Set the weight limit of this call.
	///
	/// Returns the replaced weight.
	fn set_weight_limit(&mut self, weight_limit: Weight) -> Weight;
}

/// Wraps [`generic::UncheckedExtrinsic`] to support checking unsigned
/// [`crate::Call::eth_transact`] extrinsic.
#[derive(Encode, Decode, DecodeWithMemTracking, Clone, PartialEq, Eq, RuntimeDebug)]
pub struct UncheckedExtrinsic<Address, Signature, E: EthExtra>(
	pub generic::UncheckedExtrinsic<Address, CallOf<E::Config>, Signature, E::Extension>,
);

impl<Address, Signature, E: EthExtra> TypeInfo for UncheckedExtrinsic<Address, Signature, E>
where
	Address: StaticTypeInfo,
	Signature: StaticTypeInfo,
	E::Extension: StaticTypeInfo,
{
	type Identity =
		generic::UncheckedExtrinsic<Address, CallOf<E::Config>, Signature, E::Extension>;
	fn type_info() -> scale_info::Type {
		generic::UncheckedExtrinsic::<Address, CallOf<E::Config>, Signature, E::Extension>::type_info()
	}
}

impl<Address, Signature, E: EthExtra>
	From<generic::UncheckedExtrinsic<Address, CallOf<E::Config>, Signature, E::Extension>>
	for UncheckedExtrinsic<Address, Signature, E>
{
	fn from(
		utx: generic::UncheckedExtrinsic<Address, CallOf<E::Config>, Signature, E::Extension>,
	) -> Self {
		Self(utx)
	}
}

impl<Address: TypeInfo, Signature: TypeInfo, E: EthExtra> ExtrinsicLike
	for UncheckedExtrinsic<Address, Signature, E>
{
	fn is_bare(&self) -> bool {
		ExtrinsicLike::is_bare(&self.0)
	}
}

impl<Address, Signature, E: EthExtra> ExtrinsicMetadata
	for UncheckedExtrinsic<Address, Signature, E>
{
	const VERSIONS: &'static [u8] = generic::UncheckedExtrinsic::<
		Address,
		CallOf<E::Config>,
		Signature,
		E::Extension,
	>::VERSIONS;
	type TransactionExtensions = E::Extension;
}

impl<Address: TypeInfo, Signature: TypeInfo, E: EthExtra> ExtrinsicCall
	for UncheckedExtrinsic<Address, Signature, E>
{
	type Call = CallOf<E::Config>;

	fn call(&self) -> &Self::Call {
		self.0.call()
	}
}

impl<LookupSource, Signature, E, Lookup> Checkable<Lookup>
	for UncheckedExtrinsic<LookupSource, Signature, E>
where
	E: EthExtra,
	Self: Encode,
	<E::Config as frame_system::Config>::Nonce: TryFrom<U256>,
	CallOf<E::Config>: SetWeightLimit,
	// required by Checkable for `generic::UncheckedExtrinsic`
	generic::UncheckedExtrinsic<LookupSource, CallOf<E::Config>, Signature, E::Extension>:
		Checkable<
			Lookup,
			Checked = CheckedExtrinsic<AccountIdOf<E::Config>, CallOf<E::Config>, E::Extension>,
		>,
{
	type Checked = CheckedExtrinsic<AccountIdOf<E::Config>, CallOf<E::Config>, E::Extension>;

	fn check(self, lookup: &Lookup) -> Result<Self::Checked, TransactionValidityError> {
		if !self.0.is_signed() {
			if let Some(crate::Call::eth_transact { payload }) = self.0.function.is_sub_type() {
				let checked = E::try_into_checked_extrinsic(payload, self.encoded_size())?;
				return Ok(checked)
			};
		}
		self.0.check(lookup)
	}

	#[cfg(feature = "try-runtime")]
	fn unchecked_into_checked_i_know_what_i_am_doing(
		self,
		lookup: &Lookup,
	) -> Result<Self::Checked, TransactionValidityError> {
		self.0.unchecked_into_checked_i_know_what_i_am_doing(lookup)
	}
}

impl<Address, Signature, E: EthExtra> GetDispatchInfo
	for UncheckedExtrinsic<Address, Signature, E>
{
	fn get_dispatch_info(&self) -> DispatchInfo {
		self.0.get_dispatch_info()
	}
}

impl<Address: Encode, Signature: Encode, E: EthExtra> serde::Serialize
	for UncheckedExtrinsic<Address, Signature, E>
{
	fn serialize<S>(&self, seq: S) -> Result<S::Ok, S::Error>
	where
		S: ::serde::Serializer,
	{
		self.0.serialize(seq)
	}
}

impl<'a, Address: Decode, Signature: Decode, E: EthExtra> serde::Deserialize<'a>
	for UncheckedExtrinsic<Address, Signature, E>
{
	fn deserialize<D>(de: D) -> Result<Self, D::Error>
	where
		D: serde::Deserializer<'a>,
	{
		let r = sp_core::bytes::deserialize(de)?;
		Decode::decode(&mut &r[..])
			.map_err(|e| serde::de::Error::custom(alloc::format!("Decode error: {}", e)))
	}
}

impl<Address, Signature, E: EthExtra> SignedTransactionBuilder
	for UncheckedExtrinsic<Address, Signature, E>
where
	Address: TypeInfo,
	Signature: TypeInfo,
	E::Extension: TypeInfo,
{
	type Address = Address;
	type Signature = Signature;
	type Extension = E::Extension;

	fn new_signed_transaction(
		call: Self::Call,
		signed: Address,
		signature: Signature,
		tx_ext: E::Extension,
	) -> Self {
		generic::UncheckedExtrinsic::new_signed(call, signed, signature, tx_ext).into()
	}
}

impl<Address, Signature, E: EthExtra> InherentBuilder for UncheckedExtrinsic<Address, Signature, E>
where
	Address: TypeInfo,
	Signature: TypeInfo,
	E::Extension: TypeInfo,
{
	fn new_inherent(call: Self::Call) -> Self {
		generic::UncheckedExtrinsic::new_bare(call).into()
	}
}

impl<Address, Signature, E: EthExtra> From<UncheckedExtrinsic<Address, Signature, E>>
	for OpaqueExtrinsic
where
	Address: Encode,
	Signature: Encode,
	E::Extension: Encode,
{
	fn from(extrinsic: UncheckedExtrinsic<Address, Signature, E>) -> Self {
		Self::from_bytes(extrinsic.encode().as_slice()).expect(
			"both OpaqueExtrinsic and UncheckedExtrinsic have encoding that is compatible with \
				raw Vec<u8> encoding; qed",
		)
	}
}

/// EthExtra convert an unsigned [`crate::Call::eth_transact`] into a [`CheckedExtrinsic`].
pub trait EthExtra {
	/// The Runtime configuration.
	type Config: Config + TxConfig;

	/// The Runtime's transaction extension.
	/// It should include at least:
	/// - [`frame_system::CheckNonce`] to ensure that the nonce from the Ethereum transaction is
	///   correct.
	type Extension: TransactionExtension<CallOf<Self::Config>>;

	/// Get the transaction extension to apply to an unsigned [`crate::Call::eth_transact`]
	/// extrinsic.
	///
	/// # Parameters
	/// - `nonce`: The nonce extracted from the Ethereum transaction.
	/// - `tip`: The transaction tip calculated from the Ethereum transaction.
	fn get_eth_extension(
		nonce: <Self::Config as frame_system::Config>::Nonce,
		tip: BalanceOf<Self::Config>,
	) -> Self::Extension;

	/// Convert the unsigned [`crate::Call::eth_transact`] into a [`CheckedExtrinsic`].
	/// and ensure that the fees from the Ethereum transaction correspond to the fees computed from
	/// the encoded_len, the injected gas_limit and storage_deposit_limit.
	///
	/// # Parameters
	/// - `payload`: The RLP-encoded Ethereum transaction.
	/// - `encoded_len`: The encoded length of the extrinsic.
	fn try_into_checked_extrinsic(
		payload: &[u8],
		encoded_len: usize,
	) -> Result<
		CheckedExtrinsic<AccountIdOf<Self::Config>, CallOf<Self::Config>, Self::Extension>,
		InvalidTransaction,
	>
	where
		<Self::Config as frame_system::Config>::Nonce: TryFrom<U256>,
		CallOf<Self::Config>: SetWeightLimit,
	{
		let tx = TransactionSigned::decode(&payload).map_err(|err| {
			log::debug!(target: LOG_TARGET, "Failed to decode transaction: {err:?}");
			InvalidTransaction::Call
		})?;

		// Check transaction type and reject unsupported transaction types
		match &tx {
			crate::evm::api::TransactionSigned::Transaction1559Signed(_) |
			crate::evm::api::TransactionSigned::Transaction2930Signed(_) |
			crate::evm::api::TransactionSigned::TransactionLegacySigned(_) => {
				// Supported transaction types, continue processing
			},
			crate::evm::api::TransactionSigned::Transaction7702Signed(_) => {
				log::debug!(target: LOG_TARGET, "EIP-7702 transactions are not supported");
				return Err(InvalidTransaction::Call);
			},
			crate::evm::api::TransactionSigned::Transaction4844Signed(_) => {
				log::debug!(target: LOG_TARGET, "EIP-4844 transactions are not supported");
				return Err(InvalidTransaction::Call);
			},
		}

		let signer_addr = tx.recover_eth_address().map_err(|err| {
			log::debug!(target: LOG_TARGET, "Failed to recover signer: {err:?}");
			InvalidTransaction::BadProof
		})?;

		let signer = <Self::Config as Config>::AddressMapper::to_fallback_account_id(&signer_addr);
		let base_fee = <Pallet<Self::Config>>::evm_base_fee();
		let tx = GenericTransaction::from_signed(tx, base_fee, None);
		let nonce = tx.nonce.unwrap_or_default().try_into().map_err(|_| {
			log::debug!(target: LOG_TARGET, "Failed to convert nonce");
			InvalidTransaction::Call
		})?;
		let call_info =
			create_call::<Self::Config>(tx, Some((encoded_len as u32, payload.to_vec())))?;
		let storage_credit = <Self::Config as Config>::Currency::withdraw(
					&signer,
					call_info.storage_deposit,
					Precision::Exact,
					Preservation::Preserve,
					Fortitude::Polite,
		).map_err(|_| {
			log::debug!(target: LOG_TARGET, "Not enough balance to hold additional storage deposit of {:?}", call_info.storage_deposit);
			InvalidTransaction::Payment
		})?;
		<Self::Config as Config>::FeeInfo::deposit_txfee(storage_credit);

		crate::tracing::if_tracing(|tracer| {
			tracer.watch_address(&Pallet::<Self::Config>::block_author());
			tracer.watch_address(&signer_addr);
		});

		log::debug!(target: LOG_TARGET, "\
			Created checked Ethereum transaction with: \
			weight_limit={} \
			additional_storage_deposit_held={:?} \
			nonce={nonce:?}
			",
			call_info.weight_limit,
			call_info.storage_deposit,
		);

		// We can't calculate a tip because it needs to be based on the actual gas used which we
		// cannot know pre-dispatch. Hence we never supply a tip here or it would be way too high.
		Ok(CheckedExtrinsic {
			format: ExtrinsicFormat::Signed(
				signer.into(),
				Self::get_eth_extension(nonce, Zero::zero()),
			),
			function: call_info.call,
		})
	}
}

#[cfg(test)]
mod test {
	use super::*;
	use crate::{
		evm::*,
		test_utils::*,
		tests::{
			Address, ExtBuilder, RuntimeCall, RuntimeOrigin, SignedExtra, Test, UncheckedExtrinsic,
		},
		EthTransactInfo, Weight, RUNTIME_PALLETS_ADDR,
	};
	use frame_support::{error::LookupError, traits::fungible::Mutate};
	use pallet_revive_fixtures::compile_module;
	use sp_runtime::traits::{self, Checkable, DispatchTransaction, Get};

	type AccountIdOf<T> = <T as frame_system::Config>::AccountId;

	struct TestContext;

	impl traits::Lookup for TestContext {
		type Source = Address;
		type Target = AccountIdOf<Test>;
		fn lookup(&self, s: Self::Source) -> Result<Self::Target, LookupError> {
			match s {
				Self::Source::Id(id) => Ok(id),
				_ => Err(LookupError),
			}
		}
	}

	/// A builder for creating an unchecked extrinsic, and test that the check function works.
	#[derive(Clone)]
	struct UncheckedExtrinsicBuilder {
		tx: GenericTransaction,
		before_validate: Option<std::sync::Arc<dyn Fn() + Send + Sync>>,
		dry_run: Option<EthTransactInfo<BalanceOf<Test>>>,
	}

	impl UncheckedExtrinsicBuilder {
		/// Create a new builder with default values.
		fn new() -> Self {
			Self {
				tx: GenericTransaction {
					from: Some(Account::default().address()),
					chain_id: Some(<Test as Config>::ChainId::get().into()),
					..Default::default()
				},
				before_validate: None,
				dry_run: None,
			}
		}

		fn data(mut self, data: Vec<u8>) -> Self {
			self.tx.input = Bytes(data).into();
			self
		}

		fn fund_account(account: &Account) {
			let _ = <Test as Config>::Currency::set_balance(
				&account.substrate_account(),
				100_000_000_000_000,
			);
		}

		fn estimate_gas(&mut self) {
			let account = Account::default();
			Self::fund_account(&account);

			let dry_run = crate::Pallet::<Test>::dry_run_eth_transact(self.tx.clone());
			self.tx.gas_price = Some(<Pallet<Test>>::evm_base_fee());

			match dry_run {
				Ok(dry_run) => {
					self.tx.gas = Some(dry_run.eth_gas);
					self.dry_run = Some(dry_run);
				},
				Err(err) => {
					log::debug!(target: LOG_TARGET, "Failed to estimate gas: {:?}", err);
				},
			}
		}

		/// Create a new builder with a call to the given address.
		fn call_with(dest: H160) -> Self {
			let mut builder = Self::new();
			builder.tx.to = Some(dest);
			builder
		}

		/// Create a new builder with an instantiate call.
		fn instantiate_with(code: Vec<u8>, data: Vec<u8>) -> Self {
			let mut builder = Self::new();
			builder.tx.input = Bytes(code.into_iter().chain(data.into_iter()).collect()).into();
			builder
		}

		/// Set before_validate function.
		fn before_validate(mut self, f: impl Fn() + Send + Sync + 'static) -> Self {
			self.before_validate = Some(std::sync::Arc::new(f));
			self
		}

		fn check(
			self,
		) -> Result<
			(u32, RuntimeCall, SignedExtra, GenericTransaction, Weight, TransactionSigned),
			TransactionValidityError,
		> {
			self.mutate_estimate_and_check(Box::new(|_| ()))
		}

		/// Call `check` on the unchecked extrinsic, and `pre_dispatch` on the signed extension.
		fn mutate_estimate_and_check(
			mut self,
			f: Box<dyn FnOnce(&mut GenericTransaction) -> ()>,
		) -> Result<
			(u32, RuntimeCall, SignedExtra, GenericTransaction, Weight, TransactionSigned),
			TransactionValidityError,
		> {
			ExtBuilder::default().build().execute_with(|| self.estimate_gas());
			ExtBuilder::default().build().execute_with(|| {
				f(&mut self.tx);
				let UncheckedExtrinsicBuilder { tx, before_validate, .. } = self.clone();

				// Fund the account.
				let account = Account::default();
				Self::fund_account(&account);

				let signed_transaction =
					account.sign_transaction(tx.clone().try_into_unsigned().unwrap());
				let call = RuntimeCall::Contracts(crate::Call::eth_transact {
					payload: signed_transaction.signed_payload().clone(),
				});

				let uxt: UncheckedExtrinsic = generic::UncheckedExtrinsic::new_bare(call).into();
				let encoded_len = uxt.encoded_size();
				let result: CheckedExtrinsic<_, _, _> = uxt.check(&TestContext {})?;
				let (account_id, extra): (AccountId32, SignedExtra) = match result.format {
					ExtrinsicFormat::Signed(signer, extra) => (signer, extra),
					_ => unreachable!(),
				};

				before_validate.map(|f| f());
				extra.clone().validate_and_prepare(
					RuntimeOrigin::signed(account_id),
					&result.function,
					&result.function.get_dispatch_info(),
					encoded_len,
					0,
				)?;

				Ok((
					encoded_len as u32,
					result.function,
					extra,
					tx,
					self.dry_run.unwrap().gas_required,
					signed_transaction,
				))
			})
		}
	}

	#[test]
	fn check_eth_transact_call_works() {
		let builder = UncheckedExtrinsicBuilder::call_with(H160::from([1u8; 20]));
		let (expected_encoded_len, call, _, tx, gas_required, signed_transaction) =
			builder.check().unwrap();
		let expected_effective_gas_price: u32 = <Test as Config>::NativeToEthRatio::get();

		match call {
			RuntimeCall::Contracts(crate::Call::eth_call::<Test> {
				dest,
				value,
				data,
				gas_limit,
<<<<<<< HEAD
				storage_deposit_limit,
				transaction_encoded,
=======
>>>>>>> 5f69bea2
				effective_gas_price,
				encoded_len,
			}) if dest == tx.to.unwrap() &&
				value == tx.value.unwrap_or_default().as_u64().into() &&
				data == tx.input.to_vec() &&
<<<<<<< HEAD
				storage_deposit_limit == <BalanceOf<Test>>::max_value() &&
				transaction_encoded == signed_transaction.signed_payload() &&
=======
>>>>>>> 5f69bea2
				effective_gas_price == expected_effective_gas_price.into() =>
			{
				assert_eq!(encoded_len, expected_encoded_len);
				assert!(
					gas_limit.all_gte(gas_required),
					"Assert failed: gas_limit={gas_limit:?} >= gas_required={gas_required:?}"
				);
			},
			_ => panic!("Call does not match."),
		}
	}

	#[test]
	fn check_eth_transact_instantiate_works() {
		let (expected_code, _) = compile_module("dummy").unwrap();
		let expected_data = vec![];
		let builder = UncheckedExtrinsicBuilder::instantiate_with(
			expected_code.clone(),
			expected_data.clone(),
		);
		let (expected_encoded_len, call, _, tx, gas_required, signed_transaction) =
			builder.check().unwrap();
		let expected_effective_gas_price: u32 = <Test as Config>::NativeToEthRatio::get();
		let expected_value = tx.value.unwrap_or_default().as_u64().into();

		match call {
			RuntimeCall::Contracts(crate::Call::eth_instantiate_with_code::<Test> {
				value,
				code,
				data,
				gas_limit,
<<<<<<< HEAD
				storage_deposit_limit,
				transaction_encoded,
=======
>>>>>>> 5f69bea2
				effective_gas_price,
				encoded_len,
			}) if value == expected_value &&
				code == expected_code &&
				data == expected_data &&
<<<<<<< HEAD
				storage_deposit_limit == <BalanceOf<Test>>::max_value() &&
				transaction_encoded == signed_transaction.signed_payload() &&
=======
>>>>>>> 5f69bea2
				effective_gas_price == expected_effective_gas_price.into() =>
			{
				assert_eq!(encoded_len, expected_encoded_len);
				assert!(
					gas_limit.all_gte(gas_required),
					"Assert failed: gas_limit={gas_limit:?} >= gas_required={gas_required:?}"
				);
			},
			_ => panic!("Call does not match."),
		}
	}

	#[test]
	fn check_eth_transact_nonce_works() {
		let builder = UncheckedExtrinsicBuilder::call_with(H160::from([1u8; 20]));

		assert_eq!(
			builder.mutate_estimate_and_check(Box::new(|tx| tx.nonce = Some(1u32.into()))),
			Err(TransactionValidityError::Invalid(InvalidTransaction::Future))
		);

		let builder =
			UncheckedExtrinsicBuilder::call_with(H160::from([1u8; 20])).before_validate(|| {
				<crate::System<Test>>::inc_account_nonce(Account::default().substrate_account());
			});

		assert_eq!(
			builder.check(),
			Err(TransactionValidityError::Invalid(InvalidTransaction::Stale))
		);
	}

	#[test]
	fn check_eth_transact_chain_id_works() {
		let builder = UncheckedExtrinsicBuilder::call_with(H160::from([1u8; 20]));

		assert_eq!(
			builder.mutate_estimate_and_check(Box::new(|tx| tx.chain_id = Some(42.into()))),
			Err(TransactionValidityError::Invalid(InvalidTransaction::Call))
		);
	}

	#[test]
	fn check_instantiate_data() {
		let code: Vec<u8> = polkavm_common::program::BLOB_MAGIC
			.into_iter()
			.chain(b"invalid code".iter().cloned())
			.collect();
		let data = vec![1];

		let builder = UncheckedExtrinsicBuilder::instantiate_with(code.clone(), data.clone());

		// Fail because the tx input fail to get the blob length
		assert_eq!(
			builder.check(),
			Err(TransactionValidityError::Invalid(InvalidTransaction::Call))
		);
	}

	#[test]
	fn check_transaction_fees() {
		let scenarios: Vec<(_, Box<dyn FnOnce(&mut GenericTransaction)>, _)> = vec![
			(
				"Eth fees too low",
				Box::new(|tx| {
					tx.gas_price = Some(100u64.into());
				}),
				InvalidTransaction::Payment,
			),
			(
				"Gas fees too low",
				Box::new(|tx| {
					tx.gas = Some(tx.gas.unwrap() / 2);
				}),
				InvalidTransaction::Payment,
			),
		];

		for (msg, update_tx, err) in scenarios {
			let res = UncheckedExtrinsicBuilder::call_with(H160::from([1u8; 20]))
				.mutate_estimate_and_check(update_tx);

			assert_eq!(res, Err(TransactionValidityError::Invalid(err)), "{}", msg);
		}
	}

	#[test]
	fn check_transaction_tip() {
		let (code, _) = compile_module("dummy").unwrap();
		// create some dummy data to increase the gas fee
		let data = vec![42u8; crate::limits::CALLDATA_BYTES as usize];
		let (_, _, extra, _tx, _gas_required, _) =
			UncheckedExtrinsicBuilder::instantiate_with(code.clone(), data.clone())
				.mutate_estimate_and_check(Box::new(|tx| {
					tx.gas_price = Some(tx.gas_price.unwrap() * 103 / 100);
					log::debug!(target: LOG_TARGET, "Gas price: {:?}", tx.gas_price);
				}))
				.unwrap();

		assert_eq!(U256::from(extra.1.tip()), 0u32.into());
	}

	#[test]
	fn check_runtime_pallets_addr_works() {
		let remark: CallOf<Test> =
			frame_system::Call::remark { remark: b"Hello, world!".to_vec() }.into();

		let builder =
			UncheckedExtrinsicBuilder::call_with(RUNTIME_PALLETS_ADDR).data(remark.encode());
		let (_, call, _, _, _, _) = builder.check().unwrap();

		assert_eq!(call, remark);
	}
}<|MERGE_RESOLUTION|>--- conflicted
+++ resolved
@@ -516,21 +516,13 @@
 				value,
 				data,
 				gas_limit,
-<<<<<<< HEAD
-				storage_deposit_limit,
 				transaction_encoded,
-=======
->>>>>>> 5f69bea2
 				effective_gas_price,
 				encoded_len,
 			}) if dest == tx.to.unwrap() &&
 				value == tx.value.unwrap_or_default().as_u64().into() &&
 				data == tx.input.to_vec() &&
-<<<<<<< HEAD
-				storage_deposit_limit == <BalanceOf<Test>>::max_value() &&
 				transaction_encoded == signed_transaction.signed_payload() &&
-=======
->>>>>>> 5f69bea2
 				effective_gas_price == expected_effective_gas_price.into() =>
 			{
 				assert_eq!(encoded_len, expected_encoded_len);
@@ -562,21 +554,13 @@
 				code,
 				data,
 				gas_limit,
-<<<<<<< HEAD
-				storage_deposit_limit,
 				transaction_encoded,
-=======
->>>>>>> 5f69bea2
 				effective_gas_price,
 				encoded_len,
 			}) if value == expected_value &&
 				code == expected_code &&
 				data == expected_data &&
-<<<<<<< HEAD
-				storage_deposit_limit == <BalanceOf<Test>>::max_value() &&
 				transaction_encoded == signed_transaction.signed_payload() &&
-=======
->>>>>>> 5f69bea2
 				effective_gas_price == expected_effective_gas_price.into() =>
 			{
 				assert_eq!(encoded_len, expected_encoded_len);
