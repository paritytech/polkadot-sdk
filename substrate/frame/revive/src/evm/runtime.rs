// This file is part of Substrate.

// Copyright (C) Parity Technologies (UK) Ltd.
// SPDX-License-Identifier: Apache-2.0

// Licensed under the Apache License, Version 2.0 (the "License");
// you may not use this file except in compliance with the License.
// You may obtain a copy of the License at
//
// 	http://www.apache.org/licenses/LICENSE-2.0
//
// Unless required by applicable law or agreed to in writing, software
// distributed under the License is distributed on an "AS IS" BASIS,
// WITHOUT WARRANTIES OR CONDITIONS OF ANY KIND, either express or implied.
// See the License for the specific language governing permissions and
// limitations under the License.
//! Runtime types for integrating `pallet-revive` with the EVM.
use crate::{
	evm::{
		api::{GenericTransaction, TransactionSigned},
		GasEncoder,
	},
	vm::pvm::extract_code_and_data,
	AccountIdOf, AddressMapper, BalanceOf, Config, MomentOf, OnChargeTransactionBalanceOf, Pallet,
	LOG_TARGET, RUNTIME_PALLETS_ADDR,
};
use alloc::vec::Vec;
use codec::{Decode, DecodeLimit, DecodeWithMemTracking, Encode};
use frame_support::{
	dispatch::{DispatchInfo, GetDispatchInfo},
	traits::{InherentBuilder, IsSubType, SignedTransactionBuilder},
	MAX_EXTRINSIC_DEPTH,
};
use scale_info::{StaticTypeInfo, TypeInfo};
use sp_core::{Get, H256, U256};
use sp_runtime::{
	generic::{self, CheckedExtrinsic, ExtrinsicFormat},
	traits::{
		Checkable, Dispatchable, ExtrinsicCall, ExtrinsicLike, ExtrinsicMetadata,
		TransactionExtension,
	},
	transaction_validity::{InvalidTransaction, TransactionValidityError},
	OpaqueExtrinsic, RuntimeDebug,
};

type CallOf<T> = <T as frame_system::Config>::RuntimeCall;

/// The EVM gas price.
/// This constant is used by the proxy to advertise it via the eth_gas_price RPC.
///
/// We use a fixed value for the gas price.
/// This let us calculate the gas estimate for a transaction with the formula:
/// `estimate_gas = substrate_fee / gas_price`.
///
/// The chosen constant value is:
/// - Not too high, ensuring the gas value is large enough (at least 7 digits) to encode the
///   ref_time, proof_size, and deposit into the less significant (6 lower) digits of the gas value.
/// - Not too low, enabling users to adjust the gas price to define a tip.
pub(crate) const GAS_PRICE: u64 = 1_000u64;

/// Wraps [`generic::UncheckedExtrinsic`] to support checking unsigned
/// [`crate::Call::eth_transact`] extrinsic.
#[derive(Encode, Decode, DecodeWithMemTracking, Clone, PartialEq, Eq, RuntimeDebug)]
pub struct UncheckedExtrinsic<Address, Signature, E: EthExtra>(
	pub generic::UncheckedExtrinsic<Address, CallOf<E::Config>, Signature, E::Extension>,
);

impl<Address, Signature, E: EthExtra> TypeInfo for UncheckedExtrinsic<Address, Signature, E>
where
	Address: StaticTypeInfo,
	Signature: StaticTypeInfo,
	E::Extension: StaticTypeInfo,
{
	type Identity =
		generic::UncheckedExtrinsic<Address, CallOf<E::Config>, Signature, E::Extension>;
	fn type_info() -> scale_info::Type {
		generic::UncheckedExtrinsic::<Address, CallOf<E::Config>, Signature, E::Extension>::type_info()
	}
}

impl<Address, Signature, E: EthExtra>
	From<generic::UncheckedExtrinsic<Address, CallOf<E::Config>, Signature, E::Extension>>
	for UncheckedExtrinsic<Address, Signature, E>
{
	fn from(
		utx: generic::UncheckedExtrinsic<Address, CallOf<E::Config>, Signature, E::Extension>,
	) -> Self {
		Self(utx)
	}
}

impl<Address: TypeInfo, Signature: TypeInfo, E: EthExtra> ExtrinsicLike
	for UncheckedExtrinsic<Address, Signature, E>
{
	fn is_bare(&self) -> bool {
		ExtrinsicLike::is_bare(&self.0)
	}
}

impl<Address, Signature, E: EthExtra> ExtrinsicMetadata
	for UncheckedExtrinsic<Address, Signature, E>
{
	const VERSIONS: &'static [u8] = generic::UncheckedExtrinsic::<
		Address,
		CallOf<E::Config>,
		Signature,
		E::Extension,
	>::VERSIONS;
	type TransactionExtensions = E::Extension;
}

impl<Address: TypeInfo, Signature: TypeInfo, E: EthExtra> ExtrinsicCall
	for UncheckedExtrinsic<Address, Signature, E>
{
	type Call = CallOf<E::Config>;

	fn call(&self) -> &Self::Call {
		self.0.call()
	}
}

impl<LookupSource, Signature, E, Lookup> Checkable<Lookup>
	for UncheckedExtrinsic<LookupSource, Signature, E>
where
	E: EthExtra,
	Self: Encode,
	<E::Config as frame_system::Config>::Nonce: TryFrom<U256>,
	<E::Config as frame_system::Config>::RuntimeCall: Dispatchable<Info = DispatchInfo>,
	OnChargeTransactionBalanceOf<E::Config>: Into<BalanceOf<E::Config>>,
	BalanceOf<E::Config>: Into<U256> + TryFrom<U256>,
	MomentOf<E::Config>: Into<U256>,
	CallOf<E::Config>: From<crate::Call<E::Config>> + IsSubType<crate::Call<E::Config>>,
	<E::Config as frame_system::Config>::Hash: frame_support::traits::IsType<H256>,

	// required by Checkable for `generic::UncheckedExtrinsic`
	generic::UncheckedExtrinsic<LookupSource, CallOf<E::Config>, Signature, E::Extension>:
		Checkable<
			Lookup,
			Checked = CheckedExtrinsic<AccountIdOf<E::Config>, CallOf<E::Config>, E::Extension>,
		>,
{
	type Checked = CheckedExtrinsic<AccountIdOf<E::Config>, CallOf<E::Config>, E::Extension>;

	fn check(self, lookup: &Lookup) -> Result<Self::Checked, TransactionValidityError> {
		if !self.0.is_signed() {
			if let Some(crate::Call::eth_transact { payload }) = self.0.function.is_sub_type() {
				let checked = E::try_into_checked_extrinsic(payload.to_vec(), self.encoded_size())?;
				return Ok(checked)
			};
		}
		self.0.check(lookup)
	}

	#[cfg(feature = "try-runtime")]
	fn unchecked_into_checked_i_know_what_i_am_doing(
		self,
		lookup: &Lookup,
	) -> Result<Self::Checked, TransactionValidityError> {
		self.0.unchecked_into_checked_i_know_what_i_am_doing(lookup)
	}
}

impl<Address, Signature, E: EthExtra> GetDispatchInfo for UncheckedExtrinsic<Address, Signature, E>
where
	CallOf<E::Config>: GetDispatchInfo + Dispatchable,
{
	fn get_dispatch_info(&self) -> DispatchInfo {
		self.0.get_dispatch_info()
	}
}

impl<Address: Encode, Signature: Encode, E: EthExtra> serde::Serialize
	for UncheckedExtrinsic<Address, Signature, E>
{
	fn serialize<S>(&self, seq: S) -> Result<S::Ok, S::Error>
	where
		S: ::serde::Serializer,
	{
		self.0.serialize(seq)
	}
}

impl<'a, Address: Decode, Signature: Decode, E: EthExtra> serde::Deserialize<'a>
	for UncheckedExtrinsic<Address, Signature, E>
{
	fn deserialize<D>(de: D) -> Result<Self, D::Error>
	where
		D: serde::Deserializer<'a>,
	{
		let r = sp_core::bytes::deserialize(de)?;
		Decode::decode(&mut &r[..])
			.map_err(|e| serde::de::Error::custom(alloc::format!("Decode error: {}", e)))
	}
}

impl<Address, Signature, E: EthExtra> SignedTransactionBuilder
	for UncheckedExtrinsic<Address, Signature, E>
where
	Address: TypeInfo,
	CallOf<E::Config>: TypeInfo,
	Signature: TypeInfo,
	E::Extension: TypeInfo,
{
	type Address = Address;
	type Signature = Signature;
	type Extension = E::Extension;

	fn new_signed_transaction(
		call: Self::Call,
		signed: Address,
		signature: Signature,
		tx_ext: E::Extension,
	) -> Self {
		generic::UncheckedExtrinsic::new_signed(call, signed, signature, tx_ext).into()
	}
}

impl<Address, Signature, E: EthExtra> InherentBuilder for UncheckedExtrinsic<Address, Signature, E>
where
	Address: TypeInfo,
	CallOf<E::Config>: TypeInfo,
	Signature: TypeInfo,
	E::Extension: TypeInfo,
{
	fn new_inherent(call: Self::Call) -> Self {
		generic::UncheckedExtrinsic::new_bare(call).into()
	}
}

impl<Address, Signature, E: EthExtra> From<UncheckedExtrinsic<Address, Signature, E>>
	for OpaqueExtrinsic
where
	Address: Encode,
	Signature: Encode,
	CallOf<E::Config>: Encode,
	E::Extension: Encode,
{
	fn from(extrinsic: UncheckedExtrinsic<Address, Signature, E>) -> Self {
		Self::from_bytes(extrinsic.encode().as_slice()).expect(
			"both OpaqueExtrinsic and UncheckedExtrinsic have encoding that is compatible with \
				raw Vec<u8> encoding; qed",
		)
	}
}

/// EthExtra convert an unsigned [`crate::Call::eth_transact`] into a [`CheckedExtrinsic`].
pub trait EthExtra {
	/// The Runtime configuration.
	type Config: Config + pallet_transaction_payment::Config;

	/// The Runtime's transaction extension.
	/// It should include at least:
	/// - [`frame_system::CheckNonce`] to ensure that the nonce from the Ethereum transaction is
	///   correct.
	type Extension: TransactionExtension<CallOf<Self::Config>>;

	/// Get the transaction extension to apply to an unsigned [`crate::Call::eth_transact`]
	/// extrinsic.
	///
	/// # Parameters
	/// - `nonce`: The nonce extracted from the Ethereum transaction.
	/// - `tip`: The transaction tip calculated from the Ethereum transaction.
	fn get_eth_extension(
		nonce: <Self::Config as frame_system::Config>::Nonce,
		tip: BalanceOf<Self::Config>,
	) -> Self::Extension;

	/// Convert the unsigned [`crate::Call::eth_transact`] into a [`CheckedExtrinsic`].
	/// and ensure that the fees from the Ethereum transaction correspond to the fees computed from
	/// the encoded_len, the injected gas_limit and storage_deposit_limit.
	///
	/// # Parameters
	/// - `payload`: The RLP-encoded Ethereum transaction.
	/// - `gas_limit`: The gas limit for the extrinsic
	/// - `storage_deposit_limit`: The storage deposit limit for the extrinsic,
	/// - `encoded_len`: The encoded length of the extrinsic.
	fn try_into_checked_extrinsic(
		payload: Vec<u8>,
		encoded_len: usize,
	) -> Result<
		CheckedExtrinsic<AccountIdOf<Self::Config>, CallOf<Self::Config>, Self::Extension>,
		InvalidTransaction,
	>
	where
		<Self::Config as frame_system::Config>::Nonce: TryFrom<U256>,
		BalanceOf<Self::Config>: Into<U256> + TryFrom<U256>,
		MomentOf<Self::Config>: Into<U256>,
		<Self::Config as frame_system::Config>::RuntimeCall: Dispatchable<Info = DispatchInfo>,
		OnChargeTransactionBalanceOf<Self::Config>: Into<BalanceOf<Self::Config>>,
		CallOf<Self::Config>: From<crate::Call<Self::Config>>,
		<Self::Config as frame_system::Config>::Hash: frame_support::traits::IsType<H256>,
	{
		let tx = TransactionSigned::decode(&payload).map_err(|err| {
			log::debug!(target: LOG_TARGET, "Failed to decode transaction: {err:?}");
			InvalidTransaction::Call
		})?;

		// Check transaction type and reject unsupported transaction types
		match &tx {
			crate::evm::api::TransactionSigned::Transaction1559Signed(_) |
			crate::evm::api::TransactionSigned::Transaction2930Signed(_) |
			crate::evm::api::TransactionSigned::TransactionLegacySigned(_) => {
				// Supported transaction types, continue processing
			},
			crate::evm::api::TransactionSigned::Transaction7702Signed(_) => {
				log::debug!(target: LOG_TARGET, "EIP-7702 transactions are not supported");
				return Err(InvalidTransaction::Call);
			},
			crate::evm::api::TransactionSigned::Transaction4844Signed(_) => {
				log::debug!(target: LOG_TARGET, "EIP-4844 transactions are not supported");
				return Err(InvalidTransaction::Call);
			},
		}

		let signer_addr = tx.recover_eth_address().map_err(|err| {
			log::debug!(target: LOG_TARGET, "Failed to recover signer: {err:?}");
			InvalidTransaction::BadProof
		})?;

		let signer = <Self::Config as Config>::AddressMapper::to_fallback_account_id(&signer_addr);
		let GenericTransaction { nonce, chain_id, to, value, input, gas, gas_price, .. } =
			GenericTransaction::from_signed(tx, crate::GAS_PRICE.into(), None);

		let Some(gas) = gas else {
			log::debug!(target: LOG_TARGET, "No gas provided");
			return Err(InvalidTransaction::Call);
		};

		if chain_id.unwrap_or_default() != <Self::Config as Config>::ChainId::get().into() {
			log::debug!(target: LOG_TARGET, "Invalid chain_id {chain_id:?}");
			return Err(InvalidTransaction::Call);
		}

		let value = value.unwrap_or_default();
		let data = input.to_vec();

		let (gas_limit, storage_deposit_limit) =
			<Self::Config as Config>::EthGasEncoder::decode(gas).ok_or_else(|| {
				log::debug!(target: LOG_TARGET, "Failed to decode gas: {gas:?}");
				InvalidTransaction::Call
			})?;

		let call = if let Some(dest) = to {
			if dest == RUNTIME_PALLETS_ADDR {
				let call = CallOf::<Self::Config>::decode_all_with_depth_limit(
					MAX_EXTRINSIC_DEPTH,
					&mut &data[..],
				)
				.map_err(|_| {
					log::debug!(target: LOG_TARGET, "Failed to decode data as Call");
					InvalidTransaction::Call
				})?;

				if !value.is_zero() {
					log::debug!(target: LOG_TARGET, "Runtime pallets address cannot be called with value");
					return Err(InvalidTransaction::Call)
				}

				call
			} else {
				crate::Call::eth_call::<Self::Config> {
					dest,
					value,
					gas_limit,
					storage_deposit_limit,
					data,
				}
				.into()
			}
		} else {
<<<<<<< HEAD
			let blob = match polkavm::ProgramBlob::blob_length(&data) {
				Some(blob_len) =>
					blob_len.try_into().ok().and_then(|blob_len| data.split_at_checked(blob_len)),
				_ => None,
			};

			let Some((code, data)) = blob else {
				log::debug!(target: LOG_TARGET, "Failed to extract polkavm code & data");
				return Err(InvalidTransaction::Call);
=======
			let (code, data) = if data.starts_with(&polkavm_common::program::BLOB_MAGIC) {
				let Some((code, data)) = extract_code_and_data(&data) else {
					log::debug!(target: LOG_TARGET, "Failed to extract polkavm code & data");
					return Err(InvalidTransaction::Call);
				};
				(code, data)
			} else {
				(data, Default::default())
>>>>>>> 40cd38db
			};

			crate::Call::eth_instantiate_with_code::<Self::Config> {
				value,
				gas_limit,
				storage_deposit_limit,
				code,
				data,
			}
			.into()
		};

		let mut info = call.get_dispatch_info();
		let nonce = nonce.unwrap_or_default().try_into().map_err(|_| {
			log::debug!(target: LOG_TARGET, "Failed to convert nonce");
			InvalidTransaction::Call
		})?;
		let gas_price = gas_price.unwrap_or_default();

		let eth_fee = Pallet::<Self::Config>::evm_gas_to_fee(gas, gas_price)
			.map_err(|_| InvalidTransaction::Call)?;

		// Fees calculated from the extrinsic, without the tip.
		info.extension_weight = Self::get_eth_extension(nonce, 0u32.into()).weight(&call);
		let actual_fee: BalanceOf<Self::Config> =
			pallet_transaction_payment::Pallet::<Self::Config>::compute_fee(
				encoded_len as u32,
				&info,
				Default::default(),
			)
			.into();
		log::debug!(target: LOG_TARGET, "try_into_checked_extrinsic: gas_price: {gas_price:?}, encoded_len: {encoded_len:?} actual_fee: {actual_fee:?} eth_fee: {eth_fee:?}");

		// The fees from the Ethereum transaction should be greater or equal to the actual fees paid
		// by the account.
		if eth_fee < actual_fee {
			log::debug!(target: LOG_TARGET, "eth fees {eth_fee:?} too low, actual fees: {actual_fee:?}");
			return Err(InvalidTransaction::Payment.into())
		}

		let tip =
			Pallet::<Self::Config>::evm_gas_to_fee(gas, gas_price.saturating_sub(GAS_PRICE.into()))
				.unwrap_or_default()
				.min(actual_fee);

		crate::tracing::if_tracing(|tracer| {
			tracer.watch_address(&Pallet::<Self::Config>::block_author().unwrap_or_default());
			tracer.watch_address(&signer_addr);
		});

		log::debug!(target: LOG_TARGET, "Created checked Ethereum transaction with nonce: {nonce:?} and tip: {tip:?}");
		Ok(CheckedExtrinsic {
			format: ExtrinsicFormat::Signed(signer.into(), Self::get_eth_extension(nonce, tip)),
			function: call,
		})
	}
}

#[cfg(test)]
mod test {
	use super::*;
	use crate::{
		evm::*,
		test_utils::*,
		tests::{ExtBuilder, RuntimeCall, RuntimeOrigin, Test},
		Weight,
	};
	use frame_support::{error::LookupError, traits::fungible::Mutate};
	use pallet_revive_fixtures::compile_module;
	use sp_runtime::{
		traits::{self, Checkable, DispatchTransaction},
		MultiAddress, MultiSignature,
	};
	type AccountIdOf<T> = <T as frame_system::Config>::AccountId;

	#[derive(Clone, PartialEq, Eq, Debug)]
	pub struct Extra;
	type SignedExtra = (frame_system::CheckNonce<Test>, ChargeTransactionPayment<Test>);

	use pallet_transaction_payment::ChargeTransactionPayment;
	impl EthExtra for Extra {
		type Config = Test;
		type Extension = SignedExtra;

		fn get_eth_extension(nonce: u32, tip: BalanceOf<Test>) -> Self::Extension {
			(frame_system::CheckNonce::from(nonce), ChargeTransactionPayment::from(tip))
		}
	}

	type Ex = UncheckedExtrinsic<MultiAddress<AccountId32, u32>, MultiSignature, Extra>;
	struct TestContext;

	impl traits::Lookup for TestContext {
		type Source = MultiAddress<AccountId32, u32>;
		type Target = AccountIdOf<Test>;
		fn lookup(&self, s: Self::Source) -> Result<Self::Target, LookupError> {
			match s {
				MultiAddress::Id(id) => Ok(id),
				_ => Err(LookupError),
			}
		}
	}

	/// A builder for creating an unchecked extrinsic, and test that the check function works.
	#[derive(Clone)]
	struct UncheckedExtrinsicBuilder {
		tx: GenericTransaction,
		before_validate: Option<std::sync::Arc<dyn Fn() + Send + Sync>>,
	}

	impl UncheckedExtrinsicBuilder {
		/// Create a new builder with default values.
		fn new() -> Self {
			Self {
				tx: GenericTransaction {
					from: Some(Account::default().address()),
					chain_id: Some(<Test as Config>::ChainId::get().into()),
					gas_price: Some(U256::from(GAS_PRICE)),
					..Default::default()
				},
				before_validate: None,
			}
		}

		fn data(mut self, data: Vec<u8>) -> Self {
			self.tx.input = Bytes(data).into();
			self
		}

		fn estimate_gas(&mut self) {
			let dry_run = crate::Pallet::<Test>::dry_run_eth_transact(
				self.tx.clone(),
				Weight::MAX,
				|eth_call, dispatch_call| {
					let mut info = dispatch_call.get_dispatch_info();
					info.extension_weight =
						Extra::get_eth_extension(0, 0u32.into()).weight(&dispatch_call);
					let uxt: Ex =
						sp_runtime::generic::UncheckedExtrinsic::new_bare(eth_call).into();
					pallet_transaction_payment::Pallet::<Test>::compute_fee(
						uxt.encoded_size() as u32,
						&info,
						Default::default(),
					)
				},
			);

			match dry_run {
				Ok(dry_run) => {
					log::debug!(target: LOG_TARGET, "Estimated gas: {:?}", dry_run.eth_gas);
					self.tx.gas = Some(dry_run.eth_gas);
				},
				Err(err) => {
					log::debug!(target: LOG_TARGET, "Failed to estimate gas: {:?}", err);
				},
			}
		}

		/// Create a new builder with a call to the given address.
		fn call_with(dest: H160) -> Self {
			let mut builder = Self::new();
			builder.tx.to = Some(dest);
			builder
		}

		/// Create a new builder with an instantiate call.
		fn instantiate_with(code: Vec<u8>, data: Vec<u8>) -> Self {
			let mut builder = Self::new();
			builder.tx.input = Bytes(code.into_iter().chain(data.into_iter()).collect()).into();
			builder
		}

		/// Set before_validate function.
		fn before_validate(mut self, f: impl Fn() + Send + Sync + 'static) -> Self {
			self.before_validate = Some(std::sync::Arc::new(f));
			self
		}

		fn check(
			self,
		) -> Result<(RuntimeCall, SignedExtra, GenericTransaction), TransactionValidityError> {
			self.mutate_estimate_and_check(Box::new(|_| ()))
		}

		/// Call `check` on the unchecked extrinsic, and `pre_dispatch` on the signed extension.
		fn mutate_estimate_and_check(
			mut self,
			f: Box<dyn FnOnce(&mut GenericTransaction) -> ()>,
		) -> Result<(RuntimeCall, SignedExtra, GenericTransaction), TransactionValidityError> {
			ExtBuilder::default().build().execute_with(|| self.estimate_gas());
			f(&mut self.tx);
			ExtBuilder::default().build().execute_with(|| {
				let UncheckedExtrinsicBuilder { tx, before_validate, .. } = self.clone();

				// Fund the account.
				let account = Account::default();
				let _ = <Test as Config>::Currency::set_balance(
					&account.substrate_account(),
					100_000_000_000_000,
				);

				let payload = account
					.sign_transaction(tx.clone().try_into_unsigned().unwrap())
					.signed_payload();
				let call = RuntimeCall::Contracts(crate::Call::eth_transact { payload });

				let encoded_len = call.encoded_size();
				let uxt: Ex = generic::UncheckedExtrinsic::new_bare(call).into();
				let result: CheckedExtrinsic<_, _, _> = uxt.check(&TestContext {})?;
				let (account_id, extra): (AccountId32, SignedExtra) = match result.format {
					ExtrinsicFormat::Signed(signer, extra) => (signer, extra),
					_ => unreachable!(),
				};

				before_validate.map(|f| f());
				extra.clone().validate_and_prepare(
					RuntimeOrigin::signed(account_id),
					&result.function,
					&result.function.get_dispatch_info(),
					encoded_len,
					0,
				)?;

				Ok((result.function, extra, tx))
			})
		}
	}

	#[test]
	fn check_eth_transact_call_works() {
		let builder = UncheckedExtrinsicBuilder::call_with(H160::from([1u8; 20]));
		let (call, _, tx) = builder.check().unwrap();
		let (gas_limit, storage_deposit_limit) =
			<<Test as Config>::EthGasEncoder as GasEncoder<_>>::decode(tx.gas.unwrap()).unwrap();

		assert_eq!(
			call,
			crate::Call::eth_call::<Test> {
				dest: tx.to.unwrap(),
				value: tx.value.unwrap_or_default().as_u64().into(),
				data: tx.input.to_vec(),
				gas_limit,
				storage_deposit_limit
			}
			.into()
		);
	}

	#[test]
	fn check_eth_transact_instantiate_works() {
		let (code, _) = compile_module("dummy").unwrap();
		let data = vec![];
		let builder = UncheckedExtrinsicBuilder::instantiate_with(code.clone(), data.clone());
		let (call, _, tx) = builder.check().unwrap();
		let (gas_limit, storage_deposit_limit) =
			<<Test as Config>::EthGasEncoder as GasEncoder<_>>::decode(tx.gas.unwrap()).unwrap();

		assert_eq!(
			call,
			crate::Call::eth_instantiate_with_code::<Test> {
				value: tx.value.unwrap_or_default().as_u64().into(),
				code,
				data,
				gas_limit,
				storage_deposit_limit
			}
			.into()
		);
	}

	#[test]
	fn check_eth_transact_nonce_works() {
		let builder = UncheckedExtrinsicBuilder::call_with(H160::from([1u8; 20]));

		assert_eq!(
			builder.mutate_estimate_and_check(Box::new(|tx| tx.nonce = Some(1u32.into()))),
			Err(TransactionValidityError::Invalid(InvalidTransaction::Future))
		);

		let builder =
			UncheckedExtrinsicBuilder::call_with(H160::from([1u8; 20])).before_validate(|| {
				<crate::System<Test>>::inc_account_nonce(Account::default().substrate_account());
			});

		assert_eq!(
			builder.check(),
			Err(TransactionValidityError::Invalid(InvalidTransaction::Stale))
		);
	}

	#[test]
	fn check_eth_transact_chain_id_works() {
		let builder = UncheckedExtrinsicBuilder::call_with(H160::from([1u8; 20]));

		assert_eq!(
			builder.mutate_estimate_and_check(Box::new(|tx| tx.chain_id = Some(42.into()))),
			Err(TransactionValidityError::Invalid(InvalidTransaction::Call))
		);
	}

	#[test]
	fn check_instantiate_data() {
		let code: Vec<u8> = polkavm_common::program::BLOB_MAGIC
			.into_iter()
			.chain(b"invalid code".iter().cloned())
			.collect();
		let data = vec![1];

		let builder = UncheckedExtrinsicBuilder::instantiate_with(code.clone(), data.clone());

		// Fail because the tx input fail to get the blob length
		assert_eq!(
			builder.check(),
			Err(TransactionValidityError::Invalid(InvalidTransaction::Call))
		);
	}

	#[test]
	fn check_transaction_fees() {
		let scenarios: Vec<(_, Box<dyn FnOnce(&mut GenericTransaction)>, _)> = vec![
			(
				"Eth fees too low",
				Box::new(|tx| {
					tx.gas_price = Some(tx.gas_price.unwrap() / 2);
				}),
				InvalidTransaction::Payment,
			),
			(
				"Gas fees too low",
				Box::new(|tx| {
					tx.gas = Some(tx.gas.unwrap() / 2);
				}),
				InvalidTransaction::Payment,
			),
		];

		for (msg, update_tx, err) in scenarios {
			let res = UncheckedExtrinsicBuilder::call_with(H160::from([1u8; 20]))
				.mutate_estimate_and_check(update_tx);

			assert_eq!(res, Err(TransactionValidityError::Invalid(err)), "{}", msg);
		}
	}

	#[test]
	fn check_transaction_tip() {
		let (code, _) = compile_module("dummy").unwrap();
		let data = vec![];
		let (_, extra, tx) =
			UncheckedExtrinsicBuilder::instantiate_with(code.clone(), data.clone())
				.mutate_estimate_and_check(Box::new(|tx| {
					tx.gas_price = Some(tx.gas_price.unwrap() * 103 / 100);
					log::debug!(target: LOG_TARGET, "Gas price: {:?}", tx.gas_price);
				}))
				.unwrap();
		let diff = tx.gas_price.unwrap() - U256::from(GAS_PRICE);
		let expected_tip = crate::Pallet::<Test>::evm_gas_to_fee(tx.gas.unwrap(), diff).unwrap();
		assert_eq!(extra.1.tip(), expected_tip);
	}

	#[test]
	fn check_runtime_pallets_addr_works() {
		let remark: CallOf<Test> =
			frame_system::Call::remark { remark: b"Hello, world!".to_vec() }.into();

		let builder =
			UncheckedExtrinsicBuilder::call_with(RUNTIME_PALLETS_ADDR).data(remark.encode());
		let (call, _, _) = builder.check().unwrap();

		assert_eq!(call, remark);
	}
}<|MERGE_RESOLUTION|>--- conflicted
+++ resolved
@@ -368,17 +368,6 @@
 				.into()
 			}
 		} else {
-<<<<<<< HEAD
-			let blob = match polkavm::ProgramBlob::blob_length(&data) {
-				Some(blob_len) =>
-					blob_len.try_into().ok().and_then(|blob_len| data.split_at_checked(blob_len)),
-				_ => None,
-			};
-
-			let Some((code, data)) = blob else {
-				log::debug!(target: LOG_TARGET, "Failed to extract polkavm code & data");
-				return Err(InvalidTransaction::Call);
-=======
 			let (code, data) = if data.starts_with(&polkavm_common::program::BLOB_MAGIC) {
 				let Some((code, data)) = extract_code_and_data(&data) else {
 					log::debug!(target: LOG_TARGET, "Failed to extract polkavm code & data");
@@ -387,7 +376,6 @@
 				(code, data)
 			} else {
 				(data, Default::default())
->>>>>>> 40cd38db
 			};
 
 			crate::Call::eth_instantiate_with_code::<Self::Config> {
