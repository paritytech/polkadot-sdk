--- conflicted
+++ resolved
@@ -43,10 +43,6 @@
 				s.append(&tx.r#type.value());
 				s.append(tx);
 			},
-			Transaction7702Unsigned(ref tx) => {
-				s.append(&tx.r#type.value());
-				s.append(tx);
-			},
 			TransactionLegacyUnsigned(ref tx) => {
 				s.append(tx);
 			},
@@ -66,7 +62,6 @@
 			Transaction2930Signed(tx) => Transaction2930Unsigned(tx.transaction_2930_unsigned),
 			Transaction1559Signed(tx) => Transaction1559Unsigned(tx.transaction_1559_unsigned),
 			Transaction4844Signed(tx) => Transaction4844Unsigned(tx.transaction_4844_unsigned),
-			Transaction7702Signed(tx) => Transaction7702Unsigned(tx.transaction_7702_unsigned),
 			TransactionLegacySigned(tx) =>
 				TransactionLegacyUnsigned(tx.transaction_legacy_unsigned),
 		}
@@ -91,10 +86,6 @@
 			},
 			Transaction4844Signed(ref tx) => {
 				s.append(&tx.transaction_4844_unsigned.r#type.value());
-				s.append(tx);
-			},
-			Transaction7702Signed(ref tx) => {
-				s.append(&tx.transaction_7702_unsigned.r#type.value());
 				s.append(tx);
 			},
 			TransactionLegacySigned(ref tx) => {
@@ -242,11 +233,7 @@
 	}
 }
 
-<<<<<<< HEAD
-impl Encodable for SetCodeAuthorizationEntry {
-=======
 impl Encodable for AuthorizationListEntry {
->>>>>>> 3b8baf7a
 	fn rlp_append(&self, s: &mut rlp::RlpStream) {
 		s.begin_list(6);
 		s.append(&self.chain_id);
@@ -258,15 +245,9 @@
 	}
 }
 
-<<<<<<< HEAD
-impl Decodable for SetCodeAuthorizationEntry {
-	fn decode(rlp: &rlp::Rlp) -> Result<Self, rlp::DecoderError> {
-		Ok(SetCodeAuthorizationEntry {
-=======
 impl Decodable for AuthorizationListEntry {
 	fn decode(rlp: &rlp::Rlp) -> Result<Self, rlp::DecoderError> {
 		Ok(AuthorizationListEntry {
->>>>>>> 3b8baf7a
 			chain_id: rlp.val_at(0)?,
 			address: rlp.val_at(1)?,
 			nonce: rlp.val_at(2)?,
@@ -549,71 +530,6 @@
 			y_parity: rlp.val_at(11)?,
 			r: rlp.val_at(12)?,
 			s: rlp.val_at(13)?,
-		})
-	}
-}
-
-// See https://eips.ethereum.org/EIPS/eip-7702
-impl Encodable for Transaction7702Unsigned {
-	fn rlp_append(&self, s: &mut rlp::RlpStream) {
-		s.begin_list(10);
-		s.append(&self.chain_id);
-		s.append(&self.nonce);
-		s.append(&self.max_priority_fee_per_gas);
-		s.append(&self.max_fee_per_gas);
-		s.append(&self.gas);
-		s.append(&self.to);
-		s.append(&self.value);
-		s.append(&self.input.0);
-		s.append_list(&self.access_list);
-		s.append_list(&self.auth_list);
-	}
-}
-
-// See https://eips.ethereum.org/EIPS/eip-7702
-impl Encodable for Transaction7702Signed {
-	fn rlp_append(&self, s: &mut rlp::RlpStream) {
-		let tx = &self.transaction_7702_unsigned;
-		s.begin_list(13);
-		s.append(&tx.chain_id);
-		s.append(&tx.nonce);
-		s.append(&tx.max_priority_fee_per_gas);
-		s.append(&tx.max_fee_per_gas);
-		s.append(&tx.gas);
-		s.append(&tx.to);
-		s.append(&tx.value);
-		s.append(&tx.input.0);
-		s.append_list(&tx.access_list);
-		s.append_list(&tx.auth_list);
-		s.append(&self.y_parity);
-		s.append(&self.r);
-		s.append(&self.s);
-	}
-}
-
-impl Decodable for Transaction7702Signed {
-	fn decode(rlp: &rlp::Rlp) -> Result<Self, rlp::DecoderError> {
-		Ok(Transaction7702Signed {
-			transaction_7702_unsigned: {
-				Transaction7702Unsigned {
-					chain_id: rlp.val_at(0)?,
-					nonce: rlp.val_at(1)?,
-					max_priority_fee_per_gas: rlp.val_at(2)?,
-					max_fee_per_gas: rlp.val_at(3)?,
-					gas_price: rlp.val_at(4)?,
-					gas: rlp.val_at(5)?,
-					to: rlp.val_at(6)?,
-					value: rlp.val_at(7)?,
-					input: Bytes(rlp.val_at(8)?),
-					access_list: rlp.list_at(9)?,
-					auth_list: rlp.list_at(10)?,
-					..Default::default()
-				}
-			},
-			y_parity: rlp.val_at(11)?,
-			r: rlp.val_at(12)?,
-			s: rlp.val_at(13)?,
-			..Default::default()
 		})
 	}
 }
