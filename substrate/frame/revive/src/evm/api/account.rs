--- conflicted
+++ resolved
@@ -22,11 +22,7 @@
 use sp_runtime::AccountId32;
 
 /// A simple account that can sign transactions
-<<<<<<< HEAD
-#[derive(Debug, Clone)]
-=======
 #[derive(Debug, Clone, PartialEq, Eq)]
->>>>>>> 55df1154
 pub struct Account(subxt_signer::eth::Keypair);
 
 impl Default for Account {
