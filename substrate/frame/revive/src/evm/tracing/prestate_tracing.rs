// This file is part of Substrate.

// Copyright (C) Parity Technologies (UK) Ltd.
// SPDX-License-Identifier: Apache-2.0

// Licensed under the Apache License, Version 2.0 (the "License");
// you may not use this file except in compliance with the License.
// You may obtain a copy of the License at
//
// 	http://www.apache.org/licenses/LICENSE-2.0
//
// Unless required by applicable law or agreed to in writing, software
// distributed under the License is distributed on an "AS IS" BASIS,
// WITHOUT WARRANTIES OR CONDITIONS OF ANY KIND, either express or implied.
// See the License for the specific language governing permissions and
// limitations under the License.
use crate::{
	evm::{Bytes, PrestateTrace, PrestateTraceInfo, PrestateTracerConfig},
	tracing::Tracing,
	AccountInfo, Code, Config, ExecReturnValue, Key, Pallet, PristineCode,
};
use alloc::{
	collections::{BTreeMap, BTreeSet},
	vec::Vec,
};
use sp_core::{H160, U256};

/// A tracer that traces the prestate.
#[derive(frame_support::DefaultNoBound, Debug, Clone, PartialEq)]
pub struct PrestateTracer<T> {
	/// The tracer configuration.
	config: PrestateTracerConfig,

	/// Stack of calls.
	calls: Vec<H160>,

	/// The code used by create transaction
	create_code: Option<Code>,

	/// List of created contracts addresses.
	created_addrs: BTreeSet<H160>,

	// pre / post state
	trace: (BTreeMap<H160, PrestateTraceInfo>, BTreeMap<H160, PrestateTraceInfo>),

	_phantom: core::marker::PhantomData<T>,
}

impl<T: Config> PrestateTracer<T>
where
	T::Nonce: Into<u32>,
{
	/// Create a new [`PrestateTracer`] instance.
	pub fn new(config: PrestateTracerConfig) -> Self {
		Self { config, ..Default::default() }
	}

	fn current_addr(&self) -> H160 {
		self.calls.last().copied().unwrap_or_default()
	}

	/// Returns an empty trace.
	pub fn empty_trace(&self) -> PrestateTrace {
		if self.config.diff_mode {
			PrestateTrace::DiffMode { pre: Default::default(), post: Default::default() }
		} else {
			PrestateTrace::Prestate(Default::default())
		}
	}

	/// Collect the traces and return them.
	pub fn collect_trace(self) -> PrestateTrace {
		let (mut pre, mut post) = self.trace;
		let include_code = !self.config.disable_code;

		let is_empty = |info: &PrestateTraceInfo| {
			!info.storage.values().any(|v| v.is_some()) &&
				info.balance.is_none() &&
				info.nonce.is_none() &&
				info.code.is_none()
		};

		if self.config.diff_mode {
			if include_code {
				for addr in &self.created_addrs {
					if let Some(info) = post.get_mut(addr) {
						info.code = Self::bytecode(addr);
					}
				}
			}

			// clean up the storage that are in pre but not in post these are just read
			pre.iter_mut().for_each(|(addr, info)| {
				if let Some(post_info) = post.get(addr) {
					info.storage.retain(|k, _| post_info.storage.contains_key(k));
				} else {
					info.storage.clear();
				}
			});

			pre.retain(|addr, pre_info| {
				if is_empty(&pre_info) {
					return false
				}

				let post_info = post.entry(*addr).or_insert_with_key(|addr| {
					Self::prestate_info(
						addr,
						Pallet::<T>::evm_balance(addr),
						include_code.then(|| Self::bytecode(addr)).flatten(),
					)
				});

				if post_info == pre_info {
					post.remove(addr);
					return false
				}

				if post_info.code == pre_info.code {
					post_info.code = None;
				}

				if post_info.balance == pre_info.balance {
					post_info.balance = None;
				}

				if post_info.nonce == pre_info.nonce {
					post_info.nonce = None;
				}

				if post_info == &Default::default() {
					post.remove(addr);
				}

				true
			});

			post.retain(|_, info| !is_empty(&info));
			PrestateTrace::DiffMode { pre, post }
		} else {
			pre.retain(|_, info| !is_empty(&info));
			PrestateTrace::Prestate(pre)
		}
	}
}

impl<T: Config> PrestateTracer<T>
where
	T::Nonce: Into<u32>,
{
	/// Get the code of the contract.
	fn bytecode(address: &H160) -> Option<Bytes> {
		let code_hash = AccountInfo::<T>::load_contract(address)?.code_hash;
		let code: Vec<u8> = PristineCode::<T>::get(&code_hash)?.into();
		return Some(code.into())
	}

	/// Update the prestate info for the given address.
	fn update_prestate_info(entry: &mut PrestateTraceInfo, addr: &H160, code: Option<Bytes>) {
		let info = Self::prestate_info(addr, Pallet::<T>::evm_balance(addr), code);
		entry.balance = info.balance;
		entry.nonce = info.nonce;
		entry.code = info.code;
	}

	/// Set the PrestateTraceInfo for the given address.
	fn prestate_info(addr: &H160, balance: U256, code: Option<Bytes>) -> PrestateTraceInfo {
		let mut info = PrestateTraceInfo::default();
		info.balance = Some(balance);
		info.code = code;
		let nonce = Pallet::<T>::evm_nonce(addr);
		info.nonce = if nonce > 0 { Some(nonce) } else { None };
		info
	}

	/// Record a read
	fn read_account_prestate(&mut self, addr: H160) {
		if self.created_addrs.contains(&addr) {
			return
		}

		let include_code = !self.config.disable_code;
		self.trace.0.entry(addr).or_insert_with_key(|addr| {
			Self::prestate_info(
				addr,
				Pallet::<T>::evm_balance(addr),
				include_code.then(|| Self::bytecode(addr)).flatten(),
			)
		});
	}
}

impl<T: Config> Tracing for PrestateTracer<T>
where
	T::Nonce: Into<u32>,
{
	fn watch_address(&mut self, addr: &H160) {
		let include_code = !self.config.disable_code;
		self.trace.0.entry(*addr).or_insert_with_key(|addr| {
			Self::prestate_info(
				addr,
				Pallet::<T>::evm_balance(addr),
				include_code.then(|| Self::bytecode(addr)).flatten(),
			)
		});
	}

	fn instantiate_code(&mut self, code: &crate::Code, _salt: Option<&[u8; 32]>) {
		self.create_code = Some(code.clone());
	}

	fn enter_child_span(
		&mut self,
		from: H160,
		to: H160,
		is_delegate_call: bool,
		_is_read_only: bool,
		_value: U256,
		_input: &[u8],
		_gas_limit: U256,
	) {
		if is_delegate_call {
			self.calls.push(self.current_addr());
		} else {
			self.calls.push(to);
		}

		if self.create_code.take().is_some() {
			self.created_addrs.insert(to);
		}
		self.read_account_prestate(from);
		self.read_account_prestate(to);
	}

<<<<<<< HEAD
	fn exit_child_span_with_error(&mut self, _error: crate::DispatchError, _gas_used: U256) {
		self.is_create = None;
	}

	fn exit_child_span(&mut self, output: &ExecReturnValue, _gas_used: U256) {
		let create_code = self.is_create.take();
=======
	fn exit_child_span_with_error(&mut self, _error: crate::DispatchError, _gas_used: Weight) {
		self.calls.pop();
	}

	fn exit_child_span(&mut self, output: &ExecReturnValue, _gas_used: Weight) {
		let current_addr = self.calls.pop().unwrap_or_default();
>>>>>>> 14f0e2e3
		if output.did_revert() {
			return
		}

		let code = if self.config.disable_code { None } else { Self::bytecode(&current_addr) };

		Self::update_prestate_info(
			self.trace.1.entry(current_addr).or_default(),
			&current_addr,
			code,
		);
	}

	fn storage_write(&mut self, key: &Key, old_value: Option<Vec<u8>>, new_value: Option<&[u8]>) {
		let current_addr = self.current_addr();
		if self.created_addrs.contains(&current_addr) {
			return
		}
		let key = Bytes::from(key.unhashed().to_vec());

		let old_value = self
			.trace
			.0
			.entry(current_addr)
			.or_default()
			.storage
			.entry(key.clone())
			.or_insert_with(|| old_value.map(Into::into));

		if !self.config.diff_mode {
			return
		}

		if old_value.as_ref().map(|v| v.0.as_ref()) != new_value {
			self.trace
				.1
				.entry(current_addr)
				.or_default()
				.storage
				.insert(key, new_value.map(|v| v.to_vec().into()));
		} else {
			self.trace.1.entry(self.current_addr()).or_default().storage.remove(&key);
		}
	}

	fn storage_read(&mut self, key: &Key, value: Option<&[u8]>) {
		let current_addr = self.current_addr();
		if self.created_addrs.contains(&current_addr) {
			return
		}

		self.trace
			.0
			.entry(current_addr)
			.or_default()
			.storage
			.entry(key.unhashed().to_vec().into())
			.or_insert_with(|| value.map(|v| v.to_vec().into()));
	}

	fn balance_read(&mut self, addr: &H160, value: U256) {
		if self.created_addrs.contains(&addr) {
			return
		}

		let include_code = !self.config.disable_code;
		self.trace.0.entry(*addr).or_insert_with_key(|addr| {
			Self::prestate_info(addr, value, include_code.then(|| Self::bytecode(addr)).flatten())
		});
	}
}<|MERGE_RESOLUTION|>--- conflicted
+++ resolved
@@ -232,21 +232,12 @@
 		self.read_account_prestate(to);
 	}
 
-<<<<<<< HEAD
 	fn exit_child_span_with_error(&mut self, _error: crate::DispatchError, _gas_used: U256) {
-		self.is_create = None;
+		self.calls.pop();
 	}
 
 	fn exit_child_span(&mut self, output: &ExecReturnValue, _gas_used: U256) {
-		let create_code = self.is_create.take();
-=======
-	fn exit_child_span_with_error(&mut self, _error: crate::DispatchError, _gas_used: Weight) {
-		self.calls.pop();
-	}
-
-	fn exit_child_span(&mut self, output: &ExecReturnValue, _gas_used: Weight) {
 		let current_addr = self.calls.pop().unwrap_or_default();
->>>>>>> 14f0e2e3
 		if output.did_revert() {
 			return
 		}
