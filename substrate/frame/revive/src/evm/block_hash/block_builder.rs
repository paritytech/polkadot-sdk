// This file is part of Substrate.

// Copyright (C) Parity Technologies (UK) Ltd.
// SPDX-License-Identifier: Apache-2.0

// Licensed under the Apache License, Version 2.0 (the "License");
// you may not use this file except in compliance with the License.
// You may obtain a copy of the License at
//
// 	http://www.apache.org/licenses/LICENSE-2.0
//
// Unless required by applicable law or agreed to in writing, software
// distributed under the License is distributed on an "AS IS" BASIS,
// WITHOUT WARRANTIES OR CONDITIONS OF ANY KIND, either express or implied.
// See the License for the specific language governing permissions and
// limitations under the License.

//! Ethereum block builder.

use crate::{
	evm::{
		block_hash::{
			receipt::BLOOM_SIZE_BYTES, AccumulateReceipt, BuilderPhase, IncrementalHashBuilder,
			IncrementalHashBuilderIR, LogsBloom,
		},
		Block, HashesOrTransactionInfos, TYPE_EIP1559, TYPE_EIP2930, TYPE_EIP4844, TYPE_EIP7702,
	},
	ReceiptGasInfo,
};

use alloc::{vec, vec::Vec};

use codec::{Decode, Encode};
use frame_support::{weights::Weight, DefaultNoBound};
use scale_info::TypeInfo;
use sp_core::{keccak_256, H160, H256, U256};

const LOG_TARGET: &str = "runtime::revive::block_builder";

/// Ethereum block builder designed to incrementally build the transaction and receipt trie roots.
///
/// This builder is optimized to minimize memory usage and pallet storage by leveraging the internal
/// structure of the Ethereum trie and the RLP encoding of receipts.
#[derive(DefaultNoBound)]
pub struct EthereumBlockBuilder<T> {
	pub(crate) transaction_root_builder: IncrementalHashBuilder,
	pub(crate) receipts_root_builder: IncrementalHashBuilder,
	pub(crate) tx_hashes: Vec<H256>,
	gas_used: U256,
	logs_bloom: LogsBloom,
	gas_info: Vec<ReceiptGasInfo>,
	_phantom: core::marker::PhantomData<T>,
}

impl<T: crate::Config> EthereumBlockBuilder<T> {
	/// Converts the builder into an intermediate representation.
	///
	/// The intermediate representation is extracted from the pallet storage.
	pub fn to_ir(self) -> EthereumBlockBuilderIR {
		EthereumBlockBuilderIR {
			transaction_root_builder: self.transaction_root_builder.to_ir(),
			receipts_root_builder: self.receipts_root_builder.to_ir(),
			gas_used: self.gas_used,
			tx_hashes: self.tx_hashes,
			logs_bloom: self.logs_bloom.bloom,
			gas_info: self.gas_info,
		}
	}

	/// Converts the intermediate representation back into a builder.
	///
	/// The intermediate representation is placed into the pallet storage.
	pub fn from_ir(ir: EthereumBlockBuilderIR) -> Self {
		Self {
			transaction_root_builder: IncrementalHashBuilder::from_ir(ir.transaction_root_builder),
			receipts_root_builder: IncrementalHashBuilder::from_ir(ir.receipts_root_builder),
			gas_used: ir.gas_used,
			tx_hashes: ir.tx_hashes,
			logs_bloom: LogsBloom { bloom: ir.logs_bloom },
			gas_info: ir.gas_info,
			_phantom: core::marker::PhantomData,
		}
	}

	/// Store the first transaction and receipt in pallet storage.
	fn pallet_put_first_values(&mut self, values: (Vec<u8>, Vec<u8>)) {
		crate::EthBlockBuilderFirstValues::<T>::put(Some(values));
	}

	/// Take the first transaction and receipt from pallet storage.
	fn pallet_take_first_values(&mut self) -> Option<(Vec<u8>, Vec<u8>)> {
		crate::EthBlockBuilderFirstValues::<T>::take()
	}

	/// Process a single transaction at a time.
	pub fn process_transaction(
		&mut self,
		transaction_encoded: Vec<u8>,
		success: bool,
		gas_used: Weight,
		encoded_logs: Vec<u8>,
		receipt_bloom: LogsBloom,
	) {
		let tx_hash = H256(keccak_256(&transaction_encoded));
		self.tx_hashes.push(tx_hash);

		// Update the transaction trie.
		let transaction_type = Self::extract_transaction_type(transaction_encoded.as_slice());

		// Update gas and logs bloom.
		self.gas_used = self.gas_used.saturating_add(gas_used.ref_time().into());
		self.logs_bloom.accrue_bloom(&receipt_bloom);

		// Update the receipt trie.
		let encoded_receipt = AccumulateReceipt::encoded_receipt(
			encoded_logs,
			receipt_bloom,
			success,
			self.gas_used.as_u64(),
			transaction_type,
		);

		self.gas_info.push(ReceiptGasInfo { gas_used: gas_used.ref_time().into() });

		// The first transaction and receipt are returned to be stored in the pallet storage.
		// The index of the incremental hash builders already expects the next items.
		if self.tx_hashes.len() == 1 {
			log::debug!(target: LOG_TARGET, "Storing first transaction and receipt in pallet storage");
			self.pallet_put_first_values((transaction_encoded, encoded_receipt));
			return;
		}

		if self.transaction_root_builder.needs_first_value(BuilderPhase::ProcessingValue) {
			if let Some((first_tx, first_receipt)) = self.pallet_take_first_values() {
				log::debug!(target: LOG_TARGET, "Loaded first transaction and receipt from pallet storage");
				self.transaction_root_builder.set_first_value(first_tx);
				self.receipts_root_builder.set_first_value(first_receipt);
			} else {
				log::error!(target: LOG_TARGET, "First transaction and receipt must be present at processing phase");
			}
		}

		self.transaction_root_builder.add_value(transaction_encoded);
		self.receipts_root_builder.add_value(encoded_receipt);
	}

	/// Build the ethereum block from provided data.
	pub fn build(
		&mut self,
		block_number: U256,
		base_fee_per_gas: U256,
		parent_hash: H256,
		timestamp: U256,
		block_author: H160,
		gas_limit: U256,
	) -> (Block, Vec<ReceiptGasInfo>) {
		if self.transaction_root_builder.needs_first_value(BuilderPhase::Build) {
			if let Some((first_tx, first_receipt)) = self.pallet_take_first_values() {
				self.transaction_root_builder.set_first_value(first_tx);
				self.receipts_root_builder.set_first_value(first_receipt);
			} else {
				log::debug!(target: LOG_TARGET, "Building an empty block");
			}
		}

		let transactions_root = self.transaction_root_builder.finish();
		let receipts_root = self.receipts_root_builder.finish();

		let tx_hashes = core::mem::replace(&mut self.tx_hashes, Vec::new());
		let gas_info = core::mem::replace(&mut self.gas_info, Vec::new());

		let mut block = Block {
			number: block_number,
			parent_hash,
			timestamp,
			miner: block_author,
			gas_limit,

			state_root: transactions_root,
			transactions_root,
			receipts_root,

			base_fee_per_gas,
			gas_used: self.gas_used,

			logs_bloom: self.logs_bloom.bloom.into(),
			transactions: HashesOrTransactionInfos::Hashes(tx_hashes),

			..Default::default()
		};

		let block_hash = block.header_hash();
		block.hash = block_hash;

		(block, gas_info)
	}

	/// Extracts the transaction type from the RLP encoded transaction.
	///
	/// This is needed to build the RLP encoding of the receipt.
	fn extract_transaction_type(transaction_encoded: &[u8]) -> Vec<u8> {
		// The transaction type is the first byte from the encoded transaction,
		// when the transaction is not legacy. For legacy transactions, there's
		// no type defined. Additionally, the RLP encoding of the tx type byte
		// is identical to the tx type.
		transaction_encoded
			.first()
			.cloned()
			.map(|first| match first {
				TYPE_EIP2930 | TYPE_EIP1559 | TYPE_EIP4844 | TYPE_EIP7702 => vec![first],
				_ => vec![],
			})
			.unwrap_or_default()
	}
}

/// The intermediate representation of the Ethereum block builder.
#[derive(Encode, Decode, TypeInfo)]
pub struct EthereumBlockBuilderIR {
	transaction_root_builder: IncrementalHashBuilderIR,
	receipts_root_builder: IncrementalHashBuilderIR,
	gas_used: U256,
	logs_bloom: [u8; BLOOM_SIZE_BYTES],
	pub(crate) tx_hashes: Vec<H256>,
	pub(crate) gas_info: Vec<ReceiptGasInfo>,
}

impl Default for EthereumBlockBuilderIR {
	fn default() -> Self {
		Self {
			// Default not implemented for [u8; BLOOM_SIZE_BYTES]
			logs_bloom: [0; BLOOM_SIZE_BYTES],
			transaction_root_builder: IncrementalHashBuilderIR::default(),
			receipts_root_builder: IncrementalHashBuilderIR::default(),
			gas_used: U256::zero(),
			tx_hashes: Vec::new(),
			gas_info: Vec::new(),
		}
	}
}

#[cfg(test)]
mod test {
	use super::*;
	use crate::{
		evm::{Block, ReceiptInfo},
		tests::{ExtBuilder, Test},
	};
	use alloy_core::rlp;
	use alloy_trie::{HashBuilder, Nibbles};

	/// Manual implementation of the Ethereum trie root computation.
	///
	/// Given the RLP encoded values, the implementation adjusts the
	/// index to account for RLP encoding rules.
	fn manual_trie_root_compute(encoded: Vec<Vec<u8>>) -> H256 {
		const fn adjust_index_for_rlp(i: usize, len: usize) -> usize {
			if i > 0x7f {
				i
			} else if i == 0x7f || i + 1 == len {
				0
			} else {
				i + 1
			}
		}

		let mut hb = HashBuilder::default();

		let items_len = encoded.len();
		for i in 0..items_len {
			let index = adjust_index_for_rlp(i, items_len);

			let index_buffer = rlp::encode_fixed_size(&index);
			hb.add_leaf(Nibbles::unpack(&index_buffer), &encoded[index]);

			// Each mask in these vectors holds a u16.
			let masks_len = (hb.state_masks.len() + hb.tree_masks.len() + hb.hash_masks.len()) * 2;
			let _size = hb.key.len() +
				hb.value.as_slice().len() +
				hb.stack.len() * 33 +
				masks_len + hb.rlp_buf.len();
		}

		hb.root().0.into()
	}

	/// The test compares three hashing options:
	/// - Block::compute_trie_root: this uses the consensus proofs crate
	/// - manual_trie_root_compute: this ensures the keys are added in the correct order
	/// - IncrementalHashBuilder: this offers the most compact storage option
	///
	/// The above hashes must be identical. While at it, the incremental hash
	/// builder is serialized and deserialized to ensure consistency.
	#[test]
	fn incremental_hasher() {
		const UPPER_BOUND: usize = 256;
		const RLP_VALUE_SIZE: usize = 128;

		let mut rlp_values = Vec::with_capacity(UPPER_BOUND);

		for i in 0..UPPER_BOUND {
			// Simulate an RLP value repeated for `i`.
			let rlp_value = vec![i as u8; RLP_VALUE_SIZE];

			rlp_values.push(rlp_value);

			let block_hash: H256 = Block::compute_trie_root(&rlp_values).0.into();
			let manual_hash = manual_trie_root_compute(rlp_values.clone());

			let mut first_value = Some(rlp_values[0].clone());
			let mut builder = IncrementalHashBuilder::default();
			for rlp_value in rlp_values.iter().skip(1) {
				if builder.needs_first_value(BuilderPhase::ProcessingValue) {
					let value = first_value.take().expect("First value must be present; qed");
					builder.set_first_value(value);
				}
				builder.add_value(rlp_value.clone());

				let ir_builder = builder.to_ir();
				builder = IncrementalHashBuilder::from_ir(ir_builder);
			}
			if let Some(value) = first_value.take() {
				builder.set_first_value(value);
			}
			let incremental_hash = builder.finish();

			assert_eq!(block_hash, manual_hash);
			assert_eq!(block_hash, incremental_hash);
		}
	}

	#[test]
	fn test_alloy_rlp_ordering_compatibility() {
		let zero_encoded = rlp::encode_fixed_size(&0usize);
		let max_single_byte = rlp::encode_fixed_size(&127usize);
		let first_multi_byte = rlp::encode_fixed_size(&128usize);

		// Document the exact bytes we expect
		assert_eq!(zero_encoded.as_slice(), &[0x80]); // RLP encoding of 0
		assert_eq!(max_single_byte.as_slice(), &[0x7f]); // RLP encoding of 127
		assert_eq!(first_multi_byte.as_slice(), &[0x81, 0x80]); // RLP encoding of 128

		// Verify ordering
		assert!(max_single_byte < zero_encoded);
		assert!(zero_encoded < first_multi_byte);
	}

	#[test]
	fn ensure_identical_hashes() {
		// Test data files collected with ./test-assets/get_test_data.sh
		let test_data = [
			(
				"./test-assets/block_0x161bd0f_ethereum-mainnet.json",
				"./test-assets/receipts_0x161bd0f_ethereum-mainnet.json",
			),
			(
				"./test-assets/block_0x151241d_ethereum-mainnet.json",
				"./test-assets/receipts_0x151241d_ethereum-mainnet.json",
			),
			(
				"./test-assets/block_0x874db3_ethereum-sepolia.json",
				"./test-assets/receipts_0x874db3_ethereum-sepolia.json",
			),
		];

		for (block_path, receipts_path) in test_data {
			println!("\n=== Testing: {} ===", block_path);

			let json = std::fs::read_to_string(block_path).unwrap();
			let block: Block = serde_json::from_str(&json).unwrap();

			let json = std::fs::read_to_string(receipts_path).unwrap();
			let receipts: Vec<ReceiptInfo> = serde_json::from_str(&json).unwrap();

			assert_eq!(block.header_hash(), receipts[0].block_hash);

			let tx = match &block.transactions {
				HashesOrTransactionInfos::TransactionInfos(infos) => infos.clone(),
				_ => panic!("Expected full tx body"),
			};

			let encoded_tx: Vec<_> = tx
				.clone()
				.into_iter()
				.map(|tx| tx.transaction_signed.signed_payload())
				.collect();

			let transaction_details: Vec<_> = tx
				.into_iter()
				.zip(receipts.into_iter())
				.map(|(tx_info, receipt_info)| {
					if tx_info.transaction_index != receipt_info.transaction_index {
						panic!("Transaction and receipt index do not match");
					}

					let logs: Vec<_> = receipt_info
						.logs
						.into_iter()
						.map(|log| (log.address, log.data.unwrap_or_default().0, log.topics))
						.collect();

					(
						tx_info.transaction_signed.signed_payload(),
						logs,
						receipt_info.status.unwrap_or_default() == 1.into(),
						receipt_info.gas_used.as_u64(),
					)
				})
				.collect();

			ExtBuilder::default().build().execute_with(|| {
				// Build the ethereum block incrementally.
				let mut incremental_block = EthereumBlockBuilder::<Test>::default();
				for (signed, logs, success, gas_used) in transaction_details {
					let mut log_size = 0;

					let mut accumulate_receipt = AccumulateReceipt::new();
					for (address, data, topics) in &logs {
						let current_size = data.len() + topics.len() * 32 + 20;
						log_size += current_size;
						accumulate_receipt.add_log(address, data, topics);
					}

					incremental_block.process_transaction(
						signed,
						success,
						gas_used.into(),
						accumulate_receipt.encoding,
						accumulate_receipt.bloom,
					);

					let ir = incremental_block.to_ir();
					incremental_block = EthereumBlockBuilder::from_ir(ir);
					println!(" Log size {:?}", log_size);
				}

				// The block hash would differ here because we don't take into account
				// the ommers and other fields from the substrate perspective.
				// However, the state roots must be identical.
				let built_block = incremental_block
					.build(
						block.number,
						block.parent_hash,
						block.timestamp,
						block.miner,
						Default::default(),
					)
					.0;

				assert_eq!(built_block.gas_used, block.gas_used);
				assert_eq!(built_block.logs_bloom, block.logs_bloom);
				// We are using the tx root for state root.
				assert_eq!(built_block.state_root, built_block.transactions_root);

				// Double check the receipts roots.
				assert_eq!(built_block.receipts_root, block.receipts_root);

				let manual_hash = manual_trie_root_compute(encoded_tx.clone());

				let mut total_size = 0;
				for enc in &encoded_tx {
					total_size += enc.len();
				}
				println!("Total size used by transactions: {:?}", total_size);

				let mut builder = IncrementalHashBuilder::default();
				let mut loaded = false;
				for tx in encoded_tx.iter().skip(1) {
					if builder.needs_first_value(BuilderPhase::ProcessingValue) {
						loaded = true;
						let first_tx = encoded_tx[0].clone();
						builder.set_first_value(first_tx);
					}
					builder.add_value(tx.clone())
				}
				if !loaded {
					// Not loaded, therefore the first value must be set now.
					assert!(builder.needs_first_value(BuilderPhase::Build));

<<<<<<< HEAD
=======
				incremental_block.process_transaction(
					signed,
					success,
					gas_used.into(),
					accumulate_receipt.encoding,
					accumulate_receipt.bloom,
				);

				let ir = incremental_block.to_ir();
				incremental_block = EthereumBlockBuilder::from_ir(ir);
				println!(" Log size {:?}", log_size);
			}

			// The block hash would differ here because we don't take into account
			// the ommers and other fields from the substrate perspective.
			// However, the state roots must be identical.
			let built_block = incremental_block
				.build(
					block.number,
					block.base_fee_per_gas,
					block.parent_hash,
					block.timestamp,
					block.miner,
					Default::default(),
				)
				.0;

			assert_eq!(built_block.gas_used, block.gas_used);
			assert_eq!(built_block.logs_bloom, block.logs_bloom);
			// We are using the tx root for state root.
			assert_eq!(built_block.state_root, built_block.transactions_root);

			// Double check the receipts roots.
			assert_eq!(built_block.receipts_root, block.receipts_root);

			let manual_hash = manual_trie_root_compute(encoded_tx.clone());

			let mut total_size = 0;
			for enc in &encoded_tx {
				total_size += enc.len();
			}
			println!("Total size used by transactions: {:?}", total_size);

			let mut builder = IncrementalHashBuilder::default();
			let mut loaded = false;
			for tx in encoded_tx.iter().skip(1) {
				if builder.needs_first_value(BuilderPhase::ProcessingValue) {
					loaded = true;
>>>>>>> 55df1154
					let first_tx = encoded_tx[0].clone();
					builder.set_first_value(first_tx);
				}

				let incremental_hash = builder.finish();

				println!("Incremental hash: {:?}", incremental_hash);
				println!("Manual Hash: {:?}", manual_hash);
				println!("Built block Hash: {:?}", built_block.transactions_root);
				println!("Real Block Tx Hash: {:?}", block.transactions_root);

				assert_eq!(incremental_hash, block.transactions_root);

				// This double checks the compute logic.
				assert_eq!(manual_hash, block.transactions_root);
				// This ensures we can compute the same transaction root as Ethereum.
				assert_eq!(block.transactions_root, built_block.transactions_root);
			});
		}
	}
}<|MERGE_RESOLUTION|>--- conflicted
+++ resolved
@@ -440,6 +440,7 @@
 				let built_block = incremental_block
 					.build(
 						block.number,
+						block.base_fee_per_gas,
 						block.parent_hash,
 						block.timestamp,
 						block.miner,
@@ -477,57 +478,6 @@
 					// Not loaded, therefore the first value must be set now.
 					assert!(builder.needs_first_value(BuilderPhase::Build));
 
-<<<<<<< HEAD
-=======
-				incremental_block.process_transaction(
-					signed,
-					success,
-					gas_used.into(),
-					accumulate_receipt.encoding,
-					accumulate_receipt.bloom,
-				);
-
-				let ir = incremental_block.to_ir();
-				incremental_block = EthereumBlockBuilder::from_ir(ir);
-				println!(" Log size {:?}", log_size);
-			}
-
-			// The block hash would differ here because we don't take into account
-			// the ommers and other fields from the substrate perspective.
-			// However, the state roots must be identical.
-			let built_block = incremental_block
-				.build(
-					block.number,
-					block.base_fee_per_gas,
-					block.parent_hash,
-					block.timestamp,
-					block.miner,
-					Default::default(),
-				)
-				.0;
-
-			assert_eq!(built_block.gas_used, block.gas_used);
-			assert_eq!(built_block.logs_bloom, block.logs_bloom);
-			// We are using the tx root for state root.
-			assert_eq!(built_block.state_root, built_block.transactions_root);
-
-			// Double check the receipts roots.
-			assert_eq!(built_block.receipts_root, block.receipts_root);
-
-			let manual_hash = manual_trie_root_compute(encoded_tx.clone());
-
-			let mut total_size = 0;
-			for enc in &encoded_tx {
-				total_size += enc.len();
-			}
-			println!("Total size used by transactions: {:?}", total_size);
-
-			let mut builder = IncrementalHashBuilder::default();
-			let mut loaded = false;
-			for tx in encoded_tx.iter().skip(1) {
-				if builder.needs_first_value(BuilderPhase::ProcessingValue) {
-					loaded = true;
->>>>>>> 55df1154
 					let first_tx = encoded_tx[0].clone();
 					builder.set_first_value(first_tx);
 				}
