// This file is part of Substrate.

// Copyright (C) Parity Technologies (UK) Ltd.
// SPDX-License-Identifier: Apache-2.0

// Licensed under the Apache License, Version 2.0 (the "License");
// you may not use this file except in compliance with the License.
// You may obtain a copy of the License at
//
// 	http://www.apache.org/licenses/LICENSE-2.0
//
// Unless required by applicable law or agreed to in writing, software
// distributed under the License is distributed on an "AS IS" BASIS,
// WITHOUT WARRANTIES OR CONDITIONS OF ANY KIND, either express or implied.
// See the License for the specific language governing permissions and
// limitations under the License.

//! Ethereum block builder.

use crate::{
	evm::{
		block_hash::{
			receipt::BLOOM_SIZE_BYTES, AccumulateReceipt, BuilderPhase, IncrementalHashBuilder,
			IncrementalHashBuilderIR, LogsBloom,
		},
		Block, HashesOrTransactionInfos, TYPE_EIP1559, TYPE_EIP2930, TYPE_EIP4844, TYPE_EIP7702,
	},
	Config, Pallet, ReceiptGasInfo,
};

use alloc::{vec, vec::Vec};

use codec::{Decode, Encode};
use frame_support::traits::Time;
use scale_info::TypeInfo;
use sp_arithmetic::traits::Saturating;
use sp_core::{keccak_256, H160, H256, U256};
use sp_runtime::traits::{One, Zero};

const LOG_TARGET: &str = "runtime::revive::block_builder";

/// Ethereum block builder designed to incrementally build the transaction and receipt trie roots.
///
/// This builder is optimized to minimize memory usage and pallet storage by leveraging the internal
/// structure of the Ethereum trie and the RLP encoding of receipts.
#[cfg_attr(test, derive(frame_support::DefaultNoBound))]
pub struct EthereumBlockBuilder<T> {
	pub(crate) transaction_root_builder: IncrementalHashBuilder,
	pub(crate) receipts_root_builder: IncrementalHashBuilder,
	pub(crate) tx_hashes: Vec<H256>,
	gas_used: U256,
	base_fee_per_gas: U256,
	block_gas_limit: U256,
	logs_bloom: LogsBloom,
	gas_info: Vec<ReceiptGasInfo>,
	_phantom: core::marker::PhantomData<T>,
}

impl<T: crate::Config> EthereumBlockBuilder<T> {
	/// Converts the builder into an intermediate representation.
	///
	/// The intermediate representation is extracted from the pallet storage.
	pub fn to_ir(self) -> EthereumBlockBuilderIR<T> {
		EthereumBlockBuilderIR {
			transaction_root_builder: self.transaction_root_builder.to_ir(),
			receipts_root_builder: self.receipts_root_builder.to_ir(),
			gas_used: self.gas_used,
			tx_hashes: self.tx_hashes,
			logs_bloom: self.logs_bloom.bloom,
			gas_info: self.gas_info,
			base_fee_per_gas: self.base_fee_per_gas,
			block_gas_limit: self.block_gas_limit,
			_phantom: core::marker::PhantomData,
		}
	}

	/// Converts the intermediate representation back into a builder.
	///
	/// The intermediate representation is placed into the pallet storage.
	pub fn from_ir(ir: EthereumBlockBuilderIR<T>) -> Self {
		Self {
			transaction_root_builder: IncrementalHashBuilder::from_ir(ir.transaction_root_builder),
			receipts_root_builder: IncrementalHashBuilder::from_ir(ir.receipts_root_builder),
			gas_used: ir.gas_used,
			base_fee_per_gas: ir.base_fee_per_gas,
			block_gas_limit: ir.block_gas_limit,
			tx_hashes: ir.tx_hashes,
			logs_bloom: LogsBloom { bloom: ir.logs_bloom },
			gas_info: ir.gas_info,
			_phantom: core::marker::PhantomData,
		}
	}

	/// Store the first transaction and receipt in pallet storage.
	fn pallet_put_first_values(&mut self, values: (Vec<u8>, Vec<u8>)) {
		crate::EthBlockBuilderFirstValues::<T>::put(Some(values));
	}

	/// Take the first transaction and receipt from pallet storage.
	fn pallet_take_first_values(&mut self) -> Option<(Vec<u8>, Vec<u8>)> {
		crate::EthBlockBuilderFirstValues::<T>::take()
	}

	/// Process a single transaction at a time.
	pub fn process_transaction(
		&mut self,
		transaction_encoded: Vec<u8>,
		success: bool,
		receipt_gas_info: ReceiptGasInfo,
		encoded_logs: Vec<u8>,
		receipt_bloom: LogsBloom,
	) {
		let tx_hash = H256(keccak_256(&transaction_encoded));
		self.tx_hashes.push(tx_hash);

		// Update the transaction trie.
		let transaction_type = Self::extract_transaction_type(transaction_encoded.as_slice());

		// Update gas and logs bloom.
		self.gas_used = self.gas_used.saturating_add(receipt_gas_info.gas_used);
		self.logs_bloom.accrue_bloom(&receipt_bloom);

		// Update the receipt trie.
		let encoded_receipt = AccumulateReceipt::encoded_receipt(
			encoded_logs,
			receipt_bloom,
			success,
			self.gas_used.as_u64(),
			transaction_type,
		);

		self.gas_info.push(receipt_gas_info);

		// The first transaction and receipt are returned to be stored in the pallet storage.
		// The index of the incremental hash builders already expects the next items.
		if self.tx_hashes.len() == 1 {
			log::trace!(target: LOG_TARGET, "Storing first transaction and receipt in pallet storage");
			self.pallet_put_first_values((transaction_encoded, encoded_receipt));
			return;
		}

		if self.transaction_root_builder.needs_first_value(BuilderPhase::ProcessingValue) {
			if let Some((first_tx, first_receipt)) = self.pallet_take_first_values() {
				log::trace!(target: LOG_TARGET, "Loaded first transaction and receipt from pallet storage");
				self.transaction_root_builder.set_first_value(first_tx);
				self.receipts_root_builder.set_first_value(first_receipt);
			} else {
				log::error!(target: LOG_TARGET, "First transaction and receipt must be present at processing phase");
			}
		}

		self.transaction_root_builder.add_value(transaction_encoded);
		self.receipts_root_builder.add_value(encoded_receipt);
	}

	/// Build the ethereum block from provided data.
	pub fn build_block(
		&mut self,
		block_number: crate::BlockNumberFor<T>,
	) -> (Block, Vec<ReceiptGasInfo>) {
		let parent_hash = if !Zero::is_zero(&block_number) {
			let prev_block_num = block_number.saturating_sub(One::one());
			crate::BlockHash::<T>::get(prev_block_num)
		} else {
			H256::default()
		};
		// Eth uses timestamps in seconds
		let timestamp = (T::Time::now() / 1000u32.into()).into();
		let block_author = Pallet::<T>::block_author();

		let eth_block_num: U256 = block_number.into();
		self.build_block_with_params(eth_block_num, parent_hash, timestamp, block_author)
	}

	/// Build the ethereum block from provided parameters.
	/// This is useful for testing with custom block metadata.
	fn build_block_with_params(
		&mut self,
		block_number: U256,
		parent_hash: H256,
		timestamp: U256,
		block_author: H160,
	) -> (Block, Vec<ReceiptGasInfo>) {
		if self.transaction_root_builder.needs_first_value(BuilderPhase::Build) {
			if let Some((first_tx, first_receipt)) = self.pallet_take_first_values() {
				self.transaction_root_builder.set_first_value(first_tx);
				self.receipts_root_builder.set_first_value(first_receipt);
			} else {
				log::trace!(target: LOG_TARGET, "Building an empty block");
			}
		}

		let transactions_root = self.transaction_root_builder.finish();
		let receipts_root = self.receipts_root_builder.finish();

		let tx_hashes = core::mem::replace(&mut self.tx_hashes, Vec::new());
		let gas_info = core::mem::replace(&mut self.gas_info, Vec::new());

		let difficulty = U256::from(crate::vm::evm::DIFFICULTY);
		let mix_hash = H256(difficulty.to_big_endian());

		let mut block = Block {
			number: block_number,
			parent_hash,
			timestamp,
			miner: block_author,

			state_root: transactions_root,
			transactions_root,
			receipts_root,

			gas_limit: self.block_gas_limit,
			base_fee_per_gas: self.base_fee_per_gas,
			gas_used: self.gas_used,

			logs_bloom: self.logs_bloom.bloom.into(),
			transactions: HashesOrTransactionInfos::Hashes(tx_hashes),

			mix_hash,

			..Default::default()
		};

		let block_hash = block.header_hash();
		block.hash = block_hash;

		(block, gas_info)
	}

	/// Extracts the transaction type from the RLP encoded transaction.
	///
	/// This is needed to build the RLP encoding of the receipt.
	fn extract_transaction_type(transaction_encoded: &[u8]) -> Vec<u8> {
		// The transaction type is the first byte from the encoded transaction,
		// when the transaction is not legacy. For legacy transactions, there's
		// no type defined. Additionally, the RLP encoding of the tx type byte
		// is identical to the tx type.
		transaction_encoded
			.first()
			.cloned()
			.map(|first| match first {
				TYPE_EIP2930 | TYPE_EIP1559 | TYPE_EIP4844 | TYPE_EIP7702 => vec![first],
				_ => vec![],
			})
			.unwrap_or_default()
	}
}

/// The intermediate representation of the Ethereum block builder.
///
/// # Note
///
/// `base_fee_per_gas` and `block_gas_limit` are derived from the `NextFeeMultiplier`.
/// We store these values instead of computing them in `on_finalize` to ensure
/// they reflect the current block’s values, not those of the next block.
#[derive(Encode, Decode, TypeInfo)]
#[scale_info(skip_type_params(T))]
pub struct EthereumBlockBuilderIR<T: Config> {
	transaction_root_builder: IncrementalHashBuilderIR,
	receipts_root_builder: IncrementalHashBuilderIR,

	base_fee_per_gas: U256,
	block_gas_limit: U256,
	gas_used: U256,
	logs_bloom: [u8; BLOOM_SIZE_BYTES],
	pub(crate) tx_hashes: Vec<H256>,
	pub(crate) gas_info: Vec<ReceiptGasInfo>,
	_phantom: core::marker::PhantomData<T>,
}

impl<T: Config> Default for EthereumBlockBuilderIR<T> {
	fn default() -> Self {
		Self {
			// Default not implemented for [u8; BLOOM_SIZE_BYTES]
			logs_bloom: [0; BLOOM_SIZE_BYTES],
			transaction_root_builder: IncrementalHashBuilderIR::default(),
			receipts_root_builder: IncrementalHashBuilderIR::default(),
			gas_used: U256::zero(),
			tx_hashes: Vec::new(),
			gas_info: Vec::new(),
			base_fee_per_gas: Pallet::<T>::evm_base_fee(),
			block_gas_limit: Pallet::<T>::evm_block_gas_limit(),
			_phantom: core::marker::PhantomData,
		}
	}
}

#[cfg(test)]
mod test {
	use super::*;
	use crate::{
		evm::{Block, ReceiptInfo},
		tests::{ExtBuilder, Test},
	};
	use alloy_core::rlp;
	use alloy_trie::{HashBuilder, Nibbles};

	/// Manual implementation of the Ethereum trie root computation.
	///
	/// Given the RLP encoded values, the implementation adjusts the
	/// index to account for RLP encoding rules.
	fn manual_trie_root_compute(encoded: Vec<Vec<u8>>) -> H256 {
		const fn adjust_index_for_rlp(i: usize, len: usize) -> usize {
			if i > 0x7f {
				i
			} else if i == 0x7f || i + 1 == len {
				0
			} else {
				i + 1
			}
		}

		let mut hb = HashBuilder::default();

		let items_len = encoded.len();
		for i in 0..items_len {
			let index = adjust_index_for_rlp(i, items_len);

			let index_buffer = rlp::encode_fixed_size(&index);
			hb.add_leaf(Nibbles::unpack(&index_buffer), &encoded[index]);

			// Each mask in these vectors holds a u16.
			let masks_len = (hb.state_masks.len() + hb.tree_masks.len() + hb.hash_masks.len()) * 2;
			let _size = hb.key.len() +
				hb.value.as_slice().len() +
				hb.stack.len() * 33 +
				masks_len + hb.rlp_buf.len();
		}

		hb.root().0.into()
	}

	/// The test compares three hashing options:
	/// - Block::compute_trie_root: this uses the consensus proofs crate
	/// - manual_trie_root_compute: this ensures the keys are added in the correct order
	/// - IncrementalHashBuilder: this offers the most compact storage option
	///
	/// The above hashes must be identical. While at it, the incremental hash
	/// builder is serialized and deserialized to ensure consistency.
	#[test]
	fn incremental_hasher() {
		const UPPER_BOUND: usize = 256;
		const RLP_VALUE_SIZE: usize = 128;

		let mut rlp_values = Vec::with_capacity(UPPER_BOUND);

		for i in 0..UPPER_BOUND {
			// Simulate an RLP value repeated for `i`.
			let rlp_value = vec![i as u8; RLP_VALUE_SIZE];

			rlp_values.push(rlp_value);

			let block_hash: H256 = Block::compute_trie_root(&rlp_values).0.into();
			let manual_hash = manual_trie_root_compute(rlp_values.clone());

			let mut first_value = Some(rlp_values[0].clone());
			let mut builder = IncrementalHashBuilder::default();
			for rlp_value in rlp_values.iter().skip(1) {
				if builder.needs_first_value(BuilderPhase::ProcessingValue) {
					let value = first_value.take().expect("First value must be present; qed");
					builder.set_first_value(value);
				}
				builder.add_value(rlp_value.clone());

				let ir_builder = builder.to_ir();
				builder = IncrementalHashBuilder::from_ir(ir_builder);
			}
			if let Some(value) = first_value.take() {
				builder.set_first_value(value);
			}
			let incremental_hash = builder.finish();

			assert_eq!(block_hash, manual_hash);
			assert_eq!(block_hash, incremental_hash);
		}
	}

	#[test]
	fn test_alloy_rlp_ordering_compatibility() {
		let zero_encoded = rlp::encode_fixed_size(&0usize);
		let max_single_byte = rlp::encode_fixed_size(&127usize);
		let first_multi_byte = rlp::encode_fixed_size(&128usize);

		// Document the exact bytes we expect
		assert_eq!(zero_encoded.as_slice(), &[0x80]); // RLP encoding of 0
		assert_eq!(max_single_byte.as_slice(), &[0x7f]); // RLP encoding of 127
		assert_eq!(first_multi_byte.as_slice(), &[0x81, 0x80]); // RLP encoding of 128

		// Verify ordering
		assert!(max_single_byte < zero_encoded);
		assert!(zero_encoded < first_multi_byte);
	}

	#[test]
	fn ensure_identical_hashes() {
		// Test data files collected with ./test-assets/get_test_data.sh
		let test_data = [
			(
				"./test-assets/block_0x161bd0f_ethereum-mainnet.json",
				"./test-assets/receipts_0x161bd0f_ethereum-mainnet.json",
			),
			(
				"./test-assets/block_0x151241d_ethereum-mainnet.json",
				"./test-assets/receipts_0x151241d_ethereum-mainnet.json",
			),
			(
				"./test-assets/block_0x874db3_ethereum-sepolia.json",
				"./test-assets/receipts_0x874db3_ethereum-sepolia.json",
			),
		];

		for (block_path, receipts_path) in test_data {
			let json = std::fs::read_to_string(block_path).unwrap();
			let block: Block = serde_json::from_str(&json).unwrap();

			let json = std::fs::read_to_string(receipts_path).unwrap();
			let receipts: Vec<ReceiptInfo> = serde_json::from_str(&json).unwrap();

			assert_eq!(block.header_hash(), receipts[0].block_hash);

			let tx = match &block.transactions {
				HashesOrTransactionInfos::TransactionInfos(infos) => infos.clone(),
				_ => panic!("Expected full tx body"),
			};

			let encoded_tx: Vec<_> = tx
				.clone()
				.into_iter()
				.map(|tx| tx.transaction_signed.signed_payload())
				.collect();

			let transaction_details: Vec<_> = tx
				.into_iter()
				.zip(receipts.into_iter())
				.map(|(tx_info, receipt_info)| {
					if tx_info.transaction_index != receipt_info.transaction_index {
						panic!("Transaction and receipt index do not match");
					}

					let logs: Vec<_> = receipt_info
						.logs
						.into_iter()
						.map(|log| (log.address, log.data.unwrap_or_default().0, log.topics))
						.collect();

					(
						tx_info.transaction_signed.signed_payload(),
						logs,
						receipt_info.status.unwrap_or_default() == 1.into(),
						receipt_info.gas_used.as_u64(),
					)
				})
				.collect();

			ExtBuilder::default().build().execute_with(|| {
				// Build the ethereum block incrementally.
				let mut incremental_block = EthereumBlockBuilder::<Test>::default();
				for (signed, logs, success, gas_used) in transaction_details {
					let mut log_size = 0;

					let mut accumulate_receipt = AccumulateReceipt::new();
					for (address, data, topics) in &logs {
						let current_size = data.len() + topics.len() * 32 + 20;
						log_size += current_size;
						accumulate_receipt.add_log(address, data, topics);
					}

					incremental_block.process_transaction(
						signed,
						success,
						gas_used.into(),
						accumulate_receipt.encoding,
						accumulate_receipt.bloom,
					);

					let ir = incremental_block.to_ir();
					incremental_block = EthereumBlockBuilder::from_ir(ir);
					log::trace!(target: LOG_TARGET, " Log size {:?}", log_size);
				}

<<<<<<< HEAD
				// The block hash would differ here because we don't take into account
				// the ommers and other fields from the substrate perspective.
				// However, the state roots must be identical.
				let built_block = incremental_block
					.build(
						block.number,
						block.base_fee_per_gas,
						block.parent_hash,
						block.timestamp,
						block.miner,
						Default::default(),
					)
					.0;

				assert_eq!(built_block.gas_used, block.gas_used);
				assert_eq!(built_block.logs_bloom, block.logs_bloom);
				// We are using the tx root for state root.
				assert_eq!(built_block.state_root, built_block.transactions_root);

				// Double check the receipts roots.
				assert_eq!(built_block.receipts_root, block.receipts_root);

				let manual_hash = manual_trie_root_compute(encoded_tx.clone());

				let mut total_size = 0;
				for enc in &encoded_tx {
					total_size += enc.len();
=======
				let logs: Vec<_> = receipt_info
					.logs
					.into_iter()
					.map(|log| (log.address, log.data.unwrap_or_default().0, log.topics))
					.collect();

				(
					tx_info.transaction_signed.signed_payload(),
					logs,
					receipt_info.status.unwrap_or_default() == 1.into(),
					ReceiptGasInfo {
						gas_used: receipt_info.gas_used,
						effective_gas_price: receipt_info.effective_gas_price,
					},
				)
			})
			.collect();

		ExtBuilder::default().build().execute_with(|| {
			// Build the ethereum block incrementally.
			let mut incremental_block = EthereumBlockBuilder::<Test>::default();
			for (signed, logs, success, receipt_gas_info) in transaction_details {
				let mut log_size = 0;

				let mut accumulate_receipt = AccumulateReceipt::new();
				for (address, data, topics) in &logs {
					let current_size = data.len() + topics.len() * 32 + 20;
					log_size += current_size;
					accumulate_receipt.add_log(address, data, topics);
>>>>>>> 23cac32c
				}
				log::trace!(target: LOG_TARGET, "Total size used by transactions: {:?}", total_size);

				let mut builder = IncrementalHashBuilder::default();
				let mut loaded = false;
				for tx in encoded_tx.iter().skip(1) {
					if builder.needs_first_value(BuilderPhase::ProcessingValue) {
						loaded = true;
						let first_tx = encoded_tx[0].clone();
						builder.set_first_value(first_tx);
					}
					builder.add_value(tx.clone())
				}
				if !loaded {
					// Not loaded, therefore the first value must be set now.
					assert!(builder.needs_first_value(BuilderPhase::Build));

<<<<<<< HEAD
=======
				incremental_block.process_transaction(
					signed,
					success,
					receipt_gas_info,
					accumulate_receipt.encoding,
					accumulate_receipt.bloom,
				);

				let ir = incremental_block.to_ir();
				incremental_block = EthereumBlockBuilder::from_ir(ir);
				log::debug!(target: LOG_TARGET, " Log size {log_size:?}");
			}

			// The block hash would differ here because we don't take into account
			// the ommers and other fields from the substrate perspective.
			// However, the state roots must be identical.
			let built_block = incremental_block
				.build_block_with_params(
					block.number,
					block.parent_hash,
					block.timestamp,
					block.miner,
				)
				.0;

			assert_eq!(built_block.gas_used, block.gas_used);
			assert_eq!(built_block.logs_bloom, block.logs_bloom);
			// We are using the tx root for state root.
			assert_eq!(built_block.state_root, built_block.transactions_root);

			// Double check the receipts roots.
			assert_eq!(built_block.receipts_root, block.receipts_root);

			let manual_hash = manual_trie_root_compute(encoded_tx.clone());

			let mut total_size = 0;
			for enc in &encoded_tx {
				total_size += enc.len();
			}
			log::debug!(target: LOG_TARGET, "Total size used by transactions: {:?}", total_size);

			let mut builder = IncrementalHashBuilder::default();
			let mut loaded = false;
			for tx in encoded_tx.iter().skip(1) {
				if builder.needs_first_value(BuilderPhase::ProcessingValue) {
					loaded = true;
>>>>>>> 23cac32c
					let first_tx = encoded_tx[0].clone();
					builder.set_first_value(first_tx);
				}

				let incremental_hash = builder.finish();

<<<<<<< HEAD
				log::trace!(target: LOG_TARGET, "Incremental hash: {:?}", incremental_hash);
				log::trace!(target: LOG_TARGET, "Manual Hash: {:?}", manual_hash);
				log::trace!(target: LOG_TARGET, "Built block Hash: {:?}", built_block.transactions_root);
				log::trace!(target: LOG_TARGET, "Real Block Tx Hash: {:?}", block.transactions_root);
=======
			log::debug!(target: LOG_TARGET, "Incremental hash: {incremental_hash:?}");
			log::debug!(target: LOG_TARGET, "Manual Hash: {manual_hash:?}");
			log::debug!(target: LOG_TARGET, "Built block Hash: {:?}", built_block.transactions_root);
			log::debug!(target: LOG_TARGET, "Real Block Tx Hash: {:?}", block.transactions_root);
>>>>>>> 23cac32c

				assert_eq!(incremental_hash, block.transactions_root);

				// This double checks the compute logic.
				assert_eq!(manual_hash, block.transactions_root);
				// This ensures we can compute the same transaction root as Ethereum.
				assert_eq!(block.transactions_root, built_block.transactions_root);
			});
		}
	}
}<|MERGE_RESOLUTION|>--- conflicted
+++ resolved
@@ -478,7 +478,6 @@
 					log::trace!(target: LOG_TARGET, " Log size {:?}", log_size);
 				}
 
-<<<<<<< HEAD
 				// The block hash would differ here because we don't take into account
 				// the ommers and other fields from the substrate perspective.
 				// However, the state roots must be identical.
@@ -506,37 +505,6 @@
 				let mut total_size = 0;
 				for enc in &encoded_tx {
 					total_size += enc.len();
-=======
-				let logs: Vec<_> = receipt_info
-					.logs
-					.into_iter()
-					.map(|log| (log.address, log.data.unwrap_or_default().0, log.topics))
-					.collect();
-
-				(
-					tx_info.transaction_signed.signed_payload(),
-					logs,
-					receipt_info.status.unwrap_or_default() == 1.into(),
-					ReceiptGasInfo {
-						gas_used: receipt_info.gas_used,
-						effective_gas_price: receipt_info.effective_gas_price,
-					},
-				)
-			})
-			.collect();
-
-		ExtBuilder::default().build().execute_with(|| {
-			// Build the ethereum block incrementally.
-			let mut incremental_block = EthereumBlockBuilder::<Test>::default();
-			for (signed, logs, success, receipt_gas_info) in transaction_details {
-				let mut log_size = 0;
-
-				let mut accumulate_receipt = AccumulateReceipt::new();
-				for (address, data, topics) in &logs {
-					let current_size = data.len() + topics.len() * 32 + 20;
-					log_size += current_size;
-					accumulate_receipt.add_log(address, data, topics);
->>>>>>> 23cac32c
 				}
 				log::trace!(target: LOG_TARGET, "Total size used by transactions: {:?}", total_size);
 
@@ -554,72 +522,16 @@
 					// Not loaded, therefore the first value must be set now.
 					assert!(builder.needs_first_value(BuilderPhase::Build));
 
-<<<<<<< HEAD
-=======
-				incremental_block.process_transaction(
-					signed,
-					success,
-					receipt_gas_info,
-					accumulate_receipt.encoding,
-					accumulate_receipt.bloom,
-				);
-
-				let ir = incremental_block.to_ir();
-				incremental_block = EthereumBlockBuilder::from_ir(ir);
-				log::debug!(target: LOG_TARGET, " Log size {log_size:?}");
-			}
-
-			// The block hash would differ here because we don't take into account
-			// the ommers and other fields from the substrate perspective.
-			// However, the state roots must be identical.
-			let built_block = incremental_block
-				.build_block_with_params(
-					block.number,
-					block.parent_hash,
-					block.timestamp,
-					block.miner,
-				)
-				.0;
-
-			assert_eq!(built_block.gas_used, block.gas_used);
-			assert_eq!(built_block.logs_bloom, block.logs_bloom);
-			// We are using the tx root for state root.
-			assert_eq!(built_block.state_root, built_block.transactions_root);
-
-			// Double check the receipts roots.
-			assert_eq!(built_block.receipts_root, block.receipts_root);
-
-			let manual_hash = manual_trie_root_compute(encoded_tx.clone());
-
-			let mut total_size = 0;
-			for enc in &encoded_tx {
-				total_size += enc.len();
-			}
-			log::debug!(target: LOG_TARGET, "Total size used by transactions: {:?}", total_size);
-
-			let mut builder = IncrementalHashBuilder::default();
-			let mut loaded = false;
-			for tx in encoded_tx.iter().skip(1) {
-				if builder.needs_first_value(BuilderPhase::ProcessingValue) {
-					loaded = true;
->>>>>>> 23cac32c
 					let first_tx = encoded_tx[0].clone();
 					builder.set_first_value(first_tx);
 				}
 
 				let incremental_hash = builder.finish();
 
-<<<<<<< HEAD
 				log::trace!(target: LOG_TARGET, "Incremental hash: {:?}", incremental_hash);
 				log::trace!(target: LOG_TARGET, "Manual Hash: {:?}", manual_hash);
 				log::trace!(target: LOG_TARGET, "Built block Hash: {:?}", built_block.transactions_root);
 				log::trace!(target: LOG_TARGET, "Real Block Tx Hash: {:?}", block.transactions_root);
-=======
-			log::debug!(target: LOG_TARGET, "Incremental hash: {incremental_hash:?}");
-			log::debug!(target: LOG_TARGET, "Manual Hash: {manual_hash:?}");
-			log::debug!(target: LOG_TARGET, "Built block Hash: {:?}", built_block.transactions_root);
-			log::debug!(target: LOG_TARGET, "Real Block Tx Hash: {:?}", block.transactions_root);
->>>>>>> 23cac32c
 
 				assert_eq!(incremental_hash, block.transactions_root);
 
