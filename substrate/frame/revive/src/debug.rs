--- conflicted
+++ resolved
@@ -38,24 +38,16 @@
 pub struct DebugSettings {
 	/// Whether to allow unlimited contract size.
 	allow_unlimited_contract_size: bool,
-<<<<<<< HEAD
+	/// Whether to allow bypassing EIP-3607 (allowing transactions coming from contract or
+	/// precompile accounts).
+	bypass_eip_3607: bool,
 	/// Whether to enable PolkaVM logs.
 	pvm_logs: bool,
 }
 
 impl DebugSettings {
-	pub fn new(allow_unlimited_contract_size: bool, pvm_logs: bool) -> Self {
-		Self { allow_unlimited_contract_size, pvm_logs }
-=======
-	/// Whether to allow bypassing EIP-3607 (allowing transactions coming from contract or
-	/// precompile accounts).
-	bypass_eip_3607: bool,
-}
-
-impl DebugSettings {
-	pub fn new(allow_unlimited_contract_size: bool, bypass_eip_3607: bool) -> Self {
-		Self { allow_unlimited_contract_size, bypass_eip_3607 }
->>>>>>> e588acf5
+	pub fn new(allow_unlimited_contract_size: bool, bypass_eip_3607: bool, pvm_logs: bool) -> Self {
+		Self { allow_unlimited_contract_size, bypass_eip_3607, pvm_logs }
 	}
 
 	/// Returns true if unlimited contract size is allowed.
@@ -63,16 +55,15 @@
 		T::DebugEnabled::get() && DebugSettingsOf::<T>::get().allow_unlimited_contract_size
 	}
 
-<<<<<<< HEAD
-	/// Returns true if PolkaVM logs are enabled.
-	pub fn is_pvm_logs_enabled<T: Config>() -> bool {
-		T::DebugEnabled::get() && DebugSettingsOf::<T>::get().pvm_logs
-=======
 	/// Returns true if transactions coming from contract or precompile accounts are allowed
 	/// (bypassing EIP-3607)
 	pub fn bypass_eip_3607<T: Config>() -> bool {
 		T::DebugEnabled::get() && DebugSettingsOf::<T>::get().bypass_eip_3607
->>>>>>> e588acf5
+	}
+
+	/// Returns true if PolkaVM logs are enabled.
+	pub fn is_pvm_logs_enabled<T: Config>() -> bool {
+		T::DebugEnabled::get() && DebugSettingsOf::<T>::get().pvm_logs
 	}
 
 	/// Write the debug settings to storage.
