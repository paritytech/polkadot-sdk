--- conflicted
+++ resolved
@@ -41,16 +41,11 @@
 pub mod weights;
 
 use crate::{
-<<<<<<< HEAD
-	evm::{runtime::GAS_PRICE, GenericTransaction},
-	exec::{AccountIdOf, ExecError, Executable, Ext, Key, Stack as ExecStack},
-=======
 	evm::{
 		runtime::{gas_from_fee, GAS_PRICE},
 		GasEncoder, GenericTransaction,
 	},
-	exec::{AccountIdOf, ExecError, Executable, Ext, Key, Origin, Stack as ExecStack},
->>>>>>> d5539aa6
+	exec::{AccountIdOf, ExecError, Executable, Ext, Key, Stack as ExecStack},
 	gas::GasMeter,
 	storage::{meter::Meter as StorageMeter, ContractInfo, DeletionQueueManager},
 	wasm::{CodeInfo, RuntimeCosts, WasmBlob},
