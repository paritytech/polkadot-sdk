--- conflicted
+++ resolved
@@ -90,11 +90,8 @@
 	address::{
 		create1, create2, is_eth_derived, AccountId32Mapper, AddressMapper, TestAccountMapper,
 	},
-<<<<<<< HEAD
+	debug::DebugSettings,
 	evm::{block_hash::ReceiptGasInfo, Address as EthAddress, Block as EthBlock, ReceiptInfo},
-=======
-	debug::DebugSettings,
->>>>>>> b6c7f6e9
 	exec::{Key, MomentOf, Origin as ExecOrigin},
 	pallet::{genesis, *},
 	storage::{AccountInfo, ContractInfo},
@@ -610,7 +607,6 @@
 	#[pallet::storage]
 	pub(crate) type OriginalAccount<T: Config> = StorageMap<_, Identity, H160, AccountId32>;
 
-<<<<<<< HEAD
 	/// The current Ethereum block that is stored in the `on_finalize` method.
 	///
 	/// # Note
@@ -654,11 +650,10 @@
 	#[pallet::unbounded]
 	pub(crate) type EthBlockBuilderFirstValues<T: Config> =
 		StorageValue<_, Option<(Vec<u8>, Vec<u8>)>, ValueQuery>;
-=======
+
 	/// Debugging settings that can be configured when DebugEnabled config is true.
 	#[pallet::storage]
 	pub(crate) type DebugSettingsOf<T: Config> = StorageValue<_, DebugSettings, ValueQuery>;
->>>>>>> b6c7f6e9
 
 	pub mod genesis {
 		use super::*;
