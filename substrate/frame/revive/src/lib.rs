--- conflicted
+++ resolved
@@ -2296,30 +2296,11 @@
 
 	/// Get the block gas limit.
 	pub fn evm_block_gas_limit() -> U256 {
-<<<<<<< HEAD
 		if let Some(gas_limit) = GasLimit::<T>::get() {
 			return U256::from(gas_limit);
-		}
-
-		let max_block_weight = T::BlockWeights::get()
-			.get(DispatchClass::Normal)
-			.max_total
-			.unwrap_or_else(|| T::BlockWeights::get().max_block);
-
-		let length_fee = T::FeeInfo::next_fee_multiplier_reciprocal().saturating_mul_int(
-			T::FeeInfo::length_to_fee(*T::BlockLength::get().max.get(DispatchClass::Normal)),
-		);
-
-		Self::evm_gas_from_weight(max_block_weight).saturating_add(length_fee.into())
-=======
-		// We just return `u64::MAX` because the gas cost of a transaction can get very large when
-		// the transaction executes many storage deposits (in theory a contract can behave like a
-		// factory, procedurally create code and make contract creation calls to store that as
-		// code). It is too brittle to estimate a maximally possible amount here.
-		// On the other hand, the data type `u64` seems to be the "common denominator" as the
-		// typical data type tools and Ethereum implementations use to represent gas amounts.
-		u64::MAX.into()
->>>>>>> 2938a5c1
+		} else {
+			u64::MAX.into()
+		}
 	}
 
 	/// The maximum weight an `eth_transact` is allowed to consume.
@@ -2351,20 +2332,9 @@
 		T::Nonce: Into<u32>,
 	{
 		match tracer_type {
-<<<<<<< HEAD
-			TracerType::CallTracer(config) => CallTracer::new(
-				config.unwrap_or_default(),
-				Self::evm_gas_from_weight as fn(Weight) -> U256,
-			)
-			.into(),
-			TracerType::PrestateTracer(config) => {
-				PrestateTracer::new(config.unwrap_or_default()).into()
-			},
-=======
 			TracerType::CallTracer(config) => CallTracer::new(config.unwrap_or_default()).into(),
 			TracerType::PrestateTracer(config) =>
 				PrestateTracer::new(config.unwrap_or_default()).into(),
->>>>>>> 2938a5c1
 		}
 	}
 
@@ -2547,7 +2517,6 @@
 		})
 	}
 
-<<<<<<< HEAD
 	/// Convert a weight to a gas value.
 	pub fn evm_gas_from_weight(weight: Weight) -> U256 {
 		T::FeeInfo::weight_to_fee(&weight, Combinator::Max).into()
@@ -2579,8 +2548,6 @@
 			.unwrap_or_default()
 	}
 
-=======
->>>>>>> 2938a5c1
 	/// Transfer a deposit from some account to another.
 	///
 	/// `from` is usually the transaction origin and `to` a contract or
