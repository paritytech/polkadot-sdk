--- conflicted
+++ resolved
@@ -98,12 +98,8 @@
 	evm::{block_hash::ReceiptGasInfo, Address as EthAddress, Block as EthBlock, ReceiptInfo},
 	exec::{DelegateInfo, Executable, Key, MomentOf, Origin as ExecOrigin},
 	pallet::{genesis, *},
-<<<<<<< HEAD
 	storage::{AccountInfo, ContractInfo, EvmNonce},
-=======
-	storage::{AccountInfo, ContractInfo},
 	vm::ContractBlob,
->>>>>>> f7347bba
 };
 pub use codec;
 pub use frame_support::{self, dispatch::DispatchInfo, weights::Weight};
@@ -568,14 +564,11 @@
 		///
 		/// This happens if the passed `gas` inside the ethereum transaction is too low.
 		TxFeeOverdraw = 0x35,
-<<<<<<< HEAD
 		NonceTooLow = 0x36,
-=======
 
 		/// Benchmarking only error.
 		#[cfg(feature = "runtime-benchmarks")]
 		BenchmarkingError = 0xFF,
->>>>>>> f7347bba
 	}
 
 	/// A reason for the pallet revive placing a hold on funds.
@@ -2390,7 +2383,6 @@
 		T::FeeInfo::weight_to_fee(&weight, Combinator::Max).into()
 	}
 
-<<<<<<< HEAD
 	/// Ensure the origin has no code deplyoyed if it is a signed origin.
 	fn ensure_non_contract_if_signed<ReturnValue>(
 		origin: &OriginFor<T>,
@@ -2465,8 +2457,6 @@
 			.unwrap_or_default()
 	}
 
-=======
->>>>>>> f7347bba
 	/// Transfer a deposit from some account to another.
 	///
 	/// `from` is usually the transaction origin and `to` a contract or
