--- conflicted
+++ resolved
@@ -48,16 +48,9 @@
 
 use crate::{
 	evm::{
-<<<<<<< HEAD
-		create_call, fees::InfoT as FeeInfo, runtime::SetWeightLimit, CallTracer,
-		GenericTransaction, PrestateTracer, Trace, Tracer, TracerType, TYPE_EIP1559,
-=======
-		block_hash::EthereumBlockBuilderIR,
-		block_storage, create_call,
-		fees::{Combinator, InfoT as FeeInfo},
-		runtime::SetWeightLimit,
-		CallTracer, GenericTransaction, PrestateTracer, Trace, Tracer, TracerType, TYPE_EIP1559,
->>>>>>> 330af489
+		block_hash::EthereumBlockBuilderIR, block_storage, create_call, fees::InfoT as FeeInfo,
+		runtime::SetWeightLimit, CallTracer, GenericTransaction, PrestateTracer, Trace, Tracer,
+		TracerType, TYPE_EIP1559,
 	},
 	exec::{AccountIdOf, ExecError, Stack as ExecStack},
 	gas::GasMeter,
@@ -2247,13 +2240,8 @@
 	}
 
 	/// Convert a weight to a gas value.
-<<<<<<< HEAD
-	fn evm_gas_from_weight(weight: Weight) -> U256 {
+	pub fn evm_gas_from_weight(weight: Weight) -> U256 {
 		T::FeeInfo::weight_to_fee(&weight).into()
-=======
-	pub fn evm_gas_from_weight(weight: Weight) -> U256 {
-		T::FeeInfo::weight_to_fee(&weight, Combinator::Max).into()
->>>>>>> 330af489
 	}
 
 	/// Transfer a deposit from some account to another.
