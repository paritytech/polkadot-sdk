// This file is part of Substrate.

// Copyright (C) Parity Technologies (UK) Ltd.
// SPDX-License-Identifier: Apache-2.0

// Licensed under the Apache License, Version 2.0 (the "License");
// you may not use this file except in compliance with the License.
// You may obtain a copy of the License at
//
// 	http://www.apache.org/licenses/LICENSE-2.0
//
// Unless required by applicable law or agreed to in writing, software
// distributed under the License is distributed on an "AS IS" BASIS,
// WITHOUT WARRANTIES OR CONDITIONS OF ANY KIND, either express or implied.
// See the License for the specific language governing permissions and
// limitations under the License.

#![doc = include_str!("../README.md")]
#![allow(rustdoc::private_intra_doc_links)]
#![cfg_attr(not(feature = "std"), no_std)]
#![cfg_attr(feature = "runtime-benchmarks", recursion_limit = "1024")]

extern crate alloc;

mod address;
mod benchmarking;
mod call_builder;
mod exec;
mod gas;
mod impl_fungibles;
mod limits;
mod primitives;
mod storage;
#[cfg(test)]
mod tests;
mod transient_storage;
mod vm;

pub mod evm;
pub mod migrations;
pub mod precompiles;
pub mod test_utils;
pub mod tracing;
pub mod weights;

use crate::{
	evm::{
		runtime::GAS_PRICE, CallTracer, GasEncoder, GenericTransaction, PrestateTracer, Trace,
		Tracer, TracerType, TYPE_EIP1559,
	},
	exec::{AccountIdOf, ExecError, Executable, Stack as ExecStack},
	gas::GasMeter,
	storage::{
		meter::Meter as StorageMeter, AccountInfo, AccountType, ContractInfo, DeletionQueueManager,
		EvmNonce,
	},
	tracing::if_tracing,
	vm::{pvm::extract_code_and_data, CodeInfo, ContractBlob, RuntimeCosts},
};
use alloc::{boxed::Box, format, vec};
use codec::{Codec, Decode, Encode};
use environmental::*;
use frame_support::{
	dispatch::{
		DispatchErrorWithPostInfo, DispatchResultWithPostInfo, GetDispatchInfo, Pays,
		PostDispatchInfo, RawOrigin,
	},
	ensure,
	pallet_prelude::DispatchClass,
	traits::{
		fungible::{Inspect, Mutate, MutateHold},
		ConstU32, ConstU64, EnsureOrigin, Get, IsType, OriginTrait, Time,
	},
	weights::WeightMeter,
	BoundedVec, RuntimeDebugNoBound,
};
use frame_system::{
	ensure_signed,
	pallet_prelude::{BlockNumberFor, OriginFor},
	Pallet as System,
};
use pallet_transaction_payment::OnChargeTransaction;
use scale_info::TypeInfo;
use sp_runtime::{
	traits::{Bounded, Convert, Dispatchable, Saturating},
	AccountId32, DispatchError,
};

pub use crate::{
	address::{
		create1, create2, is_eth_derived, AccountId32Mapper, AddressMapper, TestAccountMapper,
	},
	exec::{Key, MomentOf, Origin},
<<<<<<< HEAD
	pallet::*,
=======
	pallet::{genesis, *},
	storage::{AccountInfo, ContractInfo},
>>>>>>> 7af791f7
};
pub use codec;
pub use frame_support::{self, dispatch::DispatchInfo, weights::Weight};
pub use frame_system::{self, limits::BlockWeights};
pub use pallet_transaction_payment;
pub use primitives::*;
pub use sp_core::{H160, H256, U256};
pub use sp_runtime;
pub use weights::WeightInfo;

#[cfg(doc)]
pub use crate::vm::pvm::SyscallDoc;

pub type BalanceOf<T> =
	<<T as Config>::Currency as Inspect<<T as frame_system::Config>::AccountId>>::Balance;
type TrieId = BoundedVec<u8, ConstU32<128>>;
type ImmutableData = BoundedVec<u8, ConstU32<{ limits::IMMUTABLE_BYTES }>>;
pub(crate) type OnChargeTransactionBalanceOf<T> = <<T as pallet_transaction_payment::Config>::OnChargeTransaction as OnChargeTransaction<T>>::Balance;

/// Used as a sentinel value when reading and writing contract memory.
///
/// It is usually used to signal `None` to a contract when only a primitive is allowed
/// and we don't want to go through encoding a full Rust type. Using `u32::Max` is a safe
/// sentinel because contracts are never allowed to use such a large amount of resources
/// that this value makes sense for a memory location or length.
const SENTINEL: u32 = u32::MAX;

/// The target that is used for the log output emitted by this crate.
///
/// Hence you can use this target to selectively increase the log level for this crate.
///
/// Example: `RUST_LOG=runtime::revive=debug my_code --dev`
const LOG_TARGET: &str = "runtime::revive";

#[frame_support::pallet]
pub mod pallet {
	use super::*;
	use frame_support::{pallet_prelude::*, traits::FindAuthor};
	use frame_system::pallet_prelude::*;
	use sp_core::U256;
	use sp_runtime::Perbill;

	/// The in-code storage version.
	pub(crate) const STORAGE_VERSION: StorageVersion = StorageVersion::new(0);

	#[pallet::pallet]
	#[pallet::storage_version(STORAGE_VERSION)]
	pub struct Pallet<T>(_);

	#[pallet::config(with_default)]
	pub trait Config: frame_system::Config {
		/// The time implementation used to supply timestamps to contracts through `seal_now`.
		type Time: Time;

		/// The fungible in which fees are paid and contract balances are held.
		#[pallet::no_default]
		type Currency: Inspect<Self::AccountId>
			+ Mutate<Self::AccountId>
			+ MutateHold<Self::AccountId, Reason = Self::RuntimeHoldReason>;

		/// The overarching event type.
		#[pallet::no_default_bounds]
		#[allow(deprecated)]
		type RuntimeEvent: From<Event<Self>> + IsType<<Self as frame_system::Config>::RuntimeEvent>;

		/// The overarching call type.
		#[pallet::no_default_bounds]
		type RuntimeCall: Parameter
			+ Dispatchable<RuntimeOrigin = Self::RuntimeOrigin, PostInfo = PostDispatchInfo>
			+ GetDispatchInfo;

		/// Overarching hold reason.
		#[pallet::no_default_bounds]
		type RuntimeHoldReason: From<HoldReason>;

		/// Used to answer contracts' queries regarding the current weight price. This is **not**
		/// used to calculate the actual fee and is only for informational purposes.
		#[pallet::no_default_bounds]
		type WeightPrice: Convert<Weight, BalanceOf<Self>>;

		/// Describes the weights of the dispatchables of this module and is also used to
		/// construct a default cost schedule.
		type WeightInfo: WeightInfo;

		/// Type that allows the runtime authors to add new host functions for a contract to call.
		///
		/// Pass in a tuple of types that implement [`precompiles::Precompile`].
		#[pallet::no_default_bounds]
		#[allow(private_bounds)]
		type Precompiles: precompiles::Precompiles<Self>;

		/// Find the author of the current block.
		type FindAuthor: FindAuthor<Self::AccountId>;

		/// The amount of balance a caller has to pay for each byte of storage.
		///
		/// # Note
		///
		/// It is safe to change this value on a live chain as all refunds are pro rata.
		#[pallet::constant]
		#[pallet::no_default_bounds]
		type DepositPerByte: Get<BalanceOf<Self>>;

		/// The amount of balance a caller has to pay for each storage item.
		///
		/// # Note
		///
		/// It is safe to change this value on a live chain as all refunds are pro rata.
		#[pallet::constant]
		#[pallet::no_default_bounds]
		type DepositPerItem: Get<BalanceOf<Self>>;

		/// The percentage of the storage deposit that should be held for using a code hash.
		/// Instantiating a contract, protects the code from being removed. In order to prevent
		/// abuse these actions are protected with a percentage of the code deposit.
		#[pallet::constant]
		type CodeHashLockupDepositPercent: Get<Perbill>;

		/// Use either valid type is [`address::AccountId32Mapper`] or [`address::H160Mapper`].
		#[pallet::no_default]
		type AddressMapper: AddressMapper<Self>;

		/// Make contract callable functions marked as `#[unstable]` available.
		///
		/// Contracts that use `#[unstable]` functions won't be able to be uploaded unless
		/// this is set to `true`. This is only meant for testnets and dev nodes in order to
		/// experiment with new features.
		///
		/// # Warning
		///
		/// Do **not** set to `true` on productions chains.
		#[pallet::constant]
		type UnsafeUnstableInterface: Get<bool>;

		/// Allow EVM bytecode to be uploaded and instantiated.
		#[pallet::constant]
		type AllowEVMBytecode: Get<bool>;

		/// Origin allowed to upload code.
		///
		/// By default, it is safe to set this to `EnsureSigned`, allowing anyone to upload contract
		/// code.
		#[pallet::no_default_bounds]
		type UploadOrigin: EnsureOrigin<Self::RuntimeOrigin, Success = Self::AccountId>;

		/// Origin allowed to instantiate code.
		///
		/// # Note
		///
		/// This is not enforced when a contract instantiates another contract. The
		/// [`Self::UploadOrigin`] should make sure that no code is deployed that does unwanted
		/// instantiations.
		///
		/// By default, it is safe to set this to `EnsureSigned`, allowing anyone to instantiate
		/// contract code.
		#[pallet::no_default_bounds]
		type InstantiateOrigin: EnsureOrigin<Self::RuntimeOrigin, Success = Self::AccountId>;

		/// The amount of memory in bytes that parachain nodes a lot to the runtime.
		///
		/// This is used in [`Pallet::integrity_test`] to make sure that the runtime has enough
		/// memory to support this pallet if set to the correct value.
		type RuntimeMemory: Get<u32>;

		/// The amount of memory in bytes that relay chain validators a lot to the PoV.
		///
		/// This is used in [`Pallet::integrity_test`] to make sure that the runtime has enough
		/// memory to support this pallet if set to the correct value.
		///
		/// This value is usually higher than [`Self::RuntimeMemory`] to account for the fact
		/// that validators have to hold all storage items in PvF memory.
		type PVFMemory: Get<u32>;

		/// The [EIP-155](https://eips.ethereum.org/EIPS/eip-155) chain ID.
		///
		/// This is a unique identifier assigned to each blockchain network,
		/// preventing replay attacks.
		#[pallet::constant]
		type ChainId: Get<u64>;

		/// The ratio between the decimal representation of the native token and the ETH token.
		#[pallet::constant]
		type NativeToEthRatio: Get<u32>;

		/// Encode and decode Ethereum gas values.
		/// Only valid value is `()`. See [`GasEncoder`].
		#[pallet::no_default_bounds]
		type EthGasEncoder: GasEncoder<BalanceOf<Self>>;
	}

	/// Container for different types that implement [`DefaultConfig`]` of this pallet.
	pub mod config_preludes {
		use super::*;
		use frame_support::{
			derive_impl,
			traits::{ConstBool, ConstU32},
		};
		use frame_system::EnsureSigned;
		use sp_core::parameter_types;

		type Balance = u64;
		const UNITS: Balance = 10_000_000_000;
		const CENTS: Balance = UNITS / 100;

		pub const fn deposit(items: u32, bytes: u32) -> Balance {
			items as Balance * 1 * CENTS + (bytes as Balance) * 1 * CENTS
		}

		parameter_types! {
			pub const DepositPerItem: Balance = deposit(1, 0);
			pub const DepositPerByte: Balance = deposit(0, 1);
			pub const CodeHashLockupDepositPercent: Perbill = Perbill::from_percent(0);
		}

		/// A type providing default configurations for this pallet in testing environment.
		pub struct TestDefaultConfig;

		impl Time for TestDefaultConfig {
			type Moment = u64;
			fn now() -> Self::Moment {
				0u64
			}
		}

		impl<T: From<u64>> Convert<Weight, T> for TestDefaultConfig {
			fn convert(w: Weight) -> T {
				w.ref_time().into()
			}
		}

		#[derive_impl(frame_system::config_preludes::TestDefaultConfig, no_aggregated_types)]
		impl frame_system::DefaultConfig for TestDefaultConfig {}

		#[frame_support::register_default_impl(TestDefaultConfig)]
		impl DefaultConfig for TestDefaultConfig {
			#[inject_runtime_type]
			type RuntimeEvent = ();

			#[inject_runtime_type]
			type RuntimeHoldReason = ();

			#[inject_runtime_type]
			type RuntimeCall = ();
			type Precompiles = ();
			type CodeHashLockupDepositPercent = CodeHashLockupDepositPercent;
			type DepositPerByte = DepositPerByte;
			type DepositPerItem = DepositPerItem;
			type Time = Self;
			type UnsafeUnstableInterface = ConstBool<true>;
			type AllowEVMBytecode = ConstBool<true>;
			type UploadOrigin = EnsureSigned<Self::AccountId>;
			type InstantiateOrigin = EnsureSigned<Self::AccountId>;
			type WeightInfo = ();
			type WeightPrice = Self;
			type RuntimeMemory = ConstU32<{ 128 * 1024 * 1024 }>;
			type PVFMemory = ConstU32<{ 512 * 1024 * 1024 }>;
			type ChainId = ConstU64<42>;
			type NativeToEthRatio = ConstU32<1_000_000>;
			type EthGasEncoder = ();
			type FindAuthor = ();
		}
	}

	#[pallet::event]
	pub enum Event<T: Config> {
		/// A custom event emitted by the contract.
		ContractEmitted {
			/// The contract that emitted the event.
			contract: H160,
			/// Data supplied by the contract. Metadata generated during contract compilation
			/// is needed to decode it.
			data: Vec<u8>,
			/// A list of topics used to index the event.
			/// Number of topics is capped by [`limits::NUM_EVENT_TOPICS`].
			topics: Vec<H256>,
		},

		/// Contract deployed by deployer at the specified address.
		Instantiated { deployer: H160, contract: H160 },
	}

	#[pallet::error]
	#[repr(u8)]
	pub enum Error<T> {
		/// Invalid schedule supplied, e.g. with zero weight of a basic operation.
		InvalidSchedule = 0x01,
		/// Invalid combination of flags supplied to `seal_call` or `seal_delegate_call`.
		InvalidCallFlags = 0x02,
		/// The executed contract exhausted its gas limit.
		OutOfGas = 0x03,
		/// Performing the requested transfer failed. Probably because there isn't enough
		/// free balance in the sender's account.
		TransferFailed = 0x04,
		/// Performing a call was denied because the calling depth reached the limit
		/// of what is specified in the schedule.
		MaxCallDepthReached = 0x05,
		/// No contract was found at the specified address.
		ContractNotFound = 0x06,
		/// No code could be found at the supplied code hash.
		CodeNotFound = 0x07,
		/// No code info could be found at the supplied code hash.
		CodeInfoNotFound = 0x08,
		/// A buffer outside of sandbox memory was passed to a contract API function.
		OutOfBounds = 0x09,
		/// Input passed to a contract API function failed to decode as expected type.
		DecodingFailed = 0x0A,
		/// Contract trapped during execution.
		ContractTrapped = 0x0B,
		/// Event body or storage item exceeds [`limits::PAYLOAD_BYTES`].
		ValueTooLarge = 0x0C,
		/// Termination of a contract is not allowed while the contract is already
		/// on the call stack. Can be triggered by `seal_terminate`.
		TerminatedWhileReentrant = 0x0D,
		/// `seal_call` forwarded this contracts input. It therefore is no longer available.
		InputForwarded = 0x0E,
		/// The amount of topics passed to `seal_deposit_events` exceeds the limit.
		TooManyTopics = 0x0F,
		/// A contract with the same AccountId already exists.
		DuplicateContract = 0x12,
		/// A contract self destructed in its constructor.
		///
		/// This can be triggered by a call to `seal_terminate`.
		TerminatedInConstructor = 0x13,
		/// A call tried to invoke a contract that is flagged as non-reentrant.
		ReentranceDenied = 0x14,
		/// A contract called into the runtime which then called back into this pallet.
		ReenteredPallet = 0x15,
		/// A contract attempted to invoke a state modifying API while being in read-only mode.
		StateChangeDenied = 0x16,
		/// Origin doesn't have enough balance to pay the required storage deposits.
		StorageDepositNotEnoughFunds = 0x17,
		/// More storage was created than allowed by the storage deposit limit.
		StorageDepositLimitExhausted = 0x18,
		/// Code removal was denied because the code is still in use by at least one contract.
		CodeInUse = 0x19,
		/// The contract ran to completion but decided to revert its storage changes.
		/// Please note that this error is only returned from extrinsics. When called directly
		/// or via RPC an `Ok` will be returned. In this case the caller needs to inspect the flags
		/// to determine whether a reversion has taken place.
		ContractReverted = 0x1A,
		/// The contract failed to compile or is missing the correct entry points.
		///
		/// A more detailed error can be found on the node console if debug messages are enabled
		/// by supplying `-lruntime::revive=debug`.
		CodeRejected = 0x1B,
		/// The code blob supplied is larger than [`limits::code::BLOB_BYTES`].
		BlobTooLarge = 0x1C,
		/// The contract declares too much memory (ro + rw + stack).
		StaticMemoryTooLarge = 0x1D,
		/// The program contains a basic block that is larger than allowed.
		BasicBlockTooLarge = 0x1E,
		/// The program contains an invalid instruction.
		InvalidInstruction = 0x1F,
		/// The contract has reached its maximum number of delegate dependencies.
		MaxDelegateDependenciesReached = 0x20,
		/// The dependency was not found in the contract's delegate dependencies.
		DelegateDependencyNotFound = 0x21,
		/// The contract already depends on the given delegate dependency.
		DelegateDependencyAlreadyExists = 0x22,
		/// Can not add a delegate dependency to the code hash of the contract itself.
		CannotAddSelfAsDelegateDependency = 0x23,
		/// Can not add more data to transient storage.
		OutOfTransientStorage = 0x24,
		/// The contract tried to call a syscall which does not exist (at its current api level).
		InvalidSyscall = 0x25,
		/// Invalid storage flags were passed to one of the storage syscalls.
		InvalidStorageFlags = 0x26,
		/// PolkaVM failed during code execution. Probably due to a malformed program.
		ExecutionFailed = 0x27,
		/// Failed to convert a U256 to a Balance.
		BalanceConversionFailed = 0x28,
		/// Immutable data can only be set during deploys and only be read during calls.
		/// Additionally, it is only valid to set the data once and it must not be empty.
		InvalidImmutableAccess = 0x2A,
		/// An `AccountID32` account tried to interact with the pallet without having a mapping.
		///
		/// Call [`Pallet::map_account`] in order to create a mapping for the account.
		AccountUnmapped = 0x2B,
		/// Tried to map an account that is already mapped.
		AccountAlreadyMapped = 0x2C,
		/// The transaction used to dry-run a contract is invalid.
		InvalidGenericTransaction = 0x2D,
		/// The refcount of a code either over or underflowed.
		RefcountOverOrUnderflow = 0x2E,
		/// Unsupported precompile address.
		UnsupportedPrecompileAddress = 0x2F,
		/// The calldata exceeds [`limits::CALLDATA_BYTES`].
		CallDataTooLarge = 0x30,
		/// The return data exceeds [`limits::CALLDATA_BYTES`].
		ReturnDataTooLarge = 0x31,
		/// Cannot set a nonce lower than current
		NonceTooLow = 0x32
	}

	/// A reason for the pallet revive placing a hold on funds.
	#[pallet::composite_enum]
	pub enum HoldReason {
		/// The Pallet has reserved it for storing code on-chain.
		CodeUploadDepositReserve,
		/// The Pallet has reserved it for storage deposit.
		StorageDepositReserve,
		/// Deposit for creating an address mapping in [`OriginalAccount`].
		AddressMapping,
	}

	/// A mapping from a contract's code hash to its code.
	/// The code's size is bounded by [`crate::limits::BLOB_BYTES`] for PVM and
	/// [`revm::primitives::eip170::MAX_CODE_SIZE`] for EVM bytecode.
	#[pallet::storage]
	#[pallet::unbounded]
	pub(crate) type PristineCode<T: Config> = StorageMap<_, Identity, H256, Vec<u8>>;

	/// A mapping from a contract's code hash to its code info.
	#[pallet::storage]
	pub(crate) type CodeInfoOf<T: Config> = StorageMap<_, Identity, H256, CodeInfo<T>>;

	/// A mapping from an account to it's nonce.
	#[pallet::storage]
	pub(crate) type EvmNonceOf<T: Config> = StorageMap<_, Identity, H160, EvmNonce>;

	/// A mapping from a block to it's modified miner.
	#[pallet::storage]
	pub(crate) type ModifiedCoinbase<T: Config> = StorageValue<_, H160, ValueQuery>;

	/// A mapping from a block to it's modified prevrandao.
	#[pallet::storage]
	pub(crate) type ModifiedPrevrandao<T: Config> = StorageMap<_, Identity, U256, H256>;

	/// The data associated to a contract or externally owned account.
	#[pallet::storage]
	pub(crate) type AccountInfoOf<T: Config> = StorageMap<_, Identity, H160, AccountInfo<T>>;

	/// The immutable data associated with a given account.
	#[pallet::storage]
	pub(crate) type ImmutableDataOf<T: Config> = StorageMap<_, Identity, H160, ImmutableData>;

	#[pallet::storage]
	/// The modifiable EVM gas price, used by the EVM RPC.
	pub(crate) type GasPrice<T: Config> = StorageValue<_, u64, ValueQuery>;

	#[pallet::storage]
	/// The modifiable EVM gas limit, used by the EVM RPC.
	pub(crate) type GasLimit<T: Config> = StorageValue<_, Option<u64>, ValueQuery>;

	#[pallet::storage]
	pub(crate) type ImpersonatedAccounts<T: Config> = StorageMap<_, Identity, H160, ()>;

	/// Evicted contracts that await child trie deletion.
	///
	/// Child trie deletion is a heavy operation depending on the amount of storage items
	/// stored in said trie. Therefore this operation is performed lazily in `on_idle`.
	#[pallet::storage]
	pub(crate) type DeletionQueue<T: Config> = StorageMap<_, Twox64Concat, u32, TrieId>;

	/// A pair of monotonic counters used to track the latest contract marked for deletion
	/// and the latest deleted contract in queue.
	#[pallet::storage]
	pub(crate) type DeletionQueueCounter<T: Config> =
		StorageValue<_, DeletionQueueManager<T>, ValueQuery>;

	/// Map a Ethereum address to its original `AccountId32`.
	///
	/// When deriving a `H160` from an `AccountId32` we use a hash function. In order to
	/// reconstruct the original account we need to store the reverse mapping here.
	/// Register your `AccountId32` using [`Pallet::map_account`] in order to
	/// use it with this pallet.
	#[pallet::storage]
	pub(crate) type OriginalAccount<T: Config> = StorageMap<_, Identity, H160, AccountId32>;

	pub mod genesis {
		use super::*;
		use crate::evm::Bytes32;

		/// Genesis configuration for contract-specific data.
		#[derive(Clone, PartialEq, Debug, Default, serde::Serialize, serde::Deserialize)]
		pub struct ContractData {
			/// Contract code.
			pub code: Vec<u8>,
			/// Initial storage entries as 32-byte key/value pairs.
			pub storage: alloc::collections::BTreeMap<Bytes32, Bytes32>,
		}

		/// Genesis configuration for a contract account.
		#[derive(PartialEq, Default, Debug, Clone, serde::Serialize, serde::Deserialize)]
		pub struct Account<T: Config> {
			/// Contract address.
			pub address: H160,
			/// Contract balance.
			#[serde(default)]
			pub balance: U256,
			/// Account nonce
			#[serde(default)]
			pub nonce: T::Nonce,
			/// Contract-specific data (code and storage). None for EOAs.
			#[serde(flatten, skip_serializing_if = "Option::is_none")]
			pub contract_data: Option<ContractData>,
		}
	}

	#[pallet::genesis_config]
	#[derive(Debug, PartialEq, frame_support::DefaultNoBound)]
	pub struct GenesisConfig<T: Config> {
		/// List of native Substrate accounts (typically `AccountId32`) to be mapped at genesis
		/// block, enabling them to interact with smart contracts.
		#[serde(default, skip_serializing_if = "Vec::is_empty")]
		pub mapped_accounts: Vec<T::AccountId>,
<<<<<<< HEAD
		pub gas_price: u64,
=======

		/// Account entries (both EOAs and contracts)
		#[serde(default, skip_serializing_if = "Vec::is_empty")]
		pub accounts: Vec<genesis::Account<T>>,
>>>>>>> 7af791f7
	}

	#[pallet::genesis_build]
	impl<T: Config> BuildGenesisConfig for GenesisConfig<T>
	where
		BalanceOf<T>: Into<U256> + TryFrom<U256> + Bounded,
		MomentOf<T>: Into<U256>,
		T::Hash: frame_support::traits::IsType<H256>,
	{
		fn build(&self) {
			use crate::{exec::Key, vm::ContractBlob};
			use frame_support::traits::fungible::Mutate;

			if !System::<T>::account_exists(&Pallet::<T>::account_id()) {
				let _ = T::Currency::mint_into(
					&Pallet::<T>::account_id(),
					T::Currency::minimum_balance(),
				);
			}

			for id in &self.mapped_accounts {
				if let Err(err) = T::AddressMapper::map_no_deposit(id) {
					log::error!(target: LOG_TARGET, "Failed to map account {id:?}: {err:?}");
				}
			}
<<<<<<< HEAD
			GasPrice::<T>::put(self.gas_price);
=======

			let owner = Pallet::<T>::account_id();

			for genesis::Account { address, balance, nonce, contract_data } in &self.accounts {
				let account_id = T::AddressMapper::to_account_id(address);

				frame_system::Account::<T>::mutate(&account_id, |info| {
					info.nonce = (*nonce).into();
				});

				match contract_data {
					None => {
						AccountInfoOf::<T>::insert(
							address,
							AccountInfo { account_type: AccountType::EOA, dust: 0 },
						);
					},
					Some(genesis::ContractData { code, storage }) => {
						let blob = if code.starts_with(&polkavm_common::program::BLOB_MAGIC) {
							ContractBlob::<T>::from_pvm_code(   code.clone(), owner.clone()).inspect_err(|err| {
								log::error!(target: LOG_TARGET, "Failed to create PVM ContractBlob for {address:?}: {err:?}");
							})
						} else {
							ContractBlob::<T>::from_evm_runtime_code(code.clone(), account_id).inspect_err(|err| {
								log::error!(target: LOG_TARGET, "Failed to create EVM ContractBlob for {address:?}: {err:?}");
							})
						};

						let Ok(blob) = blob else {
							continue;
						};

						let code_hash = *blob.code_hash();
						let Ok(info) = <ContractInfo<T>>::new(&address, 0u32.into(), code_hash)
							.inspect_err(|err| {
								log::error!(target: LOG_TARGET, "Failed to create ContractInfo for {address:?}: {err:?}");
							})
						else {
							continue;
						};

						AccountInfoOf::<T>::insert(
							address,
							AccountInfo { account_type: info.clone().into(), dust: 0 },
						);

						<PristineCode<T>>::insert(blob.code_hash(), code);
						<CodeInfoOf<T>>::insert(blob.code_hash(), blob.code_info().clone());
						for (k, v) in storage {
							let _ = info.write(&Key::from_fixed(k.0), Some(v.0.to_vec()), None, false).inspect_err(|err| {
								log::error!(target: LOG_TARGET, "Failed to write genesis storage for {address:?} at key {k:?}: {err:?}");
							});
						}
					},
				}

				let _ = Pallet::<T>::set_evm_balance(address, *balance).inspect_err(|err| {
					log::error!(target: LOG_TARGET, "Failed to set EVM balance for {address:?}: {err:?}");
				});
			}
>>>>>>> 7af791f7
		}
	}

	#[pallet::hooks]
	impl<T: Config> Hooks<BlockNumberFor<T>> for Pallet<T> {
		fn on_initialize(_block: BlockNumberFor<T>) -> Weight {
			// Warm up the pallet account.
			System::<T>::account_exists(&Pallet::<T>::account_id());
			return T::DbWeight::get().reads(1)
		}
		fn on_idle(_block: BlockNumberFor<T>, limit: Weight) -> Weight {
			let mut meter = WeightMeter::with_limit(limit);
			ContractInfo::<T>::process_deletion_queue_batch(&mut meter);
			meter.consumed()
		}

		fn integrity_test() {
			assert!(T::ChainId::get() > 0, "ChainId must be greater than 0");

			// The memory available in the block building runtime
			let max_runtime_mem: u32 = T::RuntimeMemory::get();

			// We only allow 50% of the runtime memory to be utilized by the contracts call
			// stack, keeping the rest for other facilities, such as PoV, etc.
			const TOTAL_MEMORY_DEVIDER: u32 = 2;

			// Check that the configured memory limits fit into runtime memory.
			//
			// Dynamic allocations are not available, yet. Hence they are not taken into
			// consideration here.
			let memory_left = i64::from(max_runtime_mem)
				.saturating_div(TOTAL_MEMORY_DEVIDER.into())
				.saturating_sub(limits::MEMORY_REQUIRED.into());

			log::debug!(target: LOG_TARGET, "Integrity check: memory_left={} KB", memory_left / 1024);

			assert!(
				memory_left >= 0,
				"Runtime does not have enough memory for current limits. Additional runtime memory required: {} KB",
				memory_left.saturating_mul(TOTAL_MEMORY_DEVIDER.into()).abs() / 1024
			);

			// Validators are configured to be able to use more memory than block builders. This is
			// because in addition to `max_runtime_mem` they need to hold additional data in
			// memory: PoV in multiple copies (1x encoded + 2x decoded) and all storage which
			// includes emitted events. The assumption is that storage/events size
			// can be a maximum of half of the validator runtime memory - max_runtime_mem.
			let max_block_ref_time = T::BlockWeights::get()
				.get(DispatchClass::Normal)
				.max_total
				.unwrap_or_else(|| T::BlockWeights::get().max_block)
				.ref_time();
			let max_payload_size = limits::PAYLOAD_BYTES;
			let max_key_size =
				Key::try_from_var(alloc::vec![0u8; limits::STORAGE_KEY_BYTES as usize])
					.expect("Key of maximal size shall be created")
					.hash()
					.len() as u32;

			let max_immutable_key_size = T::AccountId::max_encoded_len() as u32;
			let max_immutable_size: u32 = ((max_block_ref_time
				/ (<RuntimeCosts as gas::Token<T>>::weight(&RuntimeCosts::SetImmutableData(
					limits::IMMUTABLE_BYTES,
				))
				.ref_time()))
			.saturating_mul(limits::IMMUTABLE_BYTES.saturating_add(max_immutable_key_size) as u64))
			.try_into()
			.expect("Immutable data size too big");

			// We can use storage to store items using the available block ref_time with the
			// `set_storage` host function.
			let max_storage_size: u32 = ((max_block_ref_time
				/ (<RuntimeCosts as gas::Token<T>>::weight(&RuntimeCosts::SetStorage {
					new_bytes: max_payload_size,
					old_bytes: 0,
				})
				.ref_time()))
			.saturating_mul(max_payload_size.saturating_add(max_key_size) as u64))
			.saturating_add(max_immutable_size.into())
			.try_into()
			.expect("Storage size too big");

			let max_pvf_mem: u32 = T::PVFMemory::get();
			let storage_size_limit = max_pvf_mem.saturating_sub(max_runtime_mem) / 2;

			assert!(
				max_storage_size < storage_size_limit,
				"Maximal storage size {} exceeds the storage limit {}",
				max_storage_size,
				storage_size_limit
			);

			// We can use storage to store events using the available block ref_time with the
			// `deposit_event` host function. The overhead of stored events, which is around 100B,
			// is not taken into account to simplify calculations, as it does not change much.
			let max_events_size: u32 = ((max_block_ref_time
				/ (<RuntimeCosts as gas::Token<T>>::weight(&RuntimeCosts::DepositEvent {
					num_topic: 0,
					len: max_payload_size,
				})
				.saturating_add(<RuntimeCosts as gas::Token<T>>::weight(&RuntimeCosts::HostFn))
				.ref_time()))
			.saturating_mul(max_payload_size as u64))
			.try_into()
			.expect("Events size too big");

			assert!(
				max_events_size < storage_size_limit,
				"Maximal events size {} exceeds the events limit {}",
				max_events_size,
				storage_size_limit
			);
		}
	}

	#[pallet::call]
	impl<T: Config> Pallet<T>
	where
		BalanceOf<T>: Into<U256> + TryFrom<U256>,
		MomentOf<T>: Into<U256>,
		T::Hash: frame_support::traits::IsType<H256>,
	{
		/// A raw EVM transaction, typically dispatched by an Ethereum JSON-RPC server.
		///
		/// # Parameters
		///
		/// * `payload`: The encoded [`crate::evm::TransactionSigned`].
		/// * `gas_limit`: The gas limit enforced during contract execution.
		/// * `storage_deposit_limit`: The maximum balance that can be charged to the caller for
		///   storage usage.
		///
		/// # Note
		///
		/// This call cannot be dispatched directly; attempting to do so will result in a failed
		/// transaction. It serves as a wrapper for an Ethereum transaction. When submitted, the
		/// runtime converts it into a [`sp_runtime::generic::CheckedExtrinsic`] by recovering the
		/// signer and validating the transaction.
		#[allow(unused_variables)]
		#[pallet::call_index(0)]
		#[pallet::weight(Weight::MAX)]
		pub fn eth_transact(origin: OriginFor<T>, payload: Vec<u8>) -> DispatchResultWithPostInfo {
			Err(frame_system::Error::CallFiltered::<T>.into())
		}

		/// Makes a call to an account, optionally transferring some balance.
		///
		/// # Parameters
		///
		/// * `dest`: Address of the contract to call.
		/// * `value`: The balance to transfer from the `origin` to `dest`.
		/// * `gas_limit`: The gas limit enforced when executing the constructor.
		/// * `storage_deposit_limit`: The maximum amount of balance that can be charged from the
		///   caller to pay for the storage consumed.
		/// * `data`: The input data to pass to the contract.
		///
		/// * If the account is a smart-contract account, the associated code will be
		/// executed and any value will be transferred.
		/// * If the account is a regular account, any value will be transferred.
		/// * If no account exists and the call value is not less than `existential_deposit`,
		/// a regular account will be created and any value will be transferred.
		#[pallet::call_index(1)]
		#[pallet::weight(T::WeightInfo::call().saturating_add(*gas_limit))]
		pub fn call(
			origin: OriginFor<T>,
			dest: H160,
			#[pallet::compact] value: BalanceOf<T>,
			gas_limit: Weight,
			#[pallet::compact] storage_deposit_limit: BalanceOf<T>,
			data: Vec<u8>,
		) -> DispatchResultWithPostInfo {
			let mut output = Self::bare_call(
				origin,
				dest,
				Pallet::<T>::convert_native_to_evm(value),
				gas_limit,
				DepositLimit::Balance(storage_deposit_limit),
				data,
			);

			if let Ok(return_value) = &output.result {
				if return_value.did_revert() {
					output.result = Err(<Error<T>>::ContractReverted.into());
				}
			}
			dispatch_result(output.result, output.gas_consumed, T::WeightInfo::call())
		}

		/// Instantiates a contract from a previously deployed vm binary.
		///
		/// This function is identical to [`Self::instantiate_with_code`] but without the
		/// code deployment step. Instead, the `code_hash` of an on-chain deployed vm binary
		/// must be supplied.
		#[pallet::call_index(2)]
		#[pallet::weight(
			T::WeightInfo::instantiate(data.len() as u32).saturating_add(*gas_limit)
		)]
		pub fn instantiate(
			origin: OriginFor<T>,
			#[pallet::compact] value: BalanceOf<T>,
			gas_limit: Weight,
			#[pallet::compact] storage_deposit_limit: BalanceOf<T>,
			code_hash: sp_core::H256,
			data: Vec<u8>,
			salt: Option<[u8; 32]>,
		) -> DispatchResultWithPostInfo {
			let data_len = data.len() as u32;
			let mut output = Self::bare_instantiate(
				origin,
				Pallet::<T>::convert_native_to_evm(value),
				gas_limit,
				DepositLimit::Balance(storage_deposit_limit),
				Code::Existing(code_hash),
				data,
				salt,
				BumpNonce::Yes,
			);
			if let Ok(retval) = &output.result {
				if retval.result.did_revert() {
					output.result = Err(<Error<T>>::ContractReverted.into());
				}
			}
			dispatch_result(
				output.result.map(|result| result.result),
				output.gas_consumed,
				T::WeightInfo::instantiate(data_len),
			)
		}

		/// Instantiates a new contract from the supplied `code` optionally transferring
		/// some balance.
		///
		/// This dispatchable has the same effect as calling [`Self::upload_code`] +
		/// [`Self::instantiate`]. Bundling them together provides efficiency gains. Please
		/// also check the documentation of [`Self::upload_code`].
		///
		/// # Parameters
		///
		/// * `value`: The balance to transfer from the `origin` to the newly created contract.
		/// * `gas_limit`: The gas limit enforced when executing the constructor.
		/// * `storage_deposit_limit`: The maximum amount of balance that can be charged/reserved
		///   from the caller to pay for the storage consumed.
		/// * `code`: The contract code to deploy in raw bytes.
		/// * `data`: The input data to pass to the contract constructor.
		/// * `salt`: Used for the address derivation. If `Some` is supplied then `CREATE2`
		/// 	semantics are used. If `None` then `CRATE1` is used.
		///
		///
		/// Instantiation is executed as follows:
		///
		/// - The supplied `code` is deployed, and a `code_hash` is created for that code.
		/// - If the `code_hash` already exists on the chain the underlying `code` will be shared.
		/// - The destination address is computed based on the sender, code_hash and the salt.
		/// - The smart-contract account is created at the computed address.
		/// - The `value` is transferred to the new account.
		/// - The `deploy` function is executed in the context of the newly-created account.
		#[pallet::call_index(3)]
		#[pallet::weight(
			T::WeightInfo::instantiate_with_code(code.len() as u32, data.len() as u32)
			.saturating_add(*gas_limit)
		)]
		pub fn instantiate_with_code(
			origin: OriginFor<T>,
			#[pallet::compact] value: BalanceOf<T>,
			gas_limit: Weight,
			#[pallet::compact] storage_deposit_limit: BalanceOf<T>,
			code: Vec<u8>,
			data: Vec<u8>,
			salt: Option<[u8; 32]>,
		) -> DispatchResultWithPostInfo {
			let code_len = code.len() as u32;
			let data_len = data.len() as u32;
			let mut output = Self::bare_instantiate(
				origin,
				Pallet::<T>::convert_native_to_evm(value),
				gas_limit,
				DepositLimit::Balance(storage_deposit_limit),
				Code::Upload(code),
				data,
				salt,
				BumpNonce::Yes,
			);
			if let Ok(retval) = &output.result {
				if retval.result.did_revert() {
					output.result = Err(<Error<T>>::ContractReverted.into());
				}
			}
			dispatch_result(
				output.result.map(|result| result.result),
				output.gas_consumed,
				T::WeightInfo::instantiate_with_code(code_len, data_len),
			)
		}

		/// Same as [`Self::instantiate_with_code`], but intended to be dispatched **only**
		/// by an EVM transaction through the EVM compatibility layer.
		///
		/// Calling this dispatchable ensures that the origin's nonce is bumped only once,
		/// via the `CheckNonce` transaction extension. In contrast, [`Self::instantiate_with_code`]
		/// also bumps the nonce after contract instantiation, since it may be invoked multiple
		/// times within a batch call transaction.
		#[pallet::call_index(10)]
		#[pallet::weight(
			T::WeightInfo::eth_instantiate_with_code(code.len() as u32, data.len() as u32, Pallet::<T>::has_dust(*value).into())
			.saturating_add(*gas_limit)
		)]
		pub fn eth_instantiate_with_code(
			origin: OriginFor<T>,
			value: U256,
			gas_limit: Weight,
			#[pallet::compact] storage_deposit_limit: BalanceOf<T>,
			code: Vec<u8>,
			data: Vec<u8>,
		) -> DispatchResultWithPostInfo {
			let code_len = code.len() as u32;
			let data_len = data.len() as u32;
			let mut output = Self::bare_instantiate(
				origin,
				value,
				gas_limit,
				DepositLimit::Balance(storage_deposit_limit),
				Code::Upload(code),
				data,
				None,
				BumpNonce::No,
			);

			if let Ok(retval) = &output.result {
				if retval.result.did_revert() {
					output.result = Err(<Error<T>>::ContractReverted.into());
				}
			}
			dispatch_result(
				output.result.map(|result| result.result),
				output.gas_consumed,
				T::WeightInfo::eth_instantiate_with_code(
					code_len,
					data_len,
					Pallet::<T>::has_dust(value).into(),
				),
			)
		}

		/// Same as [`Self::call`], but intended to be dispatched **only**
		/// by an EVM transaction through the EVM compatibility layer.
		#[pallet::call_index(11)]
		#[pallet::weight(T::WeightInfo::eth_call(Pallet::<T>::has_dust(*value).into()).saturating_add(*gas_limit))]
		pub fn eth_call(
			origin: OriginFor<T>,
			dest: H160,
			value: U256,
			gas_limit: Weight,
			#[pallet::compact] storage_deposit_limit: BalanceOf<T>,
			data: Vec<u8>,
		) -> DispatchResultWithPostInfo {
			let mut output = Self::bare_call(
				origin,
				dest,
				value,
				gas_limit,
				DepositLimit::Balance(storage_deposit_limit),
				data,
			);

			if let Ok(return_value) = &output.result {
				if return_value.did_revert() {
					output.result = Err(<Error<T>>::ContractReverted.into());
				}
			}
			dispatch_result(
				output.result,
				output.gas_consumed,
				T::WeightInfo::eth_call(Pallet::<T>::has_dust(value).into()),
			)
		}

		/// Upload new `code` without instantiating a contract from it.
		///
		/// If the code does not already exist a deposit is reserved from the caller
		/// The size of the reserve depends on the size of the supplied `code`.
		///
		/// # Note
		///
		/// Anyone can instantiate a contract from any uploaded code and thus prevent its removal.
		/// To avoid this situation a constructor could employ access control so that it can
		/// only be instantiated by permissioned entities. The same is true when uploading
		/// through [`Self::instantiate_with_code`].
		///
		/// If the refcount of the code reaches zero after terminating the last contract that
		/// references this code, the code will be removed automatically.
		#[pallet::call_index(4)]
		#[pallet::weight(T::WeightInfo::upload_code(code.len() as u32))]
		pub fn upload_code(
			origin: OriginFor<T>,
			code: Vec<u8>,
			#[pallet::compact] storage_deposit_limit: BalanceOf<T>,
		) -> DispatchResult {
			Self::bare_upload_code(origin, code, storage_deposit_limit).map(|_| ())
		}

		/// Remove the code stored under `code_hash` and refund the deposit to its owner.
		///
		/// A code can only be removed by its original uploader (its owner) and only if it is
		/// not used by any contract.
		#[pallet::call_index(5)]
		#[pallet::weight(T::WeightInfo::remove_code())]
		pub fn remove_code(
			origin: OriginFor<T>,
			code_hash: sp_core::H256,
		) -> DispatchResultWithPostInfo {
			let origin = ensure_signed(origin)?;
			<ContractBlob<T>>::remove(&origin, code_hash)?;
			// we waive the fee because removing unused code is beneficial
			Ok(Pays::No.into())
		}

		/// Privileged function that changes the code of an existing contract.
		///
		/// This takes care of updating refcounts and all other necessary operations. Returns
		/// an error if either the `code_hash` or `dest` do not exist.
		///
		/// # Note
		///
		/// This does **not** change the address of the contract in question. This means
		/// that the contract address is no longer derived from its code hash after calling
		/// this dispatchable.
		#[pallet::call_index(6)]
		#[pallet::weight(T::WeightInfo::set_code())]
		pub fn set_code(
			origin: OriginFor<T>,
			dest: H160,
			code_hash: sp_core::H256,
		) -> DispatchResult {
			ensure_root(origin)?;
			<AccountInfoOf<T>>::try_mutate(&dest, |account| {
				let Some(account) = account else {
					return Err(<Error<T>>::ContractNotFound.into());
				};

				let AccountType::Contract(ref mut contract) = account.account_type else {
					return Err(<Error<T>>::ContractNotFound.into());
				};

				<CodeInfo<T>>::increment_refcount(code_hash)?;
				let _ = <CodeInfo<T>>::decrement_refcount(contract.code_hash)?;
				contract.code_hash = code_hash;

				Ok(())
			})
		}

		#[pallet::call_index(20)]
		#[pallet::weight(T::WeightInfo::set_code())]
		pub fn set_bytecode(
			origin: OriginFor<T>,
			dest: H160,
			code_hash: sp_core::H256,
		) -> DispatchResult {
			ensure_root(origin)?;
			let contract_info = AccountInfo::<T>::load_contract(&dest).unwrap_or_else(|| {
				ContractInfo::new(&dest, T::Nonce::default(), code_hash)
					.expect("Should insert dummy contract")
			});
			AccountInfo::<T>::insert_contract(&dest, contract_info.clone());

			Ok(())
		}

		#[pallet::call_index(21)]
		#[pallet::weight(T::WeightInfo::set_code())]
		pub fn set_balance(origin: OriginFor<T>, dest: H160, value: U256) -> DispatchResult {
			ensure_root(origin)?;

			let exists = <AccountInfoOf<T>>::contains_key(dest);
			match exists {
				true => {
					<AccountInfoOf<T>>::try_mutate(&dest, |account: &mut Option<AccountInfo<T>>| {
						let Some(account) = account else {
							return Err(<Error<T>>::ContractNotFound.into());
						};

						let AccountType::EOA = account.account_type else {
							return Err(<Error<T>>::AccountUnmapped.into());
						};

						account.dust = value.as_u32();

						Ok(())
					})
				},
				false => {
					let info = AccountInfo { account_type: AccountType::EOA, dust: value.as_u32() };

					<AccountInfoOf<T>>::set(dest, Some(info));
					Ok(())
				},
			}
		}

		/// Register the callers account id so that it can be used in contract interactions.
		///
		/// This will error if the origin is already mapped or is a eth native `Address20`. It will
		/// take a deposit that can be released by calling [`Self::unmap_account`].
		#[pallet::call_index(7)]
		#[pallet::weight(T::WeightInfo::map_account())]
		pub fn map_account(origin: OriginFor<T>) -> DispatchResult {
			let origin = ensure_signed(origin)?;
			T::AddressMapper::map(&origin)
		}

		/// Unregister the callers account id in order to free the deposit.
		///
		/// There is no reason to ever call this function other than freeing up the deposit.
		/// This is only useful when the account should no longer be used.
		#[pallet::call_index(8)]
		#[pallet::weight(T::WeightInfo::unmap_account())]
		pub fn unmap_account(origin: OriginFor<T>) -> DispatchResult {
			let origin = ensure_signed(origin)?;
			T::AddressMapper::unmap(&origin)
		}

		/// Dispatch an `call` with the origin set to the callers fallback address.
		///
		/// Every `AccountId32` can control its corresponding fallback account. The fallback account
		/// is the `AccountId20` with the last 12 bytes set to `0xEE`. This is essentially a
		/// recovery function in case an `AccountId20` was used without creating a mapping first.
		#[pallet::call_index(9)]
		#[pallet::weight({
			let dispatch_info = call.get_dispatch_info();
			(
				T::WeightInfo::dispatch_as_fallback_account().saturating_add(dispatch_info.call_weight),
				dispatch_info.class
			)
		})]
		pub fn dispatch_as_fallback_account(
			origin: OriginFor<T>,
			call: Box<<T as Config>::RuntimeCall>,
		) -> DispatchResultWithPostInfo {
			let origin = ensure_signed(origin)?;
			let unmapped_account =
				T::AddressMapper::to_fallback_account_id(&T::AddressMapper::to_address(&origin));
			call.dispatch(RawOrigin::Signed(unmapped_account).into())
		}

		#[pallet::call_index(12)]
		#[pallet::weight(T::WeightInfo::upload_code(nonce.as_u32()))]
		pub fn set_evm_nonce_call(
			origin: OriginFor<T>,
			address: H160,
			nonce: U256,
		) -> DispatchResult {
			ensure_root(origin)?;
			Self::set_evm_nonce(&address, nonce.as_u32())?;
			Ok(())
		}

		#[pallet::call_index(13)]
		#[pallet::weight(10_000)]
		pub fn set_gas_price(origin: OriginFor<T>, new_price: u64) -> DispatchResult {
			ensure_root(origin)?;
			GasPrice::<T>::put(new_price);
			Ok(())
		}

		#[pallet::call_index(14)]
		#[pallet::weight(10_000)]
		pub fn set_storage_at(
			origin: OriginFor<T>,
			address: H160,
			storage_slot: U256,
			value: U256,
		) -> DispatchResult {
			ensure_root(origin)?;
			let contract_info = AccountInfo::<T>::load_contract(&address).unwrap_or_else(|| {
				ContractInfo::new(&address, T::Nonce::default(), H256::zero())
					.expect("Should insert dummy contract")
			});

			AccountInfo::<T>::insert_contract(&address, contract_info.clone());

			contract_info
				.write(
					&Key::from_fixed(storage_slot.to_big_endian()),
					Some(value.to_big_endian().to_vec()),
					None,
					false,
				)
				.map_err(|_| Error::<T>::ExecutionFailed)?;

			Ok(())
		}

		#[pallet::call_index(15)]
		#[pallet::weight(10_000)]
		pub fn set_next_coinbase(origin: OriginFor<T>, coinbase: H160) -> DispatchResult {
			ensure_root(origin)?;
			ModifiedCoinbase::<T>::put(coinbase);
			Ok(())
		}

		#[pallet::call_index(16)]
		#[pallet::weight(10_000)]
		pub fn set_next_prev_randao(
			origin: OriginFor<T>,
			last_block: U256,
			prev_randao: H256,
		) -> DispatchResult {
			ensure_root(origin)?;
			let next_block_number = last_block.as_u32().saturating_add(2);
			ModifiedPrevrandao::<T>::insert(U256::from(next_block_number), prev_randao);
			Ok(())
		}

		#[pallet::call_index(17)]
		#[pallet::weight(10_000)]
		pub fn set_block_gas_limit(origin: OriginFor<T>, block_gas_limit: u64) -> DispatchResult {
			ensure_root(origin)?;
			GasLimit::<T>::put(Some(block_gas_limit));
			Ok(())
		}

		#[pallet::call_index(18)]
		#[pallet::weight(10_000)]
		pub fn impersonate_account(origin: OriginFor<T>, account: H160) -> DispatchResult {
			ensure_root(origin)?;
			ImpersonatedAccounts::<T>::insert(account, ());
			Ok(())
		}

		#[pallet::call_index(19)]
		#[pallet::weight(10_000)]
		pub fn stop_impersonate_account(origin: OriginFor<T>, account: H160) -> DispatchResult {
			ensure_root(origin)?;
			ImpersonatedAccounts::<T>::remove(account);
			Ok(())
		}
	}
}

/// Create a dispatch result reflecting the amount of consumed gas.
fn dispatch_result<R>(
	result: Result<R, DispatchError>,
	gas_consumed: Weight,
	base_weight: Weight,
) -> DispatchResultWithPostInfo {
	let post_info = PostDispatchInfo {
		actual_weight: Some(gas_consumed.saturating_add(base_weight)),
		pays_fee: Default::default(),
	};

	result
		.map(|_| post_info)
		.map_err(|e| DispatchErrorWithPostInfo { post_info, error: e })
}

impl<T: Config> Pallet<T>
where
	BalanceOf<T>: Into<U256> + TryFrom<U256> + Bounded,
	MomentOf<T>: Into<U256>,
	T::Hash: frame_support::traits::IsType<H256>,
{
	/// A generalized version of [`Self::call`].
	///
	/// Identical to [`Self::call`] but tailored towards being called by other code within the
	/// runtime as opposed to from an extrinsic. It returns more information and allows the
	/// enablement of features that are not suitable for an extrinsic (debugging, event
	/// collection).
	pub fn bare_call(
		origin: OriginFor<T>,
		dest: H160,
		evm_value: U256,
		gas_limit: Weight,
		storage_deposit_limit: DepositLimit<BalanceOf<T>>,
		data: Vec<u8>,
	) -> ContractResult<ExecReturnValue, BalanceOf<T>> {
		let mut gas_meter = GasMeter::new(gas_limit);
		let mut storage_deposit = Default::default();

		let try_call = || {
			let origin = Origin::from_runtime_origin(origin)?;
			let mut storage_meter = StorageMeter::new(storage_deposit_limit.limit());
			let result = ExecStack::<T, ContractBlob<T>>::run_call(
				origin.clone(),
				dest,
				&mut gas_meter,
				&mut storage_meter,
				evm_value,
				data,
				storage_deposit_limit.is_unchecked(),
			)?;
			storage_deposit = storage_meter
				.try_into_deposit(&origin, storage_deposit_limit.is_unchecked())
				.inspect_err(|err| {
					log::debug!(target: LOG_TARGET, "Failed to transfer deposit: {err:?}");
				})?;
			Ok(result)
		};
		let result = Self::run_guarded(try_call);
		ContractResult {
			result: result.map_err(|r| r.error),
			gas_consumed: gas_meter.gas_consumed(),
			gas_required: gas_meter.gas_required(),
			storage_deposit,
		}
	}

	/// Prepare a dry run for the given account.
	///
	///
	/// This function is public because it is called by the runtime API implementation
	/// (see `impl_runtime_apis_plus_revive`).
	pub fn prepare_dry_run(account: &T::AccountId) {
		// Bump the  nonce to simulate what would happen
		// `pre-dispatch` if the transaction was executed.
		frame_system::Pallet::<T>::inc_account_nonce(account);
	}

	/// A generalized version of [`Self::instantiate`] or [`Self::instantiate_with_code`].
	///
	/// Identical to [`Self::instantiate`] or [`Self::instantiate_with_code`] but tailored towards
	/// being called by other code within the runtime as opposed to from an extrinsic. It returns
	/// more information to the caller useful to estimate the cost of the operation.
	pub fn bare_instantiate(
		origin: OriginFor<T>,
		evm_value: U256,
		gas_limit: Weight,
		storage_deposit_limit: DepositLimit<BalanceOf<T>>,
		code: Code,
		data: Vec<u8>,
		salt: Option<[u8; 32]>,
		bump_nonce: BumpNonce,
	) -> ContractResult<InstantiateReturnValue, BalanceOf<T>> {
		let mut gas_meter = GasMeter::new(gas_limit);
		let mut storage_deposit = Default::default();
		let unchecked_deposit_limit = storage_deposit_limit.is_unchecked();
		let mut storage_deposit_limit = storage_deposit_limit.limit();
		let try_instantiate = || {
			let instantiate_account = T::InstantiateOrigin::ensure_origin(origin.clone())?;

			if_tracing(|t| t.instantiate_code(&code, salt.as_ref()));
			let (executable, upload_deposit) = match code {
				Code::Upload(code) if code.starts_with(&polkavm_common::program::BLOB_MAGIC) => {
					let upload_account = T::UploadOrigin::ensure_origin(origin)?;
					let (executable, upload_deposit) = Self::try_upload_pvm_code(
						upload_account,
						code,
						storage_deposit_limit,
						unchecked_deposit_limit,
					)?;
					storage_deposit_limit.saturating_reduce(upload_deposit);
					(executable, upload_deposit)
				},
				Code::Upload(code) =>
					if T::AllowEVMBytecode::get() {
						let origin = T::UploadOrigin::ensure_origin(origin)?;
						let executable = ContractBlob::from_evm_init_code(code, origin)?;
						(executable, Default::default())
					} else {
						return Err(<Error<T>>::CodeRejected.into())
					},
				Code::Existing(code_hash) =>
					(ContractBlob::from_storage(code_hash, &mut gas_meter)?, Default::default()),
			};
			let instantiate_origin = Origin::from_account_id(instantiate_account.clone());
			let mut storage_meter = StorageMeter::new(storage_deposit_limit);
			let result = ExecStack::<T, ContractBlob<T>>::run_instantiate(
				instantiate_account,
				executable,
				&mut gas_meter,
				&mut storage_meter,
				evm_value,
				data,
				salt.as_ref(),
				unchecked_deposit_limit,
				bump_nonce,
			);
			storage_deposit = storage_meter
				.try_into_deposit(&instantiate_origin, unchecked_deposit_limit)?
				.saturating_add(&StorageDeposit::Charge(upload_deposit));
			result
		};
		let output = Self::run_guarded(try_instantiate);
		ContractResult {
			result: output
				.map(|(addr, result)| InstantiateReturnValue { result, addr })
				.map_err(|e| e.error),
			gas_consumed: gas_meter.gas_consumed(),
			gas_required: gas_meter.gas_required(),
			storage_deposit,
		}
	}

	/// Dry-run Ethereum calls.
	///
	/// # Parameters
	///
	/// - `tx`: The Ethereum transaction to simulate.
	/// - `gas_limit`: The gas limit enforced during contract execution.
	/// - `tx_fee`: A function that returns the fee for the computed eth_transact and actual
	/// dispatched call
	pub fn dry_run_eth_transact(
		mut tx: GenericTransaction,
		gas_limit: Weight,
		tx_fee: impl Fn(<T as Config>::RuntimeCall, <T as Config>::RuntimeCall) -> BalanceOf<T>,
	) -> Result<EthTransactInfo<BalanceOf<T>>, EthTransactError>
	where
		<T as frame_system::Config>::RuntimeCall:
			Dispatchable<Info = frame_support::dispatch::DispatchInfo>,
		T: pallet_transaction_payment::Config,
		OnChargeTransactionBalanceOf<T>: Into<BalanceOf<T>>,
		<T as Config>::RuntimeCall: From<crate::Call<T>>,
		<T as Config>::RuntimeCall: Encode,
		T::Nonce: Into<U256>,
		T::Hash: frame_support::traits::IsType<H256>,
	{
		log::trace!(target: LOG_TARGET, "dry_run_eth_transact: {tx:?} gas_limit: {gas_limit:?}");

		let from = tx.from.unwrap_or_default();
		let origin = T::AddressMapper::to_account_id(&from);
		Self::prepare_dry_run(&origin);

		let storage_deposit_limit = if tx.gas.is_some() {
			DepositLimit::Balance(BalanceOf::<T>::max_value())
		} else {
			DepositLimit::UnsafeOnlyForDryRun
		};

		if tx.nonce.is_none() {
			tx.nonce = Some(<System<T>>::account_nonce(&origin).into());
		}
		if tx.chain_id.is_none() {
			tx.chain_id = Some(T::ChainId::get().into());
		}
		if tx.gas_price.is_none() {
			tx.gas_price = Some(Self::evm_gas_price().into());
		}
		if tx.max_priority_fee_per_gas.is_none() {
			tx.max_priority_fee_per_gas = Some(Self::evm_gas_price().into());
		}
		if tx.max_fee_per_gas.is_none() {
			tx.max_fee_per_gas = Some(Self::evm_gas_price().into());
		}
		if tx.gas.is_none() {
			tx.gas = Some(Self::evm_block_gas_limit());
		}
		if tx.r#type.is_none() {
			tx.r#type = Some(TYPE_EIP1559.into());
		}

		// Convert the value to the native balance type.
		let value = tx.value.unwrap_or_default();
		let input = tx.input.clone().to_vec();

		let extract_error = |err| {
			if err == Error::<T>::TransferFailed.into()
				|| err == Error::<T>::StorageDepositNotEnoughFunds.into()
				|| err == Error::<T>::StorageDepositLimitExhausted.into()
			{
				let balance = Self::evm_balance(&from);
				return Err(EthTransactError::Message(format!(
					"insufficient funds for gas * price + value: address {from:?} have {balance} (supplied gas {})",
					tx.gas.unwrap_or_default()
				)));
			}

			return Err(EthTransactError::Message(format!(
				"Failed to instantiate contract: {err:?}"
			)));
		};

		// Dry run the call
		let (mut result, dispatch_call) = match tx.to {
			// A contract call.
			Some(dest) => {
				if dest == RUNTIME_PALLETS_ADDR {
					let Ok(dispatch_call) = <T as Config>::RuntimeCall::decode(&mut &input[..])
					else {
						return Err(EthTransactError::Message(format!(
							"Failed to decode pallet-call {input:?}"
						)));
					};

					if let Err(err) =
						dispatch_call.clone().dispatch(RawOrigin::Signed(origin).into())
					{
						return Err(EthTransactError::Message(format!(
							"Failed to dispatch call: {err:?}"
						)));
					};

					let result = EthTransactInfo {
						gas_required: dispatch_call.get_dispatch_info().total_weight(),
						..Default::default()
					};

					(result, dispatch_call)
				} else {
					// Dry run the call.
					let result = crate::Pallet::<T>::bare_call(
						T::RuntimeOrigin::signed(origin),
						dest,
						value,
						gas_limit,
						storage_deposit_limit,
						input.clone(),
					);

					let data = match result.result {
						Ok(return_value) => {
							if return_value.did_revert() {
								return Err(EthTransactError::Data(return_value.data));
							}
							return_value.data
						},
						Err(err) => {
							log::debug!(target: LOG_TARGET, "Failed to execute call: {err:?}");
							return extract_error(err);
						},
					};

					let result = EthTransactInfo {
						gas_required: result.gas_required,
						storage_deposit: result.storage_deposit.charge_or_zero(),
						data,
						eth_gas: Default::default(),
					};

					let (gas_limit, storage_deposit_limit) = T::EthGasEncoder::as_encoded_values(
						result.gas_required,
						result.storage_deposit,
					);
					let dispatch_call: <T as Config>::RuntimeCall = crate::Call::<T>::eth_call {
						dest,
						value,
						gas_limit,
						storage_deposit_limit,
						data: input.clone(),
					}
					.into();
					(result, dispatch_call)
				}
			},
			// A contract deployment
			None => {
				// Extract code and data from the input.
				let (code, data) = if input.starts_with(&polkavm_common::program::BLOB_MAGIC) {
					extract_code_and_data(&input).unwrap_or_else(|| (input, Default::default()))
				} else {
					(input, vec![])
				};

				// Dry run the call.
				let result = crate::Pallet::<T>::bare_instantiate(
					T::RuntimeOrigin::signed(origin),
					value,
					gas_limit,
					storage_deposit_limit,
					Code::Upload(code.clone()),
					data.clone(),
					None,
					BumpNonce::No,
				);

				let returned_data = match result.result {
					Ok(return_value) => {
						if return_value.result.did_revert() {
							return Err(EthTransactError::Data(return_value.result.data));
						}
						return_value.result.data
					},
					Err(err) => {
						log::debug!(target: LOG_TARGET, "Failed to instantiate: {err:?}");
						return extract_error(err);
					},
				};

				let result = EthTransactInfo {
					gas_required: result.gas_required,
					storage_deposit: result.storage_deposit.charge_or_zero(),
					data: returned_data,
					eth_gas: Default::default(),
				};

				// Get the dispatch info of the call.
				let (gas_limit, storage_deposit_limit) = T::EthGasEncoder::as_encoded_values(
					result.gas_required,
					result.storage_deposit,
				);
				let dispatch_call: <T as Config>::RuntimeCall =
					crate::Call::<T>::eth_instantiate_with_code {
						value,
						gas_limit,
						storage_deposit_limit,
						code,
						data,
					}
					.into();
				(result, dispatch_call)
			},
		};

		let Ok(unsigned_tx) = tx.clone().try_into_unsigned() else {
			return Err(EthTransactError::Message("Invalid transaction".into()));
		};

		let eth_transact_call =
			crate::Call::<T>::eth_transact { payload: unsigned_tx.dummy_signed_payload() };
		let fee = tx_fee(eth_transact_call.into(), dispatch_call);
		let raw_gas = Self::evm_fee_to_gas(fee);
		let eth_gas =
			T::EthGasEncoder::encode(raw_gas, result.gas_required, result.storage_deposit);

		log::trace!(target: LOG_TARGET, "bare_eth_call: raw_gas: {raw_gas:?} eth_gas: {eth_gas:?}");
		result.eth_gas = eth_gas;
		Ok(result)
	}

	/// Get the balance with EVM decimals of the given `address`.
	///
	/// Returns the spendable balance excluding the existential deposit.
	pub fn evm_balance(address: &H160) -> U256 {
		let balance = AccountInfo::<T>::balance((*address).into());
		Self::convert_native_to_evm(balance)
	}

	/// Set the EVM balance of an account.
	///
	/// The account's total balance becomes the EVM value plus the existential deposit,
	/// consistent with `evm_balance` which returns the spendable balance excluding the existential
	/// deposit.
	pub fn set_evm_balance(address: &H160, evm_value: U256) -> Result<(), Error<T>> {
		let ed = T::Currency::minimum_balance();
		let balance_with_dust = BalanceWithDust::<BalanceOf<T>>::from_value::<T>(evm_value)
			.map_err(|_| <Error<T>>::BalanceConversionFailed)?;
		let (value, dust) = balance_with_dust.deconstruct();
		let account_id = T::AddressMapper::to_account_id(&address);
		T::Currency::set_balance(&account_id, ed.saturating_add(value));
		AccountInfoOf::<T>::mutate(address, |account| {
			account.as_mut().map(|a| a.dust = dust);
		});

		Ok(())
	}

	/// Get the nonce for the given `address`.
	pub fn evm_nonce(address: &H160) -> u32
	where
		T::Nonce: Into<u32>,
	{
		let evm_nonce = EvmNonceOf::<T>::get(address).unwrap_or_default();
		let account = T::AddressMapper::to_account_id(&address);
		let substrate_nonce = System::<T>::account_nonce(account);

		if evm_nonce.positive {
			let nonce = substrate_nonce.into().saturating_add(evm_nonce.difference);
			return nonce;
		} else {
			let nonce = substrate_nonce.into().saturating_sub(evm_nonce.difference);
			return nonce;
		}
	}

	pub fn set_evm_nonce(address: &H160, nonce: u32) -> Result<u32, Error<T>> {
		let account = T::AddressMapper::to_account_id(&address);
		let substrate_nonce: u32 = System::<T>::account_nonce(account).try_into().ok().unwrap();
		let evm_nonce_u32 = nonce;

		if evm_nonce_u32 < substrate_nonce {
			return Err(<Error<T>>::NonceTooLow.into())
		}

		// Use mutate_exists because the key might not exist yet
		EvmNonceOf::<T>::mutate_exists(&address, |maybe_evm_nonce| {
			let (difference, positive) = if substrate_nonce > evm_nonce_u32 {
				(substrate_nonce - evm_nonce_u32, false)
			} else {
				(evm_nonce_u32 - substrate_nonce, true)
			};

			match maybe_evm_nonce {
				Some(evm_nonce) => {
					evm_nonce.difference = difference;
					evm_nonce.positive = positive;
				},
				None => {
					*maybe_evm_nonce = Some(EvmNonce { difference, positive });
				},
			}
		});

		Ok(evm_nonce_u32)
	}

	/// Convert a substrate fee into a gas value, using the fixed `GAS_PRICE`.
	/// The gas is calculated as `fee / GAS_PRICE`, rounded up to the nearest integer.
	pub fn evm_fee_to_gas(fee: BalanceOf<T>) -> U256 {
		let fee = Self::convert_native_to_evm(fee);
		let gas_price = Self::evm_gas_price().into();
		let (quotient, remainder) = fee.div_mod(gas_price);
		if remainder.is_zero() {
			quotient
		} else {
			quotient + U256::one()
		}
	}

	/// Convert a gas value into a substrate fee
	fn evm_gas_to_fee(gas: U256, gas_price: U256) -> Result<BalanceOf<T>, Error<T>> {
		let fee = gas.saturating_mul(gas_price);
		let value = BalanceWithDust::<BalanceOf<T>>::from_value::<T>(fee)?;
		Ok(value.into_rounded_balance())
	}

	/// Convert a weight to a gas value.
	pub fn evm_gas_from_weight(weight: Weight) -> U256 {
		let fee = T::WeightPrice::convert(weight);
		Self::evm_fee_to_gas(fee)
	}

	/// Get the block gas limit.
	pub fn evm_block_gas_limit() -> U256
	where
		<T as frame_system::Config>::RuntimeCall:
			Dispatchable<Info = frame_support::dispatch::DispatchInfo>,
		T: pallet_transaction_payment::Config,
		OnChargeTransactionBalanceOf<T>: Into<BalanceOf<T>>,
	{
		if let Some(gas_limit) = GasLimit::<T>::get() {
			return U256::from(gas_limit);
		} else {
			let max_block_weight = T::BlockWeights::get()
				.get(DispatchClass::Normal)
				.max_total
				.unwrap_or_else(|| T::BlockWeights::get().max_block);

			let length_fee = pallet_transaction_payment::Pallet::<T>::length_to_fee(
				5 * 1024 * 1024, // 5 MB
			);

			return Self::evm_gas_from_weight(max_block_weight)
				.saturating_add(Self::evm_fee_to_gas(length_fee.into()));
		};
	}

	/// Get the gas price.
	pub fn evm_gas_price() -> U256 {
		GasPrice::<T>::get().into()
	}

	/// Build an EVM tracer from the given tracer type.
	pub fn evm_tracer(tracer_type: TracerType) -> Tracer<T>
	where
		T::Nonce: Into<u32>,
	{
		match tracer_type {
			TracerType::CallTracer(config) => CallTracer::new(
				config.unwrap_or_default(),
				Self::evm_gas_from_weight as fn(Weight) -> U256,
			)
			.into(),
			TracerType::PrestateTracer(config) => {
				PrestateTracer::new(config.unwrap_or_default()).into()
			},
		}
	}

	/// A generalized version of [`Self::upload_code`].
	///
	/// It is identical to [`Self::upload_code`] and only differs in the information it returns.
	pub fn bare_upload_code(
		origin: OriginFor<T>,
		code: Vec<u8>,
		storage_deposit_limit: BalanceOf<T>,
	) -> CodeUploadResult<BalanceOf<T>> {
		let origin = T::UploadOrigin::ensure_origin(origin)?;
		let (module, deposit) =
			Self::try_upload_pvm_code(origin, code, storage_deposit_limit, false)?;
		Ok(CodeUploadReturnValue { code_hash: *module.code_hash(), deposit })
	}

	/// Query storage of a specified contract under a specified key.
	pub fn get_storage(address: H160, key: [u8; 32]) -> GetStorageResult {
		let contract_info =
			AccountInfo::<T>::load_contract(&address).ok_or(ContractAccessError::DoesntExist)?;

		let maybe_value = contract_info.read(&Key::from_fixed(key));
		Ok(maybe_value)
	}

	/// Query storage of a specified contract under a specified variable-sized key.
	pub fn get_storage_var_key(address: H160, key: Vec<u8>) -> GetStorageResult {
		let contract_info =
			AccountInfo::<T>::load_contract(&address).ok_or(ContractAccessError::DoesntExist)?;

		let maybe_value = contract_info.read(
			&Key::try_from_var(key)
				.map_err(|_| ContractAccessError::KeyDecodingFailed)?
				.into(),
		);
		Ok(maybe_value)
	}

	/// Uploads new code and returns the Vm binary contract blob and deposit amount collected.
	fn try_upload_pvm_code(
		origin: T::AccountId,
		code: Vec<u8>,
		storage_deposit_limit: BalanceOf<T>,
		skip_transfer: bool,
	) -> Result<(ContractBlob<T>, BalanceOf<T>), DispatchError> {
		let mut module = ContractBlob::from_pvm_code(code, origin)?;
		let deposit = module.store_code(skip_transfer)?;
		ensure!(storage_deposit_limit >= deposit, <Error<T>>::StorageDepositLimitExhausted);
		Ok((module, deposit))
	}

	/// Run the supplied function `f` if no other instance of this pallet is on the stack.
	fn run_guarded<R, F: FnOnce() -> Result<R, ExecError>>(f: F) -> Result<R, ExecError> {
		executing_contract::using_once(&mut false, || {
			executing_contract::with(|f| {
				// Fail if already entered contract execution
				if *f {
					return Err(())
				}
				// We are entering contract execution
				*f = true;
				Ok(())
			})
				.expect("Returns `Ok` if called within `using_once`. It is syntactically obvious that this is the case; qed")
				.map_err(|_| <Error<T>>::ReenteredPallet.into())
				.map(|_| f())
				.and_then(|r| r)
		})
	}

	/// Convert a native balance to EVM balance.
	pub fn convert_native_to_evm(value: impl Into<BalanceWithDust<BalanceOf<T>>>) -> U256 {
		let (value, dust) = value.into().deconstruct();
		value
			.into()
			.saturating_mul(T::NativeToEthRatio::get().into())
			.saturating_add(dust.into())
	}
}

impl<T: Config> Pallet<T> {
	/// Pallet account, used to hold funds for contracts upload deposit.
	pub fn account_id() -> T::AccountId {
		use frame_support::PalletId;
		use sp_runtime::traits::AccountIdConversion;
		PalletId(*b"py/reviv").into_account_truncating()
	}

	/// Returns true if the evm value carries dust.
	fn has_dust(value: U256) -> bool {
		value % U256::from(<T>::NativeToEthRatio::get()) != U256::zero()
	}

	/// Returns true if the evm value carries balance.
	fn has_balance(value: U256) -> bool {
		value >= U256::from(<T>::NativeToEthRatio::get())
	}

	/// Return the existential deposit of [`Config::Currency`].
	fn min_balance() -> BalanceOf<T> {
		<T::Currency as Inspect<AccountIdOf<T>>>::minimum_balance()
	}

	/// Deposit a pallet revive event.
	fn deposit_event(event: Event<T>) {
		<frame_system::Pallet<T>>::deposit_event(<T as Config>::RuntimeEvent::from(event))
	}

	/// The address of the validator that produced the current block.
	pub fn block_author() -> Option<H160> {
		use frame_support::traits::FindAuthor;

		let digest = <frame_system::Pallet<T>>::digest();
		let pre_runtime_digests = digest.logs.iter().filter_map(|d| d.as_pre_runtime());

		let account_id = T::FindAuthor::find_author(pre_runtime_digests)?;
		Some(T::AddressMapper::to_address(&account_id))
	}

	/// Returns the code at `address`.
	///
	/// This takes pre-compiles into account.
	pub fn code(address: &H160) -> Vec<u8> {
		use precompiles::{All, Precompiles};
		if let Some(code) = <All<T>>::code(address.as_fixed_bytes()) {
			return code.into();
		}
		AccountInfo::<T>::load_contract(&address)
			.and_then(|contract| <PristineCode<T>>::get(contract.code_hash))
			.map(|code| code.into())
			.unwrap_or_default()
	}
}

/// The address used to call the runtime's pallets dispatchables
///
/// Note:
/// computed with PalletId(*b"py/paddr").into_account_truncating();
pub const RUNTIME_PALLETS_ADDR: H160 =
	H160(hex_literal::hex!("6d6f646c70792f70616464720000000000000000"));

// Set up a global reference to the boolean flag used for the re-entrancy guard.
environmental!(executing_contract: bool);

sp_api::decl_runtime_apis! {
	/// The API used to dry-run contract interactions.
	#[api_version(1)]
	pub trait ReviveApi<AccountId, Balance, Nonce, BlockNumber> where
		AccountId: Codec,
		Balance: Codec,
		Nonce: Codec,
		BlockNumber: Codec,
	{
		/// Returns the block gas limit.
		fn block_gas_limit() -> U256;

		/// Returns the free balance of the given `[H160]` address, using EVM decimals.
		fn balance(address: H160) -> U256;

		/// Returns the gas price.
		fn gas_price() -> U256;

		/// Returns the nonce of the given `[H160]` address.
		fn nonce(address: H160) -> Nonce;

		fn account_or_fallback(address: H160) -> AccountId;

		/// Perform a call from a specified account to a given contract.
		///
		/// See [`crate::Pallet::bare_call`].
		fn call(
			origin: AccountId,
			dest: H160,
			value: Balance,
			gas_limit: Option<Weight>,
			storage_deposit_limit: Option<Balance>,
			input_data: Vec<u8>,
		) -> ContractResult<ExecReturnValue, Balance>;

		/// Instantiate a new contract.
		///
		/// See `[crate::Pallet::bare_instantiate]`.
		fn instantiate(
			origin: AccountId,
			value: Balance,
			gas_limit: Option<Weight>,
			storage_deposit_limit: Option<Balance>,
			code: Code,
			data: Vec<u8>,
			salt: Option<[u8; 32]>,
		) -> ContractResult<InstantiateReturnValue, Balance>;


		/// Perform an Ethereum call.
		///
		/// See [`crate::Pallet::dry_run_eth_transact`]
		fn eth_transact(tx: GenericTransaction) -> Result<EthTransactInfo<Balance>, EthTransactError>;

		/// Upload new code without instantiating a contract from it.
		///
		/// See [`crate::Pallet::bare_upload_code`].
		fn upload_code(
			origin: AccountId,
			code: Vec<u8>,
			storage_deposit_limit: Option<Balance>,
		) -> CodeUploadResult<Balance>;

		/// Query a given storage key in a given contract.
		///
		/// Returns `Ok(Some(Vec<u8>))` if the storage value exists under the given key in the
		/// specified account and `Ok(None)` if it doesn't. If the account specified by the address
		/// doesn't exist, or doesn't have a contract then `Err` is returned.
		fn get_storage(
			address: H160,
			key: [u8; 32],
		) -> GetStorageResult;

		/// Query a given variable-sized storage key in a given contract.
		///
		/// Returns `Ok(Some(Vec<u8>))` if the storage value exists under the given key in the
		/// specified account and `Ok(None)` if it doesn't. If the account specified by the address
		/// doesn't exist, or doesn't have a contract then `Err` is returned.
		fn get_storage_var_key(
			address: H160,
			key: Vec<u8>,
		) -> GetStorageResult;

		/// Traces the execution of an entire block and returns call traces.
		///
		/// This is intended to be called through `state_call` to replay the block from the
		/// parent block.
		///
		/// See eth-rpc `debug_traceBlockByNumber` for usage.
		fn trace_block(
			block: Block,
			config: TracerType
		) -> Vec<(u32, Trace)>;

		/// Traces the execution of a specific transaction within a block.
		///
		/// This is intended to be called through `state_call` to replay the block from the
		/// parent hash up to the transaction.
		///
		/// See eth-rpc `debug_traceTransaction` for usage.
		fn trace_tx(
			block: Block,
			tx_index: u32,
			config: TracerType
		) -> Option<Trace>;

		/// Dry run and return the trace of the given call.
		///
		/// See eth-rpc `debug_traceCall` for usage.
		fn trace_call(tx: GenericTransaction, config: TracerType) -> Result<Trace, EthTransactError>;

		/// The address of the validator that produced the current block.
		fn block_author() -> Option<H160>;

		/// Get the H160 address associated to this account id
		fn address(account_id: AccountId) -> H160;

		/// The address used to call the runtime's pallets dispatchables
		fn runtime_pallets_address() -> H160;

		/// The code at the specified address taking pre-compiles into account.
		fn code(address: H160) -> Vec<u8>;
	}
}

/// This macro wraps substrate's `impl_runtime_apis!` and implements `pallet_revive` runtime APIs.
///
/// # Parameters
/// - `$Runtime`: The runtime type to implement the APIs for.
/// - `$Executive`: The Executive type of the runtime.
/// - `$EthExtra`: Type for additional Ethereum runtime extension.
/// - `$($rest:tt)*`: Remaining input to be forwarded to the underlying `impl_runtime_apis!`.
#[macro_export]
macro_rules! impl_runtime_apis_plus_revive {
	($Runtime: ty, $Executive: ty, $EthExtra: ty, $($rest:tt)*) => {

		impl_runtime_apis! {
			$($rest)*

			impl pallet_revive::ReviveApi<Block, AccountId, Balance, Nonce, BlockNumber> for $Runtime {
				fn balance(address: $crate::H160) -> $crate::U256 {
					$crate::Pallet::<Self>::evm_balance(&address)
				}

				fn block_author() -> Option<$crate::H160> {
					$crate::Pallet::<Self>::block_author()
				}

				fn account_or_fallback(address: $crate::H160) -> AccountId {
					use $crate::AddressMapper;
					<Self as $crate::Config>::AddressMapper::to_account_id(&address)
				}

				fn block_gas_limit() -> $crate::U256 {
					$crate::Pallet::<Self>::evm_block_gas_limit()
				}

				fn gas_price() -> $crate::U256 {
					$crate::Pallet::<Self>::evm_gas_price()
				}

				fn nonce(address: $crate::H160) -> Nonce {
					$crate::Pallet::<Self>::evm_nonce(&address)
				}

				fn address(account_id: AccountId) -> $crate::H160 {
					use $crate::AddressMapper;
					<Self as $crate::Config>::AddressMapper::to_address(&account_id)
				}

				fn eth_transact(
					tx: $crate::evm::GenericTransaction,
				) -> Result<$crate::EthTransactInfo<Balance>, $crate::EthTransactError> {
					use $crate::{
						codec::Encode, evm::runtime::EthExtra, frame_support::traits::Get,
						sp_runtime::traits::TransactionExtension,
						sp_runtime::traits::Block as BlockT
					};

					let tx_fee = |call: <Self as $crate::frame_system::Config>::RuntimeCall, dispatch_call: <Self as $crate::frame_system::Config>::RuntimeCall| {
						use $crate::frame_support::dispatch::GetDispatchInfo;

						// Get the dispatch info of the actual call dispatched
						let mut dispatch_info = dispatch_call.get_dispatch_info();
						dispatch_info.extension_weight =
							<$EthExtra>::get_eth_extension(0, 0u32.into()).weight(&dispatch_call);

						// Build the extrinsic
						let uxt: <Block as BlockT>::Extrinsic =
							$crate::sp_runtime::generic::UncheckedExtrinsic::new_bare(call).into();

						// Compute the fee of the extrinsic
						$crate::pallet_transaction_payment::Pallet::<Self>::compute_fee(
							uxt.encoded_size() as u32,
							&dispatch_info,
							0u32.into(),
						)
					};

					let blockweights: $crate::BlockWeights =
						<Self as $crate::frame_system::Config>::BlockWeights::get();
					$crate::Pallet::<Self>::dry_run_eth_transact(tx, blockweights.max_block, tx_fee)
				}

				fn call(
					origin: AccountId,
					dest: $crate::H160,
					value: Balance,
					gas_limit: Option<$crate::Weight>,
					storage_deposit_limit: Option<Balance>,
					input_data: Vec<u8>,
				) -> $crate::ContractResult<$crate::ExecReturnValue, Balance> {
					use $crate::frame_support::traits::Get;
					let blockweights: $crate::BlockWeights =
						<Self as $crate::frame_system::Config>::BlockWeights::get();

					$crate::Pallet::<Self>::prepare_dry_run(&origin);
					$crate::Pallet::<Self>::bare_call(
						<Self as $crate::frame_system::Config>::RuntimeOrigin::signed(origin),
						dest,
						$crate::Pallet::<Self>::convert_native_to_evm(value),
						gas_limit.unwrap_or(blockweights.max_block),
						$crate::DepositLimit::Balance(storage_deposit_limit.unwrap_or(u128::MAX)),
						input_data,
					)
				}

				fn instantiate(
					origin: AccountId,
					value: Balance,
					gas_limit: Option<$crate::Weight>,
					storage_deposit_limit: Option<Balance>,
					code: $crate::Code,
					data: Vec<u8>,
					salt: Option<[u8; 32]>,
				) -> $crate::ContractResult<$crate::InstantiateReturnValue, Balance> {
					use $crate::frame_support::traits::Get;
					let blockweights: $crate::BlockWeights =
						<Self as $crate::frame_system::Config>::BlockWeights::get();

					$crate::Pallet::<Self>::prepare_dry_run(&origin);
					$crate::Pallet::<Self>::bare_instantiate(
						<Self as $crate::frame_system::Config>::RuntimeOrigin::signed(origin),
						$crate::Pallet::<Self>::convert_native_to_evm(value),
						gas_limit.unwrap_or(blockweights.max_block),
						$crate::DepositLimit::Balance(storage_deposit_limit.unwrap_or(u128::MAX)),
						code,
						data,
						salt,
						$crate::BumpNonce::Yes,
					)
				}

				fn upload_code(
					origin: AccountId,
					code: Vec<u8>,
					storage_deposit_limit: Option<Balance>,
				) -> $crate::CodeUploadResult<Balance> {
					let origin =
						<Self as $crate::frame_system::Config>::RuntimeOrigin::signed(origin);
					$crate::Pallet::<Self>::bare_upload_code(
						origin,
						code,
						storage_deposit_limit.unwrap_or(u128::MAX),
					)
				}

				fn get_storage_var_key(
					address: $crate::H160,
					key: Vec<u8>,
				) -> $crate::GetStorageResult {
					$crate::Pallet::<Self>::get_storage_var_key(address, key)
				}

				fn get_storage(address: $crate::H160, key: [u8; 32]) -> $crate::GetStorageResult {
					$crate::Pallet::<Self>::get_storage(address, key)
				}

				fn trace_block(
					block: Block,
					tracer_type: $crate::evm::TracerType,
				) -> Vec<(u32, $crate::evm::Trace)> {
					use $crate::{sp_runtime::traits::Block, tracing::trace};
					let mut tracer = $crate::Pallet::<Self>::evm_tracer(tracer_type);
					let mut traces = vec![];
					let (header, extrinsics) = block.deconstruct();
					<$Executive>::initialize_block(&header);
					for (index, ext) in extrinsics.into_iter().enumerate() {
						let t = tracer.as_tracing();
						let _ = trace(t, || <$Executive>::apply_extrinsic(ext));

						if let Some(tx_trace) = tracer.collect_trace() {
							traces.push((index as u32, tx_trace));
						}
					}

					traces
				}

				fn trace_tx(
					block: Block,
					tx_index: u32,
					tracer_type: $crate::evm::TracerType,
				) -> Option<$crate::evm::Trace> {
					use $crate::{sp_runtime::traits::Block, tracing::trace};

					let mut tracer = $crate::Pallet::<Self>::evm_tracer(tracer_type);
					let (header, extrinsics) = block.deconstruct();

					<$Executive>::initialize_block(&header);
					for (index, ext) in extrinsics.into_iter().enumerate() {
						if index as u32 == tx_index {
							let t = tracer.as_tracing();
							let _ = trace(t, || <$Executive>::apply_extrinsic(ext));
							break;
						} else {
							let _ = <$Executive>::apply_extrinsic(ext);
						}
					}

					tracer.collect_trace()
				}

				fn trace_call(
					tx: $crate::evm::GenericTransaction,
					tracer_type: $crate::evm::TracerType,
				) -> Result<$crate::evm::Trace, $crate::EthTransactError> {
					use $crate::tracing::trace;
					let mut tracer = $crate::Pallet::<Self>::evm_tracer(tracer_type);
					let t = tracer.as_tracing();

					t.watch_address(&tx.from.unwrap_or_default());
					t.watch_address(&$crate::Pallet::<Self>::block_author().unwrap_or_default());
					let result = trace(t, || Self::eth_transact(tx));

					if let Some(trace) = tracer.collect_trace() {
						Ok(trace)
					} else if let Err(err) = result {
						Err(err)
					} else {
						Ok(tracer.empty_trace())
					}
				}

				fn runtime_pallets_address() -> $crate::H160 {
					$crate::RUNTIME_PALLETS_ADDR
				}

				fn code(address: $crate::H160) -> Vec<u8> {
					$crate::Pallet::<Self>::code(&address)
				}
			}
		}
	};
}<|MERGE_RESOLUTION|>--- conflicted
+++ resolved
@@ -91,12 +91,7 @@
 		create1, create2, is_eth_derived, AccountId32Mapper, AddressMapper, TestAccountMapper,
 	},
 	exec::{Key, MomentOf, Origin},
-<<<<<<< HEAD
-	pallet::*,
-=======
 	pallet::{genesis, *},
-	storage::{AccountInfo, ContractInfo},
->>>>>>> 7af791f7
 };
 pub use codec;
 pub use frame_support::{self, dispatch::DispatchInfo, weights::Weight};
@@ -603,14 +598,11 @@
 		/// block, enabling them to interact with smart contracts.
 		#[serde(default, skip_serializing_if = "Vec::is_empty")]
 		pub mapped_accounts: Vec<T::AccountId>,
-<<<<<<< HEAD
-		pub gas_price: u64,
-=======
 
 		/// Account entries (both EOAs and contracts)
 		#[serde(default, skip_serializing_if = "Vec::is_empty")]
 		pub accounts: Vec<genesis::Account<T>>,
->>>>>>> 7af791f7
+		pub gas_price: u64,
 	}
 
 	#[pallet::genesis_build]
@@ -636,9 +628,7 @@
 					log::error!(target: LOG_TARGET, "Failed to map account {id:?}: {err:?}");
 				}
 			}
-<<<<<<< HEAD
 			GasPrice::<T>::put(self.gas_price);
-=======
 
 			let owner = Pallet::<T>::account_id();
 
@@ -699,7 +689,6 @@
 					log::error!(target: LOG_TARGET, "Failed to set EVM balance for {address:?}: {err:?}");
 				});
 			}
->>>>>>> 7af791f7
 		}
 	}
 
