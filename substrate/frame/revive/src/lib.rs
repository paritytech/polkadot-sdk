--- conflicted
+++ resolved
@@ -773,26 +773,16 @@
 			ReceiptInfoData::<T>::kill();
 			EthereumBlock::<T>::kill();
 
-<<<<<<< HEAD
+			// Warm up the pallet account.
+			System::<T>::account_exists(&Pallet::<T>::account_id());
 			// Account for the fixed part of the costs incurred in `on_finalize`.
 			<T as Config>::WeightInfo::on_finalize_block_fixed()
-=======
-			// Warm up the pallet account.
-			System::<T>::account_exists(&Pallet::<T>::account_id());
-			return T::DbWeight::get().reads(1)
->>>>>>> c396af29
 		}
 
 		fn on_finalize(block_number: BlockNumberFor<T>) {
 			// If we cannot fetch the block author there's nothing we can do.
 			// Finding the block author traverses the digest logs.
-<<<<<<< HEAD
 			let block_author = Self::block_author();
-=======
-			let Some(block_author) = Self::block_author() else {
-				return;
-			};
->>>>>>> c396af29
 
 			// Weights are accounted for in the `on_initialize`.
 			let eth_block_num: U256 = block_number.into();
@@ -1588,8 +1578,6 @@
 			)));
 		};
 
-		let mut dummy_payload: Vec<u8> = Vec::new();
-
 		// Dry run the call
 		let (mut result, dispatch_call) = match tx.to {
 			// A contract call.
@@ -1652,27 +1640,16 @@
 						result.storage_deposit,
 					);
 
-					match tx.clone().try_into_unsigned() {
-						Ok(tx) => dummy_payload = tx.dummy_signed_payload(),
-						Err(_) =>
-							return Err(EthTransactError::Message("Invalid transaction".into())),
-					}
-
 					let dispatch_call: <T as Config>::RuntimeCall = crate::Call::<T>::eth_call {
 						dest,
 						value,
 						gas_limit,
 						storage_deposit_limit,
 						data: input.clone(),
-<<<<<<< HEAD
-						// Payload is needed to determine costs.
-						transaction_encoded: dummy_payload.clone(),
-=======
 						// Since this is a dry run, we don't need to pass the signed transaction
 						// payload. Instead, use a dummy value. The signed transaction
 						// will be provided by the user when the tx is submitted.
 						transaction_encoded: encoded_dummy_payload,
->>>>>>> c396af29
 					}
 					.into();
 					(result, dispatch_call)
@@ -1739,27 +1716,7 @@
 			},
 		};
 
-		if dummy_payload.is_empty() {
-			match tx.try_into_unsigned() {
-				Ok(tx) => dummy_payload = tx.dummy_signed_payload(),
-				Err(_) => return Err(EthTransactError::Message("Invalid transaction".into())),
-			}
-		}
-
-<<<<<<< HEAD
-		let signed_transaction = match TransactionSigned::decode(&dummy_payload) {
-			Ok(signed_transaction) => signed_transaction,
-			Err(err) =>
-				return Err(EthTransactError::Message(format!(
-					"Cannot decode transaction: {:?}",
-					err
-				))),
-		};
-
-		let eth_transact_call = crate::Call::<T>::eth_transact { signed_transaction };
-=======
 		let eth_transact_call = crate::Call::<T>::eth_transact { signed_transaction: dummy_signed };
->>>>>>> c396af29
 		let fee = tx_fee(eth_transact_call.into(), dispatch_call);
 		let raw_gas = Self::evm_fee_to_gas(fee);
 		let eth_gas =
