// This file is part of Substrate.

// Copyright (C) Parity Technologies (UK) Ltd.
// SPDX-License-Identifier: Apache-2.0

// Licensed under the Apache License, Version 2.0 (the "License");
// you may not use this file except in compliance with the License.
// You may obtain a copy of the License at
//
// 	http://www.apache.org/licenses/LICENSE-2.0
//
// Unless required by applicable law or agreed to in writing, software
// distributed under the License is distributed on an "AS IS" BASIS,
// WITHOUT WARRANTIES OR CONDITIONS OF ANY KIND, either express or implied.
// See the License for the specific language governing permissions and
// limitations under the License.

#![doc = include_str!("../README.md")]
#![allow(rustdoc::private_intra_doc_links)]
#![cfg_attr(not(feature = "std"), no_std)]
#![cfg_attr(feature = "runtime-benchmarks", recursion_limit = "1024")]

extern crate alloc;

mod address;
mod benchmarking;
mod call_builder;
mod debug;
mod exec;
mod gas;
mod impl_fungibles;
mod limits;
mod primitives;
mod storage;
#[cfg(test)]
mod tests;
mod transient_storage;
mod vm;

pub mod evm;
pub mod migrations;
pub mod precompiles;
pub mod test_utils;
pub mod tracing;
pub mod weightinfo_extension;
pub mod weights;

use crate::{
	evm::{
<<<<<<< HEAD
		block_hash::EthereumBlockBuilderIR, block_storage, create_call, fees::InfoT as FeeInfo,
		runtime::SetWeightLimit, CallTracer, GenericTransaction, PrestateTracer, Trace, Tracer,
		TracerType, TYPE_EIP1559,
=======
		create_call,
		fees::{Combinator, InfoT as FeeInfo},
		runtime::SetWeightLimit,
		CallTracer, GenericTransaction, PrestateTracer, Trace, Tracer, TracerType, TYPE_EIP1559,
>>>>>>> 5f69bea2
	},
	exec::{AccountIdOf, ExecError, Executable, Stack as ExecStack},
	gas::GasMeter,
	storage::{meter::Meter as StorageMeter, AccountType, DeletionQueueManager},
	tracing::if_tracing,
	vm::{pvm::extract_code_and_data, CodeInfo, ContractBlob, RuntimeCosts},
};
use alloc::{boxed::Box, format, vec};
use codec::{Codec, Decode, Encode};
use environmental::*;
use frame_support::{
	dispatch::{
		DispatchErrorWithPostInfo, DispatchResult, DispatchResultWithPostInfo, GetDispatchInfo,
		Pays, PostDispatchInfo, RawOrigin,
	},
	ensure,
	pallet_prelude::DispatchClass,
	traits::{
		fungible::{Balanced, Inspect, Mutate, MutateHold},
		tokens::Balance,
		ConstU32, ConstU64, EnsureOrigin, Get, IsSubType, IsType, OriginTrait, Time,
	},
	weights::WeightMeter,
	BoundedVec, RuntimeDebugNoBound,
};
use frame_system::{
	ensure_signed,
	pallet_prelude::{BlockNumberFor, OriginFor},
	Pallet as System,
};
use scale_info::TypeInfo;
use sp_runtime::{
	traits::{BadOrigin, Bounded, Convert, Dispatchable, Saturating, UniqueSaturatedInto, Zero},
	AccountId32, DispatchError, FixedPointNumber, FixedU128,
};

pub use crate::{
	address::{
		create1, create2, is_eth_derived, AccountId32Mapper, AddressMapper, TestAccountMapper,
	},
	debug::DebugSettings,
	evm::{block_hash::ReceiptGasInfo, Address as EthAddress, Block as EthBlock, ReceiptInfo},
	exec::{Key, MomentOf, Origin as ExecOrigin},
	pallet::{genesis, *},
	storage::{AccountInfo, ContractInfo},
};
pub use codec;
pub use frame_support::{self, dispatch::DispatchInfo, weights::Weight};
pub use frame_system::{self, limits::BlockWeights};
pub use primitives::*;
pub use sp_core::{keccak_256, H160, H256, U256};
pub use sp_runtime;
pub use weightinfo_extension::OnFinalizeBlockParts;
pub use weights::WeightInfo;

#[cfg(doc)]
pub use crate::vm::pvm::SyscallDoc;

pub type BalanceOf<T> = <T as Config>::Balance;
type TrieId = BoundedVec<u8, ConstU32<128>>;
type ImmutableData = BoundedVec<u8, ConstU32<{ limits::IMMUTABLE_BYTES }>>;
type CallOf<T> = <T as Config>::RuntimeCall;

/// Used as a sentinel value when reading and writing contract memory.
///
/// It is usually used to signal `None` to a contract when only a primitive is allowed
/// and we don't want to go through encoding a full Rust type. Using `u32::Max` is a safe
/// sentinel because contracts are never allowed to use such a large amount of resources
/// that this value makes sense for a memory location or length.
const SENTINEL: u32 = u32::MAX;

/// The target that is used for the log output emitted by this crate.
///
/// Hence you can use this target to selectively increase the log level for this crate.
///
/// Example: `RUST_LOG=runtime::revive=debug my_code --dev`
const LOG_TARGET: &str = "runtime::revive";

#[frame_support::pallet]
pub mod pallet {
	use super::*;
	use frame_support::{pallet_prelude::*, traits::FindAuthor};
	use frame_system::pallet_prelude::*;
	use sp_core::U256;
	use sp_runtime::Perbill;

	/// The in-code storage version.
	pub(crate) const STORAGE_VERSION: StorageVersion = StorageVersion::new(0);

	#[pallet::pallet]
	#[pallet::storage_version(STORAGE_VERSION)]
	pub struct Pallet<T>(_);

	#[pallet::config(with_default)]
	pub trait Config: frame_system::Config {
		/// The time implementation used to supply timestamps to contracts through `seal_now`.
		type Time: Time<Moment: Into<U256>>;

		/// The balance type of [`Self::Currency`].
		///
		/// Just added here to add additional trait bounds.
		#[pallet::no_default]
		type Balance: Balance + TryFrom<U256> + Into<U256> + Bounded + UniqueSaturatedInto<u64>;

		/// The fungible in which fees are paid and contract balances are held.
		#[pallet::no_default]
		type Currency: Inspect<Self::AccountId, Balance = Self::Balance>
			+ Mutate<Self::AccountId>
			+ MutateHold<Self::AccountId, Reason = Self::RuntimeHoldReason>
			+ Balanced<Self::AccountId>;

		/// The overarching event type.
		#[pallet::no_default_bounds]
		#[allow(deprecated)]
		type RuntimeEvent: From<Event<Self>> + IsType<<Self as frame_system::Config>::RuntimeEvent>;

		/// The overarching call type.
		#[pallet::no_default_bounds]
		type RuntimeCall: Parameter
			+ Dispatchable<
				RuntimeOrigin = OriginFor<Self>,
				Info = DispatchInfo,
				PostInfo = PostDispatchInfo,
			> + IsType<<Self as frame_system::Config>::RuntimeCall>
			+ From<Call<Self>>
			+ IsSubType<Call<Self>>
			+ GetDispatchInfo;

		/// The overarching origin type.
		#[pallet::no_default_bounds]
		type RuntimeOrigin: IsType<OriginFor<Self>>
			+ From<Origin<Self>>
			+ Into<Result<Origin<Self>, OriginFor<Self>>>;

		/// Overarching hold reason.
		#[pallet::no_default_bounds]
		type RuntimeHoldReason: From<HoldReason>;

		/// Describes the weights of the dispatchables of this module and is also used to
		/// construct a default cost schedule.
		type WeightInfo: WeightInfo;

		/// Type that allows the runtime authors to add new host functions for a contract to call.
		///
		/// Pass in a tuple of types that implement [`precompiles::Precompile`].
		#[pallet::no_default_bounds]
		#[allow(private_bounds)]
		type Precompiles: precompiles::Precompiles<Self>;

		/// Find the author of the current block.
		type FindAuthor: FindAuthor<Self::AccountId>;

		/// The amount of balance a caller has to pay for each byte of storage.
		///
		/// # Note
		///
		/// It is safe to change this value on a live chain as all refunds are pro rata.
		#[pallet::constant]
		#[pallet::no_default_bounds]
		type DepositPerByte: Get<BalanceOf<Self>>;

		/// The amount of balance a caller has to pay for each storage item.
		///
		/// # Note
		///
		/// It is safe to change this value on a live chain as all refunds are pro rata.
		#[pallet::constant]
		#[pallet::no_default_bounds]
		type DepositPerItem: Get<BalanceOf<Self>>;

		/// The percentage of the storage deposit that should be held for using a code hash.
		/// Instantiating a contract, protects the code from being removed. In order to prevent
		/// abuse these actions are protected with a percentage of the code deposit.
		#[pallet::constant]
		type CodeHashLockupDepositPercent: Get<Perbill>;

		/// Use either valid type is [`address::AccountId32Mapper`] or [`address::H160Mapper`].
		#[pallet::no_default]
		type AddressMapper: AddressMapper<Self>;

		/// Make contract callable functions marked as `#[unstable]` available.
		///
		/// Contracts that use `#[unstable]` functions won't be able to be uploaded unless
		/// this is set to `true`. This is only meant for testnets and dev nodes in order to
		/// experiment with new features.
		///
		/// # Warning
		///
		/// Do **not** set to `true` on productions chains.
		#[pallet::constant]
		type UnsafeUnstableInterface: Get<bool>;

		/// Allow EVM bytecode to be uploaded and instantiated.
		#[pallet::constant]
		type AllowEVMBytecode: Get<bool>;

		/// Origin allowed to upload code.
		///
		/// By default, it is safe to set this to `EnsureSigned`, allowing anyone to upload contract
		/// code.
		#[pallet::no_default_bounds]
		type UploadOrigin: EnsureOrigin<OriginFor<Self>, Success = Self::AccountId>;

		/// Origin allowed to instantiate code.
		///
		/// # Note
		///
		/// This is not enforced when a contract instantiates another contract. The
		/// [`Self::UploadOrigin`] should make sure that no code is deployed that does unwanted
		/// instantiations.
		///
		/// By default, it is safe to set this to `EnsureSigned`, allowing anyone to instantiate
		/// contract code.
		#[pallet::no_default_bounds]
		type InstantiateOrigin: EnsureOrigin<OriginFor<Self>, Success = Self::AccountId>;

		/// The amount of memory in bytes that parachain nodes a lot to the runtime.
		///
		/// This is used in [`Pallet::integrity_test`] to make sure that the runtime has enough
		/// memory to support this pallet if set to the correct value.
		type RuntimeMemory: Get<u32>;

		/// The amount of memory in bytes that relay chain validators a lot to the PoV.
		///
		/// This is used in [`Pallet::integrity_test`] to make sure that the runtime has enough
		/// memory to support this pallet if set to the correct value.
		///
		/// This value is usually higher than [`Self::RuntimeMemory`] to account for the fact
		/// that validators have to hold all storage items in PvF memory.
		type PVFMemory: Get<u32>;

		/// The [EIP-155](https://eips.ethereum.org/EIPS/eip-155) chain ID.
		///
		/// This is a unique identifier assigned to each blockchain network,
		/// preventing replay attacks.
		#[pallet::constant]
		type ChainId: Get<u64>;

		/// The ratio between the decimal representation of the native token and the ETH token.
		#[pallet::constant]
		type NativeToEthRatio: Get<u32>;

		/// Set to [`crate::evm::fees::Info`] for a production runtime.
		///
		/// For mock runtimes that do not need to interact with any eth compat functionality
		/// the default value of `()` will suffice.
		#[pallet::no_default_bounds]
		type FeeInfo: FeeInfo<Self>;

		/// The fraction the maximum extrinsic weight `eth_transact` extrinsics are capped to.
		///
		/// This is not a security measure but a requirement due to how we map gas to `(Weight,
		/// StorageDeposit)`. The mapping might derive a `Weight` that is too large to fit into an
		/// extrinsic. In this case we cap it to the limit specified here.
		///
		/// `eth_transact` transactions that use more weight than specified will fail with an out of
		/// gas error during execution. Larger fractions will allow more transactions to run.
		/// Smaller values waste less block space: Choose as small as possible and as large as
		/// necessary.
		///
		///  Default: `0.5`.
		#[pallet::constant]
		type MaxEthExtrinsicWeight: Get<FixedU128>;

		/// Allows debug-mode configuration, such as enabling unlimited contract size.
		#[pallet::constant]
		type DebugEnabled: Get<bool>;
	}

	/// Container for different types that implement [`DefaultConfig`]` of this pallet.
	pub mod config_preludes {
		use super::*;
		use frame_support::{
			derive_impl,
			traits::{ConstBool, ConstU32},
		};
		use frame_system::EnsureSigned;
		use sp_core::parameter_types;

		type Balance = u64;

		pub const DOLLARS: Balance = 1_000_000_000_000;
		pub const CENTS: Balance = DOLLARS / 100;
		pub const MILLICENTS: Balance = CENTS / 1_000;

		pub const fn deposit(items: u32, bytes: u32) -> Balance {
			items as Balance * 20 * CENTS + (bytes as Balance) * MILLICENTS
		}

		parameter_types! {
			pub const DepositPerItem: Balance = deposit(1, 0);
			pub const DepositPerByte: Balance = deposit(0, 1);
			pub const CodeHashLockupDepositPercent: Perbill = Perbill::from_percent(0);
			pub const MaxEthExtrinsicWeight: FixedU128 = FixedU128::from_rational(1, 2);
		}

		/// A type providing default configurations for this pallet in testing environment.
		pub struct TestDefaultConfig;

		impl Time for TestDefaultConfig {
			type Moment = u64;
			fn now() -> Self::Moment {
				0u64
			}
		}

		impl<T: From<u64>> Convert<Weight, T> for TestDefaultConfig {
			fn convert(w: Weight) -> T {
				w.ref_time().into()
			}
		}

		#[derive_impl(frame_system::config_preludes::TestDefaultConfig, no_aggregated_types)]
		impl frame_system::DefaultConfig for TestDefaultConfig {}

		#[frame_support::register_default_impl(TestDefaultConfig)]
		impl DefaultConfig for TestDefaultConfig {
			#[inject_runtime_type]
			type RuntimeEvent = ();

			#[inject_runtime_type]
			type RuntimeHoldReason = ();

			#[inject_runtime_type]
			type RuntimeCall = ();

			#[inject_runtime_type]
			type RuntimeOrigin = ();

			type Precompiles = ();
			type CodeHashLockupDepositPercent = CodeHashLockupDepositPercent;
			type DepositPerByte = DepositPerByte;
			type DepositPerItem = DepositPerItem;
			type Time = Self;
			type UnsafeUnstableInterface = ConstBool<true>;
			type AllowEVMBytecode = ConstBool<true>;
			type UploadOrigin = EnsureSigned<Self::AccountId>;
			type InstantiateOrigin = EnsureSigned<Self::AccountId>;
			type WeightInfo = ();
			type RuntimeMemory = ConstU32<{ 128 * 1024 * 1024 }>;
			type PVFMemory = ConstU32<{ 512 * 1024 * 1024 }>;
			type ChainId = ConstU64<42>;
			type NativeToEthRatio = ConstU32<1_000_000>;
			type FindAuthor = ();
			type FeeInfo = ();
			type MaxEthExtrinsicWeight = MaxEthExtrinsicWeight;
			type DebugEnabled = ConstBool<false>;
		}
	}

	#[pallet::event]
	pub enum Event<T: Config> {
		/// A custom event emitted by the contract.
		ContractEmitted {
			/// The contract that emitted the event.
			contract: H160,
			/// Data supplied by the contract. Metadata generated during contract compilation
			/// is needed to decode it.
			data: Vec<u8>,
			/// A list of topics used to index the event.
			/// Number of topics is capped by [`limits::NUM_EVENT_TOPICS`].
			topics: Vec<H256>,
		},

		/// Contract deployed by deployer at the specified address.
		Instantiated { deployer: H160, contract: H160 },
	}

	#[pallet::error]
	#[repr(u8)]
	pub enum Error<T> {
		/// Invalid schedule supplied, e.g. with zero weight of a basic operation.
		InvalidSchedule = 0x01,
		/// Invalid combination of flags supplied to `seal_call` or `seal_delegate_call`.
		InvalidCallFlags = 0x02,
		/// The executed contract exhausted its gas limit.
		OutOfGas = 0x03,
		/// Performing the requested transfer failed. Probably because there isn't enough
		/// free balance in the sender's account.
		TransferFailed = 0x04,
		/// Performing a call was denied because the calling depth reached the limit
		/// of what is specified in the schedule.
		MaxCallDepthReached = 0x05,
		/// No contract was found at the specified address.
		ContractNotFound = 0x06,
		/// No code could be found at the supplied code hash.
		CodeNotFound = 0x07,
		/// No code info could be found at the supplied code hash.
		CodeInfoNotFound = 0x08,
		/// A buffer outside of sandbox memory was passed to a contract API function.
		OutOfBounds = 0x09,
		/// Input passed to a contract API function failed to decode as expected type.
		DecodingFailed = 0x0A,
		/// Contract trapped during execution.
		ContractTrapped = 0x0B,
		/// Event body or storage item exceeds [`limits::PAYLOAD_BYTES`].
		ValueTooLarge = 0x0C,
		/// Termination of a contract is not allowed while the contract is already
		/// on the call stack. Can be triggered by `seal_terminate`.
		TerminatedWhileReentrant = 0x0D,
		/// `seal_call` forwarded this contracts input. It therefore is no longer available.
		InputForwarded = 0x0E,
		/// The amount of topics passed to `seal_deposit_events` exceeds the limit.
		TooManyTopics = 0x0F,
		/// A contract with the same AccountId already exists.
		DuplicateContract = 0x12,
		/// A contract self destructed in its constructor.
		///
		/// This can be triggered by a call to `seal_terminate`.
		TerminatedInConstructor = 0x13,
		/// A call tried to invoke a contract that is flagged as non-reentrant.
		ReentranceDenied = 0x14,
		/// A contract called into the runtime which then called back into this pallet.
		ReenteredPallet = 0x15,
		/// A contract attempted to invoke a state modifying API while being in read-only mode.
		StateChangeDenied = 0x16,
		/// Origin doesn't have enough balance to pay the required storage deposits.
		StorageDepositNotEnoughFunds = 0x17,
		/// More storage was created than allowed by the storage deposit limit.
		StorageDepositLimitExhausted = 0x18,
		/// Code removal was denied because the code is still in use by at least one contract.
		CodeInUse = 0x19,
		/// The contract ran to completion but decided to revert its storage changes.
		/// Please note that this error is only returned from extrinsics. When called directly
		/// or via RPC an `Ok` will be returned. In this case the caller needs to inspect the flags
		/// to determine whether a reversion has taken place.
		ContractReverted = 0x1A,
		/// The contract failed to compile or is missing the correct entry points.
		///
		/// A more detailed error can be found on the node console if debug messages are enabled
		/// by supplying `-lruntime::revive=debug`.
		CodeRejected = 0x1B,
		/// The code blob supplied is larger than [`limits::code::BLOB_BYTES`].
		BlobTooLarge = 0x1C,
		/// The contract declares too much memory (ro + rw + stack).
		StaticMemoryTooLarge = 0x1D,
		/// The program contains a basic block that is larger than allowed.
		BasicBlockTooLarge = 0x1E,
		/// The program contains an invalid instruction.
		InvalidInstruction = 0x1F,
		/// The contract has reached its maximum number of delegate dependencies.
		MaxDelegateDependenciesReached = 0x20,
		/// The dependency was not found in the contract's delegate dependencies.
		DelegateDependencyNotFound = 0x21,
		/// The contract already depends on the given delegate dependency.
		DelegateDependencyAlreadyExists = 0x22,
		/// Can not add a delegate dependency to the code hash of the contract itself.
		CannotAddSelfAsDelegateDependency = 0x23,
		/// Can not add more data to transient storage.
		OutOfTransientStorage = 0x24,
		/// The contract tried to call a syscall which does not exist (at its current api level).
		InvalidSyscall = 0x25,
		/// Invalid storage flags were passed to one of the storage syscalls.
		InvalidStorageFlags = 0x26,
		/// PolkaVM failed during code execution. Probably due to a malformed program.
		ExecutionFailed = 0x27,
		/// Failed to convert a U256 to a Balance.
		BalanceConversionFailed = 0x28,
		/// Immutable data can only be set during deploys and only be read during calls.
		/// Additionally, it is only valid to set the data once and it must not be empty.
		InvalidImmutableAccess = 0x2A,
		/// An `AccountID32` account tried to interact with the pallet without having a mapping.
		///
		/// Call [`Pallet::map_account`] in order to create a mapping for the account.
		AccountUnmapped = 0x2B,
		/// Tried to map an account that is already mapped.
		AccountAlreadyMapped = 0x2C,
		/// The transaction used to dry-run a contract is invalid.
		InvalidGenericTransaction = 0x2D,
		/// The refcount of a code either over or underflowed.
		RefcountOverOrUnderflow = 0x2E,
		/// Unsupported precompile address.
		UnsupportedPrecompileAddress = 0x2F,
		/// The calldata exceeds [`limits::CALLDATA_BYTES`].
		CallDataTooLarge = 0x30,
		/// The return data exceeds [`limits::CALLDATA_BYTES`].
		ReturnDataTooLarge = 0x31,
		/// Invalid jump destination. Dynamic jumps points to invalid not jumpdest opcode.
		InvalidJump = 0x32,
		/// Attempting to pop a value from an empty stack.
		StackUnderflow = 0x33,
		/// Attempting to push a value onto a full stack.
		StackOverflow = 0x34,
		/// Too much deposit was drawn from the shared txfee and deposit credit.
		///
		/// This happens if the passed `gas` inside the ethereum transaction is too low.
		TxFeeOverdraw = 0x35,
	}

	/// A reason for the pallet revive placing a hold on funds.
	#[pallet::composite_enum]
	pub enum HoldReason {
		/// The Pallet has reserved it for storing code on-chain.
		CodeUploadDepositReserve,
		/// The Pallet has reserved it for storage deposit.
		StorageDepositReserve,
		/// Deposit for creating an address mapping in [`OriginalAccount`].
		AddressMapping,
	}

	#[derive(
		PartialEq,
		Eq,
		Clone,
		MaxEncodedLen,
		Encode,
		Decode,
		DecodeWithMemTracking,
		TypeInfo,
		RuntimeDebug,
	)]
	#[pallet::origin]
	pub enum Origin<T: Config> {
		EthTransaction(T::AccountId),
	}

	/// A mapping from a contract's code hash to its code.
	/// The code's size is bounded by [`crate::limits::BLOB_BYTES`] for PVM and
	/// [`revm::primitives::eip170::MAX_CODE_SIZE`] for EVM bytecode.
	#[pallet::storage]
	#[pallet::unbounded]
	pub(crate) type PristineCode<T: Config> = StorageMap<_, Identity, H256, Vec<u8>>;

	/// A mapping from a contract's code hash to its code info.
	#[pallet::storage]
	pub(crate) type CodeInfoOf<T: Config> = StorageMap<_, Identity, H256, CodeInfo<T>>;

	/// The data associated to a contract or externally owned account.
	#[pallet::storage]
	pub(crate) type AccountInfoOf<T: Config> = StorageMap<_, Identity, H160, AccountInfo<T>>;

	/// The immutable data associated with a given account.
	#[pallet::storage]
	pub(crate) type ImmutableDataOf<T: Config> = StorageMap<_, Identity, H160, ImmutableData>;

	/// Evicted contracts that await child trie deletion.
	///
	/// Child trie deletion is a heavy operation depending on the amount of storage items
	/// stored in said trie. Therefore this operation is performed lazily in `on_idle`.
	#[pallet::storage]
	pub(crate) type DeletionQueue<T: Config> = StorageMap<_, Twox64Concat, u32, TrieId>;

	/// A pair of monotonic counters used to track the latest contract marked for deletion
	/// and the latest deleted contract in queue.
	#[pallet::storage]
	pub(crate) type DeletionQueueCounter<T: Config> =
		StorageValue<_, DeletionQueueManager<T>, ValueQuery>;

	/// Map a Ethereum address to its original `AccountId32`.
	///
	/// When deriving a `H160` from an `AccountId32` we use a hash function. In order to
	/// reconstruct the original account we need to store the reverse mapping here.
	/// Register your `AccountId32` using [`Pallet::map_account`] in order to
	/// use it with this pallet.
	#[pallet::storage]
	pub(crate) type OriginalAccount<T: Config> = StorageMap<_, Identity, H160, AccountId32>;

	/// The current Ethereum block that is stored in the `on_finalize` method.
	///
	/// # Note
	///
	/// This could be further optimized into the future to store only the minimum
	/// information needed to reconstruct the Ethereum block at the RPC level.
	///
	/// Since the block is convenient to have around, and the extra details are capped
	/// by a few hashes and the vector of transaction hashes, we store the block here.
	#[pallet::storage]
	#[pallet::unbounded]
	pub(crate) type EthereumBlock<T> = StorageValue<_, EthBlock, ValueQuery>;

	/// Mapping for block number and hashes.
	///
	/// The maximum number of elements stored is capped by the block hash count `BLOCK_HASH_COUNT`.
	#[pallet::storage]
	pub(crate) type BlockHash<T: Config> = StorageMap<_, Identity, U256, H256, ValueQuery>;

	/// The details needed to reconstruct the receipt info offchain.
	///
	/// This contains valuable information about the gas used by the transaction.
	///
	/// NOTE: The item is unbound and should therefore never be read on chain.
	/// It could otherwise inflate the PoV size of a block.
	#[pallet::storage]
	#[pallet::unbounded]
	pub(crate) type ReceiptInfoData<T: Config> = StorageValue<_, Vec<ReceiptGasInfo>, ValueQuery>;

	/// Incremental ethereum block builder.
	#[pallet::storage]
	#[pallet::unbounded]
	pub(crate) type EthBlockBuilderIR<T: Config> =
		StorageValue<_, EthereumBlockBuilderIR, ValueQuery>;

	/// The first transaction and receipt of the ethereum block.
	///
	/// These values are moved out of the `EthBlockBuilderIR` to avoid serializing and
	/// deserializing them on every transaction. Instead, they are loaded when needed.
	#[pallet::storage]
	#[pallet::unbounded]
	pub(crate) type EthBlockBuilderFirstValues<T: Config> =
		StorageValue<_, Option<(Vec<u8>, Vec<u8>)>, ValueQuery>;

	/// Debugging settings that can be configured when DebugEnabled config is true.
	#[pallet::storage]
	pub(crate) type DebugSettingsOf<T: Config> = StorageValue<_, DebugSettings, ValueQuery>;

	pub mod genesis {
		use super::*;
		use crate::evm::Bytes32;

		/// Genesis configuration for contract-specific data.
		#[derive(Clone, PartialEq, Debug, Default, serde::Serialize, serde::Deserialize)]
		pub struct ContractData {
			/// Contract code.
			pub code: Vec<u8>,
			/// Initial storage entries as 32-byte key/value pairs.
			pub storage: alloc::collections::BTreeMap<Bytes32, Bytes32>,
		}

		/// Genesis configuration for a contract account.
		#[derive(PartialEq, Default, Debug, Clone, serde::Serialize, serde::Deserialize)]
		pub struct Account<T: Config> {
			/// Contract address.
			pub address: H160,
			/// Contract balance.
			#[serde(default)]
			pub balance: U256,
			/// Account nonce
			#[serde(default)]
			pub nonce: T::Nonce,
			/// Contract-specific data (code and storage). None for EOAs.
			#[serde(flatten, skip_serializing_if = "Option::is_none")]
			pub contract_data: Option<ContractData>,
		}
	}

	#[pallet::genesis_config]
	#[derive(Debug, PartialEq, frame_support::DefaultNoBound)]
	pub struct GenesisConfig<T: Config> {
		/// List of native Substrate accounts (typically `AccountId32`) to be mapped at genesis
		/// block, enabling them to interact with smart contracts.
		#[serde(default, skip_serializing_if = "Vec::is_empty")]
		pub mapped_accounts: Vec<T::AccountId>,

		/// Account entries (both EOAs and contracts)
		#[serde(default, skip_serializing_if = "Vec::is_empty")]
		pub accounts: Vec<genesis::Account<T>>,

		/// Optional debugging settings applied at genesis.
		#[serde(default, skip_serializing_if = "Option::is_none")]
		pub debug_settings: Option<DebugSettings>,
	}

	#[pallet::genesis_build]
	impl<T: Config> BuildGenesisConfig for GenesisConfig<T> {
		fn build(&self) {
			use crate::{exec::Key, vm::ContractBlob};
			use frame_support::traits::fungible::Mutate;

			if !System::<T>::account_exists(&Pallet::<T>::account_id()) {
				let _ = T::Currency::mint_into(
					&Pallet::<T>::account_id(),
					T::Currency::minimum_balance(),
				);
			}

			for id in &self.mapped_accounts {
				if let Err(err) = T::AddressMapper::map_no_deposit(id) {
					log::error!(target: LOG_TARGET, "Failed to map account {id:?}: {err:?}");
				}
			}

			let owner = Pallet::<T>::account_id();

			for genesis::Account { address, balance, nonce, contract_data } in &self.accounts {
				let account_id = T::AddressMapper::to_account_id(address);

				frame_system::Account::<T>::mutate(&account_id, |info| {
					info.nonce = (*nonce).into();
				});

				match contract_data {
					None => {
						AccountInfoOf::<T>::insert(
							address,
							AccountInfo { account_type: AccountType::EOA, dust: 0 },
						);
					},
					Some(genesis::ContractData { code, storage }) => {
						let blob = if code.starts_with(&polkavm_common::program::BLOB_MAGIC) {
							ContractBlob::<T>::from_pvm_code(   code.clone(), owner.clone()).inspect_err(|err| {
								log::error!(target: LOG_TARGET, "Failed to create PVM ContractBlob for {address:?}: {err:?}");
							})
						} else {
							ContractBlob::<T>::from_evm_runtime_code(code.clone(), account_id).inspect_err(|err| {
								log::error!(target: LOG_TARGET, "Failed to create EVM ContractBlob for {address:?}: {err:?}");
							})
						};

						let Ok(blob) = blob else {
							continue;
						};

						let code_hash = *blob.code_hash();
						let Ok(info) = <ContractInfo<T>>::new(&address, 0u32.into(), code_hash)
							.inspect_err(|err| {
								log::error!(target: LOG_TARGET, "Failed to create ContractInfo for {address:?}: {err:?}");
							})
						else {
							continue;
						};

						AccountInfoOf::<T>::insert(
							address,
							AccountInfo { account_type: info.clone().into(), dust: 0 },
						);

						<PristineCode<T>>::insert(blob.code_hash(), code);
						<CodeInfoOf<T>>::insert(blob.code_hash(), blob.code_info().clone());
						for (k, v) in storage {
							let _ = info.write(&Key::from_fixed(k.0), Some(v.0.to_vec()), None, false).inspect_err(|err| {
								log::error!(target: LOG_TARGET, "Failed to write genesis storage for {address:?} at key {k:?}: {err:?}");
							});
						}
					},
				}

				let _ = Pallet::<T>::set_evm_balance(address, *balance).inspect_err(|err| {
					log::error!(target: LOG_TARGET, "Failed to set EVM balance for {address:?}: {err:?}");
				});
			}

			// Set debug settings.
			if let Some(settings) = self.debug_settings.as_ref() {
				settings.write_to_storage::<T>()
			}
		}
	}

	#[pallet::hooks]
	impl<T: Config> Hooks<BlockNumberFor<T>> for Pallet<T> {
		fn on_idle(_block: BlockNumberFor<T>, limit: Weight) -> Weight {
			let mut meter = WeightMeter::with_limit(limit);
			ContractInfo::<T>::process_deletion_queue_batch(&mut meter);
			meter.consumed()
		}

		fn on_initialize(_n: BlockNumberFor<T>) -> Weight {
			// Kill related ethereum block storage items.
			block_storage::on_initialize::<T>();

			// Warm up the pallet account.
			System::<T>::account_exists(&Pallet::<T>::account_id());
			// Account for the fixed part of the costs incurred in `on_finalize`.
			<T as Config>::WeightInfo::on_finalize_block_fixed()
		}

		fn on_finalize(block_number: BlockNumberFor<T>) {
			// Build the ethereum block and place it in storage.
			block_storage::on_finalize_build_eth_block::<T>(
				Self::block_author(),
				block_number.into(),
				Self::evm_block_gas_limit(),
				// Eth uses timestamps in seconds
				(T::Time::now() / 1000u32.into()).into(),
			);
		}

		fn integrity_test() {
			assert!(T::ChainId::get() > 0, "ChainId must be greater than 0");

			T::FeeInfo::integrity_test();

			// The memory available in the block building runtime
			let max_runtime_mem: u32 = T::RuntimeMemory::get();

			// We only allow 50% of the runtime memory to be utilized by the contracts call
			// stack, keeping the rest for other facilities, such as PoV, etc.
			const TOTAL_MEMORY_DEVIDER: u32 = 2;

			// Validators are configured to be able to use more memory than block builders. This is
			// because in addition to `max_runtime_mem` they need to hold additional data in
			// memory: PoV in multiple copies (1x encoded + 2x decoded) and all storage which
			// includes emitted events. The assumption is that storage/events size
			// can be a maximum of half of the validator runtime memory - max_runtime_mem.
			let max_block_ref_time = T::BlockWeights::get()
				.get(DispatchClass::Normal)
				.max_total
				.unwrap_or_else(|| T::BlockWeights::get().max_block)
				.ref_time();
			let max_payload_size = limits::PAYLOAD_BYTES;
			let max_key_size =
				Key::try_from_var(alloc::vec![0u8; limits::STORAGE_KEY_BYTES as usize])
					.expect("Key of maximal size shall be created")
					.hash()
					.len() as u32;

			let max_immutable_key_size = T::AccountId::max_encoded_len() as u32;
			let max_immutable_size: u32 = ((max_block_ref_time /
				(<RuntimeCosts as gas::Token<T>>::weight(&RuntimeCosts::SetImmutableData(
					limits::IMMUTABLE_BYTES,
				))
				.ref_time()))
			.saturating_mul(limits::IMMUTABLE_BYTES.saturating_add(max_immutable_key_size) as u64))
			.try_into()
			.expect("Immutable data size too big");

			let max_pvf_mem: u32 = T::PVFMemory::get();
			let storage_size_limit = max_pvf_mem.saturating_sub(max_runtime_mem) / 2;

			// We can use storage to store events using the available block ref_time with the
			// `deposit_event` host function. The overhead of stored events, which is around 100B,
			// is not taken into account to simplify calculations, as it does not change much.
			let max_events_size: u32 = ((max_block_ref_time /
				(<RuntimeCosts as gas::Token<T>>::weight(&RuntimeCosts::DepositEvent {
					num_topic: 0,
					len: max_payload_size,
				})
				.saturating_add(<RuntimeCosts as gas::Token<T>>::weight(&RuntimeCosts::HostFn))
				.ref_time()))
			.saturating_mul(max_payload_size as u64))
			.try_into()
			.expect("Events size too big");

			assert!(
				max_events_size < storage_size_limit,
				"Maximal events size {} exceeds the events limit {}",
				max_events_size,
				storage_size_limit
			);

			// The incremental block builder uses 3 x maximum entry size for receipts and
			// for transactions. Transactions are bounded to `MAX_TRANSACTION_PAYLOAD_SIZE`.
			//
			// To determine the maximum size of the receipts, we know the following:
			// - (I) first receipt is stored into pallet storage and not given to the hasher until
			//   finalization.
			// - (II) the hasher will not consume more memory than the receipts we are giving it.
			// - (III) the hasher is capped by 3 x maximum entry for 3 or more transactions.
			//
			// # Case 1. One transaction with maximum receipts
			//
			// The worst case scenario for having one single transaction is for the transaction
			// to emit the maximum receipt size (ie `max_events_size`). In this case,
			// the maximum storage (and memory) consumed is bounded by `max_events_size` (II). The
			// receipt is stored in pallet storage, and loaded from storage in the
			// `on_finalize` hook (I).
			//
			// # Case 2. Two transactions
			//
			// The sum of the receipt size of both transactions cannot exceed `max_events_size`,
			// otherwise one transaction will be reverted. From (II), the bytes utilized
			// by the builder are capped to `max_events_size`.
			//
			// # Case 3. Three or more transactions
			//
			// Similar to the above case, the sum of all receipt size is bounded to
			// `max_events_size`. Therefore, the bytes are capped to `max_events_size`.
			//
			// On average, a transaction could emit `max_events_size / num_tx`. The would
			// consume `max_events_size / num_tx * 3` bytes, which is lower than
			// `max_events_size` for more than 3 transactions.
			//
			// In practice, the builder will consume even lower amounts considering
			// it is unlikely for a transaction to utilize all the weight of the block for events.
			let max_eth_block_builder_bytes =
				block_storage::block_builder_bytes_usage(max_events_size);

			log::debug!(
				target: LOG_TARGET,
				"Integrity check: max_eth_block_builder_bytes={} KB using max_events_size={} KB",
				max_eth_block_builder_bytes / 1024,
				max_events_size / 1024,
			);

			// Check that the configured memory limits fit into runtime memory.
			//
			// Dynamic allocations are not available, yet. Hence they are not taken into
			// consideration here.
			let memory_left = i64::from(max_runtime_mem)
				.saturating_div(TOTAL_MEMORY_DEVIDER.into())
				.saturating_sub(limits::MEMORY_REQUIRED.into())
				.saturating_sub(max_eth_block_builder_bytes.into());

			log::debug!(target: LOG_TARGET, "Integrity check: memory_left={} KB", memory_left / 1024);

			assert!(
				memory_left >= 0,
				"Runtime does not have enough memory for current limits. Additional runtime memory required: {} KB",
				memory_left.saturating_mul(TOTAL_MEMORY_DEVIDER.into()).abs() / 1024
			);

			// We can use storage to store items using the available block ref_time with the
			// `set_storage` host function.
			let max_storage_size: u32 = ((max_block_ref_time /
				(<RuntimeCosts as gas::Token<T>>::weight(&RuntimeCosts::SetStorage {
					new_bytes: max_payload_size,
					old_bytes: 0,
				})
				.ref_time()))
			.saturating_mul(max_payload_size.saturating_add(max_key_size) as u64))
			.saturating_add(max_immutable_size.into())
			.saturating_add(max_eth_block_builder_bytes.into())
			.try_into()
			.expect("Storage size too big");

			log::debug!(
				target: LOG_TARGET,
				"Integrity check: max_storage_size={} KB < storage_size_limit={} KB (max_immutable_size={} KB, max_eth_block_builder_bytes={} KB)",
				max_storage_size / 1024,
				storage_size_limit / 1024,
				max_immutable_size / 1024,
				max_eth_block_builder_bytes / 1024,
			);

			assert!(
				max_storage_size < storage_size_limit,
				"Maximal storage size {} exceeds the storage limit {}",
				max_storage_size,
				storage_size_limit
			);
		}
	}

	#[pallet::call]
	impl<T: Config> Pallet<T> {
		/// A raw EVM transaction, typically dispatched by an Ethereum JSON-RPC server.
		///
		/// # Parameters
		///
		/// * `payload`: The encoded [`crate::evm::TransactionSigned`].
		///
		/// # Note
		///
		/// This call cannot be dispatched directly; attempting to do so will result in a failed
		/// transaction. It serves as a wrapper for an Ethereum transaction. When submitted, the
		/// runtime converts it into a [`sp_runtime::generic::CheckedExtrinsic`] by recovering the
		/// signer and validating the transaction.
		#[allow(unused_variables)]
		#[pallet::call_index(0)]
		#[pallet::weight(Weight::MAX)]
		pub fn eth_transact(origin: OriginFor<T>, payload: Vec<u8>) -> DispatchResultWithPostInfo {
			Err(frame_system::Error::CallFiltered::<T>.into())
		}

		/// Makes a call to an account, optionally transferring some balance.
		///
		/// # Parameters
		///
		/// * `dest`: Address of the contract to call.
		/// * `value`: The balance to transfer from the `origin` to `dest`.
		/// * `gas_limit`: The gas limit enforced when executing the constructor.
		/// * `storage_deposit_limit`: The maximum amount of balance that can be charged from the
		///   caller to pay for the storage consumed.
		/// * `data`: The input data to pass to the contract.
		///
		/// * If the account is a smart-contract account, the associated code will be
		/// executed and any value will be transferred.
		/// * If the account is a regular account, any value will be transferred.
		/// * If no account exists and the call value is not less than `existential_deposit`,
		/// a regular account will be created and any value will be transferred.
		#[pallet::call_index(1)]
		#[pallet::weight(<T as Config>::WeightInfo::call().saturating_add(*gas_limit))]
		pub fn call(
			origin: OriginFor<T>,
			dest: H160,
			#[pallet::compact] value: BalanceOf<T>,
			gas_limit: Weight,
			#[pallet::compact] storage_deposit_limit: BalanceOf<T>,
			data: Vec<u8>,
		) -> DispatchResultWithPostInfo {
			let mut output = Self::bare_call(
				origin,
				dest,
				Pallet::<T>::convert_native_to_evm(value),
				gas_limit,
				storage_deposit_limit,
				data,
				ExecConfig::new_substrate_tx(),
			);

			if let Ok(return_value) = &output.result {
				if return_value.did_revert() {
					output.result = Err(<Error<T>>::ContractReverted.into());
				}
			}
			dispatch_result(output.result, output.gas_consumed, <T as Config>::WeightInfo::call())
		}

		/// Instantiates a contract from a previously deployed vm binary.
		///
		/// This function is identical to [`Self::instantiate_with_code`] but without the
		/// code deployment step. Instead, the `code_hash` of an on-chain deployed vm binary
		/// must be supplied.
		#[pallet::call_index(2)]
		#[pallet::weight(
			<T as Config>::WeightInfo::instantiate(data.len() as u32).saturating_add(*gas_limit)
		)]
		pub fn instantiate(
			origin: OriginFor<T>,
			#[pallet::compact] value: BalanceOf<T>,
			gas_limit: Weight,
			#[pallet::compact] storage_deposit_limit: BalanceOf<T>,
			code_hash: sp_core::H256,
			data: Vec<u8>,
			salt: Option<[u8; 32]>,
		) -> DispatchResultWithPostInfo {
			let data_len = data.len() as u32;
			let mut output = Self::bare_instantiate(
				origin,
				Pallet::<T>::convert_native_to_evm(value),
				gas_limit,
				storage_deposit_limit,
				Code::Existing(code_hash),
				data,
				salt,
				ExecConfig::new_substrate_tx(),
			);
			if let Ok(retval) = &output.result {
				if retval.result.did_revert() {
					output.result = Err(<Error<T>>::ContractReverted.into());
				}
			}
			dispatch_result(
				output.result.map(|result| result.result),
				output.gas_consumed,
				<T as Config>::WeightInfo::instantiate(data_len),
			)
		}

		/// Instantiates a new contract from the supplied `code` optionally transferring
		/// some balance.
		///
		/// This dispatchable has the same effect as calling [`Self::upload_code`] +
		/// [`Self::instantiate`]. Bundling them together provides efficiency gains. Please
		/// also check the documentation of [`Self::upload_code`].
		///
		/// # Parameters
		///
		/// * `value`: The balance to transfer from the `origin` to the newly created contract.
		/// * `gas_limit`: The gas limit enforced when executing the constructor.
		/// * `storage_deposit_limit`: The maximum amount of balance that can be charged/reserved
		///   from the caller to pay for the storage consumed.
		/// * `code`: The contract code to deploy in raw bytes.
		/// * `data`: The input data to pass to the contract constructor.
		/// * `salt`: Used for the address derivation. If `Some` is supplied then `CREATE2`
		/// 	semantics are used. If `None` then `CRATE1` is used.
		///
		///
		/// Instantiation is executed as follows:
		///
		/// - The supplied `code` is deployed, and a `code_hash` is created for that code.
		/// - If the `code_hash` already exists on the chain the underlying `code` will be shared.
		/// - The destination address is computed based on the sender, code_hash and the salt.
		/// - The smart-contract account is created at the computed address.
		/// - The `value` is transferred to the new account.
		/// - The `deploy` function is executed in the context of the newly-created account.
		#[pallet::call_index(3)]
		#[pallet::weight(
			<T as Config>::WeightInfo::instantiate_with_code(code.len() as u32, data.len() as u32)
			.saturating_add(*gas_limit)
		)]
		pub fn instantiate_with_code(
			origin: OriginFor<T>,
			#[pallet::compact] value: BalanceOf<T>,
			gas_limit: Weight,
			#[pallet::compact] storage_deposit_limit: BalanceOf<T>,
			code: Vec<u8>,
			data: Vec<u8>,
			salt: Option<[u8; 32]>,
		) -> DispatchResultWithPostInfo {
			let code_len = code.len() as u32;
			let data_len = data.len() as u32;
			let mut output = Self::bare_instantiate(
				origin,
				Pallet::<T>::convert_native_to_evm(value),
				gas_limit,
				storage_deposit_limit,
				Code::Upload(code),
				data,
				salt,
				ExecConfig::new_substrate_tx(),
			);
			if let Ok(retval) = &output.result {
				if retval.result.did_revert() {
					output.result = Err(<Error<T>>::ContractReverted.into());
				}
			}
			dispatch_result(
				output.result.map(|result| result.result),
				output.gas_consumed,
				<T as Config>::WeightInfo::instantiate_with_code(code_len, data_len),
			)
		}

		/// Same as [`Self::instantiate_with_code`], but intended to be dispatched **only**
		/// by an EVM transaction through the EVM compatibility layer.
		///
		/// # Parameters
		///
		/// * `value`: The balance to transfer from the `origin` to the newly created contract.
		/// * `gas_limit`: The gas limit enforced when executing the constructor.
		/// * `storage_deposit_limit`: The maximum amount of balance that can be charged/reserved
		///   from the caller to pay for the storage consumed.
		/// * `code`: The contract code to deploy in raw bytes.
		/// * `data`: The input data to pass to the contract constructor.
		/// * `salt`: Used for the address derivation. If `Some` is supplied then `CREATE2`
		/// 	semantics are used. If `None` then `CRATE1` is used.
		/// * `transaction_encoded`: The RLP encoding of the signed Ethereum transaction,
		///   represented as [crate::evm::TransactionSigned], provided by the Ethereum wallet. This
		///   is used for building the Ethereum transaction root.
		///
		/// Calling this dispatchable ensures that the origin's nonce is bumped only once,
		/// via the `CheckNonce` transaction extension. In contrast, [`Self::instantiate_with_code`]
		/// also bumps the nonce after contract instantiation, since it may be invoked multiple
		/// times within a batch call transaction.
		#[pallet::call_index(10)]
		#[pallet::weight(
			<T as Config>::WeightInfo::eth_instantiate_with_code(code.len() as u32, data.len() as u32, Pallet::<T>::has_dust(*value).into())
			.saturating_add(*gas_limit)
		)]
		pub fn eth_instantiate_with_code(
			origin: OriginFor<T>,
			value: U256,
			gas_limit: Weight,
			code: Vec<u8>,
			data: Vec<u8>,
			transaction_encoded: Vec<u8>,
			effective_gas_price: U256,
			encoded_len: u32,
		) -> DispatchResultWithPostInfo {
			let origin = Self::ensure_eth_origin(origin)?;
<<<<<<< HEAD
			let info = T::FeeInfo::dispatch_info(
				&Call::<T>::eth_instantiate_with_code {
					value,
					gas_limit,
					storage_deposit_limit,
					code: code.clone(),
					data: data.clone(),
					transaction_encoded: transaction_encoded.clone(),
					effective_gas_price,
					encoded_len,
				}
				.into(),
			);

			block_storage::with_ethereum_context(|| {
				let code_len = code.len() as u32;
				let data_len = data.len() as u32;
				let mut output = Self::bare_instantiate(
					origin,
					value,
					gas_limit,
					storage_deposit_limit,
					Code::Upload(code),
					data,
					None,
					ExecConfig::new_eth_tx(effective_gas_price),
				);

				if let Ok(retval) = &output.result {
					if retval.result.did_revert() {
						output.result = Err(<Error<T>>::ContractReverted.into());
					}
				}

				block_storage::process_transaction::<T>(
					transaction_encoded,
					output.result.is_ok(),
					output.gas_consumed,
				);

				let result = dispatch_result(
					output.result.map(|result| result.result),
					output.gas_consumed,
					<T as Config>::WeightInfo::eth_instantiate_with_code(
						code_len,
						data_len,
						Pallet::<T>::has_dust(value).into(),
					),
				);
				T::FeeInfo::ensure_not_overdrawn(encoded_len, &info, result)
			})
=======
			let mut call = Call::<T>::eth_instantiate_with_code {
				value,
				gas_limit,
				code: code.clone(),
				data: data.clone(),
				effective_gas_price,
				encoded_len,
			}
			.into();
			let info = T::FeeInfo::dispatch_info(&call);
			let base_info = T::FeeInfo::base_dispatch_info(&mut call);
			drop(call);
			let mut output = Self::bare_instantiate(
				origin,
				value,
				gas_limit,
				BalanceOf::<T>::max_value(),
				Code::Upload(code),
				data,
				None,
				ExecConfig::new_eth_tx(effective_gas_price, encoded_len, base_info.total_weight()),
			);
			if let Ok(retval) = &output.result {
				if retval.result.did_revert() {
					output.result = Err(<Error<T>>::ContractReverted.into());
				}
			}
			let result = dispatch_result(
				output.result.map(|result| result.result),
				output.gas_consumed,
				base_info.call_weight,
			);
			T::FeeInfo::ensure_not_overdrawn(encoded_len, &info, result)
>>>>>>> 5f69bea2
		}

		/// Same as [`Self::call`], but intended to be dispatched **only**
		/// by an EVM transaction through the EVM compatibility layer.
		#[pallet::call_index(11)]
		#[pallet::weight(
		    T::WeightInfo::eth_call(Pallet::<T>::has_dust(*value).into())
				.saturating_add(*gas_limit)
				.saturating_add(T::WeightInfo::on_finalize_block_per_tx(transaction_encoded.len() as u32))
		)]
		pub fn eth_call(
			origin: OriginFor<T>,
			dest: H160,
			value: U256,
			gas_limit: Weight,
			data: Vec<u8>,
			transaction_encoded: Vec<u8>,
			effective_gas_price: U256,
			encoded_len: u32,
		) -> DispatchResultWithPostInfo {
			let origin = Self::ensure_eth_origin(origin)?;
<<<<<<< HEAD
			let info = T::FeeInfo::dispatch_info(
				&Call::<T>::eth_call {
					dest,
					value,
					gas_limit,
					storage_deposit_limit,
					data: data.clone(),
					transaction_encoded: transaction_encoded.clone(),
					effective_gas_price,
					encoded_len,
				}
				.into(),
			);

			block_storage::with_ethereum_context(|| {
				let mut output = Self::bare_call(
					origin,
					dest,
					value,
					gas_limit,
					storage_deposit_limit,
					data,
					ExecConfig::new_eth_tx(effective_gas_price),
				);

				if let Ok(return_value) = &output.result {
					if return_value.did_revert() {
						output.result = Err(<Error<T>>::ContractReverted.into());
					}
				}

				let encoded_length = transaction_encoded.len() as u32;

				block_storage::process_transaction::<T>(
					transaction_encoded,
					output.result.is_ok(),
					output.gas_consumed,
				);

				let result = dispatch_result(
					output.result,
					output.gas_consumed,
					<T as Config>::WeightInfo::eth_call(Pallet::<T>::has_dust(value).into())
						.saturating_add(T::WeightInfo::on_finalize_block_per_tx(encoded_length)),
				);
				T::FeeInfo::ensure_not_overdrawn(encoded_len, &info, result)
			})
=======
			let mut call = Call::<T>::eth_call {
				dest,
				value,
				gas_limit,
				data: data.clone(),
				effective_gas_price,
				encoded_len,
			}
			.into();
			let info = T::FeeInfo::dispatch_info(&call);
			let base_info = T::FeeInfo::base_dispatch_info(&mut call);
			drop(call);
			let mut output = Self::bare_call(
				origin,
				dest,
				value,
				gas_limit,
				BalanceOf::<T>::max_value(),
				data,
				ExecConfig::new_eth_tx(effective_gas_price, encoded_len, base_info.total_weight()),
			);
			if let Ok(return_value) = &output.result {
				if return_value.did_revert() {
					output.result = Err(<Error<T>>::ContractReverted.into());
				}
			}
			let result = dispatch_result(output.result, output.gas_consumed, base_info.call_weight);
			T::FeeInfo::ensure_not_overdrawn(encoded_len, &info, result)
>>>>>>> 5f69bea2
		}

		/// Upload new `code` without instantiating a contract from it.
		///
		/// If the code does not already exist a deposit is reserved from the caller
		/// The size of the reserve depends on the size of the supplied `code`.
		///
		/// # Note
		///
		/// Anyone can instantiate a contract from any uploaded code and thus prevent its removal.
		/// To avoid this situation a constructor could employ access control so that it can
		/// only be instantiated by permissioned entities. The same is true when uploading
		/// through [`Self::instantiate_with_code`].
		///
		/// If the refcount of the code reaches zero after terminating the last contract that
		/// references this code, the code will be removed automatically.
		#[pallet::call_index(4)]
		#[pallet::weight(<T as Config>::WeightInfo::upload_code(code.len() as u32))]
		pub fn upload_code(
			origin: OriginFor<T>,
			code: Vec<u8>,
			#[pallet::compact] storage_deposit_limit: BalanceOf<T>,
		) -> DispatchResult {
			Self::bare_upload_code(origin, code, storage_deposit_limit).map(|_| ())
		}

		/// Remove the code stored under `code_hash` and refund the deposit to its owner.
		///
		/// A code can only be removed by its original uploader (its owner) and only if it is
		/// not used by any contract.
		#[pallet::call_index(5)]
		#[pallet::weight(<T as Config>::WeightInfo::remove_code())]
		pub fn remove_code(
			origin: OriginFor<T>,
			code_hash: sp_core::H256,
		) -> DispatchResultWithPostInfo {
			let origin = ensure_signed(origin)?;
			<ContractBlob<T>>::remove(&origin, code_hash)?;
			// we waive the fee because removing unused code is beneficial
			Ok(Pays::No.into())
		}

		/// Privileged function that changes the code of an existing contract.
		///
		/// This takes care of updating refcounts and all other necessary operations. Returns
		/// an error if either the `code_hash` or `dest` do not exist.
		///
		/// # Note
		///
		/// This does **not** change the address of the contract in question. This means
		/// that the contract address is no longer derived from its code hash after calling
		/// this dispatchable.
		#[pallet::call_index(6)]
		#[pallet::weight(<T as Config>::WeightInfo::set_code())]
		pub fn set_code(
			origin: OriginFor<T>,
			dest: H160,
			code_hash: sp_core::H256,
		) -> DispatchResult {
			ensure_root(origin)?;
			<AccountInfoOf<T>>::try_mutate(&dest, |account| {
				let Some(account) = account else {
					return Err(<Error<T>>::ContractNotFound.into());
				};

				let AccountType::Contract(ref mut contract) = account.account_type else {
					return Err(<Error<T>>::ContractNotFound.into());
				};

				<CodeInfo<T>>::increment_refcount(code_hash)?;
				let _ = <CodeInfo<T>>::decrement_refcount(contract.code_hash)?;
				contract.code_hash = code_hash;

				Ok(())
			})
		}

		/// Register the callers account id so that it can be used in contract interactions.
		///
		/// This will error if the origin is already mapped or is a eth native `Address20`. It will
		/// take a deposit that can be released by calling [`Self::unmap_account`].
		#[pallet::call_index(7)]
		#[pallet::weight(<T as Config>::WeightInfo::map_account())]
		pub fn map_account(origin: OriginFor<T>) -> DispatchResult {
			let origin = ensure_signed(origin)?;
			T::AddressMapper::map(&origin)
		}

		/// Unregister the callers account id in order to free the deposit.
		///
		/// There is no reason to ever call this function other than freeing up the deposit.
		/// This is only useful when the account should no longer be used.
		#[pallet::call_index(8)]
		#[pallet::weight(<T as Config>::WeightInfo::unmap_account())]
		pub fn unmap_account(origin: OriginFor<T>) -> DispatchResult {
			let origin = ensure_signed(origin)?;
			T::AddressMapper::unmap(&origin)
		}

		/// Dispatch an `call` with the origin set to the callers fallback address.
		///
		/// Every `AccountId32` can control its corresponding fallback account. The fallback account
		/// is the `AccountId20` with the last 12 bytes set to `0xEE`. This is essentially a
		/// recovery function in case an `AccountId20` was used without creating a mapping first.
		#[pallet::call_index(9)]
		#[pallet::weight({
			let dispatch_info = call.get_dispatch_info();
			(
				<T as Config>::WeightInfo::dispatch_as_fallback_account().saturating_add(dispatch_info.call_weight),
				dispatch_info.class
			)
		})]
		pub fn dispatch_as_fallback_account(
			origin: OriginFor<T>,
			call: Box<<T as Config>::RuntimeCall>,
		) -> DispatchResultWithPostInfo {
			let origin = ensure_signed(origin)?;
			let unmapped_account =
				T::AddressMapper::to_fallback_account_id(&T::AddressMapper::to_address(&origin));
			call.dispatch(RawOrigin::Signed(unmapped_account).into())
		}
	}
}

/// Create a dispatch result reflecting the amount of consumed gas.
fn dispatch_result<R>(
	result: Result<R, DispatchError>,
	gas_consumed: Weight,
	base_weight: Weight,
) -> DispatchResultWithPostInfo {
	let post_info = PostDispatchInfo {
		actual_weight: Some(gas_consumed.saturating_add(base_weight)),
		pays_fee: Default::default(),
	};

	result
		.map(|_| post_info)
		.map_err(|e| DispatchErrorWithPostInfo { post_info, error: e })
}

impl<T: Config> Pallet<T> {
	/// A generalized version of [`Self::call`].
	///
	/// Identical to [`Self::call`] but tailored towards being called by other code within the
	/// runtime as opposed to from an extrinsic. It returns more information and allows the
	/// enablement of features that are not suitable for an extrinsic (debugging, event
	/// collection).
	pub fn bare_call(
		origin: OriginFor<T>,
		dest: H160,
		evm_value: U256,
		gas_limit: Weight,
		storage_deposit_limit: BalanceOf<T>,
		data: Vec<u8>,
		exec_config: ExecConfig,
	) -> ContractResult<ExecReturnValue, BalanceOf<T>> {
		if let Err(contract_result) = Self::ensure_non_contract_if_signed(&origin) {
			return contract_result;
		}
		let mut gas_meter = GasMeter::new(gas_limit);
		let mut storage_deposit = Default::default();

		let try_call = || {
			let origin = ExecOrigin::from_runtime_origin(origin)?;
			let mut storage_meter = StorageMeter::new(storage_deposit_limit);
			let result = ExecStack::<T, ContractBlob<T>>::run_call(
				origin.clone(),
				dest,
				&mut gas_meter,
				&mut storage_meter,
				evm_value,
				data,
				&exec_config,
			)?;
			storage_deposit =
				storage_meter.try_into_deposit(&origin, &exec_config).inspect_err(|err| {
					log::debug!(target: LOG_TARGET, "Failed to transfer deposit: {err:?}");
				})?;
			Ok(result)
		};
		let result = Self::run_guarded(try_call);
		ContractResult {
			result: result.map_err(|r| r.error),
			gas_consumed: gas_meter.gas_consumed(),
			gas_required: gas_meter.gas_required(),
			storage_deposit,
		}
	}

	/// Prepare a dry run for the given account.
	///
	///
	/// This function is public because it is called by the runtime API implementation
	/// (see `impl_runtime_apis_plus_revive`).
	pub fn prepare_dry_run(account: &T::AccountId) {
		// Bump the  nonce to simulate what would happen
		// `pre-dispatch` if the transaction was executed.
		frame_system::Pallet::<T>::inc_account_nonce(account);
	}

	/// A generalized version of [`Self::instantiate`] or [`Self::instantiate_with_code`].
	///
	/// Identical to [`Self::instantiate`] or [`Self::instantiate_with_code`] but tailored towards
	/// being called by other code within the runtime as opposed to from an extrinsic. It returns
	/// more information to the caller useful to estimate the cost of the operation.
	pub fn bare_instantiate(
		origin: OriginFor<T>,
		evm_value: U256,
		gas_limit: Weight,
		mut storage_deposit_limit: BalanceOf<T>,
		code: Code,
		data: Vec<u8>,
		salt: Option<[u8; 32]>,
		exec_config: ExecConfig,
	) -> ContractResult<InstantiateReturnValue, BalanceOf<T>> {
		// Enforce EIP-3607 for top-level signed origins: deny signed contract addresses.
		if let Err(contract_result) = Self::ensure_non_contract_if_signed(&origin) {
			return contract_result;
		}
		let mut gas_meter = GasMeter::new(gas_limit);
		let mut storage_deposit = Default::default();
		let try_instantiate = || {
			let instantiate_account = T::InstantiateOrigin::ensure_origin(origin.clone())?;

			if_tracing(|t| t.instantiate_code(&code, salt.as_ref()));
			let (executable, upload_deposit) = match code {
				Code::Upload(code) if code.starts_with(&polkavm_common::program::BLOB_MAGIC) => {
					let upload_account = T::UploadOrigin::ensure_origin(origin)?;
					let (executable, upload_deposit) = Self::try_upload_pvm_code(
						upload_account,
						code,
						storage_deposit_limit,
						&exec_config,
					)?;
					storage_deposit_limit.saturating_reduce(upload_deposit);
					(executable, upload_deposit)
				},
				Code::Upload(code) =>
					if T::AllowEVMBytecode::get() {
						let origin = T::UploadOrigin::ensure_origin(origin)?;
						let executable = ContractBlob::from_evm_init_code(code, origin)?;
						(executable, Default::default())
					} else {
						return Err(<Error<T>>::CodeRejected.into())
					},
				Code::Existing(code_hash) =>
					(ContractBlob::from_storage(code_hash, &mut gas_meter)?, Default::default()),
			};
			let instantiate_origin = ExecOrigin::from_account_id(instantiate_account.clone());
			let mut storage_meter = StorageMeter::new(storage_deposit_limit);
			let result = ExecStack::<T, ContractBlob<T>>::run_instantiate(
				instantiate_account,
				executable,
				&mut gas_meter,
				&mut storage_meter,
				evm_value,
				data,
				salt.as_ref(),
				&exec_config,
			);
			storage_deposit = storage_meter
				.try_into_deposit(&instantiate_origin, &exec_config)?
				.saturating_add(&StorageDeposit::Charge(upload_deposit));
			result
		};
		let output = Self::run_guarded(try_instantiate);
		ContractResult {
			result: output
				.map(|(addr, result)| InstantiateReturnValue { result, addr })
				.map_err(|e| e.error),
			gas_consumed: gas_meter.gas_consumed(),
			gas_required: gas_meter.gas_required(),
			storage_deposit,
		}
	}

	/// Dry-run Ethereum calls.
	///
	/// # Parameters
	///
	/// - `tx`: The Ethereum transaction to simulate.
	pub fn dry_run_eth_transact(
		mut tx: GenericTransaction,
	) -> Result<EthTransactInfo<BalanceOf<T>>, EthTransactError>
	where
		T::Nonce: Into<U256>,
		CallOf<T>: SetWeightLimit,
	{
		log::debug!(target: LOG_TARGET, "dry_run_eth_transact: {tx:?}");

		let origin = T::AddressMapper::to_account_id(&tx.from.unwrap_or_default());
		Self::prepare_dry_run(&origin);

		let base_fee = Self::evm_base_fee();
		let effective_gas_price = tx.effective_gas_price(base_fee).unwrap_or(base_fee);

		if effective_gas_price < base_fee {
			Err(EthTransactError::Message(format!(
				"Effective gas price {effective_gas_price:?} lower than base fee {base_fee:?}"
			)))?;
		}

		if tx.nonce.is_none() {
			tx.nonce = Some(<System<T>>::account_nonce(&origin).into());
		}
		if tx.chain_id.is_none() {
			tx.chain_id = Some(T::ChainId::get().into());
		}
		if tx.gas_price.is_none() {
			tx.gas_price = Some(effective_gas_price);
		}
		if tx.max_priority_fee_per_gas.is_none() {
			tx.max_priority_fee_per_gas = Some(effective_gas_price);
		}
		if tx.max_fee_per_gas.is_none() {
			tx.max_fee_per_gas = Some(effective_gas_price);
		}

		let gas = tx.gas;
		if tx.gas.is_none() {
			tx.gas = Some(Self::evm_block_gas_limit());
		}
		if tx.r#type.is_none() {
			tx.r#type = Some(TYPE_EIP1559.into());
		}

		// Store values before moving the tx
		let value = tx.value.unwrap_or_default();
		let input = tx.input.clone().to_vec();
		let from = tx.from;
		let to = tx.to;

		// we need to parse the weight from the transaction so that it is run
		// using the exact weight limit passed by the eth wallet
		let mut call_info = create_call::<T>(tx, None)
			.map_err(|err| EthTransactError::Message(format!("Invalid call: {err:?}")))?;

		// the dry-run might leave out certain fields
		// in those cases we skip the check that the caller has enough balance
		// to pay for the fees
		let exec_config = {
			let base_info = T::FeeInfo::base_dispatch_info(&mut call_info.call);
			ExecConfig::new_eth_tx(
				effective_gas_price,
				call_info.encoded_len,
				base_info.total_weight(),
			)
		};

		// emulate transaction behavior
		let fees = call_info.tx_fee.saturating_add(call_info.storage_deposit);
		if let Some(from) = &from {
			let fees = if gas.is_some() { fees } else { Zero::zero() };
			let balance = Self::evm_balance(from);
			if balance < Pallet::<T>::convert_native_to_evm(fees).saturating_add(value) {
				return Err(EthTransactError::Message(format!(
					"insufficient funds for gas * price + value ({fees:?}): address {from:?} have {balance:?} (supplied gas {gas:?})",
				)));
			}
		}

		// the deposit is done when the transaction is transformed from an `eth_transact`
		// we emulate this behavior for the dry-run her
		T::FeeInfo::deposit_txfee(T::Currency::issue(fees));

		let extract_error = |err| {
			if err == Error::<T>::StorageDepositNotEnoughFunds.into() {
				Err(EthTransactError::Message(format!("Not enough gas supplied: {err:?}")))
			} else {
				Err(EthTransactError::Message(format!("failed to run contract: {err:?}")))
			}
		};

		// Dry run the call
		let mut dry_run = match to {
			// A contract call.
			Some(dest) => {
				if dest == RUNTIME_PALLETS_ADDR {
					let Ok(dispatch_call) = <CallOf<T>>::decode(&mut &input[..]) else {
						return Err(EthTransactError::Message(format!(
							"Failed to decode pallet-call {input:?}"
						)));
					};

					if let Err(result) =
						dispatch_call.clone().dispatch(RawOrigin::Signed(origin).into())
					{
						return Err(EthTransactError::Message(format!(
							"Failed to dispatch call: {:?}",
							result.error,
						)));
					};

					Default::default()
				} else {
					// Dry run the call.
					let result = crate::Pallet::<T>::bare_call(
						OriginFor::<T>::signed(origin),
						dest,
						value,
						call_info.weight_limit,
						BalanceOf::<T>::max_value(),
						input.clone(),
						exec_config,
					);

					let data = match result.result {
						Ok(return_value) => {
							if return_value.did_revert() {
								return Err(EthTransactError::Data(return_value.data));
							}
							return_value.data
						},
						Err(err) => {
							log::debug!(target: LOG_TARGET, "Failed to execute call: {err:?}");
							return extract_error(err);
						},
					};

					EthTransactInfo {
						gas_required: result.gas_required,
						storage_deposit: result.storage_deposit.charge_or_zero(),
						data,
						eth_gas: Default::default(),
					}
				}
			},
			// A contract deployment
			None => {
				// Extract code and data from the input.
				let (code, data) = if input.starts_with(&polkavm_common::program::BLOB_MAGIC) {
					extract_code_and_data(&input).unwrap_or_else(|| (input, Default::default()))
				} else {
					(input, vec![])
				};

				// Dry run the call.
				let result = crate::Pallet::<T>::bare_instantiate(
					OriginFor::<T>::signed(origin),
					value,
					call_info.weight_limit,
					BalanceOf::<T>::max_value(),
					Code::Upload(code.clone()),
					data.clone(),
					None,
					exec_config,
				);

				let returned_data = match result.result {
					Ok(return_value) => {
						if return_value.result.did_revert() {
							return Err(EthTransactError::Data(return_value.result.data));
						}
						return_value.result.data
					},
					Err(err) => {
						log::debug!(target: LOG_TARGET, "Failed to instantiate: {err:?}");
						return extract_error(err);
					},
				};

				EthTransactInfo {
					gas_required: result.gas_required,
					storage_deposit: result.storage_deposit.charge_or_zero(),
					data: returned_data,
					eth_gas: Default::default(),
				}
			},
		};

		// replace the weight passed in the transaction with the dry_run result
		call_info.call.set_weight_limit(dry_run.gas_required);

		// we notify the wallet that the tx would not fit
		let total_weight = T::FeeInfo::dispatch_info(&call_info.call).total_weight();
		let max_weight = Self::evm_max_extrinsic_weight();
		if total_weight.any_gt(max_weight) {
			Err(EthTransactError::Message(format!(
				"\
				The transaction consumes more than the allowed weight. \
				needed={total_weight} \
				allowed={max_weight} \
				overweight_by={}\
				",
				total_weight.saturating_sub(max_weight),
			)))?;
		}

		// not enough gas supplied to pay for both the tx fees and the storage deposit
		let transaction_fee = T::FeeInfo::tx_fee(call_info.encoded_len, &call_info.call);
		let available_fee = T::FeeInfo::remaining_txfee();
		if transaction_fee > available_fee {
			Err(EthTransactError::Message(format!(
				"Not enough gas supplied: Off by: {:?}",
				call_info.tx_fee.saturating_sub(available_fee),
			)))?;
		}

		// We add `1` to account for the potential rounding error of the multiplication.
		// Returning a larger value here just increases the the pre-dispatch weight.
		let eth_gas: U256 = T::FeeInfo::next_fee_multiplier_reciprocal()
			.saturating_mul_int(transaction_fee.saturating_add(dry_run.storage_deposit))
			.saturating_add(1_u32.into())
			.into();

		log::debug!(target: LOG_TARGET, "\
			dry_run_eth_transact: \
			weight_limit={:?}: \
			eth_gas={eth_gas:?})\
			",
			dry_run.gas_required,

		);
		dry_run.eth_gas = eth_gas;
		Ok(dry_run)
	}

	/// Get the balance with EVM decimals of the given `address`.
	///
	/// Returns the spendable balance excluding the existential deposit.
	pub fn evm_balance(address: &H160) -> U256 {
		let balance = AccountInfo::<T>::balance((*address).into());
		Self::convert_native_to_evm(balance)
	}

	/// Get the current Ethereum block from storage.
	pub fn eth_block() -> EthBlock {
		EthereumBlock::<T>::get()
	}

	/// Convert the Ethereum block number into the Ethereum block hash.
	///
	/// # Note
	///
	/// The Ethereum block number is identical to the Substrate block number.
	/// If the provided block number is outside of the pruning None is returned.
	pub fn eth_block_hash_from_number(number: U256) -> Option<H256> {
		let hash = <BlockHash<T>>::get(number);
		if hash == H256::zero() {
			None
		} else {
			Some(hash)
		}
	}

	/// The details needed to reconstruct the receipt information offchain.
	pub fn eth_receipt_data() -> Vec<ReceiptGasInfo> {
		ReceiptInfoData::<T>::get()
	}

	/// Set the EVM balance of an account.
	///
	/// The account's total balance becomes the EVM value plus the existential deposit,
	/// consistent with `evm_balance` which returns the spendable balance excluding the existential
	/// deposit.
	pub fn set_evm_balance(address: &H160, evm_value: U256) -> Result<(), Error<T>> {
		let (balance, dust) = Self::new_balance_with_dust(evm_value)
			.map_err(|_| <Error<T>>::BalanceConversionFailed)?;
		let account_id = T::AddressMapper::to_account_id(&address);
		T::Currency::set_balance(&account_id, balance);
		AccountInfoOf::<T>::mutate(&address, |account| {
			if let Some(account) = account {
				account.dust = dust;
			} else {
				*account = Some(AccountInfo { dust, ..Default::default() });
			}
		});

		Ok(())
	}

	/// Construct native balance from EVM balance.
	///
	/// Adds the existential deposit and returns the native balance plus the dust.
	pub fn new_balance_with_dust(
		evm_value: U256,
	) -> Result<(BalanceOf<T>, u32), BalanceConversionError> {
		let ed = T::Currency::minimum_balance();
		let balance_with_dust = BalanceWithDust::<BalanceOf<T>>::from_value::<T>(evm_value)?;
		let (value, dust) = balance_with_dust.deconstruct();

		Ok((ed.saturating_add(value), dust))
	}

	/// Get the nonce for the given `address`.
	pub fn evm_nonce(address: &H160) -> u32
	where
		T::Nonce: Into<u32>,
	{
		let account = T::AddressMapper::to_account_id(&address);
		System::<T>::account_nonce(account).into()
	}

	/// Get the block gas limit.
	pub fn evm_block_gas_limit() -> U256 {
		let max_block_weight = T::BlockWeights::get()
			.get(DispatchClass::Normal)
			.max_total
			.unwrap_or_else(|| T::BlockWeights::get().max_block);

		let length_fee = T::FeeInfo::next_fee_multiplier_reciprocal().saturating_mul_int(
			T::FeeInfo::length_to_fee(*T::BlockLength::get().max.get(DispatchClass::Normal)),
		);

		Self::evm_gas_from_weight(max_block_weight).saturating_add(length_fee.into())
	}

	/// The maximum weight an `eth_transact` is allowed to consume.
	pub fn evm_max_extrinsic_weight() -> Weight {
		let factor = <T as Config>::MaxEthExtrinsicWeight::get();
		let max_weight = <T as frame_system::Config>::BlockWeights::get()
			.get(DispatchClass::Normal)
			.max_extrinsic
			.unwrap_or_else(|| <T as frame_system::Config>::BlockWeights::get().max_block);
		Weight::from_parts(
			factor.saturating_mul_int(max_weight.ref_time()),
			factor.saturating_mul_int(max_weight.proof_size()),
		)
	}

	/// Get the base gas price.
	pub fn evm_base_fee() -> U256 {
		let multiplier = T::FeeInfo::next_fee_multiplier();
		multiplier.saturating_mul_int::<u128>(T::NativeToEthRatio::get().into()).into()
	}

	/// Build an EVM tracer from the given tracer type.
	pub fn evm_tracer(tracer_type: TracerType) -> Tracer<T>
	where
		T::Nonce: Into<u32>,
	{
		match tracer_type {
			TracerType::CallTracer(config) => CallTracer::new(
				config.unwrap_or_default(),
				Self::evm_gas_from_weight as fn(Weight) -> U256,
			)
			.into(),
			TracerType::PrestateTracer(config) =>
				PrestateTracer::new(config.unwrap_or_default()).into(),
		}
	}

	/// A generalized version of [`Self::upload_code`].
	///
	/// It is identical to [`Self::upload_code`] and only differs in the information it returns.
	pub fn bare_upload_code(
		origin: OriginFor<T>,
		code: Vec<u8>,
		storage_deposit_limit: BalanceOf<T>,
	) -> CodeUploadResult<BalanceOf<T>> {
		let origin = T::UploadOrigin::ensure_origin(origin)?;
		let (module, deposit) = Self::try_upload_pvm_code(
			origin,
			code,
			storage_deposit_limit,
			&ExecConfig::new_substrate_tx(),
		)?;
		Ok(CodeUploadReturnValue { code_hash: *module.code_hash(), deposit })
	}

	/// Query storage of a specified contract under a specified key.
	pub fn get_storage(address: H160, key: [u8; 32]) -> GetStorageResult {
		let contract_info =
			AccountInfo::<T>::load_contract(&address).ok_or(ContractAccessError::DoesntExist)?;

		let maybe_value = contract_info.read(&Key::from_fixed(key));
		Ok(maybe_value)
	}

	/// Get the immutable data of a specified contract.
	///
	/// Returns `None` if the contract does not exist or has no immutable data.
	pub fn get_immutables(address: H160) -> Option<ImmutableData> {
		let immutable_data = <ImmutableDataOf<T>>::get(address);
		immutable_data
	}

	/// Sets immutable data of a contract
	///
	/// Returns an error if the contract does not exist.
	///
	/// # Warning
	///
	/// Does not collect any storage deposit. Not safe to be called by user controlled code.
	pub fn set_immutables(address: H160, data: ImmutableData) -> Result<(), ContractAccessError> {
		AccountInfo::<T>::load_contract(&address).ok_or(ContractAccessError::DoesntExist)?;
		<ImmutableDataOf<T>>::insert(address, data);
		Ok(())
	}

	/// Query storage of a specified contract under a specified variable-sized key.
	pub fn get_storage_var_key(address: H160, key: Vec<u8>) -> GetStorageResult {
		let contract_info =
			AccountInfo::<T>::load_contract(&address).ok_or(ContractAccessError::DoesntExist)?;

		let maybe_value = contract_info.read(
			&Key::try_from_var(key)
				.map_err(|_| ContractAccessError::KeyDecodingFailed)?
				.into(),
		);
		Ok(maybe_value)
	}

	/// Convert a native balance to EVM balance.
	pub fn convert_native_to_evm(value: impl Into<BalanceWithDust<BalanceOf<T>>>) -> U256 {
		let (value, dust) = value.into().deconstruct();
		value
			.into()
			.saturating_mul(T::NativeToEthRatio::get().into())
			.saturating_add(dust.into())
	}

	/// Set storage of a specified contract under a specified key.
	///
	/// If the `value` is `None`, the storage entry is deleted.
	///
	/// Returns an error if the contract does not exist or if the write operation fails.
	///
	/// # Warning
	///
	/// Does not collect any storage deposit. Not safe to be called by user controlled code.
	pub fn set_storage(address: H160, key: [u8; 32], value: Option<Vec<u8>>) -> SetStorageResult {
		let contract_info =
			AccountInfo::<T>::load_contract(&address).ok_or(ContractAccessError::DoesntExist)?;

		contract_info
			.write(&Key::from_fixed(key), value, None, false)
			.map_err(ContractAccessError::StorageWriteFailed)
	}

	/// Set the storage of a specified contract under a specified variable-sized key.
	///
	/// If the `value` is `None`, the storage entry is deleted.
	///
	/// Returns an error if the contract does not exist, if the key decoding fails,
	/// or if the write operation fails.
	///
	/// # Warning
	///
	/// Does not collect any storage deposit. Not safe to be called by user controlled code.
	pub fn set_storage_var_key(
		address: H160,
		key: Vec<u8>,
		value: Option<Vec<u8>>,
	) -> SetStorageResult {
		let contract_info =
			AccountInfo::<T>::load_contract(&address).ok_or(ContractAccessError::DoesntExist)?;

		contract_info
			.write(
				&Key::try_from_var(key)
					.map_err(|_| ContractAccessError::KeyDecodingFailed)?
					.into(),
				value,
				None,
				false,
			)
			.map_err(ContractAccessError::StorageWriteFailed)
	}

	/// Uploads new code and returns the Vm binary contract blob and deposit amount collected.
	fn try_upload_pvm_code(
		origin: T::AccountId,
		code: Vec<u8>,
		storage_deposit_limit: BalanceOf<T>,
		exec_config: &ExecConfig,
	) -> Result<(ContractBlob<T>, BalanceOf<T>), DispatchError> {
		let mut module = ContractBlob::from_pvm_code(code, origin)?;
		let deposit = module.store_code(exec_config, None)?;
		ensure!(storage_deposit_limit >= deposit, <Error<T>>::StorageDepositLimitExhausted);
		Ok((module, deposit))
	}

	/// Run the supplied function `f` if no other instance of this pallet is on the stack.
	fn run_guarded<R, F: FnOnce() -> Result<R, ExecError>>(f: F) -> Result<R, ExecError> {
		executing_contract::using_once(&mut false, || {
			executing_contract::with(|f| {
				// Fail if already entered contract execution
				if *f {
					return Err(())
				}
				// We are entering contract execution
				*f = true;
				Ok(())
			})
				.expect("Returns `Ok` if called within `using_once`. It is syntactically obvious that this is the case; qed")
				.map_err(|_| <Error<T>>::ReenteredPallet.into())
				.map(|_| f())
				.and_then(|r| r)
		})
	}

	/// Convert a weight to a gas value.
	fn evm_gas_from_weight(weight: Weight) -> U256 {
		T::FeeInfo::weight_to_fee(&weight, Combinator::Max).into()
	}

	/// Ensure the origin has no code deplyoyed if it is a signed origin.
	fn ensure_non_contract_if_signed<ReturnValue>(
		origin: &OriginFor<T>,
	) -> Result<(), ContractResult<ReturnValue, BalanceOf<T>>> {
		use crate::exec::is_precompile;
		let Ok(who) = ensure_signed(origin.clone()) else { return Ok(()) };
		let address = <T::AddressMapper as AddressMapper<T>>::to_address(&who);

		// EIP_1052: precompile can never be used as EOA.
		if is_precompile::<T, ContractBlob<T>>(&address) {
			log::debug!(
				target: crate::LOG_TARGET,
				"EIP-3607: reject externally-signed tx from precompile account {:?}",
				address
			);
			return Err(ContractResult {
				result: Err(DispatchError::BadOrigin),
				gas_consumed: Weight::default(),
				gas_required: Weight::default(),
				storage_deposit: Default::default(),
			});
		}

		// Deployed code exists when hash is neither zero (no account) nor EMPTY_CODE_HASH
		// (account exists but no code).
		if <AccountInfo<T>>::is_contract(&address) {
			log::debug!(
				target: crate::LOG_TARGET,
				"EIP-3607: reject externally-signed tx from contract account {:?}",
				address
			);
			return Err(ContractResult {
				result: Err(DispatchError::BadOrigin),
				gas_consumed: Weight::default(),
				gas_required: Weight::default(),
				storage_deposit: Default::default(),
			});
		}
		Ok(())
	}

	/// Pallet account, used to hold funds for contracts upload deposit.
	pub fn account_id() -> T::AccountId {
		use frame_support::PalletId;
		use sp_runtime::traits::AccountIdConversion;
		PalletId(*b"py/reviv").into_account_truncating()
	}

	/// The address of the validator that produced the current block.
	pub fn block_author() -> H160 {
		use frame_support::traits::FindAuthor;

		let digest = <frame_system::Pallet<T>>::digest();
		let pre_runtime_digests = digest.logs.iter().filter_map(|d| d.as_pre_runtime());

		T::FindAuthor::find_author(pre_runtime_digests)
			.map(|account_id| T::AddressMapper::to_address(&account_id))
			.unwrap_or_default()
	}

	/// Returns the code at `address`.
	///
	/// This takes pre-compiles into account.
	pub fn code(address: &H160) -> Vec<u8> {
		use precompiles::{All, Precompiles};
		if let Some(code) = <All<T>>::code(address.as_fixed_bytes()) {
			return code.into()
		}
		AccountInfo::<T>::load_contract(&address)
			.and_then(|contract| <PristineCode<T>>::get(contract.code_hash))
			.map(|code| code.into())
			.unwrap_or_default()
	}

	/// Transfer a deposit from some account to another.
	///
	/// `from` is usually the transaction origin and `to` a contract or
	/// the pallets own account.
	fn charge_deposit(
		hold_reason: Option<HoldReason>,
		from: &T::AccountId,
		to: &T::AccountId,
		amount: BalanceOf<T>,
		exec_config: &ExecConfig,
	) -> DispatchResult {
		use frame_support::traits::tokens::{Fortitude, Precision, Preservation};
		match (exec_config.collect_deposit_from_hold.is_some(), hold_reason) {
			(true, hold_reason) => {
				T::FeeInfo::withdraw_txfee(amount)
					.ok_or(())
					.and_then(|credit| T::Currency::resolve(to, credit).map_err(|_| ()))
					.and_then(|_| {
						if let Some(hold_reason) = hold_reason {
							T::Currency::hold(&hold_reason.into(), to, amount).map_err(|_| ())?;
						}
						Ok(())
					})
					.map_err(|_| Error::<T>::StorageDepositNotEnoughFunds)?;
			},
			(false, Some(hold_reason)) => {
				T::Currency::transfer_and_hold(
					&hold_reason.into(),
					from,
					to,
					amount,
					Precision::Exact,
					Preservation::Preserve,
					Fortitude::Polite,
				)
				.map_err(|_| Error::<T>::StorageDepositNotEnoughFunds)?;
			},
			(false, None) => {
				T::Currency::transfer(from, to, amount, Preservation::Preserve)
					.map_err(|_| Error::<T>::StorageDepositNotEnoughFunds)?;
			},
		}
		Ok(())
	}

	/// Refund a deposit.
	///
	/// `to` is usually the transaction origin and `from` a contract or
	/// the pallets own account.
	fn refund_deposit(
		hold_reason: HoldReason,
		from: &T::AccountId,
		to: &T::AccountId,
		amount: BalanceOf<T>,
		exec_config: &ExecConfig,
	) -> Result<BalanceOf<T>, DispatchError> {
		use frame_support::traits::{
			tokens::{Fortitude, Precision, Preservation, Restriction},
			Imbalance,
		};
		if exec_config.collect_deposit_from_hold.is_some() {
			let amount =
				T::Currency::release(&hold_reason.into(), from, amount, Precision::BestEffort)
					.and_then(|amount| {
						T::Currency::withdraw(
							from,
							amount,
							Precision::Exact,
							Preservation::Preserve,
							Fortitude::Polite,
						)
						.and_then(|credit| {
							let amount = credit.peek();
							T::FeeInfo::deposit_txfee(credit);
							Ok(amount)
						})
					})
					.map_err(|_| Error::<T>::StorageDepositNotEnoughFunds)?;
			amount
		} else {
			let amount = T::Currency::transfer_on_hold(
				&hold_reason.into(),
				from,
				to,
				amount,
				Precision::BestEffort,
				Restriction::Free,
				Fortitude::Polite,
			)
			.map_err(|_| Error::<T>::StorageDepositNotEnoughFunds)?;
			amount
		};

		Ok(amount)
	}

	/// Returns true if the evm value carries dust.
	fn has_dust(value: U256) -> bool {
		value % U256::from(<T>::NativeToEthRatio::get()) != U256::zero()
	}

	/// Returns true if the evm value carries balance.
	fn has_balance(value: U256) -> bool {
		value >= U256::from(<T>::NativeToEthRatio::get())
	}

	/// Return the existential deposit of [`Config::Currency`].
	fn min_balance() -> BalanceOf<T> {
		<T::Currency as Inspect<AccountIdOf<T>>>::minimum_balance()
	}

	/// Deposit a pallet revive event.
	///
	/// This method will be called by the EVM to deposit events emitted by the contract.
	/// Therefore all events must be contract emitted events.
	fn deposit_event(event: Event<T>) {
		<frame_system::Pallet<T>>::deposit_event(<T as Config>::RuntimeEvent::from(event))
	}

	/// Tranform a [`Origin::EthTransaction`] into a signed origin.
	fn ensure_eth_origin(origin: OriginFor<T>) -> Result<OriginFor<T>, DispatchError> {
		match <T as Config>::RuntimeOrigin::from(origin).into() {
			Ok(Origin::EthTransaction(signer)) => Ok(OriginFor::<T>::signed(signer)),
			_ => Err(BadOrigin.into()),
		}
	}
}

/// The address used to call the runtime's pallets dispatchables
///
/// Note:
/// computed with PalletId(*b"py/paddr").into_account_truncating();
pub const RUNTIME_PALLETS_ADDR: H160 =
	H160(hex_literal::hex!("6d6f646c70792f70616464720000000000000000"));

// Set up a global reference to the boolean flag used for the re-entrancy guard.
environmental!(executing_contract: bool);

sp_api::decl_runtime_apis! {
	/// The API used to dry-run contract interactions.
	#[api_version(1)]
	pub trait ReviveApi<AccountId, Balance, Nonce, BlockNumber> where
		AccountId: Codec,
		Balance: Codec,
		Nonce: Codec,
		BlockNumber: Codec,
	{
		/// Returns the current ETH block.
		///
		/// This is one block behind the substrate block.
		fn eth_block() -> EthBlock;

		/// Returns the ETH block hash for the given block number.
		fn eth_block_hash(number: U256) -> Option<H256>;

		/// The details needed to reconstruct the receipt information offchain.
		///
		/// # Note
		///
		/// Each entry corresponds to the appropriate Ethereum transaction in the current block.
		fn eth_receipt_data() -> Vec<ReceiptGasInfo>;

		/// Returns the block gas limit.
		fn block_gas_limit() -> U256;

		/// Returns the free balance of the given `[H160]` address, using EVM decimals.
		fn balance(address: H160) -> U256;

		/// Returns the gas price.
		fn gas_price() -> U256;

		/// Returns the nonce of the given `[H160]` address.
		fn nonce(address: H160) -> Nonce;

		/// Perform a call from a specified account to a given contract.
		///
		/// See [`crate::Pallet::bare_call`].
		fn call(
			origin: AccountId,
			dest: H160,
			value: Balance,
			gas_limit: Option<Weight>,
			storage_deposit_limit: Option<Balance>,
			input_data: Vec<u8>,
		) -> ContractResult<ExecReturnValue, Balance>;

		/// Instantiate a new contract.
		///
		/// See `[crate::Pallet::bare_instantiate]`.
		fn instantiate(
			origin: AccountId,
			value: Balance,
			gas_limit: Option<Weight>,
			storage_deposit_limit: Option<Balance>,
			code: Code,
			data: Vec<u8>,
			salt: Option<[u8; 32]>,
		) -> ContractResult<InstantiateReturnValue, Balance>;


		/// Perform an Ethereum call.
		///
		/// See [`crate::Pallet::dry_run_eth_transact`]
		fn eth_transact(tx: GenericTransaction) -> Result<EthTransactInfo<Balance>, EthTransactError>;

		/// Upload new code without instantiating a contract from it.
		///
		/// See [`crate::Pallet::bare_upload_code`].
		fn upload_code(
			origin: AccountId,
			code: Vec<u8>,
			storage_deposit_limit: Option<Balance>,
		) -> CodeUploadResult<Balance>;

		/// Query a given storage key in a given contract.
		///
		/// Returns `Ok(Some(Vec<u8>))` if the storage value exists under the given key in the
		/// specified account and `Ok(None)` if it doesn't. If the account specified by the address
		/// doesn't exist, or doesn't have a contract then `Err` is returned.
		fn get_storage(
			address: H160,
			key: [u8; 32],
		) -> GetStorageResult;

		/// Query a given variable-sized storage key in a given contract.
		///
		/// Returns `Ok(Some(Vec<u8>))` if the storage value exists under the given key in the
		/// specified account and `Ok(None)` if it doesn't. If the account specified by the address
		/// doesn't exist, or doesn't have a contract then `Err` is returned.
		fn get_storage_var_key(
			address: H160,
			key: Vec<u8>,
		) -> GetStorageResult;

		/// Traces the execution of an entire block and returns call traces.
		///
		/// This is intended to be called through `state_call` to replay the block from the
		/// parent block.
		///
		/// See eth-rpc `debug_traceBlockByNumber` for usage.
		fn trace_block(
			block: Block,
			config: TracerType
		) -> Vec<(u32, Trace)>;

		/// Traces the execution of a specific transaction within a block.
		///
		/// This is intended to be called through `state_call` to replay the block from the
		/// parent hash up to the transaction.
		///
		/// See eth-rpc `debug_traceTransaction` for usage.
		fn trace_tx(
			block: Block,
			tx_index: u32,
			config: TracerType
		) -> Option<Trace>;

		/// Dry run and return the trace of the given call.
		///
		/// See eth-rpc `debug_traceCall` for usage.
		fn trace_call(tx: GenericTransaction, config: TracerType) -> Result<Trace, EthTransactError>;

		/// The address of the validator that produced the current block.
		fn block_author() -> H160;

		/// Get the H160 address associated to this account id
		fn address(account_id: AccountId) -> H160;

		/// Get the account id associated to this H160 address.
		fn account_id(address: H160) -> AccountId;

		/// The address used to call the runtime's pallets dispatchables
		fn runtime_pallets_address() -> H160;

		/// The code at the specified address taking pre-compiles into account.
		fn code(address: H160) -> Vec<u8>;

		/// Construct the new balance and dust components of this EVM balance.
		fn new_balance_with_dust(balance: U256) -> Result<(Balance, u32), BalanceConversionError>;
	}
}

/// This macro wraps substrate's `impl_runtime_apis!` and implements `pallet_revive` runtime APIs
/// and other required traits.
///
/// # Note
///
/// This also implements [`SetWeightLimit`] for the runtime call.
///
/// # Parameters
/// - `$Runtime`: The runtime type to implement the APIs for.
/// - `$Revive`: The name under which revive is declared in `construct_runtime`.
/// - `$Executive`: The Executive type of the runtime.
/// - `$EthExtra`: Type for additional Ethereum runtime extension.
/// - `$($rest:tt)*`: Remaining input to be forwarded to the underlying `impl_runtime_apis!`.
#[macro_export]
macro_rules! impl_runtime_apis_plus_revive_traits {
	($Runtime: ty, $Revive: ident, $Executive: ty, $EthExtra: ty, $($rest:tt)*) => {

		impl $crate::evm::runtime::SetWeightLimit for RuntimeCall {
			fn set_weight_limit(&mut self, weight_limit: Weight) -> Weight {
				use $crate::pallet::Call as ReviveCall;
				match self {
					Self::$Revive(
						ReviveCall::eth_call{ gas_limit, .. } |
						ReviveCall::eth_instantiate_with_code{ gas_limit, .. }
					) => {
						let old = *gas_limit;
						*gas_limit = weight_limit;
						old
					},
					_ => Weight::default(),
				}
			}
		}

		impl_runtime_apis! {
			$($rest)*

			impl pallet_revive::ReviveApi<Block, AccountId, Balance, Nonce, BlockNumber> for $Runtime {
				fn eth_block() -> $crate::EthBlock {
					$crate::Pallet::<Self>::eth_block()
				}

				fn eth_block_hash(number: $crate::U256) -> Option<$crate::H256> {
					$crate::Pallet::<Self>::eth_block_hash_from_number(number)
				}

				fn eth_receipt_data() -> Vec<$crate::ReceiptGasInfo> {
					$crate::Pallet::<Self>::eth_receipt_data()
				}

				fn balance(address: $crate::H160) -> $crate::U256 {
					$crate::Pallet::<Self>::evm_balance(&address)
				}

				fn block_author() -> $crate::H160 {
					$crate::Pallet::<Self>::block_author()
				}

				fn block_gas_limit() -> $crate::U256 {
					$crate::Pallet::<Self>::evm_block_gas_limit()
				}

				fn gas_price() -> $crate::U256 {
					$crate::Pallet::<Self>::evm_base_fee()
				}

				fn nonce(address: $crate::H160) -> Nonce {
					use $crate::AddressMapper;
					let account = <Self as $crate::Config>::AddressMapper::to_account_id(&address);
					$crate::frame_system::Pallet::<Self>::account_nonce(account)
				}

				fn address(account_id: AccountId) -> $crate::H160 {
					use $crate::AddressMapper;
					<Self as $crate::Config>::AddressMapper::to_address(&account_id)
				}

				fn eth_transact(
					tx: $crate::evm::GenericTransaction,
				) -> Result<$crate::EthTransactInfo<Balance>, $crate::EthTransactError> {
					use $crate::{
						codec::Encode, evm::runtime::EthExtra, frame_support::traits::Get,
						sp_runtime::traits::TransactionExtension,
						sp_runtime::traits::Block as BlockT
					};
					$crate::Pallet::<Self>::dry_run_eth_transact(tx)
				}

				fn call(
					origin: AccountId,
					dest: $crate::H160,
					value: Balance,
					gas_limit: Option<$crate::Weight>,
					storage_deposit_limit: Option<Balance>,
					input_data: Vec<u8>,
				) -> $crate::ContractResult<$crate::ExecReturnValue, Balance> {
					use $crate::frame_support::traits::Get;
					let blockweights: $crate::BlockWeights =
						<Self as $crate::frame_system::Config>::BlockWeights::get();

					$crate::Pallet::<Self>::prepare_dry_run(&origin);
					$crate::Pallet::<Self>::bare_call(
						<Self as $crate::frame_system::Config>::RuntimeOrigin::signed(origin),
						dest,
						$crate::Pallet::<Self>::convert_native_to_evm(value),
						gas_limit.unwrap_or(blockweights.max_block),
						storage_deposit_limit.unwrap_or(u128::MAX),
						input_data,
						$crate::ExecConfig::new_substrate_tx(),
					)
				}

				fn instantiate(
					origin: AccountId,
					value: Balance,
					gas_limit: Option<$crate::Weight>,
					storage_deposit_limit: Option<Balance>,
					code: $crate::Code,
					data: Vec<u8>,
					salt: Option<[u8; 32]>,
				) -> $crate::ContractResult<$crate::InstantiateReturnValue, Balance> {
					use $crate::frame_support::traits::Get;
					let blockweights: $crate::BlockWeights =
						<Self as $crate::frame_system::Config>::BlockWeights::get();

					$crate::Pallet::<Self>::prepare_dry_run(&origin);
					$crate::Pallet::<Self>::bare_instantiate(
						<Self as $crate::frame_system::Config>::RuntimeOrigin::signed(origin),
						$crate::Pallet::<Self>::convert_native_to_evm(value),
						gas_limit.unwrap_or(blockweights.max_block),
						storage_deposit_limit.unwrap_or(u128::MAX),
						code,
						data,
						salt,
						$crate::ExecConfig::new_substrate_tx(),
					)
				}

				fn upload_code(
					origin: AccountId,
					code: Vec<u8>,
					storage_deposit_limit: Option<Balance>,
				) -> $crate::CodeUploadResult<Balance> {
					let origin =
						<Self as $crate::frame_system::Config>::RuntimeOrigin::signed(origin);
					$crate::Pallet::<Self>::bare_upload_code(
						origin,
						code,
						storage_deposit_limit.unwrap_or(u128::MAX),
					)
				}

				fn get_storage_var_key(
					address: $crate::H160,
					key: Vec<u8>,
				) -> $crate::GetStorageResult {
					$crate::Pallet::<Self>::get_storage_var_key(address, key)
				}

				fn get_storage(address: $crate::H160, key: [u8; 32]) -> $crate::GetStorageResult {
					$crate::Pallet::<Self>::get_storage(address, key)
				}

				fn trace_block(
					block: Block,
					tracer_type: $crate::evm::TracerType,
				) -> Vec<(u32, $crate::evm::Trace)> {
					use $crate::{sp_runtime::traits::Block, tracing::trace};
					let mut traces = vec![];
					let (header, extrinsics) = block.deconstruct();
					<$Executive>::initialize_block(&header);
					for (index, ext) in extrinsics.into_iter().enumerate() {
						let mut tracer = $crate::Pallet::<Self>::evm_tracer(tracer_type.clone());
						let t = tracer.as_tracing();
						let _ = trace(t, || <$Executive>::apply_extrinsic(ext));

						if let Some(tx_trace) = tracer.collect_trace() {
							traces.push((index as u32, tx_trace));
						}
					}

					traces
				}

				fn trace_tx(
					block: Block,
					tx_index: u32,
					tracer_type: $crate::evm::TracerType,
				) -> Option<$crate::evm::Trace> {
					use $crate::{sp_runtime::traits::Block, tracing::trace};

					let mut tracer = $crate::Pallet::<Self>::evm_tracer(tracer_type);
					let (header, extrinsics) = block.deconstruct();

					<$Executive>::initialize_block(&header);
					for (index, ext) in extrinsics.into_iter().enumerate() {
						if index as u32 == tx_index {
							let t = tracer.as_tracing();
							let _ = trace(t, || <$Executive>::apply_extrinsic(ext));
							break;
						} else {
							let _ = <$Executive>::apply_extrinsic(ext);
						}
					}

					tracer.collect_trace()
				}

				fn trace_call(
					tx: $crate::evm::GenericTransaction,
					tracer_type: $crate::evm::TracerType,
				) -> Result<$crate::evm::Trace, $crate::EthTransactError> {
					use $crate::tracing::trace;
					let mut tracer = $crate::Pallet::<Self>::evm_tracer(tracer_type.clone());
					let t = tracer.as_tracing();

					t.watch_address(&tx.from.unwrap_or_default());
					t.watch_address(&$crate::Pallet::<Self>::block_author());
					let result = trace(t, || Self::eth_transact(tx));

					if let Some(trace) = tracer.collect_trace() {
						Ok(trace)
					} else if let Err(err) = result {
						Err(err)
					} else {
						Ok($crate::Pallet::<Self>::evm_tracer(tracer_type).empty_trace())
					}
				}

				fn runtime_pallets_address() -> $crate::H160 {
					$crate::RUNTIME_PALLETS_ADDR
				}

				fn code(address: $crate::H160) -> Vec<u8> {
					$crate::Pallet::<Self>::code(&address)
				}

				fn account_id(address: $crate::H160) -> AccountId {
					use $crate::AddressMapper;
					<Self as $crate::Config>::AddressMapper::to_account_id(&address)
				}

				fn new_balance_with_dust(balance: $crate::U256) -> Result<(Balance, u32), $crate::BalanceConversionError> {
					$crate::Pallet::<Self>::new_balance_with_dust(balance)
				}
			}
		}
	};
}<|MERGE_RESOLUTION|>--- conflicted
+++ resolved
@@ -47,16 +47,11 @@
 
 use crate::{
 	evm::{
-<<<<<<< HEAD
-		block_hash::EthereumBlockBuilderIR, block_storage, create_call, fees::InfoT as FeeInfo,
-		runtime::SetWeightLimit, CallTracer, GenericTransaction, PrestateTracer, Trace, Tracer,
-		TracerType, TYPE_EIP1559,
-=======
-		create_call,
+		block_hash::EthereumBlockBuilderIR,
+		block_storage, create_call,
 		fees::{Combinator, InfoT as FeeInfo},
 		runtime::SetWeightLimit,
 		CallTracer, GenericTransaction, PrestateTracer, Trace, Tracer, TracerType, TYPE_EIP1559,
->>>>>>> 5f69bea2
 	},
 	exec::{AccountIdOf, ExecError, Executable, Stack as ExecStack},
 	gas::GasMeter,
@@ -962,15 +957,6 @@
 			.try_into()
 			.expect("Storage size too big");
 
-			log::debug!(
-				target: LOG_TARGET,
-				"Integrity check: max_storage_size={} KB < storage_size_limit={} KB (max_immutable_size={} KB, max_eth_block_builder_bytes={} KB)",
-				max_storage_size / 1024,
-				storage_size_limit / 1024,
-				max_immutable_size / 1024,
-				max_eth_block_builder_bytes / 1024,
-			);
-
 			assert!(
 				max_storage_size < storage_size_limit,
 				"Maximal storage size {} exceeds the storage limit {}",
@@ -1188,64 +1174,12 @@
 			encoded_len: u32,
 		) -> DispatchResultWithPostInfo {
 			let origin = Self::ensure_eth_origin(origin)?;
-<<<<<<< HEAD
-			let info = T::FeeInfo::dispatch_info(
-				&Call::<T>::eth_instantiate_with_code {
-					value,
-					gas_limit,
-					storage_deposit_limit,
-					code: code.clone(),
-					data: data.clone(),
-					transaction_encoded: transaction_encoded.clone(),
-					effective_gas_price,
-					encoded_len,
-				}
-				.into(),
-			);
-
-			block_storage::with_ethereum_context(|| {
-				let code_len = code.len() as u32;
-				let data_len = data.len() as u32;
-				let mut output = Self::bare_instantiate(
-					origin,
-					value,
-					gas_limit,
-					storage_deposit_limit,
-					Code::Upload(code),
-					data,
-					None,
-					ExecConfig::new_eth_tx(effective_gas_price),
-				);
-
-				if let Ok(retval) = &output.result {
-					if retval.result.did_revert() {
-						output.result = Err(<Error<T>>::ContractReverted.into());
-					}
-				}
-
-				block_storage::process_transaction::<T>(
-					transaction_encoded,
-					output.result.is_ok(),
-					output.gas_consumed,
-				);
-
-				let result = dispatch_result(
-					output.result.map(|result| result.result),
-					output.gas_consumed,
-					<T as Config>::WeightInfo::eth_instantiate_with_code(
-						code_len,
-						data_len,
-						Pallet::<T>::has_dust(value).into(),
-					),
-				);
-				T::FeeInfo::ensure_not_overdrawn(encoded_len, &info, result)
-			})
-=======
 			let mut call = Call::<T>::eth_instantiate_with_code {
 				value,
 				gas_limit,
 				code: code.clone(),
 				data: data.clone(),
+				transaction_encoded: transaction_encoded.clone(),
 				effective_gas_price,
 				encoded_len,
 			}
@@ -1253,28 +1187,42 @@
 			let info = T::FeeInfo::dispatch_info(&call);
 			let base_info = T::FeeInfo::base_dispatch_info(&mut call);
 			drop(call);
-			let mut output = Self::bare_instantiate(
-				origin,
-				value,
-				gas_limit,
-				BalanceOf::<T>::max_value(),
-				Code::Upload(code),
-				data,
-				None,
-				ExecConfig::new_eth_tx(effective_gas_price, encoded_len, base_info.total_weight()),
-			);
-			if let Ok(retval) = &output.result {
-				if retval.result.did_revert() {
-					output.result = Err(<Error<T>>::ContractReverted.into());
-				}
-			}
-			let result = dispatch_result(
-				output.result.map(|result| result.result),
-				output.gas_consumed,
-				base_info.call_weight,
-			);
-			T::FeeInfo::ensure_not_overdrawn(encoded_len, &info, result)
->>>>>>> 5f69bea2
+
+			block_storage::with_ethereum_context(|| {
+				let mut output = Self::bare_instantiate(
+					origin,
+					value,
+					gas_limit,
+					BalanceOf::<T>::max_value(),
+					Code::Upload(code),
+					data,
+					None,
+					ExecConfig::new_eth_tx(
+						effective_gas_price,
+						encoded_len,
+						base_info.total_weight(),
+					),
+				);
+
+				if let Ok(retval) = &output.result {
+					if retval.result.did_revert() {
+						output.result = Err(<Error<T>>::ContractReverted.into());
+					}
+				}
+
+				block_storage::process_transaction::<T>(
+					transaction_encoded,
+					output.result.is_ok(),
+					output.gas_consumed,
+				);
+
+				let result = dispatch_result(
+					output.result.map(|result| result.result),
+					output.gas_consumed,
+					base_info.call_weight,
+				);
+				T::FeeInfo::ensure_not_overdrawn(encoded_len, &info, result)
+			})
 		}
 
 		/// Same as [`Self::call`], but intended to be dispatched **only**
@@ -1296,60 +1244,12 @@
 			encoded_len: u32,
 		) -> DispatchResultWithPostInfo {
 			let origin = Self::ensure_eth_origin(origin)?;
-<<<<<<< HEAD
-			let info = T::FeeInfo::dispatch_info(
-				&Call::<T>::eth_call {
-					dest,
-					value,
-					gas_limit,
-					storage_deposit_limit,
-					data: data.clone(),
-					transaction_encoded: transaction_encoded.clone(),
-					effective_gas_price,
-					encoded_len,
-				}
-				.into(),
-			);
-
-			block_storage::with_ethereum_context(|| {
-				let mut output = Self::bare_call(
-					origin,
-					dest,
-					value,
-					gas_limit,
-					storage_deposit_limit,
-					data,
-					ExecConfig::new_eth_tx(effective_gas_price),
-				);
-
-				if let Ok(return_value) = &output.result {
-					if return_value.did_revert() {
-						output.result = Err(<Error<T>>::ContractReverted.into());
-					}
-				}
-
-				let encoded_length = transaction_encoded.len() as u32;
-
-				block_storage::process_transaction::<T>(
-					transaction_encoded,
-					output.result.is_ok(),
-					output.gas_consumed,
-				);
-
-				let result = dispatch_result(
-					output.result,
-					output.gas_consumed,
-					<T as Config>::WeightInfo::eth_call(Pallet::<T>::has_dust(value).into())
-						.saturating_add(T::WeightInfo::on_finalize_block_per_tx(encoded_length)),
-				);
-				T::FeeInfo::ensure_not_overdrawn(encoded_len, &info, result)
-			})
-=======
 			let mut call = Call::<T>::eth_call {
 				dest,
 				value,
 				gas_limit,
 				data: data.clone(),
+				transaction_encoded: transaction_encoded.clone(),
 				effective_gas_price,
 				encoded_len,
 			}
@@ -1357,23 +1257,45 @@
 			let info = T::FeeInfo::dispatch_info(&call);
 			let base_info = T::FeeInfo::base_dispatch_info(&mut call);
 			drop(call);
-			let mut output = Self::bare_call(
-				origin,
-				dest,
-				value,
-				gas_limit,
-				BalanceOf::<T>::max_value(),
-				data,
-				ExecConfig::new_eth_tx(effective_gas_price, encoded_len, base_info.total_weight()),
-			);
-			if let Ok(return_value) = &output.result {
-				if return_value.did_revert() {
-					output.result = Err(<Error<T>>::ContractReverted.into());
-				}
-			}
-			let result = dispatch_result(output.result, output.gas_consumed, base_info.call_weight);
-			T::FeeInfo::ensure_not_overdrawn(encoded_len, &info, result)
->>>>>>> 5f69bea2
+
+			block_storage::with_ethereum_context(|| {
+				let mut output = Self::bare_call(
+					origin,
+					dest,
+					value,
+					gas_limit,
+					BalanceOf::<T>::max_value(),
+					data,
+					ExecConfig::new_eth_tx(
+						effective_gas_price,
+						encoded_len,
+						base_info.total_weight(),
+					),
+				);
+
+				if let Ok(return_value) = &output.result {
+					if return_value.did_revert() {
+						output.result = Err(<Error<T>>::ContractReverted.into());
+					}
+				}
+
+				let encoded_length = transaction_encoded.len() as u32;
+
+				block_storage::process_transaction::<T>(
+					transaction_encoded,
+					output.result.is_ok(),
+					output.gas_consumed,
+				);
+
+				let result = dispatch_result(
+					output.result,
+					output.gas_consumed,
+					base_info
+						.call_weight
+						.saturating_add(T::WeightInfo::on_finalize_block_per_tx(encoded_length)),
+				);
+				T::FeeInfo::ensure_not_overdrawn(encoded_len, &info, result)
+			})
 		}
 
 		/// Upload new `code` without instantiating a contract from it.
