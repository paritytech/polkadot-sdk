--- conflicted
+++ resolved
@@ -2095,7 +2095,6 @@
 			.map_err(ContractAccessError::StorageWriteFailed)
 	}
 
-<<<<<<< HEAD
 	/// Uploads evm runtime code and returns the Vm binary contract blob and deposit amount
 	/// collected.
 	pub fn try_upload_evm_runtime_code(
@@ -2108,7 +2107,8 @@
 		let deposit = module.store_code(exec_config, None)?;
 		ensure!(storage_deposit_limit >= deposit, <Error<T>>::StorageDepositLimitExhausted);
 		Ok((module, deposit))
-=======
+	}
+
 	/// Pallet account, used to hold funds for contracts upload deposit.
 	pub fn account_id() -> T::AccountId {
 		use frame_support::PalletId;
@@ -2140,7 +2140,6 @@
 			.and_then(|contract| <PristineCode<T>>::get(contract.code_hash))
 			.map(|code| code.into())
 			.unwrap_or_default()
->>>>>>> 1e308225
 	}
 
 	/// Uploads new code and returns the Vm binary contract blob and deposit amount collected.
