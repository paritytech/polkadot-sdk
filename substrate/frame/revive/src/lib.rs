--- conflicted
+++ resolved
@@ -53,7 +53,6 @@
 		TracerType, TYPE_EIP1559,
 	},
 	exec::{AccountIdOf, ExecError, Stack as ExecStack},
-	metering::State,
 	storage::{AccountType, DeletionQueueManager},
 	tracing::if_tracing,
 	vm::{pvm::extract_code_and_data, CodeInfo, RuntimeCosts},
@@ -1266,12 +1265,8 @@
 			drop(call);
 
 			block_storage::with_ethereum_context::<T>(transaction_encoded, || {
-<<<<<<< HEAD
 				let extra_weight = base_info.total_weight();
-				let mut output = Self::bare_instantiate(
-=======
 				let output = Self::bare_instantiate(
->>>>>>> ef07f24b
 					origin,
 					value,
 					TransactionLimits::EthereumGas {
@@ -1283,20 +1278,6 @@
 					None,
 					ExecConfig::new_eth_tx(effective_gas_price, encoded_len, extra_weight),
 				);
-<<<<<<< HEAD
-				if let Ok(retval) = &output.result {
-					if retval.result.did_revert() {
-						output.result = Err(<Error<T>>::ContractReverted.into());
-					}
-				}
-				let result = dispatch_result(
-					output.result.map(|result| result.result),
-					output.weight_consumed,
-					base_info.call_weight,
-				);
-				let result = T::FeeInfo::ensure_not_overdrawn(encoded_len, &info, result);
-				(output.weight_consumed, result)
-=======
 
 				block_storage::EthereumCallResult::new::<T>(
 					signer,
@@ -1306,7 +1287,6 @@
 					&info,
 					effective_gas_price,
 				)
->>>>>>> ef07f24b
 			})
 		}
 
@@ -1363,12 +1343,8 @@
 			drop(call);
 
 			block_storage::with_ethereum_context::<T>(transaction_encoded, || {
-<<<<<<< HEAD
 				let extra_weight = base_info.total_weight();
-				let mut output = Self::bare_call(
-=======
 				let output = Self::bare_call(
->>>>>>> ef07f24b
 					origin,
 					dest,
 					value,
@@ -1380,17 +1356,6 @@
 					ExecConfig::new_eth_tx(effective_gas_price, encoded_len, extra_weight),
 				);
 
-<<<<<<< HEAD
-				if let Ok(return_value) = &output.result {
-					if return_value.did_revert() {
-						output.result = Err(<Error<T>>::ContractReverted.into());
-					}
-				}
-				let result =
-					dispatch_result(output.result, output.weight_consumed, base_info.call_weight);
-				let result = T::FeeInfo::ensure_not_overdrawn(encoded_len, &info, result);
-				(output.weight_consumed, result)
-=======
 				block_storage::EthereumCallResult::new::<T>(
 					signer,
 					output,
@@ -1399,7 +1364,6 @@
 					&info,
 					effective_gas_price,
 				)
->>>>>>> ef07f24b
 			})
 		}
 
@@ -1630,18 +1594,11 @@
 			let executable = match code {
 				Code::Upload(code) if code.starts_with(&polkavm_common::program::BLOB_MAGIC) => {
 					let upload_account = T::UploadOrigin::ensure_origin(origin)?;
-<<<<<<< HEAD
-					let (executable, ..) = Self::try_upload_pvm_code(
-						upload_account,
-						code,
-						&mut transaction_meter,
-=======
-					let (executable, upload_deposit) = Self::try_upload_code(
+					let (executable, ..) = Self::try_upload_code(
 						upload_account,
 						code,
 						BytecodeType::Pvm,
-						storage_deposit_limit,
->>>>>>> ef07f24b
+						&mut transaction_meter,
 						&exec_config,
 					)?;
 					executable
@@ -2079,24 +2036,18 @@
 		storage_deposit_limit: BalanceOf<T>,
 	) -> CodeUploadResult<BalanceOf<T>> {
 		let origin = T::UploadOrigin::ensure_origin(origin)?;
-<<<<<<< HEAD
 
 		let mut meter = TransactionMeter::new(TransactionLimits::WeightAndDeposit {
 			weight_limit: Default::default(),
 			deposit_limit: storage_deposit_limit,
 		})?;
-
-		let (module, deposit) =
-			Self::try_upload_pvm_code(origin, code, &mut meter, &ExecConfig::new_substrate_tx())?;
-=======
 		let (module, deposit) = Self::try_upload_code(
 			origin,
 			code,
 			BytecodeType::Pvm,
-			storage_deposit_limit,
+			&mut meter,
 			&ExecConfig::new_substrate_tx(),
 		)?;
->>>>>>> ef07f24b
 		Ok(CodeUploadReturnValue { code_hash: *module.code_hash(), deposit })
 	}
 
@@ -2234,30 +2185,18 @@
 	}
 
 	/// Uploads new code and returns the Vm binary contract blob and deposit amount collected.
-<<<<<<< HEAD
-	fn try_upload_pvm_code<S: State>(
-		origin: T::AccountId,
-		code: Vec<u8>,
-		meter: &mut ResourceMeter<T, S>,
-		exec_config: &ExecConfig<T>,
-	) -> Result<(ContractBlob<T>, BalanceOf<T>), DispatchError> {
-		let mut module = ContractBlob::from_pvm_code(code, origin)?;
-		let deposit = module.store_code(exec_config, meter)?;
-=======
 	pub fn try_upload_code(
 		origin: T::AccountId,
 		code: Vec<u8>,
 		code_type: BytecodeType,
-		storage_deposit_limit: BalanceOf<T>,
+		meter: &mut TransactionMeter<T>,
 		exec_config: &ExecConfig<T>,
 	) -> Result<(ContractBlob<T>, BalanceOf<T>), DispatchError> {
 		let mut module = match code_type {
 			BytecodeType::Pvm => ContractBlob::from_pvm_code(code, origin)?,
 			BytecodeType::Evm => ContractBlob::from_evm_runtime_code(code, origin)?,
 		};
-		let deposit = module.store_code(exec_config, None)?;
-		ensure!(storage_deposit_limit >= deposit, <Error<T>>::StorageDepositLimitExhausted);
->>>>>>> ef07f24b
+		let deposit = module.store_code(exec_config, meter)?;
 		Ok((module, deposit))
 	}
 
