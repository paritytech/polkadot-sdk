// This file is part of Substrate.

// Copyright (C) Parity Technologies (UK) Ltd.
// SPDX-License-Identifier: Apache-2.0

// Licensed under the Apache License, Version 2.0 (the "License");
// you may not use this file except in compliance with the License.
// You may obtain a copy of the License at
//
// 	http://www.apache.org/licenses/LICENSE-2.0
//
// Unless required by applicable law or agreed to in writing, software
// distributed under the License is distributed on an "AS IS" BASIS,
// WITHOUT WARRANTIES OR CONDITIONS OF ANY KIND, either express or implied.
// See the License for the specific language governing permissions and
// limitations under the License.

#![doc = include_str!("../README.md")]
#![allow(rustdoc::private_intra_doc_links)]
#![cfg_attr(not(feature = "std"), no_std)]
#![cfg_attr(feature = "runtime-benchmarks", recursion_limit = "1024")]

extern crate alloc;

mod address;
mod benchmarking;
mod call_builder;
mod debug;
mod exec;
mod gas;
mod impl_fungibles;
mod limits;
mod primitives;
mod storage;
#[cfg(test)]
mod tests;
mod transient_storage;
mod vm;
mod weightinfo_extension;

pub mod evm;
pub mod migrations;
pub mod mock;
pub mod precompiles;
pub mod test_utils;
pub mod tracing;
pub mod weights;

use crate::{
	evm::{
		block_hash::EthereumBlockBuilderIR,
		block_storage, create_call,
		fees::{Combinator, InfoT as FeeInfo},
		runtime::SetWeightLimit,
		CallTracer, GenericTransaction, PrestateTracer, Trace, Tracer, TracerType, TYPE_EIP1559,
	},
	exec::{AccountIdOf, ExecError, Stack as ExecStack},
	gas::GasMeter,
	storage::{meter::Meter as StorageMeter, AccountType, DeletionQueueManager},
	tracing::if_tracing,
	vm::{pvm::extract_code_and_data, CodeInfo, ContractBlob, RuntimeCosts},
	weightinfo_extension::OnFinalizeBlockParts,
};
use alloc::{boxed::Box, format, vec};
use codec::{Codec, Decode, Encode};
use environmental::*;
use frame_support::{
	dispatch::{
		DispatchErrorWithPostInfo, DispatchResult, DispatchResultWithPostInfo, GetDispatchInfo,
		Pays, PostDispatchInfo, RawOrigin,
	},
	ensure,
	pallet_prelude::DispatchClass,
	traits::{
		fungible::{Balanced, Inspect, Mutate, MutateHold},
		tokens::Balance,
		ConstU32, ConstU64, EnsureOrigin, Get, IsSubType, IsType, OriginTrait, Time,
	},
	weights::WeightMeter,
	BoundedVec, RuntimeDebugNoBound,
};
use frame_system::{
	ensure_signed,
	pallet_prelude::{BlockNumberFor, OriginFor},
	Pallet as System,
};
use scale_info::TypeInfo;
use sp_runtime::{
	traits::{BadOrigin, Bounded, Convert, Dispatchable, Saturating, UniqueSaturatedInto, Zero},
	AccountId32, DispatchError, FixedPointNumber, FixedU128,
};

pub use crate::{
	address::{
		create1, create2, is_eth_derived, AccountId32Mapper, AddressMapper, TestAccountMapper,
	},
<<<<<<< HEAD
	exec::{DelegateInfo, Executable, Key, MomentOf, Origin as ExecOrigin},
=======
	debug::DebugSettings,
	evm::{block_hash::ReceiptGasInfo, Address as EthAddress, Block as EthBlock, ReceiptInfo},
	exec::{Key, MomentOf, Origin as ExecOrigin},
>>>>>>> 590f23d2
	pallet::{genesis, *},
	storage::{AccountInfo, ContractInfo},
};
pub use codec;
pub use frame_support::{self, dispatch::DispatchInfo, weights::Weight};
pub use frame_system::{self, limits::BlockWeights};
pub use primitives::*;
pub use sp_core::{keccak_256, H160, H256, U256};
pub use sp_runtime;
pub use weights::WeightInfo;

#[cfg(doc)]
pub use crate::vm::pvm::SyscallDoc;

pub type BalanceOf<T> = <T as Config>::Balance;
type TrieId = BoundedVec<u8, ConstU32<128>>;
type ImmutableData = BoundedVec<u8, ConstU32<{ limits::IMMUTABLE_BYTES }>>;
type CallOf<T> = <T as Config>::RuntimeCall;

/// Used as a sentinel value when reading and writing contract memory.
///
/// It is usually used to signal `None` to a contract when only a primitive is allowed
/// and we don't want to go through encoding a full Rust type. Using `u32::Max` is a safe
/// sentinel because contracts are never allowed to use such a large amount of resources
/// that this value makes sense for a memory location or length.
const SENTINEL: u32 = u32::MAX;

/// The target that is used for the log output emitted by this crate.
///
/// Hence you can use this target to selectively increase the log level for this crate.
///
/// Example: `RUST_LOG=runtime::revive=debug my_code --dev`
const LOG_TARGET: &str = "runtime::revive";

#[frame_support::pallet]
pub mod pallet {
	use super::*;
	use frame_support::{pallet_prelude::*, traits::FindAuthor};
	use frame_system::pallet_prelude::*;
	use sp_core::U256;
	use sp_runtime::Perbill;

	/// The in-code storage version.
	pub(crate) const STORAGE_VERSION: StorageVersion = StorageVersion::new(0);

	#[pallet::pallet]
	#[pallet::storage_version(STORAGE_VERSION)]
	pub struct Pallet<T>(_);

	#[pallet::config(with_default)]
	pub trait Config: frame_system::Config {
		/// The time implementation used to supply timestamps to contracts through `seal_now`.
		type Time: Time<Moment: Into<U256>>;

		/// The balance type of [`Self::Currency`].
		///
		/// Just added here to add additional trait bounds.
		#[pallet::no_default]
		type Balance: Balance + TryFrom<U256> + Into<U256> + Bounded + UniqueSaturatedInto<u64>;

		/// The fungible in which fees are paid and contract balances are held.
		#[pallet::no_default]
		type Currency: Inspect<Self::AccountId, Balance = Self::Balance>
			+ Mutate<Self::AccountId>
			+ MutateHold<Self::AccountId, Reason = Self::RuntimeHoldReason>
			+ Balanced<Self::AccountId>;

		/// The overarching event type.
		#[pallet::no_default_bounds]
		#[allow(deprecated)]
		type RuntimeEvent: From<Event<Self>> + IsType<<Self as frame_system::Config>::RuntimeEvent>;

		/// The overarching call type.
		#[pallet::no_default_bounds]
		type RuntimeCall: Parameter
			+ Dispatchable<
				RuntimeOrigin = OriginFor<Self>,
				Info = DispatchInfo,
				PostInfo = PostDispatchInfo,
			> + IsType<<Self as frame_system::Config>::RuntimeCall>
			+ From<Call<Self>>
			+ IsSubType<Call<Self>>
			+ GetDispatchInfo;

		/// The overarching origin type.
		#[pallet::no_default_bounds]
		type RuntimeOrigin: IsType<OriginFor<Self>>
			+ From<Origin<Self>>
			+ Into<Result<Origin<Self>, OriginFor<Self>>>;

		/// Overarching hold reason.
		#[pallet::no_default_bounds]
		type RuntimeHoldReason: From<HoldReason>;

		/// Describes the weights of the dispatchables of this module and is also used to
		/// construct a default cost schedule.
		type WeightInfo: WeightInfo;

		/// Type that allows the runtime authors to add new host functions for a contract to call.
		///
		/// Pass in a tuple of types that implement [`precompiles::Precompile`].
		#[pallet::no_default_bounds]
		#[allow(private_bounds)]
		type Precompiles: precompiles::Precompiles<Self>;

		/// Find the author of the current block.
		type FindAuthor: FindAuthor<Self::AccountId>;

		/// The amount of balance a caller has to pay for each byte of storage.
		///
		/// # Note
		///
		/// It is safe to change this value on a live chain as all refunds are pro rata.
		#[pallet::constant]
		#[pallet::no_default_bounds]
		type DepositPerByte: Get<BalanceOf<Self>>;

		/// The amount of balance a caller has to pay for each storage item.
		///
		/// # Note
		///
		/// It is safe to change this value on a live chain as all refunds are pro rata.
		#[pallet::constant]
		#[pallet::no_default_bounds]
		type DepositPerItem: Get<BalanceOf<Self>>;

		/// The amount of balance a caller has to pay for each child trie storage item.
		///
		/// Those are the items created by a contract. In Solidity each value is a single
		/// storage item. This is why we need to set a lower value here than for the main
		/// trie items. Otherwise the storage deposit is too high.
		///
		/// # Note
		///
		/// It is safe to change this value on a live chain as all refunds are pro rata.
		#[pallet::constant]
		#[pallet::no_default_bounds]
		type DepositPerChildTrieItem: Get<BalanceOf<Self>>;

		/// The percentage of the storage deposit that should be held for using a code hash.
		/// Instantiating a contract, protects the code from being removed. In order to prevent
		/// abuse these actions are protected with a percentage of the code deposit.
		#[pallet::constant]
		type CodeHashLockupDepositPercent: Get<Perbill>;

		/// Use either valid type is [`address::AccountId32Mapper`] or [`address::H160Mapper`].
		#[pallet::no_default]
		type AddressMapper: AddressMapper<Self>;

		/// Make contract callable functions marked as `#[unstable]` available.
		///
		/// Contracts that use `#[unstable]` functions won't be able to be uploaded unless
		/// this is set to `true`. This is only meant for testnets and dev nodes in order to
		/// experiment with new features.
		///
		/// # Warning
		///
		/// Do **not** set to `true` on productions chains.
		#[pallet::constant]
		type UnsafeUnstableInterface: Get<bool>;

		/// Allow EVM bytecode to be uploaded and instantiated.
		#[pallet::constant]
		type AllowEVMBytecode: Get<bool>;

		/// Origin allowed to upload code.
		///
		/// By default, it is safe to set this to `EnsureSigned`, allowing anyone to upload contract
		/// code.
		#[pallet::no_default_bounds]
		type UploadOrigin: EnsureOrigin<OriginFor<Self>, Success = Self::AccountId>;

		/// Origin allowed to instantiate code.
		///
		/// # Note
		///
		/// This is not enforced when a contract instantiates another contract. The
		/// [`Self::UploadOrigin`] should make sure that no code is deployed that does unwanted
		/// instantiations.
		///
		/// By default, it is safe to set this to `EnsureSigned`, allowing anyone to instantiate
		/// contract code.
		#[pallet::no_default_bounds]
		type InstantiateOrigin: EnsureOrigin<OriginFor<Self>, Success = Self::AccountId>;

		/// The amount of memory in bytes that parachain nodes a lot to the runtime.
		///
		/// This is used in [`Pallet::integrity_test`] to make sure that the runtime has enough
		/// memory to support this pallet if set to the correct value.
		type RuntimeMemory: Get<u32>;

		/// The amount of memory in bytes that relay chain validators a lot to the PoV.
		///
		/// This is used in [`Pallet::integrity_test`] to make sure that the runtime has enough
		/// memory to support this pallet if set to the correct value.
		///
		/// This value is usually higher than [`Self::RuntimeMemory`] to account for the fact
		/// that validators have to hold all storage items in PvF memory.
		type PVFMemory: Get<u32>;

		/// The [EIP-155](https://eips.ethereum.org/EIPS/eip-155) chain ID.
		///
		/// This is a unique identifier assigned to each blockchain network,
		/// preventing replay attacks.
		#[pallet::constant]
		type ChainId: Get<u64>;

		/// The ratio between the decimal representation of the native token and the ETH token.
		#[pallet::constant]
		type NativeToEthRatio: Get<u32>;

		/// Set to [`crate::evm::fees::Info`] for a production runtime.
		///
		/// For mock runtimes that do not need to interact with any eth compat functionality
		/// the default value of `()` will suffice.
		#[pallet::no_default_bounds]
		type FeeInfo: FeeInfo<Self>;

		/// The fraction the maximum extrinsic weight `eth_transact` extrinsics are capped to.
		///
		/// This is not a security measure but a requirement due to how we map gas to `(Weight,
		/// StorageDeposit)`. The mapping might derive a `Weight` that is too large to fit into an
		/// extrinsic. In this case we cap it to the limit specified here.
		///
		/// `eth_transact` transactions that use more weight than specified will fail with an out of
		/// gas error during execution. Larger fractions will allow more transactions to run.
		/// Smaller values waste less block space: Choose as small as possible and as large as
		/// necessary.
		///
		///  Default: `0.5`.
		#[pallet::constant]
		type MaxEthExtrinsicWeight: Get<FixedU128>;

		/// Allows debug-mode configuration, such as enabling unlimited contract size.
		#[pallet::constant]
		type DebugEnabled: Get<bool>;
	}

	/// Container for different types that implement [`DefaultConfig`]` of this pallet.
	pub mod config_preludes {
		use super::*;
		use frame_support::{
			derive_impl,
			traits::{ConstBool, ConstU32},
		};
		use frame_system::EnsureSigned;
		use sp_core::parameter_types;

		type Balance = u64;

		pub const DOLLARS: Balance = 1_000_000_000_000;
		pub const CENTS: Balance = DOLLARS / 100;
		pub const MILLICENTS: Balance = CENTS / 1_000;

		pub const fn deposit(items: u32, bytes: u32) -> Balance {
			items as Balance * 20 * CENTS + (bytes as Balance) * MILLICENTS
		}

		parameter_types! {
			pub const DepositPerItem: Balance = deposit(1, 0);
			pub const DepositPerChildTrieItem: Balance = deposit(1, 0) / 100;
			pub const DepositPerByte: Balance = deposit(0, 1);
			pub const CodeHashLockupDepositPercent: Perbill = Perbill::from_percent(0);
			pub const MaxEthExtrinsicWeight: FixedU128 = FixedU128::from_rational(1, 2);
		}

		/// A type providing default configurations for this pallet in testing environment.
		pub struct TestDefaultConfig;

		impl Time for TestDefaultConfig {
			type Moment = u64;
			fn now() -> Self::Moment {
				0u64
			}
		}

		impl<T: From<u64>> Convert<Weight, T> for TestDefaultConfig {
			fn convert(w: Weight) -> T {
				w.ref_time().into()
			}
		}

		#[derive_impl(frame_system::config_preludes::TestDefaultConfig, no_aggregated_types)]
		impl frame_system::DefaultConfig for TestDefaultConfig {}

		#[frame_support::register_default_impl(TestDefaultConfig)]
		impl DefaultConfig for TestDefaultConfig {
			#[inject_runtime_type]
			type RuntimeEvent = ();

			#[inject_runtime_type]
			type RuntimeHoldReason = ();

			#[inject_runtime_type]
			type RuntimeCall = ();

			#[inject_runtime_type]
			type RuntimeOrigin = ();

			type Precompiles = ();
			type CodeHashLockupDepositPercent = CodeHashLockupDepositPercent;
			type DepositPerByte = DepositPerByte;
			type DepositPerItem = DepositPerItem;
			type DepositPerChildTrieItem = DepositPerChildTrieItem;
			type Time = Self;
			type UnsafeUnstableInterface = ConstBool<true>;
			type AllowEVMBytecode = ConstBool<true>;
			type UploadOrigin = EnsureSigned<Self::AccountId>;
			type InstantiateOrigin = EnsureSigned<Self::AccountId>;
			type WeightInfo = ();
			type RuntimeMemory = ConstU32<{ 128 * 1024 * 1024 }>;
			type PVFMemory = ConstU32<{ 512 * 1024 * 1024 }>;
			type ChainId = ConstU64<42>;
			type NativeToEthRatio = ConstU32<1_000_000>;
			type FindAuthor = ();
			type FeeInfo = ();
			type MaxEthExtrinsicWeight = MaxEthExtrinsicWeight;
			type DebugEnabled = ConstBool<false>;
		}
	}

	#[pallet::event]
	pub enum Event<T: Config> {
		/// A custom event emitted by the contract.
		ContractEmitted {
			/// The contract that emitted the event.
			contract: H160,
			/// Data supplied by the contract. Metadata generated during contract compilation
			/// is needed to decode it.
			data: Vec<u8>,
			/// A list of topics used to index the event.
			/// Number of topics is capped by [`limits::NUM_EVENT_TOPICS`].
			topics: Vec<H256>,
		},

		/// Contract deployed by deployer at the specified address.
		Instantiated { deployer: H160, contract: H160 },
	}

	#[pallet::error]
	#[repr(u8)]
	pub enum Error<T> {
		/// Invalid schedule supplied, e.g. with zero weight of a basic operation.
		InvalidSchedule = 0x01,
		/// Invalid combination of flags supplied to `seal_call` or `seal_delegate_call`.
		InvalidCallFlags = 0x02,
		/// The executed contract exhausted its gas limit.
		OutOfGas = 0x03,
		/// Performing the requested transfer failed. Probably because there isn't enough
		/// free balance in the sender's account.
		TransferFailed = 0x04,
		/// Performing a call was denied because the calling depth reached the limit
		/// of what is specified in the schedule.
		MaxCallDepthReached = 0x05,
		/// No contract was found at the specified address.
		ContractNotFound = 0x06,
		/// No code could be found at the supplied code hash.
		CodeNotFound = 0x07,
		/// No code info could be found at the supplied code hash.
		CodeInfoNotFound = 0x08,
		/// A buffer outside of sandbox memory was passed to a contract API function.
		OutOfBounds = 0x09,
		/// Input passed to a contract API function failed to decode as expected type.
		DecodingFailed = 0x0A,
		/// Contract trapped during execution.
		ContractTrapped = 0x0B,
		/// Event body or storage item exceeds [`limits::PAYLOAD_BYTES`].
		ValueTooLarge = 0x0C,
		/// Termination of a contract is not allowed while the contract is already
		/// on the call stack. Can be triggered by `seal_terminate`.
		TerminatedWhileReentrant = 0x0D,
		/// `seal_call` forwarded this contracts input. It therefore is no longer available.
		InputForwarded = 0x0E,
		/// The amount of topics passed to `seal_deposit_events` exceeds the limit.
		TooManyTopics = 0x0F,
		/// A contract with the same AccountId already exists.
		DuplicateContract = 0x12,
		/// A contract self destructed in its constructor.
		///
		/// This can be triggered by a call to `seal_terminate`.
		TerminatedInConstructor = 0x13,
		/// A call tried to invoke a contract that is flagged as non-reentrant.
		ReentranceDenied = 0x14,
		/// A contract called into the runtime which then called back into this pallet.
		ReenteredPallet = 0x15,
		/// A contract attempted to invoke a state modifying API while being in read-only mode.
		StateChangeDenied = 0x16,
		/// Origin doesn't have enough balance to pay the required storage deposits.
		StorageDepositNotEnoughFunds = 0x17,
		/// More storage was created than allowed by the storage deposit limit.
		StorageDepositLimitExhausted = 0x18,
		/// Code removal was denied because the code is still in use by at least one contract.
		CodeInUse = 0x19,
		/// The contract ran to completion but decided to revert its storage changes.
		/// Please note that this error is only returned from extrinsics. When called directly
		/// or via RPC an `Ok` will be returned. In this case the caller needs to inspect the flags
		/// to determine whether a reversion has taken place.
		ContractReverted = 0x1A,
		/// The contract failed to compile or is missing the correct entry points.
		///
		/// A more detailed error can be found on the node console if debug messages are enabled
		/// by supplying `-lruntime::revive=debug`.
		CodeRejected = 0x1B,
		/// The code blob supplied is larger than [`limits::code::BLOB_BYTES`].
		BlobTooLarge = 0x1C,
		/// The contract declares too much memory (ro + rw + stack).
		StaticMemoryTooLarge = 0x1D,
		/// The program contains a basic block that is larger than allowed.
		BasicBlockTooLarge = 0x1E,
		/// The program contains an invalid instruction.
		InvalidInstruction = 0x1F,
		/// The contract has reached its maximum number of delegate dependencies.
		MaxDelegateDependenciesReached = 0x20,
		/// The dependency was not found in the contract's delegate dependencies.
		DelegateDependencyNotFound = 0x21,
		/// The contract already depends on the given delegate dependency.
		DelegateDependencyAlreadyExists = 0x22,
		/// Can not add a delegate dependency to the code hash of the contract itself.
		CannotAddSelfAsDelegateDependency = 0x23,
		/// Can not add more data to transient storage.
		OutOfTransientStorage = 0x24,
		/// The contract tried to call a syscall which does not exist (at its current api level).
		InvalidSyscall = 0x25,
		/// Invalid storage flags were passed to one of the storage syscalls.
		InvalidStorageFlags = 0x26,
		/// PolkaVM failed during code execution. Probably due to a malformed program.
		ExecutionFailed = 0x27,
		/// Failed to convert a U256 to a Balance.
		BalanceConversionFailed = 0x28,
		/// Immutable data can only be set during deploys and only be read during calls.
		/// Additionally, it is only valid to set the data once and it must not be empty.
		InvalidImmutableAccess = 0x2A,
		/// An `AccountID32` account tried to interact with the pallet without having a mapping.
		///
		/// Call [`Pallet::map_account`] in order to create a mapping for the account.
		AccountUnmapped = 0x2B,
		/// Tried to map an account that is already mapped.
		AccountAlreadyMapped = 0x2C,
		/// The transaction used to dry-run a contract is invalid.
		InvalidGenericTransaction = 0x2D,
		/// The refcount of a code either over or underflowed.
		RefcountOverOrUnderflow = 0x2E,
		/// Unsupported precompile address.
		UnsupportedPrecompileAddress = 0x2F,
		/// The calldata exceeds [`limits::CALLDATA_BYTES`].
		CallDataTooLarge = 0x30,
		/// The return data exceeds [`limits::CALLDATA_BYTES`].
		ReturnDataTooLarge = 0x31,
		/// Invalid jump destination. Dynamic jumps points to invalid not jumpdest opcode.
		InvalidJump = 0x32,
		/// Attempting to pop a value from an empty stack.
		StackUnderflow = 0x33,
		/// Attempting to push a value onto a full stack.
		StackOverflow = 0x34,
		/// Too much deposit was drawn from the shared txfee and deposit credit.
		///
		/// This happens if the passed `gas` inside the ethereum transaction is too low.
		TxFeeOverdraw = 0x35,
	}

	/// A reason for the pallet revive placing a hold on funds.
	#[pallet::composite_enum]
	pub enum HoldReason {
		/// The Pallet has reserved it for storing code on-chain.
		CodeUploadDepositReserve,
		/// The Pallet has reserved it for storage deposit.
		StorageDepositReserve,
		/// Deposit for creating an address mapping in [`OriginalAccount`].
		AddressMapping,
	}

	#[derive(
		PartialEq,
		Eq,
		Clone,
		MaxEncodedLen,
		Encode,
		Decode,
		DecodeWithMemTracking,
		TypeInfo,
		RuntimeDebug,
	)]
	#[pallet::origin]
	pub enum Origin<T: Config> {
		EthTransaction(T::AccountId),
	}

	/// A mapping from a contract's code hash to its code.
	/// The code's size is bounded by [`crate::limits::BLOB_BYTES`] for PVM and
	/// [`revm::primitives::eip170::MAX_CODE_SIZE`] for EVM bytecode.
	#[pallet::storage]
	#[pallet::unbounded]
	pub(crate) type PristineCode<T: Config> = StorageMap<_, Identity, H256, Vec<u8>>;

	/// A mapping from a contract's code hash to its code info.
	#[pallet::storage]
	pub(crate) type CodeInfoOf<T: Config> = StorageMap<_, Identity, H256, CodeInfo<T>>;

	/// The data associated to a contract or externally owned account.
	#[pallet::storage]
	pub(crate) type AccountInfoOf<T: Config> = StorageMap<_, Identity, H160, AccountInfo<T>>;

	/// The immutable data associated with a given account.
	#[pallet::storage]
	pub(crate) type ImmutableDataOf<T: Config> = StorageMap<_, Identity, H160, ImmutableData>;

	/// Evicted contracts that await child trie deletion.
	///
	/// Child trie deletion is a heavy operation depending on the amount of storage items
	/// stored in said trie. Therefore this operation is performed lazily in `on_idle`.
	#[pallet::storage]
	pub(crate) type DeletionQueue<T: Config> = StorageMap<_, Twox64Concat, u32, TrieId>;

	/// A pair of monotonic counters used to track the latest contract marked for deletion
	/// and the latest deleted contract in queue.
	#[pallet::storage]
	pub(crate) type DeletionQueueCounter<T: Config> =
		StorageValue<_, DeletionQueueManager<T>, ValueQuery>;

	/// Map a Ethereum address to its original `AccountId32`.
	///
	/// When deriving a `H160` from an `AccountId32` we use a hash function. In order to
	/// reconstruct the original account we need to store the reverse mapping here.
	/// Register your `AccountId32` using [`Pallet::map_account`] in order to
	/// use it with this pallet.
	#[pallet::storage]
	pub(crate) type OriginalAccount<T: Config> = StorageMap<_, Identity, H160, AccountId32>;

	/// The current Ethereum block that is stored in the `on_finalize` method.
	///
	/// # Note
	///
	/// This could be further optimized into the future to store only the minimum
	/// information needed to reconstruct the Ethereum block at the RPC level.
	///
	/// Since the block is convenient to have around, and the extra details are capped
	/// by a few hashes and the vector of transaction hashes, we store the block here.
	#[pallet::storage]
	#[pallet::unbounded]
	pub(crate) type EthereumBlock<T> = StorageValue<_, EthBlock, ValueQuery>;

	/// Mapping for block number and hashes.
	///
	/// The maximum number of elements stored is capped by the block hash count `BLOCK_HASH_COUNT`.
	#[pallet::storage]
	pub(crate) type BlockHash<T: Config> = StorageMap<_, Identity, U256, H256, ValueQuery>;

	/// The details needed to reconstruct the receipt info offchain.
	///
	/// This contains valuable information about the gas used by the transaction.
	///
	/// NOTE: The item is unbound and should therefore never be read on chain.
	/// It could otherwise inflate the PoV size of a block.
	#[pallet::storage]
	#[pallet::unbounded]
	pub(crate) type ReceiptInfoData<T: Config> = StorageValue<_, Vec<ReceiptGasInfo>, ValueQuery>;

	/// Incremental ethereum block builder.
	#[pallet::storage]
	#[pallet::unbounded]
	pub(crate) type EthBlockBuilderIR<T: Config> =
		StorageValue<_, EthereumBlockBuilderIR, ValueQuery>;

	/// The first transaction and receipt of the ethereum block.
	///
	/// These values are moved out of the `EthBlockBuilderIR` to avoid serializing and
	/// deserializing them on every transaction. Instead, they are loaded when needed.
	#[pallet::storage]
	#[pallet::unbounded]
	pub(crate) type EthBlockBuilderFirstValues<T: Config> =
		StorageValue<_, Option<(Vec<u8>, Vec<u8>)>, ValueQuery>;

	/// Debugging settings that can be configured when DebugEnabled config is true.
	#[pallet::storage]
	pub(crate) type DebugSettingsOf<T: Config> = StorageValue<_, DebugSettings, ValueQuery>;

	pub mod genesis {
		use super::*;
		use crate::evm::Bytes32;

		/// Genesis configuration for contract-specific data.
		#[derive(Clone, PartialEq, Debug, Default, serde::Serialize, serde::Deserialize)]
		pub struct ContractData {
			/// Contract code.
			pub code: Vec<u8>,
			/// Initial storage entries as 32-byte key/value pairs.
			pub storage: alloc::collections::BTreeMap<Bytes32, Bytes32>,
		}

		/// Genesis configuration for a contract account.
		#[derive(PartialEq, Default, Debug, Clone, serde::Serialize, serde::Deserialize)]
		pub struct Account<T: Config> {
			/// Contract address.
			pub address: H160,
			/// Contract balance.
			#[serde(default)]
			pub balance: U256,
			/// Account nonce
			#[serde(default)]
			pub nonce: T::Nonce,
			/// Contract-specific data (code and storage). None for EOAs.
			#[serde(flatten, skip_serializing_if = "Option::is_none")]
			pub contract_data: Option<ContractData>,
		}
	}

	#[pallet::genesis_config]
	#[derive(Debug, PartialEq, frame_support::DefaultNoBound)]
	pub struct GenesisConfig<T: Config> {
		/// List of native Substrate accounts (typically `AccountId32`) to be mapped at genesis
		/// block, enabling them to interact with smart contracts.
		#[serde(default, skip_serializing_if = "Vec::is_empty")]
		pub mapped_accounts: Vec<T::AccountId>,

		/// Account entries (both EOAs and contracts)
		#[serde(default, skip_serializing_if = "Vec::is_empty")]
		pub accounts: Vec<genesis::Account<T>>,

		/// Optional debugging settings applied at genesis.
		#[serde(default, skip_serializing_if = "Option::is_none")]
		pub debug_settings: Option<DebugSettings>,
	}

	#[pallet::genesis_build]
	impl<T: Config> BuildGenesisConfig for GenesisConfig<T> {
		fn build(&self) {
			use crate::{exec::Key, vm::ContractBlob};
			use frame_support::traits::fungible::Mutate;

			if !System::<T>::account_exists(&Pallet::<T>::account_id()) {
				let _ = T::Currency::mint_into(
					&Pallet::<T>::account_id(),
					T::Currency::minimum_balance(),
				);
			}

			for id in &self.mapped_accounts {
				if let Err(err) = T::AddressMapper::map_no_deposit(id) {
					log::error!(target: LOG_TARGET, "Failed to map account {id:?}: {err:?}");
				}
			}

			let owner = Pallet::<T>::account_id();

			for genesis::Account { address, balance, nonce, contract_data } in &self.accounts {
				let account_id = T::AddressMapper::to_account_id(address);

				if !System::<T>::account_exists(&account_id) {
					let _ = T::Currency::mint_into(&account_id, T::Currency::minimum_balance());
				}

				frame_system::Account::<T>::mutate(&account_id, |info| {
					info.nonce = (*nonce).into();
				});

				match contract_data {
					None => {
						AccountInfoOf::<T>::insert(
							address,
							AccountInfo { account_type: AccountType::EOA, dust: 0 },
						);
					},
					Some(genesis::ContractData { code, storage }) => {
						let blob = if code.starts_with(&polkavm_common::program::BLOB_MAGIC) {
							ContractBlob::<T>::from_pvm_code(   code.clone(), owner.clone()).inspect_err(|err| {
								log::error!(target: LOG_TARGET, "Failed to create PVM ContractBlob for {address:?}: {err:?}");
							})
						} else {
							ContractBlob::<T>::from_evm_runtime_code(code.clone(), account_id).inspect_err(|err| {
								log::error!(target: LOG_TARGET, "Failed to create EVM ContractBlob for {address:?}: {err:?}");
							})
						};

						let Ok(blob) = blob else {
							continue;
						};

						let code_hash = *blob.code_hash();
						let Ok(info) = <ContractInfo<T>>::new(&address, 0u32.into(), code_hash)
							.inspect_err(|err| {
								log::error!(target: LOG_TARGET, "Failed to create ContractInfo for {address:?}: {err:?}");
							})
						else {
							continue;
						};

						AccountInfoOf::<T>::insert(
							address,
							AccountInfo { account_type: info.clone().into(), dust: 0 },
						);

						<PristineCode<T>>::insert(blob.code_hash(), code);
						<CodeInfoOf<T>>::insert(blob.code_hash(), blob.code_info().clone());
						for (k, v) in storage {
							let _ = info.write(&Key::from_fixed(k.0), Some(v.0.to_vec()), None, false).inspect_err(|err| {
								log::error!(target: LOG_TARGET, "Failed to write genesis storage for {address:?} at key {k:?}: {err:?}");
							});
						}
					},
				}

				let _ = Pallet::<T>::set_evm_balance(address, *balance).inspect_err(|err| {
					log::error!(target: LOG_TARGET, "Failed to set EVM balance for {address:?}: {err:?}");
				});
			}

			// Set debug settings.
			if let Some(settings) = self.debug_settings.as_ref() {
				settings.write_to_storage::<T>()
			}
		}
	}

	#[pallet::hooks]
	impl<T: Config> Hooks<BlockNumberFor<T>> for Pallet<T> {
		fn on_idle(_block: BlockNumberFor<T>, limit: Weight) -> Weight {
			let mut meter = WeightMeter::with_limit(limit);
			ContractInfo::<T>::process_deletion_queue_batch(&mut meter);
			meter.consumed()
		}

		fn on_initialize(_n: BlockNumberFor<T>) -> Weight {
			// Kill related ethereum block storage items.
			block_storage::on_initialize::<T>();

			// Warm up the pallet account.
			System::<T>::account_exists(&Pallet::<T>::account_id());
			// Account for the fixed part of the costs incurred in `on_finalize`.
			<T as Config>::WeightInfo::on_finalize_block_fixed()
		}

		fn on_finalize(block_number: BlockNumberFor<T>) {
			// Build the ethereum block and place it in storage.
			block_storage::on_finalize_build_eth_block::<T>(
				Self::block_author(),
				block_number.into(),
				Self::evm_block_gas_limit(),
				// Eth uses timestamps in seconds
				(T::Time::now() / 1000u32.into()).into(),
			);
		}

		fn integrity_test() {
			assert!(T::ChainId::get() > 0, "ChainId must be greater than 0");

			T::FeeInfo::integrity_test();

			// The memory available in the block building runtime
			let max_runtime_mem: u32 = T::RuntimeMemory::get();

			// We only allow 50% of the runtime memory to be utilized by the contracts call
			// stack, keeping the rest for other facilities, such as PoV, etc.
			const TOTAL_MEMORY_DEVIDER: u32 = 2;

			// Validators are configured to be able to use more memory than block builders. This is
			// because in addition to `max_runtime_mem` they need to hold additional data in
			// memory: PoV in multiple copies (1x encoded + 2x decoded) and all storage which
			// includes emitted events. The assumption is that storage/events size
			// can be a maximum of half of the validator runtime memory - max_runtime_mem.
			let max_block_ref_time = T::BlockWeights::get()
				.get(DispatchClass::Normal)
				.max_total
				.unwrap_or_else(|| T::BlockWeights::get().max_block)
				.ref_time();
			let max_payload_size = limits::PAYLOAD_BYTES;
			let max_key_size =
				Key::try_from_var(alloc::vec![0u8; limits::STORAGE_KEY_BYTES as usize])
					.expect("Key of maximal size shall be created")
					.hash()
					.len() as u32;

			let max_immutable_key_size = T::AccountId::max_encoded_len() as u32;
			let max_immutable_size: u32 = ((max_block_ref_time /
				(<RuntimeCosts as gas::Token<T>>::weight(&RuntimeCosts::SetImmutableData(
					limits::IMMUTABLE_BYTES,
				))
				.ref_time()))
			.saturating_mul(limits::IMMUTABLE_BYTES.saturating_add(max_immutable_key_size) as u64))
			.try_into()
			.expect("Immutable data size too big");

			let max_pvf_mem: u32 = T::PVFMemory::get();
			let storage_size_limit = max_pvf_mem.saturating_sub(max_runtime_mem) / 2;

			// We can use storage to store events using the available block ref_time with the
			// `deposit_event` host function. The overhead of stored events, which is around 100B,
			// is not taken into account to simplify calculations, as it does not change much.
			let max_events_size: u32 = ((max_block_ref_time /
				(<RuntimeCosts as gas::Token<T>>::weight(&RuntimeCosts::DepositEvent {
					num_topic: 0,
					len: max_payload_size,
				})
				.saturating_add(<RuntimeCosts as gas::Token<T>>::weight(&RuntimeCosts::HostFn))
				.ref_time()))
			.saturating_mul(max_payload_size as u64))
			.try_into()
			.expect("Events size too big");

			assert!(
				max_events_size < storage_size_limit,
				"Maximal events size {} exceeds the events limit {}",
				max_events_size,
				storage_size_limit
			);

			// The incremental block builder uses 3 x maximum entry size for receipts and
			// for transactions. Transactions are bounded to `MAX_TRANSACTION_PAYLOAD_SIZE`.
			//
			// To determine the maximum size of the receipts, we know the following:
			// - (I) first receipt is stored into pallet storage and not given to the hasher until
			//   finalization.
			// - (II) the hasher will not consume more memory than the receipts we are giving it.
			// - (III) the hasher is capped by 3 x maximum entry for 3 or more transactions.
			//
			// # Case 1. One transaction with maximum receipts
			//
			// The worst case scenario for having one single transaction is for the transaction
			// to emit the maximum receipt size (ie `max_events_size`). In this case,
			// the maximum storage (and memory) consumed is bounded by `max_events_size` (II). The
			// receipt is stored in pallet storage, and loaded from storage in the
			// `on_finalize` hook (I).
			//
			// # Case 2. Two transactions
			//
			// The sum of the receipt size of both transactions cannot exceed `max_events_size`,
			// otherwise one transaction will be reverted. From (II), the bytes utilized
			// by the builder are capped to `max_events_size`.
			//
			// # Case 3. Three or more transactions
			//
			// Similar to the above case, the sum of all receipt size is bounded to
			// `max_events_size`. Therefore, the bytes are capped to `max_events_size`.
			//
			// On average, a transaction could emit `max_events_size / num_tx`. The would
			// consume `max_events_size / num_tx * 3` bytes, which is lower than
			// `max_events_size` for more than 3 transactions.
			//
			// In practice, the builder will consume even lower amounts considering
			// it is unlikely for a transaction to utilize all the weight of the block for events.
			let max_eth_block_builder_bytes =
				block_storage::block_builder_bytes_usage(max_events_size);

			log::debug!(
				target: LOG_TARGET,
				"Integrity check: max_eth_block_builder_bytes={} KB using max_events_size={} KB",
				max_eth_block_builder_bytes / 1024,
				max_events_size / 1024,
			);

			// Check that the configured memory limits fit into runtime memory.
			//
			// Dynamic allocations are not available, yet. Hence they are not taken into
			// consideration here.
			let memory_left = i64::from(max_runtime_mem)
				.saturating_div(TOTAL_MEMORY_DEVIDER.into())
				.saturating_sub(limits::MEMORY_REQUIRED.into())
				.saturating_sub(max_eth_block_builder_bytes.into());

			log::debug!(target: LOG_TARGET, "Integrity check: memory_left={} KB", memory_left / 1024);

			assert!(
				memory_left >= 0,
				"Runtime does not have enough memory for current limits. Additional runtime memory required: {} KB",
				memory_left.saturating_mul(TOTAL_MEMORY_DEVIDER.into()).abs() / 1024
			);

			// We can use storage to store items using the available block ref_time with the
			// `set_storage` host function.
			let max_storage_size: u32 = ((max_block_ref_time /
				(<RuntimeCosts as gas::Token<T>>::weight(&RuntimeCosts::SetStorage {
					new_bytes: max_payload_size,
					old_bytes: 0,
				})
				.ref_time()))
			.saturating_mul(max_payload_size.saturating_add(max_key_size) as u64))
			.saturating_add(max_immutable_size.into())
			.saturating_add(max_eth_block_builder_bytes.into())
			.try_into()
			.expect("Storage size too big");

			assert!(
				max_storage_size < storage_size_limit,
				"Maximal storage size {} exceeds the storage limit {}",
				max_storage_size,
				storage_size_limit
			);
		}
	}

	#[pallet::call]
	impl<T: Config> Pallet<T> {
		/// A raw EVM transaction, typically dispatched by an Ethereum JSON-RPC server.
		///
		/// # Parameters
		///
		/// * `payload`: The encoded [`crate::evm::TransactionSigned`].
		///
		/// # Note
		///
		/// This call cannot be dispatched directly; attempting to do so will result in a failed
		/// transaction. It serves as a wrapper for an Ethereum transaction. When submitted, the
		/// runtime converts it into a [`sp_runtime::generic::CheckedExtrinsic`] by recovering the
		/// signer and validating the transaction.
		#[allow(unused_variables)]
		#[pallet::call_index(0)]
		#[pallet::weight(Weight::MAX)]
		pub fn eth_transact(origin: OriginFor<T>, payload: Vec<u8>) -> DispatchResultWithPostInfo {
			Err(frame_system::Error::CallFiltered::<T>.into())
		}

		/// Makes a call to an account, optionally transferring some balance.
		///
		/// # Parameters
		///
		/// * `dest`: Address of the contract to call.
		/// * `value`: The balance to transfer from the `origin` to `dest`.
		/// * `gas_limit`: The gas limit enforced when executing the constructor.
		/// * `storage_deposit_limit`: The maximum amount of balance that can be charged from the
		///   caller to pay for the storage consumed.
		/// * `data`: The input data to pass to the contract.
		///
		/// * If the account is a smart-contract account, the associated code will be
		/// executed and any value will be transferred.
		/// * If the account is a regular account, any value will be transferred.
		/// * If no account exists and the call value is not less than `existential_deposit`,
		/// a regular account will be created and any value will be transferred.
		#[pallet::call_index(1)]
		#[pallet::weight(<T as Config>::WeightInfo::call().saturating_add(*gas_limit))]
		pub fn call(
			origin: OriginFor<T>,
			dest: H160,
			#[pallet::compact] value: BalanceOf<T>,
			gas_limit: Weight,
			#[pallet::compact] storage_deposit_limit: BalanceOf<T>,
			data: Vec<u8>,
		) -> DispatchResultWithPostInfo {
			let mut output = Self::bare_call(
				origin,
				dest,
				Pallet::<T>::convert_native_to_evm(value),
				gas_limit,
				storage_deposit_limit,
				data,
				ExecConfig::new_substrate_tx(),
			);

			if let Ok(return_value) = &output.result {
				if return_value.did_revert() {
					output.result = Err(<Error<T>>::ContractReverted.into());
				}
			}
			dispatch_result(output.result, output.gas_consumed, <T as Config>::WeightInfo::call())
		}

		/// Instantiates a contract from a previously deployed vm binary.
		///
		/// This function is identical to [`Self::instantiate_with_code`] but without the
		/// code deployment step. Instead, the `code_hash` of an on-chain deployed vm binary
		/// must be supplied.
		#[pallet::call_index(2)]
		#[pallet::weight(
			<T as Config>::WeightInfo::instantiate(data.len() as u32).saturating_add(*gas_limit)
		)]
		pub fn instantiate(
			origin: OriginFor<T>,
			#[pallet::compact] value: BalanceOf<T>,
			gas_limit: Weight,
			#[pallet::compact] storage_deposit_limit: BalanceOf<T>,
			code_hash: sp_core::H256,
			data: Vec<u8>,
			salt: Option<[u8; 32]>,
		) -> DispatchResultWithPostInfo {
			let data_len = data.len() as u32;
			let mut output = Self::bare_instantiate(
				origin,
				Pallet::<T>::convert_native_to_evm(value),
				gas_limit,
				storage_deposit_limit,
				Code::Existing(code_hash),
				data,
				salt,
				ExecConfig::new_substrate_tx(),
			);
			if let Ok(retval) = &output.result {
				if retval.result.did_revert() {
					output.result = Err(<Error<T>>::ContractReverted.into());
				}
			}
			dispatch_result(
				output.result.map(|result| result.result),
				output.gas_consumed,
				<T as Config>::WeightInfo::instantiate(data_len),
			)
		}

		/// Instantiates a new contract from the supplied `code` optionally transferring
		/// some balance.
		///
		/// This dispatchable has the same effect as calling [`Self::upload_code`] +
		/// [`Self::instantiate`]. Bundling them together provides efficiency gains. Please
		/// also check the documentation of [`Self::upload_code`].
		///
		/// # Parameters
		///
		/// * `value`: The balance to transfer from the `origin` to the newly created contract.
		/// * `gas_limit`: The gas limit enforced when executing the constructor.
		/// * `storage_deposit_limit`: The maximum amount of balance that can be charged/reserved
		///   from the caller to pay for the storage consumed.
		/// * `code`: The contract code to deploy in raw bytes.
		/// * `data`: The input data to pass to the contract constructor.
		/// * `salt`: Used for the address derivation. If `Some` is supplied then `CREATE2`
		/// 	semantics are used. If `None` then `CRATE1` is used.
		///
		///
		/// Instantiation is executed as follows:
		///
		/// - The supplied `code` is deployed, and a `code_hash` is created for that code.
		/// - If the `code_hash` already exists on the chain the underlying `code` will be shared.
		/// - The destination address is computed based on the sender, code_hash and the salt.
		/// - The smart-contract account is created at the computed address.
		/// - The `value` is transferred to the new account.
		/// - The `deploy` function is executed in the context of the newly-created account.
		#[pallet::call_index(3)]
		#[pallet::weight(
			<T as Config>::WeightInfo::instantiate_with_code(code.len() as u32, data.len() as u32)
			.saturating_add(*gas_limit)
		)]
		pub fn instantiate_with_code(
			origin: OriginFor<T>,
			#[pallet::compact] value: BalanceOf<T>,
			gas_limit: Weight,
			#[pallet::compact] storage_deposit_limit: BalanceOf<T>,
			code: Vec<u8>,
			data: Vec<u8>,
			salt: Option<[u8; 32]>,
		) -> DispatchResultWithPostInfo {
			let code_len = code.len() as u32;
			let data_len = data.len() as u32;
			let mut output = Self::bare_instantiate(
				origin,
				Pallet::<T>::convert_native_to_evm(value),
				gas_limit,
				storage_deposit_limit,
				Code::Upload(code),
				data,
				salt,
				ExecConfig::new_substrate_tx(),
			);
			if let Ok(retval) = &output.result {
				if retval.result.did_revert() {
					output.result = Err(<Error<T>>::ContractReverted.into());
				}
			}
			dispatch_result(
				output.result.map(|result| result.result),
				output.gas_consumed,
				<T as Config>::WeightInfo::instantiate_with_code(code_len, data_len),
			)
		}

		/// Same as [`Self::instantiate_with_code`], but intended to be dispatched **only**
		/// by an EVM transaction through the EVM compatibility layer.
		///
		/// # Parameters
		///
		/// * `value`: The balance to transfer from the `origin` to the newly created contract.
		/// * `gas_limit`: The gas limit enforced when executing the constructor.
		/// * `storage_deposit_limit`: The maximum amount of balance that can be charged/reserved
		///   from the caller to pay for the storage consumed.
		/// * `code`: The contract code to deploy in raw bytes.
		/// * `data`: The input data to pass to the contract constructor.
		/// * `salt`: Used for the address derivation. If `Some` is supplied then `CREATE2`
		/// 	semantics are used. If `None` then `CRATE1` is used.
		/// * `transaction_encoded`: The RLP encoding of the signed Ethereum transaction,
		///   represented as [crate::evm::TransactionSigned], provided by the Ethereum wallet. This
		///   is used for building the Ethereum transaction root.
		///
		/// Calling this dispatchable ensures that the origin's nonce is bumped only once,
		/// via the `CheckNonce` transaction extension. In contrast, [`Self::instantiate_with_code`]
		/// also bumps the nonce after contract instantiation, since it may be invoked multiple
		/// times within a batch call transaction.
		#[pallet::call_index(10)]
		#[pallet::weight(
			<T as Config>::WeightInfo::eth_instantiate_with_code(code.len() as u32, data.len() as u32, Pallet::<T>::has_dust(*value).into())
			.saturating_add(*gas_limit)
		)]
		pub fn eth_instantiate_with_code(
			origin: OriginFor<T>,
			value: U256,
			gas_limit: Weight,
			code: Vec<u8>,
			data: Vec<u8>,
			transaction_encoded: Vec<u8>,
			effective_gas_price: U256,
			encoded_len: u32,
		) -> DispatchResultWithPostInfo {
			let origin = Self::ensure_eth_origin(origin)?;
			let mut call = Call::<T>::eth_instantiate_with_code {
				value,
				gas_limit,
				code: code.clone(),
				data: data.clone(),
				transaction_encoded: transaction_encoded.clone(),
				effective_gas_price,
				encoded_len,
			}
			.into();
			let info = T::FeeInfo::dispatch_info(&call);
			let base_info = T::FeeInfo::base_dispatch_info(&mut call);
			drop(call);

			block_storage::with_ethereum_context(|| {
				let mut output = Self::bare_instantiate(
					origin,
					value,
					gas_limit,
					BalanceOf::<T>::max_value(),
					Code::Upload(code),
					data,
					None,
					ExecConfig::new_eth_tx(
						effective_gas_price,
						encoded_len,
						base_info.total_weight(),
					),
				);

				if let Ok(retval) = &output.result {
					if retval.result.did_revert() {
						output.result = Err(<Error<T>>::ContractReverted.into());
					}
				}

				block_storage::process_transaction::<T>(
					transaction_encoded,
					output.result.is_ok(),
					output.gas_consumed,
				);

				let result = dispatch_result(
					output.result.map(|result| result.result),
					output.gas_consumed,
					base_info.call_weight,
				);
				T::FeeInfo::ensure_not_overdrawn(encoded_len, &info, result)
			})
		}

		/// Same as [`Self::call`], but intended to be dispatched **only**
		/// by an EVM transaction through the EVM compatibility layer.
		#[pallet::call_index(11)]
		#[pallet::weight(
		    T::WeightInfo::eth_call(Pallet::<T>::has_dust(*value).into())
				.saturating_add(*gas_limit)
				.saturating_add(T::WeightInfo::on_finalize_block_per_tx(transaction_encoded.len() as u32))
		)]
		pub fn eth_call(
			origin: OriginFor<T>,
			dest: H160,
			value: U256,
			gas_limit: Weight,
			data: Vec<u8>,
			transaction_encoded: Vec<u8>,
			effective_gas_price: U256,
			encoded_len: u32,
		) -> DispatchResultWithPostInfo {
			let origin = Self::ensure_eth_origin(origin)?;
			let mut call = Call::<T>::eth_call {
				dest,
				value,
				gas_limit,
				data: data.clone(),
				transaction_encoded: transaction_encoded.clone(),
				effective_gas_price,
				encoded_len,
			}
			.into();
			let info = T::FeeInfo::dispatch_info(&call);
			let base_info = T::FeeInfo::base_dispatch_info(&mut call);
			drop(call);

			block_storage::with_ethereum_context(|| {
				let mut output = Self::bare_call(
					origin,
					dest,
					value,
					gas_limit,
					BalanceOf::<T>::max_value(),
					data,
					ExecConfig::new_eth_tx(
						effective_gas_price,
						encoded_len,
						base_info.total_weight(),
					),
				);

				if let Ok(return_value) = &output.result {
					if return_value.did_revert() {
						output.result = Err(<Error<T>>::ContractReverted.into());
					}
				}

				let encoded_length = transaction_encoded.len() as u32;

				block_storage::process_transaction::<T>(
					transaction_encoded,
					output.result.is_ok(),
					output.gas_consumed,
				);

				let result = dispatch_result(
					output.result,
					output.gas_consumed,
					base_info
						.call_weight
						.saturating_add(T::WeightInfo::on_finalize_block_per_tx(encoded_length)),
				);
				T::FeeInfo::ensure_not_overdrawn(encoded_len, &info, result)
			})
		}

		/// Upload new `code` without instantiating a contract from it.
		///
		/// If the code does not already exist a deposit is reserved from the caller
		/// The size of the reserve depends on the size of the supplied `code`.
		///
		/// # Note
		///
		/// Anyone can instantiate a contract from any uploaded code and thus prevent its removal.
		/// To avoid this situation a constructor could employ access control so that it can
		/// only be instantiated by permissioned entities. The same is true when uploading
		/// through [`Self::instantiate_with_code`].
		///
		/// If the refcount of the code reaches zero after terminating the last contract that
		/// references this code, the code will be removed automatically.
		#[pallet::call_index(4)]
		#[pallet::weight(<T as Config>::WeightInfo::upload_code(code.len() as u32))]
		pub fn upload_code(
			origin: OriginFor<T>,
			code: Vec<u8>,
			#[pallet::compact] storage_deposit_limit: BalanceOf<T>,
		) -> DispatchResult {
			Self::bare_upload_code(origin, code, storage_deposit_limit).map(|_| ())
		}

		/// Remove the code stored under `code_hash` and refund the deposit to its owner.
		///
		/// A code can only be removed by its original uploader (its owner) and only if it is
		/// not used by any contract.
		#[pallet::call_index(5)]
		#[pallet::weight(<T as Config>::WeightInfo::remove_code())]
		pub fn remove_code(
			origin: OriginFor<T>,
			code_hash: sp_core::H256,
		) -> DispatchResultWithPostInfo {
			let origin = ensure_signed(origin)?;
			<ContractBlob<T>>::remove(&origin, code_hash)?;
			// we waive the fee because removing unused code is beneficial
			Ok(Pays::No.into())
		}

		/// Privileged function that changes the code of an existing contract.
		///
		/// This takes care of updating refcounts and all other necessary operations. Returns
		/// an error if either the `code_hash` or `dest` do not exist.
		///
		/// # Note
		///
		/// This does **not** change the address of the contract in question. This means
		/// that the contract address is no longer derived from its code hash after calling
		/// this dispatchable.
		#[pallet::call_index(6)]
		#[pallet::weight(<T as Config>::WeightInfo::set_code())]
		pub fn set_code(
			origin: OriginFor<T>,
			dest: H160,
			code_hash: sp_core::H256,
		) -> DispatchResult {
			ensure_root(origin)?;
			<AccountInfoOf<T>>::try_mutate(&dest, |account| {
				let Some(account) = account else {
					return Err(<Error<T>>::ContractNotFound.into());
				};

				let AccountType::Contract(ref mut contract) = account.account_type else {
					return Err(<Error<T>>::ContractNotFound.into());
				};

				<CodeInfo<T>>::increment_refcount(code_hash)?;
				let _ = <CodeInfo<T>>::decrement_refcount(contract.code_hash)?;
				contract.code_hash = code_hash;

				Ok(())
			})
		}

		/// Register the callers account id so that it can be used in contract interactions.
		///
		/// This will error if the origin is already mapped or is a eth native `Address20`. It will
		/// take a deposit that can be released by calling [`Self::unmap_account`].
		#[pallet::call_index(7)]
		#[pallet::weight(<T as Config>::WeightInfo::map_account())]
		pub fn map_account(origin: OriginFor<T>) -> DispatchResult {
			let origin = ensure_signed(origin)?;
			T::AddressMapper::map(&origin)
		}

		/// Unregister the callers account id in order to free the deposit.
		///
		/// There is no reason to ever call this function other than freeing up the deposit.
		/// This is only useful when the account should no longer be used.
		#[pallet::call_index(8)]
		#[pallet::weight(<T as Config>::WeightInfo::unmap_account())]
		pub fn unmap_account(origin: OriginFor<T>) -> DispatchResult {
			let origin = ensure_signed(origin)?;
			T::AddressMapper::unmap(&origin)
		}

		/// Dispatch an `call` with the origin set to the callers fallback address.
		///
		/// Every `AccountId32` can control its corresponding fallback account. The fallback account
		/// is the `AccountId20` with the last 12 bytes set to `0xEE`. This is essentially a
		/// recovery function in case an `AccountId20` was used without creating a mapping first.
		#[pallet::call_index(9)]
		#[pallet::weight({
			let dispatch_info = call.get_dispatch_info();
			(
				<T as Config>::WeightInfo::dispatch_as_fallback_account().saturating_add(dispatch_info.call_weight),
				dispatch_info.class
			)
		})]
		pub fn dispatch_as_fallback_account(
			origin: OriginFor<T>,
			call: Box<<T as Config>::RuntimeCall>,
		) -> DispatchResultWithPostInfo {
			let origin = ensure_signed(origin)?;
			let unmapped_account =
				T::AddressMapper::to_fallback_account_id(&T::AddressMapper::to_address(&origin));
			call.dispatch(RawOrigin::Signed(unmapped_account).into())
		}
	}
}

/// Create a dispatch result reflecting the amount of consumed gas.
fn dispatch_result<R>(
	result: Result<R, DispatchError>,
	gas_consumed: Weight,
	base_weight: Weight,
) -> DispatchResultWithPostInfo {
	let post_info = PostDispatchInfo {
		actual_weight: Some(gas_consumed.saturating_add(base_weight)),
		pays_fee: Default::default(),
	};

	result
		.map(|_| post_info)
		.map_err(|e| DispatchErrorWithPostInfo { post_info, error: e })
}

impl<T: Config> Pallet<T> {
	/// A generalized version of [`Self::call`].
	///
	/// Identical to [`Self::call`] but tailored towards being called by other code within the
	/// runtime as opposed to from an extrinsic. It returns more information and allows the
	/// enablement of features that are not suitable for an extrinsic (debugging, event
	/// collection).
	pub fn bare_call(
		origin: OriginFor<T>,
		dest: H160,
		evm_value: U256,
		gas_limit: Weight,
		storage_deposit_limit: BalanceOf<T>,
		data: Vec<u8>,
		exec_config: ExecConfig<T>,
	) -> ContractResult<ExecReturnValue, BalanceOf<T>> {
		if let Err(contract_result) = Self::ensure_non_contract_if_signed(&origin) {
			return contract_result;
		}
		let mut gas_meter = GasMeter::new(gas_limit);
		let mut storage_deposit = Default::default();

		let try_call = || {
			let origin = ExecOrigin::from_runtime_origin(origin)?;
			let mut storage_meter = StorageMeter::new(storage_deposit_limit);
			let result = ExecStack::<T, ContractBlob<T>>::run_call(
				origin.clone(),
				dest,
				&mut gas_meter,
				&mut storage_meter,
				evm_value,
				data,
				&exec_config,
			)?;
			storage_deposit =
				storage_meter.try_into_deposit(&origin, &exec_config).inspect_err(|err| {
					log::debug!(target: LOG_TARGET, "Failed to transfer deposit: {err:?}");
				})?;
			Ok(result)
		};
		let result = Self::run_guarded(try_call);
		ContractResult {
			result: result.map_err(|r| r.error),
			gas_consumed: gas_meter.gas_consumed(),
			gas_required: gas_meter.gas_required(),
			storage_deposit,
		}
	}

	/// Prepare a dry run for the given account.
	///
	///
	/// This function is public because it is called by the runtime API implementation
	/// (see `impl_runtime_apis_plus_revive`).
	pub fn prepare_dry_run(account: &T::AccountId) {
		// Bump the  nonce to simulate what would happen
		// `pre-dispatch` if the transaction was executed.
		frame_system::Pallet::<T>::inc_account_nonce(account);
	}

	/// A generalized version of [`Self::instantiate`] or [`Self::instantiate_with_code`].
	///
	/// Identical to [`Self::instantiate`] or [`Self::instantiate_with_code`] but tailored towards
	/// being called by other code within the runtime as opposed to from an extrinsic. It returns
	/// more information to the caller useful to estimate the cost of the operation.
	pub fn bare_instantiate(
		origin: OriginFor<T>,
		evm_value: U256,
		gas_limit: Weight,
		mut storage_deposit_limit: BalanceOf<T>,
		code: Code,
		data: Vec<u8>,
		salt: Option<[u8; 32]>,
		exec_config: ExecConfig<T>,
	) -> ContractResult<InstantiateReturnValue, BalanceOf<T>> {
		// Enforce EIP-3607 for top-level signed origins: deny signed contract addresses.
		if let Err(contract_result) = Self::ensure_non_contract_if_signed(&origin) {
			return contract_result;
		}
		let mut gas_meter = GasMeter::new(gas_limit);
		let mut storage_deposit = Default::default();
		let try_instantiate = || {
			let instantiate_account = T::InstantiateOrigin::ensure_origin(origin.clone())?;

			if_tracing(|t| t.instantiate_code(&code, salt.as_ref()));
			let (executable, upload_deposit) = match code {
				Code::Upload(code) if code.starts_with(&polkavm_common::program::BLOB_MAGIC) => {
					let upload_account = T::UploadOrigin::ensure_origin(origin)?;
					let (executable, upload_deposit) = Self::try_upload_pvm_code(
						upload_account,
						code,
						storage_deposit_limit,
						&exec_config,
					)?;
					storage_deposit_limit.saturating_reduce(upload_deposit);
					(executable, upload_deposit)
				},
				Code::Upload(code) =>
					if T::AllowEVMBytecode::get() {
						let origin = T::UploadOrigin::ensure_origin(origin)?;
						let executable = ContractBlob::from_evm_init_code(code, origin)?;
						(executable, Default::default())
					} else {
						return Err(<Error<T>>::CodeRejected.into())
					},
				Code::Existing(code_hash) =>
					(ContractBlob::from_storage(code_hash, &mut gas_meter)?, Default::default()),
			};
			let instantiate_origin = ExecOrigin::from_account_id(instantiate_account.clone());
			let mut storage_meter = StorageMeter::new(storage_deposit_limit);
			let result = ExecStack::<T, ContractBlob<T>>::run_instantiate(
				instantiate_account,
				executable,
				&mut gas_meter,
				&mut storage_meter,
				evm_value,
				data,
				salt.as_ref(),
				&exec_config,
			);
			storage_deposit = storage_meter
				.try_into_deposit(&instantiate_origin, &exec_config)?
				.saturating_add(&StorageDeposit::Charge(upload_deposit));
			result
		};
		let output = Self::run_guarded(try_instantiate);
		ContractResult {
			result: output
				.map(|(addr, result)| InstantiateReturnValue { result, addr })
				.map_err(|e| e.error),
			gas_consumed: gas_meter.gas_consumed(),
			gas_required: gas_meter.gas_required(),
			storage_deposit,
		}
	}

	/// Dry-run Ethereum calls.
	///
	/// # Parameters
	///
	/// - `tx`: The Ethereum transaction to simulate.
	pub fn dry_run_eth_transact(
		mut tx: GenericTransaction,
	) -> Result<EthTransactInfo<BalanceOf<T>>, EthTransactError>
	where
		T::Nonce: Into<U256>,
		CallOf<T>: SetWeightLimit,
	{
		log::debug!(target: LOG_TARGET, "dry_run_eth_transact: {tx:?}");

		let origin = T::AddressMapper::to_account_id(&tx.from.unwrap_or_default());
		Self::prepare_dry_run(&origin);

		let base_fee = Self::evm_base_fee();
		let effective_gas_price = tx.effective_gas_price(base_fee).unwrap_or(base_fee);

		if effective_gas_price < base_fee {
			Err(EthTransactError::Message(format!(
				"Effective gas price {effective_gas_price:?} lower than base fee {base_fee:?}"
			)))?;
		}

		if tx.nonce.is_none() {
			tx.nonce = Some(<System<T>>::account_nonce(&origin).into());
		}
		if tx.chain_id.is_none() {
			tx.chain_id = Some(T::ChainId::get().into());
		}
		if tx.gas_price.is_none() {
			tx.gas_price = Some(effective_gas_price);
		}
		if tx.max_priority_fee_per_gas.is_none() {
			tx.max_priority_fee_per_gas = Some(effective_gas_price);
		}
		if tx.max_fee_per_gas.is_none() {
			tx.max_fee_per_gas = Some(effective_gas_price);
		}

		let gas = tx.gas;
		if tx.gas.is_none() {
			tx.gas = Some(Self::evm_block_gas_limit());
		}
		if tx.r#type.is_none() {
			tx.r#type = Some(TYPE_EIP1559.into());
		}

		// Store values before moving the tx
		let value = tx.value.unwrap_or_default();
		let input = tx.input.clone().to_vec();
		let from = tx.from;
		let to = tx.to;

		// we need to parse the weight from the transaction so that it is run
		// using the exact weight limit passed by the eth wallet
		let mut call_info = create_call::<T>(tx, None)
			.map_err(|err| EthTransactError::Message(format!("Invalid call: {err:?}")))?;

		// the dry-run might leave out certain fields
		// in those cases we skip the check that the caller has enough balance
		// to pay for the fees
		let exec_config = {
			let base_info = T::FeeInfo::base_dispatch_info(&mut call_info.call);
			ExecConfig::new_eth_tx(
				effective_gas_price,
				call_info.encoded_len,
				base_info.total_weight(),
			)
		};

		// emulate transaction behavior
		let fees = call_info.tx_fee.saturating_add(call_info.storage_deposit);
		if let Some(from) = &from {
			let fees = if gas.is_some() { fees } else { Zero::zero() };
			let balance = Self::evm_balance(from);
			if balance < Pallet::<T>::convert_native_to_evm(fees).saturating_add(value) {
				return Err(EthTransactError::Message(format!(
					"insufficient funds for gas * price + value ({fees:?}): address {from:?} have {balance:?} (supplied gas {gas:?})",
				)));
			}
		}

		// the deposit is done when the transaction is transformed from an `eth_transact`
		// we emulate this behavior for the dry-run her
		T::FeeInfo::deposit_txfee(T::Currency::issue(fees));

		let extract_error = |err| {
			if err == Error::<T>::StorageDepositNotEnoughFunds.into() {
				Err(EthTransactError::Message(format!("Not enough gas supplied: {err:?}")))
			} else {
				Err(EthTransactError::Message(format!("failed to run contract: {err:?}")))
			}
		};

		// Dry run the call
		let mut dry_run = match to {
			// A contract call.
			Some(dest) => {
				if dest == RUNTIME_PALLETS_ADDR {
					let Ok(dispatch_call) = <CallOf<T>>::decode(&mut &input[..]) else {
						return Err(EthTransactError::Message(format!(
							"Failed to decode pallet-call {input:?}"
						)));
					};

					if let Err(result) =
						dispatch_call.clone().dispatch(RawOrigin::Signed(origin).into())
					{
						return Err(EthTransactError::Message(format!(
							"Failed to dispatch call: {:?}",
							result.error,
						)));
					};

					Default::default()
				} else {
					// Dry run the call.
					let result = crate::Pallet::<T>::bare_call(
						OriginFor::<T>::signed(origin),
						dest,
						value,
						call_info.weight_limit,
						BalanceOf::<T>::max_value(),
						input.clone(),
						exec_config,
					);

					let data = match result.result {
						Ok(return_value) => {
							if return_value.did_revert() {
								return Err(EthTransactError::Data(return_value.data));
							}
							return_value.data
						},
						Err(err) => {
							log::debug!(target: LOG_TARGET, "Failed to execute call: {err:?}");
							return extract_error(err);
						},
					};

					EthTransactInfo {
						gas_required: result.gas_required,
						storage_deposit: result.storage_deposit.charge_or_zero(),
						data,
						eth_gas: Default::default(),
					}
				}
			},
			// A contract deployment
			None => {
				// Extract code and data from the input.
				let (code, data) = if input.starts_with(&polkavm_common::program::BLOB_MAGIC) {
					extract_code_and_data(&input).unwrap_or_else(|| (input, Default::default()))
				} else {
					(input, vec![])
				};

				// Dry run the call.
				let result = crate::Pallet::<T>::bare_instantiate(
					OriginFor::<T>::signed(origin),
					value,
					call_info.weight_limit,
					BalanceOf::<T>::max_value(),
					Code::Upload(code.clone()),
					data.clone(),
					None,
					exec_config,
				);

				let returned_data = match result.result {
					Ok(return_value) => {
						if return_value.result.did_revert() {
							return Err(EthTransactError::Data(return_value.result.data));
						}
						return_value.result.data
					},
					Err(err) => {
						log::debug!(target: LOG_TARGET, "Failed to instantiate: {err:?}");
						return extract_error(err);
					},
				};

				EthTransactInfo {
					gas_required: result.gas_required,
					storage_deposit: result.storage_deposit.charge_or_zero(),
					data: returned_data,
					eth_gas: Default::default(),
				}
			},
		};

		// replace the weight passed in the transaction with the dry_run result
		call_info.call.set_weight_limit(dry_run.gas_required);

		// we notify the wallet that the tx would not fit
		let total_weight = T::FeeInfo::dispatch_info(&call_info.call).total_weight();
		let max_weight = Self::evm_max_extrinsic_weight();
		if total_weight.any_gt(max_weight) {
			Err(EthTransactError::Message(format!(
				"\
				The transaction consumes more than the allowed weight. \
				needed={total_weight} \
				allowed={max_weight} \
				overweight_by={}\
				",
				total_weight.saturating_sub(max_weight),
			)))?;
		}

		// not enough gas supplied to pay for both the tx fees and the storage deposit
		let transaction_fee = T::FeeInfo::tx_fee(call_info.encoded_len, &call_info.call);
		let available_fee = T::FeeInfo::remaining_txfee();
		if transaction_fee > available_fee {
			Err(EthTransactError::Message(format!(
				"Not enough gas supplied: Off by: {:?}",
				call_info.tx_fee.saturating_sub(available_fee),
			)))?;
		}

		// We add `1` to account for the potential rounding error of the multiplication.
		// Returning a larger value here just increases the the pre-dispatch weight.
		let eth_gas: U256 = T::FeeInfo::next_fee_multiplier_reciprocal()
			.saturating_mul_int(transaction_fee.saturating_add(dry_run.storage_deposit))
			.saturating_add(1_u32.into())
			.into();

		log::debug!(target: LOG_TARGET, "\
			dry_run_eth_transact: \
			weight_limit={:?}: \
			eth_gas={eth_gas:?})\
			",
			dry_run.gas_required,

		);
		dry_run.eth_gas = eth_gas;
		Ok(dry_run)
	}

	/// Get the balance with EVM decimals of the given `address`.
	///
	/// Returns the spendable balance excluding the existential deposit.
	pub fn evm_balance(address: &H160) -> U256 {
		let balance = AccountInfo::<T>::balance((*address).into());
		Self::convert_native_to_evm(balance)
	}

	/// Get the current Ethereum block from storage.
	pub fn eth_block() -> EthBlock {
		EthereumBlock::<T>::get()
	}

	/// Convert the Ethereum block number into the Ethereum block hash.
	///
	/// # Note
	///
	/// The Ethereum block number is identical to the Substrate block number.
	/// If the provided block number is outside of the pruning None is returned.
	pub fn eth_block_hash_from_number(number: U256) -> Option<H256> {
		let hash = <BlockHash<T>>::get(number);
		if hash == H256::zero() {
			None
		} else {
			Some(hash)
		}
	}

	/// The details needed to reconstruct the receipt information offchain.
	pub fn eth_receipt_data() -> Vec<ReceiptGasInfo> {
		ReceiptInfoData::<T>::get()
	}

	/// Set the EVM balance of an account.
	///
	/// The account's total balance becomes the EVM value plus the existential deposit,
	/// consistent with `evm_balance` which returns the spendable balance excluding the existential
	/// deposit.
	pub fn set_evm_balance(address: &H160, evm_value: U256) -> Result<(), Error<T>> {
		let (balance, dust) = Self::new_balance_with_dust(evm_value)
			.map_err(|_| <Error<T>>::BalanceConversionFailed)?;
		let account_id = T::AddressMapper::to_account_id(&address);
		T::Currency::set_balance(&account_id, balance);
		AccountInfoOf::<T>::mutate(&address, |account| {
			if let Some(account) = account {
				account.dust = dust;
			} else {
				*account = Some(AccountInfo { dust, ..Default::default() });
			}
		});

		Ok(())
	}

	/// Construct native balance from EVM balance.
	///
	/// Adds the existential deposit and returns the native balance plus the dust.
	pub fn new_balance_with_dust(
		evm_value: U256,
	) -> Result<(BalanceOf<T>, u32), BalanceConversionError> {
		let ed = T::Currency::minimum_balance();
		let balance_with_dust = BalanceWithDust::<BalanceOf<T>>::from_value::<T>(evm_value)?;
		let (value, dust) = balance_with_dust.deconstruct();

		Ok((ed.saturating_add(value), dust))
	}

	/// Get the nonce for the given `address`.
	pub fn evm_nonce(address: &H160) -> u32
	where
		T::Nonce: Into<u32>,
	{
		let account = T::AddressMapper::to_account_id(&address);
		System::<T>::account_nonce(account).into()
	}

	/// Get the block gas limit.
	pub fn evm_block_gas_limit() -> U256 {
		let max_block_weight = T::BlockWeights::get()
			.get(DispatchClass::Normal)
			.max_total
			.unwrap_or_else(|| T::BlockWeights::get().max_block);

		let length_fee = T::FeeInfo::next_fee_multiplier_reciprocal().saturating_mul_int(
			T::FeeInfo::length_to_fee(*T::BlockLength::get().max.get(DispatchClass::Normal)),
		);

		Self::evm_gas_from_weight(max_block_weight).saturating_add(length_fee.into())
	}

	/// The maximum weight an `eth_transact` is allowed to consume.
	pub fn evm_max_extrinsic_weight() -> Weight {
		let factor = <T as Config>::MaxEthExtrinsicWeight::get();
		let max_weight = <T as frame_system::Config>::BlockWeights::get()
			.get(DispatchClass::Normal)
			.max_extrinsic
			.unwrap_or_else(|| <T as frame_system::Config>::BlockWeights::get().max_block);
		Weight::from_parts(
			factor.saturating_mul_int(max_weight.ref_time()),
			factor.saturating_mul_int(max_weight.proof_size()),
		)
	}

	/// Get the base gas price.
	pub fn evm_base_fee() -> U256 {
		let multiplier = T::FeeInfo::next_fee_multiplier();
		multiplier.saturating_mul_int::<u128>(T::NativeToEthRatio::get().into()).into()
	}

	/// Build an EVM tracer from the given tracer type.
	pub fn evm_tracer(tracer_type: TracerType) -> Tracer<T>
	where
		T::Nonce: Into<u32>,
	{
		match tracer_type {
			TracerType::CallTracer(config) => CallTracer::new(
				config.unwrap_or_default(),
				Self::evm_gas_from_weight as fn(Weight) -> U256,
			)
			.into(),
			TracerType::PrestateTracer(config) =>
				PrestateTracer::new(config.unwrap_or_default()).into(),
		}
	}

	/// A generalized version of [`Self::upload_code`].
	///
	/// It is identical to [`Self::upload_code`] and only differs in the information it returns.
	pub fn bare_upload_code(
		origin: OriginFor<T>,
		code: Vec<u8>,
		storage_deposit_limit: BalanceOf<T>,
	) -> CodeUploadResult<BalanceOf<T>> {
		let origin = T::UploadOrigin::ensure_origin(origin)?;
		let (module, deposit) = Self::try_upload_pvm_code(
			origin,
			code,
			storage_deposit_limit,
			&ExecConfig::new_substrate_tx(),
		)?;
		Ok(CodeUploadReturnValue { code_hash: *module.code_hash(), deposit })
	}

	/// Query storage of a specified contract under a specified key.
	pub fn get_storage(address: H160, key: [u8; 32]) -> GetStorageResult {
		let contract_info =
			AccountInfo::<T>::load_contract(&address).ok_or(ContractAccessError::DoesntExist)?;

		let maybe_value = contract_info.read(&Key::from_fixed(key));
		Ok(maybe_value)
	}

	/// Get the immutable data of a specified contract.
	///
	/// Returns `None` if the contract does not exist or has no immutable data.
	pub fn get_immutables(address: H160) -> Option<ImmutableData> {
		let immutable_data = <ImmutableDataOf<T>>::get(address);
		immutable_data
	}

	/// Sets immutable data of a contract
	///
	/// Returns an error if the contract does not exist.
	///
	/// # Warning
	///
	/// Does not collect any storage deposit. Not safe to be called by user controlled code.
	pub fn set_immutables(address: H160, data: ImmutableData) -> Result<(), ContractAccessError> {
		AccountInfo::<T>::load_contract(&address).ok_or(ContractAccessError::DoesntExist)?;
		<ImmutableDataOf<T>>::insert(address, data);
		Ok(())
	}

	/// Query storage of a specified contract under a specified variable-sized key.
	pub fn get_storage_var_key(address: H160, key: Vec<u8>) -> GetStorageResult {
		let contract_info =
			AccountInfo::<T>::load_contract(&address).ok_or(ContractAccessError::DoesntExist)?;

		let maybe_value = contract_info.read(
			&Key::try_from_var(key)
				.map_err(|_| ContractAccessError::KeyDecodingFailed)?
				.into(),
		);
		Ok(maybe_value)
	}

	/// Convert a native balance to EVM balance.
	pub fn convert_native_to_evm(value: impl Into<BalanceWithDust<BalanceOf<T>>>) -> U256 {
		let (value, dust) = value.into().deconstruct();
		value
			.into()
			.saturating_mul(T::NativeToEthRatio::get().into())
			.saturating_add(dust.into())
	}

	/// Set storage of a specified contract under a specified key.
	///
	/// If the `value` is `None`, the storage entry is deleted.
	///
	/// Returns an error if the contract does not exist or if the write operation fails.
	///
	/// # Warning
	///
	/// Does not collect any storage deposit. Not safe to be called by user controlled code.
	pub fn set_storage(address: H160, key: [u8; 32], value: Option<Vec<u8>>) -> SetStorageResult {
		let contract_info =
			AccountInfo::<T>::load_contract(&address).ok_or(ContractAccessError::DoesntExist)?;

		contract_info
			.write(&Key::from_fixed(key), value, None, false)
			.map_err(ContractAccessError::StorageWriteFailed)
	}

	/// Set the storage of a specified contract under a specified variable-sized key.
	///
	/// If the `value` is `None`, the storage entry is deleted.
	///
	/// Returns an error if the contract does not exist, if the key decoding fails,
	/// or if the write operation fails.
	///
	/// # Warning
	///
	/// Does not collect any storage deposit. Not safe to be called by user controlled code.
	pub fn set_storage_var_key(
		address: H160,
		key: Vec<u8>,
		value: Option<Vec<u8>>,
	) -> SetStorageResult {
		let contract_info =
			AccountInfo::<T>::load_contract(&address).ok_or(ContractAccessError::DoesntExist)?;

		contract_info
			.write(
				&Key::try_from_var(key)
					.map_err(|_| ContractAccessError::KeyDecodingFailed)?
					.into(),
				value,
				None,
				false,
			)
			.map_err(ContractAccessError::StorageWriteFailed)
	}

	/// Uploads new code and returns the Vm binary contract blob and deposit amount collected.
	pub fn try_upload_pvm_code(
		origin: T::AccountId,
		code: Vec<u8>,
		storage_deposit_limit: BalanceOf<T>,
		exec_config: &ExecConfig<T>,
	) -> Result<(ContractBlob<T>, BalanceOf<T>), DispatchError> {
		let mut module = ContractBlob::from_pvm_code(code, origin)?;
		let deposit = module.store_code(exec_config, None)?;
		ensure!(storage_deposit_limit >= deposit, <Error<T>>::StorageDepositLimitExhausted);
		Ok((module, deposit))
	}

	/// Run the supplied function `f` if no other instance of this pallet is on the stack.
	fn run_guarded<R, F: FnOnce() -> Result<R, ExecError>>(f: F) -> Result<R, ExecError> {
		executing_contract::using_once(&mut false, || {
			executing_contract::with(|f| {
				// Fail if already entered contract execution
				if *f {
					return Err(())
				}
				// We are entering contract execution
				*f = true;
				Ok(())
			})
				.expect("Returns `Ok` if called within `using_once`. It is syntactically obvious that this is the case; qed")
				.map_err(|_| <Error<T>>::ReenteredPallet.into())
				.map(|_| f())
				.and_then(|r| r)
		})
	}

	/// Convert a weight to a gas value.
<<<<<<< HEAD
	pub fn evm_gas_from_weight(weight: Weight) -> U256 {
		T::FeeInfo::weight_to_fee(weight).into()
=======
	fn evm_gas_from_weight(weight: Weight) -> U256 {
		T::FeeInfo::weight_to_fee(&weight, Combinator::Max).into()
>>>>>>> 590f23d2
	}

	/// Ensure the origin has no code deplyoyed if it is a signed origin.
	fn ensure_non_contract_if_signed<ReturnValue>(
		origin: &OriginFor<T>,
	) -> Result<(), ContractResult<ReturnValue, BalanceOf<T>>> {
		use crate::exec::is_precompile;
		let Ok(who) = ensure_signed(origin.clone()) else { return Ok(()) };
		let address = <T::AddressMapper as AddressMapper<T>>::to_address(&who);

		// EIP_1052: precompile can never be used as EOA.
		if is_precompile::<T, ContractBlob<T>>(&address) {
			log::debug!(
				target: crate::LOG_TARGET,
				"EIP-3607: reject externally-signed tx from precompile account {:?}",
				address
			);
			return Err(ContractResult {
				result: Err(DispatchError::BadOrigin),
				gas_consumed: Weight::default(),
				gas_required: Weight::default(),
				storage_deposit: Default::default(),
			});
		}

		// Deployed code exists when hash is neither zero (no account) nor EMPTY_CODE_HASH
		// (account exists but no code).
		if <AccountInfo<T>>::is_contract(&address) {
			log::debug!(
				target: crate::LOG_TARGET,
				"EIP-3607: reject externally-signed tx from contract account {:?}",
				address
			);
			return Err(ContractResult {
				result: Err(DispatchError::BadOrigin),
				gas_consumed: Weight::default(),
				gas_required: Weight::default(),
				storage_deposit: Default::default(),
			});
		}
		Ok(())
	}

	/// Pallet account, used to hold funds for contracts upload deposit.
	pub fn account_id() -> T::AccountId {
		use frame_support::PalletId;
		use sp_runtime::traits::AccountIdConversion;
		PalletId(*b"py/reviv").into_account_truncating()
	}

	/// The address of the validator that produced the current block.
	pub fn block_author() -> H160 {
		use frame_support::traits::FindAuthor;

		let digest = <frame_system::Pallet<T>>::digest();
		let pre_runtime_digests = digest.logs.iter().filter_map(|d| d.as_pre_runtime());

		T::FindAuthor::find_author(pre_runtime_digests)
			.map(|account_id| T::AddressMapper::to_address(&account_id))
			.unwrap_or_default()
	}

	/// Returns the code at `address`.
	///
	/// This takes pre-compiles into account.
	pub fn code(address: &H160) -> Vec<u8> {
		use precompiles::{All, Precompiles};
		if let Some(code) = <All<T>>::code(address.as_fixed_bytes()) {
			return code.into()
		}
		AccountInfo::<T>::load_contract(&address)
			.and_then(|contract| <PristineCode<T>>::get(contract.code_hash))
			.map(|code| code.into())
			.unwrap_or_default()
	}

	/// Transfer a deposit from some account to another.
	///
	/// `from` is usually the transaction origin and `to` a contract or
	/// the pallets own account.
	fn charge_deposit(
		hold_reason: Option<HoldReason>,
		from: &T::AccountId,
		to: &T::AccountId,
		amount: BalanceOf<T>,
		exec_config: &ExecConfig<T>,
	) -> DispatchResult {
		use frame_support::traits::tokens::{Fortitude, Precision, Preservation};
		match (exec_config.collect_deposit_from_hold.is_some(), hold_reason) {
			(true, hold_reason) => {
				T::FeeInfo::withdraw_txfee(amount)
					.ok_or(())
					.and_then(|credit| T::Currency::resolve(to, credit).map_err(|_| ()))
					.and_then(|_| {
						if let Some(hold_reason) = hold_reason {
							T::Currency::hold(&hold_reason.into(), to, amount).map_err(|_| ())?;
						}
						Ok(())
					})
					.map_err(|_| Error::<T>::StorageDepositNotEnoughFunds)?;
			},
			(false, Some(hold_reason)) => {
				T::Currency::transfer_and_hold(
					&hold_reason.into(),
					from,
					to,
					amount,
					Precision::Exact,
					Preservation::Preserve,
					Fortitude::Polite,
				)
				.map_err(|_| Error::<T>::StorageDepositNotEnoughFunds)?;
			},
			(false, None) => {
				T::Currency::transfer(from, to, amount, Preservation::Preserve)
					.map_err(|_| Error::<T>::StorageDepositNotEnoughFunds)?;
			},
		}
		Ok(())
	}

	/// Refund a deposit.
	///
	/// `to` is usually the transaction origin and `from` a contract or
	/// the pallets own account.
	fn refund_deposit(
		hold_reason: HoldReason,
		from: &T::AccountId,
		to: &T::AccountId,
		amount: BalanceOf<T>,
		exec_config: &ExecConfig<T>,
	) -> Result<BalanceOf<T>, DispatchError> {
		use frame_support::traits::{
			tokens::{Fortitude, Precision, Preservation, Restriction},
			Imbalance,
		};
		if exec_config.collect_deposit_from_hold.is_some() {
			let amount =
				T::Currency::release(&hold_reason.into(), from, amount, Precision::BestEffort)
					.and_then(|amount| {
						T::Currency::withdraw(
							from,
							amount,
							Precision::Exact,
							Preservation::Preserve,
							Fortitude::Polite,
						)
						.and_then(|credit| {
							let amount = credit.peek();
							T::FeeInfo::deposit_txfee(credit);
							Ok(amount)
						})
					})
					.map_err(|_| Error::<T>::StorageDepositNotEnoughFunds)?;
			amount
		} else {
			let amount = T::Currency::transfer_on_hold(
				&hold_reason.into(),
				from,
				to,
				amount,
				Precision::BestEffort,
				Restriction::Free,
				Fortitude::Polite,
			)
			.map_err(|_| Error::<T>::StorageDepositNotEnoughFunds)?;
			amount
		};

		Ok(amount)
	}

	/// Returns true if the evm value carries dust.
	fn has_dust(value: U256) -> bool {
		value % U256::from(<T>::NativeToEthRatio::get()) != U256::zero()
	}

	/// Returns true if the evm value carries balance.
	fn has_balance(value: U256) -> bool {
		value >= U256::from(<T>::NativeToEthRatio::get())
	}

	/// Return the existential deposit of [`Config::Currency`].
	fn min_balance() -> BalanceOf<T> {
		<T::Currency as Inspect<AccountIdOf<T>>>::minimum_balance()
	}

	/// Deposit a pallet revive event.
	///
	/// This method will be called by the EVM to deposit events emitted by the contract.
	/// Therefore all events must be contract emitted events.
	fn deposit_event(event: Event<T>) {
		<frame_system::Pallet<T>>::deposit_event(<T as Config>::RuntimeEvent::from(event))
	}

	/// Tranform a [`Origin::EthTransaction`] into a signed origin.
	fn ensure_eth_origin(origin: OriginFor<T>) -> Result<OriginFor<T>, DispatchError> {
		match <T as Config>::RuntimeOrigin::from(origin).into() {
			Ok(Origin::EthTransaction(signer)) => Ok(OriginFor::<T>::signed(signer)),
			_ => Err(BadOrigin.into()),
		}
	}
}

/// The address used to call the runtime's pallets dispatchables
///
/// Note:
/// computed with PalletId(*b"py/paddr").into_account_truncating();
pub const RUNTIME_PALLETS_ADDR: H160 =
	H160(hex_literal::hex!("6d6f646c70792f70616464720000000000000000"));

// Set up a global reference to the boolean flag used for the re-entrancy guard.
environmental!(executing_contract: bool);

sp_api::decl_runtime_apis! {
	/// The API used to dry-run contract interactions.
	#[api_version(1)]
	pub trait ReviveApi<AccountId, Balance, Nonce, BlockNumber> where
		AccountId: Codec,
		Balance: Codec,
		Nonce: Codec,
		BlockNumber: Codec,
	{
		/// Returns the current ETH block.
		///
		/// This is one block behind the substrate block.
		fn eth_block() -> EthBlock;

		/// Returns the ETH block hash for the given block number.
		fn eth_block_hash(number: U256) -> Option<H256>;

		/// The details needed to reconstruct the receipt information offchain.
		///
		/// # Note
		///
		/// Each entry corresponds to the appropriate Ethereum transaction in the current block.
		fn eth_receipt_data() -> Vec<ReceiptGasInfo>;

		/// Returns the block gas limit.
		fn block_gas_limit() -> U256;

		/// Returns the free balance of the given `[H160]` address, using EVM decimals.
		fn balance(address: H160) -> U256;

		/// Returns the gas price.
		fn gas_price() -> U256;

		/// Returns the nonce of the given `[H160]` address.
		fn nonce(address: H160) -> Nonce;

		/// Perform a call from a specified account to a given contract.
		///
		/// See [`crate::Pallet::bare_call`].
		fn call(
			origin: AccountId,
			dest: H160,
			value: Balance,
			gas_limit: Option<Weight>,
			storage_deposit_limit: Option<Balance>,
			input_data: Vec<u8>,
		) -> ContractResult<ExecReturnValue, Balance>;

		/// Instantiate a new contract.
		///
		/// See `[crate::Pallet::bare_instantiate]`.
		fn instantiate(
			origin: AccountId,
			value: Balance,
			gas_limit: Option<Weight>,
			storage_deposit_limit: Option<Balance>,
			code: Code,
			data: Vec<u8>,
			salt: Option<[u8; 32]>,
		) -> ContractResult<InstantiateReturnValue, Balance>;


		/// Perform an Ethereum call.
		///
		/// See [`crate::Pallet::dry_run_eth_transact`]
		fn eth_transact(tx: GenericTransaction) -> Result<EthTransactInfo<Balance>, EthTransactError>;

		/// Upload new code without instantiating a contract from it.
		///
		/// See [`crate::Pallet::bare_upload_code`].
		fn upload_code(
			origin: AccountId,
			code: Vec<u8>,
			storage_deposit_limit: Option<Balance>,
		) -> CodeUploadResult<Balance>;

		/// Query a given storage key in a given contract.
		///
		/// Returns `Ok(Some(Vec<u8>))` if the storage value exists under the given key in the
		/// specified account and `Ok(None)` if it doesn't. If the account specified by the address
		/// doesn't exist, or doesn't have a contract then `Err` is returned.
		fn get_storage(
			address: H160,
			key: [u8; 32],
		) -> GetStorageResult;

		/// Query a given variable-sized storage key in a given contract.
		///
		/// Returns `Ok(Some(Vec<u8>))` if the storage value exists under the given key in the
		/// specified account and `Ok(None)` if it doesn't. If the account specified by the address
		/// doesn't exist, or doesn't have a contract then `Err` is returned.
		fn get_storage_var_key(
			address: H160,
			key: Vec<u8>,
		) -> GetStorageResult;

		/// Traces the execution of an entire block and returns call traces.
		///
		/// This is intended to be called through `state_call` to replay the block from the
		/// parent block.
		///
		/// See eth-rpc `debug_traceBlockByNumber` for usage.
		fn trace_block(
			block: Block,
			config: TracerType
		) -> Vec<(u32, Trace)>;

		/// Traces the execution of a specific transaction within a block.
		///
		/// This is intended to be called through `state_call` to replay the block from the
		/// parent hash up to the transaction.
		///
		/// See eth-rpc `debug_traceTransaction` for usage.
		fn trace_tx(
			block: Block,
			tx_index: u32,
			config: TracerType
		) -> Option<Trace>;

		/// Dry run and return the trace of the given call.
		///
		/// See eth-rpc `debug_traceCall` for usage.
		fn trace_call(tx: GenericTransaction, config: TracerType) -> Result<Trace, EthTransactError>;

		/// The address of the validator that produced the current block.
		fn block_author() -> H160;

		/// Get the H160 address associated to this account id
		fn address(account_id: AccountId) -> H160;

		/// Get the account id associated to this H160 address.
		fn account_id(address: H160) -> AccountId;

		/// The address used to call the runtime's pallets dispatchables
		fn runtime_pallets_address() -> H160;

		/// The code at the specified address taking pre-compiles into account.
		fn code(address: H160) -> Vec<u8>;

		/// Construct the new balance and dust components of this EVM balance.
		fn new_balance_with_dust(balance: U256) -> Result<(Balance, u32), BalanceConversionError>;
	}
}

/// This macro wraps substrate's `impl_runtime_apis!` and implements `pallet_revive` runtime APIs
/// and other required traits.
///
/// # Note
///
/// This also implements [`SetWeightLimit`] for the runtime call.
///
/// # Parameters
/// - `$Runtime`: The runtime type to implement the APIs for.
/// - `$Revive`: The name under which revive is declared in `construct_runtime`.
/// - `$Executive`: The Executive type of the runtime.
/// - `$EthExtra`: Type for additional Ethereum runtime extension.
/// - `$($rest:tt)*`: Remaining input to be forwarded to the underlying `impl_runtime_apis!`.
#[macro_export]
macro_rules! impl_runtime_apis_plus_revive_traits {
	($Runtime: ty, $Revive: ident, $Executive: ty, $EthExtra: ty, $($rest:tt)*) => {

		impl $crate::evm::runtime::SetWeightLimit for RuntimeCall {
			fn set_weight_limit(&mut self, weight_limit: Weight) -> Weight {
				use $crate::pallet::Call as ReviveCall;
				match self {
					Self::$Revive(
						ReviveCall::eth_call{ gas_limit, .. } |
						ReviveCall::eth_instantiate_with_code{ gas_limit, .. }
					) => {
						let old = *gas_limit;
						*gas_limit = weight_limit;
						old
					},
					_ => Weight::default(),
				}
			}
		}

		impl_runtime_apis! {
			$($rest)*

			impl pallet_revive::ReviveApi<Block, AccountId, Balance, Nonce, BlockNumber> for $Runtime {
				fn eth_block() -> $crate::EthBlock {
					$crate::Pallet::<Self>::eth_block()
				}

				fn eth_block_hash(number: $crate::U256) -> Option<$crate::H256> {
					$crate::Pallet::<Self>::eth_block_hash_from_number(number)
				}

				fn eth_receipt_data() -> Vec<$crate::ReceiptGasInfo> {
					$crate::Pallet::<Self>::eth_receipt_data()
				}

				fn balance(address: $crate::H160) -> $crate::U256 {
					$crate::Pallet::<Self>::evm_balance(&address)
				}

				fn block_author() -> $crate::H160 {
					$crate::Pallet::<Self>::block_author()
				}

				fn block_gas_limit() -> $crate::U256 {
					$crate::Pallet::<Self>::evm_block_gas_limit()
				}

				fn gas_price() -> $crate::U256 {
					$crate::Pallet::<Self>::evm_base_fee()
				}

				fn nonce(address: $crate::H160) -> Nonce {
					use $crate::AddressMapper;
					let account = <Self as $crate::Config>::AddressMapper::to_account_id(&address);
					$crate::frame_system::Pallet::<Self>::account_nonce(account)
				}

				fn address(account_id: AccountId) -> $crate::H160 {
					use $crate::AddressMapper;
					<Self as $crate::Config>::AddressMapper::to_address(&account_id)
				}

				fn eth_transact(
					tx: $crate::evm::GenericTransaction,
				) -> Result<$crate::EthTransactInfo<Balance>, $crate::EthTransactError> {
					use $crate::{
						codec::Encode, evm::runtime::EthExtra, frame_support::traits::Get,
						sp_runtime::traits::TransactionExtension,
						sp_runtime::traits::Block as BlockT
					};
					$crate::Pallet::<Self>::dry_run_eth_transact(tx)
				}

				fn call(
					origin: AccountId,
					dest: $crate::H160,
					value: Balance,
					gas_limit: Option<$crate::Weight>,
					storage_deposit_limit: Option<Balance>,
					input_data: Vec<u8>,
				) -> $crate::ContractResult<$crate::ExecReturnValue, Balance> {
					use $crate::frame_support::traits::Get;
					let blockweights: $crate::BlockWeights =
						<Self as $crate::frame_system::Config>::BlockWeights::get();

					$crate::Pallet::<Self>::prepare_dry_run(&origin);
					$crate::Pallet::<Self>::bare_call(
						<Self as $crate::frame_system::Config>::RuntimeOrigin::signed(origin),
						dest,
						$crate::Pallet::<Self>::convert_native_to_evm(value),
						gas_limit.unwrap_or(blockweights.max_block),
						storage_deposit_limit.unwrap_or(u128::MAX),
						input_data,
						$crate::ExecConfig::new_substrate_tx(),
					)
				}

				fn instantiate(
					origin: AccountId,
					value: Balance,
					gas_limit: Option<$crate::Weight>,
					storage_deposit_limit: Option<Balance>,
					code: $crate::Code,
					data: Vec<u8>,
					salt: Option<[u8; 32]>,
				) -> $crate::ContractResult<$crate::InstantiateReturnValue, Balance> {
					use $crate::frame_support::traits::Get;
					let blockweights: $crate::BlockWeights =
						<Self as $crate::frame_system::Config>::BlockWeights::get();

					$crate::Pallet::<Self>::prepare_dry_run(&origin);
					$crate::Pallet::<Self>::bare_instantiate(
						<Self as $crate::frame_system::Config>::RuntimeOrigin::signed(origin),
						$crate::Pallet::<Self>::convert_native_to_evm(value),
						gas_limit.unwrap_or(blockweights.max_block),
						storage_deposit_limit.unwrap_or(u128::MAX),
						code,
						data,
						salt,
						$crate::ExecConfig::new_substrate_tx(),
					)
				}

				fn upload_code(
					origin: AccountId,
					code: Vec<u8>,
					storage_deposit_limit: Option<Balance>,
				) -> $crate::CodeUploadResult<Balance> {
					let origin =
						<Self as $crate::frame_system::Config>::RuntimeOrigin::signed(origin);
					$crate::Pallet::<Self>::bare_upload_code(
						origin,
						code,
						storage_deposit_limit.unwrap_or(u128::MAX),
					)
				}

				fn get_storage_var_key(
					address: $crate::H160,
					key: Vec<u8>,
				) -> $crate::GetStorageResult {
					$crate::Pallet::<Self>::get_storage_var_key(address, key)
				}

				fn get_storage(address: $crate::H160, key: [u8; 32]) -> $crate::GetStorageResult {
					$crate::Pallet::<Self>::get_storage(address, key)
				}

				fn trace_block(
					block: Block,
					tracer_type: $crate::evm::TracerType,
				) -> Vec<(u32, $crate::evm::Trace)> {
					use $crate::{sp_runtime::traits::Block, tracing::trace};
					let mut traces = vec![];
					let (header, extrinsics) = block.deconstruct();
					<$Executive>::initialize_block(&header);
					for (index, ext) in extrinsics.into_iter().enumerate() {
						let mut tracer = $crate::Pallet::<Self>::evm_tracer(tracer_type.clone());
						let t = tracer.as_tracing();
						let _ = trace(t, || <$Executive>::apply_extrinsic(ext));

						if let Some(tx_trace) = tracer.collect_trace() {
							traces.push((index as u32, tx_trace));
						}
					}

					traces
				}

				fn trace_tx(
					block: Block,
					tx_index: u32,
					tracer_type: $crate::evm::TracerType,
				) -> Option<$crate::evm::Trace> {
					use $crate::{sp_runtime::traits::Block, tracing::trace};

					let mut tracer = $crate::Pallet::<Self>::evm_tracer(tracer_type);
					let (header, extrinsics) = block.deconstruct();

					<$Executive>::initialize_block(&header);
					for (index, ext) in extrinsics.into_iter().enumerate() {
						if index as u32 == tx_index {
							let t = tracer.as_tracing();
							let _ = trace(t, || <$Executive>::apply_extrinsic(ext));
							break;
						} else {
							let _ = <$Executive>::apply_extrinsic(ext);
						}
					}

					tracer.collect_trace()
				}

				fn trace_call(
					tx: $crate::evm::GenericTransaction,
					tracer_type: $crate::evm::TracerType,
				) -> Result<$crate::evm::Trace, $crate::EthTransactError> {
					use $crate::tracing::trace;
					let mut tracer = $crate::Pallet::<Self>::evm_tracer(tracer_type.clone());
					let t = tracer.as_tracing();

					t.watch_address(&tx.from.unwrap_or_default());
					t.watch_address(&$crate::Pallet::<Self>::block_author());
					let result = trace(t, || Self::eth_transact(tx));

					if let Some(trace) = tracer.collect_trace() {
						Ok(trace)
					} else if let Err(err) = result {
						Err(err)
					} else {
						Ok($crate::Pallet::<Self>::evm_tracer(tracer_type).empty_trace())
					}
				}

				fn runtime_pallets_address() -> $crate::H160 {
					$crate::RUNTIME_PALLETS_ADDR
				}

				fn code(address: $crate::H160) -> Vec<u8> {
					$crate::Pallet::<Self>::code(&address)
				}

				fn account_id(address: $crate::H160) -> AccountId {
					use $crate::AddressMapper;
					<Self as $crate::Config>::AddressMapper::to_account_id(&address)
				}

				fn new_balance_with_dust(balance: $crate::U256) -> Result<(Balance, u32), $crate::BalanceConversionError> {
					$crate::Pallet::<Self>::new_balance_with_dust(balance)
				}
			}
		}
	};
}<|MERGE_RESOLUTION|>--- conflicted
+++ resolved
@@ -94,13 +94,9 @@
 	address::{
 		create1, create2, is_eth_derived, AccountId32Mapper, AddressMapper, TestAccountMapper,
 	},
-<<<<<<< HEAD
-	exec::{DelegateInfo, Executable, Key, MomentOf, Origin as ExecOrigin},
-=======
 	debug::DebugSettings,
 	evm::{block_hash::ReceiptGasInfo, Address as EthAddress, Block as EthBlock, ReceiptInfo},
-	exec::{Key, MomentOf, Origin as ExecOrigin},
->>>>>>> 590f23d2
+	exec::{DelegateInfo, Executable, Key, MomentOf, Origin as ExecOrigin},
 	pallet::{genesis, *},
 	storage::{AccountInfo, ContractInfo},
 };
@@ -2113,13 +2109,8 @@
 	}
 
 	/// Convert a weight to a gas value.
-<<<<<<< HEAD
 	pub fn evm_gas_from_weight(weight: Weight) -> U256 {
-		T::FeeInfo::weight_to_fee(weight).into()
-=======
-	fn evm_gas_from_weight(weight: Weight) -> U256 {
 		T::FeeInfo::weight_to_fee(&weight, Combinator::Max).into()
->>>>>>> 590f23d2
 	}
 
 	/// Ensure the origin has no code deplyoyed if it is a signed origin.
