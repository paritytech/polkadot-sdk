// This file is part of Substrate.

// Copyright (C) Parity Technologies (UK) Ltd.
// SPDX-License-Identifier: Apache-2.0

// Licensed under the Apache License, Version 2.0 (the "License");
// you may not use this file except in compliance with the License.
// You may obtain a copy of the License at
//
// 	http://www.apache.org/licenses/LICENSE-2.0
//
// Unless required by applicable law or agreed to in writing, software
// distributed under the License is distributed on an "AS IS" BASIS,
// WITHOUT WARRANTIES OR CONDITIONS OF ANY KIND, either express or implied.
// See the License for the specific language governing permissions and
// limitations under the License.

use crate::{
	address::{self, AddressMapper},
	evm::{
		block_storage,
		fees::{Combinator, InfoT},
	},
	gas::GasMeter,
	limits,
	precompiles::{All as AllPrecompiles, Instance as PrecompileInstance, Precompiles},
	primitives::{ExecConfig, ExecReturnValue, StorageDeposit},
	runtime_decl_for_revive_api::{Decode, Encode, RuntimeDebugNoBound, TypeInfo},
	storage::{self, meter::Diff, AccountIdOrAddress, WriteOutcome},
	tracing::if_tracing,
	transient_storage::TransientStorage,
	AccountInfo, BalanceOf, BalanceWithDust, Code, CodeInfo, CodeInfoOf, CodeRemoved, Config,
	ContractInfo, Error, Event, ImmutableData, ImmutableDataOf, Pallet as Contracts, RuntimeCosts,
	LOG_TARGET,
};
use alloc::{
	collections::{BTreeMap, BTreeSet},
	vec::Vec,
};
use core::{fmt::Debug, marker::PhantomData, mem, ops::ControlFlow};
use frame_support::{
	crypto::ecdsa::ECDSAExt,
	dispatch::DispatchResult,
	storage::{with_transaction, TransactionOutcome},
	traits::{
		fungible::{Inspect, Mutate},
		Time,
	},
	weights::Weight,
	Blake2_128Concat, BoundedVec, StorageHasher,
};
use frame_system::{
	pallet_prelude::{BlockNumberFor, OriginFor},
	Pallet as System, RawOrigin,
};
use sp_core::{
	ecdsa::Public as ECDSAPublic,
	sr25519::{Public as SR25519Public, Signature as SR25519Signature},
	ConstU32, Get, H160, H256, U256,
};
use sp_io::{crypto::secp256k1_ecdsa_recover_compressed, hashing::blake2_256};
use sp_runtime::{
	traits::{BadOrigin, Bounded, Saturating, TrailingZeroInput},
	DispatchError, SaturatedConversion,
};

#[cfg(test)]
mod tests;

#[cfg(test)]
pub mod mock_ext;

pub type AccountIdOf<T> = <T as frame_system::Config>::AccountId;
pub type MomentOf<T> = <<T as Config>::Time as Time>::Moment;
pub type ExecResult = Result<ExecReturnValue, ExecError>;

/// Type for variable sized storage key. Used for transparent hashing.
type VarSizedKey = BoundedVec<u8, ConstU32<{ limits::STORAGE_KEY_BYTES }>>;

const FRAME_ALWAYS_EXISTS_ON_INSTANTIATE: &str = "The return value is only `None` if no contract exists at the specified address. This cannot happen on instantiate or delegate; qed";

/// Code hash of existing account without code (keccak256 hash of empty data).
pub const EMPTY_CODE_HASH: H256 =
	H256(sp_core::hex2array!("c5d2460186f7233c927e7db2dcc703c0e500b653ca82273b7bfad8045d85a470"));

/// Combined key type for both fixed and variable sized storage keys.
#[derive(Debug)]
pub enum Key {
	/// Variant for fixed sized keys.
	Fix([u8; 32]),
	/// Variant for variable sized keys.
	Var(VarSizedKey),
}

impl Key {
	/// Reference to the raw unhashed key.
	pub fn unhashed(&self) -> &[u8] {
		match self {
			Key::Fix(v) => v.as_ref(),
			Key::Var(v) => v.as_ref(),
		}
	}

	/// The hashed key that has be used as actual key to the storage trie.
	pub fn hash(&self) -> Vec<u8> {
		match self {
			Key::Fix(v) => blake2_256(v.as_slice()).to_vec(),
			Key::Var(v) => Blake2_128Concat::hash(v.as_slice()),
		}
	}

	pub fn from_fixed(v: [u8; 32]) -> Self {
		Self::Fix(v)
	}

	pub fn try_from_var(v: Vec<u8>) -> Result<Self, ()> {
		VarSizedKey::try_from(v).map(Self::Var).map_err(|_| ())
	}
}

/// Origin of the error.
///
/// Call or instantiate both called into other contracts and pass through errors happening
/// in those to the caller. This enum is for the caller to distinguish whether the error
/// happened during the execution of the callee or in the current execution context.
#[derive(Copy, Clone, PartialEq, Eq, Debug, codec::Decode, codec::Encode)]
pub enum ErrorOrigin {
	/// Caller error origin.
	///
	/// The error happened in the current execution context rather than in the one
	/// of the contract that is called into.
	Caller,
	/// The error happened during execution of the called contract.
	Callee,
}

/// Error returned by contract execution.
#[derive(Copy, Clone, PartialEq, Eq, Debug, codec::Decode, codec::Encode)]
pub struct ExecError {
	/// The reason why the execution failed.
	pub error: DispatchError,
	/// Origin of the error.
	pub origin: ErrorOrigin,
}

impl<T: Into<DispatchError>> From<T> for ExecError {
	fn from(error: T) -> Self {
		Self { error: error.into(), origin: ErrorOrigin::Caller }
	}
}

/// The type of origins supported by the revive pallet.
#[derive(Clone, Encode, Decode, PartialEq, TypeInfo, RuntimeDebugNoBound)]
pub enum Origin<T: Config> {
	Root,
	Signed(T::AccountId),
}

impl<T: Config> Origin<T> {
	/// Creates a new Signed Caller from an AccountId.
	pub fn from_account_id(account_id: T::AccountId) -> Self {
		Origin::Signed(account_id)
	}

	/// Creates a new Origin from a `RuntimeOrigin`.
	pub fn from_runtime_origin(o: OriginFor<T>) -> Result<Self, DispatchError> {
		match o.into() {
			Ok(RawOrigin::Root) => Ok(Self::Root),
			Ok(RawOrigin::Signed(t)) => Ok(Self::Signed(t)),
			_ => Err(BadOrigin.into()),
		}
	}

	/// Returns the AccountId of a Signed Origin or an error if the origin is Root.
	pub fn account_id(&self) -> Result<&T::AccountId, DispatchError> {
		match self {
			Origin::Signed(id) => Ok(id),
			Origin::Root => Err(DispatchError::RootNotAllowed),
		}
	}

	/// Make sure that this origin is mapped.
	///
	/// We require an origin to be mapped in order to be used in a `Stack`. Otherwise
	/// [`Stack::caller`] returns an address that can't be reverted to the original address.
	fn ensure_mapped(&self) -> DispatchResult {
		match self {
			Self::Root => Ok(()),
			Self::Signed(account_id) if T::AddressMapper::is_mapped(account_id) => Ok(()),
			Self::Signed(_) => Err(<Error<T>>::AccountUnmapped.into()),
		}
	}
}
/// Environment functions only available to host functions.
pub trait Ext: PrecompileWithInfoExt {
	/// Execute code in the current frame.
	///
	/// Returns the code size of the called contract.
	fn delegate_call(
		&mut self,
		gas_limit: Weight,
		deposit_limit: U256,
		address: H160,
		input_data: Vec<u8>,
	) -> Result<(), ExecError>;

	/// Register the contract for destruction at the end of the call stack.
	///
	/// Transfer all funds to `beneficiary`.
	/// Contract is deleted only if it was created in the same call stack.
	///
	/// This function will fail if called from constructor.
	fn terminate_if_same_tx(&mut self, beneficiary: &H160) -> Result<CodeRemoved, DispatchError>;

	/// Returns the code hash of the contract being executed.
	#[allow(dead_code)]
	fn own_code_hash(&mut self) -> &H256;

	/// Sets new code hash and immutable data for an existing contract.
	/// Returns whether the old code was removed as a result of this operation.
	fn set_code_hash(&mut self, hash: H256) -> Result<CodeRemoved, DispatchError>;

	/// Get the length of the immutable data.
	///
	/// This query is free as it does not need to load the immutable data from storage.
	/// Useful when we need a constant time lookup of the length.
	fn immutable_data_len(&mut self) -> u32;

	/// Returns the immutable data of the current contract.
	///
	/// Returns `Err(InvalidImmutableAccess)` if called from a constructor.
	fn get_immutable_data(&mut self) -> Result<ImmutableData, DispatchError>;

	/// Set the immutable data of the current contract.
	///
	/// Returns `Err(InvalidImmutableAccess)` if not called from a constructor.
	///
	/// Note: Requires &mut self to access the contract info.
	fn set_immutable_data(&mut self, data: ImmutableData) -> Result<(), DispatchError>;
}

/// Environment functions which are available to pre-compiles with `HAS_CONTRACT_INFO = true`.
pub trait PrecompileWithInfoExt: PrecompileExt {
	/// Instantiate a contract from the given code.
	///
	/// Returns the original code size of the called contract.
	/// The newly created account will be associated with `code`. `value` specifies the amount of
	/// value transferred from the caller to the newly created account.
	fn instantiate(
		&mut self,
		gas_limit: Weight,
		deposit_limit: U256,
		code: Code,
		value: U256,
		input_data: Vec<u8>,
		salt: Option<&[u8; 32]>,
	) -> Result<H160, ExecError>;
}

/// Environment functions which are available to all pre-compiles.
pub trait PrecompileExt: sealing::Sealed {
	type T: Config;

	/// Charges the gas meter with the given weight.
	fn charge(&mut self, weight: Weight) -> Result<crate::gas::ChargedAmount, DispatchError> {
		self.gas_meter_mut().charge(RuntimeCosts::Precompile(weight))
	}

	fn adjust_gas(&mut self, charged: crate::gas::ChargedAmount, actual_weight: Weight) {
		self.gas_meter_mut()
			.adjust_gas(charged, RuntimeCosts::Precompile(actual_weight));
	}

	/// Charges the gas meter with the given token or halts execution if not enough gas is left.
	fn charge_or_halt<Tok: crate::gas::Token<Self::T>>(
		&mut self,
		token: Tok,
	) -> ControlFlow<crate::vm::evm::Halt, crate::gas::ChargedAmount> {
		self.gas_meter_mut().charge_or_halt(token)
	}

	/// Call (possibly transferring some amount of funds) into the specified account.
	fn call(
		&mut self,
		gas_limit: Weight,
		deposit_limit: U256,
		to: &H160,
		value: U256,
		input_data: Vec<u8>,
		allows_reentry: bool,
		read_only: bool,
	) -> Result<(), ExecError>;

	/// Returns the transient storage entry of the executing account for the given `key`.
	///
	/// Returns `None` if the `key` wasn't previously set by `set_transient_storage` or
	/// was deleted.
	fn get_transient_storage(&self, key: &Key) -> Option<Vec<u8>>;

	/// Returns `Some(len)` (in bytes) if a transient storage item exists at `key`.
	///
	/// Returns `None` if the `key` wasn't previously set by `set_transient_storage` or
	/// was deleted.
	fn get_transient_storage_size(&self, key: &Key) -> Option<u32>;

	/// Sets the transient storage entry for the given key to the specified value. If `value` is
	/// `None` then the storage entry is deleted.
	fn set_transient_storage(
		&mut self,
		key: &Key,
		value: Option<Vec<u8>>,
		take_old: bool,
	) -> Result<WriteOutcome, DispatchError>;

	/// Returns the caller.
	fn caller(&self) -> Origin<Self::T>;

	/// Returns the caller of the caller.
	fn caller_of_caller(&self) -> Origin<Self::T>;

	/// Return the origin of the whole call stack.
	fn origin(&self) -> &Origin<Self::T>;

	/// Returns the account id for the given `address`.
	fn to_account_id(&self, address: &H160) -> AccountIdOf<Self::T>;

	/// Returns the code hash of the contract for the given `address`.
	/// If not a contract but account exists then `keccak_256([])` is returned, otherwise `zero`.
	fn code_hash(&self, address: &H160) -> H256;

	/// Returns the code size of the contract at the given `address` or zero.
	fn code_size(&self, address: &H160) -> u64;

	/// Check if the caller of the current contract is the origin of the whole call stack.
	fn caller_is_origin(&self, use_caller_of_caller: bool) -> bool;

	/// Check if the caller is origin, and this origin is root.
	fn caller_is_root(&self, use_caller_of_caller: bool) -> bool;

	/// Returns a reference to the account id of the current contract.
	fn account_id(&self) -> &AccountIdOf<Self::T>;

	/// Returns a reference to the [`H160`] address of the current contract.
	fn address(&self) -> H160 {
		<Self::T as Config>::AddressMapper::to_address(self.account_id())
	}

	/// Returns the balance of the current contract.
	///
	/// The `value_transferred` is already added.
	fn balance(&self) -> U256;

	/// Returns the balance of the supplied account.
	///
	/// The `value_transferred` is already added.
	fn balance_of(&self, address: &H160) -> U256;

	/// Returns the value transferred along with this call.
	fn value_transferred(&self) -> U256;

	/// Returns the timestamp of the current block in seconds.
	fn now(&self) -> U256;

	/// Returns the minimum balance that is required for creating an account.
	fn minimum_balance(&self) -> U256;

	/// Deposit an event with the given topics.
	///
	/// There should not be any duplicates in `topics`.
	fn deposit_event(&mut self, topics: Vec<H256>, data: Vec<u8>);

	/// Returns the current block number.
	fn block_number(&self) -> U256;

	/// Returns the block hash at the given `block_number` or `None` if
	/// `block_number` isn't within the range of the previous 256 blocks.
	fn block_hash(&self, block_number: U256) -> Option<H256>;

	/// Returns the author of the current block.
	fn block_author(&self) -> H160;

	/// Returns the block gas limit.
	fn gas_limit(&self) -> u64;

	/// Returns the chain id.
	fn chain_id(&self) -> u64;

	/// Get an immutable reference to the nested gas meter.
	fn gas_meter(&self) -> &GasMeter<Self::T>;

	/// Get a mutable reference to the nested gas meter.
	fn gas_meter_mut(&mut self) -> &mut GasMeter<Self::T>;

	/// Recovers ECDSA compressed public key based on signature and message hash.
	fn ecdsa_recover(&self, signature: &[u8; 65], message_hash: &[u8; 32]) -> Result<[u8; 33], ()>;

	/// Verify a sr25519 signature.
	fn sr25519_verify(&self, signature: &[u8; 64], message: &[u8], pub_key: &[u8; 32]) -> bool;

	/// Returns Ethereum address from the ECDSA compressed public key.
	fn ecdsa_to_eth_address(&self, pk: &[u8; 33]) -> Result<[u8; 20], ()>;

	/// Tests sometimes need to modify and inspect the contract info directly.
	#[cfg(any(test, feature = "runtime-benchmarks"))]
	fn contract_info(&mut self) -> &mut ContractInfo<Self::T>;

	/// Get a mutable reference to the transient storage.
	/// Useful in benchmarks when it is sometimes necessary to modify and inspect the transient
	/// storage directly.
	#[cfg(any(feature = "runtime-benchmarks", test))]
	fn transient_storage(&mut self) -> &mut TransientStorage<Self::T>;

	/// Check if running in read-only context.
	fn is_read_only(&self) -> bool;

	/// Check if running as a delegate call.
	fn is_delegate_call(&self) -> bool;

	/// Returns an immutable reference to the output of the last executed call frame.
	fn last_frame_output(&self) -> &ExecReturnValue;

	/// Returns a mutable reference to the output of the last executed call frame.
	fn last_frame_output_mut(&mut self) -> &mut ExecReturnValue;

	/// Copies a slice of the contract's code at `address` into the provided buffer.
	///
	/// EVM CODECOPY semantics:
	/// - If `buf.len()` = 0: Nothing happens
	/// - If `code_offset` >= code size: `len` bytes of zero are written to memory
	/// - If `code_offset + buf.len()` extends beyond code: Available code copied, remaining bytes
	///   are filled with zeros
	fn copy_code_slice(&mut self, buf: &mut [u8], address: &H160, code_offset: usize);

	/// Register the caller of the current contract for destruction.
	/// Destruction happens at the end of the call stack.
	/// This is supposed to be used by the terminate precompile.
	///
	/// Transfer all funds to `beneficiary`.
	/// Contract is deleted at the end of the call stack.
	///
	/// This function will fail if called from constructor.
	fn terminate_caller(&mut self, beneficiary: &H160) -> Result<(), DispatchError>;

	/// Returns the effective gas price of this transaction.
	fn effective_gas_price(&self) -> U256;

	/// The amount of gas left in eth gas units.
	fn gas_left(&self) -> u64;
	/// Returns the storage entry of the executing account by the given `key`.
	///
	/// Returns `None` if the `key` wasn't previously set by `set_storage` or
	/// was deleted.
	fn get_storage(&mut self, key: &Key) -> Option<Vec<u8>>;

	/// Returns `Some(len)` (in bytes) if a storage item exists at `key`.
	///
	/// Returns `None` if the `key` wasn't previously set by `set_storage` or
	/// was deleted.
	fn get_storage_size(&mut self, key: &Key) -> Option<u32>;

	/// Sets the storage entry by the given key to the specified value. If `value` is `None` then
	/// the storage entry is deleted.
	fn set_storage(
		&mut self,
		key: &Key,
		value: Option<Vec<u8>>,
		take_old: bool,
	) -> Result<WriteOutcome, DispatchError>;

	/// Charges `diff` from the meter.
	fn charge_storage(&mut self, diff: &Diff);
}

/// Describes the different functions that can be exported by an [`Executable`].
#[derive(
	Copy,
	Clone,
	PartialEq,
	Eq,
	sp_core::RuntimeDebug,
	codec::Decode,
	codec::Encode,
	codec::MaxEncodedLen,
	scale_info::TypeInfo,
)]
pub enum ExportedFunction {
	/// The constructor function which is executed on deployment of a contract.
	Constructor,
	/// The function which is executed when a contract is called.
	Call,
}

/// A trait that represents something that can be executed.
///
/// In the on-chain environment this would be represented by a vm binary module. This trait exists
/// in order to be able to mock the vm logic for testing.
pub trait Executable<T: Config>: Sized {
	/// Load the executable from storage.
	///
	/// # Note
	/// Charges size base load weight from the gas meter.
	fn from_storage(code_hash: H256, gas_meter: &mut GasMeter<T>) -> Result<Self, DispatchError>;

	/// Load the executable from EVM bytecode
	fn from_evm_init_code(code: Vec<u8>, owner: AccountIdOf<T>) -> Result<Self, DispatchError>;

	/// Execute the specified exported function and return the result.
	///
	/// When the specified function is `Constructor` the executable is stored and its
	/// refcount incremented.
	///
	/// # Note
	///
	/// This functions expects to be executed in a storage transaction that rolls back
	/// all of its emitted storage changes.
	fn execute<E: Ext<T = T>>(
		self,
		ext: &mut E,
		function: ExportedFunction,
		input_data: Vec<u8>,
	) -> ExecResult;

	/// The code info of the executable.
	fn code_info(&self) -> &CodeInfo<T>;

	/// The raw code of the executable.
	fn code(&self) -> &[u8];

	/// The code hash of the executable.
	fn code_hash(&self) -> &H256;
}

/// The complete call stack of a contract execution.
///
/// The call stack is initiated by either a signed origin or one of the contract RPC calls.
/// This type implements `Ext` and by that exposes the business logic of contract execution to
/// the runtime module which interfaces with the contract (the vm contract blob) itself.
pub struct Stack<'a, T: Config, E> {
	/// The origin that initiated the call stack. It could either be a Signed plain account that
	/// holds an account id or Root.
	///
	/// # Note
	///
	/// Please note that it is possible that the id of a Signed origin belongs to a contract rather
	/// than a plain account when being called through one of the contract RPCs where the
	/// client can freely choose the origin. This usually makes no sense but is still possible.
	origin: Origin<T>,
	/// The gas meter where costs are charged to.
	gas_meter: &'a mut GasMeter<T>,
	/// The storage meter makes sure that the storage deposit limit is obeyed.
	storage_meter: &'a mut storage::meter::Meter<T>,
	/// The timestamp at the point of call stack instantiation.
	timestamp: MomentOf<T>,
	/// The block number at the time of call stack instantiation.
	block_number: BlockNumberFor<T>,
	/// The actual call stack. One entry per nested contract called/instantiated.
	/// This does **not** include the [`Self::first_frame`].
	frames: BoundedVec<Frame<T>, ConstU32<{ limits::CALL_STACK_DEPTH }>>,
	/// Statically guarantee that each call stack has at least one frame.
	first_frame: Frame<T>,
	/// Transient storage used to store data, which is kept for the duration of a transaction.
	transient_storage: TransientStorage<T>,
	/// Global behavior determined by the creater of this stack.
	exec_config: &'a ExecConfig<T>,
	/// The set of contracts that were created during this call stack.
	contracts_created: BTreeSet<T::AccountId>,
	/// The set of contracts that are registered for destruction at the end of this call stack.
	/// The tuple contains: (address of contract, contract info, address of beneficiary)
	contracts_to_be_destroyed: BTreeMap<H160, (ContractInfo<T>, H160)>,
	/// No executable is held by the struct but influences its behaviour.
	_phantom: PhantomData<E>,
}

/// Represents one entry in the call stack.
///
/// For each nested contract call or instantiate one frame is created. It holds specific
/// information for the said call and caches the in-storage `ContractInfo` data structure.
struct Frame<T: Config> {
	/// The address of the executing contract.
	account_id: T::AccountId,
	/// The cached in-storage data of the contract.
	contract_info: CachedContract<T>,
	/// The EVM balance transferred by the caller as part of the call.
	value_transferred: U256,
	/// Determines whether this is a call or instantiate frame.
	entry_point: ExportedFunction,
	/// The gas meter capped to the supplied gas limit.
	nested_gas: GasMeter<T>,
	/// The storage meter for the individual call.
	nested_storage: storage::meter::NestedMeter<T>,
	/// If `false` the contract enabled its defense against reentrance attacks.
	allows_reentry: bool,
	/// If `true` subsequent calls cannot modify storage.
	read_only: bool,
	/// The delegate call info of the currently executing frame which was spawned by
	/// `delegate_call`.
	delegate: Option<DelegateInfo<T>>,
	/// The output of the last executed call frame.
	last_frame_output: ExecReturnValue,
}

/// This structure is used to represent the arguments in a delegate call frame in order to
/// distinguish who delegated the call and where it was delegated to.
#[derive(Clone)]
pub struct DelegateInfo<T: Config> {
	/// The caller of the contract.
	pub caller: Origin<T>,
	/// The address of the contract the call was delegated to.
	pub callee: H160,
}

/// When calling an address it can either lead to execution of contract code or a pre-compile.
enum ExecutableOrPrecompile<T: Config, E: Executable<T>, Env> {
	/// Contract code.
	Executable(E),
	/// Code inside the runtime (so called pre-compile).
	Precompile { instance: PrecompileInstance<Env>, _phantom: PhantomData<T> },
}

impl<T: Config, E: Executable<T>, Env> ExecutableOrPrecompile<T, E, Env> {
	fn as_executable(&self) -> Option<&E> {
		if let Self::Executable(executable) = self {
			Some(executable)
		} else {
			None
		}
	}

	fn is_pvm(&self) -> bool {
		match self {
			Self::Executable(e) => e.code_info().is_pvm(),
			_ => false,
		}
	}

	fn as_precompile(&self) -> Option<&PrecompileInstance<Env>> {
		if let Self::Precompile { instance, .. } = self {
			Some(instance)
		} else {
			None
		}
	}

	#[cfg(any(feature = "runtime-benchmarks", test))]
	fn into_executable(self) -> Option<E> {
		if let Self::Executable(executable) = self {
			Some(executable)
		} else {
			None
		}
	}
}

/// Parameter passed in when creating a new `Frame`.
///
/// It determines whether the new frame is for a call or an instantiate.
enum FrameArgs<'a, T: Config, E> {
	Call {
		/// The account id of the contract that is to be called.
		dest: T::AccountId,
		/// If `None` the contract info needs to be reloaded from storage.
		cached_info: Option<ContractInfo<T>>,
		/// This frame was created by `seal_delegate_call` and hence uses different code than
		/// what is stored at [`Self::Call::dest`]. Its caller ([`DelegatedCall::caller`]) is the
		/// account which called the caller contract
		delegated_call: Option<DelegateInfo<T>>,
	},
	Instantiate {
		/// The contract or signed origin which instantiates the new contract.
		sender: T::AccountId,
		/// The executable whose `deploy` function is run.
		executable: E,
		/// A salt used in the contract address derivation of the new contract.
		salt: Option<&'a [u8; 32]>,
		/// The input data is used in the contract address derivation of the new contract.
		input_data: &'a [u8],
	},
}

/// Describes the different states of a contract as contained in a `Frame`.
enum CachedContract<T: Config> {
	/// The cached contract is up to date with the in-storage value.
	Cached(ContractInfo<T>),
	/// A recursive call into the same contract did write to the contract info.
	///
	/// In this case the cached contract is stale and needs to be reloaded from storage.
	Invalidated,
	/// The frame is associated with pre-compile that has no contract info.
	None,
}

impl<T: Config> Frame<T> {
	/// Return the `contract_info` of the current contract.
	fn contract_info(&mut self) -> &mut ContractInfo<T> {
		self.contract_info.get(&self.account_id)
	}
}

/// Extract the contract info after loading it from storage.
///
/// This assumes that `load` was executed before calling this macro.
macro_rules! get_cached_or_panic_after_load {
	($c:expr) => {{
		if let CachedContract::Cached(contract) = $c {
			contract
		} else {
			panic!(
				"It is impossible to remove a contract that is on the call stack;\
				See implementations of terminate;\
				Therefore fetching a contract will never fail while using an account id
				that is currently active on the call stack;\
				qed"
			);
		}
	}};
}

/// Same as [`Stack::top_frame`].
///
/// We need this access as a macro because sometimes hiding the lifetimes behind
/// a function won't work out.
macro_rules! top_frame {
	($stack:expr) => {
		$stack.frames.last().unwrap_or(&$stack.first_frame)
	};
}

/// Same as [`Stack::top_frame_mut`].
///
/// We need this access as a macro because sometimes hiding the lifetimes behind
/// a function won't work out.
macro_rules! top_frame_mut {
	($stack:expr) => {
		$stack.frames.last_mut().unwrap_or(&mut $stack.first_frame)
	};
}

impl<T: Config> CachedContract<T> {
	/// Return `Some(ContractInfo)` if the contract is in cached state. `None` otherwise.
	fn into_contract(self) -> Option<ContractInfo<T>> {
		if let CachedContract::Cached(contract) = self {
			Some(contract)
		} else {
			None
		}
	}

	/// Return `Some(&mut ContractInfo)` if the contract is in cached state. `None` otherwise.
	fn as_contract(&mut self) -> Option<&mut ContractInfo<T>> {
		if let CachedContract::Cached(contract) = self {
			Some(contract)
		} else {
			None
		}
	}

	/// Load the `contract_info` from storage if necessary.
	fn load(&mut self, account_id: &T::AccountId) {
		if let CachedContract::Invalidated = self {
			if let Some(contract) =
				AccountInfo::<T>::load_contract(&T::AddressMapper::to_address(account_id))
			{
				*self = CachedContract::Cached(contract);
			}
		}
	}

	/// Return the cached contract_info.
	fn get(&mut self, account_id: &T::AccountId) -> &mut ContractInfo<T> {
		self.load(account_id);
		get_cached_or_panic_after_load!(self)
	}

	/// Set the status to invalidate if is cached.
	fn invalidate(&mut self) {
		if matches!(self, CachedContract::Cached(_)) {
			*self = CachedContract::Invalidated;
		}
	}
}

impl<'a, T, E> Stack<'a, T, E>
where
	T: Config,
	E: Executable<T>,
{
	/// Create and run a new call stack by calling into `dest`.
	///
	/// # Return Value
	///
	/// Result<(ExecReturnValue, CodeSize), (ExecError, CodeSize)>
	pub fn run_call(
		origin: Origin<T>,
		dest: H160,
		gas_meter: &mut GasMeter<T>,
		storage_meter: &mut storage::meter::Meter<T>,
		value: U256,
		input_data: Vec<u8>,
		exec_config: &ExecConfig<T>,
	) -> ExecResult {
		let dest = T::AddressMapper::to_account_id(&dest);
		if let Some((mut stack, executable)) = Stack::<'_, T, E>::new(
			FrameArgs::Call { dest: dest.clone(), cached_info: None, delegated_call: None },
			origin.clone(),
			gas_meter,
			storage_meter,
			value,
			exec_config,
			&input_data,
		)? {
			stack.run(executable, input_data).map(|_| stack.first_frame.last_frame_output)
		} else {
			if_tracing(|t| {
				t.enter_child_span(
					origin.account_id().map(T::AddressMapper::to_address).unwrap_or_default(),
					T::AddressMapper::to_address(&dest),
					false,
					false,
					value,
					&input_data,
					Weight::zero(),
				);
			});

			let result = if let Some(mock_answer) =
				exec_config.mock_handler.as_ref().and_then(|handler| {
					handler.mock_call(T::AddressMapper::to_address(&dest), &input_data, value)
				}) {
				Ok(mock_answer)
			} else {
				Self::transfer_from_origin(
					&origin,
					&origin,
					&dest,
					value,
					storage_meter,
					exec_config,
				)
			};

			if_tracing(|t| match result {
				Ok(ref output) => t.exit_child_span(&output, Weight::zero()),
				Err(e) => t.exit_child_span_with_error(e.error.into(), Weight::zero()),
			});

			log::trace!(target: LOG_TARGET, "call finished with: {result:?}");

			result
		}
	}

	/// Create and run a new call stack by instantiating a new contract.
	///
	/// # Return Value
	///
	/// Result<(NewContractAccountId, ExecReturnValue), ExecError)>
	pub fn run_instantiate(
		origin: T::AccountId,
		executable: E,
		gas_meter: &mut GasMeter<T>,
		storage_meter: &mut storage::meter::Meter<T>,
		value: U256,
		input_data: Vec<u8>,
		salt: Option<&[u8; 32]>,
		exec_config: &ExecConfig<T>,
	) -> Result<(H160, ExecReturnValue), ExecError> {
		let deployer = T::AddressMapper::to_address(&origin);
		let (mut stack, executable) = Stack::<'_, T, E>::new(
			FrameArgs::Instantiate {
				sender: origin.clone(),
				executable,
				salt,
				input_data: input_data.as_ref(),
			},
			Origin::from_account_id(origin),
			gas_meter,
			storage_meter,
			value,
			exec_config,
			&input_data,
		)?
		.expect(FRAME_ALWAYS_EXISTS_ON_INSTANTIATE);
		let address = T::AddressMapper::to_address(&stack.top_frame().account_id);
		let result = stack
			.run(executable, input_data)
			.map(|_| (address, stack.first_frame.last_frame_output));
		if let Ok((contract, ref output)) = result {
			if !output.did_revert() {
				Contracts::<T>::deposit_event(Event::Instantiated { deployer, contract });
			}
		}
		log::trace!(target: LOG_TARGET, "instantiate finished with: {result:?}");
		result
	}

	#[cfg(any(feature = "runtime-benchmarks", test))]
	pub fn bench_new_call(
		dest: H160,
		origin: Origin<T>,
		gas_meter: &'a mut GasMeter<T>,
		storage_meter: &'a mut storage::meter::Meter<T>,
		value: BalanceOf<T>,
		exec_config: &'a ExecConfig<T>,
	) -> (Self, E) {
		let call = Self::new(
			FrameArgs::Call {
				dest: T::AddressMapper::to_account_id(&dest),
				cached_info: None,
				delegated_call: None,
			},
			origin,
			gas_meter,
			storage_meter,
			value.into(),
			exec_config,
			&Default::default(),
		)
		.unwrap()
		.unwrap();
		(call.0, call.1.into_executable().unwrap())
	}

	/// Create a new call stack.
	///
	/// Returns `None` when calling a non existent contract. This is not an error case
	/// since this will result in a value transfer.
	fn new(
		args: FrameArgs<T, E>,
		origin: Origin<T>,
		gas_meter: &'a mut GasMeter<T>,
		storage_meter: &'a mut storage::meter::Meter<T>,
		value: U256,
		exec_config: &'a ExecConfig<T>,
		input_data: &Vec<u8>,
	) -> Result<Option<(Self, ExecutableOrPrecompile<T, E, Self>)>, ExecError> {
		origin.ensure_mapped()?;
		let Some((first_frame, executable)) = Self::new_frame(
			args,
			value,
			gas_meter,
			Weight::max_value(),
			storage_meter,
			BalanceOf::<T>::max_value(),
			false,
			true,
			input_data,
			exec_config,
		)?
		else {
			return Ok(None);
		};

		let stack = Self {
			origin,
			gas_meter,
			storage_meter,
			timestamp: T::Time::now(),
			block_number: <frame_system::Pallet<T>>::block_number(),
			first_frame,
			frames: Default::default(),
			transient_storage: TransientStorage::new(limits::TRANSIENT_STORAGE_BYTES),
			exec_config,
			contracts_created: BTreeSet::new(),
			contracts_to_be_destroyed: BTreeMap::new(),
			_phantom: Default::default(),
		};

		Ok(Some((stack, executable)))
	}

	/// Construct a new frame.
	///
	/// This does not take `self` because when constructing the first frame `self` is
	/// not initialized, yet.
	fn new_frame<S: storage::meter::State + Default + Debug>(
		frame_args: FrameArgs<T, E>,
		value_transferred: U256,
		gas_meter: &mut GasMeter<T>,
		gas_limit: Weight,
		storage_meter: &mut storage::meter::GenericMeter<T, S>,
		deposit_limit: BalanceOf<T>,
		read_only: bool,
		origin_is_caller: bool,
		input_data: &[u8],
		exec_config: &ExecConfig<T>,
	) -> Result<Option<(Frame<T>, ExecutableOrPrecompile<T, E, Self>)>, ExecError> {
		let (account_id, contract_info, executable, delegate, entry_point) = match frame_args {
			FrameArgs::Call { dest, cached_info, delegated_call } => {
				let address = T::AddressMapper::to_address(&dest);
				let precompile = <AllPrecompiles<T>>::get(address.as_fixed_bytes());

				// which contract info to load is unaffected by the fact if this
				// is a delegate call or not
				let mut contract = match (cached_info, &precompile) {
					(Some(info), _) => CachedContract::Cached(info),
					(None, None) =>
						if let Some(info) = AccountInfo::<T>::load_contract(&address) {
							CachedContract::Cached(info)
						} else {
							return Ok(None);
						},
					(None, Some(precompile)) if precompile.has_contract_info() => {
						log::trace!(target: LOG_TARGET, "found precompile for address {address:?}");
						if let Some(info) = AccountInfo::<T>::load_contract(&address) {
							CachedContract::Cached(info)
						} else {
							let info = ContractInfo::new(&address, 0u32.into(), H256::zero())?;
							CachedContract::Cached(info)
						}
					},
					(None, Some(_)) => CachedContract::None,
				};

				let delegated_call = delegated_call.or_else(|| {
					exec_config.mock_handler.as_ref().and_then(|mock_handler| {
						mock_handler.mock_delegated_caller(address, input_data)
					})
				});
				// in case of delegate the executable is not the one at `address`
				let executable = if let Some(delegated_call) = &delegated_call {
					if let Some(precompile) =
						<AllPrecompiles<T>>::get(delegated_call.callee.as_fixed_bytes())
					{
						ExecutableOrPrecompile::Precompile {
							instance: precompile,
							_phantom: Default::default(),
						}
					} else {
						let Some(info) = AccountInfo::<T>::load_contract(&delegated_call.callee)
						else {
							return Ok(None);
						};
						let executable = E::from_storage(info.code_hash, gas_meter)?;
						ExecutableOrPrecompile::Executable(executable)
					}
				} else {
					if let Some(precompile) = precompile {
						ExecutableOrPrecompile::Precompile {
							instance: precompile,
							_phantom: Default::default(),
						}
					} else {
						let executable = E::from_storage(
							contract
								.as_contract()
								.expect("When not a precompile the contract was loaded above; qed")
								.code_hash,
							gas_meter,
						)?;
						ExecutableOrPrecompile::Executable(executable)
					}
				};

				(dest, contract, executable, delegated_call, ExportedFunction::Call)
			},
			FrameArgs::Instantiate { sender, executable, salt, input_data } => {
				let deployer = T::AddressMapper::to_address(&sender);
				let account_nonce = <System<T>>::account_nonce(&sender);
				let address = if let Some(salt) = salt {
					address::create2(&deployer, executable.code(), input_data, salt)
				} else {
					use sp_runtime::Saturating;
					address::create1(
						&deployer,
						// the Nonce from the origin has been incremented pre-dispatch, so we
						// need to subtract 1 to get the nonce at the time of the call.
						if origin_is_caller {
							account_nonce.saturating_sub(1u32.into()).saturated_into()
						} else {
							account_nonce.saturated_into()
						},
					)
				};
				let contract = ContractInfo::new(
					&address,
					<System<T>>::account_nonce(&sender),
					*executable.code_hash(),
				)?;
				(
					T::AddressMapper::to_fallback_account_id(&address),
					CachedContract::Cached(contract),
					ExecutableOrPrecompile::Executable(executable),
					None,
					ExportedFunction::Constructor,
				)
			},
		};

		let frame = Frame {
			delegate,
			value_transferred,
			contract_info,
			account_id,
			entry_point,
			nested_gas: gas_meter.nested(gas_limit),
			nested_storage: storage_meter.nested(deposit_limit),
			allows_reentry: true,
			read_only,
			last_frame_output: Default::default(),
		};

		Ok(Some((frame, executable)))
	}

	/// Create a subsequent nested frame.
	fn push_frame(
		&mut self,
		frame_args: FrameArgs<T, E>,
		value_transferred: U256,
		gas_limit: Weight,
		deposit_limit: BalanceOf<T>,
		read_only: bool,
		input_data: &[u8],
	) -> Result<Option<ExecutableOrPrecompile<T, E, Self>>, ExecError> {
		if self.frames.len() as u32 == limits::CALL_STACK_DEPTH {
			return Err(Error::<T>::MaxCallDepthReached.into());
		}

		// We need to make sure that changes made to the contract info are not discarded.
		// See the `in_memory_changes_not_discarded` test for more information.
		// We do not store on instantiate because we do not allow to call into a contract
		// from its own constructor.
		let frame = self.top_frame();
		if let (CachedContract::Cached(contract), ExportedFunction::Call) =
			(&frame.contract_info, frame.entry_point)
		{
			AccountInfo::<T>::insert_contract(
				&T::AddressMapper::to_address(&frame.account_id),
				contract.clone(),
			);
		}

		let frame = top_frame_mut!(self);
		let nested_gas = &mut frame.nested_gas;
		let nested_storage = &mut frame.nested_storage;
		if let Some((frame, executable)) = Self::new_frame(
			frame_args,
			value_transferred,
			nested_gas,
			gas_limit,
			nested_storage,
			deposit_limit,
			read_only,
			false,
			input_data,
			self.exec_config,
		)? {
			self.frames.try_push(frame).map_err(|_| Error::<T>::MaxCallDepthReached)?;
			Ok(Some(executable))
		} else {
			Ok(None)
		}
	}

	/// Run the current (top) frame.
	///
	/// This can be either a call or an instantiate.
	fn run(
		&mut self,
		executable: ExecutableOrPrecompile<T, E, Self>,
		input_data: Vec<u8>,
	) -> Result<(), ExecError> {
		let frame = self.top_frame();
		let entry_point = frame.entry_point;
		let is_pvm = executable.is_pvm();

		if_tracing(|tracer| {
			tracer.enter_child_span(
				self.caller().account_id().map(T::AddressMapper::to_address).unwrap_or_default(),
				T::AddressMapper::to_address(&frame.account_id),
				frame.delegate.is_some(),
				frame.read_only,
				frame.value_transferred,
				&input_data,
				frame.nested_gas.gas_left(),
			);
		});
		let mock_answer = self.exec_config.mock_handler.as_ref().and_then(|handler| {
			handler.mock_call(
				frame
					.delegate
					.as_ref()
					.map(|delegate| delegate.callee)
					.unwrap_or(T::AddressMapper::to_address(&frame.account_id)),
				&input_data,
				frame.value_transferred,
			)
		});
		// The output of the caller frame will be replaced by the output of this run.
		// It is also not accessible from nested frames.
		// Hence we drop it early to save the memory.
		let frames_len = self.frames.len();
		if let Some(caller_frame) = match frames_len {
			0 => None,
			1 => Some(&mut self.first_frame.last_frame_output),
			_ => self.frames.get_mut(frames_len - 2).map(|frame| &mut frame.last_frame_output),
		} {
			*caller_frame = Default::default();
		}

		self.transient_storage.start_transaction();

		let do_transaction = || -> ExecResult {
			let caller = self.caller();
			let is_first_frame = self.frames.len() == 0;
			let bump_nonce = self.exec_config.bump_nonce;
			let frame = top_frame_mut!(self);
			let account_id = &frame.account_id.clone();

			if u32::try_from(input_data.len())
				.map(|len| len > limits::CALLDATA_BYTES)
				.unwrap_or(true)
			{
				Err(<Error<T>>::CallDataTooLarge)?;
			}

			// We need to make sure that the contract's account exists before calling its
			// constructor.
			if entry_point == ExportedFunction::Constructor {
				// Root origin can't be used to instantiate a contract, so it is safe to assume that
				// if we reached this point the origin has an associated account.
				let origin = &self.origin.account_id()?;

				let ed = <Contracts<T>>::min_balance();
				frame.nested_storage.record_charge(&StorageDeposit::Charge(ed))?;
				<Contracts<T>>::charge_deposit(None, origin, account_id, ed, self.exec_config)
					.map_err(|_| <Error<T>>::StorageDepositNotEnoughFunds)?;

				// A consumer is added at account creation and removed it on termination, otherwise
				// the runtime could remove the account. As long as a contract exists its
				// account must exist. With the consumer, a correct runtime cannot remove the
				// account.
				<System<T>>::inc_consumers(account_id)?;

				// Contracts nonce starts at 1
				<System<T>>::inc_account_nonce(account_id);

				if bump_nonce || !is_first_frame {
					// Needs to be incremented before calling into the code so that it is visible
					// in case of recursion.
					<System<T>>::inc_account_nonce(caller.account_id()?);
				}
				// The incremented refcount should be visible to the constructor.
				if is_pvm {
					<CodeInfo<T>>::increment_refcount(
						*executable
							.as_executable()
							.expect("Precompiles cannot be instantiated; qed")
							.code_hash(),
					)?;
				}
			}

			// Every non delegate call or instantiate also optionally transfers the balance.
			// If it is a delegate call, then we've already transferred tokens in the
			// last non-delegate frame.
			if frame.delegate.is_none() {
				Self::transfer_from_origin(
					&self.origin,
					&caller,
					account_id,
					frame.value_transferred,
					&mut frame.nested_storage,
					self.exec_config,
				)?;
			}

			// We need to make sure that the pre-compiles contract exist before executing it.
			// A few more conditionals:
			// 	- Only contracts with extended API (has_contract_info) are guaranteed to have an
			//    account.
			//  - Only when not delegate calling we are executing in the context of the pre-compile.
			//    Pre-compiles itself cannot delegate call.
			if let Some(precompile) = executable.as_precompile() {
				if precompile.has_contract_info() &&
					frame.delegate.is_none() &&
					!<System<T>>::account_exists(account_id)
				{
					// prefix matching pre-compiles cannot have a contract info
					// hence we only mint once per pre-compile
					T::Currency::mint_into(account_id, T::Currency::minimum_balance())?;
					// make sure the pre-compile does not destroy its account by accident
					<System<T>>::inc_consumers(account_id)?;
				}
			}

			let mut code_deposit = executable
				.as_executable()
				.map(|exec| exec.code_info().deposit())
				.unwrap_or_default();

			let mut output = match executable {
				ExecutableOrPrecompile::Executable(executable) =>
					executable.execute(self, entry_point, input_data),
				ExecutableOrPrecompile::Precompile { instance, .. } =>
					instance.call(input_data, self),
			}
			.and_then(|output| {
				if u32::try_from(output.data.len())
					.map(|len| len > limits::CALLDATA_BYTES)
					.unwrap_or(true)
				{
					Err(<Error<T>>::ReturnDataTooLarge)?;
				}
				Ok(output)
			})
			.map_err(|e| ExecError { error: e.error, origin: ErrorOrigin::Callee })?;

			// Avoid useless work that would be reverted anyways.
			if output.did_revert() {
				return Ok(output);
			}

			// The deposit we charge for a contract depends on the size of the immutable data.
			// Hence we need to delay charging the base deposit after execution.
			let frame = if entry_point == ExportedFunction::Constructor {
				let origin = self.origin.account_id()?.clone();
				let frame = top_frame_mut!(self);
				// if we are dealing with EVM bytecode
				// We upload the new runtime code, and update the code
				if !is_pvm {
					// Only keep return data for tracing and for dry runs.
					// When a dry-run simulates contract deployment, keep the execution result's
					// data.
					let data = if crate::tracing::if_tracing(|_| {}).is_none() &&
						!self.exec_config.is_dry_run
					{
						core::mem::replace(&mut output.data, Default::default())
					} else {
						output.data.clone()
					};

					let mut module = crate::ContractBlob::<T>::from_evm_runtime_code(data, origin)?;
					module.store_code(&self.exec_config, Some(&mut frame.nested_storage))?;
					code_deposit = module.code_info().deposit();

					let contract_info = frame.contract_info();
					contract_info.code_hash = *module.code_hash();
					<CodeInfo<T>>::increment_refcount(contract_info.code_hash)?;
				}

				let deposit = frame.contract_info().update_base_deposit(code_deposit);
				frame
					.nested_storage
					.charge_deposit(frame.account_id.clone(), StorageDeposit::Charge(deposit));
				frame
			} else {
				self.top_frame_mut()
			};

			// The storage deposit is only charged at the end of every call stack.
			// To make sure that no sub call uses more than it is allowed to,
			// the limit is manually enforced here.
			let contract = frame.contract_info.as_contract();
			frame
				.nested_storage
				.enforce_limit(contract)
				.map_err(|e| ExecError { error: e, origin: ErrorOrigin::Callee })?;

			Ok(output)
		};

		// All changes performed by the contract are executed under a storage transaction.
		// This allows for roll back on error. Changes to the cached contract_info are
		// committed or rolled back when popping the frame.
		//
		// `with_transactional` may return an error caused by a limit in the
		// transactional storage depth.
		let transaction_outcome =
			with_transaction(|| -> TransactionOutcome<Result<_, DispatchError>> {
				let output = if let Some(mock_answer) = mock_answer {
					Ok(mock_answer)
				} else {
					do_transaction()
				};
				match &output {
					Ok(result) if !result.did_revert() =>
						TransactionOutcome::Commit(Ok((true, output))),
					_ => TransactionOutcome::Rollback(Ok((false, output))),
				}
			});

		let (success, output) = match transaction_outcome {
			// `with_transactional` executed successfully, and we have the expected output.
			Ok((success, output)) => {
				if_tracing(|tracer| {
					let gas_consumed = top_frame!(self).nested_gas.gas_consumed();
					match &output {
						Ok(output) => tracer.exit_child_span(&output, gas_consumed),
						Err(e) => tracer.exit_child_span_with_error(e.error.into(), gas_consumed),
					}
				});

				(success, output)
			},
			// `with_transactional` returned an error, and we propagate that error and note no state
			// has changed.
			Err(error) => {
				if_tracing(|tracer| {
					let gas_consumed = top_frame!(self).nested_gas.gas_consumed();
					tracer.exit_child_span_with_error(error.into(), gas_consumed);
				});

				(false, Err(error.into()))
			},
		};

		if success {
			self.transient_storage.commit_transaction();
		} else {
			self.transient_storage.rollback_transaction();
		}

		log::trace!(target: LOG_TARGET, "frame finished with: {output:?}");

		self.pop_frame(success);
		output.map(|output| {
			self.top_frame_mut().last_frame_output = output;
		})
	}

	/// Remove the current (top) frame from the stack.
	///
	/// This is called after running the current frame. It commits cached values to storage
	/// and invalidates all stale references to it that might exist further down the call stack.
	fn pop_frame(&mut self, persist: bool) {
		// Pop the current frame from the stack and return it in case it needs to interact
		// with duplicates that might exist on the stack.
		// A `None` means that we are returning from the `first_frame`.
		let frame = self.frames.pop();

		// Both branches do essentially the same with the exception. The difference is that
		// the else branch does consume the hardcoded `first_frame`.
		if let Some(mut frame) = frame {
			let account_id = &frame.account_id;
			let prev = top_frame_mut!(self);

			prev.nested_gas.absorb_nested(frame.nested_gas);

			// Only gas counter changes are persisted in case of a failure.
			if !persist {
				return;
			}

			// Record the storage meter changes of the nested call into the parent meter.
			// If the dropped frame's contract has a contract info we update the deposit
			// counter in its contract info. The load is necessary to pull it from storage in case
			// it was invalidated.
			frame.contract_info.load(account_id);
			let mut contract = frame.contract_info.into_contract();
			prev.nested_storage.absorb(frame.nested_storage, account_id, contract.as_mut());

			// In case the contract wasn't terminated we need to persist changes made to it.
			if let Some(contract) = contract {
				// optimization: Predecessor is the same contract.
				// We can just copy the contract into the predecessor without a storage write.
				// This is possible when there is no other contract in-between that could
				// trigger a rollback.
				if prev.account_id == *account_id {
					prev.contract_info = CachedContract::Cached(contract);
					return;
				}

				// Predecessor is a different contract: We persist the info and invalidate the first
				// stale cache we find. This triggers a reload from storage on next use. We skip(1)
				// because that case is already handled by the optimization above. Only the first
				// cache needs to be invalidated because that one will invalidate the next cache
				// when it is popped from the stack.
				AccountInfo::<T>::insert_contract(
					&T::AddressMapper::to_address(account_id),
					contract,
				);
				if let Some(f) = self.frames_mut().skip(1).find(|f| f.account_id == *account_id) {
					f.contract_info.invalidate();
				}
			}
		} else {
			self.gas_meter.absorb_nested(mem::take(&mut self.first_frame.nested_gas));
			if !persist {
				return;
			}
			let mut contract = self.first_frame.contract_info.as_contract();
			self.storage_meter.absorb(
				mem::take(&mut self.first_frame.nested_storage),
				&self.first_frame.account_id,
				contract.as_deref_mut(),
			);

			if let Some(contract) = contract {
				AccountInfo::<T>::insert_contract(
					&T::AddressMapper::to_address(&self.first_frame.account_id),
					contract.clone(),
				);
			}
			// End of the callstack: destroy scheduled contracts in line with EVM semantics.
			let contracts_to_destroy = mem::take(&mut self.contracts_to_be_destroyed);
			for (contract_address, (mut contract_info, beneficiary)) in contracts_to_destroy {
				self.destroy_contract(&contract_address, &mut contract_info, &beneficiary);
			}
		}
	}

	/// Transfer some funds from `from` to `to`.
	///
	/// This is a no-op for zero `value`, avoiding events to be emitted for zero balance transfers.
	///
	/// If the destination account does not exist, it is pulled into existence by transferring the
	/// ED from `origin` to the new account. The total amount transferred to `to` will be ED +
	/// `value`. This makes the ED fully transparent for contracts.
	/// The ED transfer is executed atomically with the actual transfer, avoiding the possibility of
	/// the ED transfer succeeding but the actual transfer failing. In other words, if the `to` does
	/// not exist, the transfer does fail and nothing will be sent to `to` if either `origin` can
	/// not provide the ED or transferring `value` from `from` to `to` fails.
	/// Note: This will also fail if `origin` is root.
	fn transfer<S: storage::meter::State + Default + Debug>(
		origin: &Origin<T>,
		from: &T::AccountId,
		to: &T::AccountId,
		value: U256,
		storage_meter: &mut storage::meter::GenericMeter<T, S>,
		exec_config: &ExecConfig<T>,
	) -> DispatchResult {
<<<<<<< HEAD
=======
		fn transfer_with_dust<T: Config>(
			from: &AccountIdOf<T>,
			to: &AccountIdOf<T>,
			value: BalanceWithDust<BalanceOf<T>>,
		) -> DispatchResult {
			fn transfer_balance<T: Config>(
				from: &AccountIdOf<T>,
				to: &AccountIdOf<T>,
				value: BalanceOf<T>,
			) -> DispatchResult {
				T::Currency::transfer(from, to, value, Preservation::Preserve)
				.map_err(|err| {
					log::debug!(target: LOG_TARGET, "Transfer failed: from {from:?} to {to:?} (value: ${value:?}). Err: {err:?}");
					Error::<T>::TransferFailed
				})?;
				Ok(())
			}

			fn transfer_dust<T: Config>(
				from: &mut AccountInfo<T>,
				to: &mut AccountInfo<T>,
				dust: u32,
			) -> DispatchResult {
				from.dust =
					from.dust.checked_sub(dust).ok_or_else(|| Error::<T>::TransferFailed)?;
				to.dust = to.dust.checked_add(dust).ok_or_else(|| Error::<T>::TransferFailed)?;
				Ok(())
			}

			let from_addr = <T::AddressMapper as AddressMapper<T>>::to_address(from);
			let mut from_info = AccountInfoOf::<T>::get(&from_addr).unwrap_or_default();

			if from_info.balance(from) < value {
				log::debug!(target: LOG_TARGET, "Insufficient balance: from {from:?} to {to:?} (value: ${value:?}). Balance: ${:?}", from_info.balance(from));
				return Err(Error::<T>::TransferFailed.into())
			} else if from == to || value.is_zero() {
				return Ok(())
			}

			let (value, dust) = value.deconstruct();
			if dust.is_zero() {
				return transfer_balance::<T>(from, to, value)
			}

			let to_addr = <T::AddressMapper as AddressMapper<T>>::to_address(to);
			let mut to_info = AccountInfoOf::<T>::get(&to_addr).unwrap_or_default();

			let plank = T::NativeToEthRatio::get();

			if from_info.dust < dust {
				T::Currency::burn_from(
					from,
					1u32.into(),
					Preservation::Preserve,
					Precision::Exact,
					Fortitude::Polite,
				)
				.map_err(|err| {
					log::debug!(target: LOG_TARGET, "Burning 1 plank from {from:?} failed. Err: {err:?}");
					Error::<T>::TransferFailed
				})?;

				from_info.dust =
					from_info.dust.checked_add(plank).ok_or_else(|| Error::<T>::TransferFailed)?;
			}

			transfer_balance::<T>(from, to, value)?;
			transfer_dust::<T>(&mut from_info, &mut to_info, dust)?;

			if to_info.dust >= plank {
				T::Currency::mint_into(to, 1u32.into())?;
				to_info.dust =
					to_info.dust.checked_sub(plank).ok_or_else(|| Error::<T>::TransferFailed)?;
			}

			AccountInfoOf::<T>::set(&from_addr, Some(from_info));
			AccountInfoOf::<T>::set(&to_addr, Some(to_info));

			Ok(())
		}
>>>>>>> 52bdb96d
		let value = BalanceWithDust::<BalanceOf<T>>::from_value::<T>(value)
			.map_err(|_| Error::<T>::BalanceConversionFailed)?;
		if value.is_zero() {
			return Ok(());
		}

		if <System<T>>::account_exists(to) {
			return Contracts::<T>::transfer_with_dust(from, to, value)
		}

		let origin = origin.account_id()?;
		let ed = <T as Config>::Currency::minimum_balance();
		with_transaction(|| -> TransactionOutcome<DispatchResult> {
			match storage_meter
				.record_charge(&StorageDeposit::Charge(ed))
				.and_then(|_| {
					<Contracts<T>>::charge_deposit(None, origin, to, ed, exec_config)
						.map_err(|_| Error::<T>::StorageDepositNotEnoughFunds)?;
					Ok(())
				})
				.and_then(|_| Contracts::<T>::transfer_with_dust(from, to, value))
			{
				Ok(_) => TransactionOutcome::Commit(Ok(())),
				Err(err) => TransactionOutcome::Rollback(Err(err)),
			}
		})
	}

	/// Same as `transfer` but `from` is an `Origin`.
	fn transfer_from_origin<S: storage::meter::State + Default + Debug>(
		origin: &Origin<T>,
		from: &Origin<T>,
		to: &T::AccountId,
		value: U256,
		storage_meter: &mut storage::meter::GenericMeter<T, S>,
		exec_config: &ExecConfig<T>,
	) -> ExecResult {
		// If the from address is root there is no account to transfer from, and therefore we can't
		// take any `value` other than 0.
		let from = match from {
			Origin::Signed(caller) => caller,
			Origin::Root if value.is_zero() => return Ok(Default::default()),
			Origin::Root => return Err(DispatchError::RootNotAllowed.into()),
		};
		Self::transfer(origin, from, to, value, storage_meter, exec_config)
			.map(|_| Default::default())
			.map_err(Into::into)
	}

	/// Reference to the current (top) frame.
	fn top_frame(&self) -> &Frame<T> {
		top_frame!(self)
	}

	/// Mutable reference to the current (top) frame.
	fn top_frame_mut(&mut self) -> &mut Frame<T> {
		top_frame_mut!(self)
	}

	/// Iterator over all frames.
	///
	/// The iterator starts with the top frame and ends with the root frame.
	fn frames(&self) -> impl Iterator<Item = &Frame<T>> {
		core::iter::once(&self.first_frame).chain(&self.frames).rev()
	}

	/// Same as `frames` but with a mutable reference as iterator item.
	fn frames_mut(&mut self) -> impl Iterator<Item = &mut Frame<T>> {
		core::iter::once(&mut self.first_frame).chain(&mut self.frames).rev()
	}

	/// Returns whether the specified contract allows to be reentered right now.
	fn allows_reentry(&self, id: &T::AccountId) -> bool {
		!self.frames().any(|f| &f.account_id == id && !f.allows_reentry)
	}

	/// Returns the *free* balance of the supplied AccountId.
	fn account_balance(&self, who: &T::AccountId) -> U256 {
		let balance = AccountInfo::<T>::balance_of(AccountIdOrAddress::AccountId(who.clone()));
		crate::Pallet::<T>::convert_native_to_evm(balance)
	}

	/// Certain APIs, e.g. `{set,get}_immutable_data` behave differently depending
	/// on the configured entry point. Thus, we allow setting the export manually.
	#[cfg(feature = "runtime-benchmarks")]
	pub(crate) fn override_export(&mut self, export: ExportedFunction) {
		self.top_frame_mut().entry_point = export;
	}

	#[cfg(feature = "runtime-benchmarks")]
	pub(crate) fn set_block_number(&mut self, block_number: BlockNumberFor<T>) {
		self.block_number = block_number;
	}

	fn block_hash(&self, block_number: U256) -> Option<H256> {
		let Ok(block_number) = BlockNumberFor::<T>::try_from(block_number) else {
			return None;
		};
		if block_number >= self.block_number {
			return None;
		}
		if block_number < self.block_number.saturating_sub(256u32.into()) {
			return None;
		}

		// Fallback to the system block hash for older blocks
		// 256 entries should suffice for all use cases, this mostly ensures
		// our benchmarks are passing.
		match crate::Pallet::<T>::eth_block_hash_from_number(block_number.into()) {
			Some(hash) => Some(hash),
			None => {
				use codec::Decode;
				let block_hash = System::<T>::block_hash(&block_number);
				Decode::decode(&mut TrailingZeroInput::new(block_hash.as_ref())).ok()
			},
		}
	}

	fn destroy_contract(
		&mut self,
		contract_address: &H160,
		contract_info: &mut ContractInfo<T>,
		beneficiary_address: &H160,
	) {
		let contract_account = T::AddressMapper::to_account_id(contract_address);
		let beneficiary_account = T::AddressMapper::to_account_id(beneficiary_address);

		// Only allow storage to be removed if the contract was created in the current tx.
		let delete_code = self.contracts_created.contains(&contract_account);

		self.storage_meter.terminate_absorb(
			contract_account,
			contract_info,
			beneficiary_account.clone(),
			delete_code,
		);

		log::debug!(target: LOG_TARGET, "Contract at {contract_address:?} registered termination. Beneficiary: {beneficiary_address:?}, delete_code: {delete_code}");
	}

	/// Returns true if the current context has contract info.
	/// This is the case if `no_precompile || precompile_with_info`.
	fn has_contract_info(&self) -> bool {
		let address = self.address();
		let precompile = <AllPrecompiles<T>>::get::<Stack<'_, T, E>>(address.as_fixed_bytes());
		if let Some(precompile) = precompile {
			return precompile.has_contract_info();
		}
		true
	}
}

impl<'a, T, E> Ext for Stack<'a, T, E>
where
	T: Config,
	E: Executable<T>,
{
	fn delegate_call(
		&mut self,
		gas_limit: Weight,
		deposit_limit: U256,
		address: H160,
		input_data: Vec<u8>,
	) -> Result<(), ExecError> {
		// We reset the return data now, so it is cleared out even if no new frame was executed.
		// This is for example the case for unknown code hashes or creating the frame fails.
		*self.last_frame_output_mut() = Default::default();

		let top_frame = self.top_frame_mut();
		let contract_info = top_frame.contract_info().clone();
		let account_id = top_frame.account_id.clone();
		let value = top_frame.value_transferred;
		if let Some(executable) = self.push_frame(
			FrameArgs::Call {
				dest: account_id,
				cached_info: Some(contract_info),
				delegated_call: Some(DelegateInfo {
					caller: self.caller().clone(),
					callee: address,
				}),
			},
			value,
			gas_limit,
			deposit_limit.saturated_into::<BalanceOf<T>>(),
			self.is_read_only(),
			&input_data,
		)? {
			self.run(executable, input_data)
		} else {
			// Delegate-calls to non-contract accounts are considered success.
			Ok(())
		}
	}

	fn terminate_if_same_tx(&mut self, beneficiary: &H160) -> Result<CodeRemoved, DispatchError> {
		let (account_id, contract_address, contract_info) = {
			let frame = self.top_frame_mut();
			if frame.entry_point == ExportedFunction::Constructor {
				return Err(Error::<T>::TerminatedInConstructor.into());
			}
			(
				frame.account_id.clone(),
				T::AddressMapper::to_address(&frame.account_id),
				frame.contract_info().clone(),
			)
		};
		self.contracts_to_be_destroyed
			.insert(contract_address, (contract_info.clone(), *beneficiary));

		if self.contracts_created.contains(&account_id) {
			Ok(CodeRemoved::Yes)
		} else {
			Ok(CodeRemoved::No)
		}
	}

	fn own_code_hash(&mut self) -> &H256 {
		&self.top_frame_mut().contract_info().code_hash
	}

	/// TODO: This should be changed to run the constructor of the supplied `hash`.
	///
	/// Because the immutable data is attached to a contract and not a code,
	/// we need to update the immutable data too.
	///
	/// Otherwise we open a massive footgun:
	/// If the immutables changed in the new code, the contract will brick.
	///
	/// A possible implementation strategy is to add a flag to `FrameArgs::Instantiate`,
	/// so that `fn run()` will roll back any changes if this flag is set.
	///
	/// After running the constructor, the new immutable data is already stored in
	/// `self.immutable_data` at the address of the (reverted) contract instantiation.
	///
	/// The `set_code_hash` contract API stays disabled until this change is implemented.
	fn set_code_hash(&mut self, hash: H256) -> Result<CodeRemoved, DispatchError> {
		let frame = top_frame_mut!(self);

		let info = frame.contract_info();

		let prev_hash = info.code_hash;
		info.code_hash = hash;

		let code_info = CodeInfoOf::<T>::get(hash).ok_or(Error::<T>::CodeNotFound)?;

		let old_base_deposit = info.storage_base_deposit();
		let new_base_deposit = info.update_base_deposit(code_info.deposit());
		let deposit = StorageDeposit::Charge(new_base_deposit)
			.saturating_sub(&StorageDeposit::Charge(old_base_deposit));

		frame.nested_storage.charge_deposit(frame.account_id.clone(), deposit);

		<CodeInfo<T>>::increment_refcount(hash)?;
		let removed = <CodeInfo<T>>::decrement_refcount(prev_hash)?;
		Ok(removed)
	}

	fn immutable_data_len(&mut self) -> u32 {
		self.top_frame_mut().contract_info().immutable_data_len()
	}

	fn get_immutable_data(&mut self) -> Result<ImmutableData, DispatchError> {
		if self.top_frame().entry_point == ExportedFunction::Constructor {
			return Err(Error::<T>::InvalidImmutableAccess.into());
		}

		// Immutable is read from contract code being executed
		let address = self
			.top_frame()
			.delegate
			.as_ref()
			.map(|d| d.callee)
			.unwrap_or(T::AddressMapper::to_address(self.account_id()));
		Ok(<ImmutableDataOf<T>>::get(address).ok_or_else(|| Error::<T>::InvalidImmutableAccess)?)
	}

	fn set_immutable_data(&mut self, data: ImmutableData) -> Result<(), DispatchError> {
		let frame = self.top_frame_mut();
		if frame.entry_point == ExportedFunction::Call || data.is_empty() {
			return Err(Error::<T>::InvalidImmutableAccess.into());
		}
		frame.contract_info().set_immutable_data_len(data.len() as u32);
		<ImmutableDataOf<T>>::insert(T::AddressMapper::to_address(&frame.account_id), &data);
		Ok(())
	}
}

impl<'a, T, E> PrecompileWithInfoExt for Stack<'a, T, E>
where
	T: Config,
	E: Executable<T>,
{
	fn instantiate(
		&mut self,
		gas_limit: Weight,
		deposit_limit: U256,
		code: Code,
		value: U256,
		input_data: Vec<u8>,
		salt: Option<&[u8; 32]>,
	) -> Result<H160, ExecError> {
		// We reset the return data now, so it is cleared out even if no new frame was executed.
		// This is for example the case when creating the frame fails.
		*self.last_frame_output_mut() = Default::default();

		let sender = self.top_frame().account_id.clone();
		let executable = {
			let executable = match &code {
				Code::Upload(bytecode) => {
					if !T::AllowEVMBytecode::get() {
						return Err(<Error<T>>::CodeRejected.into());
					}
					E::from_evm_init_code(bytecode.clone(), sender.clone())?
				},
				Code::Existing(hash) => E::from_storage(*hash, self.gas_meter_mut())?,
			};
			self.push_frame(
				FrameArgs::Instantiate {
					sender,
					executable,
					salt,
					input_data: input_data.as_ref(),
				},
				value,
				gas_limit,
				deposit_limit.saturated_into::<BalanceOf<T>>(),
				self.is_read_only(),
				&input_data,
			)?
		};
		let executable = executable.expect(FRAME_ALWAYS_EXISTS_ON_INSTANTIATE);

		// Mark the contract as created in this tx.
		self.contracts_created.insert(self.top_frame().account_id.clone());

		let address = T::AddressMapper::to_address(&self.top_frame().account_id);
		if_tracing(|t| t.instantiate_code(&code, salt));
		self.run(executable, input_data).map(|_| address)
	}
}

impl<'a, T, E> PrecompileExt for Stack<'a, T, E>
where
	T: Config,
	E: Executable<T>,
{
	type T = T;

	fn call(
		&mut self,
		gas_limit: Weight,
		deposit_limit: U256,
		dest_addr: &H160,
		value: U256,
		input_data: Vec<u8>,
		allows_reentry: bool,
		read_only: bool,
	) -> Result<(), ExecError> {
		// Before pushing the new frame: Protect the caller contract against reentrancy attacks.
		// It is important to do this before calling `allows_reentry` so that a direct recursion
		// is caught by it.
		self.top_frame_mut().allows_reentry = allows_reentry;

		// We reset the return data now, so it is cleared out even if no new frame was executed.
		// This is for example the case for balance transfers or when creating the frame fails.
		*self.last_frame_output_mut() = Default::default();

		let try_call = || {
			// Enable read-only access if requested; cannot disable it if already set.
			let is_read_only = read_only || self.is_read_only();

			// We can skip the stateful lookup for pre-compiles.
			let dest = if <AllPrecompiles<T>>::get::<Self>(dest_addr.as_fixed_bytes()).is_some() {
				T::AddressMapper::to_fallback_account_id(dest_addr)
			} else {
				T::AddressMapper::to_account_id(dest_addr)
			};

			if !self.allows_reentry(&dest) {
				return Err(<Error<T>>::ReentranceDenied.into());
			}

			// We ignore instantiate frames in our search for a cached contract.
			// Otherwise it would be possible to recursively call a contract from its own
			// constructor: We disallow calling not fully constructed contracts.
			let cached_info = self
				.frames()
				.find(|f| f.entry_point == ExportedFunction::Call && f.account_id == dest)
				.and_then(|f| match &f.contract_info {
					CachedContract::Cached(contract) => Some(contract.clone()),
					_ => None,
				});

			if let Some(executable) = self.push_frame(
				FrameArgs::Call { dest: dest.clone(), cached_info, delegated_call: None },
				value,
				gas_limit,
				deposit_limit.saturated_into::<BalanceOf<T>>(),
				is_read_only,
				&input_data,
			)? {
				self.run(executable, input_data)
			} else {
				if_tracing(|t| {
					t.enter_child_span(
						T::AddressMapper::to_address(self.account_id()),
						T::AddressMapper::to_address(&dest),
						false,
						is_read_only,
						value,
						&input_data,
						Weight::zero(),
					);
				});
				let result = if let Some(mock_answer) =
					self.exec_config.mock_handler.as_ref().and_then(|handler| {
						handler.mock_call(T::AddressMapper::to_address(&dest), &input_data, value)
					}) {
					*self.last_frame_output_mut() = mock_answer.clone();
					Ok(mock_answer)
				} else if is_read_only && value.is_zero() {
					Ok(Default::default())
				} else if is_read_only {
					Err(Error::<T>::StateChangeDenied.into())
				} else {
					let account_id = self.account_id().clone();
					let frame = top_frame_mut!(self);
					Self::transfer_from_origin(
						&self.origin,
						&Origin::from_account_id(account_id),
						&dest,
						value,
						&mut frame.nested_storage,
						self.exec_config,
					)
				};

				if_tracing(|t| match result {
					Ok(ref output) => t.exit_child_span(&output, Weight::zero()),
					Err(e) => t.exit_child_span_with_error(e.error.into(), Weight::zero()),
				});

				result.map(|_| ())
			}
		};

		// We need to make sure to reset `allows_reentry` even on failure.
		let result = try_call();

		// Protection is on a per call basis.
		self.top_frame_mut().allows_reentry = true;

		result
	}

	fn get_transient_storage(&self, key: &Key) -> Option<Vec<u8>> {
		self.transient_storage.read(self.account_id(), key)
	}

	fn get_transient_storage_size(&self, key: &Key) -> Option<u32> {
		self.transient_storage
			.read(self.account_id(), key)
			.map(|value| value.len() as _)
	}

	fn set_transient_storage(
		&mut self,
		key: &Key,
		value: Option<Vec<u8>>,
		take_old: bool,
	) -> Result<WriteOutcome, DispatchError> {
		let account_id = self.account_id().clone();
		self.transient_storage.write(&account_id, key, value, take_old)
	}

	fn account_id(&self) -> &T::AccountId {
		&self.top_frame().account_id
	}

	fn caller(&self) -> Origin<T> {
		if let Some(Ok(mock_caller)) = self
			.exec_config
			.mock_handler
			.as_ref()
			.and_then(|mock_handler| mock_handler.mock_caller(self.frames.len()))
			.map(|mock_caller| Origin::<T>::from_runtime_origin(mock_caller))
		{
			return mock_caller;
		}

		if let Some(DelegateInfo { caller, .. }) = &self.top_frame().delegate {
			caller.clone()
		} else {
			self.frames()
				.nth(1)
				.map(|f| Origin::from_account_id(f.account_id.clone()))
				.unwrap_or(self.origin.clone())
		}
	}

	fn caller_of_caller(&self) -> Origin<T> {
		// fetch top frame of top frame
		let caller_of_caller_frame = match self.frames().nth(2) {
			None => return self.origin.clone(),
			Some(frame) => frame,
		};
		if let Some(DelegateInfo { caller, .. }) = &caller_of_caller_frame.delegate {
			caller.clone()
		} else {
			Origin::from_account_id(caller_of_caller_frame.account_id.clone())
		}
	}

	fn origin(&self) -> &Origin<T> {
		&self.origin
	}

	fn to_account_id(&self, address: &H160) -> T::AccountId {
		T::AddressMapper::to_account_id(address)
	}

	fn code_hash(&self, address: &H160) -> H256 {
		if let Some(code) = <AllPrecompiles<T>>::code(address.as_fixed_bytes()) {
			return sp_io::hashing::keccak_256(code).into()
		}

		<AccountInfo<T>>::load_contract(&address)
			.map(|contract| contract.code_hash)
			.unwrap_or_else(|| {
				if System::<T>::account_exists(&T::AddressMapper::to_account_id(address)) {
					return EMPTY_CODE_HASH;
				}
				H256::zero()
			})
	}

	fn code_size(&self, address: &H160) -> u64 {
		if let Some(code) = <AllPrecompiles<T>>::code(address.as_fixed_bytes()) {
			return code.len() as u64
		}

		<AccountInfo<T>>::load_contract(&address)
			.and_then(|contract| CodeInfoOf::<T>::get(contract.code_hash))
			.map(|info| info.code_len())
			.unwrap_or_default()
	}

	fn caller_is_origin(&self, use_caller_of_caller: bool) -> bool {
		let caller = if use_caller_of_caller { self.caller_of_caller() } else { self.caller() };
		self.origin == caller
	}

	fn caller_is_root(&self, use_caller_of_caller: bool) -> bool {
		// if the caller isn't origin, then it can't be root.
		self.caller_is_origin(use_caller_of_caller) && self.origin == Origin::Root
	}

	fn balance(&self) -> U256 {
		self.account_balance(&self.top_frame().account_id)
	}

	fn balance_of(&self, address: &H160) -> U256 {
		let balance =
			self.account_balance(&<Self::T as Config>::AddressMapper::to_account_id(address));
		if_tracing(|tracer| {
			tracer.balance_read(address, balance);
		});
		balance
	}

	fn value_transferred(&self) -> U256 {
		self.top_frame().value_transferred.into()
	}

	fn now(&self) -> U256 {
		(self.timestamp / 1000u32.into()).into()
	}

	fn minimum_balance(&self) -> U256 {
		let min = T::Currency::minimum_balance();
		crate::Pallet::<T>::convert_native_to_evm(min)
	}

	fn deposit_event(&mut self, topics: Vec<H256>, data: Vec<u8>) {
		let contract = T::AddressMapper::to_address(self.account_id());
		if_tracing(|tracer| {
			tracer.log_event(contract, &topics, &data);
		});

		// Capture the log only if it is generated by an Ethereum transaction.
		block_storage::capture_ethereum_log(&contract, &data, &topics);

		Contracts::<Self::T>::deposit_event(Event::ContractEmitted { contract, data, topics });
	}

	fn block_number(&self) -> U256 {
		self.block_number.into()
	}

	fn block_hash(&self, block_number: U256) -> Option<H256> {
		self.block_hash(block_number)
	}

	fn block_author(&self) -> H160 {
		Contracts::<Self::T>::block_author()
	}

	fn gas_limit(&self) -> u64 {
		<Contracts<T>>::evm_block_gas_limit().saturated_into()
	}

	fn chain_id(&self) -> u64 {
		<T as Config>::ChainId::get()
	}

	fn gas_meter(&self) -> &GasMeter<Self::T> {
		&self.top_frame().nested_gas
	}

	fn gas_meter_mut(&mut self) -> &mut GasMeter<Self::T> {
		&mut self.top_frame_mut().nested_gas
	}

	fn ecdsa_recover(&self, signature: &[u8; 65], message_hash: &[u8; 32]) -> Result<[u8; 33], ()> {
		secp256k1_ecdsa_recover_compressed(signature, message_hash).map_err(|_| ())
	}

	fn sr25519_verify(&self, signature: &[u8; 64], message: &[u8], pub_key: &[u8; 32]) -> bool {
		sp_io::crypto::sr25519_verify(
			&SR25519Signature::from(*signature),
			message,
			&SR25519Public::from(*pub_key),
		)
	}

	fn ecdsa_to_eth_address(&self, pk: &[u8; 33]) -> Result<[u8; 20], ()> {
		ECDSAPublic::from(*pk).to_eth_address()
	}

	#[cfg(any(test, feature = "runtime-benchmarks"))]
	fn contract_info(&mut self) -> &mut ContractInfo<Self::T> {
		self.top_frame_mut().contract_info()
	}

	#[cfg(any(feature = "runtime-benchmarks", test))]
	fn transient_storage(&mut self) -> &mut TransientStorage<Self::T> {
		&mut self.transient_storage
	}

	fn is_read_only(&self) -> bool {
		self.top_frame().read_only
	}

	fn is_delegate_call(&self) -> bool {
		self.top_frame().delegate.is_some()
	}

	fn last_frame_output(&self) -> &ExecReturnValue {
		&self.top_frame().last_frame_output
	}

	fn last_frame_output_mut(&mut self) -> &mut ExecReturnValue {
		&mut self.top_frame_mut().last_frame_output
	}

	fn copy_code_slice(&mut self, buf: &mut [u8], address: &H160, code_offset: usize) {
		let len = buf.len();
		if len == 0 {
			return;
		}

		let code_hash = self.code_hash(address);
		let code = crate::PristineCode::<T>::get(&code_hash).unwrap_or_default();

		let len = len.min(code.len().saturating_sub(code_offset));
		if len > 0 {
			buf[..len].copy_from_slice(&code[code_offset..code_offset + len]);
		}

		buf[len..].fill(0);
	}

	fn terminate_caller(&mut self, beneficiary: &H160) -> Result<(), DispatchError> {
		let account_id = self.caller().account_id()?.clone();
		let caller_address = T::AddressMapper::to_address(&account_id);
		{
			let frame = self.top_frame_mut();
			if frame.entry_point == ExportedFunction::Constructor {
				return Err(Error::<T>::TerminatedInConstructor.into());
			}
		}
		let contract_info =
			AccountInfo::<T>::load_contract(&caller_address).ok_or(Error::<T>::ContractNotFound)?;
		self.contracts_to_be_destroyed
			.insert(caller_address, (contract_info.clone(), *beneficiary));

		// Pretend the contract was created in the current tx so that its storage can be destroyed.
		self.contracts_created.insert(account_id);
		Ok(())
	}

	fn effective_gas_price(&self) -> U256 {
		self.exec_config
			.effective_gas_price
			.unwrap_or_else(|| <Contracts<T>>::evm_base_fee())
	}

	fn gas_left(&self) -> u64 {
		let frame = self.top_frame();
		if let Some((encoded_len, base_weight)) = self.exec_config.collect_deposit_from_hold {
			// when using the txhold we know the overall available fee by looking at the tx credit
			// we work backwards: the gas_left is the overall fee minus what was already consumed
			let weight_fee_consumed = T::FeeInfo::tx_fee_from_weight(
				encoded_len,
				&frame.nested_gas.gas_consumed().saturating_add(base_weight),
			);
			let available = T::FeeInfo::remaining_txfee().saturating_sub(weight_fee_consumed);
			let deposit_consumed = self
				.frames
				.iter()
				.chain(core::iter::once(&self.first_frame))
				.fold(StorageDeposit::default(), |acc, frame| {
					acc.saturating_add(&frame.nested_storage.consumed())
				});
			deposit_consumed.available(&available)
		} else {
			// when not using the hold we expect the transaction to contain a limit for the storage
			// deposit we work forwards: add up what is left from both meters
			// in case no storage limit is set we limit by all the free balance of the signer
			use frame_support::traits::tokens::{Fortitude, Preservation};
			let weight_fee_available =
				T::FeeInfo::weight_to_fee(&frame.nested_gas.gas_left(), Combinator::Min);
			let available_balance = self
				.origin
				.account_id()
				.map(|acc| {
					T::Currency::reducible_balance(acc, Preservation::Preserve, Fortitude::Polite)
				})
				.unwrap_or(BalanceOf::<T>::max_value());
			let deposit_available = frame.nested_storage.available().min(available_balance);
			weight_fee_available.saturating_add(deposit_available)
		}
		.saturated_into()
	}

	fn get_storage(&mut self, key: &Key) -> Option<Vec<u8>> {
		assert!(self.has_contract_info());
		self.top_frame_mut().contract_info().read(key)
	}

	fn get_storage_size(&mut self, key: &Key) -> Option<u32> {
		assert!(self.has_contract_info());
		self.top_frame_mut().contract_info().size(key.into())
	}

	fn set_storage(
		&mut self,
		key: &Key,
		value: Option<Vec<u8>>,
		take_old: bool,
	) -> Result<WriteOutcome, DispatchError> {
		assert!(self.has_contract_info());
		let frame = self.top_frame_mut();
		frame.contract_info.get(&frame.account_id).write(
			key.into(),
			value,
			Some(&mut frame.nested_storage),
			take_old,
		)
	}

	fn charge_storage(&mut self, diff: &Diff) {
		assert!(self.has_contract_info());
		self.top_frame_mut().nested_storage.charge(diff)
	}
}

/// Returns true if the address has a precompile contract, else false.
pub fn is_precompile<T: Config, E: Executable<T>>(address: &H160) -> bool {
	<AllPrecompiles<T>>::get::<Stack<'_, T, E>>(address.as_fixed_bytes()).is_some()
}

mod sealing {
	use super::*;

	pub trait Sealed {}
	impl<'a, T: Config, E> Sealed for Stack<'a, T, E> {}

	#[cfg(test)]
	impl<T: Config> sealing::Sealed for mock_ext::MockExt<T> {}
}<|MERGE_RESOLUTION|>--- conflicted
+++ resolved
@@ -20,6 +20,7 @@
 	evm::{
 		block_storage,
 		fees::{Combinator, InfoT},
+		transfer_with_dust,
 	},
 	gas::GasMeter,
 	limits,
@@ -1520,89 +1521,6 @@
 		storage_meter: &mut storage::meter::GenericMeter<T, S>,
 		exec_config: &ExecConfig<T>,
 	) -> DispatchResult {
-<<<<<<< HEAD
-=======
-		fn transfer_with_dust<T: Config>(
-			from: &AccountIdOf<T>,
-			to: &AccountIdOf<T>,
-			value: BalanceWithDust<BalanceOf<T>>,
-		) -> DispatchResult {
-			fn transfer_balance<T: Config>(
-				from: &AccountIdOf<T>,
-				to: &AccountIdOf<T>,
-				value: BalanceOf<T>,
-			) -> DispatchResult {
-				T::Currency::transfer(from, to, value, Preservation::Preserve)
-				.map_err(|err| {
-					log::debug!(target: LOG_TARGET, "Transfer failed: from {from:?} to {to:?} (value: ${value:?}). Err: {err:?}");
-					Error::<T>::TransferFailed
-				})?;
-				Ok(())
-			}
-
-			fn transfer_dust<T: Config>(
-				from: &mut AccountInfo<T>,
-				to: &mut AccountInfo<T>,
-				dust: u32,
-			) -> DispatchResult {
-				from.dust =
-					from.dust.checked_sub(dust).ok_or_else(|| Error::<T>::TransferFailed)?;
-				to.dust = to.dust.checked_add(dust).ok_or_else(|| Error::<T>::TransferFailed)?;
-				Ok(())
-			}
-
-			let from_addr = <T::AddressMapper as AddressMapper<T>>::to_address(from);
-			let mut from_info = AccountInfoOf::<T>::get(&from_addr).unwrap_or_default();
-
-			if from_info.balance(from) < value {
-				log::debug!(target: LOG_TARGET, "Insufficient balance: from {from:?} to {to:?} (value: ${value:?}). Balance: ${:?}", from_info.balance(from));
-				return Err(Error::<T>::TransferFailed.into())
-			} else if from == to || value.is_zero() {
-				return Ok(())
-			}
-
-			let (value, dust) = value.deconstruct();
-			if dust.is_zero() {
-				return transfer_balance::<T>(from, to, value)
-			}
-
-			let to_addr = <T::AddressMapper as AddressMapper<T>>::to_address(to);
-			let mut to_info = AccountInfoOf::<T>::get(&to_addr).unwrap_or_default();
-
-			let plank = T::NativeToEthRatio::get();
-
-			if from_info.dust < dust {
-				T::Currency::burn_from(
-					from,
-					1u32.into(),
-					Preservation::Preserve,
-					Precision::Exact,
-					Fortitude::Polite,
-				)
-				.map_err(|err| {
-					log::debug!(target: LOG_TARGET, "Burning 1 plank from {from:?} failed. Err: {err:?}");
-					Error::<T>::TransferFailed
-				})?;
-
-				from_info.dust =
-					from_info.dust.checked_add(plank).ok_or_else(|| Error::<T>::TransferFailed)?;
-			}
-
-			transfer_balance::<T>(from, to, value)?;
-			transfer_dust::<T>(&mut from_info, &mut to_info, dust)?;
-
-			if to_info.dust >= plank {
-				T::Currency::mint_into(to, 1u32.into())?;
-				to_info.dust =
-					to_info.dust.checked_sub(plank).ok_or_else(|| Error::<T>::TransferFailed)?;
-			}
-
-			AccountInfoOf::<T>::set(&from_addr, Some(from_info));
-			AccountInfoOf::<T>::set(&to_addr, Some(to_info));
-
-			Ok(())
-		}
->>>>>>> 52bdb96d
 		let value = BalanceWithDust::<BalanceOf<T>>::from_value::<T>(value)
 			.map_err(|_| Error::<T>::BalanceConversionFailed)?;
 		if value.is_zero() {
@@ -1610,7 +1528,7 @@
 		}
 
 		if <System<T>>::account_exists(to) {
-			return Contracts::<T>::transfer_with_dust(from, to, value)
+			return transfer_with_dust::<T>(from, to, value)
 		}
 
 		let origin = origin.account_id()?;
@@ -1623,7 +1541,7 @@
 						.map_err(|_| Error::<T>::StorageDepositNotEnoughFunds)?;
 					Ok(())
 				})
-				.and_then(|_| Contracts::<T>::transfer_with_dust(from, to, value))
+				.and_then(|_| transfer_with_dust::<T>(from, to, value))
 			{
 				Ok(_) => TransactionOutcome::Commit(Ok(())),
 				Err(err) => TransactionOutcome::Rollback(Err(err)),
