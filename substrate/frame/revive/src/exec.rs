// This file is part of Substrate.

// Copyright (C) Parity Technologies (UK) Ltd.
// SPDX-License-Identifier: Apache-2.0

// Licensed under the Apache License, Version 2.0 (the "License");
// you may not use this file except in compliance with the License.
// You may obtain a copy of the License at
//
// 	http://www.apache.org/licenses/LICENSE-2.0
//
// Unless required by applicable law or agreed to in writing, software
// distributed under the License is distributed on an "AS IS" BASIS,
// WITHOUT WARRANTIES OR CONDITIONS OF ANY KIND, either express or implied.
// See the License for the specific language governing permissions and
// limitations under the License.

use crate::{
	address::{self, AddressMapper},
	evm::{block_storage, transfer_with_dust},
	limits,
	metering::{ChargedAmount, Diff, FrameMeter, ResourceMeter, State, Token, TransactionMeter},
	precompiles::{All as AllPrecompiles, Instance as PrecompileInstance, Precompiles},
	primitives::{ExecConfig, ExecReturnValue, StorageDeposit},
	runtime_decl_for_revive_api::{Decode, Encode, RuntimeDebugNoBound, TypeInfo},
	storage::{AccountIdOrAddress, WriteOutcome},
	tracing::if_tracing,
	transient_storage::TransientStorage,
	AccountInfo, AccountInfoOf, BalanceOf, BalanceWithDust, Code, CodeInfo, CodeInfoOf,
	CodeRemoved, Config, ContractInfo, Error, Event, HoldReason, ImmutableData, ImmutableDataOf,
	Pallet as Contracts, RuntimeCosts, TrieId, LOG_TARGET,
};
use alloc::{
	collections::{BTreeMap, BTreeSet},
	vec::Vec,
};
use core::{cmp, fmt::Debug, marker::PhantomData, mem, ops::ControlFlow};
use frame_support::{
	crypto::ecdsa::ECDSAExt,
	dispatch::DispatchResult,
	ensure,
	storage::{with_transaction, TransactionOutcome},
	traits::{
		fungible::{Inspect, Mutate},
		tokens::Preservation,
		Time,
	},
	weights::Weight,
	Blake2_128Concat, BoundedVec, DebugNoBound, StorageHasher,
};
use frame_system::{
	pallet_prelude::{BlockNumberFor, OriginFor},
	Pallet as System, RawOrigin,
};
use sp_core::{
	ecdsa::Public as ECDSAPublic,
	sr25519::{Public as SR25519Public, Signature as SR25519Signature},
	ConstU32, Get, H160, H256, U256,
};
use sp_io::{crypto::secp256k1_ecdsa_recover_compressed, hashing::blake2_256};
use sp_runtime::{
	traits::{BadOrigin, Saturating, TrailingZeroInput},
	DispatchError, SaturatedConversion,
};

#[cfg(test)]
mod tests;

#[cfg(test)]
pub mod mock_ext;

pub type AccountIdOf<T> = <T as frame_system::Config>::AccountId;
pub type MomentOf<T> = <<T as Config>::Time as Time>::Moment;
pub type ExecResult = Result<ExecReturnValue, ExecError>;

/// Type for variable sized storage key. Used for transparent hashing.
type VarSizedKey = BoundedVec<u8, ConstU32<{ limits::STORAGE_KEY_BYTES }>>;

const FRAME_ALWAYS_EXISTS_ON_INSTANTIATE: &str = "The return value is only `None` if no contract exists at the specified address. This cannot happen on instantiate or delegate; qed";

/// Code hash of existing account without code (keccak256 hash of empty data).
pub const EMPTY_CODE_HASH: H256 =
	H256(sp_core::hex2array!("c5d2460186f7233c927e7db2dcc703c0e500b653ca82273b7bfad8045d85a470"));

/// Combined key type for both fixed and variable sized storage keys.
#[derive(Debug)]
pub enum Key {
	/// Variant for fixed sized keys.
	Fix([u8; 32]),
	/// Variant for variable sized keys.
	Var(VarSizedKey),
}

impl Key {
	/// Reference to the raw unhashed key.
	pub fn unhashed(&self) -> &[u8] {
		match self {
			Key::Fix(v) => v.as_ref(),
			Key::Var(v) => v.as_ref(),
		}
	}

	/// The hashed key that has be used as actual key to the storage trie.
	pub fn hash(&self) -> Vec<u8> {
		match self {
			Key::Fix(v) => blake2_256(v.as_slice()).to_vec(),
			Key::Var(v) => Blake2_128Concat::hash(v.as_slice()),
		}
	}

	pub fn from_fixed(v: [u8; 32]) -> Self {
		Self::Fix(v)
	}

	pub fn try_from_var(v: Vec<u8>) -> Result<Self, ()> {
		VarSizedKey::try_from(v).map(Self::Var).map_err(|_| ())
	}
}

/// Level of reentrancy protection.
///
/// This needs to be specifed when a contract makes a message call. This way the calling contract
/// can specify the level of re-entrancy protection while the callee (and it's recursive callees) is
/// executing.
#[derive(Copy, Clone, PartialEq, Debug)]
pub enum ReentrancyProtection {
	/// Don't activate reentrancy protection
	AllowReentry,
	/// Activate strict reentrancy protection. The direct callee and none of its own recursive
	/// callees must be the calling contract.
	Strict,
	/// Activate reentrancy protection where the direct callee can be the same contract as the
	/// caller but none of the recursive callees of the callee must be the caller.
	///
	/// This is used for calls that transfer value but restrict gas so that the callee only has a
	/// stipend gas amount. In Ethereum that is not sufficient for the callee to make another call.
	/// However, due to gas scale differences that guarantee does not automatically hold in revive
	/// and we enforce it explicitly here.
	AllowNext,
}

/// Origin of the error.
///
/// Call or instantiate both called into other contracts and pass through errors happening
/// in those to the caller. This enum is for the caller to distinguish whether the error
/// happened during the execution of the callee or in the current execution context.
#[derive(Copy, Clone, PartialEq, Eq, Debug, codec::Decode, codec::Encode)]
pub enum ErrorOrigin {
	/// Caller error origin.
	///
	/// The error happened in the current execution context rather than in the one
	/// of the contract that is called into.
	Caller,
	/// The error happened during execution of the called contract.
	Callee,
}

/// Error returned by contract execution.
#[derive(Copy, Clone, PartialEq, Eq, Debug, codec::Decode, codec::Encode)]
pub struct ExecError {
	/// The reason why the execution failed.
	pub error: DispatchError,
	/// Origin of the error.
	pub origin: ErrorOrigin,
}

impl<T: Into<DispatchError>> From<T> for ExecError {
	fn from(error: T) -> Self {
		Self { error: error.into(), origin: ErrorOrigin::Caller }
	}
}

/// The type of origins supported by the revive pallet.
#[derive(Clone, Encode, Decode, PartialEq, TypeInfo, RuntimeDebugNoBound)]
pub enum Origin<T: Config> {
	Root,
	Signed(T::AccountId),
}

impl<T: Config> Origin<T> {
	/// Creates a new Signed Caller from an AccountId.
	pub fn from_account_id(account_id: T::AccountId) -> Self {
		Origin::Signed(account_id)
	}

	/// Creates a new Origin from a `RuntimeOrigin`.
	pub fn from_runtime_origin(o: OriginFor<T>) -> Result<Self, DispatchError> {
		match o.into() {
			Ok(RawOrigin::Root) => Ok(Self::Root),
			Ok(RawOrigin::Signed(t)) => Ok(Self::Signed(t)),
			_ => Err(BadOrigin.into()),
		}
	}

	/// Returns the AccountId of a Signed Origin or an error if the origin is Root.
	pub fn account_id(&self) -> Result<&T::AccountId, DispatchError> {
		match self {
			Origin::Signed(id) => Ok(id),
			Origin::Root => Err(DispatchError::RootNotAllowed),
		}
	}

	/// Make sure that this origin is mapped.
	///
	/// We require an origin to be mapped in order to be used in a `Stack`. Otherwise
	/// [`Stack::caller`] returns an address that can't be reverted to the original address.
	fn ensure_mapped(&self) -> DispatchResult {
		match self {
			Self::Root => Ok(()),
			Self::Signed(account_id) if T::AddressMapper::is_mapped(account_id) => Ok(()),
			Self::Signed(_) => Err(<Error<T>>::AccountUnmapped.into()),
		}
	}
}

/// Argument passed by a contact to describe the amount of resources allocated to a cross contact
/// call.
#[derive(DebugNoBound)]
pub enum CallResources<T: Config> {
	/// Resources are not limited
	NoLimits,
	/// Resources encoded using their actual values.
	WeightDeposit { weight: Weight, deposit_limit: BalanceOf<T> },
	/// Resources encoded as unified ethereum gas.
	Ethereum { gas: BalanceOf<T>, add_stipend: bool },
}

impl<T: Config> CallResources<T> {
	/// Creates a new `CallResources` with weight and deposit limits.
	pub fn from_weight_and_deposit(weight: Weight, deposit_limit: U256) -> Self {
		Self::WeightDeposit {
			weight,
			deposit_limit: deposit_limit.saturated_into::<BalanceOf<T>>(),
		}
	}

	/// Creates a new `CallResources` from Ethereum gas limits.
	pub fn from_ethereum_gas(gas: U256, add_stipend: bool) -> Self {
		Self::Ethereum { gas: gas.saturated_into::<BalanceOf<T>>(), add_stipend }
	}
}

impl<T: Config> Default for CallResources<T> {
	fn default() -> Self {
		Self::WeightDeposit { weight: Default::default(), deposit_limit: Default::default() }
	}
}

/// Stored inside the `Stack` for each contract that is scheduled for termination.
struct TerminateArgs<T: Config> {
	/// Where to send the free balance of the terminated contract.
	beneficiary: T::AccountId,
	/// The storage child trie of the contract that needs to be deleted.
	trie_id: TrieId,
	/// The code referenced by the contract. Will be deleted if refcount drops to zero.
	code_hash: H256,
	/// Triggered by the EVM opcode.
	only_if_same_tx: bool,
}

/// Environment functions only available to host functions.
pub trait Ext: PrecompileWithInfoExt {
	/// Execute code in the current frame.
	///
	/// Returns the code size of the called contract.
	fn delegate_call(
		&mut self,
		call_resources: &CallResources<Self::T>,
		address: H160,
		input_data: Vec<u8>,
	) -> Result<(), ExecError>;

	/// Register the contract for destruction at the end of the call stack.
	///
	/// Transfer all funds to `beneficiary`.
	/// Contract is deleted only if it was created in the same call stack.
	///
	/// This function will fail if called from constructor.
	fn terminate_if_same_tx(&mut self, beneficiary: &H160) -> Result<CodeRemoved, DispatchError>;

	/// Returns the code hash of the contract being executed.
	#[allow(dead_code)]
	fn own_code_hash(&mut self) -> &H256;

	/// Sets new code hash and immutable data for an existing contract.
	/// Returns whether the old code was removed as a result of this operation.
	fn set_code_hash(&mut self, hash: H256) -> Result<CodeRemoved, DispatchError>;

	/// Get the length of the immutable data.
	///
	/// This query is free as it does not need to load the immutable data from storage.
	/// Useful when we need a constant time lookup of the length.
	fn immutable_data_len(&mut self) -> u32;

	/// Returns the immutable data of the current contract.
	///
	/// Returns `Err(InvalidImmutableAccess)` if called from a constructor.
	fn get_immutable_data(&mut self) -> Result<ImmutableData, DispatchError>;

	/// Set the immutable data of the current contract.
	///
	/// Returns `Err(InvalidImmutableAccess)` if not called from a constructor.
	///
	/// Note: Requires &mut self to access the contract info.
	fn set_immutable_data(&mut self, data: ImmutableData) -> Result<(), DispatchError>;
}

/// Environment functions which are available to pre-compiles with `HAS_CONTRACT_INFO = true`.
pub trait PrecompileWithInfoExt: PrecompileExt {
	/// Instantiate a contract from the given code.
	///
	/// Returns the original code size of the called contract.
	/// The newly created account will be associated with `code`. `value` specifies the amount of
	/// value transferred from the caller to the newly created account.
	fn instantiate(
		&mut self,
		limits: &CallResources<Self::T>,
		code: Code,
		value: U256,
		input_data: Vec<u8>,
		salt: Option<&[u8; 32]>,
	) -> Result<H160, ExecError>;
}

/// Environment functions which are available to all pre-compiles.
pub trait PrecompileExt: sealing::Sealed {
	type T: Config;

	/// Charges the weight meter with the given weight.
	fn charge(&mut self, weight: Weight) -> Result<ChargedAmount, DispatchError> {
		self.frame_meter_mut().charge_weight_token(RuntimeCosts::Precompile(weight))
	}

	/// Reconcile an earlier gas charge with the actual weight consumed.
	/// This updates the current weight meter to reflect the real cost of the token.
	fn adjust_gas(&mut self, charged: ChargedAmount, actual_weight: Weight) {
		self.frame_meter_mut()
			.adjust_weight(charged, RuntimeCosts::Precompile(actual_weight));
	}

	/// Charges the weight meter with the given token or halts execution if not enough weight is
	/// left.
	#[inline]
	fn charge_or_halt<Tok: Token<Self::T>>(
		&mut self,
		token: Tok,
	) -> ControlFlow<crate::vm::evm::Halt, ChargedAmount> {
		self.frame_meter_mut().charge_or_halt(token)
	}

	/// Call (possibly transferring some amount of funds) into the specified account.
	fn call(
		&mut self,
		call_resources: &CallResources<Self::T>,
		to: &H160,
		value: U256,
		input_data: Vec<u8>,
		reentrancy: ReentrancyProtection,
		read_only: bool,
	) -> Result<(), ExecError>;

	/// Returns the transient storage entry of the executing account for the given `key`.
	///
	/// Returns `None` if the `key` wasn't previously set by `set_transient_storage` or
	/// was deleted.
	fn get_transient_storage(&self, key: &Key) -> Option<Vec<u8>>;

	/// Returns `Some(len)` (in bytes) if a transient storage item exists at `key`.
	///
	/// Returns `None` if the `key` wasn't previously set by `set_transient_storage` or
	/// was deleted.
	fn get_transient_storage_size(&self, key: &Key) -> Option<u32>;

	/// Sets the transient storage entry for the given key to the specified value. If `value` is
	/// `None` then the storage entry is deleted.
	fn set_transient_storage(
		&mut self,
		key: &Key,
		value: Option<Vec<u8>>,
		take_old: bool,
	) -> Result<WriteOutcome, DispatchError>;

	/// Returns the caller.
	fn caller(&self) -> Origin<Self::T>;

	/// Returns the caller of the caller.
	fn caller_of_caller(&self) -> Origin<Self::T>;

	/// Return the origin of the whole call stack.
	fn origin(&self) -> &Origin<Self::T>;

	/// Returns the account id for the given `address`.
	fn to_account_id(&self, address: &H160) -> AccountIdOf<Self::T>;

	/// Returns the code hash of the contract for the given `address`.
	/// If not a contract but account exists then `keccak_256([])` is returned, otherwise `zero`.
	fn code_hash(&self, address: &H160) -> H256;

	/// Returns the code size of the contract at the given `address` or zero.
	fn code_size(&self, address: &H160) -> u64;

	/// Check if the caller of the current contract is the origin of the whole call stack.
	fn caller_is_origin(&self, use_caller_of_caller: bool) -> bool;

	/// Check if the caller is origin, and this origin is root.
	fn caller_is_root(&self, use_caller_of_caller: bool) -> bool;

	/// Returns a reference to the account id of the current contract.
	fn account_id(&self) -> &AccountIdOf<Self::T>;

	/// Returns a reference to the [`H160`] address of the current contract.
	fn address(&self) -> H160 {
		<Self::T as Config>::AddressMapper::to_address(self.account_id())
	}

	/// Returns the balance of the current contract.
	///
	/// The `value_transferred` is already added.
	fn balance(&self) -> U256;

	/// Returns the balance of the supplied account.
	///
	/// The `value_transferred` is already added.
	fn balance_of(&self, address: &H160) -> U256;

	/// Returns the value transferred along with this call.
	fn value_transferred(&self) -> U256;

	/// Returns the timestamp of the current block in seconds.
	fn now(&self) -> U256;

	/// Returns the minimum balance that is required for creating an account.
	fn minimum_balance(&self) -> U256;

	/// Deposit an event with the given topics.
	///
	/// There should not be any duplicates in `topics`.
	fn deposit_event(&mut self, topics: Vec<H256>, data: Vec<u8>);

	/// Returns the current block number.
	fn block_number(&self) -> U256;

	/// Returns the block hash at the given `block_number` or `None` if
	/// `block_number` isn't within the range of the previous 256 blocks.
	fn block_hash(&self, block_number: U256) -> Option<H256>;

	/// Returns the author of the current block.
	fn block_author(&self) -> H160;

	/// Returns the block gas limit.
	fn gas_limit(&self) -> u64;

	/// Returns the chain id.
	fn chain_id(&self) -> u64;

	/// Get an immutable reference to the nested resource meter of the frame.
	#[deprecated(note = "Renamed to `frame_meter`; this alias will be removed in future versions")]
	fn gas_meter(&self) -> &FrameMeter<Self::T>;
<<<<<<< HEAD

	/// Get a mutable reference to the nested resource meter of the frame.
	#[deprecated(
		note = "Renamed to `frame_meter_mut`; this alias will be removed in future versions"
	)]
	fn gas_meter_mut(&mut self) -> &mut FrameMeter<Self::T>;

	/// Get an immutable reference to the nested resource meter of the frame.
	fn frame_meter(&self) -> &FrameMeter<Self::T>;

	/// Get a mutable reference to the nested resource meter of the frame.
=======

	/// Get a mutable reference to the nested resource meter of the frame.
	#[deprecated(
		note = "Renamed to `frame_meter_mut`; this alias will be removed in future versions"
	)]
	fn gas_meter_mut(&mut self) -> &mut FrameMeter<Self::T>;

	/// Get an immutable reference to the nested resource meter of the frame.
	fn frame_meter(&self) -> &FrameMeter<Self::T>;

	/// Get a mutable reference to the nested resource meter of the frame.
>>>>>>> f67648a7
	fn frame_meter_mut(&mut self) -> &mut FrameMeter<Self::T>;

	/// Recovers ECDSA compressed public key based on signature and message hash.
	fn ecdsa_recover(&self, signature: &[u8; 65], message_hash: &[u8; 32]) -> Result<[u8; 33], ()>;

	/// Verify a sr25519 signature.
	fn sr25519_verify(&self, signature: &[u8; 64], message: &[u8], pub_key: &[u8; 32]) -> bool;

	/// Returns Ethereum address from the ECDSA compressed public key.
	fn ecdsa_to_eth_address(&self, pk: &[u8; 33]) -> Result<[u8; 20], ()>;

	/// Tests sometimes need to modify and inspect the contract info directly.
	#[cfg(any(test, feature = "runtime-benchmarks"))]
	fn contract_info(&mut self) -> &mut ContractInfo<Self::T>;

	/// Get a mutable reference to the transient storage.
	/// Useful in benchmarks when it is sometimes necessary to modify and inspect the transient
	/// storage directly.
	#[cfg(any(feature = "runtime-benchmarks", test))]
	fn transient_storage(&mut self) -> &mut TransientStorage<Self::T>;

	/// Check if running in read-only context.
	fn is_read_only(&self) -> bool;

	/// Check if running as a delegate call.
	fn is_delegate_call(&self) -> bool;

	/// Returns an immutable reference to the output of the last executed call frame.
	fn last_frame_output(&self) -> &ExecReturnValue;

	/// Returns a mutable reference to the output of the last executed call frame.
	fn last_frame_output_mut(&mut self) -> &mut ExecReturnValue;

	/// Copies a slice of the contract's code at `address` into the provided buffer.
	///
	/// EVM CODECOPY semantics:
	/// - If `buf.len()` = 0: Nothing happens
	/// - If `code_offset` >= code size: `len` bytes of zero are written to memory
	/// - If `code_offset + buf.len()` extends beyond code: Available code copied, remaining bytes
	///   are filled with zeros
	fn copy_code_slice(&mut self, buf: &mut [u8], address: &H160, code_offset: usize);

	/// Register the caller of the current contract for destruction.
	/// Destruction happens at the end of the call stack.
	/// This is supposed to be used by the terminate precompile.
	///
	/// Transfer all funds to `beneficiary`.
	/// Contract is deleted at the end of the call stack.
	///
	/// This function will fail if called from constructor.
	fn terminate_caller(&mut self, beneficiary: &H160) -> Result<(), DispatchError>;

	/// Returns the effective gas price of this transaction.
	fn effective_gas_price(&self) -> U256;

	/// The amount of gas left in eth gas units.
	fn gas_left(&self) -> u64;

	/// Returns the storage entry of the executing account by the given `key`.
	///
	/// Returns `None` if the `key` wasn't previously set by `set_storage` or
	/// was deleted.
	fn get_storage(&mut self, key: &Key) -> Option<Vec<u8>>;

	/// Returns `Some(len)` (in bytes) if a storage item exists at `key`.
	///
	/// Returns `None` if the `key` wasn't previously set by `set_storage` or
	/// was deleted.
	fn get_storage_size(&mut self, key: &Key) -> Option<u32>;

	/// Sets the storage entry by the given key to the specified value. If `value` is `None` then
	/// the storage entry is deleted.
	fn set_storage(
		&mut self,
		key: &Key,
		value: Option<Vec<u8>>,
		take_old: bool,
	) -> Result<WriteOutcome, DispatchError>;

	/// Charges `diff` from the meter.
	fn charge_storage(&mut self, diff: &Diff) -> DispatchResult;
}

/// Describes the different functions that can be exported by an [`Executable`].
#[derive(
	Copy,
	Clone,
	PartialEq,
	Eq,
	sp_core::RuntimeDebug,
	codec::Decode,
	codec::Encode,
	codec::MaxEncodedLen,
	scale_info::TypeInfo,
)]
pub enum ExportedFunction {
	/// The constructor function which is executed on deployment of a contract.
	Constructor,
	/// The function which is executed when a contract is called.
	Call,
}

/// A trait that represents something that can be executed.
///
/// In the on-chain environment this would be represented by a vm binary module. This trait exists
/// in order to be able to mock the vm logic for testing.
pub trait Executable<T: Config>: Sized {
	/// Load the executable from storage.
	///
	/// # Note
	/// Charges size base load weight from the weight meter.
	fn from_storage<S: State>(
		code_hash: H256,
		meter: &mut ResourceMeter<T, S>,
	) -> Result<Self, DispatchError>;

	/// Load the executable from EVM bytecode
	fn from_evm_init_code(code: Vec<u8>, owner: AccountIdOf<T>) -> Result<Self, DispatchError>;

	/// Execute the specified exported function and return the result.
	///
	/// When the specified function is `Constructor` the executable is stored and its
	/// refcount incremented.
	///
	/// # Note
	///
	/// This functions expects to be executed in a storage transaction that rolls back
	/// all of its emitted storage changes.
	fn execute<E: Ext<T = T>>(
		self,
		ext: &mut E,
		function: ExportedFunction,
		input_data: Vec<u8>,
	) -> ExecResult;

	/// The code info of the executable.
	fn code_info(&self) -> &CodeInfo<T>;

	/// The raw code of the executable.
	fn code(&self) -> &[u8];

	/// The code hash of the executable.
	fn code_hash(&self) -> &H256;
}

/// The complete call stack of a contract execution.
///
/// The call stack is initiated by either a signed origin or one of the contract RPC calls.
/// This type implements `Ext` and by that exposes the business logic of contract execution to
/// the runtime module which interfaces with the contract (the vm contract blob) itself.
pub struct Stack<'a, T: Config, E> {
	/// The origin that initiated the call stack. It could either be a Signed plain account that
	/// holds an account id or Root.
	///
	/// # Note
	///
	/// Please note that it is possible that the id of a Signed origin belongs to a contract rather
	/// than a plain account when being called through one of the contract RPCs where the
	/// client can freely choose the origin. This usually makes no sense but is still possible.
	origin: Origin<T>,
	/// The resource meter that tracks all resource usage before the first frame starts.
	transaction_meter: &'a mut TransactionMeter<T>,
	/// The timestamp at the point of call stack instantiation.
	timestamp: MomentOf<T>,
	/// The block number at the time of call stack instantiation.
	block_number: BlockNumberFor<T>,
	/// The actual call stack. One entry per nested contract called/instantiated.
	/// This does **not** include the [`Self::first_frame`].
	frames: BoundedVec<Frame<T>, ConstU32<{ limits::CALL_STACK_DEPTH }>>,
	/// Statically guarantee that each call stack has at least one frame.
	first_frame: Frame<T>,
	/// Transient storage used to store data, which is kept for the duration of a transaction.
	transient_storage: TransientStorage<T>,
	/// Global behavior determined by the creater of this stack.
	exec_config: &'a ExecConfig<T>,
	/// No executable is held by the struct but influences its behaviour.
	_phantom: PhantomData<E>,
}

/// Represents one entry in the call stack.
///
/// For each nested contract call or instantiate one frame is created. It holds specific
/// information for the said call and caches the in-storage `ContractInfo` data structure.
struct Frame<T: Config> {
	/// The address of the executing contract.
	account_id: T::AccountId,
	/// The cached in-storage data of the contract.
	contract_info: CachedContract<T>,
	/// The EVM balance transferred by the caller as part of the call.
	value_transferred: U256,
	/// Determines whether this is a call or instantiate frame.
	entry_point: ExportedFunction,
	/// The resource meter that tracks all resource usage of this frame.
	frame_meter: FrameMeter<T>,
	/// If `false` the contract enabled its defense against reentrance attacks.
	allows_reentry: bool,
	/// If `true` subsequent calls cannot modify storage.
	read_only: bool,
	/// The delegate call info of the currently executing frame which was spawned by
	/// `delegate_call`.
	delegate: Option<DelegateInfo<T>>,
	/// The output of the last executed call frame.
	last_frame_output: ExecReturnValue,
	/// The set of contracts that were created during this call stack.
	contracts_created: BTreeSet<T::AccountId>,
	/// The set of contracts that are registered for destruction at the end of this call stack.
	contracts_to_be_destroyed: BTreeMap<T::AccountId, TerminateArgs<T>>,
}

/// This structure is used to represent the arguments in a delegate call frame in order to
/// distinguish who delegated the call and where it was delegated to.
#[derive(Clone, RuntimeDebugNoBound)]
pub struct DelegateInfo<T: Config> {
	/// The caller of the contract.
	pub caller: Origin<T>,
	/// The address of the contract the call was delegated to.
	pub callee: H160,
}

/// When calling an address it can either lead to execution of contract code or a pre-compile.
enum ExecutableOrPrecompile<T: Config, E: Executable<T>, Env> {
	/// Contract code.
	Executable(E),
	/// Code inside the runtime (so called pre-compile).
	Precompile { instance: PrecompileInstance<Env>, _phantom: PhantomData<T> },
}

impl<T: Config, E: Executable<T>, Env> ExecutableOrPrecompile<T, E, Env> {
	fn as_executable(&self) -> Option<&E> {
		if let Self::Executable(executable) = self {
			Some(executable)
		} else {
			None
		}
	}

	fn is_pvm(&self) -> bool {
		match self {
			Self::Executable(e) => e.code_info().is_pvm(),
			_ => false,
		}
	}

	fn as_precompile(&self) -> Option<&PrecompileInstance<Env>> {
		if let Self::Precompile { instance, .. } = self {
			Some(instance)
		} else {
			None
		}
	}

	#[cfg(any(feature = "runtime-benchmarks", test))]
	fn into_executable(self) -> Option<E> {
		if let Self::Executable(executable) = self {
			Some(executable)
		} else {
			None
		}
	}
}

/// Parameter passed in when creating a new `Frame`.
///
/// It determines whether the new frame is for a call or an instantiate.
enum FrameArgs<'a, T: Config, E> {
	Call {
		/// The account id of the contract that is to be called.
		dest: T::AccountId,
		/// If `None` the contract info needs to be reloaded from storage.
		cached_info: Option<ContractInfo<T>>,
		/// This frame was created by `seal_delegate_call` and hence uses different code than
		/// what is stored at [`Self::Call::dest`]. Its caller ([`DelegatedCall::caller`]) is the
		/// account which called the caller contract
		delegated_call: Option<DelegateInfo<T>>,
	},
	Instantiate {
		/// The contract or signed origin which instantiates the new contract.
		sender: T::AccountId,
		/// The executable whose `deploy` function is run.
		executable: E,
		/// A salt used in the contract address derivation of the new contract.
		salt: Option<&'a [u8; 32]>,
		/// The input data is used in the contract address derivation of the new contract.
		input_data: &'a [u8],
	},
}

/// Describes the different states of a contract as contained in a `Frame`.
enum CachedContract<T: Config> {
	/// The cached contract is up to date with the in-storage value.
	Cached(ContractInfo<T>),
	/// A recursive call into the same contract did write to the contract info.
	///
	/// In this case the cached contract is stale and needs to be reloaded from storage.
	Invalidated,
	/// The frame is associated with pre-compile that has no contract info.
	None,
}

impl<T: Config> Frame<T> {
	/// Return the `contract_info` of the current contract.
	fn contract_info(&mut self) -> &mut ContractInfo<T> {
		self.contract_info.get(&self.account_id)
	}
}

/// Extract the contract info after loading it from storage.
///
/// This assumes that `load` was executed before calling this macro.
macro_rules! get_cached_or_panic_after_load {
	($c:expr) => {{
		if let CachedContract::Cached(contract) = $c {
			contract
		} else {
			panic!(
				"It is impossible to remove a contract that is on the call stack;\
				See implementations of terminate;\
				Therefore fetching a contract will never fail while using an account id
				that is currently active on the call stack;\
				qed"
			);
		}
	}};
}

/// Same as [`Stack::top_frame`].
///
/// We need this access as a macro because sometimes hiding the lifetimes behind
/// a function won't work out.
macro_rules! top_frame {
	($stack:expr) => {
		$stack.frames.last().unwrap_or(&$stack.first_frame)
	};
}

/// Same as [`Stack::top_frame_mut`].
///
/// We need this access as a macro because sometimes hiding the lifetimes behind
/// a function won't work out.
macro_rules! top_frame_mut {
	($stack:expr) => {
		$stack.frames.last_mut().unwrap_or(&mut $stack.first_frame)
	};
}

impl<T: Config> CachedContract<T> {
	/// Return `Some(ContractInfo)` if the contract is in cached state. `None` otherwise.
	fn into_contract(self) -> Option<ContractInfo<T>> {
		if let CachedContract::Cached(contract) = self {
			Some(contract)
		} else {
			None
		}
	}

	/// Return `Some(&mut ContractInfo)` if the contract is in cached state. `None` otherwise.
	fn as_contract(&mut self) -> Option<&mut ContractInfo<T>> {
		if let CachedContract::Cached(contract) = self {
			Some(contract)
		} else {
			None
		}
	}

	/// Load the `contract_info` from storage if necessary.
	fn load(&mut self, account_id: &T::AccountId) {
		if let CachedContract::Invalidated = self {
			if let Some(contract) =
				AccountInfo::<T>::load_contract(&T::AddressMapper::to_address(account_id))
			{
				*self = CachedContract::Cached(contract);
			}
		}
	}

	/// Return the cached contract_info.
	fn get(&mut self, account_id: &T::AccountId) -> &mut ContractInfo<T> {
		self.load(account_id);
		get_cached_or_panic_after_load!(self)
	}

	/// Set the status to invalidate if is cached.
	fn invalidate(&mut self) {
		if matches!(self, CachedContract::Cached(_)) {
			*self = CachedContract::Invalidated;
		}
	}
}

impl<'a, T, E> Stack<'a, T, E>
where
	T: Config,
	E: Executable<T>,
{
	/// Create and run a new call stack by calling into `dest`.
	///
	/// # Return Value
	///
	/// Result<(ExecReturnValue, CodeSize), (ExecError, CodeSize)>
	pub fn run_call(
		origin: Origin<T>,
		dest: H160,
		transaction_meter: &'a mut TransactionMeter<T>,
		value: U256,
		input_data: Vec<u8>,
		exec_config: &ExecConfig<T>,
	) -> ExecResult {
		let dest = T::AddressMapper::to_account_id(&dest);
		if let Some((mut stack, executable)) = Stack::<'_, T, E>::new(
			FrameArgs::Call { dest: dest.clone(), cached_info: None, delegated_call: None },
			origin.clone(),
			transaction_meter,
			value,
			exec_config,
			&input_data,
		)? {
			stack.run(executable, input_data).map(|_| stack.first_frame.last_frame_output)
		} else {
			if_tracing(|t| {
				t.enter_child_span(
					origin.account_id().map(T::AddressMapper::to_address).unwrap_or_default(),
					T::AddressMapper::to_address(&dest),
					None,
					false,
					value,
					&input_data,
					Default::default(),
				);
			});

			let result = if let Some(mock_answer) =
				exec_config.mock_handler.as_ref().and_then(|handler| {
					handler.mock_call(T::AddressMapper::to_address(&dest), &input_data, value)
				}) {
				Ok(mock_answer)
			} else {
				Self::transfer_from_origin(
					&origin,
					&origin,
					&dest,
					value,
					transaction_meter,
					exec_config,
				)
			};

			if_tracing(|t| match result {
				Ok(ref output) => t.exit_child_span(&output, Default::default()),
				Err(e) => t.exit_child_span_with_error(e.error.into(), Default::default()),
			});

			log::trace!(target: LOG_TARGET, "call finished with: {result:?}");

			result
		}
	}

	/// Create and run a new call stack by instantiating a new contract.
	///
	/// # Return Value
	///
	/// Result<(NewContractAccountId, ExecReturnValue), ExecError)>
	pub fn run_instantiate(
		origin: T::AccountId,
		executable: E,
		transaction_meter: &'a mut TransactionMeter<T>,
		value: U256,
		input_data: Vec<u8>,
		salt: Option<&[u8; 32]>,
		exec_config: &ExecConfig<T>,
	) -> Result<(H160, ExecReturnValue), ExecError> {
		let deployer = T::AddressMapper::to_address(&origin);
		let (mut stack, executable) = Stack::<'_, T, E>::new(
			FrameArgs::Instantiate {
				sender: origin.clone(),
				executable,
				salt,
				input_data: input_data.as_ref(),
			},
			Origin::from_account_id(origin),
			transaction_meter,
			value,
			exec_config,
			&input_data,
		)?
		.expect(FRAME_ALWAYS_EXISTS_ON_INSTANTIATE);
		let address = T::AddressMapper::to_address(&stack.top_frame().account_id);
		let result = stack
			.run(executable, input_data)
			.map(|_| (address, stack.first_frame.last_frame_output));
		if let Ok((contract, ref output)) = result {
			if !output.did_revert() {
				Contracts::<T>::deposit_event(Event::Instantiated { deployer, contract });
			}
		}
		log::trace!(target: LOG_TARGET, "instantiate finished with: {result:?}");
		result
	}

	#[cfg(any(feature = "runtime-benchmarks", test))]
	pub fn bench_new_call(
		dest: H160,
		origin: Origin<T>,
		transaction_meter: &'a mut TransactionMeter<T>,
		value: BalanceOf<T>,
		exec_config: &'a ExecConfig<T>,
	) -> (Self, E) {
		let call = Self::new(
			FrameArgs::Call {
				dest: T::AddressMapper::to_account_id(&dest),
				cached_info: None,
				delegated_call: None,
			},
			origin,
			transaction_meter,
			value.into(),
			exec_config,
			&Default::default(),
		)
		.unwrap()
		.unwrap();
		(call.0, call.1.into_executable().unwrap())
	}

	/// Create a new call stack.
	///
	/// Returns `None` when calling a non existent contract. This is not an error case
	/// since this will result in a value transfer.
	fn new(
		args: FrameArgs<T, E>,
		origin: Origin<T>,
		transaction_meter: &'a mut TransactionMeter<T>,
		value: U256,
		exec_config: &'a ExecConfig<T>,
		input_data: &Vec<u8>,
	) -> Result<Option<(Self, ExecutableOrPrecompile<T, E, Self>)>, ExecError> {
		origin.ensure_mapped()?;
		let Some((first_frame, executable)) = Self::new_frame(
			args,
			value,
			transaction_meter,
			&CallResources::NoLimits,
			false,
			true,
			input_data,
			exec_config,
		)?
		else {
			return Ok(None);
		};

		let mut timestamp = T::Time::now();
		let mut block_number = <frame_system::Pallet<T>>::block_number();
		// if dry run with timestamp override is provided we simulate the run in a `pending` block
		if let Some(timestamp_override) =
			exec_config.is_dry_run.as_ref().and_then(|cfg| cfg.timestamp_override)
		{
			block_number = block_number.saturating_add(1u32.into());
			// Delta is in milliseconds; increment timestamp by one second
			let delta = 1000u32.into();
			timestamp = cmp::max(timestamp.saturating_add(delta), timestamp_override);
		}

		let stack = Self {
			origin,
			transaction_meter,
			timestamp,
			block_number,
			first_frame,
			frames: Default::default(),
			transient_storage: TransientStorage::new(limits::TRANSIENT_STORAGE_BYTES),
			exec_config,
			_phantom: Default::default(),
		};
		Ok(Some((stack, executable)))
	}

	/// Construct a new frame.
	///
	/// This does not take `self` because when constructing the first frame `self` is
	/// not initialized, yet.
	fn new_frame<S: State>(
		frame_args: FrameArgs<T, E>,
		value_transferred: U256,
		meter: &mut ResourceMeter<T, S>,
		call_resources: &CallResources<T>,
		read_only: bool,
		origin_is_caller: bool,
		input_data: &[u8],
		exec_config: &ExecConfig<T>,
	) -> Result<Option<(Frame<T>, ExecutableOrPrecompile<T, E, Self>)>, ExecError> {
		let (account_id, contract_info, executable, delegate, entry_point) = match frame_args {
			FrameArgs::Call { dest, cached_info, delegated_call } => {
				let address = T::AddressMapper::to_address(&dest);
				let precompile = <AllPrecompiles<T>>::get(address.as_fixed_bytes());

				// which contract info to load is unaffected by the fact if this
				// is a delegate call or not
				let mut contract = match (cached_info, &precompile) {
					(Some(info), _) => CachedContract::Cached(info),
					(None, None) =>
						if let Some(info) = AccountInfo::<T>::load_contract(&address) {
							CachedContract::Cached(info)
						} else {
							return Ok(None);
						},
					(None, Some(precompile)) if precompile.has_contract_info() => {
						log::trace!(target: LOG_TARGET, "found precompile for address {address:?}");
						if let Some(info) = AccountInfo::<T>::load_contract(&address) {
							CachedContract::Cached(info)
						} else {
							let info = ContractInfo::new(&address, 0u32.into(), H256::zero())?;
							CachedContract::Cached(info)
						}
					},
					(None, Some(_)) => CachedContract::None,
				};

				let delegated_call = delegated_call.or_else(|| {
					exec_config.mock_handler.as_ref().and_then(|mock_handler| {
						mock_handler.mock_delegated_caller(address, input_data)
					})
				});
				// in case of delegate the executable is not the one at `address`
				let executable = if let Some(delegated_call) = &delegated_call {
					if let Some(precompile) =
						<AllPrecompiles<T>>::get(delegated_call.callee.as_fixed_bytes())
					{
						ExecutableOrPrecompile::Precompile {
							instance: precompile,
							_phantom: Default::default(),
						}
					} else {
						let Some(info) = AccountInfo::<T>::load_contract(&delegated_call.callee)
						else {
							return Ok(None);
						};
						let executable = E::from_storage(info.code_hash, meter)?;
						ExecutableOrPrecompile::Executable(executable)
					}
				} else {
					if let Some(precompile) = precompile {
						ExecutableOrPrecompile::Precompile {
							instance: precompile,
							_phantom: Default::default(),
						}
					} else {
						let executable = E::from_storage(
							contract
								.as_contract()
								.expect("When not a precompile the contract was loaded above; qed")
								.code_hash,
							meter,
						)?;
						ExecutableOrPrecompile::Executable(executable)
					}
				};

				(dest, contract, executable, delegated_call, ExportedFunction::Call)
			},
			FrameArgs::Instantiate { sender, executable, salt, input_data } => {
				let deployer = T::AddressMapper::to_address(&sender);
				let account_nonce = <System<T>>::account_nonce(&sender);
				let address = if let Some(salt) = salt {
					address::create2(&deployer, executable.code(), input_data, salt)
				} else {
					use sp_runtime::Saturating;
					address::create1(
						&deployer,
						// the Nonce from the origin has been incremented pre-dispatch, so we
						// need to subtract 1 to get the nonce at the time of the call.
						if origin_is_caller {
							account_nonce.saturating_sub(1u32.into()).saturated_into()
						} else {
							account_nonce.saturated_into()
						},
					)
				};
				let contract = ContractInfo::new(
					&address,
					<System<T>>::account_nonce(&sender),
					*executable.code_hash(),
				)?;
				(
					T::AddressMapper::to_fallback_account_id(&address),
					CachedContract::Cached(contract),
					ExecutableOrPrecompile::Executable(executable),
					None,
					ExportedFunction::Constructor,
				)
			},
		};

		let frame = Frame {
			delegate,
			value_transferred,
			contract_info,
			account_id,
			entry_point,
			frame_meter: meter.new_nested(call_resources)?,
			allows_reentry: true,
			read_only,
			last_frame_output: Default::default(),
			contracts_created: Default::default(),
			contracts_to_be_destroyed: Default::default(),
		};

		Ok(Some((frame, executable)))
	}

	/// Create a subsequent nested frame.
	fn push_frame(
		&mut self,
		frame_args: FrameArgs<T, E>,
		value_transferred: U256,
		call_resources: &CallResources<T>,
		read_only: bool,
		input_data: &[u8],
	) -> Result<Option<ExecutableOrPrecompile<T, E, Self>>, ExecError> {
		if self.frames.len() as u32 == limits::CALL_STACK_DEPTH {
			return Err(Error::<T>::MaxCallDepthReached.into());
		}

		// We need to make sure that changes made to the contract info are not discarded.
		// See the `in_memory_changes_not_discarded` test for more information.
		// We do not store on instantiate because we do not allow to call into a contract
		// from its own constructor.
		let frame = self.top_frame();
		if let (CachedContract::Cached(contract), ExportedFunction::Call) =
			(&frame.contract_info, frame.entry_point)
		{
			AccountInfo::<T>::insert_contract(
				&T::AddressMapper::to_address(&frame.account_id),
				contract.clone(),
			);
		}

		let frame = top_frame_mut!(self);
		let meter = &mut frame.frame_meter;
		if let Some((frame, executable)) = Self::new_frame(
			frame_args,
			value_transferred,
			meter,
			call_resources,
			read_only,
			false,
			input_data,
			self.exec_config,
		)? {
			self.frames.try_push(frame).map_err(|_| Error::<T>::MaxCallDepthReached)?;
			Ok(Some(executable))
		} else {
			Ok(None)
		}
	}

	/// Run the current (top) frame.
	///
	/// This can be either a call or an instantiate.
	fn run(
		&mut self,
		executable: ExecutableOrPrecompile<T, E, Self>,
		input_data: Vec<u8>,
	) -> Result<(), ExecError> {
		let frame = self.top_frame();
		let entry_point = frame.entry_point;
		let is_pvm = executable.is_pvm();

		if_tracing(|tracer| {
			tracer.enter_child_span(
				self.caller().account_id().map(T::AddressMapper::to_address).unwrap_or_default(),
				T::AddressMapper::to_address(&frame.account_id),
				frame.delegate.as_ref().map(|delegate| delegate.callee),
				frame.read_only,
				frame.value_transferred,
				&input_data,
				frame.frame_meter.eth_gas_left().unwrap_or_default().into(),
			);
		});
		let mock_answer = self.exec_config.mock_handler.as_ref().and_then(|handler| {
			handler.mock_call(
				frame
					.delegate
					.as_ref()
					.map(|delegate| delegate.callee)
					.unwrap_or(T::AddressMapper::to_address(&frame.account_id)),
				&input_data,
				frame.value_transferred,
			)
		});
		// The output of the caller frame will be replaced by the output of this run.
		// It is also not accessible from nested frames.
		// Hence we drop it early to save the memory.
		let frames_len = self.frames.len();
		if let Some(caller_frame) = match frames_len {
			0 => None,
			1 => Some(&mut self.first_frame.last_frame_output),
			_ => self.frames.get_mut(frames_len - 2).map(|frame| &mut frame.last_frame_output),
		} {
			*caller_frame = Default::default();
		}

		self.transient_storage.start_transaction();
		let is_first_frame = self.frames.is_empty();

		let do_transaction = || -> ExecResult {
			let caller = self.caller();
			let bump_nonce = self.exec_config.bump_nonce;
			let frame = top_frame_mut!(self);
			let account_id = &frame.account_id.clone();

			if u32::try_from(input_data.len())
				.map(|len| len > limits::CALLDATA_BYTES)
				.unwrap_or(true)
			{
				Err(<Error<T>>::CallDataTooLarge)?;
			}

			// We need to make sure that the contract's account exists before calling its
			// constructor.
			if entry_point == ExportedFunction::Constructor {
				// Root origin can't be used to instantiate a contract, so it is safe to assume that
				// if we reached this point the origin has an associated account.
				let origin = &self.origin.account_id()?;

				if !frame_system::Pallet::<T>::account_exists(&account_id) {
					let ed = <Contracts<T>>::min_balance();
					frame.frame_meter.charge_deposit(&StorageDeposit::Charge(ed))?;
					<Contracts<T>>::charge_deposit(None, origin, account_id, ed, self.exec_config)?;
				}

				// A consumer is added at account creation and removed it on termination, otherwise
				// the runtime could remove the account. As long as a contract exists its
				// account must exist. With the consumer, a correct runtime cannot remove the
				// account.
				<System<T>>::inc_consumers(account_id)?;

				// Contracts nonce starts at 1
				<System<T>>::inc_account_nonce(account_id);

				if bump_nonce || !is_first_frame {
					// Needs to be incremented before calling into the code so that it is visible
					// in case of recursion.
					<System<T>>::inc_account_nonce(caller.account_id()?);
				}
				// The incremented refcount should be visible to the constructor.
				if is_pvm {
					<CodeInfo<T>>::increment_refcount(
						*executable
							.as_executable()
							.expect("Precompiles cannot be instantiated; qed")
							.code_hash(),
					)?;
				}
			}

			// Every non delegate call or instantiate also optionally transfers the balance.
			// If it is a delegate call, then we've already transferred tokens in the
			// last non-delegate frame.
			if frame.delegate.is_none() {
				Self::transfer_from_origin(
					&self.origin,
					&caller,
					account_id,
					frame.value_transferred,
					&mut frame.frame_meter,
					self.exec_config,
				)?;
			}

			// We need to make sure that the pre-compiles contract exist before executing it.
			// A few more conditionals:
			// 	- Only contracts with extended API (has_contract_info) are guaranteed to have an
			//    account.
			//  - Only when not delegate calling we are executing in the context of the pre-compile.
			//    Pre-compiles itself cannot delegate call.
			if let Some(precompile) = executable.as_precompile() {
				if precompile.has_contract_info() &&
					frame.delegate.is_none() &&
					!<System<T>>::account_exists(account_id)
				{
					// prefix matching pre-compiles cannot have a contract info
					// hence we only mint once per pre-compile
					T::Currency::mint_into(account_id, T::Currency::minimum_balance())?;
					// make sure the pre-compile does not destroy its account by accident
					<System<T>>::inc_consumers(account_id)?;
				}
			}

			let mut code_deposit = executable
				.as_executable()
				.map(|exec| exec.code_info().deposit())
				.unwrap_or_default();

			let mut output = match executable {
				ExecutableOrPrecompile::Executable(executable) =>
					executable.execute(self, entry_point, input_data),
				ExecutableOrPrecompile::Precompile { instance, .. } =>
					instance.call(input_data, self),
			}
			.and_then(|output| {
				if u32::try_from(output.data.len())
					.map(|len| len > limits::CALLDATA_BYTES)
					.unwrap_or(true)
				{
					Err(<Error<T>>::ReturnDataTooLarge)?;
				}
				Ok(output)
			})
			.map_err(|e| ExecError { error: e.error, origin: ErrorOrigin::Callee })?;

			// Avoid useless work that would be reverted anyways.
			if output.did_revert() {
				return Ok(output);
			}

			// The deposit we charge for a contract depends on the size of the immutable data.
			// Hence we need to delay charging the base deposit after execution.
			let frame = if entry_point == ExportedFunction::Constructor {
				let origin = self.origin.account_id()?.clone();
				let frame = top_frame_mut!(self);
				// if we are dealing with EVM bytecode
				// We upload the new runtime code, and update the code
				if !is_pvm {
					// Only keep return data for tracing and for dry runs.
					// When a dry-run simulates contract deployment, keep the execution result's
					// data.
					let data = if crate::tracing::if_tracing(|_| {}).is_none() &&
						self.exec_config.is_dry_run.is_none()
					{
						core::mem::replace(&mut output.data, Default::default())
					} else {
						output.data.clone()
					};

					let mut module = crate::ContractBlob::<T>::from_evm_runtime_code(data, origin)?;
					module.store_code(&self.exec_config, &mut frame.frame_meter)?;
					code_deposit = module.code_info().deposit();

					let contract_info = frame.contract_info();
					contract_info.code_hash = *module.code_hash();
					<CodeInfo<T>>::increment_refcount(contract_info.code_hash)?;
				}

				let deposit = frame.contract_info().update_base_deposit(code_deposit);
				frame.frame_meter.charge_contract_deposit_and_transfer(
					frame.account_id.clone(),
					StorageDeposit::Charge(deposit),
				)?;
				frame
			} else {
				self.top_frame_mut()
			};

			// The storage deposit is only charged at the end of every call stack.
			// To make sure that no sub call uses more than it is allowed to,
			// the limit is manually enforced here.
			let contract = frame.contract_info.as_contract();
			frame
				.frame_meter
				.finalize(contract)
				.map_err(|e| ExecError { error: e, origin: ErrorOrigin::Callee })?;

			Ok(output)
		};

		// All changes performed by the contract are executed under a storage transaction.
		// This allows for roll back on error. Changes to the cached contract_info are
		// committed or rolled back when popping the frame.
		//
		// `with_transactional` may return an error caused by a limit in the
		// transactional storage depth.
		let transaction_outcome =
			with_transaction(|| -> TransactionOutcome<Result<_, DispatchError>> {
				let output = if let Some(mock_answer) = mock_answer {
					Ok(mock_answer)
				} else {
					do_transaction()
				};
				match &output {
					Ok(result) if !result.did_revert() =>
						TransactionOutcome::Commit(Ok((true, output))),
					_ => TransactionOutcome::Rollback(Ok((false, output))),
				}
			});

		let (success, output) = match transaction_outcome {
			// `with_transactional` executed successfully, and we have the expected output.
			Ok((success, output)) => {
				if_tracing(|tracer| {
					let frame_meter = &top_frame!(self).frame_meter;

					// we treat the initial frame meter differently to address
					// https://github.com/paritytech/polkadot-sdk/issues/8362
					let gas_consumed = if is_first_frame {
						frame_meter.total_consumed_gas().into()
					} else {
						frame_meter.eth_gas_consumed().into()
					};

					match &output {
						Ok(output) => tracer.exit_child_span(&output, gas_consumed),
						Err(e) => tracer.exit_child_span_with_error(e.error.into(), gas_consumed),
					}
				});

				(success, output)
			},
			// `with_transactional` returned an error, and we propagate that error and note no state
			// has changed.
			Err(error) => {
				if_tracing(|tracer| {
					let frame_meter = &top_frame!(self).frame_meter;

					// we treat the initial frame meter differently to address
					// https://github.com/paritytech/polkadot-sdk/issues/8362
					let gas_consumed = if is_first_frame {
						frame_meter.total_consumed_gas().into()
					} else {
						frame_meter.eth_gas_consumed().into()
					};

					tracer.exit_child_span_with_error(error.into(), gas_consumed);
				});

				(false, Err(error.into()))
			},
		};

		if success {
			self.transient_storage.commit_transaction();
		} else {
			self.transient_storage.rollback_transaction();
		}
		log::trace!(target: LOG_TARGET, "frame finished with: {output:?}");

		self.pop_frame(success);
		output.map(|output| {
			self.top_frame_mut().last_frame_output = output;
		})
	}

	/// Remove the current (top) frame from the stack.
	///
	/// This is called after running the current frame. It commits cached values to storage
	/// and invalidates all stale references to it that might exist further down the call stack.
	fn pop_frame(&mut self, persist: bool) {
		// Pop the current frame from the stack and return it in case it needs to interact
		// with duplicates that might exist on the stack.
		// A `None` means that we are returning from the `first_frame`.
		let frame = self.frames.pop();

		// Both branches do essentially the same with the exception. The difference is that
		// the else branch does consume the hardcoded `first_frame`.
		if let Some(mut frame) = frame {
			let account_id = &frame.account_id;
			let prev = top_frame_mut!(self);

			// Only weight counter changes are persisted in case of a failure.
			if !persist {
				prev.frame_meter.absorb_weight_meter_only(frame.frame_meter);
				return;
			}

			// Record the storage meter changes of the nested call into the parent meter.
			// If the dropped frame's contract has a contract info we update the deposit
			// counter in its contract info. The load is necessary to pull it from storage in case
			// it was invalidated.
			frame.contract_info.load(account_id);
			let mut contract = frame.contract_info.into_contract();
			prev.frame_meter
				.absorb_all_meters(frame.frame_meter, account_id, contract.as_mut());

			// only on success inherit the created and to be destroyed contracts
			prev.contracts_created.extend(frame.contracts_created);
			prev.contracts_to_be_destroyed.extend(frame.contracts_to_be_destroyed);

			if let Some(contract) = contract {
				// optimization: Predecessor is the same contract.
				// We can just copy the contract into the predecessor without a storage write.
				// This is possible when there is no other contract in-between that could
				// trigger a rollback.
				if prev.account_id == *account_id {
					prev.contract_info = CachedContract::Cached(contract);
					return;
				}

				// Predecessor is a different contract: We persist the info and invalidate the first
				// stale cache we find. This triggers a reload from storage on next use. We skip(1)
				// because that case is already handled by the optimization above. Only the first
				// cache needs to be invalidated because that one will invalidate the next cache
				// when it is popped from the stack.
				AccountInfo::<T>::insert_contract(
					&T::AddressMapper::to_address(account_id),
					contract,
				);
				if let Some(f) = self.frames_mut().skip(1).find(|f| f.account_id == *account_id) {
					f.contract_info.invalidate();
				}
			}
		} else {
			if !persist {
				self.transaction_meter
					.absorb_weight_meter_only(mem::take(&mut self.first_frame.frame_meter));
				return;
			}

			let mut contract = self.first_frame.contract_info.as_contract();
			self.transaction_meter.absorb_all_meters(
				mem::take(&mut self.first_frame.frame_meter),
				&self.first_frame.account_id,
				contract.as_deref_mut(),
			);

			if let Some(contract) = contract {
				AccountInfo::<T>::insert_contract(
					&T::AddressMapper::to_address(&self.first_frame.account_id),
					contract.clone(),
				);
			}
			// End of the callstack: destroy scheduled contracts in line with EVM semantics.
			let contracts_created = mem::take(&mut self.first_frame.contracts_created);
			let contracts_to_destroy = mem::take(&mut self.first_frame.contracts_to_be_destroyed);
			for (contract_account, args) in contracts_to_destroy {
				if args.only_if_same_tx && !contracts_created.contains(&contract_account) {
					continue;
				}
				Self::do_terminate(
					&mut self.transaction_meter,
					self.exec_config,
					&contract_account,
					&self.origin,
					&args,
				)
				.ok();
			}
		}
	}

	/// Transfer some funds from `from` to `to`.
	///
	/// This is a no-op for zero `value`, avoiding events to be emitted for zero balance transfers.
	///
	/// If the destination account does not exist, it is pulled into existence by transferring the
	/// ED from `origin` to the new account. The total amount transferred to `to` will be ED +
	/// `value`. This makes the ED fully transparent for contracts.
	/// The ED transfer is executed atomically with the actual transfer, avoiding the possibility of
	/// the ED transfer succeeding but the actual transfer failing. In other words, if the `to` does
	/// not exist, the transfer does fail and nothing will be sent to `to` if either `origin` can
	/// not provide the ED or transferring `value` from `from` to `to` fails.
	/// Note: This will also fail if `origin` is root.
	fn transfer<S: State>(
		origin: &Origin<T>,
		from: &T::AccountId,
		to: &T::AccountId,
		value: U256,
		preservation: Preservation,
		meter: &mut ResourceMeter<T, S>,
		exec_config: &ExecConfig<T>,
	) -> DispatchResult {
		let value = BalanceWithDust::<BalanceOf<T>>::from_value::<T>(value)
			.map_err(|_| Error::<T>::BalanceConversionFailed)?;
		if value.is_zero() {
			return Ok(());
		}

		if <System<T>>::account_exists(to) {
			return transfer_with_dust::<T>(from, to, value, preservation)
		}

		let origin = origin.account_id()?;
		let ed = <T as Config>::Currency::minimum_balance();
		with_transaction(|| -> TransactionOutcome<DispatchResult> {
			match meter
				.charge_deposit(&StorageDeposit::Charge(ed))
				.and_then(|_| <Contracts<T>>::charge_deposit(None, origin, to, ed, exec_config))
				.and_then(|_| transfer_with_dust::<T>(from, to, value, preservation))
			{
				Ok(_) => TransactionOutcome::Commit(Ok(())),
				Err(err) => TransactionOutcome::Rollback(Err(err)),
			}
		})
	}

	/// Same as `transfer` but `from` is an `Origin`.
	fn transfer_from_origin<S: State>(
		origin: &Origin<T>,
		from: &Origin<T>,
		to: &T::AccountId,
		value: U256,
		meter: &mut ResourceMeter<T, S>,
		exec_config: &ExecConfig<T>,
	) -> ExecResult {
		// If the from address is root there is no account to transfer from, and therefore we can't
		// take any `value` other than 0.
		let from = match from {
			Origin::Signed(caller) => caller,
			Origin::Root if value.is_zero() => return Ok(Default::default()),
			Origin::Root => return Err(DispatchError::RootNotAllowed.into()),
		};
		Self::transfer(origin, from, to, value, Preservation::Preserve, meter, exec_config)
			.map(|_| Default::default())
			.map_err(Into::into)
	}

	/// Performs the actual deletion of a contract at the end of a call stack.
	fn do_terminate(
		transaction_meter: &mut TransactionMeter<T>,
		exec_config: &ExecConfig<T>,
		contract_account: &T::AccountId,
		origin: &Origin<T>,
		args: &TerminateArgs<T>,
	) -> Result<(), DispatchError> {
		use frame_support::traits::fungible::InspectHold;

		let contract_address = T::AddressMapper::to_address(contract_account);

		let mut delete_contract = |trie_id: &TrieId, code_hash: &H256| {
			// deposit needs to be removed as it adds a consumer
			let refund = T::Currency::balance_on_hold(
				&HoldReason::StorageDepositReserve.into(),
				&contract_account,
			);
			<Contracts<T>>::refund_deposit(
				HoldReason::StorageDepositReserve,
				contract_account,
				origin.account_id()?,
				refund,
				Some(exec_config),
			)?;

			// we added this consumer manually when instantiating
			System::<T>::dec_consumers(&contract_account);

			// ed needs to be send to the origin
			Self::transfer(
				origin,
				contract_account,
				origin.account_id()?,
				Contracts::<T>::convert_native_to_evm(T::Currency::minimum_balance()),
				Preservation::Expendable,
				transaction_meter,
				exec_config,
			)?;

			// this is needed to:
			// 1) Send any balance that was send to the contract after termination.
			// 2) To fail termination if any locks or holds prevent to completely empty the account.
			let balance = <Contracts<T>>::convert_native_to_evm(<AccountInfo<T>>::total_balance(
				contract_address.into(),
			));
			Self::transfer(
				origin,
				contract_account,
				&args.beneficiary,
				balance,
				Preservation::Expendable,
				transaction_meter,
				exec_config,
			)?;

			// this deletes the code if refcount drops to zero
			let _code_removed = <CodeInfo<T>>::decrement_refcount(*code_hash)?;

			// delete the contracts data last as its infallible
			ContractInfo::<T>::queue_trie_for_deletion(trie_id.clone());
			AccountInfoOf::<T>::remove(contract_address);
			ImmutableDataOf::<T>::remove(contract_address);

			// the meter needs to discard all deposits interacting with the terminated contract
			// we do this last as we cannot roll this back
			transaction_meter.terminate(contract_account.clone(), refund);

			Ok(())
		};

		// we cannot fail here as the contract that called `SELFDESTRUCT`
		// is no longer on the call stack. hence we simply roll back the
		// termination so that nothing happened.
		with_transaction(|| -> TransactionOutcome<Result<_, DispatchError>> {
			match delete_contract(&args.trie_id, &args.code_hash) {
				Ok(()) => {
					// TODO: emit sucicide trace
					log::trace!(target: LOG_TARGET, "Terminated {contract_address:?}");
					TransactionOutcome::Commit(Ok(()))
				},
				Err(e) => {
					log::debug!(target: LOG_TARGET, "Contract at {contract_address:?} failed to terminate: {e:?}");
					TransactionOutcome::Rollback(Err(e))
				},
			}
		})
	}

	/// Reference to the current (top) frame.
	fn top_frame(&self) -> &Frame<T> {
		top_frame!(self)
	}

	/// Mutable reference to the current (top) frame.
	fn top_frame_mut(&mut self) -> &mut Frame<T> {
		top_frame_mut!(self)
	}

	/// Iterator over all frames.
	///
	/// The iterator starts with the top frame and ends with the root frame.
	fn frames(&self) -> impl Iterator<Item = &Frame<T>> {
		core::iter::once(&self.first_frame).chain(&self.frames).rev()
	}

	/// Same as `frames` but with a mutable reference as iterator item.
	fn frames_mut(&mut self) -> impl Iterator<Item = &mut Frame<T>> {
		core::iter::once(&mut self.first_frame).chain(&mut self.frames).rev()
	}

	/// Returns whether the specified contract allows to be reentered right now.
	fn allows_reentry(&self, id: &T::AccountId) -> bool {
		!self.frames().any(|f| &f.account_id == id && !f.allows_reentry)
	}

	/// Returns the *free* balance of the supplied AccountId.
	fn account_balance(&self, who: &T::AccountId) -> U256 {
		let balance = AccountInfo::<T>::balance_of(AccountIdOrAddress::AccountId(who.clone()));
		crate::Pallet::<T>::convert_native_to_evm(balance)
	}

	/// Certain APIs, e.g. `{set,get}_immutable_data` behave differently depending
	/// on the configured entry point. Thus, we allow setting the export manually.
	#[cfg(feature = "runtime-benchmarks")]
	pub(crate) fn override_export(&mut self, export: ExportedFunction) {
		self.top_frame_mut().entry_point = export;
	}

	#[cfg(feature = "runtime-benchmarks")]
	pub(crate) fn set_block_number(&mut self, block_number: BlockNumberFor<T>) {
		self.block_number = block_number;
	}

	fn block_hash(&self, block_number: U256) -> Option<H256> {
		let Ok(block_number) = BlockNumberFor::<T>::try_from(block_number) else {
			return None;
		};
		if block_number >= self.block_number {
			return None;
		}
		if block_number < self.block_number.saturating_sub(256u32.into()) {
			return None;
		}

		// Fallback to the system block hash for older blocks
		// 256 entries should suffice for all use cases, this mostly ensures
		// our benchmarks are passing.
		match crate::Pallet::<T>::eth_block_hash_from_number(block_number.into()) {
			Some(hash) => Some(hash),
			None => {
				use codec::Decode;
				let block_hash = System::<T>::block_hash(&block_number);
				Decode::decode(&mut TrailingZeroInput::new(block_hash.as_ref())).ok()
			},
		}
	}

	/// Returns true if the current context has contract info.
	/// This is the case if `no_precompile || precompile_with_info`.
	fn has_contract_info(&self) -> bool {
		let address = self.address();
		let precompile = <AllPrecompiles<T>>::get::<Stack<'_, T, E>>(address.as_fixed_bytes());
		if let Some(precompile) = precompile {
			return precompile.has_contract_info();
		}
		true
	}
}

impl<'a, T, E> Ext for Stack<'a, T, E>
where
	T: Config,
	E: Executable<T>,
{
	fn delegate_call(
		&mut self,
		call_resources: &CallResources<T>,
		address: H160,
		input_data: Vec<u8>,
	) -> Result<(), ExecError> {
		// We reset the return data now, so it is cleared out even if no new frame was executed.
		// This is for example the case for unknown code hashes or creating the frame fails.
		*self.last_frame_output_mut() = Default::default();

		let top_frame = self.top_frame_mut();
		let contract_info = top_frame.contract_info().clone();
		let account_id = top_frame.account_id.clone();
		let value = top_frame.value_transferred;
		if let Some(executable) = self.push_frame(
			FrameArgs::Call {
				dest: account_id,
				cached_info: Some(contract_info),
				delegated_call: Some(DelegateInfo {
					caller: self.caller().clone(),
					callee: address,
				}),
			},
			value,
			call_resources,
			self.is_read_only(),
			&input_data,
		)? {
			self.run(executable, input_data)
		} else {
			// Delegate-calls to non-contract accounts are considered success.
			Ok(())
		}
	}

	fn terminate_if_same_tx(&mut self, beneficiary: &H160) -> Result<CodeRemoved, DispatchError> {
		if_tracing(|tracer| {
			let addr = T::AddressMapper::to_address(self.account_id());
			tracer.terminate(
				addr,
				*beneficiary,
				self.top_frame().frame_meter.eth_gas_left().unwrap_or_default().into(),
				crate::Pallet::<T>::evm_balance(&addr),
			);
		});
		let frame = top_frame_mut!(self);
		let info = frame.contract_info();
		let trie_id = info.trie_id.clone();
		let code_hash = info.code_hash;
		let contract_address = T::AddressMapper::to_address(&frame.account_id);
		let beneficiary = T::AddressMapper::to_account_id(beneficiary);

		// balance transfer is immediate
		Self::transfer(
			&self.origin,
			&frame.account_id,
			&beneficiary,
			<Contracts<T>>::evm_balance(&contract_address),
			Preservation::Preserve,
			&mut frame.frame_meter,
			self.exec_config,
		)?;

		// schedule for delayed deletion
		let account_id = frame.account_id.clone();
		self.top_frame_mut().contracts_to_be_destroyed.insert(
			account_id,
			TerminateArgs { beneficiary, trie_id, code_hash, only_if_same_tx: true },
		);
		Ok(CodeRemoved::Yes)
	}

	fn own_code_hash(&mut self) -> &H256 {
		&self.top_frame_mut().contract_info().code_hash
	}

	/// TODO: This should be changed to run the constructor of the supplied `hash`.
	///
	/// Because the immutable data is attached to a contract and not a code,
	/// we need to update the immutable data too.
	///
	/// Otherwise we open a massive footgun:
	/// If the immutables changed in the new code, the contract will brick.
	///
	/// A possible implementation strategy is to add a flag to `FrameArgs::Instantiate`,
	/// so that `fn run()` will roll back any changes if this flag is set.
	///
	/// After running the constructor, the new immutable data is already stored in
	/// `self.immutable_data` at the address of the (reverted) contract instantiation.
	///
	/// The `set_code_hash` contract API stays disabled until this change is implemented.
	fn set_code_hash(&mut self, hash: H256) -> Result<CodeRemoved, DispatchError> {
		let frame = top_frame_mut!(self);

		let info = frame.contract_info();

		let prev_hash = info.code_hash;
		info.code_hash = hash;

		let code_info = CodeInfoOf::<T>::get(hash).ok_or(Error::<T>::CodeNotFound)?;

		let old_base_deposit = info.storage_base_deposit();
		let new_base_deposit = info.update_base_deposit(code_info.deposit());
		let deposit = StorageDeposit::Charge(new_base_deposit)
			.saturating_sub(&StorageDeposit::Charge(old_base_deposit));

		frame
			.frame_meter
			.charge_contract_deposit_and_transfer(frame.account_id.clone(), deposit)?;

		<CodeInfo<T>>::increment_refcount(hash)?;
		let removed = <CodeInfo<T>>::decrement_refcount(prev_hash)?;
		Ok(removed)
	}

	fn immutable_data_len(&mut self) -> u32 {
		self.top_frame_mut().contract_info().immutable_data_len()
	}

	fn get_immutable_data(&mut self) -> Result<ImmutableData, DispatchError> {
		if self.top_frame().entry_point == ExportedFunction::Constructor {
			return Err(Error::<T>::InvalidImmutableAccess.into());
		}

		// Immutable is read from contract code being executed
		let address = self
			.top_frame()
			.delegate
			.as_ref()
			.map(|d| d.callee)
			.unwrap_or(T::AddressMapper::to_address(self.account_id()));
		Ok(<ImmutableDataOf<T>>::get(address).ok_or_else(|| Error::<T>::InvalidImmutableAccess)?)
	}

	fn set_immutable_data(&mut self, data: ImmutableData) -> Result<(), DispatchError> {
		let frame = self.top_frame_mut();
		if frame.entry_point == ExportedFunction::Call || data.is_empty() {
			return Err(Error::<T>::InvalidImmutableAccess.into());
		}
		frame.contract_info().set_immutable_data_len(data.len() as u32);
		<ImmutableDataOf<T>>::insert(T::AddressMapper::to_address(&frame.account_id), &data);
		Ok(())
	}
}

impl<'a, T, E> PrecompileWithInfoExt for Stack<'a, T, E>
where
	T: Config,
	E: Executable<T>,
{
	fn instantiate(
		&mut self,
		call_resources: &CallResources<T>,
		mut code: Code,
		value: U256,
		input_data: Vec<u8>,
		salt: Option<&[u8; 32]>,
	) -> Result<H160, ExecError> {
		// We reset the return data now, so it is cleared out even if no new frame was executed.
		// This is for example the case when creating the frame fails.
		*self.last_frame_output_mut() = Default::default();

		let sender = self.top_frame().account_id.clone();
		let executable = {
			let executable = match &mut code {
				Code::Upload(initcode) => {
					if !T::AllowEVMBytecode::get() {
						return Err(<Error<T>>::CodeRejected.into());
					}
					ensure!(input_data.is_empty(), <Error<T>>::EvmConstructorNonEmptyData);
					let initcode = crate::tracing::if_tracing(|_| initcode.clone())
						.unwrap_or_else(|| mem::take(initcode));
					E::from_evm_init_code(initcode, sender.clone())?
				},
				Code::Existing(hash) => {
					let executable = E::from_storage(*hash, self.frame_meter_mut())?;
					ensure!(executable.code_info().is_pvm(), <Error<T>>::EvmConstructedFromHash);
					executable
				},
			};
			self.push_frame(
				FrameArgs::Instantiate {
					sender,
					executable,
					salt,
					input_data: input_data.as_ref(),
				},
				value,
				call_resources,
				self.is_read_only(),
				&input_data,
			)?
		};
		let executable = executable.expect(FRAME_ALWAYS_EXISTS_ON_INSTANTIATE);

		// Mark the contract as created in this tx.
		let account_id = self.top_frame().account_id.clone();
		self.top_frame_mut().contracts_created.insert(account_id);

		let address = T::AddressMapper::to_address(&self.top_frame().account_id);
		if_tracing(|t| t.instantiate_code(&code, salt));
		self.run(executable, input_data).map(|_| address)
	}
}

impl<'a, T, E> PrecompileExt for Stack<'a, T, E>
where
	T: Config,
	E: Executable<T>,
{
	type T = T;

	fn call(
		&mut self,
		call_resources: &CallResources<T>,
		dest_addr: &H160,
		value: U256,
		input_data: Vec<u8>,
		allows_reentry: ReentrancyProtection,
		read_only: bool,
	) -> Result<(), ExecError> {
		// Before pushing the new frame: Protect the caller contract against reentrancy attacks.
		// It is important to do this before calling `allows_reentry` so that a direct recursion
		// is caught by it.

		if allows_reentry == ReentrancyProtection::Strict {
			self.top_frame_mut().allows_reentry = false;
		}

		// We reset the return data now, so it is cleared out even if no new frame was executed.
		// This is for example the case for balance transfers or when creating the frame fails.
		*self.last_frame_output_mut() = Default::default();

		let try_call = || {
			// Enable read-only access if requested; cannot disable it if already set.
			let is_read_only = read_only || self.is_read_only();

			// We can skip the stateful lookup for pre-compiles.
			let dest = if <AllPrecompiles<T>>::get::<Self>(dest_addr.as_fixed_bytes()).is_some() {
				T::AddressMapper::to_fallback_account_id(dest_addr)
			} else {
				T::AddressMapper::to_account_id(dest_addr)
			};

			if !self.allows_reentry(&dest) {
				return Err(<Error<T>>::ReentranceDenied.into());
			}

			if allows_reentry == ReentrancyProtection::AllowNext {
				self.top_frame_mut().allows_reentry = false;
			}

			// We ignore instantiate frames in our search for a cached contract.
			// Otherwise it would be possible to recursively call a contract from its own
			// constructor: We disallow calling not fully constructed contracts.
			let cached_info = self
				.frames()
				.find(|f| f.entry_point == ExportedFunction::Call && f.account_id == dest)
				.and_then(|f| match &f.contract_info {
					CachedContract::Cached(contract) => Some(contract.clone()),
					_ => None,
				});

			if let Some(executable) = self.push_frame(
				FrameArgs::Call { dest: dest.clone(), cached_info, delegated_call: None },
				value,
				call_resources,
				is_read_only,
				&input_data,
			)? {
				self.run(executable, input_data)
			} else {
				if_tracing(|t| {
					t.enter_child_span(
						T::AddressMapper::to_address(self.account_id()),
						T::AddressMapper::to_address(&dest),
						None,
						is_read_only,
						value,
						&input_data,
						Default::default(),
					);
				});
				let result = if let Some(mock_answer) =
					self.exec_config.mock_handler.as_ref().and_then(|handler| {
						handler.mock_call(T::AddressMapper::to_address(&dest), &input_data, value)
					}) {
					*self.last_frame_output_mut() = mock_answer.clone();
					Ok(mock_answer)
				} else if is_read_only && value.is_zero() {
					Ok(Default::default())
				} else if is_read_only {
					Err(Error::<T>::StateChangeDenied.into())
				} else {
					let account_id = self.account_id().clone();
					let frame = top_frame_mut!(self);
					Self::transfer_from_origin(
						&self.origin,
						&Origin::from_account_id(account_id),
						&dest,
						value,
						&mut frame.frame_meter,
						self.exec_config,
					)
				};

				if_tracing(|t| match result {
					Ok(ref output) => t.exit_child_span(&output, Default::default()),
					Err(e) => t.exit_child_span_with_error(e.error.into(), Default::default()),
				});

				result.map(|_| ())
			}
		};

		// We need to make sure to reset `allows_reentry` even on failure.
		let result = try_call();

		// Protection is on a per call basis.
		self.top_frame_mut().allows_reentry = true;

		result
	}

	fn get_transient_storage(&self, key: &Key) -> Option<Vec<u8>> {
		self.transient_storage.read(self.account_id(), key)
	}

	fn get_transient_storage_size(&self, key: &Key) -> Option<u32> {
		self.transient_storage
			.read(self.account_id(), key)
			.map(|value| value.len() as _)
	}

	fn set_transient_storage(
		&mut self,
		key: &Key,
		value: Option<Vec<u8>>,
		take_old: bool,
	) -> Result<WriteOutcome, DispatchError> {
		let account_id = self.account_id().clone();
		self.transient_storage.write(&account_id, key, value, take_old)
	}

	fn account_id(&self) -> &T::AccountId {
		&self.top_frame().account_id
	}

	fn caller(&self) -> Origin<T> {
		if let Some(Ok(mock_caller)) = self
			.exec_config
			.mock_handler
			.as_ref()
			.and_then(|mock_handler| mock_handler.mock_caller(self.frames.len()))
			.map(|mock_caller| Origin::<T>::from_runtime_origin(mock_caller))
		{
			return mock_caller;
		}

		if let Some(DelegateInfo { caller, .. }) = &self.top_frame().delegate {
			caller.clone()
		} else {
			self.frames()
				.nth(1)
				.map(|f| Origin::from_account_id(f.account_id.clone()))
				.unwrap_or(self.origin.clone())
		}
	}

	fn caller_of_caller(&self) -> Origin<T> {
		// fetch top frame of top frame
		let caller_of_caller_frame = match self.frames().nth(2) {
			None => return self.origin.clone(),
			Some(frame) => frame,
		};
		if let Some(DelegateInfo { caller, .. }) = &caller_of_caller_frame.delegate {
			caller.clone()
		} else {
			Origin::from_account_id(caller_of_caller_frame.account_id.clone())
		}
	}

	fn origin(&self) -> &Origin<T> {
		if let Some(mock_origin) = self
			.exec_config
			.mock_handler
			.as_ref()
			.and_then(|mock_handler| mock_handler.mock_origin())
		{
			return mock_origin;
		}

		&self.origin
	}

	fn to_account_id(&self, address: &H160) -> T::AccountId {
		T::AddressMapper::to_account_id(address)
	}

	fn code_hash(&self, address: &H160) -> H256 {
		if let Some(code) = <AllPrecompiles<T>>::code(address.as_fixed_bytes()) {
			return sp_io::hashing::keccak_256(code).into()
		}

		<AccountInfo<T>>::load_contract(&address)
			.map(|contract| contract.code_hash)
			.unwrap_or_else(|| {
				if System::<T>::account_exists(&T::AddressMapper::to_account_id(address)) {
					return EMPTY_CODE_HASH;
				}
				H256::zero()
			})
	}

	fn code_size(&self, address: &H160) -> u64 {
		if let Some(code) = <AllPrecompiles<T>>::code(address.as_fixed_bytes()) {
			return code.len() as u64
		}

		<AccountInfo<T>>::load_contract(&address)
			.and_then(|contract| CodeInfoOf::<T>::get(contract.code_hash))
			.map(|info| info.code_len())
			.unwrap_or_default()
	}

	fn caller_is_origin(&self, use_caller_of_caller: bool) -> bool {
		let caller = if use_caller_of_caller { self.caller_of_caller() } else { self.caller() };
		self.origin == caller
	}

	fn caller_is_root(&self, use_caller_of_caller: bool) -> bool {
		// if the caller isn't origin, then it can't be root.
		self.caller_is_origin(use_caller_of_caller) && self.origin == Origin::Root
	}

	fn balance(&self) -> U256 {
		self.account_balance(&self.top_frame().account_id)
	}

	fn balance_of(&self, address: &H160) -> U256 {
		let balance =
			self.account_balance(&<Self::T as Config>::AddressMapper::to_account_id(address));
		if_tracing(|tracer| {
			tracer.balance_read(address, balance);
		});
		balance
	}

	fn value_transferred(&self) -> U256 {
		self.top_frame().value_transferred.into()
	}

	fn now(&self) -> U256 {
		(self.timestamp / 1000u32.into()).into()
	}

	fn minimum_balance(&self) -> U256 {
		let min = T::Currency::minimum_balance();
		crate::Pallet::<T>::convert_native_to_evm(min)
	}

	fn deposit_event(&mut self, topics: Vec<H256>, data: Vec<u8>) {
		let contract = T::AddressMapper::to_address(self.account_id());
		if_tracing(|tracer| {
			tracer.log_event(contract, &topics, &data);
		});

		// Capture the log only if it is generated by an Ethereum transaction.
		block_storage::capture_ethereum_log(&contract, &data, &topics);

		Contracts::<Self::T>::deposit_event(Event::ContractEmitted { contract, data, topics });
	}

	fn block_number(&self) -> U256 {
		self.block_number.into()
	}

	fn block_hash(&self, block_number: U256) -> Option<H256> {
		self.block_hash(block_number)
	}

	fn block_author(&self) -> H160 {
		Contracts::<Self::T>::block_author()
	}

	fn gas_limit(&self) -> u64 {
		<Contracts<T>>::evm_block_gas_limit().saturated_into()
	}

	fn chain_id(&self) -> u64 {
		<T as Config>::ChainId::get()
	}

	fn gas_meter(&self) -> &FrameMeter<Self::T> {
		&self.top_frame().frame_meter
	}

	#[inline]
	fn gas_meter_mut(&mut self) -> &mut FrameMeter<Self::T> {
		&mut self.top_frame_mut().frame_meter
	}

	fn frame_meter(&self) -> &FrameMeter<Self::T> {
		&self.top_frame().frame_meter
	}

	#[inline]
	fn frame_meter_mut(&mut self) -> &mut FrameMeter<Self::T> {
		&mut self.top_frame_mut().frame_meter
	}

	fn ecdsa_recover(&self, signature: &[u8; 65], message_hash: &[u8; 32]) -> Result<[u8; 33], ()> {
		secp256k1_ecdsa_recover_compressed(signature, message_hash).map_err(|_| ())
	}

	fn sr25519_verify(&self, signature: &[u8; 64], message: &[u8], pub_key: &[u8; 32]) -> bool {
		sp_io::crypto::sr25519_verify(
			&SR25519Signature::from(*signature),
			message,
			&SR25519Public::from(*pub_key),
		)
	}

	fn ecdsa_to_eth_address(&self, pk: &[u8; 33]) -> Result<[u8; 20], ()> {
		ECDSAPublic::from(*pk).to_eth_address()
	}

	#[cfg(any(test, feature = "runtime-benchmarks"))]
	fn contract_info(&mut self) -> &mut ContractInfo<Self::T> {
		self.top_frame_mut().contract_info()
	}

	#[cfg(any(feature = "runtime-benchmarks", test))]
	fn transient_storage(&mut self) -> &mut TransientStorage<Self::T> {
		&mut self.transient_storage
	}

	fn is_read_only(&self) -> bool {
		self.top_frame().read_only
	}

	fn is_delegate_call(&self) -> bool {
		self.top_frame().delegate.is_some()
	}

	fn last_frame_output(&self) -> &ExecReturnValue {
		&self.top_frame().last_frame_output
	}

	fn last_frame_output_mut(&mut self) -> &mut ExecReturnValue {
		&mut self.top_frame_mut().last_frame_output
	}

	fn copy_code_slice(&mut self, buf: &mut [u8], address: &H160, code_offset: usize) {
		let len = buf.len();
		if len == 0 {
			return;
		}

		let code_hash = self.code_hash(address);
		let code = crate::PristineCode::<T>::get(&code_hash).unwrap_or_default();

		let len = len.min(code.len().saturating_sub(code_offset));
		if len > 0 {
			buf[..len].copy_from_slice(&code[code_offset..code_offset + len]);
		}

		buf[len..].fill(0);
	}

	fn terminate_caller(&mut self, beneficiary: &H160) -> Result<(), DispatchError> {
		ensure!(self.top_frame().delegate.is_none(), Error::<T>::PrecompileDelegateDenied);
		let parent = self.frames_mut().nth(1).ok_or_else(|| Error::<T>::ContractNotFound)?;
		ensure!(parent.entry_point == ExportedFunction::Call, Error::<T>::TerminatedInConstructor);
		ensure!(parent.delegate.is_none(), Error::<T>::PrecompileDelegateDenied);

		let info = parent.contract_info();
		let trie_id = info.trie_id.clone();
		let code_hash = info.code_hash;
		let contract_address = T::AddressMapper::to_address(&parent.account_id);
		let beneficiary = T::AddressMapper::to_account_id(beneficiary);

		let parent_account_id = parent.account_id.clone();

		// balance transfer is immediate
		Self::transfer(
			&self.origin,
			&parent_account_id,
			&beneficiary,
			<Contracts<T>>::evm_balance(&contract_address),
			Preservation::Preserve,
			&mut top_frame_mut!(self).frame_meter,
			&self.exec_config,
		)?;

		// schedule for delayed deletion
		let args = TerminateArgs { beneficiary, trie_id, code_hash, only_if_same_tx: false };
		self.top_frame_mut().contracts_to_be_destroyed.insert(parent_account_id, args);

		Ok(())
	}

	fn effective_gas_price(&self) -> U256 {
		self.exec_config
			.effective_gas_price
			.unwrap_or_else(|| <Contracts<T>>::evm_base_fee())
	}

	fn gas_left(&self) -> u64 {
		let frame = self.top_frame();

		frame.frame_meter.eth_gas_left().unwrap_or_default().saturated_into::<u64>()
	}

	fn get_storage(&mut self, key: &Key) -> Option<Vec<u8>> {
		assert!(self.has_contract_info());
		self.top_frame_mut().contract_info().read(key)
	}

	fn get_storage_size(&mut self, key: &Key) -> Option<u32> {
		assert!(self.has_contract_info());
		self.top_frame_mut().contract_info().size(key.into())
	}

	fn set_storage(
		&mut self,
		key: &Key,
		value: Option<Vec<u8>>,
		take_old: bool,
	) -> Result<WriteOutcome, DispatchError> {
		assert!(self.has_contract_info());
		let frame = self.top_frame_mut();
		frame.contract_info.get(&frame.account_id).write(
			key.into(),
			value,
			Some(&mut frame.frame_meter),
			take_old,
		)
	}

	fn charge_storage(&mut self, diff: &Diff) -> DispatchResult {
		assert!(self.has_contract_info());
		self.top_frame_mut().frame_meter.record_contract_storage_changes(diff)
	}
}

/// Returns true if the address has a precompile contract, else false.
pub fn is_precompile<T: Config, E: Executable<T>>(address: &H160) -> bool {
	<AllPrecompiles<T>>::get::<Stack<'_, T, E>>(address.as_fixed_bytes()).is_some()
}

#[cfg(feature = "runtime-benchmarks")]
pub fn bench_do_terminate<T: Config>(
	transaction_meter: &mut TransactionMeter<T>,
	exec_config: &ExecConfig<T>,
	contract_account: &T::AccountId,
	origin: &Origin<T>,
	beneficiary: T::AccountId,
	trie_id: TrieId,
	code_hash: H256,
	only_if_same_tx: bool,
) -> Result<(), DispatchError> {
	Stack::<T, crate::ContractBlob<T>>::do_terminate(
		transaction_meter,
		exec_config,
		contract_account,
		origin,
		&TerminateArgs { beneficiary, trie_id, code_hash, only_if_same_tx },
	)
}

mod sealing {
	use super::*;

	pub trait Sealed {}
	impl<'a, T: Config, E> Sealed for Stack<'a, T, E> {}

	#[cfg(test)]
	impl<T: Config> sealing::Sealed for mock_ext::MockExt<T> {}
}<|MERGE_RESOLUTION|>--- conflicted
+++ resolved
@@ -456,7 +456,6 @@
 	/// Get an immutable reference to the nested resource meter of the frame.
 	#[deprecated(note = "Renamed to `frame_meter`; this alias will be removed in future versions")]
 	fn gas_meter(&self) -> &FrameMeter<Self::T>;
-<<<<<<< HEAD
 
 	/// Get a mutable reference to the nested resource meter of the frame.
 	#[deprecated(
@@ -468,19 +467,6 @@
 	fn frame_meter(&self) -> &FrameMeter<Self::T>;
 
 	/// Get a mutable reference to the nested resource meter of the frame.
-=======
-
-	/// Get a mutable reference to the nested resource meter of the frame.
-	#[deprecated(
-		note = "Renamed to `frame_meter_mut`; this alias will be removed in future versions"
-	)]
-	fn gas_meter_mut(&mut self) -> &mut FrameMeter<Self::T>;
-
-	/// Get an immutable reference to the nested resource meter of the frame.
-	fn frame_meter(&self) -> &FrameMeter<Self::T>;
-
-	/// Get a mutable reference to the nested resource meter of the frame.
->>>>>>> f67648a7
 	fn frame_meter_mut(&mut self) -> &mut FrameMeter<Self::T>;
 
 	/// Recovers ECDSA compressed public key based on signature and message hash.
