--- conflicted
+++ resolved
@@ -433,10 +433,8 @@
 	/// Returns the effective gas price of this transaction.
 	fn effective_gas_price(&self) -> U256;
 
-<<<<<<< HEAD
 	/// The amount of gas left in eth gas units.
 	fn gas_left(&self) -> u64;
-=======
 	/// Returns the storage entry of the executing account by the given `key`.
 	///
 	/// Returns `None` if the `key` wasn't previously set by `set_storage` or
@@ -460,7 +458,6 @@
 
 	/// Charges `diff` from the meter.
 	fn charge_storage(&mut self, diff: &Diff);
->>>>>>> efd1cd94
 }
 
 /// Describes the different functions that can be exported by an [`Executable`].
@@ -2193,7 +2190,6 @@
 			.unwrap_or_else(|| <Contracts<T>>::evm_base_fee())
 	}
 
-<<<<<<< HEAD
 	fn gas_left(&self) -> u64 {
 		let frame = self.top_frame();
 		if let Some((encoded_len, base_weight)) = self.exec_config.collect_deposit_from_hold {
@@ -2230,7 +2226,8 @@
 			weight_fee_available.saturating_add(deposit_available)
 		}
 		.saturated_into()
-=======
+	}
+
 	fn get_storage(&mut self, key: &Key) -> Option<Vec<u8>> {
 		assert!(self.has_contract_info());
 		self.top_frame_mut().contract_info().read(key)
@@ -2260,7 +2257,6 @@
 	fn charge_storage(&mut self, diff: &Diff) {
 		assert!(self.has_contract_info());
 		self.top_frame_mut().nested_storage.charge(diff)
->>>>>>> efd1cd94
 	}
 }
 
