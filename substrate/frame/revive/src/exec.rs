--- conflicted
+++ resolved
@@ -25,15 +25,9 @@
 	storage::{self, meter::Diff, AccountIdOrAddress, WriteOutcome},
 	tracing::if_tracing,
 	transient_storage::TransientStorage,
-<<<<<<< HEAD
 	AccountInfo, AccountInfoOf, BalanceOf, BalanceWithDust, Code, CodeInfo, CodeInfoOf,
 	CodeRemoved, Config, ContractInfo, Error, Event, ImmutableData, ImmutableDataOf,
 	Pallet as Contracts, RuntimeCosts, LOG_TARGET,
-=======
-	AccountInfo, AccountInfoOf, BalanceOf, BalanceWithDust, CodeInfo, CodeInfoOf, CodeRemoved,
-	Config, ContractInfo, Error, Event, ImmutableData, ImmutableDataOf, Pallet as Contracts,
-	RuntimeCosts, LOG_TARGET,
->>>>>>> 40cd38db
 };
 use alloc::vec::Vec;
 use core::{fmt::Debug, marker::PhantomData, mem};
@@ -466,7 +460,7 @@
 	fn from_storage(code_hash: H256, gas_meter: &mut GasMeter<T>) -> Result<Self, DispatchError>;
 
 	/// Load the executable from EVM bytecode
-	fn from_bytecode(code: Vec<u8>, owner: AccountIdOf<T>) -> Result<Self, DispatchError>;
+	fn from_init_code(code: Vec<u8>, owner: AccountIdOf<T>) -> Result<Self, DispatchError>;
 
 	/// Execute the specified exported function and return the result.
 	///
@@ -1822,7 +1816,7 @@
 				if !T::AllowEVMBytecode::get() {
 					return Err(<Error<T>>::CodeRejected.into());
 				}
-				E::from_bytecode(bytecode.clone(), sender.clone())?
+				E::from_init_code(bytecode.clone(), sender.clone())?
 			},
 			Code::Existing(hash) => E::from_storage(*hash, self.gas_meter_mut())?,
 		};
