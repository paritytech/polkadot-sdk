--- conflicted
+++ resolved
@@ -2117,9 +2117,6 @@
 	}
 
 	fn block_author(&self) -> Option<H160> {
-<<<<<<< HEAD
-		Some(crate::Pallet::<T>::block_author())
-=======
 		Contracts::<Self::T>::block_author()
 	}
 
@@ -2129,7 +2126,6 @@
 
 	fn chain_id(&self) -> u64 {
 		<T as Config>::ChainId::get()
->>>>>>> c396af29
 	}
 
 	fn max_value_size(&self) -> u32 {
