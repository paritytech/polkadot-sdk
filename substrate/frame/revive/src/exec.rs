--- conflicted
+++ resolved
@@ -1557,87 +1557,7 @@
 		value: U256,
 		storage_meter: &mut storage::meter::GenericMeter<T, S>,
 	) -> DispatchResult {
-<<<<<<< HEAD
 		let value = BalanceWithDust::<BalanceOf<T>>::from_value::<T>(value)?;
-=======
-		fn transfer_with_dust<T: Config>(
-			from: &AccountIdOf<T>,
-			to: &AccountIdOf<T>,
-			value: BalanceWithDust<BalanceOf<T>>,
-		) -> DispatchResult {
-			let (value, dust) = value.deconstruct();
-
-			fn transfer_balance<T: Config>(
-				from: &AccountIdOf<T>,
-				to: &AccountIdOf<T>,
-				value: BalanceOf<T>,
-			) -> DispatchResult {
-				T::Currency::transfer(from, to, value, Preservation::Preserve)
-				.map_err(|err| {
-					log::debug!(target: crate::LOG_TARGET, "Transfer failed: from {from:?} to {to:?} (value: ${value:?}). Err: {err:?}");
-					Error::<T>::TransferFailed
-				})?;
-				Ok(())
-			}
-
-			fn transfer_dust<T: Config>(
-				from: &mut AccountInfo<T>,
-				to: &mut AccountInfo<T>,
-				dust: u32,
-			) -> DispatchResult {
-				from.dust =
-					from.dust.checked_sub(dust).ok_or_else(|| Error::<T>::TransferFailed)?;
-				to.dust = to.dust.checked_add(dust).ok_or_else(|| Error::<T>::TransferFailed)?;
-				Ok(())
-			}
-
-			if dust.is_zero() {
-				return transfer_balance::<T>(from, to, value)
-			}
-
-			let from_addr = <T::AddressMapper as AddressMapper<T>>::to_address(from);
-			let mut from_info = AccountInfoOf::<T>::get(&from_addr).unwrap_or_default();
-
-			let to_addr = <T::AddressMapper as AddressMapper<T>>::to_address(to);
-			let mut to_info = AccountInfoOf::<T>::get(&to_addr).unwrap_or_default();
-
-			let plank = T::NativeToEthRatio::get();
-
-			if from_info.dust < dust {
-				T::Currency::burn_from(
-					from,
-					1u32.into(),
-					Preservation::Preserve,
-					Precision::Exact,
-					Fortitude::Polite,
-				)
-				.map_err(|err| {
-					log::debug!(target: crate::LOG_TARGET, "Burning 1 plank from {from:?} failed. Err: {err:?}");
-					Error::<T>::TransferFailed
-				})?;
-
-				from_info.dust =
-					from_info.dust.checked_add(plank).ok_or_else(|| Error::<T>::TransferFailed)?;
-			}
-
-			transfer_balance::<T>(from, to, value)?;
-			transfer_dust::<T>(&mut from_info, &mut to_info, dust)?;
-
-			if to_info.dust >= plank {
-				T::Currency::mint_into(to, 1u32.into())?;
-				to_info.dust =
-					to_info.dust.checked_sub(plank).ok_or_else(|| Error::<T>::TransferFailed)?;
-			}
-
-			AccountInfoOf::<T>::set(&from_addr, Some(from_info));
-			AccountInfoOf::<T>::set(&to_addr, Some(to_info));
-
-			Ok(())
-		}
-
-		let value = BalanceWithDust::<BalanceOf<T>>::from_value::<T>(value)
-			.map_err(|_| <Error<T>>::BalanceConversionFailed)?;
->>>>>>> 7c2642df
 		if value.is_zero() {
 			return Ok(());
 		}
