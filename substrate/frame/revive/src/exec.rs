// This file is part of Substrate.

// Copyright (C) Parity Technologies (UK) Ltd.
// SPDX-License-Identifier: Apache-2.0

// Licensed under the Apache License, Version 2.0 (the "License");
// you may not use this file except in compliance with the License.
// You may obtain a copy of the License at
//
// 	http://www.apache.org/licenses/LICENSE-2.0
//
// Unless required by applicable law or agreed to in writing, software
// distributed under the License is distributed on an "AS IS" BASIS,
// WITHOUT WARRANTIES OR CONDITIONS OF ANY KIND, either express or implied.
// See the License for the specific language governing permissions and
// limitations under the License.

use crate::{
	address::{self, AddressMapper},
<<<<<<< HEAD
	evm::block_storage,
=======
	evm::fees::{Combinator, InfoT},
>>>>>>> 5f69bea2
	gas::GasMeter,
	limits,
	precompiles::{All as AllPrecompiles, Instance as PrecompileInstance, Precompiles},
	primitives::{ExecConfig, ExecReturnValue, StorageDeposit},
	runtime_decl_for_revive_api::{Decode, Encode, RuntimeDebugNoBound, TypeInfo},
	storage::{self, meter::Diff, AccountIdOrAddress, WriteOutcome},
	tracing::if_tracing,
	transient_storage::TransientStorage,
	AccountInfo, AccountInfoOf, BalanceOf, BalanceWithDust, Code, CodeInfo, CodeInfoOf,
	CodeRemoved, Config, ContractInfo, Error, Event, ImmutableData, ImmutableDataOf,
	Pallet as Contracts, RuntimeCosts, LOG_TARGET,
};
use alloc::vec::Vec;
use core::{fmt::Debug, marker::PhantomData, mem, ops::ControlFlow};
use frame_support::{
	crypto::ecdsa::ECDSAExt,
	dispatch::DispatchResult,
	storage::{with_transaction, TransactionOutcome},
	traits::{
		fungible::{Inspect, Mutate},
		tokens::{Fortitude, Precision, Preservation},
		Time,
	},
	weights::Weight,
	Blake2_128Concat, BoundedVec, StorageHasher,
};
use frame_system::{
	pallet_prelude::{BlockNumberFor, OriginFor},
	Pallet as System, RawOrigin,
};
use sp_core::{
	ecdsa::Public as ECDSAPublic,
	sr25519::{Public as SR25519Public, Signature as SR25519Signature},
	ConstU32, Get, H160, H256, U256,
};
use sp_io::{crypto::secp256k1_ecdsa_recover_compressed, hashing::blake2_256};
use sp_runtime::{
	traits::{BadOrigin, Bounded, Saturating, TrailingZeroInput, Zero},
	DispatchError, SaturatedConversion,
};

#[cfg(test)]
mod tests;

#[cfg(test)]
pub mod mock_ext;

pub type AccountIdOf<T> = <T as frame_system::Config>::AccountId;
pub type MomentOf<T> = <<T as Config>::Time as Time>::Moment;
pub type ExecResult = Result<ExecReturnValue, ExecError>;

/// Type for variable sized storage key. Used for transparent hashing.
type VarSizedKey = BoundedVec<u8, ConstU32<{ limits::STORAGE_KEY_BYTES }>>;

const FRAME_ALWAYS_EXISTS_ON_INSTANTIATE: &str = "The return value is only `None` if no contract exists at the specified address. This cannot happen on instantiate or delegate; qed";

/// Code hash of existing account without code (keccak256 hash of empty data).
pub const EMPTY_CODE_HASH: H256 =
	H256(sp_core::hex2array!("c5d2460186f7233c927e7db2dcc703c0e500b653ca82273b7bfad8045d85a470"));

/// Combined key type for both fixed and variable sized storage keys.
#[derive(Debug)]
pub enum Key {
	/// Variant for fixed sized keys.
	Fix([u8; 32]),
	/// Variant for variable sized keys.
	Var(VarSizedKey),
}

impl Key {
	/// Reference to the raw unhashed key.
	pub fn unhashed(&self) -> &[u8] {
		match self {
			Key::Fix(v) => v.as_ref(),
			Key::Var(v) => v.as_ref(),
		}
	}

	/// The hashed key that has be used as actual key to the storage trie.
	pub fn hash(&self) -> Vec<u8> {
		match self {
			Key::Fix(v) => blake2_256(v.as_slice()).to_vec(),
			Key::Var(v) => Blake2_128Concat::hash(v.as_slice()),
		}
	}

	pub fn from_fixed(v: [u8; 32]) -> Self {
		Self::Fix(v)
	}

	pub fn try_from_var(v: Vec<u8>) -> Result<Self, ()> {
		VarSizedKey::try_from(v).map(Self::Var).map_err(|_| ())
	}
}

/// Origin of the error.
///
/// Call or instantiate both called into other contracts and pass through errors happening
/// in those to the caller. This enum is for the caller to distinguish whether the error
/// happened during the execution of the callee or in the current execution context.
#[derive(Copy, Clone, PartialEq, Eq, Debug, codec::Decode, codec::Encode)]
pub enum ErrorOrigin {
	/// Caller error origin.
	///
	/// The error happened in the current execution context rather than in the one
	/// of the contract that is called into.
	Caller,
	/// The error happened during execution of the called contract.
	Callee,
}

/// Error returned by contract execution.
#[derive(Copy, Clone, PartialEq, Eq, Debug, codec::Decode, codec::Encode)]
pub struct ExecError {
	/// The reason why the execution failed.
	pub error: DispatchError,
	/// Origin of the error.
	pub origin: ErrorOrigin,
}

impl<T: Into<DispatchError>> From<T> for ExecError {
	fn from(error: T) -> Self {
		Self { error: error.into(), origin: ErrorOrigin::Caller }
	}
}

/// The type of origins supported by the revive pallet.
#[derive(Clone, Encode, Decode, PartialEq, TypeInfo, RuntimeDebugNoBound)]
pub enum Origin<T: Config> {
	Root,
	Signed(T::AccountId),
}

impl<T: Config> Origin<T> {
	/// Creates a new Signed Caller from an AccountId.
	pub fn from_account_id(account_id: T::AccountId) -> Self {
		Origin::Signed(account_id)
	}

	/// Creates a new Origin from a `RuntimeOrigin`.
	pub fn from_runtime_origin(o: OriginFor<T>) -> Result<Self, DispatchError> {
		match o.into() {
			Ok(RawOrigin::Root) => Ok(Self::Root),
			Ok(RawOrigin::Signed(t)) => Ok(Self::Signed(t)),
			_ => Err(BadOrigin.into()),
		}
	}

	/// Returns the AccountId of a Signed Origin or an error if the origin is Root.
	pub fn account_id(&self) -> Result<&T::AccountId, DispatchError> {
		match self {
			Origin::Signed(id) => Ok(id),
			Origin::Root => Err(DispatchError::RootNotAllowed),
		}
	}

	/// Make sure that this origin is mapped.
	///
	/// We require an origin to be mapped in order to be used in a `Stack`. Otherwise
	/// [`Stack::caller`] returns an address that can't be reverted to the original address.
	fn ensure_mapped(&self) -> DispatchResult {
		match self {
			Self::Root => Ok(()),
			Self::Signed(account_id) if T::AddressMapper::is_mapped(account_id) => Ok(()),
			Self::Signed(_) => Err(<Error<T>>::AccountUnmapped.into()),
		}
	}
}
/// Environment functions only available to host functions.
pub trait Ext: PrecompileWithInfoExt {
	/// Execute code in the current frame.
	///
	/// Returns the code size of the called contract.
	fn delegate_call(
		&mut self,
		gas_limit: Weight,
		deposit_limit: U256,
		address: H160,
		input_data: Vec<u8>,
	) -> Result<(), ExecError>;

	/// Transfer all funds to `beneficiary` and delete the contract.
	///
	/// Since this function removes the self contract eagerly, if succeeded, no further actions
	/// should be performed on this `Ext` instance.
	///
	/// This function will fail if the same contract is present on the contract
	/// call stack.
	fn terminate(&mut self, beneficiary: &H160) -> Result<CodeRemoved, DispatchError>;

	/// Returns the code hash of the contract being executed.
	#[allow(dead_code)]
	fn own_code_hash(&mut self) -> &H256;

	/// Sets new code hash and immutable data for an existing contract.
	/// Returns whether the old code was removed as a result of this operation.
	fn set_code_hash(&mut self, hash: H256) -> Result<CodeRemoved, DispatchError>;

	/// Get the length of the immutable data.
	///
	/// This query is free as it does not need to load the immutable data from storage.
	/// Useful when we need a constant time lookup of the length.
	fn immutable_data_len(&mut self) -> u32;

	/// Returns the immutable data of the current contract.
	///
	/// Returns `Err(InvalidImmutableAccess)` if called from a constructor.
	fn get_immutable_data(&mut self) -> Result<ImmutableData, DispatchError>;

	/// Set the immutable data of the current contract.
	///
	/// Returns `Err(InvalidImmutableAccess)` if not called from a constructor.
	///
	/// Note: Requires &mut self to access the contract info.
	fn set_immutable_data(&mut self, data: ImmutableData) -> Result<(), DispatchError>;
}

/// Environment functions which are available to pre-compiles with `HAS_CONTRACT_INFO = true`.
pub trait PrecompileWithInfoExt: PrecompileExt {
	/// Instantiate a contract from the given code.
	///
	/// Returns the original code size of the called contract.
	/// The newly created account will be associated with `code`. `value` specifies the amount of
	/// value transferred from the caller to the newly created account.
	fn instantiate(
		&mut self,
		gas_limit: Weight,
		deposit_limit: U256,
		code: Code,
		value: U256,
		input_data: Vec<u8>,
		salt: Option<&[u8; 32]>,
	) -> Result<H160, ExecError>;
}

/// Environment functions which are available to all pre-compiles.
pub trait PrecompileExt: sealing::Sealed {
	type T: Config;

	/// Charges the gas meter with the given weight.
	fn charge(&mut self, weight: Weight) -> Result<crate::gas::ChargedAmount, DispatchError> {
		self.gas_meter_mut().charge(RuntimeCosts::Precompile(weight))
	}

	fn adjust_gas(&mut self, charged: crate::gas::ChargedAmount, actual_weight: Weight) {
		self.gas_meter_mut()
			.adjust_gas(charged, RuntimeCosts::Precompile(actual_weight));
	}

	/// Charges the gas meter with the given token or halts execution if not enough gas is left.
	fn charge_or_halt<Tok: crate::gas::Token<Self::T>>(
		&mut self,
		token: Tok,
	) -> ControlFlow<crate::vm::evm::Halt, crate::gas::ChargedAmount> {
		self.gas_meter_mut().charge_or_halt(token)
	}

	/// Call (possibly transferring some amount of funds) into the specified account.
	fn call(
		&mut self,
		gas_limit: Weight,
		deposit_limit: U256,
		to: &H160,
		value: U256,
		input_data: Vec<u8>,
		allows_reentry: bool,
		read_only: bool,
	) -> Result<(), ExecError>;

	/// Returns the transient storage entry of the executing account for the given `key`.
	///
	/// Returns `None` if the `key` wasn't previously set by `set_transient_storage` or
	/// was deleted.
	fn get_transient_storage(&self, key: &Key) -> Option<Vec<u8>>;

	/// Returns `Some(len)` (in bytes) if a transient storage item exists at `key`.
	///
	/// Returns `None` if the `key` wasn't previously set by `set_transient_storage` or
	/// was deleted.
	fn get_transient_storage_size(&self, key: &Key) -> Option<u32>;

	/// Sets the transient storage entry for the given key to the specified value. If `value` is
	/// `None` then the storage entry is deleted.
	fn set_transient_storage(
		&mut self,
		key: &Key,
		value: Option<Vec<u8>>,
		take_old: bool,
	) -> Result<WriteOutcome, DispatchError>;

	/// Returns the caller.
	fn caller(&self) -> Origin<Self::T>;

	/// Returns the caller of the caller.
	fn caller_of_caller(&self) -> Origin<Self::T>;

	/// Return the origin of the whole call stack.
	fn origin(&self) -> &Origin<Self::T>;

	/// Returns the account id for the given `address`.
	fn to_account_id(&self, address: &H160) -> AccountIdOf<Self::T>;

	/// Returns the code hash of the contract for the given `address`.
	/// If not a contract but account exists then `keccak_256([])` is returned, otherwise `zero`.
	fn code_hash(&self, address: &H160) -> H256;

	/// Returns the code size of the contract at the given `address` or zero.
	fn code_size(&self, address: &H160) -> u64;

	/// Check if the caller of the current contract is the origin of the whole call stack.
	fn caller_is_origin(&self, use_caller_of_caller: bool) -> bool;

	/// Check if the caller is origin, and this origin is root.
	fn caller_is_root(&self, use_caller_of_caller: bool) -> bool;

	/// Returns a reference to the account id of the current contract.
	fn account_id(&self) -> &AccountIdOf<Self::T>;

	/// Returns a reference to the [`H160`] address of the current contract.
	fn address(&self) -> H160 {
		<Self::T as Config>::AddressMapper::to_address(self.account_id())
	}

	/// Returns the balance of the current contract.
	///
	/// The `value_transferred` is already added.
	fn balance(&self) -> U256;

	/// Returns the balance of the supplied account.
	///
	/// The `value_transferred` is already added.
	fn balance_of(&self, address: &H160) -> U256;

	/// Returns the value transferred along with this call.
	fn value_transferred(&self) -> U256;

	/// Returns the timestamp of the current block in seconds.
	fn now(&self) -> U256;

	/// Returns the minimum balance that is required for creating an account.
	fn minimum_balance(&self) -> U256;

	/// Deposit an event with the given topics.
	///
	/// There should not be any duplicates in `topics`.
	fn deposit_event(&mut self, topics: Vec<H256>, data: Vec<u8>);

	/// Returns the current block number.
	fn block_number(&self) -> U256;

	/// Returns the block hash at the given `block_number` or `None` if
	/// `block_number` isn't within the range of the previous 256 blocks.
	fn block_hash(&self, block_number: U256) -> Option<H256>;

	/// Returns the author of the current block.
	fn block_author(&self) -> Option<H160>;

	/// Returns the block gas limit.
	fn gas_limit(&self) -> u64;

	/// Returns the chain id.
	fn chain_id(&self) -> u64;

	/// Returns the maximum allowed size of a storage item.
	fn max_value_size(&self) -> u32;

	/// Get an immutable reference to the nested gas meter.
	fn gas_meter(&self) -> &GasMeter<Self::T>;

	/// Get a mutable reference to the nested gas meter.
	fn gas_meter_mut(&mut self) -> &mut GasMeter<Self::T>;

	/// Recovers ECDSA compressed public key based on signature and message hash.
	fn ecdsa_recover(&self, signature: &[u8; 65], message_hash: &[u8; 32]) -> Result<[u8; 33], ()>;

	/// Verify a sr25519 signature.
	fn sr25519_verify(&self, signature: &[u8; 64], message: &[u8], pub_key: &[u8; 32]) -> bool;

	/// Returns Ethereum address from the ECDSA compressed public key.
	fn ecdsa_to_eth_address(&self, pk: &[u8; 33]) -> Result<[u8; 20], ()>;

	/// Tests sometimes need to modify and inspect the contract info directly.
	#[cfg(any(test, feature = "runtime-benchmarks"))]
	fn contract_info(&mut self) -> &mut ContractInfo<Self::T>;

	/// Get a mutable reference to the transient storage.
	/// Useful in benchmarks when it is sometimes necessary to modify and inspect the transient
	/// storage directly.
	#[cfg(any(feature = "runtime-benchmarks", test))]
	fn transient_storage(&mut self) -> &mut TransientStorage<Self::T>;

	/// Check if running in read-only context.
	fn is_read_only(&self) -> bool;

	/// Check if running as a delegate call.
	fn is_delegate_call(&self) -> bool;

	/// Returns an immutable reference to the output of the last executed call frame.
	fn last_frame_output(&self) -> &ExecReturnValue;

	/// Returns a mutable reference to the output of the last executed call frame.
	fn last_frame_output_mut(&mut self) -> &mut ExecReturnValue;

	/// Copies a slice of the contract's code at `address` into the provided buffer.
	///
	/// EVM CODECOPY semantics:
	/// - If `buf.len()` = 0: Nothing happens
	/// - If `code_offset` >= code size: `len` bytes of zero are written to memory
	/// - If `code_offset + buf.len()` extends beyond code: Available code copied, remaining bytes
	///   are filled with zeros
	fn copy_code_slice(&mut self, buf: &mut [u8], address: &H160, code_offset: usize);

	/// Returns the effective gas price of this transaction.
	fn effective_gas_price(&self) -> U256;

	/// The amount of gas left in eth gas units.
	fn gas_left(&self) -> u64;
	/// Returns the storage entry of the executing account by the given `key`.
	///
	/// Returns `None` if the `key` wasn't previously set by `set_storage` or
	/// was deleted.
	fn get_storage(&mut self, key: &Key) -> Option<Vec<u8>>;

	/// Returns `Some(len)` (in bytes) if a storage item exists at `key`.
	///
	/// Returns `None` if the `key` wasn't previously set by `set_storage` or
	/// was deleted.
	fn get_storage_size(&mut self, key: &Key) -> Option<u32>;

	/// Sets the storage entry by the given key to the specified value. If `value` is `None` then
	/// the storage entry is deleted.
	fn set_storage(
		&mut self,
		key: &Key,
		value: Option<Vec<u8>>,
		take_old: bool,
	) -> Result<WriteOutcome, DispatchError>;

	/// Charges `diff` from the meter.
	fn charge_storage(&mut self, diff: &Diff);
}

/// Describes the different functions that can be exported by an [`Executable`].
#[derive(
	Copy,
	Clone,
	PartialEq,
	Eq,
	sp_core::RuntimeDebug,
	codec::Decode,
	codec::Encode,
	codec::MaxEncodedLen,
	scale_info::TypeInfo,
)]
pub enum ExportedFunction {
	/// The constructor function which is executed on deployment of a contract.
	Constructor,
	/// The function which is executed when a contract is called.
	Call,
}

/// A trait that represents something that can be executed.
///
/// In the on-chain environment this would be represented by a vm binary module. This trait exists
/// in order to be able to mock the vm logic for testing.
pub trait Executable<T: Config>: Sized {
	/// Load the executable from storage.
	///
	/// # Note
	/// Charges size base load weight from the gas meter.
	fn from_storage(code_hash: H256, gas_meter: &mut GasMeter<T>) -> Result<Self, DispatchError>;

	/// Load the executable from EVM bytecode
	fn from_evm_init_code(code: Vec<u8>, owner: AccountIdOf<T>) -> Result<Self, DispatchError>;

	/// Execute the specified exported function and return the result.
	///
	/// When the specified function is `Constructor` the executable is stored and its
	/// refcount incremented.
	///
	/// # Note
	///
	/// This functions expects to be executed in a storage transaction that rolls back
	/// all of its emitted storage changes.
	fn execute<E: Ext<T = T>>(
		self,
		ext: &mut E,
		function: ExportedFunction,
		input_data: Vec<u8>,
	) -> ExecResult;

	/// The code info of the executable.
	fn code_info(&self) -> &CodeInfo<T>;

	/// The raw code of the executable.
	fn code(&self) -> &[u8];

	/// The code hash of the executable.
	fn code_hash(&self) -> &H256;
}

/// The complete call stack of a contract execution.
///
/// The call stack is initiated by either a signed origin or one of the contract RPC calls.
/// This type implements `Ext` and by that exposes the business logic of contract execution to
/// the runtime module which interfaces with the contract (the vm contract blob) itself.
pub struct Stack<'a, T: Config, E> {
	/// The origin that initiated the call stack. It could either be a Signed plain account that
	/// holds an account id or Root.
	///
	/// # Note
	///
	/// Please note that it is possible that the id of a Signed origin belongs to a contract rather
	/// than a plain account when being called through one of the contract RPCs where the
	/// client can freely choose the origin. This usually makes no sense but is still possible.
	origin: Origin<T>,
	/// The gas meter where costs are charged to.
	gas_meter: &'a mut GasMeter<T>,
	/// The storage meter makes sure that the storage deposit limit is obeyed.
	storage_meter: &'a mut storage::meter::Meter<T>,
	/// The timestamp at the point of call stack instantiation.
	timestamp: MomentOf<T>,
	/// The block number at the time of call stack instantiation.
	block_number: BlockNumberFor<T>,
	/// The actual call stack. One entry per nested contract called/instantiated.
	/// This does **not** include the [`Self::first_frame`].
	frames: BoundedVec<Frame<T>, ConstU32<{ limits::CALL_STACK_DEPTH }>>,
	/// Statically guarantee that each call stack has at least one frame.
	first_frame: Frame<T>,
	/// Transient storage used to store data, which is kept for the duration of a transaction.
	transient_storage: TransientStorage<T>,
	/// Global behavior determined by the creater of this stack.
	exec_config: &'a ExecConfig,
	/// No executable is held by the struct but influences its behaviour.
	_phantom: PhantomData<E>,
}

/// Represents one entry in the call stack.
///
/// For each nested contract call or instantiate one frame is created. It holds specific
/// information for the said call and caches the in-storage `ContractInfo` data structure.
struct Frame<T: Config> {
	/// The address of the executing contract.
	account_id: T::AccountId,
	/// The cached in-storage data of the contract.
	contract_info: CachedContract<T>,
	/// The EVM balance transferred by the caller as part of the call.
	value_transferred: U256,
	/// Determines whether this is a call or instantiate frame.
	entry_point: ExportedFunction,
	/// The gas meter capped to the supplied gas limit.
	nested_gas: GasMeter<T>,
	/// The storage meter for the individual call.
	nested_storage: storage::meter::NestedMeter<T>,
	/// If `false` the contract enabled its defense against reentrance attacks.
	allows_reentry: bool,
	/// If `true` subsequent calls cannot modify storage.
	read_only: bool,
	/// The delegate call info of the currently executing frame which was spawned by
	/// `delegate_call`.
	delegate: Option<DelegateInfo<T>>,
	/// The output of the last executed call frame.
	last_frame_output: ExecReturnValue,
}

/// This structure is used to represent the arguments in a delegate call frame in order to
/// distinguish who delegated the call and where it was delegated to.
struct DelegateInfo<T: Config> {
	/// The caller of the contract.
	pub caller: Origin<T>,
	/// The address of the contract the call was delegated to.
	pub callee: H160,
}

/// When calling an address it can either lead to execution of contract code or a pre-compile.
enum ExecutableOrPrecompile<T: Config, E: Executable<T>, Env> {
	/// Contract code.
	Executable(E),
	/// Code inside the runtime (so called pre-compile).
	Precompile { instance: PrecompileInstance<Env>, _phantom: PhantomData<T> },
}

impl<T: Config, E: Executable<T>, Env> ExecutableOrPrecompile<T, E, Env> {
	fn as_executable(&self) -> Option<&E> {
		if let Self::Executable(executable) = self {
			Some(executable)
		} else {
			None
		}
	}

	fn is_pvm(&self) -> bool {
		match self {
			Self::Executable(e) => e.code_info().is_pvm(),
			_ => false,
		}
	}

	fn as_precompile(&self) -> Option<&PrecompileInstance<Env>> {
		if let Self::Precompile { instance, .. } = self {
			Some(instance)
		} else {
			None
		}
	}

	#[cfg(any(feature = "runtime-benchmarks", test))]
	fn into_executable(self) -> Option<E> {
		if let Self::Executable(executable) = self {
			Some(executable)
		} else {
			None
		}
	}
}

/// Parameter passed in when creating a new `Frame`.
///
/// It determines whether the new frame is for a call or an instantiate.
enum FrameArgs<'a, T: Config, E> {
	Call {
		/// The account id of the contract that is to be called.
		dest: T::AccountId,
		/// If `None` the contract info needs to be reloaded from storage.
		cached_info: Option<ContractInfo<T>>,
		/// This frame was created by `seal_delegate_call` and hence uses different code than
		/// what is stored at [`Self::Call::dest`]. Its caller ([`DelegatedCall::caller`]) is the
		/// account which called the caller contract
		delegated_call: Option<DelegateInfo<T>>,
	},
	Instantiate {
		/// The contract or signed origin which instantiates the new contract.
		sender: T::AccountId,
		/// The executable whose `deploy` function is run.
		executable: E,
		/// A salt used in the contract address derivation of the new contract.
		salt: Option<&'a [u8; 32]>,
		/// The input data is used in the contract address derivation of the new contract.
		input_data: &'a [u8],
	},
}

/// Describes the different states of a contract as contained in a `Frame`.
enum CachedContract<T: Config> {
	/// The cached contract is up to date with the in-storage value.
	Cached(ContractInfo<T>),
	/// A recursive call into the same contract did write to the contract info.
	///
	/// In this case the cached contract is stale and needs to be reloaded from storage.
	Invalidated,
	/// The current contract executed `terminate` and removed the contract.
	///
	/// In this case a reload is neither allowed nor possible. Please note that recursive
	/// calls cannot remove a contract as this is checked and denied.
	Terminated,
	/// The frame is associated with pre-compile that has no contract info.
	None,
}

impl<T: Config> Frame<T> {
	/// Return the `contract_info` of the current contract.
	fn contract_info(&mut self) -> &mut ContractInfo<T> {
		self.contract_info.get(&self.account_id)
	}

	/// Terminate and return the `contract_info` of the current contract.
	///
	/// # Note
	///
	/// Under no circumstances the contract is allowed to access the `contract_info` after
	/// a call to this function. This would constitute a programming error in the exec module.
	fn terminate(&mut self) -> ContractInfo<T> {
		self.contract_info.terminate(&self.account_id)
	}
}

/// Extract the contract info after loading it from storage.
///
/// This assumes that `load` was executed before calling this macro.
macro_rules! get_cached_or_panic_after_load {
	($c:expr) => {{
		if let CachedContract::Cached(contract) = $c {
			contract
		} else {
			panic!(
				"It is impossible to remove a contract that is on the call stack;\
				See implementations of terminate;\
				Therefore fetching a contract will never fail while using an account id
				that is currently active on the call stack;\
				qed"
			);
		}
	}};
}

/// Same as [`Stack::top_frame`].
///
/// We need this access as a macro because sometimes hiding the lifetimes behind
/// a function won't work out.
macro_rules! top_frame {
	($stack:expr) => {
		$stack.frames.last().unwrap_or(&$stack.first_frame)
	};
}

/// Same as [`Stack::top_frame_mut`].
///
/// We need this access as a macro because sometimes hiding the lifetimes behind
/// a function won't work out.
macro_rules! top_frame_mut {
	($stack:expr) => {
		$stack.frames.last_mut().unwrap_or(&mut $stack.first_frame)
	};
}

impl<T: Config> CachedContract<T> {
	/// Return `Some(ContractInfo)` if the contract is in cached state. `None` otherwise.
	fn into_contract(self) -> Option<ContractInfo<T>> {
		if let CachedContract::Cached(contract) = self {
			Some(contract)
		} else {
			None
		}
	}

	/// Return `Some(&mut ContractInfo)` if the contract is in cached state. `None` otherwise.
	fn as_contract(&mut self) -> Option<&mut ContractInfo<T>> {
		if let CachedContract::Cached(contract) = self {
			Some(contract)
		} else {
			None
		}
	}

	/// Load the `contract_info` from storage if necessary.
	fn load(&mut self, account_id: &T::AccountId) {
		if let CachedContract::Invalidated = self {
			if let Some(contract) =
				AccountInfo::<T>::load_contract(&T::AddressMapper::to_address(account_id))
			{
				*self = CachedContract::Cached(contract);
			}
		}
	}

	/// Return the cached contract_info.
	fn get(&mut self, account_id: &T::AccountId) -> &mut ContractInfo<T> {
		self.load(account_id);
		get_cached_or_panic_after_load!(self)
	}

	/// Terminate and return the contract info.
	fn terminate(&mut self, account_id: &T::AccountId) -> ContractInfo<T> {
		self.load(account_id);
		get_cached_or_panic_after_load!(mem::replace(self, Self::Terminated))
	}

	/// Set the status to invalidate if is cached.
	fn invalidate(&mut self) {
		if matches!(self, CachedContract::Cached(_)) {
			*self = CachedContract::Invalidated;
		}
	}
}

impl<'a, T, E> Stack<'a, T, E>
where
	T: Config,
	E: Executable<T>,
{
	/// Create and run a new call stack by calling into `dest`.
	///
	/// # Return Value
	///
	/// Result<(ExecReturnValue, CodeSize), (ExecError, CodeSize)>
	pub fn run_call(
		origin: Origin<T>,
		dest: H160,
		gas_meter: &mut GasMeter<T>,
		storage_meter: &mut storage::meter::Meter<T>,
		value: U256,
		input_data: Vec<u8>,
		exec_config: &ExecConfig,
	) -> ExecResult {
		let dest = T::AddressMapper::to_account_id(&dest);
		if let Some((mut stack, executable)) = Stack::<'_, T, E>::new(
			FrameArgs::Call { dest: dest.clone(), cached_info: None, delegated_call: None },
			origin.clone(),
			gas_meter,
			storage_meter,
			value,
			exec_config,
		)? {
			stack.run(executable, input_data).map(|_| stack.first_frame.last_frame_output)
		} else {
			if_tracing(|t| {
				t.enter_child_span(
					origin.account_id().map(T::AddressMapper::to_address).unwrap_or_default(),
					T::AddressMapper::to_address(&dest),
					false,
					false,
					value,
					&input_data,
					Weight::zero(),
				);
			});

			let result = Self::transfer_from_origin(
				&origin,
				&origin,
				&dest,
				value,
				storage_meter,
				exec_config,
			);

			if_tracing(|t| match result {
				Ok(ref output) => t.exit_child_span(&output, Weight::zero()),
				Err(e) => t.exit_child_span_with_error(e.error.into(), Weight::zero()),
			});

			log::trace!(target: LOG_TARGET, "call finished with: {result:?}");

			result
		}
	}

	/// Create and run a new call stack by instantiating a new contract.
	///
	/// # Return Value
	///
	/// Result<(NewContractAccountId, ExecReturnValue), ExecError)>
	pub fn run_instantiate(
		origin: T::AccountId,
		executable: E,
		gas_meter: &mut GasMeter<T>,
		storage_meter: &mut storage::meter::Meter<T>,
		value: U256,
		input_data: Vec<u8>,
		salt: Option<&[u8; 32]>,
		exec_config: &ExecConfig,
	) -> Result<(H160, ExecReturnValue), ExecError> {
		let deployer = T::AddressMapper::to_address(&origin);
		let (mut stack, executable) = Stack::<'_, T, E>::new(
			FrameArgs::Instantiate {
				sender: origin.clone(),
				executable,
				salt,
				input_data: input_data.as_ref(),
			},
			Origin::from_account_id(origin),
			gas_meter,
			storage_meter,
			value,
			exec_config,
		)?
		.expect(FRAME_ALWAYS_EXISTS_ON_INSTANTIATE);
		let address = T::AddressMapper::to_address(&stack.top_frame().account_id);
		let result = stack
			.run(executable, input_data)
			.map(|_| (address, stack.first_frame.last_frame_output));
		if let Ok((contract, ref output)) = result {
			if !output.did_revert() {
				Contracts::<T>::deposit_event(Event::Instantiated { deployer, contract });
			}
		}
		log::trace!(target: LOG_TARGET, "instantiate finished with: {result:?}");
		result
	}

	#[cfg(any(feature = "runtime-benchmarks", test))]
	pub fn bench_new_call(
		dest: H160,
		origin: Origin<T>,
		gas_meter: &'a mut GasMeter<T>,
		storage_meter: &'a mut storage::meter::Meter<T>,
		value: BalanceOf<T>,
		exec_config: &'a ExecConfig,
	) -> (Self, E) {
		let call = Self::new(
			FrameArgs::Call {
				dest: T::AddressMapper::to_account_id(&dest),
				cached_info: None,
				delegated_call: None,
			},
			origin,
			gas_meter,
			storage_meter,
			value.into(),
			exec_config,
		)
		.unwrap()
		.unwrap();
		(call.0, call.1.into_executable().unwrap())
	}

	/// Create a new call stack.
	///
	/// Returns `None` when calling a non existent contract. This is not an error case
	/// since this will result in a value transfer.
	fn new(
		args: FrameArgs<T, E>,
		origin: Origin<T>,
		gas_meter: &'a mut GasMeter<T>,
		storage_meter: &'a mut storage::meter::Meter<T>,
		value: U256,
		exec_config: &'a ExecConfig,
	) -> Result<Option<(Self, ExecutableOrPrecompile<T, E, Self>)>, ExecError> {
		origin.ensure_mapped()?;
		let Some((first_frame, executable)) = Self::new_frame(
			args,
			value,
			gas_meter,
			Weight::max_value(),
			storage_meter,
			BalanceOf::<T>::max_value(),
			false,
			true,
		)?
		else {
			return Ok(None);
		};

		let stack = Self {
			origin,
			gas_meter,
			storage_meter,
			timestamp: T::Time::now(),
			block_number: <frame_system::Pallet<T>>::block_number(),
			first_frame,
			frames: Default::default(),
			transient_storage: TransientStorage::new(limits::TRANSIENT_STORAGE_BYTES),
			exec_config,
			_phantom: Default::default(),
		};

		Ok(Some((stack, executable)))
	}

	/// Construct a new frame.
	///
	/// This does not take `self` because when constructing the first frame `self` is
	/// not initialized, yet.
	fn new_frame<S: storage::meter::State + Default + Debug>(
		frame_args: FrameArgs<T, E>,
		value_transferred: U256,
		gas_meter: &mut GasMeter<T>,
		gas_limit: Weight,
		storage_meter: &mut storage::meter::GenericMeter<T, S>,
		deposit_limit: BalanceOf<T>,
		read_only: bool,
		origin_is_caller: bool,
	) -> Result<Option<(Frame<T>, ExecutableOrPrecompile<T, E, Self>)>, ExecError> {
		let (account_id, contract_info, executable, delegate, entry_point) = match frame_args {
			FrameArgs::Call { dest, cached_info, delegated_call } => {
				let address = T::AddressMapper::to_address(&dest);
				let precompile = <AllPrecompiles<T>>::get(address.as_fixed_bytes());

				// which contract info to load is unaffected by the fact if this
				// is a delegate call or not
				let mut contract = match (cached_info, &precompile) {
					(Some(info), _) => CachedContract::Cached(info),
					(None, None) =>
						if let Some(info) = AccountInfo::<T>::load_contract(&address) {
							CachedContract::Cached(info)
						} else {
							return Ok(None);
						},
					(None, Some(precompile)) if precompile.has_contract_info() => {
						log::trace!(target: crate::LOG_TARGET, "found precompile for address {address:?}");
						if let Some(info) = AccountInfo::<T>::load_contract(&address) {
							CachedContract::Cached(info)
						} else {
							let info = ContractInfo::new(&address, 0u32.into(), H256::zero())?;
							CachedContract::Cached(info)
						}
					},
					(None, Some(_)) => CachedContract::None,
				};

				// in case of delegate the executable is not the one at `address`
				let executable = if let Some(delegated_call) = &delegated_call {
					if let Some(precompile) =
						<AllPrecompiles<T>>::get(delegated_call.callee.as_fixed_bytes())
					{
						ExecutableOrPrecompile::Precompile {
							instance: precompile,
							_phantom: Default::default(),
						}
					} else {
						let Some(info) = AccountInfo::<T>::load_contract(&delegated_call.callee)
						else {
							return Ok(None);
						};
						let executable = E::from_storage(info.code_hash, gas_meter)?;
						ExecutableOrPrecompile::Executable(executable)
					}
				} else {
					if let Some(precompile) = precompile {
						ExecutableOrPrecompile::Precompile {
							instance: precompile,
							_phantom: Default::default(),
						}
					} else {
						let executable = E::from_storage(
							contract
								.as_contract()
								.expect("When not a precompile the contract was loaded above; qed")
								.code_hash,
							gas_meter,
						)?;
						ExecutableOrPrecompile::Executable(executable)
					}
				};

				(dest, contract, executable, delegated_call, ExportedFunction::Call)
			},
			FrameArgs::Instantiate { sender, executable, salt, input_data } => {
				let deployer = T::AddressMapper::to_address(&sender);
				let account_nonce = <System<T>>::account_nonce(&sender);
				let address = if let Some(salt) = salt {
					address::create2(&deployer, executable.code(), input_data, salt)
				} else {
					use sp_runtime::Saturating;
					address::create1(
						&deployer,
						// the Nonce from the origin has been incremented pre-dispatch, so we
						// need to subtract 1 to get the nonce at the time of the call.
						if origin_is_caller {
							account_nonce.saturating_sub(1u32.into()).saturated_into()
						} else {
							account_nonce.saturated_into()
						},
					)
				};
				let contract = ContractInfo::new(
					&address,
					<System<T>>::account_nonce(&sender),
					*executable.code_hash(),
				)?;
				(
					T::AddressMapper::to_fallback_account_id(&address),
					CachedContract::Cached(contract),
					ExecutableOrPrecompile::Executable(executable),
					None,
					ExportedFunction::Constructor,
				)
			},
		};

		let frame = Frame {
			delegate,
			value_transferred,
			contract_info,
			account_id,
			entry_point,
			nested_gas: gas_meter.nested(gas_limit),
			nested_storage: storage_meter.nested(deposit_limit),
			allows_reentry: true,
			read_only,
			last_frame_output: Default::default(),
		};

		Ok(Some((frame, executable)))
	}

	/// Create a subsequent nested frame.
	fn push_frame(
		&mut self,
		frame_args: FrameArgs<T, E>,
		value_transferred: U256,
		gas_limit: Weight,
		deposit_limit: BalanceOf<T>,
		read_only: bool,
	) -> Result<Option<ExecutableOrPrecompile<T, E, Self>>, ExecError> {
		if self.frames.len() as u32 == limits::CALL_STACK_DEPTH {
			return Err(Error::<T>::MaxCallDepthReached.into());
		}

		// We need to make sure that changes made to the contract info are not discarded.
		// See the `in_memory_changes_not_discarded` test for more information.
		// We do not store on instantiate because we do not allow to call into a contract
		// from its own constructor.
		let frame = self.top_frame();
		if let (CachedContract::Cached(contract), ExportedFunction::Call) =
			(&frame.contract_info, frame.entry_point)
		{
			AccountInfo::<T>::insert_contract(
				&T::AddressMapper::to_address(&frame.account_id),
				contract.clone(),
			);
		}

		let frame = top_frame_mut!(self);
		let nested_gas = &mut frame.nested_gas;
		let nested_storage = &mut frame.nested_storage;
		if let Some((frame, executable)) = Self::new_frame(
			frame_args,
			value_transferred,
			nested_gas,
			gas_limit,
			nested_storage,
			deposit_limit,
			read_only,
			false,
		)? {
			self.frames.try_push(frame).map_err(|_| Error::<T>::MaxCallDepthReached)?;
			Ok(Some(executable))
		} else {
			Ok(None)
		}
	}

	/// Run the current (top) frame.
	///
	/// This can be either a call or an instantiate.
	fn run(
		&mut self,
		executable: ExecutableOrPrecompile<T, E, Self>,
		input_data: Vec<u8>,
	) -> Result<(), ExecError> {
		let frame = self.top_frame();
		let entry_point = frame.entry_point;
		let is_pvm = executable.is_pvm();

		if_tracing(|tracer| {
			tracer.enter_child_span(
				self.caller().account_id().map(T::AddressMapper::to_address).unwrap_or_default(),
				T::AddressMapper::to_address(&frame.account_id),
				frame.delegate.is_some(),
				frame.read_only,
				frame.value_transferred,
				&input_data,
				frame.nested_gas.gas_left(),
			);
		});

		// The output of the caller frame will be replaced by the output of this run.
		// It is also not accessible from nested frames.
		// Hence we drop it early to save the memory.
		let frames_len = self.frames.len();
		if let Some(caller_frame) = match frames_len {
			0 => None,
			1 => Some(&mut self.first_frame.last_frame_output),
			_ => self.frames.get_mut(frames_len - 2).map(|frame| &mut frame.last_frame_output),
		} {
			*caller_frame = Default::default();
		}

		self.transient_storage.start_transaction();

		let do_transaction = || -> ExecResult {
			let caller = self.caller();
			let is_first_frame = self.frames.len() == 0;
			let bump_nonce = self.exec_config.bump_nonce;
			let frame = top_frame_mut!(self);
			let account_id = &frame.account_id.clone();

			if u32::try_from(input_data.len())
				.map(|len| len > limits::CALLDATA_BYTES)
				.unwrap_or(true)
			{
				Err(<Error<T>>::CallDataTooLarge)?;
			}

			// We need to make sure that the contract's account exists before calling its
			// constructor.
			if entry_point == ExportedFunction::Constructor {
				// Root origin can't be used to instantiate a contract, so it is safe to assume that
				// if we reached this point the origin has an associated account.
				let origin = &self.origin.account_id()?;

				let ed = <Contracts<T>>::min_balance();
				frame.nested_storage.record_charge(&StorageDeposit::Charge(ed))?;
				<Contracts<T>>::charge_deposit(None, origin, account_id, ed, self.exec_config)
					.map_err(|_| <Error<T>>::StorageDepositNotEnoughFunds)?;

				// A consumer is added at account creation and removed it on termination, otherwise
				// the runtime could remove the account. As long as a contract exists its
				// account must exist. With the consumer, a correct runtime cannot remove the
				// account.
				<System<T>>::inc_consumers(account_id)?;

				// Contracts nonce starts at 1
				<System<T>>::inc_account_nonce(account_id);

				if bump_nonce || !is_first_frame {
					// Needs to be incremented before calling into the code so that it is visible
					// in case of recursion.
					<System<T>>::inc_account_nonce(caller.account_id()?);
				}
				// The incremented refcount should be visible to the constructor.
				if is_pvm {
					<CodeInfo<T>>::increment_refcount(
						*executable
							.as_executable()
							.expect("Precompiles cannot be instantiated; qed")
							.code_hash(),
					)?;
				}
			}

			// Every non delegate call or instantiate also optionally transfers the balance.
			// If it is a delegate call, then we've already transferred tokens in the
			// last non-delegate frame.
			if frame.delegate.is_none() {
				Self::transfer_from_origin(
					&self.origin,
					&caller,
					account_id,
					frame.value_transferred,
					&mut frame.nested_storage,
					self.exec_config,
				)?;
			}

			// We need to make sure that the pre-compiles contract exist before executing it.
			// A few more conditionals:
			// 	- Only contracts with extended API (has_contract_info) are guaranteed to have an
			//    account.
			//  - Only when not delegate calling we are executing in the context of the pre-compile.
			//    Pre-compiles itself cannot delegate call.
			if let Some(precompile) = executable.as_precompile() {
				if precompile.has_contract_info() &&
					frame.delegate.is_none() &&
					!<System<T>>::account_exists(account_id)
				{
					// prefix matching pre-compiles cannot have a contract info
					// hence we only mint once per pre-compile
					T::Currency::mint_into(account_id, T::Currency::minimum_balance())?;
					// make sure the pre-compile does not destroy its account by accident
					<System<T>>::inc_consumers(account_id)?;
				}
			}

			let mut code_deposit = executable
				.as_executable()
				.map(|exec| exec.code_info().deposit())
				.unwrap_or_default();

			let mut output = match executable {
				ExecutableOrPrecompile::Executable(executable) =>
					executable.execute(self, entry_point, input_data),
				ExecutableOrPrecompile::Precompile { instance, .. } =>
					instance.call(input_data, self),
			}
			.and_then(|output| {
				if u32::try_from(output.data.len())
					.map(|len| len > limits::CALLDATA_BYTES)
					.unwrap_or(true)
				{
					Err(<Error<T>>::ReturnDataTooLarge)?;
				}
				Ok(output)
			})
			.map_err(|e| ExecError { error: e.error, origin: ErrorOrigin::Callee })?;

			// Avoid useless work that would be reverted anyways.
			if output.did_revert() {
				return Ok(output);
			}

			// The deposit we charge for a contract depends on the size of the immutable data.
			// Hence we need to delay charging the base deposit after execution.
			let frame = if entry_point == ExportedFunction::Constructor {
				let origin = self.origin.account_id()?.clone();
				let frame = top_frame_mut!(self);
				// if we are dealing with EVM bytecode
				// We upload the new runtime code, and update the code
				if !is_pvm {
					// Only keep return data for tracing
					let data = if crate::tracing::if_tracing(|_| {}).is_none() {
						core::mem::replace(&mut output.data, Default::default())
					} else {
						output.data.clone()
					};

					let mut module = crate::ContractBlob::<T>::from_evm_runtime_code(data, origin)?;
					module.store_code(&self.exec_config, Some(&mut frame.nested_storage))?;
					code_deposit = module.code_info().deposit();

					let contract_info = frame.contract_info();
					contract_info.code_hash = *module.code_hash();
					<CodeInfo<T>>::increment_refcount(contract_info.code_hash)?;
				}

				let deposit = frame.contract_info().update_base_deposit(code_deposit);
				frame
					.nested_storage
					.charge_deposit(frame.account_id.clone(), StorageDeposit::Charge(deposit));
				frame
			} else {
				self.top_frame_mut()
			};

			// The storage deposit is only charged at the end of every call stack.
			// To make sure that no sub call uses more than it is allowed to,
			// the limit is manually enforced here.
			let contract = frame.contract_info.as_contract();
			frame
				.nested_storage
				.enforce_limit(contract)
				.map_err(|e| ExecError { error: e, origin: ErrorOrigin::Callee })?;

			Ok(output)
		};

		// All changes performed by the contract are executed under a storage transaction.
		// This allows for roll back on error. Changes to the cached contract_info are
		// committed or rolled back when popping the frame.
		//
		// `with_transactional` may return an error caused by a limit in the
		// transactional storage depth.
		let transaction_outcome =
			with_transaction(|| -> TransactionOutcome<Result<_, DispatchError>> {
				let output = do_transaction();
				match &output {
					Ok(result) if !result.did_revert() =>
						TransactionOutcome::Commit(Ok((true, output))),
					_ => TransactionOutcome::Rollback(Ok((false, output))),
				}
			});

		let (success, output) = match transaction_outcome {
			// `with_transactional` executed successfully, and we have the expected output.
			Ok((success, output)) => {
				if_tracing(|tracer| {
					let gas_consumed = top_frame!(self).nested_gas.gas_consumed();
					match &output {
						Ok(output) => tracer.exit_child_span(&output, gas_consumed),
						Err(e) => tracer.exit_child_span_with_error(e.error.into(), gas_consumed),
					}
				});

				(success, output)
			},
			// `with_transactional` returned an error, and we propagate that error and note no state
			// has changed.
			Err(error) => {
				if_tracing(|tracer| {
					let gas_consumed = top_frame!(self).nested_gas.gas_consumed();
					tracer.exit_child_span_with_error(error.into(), gas_consumed);
				});

				(false, Err(error.into()))
			},
		};

		if success {
			self.transient_storage.commit_transaction();
		} else {
			self.transient_storage.rollback_transaction();
		}

		log::trace!(target: LOG_TARGET, "frame finished with: {output:?}");

		self.pop_frame(success);
		output.map(|output| {
			self.top_frame_mut().last_frame_output = output;
		})
	}

	/// Remove the current (top) frame from the stack.
	///
	/// This is called after running the current frame. It commits cached values to storage
	/// and invalidates all stale references to it that might exist further down the call stack.
	fn pop_frame(&mut self, persist: bool) {
		// Pop the current frame from the stack and return it in case it needs to interact
		// with duplicates that might exist on the stack.
		// A `None` means that we are returning from the `first_frame`.
		let frame = self.frames.pop();

		// Both branches do essentially the same with the exception. The difference is that
		// the else branch does consume the hardcoded `first_frame`.
		if let Some(mut frame) = frame {
			let account_id = &frame.account_id;
			let prev = top_frame_mut!(self);

			prev.nested_gas.absorb_nested(frame.nested_gas);

			// Only gas counter changes are persisted in case of a failure.
			if !persist {
				return;
			}

			// Record the storage meter changes of the nested call into the parent meter.
			// If the dropped frame's contract has a contract info we update the deposit
			// counter in its contract info. The load is necessary to pull it from storage in case
			// it was invalidated.
			frame.contract_info.load(account_id);
			let mut contract = frame.contract_info.into_contract();
			prev.nested_storage.absorb(frame.nested_storage, account_id, contract.as_mut());

			// In case the contract wasn't terminated we need to persist changes made to it.
			if let Some(contract) = contract {
				// optimization: Predecessor is the same contract.
				// We can just copy the contract into the predecessor without a storage write.
				// This is possible when there is no other contract in-between that could
				// trigger a rollback.
				if prev.account_id == *account_id {
					prev.contract_info = CachedContract::Cached(contract);
					return;
				}

				// Predecessor is a different contract: We persist the info and invalidate the first
				// stale cache we find. This triggers a reload from storage on next use. We skip(1)
				// because that case is already handled by the optimization above. Only the first
				// cache needs to be invalidated because that one will invalidate the next cache
				// when it is popped from the stack.
				AccountInfo::<T>::insert_contract(
					&T::AddressMapper::to_address(account_id),
					contract,
				);
				if let Some(f) = self.frames_mut().skip(1).find(|f| f.account_id == *account_id) {
					f.contract_info.invalidate();
				}
			}
		} else {
			// TODO: iterate contracts_to_be_destroyed and destroy each contract
			self.gas_meter.absorb_nested(mem::take(&mut self.first_frame.nested_gas));
			if !persist {
				return;
			}
			let mut contract = self.first_frame.contract_info.as_contract();
			self.storage_meter.absorb(
				mem::take(&mut self.first_frame.nested_storage),
				&self.first_frame.account_id,
				contract.as_deref_mut(),
			);
			if let Some(contract) = contract {
				AccountInfo::<T>::insert_contract(
					&T::AddressMapper::to_address(&self.first_frame.account_id),
					contract.clone(),
				);
			}
		}
	}

	/// Transfer some funds from `from` to `to`.
	///
	/// This is a no-op for zero `value`, avoiding events to be emitted for zero balance transfers.
	///
	/// If the destination account does not exist, it is pulled into existence by transferring the
	/// ED from `origin` to the new account. The total amount transferred to `to` will be ED +
	/// `value`. This makes the ED fully transparent for contracts.
	/// The ED transfer is executed atomically with the actual transfer, avoiding the possibility of
	/// the ED transfer succeeding but the actual transfer failing. In other words, if the `to` does
	/// not exist, the transfer does fail and nothing will be sent to `to` if either `origin` can
	/// not provide the ED or transferring `value` from `from` to `to` fails.
	/// Note: This will also fail if `origin` is root.
	fn transfer<S: storage::meter::State + Default + Debug>(
		origin: &Origin<T>,
		from: &T::AccountId,
		to: &T::AccountId,
		value: U256,
		storage_meter: &mut storage::meter::GenericMeter<T, S>,
		exec_config: &ExecConfig,
	) -> DispatchResult {
		fn transfer_with_dust<T: Config>(
			from: &AccountIdOf<T>,
			to: &AccountIdOf<T>,
			value: BalanceWithDust<BalanceOf<T>>,
		) -> DispatchResult {
			let (value, dust) = value.deconstruct();

			fn transfer_balance<T: Config>(
				from: &AccountIdOf<T>,
				to: &AccountIdOf<T>,
				value: BalanceOf<T>,
			) -> DispatchResult {
				T::Currency::transfer(from, to, value, Preservation::Preserve)
				.map_err(|err| {
					log::debug!(target: crate::LOG_TARGET, "Transfer failed: from {from:?} to {to:?} (value: ${value:?}). Err: {err:?}");
					Error::<T>::TransferFailed
				})?;
				Ok(())
			}

			fn transfer_dust<T: Config>(
				from: &mut AccountInfo<T>,
				to: &mut AccountInfo<T>,
				dust: u32,
			) -> DispatchResult {
				from.dust =
					from.dust.checked_sub(dust).ok_or_else(|| Error::<T>::TransferFailed)?;
				to.dust = to.dust.checked_add(dust).ok_or_else(|| Error::<T>::TransferFailed)?;
				Ok(())
			}

			if dust.is_zero() {
				return transfer_balance::<T>(from, to, value)
			}

			let from_addr = <T::AddressMapper as AddressMapper<T>>::to_address(from);
			let mut from_info = AccountInfoOf::<T>::get(&from_addr).unwrap_or_default();

			let to_addr = <T::AddressMapper as AddressMapper<T>>::to_address(to);
			let mut to_info = AccountInfoOf::<T>::get(&to_addr).unwrap_or_default();

			let plank = T::NativeToEthRatio::get();

			if from_info.dust < dust {
				T::Currency::burn_from(
					from,
					1u32.into(),
					Preservation::Preserve,
					Precision::Exact,
					Fortitude::Polite,
				)
				.map_err(|err| {
					log::debug!(target: crate::LOG_TARGET, "Burning 1 plank from {from:?} failed. Err: {err:?}");
					Error::<T>::TransferFailed
				})?;

				from_info.dust =
					from_info.dust.checked_add(plank).ok_or_else(|| Error::<T>::TransferFailed)?;
			}

			transfer_balance::<T>(from, to, value)?;
			transfer_dust::<T>(&mut from_info, &mut to_info, dust)?;

			if to_info.dust >= plank {
				T::Currency::mint_into(to, 1u32.into())?;
				to_info.dust =
					to_info.dust.checked_sub(plank).ok_or_else(|| Error::<T>::TransferFailed)?;
			}

			AccountInfoOf::<T>::set(&from_addr, Some(from_info));
			AccountInfoOf::<T>::set(&to_addr, Some(to_info));

			Ok(())
		}

		let value = BalanceWithDust::<BalanceOf<T>>::from_value::<T>(value)
			.map_err(|_| <Error<T>>::BalanceConversionFailed)?;
		if value.is_zero() {
			return Ok(());
		}

		if <System<T>>::account_exists(to) {
			return transfer_with_dust::<T>(from, to, value)
		}

		let origin = origin.account_id()?;
		let ed = <T as Config>::Currency::minimum_balance();
		with_transaction(|| -> TransactionOutcome<DispatchResult> {
			match storage_meter
				.record_charge(&StorageDeposit::Charge(ed))
				.and_then(|_| {
					<Contracts<T>>::charge_deposit(None, origin, to, ed, exec_config)
						.map_err(|_| Error::<T>::StorageDepositNotEnoughFunds)?;
					Ok(())
				})
				.and_then(|_| transfer_with_dust::<T>(from, to, value))
			{
				Ok(_) => TransactionOutcome::Commit(Ok(())),
				Err(err) => TransactionOutcome::Rollback(Err(err)),
			}
		})
	}

	/// Same as `transfer` but `from` is an `Origin`.
	fn transfer_from_origin<S: storage::meter::State + Default + Debug>(
		origin: &Origin<T>,
		from: &Origin<T>,
		to: &T::AccountId,
		value: U256,
		storage_meter: &mut storage::meter::GenericMeter<T, S>,
		exec_config: &ExecConfig,
	) -> ExecResult {
		// If the from address is root there is no account to transfer from, and therefore we can't
		// take any `value` other than 0.
		let from = match from {
			Origin::Signed(caller) => caller,
			Origin::Root if value.is_zero() => return Ok(Default::default()),
			Origin::Root => return Err(DispatchError::RootNotAllowed.into()),
		};
		Self::transfer(origin, from, to, value, storage_meter, exec_config)
			.map(|_| Default::default())
			.map_err(Into::into)
	}

	/// Reference to the current (top) frame.
	fn top_frame(&self) -> &Frame<T> {
		top_frame!(self)
	}

	/// Mutable reference to the current (top) frame.
	fn top_frame_mut(&mut self) -> &mut Frame<T> {
		top_frame_mut!(self)
	}

	/// Iterator over all frames.
	///
	/// The iterator starts with the top frame and ends with the root frame.
	fn frames(&self) -> impl Iterator<Item = &Frame<T>> {
		core::iter::once(&self.first_frame).chain(&self.frames).rev()
	}

	/// Same as `frames` but with a mutable reference as iterator item.
	fn frames_mut(&mut self) -> impl Iterator<Item = &mut Frame<T>> {
		core::iter::once(&mut self.first_frame).chain(&mut self.frames).rev()
	}

	/// Returns whether the current contract is on the stack multiple times.
	fn is_recursive(&self) -> bool {
		let account_id = &self.top_frame().account_id;
		self.frames().skip(1).any(|f| &f.account_id == account_id)
	}

	/// Returns whether the specified contract allows to be reentered right now.
	fn allows_reentry(&self, id: &T::AccountId) -> bool {
		!self.frames().any(|f| &f.account_id == id && !f.allows_reentry)
	}

	/// Returns the *free* balance of the supplied AccountId.
	fn account_balance(&self, who: &T::AccountId) -> U256 {
		let balance = AccountInfo::<T>::balance(AccountIdOrAddress::AccountId(who.clone()));
		crate::Pallet::<T>::convert_native_to_evm(balance)
	}

	/// Certain APIs, e.g. `{set,get}_immutable_data` behave differently depending
	/// on the configured entry point. Thus, we allow setting the export manually.
	#[cfg(feature = "runtime-benchmarks")]
	pub(crate) fn override_export(&mut self, export: ExportedFunction) {
		self.top_frame_mut().entry_point = export;
	}

	#[cfg(feature = "runtime-benchmarks")]
	pub(crate) fn set_block_number(&mut self, block_number: BlockNumberFor<T>) {
		self.block_number = block_number;
	}

	fn block_hash(&self, block_number: U256) -> Option<H256> {
		let Ok(block_number) = BlockNumberFor::<T>::try_from(block_number) else {
			return None;
		};
		if block_number >= self.block_number {
			return None;
		}
		if block_number < self.block_number.saturating_sub(256u32.into()) {
			return None;
		}

		// Fallback to the system block hash for older blocks
		// 256 entries should suffice for all use cases, this mostly ensures
		// our benchmarks are passing.
		match crate::Pallet::<T>::eth_block_hash_from_number(block_number.into()) {
			Some(hash) => Some(hash),
			None => {
				use codec::Decode;
				let block_hash = System::<T>::block_hash(&block_number);
				Decode::decode(&mut TrailingZeroInput::new(block_hash.as_ref())).ok()
			},
		}
	}

	/// Returns true if the current context has contract info.
	/// This is the case if `no_precompile || precompile_with_info`.
	fn has_contract_info(&self) -> bool {
		let address = self.address();
		let precompile = <AllPrecompiles<T>>::get::<Stack<'_, T, E>>(address.as_fixed_bytes());
		if let Some(precompile) = precompile {
			return precompile.has_contract_info();
		}
		true
	}
}

impl<'a, T, E> Ext for Stack<'a, T, E>
where
	T: Config,
	E: Executable<T>,
{
	fn delegate_call(
		&mut self,
		gas_limit: Weight,
		deposit_limit: U256,
		address: H160,
		input_data: Vec<u8>,
	) -> Result<(), ExecError> {
		// We reset the return data now, so it is cleared out even if no new frame was executed.
		// This is for example the case for unknown code hashes or creating the frame fails.
		*self.last_frame_output_mut() = Default::default();

		let top_frame = self.top_frame_mut();
		let contract_info = top_frame.contract_info().clone();
		let account_id = top_frame.account_id.clone();
		let value = top_frame.value_transferred;
		if let Some(executable) = self.push_frame(
			FrameArgs::Call {
				dest: account_id,
				cached_info: Some(contract_info),
				delegated_call: Some(DelegateInfo {
					caller: self.caller().clone(),
					callee: address,
				}),
			},
			value,
			gas_limit,
			deposit_limit.saturated_into::<BalanceOf<T>>(),
			self.is_read_only(),
		)? {
			self.run(executable, input_data)
		} else {
			// Delegate-calls to non-contract accounts are considered success.
			Ok(())
		}
	}

	fn terminate(&mut self, beneficiary: &H160) -> Result<CodeRemoved, DispatchError> {
		if self.is_recursive() {
			return Err(Error::<T>::TerminatedWhileReentrant.into());
		}
		let frame = self.top_frame_mut();
		if frame.entry_point == ExportedFunction::Constructor {
			return Err(Error::<T>::TerminatedInConstructor.into());
		}
		let info = frame.terminate();
		let beneficiary_account = T::AddressMapper::to_account_id(beneficiary);
		frame.nested_storage.terminate(&info, beneficiary_account);

		info.queue_trie_for_deletion();
		let account_address = T::AddressMapper::to_address(&frame.account_id);
		AccountInfoOf::<T>::remove(&account_address);
		ImmutableDataOf::<T>::remove(&account_address);
		let removed = <CodeInfo<T>>::decrement_refcount(info.code_hash)?;

		Ok(removed)
	}

	fn own_code_hash(&mut self) -> &H256 {
		&self.top_frame_mut().contract_info().code_hash
	}

	/// TODO: This should be changed to run the constructor of the supplied `hash`.
	///
	/// Because the immutable data is attached to a contract and not a code,
	/// we need to update the immutable data too.
	///
	/// Otherwise we open a massive footgun:
	/// If the immutables changed in the new code, the contract will brick.
	///
	/// A possible implementation strategy is to add a flag to `FrameArgs::Instantiate`,
	/// so that `fn run()` will roll back any changes if this flag is set.
	///
	/// After running the constructor, the new immutable data is already stored in
	/// `self.immutable_data` at the address of the (reverted) contract instantiation.
	///
	/// The `set_code_hash` contract API stays disabled until this change is implemented.
	fn set_code_hash(&mut self, hash: H256) -> Result<CodeRemoved, DispatchError> {
		let frame = top_frame_mut!(self);

		let info = frame.contract_info();

		let prev_hash = info.code_hash;
		info.code_hash = hash;

		let code_info = CodeInfoOf::<T>::get(hash).ok_or(Error::<T>::CodeNotFound)?;

		let old_base_deposit = info.storage_base_deposit();
		let new_base_deposit = info.update_base_deposit(code_info.deposit());
		let deposit = StorageDeposit::Charge(new_base_deposit)
			.saturating_sub(&StorageDeposit::Charge(old_base_deposit));

		frame.nested_storage.charge_deposit(frame.account_id.clone(), deposit);

		<CodeInfo<T>>::increment_refcount(hash)?;
		let removed = <CodeInfo<T>>::decrement_refcount(prev_hash)?;
		Ok(removed)
	}

	fn immutable_data_len(&mut self) -> u32 {
		self.top_frame_mut().contract_info().immutable_data_len()
	}

	fn get_immutable_data(&mut self) -> Result<ImmutableData, DispatchError> {
		if self.top_frame().entry_point == ExportedFunction::Constructor {
			return Err(Error::<T>::InvalidImmutableAccess.into());
		}

		// Immutable is read from contract code being executed
		let address = self
			.top_frame()
			.delegate
			.as_ref()
			.map(|d| d.callee)
			.unwrap_or(T::AddressMapper::to_address(self.account_id()));
		Ok(<ImmutableDataOf<T>>::get(address).ok_or_else(|| Error::<T>::InvalidImmutableAccess)?)
	}

	fn set_immutable_data(&mut self, data: ImmutableData) -> Result<(), DispatchError> {
		let frame = self.top_frame_mut();
		if frame.entry_point == ExportedFunction::Call || data.is_empty() {
			return Err(Error::<T>::InvalidImmutableAccess.into());
		}
		frame.contract_info().set_immutable_data_len(data.len() as u32);
		<ImmutableDataOf<T>>::insert(T::AddressMapper::to_address(&frame.account_id), &data);
		Ok(())
	}
}

impl<'a, T, E> PrecompileWithInfoExt for Stack<'a, T, E>
where
	T: Config,
	E: Executable<T>,
{
	fn instantiate(
		&mut self,
		gas_limit: Weight,
		deposit_limit: U256,
		code: Code,
		value: U256,
		input_data: Vec<u8>,
		salt: Option<&[u8; 32]>,
	) -> Result<H160, ExecError> {
		// We reset the return data now, so it is cleared out even if no new frame was executed.
		// This is for example the case when creating the frame fails.
		*self.last_frame_output_mut() = Default::default();

		let sender = self.top_frame().account_id.clone();
		let executable = {
			let executable = match &code {
				Code::Upload(bytecode) => {
					if !T::AllowEVMBytecode::get() {
						return Err(<Error<T>>::CodeRejected.into());
					}
					E::from_evm_init_code(bytecode.clone(), sender.clone())?
				},
				Code::Existing(hash) => E::from_storage(*hash, self.gas_meter_mut())?,
			};
			self.push_frame(
				FrameArgs::Instantiate {
					sender,
					executable,
					salt,
					input_data: input_data.as_ref(),
				},
				value,
				gas_limit,
				deposit_limit.saturated_into::<BalanceOf<T>>(),
				self.is_read_only(),
			)?
		};
		let executable = executable.expect(FRAME_ALWAYS_EXISTS_ON_INSTANTIATE);
		let address = T::AddressMapper::to_address(&self.top_frame().account_id);
		if_tracing(|t| t.instantiate_code(&code, salt));
		self.run(executable, input_data).map(|_| address)
	}
}

impl<'a, T, E> PrecompileExt for Stack<'a, T, E>
where
	T: Config,
	E: Executable<T>,
{
	type T = T;

	fn call(
		&mut self,
		gas_limit: Weight,
		deposit_limit: U256,
		dest_addr: &H160,
		value: U256,
		input_data: Vec<u8>,
		allows_reentry: bool,
		read_only: bool,
	) -> Result<(), ExecError> {
		// Before pushing the new frame: Protect the caller contract against reentrancy attacks.
		// It is important to do this before calling `allows_reentry` so that a direct recursion
		// is caught by it.
		self.top_frame_mut().allows_reentry = allows_reentry;

		// We reset the return data now, so it is cleared out even if no new frame was executed.
		// This is for example the case for balance transfers or when creating the frame fails.
		*self.last_frame_output_mut() = Default::default();

		let try_call = || {
			// Enable read-only access if requested; cannot disable it if already set.
			let is_read_only = read_only || self.is_read_only();

			// We can skip the stateful lookup for pre-compiles.
			let dest = if <AllPrecompiles<T>>::get::<Self>(dest_addr.as_fixed_bytes()).is_some() {
				T::AddressMapper::to_fallback_account_id(dest_addr)
			} else {
				T::AddressMapper::to_account_id(dest_addr)
			};

			if !self.allows_reentry(&dest) {
				return Err(<Error<T>>::ReentranceDenied.into());
			}

			// We ignore instantiate frames in our search for a cached contract.
			// Otherwise it would be possible to recursively call a contract from its own
			// constructor: We disallow calling not fully constructed contracts.
			let cached_info = self
				.frames()
				.find(|f| f.entry_point == ExportedFunction::Call && f.account_id == dest)
				.and_then(|f| match &f.contract_info {
					CachedContract::Cached(contract) => Some(contract.clone()),
					_ => None,
				});

			if let Some(executable) = self.push_frame(
				FrameArgs::Call { dest: dest.clone(), cached_info, delegated_call: None },
				value,
				gas_limit,
				deposit_limit.saturated_into::<BalanceOf<T>>(),
				is_read_only,
			)? {
				self.run(executable, input_data)
			} else {
				if_tracing(|t| {
					t.enter_child_span(
						T::AddressMapper::to_address(self.account_id()),
						T::AddressMapper::to_address(&dest),
						false,
						is_read_only,
						value,
						&input_data,
						Weight::zero(),
					);
				});

				let result = if is_read_only && value.is_zero() {
					Ok(Default::default())
				} else if is_read_only {
					Err(Error::<T>::StateChangeDenied.into())
				} else {
					let account_id = self.account_id().clone();
					let frame = top_frame_mut!(self);
					Self::transfer_from_origin(
						&self.origin,
						&Origin::from_account_id(account_id),
						&dest,
						value,
						&mut frame.nested_storage,
						self.exec_config,
					)
				};

				if_tracing(|t| match result {
					Ok(ref output) => t.exit_child_span(&output, Weight::zero()),
					Err(e) => t.exit_child_span_with_error(e.error.into(), Weight::zero()),
				});

				result.map(|_| ())
			}
		};

		// We need to make sure to reset `allows_reentry` even on failure.
		let result = try_call();

		// Protection is on a per call basis.
		self.top_frame_mut().allows_reentry = true;

		result
	}

	fn get_transient_storage(&self, key: &Key) -> Option<Vec<u8>> {
		self.transient_storage.read(self.account_id(), key)
	}

	fn get_transient_storage_size(&self, key: &Key) -> Option<u32> {
		self.transient_storage
			.read(self.account_id(), key)
			.map(|value| value.len() as _)
	}

	fn set_transient_storage(
		&mut self,
		key: &Key,
		value: Option<Vec<u8>>,
		take_old: bool,
	) -> Result<WriteOutcome, DispatchError> {
		let account_id = self.account_id().clone();
		self.transient_storage.write(&account_id, key, value, take_old)
	}

	fn account_id(&self) -> &T::AccountId {
		&self.top_frame().account_id
	}

	fn caller(&self) -> Origin<T> {
		if let Some(DelegateInfo { caller, .. }) = &self.top_frame().delegate {
			caller.clone()
		} else {
			self.frames()
				.nth(1)
				.map(|f| Origin::from_account_id(f.account_id.clone()))
				.unwrap_or(self.origin.clone())
		}
	}

	fn caller_of_caller(&self) -> Origin<T> {
		// fetch top frame of top frame
		let caller_of_caller_frame = match self.frames().nth(2) {
			None => return self.origin.clone(),
			Some(frame) => frame,
		};
		if let Some(DelegateInfo { caller, .. }) = &caller_of_caller_frame.delegate {
			caller.clone()
		} else {
			Origin::from_account_id(caller_of_caller_frame.account_id.clone())
		}
	}

	fn origin(&self) -> &Origin<T> {
		&self.origin
	}

	fn to_account_id(&self, address: &H160) -> T::AccountId {
		T::AddressMapper::to_account_id(address)
	}

	fn code_hash(&self, address: &H160) -> H256 {
		if let Some(code) = <AllPrecompiles<T>>::code(address.as_fixed_bytes()) {
			return sp_io::hashing::keccak_256(code).into()
		}

		<AccountInfo<T>>::load_contract(&address)
			.map(|contract| contract.code_hash)
			.unwrap_or_else(|| {
				if System::<T>::account_exists(&T::AddressMapper::to_account_id(address)) {
					return EMPTY_CODE_HASH;
				}
				H256::zero()
			})
	}

	fn code_size(&self, address: &H160) -> u64 {
		if let Some(code) = <AllPrecompiles<T>>::code(address.as_fixed_bytes()) {
			return code.len() as u64
		}

		<AccountInfo<T>>::load_contract(&address)
			.and_then(|contract| CodeInfoOf::<T>::get(contract.code_hash))
			.map(|info| info.code_len())
			.unwrap_or_default()
	}

	fn caller_is_origin(&self, use_caller_of_caller: bool) -> bool {
		let caller = if use_caller_of_caller { self.caller_of_caller() } else { self.caller() };
		self.origin == caller
	}

	fn caller_is_root(&self, use_caller_of_caller: bool) -> bool {
		// if the caller isn't origin, then it can't be root.
		self.caller_is_origin(use_caller_of_caller) && self.origin == Origin::Root
	}

	fn balance(&self) -> U256 {
		self.account_balance(&self.top_frame().account_id)
	}

	fn balance_of(&self, address: &H160) -> U256 {
		let balance =
			self.account_balance(&<Self::T as Config>::AddressMapper::to_account_id(address));
		if_tracing(|tracer| {
			tracer.balance_read(address, balance);
		});
		balance
	}

	fn value_transferred(&self) -> U256 {
		self.top_frame().value_transferred.into()
	}

	fn now(&self) -> U256 {
		(self.timestamp / 1000u32.into()).into()
	}

	fn minimum_balance(&self) -> U256 {
		let min = T::Currency::minimum_balance();
		crate::Pallet::<T>::convert_native_to_evm(min)
	}

	fn deposit_event(&mut self, topics: Vec<H256>, data: Vec<u8>) {
		let contract = T::AddressMapper::to_address(self.account_id());
		if_tracing(|tracer| {
			tracer.log_event(contract, &topics, &data);
		});

		// Capture the log only if it is generated by an Ethereum transaction.
		block_storage::capture_ethereum_log(&contract, &data, &topics);

		Contracts::<Self::T>::deposit_event(Event::ContractEmitted { contract, data, topics });
	}

	fn block_number(&self) -> U256 {
		self.block_number.into()
	}

	fn block_hash(&self, block_number: U256) -> Option<H256> {
		self.block_hash(block_number)
	}

	fn block_author(&self) -> Option<H160> {
		Some(Contracts::<Self::T>::block_author())
	}

	fn gas_limit(&self) -> u64 {
		<T as frame_system::Config>::BlockWeights::get().max_block.ref_time()
	}

	fn chain_id(&self) -> u64 {
		<T as Config>::ChainId::get()
	}

	fn max_value_size(&self) -> u32 {
		limits::PAYLOAD_BYTES
	}

	fn gas_meter(&self) -> &GasMeter<Self::T> {
		&self.top_frame().nested_gas
	}

	fn gas_meter_mut(&mut self) -> &mut GasMeter<Self::T> {
		&mut self.top_frame_mut().nested_gas
	}

	fn ecdsa_recover(&self, signature: &[u8; 65], message_hash: &[u8; 32]) -> Result<[u8; 33], ()> {
		secp256k1_ecdsa_recover_compressed(signature, message_hash).map_err(|_| ())
	}

	fn sr25519_verify(&self, signature: &[u8; 64], message: &[u8], pub_key: &[u8; 32]) -> bool {
		sp_io::crypto::sr25519_verify(
			&SR25519Signature::from(*signature),
			message,
			&SR25519Public::from(*pub_key),
		)
	}

	fn ecdsa_to_eth_address(&self, pk: &[u8; 33]) -> Result<[u8; 20], ()> {
		ECDSAPublic::from(*pk).to_eth_address()
	}

	#[cfg(any(test, feature = "runtime-benchmarks"))]
	fn contract_info(&mut self) -> &mut ContractInfo<Self::T> {
		self.top_frame_mut().contract_info()
	}

	#[cfg(any(feature = "runtime-benchmarks", test))]
	fn transient_storage(&mut self) -> &mut TransientStorage<Self::T> {
		&mut self.transient_storage
	}

	fn is_read_only(&self) -> bool {
		self.top_frame().read_only
	}

	fn is_delegate_call(&self) -> bool {
		self.top_frame().delegate.is_some()
	}

	fn last_frame_output(&self) -> &ExecReturnValue {
		&self.top_frame().last_frame_output
	}

	fn last_frame_output_mut(&mut self) -> &mut ExecReturnValue {
		&mut self.top_frame_mut().last_frame_output
	}

	fn copy_code_slice(&mut self, buf: &mut [u8], address: &H160, code_offset: usize) {
		let len = buf.len();
		if len == 0 {
			return;
		}

		let code_hash = self.code_hash(address);
		let code = crate::PristineCode::<T>::get(&code_hash).unwrap_or_default();

		let len = len.min(code.len().saturating_sub(code_offset));
		if len > 0 {
			buf[..len].copy_from_slice(&code[code_offset..code_offset + len]);
		}

		buf[len..].fill(0);
	}

	fn effective_gas_price(&self) -> U256 {
		self.exec_config
			.effective_gas_price
			.unwrap_or_else(|| <Contracts<T>>::evm_base_fee())
	}

	fn gas_left(&self) -> u64 {
		let frame = self.top_frame();
		if let Some((encoded_len, base_weight)) = self.exec_config.collect_deposit_from_hold {
			// when using the txhold we know the overall available fee by looking at the tx credit
			// we work backwards: the gas_left is the overall fee minus what was already consumed
			let weight_fee_consumed = T::FeeInfo::tx_fee_from_weight(
				encoded_len,
				&frame.nested_gas.gas_consumed().saturating_add(base_weight),
			);
			let available = T::FeeInfo::remaining_txfee().saturating_sub(weight_fee_consumed);
			let deposit_consumed = self
				.frames
				.iter()
				.chain(core::iter::once(&self.first_frame))
				.fold(StorageDeposit::default(), |acc, frame| {
					acc.saturating_add(&frame.nested_storage.consumed())
				});
			deposit_consumed.available(&available)
		} else {
			// when not using the hold we expect the transaction to contain a limit for the storage
			// deposit we work forwards: add up what is left from both meters
			// in case no storage limit is set we limit by all the free balance of the signer
			use frame_support::traits::tokens::{Fortitude, Preservation};
			let weight_fee_available =
				T::FeeInfo::weight_to_fee(&frame.nested_gas.gas_left(), Combinator::Min);
			let available_balance = self
				.origin
				.account_id()
				.map(|acc| {
					T::Currency::reducible_balance(acc, Preservation::Preserve, Fortitude::Polite)
				})
				.unwrap_or(BalanceOf::<T>::max_value());
			let deposit_available = frame.nested_storage.available().min(available_balance);
			weight_fee_available.saturating_add(deposit_available)
		}
		.saturated_into()
	}

	fn get_storage(&mut self, key: &Key) -> Option<Vec<u8>> {
		assert!(self.has_contract_info());
		self.top_frame_mut().contract_info().read(key)
	}

	fn get_storage_size(&mut self, key: &Key) -> Option<u32> {
		assert!(self.has_contract_info());
		self.top_frame_mut().contract_info().size(key.into())
	}

	fn set_storage(
		&mut self,
		key: &Key,
		value: Option<Vec<u8>>,
		take_old: bool,
	) -> Result<WriteOutcome, DispatchError> {
		assert!(self.has_contract_info());
		let frame = self.top_frame_mut();
		frame.contract_info.get(&frame.account_id).write(
			key.into(),
			value,
			Some(&mut frame.nested_storage),
			take_old,
		)
	}

	fn charge_storage(&mut self, diff: &Diff) {
		assert!(self.has_contract_info());
		self.top_frame_mut().nested_storage.charge(diff)
	}
}

/// Returns true if the address has a precompile contract, else false.
pub fn is_precompile<T: Config, E: Executable<T>>(address: &H160) -> bool {
	<AllPrecompiles<T>>::get::<Stack<'_, T, E>>(address.as_fixed_bytes()).is_some()
}

mod sealing {
	use super::*;

	pub trait Sealed {}
	impl<'a, T: Config, E> Sealed for Stack<'a, T, E> {}

	#[cfg(test)]
	impl<T: Config> sealing::Sealed for mock_ext::MockExt<T> {}
}<|MERGE_RESOLUTION|>--- conflicted
+++ resolved
@@ -17,11 +17,10 @@
 
 use crate::{
 	address::{self, AddressMapper},
-<<<<<<< HEAD
-	evm::block_storage,
-=======
-	evm::fees::{Combinator, InfoT},
->>>>>>> 5f69bea2
+	evm::{
+		block_storage,
+		fees::{Combinator, InfoT},
+	},
 	gas::GasMeter,
 	limits,
 	precompiles::{All as AllPrecompiles, Instance as PrecompileInstance, Precompiles},
