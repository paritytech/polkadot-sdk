--- conflicted
+++ resolved
@@ -17,15 +17,7 @@
 
 use crate::{
 	address::{self, AddressMapper},
-<<<<<<< HEAD
-	evm::fees::InfoT,
-=======
-	evm::{
-		block_storage,
-		fees::{Combinator, InfoT},
-		transfer_with_dust,
-	},
->>>>>>> 330af489
+	evm::{block_storage, fees::InfoT, transfer_with_dust},
 	gas::GasMeter,
 	limits,
 	precompiles::{All as AllPrecompiles, Instance as PrecompileInstance, Precompiles},
@@ -66,13 +58,8 @@
 };
 use sp_io::{crypto::secp256k1_ecdsa_recover_compressed, hashing::blake2_256};
 use sp_runtime::{
-<<<<<<< HEAD
-	traits::{BadOrigin, Bounded, Saturating, TrailingZeroInput, Zero},
+	traits::{BadOrigin, Bounded, Saturating, TrailingZeroInput},
 	DispatchError, FixedPointNumber, FixedU128, SaturatedConversion,
-=======
-	traits::{BadOrigin, Bounded, Saturating, TrailingZeroInput},
-	DispatchError, SaturatedConversion,
->>>>>>> 330af489
 };
 
 #[cfg(test)]
