// This file is part of Substrate.

// Copyright (C) Parity Technologies (UK) Ltd.
// SPDX-License-Identifier: Apache-2.0

// Licensed under the Apache License, Version 2.0 (the "License");
// you may not use this file except in compliance with the License.
// You may obtain a copy of the License at
//
// 	http://www.apache.org/licenses/LICENSE-2.0
//
// Unless required by applicable law or agreed to in writing, software
// distributed under the License is distributed on an "AS IS" BASIS,
// WITHOUT WARRANTIES OR CONDITIONS OF ANY KIND, either express or implied.
// See the License for the specific language governing permissions and
// limitations under the License.

use crate::{
	address::{self, AddressMapper},
	gas::GasMeter,
	limits,
	precompiles::Precompiles,
	primitives::{ExecReturnValue, StorageDeposit},
	runtime_decl_for_revive_api::{Decode, Encode, RuntimeDebugNoBound, TypeInfo},
	storage::{self, meter::Diff, WriteOutcome},
	tracing::if_tracing,
	transient_storage::TransientStorage,
	BalanceOf, CodeInfo, CodeInfoOf, Config, ContractInfo, ContractInfoOf, ConversionPrecision,
	Error, Event, ImmutableData, ImmutableDataOf, Pallet as Contracts,
};
use alloc::vec::Vec;
use core::{fmt::Debug, marker::PhantomData, mem};
use frame_support::{
	crypto::ecdsa::ECDSAExt,
	dispatch::{DispatchResult, DispatchResultWithPostInfo},
	storage::{with_transaction, TransactionOutcome},
	traits::{
		fungible::{Inspect, Mutate},
		tokens::{Fortitude, Preservation},
		Contains, FindAuthor, OriginTrait, Time,
	},
	weights::Weight,
	Blake2_128Concat, BoundedVec, StorageHasher,
};
use frame_system::{
	pallet_prelude::{BlockNumberFor, OriginFor},
	Pallet as System, RawOrigin,
};
use sp_core::{
	ecdsa::Public as ECDSAPublic,
	sr25519::{Public as SR25519Public, Signature as SR25519Signature},
	ConstU32, H160, H256, U256,
};
use sp_io::{crypto::secp256k1_ecdsa_recover_compressed, hashing::blake2_256};
use sp_runtime::{
	traits::{BadOrigin, Bounded, Convert, Dispatchable, Saturating, Zero},
	DispatchError, SaturatedConversion,
};

#[cfg(test)]
mod tests;

pub type AccountIdOf<T> = <T as frame_system::Config>::AccountId;
pub type MomentOf<T> = <<T as Config>::Time as Time>::Moment;
pub type ExecResult = Result<ExecReturnValue, ExecError>;

/// Type for variable sized storage key. Used for transparent hashing.
type VarSizedKey = BoundedVec<u8, ConstU32<{ limits::STORAGE_KEY_BYTES }>>;

const FRAME_ALWAYS_EXISTS_ON_INSTANTIATE: &str = "The return value is only `None` if no contract exists at the specified address. This cannot happen on instantiate or delegate; qed";

/// Code hash of existing account without code (keccak256 hash of empty data).
pub const EMPTY_CODE_HASH: H256 =
	H256(sp_core::hex2array!("c5d2460186f7233c927e7db2dcc703c0e500b653ca82273b7bfad8045d85a470"));

/// Combined key type for both fixed and variable sized storage keys.
pub enum Key {
	/// Variant for fixed sized keys.
	Fix([u8; 32]),
	/// Variant for variable sized keys.
	Var(VarSizedKey),
}

impl Key {
	/// Reference to the raw unhashed key.
	///
	/// # Note
	///
	/// Only used by benchmarking in order to generate storage collisions on purpose.
	#[cfg(feature = "runtime-benchmarks")]
	pub fn unhashed(&self) -> &[u8] {
		match self {
			Key::Fix(v) => v.as_ref(),
			Key::Var(v) => v.as_ref(),
		}
	}

	/// The hashed key that has be used as actual key to the storage trie.
	pub fn hash(&self) -> Vec<u8> {
		match self {
			Key::Fix(v) => blake2_256(v.as_slice()).to_vec(),
			Key::Var(v) => Blake2_128Concat::hash(v.as_slice()),
		}
	}

	pub fn from_fixed(v: [u8; 32]) -> Self {
		Self::Fix(v)
	}

	pub fn try_from_var(v: Vec<u8>) -> Result<Self, ()> {
		VarSizedKey::try_from(v).map(Self::Var).map_err(|_| ())
	}
}

/// Origin of the error.
///
/// Call or instantiate both called into other contracts and pass through errors happening
/// in those to the caller. This enum is for the caller to distinguish whether the error
/// happened during the execution of the callee or in the current execution context.
#[derive(Copy, Clone, PartialEq, Eq, Debug, codec::Decode, codec::Encode)]
pub enum ErrorOrigin {
	/// Caller error origin.
	///
	/// The error happened in the current execution context rather than in the one
	/// of the contract that is called into.
	Caller,
	/// The error happened during execution of the called contract.
	Callee,
}

/// Error returned by contract execution.
#[derive(Copy, Clone, PartialEq, Eq, Debug, codec::Decode, codec::Encode)]
pub struct ExecError {
	/// The reason why the execution failed.
	pub error: DispatchError,
	/// Origin of the error.
	pub origin: ErrorOrigin,
}

impl<T: Into<DispatchError>> From<T> for ExecError {
	fn from(error: T) -> Self {
		Self { error: error.into(), origin: ErrorOrigin::Caller }
	}
}

/// The type of origins supported by the contracts pallet.
#[derive(Clone, Encode, Decode, PartialEq, TypeInfo, RuntimeDebugNoBound)]
pub enum Origin<T: Config> {
	Root,
	Signed(T::AccountId),
}

impl<T: Config> Origin<T> {
	/// Creates a new Signed Caller from an AccountId.
	pub fn from_account_id(account_id: T::AccountId) -> Self {
		Origin::Signed(account_id)
	}
	/// Creates a new Origin from a `RuntimeOrigin`.
	pub fn from_runtime_origin(o: OriginFor<T>) -> Result<Self, DispatchError> {
		match o.into() {
			Ok(RawOrigin::Root) => Ok(Self::Root),
			Ok(RawOrigin::Signed(t)) => Ok(Self::Signed(t)),
			_ => Err(BadOrigin.into()),
		}
	}
	/// Returns the AccountId of a Signed Origin or an error if the origin is Root.
	pub fn account_id(&self) -> Result<&T::AccountId, DispatchError> {
		match self {
			Origin::Signed(id) => Ok(id),
			Origin::Root => Err(DispatchError::RootNotAllowed),
		}
	}

	/// Make sure that this origin is mapped.
	///
	/// We require an origin to be mapped in order to be used in a `Stack`. Otherwise
	/// [`Stack::caller`] returns an address that can't be reverted to the original address.
	fn ensure_mapped(&self) -> DispatchResult {
		match self {
			Self::Root => Ok(()),
			Self::Signed(account_id) if T::AddressMapper::is_mapped(account_id) => Ok(()),
			Self::Signed(_) => Err(<Error<T>>::AccountUnmapped.into()),
		}
	}
}

/// An interface that provides access to the external environment in which the
/// smart-contract is executed.
///
/// This interface is specialized to an account of the executing code, so all
/// operations are implicitly performed on that account.
///
/// # Note
///
/// This trait is sealed and cannot be implemented by downstream crates.
pub trait Ext: sealing::Sealed {
	type T: Config;

	/// Call (possibly transferring some amount of funds) into the specified account.
	///
	/// Returns the code size of the called contract.
	fn call(
		&mut self,
		gas_limit: Weight,
		deposit_limit: U256,
		to: &H160,
		value: U256,
		input_data: Vec<u8>,
		allows_reentry: bool,
		read_only: bool,
	) -> Result<(), ExecError>;

	/// Execute code in the current frame.
	///
	/// Returns the code size of the called contract.
	fn delegate_call(
		&mut self,
		gas_limit: Weight,
		deposit_limit: U256,
		address: H160,
		input_data: Vec<u8>,
	) -> Result<(), ExecError>;

	/// Instantiate a contract from the given code.
	///
	/// Returns the original code size of the called contract.
	/// The newly created account will be associated with `code`. `value` specifies the amount of
	/// value transferred from the caller to the newly created account.
	fn instantiate(
		&mut self,
		gas_limit: Weight,
		deposit_limit: U256,
		code: H256,
		value: U256,
		input_data: Vec<u8>,
		salt: Option<&[u8; 32]>,
	) -> Result<H160, ExecError>;

	/// Transfer all funds to `beneficiary` and delete the contract.
	///
	/// Since this function removes the self contract eagerly, if succeeded, no further actions
	/// should be performed on this `Ext` instance.
	///
	/// This function will fail if the same contract is present on the contract
	/// call stack.
	fn terminate(&mut self, beneficiary: &H160) -> DispatchResult;

	/// Returns the storage entry of the executing account by the given `key`.
	///
	/// Returns `None` if the `key` wasn't previously set by `set_storage` or
	/// was deleted.
	fn get_storage(&mut self, key: &Key) -> Option<Vec<u8>>;

	/// Returns `Some(len)` (in bytes) if a storage item exists at `key`.
	///
	/// Returns `None` if the `key` wasn't previously set by `set_storage` or
	/// was deleted.
	fn get_storage_size(&mut self, key: &Key) -> Option<u32>;

	/// Sets the storage entry by the given key to the specified value. If `value` is `None` then
	/// the storage entry is deleted.
	fn set_storage(
		&mut self,
		key: &Key,
		value: Option<Vec<u8>>,
		take_old: bool,
	) -> Result<WriteOutcome, DispatchError>;

	/// Returns the transient storage entry of the executing account for the given `key`.
	///
	/// Returns `None` if the `key` wasn't previously set by `set_transient_storage` or
	/// was deleted.
	fn get_transient_storage(&self, key: &Key) -> Option<Vec<u8>>;

	/// Returns `Some(len)` (in bytes) if a transient storage item exists at `key`.
	///
	/// Returns `None` if the `key` wasn't previously set by `set_transient_storage` or
	/// was deleted.
	fn get_transient_storage_size(&self, key: &Key) -> Option<u32>;

	/// Sets the transient storage entry for the given key to the specified value. If `value` is
	/// `None` then the storage entry is deleted.
	fn set_transient_storage(
		&mut self,
		key: &Key,
		value: Option<Vec<u8>>,
		take_old: bool,
	) -> Result<WriteOutcome, DispatchError>;

	/// Returns the caller.
	fn caller(&self) -> Origin<Self::T>;

	/// Return the origin of the whole call stack.
	fn origin(&self) -> &Origin<Self::T>;

	/// Check if a contract lives at the specified `address`.
	fn is_contract(&self, address: &H160) -> bool;

	/// Returns the account id for the given `address`.
	fn to_account_id(&self, address: &H160) -> AccountIdOf<Self::T>;

	/// Returns the code hash of the contract for the given `address`.
	/// If not a contract but account exists then `keccak_256([])` is returned, otherwise `zero`.
	fn code_hash(&self, address: &H160) -> H256;

	/// Returns the code size of the contract at the given `address` or zero.
	fn code_size(&self, address: &H160) -> u64;

	/// Returns the code hash of the contract being executed.
	fn own_code_hash(&mut self) -> &H256;

	/// Check if the caller of the current contract is the origin of the whole call stack.
	///
	/// This can be checked with `is_contract(self.caller())` as well.
	/// However, this function does not require any storage lookup and therefore uses less weight.
	fn caller_is_origin(&self) -> bool;

	/// Check if the caller is origin, and this origin is root.
	fn caller_is_root(&self) -> bool;

	/// Returns a reference to the account id of the current contract.
	fn account_id(&self) -> &AccountIdOf<Self::T>;

	/// Returns a reference to the [`H160`] address of the current contract.
	fn address(&self) -> H160 {
		<Self::T as Config>::AddressMapper::to_address(self.account_id())
	}

	/// Get the length of the immutable data.
	///
	/// This query is free as it does not need to load the immutable data from storage.
	/// Useful when we need a constant time lookup of the length.
	fn immutable_data_len(&mut self) -> u32;

	/// Returns the immutable data of the current contract.
	///
	/// Returns `Err(InvalidImmutableAccess)` if called from a constructor.
	fn get_immutable_data(&mut self) -> Result<ImmutableData, DispatchError>;

	/// Set the immutable data of the current contract.
	///
	/// Returns `Err(InvalidImmutableAccess)` if not called from a constructor.
	///
	/// Note: Requires &mut self to access the contract info.
	fn set_immutable_data(&mut self, data: ImmutableData) -> Result<(), DispatchError>;

	/// Returns the balance of the current contract.
	///
	/// The `value_transferred` is already added.
	fn balance(&self) -> U256;

	/// Returns the balance of the supplied account.
	///
	/// The `value_transferred` is already added.
	fn balance_of(&self, address: &H160) -> U256;

	/// Returns the value transferred along with this call.
	fn value_transferred(&self) -> U256;

	/// Returns the timestamp of the current block
	fn now(&self) -> U256;

	/// Returns the minimum balance that is required for creating an account.
	fn minimum_balance(&self) -> U256;

	/// Deposit an event with the given topics.
	///
	/// There should not be any duplicates in `topics`.
	fn deposit_event(&mut self, topics: Vec<H256>, data: Vec<u8>);

	/// Returns the current block number.
	fn block_number(&self) -> U256;

	/// Returns the block hash at the given `block_number` or `None` if
	/// `block_number` isn't within the range of the previous 256 blocks.
	fn block_hash(&self, block_number: U256) -> Option<H256>;

	/// Returns the author of the current block.
	fn block_author(&self) -> Option<AccountIdOf<Self::T>>;

	/// Returns the maximum allowed size of a storage item.
	fn max_value_size(&self) -> u32;

	/// Returns the price for the specified amount of weight.
	fn get_weight_price(&self, weight: Weight) -> U256;

	/// Get an immutable reference to the nested gas meter.
	fn gas_meter(&self) -> &GasMeter<Self::T>;

	/// Get a mutable reference to the nested gas meter.
	fn gas_meter_mut(&mut self) -> &mut GasMeter<Self::T>;

	/// Charges `diff` from the meter.
	fn charge_storage(&mut self, diff: &Diff);

	/// Call some dispatchable and return the result.
	fn call_runtime(&self, call: <Self::T as Config>::RuntimeCall) -> DispatchResultWithPostInfo;

	/// Recovers ECDSA compressed public key based on signature and message hash.
	fn ecdsa_recover(&self, signature: &[u8; 65], message_hash: &[u8; 32]) -> Result<[u8; 33], ()>;

	/// Verify a sr25519 signature.
	fn sr25519_verify(&self, signature: &[u8; 64], message: &[u8], pub_key: &[u8; 32]) -> bool;

	/// Returns Ethereum address from the ECDSA compressed public key.
	fn ecdsa_to_eth_address(&self, pk: &[u8; 33]) -> Result<[u8; 20], ()>;

	/// Tests sometimes need to modify and inspect the contract info directly.
	#[cfg(any(test, feature = "runtime-benchmarks"))]
	fn contract_info(&mut self) -> &mut ContractInfo<Self::T>;

	/// Get a mutable reference to the transient storage.
	/// Useful in benchmarks when it is sometimes necessary to modify and inspect the transient
	/// storage directly.
	#[cfg(feature = "runtime-benchmarks")]
	fn transient_storage(&mut self) -> &mut TransientStorage<Self::T>;

	/// Sets new code hash and immutable data for an existing contract.
	fn set_code_hash(&mut self, hash: H256) -> DispatchResult;

	/// Check if running in read-only context.
	fn is_read_only(&self) -> bool;

	/// Returns an immutable reference to the output of the last executed call frame.
	fn last_frame_output(&self) -> &ExecReturnValue;

	/// Returns a mutable reference to the output of the last executed call frame.
	fn last_frame_output_mut(&mut self) -> &mut ExecReturnValue;
}

/// Describes the different functions that can be exported by an [`Executable`].
#[derive(
	Copy,
	Clone,
	PartialEq,
	Eq,
	sp_core::RuntimeDebug,
	codec::Decode,
	codec::Encode,
	codec::MaxEncodedLen,
	scale_info::TypeInfo,
)]
pub enum ExportedFunction {
	/// The constructor function which is executed on deployment of a contract.
	Constructor,
	/// The function which is executed when a contract is called.
	Call,
}

/// Either a precompile or an executable contract.
pub enum PrecompileOrExecutable<E> {
	Precompile(H160),
	Executable(E),
}

impl<E> PrecompileOrExecutable<E> {
	/// Convert to an executable, if it is one.
	fn as_executable(&self) -> Option<&E> {
		match self {
			Self::Executable(e) => Some(e),
			_ => None,
		}
	}
}

impl<Exec> PrecompileOrExecutable<Exec> {
	/// Execute the underlying precompile or executable.
	fn execute<T: Config, E: Ext<T = T>>(
		self,
		ext: &mut E,
		function: ExportedFunction,
		input_data: Vec<u8>,
	) -> ExecResult
	where
		Exec: Executable<T>,
	{
		match self {
			Self::Precompile(addr) => Precompiles::<T>::execute(addr, ext, &input_data),
			Self::Executable(executable) => executable.execute(ext, function, input_data),
		}
	}
}

/// A trait that represents something that can be executed.
///
/// In the on-chain environment this would be represented by a wasm module. This trait exists in
/// order to be able to mock the wasm logic for testing.
pub trait Executable<T: Config>: Sized {
	/// Load the executable from storage.
	///
	/// # Note
	/// Charges size base load weight from the gas meter.
	fn from_storage(code_hash: H256, gas_meter: &mut GasMeter<T>) -> Result<Self, DispatchError>;

	/// Execute the specified exported function and return the result.
	///
	/// When the specified function is `Constructor` the executable is stored and its
	/// refcount incremented.
	///
	/// # Note
	///
	/// This functions expects to be executed in a storage transaction that rolls back
	/// all of its emitted storage changes.
	fn execute<E: Ext<T = T>>(
		self,
		ext: &mut E,
		function: ExportedFunction,
		input_data: Vec<u8>,
	) -> ExecResult;

	/// The code info of the executable.
	fn code_deposit(&self) -> BalanceOf<T>;

	/// The raw code of the executable.
	fn code(&self) -> &[u8];

	/// The code hash of the executable.
	fn code_hash(&self) -> &H256;
}

/// The complete call stack of a contract execution.
///
/// The call stack is initiated by either a signed origin or one of the contract RPC calls.
/// This type implements `Ext` and by that exposes the business logic of contract execution to
/// the runtime module which interfaces with the contract (the wasm blob) itself.
pub struct Stack<'a, T: Config, E> {
	/// The origin that initiated the call stack. It could either be a Signed plain account that
	/// holds an account id or Root.
	///
	/// # Note
	///
	/// Please note that it is possible that the id of a Signed origin belongs to a contract rather
	/// than a plain account when being called through one of the contract RPCs where the
	/// client can freely choose the origin. This usually makes no sense but is still possible.
	origin: Origin<T>,
	/// The gas meter where costs are charged to.
	gas_meter: &'a mut GasMeter<T>,
	/// The storage meter makes sure that the storage deposit limit is obeyed.
	storage_meter: &'a mut storage::meter::Meter<T>,
	/// The timestamp at the point of call stack instantiation.
	timestamp: MomentOf<T>,
	/// The block number at the time of call stack instantiation.
	block_number: BlockNumberFor<T>,
	/// The actual call stack. One entry per nested contract called/instantiated.
	/// This does **not** include the [`Self::first_frame`].
	frames: BoundedVec<Frame<T>, ConstU32<{ limits::CALL_STACK_DEPTH }>>,
	/// Statically guarantee that each call stack has at least one frame.
	first_frame: Frame<T>,
	/// Transient storage used to store data, which is kept for the duration of a transaction.
	transient_storage: TransientStorage<T>,
	/// Whether or not actual transfer of funds should be performed.
	/// This is set to `true` exclusively when we simulate a call through eth_transact.
	skip_transfer: bool,
	/// No executable is held by the struct but influences its behaviour.
	_phantom: PhantomData<E>,
}

/// Represents one entry in the call stack.
///
/// For each nested contract call or instantiate one frame is created. It holds specific
/// information for the said call and caches the in-storage `ContractInfo` data structure.
struct Frame<T: Config> {
	/// The address of the executing contract.
	account_id: T::AccountId,
	/// The cached in-storage data of the contract.
	contract_info: Option<CachedContract<T>>,
	/// The EVM balance transferred by the caller as part of the call.
	value_transferred: U256,
	/// Determines whether this is a call or instantiate frame.
	entry_point: ExportedFunction,
	/// The gas meter capped to the supplied gas limit.
	nested_gas: GasMeter<T>,
	/// The storage meter for the individual call.
	nested_storage: storage::meter::NestedMeter<T>,
	/// If `false` the contract enabled its defense against reentrance attacks.
	allows_reentry: bool,
	/// If `true` subsequent calls cannot modify storage.
	read_only: bool,
	/// The delegate call info of the currently executing frame which was spawned by
	/// `delegate_call`.
	delegate: Option<DelegateInfo<T>>,
	/// The output of the last executed call frame.
	last_frame_output: ExecReturnValue,
}

/// This structure is used to represent the arguments in a delegate call frame in order to
/// distinguish who delegated the call and where it was delegated to.
struct DelegateInfo<T: Config> {
	/// The caller of the contract.
	pub caller: Origin<T>,
	/// The address of the contract the call was delegated to.
	pub callee: H160,
}

/// Used in a delegate call frame arguments in order to override the executable and caller.
struct DelegatedCall<T: Config, E> {
	/// The executable which is run instead of the contracts own `executable`.
	executable: E,
	/// The caller of the contract.
	caller: Origin<T>,
	/// The address of the contract the call was delegated to.
	callee: H160,
}

/// Parameter passed in when creating a new `Frame`.
///
/// It determines whether the new frame is for a call or an instantiate.
enum FrameArgs<'a, T: Config, E> {
	Call {
		/// The account id of the contract that is to be called.
		dest: T::AccountId,
		/// If `None` the contract info needs to be reloaded from storage.
		cached_info: Option<ContractInfo<T>>,
		/// This frame was created by `seal_delegate_call` and hence uses different code than
		/// what is stored at [`Self::Call::dest`]. Its caller ([`DelegatedCall::caller`]) is the
		/// account which called the caller contract
		delegated_call: Option<DelegatedCall<T, E>>,
	},
	Instantiate {
		/// The contract or signed origin which instantiates the new contract.
		sender: T::AccountId,
		/// The executable whose `deploy` function is run.
		executable: E,
		/// A salt used in the contract address derivation of the new contract.
		salt: Option<&'a [u8; 32]>,
		/// The input data is used in the contract address derivation of the new contract.
		input_data: &'a [u8],
	},
}

/// Describes the different states of a contract as contained in a `Frame`.
enum CachedContract<T: Config> {
	/// The cached contract is up to date with the in-storage value.
	Cached(ContractInfo<T>),
	/// A recursive call into the same contract did write to the contract info.
	///
	/// In this case the cached contract is stale and needs to be reloaded from storage.
	Invalidated,
	/// The current contract executed `terminate` and removed the contract.
	///
	/// In this case a reload is neither allowed nor possible. Please note that recursive
	/// calls cannot remove a contract as this is checked and denied.
	Terminated,
}

impl<T: Config> Frame<T> {
	/// Return the `contract_info` of the current contract.
	fn contract_info(&mut self) -> Option<&mut ContractInfo<T>> {
		self.contract_info.as_mut().map(|i| i.get(&self.account_id))
	}

	/// Terminate and return the `contract_info` of the current contract.
	///
	/// # Note
	///
	/// Under no circumstances the contract is allowed to access the `contract_info` after
	/// a call to this function. This would constitute a programming error in the exec module.
	fn terminate(&mut self) -> Option<ContractInfo<T>> {
		self.contract_info.as_mut().map(|i| i.terminate(&self.account_id))
	}
}

/// Extract the contract info after loading it from storage.
///
/// This assumes that `load` was executed before calling this macro.
macro_rules! get_cached_or_panic_after_load {
	($c:expr) => {{
		if let CachedContract::Cached(contract) = $c {
			contract
		} else {
			panic!(
				"It is impossible to remove a contract that is on the call stack;\
				See implementations of terminate;\
				Therefore fetching a contract will never fail while using an account id
				that is currently active on the call stack;\
				qed"
			);
		}
	}};
}

/// Same as [`Stack::top_frame`].
///
/// We need this access as a macro because sometimes hiding the lifetimes behind
/// a function won't work out.
macro_rules! top_frame {
	($stack:expr) => {
		$stack.frames.last().unwrap_or(&$stack.first_frame)
	};
}

/// Same as [`Stack::top_frame_mut`].
///
/// We need this access as a macro because sometimes hiding the lifetimes behind
/// a function won't work out.
macro_rules! top_frame_mut {
	($stack:expr) => {
		$stack.frames.last_mut().unwrap_or(&mut $stack.first_frame)
	};
}

impl<T: Config> CachedContract<T> {
	/// Return `Some(ContractInfo)` if the contract is in cached state. `None` otherwise.
	fn into_contract(self) -> Option<ContractInfo<T>> {
		if let CachedContract::Cached(contract) = self {
			Some(contract)
		} else {
			None
		}
	}

	/// Return `Some(&mut ContractInfo)` if the contract is in cached state. `None` otherwise.
	fn as_contract(&mut self) -> Option<&mut ContractInfo<T>> {
		if let CachedContract::Cached(contract) = self {
			Some(contract)
		} else {
			None
		}
	}

	/// Load the `contract_info` from storage if necessary.
	fn load(&mut self, account_id: &T::AccountId) {
		if let CachedContract::Invalidated = self {
			let contract = <ContractInfoOf<T>>::get(T::AddressMapper::to_address(account_id));
			if let Some(contract) = contract {
				*self = CachedContract::Cached(contract);
			}
		}
	}

	/// Return the cached contract_info.
	fn get(&mut self, account_id: &T::AccountId) -> &mut ContractInfo<T> {
		self.load(account_id);
		get_cached_or_panic_after_load!(self)
	}

	/// Terminate and return the contract info.
	fn terminate(&mut self, account_id: &T::AccountId) -> ContractInfo<T> {
		self.load(account_id);
		get_cached_or_panic_after_load!(mem::replace(self, Self::Terminated))
	}
}

impl<'a, T, E> Stack<'a, T, E>
where
	T: Config,
	BalanceOf<T>: Into<U256> + TryFrom<U256>,
	MomentOf<T>: Into<U256>,
	E: Executable<T>,
	T::Hash: frame_support::traits::IsType<H256>,
{
	/// Create and run a new call stack by calling into `dest`.
	///
	/// # Return Value
	///
	/// Result<(ExecReturnValue, CodeSize), (ExecError, CodeSize)>
	pub fn run_call(
		origin: Origin<T>,
		dest: H160,
		gas_meter: &'a mut GasMeter<T>,
		storage_meter: &'a mut storage::meter::Meter<T>,
		value: U256,
		input_data: Vec<u8>,
		skip_transfer: bool,
	) -> ExecResult {
		let dest = T::AddressMapper::to_account_id(&dest);
		if let Some((mut stack, executable)) = Self::new(
			FrameArgs::Call { dest: dest.clone(), cached_info: None, delegated_call: None },
			origin.clone(),
			gas_meter,
			storage_meter,
			value,
			skip_transfer,
		)? {
			stack.run(executable, input_data).map(|_| stack.first_frame.last_frame_output)
		} else {
			let result = Self::transfer_from_origin(&origin, &origin, &dest, value);
			if_tracing(|t| {
				t.enter_child_span(
					origin.account_id().map(T::AddressMapper::to_address).unwrap_or_default(),
					T::AddressMapper::to_address(&dest),
					false,
					false,
					value,
					&input_data,
					Weight::zero(),
				);
				match result {
					Ok(ref output) => t.exit_child_span(&output, Weight::zero()),
					Err(e) => t.exit_child_span_with_error(e.error.into(), Weight::zero()),
				}
			});

			result
		}
	}

	/// Create and run a new call stack by instantiating a new contract.
	///
	/// # Return Value
	///
	/// Result<(NewContractAccountId, ExecReturnValue), ExecError)>
	pub fn run_instantiate(
		origin: T::AccountId,
		executable: E,
		gas_meter: &'a mut GasMeter<T>,
		storage_meter: &'a mut storage::meter::Meter<T>,
		value: U256,
		input_data: Vec<u8>,
		salt: Option<&[u8; 32]>,
		skip_transfer: bool,
	) -> Result<(H160, ExecReturnValue), ExecError> {
		let (mut stack, executable) = Self::new(
			FrameArgs::Instantiate {
				sender: origin.clone(),
				executable,
				salt,
				input_data: input_data.as_ref(),
			},
			Origin::from_account_id(origin),
			gas_meter,
			storage_meter,
			value,
			skip_transfer,
		)?
		.expect(FRAME_ALWAYS_EXISTS_ON_INSTANTIATE);
		let address = T::AddressMapper::to_address(&stack.top_frame().account_id);
		stack
			.run(executable, input_data)
			.map(|_| (address, stack.first_frame.last_frame_output))
	}

	#[cfg(feature = "runtime-benchmarks")]
	pub fn bench_new_call(
		dest: H160,
		origin: Origin<T>,
		gas_meter: &'a mut GasMeter<T>,
		storage_meter: &'a mut storage::meter::Meter<T>,
		value: BalanceOf<T>,
	) -> (Self, E) {
		let (stack, e) = Self::new(
			FrameArgs::Call {
				dest: T::AddressMapper::to_account_id(&dest),
				cached_info: None,
				delegated_call: None,
			},
			origin,
			gas_meter,
			storage_meter,
			value.into(),
			false,
		)
		.unwrap()
		.unwrap();

		match e {
			PrecompileOrExecutable::Executable(e) => (stack, e),
			_ => panic!("Expected executable"),
		}
	}

	/// Create a new call stack.
	///
	/// Returns `None` when calling a non existent contract. This is not an error case
	/// since this will result in a value transfer.
	fn new(
		args: FrameArgs<T, E>,
		origin: Origin<T>,
		gas_meter: &'a mut GasMeter<T>,
		storage_meter: &'a mut storage::meter::Meter<T>,
		value: U256,
		skip_transfer: bool,
	) -> Result<Option<(Self, PrecompileOrExecutable<E>)>, ExecError> {
		origin.ensure_mapped()?;
		let Some((first_frame, executable)) = Self::new_frame(
			args,
			value,
			gas_meter,
			Weight::max_value(),
			storage_meter,
			BalanceOf::<T>::max_value(),
			false,
			true,
		)?
		else {
			return Ok(None);
		};

		let stack = Self {
			origin,
			gas_meter,
			storage_meter,
			timestamp: T::Time::now(),
			block_number: <frame_system::Pallet<T>>::block_number(),
			first_frame,
			frames: Default::default(),
			transient_storage: TransientStorage::new(limits::TRANSIENT_STORAGE_BYTES),
			skip_transfer,
			_phantom: Default::default(),
		};

		Ok(Some((stack, executable)))
	}

	/// Construct a new frame.
	///
	/// This does not take `self` because when constructing the first frame `self` is
	/// not initialized, yet.
	fn new_frame<S: storage::meter::State + Default + Debug>(
		frame_args: FrameArgs<T, E>,
		value_transferred: U256,
		gas_meter: &mut GasMeter<T>,
		gas_limit: Weight,
		storage_meter: &mut storage::meter::GenericMeter<T, S>,
		deposit_limit: BalanceOf<T>,
		read_only: bool,
		origin_is_caller: bool,
	) -> Result<Option<(Frame<T>, PrecompileOrExecutable<E>)>, ExecError> {
		let (account_id, contract_info, executable, delegate, entry_point, nested_gas) =
			match frame_args {
				FrameArgs::Call { dest, cached_info, delegated_call } => {
					let contract = if let Some(contract) = cached_info {
						contract
					} else {
						let addr = T::AddressMapper::to_address(&dest);
						if is_precompile(&addr) && delegated_call.is_none() {
							return Ok(Some((
								Frame {
									delegate: None,
									value_transferred,
									contract_info: None,
									account_id: dest,
									entry_point: ExportedFunction::Call,
									nested_gas: gas_meter.nested(gas_limit),
									nested_storage: storage_meter.nested(deposit_limit),
									allows_reentry: true,
									read_only,
									last_frame_output: Default::default(),
								},
								PrecompileOrExecutable::Precompile(addr),
							)));
						} else if let Some(contract) = <ContractInfoOf<T>>::get(addr) {
							contract
						} else {
							return Ok(None);
						}
					};

					let mut nested_gas = gas_meter.nested(gas_limit);
					let (executable, delegate_caller) = if let Some(DelegatedCall {
						executable,
						caller,
						callee,
					}) = delegated_call
					{
						(executable, Some(DelegateInfo { caller, callee }))
					} else {
						(E::from_storage(contract.code_hash, &mut nested_gas)?, None)
					};

					(
						dest,
						contract,
						executable,
						delegate_caller,
						ExportedFunction::Call,
						nested_gas,
					)
				},
				FrameArgs::Instantiate { sender, executable, salt, input_data } => {
					let deployer = T::AddressMapper::to_address(&sender);
					let account_nonce = <System<T>>::account_nonce(&sender);
					let address = if let Some(salt) = salt {
						address::create2(&deployer, executable.code(), input_data, salt)
					} else {
						use sp_runtime::Saturating;
						address::create1(
							&deployer,
							// the Nonce from the origin has been incremented pre-dispatch, so we
							// need to subtract 1 to get the nonce at the time of the call.
							if origin_is_caller {
								account_nonce.saturating_sub(1u32.into()).saturated_into()
							} else {
								account_nonce.saturated_into()
							},
						)
					};
					let contract = ContractInfo::new(
						&address,
						<System<T>>::account_nonce(&sender),
						*executable.code_hash(),
					)?;
					(
						T::AddressMapper::to_fallback_account_id(&address),
						contract,
						executable,
						None,
						ExportedFunction::Constructor,
						gas_meter.nested(gas_limit),
					)
				},
			};

		let frame = Frame {
			delegate,
			value_transferred,
			contract_info: Some(CachedContract::Cached(contract_info)),
			account_id,
			entry_point,
			nested_gas,
			nested_storage: storage_meter.nested(deposit_limit),
			allows_reentry: true,
			read_only,
			last_frame_output: Default::default(),
		};

		Ok(Some((frame, PrecompileOrExecutable::Executable(executable))))
	}

	/// Create a subsequent nested frame.
	fn push_frame(
		&mut self,
		frame_args: FrameArgs<T, E>,
		value_transferred: U256,
		gas_limit: Weight,
		deposit_limit: BalanceOf<T>,
		read_only: bool,
	) -> Result<Option<PrecompileOrExecutable<E>>, ExecError> {
		if self.frames.len() as u32 == limits::CALL_STACK_DEPTH {
			return Err(Error::<T>::MaxCallDepthReached.into());
		}

		// We need to make sure that changes made to the contract info are not discarded.
		// See the `in_memory_changes_not_discarded` test for more information.
		// We do not store on instantiate because we do not allow to call into a contract
		// from its own constructor.
		let frame = self.top_frame();
		if let (Some(CachedContract::Cached(contract)), ExportedFunction::Call) =
			(&frame.contract_info, frame.entry_point)
		{
			<ContractInfoOf<T>>::insert(
				T::AddressMapper::to_address(&frame.account_id),
				contract.clone(),
			);
		}

		let frame = top_frame_mut!(self);
		let nested_gas = &mut frame.nested_gas;
		let nested_storage = &mut frame.nested_storage;
		if let Some((frame, executable)) = Self::new_frame(
			frame_args,
			value_transferred,
			nested_gas,
			gas_limit,
			nested_storage,
			deposit_limit,
			read_only,
			false,
		)? {
			self.frames.try_push(frame).map_err(|_| Error::<T>::MaxCallDepthReached)?;
			Ok(Some(executable))
		} else {
			Ok(None)
		}
	}

	/// Run the current (top) frame.
	///
	/// This can be either a call or an instantiate.
	fn run(
		&mut self,
		executable: PrecompileOrExecutable<E>,
		input_data: Vec<u8>,
	) -> Result<(), ExecError> {
		let frame = self.top_frame();
		let entry_point = frame.entry_point;
<<<<<<< HEAD
		let is_delegate_call = frame.delegate.is_some();
		let delegated_code_hash = if frame.delegate.is_some() {
			executable.as_executable().map(|e| *e.code_hash())
		} else {
			None
		};
=======
		let delegated_code_hash =
			if frame.delegate.is_some() { Some(*executable.code_hash()) } else { None };
>>>>>>> 36b645fc

		if_tracing(|tracer| {
			tracer.enter_child_span(
				self.caller().account_id().map(T::AddressMapper::to_address).unwrap_or_default(),
				T::AddressMapper::to_address(&frame.account_id),
				frame.delegate.is_some(),
				frame.read_only,
				frame.value_transferred,
				&input_data,
				frame.nested_gas.gas_left(),
			);
		});

		// The output of the caller frame will be replaced by the output of this run.
		// It is also not accessible from nested frames.
		// Hence we drop it early to save the memory.
		let frames_len = self.frames.len();
		if let Some(caller_frame) = match frames_len {
			0 => None,
			1 => Some(&mut self.first_frame.last_frame_output),
			_ => self.frames.get_mut(frames_len - 2).map(|frame| &mut frame.last_frame_output),
		} {
			*caller_frame = Default::default();
		}

		self.transient_storage.start_transaction();

		let do_transaction = || -> ExecResult {
			let caller = self.caller();
			let frame = top_frame_mut!(self);
			let account_id = &frame.account_id.clone();

			// We need to make sure that the contract's account exists before calling its
			// constructor.
			if entry_point == ExportedFunction::Constructor {
				// Root origin can't be used to instantiate a contract, so it is safe to assume that
				// if we reached this point the origin has an associated account.
				let origin = &self.origin.account_id()?;
				let executable = executable.as_executable().ok_or(Error::<T>::ContractNotFound)?;

				let ed = <Contracts<T>>::min_balance();
				frame.nested_storage.record_charge(&StorageDeposit::Charge(ed));
				if self.skip_transfer {
					T::Currency::set_balance(account_id, ed);
				} else {
					T::Currency::transfer(origin, account_id, ed, Preservation::Preserve)?;
				}

				// A consumer is added at account creation and removed it on termination, otherwise
				// the runtime could remove the account. As long as a contract exists its
				// account must exist. With the consumer, a correct runtime cannot remove the
				// account.
				<System<T>>::inc_consumers(account_id)?;

				// Needs to be incremented before calling into the code so that it is visible
				// in case of recursion.
				<System<T>>::inc_account_nonce(caller.account_id()?);

				// The incremented refcount should be visible to the constructor.
				<CodeInfo<T>>::increment_refcount(*executable.code_hash())?;
			}

			// Every non delegate call or instantiate also optionally transfers the balance.
			// If it is a delegate call, then we've already transferred tokens in the
			// last non-delegate frame.
			if delegated_code_hash.is_none() {
				Self::transfer_from_origin(
					&self.origin,
					&caller,
					&frame.account_id,
					frame.value_transferred,
				)?;
			}

<<<<<<< HEAD
			let contract_address = T::AddressMapper::to_address(account_id);
			let maybe_caller_address = caller.account_id().map(T::AddressMapper::to_address);
			let code_deposit = executable.as_executable().map_or(0u32.into(), |e| e.code_deposit());

			if_tracing(|tracer| {
				tracer.enter_child_span(
					maybe_caller_address.unwrap_or_default(),
					contract_address,
					is_delegate_call,
					read_only,
					value_transferred,
					&input_data,
					frame.nested_gas.gas_left(),
				);
			});

			let output = executable.execute(self, entry_point, input_data).map_err(|e| {
				if_tracing(|tracer| {
					tracer.exit_child_span_with_error(
						e.error,
						top_frame_mut!(self).nested_gas.gas_consumed(),
					);
				});
				ExecError { error: e.error, origin: ErrorOrigin::Callee }
			})?;

			if_tracing(|tracer| {
				tracer.exit_child_span(&output, top_frame_mut!(self).nested_gas.gas_consumed());
			});
=======
			let code_deposit = executable.code_info().deposit();
			let output = executable
				.execute(self, entry_point, input_data)
				.map_err(|e| ExecError { error: e.error, origin: ErrorOrigin::Callee })?;
>>>>>>> 36b645fc

			// Avoid useless work that would be reverted anyways.
			if output.did_revert() {
				return Ok(output);
			}

			let frame = self.top_frame_mut();

			if let Some(contract_info) = &mut frame.contract_info {
				// The deposit we charge for a contract depends on the size of the immutable data.
				// Hence we need to delay charging the base deposit after execution.
				if entry_point == ExportedFunction::Constructor {
					let deposit =
						contract_info.get(&frame.account_id).update_base_deposit(code_deposit);

					frame
						.nested_storage
						.charge_deposit(frame.account_id.clone(), StorageDeposit::Charge(deposit));
				}

				// The storage deposit is only charged at the end of every call stack.
				// To make sure that no sub call uses more than it is allowed to,
				// the limit is manually enforced here.
				let contract = contract_info.as_contract();
				frame
					.nested_storage
					.enforce_limit(contract)
					.map_err(|e| ExecError { error: e, origin: ErrorOrigin::Callee })?;
			}

			Ok(output)
		};

		// All changes performed by the contract are executed under a storage transaction.
		// This allows for roll back on error. Changes to the cached contract_info are
		// committed or rolled back when popping the frame.
		//
		// `with_transactional` may return an error caused by a limit in the
		// transactional storage depth.
		let transaction_outcome =
			with_transaction(|| -> TransactionOutcome<Result<_, DispatchError>> {
				let output = do_transaction();
				match &output {
					Ok(result) if !result.did_revert() =>
						TransactionOutcome::Commit(Ok((true, output))),
					_ => TransactionOutcome::Rollback(Ok((false, output))),
				}
			});

		let (success, output) = match transaction_outcome {
			// `with_transactional` executed successfully, and we have the expected output.
			Ok((success, output)) => {
				if_tracing(|tracer| {
					let gas_consumed = top_frame!(self).nested_gas.gas_consumed();
					match &output {
						Ok(output) => tracer.exit_child_span(&output, gas_consumed),
						Err(e) => tracer.exit_child_span_with_error(e.error.into(), gas_consumed),
					}
				});

				(success, output)
			},
			// `with_transactional` returned an error, and we propagate that error and note no state
			// has changed.
			Err(error) => {
				if_tracing(|tracer| {
					let gas_consumed = top_frame!(self).nested_gas.gas_consumed();
					tracer.exit_child_span_with_error(error.into(), gas_consumed);
				});

				(false, Err(error.into()))
			},
		};

		if success {
			self.transient_storage.commit_transaction();
		} else {
			self.transient_storage.rollback_transaction();
		}

		self.pop_frame(success);
		output.map(|output| {
			self.top_frame_mut().last_frame_output = output;
		})
	}

	/// Remove the current (top) frame from the stack.
	///
	/// This is called after running the current frame. It commits cached values to storage
	/// and invalidates all stale references to it that might exist further down the call stack.
	fn pop_frame(&mut self, persist: bool) {
		// Pop the current frame from the stack and return it in case it needs to interact
		// with duplicates that might exist on the stack.
		// A `None` means that we are returning from the `first_frame`.
		let frame = self.frames.pop();

		// Both branches do essentially the same with the exception. The difference is that
		// the else branch does consume the hardcoded `first_frame`.
		if let Some(frame) = frame {
			let account_id = &frame.account_id;
			let prev = top_frame_mut!(self);

			prev.nested_gas.absorb_nested(frame.nested_gas);

			// Only gas counter changes are persisted in case of a failure.
			if !persist {
				return;
			}

			// Record the storage meter changes of the nested call into the parent meter.
			// If the dropped frame's contract wasn't terminated we update the deposit counter
			// in its contract info. The load is necessary to pull it from storage in case
			// it was invalidated.
			let contract = if let Some(mut contract_info) = frame.contract_info {
				contract_info.load(account_id);
				let mut contract = contract_info.into_contract();
				prev.nested_storage.absorb(frame.nested_storage, account_id, contract.as_mut());
				contract
			} else {
				prev.nested_storage.absorb(frame.nested_storage, account_id, None);
				None
			};

			// In case the contract wasn't terminated we need to persist changes made to it.
			if let Some(contract) = contract {
				// optimization: Predecessor is the same contract.
				// We can just copy the contract into the predecessor without a storage write.
				// This is possible when there is no other contract in-between that could
				// trigger a rollback.
				if prev.account_id == *account_id {
					prev.contract_info = Some(CachedContract::Cached(contract));
					return;
				}

				// Predecessor is a different contract: We persist the info and invalidate the first
				// stale cache we find. This triggers a reload from storage on next use. We skip(1)
				// because that case is already handled by the optimization above. Only the first
				// cache needs to be invalidated because that one will invalidate the next cache
				// when it is popped from the stack.
				<ContractInfoOf<T>>::insert(T::AddressMapper::to_address(account_id), contract);
				if let Some(c) = self.frames_mut().skip(1).find(|f| f.account_id == *account_id) {
					c.contract_info = Some(CachedContract::Invalidated);
				}
			}
		} else {
			self.gas_meter.absorb_nested(mem::take(&mut self.first_frame.nested_gas));
			if !persist {
				return;
			}
			let mut contract = if let Some(contract_info) = self.first_frame.contract_info.as_mut()
			{
				contract_info.as_contract()
			} else {
				None
			};
			self.storage_meter.absorb(
				mem::take(&mut self.first_frame.nested_storage),
				&self.first_frame.account_id,
				contract.as_deref_mut(),
			);
			if let Some(contract) = contract {
				<ContractInfoOf<T>>::insert(
					T::AddressMapper::to_address(&self.first_frame.account_id),
					contract,
				);
			}
		}
	}

	/// Transfer some funds from `from` to `to`.
	///
	/// This is a no-op for zero `value`, avoiding events to be emitted for zero balance transfers.
	///
	/// If the destination account does not exist, it is pulled into existence by transferring the
	/// ED from `origin` to the new account. The total amount transferred to `to` will be ED +
	/// `value`. This makes the ED fully transparent for contracts.
	/// The ED transfer is executed atomically with the actual transfer, avoiding the possibility of
	/// the ED transfer succeeding but the actual transfer failing. In other words, if the `to` does
	/// not exist, the transfer does fail and nothing will be sent to `to` if either `origin` can
	/// not provide the ED or transferring `value` from `from` to `to` fails.
	/// Note: This will also fail if `origin` is root.
	fn transfer(
		origin: &Origin<T>,
		from: &T::AccountId,
		to: &T::AccountId,
		value: U256,
	) -> ExecResult {
		let value = crate::Pallet::<T>::convert_evm_to_native(value, ConversionPrecision::Exact)?;
		if value.is_zero() {
			return Ok(Default::default());
		}

		if <System<T>>::account_exists(to) {
			return T::Currency::transfer(from, to, value, Preservation::Preserve)
				.map(|_| Default::default())
				.map_err(|_| Error::<T>::TransferFailed.into());
		}

		let origin = origin.account_id()?;
		let ed = <T as Config>::Currency::minimum_balance();
		with_transaction(|| -> TransactionOutcome<ExecResult> {
			match T::Currency::transfer(origin, to, ed, Preservation::Preserve)
				.and_then(|_| T::Currency::transfer(from, to, value, Preservation::Preserve))
			{
				Ok(_) => TransactionOutcome::Commit(Ok(Default::default())),
				Err(_) => TransactionOutcome::Rollback(Err(Error::<T>::TransferFailed.into())),
			}
		})
	}

	/// Same as `transfer` but `from` is an `Origin`.
	fn transfer_from_origin(
		origin: &Origin<T>,
		from: &Origin<T>,
		to: &T::AccountId,
		value: U256,
	) -> ExecResult {
		// If the from address is root there is no account to transfer from, and therefore we can't
		// take any `value` other than 0.
		let from = match from {
			Origin::Signed(caller) => caller,
			Origin::Root if value.is_zero() => return Ok(Default::default()),
			Origin::Root => return Err(DispatchError::RootNotAllowed.into()),
		};
		Self::transfer(origin, from, to, value)
	}

	/// Reference to the current (top) frame.
	fn top_frame(&self) -> &Frame<T> {
		top_frame!(self)
	}

	/// Mutable reference to the current (top) frame.
	fn top_frame_mut(&mut self) -> &mut Frame<T> {
		top_frame_mut!(self)
	}

	/// Iterator over all frames.
	///
	/// The iterator starts with the top frame and ends with the root frame.
	fn frames(&self) -> impl Iterator<Item = &Frame<T>> {
		core::iter::once(&self.first_frame).chain(&self.frames).rev()
	}

	/// Same as `frames` but with a mutable reference as iterator item.
	fn frames_mut(&mut self) -> impl Iterator<Item = &mut Frame<T>> {
		core::iter::once(&mut self.first_frame).chain(&mut self.frames).rev()
	}

	/// Returns whether the current contract is on the stack multiple times.
	fn is_recursive(&self) -> bool {
		let account_id = &self.top_frame().account_id;
		self.frames().skip(1).any(|f| &f.account_id == account_id)
	}

	/// Returns whether the specified contract allows to be reentered right now.
	fn allows_reentry(&self, id: &T::AccountId) -> bool {
		!self.frames().any(|f| &f.account_id == id && !f.allows_reentry)
	}

	/// Returns the *free* balance of the supplied AccountId.
	fn account_balance(&self, who: &T::AccountId) -> U256 {
		crate::Pallet::<T>::convert_native_to_evm(T::Currency::reducible_balance(
			who,
			Preservation::Preserve,
			Fortitude::Polite,
		))
	}

	/// Certain APIs, e.g. `{set,get}_immutable_data` behave differently depending
	/// on the configured entry point. Thus, we allow setting the export manually.
	#[cfg(feature = "runtime-benchmarks")]
	pub(crate) fn override_export(&mut self, export: ExportedFunction) {
		self.top_frame_mut().entry_point = export;
	}

	#[cfg(feature = "runtime-benchmarks")]
	pub(crate) fn set_block_number(&mut self, block_number: BlockNumberFor<T>) {
		self.block_number = block_number;
	}

	fn block_hash(&self, block_number: U256) -> Option<H256> {
		let Ok(block_number) = BlockNumberFor::<T>::try_from(block_number) else {
			return None;
		};
		if block_number >= self.block_number {
			return None;
		}
		if block_number < self.block_number.saturating_sub(256u32.into()) {
			return None;
		}
		Some(System::<T>::block_hash(&block_number).into())
	}
}

/// Determine if the given address is a precompile.
/// For now, we consider that all addresses between 0x1 and 0xff are reserved for precompiles.
fn is_precompile(address: &H160) -> bool {
	let bytes = address.as_bytes();
	bytes.starts_with(&[0u8; 19]) && bytes[19] != 0
}

impl<'a, T, E> Ext for Stack<'a, T, E>
where
	T: Config,
	E: Executable<T>,
	BalanceOf<T>: Into<U256> + TryFrom<U256>,
	MomentOf<T>: Into<U256>,
	T::Hash: frame_support::traits::IsType<H256>,
{
	type T = T;

	fn call(
		&mut self,
		gas_limit: Weight,
		deposit_limit: U256,
		dest_addr: &H160,
		value: U256,
		input_data: Vec<u8>,
		allows_reentry: bool,
		read_only: bool,
	) -> Result<(), ExecError> {
		// Before pushing the new frame: Protect the caller contract against reentrancy attacks.
		// It is important to do this before calling `allows_reentry` so that a direct recursion
		// is caught by it.
		self.top_frame_mut().allows_reentry = allows_reentry;

		// We reset the return data now, so it is cleared out even if no new frame was executed.
		// This is for example the case for balance transfers or when creating the frame fails.
		*self.last_frame_output_mut() = Default::default();

		let try_call = || {
			let dest = T::AddressMapper::to_account_id(dest_addr);
			if !self.allows_reentry(&dest) {
				return Err(<Error<T>>::ReentranceDenied.into());
			}

			let value = value.try_into().map_err(|_| Error::<T>::BalanceConversionFailed)?;

			// We ignore instantiate frames in our search for a cached contract.
			// Otherwise it would be possible to recursively call a contract from its own
			// constructor: We disallow calling not fully constructed contracts.
			let cached_info = self
				.frames()
				.find(|f| f.entry_point == ExportedFunction::Call && f.account_id == dest)
				.and_then(|f| match &f.contract_info {
					Some(CachedContract::Cached(contract)) => Some(contract.clone()),
					_ => None,
				});

			// Enable read-only access if requested; cannot disable it if already set.
			let is_read_only = read_only || self.is_read_only();

			if let Some(executable) = self.push_frame(
				FrameArgs::Call { dest: dest.clone(), cached_info, delegated_call: None },
				value,
				gas_limit,
				deposit_limit.saturated_into::<BalanceOf<T>>(),
				is_read_only,
			)? {
				self.run(executable, input_data)
			} else {
				let result = if is_read_only && value.is_zero() {
					Ok(Default::default())
				} else if is_read_only {
					Err(Error::<T>::StateChangeDenied.into())
				} else {
					Self::transfer_from_origin(
						&self.origin,
						&Origin::from_account_id(self.account_id().clone()),
						&dest,
						value,
					)
				};

				if_tracing(|t| {
					t.enter_child_span(
						T::AddressMapper::to_address(self.account_id()),
						T::AddressMapper::to_address(&dest),
						false,
						is_read_only,
						value,
						&input_data,
						Weight::zero(),
					);
					match result {
						Ok(ref output) => t.exit_child_span(&output, Weight::zero()),
						Err(e) => t.exit_child_span_with_error(e.error.into(), Weight::zero()),
					}
				});
				result.map(|_| ())
			}
		};

		// We need to make sure to reset `allows_reentry` even on failure.
		let result = try_call();

		// Protection is on a per call basis.
		self.top_frame_mut().allows_reentry = true;

		result
	}

	fn delegate_call(
		&mut self,
		gas_limit: Weight,
		deposit_limit: U256,
		address: H160,
		input_data: Vec<u8>,
	) -> Result<(), ExecError> {
		// We reset the return data now, so it is cleared out even if no new frame was executed.
		// This is for example the case for unknown code hashes or creating the frame fails.
		*self.last_frame_output_mut() = Default::default();

		let code_hash = ContractInfoOf::<T>::get(&address)
			.ok_or(Error::<T>::CodeNotFound)
			.map(|c| c.code_hash)?;
		let executable = E::from_storage(code_hash, self.gas_meter_mut())?;
		let top_frame = self.top_frame_mut();
		let contract_info = top_frame.contract_info().map(|info| info.clone());
		let account_id = top_frame.account_id.clone();
		let value = top_frame.value_transferred;
		let executable = self.push_frame(
			FrameArgs::Call {
				dest: account_id,
				cached_info: contract_info,
				delegated_call: Some(DelegatedCall {
					executable,
					caller: self.caller().clone(),
					callee: address,
				}),
			},
			value,
			gas_limit,
			deposit_limit.saturated_into::<BalanceOf<T>>(),
			self.is_read_only(),
		)?;
		self.run(executable.expect(FRAME_ALWAYS_EXISTS_ON_INSTANTIATE), input_data)
	}

	fn instantiate(
		&mut self,
		gas_limit: Weight,
		deposit_limit: U256,
		code_hash: H256,
		value: U256,
		input_data: Vec<u8>,
		salt: Option<&[u8; 32]>,
	) -> Result<H160, ExecError> {
		// We reset the return data now, so it is cleared out even if no new frame was executed.
		// This is for example the case when creating the frame fails.
		*self.last_frame_output_mut() = Default::default();

		let executable = E::from_storage(code_hash, self.gas_meter_mut())?;
		let sender = &self.top_frame().account_id;
		let executable = self.push_frame(
			FrameArgs::Instantiate {
				sender: sender.clone(),
				executable,
				salt,
				input_data: input_data.as_ref(),
			},
			value.try_into().map_err(|_| Error::<T>::BalanceConversionFailed)?,
			gas_limit,
			deposit_limit.saturated_into::<BalanceOf<T>>(),
			self.is_read_only(),
		)?;
		let address = T::AddressMapper::to_address(&self.top_frame().account_id);
		self.run(executable.expect(FRAME_ALWAYS_EXISTS_ON_INSTANTIATE), input_data)
			.map(|_| address)
	}

	fn terminate(&mut self, beneficiary: &H160) -> DispatchResult {
		if self.is_recursive() {
			return Err(Error::<T>::TerminatedWhileReentrant.into());
		}
		let frame = self.top_frame_mut();
		if frame.entry_point == ExportedFunction::Constructor {
			return Err(Error::<T>::TerminatedInConstructor.into());
		}
		if let Some(info) = frame.terminate() {
			let beneficiary_account = T::AddressMapper::to_account_id(beneficiary);
			frame.nested_storage.terminate(&info, beneficiary_account);

			info.queue_trie_for_deletion();
			let account_address = T::AddressMapper::to_address(&frame.account_id);
			ContractInfoOf::<T>::remove(&account_address);
			ImmutableDataOf::<T>::remove(&account_address);
			<CodeInfo<T>>::decrement_refcount(info.code_hash)?;
		}

		Ok(())
	}

	fn get_storage(&mut self, key: &Key) -> Option<Vec<u8>> {
		self.top_frame_mut().contract_info().and_then(|info| info.read(key))
	}

	fn get_storage_size(&mut self, key: &Key) -> Option<u32> {
		self.top_frame_mut().contract_info().and_then(|info| info.size(key.into()))
	}

	fn set_storage(
		&mut self,
		key: &Key,
		value: Option<Vec<u8>>,
		take_old: bool,
	) -> Result<WriteOutcome, DispatchError> {
		let frame = self.top_frame_mut();
		let Some(contract_info) = frame.contract_info.as_mut() else {
			return Err(Error::<T>::CodeInfoNotFound.into())
		};

		contract_info.get(&frame.account_id).write(
			key.into(),
			value,
			Some(&mut frame.nested_storage),
			take_old,
		)
	}

	fn get_transient_storage(&self, key: &Key) -> Option<Vec<u8>> {
		self.transient_storage.read(self.account_id(), key)
	}

	fn get_transient_storage_size(&self, key: &Key) -> Option<u32> {
		self.transient_storage
			.read(self.account_id(), key)
			.map(|value| value.len() as _)
	}

	fn set_transient_storage(
		&mut self,
		key: &Key,
		value: Option<Vec<u8>>,
		take_old: bool,
	) -> Result<WriteOutcome, DispatchError> {
		let account_id = self.account_id().clone();
		self.transient_storage.write(&account_id, key, value, take_old)
	}

	fn account_id(&self) -> &T::AccountId {
		&self.top_frame().account_id
	}

	fn caller(&self) -> Origin<T> {
		if let Some(DelegateInfo { caller, .. }) = &self.top_frame().delegate {
			caller.clone()
		} else {
			self.frames()
				.nth(1)
				.map(|f| Origin::from_account_id(f.account_id.clone()))
				.unwrap_or(self.origin.clone())
		}
	}

	fn origin(&self) -> &Origin<T> {
		&self.origin
	}

	fn is_contract(&self, address: &H160) -> bool {
		ContractInfoOf::<T>::contains_key(&address)
	}

	fn to_account_id(&self, address: &H160) -> T::AccountId {
		T::AddressMapper::to_account_id(address)
	}

	fn code_hash(&self, address: &H160) -> H256 {
		<ContractInfoOf<T>>::get(&address)
			.map(|contract| contract.code_hash)
			.unwrap_or_else(|| {
				if System::<T>::account_exists(&T::AddressMapper::to_account_id(address)) {
					return EMPTY_CODE_HASH;
				}
				H256::zero()
			})
	}

	fn code_size(&self, address: &H160) -> u64 {
		<ContractInfoOf<T>>::get(&address)
			.and_then(|contract| CodeInfoOf::<T>::get(contract.code_hash))
			.map(|info| info.code_len())
			.unwrap_or_default()
	}

	fn own_code_hash(&mut self) -> &H256 {
		const ZERO: H256 = H256::zero();
		self.top_frame_mut().contract_info().map_or(&ZERO, |info| &info.code_hash)
	}

	fn caller_is_origin(&self) -> bool {
		self.origin == self.caller()
	}

	fn caller_is_root(&self) -> bool {
		// if the caller isn't origin, then it can't be root.
		self.caller_is_origin() && self.origin == Origin::Root
	}

	fn immutable_data_len(&mut self) -> u32 {
		self.top_frame_mut()
			.contract_info()
			.map(|i| i.immutable_data_len())
			.unwrap_or_default()
	}

	fn get_immutable_data(&mut self) -> Result<ImmutableData, DispatchError> {
		if self.top_frame().entry_point == ExportedFunction::Constructor {
			return Err(Error::<T>::InvalidImmutableAccess.into());
		}

		// Immutable is read from contract code being executed
		let address = self
			.top_frame()
			.delegate
			.as_ref()
			.map(|d| d.callee)
			.unwrap_or(T::AddressMapper::to_address(self.account_id()));
		Ok(<ImmutableDataOf<T>>::get(address).ok_or_else(|| Error::<T>::InvalidImmutableAccess)?)
	}

	fn set_immutable_data(&mut self, data: ImmutableData) -> Result<(), DispatchError> {
		let frame = self.top_frame_mut();
		if frame.entry_point == ExportedFunction::Call || data.is_empty() {
			return Err(Error::<T>::InvalidImmutableAccess.into());
		}
		let Some(contract_info) = frame.contract_info() else {
			return Err(Error::<T>::InvalidImmutableAccess.into());
		};

		contract_info.set_immutable_data_len(data.len() as u32);
		<ImmutableDataOf<T>>::insert(T::AddressMapper::to_address(&frame.account_id), &data);
		Ok(())
	}

	fn balance(&self) -> U256 {
		self.account_balance(&self.top_frame().account_id)
	}

	fn balance_of(&self, address: &H160) -> U256 {
		self.account_balance(&<Self::T as Config>::AddressMapper::to_account_id(address))
	}

	fn value_transferred(&self) -> U256 {
		self.top_frame().value_transferred.into()
	}

	fn now(&self) -> U256 {
		self.timestamp.into()
	}

	fn minimum_balance(&self) -> U256 {
		T::Currency::minimum_balance().into()
	}

	fn deposit_event(&mut self, topics: Vec<H256>, data: Vec<u8>) {
		let contract = T::AddressMapper::to_address(self.account_id());
		if_tracing(|tracer| {
			tracer.log_event(contract, &topics, &data);
		});
		Contracts::<Self::T>::deposit_event(Event::ContractEmitted { contract, data, topics });
	}

	fn block_number(&self) -> U256 {
		self.block_number.into()
	}

	fn block_hash(&self, block_number: U256) -> Option<H256> {
		self.block_hash(block_number)
	}

	fn block_author(&self) -> Option<AccountIdOf<Self::T>> {
		let digest = <frame_system::Pallet<T>>::digest();
		let pre_runtime_digests = digest.logs.iter().filter_map(|d| d.as_pre_runtime());

		T::FindAuthor::find_author(pre_runtime_digests)
	}

	fn max_value_size(&self) -> u32 {
		limits::PAYLOAD_BYTES
	}

	fn get_weight_price(&self, weight: Weight) -> U256 {
		T::WeightPrice::convert(weight).into()
	}

	fn gas_meter(&self) -> &GasMeter<Self::T> {
		&self.top_frame().nested_gas
	}

	fn gas_meter_mut(&mut self) -> &mut GasMeter<Self::T> {
		&mut self.top_frame_mut().nested_gas
	}

	fn charge_storage(&mut self, diff: &Diff) {
		self.top_frame_mut().nested_storage.charge(diff)
	}

	fn call_runtime(&self, call: <Self::T as Config>::RuntimeCall) -> DispatchResultWithPostInfo {
		let mut origin: T::RuntimeOrigin = RawOrigin::Signed(self.account_id().clone()).into();
		origin.add_filter(T::CallFilter::contains);
		call.dispatch(origin)
	}

	fn ecdsa_recover(&self, signature: &[u8; 65], message_hash: &[u8; 32]) -> Result<[u8; 33], ()> {
		secp256k1_ecdsa_recover_compressed(signature, message_hash).map_err(|_| ())
	}

	fn sr25519_verify(&self, signature: &[u8; 64], message: &[u8], pub_key: &[u8; 32]) -> bool {
		sp_io::crypto::sr25519_verify(
			&SR25519Signature::from(*signature),
			message,
			&SR25519Public::from(*pub_key),
		)
	}

	fn ecdsa_to_eth_address(&self, pk: &[u8; 33]) -> Result<[u8; 20], ()> {
		ECDSAPublic::from(*pk).to_eth_address()
	}

	#[cfg(any(test, feature = "runtime-benchmarks"))]
	fn contract_info(&mut self) -> &mut ContractInfo<Self::T> {
		self.top_frame_mut().contract_info().unwrap()
	}

	#[cfg(feature = "runtime-benchmarks")]
	fn transient_storage(&mut self) -> &mut TransientStorage<Self::T> {
		&mut self.transient_storage
	}

	/// TODO: This should be changed to run the constructor of the supplied `hash`.
	///
	/// Because the immutable data is attached to a contract and not a code,
	/// we need to update the immutable data too.
	///
	/// Otherwise we open a massive footgun:
	/// If the immutables changed in the new code, the contract will brick.
	///
	/// A possible implementation strategy is to add a flag to `FrameArgs::Instantiate`,
	/// so that `fn run()` will roll back any changes if this flag is set.
	///
	/// After running the constructor, the new immutable data is already stored in
	/// `self.immutable_data` at the address of the (reverted) contract instantiation.
	///
	/// The `set_code_hash` contract API stays disabled until this change is implemented.
	fn set_code_hash(&mut self, hash: H256) -> DispatchResult {
		let frame = top_frame_mut!(self);

		let Some(info) = frame.contract_info() else {
			return Err(Error::<T>::ContractNotFound.into())
		};

		let prev_hash = info.code_hash;
		info.code_hash = hash;

		let code_info = CodeInfoOf::<T>::get(hash).ok_or(Error::<T>::CodeNotFound)?;

		let old_base_deposit = info.storage_base_deposit();
		let new_base_deposit = info.update_base_deposit(code_info.deposit());
		let deposit = StorageDeposit::Charge(new_base_deposit)
			.saturating_sub(&StorageDeposit::Charge(old_base_deposit));

		frame.nested_storage.charge_deposit(frame.account_id.clone(), deposit);

		<CodeInfo<T>>::increment_refcount(hash)?;
		<CodeInfo<T>>::decrement_refcount(prev_hash)?;
		Ok(())
	}

	fn is_read_only(&self) -> bool {
		self.top_frame().read_only
	}

	fn last_frame_output(&self) -> &ExecReturnValue {
		&self.top_frame().last_frame_output
	}

	fn last_frame_output_mut(&mut self) -> &mut ExecReturnValue {
		&mut self.top_frame_mut().last_frame_output
	}
}

mod sealing {
	use super::*;

	pub trait Sealed {}

	impl<'a, T: Config, E> Sealed for Stack<'a, T, E> {}
}<|MERGE_RESOLUTION|>--- conflicted
+++ resolved
@@ -19,7 +19,6 @@
 	address::{self, AddressMapper},
 	gas::GasMeter,
 	limits,
-	precompiles::Precompiles,
 	primitives::{ExecReturnValue, StorageDeposit},
 	runtime_decl_for_revive_api::{Decode, Encode, RuntimeDebugNoBound, TypeInfo},
 	storage::{self, meter::Diff, WriteOutcome},
@@ -447,40 +446,6 @@
 	Call,
 }
 
-/// Either a precompile or an executable contract.
-pub enum PrecompileOrExecutable<E> {
-	Precompile(H160),
-	Executable(E),
-}
-
-impl<E> PrecompileOrExecutable<E> {
-	/// Convert to an executable, if it is one.
-	fn as_executable(&self) -> Option<&E> {
-		match self {
-			Self::Executable(e) => Some(e),
-			_ => None,
-		}
-	}
-}
-
-impl<Exec> PrecompileOrExecutable<Exec> {
-	/// Execute the underlying precompile or executable.
-	fn execute<T: Config, E: Ext<T = T>>(
-		self,
-		ext: &mut E,
-		function: ExportedFunction,
-		input_data: Vec<u8>,
-	) -> ExecResult
-	where
-		Exec: Executable<T>,
-	{
-		match self {
-			Self::Precompile(addr) => Precompiles::<T>::execute(addr, ext, &input_data),
-			Self::Executable(executable) => executable.execute(ext, function, input_data),
-		}
-	}
-}
-
 /// A trait that represents something that can be executed.
 ///
 /// In the on-chain environment this would be represented by a wasm module. This trait exists in
@@ -509,7 +474,7 @@
 	) -> ExecResult;
 
 	/// The code info of the executable.
-	fn code_deposit(&self) -> BalanceOf<T>;
+	fn code_info(&self) -> &CodeInfo<T>;
 
 	/// The raw code of the executable.
 	fn code(&self) -> &[u8];
@@ -563,7 +528,7 @@
 	/// The address of the executing contract.
 	account_id: T::AccountId,
 	/// The cached in-storage data of the contract.
-	contract_info: Option<CachedContract<T>>,
+	contract_info: CachedContract<T>,
 	/// The EVM balance transferred by the caller as part of the call.
 	value_transferred: U256,
 	/// Determines whether this is a call or instantiate frame.
@@ -645,8 +610,8 @@
 
 impl<T: Config> Frame<T> {
 	/// Return the `contract_info` of the current contract.
-	fn contract_info(&mut self) -> Option<&mut ContractInfo<T>> {
-		self.contract_info.as_mut().map(|i| i.get(&self.account_id))
+	fn contract_info(&mut self) -> &mut ContractInfo<T> {
+		self.contract_info.get(&self.account_id)
 	}
 
 	/// Terminate and return the `contract_info` of the current contract.
@@ -655,8 +620,8 @@
 	///
 	/// Under no circumstances the contract is allowed to access the `contract_info` after
 	/// a call to this function. This would constitute a programming error in the exec module.
-	fn terminate(&mut self) -> Option<ContractInfo<T>> {
-		self.contract_info.as_mut().map(|i| i.terminate(&self.account_id))
+	fn terminate(&mut self) -> ContractInfo<T> {
+		self.contract_info.terminate(&self.account_id)
 	}
 }
 
@@ -838,7 +803,7 @@
 		storage_meter: &'a mut storage::meter::Meter<T>,
 		value: BalanceOf<T>,
 	) -> (Self, E) {
-		let (stack, e) = Self::new(
+		Self::new(
 			FrameArgs::Call {
 				dest: T::AddressMapper::to_account_id(&dest),
 				cached_info: None,
@@ -851,12 +816,7 @@
 			false,
 		)
 		.unwrap()
-		.unwrap();
-
-		match e {
-			PrecompileOrExecutable::Executable(e) => (stack, e),
-			_ => panic!("Expected executable"),
-		}
+		.unwrap()
 	}
 
 	/// Create a new call stack.
@@ -870,7 +830,7 @@
 		storage_meter: &'a mut storage::meter::Meter<T>,
 		value: U256,
 		skip_transfer: bool,
-	) -> Result<Option<(Self, PrecompileOrExecutable<E>)>, ExecError> {
+	) -> Result<Option<(Self, E)>, ExecError> {
 		origin.ensure_mapped()?;
 		let Some((first_frame, executable)) = Self::new_frame(
 			args,
@@ -915,31 +875,16 @@
 		deposit_limit: BalanceOf<T>,
 		read_only: bool,
 		origin_is_caller: bool,
-	) -> Result<Option<(Frame<T>, PrecompileOrExecutable<E>)>, ExecError> {
+	) -> Result<Option<(Frame<T>, E)>, ExecError> {
 		let (account_id, contract_info, executable, delegate, entry_point, nested_gas) =
 			match frame_args {
 				FrameArgs::Call { dest, cached_info, delegated_call } => {
 					let contract = if let Some(contract) = cached_info {
 						contract
 					} else {
-						let addr = T::AddressMapper::to_address(&dest);
-						if is_precompile(&addr) && delegated_call.is_none() {
-							return Ok(Some((
-								Frame {
-									delegate: None,
-									value_transferred,
-									contract_info: None,
-									account_id: dest,
-									entry_point: ExportedFunction::Call,
-									nested_gas: gas_meter.nested(gas_limit),
-									nested_storage: storage_meter.nested(deposit_limit),
-									allows_reentry: true,
-									read_only,
-									last_frame_output: Default::default(),
-								},
-								PrecompileOrExecutable::Precompile(addr),
-							)));
-						} else if let Some(contract) = <ContractInfoOf<T>>::get(addr) {
+						if let Some(contract) =
+							<ContractInfoOf<T>>::get(T::AddressMapper::to_address(&dest))
+						{
 							contract
 						} else {
 							return Ok(None);
@@ -1004,7 +949,7 @@
 		let frame = Frame {
 			delegate,
 			value_transferred,
-			contract_info: Some(CachedContract::Cached(contract_info)),
+			contract_info: CachedContract::Cached(contract_info),
 			account_id,
 			entry_point,
 			nested_gas,
@@ -1014,7 +959,7 @@
 			last_frame_output: Default::default(),
 		};
 
-		Ok(Some((frame, PrecompileOrExecutable::Executable(executable))))
+		Ok(Some((frame, executable)))
 	}
 
 	/// Create a subsequent nested frame.
@@ -1025,7 +970,7 @@
 		gas_limit: Weight,
 		deposit_limit: BalanceOf<T>,
 		read_only: bool,
-	) -> Result<Option<PrecompileOrExecutable<E>>, ExecError> {
+	) -> Result<Option<E>, ExecError> {
 		if self.frames.len() as u32 == limits::CALL_STACK_DEPTH {
 			return Err(Error::<T>::MaxCallDepthReached.into());
 		}
@@ -1035,7 +980,7 @@
 		// We do not store on instantiate because we do not allow to call into a contract
 		// from its own constructor.
 		let frame = self.top_frame();
-		if let (Some(CachedContract::Cached(contract)), ExportedFunction::Call) =
+		if let (CachedContract::Cached(contract), ExportedFunction::Call) =
 			(&frame.contract_info, frame.entry_point)
 		{
 			<ContractInfoOf<T>>::insert(
@@ -1067,24 +1012,11 @@
 	/// Run the current (top) frame.
 	///
 	/// This can be either a call or an instantiate.
-	fn run(
-		&mut self,
-		executable: PrecompileOrExecutable<E>,
-		input_data: Vec<u8>,
-	) -> Result<(), ExecError> {
+	fn run(&mut self, executable: E, input_data: Vec<u8>) -> Result<(), ExecError> {
 		let frame = self.top_frame();
 		let entry_point = frame.entry_point;
-<<<<<<< HEAD
-		let is_delegate_call = frame.delegate.is_some();
-		let delegated_code_hash = if frame.delegate.is_some() {
-			executable.as_executable().map(|e| *e.code_hash())
-		} else {
-			None
-		};
-=======
 		let delegated_code_hash =
 			if frame.delegate.is_some() { Some(*executable.code_hash()) } else { None };
->>>>>>> 36b645fc
 
 		if_tracing(|tracer| {
 			tracer.enter_child_span(
@@ -1123,7 +1055,6 @@
 				// Root origin can't be used to instantiate a contract, so it is safe to assume that
 				// if we reached this point the origin has an associated account.
 				let origin = &self.origin.account_id()?;
-				let executable = executable.as_executable().ok_or(Error::<T>::ContractNotFound)?;
 
 				let ed = <Contracts<T>>::min_balance();
 				frame.nested_storage.record_charge(&StorageDeposit::Charge(ed));
@@ -1159,42 +1090,10 @@
 				)?;
 			}
 
-<<<<<<< HEAD
-			let contract_address = T::AddressMapper::to_address(account_id);
-			let maybe_caller_address = caller.account_id().map(T::AddressMapper::to_address);
-			let code_deposit = executable.as_executable().map_or(0u32.into(), |e| e.code_deposit());
-
-			if_tracing(|tracer| {
-				tracer.enter_child_span(
-					maybe_caller_address.unwrap_or_default(),
-					contract_address,
-					is_delegate_call,
-					read_only,
-					value_transferred,
-					&input_data,
-					frame.nested_gas.gas_left(),
-				);
-			});
-
-			let output = executable.execute(self, entry_point, input_data).map_err(|e| {
-				if_tracing(|tracer| {
-					tracer.exit_child_span_with_error(
-						e.error,
-						top_frame_mut!(self).nested_gas.gas_consumed(),
-					);
-				});
-				ExecError { error: e.error, origin: ErrorOrigin::Callee }
-			})?;
-
-			if_tracing(|tracer| {
-				tracer.exit_child_span(&output, top_frame_mut!(self).nested_gas.gas_consumed());
-			});
-=======
 			let code_deposit = executable.code_info().deposit();
 			let output = executable
 				.execute(self, entry_point, input_data)
 				.map_err(|e| ExecError { error: e.error, origin: ErrorOrigin::Callee })?;
->>>>>>> 36b645fc
 
 			// Avoid useless work that would be reverted anyways.
 			if output.did_revert() {
@@ -1203,27 +1102,23 @@
 
 			let frame = self.top_frame_mut();
 
-			if let Some(contract_info) = &mut frame.contract_info {
-				// The deposit we charge for a contract depends on the size of the immutable data.
-				// Hence we need to delay charging the base deposit after execution.
-				if entry_point == ExportedFunction::Constructor {
-					let deposit =
-						contract_info.get(&frame.account_id).update_base_deposit(code_deposit);
-
-					frame
-						.nested_storage
-						.charge_deposit(frame.account_id.clone(), StorageDeposit::Charge(deposit));
-				}
-
-				// The storage deposit is only charged at the end of every call stack.
-				// To make sure that no sub call uses more than it is allowed to,
-				// the limit is manually enforced here.
-				let contract = contract_info.as_contract();
+			// The deposit we charge for a contract depends on the size of the immutable data.
+			// Hence we need to delay charging the base deposit after execution.
+			if entry_point == ExportedFunction::Constructor {
+				let deposit = frame.contract_info().update_base_deposit(code_deposit);
 				frame
 					.nested_storage
-					.enforce_limit(contract)
-					.map_err(|e| ExecError { error: e, origin: ErrorOrigin::Callee })?;
+					.charge_deposit(frame.account_id.clone(), StorageDeposit::Charge(deposit));
 			}
+
+			// The storage deposit is only charged at the end of every call stack.
+			// To make sure that no sub call uses more than it is allowed to,
+			// the limit is manually enforced here.
+			let contract = frame.contract_info.as_contract();
+			frame
+				.nested_storage
+				.enforce_limit(contract)
+				.map_err(|e| ExecError { error: e, origin: ErrorOrigin::Callee })?;
 
 			Ok(output)
 		};
@@ -1293,7 +1188,7 @@
 
 		// Both branches do essentially the same with the exception. The difference is that
 		// the else branch does consume the hardcoded `first_frame`.
-		if let Some(frame) = frame {
+		if let Some(mut frame) = frame {
 			let account_id = &frame.account_id;
 			let prev = top_frame_mut!(self);
 
@@ -1308,15 +1203,9 @@
 			// If the dropped frame's contract wasn't terminated we update the deposit counter
 			// in its contract info. The load is necessary to pull it from storage in case
 			// it was invalidated.
-			let contract = if let Some(mut contract_info) = frame.contract_info {
-				contract_info.load(account_id);
-				let mut contract = contract_info.into_contract();
-				prev.nested_storage.absorb(frame.nested_storage, account_id, contract.as_mut());
-				contract
-			} else {
-				prev.nested_storage.absorb(frame.nested_storage, account_id, None);
-				None
-			};
+			frame.contract_info.load(account_id);
+			let mut contract = frame.contract_info.into_contract();
+			prev.nested_storage.absorb(frame.nested_storage, account_id, contract.as_mut());
 
 			// In case the contract wasn't terminated we need to persist changes made to it.
 			if let Some(contract) = contract {
@@ -1325,7 +1214,7 @@
 				// This is possible when there is no other contract in-between that could
 				// trigger a rollback.
 				if prev.account_id == *account_id {
-					prev.contract_info = Some(CachedContract::Cached(contract));
+					prev.contract_info = CachedContract::Cached(contract);
 					return;
 				}
 
@@ -1336,7 +1225,7 @@
 				// when it is popped from the stack.
 				<ContractInfoOf<T>>::insert(T::AddressMapper::to_address(account_id), contract);
 				if let Some(c) = self.frames_mut().skip(1).find(|f| f.account_id == *account_id) {
-					c.contract_info = Some(CachedContract::Invalidated);
+					c.contract_info = CachedContract::Invalidated;
 				}
 			}
 		} else {
@@ -1344,12 +1233,7 @@
 			if !persist {
 				return;
 			}
-			let mut contract = if let Some(contract_info) = self.first_frame.contract_info.as_mut()
-			{
-				contract_info.as_contract()
-			} else {
-				None
-			};
+			let mut contract = self.first_frame.contract_info.as_contract();
 			self.storage_meter.absorb(
 				mem::take(&mut self.first_frame.nested_storage),
 				&self.first_frame.account_id,
@@ -1527,6 +1411,11 @@
 		*self.last_frame_output_mut() = Default::default();
 
 		let try_call = || {
+			if is_precompile(dest_addr) {
+				log::debug!(target: crate::LOG_TARGET, "Unsupported precompile address {dest_addr:?}");
+				return Err(Error::<T>::UnsupportedPrecompileAddress.into());
+			}
+
 			let dest = T::AddressMapper::to_account_id(dest_addr);
 			if !self.allows_reentry(&dest) {
 				return Err(<Error<T>>::ReentranceDenied.into());
@@ -1541,7 +1430,7 @@
 				.frames()
 				.find(|f| f.entry_point == ExportedFunction::Call && f.account_id == dest)
 				.and_then(|f| match &f.contract_info {
-					Some(CachedContract::Cached(contract)) => Some(contract.clone()),
+					CachedContract::Cached(contract) => Some(contract.clone()),
 					_ => None,
 				});
 
@@ -1614,13 +1503,13 @@
 			.map(|c| c.code_hash)?;
 		let executable = E::from_storage(code_hash, self.gas_meter_mut())?;
 		let top_frame = self.top_frame_mut();
-		let contract_info = top_frame.contract_info().map(|info| info.clone());
+		let contract_info = top_frame.contract_info().clone();
 		let account_id = top_frame.account_id.clone();
 		let value = top_frame.value_transferred;
 		let executable = self.push_frame(
 			FrameArgs::Call {
 				dest: account_id,
-				cached_info: contract_info,
+				cached_info: Some(contract_info),
 				delegated_call: Some(DelegatedCall {
 					executable,
 					caller: self.caller().clone(),
@@ -1675,26 +1564,25 @@
 		if frame.entry_point == ExportedFunction::Constructor {
 			return Err(Error::<T>::TerminatedInConstructor.into());
 		}
-		if let Some(info) = frame.terminate() {
-			let beneficiary_account = T::AddressMapper::to_account_id(beneficiary);
-			frame.nested_storage.terminate(&info, beneficiary_account);
-
-			info.queue_trie_for_deletion();
-			let account_address = T::AddressMapper::to_address(&frame.account_id);
-			ContractInfoOf::<T>::remove(&account_address);
-			ImmutableDataOf::<T>::remove(&account_address);
-			<CodeInfo<T>>::decrement_refcount(info.code_hash)?;
-		}
+		let info = frame.terminate();
+		let beneficiary_account = T::AddressMapper::to_account_id(beneficiary);
+		frame.nested_storage.terminate(&info, beneficiary_account);
+
+		info.queue_trie_for_deletion();
+		let account_address = T::AddressMapper::to_address(&frame.account_id);
+		ContractInfoOf::<T>::remove(&account_address);
+		ImmutableDataOf::<T>::remove(&account_address);
+		<CodeInfo<T>>::decrement_refcount(info.code_hash)?;
 
 		Ok(())
 	}
 
 	fn get_storage(&mut self, key: &Key) -> Option<Vec<u8>> {
-		self.top_frame_mut().contract_info().and_then(|info| info.read(key))
+		self.top_frame_mut().contract_info().read(key)
 	}
 
 	fn get_storage_size(&mut self, key: &Key) -> Option<u32> {
-		self.top_frame_mut().contract_info().and_then(|info| info.size(key.into()))
+		self.top_frame_mut().contract_info().size(key.into())
 	}
 
 	fn set_storage(
@@ -1704,11 +1592,7 @@
 		take_old: bool,
 	) -> Result<WriteOutcome, DispatchError> {
 		let frame = self.top_frame_mut();
-		let Some(contract_info) = frame.contract_info.as_mut() else {
-			return Err(Error::<T>::CodeInfoNotFound.into())
-		};
-
-		contract_info.get(&frame.account_id).write(
+		frame.contract_info.get(&frame.account_id).write(
 			key.into(),
 			value,
 			Some(&mut frame.nested_storage),
@@ -1782,8 +1666,7 @@
 	}
 
 	fn own_code_hash(&mut self) -> &H256 {
-		const ZERO: H256 = H256::zero();
-		self.top_frame_mut().contract_info().map_or(&ZERO, |info| &info.code_hash)
+		&self.top_frame_mut().contract_info().code_hash
 	}
 
 	fn caller_is_origin(&self) -> bool {
@@ -1796,10 +1679,7 @@
 	}
 
 	fn immutable_data_len(&mut self) -> u32 {
-		self.top_frame_mut()
-			.contract_info()
-			.map(|i| i.immutable_data_len())
-			.unwrap_or_default()
+		self.top_frame_mut().contract_info().immutable_data_len()
 	}
 
 	fn get_immutable_data(&mut self) -> Result<ImmutableData, DispatchError> {
@@ -1822,11 +1702,7 @@
 		if frame.entry_point == ExportedFunction::Call || data.is_empty() {
 			return Err(Error::<T>::InvalidImmutableAccess.into());
 		}
-		let Some(contract_info) = frame.contract_info() else {
-			return Err(Error::<T>::InvalidImmutableAccess.into());
-		};
-
-		contract_info.set_immutable_data_len(data.len() as u32);
+		frame.contract_info().set_immutable_data_len(data.len() as u32);
 		<ImmutableDataOf<T>>::insert(T::AddressMapper::to_address(&frame.account_id), &data);
 		Ok(())
 	}
@@ -1918,7 +1794,7 @@
 
 	#[cfg(any(test, feature = "runtime-benchmarks"))]
 	fn contract_info(&mut self) -> &mut ContractInfo<Self::T> {
-		self.top_frame_mut().contract_info().unwrap()
+		self.top_frame_mut().contract_info()
 	}
 
 	#[cfg(feature = "runtime-benchmarks")]
@@ -1944,9 +1820,7 @@
 	fn set_code_hash(&mut self, hash: H256) -> DispatchResult {
 		let frame = top_frame_mut!(self);
 
-		let Some(info) = frame.contract_info() else {
-			return Err(Error::<T>::ContractNotFound.into())
-		};
+		let info = frame.contract_info();
 
 		let prev_hash = info.code_hash;
 		info.code_hash = hash;
