--- conflicted
+++ resolved
@@ -17,16 +17,7 @@
 
 use crate::{
 	address::{self, AddressMapper},
-<<<<<<< HEAD
-	evm::block_storage,
-=======
-	evm::{
-		block_storage,
-		fees::{Combinator, InfoT},
-		transfer_with_dust,
-	},
-	gas::GasMeter,
->>>>>>> ef07f24b
+	evm::{block_storage, transfer_with_dust},
 	limits,
 	metering::{
 		storage,
@@ -70,11 +61,7 @@
 };
 use sp_io::{crypto::secp256k1_ecdsa_recover_compressed, hashing::blake2_256};
 use sp_runtime::{
-<<<<<<< HEAD
-	traits::{BadOrigin, Saturating, TrailingZeroInput, Zero},
-=======
-	traits::{BadOrigin, Bounded, Saturating, TrailingZeroInput},
->>>>>>> ef07f24b
+	traits::{BadOrigin, Saturating, TrailingZeroInput},
 	DispatchError, SaturatedConversion,
 };
 
