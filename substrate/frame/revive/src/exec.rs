--- conflicted
+++ resolved
@@ -1275,14 +1275,8 @@
 
 				if !frame_system::Pallet::<T>::account_exists(&account_id) {
 					let ed = <Contracts<T>>::min_balance();
-<<<<<<< HEAD
 					frame.frame_meter.charge_deposit(&StorageDeposit::Charge(ed))?;
-					<Contracts<T>>::charge_deposit(None, origin, account_id, ed, self.exec_config)
-						.map_err(|_| <Error<T>>::StorageDepositNotEnoughFunds)?;
-=======
-					frame.nested_storage.record_charge(&StorageDeposit::Charge(ed))?;
 					<Contracts<T>>::charge_deposit(None, origin, account_id, ed, self.exec_config)?;
->>>>>>> b291e6f8
 				}
 
 				// A consumer is added at account creation and removed it on termination, otherwise
@@ -1583,7 +1577,7 @@
 					continue;
 				}
 				Self::do_terminate(
-					&mut self.storage_meter,
+					&mut self.transaction_meter,
 					self.exec_config,
 					&contract_account,
 					&self.origin,
@@ -1611,12 +1605,8 @@
 		from: &T::AccountId,
 		to: &T::AccountId,
 		value: U256,
-<<<<<<< HEAD
+		preservation: Preservation,
 		meter: &mut ResourceMeter<T, S>,
-=======
-		preservation: Preservation,
-		storage_meter: &mut storage::meter::GenericMeter<T, S>,
->>>>>>> b291e6f8
 		exec_config: &ExecConfig<T>,
 	) -> DispatchResult {
 		let value = BalanceWithDust::<BalanceOf<T>>::from_value::<T>(value)
@@ -1632,21 +1622,10 @@
 		let origin = origin.account_id()?;
 		let ed = <T as Config>::Currency::minimum_balance();
 		with_transaction(|| -> TransactionOutcome<DispatchResult> {
-<<<<<<< HEAD
 			match meter
 				.charge_deposit(&StorageDeposit::Charge(ed))
-				.and_then(|_| {
-					<Contracts<T>>::charge_deposit(None, origin, to, ed, exec_config)
-						.map_err(|_| Error::<T>::StorageDepositNotEnoughFunds)?;
-					Ok(())
-				})
-				.and_then(|_| transfer_with_dust::<T>(from, to, value))
-=======
-			match storage_meter
-				.record_charge(&StorageDeposit::Charge(ed))
 				.and_then(|_| <Contracts<T>>::charge_deposit(None, origin, to, ed, exec_config))
 				.and_then(|_| transfer_with_dust::<T>(from, to, value, preservation))
->>>>>>> b291e6f8
 			{
 				Ok(_) => TransactionOutcome::Commit(Ok(())),
 				Err(err) => TransactionOutcome::Rollback(Err(err)),
@@ -1670,18 +1649,14 @@
 			Origin::Root if value.is_zero() => return Ok(Default::default()),
 			Origin::Root => return Err(DispatchError::RootNotAllowed.into()),
 		};
-<<<<<<< HEAD
-		Self::transfer(origin, from, to, value, meter, exec_config)
-=======
-		Self::transfer(origin, from, to, value, Preservation::Preserve, storage_meter, exec_config)
->>>>>>> b291e6f8
+		Self::transfer(origin, from, to, value, Preservation::Preserve, meter, exec_config)
 			.map(|_| Default::default())
 			.map_err(Into::into)
 	}
 
 	/// Performs the actual deletion of a contract at the end of a call stack.
 	fn do_terminate(
-		storage_meter: &mut storage::meter::Meter<T>,
+		transaction_meter: &mut TransactionMeter<T>,
 		exec_config: &ExecConfig<T>,
 		contract_account: &T::AccountId,
 		origin: &Origin<T>,
@@ -1715,7 +1690,7 @@
 				origin.account_id()?,
 				Contracts::<T>::convert_native_to_evm(T::Currency::minimum_balance()),
 				Preservation::Expendable,
-				storage_meter,
+				transaction_meter,
 				exec_config,
 			)?;
 
@@ -1731,7 +1706,7 @@
 				&args.beneficiary,
 				balance,
 				Preservation::Expendable,
-				storage_meter,
+				transaction_meter,
 				exec_config,
 			)?;
 
@@ -1745,7 +1720,7 @@
 
 			// the meter needs to discard all deposits interacting with the terminated contract
 			// we do this last as we cannot roll this back
-			storage_meter.terminate(contract_account.clone(), refund);
+			transaction_meter.terminate(contract_account.clone(), refund);
 
 			Ok(())
 		};
@@ -1837,31 +1812,6 @@
 		}
 	}
 
-<<<<<<< HEAD
-	fn destroy_contract(
-		&mut self,
-		contract_address: &H160,
-		contract_info: &mut ContractInfo<T>,
-		beneficiary_address: &H160,
-	) {
-		let contract_account = T::AddressMapper::to_account_id(contract_address);
-		let beneficiary_account = T::AddressMapper::to_account_id(beneficiary_address);
-
-		// Only allow storage to be removed if the contract was created in the current tx.
-		let delete_code = self.contracts_created.contains(&contract_account);
-
-		self.transaction_meter.terminate_absorb(
-			contract_account,
-			contract_info,
-			beneficiary_account.clone(),
-			delete_code,
-		);
-
-		log::debug!(target: LOG_TARGET, "Contract at {contract_address:?} registered termination. Beneficiary: {beneficiary_address:?}, delete_code: {delete_code}");
-	}
-
-=======
->>>>>>> b291e6f8
 	/// Returns true if the current context has contract info.
 	/// This is the case if `no_precompile || precompile_with_info`.
 	fn has_contract_info(&self) -> bool {
@@ -1938,7 +1888,7 @@
 			&beneficiary,
 			<Contracts<T>>::evm_balance(&contract_address),
 			Preservation::Preserve,
-			&mut frame.nested_storage,
+			&mut frame.frame_meter,
 			self.exec_config,
 		)?;
 
@@ -2031,14 +1981,8 @@
 {
 	fn instantiate(
 		&mut self,
-<<<<<<< HEAD
 		call_resources: &CallResources<T>,
-		code: Code,
-=======
-		gas_limit: Weight,
-		deposit_limit: U256,
 		mut code: Code,
->>>>>>> b291e6f8
 		value: U256,
 		input_data: Vec<u8>,
 		salt: Option<&[u8; 32]>,
@@ -2448,11 +2392,7 @@
 
 	fn terminate_caller(&mut self, beneficiary: &H160) -> Result<(), DispatchError> {
 		ensure!(self.top_frame().delegate.is_none(), Error::<T>::PrecompileDelegateDenied);
-		let parent = core::iter::once(&mut self.first_frame)
-			.chain(&mut self.frames)
-			.rev()
-			.nth(1)
-			.ok_or_else(|| Error::<T>::ContractNotFound)?;
+		let parent = self.frames_mut().nth(1).ok_or_else(|| Error::<T>::ContractNotFound)?;
 		ensure!(parent.entry_point == ExportedFunction::Call, Error::<T>::TerminatedInConstructor);
 		ensure!(parent.delegate.is_none(), Error::<T>::PrecompileDelegateDenied);
 
@@ -2462,21 +2402,22 @@
 		let contract_address = T::AddressMapper::to_address(&parent.account_id);
 		let beneficiary = T::AddressMapper::to_account_id(beneficiary);
 
+		let parent_account_id = parent.account_id.clone();
+
 		// balance transfer is immediate
 		Self::transfer(
 			&self.origin,
-			&parent.account_id,
+			&parent_account_id,
 			&beneficiary,
 			<Contracts<T>>::evm_balance(&contract_address),
 			Preservation::Preserve,
-			&mut parent.nested_storage,
+			&mut top_frame_mut!(self).frame_meter,
 			&self.exec_config,
 		)?;
 
 		// schedule for delayed deletion
 		let args = TerminateArgs { beneficiary, trie_id, code_hash, only_if_same_tx: false };
-		let account_id = parent.account_id.clone();
-		self.top_frame_mut().contracts_to_be_destroyed.insert(account_id, args);
+		self.top_frame_mut().contracts_to_be_destroyed.insert(parent_account_id, args);
 
 		Ok(())
 	}
