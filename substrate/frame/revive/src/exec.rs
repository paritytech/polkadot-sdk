--- conflicted
+++ resolved
@@ -562,16 +562,12 @@
 	/// Transient storage used to store data, which is kept for the duration of a transaction.
 	transient_storage: TransientStorage<T>,
 	/// Global behavior determined by the creater of this stack.
-<<<<<<< HEAD
 	exec_config: &'a ExecConfig<T>,
-=======
-	exec_config: &'a ExecConfig,
 	/// The set of contracts that were created during this call stack.
 	contracts_created: BTreeSet<T::AccountId>,
 	/// The set of contracts that are registered for destruction at the end of this call stack.
 	/// The tuple contains: (address of contract, contract info, address of beneficiary)
 	contracts_to_be_destroyed: BTreeMap<H160, (ContractInfo<T>, H160)>,
->>>>>>> 8ab9a68e
 	/// No executable is held by the struct but influences its behaviour.
 	_phantom: PhantomData<E>,
 }
