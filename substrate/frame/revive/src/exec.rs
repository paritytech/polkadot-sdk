// This file is part of Substrate.

// Copyright (C) Parity Technologies (UK) Ltd.
// SPDX-License-Identifier: Apache-2.0

// Licensed under the Apache License, Version 2.0 (the "License");
// you may not use this file except in compliance with the License.
// You may obtain a copy of the License at
//
// 	http://www.apache.org/licenses/LICENSE-2.0
//
// Unless required by applicable law or agreed to in writing, software
// distributed under the License is distributed on an "AS IS" BASIS,
// WITHOUT WARRANTIES OR CONDITIONS OF ANY KIND, either express or implied.
// See the License for the specific language governing permissions and
// limitations under the License.

use crate::{
	address::{self, AddressMapper},
	gas::GasMeter,
	limits,
	precompiles::{All as AllPrecompiles, Instance as PrecompileInstance, Precompiles},
	primitives::{ExecReturnValue, StorageDeposit},
	runtime_decl_for_revive_api::{Decode, Encode, RuntimeDebugNoBound, TypeInfo},
	storage::{self, meter::Diff, WriteOutcome},
	tracing::if_tracing,
	transient_storage::TransientStorage,
	BalanceOf, CodeInfo, CodeInfoOf, Config, ContractInfo, ContractInfoOf, ConversionPrecision,
	Error, Event, ImmutableData, ImmutableDataOf, Pallet as Contracts,
};
use alloc::vec::Vec;
use core::{fmt::Debug, marker::PhantomData, mem};
use frame_support::{
	crypto::ecdsa::ECDSAExt,
	dispatch::DispatchResult,
	storage::{with_transaction, TransactionOutcome},
	traits::{
		fungible::{Inspect, Mutate},
		tokens::{Fortitude, Preservation},
		FindAuthor, Time,
	},
	weights::Weight,
	Blake2_128Concat, BoundedVec, StorageHasher,
};
use frame_system::{
	pallet_prelude::{BlockNumberFor, OriginFor},
	Pallet as System, RawOrigin,
};
use sp_core::{
	ecdsa::Public as ECDSAPublic,
	sr25519::{Public as SR25519Public, Signature as SR25519Signature},
	ConstU32, H160, H256, U256,
};
use sp_io::{crypto::secp256k1_ecdsa_recover_compressed, hashing::blake2_256};
use sp_runtime::{
	traits::{BadOrigin, Bounded, Convert, Saturating, Zero},
	DispatchError, SaturatedConversion,
};

#[cfg(test)]
mod tests;

pub type AccountIdOf<T> = <T as frame_system::Config>::AccountId;
pub type MomentOf<T> = <<T as Config>::Time as Time>::Moment;
pub type ExecResult = Result<ExecReturnValue, ExecError>;

/// Type for variable sized storage key. Used for transparent hashing.
type VarSizedKey = BoundedVec<u8, ConstU32<{ limits::STORAGE_KEY_BYTES }>>;

const FRAME_ALWAYS_EXISTS_ON_INSTANTIATE: &str = "The return value is only `None` if no contract exists at the specified address. This cannot happen on instantiate or delegate; qed";

/// Code hash of existing account without code (keccak256 hash of empty data).
pub const EMPTY_CODE_HASH: H256 =
	H256(sp_core::hex2array!("c5d2460186f7233c927e7db2dcc703c0e500b653ca82273b7bfad8045d85a470"));

/// Combined key type for both fixed and variable sized storage keys.
pub enum Key {
	/// Variant for fixed sized keys.
	Fix([u8; 32]),
	/// Variant for variable sized keys.
	Var(VarSizedKey),
}

impl Key {
	/// Reference to the raw unhashed key.
	pub fn unhashed(&self) -> &[u8] {
		match self {
			Key::Fix(v) => v.as_ref(),
			Key::Var(v) => v.as_ref(),
		}
	}

	/// The hashed key that has be used as actual key to the storage trie.
	pub fn hash(&self) -> Vec<u8> {
		match self {
			Key::Fix(v) => blake2_256(v.as_slice()).to_vec(),
			Key::Var(v) => Blake2_128Concat::hash(v.as_slice()),
		}
	}

	pub fn from_fixed(v: [u8; 32]) -> Self {
		Self::Fix(v)
	}

	pub fn try_from_var(v: Vec<u8>) -> Result<Self, ()> {
		VarSizedKey::try_from(v).map(Self::Var).map_err(|_| ())
	}
}

/// Origin of the error.
///
/// Call or instantiate both called into other contracts and pass through errors happening
/// in those to the caller. This enum is for the caller to distinguish whether the error
/// happened during the execution of the callee or in the current execution context.
#[derive(Copy, Clone, PartialEq, Eq, Debug, codec::Decode, codec::Encode)]
pub enum ErrorOrigin {
	/// Caller error origin.
	///
	/// The error happened in the current execution context rather than in the one
	/// of the contract that is called into.
	Caller,
	/// The error happened during execution of the called contract.
	Callee,
}

/// Error returned by contract execution.
#[derive(Copy, Clone, PartialEq, Eq, Debug, codec::Decode, codec::Encode)]
pub struct ExecError {
	/// The reason why the execution failed.
	pub error: DispatchError,
	/// Origin of the error.
	pub origin: ErrorOrigin,
}

impl<T: Into<DispatchError>> From<T> for ExecError {
	fn from(error: T) -> Self {
		Self { error: error.into(), origin: ErrorOrigin::Caller }
	}
}

/// The type of origins supported by the contracts pallet.
#[derive(Clone, Encode, Decode, PartialEq, TypeInfo, RuntimeDebugNoBound)]
pub enum Origin<T: Config> {
	Root,
	Signed(T::AccountId),
}

impl<T: Config> Origin<T> {
	/// Creates a new Signed Caller from an AccountId.
	pub fn from_account_id(account_id: T::AccountId) -> Self {
		Origin::Signed(account_id)
	}
	/// Creates a new Origin from a `RuntimeOrigin`.
	pub fn from_runtime_origin(o: OriginFor<T>) -> Result<Self, DispatchError> {
		match o.into() {
			Ok(RawOrigin::Root) => Ok(Self::Root),
			Ok(RawOrigin::Signed(t)) => Ok(Self::Signed(t)),
			_ => Err(BadOrigin.into()),
		}
	}
	/// Returns the AccountId of a Signed Origin or an error if the origin is Root.
	pub fn account_id(&self) -> Result<&T::AccountId, DispatchError> {
		match self {
			Origin::Signed(id) => Ok(id),
			Origin::Root => Err(DispatchError::RootNotAllowed),
		}
	}

	/// Make sure that this origin is mapped.
	///
	/// We require an origin to be mapped in order to be used in a `Stack`. Otherwise
	/// [`Stack::caller`] returns an address that can't be reverted to the original address.
	fn ensure_mapped(&self) -> DispatchResult {
		match self {
			Self::Root => Ok(()),
			Self::Signed(account_id) if T::AddressMapper::is_mapped(account_id) => Ok(()),
			Self::Signed(_) => Err(<Error<T>>::AccountUnmapped.into()),
		}
	}
}

/// Environment functions only available to host functions.
pub trait Ext: PrecompileWithInfoExt {
	/// Execute code in the current frame.
	///
	/// Returns the code size of the called contract.
	fn delegate_call(
		&mut self,
		gas_limit: Weight,
		deposit_limit: U256,
		address: H160,
		input_data: Vec<u8>,
	) -> Result<(), ExecError>;

	/// Transfer all funds to `beneficiary` and delete the contract.
	///
	/// Since this function removes the self contract eagerly, if succeeded, no further actions
	/// should be performed on this `Ext` instance.
	///
	/// This function will fail if the same contract is present on the contract
	/// call stack.
	fn terminate(&mut self, beneficiary: &H160) -> DispatchResult;

	/// Returns the code hash of the contract being executed.
	fn own_code_hash(&mut self) -> &H256;

	/// Sets new code hash and immutable data for an existing contract.
	fn set_code_hash(&mut self, hash: H256) -> DispatchResult;

	/// Get the length of the immutable data.
	///
	/// This query is free as it does not need to load the immutable data from storage.
	/// Useful when we need a constant time lookup of the length.
	fn immutable_data_len(&mut self) -> u32;

	/// Returns the immutable data of the current contract.
	///
	/// Returns `Err(InvalidImmutableAccess)` if called from a constructor.
	fn get_immutable_data(&mut self) -> Result<ImmutableData, DispatchError>;

	/// Set the immutable data of the current contract.
	///
	/// Returns `Err(InvalidImmutableAccess)` if not called from a constructor.
	///
	/// Note: Requires &mut self to access the contract info.
	fn set_immutable_data(&mut self, data: ImmutableData) -> Result<(), DispatchError>;
}

/// Environment functions which are available to pre-compiles with `HAS_CONTRACT_INFO = true`.
pub trait PrecompileWithInfoExt: PrecompileExt {
	/// Returns the storage entry of the executing account by the given `key`.
	///
	/// Returns `None` if the `key` wasn't previously set by `set_storage` or
	/// was deleted.
	fn get_storage(&mut self, key: &Key) -> Option<Vec<u8>>;

	/// Returns `Some(len)` (in bytes) if a storage item exists at `key`.
	///
	/// Returns `None` if the `key` wasn't previously set by `set_storage` or
	/// was deleted.
	fn get_storage_size(&mut self, key: &Key) -> Option<u32>;

	/// Sets the storage entry by the given key to the specified value. If `value` is `None` then
	/// the storage entry is deleted.
	fn set_storage(
		&mut self,
		key: &Key,
		value: Option<Vec<u8>>,
		take_old: bool,
	) -> Result<WriteOutcome, DispatchError>;

	/// Charges `diff` from the meter.
	fn charge_storage(&mut self, diff: &Diff);

	/// Instantiate a contract from the given code.
	///
	/// Returns the original code size of the called contract.
	/// The newly created account will be associated with `code`. `value` specifies the amount of
	/// value transferred from the caller to the newly created account.
	fn instantiate(
		&mut self,
		gas_limit: Weight,
		deposit_limit: U256,
		code: H256,
		value: U256,
		input_data: Vec<u8>,
		salt: Option<&[u8; 32]>,
	) -> Result<H160, ExecError>;
}

/// Environment functions which are available to all pre-compiles.
pub trait PrecompileExt: sealing::Sealed {
	type T: Config;

	/// Charges the gas meter with the given weight.
	fn charge(&mut self, weight: Weight) -> Result<crate::gas::ChargedAmount, DispatchError> {
		self.gas_meter_mut().charge(crate::RuntimeCosts::Precompile(weight))
	}

	/// Call (possibly transferring some amount of funds) into the specified account.
	///
	/// Returns the code size of the called contract.
	fn call(
		&mut self,
		gas_limit: Weight,
		deposit_limit: U256,
		to: &H160,
		value: U256,
		input_data: Vec<u8>,
		allows_reentry: bool,
		read_only: bool,
	) -> Result<(), ExecError>;

	/// Returns the transient storage entry of the executing account for the given `key`.
	///
	/// Returns `None` if the `key` wasn't previously set by `set_transient_storage` or
	/// was deleted.
	fn get_transient_storage(&self, key: &Key) -> Option<Vec<u8>>;

	/// Returns `Some(len)` (in bytes) if a transient storage item exists at `key`.
	///
	/// Returns `None` if the `key` wasn't previously set by `set_transient_storage` or
	/// was deleted.
	fn get_transient_storage_size(&self, key: &Key) -> Option<u32>;

	/// Sets the transient storage entry for the given key to the specified value. If `value` is
	/// `None` then the storage entry is deleted.
	fn set_transient_storage(
		&mut self,
		key: &Key,
		value: Option<Vec<u8>>,
		take_old: bool,
	) -> Result<WriteOutcome, DispatchError>;

	/// Returns the caller.
	fn caller(&self) -> Origin<Self::T>;

	/// Return the origin of the whole call stack.
	fn origin(&self) -> &Origin<Self::T>;

	/// Check if a contract lives at the specified `address`.
	fn is_contract(&self, address: &H160) -> bool;

	/// Returns the account id for the given `address`.
	fn to_account_id(&self, address: &H160) -> AccountIdOf<Self::T>;

	/// Returns the code hash of the contract for the given `address`.
	/// If not a contract but account exists then `keccak_256([])` is returned, otherwise `zero`.
	fn code_hash(&self, address: &H160) -> H256;

	/// Returns the code size of the contract at the given `address` or zero.
	fn code_size(&self, address: &H160) -> u64;

	/// Check if the caller of the current contract is the origin of the whole call stack.
	///
	/// This can be checked with `is_contract(self.caller())` as well.
	/// However, this function does not require any storage lookup and therefore uses less weight.
	fn caller_is_origin(&self) -> bool;

	/// Check if the caller is origin, and this origin is root.
	fn caller_is_root(&self) -> bool;

	/// Returns a reference to the account id of the current contract.
	fn account_id(&self) -> &AccountIdOf<Self::T>;

	/// Returns a reference to the [`H160`] address of the current contract.
	fn address(&self) -> H160 {
		<Self::T as Config>::AddressMapper::to_address(self.account_id())
	}

	/// Returns the balance of the current contract.
	///
	/// The `value_transferred` is already added.
	fn balance(&self) -> U256;

	/// Returns the balance of the supplied account.
	///
	/// The `value_transferred` is already added.
	fn balance_of(&self, address: &H160) -> U256;

	/// Returns the value transferred along with this call.
	fn value_transferred(&self) -> U256;

	/// Returns the timestamp of the current block in seconds.
	fn now(&self) -> U256;

	/// Returns the minimum balance that is required for creating an account.
	fn minimum_balance(&self) -> U256;

	/// Deposit an event with the given topics.
	///
	/// There should not be any duplicates in `topics`.
	fn deposit_event(&mut self, topics: Vec<H256>, data: Vec<u8>);

	/// Returns the current block number.
	fn block_number(&self) -> U256;

	/// Returns the block hash at the given `block_number` or `None` if
	/// `block_number` isn't within the range of the previous 256 blocks.
	fn block_hash(&self, block_number: U256) -> Option<H256>;

	/// Returns the author of the current block.
	fn block_author(&self) -> Option<AccountIdOf<Self::T>>;

	/// Returns the maximum allowed size of a storage item.
	fn max_value_size(&self) -> u32;

	/// Returns the price for the specified amount of weight.
	fn get_weight_price(&self, weight: Weight) -> U256;

	/// Get an immutable reference to the nested gas meter.
	fn gas_meter(&self) -> &GasMeter<Self::T>;

	/// Get a mutable reference to the nested gas meter.
	fn gas_meter_mut(&mut self) -> &mut GasMeter<Self::T>;

	/// Recovers ECDSA compressed public key based on signature and message hash.
	fn ecdsa_recover(&self, signature: &[u8; 65], message_hash: &[u8; 32]) -> Result<[u8; 33], ()>;

	/// Verify a sr25519 signature.
	fn sr25519_verify(&self, signature: &[u8; 64], message: &[u8], pub_key: &[u8; 32]) -> bool;

	/// Returns Ethereum address from the ECDSA compressed public key.
	fn ecdsa_to_eth_address(&self, pk: &[u8; 33]) -> Result<[u8; 20], ()>;

	/// Tests sometimes need to modify and inspect the contract info directly.
	#[cfg(any(test, feature = "runtime-benchmarks"))]
	fn contract_info(&mut self) -> &mut ContractInfo<Self::T>;

	/// Get a mutable reference to the transient storage.
	/// Useful in benchmarks when it is sometimes necessary to modify and inspect the transient
	/// storage directly.
	#[cfg(any(feature = "runtime-benchmarks", test))]
	fn transient_storage(&mut self) -> &mut TransientStorage<Self::T>;

	/// Check if running in read-only context.
	fn is_read_only(&self) -> bool;

	/// Returns an immutable reference to the output of the last executed call frame.
	fn last_frame_output(&self) -> &ExecReturnValue;

	/// Returns a mutable reference to the output of the last executed call frame.
	fn last_frame_output_mut(&mut self) -> &mut ExecReturnValue;
}

/// Describes the different functions that can be exported by an [`Executable`].
#[derive(
	Copy,
	Clone,
	PartialEq,
	Eq,
	sp_core::RuntimeDebug,
	codec::Decode,
	codec::Encode,
	codec::MaxEncodedLen,
	scale_info::TypeInfo,
)]
pub enum ExportedFunction {
	/// The constructor function which is executed on deployment of a contract.
	Constructor,
	/// The function which is executed when a contract is called.
	Call,
}

/// A trait that represents something that can be executed.
///
/// In the on-chain environment this would be represented by a wasm module. This trait exists in
/// order to be able to mock the wasm logic for testing.
pub trait Executable<T: Config>: Sized {
	/// Load the executable from storage.
	///
	/// # Note
	/// Charges size base load weight from the gas meter.
	fn from_storage(code_hash: H256, gas_meter: &mut GasMeter<T>) -> Result<Self, DispatchError>;

	/// Execute the specified exported function and return the result.
	///
	/// When the specified function is `Constructor` the executable is stored and its
	/// refcount incremented.
	///
	/// # Note
	///
	/// This functions expects to be executed in a storage transaction that rolls back
	/// all of its emitted storage changes.
	fn execute<E: Ext<T = T>>(
		self,
		ext: &mut E,
		function: ExportedFunction,
		input_data: Vec<u8>,
	) -> ExecResult;

	/// The code info of the executable.
	fn code_info(&self) -> &CodeInfo<T>;

	/// The raw code of the executable.
	fn code(&self) -> &[u8];

	/// The code hash of the executable.
	fn code_hash(&self) -> &H256;
}

/// The complete call stack of a contract execution.
///
/// The call stack is initiated by either a signed origin or one of the contract RPC calls.
/// This type implements `Ext` and by that exposes the business logic of contract execution to
/// the runtime module which interfaces with the contract (the wasm blob) itself.
pub struct Stack<'a, T: Config, E> {
	/// The origin that initiated the call stack. It could either be a Signed plain account that
	/// holds an account id or Root.
	///
	/// # Note
	///
	/// Please note that it is possible that the id of a Signed origin belongs to a contract rather
	/// than a plain account when being called through one of the contract RPCs where the
	/// client can freely choose the origin. This usually makes no sense but is still possible.
	origin: Origin<T>,
	/// The gas meter where costs are charged to.
	gas_meter: &'a mut GasMeter<T>,
	/// The storage meter makes sure that the storage deposit limit is obeyed.
	storage_meter: &'a mut storage::meter::Meter<T>,
	/// The timestamp at the point of call stack instantiation.
	timestamp: MomentOf<T>,
	/// The block number at the time of call stack instantiation.
	block_number: BlockNumberFor<T>,
	/// The actual call stack. One entry per nested contract called/instantiated.
	/// This does **not** include the [`Self::first_frame`].
	frames: BoundedVec<Frame<T>, ConstU32<{ limits::CALL_STACK_DEPTH }>>,
	/// Statically guarantee that each call stack has at least one frame.
	first_frame: Frame<T>,
	/// Transient storage used to store data, which is kept for the duration of a transaction.
	transient_storage: TransientStorage<T>,
	/// Whether or not actual transfer of funds should be performed.
	/// This is set to `true` exclusively when we simulate a call through eth_transact.
	skip_transfer: bool,
	/// No executable is held by the struct but influences its behaviour.
	_phantom: PhantomData<E>,
}

/// Represents one entry in the call stack.
///
/// For each nested contract call or instantiate one frame is created. It holds specific
/// information for the said call and caches the in-storage `ContractInfo` data structure.
struct Frame<T: Config> {
	/// The address of the executing contract.
	account_id: T::AccountId,
	/// The cached in-storage data of the contract.
	contract_info: CachedContract<T>,
	/// The EVM balance transferred by the caller as part of the call.
	value_transferred: U256,
	/// Determines whether this is a call or instantiate frame.
	entry_point: ExportedFunction,
	/// The gas meter capped to the supplied gas limit.
	nested_gas: GasMeter<T>,
	/// The storage meter for the individual call.
	nested_storage: storage::meter::NestedMeter<T>,
	/// If `false` the contract enabled its defense against reentrance attacks.
	allows_reentry: bool,
	/// If `true` subsequent calls cannot modify storage.
	read_only: bool,
	/// The delegate call info of the currently executing frame which was spawned by
	/// `delegate_call`.
	delegate: Option<DelegateInfo<T>>,
	/// The output of the last executed call frame.
	last_frame_output: ExecReturnValue,
}

/// This structure is used to represent the arguments in a delegate call frame in order to
/// distinguish who delegated the call and where it was delegated to.
struct DelegateInfo<T: Config> {
	/// The caller of the contract.
	pub caller: Origin<T>,
	/// The address of the contract the call was delegated to.
	pub callee: H160,
}

/// When calling an address it can either lead to execution of contract code or a pre-compile.
enum ExecutableOrPrecompile<T: Config, E: Executable<T>, Env> {
	/// Contract code.
	Executable(E),
	/// Code inside the runtime (so called pre-compile).
	Precompile { instance: PrecompileInstance<Env>, _phantom: PhantomData<T> },
}

impl<T: Config, E: Executable<T>, Env> ExecutableOrPrecompile<T, E, Env> {
	fn as_executable(&self) -> Option<&E> {
		if let Self::Executable(executable) = self {
			Some(executable)
		} else {
			None
		}
	}

	fn as_precompile(&self) -> Option<&PrecompileInstance<Env>> {
		if let Self::Precompile { instance, .. } = self {
			Some(instance)
		} else {
			None
		}
	}

	#[cfg(any(feature = "runtime-benchmarks", test))]
	fn into_executable(self) -> Option<E> {
		if let Self::Executable(executable) = self {
			Some(executable)
		} else {
			None
		}
	}
}

/// Parameter passed in when creating a new `Frame`.
///
/// It determines whether the new frame is for a call or an instantiate.
enum FrameArgs<'a, T: Config, E> {
	Call {
		/// The account id of the contract that is to be called.
		dest: T::AccountId,
		/// If `None` the contract info needs to be reloaded from storage.
		cached_info: Option<ContractInfo<T>>,
		/// This frame was created by `seal_delegate_call` and hence uses different code than
		/// what is stored at [`Self::Call::dest`]. Its caller ([`DelegatedCall::caller`]) is the
		/// account which called the caller contract
		delegated_call: Option<DelegateInfo<T>>,
	},
	Instantiate {
		/// The contract or signed origin which instantiates the new contract.
		sender: T::AccountId,
		/// The executable whose `deploy` function is run.
		executable: E,
		/// A salt used in the contract address derivation of the new contract.
		salt: Option<&'a [u8; 32]>,
		/// The input data is used in the contract address derivation of the new contract.
		input_data: &'a [u8],
	},
}

/// Describes the different states of a contract as contained in a `Frame`.
enum CachedContract<T: Config> {
	/// The cached contract is up to date with the in-storage value.
	Cached(ContractInfo<T>),
	/// A recursive call into the same contract did write to the contract info.
	///
	/// In this case the cached contract is stale and needs to be reloaded from storage.
	Invalidated,
	/// The current contract executed `terminate` and removed the contract.
	///
	/// In this case a reload is neither allowed nor possible. Please note that recursive
	/// calls cannot remove a contract as this is checked and denied.
	Terminated,
	/// The frame is associated with pre-compile that has no contract info.
	None,
}

impl<T: Config> Frame<T> {
	/// Return the `contract_info` of the current contract.
	fn contract_info(&mut self) -> &mut ContractInfo<T> {
		self.contract_info.get(&self.account_id)
	}

	/// Terminate and return the `contract_info` of the current contract.
	///
	/// # Note
	///
	/// Under no circumstances the contract is allowed to access the `contract_info` after
	/// a call to this function. This would constitute a programming error in the exec module.
	fn terminate(&mut self) -> ContractInfo<T> {
		self.contract_info.terminate(&self.account_id)
	}
}

/// Extract the contract info after loading it from storage.
///
/// This assumes that `load` was executed before calling this macro.
macro_rules! get_cached_or_panic_after_load {
	($c:expr) => {{
		if let CachedContract::Cached(contract) = $c {
			contract
		} else {
			panic!(
				"It is impossible to remove a contract that is on the call stack;\
				See implementations of terminate;\
				Therefore fetching a contract will never fail while using an account id
				that is currently active on the call stack;\
				qed"
			);
		}
	}};
}

/// Same as [`Stack::top_frame`].
///
/// We need this access as a macro because sometimes hiding the lifetimes behind
/// a function won't work out.
macro_rules! top_frame {
	($stack:expr) => {
		$stack.frames.last().unwrap_or(&$stack.first_frame)
	};
}

/// Same as [`Stack::top_frame_mut`].
///
/// We need this access as a macro because sometimes hiding the lifetimes behind
/// a function won't work out.
macro_rules! top_frame_mut {
	($stack:expr) => {
		$stack.frames.last_mut().unwrap_or(&mut $stack.first_frame)
	};
}

impl<T: Config> CachedContract<T> {
	/// Return `Some(ContractInfo)` if the contract is in cached state. `None` otherwise.
	fn into_contract(self) -> Option<ContractInfo<T>> {
		if let CachedContract::Cached(contract) = self {
			Some(contract)
		} else {
			None
		}
	}

	/// Return `Some(&mut ContractInfo)` if the contract is in cached state. `None` otherwise.
	fn as_contract(&mut self) -> Option<&mut ContractInfo<T>> {
		if let CachedContract::Cached(contract) = self {
			Some(contract)
		} else {
			None
		}
	}

	/// Load the `contract_info` from storage if necessary.
	fn load(&mut self, account_id: &T::AccountId) {
		if let CachedContract::Invalidated = self {
			let contract = <ContractInfoOf<T>>::get(T::AddressMapper::to_address(account_id));
			if let Some(contract) = contract {
				*self = CachedContract::Cached(contract);
			}
		}
	}

	/// Return the cached contract_info.
	fn get(&mut self, account_id: &T::AccountId) -> &mut ContractInfo<T> {
		self.load(account_id);
		get_cached_or_panic_after_load!(self)
	}

	/// Terminate and return the contract info.
	fn terminate(&mut self, account_id: &T::AccountId) -> ContractInfo<T> {
		self.load(account_id);
		get_cached_or_panic_after_load!(mem::replace(self, Self::Terminated))
	}

	/// Set the status to invalidate if is cached.
	fn invalidate(&mut self) {
		if matches!(self, CachedContract::Cached(_)) {
			*self = CachedContract::Invalidated;
		}
	}
}

impl<'a, T, E> Stack<'a, T, E>
where
	T: Config,
	BalanceOf<T>: Into<U256> + TryFrom<U256>,
	MomentOf<T>: Into<U256>,
	E: Executable<T>,
	T::Hash: frame_support::traits::IsType<H256>,
{
	/// Create and run a new call stack by calling into `dest`.
	///
	/// # Return Value
	///
	/// Result<(ExecReturnValue, CodeSize), (ExecError, CodeSize)>
	pub fn run_call(
		origin: Origin<T>,
		dest: H160,
		gas_meter: &mut GasMeter<T>,
		storage_meter: &mut storage::meter::Meter<T>,
		value: U256,
		input_data: Vec<u8>,
		skip_transfer: bool,
	) -> ExecResult {
		let dest = T::AddressMapper::to_account_id(&dest);
		if let Some((mut stack, executable)) = Stack::<'_, T, E>::new(
			FrameArgs::Call { dest: dest.clone(), cached_info: None, delegated_call: None },
			origin.clone(),
			gas_meter,
			storage_meter,
			value,
			skip_transfer,
		)? {
			stack.run(executable, input_data).map(|_| stack.first_frame.last_frame_output)
		} else {
<<<<<<< HEAD
=======
			let result = Self::transfer_from_origin(&origin, &origin, &dest, value, storage_meter);
>>>>>>> 82cf2305
			if_tracing(|t| {
				t.enter_child_span(
					origin.account_id().map(T::AddressMapper::to_address).unwrap_or_default(),
					T::AddressMapper::to_address(&dest),
					false,
					false,
					value,
					&input_data,
					Weight::zero(),
				);
			});

			let result = Self::transfer_from_origin(&origin, &origin, &dest, value);

			if_tracing(|t| match result {
				Ok(ref output) => t.exit_child_span(&output, Weight::zero()),
				Err(e) => t.exit_child_span_with_error(e.error.into(), Weight::zero()),
			});

			result
		}
	}

	/// Create and run a new call stack by instantiating a new contract.
	///
	/// # Return Value
	///
	/// Result<(NewContractAccountId, ExecReturnValue), ExecError)>
	pub fn run_instantiate(
		origin: T::AccountId,
		executable: E,
		gas_meter: &mut GasMeter<T>,
		storage_meter: &mut storage::meter::Meter<T>,
		value: U256,
		input_data: Vec<u8>,
		salt: Option<&[u8; 32]>,
		skip_transfer: bool,
	) -> Result<(H160, ExecReturnValue), ExecError> {
		let (mut stack, executable) = Stack::<'_, T, E>::new(
			FrameArgs::Instantiate {
				sender: origin.clone(),
				executable,
				salt,
				input_data: input_data.as_ref(),
			},
			Origin::from_account_id(origin),
			gas_meter,
			storage_meter,
			value,
			skip_transfer,
		)?
		.expect(FRAME_ALWAYS_EXISTS_ON_INSTANTIATE);
		let address = T::AddressMapper::to_address(&stack.top_frame().account_id);
		stack
			.run(executable, input_data)
			.map(|_| (address, stack.first_frame.last_frame_output))
	}

	#[cfg(any(feature = "runtime-benchmarks", test))]
	pub fn bench_new_call(
		dest: H160,
		origin: Origin<T>,
		gas_meter: &'a mut GasMeter<T>,
		storage_meter: &'a mut storage::meter::Meter<T>,
		value: BalanceOf<T>,
	) -> (Self, E) {
		let call = Self::new(
			FrameArgs::Call {
				dest: T::AddressMapper::to_account_id(&dest),
				cached_info: None,
				delegated_call: None,
			},
			origin,
			gas_meter,
			storage_meter,
			value.into(),
			false,
		)
		.unwrap()
		.unwrap();
		(call.0, call.1.into_executable().unwrap())
	}

	/// Create a new call stack.
	///
	/// Returns `None` when calling a non existent contract. This is not an error case
	/// since this will result in a value transfer.
	fn new(
		args: FrameArgs<T, E>,
		origin: Origin<T>,
		gas_meter: &'a mut GasMeter<T>,
		storage_meter: &'a mut storage::meter::Meter<T>,
		value: U256,
		skip_transfer: bool,
	) -> Result<Option<(Self, ExecutableOrPrecompile<T, E, Self>)>, ExecError> {
		origin.ensure_mapped()?;
		let Some((first_frame, executable)) = Self::new_frame(
			args,
			value,
			gas_meter,
			Weight::max_value(),
			storage_meter,
			BalanceOf::<T>::max_value(),
			false,
			true,
		)?
		else {
			return Ok(None);
		};

		let stack = Self {
			origin,
			gas_meter,
			storage_meter,
			timestamp: T::Time::now(),
			block_number: <frame_system::Pallet<T>>::block_number(),
			first_frame,
			frames: Default::default(),
			transient_storage: TransientStorage::new(limits::TRANSIENT_STORAGE_BYTES),
			skip_transfer,
			_phantom: Default::default(),
		};

		Ok(Some((stack, executable)))
	}

	/// Construct a new frame.
	///
	/// This does not take `self` because when constructing the first frame `self` is
	/// not initialized, yet.
	fn new_frame<S: storage::meter::State + Default + Debug>(
		frame_args: FrameArgs<T, E>,
		value_transferred: U256,
		gas_meter: &mut GasMeter<T>,
		gas_limit: Weight,
		storage_meter: &mut storage::meter::GenericMeter<T, S>,
		deposit_limit: BalanceOf<T>,
		read_only: bool,
		origin_is_caller: bool,
	) -> Result<Option<(Frame<T>, ExecutableOrPrecompile<T, E, Self>)>, ExecError> {
		let (account_id, contract_info, executable, delegate, entry_point) = match frame_args {
			FrameArgs::Call { dest, cached_info, delegated_call } => {
				let address = T::AddressMapper::to_address(&dest);
				let precompile = <AllPrecompiles<T>>::get(address.as_fixed_bytes());

				// which contract info to load is unaffected by the fact if this
				// is a delegate call or not
				let mut contract = match (cached_info, &precompile) {
					(Some(info), _) => CachedContract::Cached(info),
					(None, None) =>
						if let Some(info) = <ContractInfoOf<T>>::get(&address) {
							CachedContract::Cached(info)
						} else {
							return Ok(None)
						},
					(None, Some(precompile)) if precompile.has_contract_info() => {
						if let Some(info) = <ContractInfoOf<T>>::get(&address) {
							CachedContract::Cached(info)
						} else {
							let info = ContractInfo::new(&address, 0u32.into(), H256::zero())?;
							CachedContract::Cached(info)
						}
					},
					(None, Some(_)) => CachedContract::None,
				};

				// in case of delegate the executable is not the one at `address`
				let executable = if let Some(delegated_call) = &delegated_call {
					if let Some(precompile) =
						<AllPrecompiles<T>>::get(delegated_call.callee.as_fixed_bytes())
					{
						ExecutableOrPrecompile::Precompile {
							instance: precompile,
							_phantom: Default::default(),
						}
					} else {
						let Some(info) = ContractInfoOf::<T>::get(&delegated_call.callee) else {
							return Ok(None);
						};
						let executable = E::from_storage(info.code_hash, gas_meter)?;
						ExecutableOrPrecompile::Executable(executable)
					}
				} else {
					if let Some(precompile) = precompile {
						ExecutableOrPrecompile::Precompile {
							instance: precompile,
							_phantom: Default::default(),
						}
					} else {
						let executable = E::from_storage(
							contract
								.as_contract()
								.expect("When not a precompile the contract was loaded above; qed")
								.code_hash,
							gas_meter,
						)?;
						ExecutableOrPrecompile::Executable(executable)
					}
				};

				(dest, contract, executable, delegated_call, ExportedFunction::Call)
			},
			FrameArgs::Instantiate { sender, executable, salt, input_data } => {
				let deployer = T::AddressMapper::to_address(&sender);
				let account_nonce = <System<T>>::account_nonce(&sender);
				let address = if let Some(salt) = salt {
					address::create2(&deployer, executable.code(), input_data, salt)
				} else {
					use sp_runtime::Saturating;
					address::create1(
						&deployer,
						// the Nonce from the origin has been incremented pre-dispatch, so we
						// need to subtract 1 to get the nonce at the time of the call.
						if origin_is_caller {
							account_nonce.saturating_sub(1u32.into()).saturated_into()
						} else {
							account_nonce.saturated_into()
						},
					)
				};
				let contract = ContractInfo::new(
					&address,
					<System<T>>::account_nonce(&sender),
					*executable.code_hash(),
				)?;
				(
					T::AddressMapper::to_fallback_account_id(&address),
					CachedContract::Cached(contract),
					ExecutableOrPrecompile::Executable(executable),
					None,
					ExportedFunction::Constructor,
				)
			},
		};

		let frame = Frame {
			delegate,
			value_transferred,
			contract_info,
			account_id,
			entry_point,
			nested_gas: gas_meter.nested(gas_limit),
			nested_storage: storage_meter.nested(deposit_limit),
			allows_reentry: true,
			read_only,
			last_frame_output: Default::default(),
		};

		Ok(Some((frame, executable)))
	}

	/// Create a subsequent nested frame.
	fn push_frame(
		&mut self,
		frame_args: FrameArgs<T, E>,
		value_transferred: U256,
		gas_limit: Weight,
		deposit_limit: BalanceOf<T>,
		read_only: bool,
	) -> Result<Option<ExecutableOrPrecompile<T, E, Self>>, ExecError> {
		if self.frames.len() as u32 == limits::CALL_STACK_DEPTH {
			return Err(Error::<T>::MaxCallDepthReached.into());
		}

		// We need to make sure that changes made to the contract info are not discarded.
		// See the `in_memory_changes_not_discarded` test for more information.
		// We do not store on instantiate because we do not allow to call into a contract
		// from its own constructor.
		let frame = self.top_frame();
		if let (CachedContract::Cached(contract), ExportedFunction::Call) =
			(&frame.contract_info, frame.entry_point)
		{
			<ContractInfoOf<T>>::insert(
				T::AddressMapper::to_address(&frame.account_id),
				contract.clone(),
			);
		}

		let frame = top_frame_mut!(self);
		let nested_gas = &mut frame.nested_gas;
		let nested_storage = &mut frame.nested_storage;
		if let Some((frame, executable)) = Self::new_frame(
			frame_args,
			value_transferred,
			nested_gas,
			gas_limit,
			nested_storage,
			deposit_limit,
			read_only,
			false,
		)? {
			self.frames.try_push(frame).map_err(|_| Error::<T>::MaxCallDepthReached)?;
			Ok(Some(executable))
		} else {
			Ok(None)
		}
	}

	/// Run the current (top) frame.
	///
	/// This can be either a call or an instantiate.
	fn run(
		&mut self,
		executable: ExecutableOrPrecompile<T, E, Self>,
		input_data: Vec<u8>,
	) -> Result<(), ExecError> {
		let frame = self.top_frame();
		let entry_point = frame.entry_point;

		if_tracing(|tracer| {
			tracer.enter_child_span(
				self.caller().account_id().map(T::AddressMapper::to_address).unwrap_or_default(),
				T::AddressMapper::to_address(&frame.account_id),
				frame.delegate.is_some(),
				frame.read_only,
				frame.value_transferred,
				&input_data,
				frame.nested_gas.gas_left(),
			);
		});

		// The output of the caller frame will be replaced by the output of this run.
		// It is also not accessible from nested frames.
		// Hence we drop it early to save the memory.
		let frames_len = self.frames.len();
		if let Some(caller_frame) = match frames_len {
			0 => None,
			1 => Some(&mut self.first_frame.last_frame_output),
			_ => self.frames.get_mut(frames_len - 2).map(|frame| &mut frame.last_frame_output),
		} {
			*caller_frame = Default::default();
		}

		self.transient_storage.start_transaction();

		let do_transaction = || -> ExecResult {
			let caller = self.caller();
			let frame = top_frame_mut!(self);
			let account_id = &frame.account_id.clone();

			// We need to make sure that the contract's account exists before calling its
			// constructor.
			if entry_point == ExportedFunction::Constructor {
				// Root origin can't be used to instantiate a contract, so it is safe to assume that
				// if we reached this point the origin has an associated account.
				let origin = &self.origin.account_id()?;

				let ed = <Contracts<T>>::min_balance();
				frame.nested_storage.record_charge(&StorageDeposit::Charge(ed));
				if self.skip_transfer {
					T::Currency::set_balance(account_id, ed);
				} else {
					T::Currency::transfer(origin, account_id, ed, Preservation::Preserve)
						.map_err(|_| <Error<T>>::StorageDepositNotEnoughFunds)?;
				}

				// A consumer is added at account creation and removed it on termination, otherwise
				// the runtime could remove the account. As long as a contract exists its
				// account must exist. With the consumer, a correct runtime cannot remove the
				// account.
				<System<T>>::inc_consumers(account_id)?;

				// Contracts nonce starts at 1
				<System<T>>::inc_account_nonce(account_id);

				// Needs to be incremented before calling into the code so that it is visible
				// in case of recursion.
				<System<T>>::inc_account_nonce(caller.account_id()?);

				// The incremented refcount should be visible to the constructor.
				<CodeInfo<T>>::increment_refcount(
					*executable
						.as_executable()
						.expect("Precompiles cannot be instantiated; qed")
						.code_hash(),
				)?;
			}

			// Every non delegate call or instantiate also optionally transfers the balance.
			// If it is a delegate call, then we've already transferred tokens in the
			// last non-delegate frame.
			if frame.delegate.is_none() {
				Self::transfer_from_origin(
					&self.origin,
					&caller,
					account_id,
					frame.value_transferred,
					&mut frame.nested_storage,
				)?;
			}

			// We need to make sure that the pre-compiles contract exist before executing it.
			// A few more conditionals:
			// 	- Only contracts with extended API (has_contract_info) are guaranteed to have an
			//    account.
			//  - Only when not delegate calling we are executing in the context of the pre-compile.
			//    Pre-compiles itself cannot delegate call.
			if let Some(precompile) = executable.as_precompile() {
				if precompile.has_contract_info() &&
					frame.delegate.is_none() &&
					!<System<T>>::account_exists(account_id)
				{
					// prefix matching pre-compiles cannot have a contract info
					// hence we only mint once per pre-compile
					T::Currency::mint_into(account_id, T::Currency::minimum_balance())?;
					// make sure the pre-compile does not destroy its account by accident
					<System<T>>::inc_consumers(account_id)?;
				}
			}

			let code_deposit = executable
				.as_executable()
				.map(|exec| exec.code_info().deposit())
				.unwrap_or_default();

			let output = match executable {
				ExecutableOrPrecompile::Executable(executable) =>
					executable.execute(self, entry_point, input_data),
				ExecutableOrPrecompile::Precompile { instance, .. } =>
					instance.call(input_data, self),
			}
			.map_err(|e| ExecError { error: e.error, origin: ErrorOrigin::Callee })?;

			// Avoid useless work that would be reverted anyways.
			if output.did_revert() {
				return Ok(output);
			}

			let frame = self.top_frame_mut();

			// The deposit we charge for a contract depends on the size of the immutable data.
			// Hence we need to delay charging the base deposit after execution.
			if entry_point == ExportedFunction::Constructor {
				let deposit = frame.contract_info().update_base_deposit(code_deposit);
				frame
					.nested_storage
					.charge_deposit(frame.account_id.clone(), StorageDeposit::Charge(deposit));
			}

			// The storage deposit is only charged at the end of every call stack.
			// To make sure that no sub call uses more than it is allowed to,
			// the limit is manually enforced here.
			let contract = frame.contract_info.as_contract();
			frame
				.nested_storage
				.enforce_limit(contract)
				.map_err(|e| ExecError { error: e, origin: ErrorOrigin::Callee })?;

			Ok(output)
		};

		// All changes performed by the contract are executed under a storage transaction.
		// This allows for roll back on error. Changes to the cached contract_info are
		// committed or rolled back when popping the frame.
		//
		// `with_transactional` may return an error caused by a limit in the
		// transactional storage depth.
		let transaction_outcome =
			with_transaction(|| -> TransactionOutcome<Result<_, DispatchError>> {
				let output = do_transaction();
				match &output {
					Ok(result) if !result.did_revert() =>
						TransactionOutcome::Commit(Ok((true, output))),
					_ => TransactionOutcome::Rollback(Ok((false, output))),
				}
			});

		let (success, output) = match transaction_outcome {
			// `with_transactional` executed successfully, and we have the expected output.
			Ok((success, output)) => {
				if_tracing(|tracer| {
					let gas_consumed = top_frame!(self).nested_gas.gas_consumed();
					match &output {
						Ok(output) => tracer.exit_child_span(&output, gas_consumed),
						Err(e) => tracer.exit_child_span_with_error(e.error.into(), gas_consumed),
					}
				});

				(success, output)
			},
			// `with_transactional` returned an error, and we propagate that error and note no state
			// has changed.
			Err(error) => {
				if_tracing(|tracer| {
					let gas_consumed = top_frame!(self).nested_gas.gas_consumed();
					tracer.exit_child_span_with_error(error.into(), gas_consumed);
				});

				(false, Err(error.into()))
			},
		};

		if success {
			self.transient_storage.commit_transaction();
		} else {
			self.transient_storage.rollback_transaction();
		}

		self.pop_frame(success);
		output.map(|output| {
			self.top_frame_mut().last_frame_output = output;
		})
	}

	/// Remove the current (top) frame from the stack.
	///
	/// This is called after running the current frame. It commits cached values to storage
	/// and invalidates all stale references to it that might exist further down the call stack.
	fn pop_frame(&mut self, persist: bool) {
		// Pop the current frame from the stack and return it in case it needs to interact
		// with duplicates that might exist on the stack.
		// A `None` means that we are returning from the `first_frame`.
		let frame = self.frames.pop();

		// Both branches do essentially the same with the exception. The difference is that
		// the else branch does consume the hardcoded `first_frame`.
		if let Some(mut frame) = frame {
			let account_id = &frame.account_id;
			let prev = top_frame_mut!(self);

			prev.nested_gas.absorb_nested(frame.nested_gas);

			// Only gas counter changes are persisted in case of a failure.
			if !persist {
				return;
			}

			// Record the storage meter changes of the nested call into the parent meter.
			// If the dropped frame's contract has a contract info we update the deposit
			// counter in its contract info. The load is necessary to pull it from storage in case
			// it was invalidated.
			frame.contract_info.load(account_id);
			let mut contract = frame.contract_info.into_contract();
			prev.nested_storage.absorb(frame.nested_storage, account_id, contract.as_mut());

			// In case the contract wasn't terminated we need to persist changes made to it.
			if let Some(contract) = contract {
				// optimization: Predecessor is the same contract.
				// We can just copy the contract into the predecessor without a storage write.
				// This is possible when there is no other contract in-between that could
				// trigger a rollback.
				if prev.account_id == *account_id {
					prev.contract_info = CachedContract::Cached(contract);
					return;
				}

				// Predecessor is a different contract: We persist the info and invalidate the first
				// stale cache we find. This triggers a reload from storage on next use. We skip(1)
				// because that case is already handled by the optimization above. Only the first
				// cache needs to be invalidated because that one will invalidate the next cache
				// when it is popped from the stack.
				<ContractInfoOf<T>>::insert(T::AddressMapper::to_address(account_id), contract);
				if let Some(f) = self.frames_mut().skip(1).find(|f| f.account_id == *account_id) {
					f.contract_info.invalidate();
				}
			}
		} else {
			self.gas_meter.absorb_nested(mem::take(&mut self.first_frame.nested_gas));
			if !persist {
				return;
			}
			let mut contract = self.first_frame.contract_info.as_contract();
			self.storage_meter.absorb(
				mem::take(&mut self.first_frame.nested_storage),
				&self.first_frame.account_id,
				contract.as_deref_mut(),
			);
			if let Some(contract) = contract {
				<ContractInfoOf<T>>::insert(
					T::AddressMapper::to_address(&self.first_frame.account_id),
					contract,
				);
			}
		}
	}

	/// Transfer some funds from `from` to `to`.
	///
	/// This is a no-op for zero `value`, avoiding events to be emitted for zero balance transfers.
	///
	/// If the destination account does not exist, it is pulled into existence by transferring the
	/// ED from `origin` to the new account. The total amount transferred to `to` will be ED +
	/// `value`. This makes the ED fully transparent for contracts.
	/// The ED transfer is executed atomically with the actual transfer, avoiding the possibility of
	/// the ED transfer succeeding but the actual transfer failing. In other words, if the `to` does
	/// not exist, the transfer does fail and nothing will be sent to `to` if either `origin` can
	/// not provide the ED or transferring `value` from `from` to `to` fails.
	/// Note: This will also fail if `origin` is root.
	fn transfer<S: storage::meter::State + Default + Debug>(
		origin: &Origin<T>,
		from: &T::AccountId,
		to: &T::AccountId,
		value: U256,
		storage_meter: &mut storage::meter::GenericMeter<T, S>,
	) -> ExecResult {
		let value = crate::Pallet::<T>::convert_evm_to_native(value, ConversionPrecision::Exact)?;
		if value.is_zero() {
			return Ok(Default::default());
		}

		if <System<T>>::account_exists(to) {
			return T::Currency::transfer(from, to, value, Preservation::Preserve)
				.map(|_| Default::default())
				.map_err(|_| Error::<T>::TransferFailed.into());
		}

		let origin = origin.account_id()?;
		let ed = <T as Config>::Currency::minimum_balance();
		with_transaction(|| -> TransactionOutcome<ExecResult> {
			match T::Currency::transfer(origin, to, ed, Preservation::Preserve)
				.map_err(|_| Error::<T>::StorageDepositNotEnoughFunds.into())
				.and_then(|_| {
					T::Currency::transfer(from, to, value, Preservation::Preserve)
						.map_err(|_| Error::<T>::TransferFailed.into())
				}) {
				Ok(_) => {
					// ed is taken from the transaction signer so it should be
					// limited by the storage deposit
					storage_meter.record_charge(&StorageDeposit::Charge(ed));
					TransactionOutcome::Commit(Ok(Default::default()))
				},
				Err(err) => TransactionOutcome::Rollback(Err(err)),
			}
		})
	}

	/// Same as `transfer` but `from` is an `Origin`.
	fn transfer_from_origin<S: storage::meter::State + Default + Debug>(
		origin: &Origin<T>,
		from: &Origin<T>,
		to: &T::AccountId,
		value: U256,
		storage_meter: &mut storage::meter::GenericMeter<T, S>,
	) -> ExecResult {
		// If the from address is root there is no account to transfer from, and therefore we can't
		// take any `value` other than 0.
		let from = match from {
			Origin::Signed(caller) => caller,
			Origin::Root if value.is_zero() => return Ok(Default::default()),
			Origin::Root => return Err(DispatchError::RootNotAllowed.into()),
		};
		Self::transfer(origin, from, to, value, storage_meter)
	}

	/// Reference to the current (top) frame.
	fn top_frame(&self) -> &Frame<T> {
		top_frame!(self)
	}

	/// Mutable reference to the current (top) frame.
	fn top_frame_mut(&mut self) -> &mut Frame<T> {
		top_frame_mut!(self)
	}

	/// Iterator over all frames.
	///
	/// The iterator starts with the top frame and ends with the root frame.
	fn frames(&self) -> impl Iterator<Item = &Frame<T>> {
		core::iter::once(&self.first_frame).chain(&self.frames).rev()
	}

	/// Same as `frames` but with a mutable reference as iterator item.
	fn frames_mut(&mut self) -> impl Iterator<Item = &mut Frame<T>> {
		core::iter::once(&mut self.first_frame).chain(&mut self.frames).rev()
	}

	/// Returns whether the current contract is on the stack multiple times.
	fn is_recursive(&self) -> bool {
		let account_id = &self.top_frame().account_id;
		self.frames().skip(1).any(|f| &f.account_id == account_id)
	}

	/// Returns whether the specified contract allows to be reentered right now.
	fn allows_reentry(&self, id: &T::AccountId) -> bool {
		!self.frames().any(|f| &f.account_id == id && !f.allows_reentry)
	}

	/// Returns the *free* balance of the supplied AccountId.
	fn account_balance(&self, who: &T::AccountId) -> U256 {
		crate::Pallet::<T>::convert_native_to_evm(T::Currency::reducible_balance(
			who,
			Preservation::Preserve,
			Fortitude::Polite,
		))
	}

	/// Certain APIs, e.g. `{set,get}_immutable_data` behave differently depending
	/// on the configured entry point. Thus, we allow setting the export manually.
	#[cfg(feature = "runtime-benchmarks")]
	pub(crate) fn override_export(&mut self, export: ExportedFunction) {
		self.top_frame_mut().entry_point = export;
	}

	#[cfg(feature = "runtime-benchmarks")]
	pub(crate) fn set_block_number(&mut self, block_number: BlockNumberFor<T>) {
		self.block_number = block_number;
	}

	fn block_hash(&self, block_number: U256) -> Option<H256> {
		let Ok(block_number) = BlockNumberFor::<T>::try_from(block_number) else {
			return None;
		};
		if block_number >= self.block_number {
			return None;
		}
		if block_number < self.block_number.saturating_sub(256u32.into()) {
			return None;
		}
		Some(System::<T>::block_hash(&block_number).into())
	}
}

impl<'a, T, E> Ext for Stack<'a, T, E>
where
	T: Config,
	E: Executable<T>,
	BalanceOf<T>: Into<U256> + TryFrom<U256>,
	MomentOf<T>: Into<U256>,
	T::Hash: frame_support::traits::IsType<H256>,
{
	fn delegate_call(
		&mut self,
		gas_limit: Weight,
		deposit_limit: U256,
		address: H160,
		input_data: Vec<u8>,
	) -> Result<(), ExecError> {
		// We reset the return data now, so it is cleared out even if no new frame was executed.
		// This is for example the case for unknown code hashes or creating the frame fails.
		*self.last_frame_output_mut() = Default::default();

		let top_frame = self.top_frame_mut();
		let contract_info = top_frame.contract_info().clone();
		let account_id = top_frame.account_id.clone();
		let value = top_frame.value_transferred;
		if let Some(executable) = self.push_frame(
			FrameArgs::Call {
				dest: account_id,
				cached_info: Some(contract_info),
				delegated_call: Some(DelegateInfo {
					caller: self.caller().clone(),
					callee: address,
				}),
			},
			value,
			gas_limit,
			deposit_limit.saturated_into::<BalanceOf<T>>(),
			self.is_read_only(),
		)? {
			self.run(executable, input_data)
		} else {
			// Delegate-calls to non-contract accounts are considered success.
			Ok(())
		}
	}

	fn terminate(&mut self, beneficiary: &H160) -> DispatchResult {
		if self.is_recursive() {
			return Err(Error::<T>::TerminatedWhileReentrant.into());
		}
		let frame = self.top_frame_mut();
		if frame.entry_point == ExportedFunction::Constructor {
			return Err(Error::<T>::TerminatedInConstructor.into());
		}
		let info = frame.terminate();
		let beneficiary_account = T::AddressMapper::to_account_id(beneficiary);
		frame.nested_storage.terminate(&info, beneficiary_account);

		info.queue_trie_for_deletion();
		let account_address = T::AddressMapper::to_address(&frame.account_id);
		ContractInfoOf::<T>::remove(&account_address);
		ImmutableDataOf::<T>::remove(&account_address);
		<CodeInfo<T>>::decrement_refcount(info.code_hash)?;

		Ok(())
	}

	fn own_code_hash(&mut self) -> &H256 {
		&self.top_frame_mut().contract_info().code_hash
	}

	/// TODO: This should be changed to run the constructor of the supplied `hash`.
	///
	/// Because the immutable data is attached to a contract and not a code,
	/// we need to update the immutable data too.
	///
	/// Otherwise we open a massive footgun:
	/// If the immutables changed in the new code, the contract will brick.
	///
	/// A possible implementation strategy is to add a flag to `FrameArgs::Instantiate`,
	/// so that `fn run()` will roll back any changes if this flag is set.
	///
	/// After running the constructor, the new immutable data is already stored in
	/// `self.immutable_data` at the address of the (reverted) contract instantiation.
	///
	/// The `set_code_hash` contract API stays disabled until this change is implemented.
	fn set_code_hash(&mut self, hash: H256) -> DispatchResult {
		let frame = top_frame_mut!(self);

		let info = frame.contract_info();

		let prev_hash = info.code_hash;
		info.code_hash = hash;

		let code_info = CodeInfoOf::<T>::get(hash).ok_or(Error::<T>::CodeNotFound)?;

		let old_base_deposit = info.storage_base_deposit();
		let new_base_deposit = info.update_base_deposit(code_info.deposit());
		let deposit = StorageDeposit::Charge(new_base_deposit)
			.saturating_sub(&StorageDeposit::Charge(old_base_deposit));

		frame.nested_storage.charge_deposit(frame.account_id.clone(), deposit);

		<CodeInfo<T>>::increment_refcount(hash)?;
		<CodeInfo<T>>::decrement_refcount(prev_hash)?;
		Ok(())
	}

	fn immutable_data_len(&mut self) -> u32 {
		self.top_frame_mut().contract_info().immutable_data_len()
	}

	fn get_immutable_data(&mut self) -> Result<ImmutableData, DispatchError> {
		if self.top_frame().entry_point == ExportedFunction::Constructor {
			return Err(Error::<T>::InvalidImmutableAccess.into());
		}

		// Immutable is read from contract code being executed
		let address = self
			.top_frame()
			.delegate
			.as_ref()
			.map(|d| d.callee)
			.unwrap_or(T::AddressMapper::to_address(self.account_id()));
		Ok(<ImmutableDataOf<T>>::get(address).ok_or_else(|| Error::<T>::InvalidImmutableAccess)?)
	}

	fn set_immutable_data(&mut self, data: ImmutableData) -> Result<(), DispatchError> {
		let frame = self.top_frame_mut();
		if frame.entry_point == ExportedFunction::Call || data.is_empty() {
			return Err(Error::<T>::InvalidImmutableAccess.into());
		}
		frame.contract_info().set_immutable_data_len(data.len() as u32);
		<ImmutableDataOf<T>>::insert(T::AddressMapper::to_address(&frame.account_id), &data);
		Ok(())
	}
}

impl<'a, T, E> PrecompileWithInfoExt for Stack<'a, T, E>
where
	T: Config,
	E: Executable<T>,
	BalanceOf<T>: Into<U256> + TryFrom<U256>,
	MomentOf<T>: Into<U256>,
	T::Hash: frame_support::traits::IsType<H256>,
{
	fn get_storage(&mut self, key: &Key) -> Option<Vec<u8>> {
		self.top_frame_mut().contract_info().read(key)
	}

	fn get_storage_size(&mut self, key: &Key) -> Option<u32> {
		self.top_frame_mut().contract_info().size(key.into())
	}

	fn set_storage(
		&mut self,
		key: &Key,
		value: Option<Vec<u8>>,
		take_old: bool,
	) -> Result<WriteOutcome, DispatchError> {
		let frame = self.top_frame_mut();
		frame.contract_info.get(&frame.account_id).write(
			key.into(),
			value,
			Some(&mut frame.nested_storage),
			take_old,
		)
	}

	fn charge_storage(&mut self, diff: &Diff) {
		self.top_frame_mut().nested_storage.charge(diff)
	}

	fn instantiate(
		&mut self,
		gas_limit: Weight,
		deposit_limit: U256,
		code_hash: H256,
		value: U256,
		input_data: Vec<u8>,
		salt: Option<&[u8; 32]>,
	) -> Result<H160, ExecError> {
		// We reset the return data now, so it is cleared out even if no new frame was executed.
		// This is for example the case when creating the frame fails.
		*self.last_frame_output_mut() = Default::default();

		let executable = E::from_storage(code_hash, self.gas_meter_mut())?;
		let sender = &self.top_frame().account_id;
		let executable = self.push_frame(
			FrameArgs::Instantiate {
				sender: sender.clone(),
				executable,
				salt,
				input_data: input_data.as_ref(),
			},
			value.try_into().map_err(|_| Error::<T>::BalanceConversionFailed)?,
			gas_limit,
			deposit_limit.saturated_into::<BalanceOf<T>>(),
			self.is_read_only(),
		)?;
		let address = T::AddressMapper::to_address(&self.top_frame().account_id);
		self.run(executable.expect(FRAME_ALWAYS_EXISTS_ON_INSTANTIATE), input_data)
			.map(|_| address)
	}
}

impl<'a, T, E> PrecompileExt for Stack<'a, T, E>
where
	T: Config,
	E: Executable<T>,
	BalanceOf<T>: Into<U256> + TryFrom<U256>,
	MomentOf<T>: Into<U256>,
	T::Hash: frame_support::traits::IsType<H256>,
{
	type T = T;

	fn call(
		&mut self,
		gas_limit: Weight,
		deposit_limit: U256,
		dest_addr: &H160,
		value: U256,
		input_data: Vec<u8>,
		allows_reentry: bool,
		read_only: bool,
	) -> Result<(), ExecError> {
		// Before pushing the new frame: Protect the caller contract against reentrancy attacks.
		// It is important to do this before calling `allows_reentry` so that a direct recursion
		// is caught by it.
		self.top_frame_mut().allows_reentry = allows_reentry;

		// We reset the return data now, so it is cleared out even if no new frame was executed.
		// This is for example the case for balance transfers or when creating the frame fails.
		*self.last_frame_output_mut() = Default::default();

		let try_call = || {
			// Enable read-only access if requested; cannot disable it if already set.
			let is_read_only = read_only || self.is_read_only();

			// We can skip the stateful lookup for pre-compiles.
			let dest = if <AllPrecompiles<T>>::get::<Self>(dest_addr.as_fixed_bytes()).is_some() {
				T::AddressMapper::to_fallback_account_id(dest_addr)
			} else {
				T::AddressMapper::to_account_id(dest_addr)
			};

			if !self.allows_reentry(&dest) {
				return Err(<Error<T>>::ReentranceDenied.into());
			}

			let value = value.try_into().map_err(|_| Error::<T>::BalanceConversionFailed)?;

			// We ignore instantiate frames in our search for a cached contract.
			// Otherwise it would be possible to recursively call a contract from its own
			// constructor: We disallow calling not fully constructed contracts.
			let cached_info = self
				.frames()
				.find(|f| f.entry_point == ExportedFunction::Call && f.account_id == dest)
				.and_then(|f| match &f.contract_info {
					CachedContract::Cached(contract) => Some(contract.clone()),
					_ => None,
				});

			if let Some(executable) = self.push_frame(
				FrameArgs::Call { dest: dest.clone(), cached_info, delegated_call: None },
				value,
				gas_limit,
				deposit_limit.saturated_into::<BalanceOf<T>>(),
				is_read_only,
			)? {
				self.run(executable, input_data)
			} else {
				if_tracing(|t| {
					t.enter_child_span(
						T::AddressMapper::to_address(self.account_id()),
						T::AddressMapper::to_address(&dest),
						false,
						is_read_only,
						value,
						&input_data,
						Weight::zero(),
					);
				});

				let result = if is_read_only && value.is_zero() {
					Ok(Default::default())
				} else if is_read_only {
					Err(Error::<T>::StateChangeDenied.into())
				} else {
					let account_id = self.account_id().clone();
					let frame = top_frame_mut!(self);
					Self::transfer_from_origin(
						&self.origin,
						&Origin::from_account_id(account_id),
						&dest,
						value,
						&mut frame.nested_storage,
					)
				};

				if_tracing(|t| match result {
					Ok(ref output) => t.exit_child_span(&output, Weight::zero()),
					Err(e) => t.exit_child_span_with_error(e.error.into(), Weight::zero()),
				});

				result.map(|_| ())
			}
		};

		// We need to make sure to reset `allows_reentry` even on failure.
		let result = try_call();

		// Protection is on a per call basis.
		self.top_frame_mut().allows_reentry = true;

		result
	}

	fn get_transient_storage(&self, key: &Key) -> Option<Vec<u8>> {
		self.transient_storage.read(self.account_id(), key)
	}

	fn get_transient_storage_size(&self, key: &Key) -> Option<u32> {
		self.transient_storage
			.read(self.account_id(), key)
			.map(|value| value.len() as _)
	}

	fn set_transient_storage(
		&mut self,
		key: &Key,
		value: Option<Vec<u8>>,
		take_old: bool,
	) -> Result<WriteOutcome, DispatchError> {
		let account_id = self.account_id().clone();
		self.transient_storage.write(&account_id, key, value, take_old)
	}

	fn account_id(&self) -> &T::AccountId {
		&self.top_frame().account_id
	}

	fn caller(&self) -> Origin<T> {
		if let Some(DelegateInfo { caller, .. }) = &self.top_frame().delegate {
			caller.clone()
		} else {
			self.frames()
				.nth(1)
				.map(|f| Origin::from_account_id(f.account_id.clone()))
				.unwrap_or(self.origin.clone())
		}
	}

	fn origin(&self) -> &Origin<T> {
		&self.origin
	}

	fn is_contract(&self, address: &H160) -> bool {
		ContractInfoOf::<T>::contains_key(&address)
	}

	fn to_account_id(&self, address: &H160) -> T::AccountId {
		T::AddressMapper::to_account_id(address)
	}

	fn code_hash(&self, address: &H160) -> H256 {
		<ContractInfoOf<T>>::get(&address)
			.map(|contract| contract.code_hash)
			.unwrap_or_else(|| {
				if System::<T>::account_exists(&T::AddressMapper::to_account_id(address)) {
					return EMPTY_CODE_HASH;
				}
				H256::zero()
			})
	}

	fn code_size(&self, address: &H160) -> u64 {
		<ContractInfoOf<T>>::get(&address)
			.and_then(|contract| CodeInfoOf::<T>::get(contract.code_hash))
			.map(|info| info.code_len())
			.unwrap_or_default()
	}

	fn caller_is_origin(&self) -> bool {
		self.origin == self.caller()
	}

	fn caller_is_root(&self) -> bool {
		// if the caller isn't origin, then it can't be root.
		self.caller_is_origin() && self.origin == Origin::Root
	}

	fn balance(&self) -> U256 {
		self.account_balance(&self.top_frame().account_id)
	}

	fn balance_of(&self, address: &H160) -> U256 {
		let balance =
			self.account_balance(&<Self::T as Config>::AddressMapper::to_account_id(address));
		if_tracing(|tracer| {
			tracer.balance_read(address, balance);
		});
		balance
	}

	fn value_transferred(&self) -> U256 {
		self.top_frame().value_transferred.into()
	}

	fn now(&self) -> U256 {
		(self.timestamp / 1000u32.into()).into()
	}

	fn minimum_balance(&self) -> U256 {
		T::Currency::minimum_balance().into()
	}

	fn deposit_event(&mut self, topics: Vec<H256>, data: Vec<u8>) {
		let contract = T::AddressMapper::to_address(self.account_id());
		if_tracing(|tracer| {
			tracer.log_event(contract, &topics, &data);
		});
		Contracts::<Self::T>::deposit_event(Event::ContractEmitted { contract, data, topics });
	}

	fn block_number(&self) -> U256 {
		self.block_number.into()
	}

	fn block_hash(&self, block_number: U256) -> Option<H256> {
		self.block_hash(block_number)
	}

	fn block_author(&self) -> Option<AccountIdOf<Self::T>> {
		let digest = <frame_system::Pallet<T>>::digest();
		let pre_runtime_digests = digest.logs.iter().filter_map(|d| d.as_pre_runtime());

		T::FindAuthor::find_author(pre_runtime_digests)
	}

	fn max_value_size(&self) -> u32 {
		limits::PAYLOAD_BYTES
	}

	fn get_weight_price(&self, weight: Weight) -> U256 {
		T::WeightPrice::convert(weight).into()
	}

	fn gas_meter(&self) -> &GasMeter<Self::T> {
		&self.top_frame().nested_gas
	}

	fn gas_meter_mut(&mut self) -> &mut GasMeter<Self::T> {
		&mut self.top_frame_mut().nested_gas
	}

	fn ecdsa_recover(&self, signature: &[u8; 65], message_hash: &[u8; 32]) -> Result<[u8; 33], ()> {
		secp256k1_ecdsa_recover_compressed(signature, message_hash).map_err(|_| ())
	}

	fn sr25519_verify(&self, signature: &[u8; 64], message: &[u8], pub_key: &[u8; 32]) -> bool {
		sp_io::crypto::sr25519_verify(
			&SR25519Signature::from(*signature),
			message,
			&SR25519Public::from(*pub_key),
		)
	}

	fn ecdsa_to_eth_address(&self, pk: &[u8; 33]) -> Result<[u8; 20], ()> {
		ECDSAPublic::from(*pk).to_eth_address()
	}

	#[cfg(any(test, feature = "runtime-benchmarks"))]
	fn contract_info(&mut self) -> &mut ContractInfo<Self::T> {
		self.top_frame_mut().contract_info()
	}

	#[cfg(any(feature = "runtime-benchmarks", test))]
	fn transient_storage(&mut self) -> &mut TransientStorage<Self::T> {
		&mut self.transient_storage
	}

	fn is_read_only(&self) -> bool {
		self.top_frame().read_only
	}

	fn last_frame_output(&self) -> &ExecReturnValue {
		&self.top_frame().last_frame_output
	}

	fn last_frame_output_mut(&mut self) -> &mut ExecReturnValue {
		&mut self.top_frame_mut().last_frame_output
	}
}

mod sealing {
	use super::*;

	pub trait Sealed {}

	impl<'a, T: Config, E> Sealed for Stack<'a, T, E> {}
}<|MERGE_RESOLUTION|>--- conflicted
+++ resolved
@@ -769,10 +769,6 @@
 		)? {
 			stack.run(executable, input_data).map(|_| stack.first_frame.last_frame_output)
 		} else {
-<<<<<<< HEAD
-=======
-			let result = Self::transfer_from_origin(&origin, &origin, &dest, value, storage_meter);
->>>>>>> 82cf2305
 			if_tracing(|t| {
 				t.enter_child_span(
 					origin.account_id().map(T::AddressMapper::to_address).unwrap_or_default(),
