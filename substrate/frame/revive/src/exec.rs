// This file is part of Substrate.

// Copyright (C) Parity Technologies (UK) Ltd.
// SPDX-License-Identifier: Apache-2.0

// Licensed under the Apache License, Version 2.0 (the "License");
// you may not use this file except in compliance with the License.
// You may obtain a copy of the License at
//
// 	http://www.apache.org/licenses/LICENSE-2.0
//
// Unless required by applicable law or agreed to in writing, software
// distributed under the License is distributed on an "AS IS" BASIS,
// WITHOUT WARRANTIES OR CONDITIONS OF ANY KIND, either express or implied.
// See the License for the specific language governing permissions and
// limitations under the License.

use crate::{
	address::{self, AddressMapper},
	gas::GasMeter,
	limits,
	precompiles::{All as AllPrecompiles, Instance as PrecompileInstance, Precompiles},
	primitives::{ExecConfig, ExecReturnValue, StorageDeposit},
	runtime_decl_for_revive_api::{Decode, Encode, RuntimeDebugNoBound, TypeInfo},
	storage::{self, meter::Diff, AccountIdOrAddress, WriteOutcome},
	tracing::if_tracing,
	transient_storage::TransientStorage,
	AccountInfo, AccountInfoOf, BalanceOf, BalanceWithDust, Code, CodeInfo, CodeInfoOf,
	CodeRemoved, Config, ContractInfo, Error, Event, ImmutableData, ImmutableDataOf,
	Pallet as Contracts, RuntimeCosts, LOG_TARGET,
};
use alloc::{collections::BTreeSet, vec::Vec};
use core::{fmt::Debug, marker::PhantomData, mem};
use frame_support::{
	crypto::ecdsa::ECDSAExt,
	dispatch::DispatchResult,
	storage::{with_transaction, TransactionOutcome},
	traits::{
		fungible::{Inspect, Mutate},
		tokens::{Fortitude, Precision, Preservation},
		Time,
	},
	weights::Weight,
	Blake2_128Concat, BoundedVec, StorageHasher,
};
use frame_system::{
	pallet_prelude::{BlockNumberFor, OriginFor},
	Pallet as System, RawOrigin,
};
use sp_core::{
	ecdsa::Public as ECDSAPublic,
	sr25519::{Public as SR25519Public, Signature as SR25519Signature},
	ConstU32, Get, H160, H256, U256,
};
use sp_io::{crypto::secp256k1_ecdsa_recover_compressed, hashing::blake2_256};
use sp_runtime::{
	traits::{BadOrigin, Bounded, Saturating, TrailingZeroInput, Zero},
	DispatchError, SaturatedConversion,
};

#[cfg(test)]
mod tests;

#[cfg(test)]
pub mod mock_ext;

pub type AccountIdOf<T> = <T as frame_system::Config>::AccountId;
pub type MomentOf<T> = <<T as Config>::Time as Time>::Moment;
pub type ExecResult = Result<ExecReturnValue, ExecError>;

/// Type for variable sized storage key. Used for transparent hashing.
type VarSizedKey = BoundedVec<u8, ConstU32<{ limits::STORAGE_KEY_BYTES }>>;

const FRAME_ALWAYS_EXISTS_ON_INSTANTIATE: &str = "The return value is only `None` if no contract exists at the specified address. This cannot happen on instantiate or delegate; qed";

/// Code hash of existing account without code (keccak256 hash of empty data).
pub const EMPTY_CODE_HASH: H256 =
	H256(sp_core::hex2array!("c5d2460186f7233c927e7db2dcc703c0e500b653ca82273b7bfad8045d85a470"));

/// Combined key type for both fixed and variable sized storage keys.
#[derive(Debug)]
pub enum Key {
	/// Variant for fixed sized keys.
	Fix([u8; 32]),
	/// Variant for variable sized keys.
	Var(VarSizedKey),
}

impl Key {
	/// Reference to the raw unhashed key.
	pub fn unhashed(&self) -> &[u8] {
		match self {
			Key::Fix(v) => v.as_ref(),
			Key::Var(v) => v.as_ref(),
		}
	}

	/// The hashed key that has be used as actual key to the storage trie.
	pub fn hash(&self) -> Vec<u8> {
		match self {
			Key::Fix(v) => blake2_256(v.as_slice()).to_vec(),
			Key::Var(v) => Blake2_128Concat::hash(v.as_slice()),
		}
	}

	pub fn from_fixed(v: [u8; 32]) -> Self {
		Self::Fix(v)
	}

	pub fn try_from_var(v: Vec<u8>) -> Result<Self, ()> {
		VarSizedKey::try_from(v).map(Self::Var).map_err(|_| ())
	}
}

/// Origin of the error.
///
/// Call or instantiate both called into other contracts and pass through errors happening
/// in those to the caller. This enum is for the caller to distinguish whether the error
/// happened during the execution of the callee or in the current execution context.
#[derive(Copy, Clone, PartialEq, Eq, Debug, codec::Decode, codec::Encode)]
pub enum ErrorOrigin {
	/// Caller error origin.
	///
	/// The error happened in the current execution context rather than in the one
	/// of the contract that is called into.
	Caller,
	/// The error happened during execution of the called contract.
	Callee,
}

/// Error returned by contract execution.
#[derive(Copy, Clone, PartialEq, Eq, Debug, codec::Decode, codec::Encode)]
pub struct ExecError {
	/// The reason why the execution failed.
	pub error: DispatchError,
	/// Origin of the error.
	pub origin: ErrorOrigin,
}

impl<T: Into<DispatchError>> From<T> for ExecError {
	fn from(error: T) -> Self {
		Self { error: error.into(), origin: ErrorOrigin::Caller }
	}
}

/// The type of origins supported by the revive pallet.
#[derive(Clone, Encode, Decode, PartialEq, TypeInfo, RuntimeDebugNoBound)]
pub enum Origin<T: Config> {
	Root,
	Signed(T::AccountId),
}

impl<T: Config> Origin<T> {
	/// Creates a new Signed Caller from an AccountId.
	pub fn from_account_id(account_id: T::AccountId) -> Self {
		Origin::Signed(account_id)
	}

	/// Creates a new Origin from a `RuntimeOrigin`.
	pub fn from_runtime_origin(o: OriginFor<T>) -> Result<Self, DispatchError> {
		match o.into() {
			Ok(RawOrigin::Root) => Ok(Self::Root),
			Ok(RawOrigin::Signed(t)) => Ok(Self::Signed(t)),
			_ => Err(BadOrigin.into()),
		}
	}

	/// Returns the AccountId of a Signed Origin or an error if the origin is Root.
	pub fn account_id(&self) -> Result<&T::AccountId, DispatchError> {
		match self {
			Origin::Signed(id) => Ok(id),
			Origin::Root => Err(DispatchError::RootNotAllowed),
		}
	}

	/// Make sure that this origin is mapped.
	///
	/// We require an origin to be mapped in order to be used in a `Stack`. Otherwise
	/// [`Stack::caller`] returns an address that can't be reverted to the original address.
	fn ensure_mapped(&self) -> DispatchResult {
		match self {
			Self::Root => Ok(()),
			Self::Signed(account_id) if T::AddressMapper::is_mapped(account_id) => Ok(()),
			Self::Signed(_) => Err(<Error<T>>::AccountUnmapped.into()),
		}
	}
}
/// Environment functions only available to host functions.
pub trait Ext: PrecompileWithInfoExt {
	/// Execute code in the current frame.
	///
	/// Returns the code size of the called contract.
	fn delegate_call(
		&mut self,
		gas_limit: Weight,
		deposit_limit: U256,
		address: H160,
		input_data: Vec<u8>,
	) -> Result<(), ExecError>;

	/// Register the contract for destruction at the end of the call stack.
	///
	/// Transfer all funds to `beneficiary`.
	/// Contract is deleted only if it was created in the same call stack.
	///
	/// This function will fail if called from constructor.
	///
	/// TODO: `allow_from_outside_tx` is a workaround to allow selfdestruct to be called from
	/// outside the tx in which the contract was created. This parameter should be removed.
	fn terminate(
		&mut self,
		beneficiary: &H160,
		allow_from_outside_tx: bool,
	) -> Result<CodeRemoved, DispatchError>;

	/// Returns the code hash of the contract being executed.
	#[allow(dead_code)]
	fn own_code_hash(&mut self) -> &H256;

	/// Sets new code hash and immutable data for an existing contract.
	/// Returns whether the old code was removed as a result of this operation.
	fn set_code_hash(&mut self, hash: H256) -> Result<CodeRemoved, DispatchError>;

	/// Get the length of the immutable data.
	///
	/// This query is free as it does not need to load the immutable data from storage.
	/// Useful when we need a constant time lookup of the length.
	fn immutable_data_len(&mut self) -> u32;

	/// Returns the immutable data of the current contract.
	///
	/// Returns `Err(InvalidImmutableAccess)` if called from a constructor.
	fn get_immutable_data(&mut self) -> Result<ImmutableData, DispatchError>;

	/// Set the immutable data of the current contract.
	///
	/// Returns `Err(InvalidImmutableAccess)` if not called from a constructor.
	///
	/// Note: Requires &mut self to access the contract info.
	fn set_immutable_data(&mut self, data: ImmutableData) -> Result<(), DispatchError>;
}

/// Environment functions which are available to pre-compiles with `HAS_CONTRACT_INFO = true`.
pub trait PrecompileWithInfoExt: PrecompileExt {
	/// Returns the storage entry of the executing account by the given `key`.
	///
	/// Returns `None` if the `key` wasn't previously set by `set_storage` or
	/// was deleted.
	fn get_storage(&mut self, key: &Key) -> Option<Vec<u8>>;

	/// Returns `Some(len)` (in bytes) if a storage item exists at `key`.
	///
	/// Returns `None` if the `key` wasn't previously set by `set_storage` or
	/// was deleted.
	fn get_storage_size(&mut self, key: &Key) -> Option<u32>;

	/// Sets the storage entry by the given key to the specified value. If `value` is `None` then
	/// the storage entry is deleted.
	fn set_storage(
		&mut self,
		key: &Key,
		value: Option<Vec<u8>>,
		take_old: bool,
	) -> Result<WriteOutcome, DispatchError>;

	/// Charges `diff` from the meter.
	fn charge_storage(&mut self, diff: &Diff);

	/// Instantiate a contract from the given code.
	///
	/// Returns the original code size of the called contract.
	/// The newly created account will be associated with `code`. `value` specifies the amount of
	/// value transferred from the caller to the newly created account.
	fn instantiate(
		&mut self,
		gas_limit: Weight,
		deposit_limit: U256,
		code: Code,
		value: U256,
		input_data: Vec<u8>,
		salt: Option<&[u8; 32]>,
	) -> Result<H160, ExecError>;
}

/// Environment functions which are available to all pre-compiles.
pub trait PrecompileExt: sealing::Sealed {
	type T: Config;

	/// Charges the gas meter with the given weight.
	fn charge(&mut self, weight: Weight) -> Result<crate::gas::ChargedAmount, DispatchError> {
		self.gas_meter_mut().charge(RuntimeCosts::Precompile(weight))
	}

	fn adjust_gas(&mut self, charged: crate::gas::ChargedAmount, actual_weight: Weight) {
		self.gas_meter_mut()
			.adjust_gas(charged, RuntimeCosts::Precompile(actual_weight));
	}

	/// Call (possibly transferring some amount of funds) into the specified account.
	fn call(
		&mut self,
		gas_limit: Weight,
		deposit_limit: U256,
		to: &H160,
		value: U256,
		input_data: Vec<u8>,
		allows_reentry: bool,
		read_only: bool,
	) -> Result<(), ExecError>;

	/// Returns the transient storage entry of the executing account for the given `key`.
	///
	/// Returns `None` if the `key` wasn't previously set by `set_transient_storage` or
	/// was deleted.
	fn get_transient_storage(&self, key: &Key) -> Option<Vec<u8>>;

	/// Returns `Some(len)` (in bytes) if a transient storage item exists at `key`.
	///
	/// Returns `None` if the `key` wasn't previously set by `set_transient_storage` or
	/// was deleted.
	fn get_transient_storage_size(&self, key: &Key) -> Option<u32>;

	/// Sets the transient storage entry for the given key to the specified value. If `value` is
	/// `None` then the storage entry is deleted.
	fn set_transient_storage(
		&mut self,
		key: &Key,
		value: Option<Vec<u8>>,
		take_old: bool,
	) -> Result<WriteOutcome, DispatchError>;

	/// Returns the caller.
	fn caller(&self) -> Origin<Self::T>;

	/// Returns the caller of the caller.
	fn caller_of_caller(&self) -> Origin<Self::T>;

	/// Return the origin of the whole call stack.
	fn origin(&self) -> &Origin<Self::T>;

	/// Returns the account id for the given `address`.
	fn to_account_id(&self, address: &H160) -> AccountIdOf<Self::T>;

	/// Returns the code hash of the contract for the given `address`.
	/// If not a contract but account exists then `keccak_256([])` is returned, otherwise `zero`.
	fn code_hash(&self, address: &H160) -> H256;

	/// Returns the code size of the contract at the given `address` or zero.
	fn code_size(&self, address: &H160) -> u64;

	/// Check if the caller of the current contract is the origin of the whole call stack.
	fn caller_is_origin(&self, use_caller_of_caller: bool) -> bool;

	/// Check if the caller is origin, and this origin is root.
	fn caller_is_root(&self, use_caller_of_caller: bool) -> bool;

	/// Returns a reference to the account id of the current contract.
	fn account_id(&self) -> &AccountIdOf<Self::T>;

	/// Returns a reference to the [`H160`] address of the current contract.
	fn address(&self) -> H160 {
		<Self::T as Config>::AddressMapper::to_address(self.account_id())
	}

	/// Returns the balance of the current contract.
	///
	/// The `value_transferred` is already added.
	fn balance(&self) -> U256;

	/// Returns the balance of the supplied account.
	///
	/// The `value_transferred` is already added.
	fn balance_of(&self, address: &H160) -> U256;

	/// Returns the value transferred along with this call.
	fn value_transferred(&self) -> U256;

	/// Returns the timestamp of the current block in seconds.
	fn now(&self) -> U256;

	/// Returns the minimum balance that is required for creating an account.
	fn minimum_balance(&self) -> U256;

	/// Deposit an event with the given topics.
	///
	/// There should not be any duplicates in `topics`.
	fn deposit_event(&mut self, topics: Vec<H256>, data: Vec<u8>);

	/// Returns the current block number.
	fn block_number(&self) -> U256;

	/// Returns the block hash at the given `block_number` or `None` if
	/// `block_number` isn't within the range of the previous 256 blocks.
	fn block_hash(&self, block_number: U256) -> Option<H256>;

	/// Returns the author of the current block.
	fn block_author(&self) -> Option<H160>;

	/// Returns the block gas limit.
	fn gas_limit(&self) -> u64;

	/// Returns the chain id.
	fn chain_id(&self) -> u64;

	/// Returns the maximum allowed size of a storage item.
	fn max_value_size(&self) -> u32;

	/// Get an immutable reference to the nested gas meter.
	fn gas_meter(&self) -> &GasMeter<Self::T>;

	/// Get a mutable reference to the nested gas meter.
	fn gas_meter_mut(&mut self) -> &mut GasMeter<Self::T>;

	/// Recovers ECDSA compressed public key based on signature and message hash.
	fn ecdsa_recover(&self, signature: &[u8; 65], message_hash: &[u8; 32]) -> Result<[u8; 33], ()>;

	/// Verify a sr25519 signature.
	fn sr25519_verify(&self, signature: &[u8; 64], message: &[u8], pub_key: &[u8; 32]) -> bool;

	/// Returns Ethereum address from the ECDSA compressed public key.
	fn ecdsa_to_eth_address(&self, pk: &[u8; 33]) -> Result<[u8; 20], ()>;

	/// Tests sometimes need to modify and inspect the contract info directly.
	#[cfg(any(test, feature = "runtime-benchmarks"))]
	fn contract_info(&mut self) -> &mut ContractInfo<Self::T>;

	/// Get a mutable reference to the transient storage.
	/// Useful in benchmarks when it is sometimes necessary to modify and inspect the transient
	/// storage directly.
	#[cfg(any(feature = "runtime-benchmarks", test))]
	fn transient_storage(&mut self) -> &mut TransientStorage<Self::T>;

	/// Check if running in read-only context.
	fn is_read_only(&self) -> bool;

	/// Returns an immutable reference to the output of the last executed call frame.
	fn last_frame_output(&self) -> &ExecReturnValue;

	/// Returns a mutable reference to the output of the last executed call frame.
	fn last_frame_output_mut(&mut self) -> &mut ExecReturnValue;

	/// Copies a slice of the contract's code at `address` into the provided buffer.
	///
	/// EVM CODECOPY semantics:
	/// - If `buf.len()` = 0: Nothing happens
	/// - If `code_offset` >= code size: `len` bytes of zero are written to memory
	/// - If `code_offset + buf.len()` extends beyond code: Available code copied, remaining bytes
	///   are filled with zeros
	fn copy_code_slice(&mut self, buf: &mut [u8], address: &H160, code_offset: usize);

<<<<<<< HEAD
	/// Register the caller of the current contract for destruction.
	/// Destruction happens at the end of the call stack.
	/// This is supposed to be used by the selfdestruct precompile.
	///
	/// Transfer all funds to `beneficiary`.
	/// Contract is deleted only if it was created in the same call stack.
	///
	/// This function will fail if called from constructor.
	fn terminate_caller(
		&mut self,
		beneficiary: &H160,
		caller_address: &H160,
	) -> Result<CodeRemoved, DispatchError>;
=======
	/// Returns the effective gas price of this transaction.
	fn effective_gas_price(&self) -> U256;
>>>>>>> 3a366f1d
}

/// Describes the different functions that can be exported by an [`Executable`].
#[derive(
	Copy,
	Clone,
	PartialEq,
	Eq,
	sp_core::RuntimeDebug,
	codec::Decode,
	codec::Encode,
	codec::MaxEncodedLen,
	scale_info::TypeInfo,
)]
pub enum ExportedFunction {
	/// The constructor function which is executed on deployment of a contract.
	Constructor,
	/// The function which is executed when a contract is called.
	Call,
}

/// A trait that represents something that can be executed.
///
/// In the on-chain environment this would be represented by a vm binary module. This trait exists
/// in order to be able to mock the vm logic for testing.
pub trait Executable<T: Config>: Sized {
	/// Load the executable from storage.
	///
	/// # Note
	/// Charges size base load weight from the gas meter.
	fn from_storage(code_hash: H256, gas_meter: &mut GasMeter<T>) -> Result<Self, DispatchError>;

	/// Load the executable from EVM bytecode
	fn from_evm_init_code(code: Vec<u8>, owner: AccountIdOf<T>) -> Result<Self, DispatchError>;

	/// Execute the specified exported function and return the result.
	///
	/// When the specified function is `Constructor` the executable is stored and its
	/// refcount incremented.
	///
	/// # Note
	///
	/// This functions expects to be executed in a storage transaction that rolls back
	/// all of its emitted storage changes.
	fn execute<E: Ext<T = T>>(
		self,
		ext: &mut E,
		function: ExportedFunction,
		input_data: Vec<u8>,
	) -> ExecResult;

	/// The code info of the executable.
	fn code_info(&self) -> &CodeInfo<T>;

	/// The raw code of the executable.
	fn code(&self) -> &[u8];

	/// The code hash of the executable.
	fn code_hash(&self) -> &H256;
}

/// The complete call stack of a contract execution.
///
/// The call stack is initiated by either a signed origin or one of the contract RPC calls.
/// This type implements `Ext` and by that exposes the business logic of contract execution to
/// the runtime module which interfaces with the contract (the vm contract blob) itself.
pub struct Stack<'a, T: Config, E> {
	/// The origin that initiated the call stack. It could either be a Signed plain account that
	/// holds an account id or Root.
	///
	/// # Note
	///
	/// Please note that it is possible that the id of a Signed origin belongs to a contract rather
	/// than a plain account when being called through one of the contract RPCs where the
	/// client can freely choose the origin. This usually makes no sense but is still possible.
	origin: Origin<T>,
	/// The gas meter where costs are charged to.
	gas_meter: &'a mut GasMeter<T>,
	/// The storage meter makes sure that the storage deposit limit is obeyed.
	storage_meter: &'a mut storage::meter::Meter<T>,
	/// The timestamp at the point of call stack instantiation.
	timestamp: MomentOf<T>,
	/// The block number at the time of call stack instantiation.
	block_number: BlockNumberFor<T>,
	/// The actual call stack. One entry per nested contract called/instantiated.
	/// This does **not** include the [`Self::first_frame`].
	frames: BoundedVec<Frame<T>, ConstU32<{ limits::CALL_STACK_DEPTH }>>,
	/// Statically guarantee that each call stack has at least one frame.
	first_frame: Frame<T>,
	/// Transient storage used to store data, which is kept for the duration of a transaction.
	transient_storage: TransientStorage<T>,
	/// Global behavior determined by the creater of this stack.
	exec_config: &'a ExecConfig,
	/// No executable is held by the struct but influences its behaviour.
	_phantom: PhantomData<E>,
	/// The set of contracts that were created during this call stack.
	contracts_created: BTreeSet<T::AccountId>,
	/// The set of contracts that are registered for destruction at the end of this call stack.
	/// The tuple contains: (address of contract, contract info, address of beneficiary)
	contracts_to_be_destroyed: BTreeSet<(H160, ContractInfo<T>, H160)>,
}

/// Represents one entry in the call stack.
///
/// For each nested contract call or instantiate one frame is created. It holds specific
/// information for the said call and caches the in-storage `ContractInfo` data structure.
struct Frame<T: Config> {
	/// The address of the executing contract.
	account_id: T::AccountId,
	/// The cached in-storage data of the contract.
	cached_contract_info: CachedContract<T>,
	/// The EVM balance transferred by the caller as part of the call.
	value_transferred: U256,
	/// Determines whether this is a call or instantiate frame.
	entry_point: ExportedFunction,
	/// The gas meter capped to the supplied gas limit.
	nested_gas: GasMeter<T>,
	/// The storage meter for the individual call.
	nested_storage: storage::meter::NestedMeter<T>,
	/// If `false` the contract enabled its defense against reentrance attacks.
	allows_reentry: bool,
	/// If `true` subsequent calls cannot modify storage.
	read_only: bool,
	/// The delegate call info of the currently executing frame which was spawned by
	/// `delegate_call`.
	delegate: Option<DelegateInfo<T>>,
	/// The output of the last executed call frame.
	last_frame_output: ExecReturnValue,
}

/// This structure is used to represent the arguments in a delegate call frame in order to
/// distinguish who delegated the call and where it was delegated to.
struct DelegateInfo<T: Config> {
	/// The caller of the contract.
	pub caller: Origin<T>,
	/// The address of the contract the call was delegated to.
	pub callee: H160,
}

/// When calling an address it can either lead to execution of contract code or a pre-compile.
enum ExecutableOrPrecompile<T: Config, E: Executable<T>, Env> {
	/// Contract code.
	Executable(E),
	/// Code inside the runtime (so called pre-compile).
	Precompile { instance: PrecompileInstance<Env>, _phantom: PhantomData<T> },
}

impl<T: Config, E: Executable<T>, Env> ExecutableOrPrecompile<T, E, Env> {
	fn as_executable(&self) -> Option<&E> {
		if let Self::Executable(executable) = self {
			Some(executable)
		} else {
			None
		}
	}

	fn is_pvm(&self) -> bool {
		match self {
			Self::Executable(e) => e.code_info().is_pvm(),
			_ => false,
		}
	}

	fn as_precompile(&self) -> Option<&PrecompileInstance<Env>> {
		if let Self::Precompile { instance, .. } = self {
			Some(instance)
		} else {
			None
		}
	}

	#[cfg(any(feature = "runtime-benchmarks", test))]
	fn into_executable(self) -> Option<E> {
		if let Self::Executable(executable) = self {
			Some(executable)
		} else {
			None
		}
	}
}

/// Parameter passed in when creating a new `Frame`.
///
/// It determines whether the new frame is for a call or an instantiate.
enum FrameArgs<'a, T: Config, E> {
	Call {
		/// The account id of the contract that is to be called.
		dest: T::AccountId,
		/// If `None` the contract info needs to be reloaded from storage.
		cached_info: Option<ContractInfo<T>>,
		/// This frame was created by `seal_delegate_call` and hence uses different code than
		/// what is stored at [`Self::Call::dest`]. Its caller ([`DelegatedCall::caller`]) is the
		/// account which called the caller contract
		delegated_call: Option<DelegateInfo<T>>,
	},
	Instantiate {
		/// The contract or signed origin which instantiates the new contract.
		sender: T::AccountId,
		/// The executable whose `deploy` function is run.
		executable: E,
		/// A salt used in the contract address derivation of the new contract.
		salt: Option<&'a [u8; 32]>,
		/// The input data is used in the contract address derivation of the new contract.
		input_data: &'a [u8],
	},
}

/// Describes the different states of a contract as contained in a `Frame`.
enum CachedContract<T: Config> {
	/// The cached contract is up to date with the in-storage value.
	Cached(ContractInfo<T>),
	/// A recursive call into the same contract did write to the contract info.
	///
	/// In this case the cached contract is stale and needs to be reloaded from storage.
	Invalidated,
	/// The frame is associated with pre-compile that has no contract info.
	None,
}

impl<T: Config> Frame<T> {
	/// Return the `contract_info` of the current contract.
	fn contract_info(&mut self) -> &mut ContractInfo<T> {
		self.cached_contract_info.get(&self.account_id)
	}
}

/// Extract the contract info after loading it from storage.
///
/// This assumes that `load` was executed before calling this macro.
macro_rules! get_cached_or_panic_after_load {
	($c:expr) => {{
		if let CachedContract::Cached(contract) = $c {
			contract
		} else {
			panic!(
				"It is impossible to remove a contract that is on the call stack;\
				See implementations of terminate;\
				Therefore fetching a contract will never fail while using an account id
				that is currently active on the call stack;\
				qed"
			);
		}
	}};
}

/// Same as [`Stack::top_frame`].
///
/// We need this access as a macro because sometimes hiding the lifetimes behind
/// a function won't work out.
macro_rules! top_frame {
	($stack:expr) => {
		$stack.frames.last().unwrap_or(&$stack.first_frame)
	};
}

/// Same as [`Stack::top_frame_mut`].
///
/// We need this access as a macro because sometimes hiding the lifetimes behind
/// a function won't work out.
macro_rules! top_frame_mut {
	($stack:expr) => {
		$stack.frames.last_mut().unwrap_or(&mut $stack.first_frame)
	};
}

impl<T: Config> CachedContract<T> {
	/// Return `Some(ContractInfo)` if the contract is in cached state. `None` otherwise.
	fn into_contract(self) -> Option<ContractInfo<T>> {
		if let CachedContract::Cached(contract) = self {
			Some(contract)
		} else {
			None
		}
	}

	/// Return `Some(&mut ContractInfo)` if the contract is in cached state. `None` otherwise.
	fn as_contract(&mut self) -> Option<&mut ContractInfo<T>> {
		if let CachedContract::Cached(contract) = self {
			Some(contract)
		} else {
			None
		}
	}

	/// Load the `contract_info` from storage if necessary.
	fn load(&mut self, account_id: &T::AccountId) {
		if let CachedContract::Invalidated = self {
			if let Some(contract) =
				AccountInfo::<T>::load_contract(&T::AddressMapper::to_address(account_id))
			{
				*self = CachedContract::Cached(contract);
			}
		}
	}

	/// Return the cached contract_info.
	fn get(&mut self, account_id: &T::AccountId) -> &mut ContractInfo<T> {
		self.load(account_id);
		get_cached_or_panic_after_load!(self)
	}

	/// Set the status to invalidate if is cached.
	fn invalidate(&mut self) {
		if matches!(self, CachedContract::Cached(_)) {
			*self = CachedContract::Invalidated;
		}
	}
}

impl<'a, T, E> Stack<'a, T, E>
where
	T: Config,
	E: Executable<T>,
{
	/// Create and run a new call stack by calling into `dest`.
	///
	/// # Return Value
	///
	/// Result<(ExecReturnValue, CodeSize), (ExecError, CodeSize)>
	pub fn run_call(
		origin: Origin<T>,
		dest: H160,
		gas_meter: &mut GasMeter<T>,
		storage_meter: &mut storage::meter::Meter<T>,
		value: U256,
		input_data: Vec<u8>,
		exec_config: &ExecConfig,
	) -> ExecResult {
		let dest = T::AddressMapper::to_account_id(&dest);
		if let Some((mut stack, executable)) = Stack::<'_, T, E>::new(
			FrameArgs::Call { dest: dest.clone(), cached_info: None, delegated_call: None },
			origin.clone(),
			gas_meter,
			storage_meter,
			value,
			exec_config,
		)? {
			stack.run(executable, input_data).map(|_| stack.first_frame.last_frame_output)
		} else {
			if_tracing(|t| {
				t.enter_child_span(
					origin.account_id().map(T::AddressMapper::to_address).unwrap_or_default(),
					T::AddressMapper::to_address(&dest),
					false,
					false,
					value,
					&input_data,
					Weight::zero(),
				);
			});

			let result = Self::transfer_from_origin(
				&origin,
				&origin,
				&dest,
				value,
				storage_meter,
				exec_config,
			);

			if_tracing(|t| match result {
				Ok(ref output) => t.exit_child_span(&output, Weight::zero()),
				Err(e) => t.exit_child_span_with_error(e.error.into(), Weight::zero()),
			});

			log::trace!(target: LOG_TARGET, "call finished with: {result:?}");

			result
		}
	}

	/// Create and run a new call stack by instantiating a new contract.
	///
	/// # Return Value
	///
	/// Result<(NewContractAccountId, ExecReturnValue), ExecError)>
	pub fn run_instantiate(
		origin: T::AccountId,
		executable: E,
		gas_meter: &mut GasMeter<T>,
		storage_meter: &mut storage::meter::Meter<T>,
		value: U256,
		input_data: Vec<u8>,
		salt: Option<&[u8; 32]>,
		exec_config: &ExecConfig,
	) -> Result<(H160, ExecReturnValue), ExecError> {
		let deployer = T::AddressMapper::to_address(&origin);
		let (mut stack, executable) = Stack::<'_, T, E>::new(
			FrameArgs::Instantiate {
				sender: origin.clone(),
				executable,
				salt,
				input_data: input_data.as_ref(),
			},
			Origin::from_account_id(origin),
			gas_meter,
			storage_meter,
			value,
			exec_config,
		)?
		.expect(FRAME_ALWAYS_EXISTS_ON_INSTANTIATE);
		let address = T::AddressMapper::to_address(&stack.top_frame().account_id);
		let result = stack
			.run(executable, input_data)
			.map(|_| (address, stack.first_frame.last_frame_output));
		if let Ok((contract, ref output)) = result {
			if !output.did_revert() {
				Contracts::<T>::deposit_event(Event::Instantiated { deployer, contract });
			}
		}
		log::trace!(target: LOG_TARGET, "instantiate finished with: {result:?}");
		result
	}

	#[cfg(any(feature = "runtime-benchmarks", test))]
	pub fn bench_new_call(
		dest: H160,
		origin: Origin<T>,
		gas_meter: &'a mut GasMeter<T>,
		storage_meter: &'a mut storage::meter::Meter<T>,
		value: BalanceOf<T>,
		exec_config: &'a ExecConfig,
	) -> (Self, E) {
		let call = Self::new(
			FrameArgs::Call {
				dest: T::AddressMapper::to_account_id(&dest),
				cached_info: None,
				delegated_call: None,
			},
			origin,
			gas_meter,
			storage_meter,
			value.into(),
			exec_config,
		)
		.unwrap()
		.unwrap();
		(call.0, call.1.into_executable().unwrap())
	}

	/// Create a new call stack.
	///
	/// Returns `None` when calling a non existent contract. This is not an error case
	/// since this will result in a value transfer.
	fn new(
		args: FrameArgs<T, E>,
		origin: Origin<T>,
		gas_meter: &'a mut GasMeter<T>,
		storage_meter: &'a mut storage::meter::Meter<T>,
		value: U256,
		exec_config: &'a ExecConfig,
	) -> Result<Option<(Self, ExecutableOrPrecompile<T, E, Self>)>, ExecError> {
		origin.ensure_mapped()?;
		let Some((first_frame, executable)) = Self::new_frame(
			args,
			value,
			gas_meter,
			Weight::max_value(),
			storage_meter,
			BalanceOf::<T>::max_value(),
			false,
			true,
		)?
		else {
			return Ok(None);
		};

		let stack = Self {
			origin,
			gas_meter,
			storage_meter,
			timestamp: T::Time::now(),
			block_number: <frame_system::Pallet<T>>::block_number(),
			first_frame,
			frames: Default::default(),
			transient_storage: TransientStorage::new(limits::TRANSIENT_STORAGE_BYTES),
			exec_config,
			_phantom: Default::default(),
			contracts_created: BTreeSet::new(),
			contracts_to_be_destroyed: BTreeSet::new(),
		};

		Ok(Some((stack, executable)))
	}

	/// Construct a new frame.
	///
	/// This does not take `self` because when constructing the first frame `self` is
	/// not initialized, yet.
	fn new_frame<S: storage::meter::State + Default + Debug>(
		frame_args: FrameArgs<T, E>,
		value_transferred: U256,
		gas_meter: &mut GasMeter<T>,
		gas_limit: Weight,
		storage_meter: &mut storage::meter::GenericMeter<T, S>,
		deposit_limit: BalanceOf<T>,
		read_only: bool,
		origin_is_caller: bool,
	) -> Result<Option<(Frame<T>, ExecutableOrPrecompile<T, E, Self>)>, ExecError> {
		let (account_id, contract_info, executable, delegate, entry_point) = match frame_args {
			FrameArgs::Call { dest, cached_info, delegated_call } => {
				let address = T::AddressMapper::to_address(&dest);
				let precompile = <AllPrecompiles<T>>::get(address.as_fixed_bytes());

				// which contract info to load is unaffected by the fact if this
				// is a delegate call or not
				let mut contract = match (cached_info, &precompile) {
					(Some(info), _) => CachedContract::Cached(info),
					(None, None) =>
						if let Some(info) = AccountInfo::<T>::load_contract(&address) {
							CachedContract::Cached(info)
						} else {
							return Ok(None);
						},
					(None, Some(precompile)) if precompile.has_contract_info() => {
						if let Some(info) = AccountInfo::<T>::load_contract(&address) {
							CachedContract::Cached(info)
						} else {
							let info = ContractInfo::new(&address, 0u32.into(), H256::zero())?;
							CachedContract::Cached(info)
						}
					},
					(None, Some(_)) => CachedContract::None,
				};

				// in case of delegate the executable is not the one at `address`
				let executable = if let Some(delegated_call) = &delegated_call {
					if let Some(precompile) =
						<AllPrecompiles<T>>::get(delegated_call.callee.as_fixed_bytes())
					{
						ExecutableOrPrecompile::Precompile {
							instance: precompile,
							_phantom: Default::default(),
						}
					} else {
						let Some(info) = AccountInfo::<T>::load_contract(&delegated_call.callee)
						else {
							return Ok(None);
						};
						let executable = E::from_storage(info.code_hash, gas_meter)?;
						ExecutableOrPrecompile::Executable(executable)
					}
				} else {
					if let Some(precompile) = precompile {
						ExecutableOrPrecompile::Precompile {
							instance: precompile,
							_phantom: Default::default(),
						}
					} else {
						let executable = E::from_storage(
							contract
								.as_contract()
								.expect("When not a precompile the contract was loaded above; qed")
								.code_hash,
							gas_meter,
						)?;
						ExecutableOrPrecompile::Executable(executable)
					}
				};

				(dest, contract, executable, delegated_call, ExportedFunction::Call)
			},
			FrameArgs::Instantiate { sender, executable, salt, input_data } => {
				let deployer = T::AddressMapper::to_address(&sender);
				let account_nonce = <System<T>>::account_nonce(&sender);
				let address = if let Some(salt) = salt {
					address::create2(&deployer, executable.code(), input_data, salt)
				} else {
					use sp_runtime::Saturating;
					address::create1(
						&deployer,
						// the Nonce from the origin has been incremented pre-dispatch, so we
						// need to subtract 1 to get the nonce at the time of the call.
						if origin_is_caller {
							account_nonce.saturating_sub(1u32.into()).saturated_into()
						} else {
							account_nonce.saturated_into()
						},
					)
				};
				let contract = ContractInfo::new(
					&address,
					<System<T>>::account_nonce(&sender),
					*executable.code_hash(),
				)?;
				(
					T::AddressMapper::to_fallback_account_id(&address),
					CachedContract::Cached(contract),
					ExecutableOrPrecompile::Executable(executable),
					None,
					ExportedFunction::Constructor,
				)
			},
		};

		let frame = Frame {
			delegate,
			value_transferred,
			cached_contract_info: contract_info,
			account_id,
			entry_point,
			nested_gas: gas_meter.nested(gas_limit),
			nested_storage: storage_meter.nested(deposit_limit),
			allows_reentry: true,
			read_only,
			last_frame_output: Default::default(),
		};

		Ok(Some((frame, executable)))
	}

	/// Create a subsequent nested frame.
	fn push_frame(
		&mut self,
		frame_args: FrameArgs<T, E>,
		value_transferred: U256,
		gas_limit: Weight,
		deposit_limit: BalanceOf<T>,
		read_only: bool,
	) -> Result<Option<ExecutableOrPrecompile<T, E, Self>>, ExecError> {
		if self.frames.len() as u32 == limits::CALL_STACK_DEPTH {
			return Err(Error::<T>::MaxCallDepthReached.into());
		}

		// We need to make sure that changes made to the contract info are not discarded.
		// See the `in_memory_changes_not_discarded` test for more information.
		// We do not store on instantiate because we do not allow to call into a contract
		// from its own constructor.
		let frame = self.top_frame();
		if let (CachedContract::Cached(contract), ExportedFunction::Call) =
			(&frame.cached_contract_info, frame.entry_point)
		{
			AccountInfo::<T>::insert_contract(
				&T::AddressMapper::to_address(&frame.account_id),
				contract.clone(),
			);
		}

		let frame = top_frame_mut!(self);
		let nested_gas = &mut frame.nested_gas;
		let nested_storage = &mut frame.nested_storage;
		if let Some((frame, executable)) = Self::new_frame(
			frame_args,
			value_transferred,
			nested_gas,
			gas_limit,
			nested_storage,
			deposit_limit,
			read_only,
			false,
		)? {
			self.frames.try_push(frame).map_err(|_| Error::<T>::MaxCallDepthReached)?;
			Ok(Some(executable))
		} else {
			Ok(None)
		}
	}

	/// Run the current (top) frame.
	///
	/// This can be either a call or an instantiate.
	fn run(
		&mut self,
		executable: ExecutableOrPrecompile<T, E, Self>,
		input_data: Vec<u8>,
	) -> Result<(), ExecError> {
		let frame = self.top_frame();
		let entry_point = frame.entry_point;
		let is_pvm = executable.is_pvm();

		if_tracing(|tracer| {
			tracer.enter_child_span(
				self.caller().account_id().map(T::AddressMapper::to_address).unwrap_or_default(),
				T::AddressMapper::to_address(&frame.account_id),
				frame.delegate.is_some(),
				frame.read_only,
				frame.value_transferred,
				&input_data,
				frame.nested_gas.gas_left(),
			);
		});

		// The output of the caller frame will be replaced by the output of this run.
		// It is also not accessible from nested frames.
		// Hence we drop it early to save the memory.
		let frames_len = self.frames.len();
		if let Some(caller_frame) = match frames_len {
			0 => None,
			1 => Some(&mut self.first_frame.last_frame_output),
			_ => self.frames.get_mut(frames_len - 2).map(|frame| &mut frame.last_frame_output),
		} {
			*caller_frame = Default::default();
		}

		self.transient_storage.start_transaction();

		let do_transaction = || -> ExecResult {
			let caller = self.caller();
			let is_first_frame = self.frames.len() == 0;
			let bump_nonce = self.exec_config.bump_nonce;
			let frame = top_frame_mut!(self);
			let account_id = &frame.account_id.clone();

			if u32::try_from(input_data.len())
				.map(|len| len > limits::CALLDATA_BYTES)
				.unwrap_or(true)
			{
				Err(<Error<T>>::CallDataTooLarge)?;
			}

			// We need to make sure that the contract's account exists before calling its
			// constructor.
			if entry_point == ExportedFunction::Constructor {
				// Root origin can't be used to instantiate a contract, so it is safe to assume that
				// if we reached this point the origin has an associated account.
				let origin = &self.origin.account_id()?;

				let ed = <Contracts<T>>::min_balance();
				frame.nested_storage.record_charge(&StorageDeposit::Charge(ed))?;
				<Contracts<T>>::charge_deposit(None, origin, account_id, ed, self.exec_config)
					.map_err(|_| <Error<T>>::StorageDepositNotEnoughFunds)?;

				// A consumer is added at account creation and removed it on termination, otherwise
				// the runtime could remove the account. As long as a contract exists its
				// account must exist. With the consumer, a correct runtime cannot remove the
				// account.
				<System<T>>::inc_consumers(account_id)?;

				// Contracts nonce starts at 1
				<System<T>>::inc_account_nonce(account_id);

				if bump_nonce || !is_first_frame {
					// Needs to be incremented before calling into the code so that it is visible
					// in case of recursion.
					<System<T>>::inc_account_nonce(caller.account_id()?);
				}
				// The incremented refcount should be visible to the constructor.
				if is_pvm {
					<CodeInfo<T>>::increment_refcount(
						*executable
							.as_executable()
							.expect("Precompiles cannot be instantiated; qed")
							.code_hash(),
					)?;
				}
			}

			// Every non delegate call or instantiate also optionally transfers the balance.
			// If it is a delegate call, then we've already transferred tokens in the
			// last non-delegate frame.
			if frame.delegate.is_none() {
				Self::transfer_from_origin(
					&self.origin,
					&caller,
					account_id,
					frame.value_transferred,
					&mut frame.nested_storage,
					self.exec_config,
				)?;
			}

			// We need to make sure that the pre-compiles contract exist before executing it.
			// A few more conditionals:
			// 	- Only contracts with extended API (has_contract_info) are guaranteed to have an
			//    account.
			//  - Only when not delegate calling we are executing in the context of the pre-compile.
			//    Pre-compiles itself cannot delegate call.
			if let Some(precompile) = executable.as_precompile() {
				if precompile.has_contract_info() &&
					frame.delegate.is_none() &&
					!<System<T>>::account_exists(account_id)
				{
					// prefix matching pre-compiles cannot have a contract info
					// hence we only mint once per pre-compile
					T::Currency::mint_into(account_id, T::Currency::minimum_balance())?;
					// make sure the pre-compile does not destroy its account by accident
					<System<T>>::inc_consumers(account_id)?;
				}
			}

			let mut code_deposit = executable
				.as_executable()
				.map(|exec| exec.code_info().deposit())
				.unwrap_or_default();

			let mut output = match executable {
				ExecutableOrPrecompile::Executable(executable) =>
					executable.execute(self, entry_point, input_data),
				ExecutableOrPrecompile::Precompile { instance, .. } =>
					instance.call(input_data, self),
			}
			.and_then(|output| {
				if u32::try_from(output.data.len())
					.map(|len| len > limits::CALLDATA_BYTES)
					.unwrap_or(true)
				{
					Err(<Error<T>>::ReturnDataTooLarge)?;
				}
				Ok(output)
			})
			.map_err(|e| ExecError { error: e.error, origin: ErrorOrigin::Callee })?;

			// Avoid useless work that would be reverted anyways.
			if output.did_revert() {
				return Ok(output);
			}

			// The deposit we charge for a contract depends on the size of the immutable data.
			// Hence we need to delay charging the base deposit after execution.
			let frame = if entry_point == ExportedFunction::Constructor {
				let origin = self.origin.account_id()?.clone();
				let frame = top_frame_mut!(self);
				// if we are dealing with EVM bytecode
				// We upload the new runtime code, and update the code
				if !is_pvm {
					// Only keep return data for tracing
					let data = if crate::tracing::if_tracing(|_| {}).is_none() {
						core::mem::replace(&mut output.data, Default::default())
					} else {
						output.data.clone()
					};

					let mut module = crate::ContractBlob::<T>::from_evm_runtime_code(data, origin)?;
					module.store_code(&self.exec_config, Some(&mut frame.nested_storage))?;
					code_deposit = module.code_info().deposit();

					let contract_info = frame.contract_info();
					contract_info.code_hash = *module.code_hash();
					<CodeInfo<T>>::increment_refcount(contract_info.code_hash)?;
				}

				let deposit = frame.contract_info().update_base_deposit(code_deposit);
				frame
					.nested_storage
					.charge_deposit(frame.account_id.clone(), StorageDeposit::Charge(deposit));
				frame
			} else {
				self.top_frame_mut()
			};

			// The storage deposit is only charged at the end of every call stack.
			// To make sure that no sub call uses more than it is allowed to,
			// the limit is manually enforced here.
			let contract = frame.cached_contract_info.as_contract();
			frame
				.nested_storage
				.enforce_limit(contract)
				.map_err(|e| ExecError { error: e, origin: ErrorOrigin::Callee })?;

			Ok(output)
		};

		// All changes performed by the contract are executed under a storage transaction.
		// This allows for roll back on error. Changes to the cached contract_info are
		// committed or rolled back when popping the frame.
		//
		// `with_transactional` may return an error caused by a limit in the
		// transactional storage depth.
		let transaction_outcome =
			with_transaction(|| -> TransactionOutcome<Result<_, DispatchError>> {
				let output = do_transaction();
				match &output {
					Ok(result) if !result.did_revert() =>
						TransactionOutcome::Commit(Ok((true, output))),
					_ => TransactionOutcome::Rollback(Ok((false, output))),
				}
			});

		let (success, output) = match transaction_outcome {
			// `with_transactional` executed successfully, and we have the expected output.
			Ok((success, output)) => {
				if_tracing(|tracer| {
					let gas_consumed = top_frame!(self).nested_gas.gas_consumed();
					match &output {
						Ok(output) => tracer.exit_child_span(&output, gas_consumed),
						Err(e) => tracer.exit_child_span_with_error(e.error.into(), gas_consumed),
					}
				});

				(success, output)
			},
			// `with_transactional` returned an error, and we propagate that error and note no state
			// has changed.
			Err(error) => {
				if_tracing(|tracer| {
					let gas_consumed = top_frame!(self).nested_gas.gas_consumed();
					tracer.exit_child_span_with_error(error.into(), gas_consumed);
				});

				(false, Err(error.into()))
			},
		};

		if success {
			self.transient_storage.commit_transaction();
		} else {
			self.transient_storage.rollback_transaction();
		}

		log::trace!(target: LOG_TARGET, "frame finished with: {output:?}");

		self.pop_frame(success)?;
		output.map(|output| {
			self.top_frame_mut().last_frame_output = output;
		})
	}

	/// Remove the current (top) frame from the stack.
	///
	/// This is called after running the current frame. It commits cached values to storage
	/// and invalidates all stale references to it that might exist further down the call stack.
	fn pop_frame(&mut self, persist: bool) -> Result<(), ExecError> {
		// Pop the current frame from the stack and return it in case it needs to interact
		// with duplicates that might exist on the stack.
		// A `None` means that we are returning from the `first_frame`.
		let frame = self.frames.pop();

		// Both branches do essentially the same with the exception. The difference is that
		// the else branch does consume the hardcoded `first_frame`.
		if let Some(mut frame) = frame {
			let account_id = &frame.account_id;
			let prev = top_frame_mut!(self);

			prev.nested_gas.absorb_nested(frame.nested_gas);

			// Only gas counter changes are persisted in case of a failure.
			if !persist {
				return Ok(());
			}

			// Record the storage meter changes of the nested call into the parent meter.
			// If the dropped frame's contract has a contract info we update the deposit
			// counter in its contract info. The load is necessary to pull it from storage in case
			// it was invalidated.
			frame.cached_contract_info.load(account_id);
			let mut contract = frame.cached_contract_info.into_contract();
			prev.nested_storage.absorb(frame.nested_storage, account_id, contract.as_mut());

			// In case the contract wasn't terminated we need to persist changes made to it.
			if let Some(contract) = contract {
				// optimization: Predecessor is the same contract.
				// We can just copy the contract into the predecessor without a storage write.
				// This is possible when there is no other contract in-between that could
				// trigger a rollback.
				if prev.account_id == *account_id {
					prev.cached_contract_info = CachedContract::Cached(contract);
					return Ok(());
				}

				// Predecessor is a different contract: We persist the info and invalidate the first
				// stale cache we find. This triggers a reload from storage on next use. We skip(1)
				// because that case is already handled by the optimization above. Only the first
				// cache needs to be invalidated because that one will invalidate the next cache
				// when it is popped from the stack.
				AccountInfo::<T>::insert_contract(
					&T::AddressMapper::to_address(account_id),
					contract,
				);
				if let Some(f) = self.frames_mut().skip(1).find(|f| f.account_id == *account_id) {
					f.cached_contract_info.invalidate();
				}
			}
		} else {
			self.gas_meter.absorb_nested(mem::take(&mut self.first_frame.nested_gas));
			if !persist {
				return Ok(());
			}
			let mut contract = self.first_frame.cached_contract_info.as_contract();
			self.storage_meter.absorb(
				mem::take(&mut self.first_frame.nested_storage),
				&self.first_frame.account_id,
				contract.as_deref_mut(),
			);

			if let Some(contract) = contract {
				AccountInfo::<T>::insert_contract(
					&T::AddressMapper::to_address(&self.first_frame.account_id),
					contract.clone(),
				);
			}
			{
				// iterate contracts_to_be_destroyed and destroy each contract
				let contracts_to_destroy: Vec<(H160, ContractInfo<T>, H160)> =
					self.contracts_to_be_destroyed.iter().cloned().collect();
				for (contract_address, contract_info, beneficiary) in contracts_to_destroy {
					let _code_removed =
						self.destroy_contract(&contract_address, &contract_info, &beneficiary)?;
				}
			}
		}
		Ok(())
	}

	/// Transfer some funds from `from` to `to`.
	///
	/// This is a no-op for zero `value`, avoiding events to be emitted for zero balance transfers.
	///
	/// If the destination account does not exist, it is pulled into existence by transferring the
	/// ED from `origin` to the new account. The total amount transferred to `to` will be ED +
	/// `value`. This makes the ED fully transparent for contracts.
	/// The ED transfer is executed atomically with the actual transfer, avoiding the possibility of
	/// the ED transfer succeeding but the actual transfer failing. In other words, if the `to` does
	/// not exist, the transfer does fail and nothing will be sent to `to` if either `origin` can
	/// not provide the ED or transferring `value` from `from` to `to` fails.
	/// Note: This will also fail if `origin` is root.
	fn transfer<S: storage::meter::State + Default + Debug>(
		origin: &Origin<T>,
		from: &T::AccountId,
		to: &T::AccountId,
		value: U256,
		storage_meter: &mut storage::meter::GenericMeter<T, S>,
		exec_config: &ExecConfig,
	) -> DispatchResult {
		fn transfer_with_dust<T: Config>(
			from: &AccountIdOf<T>,
			to: &AccountIdOf<T>,
			value: BalanceWithDust<BalanceOf<T>>,
		) -> DispatchResult {
			let (value, dust) = value.deconstruct();

			fn transfer_balance<T: Config>(
				from: &AccountIdOf<T>,
				to: &AccountIdOf<T>,
				value: BalanceOf<T>,
			) -> DispatchResult {
				T::Currency::transfer(from, to, value, Preservation::Preserve)
				.map_err(|err| {
					log::debug!(target: crate::LOG_TARGET, "Transfer failed: from {from:?} to {to:?} (value: ${value:?}). Err: {err:?}");
					Error::<T>::TransferFailed
				})?;
				Ok(())
			}

			fn transfer_dust<T: Config>(
				from: &mut AccountInfo<T>,
				to: &mut AccountInfo<T>,
				dust: u32,
			) -> DispatchResult {
				from.dust =
					from.dust.checked_sub(dust).ok_or_else(|| Error::<T>::TransferFailed)?;
				to.dust = to.dust.checked_add(dust).ok_or_else(|| Error::<T>::TransferFailed)?;
				Ok(())
			}

			if dust.is_zero() {
				return transfer_balance::<T>(from, to, value)
			}

			let from_addr = <T::AddressMapper as AddressMapper<T>>::to_address(from);
			let mut from_info = AccountInfoOf::<T>::get(&from_addr).unwrap_or_default();

			let to_addr = <T::AddressMapper as AddressMapper<T>>::to_address(to);
			let mut to_info = AccountInfoOf::<T>::get(&to_addr).unwrap_or_default();

			let plank = T::NativeToEthRatio::get();

			if from_info.dust < dust {
				T::Currency::burn_from(
					from,
					1u32.into(),
					Preservation::Preserve,
					Precision::Exact,
					Fortitude::Polite,
				)
				.map_err(|err| {
					log::debug!(target: crate::LOG_TARGET, "Burning 1 plank from {from:?} failed. Err: {err:?}");
					Error::<T>::TransferFailed
				})?;

				from_info.dust =
					from_info.dust.checked_add(plank).ok_or_else(|| Error::<T>::TransferFailed)?;
			}

			transfer_balance::<T>(from, to, value)?;
			transfer_dust::<T>(&mut from_info, &mut to_info, dust)?;

			if to_info.dust >= plank {
				T::Currency::mint_into(to, 1u32.into())?;
				to_info.dust =
					to_info.dust.checked_sub(plank).ok_or_else(|| Error::<T>::TransferFailed)?;
			}

			AccountInfoOf::<T>::set(&from_addr, Some(from_info));
			AccountInfoOf::<T>::set(&to_addr, Some(to_info));

			Ok(())
		}
		let value = BalanceWithDust::<BalanceOf<T>>::from_value::<T>(value)
			.map_err(|_| Error::<T>::BalanceConversionFailed)?;
		if value.is_zero() {
			return Ok(());
		}

		if <System<T>>::account_exists(to) {
			return transfer_with_dust::<T>(from, to, value)
		}

		let origin = origin.account_id()?;
		let ed = <T as Config>::Currency::minimum_balance();
		with_transaction(|| -> TransactionOutcome<DispatchResult> {
			match storage_meter
				.record_charge(&StorageDeposit::Charge(ed))
				.and_then(|_| {
					<Contracts<T>>::charge_deposit(None, origin, to, ed, exec_config)
						.map_err(|_| Error::<T>::StorageDepositNotEnoughFunds)?;
					Ok(())
				})
				.and_then(|_| transfer_with_dust::<T>(from, to, value))
			{
				Ok(_) => TransactionOutcome::Commit(Ok(())),
				Err(err) => TransactionOutcome::Rollback(Err(err)),
			}
		})
	}

	/// Same as `transfer` but `from` is an `Origin`.
	fn transfer_from_origin<S: storage::meter::State + Default + Debug>(
		origin: &Origin<T>,
		from: &Origin<T>,
		to: &T::AccountId,
		value: U256,
		storage_meter: &mut storage::meter::GenericMeter<T, S>,
		exec_config: &ExecConfig,
	) -> ExecResult {
		// If the from address is root there is no account to transfer from, and therefore we can't
		// take any `value` other than 0.
		let from = match from {
			Origin::Signed(caller) => caller,
			Origin::Root if value.is_zero() => return Ok(Default::default()),
			Origin::Root => return Err(DispatchError::RootNotAllowed.into()),
		};
		Self::transfer(origin, from, to, value, storage_meter, exec_config)
			.map(|_| Default::default())
			.map_err(Into::into)
	}

	/// Reference to the current (top) frame.
	fn top_frame(&self) -> &Frame<T> {
		top_frame!(self)
	}

	/// Mutable reference to the current (top) frame.
	fn top_frame_mut(&mut self) -> &mut Frame<T> {
		top_frame_mut!(self)
	}

	/// Iterator over all frames.
	///
	/// The iterator starts with the top frame and ends with the root frame.
	fn frames(&self) -> impl Iterator<Item = &Frame<T>> {
		core::iter::once(&self.first_frame).chain(&self.frames).rev()
	}

	/// Same as `frames` but with a mutable reference as iterator item.
	fn frames_mut(&mut self) -> impl Iterator<Item = &mut Frame<T>> {
		core::iter::once(&mut self.first_frame).chain(&mut self.frames).rev()
	}

	/// Returns whether the specified contract allows to be reentered right now.
	fn allows_reentry(&self, id: &T::AccountId) -> bool {
		!self.frames().any(|f| &f.account_id == id && !f.allows_reentry)
	}

	/// Returns the *free* balance of the supplied AccountId.
	fn account_balance(&self, who: &T::AccountId) -> U256 {
		let balance = AccountInfo::<T>::balance(AccountIdOrAddress::AccountId(who.clone()));
		crate::Pallet::<T>::convert_native_to_evm(balance)
	}

	/// Certain APIs, e.g. `{set,get}_immutable_data` behave differently depending
	/// on the configured entry point. Thus, we allow setting the export manually.
	#[cfg(feature = "runtime-benchmarks")]
	pub(crate) fn override_export(&mut self, export: ExportedFunction) {
		self.top_frame_mut().entry_point = export;
	}

	#[cfg(feature = "runtime-benchmarks")]
	pub(crate) fn set_block_number(&mut self, block_number: BlockNumberFor<T>) {
		self.block_number = block_number;
	}

	fn block_hash(&self, block_number: U256) -> Option<H256> {
		let Ok(block_number) = BlockNumberFor::<T>::try_from(block_number) else {
			return None;
		};
		if block_number >= self.block_number {
			return None;
		}
		if block_number < self.block_number.saturating_sub(256u32.into()) {
			return None;
		}
		let block_hash = System::<T>::block_hash(&block_number);
		Decode::decode(&mut TrailingZeroInput::new(block_hash.as_ref())).ok()
	}

	fn destroy_contract(
		&mut self,
		contract_address: &H160,
		contract_info: &ContractInfo<T>,
		beneficiary_address: &H160,
	) -> Result<CodeRemoved, DispatchError> {
		let contract_account = T::AddressMapper::to_account_id(contract_address);
		let beneficiary_account = T::AddressMapper::to_account_id(beneficiary_address);

		// Only allow storage to be removed if the contract was created in the current tx.
		let delete_code = self.contracts_created.contains(&contract_account);

		// Create a nested storage meter and terminate the contract's storage.
		let mut nested = self.storage_meter.nested(BalanceOf::<T>::max_value());
		nested.terminate(contract_info, beneficiary_account.clone(), delete_code);
		let mut info = Some(contract_info.clone());
		self.storage_meter
			.absorb(mem::take(&mut nested), &contract_account, info.as_mut());

		if delete_code {
			log::debug!(target: crate::LOG_TARGET, "Contract at {contract_address:?} registered for storage deletion.");
			Ok(CodeRemoved::Yes)
		} else {
			log::debug!(target: crate::LOG_TARGET, "Contract at {contract_address:?} NOT registered for storage deletion.");
			Ok(CodeRemoved::No)
		}
	}
}

impl<'a, T, E> Ext for Stack<'a, T, E>
where
	T: Config,
	E: Executable<T>,
{
	fn delegate_call(
		&mut self,
		gas_limit: Weight,
		deposit_limit: U256,
		address: H160,
		input_data: Vec<u8>,
	) -> Result<(), ExecError> {
		// We reset the return data now, so it is cleared out even if no new frame was executed.
		// This is for example the case for unknown code hashes or creating the frame fails.
		*self.last_frame_output_mut() = Default::default();

		let top_frame = self.top_frame_mut();
		let contract_info = top_frame.contract_info().clone();
		let account_id = top_frame.account_id.clone();
		let value = top_frame.value_transferred;
		if let Some(executable) = self.push_frame(
			FrameArgs::Call {
				dest: account_id,
				cached_info: Some(contract_info),
				delegated_call: Some(DelegateInfo {
					caller: self.caller().clone(),
					callee: address,
				}),
			},
			value,
			gas_limit,
			deposit_limit.saturated_into::<BalanceOf<T>>(),
			self.is_read_only(),
		)? {
			self.run(executable, input_data)
		} else {
			// Delegate-calls to non-contract accounts are considered success.
			Ok(())
		}
	}

	fn terminate(
		&mut self,
		beneficiary: &H160,
		allow_from_outside_tx: bool,
	) -> Result<CodeRemoved, DispatchError> {
		let contract_address = {
			let frame = self.top_frame_mut();
			if frame.entry_point == ExportedFunction::Constructor {
				return Err(Error::<T>::TerminatedInConstructor.into());
			}
			T::AddressMapper::to_address(&frame.account_id)
		};
		let account_id = self.top_frame_mut().account_id.clone();
		if allow_from_outside_tx {
			// Pretend the contract was created in the current tx so that it can be destroyed.
			self.contracts_created.insert(account_id.clone());
		}

		{
			let contract_info = AccountInfo::<T>::load_contract(&contract_address)
				.ok_or(Error::<T>::ContractNotFound)?;
			self.contracts_to_be_destroyed.insert((
				contract_address,
				contract_info.clone(),
				*beneficiary,
			));
		}

		if self.contracts_created.contains(&account_id) {
			Ok(CodeRemoved::Yes)
		} else {
			Ok(CodeRemoved::No)
		}
	}

	fn own_code_hash(&mut self) -> &H256 {
		&self.top_frame_mut().contract_info().code_hash
	}

	/// TODO: This should be changed to run the constructor of the supplied `hash`.
	///
	/// Because the immutable data is attached to a contract and not a code,
	/// we need to update the immutable data too.
	///
	/// Otherwise we open a massive footgun:
	/// If the immutables changed in the new code, the contract will brick.
	///
	/// A possible implementation strategy is to add a flag to `FrameArgs::Instantiate`,
	/// so that `fn run()` will roll back any changes if this flag is set.
	///
	/// After running the constructor, the new immutable data is already stored in
	/// `self.immutable_data` at the address of the (reverted) contract instantiation.
	///
	/// The `set_code_hash` contract API stays disabled until this change is implemented.
	fn set_code_hash(&mut self, hash: H256) -> Result<CodeRemoved, DispatchError> {
		let frame = top_frame_mut!(self);

		let info = frame.contract_info();

		let prev_hash = info.code_hash;
		info.code_hash = hash;

		let code_info = CodeInfoOf::<T>::get(hash).ok_or(Error::<T>::CodeNotFound)?;

		let old_base_deposit = info.storage_base_deposit();
		let new_base_deposit = info.update_base_deposit(code_info.deposit());
		let deposit = StorageDeposit::Charge(new_base_deposit)
			.saturating_sub(&StorageDeposit::Charge(old_base_deposit));

		frame.nested_storage.charge_deposit(frame.account_id.clone(), deposit);

		<CodeInfo<T>>::increment_refcount(hash)?;
		let removed = <CodeInfo<T>>::decrement_refcount(prev_hash)?;
		Ok(removed)
	}

	fn immutable_data_len(&mut self) -> u32 {
		self.top_frame_mut().contract_info().immutable_data_len()
	}

	fn get_immutable_data(&mut self) -> Result<ImmutableData, DispatchError> {
		if self.top_frame().entry_point == ExportedFunction::Constructor {
			return Err(Error::<T>::InvalidImmutableAccess.into());
		}

		// Immutable is read from contract code being executed
		let address = self
			.top_frame()
			.delegate
			.as_ref()
			.map(|d| d.callee)
			.unwrap_or(T::AddressMapper::to_address(self.account_id()));
		Ok(<ImmutableDataOf<T>>::get(address).ok_or_else(|| Error::<T>::InvalidImmutableAccess)?)
	}

	fn set_immutable_data(&mut self, data: ImmutableData) -> Result<(), DispatchError> {
		let frame = self.top_frame_mut();
		if frame.entry_point == ExportedFunction::Call || data.is_empty() {
			return Err(Error::<T>::InvalidImmutableAccess.into());
		}
		frame.contract_info().set_immutable_data_len(data.len() as u32);
		<ImmutableDataOf<T>>::insert(T::AddressMapper::to_address(&frame.account_id), &data);
		Ok(())
	}
}

impl<'a, T, E> PrecompileWithInfoExt for Stack<'a, T, E>
where
	T: Config,
	E: Executable<T>,
{
	fn get_storage(&mut self, key: &Key) -> Option<Vec<u8>> {
		self.top_frame_mut().contract_info().read(key)
	}

	fn get_storage_size(&mut self, key: &Key) -> Option<u32> {
		self.top_frame_mut().contract_info().size(key.into())
	}

	fn set_storage(
		&mut self,
		key: &Key,
		value: Option<Vec<u8>>,
		take_old: bool,
	) -> Result<WriteOutcome, DispatchError> {
		let frame = self.top_frame_mut();
		frame.cached_contract_info.get(&frame.account_id).write(
			key.into(),
			value,
			Some(&mut frame.nested_storage),
			take_old,
		)
	}

	fn charge_storage(&mut self, diff: &Diff) {
		self.top_frame_mut().nested_storage.charge(diff)
	}

	fn instantiate(
		&mut self,
		gas_limit: Weight,
		deposit_limit: U256,
		code: Code,
		value: U256,
		input_data: Vec<u8>,
		salt: Option<&[u8; 32]>,
	) -> Result<H160, ExecError> {
		// We reset the return data now, so it is cleared out even if no new frame was executed.
		// This is for example the case when creating the frame fails.
		*self.last_frame_output_mut() = Default::default();

		let sender = self.top_frame().account_id.clone();
		let executable = {
			let executable = match &code {
				Code::Upload(bytecode) => {
					if !T::AllowEVMBytecode::get() {
						return Err(<Error<T>>::CodeRejected.into());
					}
					E::from_evm_init_code(bytecode.clone(), sender.clone())?
				},
				Code::Existing(hash) => E::from_storage(*hash, self.gas_meter_mut())?,
			};
			self.push_frame(
				FrameArgs::Instantiate {
					sender,
					executable,
					salt,
					input_data: input_data.as_ref(),
				},
				value,
				gas_limit,
				deposit_limit.saturated_into::<BalanceOf<T>>(),
				self.is_read_only(),
			)?
		};
		let executable = executable.expect(FRAME_ALWAYS_EXISTS_ON_INSTANTIATE);

		// Mark the contract as created in this tx.
		self.contracts_created.insert(self.top_frame().account_id.clone());

		let address = T::AddressMapper::to_address(&self.top_frame().account_id);
		if_tracing(|t| t.instantiate_code(&code, salt));
		self.run(executable, input_data).map(|_| address)
	}
}

impl<'a, T, E> PrecompileExt for Stack<'a, T, E>
where
	T: Config,
	E: Executable<T>,
{
	type T = T;

	fn call(
		&mut self,
		gas_limit: Weight,
		deposit_limit: U256,
		dest_addr: &H160,
		value: U256,
		input_data: Vec<u8>,
		allows_reentry: bool,
		read_only: bool,
	) -> Result<(), ExecError> {
		// Before pushing the new frame: Protect the caller contract against reentrancy attacks.
		// It is important to do this before calling `allows_reentry` so that a direct recursion
		// is caught by it.
		self.top_frame_mut().allows_reentry = allows_reentry;

		// We reset the return data now, so it is cleared out even if no new frame was executed.
		// This is for example the case for balance transfers or when creating the frame fails.
		*self.last_frame_output_mut() = Default::default();

		let try_call = || {
			// Enable read-only access if requested; cannot disable it if already set.
			let is_read_only = read_only || self.is_read_only();

			// We can skip the stateful lookup for pre-compiles.
			let dest = if <AllPrecompiles<T>>::get::<Self>(dest_addr.as_fixed_bytes()).is_some() {
				T::AddressMapper::to_fallback_account_id(dest_addr)
			} else {
				T::AddressMapper::to_account_id(dest_addr)
			};

			if !self.allows_reentry(&dest) {
				return Err(<Error<T>>::ReentranceDenied.into());
			}

			// We ignore instantiate frames in our search for a cached contract.
			// Otherwise it would be possible to recursively call a contract from its own
			// constructor: We disallow calling not fully constructed contracts.
			let cached_info = self
				.frames()
				.find(|f| f.entry_point == ExportedFunction::Call && f.account_id == dest)
				.and_then(|f| match &f.cached_contract_info {
					CachedContract::Cached(contract) => Some(contract.clone()),
					_ => None,
				});

			if let Some(executable) = self.push_frame(
				FrameArgs::Call { dest: dest.clone(), cached_info, delegated_call: None },
				value,
				gas_limit,
				deposit_limit.saturated_into::<BalanceOf<T>>(),
				is_read_only,
			)? {
				self.run(executable, input_data)
			} else {
				if_tracing(|t| {
					t.enter_child_span(
						T::AddressMapper::to_address(self.account_id()),
						T::AddressMapper::to_address(&dest),
						false,
						is_read_only,
						value,
						&input_data,
						Weight::zero(),
					);
				});

				let result = if is_read_only && value.is_zero() {
					Ok(Default::default())
				} else if is_read_only {
					Err(Error::<T>::StateChangeDenied.into())
				} else {
					let account_id = self.account_id().clone();
					let frame = top_frame_mut!(self);
					Self::transfer_from_origin(
						&self.origin,
						&Origin::from_account_id(account_id),
						&dest,
						value,
						&mut frame.nested_storage,
						self.exec_config,
					)
				};

				if_tracing(|t| match result {
					Ok(ref output) => t.exit_child_span(&output, Weight::zero()),
					Err(e) => t.exit_child_span_with_error(e.error.into(), Weight::zero()),
				});

				result.map(|_| ())
			}
		};

		// We need to make sure to reset `allows_reentry` even on failure.
		let result = try_call();

		// Protection is on a per call basis.
		self.top_frame_mut().allows_reentry = true;

		result
	}

	fn get_transient_storage(&self, key: &Key) -> Option<Vec<u8>> {
		self.transient_storage.read(self.account_id(), key)
	}

	fn get_transient_storage_size(&self, key: &Key) -> Option<u32> {
		self.transient_storage
			.read(self.account_id(), key)
			.map(|value| value.len() as _)
	}

	fn set_transient_storage(
		&mut self,
		key: &Key,
		value: Option<Vec<u8>>,
		take_old: bool,
	) -> Result<WriteOutcome, DispatchError> {
		let account_id = self.account_id().clone();
		self.transient_storage.write(&account_id, key, value, take_old)
	}

	fn account_id(&self) -> &T::AccountId {
		&self.top_frame().account_id
	}

	fn caller(&self) -> Origin<T> {
		if let Some(DelegateInfo { caller, .. }) = &self.top_frame().delegate {
			caller.clone()
		} else {
			self.frames()
				.nth(1)
				.map(|f| Origin::from_account_id(f.account_id.clone()))
				.unwrap_or(self.origin.clone())
		}
	}

	fn caller_of_caller(&self) -> Origin<T> {
		// fetch top frame of top frame
		let caller_of_caller_frame = match self.frames().nth(2) {
			None => return self.origin.clone(),
			Some(frame) => frame,
		};
		if let Some(DelegateInfo { caller, .. }) = &caller_of_caller_frame.delegate {
			caller.clone()
		} else {
			Origin::from_account_id(caller_of_caller_frame.account_id.clone())
		}
	}

	fn origin(&self) -> &Origin<T> {
		&self.origin
	}

	fn to_account_id(&self, address: &H160) -> T::AccountId {
		T::AddressMapper::to_account_id(address)
	}

	fn code_hash(&self, address: &H160) -> H256 {
		if let Some(code) = <AllPrecompiles<T>>::code(address.as_fixed_bytes()) {
			return sp_io::hashing::keccak_256(code).into()
		}

		<AccountInfo<T>>::load_contract(&address)
			.map(|contract| contract.code_hash)
			.unwrap_or_else(|| {
				if System::<T>::account_exists(&T::AddressMapper::to_account_id(address)) {
					return EMPTY_CODE_HASH;
				}
				H256::zero()
			})
	}

	fn code_size(&self, address: &H160) -> u64 {
		if let Some(code) = <AllPrecompiles<T>>::code(address.as_fixed_bytes()) {
			return code.len() as u64
		}

		<AccountInfo<T>>::load_contract(&address)
			.and_then(|contract| CodeInfoOf::<T>::get(contract.code_hash))
			.map(|info| info.code_len())
			.unwrap_or_default()
	}

	fn caller_is_origin(&self, use_caller_of_caller: bool) -> bool {
		let caller = if use_caller_of_caller { self.caller_of_caller() } else { self.caller() };
		self.origin == caller
	}

	fn caller_is_root(&self, use_caller_of_caller: bool) -> bool {
		// if the caller isn't origin, then it can't be root.
		self.caller_is_origin(use_caller_of_caller) && self.origin == Origin::Root
	}

	fn balance(&self) -> U256 {
		self.account_balance(&self.top_frame().account_id)
	}

	fn balance_of(&self, address: &H160) -> U256 {
		let balance =
			self.account_balance(&<Self::T as Config>::AddressMapper::to_account_id(address));
		if_tracing(|tracer| {
			tracer.balance_read(address, balance);
		});
		balance
	}

	fn value_transferred(&self) -> U256 {
		self.top_frame().value_transferred.into()
	}

	fn now(&self) -> U256 {
		(self.timestamp / 1000u32.into()).into()
	}

	fn minimum_balance(&self) -> U256 {
		let min = T::Currency::minimum_balance();
		crate::Pallet::<T>::convert_native_to_evm(min)
	}

	fn deposit_event(&mut self, topics: Vec<H256>, data: Vec<u8>) {
		let contract = T::AddressMapper::to_address(self.account_id());
		if_tracing(|tracer| {
			tracer.log_event(contract, &topics, &data);
		});
		Contracts::<Self::T>::deposit_event(Event::ContractEmitted { contract, data, topics });
	}

	fn block_number(&self) -> U256 {
		self.block_number.into()
	}

	fn block_hash(&self, block_number: U256) -> Option<H256> {
		self.block_hash(block_number)
	}

	fn block_author(&self) -> Option<H160> {
		Contracts::<Self::T>::block_author()
	}

	fn gas_limit(&self) -> u64 {
		<T as frame_system::Config>::BlockWeights::get().max_block.ref_time()
	}

	fn chain_id(&self) -> u64 {
		<T as Config>::ChainId::get()
	}

	fn max_value_size(&self) -> u32 {
		limits::PAYLOAD_BYTES
	}

	fn gas_meter(&self) -> &GasMeter<Self::T> {
		&self.top_frame().nested_gas
	}

	fn gas_meter_mut(&mut self) -> &mut GasMeter<Self::T> {
		&mut self.top_frame_mut().nested_gas
	}

	fn ecdsa_recover(&self, signature: &[u8; 65], message_hash: &[u8; 32]) -> Result<[u8; 33], ()> {
		secp256k1_ecdsa_recover_compressed(signature, message_hash).map_err(|_| ())
	}

	fn sr25519_verify(&self, signature: &[u8; 64], message: &[u8], pub_key: &[u8; 32]) -> bool {
		sp_io::crypto::sr25519_verify(
			&SR25519Signature::from(*signature),
			message,
			&SR25519Public::from(*pub_key),
		)
	}

	fn ecdsa_to_eth_address(&self, pk: &[u8; 33]) -> Result<[u8; 20], ()> {
		ECDSAPublic::from(*pk).to_eth_address()
	}

	#[cfg(any(test, feature = "runtime-benchmarks"))]
	fn contract_info(&mut self) -> &mut ContractInfo<Self::T> {
		self.top_frame_mut().contract_info()
	}

	#[cfg(any(feature = "runtime-benchmarks", test))]
	fn transient_storage(&mut self) -> &mut TransientStorage<Self::T> {
		&mut self.transient_storage
	}

	fn is_read_only(&self) -> bool {
		self.top_frame().read_only
	}

	fn last_frame_output(&self) -> &ExecReturnValue {
		&self.top_frame().last_frame_output
	}

	fn last_frame_output_mut(&mut self) -> &mut ExecReturnValue {
		&mut self.top_frame_mut().last_frame_output
	}

	fn copy_code_slice(&mut self, buf: &mut [u8], address: &H160, code_offset: usize) {
		let len = buf.len();
		if len == 0 {
			return;
		}

		let code_hash = self.code_hash(address);
		let code = crate::PristineCode::<T>::get(&code_hash).unwrap_or_default();

		let len = len.min(code.len().saturating_sub(code_offset));
		if len > 0 {
			buf[..len].copy_from_slice(&code[code_offset..code_offset + len]);
		}

		buf[len..].fill(0);
	}

<<<<<<< HEAD
	fn terminate_caller(
		&mut self,
		beneficiary: &H160,
		caller_address: &H160,
	) -> Result<CodeRemoved, DispatchError> {
		{
			let frame = self.top_frame_mut();
			if frame.entry_point == ExportedFunction::Constructor {
				return Err(Error::<T>::TerminatedInConstructor.into());
			}
		}
		let contract_info =
			AccountInfo::<T>::load_contract(caller_address).ok_or(Error::<T>::ContractNotFound)?;
		self.contracts_to_be_destroyed.insert((
			*caller_address,
			contract_info.clone(),
			*beneficiary,
		));
		let account_id = T::AddressMapper::to_account_id(caller_address);
		if self.contracts_created.contains(&account_id) {
			Ok(CodeRemoved::Yes)
		} else {
			Ok(CodeRemoved::No)
		}
=======
	fn effective_gas_price(&self) -> U256 {
		self.exec_config
			.effective_gas_price
			.unwrap_or_else(|| <Contracts<T>>::evm_gas_price())
>>>>>>> 3a366f1d
	}
}

/// Returns true if the address has a precompile contract, else false.
pub fn is_precompile<T: Config, E: Executable<T>>(address: &H160) -> bool {
	<AllPrecompiles<T>>::get::<Stack<'_, T, E>>(address.as_fixed_bytes()).is_some()
}

mod sealing {
	use super::*;

	pub trait Sealed {}
	impl<'a, T: Config, E> Sealed for Stack<'a, T, E> {}

	#[cfg(test)]
	impl<T: Config> sealing::Sealed for mock_ext::MockExt<T> {}
}<|MERGE_RESOLUTION|>--- conflicted
+++ resolved
@@ -448,7 +448,6 @@
 	///   are filled with zeros
 	fn copy_code_slice(&mut self, buf: &mut [u8], address: &H160, code_offset: usize);
 
-<<<<<<< HEAD
 	/// Register the caller of the current contract for destruction.
 	/// Destruction happens at the end of the call stack.
 	/// This is supposed to be used by the selfdestruct precompile.
@@ -462,10 +461,9 @@
 		beneficiary: &H160,
 		caller_address: &H160,
 	) -> Result<CodeRemoved, DispatchError>;
-=======
+
 	/// Returns the effective gas price of this transaction.
 	fn effective_gas_price(&self) -> U256;
->>>>>>> 3a366f1d
 }
 
 /// Describes the different functions that can be exported by an [`Executable`].
@@ -2238,7 +2236,6 @@
 		buf[len..].fill(0);
 	}
 
-<<<<<<< HEAD
 	fn terminate_caller(
 		&mut self,
 		beneficiary: &H160,
@@ -2263,12 +2260,12 @@
 		} else {
 			Ok(CodeRemoved::No)
 		}
-=======
+	}
+	
 	fn effective_gas_price(&self) -> U256 {
 		self.exec_config
 			.effective_gas_price
 			.unwrap_or_else(|| <Contracts<T>>::evm_gas_price())
->>>>>>> 3a366f1d
 	}
 }
 
