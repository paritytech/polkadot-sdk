--- conflicted
+++ resolved
@@ -1402,23 +1402,18 @@
 		result
 	}
 
-<<<<<<< HEAD
 	fn delegate_call(
 		&mut self,
 		gas_limit: Weight,
 		address: H160,
 		input_data: Vec<u8>,
 	) -> Result<(), ExecError> {
-		let contract_info = ContractInfoOf::<T>::get(&address).ok_or(Error::<T>::CodeNotFound)?;
-		let executable = E::from_storage(contract_info.code_hash, self.gas_meter_mut())?;
-=======
-	fn delegate_call(&mut self, code_hash: H256, input_data: Vec<u8>) -> Result<(), ExecError> {
 		// We reset the return data now, so it is cleared out even if no new frame was executed.
 		// This is for example the case for unknown code hashes or creating the frame fails.
 		*self.last_frame_output_mut() = Default::default();
 
-		let executable = E::from_storage(code_hash, self.gas_meter_mut())?;
->>>>>>> fc486e55
+		let contract_info = ContractInfoOf::<T>::get(&address).ok_or(Error::<T>::CodeNotFound)?;
+		let executable = E::from_storage(contract_info.code_hash, self.gas_meter_mut())?;
 		let top_frame = self.top_frame_mut();
 		let contract_info = top_frame.contract_info().clone();
 		let account_id = top_frame.account_id.clone();
@@ -1855,13 +1850,8 @@
 		AddressMapper, Error,
 	};
 	use assert_matches::assert_matches;
-<<<<<<< HEAD
 	use frame_support::{assert_err, assert_noop, assert_ok, parameter_types};
-	use frame_system::{EventRecord, Phase};
-=======
-	use frame_support::{assert_err, assert_ok, parameter_types};
 	use frame_system::{AccountInfo, EventRecord, Phase};
->>>>>>> fc486e55
 	use pallet_revive_uapi::ReturnFlags;
 	use pretty_assertions::assert_eq;
 	use sp_io::hashing::keccak_256;
