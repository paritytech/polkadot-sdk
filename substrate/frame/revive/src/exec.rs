--- conflicted
+++ resolved
@@ -25,15 +25,9 @@
 	storage::{self, meter::Diff, AccountIdOrAddress, WriteOutcome},
 	tracing::if_tracing,
 	transient_storage::TransientStorage,
-<<<<<<< HEAD
-	AccountInfo, AccountInfoOf, BalanceOf, BalanceWithDust, CodeInfo, CodeInfoOf, CodeRemoved,
-	Config, ContractInfo, Error, Event, ImmutableData, ImmutableDataOf, Pallet as Contracts,
-	RuntimeCosts, TrieId, LOG_TARGET,
-=======
 	AccountInfo, AccountInfoOf, BalanceOf, BalanceWithDust, Code, CodeInfo, CodeInfoOf,
 	CodeRemoved, Config, ContractInfo, Error, Event, ImmutableData, ImmutableDataOf,
-	Pallet as Contracts, RuntimeCosts, LOG_TARGET,
->>>>>>> 4e58574d
+	Pallet as Contracts, RuntimeCosts, TrieId, LOG_TARGET,
 };
 use alloc::{collections::BTreeSet, vec::Vec};
 use core::{fmt::Debug, marker::PhantomData, mem};
@@ -1858,14 +1852,21 @@
 		// We reset the return data now, so it is cleared out even if no new frame was executed.
 		// This is for example the case when creating the frame fails.
 		*self.last_frame_output_mut() = Default::default();
-<<<<<<< HEAD
-
+
+		let sender = self.top_frame().account_id.clone();
 		let executable = {
-			let executable = E::from_storage(code_hash, self.gas_meter_mut())?;
-			let sender = &self.top_frame().account_id;
+			let executable = match &code {
+				Code::Upload(bytecode) => {
+					if !T::AllowEVMBytecode::get() {
+						return Err(<Error<T>>::CodeRejected.into());
+					}
+					E::from_init_code(bytecode.clone(), sender.clone())?
+				},
+				Code::Existing(hash) => E::from_storage(*hash, self.gas_meter_mut())?,
+			};
 			self.push_frame(
 				FrameArgs::Instantiate {
-					sender: sender.clone(),
+					sender,
 					executable,
 					salt,
 					input_data: input_data.as_ref(),
@@ -1887,36 +1888,8 @@
 			self.contracts_created.insert(trie_id);
 		}
 		let address = T::AddressMapper::to_address(&self.top_frame().account_id);
-		if_tracing(|t| t.instantiate_code(&crate::Code::Existing(code_hash), salt));
+		if_tracing(|t| t.instantiate_code(&code, salt));
 		self.run(executable, input_data, BumpNonce::Yes).map(|_| address)
-=======
-		let sender = self.top_frame().account_id.clone();
-		let executable = match &code {
-			Code::Upload(bytecode) => {
-				if !T::AllowEVMBytecode::get() {
-					return Err(<Error<T>>::CodeRejected.into());
-				}
-				E::from_init_code(bytecode.clone(), sender.clone())?
-			},
-			Code::Existing(hash) => E::from_storage(*hash, self.gas_meter_mut())?,
-		};
-		let executable = self.push_frame(
-			FrameArgs::Instantiate {
-				sender: sender.clone(),
-				executable,
-				salt,
-				input_data: input_data.as_ref(),
-			},
-			value,
-			gas_limit,
-			deposit_limit.saturated_into::<BalanceOf<T>>(),
-			self.is_read_only(),
-		)?;
-		let address = T::AddressMapper::to_address(&self.top_frame().account_id);
-		if_tracing(|t| t.instantiate_code(&code, salt));
-		self.run(executable.expect(FRAME_ALWAYS_EXISTS_ON_INSTANTIATE), input_data, BumpNonce::Yes)
-			.map(|_| address)
->>>>>>> 4e58574d
 	}
 }
 
