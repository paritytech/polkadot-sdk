// This file is part of Substrate.

// Copyright (C) Parity Technologies (UK) Ltd.
// SPDX-License-Identifier: Apache-2.0

// Licensed under the Apache License, Version 2.0 (the "License");
// you may not use this file except in compliance with the License.
// You may obtain a copy of the License at
//
// 	http://www.apache.org/licenses/LICENSE-2.0
//
// Unless required by applicable law or agreed to in writing, software
// distributed under the License is distributed on an "AS IS" BASIS,
// WITHOUT WARRANTIES OR CONDITIONS OF ANY KIND, either express or implied.
// See the License for the specific language governing permissions and
// limitations under the License.

mod pallet_dummy;
mod test_debug;

use self::{
	test_debug::TestDebug,
	test_utils::{ensure_stored, expected_deposit},
};
use crate::{
	self as pallet_revive,
	address::{create1, create2, AddressMapper},
	chain_extension::{
		ChainExtension, Environment, Ext, RegisteredChainExtension, Result as ExtensionResult,
		RetVal, ReturnFlags,
	},
	exec::Key,
	limits,
	primitives::CodeUploadReturnValue,
	storage::DeletionQueueManager,
	test_utils::*,
	tests::test_utils::{get_contract, get_contract_checked},
	wasm::Memory,
	weights::WeightInfo,
	AccountId32Mapper, BalanceOf, Code, CodeInfoOf, CollectEvents, Config, ContractInfo,
	ContractInfoOf, DebugInfo, DeletionQueueCounter, Error, HoldReason, Origin, Pallet,
	PristineCode, H160,
};

use crate::test_utils::builder::Contract;
use assert_matches::assert_matches;
use codec::{Decode, Encode};
use frame_support::{
	assert_err, assert_err_ignore_postinfo, assert_err_with_weight, assert_noop, assert_ok,
	derive_impl,
	pallet_prelude::EnsureOrigin,
	parameter_types,
	storage::child,
	traits::{
		fungible::{BalancedHold, Inspect, Mutate, MutateHold},
		tokens::Preservation,
		ConstU32, ConstU64, Contains, OnIdle, OnInitialize, StorageVersion,
	},
	weights::{constants::WEIGHT_REF_TIME_PER_SECOND, FixedFee, IdentityFee, Weight, WeightMeter},
};
use frame_system::{EventRecord, Phase};
use pallet_revive_fixtures::{bench::dummy_unique, compile_module};
use pallet_revive_uapi::ReturnErrorCode as RuntimeReturnCode;
use pallet_transaction_payment::{ConstFeeMultiplier, Multiplier};
use pretty_assertions::{assert_eq, assert_ne};
use sp_core::U256;
use sp_io::hashing::blake2_256;
use sp_keystore::{testing::MemoryKeystore, KeystoreExt};
use sp_runtime::{
	testing::H256,
	traits::{BlakeTwo256, Convert, IdentityLookup, One},
	AccountId32, BuildStorage, DispatchError, Perbill, TokenError,
};

type Block = frame_system::mocking::MockBlock<Test>;

frame_support::construct_runtime!(
	pub enum Test
	{
		System: frame_system,
		Balances: pallet_balances,
		Timestamp: pallet_timestamp,
		Utility: pallet_utility,
		Contracts: pallet_revive,
		Proxy: pallet_proxy,
		TransactionPayment: pallet_transaction_payment,
		Dummy: pallet_dummy
	}
);

macro_rules! assert_return_code {
	( $x:expr , $y:expr $(,)? ) => {{
		assert_eq!(u32::from_le_bytes($x.data[..].try_into().unwrap()), $y as u32);
	}};
}

macro_rules! assert_refcount {
	( $code_hash:expr , $should:expr $(,)? ) => {{
		let is = crate::CodeInfoOf::<Test>::get($code_hash).map(|m| m.refcount()).unwrap();
		assert_eq!(is, $should);
	}};
}

pub mod test_utils {
	use super::{Contracts, DepositPerByte, DepositPerItem, Test};
	use crate::{
		address::AddressMapper, exec::AccountIdOf, BalanceOf, CodeInfo, CodeInfoOf, Config,
		ContractInfo, ContractInfoOf, PristineCode,
	};
	use codec::{Encode, MaxEncodedLen};
	use frame_support::traits::fungible::{InspectHold, Mutate};
	use sp_core::H160;

	pub fn place_contract(address: &AccountIdOf<Test>, code_hash: sp_core::H256) {
		set_balance(address, Contracts::min_balance() * 10);
		<CodeInfoOf<Test>>::insert(code_hash, CodeInfo::new(address.clone()));
		let address =
			<<Test as Config>::AddressMapper as AddressMapper<Test>>::to_address(&address);
		let contract = <ContractInfo<Test>>::new(&address, 0, code_hash).unwrap();
		<ContractInfoOf<Test>>::insert(address, contract);
	}
	pub fn set_balance(who: &AccountIdOf<Test>, amount: u64) {
		let _ = <Test as Config>::Currency::set_balance(who, amount);
	}
	pub fn get_balance(who: &AccountIdOf<Test>) -> u64 {
		<Test as Config>::Currency::free_balance(who)
	}
	pub fn get_balance_on_hold(
		reason: &<Test as Config>::RuntimeHoldReason,
		who: &AccountIdOf<Test>,
	) -> u64 {
		<Test as Config>::Currency::balance_on_hold(reason.into(), who)
	}
	pub fn get_contract(addr: &H160) -> ContractInfo<Test> {
		get_contract_checked(addr).unwrap()
	}
	pub fn get_contract_checked(addr: &H160) -> Option<ContractInfo<Test>> {
		ContractInfoOf::<Test>::get(addr)
	}
	pub fn get_code_deposit(code_hash: &sp_core::H256) -> BalanceOf<Test> {
		crate::CodeInfoOf::<Test>::get(code_hash).unwrap().deposit()
	}
	pub fn contract_info_storage_deposit(addr: &H160) -> BalanceOf<Test> {
		let contract_info = self::get_contract(&addr);
		let info_size = contract_info.encoded_size() as u64;
		let info_deposit = DepositPerByte::get()
			.saturating_mul(info_size)
			.saturating_add(DepositPerItem::get());
		let immutable_size = contract_info.immutable_data_len() as u64;
		if immutable_size > 0 {
			let immutable_deposit = DepositPerByte::get()
				.saturating_mul(immutable_size)
				.saturating_add(DepositPerItem::get());
			info_deposit.saturating_add(immutable_deposit)
		} else {
			info_deposit
		}
	}
	pub fn expected_deposit(code_len: usize) -> u64 {
		// For code_info, the deposit for max_encoded_len is taken.
		let code_info_len = CodeInfo::<Test>::max_encoded_len() as u64;
		// Calculate deposit to be reserved.
		// We add 2 storage items: one for code, other for code_info
		DepositPerByte::get().saturating_mul(code_len as u64 + code_info_len) +
			DepositPerItem::get().saturating_mul(2)
	}
	pub fn ensure_stored(code_hash: sp_core::H256) -> usize {
		// Assert that code_info is stored
		assert!(CodeInfoOf::<Test>::contains_key(&code_hash));
		// Assert that contract code is stored, and get its size.
		PristineCode::<Test>::try_get(&code_hash).unwrap().len()
	}
	pub fn u256_bytes(u: u64) -> [u8; 32] {
		let mut buffer = [0u8; 32];
		let bytes = u.to_le_bytes();
		buffer[..8].copy_from_slice(&bytes);
		buffer
	}
}

mod builder {
	use super::Test;
	use crate::{
		test_utils::{builder::*, ALICE},
		tests::RuntimeOrigin,
		Code,
	};
	use sp_core::{H160, H256};

	pub fn bare_instantiate(code: Code) -> BareInstantiateBuilder<Test> {
		BareInstantiateBuilder::<Test>::bare_instantiate(RuntimeOrigin::signed(ALICE), code)
	}

	pub fn bare_call(dest: H160) -> BareCallBuilder<Test> {
		BareCallBuilder::<Test>::bare_call(RuntimeOrigin::signed(ALICE), dest)
	}

	pub fn instantiate_with_code(code: Vec<u8>) -> InstantiateWithCodeBuilder<Test> {
		InstantiateWithCodeBuilder::<Test>::instantiate_with_code(
			RuntimeOrigin::signed(ALICE),
			code,
		)
	}

	pub fn instantiate(code_hash: H256) -> InstantiateBuilder<Test> {
		InstantiateBuilder::<Test>::instantiate(RuntimeOrigin::signed(ALICE), code_hash)
	}

	pub fn call(dest: H160) -> CallBuilder<Test> {
		CallBuilder::<Test>::call(RuntimeOrigin::signed(ALICE), dest)
	}
}

impl Test {
	pub fn set_unstable_interface(unstable_interface: bool) {
		UNSTABLE_INTERFACE.with(|v| *v.borrow_mut() = unstable_interface);
	}
}

parameter_types! {
	static TestExtensionTestValue: TestExtension = Default::default();
}

#[derive(Clone)]
pub struct TestExtension {
	enabled: bool,
	last_seen_buffer: Vec<u8>,
	last_seen_input_len: u32,
}

#[derive(Default)]
pub struct RevertingExtension;

#[derive(Default)]
pub struct DisabledExtension;

#[derive(Default)]
pub struct TempStorageExtension {
	storage: u32,
}

impl TestExtension {
	fn disable() {
		TestExtensionTestValue::mutate(|e| e.enabled = false)
	}

	fn last_seen_buffer() -> Vec<u8> {
		TestExtensionTestValue::get().last_seen_buffer.clone()
	}

	fn last_seen_input_len() -> u32 {
		TestExtensionTestValue::get().last_seen_input_len
	}
}

impl Default for TestExtension {
	fn default() -> Self {
		Self { enabled: true, last_seen_buffer: vec![], last_seen_input_len: 0 }
	}
}

impl ChainExtension<Test> for TestExtension {
	fn call<E, M>(&mut self, mut env: Environment<E, M>) -> ExtensionResult<RetVal>
	where
		E: Ext<T = Test>,
		M: ?Sized + Memory<E::T>,
	{
		let func_id = env.func_id();
		let id = env.ext_id() as u32 | func_id as u32;
		match func_id {
			0 => {
				let input = env.read(8)?;
				env.write(&input, false, None)?;
				TestExtensionTestValue::mutate(|e| e.last_seen_buffer = input);
				Ok(RetVal::Converging(id))
			},
			1 => {
				TestExtensionTestValue::mutate(|e| e.last_seen_input_len = env.in_len());
				Ok(RetVal::Converging(id))
			},
			2 => {
				let mut enc = &env.read(9)?[4..8];
				let weight = Weight::from_parts(
					u32::decode(&mut enc).map_err(|_| Error::<Test>::ContractTrapped)?.into(),
					0,
				);
				env.charge_weight(weight)?;
				Ok(RetVal::Converging(id))
			},
			3 => Ok(RetVal::Diverging { flags: ReturnFlags::REVERT, data: vec![42, 99] }),
			_ => {
				panic!("Passed unknown id to test chain extension: {}", func_id);
			},
		}
	}

	fn enabled() -> bool {
		TestExtensionTestValue::get().enabled
	}
}

impl RegisteredChainExtension<Test> for TestExtension {
	const ID: u16 = 0;
}

impl ChainExtension<Test> for RevertingExtension {
	fn call<E, M>(&mut self, _env: Environment<E, M>) -> ExtensionResult<RetVal>
	where
		E: Ext<T = Test>,
		M: ?Sized + Memory<E::T>,
	{
		Ok(RetVal::Diverging { flags: ReturnFlags::REVERT, data: vec![0x4B, 0x1D] })
	}

	fn enabled() -> bool {
		TestExtensionTestValue::get().enabled
	}
}

impl RegisteredChainExtension<Test> for RevertingExtension {
	const ID: u16 = 1;
}

impl ChainExtension<Test> for DisabledExtension {
	fn call<E, M>(&mut self, _env: Environment<E, M>) -> ExtensionResult<RetVal>
	where
		E: Ext<T = Test>,
		M: ?Sized + Memory<E::T>,
	{
		panic!("Disabled chain extensions are never called")
	}

	fn enabled() -> bool {
		false
	}
}

impl RegisteredChainExtension<Test> for DisabledExtension {
	const ID: u16 = 2;
}

impl ChainExtension<Test> for TempStorageExtension {
	fn call<E, M>(&mut self, env: Environment<E, M>) -> ExtensionResult<RetVal>
	where
		E: Ext<T = Test>,
		M: ?Sized + Memory<E::T>,
	{
		let func_id = env.func_id();
		match func_id {
			0 => self.storage = 42,
			1 => assert_eq!(self.storage, 42, "Storage is preserved inside the same call."),
			2 => {
				assert_eq!(self.storage, 0, "Storage is different for different calls.");
				self.storage = 99;
			},
			3 => assert_eq!(self.storage, 99, "Storage is preserved inside the same call."),
			_ => {
				panic!("Passed unknown id to test chain extension: {}", func_id);
			},
		}
		Ok(RetVal::Converging(0))
	}

	fn enabled() -> bool {
		TestExtensionTestValue::get().enabled
	}
}

impl RegisteredChainExtension<Test> for TempStorageExtension {
	const ID: u16 = 3;
}

parameter_types! {
	pub BlockWeights: frame_system::limits::BlockWeights =
		frame_system::limits::BlockWeights::simple_max(
			Weight::from_parts(2u64 * WEIGHT_REF_TIME_PER_SECOND, u64::MAX),
		);
	pub static ExistentialDeposit: u64 = 1;
}

#[derive_impl(frame_system::config_preludes::TestDefaultConfig)]
impl frame_system::Config for Test {
	type Block = Block;
	type AccountId = AccountId32;
	type Lookup = IdentityLookup<Self::AccountId>;
	type AccountData = pallet_balances::AccountData<u64>;
}

#[derive_impl(pallet_balances::config_preludes::TestDefaultConfig)]
impl pallet_balances::Config for Test {
	type ExistentialDeposit = ExistentialDeposit;
	type ReserveIdentifier = [u8; 8];
	type AccountStore = System;
}

#[derive_impl(pallet_timestamp::config_preludes::TestDefaultConfig)]
impl pallet_timestamp::Config for Test {}

impl pallet_utility::Config for Test {
	type RuntimeEvent = RuntimeEvent;
	type RuntimeCall = RuntimeCall;
	type PalletsOrigin = OriginCaller;
	type WeightInfo = ();
}

impl pallet_proxy::Config for Test {
	type RuntimeEvent = RuntimeEvent;
	type RuntimeCall = RuntimeCall;
	type Currency = Balances;
	type ProxyType = ();
	type ProxyDepositBase = ConstU64<1>;
	type ProxyDepositFactor = ConstU64<1>;
	type MaxProxies = ConstU32<32>;
	type WeightInfo = ();
	type MaxPending = ConstU32<32>;
	type CallHasher = BlakeTwo256;
	type AnnouncementDepositBase = ConstU64<1>;
	type AnnouncementDepositFactor = ConstU64<1>;
}

parameter_types! {
	pub FeeMultiplier: Multiplier = Multiplier::one();
}

#[derive_impl(pallet_transaction_payment::config_preludes::TestDefaultConfig)]
impl pallet_transaction_payment::Config for Test {
	type OnChargeTransaction = pallet_transaction_payment::FungibleAdapter<Balances, ()>;
	type WeightToFee = IdentityFee<<Self as pallet_balances::Config>::Balance>;
	type LengthToFee = FixedFee<100, <Self as pallet_balances::Config>::Balance>;
	type FeeMultiplierUpdate = ConstFeeMultiplier<FeeMultiplier>;
}

impl pallet_dummy::Config for Test {}

parameter_types! {
	pub static DepositPerByte: BalanceOf<Test> = 1;
	pub const DepositPerItem: BalanceOf<Test> = 2;
	pub static CodeHashLockupDepositPercent: Perbill = Perbill::from_percent(0);
	pub static ChainId: u64 = 384;
}

impl Convert<Weight, BalanceOf<Self>> for Test {
	fn convert(w: Weight) -> BalanceOf<Self> {
		w.ref_time()
	}
}

/// A filter whose filter function can be swapped at runtime.
pub struct TestFilter;

#[derive(Clone)]
pub struct Filters {
	filter: fn(&RuntimeCall) -> bool,
}

impl Default for Filters {
	fn default() -> Self {
		Filters { filter: (|_| true) }
	}
}

parameter_types! {
	static CallFilter: Filters = Default::default();
}

impl TestFilter {
	pub fn set_filter(filter: fn(&RuntimeCall) -> bool) {
		CallFilter::mutate(|fltr| fltr.filter = filter);
	}
}

impl Contains<RuntimeCall> for TestFilter {
	fn contains(call: &RuntimeCall) -> bool {
		(CallFilter::get().filter)(call)
	}
}

parameter_types! {
	pub static UploadAccount: Option<<Test as frame_system::Config>::AccountId> = None;
	pub static InstantiateAccount: Option<<Test as frame_system::Config>::AccountId> = None;
}

pub struct EnsureAccount<T, A>(core::marker::PhantomData<(T, A)>);
impl<T: Config, A: sp_core::Get<Option<crate::AccountIdOf<T>>>>
	EnsureOrigin<<T as frame_system::Config>::RuntimeOrigin> for EnsureAccount<T, A>
where
	<T as frame_system::Config>::AccountId: From<AccountId32>,
{
	type Success = T::AccountId;

	fn try_origin(o: T::RuntimeOrigin) -> Result<Self::Success, T::RuntimeOrigin> {
		let who = <frame_system::EnsureSigned<_> as EnsureOrigin<_>>::try_origin(o.clone())?;
		if matches!(A::get(), Some(a) if who != a) {
			return Err(o);
		}

		Ok(who)
	}

	#[cfg(feature = "runtime-benchmarks")]
	fn try_successful_origin() -> Result<T::RuntimeOrigin, ()> {
		Err(())
	}
}
parameter_types! {
	pub static UnstableInterface: bool = true;
}

#[derive_impl(crate::config_preludes::TestDefaultConfig)]
impl Config for Test {
	type Time = Timestamp;
	type AddressMapper = AccountId32Mapper<Self>;
	type Currency = Balances;
	type CallFilter = TestFilter;
	type ChainExtension =
		(TestExtension, DisabledExtension, RevertingExtension, TempStorageExtension);
	type DepositPerByte = DepositPerByte;
	type DepositPerItem = DepositPerItem;
	type UnsafeUnstableInterface = UnstableInterface;
	type UploadOrigin = EnsureAccount<Self, UploadAccount>;
	type InstantiateOrigin = EnsureAccount<Self, InstantiateAccount>;
	type CodeHashLockupDepositPercent = CodeHashLockupDepositPercent;
	type Debug = TestDebug;
	type ChainId = ChainId;
}

impl TryFrom<RuntimeCall> for crate::Call<Test> {
	type Error = ();

	fn try_from(value: RuntimeCall) -> Result<Self, Self::Error> {
		match value {
			RuntimeCall::Contracts(call) => Ok(call),
			_ => Err(()),
		}
	}
}

pub struct ExtBuilder {
	existential_deposit: u64,
	storage_version: Option<StorageVersion>,
	code_hashes: Vec<sp_core::H256>,
}

impl Default for ExtBuilder {
	fn default() -> Self {
		Self {
			existential_deposit: ExistentialDeposit::get(),
			storage_version: None,
			code_hashes: vec![],
		}
	}
}

impl ExtBuilder {
	pub fn existential_deposit(mut self, existential_deposit: u64) -> Self {
		self.existential_deposit = existential_deposit;
		self
	}
	pub fn with_code_hashes(mut self, code_hashes: Vec<sp_core::H256>) -> Self {
		self.code_hashes = code_hashes;
		self
	}
	pub fn set_associated_consts(&self) {
		EXISTENTIAL_DEPOSIT.with(|v| *v.borrow_mut() = self.existential_deposit);
	}
	pub fn build(self) -> sp_io::TestExternalities {
		sp_tracing::try_init_simple();
		self.set_associated_consts();
		let mut t = frame_system::GenesisConfig::<Test>::default().build_storage().unwrap();
		pallet_balances::GenesisConfig::<Test> { balances: vec![] }
			.assimilate_storage(&mut t)
			.unwrap();
		let mut ext = sp_io::TestExternalities::new(t);
		ext.register_extension(KeystoreExt::new(MemoryKeystore::new()));
		ext.execute_with(|| {
			use frame_support::traits::OnGenesis;

			Pallet::<Test>::on_genesis();
			if let Some(storage_version) = self.storage_version {
				storage_version.put::<Pallet<Test>>();
			}
			System::set_block_number(1)
		});
		ext.execute_with(|| {
			for code_hash in self.code_hashes {
				CodeInfoOf::<Test>::insert(code_hash, crate::CodeInfo::new(ALICE));
			}
		});
		ext
	}
}

fn initialize_block(number: u64) {
	System::reset_events();
	System::initialize(&number, &[0u8; 32].into(), &Default::default());
}

struct ExtensionInput<'a> {
	extension_id: u16,
	func_id: u16,
	extra: &'a [u8],
}

impl<'a> ExtensionInput<'a> {
	fn to_vec(&self) -> Vec<u8> {
		((self.extension_id as u32) << 16 | (self.func_id as u32))
			.to_le_bytes()
			.iter()
			.chain(self.extra)
			.cloned()
			.collect()
	}
}

impl<'a> From<ExtensionInput<'a>> for Vec<u8> {
	fn from(input: ExtensionInput) -> Vec<u8> {
		input.to_vec()
	}
}

impl Default for Origin<Test> {
	fn default() -> Self {
		Self::Signed(ALICE)
	}
}

#[test]
fn calling_plain_account_is_balance_transfer() {
	ExtBuilder::default().build().execute_with(|| {
		let _ = <Test as Config>::Currency::set_balance(&ALICE, 100_000_000);
		assert!(!<ContractInfoOf<Test>>::contains_key(BOB_ADDR));
		assert_eq!(test_utils::get_balance(&BOB_FALLBACK), 0);
		let result = builder::bare_call(BOB_ADDR).value(42).build_and_unwrap_result();
		assert_eq!(test_utils::get_balance(&BOB_FALLBACK), 42);
		assert_eq!(result, Default::default());
	});
}

#[test]
fn instantiate_and_call_and_deposit_event() {
	let (wasm, code_hash) = compile_module("event_and_return_on_deploy").unwrap();

	ExtBuilder::default().existential_deposit(1).build().execute_with(|| {
		let _ = <Test as Config>::Currency::set_balance(&ALICE, 1_000_000);
		let min_balance = Contracts::min_balance();
		let value = 100;

		// We determine the storage deposit limit after uploading because it depends on ALICEs
		// free balance which is changed by uploading a module.
		assert_ok!(Contracts::upload_code(
			RuntimeOrigin::signed(ALICE),
			wasm,
			deposit_limit::<Test>(),
		));

		// Drop previous events
		initialize_block(2);

		// Check at the end to get hash on error easily
		let Contract { addr, account_id } = builder::bare_instantiate(Code::Existing(code_hash))
			.value(value)
			.build_and_unwrap_contract();
		assert!(ContractInfoOf::<Test>::contains_key(&addr));

		assert_eq!(
			System::events(),
			vec![
				EventRecord {
					phase: Phase::Initialization,
					event: RuntimeEvent::System(frame_system::Event::NewAccount {
						account: account_id.clone()
					}),
					topics: vec![],
				},
				EventRecord {
					phase: Phase::Initialization,
					event: RuntimeEvent::Balances(pallet_balances::Event::Endowed {
						account: account_id.clone(),
						free_balance: min_balance,
					}),
					topics: vec![],
				},
				EventRecord {
					phase: Phase::Initialization,
					event: RuntimeEvent::Balances(pallet_balances::Event::Transfer {
						from: ALICE,
						to: account_id.clone(),
						amount: min_balance,
					}),
					topics: vec![],
				},
				EventRecord {
					phase: Phase::Initialization,
					event: RuntimeEvent::Balances(pallet_balances::Event::Transfer {
						from: ALICE,
						to: account_id.clone(),
						amount: value,
					}),
					topics: vec![],
				},
				EventRecord {
					phase: Phase::Initialization,
					event: RuntimeEvent::Contracts(crate::Event::ContractEmitted {
						contract: addr,
						data: vec![1, 2, 3, 4],
						topics: vec![H256::repeat_byte(42)],
					}),
					topics: vec![],
				},
				EventRecord {
					phase: Phase::Initialization,
					event: RuntimeEvent::Contracts(crate::Event::Instantiated {
						deployer: ALICE_ADDR,
						contract: addr
					}),
					topics: vec![],
				},
				EventRecord {
					phase: Phase::Initialization,
					event: RuntimeEvent::Contracts(
						pallet_revive::Event::StorageDepositTransferredAndHeld {
							from: ALICE_ADDR,
							to: addr,
							amount: test_utils::contract_info_storage_deposit(&addr),
						}
					),
					topics: vec![],
				},
			]
		);
	});
}

#[test]
fn create1_address_from_extrinsic() {
	let (wasm, code_hash) = compile_module("dummy").unwrap();

	ExtBuilder::default().existential_deposit(1).build().execute_with(|| {
		let _ = <Test as Config>::Currency::set_balance(&ALICE, 1_000_000);

		assert_ok!(Contracts::upload_code(
			RuntimeOrigin::signed(ALICE),
			wasm.clone(),
			deposit_limit::<Test>(),
		));

		assert_eq!(System::account_nonce(&ALICE), 0);
		System::inc_account_nonce(&ALICE);

		for nonce in 1..3 {
			let Contract { addr, .. } = builder::bare_instantiate(Code::Existing(code_hash))
				.salt(None)
				.build_and_unwrap_contract();
			assert!(ContractInfoOf::<Test>::contains_key(&addr));
			assert_eq!(
				addr,
				create1(&<Test as Config>::AddressMapper::to_address(&ALICE), nonce - 1)
			);
		}
		assert_eq!(System::account_nonce(&ALICE), 3);

		for nonce in 3..6 {
			let Contract { addr, .. } = builder::bare_instantiate(Code::Upload(wasm.clone()))
				.salt(None)
				.build_and_unwrap_contract();
			assert!(ContractInfoOf::<Test>::contains_key(&addr));
			assert_eq!(
				addr,
				create1(&<Test as Config>::AddressMapper::to_address(&ALICE), nonce - 1)
			);
		}
		assert_eq!(System::account_nonce(&ALICE), 6);
	});
}

#[test]
fn deposit_event_max_value_limit() {
	let (wasm, _code_hash) = compile_module("event_size").unwrap();

	ExtBuilder::default().existential_deposit(50).build().execute_with(|| {
		// Create
		let _ = <Test as Config>::Currency::set_balance(&ALICE, 1_000_000);
		let Contract { addr, .. } = builder::bare_instantiate(Code::Upload(wasm))
			.value(30_000)
			.build_and_unwrap_contract();

		// Call contract with allowed storage value.
		assert_ok!(builder::call(addr)
			.gas_limit(GAS_LIMIT.set_ref_time(GAS_LIMIT.ref_time() * 2)) // we are copying a huge buffer,
			.data(limits::PAYLOAD_BYTES.encode())
			.build());

		// Call contract with too large a storage value.
		assert_err_ignore_postinfo!(
			builder::call(addr).data((limits::PAYLOAD_BYTES + 1).encode()).build(),
			Error::<Test>::ValueTooLarge,
		);
	});
}

// Fail out of fuel (ref_time weight) in the engine.
#[test]
fn run_out_of_fuel_engine() {
	let (wasm, _code_hash) = compile_module("run_out_of_gas").unwrap();
	ExtBuilder::default().existential_deposit(50).build().execute_with(|| {
		let min_balance = Contracts::min_balance();
		let _ = <Test as Config>::Currency::set_balance(&ALICE, 1_000_000);

		let Contract { addr, .. } = builder::bare_instantiate(Code::Upload(wasm))
			.value(100 * min_balance)
			.build_and_unwrap_contract();

		// Call the contract with a fixed gas limit. It must run out of gas because it just
		// loops forever.
		assert_err_ignore_postinfo!(
			builder::call(addr)
				.gas_limit(Weight::from_parts(10_000_000_000, u64::MAX))
				.build(),
			Error::<Test>::OutOfGas,
		);
	});
}

// Fail out of fuel (ref_time weight) in the host.
#[test]
fn run_out_of_fuel_host() {
	let (code, _hash) = compile_module("chain_extension").unwrap();
	ExtBuilder::default().existential_deposit(50).build().execute_with(|| {
		let min_balance = Contracts::min_balance();
		let _ = <Test as Config>::Currency::set_balance(&ALICE, 1000 * min_balance);

		let Contract { addr, .. } = builder::bare_instantiate(Code::Upload(code))
			.value(min_balance * 100)
			.build_and_unwrap_contract();

		let gas_limit = Weight::from_parts(u32::MAX as u64, GAS_LIMIT.proof_size());

		// Use chain extension to charge more ref_time than it is available.
		let result = builder::bare_call(addr)
			.gas_limit(gas_limit)
			.data(ExtensionInput { extension_id: 0, func_id: 2, extra: &u32::MAX.encode() }.into())
			.build()
			.result;
		assert_err!(result, <Error<Test>>::OutOfGas);
	});
}

#[test]
fn gas_syncs_work() {
	let (code, _code_hash) = compile_module("caller_is_origin_n").unwrap();
	ExtBuilder::default().existential_deposit(200).build().execute_with(|| {
		let _ = <Test as Config>::Currency::set_balance(&ALICE, 1_000_000);
		let contract = builder::bare_instantiate(Code::Upload(code)).build_and_unwrap_contract();

		let result = builder::bare_call(contract.addr).data(0u32.encode()).build();
		assert_ok!(result.result);
		let engine_consumed_noop = result.gas_consumed.ref_time();

		let result = builder::bare_call(contract.addr).data(1u32.encode()).build();
		assert_ok!(result.result);
		let gas_consumed_once = result.gas_consumed.ref_time();
		let host_consumed_once = <Test as Config>::WeightInfo::seal_caller_is_origin().ref_time();
		let engine_consumed_once = gas_consumed_once - host_consumed_once - engine_consumed_noop;

		let result = builder::bare_call(contract.addr).data(2u32.encode()).build();
		assert_ok!(result.result);
		let gas_consumed_twice = result.gas_consumed.ref_time();
		let host_consumed_twice = host_consumed_once * 2;
		let engine_consumed_twice = gas_consumed_twice - host_consumed_twice - engine_consumed_noop;

		// Second contract just repeats first contract's instructions twice.
		// If runtime syncs gas with the engine properly, this should pass.
		assert_eq!(engine_consumed_twice, engine_consumed_once * 2);
	});
}

/// Check that contracts with the same account id have different trie ids.
/// Check the `Nonce` storage item for more information.
#[test]
fn instantiate_unique_trie_id() {
	let (wasm, code_hash) = compile_module("self_destruct").unwrap();

	ExtBuilder::default().existential_deposit(500).build().execute_with(|| {
		let _ = <Test as Config>::Currency::set_balance(&ALICE, 1_000_000);
		Contracts::upload_code(RuntimeOrigin::signed(ALICE), wasm, deposit_limit::<Test>())
			.unwrap();

		// Instantiate the contract and store its trie id for later comparison.
		let Contract { addr, .. } =
			builder::bare_instantiate(Code::Existing(code_hash)).build_and_unwrap_contract();
		let trie_id = get_contract(&addr).trie_id;

		// Try to instantiate it again without termination should yield an error.
		assert_err_ignore_postinfo!(
			builder::instantiate(code_hash).build(),
			<Error<Test>>::DuplicateContract,
		);

		// Terminate the contract.
		assert_ok!(builder::call(addr).build());

		// Re-Instantiate after termination.
		assert_ok!(builder::instantiate(code_hash).build());

		// Trie ids shouldn't match or we might have a collision
		assert_ne!(trie_id, get_contract(&addr).trie_id);
	});
}

#[test]
fn storage_work() {
	let (code, _code_hash) = compile_module("storage").unwrap();

	ExtBuilder::default().build().execute_with(|| {
		let _ = <Test as Config>::Currency::set_balance(&ALICE, 1_000_000);
		let min_balance = Contracts::min_balance();
		let Contract { addr, .. } = builder::bare_instantiate(Code::Upload(code))
			.value(min_balance * 100)
			.build_and_unwrap_contract();

		builder::bare_call(addr).build_and_unwrap_result();
	});
}

#[test]
fn storage_max_value_limit() {
	let (wasm, _code_hash) = compile_module("storage_size").unwrap();

	ExtBuilder::default().existential_deposit(50).build().execute_with(|| {
		// Create
		let _ = <Test as Config>::Currency::set_balance(&ALICE, 1_000_000);
		let Contract { addr, .. } = builder::bare_instantiate(Code::Upload(wasm))
			.value(30_000)
			.build_and_unwrap_contract();
		get_contract(&addr);

		// Call contract with allowed storage value.
		assert_ok!(builder::call(addr)
			.gas_limit(GAS_LIMIT.set_ref_time(GAS_LIMIT.ref_time() * 2)) // we are copying a huge buffer
			.data(limits::PAYLOAD_BYTES.encode())
			.build());

		// Call contract with too large a storage value.
		assert_err_ignore_postinfo!(
			builder::call(addr).data((limits::PAYLOAD_BYTES + 1).encode()).build(),
			Error::<Test>::ValueTooLarge,
		);
	});
}

#[test]
fn transient_storage_work() {
	let (code, _code_hash) = compile_module("transient_storage").unwrap();

	ExtBuilder::default().build().execute_with(|| {
		let _ = <Test as Config>::Currency::set_balance(&ALICE, 1_000_000);
		let min_balance = Contracts::min_balance();
		let Contract { addr, .. } = builder::bare_instantiate(Code::Upload(code))
			.value(min_balance * 100)
			.build_and_unwrap_contract();

		builder::bare_call(addr).build_and_unwrap_result();
	});
}

#[test]
fn transient_storage_limit_in_call() {
	let (wasm_caller, _code_hash_caller) =
		compile_module("create_transient_storage_and_call").unwrap();
	let (wasm_callee, _code_hash_callee) = compile_module("set_transient_storage").unwrap();
	ExtBuilder::default().build().execute_with(|| {
		let _ = <Test as Config>::Currency::set_balance(&ALICE, 1_000_000);

		// Create both contracts: Constructors do nothing.
		let Contract { addr: addr_caller, .. } =
			builder::bare_instantiate(Code::Upload(wasm_caller)).build_and_unwrap_contract();
		let Contract { addr: addr_callee, .. } =
			builder::bare_instantiate(Code::Upload(wasm_callee)).build_and_unwrap_contract();

		// Call contracts with storage values within the limit.
		// Caller and Callee contracts each set a transient storage value of size 100.
		assert_ok!(builder::call(addr_caller)
			.data((100u32, 100u32, &addr_callee).encode())
			.build(),);

		// Call a contract with a storage value that is too large.
		// Limit exceeded in the caller contract.
		assert_err_ignore_postinfo!(
			builder::call(addr_caller)
				.data((4u32 * 1024u32, 200u32, &addr_callee).encode())
				.build(),
			<Error<Test>>::OutOfTransientStorage,
		);

		// Call a contract with a storage value that is too large.
		// Limit exceeded in the callee contract.
		assert_err_ignore_postinfo!(
			builder::call(addr_caller)
				.data((50u32, 4 * 1024u32, &addr_callee).encode())
				.build(),
			<Error<Test>>::ContractTrapped
		);
	});
}

#[test]
fn deploy_and_call_other_contract() {
	let (caller_wasm, _caller_code_hash) = compile_module("caller_contract").unwrap();
	let (callee_wasm, callee_code_hash) = compile_module("return_with_data").unwrap();

	ExtBuilder::default().existential_deposit(1).build().execute_with(|| {
		let min_balance = Contracts::min_balance();

		// Create
		let _ = <Test as Config>::Currency::set_balance(&ALICE, 1_000_000);
		let Contract { addr: caller_addr, account_id: caller_account } =
			builder::bare_instantiate(Code::Upload(caller_wasm))
				.value(100_000)
				.build_and_unwrap_contract();

		let callee_addr = create2(
			&caller_addr,
			&callee_wasm,
			&[0, 1, 34, 51, 68, 85, 102, 119], // hard coded in wasm
			&[0u8; 32],
		);
		let callee_account = <Test as Config>::AddressMapper::to_account_id(&callee_addr);

		Contracts::upload_code(RuntimeOrigin::signed(ALICE), callee_wasm, deposit_limit::<Test>())
			.unwrap();

		// Drop previous events
		initialize_block(2);

		// Call BOB contract, which attempts to instantiate and call the callee contract and
		// makes various assertions on the results from those calls.
		assert_ok!(builder::call(caller_addr).data(callee_code_hash.as_ref().to_vec()).build());

		assert_eq!(
			System::events(),
			vec![
				EventRecord {
					phase: Phase::Initialization,
					event: RuntimeEvent::System(frame_system::Event::NewAccount {
						account: callee_account.clone()
					}),
					topics: vec![],
				},
				EventRecord {
					phase: Phase::Initialization,
					event: RuntimeEvent::Balances(pallet_balances::Event::Endowed {
						account: callee_account.clone(),
						free_balance: min_balance,
					}),
					topics: vec![],
				},
				EventRecord {
					phase: Phase::Initialization,
					event: RuntimeEvent::Balances(pallet_balances::Event::Transfer {
						from: ALICE,
						to: callee_account.clone(),
						amount: min_balance,
					}),
					topics: vec![],
				},
				EventRecord {
					phase: Phase::Initialization,
					event: RuntimeEvent::Balances(pallet_balances::Event::Transfer {
						from: caller_account.clone(),
						to: callee_account.clone(),
						amount: 32768 // hardcoded in wasm
					}),
					topics: vec![],
				},
				EventRecord {
					phase: Phase::Initialization,
					event: RuntimeEvent::Contracts(crate::Event::Instantiated {
						deployer: caller_addr,
						contract: callee_addr,
					}),
					topics: vec![],
				},
				EventRecord {
					phase: Phase::Initialization,
					event: RuntimeEvent::Balances(pallet_balances::Event::Transfer {
						from: caller_account.clone(),
						to: callee_account.clone(),
						amount: 32768,
					}),
					topics: vec![],
				},
				EventRecord {
					phase: Phase::Initialization,
					event: RuntimeEvent::Contracts(crate::Event::Called {
						caller: Origin::from_account_id(caller_account.clone()),
						contract: callee_addr,
					}),
					topics: vec![],
				},
				EventRecord {
					phase: Phase::Initialization,
					event: RuntimeEvent::Contracts(crate::Event::Called {
						caller: Origin::from_account_id(ALICE),
						contract: caller_addr,
					}),
					topics: vec![],
				},
				EventRecord {
					phase: Phase::Initialization,
					event: RuntimeEvent::Contracts(
						pallet_revive::Event::StorageDepositTransferredAndHeld {
							from: ALICE_ADDR,
							to: callee_addr,
							amount: test_utils::contract_info_storage_deposit(&callee_addr),
						}
					),
					topics: vec![],
				},
			]
		);
	});
}

#[test]
fn delegate_call() {
	let (caller_wasm, _caller_code_hash) = compile_module("delegate_call").unwrap();
	let (callee_wasm, callee_code_hash) = compile_module("delegate_call_lib").unwrap();

	ExtBuilder::default().existential_deposit(500).build().execute_with(|| {
		let _ = <Test as Config>::Currency::set_balance(&ALICE, 1_000_000);

		// Instantiate the 'caller'
		let Contract { addr: caller_addr, .. } =
			builder::bare_instantiate(Code::Upload(caller_wasm))
				.value(300_000)
				.build_and_unwrap_contract();
		// Only upload 'callee' code
		assert_ok!(Contracts::upload_code(RuntimeOrigin::signed(ALICE), callee_wasm, 100_000,));

		assert_ok!(builder::call(caller_addr)
			.value(1337)
			.data(callee_code_hash.as_ref().to_vec())
			.build());
	});
}

#[test]
fn transfer_expendable_cannot_kill_account() {
	let (wasm, _code_hash) = compile_module("dummy").unwrap();
	ExtBuilder::default().existential_deposit(200).build().execute_with(|| {
		let _ = <Test as Config>::Currency::set_balance(&ALICE, 1_000_000);

		// Instantiate the BOB contract.
		let Contract { addr, .. } = builder::bare_instantiate(Code::Upload(wasm))
			.value(1_000)
			.build_and_unwrap_contract();

		// Check that the BOB contract has been instantiated.
		get_contract(&addr);

		let account = <Test as Config>::AddressMapper::to_account_id(&addr);
		let total_balance = <Test as Config>::Currency::total_balance(&account);

		assert_eq!(
			test_utils::get_balance_on_hold(&HoldReason::StorageDepositReserve.into(), &account),
			test_utils::contract_info_storage_deposit(&addr)
		);

		// Some ot the total balance is held, so it can't be transferred.
		assert_err!(
			<<Test as Config>::Currency as Mutate<AccountId32>>::transfer(
				&account,
				&ALICE,
				total_balance,
				Preservation::Expendable,
			),
			TokenError::FundsUnavailable,
		);

		assert_eq!(<Test as Config>::Currency::total_balance(&account), total_balance);
	});
}

#[test]
fn cannot_self_destruct_through_draining() {
	let (wasm, _code_hash) = compile_module("drain").unwrap();
	ExtBuilder::default().existential_deposit(200).build().execute_with(|| {
		let _ = <Test as Config>::Currency::set_balance(&ALICE, 1_000_000);
		let value = 1_000;
		let min_balance = Contracts::min_balance();

		// Instantiate the BOB contract.
		let Contract { addr, .. } = builder::bare_instantiate(Code::Upload(wasm))
			.value(value)
			.build_and_unwrap_contract();
		let account = <Test as Config>::AddressMapper::to_account_id(&addr);

		// Check that the BOB contract has been instantiated.
		get_contract(&addr);

		// Call BOB which makes it send all funds to the zero address
		// The contract code asserts that the transfer fails with the correct error code
		assert_ok!(builder::call(addr).build());

		// Make sure the account wasn't remove by sending all free balance away.
		assert_eq!(
			<Test as Config>::Currency::total_balance(&account),
			value + test_utils::contract_info_storage_deposit(&addr) + min_balance,
		);
	});
}

#[test]
fn cannot_self_destruct_through_storage_refund_after_price_change() {
	let (wasm, _code_hash) = compile_module("store_call").unwrap();
	ExtBuilder::default().existential_deposit(200).build().execute_with(|| {
		let _ = <Test as Config>::Currency::set_balance(&ALICE, 1_000_000);
		let min_balance = Contracts::min_balance();

		// Instantiate the BOB contract.
		let contract = builder::bare_instantiate(Code::Upload(wasm)).build_and_unwrap_contract();
		let info_deposit = test_utils::contract_info_storage_deposit(&contract.addr);

		// Check that the contract has been instantiated and has the minimum balance
		assert_eq!(get_contract(&contract.addr).total_deposit(), info_deposit);
		assert_eq!(get_contract(&contract.addr).extra_deposit(), 0);
		assert_eq!(
			<Test as Config>::Currency::total_balance(&contract.account_id),
			info_deposit + min_balance
		);

		// Create 100 bytes of storage with a price of per byte and a single storage item of
		// price 2
		assert_ok!(builder::call(contract.addr).data(100u32.to_le_bytes().to_vec()).build());
		assert_eq!(get_contract(&contract.addr).total_deposit(), info_deposit + 102);

		// Increase the byte price and trigger a refund. This should not have any influence
		// because the removal is pro rata and exactly those 100 bytes should have been
		// removed.
		DEPOSIT_PER_BYTE.with(|c| *c.borrow_mut() = 500);
		assert_ok!(builder::call(contract.addr).data(0u32.to_le_bytes().to_vec()).build());

		// Make sure the account wasn't removed by the refund
		assert_eq!(
			<Test as Config>::Currency::total_balance(&contract.account_id),
			get_contract(&contract.addr).total_deposit() + min_balance,
		);
		assert_eq!(get_contract(&contract.addr).extra_deposit(), 2);
	});
}

#[test]
fn cannot_self_destruct_while_live() {
	let (wasm, _code_hash) = compile_module("self_destruct").unwrap();
	ExtBuilder::default().existential_deposit(50).build().execute_with(|| {
		let _ = <Test as Config>::Currency::set_balance(&ALICE, 1_000_000);

		// Instantiate the BOB contract.
		let Contract { addr, .. } = builder::bare_instantiate(Code::Upload(wasm))
			.value(100_000)
			.build_and_unwrap_contract();

		// Check that the BOB contract has been instantiated.
		get_contract(&addr);

		// Call BOB with input data, forcing it make a recursive call to itself to
		// self-destruct, resulting in a trap.
		assert_err_ignore_postinfo!(
			builder::call(addr).data(vec![0]).build(),
			Error::<Test>::ContractTrapped,
		);

		// Check that BOB is still there.
		get_contract(&addr);
	});
}

<<<<<<< HEAD
	#[test]
	fn delegate_call() {
		let (caller_wasm, _caller_code_hash) = compile_module("delegate_call").unwrap();
		let (callee_wasm, _callee_code_hash) = compile_module("delegate_call_lib").unwrap();
=======
#[test]
fn self_destruct_works() {
	let (wasm, code_hash) = compile_module("self_destruct").unwrap();
	ExtBuilder::default().existential_deposit(1_000).build().execute_with(|| {
		let _ = <Test as Config>::Currency::set_balance(&ALICE, 1_000_000);
		let _ = <Test as Config>::Currency::set_balance(&DJANGO_FALLBACK, 1_000_000);
		let min_balance = Contracts::min_balance();
>>>>>>> dd9924fa

		// Instantiate the BOB contract.
		let contract = builder::bare_instantiate(Code::Upload(wasm))
			.value(100_000)
			.build_and_unwrap_contract();

<<<<<<< HEAD
			// Instantiate the 'caller'
			let Contract { addr: caller_addr, .. } =
				builder::bare_instantiate(Code::Upload(caller_wasm))
					.value(300_000)
					.build_and_unwrap_contract();

			// Instantiate the 'callee'
			let Contract { addr: callee_addr, .. } =
				builder::bare_instantiate(Code::Upload(callee_wasm))
					.value(100_000)
					.build_and_unwrap_contract();

			assert_ok!(builder::call(caller_addr)
				.value(1337)
				.data((callee_addr, 0u64, 0u64).encode())
				.build());
		});
	}

	#[test]
	fn delegate_call_with_limits() {
		let (caller_wasm, _caller_code_hash) = compile_module("delegate_call").unwrap();
		let (callee_wasm, _callee_code_hash) = compile_module("delegate_call_lib").unwrap();

		ExtBuilder::default().existential_deposit(500).build().execute_with(|| {
			let _ = <Test as Config>::Currency::set_balance(&ALICE, 1_000_000);

			// Instantiate the 'caller'
			let Contract { addr: caller_addr, .. } =
				builder::bare_instantiate(Code::Upload(caller_wasm))
					.value(300_000)
					.build_and_unwrap_contract();

			// Instantiate the 'callee'
			let Contract { addr: callee_addr, .. } =
				builder::bare_instantiate(Code::Upload(callee_wasm))
					.value(100_000)
					.build_and_unwrap_contract();

			// fails, not enough weight
			assert_err!(
				builder::bare_call(caller_addr)
					.value(1337)
					.data((callee_addr, 100u64, 100u64).encode())
					.build()
					.result,
				Error::<Test>::ContractTrapped,
			);

			assert_ok!(builder::call(caller_addr)
				.value(1337)
				.data((callee_addr, 500_000_000u64, 100_000u64).encode())
				.build());
		});
	}
=======
		// Check that the BOB contract has been instantiated.
		let _ = get_contract(&contract.addr);

		let info_deposit = test_utils::contract_info_storage_deposit(&contract.addr);
>>>>>>> dd9924fa

		// Drop all previous events
		initialize_block(2);

		// Call BOB without input data which triggers termination.
		assert_matches!(builder::call(contract.addr).build(), Ok(_));

		// Check that code is still there but refcount dropped to zero.
		assert_refcount!(&code_hash, 0);

		// Check that account is gone
		assert!(get_contract_checked(&contract.addr).is_none());
		assert_eq!(<Test as Config>::Currency::total_balance(&contract.account_id), 0);

		// Check that the beneficiary (django) got remaining balance.
		assert_eq!(
			<Test as Config>::Currency::free_balance(DJANGO_FALLBACK),
			1_000_000 + 100_000 + min_balance
		);

		// Check that the Alice is missing Django's benefit. Within ALICE's total balance
		// there's also the code upload deposit held.
		assert_eq!(
			<Test as Config>::Currency::total_balance(&ALICE),
			1_000_000 - (100_000 + min_balance)
		);

		pretty_assertions::assert_eq!(
			System::events(),
			vec![
				EventRecord {
					phase: Phase::Initialization,
					event: RuntimeEvent::Contracts(crate::Event::Terminated {
						contract: contract.addr,
						beneficiary: DJANGO_ADDR,
					}),
					topics: vec![],
				},
				EventRecord {
					phase: Phase::Initialization,
					event: RuntimeEvent::Contracts(crate::Event::Called {
						caller: Origin::from_account_id(ALICE),
						contract: contract.addr,
					}),
					topics: vec![],
				},
				EventRecord {
					phase: Phase::Initialization,
					event: RuntimeEvent::Contracts(
						pallet_revive::Event::StorageDepositTransferredAndReleased {
							from: contract.addr,
							to: ALICE_ADDR,
							amount: info_deposit,
						}
					),
					topics: vec![],
				},
				EventRecord {
					phase: Phase::Initialization,
					event: RuntimeEvent::System(frame_system::Event::KilledAccount {
						account: contract.account_id.clone()
					}),
					topics: vec![],
				},
				EventRecord {
					phase: Phase::Initialization,
					event: RuntimeEvent::Balances(pallet_balances::Event::Transfer {
						from: contract.account_id.clone(),
						to: DJANGO_FALLBACK,
						amount: 100_000 + min_balance,
					}),
					topics: vec![],
				},
			],
		);
	});
}

// This tests that one contract cannot prevent another from self-destructing by sending it
// additional funds after it has been drained.
#[test]
fn destroy_contract_and_transfer_funds() {
	let (callee_wasm, callee_code_hash) = compile_module("self_destruct").unwrap();
	let (caller_wasm, _caller_code_hash) = compile_module("destroy_and_transfer").unwrap();

	ExtBuilder::default().existential_deposit(50).build().execute_with(|| {
		// Create code hash for bob to instantiate
		let _ = <Test as Config>::Currency::set_balance(&ALICE, 1_000_000);
		Contracts::upload_code(
			RuntimeOrigin::signed(ALICE),
			callee_wasm.clone(),
			deposit_limit::<Test>(),
		)
		.unwrap();

		// This deploys the BOB contract, which in turn deploys the CHARLIE contract during
		// construction.
		let Contract { addr: addr_bob, .. } = builder::bare_instantiate(Code::Upload(caller_wasm))
			.value(200_000)
			.data(callee_code_hash.as_ref().to_vec())
			.build_and_unwrap_contract();

		// Check that the CHARLIE contract has been instantiated.
		let salt = [47; 32]; // hard coded in fixture.
		let addr_charlie = create2(&addr_bob, &callee_wasm, &[], &salt);
		get_contract(&addr_charlie);

		// Call BOB, which calls CHARLIE, forcing CHARLIE to self-destruct.
		assert_ok!(builder::call(addr_bob).data(addr_charlie.encode()).build());

		// Check that CHARLIE has moved on to the great beyond (ie. died).
		assert!(get_contract_checked(&addr_charlie).is_none());
	});
}

#[test]
fn cannot_self_destruct_in_constructor() {
	let (wasm, _) = compile_module("self_destructing_constructor").unwrap();
	ExtBuilder::default().existential_deposit(50).build().execute_with(|| {
		let _ = <Test as Config>::Currency::set_balance(&ALICE, 1_000_000);

		// Fail to instantiate the BOB because the constructor calls seal_terminate.
		assert_err_ignore_postinfo!(
			builder::instantiate_with_code(wasm).value(100_000).build(),
			Error::<Test>::TerminatedInConstructor,
		);
	});
}

#[test]
fn crypto_hashes() {
	let (wasm, _code_hash) = compile_module("crypto_hashes").unwrap();

	ExtBuilder::default().existential_deposit(50).build().execute_with(|| {
		let _ = <Test as Config>::Currency::set_balance(&ALICE, 1_000_000);

		// Instantiate the CRYPTO_HASHES contract.
		let Contract { addr, .. } = builder::bare_instantiate(Code::Upload(wasm))
			.value(100_000)
			.build_and_unwrap_contract();
		// Perform the call.
		let input = b"_DEAD_BEEF";
		use sp_io::hashing::*;
		// Wraps a hash function into a more dynamic form usable for testing.
		macro_rules! dyn_hash_fn {
			($name:ident) => {
				Box::new(|input| $name(input).as_ref().to_vec().into_boxed_slice())
			};
		}
		// All hash functions and their associated output byte lengths.
		let test_cases: &[(Box<dyn Fn(&[u8]) -> Box<[u8]>>, usize)] = &[
			(dyn_hash_fn!(sha2_256), 32),
			(dyn_hash_fn!(keccak_256), 32),
			(dyn_hash_fn!(blake2_256), 32),
			(dyn_hash_fn!(blake2_128), 16),
		];
		// Test the given hash functions for the input: "_DEAD_BEEF"
		for (n, (hash_fn, expected_size)) in test_cases.iter().enumerate() {
			// We offset data in the contract tables by 1.
			let mut params = vec![(n + 1) as u8];
			params.extend_from_slice(input);
			let result = builder::bare_call(addr).data(params).build_and_unwrap_result();
			assert!(!result.did_revert());
			let expected = hash_fn(input.as_ref());
			assert_eq!(&result.data[..*expected_size], &*expected);
		}
	})
}

#[test]
fn transfer_return_code() {
	let (wasm, _code_hash) = compile_module("transfer_return_code").unwrap();
	ExtBuilder::default().existential_deposit(50).build().execute_with(|| {
		let min_balance = Contracts::min_balance();
		let _ = <Test as Config>::Currency::set_balance(&ALICE, 1000 * min_balance);

		let contract = builder::bare_instantiate(Code::Upload(wasm))
			.value(min_balance * 100)
			.build_and_unwrap_contract();

		// Contract has only the minimal balance so any transfer will fail.
		<Test as Config>::Currency::set_balance(&contract.account_id, min_balance);
		let result = builder::bare_call(contract.addr).build_and_unwrap_result();
		assert_return_code!(result, RuntimeReturnCode::TransferFailed);
	});
}

#[test]
fn call_return_code() {
	use test_utils::u256_bytes;

	let (caller_code, _caller_hash) = compile_module("call_return_code").unwrap();
	let (callee_code, _callee_hash) = compile_module("ok_trap_revert").unwrap();
	ExtBuilder::default().existential_deposit(50).build().execute_with(|| {
		let min_balance = Contracts::min_balance();
		let _ = <Test as Config>::Currency::set_balance(&ALICE, 1000 * min_balance);
		let _ = <Test as Config>::Currency::set_balance(&CHARLIE, 1000 * min_balance);

		let bob = builder::bare_instantiate(Code::Upload(caller_code))
			.value(min_balance * 100)
			.build_and_unwrap_contract();

		// Contract calls into Django which is no valid contract
		// This will be a balance transfer into a new account
		// with more than the contract has which will make the transfer fail
		let result = builder::bare_call(bob.addr)
			.data(
				AsRef::<[u8]>::as_ref(&DJANGO_ADDR)
					.iter()
					.chain(&u256_bytes(min_balance * 200))
					.cloned()
					.collect(),
			)
			.build_and_unwrap_result();
		assert_return_code!(result, RuntimeReturnCode::TransferFailed);

		// Sending less than the minimum balance will also make the transfer fail
		let result = builder::bare_call(bob.addr)
			.data(
				AsRef::<[u8]>::as_ref(&DJANGO_ADDR)
					.iter()
					.chain(&u256_bytes(42))
					.cloned()
					.collect(),
			)
			.build_and_unwrap_result();
		assert_return_code!(result, RuntimeReturnCode::TransferFailed);

		// Sending at least the minimum balance should result in success but
		// no code called.
		assert_eq!(test_utils::get_balance(&DJANGO_FALLBACK), 0);
		let result = builder::bare_call(bob.addr)
			.data(
				AsRef::<[u8]>::as_ref(&DJANGO_ADDR)
					.iter()
					.chain(&u256_bytes(55))
					.cloned()
					.collect(),
			)
			.build_and_unwrap_result();
		assert_return_code!(result, RuntimeReturnCode::Success);
		assert_eq!(test_utils::get_balance(&DJANGO_FALLBACK), 55);

		let django = builder::bare_instantiate(Code::Upload(callee_code))
			.origin(RuntimeOrigin::signed(CHARLIE))
			.value(min_balance * 100)
			.build_and_unwrap_contract();

		// Sending more than the contract has will make the transfer fail.
		let result = builder::bare_call(bob.addr)
			.data(
				AsRef::<[u8]>::as_ref(&django.addr)
					.iter()
					.chain(&u256_bytes(min_balance * 300))
					.chain(&0u32.to_le_bytes())
					.cloned()
					.collect(),
			)
			.build_and_unwrap_result();
		assert_return_code!(result, RuntimeReturnCode::TransferFailed);

		// Contract has enough balance but callee reverts because "1" is passed.
		<Test as Config>::Currency::set_balance(&bob.account_id, min_balance + 1000);
		let result = builder::bare_call(bob.addr)
			.data(
				AsRef::<[u8]>::as_ref(&django.addr)
					.iter()
					.chain(&u256_bytes(5))
					.chain(&1u32.to_le_bytes())
					.cloned()
					.collect(),
			)
			.build_and_unwrap_result();
		assert_return_code!(result, RuntimeReturnCode::CalleeReverted);

		// Contract has enough balance but callee traps because "2" is passed.
		let result = builder::bare_call(bob.addr)
			.data(
				AsRef::<[u8]>::as_ref(&django.addr)
					.iter()
					.chain(&u256_bytes(5))
					.chain(&2u32.to_le_bytes())
					.cloned()
					.collect(),
			)
			.build_and_unwrap_result();
		assert_return_code!(result, RuntimeReturnCode::CalleeTrapped);
	});
}

#[test]
fn instantiate_return_code() {
	let (caller_code, _caller_hash) = compile_module("instantiate_return_code").unwrap();
	let (callee_code, callee_hash) = compile_module("ok_trap_revert").unwrap();
	ExtBuilder::default().existential_deposit(50).build().execute_with(|| {
		let min_balance = Contracts::min_balance();
		let _ = <Test as Config>::Currency::set_balance(&ALICE, 1000 * min_balance);
		let _ = <Test as Config>::Currency::set_balance(&CHARLIE, 1000 * min_balance);
		let callee_hash = callee_hash.as_ref().to_vec();

		assert_ok!(builder::instantiate_with_code(callee_code).value(min_balance * 100).build());

		let contract = builder::bare_instantiate(Code::Upload(caller_code))
			.value(min_balance * 100)
			.build_and_unwrap_contract();

		// Contract has only the minimal balance so any transfer will fail.
		<Test as Config>::Currency::set_balance(&contract.account_id, min_balance);
		let result = builder::bare_call(contract.addr)
			.data(callee_hash.clone())
			.build_and_unwrap_result();
		assert_return_code!(result, RuntimeReturnCode::TransferFailed);

		// Contract has enough balance but the passed code hash is invalid
		<Test as Config>::Currency::set_balance(&contract.account_id, min_balance + 10_000);
		let result = builder::bare_call(contract.addr).data(vec![0; 33]).build_and_unwrap_result();
		assert_return_code!(result, RuntimeReturnCode::CodeNotFound);

		// Contract has enough balance but callee reverts because "1" is passed.
		let result = builder::bare_call(contract.addr)
			.data(callee_hash.iter().chain(&1u32.to_le_bytes()).cloned().collect())
			.build_and_unwrap_result();
		assert_return_code!(result, RuntimeReturnCode::CalleeReverted);

		// Contract has enough balance but callee traps because "2" is passed.
		let result = builder::bare_call(contract.addr)
			.data(callee_hash.iter().chain(&2u32.to_le_bytes()).cloned().collect())
			.build_and_unwrap_result();
		assert_return_code!(result, RuntimeReturnCode::CalleeTrapped);
	});
}

#[test]
fn disabled_chain_extension_errors_on_call() {
	let (code, _hash) = compile_module("chain_extension").unwrap();
	ExtBuilder::default().existential_deposit(50).build().execute_with(|| {
		let min_balance = Contracts::min_balance();
		let _ = <Test as Config>::Currency::set_balance(&ALICE, 1000 * min_balance);
		let contract = builder::bare_instantiate(Code::Upload(code))
			.value(min_balance * 100)
			.build_and_unwrap_contract();
		TestExtension::disable();
		assert_err_ignore_postinfo!(
			builder::call(contract.addr).data(vec![7u8; 8]).build(),
			Error::<Test>::NoChainExtension,
		);
	});
}

#[test]
fn chain_extension_works() {
	let (code, _hash) = compile_module("chain_extension").unwrap();
	ExtBuilder::default().existential_deposit(50).build().execute_with(|| {
		let min_balance = Contracts::min_balance();
		let _ = <Test as Config>::Currency::set_balance(&ALICE, 1000 * min_balance);
		let contract = builder::bare_instantiate(Code::Upload(code))
			.value(min_balance * 100)
			.build_and_unwrap_contract();

		// 0 = read input buffer and pass it through as output
		let input: Vec<u8> = ExtensionInput { extension_id: 0, func_id: 0, extra: &[99] }.into();
		let result = builder::bare_call(contract.addr).data(input.clone()).build();
		assert_eq!(TestExtension::last_seen_buffer(), input);
		assert_eq!(result.result.unwrap().data, input);

		// 1 = treat inputs as integer primitives and store the supplied integers
		builder::bare_call(contract.addr)
			.data(ExtensionInput { extension_id: 0, func_id: 1, extra: &[] }.into())
			.build_and_unwrap_result();
		assert_eq!(TestExtension::last_seen_input_len(), 4);

		// 2 = charge some extra weight (amount supplied in the fifth byte)
		let result = builder::bare_call(contract.addr)
			.data(ExtensionInput { extension_id: 0, func_id: 2, extra: &0u32.encode() }.into())
			.build();
		assert_ok!(result.result);
		let gas_consumed = result.gas_consumed;
		let result = builder::bare_call(contract.addr)
			.data(ExtensionInput { extension_id: 0, func_id: 2, extra: &42u32.encode() }.into())
			.build();
		assert_ok!(result.result);
		assert_eq!(result.gas_consumed.ref_time(), gas_consumed.ref_time() + 42);
		let result = builder::bare_call(contract.addr)
			.data(ExtensionInput { extension_id: 0, func_id: 2, extra: &95u32.encode() }.into())
			.build();
		assert_ok!(result.result);
		assert_eq!(result.gas_consumed.ref_time(), gas_consumed.ref_time() + 95);

		// 3 = diverging chain extension call that sets flags to 0x1 and returns a fixed buffer
		let result = builder::bare_call(contract.addr)
			.data(ExtensionInput { extension_id: 0, func_id: 3, extra: &[] }.into())
			.build_and_unwrap_result();
		assert_eq!(result.flags, ReturnFlags::REVERT);
		assert_eq!(result.data, vec![42, 99]);

		// diverging to second chain extension that sets flags to 0x1 and returns a fixed buffer
		// We set the MSB part to 1 (instead of 0) which routes the request into the second
		// extension
		let result = builder::bare_call(contract.addr)
			.data(ExtensionInput { extension_id: 1, func_id: 0, extra: &[] }.into())
			.build_and_unwrap_result();
		assert_eq!(result.flags, ReturnFlags::REVERT);
		assert_eq!(result.data, vec![0x4B, 0x1D]);

		// Diverging to third chain extension that is disabled
		// We set the MSB part to 2 (instead of 0) which routes the request into the third
		// extension
		assert_err_ignore_postinfo!(
			builder::call(contract.addr)
				.data(ExtensionInput { extension_id: 2, func_id: 0, extra: &[] }.into())
				.build(),
			Error::<Test>::NoChainExtension,
		);
	});
}

#[test]
fn chain_extension_temp_storage_works() {
	let (code, _hash) = compile_module("chain_extension_temp_storage").unwrap();
	ExtBuilder::default().existential_deposit(50).build().execute_with(|| {
		let min_balance = Contracts::min_balance();
		let _ = <Test as Config>::Currency::set_balance(&ALICE, 1000 * min_balance);
		let contract = builder::bare_instantiate(Code::Upload(code))
			.value(min_balance * 100)
			.build_and_unwrap_contract();

		// Call func 0 and func 1 back to back.
		let stop_recursion = 0u8;
		let mut input: Vec<u8> = ExtensionInput { extension_id: 3, func_id: 0, extra: &[] }.into();
		input.extend_from_slice(
			ExtensionInput { extension_id: 3, func_id: 1, extra: &[stop_recursion] }
				.to_vec()
				.as_ref(),
		);

		assert_ok!(builder::bare_call(contract.addr).data(input.clone()).build().result);
	})
}

#[test]
fn lazy_removal_works() {
	let (code, _hash) = compile_module("self_destruct").unwrap();
	ExtBuilder::default().existential_deposit(50).build().execute_with(|| {
		let min_balance = Contracts::min_balance();
		let _ = <Test as Config>::Currency::set_balance(&ALICE, 1000 * min_balance);

		let contract = builder::bare_instantiate(Code::Upload(code))
			.value(min_balance * 100)
			.build_and_unwrap_contract();

		let info = get_contract(&contract.addr);
		let trie = &info.child_trie_info();

		// Put value into the contracts child trie
		child::put(trie, &[99], &42);

		// Terminate the contract
		assert_ok!(builder::call(contract.addr).build());

		// Contract info should be gone
		assert!(!<ContractInfoOf::<Test>>::contains_key(&contract.addr));

		// But value should be still there as the lazy removal did not run, yet.
		assert_matches!(child::get(trie, &[99]), Some(42));

		// Run the lazy removal
		Contracts::on_idle(System::block_number(), Weight::MAX);

		// Value should be gone now
		assert_matches!(child::get::<i32>(trie, &[99]), None);
	});
}

#[test]
fn lazy_batch_removal_works() {
	let (code, _hash) = compile_module("self_destruct").unwrap();
	ExtBuilder::default().existential_deposit(50).build().execute_with(|| {
		let min_balance = Contracts::min_balance();
		let _ = <Test as Config>::Currency::set_balance(&ALICE, 1000 * min_balance);
		let mut tries: Vec<child::ChildInfo> = vec![];

		for i in 0..3u8 {
			let contract = builder::bare_instantiate(Code::Upload(code.clone()))
				.value(min_balance * 100)
				.salt(Some([i; 32]))
				.build_and_unwrap_contract();

			let info = get_contract(&contract.addr);
			let trie = &info.child_trie_info();

			// Put value into the contracts child trie
			child::put(trie, &[99], &42);

			// Terminate the contract. Contract info should be gone, but value should be still
			// there as the lazy removal did not run, yet.
			assert_ok!(builder::call(contract.addr).build());

			assert!(!<ContractInfoOf::<Test>>::contains_key(&contract.addr));
			assert_matches!(child::get(trie, &[99]), Some(42));

			tries.push(trie.clone())
		}

		// Run single lazy removal
		Contracts::on_idle(System::block_number(), Weight::MAX);

		// The single lazy removal should have removed all queued tries
		for trie in tries.iter() {
			assert_matches!(child::get::<i32>(trie, &[99]), None);
		}
	});
}

#[test]
fn lazy_removal_partial_remove_works() {
	let (code, _hash) = compile_module("self_destruct").unwrap();

	// We create a contract with some extra keys above the weight limit
	let extra_keys = 7u32;
	let mut meter = WeightMeter::with_limit(Weight::from_parts(5_000_000_000, 100 * 1024));
	let (weight_per_key, max_keys) = ContractInfo::<Test>::deletion_budget(&meter);
	let vals: Vec<_> = (0..max_keys + extra_keys)
		.map(|i| (blake2_256(&i.encode()), (i as u32), (i as u32).encode()))
		.collect();

	let mut ext = ExtBuilder::default().existential_deposit(50).build();

	let trie = ext.execute_with(|| {
		let min_balance = Contracts::min_balance();
		let _ = <Test as Config>::Currency::set_balance(&ALICE, 1000 * min_balance);

		let Contract { addr, .. } = builder::bare_instantiate(Code::Upload(code))
			.value(min_balance * 100)
			.build_and_unwrap_contract();

		let info = get_contract(&addr);

		// Put value into the contracts child trie
		for val in &vals {
			info.write(&Key::Fix(val.0), Some(val.2.clone()), None, false).unwrap();
		}
		<ContractInfoOf<Test>>::insert(&addr, info.clone());

		// Terminate the contract
		assert_ok!(builder::call(addr).build());

		// Contract info should be gone
		assert!(!<ContractInfoOf::<Test>>::contains_key(&addr));

		let trie = info.child_trie_info();

		// But value should be still there as the lazy removal did not run, yet.
		for val in &vals {
			assert_eq!(child::get::<u32>(&trie, &blake2_256(&val.0)), Some(val.1));
		}

		trie.clone()
	});

	// The lazy removal limit only applies to the backend but not to the overlay.
	// This commits all keys from the overlay to the backend.
	ext.commit_all().unwrap();

	ext.execute_with(|| {
		// Run the lazy removal
		ContractInfo::<Test>::process_deletion_queue_batch(&mut meter);

		// Weight should be exhausted because we could not even delete all keys
		assert!(!meter.can_consume(weight_per_key));

		let mut num_deleted = 0u32;
		let mut num_remaining = 0u32;

		for val in &vals {
			match child::get::<u32>(&trie, &blake2_256(&val.0)) {
				None => num_deleted += 1,
				Some(x) if x == val.1 => num_remaining += 1,
				Some(_) => panic!("Unexpected value in contract storage"),
			}
		}

		// All but one key is removed
		assert_eq!(num_deleted + num_remaining, vals.len() as u32);
		assert_eq!(num_deleted, max_keys);
		assert_eq!(num_remaining, extra_keys);
	});
}

#[test]
fn lazy_removal_does_no_run_on_low_remaining_weight() {
	let (code, _hash) = compile_module("self_destruct").unwrap();
	ExtBuilder::default().existential_deposit(50).build().execute_with(|| {
		let min_balance = Contracts::min_balance();
		let _ = <Test as Config>::Currency::set_balance(&ALICE, 1000 * min_balance);

		let Contract { addr, .. } = builder::bare_instantiate(Code::Upload(code))
			.value(min_balance * 100)
			.build_and_unwrap_contract();

		let info = get_contract(&addr);
		let trie = &info.child_trie_info();

		// Put value into the contracts child trie
		child::put(trie, &[99], &42);

		// Terminate the contract
		assert_ok!(builder::call(addr).build());

		// Contract info should be gone
		assert!(!<ContractInfoOf::<Test>>::contains_key(&addr));

		// But value should be still there as the lazy removal did not run, yet.
		assert_matches!(child::get(trie, &[99]), Some(42));

		// Assign a remaining weight which is too low for a successful deletion of the contract
		let low_remaining_weight =
			<<Test as Config>::WeightInfo as WeightInfo>::on_process_deletion_queue_batch();

		// Run the lazy removal
		Contracts::on_idle(System::block_number(), low_remaining_weight);

		// Value should still be there, since remaining weight was too low for removal
		assert_matches!(child::get::<i32>(trie, &[99]), Some(42));

		// Run the lazy removal while deletion_queue is not full
		Contracts::on_initialize(System::block_number());

		// Value should still be there, since deletion_queue was not full
		assert_matches!(child::get::<i32>(trie, &[99]), Some(42));

		// Run on_idle with max remaining weight, this should remove the value
		Contracts::on_idle(System::block_number(), Weight::MAX);

		// Value should be gone
		assert_matches!(child::get::<i32>(trie, &[99]), None);
	});
}

#[test]
fn lazy_removal_does_not_use_all_weight() {
	let (code, _hash) = compile_module("self_destruct").unwrap();

	let mut meter = WeightMeter::with_limit(Weight::from_parts(5_000_000_000, 100 * 1024));
	let mut ext = ExtBuilder::default().existential_deposit(50).build();

	let (trie, vals, weight_per_key) = ext.execute_with(|| {
		let min_balance = Contracts::min_balance();
		let _ = <Test as Config>::Currency::set_balance(&ALICE, 1000 * min_balance);

		let Contract { addr, .. } = builder::bare_instantiate(Code::Upload(code))
			.value(min_balance * 100)
			.build_and_unwrap_contract();

		let info = get_contract(&addr);
		let (weight_per_key, max_keys) = ContractInfo::<Test>::deletion_budget(&meter);
		assert!(max_keys > 0);

		// We create a contract with one less storage item than we can remove within the limit
		let vals: Vec<_> = (0..max_keys - 1)
			.map(|i| (blake2_256(&i.encode()), (i as u32), (i as u32).encode()))
			.collect();

		// Put value into the contracts child trie
		for val in &vals {
			info.write(&Key::Fix(val.0), Some(val.2.clone()), None, false).unwrap();
		}
		<ContractInfoOf<Test>>::insert(&addr, info.clone());

		// Terminate the contract
		assert_ok!(builder::call(addr).build());

		// Contract info should be gone
		assert!(!<ContractInfoOf::<Test>>::contains_key(&addr));

		let trie = info.child_trie_info();

		// But value should be still there as the lazy removal did not run, yet.
		for val in &vals {
			assert_eq!(child::get::<u32>(&trie, &blake2_256(&val.0)), Some(val.1));
		}

		(trie, vals, weight_per_key)
	});

	// The lazy removal limit only applies to the backend but not to the overlay.
	// This commits all keys from the overlay to the backend.
	ext.commit_all().unwrap();

	ext.execute_with(|| {
		// Run the lazy removal
		ContractInfo::<Test>::process_deletion_queue_batch(&mut meter);
		let base_weight =
			<<Test as Config>::WeightInfo as WeightInfo>::on_process_deletion_queue_batch();
		assert_eq!(meter.consumed(), weight_per_key.mul(vals.len() as _) + base_weight);

		// All the keys are removed
		for val in vals {
			assert_eq!(child::get::<u32>(&trie, &blake2_256(&val.0)), None);
		}
	});
}

#[test]
fn deletion_queue_ring_buffer_overflow() {
	let (code, _hash) = compile_module("self_destruct").unwrap();
	let mut ext = ExtBuilder::default().existential_deposit(50).build();

	// setup the deletion queue with custom counters
	ext.execute_with(|| {
		let queue = DeletionQueueManager::from_test_values(u32::MAX - 1, u32::MAX - 1);
		<DeletionQueueCounter<Test>>::set(queue);
	});

	// commit the changes to the storage
	ext.commit_all().unwrap();

	ext.execute_with(|| {
		let min_balance = Contracts::min_balance();
		let _ = <Test as Config>::Currency::set_balance(&ALICE, 1000 * min_balance);
		let mut tries: Vec<child::ChildInfo> = vec![];

		// add 3 contracts to the deletion queue
		for i in 0..3u8 {
			let Contract { addr, .. } = builder::bare_instantiate(Code::Upload(code.clone()))
				.value(min_balance * 100)
				.salt(Some([i; 32]))
				.build_and_unwrap_contract();

			let info = get_contract(&addr);
			let trie = &info.child_trie_info();

			// Put value into the contracts child trie
			child::put(trie, &[99], &42);

			// Terminate the contract. Contract info should be gone, but value should be still
			// there as the lazy removal did not run, yet.
			assert_ok!(builder::call(addr).build());

			assert!(!<ContractInfoOf::<Test>>::contains_key(&addr));
			assert_matches!(child::get(trie, &[99]), Some(42));

			tries.push(trie.clone())
		}

		// Run single lazy removal
		Contracts::on_idle(System::block_number(), Weight::MAX);

		// The single lazy removal should have removed all queued tries
		for trie in tries.iter() {
			assert_matches!(child::get::<i32>(trie, &[99]), None);
		}

		// insert and delete counter values should go from u32::MAX - 1 to 1
		assert_eq!(<DeletionQueueCounter<Test>>::get().as_test_tuple(), (1, 1));
	})
}
#[test]
fn refcounter() {
	let (wasm, code_hash) = compile_module("self_destruct").unwrap();
	ExtBuilder::default().existential_deposit(50).build().execute_with(|| {
		let _ = <Test as Config>::Currency::set_balance(&ALICE, 1_000_000);
		let min_balance = Contracts::min_balance();

		// Create two contracts with the same code and check that they do in fact share it.
		let Contract { addr: addr0, .. } = builder::bare_instantiate(Code::Upload(wasm.clone()))
			.value(min_balance * 100)
			.salt(Some([0; 32]))
			.build_and_unwrap_contract();
		let Contract { addr: addr1, .. } = builder::bare_instantiate(Code::Upload(wasm.clone()))
			.value(min_balance * 100)
			.salt(Some([1; 32]))
			.build_and_unwrap_contract();
		assert_refcount!(code_hash, 2);

		// Sharing should also work with the usual instantiate call
		let Contract { addr: addr2, .. } = builder::bare_instantiate(Code::Existing(code_hash))
			.value(min_balance * 100)
			.salt(Some([2; 32]))
			.build_and_unwrap_contract();
		assert_refcount!(code_hash, 3);

		// Terminating one contract should decrement the refcount
		assert_ok!(builder::call(addr0).build());
		assert_refcount!(code_hash, 2);

		// remove another one
		assert_ok!(builder::call(addr1).build());
		assert_refcount!(code_hash, 1);

		// Pristine code should still be there
		PristineCode::<Test>::get(code_hash).unwrap();

		// remove the last contract
		assert_ok!(builder::call(addr2).build());
		assert_refcount!(code_hash, 0);

		// refcount is `0` but code should still exists because it needs to be removed manually
		assert!(crate::PristineCode::<Test>::contains_key(&code_hash));
	});
}

#[test]
fn debug_message_works() {
	let (wasm, _code_hash) = compile_module("debug_message_works").unwrap();

	ExtBuilder::default().existential_deposit(50).build().execute_with(|| {
		let _ = <Test as Config>::Currency::set_balance(&ALICE, 1_000_000);
		let Contract { addr, .. } = builder::bare_instantiate(Code::Upload(wasm))
			.value(30_000)
			.build_and_unwrap_contract();
		let result = builder::bare_call(addr).debug(DebugInfo::UnsafeDebug).build();

		assert_matches!(result.result, Ok(_));
		assert_eq!(std::str::from_utf8(&result.debug_message).unwrap(), "Hello World!");
	});
}

#[test]
fn debug_message_logging_disabled() {
	let (wasm, _code_hash) = compile_module("debug_message_logging_disabled").unwrap();

	ExtBuilder::default().existential_deposit(50).build().execute_with(|| {
		let _ = <Test as Config>::Currency::set_balance(&ALICE, 1_000_000);
		let Contract { addr, .. } = builder::bare_instantiate(Code::Upload(wasm))
			.value(30_000)
			.build_and_unwrap_contract();
		// the dispatchables always run without debugging
		assert_ok!(Contracts::call(
			RuntimeOrigin::signed(ALICE),
			addr,
			0,
			GAS_LIMIT,
			deposit_limit::<Test>(),
			vec![]
		));
	});
}

#[test]
fn debug_message_invalid_utf8() {
	let (wasm, _code_hash) = compile_module("debug_message_invalid_utf8").unwrap();

	ExtBuilder::default().existential_deposit(50).build().execute_with(|| {
		let _ = <Test as Config>::Currency::set_balance(&ALICE, 1_000_000);
		let Contract { addr, .. } = builder::bare_instantiate(Code::Upload(wasm))
			.value(30_000)
			.build_and_unwrap_contract();
		let result = builder::bare_call(addr).debug(DebugInfo::UnsafeDebug).build();
		assert_ok!(result.result);
		assert!(result.debug_message.is_empty());
	});
}

#[test]
fn gas_estimation_for_subcalls() {
	let (caller_code, _caller_hash) = compile_module("call_with_limit").unwrap();
	let (call_runtime_code, _caller_hash) = compile_module("call_runtime").unwrap();
	let (dummy_code, _callee_hash) = compile_module("dummy").unwrap();
	ExtBuilder::default().existential_deposit(50).build().execute_with(|| {
		let min_balance = Contracts::min_balance();
		let _ = <Test as Config>::Currency::set_balance(&ALICE, 2_000 * min_balance);

		let Contract { addr: addr_caller, .. } =
			builder::bare_instantiate(Code::Upload(caller_code))
				.value(min_balance * 100)
				.build_and_unwrap_contract();

		let Contract { addr: addr_dummy, .. } = builder::bare_instantiate(Code::Upload(dummy_code))
			.value(min_balance * 100)
			.build_and_unwrap_contract();

		let Contract { addr: addr_call_runtime, .. } =
			builder::bare_instantiate(Code::Upload(call_runtime_code))
				.value(min_balance * 100)
				.build_and_unwrap_contract();

		// Run the test for all of those weight limits for the subcall
		let weights = [
			Weight::zero(),
			GAS_LIMIT,
			GAS_LIMIT * 2,
			GAS_LIMIT / 5,
			Weight::from_parts(0, GAS_LIMIT.proof_size()),
			Weight::from_parts(GAS_LIMIT.ref_time(), 0),
		];

		// This call is passed to the sub call in order to create a large `required_weight`
		let runtime_call = RuntimeCall::Dummy(pallet_dummy::Call::overestimate_pre_charge {
			pre_charge: Weight::from_parts(10_000_000_000, 512 * 1024),
			actual_weight: Weight::from_parts(1, 1),
		})
		.encode();

		// Encodes which contract should be sub called with which input
		let sub_calls: [(&[u8], Vec<_>, bool); 2] = [
			(addr_dummy.as_ref(), vec![], false),
			(addr_call_runtime.as_ref(), runtime_call, true),
		];

		for weight in weights {
			for (sub_addr, sub_input, out_of_gas_in_subcall) in &sub_calls {
				let input: Vec<u8> = sub_addr
					.iter()
					.cloned()
					.chain(weight.ref_time().to_le_bytes())
					.chain(weight.proof_size().to_le_bytes())
					.chain(sub_input.clone())
					.collect();

				// Call in order to determine the gas that is required for this call
				let result_orig = builder::bare_call(addr_caller).data(input.clone()).build();
				assert_ok!(&result_orig.result);

				// If the out of gas happens in the subcall the caller contract
				// will just trap. Otherwise we would need to forward an error
				// code to signal that the sub contract ran out of gas.
				let error: DispatchError = if *out_of_gas_in_subcall {
					assert!(result_orig.gas_required.all_gt(result_orig.gas_consumed));
					<Error<Test>>::ContractTrapped.into()
				} else {
					assert_eq!(result_orig.gas_required, result_orig.gas_consumed);
					<Error<Test>>::OutOfGas.into()
				};

				// Make the same call using the estimated gas. Should succeed.
				let result = builder::bare_call(addr_caller)
					.gas_limit(result_orig.gas_required)
					.storage_deposit_limit(result_orig.storage_deposit.charge_or_zero())
					.data(input.clone())
					.build();
				assert_ok!(&result.result);

				// Check that it fails with too little ref_time
				let result = builder::bare_call(addr_caller)
					.gas_limit(result_orig.gas_required.sub_ref_time(1))
					.storage_deposit_limit(result_orig.storage_deposit.charge_or_zero())
					.data(input.clone())
					.build();
				assert_err!(result.result, error);

				// Check that it fails with too little proof_size
				let result = builder::bare_call(addr_caller)
					.gas_limit(result_orig.gas_required.sub_proof_size(1))
					.storage_deposit_limit(result_orig.storage_deposit.charge_or_zero())
					.data(input.clone())
					.build();
				assert_err!(result.result, error);
			}
		}
	});
}

#[test]
fn gas_estimation_call_runtime() {
	let (caller_code, _caller_hash) = compile_module("call_runtime").unwrap();
	ExtBuilder::default().existential_deposit(50).build().execute_with(|| {
		let min_balance = Contracts::min_balance();
		let _ = <Test as Config>::Currency::set_balance(&ALICE, 1000 * min_balance);
		let _ = <Test as Config>::Currency::set_balance(&CHARLIE, 1000 * min_balance);

		let Contract { addr: addr_caller, .. } =
			builder::bare_instantiate(Code::Upload(caller_code))
				.value(min_balance * 100)
				.salt(Some([0; 32]))
				.build_and_unwrap_contract();

		// Call something trivial with a huge gas limit so that we can observe the effects
		// of pre-charging. This should create a difference between consumed and required.
		let call = RuntimeCall::Dummy(pallet_dummy::Call::overestimate_pre_charge {
			pre_charge: Weight::from_parts(10_000_000, 1_000),
			actual_weight: Weight::from_parts(100, 100),
		});
		let result = builder::bare_call(addr_caller).data(call.encode()).build();
		// contract encodes the result of the dispatch runtime
		let outcome = u32::decode(&mut result.result.unwrap().data.as_ref()).unwrap();
		assert_eq!(outcome, 0);
		assert!(result.gas_required.all_gt(result.gas_consumed));

		// Make the same call using the required gas. Should succeed.
		assert_ok!(
			builder::bare_call(addr_caller)
				.gas_limit(result.gas_required)
				.data(call.encode())
				.build()
				.result
		);
	});
}

#[test]
fn call_runtime_reentrancy_guarded() {
	let (caller_code, _caller_hash) = compile_module("call_runtime").unwrap();
	let (callee_code, _callee_hash) = compile_module("dummy").unwrap();
	ExtBuilder::default().existential_deposit(50).build().execute_with(|| {
		let min_balance = Contracts::min_balance();
		let _ = <Test as Config>::Currency::set_balance(&ALICE, 1000 * min_balance);
		let _ = <Test as Config>::Currency::set_balance(&CHARLIE, 1000 * min_balance);

		let Contract { addr: addr_caller, .. } =
			builder::bare_instantiate(Code::Upload(caller_code))
				.value(min_balance * 100)
				.salt(Some([0; 32]))
				.build_and_unwrap_contract();

		let Contract { addr: addr_callee, .. } =
			builder::bare_instantiate(Code::Upload(callee_code))
				.value(min_balance * 100)
				.salt(Some([1; 32]))
				.build_and_unwrap_contract();

		// Call pallet_revive call() dispatchable
		let call = RuntimeCall::Contracts(crate::Call::call {
			dest: addr_callee,
			value: 0,
			gas_limit: GAS_LIMIT / 3,
			storage_deposit_limit: deposit_limit::<Test>(),
			data: vec![],
		});

		// Call runtime to re-enter back to contracts engine by
		// calling dummy contract
		let result = builder::bare_call(addr_caller).data(call.encode()).build_and_unwrap_result();
		// Call to runtime should fail because of the re-entrancy guard
		assert_return_code!(result, RuntimeReturnCode::CallRuntimeFailed);
	});
}

#[test]
fn ecdsa_recover() {
	let (wasm, _code_hash) = compile_module("ecdsa_recover").unwrap();

	ExtBuilder::default().existential_deposit(50).build().execute_with(|| {
		let _ = <Test as Config>::Currency::set_balance(&ALICE, 1_000_000);

		// Instantiate the ecdsa_recover contract.
		let Contract { addr, .. } = builder::bare_instantiate(Code::Upload(wasm))
			.value(100_000)
			.build_and_unwrap_contract();

		#[rustfmt::skip]
		let signature: [u8; 65] = [
			161, 234, 203,  74, 147, 96,  51, 212,   5, 174, 231,   9, 142,  48, 137, 201,
			162, 118, 192,  67, 239, 16,  71, 216, 125,  86, 167, 139,  70,   7,  86, 241,
			 33,  87, 154, 251,  81, 29, 160,   4, 176, 239,  88, 211, 244, 232, 232,  52,
			211, 234, 100, 115, 230, 47,  80,  44, 152, 166,  62,  50,   8,  13,  86, 175,
			 28,
		];
		#[rustfmt::skip]
		let message_hash: [u8; 32] = [
			162, 28, 244, 179, 96, 76, 244, 178, 188,  83, 230, 248, 143, 106,  77, 117,
			239, 95, 244, 171, 65, 95,  62, 153, 174, 166, 182,  28, 130,  73, 196, 208
		];
		#[rustfmt::skip]
		const EXPECTED_COMPRESSED_PUBLIC_KEY: [u8; 33] = [
			  2, 121, 190, 102, 126, 249, 220, 187, 172, 85, 160,  98, 149, 206, 135, 11,
			  7,   2, 155, 252, 219,  45, 206,  40, 217, 89, 242, 129,  91,  22, 248, 23,
			152,
		];
		let mut params = vec![];
		params.extend_from_slice(&signature);
		params.extend_from_slice(&message_hash);
		assert!(params.len() == 65 + 32);
		let result = builder::bare_call(addr).data(params).build_and_unwrap_result();
		assert!(!result.did_revert());
		assert_eq!(result.data, EXPECTED_COMPRESSED_PUBLIC_KEY);
	})
}

#[test]
fn bare_instantiate_returns_events() {
	let (wasm, _code_hash) = compile_module("transfer_return_code").unwrap();
	ExtBuilder::default().existential_deposit(50).build().execute_with(|| {
		let min_balance = Contracts::min_balance();
		let _ = <Test as Config>::Currency::set_balance(&ALICE, 1000 * min_balance);

		let result = builder::bare_instantiate(Code::Upload(wasm))
			.value(min_balance * 100)
			.collect_events(CollectEvents::UnsafeCollect)
			.build();

		let events = result.events.unwrap();
		assert!(!events.is_empty());
		assert_eq!(events, System::events());
	});
}

#[test]
fn bare_instantiate_does_not_return_events() {
	let (wasm, _code_hash) = compile_module("transfer_return_code").unwrap();
	ExtBuilder::default().existential_deposit(50).build().execute_with(|| {
		let min_balance = Contracts::min_balance();
		let _ = <Test as Config>::Currency::set_balance(&ALICE, 1000 * min_balance);

		let result = builder::bare_instantiate(Code::Upload(wasm)).value(min_balance * 100).build();

		let events = result.events;
		assert!(!System::events().is_empty());
		assert!(events.is_none());
	});
}

#[test]
fn bare_call_returns_events() {
	let (wasm, _code_hash) = compile_module("transfer_return_code").unwrap();
	ExtBuilder::default().existential_deposit(50).build().execute_with(|| {
		let min_balance = Contracts::min_balance();
		let _ = <Test as Config>::Currency::set_balance(&ALICE, 1000 * min_balance);

		let Contract { addr, .. } = builder::bare_instantiate(Code::Upload(wasm))
			.value(min_balance * 100)
			.build_and_unwrap_contract();

		let result = builder::bare_call(addr).collect_events(CollectEvents::UnsafeCollect).build();

		let events = result.events.unwrap();
		assert_return_code!(&result.result.unwrap(), RuntimeReturnCode::Success);
		assert!(!events.is_empty());
		assert_eq!(events, System::events());
	});
}

#[test]
fn bare_call_does_not_return_events() {
	let (wasm, _code_hash) = compile_module("transfer_return_code").unwrap();
	ExtBuilder::default().existential_deposit(50).build().execute_with(|| {
		let min_balance = Contracts::min_balance();
		let _ = <Test as Config>::Currency::set_balance(&ALICE, 1000 * min_balance);

		let Contract { addr, .. } = builder::bare_instantiate(Code::Upload(wasm))
			.value(min_balance * 100)
			.build_and_unwrap_contract();

		let result = builder::bare_call(addr).build();

		let events = result.events;
		assert_return_code!(&result.result.unwrap(), RuntimeReturnCode::Success);
		assert!(!System::events().is_empty());
		assert!(events.is_none());
	});
}

#[test]
fn sr25519_verify() {
	let (wasm, _code_hash) = compile_module("sr25519_verify").unwrap();

	ExtBuilder::default().existential_deposit(50).build().execute_with(|| {
		let _ = <Test as Config>::Currency::set_balance(&ALICE, 1_000_000);

		// Instantiate the sr25519_verify contract.
		let Contract { addr, .. } = builder::bare_instantiate(Code::Upload(wasm))
			.value(100_000)
			.build_and_unwrap_contract();

		let call_with = |message: &[u8; 11]| {
			// Alice's signature for "hello world"
			#[rustfmt::skip]
			let signature: [u8; 64] = [
				184, 49, 74, 238, 78, 165, 102, 252, 22, 92, 156, 176, 124, 118, 168, 116, 247,
				99, 0, 94, 2, 45, 9, 170, 73, 222, 182, 74, 60, 32, 75, 64, 98, 174, 69, 55, 83,
				85, 180, 98, 208, 75, 231, 57, 205, 62, 4, 105, 26, 136, 172, 17, 123, 99, 90, 255,
				228, 54, 115, 63, 30, 207, 205, 131,
			];

			// Alice's public key
			#[rustfmt::skip]
			let public_key: [u8; 32] = [
				212, 53, 147, 199, 21, 253, 211, 28, 97, 20, 26, 189, 4, 169, 159, 214, 130, 44,
				133, 88, 133, 76, 205, 227, 154, 86, 132, 231, 165, 109, 162, 125,
			];

			let mut params = vec![];
			params.extend_from_slice(&signature);
			params.extend_from_slice(&public_key);
			params.extend_from_slice(message);

			builder::bare_call(addr).data(params).build_and_unwrap_result()
		};

		// verification should succeed for "hello world"
		assert_return_code!(call_with(&b"hello world"), RuntimeReturnCode::Success);

		// verification should fail for other messages
		assert_return_code!(call_with(&b"hello worlD"), RuntimeReturnCode::Sr25519VerifyFailed);
	});
}

#[test]
fn failed_deposit_charge_should_roll_back_call() {
	let (wasm_caller, _) = compile_module("call_runtime_and_call").unwrap();
	let (wasm_callee, _) = compile_module("store_call").unwrap();
	const ED: u64 = 200;

	let execute = || {
		ExtBuilder::default().existential_deposit(ED).build().execute_with(|| {
			let _ = <Test as Config>::Currency::set_balance(&ALICE, 1_000_000);

			// Instantiate both contracts.
			let caller = builder::bare_instantiate(Code::Upload(wasm_caller.clone()))
				.build_and_unwrap_contract();
			let Contract { addr: addr_callee, .. } =
				builder::bare_instantiate(Code::Upload(wasm_callee.clone()))
					.build_and_unwrap_contract();

			// Give caller proxy access to Alice.
			assert_ok!(Proxy::add_proxy(
				RuntimeOrigin::signed(ALICE),
				caller.account_id.clone(),
				(),
				0
			));

			// Create a Proxy call that will attempt to transfer away Alice's balance.
			let transfer_call =
				Box::new(RuntimeCall::Balances(pallet_balances::Call::transfer_allow_death {
					dest: CHARLIE,
					value: pallet_balances::Pallet::<Test>::free_balance(&ALICE) - 2 * ED,
				}));

			// Wrap the transfer call in a proxy call.
			let transfer_proxy_call = RuntimeCall::Proxy(pallet_proxy::Call::proxy {
				real: ALICE,
				force_proxy_type: Some(()),
				call: transfer_call,
			});

			let data = (
				(ED - DepositPerItem::get()) as u32, // storage length
				addr_callee,
				transfer_proxy_call,
			);

			builder::call(caller.addr).data(data.encode()).build()
		})
	};

	// With a low enough deposit per byte, the call should succeed.
	let result = execute().unwrap();

	// Bump the deposit per byte to a high value to trigger a FundsUnavailable error.
	DEPOSIT_PER_BYTE.with(|c| *c.borrow_mut() = 20);
	assert_err_with_weight!(execute(), TokenError::FundsUnavailable, result.actual_weight);
}

#[test]
fn upload_code_works() {
	let (wasm, code_hash) = compile_module("dummy").unwrap();

	ExtBuilder::default().existential_deposit(100).build().execute_with(|| {
		let _ = <Test as Config>::Currency::set_balance(&ALICE, 1_000_000);

		// Drop previous events
		initialize_block(2);

		assert!(!PristineCode::<Test>::contains_key(&code_hash));

		assert_ok!(Contracts::upload_code(RuntimeOrigin::signed(ALICE), wasm, 1_000,));
		// Ensure the contract was stored and get expected deposit amount to be reserved.
		let deposit_expected = expected_deposit(ensure_stored(code_hash));

		assert_eq!(
			System::events(),
			vec![EventRecord {
				phase: Phase::Initialization,
				event: RuntimeEvent::Contracts(crate::Event::CodeStored {
					code_hash,
					deposit_held: deposit_expected,
					uploader: ALICE_ADDR
				}),
				topics: vec![],
			},]
		);
	});
}

#[test]
fn upload_code_limit_too_low() {
	let (wasm, _code_hash) = compile_module("dummy").unwrap();
	let deposit_expected = expected_deposit(wasm.len());
	let deposit_insufficient = deposit_expected.saturating_sub(1);

	ExtBuilder::default().existential_deposit(100).build().execute_with(|| {
		let _ = <Test as Config>::Currency::set_balance(&ALICE, 1_000_000);

		// Drop previous events
		initialize_block(2);

		assert_noop!(
			Contracts::upload_code(RuntimeOrigin::signed(ALICE), wasm, deposit_insufficient,),
			<Error<Test>>::StorageDepositLimitExhausted,
		);

		assert_eq!(System::events(), vec![]);
	});
}

#[test]
fn upload_code_not_enough_balance() {
	let (wasm, _code_hash) = compile_module("dummy").unwrap();
	let deposit_expected = expected_deposit(wasm.len());
	let deposit_insufficient = deposit_expected.saturating_sub(1);

	ExtBuilder::default().existential_deposit(100).build().execute_with(|| {
		let _ = <Test as Config>::Currency::set_balance(&ALICE, deposit_insufficient);

		// Drop previous events
		initialize_block(2);

		assert_noop!(
			Contracts::upload_code(RuntimeOrigin::signed(ALICE), wasm, 1_000,),
			<Error<Test>>::StorageDepositNotEnoughFunds,
		);

		assert_eq!(System::events(), vec![]);
	});
}

#[test]
fn remove_code_works() {
	let (wasm, code_hash) = compile_module("dummy").unwrap();

	ExtBuilder::default().existential_deposit(100).build().execute_with(|| {
		let _ = <Test as Config>::Currency::set_balance(&ALICE, 1_000_000);

		// Drop previous events
		initialize_block(2);

		assert_ok!(Contracts::upload_code(RuntimeOrigin::signed(ALICE), wasm, 1_000,));
		// Ensure the contract was stored and get expected deposit amount to be reserved.
		let deposit_expected = expected_deposit(ensure_stored(code_hash));

		assert_ok!(Contracts::remove_code(RuntimeOrigin::signed(ALICE), code_hash));
		assert_eq!(
			System::events(),
			vec![
				EventRecord {
					phase: Phase::Initialization,
					event: RuntimeEvent::Contracts(crate::Event::CodeStored {
						code_hash,
						deposit_held: deposit_expected,
						uploader: ALICE_ADDR
					}),
					topics: vec![],
				},
				EventRecord {
					phase: Phase::Initialization,
					event: RuntimeEvent::Contracts(crate::Event::CodeRemoved {
						code_hash,
						deposit_released: deposit_expected,
						remover: ALICE_ADDR
					}),
					topics: vec![],
				},
			]
		);
	});
}

#[test]
fn remove_code_wrong_origin() {
	let (wasm, code_hash) = compile_module("dummy").unwrap();

	ExtBuilder::default().existential_deposit(100).build().execute_with(|| {
		let _ = <Test as Config>::Currency::set_balance(&ALICE, 1_000_000);

		// Drop previous events
		initialize_block(2);

		assert_ok!(Contracts::upload_code(RuntimeOrigin::signed(ALICE), wasm, 1_000,));
		// Ensure the contract was stored and get expected deposit amount to be reserved.
		let deposit_expected = expected_deposit(ensure_stored(code_hash));

		assert_noop!(
			Contracts::remove_code(RuntimeOrigin::signed(BOB), code_hash),
			sp_runtime::traits::BadOrigin,
		);

		assert_eq!(
			System::events(),
			vec![EventRecord {
				phase: Phase::Initialization,
				event: RuntimeEvent::Contracts(crate::Event::CodeStored {
					code_hash,
					deposit_held: deposit_expected,
					uploader: ALICE_ADDR
				}),
				topics: vec![],
			},]
		);
	});
}

#[test]
fn remove_code_in_use() {
	let (wasm, code_hash) = compile_module("dummy").unwrap();

	ExtBuilder::default().existential_deposit(100).build().execute_with(|| {
		let _ = <Test as Config>::Currency::set_balance(&ALICE, 1_000_000);

		assert_ok!(builder::instantiate_with_code(wasm).build());

		// Drop previous events
		initialize_block(2);

		assert_noop!(
			Contracts::remove_code(RuntimeOrigin::signed(ALICE), code_hash),
			<Error<Test>>::CodeInUse,
		);

		assert_eq!(System::events(), vec![]);
	});
}

#[test]
fn remove_code_not_found() {
	let (_wasm, code_hash) = compile_module("dummy").unwrap();

	ExtBuilder::default().existential_deposit(100).build().execute_with(|| {
		let _ = <Test as Config>::Currency::set_balance(&ALICE, 1_000_000);

		// Drop previous events
		initialize_block(2);

		assert_noop!(
			Contracts::remove_code(RuntimeOrigin::signed(ALICE), code_hash),
			<Error<Test>>::CodeNotFound,
		);

		assert_eq!(System::events(), vec![]);
	});
}

#[test]
fn instantiate_with_zero_balance_works() {
	let (wasm, code_hash) = compile_module("dummy").unwrap();
	ExtBuilder::default().existential_deposit(200).build().execute_with(|| {
		let _ = <Test as Config>::Currency::set_balance(&ALICE, 1_000_000);
		let min_balance = Contracts::min_balance();

		// Drop previous events
		initialize_block(2);

		// Instantiate the BOB contract.
		let Contract { addr, account_id } =
			builder::bare_instantiate(Code::Upload(wasm)).build_and_unwrap_contract();

		// Ensure the contract was stored and get expected deposit amount to be reserved.
		let deposit_expected = expected_deposit(ensure_stored(code_hash));

		// Make sure the account exists even though no free balance was send
		assert_eq!(<Test as Config>::Currency::free_balance(&account_id), min_balance);
		assert_eq!(
			<Test as Config>::Currency::total_balance(&account_id),
			min_balance + test_utils::contract_info_storage_deposit(&addr)
		);

		assert_eq!(
			System::events(),
			vec![
				EventRecord {
					phase: Phase::Initialization,
					event: RuntimeEvent::Contracts(crate::Event::CodeStored {
						code_hash,
						deposit_held: deposit_expected,
						uploader: ALICE_ADDR
					}),
					topics: vec![],
				},
				EventRecord {
					phase: Phase::Initialization,
					event: RuntimeEvent::System(frame_system::Event::NewAccount {
						account: account_id.clone(),
					}),
					topics: vec![],
				},
				EventRecord {
					phase: Phase::Initialization,
					event: RuntimeEvent::Balances(pallet_balances::Event::Endowed {
						account: account_id.clone(),
						free_balance: min_balance,
					}),
					topics: vec![],
				},
				EventRecord {
					phase: Phase::Initialization,
					event: RuntimeEvent::Balances(pallet_balances::Event::Transfer {
						from: ALICE,
						to: account_id,
						amount: min_balance,
					}),
					topics: vec![],
				},
				EventRecord {
					phase: Phase::Initialization,
					event: RuntimeEvent::Contracts(crate::Event::Instantiated {
						deployer: ALICE_ADDR,
						contract: addr,
					}),
					topics: vec![],
				},
				EventRecord {
					phase: Phase::Initialization,
					event: RuntimeEvent::Contracts(
						pallet_revive::Event::StorageDepositTransferredAndHeld {
							from: ALICE_ADDR,
							to: addr,
							amount: test_utils::contract_info_storage_deposit(&addr),
						}
					),
					topics: vec![],
				},
			]
		);
	});
}

#[test]
fn instantiate_with_below_existential_deposit_works() {
	let (wasm, code_hash) = compile_module("dummy").unwrap();
	ExtBuilder::default().existential_deposit(200).build().execute_with(|| {
		let _ = <Test as Config>::Currency::set_balance(&ALICE, 1_000_000);
		let min_balance = Contracts::min_balance();
		let value = 50;

		// Drop previous events
		initialize_block(2);

		// Instantiate the BOB contract.
		let Contract { addr, account_id } = builder::bare_instantiate(Code::Upload(wasm))
			.value(value)
			.build_and_unwrap_contract();

		// Ensure the contract was stored and get expected deposit amount to be reserved.
		let deposit_expected = expected_deposit(ensure_stored(code_hash));
		// Make sure the account exists even though not enough free balance was send
		assert_eq!(<Test as Config>::Currency::free_balance(&account_id), min_balance + value);
		assert_eq!(
			<Test as Config>::Currency::total_balance(&account_id),
			min_balance + value + test_utils::contract_info_storage_deposit(&addr)
		);

		assert_eq!(
			System::events(),
			vec![
				EventRecord {
					phase: Phase::Initialization,
					event: RuntimeEvent::Contracts(crate::Event::CodeStored {
						code_hash,
						deposit_held: deposit_expected,
						uploader: ALICE_ADDR
					}),
					topics: vec![],
				},
				EventRecord {
					phase: Phase::Initialization,
					event: RuntimeEvent::System(frame_system::Event::NewAccount {
						account: account_id.clone()
					}),
					topics: vec![],
				},
				EventRecord {
					phase: Phase::Initialization,
					event: RuntimeEvent::Balances(pallet_balances::Event::Endowed {
						account: account_id.clone(),
						free_balance: min_balance,
					}),
					topics: vec![],
				},
				EventRecord {
					phase: Phase::Initialization,
					event: RuntimeEvent::Balances(pallet_balances::Event::Transfer {
						from: ALICE,
						to: account_id.clone(),
						amount: min_balance,
					}),
					topics: vec![],
				},
				EventRecord {
					phase: Phase::Initialization,
					event: RuntimeEvent::Balances(pallet_balances::Event::Transfer {
						from: ALICE,
						to: account_id.clone(),
						amount: 50,
					}),
					topics: vec![],
				},
				EventRecord {
					phase: Phase::Initialization,
					event: RuntimeEvent::Contracts(crate::Event::Instantiated {
						deployer: ALICE_ADDR,
						contract: addr,
					}),
					topics: vec![],
				},
				EventRecord {
					phase: Phase::Initialization,
					event: RuntimeEvent::Contracts(
						pallet_revive::Event::StorageDepositTransferredAndHeld {
							from: ALICE_ADDR,
							to: addr,
							amount: test_utils::contract_info_storage_deposit(&addr),
						}
					),
					topics: vec![],
				},
			]
		);
	});
}

#[test]
fn storage_deposit_works() {
	let (wasm, _code_hash) = compile_module("multi_store").unwrap();
	ExtBuilder::default().existential_deposit(200).build().execute_with(|| {
		let _ = <Test as Config>::Currency::set_balance(&ALICE, 1_000_000);

		let Contract { addr, account_id } =
			builder::bare_instantiate(Code::Upload(wasm)).build_and_unwrap_contract();

		let mut deposit = test_utils::contract_info_storage_deposit(&addr);

		// Drop previous events
		initialize_block(2);

		// Create storage
		assert_ok!(builder::call(addr).value(42).data((50u32, 20u32).encode()).build());
		// 4 is for creating 2 storage items
		let charged0 = 4 + 50 + 20;
		deposit += charged0;
		assert_eq!(get_contract(&addr).total_deposit(), deposit);

		// Add more storage (but also remove some)
		assert_ok!(builder::call(addr).data((100u32, 10u32).encode()).build());
		let charged1 = 50 - 10;
		deposit += charged1;
		assert_eq!(get_contract(&addr).total_deposit(), deposit);

		// Remove more storage (but also add some)
		assert_ok!(builder::call(addr).data((10u32, 20u32).encode()).build());
		// -1 for numeric instability
		let refunded0 = 90 - 10 - 1;
		deposit -= refunded0;
		assert_eq!(get_contract(&addr).total_deposit(), deposit);

		assert_eq!(
			System::events(),
			vec![
				EventRecord {
					phase: Phase::Initialization,
					event: RuntimeEvent::Balances(pallet_balances::Event::Transfer {
						from: ALICE,
						to: account_id.clone(),
						amount: 42,
					}),
					topics: vec![],
				},
				EventRecord {
					phase: Phase::Initialization,
					event: RuntimeEvent::Contracts(crate::Event::Called {
						caller: Origin::from_account_id(ALICE),
						contract: addr,
					}),
					topics: vec![],
				},
				EventRecord {
					phase: Phase::Initialization,
					event: RuntimeEvent::Contracts(
						pallet_revive::Event::StorageDepositTransferredAndHeld {
							from: ALICE_ADDR,
							to: addr,
							amount: charged0,
						}
					),
					topics: vec![],
				},
				EventRecord {
					phase: Phase::Initialization,
					event: RuntimeEvent::Contracts(crate::Event::Called {
						caller: Origin::from_account_id(ALICE),
						contract: addr,
					}),
					topics: vec![],
				},
				EventRecord {
					phase: Phase::Initialization,
					event: RuntimeEvent::Contracts(
						pallet_revive::Event::StorageDepositTransferredAndHeld {
							from: ALICE_ADDR,
							to: addr,
							amount: charged1,
						}
					),
					topics: vec![],
				},
				EventRecord {
					phase: Phase::Initialization,
					event: RuntimeEvent::Contracts(crate::Event::Called {
						caller: Origin::from_account_id(ALICE),
						contract: addr,
					}),
					topics: vec![],
				},
				EventRecord {
					phase: Phase::Initialization,
					event: RuntimeEvent::Contracts(
						pallet_revive::Event::StorageDepositTransferredAndReleased {
							from: addr,
							to: ALICE_ADDR,
							amount: refunded0,
						}
					),
					topics: vec![],
				},
			]
		);
	});
}

#[test]
fn storage_deposit_callee_works() {
	let (wasm_caller, _code_hash_caller) = compile_module("call").unwrap();
	let (wasm_callee, _code_hash_callee) = compile_module("store_call").unwrap();
	ExtBuilder::default().existential_deposit(200).build().execute_with(|| {
		let _ = <Test as Config>::Currency::set_balance(&ALICE, 1_000_000);
		let min_balance = Contracts::min_balance();

		// Create both contracts: Constructors do nothing.
		let Contract { addr: addr_caller, .. } =
			builder::bare_instantiate(Code::Upload(wasm_caller)).build_and_unwrap_contract();
		let Contract { addr: addr_callee, account_id } =
			builder::bare_instantiate(Code::Upload(wasm_callee)).build_and_unwrap_contract();

		assert_ok!(builder::call(addr_caller).data((100u32, &addr_callee).encode()).build());

		let callee = get_contract(&addr_callee);
		let deposit = DepositPerByte::get() * 100 + DepositPerItem::get() * 1;

		assert_eq!(test_utils::get_balance(&account_id), min_balance);
		assert_eq!(
			callee.total_deposit(),
			deposit + test_utils::contract_info_storage_deposit(&addr_callee)
		);
	});
}

#[test]
fn set_code_extrinsic() {
	let (wasm, code_hash) = compile_module("dummy").unwrap();
	let (new_wasm, new_code_hash) = compile_module("crypto_hashes").unwrap();

	assert_ne!(code_hash, new_code_hash);

	ExtBuilder::default().existential_deposit(100).build().execute_with(|| {
		let _ = <Test as Config>::Currency::set_balance(&ALICE, 1_000_000);

		let Contract { addr, .. } =
			builder::bare_instantiate(Code::Upload(wasm)).build_and_unwrap_contract();

		assert_ok!(Contracts::upload_code(
			RuntimeOrigin::signed(ALICE),
			new_wasm,
			deposit_limit::<Test>(),
		));

		// Drop previous events
		initialize_block(2);

		assert_eq!(get_contract(&addr).code_hash, code_hash);
		assert_refcount!(&code_hash, 1);
		assert_refcount!(&new_code_hash, 0);

		// only root can execute this extrinsic
		assert_noop!(
			Contracts::set_code(RuntimeOrigin::signed(ALICE), addr, new_code_hash),
			sp_runtime::traits::BadOrigin,
		);
		assert_eq!(get_contract(&addr).code_hash, code_hash);
		assert_refcount!(&code_hash, 1);
		assert_refcount!(&new_code_hash, 0);
		assert_eq!(System::events(), vec![]);

		// contract must exist
		assert_noop!(
			Contracts::set_code(RuntimeOrigin::root(), BOB_ADDR, new_code_hash),
			<Error<Test>>::ContractNotFound,
		);
		assert_eq!(get_contract(&addr).code_hash, code_hash);
		assert_refcount!(&code_hash, 1);
		assert_refcount!(&new_code_hash, 0);
		assert_eq!(System::events(), vec![]);

		// new code hash must exist
		assert_noop!(
			Contracts::set_code(RuntimeOrigin::root(), addr, Default::default()),
			<Error<Test>>::CodeNotFound,
		);
		assert_eq!(get_contract(&addr).code_hash, code_hash);
		assert_refcount!(&code_hash, 1);
		assert_refcount!(&new_code_hash, 0);
		assert_eq!(System::events(), vec![]);

		// successful call
		assert_ok!(Contracts::set_code(RuntimeOrigin::root(), addr, new_code_hash));
		assert_eq!(get_contract(&addr).code_hash, new_code_hash);
		assert_refcount!(&code_hash, 0);
		assert_refcount!(&new_code_hash, 1);
		assert_eq!(
			System::events(),
			vec![EventRecord {
				phase: Phase::Initialization,
				event: RuntimeEvent::Contracts(pallet_revive::Event::ContractCodeUpdated {
					contract: addr,
					new_code_hash,
					old_code_hash: code_hash,
				}),
				topics: vec![],
			},]
		);
	});
}

#[test]
fn slash_cannot_kill_account() {
	let (wasm, _code_hash) = compile_module("dummy").unwrap();
	ExtBuilder::default().existential_deposit(200).build().execute_with(|| {
		let value = 700;
		let _ = <Test as Config>::Currency::set_balance(&ALICE, 1_000_000);
		let min_balance = Contracts::min_balance();

		let Contract { addr, account_id } = builder::bare_instantiate(Code::Upload(wasm))
			.value(value)
			.build_and_unwrap_contract();

		// Drop previous events
		initialize_block(2);

		let info_deposit = test_utils::contract_info_storage_deposit(&addr);

		assert_eq!(
			test_utils::get_balance_on_hold(&HoldReason::StorageDepositReserve.into(), &account_id),
			info_deposit
		);

		assert_eq!(
			<Test as Config>::Currency::total_balance(&account_id),
			info_deposit + value + min_balance
		);

		// Try to destroy the account of the contract by slashing the total balance.
		// The account does not get destroyed because slashing only affects the balance held
		// under certain `reason`. Slashing can for example happen if the contract takes part
		// in staking.
		let _ = <Test as Config>::Currency::slash(
			&HoldReason::StorageDepositReserve.into(),
			&account_id,
			<Test as Config>::Currency::total_balance(&account_id),
		);

		// Slashing only removed the balance held.
		assert_eq!(<Test as Config>::Currency::total_balance(&account_id), value + min_balance);
	});
}

#[test]
fn contract_reverted() {
	let (wasm, code_hash) = compile_module("return_with_data").unwrap();

	ExtBuilder::default().existential_deposit(100).build().execute_with(|| {
		let _ = <Test as Config>::Currency::set_balance(&ALICE, 1_000_000);
		let flags = ReturnFlags::REVERT;
		let buffer = [4u8, 8, 15, 16, 23, 42];
		let input = (flags.bits(), buffer).encode();

		// We just upload the code for later use
		assert_ok!(Contracts::upload_code(
			RuntimeOrigin::signed(ALICE),
			wasm.clone(),
			deposit_limit::<Test>(),
		));

		// Calling extrinsic: revert leads to an error
		assert_err_ignore_postinfo!(
			builder::instantiate(code_hash).data(input.clone()).build(),
			<Error<Test>>::ContractReverted,
		);

		// Calling extrinsic: revert leads to an error
		assert_err_ignore_postinfo!(
			builder::instantiate_with_code(wasm).data(input.clone()).build(),
			<Error<Test>>::ContractReverted,
		);

		// Calling directly: revert leads to success but the flags indicate the error
		// This is just a different way of transporting the error that allows the read out
		// the `data` which is only there on success. Obviously, the contract isn't
		// instantiated.
		let result = builder::bare_instantiate(Code::Existing(code_hash))
			.data(input.clone())
			.build_and_unwrap_result();
		assert_eq!(result.result.flags, flags);
		assert_eq!(result.result.data, buffer);
		assert!(!<ContractInfoOf<Test>>::contains_key(result.addr));

		// Pass empty flags and therefore successfully instantiate the contract for later use.
		let Contract { addr, .. } = builder::bare_instantiate(Code::Existing(code_hash))
			.data(ReturnFlags::empty().bits().encode())
			.build_and_unwrap_contract();

		// Calling extrinsic: revert leads to an error
		assert_err_ignore_postinfo!(
			builder::call(addr).data(input.clone()).build(),
			<Error<Test>>::ContractReverted,
		);

		// Calling directly: revert leads to success but the flags indicate the error
		let result = builder::bare_call(addr).data(input).build_and_unwrap_result();
		assert_eq!(result.flags, flags);
		assert_eq!(result.data, buffer);
	});
}

#[test]
fn set_code_hash() {
	let (wasm, code_hash) = compile_module("set_code_hash").unwrap();
	let (new_wasm, new_code_hash) = compile_module("new_set_code_hash_contract").unwrap();

	ExtBuilder::default().existential_deposit(100).build().execute_with(|| {
		let _ = <Test as Config>::Currency::set_balance(&ALICE, 1_000_000);

		// Instantiate the 'caller'
		let Contract { addr: contract_addr, .. } = builder::bare_instantiate(Code::Upload(wasm))
			.value(300_000)
			.build_and_unwrap_contract();
		// upload new code
		assert_ok!(Contracts::upload_code(
			RuntimeOrigin::signed(ALICE),
			new_wasm.clone(),
			deposit_limit::<Test>(),
		));

		System::reset_events();

		// First call sets new code_hash and returns 1
		let result = builder::bare_call(contract_addr)
			.data(new_code_hash.as_ref().to_vec())
			.debug(DebugInfo::UnsafeDebug)
			.build_and_unwrap_result();
		assert_return_code!(result, 1);

		// Second calls new contract code that returns 2
		let result = builder::bare_call(contract_addr)
			.debug(DebugInfo::UnsafeDebug)
			.build_and_unwrap_result();
		assert_return_code!(result, 2);

		// Checking for the last event only
		assert_eq!(
			&System::events(),
			&[
				EventRecord {
					phase: Phase::Initialization,
					event: RuntimeEvent::Contracts(crate::Event::ContractCodeUpdated {
						contract: contract_addr,
						new_code_hash,
						old_code_hash: code_hash,
					}),
					topics: vec![],
				},
				EventRecord {
					phase: Phase::Initialization,
					event: RuntimeEvent::Contracts(crate::Event::Called {
						caller: Origin::from_account_id(ALICE),
						contract: contract_addr,
					}),
					topics: vec![],
				},
				EventRecord {
					phase: Phase::Initialization,
					event: RuntimeEvent::Contracts(crate::Event::Called {
						caller: Origin::from_account_id(ALICE),
						contract: contract_addr,
					}),
					topics: vec![],
				},
			],
		);
	});
}

#[test]
fn storage_deposit_limit_is_enforced() {
	let (wasm, _code_hash) = compile_module("store_call").unwrap();
	ExtBuilder::default().existential_deposit(200).build().execute_with(|| {
		let _ = <Test as Config>::Currency::set_balance(&ALICE, 1_000_000);
		let min_balance = Contracts::min_balance();

		// Setting insufficient storage_deposit should fail.
		assert_err!(
			builder::bare_instantiate(Code::Upload(wasm.clone()))
				// expected deposit is 2 * ed + 3 for the call
				.storage_deposit_limit((2 * min_balance + 3 - 1).into())
				.build()
				.result,
			<Error<Test>>::StorageDepositLimitExhausted,
		);

		// Instantiate the BOB contract.
		let Contract { addr, account_id } =
			builder::bare_instantiate(Code::Upload(wasm)).build_and_unwrap_contract();

		let info_deposit = test_utils::contract_info_storage_deposit(&addr);
		// Check that the BOB contract has been instantiated and has the minimum balance
		assert_eq!(get_contract(&addr).total_deposit(), info_deposit);
		assert_eq!(
			<Test as Config>::Currency::total_balance(&account_id),
			info_deposit + min_balance
		);

		// Create 1 byte of storage with a price of per byte,
		// setting insufficient deposit limit, as it requires 3 Balance:
		// 2 for the item added + 1 for the new storage item.
		assert_err_ignore_postinfo!(
			builder::call(addr)
				.storage_deposit_limit(2)
				.data(1u32.to_le_bytes().to_vec())
				.build(),
			<Error<Test>>::StorageDepositLimitExhausted,
		);

		// Create 1 byte of storage, should cost 3 Balance:
		// 2 for the item added + 1 for the new storage item.
		// Should pass as it fallbacks to DefaultDepositLimit.
		assert_ok!(builder::call(addr)
			.storage_deposit_limit(3)
			.data(1u32.to_le_bytes().to_vec())
			.build());

		// Use 4 more bytes of the storage for the same item, which requires 4 Balance.
		// Should fail as DefaultDepositLimit is 3 and hence isn't enough.
		assert_err_ignore_postinfo!(
			builder::call(addr)
				.storage_deposit_limit(3)
				.data(5u32.to_le_bytes().to_vec())
				.build(),
			<Error<Test>>::StorageDepositLimitExhausted,
		);
	});
}

#[test]
fn deposit_limit_in_nested_calls() {
	let (wasm_caller, _code_hash_caller) = compile_module("create_storage_and_call").unwrap();
	let (wasm_callee, _code_hash_callee) = compile_module("store_call").unwrap();
	ExtBuilder::default().existential_deposit(200).build().execute_with(|| {
		let _ = <Test as Config>::Currency::set_balance(&ALICE, 1_000_000);

		// Create both contracts: Constructors do nothing.
		let Contract { addr: addr_caller, .. } =
			builder::bare_instantiate(Code::Upload(wasm_caller)).build_and_unwrap_contract();
		let Contract { addr: addr_callee, .. } =
			builder::bare_instantiate(Code::Upload(wasm_callee)).build_and_unwrap_contract();

		// Create 100 bytes of storage with a price of per byte
		// This is 100 Balance + 2 Balance for the item
		assert_ok!(builder::call(addr_callee)
			.storage_deposit_limit(102)
			.data(100u32.to_le_bytes().to_vec())
			.build());

		// We do not remove any storage but add a storage item of 12 bytes in the caller
		// contract. This would cost 12 + 2 = 14 Balance.
		// The nested call doesn't get a special limit, which is set by passing 0 to it.
		// This should fail as the specified parent's limit is less than the cost: 13 <
		// 14.
		assert_err_ignore_postinfo!(
			builder::call(addr_caller)
				.storage_deposit_limit(13)
				.data((100u32, &addr_callee, U256::from(0u64)).encode())
				.build(),
			<Error<Test>>::StorageDepositLimitExhausted,
		);

		// Now we specify the parent's limit high enough to cover the caller's storage
		// additions. However, we use a single byte more in the callee, hence the storage
		// deposit should be 15 Balance.
		// The nested call doesn't get a special limit, which is set by passing 0 to it.
		// This should fail as the specified parent's limit is less than the cost: 14
		// < 15.
		assert_err_ignore_postinfo!(
			builder::call(addr_caller)
				.storage_deposit_limit(14)
				.data((101u32, &addr_callee, U256::from(0u64)).encode())
				.build(),
			<Error<Test>>::StorageDepositLimitExhausted,
		);

		// Now we specify the parent's limit high enough to cover both the caller's and callee's
		// storage additions. However, we set a special deposit limit of 1 Balance for the
		// nested call. This should fail as callee adds up 2 bytes to the storage, meaning
		// that the nested call should have a deposit limit of at least 2 Balance. The
		// sub-call should be rolled back, which is covered by the next test case.
		assert_err_ignore_postinfo!(
			builder::call(addr_caller)
				.storage_deposit_limit(16)
				.data((102u32, &addr_callee, U256::from(1u64)).encode())
				.build(),
			<Error<Test>>::StorageDepositLimitExhausted,
		);

		// Refund in the callee contract but not enough to cover the 14 Balance required by the
		// caller. Note that if previous sub-call wouldn't roll back, this call would pass
		// making the test case fail. We don't set a special limit for the nested call here.
		assert_err_ignore_postinfo!(
			builder::call(addr_caller)
				.storage_deposit_limit(0)
				.data((87u32, &addr_callee, U256::from(0u64)).encode())
				.build(),
			<Error<Test>>::StorageDepositLimitExhausted,
		);

		let _ = <Test as Config>::Currency::set_balance(&ALICE, 511);

		// Require more than the sender's balance.
		// We don't set a special limit for the nested call.
		assert_err_ignore_postinfo!(
			builder::call(addr_caller)
				.data((512u32, &addr_callee, U256::from(1u64)).encode())
				.build(),
			<Error<Test>>::StorageDepositLimitExhausted,
		);

		// Same as above but allow for the additional deposit of 1 Balance in parent.
		// We set the special deposit limit of 1 Balance for the nested call, which isn't
		// enforced as callee frees up storage. This should pass.
		assert_ok!(builder::call(addr_caller)
			.storage_deposit_limit(1)
			.data((87u32, &addr_callee, U256::from(1u64)).encode())
			.build());
	});
}

#[test]
fn deposit_limit_in_nested_instantiate() {
	let (wasm_caller, _code_hash_caller) =
		compile_module("create_storage_and_instantiate").unwrap();
	let (wasm_callee, code_hash_callee) = compile_module("store_deploy").unwrap();
	const ED: u64 = 5;
	ExtBuilder::default().existential_deposit(ED).build().execute_with(|| {
		let _ = <Test as Config>::Currency::set_balance(&ALICE, 1_000_000);
		let _ = <Test as Config>::Currency::set_balance(&BOB, 1_000_000);
		// Create caller contract
		let Contract { addr: addr_caller, account_id: caller_id } =
			builder::bare_instantiate(Code::Upload(wasm_caller))
				.value(10_000u64) // this balance is later passed to the deployed contract
				.build_and_unwrap_contract();
		// Deploy a contract to get its occupied storage size
		let Contract { addr, .. } = builder::bare_instantiate(Code::Upload(wasm_callee))
			.data(vec![0, 0, 0, 0])
			.build_and_unwrap_contract();

		let callee_info_len = ContractInfoOf::<Test>::get(&addr).unwrap().encoded_size() as u64;

		// We don't set a special deposit limit for the nested instantiation.
		//
		// The deposit limit set for the parent is insufficient for the instantiation, which
		// requires:
		// - callee_info_len + 2 for storing the new contract info,
		// - ED for deployed contract account,
		// - 2 for the storage item of 0 bytes being created in the callee constructor
		// or (callee_info_len + 2 + ED + 2) Balance in total.
		//
		// Provided the limit is set to be 1 Balance less,
		// this call should fail on the return from the caller contract.
		assert_err_ignore_postinfo!(
			builder::call(addr_caller)
				.origin(RuntimeOrigin::signed(BOB))
<<<<<<< HEAD
				.storage_deposit_limit(callee_info_len + 2 + ED + 4 + 2)
				.data(
					(1u32, &code_hash_callee, U256::from(callee_info_len + 2 + ED + 3 + 2))
						.encode(),
				)
				.build();

			let returned = result.result.unwrap();
			// All balance of the caller except ED has been transferred to the callee.
			// No deposit has been taken from it.
			assert_eq!(<Test as Config>::Currency::free_balance(&caller_id), ED);
			// Get address of the deployed contract.
			let addr_callee = H160::from_slice(&returned.data[0..20]);
			let callee_account_id = <Test as Config>::AddressMapper::to_account_id(&addr_callee);
			// 10_000 should be sent to callee from the caller contract, plus ED to be sent from the
			// origin.
			assert_eq!(<Test as Config>::Currency::free_balance(&callee_account_id), 10_000 + ED);
			// The origin should be charged with:
			//  - callee instantiation deposit = (callee_info_len + 2)
			//  - callee account ED
			//  - for writing an item of 1 byte to storage = 3 Balance
			//  - Immutable data storage item deposit
			assert_eq!(
				<Test as Config>::Currency::free_balance(&BOB),
				1_000_000 - (callee_info_len + 2 + ED + 3)
			);
			// Check that deposit due to be charged still includes these 3 Balance
			assert_eq!(result.storage_deposit.charge_or_zero(), (callee_info_len + 2 + ED + 3))
		});
	}

	#[test]
	fn deposit_limit_honors_liquidity_restrictions() {
		let (wasm, _code_hash) = compile_module("store_call").unwrap();
		ExtBuilder::default().existential_deposit(200).build().execute_with(|| {
			let bobs_balance = 1_000;
			let _ = <Test as Config>::Currency::set_balance(&ALICE, 1_000_000);
			let _ = <Test as Config>::Currency::set_balance(&BOB, bobs_balance);
			let min_balance = Contracts::min_balance();

			// Instantiate the BOB contract.
			let Contract { addr, account_id } =
				builder::bare_instantiate(Code::Upload(wasm)).build_and_unwrap_contract();

			let info_deposit = test_utils::contract_info_storage_deposit(&addr);
			// Check that the contract has been instantiated and has the minimum balance
			assert_eq!(get_contract(&addr).total_deposit(), info_deposit);
			assert_eq!(
				<Test as Config>::Currency::total_balance(&account_id),
				info_deposit + min_balance
			);

			// check that the hold is honored
			<Test as Config>::Currency::hold(
				&HoldReason::CodeUploadDepositReserve.into(),
				&BOB,
				bobs_balance - min_balance,
			)
			.unwrap();
			assert_err_ignore_postinfo!(
				builder::call(addr)
					.origin(RuntimeOrigin::signed(BOB))
					.storage_deposit_limit(10_000)
					.data(100u32.to_le_bytes().to_vec())
					.build(),
				<Error<Test>>::StorageDepositLimitExhausted,
			);
			assert_eq!(<Test as Config>::Currency::free_balance(&BOB), min_balance);
		});
	}

	#[test]
	fn deposit_limit_honors_existential_deposit() {
		let (wasm, _code_hash) = compile_module("store_call").unwrap();
		ExtBuilder::default().existential_deposit(200).build().execute_with(|| {
			let _ = <Test as Config>::Currency::set_balance(&ALICE, 1_000_000);
			let _ = <Test as Config>::Currency::set_balance(&BOB, 300);
			let min_balance = Contracts::min_balance();

			// Instantiate the BOB contract.
			let Contract { addr, account_id } =
				builder::bare_instantiate(Code::Upload(wasm)).build_and_unwrap_contract();

			let info_deposit = test_utils::contract_info_storage_deposit(&addr);

			// Check that the contract has been instantiated and has the minimum balance
			assert_eq!(get_contract(&addr).total_deposit(), info_deposit);
			assert_eq!(
				<Test as Config>::Currency::total_balance(&account_id),
				min_balance + info_deposit
			);

			// check that the deposit can't bring the account below the existential deposit
			assert_err_ignore_postinfo!(
				builder::call(addr)
					.origin(RuntimeOrigin::signed(BOB))
					.storage_deposit_limit(10_000)
					.data(100u32.to_le_bytes().to_vec())
					.build(),
				<Error<Test>>::StorageDepositLimitExhausted,
			);
			assert_eq!(<Test as Config>::Currency::free_balance(&BOB), 300);
		});
	}

	#[test]
	fn deposit_limit_honors_min_leftover() {
		let (wasm, _code_hash) = compile_module("store_call").unwrap();
		ExtBuilder::default().existential_deposit(200).build().execute_with(|| {
			let _ = <Test as Config>::Currency::set_balance(&ALICE, 1_000_000);
			let _ = <Test as Config>::Currency::set_balance(&BOB, 1_000);
			let min_balance = Contracts::min_balance();

			// Instantiate the BOB contract.
			let Contract { addr, account_id } =
				builder::bare_instantiate(Code::Upload(wasm)).build_and_unwrap_contract();

			let info_deposit = test_utils::contract_info_storage_deposit(&addr);

			// Check that the contract has been instantiated and has the minimum balance and the
			// storage deposit
			assert_eq!(get_contract(&addr).total_deposit(), info_deposit);
			assert_eq!(
				<Test as Config>::Currency::total_balance(&account_id),
				info_deposit + min_balance
			);

			// check that the minimum leftover (value send) is considered
			// given the minimum deposit of 200 sending 750 will only leave
			// 50 for the storage deposit. Which is not enough to store the 50 bytes
			// as we also need 2 bytes for the item
			assert_err_ignore_postinfo!(
				builder::call(addr)
					.origin(RuntimeOrigin::signed(BOB))
					.value(750)
					.storage_deposit_limit(10_000)
					.data(50u32.to_le_bytes().to_vec())
					.build(),
				<Error<Test>>::StorageDepositLimitExhausted,
			);
			assert_eq!(<Test as Config>::Currency::free_balance(&BOB), 1_000);
		});
	}

	#[test]
	fn locking_delegate_dependency_works() {
		// set hash lock up deposit to 30%, to test deposit calculation.
		CODE_HASH_LOCKUP_DEPOSIT_PERCENT.with(|c| *c.borrow_mut() = Perbill::from_percent(30));

		let (wasm_caller, self_code_hash) = compile_module("locking_delegate_dependency").unwrap();
		let callee_codes: Vec<_> =
			(0..limits::DELEGATE_DEPENDENCIES + 1).map(|idx| dummy_unique(idx)).collect();
		let callee_hashes: Vec<_> = callee_codes
			.iter()
			.map(|c| sp_core::H256(sp_io::hashing::keccak_256(c)))
			.collect();

		let hash2addr = |code_hash: &H256| {
			let mut addr = H160::zero();
			addr.as_bytes_mut().copy_from_slice(&code_hash.as_ref()[..20]);
			addr
		};

		// Define inputs with various actions to test locking / unlocking delegate_dependencies.
		// See the contract for more details.
		let noop_input = (0u32, callee_hashes[0]);
		let lock_delegate_dependency_input = (1u32, callee_hashes[0]);
		let unlock_delegate_dependency_input = (2u32, callee_hashes[0]);
		let terminate_input = (3u32, callee_hashes[0]);

		// Instantiate the caller contract with the given input.
		let instantiate = |input: &(u32, H256)| {
			let (action, code_hash) = input;
			builder::bare_instantiate(Code::Upload(wasm_caller.clone()))
				.origin(RuntimeOrigin::signed(ALICE_FALLBACK))
				.data((action, hash2addr(code_hash), code_hash).encode())
				.build()
		};

		// Call contract with the given input.
		let call = |addr_caller: &H160, input: &(u32, H256)| {
			let (action, code_hash) = input;
			builder::bare_call(*addr_caller)
				.origin(RuntimeOrigin::signed(ALICE_FALLBACK))
				.data((action, hash2addr(code_hash), code_hash).encode())
				.build()
		};
		const ED: u64 = 2000;
		ExtBuilder::default().existential_deposit(ED).build().execute_with(|| {
			let _ = Balances::set_balance(&ALICE_FALLBACK, 1_000_000);

			// Instantiate with lock_delegate_dependency should fail since the code is not yet on
			// chain.
			assert_err!(
				instantiate(&lock_delegate_dependency_input).result,
				Error::<Test>::CodeNotFound
			);

			// Upload all the delegated codes (they all have the same size)
			let mut deposit = Default::default();
			for code in callee_codes.iter() {
				let CodeUploadReturnValue { deposit: deposit_per_code, code_hash } =
					Contracts::bare_upload_code(
						RuntimeOrigin::signed(ALICE_FALLBACK),
						code.clone(),
						deposit_limit::<Test>(),
					)
					.unwrap();
				deposit = deposit_per_code;
				// Mock contract info by using first 20 bytes of code_hash as address.
				let addr = hash2addr(&code_hash);
				ContractInfoOf::<Test>::set(&addr, ContractInfo::new(&addr, 0, code_hash).ok());
			}

			// Instantiate should now work.
			let addr_caller = instantiate(&lock_delegate_dependency_input).result.unwrap().addr;
			let caller_account_id = <Test as Config>::AddressMapper::to_account_id(&addr_caller);

			// There should be a dependency and a deposit.
			let contract = test_utils::get_contract(&addr_caller);

			let dependency_deposit = &CodeHashLockupDepositPercent::get().mul_ceil(deposit);
			assert_eq!(
				contract.delegate_dependencies().get(&callee_hashes[0]),
				Some(dependency_deposit)
			);
			assert_eq!(
				test_utils::get_balance_on_hold(
					&HoldReason::StorageDepositReserve.into(),
					&caller_account_id
				),
				dependency_deposit + contract.storage_base_deposit()
			);

			// Removing the code should fail, since we have added a dependency.
			assert_err!(
				Contracts::remove_code(RuntimeOrigin::signed(ALICE_FALLBACK), callee_hashes[0]),
				<Error<Test>>::CodeInUse
			);

			// Locking an already existing dependency should fail.
			assert_err!(
				call(&addr_caller, &lock_delegate_dependency_input).result,
				Error::<Test>::DelegateDependencyAlreadyExists
			);

			// Locking self should fail.
			assert_err!(
				builder::bare_call(addr_caller)
					.origin(RuntimeOrigin::signed(ALICE_FALLBACK))
					.data((1u32, &addr_caller, self_code_hash).encode())
					.build()
					.result,
				Error::<Test>::CannotAddSelfAsDelegateDependency
			);

			// Locking more than the maximum allowed delegate_dependencies should fail.
			for hash in &callee_hashes[1..callee_hashes.len() - 1] {
				call(&addr_caller, &(1u32, *hash)).result.unwrap();
			}
			assert_err!(
				call(&addr_caller, &(1u32, *callee_hashes.last().unwrap())).result,
				Error::<Test>::MaxDelegateDependenciesReached
			);

			// Unlocking all dependency should work.
			for hash in &callee_hashes[..callee_hashes.len() - 1] {
				call(&addr_caller, &(2u32, *hash)).result.unwrap();
			}

			// Dependency should be removed, and deposit should be returned.
			let contract = test_utils::get_contract(&addr_caller);
			assert!(contract.delegate_dependencies().is_empty());
			assert_eq!(
				test_utils::get_balance_on_hold(
					&HoldReason::StorageDepositReserve.into(),
					&caller_account_id
				),
				contract.storage_base_deposit()
			);

			// Removing a nonexistent dependency should fail.
			assert_err!(
				call(&addr_caller, &unlock_delegate_dependency_input).result,
				Error::<Test>::DelegateDependencyNotFound
			);

			// Locking a dependency with a storage limit too low should fail.
			assert_err!(
				builder::bare_call(addr_caller)
					.storage_deposit_limit(dependency_deposit - 1)
					.data((1u32, hash2addr(&callee_hashes[0]), callee_hashes[0]).encode())
					.build()
					.result,
				Error::<Test>::StorageDepositLimitExhausted
			);
=======
				.storage_deposit_limit(callee_info_len + 2 + ED + 1)
				.data((0u32, &code_hash_callee, U256::from(0u64)).encode())
				.build(),
			<Error<Test>>::StorageDepositLimitExhausted,
		);
		// The charges made on instantiation should be rolled back.
		assert_eq!(<Test as Config>::Currency::free_balance(&BOB), 1_000_000);

		// Now we give enough limit for the instantiation itself, but require for 1 more storage
		// byte in the constructor. Hence +1 Balance to the limit is needed. This should fail on
		// the return from constructor.
		assert_err_ignore_postinfo!(
			builder::call(addr_caller)
				.origin(RuntimeOrigin::signed(BOB))
				.storage_deposit_limit(callee_info_len + 2 + ED + 2)
				.data((1u32, &code_hash_callee, U256::from(0u64)).encode())
				.build(),
			<Error<Test>>::StorageDepositLimitExhausted,
		);
		// The charges made on the instantiation should be rolled back.
		assert_eq!(<Test as Config>::Currency::free_balance(&BOB), 1_000_000);

		// Now we set enough limit in parent call, but an insufficient limit for child
		// instantiate. This should fail during the charging for the instantiation in
		// `RawMeter::charge_instantiate()`
		assert_err_ignore_postinfo!(
			builder::call(addr_caller)
				.origin(RuntimeOrigin::signed(BOB))
				.storage_deposit_limit(callee_info_len + 2 + ED + 2)
				.data((0u32, &code_hash_callee, U256::from(callee_info_len + 2 + ED + 1)).encode())
				.build(),
			<Error<Test>>::StorageDepositLimitExhausted,
		);
		// The charges made on the instantiation should be rolled back.
		assert_eq!(<Test as Config>::Currency::free_balance(&BOB), 1_000_000);

		// Same as above but requires for single added storage
		// item of 1 byte to be covered by the limit, which implies 3 more Balance.
		// Now we set enough limit for the parent call, but insufficient limit for child
		// instantiate. This should fail right after the constructor execution.
		assert_err_ignore_postinfo!(
			builder::call(addr_caller)
				.origin(RuntimeOrigin::signed(BOB))
				.storage_deposit_limit(callee_info_len + 2 + ED + 3) // enough parent limit
				.data((1u32, &code_hash_callee, U256::from(callee_info_len + 2 + ED + 2)).encode())
				.build(),
			<Error<Test>>::StorageDepositLimitExhausted,
		);
		// The charges made on the instantiation should be rolled back.
		assert_eq!(<Test as Config>::Currency::free_balance(&BOB), 1_000_000);

		// Set enough deposit limit for the child instantiate. This should succeed.
		let result = builder::bare_call(addr_caller)
			.origin(RuntimeOrigin::signed(BOB))
			.storage_deposit_limit(callee_info_len + 2 + ED + 4 + 2)
			.data((1u32, &code_hash_callee, U256::from(callee_info_len + 2 + ED + 3 + 2)).encode())
			.build();

		let returned = result.result.unwrap();
		// All balance of the caller except ED has been transferred to the callee.
		// No deposit has been taken from it.
		assert_eq!(<Test as Config>::Currency::free_balance(&caller_id), ED);
		// Get address of the deployed contract.
		let addr_callee = H160::from_slice(&returned.data[0..20]);
		let callee_account_id = <Test as Config>::AddressMapper::to_account_id(&addr_callee);
		// 10_000 should be sent to callee from the caller contract, plus ED to be sent from the
		// origin.
		assert_eq!(<Test as Config>::Currency::free_balance(&callee_account_id), 10_000 + ED);
		// The origin should be charged with:
		//  - callee instantiation deposit = (callee_info_len + 2)
		//  - callee account ED
		//  - for writing an item of 1 byte to storage = 3 Balance
		//  - Immutable data storage item deposit
		assert_eq!(
			<Test as Config>::Currency::free_balance(&BOB),
			1_000_000 - (callee_info_len + 2 + ED + 3)
		);
		// Check that deposit due to be charged still includes these 3 Balance
		assert_eq!(result.storage_deposit.charge_or_zero(), (callee_info_len + 2 + ED + 3))
	});
}
>>>>>>> dd9924fa

#[test]
fn deposit_limit_honors_liquidity_restrictions() {
	let (wasm, _code_hash) = compile_module("store_call").unwrap();
	ExtBuilder::default().existential_deposit(200).build().execute_with(|| {
		let bobs_balance = 1_000;
		let _ = <Test as Config>::Currency::set_balance(&ALICE, 1_000_000);
		let _ = <Test as Config>::Currency::set_balance(&BOB, bobs_balance);
		let min_balance = Contracts::min_balance();

		// Instantiate the BOB contract.
		let Contract { addr, account_id } =
			builder::bare_instantiate(Code::Upload(wasm)).build_and_unwrap_contract();

		let info_deposit = test_utils::contract_info_storage_deposit(&addr);
		// Check that the contract has been instantiated and has the minimum balance
		assert_eq!(get_contract(&addr).total_deposit(), info_deposit);
		assert_eq!(
			<Test as Config>::Currency::total_balance(&account_id),
			info_deposit + min_balance
		);

		// check that the hold is honored
		<Test as Config>::Currency::hold(
			&HoldReason::CodeUploadDepositReserve.into(),
			&BOB,
			bobs_balance - min_balance,
		)
		.unwrap();
		assert_err_ignore_postinfo!(
			builder::call(addr)
				.origin(RuntimeOrigin::signed(BOB))
				.storage_deposit_limit(10_000)
				.data(100u32.to_le_bytes().to_vec())
				.build(),
			<Error<Test>>::StorageDepositLimitExhausted,
		);
		assert_eq!(<Test as Config>::Currency::free_balance(&BOB), min_balance);
	});
}

#[test]
fn deposit_limit_honors_existential_deposit() {
	let (wasm, _code_hash) = compile_module("store_call").unwrap();
	ExtBuilder::default().existential_deposit(200).build().execute_with(|| {
		let _ = <Test as Config>::Currency::set_balance(&ALICE, 1_000_000);
		let _ = <Test as Config>::Currency::set_balance(&BOB, 300);
		let min_balance = Contracts::min_balance();

		// Instantiate the BOB contract.
		let Contract { addr, account_id } =
			builder::bare_instantiate(Code::Upload(wasm)).build_and_unwrap_contract();

		let info_deposit = test_utils::contract_info_storage_deposit(&addr);

		// Check that the contract has been instantiated and has the minimum balance
		assert_eq!(get_contract(&addr).total_deposit(), info_deposit);
		assert_eq!(
			<Test as Config>::Currency::total_balance(&account_id),
			min_balance + info_deposit
		);

		// check that the deposit can't bring the account below the existential deposit
		assert_err_ignore_postinfo!(
			builder::call(addr)
				.origin(RuntimeOrigin::signed(BOB))
				.storage_deposit_limit(10_000)
				.data(100u32.to_le_bytes().to_vec())
				.build(),
			<Error<Test>>::StorageDepositLimitExhausted,
		);
		assert_eq!(<Test as Config>::Currency::free_balance(&BOB), 300);
	});
}

#[test]
fn deposit_limit_honors_min_leftover() {
	let (wasm, _code_hash) = compile_module("store_call").unwrap();
	ExtBuilder::default().existential_deposit(200).build().execute_with(|| {
		let _ = <Test as Config>::Currency::set_balance(&ALICE, 1_000_000);
		let _ = <Test as Config>::Currency::set_balance(&BOB, 1_000);
		let min_balance = Contracts::min_balance();

		// Instantiate the BOB contract.
		let Contract { addr, account_id } =
			builder::bare_instantiate(Code::Upload(wasm)).build_and_unwrap_contract();

		let info_deposit = test_utils::contract_info_storage_deposit(&addr);

		// Check that the contract has been instantiated and has the minimum balance and the
		// storage deposit
		assert_eq!(get_contract(&addr).total_deposit(), info_deposit);
		assert_eq!(
			<Test as Config>::Currency::total_balance(&account_id),
			info_deposit + min_balance
		);

		// check that the minimum leftover (value send) is considered
		// given the minimum deposit of 200 sending 750 will only leave
		// 50 for the storage deposit. Which is not enough to store the 50 bytes
		// as we also need 2 bytes for the item
		assert_err_ignore_postinfo!(
			builder::call(addr)
				.origin(RuntimeOrigin::signed(BOB))
				.value(750)
				.storage_deposit_limit(10_000)
				.data(50u32.to_le_bytes().to_vec())
				.build(),
			<Error<Test>>::StorageDepositLimitExhausted,
		);
		assert_eq!(<Test as Config>::Currency::free_balance(&BOB), 1_000);
	});
}

#[test]
fn locking_delegate_dependency_works() {
	// set hash lock up deposit to 30%, to test deposit calculation.
	CODE_HASH_LOCKUP_DEPOSIT_PERCENT.with(|c| *c.borrow_mut() = Perbill::from_percent(30));

	let (wasm_caller, self_code_hash) = compile_module("locking_delegate_dependency").unwrap();
	let callee_codes: Vec<_> =
		(0..limits::DELEGATE_DEPENDENCIES + 1).map(|idx| dummy_unique(idx)).collect();
	let callee_hashes: Vec<_> = callee_codes
		.iter()
		.map(|c| sp_core::H256(sp_io::hashing::keccak_256(c)))
		.collect();

	// Define inputs with various actions to test locking / unlocking delegate_dependencies.
	// See the contract for more details.
	let noop_input = (0u32, callee_hashes[0]);
	let lock_delegate_dependency_input = (1u32, callee_hashes[0]);
	let unlock_delegate_dependency_input = (2u32, callee_hashes[0]);
	let terminate_input = (3u32, callee_hashes[0]);

	// Instantiate the caller contract with the given input.
	let instantiate = |input: &(u32, H256)| {
		builder::bare_instantiate(Code::Upload(wasm_caller.clone()))
			.origin(RuntimeOrigin::signed(ALICE_FALLBACK))
			.data(input.encode())
			.build()
	};

	// Call contract with the given input.
	let call = |addr_caller: &H160, input: &(u32, H256)| {
		builder::bare_call(*addr_caller)
			.origin(RuntimeOrigin::signed(ALICE_FALLBACK))
			.data(input.encode())
			.build()
	};
	const ED: u64 = 2000;
	ExtBuilder::default().existential_deposit(ED).build().execute_with(|| {
		let _ = Balances::set_balance(&ALICE_FALLBACK, 1_000_000);

		// Instantiate with lock_delegate_dependency should fail since the code is not yet on
		// chain.
		assert_err!(
			instantiate(&lock_delegate_dependency_input).result,
			Error::<Test>::CodeNotFound
		);

		// Upload all the delegated codes (they all have the same size)
		let mut deposit = Default::default();
		for code in callee_codes.iter() {
			let CodeUploadReturnValue { deposit: deposit_per_code, .. } =
				Contracts::bare_upload_code(
					RuntimeOrigin::signed(ALICE_FALLBACK),
					code.clone(),
					deposit_limit::<Test>(),
				)
				.unwrap();
			deposit = deposit_per_code;
		}

		// Instantiate should now work.
		let addr_caller = instantiate(&lock_delegate_dependency_input).result.unwrap().addr;
		let caller_account_id = <Test as Config>::AddressMapper::to_account_id(&addr_caller);

		// There should be a dependency and a deposit.
		let contract = test_utils::get_contract(&addr_caller);

		let dependency_deposit = &CodeHashLockupDepositPercent::get().mul_ceil(deposit);
		assert_eq!(
			contract.delegate_dependencies().get(&callee_hashes[0]),
			Some(dependency_deposit)
		);
		assert_eq!(
			test_utils::get_balance_on_hold(
				&HoldReason::StorageDepositReserve.into(),
				&caller_account_id
			),
			dependency_deposit + contract.storage_base_deposit()
		);

		// Removing the code should fail, since we have added a dependency.
		assert_err!(
			Contracts::remove_code(RuntimeOrigin::signed(ALICE_FALLBACK), callee_hashes[0]),
			<Error<Test>>::CodeInUse
		);

		// Locking an already existing dependency should fail.
		assert_err!(
			call(&addr_caller, &lock_delegate_dependency_input).result,
			Error::<Test>::DelegateDependencyAlreadyExists
		);

		// Locking self should fail.
		assert_err!(
			call(&addr_caller, &(1u32, self_code_hash)).result,
			Error::<Test>::CannotAddSelfAsDelegateDependency
		);

		// Locking more than the maximum allowed delegate_dependencies should fail.
		for hash in &callee_hashes[1..callee_hashes.len() - 1] {
			call(&addr_caller, &(1u32, *hash)).result.unwrap();
		}
		assert_err!(
			call(&addr_caller, &(1u32, *callee_hashes.last().unwrap())).result,
			Error::<Test>::MaxDelegateDependenciesReached
		);

		// Unlocking all dependency should work.
		for hash in &callee_hashes[..callee_hashes.len() - 1] {
			call(&addr_caller, &(2u32, *hash)).result.unwrap();
		}

		// Dependency should be removed, and deposit should be returned.
		let contract = test_utils::get_contract(&addr_caller);
		assert!(contract.delegate_dependencies().is_empty());
		assert_eq!(
			test_utils::get_balance_on_hold(
				&HoldReason::StorageDepositReserve.into(),
				&caller_account_id
			),
			contract.storage_base_deposit()
		);

		// Removing a nonexistent dependency should fail.
		assert_err!(
			call(&addr_caller, &unlock_delegate_dependency_input).result,
			Error::<Test>::DelegateDependencyNotFound
		);

		// Locking a dependency with a storage limit too low should fail.
		assert_err!(
			builder::bare_call(addr_caller)
				.storage_deposit_limit(dependency_deposit - 1)
				.data(lock_delegate_dependency_input.encode())
				.build()
				.result,
			Error::<Test>::StorageDepositLimitExhausted
		);

		// Since we unlocked the dependency we should now be able to remove the code.
		assert_ok!(Contracts::remove_code(RuntimeOrigin::signed(ALICE_FALLBACK), callee_hashes[0]));

		// Calling should fail since the delegated contract is not on chain anymore.
		assert_err!(call(&addr_caller, &noop_input).result, Error::<Test>::ContractTrapped);

		// Add the dependency back.
		Contracts::upload_code(
			RuntimeOrigin::signed(ALICE_FALLBACK),
			callee_codes[0].clone(),
			deposit_limit::<Test>(),
		)
		.unwrap();
		call(&addr_caller, &lock_delegate_dependency_input).result.unwrap();

		// Call terminate should work, and return the deposit.
		let balance_before = test_utils::get_balance(&ALICE_FALLBACK);
		assert_ok!(call(&addr_caller, &terminate_input).result);
		assert_eq!(
			test_utils::get_balance(&ALICE_FALLBACK),
			ED + balance_before + contract.storage_base_deposit() + dependency_deposit
		);

		// Terminate should also remove the dependency, so we can remove the code.
		assert_ok!(Contracts::remove_code(RuntimeOrigin::signed(ALICE_FALLBACK), callee_hashes[0]));
	});
}

#[test]
fn native_dependency_deposit_works() {
	let (wasm, code_hash) = compile_module("set_code_hash").unwrap();
	let (dummy_wasm, dummy_code_hash) = compile_module("dummy").unwrap();

	// Set hash lock up deposit to 30%, to test deposit calculation.
	CODE_HASH_LOCKUP_DEPOSIT_PERCENT.with(|c| *c.borrow_mut() = Perbill::from_percent(30));

	// Test with both existing and uploaded code
	for code in [Code::Upload(wasm.clone()), Code::Existing(code_hash)] {
		ExtBuilder::default().build().execute_with(|| {
			let _ = Balances::set_balance(&ALICE, 1_000_000);
			let lockup_deposit_percent = CodeHashLockupDepositPercent::get();

			// Upload the dummy contract,
			Contracts::upload_code(
				RuntimeOrigin::signed(ALICE),
				dummy_wasm.clone(),
				deposit_limit::<Test>(),
			)
			.unwrap();

			// Upload `set_code_hash` contracts if using Code::Existing.
			let add_upload_deposit = match code {
				Code::Existing(_) => {
					Contracts::upload_code(
						RuntimeOrigin::signed(ALICE),
						wasm.clone(),
						deposit_limit::<Test>(),
					)
					.unwrap();
					false
				},
				Code::Upload(_) => true,
			};

			// Instantiate the set_code_hash contract.
			let res = builder::bare_instantiate(code).build();

			let addr = res.result.unwrap().addr;
			let account_id = <Test as Config>::AddressMapper::to_account_id(&addr);
			let base_deposit = test_utils::contract_info_storage_deposit(&addr);
			let upload_deposit = test_utils::get_code_deposit(&code_hash);
			let extra_deposit = add_upload_deposit.then(|| upload_deposit).unwrap_or_default();

			// Check initial storage_deposit
			// The base deposit should be: contract_info_storage_deposit + 30% * deposit
			let deposit =
				extra_deposit + base_deposit + lockup_deposit_percent.mul_ceil(upload_deposit);

			assert_eq!(res.storage_deposit.charge_or_zero(), deposit + Contracts::min_balance());

			// call set_code_hash
			builder::bare_call(addr)
				.data(dummy_code_hash.encode())
				.build_and_unwrap_result();

			// Check updated storage_deposit
			let code_deposit = test_utils::get_code_deposit(&dummy_code_hash);
			let deposit = base_deposit + lockup_deposit_percent.mul_ceil(code_deposit);
			assert_eq!(test_utils::get_contract(&addr).storage_base_deposit(), deposit);

			assert_eq!(
				test_utils::get_balance_on_hold(
					&HoldReason::StorageDepositReserve.into(),
					&account_id
				),
				deposit
			);
		});
	}
}

#[test]
fn block_hash_works() {
	let (code, _) = compile_module("block_hash").unwrap();

	ExtBuilder::default().existential_deposit(1).build().execute_with(|| {
		let _ = <Test as Config>::Currency::set_balance(&ALICE, 1_000_000);

		let Contract { addr, .. } =
			builder::bare_instantiate(Code::Upload(code)).build_and_unwrap_contract();

		// The genesis config sets to the block number to 1
		let block_hash = [1; 32];
		frame_system::BlockHash::<Test>::insert(
			&crate::BlockNumberFor::<Test>::from(0u32),
			<Test as frame_system::Config>::Hash::from(&block_hash),
		);
		assert_ok!(builder::call(addr)
			.data((U256::zero(), H256::from(block_hash)).encode())
			.build());

		// A block number out of range returns the zero value
		assert_ok!(builder::call(addr).data((U256::from(1), H256::zero()).encode()).build());
	});
}

#[test]
fn root_cannot_upload_code() {
	let (wasm, _) = compile_module("dummy").unwrap();

	ExtBuilder::default().build().execute_with(|| {
		assert_noop!(
			Contracts::upload_code(RuntimeOrigin::root(), wasm, deposit_limit::<Test>()),
			DispatchError::BadOrigin,
		);
	});
}

#[test]
fn root_cannot_remove_code() {
	let (_, code_hash) = compile_module("dummy").unwrap();

	ExtBuilder::default().build().execute_with(|| {
		assert_noop!(
			Contracts::remove_code(RuntimeOrigin::root(), code_hash),
			DispatchError::BadOrigin,
		);
	});
}

#[test]
fn signed_cannot_set_code() {
	let (_, code_hash) = compile_module("dummy").unwrap();

	ExtBuilder::default().build().execute_with(|| {
		assert_noop!(
			Contracts::set_code(RuntimeOrigin::signed(ALICE), BOB_ADDR, code_hash),
			DispatchError::BadOrigin,
		);
	});
}

#[test]
fn none_cannot_call_code() {
	ExtBuilder::default().build().execute_with(|| {
		assert_err_ignore_postinfo!(
			builder::call(BOB_ADDR).origin(RuntimeOrigin::none()).build(),
			DispatchError::BadOrigin,
		);
	});
}

#[test]
fn root_can_call() {
	let (wasm, _) = compile_module("dummy").unwrap();

	ExtBuilder::default().existential_deposit(100).build().execute_with(|| {
		let _ = <Test as Config>::Currency::set_balance(&ALICE, 1_000_000);

		let Contract { addr, .. } =
			builder::bare_instantiate(Code::Upload(wasm)).build_and_unwrap_contract();

		// Call the contract.
		assert_ok!(builder::call(addr).origin(RuntimeOrigin::root()).build());
	});
}

#[test]
fn root_cannot_instantiate_with_code() {
	let (wasm, _) = compile_module("dummy").unwrap();

	ExtBuilder::default().build().execute_with(|| {
		assert_err_ignore_postinfo!(
			builder::instantiate_with_code(wasm).origin(RuntimeOrigin::root()).build(),
			DispatchError::BadOrigin
		);
	});
}

#[test]
fn root_cannot_instantiate() {
	let (_, code_hash) = compile_module("dummy").unwrap();

	ExtBuilder::default().build().execute_with(|| {
		assert_err_ignore_postinfo!(
			builder::instantiate(code_hash).origin(RuntimeOrigin::root()).build(),
			DispatchError::BadOrigin
		);
	});
}

#[test]
fn only_upload_origin_can_upload() {
	let (wasm, _) = compile_module("dummy").unwrap();
	UploadAccount::set(Some(ALICE));
	ExtBuilder::default().build().execute_with(|| {
		let _ = Balances::set_balance(&ALICE, 1_000_000);
		let _ = Balances::set_balance(&BOB, 1_000_000);

		assert_err!(
			Contracts::upload_code(RuntimeOrigin::root(), wasm.clone(), deposit_limit::<Test>(),),
			DispatchError::BadOrigin
		);

		assert_err!(
			Contracts::upload_code(
				RuntimeOrigin::signed(BOB),
				wasm.clone(),
				deposit_limit::<Test>(),
			),
			DispatchError::BadOrigin
		);

		// Only alice is allowed to upload contract code.
		assert_ok!(Contracts::upload_code(
			RuntimeOrigin::signed(ALICE),
			wasm.clone(),
			deposit_limit::<Test>(),
		));
	});
}

#[test]
fn only_instantiation_origin_can_instantiate() {
	let (code, code_hash) = compile_module("dummy").unwrap();
	InstantiateAccount::set(Some(ALICE));
	ExtBuilder::default().build().execute_with(|| {
		let _ = Balances::set_balance(&ALICE, 1_000_000);
		let _ = Balances::set_balance(&BOB, 1_000_000);

		assert_err_ignore_postinfo!(
			builder::instantiate_with_code(code.clone())
				.origin(RuntimeOrigin::root())
				.build(),
			DispatchError::BadOrigin
		);

		assert_err_ignore_postinfo!(
			builder::instantiate_with_code(code.clone())
				.origin(RuntimeOrigin::signed(BOB))
				.build(),
			DispatchError::BadOrigin
		);

		// Only Alice can instantiate
		assert_ok!(builder::instantiate_with_code(code).build());

		// Bob cannot instantiate with either `instantiate_with_code` or `instantiate`.
		assert_err_ignore_postinfo!(
			builder::instantiate(code_hash).origin(RuntimeOrigin::signed(BOB)).build(),
			DispatchError::BadOrigin
		);
	});
}

#[test]
fn balance_of_api() {
	let (wasm, _code_hash) = compile_module("balance_of").unwrap();
	ExtBuilder::default().existential_deposit(200).build().execute_with(|| {
		let _ = Balances::set_balance(&ALICE, 1_000_000);
		let _ = Balances::set_balance(&ALICE_FALLBACK, 1_000_000);

		let Contract { addr, .. } =
			builder::bare_instantiate(Code::Upload(wasm.to_vec())).build_and_unwrap_contract();

		// The fixture asserts a non-zero returned free balance of the account;
		// The ALICE_FALLBACK account is endowed;
		// Hence we should not revert
		assert_ok!(builder::call(addr).data(ALICE_ADDR.0.to_vec()).build());

		// The fixture asserts a non-zero returned free balance of the account;
		// The ETH_BOB account is not endowed;
		// Hence we should revert
		assert_err_ignore_postinfo!(
			builder::call(addr).data(BOB_ADDR.0.to_vec()).build(),
			<Error<Test>>::ContractTrapped
		);
	});
}

#[test]
fn balance_api_returns_free_balance() {
	let (wasm, _code_hash) = compile_module("balance").unwrap();
	ExtBuilder::default().existential_deposit(200).build().execute_with(|| {
		let _ = <Test as Config>::Currency::set_balance(&ALICE, 1_000_000);

		// Instantiate the BOB contract without any extra balance.
		let Contract { addr, .. } =
			builder::bare_instantiate(Code::Upload(wasm.to_vec())).build_and_unwrap_contract();

		let value = 0;
		// Call BOB which makes it call the balance runtime API.
		// The contract code asserts that the returned balance is 0.
		assert_ok!(builder::call(addr).value(value).build());

		let value = 1;
		// Calling with value will trap the contract.
		assert_err_ignore_postinfo!(
			builder::call(addr).value(value).build(),
			<Error<Test>>::ContractTrapped
		);
	});
}

#[test]
fn gas_consumed_is_linear_for_nested_calls() {
	let (code, _code_hash) = compile_module("recurse").unwrap();
	ExtBuilder::default().existential_deposit(200).build().execute_with(|| {
		let _ = <Test as Config>::Currency::set_balance(&ALICE, 1_000_000);

		let Contract { addr, .. } =
			builder::bare_instantiate(Code::Upload(code)).build_and_unwrap_contract();

		let [gas_0, gas_1, gas_2, gas_max] = {
			[0u32, 1u32, 2u32, limits::CALL_STACK_DEPTH]
				.iter()
				.map(|i| {
					let result = builder::bare_call(addr).data(i.encode()).build();
					assert_ok!(result.result);
					result.gas_consumed
				})
				.collect::<Vec<_>>()
				.try_into()
				.unwrap()
		};

		let gas_per_recursion = gas_2.checked_sub(&gas_1).unwrap();
		assert_eq!(gas_max, gas_0 + gas_per_recursion * limits::CALL_STACK_DEPTH as u64);
	});
}

#[test]
fn read_only_call_cannot_store() {
	let (wasm_caller, _code_hash_caller) = compile_module("read_only_call").unwrap();
	let (wasm_callee, _code_hash_callee) = compile_module("store_call").unwrap();
	ExtBuilder::default().existential_deposit(200).build().execute_with(|| {
		let _ = <Test as Config>::Currency::set_balance(&ALICE, 1_000_000);

		// Create both contracts: Constructors do nothing.
		let Contract { addr: addr_caller, .. } =
			builder::bare_instantiate(Code::Upload(wasm_caller)).build_and_unwrap_contract();
		let Contract { addr: addr_callee, .. } =
			builder::bare_instantiate(Code::Upload(wasm_callee)).build_and_unwrap_contract();

		// Read-only call fails when modifying storage.
		assert_err_ignore_postinfo!(
			builder::call(addr_caller).data((&addr_callee, 100u32).encode()).build(),
			<Error<Test>>::ContractTrapped
		);
	});
}

#[test]
fn read_only_call_cannot_transfer() {
	let (wasm_caller, _code_hash_caller) = compile_module("call_with_flags_and_value").unwrap();
	let (wasm_callee, _code_hash_callee) = compile_module("dummy").unwrap();
	ExtBuilder::default().existential_deposit(200).build().execute_with(|| {
		let _ = <Test as Config>::Currency::set_balance(&ALICE, 1_000_000);

		// Create both contracts: Constructors do nothing.
		let Contract { addr: addr_caller, .. } =
			builder::bare_instantiate(Code::Upload(wasm_caller)).build_and_unwrap_contract();
		let Contract { addr: addr_callee, .. } =
			builder::bare_instantiate(Code::Upload(wasm_callee)).build_and_unwrap_contract();

		// Read-only call fails when a non-zero value is set.
		assert_err_ignore_postinfo!(
			builder::call(addr_caller)
				.data(
					(addr_callee, pallet_revive_uapi::CallFlags::READ_ONLY.bits(), 100u64).encode()
				)
				.build(),
			<Error<Test>>::StateChangeDenied
		);
	});
}

#[test]
fn read_only_subsequent_call_cannot_store() {
	let (wasm_read_only_caller, _code_hash_caller) = compile_module("read_only_call").unwrap();
	let (wasm_caller, _code_hash_caller) = compile_module("call_with_flags_and_value").unwrap();
	let (wasm_callee, _code_hash_callee) = compile_module("store_call").unwrap();
	ExtBuilder::default().existential_deposit(200).build().execute_with(|| {
		let _ = <Test as Config>::Currency::set_balance(&ALICE, 1_000_000);

		// Create contracts: Constructors do nothing.
		let Contract { addr: addr_caller, .. } =
			builder::bare_instantiate(Code::Upload(wasm_read_only_caller))
				.build_and_unwrap_contract();
		let Contract { addr: addr_subsequent_caller, .. } =
			builder::bare_instantiate(Code::Upload(wasm_caller)).build_and_unwrap_contract();
		let Contract { addr: addr_callee, .. } =
			builder::bare_instantiate(Code::Upload(wasm_callee)).build_and_unwrap_contract();

		// Subsequent call input.
		let input = (&addr_callee, pallet_revive_uapi::CallFlags::empty().bits(), 0u64, 100u32);

		// Read-only call fails when modifying storage.
		assert_err_ignore_postinfo!(
			builder::call(addr_caller)
				.data((&addr_subsequent_caller, input).encode())
				.build(),
			<Error<Test>>::ContractTrapped
		);
	});
}

#[test]
fn read_only_call_works() {
	let (wasm_caller, _code_hash_caller) = compile_module("read_only_call").unwrap();
	let (wasm_callee, _code_hash_callee) = compile_module("dummy").unwrap();
	ExtBuilder::default().existential_deposit(200).build().execute_with(|| {
		let _ = <Test as Config>::Currency::set_balance(&ALICE, 1_000_000);

		// Create both contracts: Constructors do nothing.
		let Contract { addr: addr_caller, .. } =
			builder::bare_instantiate(Code::Upload(wasm_caller)).build_and_unwrap_contract();
		let Contract { addr: addr_callee, .. } =
			builder::bare_instantiate(Code::Upload(wasm_callee)).build_and_unwrap_contract();

		assert_ok!(builder::call(addr_caller).data(addr_callee.encode()).build());
	});
}

#[test]
fn create1_with_value_works() {
	let (code, code_hash) = compile_module("create1_with_value").unwrap();
	let value = 42;
	ExtBuilder::default().existential_deposit(200).build().execute_with(|| {
		let _ = <Test as Config>::Currency::set_balance(&ALICE, 1_000_000);

		// Create the contract: Constructor does nothing.
		let Contract { addr, .. } =
			builder::bare_instantiate(Code::Upload(code)).build_and_unwrap_contract();

		// Call the contract: Deploys itself using create1 and the expected value
		assert_ok!(builder::call(addr).value(value).data(code_hash.encode()).build());

		// We should see the expected balance at the expected account
		let address = crate::address::create1(&addr, 0);
		let account_id = <Test as Config>::AddressMapper::to_account_id(&address);
		let usable_balance = <Test as Config>::Currency::usable_balance(&account_id);
		assert_eq!(usable_balance, value);
	});
}

#[test]
fn static_data_limit_is_enforced() {
	let (oom_rw_trailing, _) = compile_module("oom_rw_trailing").unwrap();
	let (oom_rw_included, _) = compile_module("oom_rw_included").unwrap();
	let (oom_ro, _) = compile_module("oom_ro").unwrap();

	ExtBuilder::default().build().execute_with(|| {
		let _ = Balances::set_balance(&ALICE, 1_000_000);

		assert_err!(
			Contracts::upload_code(
				RuntimeOrigin::signed(ALICE),
				oom_rw_trailing,
				deposit_limit::<Test>(),
			),
			<Error<Test>>::StaticMemoryTooLarge
		);

		assert_err!(
			Contracts::upload_code(
				RuntimeOrigin::signed(ALICE),
				oom_rw_included,
				deposit_limit::<Test>(),
			),
			<Error<Test>>::BlobTooLarge
		);

		assert_err!(
			Contracts::upload_code(RuntimeOrigin::signed(ALICE), oom_ro, deposit_limit::<Test>(),),
			<Error<Test>>::BlobTooLarge
		);
	});
}

#[test]
fn call_diverging_out_len_works() {
	let (code, _) = compile_module("call_diverging_out_len").unwrap();

	ExtBuilder::default().existential_deposit(100).build().execute_with(|| {
		let _ = <Test as Config>::Currency::set_balance(&ALICE, 1_000_000);

		// Create the contract: Constructor does nothing
		let Contract { addr, .. } =
			builder::bare_instantiate(Code::Upload(code)).build_and_unwrap_contract();

		// Call the contract: It will issue calls and deploys, asserting on
		// correct output if the supplied output length was smaller than
		// than what the callee returned.
		assert_ok!(builder::call(addr).build());
	});
}

#[test]
fn chain_id_works() {
	let (code, _) = compile_module("chain_id").unwrap();

	ExtBuilder::default().existential_deposit(100).build().execute_with(|| {
		let _ = <Test as Config>::Currency::set_balance(&ALICE, 1_000_000);

		let chain_id = U256::from(<Test as Config>::ChainId::get());
		let received = builder::bare_instantiate(Code::Upload(code)).build_and_unwrap_result();
		assert_eq!(received.result.data, chain_id.encode());
	});
}

#[test]
fn return_data_api_works() {
	let (code_return_data_api, _) = compile_module("return_data_api").unwrap();
	let (code_return_with_data, hash_return_with_data) =
		compile_module("return_with_data").unwrap();

	ExtBuilder::default().existential_deposit(100).build().execute_with(|| {
		let _ = <Test as Config>::Currency::set_balance(&ALICE, 1_000_000);

		// Upload the io echoing fixture for later use
		assert_ok!(Contracts::upload_code(
			RuntimeOrigin::signed(ALICE),
			code_return_with_data,
			deposit_limit::<Test>(),
		));

		// Create fixture: Constructor does nothing
		let Contract { addr, .. } = builder::bare_instantiate(Code::Upload(code_return_data_api))
			.build_and_unwrap_contract();

		// Call the contract: It will issue calls and deploys, asserting on
		assert_ok!(builder::call(addr)
			.value(10 * 1024)
			.data(hash_return_with_data.encode())
			.build());
	});
}

#[test]
fn immutable_data_works() {
	let (code, _) = compile_module("immutable_data").unwrap();

	ExtBuilder::default().existential_deposit(100).build().execute_with(|| {
		let _ = <Test as Config>::Currency::set_balance(&ALICE, 1_000_000);

		let data = [0xfe; 8];

		// Create fixture: Constructor sets the immtuable data
		let Contract { addr, .. } = builder::bare_instantiate(Code::Upload(code))
			.data(data.to_vec())
			.build_and_unwrap_contract();

		// Storing immmutable data charges storage deposit; verify it explicitly.
		assert_eq!(
			test_utils::get_balance_on_hold(
				&HoldReason::StorageDepositReserve.into(),
				&<Test as Config>::AddressMapper::to_account_id(&addr)
			),
			test_utils::contract_info_storage_deposit(&addr)
		);
		assert_eq!(test_utils::get_contract(&addr).immutable_data_len(), data.len() as u32);

		// Call the contract: Asserts the input to equal the immutable data
		assert_ok!(builder::call(addr).data(data.to_vec()).build());
	});
}

#[test]
fn sbrk_cannot_be_deployed() {
	let (code, _) = compile_module("sbrk").unwrap();

	ExtBuilder::default().build().execute_with(|| {
		let _ = Balances::set_balance(&ALICE, 1_000_000);

		assert_err!(
			Contracts::upload_code(
				RuntimeOrigin::signed(ALICE),
				code.clone(),
				deposit_limit::<Test>(),
			),
			<Error<Test>>::InvalidInstruction
		);

		assert_err!(
			builder::bare_instantiate(Code::Upload(code)).build().result,
			<Error<Test>>::InvalidInstruction
		);
	});
}

#[test]
fn overweight_basic_block_cannot_be_deployed() {
	let (code, _) = compile_module("basic_block").unwrap();

	ExtBuilder::default().build().execute_with(|| {
		let _ = Balances::set_balance(&ALICE, 1_000_000);

		assert_err!(
			Contracts::upload_code(
				RuntimeOrigin::signed(ALICE),
				code.clone(),
				deposit_limit::<Test>(),
			),
			<Error<Test>>::BasicBlockTooLarge
		);

		assert_err!(
			builder::bare_instantiate(Code::Upload(code)).build().result,
			<Error<Test>>::BasicBlockTooLarge
		);
	});
}

#[test]
fn origin_api_works() {
	let (code, _) = compile_module("origin").unwrap();

	ExtBuilder::default().existential_deposit(100).build().execute_with(|| {
		let _ = <Test as Config>::Currency::set_balance(&ALICE, 1_000_000);

		// Create fixture: Constructor does nothing
		let Contract { addr, .. } =
			builder::bare_instantiate(Code::Upload(code)).build_and_unwrap_contract();

		// Call the contract: Asserts the origin API to work as expected
		assert_ok!(builder::call(addr).build());
	});
}

#[test]
fn code_hash_works() {
	let (code_hash_code, self_code_hash) = compile_module("code_hash").unwrap();
	let (dummy_code, code_hash) = compile_module("dummy").unwrap();

	ExtBuilder::default().existential_deposit(1).build().execute_with(|| {
		let _ = <Test as Config>::Currency::set_balance(&ALICE, 1_000_000);

		let Contract { addr, .. } =
			builder::bare_instantiate(Code::Upload(code_hash_code)).build_and_unwrap_contract();
		let Contract { addr: dummy_addr, .. } =
			builder::bare_instantiate(Code::Upload(dummy_code)).build_and_unwrap_contract();

		// code hash of dummy contract
		assert_ok!(builder::call(addr).data((dummy_addr, code_hash).encode()).build());
		// code has of itself
		assert_ok!(builder::call(addr).data((addr, self_code_hash).encode()).build());

		// EOA doesn't exists
		assert_err!(
			builder::bare_call(addr)
				.data((BOB_ADDR, crate::exec::EMPTY_CODE_HASH).encode())
				.build()
				.result,
			Error::<Test>::ContractTrapped
		);
		// non-existing will return zero
		assert_ok!(builder::call(addr).data((BOB_ADDR, H256::zero()).encode()).build());

		// create EOA
		let _ = <Test as Config>::Currency::set_balance(
			&<Test as Config>::AddressMapper::to_account_id(&BOB_ADDR),
			1_000_000,
		);

		// EOA returns empty code hash
		assert_ok!(builder::call(addr)
			.data((BOB_ADDR, crate::exec::EMPTY_CODE_HASH).encode())
			.build());
	});
}

#[test]
fn code_size_works() {
	let (tester_code, _) = compile_module("extcodesize").unwrap();
	let tester_code_len = tester_code.len() as u64;

	let (dummy_code, _) = compile_module("dummy").unwrap();
	let dummy_code_len = dummy_code.len() as u64;

	ExtBuilder::default().existential_deposit(1).build().execute_with(|| {
		let _ = <Test as Config>::Currency::set_balance(&ALICE, 1_000_000);

		let Contract { addr: tester_addr, .. } =
			builder::bare_instantiate(Code::Upload(tester_code)).build_and_unwrap_contract();
		let Contract { addr: dummy_addr, .. } =
			builder::bare_instantiate(Code::Upload(dummy_code)).build_and_unwrap_contract();

		// code size of another contract address
		assert_ok!(builder::call(tester_addr).data((dummy_addr, dummy_code_len).encode()).build());

		// code size of own contract address
		assert_ok!(builder::call(tester_addr)
			.data((tester_addr, tester_code_len).encode())
			.build());

		// code size of non contract accounts
		assert_ok!(builder::call(tester_addr).data(([8u8; 20], 0u64).encode()).build());
	});
}

#[test]
fn origin_must_be_mapped() {
	let (code, hash) = compile_module("dummy").unwrap();

	ExtBuilder::default().existential_deposit(100).build().execute_with(|| {
		<Test as Config>::Currency::set_balance(&ALICE, 1_000_000);
		<Test as Config>::Currency::set_balance(&EVE, 1_000_000);

		let eve = RuntimeOrigin::signed(EVE);

		// alice can instantiate as she doesn't need a mapping
		let Contract { addr, .. } =
			builder::bare_instantiate(Code::Upload(code)).build_and_unwrap_contract();

		// without a mapping eve can neither call nor instantiate
		assert_err!(
			builder::bare_call(addr).origin(eve.clone()).build().result,
			<Error<Test>>::AccountUnmapped
		);
		assert_err!(
			builder::bare_instantiate(Code::Existing(hash))
				.origin(eve.clone())
				.build()
				.result,
			<Error<Test>>::AccountUnmapped
		);

		// after mapping eve is usable as an origin
		<Pallet<Test>>::map_account(eve.clone()).unwrap();
		assert_ok!(builder::bare_call(addr).origin(eve.clone()).build().result);
		assert_ok!(builder::bare_instantiate(Code::Existing(hash)).origin(eve).build().result);
	});
}

#[test]
fn mapped_address_works() {
	let (code, _) = compile_module("terminate_and_send_to_eve").unwrap();

	ExtBuilder::default().existential_deposit(100).build().execute_with(|| {
		<Test as Config>::Currency::set_balance(&ALICE, 1_000_000);

		// without a mapping everything will be send to the fallback account
		let Contract { addr, .. } =
			builder::bare_instantiate(Code::Upload(code.clone())).build_and_unwrap_contract();
		assert_eq!(<Test as Config>::Currency::total_balance(&EVE_FALLBACK), 0);
		builder::bare_call(addr).build_and_unwrap_result();
		assert_eq!(<Test as Config>::Currency::total_balance(&EVE_FALLBACK), 100);

		// after mapping it will be sent to the real eve account
		let Contract { addr, .. } =
			builder::bare_instantiate(Code::Upload(code)).build_and_unwrap_contract();
		// need some balance to pay for the map deposit
		<Test as Config>::Currency::set_balance(&EVE, 1_000);
		<Pallet<Test>>::map_account(RuntimeOrigin::signed(EVE)).unwrap();
		builder::bare_call(addr).build_and_unwrap_result();
		assert_eq!(<Test as Config>::Currency::total_balance(&EVE_FALLBACK), 100);
		assert_eq!(<Test as Config>::Currency::total_balance(&EVE), 1_100);
	});
}<|MERGE_RESOLUTION|>--- conflicted
+++ resolved
@@ -1124,7 +1124,7 @@
 #[test]
 fn delegate_call() {
 	let (caller_wasm, _caller_code_hash) = compile_module("delegate_call").unwrap();
-	let (callee_wasm, callee_code_hash) = compile_module("delegate_call_lib").unwrap();
+	let (callee_wasm, _callee_code_hash) = compile_module("delegate_call_lib").unwrap();
 
 	ExtBuilder::default().existential_deposit(500).build().execute_with(|| {
 		let _ = <Test as Config>::Currency::set_balance(&ALICE, 1_000_000);
@@ -1134,12 +1134,53 @@
 			builder::bare_instantiate(Code::Upload(caller_wasm))
 				.value(300_000)
 				.build_and_unwrap_contract();
-		// Only upload 'callee' code
-		assert_ok!(Contracts::upload_code(RuntimeOrigin::signed(ALICE), callee_wasm, 100_000,));
+
+		// Instantiate the 'callee'
+		let Contract { addr: callee_addr, .. } =
+			builder::bare_instantiate(Code::Upload(callee_wasm))
+				.value(100_000)
+				.build_and_unwrap_contract();
 
 		assert_ok!(builder::call(caller_addr)
 			.value(1337)
-			.data(callee_code_hash.as_ref().to_vec())
+			.data((callee_addr, 0u64, 0u64).encode())
+			.build());
+	});
+}
+
+#[test]
+fn delegate_call_with_limits() {
+	let (caller_wasm, _caller_code_hash) = compile_module("delegate_call").unwrap();
+	let (callee_wasm, _callee_code_hash) = compile_module("delegate_call_lib").unwrap();
+
+	ExtBuilder::default().existential_deposit(500).build().execute_with(|| {
+		let _ = <Test as Config>::Currency::set_balance(&ALICE, 1_000_000);
+
+		// Instantiate the 'caller'
+		let Contract { addr: caller_addr, .. } =
+			builder::bare_instantiate(Code::Upload(caller_wasm))
+				.value(300_000)
+				.build_and_unwrap_contract();
+
+		// Instantiate the 'callee'
+		let Contract { addr: callee_addr, .. } =
+			builder::bare_instantiate(Code::Upload(callee_wasm))
+				.value(100_000)
+				.build_and_unwrap_contract();
+
+		// fails, not enough weight
+		assert_err!(
+				builder::bare_call(caller_addr)
+					.value(1337)
+					.data((callee_addr, 100u64, 100u64).encode())
+					.build()
+					.result,
+				Error::<Test>::ContractTrapped,
+			);
+
+		assert_ok!(builder::call(caller_addr)
+				.value(1337)
+				.data((callee_addr, 500_000_000u64, 100_000u64).encode())
 			.build());
 	});
 }
@@ -1275,12 +1316,6 @@
 	});
 }
 
-<<<<<<< HEAD
-	#[test]
-	fn delegate_call() {
-		let (caller_wasm, _caller_code_hash) = compile_module("delegate_call").unwrap();
-		let (callee_wasm, _callee_code_hash) = compile_module("delegate_call_lib").unwrap();
-=======
 #[test]
 fn self_destruct_works() {
 	let (wasm, code_hash) = compile_module("self_destruct").unwrap();
@@ -1288,75 +1323,16 @@
 		let _ = <Test as Config>::Currency::set_balance(&ALICE, 1_000_000);
 		let _ = <Test as Config>::Currency::set_balance(&DJANGO_FALLBACK, 1_000_000);
 		let min_balance = Contracts::min_balance();
->>>>>>> dd9924fa
 
 		// Instantiate the BOB contract.
 		let contract = builder::bare_instantiate(Code::Upload(wasm))
 			.value(100_000)
 			.build_and_unwrap_contract();
 
-<<<<<<< HEAD
-			// Instantiate the 'caller'
-			let Contract { addr: caller_addr, .. } =
-				builder::bare_instantiate(Code::Upload(caller_wasm))
-					.value(300_000)
-					.build_and_unwrap_contract();
-
-			// Instantiate the 'callee'
-			let Contract { addr: callee_addr, .. } =
-				builder::bare_instantiate(Code::Upload(callee_wasm))
-					.value(100_000)
-					.build_and_unwrap_contract();
-
-			assert_ok!(builder::call(caller_addr)
-				.value(1337)
-				.data((callee_addr, 0u64, 0u64).encode())
-				.build());
-		});
-	}
-
-	#[test]
-	fn delegate_call_with_limits() {
-		let (caller_wasm, _caller_code_hash) = compile_module("delegate_call").unwrap();
-		let (callee_wasm, _callee_code_hash) = compile_module("delegate_call_lib").unwrap();
-
-		ExtBuilder::default().existential_deposit(500).build().execute_with(|| {
-			let _ = <Test as Config>::Currency::set_balance(&ALICE, 1_000_000);
-
-			// Instantiate the 'caller'
-			let Contract { addr: caller_addr, .. } =
-				builder::bare_instantiate(Code::Upload(caller_wasm))
-					.value(300_000)
-					.build_and_unwrap_contract();
-
-			// Instantiate the 'callee'
-			let Contract { addr: callee_addr, .. } =
-				builder::bare_instantiate(Code::Upload(callee_wasm))
-					.value(100_000)
-					.build_and_unwrap_contract();
-
-			// fails, not enough weight
-			assert_err!(
-				builder::bare_call(caller_addr)
-					.value(1337)
-					.data((callee_addr, 100u64, 100u64).encode())
-					.build()
-					.result,
-				Error::<Test>::ContractTrapped,
-			);
-
-			assert_ok!(builder::call(caller_addr)
-				.value(1337)
-				.data((callee_addr, 500_000_000u64, 100_000u64).encode())
-				.build());
-		});
-	}
-=======
 		// Check that the BOB contract has been instantiated.
 		let _ = get_contract(&contract.addr);
 
 		let info_deposit = test_utils::contract_info_storage_deposit(&contract.addr);
->>>>>>> dd9924fa
 
 		// Drop all previous events
 		initialize_block(2);
@@ -3532,304 +3508,6 @@
 		assert_err_ignore_postinfo!(
 			builder::call(addr_caller)
 				.origin(RuntimeOrigin::signed(BOB))
-<<<<<<< HEAD
-				.storage_deposit_limit(callee_info_len + 2 + ED + 4 + 2)
-				.data(
-					(1u32, &code_hash_callee, U256::from(callee_info_len + 2 + ED + 3 + 2))
-						.encode(),
-				)
-				.build();
-
-			let returned = result.result.unwrap();
-			// All balance of the caller except ED has been transferred to the callee.
-			// No deposit has been taken from it.
-			assert_eq!(<Test as Config>::Currency::free_balance(&caller_id), ED);
-			// Get address of the deployed contract.
-			let addr_callee = H160::from_slice(&returned.data[0..20]);
-			let callee_account_id = <Test as Config>::AddressMapper::to_account_id(&addr_callee);
-			// 10_000 should be sent to callee from the caller contract, plus ED to be sent from the
-			// origin.
-			assert_eq!(<Test as Config>::Currency::free_balance(&callee_account_id), 10_000 + ED);
-			// The origin should be charged with:
-			//  - callee instantiation deposit = (callee_info_len + 2)
-			//  - callee account ED
-			//  - for writing an item of 1 byte to storage = 3 Balance
-			//  - Immutable data storage item deposit
-			assert_eq!(
-				<Test as Config>::Currency::free_balance(&BOB),
-				1_000_000 - (callee_info_len + 2 + ED + 3)
-			);
-			// Check that deposit due to be charged still includes these 3 Balance
-			assert_eq!(result.storage_deposit.charge_or_zero(), (callee_info_len + 2 + ED + 3))
-		});
-	}
-
-	#[test]
-	fn deposit_limit_honors_liquidity_restrictions() {
-		let (wasm, _code_hash) = compile_module("store_call").unwrap();
-		ExtBuilder::default().existential_deposit(200).build().execute_with(|| {
-			let bobs_balance = 1_000;
-			let _ = <Test as Config>::Currency::set_balance(&ALICE, 1_000_000);
-			let _ = <Test as Config>::Currency::set_balance(&BOB, bobs_balance);
-			let min_balance = Contracts::min_balance();
-
-			// Instantiate the BOB contract.
-			let Contract { addr, account_id } =
-				builder::bare_instantiate(Code::Upload(wasm)).build_and_unwrap_contract();
-
-			let info_deposit = test_utils::contract_info_storage_deposit(&addr);
-			// Check that the contract has been instantiated and has the minimum balance
-			assert_eq!(get_contract(&addr).total_deposit(), info_deposit);
-			assert_eq!(
-				<Test as Config>::Currency::total_balance(&account_id),
-				info_deposit + min_balance
-			);
-
-			// check that the hold is honored
-			<Test as Config>::Currency::hold(
-				&HoldReason::CodeUploadDepositReserve.into(),
-				&BOB,
-				bobs_balance - min_balance,
-			)
-			.unwrap();
-			assert_err_ignore_postinfo!(
-				builder::call(addr)
-					.origin(RuntimeOrigin::signed(BOB))
-					.storage_deposit_limit(10_000)
-					.data(100u32.to_le_bytes().to_vec())
-					.build(),
-				<Error<Test>>::StorageDepositLimitExhausted,
-			);
-			assert_eq!(<Test as Config>::Currency::free_balance(&BOB), min_balance);
-		});
-	}
-
-	#[test]
-	fn deposit_limit_honors_existential_deposit() {
-		let (wasm, _code_hash) = compile_module("store_call").unwrap();
-		ExtBuilder::default().existential_deposit(200).build().execute_with(|| {
-			let _ = <Test as Config>::Currency::set_balance(&ALICE, 1_000_000);
-			let _ = <Test as Config>::Currency::set_balance(&BOB, 300);
-			let min_balance = Contracts::min_balance();
-
-			// Instantiate the BOB contract.
-			let Contract { addr, account_id } =
-				builder::bare_instantiate(Code::Upload(wasm)).build_and_unwrap_contract();
-
-			let info_deposit = test_utils::contract_info_storage_deposit(&addr);
-
-			// Check that the contract has been instantiated and has the minimum balance
-			assert_eq!(get_contract(&addr).total_deposit(), info_deposit);
-			assert_eq!(
-				<Test as Config>::Currency::total_balance(&account_id),
-				min_balance + info_deposit
-			);
-
-			// check that the deposit can't bring the account below the existential deposit
-			assert_err_ignore_postinfo!(
-				builder::call(addr)
-					.origin(RuntimeOrigin::signed(BOB))
-					.storage_deposit_limit(10_000)
-					.data(100u32.to_le_bytes().to_vec())
-					.build(),
-				<Error<Test>>::StorageDepositLimitExhausted,
-			);
-			assert_eq!(<Test as Config>::Currency::free_balance(&BOB), 300);
-		});
-	}
-
-	#[test]
-	fn deposit_limit_honors_min_leftover() {
-		let (wasm, _code_hash) = compile_module("store_call").unwrap();
-		ExtBuilder::default().existential_deposit(200).build().execute_with(|| {
-			let _ = <Test as Config>::Currency::set_balance(&ALICE, 1_000_000);
-			let _ = <Test as Config>::Currency::set_balance(&BOB, 1_000);
-			let min_balance = Contracts::min_balance();
-
-			// Instantiate the BOB contract.
-			let Contract { addr, account_id } =
-				builder::bare_instantiate(Code::Upload(wasm)).build_and_unwrap_contract();
-
-			let info_deposit = test_utils::contract_info_storage_deposit(&addr);
-
-			// Check that the contract has been instantiated and has the minimum balance and the
-			// storage deposit
-			assert_eq!(get_contract(&addr).total_deposit(), info_deposit);
-			assert_eq!(
-				<Test as Config>::Currency::total_balance(&account_id),
-				info_deposit + min_balance
-			);
-
-			// check that the minimum leftover (value send) is considered
-			// given the minimum deposit of 200 sending 750 will only leave
-			// 50 for the storage deposit. Which is not enough to store the 50 bytes
-			// as we also need 2 bytes for the item
-			assert_err_ignore_postinfo!(
-				builder::call(addr)
-					.origin(RuntimeOrigin::signed(BOB))
-					.value(750)
-					.storage_deposit_limit(10_000)
-					.data(50u32.to_le_bytes().to_vec())
-					.build(),
-				<Error<Test>>::StorageDepositLimitExhausted,
-			);
-			assert_eq!(<Test as Config>::Currency::free_balance(&BOB), 1_000);
-		});
-	}
-
-	#[test]
-	fn locking_delegate_dependency_works() {
-		// set hash lock up deposit to 30%, to test deposit calculation.
-		CODE_HASH_LOCKUP_DEPOSIT_PERCENT.with(|c| *c.borrow_mut() = Perbill::from_percent(30));
-
-		let (wasm_caller, self_code_hash) = compile_module("locking_delegate_dependency").unwrap();
-		let callee_codes: Vec<_> =
-			(0..limits::DELEGATE_DEPENDENCIES + 1).map(|idx| dummy_unique(idx)).collect();
-		let callee_hashes: Vec<_> = callee_codes
-			.iter()
-			.map(|c| sp_core::H256(sp_io::hashing::keccak_256(c)))
-			.collect();
-
-		let hash2addr = |code_hash: &H256| {
-			let mut addr = H160::zero();
-			addr.as_bytes_mut().copy_from_slice(&code_hash.as_ref()[..20]);
-			addr
-		};
-
-		// Define inputs with various actions to test locking / unlocking delegate_dependencies.
-		// See the contract for more details.
-		let noop_input = (0u32, callee_hashes[0]);
-		let lock_delegate_dependency_input = (1u32, callee_hashes[0]);
-		let unlock_delegate_dependency_input = (2u32, callee_hashes[0]);
-		let terminate_input = (3u32, callee_hashes[0]);
-
-		// Instantiate the caller contract with the given input.
-		let instantiate = |input: &(u32, H256)| {
-			let (action, code_hash) = input;
-			builder::bare_instantiate(Code::Upload(wasm_caller.clone()))
-				.origin(RuntimeOrigin::signed(ALICE_FALLBACK))
-				.data((action, hash2addr(code_hash), code_hash).encode())
-				.build()
-		};
-
-		// Call contract with the given input.
-		let call = |addr_caller: &H160, input: &(u32, H256)| {
-			let (action, code_hash) = input;
-			builder::bare_call(*addr_caller)
-				.origin(RuntimeOrigin::signed(ALICE_FALLBACK))
-				.data((action, hash2addr(code_hash), code_hash).encode())
-				.build()
-		};
-		const ED: u64 = 2000;
-		ExtBuilder::default().existential_deposit(ED).build().execute_with(|| {
-			let _ = Balances::set_balance(&ALICE_FALLBACK, 1_000_000);
-
-			// Instantiate with lock_delegate_dependency should fail since the code is not yet on
-			// chain.
-			assert_err!(
-				instantiate(&lock_delegate_dependency_input).result,
-				Error::<Test>::CodeNotFound
-			);
-
-			// Upload all the delegated codes (they all have the same size)
-			let mut deposit = Default::default();
-			for code in callee_codes.iter() {
-				let CodeUploadReturnValue { deposit: deposit_per_code, code_hash } =
-					Contracts::bare_upload_code(
-						RuntimeOrigin::signed(ALICE_FALLBACK),
-						code.clone(),
-						deposit_limit::<Test>(),
-					)
-					.unwrap();
-				deposit = deposit_per_code;
-				// Mock contract info by using first 20 bytes of code_hash as address.
-				let addr = hash2addr(&code_hash);
-				ContractInfoOf::<Test>::set(&addr, ContractInfo::new(&addr, 0, code_hash).ok());
-			}
-
-			// Instantiate should now work.
-			let addr_caller = instantiate(&lock_delegate_dependency_input).result.unwrap().addr;
-			let caller_account_id = <Test as Config>::AddressMapper::to_account_id(&addr_caller);
-
-			// There should be a dependency and a deposit.
-			let contract = test_utils::get_contract(&addr_caller);
-
-			let dependency_deposit = &CodeHashLockupDepositPercent::get().mul_ceil(deposit);
-			assert_eq!(
-				contract.delegate_dependencies().get(&callee_hashes[0]),
-				Some(dependency_deposit)
-			);
-			assert_eq!(
-				test_utils::get_balance_on_hold(
-					&HoldReason::StorageDepositReserve.into(),
-					&caller_account_id
-				),
-				dependency_deposit + contract.storage_base_deposit()
-			);
-
-			// Removing the code should fail, since we have added a dependency.
-			assert_err!(
-				Contracts::remove_code(RuntimeOrigin::signed(ALICE_FALLBACK), callee_hashes[0]),
-				<Error<Test>>::CodeInUse
-			);
-
-			// Locking an already existing dependency should fail.
-			assert_err!(
-				call(&addr_caller, &lock_delegate_dependency_input).result,
-				Error::<Test>::DelegateDependencyAlreadyExists
-			);
-
-			// Locking self should fail.
-			assert_err!(
-				builder::bare_call(addr_caller)
-					.origin(RuntimeOrigin::signed(ALICE_FALLBACK))
-					.data((1u32, &addr_caller, self_code_hash).encode())
-					.build()
-					.result,
-				Error::<Test>::CannotAddSelfAsDelegateDependency
-			);
-
-			// Locking more than the maximum allowed delegate_dependencies should fail.
-			for hash in &callee_hashes[1..callee_hashes.len() - 1] {
-				call(&addr_caller, &(1u32, *hash)).result.unwrap();
-			}
-			assert_err!(
-				call(&addr_caller, &(1u32, *callee_hashes.last().unwrap())).result,
-				Error::<Test>::MaxDelegateDependenciesReached
-			);
-
-			// Unlocking all dependency should work.
-			for hash in &callee_hashes[..callee_hashes.len() - 1] {
-				call(&addr_caller, &(2u32, *hash)).result.unwrap();
-			}
-
-			// Dependency should be removed, and deposit should be returned.
-			let contract = test_utils::get_contract(&addr_caller);
-			assert!(contract.delegate_dependencies().is_empty());
-			assert_eq!(
-				test_utils::get_balance_on_hold(
-					&HoldReason::StorageDepositReserve.into(),
-					&caller_account_id
-				),
-				contract.storage_base_deposit()
-			);
-
-			// Removing a nonexistent dependency should fail.
-			assert_err!(
-				call(&addr_caller, &unlock_delegate_dependency_input).result,
-				Error::<Test>::DelegateDependencyNotFound
-			);
-
-			// Locking a dependency with a storage limit too low should fail.
-			assert_err!(
-				builder::bare_call(addr_caller)
-					.storage_deposit_limit(dependency_deposit - 1)
-					.data((1u32, hash2addr(&callee_hashes[0]), callee_hashes[0]).encode())
-					.build()
-					.result,
-				Error::<Test>::StorageDepositLimitExhausted
-			);
-=======
 				.storage_deposit_limit(callee_info_len + 2 + ED + 1)
 				.data((0u32, &code_hash_callee, U256::from(0u64)).encode())
 				.build(),
@@ -3911,7 +3589,6 @@
 		assert_eq!(result.storage_deposit.charge_or_zero(), (callee_info_len + 2 + ED + 3))
 	});
 }
->>>>>>> dd9924fa
 
 #[test]
 fn deposit_limit_honors_liquidity_restrictions() {
@@ -4039,6 +3716,12 @@
 		.map(|c| sp_core::H256(sp_io::hashing::keccak_256(c)))
 		.collect();
 
+	let hash2addr = |code_hash: &H256| {
+		let mut addr = H160::zero();
+		addr.as_bytes_mut().copy_from_slice(&code_hash.as_ref()[..20]);
+		addr
+	};
+
 	// Define inputs with various actions to test locking / unlocking delegate_dependencies.
 	// See the contract for more details.
 	let noop_input = (0u32, callee_hashes[0]);
@@ -4048,17 +3731,19 @@
 
 	// Instantiate the caller contract with the given input.
 	let instantiate = |input: &(u32, H256)| {
+		let (action, code_hash) = input;
 		builder::bare_instantiate(Code::Upload(wasm_caller.clone()))
 			.origin(RuntimeOrigin::signed(ALICE_FALLBACK))
-			.data(input.encode())
+			.data((action, hash2addr(code_hash), code_hash).encode())
 			.build()
 	};
 
 	// Call contract with the given input.
 	let call = |addr_caller: &H160, input: &(u32, H256)| {
+		let (action, code_hash) = input;
 		builder::bare_call(*addr_caller)
 			.origin(RuntimeOrigin::signed(ALICE_FALLBACK))
-			.data(input.encode())
+			.data((action, hash2addr(code_hash), code_hash).encode())
 			.build()
 	};
 	const ED: u64 = 2000;
@@ -4075,7 +3760,7 @@
 		// Upload all the delegated codes (they all have the same size)
 		let mut deposit = Default::default();
 		for code in callee_codes.iter() {
-			let CodeUploadReturnValue { deposit: deposit_per_code, .. } =
+			let CodeUploadReturnValue { deposit: deposit_per_code, code_hash } =
 				Contracts::bare_upload_code(
 					RuntimeOrigin::signed(ALICE_FALLBACK),
 					code.clone(),
@@ -4083,6 +3768,9 @@
 				)
 				.unwrap();
 			deposit = deposit_per_code;
+			// Mock contract info by using first 20 bytes of code_hash as address.
+			let addr = hash2addr(&code_hash);
+			ContractInfoOf::<Test>::set(&addr, ContractInfo::new(&addr, 0, code_hash).ok());
 		}
 
 		// Instantiate should now work.
@@ -4119,7 +3807,11 @@
 
 		// Locking self should fail.
 		assert_err!(
-			call(&addr_caller, &(1u32, self_code_hash)).result,
+			builder::bare_call(addr_caller)
+					.origin(RuntimeOrigin::signed(ALICE_FALLBACK))
+					.data((1u32, &addr_caller, self_code_hash).encode())
+					.build()
+					.result,
 			Error::<Test>::CannotAddSelfAsDelegateDependency
 		);
 
@@ -4158,7 +3850,7 @@
 		assert_err!(
 			builder::bare_call(addr_caller)
 				.storage_deposit_limit(dependency_deposit - 1)
-				.data(lock_delegate_dependency_input.encode())
+				.data((1u32, hash2addr(&callee_hashes[0]), callee_hashes[0]).encode())
 				.build()
 				.result,
 			Error::<Test>::StorageDepositLimitExhausted
