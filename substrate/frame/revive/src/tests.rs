--- conflicted
+++ resolved
@@ -22,20 +22,17 @@
 use crate::{
 	self as pallet_revive,
 	address::{create1, create2, AddressMapper},
-	evm::{
-		runtime::GAS_PRICE, CallTrace, CallTracer, CallType, GenericTransaction,
-		PrestateTracerConfig,
-	},
+	evm::{runtime::GAS_PRICE, CallTrace, CallTracer, CallType, GenericTransaction},
 	exec::Key,
 	limits,
 	storage::DeletionQueueManager,
 	test_utils::*,
 	tests::test_utils::{get_contract, get_contract_checked},
-	tracing::{trace, Tracing},
+	tracing::trace,
 	weights::WeightInfo,
 	AccountId32Mapper, BalanceOf, Code, CodeInfoOf, Config, ContractInfo, ContractInfoOf,
 	DeletionQueueCounter, DepositLimit, Error, EthTransactError, HoldReason, Origin, Pallet,
-	PrestateTracer, PristineCode, H160,
+	PristineCode, H160,
 };
 
 use crate::test_utils::builder::Contract;
@@ -3341,7 +3338,7 @@
 		assert_ok!(builder::call(addr).value(value).data(code_hash.encode()).build());
 
 		// We should see the expected balance at the expected account
-		let address = crate::address::create1(&addr, 1);
+		let address = crate::address::create1(&addr, 0);
 		let account_id = <Test as Config>::AddressMapper::to_account_id(&address);
 		let usable_balance = <Test as Config>::Currency::usable_balance(&account_id);
 		assert_eq!(usable_balance, value);
@@ -4446,63 +4443,4 @@
 			);
 		});
 	}
-<<<<<<< HEAD
-}
-
-#[test]
-fn contracts_nonce_start_at_one() {
-	ExtBuilder::default().build().execute_with(|| {
-		ExtBuilder::default().existential_deposit(1).build().execute_with(|| {
-			let (code, _) = compile_module("dummy").unwrap();
-			let _ = <Test as Config>::Currency::set_balance(&ALICE, 1_000_000);
-			let Contract { account_id, .. } =
-				builder::bare_instantiate(Code::Upload(code)).build_and_unwrap_contract();
-
-			// check contract's nonce
-			dbg!(System::account_nonce(&account_id));
-		});
-	})
-}
-
-#[test]
-fn tracing_playground() {
-	ExtBuilder::default().build().execute_with(|| {
-		let mut tracer = PrestateTracer::<Test>::new(PrestateTracerConfig {
-			disable_code: true,
-			diff_mode: false,
-			..Default::default()
-		});
-		let code =
-			include_bytes!("/home/pg/github/evm-test-suite/eth-rpc/pvm/PretraceFixture.polkavm")
-				.to_vec();
-
-		ExtBuilder::default().existential_deposit(1).build().execute_with(|| {
-			let _ = <Test as Config>::Currency::set_balance(&ALICE, 1_000_000);
-			let Contract { addr, .. } =
-				builder::bare_instantiate(Code::Upload(code)).build_and_unwrap_contract();
-
-			System::inc_account_nonce(&BOB);
-			tracer.watch_address(&ALICE_ADDR);
-			tracer.watch_address(&BOB_ADDR);
-			trace(&mut tracer, || {
-				// read_storage
-				// let data = hex_literal::hex!("31fadddf").to_vec();
-				// write_storage
-				// let data = hex_literal::hex!(
-				// 	"41720c3e0000000000000000000000000000000000000000000000000000000000000002"
-				// )
-				// deposit
-				let data = hex_literal::hex!("d0e30db0").to_vec();
-
-				Pallet::<Test>::prepare_dry_run(&ALICE);
-				builder::bare_call(addr).data(data).build_and_unwrap_result();
-			});
-
-			let trace = tracer.collect_trace();
-			let json = serde_json::to_string_pretty(&trace).unwrap();
-			println!("Trace:\n{json}");
-		});
-	})
-=======
->>>>>>> 82cf2305
 }