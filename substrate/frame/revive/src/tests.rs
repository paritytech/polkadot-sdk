// This file is part of Substrate.

// Copyright (C) Parity Technologies (UK) Ltd.
// SPDX-License-Identifier: Apache-2.0

// Licensed under the Apache License, Version 2.0 (the "License");
// you may not use this file except in compliance with the License.
// You may obtain a copy of the License at
//
// 	http://www.apache.org/licenses/LICENSE-2.0
//
// Unless required by applicable law or agreed to in writing, software
// distributed under the License is distributed on an "AS IS" BASIS,
// WITHOUT WARRANTIES OR CONDITIONS OF ANY KIND, either express or implied.
// See the License for the specific language governing permissions and
// limitations under the License.

#![cfg_attr(not(feature = "riscv"), allow(dead_code, unused_imports, unused_macros))]

mod pallet_dummy;
mod test_debug;

use self::{
	test_debug::TestDebug,
	test_utils::{ensure_stored, expected_deposit},
};
use crate::{
	self as pallet_revive,
	address::{create1, create2, AddressMapper},
	chain_extension::{
		ChainExtension, Environment, Ext, RegisteredChainExtension, Result as ExtensionResult,
		RetVal, ReturnFlags,
	},
	exec::Key,
	limits,
	primitives::CodeUploadReturnValue,
	storage::DeletionQueueManager,
	test_utils::*,
	tests::test_utils::{get_contract, get_contract_checked},
	wasm::Memory,
	weights::WeightInfo,
	AccountId32Mapper, BalanceOf, Code, CodeInfoOf, CollectEvents, Config, ContractInfo,
	ContractInfoOf, DebugInfo, DeletionQueueCounter, Error, HoldReason, Origin, Pallet,
	PristineCode, H160,
};

use crate::test_utils::builder::Contract;
use assert_matches::assert_matches;
use codec::{Decode, Encode};
use frame_support::{
	assert_err, assert_err_ignore_postinfo, assert_err_with_weight, assert_noop, assert_ok,
	derive_impl,
	pallet_prelude::EnsureOrigin,
	parameter_types,
	storage::child,
	traits::{
		fungible::{BalancedHold, Inspect, Mutate, MutateHold},
		tokens::Preservation,
		ConstU32, ConstU64, Contains, OnIdle, OnInitialize, StorageVersion,
	},
	weights::{constants::WEIGHT_REF_TIME_PER_SECOND, FixedFee, IdentityFee, Weight, WeightMeter},
};
use frame_system::{EventRecord, Phase};
use pallet_revive_fixtures::{bench::dummy_unique, compile_module};
use pallet_revive_uapi::ReturnErrorCode as RuntimeReturnCode;
use pallet_transaction_payment::{ConstFeeMultiplier, Multiplier};
use sp_io::hashing::blake2_256;
use sp_keystore::{testing::MemoryKeystore, KeystoreExt};
use sp_runtime::{
	testing::H256,
	traits::{BlakeTwo256, Convert, IdentityLookup, One},
	AccountId32, BuildStorage, DispatchError, Perbill, TokenError,
};

type Block = frame_system::mocking::MockBlock<Test>;

frame_support::construct_runtime!(
	pub enum Test
	{
		System: frame_system,
		Balances: pallet_balances,
		Timestamp: pallet_timestamp,
		Utility: pallet_utility,
		Contracts: pallet_revive,
		Proxy: pallet_proxy,
		TransactionPayment: pallet_transaction_payment,
		Dummy: pallet_dummy
	}
);

macro_rules! assert_return_code {
	( $x:expr , $y:expr $(,)? ) => {{
		assert_eq!(u32::from_le_bytes($x.data[..].try_into().unwrap()), $y as u32);
	}};
}

macro_rules! assert_refcount {
	( $code_hash:expr , $should:expr $(,)? ) => {{
		let is = crate::CodeInfoOf::<Test>::get($code_hash).map(|m| m.refcount()).unwrap();
		assert_eq!(is, $should);
	}};
}

pub mod test_utils {
	use super::{Contracts, DepositPerByte, DepositPerItem, Test};
	use crate::{
		address::AddressMapper, exec::AccountIdOf, BalanceOf, CodeInfo, CodeInfoOf, Config,
		ContractInfo, ContractInfoOf, PristineCode,
	};
	use codec::{Encode, MaxEncodedLen};
	use frame_support::traits::fungible::{InspectHold, Mutate};
	use sp_core::H160;

	pub fn place_contract(address: &AccountIdOf<Test>, code_hash: sp_core::H256) {
		set_balance(address, Contracts::min_balance() * 10);
		<CodeInfoOf<Test>>::insert(code_hash, CodeInfo::new(address.clone()));
		let address =
			<<Test as Config>::AddressMapper as AddressMapper<Test>>::to_address(&address);
		let contract = <ContractInfo<Test>>::new(&address, 0, code_hash).unwrap();
		<ContractInfoOf<Test>>::insert(address, contract);
	}
	pub fn set_balance(who: &AccountIdOf<Test>, amount: u64) {
		let _ = <Test as Config>::Currency::set_balance(who, amount);
	}
	pub fn get_balance(who: &AccountIdOf<Test>) -> u64 {
		<Test as Config>::Currency::free_balance(who)
	}
	pub fn get_balance_on_hold(
		reason: &<Test as Config>::RuntimeHoldReason,
		who: &AccountIdOf<Test>,
	) -> u64 {
		<Test as Config>::Currency::balance_on_hold(reason.into(), who)
	}
	pub fn get_contract(addr: &H160) -> ContractInfo<Test> {
		get_contract_checked(addr).unwrap()
	}
	pub fn get_contract_checked(addr: &H160) -> Option<ContractInfo<Test>> {
		ContractInfoOf::<Test>::get(addr)
	}
	pub fn get_code_deposit(code_hash: &sp_core::H256) -> BalanceOf<Test> {
		crate::CodeInfoOf::<Test>::get(code_hash).unwrap().deposit()
	}
	pub fn contract_info_storage_deposit(addr: &H160) -> BalanceOf<Test> {
		let contract_info = self::get_contract(&addr);
		let info_size = contract_info.encoded_size() as u64;
		let info_deposit = DepositPerByte::get()
			.saturating_mul(info_size)
			.saturating_add(DepositPerItem::get());
		let immutable_size = contract_info.immutable_data_len() as u64;
		if immutable_size > 0 {
			let immutable_deposit = DepositPerByte::get()
				.saturating_mul(immutable_size)
				.saturating_add(DepositPerItem::get());
			info_deposit.saturating_add(immutable_deposit)
		} else {
			info_deposit
		}
	}
	pub fn expected_deposit(code_len: usize) -> u64 {
		// For code_info, the deposit for max_encoded_len is taken.
		let code_info_len = CodeInfo::<Test>::max_encoded_len() as u64;
		// Calculate deposit to be reserved.
		// We add 2 storage items: one for code, other for code_info
		DepositPerByte::get().saturating_mul(code_len as u64 + code_info_len) +
			DepositPerItem::get().saturating_mul(2)
	}
	pub fn ensure_stored(code_hash: sp_core::H256) -> usize {
		// Assert that code_info is stored
		assert!(CodeInfoOf::<Test>::contains_key(&code_hash));
		// Assert that contract code is stored, and get its size.
		PristineCode::<Test>::try_get(&code_hash).unwrap().len()
	}
	pub fn u256_bytes(u: u64) -> [u8; 32] {
		let mut buffer = [0u8; 32];
		let bytes = u.to_le_bytes();
		buffer[..8].copy_from_slice(&bytes);
		buffer
	}
}

mod builder {
	use super::Test;
	use crate::{
		test_utils::{builder::*, ALICE},
		tests::RuntimeOrigin,
		Code,
	};
	use sp_core::{H160, H256};

	pub fn bare_instantiate(code: Code) -> BareInstantiateBuilder<Test> {
		BareInstantiateBuilder::<Test>::bare_instantiate(RuntimeOrigin::signed(ALICE), code)
	}

	pub fn bare_call(dest: H160) -> BareCallBuilder<Test> {
		BareCallBuilder::<Test>::bare_call(RuntimeOrigin::signed(ALICE), dest)
	}

	pub fn instantiate_with_code(code: Vec<u8>) -> InstantiateWithCodeBuilder<Test> {
		InstantiateWithCodeBuilder::<Test>::instantiate_with_code(
			RuntimeOrigin::signed(ALICE),
			code,
		)
	}

	pub fn instantiate(code_hash: H256) -> InstantiateBuilder<Test> {
		InstantiateBuilder::<Test>::instantiate(RuntimeOrigin::signed(ALICE), code_hash)
	}

	pub fn call(dest: H160) -> CallBuilder<Test> {
		CallBuilder::<Test>::call(RuntimeOrigin::signed(ALICE), dest)
	}
}

impl Test {
	pub fn set_unstable_interface(unstable_interface: bool) {
		UNSTABLE_INTERFACE.with(|v| *v.borrow_mut() = unstable_interface);
	}
}

parameter_types! {
	static TestExtensionTestValue: TestExtension = Default::default();
}

#[derive(Clone)]
pub struct TestExtension {
	enabled: bool,
	last_seen_buffer: Vec<u8>,
	last_seen_input_len: u32,
}

#[derive(Default)]
pub struct RevertingExtension;

#[derive(Default)]
pub struct DisabledExtension;

#[derive(Default)]
pub struct TempStorageExtension {
	storage: u32,
}

impl TestExtension {
	fn disable() {
		TestExtensionTestValue::mutate(|e| e.enabled = false)
	}

	fn last_seen_buffer() -> Vec<u8> {
		TestExtensionTestValue::get().last_seen_buffer.clone()
	}

	fn last_seen_input_len() -> u32 {
		TestExtensionTestValue::get().last_seen_input_len
	}
}

impl Default for TestExtension {
	fn default() -> Self {
		Self { enabled: true, last_seen_buffer: vec![], last_seen_input_len: 0 }
	}
}

impl ChainExtension<Test> for TestExtension {
	fn call<E, M>(&mut self, mut env: Environment<E, M>) -> ExtensionResult<RetVal>
	where
		E: Ext<T = Test>,
		M: ?Sized + Memory<E::T>,
	{
		let func_id = env.func_id();
		let id = env.ext_id() as u32 | func_id as u32;
		match func_id {
			0 => {
				let input = env.read(8)?;
				env.write(&input, false, None)?;
				TestExtensionTestValue::mutate(|e| e.last_seen_buffer = input);
				Ok(RetVal::Converging(id))
			},
			1 => {
				TestExtensionTestValue::mutate(|e| e.last_seen_input_len = env.in_len());
				Ok(RetVal::Converging(id))
			},
			2 => {
				let mut enc = &env.read(9)?[4..8];
				let weight = Weight::from_parts(
					u32::decode(&mut enc).map_err(|_| Error::<Test>::ContractTrapped)?.into(),
					0,
				);
				env.charge_weight(weight)?;
				Ok(RetVal::Converging(id))
			},
			3 => Ok(RetVal::Diverging { flags: ReturnFlags::REVERT, data: vec![42, 99] }),
			_ => {
				panic!("Passed unknown id to test chain extension: {}", func_id);
			},
		}
	}

	fn enabled() -> bool {
		TestExtensionTestValue::get().enabled
	}
}

impl RegisteredChainExtension<Test> for TestExtension {
	const ID: u16 = 0;
}

impl ChainExtension<Test> for RevertingExtension {
	fn call<E, M>(&mut self, _env: Environment<E, M>) -> ExtensionResult<RetVal>
	where
		E: Ext<T = Test>,
		M: ?Sized + Memory<E::T>,
	{
		Ok(RetVal::Diverging { flags: ReturnFlags::REVERT, data: vec![0x4B, 0x1D] })
	}

	fn enabled() -> bool {
		TestExtensionTestValue::get().enabled
	}
}

impl RegisteredChainExtension<Test> for RevertingExtension {
	const ID: u16 = 1;
}

impl ChainExtension<Test> for DisabledExtension {
	fn call<E, M>(&mut self, _env: Environment<E, M>) -> ExtensionResult<RetVal>
	where
		E: Ext<T = Test>,
		M: ?Sized + Memory<E::T>,
	{
		panic!("Disabled chain extensions are never called")
	}

	fn enabled() -> bool {
		false
	}
}

impl RegisteredChainExtension<Test> for DisabledExtension {
	const ID: u16 = 2;
}

impl ChainExtension<Test> for TempStorageExtension {
	fn call<E, M>(&mut self, env: Environment<E, M>) -> ExtensionResult<RetVal>
	where
		E: Ext<T = Test>,
		M: ?Sized + Memory<E::T>,
	{
		let func_id = env.func_id();
		match func_id {
			0 => self.storage = 42,
			1 => assert_eq!(self.storage, 42, "Storage is preserved inside the same call."),
			2 => {
				assert_eq!(self.storage, 0, "Storage is different for different calls.");
				self.storage = 99;
			},
			3 => assert_eq!(self.storage, 99, "Storage is preserved inside the same call."),
			_ => {
				panic!("Passed unknown id to test chain extension: {}", func_id);
			},
		}
		Ok(RetVal::Converging(0))
	}

	fn enabled() -> bool {
		TestExtensionTestValue::get().enabled
	}
}

impl RegisteredChainExtension<Test> for TempStorageExtension {
	const ID: u16 = 3;
}

parameter_types! {
	pub BlockWeights: frame_system::limits::BlockWeights =
		frame_system::limits::BlockWeights::simple_max(
			Weight::from_parts(2u64 * WEIGHT_REF_TIME_PER_SECOND, u64::MAX),
		);
	pub static ExistentialDeposit: u64 = 1;
}

#[derive_impl(frame_system::config_preludes::TestDefaultConfig)]
impl frame_system::Config for Test {
	type Block = Block;
	type AccountId = AccountId32;
	type Lookup = IdentityLookup<Self::AccountId>;
	type AccountData = pallet_balances::AccountData<u64>;
}

#[derive_impl(pallet_balances::config_preludes::TestDefaultConfig)]
impl pallet_balances::Config for Test {
	type ExistentialDeposit = ExistentialDeposit;
	type ReserveIdentifier = [u8; 8];
	type AccountStore = System;
}

#[derive_impl(pallet_timestamp::config_preludes::TestDefaultConfig)]
impl pallet_timestamp::Config for Test {}

impl pallet_utility::Config for Test {
	type RuntimeEvent = RuntimeEvent;
	type RuntimeCall = RuntimeCall;
	type PalletsOrigin = OriginCaller;
	type WeightInfo = ();
}

impl pallet_proxy::Config for Test {
	type RuntimeEvent = RuntimeEvent;
	type RuntimeCall = RuntimeCall;
	type Currency = Balances;
	type ProxyType = ();
	type ProxyDepositBase = ConstU64<1>;
	type ProxyDepositFactor = ConstU64<1>;
	type MaxProxies = ConstU32<32>;
	type WeightInfo = ();
	type MaxPending = ConstU32<32>;
	type CallHasher = BlakeTwo256;
	type AnnouncementDepositBase = ConstU64<1>;
	type AnnouncementDepositFactor = ConstU64<1>;
}

parameter_types! {
	pub FeeMultiplier: Multiplier = Multiplier::one();
}

#[derive_impl(pallet_transaction_payment::config_preludes::TestDefaultConfig)]
impl pallet_transaction_payment::Config for Test {
	type OnChargeTransaction = pallet_transaction_payment::FungibleAdapter<Balances, ()>;
	type WeightToFee = IdentityFee<<Self as pallet_balances::Config>::Balance>;
	type LengthToFee = FixedFee<100, <Self as pallet_balances::Config>::Balance>;
	type FeeMultiplierUpdate = ConstFeeMultiplier<FeeMultiplier>;
}

impl pallet_dummy::Config for Test {}

parameter_types! {
	pub static DepositPerByte: BalanceOf<Test> = 1;
	pub const DepositPerItem: BalanceOf<Test> = 2;
	pub static CodeHashLockupDepositPercent: Perbill = Perbill::from_percent(0);
	pub static ChainId: u64 = 384;
}

impl Convert<Weight, BalanceOf<Self>> for Test {
	fn convert(w: Weight) -> BalanceOf<Self> {
		w.ref_time()
	}
}

/// A filter whose filter function can be swapped at runtime.
pub struct TestFilter;

#[derive(Clone)]
pub struct Filters {
	filter: fn(&RuntimeCall) -> bool,
}

impl Default for Filters {
	fn default() -> Self {
		Filters { filter: (|_| true) }
	}
}

parameter_types! {
	static CallFilter: Filters = Default::default();
}

impl TestFilter {
	pub fn set_filter(filter: fn(&RuntimeCall) -> bool) {
		CallFilter::mutate(|fltr| fltr.filter = filter);
	}
}

impl Contains<RuntimeCall> for TestFilter {
	fn contains(call: &RuntimeCall) -> bool {
		(CallFilter::get().filter)(call)
	}
}

parameter_types! {
	pub static UploadAccount: Option<<Test as frame_system::Config>::AccountId> = None;
	pub static InstantiateAccount: Option<<Test as frame_system::Config>::AccountId> = None;
}

pub struct EnsureAccount<T, A>(core::marker::PhantomData<(T, A)>);
impl<T: Config, A: sp_core::Get<Option<crate::AccountIdOf<T>>>>
	EnsureOrigin<<T as frame_system::Config>::RuntimeOrigin> for EnsureAccount<T, A>
where
	<T as frame_system::Config>::AccountId: From<AccountId32>,
{
	type Success = T::AccountId;

	fn try_origin(o: T::RuntimeOrigin) -> Result<Self::Success, T::RuntimeOrigin> {
		let who = <frame_system::EnsureSigned<_> as EnsureOrigin<_>>::try_origin(o.clone())?;
		if matches!(A::get(), Some(a) if who != a) {
			return Err(o);
		}

		Ok(who)
	}

	#[cfg(feature = "runtime-benchmarks")]
	fn try_successful_origin() -> Result<T::RuntimeOrigin, ()> {
		Err(())
	}
}
parameter_types! {
	pub static UnstableInterface: bool = true;
}

#[derive_impl(crate::config_preludes::TestDefaultConfig)]
impl Config for Test {
	type Time = Timestamp;
	type AddressMapper = AccountId32Mapper<Self>;
	type Currency = Balances;
	type CallFilter = TestFilter;
	type ChainExtension =
		(TestExtension, DisabledExtension, RevertingExtension, TempStorageExtension);
	type DepositPerByte = DepositPerByte;
	type DepositPerItem = DepositPerItem;
	type UnsafeUnstableInterface = UnstableInterface;
	type UploadOrigin = EnsureAccount<Self, UploadAccount>;
	type InstantiateOrigin = EnsureAccount<Self, InstantiateAccount>;
	type CodeHashLockupDepositPercent = CodeHashLockupDepositPercent;
	type Debug = TestDebug;
	type ChainId = ChainId;
}

impl TryFrom<RuntimeCall> for crate::Call<Test> {
	type Error = ();

	fn try_from(value: RuntimeCall) -> Result<Self, Self::Error> {
		match value {
			RuntimeCall::Contracts(call) => Ok(call),
			_ => Err(()),
		}
	}
}

pub struct ExtBuilder {
	existential_deposit: u64,
	storage_version: Option<StorageVersion>,
	code_hashes: Vec<sp_core::H256>,
}

impl Default for ExtBuilder {
	fn default() -> Self {
		Self {
			existential_deposit: ExistentialDeposit::get(),
			storage_version: None,
			code_hashes: vec![],
		}
	}
}

impl ExtBuilder {
	pub fn existential_deposit(mut self, existential_deposit: u64) -> Self {
		self.existential_deposit = existential_deposit;
		self
	}
	pub fn with_code_hashes(mut self, code_hashes: Vec<sp_core::H256>) -> Self {
		self.code_hashes = code_hashes;
		self
	}
	pub fn set_associated_consts(&self) {
		EXISTENTIAL_DEPOSIT.with(|v| *v.borrow_mut() = self.existential_deposit);
	}
	pub fn build(self) -> sp_io::TestExternalities {
		sp_tracing::try_init_simple();
		self.set_associated_consts();
		let mut t = frame_system::GenesisConfig::<Test>::default().build_storage().unwrap();
		pallet_balances::GenesisConfig::<Test> { balances: vec![] }
			.assimilate_storage(&mut t)
			.unwrap();
		let mut ext = sp_io::TestExternalities::new(t);
		ext.register_extension(KeystoreExt::new(MemoryKeystore::new()));
		ext.execute_with(|| {
			use frame_support::traits::OnGenesis;

			Pallet::<Test>::on_genesis();
			if let Some(storage_version) = self.storage_version {
				storage_version.put::<Pallet<Test>>();
			}
			System::set_block_number(1)
		});
		ext.execute_with(|| {
			for code_hash in self.code_hashes {
				CodeInfoOf::<Test>::insert(code_hash, crate::CodeInfo::new(ALICE));
			}
		});
		ext
	}
}

fn initialize_block(number: u64) {
	System::reset_events();
	System::initialize(&number, &[0u8; 32].into(), &Default::default());
}

struct ExtensionInput<'a> {
	extension_id: u16,
	func_id: u16,
	extra: &'a [u8],
}

impl<'a> ExtensionInput<'a> {
	fn to_vec(&self) -> Vec<u8> {
		((self.extension_id as u32) << 16 | (self.func_id as u32))
			.to_le_bytes()
			.iter()
			.chain(self.extra)
			.cloned()
			.collect()
	}
}

impl<'a> From<ExtensionInput<'a>> for Vec<u8> {
	fn from(input: ExtensionInput) -> Vec<u8> {
		input.to_vec()
	}
}

impl Default for Origin<Test> {
	fn default() -> Self {
		Self::Signed(ALICE)
	}
}

/// We can only run the tests if we have a riscv toolchain installed
#[cfg(feature = "riscv")]
mod run_tests {
	use super::*;
	use pretty_assertions::{assert_eq, assert_ne};
	use sp_core::U256;

	#[test]
	fn calling_plain_account_is_balance_transfer() {
		ExtBuilder::default().build().execute_with(|| {
			let _ = <Test as Config>::Currency::set_balance(&ALICE, 100_000_000);
			assert!(!<ContractInfoOf<Test>>::contains_key(BOB_ADDR));
			assert_eq!(test_utils::get_balance(&BOB_FALLBACK), 0);
			let result = builder::bare_call(BOB_ADDR).value(42).build_and_unwrap_result();
			assert_eq!(test_utils::get_balance(&BOB_FALLBACK), 42);
			assert_eq!(result, Default::default());
		});
	}

	#[test]
	fn instantiate_and_call_and_deposit_event() {
		let (wasm, code_hash) = compile_module("event_and_return_on_deploy").unwrap();

		ExtBuilder::default().existential_deposit(1).build().execute_with(|| {
			let _ = <Test as Config>::Currency::set_balance(&ALICE, 1_000_000);
			let min_balance = Contracts::min_balance();
			let value = 100;

			// We determine the storage deposit limit after uploading because it depends on ALICEs
			// free balance which is changed by uploading a module.
			assert_ok!(Contracts::upload_code(
				RuntimeOrigin::signed(ALICE),
				wasm,
				deposit_limit::<Test>(),
			));

			// Drop previous events
			initialize_block(2);

			// Check at the end to get hash on error easily
			let Contract { addr, account_id } =
				builder::bare_instantiate(Code::Existing(code_hash))
					.value(value)
					.build_and_unwrap_contract();
			assert!(ContractInfoOf::<Test>::contains_key(&addr));

			assert_eq!(
				System::events(),
				vec![
					EventRecord {
						phase: Phase::Initialization,
						event: RuntimeEvent::System(frame_system::Event::NewAccount {
							account: account_id.clone()
						}),
						topics: vec![],
					},
					EventRecord {
						phase: Phase::Initialization,
						event: RuntimeEvent::Balances(pallet_balances::Event::Endowed {
							account: account_id.clone(),
							free_balance: min_balance,
						}),
						topics: vec![],
					},
					EventRecord {
						phase: Phase::Initialization,
						event: RuntimeEvent::Balances(pallet_balances::Event::Transfer {
							from: ALICE,
							to: account_id.clone(),
							amount: min_balance,
						}),
						topics: vec![],
					},
					EventRecord {
						phase: Phase::Initialization,
						event: RuntimeEvent::Balances(pallet_balances::Event::Transfer {
							from: ALICE,
							to: account_id.clone(),
							amount: value,
						}),
						topics: vec![],
					},
					EventRecord {
						phase: Phase::Initialization,
						event: RuntimeEvent::Contracts(crate::Event::ContractEmitted {
							contract: addr,
							data: vec![1, 2, 3, 4],
							topics: vec![H256::repeat_byte(42)],
						}),
						topics: vec![],
					},
					EventRecord {
						phase: Phase::Initialization,
						event: RuntimeEvent::Contracts(crate::Event::Instantiated {
							deployer: ALICE_ADDR,
							contract: addr
						}),
						topics: vec![],
					},
					EventRecord {
						phase: Phase::Initialization,
						event: RuntimeEvent::Contracts(
							pallet_revive::Event::StorageDepositTransferredAndHeld {
								from: ALICE_ADDR,
								to: addr,
								amount: test_utils::contract_info_storage_deposit(&addr),
							}
						),
						topics: vec![],
					},
				]
			);
		});
	}

	#[test]
	fn create1_address_from_extrinsic() {
		let (wasm, code_hash) = compile_module("dummy").unwrap();

		ExtBuilder::default().existential_deposit(1).build().execute_with(|| {
			let _ = <Test as Config>::Currency::set_balance(&ALICE, 1_000_000);

			assert_ok!(Contracts::upload_code(
				RuntimeOrigin::signed(ALICE),
				wasm.clone(),
				deposit_limit::<Test>(),
			));

			assert_eq!(System::account_nonce(&ALICE), 0);
			System::inc_account_nonce(&ALICE);

			for nonce in 1..3 {
				let Contract { addr, .. } = builder::bare_instantiate(Code::Existing(code_hash))
					.salt(None)
					.build_and_unwrap_contract();
				assert!(ContractInfoOf::<Test>::contains_key(&addr));
				assert_eq!(
					addr,
					create1(&<Test as Config>::AddressMapper::to_address(&ALICE), nonce - 1)
				);
			}
			assert_eq!(System::account_nonce(&ALICE), 3);

			for nonce in 3..6 {
				let Contract { addr, .. } = builder::bare_instantiate(Code::Upload(wasm.clone()))
					.salt(None)
					.build_and_unwrap_contract();
				assert!(ContractInfoOf::<Test>::contains_key(&addr));
				assert_eq!(
					addr,
					create1(&<Test as Config>::AddressMapper::to_address(&ALICE), nonce - 1)
				);
			}
			assert_eq!(System::account_nonce(&ALICE), 6);
		});
	}

	#[test]
	fn deposit_event_max_value_limit() {
		let (wasm, _code_hash) = compile_module("event_size").unwrap();

		ExtBuilder::default().existential_deposit(50).build().execute_with(|| {
			// Create
			let _ = <Test as Config>::Currency::set_balance(&ALICE, 1_000_000);
			let Contract { addr, .. } = builder::bare_instantiate(Code::Upload(wasm))
				.value(30_000)
				.build_and_unwrap_contract();

			// Call contract with allowed storage value.
			assert_ok!(builder::call(addr)
				.gas_limit(GAS_LIMIT.set_ref_time(GAS_LIMIT.ref_time() * 2)) // we are copying a huge buffer,
				.data(limits::PAYLOAD_BYTES.encode())
				.build());

			// Call contract with too large a storage value.
			assert_err_ignore_postinfo!(
				builder::call(addr).data((limits::PAYLOAD_BYTES + 1).encode()).build(),
				Error::<Test>::ValueTooLarge,
			);
		});
	}

	// Fail out of fuel (ref_time weight) in the engine.
	#[test]
	fn run_out_of_fuel_engine() {
		let (wasm, _code_hash) = compile_module("run_out_of_gas").unwrap();
		ExtBuilder::default().existential_deposit(50).build().execute_with(|| {
			let min_balance = Contracts::min_balance();
			let _ = <Test as Config>::Currency::set_balance(&ALICE, 1_000_000);

			let Contract { addr, .. } = builder::bare_instantiate(Code::Upload(wasm))
				.value(100 * min_balance)
				.build_and_unwrap_contract();

			// Call the contract with a fixed gas limit. It must run out of gas because it just
			// loops forever.
			assert_err_ignore_postinfo!(
				builder::call(addr)
					.gas_limit(Weight::from_parts(10_000_000_000, u64::MAX))
					.build(),
				Error::<Test>::OutOfGas,
			);
		});
	}

	// Fail out of fuel (ref_time weight) in the host.
	#[test]
	fn run_out_of_fuel_host() {
		let (code, _hash) = compile_module("chain_extension").unwrap();
		ExtBuilder::default().existential_deposit(50).build().execute_with(|| {
			let min_balance = Contracts::min_balance();
			let _ = <Test as Config>::Currency::set_balance(&ALICE, 1000 * min_balance);

			let Contract { addr, .. } = builder::bare_instantiate(Code::Upload(code))
				.value(min_balance * 100)
				.build_and_unwrap_contract();

			let gas_limit = Weight::from_parts(u32::MAX as u64, GAS_LIMIT.proof_size());

			// Use chain extension to charge more ref_time than it is available.
			let result = builder::bare_call(addr)
				.gas_limit(gas_limit)
				.data(
					ExtensionInput { extension_id: 0, func_id: 2, extra: &u32::MAX.encode() }
						.into(),
				)
				.build()
				.result;
			assert_err!(result, <Error<Test>>::OutOfGas);
		});
	}

	#[test]
	fn gas_syncs_work() {
		let (code, _code_hash) = compile_module("caller_is_origin_n").unwrap();
		ExtBuilder::default().existential_deposit(200).build().execute_with(|| {
			let _ = <Test as Config>::Currency::set_balance(&ALICE, 1_000_000);
			let contract =
				builder::bare_instantiate(Code::Upload(code)).build_and_unwrap_contract();

			let result = builder::bare_call(contract.addr).data(0u32.encode()).build();
			assert_ok!(result.result);
			let engine_consumed_noop = result.gas_consumed.ref_time();

			let result = builder::bare_call(contract.addr).data(1u32.encode()).build();
			assert_ok!(result.result);
			let gas_consumed_once = result.gas_consumed.ref_time();
			let host_consumed_once =
				<Test as Config>::WeightInfo::seal_caller_is_origin().ref_time();
			let engine_consumed_once =
				gas_consumed_once - host_consumed_once - engine_consumed_noop;

			let result = builder::bare_call(contract.addr).data(2u32.encode()).build();
			assert_ok!(result.result);
			let gas_consumed_twice = result.gas_consumed.ref_time();
			let host_consumed_twice = host_consumed_once * 2;
			let engine_consumed_twice =
				gas_consumed_twice - host_consumed_twice - engine_consumed_noop;

			// Second contract just repeats first contract's instructions twice.
			// If runtime syncs gas with the engine properly, this should pass.
			assert_eq!(engine_consumed_twice, engine_consumed_once * 2);
		});
	}

	/// Check that contracts with the same account id have different trie ids.
	/// Check the `Nonce` storage item for more information.
	#[test]
	fn instantiate_unique_trie_id() {
		let (wasm, code_hash) = compile_module("self_destruct").unwrap();

		ExtBuilder::default().existential_deposit(500).build().execute_with(|| {
			let _ = <Test as Config>::Currency::set_balance(&ALICE, 1_000_000);
			Contracts::upload_code(RuntimeOrigin::signed(ALICE), wasm, deposit_limit::<Test>())
				.unwrap();

			// Instantiate the contract and store its trie id for later comparison.
			let Contract { addr, .. } =
				builder::bare_instantiate(Code::Existing(code_hash)).build_and_unwrap_contract();
			let trie_id = get_contract(&addr).trie_id;

			// Try to instantiate it again without termination should yield an error.
			assert_err_ignore_postinfo!(
				builder::instantiate(code_hash).build(),
				<Error<Test>>::DuplicateContract,
			);

			// Terminate the contract.
			assert_ok!(builder::call(addr).build());

			// Re-Instantiate after termination.
			assert_ok!(builder::instantiate(code_hash).build());

			// Trie ids shouldn't match or we might have a collision
			assert_ne!(trie_id, get_contract(&addr).trie_id);
		});
	}

	#[test]
	fn storage_work() {
		let (code, _code_hash) = compile_module("storage").unwrap();

		ExtBuilder::default().build().execute_with(|| {
			let _ = <Test as Config>::Currency::set_balance(&ALICE, 1_000_000);
			let min_balance = Contracts::min_balance();
			let Contract { addr, .. } = builder::bare_instantiate(Code::Upload(code))
				.value(min_balance * 100)
				.build_and_unwrap_contract();

			builder::bare_call(addr).build_and_unwrap_result();
		});
	}

	#[test]
	fn storage_max_value_limit() {
		let (wasm, _code_hash) = compile_module("storage_size").unwrap();

		ExtBuilder::default().existential_deposit(50).build().execute_with(|| {
			// Create
			let _ = <Test as Config>::Currency::set_balance(&ALICE, 1_000_000);
			let Contract { addr, .. } = builder::bare_instantiate(Code::Upload(wasm))
				.value(30_000)
				.build_and_unwrap_contract();
			get_contract(&addr);

			// Call contract with allowed storage value.
			assert_ok!(builder::call(addr)
				.gas_limit(GAS_LIMIT.set_ref_time(GAS_LIMIT.ref_time() * 2)) // we are copying a huge buffer
				.data(limits::PAYLOAD_BYTES.encode())
				.build());

			// Call contract with too large a storage value.
			assert_err_ignore_postinfo!(
				builder::call(addr).data((limits::PAYLOAD_BYTES + 1).encode()).build(),
				Error::<Test>::ValueTooLarge,
			);
		});
	}

	#[test]
	fn transient_storage_work() {
		let (code, _code_hash) = compile_module("transient_storage").unwrap();

		ExtBuilder::default().build().execute_with(|| {
			let _ = <Test as Config>::Currency::set_balance(&ALICE, 1_000_000);
			let min_balance = Contracts::min_balance();
			let Contract { addr, .. } = builder::bare_instantiate(Code::Upload(code))
				.value(min_balance * 100)
				.build_and_unwrap_contract();

			builder::bare_call(addr).build_and_unwrap_result();
		});
	}

	#[test]
	fn transient_storage_limit_in_call() {
		let (wasm_caller, _code_hash_caller) =
			compile_module("create_transient_storage_and_call").unwrap();
		let (wasm_callee, _code_hash_callee) = compile_module("set_transient_storage").unwrap();
		ExtBuilder::default().build().execute_with(|| {
			let _ = <Test as Config>::Currency::set_balance(&ALICE, 1_000_000);

			// Create both contracts: Constructors do nothing.
			let Contract { addr: addr_caller, .. } =
				builder::bare_instantiate(Code::Upload(wasm_caller)).build_and_unwrap_contract();
			let Contract { addr: addr_callee, .. } =
				builder::bare_instantiate(Code::Upload(wasm_callee)).build_and_unwrap_contract();

			// Call contracts with storage values within the limit.
			// Caller and Callee contracts each set a transient storage value of size 100.
			assert_ok!(builder::call(addr_caller)
				.data((100u32, 100u32, &addr_callee).encode())
				.build(),);

			// Call a contract with a storage value that is too large.
			// Limit exceeded in the caller contract.
			assert_err_ignore_postinfo!(
				builder::call(addr_caller)
					.data((4u32 * 1024u32, 200u32, &addr_callee).encode())
					.build(),
				<Error<Test>>::OutOfTransientStorage,
			);

			// Call a contract with a storage value that is too large.
			// Limit exceeded in the callee contract.
			assert_err_ignore_postinfo!(
				builder::call(addr_caller)
					.data((50u32, 4 * 1024u32, &addr_callee).encode())
					.build(),
				<Error<Test>>::ContractTrapped
			);
		});
	}

	#[test]
	fn deploy_and_call_other_contract() {
		let (caller_wasm, _caller_code_hash) = compile_module("caller_contract").unwrap();
		let (callee_wasm, callee_code_hash) = compile_module("return_with_data").unwrap();

		ExtBuilder::default().existential_deposit(1).build().execute_with(|| {
			let min_balance = Contracts::min_balance();

			// Create
			let _ = <Test as Config>::Currency::set_balance(&ALICE, 1_000_000);
			let Contract { addr: caller_addr, account_id: caller_account } =
				builder::bare_instantiate(Code::Upload(caller_wasm))
					.value(100_000)
					.build_and_unwrap_contract();

			let callee_addr = create2(
				&caller_addr,
				&callee_wasm,
				&[0, 1, 34, 51, 68, 85, 102, 119], // hard coded in wasm
				&[0u8; 32],
			);
			let callee_account = <Test as Config>::AddressMapper::to_account_id(&callee_addr);

			Contracts::upload_code(
				RuntimeOrigin::signed(ALICE),
				callee_wasm,
				deposit_limit::<Test>(),
			)
			.unwrap();

			// Drop previous events
			initialize_block(2);

			// Call BOB contract, which attempts to instantiate and call the callee contract and
			// makes various assertions on the results from those calls.
			assert_ok!(builder::call(caller_addr).data(callee_code_hash.as_ref().to_vec()).build());

			assert_eq!(
				System::events(),
				vec![
					EventRecord {
						phase: Phase::Initialization,
						event: RuntimeEvent::System(frame_system::Event::NewAccount {
							account: callee_account.clone()
						}),
						topics: vec![],
					},
					EventRecord {
						phase: Phase::Initialization,
						event: RuntimeEvent::Balances(pallet_balances::Event::Endowed {
							account: callee_account.clone(),
							free_balance: min_balance,
						}),
						topics: vec![],
					},
					EventRecord {
						phase: Phase::Initialization,
						event: RuntimeEvent::Balances(pallet_balances::Event::Transfer {
							from: ALICE,
							to: callee_account.clone(),
							amount: min_balance,
						}),
						topics: vec![],
					},
					EventRecord {
						phase: Phase::Initialization,
						event: RuntimeEvent::Balances(pallet_balances::Event::Transfer {
							from: caller_account.clone(),
							to: callee_account.clone(),
							amount: 32768 // hardcoded in wasm
						}),
						topics: vec![],
					},
					EventRecord {
						phase: Phase::Initialization,
						event: RuntimeEvent::Contracts(crate::Event::Instantiated {
							deployer: caller_addr,
							contract: callee_addr,
						}),
						topics: vec![],
					},
					EventRecord {
						phase: Phase::Initialization,
						event: RuntimeEvent::Balances(pallet_balances::Event::Transfer {
							from: caller_account.clone(),
							to: callee_account.clone(),
							amount: 32768,
						}),
						topics: vec![],
					},
					EventRecord {
						phase: Phase::Initialization,
						event: RuntimeEvent::Contracts(crate::Event::Called {
							caller: Origin::from_account_id(caller_account.clone()),
							contract: callee_addr,
						}),
						topics: vec![],
					},
					EventRecord {
						phase: Phase::Initialization,
						event: RuntimeEvent::Contracts(crate::Event::Called {
							caller: Origin::from_account_id(ALICE),
							contract: caller_addr,
						}),
						topics: vec![],
					},
					EventRecord {
						phase: Phase::Initialization,
						event: RuntimeEvent::Contracts(
							pallet_revive::Event::StorageDepositTransferredAndHeld {
								from: ALICE_ADDR,
								to: callee_addr,
								amount: test_utils::contract_info_storage_deposit(&callee_addr),
							}
						),
						topics: vec![],
					},
				]
			);
		});
	}

	#[test]
	fn delegate_call() {
		let (caller_wasm, _caller_code_hash) = compile_module("delegate_call").unwrap();
		let (callee_wasm, _callee_code_hash) = compile_module("delegate_call_lib").unwrap();

		ExtBuilder::default().existential_deposit(500).build().execute_with(|| {
			let _ = <Test as Config>::Currency::set_balance(&ALICE, 1_000_000);

			// Instantiate the 'caller'
			let Contract { addr: caller_addr, .. } =
				builder::bare_instantiate(Code::Upload(caller_wasm))
					.value(300_000)
					.build_and_unwrap_contract();

			// Instantiate the 'callee'
			let Contract { addr: callee_addr, .. } =
				builder::bare_instantiate(Code::Upload(callee_wasm))
					.value(100_000)
					.build_and_unwrap_contract();

			assert_ok!(builder::call(caller_addr)
				.value(1337)
				.data((callee_addr, 0u64, 0u64).encode())
				.build());
		});
	}

	#[test]
	fn delegate_call_with_limits() {
		let (caller_wasm, _caller_code_hash) = compile_module("delegate_call").unwrap();
		let (callee_wasm, _callee_code_hash) = compile_module("delegate_call_lib").unwrap();

		ExtBuilder::default().existential_deposit(500).build().execute_with(|| {
			let _ = <Test as Config>::Currency::set_balance(&ALICE, 1_000_000);

			// Instantiate the 'caller'
			let Contract { addr: caller_addr, .. } =
				builder::bare_instantiate(Code::Upload(caller_wasm))
					.value(300_000)
					.build_and_unwrap_contract();

			// Instantiate the 'callee'
			let Contract { addr: callee_addr, .. } =
				builder::bare_instantiate(Code::Upload(callee_wasm))
					.value(100_000)
					.build_and_unwrap_contract();

			// fails, not enough weight
			assert_err!(
				builder::bare_call(caller_addr)
					.value(1337)
					.data((callee_addr, 100u64, 100u64).encode())
					.build()
					.result,
				Error::<Test>::ContractTrapped,
			);

			assert_ok!(builder::call(caller_addr)
				.value(1337)
				.data((callee_addr, 500_000_000u64, 100_000u64).encode())
				.build());
		});
	}

	#[test]
	fn transfer_expendable_cannot_kill_account() {
		let (wasm, _code_hash) = compile_module("dummy").unwrap();
		ExtBuilder::default().existential_deposit(200).build().execute_with(|| {
			let _ = <Test as Config>::Currency::set_balance(&ALICE, 1_000_000);

			// Instantiate the BOB contract.
			let Contract { addr, .. } = builder::bare_instantiate(Code::Upload(wasm))
				.value(1_000)
				.build_and_unwrap_contract();

			// Check that the BOB contract has been instantiated.
			get_contract(&addr);

			let account = <Test as Config>::AddressMapper::to_account_id(&addr);
			let total_balance = <Test as Config>::Currency::total_balance(&account);

			assert_eq!(
				test_utils::get_balance_on_hold(
					&HoldReason::StorageDepositReserve.into(),
					&account
				),
				test_utils::contract_info_storage_deposit(&addr)
			);

			// Some ot the total balance is held, so it can't be transferred.
			assert_err!(
				<<Test as Config>::Currency as Mutate<AccountId32>>::transfer(
					&account,
					&ALICE,
					total_balance,
					Preservation::Expendable,
				),
				TokenError::FundsUnavailable,
			);

			assert_eq!(<Test as Config>::Currency::total_balance(&account), total_balance);
		});
	}

	#[test]
	fn cannot_self_destruct_through_draining() {
		let (wasm, _code_hash) = compile_module("drain").unwrap();
		ExtBuilder::default().existential_deposit(200).build().execute_with(|| {
			let _ = <Test as Config>::Currency::set_balance(&ALICE, 1_000_000);
			let value = 1_000;
			let min_balance = Contracts::min_balance();

			// Instantiate the BOB contract.
			let Contract { addr, .. } = builder::bare_instantiate(Code::Upload(wasm))
				.value(value)
				.build_and_unwrap_contract();
			let account = <Test as Config>::AddressMapper::to_account_id(&addr);

			// Check that the BOB contract has been instantiated.
			get_contract(&addr);

			// Call BOB which makes it send all funds to the zero address
			// The contract code asserts that the transfer fails with the correct error code
			assert_ok!(builder::call(addr).build());

			// Make sure the account wasn't remove by sending all free balance away.
			assert_eq!(
				<Test as Config>::Currency::total_balance(&account),
				value + test_utils::contract_info_storage_deposit(&addr) + min_balance,
			);
		});
	}

	#[test]
	fn cannot_self_destruct_through_storage_refund_after_price_change() {
		let (wasm, _code_hash) = compile_module("store_call").unwrap();
		ExtBuilder::default().existential_deposit(200).build().execute_with(|| {
			let _ = <Test as Config>::Currency::set_balance(&ALICE, 1_000_000);
			let min_balance = Contracts::min_balance();

			// Instantiate the BOB contract.
			let contract =
				builder::bare_instantiate(Code::Upload(wasm)).build_and_unwrap_contract();
			let info_deposit = test_utils::contract_info_storage_deposit(&contract.addr);

			// Check that the contract has been instantiated and has the minimum balance
			assert_eq!(get_contract(&contract.addr).total_deposit(), info_deposit);
			assert_eq!(get_contract(&contract.addr).extra_deposit(), 0);
			assert_eq!(
				<Test as Config>::Currency::total_balance(&contract.account_id),
				info_deposit + min_balance
			);

			// Create 100 bytes of storage with a price of per byte and a single storage item of
			// price 2
			assert_ok!(builder::call(contract.addr).data(100u32.to_le_bytes().to_vec()).build());
			assert_eq!(get_contract(&contract.addr).total_deposit(), info_deposit + 102);

			// Increase the byte price and trigger a refund. This should not have any influence
			// because the removal is pro rata and exactly those 100 bytes should have been
			// removed.
			DEPOSIT_PER_BYTE.with(|c| *c.borrow_mut() = 500);
			assert_ok!(builder::call(contract.addr).data(0u32.to_le_bytes().to_vec()).build());

			// Make sure the account wasn't removed by the refund
			assert_eq!(
				<Test as Config>::Currency::total_balance(&contract.account_id),
				get_contract(&contract.addr).total_deposit() + min_balance,
			);
			assert_eq!(get_contract(&contract.addr).extra_deposit(), 2);
		});
	}

	#[test]
	fn cannot_self_destruct_while_live() {
		let (wasm, _code_hash) = compile_module("self_destruct").unwrap();
		ExtBuilder::default().existential_deposit(50).build().execute_with(|| {
			let _ = <Test as Config>::Currency::set_balance(&ALICE, 1_000_000);

			// Instantiate the BOB contract.
			let Contract { addr, .. } = builder::bare_instantiate(Code::Upload(wasm))
				.value(100_000)
				.build_and_unwrap_contract();

			// Check that the BOB contract has been instantiated.
			get_contract(&addr);

			// Call BOB with input data, forcing it make a recursive call to itself to
			// self-destruct, resulting in a trap.
			assert_err_ignore_postinfo!(
				builder::call(addr).data(vec![0]).build(),
				Error::<Test>::ContractTrapped,
			);

			// Check that BOB is still there.
			get_contract(&addr);
		});
	}

	#[test]
	fn self_destruct_works() {
		let (wasm, code_hash) = compile_module("self_destruct").unwrap();
		ExtBuilder::default().existential_deposit(1_000).build().execute_with(|| {
			let _ = <Test as Config>::Currency::set_balance(&ALICE, 1_000_000);
			let _ = <Test as Config>::Currency::set_balance(&DJANGO_FALLBACK, 1_000_000);
			let min_balance = Contracts::min_balance();

			// Instantiate the BOB contract.
			let contract = builder::bare_instantiate(Code::Upload(wasm))
				.value(100_000)
				.build_and_unwrap_contract();

			// Check that the BOB contract has been instantiated.
			let _ = get_contract(&contract.addr);

			let info_deposit = test_utils::contract_info_storage_deposit(&contract.addr);

			// Drop all previous events
			initialize_block(2);

			// Call BOB without input data which triggers termination.
			assert_matches!(builder::call(contract.addr).build(), Ok(_));

			// Check that code is still there but refcount dropped to zero.
			assert_refcount!(&code_hash, 0);

			// Check that account is gone
			assert!(get_contract_checked(&contract.addr).is_none());
			assert_eq!(<Test as Config>::Currency::total_balance(&contract.account_id), 0);

			// Check that the beneficiary (django) got remaining balance.
			assert_eq!(
				<Test as Config>::Currency::free_balance(DJANGO_FALLBACK),
				1_000_000 + 100_000 + min_balance
			);

			// Check that the Alice is missing Django's benefit. Within ALICE's total balance
			// there's also the code upload deposit held.
			assert_eq!(
				<Test as Config>::Currency::total_balance(&ALICE),
				1_000_000 - (100_000 + min_balance)
			);

			pretty_assertions::assert_eq!(
				System::events(),
				vec![
					EventRecord {
						phase: Phase::Initialization,
						event: RuntimeEvent::Contracts(crate::Event::Terminated {
							contract: contract.addr,
							beneficiary: DJANGO_ADDR,
						}),
						topics: vec![],
					},
					EventRecord {
						phase: Phase::Initialization,
						event: RuntimeEvent::Contracts(crate::Event::Called {
							caller: Origin::from_account_id(ALICE),
							contract: contract.addr,
						}),
						topics: vec![],
					},
					EventRecord {
						phase: Phase::Initialization,
						event: RuntimeEvent::Contracts(
							pallet_revive::Event::StorageDepositTransferredAndReleased {
								from: contract.addr,
								to: ALICE_ADDR,
								amount: info_deposit,
							}
						),
						topics: vec![],
					},
					EventRecord {
						phase: Phase::Initialization,
						event: RuntimeEvent::System(frame_system::Event::KilledAccount {
							account: contract.account_id.clone()
						}),
						topics: vec![],
					},
					EventRecord {
						phase: Phase::Initialization,
						event: RuntimeEvent::Balances(pallet_balances::Event::Transfer {
							from: contract.account_id.clone(),
							to: DJANGO_FALLBACK,
							amount: 100_000 + min_balance,
						}),
						topics: vec![],
					},
				],
			);
		});
	}

	// This tests that one contract cannot prevent another from self-destructing by sending it
	// additional funds after it has been drained.
	#[test]
	fn destroy_contract_and_transfer_funds() {
		let (callee_wasm, callee_code_hash) = compile_module("self_destruct").unwrap();
		let (caller_wasm, _caller_code_hash) = compile_module("destroy_and_transfer").unwrap();

		ExtBuilder::default().existential_deposit(50).build().execute_with(|| {
			// Create code hash for bob to instantiate
			let _ = <Test as Config>::Currency::set_balance(&ALICE, 1_000_000);
			Contracts::upload_code(
				RuntimeOrigin::signed(ALICE),
				callee_wasm.clone(),
				deposit_limit::<Test>(),
			)
			.unwrap();

			// This deploys the BOB contract, which in turn deploys the CHARLIE contract during
			// construction.
			let Contract { addr: addr_bob, .. } =
				builder::bare_instantiate(Code::Upload(caller_wasm))
					.value(200_000)
					.data(callee_code_hash.as_ref().to_vec())
					.build_and_unwrap_contract();

			// Check that the CHARLIE contract has been instantiated.
			let salt = [47; 32]; // hard coded in fixture.
			let addr_charlie = create2(&addr_bob, &callee_wasm, &[], &salt);
			get_contract(&addr_charlie);

			// Call BOB, which calls CHARLIE, forcing CHARLIE to self-destruct.
			assert_ok!(builder::call(addr_bob).data(addr_charlie.encode()).build());

			// Check that CHARLIE has moved on to the great beyond (ie. died).
			assert!(get_contract_checked(&addr_charlie).is_none());
		});
	}

	#[test]
	fn cannot_self_destruct_in_constructor() {
		let (wasm, _) = compile_module("self_destructing_constructor").unwrap();
		ExtBuilder::default().existential_deposit(50).build().execute_with(|| {
			let _ = <Test as Config>::Currency::set_balance(&ALICE, 1_000_000);

			// Fail to instantiate the BOB because the constructor calls seal_terminate.
			assert_err_ignore_postinfo!(
				builder::instantiate_with_code(wasm).value(100_000).build(),
				Error::<Test>::TerminatedInConstructor,
			);
		});
	}

	#[test]
	fn crypto_hashes() {
		let (wasm, _code_hash) = compile_module("crypto_hashes").unwrap();

		ExtBuilder::default().existential_deposit(50).build().execute_with(|| {
			let _ = <Test as Config>::Currency::set_balance(&ALICE, 1_000_000);

			// Instantiate the CRYPTO_HASHES contract.
			let Contract { addr, .. } = builder::bare_instantiate(Code::Upload(wasm))
				.value(100_000)
				.build_and_unwrap_contract();
			// Perform the call.
			let input = b"_DEAD_BEEF";
			use sp_io::hashing::*;
			// Wraps a hash function into a more dynamic form usable for testing.
			macro_rules! dyn_hash_fn {
				($name:ident) => {
					Box::new(|input| $name(input).as_ref().to_vec().into_boxed_slice())
				};
			}
			// All hash functions and their associated output byte lengths.
			let test_cases: &[(Box<dyn Fn(&[u8]) -> Box<[u8]>>, usize)] = &[
				(dyn_hash_fn!(sha2_256), 32),
				(dyn_hash_fn!(keccak_256), 32),
				(dyn_hash_fn!(blake2_256), 32),
				(dyn_hash_fn!(blake2_128), 16),
			];
			// Test the given hash functions for the input: "_DEAD_BEEF"
			for (n, (hash_fn, expected_size)) in test_cases.iter().enumerate() {
				// We offset data in the contract tables by 1.
				let mut params = vec![(n + 1) as u8];
				params.extend_from_slice(input);
				let result = builder::bare_call(addr).data(params).build_and_unwrap_result();
				assert!(!result.did_revert());
				let expected = hash_fn(input.as_ref());
				assert_eq!(&result.data[..*expected_size], &*expected);
			}
		})
	}

	#[test]
	fn transfer_return_code() {
		let (wasm, _code_hash) = compile_module("transfer_return_code").unwrap();
		ExtBuilder::default().existential_deposit(50).build().execute_with(|| {
			let min_balance = Contracts::min_balance();
			let _ = <Test as Config>::Currency::set_balance(&ALICE, 1000 * min_balance);

			let contract = builder::bare_instantiate(Code::Upload(wasm))
				.value(min_balance * 100)
				.build_and_unwrap_contract();

			// Contract has only the minimal balance so any transfer will fail.
			<Test as Config>::Currency::set_balance(&contract.account_id, min_balance);
			let result = builder::bare_call(contract.addr).build_and_unwrap_result();
			assert_return_code!(result, RuntimeReturnCode::TransferFailed);
		});
	}

	#[test]
	fn call_return_code() {
		use test_utils::u256_bytes;

		let (caller_code, _caller_hash) = compile_module("call_return_code").unwrap();
		let (callee_code, _callee_hash) = compile_module("ok_trap_revert").unwrap();
		ExtBuilder::default().existential_deposit(50).build().execute_with(|| {
			let min_balance = Contracts::min_balance();
			let _ = <Test as Config>::Currency::set_balance(&ALICE, 1000 * min_balance);
			let _ = <Test as Config>::Currency::set_balance(&CHARLIE, 1000 * min_balance);

			let bob = builder::bare_instantiate(Code::Upload(caller_code))
				.value(min_balance * 100)
				.build_and_unwrap_contract();

			// Contract calls into Django which is no valid contract
			// This will be a balance transfer into a new account
			// with more than the contract has which will make the transfer fail
			let result = builder::bare_call(bob.addr)
				.data(
					AsRef::<[u8]>::as_ref(&DJANGO_ADDR)
						.iter()
						.chain(&u256_bytes(min_balance * 200))
						.cloned()
						.collect(),
				)
				.build_and_unwrap_result();
			assert_return_code!(result, RuntimeReturnCode::TransferFailed);

			// Sending less than the minimum balance will also make the transfer fail
			let result = builder::bare_call(bob.addr)
				.data(
					AsRef::<[u8]>::as_ref(&DJANGO_ADDR)
						.iter()
						.chain(&u256_bytes(42))
						.cloned()
						.collect(),
				)
				.build_and_unwrap_result();
			assert_return_code!(result, RuntimeReturnCode::TransferFailed);

			// Sending at least the minimum balance should result in success but
			// no code called.
			assert_eq!(test_utils::get_balance(&DJANGO_FALLBACK), 0);
			let result = builder::bare_call(bob.addr)
				.data(
					AsRef::<[u8]>::as_ref(&DJANGO_ADDR)
						.iter()
						.chain(&u256_bytes(55))
						.cloned()
						.collect(),
				)
				.build_and_unwrap_result();
			assert_return_code!(result, RuntimeReturnCode::Success);
			assert_eq!(test_utils::get_balance(&DJANGO_FALLBACK), 55);

			let django = builder::bare_instantiate(Code::Upload(callee_code))
				.origin(RuntimeOrigin::signed(CHARLIE))
				.value(min_balance * 100)
				.build_and_unwrap_contract();

			// Sending more than the contract has will make the transfer fail.
			let result = builder::bare_call(bob.addr)
				.data(
					AsRef::<[u8]>::as_ref(&django.addr)
						.iter()
						.chain(&u256_bytes(min_balance * 300))
						.chain(&0u32.to_le_bytes())
						.cloned()
						.collect(),
				)
				.build_and_unwrap_result();
			assert_return_code!(result, RuntimeReturnCode::TransferFailed);

			// Contract has enough balance but callee reverts because "1" is passed.
			<Test as Config>::Currency::set_balance(&bob.account_id, min_balance + 1000);
			let result = builder::bare_call(bob.addr)
				.data(
					AsRef::<[u8]>::as_ref(&django.addr)
						.iter()
						.chain(&u256_bytes(5))
						.chain(&1u32.to_le_bytes())
						.cloned()
						.collect(),
				)
				.build_and_unwrap_result();
			assert_return_code!(result, RuntimeReturnCode::CalleeReverted);

			// Contract has enough balance but callee traps because "2" is passed.
			let result = builder::bare_call(bob.addr)
				.data(
					AsRef::<[u8]>::as_ref(&django.addr)
						.iter()
						.chain(&u256_bytes(5))
						.chain(&2u32.to_le_bytes())
						.cloned()
						.collect(),
				)
				.build_and_unwrap_result();
			assert_return_code!(result, RuntimeReturnCode::CalleeTrapped);
		});
	}

	#[test]
	fn instantiate_return_code() {
		let (caller_code, _caller_hash) = compile_module("instantiate_return_code").unwrap();
		let (callee_code, callee_hash) = compile_module("ok_trap_revert").unwrap();
		ExtBuilder::default().existential_deposit(50).build().execute_with(|| {
			let min_balance = Contracts::min_balance();
			let _ = <Test as Config>::Currency::set_balance(&ALICE, 1000 * min_balance);
			let _ = <Test as Config>::Currency::set_balance(&CHARLIE, 1000 * min_balance);
			let callee_hash = callee_hash.as_ref().to_vec();

			assert_ok!(builder::instantiate_with_code(callee_code)
				.value(min_balance * 100)
				.build());

			let contract = builder::bare_instantiate(Code::Upload(caller_code))
				.value(min_balance * 100)
				.build_and_unwrap_contract();

			// Contract has only the minimal balance so any transfer will fail.
			<Test as Config>::Currency::set_balance(&contract.account_id, min_balance);
			let result = builder::bare_call(contract.addr)
				.data(callee_hash.clone())
				.build_and_unwrap_result();
			assert_return_code!(result, RuntimeReturnCode::TransferFailed);

			// Contract has enough balance but the passed code hash is invalid
			<Test as Config>::Currency::set_balance(&contract.account_id, min_balance + 10_000);
			let result =
				builder::bare_call(contract.addr).data(vec![0; 33]).build_and_unwrap_result();
			assert_return_code!(result, RuntimeReturnCode::CodeNotFound);

			// Contract has enough balance but callee reverts because "1" is passed.
			let result = builder::bare_call(contract.addr)
				.data(callee_hash.iter().chain(&1u32.to_le_bytes()).cloned().collect())
				.build_and_unwrap_result();
			assert_return_code!(result, RuntimeReturnCode::CalleeReverted);

			// Contract has enough balance but callee traps because "2" is passed.
			let result = builder::bare_call(contract.addr)
				.data(callee_hash.iter().chain(&2u32.to_le_bytes()).cloned().collect())
				.build_and_unwrap_result();
			assert_return_code!(result, RuntimeReturnCode::CalleeTrapped);
		});
	}

	#[test]
	fn disabled_chain_extension_errors_on_call() {
		let (code, _hash) = compile_module("chain_extension").unwrap();
		ExtBuilder::default().existential_deposit(50).build().execute_with(|| {
			let min_balance = Contracts::min_balance();
			let _ = <Test as Config>::Currency::set_balance(&ALICE, 1000 * min_balance);
			let contract = builder::bare_instantiate(Code::Upload(code))
				.value(min_balance * 100)
				.build_and_unwrap_contract();
			TestExtension::disable();
			assert_err_ignore_postinfo!(
				builder::call(contract.addr).data(vec![7u8; 8]).build(),
				Error::<Test>::NoChainExtension,
			);
		});
	}

	#[test]
	fn chain_extension_works() {
		let (code, _hash) = compile_module("chain_extension").unwrap();
		ExtBuilder::default().existential_deposit(50).build().execute_with(|| {
			let min_balance = Contracts::min_balance();
			let _ = <Test as Config>::Currency::set_balance(&ALICE, 1000 * min_balance);
			let contract = builder::bare_instantiate(Code::Upload(code))
				.value(min_balance * 100)
				.build_and_unwrap_contract();

			// 0 = read input buffer and pass it through as output
			let input: Vec<u8> =
				ExtensionInput { extension_id: 0, func_id: 0, extra: &[99] }.into();
			let result = builder::bare_call(contract.addr).data(input.clone()).build();
			assert_eq!(TestExtension::last_seen_buffer(), input);
			assert_eq!(result.result.unwrap().data, input);

			// 1 = treat inputs as integer primitives and store the supplied integers
			builder::bare_call(contract.addr)
				.data(ExtensionInput { extension_id: 0, func_id: 1, extra: &[] }.into())
				.build_and_unwrap_result();
			assert_eq!(TestExtension::last_seen_input_len(), 4);

			// 2 = charge some extra weight (amount supplied in the fifth byte)
			let result = builder::bare_call(contract.addr)
				.data(ExtensionInput { extension_id: 0, func_id: 2, extra: &0u32.encode() }.into())
				.build();
			assert_ok!(result.result);
			let gas_consumed = result.gas_consumed;
			let result = builder::bare_call(contract.addr)
				.data(ExtensionInput { extension_id: 0, func_id: 2, extra: &42u32.encode() }.into())
				.build();
			assert_ok!(result.result);
			assert_eq!(result.gas_consumed.ref_time(), gas_consumed.ref_time() + 42);
			let result = builder::bare_call(contract.addr)
				.data(ExtensionInput { extension_id: 0, func_id: 2, extra: &95u32.encode() }.into())
				.build();
			assert_ok!(result.result);
			assert_eq!(result.gas_consumed.ref_time(), gas_consumed.ref_time() + 95);

			// 3 = diverging chain extension call that sets flags to 0x1 and returns a fixed buffer
			let result = builder::bare_call(contract.addr)
				.data(ExtensionInput { extension_id: 0, func_id: 3, extra: &[] }.into())
				.build_and_unwrap_result();
			assert_eq!(result.flags, ReturnFlags::REVERT);
			assert_eq!(result.data, vec![42, 99]);

			// diverging to second chain extension that sets flags to 0x1 and returns a fixed buffer
			// We set the MSB part to 1 (instead of 0) which routes the request into the second
			// extension
			let result = builder::bare_call(contract.addr)
				.data(ExtensionInput { extension_id: 1, func_id: 0, extra: &[] }.into())
				.build_and_unwrap_result();
			assert_eq!(result.flags, ReturnFlags::REVERT);
			assert_eq!(result.data, vec![0x4B, 0x1D]);

			// Diverging to third chain extension that is disabled
			// We set the MSB part to 2 (instead of 0) which routes the request into the third
			// extension
			assert_err_ignore_postinfo!(
				builder::call(contract.addr)
					.data(ExtensionInput { extension_id: 2, func_id: 0, extra: &[] }.into())
					.build(),
				Error::<Test>::NoChainExtension,
			);
		});
	}

	#[test]
	fn chain_extension_temp_storage_works() {
		let (code, _hash) = compile_module("chain_extension_temp_storage").unwrap();
		ExtBuilder::default().existential_deposit(50).build().execute_with(|| {
			let min_balance = Contracts::min_balance();
			let _ = <Test as Config>::Currency::set_balance(&ALICE, 1000 * min_balance);
			let contract = builder::bare_instantiate(Code::Upload(code))
				.value(min_balance * 100)
				.build_and_unwrap_contract();

			// Call func 0 and func 1 back to back.
			let stop_recursion = 0u8;
			let mut input: Vec<u8> =
				ExtensionInput { extension_id: 3, func_id: 0, extra: &[] }.into();
			input.extend_from_slice(
				ExtensionInput { extension_id: 3, func_id: 1, extra: &[stop_recursion] }
					.to_vec()
					.as_ref(),
			);

			assert_ok!(builder::bare_call(contract.addr).data(input.clone()).build().result);
		})
	}

	#[test]
	fn lazy_removal_works() {
		let (code, _hash) = compile_module("self_destruct").unwrap();
		ExtBuilder::default().existential_deposit(50).build().execute_with(|| {
			let min_balance = Contracts::min_balance();
			let _ = <Test as Config>::Currency::set_balance(&ALICE, 1000 * min_balance);

			let contract = builder::bare_instantiate(Code::Upload(code))
				.value(min_balance * 100)
				.build_and_unwrap_contract();

			let info = get_contract(&contract.addr);
			let trie = &info.child_trie_info();

			// Put value into the contracts child trie
			child::put(trie, &[99], &42);

			// Terminate the contract
			assert_ok!(builder::call(contract.addr).build());

			// Contract info should be gone
			assert!(!<ContractInfoOf::<Test>>::contains_key(&contract.addr));

			// But value should be still there as the lazy removal did not run, yet.
			assert_matches!(child::get(trie, &[99]), Some(42));

			// Run the lazy removal
			Contracts::on_idle(System::block_number(), Weight::MAX);

			// Value should be gone now
			assert_matches!(child::get::<i32>(trie, &[99]), None);
		});
	}

	#[test]
	fn lazy_batch_removal_works() {
		let (code, _hash) = compile_module("self_destruct").unwrap();
		ExtBuilder::default().existential_deposit(50).build().execute_with(|| {
			let min_balance = Contracts::min_balance();
			let _ = <Test as Config>::Currency::set_balance(&ALICE, 1000 * min_balance);
			let mut tries: Vec<child::ChildInfo> = vec![];

			for i in 0..3u8 {
				let contract = builder::bare_instantiate(Code::Upload(code.clone()))
					.value(min_balance * 100)
					.salt(Some([i; 32]))
					.build_and_unwrap_contract();

				let info = get_contract(&contract.addr);
				let trie = &info.child_trie_info();

				// Put value into the contracts child trie
				child::put(trie, &[99], &42);

				// Terminate the contract. Contract info should be gone, but value should be still
				// there as the lazy removal did not run, yet.
				assert_ok!(builder::call(contract.addr).build());

				assert!(!<ContractInfoOf::<Test>>::contains_key(&contract.addr));
				assert_matches!(child::get(trie, &[99]), Some(42));

				tries.push(trie.clone())
			}

			// Run single lazy removal
			Contracts::on_idle(System::block_number(), Weight::MAX);

			// The single lazy removal should have removed all queued tries
			for trie in tries.iter() {
				assert_matches!(child::get::<i32>(trie, &[99]), None);
			}
		});
	}

	#[test]
	fn lazy_removal_partial_remove_works() {
		let (code, _hash) = compile_module("self_destruct").unwrap();

		// We create a contract with some extra keys above the weight limit
		let extra_keys = 7u32;
		let mut meter = WeightMeter::with_limit(Weight::from_parts(5_000_000_000, 100 * 1024));
		let (weight_per_key, max_keys) = ContractInfo::<Test>::deletion_budget(&meter);
		let vals: Vec<_> = (0..max_keys + extra_keys)
			.map(|i| (blake2_256(&i.encode()), (i as u32), (i as u32).encode()))
			.collect();

		let mut ext = ExtBuilder::default().existential_deposit(50).build();

		let trie = ext.execute_with(|| {
			let min_balance = Contracts::min_balance();
			let _ = <Test as Config>::Currency::set_balance(&ALICE, 1000 * min_balance);

			let Contract { addr, .. } = builder::bare_instantiate(Code::Upload(code))
				.value(min_balance * 100)
				.build_and_unwrap_contract();

			let info = get_contract(&addr);

			// Put value into the contracts child trie
			for val in &vals {
				info.write(&Key::Fix(val.0), Some(val.2.clone()), None, false).unwrap();
			}
			<ContractInfoOf<Test>>::insert(&addr, info.clone());

			// Terminate the contract
			assert_ok!(builder::call(addr).build());

			// Contract info should be gone
			assert!(!<ContractInfoOf::<Test>>::contains_key(&addr));

			let trie = info.child_trie_info();

			// But value should be still there as the lazy removal did not run, yet.
			for val in &vals {
				assert_eq!(child::get::<u32>(&trie, &blake2_256(&val.0)), Some(val.1));
			}

			trie.clone()
		});

		// The lazy removal limit only applies to the backend but not to the overlay.
		// This commits all keys from the overlay to the backend.
		ext.commit_all().unwrap();

		ext.execute_with(|| {
			// Run the lazy removal
			ContractInfo::<Test>::process_deletion_queue_batch(&mut meter);

			// Weight should be exhausted because we could not even delete all keys
			assert!(!meter.can_consume(weight_per_key));

			let mut num_deleted = 0u32;
			let mut num_remaining = 0u32;

			for val in &vals {
				match child::get::<u32>(&trie, &blake2_256(&val.0)) {
					None => num_deleted += 1,
					Some(x) if x == val.1 => num_remaining += 1,
					Some(_) => panic!("Unexpected value in contract storage"),
				}
			}

			// All but one key is removed
			assert_eq!(num_deleted + num_remaining, vals.len() as u32);
			assert_eq!(num_deleted, max_keys);
			assert_eq!(num_remaining, extra_keys);
		});
	}

	#[test]
	fn lazy_removal_does_no_run_on_low_remaining_weight() {
		let (code, _hash) = compile_module("self_destruct").unwrap();
		ExtBuilder::default().existential_deposit(50).build().execute_with(|| {
			let min_balance = Contracts::min_balance();
			let _ = <Test as Config>::Currency::set_balance(&ALICE, 1000 * min_balance);

			let Contract { addr, .. } = builder::bare_instantiate(Code::Upload(code))
				.value(min_balance * 100)
				.build_and_unwrap_contract();

			let info = get_contract(&addr);
			let trie = &info.child_trie_info();

			// Put value into the contracts child trie
			child::put(trie, &[99], &42);

			// Terminate the contract
			assert_ok!(builder::call(addr).build());

			// Contract info should be gone
			assert!(!<ContractInfoOf::<Test>>::contains_key(&addr));

			// But value should be still there as the lazy removal did not run, yet.
			assert_matches!(child::get(trie, &[99]), Some(42));

			// Assign a remaining weight which is too low for a successful deletion of the contract
			let low_remaining_weight =
				<<Test as Config>::WeightInfo as WeightInfo>::on_process_deletion_queue_batch();

			// Run the lazy removal
			Contracts::on_idle(System::block_number(), low_remaining_weight);

			// Value should still be there, since remaining weight was too low for removal
			assert_matches!(child::get::<i32>(trie, &[99]), Some(42));

			// Run the lazy removal while deletion_queue is not full
			Contracts::on_initialize(System::block_number());

			// Value should still be there, since deletion_queue was not full
			assert_matches!(child::get::<i32>(trie, &[99]), Some(42));

			// Run on_idle with max remaining weight, this should remove the value
			Contracts::on_idle(System::block_number(), Weight::MAX);

			// Value should be gone
			assert_matches!(child::get::<i32>(trie, &[99]), None);
		});
	}

	#[test]
	fn lazy_removal_does_not_use_all_weight() {
		let (code, _hash) = compile_module("self_destruct").unwrap();

		let mut meter = WeightMeter::with_limit(Weight::from_parts(5_000_000_000, 100 * 1024));
		let mut ext = ExtBuilder::default().existential_deposit(50).build();

		let (trie, vals, weight_per_key) = ext.execute_with(|| {
			let min_balance = Contracts::min_balance();
			let _ = <Test as Config>::Currency::set_balance(&ALICE, 1000 * min_balance);

			let Contract { addr, .. } = builder::bare_instantiate(Code::Upload(code))
				.value(min_balance * 100)
				.build_and_unwrap_contract();

			let info = get_contract(&addr);
			let (weight_per_key, max_keys) = ContractInfo::<Test>::deletion_budget(&meter);
			assert!(max_keys > 0);

			// We create a contract with one less storage item than we can remove within the limit
			let vals: Vec<_> = (0..max_keys - 1)
				.map(|i| (blake2_256(&i.encode()), (i as u32), (i as u32).encode()))
				.collect();

			// Put value into the contracts child trie
			for val in &vals {
				info.write(&Key::Fix(val.0), Some(val.2.clone()), None, false).unwrap();
			}
			<ContractInfoOf<Test>>::insert(&addr, info.clone());

			// Terminate the contract
			assert_ok!(builder::call(addr).build());

			// Contract info should be gone
			assert!(!<ContractInfoOf::<Test>>::contains_key(&addr));

			let trie = info.child_trie_info();

			// But value should be still there as the lazy removal did not run, yet.
			for val in &vals {
				assert_eq!(child::get::<u32>(&trie, &blake2_256(&val.0)), Some(val.1));
			}

			(trie, vals, weight_per_key)
		});

		// The lazy removal limit only applies to the backend but not to the overlay.
		// This commits all keys from the overlay to the backend.
		ext.commit_all().unwrap();

		ext.execute_with(|| {
			// Run the lazy removal
			ContractInfo::<Test>::process_deletion_queue_batch(&mut meter);
			let base_weight =
				<<Test as Config>::WeightInfo as WeightInfo>::on_process_deletion_queue_batch();
			assert_eq!(meter.consumed(), weight_per_key.mul(vals.len() as _) + base_weight);

			// All the keys are removed
			for val in vals {
				assert_eq!(child::get::<u32>(&trie, &blake2_256(&val.0)), None);
			}
		});
	}

	#[test]
	fn deletion_queue_ring_buffer_overflow() {
		let (code, _hash) = compile_module("self_destruct").unwrap();
		let mut ext = ExtBuilder::default().existential_deposit(50).build();

		// setup the deletion queue with custom counters
		ext.execute_with(|| {
			let queue = DeletionQueueManager::from_test_values(u32::MAX - 1, u32::MAX - 1);
			<DeletionQueueCounter<Test>>::set(queue);
		});

		// commit the changes to the storage
		ext.commit_all().unwrap();

		ext.execute_with(|| {
			let min_balance = Contracts::min_balance();
			let _ = <Test as Config>::Currency::set_balance(&ALICE, 1000 * min_balance);
			let mut tries: Vec<child::ChildInfo> = vec![];

			// add 3 contracts to the deletion queue
			for i in 0..3u8 {
				let Contract { addr, .. } = builder::bare_instantiate(Code::Upload(code.clone()))
					.value(min_balance * 100)
					.salt(Some([i; 32]))
					.build_and_unwrap_contract();

				let info = get_contract(&addr);
				let trie = &info.child_trie_info();

				// Put value into the contracts child trie
				child::put(trie, &[99], &42);

				// Terminate the contract. Contract info should be gone, but value should be still
				// there as the lazy removal did not run, yet.
				assert_ok!(builder::call(addr).build());

				assert!(!<ContractInfoOf::<Test>>::contains_key(&addr));
				assert_matches!(child::get(trie, &[99]), Some(42));

				tries.push(trie.clone())
			}

			// Run single lazy removal
			Contracts::on_idle(System::block_number(), Weight::MAX);

			// The single lazy removal should have removed all queued tries
			for trie in tries.iter() {
				assert_matches!(child::get::<i32>(trie, &[99]), None);
			}

			// insert and delete counter values should go from u32::MAX - 1 to 1
			assert_eq!(<DeletionQueueCounter<Test>>::get().as_test_tuple(), (1, 1));
		})
	}
	#[test]
	fn refcounter() {
		let (wasm, code_hash) = compile_module("self_destruct").unwrap();
		ExtBuilder::default().existential_deposit(50).build().execute_with(|| {
			let _ = <Test as Config>::Currency::set_balance(&ALICE, 1_000_000);
			let min_balance = Contracts::min_balance();

			// Create two contracts with the same code and check that they do in fact share it.
			let Contract { addr: addr0, .. } =
				builder::bare_instantiate(Code::Upload(wasm.clone()))
					.value(min_balance * 100)
					.salt(Some([0; 32]))
					.build_and_unwrap_contract();
			let Contract { addr: addr1, .. } =
				builder::bare_instantiate(Code::Upload(wasm.clone()))
					.value(min_balance * 100)
					.salt(Some([1; 32]))
					.build_and_unwrap_contract();
			assert_refcount!(code_hash, 2);

			// Sharing should also work with the usual instantiate call
			let Contract { addr: addr2, .. } = builder::bare_instantiate(Code::Existing(code_hash))
				.value(min_balance * 100)
				.salt(Some([2; 32]))
				.build_and_unwrap_contract();
			assert_refcount!(code_hash, 3);

			// Terminating one contract should decrement the refcount
			assert_ok!(builder::call(addr0).build());
			assert_refcount!(code_hash, 2);

			// remove another one
			assert_ok!(builder::call(addr1).build());
			assert_refcount!(code_hash, 1);

			// Pristine code should still be there
			PristineCode::<Test>::get(code_hash).unwrap();

			// remove the last contract
			assert_ok!(builder::call(addr2).build());
			assert_refcount!(code_hash, 0);

			// refcount is `0` but code should still exists because it needs to be removed manually
			assert!(crate::PristineCode::<Test>::contains_key(&code_hash));
		});
	}

	#[test]
	fn debug_message_works() {
		let (wasm, _code_hash) = compile_module("debug_message_works").unwrap();

		ExtBuilder::default().existential_deposit(50).build().execute_with(|| {
			let _ = <Test as Config>::Currency::set_balance(&ALICE, 1_000_000);
			let Contract { addr, .. } = builder::bare_instantiate(Code::Upload(wasm))
				.value(30_000)
				.build_and_unwrap_contract();
			let result = builder::bare_call(addr).debug(DebugInfo::UnsafeDebug).build();

			assert_matches!(result.result, Ok(_));
			assert_eq!(std::str::from_utf8(&result.debug_message).unwrap(), "Hello World!");
		});
	}

	#[test]
	fn debug_message_logging_disabled() {
		let (wasm, _code_hash) = compile_module("debug_message_logging_disabled").unwrap();

		ExtBuilder::default().existential_deposit(50).build().execute_with(|| {
			let _ = <Test as Config>::Currency::set_balance(&ALICE, 1_000_000);
			let Contract { addr, .. } = builder::bare_instantiate(Code::Upload(wasm))
				.value(30_000)
				.build_and_unwrap_contract();
			// the dispatchables always run without debugging
			assert_ok!(Contracts::call(
				RuntimeOrigin::signed(ALICE),
				addr,
				0,
				GAS_LIMIT,
				deposit_limit::<Test>(),
				vec![]
			));
		});
	}

	#[test]
	fn debug_message_invalid_utf8() {
		let (wasm, _code_hash) = compile_module("debug_message_invalid_utf8").unwrap();

		ExtBuilder::default().existential_deposit(50).build().execute_with(|| {
			let _ = <Test as Config>::Currency::set_balance(&ALICE, 1_000_000);
			let Contract { addr, .. } = builder::bare_instantiate(Code::Upload(wasm))
				.value(30_000)
				.build_and_unwrap_contract();
			let result = builder::bare_call(addr).debug(DebugInfo::UnsafeDebug).build();
			assert_ok!(result.result);
			assert!(result.debug_message.is_empty());
		});
	}

	#[test]
	fn gas_estimation_for_subcalls() {
		let (caller_code, _caller_hash) = compile_module("call_with_limit").unwrap();
		let (call_runtime_code, _caller_hash) = compile_module("call_runtime").unwrap();
		let (dummy_code, _callee_hash) = compile_module("dummy").unwrap();
		ExtBuilder::default().existential_deposit(50).build().execute_with(|| {
			let min_balance = Contracts::min_balance();
			let _ = <Test as Config>::Currency::set_balance(&ALICE, 2_000 * min_balance);

			let Contract { addr: addr_caller, .. } =
				builder::bare_instantiate(Code::Upload(caller_code))
					.value(min_balance * 100)
					.build_and_unwrap_contract();

			let Contract { addr: addr_dummy, .. } =
				builder::bare_instantiate(Code::Upload(dummy_code))
					.value(min_balance * 100)
					.build_and_unwrap_contract();

			let Contract { addr: addr_call_runtime, .. } =
				builder::bare_instantiate(Code::Upload(call_runtime_code))
					.value(min_balance * 100)
					.build_and_unwrap_contract();

			// Run the test for all of those weight limits for the subcall
			let weights = [
				Weight::zero(),
				GAS_LIMIT,
				GAS_LIMIT * 2,
				GAS_LIMIT / 5,
				Weight::from_parts(0, GAS_LIMIT.proof_size()),
				Weight::from_parts(GAS_LIMIT.ref_time(), 0),
			];

			// This call is passed to the sub call in order to create a large `required_weight`
			let runtime_call = RuntimeCall::Dummy(pallet_dummy::Call::overestimate_pre_charge {
				pre_charge: Weight::from_parts(10_000_000_000, 512 * 1024),
				actual_weight: Weight::from_parts(1, 1),
			})
			.encode();

			// Encodes which contract should be sub called with which input
			let sub_calls: [(&[u8], Vec<_>, bool); 2] = [
				(addr_dummy.as_ref(), vec![], false),
				(addr_call_runtime.as_ref(), runtime_call, true),
			];

			for weight in weights {
				for (sub_addr, sub_input, out_of_gas_in_subcall) in &sub_calls {
					let input: Vec<u8> = sub_addr
						.iter()
						.cloned()
						.chain(weight.ref_time().to_le_bytes())
						.chain(weight.proof_size().to_le_bytes())
						.chain(sub_input.clone())
						.collect();

					// Call in order to determine the gas that is required for this call
					let result_orig = builder::bare_call(addr_caller).data(input.clone()).build();
					assert_ok!(&result_orig.result);

					// If the out of gas happens in the subcall the caller contract
					// will just trap. Otherwise we would need to forward an error
					// code to signal that the sub contract ran out of gas.
					let error: DispatchError = if *out_of_gas_in_subcall {
						assert!(result_orig.gas_required.all_gt(result_orig.gas_consumed));
						<Error<Test>>::ContractTrapped.into()
					} else {
						assert_eq!(result_orig.gas_required, result_orig.gas_consumed);
						<Error<Test>>::OutOfGas.into()
					};

					// Make the same call using the estimated gas. Should succeed.
					let result = builder::bare_call(addr_caller)
						.gas_limit(result_orig.gas_required)
						.storage_deposit_limit(result_orig.storage_deposit.charge_or_zero())
						.data(input.clone())
						.build();
					assert_ok!(&result.result);

					// Check that it fails with too little ref_time
					let result = builder::bare_call(addr_caller)
						.gas_limit(result_orig.gas_required.sub_ref_time(1))
						.storage_deposit_limit(result_orig.storage_deposit.charge_or_zero())
						.data(input.clone())
						.build();
					assert_err!(result.result, error);

					// Check that it fails with too little proof_size
					let result = builder::bare_call(addr_caller)
						.gas_limit(result_orig.gas_required.sub_proof_size(1))
						.storage_deposit_limit(result_orig.storage_deposit.charge_or_zero())
						.data(input.clone())
						.build();
					assert_err!(result.result, error);
				}
			}
		});
	}

	#[test]
	fn gas_estimation_call_runtime() {
		let (caller_code, _caller_hash) = compile_module("call_runtime").unwrap();
		ExtBuilder::default().existential_deposit(50).build().execute_with(|| {
			let min_balance = Contracts::min_balance();
			let _ = <Test as Config>::Currency::set_balance(&ALICE, 1000 * min_balance);
			let _ = <Test as Config>::Currency::set_balance(&CHARLIE, 1000 * min_balance);

			let Contract { addr: addr_caller, .. } =
				builder::bare_instantiate(Code::Upload(caller_code))
					.value(min_balance * 100)
					.salt(Some([0; 32]))
					.build_and_unwrap_contract();

			// Call something trivial with a huge gas limit so that we can observe the effects
			// of pre-charging. This should create a difference between consumed and required.
			let call = RuntimeCall::Dummy(pallet_dummy::Call::overestimate_pre_charge {
				pre_charge: Weight::from_parts(10_000_000, 1_000),
				actual_weight: Weight::from_parts(100, 100),
			});
			let result = builder::bare_call(addr_caller).data(call.encode()).build();
			// contract encodes the result of the dispatch runtime
			let outcome = u32::decode(&mut result.result.unwrap().data.as_ref()).unwrap();
			assert_eq!(outcome, 0);
			assert!(result.gas_required.all_gt(result.gas_consumed));

			// Make the same call using the required gas. Should succeed.
			assert_ok!(
				builder::bare_call(addr_caller)
					.gas_limit(result.gas_required)
					.data(call.encode())
					.build()
					.result
			);
		});
	}

	#[test]
	fn call_runtime_reentrancy_guarded() {
		let (caller_code, _caller_hash) = compile_module("call_runtime").unwrap();
		let (callee_code, _callee_hash) = compile_module("dummy").unwrap();
		ExtBuilder::default().existential_deposit(50).build().execute_with(|| {
			let min_balance = Contracts::min_balance();
			let _ = <Test as Config>::Currency::set_balance(&ALICE, 1000 * min_balance);
			let _ = <Test as Config>::Currency::set_balance(&CHARLIE, 1000 * min_balance);

			let Contract { addr: addr_caller, .. } =
				builder::bare_instantiate(Code::Upload(caller_code))
					.value(min_balance * 100)
					.salt(Some([0; 32]))
					.build_and_unwrap_contract();

			let Contract { addr: addr_callee, .. } =
				builder::bare_instantiate(Code::Upload(callee_code))
					.value(min_balance * 100)
					.salt(Some([1; 32]))
					.build_and_unwrap_contract();

			// Call pallet_revive call() dispatchable
			let call = RuntimeCall::Contracts(crate::Call::call {
				dest: addr_callee,
				value: 0,
				gas_limit: GAS_LIMIT / 3,
				storage_deposit_limit: deposit_limit::<Test>(),
				data: vec![],
			});

			// Call runtime to re-enter back to contracts engine by
			// calling dummy contract
			let result =
				builder::bare_call(addr_caller).data(call.encode()).build_and_unwrap_result();
			// Call to runtime should fail because of the re-entrancy guard
			assert_return_code!(result, RuntimeReturnCode::CallRuntimeFailed);
		});
	}

	#[test]
	fn ecdsa_recover() {
		let (wasm, _code_hash) = compile_module("ecdsa_recover").unwrap();

		ExtBuilder::default().existential_deposit(50).build().execute_with(|| {
			let _ = <Test as Config>::Currency::set_balance(&ALICE, 1_000_000);

			// Instantiate the ecdsa_recover contract.
			let Contract { addr, .. } = builder::bare_instantiate(Code::Upload(wasm))
				.value(100_000)
				.build_and_unwrap_contract();

			#[rustfmt::skip]
		let signature: [u8; 65] = [
			161, 234, 203,  74, 147, 96,  51, 212,   5, 174, 231,   9, 142,  48, 137, 201,
			162, 118, 192,  67, 239, 16,  71, 216, 125,  86, 167, 139,  70,   7,  86, 241,
			 33,  87, 154, 251,  81, 29, 160,   4, 176, 239,  88, 211, 244, 232, 232,  52,
			211, 234, 100, 115, 230, 47,  80,  44, 152, 166,  62,  50,   8,  13,  86, 175,
			 28,
		];
			#[rustfmt::skip]
		let message_hash: [u8; 32] = [
			162, 28, 244, 179, 96, 76, 244, 178, 188,  83, 230, 248, 143, 106,  77, 117,
			239, 95, 244, 171, 65, 95,  62, 153, 174, 166, 182,  28, 130,  73, 196, 208
		];
			#[rustfmt::skip]
		const EXPECTED_COMPRESSED_PUBLIC_KEY: [u8; 33] = [
			  2, 121, 190, 102, 126, 249, 220, 187, 172, 85, 160,  98, 149, 206, 135, 11,
			  7,   2, 155, 252, 219,  45, 206,  40, 217, 89, 242, 129,  91,  22, 248, 23,
			152,
		];
			let mut params = vec![];
			params.extend_from_slice(&signature);
			params.extend_from_slice(&message_hash);
			assert!(params.len() == 65 + 32);
			let result = builder::bare_call(addr).data(params).build_and_unwrap_result();
			assert!(!result.did_revert());
			assert_eq!(result.data, EXPECTED_COMPRESSED_PUBLIC_KEY);
		})
	}

	#[test]
	fn bare_instantiate_returns_events() {
		let (wasm, _code_hash) = compile_module("transfer_return_code").unwrap();
		ExtBuilder::default().existential_deposit(50).build().execute_with(|| {
			let min_balance = Contracts::min_balance();
			let _ = <Test as Config>::Currency::set_balance(&ALICE, 1000 * min_balance);

			let result = builder::bare_instantiate(Code::Upload(wasm))
				.value(min_balance * 100)
				.collect_events(CollectEvents::UnsafeCollect)
				.build();

			let events = result.events.unwrap();
			assert!(!events.is_empty());
			assert_eq!(events, System::events());
		});
	}

	#[test]
	fn bare_instantiate_does_not_return_events() {
		let (wasm, _code_hash) = compile_module("transfer_return_code").unwrap();
		ExtBuilder::default().existential_deposit(50).build().execute_with(|| {
			let min_balance = Contracts::min_balance();
			let _ = <Test as Config>::Currency::set_balance(&ALICE, 1000 * min_balance);

			let result =
				builder::bare_instantiate(Code::Upload(wasm)).value(min_balance * 100).build();

			let events = result.events;
			assert!(!System::events().is_empty());
			assert!(events.is_none());
		});
	}

	#[test]
	fn bare_call_returns_events() {
		let (wasm, _code_hash) = compile_module("transfer_return_code").unwrap();
		ExtBuilder::default().existential_deposit(50).build().execute_with(|| {
			let min_balance = Contracts::min_balance();
			let _ = <Test as Config>::Currency::set_balance(&ALICE, 1000 * min_balance);

			let Contract { addr, .. } = builder::bare_instantiate(Code::Upload(wasm))
				.value(min_balance * 100)
				.build_and_unwrap_contract();

			let result =
				builder::bare_call(addr).collect_events(CollectEvents::UnsafeCollect).build();

			let events = result.events.unwrap();
			assert_return_code!(&result.result.unwrap(), RuntimeReturnCode::Success);
			assert!(!events.is_empty());
			assert_eq!(events, System::events());
		});
	}

	#[test]
	fn bare_call_does_not_return_events() {
		let (wasm, _code_hash) = compile_module("transfer_return_code").unwrap();
		ExtBuilder::default().existential_deposit(50).build().execute_with(|| {
			let min_balance = Contracts::min_balance();
			let _ = <Test as Config>::Currency::set_balance(&ALICE, 1000 * min_balance);

			let Contract { addr, .. } = builder::bare_instantiate(Code::Upload(wasm))
				.value(min_balance * 100)
				.build_and_unwrap_contract();

			let result = builder::bare_call(addr).build();

			let events = result.events;
			assert_return_code!(&result.result.unwrap(), RuntimeReturnCode::Success);
			assert!(!System::events().is_empty());
			assert!(events.is_none());
		});
	}

	#[test]
	fn sr25519_verify() {
		let (wasm, _code_hash) = compile_module("sr25519_verify").unwrap();

		ExtBuilder::default().existential_deposit(50).build().execute_with(|| {
			let _ = <Test as Config>::Currency::set_balance(&ALICE, 1_000_000);

			// Instantiate the sr25519_verify contract.
			let Contract { addr, .. } = builder::bare_instantiate(Code::Upload(wasm))
				.value(100_000)
				.build_and_unwrap_contract();

			let call_with = |message: &[u8; 11]| {
				// Alice's signature for "hello world"
				#[rustfmt::skip]
			let signature: [u8; 64] = [
				184, 49, 74, 238, 78, 165, 102, 252, 22, 92, 156, 176, 124, 118, 168, 116, 247,
				99, 0, 94, 2, 45, 9, 170, 73, 222, 182, 74, 60, 32, 75, 64, 98, 174, 69, 55, 83,
				85, 180, 98, 208, 75, 231, 57, 205, 62, 4, 105, 26, 136, 172, 17, 123, 99, 90, 255,
				228, 54, 115, 63, 30, 207, 205, 131,
			];

				// Alice's public key
				#[rustfmt::skip]
			let public_key: [u8; 32] = [
				212, 53, 147, 199, 21, 253, 211, 28, 97, 20, 26, 189, 4, 169, 159, 214, 130, 44,
				133, 88, 133, 76, 205, 227, 154, 86, 132, 231, 165, 109, 162, 125,
			];

				let mut params = vec![];
				params.extend_from_slice(&signature);
				params.extend_from_slice(&public_key);
				params.extend_from_slice(message);

				builder::bare_call(addr).data(params).build_and_unwrap_result()
			};

			// verification should succeed for "hello world"
			assert_return_code!(call_with(&b"hello world"), RuntimeReturnCode::Success);

			// verification should fail for other messages
			assert_return_code!(call_with(&b"hello worlD"), RuntimeReturnCode::Sr25519VerifyFailed);
		});
	}

	#[test]
	fn failed_deposit_charge_should_roll_back_call() {
		let (wasm_caller, _) = compile_module("call_runtime_and_call").unwrap();
		let (wasm_callee, _) = compile_module("store_call").unwrap();
		const ED: u64 = 200;

		let execute = || {
			ExtBuilder::default().existential_deposit(ED).build().execute_with(|| {
				let _ = <Test as Config>::Currency::set_balance(&ALICE, 1_000_000);

				// Instantiate both contracts.
				let caller = builder::bare_instantiate(Code::Upload(wasm_caller.clone()))
					.build_and_unwrap_contract();
				let Contract { addr: addr_callee, .. } =
					builder::bare_instantiate(Code::Upload(wasm_callee.clone()))
						.build_and_unwrap_contract();

				// Give caller proxy access to Alice.
				assert_ok!(Proxy::add_proxy(
					RuntimeOrigin::signed(ALICE),
					caller.account_id.clone(),
					(),
					0
				));

				// Create a Proxy call that will attempt to transfer away Alice's balance.
				let transfer_call =
					Box::new(RuntimeCall::Balances(pallet_balances::Call::transfer_allow_death {
						dest: CHARLIE,
						value: pallet_balances::Pallet::<Test>::free_balance(&ALICE) - 2 * ED,
					}));

				// Wrap the transfer call in a proxy call.
				let transfer_proxy_call = RuntimeCall::Proxy(pallet_proxy::Call::proxy {
					real: ALICE,
					force_proxy_type: Some(()),
					call: transfer_call,
				});

				let data = (
					(ED - DepositPerItem::get()) as u32, // storage length
					addr_callee,
					transfer_proxy_call,
				);

				builder::call(caller.addr).data(data.encode()).build()
			})
		};

		// With a low enough deposit per byte, the call should succeed.
		let result = execute().unwrap();

		// Bump the deposit per byte to a high value to trigger a FundsUnavailable error.
		DEPOSIT_PER_BYTE.with(|c| *c.borrow_mut() = 20);
		assert_err_with_weight!(execute(), TokenError::FundsUnavailable, result.actual_weight);
	}

	#[test]
	fn upload_code_works() {
		let (wasm, code_hash) = compile_module("dummy").unwrap();

		ExtBuilder::default().existential_deposit(100).build().execute_with(|| {
			let _ = <Test as Config>::Currency::set_balance(&ALICE, 1_000_000);

			// Drop previous events
			initialize_block(2);

			assert!(!PristineCode::<Test>::contains_key(&code_hash));

			assert_ok!(Contracts::upload_code(RuntimeOrigin::signed(ALICE), wasm, 1_000,));
			// Ensure the contract was stored and get expected deposit amount to be reserved.
			let deposit_expected = expected_deposit(ensure_stored(code_hash));

			assert_eq!(
				System::events(),
				vec![EventRecord {
					phase: Phase::Initialization,
					event: RuntimeEvent::Contracts(crate::Event::CodeStored {
						code_hash,
						deposit_held: deposit_expected,
						uploader: ALICE_ADDR
					}),
					topics: vec![],
				},]
			);
		});
	}

	#[test]
	fn upload_code_limit_too_low() {
		let (wasm, _code_hash) = compile_module("dummy").unwrap();
		let deposit_expected = expected_deposit(wasm.len());
		let deposit_insufficient = deposit_expected.saturating_sub(1);

		ExtBuilder::default().existential_deposit(100).build().execute_with(|| {
			let _ = <Test as Config>::Currency::set_balance(&ALICE, 1_000_000);

			// Drop previous events
			initialize_block(2);

			assert_noop!(
				Contracts::upload_code(RuntimeOrigin::signed(ALICE), wasm, deposit_insufficient,),
				<Error<Test>>::StorageDepositLimitExhausted,
			);

			assert_eq!(System::events(), vec![]);
		});
	}

	#[test]
	fn upload_code_not_enough_balance() {
		let (wasm, _code_hash) = compile_module("dummy").unwrap();
		let deposit_expected = expected_deposit(wasm.len());
		let deposit_insufficient = deposit_expected.saturating_sub(1);

		ExtBuilder::default().existential_deposit(100).build().execute_with(|| {
			let _ = <Test as Config>::Currency::set_balance(&ALICE, deposit_insufficient);

			// Drop previous events
			initialize_block(2);

			assert_noop!(
				Contracts::upload_code(RuntimeOrigin::signed(ALICE), wasm, 1_000,),
				<Error<Test>>::StorageDepositNotEnoughFunds,
			);

			assert_eq!(System::events(), vec![]);
		});
	}

	#[test]
	fn remove_code_works() {
		let (wasm, code_hash) = compile_module("dummy").unwrap();

		ExtBuilder::default().existential_deposit(100).build().execute_with(|| {
			let _ = <Test as Config>::Currency::set_balance(&ALICE, 1_000_000);

			// Drop previous events
			initialize_block(2);

			assert_ok!(Contracts::upload_code(RuntimeOrigin::signed(ALICE), wasm, 1_000,));
			// Ensure the contract was stored and get expected deposit amount to be reserved.
			let deposit_expected = expected_deposit(ensure_stored(code_hash));

			assert_ok!(Contracts::remove_code(RuntimeOrigin::signed(ALICE), code_hash));
			assert_eq!(
				System::events(),
				vec![
					EventRecord {
						phase: Phase::Initialization,
						event: RuntimeEvent::Contracts(crate::Event::CodeStored {
							code_hash,
							deposit_held: deposit_expected,
							uploader: ALICE_ADDR
						}),
						topics: vec![],
					},
					EventRecord {
						phase: Phase::Initialization,
						event: RuntimeEvent::Contracts(crate::Event::CodeRemoved {
							code_hash,
							deposit_released: deposit_expected,
							remover: ALICE_ADDR
						}),
						topics: vec![],
					},
				]
			);
		});
	}

	#[test]
	fn remove_code_wrong_origin() {
		let (wasm, code_hash) = compile_module("dummy").unwrap();

		ExtBuilder::default().existential_deposit(100).build().execute_with(|| {
			let _ = <Test as Config>::Currency::set_balance(&ALICE, 1_000_000);

			// Drop previous events
			initialize_block(2);

			assert_ok!(Contracts::upload_code(RuntimeOrigin::signed(ALICE), wasm, 1_000,));
			// Ensure the contract was stored and get expected deposit amount to be reserved.
			let deposit_expected = expected_deposit(ensure_stored(code_hash));

			assert_noop!(
				Contracts::remove_code(RuntimeOrigin::signed(BOB), code_hash),
				sp_runtime::traits::BadOrigin,
			);

			assert_eq!(
				System::events(),
				vec![EventRecord {
					phase: Phase::Initialization,
					event: RuntimeEvent::Contracts(crate::Event::CodeStored {
						code_hash,
						deposit_held: deposit_expected,
						uploader: ALICE_ADDR
					}),
					topics: vec![],
				},]
			);
		});
	}

	#[test]
	fn remove_code_in_use() {
		let (wasm, code_hash) = compile_module("dummy").unwrap();

		ExtBuilder::default().existential_deposit(100).build().execute_with(|| {
			let _ = <Test as Config>::Currency::set_balance(&ALICE, 1_000_000);

			assert_ok!(builder::instantiate_with_code(wasm).build());

			// Drop previous events
			initialize_block(2);

			assert_noop!(
				Contracts::remove_code(RuntimeOrigin::signed(ALICE), code_hash),
				<Error<Test>>::CodeInUse,
			);

			assert_eq!(System::events(), vec![]);
		});
	}

	#[test]
	fn remove_code_not_found() {
		let (_wasm, code_hash) = compile_module("dummy").unwrap();

		ExtBuilder::default().existential_deposit(100).build().execute_with(|| {
			let _ = <Test as Config>::Currency::set_balance(&ALICE, 1_000_000);

			// Drop previous events
			initialize_block(2);

			assert_noop!(
				Contracts::remove_code(RuntimeOrigin::signed(ALICE), code_hash),
				<Error<Test>>::CodeNotFound,
			);

			assert_eq!(System::events(), vec![]);
		});
	}

	#[test]
	fn instantiate_with_zero_balance_works() {
		let (wasm, code_hash) = compile_module("dummy").unwrap();
		ExtBuilder::default().existential_deposit(200).build().execute_with(|| {
			let _ = <Test as Config>::Currency::set_balance(&ALICE, 1_000_000);
			let min_balance = Contracts::min_balance();

			// Drop previous events
			initialize_block(2);

			// Instantiate the BOB contract.
			let Contract { addr, account_id } =
				builder::bare_instantiate(Code::Upload(wasm)).build_and_unwrap_contract();

			// Ensure the contract was stored and get expected deposit amount to be reserved.
			let deposit_expected = expected_deposit(ensure_stored(code_hash));

			// Make sure the account exists even though no free balance was send
			assert_eq!(<Test as Config>::Currency::free_balance(&account_id), min_balance);
			assert_eq!(
				<Test as Config>::Currency::total_balance(&account_id),
				min_balance + test_utils::contract_info_storage_deposit(&addr)
			);

			assert_eq!(
				System::events(),
				vec![
					EventRecord {
						phase: Phase::Initialization,
						event: RuntimeEvent::Contracts(crate::Event::CodeStored {
							code_hash,
							deposit_held: deposit_expected,
							uploader: ALICE_ADDR
						}),
						topics: vec![],
					},
					EventRecord {
						phase: Phase::Initialization,
						event: RuntimeEvent::System(frame_system::Event::NewAccount {
							account: account_id.clone(),
						}),
						topics: vec![],
					},
					EventRecord {
						phase: Phase::Initialization,
						event: RuntimeEvent::Balances(pallet_balances::Event::Endowed {
							account: account_id.clone(),
							free_balance: min_balance,
						}),
						topics: vec![],
					},
					EventRecord {
						phase: Phase::Initialization,
						event: RuntimeEvent::Balances(pallet_balances::Event::Transfer {
							from: ALICE,
							to: account_id,
							amount: min_balance,
						}),
						topics: vec![],
					},
					EventRecord {
						phase: Phase::Initialization,
						event: RuntimeEvent::Contracts(crate::Event::Instantiated {
							deployer: ALICE_ADDR,
							contract: addr,
						}),
						topics: vec![],
					},
					EventRecord {
						phase: Phase::Initialization,
						event: RuntimeEvent::Contracts(
							pallet_revive::Event::StorageDepositTransferredAndHeld {
								from: ALICE_ADDR,
								to: addr,
								amount: test_utils::contract_info_storage_deposit(&addr),
							}
						),
						topics: vec![],
					},
				]
			);
		});
	}

	#[test]
	fn instantiate_with_below_existential_deposit_works() {
		let (wasm, code_hash) = compile_module("dummy").unwrap();
		ExtBuilder::default().existential_deposit(200).build().execute_with(|| {
			let _ = <Test as Config>::Currency::set_balance(&ALICE, 1_000_000);
			let min_balance = Contracts::min_balance();
			let value = 50;

			// Drop previous events
			initialize_block(2);

			// Instantiate the BOB contract.
			let Contract { addr, account_id } = builder::bare_instantiate(Code::Upload(wasm))
				.value(value)
				.build_and_unwrap_contract();

			// Ensure the contract was stored and get expected deposit amount to be reserved.
			let deposit_expected = expected_deposit(ensure_stored(code_hash));
			// Make sure the account exists even though not enough free balance was send
			assert_eq!(<Test as Config>::Currency::free_balance(&account_id), min_balance + value);
			assert_eq!(
				<Test as Config>::Currency::total_balance(&account_id),
				min_balance + value + test_utils::contract_info_storage_deposit(&addr)
			);

			assert_eq!(
				System::events(),
				vec![
					EventRecord {
						phase: Phase::Initialization,
						event: RuntimeEvent::Contracts(crate::Event::CodeStored {
							code_hash,
							deposit_held: deposit_expected,
							uploader: ALICE_ADDR
						}),
						topics: vec![],
					},
					EventRecord {
						phase: Phase::Initialization,
						event: RuntimeEvent::System(frame_system::Event::NewAccount {
							account: account_id.clone()
						}),
						topics: vec![],
					},
					EventRecord {
						phase: Phase::Initialization,
						event: RuntimeEvent::Balances(pallet_balances::Event::Endowed {
							account: account_id.clone(),
							free_balance: min_balance,
						}),
						topics: vec![],
					},
					EventRecord {
						phase: Phase::Initialization,
						event: RuntimeEvent::Balances(pallet_balances::Event::Transfer {
							from: ALICE,
							to: account_id.clone(),
							amount: min_balance,
						}),
						topics: vec![],
					},
					EventRecord {
						phase: Phase::Initialization,
						event: RuntimeEvent::Balances(pallet_balances::Event::Transfer {
							from: ALICE,
							to: account_id.clone(),
							amount: 50,
						}),
						topics: vec![],
					},
					EventRecord {
						phase: Phase::Initialization,
						event: RuntimeEvent::Contracts(crate::Event::Instantiated {
							deployer: ALICE_ADDR,
							contract: addr,
						}),
						topics: vec![],
					},
					EventRecord {
						phase: Phase::Initialization,
						event: RuntimeEvent::Contracts(
							pallet_revive::Event::StorageDepositTransferredAndHeld {
								from: ALICE_ADDR,
								to: addr,
								amount: test_utils::contract_info_storage_deposit(&addr),
							}
						),
						topics: vec![],
					},
				]
			);
		});
	}

	#[test]
	fn storage_deposit_works() {
		let (wasm, _code_hash) = compile_module("multi_store").unwrap();
		ExtBuilder::default().existential_deposit(200).build().execute_with(|| {
			let _ = <Test as Config>::Currency::set_balance(&ALICE, 1_000_000);

			let Contract { addr, account_id } =
				builder::bare_instantiate(Code::Upload(wasm)).build_and_unwrap_contract();

			let mut deposit = test_utils::contract_info_storage_deposit(&addr);

			// Drop previous events
			initialize_block(2);

			// Create storage
			assert_ok!(builder::call(addr).value(42).data((50u32, 20u32).encode()).build());
			// 4 is for creating 2 storage items
			let charged0 = 4 + 50 + 20;
			deposit += charged0;
			assert_eq!(get_contract(&addr).total_deposit(), deposit);

			// Add more storage (but also remove some)
			assert_ok!(builder::call(addr).data((100u32, 10u32).encode()).build());
			let charged1 = 50 - 10;
			deposit += charged1;
			assert_eq!(get_contract(&addr).total_deposit(), deposit);

			// Remove more storage (but also add some)
			assert_ok!(builder::call(addr).data((10u32, 20u32).encode()).build());
			// -1 for numeric instability
			let refunded0 = 90 - 10 - 1;
			deposit -= refunded0;
			assert_eq!(get_contract(&addr).total_deposit(), deposit);

			assert_eq!(
				System::events(),
				vec![
					EventRecord {
						phase: Phase::Initialization,
						event: RuntimeEvent::Balances(pallet_balances::Event::Transfer {
							from: ALICE,
							to: account_id.clone(),
							amount: 42,
						}),
						topics: vec![],
					},
					EventRecord {
						phase: Phase::Initialization,
						event: RuntimeEvent::Contracts(crate::Event::Called {
							caller: Origin::from_account_id(ALICE),
							contract: addr,
						}),
						topics: vec![],
					},
					EventRecord {
						phase: Phase::Initialization,
						event: RuntimeEvent::Contracts(
							pallet_revive::Event::StorageDepositTransferredAndHeld {
								from: ALICE_ADDR,
								to: addr,
								amount: charged0,
							}
						),
						topics: vec![],
					},
					EventRecord {
						phase: Phase::Initialization,
						event: RuntimeEvent::Contracts(crate::Event::Called {
							caller: Origin::from_account_id(ALICE),
							contract: addr,
						}),
						topics: vec![],
					},
					EventRecord {
						phase: Phase::Initialization,
						event: RuntimeEvent::Contracts(
							pallet_revive::Event::StorageDepositTransferredAndHeld {
								from: ALICE_ADDR,
								to: addr,
								amount: charged1,
							}
						),
						topics: vec![],
					},
					EventRecord {
						phase: Phase::Initialization,
						event: RuntimeEvent::Contracts(crate::Event::Called {
							caller: Origin::from_account_id(ALICE),
							contract: addr,
						}),
						topics: vec![],
					},
					EventRecord {
						phase: Phase::Initialization,
						event: RuntimeEvent::Contracts(
							pallet_revive::Event::StorageDepositTransferredAndReleased {
								from: addr,
								to: ALICE_ADDR,
								amount: refunded0,
							}
						),
						topics: vec![],
					},
				]
			);
		});
	}

	#[test]
	fn storage_deposit_callee_works() {
		let (wasm_caller, _code_hash_caller) = compile_module("call").unwrap();
		let (wasm_callee, _code_hash_callee) = compile_module("store_call").unwrap();
		ExtBuilder::default().existential_deposit(200).build().execute_with(|| {
			let _ = <Test as Config>::Currency::set_balance(&ALICE, 1_000_000);
			let min_balance = Contracts::min_balance();

			// Create both contracts: Constructors do nothing.
			let Contract { addr: addr_caller, .. } =
				builder::bare_instantiate(Code::Upload(wasm_caller)).build_and_unwrap_contract();
			let Contract { addr: addr_callee, account_id } =
				builder::bare_instantiate(Code::Upload(wasm_callee)).build_and_unwrap_contract();

			assert_ok!(builder::call(addr_caller).data((100u32, &addr_callee).encode()).build());

			let callee = get_contract(&addr_callee);
			let deposit = DepositPerByte::get() * 100 + DepositPerItem::get() * 1;

			assert_eq!(test_utils::get_balance(&account_id), min_balance);
			assert_eq!(
				callee.total_deposit(),
				deposit + test_utils::contract_info_storage_deposit(&addr_callee)
			);
		});
	}

	#[test]
	fn set_code_extrinsic() {
		let (wasm, code_hash) = compile_module("dummy").unwrap();
		let (new_wasm, new_code_hash) = compile_module("crypto_hashes").unwrap();

		assert_ne!(code_hash, new_code_hash);

		ExtBuilder::default().existential_deposit(100).build().execute_with(|| {
			let _ = <Test as Config>::Currency::set_balance(&ALICE, 1_000_000);

			let Contract { addr, .. } =
				builder::bare_instantiate(Code::Upload(wasm)).build_and_unwrap_contract();

			assert_ok!(Contracts::upload_code(
				RuntimeOrigin::signed(ALICE),
				new_wasm,
				deposit_limit::<Test>(),
			));

			// Drop previous events
			initialize_block(2);

			assert_eq!(get_contract(&addr).code_hash, code_hash);
			assert_refcount!(&code_hash, 1);
			assert_refcount!(&new_code_hash, 0);

			// only root can execute this extrinsic
			assert_noop!(
				Contracts::set_code(RuntimeOrigin::signed(ALICE), addr, new_code_hash),
				sp_runtime::traits::BadOrigin,
			);
			assert_eq!(get_contract(&addr).code_hash, code_hash);
			assert_refcount!(&code_hash, 1);
			assert_refcount!(&new_code_hash, 0);
			assert_eq!(System::events(), vec![]);

			// contract must exist
			assert_noop!(
				Contracts::set_code(RuntimeOrigin::root(), BOB_ADDR, new_code_hash),
				<Error<Test>>::ContractNotFound,
			);
			assert_eq!(get_contract(&addr).code_hash, code_hash);
			assert_refcount!(&code_hash, 1);
			assert_refcount!(&new_code_hash, 0);
			assert_eq!(System::events(), vec![]);

			// new code hash must exist
			assert_noop!(
				Contracts::set_code(RuntimeOrigin::root(), addr, Default::default()),
				<Error<Test>>::CodeNotFound,
			);
			assert_eq!(get_contract(&addr).code_hash, code_hash);
			assert_refcount!(&code_hash, 1);
			assert_refcount!(&new_code_hash, 0);
			assert_eq!(System::events(), vec![]);

			// successful call
			assert_ok!(Contracts::set_code(RuntimeOrigin::root(), addr, new_code_hash));
			assert_eq!(get_contract(&addr).code_hash, new_code_hash);
			assert_refcount!(&code_hash, 0);
			assert_refcount!(&new_code_hash, 1);
			assert_eq!(
				System::events(),
				vec![EventRecord {
					phase: Phase::Initialization,
					event: RuntimeEvent::Contracts(pallet_revive::Event::ContractCodeUpdated {
						contract: addr,
						new_code_hash,
						old_code_hash: code_hash,
					}),
					topics: vec![],
				},]
			);
		});
	}

	#[test]
	fn slash_cannot_kill_account() {
		let (wasm, _code_hash) = compile_module("dummy").unwrap();
		ExtBuilder::default().existential_deposit(200).build().execute_with(|| {
			let value = 700;
			let _ = <Test as Config>::Currency::set_balance(&ALICE, 1_000_000);
			let min_balance = Contracts::min_balance();

			let Contract { addr, account_id } = builder::bare_instantiate(Code::Upload(wasm))
				.value(value)
				.build_and_unwrap_contract();

			// Drop previous events
			initialize_block(2);

			let info_deposit = test_utils::contract_info_storage_deposit(&addr);

			assert_eq!(
				test_utils::get_balance_on_hold(
					&HoldReason::StorageDepositReserve.into(),
					&account_id
				),
				info_deposit
			);

			assert_eq!(
				<Test as Config>::Currency::total_balance(&account_id),
				info_deposit + value + min_balance
			);

			// Try to destroy the account of the contract by slashing the total balance.
			// The account does not get destroyed because slashing only affects the balance held
			// under certain `reason`. Slashing can for example happen if the contract takes part
			// in staking.
			let _ = <Test as Config>::Currency::slash(
				&HoldReason::StorageDepositReserve.into(),
				&account_id,
				<Test as Config>::Currency::total_balance(&account_id),
			);

			// Slashing only removed the balance held.
			assert_eq!(<Test as Config>::Currency::total_balance(&account_id), value + min_balance);
		});
	}

	#[test]
	fn contract_reverted() {
		let (wasm, code_hash) = compile_module("return_with_data").unwrap();

		ExtBuilder::default().existential_deposit(100).build().execute_with(|| {
			let _ = <Test as Config>::Currency::set_balance(&ALICE, 1_000_000);
			let flags = ReturnFlags::REVERT;
			let buffer = [4u8, 8, 15, 16, 23, 42];
			let input = (flags.bits(), buffer).encode();

			// We just upload the code for later use
			assert_ok!(Contracts::upload_code(
				RuntimeOrigin::signed(ALICE),
				wasm.clone(),
				deposit_limit::<Test>(),
			));

			// Calling extrinsic: revert leads to an error
			assert_err_ignore_postinfo!(
				builder::instantiate(code_hash).data(input.clone()).build(),
				<Error<Test>>::ContractReverted,
			);

			// Calling extrinsic: revert leads to an error
			assert_err_ignore_postinfo!(
				builder::instantiate_with_code(wasm).data(input.clone()).build(),
				<Error<Test>>::ContractReverted,
			);

			// Calling directly: revert leads to success but the flags indicate the error
			// This is just a different way of transporting the error that allows the read out
			// the `data` which is only there on success. Obviously, the contract isn't
			// instantiated.
			let result = builder::bare_instantiate(Code::Existing(code_hash))
				.data(input.clone())
				.build_and_unwrap_result();
			assert_eq!(result.result.flags, flags);
			assert_eq!(result.result.data, buffer);
			assert!(!<ContractInfoOf<Test>>::contains_key(result.addr));

			// Pass empty flags and therefore successfully instantiate the contract for later use.
			let Contract { addr, .. } = builder::bare_instantiate(Code::Existing(code_hash))
				.data(ReturnFlags::empty().bits().encode())
				.build_and_unwrap_contract();

			// Calling extrinsic: revert leads to an error
			assert_err_ignore_postinfo!(
				builder::call(addr).data(input.clone()).build(),
				<Error<Test>>::ContractReverted,
			);

			// Calling directly: revert leads to success but the flags indicate the error
			let result = builder::bare_call(addr).data(input).build_and_unwrap_result();
			assert_eq!(result.flags, flags);
			assert_eq!(result.data, buffer);
		});
	}

	#[test]
	fn set_code_hash() {
		let (wasm, code_hash) = compile_module("set_code_hash").unwrap();
		let (new_wasm, new_code_hash) = compile_module("new_set_code_hash_contract").unwrap();

		ExtBuilder::default().existential_deposit(100).build().execute_with(|| {
			let _ = <Test as Config>::Currency::set_balance(&ALICE, 1_000_000);

			// Instantiate the 'caller'
			let Contract { addr: contract_addr, .. } =
				builder::bare_instantiate(Code::Upload(wasm))
					.value(300_000)
					.build_and_unwrap_contract();
			// upload new code
			assert_ok!(Contracts::upload_code(
				RuntimeOrigin::signed(ALICE),
				new_wasm.clone(),
				deposit_limit::<Test>(),
			));

			System::reset_events();

			// First call sets new code_hash and returns 1
			let result = builder::bare_call(contract_addr)
				.data(new_code_hash.as_ref().to_vec())
				.debug(DebugInfo::UnsafeDebug)
				.build_and_unwrap_result();
			assert_return_code!(result, 1);

			// Second calls new contract code that returns 2
			let result = builder::bare_call(contract_addr)
				.debug(DebugInfo::UnsafeDebug)
				.build_and_unwrap_result();
			assert_return_code!(result, 2);

			// Checking for the last event only
			assert_eq!(
				&System::events(),
				&[
					EventRecord {
						phase: Phase::Initialization,
						event: RuntimeEvent::Contracts(crate::Event::ContractCodeUpdated {
							contract: contract_addr,
							new_code_hash,
							old_code_hash: code_hash,
						}),
						topics: vec![],
					},
					EventRecord {
						phase: Phase::Initialization,
						event: RuntimeEvent::Contracts(crate::Event::Called {
							caller: Origin::from_account_id(ALICE),
							contract: contract_addr,
						}),
						topics: vec![],
					},
					EventRecord {
						phase: Phase::Initialization,
						event: RuntimeEvent::Contracts(crate::Event::Called {
							caller: Origin::from_account_id(ALICE),
							contract: contract_addr,
						}),
						topics: vec![],
					},
				],
			);
		});
	}

	#[test]
	fn storage_deposit_limit_is_enforced() {
		let (wasm, _code_hash) = compile_module("store_call").unwrap();
		ExtBuilder::default().existential_deposit(200).build().execute_with(|| {
			let _ = <Test as Config>::Currency::set_balance(&ALICE, 1_000_000);
			let min_balance = Contracts::min_balance();

			// Setting insufficient storage_deposit should fail.
			assert_err!(
				builder::bare_instantiate(Code::Upload(wasm.clone()))
					// expected deposit is 2 * ed + 3 for the call
					.storage_deposit_limit((2 * min_balance + 3 - 1).into())
					.build()
					.result,
				<Error<Test>>::StorageDepositLimitExhausted,
			);

			// Instantiate the BOB contract.
			let Contract { addr, account_id } =
				builder::bare_instantiate(Code::Upload(wasm)).build_and_unwrap_contract();

			let info_deposit = test_utils::contract_info_storage_deposit(&addr);
			// Check that the BOB contract has been instantiated and has the minimum balance
			assert_eq!(get_contract(&addr).total_deposit(), info_deposit);
			assert_eq!(
				<Test as Config>::Currency::total_balance(&account_id),
				info_deposit + min_balance
			);

			// Create 1 byte of storage with a price of per byte,
			// setting insufficient deposit limit, as it requires 3 Balance:
			// 2 for the item added + 1 for the new storage item.
			assert_err_ignore_postinfo!(
				builder::call(addr)
					.storage_deposit_limit(2)
					.data(1u32.to_le_bytes().to_vec())
					.build(),
				<Error<Test>>::StorageDepositLimitExhausted,
			);

			// Create 1 byte of storage, should cost 3 Balance:
			// 2 for the item added + 1 for the new storage item.
			// Should pass as it fallbacks to DefaultDepositLimit.
			assert_ok!(builder::call(addr)
				.storage_deposit_limit(3)
				.data(1u32.to_le_bytes().to_vec())
				.build());

			// Use 4 more bytes of the storage for the same item, which requires 4 Balance.
			// Should fail as DefaultDepositLimit is 3 and hence isn't enough.
			assert_err_ignore_postinfo!(
				builder::call(addr)
					.storage_deposit_limit(3)
					.data(5u32.to_le_bytes().to_vec())
					.build(),
				<Error<Test>>::StorageDepositLimitExhausted,
			);
		});
	}

	#[test]
	fn deposit_limit_in_nested_calls() {
		let (wasm_caller, _code_hash_caller) = compile_module("create_storage_and_call").unwrap();
		let (wasm_callee, _code_hash_callee) = compile_module("store_call").unwrap();
		ExtBuilder::default().existential_deposit(200).build().execute_with(|| {
			let _ = <Test as Config>::Currency::set_balance(&ALICE, 1_000_000);

			// Create both contracts: Constructors do nothing.
			let Contract { addr: addr_caller, .. } =
				builder::bare_instantiate(Code::Upload(wasm_caller)).build_and_unwrap_contract();
			let Contract { addr: addr_callee, .. } =
				builder::bare_instantiate(Code::Upload(wasm_callee)).build_and_unwrap_contract();

			// Create 100 bytes of storage with a price of per byte
			// This is 100 Balance + 2 Balance for the item
			assert_ok!(builder::call(addr_callee)
				.storage_deposit_limit(102)
				.data(100u32.to_le_bytes().to_vec())
				.build());

			// We do not remove any storage but add a storage item of 12 bytes in the caller
			// contract. This would cost 12 + 2 = 14 Balance.
			// The nested call doesn't get a special limit, which is set by passing 0 to it.
			// This should fail as the specified parent's limit is less than the cost: 13 <
			// 14.
			assert_err_ignore_postinfo!(
				builder::call(addr_caller)
					.storage_deposit_limit(13)
					.data((100u32, &addr_callee, U256::from(0u64)).encode())
					.build(),
				<Error<Test>>::StorageDepositLimitExhausted,
			);

			// Now we specify the parent's limit high enough to cover the caller's storage
			// additions. However, we use a single byte more in the callee, hence the storage
			// deposit should be 15 Balance.
			// The nested call doesn't get a special limit, which is set by passing 0 to it.
			// This should fail as the specified parent's limit is less than the cost: 14
			// < 15.
			assert_err_ignore_postinfo!(
				builder::call(addr_caller)
					.storage_deposit_limit(14)
					.data((101u32, &addr_callee, U256::from(0u64)).encode())
					.build(),
				<Error<Test>>::StorageDepositLimitExhausted,
			);

			// Now we specify the parent's limit high enough to cover both the caller's and callee's
			// storage additions. However, we set a special deposit limit of 1 Balance for the
			// nested call. This should fail as callee adds up 2 bytes to the storage, meaning
			// that the nested call should have a deposit limit of at least 2 Balance. The
			// sub-call should be rolled back, which is covered by the next test case.
			assert_err_ignore_postinfo!(
				builder::call(addr_caller)
					.storage_deposit_limit(16)
					.data((102u32, &addr_callee, U256::from(1u64)).encode())
					.build(),
				<Error<Test>>::StorageDepositLimitExhausted,
			);

			// Refund in the callee contract but not enough to cover the 14 Balance required by the
			// caller. Note that if previous sub-call wouldn't roll back, this call would pass
			// making the test case fail. We don't set a special limit for the nested call here.
			assert_err_ignore_postinfo!(
				builder::call(addr_caller)
					.storage_deposit_limit(0)
					.data((87u32, &addr_callee, U256::from(0u64)).encode())
					.build(),
				<Error<Test>>::StorageDepositLimitExhausted,
			);

			let _ = <Test as Config>::Currency::set_balance(&ALICE, 511);

			// Require more than the sender's balance.
			// We don't set a special limit for the nested call.
			assert_err_ignore_postinfo!(
				builder::call(addr_caller)
					.data((512u32, &addr_callee, U256::from(1u64)).encode())
					.build(),
				<Error<Test>>::StorageDepositLimitExhausted,
			);

			// Same as above but allow for the additional deposit of 1 Balance in parent.
			// We set the special deposit limit of 1 Balance for the nested call, which isn't
			// enforced as callee frees up storage. This should pass.
			assert_ok!(builder::call(addr_caller)
				.storage_deposit_limit(1)
				.data((87u32, &addr_callee, U256::from(1u64)).encode())
				.build());
		});
	}

	#[test]
	fn deposit_limit_in_nested_instantiate() {
		let (wasm_caller, _code_hash_caller) =
			compile_module("create_storage_and_instantiate").unwrap();
		let (wasm_callee, code_hash_callee) = compile_module("store_deploy").unwrap();
		const ED: u64 = 5;
		ExtBuilder::default().existential_deposit(ED).build().execute_with(|| {
			let _ = <Test as Config>::Currency::set_balance(&ALICE, 1_000_000);
			let _ = <Test as Config>::Currency::set_balance(&BOB, 1_000_000);
			// Create caller contract
			let Contract { addr: addr_caller, account_id: caller_id } =
				builder::bare_instantiate(Code::Upload(wasm_caller))
					.value(10_000u64) // this balance is later passed to the deployed contract
					.build_and_unwrap_contract();
			// Deploy a contract to get its occupied storage size
			let Contract { addr, .. } = builder::bare_instantiate(Code::Upload(wasm_callee))
				.data(vec![0, 0, 0, 0])
				.build_and_unwrap_contract();

			let callee_info_len = ContractInfoOf::<Test>::get(&addr).unwrap().encoded_size() as u64;

			// We don't set a special deposit limit for the nested instantiation.
			//
			// The deposit limit set for the parent is insufficient for the instantiation, which
			// requires:
			// - callee_info_len + 2 for storing the new contract info,
			// - ED for deployed contract account,
			// - 2 for the storage item of 0 bytes being created in the callee constructor
			// or (callee_info_len + 2 + ED + 2) Balance in total.
			//
			// Provided the limit is set to be 1 Balance less,
			// this call should fail on the return from the caller contract.
			assert_err_ignore_postinfo!(
				builder::call(addr_caller)
					.origin(RuntimeOrigin::signed(BOB))
					.storage_deposit_limit(callee_info_len + 2 + ED + 1)
					.data((0u32, &code_hash_callee, U256::from(0u64)).encode())
					.build(),
				<Error<Test>>::StorageDepositLimitExhausted,
			);
			// The charges made on instantiation should be rolled back.
			assert_eq!(<Test as Config>::Currency::free_balance(&BOB), 1_000_000);

			// Now we give enough limit for the instantiation itself, but require for 1 more storage
			// byte in the constructor. Hence +1 Balance to the limit is needed. This should fail on
			// the return from constructor.
			assert_err_ignore_postinfo!(
				builder::call(addr_caller)
					.origin(RuntimeOrigin::signed(BOB))
					.storage_deposit_limit(callee_info_len + 2 + ED + 2)
					.data((1u32, &code_hash_callee, U256::from(0u64)).encode())
					.build(),
				<Error<Test>>::StorageDepositLimitExhausted,
			);
			// The charges made on the instantiation should be rolled back.
			assert_eq!(<Test as Config>::Currency::free_balance(&BOB), 1_000_000);

			// Now we set enough limit in parent call, but an insufficient limit for child
			// instantiate. This should fail during the charging for the instantiation in
			// `RawMeter::charge_instantiate()`
			assert_err_ignore_postinfo!(
				builder::call(addr_caller)
					.origin(RuntimeOrigin::signed(BOB))
					.storage_deposit_limit(callee_info_len + 2 + ED + 2)
					.data(
						(0u32, &code_hash_callee, U256::from(callee_info_len + 2 + ED + 1))
							.encode()
					)
					.build(),
				<Error<Test>>::StorageDepositLimitExhausted,
			);
			// The charges made on the instantiation should be rolled back.
			assert_eq!(<Test as Config>::Currency::free_balance(&BOB), 1_000_000);

			// Same as above but requires for single added storage
			// item of 1 byte to be covered by the limit, which implies 3 more Balance.
			// Now we set enough limit for the parent call, but insufficient limit for child
			// instantiate. This should fail right after the constructor execution.
			assert_err_ignore_postinfo!(
				builder::call(addr_caller)
					.origin(RuntimeOrigin::signed(BOB))
					.storage_deposit_limit(callee_info_len + 2 + ED + 3) // enough parent limit
					.data(
						(1u32, &code_hash_callee, U256::from(callee_info_len + 2 + ED + 2))
							.encode()
					)
					.build(),
				<Error<Test>>::StorageDepositLimitExhausted,
			);
			// The charges made on the instantiation should be rolled back.
			assert_eq!(<Test as Config>::Currency::free_balance(&BOB), 1_000_000);

			// Set enough deposit limit for the child instantiate. This should succeed.
			let result = builder::bare_call(addr_caller)
				.origin(RuntimeOrigin::signed(BOB))
				.storage_deposit_limit(callee_info_len + 2 + ED + 4 + 2)
				.data(
					(1u32, &code_hash_callee, U256::from(callee_info_len + 2 + ED + 3 + 2))
						.encode(),
				)
				.build();

			let returned = result.result.unwrap();
			// All balance of the caller except ED has been transferred to the callee.
			// No deposit has been taken from it.
			assert_eq!(<Test as Config>::Currency::free_balance(&caller_id), ED);
			// Get address of the deployed contract.
			let addr_callee = H160::from_slice(&returned.data[0..20]);
			let callee_account_id = <Test as Config>::AddressMapper::to_account_id(&addr_callee);
			// 10_000 should be sent to callee from the caller contract, plus ED to be sent from the
			// origin.
			assert_eq!(<Test as Config>::Currency::free_balance(&callee_account_id), 10_000 + ED);
			// The origin should be charged with:
			//  - callee instantiation deposit = (callee_info_len + 2)
			//  - callee account ED
			//  - for writing an item of 1 byte to storage = 3 Balance
			//  - Immutable data storage item deposit
			assert_eq!(
				<Test as Config>::Currency::free_balance(&BOB),
				1_000_000 - (callee_info_len + 2 + ED + 3)
			);
			// Check that deposit due to be charged still includes these 3 Balance
			assert_eq!(result.storage_deposit.charge_or_zero(), (callee_info_len + 2 + ED + 3))
		});
	}

	#[test]
	fn deposit_limit_honors_liquidity_restrictions() {
		let (wasm, _code_hash) = compile_module("store_call").unwrap();
		ExtBuilder::default().existential_deposit(200).build().execute_with(|| {
			let bobs_balance = 1_000;
			let _ = <Test as Config>::Currency::set_balance(&ALICE, 1_000_000);
			let _ = <Test as Config>::Currency::set_balance(&BOB, bobs_balance);
			let min_balance = Contracts::min_balance();

			// Instantiate the BOB contract.
			let Contract { addr, account_id } =
				builder::bare_instantiate(Code::Upload(wasm)).build_and_unwrap_contract();

			let info_deposit = test_utils::contract_info_storage_deposit(&addr);
			// Check that the contract has been instantiated and has the minimum balance
			assert_eq!(get_contract(&addr).total_deposit(), info_deposit);
			assert_eq!(
				<Test as Config>::Currency::total_balance(&account_id),
				info_deposit + min_balance
			);

			// check that the hold is honored
			<Test as Config>::Currency::hold(
				&HoldReason::CodeUploadDepositReserve.into(),
				&BOB,
				bobs_balance - min_balance,
			)
			.unwrap();
			assert_err_ignore_postinfo!(
				builder::call(addr)
					.origin(RuntimeOrigin::signed(BOB))
					.storage_deposit_limit(10_000)
					.data(100u32.to_le_bytes().to_vec())
					.build(),
				<Error<Test>>::StorageDepositLimitExhausted,
			);
			assert_eq!(<Test as Config>::Currency::free_balance(&BOB), min_balance);
		});
	}

	#[test]
	fn deposit_limit_honors_existential_deposit() {
		let (wasm, _code_hash) = compile_module("store_call").unwrap();
		ExtBuilder::default().existential_deposit(200).build().execute_with(|| {
			let _ = <Test as Config>::Currency::set_balance(&ALICE, 1_000_000);
			let _ = <Test as Config>::Currency::set_balance(&BOB, 300);
			let min_balance = Contracts::min_balance();

			// Instantiate the BOB contract.
			let Contract { addr, account_id } =
				builder::bare_instantiate(Code::Upload(wasm)).build_and_unwrap_contract();

			let info_deposit = test_utils::contract_info_storage_deposit(&addr);

			// Check that the contract has been instantiated and has the minimum balance
			assert_eq!(get_contract(&addr).total_deposit(), info_deposit);
			assert_eq!(
				<Test as Config>::Currency::total_balance(&account_id),
				min_balance + info_deposit
			);

			// check that the deposit can't bring the account below the existential deposit
			assert_err_ignore_postinfo!(
				builder::call(addr)
					.origin(RuntimeOrigin::signed(BOB))
					.storage_deposit_limit(10_000)
					.data(100u32.to_le_bytes().to_vec())
					.build(),
				<Error<Test>>::StorageDepositLimitExhausted,
			);
			assert_eq!(<Test as Config>::Currency::free_balance(&BOB), 300);
		});
	}

	#[test]
	fn deposit_limit_honors_min_leftover() {
		let (wasm, _code_hash) = compile_module("store_call").unwrap();
		ExtBuilder::default().existential_deposit(200).build().execute_with(|| {
			let _ = <Test as Config>::Currency::set_balance(&ALICE, 1_000_000);
			let _ = <Test as Config>::Currency::set_balance(&BOB, 1_000);
			let min_balance = Contracts::min_balance();

			// Instantiate the BOB contract.
			let Contract { addr, account_id } =
				builder::bare_instantiate(Code::Upload(wasm)).build_and_unwrap_contract();

			let info_deposit = test_utils::contract_info_storage_deposit(&addr);

			// Check that the contract has been instantiated and has the minimum balance and the
			// storage deposit
			assert_eq!(get_contract(&addr).total_deposit(), info_deposit);
			assert_eq!(
				<Test as Config>::Currency::total_balance(&account_id),
				info_deposit + min_balance
			);

			// check that the minimum leftover (value send) is considered
			// given the minimum deposit of 200 sending 750 will only leave
			// 50 for the storage deposit. Which is not enough to store the 50 bytes
			// as we also need 2 bytes for the item
			assert_err_ignore_postinfo!(
				builder::call(addr)
					.origin(RuntimeOrigin::signed(BOB))
					.value(750)
					.storage_deposit_limit(10_000)
					.data(50u32.to_le_bytes().to_vec())
					.build(),
				<Error<Test>>::StorageDepositLimitExhausted,
			);
			assert_eq!(<Test as Config>::Currency::free_balance(&BOB), 1_000);
		});
	}

	#[test]
	fn locking_delegate_dependency_works() {
		// set hash lock up deposit to 30%, to test deposit calculation.
		CODE_HASH_LOCKUP_DEPOSIT_PERCENT.with(|c| *c.borrow_mut() = Perbill::from_percent(30));

		let (wasm_caller, self_code_hash) = compile_module("locking_delegate_dependency").unwrap();
		let callee_codes: Vec<_> =
			(0..limits::DELEGATE_DEPENDENCIES + 1).map(|idx| dummy_unique(idx)).collect();
		let callee_hashes: Vec<_> = callee_codes
			.iter()
			.map(|c| sp_core::H256(sp_io::hashing::keccak_256(c)))
			.collect();

		let hash2addr = |code_hash: &H256| {
			let mut addr = H160::zero();
			addr.as_bytes_mut().copy_from_slice(&code_hash.as_ref()[..20]);
			addr
		};

		// Define inputs with various actions to test locking / unlocking delegate_dependencies.
		// See the contract for more details.
		let noop_input = (0u32, callee_hashes[0]);
		let lock_delegate_dependency_input = (1u32, callee_hashes[0]);
		let unlock_delegate_dependency_input = (2u32, callee_hashes[0]);
		let terminate_input = (3u32, callee_hashes[0]);

		// Instantiate the caller contract with the given input.
		let instantiate = |input: &(u32, H256)| {
			let (action, code_hash) = input;
			builder::bare_instantiate(Code::Upload(wasm_caller.clone()))
<<<<<<< HEAD
				.origin(RuntimeOrigin::signed(ETH_ALICE))
				.data((action, hash2addr(code_hash), code_hash).encode())
=======
				.origin(RuntimeOrigin::signed(ALICE_FALLBACK))
				.data(input.encode())
>>>>>>> 935eeb52
				.build()
		};

		// Call contract with the given input.
		let call = |addr_caller: &H160, input: &(u32, H256)| {
			let (action, code_hash) = input;
			builder::bare_call(*addr_caller)
<<<<<<< HEAD
				.origin(RuntimeOrigin::signed(ETH_ALICE))
				.data((action, hash2addr(code_hash), code_hash).encode())
=======
				.origin(RuntimeOrigin::signed(ALICE_FALLBACK))
				.data(input.encode())
>>>>>>> 935eeb52
				.build()
		};
		const ED: u64 = 2000;
		ExtBuilder::default().existential_deposit(ED).build().execute_with(|| {
			let _ = Balances::set_balance(&ALICE_FALLBACK, 1_000_000);

			// Instantiate with lock_delegate_dependency should fail since the code is not yet on
			// chain.
			assert_err!(
				instantiate(&lock_delegate_dependency_input).result,
				Error::<Test>::CodeNotFound
			);

			// Upload all the delegated codes (they all have the same size)
			let mut deposit = Default::default();
			for code in callee_codes.iter() {
				let CodeUploadReturnValue { deposit: deposit_per_code, code_hash } =
					Contracts::bare_upload_code(
						RuntimeOrigin::signed(ALICE_FALLBACK),
						code.clone(),
						deposit_limit::<Test>(),
					)
					.unwrap();
				deposit = deposit_per_code;
				// Mock contract info by using first 20 bytes of code_hash as address.
				let addr = hash2addr(&code_hash);
				ContractInfoOf::<Test>::set(&addr, ContractInfo::new(&addr, 0, code_hash).ok());
			}

			// Instantiate should now work.
			let addr_caller = instantiate(&lock_delegate_dependency_input).result.unwrap().addr;
			let caller_account_id = <Test as Config>::AddressMapper::to_account_id(&addr_caller);

			// There should be a dependency and a deposit.
			let contract = test_utils::get_contract(&addr_caller);

			let dependency_deposit = &CodeHashLockupDepositPercent::get().mul_ceil(deposit);
			assert_eq!(
				contract.delegate_dependencies().get(&callee_hashes[0]),
				Some(dependency_deposit)
			);
			assert_eq!(
				test_utils::get_balance_on_hold(
					&HoldReason::StorageDepositReserve.into(),
					&caller_account_id
				),
				dependency_deposit + contract.storage_base_deposit()
			);

			// Removing the code should fail, since we have added a dependency.
			assert_err!(
				Contracts::remove_code(RuntimeOrigin::signed(ALICE_FALLBACK), callee_hashes[0]),
				<Error<Test>>::CodeInUse
			);

			// Locking an already existing dependency should fail.
			assert_err!(
				call(&addr_caller, &lock_delegate_dependency_input).result,
				Error::<Test>::DelegateDependencyAlreadyExists
			);

			// Locking self should fail.
			assert_err!(
				builder::bare_call(addr_caller)
					.origin(RuntimeOrigin::signed(ETH_ALICE))
					.data((1u32, &addr_caller, self_code_hash).encode())
					.build()
					.result,
				Error::<Test>::CannotAddSelfAsDelegateDependency
			);

			// Locking more than the maximum allowed delegate_dependencies should fail.
			for hash in &callee_hashes[1..callee_hashes.len() - 1] {
				call(&addr_caller, &(1u32, *hash)).result.unwrap();
			}
			assert_err!(
				call(&addr_caller, &(1u32, *callee_hashes.last().unwrap())).result,
				Error::<Test>::MaxDelegateDependenciesReached
			);

			// Unlocking all dependency should work.
			for hash in &callee_hashes[..callee_hashes.len() - 1] {
				call(&addr_caller, &(2u32, *hash)).result.unwrap();
			}

			// Dependency should be removed, and deposit should be returned.
			let contract = test_utils::get_contract(&addr_caller);
			assert!(contract.delegate_dependencies().is_empty());
			assert_eq!(
				test_utils::get_balance_on_hold(
					&HoldReason::StorageDepositReserve.into(),
					&caller_account_id
				),
				contract.storage_base_deposit()
			);

			// Removing a nonexistent dependency should fail.
			assert_err!(
				call(&addr_caller, &unlock_delegate_dependency_input).result,
				Error::<Test>::DelegateDependencyNotFound
			);

			// Locking a dependency with a storage limit too low should fail.
			assert_err!(
				builder::bare_call(addr_caller)
					.storage_deposit_limit(dependency_deposit - 1)
					.data((1u32, hash2addr(&callee_hashes[0]), callee_hashes[0]).encode())
					.build()
					.result,
				Error::<Test>::StorageDepositLimitExhausted
			);

			// Since we unlocked the dependency we should now be able to remove the code.
			assert_ok!(Contracts::remove_code(
				RuntimeOrigin::signed(ALICE_FALLBACK),
				callee_hashes[0]
			));

			// Calling should fail since the delegated contract is not on chain anymore.
			assert_err!(call(&addr_caller, &noop_input).result, Error::<Test>::ContractTrapped);

			// Add the dependency back.
			Contracts::upload_code(
				RuntimeOrigin::signed(ALICE_FALLBACK),
				callee_codes[0].clone(),
				deposit_limit::<Test>(),
			)
			.unwrap();
			call(&addr_caller, &lock_delegate_dependency_input).result.unwrap();

			// Call terminate should work, and return the deposit.
			let balance_before = test_utils::get_balance(&ALICE_FALLBACK);
			assert_ok!(call(&addr_caller, &terminate_input).result);
			assert_eq!(
				test_utils::get_balance(&ALICE_FALLBACK),
				ED + balance_before + contract.storage_base_deposit() + dependency_deposit
			);

			// Terminate should also remove the dependency, so we can remove the code.
			assert_ok!(Contracts::remove_code(
				RuntimeOrigin::signed(ALICE_FALLBACK),
				callee_hashes[0]
			));
		});
	}

	#[test]
	fn native_dependency_deposit_works() {
		let (wasm, code_hash) = compile_module("set_code_hash").unwrap();
		let (dummy_wasm, dummy_code_hash) = compile_module("dummy").unwrap();

		// Set hash lock up deposit to 30%, to test deposit calculation.
		CODE_HASH_LOCKUP_DEPOSIT_PERCENT.with(|c| *c.borrow_mut() = Perbill::from_percent(30));

		// Test with both existing and uploaded code
		for code in [Code::Upload(wasm.clone()), Code::Existing(code_hash)] {
			ExtBuilder::default().build().execute_with(|| {
				let _ = Balances::set_balance(&ALICE, 1_000_000);
				let lockup_deposit_percent = CodeHashLockupDepositPercent::get();

				// Upload the dummy contract,
				Contracts::upload_code(
					RuntimeOrigin::signed(ALICE),
					dummy_wasm.clone(),
					deposit_limit::<Test>(),
				)
				.unwrap();

				// Upload `set_code_hash` contracts if using Code::Existing.
				let add_upload_deposit = match code {
					Code::Existing(_) => {
						Contracts::upload_code(
							RuntimeOrigin::signed(ALICE),
							wasm.clone(),
							deposit_limit::<Test>(),
						)
						.unwrap();
						false
					},
					Code::Upload(_) => true,
				};

				// Instantiate the set_code_hash contract.
				let res = builder::bare_instantiate(code).build();

				let addr = res.result.unwrap().addr;
				let account_id = <Test as Config>::AddressMapper::to_account_id(&addr);
				let base_deposit = test_utils::contract_info_storage_deposit(&addr);
				let upload_deposit = test_utils::get_code_deposit(&code_hash);
				let extra_deposit = add_upload_deposit.then(|| upload_deposit).unwrap_or_default();

				// Check initial storage_deposit
				// The base deposit should be: contract_info_storage_deposit + 30% * deposit
				let deposit =
					extra_deposit + base_deposit + lockup_deposit_percent.mul_ceil(upload_deposit);

				assert_eq!(
					res.storage_deposit.charge_or_zero(),
					deposit + Contracts::min_balance()
				);

				// call set_code_hash
				builder::bare_call(addr)
					.data(dummy_code_hash.encode())
					.build_and_unwrap_result();

				// Check updated storage_deposit
				let code_deposit = test_utils::get_code_deposit(&dummy_code_hash);
				let deposit = base_deposit + lockup_deposit_percent.mul_ceil(code_deposit);
				assert_eq!(test_utils::get_contract(&addr).storage_base_deposit(), deposit);

				assert_eq!(
					test_utils::get_balance_on_hold(
						&HoldReason::StorageDepositReserve.into(),
						&account_id
					),
					deposit
				);
			});
		}
	}

	#[test]
	fn root_cannot_upload_code() {
		let (wasm, _) = compile_module("dummy").unwrap();

		ExtBuilder::default().build().execute_with(|| {
			assert_noop!(
				Contracts::upload_code(RuntimeOrigin::root(), wasm, deposit_limit::<Test>()),
				DispatchError::BadOrigin,
			);
		});
	}

	#[test]
	fn root_cannot_remove_code() {
		let (_, code_hash) = compile_module("dummy").unwrap();

		ExtBuilder::default().build().execute_with(|| {
			assert_noop!(
				Contracts::remove_code(RuntimeOrigin::root(), code_hash),
				DispatchError::BadOrigin,
			);
		});
	}

	#[test]
	fn signed_cannot_set_code() {
		let (_, code_hash) = compile_module("dummy").unwrap();

		ExtBuilder::default().build().execute_with(|| {
			assert_noop!(
				Contracts::set_code(RuntimeOrigin::signed(ALICE), BOB_ADDR, code_hash),
				DispatchError::BadOrigin,
			);
		});
	}

	#[test]
	fn none_cannot_call_code() {
		ExtBuilder::default().build().execute_with(|| {
			assert_err_ignore_postinfo!(
				builder::call(BOB_ADDR).origin(RuntimeOrigin::none()).build(),
				DispatchError::BadOrigin,
			);
		});
	}

	#[test]
	fn root_can_call() {
		let (wasm, _) = compile_module("dummy").unwrap();

		ExtBuilder::default().existential_deposit(100).build().execute_with(|| {
			let _ = <Test as Config>::Currency::set_balance(&ALICE, 1_000_000);

			let Contract { addr, .. } =
				builder::bare_instantiate(Code::Upload(wasm)).build_and_unwrap_contract();

			// Call the contract.
			assert_ok!(builder::call(addr).origin(RuntimeOrigin::root()).build());
		});
	}

	#[test]
	fn root_cannot_instantiate_with_code() {
		let (wasm, _) = compile_module("dummy").unwrap();

		ExtBuilder::default().build().execute_with(|| {
			assert_err_ignore_postinfo!(
				builder::instantiate_with_code(wasm).origin(RuntimeOrigin::root()).build(),
				DispatchError::BadOrigin
			);
		});
	}

	#[test]
	fn root_cannot_instantiate() {
		let (_, code_hash) = compile_module("dummy").unwrap();

		ExtBuilder::default().build().execute_with(|| {
			assert_err_ignore_postinfo!(
				builder::instantiate(code_hash).origin(RuntimeOrigin::root()).build(),
				DispatchError::BadOrigin
			);
		});
	}

	#[test]
	fn only_upload_origin_can_upload() {
		let (wasm, _) = compile_module("dummy").unwrap();
		UploadAccount::set(Some(ALICE));
		ExtBuilder::default().build().execute_with(|| {
			let _ = Balances::set_balance(&ALICE, 1_000_000);
			let _ = Balances::set_balance(&BOB, 1_000_000);

			assert_err!(
				Contracts::upload_code(
					RuntimeOrigin::root(),
					wasm.clone(),
					deposit_limit::<Test>(),
				),
				DispatchError::BadOrigin
			);

			assert_err!(
				Contracts::upload_code(
					RuntimeOrigin::signed(BOB),
					wasm.clone(),
					deposit_limit::<Test>(),
				),
				DispatchError::BadOrigin
			);

			// Only alice is allowed to upload contract code.
			assert_ok!(Contracts::upload_code(
				RuntimeOrigin::signed(ALICE),
				wasm.clone(),
				deposit_limit::<Test>(),
			));
		});
	}

	#[test]
	fn only_instantiation_origin_can_instantiate() {
		let (code, code_hash) = compile_module("dummy").unwrap();
		InstantiateAccount::set(Some(ALICE));
		ExtBuilder::default().build().execute_with(|| {
			let _ = Balances::set_balance(&ALICE, 1_000_000);
			let _ = Balances::set_balance(&BOB, 1_000_000);

			assert_err_ignore_postinfo!(
				builder::instantiate_with_code(code.clone())
					.origin(RuntimeOrigin::root())
					.build(),
				DispatchError::BadOrigin
			);

			assert_err_ignore_postinfo!(
				builder::instantiate_with_code(code.clone())
					.origin(RuntimeOrigin::signed(BOB))
					.build(),
				DispatchError::BadOrigin
			);

			// Only Alice can instantiate
			assert_ok!(builder::instantiate_with_code(code).build());

			// Bob cannot instantiate with either `instantiate_with_code` or `instantiate`.
			assert_err_ignore_postinfo!(
				builder::instantiate(code_hash).origin(RuntimeOrigin::signed(BOB)).build(),
				DispatchError::BadOrigin
			);
		});
	}

	#[test]
	fn balance_of_api() {
		let (wasm, _code_hash) = compile_module("balance_of").unwrap();
		ExtBuilder::default().existential_deposit(200).build().execute_with(|| {
			let _ = Balances::set_balance(&ALICE, 1_000_000);
			let _ = Balances::set_balance(&ALICE_FALLBACK, 1_000_000);

			let Contract { addr, .. } =
				builder::bare_instantiate(Code::Upload(wasm.to_vec())).build_and_unwrap_contract();

			// The fixture asserts a non-zero returned free balance of the account;
			// The ALICE_FALLBACK account is endowed;
			// Hence we should not revert
			assert_ok!(builder::call(addr).data(ALICE_ADDR.0.to_vec()).build());

			// The fixture asserts a non-zero returned free balance of the account;
			// The ETH_BOB account is not endowed;
			// Hence we should revert
			assert_err_ignore_postinfo!(
				builder::call(addr).data(BOB_ADDR.0.to_vec()).build(),
				<Error<Test>>::ContractTrapped
			);
		});
	}

	#[test]
	fn balance_api_returns_free_balance() {
		let (wasm, _code_hash) = compile_module("balance").unwrap();
		ExtBuilder::default().existential_deposit(200).build().execute_with(|| {
			let _ = <Test as Config>::Currency::set_balance(&ALICE, 1_000_000);

			// Instantiate the BOB contract without any extra balance.
			let Contract { addr, .. } =
				builder::bare_instantiate(Code::Upload(wasm.to_vec())).build_and_unwrap_contract();

			let value = 0;
			// Call BOB which makes it call the balance runtime API.
			// The contract code asserts that the returned balance is 0.
			assert_ok!(builder::call(addr).value(value).build());

			let value = 1;
			// Calling with value will trap the contract.
			assert_err_ignore_postinfo!(
				builder::call(addr).value(value).build(),
				<Error<Test>>::ContractTrapped
			);
		});
	}

	#[test]
	fn gas_consumed_is_linear_for_nested_calls() {
		let (code, _code_hash) = compile_module("recurse").unwrap();
		ExtBuilder::default().existential_deposit(200).build().execute_with(|| {
			let _ = <Test as Config>::Currency::set_balance(&ALICE, 1_000_000);

			let Contract { addr, .. } =
				builder::bare_instantiate(Code::Upload(code)).build_and_unwrap_contract();

			let [gas_0, gas_1, gas_2, gas_max] = {
				[0u32, 1u32, 2u32, limits::CALL_STACK_DEPTH]
					.iter()
					.map(|i| {
						let result = builder::bare_call(addr).data(i.encode()).build();
						assert_ok!(result.result);
						result.gas_consumed
					})
					.collect::<Vec<_>>()
					.try_into()
					.unwrap()
			};

			let gas_per_recursion = gas_2.checked_sub(&gas_1).unwrap();
			assert_eq!(gas_max, gas_0 + gas_per_recursion * limits::CALL_STACK_DEPTH as u64);
		});
	}

	#[test]
	fn read_only_call_cannot_store() {
		let (wasm_caller, _code_hash_caller) = compile_module("read_only_call").unwrap();
		let (wasm_callee, _code_hash_callee) = compile_module("store_call").unwrap();
		ExtBuilder::default().existential_deposit(200).build().execute_with(|| {
			let _ = <Test as Config>::Currency::set_balance(&ALICE, 1_000_000);

			// Create both contracts: Constructors do nothing.
			let Contract { addr: addr_caller, .. } =
				builder::bare_instantiate(Code::Upload(wasm_caller)).build_and_unwrap_contract();
			let Contract { addr: addr_callee, .. } =
				builder::bare_instantiate(Code::Upload(wasm_callee)).build_and_unwrap_contract();

			// Read-only call fails when modifying storage.
			assert_err_ignore_postinfo!(
				builder::call(addr_caller).data((&addr_callee, 100u32).encode()).build(),
				<Error<Test>>::ContractTrapped
			);
		});
	}

	#[test]
	fn read_only_call_cannot_transfer() {
		let (wasm_caller, _code_hash_caller) = compile_module("call_with_flags_and_value").unwrap();
		let (wasm_callee, _code_hash_callee) = compile_module("dummy").unwrap();
		ExtBuilder::default().existential_deposit(200).build().execute_with(|| {
			let _ = <Test as Config>::Currency::set_balance(&ALICE, 1_000_000);

			// Create both contracts: Constructors do nothing.
			let Contract { addr: addr_caller, .. } =
				builder::bare_instantiate(Code::Upload(wasm_caller)).build_and_unwrap_contract();
			let Contract { addr: addr_callee, .. } =
				builder::bare_instantiate(Code::Upload(wasm_callee)).build_and_unwrap_contract();

			// Read-only call fails when a non-zero value is set.
			assert_err_ignore_postinfo!(
				builder::call(addr_caller)
					.data(
						(addr_callee, pallet_revive_uapi::CallFlags::READ_ONLY.bits(), 100u64)
							.encode()
					)
					.build(),
				<Error<Test>>::StateChangeDenied
			);
		});
	}

	#[test]
	fn read_only_subsequent_call_cannot_store() {
		let (wasm_read_only_caller, _code_hash_caller) = compile_module("read_only_call").unwrap();
		let (wasm_caller, _code_hash_caller) = compile_module("call_with_flags_and_value").unwrap();
		let (wasm_callee, _code_hash_callee) = compile_module("store_call").unwrap();
		ExtBuilder::default().existential_deposit(200).build().execute_with(|| {
			let _ = <Test as Config>::Currency::set_balance(&ALICE, 1_000_000);

			// Create contracts: Constructors do nothing.
			let Contract { addr: addr_caller, .. } =
				builder::bare_instantiate(Code::Upload(wasm_read_only_caller))
					.build_and_unwrap_contract();
			let Contract { addr: addr_subsequent_caller, .. } =
				builder::bare_instantiate(Code::Upload(wasm_caller)).build_and_unwrap_contract();
			let Contract { addr: addr_callee, .. } =
				builder::bare_instantiate(Code::Upload(wasm_callee)).build_and_unwrap_contract();

			// Subsequent call input.
			let input = (&addr_callee, pallet_revive_uapi::CallFlags::empty().bits(), 0u64, 100u32);

			// Read-only call fails when modifying storage.
			assert_err_ignore_postinfo!(
				builder::call(addr_caller)
					.data((&addr_subsequent_caller, input).encode())
					.build(),
				<Error<Test>>::ContractTrapped
			);
		});
	}

	#[test]
	fn read_only_call_works() {
		let (wasm_caller, _code_hash_caller) = compile_module("read_only_call").unwrap();
		let (wasm_callee, _code_hash_callee) = compile_module("dummy").unwrap();
		ExtBuilder::default().existential_deposit(200).build().execute_with(|| {
			let _ = <Test as Config>::Currency::set_balance(&ALICE, 1_000_000);

			// Create both contracts: Constructors do nothing.
			let Contract { addr: addr_caller, .. } =
				builder::bare_instantiate(Code::Upload(wasm_caller)).build_and_unwrap_contract();
			let Contract { addr: addr_callee, .. } =
				builder::bare_instantiate(Code::Upload(wasm_callee)).build_and_unwrap_contract();

			assert_ok!(builder::call(addr_caller).data(addr_callee.encode()).build());
		});
	}

	#[test]
	fn create1_with_value_works() {
		let (code, code_hash) = compile_module("create1_with_value").unwrap();
		let value = 42;
		ExtBuilder::default().existential_deposit(200).build().execute_with(|| {
			let _ = <Test as Config>::Currency::set_balance(&ALICE, 1_000_000);

			// Create the contract: Constructor does nothing.
			let Contract { addr, .. } =
				builder::bare_instantiate(Code::Upload(code)).build_and_unwrap_contract();

			// Call the contract: Deploys itself using create1 and the expected value
			assert_ok!(builder::call(addr).value(value).data(code_hash.encode()).build());

			// We should see the expected balance at the expected account
			let address = crate::address::create1(&addr, 0);
			let account_id = <Test as Config>::AddressMapper::to_account_id(&address);
			let usable_balance = <Test as Config>::Currency::usable_balance(&account_id);
			assert_eq!(usable_balance, value);
		});
	}

	#[test]
	fn static_data_limit_is_enforced() {
		let (oom_rw_trailing, _) = compile_module("oom_rw_trailing").unwrap();
		let (oom_rw_included, _) = compile_module("oom_rw_included").unwrap();
		let (oom_ro, _) = compile_module("oom_ro").unwrap();

		ExtBuilder::default().build().execute_with(|| {
			let _ = Balances::set_balance(&ALICE, 1_000_000);

			assert_err!(
				Contracts::upload_code(
					RuntimeOrigin::signed(ALICE),
					oom_rw_trailing,
					deposit_limit::<Test>(),
				),
				<Error<Test>>::StaticMemoryTooLarge
			);

			assert_err!(
				Contracts::upload_code(
					RuntimeOrigin::signed(ALICE),
					oom_rw_included,
					deposit_limit::<Test>(),
				),
				<Error<Test>>::BlobTooLarge
			);

			assert_err!(
				Contracts::upload_code(
					RuntimeOrigin::signed(ALICE),
					oom_ro,
					deposit_limit::<Test>(),
				),
				<Error<Test>>::BlobTooLarge
			);
		});
	}

	#[test]
	fn call_diverging_out_len_works() {
		let (code, _) = compile_module("call_diverging_out_len").unwrap();

		ExtBuilder::default().existential_deposit(100).build().execute_with(|| {
			let _ = <Test as Config>::Currency::set_balance(&ALICE, 1_000_000);

			// Create the contract: Constructor does nothing
			let Contract { addr, .. } =
				builder::bare_instantiate(Code::Upload(code)).build_and_unwrap_contract();

			// Call the contract: It will issue calls and deploys, asserting on
			// correct output if the supplied output length was smaller than
			// than what the callee returned.
			assert_ok!(builder::call(addr).build());
		});
	}

	#[test]
	fn chain_id_works() {
		let (code, _) = compile_module("chain_id").unwrap();

		ExtBuilder::default().existential_deposit(100).build().execute_with(|| {
			let _ = <Test as Config>::Currency::set_balance(&ALICE, 1_000_000);

			let chain_id = U256::from(<Test as Config>::ChainId::get());
			let received = builder::bare_instantiate(Code::Upload(code)).build_and_unwrap_result();
			assert_eq!(received.result.data, chain_id.encode());
		});
	}

	#[test]
	fn return_data_api_works() {
		let (code_return_data_api, _) = compile_module("return_data_api").unwrap();
		let (code_return_with_data, hash_return_with_data) =
			compile_module("return_with_data").unwrap();

		ExtBuilder::default().existential_deposit(100).build().execute_with(|| {
			let _ = <Test as Config>::Currency::set_balance(&ALICE, 1_000_000);

			// Upload the io echoing fixture for later use
			assert_ok!(Contracts::upload_code(
				RuntimeOrigin::signed(ALICE),
				code_return_with_data,
				deposit_limit::<Test>(),
			));

			// Create fixture: Constructor does nothing
			let Contract { addr, .. } =
				builder::bare_instantiate(Code::Upload(code_return_data_api))
					.build_and_unwrap_contract();

			// Call the contract: It will issue calls and deploys, asserting on
			assert_ok!(builder::call(addr)
				.value(10 * 1024)
				.data(hash_return_with_data.encode())
				.build());
		});
	}

	#[test]
	fn immutable_data_works() {
		let (code, _) = compile_module("immutable_data").unwrap();

		ExtBuilder::default().existential_deposit(100).build().execute_with(|| {
			let _ = <Test as Config>::Currency::set_balance(&ALICE, 1_000_000);

			let data = [0xfe; 8];

			// Create fixture: Constructor sets the immtuable data
			let Contract { addr, .. } = builder::bare_instantiate(Code::Upload(code))
				.data(data.to_vec())
				.build_and_unwrap_contract();

			// Storing immmutable data charges storage deposit; verify it explicitly.
			assert_eq!(
				test_utils::get_balance_on_hold(
					&HoldReason::StorageDepositReserve.into(),
					&<Test as Config>::AddressMapper::to_account_id(&addr)
				),
				test_utils::contract_info_storage_deposit(&addr)
			);
			assert_eq!(test_utils::get_contract(&addr).immutable_data_len(), data.len() as u32);

			// Call the contract: Asserts the input to equal the immutable data
			assert_ok!(builder::call(addr).data(data.to_vec()).build());
		});
	}

	#[test]
	fn sbrk_cannot_be_deployed() {
		let (code, _) = compile_module("sbrk").unwrap();

		ExtBuilder::default().build().execute_with(|| {
			let _ = Balances::set_balance(&ALICE, 1_000_000);

			assert_err!(
				Contracts::upload_code(
					RuntimeOrigin::signed(ALICE),
					code.clone(),
					deposit_limit::<Test>(),
				),
				<Error<Test>>::InvalidInstruction
			);

			assert_err!(
				builder::bare_instantiate(Code::Upload(code)).build().result,
				<Error<Test>>::InvalidInstruction
			);
		});
	}

	#[test]
	fn overweight_basic_block_cannot_be_deployed() {
		let (code, _) = compile_module("basic_block").unwrap();

		ExtBuilder::default().build().execute_with(|| {
			let _ = Balances::set_balance(&ALICE, 1_000_000);

			assert_err!(
				Contracts::upload_code(
					RuntimeOrigin::signed(ALICE),
					code.clone(),
					deposit_limit::<Test>(),
				),
				<Error<Test>>::BasicBlockTooLarge
			);

			assert_err!(
				builder::bare_instantiate(Code::Upload(code)).build().result,
				<Error<Test>>::BasicBlockTooLarge
			);
		});
	}

	#[test]
	fn code_hash_works() {
		let (code_hash_code, self_code_hash) = compile_module("code_hash").unwrap();
		let (dummy_code, code_hash) = compile_module("dummy").unwrap();

		ExtBuilder::default().existential_deposit(1).build().execute_with(|| {
			let _ = <Test as Config>::Currency::set_balance(&ALICE, 1_000_000);

			let Contract { addr, .. } =
				builder::bare_instantiate(Code::Upload(code_hash_code)).build_and_unwrap_contract();
			let Contract { addr: dummy_addr, .. } =
				builder::bare_instantiate(Code::Upload(dummy_code)).build_and_unwrap_contract();

			// code hash of dummy contract
			assert_ok!(builder::call(addr).data((dummy_addr, code_hash).encode()).build());
			// code has of itself
			assert_ok!(builder::call(addr).data((addr, self_code_hash).encode()).build());

			// EOA doesn't exists
			assert_err!(
				builder::bare_call(addr)
					.data((BOB_ADDR, crate::exec::EMPTY_CODE_HASH).encode())
					.build()
					.result,
				Error::<Test>::ContractTrapped
			);
			// non-existing will return zero
			assert_ok!(builder::call(addr).data((BOB_ADDR, H256::zero()).encode()).build());

			// create EOA
			let _ = <Test as Config>::Currency::set_balance(
				&<Test as Config>::AddressMapper::to_account_id(&BOB_ADDR),
				1_000_000,
			);

			// EOA returns empty code hash
			assert_ok!(builder::call(addr)
				.data((BOB_ADDR, crate::exec::EMPTY_CODE_HASH).encode())
				.build());
		});
	}

	#[test]
	fn origin_must_be_mapped() {
		let (code, hash) = compile_module("dummy").unwrap();

		ExtBuilder::default().existential_deposit(100).build().execute_with(|| {
			<Test as Config>::Currency::set_balance(&ALICE, 1_000_000);
			<Test as Config>::Currency::set_balance(&EVE, 1_000_000);

			let eve = RuntimeOrigin::signed(EVE);

			// alice can instantiate as she doesn't need a mapping
			let Contract { addr, .. } =
				builder::bare_instantiate(Code::Upload(code)).build_and_unwrap_contract();

			// without a mapping eve can neither call nor instantiate
			assert_err!(
				builder::bare_call(addr).origin(eve.clone()).build().result,
				<Error<Test>>::AccountUnmapped
			);
			assert_err!(
				builder::bare_instantiate(Code::Existing(hash))
					.origin(eve.clone())
					.build()
					.result,
				<Error<Test>>::AccountUnmapped
			);

			// after mapping eve is usable as an origin
			<Pallet<Test>>::map_account(eve.clone()).unwrap();
			assert_ok!(builder::bare_call(addr).origin(eve.clone()).build().result);
			assert_ok!(builder::bare_instantiate(Code::Existing(hash)).origin(eve).build().result);
		});
	}

	#[test]
	fn mapped_address_works() {
		let (code, _) = compile_module("terminate_and_send_to_eve").unwrap();

		ExtBuilder::default().existential_deposit(100).build().execute_with(|| {
			<Test as Config>::Currency::set_balance(&ALICE, 1_000_000);

			// without a mapping everything will be send to the fallback account
			let Contract { addr, .. } =
				builder::bare_instantiate(Code::Upload(code.clone())).build_and_unwrap_contract();
			assert_eq!(<Test as Config>::Currency::total_balance(&EVE_FALLBACK), 0);
			builder::bare_call(addr).build_and_unwrap_result();
			assert_eq!(<Test as Config>::Currency::total_balance(&EVE_FALLBACK), 100);

			// after mapping it will be sent to the real eve account
			let Contract { addr, .. } =
				builder::bare_instantiate(Code::Upload(code)).build_and_unwrap_contract();
			// need some balance to pay for the map deposit
			<Test as Config>::Currency::set_balance(&EVE, 1_000);
			<Pallet<Test>>::map_account(RuntimeOrigin::signed(EVE)).unwrap();
			builder::bare_call(addr).build_and_unwrap_result();
			assert_eq!(<Test as Config>::Currency::total_balance(&EVE_FALLBACK), 100);
			assert_eq!(<Test as Config>::Currency::total_balance(&EVE), 1_100);
		});
	}
}<|MERGE_RESOLUTION|>--- conflicted
+++ resolved
@@ -3781,13 +3781,8 @@
 		let instantiate = |input: &(u32, H256)| {
 			let (action, code_hash) = input;
 			builder::bare_instantiate(Code::Upload(wasm_caller.clone()))
-<<<<<<< HEAD
-				.origin(RuntimeOrigin::signed(ETH_ALICE))
+				.origin(RuntimeOrigin::signed(ALICE_FALLBACK))
 				.data((action, hash2addr(code_hash), code_hash).encode())
-=======
-				.origin(RuntimeOrigin::signed(ALICE_FALLBACK))
-				.data(input.encode())
->>>>>>> 935eeb52
 				.build()
 		};
 
@@ -3795,13 +3790,8 @@
 		let call = |addr_caller: &H160, input: &(u32, H256)| {
 			let (action, code_hash) = input;
 			builder::bare_call(*addr_caller)
-<<<<<<< HEAD
-				.origin(RuntimeOrigin::signed(ETH_ALICE))
+				.origin(RuntimeOrigin::signed(ALICE_FALLBACK))
 				.data((action, hash2addr(code_hash), code_hash).encode())
-=======
-				.origin(RuntimeOrigin::signed(ALICE_FALLBACK))
-				.data(input.encode())
->>>>>>> 935eeb52
 				.build()
 		};
 		const ED: u64 = 2000;
@@ -3866,7 +3856,7 @@
 			// Locking self should fail.
 			assert_err!(
 				builder::bare_call(addr_caller)
-					.origin(RuntimeOrigin::signed(ETH_ALICE))
+					.origin(RuntimeOrigin::signed(ALICE_FALLBACK))
 					.data((1u32, &addr_caller, self_code_hash).encode())
 					.build()
 					.result,
