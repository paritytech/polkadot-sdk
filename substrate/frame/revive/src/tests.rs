--- conflicted
+++ resolved
@@ -4314,20 +4314,27 @@
 	}
 
 	#[test]
-<<<<<<< HEAD
+	fn chain_id_works() {
+		let (code, _) = compile_module("chain_id").unwrap();
+
+		ExtBuilder::default().existential_deposit(100).build().execute_with(|| {
+			let _ = <Test as Config>::Currency::set_balance(&ALICE, 1_000_000);
+
+			let chain_id = U256::from(<Test as Config>::ChainId::get());
+			let received = builder::bare_instantiate(Code::Upload(code)).build_and_unwrap_result();
+			assert_eq!(received.result.data, chain_id.encode());
+		});
+	}
+
+	#[test]
 	fn return_data_api_works() {
 		let (code_return_data_api, _) = compile_module("return_data_api").unwrap();
 		let (code_return_with_data, hash_return_with_data) =
 			compile_module("return_with_data").unwrap();
-=======
-	fn chain_id_works() {
-		let (code, _) = compile_module("chain_id").unwrap();
->>>>>>> 08498f54
 
 		ExtBuilder::default().existential_deposit(100).build().execute_with(|| {
 			let _ = <Test as Config>::Currency::set_balance(&ALICE, 1_000_000);
 
-<<<<<<< HEAD
 			// Upload the io echoing fixture for later use
 			assert_ok!(Contracts::upload_code(
 				RuntimeOrigin::signed(ALICE),
@@ -4345,11 +4352,6 @@
 				.value(10 * 1024)
 				.data(hash_return_with_data.encode())
 				.build());
-=======
-			let chain_id = U256::from(<Test as Config>::ChainId::get());
-			let received = builder::bare_instantiate(Code::Upload(code)).build_and_unwrap_result();
-			assert_eq!(received.result.data, chain_id.encode());
->>>>>>> 08498f54
 		});
 	}
 }