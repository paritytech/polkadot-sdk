--- conflicted
+++ resolved
@@ -4256,7 +4256,6 @@
 	}
 
 	#[test]
-<<<<<<< HEAD
 	fn static_data_limit_is_enforced() {
 		let (oom_rw_trailing, _) = compile_module("oom_rw_trailing").unwrap();
 		let (oom_rw_included, _) = compile_module("oom_rw_included").unwrap();
@@ -4291,7 +4290,9 @@
 				),
 				<Error<Test>>::BlobTooLarge
 			);
-=======
+		});
+	}
+
 	fn call_diverging_out_len_works() {
 		let (code, _) = compile_module("call_diverging_out_len").unwrap();
 
@@ -4306,7 +4307,6 @@
 			// correct output if the supplied output length was smaller than
 			// than what the callee returned.
 			assert_ok!(builder::call(addr).build());
->>>>>>> 08d171e3
 		});
 	}
 }