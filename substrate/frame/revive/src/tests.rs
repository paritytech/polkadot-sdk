--- conflicted
+++ resolved
@@ -4519,29 +4519,6 @@
 	}
 
 	#[test]
-<<<<<<< HEAD
-	fn block_hash_works() {
-		let (code, _) = compile_module("block_hash").unwrap();
-
-		ExtBuilder::default().existential_deposit(1).build().execute_with(|| {
-			let _ = <Test as Config>::Currency::set_balance(&ALICE, 1_000_000);
-
-			let Contract { addr, .. } =
-				builder::bare_instantiate(Code::Upload(code)).build_and_unwrap_contract();
-
-			// The genesis config sets to the block number to 1
-			let block_hash = [1; 32];
-			frame_system::BlockHash::<Test>::insert(
-				&crate::BlockNumberFor::<Test>::from(0u32),
-				<Test as frame_system::Config>::Hash::from(&block_hash),
-			);
-			assert_ok!(builder::call(addr)
-				.data((U256::zero(), H256::from(block_hash)).encode())
-				.build());
-
-			// A block number out of range returns the zero value
-			assert_ok!(builder::call(addr).data((U256::from(1), H256::zero()).encode()).build());
-=======
 	fn origin_must_be_mapped() {
 		let (code, hash) = compile_module("dummy").unwrap();
 
@@ -4598,7 +4575,31 @@
 			builder::bare_call(addr).build_and_unwrap_result();
 			assert_eq!(<Test as Config>::Currency::total_balance(&EVE_FALLBACK), 100);
 			assert_eq!(<Test as Config>::Currency::total_balance(&EVE), 1_100);
->>>>>>> 4c618a83
+		});
+	}
+
+	#[test]
+	fn block_hash_works() {
+		let (code, _) = compile_module("block_number").unwrap();
+
+		ExtBuilder::default().existential_deposit(1).build().execute_with(|| {
+			let _ = <Test as Config>::Currency::set_balance(&ALICE, 1_000_000);
+
+			let Contract { addr, .. } =
+				builder::bare_instantiate(Code::Upload(code)).build_and_unwrap_contract();
+
+			// The genesis config sets to the block number to 1
+			let block_hash = [1; 32];
+			frame_system::BlockHash::<Test>::insert(
+				&crate::BlockNumberFor::<Test>::from(0u32),
+				<Test as frame_system::Config>::Hash::from(&block_hash),
+			);
+			assert_ok!(builder::call(addr)
+				.data((U256::zero(), H256::from(block_hash)).encode())
+				.build());
+
+			// A block number out of range returns the zero value
+			assert_ok!(builder::call(addr).data((U256::from(1), H256::zero()).encode()).build());
 		});
 	}
 }