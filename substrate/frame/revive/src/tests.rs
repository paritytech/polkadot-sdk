// This file is part of Substrate.

// Copyright (C) Parity Technologies (UK) Ltd.
// SPDX-License-Identifier: Apache-2.0

// Licensed under the Apache License, Version 2.0 (the "License");
// you may not use this file except in compliance with the License.
// You may obtain a copy of the License at
//
// 	http://www.apache.org/licenses/LICENSE-2.0
//
// Unless required by applicable law or agreed to in writing, software
// distributed under the License is distributed on an "AS IS" BASIS,
// WITHOUT WARRANTIES OR CONDITIONS OF ANY KIND, either express or implied.
// See the License for the specific language governing permissions and
// limitations under the License.

#![cfg_attr(not(feature = "riscv"), allow(dead_code, unused_imports, unused_macros))]

mod pallet_dummy;
mod test_debug;

use self::{
	test_debug::TestDebug,
	test_utils::{ensure_stored, expected_deposit},
};
use crate::{
	self as pallet_revive,
	address::{create1, create2, AddressMapper},
	chain_extension::{
		ChainExtension, Environment, Ext, RegisteredChainExtension, Result as ExtensionResult,
		RetVal, ReturnFlags,
	},
	exec::Key,
	limits,
	primitives::CodeUploadReturnValue,
	storage::DeletionQueueManager,
	test_utils::*,
	tests::test_utils::{get_contract, get_contract_checked},
	wasm::Memory,
	weights::WeightInfo,
	BalanceOf, Code, CodeInfoOf, CollectEvents, Config, ContractInfo, ContractInfoOf, DebugInfo,
	DefaultAddressMapper, DeletionQueueCounter, Error, HoldReason, Origin, Pallet, PristineCode,
	H160,
};

use crate::test_utils::builder::Contract;
use assert_matches::assert_matches;
use codec::{Decode, Encode};
use frame_support::{
	assert_err, assert_err_ignore_postinfo, assert_err_with_weight, assert_noop, assert_ok,
	derive_impl,
	pallet_prelude::EnsureOrigin,
	parameter_types,
	storage::child,
	traits::{
		fungible::{BalancedHold, Inspect, Mutate, MutateHold},
		tokens::Preservation,
		ConstU32, ConstU64, Contains, OnIdle, OnInitialize, StorageVersion,
	},
	weights::{constants::WEIGHT_REF_TIME_PER_SECOND, Weight, WeightMeter},
};
use frame_system::{EventRecord, Phase};
use pallet_revive_fixtures::{bench::dummy_unique, compile_module};
use pallet_revive_uapi::ReturnErrorCode as RuntimeReturnCode;
use sp_io::hashing::blake2_256;
use sp_keystore::{testing::MemoryKeystore, KeystoreExt};
use sp_runtime::{
	testing::H256,
	traits::{BlakeTwo256, Convert, IdentityLookup},
	AccountId32, BuildStorage, DispatchError, Perbill, TokenError,
};

type Block = frame_system::mocking::MockBlock<Test>;

frame_support::construct_runtime!(
	pub enum Test
	{
		System: frame_system,
		Balances: pallet_balances,
		Timestamp: pallet_timestamp,
		Utility: pallet_utility,
		Contracts: pallet_revive,
		Proxy: pallet_proxy,
		Dummy: pallet_dummy
	}
);

macro_rules! assert_return_code {
	( $x:expr , $y:expr $(,)? ) => {{
		assert_eq!(u32::from_le_bytes($x.data[..].try_into().unwrap()), $y as u32);
	}};
}

macro_rules! assert_refcount {
	( $code_hash:expr , $should:expr $(,)? ) => {{
		let is = crate::CodeInfoOf::<Test>::get($code_hash).map(|m| m.refcount()).unwrap();
		assert_eq!(is, $should);
	}};
}

pub mod test_utils {
	use super::{Contracts, DepositPerByte, DepositPerItem, Test};
	use crate::{
		address::AddressMapper, exec::AccountIdOf, BalanceOf, CodeInfo, CodeInfoOf, Config,
		ContractInfo, ContractInfoOf, PristineCode,
	};
	use codec::{Encode, MaxEncodedLen};
	use frame_support::traits::fungible::{InspectHold, Mutate};
	use sp_core::H160;

	pub fn place_contract(address: &AccountIdOf<Test>, code_hash: sp_core::H256) {
		set_balance(address, Contracts::min_balance() * 10);
		<CodeInfoOf<Test>>::insert(code_hash, CodeInfo::new(address.clone()));
		let address = <Test as Config>::AddressMapper::to_address(&address);
		let contract = <ContractInfo<Test>>::new(&address, 0, code_hash).unwrap();
		<ContractInfoOf<Test>>::insert(address, contract);
	}
	pub fn set_balance(who: &AccountIdOf<Test>, amount: u64) {
		let _ = <Test as Config>::Currency::set_balance(who, amount);
	}
	pub fn get_balance(who: &AccountIdOf<Test>) -> u64 {
		<Test as Config>::Currency::free_balance(who)
	}
	pub fn get_balance_on_hold(
		reason: &<Test as Config>::RuntimeHoldReason,
		who: &AccountIdOf<Test>,
	) -> u64 {
		<Test as Config>::Currency::balance_on_hold(reason.into(), who)
	}
	pub fn get_contract(addr: &H160) -> ContractInfo<Test> {
		get_contract_checked(addr).unwrap()
	}
	pub fn get_contract_checked(addr: &H160) -> Option<ContractInfo<Test>> {
		ContractInfoOf::<Test>::get(addr)
	}
	pub fn get_code_deposit(code_hash: &sp_core::H256) -> BalanceOf<Test> {
		crate::CodeInfoOf::<Test>::get(code_hash).unwrap().deposit()
	}
	pub fn contract_info_storage_deposit(addr: &H160) -> BalanceOf<Test> {
		let contract_info = self::get_contract(&addr);
		let info_size = contract_info.encoded_size() as u64;
		let info_deposit = DepositPerByte::get()
			.saturating_mul(info_size)
			.saturating_add(DepositPerItem::get());
		let immutable_size = contract_info.immutable_data_len() as u64;
		if immutable_size > 0 {
			let immutable_deposit = DepositPerByte::get()
				.saturating_mul(immutable_size)
				.saturating_add(DepositPerItem::get());
			info_deposit.saturating_add(immutable_deposit)
		} else {
			info_deposit
		}
	}
	pub fn expected_deposit(code_len: usize) -> u64 {
		// For code_info, the deposit for max_encoded_len is taken.
		let code_info_len = CodeInfo::<Test>::max_encoded_len() as u64;
		// Calculate deposit to be reserved.
		// We add 2 storage items: one for code, other for code_info
		DepositPerByte::get().saturating_mul(code_len as u64 + code_info_len)
			+ DepositPerItem::get().saturating_mul(2)
	}
	pub fn ensure_stored(code_hash: sp_core::H256) -> usize {
		// Assert that code_info is stored
		assert!(CodeInfoOf::<Test>::contains_key(&code_hash));
		// Assert that contract code is stored, and get its size.
		PristineCode::<Test>::try_get(&code_hash).unwrap().len()
	}
	pub fn u256_bytes(u: u64) -> [u8; 32] {
		let mut buffer = [0u8; 32];
		let bytes = u.to_le_bytes();
		buffer[..8].copy_from_slice(&bytes);
		buffer
	}
}

mod builder {
	use super::Test;
	use crate::{
		test_utils::{builder::*, ALICE},
		tests::RuntimeOrigin,
		Code,
	};
	use sp_core::{H160, H256};

	pub fn bare_instantiate(code: Code) -> BareInstantiateBuilder<Test> {
		BareInstantiateBuilder::<Test>::bare_instantiate(RuntimeOrigin::signed(ALICE), code)
	}

	pub fn bare_call(dest: H160) -> BareCallBuilder<Test> {
		BareCallBuilder::<Test>::bare_call(RuntimeOrigin::signed(ALICE), dest)
	}

	pub fn instantiate_with_code(code: Vec<u8>) -> InstantiateWithCodeBuilder<Test> {
		InstantiateWithCodeBuilder::<Test>::instantiate_with_code(
			RuntimeOrigin::signed(ALICE),
			code,
		)
	}

	pub fn instantiate(code_hash: H256) -> InstantiateBuilder<Test> {
		InstantiateBuilder::<Test>::instantiate(RuntimeOrigin::signed(ALICE), code_hash)
	}

	pub fn call(dest: H160) -> CallBuilder<Test> {
		CallBuilder::<Test>::call(RuntimeOrigin::signed(ALICE), dest)
	}
}

impl Test {
	pub fn set_unstable_interface(unstable_interface: bool) {
		UNSTABLE_INTERFACE.with(|v| *v.borrow_mut() = unstable_interface);
	}
}

parameter_types! {
	static TestExtensionTestValue: TestExtension = Default::default();
}

#[derive(Clone)]
pub struct TestExtension {
	enabled: bool,
	last_seen_buffer: Vec<u8>,
	last_seen_input_len: u32,
}

#[derive(Default)]
pub struct RevertingExtension;

#[derive(Default)]
pub struct DisabledExtension;

#[derive(Default)]
pub struct TempStorageExtension {
	storage: u32,
}

impl TestExtension {
	fn disable() {
		TestExtensionTestValue::mutate(|e| e.enabled = false)
	}

	fn last_seen_buffer() -> Vec<u8> {
		TestExtensionTestValue::get().last_seen_buffer.clone()
	}

	fn last_seen_input_len() -> u32 {
		TestExtensionTestValue::get().last_seen_input_len
	}
}

impl Default for TestExtension {
	fn default() -> Self {
		Self { enabled: true, last_seen_buffer: vec![], last_seen_input_len: 0 }
	}
}

impl ChainExtension<Test> for TestExtension {
	fn call<E, M>(&mut self, mut env: Environment<E, M>) -> ExtensionResult<RetVal>
	where
		E: Ext<T = Test>,
		M: ?Sized + Memory<E::T>,
	{
		let func_id = env.func_id();
		let id = env.ext_id() as u32 | func_id as u32;
		match func_id {
			0 => {
				let input = env.read(8)?;
				env.write(&input, false, None)?;
				TestExtensionTestValue::mutate(|e| e.last_seen_buffer = input);
				Ok(RetVal::Converging(id))
			},
			1 => {
				TestExtensionTestValue::mutate(|e| e.last_seen_input_len = env.in_len());
				Ok(RetVal::Converging(id))
			},
			2 => {
				let mut enc = &env.read(9)?[4..8];
				let weight = Weight::from_parts(
					u32::decode(&mut enc).map_err(|_| Error::<Test>::ContractTrapped)?.into(),
					0,
				);
				env.charge_weight(weight)?;
				Ok(RetVal::Converging(id))
			},
			3 => Ok(RetVal::Diverging { flags: ReturnFlags::REVERT, data: vec![42, 99] }),
			_ => {
				panic!("Passed unknown id to test chain extension: {}", func_id);
			},
		}
	}

	fn enabled() -> bool {
		TestExtensionTestValue::get().enabled
	}
}

impl RegisteredChainExtension<Test> for TestExtension {
	const ID: u16 = 0;
}

impl ChainExtension<Test> for RevertingExtension {
	fn call<E, M>(&mut self, _env: Environment<E, M>) -> ExtensionResult<RetVal>
	where
		E: Ext<T = Test>,
		M: ?Sized + Memory<E::T>,
	{
		Ok(RetVal::Diverging { flags: ReturnFlags::REVERT, data: vec![0x4B, 0x1D] })
	}

	fn enabled() -> bool {
		TestExtensionTestValue::get().enabled
	}
}

impl RegisteredChainExtension<Test> for RevertingExtension {
	const ID: u16 = 1;
}

impl ChainExtension<Test> for DisabledExtension {
	fn call<E, M>(&mut self, _env: Environment<E, M>) -> ExtensionResult<RetVal>
	where
		E: Ext<T = Test>,
		M: ?Sized + Memory<E::T>,
	{
		panic!("Disabled chain extensions are never called")
	}

	fn enabled() -> bool {
		false
	}
}

impl RegisteredChainExtension<Test> for DisabledExtension {
	const ID: u16 = 2;
}

impl ChainExtension<Test> for TempStorageExtension {
	fn call<E, M>(&mut self, env: Environment<E, M>) -> ExtensionResult<RetVal>
	where
		E: Ext<T = Test>,
		M: ?Sized + Memory<E::T>,
	{
		let func_id = env.func_id();
		match func_id {
			0 => self.storage = 42,
			1 => assert_eq!(self.storage, 42, "Storage is preserved inside the same call."),
			2 => {
				assert_eq!(self.storage, 0, "Storage is different for different calls.");
				self.storage = 99;
			},
			3 => assert_eq!(self.storage, 99, "Storage is preserved inside the same call."),
			_ => {
				panic!("Passed unknown id to test chain extension: {}", func_id);
			},
		}
		Ok(RetVal::Converging(0))
	}

	fn enabled() -> bool {
		TestExtensionTestValue::get().enabled
	}
}

impl RegisteredChainExtension<Test> for TempStorageExtension {
	const ID: u16 = 3;
}

parameter_types! {
	pub BlockWeights: frame_system::limits::BlockWeights =
		frame_system::limits::BlockWeights::simple_max(
			Weight::from_parts(2u64 * WEIGHT_REF_TIME_PER_SECOND, u64::MAX),
		);
	pub static ExistentialDeposit: u64 = 1;
}

#[derive_impl(frame_system::config_preludes::TestDefaultConfig)]
impl frame_system::Config for Test {
	type Block = Block;
	type AccountId = AccountId32;
	type Lookup = IdentityLookup<Self::AccountId>;
	type AccountData = pallet_balances::AccountData<u64>;
}

#[derive_impl(pallet_balances::config_preludes::TestDefaultConfig)]
impl pallet_balances::Config for Test {
	type ExistentialDeposit = ExistentialDeposit;
	type ReserveIdentifier = [u8; 8];
	type AccountStore = System;
}

#[derive_impl(pallet_timestamp::config_preludes::TestDefaultConfig)]
impl pallet_timestamp::Config for Test {}

impl pallet_utility::Config for Test {
	type RuntimeEvent = RuntimeEvent;
	type RuntimeCall = RuntimeCall;
	type PalletsOrigin = OriginCaller;
	type WeightInfo = ();
}

impl pallet_proxy::Config for Test {
	type RuntimeEvent = RuntimeEvent;
	type RuntimeCall = RuntimeCall;
	type Currency = Balances;
	type ProxyType = ();
	type ProxyDepositBase = ConstU64<1>;
	type ProxyDepositFactor = ConstU64<1>;
	type MaxProxies = ConstU32<32>;
	type WeightInfo = ();
	type MaxPending = ConstU32<32>;
	type CallHasher = BlakeTwo256;
	type AnnouncementDepositBase = ConstU64<1>;
	type AnnouncementDepositFactor = ConstU64<1>;
}

impl pallet_dummy::Config for Test {}

parameter_types! {
	pub static DepositPerByte: BalanceOf<Test> = 1;
	pub const DepositPerItem: BalanceOf<Test> = 2;
	pub static CodeHashLockupDepositPercent: Perbill = Perbill::from_percent(0);
	pub static ChainId: u64 = 384;
}

impl Convert<Weight, BalanceOf<Self>> for Test {
	fn convert(w: Weight) -> BalanceOf<Self> {
		w.ref_time()
	}
}

/// A filter whose filter function can be swapped at runtime.
pub struct TestFilter;

#[derive(Clone)]
pub struct Filters {
	filter: fn(&RuntimeCall) -> bool,
}

impl Default for Filters {
	fn default() -> Self {
		Filters { filter: (|_| true) }
	}
}

parameter_types! {
	static CallFilter: Filters = Default::default();
}

impl TestFilter {
	pub fn set_filter(filter: fn(&RuntimeCall) -> bool) {
		CallFilter::mutate(|fltr| fltr.filter = filter);
	}
}

impl Contains<RuntimeCall> for TestFilter {
	fn contains(call: &RuntimeCall) -> bool {
		(CallFilter::get().filter)(call)
	}
}

parameter_types! {
	pub static UploadAccount: Option<<Test as frame_system::Config>::AccountId> = None;
	pub static InstantiateAccount: Option<<Test as frame_system::Config>::AccountId> = None;
}

pub struct EnsureAccount<T, A>(core::marker::PhantomData<(T, A)>);
impl<T: Config, A: sp_core::Get<Option<crate::AccountIdOf<T>>>>
	EnsureOrigin<<T as frame_system::Config>::RuntimeOrigin> for EnsureAccount<T, A>
where
	<T as frame_system::Config>::AccountId: From<AccountId32>,
{
	type Success = T::AccountId;

	fn try_origin(o: T::RuntimeOrigin) -> Result<Self::Success, T::RuntimeOrigin> {
		let who = <frame_system::EnsureSigned<_> as EnsureOrigin<_>>::try_origin(o.clone())?;
		if matches!(A::get(), Some(a) if who != a) {
			return Err(o);
		}

		Ok(who)
	}

	#[cfg(feature = "runtime-benchmarks")]
	fn try_successful_origin() -> Result<T::RuntimeOrigin, ()> {
		Err(())
	}
}
parameter_types! {
	pub static UnstableInterface: bool = true;
}

#[derive_impl(crate::config_preludes::TestDefaultConfig)]
impl Config for Test {
	type Time = Timestamp;
	type Currency = Balances;
	type CallFilter = TestFilter;
	type ChainExtension =
		(TestExtension, DisabledExtension, RevertingExtension, TempStorageExtension);
	type DepositPerByte = DepositPerByte;
	type DepositPerItem = DepositPerItem;
	type AddressMapper = DefaultAddressMapper;
	type UnsafeUnstableInterface = UnstableInterface;
	type UploadOrigin = EnsureAccount<Self, UploadAccount>;
	type InstantiateOrigin = EnsureAccount<Self, InstantiateAccount>;
	type CodeHashLockupDepositPercent = CodeHashLockupDepositPercent;
	type Debug = TestDebug;
	type ChainId = ChainId;
}

pub struct ExtBuilder {
	existential_deposit: u64,
	storage_version: Option<StorageVersion>,
	code_hashes: Vec<sp_core::H256>,
}

impl Default for ExtBuilder {
	fn default() -> Self {
		Self {
			existential_deposit: ExistentialDeposit::get(),
			storage_version: None,
			code_hashes: vec![],
		}
	}
}

impl ExtBuilder {
	pub fn existential_deposit(mut self, existential_deposit: u64) -> Self {
		self.existential_deposit = existential_deposit;
		self
	}
	pub fn with_code_hashes(mut self, code_hashes: Vec<sp_core::H256>) -> Self {
		self.code_hashes = code_hashes;
		self
	}
	pub fn set_associated_consts(&self) {
		EXISTENTIAL_DEPOSIT.with(|v| *v.borrow_mut() = self.existential_deposit);
	}
	pub fn build(self) -> sp_io::TestExternalities {
		sp_tracing::try_init_simple();
		self.set_associated_consts();
		let mut t = frame_system::GenesisConfig::<Test>::default().build_storage().unwrap();
		pallet_balances::GenesisConfig::<Test> { balances: vec![] }
			.assimilate_storage(&mut t)
			.unwrap();
		let mut ext = sp_io::TestExternalities::new(t);
		ext.register_extension(KeystoreExt::new(MemoryKeystore::new()));
		ext.execute_with(|| {
			use frame_support::traits::OnGenesis;

			Pallet::<Test>::on_genesis();
			if let Some(storage_version) = self.storage_version {
				storage_version.put::<Pallet<Test>>();
			}
			System::set_block_number(1)
		});
		ext.execute_with(|| {
			for code_hash in self.code_hashes {
				CodeInfoOf::<Test>::insert(code_hash, crate::CodeInfo::new(ALICE));
			}
		});
		ext
	}
}

fn initialize_block(number: u64) {
	System::reset_events();
	System::initialize(&number, &[0u8; 32].into(), &Default::default());
}

struct ExtensionInput<'a> {
	extension_id: u16,
	func_id: u16,
	extra: &'a [u8],
}

impl<'a> ExtensionInput<'a> {
	fn to_vec(&self) -> Vec<u8> {
		((self.extension_id as u32) << 16 | (self.func_id as u32))
			.to_le_bytes()
			.iter()
			.chain(self.extra)
			.cloned()
			.collect()
	}
}

impl<'a> From<ExtensionInput<'a>> for Vec<u8> {
	fn from(input: ExtensionInput) -> Vec<u8> {
		input.to_vec()
	}
}

impl Default for Origin<Test> {
	fn default() -> Self {
		Self::Signed(ALICE)
	}
}

/// We can only run the tests if we have a riscv toolchain installed
#[cfg(feature = "riscv")]
mod run_tests {
	use super::*;
	use pretty_assertions::{assert_eq, assert_ne};
	use sp_core::U256;

	#[test]
	fn calling_plain_account_is_balance_transfer() {
		ExtBuilder::default().build().execute_with(|| {
			let _ = <Test as Config>::Currency::set_balance(&ALICE, 100_000_000);
			assert!(!<ContractInfoOf<Test>>::contains_key(BOB_ADDR));
			assert_eq!(test_utils::get_balance(&BOB_CONTRACT_ID), 0);
			let result = builder::bare_call(BOB_ADDR).value(42).build_and_unwrap_result();
			assert_eq!(test_utils::get_balance(&BOB_CONTRACT_ID), 42);
			assert_eq!(result, Default::default());
		});
	}

	#[test]
	fn instantiate_and_call_and_deposit_event() {
		let (wasm, code_hash) = compile_module("event_and_return_on_deploy").unwrap();

		ExtBuilder::default().existential_deposit(1).build().execute_with(|| {
			let _ = <Test as Config>::Currency::set_balance(&ALICE, 1_000_000);
			let min_balance = Contracts::min_balance();
			let value = 100;

			// We determine the storage deposit limit after uploading because it depends on ALICEs
			// free balance which is changed by uploading a module.
			assert_ok!(Contracts::upload_code(
				RuntimeOrigin::signed(ALICE),
				wasm,
				deposit_limit::<Test>(),
			));

			// Drop previous events
			initialize_block(2);

			// Check at the end to get hash on error easily
			let Contract { addr, account_id } =
				builder::bare_instantiate(Code::Existing(code_hash))
					.value(value)
					.build_and_unwrap_contract();
			assert!(ContractInfoOf::<Test>::contains_key(&addr));

			assert_eq!(
				System::events(),
				vec![
					EventRecord {
						phase: Phase::Initialization,
						event: RuntimeEvent::System(frame_system::Event::NewAccount {
							account: account_id.clone()
						}),
						topics: vec![],
					},
					EventRecord {
						phase: Phase::Initialization,
						event: RuntimeEvent::Balances(pallet_balances::Event::Endowed {
							account: account_id.clone(),
							free_balance: min_balance,
						}),
						topics: vec![],
					},
					EventRecord {
						phase: Phase::Initialization,
						event: RuntimeEvent::Balances(pallet_balances::Event::Transfer {
							from: ALICE,
							to: account_id.clone(),
							amount: min_balance,
						}),
						topics: vec![],
					},
					EventRecord {
						phase: Phase::Initialization,
						event: RuntimeEvent::Balances(pallet_balances::Event::Transfer {
							from: ALICE,
							to: account_id.clone(),
							amount: value,
						}),
						topics: vec![],
					},
					EventRecord {
						phase: Phase::Initialization,
						event: RuntimeEvent::Contracts(crate::Event::ContractEmitted {
							contract: addr,
							data: vec![1, 2, 3, 4],
							topics: vec![H256::repeat_byte(42)],
						}),
						topics: vec![],
					},
					EventRecord {
						phase: Phase::Initialization,
						event: RuntimeEvent::Contracts(crate::Event::Instantiated {
							deployer: ALICE_ADDR,
							contract: addr
						}),
						topics: vec![],
					},
					EventRecord {
						phase: Phase::Initialization,
						event: RuntimeEvent::Contracts(
							pallet_revive::Event::StorageDepositTransferredAndHeld {
								from: ALICE_ADDR,
								to: addr,
								amount: test_utils::contract_info_storage_deposit(&addr),
							}
						),
						topics: vec![],
					},
				]
			);
		});
	}

	#[test]
	fn create1_address_from_extrinsic() {
		let (wasm, code_hash) = compile_module("dummy").unwrap();

		ExtBuilder::default().existential_deposit(1).build().execute_with(|| {
			let _ = <Test as Config>::Currency::set_balance(&ALICE, 1_000_000);

			assert_ok!(Contracts::upload_code(
				RuntimeOrigin::signed(ALICE),
				wasm.clone(),
				deposit_limit::<Test>(),
			));

			assert_eq!(System::account_nonce(&ALICE), 0);

			for nonce in 0..3 {
				let Contract { addr, .. } = builder::bare_instantiate(Code::Existing(code_hash))
					.salt(None)
					.build_and_unwrap_contract();
				assert!(ContractInfoOf::<Test>::contains_key(&addr));
				assert_eq!(
					addr,
					create1(&<Test as Config>::AddressMapper::to_address(&ALICE), nonce)
				);
			}
			assert_eq!(System::account_nonce(&ALICE), 3);

			for nonce in 3..6 {
				let Contract { addr, .. } = builder::bare_instantiate(Code::Upload(wasm.clone()))
					.salt(None)
					.build_and_unwrap_contract();
				assert!(ContractInfoOf::<Test>::contains_key(&addr));
				assert_eq!(
					addr,
					create1(&<Test as Config>::AddressMapper::to_address(&ALICE), nonce)
				);
			}
			assert_eq!(System::account_nonce(&ALICE), 6);
		});
	}

	#[test]
	fn deposit_event_max_value_limit() {
		let (wasm, _code_hash) = compile_module("event_size").unwrap();

		ExtBuilder::default().existential_deposit(50).build().execute_with(|| {
			// Create
			let _ = <Test as Config>::Currency::set_balance(&ALICE, 1_000_000);
			let Contract { addr, .. } = builder::bare_instantiate(Code::Upload(wasm))
				.value(30_000)
				.build_and_unwrap_contract();

			// Call contract with allowed storage value.
			assert_ok!(builder::call(addr)
				.gas_limit(GAS_LIMIT.set_ref_time(GAS_LIMIT.ref_time() * 2)) // we are copying a huge buffer,
				.data(limits::PAYLOAD_BYTES.encode())
				.build());

			// Call contract with too large a storage value.
			assert_err_ignore_postinfo!(
				builder::call(addr).data((limits::PAYLOAD_BYTES + 1).encode()).build(),
				Error::<Test>::ValueTooLarge,
			);
		});
	}

	// Fail out of fuel (ref_time weight) in the engine.
	#[test]
	fn run_out_of_fuel_engine() {
		let (wasm, _code_hash) = compile_module("run_out_of_gas").unwrap();
		ExtBuilder::default().existential_deposit(50).build().execute_with(|| {
			let min_balance = Contracts::min_balance();
			let _ = <Test as Config>::Currency::set_balance(&ALICE, 1_000_000);

			let Contract { addr, .. } = builder::bare_instantiate(Code::Upload(wasm))
				.value(100 * min_balance)
				.build_and_unwrap_contract();

			// Call the contract with a fixed gas limit. It must run out of gas because it just
			// loops forever.
			assert_err_ignore_postinfo!(
				builder::call(addr)
					.gas_limit(Weight::from_parts(10_000_000_000, u64::MAX))
					.build(),
				Error::<Test>::OutOfGas,
			);
		});
	}

	// Fail out of fuel (ref_time weight) in the host.
	#[test]
	fn run_out_of_fuel_host() {
		let (code, _hash) = compile_module("chain_extension").unwrap();
		ExtBuilder::default().existential_deposit(50).build().execute_with(|| {
			let min_balance = Contracts::min_balance();
			let _ = <Test as Config>::Currency::set_balance(&ALICE, 1000 * min_balance);

			let Contract { addr, .. } = builder::bare_instantiate(Code::Upload(code))
				.value(min_balance * 100)
				.build_and_unwrap_contract();

			let gas_limit = Weight::from_parts(u32::MAX as u64, GAS_LIMIT.proof_size());

			// Use chain extension to charge more ref_time than it is available.
			let result = builder::bare_call(addr)
				.gas_limit(gas_limit)
				.data(
					ExtensionInput { extension_id: 0, func_id: 2, extra: &u32::MAX.encode() }
						.into(),
				)
				.build()
				.result;
			assert_err!(result, <Error<Test>>::OutOfGas);
		});
	}

	#[test]
	fn gas_syncs_work() {
		let (code, _code_hash) = compile_module("caller_is_origin_n").unwrap();
		ExtBuilder::default().existential_deposit(200).build().execute_with(|| {
			let _ = <Test as Config>::Currency::set_balance(&ALICE, 1_000_000);
			let contract =
				builder::bare_instantiate(Code::Upload(code)).build_and_unwrap_contract();

			let result = builder::bare_call(contract.addr).data(0u32.encode()).build();
			assert_ok!(result.result);
			let engine_consumed_noop = result.gas_consumed.ref_time();

			let result = builder::bare_call(contract.addr).data(1u32.encode()).build();
			assert_ok!(result.result);
			let gas_consumed_once = result.gas_consumed.ref_time();
			let host_consumed_once =
				<Test as Config>::WeightInfo::seal_caller_is_origin().ref_time();
			let engine_consumed_once =
				gas_consumed_once - host_consumed_once - engine_consumed_noop;

			let result = builder::bare_call(contract.addr).data(2u32.encode()).build();
			assert_ok!(result.result);
			let gas_consumed_twice = result.gas_consumed.ref_time();
			let host_consumed_twice = host_consumed_once * 2;
			let engine_consumed_twice =
				gas_consumed_twice - host_consumed_twice - engine_consumed_noop;

			// Second contract just repeats first contract's instructions twice.
			// If runtime syncs gas with the engine properly, this should pass.
			assert_eq!(engine_consumed_twice, engine_consumed_once * 2);
		});
	}

	/// Check that contracts with the same account id have different trie ids.
	/// Check the `Nonce` storage item for more information.
	#[test]
	fn instantiate_unique_trie_id() {
		let (wasm, code_hash) = compile_module("self_destruct").unwrap();

		ExtBuilder::default().existential_deposit(500).build().execute_with(|| {
			let _ = <Test as Config>::Currency::set_balance(&ALICE, 1_000_000);
			Contracts::upload_code(RuntimeOrigin::signed(ALICE), wasm, deposit_limit::<Test>())
				.unwrap();

			// Instantiate the contract and store its trie id for later comparison.
			let Contract { addr, .. } =
				builder::bare_instantiate(Code::Existing(code_hash)).build_and_unwrap_contract();
			let trie_id = get_contract(&addr).trie_id;

			// Try to instantiate it again without termination should yield an error.
			assert_err_ignore_postinfo!(
				builder::instantiate(code_hash).build(),
				<Error<Test>>::DuplicateContract,
			);

			// Terminate the contract.
			assert_ok!(builder::call(addr).build());

			// Re-Instantiate after termination.
			assert_ok!(builder::instantiate(code_hash).build());

			// Trie ids shouldn't match or we might have a collision
			assert_ne!(trie_id, get_contract(&addr).trie_id);
		});
	}

	#[test]
	fn storage_work() {
		let (code, _code_hash) = compile_module("storage").unwrap();

		ExtBuilder::default().build().execute_with(|| {
			let _ = <Test as Config>::Currency::set_balance(&ALICE, 1_000_000);
			let min_balance = Contracts::min_balance();
			let Contract { addr, .. } = builder::bare_instantiate(Code::Upload(code))
				.value(min_balance * 100)
				.build_and_unwrap_contract();

			builder::bare_call(addr).build_and_unwrap_result();
		});
	}

	#[test]
	fn storage_max_value_limit() {
		let (wasm, _code_hash) = compile_module("storage_size").unwrap();

		ExtBuilder::default().existential_deposit(50).build().execute_with(|| {
			// Create
			let _ = <Test as Config>::Currency::set_balance(&ALICE, 1_000_000);
			let Contract { addr, .. } = builder::bare_instantiate(Code::Upload(wasm))
				.value(30_000)
				.build_and_unwrap_contract();
			get_contract(&addr);

			// Call contract with allowed storage value.
			assert_ok!(builder::call(addr)
				.gas_limit(GAS_LIMIT.set_ref_time(GAS_LIMIT.ref_time() * 2)) // we are copying a huge buffer
				.data(limits::PAYLOAD_BYTES.encode())
				.build());

			// Call contract with too large a storage value.
			assert_err_ignore_postinfo!(
				builder::call(addr).data((limits::PAYLOAD_BYTES + 1).encode()).build(),
				Error::<Test>::ValueTooLarge,
			);
		});
	}

	#[test]
	fn transient_storage_work() {
		let (code, _code_hash) = compile_module("transient_storage").unwrap();

		ExtBuilder::default().build().execute_with(|| {
			let _ = <Test as Config>::Currency::set_balance(&ALICE, 1_000_000);
			let min_balance = Contracts::min_balance();
			let Contract { addr, .. } = builder::bare_instantiate(Code::Upload(code))
				.value(min_balance * 100)
				.build_and_unwrap_contract();

			builder::bare_call(addr).build_and_unwrap_result();
		});
	}

	#[test]
	fn transient_storage_limit_in_call() {
		let (wasm_caller, _code_hash_caller) =
			compile_module("create_transient_storage_and_call").unwrap();
		let (wasm_callee, _code_hash_callee) = compile_module("set_transient_storage").unwrap();
		ExtBuilder::default().build().execute_with(|| {
			let _ = <Test as Config>::Currency::set_balance(&ALICE, 1_000_000);

			// Create both contracts: Constructors do nothing.
			let Contract { addr: addr_caller, .. } =
				builder::bare_instantiate(Code::Upload(wasm_caller)).build_and_unwrap_contract();
			let Contract { addr: addr_callee, .. } =
				builder::bare_instantiate(Code::Upload(wasm_callee)).build_and_unwrap_contract();

			// Call contracts with storage values within the limit.
			// Caller and Callee contracts each set a transient storage value of size 100.
			assert_ok!(builder::call(addr_caller)
				.data((100u32, 100u32, &addr_callee).encode())
				.build(),);

			// Call a contract with a storage value that is too large.
			// Limit exceeded in the caller contract.
			assert_err_ignore_postinfo!(
				builder::call(addr_caller)
					.data((4u32 * 1024u32, 200u32, &addr_callee).encode())
					.build(),
				<Error<Test>>::OutOfTransientStorage,
			);

			// Call a contract with a storage value that is too large.
			// Limit exceeded in the callee contract.
			assert_err_ignore_postinfo!(
				builder::call(addr_caller)
					.data((50u32, 4 * 1024u32, &addr_callee).encode())
					.build(),
				<Error<Test>>::ContractTrapped
			);
		});
	}

	#[test]
	fn deploy_and_call_other_contract() {
		let (caller_wasm, _caller_code_hash) = compile_module("caller_contract").unwrap();
		let (callee_wasm, callee_code_hash) = compile_module("return_with_data").unwrap();

		ExtBuilder::default().existential_deposit(1).build().execute_with(|| {
			let min_balance = Contracts::min_balance();

			// Create
			let _ = <Test as Config>::Currency::set_balance(&ALICE, 1_000_000);
			let Contract { addr: caller_addr, account_id: caller_account } =
				builder::bare_instantiate(Code::Upload(caller_wasm))
					.value(100_000)
					.build_and_unwrap_contract();

			let callee_addr = create2(
				&caller_addr,
				&callee_wasm,
				&[0, 1, 34, 51, 68, 85, 102, 119], // hard coded in wasm
				&[0u8; 32],
			);
			let callee_account = <Test as Config>::AddressMapper::to_account_id(&callee_addr);

			Contracts::upload_code(
				RuntimeOrigin::signed(ALICE),
				callee_wasm,
				deposit_limit::<Test>(),
			)
			.unwrap();

			// Drop previous events
			initialize_block(2);

			// Call BOB contract, which attempts to instantiate and call the callee contract and
			// makes various assertions on the results from those calls.
			assert_ok!(builder::call(caller_addr).data(callee_code_hash.as_ref().to_vec()).build());

			assert_eq!(
				System::events(),
				vec![
					EventRecord {
						phase: Phase::Initialization,
						event: RuntimeEvent::System(frame_system::Event::NewAccount {
							account: callee_account.clone()
						}),
						topics: vec![],
					},
					EventRecord {
						phase: Phase::Initialization,
						event: RuntimeEvent::Balances(pallet_balances::Event::Endowed {
							account: callee_account.clone(),
							free_balance: min_balance,
						}),
						topics: vec![],
					},
					EventRecord {
						phase: Phase::Initialization,
						event: RuntimeEvent::Balances(pallet_balances::Event::Transfer {
							from: ALICE,
							to: callee_account.clone(),
							amount: min_balance,
						}),
						topics: vec![],
					},
					EventRecord {
						phase: Phase::Initialization,
						event: RuntimeEvent::Balances(pallet_balances::Event::Transfer {
							from: caller_account.clone(),
							to: callee_account.clone(),
							amount: 32768 // hardcoded in wasm
						}),
						topics: vec![],
					},
					EventRecord {
						phase: Phase::Initialization,
						event: RuntimeEvent::Contracts(crate::Event::Instantiated {
							deployer: caller_addr,
							contract: callee_addr,
						}),
						topics: vec![],
					},
					EventRecord {
						phase: Phase::Initialization,
						event: RuntimeEvent::Balances(pallet_balances::Event::Transfer {
							from: caller_account.clone(),
							to: callee_account.clone(),
							amount: 32768,
						}),
						topics: vec![],
					},
					EventRecord {
						phase: Phase::Initialization,
						event: RuntimeEvent::Contracts(crate::Event::Called {
							caller: Origin::from_account_id(caller_account.clone()),
							contract: callee_addr,
						}),
						topics: vec![],
					},
					EventRecord {
						phase: Phase::Initialization,
						event: RuntimeEvent::Contracts(crate::Event::Called {
							caller: Origin::from_account_id(ALICE),
							contract: caller_addr,
						}),
						topics: vec![],
					},
					EventRecord {
						phase: Phase::Initialization,
						event: RuntimeEvent::Contracts(
							pallet_revive::Event::StorageDepositTransferredAndHeld {
								from: ALICE_ADDR,
								to: callee_addr,
								amount: test_utils::contract_info_storage_deposit(&callee_addr),
							}
						),
						topics: vec![],
					},
				]
			);
		});
	}

	#[test]
	fn delegate_call() {
		let (caller_wasm, _caller_code_hash) = compile_module("delegate_call").unwrap();
		let (callee_wasm, callee_code_hash) = compile_module("delegate_call_lib").unwrap();

		ExtBuilder::default().existential_deposit(500).build().execute_with(|| {
			let _ = <Test as Config>::Currency::set_balance(&ALICE, 1_000_000);

			// Instantiate the 'caller'
			let Contract { addr: caller_addr, .. } =
				builder::bare_instantiate(Code::Upload(caller_wasm))
					.value(300_000)
					.build_and_unwrap_contract();
			// Only upload 'callee' code
			assert_ok!(Contracts::upload_code(RuntimeOrigin::signed(ALICE), callee_wasm, 100_000,));

			assert_ok!(builder::call(caller_addr)
				.value(1337)
				.data(callee_code_hash.as_ref().to_vec())
				.build());
		});
	}

	#[test]
	fn transfer_expendable_cannot_kill_account() {
		let (wasm, _code_hash) = compile_module("dummy").unwrap();
		ExtBuilder::default().existential_deposit(200).build().execute_with(|| {
			let _ = <Test as Config>::Currency::set_balance(&ALICE, 1_000_000);

			// Instantiate the BOB contract.
			let Contract { addr, .. } = builder::bare_instantiate(Code::Upload(wasm))
				.value(1_000)
				.build_and_unwrap_contract();

			// Check that the BOB contract has been instantiated.
			get_contract(&addr);

			let account = <Test as Config>::AddressMapper::to_account_id(&addr);
			let total_balance = <Test as Config>::Currency::total_balance(&account);

			assert_eq!(
				test_utils::get_balance_on_hold(
					&HoldReason::StorageDepositReserve.into(),
					&account
				),
				test_utils::contract_info_storage_deposit(&addr)
			);

			// Some ot the total balance is held, so it can't be transferred.
			assert_err!(
				<<Test as Config>::Currency as Mutate<AccountId32>>::transfer(
					&account,
					&ALICE,
					total_balance,
					Preservation::Expendable,
				),
				TokenError::FundsUnavailable,
			);

			assert_eq!(<Test as Config>::Currency::total_balance(&account), total_balance);
		});
	}

	#[test]
	fn cannot_self_destruct_through_draining() {
		let (wasm, _code_hash) = compile_module("drain").unwrap();
		ExtBuilder::default().existential_deposit(200).build().execute_with(|| {
			let _ = <Test as Config>::Currency::set_balance(&ALICE, 1_000_000);
			let value = 1_000;
			let min_balance = Contracts::min_balance();

			// Instantiate the BOB contract.
			let Contract { addr, .. } = builder::bare_instantiate(Code::Upload(wasm))
				.value(value)
				.build_and_unwrap_contract();
			let account = <Test as Config>::AddressMapper::to_account_id(&addr);

			// Check that the BOB contract has been instantiated.
			get_contract(&addr);

			// Call BOB which makes it send all funds to the zero address
			// The contract code asserts that the transfer fails with the correct error code
			assert_ok!(builder::call(addr).build());

			// Make sure the account wasn't remove by sending all free balance away.
			assert_eq!(
				<Test as Config>::Currency::total_balance(&account),
				value + test_utils::contract_info_storage_deposit(&addr) + min_balance,
			);
		});
	}

	#[test]
	fn cannot_self_destruct_through_storage_refund_after_price_change() {
		let (wasm, _code_hash) = compile_module("store_call").unwrap();
		ExtBuilder::default().existential_deposit(200).build().execute_with(|| {
			let _ = <Test as Config>::Currency::set_balance(&ALICE, 1_000_000);
			let min_balance = Contracts::min_balance();

			// Instantiate the BOB contract.
			let contract =
				builder::bare_instantiate(Code::Upload(wasm)).build_and_unwrap_contract();
			let info_deposit = test_utils::contract_info_storage_deposit(&contract.addr);

			// Check that the contract has been instantiated and has the minimum balance
			assert_eq!(get_contract(&contract.addr).total_deposit(), info_deposit);
			assert_eq!(get_contract(&contract.addr).extra_deposit(), 0);
			assert_eq!(
				<Test as Config>::Currency::total_balance(&contract.account_id),
				info_deposit + min_balance
			);

			// Create 100 bytes of storage with a price of per byte and a single storage item of
			// price 2
			assert_ok!(builder::call(contract.addr).data(100u32.to_le_bytes().to_vec()).build());
			assert_eq!(get_contract(&contract.addr).total_deposit(), info_deposit + 102);

			// Increase the byte price and trigger a refund. This should not have any influence
			// because the removal is pro rata and exactly those 100 bytes should have been
			// removed.
			DEPOSIT_PER_BYTE.with(|c| *c.borrow_mut() = 500);
			assert_ok!(builder::call(contract.addr).data(0u32.to_le_bytes().to_vec()).build());

			// Make sure the account wasn't removed by the refund
			assert_eq!(
				<Test as Config>::Currency::total_balance(&contract.account_id),
				get_contract(&contract.addr).total_deposit() + min_balance,
			);
			assert_eq!(get_contract(&contract.addr).extra_deposit(), 2);
		});
	}

	#[test]
	fn cannot_self_destruct_while_live() {
		let (wasm, _code_hash) = compile_module("self_destruct").unwrap();
		ExtBuilder::default().existential_deposit(50).build().execute_with(|| {
			let _ = <Test as Config>::Currency::set_balance(&ALICE, 1_000_000);

			// Instantiate the BOB contract.
			let Contract { addr, .. } = builder::bare_instantiate(Code::Upload(wasm))
				.value(100_000)
				.build_and_unwrap_contract();

			// Check that the BOB contract has been instantiated.
			get_contract(&addr);

			// Call BOB with input data, forcing it make a recursive call to itself to
			// self-destruct, resulting in a trap.
			assert_err_ignore_postinfo!(
				builder::call(addr).data(vec![0]).build(),
				Error::<Test>::ContractTrapped,
			);

			// Check that BOB is still there.
			get_contract(&addr);
		});
	}

	#[test]
	fn self_destruct_works() {
		let (wasm, code_hash) = compile_module("self_destruct").unwrap();
		ExtBuilder::default().existential_deposit(1_000).build().execute_with(|| {
			let _ = <Test as Config>::Currency::set_balance(&ALICE, 1_000_000);
			let _ = <Test as Config>::Currency::set_balance(&ETH_DJANGO, 1_000_000);
			let min_balance = Contracts::min_balance();

			// Instantiate the BOB contract.
			let contract = builder::bare_instantiate(Code::Upload(wasm))
				.value(100_000)
				.build_and_unwrap_contract();

			// Check that the BOB contract has been instantiated.
			let _ = get_contract(&contract.addr);

			let info_deposit = test_utils::contract_info_storage_deposit(&contract.addr);

			// Drop all previous events
			initialize_block(2);

			// Call BOB without input data which triggers termination.
			assert_matches!(builder::call(contract.addr).build(), Ok(_));

			// Check that code is still there but refcount dropped to zero.
			assert_refcount!(&code_hash, 0);

			// Check that account is gone
			assert!(get_contract_checked(&contract.addr).is_none());
			assert_eq!(<Test as Config>::Currency::total_balance(&contract.account_id), 0);

			// Check that the beneficiary (django) got remaining balance.
			assert_eq!(
				<Test as Config>::Currency::free_balance(ETH_DJANGO),
				1_000_000 + 100_000 + min_balance
			);

			// Check that the Alice is missing Django's benefit. Within ALICE's total balance
			// there's also the code upload deposit held.
			assert_eq!(
				<Test as Config>::Currency::total_balance(&ALICE),
				1_000_000 - (100_000 + min_balance)
			);

			pretty_assertions::assert_eq!(
				System::events(),
				vec![
					EventRecord {
						phase: Phase::Initialization,
						event: RuntimeEvent::Contracts(crate::Event::Terminated {
							contract: contract.addr,
							beneficiary: DJANGO_ADDR,
						}),
						topics: vec![],
					},
					EventRecord {
						phase: Phase::Initialization,
						event: RuntimeEvent::Contracts(crate::Event::Called {
							caller: Origin::from_account_id(ALICE),
							contract: contract.addr,
						}),
						topics: vec![],
					},
					EventRecord {
						phase: Phase::Initialization,
						event: RuntimeEvent::Contracts(
							pallet_revive::Event::StorageDepositTransferredAndReleased {
								from: contract.addr,
								to: ALICE_ADDR,
								amount: info_deposit,
							}
						),
						topics: vec![],
					},
					EventRecord {
						phase: Phase::Initialization,
						event: RuntimeEvent::System(frame_system::Event::KilledAccount {
							account: contract.account_id.clone()
						}),
						topics: vec![],
					},
					EventRecord {
						phase: Phase::Initialization,
						event: RuntimeEvent::Balances(pallet_balances::Event::Transfer {
							from: contract.account_id.clone(),
							to: ETH_DJANGO,
							amount: 100_000 + min_balance,
						}),
						topics: vec![],
					},
				],
			);
		});
	}

	// This tests that one contract cannot prevent another from self-destructing by sending it
	// additional funds after it has been drained.
	#[test]
	fn destroy_contract_and_transfer_funds() {
		let (callee_wasm, callee_code_hash) = compile_module("self_destruct").unwrap();
		let (caller_wasm, _caller_code_hash) = compile_module("destroy_and_transfer").unwrap();

		ExtBuilder::default().existential_deposit(50).build().execute_with(|| {
			// Create code hash for bob to instantiate
			let _ = <Test as Config>::Currency::set_balance(&ALICE, 1_000_000);
			Contracts::upload_code(
				RuntimeOrigin::signed(ALICE),
				callee_wasm.clone(),
				deposit_limit::<Test>(),
			)
			.unwrap();

			// This deploys the BOB contract, which in turn deploys the CHARLIE contract during
			// construction.
			let Contract { addr: addr_bob, .. } =
				builder::bare_instantiate(Code::Upload(caller_wasm))
					.value(200_000)
					.data(callee_code_hash.as_ref().to_vec())
					.build_and_unwrap_contract();

			// Check that the CHARLIE contract has been instantiated.
			let salt = [47; 32]; // hard coded in fixture.
			let addr_charlie = create2(&addr_bob, &callee_wasm, &[], &salt);
			get_contract(&addr_charlie);

			// Call BOB, which calls CHARLIE, forcing CHARLIE to self-destruct.
			assert_ok!(builder::call(addr_bob).data(addr_charlie.encode()).build());

			// Check that CHARLIE has moved on to the great beyond (ie. died).
			assert!(get_contract_checked(&addr_charlie).is_none());
		});
	}

	#[test]
	fn cannot_self_destruct_in_constructor() {
		let (wasm, _) = compile_module("self_destructing_constructor").unwrap();
		ExtBuilder::default().existential_deposit(50).build().execute_with(|| {
			let _ = <Test as Config>::Currency::set_balance(&ALICE, 1_000_000);

			// Fail to instantiate the BOB because the constructor calls seal_terminate.
			assert_err_ignore_postinfo!(
				builder::instantiate_with_code(wasm).value(100_000).build(),
				Error::<Test>::TerminatedInConstructor,
			);
		});
	}

	#[test]
	fn crypto_hashes() {
		let (wasm, _code_hash) = compile_module("crypto_hashes").unwrap();

		ExtBuilder::default().existential_deposit(50).build().execute_with(|| {
			let _ = <Test as Config>::Currency::set_balance(&ALICE, 1_000_000);

			// Instantiate the CRYPTO_HASHES contract.
			let Contract { addr, .. } = builder::bare_instantiate(Code::Upload(wasm))
				.value(100_000)
				.build_and_unwrap_contract();
			// Perform the call.
			let input = b"_DEAD_BEEF";
			use sp_io::hashing::*;
			// Wraps a hash function into a more dynamic form usable for testing.
			macro_rules! dyn_hash_fn {
				($name:ident) => {
					Box::new(|input| $name(input).as_ref().to_vec().into_boxed_slice())
				};
			}
			// All hash functions and their associated output byte lengths.
			let test_cases: &[(Box<dyn Fn(&[u8]) -> Box<[u8]>>, usize)] = &[
				(dyn_hash_fn!(sha2_256), 32),
				(dyn_hash_fn!(keccak_256), 32),
				(dyn_hash_fn!(blake2_256), 32),
				(dyn_hash_fn!(blake2_128), 16),
			];
			// Test the given hash functions for the input: "_DEAD_BEEF"
			for (n, (hash_fn, expected_size)) in test_cases.iter().enumerate() {
				// We offset data in the contract tables by 1.
				let mut params = vec![(n + 1) as u8];
				params.extend_from_slice(input);
				let result = builder::bare_call(addr).data(params).build_and_unwrap_result();
				assert!(!result.did_revert());
				let expected = hash_fn(input.as_ref());
				assert_eq!(&result.data[..*expected_size], &*expected);
			}
		})
	}

	#[test]
	fn transfer_return_code() {
		let (wasm, _code_hash) = compile_module("transfer_return_code").unwrap();
		ExtBuilder::default().existential_deposit(50).build().execute_with(|| {
			let min_balance = Contracts::min_balance();
			let _ = <Test as Config>::Currency::set_balance(&ALICE, 1000 * min_balance);

			let contract = builder::bare_instantiate(Code::Upload(wasm))
				.value(min_balance * 100)
				.build_and_unwrap_contract();

			// Contract has only the minimal balance so any transfer will fail.
			<Test as Config>::Currency::set_balance(&contract.account_id, min_balance);
			let result = builder::bare_call(contract.addr).build_and_unwrap_result();
			assert_return_code!(result, RuntimeReturnCode::TransferFailed);
		});
	}

	#[test]
	fn call_return_code() {
		use test_utils::u256_bytes;

		let (caller_code, _caller_hash) = compile_module("call_return_code").unwrap();
		let (callee_code, _callee_hash) = compile_module("ok_trap_revert").unwrap();
		ExtBuilder::default().existential_deposit(50).build().execute_with(|| {
			let min_balance = Contracts::min_balance();
			let _ = <Test as Config>::Currency::set_balance(&ALICE, 1000 * min_balance);
			let _ = <Test as Config>::Currency::set_balance(&CHARLIE, 1000 * min_balance);

			let bob = builder::bare_instantiate(Code::Upload(caller_code))
				.value(min_balance * 100)
				.build_and_unwrap_contract();

			// Contract calls into Django which is no valid contract
			// This will be a balance transfer into a new account
			// with more than the contract has which will make the transfer fail
			let result = builder::bare_call(bob.addr)
				.data(
					AsRef::<[u8]>::as_ref(&DJANGO_ADDR)
						.iter()
						.chain(&u256_bytes(min_balance * 200))
						.cloned()
						.collect(),
				)
				.build_and_unwrap_result();
			assert_return_code!(result, RuntimeReturnCode::TransferFailed);

			// Sending less than the minimum balance will also make the transfer fail
			let result = builder::bare_call(bob.addr)
				.data(
					AsRef::<[u8]>::as_ref(&DJANGO_ADDR)
						.iter()
						.chain(&u256_bytes(42))
						.cloned()
						.collect(),
				)
				.build_and_unwrap_result();
			assert_return_code!(result, RuntimeReturnCode::TransferFailed);

			// Sending at least the minimum balance should result in success but
			// no code called.
			assert_eq!(test_utils::get_balance(&ETH_DJANGO), 0);
			let result = builder::bare_call(bob.addr)
				.data(
					AsRef::<[u8]>::as_ref(&DJANGO_ADDR)
						.iter()
						.chain(&u256_bytes(55))
						.cloned()
						.collect(),
				)
				.build_and_unwrap_result();
			assert_return_code!(result, RuntimeReturnCode::Success);
			assert_eq!(test_utils::get_balance(&ETH_DJANGO), 55);

			let django = builder::bare_instantiate(Code::Upload(callee_code))
				.origin(RuntimeOrigin::signed(CHARLIE))
				.value(min_balance * 100)
				.build_and_unwrap_contract();

			// Sending more than the contract has will make the transfer fail.
			let result = builder::bare_call(bob.addr)
				.data(
					AsRef::<[u8]>::as_ref(&django.addr)
						.iter()
						.chain(&u256_bytes(min_balance * 300))
						.chain(&0u32.to_le_bytes())
						.cloned()
						.collect(),
				)
				.build_and_unwrap_result();
			assert_return_code!(result, RuntimeReturnCode::TransferFailed);

			// Contract has enough balance but callee reverts because "1" is passed.
			<Test as Config>::Currency::set_balance(&bob.account_id, min_balance + 1000);
			let result = builder::bare_call(bob.addr)
				.data(
					AsRef::<[u8]>::as_ref(&django.addr)
						.iter()
						.chain(&u256_bytes(5))
						.chain(&1u32.to_le_bytes())
						.cloned()
						.collect(),
				)
				.build_and_unwrap_result();
			assert_return_code!(result, RuntimeReturnCode::CalleeReverted);

			// Contract has enough balance but callee traps because "2" is passed.
			let result = builder::bare_call(bob.addr)
				.data(
					AsRef::<[u8]>::as_ref(&django.addr)
						.iter()
						.chain(&u256_bytes(5))
						.chain(&2u32.to_le_bytes())
						.cloned()
						.collect(),
				)
				.build_and_unwrap_result();
			assert_return_code!(result, RuntimeReturnCode::CalleeTrapped);
		});
	}

	#[test]
	fn instantiate_return_code() {
		let (caller_code, _caller_hash) = compile_module("instantiate_return_code").unwrap();
		let (callee_code, callee_hash) = compile_module("ok_trap_revert").unwrap();
		ExtBuilder::default().existential_deposit(50).build().execute_with(|| {
			let min_balance = Contracts::min_balance();
			let _ = <Test as Config>::Currency::set_balance(&ALICE, 1000 * min_balance);
			let _ = <Test as Config>::Currency::set_balance(&CHARLIE, 1000 * min_balance);
			let callee_hash = callee_hash.as_ref().to_vec();

			assert_ok!(builder::instantiate_with_code(callee_code)
				.value(min_balance * 100)
				.build());

			let contract = builder::bare_instantiate(Code::Upload(caller_code))
				.value(min_balance * 100)
				.build_and_unwrap_contract();

			// Contract has only the minimal balance so any transfer will fail.
			<Test as Config>::Currency::set_balance(&contract.account_id, min_balance);
			let result = builder::bare_call(contract.addr)
				.data(callee_hash.clone())
				.build_and_unwrap_result();
			assert_return_code!(result, RuntimeReturnCode::TransferFailed);

			// Contract has enough balance but the passed code hash is invalid
			<Test as Config>::Currency::set_balance(&contract.account_id, min_balance + 10_000);
			let result =
				builder::bare_call(contract.addr).data(vec![0; 33]).build_and_unwrap_result();
			assert_return_code!(result, RuntimeReturnCode::CodeNotFound);

			// Contract has enough balance but callee reverts because "1" is passed.
			let result = builder::bare_call(contract.addr)
				.data(callee_hash.iter().chain(&1u32.to_le_bytes()).cloned().collect())
				.build_and_unwrap_result();
			assert_return_code!(result, RuntimeReturnCode::CalleeReverted);

			// Contract has enough balance but callee traps because "2" is passed.
			let result = builder::bare_call(contract.addr)
				.data(callee_hash.iter().chain(&2u32.to_le_bytes()).cloned().collect())
				.build_and_unwrap_result();
			assert_return_code!(result, RuntimeReturnCode::CalleeTrapped);
		});
	}

	#[test]
	fn disabled_chain_extension_errors_on_call() {
		let (code, _hash) = compile_module("chain_extension").unwrap();
		ExtBuilder::default().existential_deposit(50).build().execute_with(|| {
			let min_balance = Contracts::min_balance();
			let _ = <Test as Config>::Currency::set_balance(&ALICE, 1000 * min_balance);
			let contract = builder::bare_instantiate(Code::Upload(code))
				.value(min_balance * 100)
				.build_and_unwrap_contract();
			TestExtension::disable();
			assert_err_ignore_postinfo!(
				builder::call(contract.addr).data(vec![7u8; 8]).build(),
				Error::<Test>::NoChainExtension,
			);
		});
	}

	#[test]
	fn chain_extension_works() {
		let (code, _hash) = compile_module("chain_extension").unwrap();
		ExtBuilder::default().existential_deposit(50).build().execute_with(|| {
			let min_balance = Contracts::min_balance();
			let _ = <Test as Config>::Currency::set_balance(&ALICE, 1000 * min_balance);
			let contract = builder::bare_instantiate(Code::Upload(code))
				.value(min_balance * 100)
				.build_and_unwrap_contract();

			// 0 = read input buffer and pass it through as output
			let input: Vec<u8> =
				ExtensionInput { extension_id: 0, func_id: 0, extra: &[99] }.into();
			let result = builder::bare_call(contract.addr).data(input.clone()).build();
			assert_eq!(TestExtension::last_seen_buffer(), input);
			assert_eq!(result.result.unwrap().data, input);

			// 1 = treat inputs as integer primitives and store the supplied integers
			builder::bare_call(contract.addr)
				.data(ExtensionInput { extension_id: 0, func_id: 1, extra: &[] }.into())
				.build_and_unwrap_result();
			assert_eq!(TestExtension::last_seen_input_len(), 4);

			// 2 = charge some extra weight (amount supplied in the fifth byte)
			let result = builder::bare_call(contract.addr)
				.data(ExtensionInput { extension_id: 0, func_id: 2, extra: &0u32.encode() }.into())
				.build();
			assert_ok!(result.result);
			let gas_consumed = result.gas_consumed;
			let result = builder::bare_call(contract.addr)
				.data(ExtensionInput { extension_id: 0, func_id: 2, extra: &42u32.encode() }.into())
				.build();
			assert_ok!(result.result);
			assert_eq!(result.gas_consumed.ref_time(), gas_consumed.ref_time() + 42);
			let result = builder::bare_call(contract.addr)
				.data(ExtensionInput { extension_id: 0, func_id: 2, extra: &95u32.encode() }.into())
				.build();
			assert_ok!(result.result);
			assert_eq!(result.gas_consumed.ref_time(), gas_consumed.ref_time() + 95);

			// 3 = diverging chain extension call that sets flags to 0x1 and returns a fixed buffer
			let result = builder::bare_call(contract.addr)
				.data(ExtensionInput { extension_id: 0, func_id: 3, extra: &[] }.into())
				.build_and_unwrap_result();
			assert_eq!(result.flags, ReturnFlags::REVERT);
			assert_eq!(result.data, vec![42, 99]);

			// diverging to second chain extension that sets flags to 0x1 and returns a fixed buffer
			// We set the MSB part to 1 (instead of 0) which routes the request into the second
			// extension
			let result = builder::bare_call(contract.addr)
				.data(ExtensionInput { extension_id: 1, func_id: 0, extra: &[] }.into())
				.build_and_unwrap_result();
			assert_eq!(result.flags, ReturnFlags::REVERT);
			assert_eq!(result.data, vec![0x4B, 0x1D]);

			// Diverging to third chain extension that is disabled
			// We set the MSB part to 2 (instead of 0) which routes the request into the third
			// extension
			assert_err_ignore_postinfo!(
				builder::call(contract.addr)
					.data(ExtensionInput { extension_id: 2, func_id: 0, extra: &[] }.into())
					.build(),
				Error::<Test>::NoChainExtension,
			);
		});
	}

	#[test]
	fn chain_extension_temp_storage_works() {
		let (code, _hash) = compile_module("chain_extension_temp_storage").unwrap();
		ExtBuilder::default().existential_deposit(50).build().execute_with(|| {
			let min_balance = Contracts::min_balance();
			let _ = <Test as Config>::Currency::set_balance(&ALICE, 1000 * min_balance);
			let contract = builder::bare_instantiate(Code::Upload(code))
				.value(min_balance * 100)
				.build_and_unwrap_contract();

			// Call func 0 and func 1 back to back.
			let stop_recursion = 0u8;
			let mut input: Vec<u8> =
				ExtensionInput { extension_id: 3, func_id: 0, extra: &[] }.into();
			input.extend_from_slice(
				ExtensionInput { extension_id: 3, func_id: 1, extra: &[stop_recursion] }
					.to_vec()
					.as_ref(),
			);

			assert_ok!(builder::bare_call(contract.addr).data(input.clone()).build().result);
		})
	}

	#[test]
	fn lazy_removal_works() {
		let (code, _hash) = compile_module("self_destruct").unwrap();
		ExtBuilder::default().existential_deposit(50).build().execute_with(|| {
			let min_balance = Contracts::min_balance();
			let _ = <Test as Config>::Currency::set_balance(&ALICE, 1000 * min_balance);

			let contract = builder::bare_instantiate(Code::Upload(code))
				.value(min_balance * 100)
				.build_and_unwrap_contract();

			let info = get_contract(&contract.addr);
			let trie = &info.child_trie_info();

			// Put value into the contracts child trie
			child::put(trie, &[99], &42);

			// Terminate the contract
			assert_ok!(builder::call(contract.addr).build());

			// Contract info should be gone
			assert!(!<ContractInfoOf::<Test>>::contains_key(&contract.addr));

			// But value should be still there as the lazy removal did not run, yet.
			assert_matches!(child::get(trie, &[99]), Some(42));

			// Run the lazy removal
			Contracts::on_idle(System::block_number(), Weight::MAX);

			// Value should be gone now
			assert_matches!(child::get::<i32>(trie, &[99]), None);
		});
	}

	#[test]
	fn lazy_batch_removal_works() {
		let (code, _hash) = compile_module("self_destruct").unwrap();
		ExtBuilder::default().existential_deposit(50).build().execute_with(|| {
			let min_balance = Contracts::min_balance();
			let _ = <Test as Config>::Currency::set_balance(&ALICE, 1000 * min_balance);
			let mut tries: Vec<child::ChildInfo> = vec![];

			for i in 0..3u8 {
				let contract = builder::bare_instantiate(Code::Upload(code.clone()))
					.value(min_balance * 100)
					.salt(Some([i; 32]))
					.build_and_unwrap_contract();

				let info = get_contract(&contract.addr);
				let trie = &info.child_trie_info();

				// Put value into the contracts child trie
				child::put(trie, &[99], &42);

				// Terminate the contract. Contract info should be gone, but value should be still
				// there as the lazy removal did not run, yet.
				assert_ok!(builder::call(contract.addr).build());

				assert!(!<ContractInfoOf::<Test>>::contains_key(&contract.addr));
				assert_matches!(child::get(trie, &[99]), Some(42));

				tries.push(trie.clone())
			}

			// Run single lazy removal
			Contracts::on_idle(System::block_number(), Weight::MAX);

			// The single lazy removal should have removed all queued tries
			for trie in tries.iter() {
				assert_matches!(child::get::<i32>(trie, &[99]), None);
			}
		});
	}

	#[test]
	fn lazy_removal_partial_remove_works() {
		let (code, _hash) = compile_module("self_destruct").unwrap();

		// We create a contract with some extra keys above the weight limit
		let extra_keys = 7u32;
		let mut meter = WeightMeter::with_limit(Weight::from_parts(5_000_000_000, 100 * 1024));
		let (weight_per_key, max_keys) = ContractInfo::<Test>::deletion_budget(&meter);
		let vals: Vec<_> = (0..max_keys + extra_keys)
			.map(|i| (blake2_256(&i.encode()), (i as u32), (i as u32).encode()))
			.collect();

		let mut ext = ExtBuilder::default().existential_deposit(50).build();

		let trie = ext.execute_with(|| {
			let min_balance = Contracts::min_balance();
			let _ = <Test as Config>::Currency::set_balance(&ALICE, 1000 * min_balance);

			let Contract { addr, .. } = builder::bare_instantiate(Code::Upload(code))
				.value(min_balance * 100)
				.build_and_unwrap_contract();

			let info = get_contract(&addr);

			// Put value into the contracts child trie
			for val in &vals {
				info.write(&Key::Fix(val.0), Some(val.2.clone()), None, false).unwrap();
			}
			<ContractInfoOf<Test>>::insert(&addr, info.clone());

			// Terminate the contract
			assert_ok!(builder::call(addr).build());

			// Contract info should be gone
			assert!(!<ContractInfoOf::<Test>>::contains_key(&addr));

			let trie = info.child_trie_info();

			// But value should be still there as the lazy removal did not run, yet.
			for val in &vals {
				assert_eq!(child::get::<u32>(&trie, &blake2_256(&val.0)), Some(val.1));
			}

			trie.clone()
		});

		// The lazy removal limit only applies to the backend but not to the overlay.
		// This commits all keys from the overlay to the backend.
		ext.commit_all().unwrap();

		ext.execute_with(|| {
			// Run the lazy removal
			ContractInfo::<Test>::process_deletion_queue_batch(&mut meter);

			// Weight should be exhausted because we could not even delete all keys
			assert!(!meter.can_consume(weight_per_key));

			let mut num_deleted = 0u32;
			let mut num_remaining = 0u32;

			for val in &vals {
				match child::get::<u32>(&trie, &blake2_256(&val.0)) {
					None => num_deleted += 1,
					Some(x) if x == val.1 => num_remaining += 1,
					Some(_) => panic!("Unexpected value in contract storage"),
				}
			}

			// All but one key is removed
			assert_eq!(num_deleted + num_remaining, vals.len() as u32);
			assert_eq!(num_deleted, max_keys);
			assert_eq!(num_remaining, extra_keys);
		});
	}

	#[test]
	fn lazy_removal_does_no_run_on_low_remaining_weight() {
		let (code, _hash) = compile_module("self_destruct").unwrap();
		ExtBuilder::default().existential_deposit(50).build().execute_with(|| {
			let min_balance = Contracts::min_balance();
			let _ = <Test as Config>::Currency::set_balance(&ALICE, 1000 * min_balance);

			let Contract { addr, .. } = builder::bare_instantiate(Code::Upload(code))
				.value(min_balance * 100)
				.build_and_unwrap_contract();

			let info = get_contract(&addr);
			let trie = &info.child_trie_info();

			// Put value into the contracts child trie
			child::put(trie, &[99], &42);

			// Terminate the contract
			assert_ok!(builder::call(addr).build());

			// Contract info should be gone
			assert!(!<ContractInfoOf::<Test>>::contains_key(&addr));

			// But value should be still there as the lazy removal did not run, yet.
			assert_matches!(child::get(trie, &[99]), Some(42));

			// Assign a remaining weight which is too low for a successful deletion of the contract
			let low_remaining_weight =
				<<Test as Config>::WeightInfo as WeightInfo>::on_process_deletion_queue_batch();

			// Run the lazy removal
			Contracts::on_idle(System::block_number(), low_remaining_weight);

			// Value should still be there, since remaining weight was too low for removal
			assert_matches!(child::get::<i32>(trie, &[99]), Some(42));

			// Run the lazy removal while deletion_queue is not full
			Contracts::on_initialize(System::block_number());

			// Value should still be there, since deletion_queue was not full
			assert_matches!(child::get::<i32>(trie, &[99]), Some(42));

			// Run on_idle with max remaining weight, this should remove the value
			Contracts::on_idle(System::block_number(), Weight::MAX);

			// Value should be gone
			assert_matches!(child::get::<i32>(trie, &[99]), None);
		});
	}

	#[test]
	fn lazy_removal_does_not_use_all_weight() {
		let (code, _hash) = compile_module("self_destruct").unwrap();

		let mut meter = WeightMeter::with_limit(Weight::from_parts(5_000_000_000, 100 * 1024));
		let mut ext = ExtBuilder::default().existential_deposit(50).build();

		let (trie, vals, weight_per_key) = ext.execute_with(|| {
			let min_balance = Contracts::min_balance();
			let _ = <Test as Config>::Currency::set_balance(&ALICE, 1000 * min_balance);

			let Contract { addr, .. } = builder::bare_instantiate(Code::Upload(code))
				.value(min_balance * 100)
				.build_and_unwrap_contract();

			let info = get_contract(&addr);
			let (weight_per_key, max_keys) = ContractInfo::<Test>::deletion_budget(&meter);
			assert!(max_keys > 0);

			// We create a contract with one less storage item than we can remove within the limit
			let vals: Vec<_> = (0..max_keys - 1)
				.map(|i| (blake2_256(&i.encode()), (i as u32), (i as u32).encode()))
				.collect();

			// Put value into the contracts child trie
			for val in &vals {
				info.write(&Key::Fix(val.0), Some(val.2.clone()), None, false).unwrap();
			}
			<ContractInfoOf<Test>>::insert(&addr, info.clone());

			// Terminate the contract
			assert_ok!(builder::call(addr).build());

			// Contract info should be gone
			assert!(!<ContractInfoOf::<Test>>::contains_key(&addr));

			let trie = info.child_trie_info();

			// But value should be still there as the lazy removal did not run, yet.
			for val in &vals {
				assert_eq!(child::get::<u32>(&trie, &blake2_256(&val.0)), Some(val.1));
			}

			(trie, vals, weight_per_key)
		});

		// The lazy removal limit only applies to the backend but not to the overlay.
		// This commits all keys from the overlay to the backend.
		ext.commit_all().unwrap();

		ext.execute_with(|| {
			// Run the lazy removal
			ContractInfo::<Test>::process_deletion_queue_batch(&mut meter);
			let base_weight =
				<<Test as Config>::WeightInfo as WeightInfo>::on_process_deletion_queue_batch();
			assert_eq!(meter.consumed(), weight_per_key.mul(vals.len() as _) + base_weight);

			// All the keys are removed
			for val in vals {
				assert_eq!(child::get::<u32>(&trie, &blake2_256(&val.0)), None);
			}
		});
	}

	#[test]
	fn deletion_queue_ring_buffer_overflow() {
		let (code, _hash) = compile_module("self_destruct").unwrap();
		let mut ext = ExtBuilder::default().existential_deposit(50).build();

		// setup the deletion queue with custom counters
		ext.execute_with(|| {
			let queue = DeletionQueueManager::from_test_values(u32::MAX - 1, u32::MAX - 1);
			<DeletionQueueCounter<Test>>::set(queue);
		});

		// commit the changes to the storage
		ext.commit_all().unwrap();

		ext.execute_with(|| {
			let min_balance = Contracts::min_balance();
			let _ = <Test as Config>::Currency::set_balance(&ALICE, 1000 * min_balance);
			let mut tries: Vec<child::ChildInfo> = vec![];

			// add 3 contracts to the deletion queue
			for i in 0..3u8 {
				let Contract { addr, .. } = builder::bare_instantiate(Code::Upload(code.clone()))
					.value(min_balance * 100)
					.salt(Some([i; 32]))
					.build_and_unwrap_contract();

				let info = get_contract(&addr);
				let trie = &info.child_trie_info();

				// Put value into the contracts child trie
				child::put(trie, &[99], &42);

				// Terminate the contract. Contract info should be gone, but value should be still
				// there as the lazy removal did not run, yet.
				assert_ok!(builder::call(addr).build());

				assert!(!<ContractInfoOf::<Test>>::contains_key(&addr));
				assert_matches!(child::get(trie, &[99]), Some(42));

				tries.push(trie.clone())
			}

			// Run single lazy removal
			Contracts::on_idle(System::block_number(), Weight::MAX);

			// The single lazy removal should have removed all queued tries
			for trie in tries.iter() {
				assert_matches!(child::get::<i32>(trie, &[99]), None);
			}

			// insert and delete counter values should go from u32::MAX - 1 to 1
			assert_eq!(<DeletionQueueCounter<Test>>::get().as_test_tuple(), (1, 1));
		})
	}
	#[test]
	fn refcounter() {
		let (wasm, code_hash) = compile_module("self_destruct").unwrap();
		ExtBuilder::default().existential_deposit(50).build().execute_with(|| {
			let _ = <Test as Config>::Currency::set_balance(&ALICE, 1_000_000);
			let min_balance = Contracts::min_balance();

			// Create two contracts with the same code and check that they do in fact share it.
			let Contract { addr: addr0, .. } =
				builder::bare_instantiate(Code::Upload(wasm.clone()))
					.value(min_balance * 100)
					.salt(Some([0; 32]))
					.build_and_unwrap_contract();
			let Contract { addr: addr1, .. } =
				builder::bare_instantiate(Code::Upload(wasm.clone()))
					.value(min_balance * 100)
					.salt(Some([1; 32]))
					.build_and_unwrap_contract();
			assert_refcount!(code_hash, 2);

			// Sharing should also work with the usual instantiate call
			let Contract { addr: addr2, .. } = builder::bare_instantiate(Code::Existing(code_hash))
				.value(min_balance * 100)
				.salt(Some([2; 32]))
				.build_and_unwrap_contract();
			assert_refcount!(code_hash, 3);

			// Terminating one contract should decrement the refcount
			assert_ok!(builder::call(addr0).build());
			assert_refcount!(code_hash, 2);

			// remove another one
			assert_ok!(builder::call(addr1).build());
			assert_refcount!(code_hash, 1);

			// Pristine code should still be there
			PristineCode::<Test>::get(code_hash).unwrap();

			// remove the last contract
			assert_ok!(builder::call(addr2).build());
			assert_refcount!(code_hash, 0);

			// refcount is `0` but code should still exists because it needs to be removed manually
			assert!(crate::PristineCode::<Test>::contains_key(&code_hash));
		});
	}

	#[test]
	fn debug_message_works() {
		let (wasm, _code_hash) = compile_module("debug_message_works").unwrap();

		ExtBuilder::default().existential_deposit(50).build().execute_with(|| {
			let _ = <Test as Config>::Currency::set_balance(&ALICE, 1_000_000);
			let Contract { addr, .. } = builder::bare_instantiate(Code::Upload(wasm))
				.value(30_000)
				.build_and_unwrap_contract();
			let result = builder::bare_call(addr).debug(DebugInfo::UnsafeDebug).build();

			assert_matches!(result.result, Ok(_));
			assert_eq!(std::str::from_utf8(&result.debug_message).unwrap(), "Hello World!");
		});
	}

	#[test]
	fn debug_message_logging_disabled() {
		let (wasm, _code_hash) = compile_module("debug_message_logging_disabled").unwrap();

		ExtBuilder::default().existential_deposit(50).build().execute_with(|| {
			let _ = <Test as Config>::Currency::set_balance(&ALICE, 1_000_000);
			let Contract { addr, .. } = builder::bare_instantiate(Code::Upload(wasm))
				.value(30_000)
				.build_and_unwrap_contract();
			// the dispatchables always run without debugging
			assert_ok!(Contracts::call(
				RuntimeOrigin::signed(ALICE),
				addr,
				0,
				GAS_LIMIT,
				deposit_limit::<Test>(),
				vec![]
			));
		});
	}

	#[test]
	fn debug_message_invalid_utf8() {
		let (wasm, _code_hash) = compile_module("debug_message_invalid_utf8").unwrap();

		ExtBuilder::default().existential_deposit(50).build().execute_with(|| {
			let _ = <Test as Config>::Currency::set_balance(&ALICE, 1_000_000);
			let Contract { addr, .. } = builder::bare_instantiate(Code::Upload(wasm))
				.value(30_000)
				.build_and_unwrap_contract();
			let result = builder::bare_call(addr).debug(DebugInfo::UnsafeDebug).build();
			assert_ok!(result.result);
			assert!(result.debug_message.is_empty());
		});
	}

	#[test]
	fn gas_estimation_for_subcalls() {
		let (caller_code, _caller_hash) = compile_module("call_with_limit").unwrap();
		let (call_runtime_code, _caller_hash) = compile_module("call_runtime").unwrap();
		let (dummy_code, _callee_hash) = compile_module("dummy").unwrap();
		ExtBuilder::default().existential_deposit(50).build().execute_with(|| {
			let min_balance = Contracts::min_balance();
			let _ = <Test as Config>::Currency::set_balance(&ALICE, 2_000 * min_balance);

			let Contract { addr: addr_caller, .. } =
				builder::bare_instantiate(Code::Upload(caller_code))
					.value(min_balance * 100)
					.build_and_unwrap_contract();

			let Contract { addr: addr_dummy, .. } =
				builder::bare_instantiate(Code::Upload(dummy_code))
					.value(min_balance * 100)
					.build_and_unwrap_contract();

			let Contract { addr: addr_call_runtime, .. } =
				builder::bare_instantiate(Code::Upload(call_runtime_code))
					.value(min_balance * 100)
					.build_and_unwrap_contract();

			// Run the test for all of those weight limits for the subcall
			let weights = [
				Weight::zero(),
				GAS_LIMIT,
				GAS_LIMIT * 2,
				GAS_LIMIT / 5,
				Weight::from_parts(0, GAS_LIMIT.proof_size()),
				Weight::from_parts(GAS_LIMIT.ref_time(), 0),
			];

			// This call is passed to the sub call in order to create a large `required_weight`
			let runtime_call = RuntimeCall::Dummy(pallet_dummy::Call::overestimate_pre_charge {
				pre_charge: Weight::from_parts(10_000_000_000, 512 * 1024),
				actual_weight: Weight::from_parts(1, 1),
			})
			.encode();

			// Encodes which contract should be sub called with which input
			let sub_calls: [(&[u8], Vec<_>, bool); 2] = [
				(addr_dummy.as_ref(), vec![], false),
				(addr_call_runtime.as_ref(), runtime_call, true),
			];

			for weight in weights {
				for (sub_addr, sub_input, out_of_gas_in_subcall) in &sub_calls {
					let input: Vec<u8> = sub_addr
						.iter()
						.cloned()
						.chain(weight.ref_time().to_le_bytes())
						.chain(weight.proof_size().to_le_bytes())
						.chain(sub_input.clone())
						.collect();

					// Call in order to determine the gas that is required for this call
					let result_orig = builder::bare_call(addr_caller).data(input.clone()).build();
					assert_ok!(&result_orig.result);

					// If the out of gas happens in the subcall the caller contract
					// will just trap. Otherwise we would need to forward an error
					// code to signal that the sub contract ran out of gas.
					let error: DispatchError = if *out_of_gas_in_subcall {
						assert!(result_orig.gas_required.all_gt(result_orig.gas_consumed));
						<Error<Test>>::ContractTrapped.into()
					} else {
						assert_eq!(result_orig.gas_required, result_orig.gas_consumed);
						<Error<Test>>::OutOfGas.into()
					};

					// Make the same call using the estimated gas. Should succeed.
					let result = builder::bare_call(addr_caller)
						.gas_limit(result_orig.gas_required)
						.storage_deposit_limit(result_orig.storage_deposit.charge_or_zero())
						.data(input.clone())
						.build();
					assert_ok!(&result.result);

					// Check that it fails with too little ref_time
					let result = builder::bare_call(addr_caller)
						.gas_limit(result_orig.gas_required.sub_ref_time(1))
						.storage_deposit_limit(result_orig.storage_deposit.charge_or_zero())
						.data(input.clone())
						.build();
					assert_err!(result.result, error);

					// Check that it fails with too little proof_size
					let result = builder::bare_call(addr_caller)
						.gas_limit(result_orig.gas_required.sub_proof_size(1))
						.storage_deposit_limit(result_orig.storage_deposit.charge_or_zero())
						.data(input.clone())
						.build();
					assert_err!(result.result, error);
				}
			}
		});
	}

	#[test]
	fn gas_estimation_call_runtime() {
		let (caller_code, _caller_hash) = compile_module("call_runtime").unwrap();
		ExtBuilder::default().existential_deposit(50).build().execute_with(|| {
			let min_balance = Contracts::min_balance();
			let _ = <Test as Config>::Currency::set_balance(&ALICE, 1000 * min_balance);
			let _ = <Test as Config>::Currency::set_balance(&CHARLIE, 1000 * min_balance);

			let Contract { addr: addr_caller, .. } =
				builder::bare_instantiate(Code::Upload(caller_code))
					.value(min_balance * 100)
					.salt(Some([0; 32]))
					.build_and_unwrap_contract();

			// Call something trivial with a huge gas limit so that we can observe the effects
			// of pre-charging. This should create a difference between consumed and required.
			let call = RuntimeCall::Dummy(pallet_dummy::Call::overestimate_pre_charge {
				pre_charge: Weight::from_parts(10_000_000, 1_000),
				actual_weight: Weight::from_parts(100, 100),
			});
			let result = builder::bare_call(addr_caller).data(call.encode()).build();
			// contract encodes the result of the dispatch runtime
			let outcome = u32::decode(&mut result.result.unwrap().data.as_ref()).unwrap();
			assert_eq!(outcome, 0);
			assert!(result.gas_required.all_gt(result.gas_consumed));

			// Make the same call using the required gas. Should succeed.
			assert_ok!(
				builder::bare_call(addr_caller)
					.gas_limit(result.gas_required)
					.data(call.encode())
					.build()
					.result
			);
		});
	}

	#[test]
	fn call_runtime_reentrancy_guarded() {
		let (caller_code, _caller_hash) = compile_module("call_runtime").unwrap();
		let (callee_code, _callee_hash) = compile_module("dummy").unwrap();
		ExtBuilder::default().existential_deposit(50).build().execute_with(|| {
			let min_balance = Contracts::min_balance();
			let _ = <Test as Config>::Currency::set_balance(&ALICE, 1000 * min_balance);
			let _ = <Test as Config>::Currency::set_balance(&CHARLIE, 1000 * min_balance);

			let Contract { addr: addr_caller, .. } =
				builder::bare_instantiate(Code::Upload(caller_code))
					.value(min_balance * 100)
					.salt(Some([0; 32]))
					.build_and_unwrap_contract();

			let Contract { addr: addr_callee, .. } =
				builder::bare_instantiate(Code::Upload(callee_code))
					.value(min_balance * 100)
					.salt(Some([1; 32]))
					.build_and_unwrap_contract();

			// Call pallet_revive call() dispatchable
			let call = RuntimeCall::Contracts(crate::Call::call {
				dest: addr_callee,
				value: 0,
				gas_limit: GAS_LIMIT / 3,
				storage_deposit_limit: deposit_limit::<Test>(),
				data: vec![],
			});

			// Call runtime to re-enter back to contracts engine by
			// calling dummy contract
			let result =
				builder::bare_call(addr_caller).data(call.encode()).build_and_unwrap_result();
			// Call to runtime should fail because of the re-entrancy guard
			assert_return_code!(result, RuntimeReturnCode::CallRuntimeFailed);
		});
	}

	#[test]
	fn ecdsa_recover() {
		let (wasm, _code_hash) = compile_module("ecdsa_recover").unwrap();

		ExtBuilder::default().existential_deposit(50).build().execute_with(|| {
			let _ = <Test as Config>::Currency::set_balance(&ALICE, 1_000_000);

			// Instantiate the ecdsa_recover contract.
			let Contract { addr, .. } = builder::bare_instantiate(Code::Upload(wasm))
				.value(100_000)
				.build_and_unwrap_contract();

			#[rustfmt::skip]
		let signature: [u8; 65] = [
			161, 234, 203,  74, 147, 96,  51, 212,   5, 174, 231,   9, 142,  48, 137, 201,
			162, 118, 192,  67, 239, 16,  71, 216, 125,  86, 167, 139,  70,   7,  86, 241,
			 33,  87, 154, 251,  81, 29, 160,   4, 176, 239,  88, 211, 244, 232, 232,  52,
			211, 234, 100, 115, 230, 47,  80,  44, 152, 166,  62,  50,   8,  13,  86, 175,
			 28,
		];
			#[rustfmt::skip]
		let message_hash: [u8; 32] = [
			162, 28, 244, 179, 96, 76, 244, 178, 188,  83, 230, 248, 143, 106,  77, 117,
			239, 95, 244, 171, 65, 95,  62, 153, 174, 166, 182,  28, 130,  73, 196, 208
		];
			#[rustfmt::skip]
		const EXPECTED_COMPRESSED_PUBLIC_KEY: [u8; 33] = [
			  2, 121, 190, 102, 126, 249, 220, 187, 172, 85, 160,  98, 149, 206, 135, 11,
			  7,   2, 155, 252, 219,  45, 206,  40, 217, 89, 242, 129,  91,  22, 248, 23,
			152,
		];
			let mut params = vec![];
			params.extend_from_slice(&signature);
			params.extend_from_slice(&message_hash);
			assert!(params.len() == 65 + 32);
			let result = builder::bare_call(addr).data(params).build_and_unwrap_result();
			assert!(!result.did_revert());
			assert_eq!(result.data, EXPECTED_COMPRESSED_PUBLIC_KEY);
		})
	}

	#[test]
	fn bare_instantiate_returns_events() {
		let (wasm, _code_hash) = compile_module("transfer_return_code").unwrap();
		ExtBuilder::default().existential_deposit(50).build().execute_with(|| {
			let min_balance = Contracts::min_balance();
			let _ = <Test as Config>::Currency::set_balance(&ALICE, 1000 * min_balance);

			let result = builder::bare_instantiate(Code::Upload(wasm))
				.value(min_balance * 100)
				.collect_events(CollectEvents::UnsafeCollect)
				.build();

			let events = result.events.unwrap();
			assert!(!events.is_empty());
			assert_eq!(events, System::events());
		});
	}

	#[test]
	fn bare_instantiate_does_not_return_events() {
		let (wasm, _code_hash) = compile_module("transfer_return_code").unwrap();
		ExtBuilder::default().existential_deposit(50).build().execute_with(|| {
			let min_balance = Contracts::min_balance();
			let _ = <Test as Config>::Currency::set_balance(&ALICE, 1000 * min_balance);

			let result =
				builder::bare_instantiate(Code::Upload(wasm)).value(min_balance * 100).build();

			let events = result.events;
			assert!(!System::events().is_empty());
			assert!(events.is_none());
		});
	}

	#[test]
	fn bare_call_returns_events() {
		let (wasm, _code_hash) = compile_module("transfer_return_code").unwrap();
		ExtBuilder::default().existential_deposit(50).build().execute_with(|| {
			let min_balance = Contracts::min_balance();
			let _ = <Test as Config>::Currency::set_balance(&ALICE, 1000 * min_balance);

			let Contract { addr, .. } = builder::bare_instantiate(Code::Upload(wasm))
				.value(min_balance * 100)
				.build_and_unwrap_contract();

			let result =
				builder::bare_call(addr).collect_events(CollectEvents::UnsafeCollect).build();

			let events = result.events.unwrap();
			assert_return_code!(&result.result.unwrap(), RuntimeReturnCode::Success);
			assert!(!events.is_empty());
			assert_eq!(events, System::events());
		});
	}

	#[test]
	fn bare_call_does_not_return_events() {
		let (wasm, _code_hash) = compile_module("transfer_return_code").unwrap();
		ExtBuilder::default().existential_deposit(50).build().execute_with(|| {
			let min_balance = Contracts::min_balance();
			let _ = <Test as Config>::Currency::set_balance(&ALICE, 1000 * min_balance);

			let Contract { addr, .. } = builder::bare_instantiate(Code::Upload(wasm))
				.value(min_balance * 100)
				.build_and_unwrap_contract();

			let result = builder::bare_call(addr).build();

			let events = result.events;
			assert_return_code!(&result.result.unwrap(), RuntimeReturnCode::Success);
			assert!(!System::events().is_empty());
			assert!(events.is_none());
		});
	}

	#[test]
	fn sr25519_verify() {
		let (wasm, _code_hash) = compile_module("sr25519_verify").unwrap();

		ExtBuilder::default().existential_deposit(50).build().execute_with(|| {
			let _ = <Test as Config>::Currency::set_balance(&ALICE, 1_000_000);

			// Instantiate the sr25519_verify contract.
			let Contract { addr, .. } = builder::bare_instantiate(Code::Upload(wasm))
				.value(100_000)
				.build_and_unwrap_contract();

			let call_with = |message: &[u8; 11]| {
				// Alice's signature for "hello world"
				#[rustfmt::skip]
			let signature: [u8; 64] = [
				184, 49, 74, 238, 78, 165, 102, 252, 22, 92, 156, 176, 124, 118, 168, 116, 247,
				99, 0, 94, 2, 45, 9, 170, 73, 222, 182, 74, 60, 32, 75, 64, 98, 174, 69, 55, 83,
				85, 180, 98, 208, 75, 231, 57, 205, 62, 4, 105, 26, 136, 172, 17, 123, 99, 90, 255,
				228, 54, 115, 63, 30, 207, 205, 131,
			];

				// Alice's public key
				#[rustfmt::skip]
			let public_key: [u8; 32] = [
				212, 53, 147, 199, 21, 253, 211, 28, 97, 20, 26, 189, 4, 169, 159, 214, 130, 44,
				133, 88, 133, 76, 205, 227, 154, 86, 132, 231, 165, 109, 162, 125,
			];

				let mut params = vec![];
				params.extend_from_slice(&signature);
				params.extend_from_slice(&public_key);
				params.extend_from_slice(message);

				builder::bare_call(addr).data(params).build_and_unwrap_result()
			};

			// verification should succeed for "hello world"
			assert_return_code!(call_with(&b"hello world"), RuntimeReturnCode::Success);

			// verification should fail for other messages
			assert_return_code!(call_with(&b"hello worlD"), RuntimeReturnCode::Sr25519VerifyFailed);
		});
	}

	#[test]
	fn failed_deposit_charge_should_roll_back_call() {
		let (wasm_caller, _) = compile_module("call_runtime_and_call").unwrap();
		let (wasm_callee, _) = compile_module("store_call").unwrap();
		const ED: u64 = 200;

		let execute = || {
			ExtBuilder::default().existential_deposit(ED).build().execute_with(|| {
				let _ = <Test as Config>::Currency::set_balance(&ALICE, 1_000_000);

				// Instantiate both contracts.
				let caller = builder::bare_instantiate(Code::Upload(wasm_caller.clone()))
					.build_and_unwrap_contract();
				let Contract { addr: addr_callee, .. } =
					builder::bare_instantiate(Code::Upload(wasm_callee.clone()))
						.build_and_unwrap_contract();

				// Give caller proxy access to Alice.
				assert_ok!(Proxy::add_proxy(
					RuntimeOrigin::signed(ALICE),
					caller.account_id.clone(),
					(),
					0
				));

				// Create a Proxy call that will attempt to transfer away Alice's balance.
				let transfer_call =
					Box::new(RuntimeCall::Balances(pallet_balances::Call::transfer_allow_death {
						dest: CHARLIE,
						value: pallet_balances::Pallet::<Test>::free_balance(&ALICE) - 2 * ED,
					}));

				// Wrap the transfer call in a proxy call.
				let transfer_proxy_call = RuntimeCall::Proxy(pallet_proxy::Call::proxy {
					real: ALICE,
					force_proxy_type: Some(()),
					call: transfer_call,
				});

				let data = (
					(ED - DepositPerItem::get()) as u32, // storage length
					addr_callee,
					transfer_proxy_call,
				);

				builder::call(caller.addr).data(data.encode()).build()
			})
		};

		// With a low enough deposit per byte, the call should succeed.
		let result = execute().unwrap();

		// Bump the deposit per byte to a high value to trigger a FundsUnavailable error.
		DEPOSIT_PER_BYTE.with(|c| *c.borrow_mut() = 20);
		assert_err_with_weight!(execute(), TokenError::FundsUnavailable, result.actual_weight);
	}

	#[test]
	fn upload_code_works() {
		let (wasm, code_hash) = compile_module("dummy").unwrap();

		ExtBuilder::default().existential_deposit(100).build().execute_with(|| {
			let _ = <Test as Config>::Currency::set_balance(&ALICE, 1_000_000);

			// Drop previous events
			initialize_block(2);

			assert!(!PristineCode::<Test>::contains_key(&code_hash));

			assert_ok!(Contracts::upload_code(RuntimeOrigin::signed(ALICE), wasm, 1_000,));
			// Ensure the contract was stored and get expected deposit amount to be reserved.
			let deposit_expected = expected_deposit(ensure_stored(code_hash));

			assert_eq!(
				System::events(),
				vec![EventRecord {
					phase: Phase::Initialization,
					event: RuntimeEvent::Contracts(crate::Event::CodeStored {
						code_hash,
						deposit_held: deposit_expected,
						uploader: ALICE_ADDR
					}),
					topics: vec![],
				},]
			);
		});
	}

	#[test]
	fn upload_code_limit_too_low() {
		let (wasm, _code_hash) = compile_module("dummy").unwrap();
		let deposit_expected = expected_deposit(wasm.len());
		let deposit_insufficient = deposit_expected.saturating_sub(1);

		ExtBuilder::default().existential_deposit(100).build().execute_with(|| {
			let _ = <Test as Config>::Currency::set_balance(&ALICE, 1_000_000);

			// Drop previous events
			initialize_block(2);

			assert_noop!(
				Contracts::upload_code(RuntimeOrigin::signed(ALICE), wasm, deposit_insufficient,),
				<Error<Test>>::StorageDepositLimitExhausted,
			);

			assert_eq!(System::events(), vec![]);
		});
	}

	#[test]
	fn upload_code_not_enough_balance() {
		let (wasm, _code_hash) = compile_module("dummy").unwrap();
		let deposit_expected = expected_deposit(wasm.len());
		let deposit_insufficient = deposit_expected.saturating_sub(1);

		ExtBuilder::default().existential_deposit(100).build().execute_with(|| {
			let _ = <Test as Config>::Currency::set_balance(&ALICE, deposit_insufficient);

			// Drop previous events
			initialize_block(2);

			assert_noop!(
				Contracts::upload_code(RuntimeOrigin::signed(ALICE), wasm, 1_000,),
				<Error<Test>>::StorageDepositNotEnoughFunds,
			);

			assert_eq!(System::events(), vec![]);
		});
	}

	#[test]
	fn remove_code_works() {
		let (wasm, code_hash) = compile_module("dummy").unwrap();

		ExtBuilder::default().existential_deposit(100).build().execute_with(|| {
			let _ = <Test as Config>::Currency::set_balance(&ALICE, 1_000_000);

			// Drop previous events
			initialize_block(2);

			assert_ok!(Contracts::upload_code(RuntimeOrigin::signed(ALICE), wasm, 1_000,));
			// Ensure the contract was stored and get expected deposit amount to be reserved.
			let deposit_expected = expected_deposit(ensure_stored(code_hash));

			assert_ok!(Contracts::remove_code(RuntimeOrigin::signed(ALICE), code_hash));
			assert_eq!(
				System::events(),
				vec![
					EventRecord {
						phase: Phase::Initialization,
						event: RuntimeEvent::Contracts(crate::Event::CodeStored {
							code_hash,
							deposit_held: deposit_expected,
							uploader: ALICE_ADDR
						}),
						topics: vec![],
					},
					EventRecord {
						phase: Phase::Initialization,
						event: RuntimeEvent::Contracts(crate::Event::CodeRemoved {
							code_hash,
							deposit_released: deposit_expected,
							remover: ALICE_ADDR
						}),
						topics: vec![],
					},
				]
			);
		});
	}

	#[test]
	fn remove_code_wrong_origin() {
		let (wasm, code_hash) = compile_module("dummy").unwrap();

		ExtBuilder::default().existential_deposit(100).build().execute_with(|| {
			let _ = <Test as Config>::Currency::set_balance(&ALICE, 1_000_000);

			// Drop previous events
			initialize_block(2);

			assert_ok!(Contracts::upload_code(RuntimeOrigin::signed(ALICE), wasm, 1_000,));
			// Ensure the contract was stored and get expected deposit amount to be reserved.
			let deposit_expected = expected_deposit(ensure_stored(code_hash));

			assert_noop!(
				Contracts::remove_code(RuntimeOrigin::signed(BOB), code_hash),
				sp_runtime::traits::BadOrigin,
			);

			assert_eq!(
				System::events(),
				vec![EventRecord {
					phase: Phase::Initialization,
					event: RuntimeEvent::Contracts(crate::Event::CodeStored {
						code_hash,
						deposit_held: deposit_expected,
						uploader: ALICE_ADDR
					}),
					topics: vec![],
				},]
			);
		});
	}

	#[test]
	fn remove_code_in_use() {
		let (wasm, code_hash) = compile_module("dummy").unwrap();

		ExtBuilder::default().existential_deposit(100).build().execute_with(|| {
			let _ = <Test as Config>::Currency::set_balance(&ALICE, 1_000_000);

			assert_ok!(builder::instantiate_with_code(wasm).build());

			// Drop previous events
			initialize_block(2);

			assert_noop!(
				Contracts::remove_code(RuntimeOrigin::signed(ALICE), code_hash),
				<Error<Test>>::CodeInUse,
			);

			assert_eq!(System::events(), vec![]);
		});
	}

	#[test]
	fn remove_code_not_found() {
		let (_wasm, code_hash) = compile_module("dummy").unwrap();

		ExtBuilder::default().existential_deposit(100).build().execute_with(|| {
			let _ = <Test as Config>::Currency::set_balance(&ALICE, 1_000_000);

			// Drop previous events
			initialize_block(2);

			assert_noop!(
				Contracts::remove_code(RuntimeOrigin::signed(ALICE), code_hash),
				<Error<Test>>::CodeNotFound,
			);

			assert_eq!(System::events(), vec![]);
		});
	}

	#[test]
	fn instantiate_with_zero_balance_works() {
		let (wasm, code_hash) = compile_module("dummy").unwrap();
		ExtBuilder::default().existential_deposit(200).build().execute_with(|| {
			let _ = <Test as Config>::Currency::set_balance(&ALICE, 1_000_000);
			let min_balance = Contracts::min_balance();

			// Drop previous events
			initialize_block(2);

			// Instantiate the BOB contract.
			let Contract { addr, account_id } =
				builder::bare_instantiate(Code::Upload(wasm)).build_and_unwrap_contract();

			// Ensure the contract was stored and get expected deposit amount to be reserved.
			let deposit_expected = expected_deposit(ensure_stored(code_hash));

			// Make sure the account exists even though no free balance was send
			assert_eq!(<Test as Config>::Currency::free_balance(&account_id), min_balance);
			assert_eq!(
				<Test as Config>::Currency::total_balance(&account_id),
				min_balance + test_utils::contract_info_storage_deposit(&addr)
			);

			assert_eq!(
				System::events(),
				vec![
					EventRecord {
						phase: Phase::Initialization,
						event: RuntimeEvent::Contracts(crate::Event::CodeStored {
							code_hash,
							deposit_held: deposit_expected,
							uploader: ALICE_ADDR
						}),
						topics: vec![],
					},
					EventRecord {
						phase: Phase::Initialization,
						event: RuntimeEvent::System(frame_system::Event::NewAccount {
							account: account_id.clone(),
						}),
						topics: vec![],
					},
					EventRecord {
						phase: Phase::Initialization,
						event: RuntimeEvent::Balances(pallet_balances::Event::Endowed {
							account: account_id.clone(),
							free_balance: min_balance,
						}),
						topics: vec![],
					},
					EventRecord {
						phase: Phase::Initialization,
						event: RuntimeEvent::Balances(pallet_balances::Event::Transfer {
							from: ALICE,
							to: account_id,
							amount: min_balance,
						}),
						topics: vec![],
					},
					EventRecord {
						phase: Phase::Initialization,
						event: RuntimeEvent::Contracts(crate::Event::Instantiated {
							deployer: ALICE_ADDR,
							contract: addr,
						}),
						topics: vec![],
					},
					EventRecord {
						phase: Phase::Initialization,
						event: RuntimeEvent::Contracts(
							pallet_revive::Event::StorageDepositTransferredAndHeld {
								from: ALICE_ADDR,
								to: addr,
								amount: test_utils::contract_info_storage_deposit(&addr),
							}
						),
						topics: vec![],
					},
				]
			);
		});
	}

	#[test]
	fn instantiate_with_below_existential_deposit_works() {
		let (wasm, code_hash) = compile_module("dummy").unwrap();
		ExtBuilder::default().existential_deposit(200).build().execute_with(|| {
			let _ = <Test as Config>::Currency::set_balance(&ALICE, 1_000_000);
			let min_balance = Contracts::min_balance();
			let value = 50;

			// Drop previous events
			initialize_block(2);

			// Instantiate the BOB contract.
			let Contract { addr, account_id } = builder::bare_instantiate(Code::Upload(wasm))
				.value(value)
				.build_and_unwrap_contract();

			// Ensure the contract was stored and get expected deposit amount to be reserved.
			let deposit_expected = expected_deposit(ensure_stored(code_hash));
			// Make sure the account exists even though not enough free balance was send
			assert_eq!(<Test as Config>::Currency::free_balance(&account_id), min_balance + value);
			assert_eq!(
				<Test as Config>::Currency::total_balance(&account_id),
				min_balance + value + test_utils::contract_info_storage_deposit(&addr)
			);

			assert_eq!(
				System::events(),
				vec![
					EventRecord {
						phase: Phase::Initialization,
						event: RuntimeEvent::Contracts(crate::Event::CodeStored {
							code_hash,
							deposit_held: deposit_expected,
							uploader: ALICE_ADDR
						}),
						topics: vec![],
					},
					EventRecord {
						phase: Phase::Initialization,
						event: RuntimeEvent::System(frame_system::Event::NewAccount {
							account: account_id.clone()
						}),
						topics: vec![],
					},
					EventRecord {
						phase: Phase::Initialization,
						event: RuntimeEvent::Balances(pallet_balances::Event::Endowed {
							account: account_id.clone(),
							free_balance: min_balance,
						}),
						topics: vec![],
					},
					EventRecord {
						phase: Phase::Initialization,
						event: RuntimeEvent::Balances(pallet_balances::Event::Transfer {
							from: ALICE,
							to: account_id.clone(),
							amount: min_balance,
						}),
						topics: vec![],
					},
					EventRecord {
						phase: Phase::Initialization,
						event: RuntimeEvent::Balances(pallet_balances::Event::Transfer {
							from: ALICE,
							to: account_id.clone(),
							amount: 50,
						}),
						topics: vec![],
					},
					EventRecord {
						phase: Phase::Initialization,
						event: RuntimeEvent::Contracts(crate::Event::Instantiated {
							deployer: ALICE_ADDR,
							contract: addr,
						}),
						topics: vec![],
					},
					EventRecord {
						phase: Phase::Initialization,
						event: RuntimeEvent::Contracts(
							pallet_revive::Event::StorageDepositTransferredAndHeld {
								from: ALICE_ADDR,
								to: addr,
								amount: test_utils::contract_info_storage_deposit(&addr),
							}
						),
						topics: vec![],
					},
				]
			);
		});
	}

	#[test]
	fn storage_deposit_works() {
		let (wasm, _code_hash) = compile_module("multi_store").unwrap();
		ExtBuilder::default().existential_deposit(200).build().execute_with(|| {
			let _ = <Test as Config>::Currency::set_balance(&ALICE, 1_000_000);

			let Contract { addr, account_id } =
				builder::bare_instantiate(Code::Upload(wasm)).build_and_unwrap_contract();

			let mut deposit = test_utils::contract_info_storage_deposit(&addr);

			// Drop previous events
			initialize_block(2);

			// Create storage
			assert_ok!(builder::call(addr).value(42).data((50u32, 20u32).encode()).build());
			// 4 is for creating 2 storage items
			let charged0 = 4 + 50 + 20;
			deposit += charged0;
			assert_eq!(get_contract(&addr).total_deposit(), deposit);

			// Add more storage (but also remove some)
			assert_ok!(builder::call(addr).data((100u32, 10u32).encode()).build());
			let charged1 = 50 - 10;
			deposit += charged1;
			assert_eq!(get_contract(&addr).total_deposit(), deposit);

			// Remove more storage (but also add some)
			assert_ok!(builder::call(addr).data((10u32, 20u32).encode()).build());
			// -1 for numeric instability
			let refunded0 = 90 - 10 - 1;
			deposit -= refunded0;
			assert_eq!(get_contract(&addr).total_deposit(), deposit);

			assert_eq!(
				System::events(),
				vec![
					EventRecord {
						phase: Phase::Initialization,
						event: RuntimeEvent::Balances(pallet_balances::Event::Transfer {
							from: ALICE,
							to: account_id.clone(),
							amount: 42,
						}),
						topics: vec![],
					},
					EventRecord {
						phase: Phase::Initialization,
						event: RuntimeEvent::Contracts(crate::Event::Called {
							caller: Origin::from_account_id(ALICE),
							contract: addr,
						}),
						topics: vec![],
					},
					EventRecord {
						phase: Phase::Initialization,
						event: RuntimeEvent::Contracts(
							pallet_revive::Event::StorageDepositTransferredAndHeld {
								from: ALICE_ADDR,
								to: addr,
								amount: charged0,
							}
						),
						topics: vec![],
					},
					EventRecord {
						phase: Phase::Initialization,
						event: RuntimeEvent::Contracts(crate::Event::Called {
							caller: Origin::from_account_id(ALICE),
							contract: addr,
						}),
						topics: vec![],
					},
					EventRecord {
						phase: Phase::Initialization,
						event: RuntimeEvent::Contracts(
							pallet_revive::Event::StorageDepositTransferredAndHeld {
								from: ALICE_ADDR,
								to: addr,
								amount: charged1,
							}
						),
						topics: vec![],
					},
					EventRecord {
						phase: Phase::Initialization,
						event: RuntimeEvent::Contracts(crate::Event::Called {
							caller: Origin::from_account_id(ALICE),
							contract: addr,
						}),
						topics: vec![],
					},
					EventRecord {
						phase: Phase::Initialization,
						event: RuntimeEvent::Contracts(
							pallet_revive::Event::StorageDepositTransferredAndReleased {
								from: addr,
								to: ALICE_ADDR,
								amount: refunded0,
							}
						),
						topics: vec![],
					},
				]
			);
		});
	}

	#[test]
	fn storage_deposit_callee_works() {
		let (wasm_caller, _code_hash_caller) = compile_module("call").unwrap();
		let (wasm_callee, _code_hash_callee) = compile_module("store_call").unwrap();
		ExtBuilder::default().existential_deposit(200).build().execute_with(|| {
			let _ = <Test as Config>::Currency::set_balance(&ALICE, 1_000_000);
			let min_balance = Contracts::min_balance();

			// Create both contracts: Constructors do nothing.
			let Contract { addr: addr_caller, .. } =
				builder::bare_instantiate(Code::Upload(wasm_caller)).build_and_unwrap_contract();
			let Contract { addr: addr_callee, account_id } =
				builder::bare_instantiate(Code::Upload(wasm_callee)).build_and_unwrap_contract();

			assert_ok!(builder::call(addr_caller).data((100u32, &addr_callee).encode()).build());

			let callee = get_contract(&addr_callee);
			let deposit = DepositPerByte::get() * 100 + DepositPerItem::get() * 1;

			assert_eq!(test_utils::get_balance(&account_id), min_balance);
			assert_eq!(
				callee.total_deposit(),
				deposit + test_utils::contract_info_storage_deposit(&addr_callee)
			);
		});
	}

	#[test]
	fn set_code_extrinsic() {
		let (wasm, code_hash) = compile_module("dummy").unwrap();
		let (new_wasm, new_code_hash) = compile_module("crypto_hashes").unwrap();

		assert_ne!(code_hash, new_code_hash);

		ExtBuilder::default().existential_deposit(100).build().execute_with(|| {
			let _ = <Test as Config>::Currency::set_balance(&ALICE, 1_000_000);

			let Contract { addr, .. } =
				builder::bare_instantiate(Code::Upload(wasm)).build_and_unwrap_contract();

			assert_ok!(Contracts::upload_code(
				RuntimeOrigin::signed(ALICE),
				new_wasm,
				deposit_limit::<Test>(),
			));

			// Drop previous events
			initialize_block(2);

			assert_eq!(get_contract(&addr).code_hash, code_hash);
			assert_refcount!(&code_hash, 1);
			assert_refcount!(&new_code_hash, 0);

			// only root can execute this extrinsic
			assert_noop!(
				Contracts::set_code(RuntimeOrigin::signed(ALICE), addr, new_code_hash),
				sp_runtime::traits::BadOrigin,
			);
			assert_eq!(get_contract(&addr).code_hash, code_hash);
			assert_refcount!(&code_hash, 1);
			assert_refcount!(&new_code_hash, 0);
			assert_eq!(System::events(), vec![]);

			// contract must exist
			assert_noop!(
				Contracts::set_code(RuntimeOrigin::root(), BOB_ADDR, new_code_hash),
				<Error<Test>>::ContractNotFound,
			);
			assert_eq!(get_contract(&addr).code_hash, code_hash);
			assert_refcount!(&code_hash, 1);
			assert_refcount!(&new_code_hash, 0);
			assert_eq!(System::events(), vec![]);

			// new code hash must exist
			assert_noop!(
				Contracts::set_code(RuntimeOrigin::root(), addr, Default::default()),
				<Error<Test>>::CodeNotFound,
			);
			assert_eq!(get_contract(&addr).code_hash, code_hash);
			assert_refcount!(&code_hash, 1);
			assert_refcount!(&new_code_hash, 0);
			assert_eq!(System::events(), vec![]);

			// successful call
			assert_ok!(Contracts::set_code(RuntimeOrigin::root(), addr, new_code_hash));
			assert_eq!(get_contract(&addr).code_hash, new_code_hash);
			assert_refcount!(&code_hash, 0);
			assert_refcount!(&new_code_hash, 1);
			assert_eq!(
				System::events(),
				vec![EventRecord {
					phase: Phase::Initialization,
					event: RuntimeEvent::Contracts(pallet_revive::Event::ContractCodeUpdated {
						contract: addr,
						new_code_hash,
						old_code_hash: code_hash,
					}),
					topics: vec![],
				},]
			);
		});
	}

	#[test]
	fn slash_cannot_kill_account() {
		let (wasm, _code_hash) = compile_module("dummy").unwrap();
		ExtBuilder::default().existential_deposit(200).build().execute_with(|| {
			let value = 700;
			let _ = <Test as Config>::Currency::set_balance(&ALICE, 1_000_000);
			let min_balance = Contracts::min_balance();

			let Contract { addr, account_id } = builder::bare_instantiate(Code::Upload(wasm))
				.value(value)
				.build_and_unwrap_contract();

			// Drop previous events
			initialize_block(2);

			let info_deposit = test_utils::contract_info_storage_deposit(&addr);

			assert_eq!(
				test_utils::get_balance_on_hold(
					&HoldReason::StorageDepositReserve.into(),
					&account_id
				),
				info_deposit
			);

			assert_eq!(
				<Test as Config>::Currency::total_balance(&account_id),
				info_deposit + value + min_balance
			);

			// Try to destroy the account of the contract by slashing the total balance.
			// The account does not get destroyed because slashing only affects the balance held
			// under certain `reason`. Slashing can for example happen if the contract takes part
			// in staking.
			let _ = <Test as Config>::Currency::slash(
				&HoldReason::StorageDepositReserve.into(),
				&account_id,
				<Test as Config>::Currency::total_balance(&account_id),
			);

			// Slashing only removed the balance held.
			assert_eq!(<Test as Config>::Currency::total_balance(&account_id), value + min_balance);
		});
	}

	#[test]
	fn contract_reverted() {
		let (wasm, code_hash) = compile_module("return_with_data").unwrap();

		ExtBuilder::default().existential_deposit(100).build().execute_with(|| {
			let _ = <Test as Config>::Currency::set_balance(&ALICE, 1_000_000);
			let flags = ReturnFlags::REVERT;
			let buffer = [4u8, 8, 15, 16, 23, 42];
			let input = (flags.bits(), buffer).encode();

			// We just upload the code for later use
			assert_ok!(Contracts::upload_code(
				RuntimeOrigin::signed(ALICE),
				wasm.clone(),
				deposit_limit::<Test>(),
			));

			// Calling extrinsic: revert leads to an error
			assert_err_ignore_postinfo!(
				builder::instantiate(code_hash).data(input.clone()).build(),
				<Error<Test>>::ContractReverted,
			);

			// Calling extrinsic: revert leads to an error
			assert_err_ignore_postinfo!(
				builder::instantiate_with_code(wasm).data(input.clone()).build(),
				<Error<Test>>::ContractReverted,
			);

			// Calling directly: revert leads to success but the flags indicate the error
			// This is just a different way of transporting the error that allows the read out
			// the `data` which is only there on success. Obviously, the contract isn't
			// instantiated.
			let result = builder::bare_instantiate(Code::Existing(code_hash))
				.data(input.clone())
				.build_and_unwrap_result();
			assert_eq!(result.result.flags, flags);
			assert_eq!(result.result.data, buffer);
			assert!(!<ContractInfoOf<Test>>::contains_key(result.addr));

			// Pass empty flags and therefore successfully instantiate the contract for later use.
			let Contract { addr, .. } = builder::bare_instantiate(Code::Existing(code_hash))
				.data(ReturnFlags::empty().bits().encode())
				.build_and_unwrap_contract();

			// Calling extrinsic: revert leads to an error
			assert_err_ignore_postinfo!(
				builder::call(addr).data(input.clone()).build(),
				<Error<Test>>::ContractReverted,
			);

			// Calling directly: revert leads to success but the flags indicate the error
			let result = builder::bare_call(addr).data(input).build_and_unwrap_result();
			assert_eq!(result.flags, flags);
			assert_eq!(result.data, buffer);
		});
	}

	#[test]
	fn set_code_hash() {
		let (wasm, code_hash) = compile_module("set_code_hash").unwrap();
		let (new_wasm, new_code_hash) = compile_module("new_set_code_hash_contract").unwrap();

		ExtBuilder::default().existential_deposit(100).build().execute_with(|| {
			let _ = <Test as Config>::Currency::set_balance(&ALICE, 1_000_000);

			// Instantiate the 'caller'
			let Contract { addr: contract_addr, .. } =
				builder::bare_instantiate(Code::Upload(wasm))
					.value(300_000)
					.build_and_unwrap_contract();
			// upload new code
			assert_ok!(Contracts::upload_code(
				RuntimeOrigin::signed(ALICE),
				new_wasm.clone(),
				deposit_limit::<Test>(),
			));

			System::reset_events();

			// First call sets new code_hash and returns 1
			let result = builder::bare_call(contract_addr)
				.data(new_code_hash.as_ref().to_vec())
				.debug(DebugInfo::UnsafeDebug)
				.build_and_unwrap_result();
			assert_return_code!(result, 1);

			// Second calls new contract code that returns 2
			let result = builder::bare_call(contract_addr)
				.debug(DebugInfo::UnsafeDebug)
				.build_and_unwrap_result();
			assert_return_code!(result, 2);

			// Checking for the last event only
			assert_eq!(
				&System::events(),
				&[
					EventRecord {
						phase: Phase::Initialization,
						event: RuntimeEvent::Contracts(crate::Event::ContractCodeUpdated {
							contract: contract_addr,
							new_code_hash,
							old_code_hash: code_hash,
						}),
						topics: vec![],
					},
					EventRecord {
						phase: Phase::Initialization,
						event: RuntimeEvent::Contracts(crate::Event::Called {
							caller: Origin::from_account_id(ALICE),
							contract: contract_addr,
						}),
						topics: vec![],
					},
					EventRecord {
						phase: Phase::Initialization,
						event: RuntimeEvent::Contracts(crate::Event::Called {
							caller: Origin::from_account_id(ALICE),
							contract: contract_addr,
						}),
						topics: vec![],
					},
				],
			);
		});
	}

	#[test]
	fn storage_deposit_limit_is_enforced() {
		let (wasm, _code_hash) = compile_module("store_call").unwrap();
		ExtBuilder::default().existential_deposit(200).build().execute_with(|| {
			let _ = <Test as Config>::Currency::set_balance(&ALICE, 1_000_000);
			let min_balance = Contracts::min_balance();

			// Setting insufficient storage_deposit should fail.
			assert_err!(
				builder::bare_instantiate(Code::Upload(wasm.clone()))
					// expected deposit is 2 * ed + 3 for the call
					.storage_deposit_limit((2 * min_balance + 3 - 1).into())
					.build()
					.result,
				<Error<Test>>::StorageDepositLimitExhausted,
			);

			// Instantiate the BOB contract.
			let Contract { addr, account_id } =
				builder::bare_instantiate(Code::Upload(wasm)).build_and_unwrap_contract();

			let info_deposit = test_utils::contract_info_storage_deposit(&addr);
			// Check that the BOB contract has been instantiated and has the minimum balance
			assert_eq!(get_contract(&addr).total_deposit(), info_deposit);
			assert_eq!(
				<Test as Config>::Currency::total_balance(&account_id),
				info_deposit + min_balance
			);

			// Create 1 byte of storage with a price of per byte,
			// setting insufficient deposit limit, as it requires 3 Balance:
			// 2 for the item added + 1 for the new storage item.
			assert_err_ignore_postinfo!(
				builder::call(addr)
					.storage_deposit_limit(2)
					.data(1u32.to_le_bytes().to_vec())
					.build(),
				<Error<Test>>::StorageDepositLimitExhausted,
			);

			// Create 1 byte of storage, should cost 3 Balance:
			// 2 for the item added + 1 for the new storage item.
			// Should pass as it fallbacks to DefaultDepositLimit.
			assert_ok!(builder::call(addr)
				.storage_deposit_limit(3)
				.data(1u32.to_le_bytes().to_vec())
				.build());

			// Use 4 more bytes of the storage for the same item, which requires 4 Balance.
			// Should fail as DefaultDepositLimit is 3 and hence isn't enough.
			assert_err_ignore_postinfo!(
				builder::call(addr)
					.storage_deposit_limit(3)
					.data(5u32.to_le_bytes().to_vec())
					.build(),
				<Error<Test>>::StorageDepositLimitExhausted,
			);
		});
	}

	#[test]
	fn deposit_limit_in_nested_calls() {
		let (wasm_caller, _code_hash_caller) = compile_module("create_storage_and_call").unwrap();
		let (wasm_callee, _code_hash_callee) = compile_module("store_call").unwrap();
		ExtBuilder::default().existential_deposit(200).build().execute_with(|| {
			let _ = <Test as Config>::Currency::set_balance(&ALICE, 1_000_000);

			// Create both contracts: Constructors do nothing.
			let Contract { addr: addr_caller, .. } =
				builder::bare_instantiate(Code::Upload(wasm_caller)).build_and_unwrap_contract();
			let Contract { addr: addr_callee, .. } =
				builder::bare_instantiate(Code::Upload(wasm_callee)).build_and_unwrap_contract();

			// Create 100 bytes of storage with a price of per byte
			// This is 100 Balance + 2 Balance for the item
			assert_ok!(builder::call(addr_callee)
				.storage_deposit_limit(102)
				.data(100u32.to_le_bytes().to_vec())
				.build());

			// We do not remove any storage but add a storage item of 12 bytes in the caller
			// contract. This would cost 12 + 2 = 14 Balance.
			// The nested call doesn't get a special limit, which is set by passing 0 to it.
			// This should fail as the specified parent's limit is less than the cost: 13 <
			// 14.
			assert_err_ignore_postinfo!(
				builder::call(addr_caller)
					.storage_deposit_limit(13)
					.data((100u32, &addr_callee, U256::from(0u64)).encode())
					.build(),
				<Error<Test>>::StorageDepositLimitExhausted,
			);

			// Now we specify the parent's limit high enough to cover the caller's storage
			// additions. However, we use a single byte more in the callee, hence the storage
			// deposit should be 15 Balance.
			// The nested call doesn't get a special limit, which is set by passing 0 to it.
			// This should fail as the specified parent's limit is less than the cost: 14
			// < 15.
			assert_err_ignore_postinfo!(
				builder::call(addr_caller)
					.storage_deposit_limit(14)
					.data((101u32, &addr_callee, U256::from(0u64)).encode())
					.build(),
				<Error<Test>>::StorageDepositLimitExhausted,
			);

			// Now we specify the parent's limit high enough to cover both the caller's and callee's
			// storage additions. However, we set a special deposit limit of 1 Balance for the
			// nested call. This should fail as callee adds up 2 bytes to the storage, meaning
			// that the nested call should have a deposit limit of at least 2 Balance. The
			// sub-call should be rolled back, which is covered by the next test case.
			assert_err_ignore_postinfo!(
				builder::call(addr_caller)
					.storage_deposit_limit(16)
					.data((102u32, &addr_callee, U256::from(1u64)).encode())
					.build(),
				<Error<Test>>::StorageDepositLimitExhausted,
			);

			// Refund in the callee contract but not enough to cover the 14 Balance required by the
			// caller. Note that if previous sub-call wouldn't roll back, this call would pass
			// making the test case fail. We don't set a special limit for the nested call here.
			assert_err_ignore_postinfo!(
				builder::call(addr_caller)
					.storage_deposit_limit(0)
					.data((87u32, &addr_callee, U256::from(0u64)).encode())
					.build(),
				<Error<Test>>::StorageDepositLimitExhausted,
			);

			let _ = <Test as Config>::Currency::set_balance(&ALICE, 511);

			// Require more than the sender's balance.
			// We don't set a special limit for the nested call.
			assert_err_ignore_postinfo!(
				builder::call(addr_caller)
					.data((512u32, &addr_callee, U256::from(1u64)).encode())
					.build(),
				<Error<Test>>::StorageDepositLimitExhausted,
			);

			// Same as above but allow for the additional deposit of 1 Balance in parent.
			// We set the special deposit limit of 1 Balance for the nested call, which isn't
			// enforced as callee frees up storage. This should pass.
			assert_ok!(builder::call(addr_caller)
				.storage_deposit_limit(1)
				.data((87u32, &addr_callee, U256::from(1u64)).encode())
				.build());
		});
	}

	#[test]
	fn deposit_limit_in_nested_instantiate() {
		let (wasm_caller, _code_hash_caller) =
			compile_module("create_storage_and_instantiate").unwrap();
		let (wasm_callee, code_hash_callee) = compile_module("store_deploy").unwrap();
		const ED: u64 = 5;
		ExtBuilder::default().existential_deposit(ED).build().execute_with(|| {
			let _ = <Test as Config>::Currency::set_balance(&ALICE, 1_000_000);
			let _ = <Test as Config>::Currency::set_balance(&BOB, 1_000_000);
			// Create caller contract
			let Contract { addr: addr_caller, account_id: caller_id } =
				builder::bare_instantiate(Code::Upload(wasm_caller))
					.value(10_000u64) // this balance is later passed to the deployed contract
					.build_and_unwrap_contract();
			// Deploy a contract to get its occupied storage size
			let Contract { addr, .. } = builder::bare_instantiate(Code::Upload(wasm_callee))
				.data(vec![0, 0, 0, 0])
				.build_and_unwrap_contract();

			let callee_info_len = ContractInfoOf::<Test>::get(&addr).unwrap().encoded_size() as u64;

			// We don't set a special deposit limit for the nested instantiation.
			//
			// The deposit limit set for the parent is insufficient for the instantiation, which
			// requires:
			// - callee_info_len + 2 for storing the new contract info,
			// - ED for deployed contract account,
			// - 2 for the storage item of 0 bytes being created in the callee constructor
			// or (callee_info_len + 2 + ED + 2) Balance in total.
			//
			// Provided the limit is set to be 1 Balance less,
			// this call should fail on the return from the caller contract.
			assert_err_ignore_postinfo!(
				builder::call(addr_caller)
					.origin(RuntimeOrigin::signed(BOB))
					.storage_deposit_limit(callee_info_len + 2 + ED + 1)
					.data((0u32, &code_hash_callee, U256::from(0u64)).encode())
					.build(),
				<Error<Test>>::StorageDepositLimitExhausted,
			);
			// The charges made on instantiation should be rolled back.
			assert_eq!(<Test as Config>::Currency::free_balance(&BOB), 1_000_000);

			// Now we give enough limit for the instantiation itself, but require for 1 more storage
			// byte in the constructor. Hence +1 Balance to the limit is needed. This should fail on
			// the return from constructor.
			assert_err_ignore_postinfo!(
				builder::call(addr_caller)
					.origin(RuntimeOrigin::signed(BOB))
					.storage_deposit_limit(callee_info_len + 2 + ED + 2)
					.data((1u32, &code_hash_callee, U256::from(0u64)).encode())
					.build(),
				<Error<Test>>::StorageDepositLimitExhausted,
			);
			// The charges made on the instantiation should be rolled back.
			assert_eq!(<Test as Config>::Currency::free_balance(&BOB), 1_000_000);

			// Now we set enough limit in parent call, but an insufficient limit for child
			// instantiate. This should fail during the charging for the instantiation in
			// `RawMeter::charge_instantiate()`
			assert_err_ignore_postinfo!(
				builder::call(addr_caller)
					.origin(RuntimeOrigin::signed(BOB))
					.storage_deposit_limit(callee_info_len + 2 + ED + 2)
					.data(
						(0u32, &code_hash_callee, U256::from(callee_info_len + 2 + ED + 1))
							.encode()
					)
					.build(),
				<Error<Test>>::StorageDepositLimitExhausted,
			);
			// The charges made on the instantiation should be rolled back.
			assert_eq!(<Test as Config>::Currency::free_balance(&BOB), 1_000_000);

			// Same as above but requires for single added storage
			// item of 1 byte to be covered by the limit, which implies 3 more Balance.
			// Now we set enough limit for the parent call, but insufficient limit for child
			// instantiate. This should fail right after the constructor execution.
			assert_err_ignore_postinfo!(
				builder::call(addr_caller)
					.origin(RuntimeOrigin::signed(BOB))
					.storage_deposit_limit(callee_info_len + 2 + ED + 3) // enough parent limit
					.data(
						(1u32, &code_hash_callee, U256::from(callee_info_len + 2 + ED + 2))
							.encode()
					)
					.build(),
				<Error<Test>>::StorageDepositLimitExhausted,
			);
			// The charges made on the instantiation should be rolled back.
			assert_eq!(<Test as Config>::Currency::free_balance(&BOB), 1_000_000);

			// Set enough deposit limit for the child instantiate. This should succeed.
			let result = builder::bare_call(addr_caller)
				.origin(RuntimeOrigin::signed(BOB))
				.storage_deposit_limit(callee_info_len + 2 + ED + 4 + 2)
				.data(
					(1u32, &code_hash_callee, U256::from(callee_info_len + 2 + ED + 3 + 2))
						.encode(),
				)
				.build();

			let returned = result.result.unwrap();
			// All balance of the caller except ED has been transferred to the callee.
			// No deposit has been taken from it.
			assert_eq!(<Test as Config>::Currency::free_balance(&caller_id), ED);
			// Get address of the deployed contract.
			let addr_callee = H160::from_slice(&returned.data[0..20]);
			let callee_account_id = <Test as Config>::AddressMapper::to_account_id(&addr_callee);
			// 10_000 should be sent to callee from the caller contract, plus ED to be sent from the
			// origin.
			assert_eq!(<Test as Config>::Currency::free_balance(&callee_account_id), 10_000 + ED);
			// The origin should be charged with:
			//  - callee instantiation deposit = (callee_info_len + 2)
			//  - callee account ED
			//  - for writing an item of 1 byte to storage = 3 Balance
			//  - Immutable data storage item deposit
			assert_eq!(
				<Test as Config>::Currency::free_balance(&BOB),
				1_000_000 - (callee_info_len + 2 + ED + 3)
			);
			// Check that deposit due to be charged still includes these 3 Balance
			assert_eq!(result.storage_deposit.charge_or_zero(), (callee_info_len + 2 + ED + 3))
		});
	}

	#[test]
	fn deposit_limit_honors_liquidity_restrictions() {
		let (wasm, _code_hash) = compile_module("store_call").unwrap();
		ExtBuilder::default().existential_deposit(200).build().execute_with(|| {
			let bobs_balance = 1_000;
			let _ = <Test as Config>::Currency::set_balance(&ALICE, 1_000_000);
			let _ = <Test as Config>::Currency::set_balance(&BOB, bobs_balance);
			let min_balance = Contracts::min_balance();

			// Instantiate the BOB contract.
			let Contract { addr, account_id } =
				builder::bare_instantiate(Code::Upload(wasm)).build_and_unwrap_contract();

			let info_deposit = test_utils::contract_info_storage_deposit(&addr);
			// Check that the contract has been instantiated and has the minimum balance
			assert_eq!(get_contract(&addr).total_deposit(), info_deposit);
			assert_eq!(
				<Test as Config>::Currency::total_balance(&account_id),
				info_deposit + min_balance
			);

			// check that the hold is honored
			<Test as Config>::Currency::hold(
				&HoldReason::CodeUploadDepositReserve.into(),
				&BOB,
				bobs_balance - min_balance,
			)
			.unwrap();
			assert_err_ignore_postinfo!(
				builder::call(addr)
					.origin(RuntimeOrigin::signed(BOB))
					.storage_deposit_limit(10_000)
					.data(100u32.to_le_bytes().to_vec())
					.build(),
				<Error<Test>>::StorageDepositLimitExhausted,
			);
			assert_eq!(<Test as Config>::Currency::free_balance(&BOB), min_balance);
		});
	}

	#[test]
	fn deposit_limit_honors_existential_deposit() {
		let (wasm, _code_hash) = compile_module("store_call").unwrap();
		ExtBuilder::default().existential_deposit(200).build().execute_with(|| {
			let _ = <Test as Config>::Currency::set_balance(&ALICE, 1_000_000);
			let _ = <Test as Config>::Currency::set_balance(&BOB, 300);
			let min_balance = Contracts::min_balance();

			// Instantiate the BOB contract.
			let Contract { addr, account_id } =
				builder::bare_instantiate(Code::Upload(wasm)).build_and_unwrap_contract();

			let info_deposit = test_utils::contract_info_storage_deposit(&addr);

			// Check that the contract has been instantiated and has the minimum balance
			assert_eq!(get_contract(&addr).total_deposit(), info_deposit);
			assert_eq!(
				<Test as Config>::Currency::total_balance(&account_id),
				min_balance + info_deposit
			);

			// check that the deposit can't bring the account below the existential deposit
			assert_err_ignore_postinfo!(
				builder::call(addr)
					.origin(RuntimeOrigin::signed(BOB))
					.storage_deposit_limit(10_000)
					.data(100u32.to_le_bytes().to_vec())
					.build(),
				<Error<Test>>::StorageDepositLimitExhausted,
			);
			assert_eq!(<Test as Config>::Currency::free_balance(&BOB), 300);
		});
	}

	#[test]
	fn deposit_limit_honors_min_leftover() {
		let (wasm, _code_hash) = compile_module("store_call").unwrap();
		ExtBuilder::default().existential_deposit(200).build().execute_with(|| {
			let _ = <Test as Config>::Currency::set_balance(&ALICE, 1_000_000);
			let _ = <Test as Config>::Currency::set_balance(&BOB, 1_000);
			let min_balance = Contracts::min_balance();

			// Instantiate the BOB contract.
			let Contract { addr, account_id } =
				builder::bare_instantiate(Code::Upload(wasm)).build_and_unwrap_contract();

			let info_deposit = test_utils::contract_info_storage_deposit(&addr);

			// Check that the contract has been instantiated and has the minimum balance and the
			// storage deposit
			assert_eq!(get_contract(&addr).total_deposit(), info_deposit);
			assert_eq!(
				<Test as Config>::Currency::total_balance(&account_id),
				info_deposit + min_balance
			);

			// check that the minimum leftover (value send) is considered
			// given the minimum deposit of 200 sending 750 will only leave
			// 50 for the storage deposit. Which is not enough to store the 50 bytes
			// as we also need 2 bytes for the item
			assert_err_ignore_postinfo!(
				builder::call(addr)
					.origin(RuntimeOrigin::signed(BOB))
					.value(750)
					.storage_deposit_limit(10_000)
					.data(50u32.to_le_bytes().to_vec())
					.build(),
				<Error<Test>>::StorageDepositLimitExhausted,
			);
			assert_eq!(<Test as Config>::Currency::free_balance(&BOB), 1_000);
		});
	}

	#[test]
	fn locking_delegate_dependency_works() {
		// set hash lock up deposit to 30%, to test deposit calculation.
		CODE_HASH_LOCKUP_DEPOSIT_PERCENT.with(|c| *c.borrow_mut() = Perbill::from_percent(30));

		let (wasm_caller, self_code_hash) = compile_module("locking_delegate_dependency").unwrap();
		let callee_codes: Vec<_> =
			(0..limits::DELEGATE_DEPENDENCIES + 1).map(|idx| dummy_unique(idx)).collect();
		let callee_hashes: Vec<_> = callee_codes
			.iter()
			.map(|c| sp_core::H256(sp_io::hashing::keccak_256(c)))
			.collect();

		// Define inputs with various actions to test locking / unlocking delegate_dependencies.
		// See the contract for more details.
		let noop_input = (0u32, callee_hashes[0]);
		let lock_delegate_dependency_input = (1u32, callee_hashes[0]);
		let unlock_delegate_dependency_input = (2u32, callee_hashes[0]);
		let terminate_input = (3u32, callee_hashes[0]);

		// Instantiate the caller contract with the given input.
		let instantiate = |input: &(u32, H256)| {
			builder::bare_instantiate(Code::Upload(wasm_caller.clone()))
				.origin(RuntimeOrigin::signed(ETH_ALICE))
				.data(input.encode())
				.build()
		};

		// Call contract with the given input.
		let call = |addr_caller: &H160, input: &(u32, H256)| {
			builder::bare_call(*addr_caller)
				.origin(RuntimeOrigin::signed(ETH_ALICE))
				.data(input.encode())
				.build()
		};
		const ED: u64 = 2000;
		ExtBuilder::default().existential_deposit(ED).build().execute_with(|| {
			let _ = Balances::set_balance(&ETH_ALICE, 1_000_000);

			// Instantiate with lock_delegate_dependency should fail since the code is not yet on
			// chain.
			assert_err!(
				instantiate(&lock_delegate_dependency_input).result,
				Error::<Test>::CodeNotFound
			);

			// Upload all the delegated codes (they all have the same size)
			let mut deposit = Default::default();
			for code in callee_codes.iter() {
				let CodeUploadReturnValue { deposit: deposit_per_code, .. } =
					Contracts::bare_upload_code(
						RuntimeOrigin::signed(ETH_ALICE),
						code.clone(),
						deposit_limit::<Test>(),
					)
					.unwrap();
				deposit = deposit_per_code;
			}

			// Instantiate should now work.
			let addr_caller = instantiate(&lock_delegate_dependency_input).result.unwrap().addr;
			let caller_account_id = <Test as Config>::AddressMapper::to_account_id(&addr_caller);

			// There should be a dependency and a deposit.
			let contract = test_utils::get_contract(&addr_caller);

			let dependency_deposit = &CodeHashLockupDepositPercent::get().mul_ceil(deposit);
			assert_eq!(
				contract.delegate_dependencies().get(&callee_hashes[0]),
				Some(dependency_deposit)
			);
			assert_eq!(
				test_utils::get_balance_on_hold(
					&HoldReason::StorageDepositReserve.into(),
					&caller_account_id
				),
				dependency_deposit + contract.storage_base_deposit()
			);

			// Removing the code should fail, since we have added a dependency.
			assert_err!(
				Contracts::remove_code(RuntimeOrigin::signed(ETH_ALICE), callee_hashes[0]),
				<Error<Test>>::CodeInUse
			);

			// Locking an already existing dependency should fail.
			assert_err!(
				call(&addr_caller, &lock_delegate_dependency_input).result,
				Error::<Test>::DelegateDependencyAlreadyExists
			);

			// Locking self should fail.
			assert_err!(
				call(&addr_caller, &(1u32, self_code_hash)).result,
				Error::<Test>::CannotAddSelfAsDelegateDependency
			);

			// Locking more than the maximum allowed delegate_dependencies should fail.
			for hash in &callee_hashes[1..callee_hashes.len() - 1] {
				call(&addr_caller, &(1u32, *hash)).result.unwrap();
			}
			assert_err!(
				call(&addr_caller, &(1u32, *callee_hashes.last().unwrap())).result,
				Error::<Test>::MaxDelegateDependenciesReached
			);

			// Unlocking all dependency should work.
			for hash in &callee_hashes[..callee_hashes.len() - 1] {
				call(&addr_caller, &(2u32, *hash)).result.unwrap();
			}

			// Dependency should be removed, and deposit should be returned.
			let contract = test_utils::get_contract(&addr_caller);
			assert!(contract.delegate_dependencies().is_empty());
			assert_eq!(
				test_utils::get_balance_on_hold(
					&HoldReason::StorageDepositReserve.into(),
					&caller_account_id
				),
				contract.storage_base_deposit()
			);

			// Removing a nonexistent dependency should fail.
			assert_err!(
				call(&addr_caller, &unlock_delegate_dependency_input).result,
				Error::<Test>::DelegateDependencyNotFound
			);

			// Locking a dependency with a storage limit too low should fail.
			assert_err!(
				builder::bare_call(addr_caller)
					.storage_deposit_limit(dependency_deposit - 1)
					.data(lock_delegate_dependency_input.encode())
					.build()
					.result,
				Error::<Test>::StorageDepositLimitExhausted
			);

			// Since we unlocked the dependency we should now be able to remove the code.
			assert_ok!(Contracts::remove_code(RuntimeOrigin::signed(ETH_ALICE), callee_hashes[0]));

			// Calling should fail since the delegated contract is not on chain anymore.
			assert_err!(call(&addr_caller, &noop_input).result, Error::<Test>::ContractTrapped);

			// Add the dependency back.
			Contracts::upload_code(
				RuntimeOrigin::signed(ETH_ALICE),
				callee_codes[0].clone(),
				deposit_limit::<Test>(),
			)
			.unwrap();
			call(&addr_caller, &lock_delegate_dependency_input).result.unwrap();

			// Call terminate should work, and return the deposit.
			let balance_before = test_utils::get_balance(&ETH_ALICE);
			assert_ok!(call(&addr_caller, &terminate_input).result);
			assert_eq!(
				test_utils::get_balance(&ETH_ALICE),
				ED + balance_before + contract.storage_base_deposit() + dependency_deposit
			);

			// Terminate should also remove the dependency, so we can remove the code.
			assert_ok!(Contracts::remove_code(RuntimeOrigin::signed(ETH_ALICE), callee_hashes[0]));
		});
	}

	#[test]
	fn native_dependency_deposit_works() {
		let (wasm, code_hash) = compile_module("set_code_hash").unwrap();
		let (dummy_wasm, dummy_code_hash) = compile_module("dummy").unwrap();

		// Set hash lock up deposit to 30%, to test deposit calculation.
		CODE_HASH_LOCKUP_DEPOSIT_PERCENT.with(|c| *c.borrow_mut() = Perbill::from_percent(30));

		// Test with both existing and uploaded code
		for code in [Code::Upload(wasm.clone()), Code::Existing(code_hash)] {
			ExtBuilder::default().build().execute_with(|| {
				let _ = Balances::set_balance(&ALICE, 1_000_000);
				let lockup_deposit_percent = CodeHashLockupDepositPercent::get();

				// Upload the dummy contract,
				Contracts::upload_code(
					RuntimeOrigin::signed(ALICE),
					dummy_wasm.clone(),
					deposit_limit::<Test>(),
				)
				.unwrap();

				// Upload `set_code_hash` contracts if using Code::Existing.
				let add_upload_deposit = match code {
					Code::Existing(_) => {
						Contracts::upload_code(
							RuntimeOrigin::signed(ALICE),
							wasm.clone(),
							deposit_limit::<Test>(),
						)
						.unwrap();
						false
					},
					Code::Upload(_) => true,
				};

				// Instantiate the set_code_hash contract.
				let res = builder::bare_instantiate(code).build();

				let addr = res.result.unwrap().addr;
				let account_id = <Test as Config>::AddressMapper::to_account_id(&addr);
				let base_deposit = test_utils::contract_info_storage_deposit(&addr);
				let upload_deposit = test_utils::get_code_deposit(&code_hash);
				let extra_deposit = add_upload_deposit.then(|| upload_deposit).unwrap_or_default();

				// Check initial storage_deposit
				// The base deposit should be: contract_info_storage_deposit + 30% * deposit
				let deposit =
					extra_deposit + base_deposit + lockup_deposit_percent.mul_ceil(upload_deposit);

				assert_eq!(
					res.storage_deposit.charge_or_zero(),
					deposit + Contracts::min_balance()
				);

				// call set_code_hash
				builder::bare_call(addr)
					.data(dummy_code_hash.encode())
					.build_and_unwrap_result();

				// Check updated storage_deposit
				let code_deposit = test_utils::get_code_deposit(&dummy_code_hash);
				let deposit = base_deposit + lockup_deposit_percent.mul_ceil(code_deposit);
				assert_eq!(test_utils::get_contract(&addr).storage_base_deposit(), deposit);

				assert_eq!(
					test_utils::get_balance_on_hold(
						&HoldReason::StorageDepositReserve.into(),
						&account_id
					),
					deposit
				);
			});
		}
	}

	#[test]
	fn root_cannot_upload_code() {
		let (wasm, _) = compile_module("dummy").unwrap();

		ExtBuilder::default().build().execute_with(|| {
			assert_noop!(
				Contracts::upload_code(RuntimeOrigin::root(), wasm, deposit_limit::<Test>()),
				DispatchError::BadOrigin,
			);
		});
	}

	#[test]
	fn root_cannot_remove_code() {
		let (_, code_hash) = compile_module("dummy").unwrap();

		ExtBuilder::default().build().execute_with(|| {
			assert_noop!(
				Contracts::remove_code(RuntimeOrigin::root(), code_hash),
				DispatchError::BadOrigin,
			);
		});
	}

	#[test]
	fn signed_cannot_set_code() {
		let (_, code_hash) = compile_module("dummy").unwrap();

		ExtBuilder::default().build().execute_with(|| {
			assert_noop!(
				Contracts::set_code(RuntimeOrigin::signed(ALICE), BOB_ADDR, code_hash),
				DispatchError::BadOrigin,
			);
		});
	}

	#[test]
	fn none_cannot_call_code() {
		ExtBuilder::default().build().execute_with(|| {
			assert_err_ignore_postinfo!(
				builder::call(BOB_ADDR).origin(RuntimeOrigin::none()).build(),
				DispatchError::BadOrigin,
			);
		});
	}

	#[test]
	fn root_can_call() {
		let (wasm, _) = compile_module("dummy").unwrap();

		ExtBuilder::default().existential_deposit(100).build().execute_with(|| {
			let _ = <Test as Config>::Currency::set_balance(&ALICE, 1_000_000);

			let Contract { addr, .. } =
				builder::bare_instantiate(Code::Upload(wasm)).build_and_unwrap_contract();

			// Call the contract.
			assert_ok!(builder::call(addr).origin(RuntimeOrigin::root()).build());
		});
	}

	#[test]
	fn root_cannot_instantiate_with_code() {
		let (wasm, _) = compile_module("dummy").unwrap();

		ExtBuilder::default().build().execute_with(|| {
			assert_err_ignore_postinfo!(
				builder::instantiate_with_code(wasm).origin(RuntimeOrigin::root()).build(),
				DispatchError::BadOrigin
			);
		});
	}

	#[test]
	fn root_cannot_instantiate() {
		let (_, code_hash) = compile_module("dummy").unwrap();

		ExtBuilder::default().build().execute_with(|| {
			assert_err_ignore_postinfo!(
				builder::instantiate(code_hash).origin(RuntimeOrigin::root()).build(),
				DispatchError::BadOrigin
			);
		});
	}

	#[test]
	fn only_upload_origin_can_upload() {
		let (wasm, _) = compile_module("dummy").unwrap();
		UploadAccount::set(Some(ALICE));
		ExtBuilder::default().build().execute_with(|| {
			let _ = Balances::set_balance(&ALICE, 1_000_000);
			let _ = Balances::set_balance(&BOB, 1_000_000);

			assert_err!(
				Contracts::upload_code(
					RuntimeOrigin::root(),
					wasm.clone(),
					deposit_limit::<Test>(),
				),
				DispatchError::BadOrigin
			);

			assert_err!(
				Contracts::upload_code(
					RuntimeOrigin::signed(BOB),
					wasm.clone(),
					deposit_limit::<Test>(),
				),
				DispatchError::BadOrigin
			);

			// Only alice is allowed to upload contract code.
			assert_ok!(Contracts::upload_code(
				RuntimeOrigin::signed(ALICE),
				wasm.clone(),
				deposit_limit::<Test>(),
			));
		});
	}

	#[test]
	fn only_instantiation_origin_can_instantiate() {
		let (code, code_hash) = compile_module("dummy").unwrap();
		InstantiateAccount::set(Some(ALICE));
		ExtBuilder::default().build().execute_with(|| {
			let _ = Balances::set_balance(&ALICE, 1_000_000);
			let _ = Balances::set_balance(&BOB, 1_000_000);

			assert_err_ignore_postinfo!(
				builder::instantiate_with_code(code.clone())
					.origin(RuntimeOrigin::root())
					.build(),
				DispatchError::BadOrigin
			);

			assert_err_ignore_postinfo!(
				builder::instantiate_with_code(code.clone())
					.origin(RuntimeOrigin::signed(BOB))
					.build(),
				DispatchError::BadOrigin
			);

			// Only Alice can instantiate
			assert_ok!(builder::instantiate_with_code(code).build());

			// Bob cannot instantiate with either `instantiate_with_code` or `instantiate`.
			assert_err_ignore_postinfo!(
				builder::instantiate(code_hash).origin(RuntimeOrigin::signed(BOB)).build(),
				DispatchError::BadOrigin
			);
		});
	}

	#[test]
	fn balance_of_api() {
		let (wasm, _code_hash) = compile_module("balance_of").unwrap();
		ExtBuilder::default().existential_deposit(200).build().execute_with(|| {
			let _ = Balances::set_balance(&ALICE, 1_000_000);
			let _ = Balances::set_balance(&ETH_ALICE, 1_000_000);

			let Contract { addr, .. } =
				builder::bare_instantiate(Code::Upload(wasm.to_vec())).build_and_unwrap_contract();

			// The fixture asserts a non-zero returned free balance of the account;
			// The ETH_ALICE account is endowed;
			// Hence we should not revert
			assert_ok!(builder::call(addr).data(ALICE_ADDR.0.to_vec()).build());

			// The fixture asserts a non-zero returned free balance of the account;
			// The ETH_BOB account is not endowed;
			// Hence we should revert
			assert_err_ignore_postinfo!(
				builder::call(addr).data(BOB_ADDR.0.to_vec()).build(),
				<Error<Test>>::ContractTrapped
			);
		});
	}

	#[test]
	fn balance_api_returns_free_balance() {
		let (wasm, _code_hash) = compile_module("balance").unwrap();
		ExtBuilder::default().existential_deposit(200).build().execute_with(|| {
			let _ = <Test as Config>::Currency::set_balance(&ALICE, 1_000_000);

			// Instantiate the BOB contract without any extra balance.
			let Contract { addr, .. } =
				builder::bare_instantiate(Code::Upload(wasm.to_vec())).build_and_unwrap_contract();

			let value = 0;
			// Call BOB which makes it call the balance runtime API.
			// The contract code asserts that the returned balance is 0.
			assert_ok!(builder::call(addr).value(value).build());

			let value = 1;
			// Calling with value will trap the contract.
			assert_err_ignore_postinfo!(
				builder::call(addr).value(value).build(),
				<Error<Test>>::ContractTrapped
			);
		});
	}

	#[test]
	fn gas_consumed_is_linear_for_nested_calls() {
		let (code, _code_hash) = compile_module("recurse").unwrap();
		ExtBuilder::default().existential_deposit(200).build().execute_with(|| {
			let _ = <Test as Config>::Currency::set_balance(&ALICE, 1_000_000);

			let Contract { addr, .. } =
				builder::bare_instantiate(Code::Upload(code)).build_and_unwrap_contract();

			let [gas_0, gas_1, gas_2, gas_max] = {
				[0u32, 1u32, 2u32, limits::CALL_STACK_DEPTH]
					.iter()
					.map(|i| {
						let result = builder::bare_call(addr).data(i.encode()).build();
						assert_ok!(result.result);
						result.gas_consumed
					})
					.collect::<Vec<_>>()
					.try_into()
					.unwrap()
			};

			let gas_per_recursion = gas_2.checked_sub(&gas_1).unwrap();
			assert_eq!(gas_max, gas_0 + gas_per_recursion * limits::CALL_STACK_DEPTH as u64);
		});
	}

	#[test]
	fn read_only_call_cannot_store() {
		let (wasm_caller, _code_hash_caller) = compile_module("read_only_call").unwrap();
		let (wasm_callee, _code_hash_callee) = compile_module("store_call").unwrap();
		ExtBuilder::default().existential_deposit(200).build().execute_with(|| {
			let _ = <Test as Config>::Currency::set_balance(&ALICE, 1_000_000);

			// Create both contracts: Constructors do nothing.
			let Contract { addr: addr_caller, .. } =
				builder::bare_instantiate(Code::Upload(wasm_caller)).build_and_unwrap_contract();
			let Contract { addr: addr_callee, .. } =
				builder::bare_instantiate(Code::Upload(wasm_callee)).build_and_unwrap_contract();

			// Read-only call fails when modifying storage.
			assert_err_ignore_postinfo!(
				builder::call(addr_caller).data((&addr_callee, 100u32).encode()).build(),
				<Error<Test>>::ContractTrapped
			);
		});
	}

	#[test]
	fn read_only_call_cannot_transfer() {
		let (wasm_caller, _code_hash_caller) = compile_module("call_with_flags_and_value").unwrap();
		let (wasm_callee, _code_hash_callee) = compile_module("dummy").unwrap();
		ExtBuilder::default().existential_deposit(200).build().execute_with(|| {
			let _ = <Test as Config>::Currency::set_balance(&ALICE, 1_000_000);

			// Create both contracts: Constructors do nothing.
			let Contract { addr: addr_caller, .. } =
				builder::bare_instantiate(Code::Upload(wasm_caller)).build_and_unwrap_contract();
			let Contract { addr: addr_callee, .. } =
				builder::bare_instantiate(Code::Upload(wasm_callee)).build_and_unwrap_contract();

			// Read-only call fails when a non-zero value is set.
			assert_err_ignore_postinfo!(
				builder::call(addr_caller)
					.data(
						(addr_callee, pallet_revive_uapi::CallFlags::READ_ONLY.bits(), 100u64)
							.encode()
					)
					.build(),
				<Error<Test>>::StateChangeDenied
			);
		});
	}

	#[test]
	fn read_only_subsequent_call_cannot_store() {
		let (wasm_read_only_caller, _code_hash_caller) = compile_module("read_only_call").unwrap();
		let (wasm_caller, _code_hash_caller) = compile_module("call_with_flags_and_value").unwrap();
		let (wasm_callee, _code_hash_callee) = compile_module("store_call").unwrap();
		ExtBuilder::default().existential_deposit(200).build().execute_with(|| {
			let _ = <Test as Config>::Currency::set_balance(&ALICE, 1_000_000);

			// Create contracts: Constructors do nothing.
			let Contract { addr: addr_caller, .. } =
				builder::bare_instantiate(Code::Upload(wasm_read_only_caller))
					.build_and_unwrap_contract();
			let Contract { addr: addr_subsequent_caller, .. } =
				builder::bare_instantiate(Code::Upload(wasm_caller)).build_and_unwrap_contract();
			let Contract { addr: addr_callee, .. } =
				builder::bare_instantiate(Code::Upload(wasm_callee)).build_and_unwrap_contract();

			// Subsequent call input.
			let input = (&addr_callee, pallet_revive_uapi::CallFlags::empty().bits(), 0u64, 100u32);

			// Read-only call fails when modifying storage.
			assert_err_ignore_postinfo!(
				builder::call(addr_caller)
					.data((&addr_subsequent_caller, input).encode())
					.build(),
				<Error<Test>>::ContractTrapped
			);
		});
	}

	#[test]
	fn read_only_call_works() {
		let (wasm_caller, _code_hash_caller) = compile_module("read_only_call").unwrap();
		let (wasm_callee, _code_hash_callee) = compile_module("dummy").unwrap();
		ExtBuilder::default().existential_deposit(200).build().execute_with(|| {
			let _ = <Test as Config>::Currency::set_balance(&ALICE, 1_000_000);

			// Create both contracts: Constructors do nothing.
			let Contract { addr: addr_caller, .. } =
				builder::bare_instantiate(Code::Upload(wasm_caller)).build_and_unwrap_contract();
			let Contract { addr: addr_callee, .. } =
				builder::bare_instantiate(Code::Upload(wasm_callee)).build_and_unwrap_contract();

			assert_ok!(builder::call(addr_caller).data(addr_callee.encode()).build());
		});
	}

	#[test]
	fn create1_with_value_works() {
		let (code, code_hash) = compile_module("create1_with_value").unwrap();
		let value = 42;
		ExtBuilder::default().existential_deposit(200).build().execute_with(|| {
			let _ = <Test as Config>::Currency::set_balance(&ALICE, 1_000_000);

			// Create the contract: Constructor does nothing.
			let Contract { addr, .. } =
				builder::bare_instantiate(Code::Upload(code)).build_and_unwrap_contract();

			// Call the contract: Deploys itself using create1 and the expected value
			assert_ok!(builder::call(addr).value(value).data(code_hash.encode()).build());

			// We should see the expected balance at the expected account
			let address = crate::address::create1(&addr, 0);
			let account_id = <Test as Config>::AddressMapper::to_account_id(&address);
			let usable_balance = <Test as Config>::Currency::usable_balance(&account_id);
			assert_eq!(usable_balance, value);
		});
	}

	#[test]
	fn static_data_limit_is_enforced() {
		let (oom_rw_trailing, _) = compile_module("oom_rw_trailing").unwrap();
		let (oom_rw_included, _) = compile_module("oom_rw_included").unwrap();
		let (oom_ro, _) = compile_module("oom_ro").unwrap();

		ExtBuilder::default().build().execute_with(|| {
			let _ = Balances::set_balance(&ALICE, 1_000_000);

			assert_err!(
				Contracts::upload_code(
					RuntimeOrigin::signed(ALICE),
					oom_rw_trailing,
					deposit_limit::<Test>(),
				),
				<Error<Test>>::StaticMemoryTooLarge
			);

			assert_err!(
				Contracts::upload_code(
					RuntimeOrigin::signed(ALICE),
					oom_rw_included,
					deposit_limit::<Test>(),
				),
				<Error<Test>>::BlobTooLarge
			);

			assert_err!(
				Contracts::upload_code(
					RuntimeOrigin::signed(ALICE),
					oom_ro,
					deposit_limit::<Test>(),
				),
				<Error<Test>>::BlobTooLarge
			);
		});
	}

	#[test]
	fn call_diverging_out_len_works() {
		let (code, _) = compile_module("call_diverging_out_len").unwrap();

		ExtBuilder::default().existential_deposit(100).build().execute_with(|| {
			let _ = <Test as Config>::Currency::set_balance(&ALICE, 1_000_000);

			// Create the contract: Constructor does nothing
			let Contract { addr, .. } =
				builder::bare_instantiate(Code::Upload(code)).build_and_unwrap_contract();

			// Call the contract: It will issue calls and deploys, asserting on
			// correct output if the supplied output length was smaller than
			// than what the callee returned.
			assert_ok!(builder::call(addr).build());
		});
	}

	#[test]
	fn chain_id_works() {
		let (code, _) = compile_module("chain_id").unwrap();

		ExtBuilder::default().existential_deposit(100).build().execute_with(|| {
			let _ = <Test as Config>::Currency::set_balance(&ALICE, 1_000_000);

			let chain_id = U256::from(<Test as Config>::ChainId::get());
			let received = builder::bare_instantiate(Code::Upload(code)).build_and_unwrap_result();
			assert_eq!(received.result.data, chain_id.encode());
		});
	}

	#[test]
	fn return_data_api_works() {
		let (code_return_data_api, _) = compile_module("return_data_api").unwrap();
		let (code_return_with_data, hash_return_with_data) =
			compile_module("return_with_data").unwrap();

		ExtBuilder::default().existential_deposit(100).build().execute_with(|| {
			let _ = <Test as Config>::Currency::set_balance(&ALICE, 1_000_000);

			// Upload the io echoing fixture for later use
			assert_ok!(Contracts::upload_code(
				RuntimeOrigin::signed(ALICE),
				code_return_with_data,
				deposit_limit::<Test>(),
			));

			// Create fixture: Constructor does nothing
			let Contract { addr, .. } =
				builder::bare_instantiate(Code::Upload(code_return_data_api))
					.build_and_unwrap_contract();

			// Call the contract: It will issue calls and deploys, asserting on
			assert_ok!(builder::call(addr)
				.value(10 * 1024)
				.data(hash_return_with_data.encode())
				.build());
		});
	}

	#[test]
	fn immutable_data_works() {
		let (code, _) = compile_module("immutable_data").unwrap();

		ExtBuilder::default().existential_deposit(100).build().execute_with(|| {
			let _ = <Test as Config>::Currency::set_balance(&ALICE, 1_000_000);

			let data = [0xfe; 8];

			// Create fixture: Constructor sets the immtuable data
			let Contract { addr, .. } = builder::bare_instantiate(Code::Upload(code))
				.data(data.to_vec())
				.build_and_unwrap_contract();

			// Storing immmutable data charges storage deposit; verify it explicitly.
			assert_eq!(
				test_utils::get_balance_on_hold(
					&HoldReason::StorageDepositReserve.into(),
					&<Test as Config>::AddressMapper::to_account_id(&addr)
				),
				test_utils::contract_info_storage_deposit(&addr)
			);
			assert_eq!(test_utils::get_contract(&addr).immutable_data_len(), data.len() as u32);

			// Call the contract: Asserts the input to equal the immutable data
			assert_ok!(builder::call(addr).data(data.to_vec()).build());
		});
	}

	#[test]
	fn sbrk_cannot_be_deployed() {
		let (code, _) = compile_module("sbrk").unwrap();

		ExtBuilder::default().build().execute_with(|| {
			let _ = Balances::set_balance(&ALICE, 1_000_000);

			assert_err!(
				Contracts::upload_code(
					RuntimeOrigin::signed(ALICE),
					code.clone(),
					deposit_limit::<Test>(),
				),
				<Error<Test>>::InvalidInstruction
			);

			assert_err!(
				builder::bare_instantiate(Code::Upload(code)).build().result,
				<Error<Test>>::InvalidInstruction
			);
		});
	}

	#[test]
	fn overweight_basic_block_cannot_be_deployed() {
		let (code, _) = compile_module("basic_block").unwrap();

		ExtBuilder::default().build().execute_with(|| {
			let _ = Balances::set_balance(&ALICE, 1_000_000);

			assert_err!(
				Contracts::upload_code(
					RuntimeOrigin::signed(ALICE),
					code.clone(),
					deposit_limit::<Test>(),
				),
				<Error<Test>>::BasicBlockTooLarge
			);

			assert_err!(
				builder::bare_instantiate(Code::Upload(code)).build().result,
				<Error<Test>>::BasicBlockTooLarge
			);
		});
	}

	#[test]
<<<<<<< HEAD
	fn origin_api_works() {
		let (code, _) = compile_module("origin").unwrap();

		ExtBuilder::default().existential_deposit(100).build().execute_with(|| {
			let _ = <Test as Config>::Currency::set_balance(&ALICE, 1_000_000);

			// Create fixture: Constructor does nothing
			let Contract { addr, .. } =
				builder::bare_instantiate(Code::Upload(code)).build_and_unwrap_contract();

			// Call the contract: Asserts the input to equal the immutable data
			assert_ok!(builder::call(addr).build());
=======
	fn code_hash_works() {
		let (code_hash_code, self_code_hash) = compile_module("code_hash").unwrap();
		let (dummy_code, code_hash) = compile_module("dummy").unwrap();

		ExtBuilder::default().existential_deposit(1).build().execute_with(|| {
			let _ = <Test as Config>::Currency::set_balance(&ALICE, 1_000_000);

			let Contract { addr, .. } =
				builder::bare_instantiate(Code::Upload(code_hash_code)).build_and_unwrap_contract();
			let Contract { addr: dummy_addr, .. } =
				builder::bare_instantiate(Code::Upload(dummy_code)).build_and_unwrap_contract();

			// code hash of dummy contract
			assert_ok!(builder::call(addr).data((dummy_addr, code_hash).encode()).build());
			// code has of itself
			assert_ok!(builder::call(addr).data((addr, self_code_hash).encode()).build());

			// EOA doesn't exists
			assert_err!(
				builder::bare_call(addr)
					.data((BOB_ADDR, crate::exec::EMPTY_CODE_HASH).encode())
					.build()
					.result,
				Error::<Test>::ContractTrapped
			);
			// non-existing will return zero
			assert_ok!(builder::call(addr).data((BOB_ADDR, H256::zero()).encode()).build());

			// create EOA
			let _ = <Test as Config>::Currency::set_balance(
				&<Test as Config>::AddressMapper::to_account_id(&BOB_ADDR),
				1_000_000,
			);

			// EOA returns empty code hash
			assert_ok!(builder::call(addr)
				.data((BOB_ADDR, crate::exec::EMPTY_CODE_HASH).encode())
				.build());
>>>>>>> 21b3a46b
		});
	}
}<|MERGE_RESOLUTION|>--- conflicted
+++ resolved
@@ -4444,7 +4444,6 @@
 	}
 
 	#[test]
-<<<<<<< HEAD
 	fn origin_api_works() {
 		let (code, _) = compile_module("origin").unwrap();
 
@@ -4457,7 +4456,10 @@
 
 			// Call the contract: Asserts the input to equal the immutable data
 			assert_ok!(builder::call(addr).build());
-=======
+		});
+	}
+
+	#[test]
 	fn code_hash_works() {
 		let (code_hash_code, self_code_hash) = compile_module("code_hash").unwrap();
 		let (dummy_code, code_hash) = compile_module("dummy").unwrap();
@@ -4496,7 +4498,6 @@
 			assert_ok!(builder::call(addr)
 				.data((BOB_ADDR, crate::exec::EMPTY_CODE_HASH).encode())
 				.build());
->>>>>>> 21b3a46b
 		});
 	}
 }