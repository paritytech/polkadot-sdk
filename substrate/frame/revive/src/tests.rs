--- conflicted
+++ resolved
@@ -220,11 +220,7 @@
 	}
 
 	pub fn set_allow_evm_bytecode(allow_evm_bytecode: bool) {
-<<<<<<< HEAD
-		ALLOW_E_V_M_BYTECODE.with(|v| *v.borrow_mut() = allow_evm_bytecode);
-=======
 		ALLOW_EVM_BYTECODE.with(|v| *v.borrow_mut() = allow_evm_bytecode);
->>>>>>> 6060499f
 	}
 }
 
@@ -334,11 +330,7 @@
 }
 parameter_types! {
 	pub static UnstableInterface: bool = true;
-<<<<<<< HEAD
-	pub static AllowEVMBytecode: bool = true;
-=======
 	pub static AllowEvmBytecode: bool = true;
->>>>>>> 6060499f
 	pub CheckingAccount: AccountId32 = BOB.clone();
 }
 
@@ -359,11 +351,7 @@
 	type DepositPerByte = DepositPerByte;
 	type DepositPerItem = DepositPerItem;
 	type UnsafeUnstableInterface = UnstableInterface;
-<<<<<<< HEAD
-	type AllowEVMBytecode = AllowEVMBytecode;
-=======
 	type AllowEVMBytecode = AllowEvmBytecode;
->>>>>>> 6060499f
 	type UploadOrigin = EnsureAccount<Self, UploadAccount>;
 	type InstantiateOrigin = EnsureAccount<Self, InstantiateAccount>;
 	type CodeHashLockupDepositPercent = CodeHashLockupDepositPercent;
