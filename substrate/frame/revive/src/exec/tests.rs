// This file is part of Substrate.

// Copyright (C) Parity Technologies (UK) Ltd.
// SPDX-License-Identifier: Apache-2.0

// Licensed under the Apache License, Version 2.0 (the "License");
// you may not use this file except in compliance with the License.
// You may obtain a copy of the License at
//
// 	http://www.apache.org/licenses/LICENSE-2.0
//
// Unless required by applicable law or agreed to in writing, software
// distributed under the License is distributed on an "AS IS" BASIS,
// WITHOUT WARRANTIES OR CONDITIONS OF ANY KIND, either express or implied.
// See the License for the specific language governing permissions and
// limitations under the License.

/// These tests exercise the executive layer.
///
/// In these tests the VM/loader are mocked. Instead of dealing with vm bytecode they use
/// simple closures. This allows you to tackle executive logic more thoroughly without writing
/// a VM binary code.
#[cfg(test)]
use super::*;
use crate::{
	exec::ExportedFunction::*,
	metering::TransactionMeter,
	test_utils::*,
	tests::{
		test_utils::{get_balance, place_contract, set_balance},
		ExtBuilder, RuntimeEvent as MetaEvent, Test,
	},
	AddressMapper, Error, Pallet,
};
use assert_matches::assert_matches;
use frame_support::{assert_err, assert_ok, parameter_types};
use frame_system::AccountInfo;
use pallet_revive_uapi::ReturnFlags;
use pretty_assertions::assert_eq;
use sp_io::hashing::keccak_256;
use sp_runtime::DispatchError;
use std::{cell::RefCell, collections::hash_map::HashMap, rc::Rc};

type System = frame_system::Pallet<Test>;

type MockStack<'a> = Stack<'a, Test, MockExecutable>;

parameter_types! {
	static Loader: MockLoader = MockLoader::default();
}

fn events() -> Vec<Event<Test>> {
	System::events()
		.into_iter()
		.filter_map(|meta| match meta.event {
			MetaEvent::Contracts(contract_event) => Some(contract_event),
			_ => None,
		})
		.collect()
}

struct MockCtx<'a> {
	ext: &'a mut MockStack<'a>,
	input_data: Vec<u8>,
}

#[derive(Clone)]
struct MockExecutable {
	func: Rc<dyn for<'a> Fn(MockCtx<'a>, &Self) -> ExecResult + 'static>,
	constructor: Rc<dyn for<'a> Fn(MockCtx<'a>, &Self) -> ExecResult + 'static>,
	code_hash: H256,
	code_info: CodeInfo<Test>,
}

#[derive(Default, Clone)]
pub struct MockLoader {
	map: HashMap<H256, MockExecutable>,
	counter: u64,
}

impl MockLoader {
	fn code_hashes() -> Vec<H256> {
		Loader::get().map.keys().copied().collect()
	}

	fn insert(
		func_type: ExportedFunction,
		f: impl Fn(MockCtx, &MockExecutable) -> ExecResult + 'static,
	) -> H256 {
		Loader::mutate(|loader| {
			// Generate code hashes from contract index value.
			let hash = H256(keccak_256(&loader.counter.to_le_bytes()));
			loader.counter += 1;
			if func_type == ExportedFunction::Constructor {
				loader.map.insert(
					hash,
					MockExecutable {
						func: Rc::new(|_, _| exec_success()),
						constructor: Rc::new(f),
						code_hash: hash,
						code_info: CodeInfo::<Test>::new(ALICE),
					},
				);
			} else {
				loader.map.insert(
					hash,
					MockExecutable {
						func: Rc::new(f),
						constructor: Rc::new(|_, _| exec_success()),
						code_hash: hash,
						code_info: CodeInfo::<Test>::new(ALICE),
					},
				);
			}
			hash
		})
	}

	fn insert_both(
		constructor: impl Fn(MockCtx, &MockExecutable) -> ExecResult + 'static,
		call: impl Fn(MockCtx, &MockExecutable) -> ExecResult + 'static,
	) -> H256 {
		Loader::mutate(|loader| {
			// Generate code hashes from contract index value.
			let hash = H256(keccak_256(&loader.counter.to_le_bytes()));
			loader.counter += 1;
			loader.map.insert(
				hash,
				MockExecutable {
					func: Rc::new(call),
					constructor: Rc::new(constructor),
					code_hash: hash,
					code_info: CodeInfo::<Test>::new(ALICE),
				},
			);
			hash
		})
	}
}

impl Executable<Test> for MockExecutable {
	fn from_storage<S: State>(
		code_hash: H256,
		_meter: &mut ResourceMeter<Test, S>,
	) -> Result<Self, DispatchError> {
		Loader::mutate(|loader| {
			loader.map.get(&code_hash).cloned().ok_or(Error::<Test>::CodeNotFound.into())
		})
	}

	fn from_evm_init_code(
		_code: Vec<u8>,
		_owner: AccountIdOf<Test>,
	) -> Result<Self, DispatchError> {
		unimplemented!()
	}

	fn execute<E: Ext<T = Test>>(
		self,
		ext: &mut E,
		function: ExportedFunction,
		input_data: Vec<u8>,
	) -> ExecResult {
		// # Safety
		//
		// We know that we **always** call execute with a `MockStack` in this test.
		//
		// # Note
		//
		// The transmute is necessary because `execute` has to be generic over all
		// `E: Ext`. However, `MockExecutable` can't be generic over `E` as it would
		// constitute a cycle.
		let ext = unsafe { mem::transmute(ext) };
		if function == ExportedFunction::Constructor {
			(self.constructor)(MockCtx { ext, input_data }, &self)
		} else {
			(self.func)(MockCtx { ext, input_data }, &self)
		}
	}

	fn code(&self) -> &[u8] {
		// The mock executable doesn't have code", so we return the code hash.
		self.code_hash.as_ref()
	}

	fn code_hash(&self) -> &H256 {
		&self.code_hash
	}

	fn code_info(&self) -> &CodeInfo<Test> {
		&self.code_info
	}
}

fn exec_success() -> ExecResult {
	Ok(ExecReturnValue { flags: ReturnFlags::empty(), data: Vec::new() })
}

fn exec_trapped() -> ExecResult {
	Err(ExecError { error: <Error<Test>>::ContractTrapped.into(), origin: ErrorOrigin::Callee })
}

#[test]
fn it_works() {
	parameter_types! {
		static TestData: Vec<usize> = vec![0];
	}

	let value = 0;
	let mut meter = TransactionMeter::<Test>::new_from_limits(WEIGHT_LIMIT, 0).unwrap();

	let exec_ch = MockLoader::insert(Call, |_ctx, _executable| {
		TestData::mutate(|data| data.push(1));
		exec_success()
	});

	ExtBuilder::default().build().execute_with(|| {
		place_contract(&BOB, exec_ch);

		assert_matches!(
			MockStack::run_call(
				Origin::from_account_id(ALICE),
				BOB_ADDR,
				&mut meter,
				value.into(),
				vec![],
				&ExecConfig::new_substrate_tx(),
			),
			Ok(_)
		);
	});

	assert_eq!(TestData::get(), vec![0, 1]);
}

#[test]
fn transfer_works() {
	// This test verifies that a contract is able to transfer
	// some funds to another account.
	ExtBuilder::default().build().execute_with(|| {
		set_balance(&ALICE, 100);
		set_balance(&BOB, 0);

		let value = 55;
		let origin = Origin::from_account_id(ALICE);
		let mut meter =
			TransactionMeter::<Test>::new_from_limits(Default::default(), u64::MAX).unwrap();

		MockStack::transfer(
			&origin,
			&ALICE,
			&BOB,
			Pallet::<Test>::convert_native_to_evm(value),
			&mut meter,
			&ExecConfig::new_substrate_tx(),
		)
		.unwrap();

		let min_balance = <Test as Config>::Currency::minimum_balance();
		assert!(min_balance > 0);
		assert_eq!(get_balance(&ALICE), 100 - value - min_balance);
		assert_eq!(get_balance(&BOB), min_balance + value);
		assert_eq!(
			meter
				.execute_postponed_deposits(
					&Origin::from_account_id(ALICE),
					&ExecConfig::new_substrate_tx()
				)
				.unwrap(),
			StorageDeposit::Charge(min_balance)
		);
	});
}

#[test]
fn transfer_to_nonexistent_account_works() {
	// This test verifies that a contract is able to transfer
	// some funds to a nonexistent account and that those transfers
	// are not able to reap accounts.
	ExtBuilder::default().build().execute_with(|| {
		let ed = <Test as Config>::Currency::minimum_balance();
		let value = 1024;
		let evm_value = Pallet::<Test>::convert_native_to_evm(value);
		let mut meter =
			TransactionMeter::<Test>::new_from_limits(Default::default(), u64::MAX).unwrap();

		// Transfers to nonexistent accounts should work
		set_balance(&ALICE, ed * 2);
		set_balance(&BOB, ed + value);

		assert_ok!(MockStack::transfer(
			&Origin::from_account_id(ALICE),
			&BOB,
			&CHARLIE,
			evm_value,
			&mut meter,
			&ExecConfig::new_substrate_tx(),
		));
		assert_eq!(get_balance(&ALICE), ed);
		assert_eq!(get_balance(&BOB), ed);
		assert_eq!(get_balance(&CHARLIE), ed + value);

		// Do not reap the origin account
		set_balance(&ALICE, ed);
		set_balance(&BOB, ed + value);
		assert_err!(
			MockStack::transfer(
				&Origin::from_account_id(ALICE),
				&BOB,
				&DJANGO,
				evm_value,
				&mut meter,
				&ExecConfig::new_substrate_tx(),
			),
			<Error<Test>>::StorageDepositNotEnoughFunds,
		);

		// Do not reap the sender account
		set_balance(&ALICE, ed * 2);
		set_balance(&BOB, value);
		assert_err!(
			MockStack::transfer(
				&Origin::from_account_id(ALICE),
				&BOB,
				&EVE,
				evm_value,
				&mut meter,
				&ExecConfig::new_substrate_tx(),
			),
			<Error<Test>>::TransferFailed
		);
		// The ED transfer would work. But it should only be executed with the actual transfer
		assert!(!System::account_exists(&EVE));
	});
}

#[test]
fn correct_transfer_on_call() {
	let value = 55;
	let evm_value = Pallet::<Test>::convert_native_to_evm(value);

	let success_ch = MockLoader::insert(Call, move |ctx, _| {
		assert_eq!(ctx.ext.value_transferred(), evm_value);
		Ok(ExecReturnValue { flags: ReturnFlags::empty(), data: Vec::new() })
	});

	ExtBuilder::default().build().execute_with(|| {
		place_contract(&BOB, success_ch);
		set_balance(&ALICE, 100);
		let balance = get_balance(&BOB_FALLBACK);
		let origin = Origin::from_account_id(ALICE);
		let mut meter = TransactionMeter::<Test>::new_from_limits(WEIGHT_LIMIT, 0).unwrap();

		let _ = MockStack::run_call(
			origin.clone(),
			BOB_ADDR,
			&mut meter,
			evm_value.as_u64().into(),
			vec![],
			&ExecConfig::new_substrate_tx(),
		)
		.unwrap();

		assert_eq!(get_balance(&ALICE), 100 - value);
		assert_eq!(get_balance(&BOB_FALLBACK), balance + value);
	});
}

#[test]
fn correct_transfer_on_delegate_call() {
	let value = 35;
	let evm_value = Pallet::<Test>::convert_native_to_evm(value);

	let success_ch = MockLoader::insert(Call, move |ctx, _| {
		assert_eq!(ctx.ext.value_transferred(), evm_value);
		Ok(ExecReturnValue { flags: ReturnFlags::empty(), data: Vec::new() })
	});

	let delegate_ch = MockLoader::insert(Call, move |ctx, _| {
		assert_eq!(ctx.ext.value_transferred(), evm_value);
		ctx.ext.delegate_call(&Default::default(), CHARLIE_ADDR, Vec::new())?;
		Ok(ExecReturnValue { flags: ReturnFlags::empty(), data: Vec::new() })
	});

	ExtBuilder::default().build().execute_with(|| {
		place_contract(&BOB, delegate_ch);
		place_contract(&CHARLIE, success_ch);
		set_balance(&ALICE, 100);
		let balance = get_balance(&BOB_FALLBACK);
		let origin = Origin::from_account_id(ALICE);
		let mut meter = TransactionMeter::<Test>::new_from_limits(WEIGHT_LIMIT, 0).unwrap();

		assert_ok!(MockStack::run_call(
			origin,
			BOB_ADDR,
			&mut meter,
			evm_value.as_u64().into(),
			vec![],
			&ExecConfig::new_substrate_tx(),
		));

		assert_eq!(get_balance(&ALICE), 100 - value);
		assert_eq!(get_balance(&BOB_FALLBACK), balance + value);
	});
}

#[test]
fn delegate_call_missing_contract() {
	let missing_ch = MockLoader::insert(Call, move |_ctx, _| {
		Ok(ExecReturnValue { flags: ReturnFlags::empty(), data: Vec::new() })
	});

	let delegate_ch = MockLoader::insert(Call, move |ctx, _| {
		ctx.ext.delegate_call(&Default::default(), CHARLIE_ADDR, Vec::new())?;
		Ok(ExecReturnValue { flags: ReturnFlags::empty(), data: Vec::new() })
	});

	ExtBuilder::default().build().execute_with(|| {
		place_contract(&BOB, delegate_ch);
		set_balance(&ALICE, 100);

		let origin = Origin::from_account_id(ALICE);
		let mut meter = TransactionMeter::<Test>::new_from_limits(WEIGHT_LIMIT, 0).unwrap();

		// contract code missing should still succeed to mimic EVM behavior.
		assert_ok!(MockStack::run_call(
			origin.clone(),
			BOB_ADDR,
			&mut meter,
			U256::zero(),
			vec![],
			&ExecConfig::new_substrate_tx(),
		));

		// add missing contract code
		place_contract(&CHARLIE, missing_ch);
		assert_ok!(MockStack::run_call(
			origin,
			BOB_ADDR,
			&mut meter,
			U256::zero(),
			vec![],
			&ExecConfig::new_substrate_tx(),
		));
	});
}

#[test]
fn changes_are_reverted_on_failing_call() {
	// This test verifies that changes are reverted on a call which fails (or equally, returns
	// a non-zero status code).

	let return_ch = MockLoader::insert(Call, |_, _| {
		Ok(ExecReturnValue { flags: ReturnFlags::REVERT, data: Vec::new() })
	});

	ExtBuilder::default().build().execute_with(|| {
		place_contract(&BOB, return_ch);
		set_balance(&ALICE, 100);
		let balance = get_balance(&BOB);
		let origin = Origin::from_account_id(ALICE);
		let mut meter = TransactionMeter::<Test>::new_from_limits(WEIGHT_LIMIT, 0).unwrap();

		let output = MockStack::run_call(
			origin,
			BOB_ADDR,
			&mut meter,
			55u64.into(),
			vec![],
			&ExecConfig::new_substrate_tx(),
		)
		.unwrap();

		assert!(output.did_revert());
		assert_eq!(get_balance(&ALICE), 100);
		assert_eq!(get_balance(&BOB), balance);
	});
}

#[test]
fn balance_too_low() {
	// This test verifies that a contract can't send value if it's
	// balance is too low.
	let from = BOB;
	let dest = CHARLIE;

	ExtBuilder::default().build().execute_with(|| {
		let ed = <Test as Config>::Currency::minimum_balance();
		set_balance(&ALICE, ed * 2);
		set_balance(&from, ed + 99);
		let mut meter =
			TransactionMeter::<Test>::new_from_limits(Default::default(), u64::MAX).unwrap();

		let result = MockStack::transfer(
			&Origin::from_account_id(ALICE),
			&from,
			&dest,
			Pallet::<Test>::convert_native_to_evm(100u64).as_u64().into(),
			&mut meter,
			&ExecConfig::new_substrate_tx(),
		);

		assert_eq!(result, Err(Error::<Test>::TransferFailed.into()));
		assert_eq!(get_balance(&ALICE), ed * 2);
		assert_eq!(get_balance(&from), ed + 99);
		assert_eq!(get_balance(&dest), 0);
	});
}

#[test]
fn output_is_returned_on_success() {
	// Verifies that if a contract returns data with a successful exit status, this data
	// is returned from the execution context.
	let return_ch = MockLoader::insert(Call, |_, _| {
		Ok(ExecReturnValue { flags: ReturnFlags::empty(), data: vec![1, 2, 3, 4] })
	});

	ExtBuilder::default().build().execute_with(|| {
		let origin = Origin::from_account_id(ALICE);
		let mut meter = TransactionMeter::<Test>::new_from_limits(WEIGHT_LIMIT, 0).unwrap();
		place_contract(&BOB, return_ch);

		let result = MockStack::run_call(
			origin,
			BOB_ADDR,
			&mut meter,
			U256::zero(),
			vec![],
			&ExecConfig::new_substrate_tx(),
		);

		let output = result.unwrap();
		assert!(!output.did_revert());
		assert_eq!(output.data, vec![1, 2, 3, 4]);
	});
}

#[test]
fn output_is_returned_on_failure() {
	// Verifies that if a contract returns data with a failing exit status, this data
	// is returned from the execution context.
	let return_ch = MockLoader::insert(Call, |_, _| {
		Ok(ExecReturnValue { flags: ReturnFlags::REVERT, data: vec![1, 2, 3, 4] })
	});

	ExtBuilder::default().build().execute_with(|| {
		place_contract(&BOB, return_ch);
		let origin = Origin::from_account_id(ALICE);
		let mut meter = TransactionMeter::<Test>::new_from_limits(WEIGHT_LIMIT, 0).unwrap();

		let result = MockStack::run_call(
			origin,
			BOB_ADDR,
			&mut meter,
			U256::zero(),
			vec![],
			&ExecConfig::new_substrate_tx(),
		);

		let output = result.unwrap();
		assert!(output.did_revert());
		assert_eq!(output.data, vec![1, 2, 3, 4]);
	});
}

#[test]
fn input_data_to_call() {
	let input_data_ch = MockLoader::insert(Call, |ctx, _| {
		assert_eq!(ctx.input_data, &[1, 2, 3, 4]);
		exec_success()
	});

	// This one tests passing the input data into a contract via call.
	ExtBuilder::default().build().execute_with(|| {
		place_contract(&BOB, input_data_ch);
		let origin = Origin::from_account_id(ALICE);
		let mut meter = TransactionMeter::<Test>::new_from_limits(WEIGHT_LIMIT, 0).unwrap();

		let result = MockStack::run_call(
			origin,
			BOB_ADDR,
			&mut meter,
			U256::zero(),
			vec![1, 2, 3, 4],
			&ExecConfig::new_substrate_tx(),
		);
		assert_matches!(result, Ok(_));
	});
}

#[test]
fn input_data_to_instantiate() {
	let input_data_ch = MockLoader::insert(Constructor, |ctx, _| {
		assert_eq!(ctx.input_data, &[1, 2, 3, 4]);
		exec_success()
	});

	// This one tests passing the input data into a contract via instantiate.
	ExtBuilder::default()
		.with_code_hashes(MockLoader::code_hashes())
		.build()
		.execute_with(|| {
			let min_balance = <Test as Config>::Currency::minimum_balance();
			let mut meter =
				TransactionMeter::<Test>::new_from_limits(WEIGHT_LIMIT, deposit_limit::<Test>())
					.unwrap();

			let executable = MockExecutable::from_storage(input_data_ch, &mut meter).unwrap();
			set_balance(&ALICE, min_balance * 10_000);

			let result = MockStack::run_instantiate(
				ALICE,
				executable,
				&mut meter,
				min_balance.into(),
				vec![1, 2, 3, 4],
				Some(&[0; 32]),
				&ExecConfig::new_substrate_tx(),
			);
			assert_matches!(result, Ok(_));
		});
}

#[test]
fn max_depth() {
	// This test verifies that when we reach the maximal depth creation of an
	// yet another context fails.
	parameter_types! {
		static ReachedBottom: bool = false;
	}
	let value = 0;
	let recurse_ch = MockLoader::insert(Call, |ctx, _| {
		// Try to call into yourself.
		let r = ctx.ext.call(&Default::default(), &BOB_ADDR, U256::zero(), vec![], true, false);

		ReachedBottom::mutate(|reached_bottom| {
			if !*reached_bottom {
				// We are first time here, it means we just reached bottom.
				// Verify that we've got proper error and set `reached_bottom`.
				assert_eq!(r, Err(Error::<Test>::MaxCallDepthReached.into()));
				*reached_bottom = true;
			} else {
				// We just unwinding stack here.
				assert_matches!(r, Ok(_));
			}
		});

		exec_success()
	});

	ExtBuilder::default().build().execute_with(|| {
		set_balance(&BOB, 1);
		place_contract(&BOB, recurse_ch);
		let origin = Origin::from_account_id(ALICE);
		let mut meter = TransactionMeter::<Test>::new_from_limits(WEIGHT_LIMIT, 0).unwrap();

		let result = MockStack::run_call(
			origin,
			BOB_ADDR,
			&mut meter,
			value.into(),
			vec![],
			&ExecConfig::new_substrate_tx(),
		);

		assert_matches!(result, Ok(_));
	});
}

#[test]
fn caller_returns_proper_values() {
	parameter_types! {
		static WitnessedCallerBob: Option<H160> = None;
		static WitnessedCallerCharlie: Option<H160> = None;
	}

	let bob_ch = MockLoader::insert(Call, |ctx, _| {
		// Record the caller for bob.
		WitnessedCallerBob::mutate(|caller| {
			let origin = ctx.ext.caller();
			*caller = Some(<<Test as Config>::AddressMapper as AddressMapper<Test>>::to_address(
				&origin.account_id().unwrap(),
			));
		});

		// Call into CHARLIE contract.
		assert_matches!(
			ctx.ext
				.call(&Default::default(), &CHARLIE_ADDR, U256::zero(), vec![], true, false),
			Ok(_)
		);
		exec_success()
	});
	let charlie_ch = MockLoader::insert(Call, |ctx, _| {
		// Record the caller for charlie.
		WitnessedCallerCharlie::mutate(|caller| {
			let origin = ctx.ext.caller();
			*caller = Some(<<Test as Config>::AddressMapper as AddressMapper<Test>>::to_address(
				&origin.account_id().unwrap(),
			));
		});
		exec_success()
	});

	ExtBuilder::default().build().execute_with(|| {
		place_contract(&BOB, bob_ch);
		place_contract(&CHARLIE, charlie_ch);
		let origin = Origin::from_account_id(ALICE);
		let mut meter = TransactionMeter::<Test>::new_from_limits(WEIGHT_LIMIT, 0).unwrap();

		let result = MockStack::run_call(
			origin,
			BOB_ADDR,
			&mut meter,
			U256::zero(),
			vec![],
			&ExecConfig::new_substrate_tx(),
		);

		assert_matches!(result, Ok(_));
	});

	assert_eq!(WitnessedCallerBob::get(), Some(ALICE_ADDR));
	assert_eq!(WitnessedCallerCharlie::get(), Some(BOB_ADDR));
}

#[test]
fn origin_returns_proper_values() {
	parameter_types! {
		static WitnessedCallerBob: Option<H160> = None;
		static WitnessedCallerCharlie: Option<H160> = None;
	}

	let bob_ch = MockLoader::insert(Call, |ctx, _| {
		// Record the origin for bob.
		WitnessedCallerBob::mutate(|witness| {
			let origin = ctx.ext.origin();
			*witness =
				Some(<Test as Config>::AddressMapper::to_address(&origin.account_id().unwrap()));
		});

		// Call into CHARLIE contract.
		assert_matches!(
			ctx.ext
				.call(&Default::default(), &CHARLIE_ADDR, U256::zero(), vec![], true, false),
			Ok(_)
		);
		exec_success()
	});
	let charlie_ch = MockLoader::insert(Call, |ctx, _| {
		// Record the origin for charlie.
		WitnessedCallerCharlie::mutate(|witness| {
			let origin = ctx.ext.origin();
			*witness =
				Some(<Test as Config>::AddressMapper::to_address(&origin.account_id().unwrap()));
		});
		exec_success()
	});

	ExtBuilder::default().build().execute_with(|| {
		place_contract(&BOB, bob_ch);
		place_contract(&CHARLIE, charlie_ch);
		let origin = Origin::from_account_id(ALICE);
		let mut meter = TransactionMeter::<Test>::new_from_limits(WEIGHT_LIMIT, 0).unwrap();

		let result = MockStack::run_call(
			origin,
			BOB_ADDR,
			&mut meter,
			U256::zero(),
			vec![],
			&ExecConfig::new_substrate_tx(),
		);

		assert_matches!(result, Ok(_));
	});

	assert_eq!(WitnessedCallerBob::get(), Some(ALICE_ADDR));
	assert_eq!(WitnessedCallerCharlie::get(), Some(ALICE_ADDR));
}

#[test]
fn to_account_id_returns_proper_values() {
	let bob_code_hash = MockLoader::insert(Call, |ctx, _| {
		let alice_account_id = <Test as Config>::AddressMapper::to_account_id(&ALICE_ADDR);
		assert_eq!(ctx.ext.to_account_id(&ALICE_ADDR), alice_account_id);

		const UNMAPPED_ADDR: H160 = H160([99u8; 20]);
		let mut unmapped_fallback_account_id = [0xEE; 32];
		unmapped_fallback_account_id[..20].copy_from_slice(UNMAPPED_ADDR.as_bytes());
		assert_eq!(
			ctx.ext.to_account_id(&UNMAPPED_ADDR),
			AccountId32::new(unmapped_fallback_account_id)
		);

		exec_success()
	});

	ExtBuilder::default().build().execute_with(|| {
		place_contract(&BOB, bob_code_hash);
		let origin = Origin::from_account_id(ALICE);
		let mut meter = TransactionMeter::<Test>::new_from_limits(WEIGHT_LIMIT, 0).unwrap();
		let result = MockStack::run_call(
			origin,
			BOB_ADDR,
			&mut meter,
			U256::zero(),
			vec![0],
			&ExecConfig::new_substrate_tx(),
		);
		assert_matches!(result, Ok(_));
	});
}

#[test]
fn code_hash_returns_proper_values() {
	let bob_code_hash = MockLoader::insert(Call, |ctx, _| {
		// ALICE is not a contract but account exists so it returns hash of empty data
		assert_eq!(ctx.ext.code_hash(&ALICE_ADDR), EMPTY_CODE_HASH);
		// BOB is a contract (this function) and hence it has a code_hash.
		// `MockLoader` uses contract index to generate the code hash.
		assert_eq!(ctx.ext.code_hash(&BOB_ADDR), H256(keccak_256(&0u64.to_le_bytes())));
		// [0xff;20] doesn't exist and returns hash zero
		assert!(ctx.ext.code_hash(&H160([0xff; 20])).is_zero());

		exec_success()
	});

	ExtBuilder::default().build().execute_with(|| {
		// add alice account info to test case EOA code hash
		frame_system::Account::<Test>::insert(
			<Test as Config>::AddressMapper::to_account_id(&ALICE_ADDR),
			AccountInfo { consumers: 1, providers: 1, ..Default::default() },
		);
		place_contract(&BOB, bob_code_hash);
		let origin = Origin::from_account_id(ALICE);
		let mut meter = TransactionMeter::<Test>::new_from_limits(WEIGHT_LIMIT, 0).unwrap();
		// ALICE (not contract) -> BOB (contract)
		let result = MockStack::run_call(
			origin,
			BOB_ADDR,
			&mut meter,
			U256::zero(),
			vec![0],
			&ExecConfig::new_substrate_tx(),
		);
		assert_matches!(result, Ok(_));
	});
}

#[test]
fn own_code_hash_returns_proper_values() {
	let bob_ch = MockLoader::insert(Call, |ctx, _| {
		let code_hash = ctx.ext.code_hash(&BOB_ADDR);
		assert_eq!(*ctx.ext.own_code_hash(), code_hash);
		exec_success()
	});

	ExtBuilder::default().build().execute_with(|| {
		place_contract(&BOB, bob_ch);
		let origin = Origin::from_account_id(ALICE);
		let mut meter = TransactionMeter::<Test>::new_from_limits(WEIGHT_LIMIT, 0).unwrap();
		// ALICE (not contract) -> BOB (contract)
		let result = MockStack::run_call(
			origin,
			BOB_ADDR,
			&mut meter,
			U256::zero(),
			vec![0],
			&ExecConfig::new_substrate_tx(),
		);
		assert_matches!(result, Ok(_));
	});
}

#[test]
fn caller_is_origin_returns_proper_values() {
	let code_charlie = MockLoader::insert(Call, |ctx, _| {
		// BOB is not the origin of the stack call
		assert!(!ctx.ext.caller_is_origin(false));
		exec_success()
	});

	let code_bob = MockLoader::insert(Call, |ctx, _| {
		// ALICE is the origin of the call stack
		assert!(ctx.ext.caller_is_origin(false));
		// BOB calls CHARLIE
		ctx.ext
			.call(&Default::default(), &CHARLIE_ADDR, U256::zero(), vec![], true, false)
			.map(|_| ctx.ext.last_frame_output().clone())
	});

	ExtBuilder::default().build().execute_with(|| {
		place_contract(&BOB, code_bob);
		place_contract(&CHARLIE, code_charlie);
		let origin = Origin::from_account_id(ALICE);
		let mut meter = TransactionMeter::<Test>::new_from_limits(WEIGHT_LIMIT, 0).unwrap();
		// ALICE -> BOB (caller is origin) -> CHARLIE (caller is not origin)
		let result = MockStack::run_call(
			origin,
			BOB_ADDR,
			&mut meter,
			U256::zero(),
			vec![0],
			&ExecConfig::new_substrate_tx(),
		);
		assert_matches!(result, Ok(_));
	});
}

#[test]
fn root_caller_succeeds() {
	let code_bob = MockLoader::insert(Call, |ctx, _| {
		// root is the origin of the call stack.
		assert!(ctx.ext.caller_is_root(false));
		exec_success()
	});

	ExtBuilder::default().build().execute_with(|| {
		place_contract(&BOB, code_bob);
		let origin = Origin::Root;
		let mut meter = TransactionMeter::<Test>::new_from_limits(WEIGHT_LIMIT, 0).unwrap();
		// root -> BOB (caller is root)
		let result = MockStack::run_call(
			origin,
			BOB_ADDR,
			&mut meter,
			U256::zero(),
			vec![0],
			&ExecConfig::new_substrate_tx(),
		);
		assert_matches!(result, Ok(_));
	});
}

#[test]
fn root_caller_does_not_succeed_when_value_not_zero() {
	let code_bob = MockLoader::insert(Call, |ctx, _| {
		// root is the origin of the call stack.
		assert!(ctx.ext.caller_is_root(false));
		exec_success()
	});

	ExtBuilder::default().build().execute_with(|| {
		place_contract(&BOB, code_bob);
		let origin = Origin::Root;
		let mut meter = TransactionMeter::<Test>::new_from_limits(WEIGHT_LIMIT, 0).unwrap();
		// root -> BOB (caller is root)
		let result = MockStack::run_call(
			origin,
			BOB_ADDR,
			&mut meter,
			1u64.into(),
			vec![0],
			&ExecConfig::new_substrate_tx(),
		);
		assert_matches!(result, Err(_));
	});
}

#[test]
fn root_caller_succeeds_with_consecutive_calls() {
	let code_charlie = MockLoader::insert(Call, |ctx, _| {
		// BOB is not root, even though the origin is root.
		assert!(!ctx.ext.caller_is_root(false));
		exec_success()
	});

	let code_bob = MockLoader::insert(Call, |ctx, _| {
		// root is the origin of the call stack.
		assert!(ctx.ext.caller_is_root(false));
		// BOB calls CHARLIE.
		ctx.ext
			.call(&Default::default(), &CHARLIE_ADDR, U256::zero(), vec![], true, false)
			.map(|_| ctx.ext.last_frame_output().clone())
	});

	ExtBuilder::default().build().execute_with(|| {
		place_contract(&BOB, code_bob);
		place_contract(&CHARLIE, code_charlie);
		let origin = Origin::Root;
		let mut meter = TransactionMeter::<Test>::new_from_limits(WEIGHT_LIMIT, 0).unwrap();
		// root -> BOB (caller is root) -> CHARLIE (caller is not root)
		let result = MockStack::run_call(
			origin,
			BOB_ADDR,
			&mut meter,
			U256::zero(),
			vec![0],
			&ExecConfig::new_substrate_tx(),
		);
		assert_matches!(result, Ok(_));
	});
}

#[test]
fn address_returns_proper_values() {
	let bob_ch = MockLoader::insert(Call, |ctx, _| {
		// Verify that address matches BOB.
		assert_eq!(ctx.ext.address(), BOB_ADDR);

		// Call into charlie contract.
		assert_matches!(
			ctx.ext
				.call(&Default::default(), &CHARLIE_ADDR, U256::zero(), vec![], true, false),
			Ok(_)
		);
		exec_success()
	});
	let charlie_ch = MockLoader::insert(Call, |ctx, _| {
		assert_eq!(ctx.ext.address(), CHARLIE_ADDR);
		exec_success()
	});

	ExtBuilder::default().build().execute_with(|| {
		place_contract(&BOB, bob_ch);
		place_contract(&CHARLIE, charlie_ch);
		let origin = Origin::from_account_id(ALICE);
		let mut meter = TransactionMeter::<Test>::new_from_limits(WEIGHT_LIMIT, 0).unwrap();

		let result = MockStack::run_call(
			origin,
			BOB_ADDR,
			&mut meter,
			U256::zero(),
			vec![],
			&ExecConfig::new_substrate_tx(),
		);

		assert_matches!(result, Ok(_));
	});
}

#[test]
fn refuse_instantiate_with_value_below_existential_deposit() {
	let dummy_ch = MockLoader::insert(Constructor, |_, _| exec_success());

	ExtBuilder::default().existential_deposit(15).build().execute_with(|| {
		let mut meter = TransactionMeter::<Test>::new_from_limits(WEIGHT_LIMIT, 0).unwrap();
		let executable = MockExecutable::from_storage(dummy_ch, &mut meter).unwrap();

		assert_matches!(
			MockStack::run_instantiate(
				ALICE,
				executable,
				&mut meter,
				U256::zero(), // <- zero value
				vec![],
				Some(&[0; 32]),
				&ExecConfig::new_substrate_tx(),
			),
			Err(_)
		);
	});
}

#[test]
fn instantiation_work_with_success_output() {
	let dummy_ch = MockLoader::insert(Constructor, |_, _| {
		Ok(ExecReturnValue { flags: ReturnFlags::empty(), data: vec![80, 65, 83, 83] })
	});

	ExtBuilder::default()
		.with_code_hashes(MockLoader::code_hashes())
		.existential_deposit(15)
		.build()
		.execute_with(|| {
			let min_balance = <Test as Config>::Currency::minimum_balance();
			set_balance(&ALICE, min_balance * 1000);
			let mut meter =
				TransactionMeter::<Test>::new_from_limits(WEIGHT_LIMIT, min_balance * 100).unwrap();
			let executable = MockExecutable::from_storage(dummy_ch, &mut meter).unwrap();

			let instantiated_contract_address = assert_matches!(
				MockStack::run_instantiate(
					ALICE,
					executable,
					&mut meter,
					Pallet::<Test>::convert_native_to_evm(min_balance),
					vec![],
					Some(&[0 ;32]),
					&ExecConfig::new_substrate_tx(),
				),
				Ok((address, ref output)) if output.data == vec![80, 65, 83, 83] => address
			);
			let instantiated_contract_id =
				<<Test as Config>::AddressMapper as AddressMapper<Test>>::to_fallback_account_id(
					&instantiated_contract_address,
				);

			// Check that the newly created account has the expected code hash and
			// there are instantiation event.
			assert_eq!(
				ContractInfo::<Test>::load_code_hash(&instantiated_contract_id).unwrap(),
				dummy_ch
			);
			assert_eq!(
				&events(),
				&[Event::Instantiated {
					deployer: ALICE_ADDR,
					contract: instantiated_contract_address
				}]
			);
		});
}

#[test]
fn instantiation_fails_with_failing_output() {
	let dummy_ch = MockLoader::insert(Constructor, |_, _| {
		Ok(ExecReturnValue { flags: ReturnFlags::REVERT, data: vec![70, 65, 73, 76] })
	});

	ExtBuilder::default()
		.with_code_hashes(MockLoader::code_hashes())
		.existential_deposit(15)
		.build()
		.execute_with(|| {
			let min_balance = <Test as Config>::Currency::minimum_balance();
			let mut meter =
				TransactionMeter::<Test>::new_from_limits(WEIGHT_LIMIT, min_balance * 100).unwrap();
			let executable = MockExecutable::from_storage(dummy_ch, &mut meter).unwrap();
			set_balance(&ALICE, min_balance * 1000);

			let instantiated_contract_address = assert_matches!(
				MockStack::run_instantiate(
					ALICE,
					executable,
					&mut meter,
					Pallet::<Test>::convert_native_to_evm(min_balance),
					vec![],
					Some(&[0; 32]),
					&ExecConfig::new_substrate_tx(),
				),
				Ok((address, ref output)) if output.data == vec![70, 65, 73, 76] => address
			);

			let instantiated_contract_id =
				<<Test as Config>::AddressMapper as AddressMapper<Test>>::to_fallback_account_id(
					&instantiated_contract_address,
				);

			// Check that the account has not been created.
			assert!(ContractInfo::<Test>::load_code_hash(&instantiated_contract_id).is_none());
			assert!(events().is_empty());
		});
}

#[test]
fn instantiation_from_contract() {
	let dummy_ch = MockLoader::insert(Call, |_, _| exec_success());
	let instantiated_contract_address = Rc::new(RefCell::new(None::<H160>));
	let instantiator_ch = MockLoader::insert(Call, {
		let instantiated_contract_address = Rc::clone(&instantiated_contract_address);
		move |ctx, _| {
			// Instantiate a contract and save it's address in `instantiated_contract_address`.
			let min_balance = <Test as Config>::Currency::minimum_balance();
			let (address, output) = ctx
				.ext
				.instantiate(
					&CallResources::NoLimits,
					Code::Existing(dummy_ch),
					Pallet::<Test>::convert_native_to_evm(min_balance),
					vec![],
					Some(&[48; 32]),
				)
				.map(|address| (address, ctx.ext.last_frame_output().clone()))
				.unwrap();

			*instantiated_contract_address.borrow_mut() = Some(address);
			Ok(output)
		}
	});

	ExtBuilder::default()
		.with_code_hashes(MockLoader::code_hashes())
		.existential_deposit(15)
		.build()
		.execute_with(|| {
			let min_balance = <Test as Config>::Currency::minimum_balance();
			set_balance(&ALICE, min_balance * 100);
			place_contract(&BOB, instantiator_ch);
			let origin = Origin::from_account_id(ALICE);
			let mut meter =
				TransactionMeter::<Test>::new_from_limits(WEIGHT_LIMIT, min_balance * 10).unwrap();

			assert_matches!(
				MockStack::run_call(
					origin,
					BOB_ADDR,
					&mut meter,
					Pallet::<Test>::convert_native_to_evm(min_balance * 10),
					vec![],
					&ExecConfig::new_substrate_tx(),
				),
				Ok(_)
			);

			let instantiated_contract_address =
				*instantiated_contract_address.borrow().as_ref().unwrap();

			let instantiated_contract_id =
				<<Test as Config>::AddressMapper as AddressMapper<Test>>::to_fallback_account_id(
					&instantiated_contract_address,
				);

			// Check that the newly created account has the expected code hash and
			// there are instantiation event.
			assert_eq!(
				ContractInfo::<Test>::load_code_hash(&instantiated_contract_id).unwrap(),
				dummy_ch
			);
		});
}

#[test]
fn instantiation_traps() {
	let dummy_ch = MockLoader::insert(Constructor, |_, _| Err("It's a trap!".into()));
	let instantiator_ch = MockLoader::insert(Call, {
		move |ctx, _| {
			// Instantiate a contract and save it's address in `instantiated_contract_address`.
			let min_balance = <Test as Config>::Currency::minimum_balance();
			let value = Pallet::<Test>::convert_native_to_evm(min_balance);

			assert_matches!(
				ctx.ext.instantiate(
					&Default::default(),
					Code::Existing(dummy_ch),
					value,
					vec![],
					Some(&[0; 32]),
				),
				Err(ExecError {
					error: DispatchError::Other("It's a trap!"),
					origin: ErrorOrigin::Callee,
				})
			);

			exec_success()
		}
	});

	ExtBuilder::default()
		.with_code_hashes(MockLoader::code_hashes())
		.existential_deposit(15)
		.build()
		.execute_with(|| {
			set_balance(&ALICE, 1000);
			set_balance(&BOB_FALLBACK, 100);
			place_contract(&BOB, instantiator_ch);
			let origin = Origin::from_account_id(ALICE);
			let mut meter = TransactionMeter::<Test>::new_from_limits(WEIGHT_LIMIT, 200).unwrap();

			assert_matches!(
				MockStack::run_call(
					origin,
					BOB_ADDR,
					&mut meter,
					U256::zero(),
					vec![],
					&ExecConfig::new_substrate_tx(),
				),
				Ok(_)
			);
		});
}

#[test]
fn termination_from_instantiate_fails() {
	let terminate_ch = MockLoader::insert(Constructor, |ctx, _| {
		let _ = ctx.ext.terminate_if_same_tx(&ALICE_ADDR)?;
		exec_success()
	});

	ExtBuilder::default()
		.with_code_hashes(MockLoader::code_hashes())
		.existential_deposit(15)
		.build()
		.execute_with(|| {
			let mut meter =
				TransactionMeter::<Test>::new_from_limits(WEIGHT_LIMIT, deposit_limit::<Test>())
					.unwrap();
			let executable = MockExecutable::from_storage(terminate_ch, &mut meter).unwrap();
			set_balance(&ALICE, 10_000);

			assert_eq!(
				MockStack::run_instantiate(
					ALICE,
					executable,
					&mut meter,
					Pallet::<Test>::convert_native_to_evm(100u64),
					vec![],
					Some(&[0; 32]),
					&ExecConfig::new_substrate_tx(),
				),
				Err(ExecError {
					error: Error::<Test>::TerminatedInConstructor.into(),
					origin: ErrorOrigin::Callee
				})
			);

			assert_eq!(&events(), &[]);
		});
}

#[test]
fn in_memory_changes_not_discarded() {
	// Call stack: BOB -> CHARLIE (trap) -> BOB' (success)
	// This tests verifies some edge case of the contract info cache:
	// We change some value in our contract info before calling into a contract
	// that calls into ourself. This triggers a case where BOBs contract info
	// is written to storage and invalidated by the successful execution of BOB'.
	// The trap of CHARLIE reverts the storage changes to BOB. When the root BOB regains
	// control it reloads its contract info from storage. We check that changes that
	// are made before calling into CHARLIE are not discarded.
	let code_bob = MockLoader::insert(Call, |ctx, _| {
		if ctx.input_data[0] == 0 {
			let info = ctx.ext.contract_info();
			assert_eq!(info.storage_byte_deposit, 0);
			info.storage_byte_deposit = 42;
			assert_eq!(
				ctx.ext
					.call(&Default::default(), &CHARLIE_ADDR, U256::zero(), vec![], true, false)
					.map(|_| ctx.ext.last_frame_output().clone()),
				exec_trapped()
			);
			assert_eq!(ctx.ext.contract_info().storage_byte_deposit, 42);
		}
		exec_success()
	});
	let code_charlie = MockLoader::insert(Call, |ctx, _| {
		assert!(ctx
			.ext
			.call(&Default::default(), &BOB_ADDR, U256::zero(), vec![99], true, false)
			.is_ok());
		exec_trapped()
	});

	// This one tests passing the input data into a contract via call.
	ExtBuilder::default().build().execute_with(|| {
		place_contract(&BOB, code_bob);
		place_contract(&CHARLIE, code_charlie);
		let origin = Origin::from_account_id(ALICE);
		let mut meter = TransactionMeter::<Test>::new_from_limits(WEIGHT_LIMIT, 0).unwrap();

		let result = MockStack::run_call(
			origin,
			BOB_ADDR,
			&mut meter,
			U256::zero(),
			vec![0],
			&ExecConfig::new_substrate_tx(),
		);
		assert_matches!(result, Ok(_));
	});
}

#[test]
fn recursive_call_during_constructor_is_balance_transfer() {
	let code = MockLoader::insert(Constructor, |ctx, _| {
		let account_id = ctx.ext.account_id().clone();
		let addr =
			<<Test as Config>::AddressMapper as AddressMapper<Test>>::to_address(&account_id);
		let balance = ctx.ext.balance();

		// Calling ourselves during the constructor will trigger a balance
		// transfer since no contract exist yet.
		assert_ok!(ctx.ext.call(
			&Default::default(),
			&addr,
			(balance - 1).into(),
			vec![],
			true,
			false
		));

		// Should also work with call data set as it is ignored when no
		// contract is deployed.
		assert_ok!(ctx.ext.call(
			&Default::default(),
			&addr,
			1u32.into(),
			vec![1, 2, 3, 4],
			true,
			false
		));
		exec_success()
	});

	// This one tests passing the input data into a contract via instantiate.
	ExtBuilder::default()
		.with_code_hashes(MockLoader::code_hashes())
		.build()
		.execute_with(|| {
			let min_balance = <Test as Config>::Currency::minimum_balance();
			let mut meter =
				TransactionMeter::<Test>::new_from_limits(WEIGHT_LIMIT, deposit_limit::<Test>())
					.unwrap();
			let executable = MockExecutable::from_storage(code, &mut meter).unwrap();
			set_balance(&ALICE, min_balance * 10_000);

			let result = MockStack::run_instantiate(
				ALICE,
				executable,
				&mut meter,
				10u64.into(),
				vec![],
				Some(&[0; 32]),
				&ExecConfig::new_substrate_tx(),
			);
			assert_matches!(result, Ok(_));
		});
}

#[test]
fn cannot_send_more_balance_than_available_to_self() {
	let code_hash = MockLoader::insert(Call, |ctx, _| {
		let account_id = ctx.ext.account_id().clone();
		let addr =
			<<Test as Config>::AddressMapper as AddressMapper<Test>>::to_address(&account_id);
		let balance = ctx.ext.balance();

		assert_err!(
			ctx.ext
				.call(&Default::default(), &addr, (balance + 1).into(), vec![], true, false),
			<Error<Test>>::TransferFailed,
		);
		exec_success()
	});

	ExtBuilder::default()
		.with_code_hashes(MockLoader::code_hashes())
		.build()
		.execute_with(|| {
			let min_balance = <Test as Config>::Currency::minimum_balance();
			let mut meter = TransactionMeter::<Test>::new_from_limits(WEIGHT_LIMIT, 0).unwrap();
			set_balance(&ALICE, min_balance * 10);
			place_contract(&BOB, code_hash);
			let origin = Origin::from_account_id(ALICE);
			MockStack::run_call(
				origin,
				BOB_ADDR,
				&mut meter,
				U256::zero(),
				vec![],
				&ExecConfig::new_substrate_tx(),
			)
			.unwrap();
		});
}

#[test]
fn call_reentry_direct_recursion() {
	// call the contract passed as input with disabled reentry
	let code_bob = MockLoader::insert(Call, |ctx, _| {
		let dest = H160::from_slice(ctx.input_data.as_ref());
		ctx.ext
			.call(&Default::default(), &dest, U256::zero(), vec![], false, false)
			.map(|_| ctx.ext.last_frame_output().clone())
	});

	let code_charlie = MockLoader::insert(Call, |_, _| exec_success());

	ExtBuilder::default().build().execute_with(|| {
		place_contract(&BOB, code_bob);
		place_contract(&CHARLIE, code_charlie);
		let origin = Origin::from_account_id(ALICE);
		let mut meter = TransactionMeter::<Test>::new_from_limits(WEIGHT_LIMIT, 0).unwrap();

		// Calling another contract should succeed
		assert_ok!(MockStack::run_call(
			origin.clone(),
			BOB_ADDR,
			&mut meter,
			U256::zero(),
			CHARLIE_ADDR.as_bytes().to_vec(),
			&ExecConfig::new_substrate_tx(),
		));

		// Calling into oneself fails
		assert_err!(
			MockStack::run_call(
				origin,
				BOB_ADDR,
				&mut meter,
				U256::zero(),
				BOB_ADDR.as_bytes().to_vec(),
				&ExecConfig::new_substrate_tx(),
			)
			.map_err(|e| e.error),
			<Error<Test>>::ReentranceDenied,
		);
	});
}

#[test]
fn call_deny_reentry() {
	let code_bob = MockLoader::insert(Call, |ctx, _| {
		if ctx.input_data[0] == 0 {
			ctx.ext
				.call(&Default::default(), &CHARLIE_ADDR, U256::zero(), vec![], false, false)
				.map(|_| ctx.ext.last_frame_output().clone())
		} else {
			exec_success()
		}
	});

	// call BOB with input set to '1'
	let code_charlie = MockLoader::insert(Call, |ctx, _| {
		ctx.ext
			.call(&Default::default(), &BOB_ADDR, U256::zero(), vec![1], true, false)
			.map(|_| ctx.ext.last_frame_output().clone())
	});

	ExtBuilder::default().build().execute_with(|| {
		place_contract(&BOB, code_bob);
		place_contract(&CHARLIE, code_charlie);
		let origin = Origin::from_account_id(ALICE);
		let mut meter = TransactionMeter::<Test>::new_from_limits(WEIGHT_LIMIT, 0).unwrap();

		// BOB -> CHARLIE -> BOB fails as BOB denies reentry.
		assert_err!(
			MockStack::run_call(
				origin,
				BOB_ADDR,
				&mut meter,
				U256::zero(),
				vec![0],
				&ExecConfig::new_substrate_tx(),
			)
			.map_err(|e| e.error),
			<Error<Test>>::ReentranceDenied,
		);
	});
}

#[test]
fn minimum_balance_must_return_converted_balance() {
	let min_balance: BalanceOf<Test> = <Test as Config>::Currency::minimum_balance();
	let min_balance_evm_value: U256 = Pallet::<Test>::convert_native_to_evm(min_balance);

	let succ_fail_code = MockLoader::insert(Constructor, move |ctx, _| {
		// The value returned by `Ext::minimum_balance` is `U256`, it must
		// have been converted from the native balance type to `U256`.
		assert_eq!(ctx.ext.minimum_balance(), min_balance_evm_value);
		exec_success()
	});

	ExtBuilder::default()
		.with_code_hashes(MockLoader::code_hashes())
		.build()
		.execute_with(|| {
			let mut meter =
				TransactionMeter::<Test>::new_from_limits(WEIGHT_LIMIT, deposit_limit::<Test>())
					.unwrap();
			let succ_fail_executable =
				MockExecutable::from_storage(succ_fail_code, &mut meter).unwrap();
			set_balance(&ALICE, min_balance * 10_000);

			assert_ok!(MockStack::run_instantiate(
				ALICE,
				succ_fail_executable,
				&mut meter,
				min_balance_evm_value,
				vec![],
				Some(&[0; 32]),
				&ExecConfig::new_substrate_tx(),
			));
		});
}

#[test]
fn nonce() {
	let fail_code = MockLoader::insert(Constructor, |_, _| exec_trapped());
	let success_code = MockLoader::insert(Constructor, |_, _| exec_success());
	let succ_fail_code = MockLoader::insert(Constructor, move |ctx, _| {
		ctx.ext
			.instantiate(
				&CallResources::NoLimits,
				Code::Existing(fail_code),
				ctx.ext.minimum_balance() * 100,
				vec![],
				Some(&[0; 32]),
			)
			.ok();
		exec_success()
	});
	let succ_succ_code = MockLoader::insert(Constructor, move |ctx, _| {
		let alice_nonce = System::account_nonce(&ALICE);
		assert_eq!(System::account_nonce(ctx.ext.account_id()), 1);
		assert_eq!(ctx.ext.caller().account_id().unwrap(), &ALICE);
		let addr = ctx
			.ext
			.instantiate(
				&CallResources::NoLimits,
				Code::Existing(success_code),
				ctx.ext.minimum_balance(),
				vec![],
				Some(&[0; 32]),
			)
			.unwrap();

		let account_id =
			<<Test as Config>::AddressMapper as AddressMapper<Test>>::to_fallback_account_id(&addr);

		assert_eq!(System::account_nonce(&ALICE), alice_nonce);
		assert_eq!(System::account_nonce(ctx.ext.account_id()), 2);
		assert_eq!(System::account_nonce(&account_id), 1);

		// a plain call should not influence the account counter
		ctx.ext
			.call(&Default::default(), &addr, U256::zero(), vec![], false, false)
			.unwrap();

		assert_eq!(System::account_nonce(ALICE), alice_nonce);
		assert_eq!(System::account_nonce(ctx.ext.account_id()), 2);
		assert_eq!(System::account_nonce(&account_id), 1);

		exec_success()
	});

	ExtBuilder::default()
		.with_code_hashes(MockLoader::code_hashes())
		.build()
		.execute_with(|| {
			let min_balance = <Test as Config>::Currency::minimum_balance();
			let min_balance_evm_value: U256 = Pallet::<Test>::convert_native_to_evm(min_balance);

			let mut meter =
				TransactionMeter::<Test>::new_from_limits(WEIGHT_LIMIT, deposit_limit::<Test>())
					.unwrap();
			let fail_executable = MockExecutable::from_storage(fail_code, &mut meter).unwrap();
			let success_executable =
				MockExecutable::from_storage(success_code, &mut meter).unwrap();
			let succ_fail_executable =
				MockExecutable::from_storage(succ_fail_code, &mut meter).unwrap();
			let succ_succ_executable =
				MockExecutable::from_storage(succ_succ_code, &mut meter).unwrap();
			set_balance(&ALICE, min_balance * 10_000);
			set_balance(&BOB, min_balance * 10_000);

			// fail should not increment
			MockStack::run_instantiate(
				ALICE,
				fail_executable,
				&mut meter,
				min_balance_evm_value * 100,
				vec![],
				Some(&[0; 32]),
				&ExecConfig::new_substrate_tx(),
			)
			.ok();
			assert_eq!(System::account_nonce(&ALICE), 0);

			assert_ok!(MockStack::run_instantiate(
				ALICE,
				success_executable,
				&mut meter,
				min_balance_evm_value * 100,
				vec![],
				Some(&[0; 32]),
				&ExecConfig::new_substrate_tx(),
			));
			assert_eq!(System::account_nonce(&ALICE), 1);

			assert_ok!(MockStack::run_instantiate(
				ALICE,
				succ_fail_executable,
				&mut meter,
				min_balance_evm_value * 200,
				vec![],
				Some(&[0; 32]),
				&ExecConfig::new_substrate_tx(),
			));
			assert_eq!(System::account_nonce(&ALICE), 2);

			assert_ok!(MockStack::run_instantiate(
				ALICE,
				succ_succ_executable,
				&mut meter,
				min_balance_evm_value * 200,
				vec![],
				Some(&[0; 32]),
				&ExecConfig::new_substrate_tx(),
			));
			assert_eq!(System::account_nonce(&ALICE), 3);
		});
}

#[test]
fn set_storage_works() {
	let code_hash = MockLoader::insert(Call, |ctx, _| {
		// Write
		assert_eq!(
			ctx.ext.set_storage(&Key::Fix([1; 32]), Some(vec![1, 2, 3]), false),
			Ok(WriteOutcome::New)
		);
		assert_eq!(
			ctx.ext.set_storage(&Key::Fix([2; 32]), Some(vec![4, 5, 6]), true),
			Ok(WriteOutcome::New)
		);
		assert_eq!(ctx.ext.set_storage(&Key::Fix([3; 32]), None, false), Ok(WriteOutcome::New));
		assert_eq!(ctx.ext.set_storage(&Key::Fix([4; 32]), None, true), Ok(WriteOutcome::New));
		assert_eq!(
			ctx.ext.set_storage(&Key::Fix([5; 32]), Some(vec![]), false),
			Ok(WriteOutcome::New)
		);
		assert_eq!(
			ctx.ext.set_storage(&Key::Fix([6; 32]), Some(vec![]), true),
			Ok(WriteOutcome::New)
		);

		// Overwrite
		assert_eq!(
			ctx.ext.set_storage(&Key::Fix([1; 32]), Some(vec![42]), false),
			Ok(WriteOutcome::Overwritten(3))
		);
		assert_eq!(
			ctx.ext.set_storage(&Key::Fix([2; 32]), Some(vec![48]), true),
			Ok(WriteOutcome::Taken(vec![4, 5, 6]))
		);
		assert_eq!(ctx.ext.set_storage(&Key::Fix([3; 32]), None, false), Ok(WriteOutcome::New));
		assert_eq!(ctx.ext.set_storage(&Key::Fix([4; 32]), None, true), Ok(WriteOutcome::New));
		assert_eq!(
			ctx.ext.set_storage(&Key::Fix([5; 32]), Some(vec![]), false),
			Ok(WriteOutcome::Overwritten(0))
		);
		assert_eq!(
			ctx.ext.set_storage(&Key::Fix([6; 32]), Some(vec![]), true),
			Ok(WriteOutcome::Taken(vec![]))
		);

		exec_success()
	});

	ExtBuilder::default().build().execute_with(|| {
		let min_balance = <Test as Config>::Currency::minimum_balance();

		let mut meter =
			TransactionMeter::<Test>::new_from_limits(WEIGHT_LIMIT, deposit_limit::<Test>())
				.unwrap();

		set_balance(&ALICE, min_balance * 1000);
		place_contract(&BOB, code_hash);
		let origin = Origin::from_account_id(ALICE);
		assert_ok!(MockStack::run_call(
			origin,
			BOB_ADDR,
			&mut meter,
			U256::zero(),
			vec![],
			&ExecConfig::new_substrate_tx(),
		));
	});
}

#[test]
fn set_storage_varsized_key_works() {
	let code_hash = MockLoader::insert(Call, |ctx, _| {
		// Write
		assert_eq!(
			ctx.ext.set_storage(
				&Key::try_from_var([1; 64].to_vec()).unwrap(),
				Some(vec![1, 2, 3]),
				false
			),
			Ok(WriteOutcome::New)
		);
		assert_eq!(
			ctx.ext.set_storage(
				&Key::try_from_var([2; 19].to_vec()).unwrap(),
				Some(vec![4, 5, 6]),
				true
			),
			Ok(WriteOutcome::New)
		);
		assert_eq!(
			ctx.ext.set_storage(&Key::try_from_var([3; 19].to_vec()).unwrap(), None, false),
			Ok(WriteOutcome::New)
		);
		assert_eq!(
			ctx.ext.set_storage(&Key::try_from_var([4; 64].to_vec()).unwrap(), None, true),
			Ok(WriteOutcome::New)
		);
		assert_eq!(
			ctx.ext
				.set_storage(&Key::try_from_var([5; 30].to_vec()).unwrap(), Some(vec![]), false),
			Ok(WriteOutcome::New)
		);
		assert_eq!(
			ctx.ext
				.set_storage(&Key::try_from_var([6; 128].to_vec()).unwrap(), Some(vec![]), true),
			Ok(WriteOutcome::New)
		);

		// Overwrite
		assert_eq!(
			ctx.ext.set_storage(
				&Key::try_from_var([1; 64].to_vec()).unwrap(),
				Some(vec![42, 43, 44]),
				false
			),
			Ok(WriteOutcome::Overwritten(3))
		);
		assert_eq!(
			ctx.ext.set_storage(
				&Key::try_from_var([2; 19].to_vec()).unwrap(),
				Some(vec![48]),
				true
			),
			Ok(WriteOutcome::Taken(vec![4, 5, 6]))
		);
		assert_eq!(
			ctx.ext.set_storage(&Key::try_from_var([3; 19].to_vec()).unwrap(), None, false),
			Ok(WriteOutcome::New)
		);
		assert_eq!(
			ctx.ext.set_storage(&Key::try_from_var([4; 64].to_vec()).unwrap(), None, true),
			Ok(WriteOutcome::New)
		);
		assert_eq!(
			ctx.ext
				.set_storage(&Key::try_from_var([5; 30].to_vec()).unwrap(), Some(vec![]), false),
			Ok(WriteOutcome::Overwritten(0))
		);
		assert_eq!(
			ctx.ext
				.set_storage(&Key::try_from_var([6; 128].to_vec()).unwrap(), Some(vec![]), true),
			Ok(WriteOutcome::Taken(vec![]))
		);

		exec_success()
	});

	ExtBuilder::default().build().execute_with(|| {
		let min_balance = <Test as Config>::Currency::minimum_balance();

		set_balance(&ALICE, min_balance * 1000);
		place_contract(&BOB, code_hash);
		let origin = Origin::from_account_id(ALICE);
		let mut meter =
			TransactionMeter::<Test>::new_from_limits(WEIGHT_LIMIT, deposit_limit::<Test>())
				.unwrap();
		assert_ok!(MockStack::run_call(
			origin,
			BOB_ADDR,
			&mut meter,
			U256::zero(),
			vec![],
			&ExecConfig::new_substrate_tx(),
		));
	});
}

#[test]
fn get_storage_works() {
	let code_hash = MockLoader::insert(Call, |ctx, _| {
		assert_eq!(
			ctx.ext.set_storage(&Key::Fix([1; 32]), Some(vec![1, 2, 3]), false),
			Ok(WriteOutcome::New)
		);
		assert_eq!(
			ctx.ext.set_storage(&Key::Fix([2; 32]), Some(vec![]), false),
			Ok(WriteOutcome::New)
		);
		assert_eq!(ctx.ext.get_storage(&Key::Fix([1; 32])), Some(vec![1, 2, 3]));
		assert_eq!(ctx.ext.get_storage(&Key::Fix([2; 32])), Some(vec![]));
		assert_eq!(ctx.ext.get_storage(&Key::Fix([3; 32])), None);

		exec_success()
	});

	ExtBuilder::default().build().execute_with(|| {
		let min_balance = <Test as Config>::Currency::minimum_balance();

		set_balance(&ALICE, min_balance * 1000);
		place_contract(&BOB, code_hash);
		let origin = Origin::from_account_id(ALICE);
		let mut meter =
			TransactionMeter::<Test>::new_from_limits(WEIGHT_LIMIT, deposit_limit::<Test>())
				.unwrap();
		assert_ok!(MockStack::run_call(
			origin,
			BOB_ADDR,
			&mut meter,
			U256::zero(),
			vec![],
			&ExecConfig::new_substrate_tx(),
		));
	});
}

#[test]
fn get_storage_size_works() {
	let code_hash = MockLoader::insert(Call, |ctx, _| {
		assert_eq!(
			ctx.ext.set_storage(&Key::Fix([1; 32]), Some(vec![1, 2, 3]), false),
			Ok(WriteOutcome::New)
		);
		assert_eq!(
			ctx.ext.set_storage(&Key::Fix([2; 32]), Some(vec![]), false),
			Ok(WriteOutcome::New)
		);
		assert_eq!(ctx.ext.get_storage_size(&Key::Fix([1; 32])), Some(3));
		assert_eq!(ctx.ext.get_storage_size(&Key::Fix([2; 32])), Some(0));
		assert_eq!(ctx.ext.get_storage_size(&Key::Fix([3; 32])), None);

		exec_success()
	});

	ExtBuilder::default().build().execute_with(|| {
		let min_balance = <Test as Config>::Currency::minimum_balance();

		set_balance(&ALICE, min_balance * 1000);
		place_contract(&BOB, code_hash);
		let origin = Origin::from_account_id(ALICE);
		let mut meter =
			TransactionMeter::<Test>::new_from_limits(WEIGHT_LIMIT, deposit_limit::<Test>())
				.unwrap();
		assert_ok!(MockStack::run_call(
			origin,
			BOB_ADDR,
			&mut meter,
			U256::zero(),
			vec![],
			&ExecConfig::new_substrate_tx(),
		));
	});
}

#[test]
fn get_storage_varsized_key_works() {
	let code_hash = MockLoader::insert(Call, |ctx, _| {
		assert_eq!(
			ctx.ext.set_storage(
				&Key::try_from_var([1; 19].to_vec()).unwrap(),
				Some(vec![1, 2, 3]),
				false
			),
			Ok(WriteOutcome::New)
		);
		assert_eq!(
			ctx.ext
				.set_storage(&Key::try_from_var([2; 16].to_vec()).unwrap(), Some(vec![]), false),
			Ok(WriteOutcome::New)
		);
		assert_eq!(
			ctx.ext.get_storage(&Key::try_from_var([1; 19].to_vec()).unwrap()),
			Some(vec![1, 2, 3])
		);
		assert_eq!(
			ctx.ext.get_storage(&Key::try_from_var([2; 16].to_vec()).unwrap()),
			Some(vec![])
		);
		assert_eq!(ctx.ext.get_storage(&Key::try_from_var([3; 8].to_vec()).unwrap()), None);

		exec_success()
	});

	ExtBuilder::default().build().execute_with(|| {
		let min_balance = <Test as Config>::Currency::minimum_balance();

		set_balance(&ALICE, min_balance * 1000);
		place_contract(&BOB, code_hash);
		let origin = Origin::from_account_id(ALICE);
		let mut meter =
			TransactionMeter::<Test>::new_from_limits(WEIGHT_LIMIT, deposit_limit::<Test>())
				.unwrap();
		assert_ok!(MockStack::run_call(
			origin,
			BOB_ADDR,
			&mut meter,
			U256::zero(),
			vec![],
			&ExecConfig::new_substrate_tx(),
		));
	});
}

#[test]
fn get_storage_size_varsized_key_works() {
	let code_hash = MockLoader::insert(Call, |ctx, _| {
		assert_eq!(
			ctx.ext.set_storage(
				&Key::try_from_var([1; 19].to_vec()).unwrap(),
				Some(vec![1, 2, 3]),
				false
			),
			Ok(WriteOutcome::New)
		);
		assert_eq!(
			ctx.ext
				.set_storage(&Key::try_from_var([2; 16].to_vec()).unwrap(), Some(vec![]), false),
			Ok(WriteOutcome::New)
		);
		assert_eq!(
			ctx.ext.get_storage_size(&Key::try_from_var([1; 19].to_vec()).unwrap()),
			Some(3)
		);
		assert_eq!(
			ctx.ext.get_storage_size(&Key::try_from_var([2; 16].to_vec()).unwrap()),
			Some(0)
		);
		assert_eq!(ctx.ext.get_storage_size(&Key::try_from_var([3; 8].to_vec()).unwrap()), None);

		exec_success()
	});

	ExtBuilder::default().build().execute_with(|| {
		let min_balance = <Test as Config>::Currency::minimum_balance();

		set_balance(&ALICE, min_balance * 1000);
		place_contract(&BOB, code_hash);
		let origin = Origin::from_account_id(ALICE);
		let mut meter =
			TransactionMeter::<Test>::new_from_limits(WEIGHT_LIMIT, deposit_limit::<Test>())
				.unwrap();
		assert_ok!(MockStack::run_call(
			origin,
			BOB_ADDR,
			&mut meter,
			U256::zero(),
			vec![],
			&ExecConfig::new_substrate_tx(),
		));
	});
}

#[test]
fn set_transient_storage_works() {
	let code_hash = MockLoader::insert(Call, |ctx, _| {
		// Write
		assert_eq!(
			ctx.ext.set_transient_storage(&Key::Fix([1; 32]), Some(vec![1, 2, 3]), false),
			Ok(WriteOutcome::New)
		);
		assert_eq!(
			ctx.ext.set_transient_storage(&Key::Fix([2; 32]), Some(vec![4, 5, 6]), true),
			Ok(WriteOutcome::New)
		);
		assert_eq!(
			ctx.ext.set_transient_storage(&Key::Fix([3; 32]), None, false),
			Ok(WriteOutcome::New)
		);
		assert_eq!(
			ctx.ext.set_transient_storage(&Key::Fix([4; 32]), None, true),
			Ok(WriteOutcome::New)
		);
		assert_eq!(
			ctx.ext.set_transient_storage(&Key::Fix([5; 32]), Some(vec![]), false),
			Ok(WriteOutcome::New)
		);
		assert_eq!(
			ctx.ext.set_transient_storage(&Key::Fix([6; 32]), Some(vec![]), true),
			Ok(WriteOutcome::New)
		);

		// Overwrite
		assert_eq!(
			ctx.ext.set_transient_storage(&Key::Fix([1; 32]), Some(vec![42]), false),
			Ok(WriteOutcome::Overwritten(3))
		);
		assert_eq!(
			ctx.ext.set_transient_storage(&Key::Fix([2; 32]), Some(vec![48]), true),
			Ok(WriteOutcome::Taken(vec![4, 5, 6]))
		);
		assert_eq!(
			ctx.ext.set_transient_storage(&Key::Fix([3; 32]), None, false),
			Ok(WriteOutcome::New)
		);
		assert_eq!(
			ctx.ext.set_transient_storage(&Key::Fix([4; 32]), None, true),
			Ok(WriteOutcome::New)
		);
		assert_eq!(
			ctx.ext.set_transient_storage(&Key::Fix([5; 32]), Some(vec![]), false),
			Ok(WriteOutcome::Overwritten(0))
		);
		assert_eq!(
			ctx.ext.set_transient_storage(&Key::Fix([6; 32]), Some(vec![]), true),
			Ok(WriteOutcome::Taken(vec![]))
		);

		exec_success()
	});

	ExtBuilder::default().build().execute_with(|| {
		place_contract(&BOB, code_hash);
		let origin = Origin::from_account_id(ALICE);
		let mut meter =
			TransactionMeter::<Test>::new_from_limits(WEIGHT_LIMIT, deposit_limit::<Test>())
				.unwrap();
		assert_ok!(MockStack::run_call(
			origin,
			BOB_ADDR,
			&mut meter,
			U256::zero(),
			vec![],
			&ExecConfig::new_substrate_tx(),
		));
	});
}

#[test]
fn get_transient_storage_works() {
	// Call stack: BOB -> CHARLIE(success) -> BOB' (success)
	let storage_key_1 = &Key::Fix([1; 32]);
	let storage_key_2 = &Key::Fix([2; 32]);
	let storage_key_3 = &Key::Fix([3; 32]);
	let code_bob = MockLoader::insert(Call, |ctx, _| {
		if ctx.input_data[0] == 0 {
			assert_eq!(
				ctx.ext.set_transient_storage(storage_key_1, Some(vec![1, 2]), false),
				Ok(WriteOutcome::New)
			);
			assert_eq!(
				ctx.ext
					.call(&Default::default(), &CHARLIE_ADDR, U256::zero(), vec![], true, false,)
					.map(|_| ctx.ext.last_frame_output().clone()),
				exec_success()
			);
			assert_eq!(ctx.ext.get_transient_storage(storage_key_1), Some(vec![3]));
			assert_eq!(ctx.ext.get_transient_storage(storage_key_2), Some(vec![]));
			assert_eq!(ctx.ext.get_transient_storage(storage_key_3), None);
		} else {
			assert_eq!(
				ctx.ext.set_transient_storage(storage_key_1, Some(vec![3]), true),
				Ok(WriteOutcome::Taken(vec![1, 2]))
			);
			assert_eq!(
				ctx.ext.set_transient_storage(storage_key_2, Some(vec![]), false),
				Ok(WriteOutcome::New)
			);
		}
		exec_success()
	});
	let code_charlie = MockLoader::insert(Call, |ctx, _| {
		assert!(ctx
			.ext
			.call(&Default::default(), &BOB_ADDR, U256::zero(), vec![99], true, false)
			.is_ok());
		// CHARLIE can not read BOB`s storage.
		assert_eq!(ctx.ext.get_transient_storage(storage_key_1), None);
		exec_success()
	});

	// This one tests passing the input data into a contract via call.
	ExtBuilder::default().build().execute_with(|| {
		place_contract(&BOB, code_bob);
		place_contract(&CHARLIE, code_charlie);
		let origin = Origin::from_account_id(ALICE);
		let mut meter = TransactionMeter::<Test>::new_from_limits(WEIGHT_LIMIT, 0).unwrap();

		let result = MockStack::run_call(
			origin,
			BOB_ADDR,
			&mut meter,
			U256::zero(),
			vec![0],
			&ExecConfig::new_substrate_tx(),
		);
		assert_matches!(result, Ok(_));
	});
}

#[test]
fn get_transient_storage_size_works() {
	let storage_key_1 = &Key::Fix([1; 32]);
	let storage_key_2 = &Key::Fix([2; 32]);
	let storage_key_3 = &Key::Fix([3; 32]);
	let code_hash = MockLoader::insert(Call, |ctx, _| {
		assert_eq!(
			ctx.ext.set_transient_storage(storage_key_1, Some(vec![1, 2, 3]), false),
			Ok(WriteOutcome::New)
		);
		assert_eq!(
			ctx.ext.set_transient_storage(storage_key_2, Some(vec![]), false),
			Ok(WriteOutcome::New)
		);
		assert_eq!(ctx.ext.get_transient_storage_size(storage_key_1), Some(3));
		assert_eq!(ctx.ext.get_transient_storage_size(storage_key_2), Some(0));
		assert_eq!(ctx.ext.get_transient_storage_size(storage_key_3), None);

		exec_success()
	});

	ExtBuilder::default().build().execute_with(|| {
		place_contract(&BOB, code_hash);
		let origin = Origin::from_account_id(ALICE);
		let mut meter = TransactionMeter::<Test>::new_from_limits(WEIGHT_LIMIT, 0).unwrap();
		assert_ok!(MockStack::run_call(
			origin,
			BOB_ADDR,
			&mut meter,
			U256::zero(),
			vec![],
			&ExecConfig::new_substrate_tx(),
		));
	});
}

#[test]
fn rollback_transient_storage_works() {
	// Call stack: BOB -> CHARLIE (trap) -> BOB' (success)
	let storage_key = &Key::Fix([1; 32]);
	let code_bob = MockLoader::insert(Call, |ctx, _| {
		if ctx.input_data[0] == 0 {
			assert_eq!(
				ctx.ext.set_transient_storage(storage_key, Some(vec![1, 2]), false),
				Ok(WriteOutcome::New)
			);
			assert_eq!(
				ctx.ext
					.call(&Default::default(), &CHARLIE_ADDR, U256::zero(), vec![], true, false)
					.map(|_| ctx.ext.last_frame_output().clone()),
				exec_trapped()
			);
			assert_eq!(ctx.ext.get_transient_storage(storage_key), Some(vec![1, 2]));
		} else {
			let overwritten_length = ctx.ext.get_transient_storage_size(storage_key).unwrap();
			assert_eq!(
				ctx.ext.set_transient_storage(storage_key, Some(vec![3]), false),
				Ok(WriteOutcome::Overwritten(overwritten_length))
			);
			assert_eq!(ctx.ext.get_transient_storage(storage_key), Some(vec![3]));
		}
		exec_success()
	});
	let code_charlie = MockLoader::insert(Call, |ctx, _| {
		assert!(ctx
			.ext
			.call(&Default::default(), &BOB_ADDR, U256::zero(), vec![99], true, false)
			.is_ok());
		exec_trapped()
	});

	// This one tests passing the input data into a contract via call.
	ExtBuilder::default().build().execute_with(|| {
		place_contract(&BOB, code_bob);
		place_contract(&CHARLIE, code_charlie);
		let origin = Origin::from_account_id(ALICE);
		let mut meter = TransactionMeter::<Test>::new_from_limits(WEIGHT_LIMIT, 0).unwrap();

		let result = MockStack::run_call(
			origin,
			BOB_ADDR,
			&mut meter,
			U256::zero(),
			vec![0],
			&ExecConfig::new_substrate_tx(),
		);
		assert_matches!(result, Ok(_));
	});
}

#[test]
fn ecdsa_to_eth_address_returns_proper_value() {
	let bob_ch = MockLoader::insert(Call, |ctx, _| {
		let pubkey_compressed = array_bytes::hex2array_unchecked(
			"028db55b05db86c0b1786ca49f095d76344c9e6056b2f02701a7e7f3c20aabfd91",
		);
		assert_eq!(
			ctx.ext.ecdsa_to_eth_address(&pubkey_compressed).unwrap(),
			array_bytes::hex2array_unchecked::<_, 20>("09231da7b19A016f9e576d23B16277062F4d46A8")
		);
		exec_success()
	});

	ExtBuilder::default().build().execute_with(|| {
		place_contract(&BOB, bob_ch);

		let origin = Origin::from_account_id(ALICE);
		let mut meter = TransactionMeter::<Test>::new_from_limits(WEIGHT_LIMIT, 0).unwrap();
		let result = MockStack::run_call(
			origin,
			BOB_ADDR,
			&mut meter,
			U256::zero(),
			vec![],
			&ExecConfig::new_substrate_tx(),
		);
		assert_matches!(result, Ok(_));
	});
}

#[test]
fn last_frame_output_works_on_instantiate() {
	let ok_ch = MockLoader::insert(Constructor, move |_, _| {
		Ok(ExecReturnValue { flags: ReturnFlags::empty(), data: vec![127] })
	});
	let revert_ch = MockLoader::insert(Constructor, move |_, _| {
		Ok(ExecReturnValue { flags: ReturnFlags::REVERT, data: vec![70] })
	});
	let trap_ch = MockLoader::insert(Constructor, |_, _| Err("It's a trap!".into()));
	let instantiator_ch = MockLoader::insert(Call, {
		move |ctx, _| {
			let min_balance = <Test as Config>::Currency::minimum_balance();
			let value = Pallet::<Test>::convert_native_to_evm(min_balance);

			// Successful instantiation should set the output
			let address = ctx
				.ext
				.instantiate(&CallResources::NoLimits, Code::Existing(ok_ch), value, vec![], None)
				.unwrap();
			assert_eq!(
				ctx.ext.last_frame_output(),
				&ExecReturnValue { flags: ReturnFlags::empty(), data: vec![127] }
			);

			// Balance transfers should reset the output
			ctx.ext
				.call(
					&CallResources::from_weight_and_deposit(Weight::MAX, U256::MAX),
					&address,
					Pallet::<Test>::convert_native_to_evm(1),
					vec![],
					true,
					false,
				)
				.unwrap();
			assert_eq!(ctx.ext.last_frame_output(), &Default::default());

			// Reverted instantiation should set the output
			ctx.ext
				.instantiate(&Default::default(), Code::Existing(revert_ch), value, vec![], None)
				.unwrap();
			assert_eq!(
				ctx.ext.last_frame_output(),
				&ExecReturnValue { flags: ReturnFlags::REVERT, data: vec![70] }
			);

			// Trapped instantiation should clear the output
			ctx.ext
				.instantiate(&Default::default(), Code::Existing(trap_ch), value, vec![], None)
				.unwrap_err();
			assert_eq!(
				ctx.ext.last_frame_output(),
				&ExecReturnValue { flags: ReturnFlags::empty(), data: vec![] }
			);

			exec_success()
		}
	});

	ExtBuilder::default()
		.with_code_hashes(MockLoader::code_hashes())
		.existential_deposit(15)
		.build()
		.execute_with(|| {
			set_balance(&ALICE, 1000);
			set_balance(&BOB, 100);
			place_contract(&BOB, instantiator_ch);
			let origin = Origin::from_account_id(ALICE);
			let mut meter = TransactionMeter::<Test>::new_from_limits(WEIGHT_LIMIT, 200).unwrap();

			MockStack::run_call(
				origin,
				BOB_ADDR,
				&mut meter,
				U256::zero(),
				vec![],
				&ExecConfig::new_substrate_tx(),
			)
			.unwrap()
		});
}

#[test]
fn last_frame_output_works_on_nested_call() {
	// Call stack: BOB -> CHARLIE(revert) -> BOB' (success)
	let code_bob = MockLoader::insert(Call, |ctx, _| {
		if ctx.input_data.is_empty() {
			// We didn't do anything yet
			assert_eq!(
				ctx.ext.last_frame_output(),
				&ExecReturnValue { flags: ReturnFlags::empty(), data: vec![] }
			);

			ctx.ext
				.call(&Default::default(), &CHARLIE_ADDR, U256::zero(), vec![], true, false)
				.unwrap();
			assert_eq!(
				ctx.ext.last_frame_output(),
				&ExecReturnValue { flags: ReturnFlags::REVERT, data: vec![70] }
			);
		}

		Ok(ExecReturnValue { flags: ReturnFlags::empty(), data: vec![127] })
	});
	let code_charlie = MockLoader::insert(Call, |ctx, _| {
		// We didn't do anything yet
		assert_eq!(
			ctx.ext.last_frame_output(),
			&ExecReturnValue { flags: ReturnFlags::empty(), data: vec![] }
		);

		assert!(ctx
			.ext
			.call(&Default::default(), &BOB_ADDR, U256::zero(), vec![99], true, false)
			.is_ok());
		assert_eq!(
			ctx.ext.last_frame_output(),
			&ExecReturnValue { flags: ReturnFlags::empty(), data: vec![127] }
		);

		Ok(ExecReturnValue { flags: ReturnFlags::REVERT, data: vec![70] })
	});

	ExtBuilder::default().build().execute_with(|| {
		place_contract(&BOB, code_bob);
		place_contract(&CHARLIE, code_charlie);
		let origin = Origin::from_account_id(ALICE);
		let mut meter = TransactionMeter::<Test>::new_from_limits(WEIGHT_LIMIT, 0).unwrap();

		let result = MockStack::run_call(
			origin,
			BOB_ADDR,
			&mut meter,
			U256::zero(),
			vec![0],
			&ExecConfig::new_substrate_tx(),
		);
		assert_matches!(result, Ok(_));
	});
}

#[test]
fn last_frame_output_is_always_reset() {
	let code_bob = MockLoader::insert(Call, |ctx, _| {
		let invalid_code_hash = H256::from_low_u64_le(u64::MAX);
		let output_revert = || ExecReturnValue { flags: ReturnFlags::REVERT, data: vec![1] };

		// A value of u256::MAX to fail the call on the first condition.
		*ctx.ext.last_frame_output_mut() = output_revert();
		assert_eq!(
			ctx.ext.call(
				&Default::default(),
				&H160::zero(),
				U256::max_value(),
				vec![],
				true,
				false,
			),
			Err(Error::<Test>::BalanceConversionFailed.into())
		);
		assert_eq!(ctx.ext.last_frame_output(), &Default::default());

		// An unknown code hash should succeed but clear the output.
		*ctx.ext.last_frame_output_mut() = output_revert();
		assert_ok!(ctx.ext.delegate_call(
			&Default::default(),
			H160([0xff; 20]),
			Default::default()
		));
		assert_eq!(ctx.ext.last_frame_output(), &Default::default());

		// An unknown code hash to fail instantiation on the first condition.
		*ctx.ext.last_frame_output_mut() = output_revert();
		assert_eq!(
			ctx.ext.instantiate(
				&Default::default(),
				Code::Existing(invalid_code_hash),
				U256::zero(),
				vec![],
				None,
			),
			Err(Error::<Test>::CodeNotFound.into())
		);
		assert_eq!(ctx.ext.last_frame_output(), &Default::default());

		exec_success()
	});

	ExtBuilder::default().build().execute_with(|| {
		place_contract(&BOB, code_bob);
		let origin = Origin::from_account_id(ALICE);
		let mut meter = TransactionMeter::<Test>::new_from_limits(WEIGHT_LIMIT, 0).unwrap();

		let result = MockStack::run_call(
			origin,
			BOB_ADDR,
			&mut meter,
			U256::zero(),
			vec![],
			&ExecConfig::new_substrate_tx(),
		);
		assert_matches!(result, Ok(_));
	});
}

#[test]
fn immutable_data_access_checks_work() {
	let dummy_ch = MockLoader::insert(Constructor, move |ctx, _| {
		// Calls can not store immutable data
		assert_eq!(ctx.ext.get_immutable_data(), Err(Error::<Test>::InvalidImmutableAccess.into()));
		exec_success()
	});
	let instantiator_ch = MockLoader::insert(Call, {
		move |ctx, _| {
			let min_balance = <Test as Config>::Currency::minimum_balance();
			let value = Pallet::<Test>::convert_native_to_evm(min_balance);

			assert_eq!(
				ctx.ext.set_immutable_data(vec![0, 1, 2, 3].try_into().unwrap()),
				Err(Error::<Test>::InvalidImmutableAccess.into())
			);

			// Constructors can not access the immutable data
			ctx.ext
				.instantiate(
					&CallResources::NoLimits,
					Code::Existing(dummy_ch),
					value,
					vec![],
					None,
				)
				.unwrap();

			exec_success()
		}
	});
	ExtBuilder::default()
		.with_code_hashes(MockLoader::code_hashes())
		.existential_deposit(15)
		.build()
		.execute_with(|| {
			set_balance(&ALICE, 1000);
			set_balance(&BOB, 100);
			place_contract(&BOB, instantiator_ch);
			let origin = Origin::from_account_id(ALICE);
			let mut meter = TransactionMeter::<Test>::new_from_limits(WEIGHT_LIMIT, 200).unwrap();

			MockStack::run_call(
				origin,
				BOB_ADDR,
				&mut meter,
				U256::zero(),
				vec![],
				&ExecConfig::new_substrate_tx(),
			)
			.unwrap()
		});
}

#[test]
fn correct_immutable_data_in_delegate_call() {
	let charlie_ch = MockLoader::insert(Call, |ctx, _| {
		Ok(ExecReturnValue {
			flags: ReturnFlags::empty(),
			data: ctx.ext.get_immutable_data()?.to_vec(),
		})
	});
	let bob_ch = MockLoader::insert(Call, move |ctx, _| {
		// In a regular call, we should witness the callee immutable data
		assert_eq!(
			ctx.ext
				.call(&Default::default(), &CHARLIE_ADDR, U256::zero(), vec![], true, false,)
				.map(|_| ctx.ext.last_frame_output().data.clone()),
			Ok(vec![2]),
		);

		// Also in a delegate call, we should witness the callee immutable data
		assert_eq!(
			ctx.ext.delegate_call(&Default::default(), CHARLIE_ADDR, Vec::new()).map(|_| ctx
				.ext
				.last_frame_output()
				.data
				.clone()),
			Ok(vec![2])
		);

		exec_success()
	});
	ExtBuilder::default()
		.with_code_hashes(MockLoader::code_hashes())
		.existential_deposit(15)
		.build()
		.execute_with(|| {
			place_contract(&BOB, bob_ch);
			place_contract(&CHARLIE, charlie_ch);

			let origin = Origin::from_account_id(ALICE);
			let mut meter = TransactionMeter::<Test>::new_from_limits(WEIGHT_LIMIT, 200).unwrap();

			// Place unique immutable data for each contract
			<ImmutableDataOf<Test>>::insert::<_, ImmutableData>(
				BOB_ADDR,
				vec![1].try_into().unwrap(),
			);
			<ImmutableDataOf<Test>>::insert::<_, ImmutableData>(
				CHARLIE_ADDR,
				vec![2].try_into().unwrap(),
			);

			MockStack::run_call(
				origin,
				BOB_ADDR,
				&mut meter,
				U256::zero(),
				vec![],
				&ExecConfig::new_substrate_tx(),
			)
			.unwrap()
		});
}

#[test]
fn immutable_data_set_overrides() {
	let hash = MockLoader::insert_both(
		move |ctx, _| {
			// Calling `set_immutable_data` the first time should work
			assert_ok!(ctx.ext.set_immutable_data(vec![0, 1, 2, 3].try_into().unwrap()));
			// Calling `set_immutable_data` the second time overrides the original one
			assert_ok!(ctx.ext.set_immutable_data(vec![7, 5].try_into().unwrap()));
			exec_success()
		},
		move |ctx, _| {
			assert_eq!(ctx.ext.get_immutable_data().unwrap().into_inner(), vec![7, 5]);
			exec_success()
		},
	);
	ExtBuilder::default()
		.with_code_hashes(MockLoader::code_hashes())
		.existential_deposit(15)
		.build()
		.execute_with(|| {
			set_balance(&ALICE, 1000);
			let origin = Origin::from_account_id(ALICE);
			let mut meter = TransactionMeter::<Test>::new_from_limits(WEIGHT_LIMIT, 200).unwrap();

			let addr = MockStack::run_instantiate(
				ALICE,
				MockExecutable::from_storage(hash, &mut meter).unwrap(),
				&mut meter,
				U256::zero(),
				vec![],
				None,
				&ExecConfig::new_substrate_tx(),
			)
			.unwrap()
			.0;

			MockStack::run_call(
				origin,
				addr,
				&mut meter,
				U256::zero(),
				vec![],
				&ExecConfig::new_substrate_tx(),
			)
			.unwrap()
		});
}

#[test]
fn immutable_data_set_errors_with_empty_data() {
	let dummy_ch = MockLoader::insert(Constructor, move |ctx, _| {
		// Calling `set_immutable_data` with empty data should error out
		assert_eq!(
			ctx.ext.set_immutable_data(Default::default()),
			Err(Error::<Test>::InvalidImmutableAccess.into())
		);
		exec_success()
	});
	let instantiator_ch = MockLoader::insert(Call, {
		move |ctx, _| {
			let min_balance = <Test as Config>::Currency::minimum_balance();
			let value = Pallet::<Test>::convert_native_to_evm(min_balance);

			ctx.ext
				.instantiate(
					&CallResources::NoLimits,
					Code::Existing(dummy_ch),
					value,
					vec![],
					None,
				)
				.unwrap();

			exec_success()
		}
	});
	ExtBuilder::default()
		.with_code_hashes(MockLoader::code_hashes())
		.existential_deposit(15)
		.build()
		.execute_with(|| {
			set_balance(&ALICE, 1000);
			set_balance(&BOB, 100);
			place_contract(&BOB, instantiator_ch);
			let origin = Origin::from_account_id(ALICE);
			let mut meter = TransactionMeter::<Test>::new_from_limits(WEIGHT_LIMIT, 200).unwrap();

			MockStack::run_call(
				origin,
				BOB_ADDR,
				&mut meter,
				U256::zero(),
				vec![],
				&ExecConfig::new_substrate_tx(),
			)
			.unwrap()
		});
}

#[test]
fn block_hash_returns_proper_values() {
	let bob_code_hash = MockLoader::insert(Call, |ctx, _| {
		ctx.ext.block_number = 1u32.into();
		assert_eq!(ctx.ext.block_hash(U256::from(1)), None);
<<<<<<< HEAD
		assert_eq!(
			ctx.ext.block_hash(U256::from(0)),
			Some(H256::from(hex_literal::hex!(
				"92690939a7c8ccc70096c9c8d07e0314b3bc52005c01cc075cca22cdc355375a"
			)))
		);
=======
		assert!(ctx.ext.block_hash(U256::from(0)).is_some());
>>>>>>> ef07f24b

		ctx.ext.block_number = 300u32.into();
		assert_eq!(ctx.ext.block_hash(U256::from(300)), None);
		assert_eq!(ctx.ext.block_hash(U256::from(43)), None);
		assert_eq!(ctx.ext.block_hash(U256::from(44)), Some(H256::from([2; 32])));

		exec_success()
	});

	ExtBuilder::default().build().execute_with(|| {
		frame_system::BlockHash::<Test>::insert(
			&BlockNumberFor::<Test>::from(0u32),
			<tests::Test as frame_system::Config>::Hash::from([1; 32]),
		);
		frame_system::BlockHash::<Test>::insert(
			&BlockNumberFor::<Test>::from(1u32),
			<tests::Test as frame_system::Config>::Hash::default(),
		);
		frame_system::BlockHash::<Test>::insert(
			&BlockNumberFor::<Test>::from(43u32),
			<tests::Test as frame_system::Config>::Hash::default(),
		);
		frame_system::BlockHash::<Test>::insert(
			&BlockNumberFor::<Test>::from(44u32),
			<tests::Test as frame_system::Config>::Hash::from([2; 32]),
		);
		frame_system::BlockHash::<Test>::insert(
			&BlockNumberFor::<Test>::from(300u32),
			<tests::Test as frame_system::Config>::Hash::default(),
		);

		place_contract(&BOB, bob_code_hash);

		let origin = Origin::from_account_id(ALICE);
		let mut meter = TransactionMeter::<Test>::new_from_limits(WEIGHT_LIMIT, 0).unwrap();
		assert_matches!(
			MockStack::run_call(
				origin,
				BOB_ADDR,
				&mut meter,
				U256::zero(),
				vec![0],
				&ExecConfig::new_substrate_tx(),
			),
			Ok(_)
		);
	});
}<|MERGE_RESOLUTION|>--- conflicted
+++ resolved
@@ -2707,16 +2707,7 @@
 	let bob_code_hash = MockLoader::insert(Call, |ctx, _| {
 		ctx.ext.block_number = 1u32.into();
 		assert_eq!(ctx.ext.block_hash(U256::from(1)), None);
-<<<<<<< HEAD
-		assert_eq!(
-			ctx.ext.block_hash(U256::from(0)),
-			Some(H256::from(hex_literal::hex!(
-				"92690939a7c8ccc70096c9c8d07e0314b3bc52005c01cc075cca22cdc355375a"
-			)))
-		);
-=======
 		assert!(ctx.ext.block_hash(U256::from(0)).is_some());
->>>>>>> ef07f24b
 
 		ctx.ext.block_number = 300u32.into();
 		assert_eq!(ctx.ext.block_hash(U256::from(300)), None);
