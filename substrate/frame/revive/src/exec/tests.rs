--- conflicted
+++ resolved
@@ -251,12 +251,8 @@
 			&ALICE,
 			&BOB,
 			Pallet::<Test>::convert_native_to_evm(value),
-<<<<<<< HEAD
-			&mut meter,
-=======
 			Preservation::Preserve,
-			&mut storage_meter,
->>>>>>> b291e6f8
+			&mut meter,
 			&ExecConfig::new_substrate_tx(),
 		)
 		.unwrap();
@@ -298,12 +294,8 @@
 			&BOB,
 			&CHARLIE,
 			evm_value,
-<<<<<<< HEAD
-			&mut meter,
-=======
 			Preservation::Preserve,
-			&mut storage_meter,
->>>>>>> b291e6f8
+			&mut meter,
 			&ExecConfig::new_substrate_tx(),
 		));
 		assert_eq!(get_balance(&ALICE), ed);
@@ -319,12 +311,8 @@
 				&BOB,
 				&DJANGO,
 				evm_value,
-<<<<<<< HEAD
+				Preservation::Preserve,
 				&mut meter,
-=======
-				Preservation::Preserve,
-				&mut storage_meter,
->>>>>>> b291e6f8
 				&ExecConfig::new_substrate_tx(),
 			),
 			<Error<Test>>::StorageDepositNotEnoughFunds,
@@ -339,12 +327,8 @@
 				&BOB,
 				&EVE,
 				evm_value,
-<<<<<<< HEAD
+				Preservation::Preserve,
 				&mut meter,
-=======
-				Preservation::Preserve,
-				&mut storage_meter,
->>>>>>> b291e6f8
 				&ExecConfig::new_substrate_tx(),
 			),
 			<Error<Test>>::TransferFailed
@@ -516,12 +500,8 @@
 			&from,
 			&dest,
 			Pallet::<Test>::convert_native_to_evm(100u64).as_u64().into(),
-<<<<<<< HEAD
-			&mut meter,
-=======
 			Preservation::Preserve,
-			&mut storage_meter,
->>>>>>> b291e6f8
+			&mut meter,
 			&ExecConfig::new_substrate_tx(),
 		);
 
@@ -1349,8 +1329,7 @@
 			let result = MockStack::run_instantiate(
 				ALICE,
 				executable,
-				&mut gas_meter,
-				&mut storage_meter,
+				&mut meter,
 				Pallet::<Test>::convert_native_to_evm(100u64),
 				vec![],
 				Some(&[0; 32]),
@@ -1359,24 +1338,8 @@
 			.unwrap();
 
 			assert_eq!(
-<<<<<<< HEAD
-				MockStack::run_instantiate(
-					ALICE,
-					executable,
-					&mut meter,
-					Pallet::<Test>::convert_native_to_evm(100u64),
-					vec![],
-					Some(&[0; 32]),
-					&ExecConfig::new_substrate_tx(),
-				),
-				Err(ExecError {
-					error: Error::<Test>::TerminatedInConstructor.into(),
-					origin: ErrorOrigin::Callee
-				})
-=======
 				&events(),
 				&[Event::Instantiated { deployer: ALICE_ADDR, contract: result.0 }]
->>>>>>> b291e6f8
 			);
 		});
 }
