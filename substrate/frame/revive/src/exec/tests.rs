--- conflicted
+++ resolved
@@ -1585,141 +1585,6 @@
 }
 
 #[test]
-<<<<<<< HEAD
-=======
-fn call_runtime_works() {
-	let code_hash = MockLoader::insert(Call, |ctx, _| {
-		let call = RuntimeCall::System(frame_system::Call::remark_with_event {
-			remark: b"Hello World".to_vec(),
-		});
-		ctx.ext.call_runtime(call).unwrap();
-		exec_success()
-	});
-
-	ExtBuilder::default().build().execute_with(|| {
-		let min_balance = <Test as Config>::Currency::minimum_balance();
-
-		let mut gas_meter = GasMeter::<Test>::new(GAS_LIMIT);
-		set_balance(&ALICE, min_balance * 10);
-		place_contract(&BOB, code_hash);
-		let origin = Origin::from_account_id(ALICE);
-		let mut storage_meter = storage::meter::Meter::new(0);
-		System::reset_events();
-		MockStack::run_call(
-			origin,
-			BOB_ADDR,
-			&mut gas_meter,
-			&mut storage_meter,
-			U256::zero(),
-			vec![],
-			false,
-		)
-		.unwrap();
-
-		let remark_hash = <Test as frame_system::Config>::Hashing::hash(b"Hello World");
-		assert_eq!(
-			System::events(),
-			vec![EventRecord {
-				phase: Phase::Initialization,
-				event: MetaEvent::System(frame_system::Event::Remarked {
-					sender: BOB_FALLBACK,
-					hash: remark_hash
-				}),
-				topics: vec![],
-			},]
-		);
-	});
-}
-
-#[test]
-fn call_runtime_filter() {
-	let code_hash = MockLoader::insert(Call, |ctx, _| {
-		use frame_system::Call as SysCall;
-		use pallet_balances::Call as BalanceCall;
-		use pallet_utility::Call as UtilCall;
-
-		// remark should still be allowed
-		let allowed_call =
-			RuntimeCall::System(SysCall::remark_with_event { remark: b"Hello".to_vec() });
-
-		// transfers are disallowed by the `TestFiler` (see below)
-		let forbidden_call =
-			RuntimeCall::Balances(BalanceCall::transfer_allow_death { dest: CHARLIE, value: 22 });
-
-		// simple cases: direct call
-		assert_err!(
-			ctx.ext.call_runtime(forbidden_call.clone()),
-			frame_system::Error::<Test>::CallFiltered
-		);
-
-		// as part of a patch: return is OK (but it interrupted the batch)
-		assert_ok!(ctx.ext.call_runtime(RuntimeCall::Utility(UtilCall::batch {
-			calls: vec![allowed_call.clone(), forbidden_call, allowed_call]
-		})),);
-
-		// the transfer wasn't performed
-		assert_eq!(get_balance(&CHARLIE), 0);
-
-		exec_success()
-	});
-
-	TestFilter::set_filter(|call| match call {
-		RuntimeCall::Balances(pallet_balances::Call::transfer_allow_death { .. }) => false,
-		_ => true,
-	});
-
-	ExtBuilder::default().build().execute_with(|| {
-		let min_balance = <Test as Config>::Currency::minimum_balance();
-
-		let mut gas_meter = GasMeter::<Test>::new(GAS_LIMIT);
-		set_balance(&ALICE, min_balance * 10);
-		place_contract(&BOB, code_hash);
-		let origin = Origin::from_account_id(ALICE);
-		let mut storage_meter = storage::meter::Meter::new(0);
-		System::reset_events();
-		MockStack::run_call(
-			origin,
-			BOB_ADDR,
-			&mut gas_meter,
-			&mut storage_meter,
-			U256::zero(),
-			vec![],
-			false,
-		)
-		.unwrap();
-
-		let remark_hash = <Test as frame_system::Config>::Hashing::hash(b"Hello");
-		assert_eq!(
-			System::events(),
-			vec![
-				EventRecord {
-					phase: Phase::Initialization,
-					event: MetaEvent::System(frame_system::Event::Remarked {
-						sender: BOB_FALLBACK,
-						hash: remark_hash
-					}),
-					topics: vec![],
-				},
-				EventRecord {
-					phase: Phase::Initialization,
-					event: MetaEvent::Utility(pallet_utility::Event::ItemCompleted),
-					topics: vec![],
-				},
-				EventRecord {
-					phase: Phase::Initialization,
-					event: MetaEvent::Utility(pallet_utility::Event::BatchInterrupted {
-						index: 1,
-						error: frame_system::Error::<Test>::CallFiltered.into()
-					},),
-					topics: vec![],
-				},
-			]
-		);
-	});
-}
-
-#[test]
->>>>>>> 4b74df3b
 fn nonce() {
 	let fail_code = MockLoader::insert(Constructor, |_, _| exec_trapped());
 	let success_code = MockLoader::insert(Constructor, |_, _| exec_success());
