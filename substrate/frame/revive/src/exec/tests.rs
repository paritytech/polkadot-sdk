// This file is part of Substrate.

// Copyright (C) Parity Technologies (UK) Ltd.
// SPDX-License-Identifier: Apache-2.0

// Licensed under the Apache License, Version 2.0 (the "License");
// you may not use this file except in compliance with the License.
// You may obtain a copy of the License at
//
// 	http://www.apache.org/licenses/LICENSE-2.0
//
// Unless required by applicable law or agreed to in writing, software
// distributed under the License is distributed on an "AS IS" BASIS,
// WITHOUT WARRANTIES OR CONDITIONS OF ANY KIND, either express or implied.
// See the License for the specific language governing permissions and
// limitations under the License.

/// These tests exercise the executive layer.
///
/// In these tests the VM/loader are mocked. Instead of dealing with vm bytecode they use
/// simple closures. This allows you to tackle executive logic more thoroughly without writing
/// a VM binary code.
#[cfg(test)]
use super::*;
use crate::{
	exec::ExportedFunction::*,
	gas::GasMeter,
	test_utils::*,
	tests::{
		test_utils::{get_balance, place_contract, set_balance},
		ExtBuilder, RuntimeEvent as MetaEvent, Test,
	},
	AddressMapper, Error, Pallet,
};
use assert_matches::assert_matches;
use frame_support::{assert_err, assert_ok, parameter_types};
use frame_system::AccountInfo;
use pallet_revive_uapi::ReturnFlags;
use pretty_assertions::assert_eq;
use sp_io::hashing::keccak_256;
use sp_runtime::DispatchError;
use std::{cell::RefCell, collections::hash_map::HashMap, rc::Rc};

type System = frame_system::Pallet<Test>;

type MockStack<'a> = Stack<'a, Test, MockExecutable>;

parameter_types! {
	static Loader: MockLoader = MockLoader::default();
}

fn events() -> Vec<Event<Test>> {
	System::events()
		.into_iter()
		.filter_map(|meta| match meta.event {
			MetaEvent::Contracts(contract_event) => Some(contract_event),
			_ => None,
		})
		.collect()
}

struct MockCtx<'a> {
	ext: &'a mut MockStack<'a>,
	input_data: Vec<u8>,
}

#[derive(Clone)]
struct MockExecutable {
	func: Rc<dyn for<'a> Fn(MockCtx<'a>, &Self) -> ExecResult + 'static>,
	constructor: Rc<dyn for<'a> Fn(MockCtx<'a>, &Self) -> ExecResult + 'static>,
	code_hash: H256,
	code_info: CodeInfo<Test>,
}

#[derive(Default, Clone)]
pub struct MockLoader {
	map: HashMap<H256, MockExecutable>,
	counter: u64,
}

impl MockLoader {
	fn code_hashes() -> Vec<H256> {
		Loader::get().map.keys().copied().collect()
	}

	fn insert(
		func_type: ExportedFunction,
		f: impl Fn(MockCtx, &MockExecutable) -> ExecResult + 'static,
	) -> H256 {
		Loader::mutate(|loader| {
			// Generate code hashes from contract index value.
			let hash = H256(keccak_256(&loader.counter.to_le_bytes()));
			loader.counter += 1;
			if func_type == ExportedFunction::Constructor {
				loader.map.insert(
					hash,
					MockExecutable {
						func: Rc::new(|_, _| exec_success()),
						constructor: Rc::new(f),
						code_hash: hash,
						code_info: CodeInfo::<Test>::new(ALICE),
					},
				);
			} else {
				loader.map.insert(
					hash,
					MockExecutable {
						func: Rc::new(f),
						constructor: Rc::new(|_, _| exec_success()),
						code_hash: hash,
						code_info: CodeInfo::<Test>::new(ALICE),
					},
				);
			}
			hash
		})
	}

	fn insert_both(
		constructor: impl Fn(MockCtx, &MockExecutable) -> ExecResult + 'static,
		call: impl Fn(MockCtx, &MockExecutable) -> ExecResult + 'static,
	) -> H256 {
		Loader::mutate(|loader| {
			// Generate code hashes from contract index value.
			let hash = H256(keccak_256(&loader.counter.to_le_bytes()));
			loader.counter += 1;
			loader.map.insert(
				hash,
				MockExecutable {
					func: Rc::new(call),
					constructor: Rc::new(constructor),
					code_hash: hash,
					code_info: CodeInfo::<Test>::new(ALICE),
				},
			);
			hash
		})
	}
}

impl Executable<Test> for MockExecutable {
	fn from_storage(
		code_hash: H256,
		_gas_meter: &mut GasMeter<Test>,
	) -> Result<Self, DispatchError> {
		Loader::mutate(|loader| {
			loader.map.get(&code_hash).cloned().ok_or(Error::<Test>::CodeNotFound.into())
		})
	}

<<<<<<< HEAD
	fn from_init_code(_code: Vec<u8>, _owner: AccountIdOf<Test>) -> Result<Self, DispatchError> {
=======
	fn from_evm_init_code(
		_code: Vec<u8>,
		_owner: AccountIdOf<Test>,
	) -> Result<Self, DispatchError> {
>>>>>>> f9ef0f34
		unimplemented!()
	}

	fn execute<E: Ext<T = Test>>(
		self,
		ext: &mut E,
		function: ExportedFunction,
		input_data: Vec<u8>,
	) -> ExecResult {
		// # Safety
		//
		// We know that we **always** call execute with a `MockStack` in this test.
		//
		// # Note
		//
		// The transmute is necessary because `execute` has to be generic over all
		// `E: Ext`. However, `MockExecutable` can't be generic over `E` as it would
		// constitute a cycle.
		let ext = unsafe { mem::transmute(ext) };
		if function == ExportedFunction::Constructor {
			(self.constructor)(MockCtx { ext, input_data }, &self)
		} else {
			(self.func)(MockCtx { ext, input_data }, &self)
		}
	}

	fn code(&self) -> &[u8] {
		// The mock executable doesn't have code", so we return the code hash.
		self.code_hash.as_ref()
	}

	fn code_hash(&self) -> &H256 {
		&self.code_hash
	}

	fn code_info(&self) -> &CodeInfo<Test> {
		&self.code_info
	}
}

fn exec_success() -> ExecResult {
	Ok(ExecReturnValue { flags: ReturnFlags::empty(), data: Vec::new() })
}

fn exec_trapped() -> ExecResult {
	Err(ExecError { error: <Error<Test>>::ContractTrapped.into(), origin: ErrorOrigin::Callee })
}

#[test]
fn it_works() {
	parameter_types! {
		static TestData: Vec<usize> = vec![0];
	}

	let value = 0;
	let mut gas_meter = GasMeter::<Test>::new(GAS_LIMIT);
	let exec_ch = MockLoader::insert(Call, |_ctx, _executable| {
		TestData::mutate(|data| data.push(1));
		exec_success()
	});

	ExtBuilder::default().build().execute_with(|| {
		place_contract(&BOB, exec_ch);
		let mut storage_meter = storage::meter::Meter::new(0);

		assert_matches!(
			MockStack::run_call(
				Origin::from_account_id(ALICE),
				BOB_ADDR,
				&mut gas_meter,
				&mut storage_meter,
				value.into(),
				vec![],
				false,
			),
			Ok(_)
		);
	});

	assert_eq!(TestData::get(), vec![0, 1]);
}

#[test]
fn transfer_works() {
	// This test verifies that a contract is able to transfer
	// some funds to another account.
	ExtBuilder::default().build().execute_with(|| {
		set_balance(&ALICE, 100);
		set_balance(&BOB, 0);

		let value = 55;
		let origin = Origin::from_account_id(ALICE);
		let mut storage_meter = storage::meter::Meter::new(u64::MAX);

		MockStack::transfer(
			&origin,
			&ALICE,
			&BOB,
			Pallet::<Test>::convert_native_to_evm(value),
			&mut storage_meter,
		)
		.unwrap();

		let min_balance = <Test as Config>::Currency::minimum_balance();
		assert!(min_balance > 0);
		assert_eq!(get_balance(&ALICE), 100 - value - min_balance);
		assert_eq!(get_balance(&BOB), min_balance + value);
		assert_eq!(
			storage_meter.try_into_deposit(&Origin::from_account_id(ALICE), false).unwrap(),
			StorageDeposit::Charge(min_balance)
		);
	});
}

#[test]
fn transfer_to_nonexistent_account_works() {
	// This test verifies that a contract is able to transfer
	// some funds to a nonexistent account and that those transfers
	// are not able to reap accounts.
	ExtBuilder::default().build().execute_with(|| {
		let ed = <Test as Config>::Currency::minimum_balance();
		let value = 1024;
		let evm_value = Pallet::<Test>::convert_native_to_evm(value);
		let mut storage_meter = storage::meter::Meter::new(u64::MAX);

		// Transfers to nonexistent accounts should work
		set_balance(&ALICE, ed * 2);
		set_balance(&BOB, ed + value);

		assert_ok!(MockStack::transfer(
			&Origin::from_account_id(ALICE),
			&BOB,
			&CHARLIE,
			evm_value,
			&mut storage_meter,
		));
		assert_eq!(get_balance(&ALICE), ed);
		assert_eq!(get_balance(&BOB), ed);
		assert_eq!(get_balance(&CHARLIE), ed + value);

		// Do not reap the origin account
		set_balance(&ALICE, ed);
		set_balance(&BOB, ed + value);
		assert_err!(
			MockStack::transfer(
				&Origin::from_account_id(ALICE),
				&BOB,
				&DJANGO,
				evm_value,
				&mut storage_meter
			),
			<Error<Test>>::StorageDepositNotEnoughFunds,
		);

		// Do not reap the sender account
		set_balance(&ALICE, ed * 2);
		set_balance(&BOB, value);
		assert_err!(
			MockStack::transfer(
				&Origin::from_account_id(ALICE),
				&BOB,
				&EVE,
				evm_value,
				&mut storage_meter
			),
			<Error<Test>>::TransferFailed
		);
		// The ED transfer would work. But it should only be executed with the actual transfer
		assert!(!System::account_exists(&EVE));
	});
}

#[test]
fn correct_transfer_on_call() {
	let value = 55;
	let evm_value = Pallet::<Test>::convert_native_to_evm(value);

	let success_ch = MockLoader::insert(Call, move |ctx, _| {
		assert_eq!(ctx.ext.value_transferred(), evm_value);
		Ok(ExecReturnValue { flags: ReturnFlags::empty(), data: Vec::new() })
	});

	ExtBuilder::default().build().execute_with(|| {
		place_contract(&BOB, success_ch);
		set_balance(&ALICE, 100);
		let balance = get_balance(&BOB_FALLBACK);
		let origin = Origin::from_account_id(ALICE);
		let mut storage_meter = storage::meter::Meter::new(0);

		let _ = MockStack::run_call(
			origin.clone(),
			BOB_ADDR,
			&mut GasMeter::<Test>::new(GAS_LIMIT),
			&mut storage_meter,
			evm_value.as_u64().into(),
			vec![],
			false,
		)
		.unwrap();

		assert_eq!(get_balance(&ALICE), 100 - value);
		assert_eq!(get_balance(&BOB_FALLBACK), balance + value);
	});
}

#[test]
fn correct_transfer_on_delegate_call() {
	let value = 35;
	let evm_value = Pallet::<Test>::convert_native_to_evm(value);

	let success_ch = MockLoader::insert(Call, move |ctx, _| {
		assert_eq!(ctx.ext.value_transferred(), evm_value);
		Ok(ExecReturnValue { flags: ReturnFlags::empty(), data: Vec::new() })
	});

	let delegate_ch = MockLoader::insert(Call, move |ctx, _| {
		assert_eq!(ctx.ext.value_transferred(), evm_value);
		ctx.ext.delegate_call(Weight::zero(), U256::zero(), CHARLIE_ADDR, Vec::new())?;
		Ok(ExecReturnValue { flags: ReturnFlags::empty(), data: Vec::new() })
	});

	ExtBuilder::default().build().execute_with(|| {
		place_contract(&BOB, delegate_ch);
		place_contract(&CHARLIE, success_ch);
		set_balance(&ALICE, 100);
		let balance = get_balance(&BOB_FALLBACK);
		let origin = Origin::from_account_id(ALICE);
		let mut storage_meter = storage::meter::Meter::new(0);

		assert_ok!(MockStack::run_call(
			origin,
			BOB_ADDR,
			&mut GasMeter::<Test>::new(GAS_LIMIT),
			&mut storage_meter,
			evm_value.as_u64().into(),
			vec![],
			false,
		));

		assert_eq!(get_balance(&ALICE), 100 - value);
		assert_eq!(get_balance(&BOB_FALLBACK), balance + value);
	});
}

#[test]
fn delegate_call_missing_contract() {
	let missing_ch = MockLoader::insert(Call, move |_ctx, _| {
		Ok(ExecReturnValue { flags: ReturnFlags::empty(), data: Vec::new() })
	});

	let delegate_ch = MockLoader::insert(Call, move |ctx, _| {
		ctx.ext.delegate_call(Weight::zero(), U256::zero(), CHARLIE_ADDR, Vec::new())?;
		Ok(ExecReturnValue { flags: ReturnFlags::empty(), data: Vec::new() })
	});

	ExtBuilder::default().build().execute_with(|| {
		place_contract(&BOB, delegate_ch);
		set_balance(&ALICE, 100);

		let origin = Origin::from_account_id(ALICE);
		let mut storage_meter = storage::meter::Meter::new(0);

		// contract code missing should still succeed to mimic EVM behavior.
		assert_ok!(MockStack::run_call(
			origin.clone(),
			BOB_ADDR,
			&mut GasMeter::<Test>::new(GAS_LIMIT),
			&mut storage_meter,
			U256::zero(),
			vec![],
			false,
		));

		// add missing contract code
		place_contract(&CHARLIE, missing_ch);
		assert_ok!(MockStack::run_call(
			origin,
			BOB_ADDR,
			&mut GasMeter::<Test>::new(GAS_LIMIT),
			&mut storage_meter,
			U256::zero(),
			vec![],
			false,
		));
	});
}

#[test]
fn changes_are_reverted_on_failing_call() {
	// This test verifies that changes are reverted on a call which fails (or equally, returns
	// a non-zero status code).

	let return_ch = MockLoader::insert(Call, |_, _| {
		Ok(ExecReturnValue { flags: ReturnFlags::REVERT, data: Vec::new() })
	});

	ExtBuilder::default().build().execute_with(|| {
		place_contract(&BOB, return_ch);
		set_balance(&ALICE, 100);
		let balance = get_balance(&BOB);
		let origin = Origin::from_account_id(ALICE);
		let mut storage_meter = storage::meter::Meter::new(0);

		let output = MockStack::run_call(
			origin,
			BOB_ADDR,
			&mut GasMeter::<Test>::new(GAS_LIMIT),
			&mut storage_meter,
			55u64.into(),
			vec![],
			false,
		)
		.unwrap();

		assert!(output.did_revert());
		assert_eq!(get_balance(&ALICE), 100);
		assert_eq!(get_balance(&BOB), balance);
	});
}

#[test]
fn balance_too_low() {
	// This test verifies that a contract can't send value if it's
	// balance is too low.
	let from = BOB;
	let dest = CHARLIE;

	ExtBuilder::default().build().execute_with(|| {
		let ed = <Test as Config>::Currency::minimum_balance();
		set_balance(&ALICE, ed * 2);
		set_balance(&from, ed + 99);
		let mut storage_meter = storage::meter::Meter::new(u64::MAX);

		let result = MockStack::transfer(
			&Origin::from_account_id(ALICE),
			&from,
			&dest,
			Pallet::<Test>::convert_native_to_evm(100u64).as_u64().into(),
			&mut storage_meter,
		);

		assert_eq!(result, Err(Error::<Test>::TransferFailed.into()));
		assert_eq!(get_balance(&ALICE), ed * 2);
		assert_eq!(get_balance(&from), ed + 99);
		assert_eq!(get_balance(&dest), 0);
	});
}

#[test]
fn output_is_returned_on_success() {
	// Verifies that if a contract returns data with a successful exit status, this data
	// is returned from the execution context.
	let return_ch = MockLoader::insert(Call, |_, _| {
		Ok(ExecReturnValue { flags: ReturnFlags::empty(), data: vec![1, 2, 3, 4] })
	});

	ExtBuilder::default().build().execute_with(|| {
		let origin = Origin::from_account_id(ALICE);
		let mut storage_meter = storage::meter::Meter::new(0);
		place_contract(&BOB, return_ch);

		let result = MockStack::run_call(
			origin,
			BOB_ADDR,
			&mut GasMeter::<Test>::new(GAS_LIMIT),
			&mut storage_meter,
			U256::zero(),
			vec![],
			false,
		);

		let output = result.unwrap();
		assert!(!output.did_revert());
		assert_eq!(output.data, vec![1, 2, 3, 4]);
	});
}

#[test]
fn output_is_returned_on_failure() {
	// Verifies that if a contract returns data with a failing exit status, this data
	// is returned from the execution context.
	let return_ch = MockLoader::insert(Call, |_, _| {
		Ok(ExecReturnValue { flags: ReturnFlags::REVERT, data: vec![1, 2, 3, 4] })
	});

	ExtBuilder::default().build().execute_with(|| {
		place_contract(&BOB, return_ch);
		let origin = Origin::from_account_id(ALICE);
		let mut storage_meter = storage::meter::Meter::new(0);

		let result = MockStack::run_call(
			origin,
			BOB_ADDR,
			&mut GasMeter::<Test>::new(GAS_LIMIT),
			&mut storage_meter,
			U256::zero(),
			vec![],
			false,
		);

		let output = result.unwrap();
		assert!(output.did_revert());
		assert_eq!(output.data, vec![1, 2, 3, 4]);
	});
}

#[test]
fn input_data_to_call() {
	let input_data_ch = MockLoader::insert(Call, |ctx, _| {
		assert_eq!(ctx.input_data, &[1, 2, 3, 4]);
		exec_success()
	});

	// This one tests passing the input data into a contract via call.
	ExtBuilder::default().build().execute_with(|| {
		place_contract(&BOB, input_data_ch);
		let origin = Origin::from_account_id(ALICE);
		let mut storage_meter = storage::meter::Meter::new(0);

		let result = MockStack::run_call(
			origin,
			BOB_ADDR,
			&mut GasMeter::<Test>::new(GAS_LIMIT),
			&mut storage_meter,
			U256::zero(),
			vec![1, 2, 3, 4],
			false,
		);
		assert_matches!(result, Ok(_));
	});
}

#[test]
fn input_data_to_instantiate() {
	let input_data_ch = MockLoader::insert(Constructor, |ctx, _| {
		assert_eq!(ctx.input_data, &[1, 2, 3, 4]);
		exec_success()
	});

	// This one tests passing the input data into a contract via instantiate.
	ExtBuilder::default()
		.with_code_hashes(MockLoader::code_hashes())
		.build()
		.execute_with(|| {
			let min_balance = <Test as Config>::Currency::minimum_balance();
			let mut gas_meter = GasMeter::<Test>::new(GAS_LIMIT);
			let executable = MockExecutable::from_storage(input_data_ch, &mut gas_meter).unwrap();
			set_balance(&ALICE, min_balance * 10_000);
			let mut storage_meter = storage::meter::Meter::new(deposit_limit::<Test>());

			let result = MockStack::run_instantiate(
				ALICE,
				executable,
				&mut gas_meter,
				&mut storage_meter,
				min_balance.into(),
				vec![1, 2, 3, 4],
				Some(&[0; 32]),
				false,
				BumpNonce::Yes,
			);
			assert_matches!(result, Ok(_));
		});
}

#[test]
fn max_depth() {
	// This test verifies that when we reach the maximal depth creation of an
	// yet another context fails.
	parameter_types! {
		static ReachedBottom: bool = false;
	}
	let value = 0;
	let recurse_ch = MockLoader::insert(Call, |ctx, _| {
		// Try to call into yourself.
		let r = ctx.ext.call(
			Weight::zero(),
			U256::zero(),
			&BOB_ADDR,
			U256::zero(),
			vec![],
			true,
			false,
		);

		ReachedBottom::mutate(|reached_bottom| {
			if !*reached_bottom {
				// We are first time here, it means we just reached bottom.
				// Verify that we've got proper error and set `reached_bottom`.
				assert_eq!(r, Err(Error::<Test>::MaxCallDepthReached.into()));
				*reached_bottom = true;
			} else {
				// We just unwinding stack here.
				assert_matches!(r, Ok(_));
			}
		});

		exec_success()
	});

	ExtBuilder::default().build().execute_with(|| {
		set_balance(&BOB, 1);
		place_contract(&BOB, recurse_ch);
		let origin = Origin::from_account_id(ALICE);
		let mut storage_meter = storage::meter::Meter::new(0);

		let result = MockStack::run_call(
			origin,
			BOB_ADDR,
			&mut GasMeter::<Test>::new(GAS_LIMIT),
			&mut storage_meter,
			value.into(),
			vec![],
			false,
		);

		assert_matches!(result, Ok(_));
	});
}

#[test]
fn caller_returns_proper_values() {
	parameter_types! {
		static WitnessedCallerBob: Option<H160> = None;
		static WitnessedCallerCharlie: Option<H160> = None;
	}

	let bob_ch = MockLoader::insert(Call, |ctx, _| {
		// Record the caller for bob.
		WitnessedCallerBob::mutate(|caller| {
			let origin = ctx.ext.caller();
			*caller = Some(<<Test as Config>::AddressMapper as AddressMapper<Test>>::to_address(
				&origin.account_id().unwrap(),
			));
		});

		// Call into CHARLIE contract.
		assert_matches!(
			ctx.ext.call(
				Weight::zero(),
				U256::zero(),
				&CHARLIE_ADDR,
				U256::zero(),
				vec![],
				true,
				false
			),
			Ok(_)
		);
		exec_success()
	});
	let charlie_ch = MockLoader::insert(Call, |ctx, _| {
		// Record the caller for charlie.
		WitnessedCallerCharlie::mutate(|caller| {
			let origin = ctx.ext.caller();
			*caller = Some(<<Test as Config>::AddressMapper as AddressMapper<Test>>::to_address(
				&origin.account_id().unwrap(),
			));
		});
		exec_success()
	});

	ExtBuilder::default().build().execute_with(|| {
		place_contract(&BOB, bob_ch);
		place_contract(&CHARLIE, charlie_ch);
		let origin = Origin::from_account_id(ALICE);
		let mut storage_meter = storage::meter::Meter::new(0);

		let result = MockStack::run_call(
			origin,
			BOB_ADDR,
			&mut GasMeter::<Test>::new(GAS_LIMIT),
			&mut storage_meter,
			U256::zero(),
			vec![],
			false,
		);

		assert_matches!(result, Ok(_));
	});

	assert_eq!(WitnessedCallerBob::get(), Some(ALICE_ADDR));
	assert_eq!(WitnessedCallerCharlie::get(), Some(BOB_ADDR));
}

#[test]
fn origin_returns_proper_values() {
	parameter_types! {
		static WitnessedCallerBob: Option<H160> = None;
		static WitnessedCallerCharlie: Option<H160> = None;
	}

	let bob_ch = MockLoader::insert(Call, |ctx, _| {
		// Record the origin for bob.
		WitnessedCallerBob::mutate(|witness| {
			let origin = ctx.ext.origin();
			*witness =
				Some(<Test as Config>::AddressMapper::to_address(&origin.account_id().unwrap()));
		});

		// Call into CHARLIE contract.
		assert_matches!(
			ctx.ext.call(
				Weight::zero(),
				U256::zero(),
				&CHARLIE_ADDR,
				U256::zero(),
				vec![],
				true,
				false
			),
			Ok(_)
		);
		exec_success()
	});
	let charlie_ch = MockLoader::insert(Call, |ctx, _| {
		// Record the origin for charlie.
		WitnessedCallerCharlie::mutate(|witness| {
			let origin = ctx.ext.origin();
			*witness =
				Some(<Test as Config>::AddressMapper::to_address(&origin.account_id().unwrap()));
		});
		exec_success()
	});

	ExtBuilder::default().build().execute_with(|| {
		place_contract(&BOB, bob_ch);
		place_contract(&CHARLIE, charlie_ch);
		let origin = Origin::from_account_id(ALICE);
		let mut storage_meter = storage::meter::Meter::new(0);

		let result = MockStack::run_call(
			origin,
			BOB_ADDR,
			&mut GasMeter::<Test>::new(GAS_LIMIT),
			&mut storage_meter,
			U256::zero(),
			vec![],
			false,
		);

		assert_matches!(result, Ok(_));
	});

	assert_eq!(WitnessedCallerBob::get(), Some(ALICE_ADDR));
	assert_eq!(WitnessedCallerCharlie::get(), Some(ALICE_ADDR));
}

#[test]
fn code_hash_returns_proper_values() {
	let bob_code_hash = MockLoader::insert(Call, |ctx, _| {
		// ALICE is not a contract but account exists so it returns hash of empty data
		assert_eq!(ctx.ext.code_hash(&ALICE_ADDR), EMPTY_CODE_HASH);
		// BOB is a contract (this function) and hence it has a code_hash.
		// `MockLoader` uses contract index to generate the code hash.
		assert_eq!(ctx.ext.code_hash(&BOB_ADDR), H256(keccak_256(&0u64.to_le_bytes())));
		// [0xff;20] doesn't exist and returns hash zero
		assert!(ctx.ext.code_hash(&H160([0xff; 20])).is_zero());

		exec_success()
	});

	ExtBuilder::default().build().execute_with(|| {
		// add alice account info to test case EOA code hash
		frame_system::Account::<Test>::insert(
			<Test as Config>::AddressMapper::to_account_id(&ALICE_ADDR),
			AccountInfo { consumers: 1, providers: 1, ..Default::default() },
		);
		place_contract(&BOB, bob_code_hash);
		let origin = Origin::from_account_id(ALICE);
		let mut storage_meter = storage::meter::Meter::new(0);
		// ALICE (not contract) -> BOB (contract)
		let result = MockStack::run_call(
			origin,
			BOB_ADDR,
			&mut GasMeter::<Test>::new(GAS_LIMIT),
			&mut storage_meter,
			U256::zero(),
			vec![0],
			false,
		);
		assert_matches!(result, Ok(_));
	});
}

#[test]
fn own_code_hash_returns_proper_values() {
	let bob_ch = MockLoader::insert(Call, |ctx, _| {
		let code_hash = ctx.ext.code_hash(&BOB_ADDR);
		assert_eq!(*ctx.ext.own_code_hash(), code_hash);
		exec_success()
	});

	ExtBuilder::default().build().execute_with(|| {
		place_contract(&BOB, bob_ch);
		let origin = Origin::from_account_id(ALICE);
		let mut storage_meter = storage::meter::Meter::new(0);
		// ALICE (not contract) -> BOB (contract)
		let result = MockStack::run_call(
			origin,
			BOB_ADDR,
			&mut GasMeter::<Test>::new(GAS_LIMIT),
			&mut storage_meter,
			U256::zero(),
			vec![0],
			false,
		);
		assert_matches!(result, Ok(_));
	});
}

#[test]
fn caller_is_origin_returns_proper_values() {
	let code_charlie = MockLoader::insert(Call, |ctx, _| {
		// BOB is not the origin of the stack call
		assert!(!ctx.ext.caller_is_origin());
		exec_success()
	});

	let code_bob = MockLoader::insert(Call, |ctx, _| {
		// ALICE is the origin of the call stack
		assert!(ctx.ext.caller_is_origin());
		// BOB calls CHARLIE
		ctx.ext
			.call(Weight::zero(), U256::zero(), &CHARLIE_ADDR, U256::zero(), vec![], true, false)
			.map(|_| ctx.ext.last_frame_output().clone())
	});

	ExtBuilder::default().build().execute_with(|| {
		place_contract(&BOB, code_bob);
		place_contract(&CHARLIE, code_charlie);
		let origin = Origin::from_account_id(ALICE);
		let mut storage_meter = storage::meter::Meter::new(0);
		// ALICE -> BOB (caller is origin) -> CHARLIE (caller is not origin)
		let result = MockStack::run_call(
			origin,
			BOB_ADDR,
			&mut GasMeter::<Test>::new(GAS_LIMIT),
			&mut storage_meter,
			U256::zero(),
			vec![0],
			false,
		);
		assert_matches!(result, Ok(_));
	});
}

#[test]
fn root_caller_succeeds() {
	let code_bob = MockLoader::insert(Call, |ctx, _| {
		// root is the origin of the call stack.
		assert!(ctx.ext.caller_is_root());
		exec_success()
	});

	ExtBuilder::default().build().execute_with(|| {
		place_contract(&BOB, code_bob);
		let origin = Origin::Root;
		let mut storage_meter = storage::meter::Meter::new(0);
		// root -> BOB (caller is root)
		let result = MockStack::run_call(
			origin,
			BOB_ADDR,
			&mut GasMeter::<Test>::new(GAS_LIMIT),
			&mut storage_meter,
			U256::zero(),
			vec![0],
			false,
		);
		assert_matches!(result, Ok(_));
	});
}

#[test]
fn root_caller_does_not_succeed_when_value_not_zero() {
	let code_bob = MockLoader::insert(Call, |ctx, _| {
		// root is the origin of the call stack.
		assert!(ctx.ext.caller_is_root());
		exec_success()
	});

	ExtBuilder::default().build().execute_with(|| {
		place_contract(&BOB, code_bob);
		let origin = Origin::Root;
		let mut storage_meter = storage::meter::Meter::new(0);
		// root -> BOB (caller is root)
		let result = MockStack::run_call(
			origin,
			BOB_ADDR,
			&mut GasMeter::<Test>::new(GAS_LIMIT),
			&mut storage_meter,
			1u64.into(),
			vec![0],
			false,
		);
		assert_matches!(result, Err(_));
	});
}

#[test]
fn root_caller_succeeds_with_consecutive_calls() {
	let code_charlie = MockLoader::insert(Call, |ctx, _| {
		// BOB is not root, even though the origin is root.
		assert!(!ctx.ext.caller_is_root());
		exec_success()
	});

	let code_bob = MockLoader::insert(Call, |ctx, _| {
		// root is the origin of the call stack.
		assert!(ctx.ext.caller_is_root());
		// BOB calls CHARLIE.
		ctx.ext
			.call(Weight::zero(), U256::zero(), &CHARLIE_ADDR, U256::zero(), vec![], true, false)
			.map(|_| ctx.ext.last_frame_output().clone())
	});

	ExtBuilder::default().build().execute_with(|| {
		place_contract(&BOB, code_bob);
		place_contract(&CHARLIE, code_charlie);
		let origin = Origin::Root;
		let mut storage_meter = storage::meter::Meter::new(0);
		// root -> BOB (caller is root) -> CHARLIE (caller is not root)
		let result = MockStack::run_call(
			origin,
			BOB_ADDR,
			&mut GasMeter::<Test>::new(GAS_LIMIT),
			&mut storage_meter,
			U256::zero(),
			vec![0],
			false,
		);
		assert_matches!(result, Ok(_));
	});
}

#[test]
fn address_returns_proper_values() {
	let bob_ch = MockLoader::insert(Call, |ctx, _| {
		// Verify that address matches BOB.
		assert_eq!(ctx.ext.address(), BOB_ADDR);

		// Call into charlie contract.
		assert_matches!(
			ctx.ext.call(
				Weight::zero(),
				U256::zero(),
				&CHARLIE_ADDR,
				U256::zero(),
				vec![],
				true,
				false
			),
			Ok(_)
		);
		exec_success()
	});
	let charlie_ch = MockLoader::insert(Call, |ctx, _| {
		assert_eq!(ctx.ext.address(), CHARLIE_ADDR);
		exec_success()
	});

	ExtBuilder::default().build().execute_with(|| {
		place_contract(&BOB, bob_ch);
		place_contract(&CHARLIE, charlie_ch);
		let origin = Origin::from_account_id(ALICE);
		let mut storage_meter = storage::meter::Meter::new(0);

		let result = MockStack::run_call(
			origin,
			BOB_ADDR,
			&mut GasMeter::<Test>::new(GAS_LIMIT),
			&mut storage_meter,
			U256::zero(),
			vec![],
			false,
		);

		assert_matches!(result, Ok(_));
	});
}

#[test]
fn refuse_instantiate_with_value_below_existential_deposit() {
	let dummy_ch = MockLoader::insert(Constructor, |_, _| exec_success());

	ExtBuilder::default().existential_deposit(15).build().execute_with(|| {
		let mut gas_meter = GasMeter::<Test>::new(GAS_LIMIT);
		let executable = MockExecutable::from_storage(dummy_ch, &mut gas_meter).unwrap();
		let mut storage_meter = storage::meter::Meter::new(0);

		assert_matches!(
			MockStack::run_instantiate(
				ALICE,
				executable,
				&mut gas_meter,
				&mut storage_meter,
				U256::zero(), // <- zero value
				vec![],
				Some(&[0; 32]),
				false,
				BumpNonce::Yes,
			),
			Err(_)
		);
	});
}

#[test]
fn instantiation_work_with_success_output() {
	let dummy_ch = MockLoader::insert(Constructor, |_, _| {
		Ok(ExecReturnValue { flags: ReturnFlags::empty(), data: vec![80, 65, 83, 83] })
	});

	ExtBuilder::default()
		.with_code_hashes(MockLoader::code_hashes())
		.existential_deposit(15)
		.build()
		.execute_with(|| {
			let min_balance = <Test as Config>::Currency::minimum_balance();
			let mut gas_meter = GasMeter::<Test>::new(GAS_LIMIT);
			let executable = MockExecutable::from_storage(dummy_ch, &mut gas_meter).unwrap();
			set_balance(&ALICE, min_balance * 1000);
			let mut storage_meter = storage::meter::Meter::new(min_balance * 100);

			let instantiated_contract_address = assert_matches!(
				MockStack::run_instantiate(
					ALICE,
					executable,
					&mut gas_meter,
					&mut storage_meter,
					Pallet::<Test>::convert_native_to_evm(min_balance),
					vec![],
					Some(&[0 ;32]),
					false,
					BumpNonce::Yes,
				),
				Ok((address, ref output)) if output.data == vec![80, 65, 83, 83] => address
			);
			let instantiated_contract_id =
				<<Test as Config>::AddressMapper as AddressMapper<Test>>::to_fallback_account_id(
					&instantiated_contract_address,
				);

			// Check that the newly created account has the expected code hash and
			// there are instantiation event.
			assert_eq!(
				ContractInfo::<Test>::load_code_hash(&instantiated_contract_id).unwrap(),
				dummy_ch
			);
			assert_eq!(
				&events(),
				&[Event::Instantiated {
					deployer: ALICE_ADDR,
					contract: instantiated_contract_address
				}]
			);
		});
}

#[test]
fn instantiation_fails_with_failing_output() {
	let dummy_ch = MockLoader::insert(Constructor, |_, _| {
		Ok(ExecReturnValue { flags: ReturnFlags::REVERT, data: vec![70, 65, 73, 76] })
	});

	ExtBuilder::default()
		.with_code_hashes(MockLoader::code_hashes())
		.existential_deposit(15)
		.build()
		.execute_with(|| {
			let min_balance = <Test as Config>::Currency::minimum_balance();
			let mut gas_meter = GasMeter::<Test>::new(GAS_LIMIT);
			let executable = MockExecutable::from_storage(dummy_ch, &mut gas_meter).unwrap();
			set_balance(&ALICE, min_balance * 1000);
			let mut storage_meter = storage::meter::Meter::new(min_balance * 100);

			let instantiated_contract_address = assert_matches!(
				MockStack::run_instantiate(
					ALICE,
					executable,
					&mut gas_meter,
					&mut storage_meter,
					Pallet::<Test>::convert_native_to_evm(min_balance),
					vec![],
					Some(&[0; 32]),
					false,
					BumpNonce::Yes,
				),
				Ok((address, ref output)) if output.data == vec![70, 65, 73, 76] => address
			);

			let instantiated_contract_id =
				<<Test as Config>::AddressMapper as AddressMapper<Test>>::to_fallback_account_id(
					&instantiated_contract_address,
				);

			// Check that the account has not been created.
			assert!(ContractInfo::<Test>::load_code_hash(&instantiated_contract_id).is_none());
			assert!(events().is_empty());
		});
}

#[test]
fn instantiation_from_contract() {
	let dummy_ch = MockLoader::insert(Call, |_, _| exec_success());
	let instantiated_contract_address = Rc::new(RefCell::new(None::<H160>));
	let instantiator_ch = MockLoader::insert(Call, {
		let instantiated_contract_address = Rc::clone(&instantiated_contract_address);
		move |ctx, _| {
			// Instantiate a contract and save it's address in `instantiated_contract_address`.
			let min_balance = <Test as Config>::Currency::minimum_balance();
			let (address, output) = ctx
				.ext
				.instantiate(
					Weight::MAX,
					U256::MAX,
					Code::Existing(dummy_ch),
					Pallet::<Test>::convert_native_to_evm(min_balance),
					vec![],
					Some(&[48; 32]),
				)
				.map(|address| (address, ctx.ext.last_frame_output().clone()))
				.unwrap();

			*instantiated_contract_address.borrow_mut() = Some(address);
			Ok(output)
		}
	});

	ExtBuilder::default()
		.with_code_hashes(MockLoader::code_hashes())
		.existential_deposit(15)
		.build()
		.execute_with(|| {
			let min_balance = <Test as Config>::Currency::minimum_balance();
			set_balance(&ALICE, min_balance * 100);
			place_contract(&BOB, instantiator_ch);
			let origin = Origin::from_account_id(ALICE);
			let mut storage_meter = storage::meter::Meter::new(min_balance * 10);

			assert_matches!(
				MockStack::run_call(
					origin,
					BOB_ADDR,
					&mut GasMeter::<Test>::new(GAS_LIMIT),
					&mut storage_meter,
					Pallet::<Test>::convert_native_to_evm(min_balance * 10),
					vec![],
					false,
				),
				Ok(_)
			);

			let instantiated_contract_address =
				*instantiated_contract_address.borrow().as_ref().unwrap();

			let instantiated_contract_id =
				<<Test as Config>::AddressMapper as AddressMapper<Test>>::to_fallback_account_id(
					&instantiated_contract_address,
				);

			// Check that the newly created account has the expected code hash and
			// there are instantiation event.
			assert_eq!(
				ContractInfo::<Test>::load_code_hash(&instantiated_contract_id).unwrap(),
				dummy_ch
			);
		});
}

#[test]
fn instantiation_traps() {
	let dummy_ch = MockLoader::insert(Constructor, |_, _| Err("It's a trap!".into()));
	let instantiator_ch = MockLoader::insert(Call, {
		move |ctx, _| {
			// Instantiate a contract and save it's address in `instantiated_contract_address`.
			let min_balance = <Test as Config>::Currency::minimum_balance();
			let value = Pallet::<Test>::convert_native_to_evm(min_balance);

			assert_matches!(
				ctx.ext.instantiate(
					Weight::zero(),
					U256::zero(),
					Code::Existing(dummy_ch),
					value,
					vec![],
					Some(&[0; 32]),
				),
				Err(ExecError {
					error: DispatchError::Other("It's a trap!"),
					origin: ErrorOrigin::Callee,
				})
			);

			exec_success()
		}
	});

	ExtBuilder::default()
		.with_code_hashes(MockLoader::code_hashes())
		.existential_deposit(15)
		.build()
		.execute_with(|| {
			set_balance(&ALICE, 1000);
			set_balance(&BOB_FALLBACK, 100);
			place_contract(&BOB, instantiator_ch);
			let origin = Origin::from_account_id(ALICE);
			let mut storage_meter = storage::meter::Meter::new(200);

			assert_matches!(
				MockStack::run_call(
					origin,
					BOB_ADDR,
					&mut GasMeter::<Test>::new(GAS_LIMIT),
					&mut storage_meter,
					U256::zero(),
					vec![],
					false,
				),
				Ok(_)
			);
		});
}

#[test]
fn termination_from_instantiate_fails() {
	let terminate_ch = MockLoader::insert(Constructor, |ctx, _| {
		let _ = ctx.ext.terminate(&ALICE_ADDR)?;
		exec_success()
	});

	ExtBuilder::default()
		.with_code_hashes(MockLoader::code_hashes())
		.existential_deposit(15)
		.build()
		.execute_with(|| {
			let mut gas_meter = GasMeter::<Test>::new(GAS_LIMIT);
			let executable = MockExecutable::from_storage(terminate_ch, &mut gas_meter).unwrap();
			set_balance(&ALICE, 10_000);
			let mut storage_meter = storage::meter::Meter::new(deposit_limit::<Test>());

			assert_eq!(
				MockStack::run_instantiate(
					ALICE,
					executable,
					&mut gas_meter,
					&mut storage_meter,
					Pallet::<Test>::convert_native_to_evm(100u64),
					vec![],
					Some(&[0; 32]),
					false,
					BumpNonce::Yes,
				),
				Err(ExecError {
					error: Error::<Test>::TerminatedInConstructor.into(),
					origin: ErrorOrigin::Callee
				})
			);

			assert_eq!(&events(), &[]);
		});
}

#[test]
fn in_memory_changes_not_discarded() {
	// Call stack: BOB -> CHARLIE (trap) -> BOB' (success)
	// This tests verifies some edge case of the contract info cache:
	// We change some value in our contract info before calling into a contract
	// that calls into ourself. This triggers a case where BOBs contract info
	// is written to storage and invalidated by the successful execution of BOB'.
	// The trap of CHARLIE reverts the storage changes to BOB. When the root BOB regains
	// control it reloads its contract info from storage. We check that changes that
	// are made before calling into CHARLIE are not discarded.
	let code_bob = MockLoader::insert(Call, |ctx, _| {
		if ctx.input_data[0] == 0 {
			let info = ctx.ext.contract_info();
			assert_eq!(info.storage_byte_deposit, 0);
			info.storage_byte_deposit = 42;
			assert_eq!(
				ctx.ext
					.call(
						Weight::zero(),
						U256::zero(),
						&CHARLIE_ADDR,
						U256::zero(),
						vec![],
						true,
						false
					)
					.map(|_| ctx.ext.last_frame_output().clone()),
				exec_trapped()
			);
			assert_eq!(ctx.ext.contract_info().storage_byte_deposit, 42);
		}
		exec_success()
	});
	let code_charlie = MockLoader::insert(Call, |ctx, _| {
		assert!(ctx
			.ext
			.call(Weight::zero(), U256::zero(), &BOB_ADDR, U256::zero(), vec![99], true, false)
			.is_ok());
		exec_trapped()
	});

	// This one tests passing the input data into a contract via call.
	ExtBuilder::default().build().execute_with(|| {
		place_contract(&BOB, code_bob);
		place_contract(&CHARLIE, code_charlie);
		let origin = Origin::from_account_id(ALICE);
		let mut storage_meter = storage::meter::Meter::new(0);

		let result = MockStack::run_call(
			origin,
			BOB_ADDR,
			&mut GasMeter::<Test>::new(GAS_LIMIT),
			&mut storage_meter,
			U256::zero(),
			vec![0],
			false,
		);
		assert_matches!(result, Ok(_));
	});
}

#[test]
fn recursive_call_during_constructor_is_balance_transfer() {
	let code = MockLoader::insert(Constructor, |ctx, _| {
		let account_id = ctx.ext.account_id().clone();
		let addr =
			<<Test as Config>::AddressMapper as AddressMapper<Test>>::to_address(&account_id);
		let balance = ctx.ext.balance();

		// Calling ourselves during the constructor will trigger a balance
		// transfer since no contract exist yet.
		assert_ok!(ctx.ext.call(
			Weight::zero(),
			U256::zero(),
			&addr,
			(balance - 1).into(),
			vec![],
			true,
			false
		));

		// Should also work with call data set as it is ignored when no
		// contract is deployed.
		assert_ok!(ctx.ext.call(
			Weight::zero(),
			U256::zero(),
			&addr,
			1u32.into(),
			vec![1, 2, 3, 4],
			true,
			false
		));
		exec_success()
	});

	// This one tests passing the input data into a contract via instantiate.
	ExtBuilder::default()
		.with_code_hashes(MockLoader::code_hashes())
		.build()
		.execute_with(|| {
			let min_balance = <Test as Config>::Currency::minimum_balance();
			let mut gas_meter = GasMeter::<Test>::new(GAS_LIMIT);
			let executable = MockExecutable::from_storage(code, &mut gas_meter).unwrap();
			set_balance(&ALICE, min_balance * 10_000);
			let mut storage_meter = storage::meter::Meter::new(deposit_limit::<Test>());

			let result = MockStack::run_instantiate(
				ALICE,
				executable,
				&mut gas_meter,
				&mut storage_meter,
				10u64.into(),
				vec![],
				Some(&[0; 32]),
				false,
				BumpNonce::Yes,
			);
			assert_matches!(result, Ok(_));
		});
}

#[test]
fn cannot_send_more_balance_than_available_to_self() {
	let code_hash = MockLoader::insert(Call, |ctx, _| {
		let account_id = ctx.ext.account_id().clone();
		let addr =
			<<Test as Config>::AddressMapper as AddressMapper<Test>>::to_address(&account_id);
		let balance = ctx.ext.balance();

		assert_err!(
			ctx.ext.call(
				Weight::zero(),
				U256::zero(),
				&addr,
				(balance + 1).into(),
				vec![],
				true,
				false
			),
			<Error<Test>>::TransferFailed,
		);
		exec_success()
	});

	ExtBuilder::default()
		.with_code_hashes(MockLoader::code_hashes())
		.build()
		.execute_with(|| {
			let min_balance = <Test as Config>::Currency::minimum_balance();
			let mut gas_meter = GasMeter::<Test>::new(GAS_LIMIT);
			set_balance(&ALICE, min_balance * 10);
			place_contract(&BOB, code_hash);
			let origin = Origin::from_account_id(ALICE);
			let mut storage_meter = storage::meter::Meter::new(0);
			MockStack::run_call(
				origin,
				BOB_ADDR,
				&mut gas_meter,
				&mut storage_meter,
				U256::zero(),
				vec![],
				false,
			)
			.unwrap();
		});
}

#[test]
fn call_reentry_direct_recursion() {
	// call the contract passed as input with disabled reentry
	let code_bob = MockLoader::insert(Call, |ctx, _| {
		let dest = H160::from_slice(ctx.input_data.as_ref());
		ctx.ext
			.call(Weight::zero(), U256::zero(), &dest, U256::zero(), vec![], false, false)
			.map(|_| ctx.ext.last_frame_output().clone())
	});

	let code_charlie = MockLoader::insert(Call, |_, _| exec_success());

	ExtBuilder::default().build().execute_with(|| {
		place_contract(&BOB, code_bob);
		place_contract(&CHARLIE, code_charlie);
		let origin = Origin::from_account_id(ALICE);
		let mut storage_meter = storage::meter::Meter::new(0);

		// Calling another contract should succeed
		assert_ok!(MockStack::run_call(
			origin.clone(),
			BOB_ADDR,
			&mut GasMeter::<Test>::new(GAS_LIMIT),
			&mut storage_meter,
			U256::zero(),
			CHARLIE_ADDR.as_bytes().to_vec(),
			false,
		));

		// Calling into oneself fails
		assert_err!(
			MockStack::run_call(
				origin,
				BOB_ADDR,
				&mut GasMeter::<Test>::new(GAS_LIMIT),
				&mut storage_meter,
				U256::zero(),
				BOB_ADDR.as_bytes().to_vec(),
				false,
			)
			.map_err(|e| e.error),
			<Error<Test>>::ReentranceDenied,
		);
	});
}

#[test]
fn call_deny_reentry() {
	let code_bob = MockLoader::insert(Call, |ctx, _| {
		if ctx.input_data[0] == 0 {
			ctx.ext
				.call(
					Weight::zero(),
					U256::zero(),
					&CHARLIE_ADDR,
					U256::zero(),
					vec![],
					false,
					false,
				)
				.map(|_| ctx.ext.last_frame_output().clone())
		} else {
			exec_success()
		}
	});

	// call BOB with input set to '1'
	let code_charlie = MockLoader::insert(Call, |ctx, _| {
		ctx.ext
			.call(Weight::zero(), U256::zero(), &BOB_ADDR, U256::zero(), vec![1], true, false)
			.map(|_| ctx.ext.last_frame_output().clone())
	});

	ExtBuilder::default().build().execute_with(|| {
		place_contract(&BOB, code_bob);
		place_contract(&CHARLIE, code_charlie);
		let origin = Origin::from_account_id(ALICE);
		let mut storage_meter = storage::meter::Meter::new(0);

		// BOB -> CHARLIE -> BOB fails as BOB denies reentry.
		assert_err!(
			MockStack::run_call(
				origin,
				BOB_ADDR,
				&mut GasMeter::<Test>::new(GAS_LIMIT),
				&mut storage_meter,
				U256::zero(),
				vec![0],
				false,
			)
			.map_err(|e| e.error),
			<Error<Test>>::ReentranceDenied,
		);
	});
}

#[test]
fn nonce() {
	let fail_code = MockLoader::insert(Constructor, |_, _| exec_trapped());
	let success_code = MockLoader::insert(Constructor, |_, _| exec_success());
	let succ_fail_code = MockLoader::insert(Constructor, move |ctx, _| {
		ctx.ext
			.instantiate(
				Weight::MAX,
				U256::MAX,
				Code::Existing(fail_code),
				ctx.ext.minimum_balance() * 100,
				vec![],
				Some(&[0; 32]),
			)
			.ok();
		exec_success()
	});
	let succ_succ_code = MockLoader::insert(Constructor, move |ctx, _| {
		let alice_nonce = System::account_nonce(&ALICE);
		assert_eq!(System::account_nonce(ctx.ext.account_id()), 1);
		assert_eq!(ctx.ext.caller().account_id().unwrap(), &ALICE);
		let addr = ctx
			.ext
			.instantiate(
				Weight::MAX,
				U256::MAX,
				Code::Existing(success_code),
				ctx.ext.minimum_balance() * 100,
				vec![],
				Some(&[0; 32]),
			)
			.unwrap();

		let account_id =
			<<Test as Config>::AddressMapper as AddressMapper<Test>>::to_fallback_account_id(&addr);

		assert_eq!(System::account_nonce(&ALICE), alice_nonce);
		assert_eq!(System::account_nonce(ctx.ext.account_id()), 2);
		assert_eq!(System::account_nonce(&account_id), 1);

		// a plain call should not influence the account counter
		ctx.ext
			.call(Weight::zero(), U256::zero(), &addr, U256::zero(), vec![], false, false)
			.unwrap();

		assert_eq!(System::account_nonce(ALICE), alice_nonce);
		assert_eq!(System::account_nonce(ctx.ext.account_id()), 2);
		assert_eq!(System::account_nonce(&account_id), 1);

		exec_success()
	});

	ExtBuilder::default()
		.with_code_hashes(MockLoader::code_hashes())
		.build()
		.execute_with(|| {
			let min_balance = <Test as Config>::Currency::minimum_balance();
			let mut gas_meter = GasMeter::<Test>::new(GAS_LIMIT);
			let fail_executable = MockExecutable::from_storage(fail_code, &mut gas_meter).unwrap();
			let success_executable =
				MockExecutable::from_storage(success_code, &mut gas_meter).unwrap();
			let succ_fail_executable =
				MockExecutable::from_storage(succ_fail_code, &mut gas_meter).unwrap();
			let succ_succ_executable =
				MockExecutable::from_storage(succ_succ_code, &mut gas_meter).unwrap();
			set_balance(&ALICE, min_balance * 10_000);
			set_balance(&BOB, min_balance * 10_000);
			let mut storage_meter = storage::meter::Meter::new(deposit_limit::<Test>());

			// fail should not increment
			MockStack::run_instantiate(
				ALICE,
				fail_executable,
				&mut gas_meter,
				&mut storage_meter,
				(min_balance * 100).into(),
				vec![],
				Some(&[0; 32]),
				false,
				BumpNonce::Yes,
			)
			.ok();
			assert_eq!(System::account_nonce(&ALICE), 0);

			assert_ok!(MockStack::run_instantiate(
				ALICE,
				success_executable,
				&mut gas_meter,
				&mut storage_meter,
				(min_balance * 100).into(),
				vec![],
				Some(&[0; 32]),
				false,
				BumpNonce::Yes,
			));
			assert_eq!(System::account_nonce(&ALICE), 1);

			assert_ok!(MockStack::run_instantiate(
				ALICE,
				succ_fail_executable,
				&mut gas_meter,
				&mut storage_meter,
				(min_balance * 200).into(),
				vec![],
				Some(&[0; 32]),
				false,
				BumpNonce::Yes,
			));
			assert_eq!(System::account_nonce(&ALICE), 2);

			assert_ok!(MockStack::run_instantiate(
				ALICE,
				succ_succ_executable,
				&mut gas_meter,
				&mut storage_meter,
				(min_balance * 200).into(),
				vec![],
				Some(&[0; 32]),
				false,
				BumpNonce::Yes,
			));
			assert_eq!(System::account_nonce(&ALICE), 3);
		});
}

#[test]
fn set_storage_works() {
	let code_hash = MockLoader::insert(Call, |ctx, _| {
		// Write
		assert_eq!(
			ctx.ext.set_storage(&Key::Fix([1; 32]), Some(vec![1, 2, 3]), false),
			Ok(WriteOutcome::New)
		);
		assert_eq!(
			ctx.ext.set_storage(&Key::Fix([2; 32]), Some(vec![4, 5, 6]), true),
			Ok(WriteOutcome::New)
		);
		assert_eq!(ctx.ext.set_storage(&Key::Fix([3; 32]), None, false), Ok(WriteOutcome::New));
		assert_eq!(ctx.ext.set_storage(&Key::Fix([4; 32]), None, true), Ok(WriteOutcome::New));
		assert_eq!(
			ctx.ext.set_storage(&Key::Fix([5; 32]), Some(vec![]), false),
			Ok(WriteOutcome::New)
		);
		assert_eq!(
			ctx.ext.set_storage(&Key::Fix([6; 32]), Some(vec![]), true),
			Ok(WriteOutcome::New)
		);

		// Overwrite
		assert_eq!(
			ctx.ext.set_storage(&Key::Fix([1; 32]), Some(vec![42]), false),
			Ok(WriteOutcome::Overwritten(3))
		);
		assert_eq!(
			ctx.ext.set_storage(&Key::Fix([2; 32]), Some(vec![48]), true),
			Ok(WriteOutcome::Taken(vec![4, 5, 6]))
		);
		assert_eq!(ctx.ext.set_storage(&Key::Fix([3; 32]), None, false), Ok(WriteOutcome::New));
		assert_eq!(ctx.ext.set_storage(&Key::Fix([4; 32]), None, true), Ok(WriteOutcome::New));
		assert_eq!(
			ctx.ext.set_storage(&Key::Fix([5; 32]), Some(vec![]), false),
			Ok(WriteOutcome::Overwritten(0))
		);
		assert_eq!(
			ctx.ext.set_storage(&Key::Fix([6; 32]), Some(vec![]), true),
			Ok(WriteOutcome::Taken(vec![]))
		);

		exec_success()
	});

	ExtBuilder::default().build().execute_with(|| {
		let min_balance = <Test as Config>::Currency::minimum_balance();

		let mut gas_meter = GasMeter::<Test>::new(GAS_LIMIT);
		set_balance(&ALICE, min_balance * 1000);
		place_contract(&BOB, code_hash);
		let origin = Origin::from_account_id(ALICE);
		let mut storage_meter = storage::meter::Meter::new(deposit_limit::<Test>());
		assert_ok!(MockStack::run_call(
			origin,
			BOB_ADDR,
			&mut gas_meter,
			&mut storage_meter,
			U256::zero(),
			vec![],
			false,
		));
	});
}

#[test]
fn set_storage_varsized_key_works() {
	let code_hash = MockLoader::insert(Call, |ctx, _| {
		// Write
		assert_eq!(
			ctx.ext.set_storage(
				&Key::try_from_var([1; 64].to_vec()).unwrap(),
				Some(vec![1, 2, 3]),
				false
			),
			Ok(WriteOutcome::New)
		);
		assert_eq!(
			ctx.ext.set_storage(
				&Key::try_from_var([2; 19].to_vec()).unwrap(),
				Some(vec![4, 5, 6]),
				true
			),
			Ok(WriteOutcome::New)
		);
		assert_eq!(
			ctx.ext.set_storage(&Key::try_from_var([3; 19].to_vec()).unwrap(), None, false),
			Ok(WriteOutcome::New)
		);
		assert_eq!(
			ctx.ext.set_storage(&Key::try_from_var([4; 64].to_vec()).unwrap(), None, true),
			Ok(WriteOutcome::New)
		);
		assert_eq!(
			ctx.ext
				.set_storage(&Key::try_from_var([5; 30].to_vec()).unwrap(), Some(vec![]), false),
			Ok(WriteOutcome::New)
		);
		assert_eq!(
			ctx.ext
				.set_storage(&Key::try_from_var([6; 128].to_vec()).unwrap(), Some(vec![]), true),
			Ok(WriteOutcome::New)
		);

		// Overwrite
		assert_eq!(
			ctx.ext.set_storage(
				&Key::try_from_var([1; 64].to_vec()).unwrap(),
				Some(vec![42, 43, 44]),
				false
			),
			Ok(WriteOutcome::Overwritten(3))
		);
		assert_eq!(
			ctx.ext.set_storage(
				&Key::try_from_var([2; 19].to_vec()).unwrap(),
				Some(vec![48]),
				true
			),
			Ok(WriteOutcome::Taken(vec![4, 5, 6]))
		);
		assert_eq!(
			ctx.ext.set_storage(&Key::try_from_var([3; 19].to_vec()).unwrap(), None, false),
			Ok(WriteOutcome::New)
		);
		assert_eq!(
			ctx.ext.set_storage(&Key::try_from_var([4; 64].to_vec()).unwrap(), None, true),
			Ok(WriteOutcome::New)
		);
		assert_eq!(
			ctx.ext
				.set_storage(&Key::try_from_var([5; 30].to_vec()).unwrap(), Some(vec![]), false),
			Ok(WriteOutcome::Overwritten(0))
		);
		assert_eq!(
			ctx.ext
				.set_storage(&Key::try_from_var([6; 128].to_vec()).unwrap(), Some(vec![]), true),
			Ok(WriteOutcome::Taken(vec![]))
		);

		exec_success()
	});

	ExtBuilder::default().build().execute_with(|| {
		let min_balance = <Test as Config>::Currency::minimum_balance();

		let mut gas_meter = GasMeter::<Test>::new(GAS_LIMIT);
		set_balance(&ALICE, min_balance * 1000);
		place_contract(&BOB, code_hash);
		let origin = Origin::from_account_id(ALICE);
		let mut storage_meter = storage::meter::Meter::new(deposit_limit::<Test>());
		assert_ok!(MockStack::run_call(
			origin,
			BOB_ADDR,
			&mut gas_meter,
			&mut storage_meter,
			U256::zero(),
			vec![],
			false,
		));
	});
}

#[test]
fn get_storage_works() {
	let code_hash = MockLoader::insert(Call, |ctx, _| {
		assert_eq!(
			ctx.ext.set_storage(&Key::Fix([1; 32]), Some(vec![1, 2, 3]), false),
			Ok(WriteOutcome::New)
		);
		assert_eq!(
			ctx.ext.set_storage(&Key::Fix([2; 32]), Some(vec![]), false),
			Ok(WriteOutcome::New)
		);
		assert_eq!(ctx.ext.get_storage(&Key::Fix([1; 32])), Some(vec![1, 2, 3]));
		assert_eq!(ctx.ext.get_storage(&Key::Fix([2; 32])), Some(vec![]));
		assert_eq!(ctx.ext.get_storage(&Key::Fix([3; 32])), None);

		exec_success()
	});

	ExtBuilder::default().build().execute_with(|| {
		let min_balance = <Test as Config>::Currency::minimum_balance();

		let mut gas_meter = GasMeter::<Test>::new(GAS_LIMIT);
		set_balance(&ALICE, min_balance * 1000);
		place_contract(&BOB, code_hash);
		let origin = Origin::from_account_id(ALICE);
		let mut storage_meter = storage::meter::Meter::new(deposit_limit::<Test>());
		assert_ok!(MockStack::run_call(
			origin,
			BOB_ADDR,
			&mut gas_meter,
			&mut storage_meter,
			U256::zero(),
			vec![],
			false,
		));
	});
}

#[test]
fn get_storage_size_works() {
	let code_hash = MockLoader::insert(Call, |ctx, _| {
		assert_eq!(
			ctx.ext.set_storage(&Key::Fix([1; 32]), Some(vec![1, 2, 3]), false),
			Ok(WriteOutcome::New)
		);
		assert_eq!(
			ctx.ext.set_storage(&Key::Fix([2; 32]), Some(vec![]), false),
			Ok(WriteOutcome::New)
		);
		assert_eq!(ctx.ext.get_storage_size(&Key::Fix([1; 32])), Some(3));
		assert_eq!(ctx.ext.get_storage_size(&Key::Fix([2; 32])), Some(0));
		assert_eq!(ctx.ext.get_storage_size(&Key::Fix([3; 32])), None);

		exec_success()
	});

	ExtBuilder::default().build().execute_with(|| {
		let min_balance = <Test as Config>::Currency::minimum_balance();

		let mut gas_meter = GasMeter::<Test>::new(GAS_LIMIT);
		set_balance(&ALICE, min_balance * 1000);
		place_contract(&BOB, code_hash);
		let origin = Origin::from_account_id(ALICE);
		let mut storage_meter = storage::meter::Meter::new(deposit_limit::<Test>());
		assert_ok!(MockStack::run_call(
			origin,
			BOB_ADDR,
			&mut gas_meter,
			&mut storage_meter,
			U256::zero(),
			vec![],
			false,
		));
	});
}

#[test]
fn get_storage_varsized_key_works() {
	let code_hash = MockLoader::insert(Call, |ctx, _| {
		assert_eq!(
			ctx.ext.set_storage(
				&Key::try_from_var([1; 19].to_vec()).unwrap(),
				Some(vec![1, 2, 3]),
				false
			),
			Ok(WriteOutcome::New)
		);
		assert_eq!(
			ctx.ext
				.set_storage(&Key::try_from_var([2; 16].to_vec()).unwrap(), Some(vec![]), false),
			Ok(WriteOutcome::New)
		);
		assert_eq!(
			ctx.ext.get_storage(&Key::try_from_var([1; 19].to_vec()).unwrap()),
			Some(vec![1, 2, 3])
		);
		assert_eq!(
			ctx.ext.get_storage(&Key::try_from_var([2; 16].to_vec()).unwrap()),
			Some(vec![])
		);
		assert_eq!(ctx.ext.get_storage(&Key::try_from_var([3; 8].to_vec()).unwrap()), None);

		exec_success()
	});

	ExtBuilder::default().build().execute_with(|| {
		let min_balance = <Test as Config>::Currency::minimum_balance();

		let mut gas_meter = GasMeter::<Test>::new(GAS_LIMIT);
		set_balance(&ALICE, min_balance * 1000);
		place_contract(&BOB, code_hash);
		let origin = Origin::from_account_id(ALICE);
		let mut storage_meter = storage::meter::Meter::new(deposit_limit::<Test>());
		assert_ok!(MockStack::run_call(
			origin,
			BOB_ADDR,
			&mut gas_meter,
			&mut storage_meter,
			U256::zero(),
			vec![],
			false,
		));
	});
}

#[test]
fn get_storage_size_varsized_key_works() {
	let code_hash = MockLoader::insert(Call, |ctx, _| {
		assert_eq!(
			ctx.ext.set_storage(
				&Key::try_from_var([1; 19].to_vec()).unwrap(),
				Some(vec![1, 2, 3]),
				false
			),
			Ok(WriteOutcome::New)
		);
		assert_eq!(
			ctx.ext
				.set_storage(&Key::try_from_var([2; 16].to_vec()).unwrap(), Some(vec![]), false),
			Ok(WriteOutcome::New)
		);
		assert_eq!(
			ctx.ext.get_storage_size(&Key::try_from_var([1; 19].to_vec()).unwrap()),
			Some(3)
		);
		assert_eq!(
			ctx.ext.get_storage_size(&Key::try_from_var([2; 16].to_vec()).unwrap()),
			Some(0)
		);
		assert_eq!(ctx.ext.get_storage_size(&Key::try_from_var([3; 8].to_vec()).unwrap()), None);

		exec_success()
	});

	ExtBuilder::default().build().execute_with(|| {
		let min_balance = <Test as Config>::Currency::minimum_balance();

		let mut gas_meter = GasMeter::<Test>::new(GAS_LIMIT);
		set_balance(&ALICE, min_balance * 1000);
		place_contract(&BOB, code_hash);
		let origin = Origin::from_account_id(ALICE);
		let mut storage_meter = storage::meter::Meter::new(deposit_limit::<Test>());
		assert_ok!(MockStack::run_call(
			origin,
			BOB_ADDR,
			&mut gas_meter,
			&mut storage_meter,
			U256::zero(),
			vec![],
			false,
		));
	});
}

#[test]
fn set_transient_storage_works() {
	let code_hash = MockLoader::insert(Call, |ctx, _| {
		// Write
		assert_eq!(
			ctx.ext.set_transient_storage(&Key::Fix([1; 32]), Some(vec![1, 2, 3]), false),
			Ok(WriteOutcome::New)
		);
		assert_eq!(
			ctx.ext.set_transient_storage(&Key::Fix([2; 32]), Some(vec![4, 5, 6]), true),
			Ok(WriteOutcome::New)
		);
		assert_eq!(
			ctx.ext.set_transient_storage(&Key::Fix([3; 32]), None, false),
			Ok(WriteOutcome::New)
		);
		assert_eq!(
			ctx.ext.set_transient_storage(&Key::Fix([4; 32]), None, true),
			Ok(WriteOutcome::New)
		);
		assert_eq!(
			ctx.ext.set_transient_storage(&Key::Fix([5; 32]), Some(vec![]), false),
			Ok(WriteOutcome::New)
		);
		assert_eq!(
			ctx.ext.set_transient_storage(&Key::Fix([6; 32]), Some(vec![]), true),
			Ok(WriteOutcome::New)
		);

		// Overwrite
		assert_eq!(
			ctx.ext.set_transient_storage(&Key::Fix([1; 32]), Some(vec![42]), false),
			Ok(WriteOutcome::Overwritten(3))
		);
		assert_eq!(
			ctx.ext.set_transient_storage(&Key::Fix([2; 32]), Some(vec![48]), true),
			Ok(WriteOutcome::Taken(vec![4, 5, 6]))
		);
		assert_eq!(
			ctx.ext.set_transient_storage(&Key::Fix([3; 32]), None, false),
			Ok(WriteOutcome::New)
		);
		assert_eq!(
			ctx.ext.set_transient_storage(&Key::Fix([4; 32]), None, true),
			Ok(WriteOutcome::New)
		);
		assert_eq!(
			ctx.ext.set_transient_storage(&Key::Fix([5; 32]), Some(vec![]), false),
			Ok(WriteOutcome::Overwritten(0))
		);
		assert_eq!(
			ctx.ext.set_transient_storage(&Key::Fix([6; 32]), Some(vec![]), true),
			Ok(WriteOutcome::Taken(vec![]))
		);

		exec_success()
	});

	ExtBuilder::default().build().execute_with(|| {
		place_contract(&BOB, code_hash);
		let origin = Origin::from_account_id(ALICE);
		let mut storage_meter = storage::meter::Meter::new(deposit_limit::<Test>());
		assert_ok!(MockStack::run_call(
			origin,
			BOB_ADDR,
			&mut GasMeter::<Test>::new(GAS_LIMIT),
			&mut storage_meter,
			U256::zero(),
			vec![],
			false,
		));
	});
}

#[test]
fn get_transient_storage_works() {
	// Call stack: BOB -> CHARLIE(success) -> BOB' (success)
	let storage_key_1 = &Key::Fix([1; 32]);
	let storage_key_2 = &Key::Fix([2; 32]);
	let storage_key_3 = &Key::Fix([3; 32]);
	let code_bob = MockLoader::insert(Call, |ctx, _| {
		if ctx.input_data[0] == 0 {
			assert_eq!(
				ctx.ext.set_transient_storage(storage_key_1, Some(vec![1, 2]), false),
				Ok(WriteOutcome::New)
			);
			assert_eq!(
				ctx.ext
					.call(
						Weight::zero(),
						U256::zero(),
						&CHARLIE_ADDR,
						U256::zero(),
						vec![],
						true,
						false,
					)
					.map(|_| ctx.ext.last_frame_output().clone()),
				exec_success()
			);
			assert_eq!(ctx.ext.get_transient_storage(storage_key_1), Some(vec![3]));
			assert_eq!(ctx.ext.get_transient_storage(storage_key_2), Some(vec![]));
			assert_eq!(ctx.ext.get_transient_storage(storage_key_3), None);
		} else {
			assert_eq!(
				ctx.ext.set_transient_storage(storage_key_1, Some(vec![3]), true),
				Ok(WriteOutcome::Taken(vec![1, 2]))
			);
			assert_eq!(
				ctx.ext.set_transient_storage(storage_key_2, Some(vec![]), false),
				Ok(WriteOutcome::New)
			);
		}
		exec_success()
	});
	let code_charlie = MockLoader::insert(Call, |ctx, _| {
		assert!(ctx
			.ext
			.call(Weight::zero(), U256::zero(), &BOB_ADDR, U256::zero(), vec![99], true, false)
			.is_ok());
		// CHARLIE can not read BOB`s storage.
		assert_eq!(ctx.ext.get_transient_storage(storage_key_1), None);
		exec_success()
	});

	// This one tests passing the input data into a contract via call.
	ExtBuilder::default().build().execute_with(|| {
		place_contract(&BOB, code_bob);
		place_contract(&CHARLIE, code_charlie);
		let origin = Origin::from_account_id(ALICE);
		let mut storage_meter = storage::meter::Meter::new(0);

		let result = MockStack::run_call(
			origin,
			BOB_ADDR,
			&mut GasMeter::<Test>::new(GAS_LIMIT),
			&mut storage_meter,
			U256::zero(),
			vec![0],
			false,
		);
		assert_matches!(result, Ok(_));
	});
}

#[test]
fn get_transient_storage_size_works() {
	let storage_key_1 = &Key::Fix([1; 32]);
	let storage_key_2 = &Key::Fix([2; 32]);
	let storage_key_3 = &Key::Fix([3; 32]);
	let code_hash = MockLoader::insert(Call, |ctx, _| {
		assert_eq!(
			ctx.ext.set_transient_storage(storage_key_1, Some(vec![1, 2, 3]), false),
			Ok(WriteOutcome::New)
		);
		assert_eq!(
			ctx.ext.set_transient_storage(storage_key_2, Some(vec![]), false),
			Ok(WriteOutcome::New)
		);
		assert_eq!(ctx.ext.get_transient_storage_size(storage_key_1), Some(3));
		assert_eq!(ctx.ext.get_transient_storage_size(storage_key_2), Some(0));
		assert_eq!(ctx.ext.get_transient_storage_size(storage_key_3), None);

		exec_success()
	});

	ExtBuilder::default().build().execute_with(|| {
		place_contract(&BOB, code_hash);
		let origin = Origin::from_account_id(ALICE);
		let mut storage_meter = storage::meter::Meter::new(0);
		assert_ok!(MockStack::run_call(
			origin,
			BOB_ADDR,
			&mut GasMeter::<Test>::new(GAS_LIMIT),
			&mut storage_meter,
			U256::zero(),
			vec![],
			false,
		));
	});
}

#[test]
fn rollback_transient_storage_works() {
	// Call stack: BOB -> CHARLIE (trap) -> BOB' (success)
	let storage_key = &Key::Fix([1; 32]);
	let code_bob = MockLoader::insert(Call, |ctx, _| {
		if ctx.input_data[0] == 0 {
			assert_eq!(
				ctx.ext.set_transient_storage(storage_key, Some(vec![1, 2]), false),
				Ok(WriteOutcome::New)
			);
			assert_eq!(
				ctx.ext
					.call(
						Weight::zero(),
						U256::zero(),
						&CHARLIE_ADDR,
						U256::zero(),
						vec![],
						true,
						false
					)
					.map(|_| ctx.ext.last_frame_output().clone()),
				exec_trapped()
			);
			assert_eq!(ctx.ext.get_transient_storage(storage_key), Some(vec![1, 2]));
		} else {
			let overwritten_length = ctx.ext.get_transient_storage_size(storage_key).unwrap();
			assert_eq!(
				ctx.ext.set_transient_storage(storage_key, Some(vec![3]), false),
				Ok(WriteOutcome::Overwritten(overwritten_length))
			);
			assert_eq!(ctx.ext.get_transient_storage(storage_key), Some(vec![3]));
		}
		exec_success()
	});
	let code_charlie = MockLoader::insert(Call, |ctx, _| {
		assert!(ctx
			.ext
			.call(Weight::zero(), U256::zero(), &BOB_ADDR, U256::zero(), vec![99], true, false)
			.is_ok());
		exec_trapped()
	});

	// This one tests passing the input data into a contract via call.
	ExtBuilder::default().build().execute_with(|| {
		place_contract(&BOB, code_bob);
		place_contract(&CHARLIE, code_charlie);
		let origin = Origin::from_account_id(ALICE);
		let mut storage_meter = storage::meter::Meter::new(0);

		let result = MockStack::run_call(
			origin,
			BOB_ADDR,
			&mut GasMeter::<Test>::new(GAS_LIMIT),
			&mut storage_meter,
			U256::zero(),
			vec![0],
			false,
		);
		assert_matches!(result, Ok(_));
	});
}

#[test]
fn ecdsa_to_eth_address_returns_proper_value() {
	let bob_ch = MockLoader::insert(Call, |ctx, _| {
		let pubkey_compressed = array_bytes::hex2array_unchecked(
			"028db55b05db86c0b1786ca49f095d76344c9e6056b2f02701a7e7f3c20aabfd91",
		);
		assert_eq!(
			ctx.ext.ecdsa_to_eth_address(&pubkey_compressed).unwrap(),
			array_bytes::hex2array_unchecked::<_, 20>("09231da7b19A016f9e576d23B16277062F4d46A8")
		);
		exec_success()
	});

	ExtBuilder::default().build().execute_with(|| {
		place_contract(&BOB, bob_ch);

		let origin = Origin::from_account_id(ALICE);
		let mut storage_meter = storage::meter::Meter::new(0);
		let result = MockStack::run_call(
			origin,
			BOB_ADDR,
			&mut GasMeter::<Test>::new(GAS_LIMIT),
			&mut storage_meter,
			U256::zero(),
			vec![],
			false,
		);
		assert_matches!(result, Ok(_));
	});
}

#[test]
fn last_frame_output_works_on_instantiate() {
	let ok_ch = MockLoader::insert(Constructor, move |_, _| {
		Ok(ExecReturnValue { flags: ReturnFlags::empty(), data: vec![127] })
	});
	let revert_ch = MockLoader::insert(Constructor, move |_, _| {
		Ok(ExecReturnValue { flags: ReturnFlags::REVERT, data: vec![70] })
	});
	let trap_ch = MockLoader::insert(Constructor, |_, _| Err("It's a trap!".into()));
	let instantiator_ch = MockLoader::insert(Call, {
		move |ctx, _| {
			let min_balance = <Test as Config>::Currency::minimum_balance();
			let value = Pallet::<Test>::convert_native_to_evm(min_balance);

			// Successful instantiation should set the output
			let address = ctx
				.ext
				.instantiate(Weight::MAX, U256::MAX, Code::Existing(ok_ch), value, vec![], None)
				.unwrap();
			assert_eq!(
				ctx.ext.last_frame_output(),
				&ExecReturnValue { flags: ReturnFlags::empty(), data: vec![127] }
			);

			// Balance transfers should reset the output
			ctx.ext
				.call(
					Weight::MAX,
					U256::MAX,
					&address,
					Pallet::<Test>::convert_native_to_evm(1),
					vec![],
					true,
					false,
				)
				.unwrap();
			assert_eq!(ctx.ext.last_frame_output(), &Default::default());

			// Reverted instantiation should set the output
			ctx.ext
				.instantiate(
					Weight::zero(),
					U256::zero(),
					Code::Existing(revert_ch),
					value,
					vec![],
					None,
				)
				.unwrap();
			assert_eq!(
				ctx.ext.last_frame_output(),
				&ExecReturnValue { flags: ReturnFlags::REVERT, data: vec![70] }
			);

			// Trapped instantiation should clear the output
			ctx.ext
				.instantiate(
					Weight::zero(),
					U256::zero(),
					Code::Existing(trap_ch),
					value,
					vec![],
					None,
				)
				.unwrap_err();
			assert_eq!(
				ctx.ext.last_frame_output(),
				&ExecReturnValue { flags: ReturnFlags::empty(), data: vec![] }
			);

			exec_success()
		}
	});

	ExtBuilder::default()
		.with_code_hashes(MockLoader::code_hashes())
		.existential_deposit(15)
		.build()
		.execute_with(|| {
			set_balance(&ALICE, 1000);
			set_balance(&BOB, 100);
			place_contract(&BOB, instantiator_ch);
			let origin = Origin::from_account_id(ALICE);
			let mut storage_meter = storage::meter::Meter::new(200);

			MockStack::run_call(
				origin,
				BOB_ADDR,
				&mut GasMeter::<Test>::new(GAS_LIMIT),
				&mut storage_meter,
				U256::zero(),
				vec![],
				false,
			)
			.unwrap()
		});
}

#[test]
fn last_frame_output_works_on_nested_call() {
	// Call stack: BOB -> CHARLIE(revert) -> BOB' (success)
	let code_bob = MockLoader::insert(Call, |ctx, _| {
		if ctx.input_data.is_empty() {
			// We didn't do anything yet
			assert_eq!(
				ctx.ext.last_frame_output(),
				&ExecReturnValue { flags: ReturnFlags::empty(), data: vec![] }
			);

			ctx.ext
				.call(
					Weight::zero(),
					U256::zero(),
					&CHARLIE_ADDR,
					U256::zero(),
					vec![],
					true,
					false,
				)
				.unwrap();
			assert_eq!(
				ctx.ext.last_frame_output(),
				&ExecReturnValue { flags: ReturnFlags::REVERT, data: vec![70] }
			);
		}

		Ok(ExecReturnValue { flags: ReturnFlags::empty(), data: vec![127] })
	});
	let code_charlie = MockLoader::insert(Call, |ctx, _| {
		// We didn't do anything yet
		assert_eq!(
			ctx.ext.last_frame_output(),
			&ExecReturnValue { flags: ReturnFlags::empty(), data: vec![] }
		);

		assert!(ctx
			.ext
			.call(Weight::zero(), U256::zero(), &BOB_ADDR, U256::zero(), vec![99], true, false)
			.is_ok());
		assert_eq!(
			ctx.ext.last_frame_output(),
			&ExecReturnValue { flags: ReturnFlags::empty(), data: vec![127] }
		);

		Ok(ExecReturnValue { flags: ReturnFlags::REVERT, data: vec![70] })
	});

	ExtBuilder::default().build().execute_with(|| {
		place_contract(&BOB, code_bob);
		place_contract(&CHARLIE, code_charlie);
		let origin = Origin::from_account_id(ALICE);
		let mut storage_meter = storage::meter::Meter::new(0);

		let result = MockStack::run_call(
			origin,
			BOB_ADDR,
			&mut GasMeter::<Test>::new(GAS_LIMIT),
			&mut storage_meter,
			U256::zero(),
			vec![0],
			false,
		);
		assert_matches!(result, Ok(_));
	});
}

#[test]
fn last_frame_output_is_always_reset() {
	let code_bob = MockLoader::insert(Call, |ctx, _| {
		let invalid_code_hash = H256::from_low_u64_le(u64::MAX);
		let output_revert = || ExecReturnValue { flags: ReturnFlags::REVERT, data: vec![1] };

		// A value of u256::MAX to fail the call on the first condition.
		*ctx.ext.last_frame_output_mut() = output_revert();
		assert_eq!(
			ctx.ext.call(
				Weight::zero(),
				U256::zero(),
				&H160::zero(),
				U256::max_value(),
				vec![],
				true,
				false,
			),
			Err(Error::<Test>::BalanceConversionFailed.into())
		);
		assert_eq!(ctx.ext.last_frame_output(), &Default::default());

		// An unknown code hash should succeed but clear the output.
		*ctx.ext.last_frame_output_mut() = output_revert();
		assert_ok!(ctx.ext.delegate_call(
			Weight::zero(),
			U256::zero(),
			H160([0xff; 20]),
			Default::default()
		));
		assert_eq!(ctx.ext.last_frame_output(), &Default::default());

		// An unknown code hash to fail instantiation on the first condition.
		*ctx.ext.last_frame_output_mut() = output_revert();
		assert_eq!(
			ctx.ext.instantiate(
				Weight::zero(),
				U256::zero(),
				Code::Existing(invalid_code_hash),
				U256::zero(),
				vec![],
				None,
			),
			Err(Error::<Test>::CodeNotFound.into())
		);
		assert_eq!(ctx.ext.last_frame_output(), &Default::default());

		exec_success()
	});

	ExtBuilder::default().build().execute_with(|| {
		place_contract(&BOB, code_bob);
		let origin = Origin::from_account_id(ALICE);
		let mut storage_meter = storage::meter::Meter::new(0);

		let result = MockStack::run_call(
			origin,
			BOB_ADDR,
			&mut GasMeter::<Test>::new(GAS_LIMIT),
			&mut storage_meter,
			U256::zero(),
			vec![],
			false,
		);
		assert_matches!(result, Ok(_));
	});
}

#[test]
fn immutable_data_access_checks_work() {
	let dummy_ch = MockLoader::insert(Constructor, move |ctx, _| {
		// Calls can not store immutable data
		assert_eq!(ctx.ext.get_immutable_data(), Err(Error::<Test>::InvalidImmutableAccess.into()));
		exec_success()
	});
	let instantiator_ch = MockLoader::insert(Call, {
		move |ctx, _| {
			let min_balance = <Test as Config>::Currency::minimum_balance();
			let value = Pallet::<Test>::convert_native_to_evm(min_balance);

			assert_eq!(
				ctx.ext.set_immutable_data(vec![0, 1, 2, 3].try_into().unwrap()),
				Err(Error::<Test>::InvalidImmutableAccess.into())
			);

			// Constructors can not access the immutable data
			ctx.ext
				.instantiate(Weight::MAX, U256::MAX, Code::Existing(dummy_ch), value, vec![], None)
				.unwrap();

			exec_success()
		}
	});
	ExtBuilder::default()
		.with_code_hashes(MockLoader::code_hashes())
		.existential_deposit(15)
		.build()
		.execute_with(|| {
			set_balance(&ALICE, 1000);
			set_balance(&BOB, 100);
			place_contract(&BOB, instantiator_ch);
			let origin = Origin::from_account_id(ALICE);
			let mut storage_meter = storage::meter::Meter::new(200);

			MockStack::run_call(
				origin,
				BOB_ADDR,
				&mut GasMeter::<Test>::new(GAS_LIMIT),
				&mut storage_meter,
				U256::zero(),
				vec![],
				false,
			)
			.unwrap()
		});
}

#[test]
fn correct_immutable_data_in_delegate_call() {
	let charlie_ch = MockLoader::insert(Call, |ctx, _| {
		Ok(ExecReturnValue {
			flags: ReturnFlags::empty(),
			data: ctx.ext.get_immutable_data()?.to_vec(),
		})
	});
	let bob_ch = MockLoader::insert(Call, move |ctx, _| {
		// In a regular call, we should witness the callee immutable data
		assert_eq!(
			ctx.ext
				.call(
					Weight::zero(),
					U256::zero(),
					&CHARLIE_ADDR,
					U256::zero(),
					vec![],
					true,
					false,
				)
				.map(|_| ctx.ext.last_frame_output().data.clone()),
			Ok(vec![2]),
		);

		// Also in a delegate call, we should witness the callee immutable data
		assert_eq!(
			ctx.ext
				.delegate_call(Weight::zero(), U256::zero(), CHARLIE_ADDR, Vec::new())
				.map(|_| ctx.ext.last_frame_output().data.clone()),
			Ok(vec![2])
		);

		exec_success()
	});
	ExtBuilder::default()
		.with_code_hashes(MockLoader::code_hashes())
		.existential_deposit(15)
		.build()
		.execute_with(|| {
			place_contract(&BOB, bob_ch);
			place_contract(&CHARLIE, charlie_ch);

			let origin = Origin::from_account_id(ALICE);
			let mut storage_meter = storage::meter::Meter::new(200);

			// Place unique immutable data for each contract
			<ImmutableDataOf<Test>>::insert::<_, ImmutableData>(
				BOB_ADDR,
				vec![1].try_into().unwrap(),
			);
			<ImmutableDataOf<Test>>::insert::<_, ImmutableData>(
				CHARLIE_ADDR,
				vec![2].try_into().unwrap(),
			);

			MockStack::run_call(
				origin,
				BOB_ADDR,
				&mut GasMeter::<Test>::new(GAS_LIMIT),
				&mut storage_meter,
				U256::zero(),
				vec![],
				false,
			)
			.unwrap()
		});
}

#[test]
fn immutable_data_set_overrides() {
	let hash = MockLoader::insert_both(
		move |ctx, _| {
			// Calling `set_immutable_data` the first time should work
			assert_ok!(ctx.ext.set_immutable_data(vec![0, 1, 2, 3].try_into().unwrap()));
			// Calling `set_immutable_data` the second time overrides the original one
			assert_ok!(ctx.ext.set_immutable_data(vec![7, 5].try_into().unwrap()));
			exec_success()
		},
		move |ctx, _| {
			assert_eq!(ctx.ext.get_immutable_data().unwrap().into_inner(), vec![7, 5]);
			exec_success()
		},
	);
	ExtBuilder::default()
		.with_code_hashes(MockLoader::code_hashes())
		.existential_deposit(15)
		.build()
		.execute_with(|| {
			set_balance(&ALICE, 1000);
			let origin = Origin::from_account_id(ALICE);
			let mut storage_meter = storage::meter::Meter::new(200);
			let mut gas_meter = GasMeter::<Test>::new(GAS_LIMIT);

			let addr = MockStack::run_instantiate(
				ALICE,
				MockExecutable::from_storage(hash, &mut gas_meter).unwrap(),
				&mut gas_meter,
				&mut storage_meter,
				U256::zero(),
				vec![],
				None,
				false,
				BumpNonce::Yes,
			)
			.unwrap()
			.0;

			MockStack::run_call(
				origin,
				addr,
				&mut GasMeter::<Test>::new(GAS_LIMIT),
				&mut storage_meter,
				U256::zero(),
				vec![],
				false,
			)
			.unwrap()
		});
}

#[test]
fn immutable_data_set_errors_with_empty_data() {
	let dummy_ch = MockLoader::insert(Constructor, move |ctx, _| {
		// Calling `set_immutable_data` with empty data should error out
		assert_eq!(
			ctx.ext.set_immutable_data(Default::default()),
			Err(Error::<Test>::InvalidImmutableAccess.into())
		);
		exec_success()
	});
	let instantiator_ch = MockLoader::insert(Call, {
		move |ctx, _| {
			let min_balance = <Test as Config>::Currency::minimum_balance();
			let value = Pallet::<Test>::convert_native_to_evm(min_balance);

			ctx.ext
				.instantiate(Weight::MAX, U256::MAX, Code::Existing(dummy_ch), value, vec![], None)
				.unwrap();

			exec_success()
		}
	});
	ExtBuilder::default()
		.with_code_hashes(MockLoader::code_hashes())
		.existential_deposit(15)
		.build()
		.execute_with(|| {
			set_balance(&ALICE, 1000);
			set_balance(&BOB, 100);
			place_contract(&BOB, instantiator_ch);
			let origin = Origin::from_account_id(ALICE);
			let mut storage_meter = storage::meter::Meter::new(200);

			MockStack::run_call(
				origin,
				BOB_ADDR,
				&mut GasMeter::<Test>::new(GAS_LIMIT),
				&mut storage_meter,
				U256::zero(),
				vec![],
				false,
			)
			.unwrap()
		});
}

#[test]
fn block_hash_returns_proper_values() {
	let bob_code_hash = MockLoader::insert(Call, |ctx, _| {
		ctx.ext.block_number = 1u32.into();
		assert_eq!(ctx.ext.block_hash(U256::from(1)), None);
		assert_eq!(ctx.ext.block_hash(U256::from(0)), Some(H256::from([1; 32])));

		ctx.ext.block_number = 300u32.into();
		assert_eq!(ctx.ext.block_hash(U256::from(300)), None);
		assert_eq!(ctx.ext.block_hash(U256::from(43)), None);
		assert_eq!(ctx.ext.block_hash(U256::from(44)), Some(H256::from([2; 32])));

		exec_success()
	});

	ExtBuilder::default().build().execute_with(|| {
		frame_system::BlockHash::<Test>::insert(
			&BlockNumberFor::<Test>::from(0u32),
			<tests::Test as frame_system::Config>::Hash::from([1; 32]),
		);
		frame_system::BlockHash::<Test>::insert(
			&BlockNumberFor::<Test>::from(1u32),
			<tests::Test as frame_system::Config>::Hash::default(),
		);
		frame_system::BlockHash::<Test>::insert(
			&BlockNumberFor::<Test>::from(43u32),
			<tests::Test as frame_system::Config>::Hash::default(),
		);
		frame_system::BlockHash::<Test>::insert(
			&BlockNumberFor::<Test>::from(44u32),
			<tests::Test as frame_system::Config>::Hash::from([2; 32]),
		);
		frame_system::BlockHash::<Test>::insert(
			&BlockNumberFor::<Test>::from(300u32),
			<tests::Test as frame_system::Config>::Hash::default(),
		);

		place_contract(&BOB, bob_code_hash);

		let origin = Origin::from_account_id(ALICE);
		let mut storage_meter = storage::meter::Meter::new(0);
		assert_matches!(
			MockStack::run_call(
				origin,
				BOB_ADDR,
				&mut GasMeter::<Test>::new(GAS_LIMIT),
				&mut storage_meter,
				U256::zero(),
				vec![0],
				false,
			),
			Ok(_)
		);
	});
}<|MERGE_RESOLUTION|>--- conflicted
+++ resolved
@@ -148,14 +148,10 @@
 		})
 	}
 
-<<<<<<< HEAD
-	fn from_init_code(_code: Vec<u8>, _owner: AccountIdOf<Test>) -> Result<Self, DispatchError> {
-=======
 	fn from_evm_init_code(
 		_code: Vec<u8>,
 		_owner: AccountIdOf<Test>,
 	) -> Result<Self, DispatchError> {
->>>>>>> f9ef0f34
 		unimplemented!()
 	}
 
