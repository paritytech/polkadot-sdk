--- conflicted
+++ resolved
@@ -256,15 +256,12 @@
 		panic!("MockExt::set_storage")
 	}
 
-<<<<<<< HEAD
-	fn charge_storage(&mut self, _diff: &Diff) {}
-
 	fn set_code_hash_of_caller(&mut self, _hash: H256) -> Result<CodeRemoved, DispatchError> {
 		panic!("MockExt::set_code_hash_of_caller")
-=======
+	}
+
 	fn charge_storage(&mut self, _diff: &Diff) -> DispatchResult {
 		Ok(())
->>>>>>> 685d8cf0
 	}
 }
 
