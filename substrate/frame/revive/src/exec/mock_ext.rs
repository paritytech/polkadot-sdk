// This file is part of Substrate.

// Copyright (C) Parity Technologies (UK) Ltd.
// SPDX-License-Identifier: Apache-2.0

// Licensed under the Apache License, Version 2.0 (the "License");
// you may not use this file except in compliance with the License.
// You may obtain a copy of the License at
//
// 	http://www.apache.org/licenses/LICENSE-2.0
//
// Unless required by applicable law or agreed to in writing, software
// distributed under the License is distributed on an "AS IS" BASIS,
// WITHOUT WARRANTIES OR CONDITIONS OF ANY KIND, either express or implied.
// See the License for the specific language governing permissions and
// limitations under the License.

#![cfg(test)]

use crate::{
	exec::{AccountIdOf, ExecError, Ext, Key, Origin, PrecompileExt, PrecompileWithInfoExt},
	gas::GasMeter,
	precompiles::Diff,
	storage::{ContractInfo, WriteOutcome},
	transient_storage::TransientStorage,
	Code, CodeRemoved, Config, ExecReturnValue, ImmutableData,
};
use alloc::vec::Vec;
use core::marker::PhantomData;
use frame_support::weights::Weight;
use sp_core::{H160, H256, U256};
use sp_runtime::DispatchError;

/// Mock implementation of the Ext trait that panics for all methods
pub struct MockExt<T: Config> {
	gas_meter: GasMeter<T>,
	_phantom: PhantomData<T>,
}

impl<T: Config> MockExt<T> {
	pub fn new() -> Self {
		Self { gas_meter: GasMeter::new(Weight::MAX), _phantom: PhantomData }
	}
}

impl<T: Config> PrecompileExt for MockExt<T> {
	type T = T;

	fn call(
		&mut self,
		_gas_limit: Weight,
		_deposit_limit: U256,
		_to: &H160,
		_value: U256,
		_input_data: Vec<u8>,
		_allows_reentry: bool,
		_read_only: bool,
	) -> Result<(), ExecError> {
		panic!("MockExt::call")
	}

	fn get_transient_storage(&self, _key: &Key) -> Option<Vec<u8>> {
		panic!("MockExt::get_transient_storage")
	}

	fn get_transient_storage_size(&self, _key: &Key) -> Option<u32> {
		panic!("MockExt::get_transient_storage_size")
	}

	fn set_transient_storage(
		&mut self,
		_key: &Key,
		_value: Option<Vec<u8>>,
		_take_old: bool,
	) -> Result<WriteOutcome, DispatchError> {
		panic!("MockExt::set_transient_storage")
	}

	fn caller(&self) -> Origin<Self::T> {
		panic!("MockExt::caller")
	}

	fn caller_of_caller(&self) -> Origin<Self::T> {
		panic!("MockExt::caller_of_caller")
	}

	fn origin(&self) -> &Origin<Self::T> {
		panic!("MockExt::origin")
	}

	fn code_hash(&self, _address: &H160) -> H256 {
		panic!("MockExt::code_hash")
	}

	fn code_size(&self, _address: &H160) -> u64 {
		panic!("MockExt::code_size")
	}

	fn caller_is_origin(&self, _use_caller_of_caller: bool) -> bool {
		panic!("MockExt::caller_is_origin")
	}

	fn caller_is_root(&self, _use_caller_of_caller: bool) -> bool {
		panic!("MockExt::caller_is_root")
	}

	fn account_id(&self) -> &AccountIdOf<Self::T> {
		panic!("MockExt::account_id")
	}

	fn balance(&self) -> U256 {
		panic!("MockExt::balance")
	}

	fn balance_of(&self, _address: &H160) -> U256 {
		panic!("MockExt::balance_of")
	}

	fn value_transferred(&self) -> U256 {
		panic!("MockExt::value_transferred")
	}

	fn now(&self) -> U256 {
		panic!("MockExt::now")
	}

	fn minimum_balance(&self) -> U256 {
		panic!("MockExt::minimum_balance")
	}

	fn deposit_event(&mut self, _topics: Vec<H256>, _data: Vec<u8>) {
		panic!("MockExt::deposit_event")
	}

	fn block_number(&self) -> U256 {
		panic!("MockExt::block_number")
	}

	fn block_hash(&self, _block_number: U256) -> Option<H256> {
		panic!("MockExt::block_hash")
	}

	fn block_author(&self) -> Option<H160> {
		panic!("MockExt::block_author")
	}

	fn gas_limit(&self) -> u64 {
		panic!("MockExt::gas_limit")
	}

	fn chain_id(&self) -> u64 {
		panic!("MockExt::chain_id")
	}

	fn max_value_size(&self) -> u32 {
		panic!("MockExt::max_value_size")
	}

	fn gas_meter(&self) -> &GasMeter<Self::T> {
		&self.gas_meter
	}

	fn gas_meter_mut(&mut self) -> &mut GasMeter<Self::T> {
		&mut self.gas_meter
	}

	fn ecdsa_recover(
		&self,
		_signature: &[u8; 65],
		_message_hash: &[u8; 32],
	) -> Result<[u8; 33], ()> {
		panic!("MockExt::ecdsa_recover")
	}

	fn sr25519_verify(&self, _signature: &[u8; 64], _message: &[u8], _pub_key: &[u8; 32]) -> bool {
		panic!("MockExt::sr25519_verify")
	}

	fn ecdsa_to_eth_address(&self, _pk: &[u8; 33]) -> Result<[u8; 20], ()> {
		panic!("MockExt::ecdsa_to_eth_address")
	}

	#[cfg(any(test, feature = "runtime-benchmarks"))]
	fn contract_info(&mut self) -> &mut ContractInfo<Self::T> {
		panic!("MockExt::contract_info")
	}

	#[cfg(any(feature = "runtime-benchmarks", test))]
	fn transient_storage(&mut self) -> &mut TransientStorage<Self::T> {
		panic!("MockExt::transient_storage")
	}

	fn is_read_only(&self) -> bool {
		panic!("MockExt::is_read_only")
	}

	fn is_delegate_call(&self) -> bool {
		panic!("MockExt::is_delegate_call")
	}

	fn last_frame_output(&self) -> &ExecReturnValue {
		panic!("MockExt::last_frame_output")
	}

	fn last_frame_output_mut(&mut self) -> &mut ExecReturnValue {
		panic!("MockExt::last_frame_output_mut")
	}

	fn copy_code_slice(&mut self, _buf: &mut [u8], _address: &H160, _code_offset: usize) {
		panic!("MockExt::copy_code_slice")
	}

	fn to_account_id(&self, _address: &H160) -> AccountIdOf<Self::T> {
		panic!("MockExt::to_account_id")
	}

	fn effective_gas_price(&self) -> U256 {
		panic!("MockExt::effective_gas_price")
	}
<<<<<<< HEAD

	fn gas_left(&self) -> u64 {
		panic!("MockExt::gas_left")
	}
}

impl<T: Config> PrecompileWithInfoExt for MockExt<T> {
=======
>>>>>>> efd1cd94
	fn get_storage(&mut self, _key: &Key) -> Option<Vec<u8>> {
		panic!("MockExt::get_storage")
	}

	fn get_storage_size(&mut self, _key: &Key) -> Option<u32> {
		panic!("MockExt::get_storage_size")
	}

	fn set_storage(
		&mut self,
		_key: &Key,
		_value: Option<Vec<u8>>,
		_take_old: bool,
	) -> Result<WriteOutcome, DispatchError> {
		panic!("MockExt::set_storage")
	}

	fn charge_storage(&mut self, _diff: &Diff) {}
}

impl<T: Config> PrecompileWithInfoExt for MockExt<T> {
	fn instantiate(
		&mut self,
		_gas_limit: Weight,
		_deposit_limit: U256,
		_code: Code,
		_value: U256,
		_input_data: Vec<u8>,
		_salt: Option<&[u8; 32]>,
	) -> Result<H160, ExecError> {
		panic!("MockExt::instantiate")
	}
}

impl<T: Config> Ext for MockExt<T> {
	fn delegate_call(
		&mut self,
		_gas_limit: Weight,
		_deposit_limit: U256,
		_address: H160,
		_input_data: Vec<u8>,
	) -> Result<(), ExecError> {
		panic!("MockExt::delegate_call")
	}

	fn terminate(&mut self, _beneficiary: &H160) -> Result<CodeRemoved, DispatchError> {
		panic!("MockExt::terminate")
	}

	fn own_code_hash(&mut self) -> &H256 {
		panic!("MockExt::own_code_hash")
	}

	fn set_code_hash(&mut self, _hash: H256) -> Result<CodeRemoved, DispatchError> {
		panic!("MockExt::set_code_hash")
	}

	fn immutable_data_len(&mut self) -> u32 {
		panic!("MockExt::immutable_data_len")
	}

	fn get_immutable_data(&mut self) -> Result<ImmutableData, DispatchError> {
		panic!("MockExt::get_immutable_data")
	}

	fn set_immutable_data(&mut self, _data: ImmutableData) -> Result<(), DispatchError> {
		panic!("MockExt::set_immutable_data")
	}
}<|MERGE_RESOLUTION|>--- conflicted
+++ resolved
@@ -217,16 +217,11 @@
 	fn effective_gas_price(&self) -> U256 {
 		panic!("MockExt::effective_gas_price")
 	}
-<<<<<<< HEAD
 
 	fn gas_left(&self) -> u64 {
 		panic!("MockExt::gas_left")
 	}
-}
-
-impl<T: Config> PrecompileWithInfoExt for MockExt<T> {
-=======
->>>>>>> efd1cd94
+
 	fn get_storage(&mut self, _key: &Key) -> Option<Vec<u8>> {
 		panic!("MockExt::get_storage")
 	}
