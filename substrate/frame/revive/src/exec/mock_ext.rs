// This file is part of Substrate.

// Copyright (C) Parity Technologies (UK) Ltd.
// SPDX-License-Identifier: Apache-2.0

// Licensed under the Apache License, Version 2.0 (the "License");
// you may not use this file except in compliance with the License.
// You may obtain a copy of the License at
//
// 	http://www.apache.org/licenses/LICENSE-2.0
//
// Unless required by applicable law or agreed to in writing, software
// distributed under the License is distributed on an "AS IS" BASIS,
// WITHOUT WARRANTIES OR CONDITIONS OF ANY KIND, either express or implied.
// See the License for the specific language governing permissions and
// limitations under the License.

#![cfg(test)]

use crate::{
	exec::{AccountIdOf, ExecError, Ext, Key, Origin, PrecompileExt, PrecompileWithInfoExt},
	gas::GasMeter,
	precompiles::Diff,
	storage::{ContractInfo, WriteOutcome},
	transient_storage::TransientStorage,
	Code, CodeRemoved, Config, ExecReturnValue, ImmutableData,
};
use alloc::vec::Vec;
use core::marker::PhantomData;
use frame_support::weights::Weight;
use sp_core::{H160, H256, U256};
use sp_runtime::DispatchError;

/// Mock implementation of the Ext trait that panics for all methods
pub struct MockExt<T: Config> {
	gas_meter: GasMeter<T>,
	_phantom: PhantomData<T>,
}

impl<T: Config> MockExt<T> {
	pub fn new() -> Self {
		Self { gas_meter: GasMeter::new(Weight::MAX), _phantom: PhantomData }
	}
}

impl<T: Config> PrecompileExt for MockExt<T> {
	type T = T;

	fn call(
		&mut self,
		_gas_limit: Weight,
		_deposit_limit: U256,
		_to: &H160,
		_value: U256,
		_input_data: Vec<u8>,
		_allows_reentry: bool,
		_read_only: bool,
	) -> Result<(), ExecError> {
		panic!("MockExt::call")
	}

	fn get_transient_storage(&self, _key: &Key) -> Option<Vec<u8>> {
		panic!("MockExt::get_transient_storage")
	}

	fn get_transient_storage_size(&self, _key: &Key) -> Option<u32> {
		panic!("MockExt::get_transient_storage_size")
	}

	fn set_transient_storage(
		&mut self,
		_key: &Key,
		_value: Option<Vec<u8>>,
		_take_old: bool,
	) -> Result<WriteOutcome, DispatchError> {
		panic!("MockExt::set_transient_storage")
	}

	fn caller(&self) -> Origin<Self::T> {
		panic!("MockExt::caller")
	}

	fn origin(&self) -> &Origin<Self::T> {
		panic!("MockExt::origin")
	}

	fn code_hash(&self, _address: &H160) -> H256 {
		panic!("MockExt::code_hash")
	}

	fn code_size(&self, _address: &H160) -> u64 {
		panic!("MockExt::code_size")
	}

	fn account_id(&self) -> &AccountIdOf<Self::T> {
		panic!("MockExt::account_id")
	}

	fn balance(&self) -> U256 {
		panic!("MockExt::balance")
	}

	fn balance_of(&self, _address: &H160) -> U256 {
		panic!("MockExt::balance_of")
	}

	fn value_transferred(&self) -> U256 {
		panic!("MockExt::value_transferred")
	}

	fn now(&self) -> U256 {
		panic!("MockExt::now")
	}

	fn deposit_event(&mut self, _topics: Vec<H256>, _data: Vec<u8>) {
		panic!("MockExt::deposit_event")
	}

	fn block_number(&self) -> U256 {
		panic!("MockExt::block_number")
	}

	fn block_hash(&self, _block_number: U256) -> Option<H256> {
		panic!("MockExt::block_hash")
	}

	fn block_author(&self) -> Option<H160> {
		panic!("MockExt::block_author")
	}

	fn gas_limit(&self) -> u64 {
		panic!("MockExt::gas_limit")
	}

	fn chain_id(&self) -> u64 {
		panic!("MockExt::chain_id")
	}

	fn max_value_size(&self) -> u32 {
		panic!("MockExt::max_value_size")
	}

	fn get_weight_price(&self, _weight: Weight) -> U256 {
		panic!("MockExt::get_weight_price")
	}

	fn gas_meter(&self) -> &GasMeter<Self::T> {
		&self.gas_meter
	}

	fn gas_meter_mut(&mut self) -> &mut GasMeter<Self::T> {
		&mut self.gas_meter
	}

	fn ecdsa_recover(
		&self,
		_signature: &[u8; 65],
		_message_hash: &[u8; 32],
	) -> Result<[u8; 33], ()> {
		panic!("MockExt::ecdsa_recover")
	}

	fn sr25519_verify(&self, _signature: &[u8; 64], _message: &[u8], _pub_key: &[u8; 32]) -> bool {
		panic!("MockExt::sr25519_verify")
	}

	fn ecdsa_to_eth_address(&self, _pk: &[u8; 33]) -> Result<[u8; 20], ()> {
		panic!("MockExt::ecdsa_to_eth_address")
	}

	#[cfg(any(test, feature = "runtime-benchmarks"))]
	fn contract_info(&mut self) -> &mut ContractInfo<Self::T> {
		panic!("MockExt::contract_info")
	}

	#[cfg(any(feature = "runtime-benchmarks", test))]
	fn transient_storage(&mut self) -> &mut TransientStorage<Self::T> {
		panic!("MockExt::transient_storage")
	}

	fn is_read_only(&self) -> bool {
		panic!("MockExt::is_read_only")
	}

	fn last_frame_output(&self) -> &ExecReturnValue {
		panic!("MockExt::last_frame_output")
	}

	fn last_frame_output_mut(&mut self) -> &mut ExecReturnValue {
		panic!("MockExt::last_frame_output_mut")
	}

<<<<<<< HEAD
	fn convert_native_to_evm(&self, _value: crate::BalanceOf<T>) -> U256 {
		panic!("MockExt::convert_native_to_evm")
=======
	fn copy_code_slice(&mut self, _buf: &mut [u8], _address: &H160, _code_offset: usize) {
		panic!("MockExt::copy_code_slice")
>>>>>>> ae7177e0
	}
}

impl<T: Config> PrecompileWithInfoExt for MockExt<T> {
	fn get_storage(&mut self, _key: &Key) -> Option<Vec<u8>> {
		panic!("MockExt::get_storage")
	}

	fn get_storage_size(&mut self, _key: &Key) -> Option<u32> {
		panic!("MockExt::get_storage_size")
	}

	fn set_storage(
		&mut self,
		_key: &Key,
		_value: Option<Vec<u8>>,
		_take_old: bool,
	) -> Result<WriteOutcome, DispatchError> {
		panic!("MockExt::set_storage")
	}

	fn charge_storage(&mut self, _diff: &Diff) {}

	fn instantiate(
		&mut self,
		_gas_limit: Weight,
		_deposit_limit: U256,
		_code: Code,
		_value: U256,
		_input_data: Vec<u8>,
		_salt: Option<&[u8; 32]>,
	) -> Result<H160, ExecError> {
		panic!("MockExt::instantiate")
	}
}

impl<T: Config> Ext for MockExt<T> {
	fn delegate_call(
		&mut self,
		_gas_limit: Weight,
		_deposit_limit: U256,
		_address: H160,
		_input_data: Vec<u8>,
	) -> Result<(), ExecError> {
		panic!("MockExt::delegate_call")
	}

	fn terminate(&mut self, _beneficiary: &H160) -> Result<CodeRemoved, DispatchError> {
		panic!("MockExt::terminate")
	}

	fn set_code_hash(&mut self, _hash: H256) -> Result<CodeRemoved, DispatchError> {
		panic!("MockExt::set_code_hash")
	}

	fn immutable_data_len(&mut self) -> u32 {
		panic!("MockExt::immutable_data_len")
	}

	fn get_immutable_data(&mut self) -> Result<ImmutableData, DispatchError> {
		panic!("MockExt::get_immutable_data")
	}

	fn set_immutable_data(&mut self, _data: ImmutableData) -> Result<(), DispatchError> {
		panic!("MockExt::set_immutable_data")
	}
}<|MERGE_RESOLUTION|>--- conflicted
+++ resolved
@@ -190,13 +190,12 @@
 		panic!("MockExt::last_frame_output_mut")
 	}
 
-<<<<<<< HEAD
-	fn convert_native_to_evm(&self, _value: crate::BalanceOf<T>) -> U256 {
-		panic!("MockExt::convert_native_to_evm")
-=======
 	fn copy_code_slice(&mut self, _buf: &mut [u8], _address: &H160, _code_offset: usize) {
 		panic!("MockExt::copy_code_slice")
->>>>>>> ae7177e0
+
+	}
+		fn convert_native_to_evm(&self, _value: crate::BalanceOf<T>) -> U256 {
+			panic!("MockExt::convert_native_to_evm")
 	}
 }
 
