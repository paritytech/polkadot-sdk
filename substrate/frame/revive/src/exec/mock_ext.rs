--- conflicted
+++ resolved
@@ -235,18 +235,14 @@
 		panic!("MockExt::terminate")
 	}
 
-<<<<<<< HEAD
-	fn set_code_hash(&mut self, _hash: H256) -> DispatchResult {
-=======
+	fn set_code_hash(&mut self, _hash: H256) -> Result<CodeRemoved, DispatchError> {
+		panic!("MockExt::set_code_hash")
+	}
+
 	fn own_code_hash(&mut self) -> &H256 {
 		panic!("MockExt::own_code_hash")
 	}
 
-	fn set_code_hash(&mut self, _hash: H256) -> Result<CodeRemoved, DispatchError> {
->>>>>>> 40cd38db
-		panic!("MockExt::set_code_hash")
-	}
-
 	fn immutable_data_len(&mut self) -> u32 {
 		panic!("MockExt::immutable_data_len")
 	}
