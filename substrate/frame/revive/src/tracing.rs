--- conflicted
+++ resolved
@@ -15,15 +15,7 @@
 // See the License for the specific language governing permissions and
 // limitations under the License.
 
-<<<<<<< HEAD
-use crate::{
-	primitives::ExecReturnValue,
-	vm::evm::{Memory, Stack},
-	Code, DispatchError, Key, Weight,
-};
-=======
 use crate::{primitives::ExecReturnValue, Code, DispatchError, Key};
->>>>>>> 23cac32c
 use alloc::vec::Vec;
 use environmental::environmental;
 use sp_core::{H160, H256, U256};
@@ -50,26 +42,6 @@
 
 /// Defines methods to trace contract interactions.
 pub trait Tracing {
-	/// Check if opcode tracing is enabled.
-	fn is_opcode_tracing_enabled(&self) -> bool {
-		false
-	}
-
-	/// Called before an opcode is executed.
-	fn enter_opcode(
-		&mut self,
-		_pc: u64,
-		_opcode: u8,
-		_gas_before: Weight,
-		_stack: &Stack,
-		_memory: &Memory,
-		_last_frame_output: &crate::ExecReturnValue,
-	) {
-	}
-
-	/// Called after an opcode is executed to record the gas cost.
-	fn exit_opcode(&mut self, _gas_left: Weight) {}
-
 	/// Register an address that should be traced.
 	fn watch_address(&mut self, _addr: &H160) {}
 
@@ -122,4 +94,24 @@
 
 	/// Called when a contract call terminates with an error
 	fn exit_child_span_with_error(&mut self, _error: DispatchError, _gas_used: U256) {}
+
+	/// Check if opcode tracing is enabled.
+	fn is_opcode_tracing_enabled(&self) -> bool {
+		false
+	}
+
+	/// Called before an opcode is executed.
+	fn enter_opcode(
+		&mut self,
+		_pc: u64,
+		_opcode: u8,
+		_gas_before: U256,
+		_get_stack: &dyn Fn() -> Vec<crate::evm::Bytes>,
+		_get_memory: &dyn Fn(usize) -> Vec<crate::evm::Bytes>,
+		_last_frame_output: &crate::ExecReturnValue,
+	) {
+	}
+
+	/// Called after an opcode is executed to record the gas cost.
+	fn exit_opcode(&mut self, _gas_left: U256) {}
 }