// This file is part of Substrate.

// Copyright (C) Parity Technologies (UK) Ltd.
// SPDX-License-Identifier: Apache-2.0

// Licensed under the Apache License, Version 2.0 (the "License");
// you may not use this file except in compliance with the License.
// You may obtain a copy of the License at
//
// 	http://www.apache.org/licenses/LICENSE-2.0
//
// Unless required by applicable law or agreed to in writing, software
// distributed under the License is distributed on an "AS IS" BASIS,
// WITHOUT WARRANTIES OR CONDITIONS OF ANY KIND, either express or implied.
// See the License for the specific language governing permissions and
// limitations under the License.

//! Benchmarks for the revive pallet.

#![cfg(feature = "runtime-benchmarks")]
use crate::{
	call_builder::{caller_funding, default_deposit_limit, CallSetup, Contract, VmBinaryModule},
	evm::{
		block_hash::EthereumBlockBuilder, block_storage, TransactionLegacyUnsigned,
		TransactionSigned, TransactionUnsigned,
	},
	exec::{Key, PrecompileExt},
	limits,
	precompiles::{
		self,
		alloy::sol_types::{
			sol_data::{Bool, Bytes, FixedBytes, Uint},
			SolType,
		},
		run::builtin as run_builtin_precompile,
		BenchmarkStorage, BenchmarkSystem, BuiltinPrecompile,
	},
	storage::WriteOutcome,
	vm::{
		evm,
		evm::{instructions::host, Interpreter},
		pvm,
	},
	Pallet as Contracts, *,
};
use alloc::{vec, vec::Vec};
use alloy_core::sol_types::{SolInterface, SolValue};
use codec::{Encode, MaxEncodedLen};
use frame_benchmarking::v2::*;
use frame_support::{
	self, assert_ok,
	migrations::SteppedMigration,
	storage::child,
	traits::{fungible::InspectHold, Hooks},
	weights::{Weight, WeightMeter},
};
use frame_system::RawOrigin;
use k256::ecdsa::SigningKey;
use pallet_revive_uapi::{
	pack_hi_lo,
	precompiles::{storage::IStorage, system::ISystem},
	CallFlags, ReturnErrorCode, StorageFlags,
};
use revm::bytecode::Bytecode;
use sp_consensus_aura::AURA_ENGINE_ID;
use sp_consensus_babe::{
	digests::{PreDigest, PrimaryPreDigest},
	BABE_ENGINE_ID,
};
use sp_consensus_slots::Slot;
use sp_runtime::{
	generic::{Digest, DigestItem},
	traits::Zero,
};

/// How many runs we do per API benchmark.
///
/// This is picked more or less arbitrary. We experimented with different numbers until
/// the results appeared to be stable. Reducing the number would speed up the benchmarks
/// but might make the results less precise.
const API_BENCHMARK_RUNS: u32 = 1600;

macro_rules! memory(
	($($bytes:expr,)*) => {{
		vec![].iter()$(.chain($bytes.iter()))*.cloned().collect::<Vec<_>>()
	}};
);

macro_rules! build_runtime(
	($runtime:ident, $memory:ident: [$($segment:expr,)*]) => {
		build_runtime!($runtime, _contract, $memory: [$($segment,)*]);
	};
	($runtime:ident, $contract:ident, $memory:ident: [$($bytes:expr,)*]) => {
		build_runtime!($runtime, $contract);
		let mut $memory = memory!($($bytes,)*);
	};
	($runtime:ident, $contract:ident) => {
		let mut setup = CallSetup::<T>::default();
		let $contract = setup.contract();
		let input = setup.data();
		let (mut ext, _) = setup.ext();
		let mut $runtime = $crate::vm::pvm::Runtime::<_, [u8]>::new(&mut ext, input);
	};
);

/// Get the pallet account and whitelist it for benchmarking.
/// The account is warmed up `on_initialize` so read should not impact the PoV.
fn whitelisted_pallet_account<T: Config>() -> T::AccountId {
	let pallet_account = Pallet::<T>::account_id();
	whitelist_account!(pallet_account);
	pallet_account
}

#[benchmarks(
	where
		T: Config,
		<T as Config>::RuntimeCall: From<frame_system::Call<T>>,
		<T as frame_system::Config>::Hash: frame_support::traits::IsType<H256>,
		OriginFor<T>: From<Origin<T>>,
)]
mod benchmarks {
	use super::*;

	// The base weight consumed on processing contracts deletion queue.
	#[benchmark(pov_mode = Measured)]
	fn on_process_deletion_queue_batch() {
		#[block]
		{
			ContractInfo::<T>::process_deletion_queue_batch(&mut WeightMeter::new())
		}
	}

	#[benchmark(skip_meta, pov_mode = Measured)]
	fn on_initialize_per_trie_key(k: Linear<0, 1024>) -> Result<(), BenchmarkError> {
		let instance =
			Contract::<T>::with_storage(VmBinaryModule::dummy(), k, limits::PAYLOAD_BYTES)?;
		instance.info()?.queue_trie_for_deletion();

		#[block]
		{
			ContractInfo::<T>::process_deletion_queue_batch(&mut WeightMeter::new())
		}

		Ok(())
	}

	// This benchmarks the overhead of loading a code of size `c` byte from storage and into
	// the execution engine.
	//
	// `call_with_pvm_code_per_byte(c) - call_with_pvm_code_per_byte(0)`
	//
	// This does **not** include the actual execution for which the gas meter
	// is responsible. The code used here will just return on call.
	//
	// We expect the influence of `c` to be none in this benchmark because every instruction that
	// is not in the first basic block is never read. We are primarily interested in the
	// `proof_size` result of this benchmark.
	#[benchmark(pov_mode = Measured)]
	fn call_with_pvm_code_per_byte(c: Linear<0, { 100 * 1024 }>) -> Result<(), BenchmarkError> {
		let instance =
			Contract::<T>::with_caller(whitelisted_caller(), VmBinaryModule::sized(c), vec![])?;
		let value = Pallet::<T>::min_balance();
		let storage_deposit = default_deposit_limit::<T>();

		#[extrinsic_call]
		call(
			RawOrigin::Signed(instance.caller.clone()),
			instance.address,
			value,
			Weight::MAX,
			storage_deposit,
			vec![],
		);

		Ok(())
	}

	// This benchmarks the overhead of loading a code of size `c` byte from storage and into
	// the execution engine.
	/// This is similar to `call_with_pvm_code_per_byte` but for EVM bytecode.
	#[benchmark(pov_mode = Measured)]
	fn call_with_evm_code_per_byte(c: Linear<1, { 10 * 1024 }>) -> Result<(), BenchmarkError> {
		let instance =
			Contract::<T>::with_caller(whitelisted_caller(), VmBinaryModule::evm_sized(c), vec![])?;
		let value = Pallet::<T>::min_balance();
		let storage_deposit = default_deposit_limit::<T>();

		#[extrinsic_call]
		call(
			RawOrigin::Signed(instance.caller.clone()),
			instance.address,
			value,
			Weight::MAX,
			storage_deposit,
			vec![],
		);

		Ok(())
	}

	// Measure the amount of time it takes to compile a single basic block.
	//
	// (basic_block_compilation(1) - basic_block_compilation(0)).ref_time()
	//
	// This is needed because the interpreter will always compile a whole basic block at
	// a time. To prevent a contract from triggering compilation without doing any execution
	// we will always charge one max sized block per contract call.
	//
	// We ignore the proof size component when using this benchmark as this is already accounted
	// for in `call_with_pvm_code_per_byte`.
	#[benchmark(pov_mode = Measured)]
	fn basic_block_compilation(b: Linear<0, 1>) -> Result<(), BenchmarkError> {
		let instance = Contract::<T>::with_caller(
			whitelisted_caller(),
			VmBinaryModule::with_num_instructions(limits::code::BASIC_BLOCK_SIZE),
			vec![],
		)?;
		let value = Pallet::<T>::min_balance();
		let storage_deposit = default_deposit_limit::<T>();

		#[block]
		{
			Pallet::<T>::call(
				RawOrigin::Signed(instance.caller.clone()).into(),
				instance.address,
				value,
				Weight::MAX,
				storage_deposit,
				vec![],
			)?;
		}

		Ok(())
	}

	// `c`: Size of the code in bytes.
	// `i`: Size of the input in bytes.
	#[benchmark(pov_mode = Measured)]
	fn instantiate_with_code(
		c: Linear<0, { 100 * 1024 }>,
		i: Linear<0, { limits::CALLDATA_BYTES }>,
	) {
		let pallet_account = whitelisted_pallet_account::<T>();
		let input = vec![42u8; i as usize];
		let salt = [42u8; 32];
		let value = Pallet::<T>::min_balance();
		let caller = whitelisted_caller();
		T::Currency::set_balance(&caller, caller_funding::<T>());
		let VmBinaryModule { code, .. } = VmBinaryModule::sized(c);
		let origin = RawOrigin::Signed(caller.clone());
		Contracts::<T>::map_account(origin.clone().into()).unwrap();
		let deployer = T::AddressMapper::to_address(&caller);
		let addr = crate::address::create2(&deployer, &code, &input, &salt);
		let account_id = T::AddressMapper::to_fallback_account_id(&addr);
		let storage_deposit = default_deposit_limit::<T>();
		#[extrinsic_call]
		_(origin, value, Weight::MAX, storage_deposit, code, input, Some(salt));

		let deposit =
			T::Currency::balance_on_hold(&HoldReason::StorageDepositReserve.into(), &account_id);
		// uploading the code reserves some balance in the pallet's account
		let code_deposit = T::Currency::balance_on_hold(
			&HoldReason::CodeUploadDepositReserve.into(),
			&pallet_account,
		);
		let mapping_deposit =
			T::Currency::balance_on_hold(&HoldReason::AddressMapping.into(), &caller);
		assert_eq!(
			T::Currency::balance(&caller),
			caller_funding::<T>() -
				value - deposit -
				code_deposit - mapping_deposit -
				Pallet::<T>::min_balance(),
		);
		// contract has the full value
		assert_eq!(T::Currency::balance(&account_id), value + Pallet::<T>::min_balance());
	}

	// `c`: Size of the code in bytes.
	// `i`: Size of the input in bytes.
	// `d`: with or without dust value to transfer
	#[benchmark(pov_mode = Measured)]
	fn eth_instantiate_with_code(
		c: Linear<0, { 100 * 1024 }>,
		i: Linear<0, { limits::CALLDATA_BYTES }>,
		d: Linear<0, 1>,
	) {
		let pallet_account = whitelisted_pallet_account::<T>();
		let input = vec![42u8; i as usize];

		let value = Pallet::<T>::min_balance();
		let dust = 42u32 * d;
		let evm_value =
			Pallet::<T>::convert_native_to_evm(BalanceWithDust::new_unchecked::<T>(value, dust));
		let caller = whitelisted_caller();
		T::Currency::set_balance(&caller, caller_funding::<T>());
		let VmBinaryModule { code, .. } = VmBinaryModule::sized(c);
		let origin = Origin::EthTransaction(caller.clone());
		Contracts::<T>::map_account(OriginFor::<T>::signed(caller.clone())).unwrap();
		let deployer = T::AddressMapper::to_address(&caller);
		let nonce = System::<T>::account_nonce(&caller).try_into().unwrap_or_default();
		let addr = crate::address::create1(&deployer, nonce);
		let account_id = T::AddressMapper::to_fallback_account_id(&addr);

		assert!(AccountInfoOf::<T>::get(&deployer).is_none());

		<T as Config>::FeeInfo::deposit_txfee(
			<T as Config>::Currency::issue(caller_funding::<T>()),
		);

		#[extrinsic_call]
<<<<<<< HEAD
		_(
			origin,
			evm_value,
			Weight::MAX,
			storage_deposit,
			code,
			input,
			TransactionSigned::default().signed_payload(),
			0u32.into(),
			0,
		);
=======
		_(origin, evm_value, Weight::MAX, code, input, 0u32.into(), 0);
>>>>>>> 5f69bea2

		let deposit =
			T::Currency::balance_on_hold(&HoldReason::StorageDepositReserve.into(), &account_id);
		// uploading the code reserves some balance in the pallet account
		let code_deposit = T::Currency::balance_on_hold(
			&HoldReason::CodeUploadDepositReserve.into(),
			&pallet_account,
		);
		let mapping_deposit =
			T::Currency::balance_on_hold(&HoldReason::AddressMapping.into(), &caller);

		assert_eq!(
			<T as Config>::FeeInfo::remaining_txfee(),
			caller_funding::<T>() - deposit - code_deposit - Pallet::<T>::min_balance(),
		);
		assert_eq!(
			Pallet::<T>::evm_balance(&deployer),
			Pallet::<T>::convert_native_to_evm(
				caller_funding::<T>() - Pallet::<T>::min_balance() - value - mapping_deposit,
			) - dust,
		);

		// contract has the full value
		assert_eq!(Pallet::<T>::evm_balance(&addr), evm_value);
	}

	// `i`: Size of the input in bytes.
	// `s`: Size of e salt in bytes.
	#[benchmark(pov_mode = Measured)]
	fn instantiate(i: Linear<0, { limits::CALLDATA_BYTES }>) -> Result<(), BenchmarkError> {
		let pallet_account = whitelisted_pallet_account::<T>();
		let input = vec![42u8; i as usize];
		let salt = [42u8; 32];
		let value = Pallet::<T>::min_balance();
		let caller = whitelisted_caller();
		T::Currency::set_balance(&caller, caller_funding::<T>());
		let origin = RawOrigin::Signed(caller.clone());
		Contracts::<T>::map_account(origin.clone().into()).unwrap();
		let VmBinaryModule { code, .. } = VmBinaryModule::dummy();
		let storage_deposit = default_deposit_limit::<T>();
		let deployer = T::AddressMapper::to_address(&caller);
		let addr = crate::address::create2(&deployer, &code, &input, &salt);
		let hash = Contracts::<T>::bare_upload_code(origin.clone().into(), code, storage_deposit)?
			.code_hash;
		let account_id = T::AddressMapper::to_fallback_account_id(&addr);

		#[extrinsic_call]
		_(origin, value, Weight::MAX, storage_deposit, hash, input, Some(salt));

		let deposit =
			T::Currency::balance_on_hold(&HoldReason::StorageDepositReserve.into(), &account_id);
		let code_deposit = T::Currency::balance_on_hold(
			&HoldReason::CodeUploadDepositReserve.into(),
			&pallet_account,
		);
		let mapping_deposit =
			T::Currency::balance_on_hold(&HoldReason::AddressMapping.into(), &account_id);
		// value was removed from the caller
		assert_eq!(
			T::Currency::total_balance(&caller),
			caller_funding::<T>() -
				value - deposit -
				code_deposit - mapping_deposit -
				Pallet::<T>::min_balance(),
		);
		// contract has the full value
		assert_eq!(T::Currency::balance(&account_id), value + Pallet::<T>::min_balance());

		Ok(())
	}

	// We just call a dummy contract to measure the overhead of the call extrinsic.
	// The size of the data has no influence on the costs of this extrinsic as long as the contract
	// won't call `seal_call_data_copy` in its constructor to copy the data to contract memory.
	// The dummy contract used here does not do this. The costs for the data copy is billed as
	// part of `seal_call_data_copy`. The costs for invoking a contract of a specific size are not
	// part of this benchmark because we cannot know the size of the contract when issuing a call
	// transaction. See `call_with_pvm_code_per_byte` for this.
	#[benchmark(pov_mode = Measured)]
	fn call() -> Result<(), BenchmarkError> {
		let pallet_account = whitelisted_pallet_account::<T>();
		let data = vec![42u8; 1024];
		let instance =
			Contract::<T>::with_caller(whitelisted_caller(), VmBinaryModule::dummy(), vec![])?;
		let value = Pallet::<T>::min_balance();
		let origin = RawOrigin::Signed(instance.caller.clone());
		let before = T::Currency::balance(&instance.account_id);
		let storage_deposit = default_deposit_limit::<T>();
		#[extrinsic_call]
		_(origin, instance.address, value, Weight::MAX, storage_deposit, data);
		let deposit = T::Currency::balance_on_hold(
			&HoldReason::StorageDepositReserve.into(),
			&instance.account_id,
		);
		let code_deposit = T::Currency::balance_on_hold(
			&HoldReason::CodeUploadDepositReserve.into(),
			&pallet_account,
		);
		let mapping_deposit =
			T::Currency::balance_on_hold(&HoldReason::AddressMapping.into(), &instance.caller);
		// value and value transferred via call should be removed from the caller
		assert_eq!(
			T::Currency::balance(&instance.caller),
			caller_funding::<T>() -
				value - deposit -
				code_deposit - mapping_deposit -
				Pallet::<T>::min_balance()
		);
		// contract should have received the value
		assert_eq!(T::Currency::balance(&instance.account_id), before + value);
		// contract should still exist
		instance.info()?;

		Ok(())
	}

	// `d`: with or without dust value to transfer
	#[benchmark(pov_mode = Measured)]
	fn eth_call(d: Linear<0, 1>) -> Result<(), BenchmarkError> {
		let pallet_account = whitelisted_pallet_account::<T>();
		let data = vec![42u8; 1024];
		let instance =
			Contract::<T>::with_caller(whitelisted_caller(), VmBinaryModule::dummy(), vec![])?;

		let value = Pallet::<T>::min_balance();
		let dust = 42u32 * d;
		let evm_value =
			Pallet::<T>::convert_native_to_evm(BalanceWithDust::new_unchecked::<T>(value, dust));

		// need to pass the overdraw check
		<T as Config>::FeeInfo::deposit_txfee(
			<T as Config>::Currency::issue(caller_funding::<T>()),
		);

		let caller_addr = T::AddressMapper::to_address(&instance.caller);
		let origin = Origin::EthTransaction(instance.caller.clone());
		let before = Pallet::<T>::evm_balance(&instance.address);

		#[extrinsic_call]
<<<<<<< HEAD
		_(
			origin,
			instance.address,
			evm_value,
			Weight::MAX,
			storage_deposit,
			data,
			TransactionSigned::default().signed_payload(),
			0u32.into(),
			0,
		);
=======
		_(origin, instance.address, evm_value, Weight::MAX, data, 0u32.into(), 0);

>>>>>>> 5f69bea2
		let deposit = T::Currency::balance_on_hold(
			&HoldReason::StorageDepositReserve.into(),
			&instance.account_id,
		);
		let code_deposit = T::Currency::balance_on_hold(
			&HoldReason::CodeUploadDepositReserve.into(),
			&pallet_account,
		);
		let mapping_deposit =
			T::Currency::balance_on_hold(&HoldReason::AddressMapping.into(), &instance.caller);
		// value and value transferred via call should be removed from the caller
		assert_eq!(
			Pallet::<T>::evm_balance(&caller_addr),
			Pallet::<T>::convert_native_to_evm(
				caller_funding::<T>() -
					Pallet::<T>::min_balance() -
					Pallet::<T>::min_balance() -
					value - deposit - code_deposit -
					mapping_deposit,
			) - dust,
		);

		// contract should have received the value
		assert_eq!(Pallet::<T>::evm_balance(&instance.address), before + evm_value);
		// contract should still exist
		instance.info()?;

		Ok(())
	}

	// This constructs a contract that is maximal expensive to instrument.
	// It creates a maximum number of metering blocks per byte.
	// `c`: Size of the code in bytes.
	#[benchmark(pov_mode = Measured)]
	fn upload_code(c: Linear<0, { 100 * 1024 }>) {
		let caller = whitelisted_caller();
		let pallet_account = whitelisted_pallet_account::<T>();
		T::Currency::set_balance(&caller, caller_funding::<T>());
		let VmBinaryModule { code, hash, .. } = VmBinaryModule::sized(c);
		let origin = RawOrigin::Signed(caller.clone());
		let storage_deposit = default_deposit_limit::<T>();
		#[extrinsic_call]
		_(origin, code, storage_deposit);
		// uploading the code reserves some balance in the pallet's account
		assert!(T::Currency::total_balance_on_hold(&pallet_account) > 0u32.into());
		assert!(<Contract<T>>::code_exists(&hash));
	}

	// Removing code does not depend on the size of the contract because all the information
	// needed to verify the removal claim (refcount, owner) is stored in a separate storage
	// item (`CodeInfoOf`).
	#[benchmark(pov_mode = Measured)]
	fn remove_code() -> Result<(), BenchmarkError> {
		let caller = whitelisted_caller();
		let pallet_account = whitelisted_pallet_account::<T>();
		T::Currency::set_balance(&caller, caller_funding::<T>());
		let VmBinaryModule { code, hash, .. } = VmBinaryModule::dummy();
		let origin = RawOrigin::Signed(caller.clone());
		let storage_deposit = default_deposit_limit::<T>();
		let uploaded =
			<Contracts<T>>::bare_upload_code(origin.clone().into(), code, storage_deposit)?;
		assert_eq!(uploaded.code_hash, hash);
		assert_eq!(uploaded.deposit, T::Currency::total_balance_on_hold(&pallet_account));
		assert!(<Contract<T>>::code_exists(&hash));
		#[extrinsic_call]
		_(origin, hash);
		// removing the code should have unreserved the deposit
		assert_eq!(T::Currency::total_balance_on_hold(&pallet_account), 0u32.into());
		assert!(<Contract<T>>::code_removed(&hash));
		Ok(())
	}

	#[benchmark(pov_mode = Measured)]
	fn set_code() -> Result<(), BenchmarkError> {
		let instance =
			<Contract<T>>::with_caller(whitelisted_caller(), VmBinaryModule::dummy(), vec![])?;
		// we just add some bytes so that the code hash is different
		let VmBinaryModule { code, .. } = VmBinaryModule::dummy_unique(128);
		let origin = RawOrigin::Signed(instance.caller.clone());
		let storage_deposit = default_deposit_limit::<T>();
		let hash =
			<Contracts<T>>::bare_upload_code(origin.into(), code, storage_deposit)?.code_hash;
		assert_ne!(instance.info()?.code_hash, hash);
		#[extrinsic_call]
		_(RawOrigin::Root, instance.address, hash);
		assert_eq!(instance.info()?.code_hash, hash);
		Ok(())
	}

	#[benchmark(pov_mode = Measured)]
	fn map_account() {
		let caller = whitelisted_caller();
		T::Currency::set_balance(&caller, caller_funding::<T>());
		let origin = RawOrigin::Signed(caller.clone());
		assert!(!T::AddressMapper::is_mapped(&caller));
		#[extrinsic_call]
		_(origin);
		assert!(T::AddressMapper::is_mapped(&caller));
	}

	#[benchmark(pov_mode = Measured)]
	fn unmap_account() {
		let caller = whitelisted_caller();
		T::Currency::set_balance(&caller, caller_funding::<T>());
		let origin = RawOrigin::Signed(caller.clone());
		<Contracts<T>>::map_account(origin.clone().into()).unwrap();
		assert!(T::AddressMapper::is_mapped(&caller));
		#[extrinsic_call]
		_(origin);
		assert!(!T::AddressMapper::is_mapped(&caller));
	}

	#[benchmark(pov_mode = Measured)]
	fn dispatch_as_fallback_account() {
		let caller = whitelisted_caller();
		T::Currency::set_balance(&caller, caller_funding::<T>());
		let origin = RawOrigin::Signed(caller.clone());
		let dispatchable = frame_system::Call::remark { remark: vec![] }.into();
		#[extrinsic_call]
		_(origin, Box::new(dispatchable));
	}

	#[benchmark(pov_mode = Measured)]
	fn noop_host_fn(r: Linear<0, API_BENCHMARK_RUNS>) {
		let mut setup = CallSetup::<T>::new(VmBinaryModule::noop());
		let (mut ext, module) = setup.ext();
		let prepared = CallSetup::<T>::prepare_call(&mut ext, module, r.encode(), 0);
		#[block]
		{
			prepared.call().unwrap();
		}
	}

	#[benchmark(pov_mode = Measured)]
	fn seal_caller() {
		let len = H160::len_bytes();
		build_runtime!(runtime, memory: [vec![0u8; len as _], ]);

		let result;
		#[block]
		{
			result = runtime.bench_caller(memory.as_mut_slice(), 0);
		}

		assert_ok!(result);
		assert_eq!(
			<H160 as Decode>::decode(&mut &memory[..]).unwrap(),
			T::AddressMapper::to_address(&runtime.ext().caller().account_id().unwrap())
		);
	}

	#[benchmark(pov_mode = Measured)]
	fn seal_origin() {
		let len = H160::len_bytes();
		build_runtime!(runtime, memory: [vec![0u8; len as _], ]);

		let result;
		#[block]
		{
			result = runtime.bench_origin(memory.as_mut_slice(), 0);
		}

		assert_ok!(result);
		assert_eq!(
			<H160 as Decode>::decode(&mut &memory[..]).unwrap(),
			T::AddressMapper::to_address(&runtime.ext().origin().account_id().unwrap())
		);
	}

	#[benchmark(pov_mode = Measured)]
	fn to_account_id() {
		// use a mapped address for the benchmark, to ensure that we bench the worst
		// case (and not the fallback case).
		let account_id = account("precompile_to_account_id", 0, 0);
		let address = {
			T::Currency::set_balance(&account_id, caller_funding::<T>());
			T::AddressMapper::map(&account_id).unwrap();
			T::AddressMapper::to_address(&account_id)
		};

		let input_bytes = ISystem::ISystemCalls::toAccountId(ISystem::toAccountIdCall {
			input: address.0.into(),
		})
		.abi_encode();

		let mut call_setup = CallSetup::<T>::default();
		let (mut ext, _) = call_setup.ext();

		let result;
		#[block]
		{
			result = run_builtin_precompile(
				&mut ext,
				H160(BenchmarkSystem::<T>::MATCHER.base_address()).as_fixed_bytes(),
				input_bytes,
			);
		}
		let raw_data = result.unwrap().data;
		let data = Bytes::abi_decode(&raw_data).expect("decoding failed");
		assert_ne!(
			data.0.as_ref()[20..32],
			[0xEE; 12],
			"fallback suffix found where none should be"
		);
		assert_eq!(T::AccountId::decode(&mut data.as_ref()), Ok(account_id),);
	}

	#[benchmark(pov_mode = Measured)]
	fn seal_code_hash() {
		let contract = Contract::<T>::with_index(1, VmBinaryModule::dummy(), vec![]).unwrap();
		let len = <sp_core::H256 as MaxEncodedLen>::max_encoded_len() as u32;
		build_runtime!(runtime, memory: [vec![0u8; len as _], contract.account_id.encode(), ]);

		let result;
		#[block]
		{
			result = runtime.bench_code_hash(memory.as_mut_slice(), len, 0);
		}

		assert_ok!(result);
		assert_eq!(
			<sp_core::H256 as Decode>::decode(&mut &memory[..]).unwrap(),
			contract.info().unwrap().code_hash
		);
	}

	#[benchmark(pov_mode = Measured)]
	fn own_code_hash() {
		let input_bytes =
			ISystem::ISystemCalls::ownCodeHash(ISystem::ownCodeHashCall {}).abi_encode();
		let mut call_setup = CallSetup::<T>::default();
		let contract_acc = call_setup.contract().account_id.clone();
		let caller = call_setup.contract().address;
		call_setup.set_origin(ExecOrigin::from_account_id(contract_acc));
		let (mut ext, _) = call_setup.ext();

		let result;
		#[block]
		{
			result = run_builtin_precompile(
				&mut ext,
				H160(BenchmarkSystem::<T>::MATCHER.base_address()).as_fixed_bytes(),
				input_bytes,
			);
		}
		assert!(result.is_ok());
		let caller_code_hash = ext.code_hash(&caller);
		assert_eq!(caller_code_hash.0.to_vec(), result.unwrap().data);
	}

	#[benchmark(pov_mode = Measured)]
	fn seal_code_size() {
		let contract = Contract::<T>::with_index(1, VmBinaryModule::dummy(), vec![]).unwrap();
		build_runtime!(runtime, memory: [contract.address.encode(),]);

		let result;
		#[block]
		{
			result = runtime.bench_code_size(memory.as_mut_slice(), 0);
		}

		assert_eq!(result.unwrap(), VmBinaryModule::dummy().code.len() as u64);
	}

	#[benchmark(pov_mode = Measured)]
	fn caller_is_origin() {
		let input_bytes =
			ISystem::ISystemCalls::callerIsOrigin(ISystem::callerIsOriginCall {}).abi_encode();

		let mut call_setup = CallSetup::<T>::default();
		let (mut ext, _) = call_setup.ext();

		let result;
		#[block]
		{
			result = run_builtin_precompile(
				&mut ext,
				H160(BenchmarkSystem::<T>::MATCHER.base_address()).as_fixed_bytes(),
				input_bytes,
			);
		}
		let raw_data = result.unwrap().data;
		let is_origin = Bool::abi_decode(&raw_data[..]).expect("decoding failed");
		assert!(is_origin);
	}

	#[benchmark(pov_mode = Measured)]
	fn caller_is_root() {
		let input_bytes =
			ISystem::ISystemCalls::callerIsRoot(ISystem::callerIsRootCall {}).abi_encode();

		let mut setup = CallSetup::<T>::default();
		setup.set_origin(ExecOrigin::Root);
		let (mut ext, _) = setup.ext();

		let result;
		#[block]
		{
			result = run_builtin_precompile(
				&mut ext,
				H160(BenchmarkSystem::<T>::MATCHER.base_address()).as_fixed_bytes(),
				input_bytes,
			);
		}
		let raw_data = result.unwrap().data;
		let is_root = Bool::abi_decode(&raw_data).expect("decoding failed");
		assert!(is_root);
	}

	#[benchmark(pov_mode = Measured)]
	fn seal_address() {
		let len = H160::len_bytes();
		build_runtime!(runtime, memory: [vec![0u8; len as _], ]);

		let result;
		#[block]
		{
			result = runtime.bench_address(memory.as_mut_slice(), 0);
		}
		assert_ok!(result);
		assert_eq!(<H160 as Decode>::decode(&mut &memory[..]).unwrap(), runtime.ext().address());
	}

	#[benchmark(pov_mode = Measured)]
	fn weight_left() {
		let input_bytes =
			ISystem::ISystemCalls::weightLeft(ISystem::weightLeftCall {}).abi_encode();

		let mut call_setup = CallSetup::<T>::default();
		let (mut ext, _) = call_setup.ext();

		let weight_left_before = ext.gas_meter().gas_left();
		let result;
		#[block]
		{
			result = run_builtin_precompile(
				&mut ext,
				H160(BenchmarkSystem::<T>::MATCHER.base_address()).as_fixed_bytes(),
				input_bytes,
			);
		}
		let weight_left_after = ext.gas_meter().gas_left();
		assert_ne!(weight_left_after.ref_time(), 0);
		assert!(weight_left_before.ref_time() > weight_left_after.ref_time());

		let raw_data = result.unwrap().data;
		type MyTy = (Uint<64>, Uint<64>);
		let foo = MyTy::abi_decode(&raw_data[..]).unwrap();
		assert_eq!(weight_left_after.ref_time(), foo.0);
	}

	#[benchmark(pov_mode = Measured)]
	fn seal_ref_time_left() {
		build_runtime!(runtime, memory: [vec![], ]);

		let result;
		#[block]
		{
			result = runtime.bench_ref_time_left(memory.as_mut_slice());
		}
		assert_eq!(result.unwrap(), runtime.ext().gas_left());
	}

	#[benchmark(pov_mode = Measured)]
	fn seal_balance() {
		build_runtime!(runtime, contract, memory: [[0u8;32], ]);
		contract.set_balance(BalanceWithDust::new_unchecked::<T>(
			Pallet::<T>::min_balance() * 2u32.into(),
			42u32,
		));

		let result;
		#[block]
		{
			result = runtime.bench_balance(memory.as_mut_slice(), 0);
		}
		assert_ok!(result);
		assert_eq!(
			U256::from_little_endian(&memory[..]),
			Pallet::<T>::convert_native_to_evm(BalanceWithDust::new_unchecked::<T>(
				Pallet::<T>::min_balance(),
				42
			))
		);
	}

	#[benchmark(pov_mode = Measured)]
	fn seal_balance_of() {
		let len = <sp_core::U256 as MaxEncodedLen>::max_encoded_len();
		let account = account::<T::AccountId>("target", 0, 0);
		<T as Config>::AddressMapper::map_no_deposit(&account).unwrap();

		let address = T::AddressMapper::to_address(&account);
		let balance = Pallet::<T>::min_balance() * 2u32.into();
		T::Currency::set_balance(&account, balance);
		AccountInfoOf::<T>::insert(&address, AccountInfo { dust: 42, ..Default::default() });

		build_runtime!(runtime, memory: [vec![0u8; len], address.0, ]);

		let result;
		#[block]
		{
			result = runtime.bench_balance_of(memory.as_mut_slice(), len as u32, 0);
		}

		assert_ok!(result);
		assert_eq!(
			U256::from_little_endian(&memory[..len]),
			Pallet::<T>::convert_native_to_evm(BalanceWithDust::new_unchecked::<T>(
				Pallet::<T>::min_balance(),
				42
			))
		);
	}

	#[benchmark(pov_mode = Measured)]
	fn seal_get_immutable_data(n: Linear<1, { limits::IMMUTABLE_BYTES }>) {
		let len = n as usize;
		let immutable_data = vec![1u8; len];

		build_runtime!(runtime, contract, memory: [(len as u32).encode(), vec![0u8; len],]);

		<ImmutableDataOf<T>>::insert::<_, BoundedVec<_, _>>(
			contract.address,
			immutable_data.clone().try_into().unwrap(),
		);

		let result;
		#[block]
		{
			result = runtime.bench_get_immutable_data(memory.as_mut_slice(), 4, 0 as u32);
		}

		assert_ok!(result);
		assert_eq!(&memory[0..4], (len as u32).encode());
		assert_eq!(&memory[4..len + 4], &immutable_data);
	}

	#[benchmark(pov_mode = Measured)]
	fn seal_set_immutable_data(n: Linear<1, { limits::IMMUTABLE_BYTES }>) {
		let len = n as usize;
		let mut memory = vec![1u8; len];
		let mut setup = CallSetup::<T>::default();
		let input = setup.data();
		let (mut ext, _) = setup.ext();
		ext.override_export(crate::exec::ExportedFunction::Constructor);

		let mut runtime = pvm::Runtime::<_, [u8]>::new(&mut ext, input);

		let result;
		#[block]
		{
			result = runtime.bench_set_immutable_data(memory.as_mut_slice(), 0, n);
		}

		assert_ok!(result);
		assert_eq!(&memory[..], &<ImmutableDataOf<T>>::get(setup.contract().address).unwrap()[..]);
	}

	#[benchmark(pov_mode = Measured)]
	fn seal_value_transferred() {
		build_runtime!(runtime, memory: [[0u8;32], ]);
		let result;
		#[block]
		{
			result = runtime.bench_value_transferred(memory.as_mut_slice(), 0);
		}
		assert_ok!(result);
		assert_eq!(U256::from_little_endian(&memory[..]), runtime.ext().value_transferred());
	}

	#[benchmark(pov_mode = Measured)]
	fn minimum_balance() {
		let input_bytes =
			ISystem::ISystemCalls::minimumBalance(ISystem::minimumBalanceCall {}).abi_encode();

		let mut call_setup = CallSetup::<T>::default();
		let (mut ext, _) = call_setup.ext();

		let result;
		#[block]
		{
			result = run_builtin_precompile(
				&mut ext,
				H160(BenchmarkSystem::<T>::MATCHER.base_address()).as_fixed_bytes(),
				input_bytes,
			);
		}
		let min: U256 = crate::Pallet::<T>::convert_native_to_evm(T::Currency::minimum_balance());
		let min =
			crate::precompiles::alloy::primitives::aliases::U256::abi_decode(&min.to_big_endian())
				.unwrap();

		let raw_data = result.unwrap().data;
		let returned_min =
			crate::precompiles::alloy::primitives::aliases::U256::abi_decode(&raw_data)
				.expect("decoding failed");
		assert_eq!(returned_min, min);
	}

	#[benchmark(pov_mode = Measured)]
	fn seal_return_data_size() {
		let mut setup = CallSetup::<T>::default();
		let (mut ext, _) = setup.ext();
		let mut runtime = pvm::Runtime::new(&mut ext, vec![]);
		let mut memory = memory!(vec![],);
		*runtime.ext().last_frame_output_mut() =
			ExecReturnValue { data: vec![42; 256], ..Default::default() };
		let result;
		#[block]
		{
			result = runtime.bench_return_data_size(memory.as_mut_slice());
		}
		assert_eq!(result.unwrap(), 256);
	}

	#[benchmark(pov_mode = Measured)]
	fn seal_call_data_size() {
		let mut setup = CallSetup::<T>::default();
		let (mut ext, _) = setup.ext();
		let mut runtime = pvm::Runtime::new(&mut ext, vec![42u8; 128 as usize]);
		let mut memory = memory!(vec![0u8; 4],);
		let result;
		#[block]
		{
			result = runtime.bench_call_data_size(memory.as_mut_slice());
		}
		assert_eq!(result.unwrap(), 128);
	}

	#[benchmark(pov_mode = Measured)]
	fn seal_gas_limit() {
		build_runtime!(runtime, memory: []);
		let result;
		#[block]
		{
			result = runtime.bench_gas_limit(&mut memory);
		}
		assert_eq!(result.unwrap(), T::BlockWeights::get().max_block.ref_time());
	}

	#[benchmark(pov_mode = Measured)]
	fn seal_gas_price() {
		build_runtime!(runtime, memory: []);
		let result;
		#[block]
		{
			result = runtime.bench_gas_price(memory.as_mut_slice());
		}
		assert_eq!(U256::from(result.unwrap()), <Pallet<T>>::evm_base_fee());
	}

	#[benchmark(pov_mode = Measured)]
	fn seal_base_fee() {
		build_runtime!(runtime, memory: [[1u8;32], ]);
		let result;
		#[block]
		{
			result = runtime.bench_base_fee(memory.as_mut_slice(), 0);
		}
		assert_ok!(result);
		assert_eq!(U256::from_little_endian(&memory[..]), <crate::Pallet<T>>::evm_base_fee());
	}

	#[benchmark(pov_mode = Measured)]
	fn seal_block_number() {
		build_runtime!(runtime, memory: [[0u8;32], ]);
		let result;
		#[block]
		{
			result = runtime.bench_block_number(memory.as_mut_slice(), 0);
		}
		assert_ok!(result);
		assert_eq!(U256::from_little_endian(&memory[..]), runtime.ext().block_number());
	}

	#[benchmark(pov_mode = Measured)]
	fn seal_block_author() {
		build_runtime!(runtime, memory: [[123u8; 20], ]);

		let mut digest = Digest::default();

		// The pre-runtime digest log is unbounded; usually around 3 items but it can vary.
		// To get safe benchmark results despite that, populate it with a bunch of random logs to
		// ensure iteration over many items (we just overestimate the cost of the API).
		for i in 0..16 {
			digest.push(DigestItem::PreRuntime([i, i, i, i], vec![i; 128]));
			digest.push(DigestItem::Consensus([i, i, i, i], vec![i; 128]));
			digest.push(DigestItem::Seal([i, i, i, i], vec![i; 128]));
			digest.push(DigestItem::Other(vec![i; 128]));
		}

		// The content of the pre-runtime digest log depends on the configured consensus.
		// However, mismatching logs are simply ignored. Thus we construct fixtures which will
		// let the API to return a value in both BABE and AURA consensus.

		// Construct a `Digest` log fixture returning some value in BABE
		let primary_pre_digest = vec![0; <PrimaryPreDigest as MaxEncodedLen>::max_encoded_len()];
		let pre_digest =
			PreDigest::Primary(PrimaryPreDigest::decode(&mut &primary_pre_digest[..]).unwrap());
		digest.push(DigestItem::PreRuntime(BABE_ENGINE_ID, pre_digest.encode()));
		digest.push(DigestItem::Seal(BABE_ENGINE_ID, pre_digest.encode()));

		// Construct a `Digest` log fixture returning some value in AURA
		let slot = Slot::default();
		digest.push(DigestItem::PreRuntime(AURA_ENGINE_ID, slot.encode()));
		digest.push(DigestItem::Seal(AURA_ENGINE_ID, slot.encode()));

		frame_system::Pallet::<T>::initialize(
			&BlockNumberFor::<T>::from(1u32),
			&Default::default(),
			&digest,
		);

		let result;
		#[block]
		{
			result = runtime.bench_block_author(memory.as_mut_slice(), 0);
		}
		assert_ok!(result);

		let block_author = runtime.ext().block_author().unwrap_or(H160::zero());
		assert_eq!(&memory[..], block_author.as_bytes());
	}

	#[benchmark(pov_mode = Measured)]
	fn seal_block_hash() {
		let mut memory = vec![0u8; 64];
		let mut setup = CallSetup::<T>::default();
		let input = setup.data();
		let (mut ext, _) = setup.ext();
		ext.set_block_number(BlockNumberFor::<T>::from(1u32));

		let mut runtime = pvm::Runtime::<_, [u8]>::new(&mut ext, input);

		let block_hash = H256::from([1; 32]);
		frame_system::BlockHash::<T>::insert(
			&BlockNumberFor::<T>::from(0u32),
			T::Hash::from(block_hash),
		);

		let result;
		#[block]
		{
			result = runtime.bench_block_hash(memory.as_mut_slice(), 32, 0);
		}
		assert_ok!(result);
		assert_eq!(&memory[..32], &block_hash.0);
	}

	#[benchmark(pov_mode = Measured)]
	fn seal_now() {
		build_runtime!(runtime, memory: [[0u8;32], ]);
		let result;
		#[block]
		{
			result = runtime.bench_now(memory.as_mut_slice(), 0);
		}
		assert_ok!(result);
		assert_eq!(U256::from_little_endian(&memory[..]), runtime.ext().now());
	}

	#[benchmark(pov_mode = Measured)]
	fn seal_copy_to_contract(n: Linear<0, { limits::code::BLOB_BYTES - 4 }>) {
		let mut setup = CallSetup::<T>::default();
		let (mut ext, _) = setup.ext();
		let mut runtime = pvm::Runtime::new(&mut ext, vec![]);
		let mut memory = memory!(n.encode(), vec![0u8; n as usize],);
		let result;
		#[block]
		{
			result = runtime.write_sandbox_output(
				memory.as_mut_slice(),
				4,
				0,
				&vec![42u8; n as usize],
				false,
				|_| None,
			);
		}
		assert_ok!(result);
		assert_eq!(&memory[..4], &n.encode());
		assert_eq!(&memory[4..], &vec![42u8; n as usize]);
	}

	#[benchmark(pov_mode = Measured)]
	fn seal_call_data_load() {
		let mut setup = CallSetup::<T>::default();
		let (mut ext, _) = setup.ext();
		let mut runtime = pvm::Runtime::new(&mut ext, vec![42u8; 32]);
		let mut memory = memory!(vec![0u8; 32],);
		let result;
		#[block]
		{
			result = runtime.bench_call_data_load(memory.as_mut_slice(), 0, 0);
		}
		assert_ok!(result);
		assert_eq!(&memory[..], &vec![42u8; 32]);
	}

	#[benchmark(pov_mode = Measured)]
	fn seal_call_data_copy(n: Linear<0, { limits::code::BLOB_BYTES }>) {
		let mut setup = CallSetup::<T>::default();
		let (mut ext, _) = setup.ext();
		let mut runtime = pvm::Runtime::new(&mut ext, vec![42u8; n as usize]);
		let mut memory = memory!(vec![0u8; n as usize],);
		let result;
		#[block]
		{
			result = runtime.bench_call_data_copy(memory.as_mut_slice(), 0, n, 0);
		}
		assert_ok!(result);
		assert_eq!(&memory[..], &vec![42u8; n as usize]);
	}

	#[benchmark(pov_mode = Measured)]
	fn seal_return(n: Linear<0, { limits::CALLDATA_BYTES }>) {
		build_runtime!(runtime, memory: [n.to_le_bytes(), vec![42u8; n as usize], ]);

		let result;
		#[block]
		{
			result = runtime.bench_seal_return(memory.as_mut_slice(), 0, 0, n);
		}

		assert!(matches!(
			result,
			Err(crate::vm::pvm::TrapReason::Return(crate::vm::pvm::ReturnData { .. }))
		));
	}

	/// Benchmark the ocst of terminating a contract.
	///
	/// `r`: whether the old code will be removed as a result of this operation. (1: yes, 0: no)
	#[benchmark(pov_mode = Measured)]
	fn seal_terminate(r: Linear<0, 1>) -> Result<(), BenchmarkError> {
		let delete_code = r == 1;
		let beneficiary = account::<T::AccountId>("beneficiary", 0, 0);

		build_runtime!(runtime, instance, memory: [beneficiary.encode(),]);
		let code_hash = instance.info()?.code_hash;

		// Increment the refcount of the code hash so that it does not get deleted
		if !delete_code {
			<CodeInfo<T>>::increment_refcount(code_hash).unwrap();
		}

		let result;
		#[block]
		{
			result = runtime.bench_terminate(memory.as_mut_slice(), 0);
		}

		assert!(matches!(result, Err(crate::vm::pvm::TrapReason::Termination)));
		assert_eq!(PristineCode::<T>::get(code_hash).is_none(), delete_code);

		Ok(())
	}

	// Benchmark the overhead that topics generate.
	// `t`: Number of topics
	// `n`: Size of event payload in bytes
	#[benchmark(pov_mode = Measured)]
	fn seal_deposit_event(
		t: Linear<0, { limits::NUM_EVENT_TOPICS as u32 }>,
		n: Linear<0, { limits::PAYLOAD_BYTES }>,
	) {
		let num_topic = t as u32;
		let topics = (0..t).map(|i| H256::repeat_byte(i as u8)).collect::<Vec<_>>();
		let topics_data =
			topics.iter().flat_map(|hash| hash.as_bytes().to_vec()).collect::<Vec<u8>>();
		let data = vec![42u8; n as _];
		build_runtime!(runtime, instance, memory: [ topics_data, data, ]);

		let result;
		#[block]
		{
			result = runtime.bench_deposit_event(
				memory.as_mut_slice(),
				0, // topics_ptr
				num_topic,
				topics_data.len() as u32, // data_ptr
				n,                        // data_len
			);
		}
		assert_ok!(result);

		let events = System::<T>::events();
		let record = &events[events.len() - 1];

		assert_eq!(
			record.event,
			crate::Event::ContractEmitted { contract: instance.address, data, topics }.into(),
		);
	}

	#[benchmark(skip_meta, pov_mode = Measured)]
	fn get_storage_empty() -> Result<(), BenchmarkError> {
		let max_key_len = limits::STORAGE_KEY_BYTES;
		let key = vec![0u8; max_key_len as usize];
		let max_value_len = limits::PAYLOAD_BYTES as usize;
		let value = vec![1u8; max_value_len];

		let instance = Contract::<T>::new(VmBinaryModule::dummy(), vec![])?;
		let info = instance.info()?;
		let child_trie_info = info.child_trie_info();
		info.bench_write_raw(&key, Some(value.clone()), false)
			.map_err(|_| "Failed to write to storage during setup.")?;

		let result;
		#[block]
		{
			result = child::get_raw(&child_trie_info, &key);
		}

		assert_eq!(result, Some(value));
		Ok(())
	}

	#[benchmark(skip_meta, pov_mode = Measured)]
	fn get_storage_full() -> Result<(), BenchmarkError> {
		let max_key_len = limits::STORAGE_KEY_BYTES;
		let key = vec![0u8; max_key_len as usize];
		let max_value_len = limits::PAYLOAD_BYTES;
		let value = vec![1u8; max_value_len as usize];

		let instance = Contract::<T>::with_unbalanced_storage_trie(VmBinaryModule::dummy(), &key)?;
		let info = instance.info()?;
		let child_trie_info = info.child_trie_info();
		info.bench_write_raw(&key, Some(value.clone()), false)
			.map_err(|_| "Failed to write to storage during setup.")?;

		let result;
		#[block]
		{
			result = child::get_raw(&child_trie_info, &key);
		}

		assert_eq!(result, Some(value));
		Ok(())
	}

	#[benchmark(skip_meta, pov_mode = Measured)]
	fn set_storage_empty() -> Result<(), BenchmarkError> {
		let max_key_len = limits::STORAGE_KEY_BYTES;
		let key = vec![0u8; max_key_len as usize];
		let max_value_len = limits::PAYLOAD_BYTES as usize;
		let value = vec![1u8; max_value_len];

		let instance = Contract::<T>::new(VmBinaryModule::dummy(), vec![])?;
		let info = instance.info()?;
		let child_trie_info = info.child_trie_info();
		info.bench_write_raw(&key, Some(vec![42u8; max_value_len]), false)
			.map_err(|_| "Failed to write to storage during setup.")?;

		let val = Some(value.clone());
		let result;
		#[block]
		{
			result = info.bench_write_raw(&key, val, true);
		}

		assert_ok!(result);
		assert_eq!(child::get_raw(&child_trie_info, &key).unwrap(), value);
		Ok(())
	}

	#[benchmark(skip_meta, pov_mode = Measured)]
	fn set_storage_full() -> Result<(), BenchmarkError> {
		let max_key_len = limits::STORAGE_KEY_BYTES;
		let key = vec![0u8; max_key_len as usize];
		let max_value_len = limits::PAYLOAD_BYTES;
		let value = vec![1u8; max_value_len as usize];

		let instance = Contract::<T>::with_unbalanced_storage_trie(VmBinaryModule::dummy(), &key)?;
		let info = instance.info()?;
		let child_trie_info = info.child_trie_info();
		info.bench_write_raw(&key, Some(vec![42u8; max_value_len as usize]), false)
			.map_err(|_| "Failed to write to storage during setup.")?;

		let val = Some(value.clone());
		let result;
		#[block]
		{
			result = info.bench_write_raw(&key, val, true);
		}

		assert_ok!(result);
		assert_eq!(child::get_raw(&child_trie_info, &key).unwrap(), value);
		Ok(())
	}

	// n: new byte size
	// o: old byte size
	#[benchmark(skip_meta, pov_mode = Measured)]
	fn seal_set_storage(
		n: Linear<0, { limits::PAYLOAD_BYTES }>,
		o: Linear<0, { limits::PAYLOAD_BYTES }>,
	) -> Result<(), BenchmarkError> {
		let max_key_len = limits::STORAGE_KEY_BYTES;
		let key = Key::try_from_var(vec![0u8; max_key_len as usize])
			.map_err(|_| "Key has wrong length")?;
		let value = vec![1u8; n as usize];

		build_runtime!(runtime, instance, memory: [ key.unhashed(), value.clone(), ]);
		let info = instance.info()?;

		info.write(&key, Some(vec![42u8; o as usize]), None, false)
			.map_err(|_| "Failed to write to storage during setup.")?;

		let result;
		#[block]
		{
			result = runtime.bench_set_storage(
				memory.as_mut_slice(),
				StorageFlags::empty().bits(),
				0,           // key_ptr
				max_key_len, // key_len
				max_key_len, // value_ptr
				n,           // value_len
			);
		}

		assert_ok!(result);
		assert_eq!(info.read(&key).unwrap(), value);
		Ok(())
	}

	#[benchmark(skip_meta, pov_mode = Measured)]
	fn clear_storage(n: Linear<0, { limits::PAYLOAD_BYTES }>) -> Result<(), BenchmarkError> {
		let max_key_len = limits::STORAGE_KEY_BYTES;
		let key = Key::try_from_var(vec![0u8; max_key_len as usize])
			.map_err(|_| "Key has wrong length")?;

		let input_bytes = IStorage::IStorageCalls::clearStorage(IStorage::clearStorageCall {
			flags: StorageFlags::empty().bits(),
			key: vec![0u8; max_key_len as usize].into(),
			isFixedKey: false,
		})
		.abi_encode();

		let mut call_setup = CallSetup::<T>::default();
		let (mut ext, _) = call_setup.ext();
		ext.set_storage(&key, Some(vec![42u8; max_key_len as usize]), false)
			.map_err(|_| "Failed to write to storage during setup.")?;

		let result;
		#[block]
		{
			result = run_builtin_precompile(
				&mut ext,
				H160(BenchmarkStorage::<T>::MATCHER.base_address()).as_fixed_bytes(),
				input_bytes,
			);
		}
		assert_ok!(result);
		assert!(ext.get_storage(&key).is_none());

		Ok(())
	}

	#[benchmark(skip_meta, pov_mode = Measured)]
	fn seal_get_storage(n: Linear<0, { limits::PAYLOAD_BYTES }>) -> Result<(), BenchmarkError> {
		let max_key_len = limits::STORAGE_KEY_BYTES;
		let key = Key::try_from_var(vec![0u8; max_key_len as usize])
			.map_err(|_| "Key has wrong length")?;
		build_runtime!(runtime, instance, memory: [ key.unhashed(), n.to_le_bytes(), vec![0u8; n as _], ]);
		let info = instance.info()?;

		info.write(&key, Some(vec![42u8; n as usize]), None, false)
			.map_err(|_| "Failed to write to storage during setup.")?;

		let out_ptr = max_key_len + 4;
		let result;
		#[block]
		{
			result = runtime.bench_get_storage(
				memory.as_mut_slice(),
				StorageFlags::empty().bits(),
				0,           // key_ptr
				max_key_len, // key_len
				out_ptr,     // out_ptr
				max_key_len, // out_len_ptr
			);
		}

		assert_ok!(result);
		assert_eq!(&info.read(&key).unwrap(), &memory[out_ptr as usize..]);
		Ok(())
	}

	#[benchmark(skip_meta, pov_mode = Measured)]
	fn contains_storage(n: Linear<0, { limits::PAYLOAD_BYTES }>) -> Result<(), BenchmarkError> {
		let max_key_len = limits::STORAGE_KEY_BYTES;
		let key = Key::try_from_var(vec![0u8; max_key_len as usize])
			.map_err(|_| "Key has wrong length")?;
		let input_bytes = IStorage::IStorageCalls::containsStorage(IStorage::containsStorageCall {
			flags: StorageFlags::TRANSIENT.bits(),
			key: vec![0u8; max_key_len as usize].into(),
			isFixedKey: false,
		})
		.abi_encode();

		let mut call_setup = CallSetup::<T>::default();
		let (mut ext, _) = call_setup.ext();
		ext.set_storage(&key, Some(vec![42u8; max_key_len as usize]), false)
			.map_err(|_| "Failed to write to storage during setup.")?;

		let result;
		#[block]
		{
			result = run_builtin_precompile(
				&mut ext,
				H160(BenchmarkStorage::<T>::MATCHER.base_address()).as_fixed_bytes(),
				input_bytes,
			);
		}
		assert_ok!(result);
		assert!(ext.get_storage(&key).is_some());

		Ok(())
	}

	#[benchmark(skip_meta, pov_mode = Measured)]
	fn take_storage(n: Linear<0, { limits::PAYLOAD_BYTES }>) -> Result<(), BenchmarkError> {
		let max_key_len = limits::STORAGE_KEY_BYTES;
		let key = Key::try_from_var(vec![3u8; max_key_len as usize])
			.map_err(|_| "Key has wrong length")?;

		let input_bytes = IStorage::IStorageCalls::takeStorage(IStorage::takeStorageCall {
			flags: StorageFlags::empty().bits(),
			key: vec![3u8; max_key_len as usize].into(),
			isFixedKey: false,
		})
		.abi_encode();

		let mut call_setup = CallSetup::<T>::default();
		let (mut ext, _) = call_setup.ext();
		ext.set_storage(&key, Some(vec![42u8; max_key_len as usize]), false)
			.map_err(|_| "Failed to write to storage during setup.")?;

		let result;
		#[block]
		{
			result = run_builtin_precompile(
				&mut ext,
				H160(BenchmarkStorage::<T>::MATCHER.base_address()).as_fixed_bytes(),
				input_bytes,
			);
		}
		assert_ok!(result);
		assert!(ext.get_storage(&key).is_none());

		Ok(())
	}

	// We use both full and empty benchmarks here instead of benchmarking transient_storage
	// (BTreeMap) directly. This approach is necessary because benchmarking this BTreeMap is very
	// slow. Additionally, we use linear regression for our benchmarks, and the BTreeMap's log(n)
	// complexity can introduce approximation errors.
	#[benchmark(pov_mode = Ignored)]
	fn set_transient_storage_empty() -> Result<(), BenchmarkError> {
		let max_value_len = limits::PAYLOAD_BYTES;
		let max_key_len = limits::STORAGE_KEY_BYTES;
		let key = Key::try_from_var(vec![0u8; max_key_len as usize])
			.map_err(|_| "Key has wrong length")?;
		let value = Some(vec![42u8; max_value_len as _]);
		let mut setup = CallSetup::<T>::default();
		let (mut ext, _) = setup.ext();
		let mut runtime = pvm::Runtime::<_, [u8]>::new(&mut ext, vec![]);
		runtime.ext().transient_storage().meter().current_mut().limit = u32::MAX;
		let result;
		#[block]
		{
			result = runtime.ext().set_transient_storage(&key, value, false);
		}

		assert_eq!(result, Ok(WriteOutcome::New));
		assert_eq!(runtime.ext().get_transient_storage(&key), Some(vec![42u8; max_value_len as _]));
		Ok(())
	}

	#[benchmark(pov_mode = Ignored)]
	fn set_transient_storage_full() -> Result<(), BenchmarkError> {
		let max_value_len = limits::PAYLOAD_BYTES;
		let max_key_len = limits::STORAGE_KEY_BYTES;
		let key = Key::try_from_var(vec![0u8; max_key_len as usize])
			.map_err(|_| "Key has wrong length")?;
		let value = Some(vec![42u8; max_value_len as _]);
		let mut setup = CallSetup::<T>::default();
		setup.set_transient_storage_size(limits::TRANSIENT_STORAGE_BYTES);
		let (mut ext, _) = setup.ext();
		let mut runtime = pvm::Runtime::<_, [u8]>::new(&mut ext, vec![]);
		runtime.ext().transient_storage().meter().current_mut().limit = u32::MAX;
		let result;
		#[block]
		{
			result = runtime.ext().set_transient_storage(&key, value, false);
		}

		assert_eq!(result, Ok(WriteOutcome::New));
		assert_eq!(runtime.ext().get_transient_storage(&key), Some(vec![42u8; max_value_len as _]));
		Ok(())
	}

	#[benchmark(pov_mode = Ignored)]
	fn get_transient_storage_empty() -> Result<(), BenchmarkError> {
		let max_value_len = limits::PAYLOAD_BYTES;
		let max_key_len = limits::STORAGE_KEY_BYTES;
		let key = Key::try_from_var(vec![0u8; max_key_len as usize])
			.map_err(|_| "Key has wrong length")?;

		let mut setup = CallSetup::<T>::default();
		let (mut ext, _) = setup.ext();
		let mut runtime = pvm::Runtime::<_, [u8]>::new(&mut ext, vec![]);
		runtime.ext().transient_storage().meter().current_mut().limit = u32::MAX;
		runtime
			.ext()
			.set_transient_storage(&key, Some(vec![42u8; max_value_len as _]), false)
			.map_err(|_| "Failed to write to transient storage during setup.")?;
		let result;
		#[block]
		{
			result = runtime.ext().get_transient_storage(&key);
		}

		assert_eq!(result, Some(vec![42u8; max_value_len as _]));
		Ok(())
	}

	#[benchmark(pov_mode = Ignored)]
	fn get_transient_storage_full() -> Result<(), BenchmarkError> {
		let max_value_len = limits::PAYLOAD_BYTES;
		let max_key_len = limits::STORAGE_KEY_BYTES;
		let key = Key::try_from_var(vec![0u8; max_key_len as usize])
			.map_err(|_| "Key has wrong length")?;

		let mut setup = CallSetup::<T>::default();
		setup.set_transient_storage_size(limits::TRANSIENT_STORAGE_BYTES);
		let (mut ext, _) = setup.ext();
		let mut runtime = pvm::Runtime::<_, [u8]>::new(&mut ext, vec![]);
		runtime.ext().transient_storage().meter().current_mut().limit = u32::MAX;
		runtime
			.ext()
			.set_transient_storage(&key, Some(vec![42u8; max_value_len as _]), false)
			.map_err(|_| "Failed to write to transient storage during setup.")?;
		let result;
		#[block]
		{
			result = runtime.ext().get_transient_storage(&key);
		}

		assert_eq!(result, Some(vec![42u8; max_value_len as _]));
		Ok(())
	}

	// The weight of journal rollbacks should be taken into account when setting storage.
	#[benchmark(pov_mode = Ignored)]
	fn rollback_transient_storage() -> Result<(), BenchmarkError> {
		let max_value_len = limits::PAYLOAD_BYTES;
		let max_key_len = limits::STORAGE_KEY_BYTES;
		let key = Key::try_from_var(vec![0u8; max_key_len as usize])
			.map_err(|_| "Key has wrong length")?;

		let mut setup = CallSetup::<T>::default();
		setup.set_transient_storage_size(limits::TRANSIENT_STORAGE_BYTES);
		let (mut ext, _) = setup.ext();
		let mut runtime = pvm::Runtime::<_, [u8]>::new(&mut ext, vec![]);
		runtime.ext().transient_storage().meter().current_mut().limit = u32::MAX;
		runtime.ext().transient_storage().start_transaction();
		runtime
			.ext()
			.set_transient_storage(&key, Some(vec![42u8; max_value_len as _]), false)
			.map_err(|_| "Failed to write to transient storage during setup.")?;
		#[block]
		{
			runtime.ext().transient_storage().rollback_transaction();
		}

		assert_eq!(runtime.ext().get_transient_storage(&key), None);
		Ok(())
	}

	// n: new byte size
	// o: old byte size
	#[benchmark(pov_mode = Measured)]
	fn seal_set_transient_storage(
		n: Linear<0, { limits::PAYLOAD_BYTES }>,
		o: Linear<0, { limits::PAYLOAD_BYTES }>,
	) -> Result<(), BenchmarkError> {
		let max_key_len = limits::STORAGE_KEY_BYTES;
		let key = Key::try_from_var(vec![0u8; max_key_len as usize])
			.map_err(|_| "Key has wrong length")?;
		let value = vec![1u8; n as usize];
		build_runtime!(runtime, memory: [ key.unhashed(), value.clone(), ]);
		runtime.ext().transient_storage().meter().current_mut().limit = u32::MAX;
		runtime
			.ext()
			.set_transient_storage(&key, Some(vec![42u8; o as usize]), false)
			.map_err(|_| "Failed to write to transient storage during setup.")?;

		let result;
		#[block]
		{
			result = runtime.bench_set_storage(
				memory.as_mut_slice(),
				StorageFlags::TRANSIENT.bits(),
				0,           // key_ptr
				max_key_len, // key_len
				max_key_len, // value_ptr
				n,           // value_len
			);
		}

		assert_ok!(result);
		assert_eq!(runtime.ext().get_transient_storage(&key).unwrap(), value);
		Ok(())
	}

	#[benchmark(pov_mode = Measured)]
	fn seal_clear_transient_storage(
		n: Linear<0, { limits::PAYLOAD_BYTES }>,
	) -> Result<(), BenchmarkError> {
		let max_key_len = limits::STORAGE_KEY_BYTES;
		let key = Key::try_from_var(vec![0u8; max_key_len as usize])
			.map_err(|_| "Key has wrong length")?;
		let input_bytes = IStorage::IStorageCalls::clearStorage(IStorage::clearStorageCall {
			flags: StorageFlags::TRANSIENT.bits(),
			key: vec![0u8; max_key_len as usize].into(),
			isFixedKey: false,
		})
		.abi_encode();

		let mut call_setup = CallSetup::<T>::default();
		let (mut ext, _) = call_setup.ext();
		ext.set_transient_storage(&key, Some(vec![42u8; max_key_len as usize]), false)
			.map_err(|_| "Failed to write to transient storage during setup.")?;

		let result;
		#[block]
		{
			result = run_builtin_precompile(
				&mut ext,
				H160(BenchmarkStorage::<T>::MATCHER.base_address()).as_fixed_bytes(),
				input_bytes,
			);
		}
		assert_ok!(result);
		assert!(ext.get_transient_storage(&key).is_none());

		Ok(())
	}

	#[benchmark(pov_mode = Measured)]
	fn seal_get_transient_storage(
		n: Linear<0, { limits::PAYLOAD_BYTES }>,
	) -> Result<(), BenchmarkError> {
		let max_key_len = limits::STORAGE_KEY_BYTES;
		let key = Key::try_from_var(vec![0u8; max_key_len as usize])
			.map_err(|_| "Key has wrong length")?;
		build_runtime!(runtime, memory: [ key.unhashed(), n.to_le_bytes(), vec![0u8; n as _], ]);
		runtime.ext().transient_storage().meter().current_mut().limit = u32::MAX;
		runtime
			.ext()
			.set_transient_storage(&key, Some(vec![42u8; n as usize]), false)
			.map_err(|_| "Failed to write to transient storage during setup.")?;

		let out_ptr = max_key_len + 4;
		let result;
		#[block]
		{
			result = runtime.bench_get_storage(
				memory.as_mut_slice(),
				StorageFlags::TRANSIENT.bits(),
				0,           // key_ptr
				max_key_len, // key_len
				out_ptr,     // out_ptr
				max_key_len, // out_len_ptr
			);
		}

		assert_ok!(result);
		assert_eq!(
			&runtime.ext().get_transient_storage(&key).unwrap(),
			&memory[out_ptr as usize..]
		);
		Ok(())
	}

	#[benchmark(pov_mode = Measured)]
	fn seal_contains_transient_storage(
		n: Linear<0, { limits::PAYLOAD_BYTES }>,
	) -> Result<(), BenchmarkError> {
		let max_key_len = limits::STORAGE_KEY_BYTES;
		let key = Key::try_from_var(vec![0u8; max_key_len as usize])
			.map_err(|_| "Key has wrong length")?;

		let input_bytes = IStorage::IStorageCalls::containsStorage(IStorage::containsStorageCall {
			flags: StorageFlags::TRANSIENT.bits(),
			key: vec![0u8; max_key_len as usize].into(),
			isFixedKey: false,
		})
		.abi_encode();

		let mut call_setup = CallSetup::<T>::default();
		let (mut ext, _) = call_setup.ext();
		ext.set_transient_storage(&key, Some(vec![42u8; max_key_len as usize]), false)
			.map_err(|_| "Failed to write to transient storage during setup.")?;

		let result;
		#[block]
		{
			result = run_builtin_precompile(
				&mut ext,
				H160(BenchmarkStorage::<T>::MATCHER.base_address()).as_fixed_bytes(),
				input_bytes,
			);
		}
		assert!(result.is_ok());
		assert!(ext.get_transient_storage(&key).is_some());

		Ok(())
	}

	#[benchmark(pov_mode = Measured)]
	fn seal_take_transient_storage(
		n: Linear<0, { limits::PAYLOAD_BYTES }>,
	) -> Result<(), BenchmarkError> {
		let n = limits::PAYLOAD_BYTES;
		let value = vec![42u8; n as usize];
		let max_key_len = limits::STORAGE_KEY_BYTES;
		let key = Key::try_from_var(vec![0u8; max_key_len as usize])
			.map_err(|_| "Key has wrong length")?;

		let input_bytes = IStorage::IStorageCalls::takeStorage(IStorage::takeStorageCall {
			flags: StorageFlags::TRANSIENT.bits(),
			key: vec![0u8; max_key_len as usize].into(),
			isFixedKey: false,
		})
		.abi_encode();

		let mut call_setup = CallSetup::<T>::default();
		let (mut ext, _) = call_setup.ext();
		ext.set_transient_storage(&key, Some(value), false)
			.map_err(|_| "Failed to write to transient storage during setup.")?;

		let result;
		#[block]
		{
			result = run_builtin_precompile(
				&mut ext,
				H160(BenchmarkStorage::<T>::MATCHER.base_address()).as_fixed_bytes(),
				input_bytes,
			);
		}
		assert!(result.is_ok());
		assert!(ext.get_transient_storage(&key).is_none());

		Ok(())
	}

	// t: with or without some value to transfer
	// d: with or without dust value to transfer
	// i: size of the input data
	#[benchmark(pov_mode = Measured)]
	fn seal_call(t: Linear<0, 1>, d: Linear<0, 1>, i: Linear<0, { limits::code::BLOB_BYTES }>) {
		let Contract { account_id: callee, address: callee_addr, .. } =
			Contract::<T>::with_index(1, VmBinaryModule::dummy(), vec![]).unwrap();

		let callee_bytes = callee.encode();
		let callee_len = callee_bytes.len() as u32;

		let value: BalanceOf<T> = (1_000_000u32 * t).into();
		let dust = 100u32 * d;
		let evm_value =
			Pallet::<T>::convert_native_to_evm(BalanceWithDust::new_unchecked::<T>(value, dust));
		let value_bytes = evm_value.encode();

		let deposit: BalanceOf<T> = (u32::MAX - 100).into();
		let deposit_bytes = Into::<U256>::into(deposit).encode();
		let deposit_len = deposit_bytes.len() as u32;

		let mut setup = CallSetup::<T>::default();
		setup.set_storage_deposit_limit(deposit);
		// We benchmark the overhead of cloning the input. Not passing it to the contract.
		// This is why we set the input here instead of passig it as pointer to the `bench_call`.
		setup.set_data(vec![42; i as usize]);
		setup.set_origin(ExecOrigin::from_account_id(setup.contract().account_id.clone()));
		setup.set_balance(value + 1u32.into() + Pallet::<T>::min_balance());

		let (mut ext, _) = setup.ext();
		let mut runtime = pvm::Runtime::<_, [u8]>::new(&mut ext, vec![]);
		let mut memory = memory!(callee_bytes, deposit_bytes, value_bytes,);

		let result;
		#[block]
		{
			result = runtime.bench_call(
				memory.as_mut_slice(),
				pack_hi_lo(CallFlags::CLONE_INPUT.bits(), 0), // flags + callee
				u64::MAX,                                     // ref_time_limit
				u64::MAX,                                     // proof_size_limit
				pack_hi_lo(callee_len, callee_len + deposit_len), // deposit_ptr + value_pr
				pack_hi_lo(0, 0),                             // input len + data ptr
				pack_hi_lo(0, SENTINEL),                      // output len + data ptr
			);
		}

		assert_eq!(result.unwrap(), ReturnErrorCode::Success);
		assert_eq!(
			Pallet::<T>::evm_balance(&callee_addr),
			evm_value,
			"{callee_addr:?} balance should hold {evm_value:?}"
		);
	}

	// d: 1 if the associated pre-compile has a contract info that needs to be loaded
	// i: size of the input data
	#[benchmark(pov_mode = Measured)]
	fn seal_call_precompile(d: Linear<0, 1>, i: Linear<0, { limits::CALLDATA_BYTES - 100 }>) {
		use alloy_core::sol_types::SolInterface;
		use precompiles::{BenchmarkNoInfo, BenchmarkWithInfo, BuiltinPrecompile, IBenchmarking};

		let callee_bytes = if d == 1 {
			BenchmarkWithInfo::<T>::MATCHER.base_address().to_vec()
		} else {
			BenchmarkNoInfo::<T>::MATCHER.base_address().to_vec()
		};
		let callee_len = callee_bytes.len() as u32;

		let deposit: BalanceOf<T> = (u32::MAX - 100).into();
		let deposit_bytes = Into::<U256>::into(deposit).encode();
		let deposit_len = deposit_bytes.len() as u32;

		let value: BalanceOf<T> = Zero::zero();
		let value_bytes = Into::<U256>::into(value).encode();
		let value_len = value_bytes.len() as u32;

		let input_bytes = IBenchmarking::IBenchmarkingCalls::bench(IBenchmarking::benchCall {
			input: vec![42_u8; i as usize].into(),
		})
		.abi_encode();
		let input_len = input_bytes.len() as u32;

		let mut setup = CallSetup::<T>::default();
		setup.set_storage_deposit_limit(deposit);

		let (mut ext, _) = setup.ext();
		let mut runtime = pvm::Runtime::<_, [u8]>::new(&mut ext, vec![]);
		let mut memory = memory!(callee_bytes, deposit_bytes, value_bytes, input_bytes,);

		let mut do_benchmark = || {
			runtime.bench_call(
				memory.as_mut_slice(),
				pack_hi_lo(0, 0), // flags + callee
				u64::MAX,         // ref_time_limit
				u64::MAX,         // proof_size_limit
				pack_hi_lo(callee_len, callee_len + deposit_len), /* deposit_ptr +
				                   * value_pr */
				pack_hi_lo(input_len, callee_len + deposit_len + value_len), /* input len +
				                                                              * input ptr */
				pack_hi_lo(0, SENTINEL), // output len + output ptr
			)
		};

		// first call of the pre-compile will create its contract info and account
		// so we make sure to create it
		assert_eq!(do_benchmark().unwrap(), ReturnErrorCode::Success);

		let result;
		#[block]
		{
			result = do_benchmark();
		}

		assert_eq!(result.unwrap(), ReturnErrorCode::Success);
	}

	#[benchmark(pov_mode = Measured)]
	fn seal_delegate_call() -> Result<(), BenchmarkError> {
		let Contract { account_id: address, .. } =
			Contract::<T>::with_index(1, VmBinaryModule::dummy(), vec![]).unwrap();

		let address_bytes = address.encode();
		let address_len = address_bytes.len() as u32;

		let deposit: BalanceOf<T> = (u32::MAX - 100).into();
		let deposit_bytes = Into::<U256>::into(deposit).encode();

		let mut setup = CallSetup::<T>::default();
		setup.set_storage_deposit_limit(deposit);
		setup.set_origin(ExecOrigin::from_account_id(setup.contract().account_id.clone()));

		let (mut ext, _) = setup.ext();
		let mut runtime = pvm::Runtime::<_, [u8]>::new(&mut ext, vec![]);
		let mut memory = memory!(address_bytes, deposit_bytes,);

		let result;
		#[block]
		{
			result = runtime.bench_delegate_call(
				memory.as_mut_slice(),
				pack_hi_lo(0, 0),        // flags + address ptr
				u64::MAX,                // ref_time_limit
				u64::MAX,                // proof_size_limit
				address_len,             // deposit_ptr
				pack_hi_lo(0, 0),        // input len + data ptr
				pack_hi_lo(0, SENTINEL), // output len + ptr
			);
		}

		assert_eq!(result.unwrap(), ReturnErrorCode::Success);
		Ok(())
	}

	// t: with or without some value to transfer
	// d: with or without dust value to transfer
	// i: size of the input data
	#[benchmark(pov_mode = Measured)]
	fn seal_instantiate(
		t: Linear<0, 1>,
		d: Linear<0, 1>,
		i: Linear<0, { limits::CALLDATA_BYTES }>,
	) -> Result<(), BenchmarkError> {
		let code = VmBinaryModule::dummy();
		let hash = Contract::<T>::with_index(1, VmBinaryModule::dummy(), vec![])?.info()?.code_hash;
		let hash_bytes = hash.encode();

		let value: BalanceOf<T> = (1_000_000u32 * t).into();
		let dust = 100u32 * d;
		let evm_value =
			Pallet::<T>::convert_native_to_evm(BalanceWithDust::new_unchecked::<T>(value, dust));
		let value_bytes = evm_value.encode();
		let value_len = value_bytes.len() as u32;

		let deposit: BalanceOf<T> = BalanceOf::<T>::max_value();
		let deposit_bytes = Into::<U256>::into(deposit).encode();
		let deposit_len = deposit_bytes.len() as u32;

		let mut setup = CallSetup::<T>::default();
		setup.set_origin(ExecOrigin::from_account_id(setup.contract().account_id.clone()));
		setup.set_balance(value + 1u32.into() + (Pallet::<T>::min_balance() * 2u32.into()));

		let account_id = &setup.contract().account_id.clone();
		let (mut ext, _) = setup.ext();
		let mut runtime = pvm::Runtime::<_, [u8]>::new(&mut ext, vec![]);

		let input = vec![42u8; i as _];
		let input_len = hash_bytes.len() as u32 + input.len() as u32;
		let salt = [42u8; 32];
		let deployer = T::AddressMapper::to_address(&account_id);
		let addr = crate::address::create2(&deployer, &code.code, &input, &salt);
		let mut memory = memory!(hash_bytes, input, deposit_bytes, value_bytes, salt,);

		let mut offset = {
			let mut current = 0u32;
			move |after: u32| {
				current += after;
				current
			}
		};

		assert!(AccountInfoOf::<T>::get(&addr).is_none());

		let result;
		#[block]
		{
			result = runtime.bench_instantiate(
				memory.as_mut_slice(),
				u64::MAX,                                           // ref_time_limit
				u64::MAX,                                           // proof_size_limit
				pack_hi_lo(offset(input_len), offset(deposit_len)), // deposit_ptr + value_ptr
				pack_hi_lo(input_len, 0),                           // input_data_len + input_data
				pack_hi_lo(0, SENTINEL),                            // output_len_ptr + output_ptr
				pack_hi_lo(SENTINEL, offset(value_len)),            // address_ptr + salt_ptr
			);
		}

		assert_eq!(result.unwrap(), ReturnErrorCode::Success);
		assert!(AccountInfo::<T>::load_contract(&addr).is_some());

		assert_eq!(
			Pallet::<T>::evm_balance(&addr),
			evm_value,
			"{addr:?} balance should hold {evm_value:?}"
		);
		Ok(())
	}

	// `n`: Input to hash in bytes
	#[benchmark(pov_mode = Measured)]
	fn sha2_256(n: Linear<0, { limits::code::BLOB_BYTES }>) {
		let input = vec![0u8; n as usize];
		let mut call_setup = CallSetup::<T>::default();
		let (mut ext, _) = call_setup.ext();

		let result;
		#[block]
		{
			result = run_builtin_precompile(
				&mut ext,
				H160::from_low_u64_be(2).as_fixed_bytes(),
				input.clone(),
			);
		}
		assert_eq!(sp_io::hashing::sha2_256(&input).to_vec(), result.unwrap().data);
	}

	#[benchmark(pov_mode = Measured)]
	fn identity(n: Linear<0, { limits::code::BLOB_BYTES }>) {
		let input = vec![0u8; n as usize];
		let mut call_setup = CallSetup::<T>::default();
		let (mut ext, _) = call_setup.ext();

		let result;
		#[block]
		{
			result = run_builtin_precompile(
				&mut ext,
				H160::from_low_u64_be(4).as_fixed_bytes(),
				input.clone(),
			);
		}
		assert_eq!(input, result.unwrap().data);
	}

	// `n`: Input to hash in bytes
	#[benchmark(pov_mode = Measured)]
	fn ripemd_160(n: Linear<0, { limits::code::BLOB_BYTES }>) {
		use ripemd::Digest;
		let input = vec![0u8; n as usize];
		let mut call_setup = CallSetup::<T>::default();
		let (mut ext, _) = call_setup.ext();

		let result;
		#[block]
		{
			result = run_builtin_precompile(
				&mut ext,
				H160::from_low_u64_be(3).as_fixed_bytes(),
				input.clone(),
			);
		}
		let mut expected = [0u8; 32];
		expected[12..32].copy_from_slice(&ripemd::Ripemd160::digest(input));

		assert_eq!(expected.to_vec(), result.unwrap().data);
	}

	// `n`: Input to hash in bytes
	#[benchmark(pov_mode = Measured)]
	fn seal_hash_keccak_256(n: Linear<0, { limits::code::BLOB_BYTES }>) {
		build_runtime!(runtime, memory: [[0u8; 32], vec![0u8; n as usize], ]);

		let result;
		#[block]
		{
			result = runtime.bench_hash_keccak_256(memory.as_mut_slice(), 32, n, 0);
		}
		assert_eq!(sp_io::hashing::keccak_256(&memory[32..]), &memory[0..32]);
		assert_ok!(result);
	}

	// `n`: Input to hash in bytes
	#[benchmark(pov_mode = Measured)]
	fn hash_blake2_256(n: Linear<0, { limits::code::BLOB_BYTES }>) {
		let input = vec![0u8; n as usize];
		let input_bytes = ISystem::ISystemCalls::hashBlake256(ISystem::hashBlake256Call {
			input: input.clone().into(),
		})
		.abi_encode();

		let mut call_setup = CallSetup::<T>::default();
		let (mut ext, _) = call_setup.ext();

		let result;
		#[block]
		{
			result = run_builtin_precompile(
				&mut ext,
				H160(BenchmarkSystem::<T>::MATCHER.base_address()).as_fixed_bytes(),
				input_bytes,
			);
		}
		let truth: [u8; 32] = sp_io::hashing::blake2_256(&input);
		let truth = FixedBytes::<32>::abi_encode(&truth);
		let truth = FixedBytes::<32>::abi_decode(&truth[..]).expect("decoding failed");

		let raw_data = result.unwrap().data;
		let ret_hash = FixedBytes::<32>::abi_decode(&raw_data[..]).expect("decoding failed");
		assert_eq!(truth, ret_hash);
	}

	// `n`: Input to hash in bytes
	#[benchmark(pov_mode = Measured)]
	fn hash_blake2_128(n: Linear<0, { limits::code::BLOB_BYTES }>) {
		let input = vec![0u8; n as usize];
		let input_bytes = ISystem::ISystemCalls::hashBlake128(ISystem::hashBlake128Call {
			input: input.clone().into(),
		})
		.abi_encode();

		let mut call_setup = CallSetup::<T>::default();
		let (mut ext, _) = call_setup.ext();

		let result;
		#[block]
		{
			result = run_builtin_precompile(
				&mut ext,
				H160(BenchmarkSystem::<T>::MATCHER.base_address()).as_fixed_bytes(),
				input_bytes,
			);
		}
		let truth: [u8; 16] = sp_io::hashing::blake2_128(&input);
		let truth = FixedBytes::<16>::abi_encode(&truth);
		let truth = FixedBytes::<16>::abi_decode(&truth[..]).expect("decoding failed");

		let raw_data = result.unwrap().data;
		let ret_hash = FixedBytes::<16>::abi_decode(&raw_data[..]).expect("decoding failed");
		assert_eq!(truth, ret_hash);
	}

	// `n`: Message input length to verify in bytes.
	// need some buffer so the code size does not exceed the max code size.
	#[benchmark(pov_mode = Measured)]
	fn seal_sr25519_verify(n: Linear<0, { limits::code::BLOB_BYTES - 255 }>) {
		let message = (0..n).zip((32u8..127u8).cycle()).map(|(_, c)| c).collect::<Vec<_>>();
		let message_len = message.len() as u32;

		let key_type = sp_core::crypto::KeyTypeId(*b"code");
		let pub_key = sp_io::crypto::sr25519_generate(key_type, None);
		let sig =
			sp_io::crypto::sr25519_sign(key_type, &pub_key, &message).expect("Generates signature");
		let sig = AsRef::<[u8; 64]>::as_ref(&sig).to_vec();
		let sig_len = sig.len() as u32;

		build_runtime!(runtime, memory: [sig, pub_key.to_vec(), message, ]);

		let result;
		#[block]
		{
			result = runtime.bench_sr25519_verify(
				memory.as_mut_slice(),
				0,                              // signature_ptr
				sig_len,                        // pub_key_ptr
				message_len,                    // message_len
				sig_len + pub_key.len() as u32, // message_ptr
			);
		}

		assert_eq!(result.unwrap(), ReturnErrorCode::Success);
	}

	#[benchmark(pov_mode = Measured)]
	fn ecdsa_recover() {
		use hex_literal::hex;
		let input = hex!("18c547e4f7b0f325ad1e56f57e26c745b09a3e503d86e00e5255ff7f715d3d1c000000000000000000000000000000000000000000000000000000000000001c73b1693892219d736caba55bdb67216e485557ea6b6af75f37096c9aa6a5a75feeb940b1d03b21e36b0e47e79769f095fe2ab855bd91e3a38756b7d75a9c4549").to_vec();
		let expected = hex!("000000000000000000000000a94f5374fce5edbc8e2a8697c15331677e6ebf0b");
		let mut call_setup = CallSetup::<T>::default();
		let (mut ext, _) = call_setup.ext();

		let result;

		#[block]
		{
			result =
				run_builtin_precompile(&mut ext, H160::from_low_u64_be(1).as_fixed_bytes(), input);
		}

		assert_eq!(result.unwrap().data, expected);
	}

	#[benchmark(pov_mode = Measured)]
	fn bn128_add() {
		use hex_literal::hex;
		let input = hex!("089142debb13c461f61523586a60732d8b69c5b38a3380a74da7b2961d867dbf2d5fc7bbc013c16d7945f190b232eacc25da675c0eb093fe6b9f1b4b4e107b3625f8c89ea3437f44f8fc8b6bfbb6312074dc6f983809a5e809ff4e1d076dd5850b38c7ced6e4daef9c4347f370d6d8b58f4b1d8dc61a3c59d651a0644a2a27cf").to_vec();
		let expected = hex!(
			"0a6678fd675aa4d8f0d03a1feb921a27f38ebdcb860cc083653519655acd6d79172fd5b3b2bfdd44e43bcec3eace9347608f9f0a16f1e184cb3f52e6f259cbeb"
		);
		let mut call_setup = CallSetup::<T>::default();
		let (mut ext, _) = call_setup.ext();

		let result;
		#[block]
		{
			result =
				run_builtin_precompile(&mut ext, H160::from_low_u64_be(6).as_fixed_bytes(), input);
		}

		assert_eq!(result.unwrap().data, expected);
	}

	#[benchmark(pov_mode = Measured)]
	fn bn128_mul() {
		use hex_literal::hex;
		let input = hex!("089142debb13c461f61523586a60732d8b69c5b38a3380a74da7b2961d867dbf2d5fc7bbc013c16d7945f190b232eacc25da675c0eb093fe6b9f1b4b4e107b36ffffffffffffffffffffffffffffffffffffffffffffffffffffffffffffffff").to_vec();
		let expected = hex!(
			"0bf982b98a2757878c051bfe7eee228b12bc69274b918f08d9fcb21e9184ddc10b17c77cbf3c19d5d27e18cbd4a8c336afb488d0e92c18d56e64dd4ea5c437e6"
		);
		let mut call_setup = CallSetup::<T>::default();
		let (mut ext, _) = call_setup.ext();

		let result;
		#[block]
		{
			result =
				run_builtin_precompile(&mut ext, H160::from_low_u64_be(7).as_fixed_bytes(), input);
		}

		assert_eq!(result.unwrap().data, expected);
	}

	// `n`: pairings to perform
	#[benchmark(pov_mode = Measured)]
	fn bn128_pairing(n: Linear<0, { 20 }>) {
		fn generate_random_ecpairs(n: usize) -> Vec<u8> {
			use bn::{AffineG1, AffineG2, Fr, Group, G1, G2};
			use rand::SeedableRng;
			use rand_pcg::Pcg64;
			let mut rng = Pcg64::seed_from_u64(1);

			let mut buffer = vec![0u8; n * 192];

			let mut write = |element: &bn::Fq, offset: &mut usize| {
				element.to_big_endian(&mut buffer[*offset..*offset + 32]).unwrap();
				*offset += 32
			};

			for i in 0..n {
				let mut offset = i * 192;
				let scalar = Fr::random(&mut rng);

				let g1 = G1::one() * scalar;
				let g2 = G2::one() * scalar;
				let a = AffineG1::from_jacobian(g1).expect("G1 point should be on curve");
				let b = AffineG2::from_jacobian(g2).expect("G2 point should be on curve");

				write(&a.x(), &mut offset);
				write(&a.y(), &mut offset);
				write(&b.x().imaginary(), &mut offset);
				write(&b.x().real(), &mut offset);
				write(&b.y().imaginary(), &mut offset);
				write(&b.y().real(), &mut offset);
			}

			buffer
		}

		let input = generate_random_ecpairs(n as usize);
		let mut call_setup = CallSetup::<T>::default();
		let (mut ext, _) = call_setup.ext();

		let result;
		#[block]
		{
			result =
				run_builtin_precompile(&mut ext, H160::from_low_u64_be(8).as_fixed_bytes(), input);
		}
		assert_ok!(result);
	}

	// `n`: number of rounds to perform
	#[benchmark(pov_mode = Measured)]
	fn blake2f(n: Linear<0, 1200>) {
		use hex_literal::hex;
		let input = hex!(
			"48c9bdf267e6096a3ba7ca8485ae67bb2bf894fe72f36e3cf1361d5f3af54fa5d182e6ad7f520e511f6c3e2b8c68059b6bbd41fbabd9831f79217e1319cde05b61626300000000000000000000000000000000000000000000000000000000000000000000000000000000000000000000000000000000000000000000000000000000000000000000000000000000000000000000000000000000000000000000000000000000000000000000000000000000000000000000000000000000000300000000000000000000000000000001"
		);
		let input = n.to_be_bytes().to_vec().into_iter().chain(input.to_vec()).collect::<Vec<_>>();
		let mut call_setup = CallSetup::<T>::default();
		let (mut ext, _) = call_setup.ext();

		let result;
		#[block]
		{
			result =
				run_builtin_precompile(&mut ext, H160::from_low_u64_be(9).as_fixed_bytes(), input);
		}
		assert_ok!(result);
	}

	// Only calling the function itself for the list of
	// generated different ECDSA keys.
	// This is a slow call: We reduce the number of runs.
	#[benchmark(pov_mode = Measured)]
	fn seal_ecdsa_to_eth_address() {
		let key_type = sp_core::crypto::KeyTypeId(*b"code");
		let pub_key_bytes = sp_io::crypto::ecdsa_generate(key_type, None).0;
		build_runtime!(runtime, memory: [[0u8; 20], pub_key_bytes,]);

		let result;
		#[block]
		{
			result = runtime.bench_ecdsa_to_eth_address(
				memory.as_mut_slice(),
				20, // key_ptr
				0,  // output_ptr
			);
		}

		assert_ok!(result);
		assert_eq!(&memory[..20], runtime.ext().ecdsa_to_eth_address(&pub_key_bytes).unwrap());
	}

	/// Benchmark the cost of setting the code hash of a contract.
	///
	/// `r`: whether the old code will be removed as a result of this operation. (1: yes, 0: no)
	#[benchmark(pov_mode = Measured)]
	fn seal_set_code_hash(r: Linear<0, 1>) -> Result<(), BenchmarkError> {
		let delete_old_code = r == 1;
		let code_hash = Contract::<T>::with_index(1, VmBinaryModule::sized(42), vec![])?
			.info()?
			.code_hash;

		build_runtime!(runtime, instance, memory: [ code_hash.encode(),]);
		let old_code_hash = instance.info()?.code_hash;

		// Increment the refcount of the code hash so that it does not get deleted
		if !delete_old_code {
			<CodeInfo<T>>::increment_refcount(old_code_hash).unwrap();
		}

		let result;
		#[block]
		{
			result = runtime.bench_set_code_hash(memory.as_mut_slice(), 0);
		}

		assert_ok!(result);
		assert_eq!(PristineCode::<T>::get(old_code_hash).is_none(), delete_old_code);
		Ok(())
	}

	/// Benchmark the cost of executing `r` noop (JUMPDEST) instructions.
	#[benchmark(pov_mode = Measured)]
	fn evm_opcode(r: Linear<0, 10_000>) -> Result<(), BenchmarkError> {
		let module = VmBinaryModule::evm_noop(r);
		let inputs = vec![];

		let code = Bytecode::new_raw(revm::primitives::Bytes::from(module.code.clone()));
		let mut setup = CallSetup::<T>::new(module);
		let (mut ext, _) = setup.ext();

		let result;
		#[block]
		{
			result = evm::call(code, &mut ext, inputs);
		}

		assert!(result.is_ok());
		Ok(())
	}

	// Benchmark the execution of instructions.
	//
	// It benchmarks the absolute worst case by allocating a lot of memory
	// and then accessing it so that each instruction generates two cache misses.
	#[benchmark(pov_mode = Ignored)]
	fn instr(r: Linear<0, 10_000>) {
		use rand::{seq::SliceRandom, SeedableRng};
		use rand_pcg::Pcg64;

		// Ideally, this needs to be bigger than the cache.
		const MEMORY_SIZE: u64 = sp_core::MAX_POSSIBLE_ALLOCATION as u64;

		// This is benchmarked for x86-64.
		const CACHE_LINE_SIZE: u64 = 64;

		// An 8 byte load from this misalignment will reach into the subsequent line.
		const MISALIGNMENT: u64 = 60;

		// We only need one address per cache line.
		// -1 because we skip the first address
		const NUM_ADDRESSES: u64 = (MEMORY_SIZE - MISALIGNMENT) / CACHE_LINE_SIZE - 1;

		assert!(
			u64::from(r) <= NUM_ADDRESSES / 2,
			"If we do too many iterations we run into the risk of loading from warm cache lines",
		);

		let mut setup = CallSetup::<T>::new(VmBinaryModule::instr(true));
		let (mut ext, module) = setup.ext();
		let mut prepared =
			CallSetup::<T>::prepare_call(&mut ext, module, Vec::new(), MEMORY_SIZE as u32);

		assert!(
			u64::from(prepared.aux_data_base()) & (CACHE_LINE_SIZE - 1) == 0,
			"aux data base must be cache aligned"
		);

		// Addresses data will be located inside the aux data.
		let misaligned_base = u64::from(prepared.aux_data_base()) + MISALIGNMENT;

		// Create all possible addresses and shuffle them. This makes sure
		// the accesses are random but no address is accessed more than once.
		// we skip the first address since it is our entry point
		let mut addresses = Vec::with_capacity(NUM_ADDRESSES as usize);
		for i in 1..NUM_ADDRESSES {
			let addr = (misaligned_base + i * CACHE_LINE_SIZE).to_le_bytes();
			addresses.push(addr);
		}
		let mut rng = Pcg64::seed_from_u64(1337);
		addresses.shuffle(&mut rng);

		// The addresses need to be padded to be one cache line apart.
		let mut memory = Vec::with_capacity((NUM_ADDRESSES * CACHE_LINE_SIZE) as usize);
		for address in addresses {
			memory.extend_from_slice(&address);
			memory.resize(memory.len() + CACHE_LINE_SIZE as usize - address.len(), 0);
		}

		// Copies `memory` to `aux_data_base + MISALIGNMENT`.
		// Sets `a0 = MISALIGNMENT` and `a1 = r`.
		prepared
			.setup_aux_data(memory.as_slice(), MISALIGNMENT as u32, r.into())
			.unwrap();

		#[block]
		{
			prepared.call().unwrap();
		}
	}

	#[benchmark(pov_mode = Ignored)]
	fn instr_empty_loop(r: Linear<0, 10_000>) {
		let mut setup = CallSetup::<T>::new(VmBinaryModule::instr(false));
		let (mut ext, module) = setup.ext();
		let mut prepared = CallSetup::<T>::prepare_call(&mut ext, module, Vec::new(), 0);
		prepared.setup_aux_data(&[], 0, r.into()).unwrap();

		#[block]
		{
			prepared.call().unwrap();
		}
	}

	#[benchmark(pov_mode = Measured)]
	fn extcodecopy(n: Linear<1_000, 10_000>) -> Result<(), BenchmarkError> {
		let module = VmBinaryModule::sized(n);
		let mut setup = CallSetup::<T>::new(module);
		let contract = setup.contract();

		let (mut ext, _) = setup.ext();
		let mut interpreter = Interpreter::new(Default::default(), Default::default(), &mut ext);

		// Setup stack for extcodecopy instruction: [address, dest_offset, offset, size]
		let _ = interpreter.stack.push(U256::from(n));
		let _ = interpreter.stack.push(U256::from(0u32));
		let _ = interpreter.stack.push(U256::from(0u32));
		let _ = interpreter.stack.push(contract.address);

		let result;
		#[block]
		{
			result = host::extcodecopy(&mut interpreter);
		}

		assert!(result.is_continue());
		assert_eq!(
			*interpreter.memory.slice(0..n as usize),
			PristineCode::<T>::get(contract.info()?.code_hash).unwrap()[0..n as usize],
			"Memory should contain the contract's code after extcodecopy"
		);

		Ok(())
	}

	#[benchmark]
	fn v1_migration_step() {
		use crate::migrations::v1;
		let addr = H160::from([1u8; 20]);
		let contract_info = ContractInfo::new(&addr, 1u32.into(), Default::default()).unwrap();

		v1::old::ContractInfoOf::<T>::insert(addr, contract_info.clone());
		let mut meter = WeightMeter::new();
		assert_eq!(AccountInfo::<T>::load_contract(&addr), None);

		#[block]
		{
			v1::Migration::<T>::step(None, &mut meter).unwrap();
		}

		assert_eq!(v1::old::ContractInfoOf::<T>::get(&addr), None);
		assert_eq!(AccountInfo::<T>::load_contract(&addr).unwrap(), contract_info);

		// uses twice the weight once for migration and then for checking if there is another key.
		assert_eq!(meter.consumed(), <T as Config>::WeightInfo::v1_migration_step() * 2);
	}

	#[benchmark]
	fn v2_migration_step() {
		use crate::migrations::v2;
		let code_hash = H256::from([0; 32]);
		let old_code_info = v2::Migration::<T>::create_old_code_info(
			whitelisted_caller(),
			1000u32.into(),
			1,
			100,
			0,
		);
		v2::Migration::<T>::insert_old_code_info(code_hash, old_code_info.clone());
		let mut meter = WeightMeter::new();

		#[block]
		{
			v2::Migration::<T>::step(None, &mut meter).unwrap();
		}

		v2::Migration::<T>::assert_migrated_code_info(code_hash, &old_code_info);

		// uses twice the weight once for migration and then for checking if there is another key.
		assert_eq!(meter.consumed(), <T as Config>::WeightInfo::v2_migration_step() * 2);
	}

	/// Helper function to create a test signer for finalize_block benchmark
	fn create_test_signer<T: Config>() -> (T::AccountId, SigningKey, H160) {
		use hex_literal::hex;
		// dev::alith()
		let signer_account_id = hex!("f24FF3a9CF04c71Dbc94D0b566f7A27B94566cac");
		let signer_priv_key =
			hex!("5fb92d6e98884f76de468fa3f6278f8807c48bebc13595d45af5bdc4da702133");

		let signer_key = SigningKey::from_bytes(&signer_priv_key.into()).expect("valid key");

		let signer_address = H160::from_slice(&signer_account_id);
		let signer_caller = T::AddressMapper::to_fallback_account_id(&signer_address);

		(signer_caller, signer_key, signer_address)
	}

	/// Helper function to create and sign a transaction for finalize_block benchmark
	fn create_signed_transaction<T: Config>(
		signer_key: &SigningKey,
		target_address: H160,
		value: U256,
		input_data: Vec<u8>,
	) -> Vec<u8> {
		let unsigned_tx: TransactionUnsigned = TransactionLegacyUnsigned {
			to: Some(target_address),
			value,
			chain_id: Some(T::ChainId::get().into()),
			input: input_data.into(),
			..Default::default()
		}
		.into();

		let hashed_payload = sp_io::hashing::keccak_256(&unsigned_tx.unsigned_payload());
		let (signature, recovery_id) =
			signer_key.sign_prehash_recoverable(&hashed_payload).expect("signing success");

		let mut sig_bytes = [0u8; 65];
		sig_bytes[..64].copy_from_slice(&signature.to_bytes());
		sig_bytes[64] = recovery_id.to_byte();

		let signed_tx = unsigned_tx.with_signature(sig_bytes);

		signed_tx.signed_payload()
	}

	/// Helper function to generate common finalize_block benchmark setup
	fn setup_finalize_block_benchmark<T>(
	) -> Result<(Contract<T>, BalanceOf<T>, U256, SigningKey, BlockNumberFor<T>), BenchmarkError>
	where
		BalanceOf<T>: Into<U256> + TryFrom<U256>,
		T: Config,
		MomentOf<T>: Into<U256>,
		<T as frame_system::Config>::Hash: frame_support::traits::IsType<H256>,
	{
		// Setup test signer
		let (signer_caller, signer_key, _signer_address) = create_test_signer::<T>();
		whitelist_account!(signer_caller);

		// Setup contract instance
		let instance =
			Contract::<T>::with_caller(signer_caller.clone(), VmBinaryModule::dummy(), vec![])?;
		let storage_deposit = default_deposit_limit::<T>();
		let value = Pallet::<T>::min_balance();
		let evm_value =
			Pallet::<T>::convert_native_to_evm(BalanceWithDust::new_unchecked::<T>(value, 0));

		// Setup block
		let current_block = BlockNumberFor::<T>::from(1u32);
		frame_system::Pallet::<T>::set_block_number(current_block);

		Ok((instance, storage_deposit, evm_value, signer_key, current_block))
	}

	/// Benchmark the `on_finalize` hook scaling with number of transactions.
	///
	/// This benchmark measures the marginal computational cost of adding transactions
	/// to a block during finalization, with fixed payload size to isolate transaction
	/// count scaling effects.
	///
	/// ## Parameters:
	/// - `n`: Number of transactions in the block (0-200)
	///
	/// ## Test Setup:
	/// - Creates `n` transactions with fixed 100-byte payloads
	/// - Pre-populates block builder storage with test data
	///
	/// ## Usage:
	/// Use this with `on_finalize_per_byte` to calculate total cost:
	/// `total_cost = base + (n × per_tx_cost) + (total_bytes × per_byte_cost)`
	#[benchmark(pov_mode = Measured)]
	fn on_finalize_per_transaction(n: Linear<0, 200>) -> Result<(), BenchmarkError> {
		let (instance, _storage_deposit, evm_value, signer_key, current_block) =
			setup_finalize_block_benchmark::<T>()?;

		// Fixed payload size to isolate transaction count effects
		let fixed_payload_size = 100usize;

		// Pre-populate InflightTransactions with n transactions of fixed size
		if n > 0 {
			// Initialize block
			let _ = Pallet::<T>::on_initialize(current_block);

			// Create input data of fixed size for consistent transaction payloads
			let input_data = vec![0x42u8; fixed_payload_size];
			let gas_used = Weight::from_parts(1_000_000, 1000);

			for _ in 0..n {
				// Create real signed transaction with fixed-size input data
				let signed_transaction = create_signed_transaction::<T>(
					&signer_key,
					instance.address,
					evm_value,
					input_data.clone(),
				);

				// Store transaction
				let _ = block_storage::with_ethereum_context(|| {
					let (encoded_logs, bloom) =
						block_storage::get_receipt_details().unwrap_or_default();

					let block_builder_ir = EthBlockBuilderIR::<T>::get();
					let mut block_builder = EthereumBlockBuilder::<T>::from_ir(block_builder_ir);

					block_builder.process_transaction(
						signed_transaction,
						true,
						gas_used,
						encoded_logs,
						bloom,
					);

					EthBlockBuilderIR::<T>::put(block_builder.to_ir());
				});
			}
		}

		#[block]
		{
			// Measure only the finalization cost with n transactions of fixed size
			let _ = Pallet::<T>::on_finalize(current_block);
		}

		// Verify transaction count
		assert_eq!(Pallet::<T>::eth_block().transactions.len(), n as usize);

		Ok(())
	}

	/// Benchmark the `on_finalize` hook scaling with transaction payload size.
	///
	/// This benchmark measures the marginal computational cost of processing
	/// larger transaction payloads during finalization, with fixed transaction count
	/// to isolate payload size scaling effects.
	///
	/// ## Parameters:
	/// - `d`: Payload size per transaction in bytes (0-1000)
	///
	/// ## Test Setup:
	/// - Creates 10 transactions with payload size `d`
	/// - Pre-populates block builder storage with test data
	///
	/// ## Usage:
	/// Use this with `on_finalize_per_transaction` to calculate total cost:
	/// `total_cost = base + (n × per_tx_cost) + (total_bytes × per_byte_cost)`
	#[benchmark(pov_mode = Measured)]
	fn on_finalize_per_transaction_data(d: Linear<0, 1000>) -> Result<(), BenchmarkError> {
		let (instance, _storage_deposit, evm_value, signer_key, current_block) =
			setup_finalize_block_benchmark::<T>()?;

		// Fixed transaction count to isolate payload size effects
		let fixed_tx_count = 10u32;

		// Initialize block
		let _ = Pallet::<T>::on_initialize(current_block);

		// Create input data of variable size p for realistic transaction payloads
		let input_data = vec![0x42u8; d as usize];
		let gas_used = Weight::from_parts(1_000_000, 1000);

		for _ in 0..fixed_tx_count {
			// Create real signed transaction with variable-size input data
			let signed_transaction = create_signed_transaction::<T>(
				&signer_key,
				instance.address,
				evm_value,
				input_data.clone(),
			);

			// Store transaction
			let _ = block_storage::with_ethereum_context(|| {
				let (encoded_logs, bloom) =
					block_storage::get_receipt_details().unwrap_or_default();

				let block_builder_ir = EthBlockBuilderIR::<T>::get();
				let mut block_builder = EthereumBlockBuilder::<T>::from_ir(block_builder_ir);

				block_builder.process_transaction(
					signed_transaction,
					true,
					gas_used,
					encoded_logs,
					bloom,
				);

				EthBlockBuilderIR::<T>::put(block_builder.to_ir());
			});
		}

		#[block]
		{
			// Measure only the finalization cost with fixed count, variable payload size
			let _ = Pallet::<T>::on_finalize(current_block);
		}

		// Verify transaction count
		assert_eq!(Pallet::<T>::eth_block().transactions.len(), fixed_tx_count as usize);

		Ok(())
	}

	/// Benchmark the `on_finalize` per-event costs.
	///
	/// This benchmark measures the computational cost of processing events
	/// within the finalization process, isolating the overhead of event count.
	/// Uses a single transaction with varying numbers of minimal events.
	///
	/// ## Parameters:
	/// - `e`: Number of events per transaction
	///
	/// ## Test Setup:
	/// - Creates 1 transaction with `e` ContractEmitted events
	/// - Each event contains minimal data (no topics, empty data field)
	///
	/// ## Usage:
	/// Measures the per-event processing overhead during finalization
	/// - Fixed cost: `on_finalize_per_event(0)` - baseline finalization cost
	/// - Per event: `on_finalize_per_event(e)` - linear scaling with event count
	#[benchmark(pov_mode = Measured)]
	fn on_finalize_per_event(e: Linear<0, 100>) -> Result<(), BenchmarkError> {
		let (instance, _storage_deposit, evm_value, signer_key, current_block) =
			setup_finalize_block_benchmark::<T>()?;

		// Create a single transaction with e events, each with minimal data
		let input_data = vec![0x42u8; 100];
		let signed_transaction = create_signed_transaction::<T>(
			&signer_key,
			instance.address,
			evm_value,
			input_data.clone(),
		);

		let gas_used = Weight::from_parts(1_000_000, 1000);

		// Store transaction
		let _ = block_storage::with_ethereum_context(|| {
			let (encoded_logs, bloom) = block_storage::get_receipt_details().unwrap_or_default();

			let block_builder_ir = EthBlockBuilderIR::<T>::get();
			let mut block_builder = EthereumBlockBuilder::<T>::from_ir(block_builder_ir);

			block_builder.process_transaction(
				signed_transaction,
				true,
				gas_used,
				encoded_logs,
				bloom,
			);

			EthBlockBuilderIR::<T>::put(block_builder.to_ir());
		});

		// Create e events with minimal data to isolate event count overhead
		for _ in 0..e {
			block_storage::capture_ethereum_log(&instance.address, &vec![], &vec![]);
		}

		#[block]
		{
			// Initialize block
			let _ = Pallet::<T>::on_initialize(current_block);

			// Measure the finalization cost with e events
			let _ = Pallet::<T>::on_finalize(current_block);
		}

		// Verify transaction count
		assert_eq!(Pallet::<T>::eth_block().transactions.len(), 1);

		Ok(())
	}

	/// ## Test Setup:
	/// - Creates 1 transaction with 1 ContractEmitted event
	/// - Event contains `d` total bytes of data across data field and topics
	///
	/// ## Usage:
	/// Measures the per-byte event data processing overhead during finalization
	/// - Fixed cost: `on_finalize_per_event_data(0)` - baseline cost with empty event
	/// - Per byte: `on_finalize_per_event_data(d)` - linear scaling with data size
	#[benchmark(pov_mode = Measured)]
	fn on_finalize_per_event_data(d: Linear<0, 16384>) -> Result<(), BenchmarkError> {
		let (instance, _storage_deposit, evm_value, signer_key, current_block) =
			setup_finalize_block_benchmark::<T>()?;

		// Create a single transaction with one event containing d bytes of data
		let input_data = vec![0x42u8; 100];
		let signed_transaction = create_signed_transaction::<T>(
			&signer_key,
			instance.address,
			evm_value,
			input_data.clone(),
		);

		let gas_used = Weight::from_parts(1_000_000, 1000);

		// Store transaction
		let _ = block_storage::with_ethereum_context(|| {
			let (encoded_logs, bloom) = block_storage::get_receipt_details().unwrap_or_default();

			let block_builder_ir = EthBlockBuilderIR::<T>::get();
			let mut block_builder = EthereumBlockBuilder::<T>::from_ir(block_builder_ir);

			block_builder.process_transaction(
				signed_transaction,
				true,
				gas_used,
				encoded_logs,
				bloom,
			);

			EthBlockBuilderIR::<T>::put(block_builder.to_ir());
		});

		// Create one event with d bytes of data distributed across topics and data field
		let (event_data, topics) = if d < 32 {
			// If total data is less than 32 bytes, put all in data field
			(vec![0x42u8; d as usize], vec![])
		} else {
			// Fill topics first, then put remaining bytes in data field
			let num_topics = core::cmp::min(limits::NUM_EVENT_TOPICS, d / 32);
			let topic_bytes_used = num_topics * 32;
			let data_bytes_remaining = d - topic_bytes_used;

			// Create topics filled with sequential data
			let mut topics = Vec::new();
			for topic_index in 0..num_topics {
				let topic_data = [topic_index as u8; 32];
				topics.push(H256::from(topic_data));
			}

			// Remaining bytes go to data field
			let event_data = vec![0x42u8; data_bytes_remaining as usize];

			(event_data, topics)
		};

		block_storage::capture_ethereum_log(&instance.address, &event_data, &topics);

		#[block]
		{
			// Initialize block
			let _ = Pallet::<T>::on_initialize(current_block);

			// Measure the finalization cost with d bytes of event data
			let _ = Pallet::<T>::on_finalize(current_block);
		}

		// Verify transaction count
		assert_eq!(Pallet::<T>::eth_block().transactions.len(), 1);

		Ok(())
	}

	impl_benchmark_test_suite!(
		Contracts,
		crate::tests::ExtBuilder::default().build(),
		crate::tests::Test,
	);
}<|MERGE_RESOLUTION|>--- conflicted
+++ resolved
@@ -309,21 +309,16 @@
 		);
 
 		#[extrinsic_call]
-<<<<<<< HEAD
 		_(
 			origin,
 			evm_value,
 			Weight::MAX,
-			storage_deposit,
 			code,
 			input,
 			TransactionSigned::default().signed_payload(),
 			0u32.into(),
 			0,
 		);
-=======
-		_(origin, evm_value, Weight::MAX, code, input, 0u32.into(), 0);
->>>>>>> 5f69bea2
 
 		let deposit =
 			T::Currency::balance_on_hold(&HoldReason::StorageDepositReserve.into(), &account_id);
@@ -463,22 +458,16 @@
 		let before = Pallet::<T>::evm_balance(&instance.address);
 
 		#[extrinsic_call]
-<<<<<<< HEAD
 		_(
 			origin,
 			instance.address,
 			evm_value,
 			Weight::MAX,
-			storage_deposit,
 			data,
 			TransactionSigned::default().signed_payload(),
 			0u32.into(),
 			0,
 		);
-=======
-		_(origin, instance.address, evm_value, Weight::MAX, data, 0u32.into(), 0);
-
->>>>>>> 5f69bea2
 		let deposit = T::Currency::balance_on_hold(
 			&HoldReason::StorageDepositReserve.into(),
 			&instance.account_id,
