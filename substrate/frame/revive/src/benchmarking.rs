// This file is part of Substrate.

// Copyright (C) Parity Technologies (UK) Ltd.
// SPDX-License-Identifier: Apache-2.0

// Licensed under the Apache License, Version 2.0 (the "License");
// you may not use this file except in compliance with the License.
// You may obtain a copy of the License at
//
// 	http://www.apache.org/licenses/LICENSE-2.0
//
// Unless required by applicable law or agreed to in writing, software
// distributed under the License is distributed on an "AS IS" BASIS,
// WITHOUT WARRANTIES OR CONDITIONS OF ANY KIND, either express or implied.
// See the License for the specific language governing permissions and
// limitations under the License.

//! Benchmarks for the revive pallet.

#![cfg(feature = "runtime-benchmarks")]
use crate::{
	call_builder::{caller_funding, default_deposit_limit, CallSetup, Contract, VmBinaryModule},
	evm::{
		block_hash::EthereumBlockBuilder, block_storage, TransactionLegacyUnsigned,
		TransactionSigned, TransactionUnsigned,
	},
	exec::{Key, PrecompileExt},
	limits,
	precompiles::{
		self,
		alloy::sol_types::{
			sol_data::{Bool, Bytes, FixedBytes, Uint},
			SolType,
		},
		run::builtin as run_builtin_precompile,
		BenchmarkStorage, BenchmarkSystem, BuiltinPrecompile,
	},
	storage::WriteOutcome,
	vm::{
		evm,
		evm::{instructions, instructions::utility::IntoAddress, Interpreter},
		pvm,
	},
	Pallet as Contracts, *,
};
use alloc::{vec, vec::Vec};
use alloy_core::sol_types::{SolInterface, SolValue};
use codec::{Encode, MaxEncodedLen};
use frame_benchmarking::v2::*;
use frame_support::{
	self, assert_ok,
	migrations::SteppedMigration,
	storage::child,
	traits::{fungible::InspectHold, Hooks},
	weights::{Weight, WeightMeter},
};
use frame_system::RawOrigin;
use k256::ecdsa::SigningKey;
use pallet_revive_uapi::{
	pack_hi_lo,
	precompiles::{storage::IStorage, system::ISystem},
	CallFlags, ReturnErrorCode, StorageFlags,
};
use revm::bytecode::Bytecode;
use sp_consensus_aura::AURA_ENGINE_ID;
use sp_consensus_babe::{
	digests::{PreDigest, PrimaryPreDigest},
	BABE_ENGINE_ID,
};
use sp_consensus_slots::Slot;
use sp_runtime::{generic::DigestItem, traits::Zero};

/// How many runs we do per API benchmark.
///
/// This is picked more or less arbitrary. We experimented with different numbers until
/// the results appeared to be stable. Reducing the number would speed up the benchmarks
/// but might make the results less precise.
const API_BENCHMARK_RUNS: u32 = 1600;

macro_rules! memory(
	($($bytes:expr,)*) => {{
		vec![].iter()$(.chain($bytes.iter()))*.cloned().collect::<Vec<_>>()
	}};
);

macro_rules! build_runtime(
	($runtime:ident, $memory:ident: [$($segment:expr,)*]) => {
		build_runtime!($runtime, _contract, $memory: [$($segment,)*]);
	};
	($runtime:ident, $contract:ident, $memory:ident: [$($bytes:expr,)*]) => {
		build_runtime!($runtime, $contract);
		let mut $memory = memory!($($bytes,)*);
	};
	($runtime:ident, $contract:ident) => {
		let mut setup = CallSetup::<T>::default();
		let $contract = setup.contract();
		let input = setup.data();
		let (mut ext, _) = setup.ext();
		let mut $runtime = $crate::vm::pvm::Runtime::<_, [u8]>::new(&mut ext, input);
	};
);

/// Get the pallet account and whitelist it for benchmarking.
/// The account is warmed up `on_initialize` so read should not impact the PoV.
fn whitelisted_pallet_account<T: Config>() -> T::AccountId {
	let pallet_account = Pallet::<T>::account_id();
	whitelist_account!(pallet_account);
	pallet_account
}

#[benchmarks(
	where
		T: Config,
		<T as Config>::RuntimeCall: From<frame_system::Call<T>>,
		<T as frame_system::Config>::Hash: frame_support::traits::IsType<H256>,
		OriginFor<T>: From<Origin<T>>,
)]
mod benchmarks {
	use super::*;

	// The base weight consumed on processing contracts deletion queue.
	#[benchmark(pov_mode = Measured)]
	fn on_process_deletion_queue_batch() {
		#[block]
		{
			ContractInfo::<T>::process_deletion_queue_batch(&mut WeightMeter::new())
		}
	}

	#[benchmark(skip_meta, pov_mode = Measured)]
	fn on_initialize_per_trie_key(k: Linear<0, 1024>) -> Result<(), BenchmarkError> {
		let instance =
			Contract::<T>::with_storage(VmBinaryModule::dummy(), k, limits::STORAGE_BYTES)?;
		ContractInfo::<T>::queue_trie_for_deletion(instance.info()?.trie_id);

		#[block]
		{
			ContractInfo::<T>::process_deletion_queue_batch(&mut WeightMeter::new())
		}

		Ok(())
	}

	// This benchmarks the overhead of loading a code of size `c` byte from storage and into
	// the execution engine.
	//
	// `call_with_pvm_code_per_byte(c) - call_with_pvm_code_per_byte(0)`
	//
	// This does **not** include the actual execution for which the gas meter
	// is responsible. The code used here will just return on call.
	//
	// We expect the influence of `c` to be none in this benchmark because every instruction that
	// is not in the first basic block is never read. We are primarily interested in the
	// `proof_size` result of this benchmark.
	#[benchmark(pov_mode = Measured)]
	fn call_with_pvm_code_per_byte(c: Linear<0, { 100 * 1024 }>) -> Result<(), BenchmarkError> {
		let instance =
			Contract::<T>::with_caller(whitelisted_caller(), VmBinaryModule::sized(c), vec![])?;
		let value = Pallet::<T>::min_balance();
		let storage_deposit = default_deposit_limit::<T>();

		#[extrinsic_call]
		call(
			RawOrigin::Signed(instance.caller.clone()),
			instance.address,
			value,
			Weight::MAX,
			storage_deposit,
			vec![],
		);

		Ok(())
	}

	// This benchmarks the overhead of loading a code of size `c` byte from storage and into
	// the execution engine.
	/// This is similar to `call_with_pvm_code_per_byte` but for EVM bytecode.
	#[benchmark(pov_mode = Measured)]
	fn call_with_evm_code_per_byte(c: Linear<1, { 10 * 1024 }>) -> Result<(), BenchmarkError> {
		let instance =
			Contract::<T>::with_caller(whitelisted_caller(), VmBinaryModule::evm_sized(c), vec![])?;
		let value = Pallet::<T>::min_balance();
		let storage_deposit = default_deposit_limit::<T>();

		#[extrinsic_call]
		call(
			RawOrigin::Signed(instance.caller.clone()),
			instance.address,
			value,
			Weight::MAX,
			storage_deposit,
			vec![],
		);

		Ok(())
	}

	// Measure the amount of time it takes to compile a single basic block.
	//
	// (basic_block_compilation(1) - basic_block_compilation(0)).ref_time()
	//
	// This is needed because the interpreter will always compile a whole basic block at
	// a time. To prevent a contract from triggering compilation without doing any execution
	// we will always charge one max sized block per contract call.
	//
	// We ignore the proof size component when using this benchmark as this is already accounted
	// for in `call_with_pvm_code_per_byte`.
	#[benchmark(pov_mode = Measured)]
	fn basic_block_compilation(b: Linear<0, 1>) -> Result<(), BenchmarkError> {
		let instance = Contract::<T>::with_caller(
			whitelisted_caller(),
			VmBinaryModule::with_num_instructions(limits::code::BASIC_BLOCK_SIZE),
			vec![],
		)?;
		let value = Pallet::<T>::min_balance();
		let storage_deposit = default_deposit_limit::<T>();

		#[block]
		{
			Pallet::<T>::call(
				RawOrigin::Signed(instance.caller.clone()).into(),
				instance.address,
				value,
				Weight::MAX,
				storage_deposit,
				vec![],
			)?;
		}

		Ok(())
	}

	// `c`: Size of the code in bytes.
	// `i`: Size of the input in bytes.
	#[benchmark(pov_mode = Measured)]
	fn instantiate_with_code(
		c: Linear<0, { 100 * 1024 }>,
		i: Linear<0, { limits::CALLDATA_BYTES }>,
	) {
		let pallet_account = whitelisted_pallet_account::<T>();
		let input = vec![42u8; i as usize];
		let salt = [42u8; 32];
		let value = Pallet::<T>::min_balance();
		let caller = whitelisted_caller();
		T::Currency::set_balance(&caller, caller_funding::<T>());
		let VmBinaryModule { code, .. } = VmBinaryModule::sized(c);
		let origin = RawOrigin::Signed(caller.clone());
		Contracts::<T>::map_account(origin.clone().into()).unwrap();
		let deployer = T::AddressMapper::to_address(&caller);
		let addr = crate::address::create2(&deployer, &code, &input, &salt);
		let account_id = T::AddressMapper::to_fallback_account_id(&addr);
		let storage_deposit = default_deposit_limit::<T>();
		#[extrinsic_call]
		_(origin, value, Weight::MAX, storage_deposit, code, input, Some(salt));

		let deposit =
			T::Currency::balance_on_hold(&HoldReason::StorageDepositReserve.into(), &account_id);
		// uploading the code reserves some balance in the pallet's account
		let code_deposit = T::Currency::balance_on_hold(
			&HoldReason::CodeUploadDepositReserve.into(),
			&pallet_account,
		);
		let mapping_deposit =
			T::Currency::balance_on_hold(&HoldReason::AddressMapping.into(), &caller);
		assert_eq!(
			T::Currency::balance(&caller),
			caller_funding::<T>() -
				value - deposit -
				code_deposit - mapping_deposit -
				Pallet::<T>::min_balance(),
		);
		// contract has the full value
		assert_eq!(T::Currency::balance(&account_id), value + Pallet::<T>::min_balance());
	}

	// `c`: Size of the code in bytes.
	// `i`: Size of the input in bytes.
	// `d`: with or without dust value to transfer
	#[benchmark(pov_mode = Measured)]
	fn eth_instantiate_with_code(
		c: Linear<0, { 100 * 1024 }>,
		i: Linear<0, { limits::CALLDATA_BYTES }>,
		d: Linear<0, 1>,
	) -> Result<(), BenchmarkError> {
		let input = vec![42u8; i as usize];

		// Use an `effective_gas_price` that is not a multiple of `T::NativeToEthRatio`
		// to hit the code that charge the rounding error so that tx_cost == effective_gas_price *
		// gas_used
		let effective_gas_price = Pallet::<T>::evm_base_fee() + 1;
		let value = Pallet::<T>::min_balance();
		let dust = 42u32 * d;
		let evm_value =
			Pallet::<T>::convert_native_to_evm(BalanceWithDust::new_unchecked::<T>(value, dust));
		let caller = whitelisted_caller();
		T::Currency::set_balance(&caller, caller_funding::<T>());
		let VmBinaryModule { code, .. } = VmBinaryModule::sized(c);
		let origin = Origin::EthTransaction(caller.clone());
		Contracts::<T>::map_account(OriginFor::<T>::signed(caller.clone())).unwrap();
		let deployer = T::AddressMapper::to_address(&caller);
		let nonce = System::<T>::account_nonce(&caller).try_into().unwrap_or_default();
		let addr = crate::address::create1(&deployer, nonce);

		assert!(AccountInfoOf::<T>::get(&deployer).is_none());

		<T as Config>::FeeInfo::deposit_txfee(
			<T as Config>::Currency::issue(caller_funding::<T>()),
		);

		#[extrinsic_call]
		_(
			origin,
			evm_value,
			Weight::MAX,
			U256::MAX,
			code,
			input,
			TransactionSigned::default().signed_payload(),
			effective_gas_price,
			0,
		);

		// contract has the full value
		assert_eq!(Pallet::<T>::evm_balance(&addr), evm_value);
		Ok(())
	}

	#[benchmark(pov_mode = Measured)]
	fn deposit_eth_extrinsic_revert_event() {
		#[block]
		{
			Pallet::<T>::deposit_event(Event::<T>::EthExtrinsicRevert {
				dispatch_error: crate::Error::<T>::BenchmarkingError.into(),
			});
		}
	}

	// `i`: Size of the input in bytes.
	// `s`: Size of e salt in bytes.
	#[benchmark(pov_mode = Measured)]
	fn instantiate(i: Linear<0, { limits::CALLDATA_BYTES }>) -> Result<(), BenchmarkError> {
		let pallet_account = whitelisted_pallet_account::<T>();
		let input = vec![42u8; i as usize];
		let salt = [42u8; 32];
		let value = Pallet::<T>::min_balance();
		let caller = whitelisted_caller();
		T::Currency::set_balance(&caller, caller_funding::<T>());
		let origin = RawOrigin::Signed(caller.clone());
		Contracts::<T>::map_account(origin.clone().into()).unwrap();
		let VmBinaryModule { code, .. } = VmBinaryModule::dummy();
		let storage_deposit = default_deposit_limit::<T>();
		let deployer = T::AddressMapper::to_address(&caller);
		let addr = crate::address::create2(&deployer, &code, &input, &salt);
		let hash = Contracts::<T>::bare_upload_code(origin.clone().into(), code, storage_deposit)?
			.code_hash;
		let account_id = T::AddressMapper::to_fallback_account_id(&addr);

		#[extrinsic_call]
		_(origin, value, Weight::MAX, storage_deposit, hash, input, Some(salt));

		let deposit =
			T::Currency::balance_on_hold(&HoldReason::StorageDepositReserve.into(), &account_id);
		let code_deposit = T::Currency::balance_on_hold(
			&HoldReason::CodeUploadDepositReserve.into(),
			&pallet_account,
		);
		let mapping_deposit =
			T::Currency::balance_on_hold(&HoldReason::AddressMapping.into(), &account_id);
		// value was removed from the caller
		assert_eq!(
			T::Currency::total_balance(&caller),
			caller_funding::<T>() -
				value - deposit -
				code_deposit - mapping_deposit -
				Pallet::<T>::min_balance(),
		);
		// contract has the full value
		assert_eq!(T::Currency::balance(&account_id), value + Pallet::<T>::min_balance());

		Ok(())
	}

	// We just call a dummy contract to measure the overhead of the call extrinsic.
	// The size of the data has no influence on the costs of this extrinsic as long as the contract
	// won't call `seal_call_data_copy` in its constructor to copy the data to contract memory.
	// The dummy contract used here does not do this. The costs for the data copy is billed as
	// part of `seal_call_data_copy`. The costs for invoking a contract of a specific size are not
	// part of this benchmark because we cannot know the size of the contract when issuing a call
	// transaction. See `call_with_pvm_code_per_byte` for this.
	#[benchmark(pov_mode = Measured)]
	fn call() -> Result<(), BenchmarkError> {
		let pallet_account = whitelisted_pallet_account::<T>();
		let data = vec![42u8; 1024];
		let instance =
			Contract::<T>::with_caller(whitelisted_caller(), VmBinaryModule::dummy(), vec![])?;
		let value = Pallet::<T>::min_balance();
		let origin = RawOrigin::Signed(instance.caller.clone());
		let before = T::Currency::balance(&instance.account_id);
		let storage_deposit = default_deposit_limit::<T>();
		#[extrinsic_call]
		_(origin, instance.address, value, Weight::MAX, storage_deposit, data);
		let deposit = T::Currency::balance_on_hold(
			&HoldReason::StorageDepositReserve.into(),
			&instance.account_id,
		);
		let code_deposit = T::Currency::balance_on_hold(
			&HoldReason::CodeUploadDepositReserve.into(),
			&pallet_account,
		);
		let mapping_deposit =
			T::Currency::balance_on_hold(&HoldReason::AddressMapping.into(), &instance.caller);
		// value and value transferred via call should be removed from the caller
		assert_eq!(
			T::Currency::balance(&instance.caller),
			caller_funding::<T>() -
				value - deposit -
				code_deposit - mapping_deposit -
				Pallet::<T>::min_balance()
		);
		// contract should have received the value
		assert_eq!(T::Currency::balance(&instance.account_id), before + value);
		// contract should still exist
		instance.info()?;

		Ok(())
	}

	// `d`: with or without dust value to transfer
	#[benchmark(pov_mode = Measured)]
	fn eth_call(d: Linear<0, 1>) -> Result<(), BenchmarkError> {
		let data = vec![42u8; 1024];
		let instance =
			Contract::<T>::with_caller(whitelisted_caller(), VmBinaryModule::dummy(), vec![])?;

		// Use an `effective_gas_price` that is not a multiple of `T::NativeToEthRatio`
		// to hit the code that charge the rounding error so that tx_cost == effective_gas_price *
		// gas_used
		let effective_gas_price = Pallet::<T>::evm_base_fee() + 1;
		let value = Pallet::<T>::min_balance();
		let dust = 42u32 * d;
		let evm_value =
			Pallet::<T>::convert_native_to_evm(BalanceWithDust::new_unchecked::<T>(value, dust));

		// need to pass the overdraw check
		<T as Config>::FeeInfo::deposit_txfee(
			<T as Config>::Currency::issue(caller_funding::<T>()),
		);

		let origin = Origin::EthTransaction(instance.caller.clone());
		let before = Pallet::<T>::evm_balance(&instance.address);

		#[extrinsic_call]
		_(
			origin,
			instance.address,
			evm_value,
			Weight::MAX,
			U256::MAX,
			data,
			TransactionSigned::default().signed_payload(),
			effective_gas_price,
			0,
		);

		// contract should have received the value
		assert_eq!(Pallet::<T>::evm_balance(&instance.address), before + evm_value);
		// contract should still exist
		instance.info()?;

		Ok(())
	}

	// `c`: Size of the RLP encoded Ethereum transaction in bytes.
	#[benchmark(pov_mode = Measured)]
	fn eth_substrate_call(c: Linear<0, { 100 * 1024 }>) -> Result<(), BenchmarkError> {
		let caller = whitelisted_caller();
		T::Currency::set_balance(&caller, caller_funding::<T>());
		let origin = Origin::EthTransaction(caller);
		let dispatchable = frame_system::Call::remark { remark: vec![] }.into();
		#[extrinsic_call]
		_(origin, Box::new(dispatchable), vec![42u8; c as usize]);
		Ok(())
	}

	// This constructs a contract that is maximal expensive to instrument.
	// It creates a maximum number of metering blocks per byte.
	// `c`: Size of the code in bytes.
	#[benchmark(pov_mode = Measured)]
	fn upload_code(c: Linear<0, { 100 * 1024 }>) {
		let caller = whitelisted_caller();
		let pallet_account = whitelisted_pallet_account::<T>();
		T::Currency::set_balance(&caller, caller_funding::<T>());
		let VmBinaryModule { code, hash, .. } = VmBinaryModule::sized(c);
		let origin = RawOrigin::Signed(caller.clone());
		let storage_deposit = default_deposit_limit::<T>();
		#[extrinsic_call]
		_(origin, code, storage_deposit);
		// uploading the code reserves some balance in the pallet's account
		assert!(T::Currency::total_balance_on_hold(&pallet_account) > 0u32.into());
		assert!(<Contract<T>>::code_exists(&hash));
	}

	// Removing code does not depend on the size of the contract because all the information
	// needed to verify the removal claim (refcount, owner) is stored in a separate storage
	// item (`CodeInfoOf`).
	#[benchmark(pov_mode = Measured)]
	fn remove_code() -> Result<(), BenchmarkError> {
		let caller = whitelisted_caller();
		let pallet_account = whitelisted_pallet_account::<T>();
		T::Currency::set_balance(&caller, caller_funding::<T>());
		let VmBinaryModule { code, hash, .. } = VmBinaryModule::dummy();
		let origin = RawOrigin::Signed(caller.clone());
		let storage_deposit = default_deposit_limit::<T>();
		let uploaded =
			<Contracts<T>>::bare_upload_code(origin.clone().into(), code, storage_deposit)?;
		assert_eq!(uploaded.code_hash, hash);
		assert_eq!(uploaded.deposit, T::Currency::total_balance_on_hold(&pallet_account));
		assert!(<Contract<T>>::code_exists(&hash));
		#[extrinsic_call]
		_(origin, hash);
		// removing the code should have unreserved the deposit
		assert_eq!(T::Currency::total_balance_on_hold(&pallet_account), 0u32.into());
		assert!(<Contract<T>>::code_removed(&hash));
		Ok(())
	}

	#[benchmark(pov_mode = Measured)]
	fn set_code() -> Result<(), BenchmarkError> {
		let instance =
			<Contract<T>>::with_caller(whitelisted_caller(), VmBinaryModule::dummy(), vec![])?;
		// we just add some bytes so that the code hash is different
		let VmBinaryModule { code, .. } = VmBinaryModule::dummy_unique(128);
		let origin = RawOrigin::Signed(instance.caller.clone());
		let storage_deposit = default_deposit_limit::<T>();
		let hash =
			<Contracts<T>>::bare_upload_code(origin.into(), code, storage_deposit)?.code_hash;
		assert_ne!(instance.info()?.code_hash, hash);
		#[extrinsic_call]
		_(RawOrigin::Root, instance.address, hash);
		assert_eq!(instance.info()?.code_hash, hash);
		Ok(())
	}

	#[benchmark(pov_mode = Measured)]
	fn map_account() {
		let caller = whitelisted_caller();
		T::Currency::set_balance(&caller, caller_funding::<T>());
		let origin = RawOrigin::Signed(caller.clone());
		assert!(!T::AddressMapper::is_mapped(&caller));
		#[extrinsic_call]
		_(origin);
		assert!(T::AddressMapper::is_mapped(&caller));
	}

	#[benchmark(pov_mode = Measured)]
	fn unmap_account() {
		let caller = whitelisted_caller();
		T::Currency::set_balance(&caller, caller_funding::<T>());
		let origin = RawOrigin::Signed(caller.clone());
		<Contracts<T>>::map_account(origin.clone().into()).unwrap();
		assert!(T::AddressMapper::is_mapped(&caller));
		#[extrinsic_call]
		_(origin);
		assert!(!T::AddressMapper::is_mapped(&caller));
	}

	#[benchmark(pov_mode = Measured)]
	fn dispatch_as_fallback_account() {
		let caller = whitelisted_caller();
		T::Currency::set_balance(&caller, caller_funding::<T>());
		let origin = RawOrigin::Signed(caller.clone());
		let dispatchable = frame_system::Call::remark { remark: vec![] }.into();
		#[extrinsic_call]
		_(origin, Box::new(dispatchable));
	}

	#[benchmark(pov_mode = Measured)]
	fn noop_host_fn(r: Linear<0, API_BENCHMARK_RUNS>) {
		let mut setup = CallSetup::<T>::new(VmBinaryModule::noop());
		let (mut ext, module) = setup.ext();
		let prepared = CallSetup::<T>::prepare_call(&mut ext, module, r.encode(), 0);
		#[block]
		{
			prepared.call().unwrap();
		}
	}

	#[benchmark(pov_mode = Measured)]
	fn seal_caller() {
		let len = H160::len_bytes();
		build_runtime!(runtime, memory: [vec![0u8; len as _], ]);

		let result;
		#[block]
		{
			result = runtime.bench_caller(memory.as_mut_slice(), 0);
		}

		assert_ok!(result);
		assert_eq!(
			<H160 as Decode>::decode(&mut &memory[..]).unwrap(),
			T::AddressMapper::to_address(&runtime.ext().caller().account_id().unwrap())
		);
	}

	#[benchmark(pov_mode = Measured)]
	fn seal_origin() {
		let len = H160::len_bytes();
		build_runtime!(runtime, memory: [vec![0u8; len as _], ]);

		let result;
		#[block]
		{
			result = runtime.bench_origin(memory.as_mut_slice(), 0);
		}

		assert_ok!(result);
		assert_eq!(
			<H160 as Decode>::decode(&mut &memory[..]).unwrap(),
			T::AddressMapper::to_address(&runtime.ext().origin().account_id().unwrap())
		);
	}

	#[benchmark(pov_mode = Measured)]
	fn to_account_id() {
		// use a mapped address for the benchmark, to ensure that we bench the worst
		// case (and not the fallback case).
		let account_id = account("precompile_to_account_id", 0, 0);
		let address = {
			T::Currency::set_balance(&account_id, caller_funding::<T>());
			T::AddressMapper::map(&account_id).unwrap();
			T::AddressMapper::to_address(&account_id)
		};

		let input_bytes = ISystem::ISystemCalls::toAccountId(ISystem::toAccountIdCall {
			input: address.0.into(),
		})
		.abi_encode();

		let mut call_setup = CallSetup::<T>::default();
		let (mut ext, _) = call_setup.ext();

		let result;
		#[block]
		{
			result = run_builtin_precompile(
				&mut ext,
				H160(BenchmarkSystem::<T>::MATCHER.base_address()).as_fixed_bytes(),
				input_bytes,
			);
		}
		let raw_data = result.unwrap().data;
		let data = Bytes::abi_decode(&raw_data).expect("decoding failed");
		assert_ne!(
			data.0.as_ref()[20..32],
			[0xEE; 12],
			"fallback suffix found where none should be"
		);
		assert_eq!(T::AccountId::decode(&mut data.as_ref()), Ok(account_id),);
	}

	#[benchmark(pov_mode = Measured)]
	fn seal_code_hash() {
		let contract = Contract::<T>::with_index(1, VmBinaryModule::dummy(), vec![]).unwrap();
		let len = <sp_core::H256 as MaxEncodedLen>::max_encoded_len() as u32;
		build_runtime!(runtime, memory: [vec![0u8; len as _], contract.account_id.encode(), ]);

		let result;
		#[block]
		{
			result = runtime.bench_code_hash(memory.as_mut_slice(), len, 0);
		}

		assert_ok!(result);
		assert_eq!(
			<sp_core::H256 as Decode>::decode(&mut &memory[..]).unwrap(),
			contract.info().unwrap().code_hash
		);
	}

	#[benchmark(pov_mode = Measured)]
	fn own_code_hash() {
		let input_bytes =
			ISystem::ISystemCalls::ownCodeHash(ISystem::ownCodeHashCall {}).abi_encode();
		let mut call_setup = CallSetup::<T>::default();
		let contract_acc = call_setup.contract().account_id.clone();
		let caller = call_setup.contract().address;
		call_setup.set_origin(ExecOrigin::from_account_id(contract_acc));
		let (mut ext, _) = call_setup.ext();

		let result;
		#[block]
		{
			result = run_builtin_precompile(
				&mut ext,
				H160(BenchmarkSystem::<T>::MATCHER.base_address()).as_fixed_bytes(),
				input_bytes,
			);
		}
		assert!(result.is_ok());
		let caller_code_hash = ext.code_hash(&caller);
		assert_eq!(caller_code_hash.0.to_vec(), result.unwrap().data);
	}

	#[benchmark(pov_mode = Measured)]
	fn seal_code_size() {
		let contract = Contract::<T>::with_index(1, VmBinaryModule::dummy(), vec![]).unwrap();
		build_runtime!(runtime, memory: [contract.address.encode(),]);

		let result;
		#[block]
		{
			result = runtime.bench_code_size(memory.as_mut_slice(), 0);
		}

		assert_eq!(result.unwrap(), VmBinaryModule::dummy().code.len() as u64);
	}

	#[benchmark(pov_mode = Measured)]
	fn caller_is_origin() {
		let input_bytes =
			ISystem::ISystemCalls::callerIsOrigin(ISystem::callerIsOriginCall {}).abi_encode();

		let mut call_setup = CallSetup::<T>::default();
		let (mut ext, _) = call_setup.ext();

		let result;
		#[block]
		{
			result = run_builtin_precompile(
				&mut ext,
				H160(BenchmarkSystem::<T>::MATCHER.base_address()).as_fixed_bytes(),
				input_bytes,
			);
		}
		let raw_data = result.unwrap().data;
		let is_origin = Bool::abi_decode(&raw_data[..]).expect("decoding failed");
		assert!(is_origin);
	}

	#[benchmark(pov_mode = Measured)]
	fn caller_is_root() {
		let input_bytes =
			ISystem::ISystemCalls::callerIsRoot(ISystem::callerIsRootCall {}).abi_encode();

		let mut setup = CallSetup::<T>::default();
		setup.set_origin(ExecOrigin::Root);
		let (mut ext, _) = setup.ext();

		let result;
		#[block]
		{
			result = run_builtin_precompile(
				&mut ext,
				H160(BenchmarkSystem::<T>::MATCHER.base_address()).as_fixed_bytes(),
				input_bytes,
			);
		}
		let raw_data = result.unwrap().data;
		let is_root = Bool::abi_decode(&raw_data).expect("decoding failed");
		assert!(is_root);
	}

	#[benchmark(pov_mode = Measured)]
	fn seal_address() {
		let len = H160::len_bytes();
		build_runtime!(runtime, memory: [vec![0u8; len as _], ]);

		let result;
		#[block]
		{
			result = runtime.bench_address(memory.as_mut_slice(), 0);
		}
		assert_ok!(result);
		assert_eq!(<H160 as Decode>::decode(&mut &memory[..]).unwrap(), runtime.ext().address());
	}

	#[benchmark(pov_mode = Measured)]
	fn weight_left() {
		let input_bytes =
			ISystem::ISystemCalls::weightLeft(ISystem::weightLeftCall {}).abi_encode();

		let mut call_setup = CallSetup::<T>::default();
		let (mut ext, _) = call_setup.ext();

		let weight_left_before = ext.gas_meter().weight_left().unwrap();
		let result;
		#[block]
		{
			result = run_builtin_precompile(
				&mut ext,
				H160(BenchmarkSystem::<T>::MATCHER.base_address()).as_fixed_bytes(),
				input_bytes,
			);
		}
		let weight_left_after = ext.gas_meter().weight_left().unwrap();
		assert_ne!(weight_left_after.ref_time(), 0);
		assert!(weight_left_before.ref_time() > weight_left_after.ref_time());

		let raw_data = result.unwrap().data;
		type MyTy = (Uint<64>, Uint<64>);
		let foo = MyTy::abi_decode(&raw_data[..]).unwrap();
		assert_eq!(weight_left_after.ref_time(), foo.0);
	}

	#[benchmark(pov_mode = Measured)]
	fn seal_ref_time_left() {
		build_runtime!(runtime, memory: [vec![], ]);

		let result;
		#[block]
		{
			result = runtime.bench_ref_time_left(memory.as_mut_slice());
		}
		assert_eq!(result.unwrap(), runtime.ext().gas_left());
	}

	#[benchmark(pov_mode = Measured)]
	fn seal_balance() {
		build_runtime!(runtime, contract, memory: [[0u8;32], ]);
		contract.set_balance(BalanceWithDust::new_unchecked::<T>(
			Pallet::<T>::min_balance() * 2u32.into(),
			42u32,
		));

		let result;
		#[block]
		{
			result = runtime.bench_balance(memory.as_mut_slice(), 0);
		}
		assert_ok!(result);
		assert_eq!(
			U256::from_little_endian(&memory[..]),
			Pallet::<T>::convert_native_to_evm(BalanceWithDust::new_unchecked::<T>(
				Pallet::<T>::min_balance(),
				42
			))
		);
	}

	#[benchmark(pov_mode = Measured)]
	fn seal_balance_of() {
		let len = <sp_core::U256 as MaxEncodedLen>::max_encoded_len();
		let account = account::<T::AccountId>("target", 0, 0);
		<T as Config>::AddressMapper::map_no_deposit(&account).unwrap();

		let address = T::AddressMapper::to_address(&account);
		let balance = Pallet::<T>::min_balance() * 2u32.into();
		T::Currency::set_balance(&account, balance);
		AccountInfoOf::<T>::insert(&address, AccountInfo { dust: 42, ..Default::default() });

		build_runtime!(runtime, memory: [vec![0u8; len], address.0, ]);

		let result;
		#[block]
		{
			result = runtime.bench_balance_of(memory.as_mut_slice(), len as u32, 0);
		}

		assert_ok!(result);
		assert_eq!(
			U256::from_little_endian(&memory[..len]),
			Pallet::<T>::convert_native_to_evm(BalanceWithDust::new_unchecked::<T>(
				Pallet::<T>::min_balance(),
				42
			))
		);
	}

	#[benchmark(pov_mode = Measured)]
	fn seal_get_immutable_data(n: Linear<1, { limits::IMMUTABLE_BYTES }>) {
		let len = n as usize;
		let immutable_data = vec![1u8; len];

		build_runtime!(runtime, contract, memory: [(len as u32).encode(), vec![0u8; len],]);

		<ImmutableDataOf<T>>::insert::<_, BoundedVec<_, _>>(
			contract.address,
			immutable_data.clone().try_into().unwrap(),
		);

		let result;
		#[block]
		{
			result = runtime.bench_get_immutable_data(memory.as_mut_slice(), 4, 0 as u32);
		}

		assert_ok!(result);
		assert_eq!(&memory[0..4], (len as u32).encode());
		assert_eq!(&memory[4..len + 4], &immutable_data);
	}

	#[benchmark(pov_mode = Measured)]
	fn seal_set_immutable_data(n: Linear<1, { limits::IMMUTABLE_BYTES }>) {
		let len = n as usize;
		let mut memory = vec![1u8; len];
		let mut setup = CallSetup::<T>::default();
		let input = setup.data();
		let (mut ext, _) = setup.ext();
		ext.override_export(crate::exec::ExportedFunction::Constructor);

		let mut runtime = pvm::Runtime::<_, [u8]>::new(&mut ext, input);

		let result;
		#[block]
		{
			result = runtime.bench_set_immutable_data(memory.as_mut_slice(), 0, n);
		}

		assert_ok!(result);
		assert_eq!(&memory[..], &<ImmutableDataOf<T>>::get(setup.contract().address).unwrap()[..]);
	}

	#[benchmark(pov_mode = Measured)]
	fn seal_value_transferred() {
		build_runtime!(runtime, memory: [[0u8;32], ]);
		let result;
		#[block]
		{
			result = runtime.bench_value_transferred(memory.as_mut_slice(), 0);
		}
		assert_ok!(result);
		assert_eq!(U256::from_little_endian(&memory[..]), runtime.ext().value_transferred());
	}

	#[benchmark(pov_mode = Measured)]
	fn minimum_balance() {
		let input_bytes =
			ISystem::ISystemCalls::minimumBalance(ISystem::minimumBalanceCall {}).abi_encode();

		let mut call_setup = CallSetup::<T>::default();
		let (mut ext, _) = call_setup.ext();

		let result;
		#[block]
		{
			result = run_builtin_precompile(
				&mut ext,
				H160(BenchmarkSystem::<T>::MATCHER.base_address()).as_fixed_bytes(),
				input_bytes,
			);
		}
		let min: U256 = crate::Pallet::<T>::convert_native_to_evm(T::Currency::minimum_balance());
		let min =
			crate::precompiles::alloy::primitives::aliases::U256::abi_decode(&min.to_big_endian())
				.unwrap();

		let raw_data = result.unwrap().data;
		let returned_min =
			crate::precompiles::alloy::primitives::aliases::U256::abi_decode(&raw_data)
				.expect("decoding failed");
		assert_eq!(returned_min, min);
	}

	#[benchmark(pov_mode = Measured)]
	fn seal_return_data_size() {
		let mut setup = CallSetup::<T>::default();
		let (mut ext, _) = setup.ext();
		let mut runtime = pvm::Runtime::new(&mut ext, vec![]);
		let mut memory = memory!(vec![],);
		*runtime.ext().last_frame_output_mut() =
			ExecReturnValue { data: vec![42; 256], ..Default::default() };
		let result;
		#[block]
		{
			result = runtime.bench_return_data_size(memory.as_mut_slice());
		}
		assert_eq!(result.unwrap(), 256);
	}

	#[benchmark(pov_mode = Measured)]
	fn seal_call_data_size() {
		let mut setup = CallSetup::<T>::default();
		let (mut ext, _) = setup.ext();
		let mut runtime = pvm::Runtime::new(&mut ext, vec![42u8; 128 as usize]);
		let mut memory = memory!(vec![0u8; 4],);
		let result;
		#[block]
		{
			result = runtime.bench_call_data_size(memory.as_mut_slice());
		}
		assert_eq!(result.unwrap(), 128);
	}

	#[benchmark(pov_mode = Measured)]
	fn seal_gas_limit() {
		build_runtime!(runtime, memory: []);
		let result;
		#[block]
		{
			result = runtime.bench_gas_limit(&mut memory);
		}
		assert_eq!(U256::from(result.unwrap()), <Pallet<T>>::evm_block_gas_limit());
	}

	#[benchmark(pov_mode = Measured)]
	fn seal_gas_price() {
		build_runtime!(runtime, memory: []);
		let result;
		#[block]
		{
			result = runtime.bench_gas_price(memory.as_mut_slice());
		}
		assert_eq!(U256::from(result.unwrap()), <Pallet<T>>::evm_base_fee());
	}

	#[benchmark(pov_mode = Measured)]
	fn seal_base_fee() {
		build_runtime!(runtime, memory: [[1u8;32], ]);
		let result;
		#[block]
		{
			result = runtime.bench_base_fee(memory.as_mut_slice(), 0);
		}
		assert_ok!(result);
		assert_eq!(U256::from_little_endian(&memory[..]), <crate::Pallet<T>>::evm_base_fee());
	}

	#[benchmark(pov_mode = Measured)]
	fn seal_block_number() {
		build_runtime!(runtime, memory: [[0u8;32], ]);
		let result;
		#[block]
		{
			result = runtime.bench_block_number(memory.as_mut_slice(), 0);
		}
		assert_ok!(result);
		assert_eq!(U256::from_little_endian(&memory[..]), runtime.ext().block_number());
	}

	#[benchmark(pov_mode = Measured)]
	fn seal_block_author() {
		build_runtime!(runtime, memory: [[123u8; 20], ]);

		// The pre-runtime digest log is unbounded; usually around 3 items but it can vary.
		// To get safe benchmark results despite that, populate it with a bunch of random logs to
		// ensure iteration over many items (we just overestimate the cost of the API).
		for i in 0..16 {
			frame_system::Pallet::<T>::deposit_log(DigestItem::PreRuntime(
				[i, i, i, i],
				vec![i; 128],
			));
			frame_system::Pallet::<T>::deposit_log(DigestItem::Consensus(
				[i, i, i, i],
				vec![i; 128],
			));
			frame_system::Pallet::<T>::deposit_log(DigestItem::Seal([i, i, i, i], vec![i; 128]));
			frame_system::Pallet::<T>::deposit_log(DigestItem::Other(vec![i; 128]));
		}

		// The content of the pre-runtime digest log depends on the configured consensus.
		// However, mismatching logs are simply ignored. Thus we construct fixtures which will
		// let the API to return a value in both BABE and AURA consensus.

		// Construct a `Digest` log fixture returning some value in BABE
		let primary_pre_digest = vec![0; <PrimaryPreDigest as MaxEncodedLen>::max_encoded_len()];
		let pre_digest =
			PreDigest::Primary(PrimaryPreDigest::decode(&mut &primary_pre_digest[..]).unwrap());
		frame_system::Pallet::<T>::deposit_log(DigestItem::PreRuntime(
			BABE_ENGINE_ID,
			pre_digest.encode(),
		));
		frame_system::Pallet::<T>::deposit_log(DigestItem::Seal(
			BABE_ENGINE_ID,
			pre_digest.encode(),
		));

		// Construct a `Digest` log fixture returning some value in AURA
		let slot = Slot::default();
		frame_system::Pallet::<T>::deposit_log(DigestItem::PreRuntime(
			AURA_ENGINE_ID,
			slot.encode(),
		));
		frame_system::Pallet::<T>::deposit_log(DigestItem::Seal(AURA_ENGINE_ID, slot.encode()));

		let result;
		#[block]
		{
			result = runtime.bench_block_author(memory.as_mut_slice(), 0);
		}
		assert_ok!(result);

		let block_author = runtime.ext().block_author();
		assert_eq!(&memory[..], block_author.as_bytes());
	}

	#[benchmark(pov_mode = Measured)]
	fn seal_block_hash() {
		let mut memory = vec![0u8; 64];
		let mut setup = CallSetup::<T>::default();
		let input = setup.data();
		let (mut ext, _) = setup.ext();
		ext.set_block_number(BlockNumberFor::<T>::from(1u32));

		let mut runtime = pvm::Runtime::<_, [u8]>::new(&mut ext, input);

		let block_hash = H256::from([1; 32]);

		// Store block hash in pallet-revive BlockHash mapping
		crate::BlockHash::<T>::insert(crate::BlockNumberFor::<T>::from(0u32), block_hash);

		let result;
		#[block]
		{
			result = runtime.bench_block_hash(memory.as_mut_slice(), 32, 0);
		}
		assert_ok!(result);
		assert_eq!(&memory[..32], &block_hash.0);
	}

	#[benchmark(pov_mode = Measured)]
	fn seal_now() {
		build_runtime!(runtime, memory: [[0u8;32], ]);
		let result;
		#[block]
		{
			result = runtime.bench_now(memory.as_mut_slice(), 0);
		}
		assert_ok!(result);
		assert_eq!(U256::from_little_endian(&memory[..]), runtime.ext().now());
	}

	#[benchmark(pov_mode = Measured)]
	fn seal_copy_to_contract(n: Linear<0, { limits::code::BLOB_BYTES - 4 }>) {
		let mut setup = CallSetup::<T>::default();
		let (mut ext, _) = setup.ext();
		let mut runtime = pvm::Runtime::new(&mut ext, vec![]);
		let mut memory = memory!(n.encode(), vec![0u8; n as usize],);
		let result;
		#[block]
		{
			result = runtime.write_sandbox_output(
				memory.as_mut_slice(),
				4,
				0,
				&vec![42u8; n as usize],
				false,
				|_| None,
			);
		}
		assert_ok!(result);
		assert_eq!(&memory[..4], &n.encode());
		assert_eq!(&memory[4..], &vec![42u8; n as usize]);
	}

	#[benchmark(pov_mode = Measured)]
	fn seal_call_data_load() {
		let mut setup = CallSetup::<T>::default();
		let (mut ext, _) = setup.ext();
		let mut runtime = pvm::Runtime::new(&mut ext, vec![42u8; 32]);
		let mut memory = memory!(vec![0u8; 32],);
		let result;
		#[block]
		{
			result = runtime.bench_call_data_load(memory.as_mut_slice(), 0, 0);
		}
		assert_ok!(result);
		assert_eq!(&memory[..], &vec![42u8; 32]);
	}

	#[benchmark(pov_mode = Measured)]
	fn seal_call_data_copy(n: Linear<0, { limits::code::BLOB_BYTES }>) {
		let mut setup = CallSetup::<T>::default();
		let (mut ext, _) = setup.ext();
		let mut runtime = pvm::Runtime::new(&mut ext, vec![42u8; n as usize]);
		let mut memory = memory!(vec![0u8; n as usize],);
		let result;
		#[block]
		{
			result = runtime.bench_call_data_copy(memory.as_mut_slice(), 0, n, 0);
		}
		assert_ok!(result);
		assert_eq!(&memory[..], &vec![42u8; n as usize]);
	}

	#[benchmark(pov_mode = Measured)]
	fn seal_return(n: Linear<0, { limits::CALLDATA_BYTES }>) {
		build_runtime!(runtime, memory: [n.to_le_bytes(), vec![42u8; n as usize], ]);

		let result;
		#[block]
		{
			result = runtime.bench_seal_return(memory.as_mut_slice(), 0, 0, n);
		}

		assert!(matches!(
			result,
			Err(crate::vm::pvm::TrapReason::Return(crate::vm::pvm::ReturnData { .. }))
		));
	}

	/// Benchmark the ocst of terminating a contract.
	///
	/// `r`: whether the old code will be removed as a result of this operation. (1: yes, 0: no)
	#[benchmark(pov_mode = Measured)]
	fn seal_terminate(r: Linear<0, 1>) -> Result<(), BenchmarkError> {
		let delete_code = r == 1;
		let beneficiary = account::<T::AccountId>("beneficiary", 0, 0);

		build_runtime!(runtime, instance, memory: [beneficiary.encode(),]);
		let code_hash = instance.info()?.code_hash;

		// Increment the refcount of the code hash so that it does not get deleted
		if !delete_code {
			<CodeInfo<T>>::increment_refcount(code_hash).unwrap();
		}

		let result;
		#[block]
		{
			result = runtime.bench_terminate(memory.as_mut_slice(), 0);
		}

		assert!(matches!(result, Err(crate::vm::pvm::TrapReason::Termination)));

		Ok(())
	}

	#[benchmark(pov_mode = Measured)]
	fn seal_terminate_logic() -> Result<(), BenchmarkError> {
		let caller = whitelisted_caller();
		let beneficiary = account::<T::AccountId>("beneficiary", 0, 0);
		T::AddressMapper::map_no_deposit(&beneficiary)?;

		build_runtime!(_runtime, instance, _memory: [vec![0u8; 0], ]);
		let code_hash = instance.info()?.code_hash;

		assert!(PristineCode::<T>::get(code_hash).is_some());

		T::Currency::set_balance(&instance.account_id, Pallet::<T>::min_balance() * 10u32.into());

		let result;
		#[block]
		{
<<<<<<< HEAD
			result = crate::metering::storage::terminate_logic_for_benchmark::<T>(
=======
			result = crate::exec::terminate_contract_for_benchmark::<T>(
				caller,
>>>>>>> b291e6f8
				&instance.account_id,
				&instance.info()?,
				beneficiary.clone(),
			);
		}
		result.unwrap();

		// Check that the contract is removed
		assert!(PristineCode::<T>::get(code_hash).is_none());

		// Check that the balance has been transferred away
		let balance = <T as Config>::Currency::total_balance(&instance.account_id);
		assert_eq!(balance, 0u32.into());

		// Check that the beneficiary received the balance
		let balance = <T as Config>::Currency::balance(&beneficiary);
		assert_eq!(balance, Pallet::<T>::min_balance() + Pallet::<T>::min_balance() * 9u32.into());

		Ok(())
	}

	// Benchmark the overhead that topics generate.
	// `t`: Number of topics
	// `n`: Size of event payload in bytes
	#[benchmark(pov_mode = Measured)]
	fn seal_deposit_event(
		t: Linear<0, { limits::NUM_EVENT_TOPICS as u32 }>,
		n: Linear<0, { limits::EVENT_BYTES }>,
	) {
		let num_topic = t as u32;
		let topics = (0..t).map(|i| H256::repeat_byte(i as u8)).collect::<Vec<_>>();
		let topics_data =
			topics.iter().flat_map(|hash| hash.as_bytes().to_vec()).collect::<Vec<u8>>();
		let data = vec![42u8; n as _];
		build_runtime!(runtime, instance, memory: [ topics_data, data, ]);

		let result;
		#[block]
		{
			result = runtime.bench_deposit_event(
				memory.as_mut_slice(),
				0, // topics_ptr
				num_topic,
				topics_data.len() as u32, // data_ptr
				n,                        // data_len
			);
		}
		assert_ok!(result);

		let events = System::<T>::events();
		let record = &events[events.len() - 1];

		assert_eq!(
			record.event,
			crate::Event::ContractEmitted { contract: instance.address, data, topics }.into(),
		);
	}

	#[benchmark(skip_meta, pov_mode = Measured)]
	fn get_storage_empty() -> Result<(), BenchmarkError> {
		let max_key_len = limits::STORAGE_KEY_BYTES;
		let key = vec![0u8; max_key_len as usize];
		let max_value_len = limits::STORAGE_BYTES as usize;
		let value = vec![1u8; max_value_len];

		let instance = Contract::<T>::new(VmBinaryModule::dummy(), vec![])?;
		let info = instance.info()?;
		let child_trie_info = info.child_trie_info();
		info.bench_write_raw(&key, Some(value.clone()), false)
			.map_err(|_| "Failed to write to storage during setup.")?;

		let result;
		#[block]
		{
			result = child::get_raw(&child_trie_info, &key);
		}

		assert_eq!(result, Some(value));
		Ok(())
	}

	#[benchmark(skip_meta, pov_mode = Measured)]
	fn get_storage_full() -> Result<(), BenchmarkError> {
		let max_key_len = limits::STORAGE_KEY_BYTES;
		let key = vec![0u8; max_key_len as usize];
		let max_value_len = limits::STORAGE_BYTES;
		let value = vec![1u8; max_value_len as usize];

		let instance = Contract::<T>::with_unbalanced_storage_trie(VmBinaryModule::dummy(), &key)?;
		let info = instance.info()?;
		let child_trie_info = info.child_trie_info();
		info.bench_write_raw(&key, Some(value.clone()), false)
			.map_err(|_| "Failed to write to storage during setup.")?;

		let result;
		#[block]
		{
			result = child::get_raw(&child_trie_info, &key);
		}

		assert_eq!(result, Some(value));
		Ok(())
	}

	#[benchmark(skip_meta, pov_mode = Measured)]
	fn set_storage_empty() -> Result<(), BenchmarkError> {
		let max_key_len = limits::STORAGE_KEY_BYTES;
		let key = vec![0u8; max_key_len as usize];
		let max_value_len = limits::STORAGE_BYTES as usize;
		let value = vec![1u8; max_value_len];

		let instance = Contract::<T>::new(VmBinaryModule::dummy(), vec![])?;
		let info = instance.info()?;
		let child_trie_info = info.child_trie_info();
		info.bench_write_raw(&key, Some(vec![42u8; max_value_len]), false)
			.map_err(|_| "Failed to write to storage during setup.")?;

		let val = Some(value.clone());
		let result;
		#[block]
		{
			result = info.bench_write_raw(&key, val, true);
		}

		assert_ok!(result);
		assert_eq!(child::get_raw(&child_trie_info, &key).unwrap(), value);
		Ok(())
	}

	#[benchmark(skip_meta, pov_mode = Measured)]
	fn set_storage_full() -> Result<(), BenchmarkError> {
		let max_key_len = limits::STORAGE_KEY_BYTES;
		let key = vec![0u8; max_key_len as usize];
		let max_value_len = limits::STORAGE_BYTES;
		let value = vec![1u8; max_value_len as usize];

		let instance = Contract::<T>::with_unbalanced_storage_trie(VmBinaryModule::dummy(), &key)?;
		let info = instance.info()?;
		let child_trie_info = info.child_trie_info();
		info.bench_write_raw(&key, Some(vec![42u8; max_value_len as usize]), false)
			.map_err(|_| "Failed to write to storage during setup.")?;

		let val = Some(value.clone());
		let result;
		#[block]
		{
			result = info.bench_write_raw(&key, val, true);
		}

		assert_ok!(result);
		assert_eq!(child::get_raw(&child_trie_info, &key).unwrap(), value);
		Ok(())
	}

	// n: new byte size
	// o: old byte size
	#[benchmark(skip_meta, pov_mode = Measured)]
	fn seal_set_storage(
		n: Linear<0, { limits::STORAGE_BYTES }>,
		o: Linear<0, { limits::STORAGE_BYTES }>,
	) -> Result<(), BenchmarkError> {
		let max_key_len = limits::STORAGE_KEY_BYTES;
		let key = Key::try_from_var(vec![0u8; max_key_len as usize])
			.map_err(|_| "Key has wrong length")?;
		let value = vec![1u8; n as usize];

		build_runtime!(runtime, instance, memory: [ key.unhashed(), value.clone(), ]);
		let info = instance.info()?;

		info.write(&key, Some(vec![42u8; o as usize]), None, false)
			.map_err(|_| "Failed to write to storage during setup.")?;

		let result;
		#[block]
		{
			result = runtime.bench_set_storage(
				memory.as_mut_slice(),
				StorageFlags::empty().bits(),
				0,           // key_ptr
				max_key_len, // key_len
				max_key_len, // value_ptr
				n,           // value_len
			);
		}

		assert_ok!(result);
		assert_eq!(info.read(&key).unwrap(), value);
		Ok(())
	}

	#[benchmark(skip_meta, pov_mode = Measured)]
	fn clear_storage(n: Linear<0, { limits::STORAGE_BYTES }>) -> Result<(), BenchmarkError> {
		let max_key_len = limits::STORAGE_KEY_BYTES;
		let key = Key::try_from_var(vec![0u8; max_key_len as usize])
			.map_err(|_| "Key has wrong length")?;

		let input_bytes = IStorage::IStorageCalls::clearStorage(IStorage::clearStorageCall {
			flags: StorageFlags::empty().bits(),
			key: vec![0u8; max_key_len as usize].into(),
			isFixedKey: false,
		})
		.abi_encode();

		let mut call_setup = CallSetup::<T>::default();
		let (mut ext, _) = call_setup.ext();
		ext.set_storage(&key, Some(vec![42u8; max_key_len as usize]), false)
			.map_err(|_| "Failed to write to storage during setup.")?;

		let result;
		#[block]
		{
			result = run_builtin_precompile(
				&mut ext,
				H160(BenchmarkStorage::<T>::MATCHER.base_address()).as_fixed_bytes(),
				input_bytes,
			);
		}
		assert_ok!(result);
		assert!(ext.get_storage(&key).is_none());

		Ok(())
	}

	#[benchmark(skip_meta, pov_mode = Measured)]
	fn seal_get_storage(n: Linear<0, { limits::STORAGE_BYTES }>) -> Result<(), BenchmarkError> {
		let max_key_len = limits::STORAGE_KEY_BYTES;
		let key = Key::try_from_var(vec![0u8; max_key_len as usize])
			.map_err(|_| "Key has wrong length")?;
		build_runtime!(runtime, instance, memory: [ key.unhashed(), n.to_le_bytes(), vec![0u8; n as _], ]);
		let info = instance.info()?;

		info.write(&key, Some(vec![42u8; n as usize]), None, false)
			.map_err(|_| "Failed to write to storage during setup.")?;

		let out_ptr = max_key_len + 4;
		let result;
		#[block]
		{
			result = runtime.bench_get_storage(
				memory.as_mut_slice(),
				StorageFlags::empty().bits(),
				0,           // key_ptr
				max_key_len, // key_len
				out_ptr,     // out_ptr
				max_key_len, // out_len_ptr
			);
		}

		assert_ok!(result);
		assert_eq!(&info.read(&key).unwrap(), &memory[out_ptr as usize..]);
		Ok(())
	}

	#[benchmark(skip_meta, pov_mode = Measured)]
	fn contains_storage(n: Linear<0, { limits::STORAGE_BYTES }>) -> Result<(), BenchmarkError> {
		let max_key_len = limits::STORAGE_KEY_BYTES;
		let key = Key::try_from_var(vec![0u8; max_key_len as usize])
			.map_err(|_| "Key has wrong length")?;
		let input_bytes = IStorage::IStorageCalls::containsStorage(IStorage::containsStorageCall {
			flags: StorageFlags::TRANSIENT.bits(),
			key: vec![0u8; max_key_len as usize].into(),
			isFixedKey: false,
		})
		.abi_encode();

		let mut call_setup = CallSetup::<T>::default();
		let (mut ext, _) = call_setup.ext();
		ext.set_storage(&key, Some(vec![42u8; max_key_len as usize]), false)
			.map_err(|_| "Failed to write to storage during setup.")?;

		let result;
		#[block]
		{
			result = run_builtin_precompile(
				&mut ext,
				H160(BenchmarkStorage::<T>::MATCHER.base_address()).as_fixed_bytes(),
				input_bytes,
			);
		}
		assert_ok!(result);
		assert!(ext.get_storage(&key).is_some());

		Ok(())
	}

	#[benchmark(skip_meta, pov_mode = Measured)]
	fn take_storage(n: Linear<0, { limits::STORAGE_BYTES }>) -> Result<(), BenchmarkError> {
		let max_key_len = limits::STORAGE_KEY_BYTES;
		let key = Key::try_from_var(vec![3u8; max_key_len as usize])
			.map_err(|_| "Key has wrong length")?;

		let input_bytes = IStorage::IStorageCalls::takeStorage(IStorage::takeStorageCall {
			flags: StorageFlags::empty().bits(),
			key: vec![3u8; max_key_len as usize].into(),
			isFixedKey: false,
		})
		.abi_encode();

		let mut call_setup = CallSetup::<T>::default();
		let (mut ext, _) = call_setup.ext();
		ext.set_storage(&key, Some(vec![42u8; max_key_len as usize]), false)
			.map_err(|_| "Failed to write to storage during setup.")?;

		let result;
		#[block]
		{
			result = run_builtin_precompile(
				&mut ext,
				H160(BenchmarkStorage::<T>::MATCHER.base_address()).as_fixed_bytes(),
				input_bytes,
			);
		}
		assert_ok!(result);
		assert!(ext.get_storage(&key).is_none());

		Ok(())
	}

	// We use both full and empty benchmarks here instead of benchmarking transient_storage
	// (BTreeMap) directly. This approach is necessary because benchmarking this BTreeMap is very
	// slow. Additionally, we use linear regression for our benchmarks, and the BTreeMap's log(n)
	// complexity can introduce approximation errors.
	#[benchmark(pov_mode = Ignored)]
	fn set_transient_storage_empty() -> Result<(), BenchmarkError> {
		let max_value_len = limits::STORAGE_BYTES;
		let max_key_len = limits::STORAGE_KEY_BYTES;
		let key = Key::try_from_var(vec![0u8; max_key_len as usize])
			.map_err(|_| "Key has wrong length")?;
		let value = Some(vec![42u8; max_value_len as _]);
		let mut setup = CallSetup::<T>::default();
		let (mut ext, _) = setup.ext();
		let mut runtime = pvm::Runtime::<_, [u8]>::new(&mut ext, vec![]);
		runtime.ext().transient_storage().meter().current_mut().limit = u32::MAX;
		let result;
		#[block]
		{
			result = runtime.ext().set_transient_storage(&key, value, false);
		}

		assert_eq!(result, Ok(WriteOutcome::New));
		assert_eq!(runtime.ext().get_transient_storage(&key), Some(vec![42u8; max_value_len as _]));
		Ok(())
	}

	#[benchmark(pov_mode = Ignored)]
	fn set_transient_storage_full() -> Result<(), BenchmarkError> {
		let max_value_len = limits::STORAGE_BYTES;
		let max_key_len = limits::STORAGE_KEY_BYTES;
		let key = Key::try_from_var(vec![0u8; max_key_len as usize])
			.map_err(|_| "Key has wrong length")?;
		let value = Some(vec![42u8; max_value_len as _]);
		let mut setup = CallSetup::<T>::default();
		setup.set_transient_storage_size(limits::TRANSIENT_STORAGE_BYTES);
		let (mut ext, _) = setup.ext();
		let mut runtime = pvm::Runtime::<_, [u8]>::new(&mut ext, vec![]);
		runtime.ext().transient_storage().meter().current_mut().limit = u32::MAX;
		let result;
		#[block]
		{
			result = runtime.ext().set_transient_storage(&key, value, false);
		}

		assert_eq!(result, Ok(WriteOutcome::New));
		assert_eq!(runtime.ext().get_transient_storage(&key), Some(vec![42u8; max_value_len as _]));
		Ok(())
	}

	#[benchmark(pov_mode = Ignored)]
	fn get_transient_storage_empty() -> Result<(), BenchmarkError> {
		let max_value_len = limits::STORAGE_BYTES;
		let max_key_len = limits::STORAGE_KEY_BYTES;
		let key = Key::try_from_var(vec![0u8; max_key_len as usize])
			.map_err(|_| "Key has wrong length")?;

		let mut setup = CallSetup::<T>::default();
		let (mut ext, _) = setup.ext();
		let mut runtime = pvm::Runtime::<_, [u8]>::new(&mut ext, vec![]);
		runtime.ext().transient_storage().meter().current_mut().limit = u32::MAX;
		runtime
			.ext()
			.set_transient_storage(&key, Some(vec![42u8; max_value_len as _]), false)
			.map_err(|_| "Failed to write to transient storage during setup.")?;
		let result;
		#[block]
		{
			result = runtime.ext().get_transient_storage(&key);
		}

		assert_eq!(result, Some(vec![42u8; max_value_len as _]));
		Ok(())
	}

	#[benchmark(pov_mode = Ignored)]
	fn get_transient_storage_full() -> Result<(), BenchmarkError> {
		let max_value_len = limits::STORAGE_BYTES;
		let max_key_len = limits::STORAGE_KEY_BYTES;
		let key = Key::try_from_var(vec![0u8; max_key_len as usize])
			.map_err(|_| "Key has wrong length")?;

		let mut setup = CallSetup::<T>::default();
		setup.set_transient_storage_size(limits::TRANSIENT_STORAGE_BYTES);
		let (mut ext, _) = setup.ext();
		let mut runtime = pvm::Runtime::<_, [u8]>::new(&mut ext, vec![]);
		runtime.ext().transient_storage().meter().current_mut().limit = u32::MAX;
		runtime
			.ext()
			.set_transient_storage(&key, Some(vec![42u8; max_value_len as _]), false)
			.map_err(|_| "Failed to write to transient storage during setup.")?;
		let result;
		#[block]
		{
			result = runtime.ext().get_transient_storage(&key);
		}

		assert_eq!(result, Some(vec![42u8; max_value_len as _]));
		Ok(())
	}

	// The weight of journal rollbacks should be taken into account when setting storage.
	#[benchmark(pov_mode = Ignored)]
	fn rollback_transient_storage() -> Result<(), BenchmarkError> {
		let max_value_len = limits::STORAGE_BYTES;
		let max_key_len = limits::STORAGE_KEY_BYTES;
		let key = Key::try_from_var(vec![0u8; max_key_len as usize])
			.map_err(|_| "Key has wrong length")?;

		let mut setup = CallSetup::<T>::default();
		setup.set_transient_storage_size(limits::TRANSIENT_STORAGE_BYTES);
		let (mut ext, _) = setup.ext();
		let mut runtime = pvm::Runtime::<_, [u8]>::new(&mut ext, vec![]);
		runtime.ext().transient_storage().meter().current_mut().limit = u32::MAX;
		runtime.ext().transient_storage().start_transaction();
		runtime
			.ext()
			.set_transient_storage(&key, Some(vec![42u8; max_value_len as _]), false)
			.map_err(|_| "Failed to write to transient storage during setup.")?;
		#[block]
		{
			runtime.ext().transient_storage().rollback_transaction();
		}

		assert_eq!(runtime.ext().get_transient_storage(&key), None);
		Ok(())
	}

	// n: new byte size
	// o: old byte size
	#[benchmark(pov_mode = Measured)]
	fn seal_set_transient_storage(
		n: Linear<0, { limits::STORAGE_BYTES }>,
		o: Linear<0, { limits::STORAGE_BYTES }>,
	) -> Result<(), BenchmarkError> {
		let max_key_len = limits::STORAGE_KEY_BYTES;
		let key = Key::try_from_var(vec![0u8; max_key_len as usize])
			.map_err(|_| "Key has wrong length")?;
		let value = vec![1u8; n as usize];
		build_runtime!(runtime, memory: [ key.unhashed(), value.clone(), ]);
		runtime.ext().transient_storage().meter().current_mut().limit = u32::MAX;
		runtime
			.ext()
			.set_transient_storage(&key, Some(vec![42u8; o as usize]), false)
			.map_err(|_| "Failed to write to transient storage during setup.")?;

		let result;
		#[block]
		{
			result = runtime.bench_set_storage(
				memory.as_mut_slice(),
				StorageFlags::TRANSIENT.bits(),
				0,           // key_ptr
				max_key_len, // key_len
				max_key_len, // value_ptr
				n,           // value_len
			);
		}

		assert_ok!(result);
		assert_eq!(runtime.ext().get_transient_storage(&key).unwrap(), value);
		Ok(())
	}

	#[benchmark(pov_mode = Measured)]
	fn seal_clear_transient_storage(
		n: Linear<0, { limits::STORAGE_BYTES }>,
	) -> Result<(), BenchmarkError> {
		let max_key_len = limits::STORAGE_KEY_BYTES;
		let key = Key::try_from_var(vec![0u8; max_key_len as usize])
			.map_err(|_| "Key has wrong length")?;
		let input_bytes = IStorage::IStorageCalls::clearStorage(IStorage::clearStorageCall {
			flags: StorageFlags::TRANSIENT.bits(),
			key: vec![0u8; max_key_len as usize].into(),
			isFixedKey: false,
		})
		.abi_encode();

		let mut call_setup = CallSetup::<T>::default();
		let (mut ext, _) = call_setup.ext();
		ext.set_transient_storage(&key, Some(vec![42u8; max_key_len as usize]), false)
			.map_err(|_| "Failed to write to transient storage during setup.")?;

		let result;
		#[block]
		{
			result = run_builtin_precompile(
				&mut ext,
				H160(BenchmarkStorage::<T>::MATCHER.base_address()).as_fixed_bytes(),
				input_bytes,
			);
		}
		assert_ok!(result);
		assert!(ext.get_transient_storage(&key).is_none());

		Ok(())
	}

	#[benchmark(pov_mode = Measured)]
	fn seal_get_transient_storage(
		n: Linear<0, { limits::STORAGE_BYTES }>,
	) -> Result<(), BenchmarkError> {
		let max_key_len = limits::STORAGE_KEY_BYTES;
		let key = Key::try_from_var(vec![0u8; max_key_len as usize])
			.map_err(|_| "Key has wrong length")?;
		build_runtime!(runtime, memory: [ key.unhashed(), n.to_le_bytes(), vec![0u8; n as _], ]);
		runtime.ext().transient_storage().meter().current_mut().limit = u32::MAX;
		runtime
			.ext()
			.set_transient_storage(&key, Some(vec![42u8; n as usize]), false)
			.map_err(|_| "Failed to write to transient storage during setup.")?;

		let out_ptr = max_key_len + 4;
		let result;
		#[block]
		{
			result = runtime.bench_get_storage(
				memory.as_mut_slice(),
				StorageFlags::TRANSIENT.bits(),
				0,           // key_ptr
				max_key_len, // key_len
				out_ptr,     // out_ptr
				max_key_len, // out_len_ptr
			);
		}

		assert_ok!(result);
		assert_eq!(
			&runtime.ext().get_transient_storage(&key).unwrap(),
			&memory[out_ptr as usize..]
		);
		Ok(())
	}

	#[benchmark(pov_mode = Measured)]
	fn seal_contains_transient_storage(
		n: Linear<0, { limits::STORAGE_BYTES }>,
	) -> Result<(), BenchmarkError> {
		let max_key_len = limits::STORAGE_KEY_BYTES;
		let key = Key::try_from_var(vec![0u8; max_key_len as usize])
			.map_err(|_| "Key has wrong length")?;

		let input_bytes = IStorage::IStorageCalls::containsStorage(IStorage::containsStorageCall {
			flags: StorageFlags::TRANSIENT.bits(),
			key: vec![0u8; max_key_len as usize].into(),
			isFixedKey: false,
		})
		.abi_encode();

		let mut call_setup = CallSetup::<T>::default();
		let (mut ext, _) = call_setup.ext();
		ext.set_transient_storage(&key, Some(vec![42u8; max_key_len as usize]), false)
			.map_err(|_| "Failed to write to transient storage during setup.")?;

		let result;
		#[block]
		{
			result = run_builtin_precompile(
				&mut ext,
				H160(BenchmarkStorage::<T>::MATCHER.base_address()).as_fixed_bytes(),
				input_bytes,
			);
		}
		assert!(result.is_ok());
		assert!(ext.get_transient_storage(&key).is_some());

		Ok(())
	}

	#[benchmark(pov_mode = Measured)]
	fn seal_take_transient_storage(
		n: Linear<0, { limits::STORAGE_BYTES }>,
	) -> Result<(), BenchmarkError> {
		let n = limits::STORAGE_BYTES;
		let value = vec![42u8; n as usize];
		let max_key_len = limits::STORAGE_KEY_BYTES;
		let key = Key::try_from_var(vec![0u8; max_key_len as usize])
			.map_err(|_| "Key has wrong length")?;

		let input_bytes = IStorage::IStorageCalls::takeStorage(IStorage::takeStorageCall {
			flags: StorageFlags::TRANSIENT.bits(),
			key: vec![0u8; max_key_len as usize].into(),
			isFixedKey: false,
		})
		.abi_encode();

		let mut call_setup = CallSetup::<T>::default();
		let (mut ext, _) = call_setup.ext();
		ext.set_transient_storage(&key, Some(value), false)
			.map_err(|_| "Failed to write to transient storage during setup.")?;

		let result;
		#[block]
		{
			result = run_builtin_precompile(
				&mut ext,
				H160(BenchmarkStorage::<T>::MATCHER.base_address()).as_fixed_bytes(),
				input_bytes,
			);
		}
		assert!(result.is_ok());
		assert!(ext.get_transient_storage(&key).is_none());

		Ok(())
	}

	// t: with or without some value to transfer
	// d: with or without dust value to transfer
	// i: size of the input data
	#[benchmark(pov_mode = Measured)]
	fn seal_call(t: Linear<0, 1>, d: Linear<0, 1>, i: Linear<0, { limits::code::BLOB_BYTES }>) {
		let Contract { account_id: callee, address: callee_addr, .. } =
			Contract::<T>::with_index(1, VmBinaryModule::dummy(), vec![]).unwrap();

		let callee_bytes = callee.encode();
		let callee_len = callee_bytes.len() as u32;

		let value: BalanceOf<T> = (1_000_000u32 * t).into();
		let dust = 100u32 * d;
		let evm_value =
			Pallet::<T>::convert_native_to_evm(BalanceWithDust::new_unchecked::<T>(value, dust));
		let value_bytes = evm_value.encode();

		let deposit: BalanceOf<T> = (u32::MAX - 100).into();
		let deposit_bytes = Into::<U256>::into(deposit).encode();
		let deposit_len = deposit_bytes.len() as u32;

		let mut setup = CallSetup::<T>::default();
		setup.set_storage_deposit_limit(deposit);
		// We benchmark the overhead of cloning the input. Not passing it to the contract.
		// This is why we set the input here instead of passig it as pointer to the `bench_call`.
		setup.set_data(vec![42; i as usize]);
		setup.set_origin(ExecOrigin::from_account_id(setup.contract().account_id.clone()));
		setup.set_balance(value + 1u32.into() + Pallet::<T>::min_balance());

		let (mut ext, _) = setup.ext();
		let mut runtime = pvm::Runtime::<_, [u8]>::new(&mut ext, vec![]);
		let mut memory = memory!(callee_bytes, deposit_bytes, value_bytes,);

		let result;
		#[block]
		{
			result = runtime.bench_call(
				memory.as_mut_slice(),
				pack_hi_lo(CallFlags::CLONE_INPUT.bits(), 0), // flags + callee
				u64::MAX,                                     // ref_time_limit
				u64::MAX,                                     // proof_size_limit
				pack_hi_lo(callee_len, callee_len + deposit_len), // deposit_ptr + value_pr
				pack_hi_lo(0, 0),                             // input len + data ptr
				pack_hi_lo(0, SENTINEL),                      // output len + data ptr
			);
		}

		assert_eq!(result.unwrap(), ReturnErrorCode::Success);
		assert_eq!(
			Pallet::<T>::evm_balance(&callee_addr),
			evm_value,
			"{callee_addr:?} balance should hold {evm_value:?}"
		);
	}

	// d: 1 if the associated pre-compile has a contract info that needs to be loaded
	// i: size of the input data
	#[benchmark(pov_mode = Measured)]
	fn seal_call_precompile(d: Linear<0, 1>, i: Linear<0, { limits::CALLDATA_BYTES - 100 }>) {
		use alloy_core::sol_types::SolInterface;
		use precompiles::{BenchmarkNoInfo, BenchmarkWithInfo, BuiltinPrecompile, IBenchmarking};

		let callee_bytes = if d == 1 {
			BenchmarkWithInfo::<T>::MATCHER.base_address().to_vec()
		} else {
			BenchmarkNoInfo::<T>::MATCHER.base_address().to_vec()
		};
		let callee_len = callee_bytes.len() as u32;

		let deposit: BalanceOf<T> = (u32::MAX - 100).into();
		let deposit_bytes = Into::<U256>::into(deposit).encode();
		let deposit_len = deposit_bytes.len() as u32;

		let value: BalanceOf<T> = Zero::zero();
		let value_bytes = Into::<U256>::into(value).encode();
		let value_len = value_bytes.len() as u32;

		let input_bytes = IBenchmarking::IBenchmarkingCalls::bench(IBenchmarking::benchCall {
			input: vec![42_u8; i as usize].into(),
		})
		.abi_encode();
		let input_len = input_bytes.len() as u32;

		let mut setup = CallSetup::<T>::default();
		setup.set_storage_deposit_limit(deposit);

		let (mut ext, _) = setup.ext();
		let mut runtime = pvm::Runtime::<_, [u8]>::new(&mut ext, vec![]);
		let mut memory = memory!(callee_bytes, deposit_bytes, value_bytes, input_bytes,);

		let mut do_benchmark = || {
			runtime.bench_call(
				memory.as_mut_slice(),
				pack_hi_lo(0, 0), // flags + callee
				u64::MAX,         // ref_time_limit
				u64::MAX,         // proof_size_limit
				pack_hi_lo(callee_len, callee_len + deposit_len), /* deposit_ptr +
				                   * value_pr */
				pack_hi_lo(input_len, callee_len + deposit_len + value_len), /* input len +
				                                                              * input ptr */
				pack_hi_lo(0, SENTINEL), // output len + output ptr
			)
		};

		// first call of the pre-compile will create its contract info and account
		// so we make sure to create it
		assert_eq!(do_benchmark().unwrap(), ReturnErrorCode::Success);

		let result;
		#[block]
		{
			result = do_benchmark();
		}

		assert_eq!(result.unwrap(), ReturnErrorCode::Success);
	}

	#[benchmark(pov_mode = Measured)]
	fn seal_delegate_call() -> Result<(), BenchmarkError> {
		let Contract { account_id: address, .. } =
			Contract::<T>::with_index(1, VmBinaryModule::dummy(), vec![]).unwrap();

		let address_bytes = address.encode();
		let address_len = address_bytes.len() as u32;

		let deposit: BalanceOf<T> = (u32::MAX - 100).into();
		let deposit_bytes = Into::<U256>::into(deposit).encode();

		let mut setup = CallSetup::<T>::default();
		setup.set_storage_deposit_limit(deposit);
		setup.set_origin(ExecOrigin::from_account_id(setup.contract().account_id.clone()));

		let (mut ext, _) = setup.ext();
		let mut runtime = pvm::Runtime::<_, [u8]>::new(&mut ext, vec![]);
		let mut memory = memory!(address_bytes, deposit_bytes,);

		let result;
		#[block]
		{
			result = runtime.bench_delegate_call(
				memory.as_mut_slice(),
				pack_hi_lo(0, 0),        // flags + address ptr
				u64::MAX,                // ref_time_limit
				u64::MAX,                // proof_size_limit
				address_len,             // deposit_ptr
				pack_hi_lo(0, 0),        // input len + data ptr
				pack_hi_lo(0, SENTINEL), // output len + ptr
			);
		}

		assert_eq!(result.unwrap(), ReturnErrorCode::Success);
		Ok(())
	}

	// t: with or without some value to transfer
	// d: with or without dust value to transfer
	// i: size of the input data
	#[benchmark(pov_mode = Measured)]
	fn seal_instantiate(
		t: Linear<0, 1>,
		d: Linear<0, 1>,
		i: Linear<0, { limits::CALLDATA_BYTES }>,
	) -> Result<(), BenchmarkError> {
		let code = VmBinaryModule::dummy();
		let hash = Contract::<T>::with_index(1, VmBinaryModule::dummy(), vec![])?.info()?.code_hash;
		let hash_bytes = hash.encode();

		let value: BalanceOf<T> = (1_000_000u32 * t).into();
		let dust = 100u32 * d;
		let evm_value =
			Pallet::<T>::convert_native_to_evm(BalanceWithDust::new_unchecked::<T>(value, dust));
		let value_bytes = evm_value.encode();
		let value_len = value_bytes.len() as u32;

		let deposit: BalanceOf<T> = BalanceOf::<T>::max_value();
		let deposit_bytes = Into::<U256>::into(deposit).encode();
		let deposit_len = deposit_bytes.len() as u32;

		let mut setup = CallSetup::<T>::default();
		setup.set_origin(ExecOrigin::from_account_id(setup.contract().account_id.clone()));
		setup.set_balance(value + 1u32.into() + (Pallet::<T>::min_balance() * 2u32.into()));

		let account_id = &setup.contract().account_id.clone();
		let (mut ext, _) = setup.ext();
		let mut runtime = pvm::Runtime::<_, [u8]>::new(&mut ext, vec![]);

		let input = vec![42u8; i as _];
		let input_len = hash_bytes.len() as u32 + input.len() as u32;
		let salt = [42u8; 32];
		let deployer = T::AddressMapper::to_address(&account_id);
		let addr = crate::address::create2(&deployer, &code.code, &input, &salt);
		let mut memory = memory!(hash_bytes, input, deposit_bytes, value_bytes, salt,);

		let mut offset = {
			let mut current = 0u32;
			move |after: u32| {
				current += after;
				current
			}
		};

		assert!(AccountInfoOf::<T>::get(&addr).is_none());

		let result;
		#[block]
		{
			result = runtime.bench_instantiate(
				memory.as_mut_slice(),
				u64::MAX,                                           // ref_time_limit
				u64::MAX,                                           // proof_size_limit
				pack_hi_lo(offset(input_len), offset(deposit_len)), // deposit_ptr + value_ptr
				pack_hi_lo(input_len, 0),                           // input_data_len + input_data
				pack_hi_lo(0, SENTINEL),                            // output_len_ptr + output_ptr
				pack_hi_lo(SENTINEL, offset(value_len)),            // address_ptr + salt_ptr
			);
		}

		assert_eq!(result.unwrap(), ReturnErrorCode::Success);
		assert!(AccountInfo::<T>::load_contract(&addr).is_some());

		assert_eq!(
			Pallet::<T>::evm_balance(&addr),
			evm_value,
			"{addr:?} balance should hold {evm_value:?}"
		);
		Ok(())
	}

	// t: with or without some value to transfer
	// d: with or without dust value to transfer
	// i: size of the init code (max 49152 bytes per EIP-3860)
	#[benchmark(pov_mode = Measured)]
	fn evm_instantiate(
		t: Linear<0, 1>,
		d: Linear<0, 1>,
		i: Linear<{ 10 * 1024 }, { 48 * 1024 }>,
	) -> Result<(), BenchmarkError> {
		use crate::vm::evm::instructions::BENCH_INIT_CODE;
		let mut setup = CallSetup::<T>::new(VmBinaryModule::evm_sized(0));
		setup.set_origin(ExecOrigin::from_account_id(setup.contract().account_id.clone()));
		setup.set_balance(caller_funding::<T>());

		let (mut ext, _) = setup.ext();
		let mut interpreter = Interpreter::new(Default::default(), Default::default(), &mut ext);

		let value = {
			let value: BalanceOf<T> = (1_000_000u32 * t).into();
			let dust = 100u32 * d;
			Pallet::<T>::convert_native_to_evm(BalanceWithDust::new_unchecked::<T>(value, dust))
		};

		let init_code = vec![BENCH_INIT_CODE; i as usize];
		let _ = interpreter.memory.resize(0, init_code.len());
		let salt = U256::from(42u64);
		interpreter.memory.set_data(0, 0, init_code.len(), &init_code);

		// Setup stack for create instruction [value, offset, size, salt]
		let _ = interpreter.stack.push(salt);
		let _ = interpreter.stack.push(U256::from(init_code.len()));
		let _ = interpreter.stack.push(U256::zero());
		let _ = interpreter.stack.push(value);

		let result;
		#[block]
		{
			result = instructions::contract::create::<true, _>(&mut interpreter);
		}

		assert!(result.is_continue());
		let addr = interpreter.stack.top().unwrap().into_address();
		assert!(AccountInfo::<T>::load_contract(&addr).is_some());
		assert_eq!(Pallet::<T>::code(&addr).len(), revm::primitives::eip170::MAX_CODE_SIZE);
		assert_eq!(Pallet::<T>::evm_balance(&addr), value, "balance should hold {value:?}");
		Ok(())
	}

	// `n`: Input to hash in bytes
	#[benchmark(pov_mode = Measured)]
	fn sha2_256(n: Linear<0, { limits::code::BLOB_BYTES }>) {
		let input = vec![0u8; n as usize];
		let mut call_setup = CallSetup::<T>::default();
		let (mut ext, _) = call_setup.ext();

		let result;
		#[block]
		{
			result = run_builtin_precompile(
				&mut ext,
				H160::from_low_u64_be(2).as_fixed_bytes(),
				input.clone(),
			);
		}
		assert_eq!(sp_io::hashing::sha2_256(&input).to_vec(), result.unwrap().data);
	}

	#[benchmark(pov_mode = Measured)]
	fn identity(n: Linear<0, { limits::code::BLOB_BYTES }>) {
		let input = vec![0u8; n as usize];
		let mut call_setup = CallSetup::<T>::default();
		let (mut ext, _) = call_setup.ext();

		let result;
		#[block]
		{
			result = run_builtin_precompile(
				&mut ext,
				H160::from_low_u64_be(4).as_fixed_bytes(),
				input.clone(),
			);
		}
		assert_eq!(input, result.unwrap().data);
	}

	// `n`: Input to hash in bytes
	#[benchmark(pov_mode = Measured)]
	fn ripemd_160(n: Linear<0, { limits::code::BLOB_BYTES }>) {
		use ripemd::Digest;
		let input = vec![0u8; n as usize];
		let mut call_setup = CallSetup::<T>::default();
		let (mut ext, _) = call_setup.ext();

		let result;
		#[block]
		{
			result = run_builtin_precompile(
				&mut ext,
				H160::from_low_u64_be(3).as_fixed_bytes(),
				input.clone(),
			);
		}
		let mut expected = [0u8; 32];
		expected[12..32].copy_from_slice(&ripemd::Ripemd160::digest(input));

		assert_eq!(expected.to_vec(), result.unwrap().data);
	}

	// `n`: Input to hash in bytes
	#[benchmark(pov_mode = Measured)]
	fn seal_hash_keccak_256(n: Linear<0, { limits::code::BLOB_BYTES }>) {
		build_runtime!(runtime, memory: [[0u8; 32], vec![0u8; n as usize], ]);

		let result;
		#[block]
		{
			result = runtime.bench_hash_keccak_256(memory.as_mut_slice(), 32, n, 0);
		}
		assert_eq!(sp_io::hashing::keccak_256(&memory[32..]), &memory[0..32]);
		assert_ok!(result);
	}

	// `n`: Input to hash in bytes
	#[benchmark(pov_mode = Measured)]
	fn hash_blake2_256(n: Linear<0, { limits::code::BLOB_BYTES }>) {
		let input = vec![0u8; n as usize];
		let input_bytes = ISystem::ISystemCalls::hashBlake256(ISystem::hashBlake256Call {
			input: input.clone().into(),
		})
		.abi_encode();

		let mut call_setup = CallSetup::<T>::default();
		let (mut ext, _) = call_setup.ext();

		let result;
		#[block]
		{
			result = run_builtin_precompile(
				&mut ext,
				H160(BenchmarkSystem::<T>::MATCHER.base_address()).as_fixed_bytes(),
				input_bytes,
			);
		}
		let truth: [u8; 32] = sp_io::hashing::blake2_256(&input);
		let truth = FixedBytes::<32>::abi_encode(&truth);
		let truth = FixedBytes::<32>::abi_decode(&truth[..]).expect("decoding failed");

		let raw_data = result.unwrap().data;
		let ret_hash = FixedBytes::<32>::abi_decode(&raw_data[..]).expect("decoding failed");
		assert_eq!(truth, ret_hash);
	}

	// `n`: Input to hash in bytes
	#[benchmark(pov_mode = Measured)]
	fn hash_blake2_128(n: Linear<0, { limits::code::BLOB_BYTES }>) {
		let input = vec![0u8; n as usize];
		let input_bytes = ISystem::ISystemCalls::hashBlake128(ISystem::hashBlake128Call {
			input: input.clone().into(),
		})
		.abi_encode();

		let mut call_setup = CallSetup::<T>::default();
		let (mut ext, _) = call_setup.ext();

		let result;
		#[block]
		{
			result = run_builtin_precompile(
				&mut ext,
				H160(BenchmarkSystem::<T>::MATCHER.base_address()).as_fixed_bytes(),
				input_bytes,
			);
		}
		let truth: [u8; 16] = sp_io::hashing::blake2_128(&input);
		let truth = FixedBytes::<16>::abi_encode(&truth);
		let truth = FixedBytes::<16>::abi_decode(&truth[..]).expect("decoding failed");

		let raw_data = result.unwrap().data;
		let ret_hash = FixedBytes::<16>::abi_decode(&raw_data[..]).expect("decoding failed");
		assert_eq!(truth, ret_hash);
	}

	// `n`: Message input length to verify in bytes.
	// need some buffer so the code size does not exceed the max code size.
	#[benchmark(pov_mode = Measured)]
	fn seal_sr25519_verify(n: Linear<0, { limits::code::BLOB_BYTES - 255 }>) {
		let message = (0..n).zip((32u8..127u8).cycle()).map(|(_, c)| c).collect::<Vec<_>>();
		let message_len = message.len() as u32;

		let key_type = sp_core::crypto::KeyTypeId(*b"code");
		let pub_key = sp_io::crypto::sr25519_generate(key_type, None);
		let sig =
			sp_io::crypto::sr25519_sign(key_type, &pub_key, &message).expect("Generates signature");
		let sig = AsRef::<[u8; 64]>::as_ref(&sig).to_vec();
		let sig_len = sig.len() as u32;

		build_runtime!(runtime, memory: [sig, pub_key.to_vec(), message, ]);

		let result;
		#[block]
		{
			result = runtime.bench_sr25519_verify(
				memory.as_mut_slice(),
				0,                              // signature_ptr
				sig_len,                        // pub_key_ptr
				message_len,                    // message_len
				sig_len + pub_key.len() as u32, // message_ptr
			);
		}

		assert_eq!(result.unwrap(), ReturnErrorCode::Success);
	}

	#[benchmark(pov_mode = Measured)]
	fn ecdsa_recover() {
		use hex_literal::hex;
		let input = hex!("18c547e4f7b0f325ad1e56f57e26c745b09a3e503d86e00e5255ff7f715d3d1c000000000000000000000000000000000000000000000000000000000000001c73b1693892219d736caba55bdb67216e485557ea6b6af75f37096c9aa6a5a75feeb940b1d03b21e36b0e47e79769f095fe2ab855bd91e3a38756b7d75a9c4549").to_vec();
		let expected = hex!("000000000000000000000000a94f5374fce5edbc8e2a8697c15331677e6ebf0b");
		let mut call_setup = CallSetup::<T>::default();
		let (mut ext, _) = call_setup.ext();

		let result;

		#[block]
		{
			result =
				run_builtin_precompile(&mut ext, H160::from_low_u64_be(1).as_fixed_bytes(), input);
		}

		assert_eq!(result.unwrap().data, expected);
	}

	#[benchmark(pov_mode = Measured)]
	fn p256_verify() {
		use hex_literal::hex;
		let input = hex!("4cee90eb86eaa050036147a12d49004b6b9c72bd725d39d4785011fe190f0b4da73bd4903f0ce3b639bbbf6e8e80d16931ff4bcf5993d58468e8fb19086e8cac36dbcd03009df8c59286b162af3bd7fcc0450c9aa81be5d10d312af6c66b1d604aebd3099c618202fcfe16ae7770b0c49ab5eadf74b754204a3bb6060e44eff37618b065f9832de4ca6ca971a7a1adc826d0f7c00181a5fb2ddf79ae00b4e10e").to_vec();
		let expected = U256::one().to_big_endian();
		let mut call_setup = CallSetup::<T>::default();
		let (mut ext, _) = call_setup.ext();

		let result;

		#[block]
		{
			result = run_builtin_precompile(
				&mut ext,
				H160::from_low_u64_be(0x100).as_fixed_bytes(),
				input,
			);
		}

		assert_eq!(result.unwrap().data, expected);
	}

	#[benchmark(pov_mode = Measured)]
	fn bn128_add() {
		use hex_literal::hex;
		let input = hex!("089142debb13c461f61523586a60732d8b69c5b38a3380a74da7b2961d867dbf2d5fc7bbc013c16d7945f190b232eacc25da675c0eb093fe6b9f1b4b4e107b3625f8c89ea3437f44f8fc8b6bfbb6312074dc6f983809a5e809ff4e1d076dd5850b38c7ced6e4daef9c4347f370d6d8b58f4b1d8dc61a3c59d651a0644a2a27cf").to_vec();
		let expected = hex!(
			"0a6678fd675aa4d8f0d03a1feb921a27f38ebdcb860cc083653519655acd6d79172fd5b3b2bfdd44e43bcec3eace9347608f9f0a16f1e184cb3f52e6f259cbeb"
		);
		let mut call_setup = CallSetup::<T>::default();
		let (mut ext, _) = call_setup.ext();

		let result;
		#[block]
		{
			result =
				run_builtin_precompile(&mut ext, H160::from_low_u64_be(6).as_fixed_bytes(), input);
		}

		assert_eq!(result.unwrap().data, expected);
	}

	#[benchmark(pov_mode = Measured)]
	fn bn128_mul() {
		use hex_literal::hex;
		let input = hex!("089142debb13c461f61523586a60732d8b69c5b38a3380a74da7b2961d867dbf2d5fc7bbc013c16d7945f190b232eacc25da675c0eb093fe6b9f1b4b4e107b36ffffffffffffffffffffffffffffffffffffffffffffffffffffffffffffffff").to_vec();
		let expected = hex!(
			"0bf982b98a2757878c051bfe7eee228b12bc69274b918f08d9fcb21e9184ddc10b17c77cbf3c19d5d27e18cbd4a8c336afb488d0e92c18d56e64dd4ea5c437e6"
		);
		let mut call_setup = CallSetup::<T>::default();
		let (mut ext, _) = call_setup.ext();

		let result;
		#[block]
		{
			result =
				run_builtin_precompile(&mut ext, H160::from_low_u64_be(7).as_fixed_bytes(), input);
		}

		assert_eq!(result.unwrap().data, expected);
	}

	// `n`: pairings to perform
	#[benchmark(pov_mode = Measured)]
	fn bn128_pairing(n: Linear<0, { 20 }>) {
		fn generate_random_ecpairs(n: usize) -> Vec<u8> {
			use bn::{AffineG1, AffineG2, Fr, Group, G1, G2};
			use rand::SeedableRng;
			use rand_pcg::Pcg64;
			let mut rng = Pcg64::seed_from_u64(1);

			let mut buffer = vec![0u8; n * 192];

			let mut write = |element: &bn::Fq, offset: &mut usize| {
				element.to_big_endian(&mut buffer[*offset..*offset + 32]).unwrap();
				*offset += 32
			};

			for i in 0..n {
				let mut offset = i * 192;
				let scalar = Fr::random(&mut rng);

				let g1 = G1::one() * scalar;
				let g2 = G2::one() * scalar;
				let a = AffineG1::from_jacobian(g1).expect("G1 point should be on curve");
				let b = AffineG2::from_jacobian(g2).expect("G2 point should be on curve");

				write(&a.x(), &mut offset);
				write(&a.y(), &mut offset);
				write(&b.x().imaginary(), &mut offset);
				write(&b.x().real(), &mut offset);
				write(&b.y().imaginary(), &mut offset);
				write(&b.y().real(), &mut offset);
			}

			buffer
		}

		let input = generate_random_ecpairs(n as usize);
		let mut call_setup = CallSetup::<T>::default();
		let (mut ext, _) = call_setup.ext();

		let result;
		#[block]
		{
			result =
				run_builtin_precompile(&mut ext, H160::from_low_u64_be(8).as_fixed_bytes(), input);
		}
		assert_ok!(result);
	}

	// `n`: number of rounds to perform
	#[benchmark(pov_mode = Measured)]
	fn blake2f(n: Linear<0, 1200>) {
		use hex_literal::hex;
		let input = hex!(
			"48c9bdf267e6096a3ba7ca8485ae67bb2bf894fe72f36e3cf1361d5f3af54fa5d182e6ad7f520e511f6c3e2b8c68059b6bbd41fbabd9831f79217e1319cde05b61626300000000000000000000000000000000000000000000000000000000000000000000000000000000000000000000000000000000000000000000000000000000000000000000000000000000000000000000000000000000000000000000000000000000000000000000000000000000000000000000000000000000000300000000000000000000000000000001"
		);
		let input = n.to_be_bytes().to_vec().into_iter().chain(input.to_vec()).collect::<Vec<_>>();
		let mut call_setup = CallSetup::<T>::default();
		let (mut ext, _) = call_setup.ext();

		let result;
		#[block]
		{
			result =
				run_builtin_precompile(&mut ext, H160::from_low_u64_be(9).as_fixed_bytes(), input);
		}
		assert_ok!(result);
	}

	// Only calling the function itself for the list of
	// generated different ECDSA keys.
	// This is a slow call: We reduce the number of runs.
	#[benchmark(pov_mode = Measured)]
	fn seal_ecdsa_to_eth_address() {
		let key_type = sp_core::crypto::KeyTypeId(*b"code");
		let pub_key_bytes = sp_io::crypto::ecdsa_generate(key_type, None).0;
		build_runtime!(runtime, memory: [[0u8; 20], pub_key_bytes,]);

		let result;
		#[block]
		{
			result = runtime.bench_ecdsa_to_eth_address(
				memory.as_mut_slice(),
				20, // key_ptr
				0,  // output_ptr
			);
		}

		assert_ok!(result);
		assert_eq!(&memory[..20], runtime.ext().ecdsa_to_eth_address(&pub_key_bytes).unwrap());
	}

	/// Benchmark the cost of setting the code hash of a contract.
	///
	/// `r`: whether the old code will be removed as a result of this operation. (1: yes, 0: no)
	#[benchmark(pov_mode = Measured)]
	fn seal_set_code_hash(r: Linear<0, 1>) -> Result<(), BenchmarkError> {
		let delete_old_code = r == 1;
		let code_hash = Contract::<T>::with_index(1, VmBinaryModule::sized(42), vec![])?
			.info()?
			.code_hash;

		build_runtime!(runtime, instance, memory: [ code_hash.encode(),]);
		let old_code_hash = instance.info()?.code_hash;

		// Increment the refcount of the code hash so that it does not get deleted
		if !delete_old_code {
			<CodeInfo<T>>::increment_refcount(old_code_hash).unwrap();
		}

		let result;
		#[block]
		{
			result = runtime.bench_set_code_hash(memory.as_mut_slice(), 0);
		}

		assert_ok!(result);
		assert_eq!(PristineCode::<T>::get(old_code_hash).is_none(), delete_old_code);
		Ok(())
	}

	/// Benchmark the cost of executing `r` noop (JUMPDEST) instructions.
	#[benchmark(pov_mode = Measured)]
	fn evm_opcode(r: Linear<0, 10_000>) -> Result<(), BenchmarkError> {
		let module = VmBinaryModule::evm_noop(r);
		let inputs = vec![];

		let code = Bytecode::new_raw(revm::primitives::Bytes::from(module.code.clone()));
		let mut setup = CallSetup::<T>::new(module);
		let (mut ext, _) = setup.ext();

		let result;
		#[block]
		{
			result = evm::call(code, &mut ext, inputs);
		}

		assert!(result.is_ok());
		Ok(())
	}

	// Benchmark the execution of instructions.
	//
	// It benchmarks the absolute worst case by allocating a lot of memory
	// and then accessing it so that each instruction generates two cache misses.
	#[benchmark(pov_mode = Ignored)]
	fn instr(r: Linear<0, 10_000>) {
		use rand::{seq::SliceRandom, SeedableRng};
		use rand_pcg::Pcg64;

		// Ideally, this needs to be bigger than the cache.
		const MEMORY_SIZE: u64 = sp_core::MAX_POSSIBLE_ALLOCATION as u64;

		// This is benchmarked for x86-64.
		const CACHE_LINE_SIZE: u64 = 64;

		// An 8 byte load from this misalignment will reach into the subsequent line.
		const MISALIGNMENT: u64 = 60;

		// We only need one address per cache line.
		// -1 because we skip the first address
		const NUM_ADDRESSES: u64 = (MEMORY_SIZE - MISALIGNMENT) / CACHE_LINE_SIZE - 1;

		assert!(
			u64::from(r) <= NUM_ADDRESSES / 2,
			"If we do too many iterations we run into the risk of loading from warm cache lines",
		);

		let mut setup = CallSetup::<T>::new(VmBinaryModule::instr(true));
		let (mut ext, module) = setup.ext();
		let mut prepared =
			CallSetup::<T>::prepare_call(&mut ext, module, Vec::new(), MEMORY_SIZE as u32);

		assert!(
			u64::from(prepared.aux_data_base()) & (CACHE_LINE_SIZE - 1) == 0,
			"aux data base must be cache aligned"
		);

		// Addresses data will be located inside the aux data.
		let misaligned_base = u64::from(prepared.aux_data_base()) + MISALIGNMENT;

		// Create all possible addresses and shuffle them. This makes sure
		// the accesses are random but no address is accessed more than once.
		// we skip the first address since it is our entry point
		let mut addresses = Vec::with_capacity(NUM_ADDRESSES as usize);
		for i in 1..NUM_ADDRESSES {
			let addr = (misaligned_base + i * CACHE_LINE_SIZE).to_le_bytes();
			addresses.push(addr);
		}
		let mut rng = Pcg64::seed_from_u64(1337);
		addresses.shuffle(&mut rng);

		// The addresses need to be padded to be one cache line apart.
		let mut memory = Vec::with_capacity((NUM_ADDRESSES * CACHE_LINE_SIZE) as usize);
		for address in addresses {
			memory.extend_from_slice(&address);
			memory.resize(memory.len() + CACHE_LINE_SIZE as usize - address.len(), 0);
		}

		// Copies `memory` to `aux_data_base + MISALIGNMENT`.
		// Sets `a0 = MISALIGNMENT` and `a1 = r`.
		prepared
			.setup_aux_data(memory.as_slice(), MISALIGNMENT as u32, r.into())
			.unwrap();

		#[block]
		{
			prepared.call().unwrap();
		}
	}

	#[benchmark(pov_mode = Ignored)]
	fn instr_empty_loop(r: Linear<0, 10_000>) {
		let mut setup = CallSetup::<T>::new(VmBinaryModule::instr(false));
		let (mut ext, module) = setup.ext();
		let mut prepared = CallSetup::<T>::prepare_call(&mut ext, module, Vec::new(), 0);
		prepared.setup_aux_data(&[], 0, r.into()).unwrap();

		#[block]
		{
			prepared.call().unwrap();
		}
	}

	#[benchmark(pov_mode = Measured)]
	fn extcodecopy(n: Linear<1_000, 10_000>) -> Result<(), BenchmarkError> {
		let module = VmBinaryModule::sized(n);
		let mut setup = CallSetup::<T>::new(module);
		let contract = setup.contract();

		let (mut ext, _) = setup.ext();
		let mut interpreter = Interpreter::new(Default::default(), Default::default(), &mut ext);

		// Setup stack for extcodecopy instruction: [address, dest_offset, offset, size]
		let _ = interpreter.stack.push(U256::from(n));
		let _ = interpreter.stack.push(U256::from(0u32));
		let _ = interpreter.stack.push(U256::from(0u32));
		let _ = interpreter.stack.push(contract.address);

		let result;
		#[block]
		{
			result = instructions::host::extcodecopy(&mut interpreter);
		}

		assert!(result.is_continue());
		assert_eq!(
			*interpreter.memory.slice(0..n as usize),
			PristineCode::<T>::get(contract.info()?.code_hash).unwrap()[0..n as usize],
			"Memory should contain the contract's code after extcodecopy"
		);

		Ok(())
	}

	#[benchmark]
	fn v1_migration_step() {
		use crate::migrations::v1;
		let addr = H160::from([1u8; 20]);
		let contract_info = ContractInfo::new(&addr, 1u32.into(), Default::default()).unwrap();

		v1::old::ContractInfoOf::<T>::insert(addr, contract_info.clone());
		let mut meter = WeightMeter::new();
		assert_eq!(AccountInfo::<T>::load_contract(&addr), None);

		#[block]
		{
			v1::Migration::<T>::step(None, &mut meter).unwrap();
		}

		assert_eq!(v1::old::ContractInfoOf::<T>::get(&addr), None);
		assert_eq!(AccountInfo::<T>::load_contract(&addr).unwrap(), contract_info);

		// uses twice the weight once for migration and then for checking if there is another key.
		assert_eq!(meter.consumed(), <T as Config>::WeightInfo::v1_migration_step() * 2);
	}

	#[benchmark]
	fn v2_migration_step() {
		use crate::migrations::v2;
		let code_hash = H256::from([0; 32]);
		let old_code_info = v2::Migration::<T>::create_old_code_info(
			whitelisted_caller(),
			1000u32.into(),
			1,
			100,
			0,
		);
		v2::Migration::<T>::insert_old_code_info(code_hash, old_code_info.clone());
		let mut meter = WeightMeter::new();

		#[block]
		{
			v2::Migration::<T>::step(None, &mut meter).unwrap();
		}

		v2::Migration::<T>::assert_migrated_code_info(code_hash, &old_code_info);

		// uses twice the weight once for migration and then for checking if there is another key.
		assert_eq!(meter.consumed(), <T as Config>::WeightInfo::v2_migration_step() * 2);
	}

	/// Helper function to create a test signer for finalize_block benchmark
	fn create_test_signer<T: Config>() -> (T::AccountId, SigningKey, H160) {
		use hex_literal::hex;
		// dev::alith()
		let signer_account_id = hex!("f24FF3a9CF04c71Dbc94D0b566f7A27B94566cac");
		let signer_priv_key =
			hex!("5fb92d6e98884f76de468fa3f6278f8807c48bebc13595d45af5bdc4da702133");

		let signer_key = SigningKey::from_bytes(&signer_priv_key.into()).expect("valid key");

		let signer_address = H160::from_slice(&signer_account_id);
		let signer_caller = T::AddressMapper::to_fallback_account_id(&signer_address);

		(signer_caller, signer_key, signer_address)
	}

	/// Helper function to create and sign a transaction for finalize_block benchmark
	fn create_signed_transaction<T: Config>(
		signer_key: &SigningKey,
		target_address: H160,
		value: U256,
		input_data: Vec<u8>,
	) -> Vec<u8> {
		let unsigned_tx: TransactionUnsigned = TransactionLegacyUnsigned {
			to: Some(target_address),
			value,
			chain_id: Some(T::ChainId::get().into()),
			input: input_data.into(),
			..Default::default()
		}
		.into();

		let hashed_payload = sp_io::hashing::keccak_256(&unsigned_tx.unsigned_payload());
		let (signature, recovery_id) =
			signer_key.sign_prehash_recoverable(&hashed_payload).expect("signing success");

		let mut sig_bytes = [0u8; 65];
		sig_bytes[..64].copy_from_slice(&signature.to_bytes());
		sig_bytes[64] = recovery_id.to_byte();

		let signed_tx = unsigned_tx.with_signature(sig_bytes);

		signed_tx.signed_payload()
	}

	/// Helper function to generate common finalize_block benchmark setup
	fn setup_finalize_block_benchmark<T>(
	) -> Result<(Contract<T>, BalanceOf<T>, U256, SigningKey, BlockNumberFor<T>), BenchmarkError>
	where
		BalanceOf<T>: Into<U256> + TryFrom<U256>,
		T: Config,
		MomentOf<T>: Into<U256>,
		<T as frame_system::Config>::Hash: frame_support::traits::IsType<H256>,
	{
		// Setup test signer
		let (signer_caller, signer_key, _signer_address) = create_test_signer::<T>();
		whitelist_account!(signer_caller);

		// Setup contract instance
		let instance =
			Contract::<T>::with_caller(signer_caller.clone(), VmBinaryModule::dummy(), vec![])?;
		let storage_deposit = default_deposit_limit::<T>();
		let value = Pallet::<T>::min_balance();
		let evm_value =
			Pallet::<T>::convert_native_to_evm(BalanceWithDust::new_unchecked::<T>(value, 0));

		// Setup block
		let current_block = BlockNumberFor::<T>::from(1u32);
		frame_system::Pallet::<T>::set_block_number(current_block);

		Ok((instance, storage_deposit, evm_value, signer_key, current_block))
	}

	/// Benchmark the `on_finalize` hook scaling with number of transactions.
	///
	/// This benchmark measures the marginal computational cost of adding transactions
	/// to a block during finalization, with fixed payload size to isolate transaction
	/// count scaling effects.
	///
	/// ## Parameters:
	/// - `n`: Number of transactions in the block (0-200)
	///
	/// ## Test Setup:
	/// - Creates `n` transactions with fixed 100-byte payloads
	/// - Pre-populates block builder storage with test data
	///
	/// ## Usage:
	/// Use this with `on_finalize_per_byte` to calculate total cost:
	/// `total_cost = base + (n × per_tx_cost) + (total_bytes × per_byte_cost)`
	#[benchmark(pov_mode = Measured)]
	fn on_finalize_per_transaction(n: Linear<0, 200>) -> Result<(), BenchmarkError> {
		let (instance, _storage_deposit, evm_value, signer_key, current_block) =
			setup_finalize_block_benchmark::<T>()?;

		// Fixed payload size to isolate transaction count effects
		let fixed_payload_size = 100usize;

		// Pre-populate InflightTransactions with n transactions of fixed size
		if n > 0 {
			// Initialize block
			let _ = Pallet::<T>::on_initialize(current_block);

			// Create input data of fixed size for consistent transaction payloads
			let input_data = vec![0x42u8; fixed_payload_size];
			let receipt_gas_info = ReceiptGasInfo {
				gas_used: U256::from(1_000_000),
				effective_gas_price: Pallet::<T>::evm_base_fee(),
			};

			for _ in 0..n {
				// Create real signed transaction with fixed-size input data
				let signed_transaction = create_signed_transaction::<T>(
					&signer_key,
					instance.address,
					evm_value,
					input_data.clone(),
				);

				// Store transaction
				let _ = block_storage::bench_with_ethereum_context(|| {
					let (encoded_logs, bloom) =
						block_storage::get_receipt_details().unwrap_or_default();

					let block_builder_ir = EthBlockBuilderIR::<T>::get();
					let mut block_builder = EthereumBlockBuilder::<T>::from_ir(block_builder_ir);

					block_builder.process_transaction(
						signed_transaction,
						true,
						receipt_gas_info.clone(),
						encoded_logs,
						bloom,
					);

					EthBlockBuilderIR::<T>::put(block_builder.to_ir());
				});
			}
		}

		#[block]
		{
			// Measure only the finalization cost with n transactions of fixed size
			let _ = Pallet::<T>::on_finalize(current_block);
		}

		// Verify transaction count
		assert_eq!(Pallet::<T>::eth_block().transactions.len(), n as usize);

		Ok(())
	}

	/// Benchmark the `on_finalize` hook scaling with transaction payload size.
	///
	/// This benchmark measures the marginal computational cost of processing
	/// larger transaction payloads during finalization, with fixed transaction count
	/// to isolate payload size scaling effects.
	///
	/// ## Parameters:
	/// - `d`: Payload size per transaction in bytes (0-1000)
	///
	/// ## Test Setup:
	/// - Creates 10 transactions with payload size `d`
	/// - Pre-populates block builder storage with test data
	///
	/// ## Usage:
	/// Use this with `on_finalize_per_transaction` to calculate total cost:
	/// `total_cost = base + (n × per_tx_cost) + (total_bytes × per_byte_cost)`
	#[benchmark(pov_mode = Measured)]
	fn on_finalize_per_transaction_data(d: Linear<0, 1000>) -> Result<(), BenchmarkError> {
		let (instance, _storage_deposit, evm_value, signer_key, current_block) =
			setup_finalize_block_benchmark::<T>()?;

		// Fixed transaction count to isolate payload size effects
		let fixed_tx_count = 10u32;

		// Initialize block
		let _ = Pallet::<T>::on_initialize(current_block);

		// Create input data of variable size p for realistic transaction payloads
		let input_data = vec![0x42u8; d as usize];
		let receipt_gas_info = ReceiptGasInfo {
			gas_used: U256::from(1_000_000),
			effective_gas_price: Pallet::<T>::evm_base_fee(),
		};

		for _ in 0..fixed_tx_count {
			// Create real signed transaction with variable-size input data
			let signed_transaction = create_signed_transaction::<T>(
				&signer_key,
				instance.address,
				evm_value,
				input_data.clone(),
			);

			// Store transaction
			let _ = block_storage::bench_with_ethereum_context(|| {
				let (encoded_logs, bloom) =
					block_storage::get_receipt_details().unwrap_or_default();

				let block_builder_ir = EthBlockBuilderIR::<T>::get();
				let mut block_builder = EthereumBlockBuilder::<T>::from_ir(block_builder_ir);

				block_builder.process_transaction(
					signed_transaction,
					true,
					receipt_gas_info.clone(),
					encoded_logs,
					bloom,
				);

				EthBlockBuilderIR::<T>::put(block_builder.to_ir());
			});
		}

		#[block]
		{
			// Measure only the finalization cost with fixed count, variable payload size
			let _ = Pallet::<T>::on_finalize(current_block);
		}

		// Verify transaction count
		assert_eq!(Pallet::<T>::eth_block().transactions.len(), fixed_tx_count as usize);

		Ok(())
	}

	/// Benchmark the `on_finalize` per-event costs.
	///
	/// This benchmark measures the computational cost of processing events
	/// within the finalization process, isolating the overhead of event count.
	/// Uses a single transaction with varying numbers of minimal events.
	///
	/// ## Parameters:
	/// - `e`: Number of events per transaction
	///
	/// ## Test Setup:
	/// - Creates 1 transaction with `e` ContractEmitted events
	/// - Each event contains minimal data (no topics, empty data field)
	///
	/// ## Usage:
	/// Measures the per-event processing overhead during finalization
	/// - Fixed cost: `on_finalize_per_event(0)` - baseline finalization cost
	/// - Per event: `on_finalize_per_event(e)` - linear scaling with event count
	#[benchmark(pov_mode = Measured)]
	fn on_finalize_per_event(e: Linear<0, 100>) -> Result<(), BenchmarkError> {
		let (instance, _storage_deposit, evm_value, signer_key, current_block) =
			setup_finalize_block_benchmark::<T>()?;

		// Create a single transaction with e events, each with minimal data
		let input_data = vec![0x42u8; 100];
		let signed_transaction = create_signed_transaction::<T>(
			&signer_key,
			instance.address,
			evm_value,
			input_data.clone(),
		);

		let receipt_gas_info = ReceiptGasInfo {
			gas_used: U256::from(1_000_000),
			effective_gas_price: Pallet::<T>::evm_base_fee(),
		};

		// Store transaction
		let _ = block_storage::bench_with_ethereum_context(|| {
			let (encoded_logs, bloom) = block_storage::get_receipt_details().unwrap_or_default();

			let block_builder_ir = EthBlockBuilderIR::<T>::get();
			let mut block_builder = EthereumBlockBuilder::<T>::from_ir(block_builder_ir);

			block_builder.process_transaction(
				signed_transaction,
				true,
				receipt_gas_info.clone(),
				encoded_logs,
				bloom,
			);

			EthBlockBuilderIR::<T>::put(block_builder.to_ir());
		});

		// Create e events with minimal data to isolate event count overhead
		for _ in 0..e {
			block_storage::capture_ethereum_log(&instance.address, &vec![], &vec![]);
		}

		#[block]
		{
			// Initialize block
			let _ = Pallet::<T>::on_initialize(current_block);

			// Measure the finalization cost with e events
			let _ = Pallet::<T>::on_finalize(current_block);
		}

		// Verify transaction count
		assert_eq!(Pallet::<T>::eth_block().transactions.len(), 1);

		Ok(())
	}

	/// ## Test Setup:
	/// - Creates 1 transaction with 1 ContractEmitted event
	/// - Event contains `d` total bytes of data across data field and topics
	///
	/// ## Usage:
	/// Measures the per-byte event data processing overhead during finalization
	/// - Fixed cost: `on_finalize_per_event_data(0)` - baseline cost with empty event
	/// - Per byte: `on_finalize_per_event_data(d)` - linear scaling with data size
	#[benchmark(pov_mode = Measured)]
	fn on_finalize_per_event_data(d: Linear<0, 16384>) -> Result<(), BenchmarkError> {
		let (instance, _storage_deposit, evm_value, signer_key, current_block) =
			setup_finalize_block_benchmark::<T>()?;

		// Create a single transaction with one event containing d bytes of data
		let input_data = vec![0x42u8; 100];
		let signed_transaction = create_signed_transaction::<T>(
			&signer_key,
			instance.address,
			evm_value,
			input_data.clone(),
		);

		let receipt_gas_info = ReceiptGasInfo {
			gas_used: U256::from(1_000_000),
			effective_gas_price: Pallet::<T>::evm_base_fee(),
		};

		// Store transaction
		let _ = block_storage::bench_with_ethereum_context(|| {
			let (encoded_logs, bloom) = block_storage::get_receipt_details().unwrap_or_default();

			let block_builder_ir = EthBlockBuilderIR::<T>::get();
			let mut block_builder = EthereumBlockBuilder::<T>::from_ir(block_builder_ir);

			block_builder.process_transaction(
				signed_transaction,
				true,
				receipt_gas_info,
				encoded_logs,
				bloom,
			);

			EthBlockBuilderIR::<T>::put(block_builder.to_ir());
		});

		// Create one event with d bytes of data distributed across topics and data field
		let (event_data, topics) = if d < 32 {
			// If total data is less than 32 bytes, put all in data field
			(vec![0x42u8; d as usize], vec![])
		} else {
			// Fill topics first, then put remaining bytes in data field
			let num_topics = core::cmp::min(limits::NUM_EVENT_TOPICS, d / 32);
			let topic_bytes_used = num_topics * 32;
			let data_bytes_remaining = d - topic_bytes_used;

			// Create topics filled with sequential data
			let mut topics = Vec::new();
			for topic_index in 0..num_topics {
				let topic_data = [topic_index as u8; 32];
				topics.push(H256::from(topic_data));
			}

			// Remaining bytes go to data field
			let event_data = vec![0x42u8; data_bytes_remaining as usize];

			(event_data, topics)
		};

		block_storage::capture_ethereum_log(&instance.address, &event_data, &topics);

		#[block]
		{
			// Initialize block
			let _ = Pallet::<T>::on_initialize(current_block);

			// Measure the finalization cost with d bytes of event data
			let _ = Pallet::<T>::on_finalize(current_block);
		}

		// Verify transaction count
		assert_eq!(Pallet::<T>::eth_block().transactions.len(), 1);

		Ok(())
	}

	impl_benchmark_test_suite!(
		Contracts,
		crate::tests::ExtBuilder::default().build(),
		crate::tests::Test,
	);
}<|MERGE_RESOLUTION|>--- conflicted
+++ resolved
@@ -1232,12 +1232,8 @@
 		let result;
 		#[block]
 		{
-<<<<<<< HEAD
-			result = crate::metering::storage::terminate_logic_for_benchmark::<T>(
-=======
 			result = crate::exec::terminate_contract_for_benchmark::<T>(
 				caller,
->>>>>>> b291e6f8
 				&instance.account_id,
 				&instance.info()?,
 				beneficiary.clone(),
