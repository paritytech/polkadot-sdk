--- conflicted
+++ resolved
@@ -52,14 +52,11 @@
 	weights::{Weight, WeightMeter},
 };
 use frame_system::RawOrigin;
-<<<<<<< HEAD
 use k256::ecdsa::SigningKey;
-use pallet_revive_uapi::{pack_hi_lo, CallFlags, ReturnErrorCode, StorageFlags};
-pub use pallet_transaction_payment;
-=======
 use pallet_revive_uapi::{
 	pack_hi_lo, precompiles::system::ISystem, CallFlags, ReturnErrorCode, StorageFlags,
 };
+pub use pallet_transaction_payment;
 use revm::{
 	bytecode::{opcode::EXTCODECOPY, Bytecode},
 	interpreter::{
@@ -67,7 +64,6 @@
 	},
 	primitives,
 };
->>>>>>> c396af29
 use sp_consensus_aura::AURA_ENGINE_ID;
 use sp_consensus_babe::{
 	digests::{PreDigest, PrimaryPreDigest},
@@ -2573,7 +2569,31 @@
 		assert_eq!(meter.consumed(), <T as Config>::WeightInfo::v1_migration_step() * 2);
 	}
 
-<<<<<<< HEAD
+	#[benchmark]
+	fn v2_migration_step() {
+		use crate::migrations::v2;
+		let code_hash = H256::from([0; 32]);
+		let old_code_info = v2::Migration::<T>::create_old_code_info(
+			whitelisted_caller(),
+			1000u32.into(),
+			1,
+			100,
+			0,
+		);
+		v2::Migration::<T>::insert_old_code_info(code_hash, old_code_info.clone());
+		let mut meter = WeightMeter::new();
+
+		#[block]
+		{
+			v2::Migration::<T>::step(None, &mut meter).unwrap();
+		}
+
+		v2::Migration::<T>::assert_migrated_code_info(code_hash, &old_code_info);
+
+		// uses twice the weight once for migration and then for checking if there is another key.
+		assert_eq!(meter.consumed(), <T as Config>::WeightInfo::v2_migration_step() * 2);
+	}
+
 	/// Helper function to create a test signer for finalize_block benchmark
 	fn create_test_signer<T: Config>() -> (T::AccountId, SigningKey, H160) {
 		use hex_literal::hex;
@@ -2696,13 +2716,22 @@
 				);
 
 				// Store transaction
-				// Collect inflight events emitted by this EVM transaction.
-				let logs = InflightEthTxEvents::<T>::take();
-				InflightEthTransactions::<T>::append(TransactionDetails {
-					transaction_encoded: signed_transaction,
-					logs,
-					success: true,
-					gas_used,
+				let _ = Pallet::<T>::eth_block_storage::with_ethereum_context(|| {
+					let (encoded_logs, bloom) =
+						eth_block_storage::get_receipt_details().unwrap_or_default();
+
+					let block_builder_ir = EthBlockBuilderIR::<T>::get();
+					let mut block_builder = EthereumBlockBuilder::from_ir(block_builder_ir);
+
+					block_builder.process_transaction(
+						signed_transaction,
+						true,
+						gas_used,
+						encoded_logs,
+						bloom,
+					);
+
+					EthBlockBuilderIR::<T>::put(block_builder.to_ir());
 				});
 			}
 		}
@@ -2750,25 +2779,35 @@
 			input_data.clone(),
 		);
 
+		let gas_used = Weight::from_parts(1_000_000, 1000);
+
+		// Store transaction
+		let _ = Pallet::<T>::eth_block_storage::with_ethereum_context(|| {
+			let (encoded_logs, bloom) =
+				eth_block_storage::get_receipt_details().unwrap_or_default();
+
+			let block_builder_ir = EthBlockBuilderIR::<T>::get();
+			let mut block_builder = EthereumBlockBuilder::from_ir(block_builder_ir);
+
+			block_builder.process_transaction(
+				signed_transaction,
+				true,
+				gas_used,
+				encoded_logs,
+				bloom,
+			);
+
+			EthBlockBuilderIR::<T>::put(block_builder.to_ir());
+		});
+
 		// Create e events with minimal data to isolate event count overhead
 		for _ in 0..e {
-			InflightEthTxEvents::<T>::append(EventLog {
-				contract: instance.address,
-				data: vec![],   // Empty data to minimize data size impact
-				topics: vec![], // No topics to minimize data size impact
-			});
-		}
-
-		let gas_used = Weight::from_parts(1_000_000, 1000);
-
-		// Store transaction
-		let logs = InflightEthTxEvents::<T>::take();
-		InflightEthTransactions::<T>::append(TransactionDetails {
-			transaction_encoded: signed_transaction,
-			logs,
-			success: true,
-			gas_used,
-		});
+			Pallet::<T>::eth_block_storage::eth_block_storage::capture_ethereum_log(
+				&instance.address,
+				&vec![],
+				&vec![],
+			);
+		}
 
 		#[block]
 		{
@@ -2806,6 +2845,27 @@
 			evm_value,
 			input_data.clone(),
 		);
+
+		let gas_used = Weight::from_parts(1_000_000, 1000);
+
+		// Store transaction
+		let _ = Pallet::<T>::eth_block_storage::with_ethereum_context(|| {
+			let (encoded_logs, bloom) =
+				eth_block_storage::get_receipt_details().unwrap_or_default();
+
+			let block_builder_ir = EthBlockBuilderIR::<T>::get();
+			let mut block_builder = EthereumBlockBuilder::from_ir(block_builder_ir);
+
+			block_builder.process_transaction(
+				signed_transaction,
+				true,
+				gas_used,
+				encoded_logs,
+				bloom,
+			);
+
+			EthBlockBuilderIR::<T>::put(block_builder.to_ir());
+		});
 
 		// Create one event with d bytes of data distributed across topics and data field
 		let (event_data, topics) = if d < 32 {
@@ -2830,23 +2890,11 @@
 			(event_data, topics)
 		};
 
-		// Deposit single event with d bytes of data
-		InflightEthTxEvents::<T>::append(EventLog {
-			contract: instance.address,
-			data: event_data,
-			topics,
-		});
-
-		let gas_used = Weight::from_parts(1_000_000, 1000);
-
-		// Store transaction
-		let logs = InflightEthTxEvents::<T>::take();
-		InflightEthTransactions::<T>::append(TransactionDetails {
-			transaction_encoded: signed_transaction,
-			logs,
-			success: true,
-			gas_used,
-		});
+		Pallet::<T>::eth_block_storage::eth_block_storage::capture_ethereum_log(
+			&instance.address,
+			&event_data,
+			&topics,
+		);
 
 		#[block]
 		{
@@ -2861,31 +2909,6 @@
 		assert_eq!(Pallet::<T>::eth_block().transactions.len(), 1);
 
 		Ok(())
-=======
-	#[benchmark]
-	fn v2_migration_step() {
-		use crate::migrations::v2;
-		let code_hash = H256::from([0; 32]);
-		let old_code_info = v2::Migration::<T>::create_old_code_info(
-			whitelisted_caller(),
-			1000u32.into(),
-			1,
-			100,
-			0,
-		);
-		v2::Migration::<T>::insert_old_code_info(code_hash, old_code_info.clone());
-		let mut meter = WeightMeter::new();
-
-		#[block]
-		{
-			v2::Migration::<T>::step(None, &mut meter).unwrap();
-		}
-
-		v2::Migration::<T>::assert_migrated_code_info(code_hash, &old_code_info);
-
-		// uses twice the weight once for migration and then for checking if there is another key.
-		assert_eq!(meter.consumed(), <T as Config>::WeightInfo::v2_migration_step() * 2);
->>>>>>> c396af29
 	}
 
 	impl_benchmark_test_suite!(
