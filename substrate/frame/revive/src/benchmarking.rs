// This file is part of Substrate.

// Copyright (C) Parity Technologies (UK) Ltd.
// SPDX-License-Identifier: Apache-2.0

// Licensed under the Apache License, Version 2.0 (the "License");
// you may not use this file except in compliance with the License.
// You may obtain a copy of the License at
//
// 	http://www.apache.org/licenses/LICENSE-2.0
//
// Unless required by applicable law or agreed to in writing, software
// distributed under the License is distributed on an "AS IS" BASIS,
// WITHOUT WARRANTIES OR CONDITIONS OF ANY KIND, either express or implied.
// See the License for the specific language governing permissions and
// limitations under the License.

//! Benchmarks for the revive pallet.

#![cfg(feature = "runtime-benchmarks")]
use crate::{
	call_builder::{caller_funding, default_deposit_limit, CallSetup, Contract, VmBinaryModule},
	evm::runtime::GAS_PRICE,
	exec::{Key, MomentOf, PrecompileExt},
	limits,
	precompiles::{
		self, run::builtin as run_builtin_precompile, BenchmarkSystem, BuiltinPrecompile, ISystem,
	},
	storage::WriteOutcome,
	vm::pvm,
	Pallet as Contracts, *,
};
use alloc::{vec, vec::Vec};
use alloy_core::sol_types::SolInterface;
use codec::{Encode, MaxEncodedLen};
use frame_benchmarking::v2::*;
use frame_support::{
	self, assert_ok,
	migrations::SteppedMigration,
	storage::child,
	traits::fungible::InspectHold,
	weights::{Weight, WeightMeter},
};
use frame_system::RawOrigin;
use pallet_revive_uapi::{pack_hi_lo, CallFlags, ReturnErrorCode, StorageFlags};
use sp_consensus_aura::AURA_ENGINE_ID;
use sp_consensus_babe::{
	digests::{PreDigest, PrimaryPreDigest},
	BABE_ENGINE_ID,
};
use sp_consensus_slots::Slot;
use sp_runtime::{
	generic::{Digest, DigestItem},
	traits::Zero,
};

/// How many runs we do per API benchmark.
///
/// This is picked more or less arbitrary. We experimented with different numbers until
/// the results appeared to be stable. Reducing the number would speed up the benchmarks
/// but might make the results less precise.
const API_BENCHMARK_RUNS: u32 = 1600;

macro_rules! memory(
	($($bytes:expr,)*) => {{
		vec![].iter()$(.chain($bytes.iter()))*.cloned().collect::<Vec<_>>()
	}};
);

macro_rules! build_runtime(
	($runtime:ident, $memory:ident: [$($segment:expr,)*]) => {
		build_runtime!($runtime, _contract, $memory: [$($segment,)*]);
	};
	($runtime:ident, $contract:ident, $memory:ident: [$($bytes:expr,)*]) => {
		build_runtime!($runtime, $contract);
		let mut $memory = memory!($($bytes,)*);
	};
	($runtime:ident, $contract:ident) => {
		let mut setup = CallSetup::<T>::default();
		let $contract = setup.contract();
		let input = setup.data();
		let (mut ext, _) = setup.ext();
		let mut $runtime = $crate::vm::pvm::Runtime::<_, [u8]>::new(&mut ext, input);
	};
);

/// Get the pallet account and whitelist it for benchmarking.
/// The account is warmed up `on_initialize` so read should not impact the PoV.
fn whitelisted_pallet_account<T: Config>() -> T::AccountId {
	let pallet_account = Pallet::<T>::account_id();
	whitelist_account!(pallet_account);
	pallet_account
}

#[benchmarks(
	where
		BalanceOf<T>: Into<U256> + TryFrom<U256>,
		T: Config,
		MomentOf<T>: Into<U256>,
		<T as frame_system::Config>::RuntimeEvent: From<pallet::Event<T>>,
		<T as Config>::RuntimeCall: From<frame_system::Call<T>>,
		<T as frame_system::Config>::Hash: frame_support::traits::IsType<H256>,
)]
mod benchmarks {
	use super::*;

	// The base weight consumed on processing contracts deletion queue.
	#[benchmark(pov_mode = Measured)]
	fn on_process_deletion_queue_batch() {
		#[block]
		{
			ContractInfo::<T>::process_deletion_queue_batch(&mut WeightMeter::new())
		}
	}

	#[benchmark(skip_meta, pov_mode = Measured)]
	fn on_initialize_per_trie_key(k: Linear<0, 1024>) -> Result<(), BenchmarkError> {
		let instance =
			Contract::<T>::with_storage(VmBinaryModule::dummy(), k, limits::PAYLOAD_BYTES)?;
		instance.info()?.queue_trie_for_deletion();

		#[block]
		{
			ContractInfo::<T>::process_deletion_queue_batch(&mut WeightMeter::new())
		}

		Ok(())
	}

	// This benchmarks the overhead of loading a code of size `c` byte from storage and into
	// the execution engine.
	//
	// `call_with_pvm_code_per_byte(c) - call_with_pvm_code_per_byte(0)`
	//
	// This does **not** include the actual execution for which the gas meter
	// is responsible. The code used here will just return on call.
	//
	// We expect the influence of `c` to be none in this benchmark because every instruction that
	// is not in the first basic block is never read. We are primarily interested in the
	// `proof_size` result of this benchmark.
	#[benchmark(pov_mode = Measured)]
	fn call_with_pvm_code_per_byte(c: Linear<0, { 100 * 1024 }>) -> Result<(), BenchmarkError> {
		let instance =
			Contract::<T>::with_caller(whitelisted_caller(), VmBinaryModule::sized(c), vec![])?;
		let value = Pallet::<T>::min_balance();
		let storage_deposit = default_deposit_limit::<T>();

		#[extrinsic_call]
		call(
			RawOrigin::Signed(instance.caller.clone()),
			instance.address,
			value,
			Weight::MAX,
			storage_deposit,
			vec![],
		);

		Ok(())
	}

	// This benchmarks the overhead of loading a code of size `c` byte from storage and into
	// the execution engine.
	/// This is similar to `call_with_pvm_code_per_byte` but for EVM bytecode.
	#[benchmark(pov_mode = Measured)]
	fn call_with_evm_code_per_byte(c: Linear<1, { 10 * 1024 }>) -> Result<(), BenchmarkError> {
		let instance =
			Contract::<T>::with_caller(whitelisted_caller(), VmBinaryModule::evm_sized(c), vec![])?;
		let value = Pallet::<T>::min_balance();
		let storage_deposit = default_deposit_limit::<T>();

		#[extrinsic_call]
		call(
			RawOrigin::Signed(instance.caller.clone()),
			instance.address,
			value,
			Weight::MAX,
			storage_deposit,
			vec![],
		);

		Ok(())
	}

	// Measure the amount of time it takes to compile a single basic block.
	//
	// (basic_block_compilation(1) - basic_block_compilation(0)).ref_time()
	//
	// This is needed because the interpreter will always compile a whole basic block at
	// a time. To prevent a contract from triggering compilation without doing any execution
	// we will always charge one max sized block per contract call.
	//
	// We ignore the proof size component when using this benchmark as this is already accounted
	// for in `call_with_pvm_code_per_byte`.
	#[benchmark(pov_mode = Measured)]
	fn basic_block_compilation(b: Linear<0, 1>) -> Result<(), BenchmarkError> {
		let instance = Contract::<T>::with_caller(
			whitelisted_caller(),
			VmBinaryModule::with_num_instructions(limits::code::BASIC_BLOCK_SIZE),
			vec![],
		)?;
		let value = Pallet::<T>::min_balance();
		let storage_deposit = default_deposit_limit::<T>();

		#[block]
		{
			Pallet::<T>::call(
				RawOrigin::Signed(instance.caller.clone()).into(),
				instance.address,
				value,
				Weight::MAX,
				storage_deposit,
				vec![],
			)?;
		}

		Ok(())
	}

	// `c`: Size of the code in bytes.
	// `i`: Size of the input in bytes.
	#[benchmark(pov_mode = Measured)]
	fn instantiate_with_code(
		c: Linear<0, { 100 * 1024 }>,
		i: Linear<0, { limits::CALLDATA_BYTES }>,
	) {
		let pallet_account = whitelisted_pallet_account::<T>();
		let input = vec![42u8; i as usize];
		let salt = [42u8; 32];
		let value = Pallet::<T>::min_balance();
		let caller = whitelisted_caller();
		T::Currency::set_balance(&caller, caller_funding::<T>());
		let VmBinaryModule { code, .. } = VmBinaryModule::sized(c);
		let origin = RawOrigin::Signed(caller.clone());
		Contracts::<T>::map_account(origin.clone().into()).unwrap();
		let deployer = T::AddressMapper::to_address(&caller);
		let addr = crate::address::create2(&deployer, &code, &input, &salt);
		let account_id = T::AddressMapper::to_fallback_account_id(&addr);
		let storage_deposit = default_deposit_limit::<T>();
		#[extrinsic_call]
		_(origin, value, Weight::MAX, storage_deposit, code, input, Some(salt));

		let deposit =
			T::Currency::balance_on_hold(&HoldReason::StorageDepositReserve.into(), &account_id);
		// uploading the code reserves some balance in the pallet's account
		let code_deposit = T::Currency::balance_on_hold(
			&HoldReason::CodeUploadDepositReserve.into(),
			&pallet_account,
		);
		let mapping_deposit =
			T::Currency::balance_on_hold(&HoldReason::AddressMapping.into(), &caller);
		assert_eq!(
			T::Currency::balance(&caller),
			caller_funding::<T>() -
				value - deposit -
				code_deposit - mapping_deposit -
				Pallet::<T>::min_balance(),
		);
		// contract has the full value
		assert_eq!(T::Currency::balance(&account_id), value + Pallet::<T>::min_balance());
	}

	// `c`: Size of the code in bytes.
	// `i`: Size of the input in bytes.
	// `d`: with or without dust value to transfer
	#[benchmark(pov_mode = Measured)]
	fn eth_instantiate_with_code(
		c: Linear<0, { 100 * 1024 }>,
		i: Linear<0, { limits::CALLDATA_BYTES }>,
		d: Linear<0, 1>,
	) {
		let pallet_account = whitelisted_pallet_account::<T>();
		let input = vec![42u8; i as usize];

		let value = Pallet::<T>::min_balance();
		let dust = 42u32 * d;
		let evm_value =
			Pallet::<T>::convert_native_to_evm(BalanceWithDust::new_unchecked::<T>(value, dust));

		let caller = whitelisted_caller();
		T::Currency::set_balance(&caller, caller_funding::<T>());
		let VmBinaryModule { code, .. } = VmBinaryModule::sized(c);
		let origin = RawOrigin::Signed(caller.clone());
		Contracts::<T>::map_account(origin.clone().into()).unwrap();
		let deployer = T::AddressMapper::to_address(&caller);
		let nonce = System::<T>::account_nonce(&caller).try_into().unwrap_or_default();
		let addr = crate::address::create1(&deployer, nonce);
		let account_id = T::AddressMapper::to_fallback_account_id(&addr);
		let storage_deposit = default_deposit_limit::<T>();

		assert!(AccountInfoOf::<T>::get(&deployer).is_none());

		#[extrinsic_call]
		_(origin, evm_value, Weight::MAX, storage_deposit, code, input);

		let deposit =
			T::Currency::balance_on_hold(&HoldReason::StorageDepositReserve.into(), &account_id);
		// uploading the code reserves some balance in the pallet account
		let code_deposit = T::Currency::balance_on_hold(
			&HoldReason::CodeUploadDepositReserve.into(),
			&pallet_account,
		);
		let mapping_deposit =
			T::Currency::balance_on_hold(&HoldReason::AddressMapping.into(), &caller);

		assert_eq!(
			Pallet::<T>::evm_balance(&deployer),
			Pallet::<T>::convert_native_to_evm(
				caller_funding::<T>() -
					Pallet::<T>::min_balance() -
					Pallet::<T>::min_balance() -
					value - deposit - code_deposit -
					mapping_deposit,
			) - dust,
		);

		// contract has the full value
		assert_eq!(Pallet::<T>::evm_balance(&addr), evm_value);
	}

	// `i`: Size of the input in bytes.
	// `s`: Size of e salt in bytes.
	#[benchmark(pov_mode = Measured)]
	fn instantiate(i: Linear<0, { limits::CALLDATA_BYTES }>) -> Result<(), BenchmarkError> {
		let pallet_account = whitelisted_pallet_account::<T>();
		let input = vec![42u8; i as usize];
		let salt = [42u8; 32];
		let value = Pallet::<T>::min_balance();
		let caller = whitelisted_caller();
		T::Currency::set_balance(&caller, caller_funding::<T>());
		let origin = RawOrigin::Signed(caller.clone());
		Contracts::<T>::map_account(origin.clone().into()).unwrap();
		let VmBinaryModule { code, .. } = VmBinaryModule::dummy();
		let storage_deposit = default_deposit_limit::<T>();
		let deployer = T::AddressMapper::to_address(&caller);
		let addr = crate::address::create2(&deployer, &code, &input, &salt);
		let hash = Contracts::<T>::bare_upload_code(origin.clone().into(), code, storage_deposit)?
			.code_hash;
		let account_id = T::AddressMapper::to_fallback_account_id(&addr);

		#[extrinsic_call]
		_(origin, value, Weight::MAX, storage_deposit, hash, input, Some(salt));

		let deposit =
			T::Currency::balance_on_hold(&HoldReason::StorageDepositReserve.into(), &account_id);
		let code_deposit = T::Currency::balance_on_hold(
			&HoldReason::CodeUploadDepositReserve.into(),
			&pallet_account,
		);
		let mapping_deposit =
			T::Currency::balance_on_hold(&HoldReason::AddressMapping.into(), &account_id);
		// value was removed from the caller
		assert_eq!(
			T::Currency::total_balance(&caller),
			caller_funding::<T>() -
				value - deposit -
				code_deposit - mapping_deposit -
				Pallet::<T>::min_balance(),
		);
		// contract has the full value
		assert_eq!(T::Currency::balance(&account_id), value + Pallet::<T>::min_balance());

		Ok(())
	}

	// We just call a dummy contract to measure the overhead of the call extrinsic.
	// The size of the data has no influence on the costs of this extrinsic as long as the contract
	// won't call `seal_call_data_copy` in its constructor to copy the data to contract memory.
	// The dummy contract used here does not do this. The costs for the data copy is billed as
	// part of `seal_call_data_copy`. The costs for invoking a contract of a specific size are not
	// part of this benchmark because we cannot know the size of the contract when issuing a call
	// transaction. See `call_with_pvm_code_per_byte` for this.
	#[benchmark(pov_mode = Measured)]
	fn call() -> Result<(), BenchmarkError> {
		let pallet_account = whitelisted_pallet_account::<T>();
		let data = vec![42u8; 1024];
		let instance =
			Contract::<T>::with_caller(whitelisted_caller(), VmBinaryModule::dummy(), vec![])?;
		let value = Pallet::<T>::min_balance();
		let origin = RawOrigin::Signed(instance.caller.clone());
		let before = T::Currency::balance(&instance.account_id);
		let storage_deposit = default_deposit_limit::<T>();
		#[extrinsic_call]
		_(origin, instance.address, value, Weight::MAX, storage_deposit, data);
		let deposit = T::Currency::balance_on_hold(
			&HoldReason::StorageDepositReserve.into(),
			&instance.account_id,
		);
		let code_deposit = T::Currency::balance_on_hold(
			&HoldReason::CodeUploadDepositReserve.into(),
			&pallet_account,
		);
		let mapping_deposit =
			T::Currency::balance_on_hold(&HoldReason::AddressMapping.into(), &instance.caller);
		// value and value transferred via call should be removed from the caller
		assert_eq!(
			T::Currency::balance(&instance.caller),
			caller_funding::<T>() -
				value - deposit -
				code_deposit - mapping_deposit -
				Pallet::<T>::min_balance()
		);
		// contract should have received the value
		assert_eq!(T::Currency::balance(&instance.account_id), before + value);
		// contract should still exist
		instance.info()?;

		Ok(())
	}

	// `d`: with or without dust value to transfer
	#[benchmark(pov_mode = Measured)]
	fn eth_call(d: Linear<0, 1>) -> Result<(), BenchmarkError> {
		let pallet_account = whitelisted_pallet_account::<T>();
		let data = vec![42u8; 1024];
		let instance =
			Contract::<T>::with_caller(whitelisted_caller(), VmBinaryModule::dummy(), vec![])?;

		let value = Pallet::<T>::min_balance();
		let dust = 42u32 * d;
		let evm_value =
			Pallet::<T>::convert_native_to_evm(BalanceWithDust::new_unchecked::<T>(value, dust));

		let caller_addr = T::AddressMapper::to_address(&instance.caller);
		let origin = RawOrigin::Signed(instance.caller.clone());
		let before = Pallet::<T>::evm_balance(&instance.address);
		let storage_deposit = default_deposit_limit::<T>();
		#[extrinsic_call]
		_(origin, instance.address, evm_value, Weight::MAX, storage_deposit, data);
		let deposit = T::Currency::balance_on_hold(
			&HoldReason::StorageDepositReserve.into(),
			&instance.account_id,
		);
		let code_deposit = T::Currency::balance_on_hold(
			&HoldReason::CodeUploadDepositReserve.into(),
			&pallet_account,
		);
		let mapping_deposit =
			T::Currency::balance_on_hold(&HoldReason::AddressMapping.into(), &instance.caller);
		// value and value transferred via call should be removed from the caller
		assert_eq!(
			Pallet::<T>::evm_balance(&caller_addr),
			Pallet::<T>::convert_native_to_evm(
				caller_funding::<T>() -
					Pallet::<T>::min_balance() -
					Pallet::<T>::min_balance() -
					value - deposit - code_deposit -
					mapping_deposit,
			) - dust,
		);

		// contract should have received the value
		assert_eq!(Pallet::<T>::evm_balance(&instance.address), before + evm_value);
		// contract should still exist
		instance.info()?;

		Ok(())
	}

	// This constructs a contract that is maximal expensive to instrument.
	// It creates a maximum number of metering blocks per byte.
	// `c`: Size of the code in bytes.
	#[benchmark(pov_mode = Measured)]
	fn upload_code(c: Linear<0, { 100 * 1024 }>) {
		let caller = whitelisted_caller();
		let pallet_account = whitelisted_pallet_account::<T>();
		T::Currency::set_balance(&caller, caller_funding::<T>());
		let VmBinaryModule { code, hash, .. } = VmBinaryModule::sized(c);
		let origin = RawOrigin::Signed(caller.clone());
		let storage_deposit = default_deposit_limit::<T>();
		#[extrinsic_call]
		_(origin, code, storage_deposit);
		// uploading the code reserves some balance in the pallet's account
		assert!(T::Currency::total_balance_on_hold(&pallet_account) > 0u32.into());
		assert!(<Contract<T>>::code_exists(&hash));
	}

	// Removing code does not depend on the size of the contract because all the information
	// needed to verify the removal claim (refcount, owner) is stored in a separate storage
	// item (`CodeInfoOf`).
	#[benchmark(pov_mode = Measured)]
	fn remove_code() -> Result<(), BenchmarkError> {
		let caller = whitelisted_caller();
		let pallet_account = whitelisted_pallet_account::<T>();
		T::Currency::set_balance(&caller, caller_funding::<T>());
		let VmBinaryModule { code, hash, .. } = VmBinaryModule::dummy();
		let origin = RawOrigin::Signed(caller.clone());
		let storage_deposit = default_deposit_limit::<T>();
		let uploaded =
			<Contracts<T>>::bare_upload_code(origin.clone().into(), code, storage_deposit)?;
		assert_eq!(uploaded.code_hash, hash);
		assert_eq!(uploaded.deposit, T::Currency::total_balance_on_hold(&pallet_account));
		assert!(<Contract<T>>::code_exists(&hash));
		#[extrinsic_call]
		_(origin, hash);
		// removing the code should have unreserved the deposit
		assert_eq!(T::Currency::total_balance_on_hold(&pallet_account), 0u32.into());
		assert!(<Contract<T>>::code_removed(&hash));
		Ok(())
	}

	#[benchmark(pov_mode = Measured)]
	fn set_code() -> Result<(), BenchmarkError> {
		let instance =
			<Contract<T>>::with_caller(whitelisted_caller(), VmBinaryModule::dummy(), vec![])?;
		// we just add some bytes so that the code hash is different
		let VmBinaryModule { code, .. } = VmBinaryModule::dummy_unique(128);
		let origin = RawOrigin::Signed(instance.caller.clone());
		let storage_deposit = default_deposit_limit::<T>();
		let hash =
			<Contracts<T>>::bare_upload_code(origin.into(), code, storage_deposit)?.code_hash;
		assert_ne!(instance.info()?.code_hash, hash);
		#[extrinsic_call]
		_(RawOrigin::Root, instance.address, hash);
		assert_eq!(instance.info()?.code_hash, hash);
		Ok(())
	}

	#[benchmark(pov_mode = Measured)]
	fn map_account() {
		let caller = whitelisted_caller();
		T::Currency::set_balance(&caller, caller_funding::<T>());
		let origin = RawOrigin::Signed(caller.clone());
		assert!(!T::AddressMapper::is_mapped(&caller));
		#[extrinsic_call]
		_(origin);
		assert!(T::AddressMapper::is_mapped(&caller));
	}

	#[benchmark(pov_mode = Measured)]
	fn unmap_account() {
		let caller = whitelisted_caller();
		T::Currency::set_balance(&caller, caller_funding::<T>());
		let origin = RawOrigin::Signed(caller.clone());
		<Contracts<T>>::map_account(origin.clone().into()).unwrap();
		assert!(T::AddressMapper::is_mapped(&caller));
		#[extrinsic_call]
		_(origin);
		assert!(!T::AddressMapper::is_mapped(&caller));
	}

	#[benchmark(pov_mode = Measured)]
	fn dispatch_as_fallback_account() {
		let caller = whitelisted_caller();
		T::Currency::set_balance(&caller, caller_funding::<T>());
		let origin = RawOrigin::Signed(caller.clone());
		let dispatchable = frame_system::Call::remark { remark: vec![] }.into();
		#[extrinsic_call]
		_(origin, Box::new(dispatchable));
	}

	#[benchmark(pov_mode = Measured)]
	fn noop_host_fn(r: Linear<0, API_BENCHMARK_RUNS>) {
		let mut setup = CallSetup::<T>::new(VmBinaryModule::noop());
		let (mut ext, module) = setup.ext();
		let prepared = CallSetup::<T>::prepare_call(&mut ext, module, r.encode(), 0);
		#[block]
		{
			prepared.call().unwrap();
		}
	}

	#[benchmark(pov_mode = Measured)]
	fn seal_caller() {
		let len = H160::len_bytes();
		build_runtime!(runtime, memory: [vec![0u8; len as _], ]);

		let result;
		#[block]
		{
			result = runtime.bench_caller(memory.as_mut_slice(), 0);
		}

		assert_ok!(result);
		assert_eq!(
			<H160 as Decode>::decode(&mut &memory[..]).unwrap(),
			T::AddressMapper::to_address(&runtime.ext().caller().account_id().unwrap())
		);
	}

	#[benchmark(pov_mode = Measured)]
	fn seal_origin() {
		let len = H160::len_bytes();
		build_runtime!(runtime, memory: [vec![0u8; len as _], ]);

		let result;
		#[block]
		{
			result = runtime.bench_origin(memory.as_mut_slice(), 0);
		}

		assert_ok!(result);
		assert_eq!(
			<H160 as Decode>::decode(&mut &memory[..]).unwrap(),
			T::AddressMapper::to_address(&runtime.ext().origin().account_id().unwrap())
		);
	}

	#[benchmark(pov_mode = Measured)]
	fn to_account_id() {
		// use a mapped address for the benchmark, to ensure that we bench the worst
		// case (and not the fallback case).
		let account_id = account("precompile_to_account_id", 0, 0);
		let address = {
			T::Currency::set_balance(&account_id, caller_funding::<T>());
			T::AddressMapper::map(&account_id).unwrap();
			T::AddressMapper::to_address(&account_id)
		};

		let input_bytes = ISystem::ISystemCalls::toAccountId(ISystem::toAccountIdCall {
			input: address.0.into(),
		})
		.abi_encode();

		let mut call_setup = CallSetup::<T>::default();
		let (mut ext, _) = call_setup.ext();

		let result;
		#[block]
		{
			result = run_builtin_precompile(
				&mut ext,
				H160(BenchmarkSystem::<T>::MATCHER.base_address()).as_fixed_bytes(),
				input_bytes,
			);
		}
		let data = result.unwrap().data;
		assert_ne!(
			data.as_slice()[20..32],
			[0xEE; 12],
			"fallback suffix found where none should be"
		);
		assert_eq!(T::AccountId::decode(&mut data.as_slice()), Ok(account_id),);
	}

	#[benchmark(pov_mode = Measured)]
	fn seal_code_hash() {
		let contract = Contract::<T>::with_index(1, VmBinaryModule::dummy(), vec![]).unwrap();
		let len = <sp_core::H256 as MaxEncodedLen>::max_encoded_len() as u32;
		build_runtime!(runtime, memory: [vec![0u8; len as _], contract.account_id.encode(), ]);

		let result;
		#[block]
		{
			result = runtime.bench_code_hash(memory.as_mut_slice(), len, 0);
		}

		assert_ok!(result);
		assert_eq!(
			<sp_core::H256 as Decode>::decode(&mut &memory[..]).unwrap(),
			contract.info().unwrap().code_hash
		);
	}

	#[benchmark(pov_mode = Measured)]
	fn seal_own_code_hash() {
		let len = <sp_core::H256 as MaxEncodedLen>::max_encoded_len() as u32;
		build_runtime!(runtime, contract, memory: [vec![0u8; len as _], ]);
		let result;
		#[block]
		{
			result = runtime.bench_own_code_hash(memory.as_mut_slice(), 0);
		}

		assert_ok!(result);
		assert_eq!(
			<sp_core::H256 as Decode>::decode(&mut &memory[..]).unwrap(),
			contract.info().unwrap().code_hash
		);
	}

	#[benchmark(pov_mode = Measured)]
	fn seal_code_size() {
		let contract = Contract::<T>::with_index(1, VmBinaryModule::dummy(), vec![]).unwrap();
		build_runtime!(runtime, memory: [contract.address.encode(),]);

		let result;
		#[block]
		{
			result = runtime.bench_code_size(memory.as_mut_slice(), 0);
		}

		assert_eq!(result.unwrap(), VmBinaryModule::dummy().code.len() as u64);
	}

	#[benchmark(pov_mode = Measured)]
	fn seal_caller_is_origin() {
		build_runtime!(runtime, memory: []);

		let result;
		#[block]
		{
			result = runtime.bench_caller_is_origin(memory.as_mut_slice());
		}
		assert_eq!(result.unwrap(), 1u32);
	}

	#[benchmark(pov_mode = Measured)]
	fn seal_caller_is_root() {
		let mut setup = CallSetup::<T>::default();
		setup.set_origin(Origin::Root);
		let (mut ext, _) = setup.ext();
		let mut runtime = pvm::Runtime::new(&mut ext, vec![]);

		let result;
		#[block]
		{
			result = runtime.bench_caller_is_root([0u8; 0].as_mut_slice());
		}
		assert_eq!(result.unwrap(), 1u32);
	}

	#[benchmark(pov_mode = Measured)]
	fn seal_address() {
		let len = H160::len_bytes();
		build_runtime!(runtime, memory: [vec![0u8; len as _], ]);

		let result;
		#[block]
		{
			result = runtime.bench_address(memory.as_mut_slice(), 0);
		}
		assert_ok!(result);
		assert_eq!(<H160 as Decode>::decode(&mut &memory[..]).unwrap(), runtime.ext().address());
	}

	#[benchmark(pov_mode = Measured)]
	fn seal_weight_left() {
		// use correct max_encoded_len when new version of parity-scale-codec is released
		let len = 18u32;
		assert!(<Weight as MaxEncodedLen>::max_encoded_len() as u32 != len);
		build_runtime!(runtime, memory: [32u32.to_le_bytes(), vec![0u8; len as _], ]);

		let result;
		#[block]
		{
			result = runtime.bench_weight_left(memory.as_mut_slice(), 4, 0);
		}
		assert_ok!(result);
		assert_eq!(
			<Weight as Decode>::decode(&mut &memory[4..]).unwrap(),
			runtime.ext().gas_meter().gas_left()
		);
	}

	#[benchmark(pov_mode = Measured)]
	fn seal_ref_time_left() {
		build_runtime!(runtime, memory: [vec![], ]);

		let result;
		#[block]
		{
			result = runtime.bench_ref_time_left(memory.as_mut_slice());
		}
		assert_eq!(result.unwrap(), runtime.ext().gas_meter().gas_left().ref_time());
	}

	#[benchmark(pov_mode = Measured)]
	fn seal_balance() {
		build_runtime!(runtime, contract, memory: [[0u8;32], ]);
		contract.set_balance(BalanceWithDust::new_unchecked::<T>(
			Pallet::<T>::min_balance() * 2u32.into(),
			42u32,
		));

		let result;
		#[block]
		{
			result = runtime.bench_balance(memory.as_mut_slice(), 0);
		}
		assert_ok!(result);
		assert_eq!(
			U256::from_little_endian(&memory[..]),
			Pallet::<T>::convert_native_to_evm(BalanceWithDust::new_unchecked::<T>(
				Pallet::<T>::min_balance(),
				42
			))
		);
	}

	#[benchmark(pov_mode = Measured)]
	fn seal_balance_of() {
		let len = <sp_core::U256 as MaxEncodedLen>::max_encoded_len();
		let account = account::<T::AccountId>("target", 0, 0);
		<T as Config>::AddressMapper::bench_map(&account).unwrap();

		let address = T::AddressMapper::to_address(&account);
		let balance = Pallet::<T>::min_balance() * 2u32.into();
		T::Currency::set_balance(&account, balance);
		AccountInfoOf::<T>::insert(&address, AccountInfo { dust: 42, ..Default::default() });

		build_runtime!(runtime, memory: [vec![0u8; len], address.0, ]);

		let result;
		#[block]
		{
			result = runtime.bench_balance_of(memory.as_mut_slice(), len as u32, 0);
		}

		assert_ok!(result);
		assert_eq!(
			U256::from_little_endian(&memory[..len]),
			Pallet::<T>::convert_native_to_evm(BalanceWithDust::new_unchecked::<T>(
				Pallet::<T>::min_balance(),
				42
			))
		);
	}

	#[benchmark(pov_mode = Measured)]
	fn seal_get_immutable_data(n: Linear<1, { limits::IMMUTABLE_BYTES }>) {
		let len = n as usize;
		let immutable_data = vec![1u8; len];

		build_runtime!(runtime, contract, memory: [(len as u32).encode(), vec![0u8; len],]);

		<ImmutableDataOf<T>>::insert::<_, BoundedVec<_, _>>(
			contract.address,
			immutable_data.clone().try_into().unwrap(),
		);

		let result;
		#[block]
		{
			result = runtime.bench_get_immutable_data(memory.as_mut_slice(), 4, 0 as u32);
		}

		assert_ok!(result);
		assert_eq!(&memory[0..4], (len as u32).encode());
		assert_eq!(&memory[4..len + 4], &immutable_data);
	}

	#[benchmark(pov_mode = Measured)]
	fn seal_set_immutable_data(n: Linear<1, { limits::IMMUTABLE_BYTES }>) {
		let len = n as usize;
		let mut memory = vec![1u8; len];
		let mut setup = CallSetup::<T>::default();
		let input = setup.data();
		let (mut ext, _) = setup.ext();
		ext.override_export(crate::exec::ExportedFunction::Constructor);

		let mut runtime = pvm::Runtime::<_, [u8]>::new(&mut ext, input);

		let result;
		#[block]
		{
			result = runtime.bench_set_immutable_data(memory.as_mut_slice(), 0, n);
		}

		assert_ok!(result);
		assert_eq!(&memory[..], &<ImmutableDataOf<T>>::get(setup.contract().address).unwrap()[..]);
	}

	#[benchmark(pov_mode = Measured)]
	fn seal_value_transferred() {
		build_runtime!(runtime, memory: [[0u8;32], ]);
		let result;
		#[block]
		{
			result = runtime.bench_value_transferred(memory.as_mut_slice(), 0);
		}
		assert_ok!(result);
		assert_eq!(U256::from_little_endian(&memory[..]), runtime.ext().value_transferred());
	}

	#[benchmark(pov_mode = Measured)]
	fn seal_minimum_balance() {
		build_runtime!(runtime, memory: [[0u8;32], ]);
		let result;
		#[block]
		{
			result = runtime.bench_minimum_balance(memory.as_mut_slice(), 0);
		}
		assert_ok!(result);
		assert_eq!(U256::from_little_endian(&memory[..]), runtime.ext().minimum_balance());
	}

	#[benchmark(pov_mode = Measured)]
	fn seal_return_data_size() {
		let mut setup = CallSetup::<T>::default();
		let (mut ext, _) = setup.ext();
		let mut runtime = pvm::Runtime::new(&mut ext, vec![]);
		let mut memory = memory!(vec![],);
		*runtime.ext().last_frame_output_mut() =
			ExecReturnValue { data: vec![42; 256], ..Default::default() };
		let result;
		#[block]
		{
			result = runtime.bench_return_data_size(memory.as_mut_slice());
		}
		assert_eq!(result.unwrap(), 256);
	}

	#[benchmark(pov_mode = Measured)]
	fn seal_call_data_size() {
		let mut setup = CallSetup::<T>::default();
		let (mut ext, _) = setup.ext();
		let mut runtime = pvm::Runtime::new(&mut ext, vec![42u8; 128 as usize]);
		let mut memory = memory!(vec![0u8; 4],);
		let result;
		#[block]
		{
			result = runtime.bench_call_data_size(memory.as_mut_slice());
		}
		assert_eq!(result.unwrap(), 128);
	}

	#[benchmark(pov_mode = Measured)]
	fn seal_gas_limit() {
		build_runtime!(runtime, memory: []);
		let result;
		#[block]
		{
			result = runtime.bench_gas_limit(&mut memory);
		}
		assert_eq!(result.unwrap(), T::BlockWeights::get().max_block.ref_time());
	}

	#[benchmark(pov_mode = Measured)]
	fn seal_gas_price() {
		build_runtime!(runtime, memory: []);
		let result;
		#[block]
		{
			result = runtime.bench_gas_price(memory.as_mut_slice());
		}
		assert_eq!(result.unwrap(), u64::from(GAS_PRICE));
	}

	#[benchmark(pov_mode = Measured)]
	fn seal_base_fee() {
		build_runtime!(runtime, memory: [[1u8;32], ]);
		let result;
		#[block]
		{
			result = runtime.bench_base_fee(memory.as_mut_slice(), 0);
		}
		assert_ok!(result);
		assert_eq!(U256::from_little_endian(&memory[..]), U256::zero());
	}

	#[benchmark(pov_mode = Measured)]
	fn seal_block_number() {
		build_runtime!(runtime, memory: [[0u8;32], ]);
		let result;
		#[block]
		{
			result = runtime.bench_block_number(memory.as_mut_slice(), 0);
		}
		assert_ok!(result);
		assert_eq!(U256::from_little_endian(&memory[..]), runtime.ext().block_number());
	}

	#[benchmark(pov_mode = Measured)]
	fn seal_block_author() {
		build_runtime!(runtime, memory: [[123u8; 20], ]);

		let mut digest = Digest::default();

		// The pre-runtime digest log is unbounded; usually around 3 items but it can vary.
		// To get safe benchmark results despite that, populate it with a bunch of random logs to
		// ensure iteration over many items (we just overestimate the cost of the API).
		for i in 0..16 {
			digest.push(DigestItem::PreRuntime([i, i, i, i], vec![i; 128]));
			digest.push(DigestItem::Consensus([i, i, i, i], vec![i; 128]));
			digest.push(DigestItem::Seal([i, i, i, i], vec![i; 128]));
			digest.push(DigestItem::Other(vec![i; 128]));
		}

		// The content of the pre-runtime digest log depends on the configured consensus.
		// However, mismatching logs are simply ignored. Thus we construct fixtures which will
		// let the API to return a value in both BABE and AURA consensus.

		// Construct a `Digest` log fixture returning some value in BABE
		let primary_pre_digest = vec![0; <PrimaryPreDigest as MaxEncodedLen>::max_encoded_len()];
		let pre_digest =
			PreDigest::Primary(PrimaryPreDigest::decode(&mut &primary_pre_digest[..]).unwrap());
		digest.push(DigestItem::PreRuntime(BABE_ENGINE_ID, pre_digest.encode()));
		digest.push(DigestItem::Seal(BABE_ENGINE_ID, pre_digest.encode()));

		// Construct a `Digest` log fixture returning some value in AURA
		let slot = Slot::default();
		digest.push(DigestItem::PreRuntime(AURA_ENGINE_ID, slot.encode()));
		digest.push(DigestItem::Seal(AURA_ENGINE_ID, slot.encode()));

		frame_system::Pallet::<T>::initialize(
			&BlockNumberFor::<T>::from(1u32),
			&Default::default(),
			&digest,
		);

		let result;
		#[block]
		{
			result = runtime.bench_block_author(memory.as_mut_slice(), 0);
		}
		assert_ok!(result);

		let block_author = runtime.ext().block_author().unwrap_or(H160::zero());
		assert_eq!(&memory[..], block_author.as_bytes());
	}

	#[benchmark(pov_mode = Measured)]
	fn seal_block_hash() {
		let mut memory = vec![0u8; 64];
		let mut setup = CallSetup::<T>::default();
		let input = setup.data();
		let (mut ext, _) = setup.ext();
		ext.set_block_number(BlockNumberFor::<T>::from(1u32));

		let mut runtime = pvm::Runtime::<_, [u8]>::new(&mut ext, input);

		let block_hash = H256::from([1; 32]);
		frame_system::BlockHash::<T>::insert(
			&BlockNumberFor::<T>::from(0u32),
			T::Hash::from(block_hash),
		);

		let result;
		#[block]
		{
			result = runtime.bench_block_hash(memory.as_mut_slice(), 32, 0);
		}
		assert_ok!(result);
		assert_eq!(&memory[..32], &block_hash.0);
	}

	#[benchmark(pov_mode = Measured)]
	fn seal_now() {
		build_runtime!(runtime, memory: [[0u8;32], ]);
		let result;
		#[block]
		{
			result = runtime.bench_now(memory.as_mut_slice(), 0);
		}
		assert_ok!(result);
		assert_eq!(U256::from_little_endian(&memory[..]), runtime.ext().now());
	}

	#[benchmark(pov_mode = Measured)]
	fn seal_weight_to_fee() {
		build_runtime!(runtime, memory: [[0u8;32], ]);
		let weight = Weight::from_parts(500_000, 300_000);
		let result;
		#[block]
		{
			result = runtime.bench_weight_to_fee(
				memory.as_mut_slice(),
				weight.ref_time(),
				weight.proof_size(),
				0,
			);
		}
		assert_ok!(result);
		assert_eq!(U256::from_little_endian(&memory[..]), runtime.ext().get_weight_price(weight));
	}

	#[benchmark(pov_mode = Measured)]
	fn seal_copy_to_contract(n: Linear<0, { limits::code::BLOB_BYTES - 4 }>) {
		let mut setup = CallSetup::<T>::default();
		let (mut ext, _) = setup.ext();
		let mut runtime = pvm::Runtime::new(&mut ext, vec![]);
		let mut memory = memory!(n.encode(), vec![0u8; n as usize],);
		let result;
		#[block]
		{
			result = runtime.write_sandbox_output(
				memory.as_mut_slice(),
				4,
				0,
				&vec![42u8; n as usize],
				false,
				|_| None,
			);
		}
		assert_ok!(result);
		assert_eq!(&memory[..4], &n.encode());
		assert_eq!(&memory[4..], &vec![42u8; n as usize]);
	}

	#[benchmark(pov_mode = Measured)]
	fn seal_call_data_load() {
		let mut setup = CallSetup::<T>::default();
		let (mut ext, _) = setup.ext();
		let mut runtime = pvm::Runtime::new(&mut ext, vec![42u8; 32]);
		let mut memory = memory!(vec![0u8; 32],);
		let result;
		#[block]
		{
			result = runtime.bench_call_data_load(memory.as_mut_slice(), 0, 0);
		}
		assert_ok!(result);
		assert_eq!(&memory[..], &vec![42u8; 32]);
	}

	#[benchmark(pov_mode = Measured)]
	fn seal_call_data_copy(n: Linear<0, { limits::code::BLOB_BYTES }>) {
		let mut setup = CallSetup::<T>::default();
		let (mut ext, _) = setup.ext();
		let mut runtime = pvm::Runtime::new(&mut ext, vec![42u8; n as usize]);
		let mut memory = memory!(vec![0u8; n as usize],);
		let result;
		#[block]
		{
			result = runtime.bench_call_data_copy(memory.as_mut_slice(), 0, n, 0);
		}
		assert_ok!(result);
		assert_eq!(&memory[..], &vec![42u8; n as usize]);
	}

	#[benchmark(pov_mode = Measured)]
	fn seal_return(n: Linear<0, { limits::CALLDATA_BYTES }>) {
		build_runtime!(runtime, memory: [n.to_le_bytes(), vec![42u8; n as usize], ]);

		let result;
		#[block]
		{
			result = runtime.bench_seal_return(memory.as_mut_slice(), 0, 0, n);
		}

		assert!(matches!(
			result,
			Err(crate::vm::pvm::TrapReason::Return(crate::vm::pvm::ReturnData { .. }))
		));
	}

	/// Benchmark the ocst of terminating a contract.
	///
	/// `r`: whether the old code will be removed as a result of this operation. (1: yes, 0: no)
	#[benchmark(pov_mode = Measured)]
	fn seal_terminate(r: Linear<0, 1>) -> Result<(), BenchmarkError> {
		let delete_code = r == 1;
		let beneficiary = account::<T::AccountId>("beneficiary", 0, 0);

		build_runtime!(runtime, instance, memory: [beneficiary.encode(),]);
		let code_hash = instance.info()?.code_hash;

		// Increment the refcount of the code hash so that it does not get deleted
		if !delete_code {
			<CodeInfo<T>>::increment_refcount(code_hash).unwrap();
		}

		let result;
		#[block]
		{
			result = runtime.bench_terminate(memory.as_mut_slice(), 0);
		}

		assert!(matches!(result, Err(crate::vm::pvm::TrapReason::Termination)));
		assert_eq!(PristineCode::<T>::get(code_hash).is_none(), delete_code);

		Ok(())
	}

	// Benchmark the overhead that topics generate.
	// `t`: Number of topics
	// `n`: Size of event payload in bytes
	#[benchmark(pov_mode = Measured)]
	fn seal_deposit_event(
		t: Linear<0, { limits::NUM_EVENT_TOPICS as u32 }>,
		n: Linear<0, { limits::PAYLOAD_BYTES }>,
	) {
		let num_topic = t as u32;
		let topics = (0..t).map(|i| H256::repeat_byte(i as u8)).collect::<Vec<_>>();
		let topics_data =
			topics.iter().flat_map(|hash| hash.as_bytes().to_vec()).collect::<Vec<u8>>();
		let data = vec![42u8; n as _];
		build_runtime!(runtime, instance, memory: [ topics_data, data, ]);

		let result;
		#[block]
		{
			result = runtime.bench_deposit_event(
				memory.as_mut_slice(),
				0, // topics_ptr
				num_topic,
				topics_data.len() as u32, // data_ptr
				n,                        // data_len
			);
		}
		assert_ok!(result);

		let events = System::<T>::events();
		let record = &events[events.len() - 1];

		assert_eq!(
			record.event,
			crate::Event::ContractEmitted { contract: instance.address, data, topics }.into(),
		);
	}

	#[benchmark(skip_meta, pov_mode = Measured)]
	fn get_storage_empty() -> Result<(), BenchmarkError> {
		let max_key_len = limits::STORAGE_KEY_BYTES;
		let key = vec![0u8; max_key_len as usize];
		let max_value_len = limits::PAYLOAD_BYTES as usize;
		let value = vec![1u8; max_value_len];

		let instance = Contract::<T>::new(VmBinaryModule::dummy(), vec![])?;
		let info = instance.info()?;
		let child_trie_info = info.child_trie_info();
		info.bench_write_raw(&key, Some(value.clone()), false)
			.map_err(|_| "Failed to write to storage during setup.")?;

		let result;
		#[block]
		{
			result = child::get_raw(&child_trie_info, &key);
		}

		assert_eq!(result, Some(value));
		Ok(())
	}

	#[benchmark(skip_meta, pov_mode = Measured)]
	fn get_storage_full() -> Result<(), BenchmarkError> {
		let max_key_len = limits::STORAGE_KEY_BYTES;
		let key = vec![0u8; max_key_len as usize];
		let max_value_len = limits::PAYLOAD_BYTES;
		let value = vec![1u8; max_value_len as usize];

		let instance = Contract::<T>::with_unbalanced_storage_trie(VmBinaryModule::dummy(), &key)?;
		let info = instance.info()?;
		let child_trie_info = info.child_trie_info();
		info.bench_write_raw(&key, Some(value.clone()), false)
			.map_err(|_| "Failed to write to storage during setup.")?;

		let result;
		#[block]
		{
			result = child::get_raw(&child_trie_info, &key);
		}

		assert_eq!(result, Some(value));
		Ok(())
	}

	#[benchmark(skip_meta, pov_mode = Measured)]
	fn set_storage_empty() -> Result<(), BenchmarkError> {
		let max_key_len = limits::STORAGE_KEY_BYTES;
		let key = vec![0u8; max_key_len as usize];
		let max_value_len = limits::PAYLOAD_BYTES as usize;
		let value = vec![1u8; max_value_len];

		let instance = Contract::<T>::new(VmBinaryModule::dummy(), vec![])?;
		let info = instance.info()?;
		let child_trie_info = info.child_trie_info();
		info.bench_write_raw(&key, Some(vec![42u8; max_value_len]), false)
			.map_err(|_| "Failed to write to storage during setup.")?;

		let val = Some(value.clone());
		let result;
		#[block]
		{
			result = info.bench_write_raw(&key, val, true);
		}

		assert_ok!(result);
		assert_eq!(child::get_raw(&child_trie_info, &key).unwrap(), value);
		Ok(())
	}

	#[benchmark(skip_meta, pov_mode = Measured)]
	fn set_storage_full() -> Result<(), BenchmarkError> {
		let max_key_len = limits::STORAGE_KEY_BYTES;
		let key = vec![0u8; max_key_len as usize];
		let max_value_len = limits::PAYLOAD_BYTES;
		let value = vec![1u8; max_value_len as usize];

		let instance = Contract::<T>::with_unbalanced_storage_trie(VmBinaryModule::dummy(), &key)?;
		let info = instance.info()?;
		let child_trie_info = info.child_trie_info();
		info.bench_write_raw(&key, Some(vec![42u8; max_value_len as usize]), false)
			.map_err(|_| "Failed to write to storage during setup.")?;

		let val = Some(value.clone());
		let result;
		#[block]
		{
			result = info.bench_write_raw(&key, val, true);
		}

		assert_ok!(result);
		assert_eq!(child::get_raw(&child_trie_info, &key).unwrap(), value);
		Ok(())
	}

	// n: new byte size
	// o: old byte size
	#[benchmark(skip_meta, pov_mode = Measured)]
	fn seal_set_storage(
		n: Linear<0, { limits::PAYLOAD_BYTES }>,
		o: Linear<0, { limits::PAYLOAD_BYTES }>,
	) -> Result<(), BenchmarkError> {
		let max_key_len = limits::STORAGE_KEY_BYTES;
		let key = Key::try_from_var(vec![0u8; max_key_len as usize])
			.map_err(|_| "Key has wrong length")?;
		let value = vec![1u8; n as usize];

		build_runtime!(runtime, instance, memory: [ key.unhashed(), value.clone(), ]);
		let info = instance.info()?;

		info.write(&key, Some(vec![42u8; o as usize]), None, false)
			.map_err(|_| "Failed to write to storage during setup.")?;

		let result;
		#[block]
		{
			result = runtime.bench_set_storage(
				memory.as_mut_slice(),
				StorageFlags::empty().bits(),
				0,           // key_ptr
				max_key_len, // key_len
				max_key_len, // value_ptr
				n,           // value_len
			);
		}

		assert_ok!(result);
		assert_eq!(info.read(&key).unwrap(), value);
		Ok(())
	}

	#[benchmark(skip_meta, pov_mode = Measured)]
	fn seal_clear_storage(n: Linear<0, { limits::PAYLOAD_BYTES }>) -> Result<(), BenchmarkError> {
		let max_key_len = limits::STORAGE_KEY_BYTES;
		let key = Key::try_from_var(vec![0u8; max_key_len as usize])
			.map_err(|_| "Key has wrong length")?;
		build_runtime!(runtime, instance, memory: [ key.unhashed(), ]);
		let info = instance.info()?;

		info.write(&key, Some(vec![42u8; n as usize]), None, false)
			.map_err(|_| "Failed to write to storage during setup.")?;

		let result;
		#[block]
		{
			result = runtime.bench_clear_storage(
				memory.as_mut_slice(),
				StorageFlags::empty().bits(),
				0,
				max_key_len,
			);
		}

		assert_ok!(result);
		assert!(info.read(&key).is_none());
		Ok(())
	}

	#[benchmark(skip_meta, pov_mode = Measured)]
	fn seal_get_storage(n: Linear<0, { limits::PAYLOAD_BYTES }>) -> Result<(), BenchmarkError> {
		let max_key_len = limits::STORAGE_KEY_BYTES;
		let key = Key::try_from_var(vec![0u8; max_key_len as usize])
			.map_err(|_| "Key has wrong length")?;
		build_runtime!(runtime, instance, memory: [ key.unhashed(), n.to_le_bytes(), vec![0u8; n as _], ]);
		let info = instance.info()?;

		info.write(&key, Some(vec![42u8; n as usize]), None, false)
			.map_err(|_| "Failed to write to storage during setup.")?;

		let out_ptr = max_key_len + 4;
		let result;
		#[block]
		{
			result = runtime.bench_get_storage(
				memory.as_mut_slice(),
				StorageFlags::empty().bits(),
				0,           // key_ptr
				max_key_len, // key_len
				out_ptr,     // out_ptr
				max_key_len, // out_len_ptr
			);
		}

		assert_ok!(result);
		assert_eq!(&info.read(&key).unwrap(), &memory[out_ptr as usize..]);
		Ok(())
	}

	#[benchmark(skip_meta, pov_mode = Measured)]
	fn seal_contains_storage(
		n: Linear<0, { limits::PAYLOAD_BYTES }>,
	) -> Result<(), BenchmarkError> {
		let max_key_len = limits::STORAGE_KEY_BYTES;
		let key = Key::try_from_var(vec![0u8; max_key_len as usize])
			.map_err(|_| "Key has wrong length")?;
		build_runtime!(runtime, instance, memory: [ key.unhashed(), ]);
		let info = instance.info()?;

		info.write(&key, Some(vec![42u8; n as usize]), None, false)
			.map_err(|_| "Failed to write to storage during setup.")?;

		let result;
		#[block]
		{
			result = runtime.bench_contains_storage(
				memory.as_mut_slice(),
				StorageFlags::empty().bits(),
				0,
				max_key_len,
			);
		}

		assert_eq!(result.unwrap(), n);
		Ok(())
	}

	#[benchmark(skip_meta, pov_mode = Measured)]
	fn seal_take_storage(n: Linear<0, { limits::PAYLOAD_BYTES }>) -> Result<(), BenchmarkError> {
		let max_key_len = limits::STORAGE_KEY_BYTES;
		let key = Key::try_from_var(vec![0u8; max_key_len as usize])
			.map_err(|_| "Key has wrong length")?;
		build_runtime!(runtime, instance, memory: [ key.unhashed(), n.to_le_bytes(), vec![0u8; n as _], ]);
		let info = instance.info()?;

		let value = vec![42u8; n as usize];
		info.write(&key, Some(value.clone()), None, false)
			.map_err(|_| "Failed to write to storage during setup.")?;

		let out_ptr = max_key_len + 4;
		let result;
		#[block]
		{
			result = runtime.bench_take_storage(
				memory.as_mut_slice(),
				StorageFlags::empty().bits(),
				0,           // key_ptr
				max_key_len, // key_len
				out_ptr,     // out_ptr
				max_key_len, // out_len_ptr
			);
		}

		assert_ok!(result);
		assert!(&info.read(&key).is_none());
		assert_eq!(&value, &memory[out_ptr as usize..]);
		Ok(())
	}

	// We use both full and empty benchmarks here instead of benchmarking transient_storage
	// (BTreeMap) directly. This approach is necessary because benchmarking this BTreeMap is very
	// slow. Additionally, we use linear regression for our benchmarks, and the BTreeMap's log(n)
	// complexity can introduce approximation errors.
	#[benchmark(pov_mode = Ignored)]
	fn set_transient_storage_empty() -> Result<(), BenchmarkError> {
		let max_value_len = limits::PAYLOAD_BYTES;
		let max_key_len = limits::STORAGE_KEY_BYTES;
		let key = Key::try_from_var(vec![0u8; max_key_len as usize])
			.map_err(|_| "Key has wrong length")?;
		let value = Some(vec![42u8; max_value_len as _]);
		let mut setup = CallSetup::<T>::default();
		let (mut ext, _) = setup.ext();
		let mut runtime = pvm::Runtime::<_, [u8]>::new(&mut ext, vec![]);
		runtime.ext().transient_storage().meter().current_mut().limit = u32::MAX;
		let result;
		#[block]
		{
			result = runtime.ext().set_transient_storage(&key, value, false);
		}

		assert_eq!(result, Ok(WriteOutcome::New));
		assert_eq!(runtime.ext().get_transient_storage(&key), Some(vec![42u8; max_value_len as _]));
		Ok(())
	}

	#[benchmark(pov_mode = Ignored)]
	fn set_transient_storage_full() -> Result<(), BenchmarkError> {
		let max_value_len = limits::PAYLOAD_BYTES;
		let max_key_len = limits::STORAGE_KEY_BYTES;
		let key = Key::try_from_var(vec![0u8; max_key_len as usize])
			.map_err(|_| "Key has wrong length")?;
		let value = Some(vec![42u8; max_value_len as _]);
		let mut setup = CallSetup::<T>::default();
		setup.set_transient_storage_size(limits::TRANSIENT_STORAGE_BYTES);
		let (mut ext, _) = setup.ext();
		let mut runtime = pvm::Runtime::<_, [u8]>::new(&mut ext, vec![]);
		runtime.ext().transient_storage().meter().current_mut().limit = u32::MAX;
		let result;
		#[block]
		{
			result = runtime.ext().set_transient_storage(&key, value, false);
		}

		assert_eq!(result, Ok(WriteOutcome::New));
		assert_eq!(runtime.ext().get_transient_storage(&key), Some(vec![42u8; max_value_len as _]));
		Ok(())
	}

	#[benchmark(pov_mode = Ignored)]
	fn get_transient_storage_empty() -> Result<(), BenchmarkError> {
		let max_value_len = limits::PAYLOAD_BYTES;
		let max_key_len = limits::STORAGE_KEY_BYTES;
		let key = Key::try_from_var(vec![0u8; max_key_len as usize])
			.map_err(|_| "Key has wrong length")?;

		let mut setup = CallSetup::<T>::default();
		let (mut ext, _) = setup.ext();
		let mut runtime = pvm::Runtime::<_, [u8]>::new(&mut ext, vec![]);
		runtime.ext().transient_storage().meter().current_mut().limit = u32::MAX;
		runtime
			.ext()
			.set_transient_storage(&key, Some(vec![42u8; max_value_len as _]), false)
			.map_err(|_| "Failed to write to transient storage during setup.")?;
		let result;
		#[block]
		{
			result = runtime.ext().get_transient_storage(&key);
		}

		assert_eq!(result, Some(vec![42u8; max_value_len as _]));
		Ok(())
	}

	#[benchmark(pov_mode = Ignored)]
	fn get_transient_storage_full() -> Result<(), BenchmarkError> {
		let max_value_len = limits::PAYLOAD_BYTES;
		let max_key_len = limits::STORAGE_KEY_BYTES;
		let key = Key::try_from_var(vec![0u8; max_key_len as usize])
			.map_err(|_| "Key has wrong length")?;

		let mut setup = CallSetup::<T>::default();
		setup.set_transient_storage_size(limits::TRANSIENT_STORAGE_BYTES);
		let (mut ext, _) = setup.ext();
		let mut runtime = pvm::Runtime::<_, [u8]>::new(&mut ext, vec![]);
		runtime.ext().transient_storage().meter().current_mut().limit = u32::MAX;
		runtime
			.ext()
			.set_transient_storage(&key, Some(vec![42u8; max_value_len as _]), false)
			.map_err(|_| "Failed to write to transient storage during setup.")?;
		let result;
		#[block]
		{
			result = runtime.ext().get_transient_storage(&key);
		}

		assert_eq!(result, Some(vec![42u8; max_value_len as _]));
		Ok(())
	}

	// The weight of journal rollbacks should be taken into account when setting storage.
	#[benchmark(pov_mode = Ignored)]
	fn rollback_transient_storage() -> Result<(), BenchmarkError> {
		let max_value_len = limits::PAYLOAD_BYTES;
		let max_key_len = limits::STORAGE_KEY_BYTES;
		let key = Key::try_from_var(vec![0u8; max_key_len as usize])
			.map_err(|_| "Key has wrong length")?;

		let mut setup = CallSetup::<T>::default();
		setup.set_transient_storage_size(limits::TRANSIENT_STORAGE_BYTES);
		let (mut ext, _) = setup.ext();
		let mut runtime = pvm::Runtime::<_, [u8]>::new(&mut ext, vec![]);
		runtime.ext().transient_storage().meter().current_mut().limit = u32::MAX;
		runtime.ext().transient_storage().start_transaction();
		runtime
			.ext()
			.set_transient_storage(&key, Some(vec![42u8; max_value_len as _]), false)
			.map_err(|_| "Failed to write to transient storage during setup.")?;
		#[block]
		{
			runtime.ext().transient_storage().rollback_transaction();
		}

		assert_eq!(runtime.ext().get_transient_storage(&key), None);
		Ok(())
	}

	// n: new byte size
	// o: old byte size
	#[benchmark(pov_mode = Measured)]
	fn seal_set_transient_storage(
		n: Linear<0, { limits::PAYLOAD_BYTES }>,
		o: Linear<0, { limits::PAYLOAD_BYTES }>,
	) -> Result<(), BenchmarkError> {
		let max_key_len = limits::STORAGE_KEY_BYTES;
		let key = Key::try_from_var(vec![0u8; max_key_len as usize])
			.map_err(|_| "Key has wrong length")?;
		let value = vec![1u8; n as usize];
		build_runtime!(runtime, memory: [ key.unhashed(), value.clone(), ]);
		runtime.ext().transient_storage().meter().current_mut().limit = u32::MAX;
		runtime
			.ext()
			.set_transient_storage(&key, Some(vec![42u8; o as usize]), false)
			.map_err(|_| "Failed to write to transient storage during setup.")?;

		let result;
		#[block]
		{
			result = runtime.bench_set_storage(
				memory.as_mut_slice(),
				StorageFlags::TRANSIENT.bits(),
				0,           // key_ptr
				max_key_len, // key_len
				max_key_len, // value_ptr
				n,           // value_len
			);
		}

		assert_ok!(result);
		assert_eq!(runtime.ext().get_transient_storage(&key).unwrap(), value);
		Ok(())
	}

	#[benchmark(pov_mode = Measured)]
	fn seal_clear_transient_storage(
		n: Linear<0, { limits::PAYLOAD_BYTES }>,
	) -> Result<(), BenchmarkError> {
		let max_key_len = limits::STORAGE_KEY_BYTES;
		let key = Key::try_from_var(vec![0u8; max_key_len as usize])
			.map_err(|_| "Key has wrong length")?;
		build_runtime!(runtime, memory: [ key.unhashed(), ]);
		runtime.ext().transient_storage().meter().current_mut().limit = u32::MAX;
		runtime
			.ext()
			.set_transient_storage(&key, Some(vec![42u8; n as usize]), false)
			.map_err(|_| "Failed to write to transient storage during setup.")?;

		let result;
		#[block]
		{
			result = runtime.bench_clear_storage(
				memory.as_mut_slice(),
				StorageFlags::TRANSIENT.bits(),
				0,
				max_key_len,
			);
		}

		assert_ok!(result);
		assert!(runtime.ext().get_transient_storage(&key).is_none());
		Ok(())
	}

	#[benchmark(pov_mode = Measured)]
	fn seal_get_transient_storage(
		n: Linear<0, { limits::PAYLOAD_BYTES }>,
	) -> Result<(), BenchmarkError> {
		let max_key_len = limits::STORAGE_KEY_BYTES;
		let key = Key::try_from_var(vec![0u8; max_key_len as usize])
			.map_err(|_| "Key has wrong length")?;
		build_runtime!(runtime, memory: [ key.unhashed(), n.to_le_bytes(), vec![0u8; n as _], ]);
		runtime.ext().transient_storage().meter().current_mut().limit = u32::MAX;
		runtime
			.ext()
			.set_transient_storage(&key, Some(vec![42u8; n as usize]), false)
			.map_err(|_| "Failed to write to transient storage during setup.")?;

		let out_ptr = max_key_len + 4;
		let result;
		#[block]
		{
			result = runtime.bench_get_storage(
				memory.as_mut_slice(),
				StorageFlags::TRANSIENT.bits(),
				0,           // key_ptr
				max_key_len, // key_len
				out_ptr,     // out_ptr
				max_key_len, // out_len_ptr
			);
		}

		assert_ok!(result);
		assert_eq!(
			&runtime.ext().get_transient_storage(&key).unwrap(),
			&memory[out_ptr as usize..]
		);
		Ok(())
	}

	#[benchmark(pov_mode = Measured)]
	fn seal_contains_transient_storage(
		n: Linear<0, { limits::PAYLOAD_BYTES }>,
	) -> Result<(), BenchmarkError> {
		let max_key_len = limits::STORAGE_KEY_BYTES;
		let key = Key::try_from_var(vec![0u8; max_key_len as usize])
			.map_err(|_| "Key has wrong length")?;
		build_runtime!(runtime, memory: [ key.unhashed(), ]);
		runtime.ext().transient_storage().meter().current_mut().limit = u32::MAX;
		runtime
			.ext()
			.set_transient_storage(&key, Some(vec![42u8; n as usize]), false)
			.map_err(|_| "Failed to write to transient storage during setup.")?;

		let result;
		#[block]
		{
			result = runtime.bench_contains_storage(
				memory.as_mut_slice(),
				StorageFlags::TRANSIENT.bits(),
				0,
				max_key_len,
			);
		}

		assert_eq!(result.unwrap(), n);
		Ok(())
	}

	#[benchmark(pov_mode = Measured)]
	fn seal_take_transient_storage(
		n: Linear<0, { limits::PAYLOAD_BYTES }>,
	) -> Result<(), BenchmarkError> {
		let n = limits::PAYLOAD_BYTES;
		let max_key_len = limits::STORAGE_KEY_BYTES;
		let key = Key::try_from_var(vec![0u8; max_key_len as usize])
			.map_err(|_| "Key has wrong length")?;
		build_runtime!(runtime, memory: [ key.unhashed(), n.to_le_bytes(), vec![0u8; n as _], ]);
		runtime.ext().transient_storage().meter().current_mut().limit = u32::MAX;
		let value = vec![42u8; n as usize];
		runtime
			.ext()
			.set_transient_storage(&key, Some(value.clone()), false)
			.map_err(|_| "Failed to write to transient storage during setup.")?;

		let out_ptr = max_key_len + 4;
		let result;
		#[block]
		{
			result = runtime.bench_take_storage(
				memory.as_mut_slice(),
				StorageFlags::TRANSIENT.bits(),
				0,           // key_ptr
				max_key_len, // key_len
				out_ptr,     // out_ptr
				max_key_len, // out_len_ptr
			);
		}

		assert_ok!(result);
		assert!(&runtime.ext().get_transient_storage(&key).is_none());
		assert_eq!(&value, &memory[out_ptr as usize..]);
		Ok(())
	}

	// t: with or without some value to transfer
	// d: with or without dust value to transfer
	// i: size of the input data
	#[benchmark(pov_mode = Measured)]
	fn seal_call(t: Linear<0, 1>, d: Linear<0, 1>, i: Linear<0, { limits::code::BLOB_BYTES }>) {
		let Contract { account_id: callee, address: callee_addr, .. } =
			Contract::<T>::with_index(1, VmBinaryModule::dummy(), vec![]).unwrap();

		let callee_bytes = callee.encode();
		let callee_len = callee_bytes.len() as u32;

		let value: BalanceOf<T> = (1_000_000u32 * t).into();
		let dust = 100u32 * d;
		let evm_value =
			Pallet::<T>::convert_native_to_evm(BalanceWithDust::new_unchecked::<T>(value, dust));
		let value_bytes = evm_value.encode();

		let deposit: BalanceOf<T> = (u32::MAX - 100).into();
		let deposit_bytes = Into::<U256>::into(deposit).encode();
		let deposit_len = deposit_bytes.len() as u32;

		let mut setup = CallSetup::<T>::default();
		setup.set_storage_deposit_limit(deposit);
		// We benchmark the overhead of cloning the input. Not passing it to the contract.
		// This is why we set the input here instead of passig it as pointer to the `bench_call`.
		setup.set_data(vec![42; i as usize]);
		setup.set_origin(Origin::from_account_id(setup.contract().account_id.clone()));
		setup.set_balance(value + 1u32.into() + Pallet::<T>::min_balance());

		let (mut ext, _) = setup.ext();
		let mut runtime = pvm::Runtime::<_, [u8]>::new(&mut ext, vec![]);
		let mut memory = memory!(callee_bytes, deposit_bytes, value_bytes,);

		let result;
		#[block]
		{
			result = runtime.bench_call(
				memory.as_mut_slice(),
				pack_hi_lo(CallFlags::CLONE_INPUT.bits(), 0), // flags + callee
				u64::MAX,                                     // ref_time_limit
				u64::MAX,                                     // proof_size_limit
				pack_hi_lo(callee_len, callee_len + deposit_len), // deposit_ptr + value_pr
				pack_hi_lo(0, 0),                             // input len + data ptr
				pack_hi_lo(0, SENTINEL),                      // output len + data ptr
			);
		}

		assert_eq!(result.unwrap(), ReturnErrorCode::Success);
		assert_eq!(
			Pallet::<T>::evm_balance(&callee_addr),
			evm_value,
			"{callee_addr:?} balance should hold {evm_value:?}"
		);
	}

	// d: 1 if the associated pre-compile has a contract info that needs to be loaded
	// i: size of the input data
	#[benchmark(pov_mode = Measured)]
	fn seal_call_precompile(d: Linear<0, 1>, i: Linear<0, { limits::CALLDATA_BYTES - 100 }>) {
		use alloy_core::sol_types::SolInterface;
		use precompiles::{BenchmarkNoInfo, BenchmarkWithInfo, BuiltinPrecompile, IBenchmarking};

		let callee_bytes = if d == 1 {
			BenchmarkWithInfo::<T>::MATCHER.base_address().to_vec()
		} else {
			BenchmarkNoInfo::<T>::MATCHER.base_address().to_vec()
		};
		let callee_len = callee_bytes.len() as u32;

		let deposit: BalanceOf<T> = (u32::MAX - 100).into();
		let deposit_bytes = Into::<U256>::into(deposit).encode();
		let deposit_len = deposit_bytes.len() as u32;

		let value: BalanceOf<T> = Zero::zero();
		let value_bytes = Into::<U256>::into(value).encode();
		let value_len = value_bytes.len() as u32;

		let input_bytes = IBenchmarking::IBenchmarkingCalls::bench(IBenchmarking::benchCall {
			input: vec![42_u8; i as usize].into(),
		})
		.abi_encode();
		let input_len = input_bytes.len() as u32;

		let mut setup = CallSetup::<T>::default();
		setup.set_storage_deposit_limit(deposit);

		let (mut ext, _) = setup.ext();
		let mut runtime = pvm::Runtime::<_, [u8]>::new(&mut ext, vec![]);
		let mut memory = memory!(callee_bytes, deposit_bytes, value_bytes, input_bytes,);

		let mut do_benchmark = || {
			runtime.bench_call(
				memory.as_mut_slice(),
				pack_hi_lo(0, 0), // flags + callee
				u64::MAX,         // ref_time_limit
				u64::MAX,         // proof_size_limit
				pack_hi_lo(callee_len, callee_len + deposit_len), /* deposit_ptr +
				                   * value_pr */
				pack_hi_lo(input_len, callee_len + deposit_len + value_len), /* input len +
				                                                              * input ptr */
				pack_hi_lo(0, SENTINEL), // output len + output ptr
			)
		};

		// first call of the pre-compile will create its contract info and account
		// so we make sure to create it
		assert_eq!(do_benchmark().unwrap(), ReturnErrorCode::Success);

		let result;
		#[block]
		{
			result = do_benchmark();
		}

		assert_eq!(result.unwrap(), ReturnErrorCode::Success);
	}

	#[benchmark(pov_mode = Measured)]
	fn seal_delegate_call() -> Result<(), BenchmarkError> {
		let Contract { account_id: address, .. } =
			Contract::<T>::with_index(1, VmBinaryModule::dummy(), vec![]).unwrap();

		let address_bytes = address.encode();
		let address_len = address_bytes.len() as u32;

		let deposit: BalanceOf<T> = (u32::MAX - 100).into();
		let deposit_bytes = Into::<U256>::into(deposit).encode();

		let mut setup = CallSetup::<T>::default();
		setup.set_storage_deposit_limit(deposit);
		setup.set_origin(Origin::from_account_id(setup.contract().account_id.clone()));

		let (mut ext, _) = setup.ext();
		let mut runtime = pvm::Runtime::<_, [u8]>::new(&mut ext, vec![]);
		let mut memory = memory!(address_bytes, deposit_bytes,);

		let result;
		#[block]
		{
			result = runtime.bench_delegate_call(
				memory.as_mut_slice(),
				pack_hi_lo(0, 0),        // flags + address ptr
				u64::MAX,                // ref_time_limit
				u64::MAX,                // proof_size_limit
				address_len,             // deposit_ptr
				pack_hi_lo(0, 0),        // input len + data ptr
				pack_hi_lo(0, SENTINEL), // output len + ptr
			);
		}

		assert_eq!(result.unwrap(), ReturnErrorCode::Success);
		Ok(())
	}

	// t: with or without some value to transfer
	// d: with or without dust value to transfer
	// i: size of the input data
	#[benchmark(pov_mode = Measured)]
	fn seal_instantiate(
		t: Linear<0, 1>,
		d: Linear<0, 1>,
		i: Linear<0, { limits::CALLDATA_BYTES }>,
	) -> Result<(), BenchmarkError> {
		let code = VmBinaryModule::dummy();
		let hash = Contract::<T>::with_index(1, VmBinaryModule::dummy(), vec![])?.info()?.code_hash;
		let hash_bytes = hash.encode();

		let value: BalanceOf<T> = (1_000_000u32 * t).into();
		let dust = 100u32 * d;
		let evm_value =
			Pallet::<T>::convert_native_to_evm(BalanceWithDust::new_unchecked::<T>(value, dust));
		let value_bytes = evm_value.encode();
		let value_len = value_bytes.len() as u32;

		let deposit: BalanceOf<T> = BalanceOf::<T>::max_value();
		let deposit_bytes = Into::<U256>::into(deposit).encode();
		let deposit_len = deposit_bytes.len() as u32;

		let mut setup = CallSetup::<T>::default();
		setup.set_origin(Origin::from_account_id(setup.contract().account_id.clone()));
		setup.set_balance(value + 1u32.into() + (Pallet::<T>::min_balance() * 2u32.into()));

		let account_id = &setup.contract().account_id.clone();
		let (mut ext, _) = setup.ext();
		let mut runtime = pvm::Runtime::<_, [u8]>::new(&mut ext, vec![]);

		let input = vec![42u8; i as _];
		let input_len = hash_bytes.len() as u32 + input.len() as u32;
		let salt = [42u8; 32];
		let deployer = T::AddressMapper::to_address(&account_id);
		let addr = crate::address::create2(&deployer, &code.code, &input, &salt);
		let mut memory = memory!(hash_bytes, input, deposit_bytes, value_bytes, salt,);

		let mut offset = {
			let mut current = 0u32;
			move |after: u32| {
				current += after;
				current
			}
		};

		assert!(AccountInfoOf::<T>::get(&addr).is_none());

		let result;
		#[block]
		{
			result = runtime.bench_instantiate(
				memory.as_mut_slice(),
				u64::MAX,                                           // ref_time_limit
				u64::MAX,                                           // proof_size_limit
				pack_hi_lo(offset(input_len), offset(deposit_len)), // deposit_ptr + value_ptr
				pack_hi_lo(input_len, 0),                           // input_data_len + input_data
				pack_hi_lo(0, SENTINEL),                            // output_len_ptr + output_ptr
				pack_hi_lo(SENTINEL, offset(value_len)),            // address_ptr + salt_ptr
			);
		}

		assert_eq!(result.unwrap(), ReturnErrorCode::Success);
		assert!(AccountInfo::<T>::load_contract(&addr).is_some());

		assert_eq!(
			Pallet::<T>::evm_balance(&addr),
			evm_value,
			"{addr:?} balance should hold {evm_value:?}"
		);
		Ok(())
	}

	// `n`: Input to hash in bytes
	#[benchmark(pov_mode = Measured)]
	fn sha2_256(n: Linear<0, { limits::code::BLOB_BYTES }>) {
		let input = vec![0u8; n as usize];
		let mut call_setup = CallSetup::<T>::default();
		let (mut ext, _) = call_setup.ext();

		let result;
		#[block]
		{
			result = run_builtin_precompile(
				&mut ext,
				H160::from_low_u64_be(2).as_fixed_bytes(),
				input.clone(),
			);
		}
		assert_eq!(sp_io::hashing::sha2_256(&input).to_vec(), result.unwrap().data);
	}

	#[benchmark(pov_mode = Measured)]
	fn identity(n: Linear<0, { limits::code::BLOB_BYTES }>) {
		let input = vec![0u8; n as usize];
		let mut call_setup = CallSetup::<T>::default();
		let (mut ext, _) = call_setup.ext();

		let result;
		#[block]
		{
			result = run_builtin_precompile(
				&mut ext,
				H160::from_low_u64_be(4).as_fixed_bytes(),
				input.clone(),
			);
		}
		assert_eq!(input, result.unwrap().data);
	}

	// `n`: Input to hash in bytes
	#[benchmark(pov_mode = Measured)]
	fn ripemd_160(n: Linear<0, { limits::code::BLOB_BYTES }>) {
		use ripemd::Digest;
		let input = vec![0u8; n as usize];
		let mut call_setup = CallSetup::<T>::default();
		let (mut ext, _) = call_setup.ext();

		let result;
		#[block]
		{
			result = run_builtin_precompile(
				&mut ext,
				H160::from_low_u64_be(3).as_fixed_bytes(),
				input.clone(),
			);
		}
		let mut expected = [0u8; 32];
		expected[12..32].copy_from_slice(&ripemd::Ripemd160::digest(input));

		assert_eq!(expected.to_vec(), result.unwrap().data);
	}

	// `n`: Input to hash in bytes
	#[benchmark(pov_mode = Measured)]
	fn seal_hash_keccak_256(n: Linear<0, { limits::code::BLOB_BYTES }>) {
		build_runtime!(runtime, memory: [[0u8; 32], vec![0u8; n as usize], ]);

		let result;
		#[block]
		{
			result = runtime.bench_hash_keccak_256(memory.as_mut_slice(), 32, n, 0);
		}
		assert_eq!(sp_io::hashing::keccak_256(&memory[32..]), &memory[0..32]);
		assert_ok!(result);
	}

	// `n`: Input to hash in bytes
	#[benchmark(pov_mode = Measured)]
	fn hash_blake2_256(n: Linear<0, { limits::code::BLOB_BYTES }>) {
		let input = vec![0u8; n as usize];
		let input_bytes = ISystem::ISystemCalls::hashBlake256(ISystem::hashBlake256Call {
			input: input.clone().into(),
		})
		.abi_encode();

		let mut call_setup = CallSetup::<T>::default();
		let (mut ext, _) = call_setup.ext();

		let result;
		#[block]
		{
			result = run_builtin_precompile(
				&mut ext,
				H160(BenchmarkSystem::<T>::MATCHER.base_address()).as_fixed_bytes(),
				input_bytes,
			);
		}
		assert_eq!(sp_io::hashing::blake2_256(&input).to_vec(), result.unwrap().data);
	}

	// `n`: Input to hash in bytes
	#[benchmark(pov_mode = Measured)]
	fn hash_blake2_128(n: Linear<0, { limits::code::BLOB_BYTES }>) {
		let input = vec![0u8; n as usize];
		let input_bytes = ISystem::ISystemCalls::hashBlake128(ISystem::hashBlake128Call {
			input: input.clone().into(),
		})
		.abi_encode();

		let mut call_setup = CallSetup::<T>::default();
		let (mut ext, _) = call_setup.ext();

		let result;
		#[block]
		{
			result = run_builtin_precompile(
				&mut ext,
				H160(BenchmarkSystem::<T>::MATCHER.base_address()).as_fixed_bytes(),
				input_bytes,
			);
		}
		assert_eq!(sp_io::hashing::blake2_128(&input).to_vec(), result.unwrap().data);
	}

	// `n`: Message input length to verify in bytes.
	// need some buffer so the code size does not exceed the max code size.
	#[benchmark(pov_mode = Measured)]
	fn seal_sr25519_verify(n: Linear<0, { limits::code::BLOB_BYTES - 255 }>) {
		let message = (0..n).zip((32u8..127u8).cycle()).map(|(_, c)| c).collect::<Vec<_>>();
		let message_len = message.len() as u32;

		let key_type = sp_core::crypto::KeyTypeId(*b"code");
		let pub_key = sp_io::crypto::sr25519_generate(key_type, None);
		let sig =
			sp_io::crypto::sr25519_sign(key_type, &pub_key, &message).expect("Generates signature");
		let sig = AsRef::<[u8; 64]>::as_ref(&sig).to_vec();
		let sig_len = sig.len() as u32;

		build_runtime!(runtime, memory: [sig, pub_key.to_vec(), message, ]);

		let result;
		#[block]
		{
			result = runtime.bench_sr25519_verify(
				memory.as_mut_slice(),
				0,                              // signature_ptr
				sig_len,                        // pub_key_ptr
				message_len,                    // message_len
				sig_len + pub_key.len() as u32, // message_ptr
			);
		}

		assert_eq!(result.unwrap(), ReturnErrorCode::Success);
	}

	#[benchmark(pov_mode = Measured)]
	fn ecdsa_recover() {
		use hex_literal::hex;
		let input = hex!("18c547e4f7b0f325ad1e56f57e26c745b09a3e503d86e00e5255ff7f715d3d1c000000000000000000000000000000000000000000000000000000000000001c73b1693892219d736caba55bdb67216e485557ea6b6af75f37096c9aa6a5a75feeb940b1d03b21e36b0e47e79769f095fe2ab855bd91e3a38756b7d75a9c4549").to_vec();
		let expected = hex!("000000000000000000000000a94f5374fce5edbc8e2a8697c15331677e6ebf0b");
		let mut call_setup = CallSetup::<T>::default();
		let (mut ext, _) = call_setup.ext();

		let result;

		#[block]
		{
			result =
				run_builtin_precompile(&mut ext, H160::from_low_u64_be(1).as_fixed_bytes(), input);
		}

		assert_eq!(result.unwrap().data, expected);
	}

	#[benchmark(pov_mode = Measured)]
	fn bn128_add() {
		use hex_literal::hex;
		let input = hex!("089142debb13c461f61523586a60732d8b69c5b38a3380a74da7b2961d867dbf2d5fc7bbc013c16d7945f190b232eacc25da675c0eb093fe6b9f1b4b4e107b3625f8c89ea3437f44f8fc8b6bfbb6312074dc6f983809a5e809ff4e1d076dd5850b38c7ced6e4daef9c4347f370d6d8b58f4b1d8dc61a3c59d651a0644a2a27cf").to_vec();
		let expected = hex!(
			"0a6678fd675aa4d8f0d03a1feb921a27f38ebdcb860cc083653519655acd6d79172fd5b3b2bfdd44e43bcec3eace9347608f9f0a16f1e184cb3f52e6f259cbeb"
		);
		let mut call_setup = CallSetup::<T>::default();
		let (mut ext, _) = call_setup.ext();

		let result;
		#[block]
		{
			result =
				run_builtin_precompile(&mut ext, H160::from_low_u64_be(6).as_fixed_bytes(), input);
		}

		assert_eq!(result.unwrap().data, expected);
	}

	#[benchmark(pov_mode = Measured)]
	fn bn128_mul() {
		use hex_literal::hex;
		let input = hex!("089142debb13c461f61523586a60732d8b69c5b38a3380a74da7b2961d867dbf2d5fc7bbc013c16d7945f190b232eacc25da675c0eb093fe6b9f1b4b4e107b36ffffffffffffffffffffffffffffffffffffffffffffffffffffffffffffffff").to_vec();
		let expected = hex!(
			"0bf982b98a2757878c051bfe7eee228b12bc69274b918f08d9fcb21e9184ddc10b17c77cbf3c19d5d27e18cbd4a8c336afb488d0e92c18d56e64dd4ea5c437e6"
		);
		let mut call_setup = CallSetup::<T>::default();
		let (mut ext, _) = call_setup.ext();

		let result;
		#[block]
		{
			result =
				run_builtin_precompile(&mut ext, H160::from_low_u64_be(7).as_fixed_bytes(), input);
		}

		assert_eq!(result.unwrap().data, expected);
	}

	// `n`: pairings to perform
	#[benchmark(pov_mode = Measured)]
	fn bn128_pairing(n: Linear<0, { 20 }>) {
		fn generate_random_ecpairs(n: usize) -> Vec<u8> {
			use bn::{AffineG1, AffineG2, Fr, Group, G1, G2};
			use rand::SeedableRng;
			use rand_pcg::Pcg64;
			let mut rng = Pcg64::seed_from_u64(1);

			let mut buffer = vec![0u8; n * 192];

			let mut write = |element: &bn::Fq, offset: &mut usize| {
				element.to_big_endian(&mut buffer[*offset..*offset + 32]).unwrap();
				*offset += 32
			};

			for i in 0..n {
				let mut offset = i * 192;
				let scalar = Fr::random(&mut rng);

				let g1 = G1::one() * scalar;
				let g2 = G2::one() * scalar;
				let a = AffineG1::from_jacobian(g1).expect("G1 point should be on curve");
				let b = AffineG2::from_jacobian(g2).expect("G2 point should be on curve");

				write(&a.x(), &mut offset);
				write(&a.y(), &mut offset);
				write(&b.x().imaginary(), &mut offset);
				write(&b.x().real(), &mut offset);
				write(&b.y().imaginary(), &mut offset);
				write(&b.y().real(), &mut offset);
			}

			buffer
		}

		let input = generate_random_ecpairs(n as usize);
		let mut call_setup = CallSetup::<T>::default();
		let (mut ext, _) = call_setup.ext();

		let result;
		#[block]
		{
			result =
				run_builtin_precompile(&mut ext, H160::from_low_u64_be(8).as_fixed_bytes(), input);
		}
		assert_ok!(result);
	}

	// `n`: number of rounds to perform
	#[benchmark(pov_mode = Measured)]
	fn blake2f(n: Linear<0, 1200>) {
		use hex_literal::hex;
		let input = hex!(
			"48c9bdf267e6096a3ba7ca8485ae67bb2bf894fe72f36e3cf1361d5f3af54fa5d182e6ad7f520e511f6c3e2b8c68059b6bbd41fbabd9831f79217e1319cde05b61626300000000000000000000000000000000000000000000000000000000000000000000000000000000000000000000000000000000000000000000000000000000000000000000000000000000000000000000000000000000000000000000000000000000000000000000000000000000000000000000000000000000000300000000000000000000000000000001"
		);
		let input = n.to_be_bytes().to_vec().into_iter().chain(input.to_vec()).collect::<Vec<_>>();
		let mut call_setup = CallSetup::<T>::default();
		let (mut ext, _) = call_setup.ext();

		let result;
		#[block]
		{
			result =
				run_builtin_precompile(&mut ext, H160::from_low_u64_be(9).as_fixed_bytes(), input);
		}
		assert_ok!(result);
	}

	// Only calling the function itself for the list of
	// generated different ECDSA keys.
	// This is a slow call: We reduce the number of runs.
	#[benchmark(pov_mode = Measured)]
	fn seal_ecdsa_to_eth_address() {
		let key_type = sp_core::crypto::KeyTypeId(*b"code");
		let pub_key_bytes = sp_io::crypto::ecdsa_generate(key_type, None).0;
		build_runtime!(runtime, memory: [[0u8; 20], pub_key_bytes,]);

		let result;
		#[block]
		{
			result = runtime.bench_ecdsa_to_eth_address(
				memory.as_mut_slice(),
				20, // key_ptr
				0,  // output_ptr
			);
		}

		assert_ok!(result);
		assert_eq!(&memory[..20], runtime.ext().ecdsa_to_eth_address(&pub_key_bytes).unwrap());
	}

	/// Benchmark the cost of setting the code hash of a contract.
	///
	/// `r`: whether the old code will be removed as a result of this operation. (1: yes, 0: no)
	#[benchmark(pov_mode = Measured)]
	fn seal_set_code_hash(r: Linear<0, 1>) -> Result<(), BenchmarkError> {
		let delete_old_code = r == 1;
		let code_hash = Contract::<T>::with_index(1, VmBinaryModule::sized(42), vec![])?
			.info()?
			.code_hash;

		build_runtime!(runtime, instance, memory: [ code_hash.encode(),]);
		let old_code_hash = instance.info()?.code_hash;

		// Increment the refcount of the code hash so that it does not get deleted
		if !delete_old_code {
			<CodeInfo<T>>::increment_refcount(old_code_hash).unwrap();
		}

		let result;
		#[block]
		{
			result = runtime.bench_set_code_hash(memory.as_mut_slice(), 0);
		}

		assert_ok!(result);
		assert_eq!(PristineCode::<T>::get(old_code_hash).is_none(), delete_old_code);
		Ok(())
	}

	/// Benchmark the cost of executing `r` noop (JUMPDEST) instructions.
	#[benchmark(pov_mode = Measured)]
	fn evm_opcode(r: Linear<0, 10_000>) -> Result<(), BenchmarkError> {
		use crate::vm::evm;
		use revm::bytecode::Bytecode;

		let module = VmBinaryModule::evm_noop(r);
		let inputs = evm::EVMInputs::new(vec![]);

		let code = Bytecode::new_raw(revm::primitives::Bytes::from(module.code.clone()));
		let mut setup = CallSetup::<T>::new(module);
		let (mut ext, _) = setup.ext();

		let result;
		#[block]
		{
			result = evm::call(code, &mut ext, inputs);
		}

		assert!(result.is_ok());
		Ok(())
	}

	// Benchmark the execution of instructions.
	//
	// It benchmarks the absolute worst case by allocating a lot of memory
	// and then accessing it so that each instruction generates two cache misses.
	#[benchmark(pov_mode = Ignored)]
	fn instr(r: Linear<0, 10_000>) {
		use rand::{seq::SliceRandom, SeedableRng};
		use rand_pcg::Pcg64;

		// Ideally, this needs to be bigger than the cache.
		const MEMORY_SIZE: u64 = sp_core::MAX_POSSIBLE_ALLOCATION as u64;

		// This is benchmarked for x86-64.
		const CACHE_LINE_SIZE: u64 = 64;

		// An 8 byte load from this misalignment will reach into the subsequent line.
		const MISALIGNMENT: u64 = 60;

		// We only need one address per cache line.
		// -1 because we skip the first address
		const NUM_ADDRESSES: u64 = (MEMORY_SIZE - MISALIGNMENT) / CACHE_LINE_SIZE - 1;

		assert!(
			u64::from(r) <= NUM_ADDRESSES / 2,
			"If we do too many iterations we run into the risk of loading from warm cache lines",
		);

		let mut setup = CallSetup::<T>::new(VmBinaryModule::instr(true));
		let (mut ext, module) = setup.ext();
		let mut prepared =
			CallSetup::<T>::prepare_call(&mut ext, module, Vec::new(), MEMORY_SIZE as u32);

		assert!(
			u64::from(prepared.aux_data_base()) & (CACHE_LINE_SIZE - 1) == 0,
			"aux data base must be cache aligned"
		);

		// Addresses data will be located inside the aux data.
		let misaligned_base = u64::from(prepared.aux_data_base()) + MISALIGNMENT;

		// Create all possible addresses and shuffle them. This makes sure
		// the accesses are random but no address is accessed more than once.
		// we skip the first address since it is our entry point
		let mut addresses = Vec::with_capacity(NUM_ADDRESSES as usize);
		for i in 1..NUM_ADDRESSES {
			let addr = (misaligned_base + i * CACHE_LINE_SIZE).to_le_bytes();
			addresses.push(addr);
		}
		let mut rng = Pcg64::seed_from_u64(1337);
		addresses.shuffle(&mut rng);

		// The addresses need to be padded to be one cache line apart.
		let mut memory = Vec::with_capacity((NUM_ADDRESSES * CACHE_LINE_SIZE) as usize);
		for address in addresses {
			memory.extend_from_slice(&address);
			memory.resize(memory.len() + CACHE_LINE_SIZE as usize - address.len(), 0);
		}

		// Copies `memory` to `aux_data_base + MISALIGNMENT`.
		// Sets `a0 = MISALIGNMENT` and `a1 = r`.
		prepared
			.setup_aux_data(memory.as_slice(), MISALIGNMENT as u32, r.into())
			.unwrap();

		#[block]
		{
			prepared.call().unwrap();
		}
	}

	#[benchmark(pov_mode = Ignored)]
	fn instr_empty_loop(r: Linear<0, 100_000>) {
		let mut setup = CallSetup::<T>::new(VmBinaryModule::instr(false));
		let (mut ext, module) = setup.ext();
		let mut prepared = CallSetup::<T>::prepare_call(&mut ext, module, Vec::new(), 0);
		prepared.setup_aux_data(&[], 0, r.into()).unwrap();

		#[block]
		{
			prepared.call().unwrap();
		}
	}

	#[benchmark]
	fn v1_migration_step() {
		use crate::migrations::v1;
		let addr = H160::from([1u8; 20]);
		let contract_info = ContractInfo::new(&addr, 1u32.into(), Default::default()).unwrap();

		v1::old::ContractInfoOf::<T>::insert(addr, contract_info.clone());
		let mut meter = WeightMeter::new();
		assert_eq!(AccountInfo::<T>::load_contract(&addr), None);

		#[block]
		{
			v1::Migration::<T>::step(None, &mut meter).unwrap();
		}

		assert_eq!(v1::old::ContractInfoOf::<T>::get(&addr), None);
		assert_eq!(AccountInfo::<T>::load_contract(&addr).unwrap(), contract_info);

		// uses twice the weight once for migration and then for checking if there is another key.
		assert_eq!(meter.consumed(), <T as Config>::WeightInfo::v1_migration_step() * 2);
	}

	#[benchmark]
<<<<<<< HEAD
	fn console_call_overhead_scaling(n: Linear<1, 1000>) {
		let message = "Transaction processed successfully";

		#[block]
		{
			for _ in 0..n {
				let formatted = alloc::format!("{}", message);
				prevent_optimization(formatted);
			}
		}
	}

	#[benchmark]
	fn console_string_length_impact(s: Linear<1, 10000>) {
		let long_string = "x".repeat(s as usize);

		#[block]
		{
			let formatted = alloc::format!("{}", long_string);
			prevent_optimization(formatted);
		}
	}

	fn prevent_optimization<T>(value: T) {
		core::mem::drop(value);
=======
	fn v2_migration_step() {
		use crate::migrations::v2;
		let code_hash = H256::from([0; 32]);
		let old_code_info = v2::Migration::<T>::create_old_code_info(
			whitelisted_caller(),
			1000u32.into(),
			1,
			100,
			0,
		);
		v2::Migration::<T>::insert_old_code_info(code_hash, old_code_info.clone());
		let mut meter = WeightMeter::new();

		#[block]
		{
			v2::Migration::<T>::step(None, &mut meter).unwrap();
		}

		v2::Migration::<T>::assert_migrated_code_info(code_hash, &old_code_info);

		// uses twice the weight once for migration and then for checking if there is another key.
		assert_eq!(meter.consumed(), <T as Config>::WeightInfo::v2_migration_step() * 2);
>>>>>>> 20b20346
	}

	impl_benchmark_test_suite!(
		Contracts,
		crate::tests::ExtBuilder::default().build(),
		crate::tests::Test,
	);
}<|MERGE_RESOLUTION|>--- conflicted
+++ resolved
@@ -2421,7 +2421,6 @@
 	}
 
 	#[benchmark]
-<<<<<<< HEAD
 	fn console_call_overhead_scaling(n: Linear<1, 1000>) {
 		let message = "Transaction processed successfully";
 
@@ -2445,9 +2444,7 @@
 		}
 	}
 
-	fn prevent_optimization<T>(value: T) {
-		core::mem::drop(value);
-=======
+	#[benchmark]
 	fn v2_migration_step() {
 		use crate::migrations::v2;
 		let code_hash = H256::from([0; 32]);
@@ -2470,7 +2467,10 @@
 
 		// uses twice the weight once for migration and then for checking if there is another key.
 		assert_eq!(meter.consumed(), <T as Config>::WeightInfo::v2_migration_step() * 2);
->>>>>>> 20b20346
+	}
+
+	fn prevent_optimization<T>(value: T) {
+		core::mem::drop(value);
 	}
 
 	impl_benchmark_test_suite!(
