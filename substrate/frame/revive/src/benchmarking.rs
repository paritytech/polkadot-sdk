// This file is part of Substrate.

// Copyright (C) Parity Technologies (UK) Ltd.
// SPDX-License-Identifier: Apache-2.0

// Licensed under the Apache License, Version 2.0 (the "License");
// you may not use this file except in compliance with the License.
// You may obtain a copy of the License at
//
// 	http://www.apache.org/licenses/LICENSE-2.0
//
// Unless required by applicable law or agreed to in writing, software
// distributed under the License is distributed on an "AS IS" BASIS,
// WITHOUT WARRANTIES OR CONDITIONS OF ANY KIND, either express or implied.
// See the License for the specific language governing permissions and
// limitations under the License.

//! Benchmarks for the revive pallet.

#![cfg(feature = "runtime-benchmarks")]
use crate::{
	call_builder::{caller_funding, default_deposit_limit, CallSetup, Contract, VmBinaryModule},
	evm::{
		block_hash::EthereumBlockBuilder, block_storage, TransactionLegacyUnsigned,
		TransactionSigned, TransactionUnsigned,
	},
	exec::{Key, PrecompileExt},
	limits,
	precompiles::{
		self,
		alloy::sol_types::{
			sol_data::{Bool, Bytes, FixedBytes, Uint},
			SolType,
		},
		run::builtin as run_builtin_precompile,
		BenchmarkStorage, BenchmarkSystem, BuiltinPrecompile,
	},
	storage::WriteOutcome,
	vm::{
		evm,
		evm::{instructions::host, Interpreter},
		pvm,
	},
	Pallet as Contracts, *,
};
use alloc::{vec, vec::Vec};
use alloy_core::sol_types::{SolInterface, SolValue};
use codec::{Encode, MaxEncodedLen};
use frame_benchmarking::v2::*;
use frame_support::{
	self, assert_ok,
	migrations::SteppedMigration,
	storage::child,
<<<<<<< HEAD
	traits::fungible::{InspectHold, UnbalancedHold},
=======
	traits::{fungible::InspectHold, Hooks},
>>>>>>> 10fe4c86
	weights::{Weight, WeightMeter},
};
use frame_system::RawOrigin;
use k256::ecdsa::SigningKey;
use pallet_revive_uapi::{
	pack_hi_lo,
	precompiles::{storage::IStorage, system::ISystem},
	CallFlags, ReturnErrorCode, StorageFlags,
};
use revm::bytecode::Bytecode;
use sp_consensus_aura::AURA_ENGINE_ID;
use sp_consensus_babe::{
	digests::{PreDigest, PrimaryPreDigest},
	BABE_ENGINE_ID,
};
use sp_consensus_slots::Slot;
use sp_runtime::{
	generic::{Digest, DigestItem},
	traits::Zero,
};

/// How many runs we do per API benchmark.
///
/// This is picked more or less arbitrary. We experimented with different numbers until
/// the results appeared to be stable. Reducing the number would speed up the benchmarks
/// but might make the results less precise.
const API_BENCHMARK_RUNS: u32 = 1600;

macro_rules! memory(
	($($bytes:expr,)*) => {{
		vec![].iter()$(.chain($bytes.iter()))*.cloned().collect::<Vec<_>>()
	}};
);

macro_rules! build_runtime(
	($runtime:ident, $memory:ident: [$($segment:expr,)*]) => {
		build_runtime!($runtime, _contract, $memory: [$($segment,)*]);
	};
	($runtime:ident, $contract:ident, $memory:ident: [$($bytes:expr,)*]) => {
		build_runtime!($runtime, $contract);
		let mut $memory = memory!($($bytes,)*);
	};
	($runtime:ident, $contract:ident) => {
		let mut setup = CallSetup::<T>::default();
		let $contract = setup.contract();
		let input = setup.data();
		let (mut ext, _) = setup.ext();
		let mut $runtime = $crate::vm::pvm::Runtime::<_, [u8]>::new(&mut ext, input);
	};
);

/// Get the pallet account and whitelist it for benchmarking.
/// The account is warmed up `on_initialize` so read should not impact the PoV.
fn whitelisted_pallet_account<T: Config>() -> T::AccountId {
	let pallet_account = Pallet::<T>::account_id();
	whitelist_account!(pallet_account);
	pallet_account
}

#[benchmarks(
	where
		T: Config,
		<T as Config>::RuntimeCall: From<frame_system::Call<T>>,
		<T as frame_system::Config>::Hash: frame_support::traits::IsType<H256>,
		OriginFor<T>: From<Origin<T>>,
)]
mod benchmarks {
	use super::*;

	// The base weight consumed on processing contracts deletion queue.
	#[benchmark(pov_mode = Measured)]
	fn on_process_deletion_queue_batch() {
		#[block]
		{
			ContractInfo::<T>::process_deletion_queue_batch(&mut WeightMeter::new())
		}
	}

	#[benchmark(skip_meta, pov_mode = Measured)]
	fn on_initialize_per_trie_key(k: Linear<0, 1024>) -> Result<(), BenchmarkError> {
		let instance =
			Contract::<T>::with_storage(VmBinaryModule::dummy(), k, limits::PAYLOAD_BYTES)?;
		instance.info()?.queue_trie_for_deletion();

		#[block]
		{
			ContractInfo::<T>::process_deletion_queue_batch(&mut WeightMeter::new())
		}

		Ok(())
	}

	// This benchmarks the overhead of loading a code of size `c` byte from storage and into
	// the execution engine.
	//
	// `call_with_pvm_code_per_byte(c) - call_with_pvm_code_per_byte(0)`
	//
	// This does **not** include the actual execution for which the gas meter
	// is responsible. The code used here will just return on call.
	//
	// We expect the influence of `c` to be none in this benchmark because every instruction that
	// is not in the first basic block is never read. We are primarily interested in the
	// `proof_size` result of this benchmark.
	#[benchmark(pov_mode = Measured)]
	fn call_with_pvm_code_per_byte(c: Linear<0, { 100 * 1024 }>) -> Result<(), BenchmarkError> {
		let instance =
			Contract::<T>::with_caller(whitelisted_caller(), VmBinaryModule::sized(c), vec![])?;
		let value = Pallet::<T>::min_balance();
		let storage_deposit = default_deposit_limit::<T>();

		#[extrinsic_call]
		call(
			RawOrigin::Signed(instance.caller.clone()),
			instance.address,
			value,
			Weight::MAX,
			storage_deposit,
			vec![],
		);

		Ok(())
	}

	// This benchmarks the overhead of loading a code of size `c` byte from storage and into
	// the execution engine.
	/// This is similar to `call_with_pvm_code_per_byte` but for EVM bytecode.
	#[benchmark(pov_mode = Measured)]
	fn call_with_evm_code_per_byte(c: Linear<1, { 10 * 1024 }>) -> Result<(), BenchmarkError> {
		let instance =
			Contract::<T>::with_caller(whitelisted_caller(), VmBinaryModule::evm_sized(c), vec![])?;
		let value = Pallet::<T>::min_balance();
		let storage_deposit = default_deposit_limit::<T>();

		#[extrinsic_call]
		call(
			RawOrigin::Signed(instance.caller.clone()),
			instance.address,
			value,
			Weight::MAX,
			storage_deposit,
			vec![],
		);

		Ok(())
	}

	// Measure the amount of time it takes to compile a single basic block.
	//
	// (basic_block_compilation(1) - basic_block_compilation(0)).ref_time()
	//
	// This is needed because the interpreter will always compile a whole basic block at
	// a time. To prevent a contract from triggering compilation without doing any execution
	// we will always charge one max sized block per contract call.
	//
	// We ignore the proof size component when using this benchmark as this is already accounted
	// for in `call_with_pvm_code_per_byte`.
	#[benchmark(pov_mode = Measured)]
	fn basic_block_compilation(b: Linear<0, 1>) -> Result<(), BenchmarkError> {
		let instance = Contract::<T>::with_caller(
			whitelisted_caller(),
			VmBinaryModule::with_num_instructions(limits::code::BASIC_BLOCK_SIZE),
			vec![],
		)?;
		let value = Pallet::<T>::min_balance();
		let storage_deposit = default_deposit_limit::<T>();

		#[block]
		{
			Pallet::<T>::call(
				RawOrigin::Signed(instance.caller.clone()).into(),
				instance.address,
				value,
				Weight::MAX,
				storage_deposit,
				vec![],
			)?;
		}

		Ok(())
	}

	// `c`: Size of the code in bytes.
	// `i`: Size of the input in bytes.
	#[benchmark(pov_mode = Measured)]
	fn instantiate_with_code(
		c: Linear<0, { 100 * 1024 }>,
		i: Linear<0, { limits::CALLDATA_BYTES }>,
	) {
		let pallet_account = whitelisted_pallet_account::<T>();
		let input = vec![42u8; i as usize];
		let salt = [42u8; 32];
		let value = Pallet::<T>::min_balance();
		let caller = whitelisted_caller();
		T::Currency::set_balance(&caller, caller_funding::<T>());
		let VmBinaryModule { code, .. } = VmBinaryModule::sized(c);
		let origin = RawOrigin::Signed(caller.clone());
		Contracts::<T>::map_account(origin.clone().into()).unwrap();
		let deployer = T::AddressMapper::to_address(&caller);
		let addr = crate::address::create2(&deployer, &code, &input, &salt);
		let account_id = T::AddressMapper::to_fallback_account_id(&addr);
		let storage_deposit = default_deposit_limit::<T>();
		#[extrinsic_call]
		_(origin, value, Weight::MAX, storage_deposit, code, input, Some(salt));

		let deposit =
			T::Currency::balance_on_hold(&HoldReason::StorageDepositReserve.into(), &account_id);
		// uploading the code reserves some balance in the pallet's account
		let code_deposit = T::Currency::balance_on_hold(
			&HoldReason::CodeUploadDepositReserve.into(),
			&pallet_account,
		);
		let mapping_deposit =
			T::Currency::balance_on_hold(&HoldReason::AddressMapping.into(), &caller);
		assert_eq!(
			T::Currency::balance(&caller),
			caller_funding::<T>() -
				value - deposit -
				code_deposit - mapping_deposit -
				Pallet::<T>::min_balance(),
		);
		// contract has the full value
		assert_eq!(T::Currency::balance(&account_id), value + Pallet::<T>::min_balance());
	}

	// `c`: Size of the code in bytes.
	// `i`: Size of the input in bytes.
	// `d`: with or without dust value to transfer
	#[benchmark(pov_mode = Measured)]
	fn eth_instantiate_with_code(
		c: Linear<0, { 100 * 1024 }>,
		i: Linear<0, { limits::CALLDATA_BYTES }>,
		d: Linear<0, 1>,
	) {
		let pallet_account = whitelisted_pallet_account::<T>();
		let input = vec![42u8; i as usize];

		let value = Pallet::<T>::min_balance();
		let dust = 42u32 * d;
		let evm_value =
			Pallet::<T>::convert_native_to_evm(BalanceWithDust::new_unchecked::<T>(value, dust));
		let caller = whitelisted_caller();
		T::Currency::set_balance(&caller, caller_funding::<T>());
		let VmBinaryModule { code, .. } = VmBinaryModule::sized(c);
		let origin = Origin::EthTransaction(caller.clone());
		Contracts::<T>::map_account(OriginFor::<T>::signed(caller.clone())).unwrap();
		let deployer = T::AddressMapper::to_address(&caller);
		let nonce = System::<T>::account_nonce(&caller).try_into().unwrap_or_default();
		let addr = crate::address::create1(&deployer, nonce);
		let account_id = T::AddressMapper::to_fallback_account_id(&addr);

		assert!(AccountInfoOf::<T>::get(&deployer).is_none());

		<T as Config>::FeeInfo::deposit_txfee(
			<T as Config>::Currency::issue(caller_funding::<T>()),
		);

		#[extrinsic_call]
		_(
			origin,
			evm_value,
			Weight::MAX,
			code,
			input,
			TransactionSigned::default().signed_payload(),
			0u32.into(),
			0,
		);

		let deposit =
			T::Currency::balance_on_hold(&HoldReason::StorageDepositReserve.into(), &account_id);
		// uploading the code reserves some balance in the pallet account
		let code_deposit = T::Currency::balance_on_hold(
			&HoldReason::CodeUploadDepositReserve.into(),
			&pallet_account,
		);
		let mapping_deposit =
			T::Currency::balance_on_hold(&HoldReason::AddressMapping.into(), &caller);

		assert_eq!(
			<T as Config>::FeeInfo::remaining_txfee(),
			caller_funding::<T>() - deposit - code_deposit - Pallet::<T>::min_balance(),
		);
		assert_eq!(
			Pallet::<T>::evm_balance(&deployer),
			Pallet::<T>::convert_native_to_evm(
				caller_funding::<T>() - Pallet::<T>::min_balance() - value - mapping_deposit,
			) - dust,
		);

		// contract has the full value
		assert_eq!(Pallet::<T>::evm_balance(&addr), evm_value);
	}

	// `i`: Size of the input in bytes.
	// `s`: Size of e salt in bytes.
	#[benchmark(pov_mode = Measured)]
	fn instantiate(i: Linear<0, { limits::CALLDATA_BYTES }>) -> Result<(), BenchmarkError> {
		let pallet_account = whitelisted_pallet_account::<T>();
		let input = vec![42u8; i as usize];
		let salt = [42u8; 32];
		let value = Pallet::<T>::min_balance();
		let caller = whitelisted_caller();
		T::Currency::set_balance(&caller, caller_funding::<T>());
		let origin = RawOrigin::Signed(caller.clone());
		Contracts::<T>::map_account(origin.clone().into()).unwrap();
		let VmBinaryModule { code, .. } = VmBinaryModule::dummy();
		let storage_deposit = default_deposit_limit::<T>();
		let deployer = T::AddressMapper::to_address(&caller);
		let addr = crate::address::create2(&deployer, &code, &input, &salt);
		let hash = Contracts::<T>::bare_upload_code(origin.clone().into(), code, storage_deposit)?
			.code_hash;
		let account_id = T::AddressMapper::to_fallback_account_id(&addr);

		#[extrinsic_call]
		_(origin, value, Weight::MAX, storage_deposit, hash, input, Some(salt));

		let deposit =
			T::Currency::balance_on_hold(&HoldReason::StorageDepositReserve.into(), &account_id);
		let code_deposit = T::Currency::balance_on_hold(
			&HoldReason::CodeUploadDepositReserve.into(),
			&pallet_account,
		);
		let mapping_deposit =
			T::Currency::balance_on_hold(&HoldReason::AddressMapping.into(), &account_id);
		// value was removed from the caller
		assert_eq!(
			T::Currency::total_balance(&caller),
			caller_funding::<T>() -
				value - deposit -
				code_deposit - mapping_deposit -
				Pallet::<T>::min_balance(),
		);
		// contract has the full value
		assert_eq!(T::Currency::balance(&account_id), value + Pallet::<T>::min_balance());

		Ok(())
	}

	// We just call a dummy contract to measure the overhead of the call extrinsic.
	// The size of the data has no influence on the costs of this extrinsic as long as the contract
	// won't call `seal_call_data_copy` in its constructor to copy the data to contract memory.
	// The dummy contract used here does not do this. The costs for the data copy is billed as
	// part of `seal_call_data_copy`. The costs for invoking a contract of a specific size are not
	// part of this benchmark because we cannot know the size of the contract when issuing a call
	// transaction. See `call_with_pvm_code_per_byte` for this.
	#[benchmark(pov_mode = Measured)]
	fn call() -> Result<(), BenchmarkError> {
		let pallet_account = whitelisted_pallet_account::<T>();
		let data = vec![42u8; 1024];
		let instance =
			Contract::<T>::with_caller(whitelisted_caller(), VmBinaryModule::dummy(), vec![])?;
		let value = Pallet::<T>::min_balance();
		let origin = RawOrigin::Signed(instance.caller.clone());
		let before = T::Currency::balance(&instance.account_id);
		let storage_deposit = default_deposit_limit::<T>();
		#[extrinsic_call]
		_(origin, instance.address, value, Weight::MAX, storage_deposit, data);
		let deposit = T::Currency::balance_on_hold(
			&HoldReason::StorageDepositReserve.into(),
			&instance.account_id,
		);
		let code_deposit = T::Currency::balance_on_hold(
			&HoldReason::CodeUploadDepositReserve.into(),
			&pallet_account,
		);
		let mapping_deposit =
			T::Currency::balance_on_hold(&HoldReason::AddressMapping.into(), &instance.caller);
		// value and value transferred via call should be removed from the caller
		assert_eq!(
			T::Currency::balance(&instance.caller),
			caller_funding::<T>() -
				value - deposit -
				code_deposit - mapping_deposit -
				Pallet::<T>::min_balance()
		);
		// contract should have received the value
		assert_eq!(T::Currency::balance(&instance.account_id), before + value);
		// contract should still exist
		instance.info()?;

		Ok(())
	}

	// `d`: with or without dust value to transfer
	#[benchmark(pov_mode = Measured)]
	fn eth_call(d: Linear<0, 1>) -> Result<(), BenchmarkError> {
		let pallet_account = whitelisted_pallet_account::<T>();
		let data = vec![42u8; 1024];
		let instance =
			Contract::<T>::with_caller(whitelisted_caller(), VmBinaryModule::dummy(), vec![])?;

		let value = Pallet::<T>::min_balance();
		let dust = 42u32 * d;
		let evm_value =
			Pallet::<T>::convert_native_to_evm(BalanceWithDust::new_unchecked::<T>(value, dust));

		// need to pass the overdraw check
		<T as Config>::FeeInfo::deposit_txfee(
			<T as Config>::Currency::issue(caller_funding::<T>()),
		);

		let caller_addr = T::AddressMapper::to_address(&instance.caller);
		let origin = Origin::EthTransaction(instance.caller.clone());
		let before = Pallet::<T>::evm_balance(&instance.address);

		#[extrinsic_call]
		_(
			origin,
			instance.address,
			evm_value,
			Weight::MAX,
			data,
			TransactionSigned::default().signed_payload(),
			0u32.into(),
			0,
		);
		let deposit = T::Currency::balance_on_hold(
			&HoldReason::StorageDepositReserve.into(),
			&instance.account_id,
		);
		let code_deposit = T::Currency::balance_on_hold(
			&HoldReason::CodeUploadDepositReserve.into(),
			&pallet_account,
		);
		let mapping_deposit =
			T::Currency::balance_on_hold(&HoldReason::AddressMapping.into(), &instance.caller);
		// value and value transferred via call should be removed from the caller
		assert_eq!(
			Pallet::<T>::evm_balance(&caller_addr),
			Pallet::<T>::convert_native_to_evm(
				caller_funding::<T>() -
					Pallet::<T>::min_balance() -
					Pallet::<T>::min_balance() -
					value - deposit - code_deposit -
					mapping_deposit,
			) - dust,
		);

		// contract should have received the value
		assert_eq!(Pallet::<T>::evm_balance(&instance.address), before + evm_value);
		// contract should still exist
		instance.info()?;

		Ok(())
	}

	// This constructs a contract that is maximal expensive to instrument.
	// It creates a maximum number of metering blocks per byte.
	// `c`: Size of the code in bytes.
	#[benchmark(pov_mode = Measured)]
	fn upload_code(c: Linear<0, { 100 * 1024 }>) {
		let caller = whitelisted_caller();
		let pallet_account = whitelisted_pallet_account::<T>();
		T::Currency::set_balance(&caller, caller_funding::<T>());
		let VmBinaryModule { code, hash, .. } = VmBinaryModule::sized(c);
		let origin = RawOrigin::Signed(caller.clone());
		let storage_deposit = default_deposit_limit::<T>();
		#[extrinsic_call]
		_(origin, code, storage_deposit);
		// uploading the code reserves some balance in the pallet's account
		assert!(T::Currency::total_balance_on_hold(&pallet_account) > 0u32.into());
		assert!(<Contract<T>>::code_exists(&hash));
	}

	// Removing code does not depend on the size of the contract because all the information
	// needed to verify the removal claim (refcount, owner) is stored in a separate storage
	// item (`CodeInfoOf`).
	#[benchmark(pov_mode = Measured)]
	fn remove_code() -> Result<(), BenchmarkError> {
		let caller = whitelisted_caller();
		let pallet_account = whitelisted_pallet_account::<T>();
		T::Currency::set_balance(&caller, caller_funding::<T>());
		let VmBinaryModule { code, hash, .. } = VmBinaryModule::dummy();
		let origin = RawOrigin::Signed(caller.clone());
		let storage_deposit = default_deposit_limit::<T>();
		let uploaded =
			<Contracts<T>>::bare_upload_code(origin.clone().into(), code, storage_deposit)?;
		assert_eq!(uploaded.code_hash, hash);
		assert_eq!(uploaded.deposit, T::Currency::total_balance_on_hold(&pallet_account));
		assert!(<Contract<T>>::code_exists(&hash));
		#[extrinsic_call]
		_(origin, hash);
		// removing the code should have unreserved the deposit
		assert_eq!(T::Currency::total_balance_on_hold(&pallet_account), 0u32.into());
		assert!(<Contract<T>>::code_removed(&hash));
		Ok(())
	}

	#[benchmark(pov_mode = Measured)]
	fn set_code() -> Result<(), BenchmarkError> {
		let instance =
			<Contract<T>>::with_caller(whitelisted_caller(), VmBinaryModule::dummy(), vec![])?;
		// we just add some bytes so that the code hash is different
		let VmBinaryModule { code, .. } = VmBinaryModule::dummy_unique(128);
		let origin = RawOrigin::Signed(instance.caller.clone());
		let storage_deposit = default_deposit_limit::<T>();
		let hash =
			<Contracts<T>>::bare_upload_code(origin.into(), code, storage_deposit)?.code_hash;
		assert_ne!(instance.info()?.code_hash, hash);
		#[extrinsic_call]
		_(RawOrigin::Root, instance.address, hash);
		assert_eq!(instance.info()?.code_hash, hash);
		Ok(())
	}

	#[benchmark(pov_mode = Measured)]
	fn map_account() {
		let caller = whitelisted_caller();
		T::Currency::set_balance(&caller, caller_funding::<T>());
		let origin = RawOrigin::Signed(caller.clone());
		assert!(!T::AddressMapper::is_mapped(&caller));
		#[extrinsic_call]
		_(origin);
		assert!(T::AddressMapper::is_mapped(&caller));
	}

	#[benchmark(pov_mode = Measured)]
	fn unmap_account() {
		let caller = whitelisted_caller();
		T::Currency::set_balance(&caller, caller_funding::<T>());
		let origin = RawOrigin::Signed(caller.clone());
		<Contracts<T>>::map_account(origin.clone().into()).unwrap();
		assert!(T::AddressMapper::is_mapped(&caller));
		#[extrinsic_call]
		_(origin);
		assert!(!T::AddressMapper::is_mapped(&caller));
	}

	#[benchmark(pov_mode = Measured)]
	fn dispatch_as_fallback_account() {
		let caller = whitelisted_caller();
		T::Currency::set_balance(&caller, caller_funding::<T>());
		let origin = RawOrigin::Signed(caller.clone());
		let dispatchable = frame_system::Call::remark { remark: vec![] }.into();
		#[extrinsic_call]
		_(origin, Box::new(dispatchable));
	}

	#[benchmark(pov_mode = Measured)]
	fn noop_host_fn(r: Linear<0, API_BENCHMARK_RUNS>) {
		let mut setup = CallSetup::<T>::new(VmBinaryModule::noop());
		let (mut ext, module) = setup.ext();
		let prepared = CallSetup::<T>::prepare_call(&mut ext, module, r.encode(), 0);
		#[block]
		{
			prepared.call().unwrap();
		}
	}

	#[benchmark(pov_mode = Measured)]
	fn seal_caller() {
		let len = H160::len_bytes();
		build_runtime!(runtime, memory: [vec![0u8; len as _], ]);

		let result;
		#[block]
		{
			result = runtime.bench_caller(memory.as_mut_slice(), 0);
		}

		assert_ok!(result);
		assert_eq!(
			<H160 as Decode>::decode(&mut &memory[..]).unwrap(),
			T::AddressMapper::to_address(&runtime.ext().caller().account_id().unwrap())
		);
	}

	#[benchmark(pov_mode = Measured)]
	fn seal_origin() {
		let len = H160::len_bytes();
		build_runtime!(runtime, memory: [vec![0u8; len as _], ]);

		let result;
		#[block]
		{
			result = runtime.bench_origin(memory.as_mut_slice(), 0);
		}

		assert_ok!(result);
		assert_eq!(
			<H160 as Decode>::decode(&mut &memory[..]).unwrap(),
			T::AddressMapper::to_address(&runtime.ext().origin().account_id().unwrap())
		);
	}

	#[benchmark(pov_mode = Measured)]
	fn to_account_id() {
		// use a mapped address for the benchmark, to ensure that we bench the worst
		// case (and not the fallback case).
		let account_id = account("precompile_to_account_id", 0, 0);
		let address = {
			T::Currency::set_balance(&account_id, caller_funding::<T>());
			T::AddressMapper::map(&account_id).unwrap();
			T::AddressMapper::to_address(&account_id)
		};

		let input_bytes = ISystem::ISystemCalls::toAccountId(ISystem::toAccountIdCall {
			input: address.0.into(),
		})
		.abi_encode();

		let mut call_setup = CallSetup::<T>::default();
		let (mut ext, _) = call_setup.ext();

		let result;
		#[block]
		{
			result = run_builtin_precompile(
				&mut ext,
				H160(BenchmarkSystem::<T>::MATCHER.base_address()).as_fixed_bytes(),
				input_bytes,
			);
		}
		let raw_data = result.unwrap().data;
		let data = Bytes::abi_decode(&raw_data).expect("decoding failed");
		assert_ne!(
			data.0.as_ref()[20..32],
			[0xEE; 12],
			"fallback suffix found where none should be"
		);
		assert_eq!(T::AccountId::decode(&mut data.as_ref()), Ok(account_id),);
	}

	#[benchmark(pov_mode = Measured)]
	fn seal_code_hash() {
		let contract = Contract::<T>::with_index(1, VmBinaryModule::dummy(), vec![]).unwrap();
		let len = <sp_core::H256 as MaxEncodedLen>::max_encoded_len() as u32;
		build_runtime!(runtime, memory: [vec![0u8; len as _], contract.account_id.encode(), ]);

		let result;
		#[block]
		{
			result = runtime.bench_code_hash(memory.as_mut_slice(), len, 0);
		}

		assert_ok!(result);
		assert_eq!(
			<sp_core::H256 as Decode>::decode(&mut &memory[..]).unwrap(),
			contract.info().unwrap().code_hash
		);
	}

	#[benchmark(pov_mode = Measured)]
	fn own_code_hash() {
		let input_bytes =
			ISystem::ISystemCalls::ownCodeHash(ISystem::ownCodeHashCall {}).abi_encode();
		let mut call_setup = CallSetup::<T>::default();
		let contract_acc = call_setup.contract().account_id.clone();
		let caller = call_setup.contract().address;
		call_setup.set_origin(ExecOrigin::from_account_id(contract_acc));
		let (mut ext, _) = call_setup.ext();

		let result;
		#[block]
		{
			result = run_builtin_precompile(
				&mut ext,
				H160(BenchmarkSystem::<T>::MATCHER.base_address()).as_fixed_bytes(),
				input_bytes,
			);
		}
		assert!(result.is_ok());
		let caller_code_hash = ext.code_hash(&caller);
		assert_eq!(caller_code_hash.0.to_vec(), result.unwrap().data);
	}

	#[benchmark(pov_mode = Measured)]
	fn seal_code_size() {
		let contract = Contract::<T>::with_index(1, VmBinaryModule::dummy(), vec![]).unwrap();
		build_runtime!(runtime, memory: [contract.address.encode(),]);

		let result;
		#[block]
		{
			result = runtime.bench_code_size(memory.as_mut_slice(), 0);
		}

		assert_eq!(result.unwrap(), VmBinaryModule::dummy().code.len() as u64);
	}

	#[benchmark(pov_mode = Measured)]
	fn caller_is_origin() {
		let input_bytes =
			ISystem::ISystemCalls::callerIsOrigin(ISystem::callerIsOriginCall {}).abi_encode();

		let mut call_setup = CallSetup::<T>::default();
		let (mut ext, _) = call_setup.ext();

		let result;
		#[block]
		{
			result = run_builtin_precompile(
				&mut ext,
				H160(BenchmarkSystem::<T>::MATCHER.base_address()).as_fixed_bytes(),
				input_bytes,
			);
		}
		let raw_data = result.unwrap().data;
		let is_origin = Bool::abi_decode(&raw_data[..]).expect("decoding failed");
		assert!(is_origin);
	}

	#[benchmark(pov_mode = Measured)]
	fn caller_is_root() {
		let input_bytes =
			ISystem::ISystemCalls::callerIsRoot(ISystem::callerIsRootCall {}).abi_encode();

		let mut setup = CallSetup::<T>::default();
		setup.set_origin(ExecOrigin::Root);
		let (mut ext, _) = setup.ext();

		let result;
		#[block]
		{
			result = run_builtin_precompile(
				&mut ext,
				H160(BenchmarkSystem::<T>::MATCHER.base_address()).as_fixed_bytes(),
				input_bytes,
			);
		}
		let raw_data = result.unwrap().data;
		let is_root = Bool::abi_decode(&raw_data).expect("decoding failed");
		assert!(is_root);
	}

	#[benchmark(pov_mode = Measured)]
	fn seal_address() {
		let len = H160::len_bytes();
		build_runtime!(runtime, memory: [vec![0u8; len as _], ]);

		let result;
		#[block]
		{
			result = runtime.bench_address(memory.as_mut_slice(), 0);
		}
		assert_ok!(result);
		assert_eq!(<H160 as Decode>::decode(&mut &memory[..]).unwrap(), runtime.ext().address());
	}

	#[benchmark(pov_mode = Measured)]
	fn weight_left() {
		let input_bytes =
			ISystem::ISystemCalls::weightLeft(ISystem::weightLeftCall {}).abi_encode();

		let mut call_setup = CallSetup::<T>::default();
		let (mut ext, _) = call_setup.ext();

		let weight_left_before = ext.gas_meter().gas_left();
		let result;
		#[block]
		{
			result = run_builtin_precompile(
				&mut ext,
				H160(BenchmarkSystem::<T>::MATCHER.base_address()).as_fixed_bytes(),
				input_bytes,
			);
		}
		let weight_left_after = ext.gas_meter().gas_left();
		assert_ne!(weight_left_after.ref_time(), 0);
		assert!(weight_left_before.ref_time() > weight_left_after.ref_time());

		let raw_data = result.unwrap().data;
		type MyTy = (Uint<64>, Uint<64>);
		let foo = MyTy::abi_decode(&raw_data[..]).unwrap();
		assert_eq!(weight_left_after.ref_time(), foo.0);
	}

	#[benchmark(pov_mode = Measured)]
	fn seal_ref_time_left() {
		build_runtime!(runtime, memory: [vec![], ]);

		let result;
		#[block]
		{
			result = runtime.bench_ref_time_left(memory.as_mut_slice());
		}
		assert_eq!(result.unwrap(), runtime.ext().gas_left());
	}

	#[benchmark(pov_mode = Measured)]
	fn seal_balance() {
		build_runtime!(runtime, contract, memory: [[0u8;32], ]);
		contract.set_balance(BalanceWithDust::new_unchecked::<T>(
			Pallet::<T>::min_balance() * 2u32.into(),
			42u32,
		));

		let result;
		#[block]
		{
			result = runtime.bench_balance(memory.as_mut_slice(), 0);
		}
		assert_ok!(result);
		assert_eq!(
			U256::from_little_endian(&memory[..]),
			Pallet::<T>::convert_native_to_evm(BalanceWithDust::new_unchecked::<T>(
				Pallet::<T>::min_balance(),
				42
			))
		);
	}

	#[benchmark(pov_mode = Measured)]
	fn seal_balance_of() {
		let len = <sp_core::U256 as MaxEncodedLen>::max_encoded_len();
		let account = account::<T::AccountId>("target", 0, 0);
		<T as Config>::AddressMapper::map_no_deposit(&account).unwrap();

		let address = T::AddressMapper::to_address(&account);
		let balance = Pallet::<T>::min_balance() * 2u32.into();
		T::Currency::set_balance(&account, balance);
		AccountInfoOf::<T>::insert(&address, AccountInfo { dust: 42, ..Default::default() });

		build_runtime!(runtime, memory: [vec![0u8; len], address.0, ]);

		let result;
		#[block]
		{
			result = runtime.bench_balance_of(memory.as_mut_slice(), len as u32, 0);
		}

		assert_ok!(result);
		assert_eq!(
			U256::from_little_endian(&memory[..len]),
			Pallet::<T>::convert_native_to_evm(BalanceWithDust::new_unchecked::<T>(
				Pallet::<T>::min_balance(),
				42
			))
		);
	}

	#[benchmark(pov_mode = Measured)]
	fn seal_get_immutable_data(n: Linear<1, { limits::IMMUTABLE_BYTES }>) {
		let len = n as usize;
		let immutable_data = vec![1u8; len];

		build_runtime!(runtime, contract, memory: [(len as u32).encode(), vec![0u8; len],]);

		<ImmutableDataOf<T>>::insert::<_, BoundedVec<_, _>>(
			contract.address,
			immutable_data.clone().try_into().unwrap(),
		);

		let result;
		#[block]
		{
			result = runtime.bench_get_immutable_data(memory.as_mut_slice(), 4, 0 as u32);
		}

		assert_ok!(result);
		assert_eq!(&memory[0..4], (len as u32).encode());
		assert_eq!(&memory[4..len + 4], &immutable_data);
	}

	#[benchmark(pov_mode = Measured)]
	fn seal_set_immutable_data(n: Linear<1, { limits::IMMUTABLE_BYTES }>) {
		let len = n as usize;
		let mut memory = vec![1u8; len];
		let mut setup = CallSetup::<T>::default();
		let input = setup.data();
		let (mut ext, _) = setup.ext();
		ext.override_export(crate::exec::ExportedFunction::Constructor);

		let mut runtime = pvm::Runtime::<_, [u8]>::new(&mut ext, input);

		let result;
		#[block]
		{
			result = runtime.bench_set_immutable_data(memory.as_mut_slice(), 0, n);
		}

		assert_ok!(result);
		assert_eq!(&memory[..], &<ImmutableDataOf<T>>::get(setup.contract().address).unwrap()[..]);
	}

	#[benchmark(pov_mode = Measured)]
	fn seal_value_transferred() {
		build_runtime!(runtime, memory: [[0u8;32], ]);
		let result;
		#[block]
		{
			result = runtime.bench_value_transferred(memory.as_mut_slice(), 0);
		}
		assert_ok!(result);
		assert_eq!(U256::from_little_endian(&memory[..]), runtime.ext().value_transferred());
	}

	#[benchmark(pov_mode = Measured)]
	fn minimum_balance() {
		let input_bytes =
			ISystem::ISystemCalls::minimumBalance(ISystem::minimumBalanceCall {}).abi_encode();

		let mut call_setup = CallSetup::<T>::default();
		let (mut ext, _) = call_setup.ext();

		let result;
		#[block]
		{
			result = run_builtin_precompile(
				&mut ext,
				H160(BenchmarkSystem::<T>::MATCHER.base_address()).as_fixed_bytes(),
				input_bytes,
			);
		}
		let min: U256 = crate::Pallet::<T>::convert_native_to_evm(T::Currency::minimum_balance());
		let min =
			crate::precompiles::alloy::primitives::aliases::U256::abi_decode(&min.to_big_endian())
				.unwrap();

		let raw_data = result.unwrap().data;
		let returned_min =
			crate::precompiles::alloy::primitives::aliases::U256::abi_decode(&raw_data)
				.expect("decoding failed");
		assert_eq!(returned_min, min);
	}

	#[benchmark(pov_mode = Measured)]
	fn seal_return_data_size() {
		let mut setup = CallSetup::<T>::default();
		let (mut ext, _) = setup.ext();
		let mut runtime = pvm::Runtime::new(&mut ext, vec![]);
		let mut memory = memory!(vec![],);
		*runtime.ext().last_frame_output_mut() =
			ExecReturnValue { data: vec![42; 256], ..Default::default() };
		let result;
		#[block]
		{
			result = runtime.bench_return_data_size(memory.as_mut_slice());
		}
		assert_eq!(result.unwrap(), 256);
	}

	#[benchmark(pov_mode = Measured)]
	fn seal_call_data_size() {
		let mut setup = CallSetup::<T>::default();
		let (mut ext, _) = setup.ext();
		let mut runtime = pvm::Runtime::new(&mut ext, vec![42u8; 128 as usize]);
		let mut memory = memory!(vec![0u8; 4],);
		let result;
		#[block]
		{
			result = runtime.bench_call_data_size(memory.as_mut_slice());
		}
		assert_eq!(result.unwrap(), 128);
	}

	#[benchmark(pov_mode = Measured)]
	fn seal_gas_limit() {
		build_runtime!(runtime, memory: []);
		let result;
		#[block]
		{
			result = runtime.bench_gas_limit(&mut memory);
		}
		assert_eq!(U256::from(result.unwrap()), <Pallet<T>>::evm_block_gas_limit());
	}

	#[benchmark(pov_mode = Measured)]
	fn seal_gas_price() {
		build_runtime!(runtime, memory: []);
		let result;
		#[block]
		{
			result = runtime.bench_gas_price(memory.as_mut_slice());
		}
		assert_eq!(U256::from(result.unwrap()), <Pallet<T>>::evm_base_fee());
	}

	#[benchmark(pov_mode = Measured)]
	fn seal_base_fee() {
		build_runtime!(runtime, memory: [[1u8;32], ]);
		let result;
		#[block]
		{
			result = runtime.bench_base_fee(memory.as_mut_slice(), 0);
		}
		assert_ok!(result);
		assert_eq!(U256::from_little_endian(&memory[..]), <crate::Pallet<T>>::evm_base_fee());
	}

	#[benchmark(pov_mode = Measured)]
	fn seal_block_number() {
		build_runtime!(runtime, memory: [[0u8;32], ]);
		let result;
		#[block]
		{
			result = runtime.bench_block_number(memory.as_mut_slice(), 0);
		}
		assert_ok!(result);
		assert_eq!(U256::from_little_endian(&memory[..]), runtime.ext().block_number());
	}

	#[benchmark(pov_mode = Measured)]
	fn seal_block_author() {
		build_runtime!(runtime, memory: [[123u8; 20], ]);

		let mut digest = Digest::default();

		// The pre-runtime digest log is unbounded; usually around 3 items but it can vary.
		// To get safe benchmark results despite that, populate it with a bunch of random logs to
		// ensure iteration over many items (we just overestimate the cost of the API).
		for i in 0..16 {
			digest.push(DigestItem::PreRuntime([i, i, i, i], vec![i; 128]));
			digest.push(DigestItem::Consensus([i, i, i, i], vec![i; 128]));
			digest.push(DigestItem::Seal([i, i, i, i], vec![i; 128]));
			digest.push(DigestItem::Other(vec![i; 128]));
		}

		// The content of the pre-runtime digest log depends on the configured consensus.
		// However, mismatching logs are simply ignored. Thus we construct fixtures which will
		// let the API to return a value in both BABE and AURA consensus.

		// Construct a `Digest` log fixture returning some value in BABE
		let primary_pre_digest = vec![0; <PrimaryPreDigest as MaxEncodedLen>::max_encoded_len()];
		let pre_digest =
			PreDigest::Primary(PrimaryPreDigest::decode(&mut &primary_pre_digest[..]).unwrap());
		digest.push(DigestItem::PreRuntime(BABE_ENGINE_ID, pre_digest.encode()));
		digest.push(DigestItem::Seal(BABE_ENGINE_ID, pre_digest.encode()));

		// Construct a `Digest` log fixture returning some value in AURA
		let slot = Slot::default();
		digest.push(DigestItem::PreRuntime(AURA_ENGINE_ID, slot.encode()));
		digest.push(DigestItem::Seal(AURA_ENGINE_ID, slot.encode()));

		frame_system::Pallet::<T>::initialize(
			&BlockNumberFor::<T>::from(1u32),
			&Default::default(),
			&digest,
		);

		let result;
		#[block]
		{
			result = runtime.bench_block_author(memory.as_mut_slice(), 0);
		}
		assert_ok!(result);

		let block_author = runtime.ext().block_author();
		assert_eq!(&memory[..], block_author.as_bytes());
	}

	#[benchmark(pov_mode = Measured)]
	fn seal_block_hash() {
		let mut memory = vec![0u8; 64];
		let mut setup = CallSetup::<T>::default();
		let input = setup.data();
		let (mut ext, _) = setup.ext();
		ext.set_block_number(BlockNumberFor::<T>::from(1u32));

		let mut runtime = pvm::Runtime::<_, [u8]>::new(&mut ext, input);

		let block_hash = H256::from([1; 32]);
		frame_system::BlockHash::<T>::insert(
			&BlockNumberFor::<T>::from(0u32),
			T::Hash::from(block_hash),
		);

		let result;
		#[block]
		{
			result = runtime.bench_block_hash(memory.as_mut_slice(), 32, 0);
		}
		assert_ok!(result);
		assert_eq!(&memory[..32], &block_hash.0);
	}

	#[benchmark(pov_mode = Measured)]
	fn seal_now() {
		build_runtime!(runtime, memory: [[0u8;32], ]);
		let result;
		#[block]
		{
			result = runtime.bench_now(memory.as_mut_slice(), 0);
		}
		assert_ok!(result);
		assert_eq!(U256::from_little_endian(&memory[..]), runtime.ext().now());
	}

	#[benchmark(pov_mode = Measured)]
	fn seal_copy_to_contract(n: Linear<0, { limits::code::BLOB_BYTES - 4 }>) {
		let mut setup = CallSetup::<T>::default();
		let (mut ext, _) = setup.ext();
		let mut runtime = pvm::Runtime::new(&mut ext, vec![]);
		let mut memory = memory!(n.encode(), vec![0u8; n as usize],);
		let result;
		#[block]
		{
			result = runtime.write_sandbox_output(
				memory.as_mut_slice(),
				4,
				0,
				&vec![42u8; n as usize],
				false,
				|_| None,
			);
		}
		assert_ok!(result);
		assert_eq!(&memory[..4], &n.encode());
		assert_eq!(&memory[4..], &vec![42u8; n as usize]);
	}

	#[benchmark(pov_mode = Measured)]
	fn seal_call_data_load() {
		let mut setup = CallSetup::<T>::default();
		let (mut ext, _) = setup.ext();
		let mut runtime = pvm::Runtime::new(&mut ext, vec![42u8; 32]);
		let mut memory = memory!(vec![0u8; 32],);
		let result;
		#[block]
		{
			result = runtime.bench_call_data_load(memory.as_mut_slice(), 0, 0);
		}
		assert_ok!(result);
		assert_eq!(&memory[..], &vec![42u8; 32]);
	}

	#[benchmark(pov_mode = Measured)]
	fn seal_call_data_copy(n: Linear<0, { limits::code::BLOB_BYTES }>) {
		let mut setup = CallSetup::<T>::default();
		let (mut ext, _) = setup.ext();
		let mut runtime = pvm::Runtime::new(&mut ext, vec![42u8; n as usize]);
		let mut memory = memory!(vec![0u8; n as usize],);
		let result;
		#[block]
		{
			result = runtime.bench_call_data_copy(memory.as_mut_slice(), 0, n, 0);
		}
		assert_ok!(result);
		assert_eq!(&memory[..], &vec![42u8; n as usize]);
	}

	#[benchmark(pov_mode = Measured)]
	fn seal_return(n: Linear<0, { limits::CALLDATA_BYTES }>) {
		build_runtime!(runtime, memory: [n.to_le_bytes(), vec![42u8; n as usize], ]);

		let result;
		#[block]
		{
			result = runtime.bench_seal_return(memory.as_mut_slice(), 0, 0, n);
		}

		assert!(matches!(
			result,
			Err(crate::vm::pvm::TrapReason::Return(crate::vm::pvm::ReturnData { .. }))
		));
	}

	/// Benchmark the ocst of terminating a contract.
	///
	/// `r`: whether the old code will be removed as a result of this operation. (1: yes, 0: no)
	#[benchmark(pov_mode = Measured)]
	fn seal_terminate(r: Linear<0, 1>) -> Result<(), BenchmarkError> {
		let delete_code = r == 1;
		let beneficiary = account::<T::AccountId>("beneficiary", 0, 0);

		build_runtime!(runtime, instance, memory: [beneficiary.encode(),]);
		let code_hash = instance.info()?.code_hash;

		// Increment the refcount of the code hash so that it does not get deleted
		if !delete_code {
			<CodeInfo<T>>::increment_refcount(code_hash).unwrap();
		}

		let result;
		#[block]
		{
			result = runtime.bench_terminate(memory.as_mut_slice(), 0);
		}

		assert!(matches!(result, Err(crate::vm::pvm::TrapReason::Termination)));

		Ok(())
	}
	#[benchmark(pov_mode = Measured)]
	fn seal_terminate_logic() -> Result<(), BenchmarkError> {
		let beneficiary = account::<T::AccountId>("beneficiary", 0, 0);

		build_runtime!(_runtime, instance, _memory: [vec![0u8; 0], ]);
		let code_hash = instance.info()?.code_hash;

		assert!(PristineCode::<T>::get(code_hash).is_some());

		// Set storage deposit to zero so terminate_logic can proceed.
		T::Currency::set_balance_on_hold(
			&HoldReason::StorageDepositReserve.into(),
			&instance.account_id,
			0u32.into(),
		)
		.unwrap();

		T::Currency::set_balance(&instance.account_id, Pallet::<T>::min_balance() * 2u32.into());

		let result;
		#[block]
		{
			result = crate::storage::meter::terminate_logic_for_benchmark::<T>(
				&instance.account_id,
				&beneficiary,
			);
		}
		result.unwrap();

		// Check that the contract is removed
		assert!(PristineCode::<T>::get(code_hash).is_none());

		// Check that the balance has been transferred away
		let balance = <T as Config>::Currency::balance(&instance.account_id);
		assert_eq!(balance, 0u32.into());

		// Check that the beneficiary received the balance
		let balance = <T as Config>::Currency::balance(&beneficiary);
		assert_eq!(balance, Pallet::<T>::min_balance() * 2u32.into());

		Ok(())
	}

	// Benchmark the overhead that topics generate.
	// `t`: Number of topics
	// `n`: Size of event payload in bytes
	#[benchmark(pov_mode = Measured)]
	fn seal_deposit_event(
		t: Linear<0, { limits::NUM_EVENT_TOPICS as u32 }>,
		n: Linear<0, { limits::PAYLOAD_BYTES }>,
	) {
		let num_topic = t as u32;
		let topics = (0..t).map(|i| H256::repeat_byte(i as u8)).collect::<Vec<_>>();
		let topics_data =
			topics.iter().flat_map(|hash| hash.as_bytes().to_vec()).collect::<Vec<u8>>();
		let data = vec![42u8; n as _];
		build_runtime!(runtime, instance, memory: [ topics_data, data, ]);

		let result;
		#[block]
		{
			result = runtime.bench_deposit_event(
				memory.as_mut_slice(),
				0, // topics_ptr
				num_topic,
				topics_data.len() as u32, // data_ptr
				n,                        // data_len
			);
		}
		assert_ok!(result);

		let events = System::<T>::events();
		let record = &events[events.len() - 1];

		assert_eq!(
			record.event,
			crate::Event::ContractEmitted { contract: instance.address, data, topics }.into(),
		);
	}

	#[benchmark(skip_meta, pov_mode = Measured)]
	fn get_storage_empty() -> Result<(), BenchmarkError> {
		let max_key_len = limits::STORAGE_KEY_BYTES;
		let key = vec![0u8; max_key_len as usize];
		let max_value_len = limits::PAYLOAD_BYTES as usize;
		let value = vec![1u8; max_value_len];

		let instance = Contract::<T>::new(VmBinaryModule::dummy(), vec![])?;
		let info = instance.info()?;
		let child_trie_info = info.child_trie_info();
		info.bench_write_raw(&key, Some(value.clone()), false)
			.map_err(|_| "Failed to write to storage during setup.")?;

		let result;
		#[block]
		{
			result = child::get_raw(&child_trie_info, &key);
		}

		assert_eq!(result, Some(value));
		Ok(())
	}

	#[benchmark(skip_meta, pov_mode = Measured)]
	fn get_storage_full() -> Result<(), BenchmarkError> {
		let max_key_len = limits::STORAGE_KEY_BYTES;
		let key = vec![0u8; max_key_len as usize];
		let max_value_len = limits::PAYLOAD_BYTES;
		let value = vec![1u8; max_value_len as usize];

		let instance = Contract::<T>::with_unbalanced_storage_trie(VmBinaryModule::dummy(), &key)?;
		let info = instance.info()?;
		let child_trie_info = info.child_trie_info();
		info.bench_write_raw(&key, Some(value.clone()), false)
			.map_err(|_| "Failed to write to storage during setup.")?;

		let result;
		#[block]
		{
			result = child::get_raw(&child_trie_info, &key);
		}

		assert_eq!(result, Some(value));
		Ok(())
	}

	#[benchmark(skip_meta, pov_mode = Measured)]
	fn set_storage_empty() -> Result<(), BenchmarkError> {
		let max_key_len = limits::STORAGE_KEY_BYTES;
		let key = vec![0u8; max_key_len as usize];
		let max_value_len = limits::PAYLOAD_BYTES as usize;
		let value = vec![1u8; max_value_len];

		let instance = Contract::<T>::new(VmBinaryModule::dummy(), vec![])?;
		let info = instance.info()?;
		let child_trie_info = info.child_trie_info();
		info.bench_write_raw(&key, Some(vec![42u8; max_value_len]), false)
			.map_err(|_| "Failed to write to storage during setup.")?;

		let val = Some(value.clone());
		let result;
		#[block]
		{
			result = info.bench_write_raw(&key, val, true);
		}

		assert_ok!(result);
		assert_eq!(child::get_raw(&child_trie_info, &key).unwrap(), value);
		Ok(())
	}

	#[benchmark(skip_meta, pov_mode = Measured)]
	fn set_storage_full() -> Result<(), BenchmarkError> {
		let max_key_len = limits::STORAGE_KEY_BYTES;
		let key = vec![0u8; max_key_len as usize];
		let max_value_len = limits::PAYLOAD_BYTES;
		let value = vec![1u8; max_value_len as usize];

		let instance = Contract::<T>::with_unbalanced_storage_trie(VmBinaryModule::dummy(), &key)?;
		let info = instance.info()?;
		let child_trie_info = info.child_trie_info();
		info.bench_write_raw(&key, Some(vec![42u8; max_value_len as usize]), false)
			.map_err(|_| "Failed to write to storage during setup.")?;

		let val = Some(value.clone());
		let result;
		#[block]
		{
			result = info.bench_write_raw(&key, val, true);
		}

		assert_ok!(result);
		assert_eq!(child::get_raw(&child_trie_info, &key).unwrap(), value);
		Ok(())
	}

	// n: new byte size
	// o: old byte size
	#[benchmark(skip_meta, pov_mode = Measured)]
	fn seal_set_storage(
		n: Linear<0, { limits::PAYLOAD_BYTES }>,
		o: Linear<0, { limits::PAYLOAD_BYTES }>,
	) -> Result<(), BenchmarkError> {
		let max_key_len = limits::STORAGE_KEY_BYTES;
		let key = Key::try_from_var(vec![0u8; max_key_len as usize])
			.map_err(|_| "Key has wrong length")?;
		let value = vec![1u8; n as usize];

		build_runtime!(runtime, instance, memory: [ key.unhashed(), value.clone(), ]);
		let info = instance.info()?;

		info.write(&key, Some(vec![42u8; o as usize]), None, false)
			.map_err(|_| "Failed to write to storage during setup.")?;

		let result;
		#[block]
		{
			result = runtime.bench_set_storage(
				memory.as_mut_slice(),
				StorageFlags::empty().bits(),
				0,           // key_ptr
				max_key_len, // key_len
				max_key_len, // value_ptr
				n,           // value_len
			);
		}

		assert_ok!(result);
		assert_eq!(info.read(&key).unwrap(), value);
		Ok(())
	}

	#[benchmark(skip_meta, pov_mode = Measured)]
	fn clear_storage(n: Linear<0, { limits::PAYLOAD_BYTES }>) -> Result<(), BenchmarkError> {
		let max_key_len = limits::STORAGE_KEY_BYTES;
		let key = Key::try_from_var(vec![0u8; max_key_len as usize])
			.map_err(|_| "Key has wrong length")?;

		let input_bytes = IStorage::IStorageCalls::clearStorage(IStorage::clearStorageCall {
			flags: StorageFlags::empty().bits(),
			key: vec![0u8; max_key_len as usize].into(),
			isFixedKey: false,
		})
		.abi_encode();

		let mut call_setup = CallSetup::<T>::default();
		let (mut ext, _) = call_setup.ext();
		ext.set_storage(&key, Some(vec![42u8; max_key_len as usize]), false)
			.map_err(|_| "Failed to write to storage during setup.")?;

		let result;
		#[block]
		{
			result = run_builtin_precompile(
				&mut ext,
				H160(BenchmarkStorage::<T>::MATCHER.base_address()).as_fixed_bytes(),
				input_bytes,
			);
		}
		assert_ok!(result);
		assert!(ext.get_storage(&key).is_none());

		Ok(())
	}

	#[benchmark(skip_meta, pov_mode = Measured)]
	fn seal_get_storage(n: Linear<0, { limits::PAYLOAD_BYTES }>) -> Result<(), BenchmarkError> {
		let max_key_len = limits::STORAGE_KEY_BYTES;
		let key = Key::try_from_var(vec![0u8; max_key_len as usize])
			.map_err(|_| "Key has wrong length")?;
		build_runtime!(runtime, instance, memory: [ key.unhashed(), n.to_le_bytes(), vec![0u8; n as _], ]);
		let info = instance.info()?;

		info.write(&key, Some(vec![42u8; n as usize]), None, false)
			.map_err(|_| "Failed to write to storage during setup.")?;

		let out_ptr = max_key_len + 4;
		let result;
		#[block]
		{
			result = runtime.bench_get_storage(
				memory.as_mut_slice(),
				StorageFlags::empty().bits(),
				0,           // key_ptr
				max_key_len, // key_len
				out_ptr,     // out_ptr
				max_key_len, // out_len_ptr
			);
		}

		assert_ok!(result);
		assert_eq!(&info.read(&key).unwrap(), &memory[out_ptr as usize..]);
		Ok(())
	}

	#[benchmark(skip_meta, pov_mode = Measured)]
	fn contains_storage(n: Linear<0, { limits::PAYLOAD_BYTES }>) -> Result<(), BenchmarkError> {
		let max_key_len = limits::STORAGE_KEY_BYTES;
		let key = Key::try_from_var(vec![0u8; max_key_len as usize])
			.map_err(|_| "Key has wrong length")?;
		let input_bytes = IStorage::IStorageCalls::containsStorage(IStorage::containsStorageCall {
			flags: StorageFlags::TRANSIENT.bits(),
			key: vec![0u8; max_key_len as usize].into(),
			isFixedKey: false,
		})
		.abi_encode();

		let mut call_setup = CallSetup::<T>::default();
		let (mut ext, _) = call_setup.ext();
		ext.set_storage(&key, Some(vec![42u8; max_key_len as usize]), false)
			.map_err(|_| "Failed to write to storage during setup.")?;

		let result;
		#[block]
		{
			result = run_builtin_precompile(
				&mut ext,
				H160(BenchmarkStorage::<T>::MATCHER.base_address()).as_fixed_bytes(),
				input_bytes,
			);
		}
		assert_ok!(result);
		assert!(ext.get_storage(&key).is_some());

		Ok(())
	}

	#[benchmark(skip_meta, pov_mode = Measured)]
	fn take_storage(n: Linear<0, { limits::PAYLOAD_BYTES }>) -> Result<(), BenchmarkError> {
		let max_key_len = limits::STORAGE_KEY_BYTES;
		let key = Key::try_from_var(vec![3u8; max_key_len as usize])
			.map_err(|_| "Key has wrong length")?;

		let input_bytes = IStorage::IStorageCalls::takeStorage(IStorage::takeStorageCall {
			flags: StorageFlags::empty().bits(),
			key: vec![3u8; max_key_len as usize].into(),
			isFixedKey: false,
		})
		.abi_encode();

		let mut call_setup = CallSetup::<T>::default();
		let (mut ext, _) = call_setup.ext();
		ext.set_storage(&key, Some(vec![42u8; max_key_len as usize]), false)
			.map_err(|_| "Failed to write to storage during setup.")?;

		let result;
		#[block]
		{
			result = run_builtin_precompile(
				&mut ext,
				H160(BenchmarkStorage::<T>::MATCHER.base_address()).as_fixed_bytes(),
				input_bytes,
			);
		}
		assert_ok!(result);
		assert!(ext.get_storage(&key).is_none());

		Ok(())
	}

	// We use both full and empty benchmarks here instead of benchmarking transient_storage
	// (BTreeMap) directly. This approach is necessary because benchmarking this BTreeMap is very
	// slow. Additionally, we use linear regression for our benchmarks, and the BTreeMap's log(n)
	// complexity can introduce approximation errors.
	#[benchmark(pov_mode = Ignored)]
	fn set_transient_storage_empty() -> Result<(), BenchmarkError> {
		let max_value_len = limits::PAYLOAD_BYTES;
		let max_key_len = limits::STORAGE_KEY_BYTES;
		let key = Key::try_from_var(vec![0u8; max_key_len as usize])
			.map_err(|_| "Key has wrong length")?;
		let value = Some(vec![42u8; max_value_len as _]);
		let mut setup = CallSetup::<T>::default();
		let (mut ext, _) = setup.ext();
		let mut runtime = pvm::Runtime::<_, [u8]>::new(&mut ext, vec![]);
		runtime.ext().transient_storage().meter().current_mut().limit = u32::MAX;
		let result;
		#[block]
		{
			result = runtime.ext().set_transient_storage(&key, value, false);
		}

		assert_eq!(result, Ok(WriteOutcome::New));
		assert_eq!(runtime.ext().get_transient_storage(&key), Some(vec![42u8; max_value_len as _]));
		Ok(())
	}

	#[benchmark(pov_mode = Ignored)]
	fn set_transient_storage_full() -> Result<(), BenchmarkError> {
		let max_value_len = limits::PAYLOAD_BYTES;
		let max_key_len = limits::STORAGE_KEY_BYTES;
		let key = Key::try_from_var(vec![0u8; max_key_len as usize])
			.map_err(|_| "Key has wrong length")?;
		let value = Some(vec![42u8; max_value_len as _]);
		let mut setup = CallSetup::<T>::default();
		setup.set_transient_storage_size(limits::TRANSIENT_STORAGE_BYTES);
		let (mut ext, _) = setup.ext();
		let mut runtime = pvm::Runtime::<_, [u8]>::new(&mut ext, vec![]);
		runtime.ext().transient_storage().meter().current_mut().limit = u32::MAX;
		let result;
		#[block]
		{
			result = runtime.ext().set_transient_storage(&key, value, false);
		}

		assert_eq!(result, Ok(WriteOutcome::New));
		assert_eq!(runtime.ext().get_transient_storage(&key), Some(vec![42u8; max_value_len as _]));
		Ok(())
	}

	#[benchmark(pov_mode = Ignored)]
	fn get_transient_storage_empty() -> Result<(), BenchmarkError> {
		let max_value_len = limits::PAYLOAD_BYTES;
		let max_key_len = limits::STORAGE_KEY_BYTES;
		let key = Key::try_from_var(vec![0u8; max_key_len as usize])
			.map_err(|_| "Key has wrong length")?;

		let mut setup = CallSetup::<T>::default();
		let (mut ext, _) = setup.ext();
		let mut runtime = pvm::Runtime::<_, [u8]>::new(&mut ext, vec![]);
		runtime.ext().transient_storage().meter().current_mut().limit = u32::MAX;
		runtime
			.ext()
			.set_transient_storage(&key, Some(vec![42u8; max_value_len as _]), false)
			.map_err(|_| "Failed to write to transient storage during setup.")?;
		let result;
		#[block]
		{
			result = runtime.ext().get_transient_storage(&key);
		}

		assert_eq!(result, Some(vec![42u8; max_value_len as _]));
		Ok(())
	}

	#[benchmark(pov_mode = Ignored)]
	fn get_transient_storage_full() -> Result<(), BenchmarkError> {
		let max_value_len = limits::PAYLOAD_BYTES;
		let max_key_len = limits::STORAGE_KEY_BYTES;
		let key = Key::try_from_var(vec![0u8; max_key_len as usize])
			.map_err(|_| "Key has wrong length")?;

		let mut setup = CallSetup::<T>::default();
		setup.set_transient_storage_size(limits::TRANSIENT_STORAGE_BYTES);
		let (mut ext, _) = setup.ext();
		let mut runtime = pvm::Runtime::<_, [u8]>::new(&mut ext, vec![]);
		runtime.ext().transient_storage().meter().current_mut().limit = u32::MAX;
		runtime
			.ext()
			.set_transient_storage(&key, Some(vec![42u8; max_value_len as _]), false)
			.map_err(|_| "Failed to write to transient storage during setup.")?;
		let result;
		#[block]
		{
			result = runtime.ext().get_transient_storage(&key);
		}

		assert_eq!(result, Some(vec![42u8; max_value_len as _]));
		Ok(())
	}

	// The weight of journal rollbacks should be taken into account when setting storage.
	#[benchmark(pov_mode = Ignored)]
	fn rollback_transient_storage() -> Result<(), BenchmarkError> {
		let max_value_len = limits::PAYLOAD_BYTES;
		let max_key_len = limits::STORAGE_KEY_BYTES;
		let key = Key::try_from_var(vec![0u8; max_key_len as usize])
			.map_err(|_| "Key has wrong length")?;

		let mut setup = CallSetup::<T>::default();
		setup.set_transient_storage_size(limits::TRANSIENT_STORAGE_BYTES);
		let (mut ext, _) = setup.ext();
		let mut runtime = pvm::Runtime::<_, [u8]>::new(&mut ext, vec![]);
		runtime.ext().transient_storage().meter().current_mut().limit = u32::MAX;
		runtime.ext().transient_storage().start_transaction();
		runtime
			.ext()
			.set_transient_storage(&key, Some(vec![42u8; max_value_len as _]), false)
			.map_err(|_| "Failed to write to transient storage during setup.")?;
		#[block]
		{
			runtime.ext().transient_storage().rollback_transaction();
		}

		assert_eq!(runtime.ext().get_transient_storage(&key), None);
		Ok(())
	}

	// n: new byte size
	// o: old byte size
	#[benchmark(pov_mode = Measured)]
	fn seal_set_transient_storage(
		n: Linear<0, { limits::PAYLOAD_BYTES }>,
		o: Linear<0, { limits::PAYLOAD_BYTES }>,
	) -> Result<(), BenchmarkError> {
		let max_key_len = limits::STORAGE_KEY_BYTES;
		let key = Key::try_from_var(vec![0u8; max_key_len as usize])
			.map_err(|_| "Key has wrong length")?;
		let value = vec![1u8; n as usize];
		build_runtime!(runtime, memory: [ key.unhashed(), value.clone(), ]);
		runtime.ext().transient_storage().meter().current_mut().limit = u32::MAX;
		runtime
			.ext()
			.set_transient_storage(&key, Some(vec![42u8; o as usize]), false)
			.map_err(|_| "Failed to write to transient storage during setup.")?;

		let result;
		#[block]
		{
			result = runtime.bench_set_storage(
				memory.as_mut_slice(),
				StorageFlags::TRANSIENT.bits(),
				0,           // key_ptr
				max_key_len, // key_len
				max_key_len, // value_ptr
				n,           // value_len
			);
		}

		assert_ok!(result);
		assert_eq!(runtime.ext().get_transient_storage(&key).unwrap(), value);
		Ok(())
	}

	#[benchmark(pov_mode = Measured)]
	fn seal_clear_transient_storage(
		n: Linear<0, { limits::PAYLOAD_BYTES }>,
	) -> Result<(), BenchmarkError> {
		let max_key_len = limits::STORAGE_KEY_BYTES;
		let key = Key::try_from_var(vec![0u8; max_key_len as usize])
			.map_err(|_| "Key has wrong length")?;
		let input_bytes = IStorage::IStorageCalls::clearStorage(IStorage::clearStorageCall {
			flags: StorageFlags::TRANSIENT.bits(),
			key: vec![0u8; max_key_len as usize].into(),
			isFixedKey: false,
		})
		.abi_encode();

		let mut call_setup = CallSetup::<T>::default();
		let (mut ext, _) = call_setup.ext();
		ext.set_transient_storage(&key, Some(vec![42u8; max_key_len as usize]), false)
			.map_err(|_| "Failed to write to transient storage during setup.")?;

		let result;
		#[block]
		{
			result = run_builtin_precompile(
				&mut ext,
				H160(BenchmarkStorage::<T>::MATCHER.base_address()).as_fixed_bytes(),
				input_bytes,
			);
		}
		assert_ok!(result);
		assert!(ext.get_transient_storage(&key).is_none());

		Ok(())
	}

	#[benchmark(pov_mode = Measured)]
	fn seal_get_transient_storage(
		n: Linear<0, { limits::PAYLOAD_BYTES }>,
	) -> Result<(), BenchmarkError> {
		let max_key_len = limits::STORAGE_KEY_BYTES;
		let key = Key::try_from_var(vec![0u8; max_key_len as usize])
			.map_err(|_| "Key has wrong length")?;
		build_runtime!(runtime, memory: [ key.unhashed(), n.to_le_bytes(), vec![0u8; n as _], ]);
		runtime.ext().transient_storage().meter().current_mut().limit = u32::MAX;
		runtime
			.ext()
			.set_transient_storage(&key, Some(vec![42u8; n as usize]), false)
			.map_err(|_| "Failed to write to transient storage during setup.")?;

		let out_ptr = max_key_len + 4;
		let result;
		#[block]
		{
			result = runtime.bench_get_storage(
				memory.as_mut_slice(),
				StorageFlags::TRANSIENT.bits(),
				0,           // key_ptr
				max_key_len, // key_len
				out_ptr,     // out_ptr
				max_key_len, // out_len_ptr
			);
		}

		assert_ok!(result);
		assert_eq!(
			&runtime.ext().get_transient_storage(&key).unwrap(),
			&memory[out_ptr as usize..]
		);
		Ok(())
	}

	#[benchmark(pov_mode = Measured)]
	fn seal_contains_transient_storage(
		n: Linear<0, { limits::PAYLOAD_BYTES }>,
	) -> Result<(), BenchmarkError> {
		let max_key_len = limits::STORAGE_KEY_BYTES;
		let key = Key::try_from_var(vec![0u8; max_key_len as usize])
			.map_err(|_| "Key has wrong length")?;

		let input_bytes = IStorage::IStorageCalls::containsStorage(IStorage::containsStorageCall {
			flags: StorageFlags::TRANSIENT.bits(),
			key: vec![0u8; max_key_len as usize].into(),
			isFixedKey: false,
		})
		.abi_encode();

		let mut call_setup = CallSetup::<T>::default();
		let (mut ext, _) = call_setup.ext();
		ext.set_transient_storage(&key, Some(vec![42u8; max_key_len as usize]), false)
			.map_err(|_| "Failed to write to transient storage during setup.")?;

		let result;
		#[block]
		{
			result = run_builtin_precompile(
				&mut ext,
				H160(BenchmarkStorage::<T>::MATCHER.base_address()).as_fixed_bytes(),
				input_bytes,
			);
		}
		assert!(result.is_ok());
		assert!(ext.get_transient_storage(&key).is_some());

		Ok(())
	}

	#[benchmark(pov_mode = Measured)]
	fn seal_take_transient_storage(
		n: Linear<0, { limits::PAYLOAD_BYTES }>,
	) -> Result<(), BenchmarkError> {
		let n = limits::PAYLOAD_BYTES;
		let value = vec![42u8; n as usize];
		let max_key_len = limits::STORAGE_KEY_BYTES;
		let key = Key::try_from_var(vec![0u8; max_key_len as usize])
			.map_err(|_| "Key has wrong length")?;

		let input_bytes = IStorage::IStorageCalls::takeStorage(IStorage::takeStorageCall {
			flags: StorageFlags::TRANSIENT.bits(),
			key: vec![0u8; max_key_len as usize].into(),
			isFixedKey: false,
		})
		.abi_encode();

		let mut call_setup = CallSetup::<T>::default();
		let (mut ext, _) = call_setup.ext();
		ext.set_transient_storage(&key, Some(value), false)
			.map_err(|_| "Failed to write to transient storage during setup.")?;

		let result;
		#[block]
		{
			result = run_builtin_precompile(
				&mut ext,
				H160(BenchmarkStorage::<T>::MATCHER.base_address()).as_fixed_bytes(),
				input_bytes,
			);
		}
		assert!(result.is_ok());
		assert!(ext.get_transient_storage(&key).is_none());

		Ok(())
	}

	// t: with or without some value to transfer
	// d: with or without dust value to transfer
	// i: size of the input data
	#[benchmark(pov_mode = Measured)]
	fn seal_call(t: Linear<0, 1>, d: Linear<0, 1>, i: Linear<0, { limits::code::BLOB_BYTES }>) {
		let Contract { account_id: callee, address: callee_addr, .. } =
			Contract::<T>::with_index(1, VmBinaryModule::dummy(), vec![]).unwrap();

		let callee_bytes = callee.encode();
		let callee_len = callee_bytes.len() as u32;

		let value: BalanceOf<T> = (1_000_000u32 * t).into();
		let dust = 100u32 * d;
		let evm_value =
			Pallet::<T>::convert_native_to_evm(BalanceWithDust::new_unchecked::<T>(value, dust));
		let value_bytes = evm_value.encode();

		let deposit: BalanceOf<T> = (u32::MAX - 100).into();
		let deposit_bytes = Into::<U256>::into(deposit).encode();
		let deposit_len = deposit_bytes.len() as u32;

		let mut setup = CallSetup::<T>::default();
		setup.set_storage_deposit_limit(deposit);
		// We benchmark the overhead of cloning the input. Not passing it to the contract.
		// This is why we set the input here instead of passig it as pointer to the `bench_call`.
		setup.set_data(vec![42; i as usize]);
		setup.set_origin(ExecOrigin::from_account_id(setup.contract().account_id.clone()));
		setup.set_balance(value + 1u32.into() + Pallet::<T>::min_balance());

		let (mut ext, _) = setup.ext();
		let mut runtime = pvm::Runtime::<_, [u8]>::new(&mut ext, vec![]);
		let mut memory = memory!(callee_bytes, deposit_bytes, value_bytes,);

		let result;
		#[block]
		{
			result = runtime.bench_call(
				memory.as_mut_slice(),
				pack_hi_lo(CallFlags::CLONE_INPUT.bits(), 0), // flags + callee
				u64::MAX,                                     // ref_time_limit
				u64::MAX,                                     // proof_size_limit
				pack_hi_lo(callee_len, callee_len + deposit_len), // deposit_ptr + value_pr
				pack_hi_lo(0, 0),                             // input len + data ptr
				pack_hi_lo(0, SENTINEL),                      // output len + data ptr
			);
		}

		assert_eq!(result.unwrap(), ReturnErrorCode::Success);
		assert_eq!(
			Pallet::<T>::evm_balance(&callee_addr),
			evm_value,
			"{callee_addr:?} balance should hold {evm_value:?}"
		);
	}

	// d: 1 if the associated pre-compile has a contract info that needs to be loaded
	// i: size of the input data
	#[benchmark(pov_mode = Measured)]
	fn seal_call_precompile(d: Linear<0, 1>, i: Linear<0, { limits::CALLDATA_BYTES - 100 }>) {
		use alloy_core::sol_types::SolInterface;
		use precompiles::{BenchmarkNoInfo, BenchmarkWithInfo, BuiltinPrecompile, IBenchmarking};

		let callee_bytes = if d == 1 {
			BenchmarkWithInfo::<T>::MATCHER.base_address().to_vec()
		} else {
			BenchmarkNoInfo::<T>::MATCHER.base_address().to_vec()
		};
		let callee_len = callee_bytes.len() as u32;

		let deposit: BalanceOf<T> = (u32::MAX - 100).into();
		let deposit_bytes = Into::<U256>::into(deposit).encode();
		let deposit_len = deposit_bytes.len() as u32;

		let value: BalanceOf<T> = Zero::zero();
		let value_bytes = Into::<U256>::into(value).encode();
		let value_len = value_bytes.len() as u32;

		let input_bytes = IBenchmarking::IBenchmarkingCalls::bench(IBenchmarking::benchCall {
			input: vec![42_u8; i as usize].into(),
		})
		.abi_encode();
		let input_len = input_bytes.len() as u32;

		let mut setup = CallSetup::<T>::default();
		setup.set_storage_deposit_limit(deposit);

		let (mut ext, _) = setup.ext();
		let mut runtime = pvm::Runtime::<_, [u8]>::new(&mut ext, vec![]);
		let mut memory = memory!(callee_bytes, deposit_bytes, value_bytes, input_bytes,);

		let mut do_benchmark = || {
			runtime.bench_call(
				memory.as_mut_slice(),
				pack_hi_lo(0, 0), // flags + callee
				u64::MAX,         // ref_time_limit
				u64::MAX,         // proof_size_limit
				pack_hi_lo(callee_len, callee_len + deposit_len), /* deposit_ptr +
				                   * value_pr */
				pack_hi_lo(input_len, callee_len + deposit_len + value_len), /* input len +
				                                                              * input ptr */
				pack_hi_lo(0, SENTINEL), // output len + output ptr
			)
		};

		// first call of the pre-compile will create its contract info and account
		// so we make sure to create it
		assert_eq!(do_benchmark().unwrap(), ReturnErrorCode::Success);

		let result;
		#[block]
		{
			result = do_benchmark();
		}

		assert_eq!(result.unwrap(), ReturnErrorCode::Success);
	}

	#[benchmark(pov_mode = Measured)]
	fn seal_delegate_call() -> Result<(), BenchmarkError> {
		let Contract { account_id: address, .. } =
			Contract::<T>::with_index(1, VmBinaryModule::dummy(), vec![]).unwrap();

		let address_bytes = address.encode();
		let address_len = address_bytes.len() as u32;

		let deposit: BalanceOf<T> = (u32::MAX - 100).into();
		let deposit_bytes = Into::<U256>::into(deposit).encode();

		let mut setup = CallSetup::<T>::default();
		setup.set_storage_deposit_limit(deposit);
		setup.set_origin(ExecOrigin::from_account_id(setup.contract().account_id.clone()));

		let (mut ext, _) = setup.ext();
		let mut runtime = pvm::Runtime::<_, [u8]>::new(&mut ext, vec![]);
		let mut memory = memory!(address_bytes, deposit_bytes,);

		let result;
		#[block]
		{
			result = runtime.bench_delegate_call(
				memory.as_mut_slice(),
				pack_hi_lo(0, 0),        // flags + address ptr
				u64::MAX,                // ref_time_limit
				u64::MAX,                // proof_size_limit
				address_len,             // deposit_ptr
				pack_hi_lo(0, 0),        // input len + data ptr
				pack_hi_lo(0, SENTINEL), // output len + ptr
			);
		}

		assert_eq!(result.unwrap(), ReturnErrorCode::Success);
		Ok(())
	}

	// t: with or without some value to transfer
	// d: with or without dust value to transfer
	// i: size of the input data
	#[benchmark(pov_mode = Measured)]
	fn seal_instantiate(
		t: Linear<0, 1>,
		d: Linear<0, 1>,
		i: Linear<0, { limits::CALLDATA_BYTES }>,
	) -> Result<(), BenchmarkError> {
		let code = VmBinaryModule::dummy();
		let hash = Contract::<T>::with_index(1, VmBinaryModule::dummy(), vec![])?.info()?.code_hash;
		let hash_bytes = hash.encode();

		let value: BalanceOf<T> = (1_000_000u32 * t).into();
		let dust = 100u32 * d;
		let evm_value =
			Pallet::<T>::convert_native_to_evm(BalanceWithDust::new_unchecked::<T>(value, dust));
		let value_bytes = evm_value.encode();
		let value_len = value_bytes.len() as u32;

		let deposit: BalanceOf<T> = BalanceOf::<T>::max_value();
		let deposit_bytes = Into::<U256>::into(deposit).encode();
		let deposit_len = deposit_bytes.len() as u32;

		let mut setup = CallSetup::<T>::default();
		setup.set_origin(ExecOrigin::from_account_id(setup.contract().account_id.clone()));
		setup.set_balance(value + 1u32.into() + (Pallet::<T>::min_balance() * 2u32.into()));

		let account_id = &setup.contract().account_id.clone();
		let (mut ext, _) = setup.ext();
		let mut runtime = pvm::Runtime::<_, [u8]>::new(&mut ext, vec![]);

		let input = vec![42u8; i as _];
		let input_len = hash_bytes.len() as u32 + input.len() as u32;
		let salt = [42u8; 32];
		let deployer = T::AddressMapper::to_address(&account_id);
		let addr = crate::address::create2(&deployer, &code.code, &input, &salt);
		let mut memory = memory!(hash_bytes, input, deposit_bytes, value_bytes, salt,);

		let mut offset = {
			let mut current = 0u32;
			move |after: u32| {
				current += after;
				current
			}
		};

		assert!(AccountInfoOf::<T>::get(&addr).is_none());

		let result;
		#[block]
		{
			result = runtime.bench_instantiate(
				memory.as_mut_slice(),
				u64::MAX,                                           // ref_time_limit
				u64::MAX,                                           // proof_size_limit
				pack_hi_lo(offset(input_len), offset(deposit_len)), // deposit_ptr + value_ptr
				pack_hi_lo(input_len, 0),                           // input_data_len + input_data
				pack_hi_lo(0, SENTINEL),                            // output_len_ptr + output_ptr
				pack_hi_lo(SENTINEL, offset(value_len)),            // address_ptr + salt_ptr
			);
		}

		assert_eq!(result.unwrap(), ReturnErrorCode::Success);
		assert!(AccountInfo::<T>::load_contract(&addr).is_some());

		assert_eq!(
			Pallet::<T>::evm_balance(&addr),
			evm_value,
			"{addr:?} balance should hold {evm_value:?}"
		);
		Ok(())
	}

	// `n`: Input to hash in bytes
	#[benchmark(pov_mode = Measured)]
	fn sha2_256(n: Linear<0, { limits::code::BLOB_BYTES }>) {
		let input = vec![0u8; n as usize];
		let mut call_setup = CallSetup::<T>::default();
		let (mut ext, _) = call_setup.ext();

		let result;
		#[block]
		{
			result = run_builtin_precompile(
				&mut ext,
				H160::from_low_u64_be(2).as_fixed_bytes(),
				input.clone(),
			);
		}
		assert_eq!(sp_io::hashing::sha2_256(&input).to_vec(), result.unwrap().data);
	}

	#[benchmark(pov_mode = Measured)]
	fn identity(n: Linear<0, { limits::code::BLOB_BYTES }>) {
		let input = vec![0u8; n as usize];
		let mut call_setup = CallSetup::<T>::default();
		let (mut ext, _) = call_setup.ext();

		let result;
		#[block]
		{
			result = run_builtin_precompile(
				&mut ext,
				H160::from_low_u64_be(4).as_fixed_bytes(),
				input.clone(),
			);
		}
		assert_eq!(input, result.unwrap().data);
	}

	// `n`: Input to hash in bytes
	#[benchmark(pov_mode = Measured)]
	fn ripemd_160(n: Linear<0, { limits::code::BLOB_BYTES }>) {
		use ripemd::Digest;
		let input = vec![0u8; n as usize];
		let mut call_setup = CallSetup::<T>::default();
		let (mut ext, _) = call_setup.ext();

		let result;
		#[block]
		{
			result = run_builtin_precompile(
				&mut ext,
				H160::from_low_u64_be(3).as_fixed_bytes(),
				input.clone(),
			);
		}
		let mut expected = [0u8; 32];
		expected[12..32].copy_from_slice(&ripemd::Ripemd160::digest(input));

		assert_eq!(expected.to_vec(), result.unwrap().data);
	}

	// `n`: Input to hash in bytes
	#[benchmark(pov_mode = Measured)]
	fn seal_hash_keccak_256(n: Linear<0, { limits::code::BLOB_BYTES }>) {
		build_runtime!(runtime, memory: [[0u8; 32], vec![0u8; n as usize], ]);

		let result;
		#[block]
		{
			result = runtime.bench_hash_keccak_256(memory.as_mut_slice(), 32, n, 0);
		}
		assert_eq!(sp_io::hashing::keccak_256(&memory[32..]), &memory[0..32]);
		assert_ok!(result);
	}

	// `n`: Input to hash in bytes
	#[benchmark(pov_mode = Measured)]
	fn hash_blake2_256(n: Linear<0, { limits::code::BLOB_BYTES }>) {
		let input = vec![0u8; n as usize];
		let input_bytes = ISystem::ISystemCalls::hashBlake256(ISystem::hashBlake256Call {
			input: input.clone().into(),
		})
		.abi_encode();

		let mut call_setup = CallSetup::<T>::default();
		let (mut ext, _) = call_setup.ext();

		let result;
		#[block]
		{
			result = run_builtin_precompile(
				&mut ext,
				H160(BenchmarkSystem::<T>::MATCHER.base_address()).as_fixed_bytes(),
				input_bytes,
			);
		}
		let truth: [u8; 32] = sp_io::hashing::blake2_256(&input);
		let truth = FixedBytes::<32>::abi_encode(&truth);
		let truth = FixedBytes::<32>::abi_decode(&truth[..]).expect("decoding failed");

		let raw_data = result.unwrap().data;
		let ret_hash = FixedBytes::<32>::abi_decode(&raw_data[..]).expect("decoding failed");
		assert_eq!(truth, ret_hash);
	}

	// `n`: Input to hash in bytes
	#[benchmark(pov_mode = Measured)]
	fn hash_blake2_128(n: Linear<0, { limits::code::BLOB_BYTES }>) {
		let input = vec![0u8; n as usize];
		let input_bytes = ISystem::ISystemCalls::hashBlake128(ISystem::hashBlake128Call {
			input: input.clone().into(),
		})
		.abi_encode();

		let mut call_setup = CallSetup::<T>::default();
		let (mut ext, _) = call_setup.ext();

		let result;
		#[block]
		{
			result = run_builtin_precompile(
				&mut ext,
				H160(BenchmarkSystem::<T>::MATCHER.base_address()).as_fixed_bytes(),
				input_bytes,
			);
		}
		let truth: [u8; 16] = sp_io::hashing::blake2_128(&input);
		let truth = FixedBytes::<16>::abi_encode(&truth);
		let truth = FixedBytes::<16>::abi_decode(&truth[..]).expect("decoding failed");

		let raw_data = result.unwrap().data;
		let ret_hash = FixedBytes::<16>::abi_decode(&raw_data[..]).expect("decoding failed");
		assert_eq!(truth, ret_hash);
	}

	// `n`: Message input length to verify in bytes.
	// need some buffer so the code size does not exceed the max code size.
	#[benchmark(pov_mode = Measured)]
	fn seal_sr25519_verify(n: Linear<0, { limits::code::BLOB_BYTES - 255 }>) {
		let message = (0..n).zip((32u8..127u8).cycle()).map(|(_, c)| c).collect::<Vec<_>>();
		let message_len = message.len() as u32;

		let key_type = sp_core::crypto::KeyTypeId(*b"code");
		let pub_key = sp_io::crypto::sr25519_generate(key_type, None);
		let sig =
			sp_io::crypto::sr25519_sign(key_type, &pub_key, &message).expect("Generates signature");
		let sig = AsRef::<[u8; 64]>::as_ref(&sig).to_vec();
		let sig_len = sig.len() as u32;

		build_runtime!(runtime, memory: [sig, pub_key.to_vec(), message, ]);

		let result;
		#[block]
		{
			result = runtime.bench_sr25519_verify(
				memory.as_mut_slice(),
				0,                              // signature_ptr
				sig_len,                        // pub_key_ptr
				message_len,                    // message_len
				sig_len + pub_key.len() as u32, // message_ptr
			);
		}

		assert_eq!(result.unwrap(), ReturnErrorCode::Success);
	}

	#[benchmark(pov_mode = Measured)]
	fn ecdsa_recover() {
		use hex_literal::hex;
		let input = hex!("18c547e4f7b0f325ad1e56f57e26c745b09a3e503d86e00e5255ff7f715d3d1c000000000000000000000000000000000000000000000000000000000000001c73b1693892219d736caba55bdb67216e485557ea6b6af75f37096c9aa6a5a75feeb940b1d03b21e36b0e47e79769f095fe2ab855bd91e3a38756b7d75a9c4549").to_vec();
		let expected = hex!("000000000000000000000000a94f5374fce5edbc8e2a8697c15331677e6ebf0b");
		let mut call_setup = CallSetup::<T>::default();
		let (mut ext, _) = call_setup.ext();

		let result;

		#[block]
		{
			result =
				run_builtin_precompile(&mut ext, H160::from_low_u64_be(1).as_fixed_bytes(), input);
		}

		assert_eq!(result.unwrap().data, expected);
	}

	#[benchmark(pov_mode = Measured)]
	fn bn128_add() {
		use hex_literal::hex;
		let input = hex!("089142debb13c461f61523586a60732d8b69c5b38a3380a74da7b2961d867dbf2d5fc7bbc013c16d7945f190b232eacc25da675c0eb093fe6b9f1b4b4e107b3625f8c89ea3437f44f8fc8b6bfbb6312074dc6f983809a5e809ff4e1d076dd5850b38c7ced6e4daef9c4347f370d6d8b58f4b1d8dc61a3c59d651a0644a2a27cf").to_vec();
		let expected = hex!(
			"0a6678fd675aa4d8f0d03a1feb921a27f38ebdcb860cc083653519655acd6d79172fd5b3b2bfdd44e43bcec3eace9347608f9f0a16f1e184cb3f52e6f259cbeb"
		);
		let mut call_setup = CallSetup::<T>::default();
		let (mut ext, _) = call_setup.ext();

		let result;
		#[block]
		{
			result =
				run_builtin_precompile(&mut ext, H160::from_low_u64_be(6).as_fixed_bytes(), input);
		}

		assert_eq!(result.unwrap().data, expected);
	}

	#[benchmark(pov_mode = Measured)]
	fn bn128_mul() {
		use hex_literal::hex;
		let input = hex!("089142debb13c461f61523586a60732d8b69c5b38a3380a74da7b2961d867dbf2d5fc7bbc013c16d7945f190b232eacc25da675c0eb093fe6b9f1b4b4e107b36ffffffffffffffffffffffffffffffffffffffffffffffffffffffffffffffff").to_vec();
		let expected = hex!(
			"0bf982b98a2757878c051bfe7eee228b12bc69274b918f08d9fcb21e9184ddc10b17c77cbf3c19d5d27e18cbd4a8c336afb488d0e92c18d56e64dd4ea5c437e6"
		);
		let mut call_setup = CallSetup::<T>::default();
		let (mut ext, _) = call_setup.ext();

		let result;
		#[block]
		{
			result =
				run_builtin_precompile(&mut ext, H160::from_low_u64_be(7).as_fixed_bytes(), input);
		}

		assert_eq!(result.unwrap().data, expected);
	}

	// `n`: pairings to perform
	#[benchmark(pov_mode = Measured)]
	fn bn128_pairing(n: Linear<0, { 20 }>) {
		fn generate_random_ecpairs(n: usize) -> Vec<u8> {
			use bn::{AffineG1, AffineG2, Fr, Group, G1, G2};
			use rand::SeedableRng;
			use rand_pcg::Pcg64;
			let mut rng = Pcg64::seed_from_u64(1);

			let mut buffer = vec![0u8; n * 192];

			let mut write = |element: &bn::Fq, offset: &mut usize| {
				element.to_big_endian(&mut buffer[*offset..*offset + 32]).unwrap();
				*offset += 32
			};

			for i in 0..n {
				let mut offset = i * 192;
				let scalar = Fr::random(&mut rng);

				let g1 = G1::one() * scalar;
				let g2 = G2::one() * scalar;
				let a = AffineG1::from_jacobian(g1).expect("G1 point should be on curve");
				let b = AffineG2::from_jacobian(g2).expect("G2 point should be on curve");

				write(&a.x(), &mut offset);
				write(&a.y(), &mut offset);
				write(&b.x().imaginary(), &mut offset);
				write(&b.x().real(), &mut offset);
				write(&b.y().imaginary(), &mut offset);
				write(&b.y().real(), &mut offset);
			}

			buffer
		}

		let input = generate_random_ecpairs(n as usize);
		let mut call_setup = CallSetup::<T>::default();
		let (mut ext, _) = call_setup.ext();

		let result;
		#[block]
		{
			result =
				run_builtin_precompile(&mut ext, H160::from_low_u64_be(8).as_fixed_bytes(), input);
		}
		assert_ok!(result);
	}

	// `n`: number of rounds to perform
	#[benchmark(pov_mode = Measured)]
	fn blake2f(n: Linear<0, 1200>) {
		use hex_literal::hex;
		let input = hex!(
			"48c9bdf267e6096a3ba7ca8485ae67bb2bf894fe72f36e3cf1361d5f3af54fa5d182e6ad7f520e511f6c3e2b8c68059b6bbd41fbabd9831f79217e1319cde05b61626300000000000000000000000000000000000000000000000000000000000000000000000000000000000000000000000000000000000000000000000000000000000000000000000000000000000000000000000000000000000000000000000000000000000000000000000000000000000000000000000000000000000300000000000000000000000000000001"
		);
		let input = n.to_be_bytes().to_vec().into_iter().chain(input.to_vec()).collect::<Vec<_>>();
		let mut call_setup = CallSetup::<T>::default();
		let (mut ext, _) = call_setup.ext();

		let result;
		#[block]
		{
			result =
				run_builtin_precompile(&mut ext, H160::from_low_u64_be(9).as_fixed_bytes(), input);
		}
		assert_ok!(result);
	}

	// Only calling the function itself for the list of
	// generated different ECDSA keys.
	// This is a slow call: We reduce the number of runs.
	#[benchmark(pov_mode = Measured)]
	fn seal_ecdsa_to_eth_address() {
		let key_type = sp_core::crypto::KeyTypeId(*b"code");
		let pub_key_bytes = sp_io::crypto::ecdsa_generate(key_type, None).0;
		build_runtime!(runtime, memory: [[0u8; 20], pub_key_bytes,]);

		let result;
		#[block]
		{
			result = runtime.bench_ecdsa_to_eth_address(
				memory.as_mut_slice(),
				20, // key_ptr
				0,  // output_ptr
			);
		}

		assert_ok!(result);
		assert_eq!(&memory[..20], runtime.ext().ecdsa_to_eth_address(&pub_key_bytes).unwrap());
	}

	/// Benchmark the cost of setting the code hash of a contract.
	///
	/// `r`: whether the old code will be removed as a result of this operation. (1: yes, 0: no)
	#[benchmark(pov_mode = Measured)]
	fn seal_set_code_hash(r: Linear<0, 1>) -> Result<(), BenchmarkError> {
		let delete_old_code = r == 1;
		let code_hash = Contract::<T>::with_index(1, VmBinaryModule::sized(42), vec![])?
			.info()?
			.code_hash;

		build_runtime!(runtime, instance, memory: [ code_hash.encode(),]);
		let old_code_hash = instance.info()?.code_hash;

		// Increment the refcount of the code hash so that it does not get deleted
		if !delete_old_code {
			<CodeInfo<T>>::increment_refcount(old_code_hash).unwrap();
		}

		let result;
		#[block]
		{
			result = runtime.bench_set_code_hash(memory.as_mut_slice(), 0);
		}

		assert_ok!(result);
		assert_eq!(PristineCode::<T>::get(old_code_hash).is_none(), delete_old_code);
		Ok(())
	}

	/// Benchmark the cost of executing `r` noop (JUMPDEST) instructions.
	#[benchmark(pov_mode = Measured)]
	fn evm_opcode(r: Linear<0, 10_000>) -> Result<(), BenchmarkError> {
		let module = VmBinaryModule::evm_noop(r);
		let inputs = vec![];

		let code = Bytecode::new_raw(revm::primitives::Bytes::from(module.code.clone()));
		let mut setup = CallSetup::<T>::new(module);
		let (mut ext, _) = setup.ext();

		let result;
		#[block]
		{
			result = evm::call(code, &mut ext, inputs);
		}

		assert!(result.is_ok());
		Ok(())
	}

	// Benchmark the execution of instructions.
	//
	// It benchmarks the absolute worst case by allocating a lot of memory
	// and then accessing it so that each instruction generates two cache misses.
	#[benchmark(pov_mode = Ignored)]
	fn instr(r: Linear<0, 10_000>) {
		use rand::{seq::SliceRandom, SeedableRng};
		use rand_pcg::Pcg64;

		// Ideally, this needs to be bigger than the cache.
		const MEMORY_SIZE: u64 = sp_core::MAX_POSSIBLE_ALLOCATION as u64;

		// This is benchmarked for x86-64.
		const CACHE_LINE_SIZE: u64 = 64;

		// An 8 byte load from this misalignment will reach into the subsequent line.
		const MISALIGNMENT: u64 = 60;

		// We only need one address per cache line.
		// -1 because we skip the first address
		const NUM_ADDRESSES: u64 = (MEMORY_SIZE - MISALIGNMENT) / CACHE_LINE_SIZE - 1;

		assert!(
			u64::from(r) <= NUM_ADDRESSES / 2,
			"If we do too many iterations we run into the risk of loading from warm cache lines",
		);

		let mut setup = CallSetup::<T>::new(VmBinaryModule::instr(true));
		let (mut ext, module) = setup.ext();
		let mut prepared =
			CallSetup::<T>::prepare_call(&mut ext, module, Vec::new(), MEMORY_SIZE as u32);

		assert!(
			u64::from(prepared.aux_data_base()) & (CACHE_LINE_SIZE - 1) == 0,
			"aux data base must be cache aligned"
		);

		// Addresses data will be located inside the aux data.
		let misaligned_base = u64::from(prepared.aux_data_base()) + MISALIGNMENT;

		// Create all possible addresses and shuffle them. This makes sure
		// the accesses are random but no address is accessed more than once.
		// we skip the first address since it is our entry point
		let mut addresses = Vec::with_capacity(NUM_ADDRESSES as usize);
		for i in 1..NUM_ADDRESSES {
			let addr = (misaligned_base + i * CACHE_LINE_SIZE).to_le_bytes();
			addresses.push(addr);
		}
		let mut rng = Pcg64::seed_from_u64(1337);
		addresses.shuffle(&mut rng);

		// The addresses need to be padded to be one cache line apart.
		let mut memory = Vec::with_capacity((NUM_ADDRESSES * CACHE_LINE_SIZE) as usize);
		for address in addresses {
			memory.extend_from_slice(&address);
			memory.resize(memory.len() + CACHE_LINE_SIZE as usize - address.len(), 0);
		}

		// Copies `memory` to `aux_data_base + MISALIGNMENT`.
		// Sets `a0 = MISALIGNMENT` and `a1 = r`.
		prepared
			.setup_aux_data(memory.as_slice(), MISALIGNMENT as u32, r.into())
			.unwrap();

		#[block]
		{
			prepared.call().unwrap();
		}
	}

	#[benchmark(pov_mode = Ignored)]
	fn instr_empty_loop(r: Linear<0, 10_000>) {
		let mut setup = CallSetup::<T>::new(VmBinaryModule::instr(false));
		let (mut ext, module) = setup.ext();
		let mut prepared = CallSetup::<T>::prepare_call(&mut ext, module, Vec::new(), 0);
		prepared.setup_aux_data(&[], 0, r.into()).unwrap();

		#[block]
		{
			prepared.call().unwrap();
		}
	}

	#[benchmark(pov_mode = Measured)]
	fn extcodecopy(n: Linear<1_000, 10_000>) -> Result<(), BenchmarkError> {
		let module = VmBinaryModule::sized(n);
		let mut setup = CallSetup::<T>::new(module);
		let contract = setup.contract();

		let (mut ext, _) = setup.ext();
		let mut interpreter = Interpreter::new(Default::default(), Default::default(), &mut ext);

		// Setup stack for extcodecopy instruction: [address, dest_offset, offset, size]
		let _ = interpreter.stack.push(U256::from(n));
		let _ = interpreter.stack.push(U256::from(0u32));
		let _ = interpreter.stack.push(U256::from(0u32));
		let _ = interpreter.stack.push(contract.address);

		let result;
		#[block]
		{
			result = host::extcodecopy(&mut interpreter);
		}

		assert!(result.is_continue());
		assert_eq!(
			*interpreter.memory.slice(0..n as usize),
			PristineCode::<T>::get(contract.info()?.code_hash).unwrap()[0..n as usize],
			"Memory should contain the contract's code after extcodecopy"
		);

		Ok(())
	}

	#[benchmark]
	fn v1_migration_step() {
		use crate::migrations::v1;
		let addr = H160::from([1u8; 20]);
		let contract_info = ContractInfo::new(&addr, 1u32.into(), Default::default()).unwrap();

		v1::old::ContractInfoOf::<T>::insert(addr, contract_info.clone());
		let mut meter = WeightMeter::new();
		assert_eq!(AccountInfo::<T>::load_contract(&addr), None);

		#[block]
		{
			v1::Migration::<T>::step(None, &mut meter).unwrap();
		}

		assert_eq!(v1::old::ContractInfoOf::<T>::get(&addr), None);
		assert_eq!(AccountInfo::<T>::load_contract(&addr).unwrap(), contract_info);

		// uses twice the weight once for migration and then for checking if there is another key.
		assert_eq!(meter.consumed(), <T as Config>::WeightInfo::v1_migration_step() * 2);
	}

	#[benchmark]
	fn v2_migration_step() {
		use crate::migrations::v2;
		let code_hash = H256::from([0; 32]);
		let old_code_info = v2::Migration::<T>::create_old_code_info(
			whitelisted_caller(),
			1000u32.into(),
			1,
			100,
			0,
		);
		v2::Migration::<T>::insert_old_code_info(code_hash, old_code_info.clone());
		let mut meter = WeightMeter::new();

		#[block]
		{
			v2::Migration::<T>::step(None, &mut meter).unwrap();
		}

		v2::Migration::<T>::assert_migrated_code_info(code_hash, &old_code_info);

		// uses twice the weight once for migration and then for checking if there is another key.
		assert_eq!(meter.consumed(), <T as Config>::WeightInfo::v2_migration_step() * 2);
	}

	/// Helper function to create a test signer for finalize_block benchmark
	fn create_test_signer<T: Config>() -> (T::AccountId, SigningKey, H160) {
		use hex_literal::hex;
		// dev::alith()
		let signer_account_id = hex!("f24FF3a9CF04c71Dbc94D0b566f7A27B94566cac");
		let signer_priv_key =
			hex!("5fb92d6e98884f76de468fa3f6278f8807c48bebc13595d45af5bdc4da702133");

		let signer_key = SigningKey::from_bytes(&signer_priv_key.into()).expect("valid key");

		let signer_address = H160::from_slice(&signer_account_id);
		let signer_caller = T::AddressMapper::to_fallback_account_id(&signer_address);

		(signer_caller, signer_key, signer_address)
	}

	/// Helper function to create and sign a transaction for finalize_block benchmark
	fn create_signed_transaction<T: Config>(
		signer_key: &SigningKey,
		target_address: H160,
		value: U256,
		input_data: Vec<u8>,
	) -> Vec<u8> {
		let unsigned_tx: TransactionUnsigned = TransactionLegacyUnsigned {
			to: Some(target_address),
			value,
			chain_id: Some(T::ChainId::get().into()),
			input: input_data.into(),
			..Default::default()
		}
		.into();

		let hashed_payload = sp_io::hashing::keccak_256(&unsigned_tx.unsigned_payload());
		let (signature, recovery_id) =
			signer_key.sign_prehash_recoverable(&hashed_payload).expect("signing success");

		let mut sig_bytes = [0u8; 65];
		sig_bytes[..64].copy_from_slice(&signature.to_bytes());
		sig_bytes[64] = recovery_id.to_byte();

		let signed_tx = unsigned_tx.with_signature(sig_bytes);

		signed_tx.signed_payload()
	}

	/// Helper function to generate common finalize_block benchmark setup
	fn setup_finalize_block_benchmark<T>(
	) -> Result<(Contract<T>, BalanceOf<T>, U256, SigningKey, BlockNumberFor<T>), BenchmarkError>
	where
		BalanceOf<T>: Into<U256> + TryFrom<U256>,
		T: Config,
		MomentOf<T>: Into<U256>,
		<T as frame_system::Config>::Hash: frame_support::traits::IsType<H256>,
	{
		// Setup test signer
		let (signer_caller, signer_key, _signer_address) = create_test_signer::<T>();
		whitelist_account!(signer_caller);

		// Setup contract instance
		let instance =
			Contract::<T>::with_caller(signer_caller.clone(), VmBinaryModule::dummy(), vec![])?;
		let storage_deposit = default_deposit_limit::<T>();
		let value = Pallet::<T>::min_balance();
		let evm_value =
			Pallet::<T>::convert_native_to_evm(BalanceWithDust::new_unchecked::<T>(value, 0));

		// Setup block
		let current_block = BlockNumberFor::<T>::from(1u32);
		frame_system::Pallet::<T>::set_block_number(current_block);

		Ok((instance, storage_deposit, evm_value, signer_key, current_block))
	}

	/// Benchmark the `on_finalize` hook scaling with number of transactions.
	///
	/// This benchmark measures the marginal computational cost of adding transactions
	/// to a block during finalization, with fixed payload size to isolate transaction
	/// count scaling effects.
	///
	/// ## Parameters:
	/// - `n`: Number of transactions in the block (0-200)
	///
	/// ## Test Setup:
	/// - Creates `n` transactions with fixed 100-byte payloads
	/// - Pre-populates block builder storage with test data
	///
	/// ## Usage:
	/// Use this with `on_finalize_per_byte` to calculate total cost:
	/// `total_cost = base + (n × per_tx_cost) + (total_bytes × per_byte_cost)`
	#[benchmark(pov_mode = Measured)]
	fn on_finalize_per_transaction(n: Linear<0, 200>) -> Result<(), BenchmarkError> {
		let (instance, _storage_deposit, evm_value, signer_key, current_block) =
			setup_finalize_block_benchmark::<T>()?;

		// Fixed payload size to isolate transaction count effects
		let fixed_payload_size = 100usize;

		// Pre-populate InflightTransactions with n transactions of fixed size
		if n > 0 {
			// Initialize block
			let _ = Pallet::<T>::on_initialize(current_block);

			// Create input data of fixed size for consistent transaction payloads
			let input_data = vec![0x42u8; fixed_payload_size];
			let gas_used = Weight::from_parts(1_000_000, 1000);

			for _ in 0..n {
				// Create real signed transaction with fixed-size input data
				let signed_transaction = create_signed_transaction::<T>(
					&signer_key,
					instance.address,
					evm_value,
					input_data.clone(),
				);

				// Store transaction
				let _ = block_storage::with_ethereum_context(|| {
					let (encoded_logs, bloom) =
						block_storage::get_receipt_details().unwrap_or_default();

					let block_builder_ir = EthBlockBuilderIR::<T>::get();
					let mut block_builder = EthereumBlockBuilder::<T>::from_ir(block_builder_ir);

					block_builder.process_transaction(
						signed_transaction,
						true,
						gas_used,
						encoded_logs,
						bloom,
					);

					EthBlockBuilderIR::<T>::put(block_builder.to_ir());
				});
			}
		}

		#[block]
		{
			// Measure only the finalization cost with n transactions of fixed size
			let _ = Pallet::<T>::on_finalize(current_block);
		}

		// Verify transaction count
		assert_eq!(Pallet::<T>::eth_block().transactions.len(), n as usize);

		Ok(())
	}

	/// Benchmark the `on_finalize` hook scaling with transaction payload size.
	///
	/// This benchmark measures the marginal computational cost of processing
	/// larger transaction payloads during finalization, with fixed transaction count
	/// to isolate payload size scaling effects.
	///
	/// ## Parameters:
	/// - `d`: Payload size per transaction in bytes (0-1000)
	///
	/// ## Test Setup:
	/// - Creates 10 transactions with payload size `d`
	/// - Pre-populates block builder storage with test data
	///
	/// ## Usage:
	/// Use this with `on_finalize_per_transaction` to calculate total cost:
	/// `total_cost = base + (n × per_tx_cost) + (total_bytes × per_byte_cost)`
	#[benchmark(pov_mode = Measured)]
	fn on_finalize_per_transaction_data(d: Linear<0, 1000>) -> Result<(), BenchmarkError> {
		let (instance, _storage_deposit, evm_value, signer_key, current_block) =
			setup_finalize_block_benchmark::<T>()?;

		// Fixed transaction count to isolate payload size effects
		let fixed_tx_count = 10u32;

		// Initialize block
		let _ = Pallet::<T>::on_initialize(current_block);

		// Create input data of variable size p for realistic transaction payloads
		let input_data = vec![0x42u8; d as usize];
		let gas_used = Weight::from_parts(1_000_000, 1000);

		for _ in 0..fixed_tx_count {
			// Create real signed transaction with variable-size input data
			let signed_transaction = create_signed_transaction::<T>(
				&signer_key,
				instance.address,
				evm_value,
				input_data.clone(),
			);

			// Store transaction
			let _ = block_storage::with_ethereum_context(|| {
				let (encoded_logs, bloom) =
					block_storage::get_receipt_details().unwrap_or_default();

				let block_builder_ir = EthBlockBuilderIR::<T>::get();
				let mut block_builder = EthereumBlockBuilder::<T>::from_ir(block_builder_ir);

				block_builder.process_transaction(
					signed_transaction,
					true,
					gas_used,
					encoded_logs,
					bloom,
				);

				EthBlockBuilderIR::<T>::put(block_builder.to_ir());
			});
		}

		#[block]
		{
			// Measure only the finalization cost with fixed count, variable payload size
			let _ = Pallet::<T>::on_finalize(current_block);
		}

		// Verify transaction count
		assert_eq!(Pallet::<T>::eth_block().transactions.len(), fixed_tx_count as usize);

		Ok(())
	}

	/// Benchmark the `on_finalize` per-event costs.
	///
	/// This benchmark measures the computational cost of processing events
	/// within the finalization process, isolating the overhead of event count.
	/// Uses a single transaction with varying numbers of minimal events.
	///
	/// ## Parameters:
	/// - `e`: Number of events per transaction
	///
	/// ## Test Setup:
	/// - Creates 1 transaction with `e` ContractEmitted events
	/// - Each event contains minimal data (no topics, empty data field)
	///
	/// ## Usage:
	/// Measures the per-event processing overhead during finalization
	/// - Fixed cost: `on_finalize_per_event(0)` - baseline finalization cost
	/// - Per event: `on_finalize_per_event(e)` - linear scaling with event count
	#[benchmark(pov_mode = Measured)]
	fn on_finalize_per_event(e: Linear<0, 100>) -> Result<(), BenchmarkError> {
		let (instance, _storage_deposit, evm_value, signer_key, current_block) =
			setup_finalize_block_benchmark::<T>()?;

		// Create a single transaction with e events, each with minimal data
		let input_data = vec![0x42u8; 100];
		let signed_transaction = create_signed_transaction::<T>(
			&signer_key,
			instance.address,
			evm_value,
			input_data.clone(),
		);

		let gas_used = Weight::from_parts(1_000_000, 1000);

		// Store transaction
		let _ = block_storage::with_ethereum_context(|| {
			let (encoded_logs, bloom) = block_storage::get_receipt_details().unwrap_or_default();

			let block_builder_ir = EthBlockBuilderIR::<T>::get();
			let mut block_builder = EthereumBlockBuilder::<T>::from_ir(block_builder_ir);

			block_builder.process_transaction(
				signed_transaction,
				true,
				gas_used,
				encoded_logs,
				bloom,
			);

			EthBlockBuilderIR::<T>::put(block_builder.to_ir());
		});

		// Create e events with minimal data to isolate event count overhead
		for _ in 0..e {
			block_storage::capture_ethereum_log(&instance.address, &vec![], &vec![]);
		}

		#[block]
		{
			// Initialize block
			let _ = Pallet::<T>::on_initialize(current_block);

			// Measure the finalization cost with e events
			let _ = Pallet::<T>::on_finalize(current_block);
		}

		// Verify transaction count
		assert_eq!(Pallet::<T>::eth_block().transactions.len(), 1);

		Ok(())
	}

	/// ## Test Setup:
	/// - Creates 1 transaction with 1 ContractEmitted event
	/// - Event contains `d` total bytes of data across data field and topics
	///
	/// ## Usage:
	/// Measures the per-byte event data processing overhead during finalization
	/// - Fixed cost: `on_finalize_per_event_data(0)` - baseline cost with empty event
	/// - Per byte: `on_finalize_per_event_data(d)` - linear scaling with data size
	#[benchmark(pov_mode = Measured)]
	fn on_finalize_per_event_data(d: Linear<0, 16384>) -> Result<(), BenchmarkError> {
		let (instance, _storage_deposit, evm_value, signer_key, current_block) =
			setup_finalize_block_benchmark::<T>()?;

		// Create a single transaction with one event containing d bytes of data
		let input_data = vec![0x42u8; 100];
		let signed_transaction = create_signed_transaction::<T>(
			&signer_key,
			instance.address,
			evm_value,
			input_data.clone(),
		);

		let gas_used = Weight::from_parts(1_000_000, 1000);

		// Store transaction
		let _ = block_storage::with_ethereum_context(|| {
			let (encoded_logs, bloom) = block_storage::get_receipt_details().unwrap_or_default();

			let block_builder_ir = EthBlockBuilderIR::<T>::get();
			let mut block_builder = EthereumBlockBuilder::<T>::from_ir(block_builder_ir);

			block_builder.process_transaction(
				signed_transaction,
				true,
				gas_used,
				encoded_logs,
				bloom,
			);

			EthBlockBuilderIR::<T>::put(block_builder.to_ir());
		});

		// Create one event with d bytes of data distributed across topics and data field
		let (event_data, topics) = if d < 32 {
			// If total data is less than 32 bytes, put all in data field
			(vec![0x42u8; d as usize], vec![])
		} else {
			// Fill topics first, then put remaining bytes in data field
			let num_topics = core::cmp::min(limits::NUM_EVENT_TOPICS, d / 32);
			let topic_bytes_used = num_topics * 32;
			let data_bytes_remaining = d - topic_bytes_used;

			// Create topics filled with sequential data
			let mut topics = Vec::new();
			for topic_index in 0..num_topics {
				let topic_data = [topic_index as u8; 32];
				topics.push(H256::from(topic_data));
			}

			// Remaining bytes go to data field
			let event_data = vec![0x42u8; data_bytes_remaining as usize];

			(event_data, topics)
		};

		block_storage::capture_ethereum_log(&instance.address, &event_data, &topics);

		#[block]
		{
			// Initialize block
			let _ = Pallet::<T>::on_initialize(current_block);

			// Measure the finalization cost with d bytes of event data
			let _ = Pallet::<T>::on_finalize(current_block);
		}

		// Verify transaction count
		assert_eq!(Pallet::<T>::eth_block().transactions.len(), 1);

		Ok(())
	}

	impl_benchmark_test_suite!(
		Contracts,
		crate::tests::ExtBuilder::default().build(),
		crate::tests::Test,
	);
}<|MERGE_RESOLUTION|>--- conflicted
+++ resolved
@@ -51,11 +51,10 @@
 	self, assert_ok,
 	migrations::SteppedMigration,
 	storage::child,
-<<<<<<< HEAD
-	traits::fungible::{InspectHold, UnbalancedHold},
-=======
-	traits::{fungible::InspectHold, Hooks},
->>>>>>> 10fe4c86
+	traits::{
+		fungible::{InspectHold, UnbalancedHold},
+		Hooks,
+	},
 	weights::{Weight, WeightMeter},
 };
 use frame_system::RawOrigin;
