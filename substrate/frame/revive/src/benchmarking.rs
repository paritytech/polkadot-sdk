// This file is part of Substrate.

// Copyright (C) Parity Technologies (UK) Ltd.
// SPDX-License-Identifier: Apache-2.0

// Licensed under the Apache License, Version 2.0 (the "License");
// you may not use this file except in compliance with the License.
// You may obtain a copy of the License at
//
// 	http://www.apache.org/licenses/LICENSE-2.0
//
// Unless required by applicable law or agreed to in writing, software
// distributed under the License is distributed on an "AS IS" BASIS,
// WITHOUT WARRANTIES OR CONDITIONS OF ANY KIND, either express or implied.
// See the License for the specific language governing permissions and
// limitations under the License.

//! Benchmarks for the revive pallet.

#![cfg(feature = "runtime-benchmarks")]
use crate::{
	call_builder::{caller_funding, default_deposit_limit, CallSetup, Contract, VmBinaryModule},
	evm::runtime::GAS_PRICE,
	exec::{Key, MomentOf, PrecompileExt, PrecompileWithInfoExt},
	limits,
	precompiles::{
<<<<<<< HEAD
		self, run::builtin as run_builtin_precompile, BenchmarkStorage, BenchmarkSystem,
		BuiltinPrecompile, IStorage, ISystem,
=======
		self,
		alloy::sol_types::{
			sol_data::{Bool, Bytes, FixedBytes, Uint},
			SolType,
		},
		run::builtin as run_builtin_precompile,
		BenchmarkSystem, BuiltinPrecompile,
>>>>>>> 4331b282
	},
	storage::WriteOutcome,
	vm::{
		evm,
		evm::{instructions::instruction_table, EVMInterpreter},
		pvm,
	},
	Pallet as Contracts, *,
};
use alloc::{vec, vec::Vec};
use alloy_core::sol_types::{SolInterface, SolValue};
use codec::{Encode, MaxEncodedLen};
use frame_benchmarking::v2::*;
use frame_support::{
	self, assert_ok,
	migrations::SteppedMigration,
	storage::child,
	traits::fungible::InspectHold,
	weights::{Weight, WeightMeter},
};
use frame_system::RawOrigin;
use pallet_revive_uapi::{
	pack_hi_lo, precompiles::system::ISystem, CallFlags, ReturnErrorCode, StorageFlags,
};
use revm::{
	bytecode::{opcode::EXTCODECOPY, Bytecode},
	interpreter::{
		host::DummyHost, interpreter_types::MemoryTr, InstructionContext, Interpreter, SharedMemory,
	},
	primitives,
};
use sp_consensus_aura::AURA_ENGINE_ID;
use sp_consensus_babe::{
	digests::{PreDigest, PrimaryPreDigest},
	BABE_ENGINE_ID,
};
use sp_consensus_slots::Slot;
use sp_runtime::{
	generic::{Digest, DigestItem},
	traits::Zero,
};

/// How many runs we do per API benchmark.
///
/// This is picked more or less arbitrary. We experimented with different numbers until
/// the results appeared to be stable. Reducing the number would speed up the benchmarks
/// but might make the results less precise.
const API_BENCHMARK_RUNS: u32 = 1600;

macro_rules! memory(
	($($bytes:expr,)*) => {{
		vec![].iter()$(.chain($bytes.iter()))*.cloned().collect::<Vec<_>>()
	}};
);

macro_rules! build_runtime(
	($runtime:ident, $memory:ident: [$($segment:expr,)*]) => {
		build_runtime!($runtime, _contract, $memory: [$($segment,)*]);
	};
	($runtime:ident, $contract:ident, $memory:ident: [$($bytes:expr,)*]) => {
		build_runtime!($runtime, $contract);
		let mut $memory = memory!($($bytes,)*);
	};
	($runtime:ident, $contract:ident) => {
		let mut setup = CallSetup::<T>::default();
		let $contract = setup.contract();
		let input = setup.data();
		let (mut ext, _) = setup.ext();
		let mut $runtime = $crate::vm::pvm::Runtime::<_, [u8]>::new(&mut ext, input);
	};
);

/// Get the pallet account and whitelist it for benchmarking.
/// The account is warmed up `on_initialize` so read should not impact the PoV.
fn whitelisted_pallet_account<T: Config>() -> T::AccountId {
	let pallet_account = Pallet::<T>::account_id();
	whitelist_account!(pallet_account);
	pallet_account
}

#[benchmarks(
	where
		BalanceOf<T>: Into<U256> + TryFrom<U256>,
		T: Config,
		MomentOf<T>: Into<U256>,
		<T as frame_system::Config>::RuntimeEvent: From<pallet::Event<T>>,
		<T as Config>::RuntimeCall: From<frame_system::Call<T>>,
		<T as frame_system::Config>::Hash: frame_support::traits::IsType<H256>,
)]
mod benchmarks {
	use super::*;

	// The base weight consumed on processing contracts deletion queue.
	#[benchmark(pov_mode = Measured)]
	fn on_process_deletion_queue_batch() {
		#[block]
		{
			ContractInfo::<T>::process_deletion_queue_batch(&mut WeightMeter::new())
		}
	}

	#[benchmark(skip_meta, pov_mode = Measured)]
	fn on_initialize_per_trie_key(k: Linear<0, 1024>) -> Result<(), BenchmarkError> {
		let instance =
			Contract::<T>::with_storage(VmBinaryModule::dummy(), k, limits::PAYLOAD_BYTES)?;
		instance.info()?.queue_trie_for_deletion();

		#[block]
		{
			ContractInfo::<T>::process_deletion_queue_batch(&mut WeightMeter::new())
		}

		Ok(())
	}

	// This benchmarks the overhead of loading a code of size `c` byte from storage and into
	// the execution engine.
	//
	// `call_with_pvm_code_per_byte(c) - call_with_pvm_code_per_byte(0)`
	//
	// This does **not** include the actual execution for which the gas meter
	// is responsible. The code used here will just return on call.
	//
	// We expect the influence of `c` to be none in this benchmark because every instruction that
	// is not in the first basic block is never read. We are primarily interested in the
	// `proof_size` result of this benchmark.
	#[benchmark(pov_mode = Measured)]
	fn call_with_pvm_code_per_byte(c: Linear<0, { 100 * 1024 }>) -> Result<(), BenchmarkError> {
		let instance =
			Contract::<T>::with_caller(whitelisted_caller(), VmBinaryModule::sized(c), vec![])?;
		let value = Pallet::<T>::min_balance();
		let storage_deposit = default_deposit_limit::<T>();

		#[extrinsic_call]
		call(
			RawOrigin::Signed(instance.caller.clone()),
			instance.address,
			value,
			Weight::MAX,
			storage_deposit,
			vec![],
		);

		Ok(())
	}

	// This benchmarks the overhead of loading a code of size `c` byte from storage and into
	// the execution engine.
	/// This is similar to `call_with_pvm_code_per_byte` but for EVM bytecode.
	#[benchmark(pov_mode = Measured)]
	fn call_with_evm_code_per_byte(c: Linear<1, { 10 * 1024 }>) -> Result<(), BenchmarkError> {
		let instance =
			Contract::<T>::with_caller(whitelisted_caller(), VmBinaryModule::evm_sized(c), vec![])?;
		let value = Pallet::<T>::min_balance();
		let storage_deposit = default_deposit_limit::<T>();

		#[extrinsic_call]
		call(
			RawOrigin::Signed(instance.caller.clone()),
			instance.address,
			value,
			Weight::MAX,
			storage_deposit,
			vec![],
		);

		Ok(())
	}

	// Measure the amount of time it takes to compile a single basic block.
	//
	// (basic_block_compilation(1) - basic_block_compilation(0)).ref_time()
	//
	// This is needed because the interpreter will always compile a whole basic block at
	// a time. To prevent a contract from triggering compilation without doing any execution
	// we will always charge one max sized block per contract call.
	//
	// We ignore the proof size component when using this benchmark as this is already accounted
	// for in `call_with_pvm_code_per_byte`.
	#[benchmark(pov_mode = Measured)]
	fn basic_block_compilation(b: Linear<0, 1>) -> Result<(), BenchmarkError> {
		let instance = Contract::<T>::with_caller(
			whitelisted_caller(),
			VmBinaryModule::with_num_instructions(limits::code::BASIC_BLOCK_SIZE),
			vec![],
		)?;
		let value = Pallet::<T>::min_balance();
		let storage_deposit = default_deposit_limit::<T>();

		#[block]
		{
			Pallet::<T>::call(
				RawOrigin::Signed(instance.caller.clone()).into(),
				instance.address,
				value,
				Weight::MAX,
				storage_deposit,
				vec![],
			)?;
		}

		Ok(())
	}

	// `c`: Size of the code in bytes.
	// `i`: Size of the input in bytes.
	#[benchmark(pov_mode = Measured)]
	fn instantiate_with_code(
		c: Linear<0, { 100 * 1024 }>,
		i: Linear<0, { limits::CALLDATA_BYTES }>,
	) {
		let pallet_account = whitelisted_pallet_account::<T>();
		let input = vec![42u8; i as usize];
		let salt = [42u8; 32];
		let value = Pallet::<T>::min_balance();
		let caller = whitelisted_caller();
		T::Currency::set_balance(&caller, caller_funding::<T>());
		let VmBinaryModule { code, .. } = VmBinaryModule::sized(c);
		let origin = RawOrigin::Signed(caller.clone());
		Contracts::<T>::map_account(origin.clone().into()).unwrap();
		let deployer = T::AddressMapper::to_address(&caller);
		let addr = crate::address::create2(&deployer, &code, &input, &salt);
		let account_id = T::AddressMapper::to_fallback_account_id(&addr);
		let storage_deposit = default_deposit_limit::<T>();
		#[extrinsic_call]
		_(origin, value, Weight::MAX, storage_deposit, code, input, Some(salt));

		let deposit =
			T::Currency::balance_on_hold(&HoldReason::StorageDepositReserve.into(), &account_id);
		// uploading the code reserves some balance in the pallet's account
		let code_deposit = T::Currency::balance_on_hold(
			&HoldReason::CodeUploadDepositReserve.into(),
			&pallet_account,
		);
		let mapping_deposit =
			T::Currency::balance_on_hold(&HoldReason::AddressMapping.into(), &caller);
		assert_eq!(
			T::Currency::balance(&caller),
			caller_funding::<T>() -
				value - deposit -
				code_deposit - mapping_deposit -
				Pallet::<T>::min_balance(),
		);
		// contract has the full value
		assert_eq!(T::Currency::balance(&account_id), value + Pallet::<T>::min_balance());
	}

	// `c`: Size of the code in bytes.
	// `i`: Size of the input in bytes.
	// `d`: with or without dust value to transfer
	#[benchmark(pov_mode = Measured)]
	fn eth_instantiate_with_code(
		c: Linear<0, { 100 * 1024 }>,
		i: Linear<0, { limits::CALLDATA_BYTES }>,
		d: Linear<0, 1>,
	) {
		let pallet_account = whitelisted_pallet_account::<T>();
		let input = vec![42u8; i as usize];

		let value = Pallet::<T>::min_balance();
		let dust = 42u32 * d;
		let evm_value =
			Pallet::<T>::convert_native_to_evm(BalanceWithDust::new_unchecked::<T>(value, dust));

		let caller = whitelisted_caller();
		T::Currency::set_balance(&caller, caller_funding::<T>());
		let VmBinaryModule { code, .. } = VmBinaryModule::sized(c);
		let origin = RawOrigin::Signed(caller.clone());
		Contracts::<T>::map_account(origin.clone().into()).unwrap();
		let deployer = T::AddressMapper::to_address(&caller);
		let nonce = System::<T>::account_nonce(&caller).try_into().unwrap_or_default();
		let addr = crate::address::create1(&deployer, nonce);
		let account_id = T::AddressMapper::to_fallback_account_id(&addr);
		let storage_deposit = default_deposit_limit::<T>();

		assert!(AccountInfoOf::<T>::get(&deployer).is_none());

		#[extrinsic_call]
		_(origin, evm_value, Weight::MAX, storage_deposit, code, input);

		let deposit =
			T::Currency::balance_on_hold(&HoldReason::StorageDepositReserve.into(), &account_id);
		// uploading the code reserves some balance in the pallet account
		let code_deposit = T::Currency::balance_on_hold(
			&HoldReason::CodeUploadDepositReserve.into(),
			&pallet_account,
		);
		let mapping_deposit =
			T::Currency::balance_on_hold(&HoldReason::AddressMapping.into(), &caller);

		assert_eq!(
			Pallet::<T>::evm_balance(&deployer),
			Pallet::<T>::convert_native_to_evm(
				caller_funding::<T>() -
					Pallet::<T>::min_balance() -
					Pallet::<T>::min_balance() -
					value - deposit - code_deposit -
					mapping_deposit,
			) - dust,
		);

		// contract has the full value
		assert_eq!(Pallet::<T>::evm_balance(&addr), evm_value);
	}

	// `i`: Size of the input in bytes.
	// `s`: Size of e salt in bytes.
	#[benchmark(pov_mode = Measured)]
	fn instantiate(i: Linear<0, { limits::CALLDATA_BYTES }>) -> Result<(), BenchmarkError> {
		let pallet_account = whitelisted_pallet_account::<T>();
		let input = vec![42u8; i as usize];
		let salt = [42u8; 32];
		let value = Pallet::<T>::min_balance();
		let caller = whitelisted_caller();
		T::Currency::set_balance(&caller, caller_funding::<T>());
		let origin = RawOrigin::Signed(caller.clone());
		Contracts::<T>::map_account(origin.clone().into()).unwrap();
		let VmBinaryModule { code, .. } = VmBinaryModule::dummy();
		let storage_deposit = default_deposit_limit::<T>();
		let deployer = T::AddressMapper::to_address(&caller);
		let addr = crate::address::create2(&deployer, &code, &input, &salt);
		let hash = Contracts::<T>::bare_upload_code(origin.clone().into(), code, storage_deposit)?
			.code_hash;
		let account_id = T::AddressMapper::to_fallback_account_id(&addr);

		#[extrinsic_call]
		_(origin, value, Weight::MAX, storage_deposit, hash, input, Some(salt));

		let deposit =
			T::Currency::balance_on_hold(&HoldReason::StorageDepositReserve.into(), &account_id);
		let code_deposit = T::Currency::balance_on_hold(
			&HoldReason::CodeUploadDepositReserve.into(),
			&pallet_account,
		);
		let mapping_deposit =
			T::Currency::balance_on_hold(&HoldReason::AddressMapping.into(), &account_id);
		// value was removed from the caller
		assert_eq!(
			T::Currency::total_balance(&caller),
			caller_funding::<T>() -
				value - deposit -
				code_deposit - mapping_deposit -
				Pallet::<T>::min_balance(),
		);
		// contract has the full value
		assert_eq!(T::Currency::balance(&account_id), value + Pallet::<T>::min_balance());

		Ok(())
	}

	// We just call a dummy contract to measure the overhead of the call extrinsic.
	// The size of the data has no influence on the costs of this extrinsic as long as the contract
	// won't call `seal_call_data_copy` in its constructor to copy the data to contract memory.
	// The dummy contract used here does not do this. The costs for the data copy is billed as
	// part of `seal_call_data_copy`. The costs for invoking a contract of a specific size are not
	// part of this benchmark because we cannot know the size of the contract when issuing a call
	// transaction. See `call_with_pvm_code_per_byte` for this.
	#[benchmark(pov_mode = Measured)]
	fn call() -> Result<(), BenchmarkError> {
		let pallet_account = whitelisted_pallet_account::<T>();
		let data = vec![42u8; 1024];
		let instance =
			Contract::<T>::with_caller(whitelisted_caller(), VmBinaryModule::dummy(), vec![])?;
		let value = Pallet::<T>::min_balance();
		let origin = RawOrigin::Signed(instance.caller.clone());
		let before = T::Currency::balance(&instance.account_id);
		let storage_deposit = default_deposit_limit::<T>();
		#[extrinsic_call]
		_(origin, instance.address, value, Weight::MAX, storage_deposit, data);
		let deposit = T::Currency::balance_on_hold(
			&HoldReason::StorageDepositReserve.into(),
			&instance.account_id,
		);
		let code_deposit = T::Currency::balance_on_hold(
			&HoldReason::CodeUploadDepositReserve.into(),
			&pallet_account,
		);
		let mapping_deposit =
			T::Currency::balance_on_hold(&HoldReason::AddressMapping.into(), &instance.caller);
		// value and value transferred via call should be removed from the caller
		assert_eq!(
			T::Currency::balance(&instance.caller),
			caller_funding::<T>() -
				value - deposit -
				code_deposit - mapping_deposit -
				Pallet::<T>::min_balance()
		);
		// contract should have received the value
		assert_eq!(T::Currency::balance(&instance.account_id), before + value);
		// contract should still exist
		instance.info()?;

		Ok(())
	}

	// `d`: with or without dust value to transfer
	#[benchmark(pov_mode = Measured)]
	fn eth_call(d: Linear<0, 1>) -> Result<(), BenchmarkError> {
		let pallet_account = whitelisted_pallet_account::<T>();
		let data = vec![42u8; 1024];
		let instance =
			Contract::<T>::with_caller(whitelisted_caller(), VmBinaryModule::dummy(), vec![])?;

		let value = Pallet::<T>::min_balance();
		let dust = 42u32 * d;
		let evm_value =
			Pallet::<T>::convert_native_to_evm(BalanceWithDust::new_unchecked::<T>(value, dust));

		let caller_addr = T::AddressMapper::to_address(&instance.caller);
		let origin = RawOrigin::Signed(instance.caller.clone());
		let before = Pallet::<T>::evm_balance(&instance.address);
		let storage_deposit = default_deposit_limit::<T>();
		#[extrinsic_call]
		_(origin, instance.address, evm_value, Weight::MAX, storage_deposit, data);
		let deposit = T::Currency::balance_on_hold(
			&HoldReason::StorageDepositReserve.into(),
			&instance.account_id,
		);
		let code_deposit = T::Currency::balance_on_hold(
			&HoldReason::CodeUploadDepositReserve.into(),
			&pallet_account,
		);
		let mapping_deposit =
			T::Currency::balance_on_hold(&HoldReason::AddressMapping.into(), &instance.caller);
		// value and value transferred via call should be removed from the caller
		assert_eq!(
			Pallet::<T>::evm_balance(&caller_addr),
			Pallet::<T>::convert_native_to_evm(
				caller_funding::<T>() -
					Pallet::<T>::min_balance() -
					Pallet::<T>::min_balance() -
					value - deposit - code_deposit -
					mapping_deposit,
			) - dust,
		);

		// contract should have received the value
		assert_eq!(Pallet::<T>::evm_balance(&instance.address), before + evm_value);
		// contract should still exist
		instance.info()?;

		Ok(())
	}

	// This constructs a contract that is maximal expensive to instrument.
	// It creates a maximum number of metering blocks per byte.
	// `c`: Size of the code in bytes.
	#[benchmark(pov_mode = Measured)]
	fn upload_code(c: Linear<0, { 100 * 1024 }>) {
		let caller = whitelisted_caller();
		let pallet_account = whitelisted_pallet_account::<T>();
		T::Currency::set_balance(&caller, caller_funding::<T>());
		let VmBinaryModule { code, hash, .. } = VmBinaryModule::sized(c);
		let origin = RawOrigin::Signed(caller.clone());
		let storage_deposit = default_deposit_limit::<T>();
		#[extrinsic_call]
		_(origin, code, storage_deposit);
		// uploading the code reserves some balance in the pallet's account
		assert!(T::Currency::total_balance_on_hold(&pallet_account) > 0u32.into());
		assert!(<Contract<T>>::code_exists(&hash));
	}

	// Removing code does not depend on the size of the contract because all the information
	// needed to verify the removal claim (refcount, owner) is stored in a separate storage
	// item (`CodeInfoOf`).
	#[benchmark(pov_mode = Measured)]
	fn remove_code() -> Result<(), BenchmarkError> {
		let caller = whitelisted_caller();
		let pallet_account = whitelisted_pallet_account::<T>();
		T::Currency::set_balance(&caller, caller_funding::<T>());
		let VmBinaryModule { code, hash, .. } = VmBinaryModule::dummy();
		let origin = RawOrigin::Signed(caller.clone());
		let storage_deposit = default_deposit_limit::<T>();
		let uploaded =
			<Contracts<T>>::bare_upload_code(origin.clone().into(), code, storage_deposit)?;
		assert_eq!(uploaded.code_hash, hash);
		assert_eq!(uploaded.deposit, T::Currency::total_balance_on_hold(&pallet_account));
		assert!(<Contract<T>>::code_exists(&hash));
		#[extrinsic_call]
		_(origin, hash);
		// removing the code should have unreserved the deposit
		assert_eq!(T::Currency::total_balance_on_hold(&pallet_account), 0u32.into());
		assert!(<Contract<T>>::code_removed(&hash));
		Ok(())
	}

	#[benchmark(pov_mode = Measured)]
	fn set_code() -> Result<(), BenchmarkError> {
		let instance =
			<Contract<T>>::with_caller(whitelisted_caller(), VmBinaryModule::dummy(), vec![])?;
		// we just add some bytes so that the code hash is different
		let VmBinaryModule { code, .. } = VmBinaryModule::dummy_unique(128);
		let origin = RawOrigin::Signed(instance.caller.clone());
		let storage_deposit = default_deposit_limit::<T>();
		let hash =
			<Contracts<T>>::bare_upload_code(origin.into(), code, storage_deposit)?.code_hash;
		assert_ne!(instance.info()?.code_hash, hash);
		#[extrinsic_call]
		_(RawOrigin::Root, instance.address, hash);
		assert_eq!(instance.info()?.code_hash, hash);
		Ok(())
	}

	#[benchmark(pov_mode = Measured)]
	fn map_account() {
		let caller = whitelisted_caller();
		T::Currency::set_balance(&caller, caller_funding::<T>());
		let origin = RawOrigin::Signed(caller.clone());
		assert!(!T::AddressMapper::is_mapped(&caller));
		#[extrinsic_call]
		_(origin);
		assert!(T::AddressMapper::is_mapped(&caller));
	}

	#[benchmark(pov_mode = Measured)]
	fn unmap_account() {
		let caller = whitelisted_caller();
		T::Currency::set_balance(&caller, caller_funding::<T>());
		let origin = RawOrigin::Signed(caller.clone());
		<Contracts<T>>::map_account(origin.clone().into()).unwrap();
		assert!(T::AddressMapper::is_mapped(&caller));
		#[extrinsic_call]
		_(origin);
		assert!(!T::AddressMapper::is_mapped(&caller));
	}

	#[benchmark(pov_mode = Measured)]
	fn dispatch_as_fallback_account() {
		let caller = whitelisted_caller();
		T::Currency::set_balance(&caller, caller_funding::<T>());
		let origin = RawOrigin::Signed(caller.clone());
		let dispatchable = frame_system::Call::remark { remark: vec![] }.into();
		#[extrinsic_call]
		_(origin, Box::new(dispatchable));
	}

	#[benchmark(pov_mode = Measured)]
	fn noop_host_fn(r: Linear<0, API_BENCHMARK_RUNS>) {
		let mut setup = CallSetup::<T>::new(VmBinaryModule::noop());
		let (mut ext, module) = setup.ext();
		let prepared = CallSetup::<T>::prepare_call(&mut ext, module, r.encode(), 0);
		#[block]
		{
			prepared.call().unwrap();
		}
	}

	#[benchmark(pov_mode = Measured)]
	fn seal_caller() {
		let len = H160::len_bytes();
		build_runtime!(runtime, memory: [vec![0u8; len as _], ]);

		let result;
		#[block]
		{
			result = runtime.bench_caller(memory.as_mut_slice(), 0);
		}

		assert_ok!(result);
		assert_eq!(
			<H160 as Decode>::decode(&mut &memory[..]).unwrap(),
			T::AddressMapper::to_address(&runtime.ext().caller().account_id().unwrap())
		);
	}

	#[benchmark(pov_mode = Measured)]
	fn seal_origin() {
		let len = H160::len_bytes();
		build_runtime!(runtime, memory: [vec![0u8; len as _], ]);

		let result;
		#[block]
		{
			result = runtime.bench_origin(memory.as_mut_slice(), 0);
		}

		assert_ok!(result);
		assert_eq!(
			<H160 as Decode>::decode(&mut &memory[..]).unwrap(),
			T::AddressMapper::to_address(&runtime.ext().origin().account_id().unwrap())
		);
	}

	#[benchmark(pov_mode = Measured)]
	fn to_account_id() {
		// use a mapped address for the benchmark, to ensure that we bench the worst
		// case (and not the fallback case).
		let account_id = account("precompile_to_account_id", 0, 0);
		let address = {
			T::Currency::set_balance(&account_id, caller_funding::<T>());
			T::AddressMapper::map(&account_id).unwrap();
			T::AddressMapper::to_address(&account_id)
		};

		let input_bytes = ISystem::ISystemCalls::toAccountId(ISystem::toAccountIdCall {
			input: address.0.into(),
		})
		.abi_encode();

		let mut call_setup = CallSetup::<T>::default();
		let (mut ext, _) = call_setup.ext();

		let result;
		#[block]
		{
			result = run_builtin_precompile(
				&mut ext,
				H160(BenchmarkSystem::<T>::MATCHER.base_address()).as_fixed_bytes(),
				input_bytes,
			);
		}
		let raw_data = result.unwrap().data;
		let data = Bytes::abi_decode(&raw_data).expect("decoding failed");
		assert_ne!(
			data.0.as_ref()[20..32],
			[0xEE; 12],
			"fallback suffix found where none should be"
		);
		assert_eq!(T::AccountId::decode(&mut data.as_ref()), Ok(account_id),);
	}

	#[benchmark(pov_mode = Measured)]
	fn seal_code_hash() {
		let contract = Contract::<T>::with_index(1, VmBinaryModule::dummy(), vec![]).unwrap();
		let len = <sp_core::H256 as MaxEncodedLen>::max_encoded_len() as u32;
		build_runtime!(runtime, memory: [vec![0u8; len as _], contract.account_id.encode(), ]);

		let result;
		#[block]
		{
			result = runtime.bench_code_hash(memory.as_mut_slice(), len, 0);
		}

		assert_ok!(result);
		assert_eq!(
			<sp_core::H256 as Decode>::decode(&mut &memory[..]).unwrap(),
			contract.info().unwrap().code_hash
		);
	}

	#[benchmark(pov_mode = Measured)]
	fn own_code_hash() {
		let input_bytes =
			ISystem::ISystemCalls::ownCodeHash(ISystem::ownCodeHashCall {}).abi_encode();
		let mut call_setup = CallSetup::<T>::default();
		let contract_acc = call_setup.contract().account_id.clone();
		let caller = call_setup.contract().address;
		call_setup.set_origin(Origin::from_account_id(contract_acc));
		let (mut ext, _) = call_setup.ext();

		let result;
		#[block]
		{
			result = run_builtin_precompile(
				&mut ext,
				H160(BenchmarkSystem::<T>::MATCHER.base_address()).as_fixed_bytes(),
				input_bytes,
			);
		}
		assert!(result.is_ok());
		let caller_code_hash = ext.code_hash(&caller);
		assert_eq!(caller_code_hash.0.to_vec(), result.unwrap().data);
	}

	#[benchmark(pov_mode = Measured)]
	fn seal_code_size() {
		let contract = Contract::<T>::with_index(1, VmBinaryModule::dummy(), vec![]).unwrap();
		build_runtime!(runtime, memory: [contract.address.encode(),]);

		let result;
		#[block]
		{
			result = runtime.bench_code_size(memory.as_mut_slice(), 0);
		}

		assert_eq!(result.unwrap(), VmBinaryModule::dummy().code.len() as u64);
	}

	#[benchmark(pov_mode = Measured)]
	fn caller_is_origin() {
		let input_bytes =
			ISystem::ISystemCalls::callerIsOrigin(ISystem::callerIsOriginCall {}).abi_encode();

		let mut call_setup = CallSetup::<T>::default();
		let (mut ext, _) = call_setup.ext();

		let result;
		#[block]
		{
			result = run_builtin_precompile(
				&mut ext,
				H160(BenchmarkSystem::<T>::MATCHER.base_address()).as_fixed_bytes(),
				input_bytes,
			);
		}
		let raw_data = result.unwrap().data;
		let is_origin = Bool::abi_decode(&raw_data[..]).expect("decoding failed");
		assert!(is_origin);
	}

	#[benchmark(pov_mode = Measured)]
	fn caller_is_root() {
		let input_bytes =
			ISystem::ISystemCalls::callerIsRoot(ISystem::callerIsRootCall {}).abi_encode();

		let mut setup = CallSetup::<T>::default();
		setup.set_origin(Origin::Root);
		let (mut ext, _) = setup.ext();

		let result;
		#[block]
		{
			result = run_builtin_precompile(
				&mut ext,
				H160(BenchmarkSystem::<T>::MATCHER.base_address()).as_fixed_bytes(),
				input_bytes,
			);
		}
		let raw_data = result.unwrap().data;
		let is_root = Bool::abi_decode(&raw_data).expect("decoding failed");
		assert!(is_root);
	}

	#[benchmark(pov_mode = Measured)]
	fn seal_address() {
		let len = H160::len_bytes();
		build_runtime!(runtime, memory: [vec![0u8; len as _], ]);

		let result;
		#[block]
		{
			result = runtime.bench_address(memory.as_mut_slice(), 0);
		}
		assert_ok!(result);
		assert_eq!(<H160 as Decode>::decode(&mut &memory[..]).unwrap(), runtime.ext().address());
	}

	#[benchmark(pov_mode = Measured)]
	fn weight_left() {
		let input_bytes =
			ISystem::ISystemCalls::weightLeft(ISystem::weightLeftCall {}).abi_encode();

		let mut call_setup = CallSetup::<T>::default();
		let (mut ext, _) = call_setup.ext();

		let weight_left_before = ext.gas_meter().gas_left();
		let result;
		#[block]
		{
			result = run_builtin_precompile(
				&mut ext,
				H160(BenchmarkSystem::<T>::MATCHER.base_address()).as_fixed_bytes(),
				input_bytes,
			);
		}
		let weight_left_after = ext.gas_meter().gas_left();
		assert_ne!(weight_left_after.ref_time(), 0);
		assert!(weight_left_before.ref_time() > weight_left_after.ref_time());

		let raw_data = result.unwrap().data;
		type MyTy = (Uint<64>, Uint<64>);
		let foo = MyTy::abi_decode(&raw_data[..]).unwrap();
		assert_eq!(weight_left_after.ref_time(), foo.0);
	}

	#[benchmark(pov_mode = Measured)]
	fn seal_ref_time_left() {
		build_runtime!(runtime, memory: [vec![], ]);

		let result;
		#[block]
		{
			result = runtime.bench_ref_time_left(memory.as_mut_slice());
		}
		assert_eq!(result.unwrap(), runtime.ext().gas_meter().gas_left().ref_time());
	}

	#[benchmark(pov_mode = Measured)]
	fn seal_balance() {
		build_runtime!(runtime, contract, memory: [[0u8;32], ]);
		contract.set_balance(BalanceWithDust::new_unchecked::<T>(
			Pallet::<T>::min_balance() * 2u32.into(),
			42u32,
		));

		let result;
		#[block]
		{
			result = runtime.bench_balance(memory.as_mut_slice(), 0);
		}
		assert_ok!(result);
		assert_eq!(
			U256::from_little_endian(&memory[..]),
			Pallet::<T>::convert_native_to_evm(BalanceWithDust::new_unchecked::<T>(
				Pallet::<T>::min_balance(),
				42
			))
		);
	}

	#[benchmark(pov_mode = Measured)]
	fn seal_balance_of() {
		let len = <sp_core::U256 as MaxEncodedLen>::max_encoded_len();
		let account = account::<T::AccountId>("target", 0, 0);
		<T as Config>::AddressMapper::map_no_deposit(&account).unwrap();

		let address = T::AddressMapper::to_address(&account);
		let balance = Pallet::<T>::min_balance() * 2u32.into();
		T::Currency::set_balance(&account, balance);
		AccountInfoOf::<T>::insert(&address, AccountInfo { dust: 42, ..Default::default() });

		build_runtime!(runtime, memory: [vec![0u8; len], address.0, ]);

		let result;
		#[block]
		{
			result = runtime.bench_balance_of(memory.as_mut_slice(), len as u32, 0);
		}

		assert_ok!(result);
		assert_eq!(
			U256::from_little_endian(&memory[..len]),
			Pallet::<T>::convert_native_to_evm(BalanceWithDust::new_unchecked::<T>(
				Pallet::<T>::min_balance(),
				42
			))
		);
	}

	#[benchmark(pov_mode = Measured)]
	fn seal_get_immutable_data(n: Linear<1, { limits::IMMUTABLE_BYTES }>) {
		let len = n as usize;
		let immutable_data = vec![1u8; len];

		build_runtime!(runtime, contract, memory: [(len as u32).encode(), vec![0u8; len],]);

		<ImmutableDataOf<T>>::insert::<_, BoundedVec<_, _>>(
			contract.address,
			immutable_data.clone().try_into().unwrap(),
		);

		let result;
		#[block]
		{
			result = runtime.bench_get_immutable_data(memory.as_mut_slice(), 4, 0 as u32);
		}

		assert_ok!(result);
		assert_eq!(&memory[0..4], (len as u32).encode());
		assert_eq!(&memory[4..len + 4], &immutable_data);
	}

	#[benchmark(pov_mode = Measured)]
	fn seal_set_immutable_data(n: Linear<1, { limits::IMMUTABLE_BYTES }>) {
		let len = n as usize;
		let mut memory = vec![1u8; len];
		let mut setup = CallSetup::<T>::default();
		let input = setup.data();
		let (mut ext, _) = setup.ext();
		ext.override_export(crate::exec::ExportedFunction::Constructor);

		let mut runtime = pvm::Runtime::<_, [u8]>::new(&mut ext, input);

		let result;
		#[block]
		{
			result = runtime.bench_set_immutable_data(memory.as_mut_slice(), 0, n);
		}

		assert_ok!(result);
		assert_eq!(&memory[..], &<ImmutableDataOf<T>>::get(setup.contract().address).unwrap()[..]);
	}

	#[benchmark(pov_mode = Measured)]
	fn seal_value_transferred() {
		build_runtime!(runtime, memory: [[0u8;32], ]);
		let result;
		#[block]
		{
			result = runtime.bench_value_transferred(memory.as_mut_slice(), 0);
		}
		assert_ok!(result);
		assert_eq!(U256::from_little_endian(&memory[..]), runtime.ext().value_transferred());
	}

	#[benchmark(pov_mode = Measured)]
	fn minimum_balance() {
		let input_bytes =
			ISystem::ISystemCalls::minimumBalance(ISystem::minimumBalanceCall {}).abi_encode();

		let mut call_setup = CallSetup::<T>::default();
		let (mut ext, _) = call_setup.ext();

		let result;
		#[block]
		{
			result = run_builtin_precompile(
				&mut ext,
				H160(BenchmarkSystem::<T>::MATCHER.base_address()).as_fixed_bytes(),
				input_bytes,
			);
		}
		let min: U256 = crate::Pallet::<T>::convert_native_to_evm(T::Currency::minimum_balance());
		let min =
			crate::precompiles::alloy::primitives::aliases::U256::abi_decode(&min.to_big_endian())
				.unwrap();

		let raw_data = result.unwrap().data;
		let returned_min =
			crate::precompiles::alloy::primitives::aliases::U256::abi_decode(&raw_data)
				.expect("decoding failed");
		assert_eq!(returned_min, min);
	}

	#[benchmark(pov_mode = Measured)]
	fn seal_return_data_size() {
		let mut setup = CallSetup::<T>::default();
		let (mut ext, _) = setup.ext();
		let mut runtime = pvm::Runtime::new(&mut ext, vec![]);
		let mut memory = memory!(vec![],);
		*runtime.ext().last_frame_output_mut() =
			ExecReturnValue { data: vec![42; 256], ..Default::default() };
		let result;
		#[block]
		{
			result = runtime.bench_return_data_size(memory.as_mut_slice());
		}
		assert_eq!(result.unwrap(), 256);
	}

	#[benchmark(pov_mode = Measured)]
	fn seal_call_data_size() {
		let mut setup = CallSetup::<T>::default();
		let (mut ext, _) = setup.ext();
		let mut runtime = pvm::Runtime::new(&mut ext, vec![42u8; 128 as usize]);
		let mut memory = memory!(vec![0u8; 4],);
		let result;
		#[block]
		{
			result = runtime.bench_call_data_size(memory.as_mut_slice());
		}
		assert_eq!(result.unwrap(), 128);
	}

	#[benchmark(pov_mode = Measured)]
	fn seal_gas_limit() {
		build_runtime!(runtime, memory: []);
		let result;
		#[block]
		{
			result = runtime.bench_gas_limit(&mut memory);
		}
		assert_eq!(result.unwrap(), T::BlockWeights::get().max_block.ref_time());
	}

	#[benchmark(pov_mode = Measured)]
	fn seal_gas_price() {
		build_runtime!(runtime, memory: []);
		let result;
		#[block]
		{
			result = runtime.bench_gas_price(memory.as_mut_slice());
		}
		assert_eq!(result.unwrap(), u64::from(GAS_PRICE));
	}

	#[benchmark(pov_mode = Measured)]
	fn seal_base_fee() {
		build_runtime!(runtime, memory: [[1u8;32], ]);
		let result;
		#[block]
		{
			result = runtime.bench_base_fee(memory.as_mut_slice(), 0);
		}
		assert_ok!(result);
		assert_eq!(U256::from_little_endian(&memory[..]), U256::zero());
	}

	#[benchmark(pov_mode = Measured)]
	fn seal_block_number() {
		build_runtime!(runtime, memory: [[0u8;32], ]);
		let result;
		#[block]
		{
			result = runtime.bench_block_number(memory.as_mut_slice(), 0);
		}
		assert_ok!(result);
		assert_eq!(U256::from_little_endian(&memory[..]), runtime.ext().block_number());
	}

	#[benchmark(pov_mode = Measured)]
	fn seal_block_author() {
		build_runtime!(runtime, memory: [[123u8; 20], ]);

		let mut digest = Digest::default();

		// The pre-runtime digest log is unbounded; usually around 3 items but it can vary.
		// To get safe benchmark results despite that, populate it with a bunch of random logs to
		// ensure iteration over many items (we just overestimate the cost of the API).
		for i in 0..16 {
			digest.push(DigestItem::PreRuntime([i, i, i, i], vec![i; 128]));
			digest.push(DigestItem::Consensus([i, i, i, i], vec![i; 128]));
			digest.push(DigestItem::Seal([i, i, i, i], vec![i; 128]));
			digest.push(DigestItem::Other(vec![i; 128]));
		}

		// The content of the pre-runtime digest log depends on the configured consensus.
		// However, mismatching logs are simply ignored. Thus we construct fixtures which will
		// let the API to return a value in both BABE and AURA consensus.

		// Construct a `Digest` log fixture returning some value in BABE
		let primary_pre_digest = vec![0; <PrimaryPreDigest as MaxEncodedLen>::max_encoded_len()];
		let pre_digest =
			PreDigest::Primary(PrimaryPreDigest::decode(&mut &primary_pre_digest[..]).unwrap());
		digest.push(DigestItem::PreRuntime(BABE_ENGINE_ID, pre_digest.encode()));
		digest.push(DigestItem::Seal(BABE_ENGINE_ID, pre_digest.encode()));

		// Construct a `Digest` log fixture returning some value in AURA
		let slot = Slot::default();
		digest.push(DigestItem::PreRuntime(AURA_ENGINE_ID, slot.encode()));
		digest.push(DigestItem::Seal(AURA_ENGINE_ID, slot.encode()));

		frame_system::Pallet::<T>::initialize(
			&BlockNumberFor::<T>::from(1u32),
			&Default::default(),
			&digest,
		);

		let result;
		#[block]
		{
			result = runtime.bench_block_author(memory.as_mut_slice(), 0);
		}
		assert_ok!(result);

		let block_author = runtime.ext().block_author().unwrap_or(H160::zero());
		assert_eq!(&memory[..], block_author.as_bytes());
	}

	#[benchmark(pov_mode = Measured)]
	fn seal_block_hash() {
		let mut memory = vec![0u8; 64];
		let mut setup = CallSetup::<T>::default();
		let input = setup.data();
		let (mut ext, _) = setup.ext();
		ext.set_block_number(BlockNumberFor::<T>::from(1u32));

		let mut runtime = pvm::Runtime::<_, [u8]>::new(&mut ext, input);

		let block_hash = H256::from([1; 32]);
		frame_system::BlockHash::<T>::insert(
			&BlockNumberFor::<T>::from(0u32),
			T::Hash::from(block_hash),
		);

		let result;
		#[block]
		{
			result = runtime.bench_block_hash(memory.as_mut_slice(), 32, 0);
		}
		assert_ok!(result);
		assert_eq!(&memory[..32], &block_hash.0);
	}

	#[benchmark(pov_mode = Measured)]
	fn seal_now() {
		build_runtime!(runtime, memory: [[0u8;32], ]);
		let result;
		#[block]
		{
			result = runtime.bench_now(memory.as_mut_slice(), 0);
		}
		assert_ok!(result);
		assert_eq!(U256::from_little_endian(&memory[..]), runtime.ext().now());
	}

	#[benchmark(pov_mode = Measured)]
	fn seal_weight_to_fee() {
		build_runtime!(runtime, memory: [[0u8;32], ]);
		let weight = Weight::from_parts(500_000, 300_000);
		let result;
		#[block]
		{
			result = runtime.bench_weight_to_fee(
				memory.as_mut_slice(),
				weight.ref_time(),
				weight.proof_size(),
				0,
			);
		}
		assert_ok!(result);
		assert_eq!(U256::from_little_endian(&memory[..]), runtime.ext().get_weight_price(weight));
	}

	#[benchmark(pov_mode = Measured)]
	fn seal_copy_to_contract(n: Linear<0, { limits::code::BLOB_BYTES - 4 }>) {
		let mut setup = CallSetup::<T>::default();
		let (mut ext, _) = setup.ext();
		let mut runtime = pvm::Runtime::new(&mut ext, vec![]);
		let mut memory = memory!(n.encode(), vec![0u8; n as usize],);
		let result;
		#[block]
		{
			result = runtime.write_sandbox_output(
				memory.as_mut_slice(),
				4,
				0,
				&vec![42u8; n as usize],
				false,
				|_| None,
			);
		}
		assert_ok!(result);
		assert_eq!(&memory[..4], &n.encode());
		assert_eq!(&memory[4..], &vec![42u8; n as usize]);
	}

	#[benchmark(pov_mode = Measured)]
	fn seal_call_data_load() {
		let mut setup = CallSetup::<T>::default();
		let (mut ext, _) = setup.ext();
		let mut runtime = pvm::Runtime::new(&mut ext, vec![42u8; 32]);
		let mut memory = memory!(vec![0u8; 32],);
		let result;
		#[block]
		{
			result = runtime.bench_call_data_load(memory.as_mut_slice(), 0, 0);
		}
		assert_ok!(result);
		assert_eq!(&memory[..], &vec![42u8; 32]);
	}

	#[benchmark(pov_mode = Measured)]
	fn seal_call_data_copy(n: Linear<0, { limits::code::BLOB_BYTES }>) {
		let mut setup = CallSetup::<T>::default();
		let (mut ext, _) = setup.ext();
		let mut runtime = pvm::Runtime::new(&mut ext, vec![42u8; n as usize]);
		let mut memory = memory!(vec![0u8; n as usize],);
		let result;
		#[block]
		{
			result = runtime.bench_call_data_copy(memory.as_mut_slice(), 0, n, 0);
		}
		assert_ok!(result);
		assert_eq!(&memory[..], &vec![42u8; n as usize]);
	}

	#[benchmark(pov_mode = Measured)]
	fn seal_return(n: Linear<0, { limits::CALLDATA_BYTES }>) {
		build_runtime!(runtime, memory: [n.to_le_bytes(), vec![42u8; n as usize], ]);

		let result;
		#[block]
		{
			result = runtime.bench_seal_return(memory.as_mut_slice(), 0, 0, n);
		}

		assert!(matches!(
			result,
			Err(crate::vm::pvm::TrapReason::Return(crate::vm::pvm::ReturnData { .. }))
		));
	}

	/// Benchmark the ocst of terminating a contract.
	///
	/// `r`: whether the old code will be removed as a result of this operation. (1: yes, 0: no)
	#[benchmark(pov_mode = Measured)]
	fn seal_terminate(r: Linear<0, 1>) -> Result<(), BenchmarkError> {
		let delete_code = r == 1;
		let beneficiary = account::<T::AccountId>("beneficiary", 0, 0);

		build_runtime!(runtime, instance, memory: [beneficiary.encode(),]);
		let code_hash = instance.info()?.code_hash;

		// Increment the refcount of the code hash so that it does not get deleted
		if !delete_code {
			<CodeInfo<T>>::increment_refcount(code_hash).unwrap();
		}

		let result;
		#[block]
		{
			result = runtime.bench_terminate(memory.as_mut_slice(), 0);
		}

		assert!(matches!(result, Err(crate::vm::pvm::TrapReason::Termination)));
		assert_eq!(PristineCode::<T>::get(code_hash).is_none(), delete_code);

		Ok(())
	}

	// Benchmark the overhead that topics generate.
	// `t`: Number of topics
	// `n`: Size of event payload in bytes
	#[benchmark(pov_mode = Measured)]
	fn seal_deposit_event(
		t: Linear<0, { limits::NUM_EVENT_TOPICS as u32 }>,
		n: Linear<0, { limits::PAYLOAD_BYTES }>,
	) {
		let num_topic = t as u32;
		let topics = (0..t).map(|i| H256::repeat_byte(i as u8)).collect::<Vec<_>>();
		let topics_data =
			topics.iter().flat_map(|hash| hash.as_bytes().to_vec()).collect::<Vec<u8>>();
		let data = vec![42u8; n as _];
		build_runtime!(runtime, instance, memory: [ topics_data, data, ]);

		let result;
		#[block]
		{
			result = runtime.bench_deposit_event(
				memory.as_mut_slice(),
				0, // topics_ptr
				num_topic,
				topics_data.len() as u32, // data_ptr
				n,                        // data_len
			);
		}
		assert_ok!(result);

		let events = System::<T>::events();
		let record = &events[events.len() - 1];

		assert_eq!(
			record.event,
			crate::Event::ContractEmitted { contract: instance.address, data, topics }.into(),
		);
	}

	#[benchmark(skip_meta, pov_mode = Measured)]
	fn get_storage_empty() -> Result<(), BenchmarkError> {
		let max_key_len = limits::STORAGE_KEY_BYTES;
		let key = vec![0u8; max_key_len as usize];
		let max_value_len = limits::PAYLOAD_BYTES as usize;
		let value = vec![1u8; max_value_len];

		let instance = Contract::<T>::new(VmBinaryModule::dummy(), vec![])?;
		let info = instance.info()?;
		let child_trie_info = info.child_trie_info();
		info.bench_write_raw(&key, Some(value.clone()), false)
			.map_err(|_| "Failed to write to storage during setup.")?;

		let result;
		#[block]
		{
			result = child::get_raw(&child_trie_info, &key);
		}

		assert_eq!(result, Some(value));
		Ok(())
	}

	#[benchmark(skip_meta, pov_mode = Measured)]
	fn get_storage_full() -> Result<(), BenchmarkError> {
		let max_key_len = limits::STORAGE_KEY_BYTES;
		let key = vec![0u8; max_key_len as usize];
		let max_value_len = limits::PAYLOAD_BYTES;
		let value = vec![1u8; max_value_len as usize];

		let instance = Contract::<T>::with_unbalanced_storage_trie(VmBinaryModule::dummy(), &key)?;
		let info = instance.info()?;
		let child_trie_info = info.child_trie_info();
		info.bench_write_raw(&key, Some(value.clone()), false)
			.map_err(|_| "Failed to write to storage during setup.")?;

		let result;
		#[block]
		{
			result = child::get_raw(&child_trie_info, &key);
		}

		assert_eq!(result, Some(value));
		Ok(())
	}

	#[benchmark(skip_meta, pov_mode = Measured)]
	fn set_storage_empty() -> Result<(), BenchmarkError> {
		let max_key_len = limits::STORAGE_KEY_BYTES;
		let key = vec![0u8; max_key_len as usize];
		let max_value_len = limits::PAYLOAD_BYTES as usize;
		let value = vec![1u8; max_value_len];

		let instance = Contract::<T>::new(VmBinaryModule::dummy(), vec![])?;
		let info = instance.info()?;
		let child_trie_info = info.child_trie_info();
		info.bench_write_raw(&key, Some(vec![42u8; max_value_len]), false)
			.map_err(|_| "Failed to write to storage during setup.")?;

		let val = Some(value.clone());
		let result;
		#[block]
		{
			result = info.bench_write_raw(&key, val, true);
		}

		assert_ok!(result);
		assert_eq!(child::get_raw(&child_trie_info, &key).unwrap(), value);
		Ok(())
	}

	#[benchmark(skip_meta, pov_mode = Measured)]
	fn set_storage_full() -> Result<(), BenchmarkError> {
		let max_key_len = limits::STORAGE_KEY_BYTES;
		let key = vec![0u8; max_key_len as usize];
		let max_value_len = limits::PAYLOAD_BYTES;
		let value = vec![1u8; max_value_len as usize];

		let instance = Contract::<T>::with_unbalanced_storage_trie(VmBinaryModule::dummy(), &key)?;
		let info = instance.info()?;
		let child_trie_info = info.child_trie_info();
		info.bench_write_raw(&key, Some(vec![42u8; max_value_len as usize]), false)
			.map_err(|_| "Failed to write to storage during setup.")?;

		let val = Some(value.clone());
		let result;
		#[block]
		{
			result = info.bench_write_raw(&key, val, true);
		}

		assert_ok!(result);
		assert_eq!(child::get_raw(&child_trie_info, &key).unwrap(), value);
		Ok(())
	}

	// n: new byte size
	// o: old byte size
	#[benchmark(skip_meta, pov_mode = Measured)]
	fn seal_set_storage(
		n: Linear<0, { limits::PAYLOAD_BYTES }>,
		o: Linear<0, { limits::PAYLOAD_BYTES }>,
	) -> Result<(), BenchmarkError> {
		let max_key_len = limits::STORAGE_KEY_BYTES;
		let key = Key::try_from_var(vec![0u8; max_key_len as usize])
			.map_err(|_| "Key has wrong length")?;
		let value = vec![1u8; n as usize];

		build_runtime!(runtime, instance, memory: [ key.unhashed(), value.clone(), ]);
		let info = instance.info()?;

		info.write(&key, Some(vec![42u8; o as usize]), None, false)
			.map_err(|_| "Failed to write to storage during setup.")?;

		let result;
		#[block]
		{
			result = runtime.bench_set_storage(
				memory.as_mut_slice(),
				StorageFlags::empty().bits(),
				0,           // key_ptr
				max_key_len, // key_len
				max_key_len, // value_ptr
				n,           // value_len
			);
		}

		assert_ok!(result);
		assert_eq!(info.read(&key).unwrap(), value);
		Ok(())
	}

	#[benchmark(skip_meta, pov_mode = Measured)]
	fn clear_storage(n: Linear<0, { limits::PAYLOAD_BYTES }>) -> Result<(), BenchmarkError> {
		let max_key_len = limits::STORAGE_KEY_BYTES;
		let key = Key::try_from_var(vec![0u8; max_key_len as usize])
			.map_err(|_| "Key has wrong length")?;

		let input_bytes = IStorage::IStorageCalls::clearStorage(IStorage::clearStorageCall {
			flags: StorageFlags::empty().bits(),
			key: vec![0u8; max_key_len as usize].into(),
			isFixedKey: false,
		})
		.abi_encode();

		let mut call_setup = CallSetup::<T>::default();
		let (mut ext, _) = call_setup.ext();
		ext.set_storage(&key, Some(vec![42u8; max_key_len as usize]), false)
			.map_err(|_| "Failed to write to storage during setup.")?;

		let result;
		#[block]
		{
			result = run_builtin_precompile(
				&mut ext,
				H160(BenchmarkStorage::<T>::MATCHER.base_address()).as_fixed_bytes(),
				input_bytes,
			);
		}
		assert_ok!(result);
		assert!(ext.get_storage(&key).is_none());

		Ok(())
	}

	#[benchmark(skip_meta, pov_mode = Measured)]
	fn seal_get_storage(n: Linear<0, { limits::PAYLOAD_BYTES }>) -> Result<(), BenchmarkError> {
		let max_key_len = limits::STORAGE_KEY_BYTES;
		let key = Key::try_from_var(vec![0u8; max_key_len as usize])
			.map_err(|_| "Key has wrong length")?;
		build_runtime!(runtime, instance, memory: [ key.unhashed(), n.to_le_bytes(), vec![0u8; n as _], ]);
		let info = instance.info()?;

		info.write(&key, Some(vec![42u8; n as usize]), None, false)
			.map_err(|_| "Failed to write to storage during setup.")?;

		let out_ptr = max_key_len + 4;
		let result;
		#[block]
		{
			result = runtime.bench_get_storage(
				memory.as_mut_slice(),
				StorageFlags::empty().bits(),
				0,           // key_ptr
				max_key_len, // key_len
				out_ptr,     // out_ptr
				max_key_len, // out_len_ptr
			);
		}

		assert_ok!(result);
		assert_eq!(&info.read(&key).unwrap(), &memory[out_ptr as usize..]);
		Ok(())
	}

	#[benchmark(skip_meta, pov_mode = Measured)]
	fn contains_storage(n: Linear<0, { limits::PAYLOAD_BYTES }>) -> Result<(), BenchmarkError> {
		let max_key_len = limits::STORAGE_KEY_BYTES;
		let key = Key::try_from_var(vec![0u8; max_key_len as usize])
			.map_err(|_| "Key has wrong length")?;
		let input_bytes = IStorage::IStorageCalls::containsStorage(IStorage::containsStorageCall {
			flags: StorageFlags::TRANSIENT.bits(),
			key: vec![0u8; max_key_len as usize].into(),
			isFixedKey: false,
		})
		.abi_encode();

		let mut call_setup = CallSetup::<T>::default();
		let (mut ext, _) = call_setup.ext();
		ext.set_storage(&key, Some(vec![42u8; max_key_len as usize]), false)
			.map_err(|_| "Failed to write to storage during setup.")?;

		let result;
		#[block]
		{
			result = run_builtin_precompile(
				&mut ext,
				H160(BenchmarkStorage::<T>::MATCHER.base_address()).as_fixed_bytes(),
				input_bytes,
			);
		}
		assert_ok!(result);
		assert!(ext.get_storage(&key).is_some());

		Ok(())
	}

	#[benchmark(skip_meta, pov_mode = Measured)]
	fn take_storage(n: Linear<0, { limits::PAYLOAD_BYTES }>) -> Result<(), BenchmarkError> {
		let max_key_len = limits::STORAGE_KEY_BYTES;
		let key = Key::try_from_var(vec![3u8; max_key_len as usize])
			.map_err(|_| "Key has wrong length")?;

		let input_bytes = IStorage::IStorageCalls::takeStorage(IStorage::takeStorageCall {
			flags: StorageFlags::empty().bits(),
			key: vec![3u8; max_key_len as usize].into(),
			isFixedKey: false,
		})
		.abi_encode();

		let mut call_setup = CallSetup::<T>::default();
		let (mut ext, _) = call_setup.ext();
		ext.set_storage(&key, Some(vec![42u8; max_key_len as usize]), false)
			.map_err(|_| "Failed to write to storage during setup.")?;

		let result;
		#[block]
		{
			result = run_builtin_precompile(
				&mut ext,
				H160(BenchmarkStorage::<T>::MATCHER.base_address()).as_fixed_bytes(),
				input_bytes,
			);
		}
		assert_ok!(result);
		assert!(ext.get_storage(&key).is_none());

		Ok(())
	}

	// We use both full and empty benchmarks here instead of benchmarking transient_storage
	// (BTreeMap) directly. This approach is necessary because benchmarking this BTreeMap is very
	// slow. Additionally, we use linear regression for our benchmarks, and the BTreeMap's log(n)
	// complexity can introduce approximation errors.
	#[benchmark(pov_mode = Ignored)]
	fn set_transient_storage_empty() -> Result<(), BenchmarkError> {
		let max_value_len = limits::PAYLOAD_BYTES;
		let max_key_len = limits::STORAGE_KEY_BYTES;
		let key = Key::try_from_var(vec![0u8; max_key_len as usize])
			.map_err(|_| "Key has wrong length")?;
		let value = Some(vec![42u8; max_value_len as _]);
		let mut setup = CallSetup::<T>::default();
		let (mut ext, _) = setup.ext();
		let mut runtime = pvm::Runtime::<_, [u8]>::new(&mut ext, vec![]);
		runtime.ext().transient_storage().meter().current_mut().limit = u32::MAX;
		let result;
		#[block]
		{
			result = runtime.ext().set_transient_storage(&key, value, false);
		}

		assert_eq!(result, Ok(WriteOutcome::New));
		assert_eq!(runtime.ext().get_transient_storage(&key), Some(vec![42u8; max_value_len as _]));
		Ok(())
	}

	#[benchmark(pov_mode = Ignored)]
	fn set_transient_storage_full() -> Result<(), BenchmarkError> {
		let max_value_len = limits::PAYLOAD_BYTES;
		let max_key_len = limits::STORAGE_KEY_BYTES;
		let key = Key::try_from_var(vec![0u8; max_key_len as usize])
			.map_err(|_| "Key has wrong length")?;
		let value = Some(vec![42u8; max_value_len as _]);
		let mut setup = CallSetup::<T>::default();
		setup.set_transient_storage_size(limits::TRANSIENT_STORAGE_BYTES);
		let (mut ext, _) = setup.ext();
		let mut runtime = pvm::Runtime::<_, [u8]>::new(&mut ext, vec![]);
		runtime.ext().transient_storage().meter().current_mut().limit = u32::MAX;
		let result;
		#[block]
		{
			result = runtime.ext().set_transient_storage(&key, value, false);
		}

		assert_eq!(result, Ok(WriteOutcome::New));
		assert_eq!(runtime.ext().get_transient_storage(&key), Some(vec![42u8; max_value_len as _]));
		Ok(())
	}

	#[benchmark(pov_mode = Ignored)]
	fn get_transient_storage_empty() -> Result<(), BenchmarkError> {
		let max_value_len = limits::PAYLOAD_BYTES;
		let max_key_len = limits::STORAGE_KEY_BYTES;
		let key = Key::try_from_var(vec![0u8; max_key_len as usize])
			.map_err(|_| "Key has wrong length")?;

		let mut setup = CallSetup::<T>::default();
		let (mut ext, _) = setup.ext();
		let mut runtime = pvm::Runtime::<_, [u8]>::new(&mut ext, vec![]);
		runtime.ext().transient_storage().meter().current_mut().limit = u32::MAX;
		runtime
			.ext()
			.set_transient_storage(&key, Some(vec![42u8; max_value_len as _]), false)
			.map_err(|_| "Failed to write to transient storage during setup.")?;
		let result;
		#[block]
		{
			result = runtime.ext().get_transient_storage(&key);
		}

		assert_eq!(result, Some(vec![42u8; max_value_len as _]));
		Ok(())
	}

	#[benchmark(pov_mode = Ignored)]
	fn get_transient_storage_full() -> Result<(), BenchmarkError> {
		let max_value_len = limits::PAYLOAD_BYTES;
		let max_key_len = limits::STORAGE_KEY_BYTES;
		let key = Key::try_from_var(vec![0u8; max_key_len as usize])
			.map_err(|_| "Key has wrong length")?;

		let mut setup = CallSetup::<T>::default();
		setup.set_transient_storage_size(limits::TRANSIENT_STORAGE_BYTES);
		let (mut ext, _) = setup.ext();
		let mut runtime = pvm::Runtime::<_, [u8]>::new(&mut ext, vec![]);
		runtime.ext().transient_storage().meter().current_mut().limit = u32::MAX;
		runtime
			.ext()
			.set_transient_storage(&key, Some(vec![42u8; max_value_len as _]), false)
			.map_err(|_| "Failed to write to transient storage during setup.")?;
		let result;
		#[block]
		{
			result = runtime.ext().get_transient_storage(&key);
		}

		assert_eq!(result, Some(vec![42u8; max_value_len as _]));
		Ok(())
	}

	// The weight of journal rollbacks should be taken into account when setting storage.
	#[benchmark(pov_mode = Ignored)]
	fn rollback_transient_storage() -> Result<(), BenchmarkError> {
		let max_value_len = limits::PAYLOAD_BYTES;
		let max_key_len = limits::STORAGE_KEY_BYTES;
		let key = Key::try_from_var(vec![0u8; max_key_len as usize])
			.map_err(|_| "Key has wrong length")?;

		let mut setup = CallSetup::<T>::default();
		setup.set_transient_storage_size(limits::TRANSIENT_STORAGE_BYTES);
		let (mut ext, _) = setup.ext();
		let mut runtime = pvm::Runtime::<_, [u8]>::new(&mut ext, vec![]);
		runtime.ext().transient_storage().meter().current_mut().limit = u32::MAX;
		runtime.ext().transient_storage().start_transaction();
		runtime
			.ext()
			.set_transient_storage(&key, Some(vec![42u8; max_value_len as _]), false)
			.map_err(|_| "Failed to write to transient storage during setup.")?;
		#[block]
		{
			runtime.ext().transient_storage().rollback_transaction();
		}

		assert_eq!(runtime.ext().get_transient_storage(&key), None);
		Ok(())
	}

	// n: new byte size
	// o: old byte size
	#[benchmark(pov_mode = Measured)]
	fn seal_set_transient_storage(
		n: Linear<0, { limits::PAYLOAD_BYTES }>,
		o: Linear<0, { limits::PAYLOAD_BYTES }>,
	) -> Result<(), BenchmarkError> {
		let max_key_len = limits::STORAGE_KEY_BYTES;
		let key = Key::try_from_var(vec![0u8; max_key_len as usize])
			.map_err(|_| "Key has wrong length")?;
		let value = vec![1u8; n as usize];
		build_runtime!(runtime, memory: [ key.unhashed(), value.clone(), ]);
		runtime.ext().transient_storage().meter().current_mut().limit = u32::MAX;
		runtime
			.ext()
			.set_transient_storage(&key, Some(vec![42u8; o as usize]), false)
			.map_err(|_| "Failed to write to transient storage during setup.")?;

		let result;
		#[block]
		{
			result = runtime.bench_set_storage(
				memory.as_mut_slice(),
				StorageFlags::TRANSIENT.bits(),
				0,           // key_ptr
				max_key_len, // key_len
				max_key_len, // value_ptr
				n,           // value_len
			);
		}

		assert_ok!(result);
		assert_eq!(runtime.ext().get_transient_storage(&key).unwrap(), value);
		Ok(())
	}

	#[benchmark(pov_mode = Measured)]
	fn seal_clear_transient_storage(
		n: Linear<0, { limits::PAYLOAD_BYTES }>,
	) -> Result<(), BenchmarkError> {
		let max_key_len = limits::STORAGE_KEY_BYTES;
		let key = Key::try_from_var(vec![0u8; max_key_len as usize])
			.map_err(|_| "Key has wrong length")?;
		let input_bytes = IStorage::IStorageCalls::clearStorage(IStorage::clearStorageCall {
			flags: StorageFlags::TRANSIENT.bits(),
			key: vec![0u8; max_key_len as usize].into(),
			isFixedKey: false,
		})
		.abi_encode();

		let mut call_setup = CallSetup::<T>::default();
		let (mut ext, _) = call_setup.ext();
		ext.set_transient_storage(&key, Some(vec![42u8; max_key_len as usize]), false)
			.map_err(|_| "Failed to write to transient storage during setup.")?;

		let result;
		#[block]
		{
			result = run_builtin_precompile(
				&mut ext,
				H160(BenchmarkStorage::<T>::MATCHER.base_address()).as_fixed_bytes(),
				input_bytes,
			);
		}
		assert_ok!(result);
		assert!(ext.get_transient_storage(&key).is_none());

		Ok(())
	}

	#[benchmark(pov_mode = Measured)]
	fn seal_get_transient_storage(
		n: Linear<0, { limits::PAYLOAD_BYTES }>,
	) -> Result<(), BenchmarkError> {
		let max_key_len = limits::STORAGE_KEY_BYTES;
		let key = Key::try_from_var(vec![0u8; max_key_len as usize])
			.map_err(|_| "Key has wrong length")?;
		build_runtime!(runtime, memory: [ key.unhashed(), n.to_le_bytes(), vec![0u8; n as _], ]);
		runtime.ext().transient_storage().meter().current_mut().limit = u32::MAX;
		runtime
			.ext()
			.set_transient_storage(&key, Some(vec![42u8; n as usize]), false)
			.map_err(|_| "Failed to write to transient storage during setup.")?;

		let out_ptr = max_key_len + 4;
		let result;
		#[block]
		{
			result = runtime.bench_get_storage(
				memory.as_mut_slice(),
				StorageFlags::TRANSIENT.bits(),
				0,           // key_ptr
				max_key_len, // key_len
				out_ptr,     // out_ptr
				max_key_len, // out_len_ptr
			);
		}

		assert_ok!(result);
		assert_eq!(
			&runtime.ext().get_transient_storage(&key).unwrap(),
			&memory[out_ptr as usize..]
		);
		Ok(())
	}

	#[benchmark(pov_mode = Measured)]
	fn seal_contains_transient_storage(
		n: Linear<0, { limits::PAYLOAD_BYTES }>,
	) -> Result<(), BenchmarkError> {
		let max_key_len = limits::STORAGE_KEY_BYTES;
		let key = Key::try_from_var(vec![0u8; max_key_len as usize])
			.map_err(|_| "Key has wrong length")?;

		let input_bytes = IStorage::IStorageCalls::containsStorage(IStorage::containsStorageCall {
			flags: StorageFlags::TRANSIENT.bits(),
			key: vec![0u8; max_key_len as usize].into(),
			isFixedKey: false,
		})
		.abi_encode();

		let mut call_setup = CallSetup::<T>::default();
		let (mut ext, _) = call_setup.ext();
		ext.set_transient_storage(&key, Some(vec![42u8; max_key_len as usize]), false)
			.map_err(|_| "Failed to write to transient storage during setup.")?;

		let result;
		#[block]
		{
			result = run_builtin_precompile(
				&mut ext,
				H160(BenchmarkStorage::<T>::MATCHER.base_address()).as_fixed_bytes(),
				input_bytes,
			);
		}
		assert!(result.is_ok());
		assert!(ext.get_transient_storage(&key).is_some());

		Ok(())
	}

	#[benchmark(pov_mode = Measured)]
	fn seal_take_transient_storage(
		n: Linear<0, { limits::PAYLOAD_BYTES }>,
	) -> Result<(), BenchmarkError> {
		let n = limits::PAYLOAD_BYTES;
		let value = vec![42u8; n as usize];
		let max_key_len = limits::STORAGE_KEY_BYTES;
		let key = Key::try_from_var(vec![0u8; max_key_len as usize])
			.map_err(|_| "Key has wrong length")?;

		let input_bytes = IStorage::IStorageCalls::takeStorage(IStorage::takeStorageCall {
			flags: StorageFlags::TRANSIENT.bits(),
			key: vec![0u8; max_key_len as usize].into(),
			isFixedKey: false,
		})
		.abi_encode();

		let mut call_setup = CallSetup::<T>::default();
		let (mut ext, _) = call_setup.ext();
		ext.set_transient_storage(&key, Some(value), false)
			.map_err(|_| "Failed to write to transient storage during setup.")?;

		let result;
		#[block]
		{
			result = run_builtin_precompile(
				&mut ext,
				H160(BenchmarkStorage::<T>::MATCHER.base_address()).as_fixed_bytes(),
				input_bytes,
			);
		}
		assert!(result.is_ok());
		assert!(ext.get_transient_storage(&key).is_none());

		Ok(())
	}

	// t: with or without some value to transfer
	// d: with or without dust value to transfer
	// i: size of the input data
	#[benchmark(pov_mode = Measured)]
	fn seal_call(t: Linear<0, 1>, d: Linear<0, 1>, i: Linear<0, { limits::code::BLOB_BYTES }>) {
		let Contract { account_id: callee, address: callee_addr, .. } =
			Contract::<T>::with_index(1, VmBinaryModule::dummy(), vec![]).unwrap();

		let callee_bytes = callee.encode();
		let callee_len = callee_bytes.len() as u32;

		let value: BalanceOf<T> = (1_000_000u32 * t).into();
		let dust = 100u32 * d;
		let evm_value =
			Pallet::<T>::convert_native_to_evm(BalanceWithDust::new_unchecked::<T>(value, dust));
		let value_bytes = evm_value.encode();

		let deposit: BalanceOf<T> = (u32::MAX - 100).into();
		let deposit_bytes = Into::<U256>::into(deposit).encode();
		let deposit_len = deposit_bytes.len() as u32;

		let mut setup = CallSetup::<T>::default();
		setup.set_storage_deposit_limit(deposit);
		// We benchmark the overhead of cloning the input. Not passing it to the contract.
		// This is why we set the input here instead of passig it as pointer to the `bench_call`.
		setup.set_data(vec![42; i as usize]);
		setup.set_origin(Origin::from_account_id(setup.contract().account_id.clone()));
		setup.set_balance(value + 1u32.into() + Pallet::<T>::min_balance());

		let (mut ext, _) = setup.ext();
		let mut runtime = pvm::Runtime::<_, [u8]>::new(&mut ext, vec![]);
		let mut memory = memory!(callee_bytes, deposit_bytes, value_bytes,);

		let result;
		#[block]
		{
			result = runtime.bench_call(
				memory.as_mut_slice(),
				pack_hi_lo(CallFlags::CLONE_INPUT.bits(), 0), // flags + callee
				u64::MAX,                                     // ref_time_limit
				u64::MAX,                                     // proof_size_limit
				pack_hi_lo(callee_len, callee_len + deposit_len), // deposit_ptr + value_pr
				pack_hi_lo(0, 0),                             // input len + data ptr
				pack_hi_lo(0, SENTINEL),                      // output len + data ptr
			);
		}

		assert_eq!(result.unwrap(), ReturnErrorCode::Success);
		assert_eq!(
			Pallet::<T>::evm_balance(&callee_addr),
			evm_value,
			"{callee_addr:?} balance should hold {evm_value:?}"
		);
	}

	// d: 1 if the associated pre-compile has a contract info that needs to be loaded
	// i: size of the input data
	#[benchmark(pov_mode = Measured)]
	fn seal_call_precompile(d: Linear<0, 1>, i: Linear<0, { limits::CALLDATA_BYTES - 100 }>) {
		use alloy_core::sol_types::SolInterface;
		use precompiles::{BenchmarkNoInfo, BenchmarkWithInfo, BuiltinPrecompile, IBenchmarking};

		let callee_bytes = if d == 1 {
			BenchmarkWithInfo::<T>::MATCHER.base_address().to_vec()
		} else {
			BenchmarkNoInfo::<T>::MATCHER.base_address().to_vec()
		};
		let callee_len = callee_bytes.len() as u32;

		let deposit: BalanceOf<T> = (u32::MAX - 100).into();
		let deposit_bytes = Into::<U256>::into(deposit).encode();
		let deposit_len = deposit_bytes.len() as u32;

		let value: BalanceOf<T> = Zero::zero();
		let value_bytes = Into::<U256>::into(value).encode();
		let value_len = value_bytes.len() as u32;

		let input_bytes = IBenchmarking::IBenchmarkingCalls::bench(IBenchmarking::benchCall {
			input: vec![42_u8; i as usize].into(),
		})
		.abi_encode();
		let input_len = input_bytes.len() as u32;

		let mut setup = CallSetup::<T>::default();
		setup.set_storage_deposit_limit(deposit);

		let (mut ext, _) = setup.ext();
		let mut runtime = pvm::Runtime::<_, [u8]>::new(&mut ext, vec![]);
		let mut memory = memory!(callee_bytes, deposit_bytes, value_bytes, input_bytes,);

		let mut do_benchmark = || {
			runtime.bench_call(
				memory.as_mut_slice(),
				pack_hi_lo(0, 0), // flags + callee
				u64::MAX,         // ref_time_limit
				u64::MAX,         // proof_size_limit
				pack_hi_lo(callee_len, callee_len + deposit_len), /* deposit_ptr +
				                   * value_pr */
				pack_hi_lo(input_len, callee_len + deposit_len + value_len), /* input len +
				                                                              * input ptr */
				pack_hi_lo(0, SENTINEL), // output len + output ptr
			)
		};

		// first call of the pre-compile will create its contract info and account
		// so we make sure to create it
		assert_eq!(do_benchmark().unwrap(), ReturnErrorCode::Success);

		let result;
		#[block]
		{
			result = do_benchmark();
		}

		assert_eq!(result.unwrap(), ReturnErrorCode::Success);
	}

	#[benchmark(pov_mode = Measured)]
	fn seal_delegate_call() -> Result<(), BenchmarkError> {
		let Contract { account_id: address, .. } =
			Contract::<T>::with_index(1, VmBinaryModule::dummy(), vec![]).unwrap();

		let address_bytes = address.encode();
		let address_len = address_bytes.len() as u32;

		let deposit: BalanceOf<T> = (u32::MAX - 100).into();
		let deposit_bytes = Into::<U256>::into(deposit).encode();

		let mut setup = CallSetup::<T>::default();
		setup.set_storage_deposit_limit(deposit);
		setup.set_origin(Origin::from_account_id(setup.contract().account_id.clone()));

		let (mut ext, _) = setup.ext();
		let mut runtime = pvm::Runtime::<_, [u8]>::new(&mut ext, vec![]);
		let mut memory = memory!(address_bytes, deposit_bytes,);

		let result;
		#[block]
		{
			result = runtime.bench_delegate_call(
				memory.as_mut_slice(),
				pack_hi_lo(0, 0),        // flags + address ptr
				u64::MAX,                // ref_time_limit
				u64::MAX,                // proof_size_limit
				address_len,             // deposit_ptr
				pack_hi_lo(0, 0),        // input len + data ptr
				pack_hi_lo(0, SENTINEL), // output len + ptr
			);
		}

		assert_eq!(result.unwrap(), ReturnErrorCode::Success);
		Ok(())
	}

	// t: with or without some value to transfer
	// d: with or without dust value to transfer
	// i: size of the input data
	#[benchmark(pov_mode = Measured)]
	fn seal_instantiate(
		t: Linear<0, 1>,
		d: Linear<0, 1>,
		i: Linear<0, { limits::CALLDATA_BYTES }>,
	) -> Result<(), BenchmarkError> {
		let code = VmBinaryModule::dummy();
		let hash = Contract::<T>::with_index(1, VmBinaryModule::dummy(), vec![])?.info()?.code_hash;
		let hash_bytes = hash.encode();

		let value: BalanceOf<T> = (1_000_000u32 * t).into();
		let dust = 100u32 * d;
		let evm_value =
			Pallet::<T>::convert_native_to_evm(BalanceWithDust::new_unchecked::<T>(value, dust));
		let value_bytes = evm_value.encode();
		let value_len = value_bytes.len() as u32;

		let deposit: BalanceOf<T> = BalanceOf::<T>::max_value();
		let deposit_bytes = Into::<U256>::into(deposit).encode();
		let deposit_len = deposit_bytes.len() as u32;

		let mut setup = CallSetup::<T>::default();
		setup.set_origin(Origin::from_account_id(setup.contract().account_id.clone()));
		setup.set_balance(value + 1u32.into() + (Pallet::<T>::min_balance() * 2u32.into()));

		let account_id = &setup.contract().account_id.clone();
		let (mut ext, _) = setup.ext();
		let mut runtime = pvm::Runtime::<_, [u8]>::new(&mut ext, vec![]);

		let input = vec![42u8; i as _];
		let input_len = hash_bytes.len() as u32 + input.len() as u32;
		let salt = [42u8; 32];
		let deployer = T::AddressMapper::to_address(&account_id);
		let addr = crate::address::create2(&deployer, &code.code, &input, &salt);
		let mut memory = memory!(hash_bytes, input, deposit_bytes, value_bytes, salt,);

		let mut offset = {
			let mut current = 0u32;
			move |after: u32| {
				current += after;
				current
			}
		};

		assert!(AccountInfoOf::<T>::get(&addr).is_none());

		let result;
		#[block]
		{
			result = runtime.bench_instantiate(
				memory.as_mut_slice(),
				u64::MAX,                                           // ref_time_limit
				u64::MAX,                                           // proof_size_limit
				pack_hi_lo(offset(input_len), offset(deposit_len)), // deposit_ptr + value_ptr
				pack_hi_lo(input_len, 0),                           // input_data_len + input_data
				pack_hi_lo(0, SENTINEL),                            // output_len_ptr + output_ptr
				pack_hi_lo(SENTINEL, offset(value_len)),            // address_ptr + salt_ptr
			);
		}

		assert_eq!(result.unwrap(), ReturnErrorCode::Success);
		assert!(AccountInfo::<T>::load_contract(&addr).is_some());

		assert_eq!(
			Pallet::<T>::evm_balance(&addr),
			evm_value,
			"{addr:?} balance should hold {evm_value:?}"
		);
		Ok(())
	}

	// `n`: Input to hash in bytes
	#[benchmark(pov_mode = Measured)]
	fn sha2_256(n: Linear<0, { limits::code::BLOB_BYTES }>) {
		let input = vec![0u8; n as usize];
		let mut call_setup = CallSetup::<T>::default();
		let (mut ext, _) = call_setup.ext();

		let result;
		#[block]
		{
			result = run_builtin_precompile(
				&mut ext,
				H160::from_low_u64_be(2).as_fixed_bytes(),
				input.clone(),
			);
		}
		assert_eq!(sp_io::hashing::sha2_256(&input).to_vec(), result.unwrap().data);
	}

	#[benchmark(pov_mode = Measured)]
	fn identity(n: Linear<0, { limits::code::BLOB_BYTES }>) {
		let input = vec![0u8; n as usize];
		let mut call_setup = CallSetup::<T>::default();
		let (mut ext, _) = call_setup.ext();

		let result;
		#[block]
		{
			result = run_builtin_precompile(
				&mut ext,
				H160::from_low_u64_be(4).as_fixed_bytes(),
				input.clone(),
			);
		}
		assert_eq!(input, result.unwrap().data);
	}

	// `n`: Input to hash in bytes
	#[benchmark(pov_mode = Measured)]
	fn ripemd_160(n: Linear<0, { limits::code::BLOB_BYTES }>) {
		use ripemd::Digest;
		let input = vec![0u8; n as usize];
		let mut call_setup = CallSetup::<T>::default();
		let (mut ext, _) = call_setup.ext();

		let result;
		#[block]
		{
			result = run_builtin_precompile(
				&mut ext,
				H160::from_low_u64_be(3).as_fixed_bytes(),
				input.clone(),
			);
		}
		let mut expected = [0u8; 32];
		expected[12..32].copy_from_slice(&ripemd::Ripemd160::digest(input));

		assert_eq!(expected.to_vec(), result.unwrap().data);
	}

	// `n`: Input to hash in bytes
	#[benchmark(pov_mode = Measured)]
	fn seal_hash_keccak_256(n: Linear<0, { limits::code::BLOB_BYTES }>) {
		build_runtime!(runtime, memory: [[0u8; 32], vec![0u8; n as usize], ]);

		let result;
		#[block]
		{
			result = runtime.bench_hash_keccak_256(memory.as_mut_slice(), 32, n, 0);
		}
		assert_eq!(sp_io::hashing::keccak_256(&memory[32..]), &memory[0..32]);
		assert_ok!(result);
	}

	// `n`: Input to hash in bytes
	#[benchmark(pov_mode = Measured)]
	fn hash_blake2_256(n: Linear<0, { limits::code::BLOB_BYTES }>) {
		let input = vec![0u8; n as usize];
		let input_bytes = ISystem::ISystemCalls::hashBlake256(ISystem::hashBlake256Call {
			input: input.clone().into(),
		})
		.abi_encode();

		let mut call_setup = CallSetup::<T>::default();
		let (mut ext, _) = call_setup.ext();

		let result;
		#[block]
		{
			result = run_builtin_precompile(
				&mut ext,
				H160(BenchmarkSystem::<T>::MATCHER.base_address()).as_fixed_bytes(),
				input_bytes,
			);
		}
		let truth: [u8; 32] = sp_io::hashing::blake2_256(&input);
		let truth = FixedBytes::<32>::abi_encode(&truth);
		let truth = FixedBytes::<32>::abi_decode(&truth[..]).expect("decoding failed");

		let raw_data = result.unwrap().data;
		let ret_hash = FixedBytes::<32>::abi_decode(&raw_data[..]).expect("decoding failed");
		assert_eq!(truth, ret_hash);
	}

	// `n`: Input to hash in bytes
	#[benchmark(pov_mode = Measured)]
	fn hash_blake2_128(n: Linear<0, { limits::code::BLOB_BYTES }>) {
		let input = vec![0u8; n as usize];
		let input_bytes = ISystem::ISystemCalls::hashBlake128(ISystem::hashBlake128Call {
			input: input.clone().into(),
		})
		.abi_encode();

		let mut call_setup = CallSetup::<T>::default();
		let (mut ext, _) = call_setup.ext();

		let result;
		#[block]
		{
			result = run_builtin_precompile(
				&mut ext,
				H160(BenchmarkSystem::<T>::MATCHER.base_address()).as_fixed_bytes(),
				input_bytes,
			);
		}
		let truth: [u8; 16] = sp_io::hashing::blake2_128(&input);
		let truth = FixedBytes::<16>::abi_encode(&truth);
		let truth = FixedBytes::<16>::abi_decode(&truth[..]).expect("decoding failed");

		let raw_data = result.unwrap().data;
		let ret_hash = FixedBytes::<16>::abi_decode(&raw_data[..]).expect("decoding failed");
		assert_eq!(truth, ret_hash);
	}

	// `n`: Message input length to verify in bytes.
	// need some buffer so the code size does not exceed the max code size.
	#[benchmark(pov_mode = Measured)]
	fn seal_sr25519_verify(n: Linear<0, { limits::code::BLOB_BYTES - 255 }>) {
		let message = (0..n).zip((32u8..127u8).cycle()).map(|(_, c)| c).collect::<Vec<_>>();
		let message_len = message.len() as u32;

		let key_type = sp_core::crypto::KeyTypeId(*b"code");
		let pub_key = sp_io::crypto::sr25519_generate(key_type, None);
		let sig =
			sp_io::crypto::sr25519_sign(key_type, &pub_key, &message).expect("Generates signature");
		let sig = AsRef::<[u8; 64]>::as_ref(&sig).to_vec();
		let sig_len = sig.len() as u32;

		build_runtime!(runtime, memory: [sig, pub_key.to_vec(), message, ]);

		let result;
		#[block]
		{
			result = runtime.bench_sr25519_verify(
				memory.as_mut_slice(),
				0,                              // signature_ptr
				sig_len,                        // pub_key_ptr
				message_len,                    // message_len
				sig_len + pub_key.len() as u32, // message_ptr
			);
		}

		assert_eq!(result.unwrap(), ReturnErrorCode::Success);
	}

	#[benchmark(pov_mode = Measured)]
	fn ecdsa_recover() {
		use hex_literal::hex;
		let input = hex!("18c547e4f7b0f325ad1e56f57e26c745b09a3e503d86e00e5255ff7f715d3d1c000000000000000000000000000000000000000000000000000000000000001c73b1693892219d736caba55bdb67216e485557ea6b6af75f37096c9aa6a5a75feeb940b1d03b21e36b0e47e79769f095fe2ab855bd91e3a38756b7d75a9c4549").to_vec();
		let expected = hex!("000000000000000000000000a94f5374fce5edbc8e2a8697c15331677e6ebf0b");
		let mut call_setup = CallSetup::<T>::default();
		let (mut ext, _) = call_setup.ext();

		let result;

		#[block]
		{
			result =
				run_builtin_precompile(&mut ext, H160::from_low_u64_be(1).as_fixed_bytes(), input);
		}

		assert_eq!(result.unwrap().data, expected);
	}

	#[benchmark(pov_mode = Measured)]
	fn bn128_add() {
		use hex_literal::hex;
		let input = hex!("089142debb13c461f61523586a60732d8b69c5b38a3380a74da7b2961d867dbf2d5fc7bbc013c16d7945f190b232eacc25da675c0eb093fe6b9f1b4b4e107b3625f8c89ea3437f44f8fc8b6bfbb6312074dc6f983809a5e809ff4e1d076dd5850b38c7ced6e4daef9c4347f370d6d8b58f4b1d8dc61a3c59d651a0644a2a27cf").to_vec();
		let expected = hex!(
			"0a6678fd675aa4d8f0d03a1feb921a27f38ebdcb860cc083653519655acd6d79172fd5b3b2bfdd44e43bcec3eace9347608f9f0a16f1e184cb3f52e6f259cbeb"
		);
		let mut call_setup = CallSetup::<T>::default();
		let (mut ext, _) = call_setup.ext();

		let result;
		#[block]
		{
			result =
				run_builtin_precompile(&mut ext, H160::from_low_u64_be(6).as_fixed_bytes(), input);
		}

		assert_eq!(result.unwrap().data, expected);
	}

	#[benchmark(pov_mode = Measured)]
	fn bn128_mul() {
		use hex_literal::hex;
		let input = hex!("089142debb13c461f61523586a60732d8b69c5b38a3380a74da7b2961d867dbf2d5fc7bbc013c16d7945f190b232eacc25da675c0eb093fe6b9f1b4b4e107b36ffffffffffffffffffffffffffffffffffffffffffffffffffffffffffffffff").to_vec();
		let expected = hex!(
			"0bf982b98a2757878c051bfe7eee228b12bc69274b918f08d9fcb21e9184ddc10b17c77cbf3c19d5d27e18cbd4a8c336afb488d0e92c18d56e64dd4ea5c437e6"
		);
		let mut call_setup = CallSetup::<T>::default();
		let (mut ext, _) = call_setup.ext();

		let result;
		#[block]
		{
			result =
				run_builtin_precompile(&mut ext, H160::from_low_u64_be(7).as_fixed_bytes(), input);
		}

		assert_eq!(result.unwrap().data, expected);
	}

	// `n`: pairings to perform
	#[benchmark(pov_mode = Measured)]
	fn bn128_pairing(n: Linear<0, { 20 }>) {
		fn generate_random_ecpairs(n: usize) -> Vec<u8> {
			use bn::{AffineG1, AffineG2, Fr, Group, G1, G2};
			use rand::SeedableRng;
			use rand_pcg::Pcg64;
			let mut rng = Pcg64::seed_from_u64(1);

			let mut buffer = vec![0u8; n * 192];

			let mut write = |element: &bn::Fq, offset: &mut usize| {
				element.to_big_endian(&mut buffer[*offset..*offset + 32]).unwrap();
				*offset += 32
			};

			for i in 0..n {
				let mut offset = i * 192;
				let scalar = Fr::random(&mut rng);

				let g1 = G1::one() * scalar;
				let g2 = G2::one() * scalar;
				let a = AffineG1::from_jacobian(g1).expect("G1 point should be on curve");
				let b = AffineG2::from_jacobian(g2).expect("G2 point should be on curve");

				write(&a.x(), &mut offset);
				write(&a.y(), &mut offset);
				write(&b.x().imaginary(), &mut offset);
				write(&b.x().real(), &mut offset);
				write(&b.y().imaginary(), &mut offset);
				write(&b.y().real(), &mut offset);
			}

			buffer
		}

		let input = generate_random_ecpairs(n as usize);
		let mut call_setup = CallSetup::<T>::default();
		let (mut ext, _) = call_setup.ext();

		let result;
		#[block]
		{
			result =
				run_builtin_precompile(&mut ext, H160::from_low_u64_be(8).as_fixed_bytes(), input);
		}
		assert_ok!(result);
	}

	// `n`: number of rounds to perform
	#[benchmark(pov_mode = Measured)]
	fn blake2f(n: Linear<0, 1200>) {
		use hex_literal::hex;
		let input = hex!(
			"48c9bdf267e6096a3ba7ca8485ae67bb2bf894fe72f36e3cf1361d5f3af54fa5d182e6ad7f520e511f6c3e2b8c68059b6bbd41fbabd9831f79217e1319cde05b61626300000000000000000000000000000000000000000000000000000000000000000000000000000000000000000000000000000000000000000000000000000000000000000000000000000000000000000000000000000000000000000000000000000000000000000000000000000000000000000000000000000000000300000000000000000000000000000001"
		);
		let input = n.to_be_bytes().to_vec().into_iter().chain(input.to_vec()).collect::<Vec<_>>();
		let mut call_setup = CallSetup::<T>::default();
		let (mut ext, _) = call_setup.ext();

		let result;
		#[block]
		{
			result =
				run_builtin_precompile(&mut ext, H160::from_low_u64_be(9).as_fixed_bytes(), input);
		}
		assert_ok!(result);
	}

	// Only calling the function itself for the list of
	// generated different ECDSA keys.
	// This is a slow call: We reduce the number of runs.
	#[benchmark(pov_mode = Measured)]
	fn seal_ecdsa_to_eth_address() {
		let key_type = sp_core::crypto::KeyTypeId(*b"code");
		let pub_key_bytes = sp_io::crypto::ecdsa_generate(key_type, None).0;
		build_runtime!(runtime, memory: [[0u8; 20], pub_key_bytes,]);

		let result;
		#[block]
		{
			result = runtime.bench_ecdsa_to_eth_address(
				memory.as_mut_slice(),
				20, // key_ptr
				0,  // output_ptr
			);
		}

		assert_ok!(result);
		assert_eq!(&memory[..20], runtime.ext().ecdsa_to_eth_address(&pub_key_bytes).unwrap());
	}

	/// Benchmark the cost of setting the code hash of a contract.
	///
	/// `r`: whether the old code will be removed as a result of this operation. (1: yes, 0: no)
	#[benchmark(pov_mode = Measured)]
	fn seal_set_code_hash(r: Linear<0, 1>) -> Result<(), BenchmarkError> {
		let delete_old_code = r == 1;
		let code_hash = Contract::<T>::with_index(1, VmBinaryModule::sized(42), vec![])?
			.info()?
			.code_hash;

		build_runtime!(runtime, instance, memory: [ code_hash.encode(),]);
		let old_code_hash = instance.info()?.code_hash;

		// Increment the refcount of the code hash so that it does not get deleted
		if !delete_old_code {
			<CodeInfo<T>>::increment_refcount(old_code_hash).unwrap();
		}

		let result;
		#[block]
		{
			result = runtime.bench_set_code_hash(memory.as_mut_slice(), 0);
		}

		assert_ok!(result);
		assert_eq!(PristineCode::<T>::get(old_code_hash).is_none(), delete_old_code);
		Ok(())
	}

	/// Benchmark the cost of executing `r` noop (JUMPDEST) instructions.
	#[benchmark(pov_mode = Measured)]
	fn evm_opcode(r: Linear<0, 10_000>) -> Result<(), BenchmarkError> {
		let module = VmBinaryModule::evm_noop(r);
		let inputs = evm::EVMInputs::new(vec![]);

		let code = Bytecode::new_raw(revm::primitives::Bytes::from(module.code.clone()));
		let mut setup = CallSetup::<T>::new(module);
		let (mut ext, _) = setup.ext();

		let result;
		#[block]
		{
			result = evm::call(code, &mut ext, inputs);
		}

		assert!(result.is_ok());
		Ok(())
	}

	// Benchmark the execution of instructions.
	//
	// It benchmarks the absolute worst case by allocating a lot of memory
	// and then accessing it so that each instruction generates two cache misses.
	#[benchmark(pov_mode = Ignored)]
	fn instr(r: Linear<0, 10_000>) {
		use rand::{seq::SliceRandom, SeedableRng};
		use rand_pcg::Pcg64;

		// Ideally, this needs to be bigger than the cache.
		const MEMORY_SIZE: u64 = sp_core::MAX_POSSIBLE_ALLOCATION as u64;

		// This is benchmarked for x86-64.
		const CACHE_LINE_SIZE: u64 = 64;

		// An 8 byte load from this misalignment will reach into the subsequent line.
		const MISALIGNMENT: u64 = 60;

		// We only need one address per cache line.
		// -1 because we skip the first address
		const NUM_ADDRESSES: u64 = (MEMORY_SIZE - MISALIGNMENT) / CACHE_LINE_SIZE - 1;

		assert!(
			u64::from(r) <= NUM_ADDRESSES / 2,
			"If we do too many iterations we run into the risk of loading from warm cache lines",
		);

		let mut setup = CallSetup::<T>::new(VmBinaryModule::instr(true));
		let (mut ext, module) = setup.ext();
		let mut prepared =
			CallSetup::<T>::prepare_call(&mut ext, module, Vec::new(), MEMORY_SIZE as u32);

		assert!(
			u64::from(prepared.aux_data_base()) & (CACHE_LINE_SIZE - 1) == 0,
			"aux data base must be cache aligned"
		);

		// Addresses data will be located inside the aux data.
		let misaligned_base = u64::from(prepared.aux_data_base()) + MISALIGNMENT;

		// Create all possible addresses and shuffle them. This makes sure
		// the accesses are random but no address is accessed more than once.
		// we skip the first address since it is our entry point
		let mut addresses = Vec::with_capacity(NUM_ADDRESSES as usize);
		for i in 1..NUM_ADDRESSES {
			let addr = (misaligned_base + i * CACHE_LINE_SIZE).to_le_bytes();
			addresses.push(addr);
		}
		let mut rng = Pcg64::seed_from_u64(1337);
		addresses.shuffle(&mut rng);

		// The addresses need to be padded to be one cache line apart.
		let mut memory = Vec::with_capacity((NUM_ADDRESSES * CACHE_LINE_SIZE) as usize);
		for address in addresses {
			memory.extend_from_slice(&address);
			memory.resize(memory.len() + CACHE_LINE_SIZE as usize - address.len(), 0);
		}

		// Copies `memory` to `aux_data_base + MISALIGNMENT`.
		// Sets `a0 = MISALIGNMENT` and `a1 = r`.
		prepared
			.setup_aux_data(memory.as_slice(), MISALIGNMENT as u32, r.into())
			.unwrap();

		#[block]
		{
			prepared.call().unwrap();
		}
	}

	#[benchmark(pov_mode = Ignored)]
	fn instr_empty_loop(r: Linear<0, 10_000>) {
		let mut setup = CallSetup::<T>::new(VmBinaryModule::instr(false));
		let (mut ext, module) = setup.ext();
		let mut prepared = CallSetup::<T>::prepare_call(&mut ext, module, Vec::new(), 0);
		prepared.setup_aux_data(&[], 0, r.into()).unwrap();

		#[block]
		{
			prepared.call().unwrap();
		}
	}

	#[benchmark(pov_mode = Measured)]
	fn extcodecopy(n: Linear<1_000, 10_000>) -> Result<(), BenchmarkError> {
		let module = VmBinaryModule::sized(n);
		let mut setup = CallSetup::<T>::new(module);
		let contract = setup.contract();

		let mut address: [u8; 32] = [0; 32];
		address[12..].copy_from_slice(&contract.address.0);

		let (mut ext, _) = setup.ext();
		let mut interpreter: Interpreter<EVMInterpreter<'_, _>> = Interpreter {
			extend: &mut ext,
			input: Default::default(),
			bytecode: Default::default(),
			gas: Default::default(),
			stack: Default::default(),
			return_data: Default::default(),
			memory: SharedMemory::new(),
			runtime_flag: Default::default(),
		};

		let table = instruction_table::<'_, _>();
		let extcodecopy_fn = table[EXTCODECOPY as usize];

		// Setup stack for extcodecopy instruction: [address, dest_offset, offset, size]
		let _ = interpreter.stack.push(primitives::U256::from(n));
		let _ = interpreter.stack.push(primitives::U256::from(0u32));
		let _ = interpreter.stack.push(primitives::U256::from(0u32));
		let _ = interpreter.stack.push(primitives::U256::from_be_bytes(address));

		let mut host = DummyHost {};
		let context = InstructionContext { interpreter: &mut interpreter, host: &mut host };

		#[block]
		{
			extcodecopy_fn(context);
		}

		assert_eq!(
			*interpreter.memory.slice(0..n as usize),
			PristineCode::<T>::get(contract.info()?.code_hash).unwrap()[0..n as usize],
			"Memory should contain the contract's code after extcodecopy"
		);

		Ok(())
	}

	#[benchmark]
	fn v1_migration_step() {
		use crate::migrations::v1;
		let addr = H160::from([1u8; 20]);
		let contract_info = ContractInfo::new(&addr, 1u32.into(), Default::default()).unwrap();

		v1::old::ContractInfoOf::<T>::insert(addr, contract_info.clone());
		let mut meter = WeightMeter::new();
		assert_eq!(AccountInfo::<T>::load_contract(&addr), None);

		#[block]
		{
			v1::Migration::<T>::step(None, &mut meter).unwrap();
		}

		assert_eq!(v1::old::ContractInfoOf::<T>::get(&addr), None);
		assert_eq!(AccountInfo::<T>::load_contract(&addr).unwrap(), contract_info);

		// uses twice the weight once for migration and then for checking if there is another key.
		assert_eq!(meter.consumed(), <T as Config>::WeightInfo::v1_migration_step() * 2);
	}

	#[benchmark]
	fn v2_migration_step() {
		use crate::migrations::v2;
		let code_hash = H256::from([0; 32]);
		let old_code_info = v2::Migration::<T>::create_old_code_info(
			whitelisted_caller(),
			1000u32.into(),
			1,
			100,
			0,
		);
		v2::Migration::<T>::insert_old_code_info(code_hash, old_code_info.clone());
		let mut meter = WeightMeter::new();

		#[block]
		{
			v2::Migration::<T>::step(None, &mut meter).unwrap();
		}

		v2::Migration::<T>::assert_migrated_code_info(code_hash, &old_code_info);

		// uses twice the weight once for migration and then for checking if there is another key.
		assert_eq!(meter.consumed(), <T as Config>::WeightInfo::v2_migration_step() * 2);
	}

	impl_benchmark_test_suite!(
		Contracts,
		crate::tests::ExtBuilder::default().build(),
		crate::tests::Test,
	);
}<|MERGE_RESOLUTION|>--- conflicted
+++ resolved
@@ -24,10 +24,6 @@
 	exec::{Key, MomentOf, PrecompileExt, PrecompileWithInfoExt},
 	limits,
 	precompiles::{
-<<<<<<< HEAD
-		self, run::builtin as run_builtin_precompile, BenchmarkStorage, BenchmarkSystem,
-		BuiltinPrecompile, IStorage, ISystem,
-=======
 		self,
 		alloy::sol_types::{
 			sol_data::{Bool, Bytes, FixedBytes, Uint},
@@ -35,7 +31,7 @@
 		},
 		run::builtin as run_builtin_precompile,
 		BenchmarkSystem, BuiltinPrecompile,
->>>>>>> 4331b282
+		BenchmarkStorage, IStorage,
 	},
 	storage::WriteOutcome,
 	vm::{
