// This file is part of Substrate.

// Copyright (C) Parity Technologies (UK) Ltd.
// SPDX-License-Identifier: Apache-2.0

// Licensed under the Apache License, Version 2.0 (the "License");
// you may not use this file except in compliance with the License.
// You may obtain a copy of the License at
//
// 	http://www.apache.org/licenses/LICENSE-2.0
//
// Unless required by applicable law or agreed to in writing, software
// distributed under the License is distributed on an "AS IS" BASIS,
// WITHOUT WARRANTIES OR CONDITIONS OF ANY KIND, either express or implied.
// See the License for the specific language governing permissions and
// limitations under the License.

//! Types to build an environment that can be used to test and benchmark host function /
//! pre-compiles.

#![cfg(any(feature = "runtime-benchmarks", test))]
// A lot of this code is only used in benchmarking but we also want to use the code for testing
// pre-compiles eventually. For that we will probably export some of those types from the crate.
// Until then we simply ignore the warnings that arise when compiling tests without runtime
// benchmarks.
#![cfg_attr(test, allow(dead_code))]

use crate::{
	address::AddressMapper,
	exec::{ExportedFunction, Key, PrecompileExt, Stack},
	limits,
	storage::meter::Meter,
	transient_storage::MeterEntry,
<<<<<<< HEAD
	wasm::{PreparedCall, Runtime},
	BalanceOf, BumpNonce, Code, CodeInfoOf, Config, ContractInfo, ContractInfoOf, DepositLimit,
	Error, GasMeter, MomentOf, Origin, Pallet as Contracts, PristineCode, WasmBlob, Weight,
=======
	vm::{PreparedCall, Runtime},
	BalanceOf, Code, CodeInfoOf, Config, ContractBlob, ContractInfo, ContractInfoOf, DepositLimit,
	Error, GasMeter, MomentOf, Origin, Pallet as Contracts, PristineCode, Weight,
>>>>>>> cadf3ac7
};
use alloc::{vec, vec::Vec};
use frame_support::{storage::child, traits::fungible::Mutate};
use frame_system::RawOrigin;
use pallet_revive_fixtures::bench as bench_fixtures;
use sp_core::{Get, H160, H256, U256};
use sp_io::hashing::keccak_256;
use sp_runtime::traits::{Bounded, Hash};

type StackExt<'a, T> = Stack<'a, T, ContractBlob<T>>;

/// A builder used to prepare a contract call.
pub struct CallSetup<T: Config> {
	contract: Contract<T>,
	dest: T::AccountId,
	origin: Origin<T>,
	gas_meter: GasMeter<T>,
	storage_meter: Meter<T>,
	value: BalanceOf<T>,
	data: Vec<u8>,
	transient_storage_size: u32,
}

impl<T> Default for CallSetup<T>
where
	T: Config,
	BalanceOf<T>: Into<U256> + TryFrom<U256>,
	MomentOf<T>: Into<U256>,
	T::Hash: frame_support::traits::IsType<H256>,
{
	fn default() -> Self {
		Self::new(VmBinaryModule::dummy())
	}
}

impl<T> CallSetup<T>
where
	T: Config,
	BalanceOf<T>: Into<U256> + TryFrom<U256>,
	MomentOf<T>: Into<U256>,
	T::Hash: frame_support::traits::IsType<H256>,
{
	/// Setup a new call for the given module.
	pub fn new(module: VmBinaryModule) -> Self {
		let contract = Contract::<T>::new(module, vec![]).unwrap();
		let dest = contract.account_id.clone();
		let origin = Origin::from_account_id(contract.caller.clone());

		let storage_meter = Meter::new(default_deposit_limit::<T>());

		#[cfg(feature = "runtime-benchmarks")]
		{
			// Whitelist contract account, as it is already accounted for in the call benchmark
			frame_benchmarking::benchmarking::add_to_whitelist(
				frame_system::Account::<T>::hashed_key_for(&contract.account_id).into(),
			);

			// Whitelist the contract's contractInfo as it is already accounted for in the call
			// benchmark
			frame_benchmarking::benchmarking::add_to_whitelist(
				crate::ContractInfoOf::<T>::hashed_key_for(&T::AddressMapper::to_address(
					&contract.account_id,
				))
				.into(),
			);
		}

		Self {
			contract,
			dest,
			origin,
			gas_meter: GasMeter::new(Weight::MAX),
			storage_meter,
			value: 0u32.into(),
			data: vec![],
			transient_storage_size: 0,
		}
	}

	/// Set the meter's storage deposit limit.
	pub fn set_storage_deposit_limit(&mut self, balance: BalanceOf<T>) {
		self.storage_meter = Meter::new(balance);
	}

	/// Set the call's origin.
	pub fn set_origin(&mut self, origin: Origin<T>) {
		self.origin = origin;
	}

	/// Set the contract's balance.
	pub fn set_balance(&mut self, value: BalanceOf<T>) {
		self.contract.set_balance(value);
	}

	/// Set the call's input data.
	pub fn set_data(&mut self, value: Vec<u8>) {
		self.data = value;
	}

	/// Set the transient storage size.
	pub fn set_transient_storage_size(&mut self, size: u32) {
		self.transient_storage_size = size;
	}

	/// Get the call's input data.
	pub fn data(&self) -> Vec<u8> {
		self.data.clone()
	}

	/// Get the call's contract.
	pub fn contract(&self) -> Contract<T> {
		self.contract.clone()
	}

	/// Build the call stack.
	pub fn ext(&mut self) -> (StackExt<'_, T>, ContractBlob<T>) {
		let mut ext = StackExt::bench_new_call(
			T::AddressMapper::to_address(&self.dest),
			self.origin.clone(),
			&mut self.gas_meter,
			&mut self.storage_meter,
			self.value,
		);
		if self.transient_storage_size > 0 {
			Self::with_transient_storage(&mut ext.0, self.transient_storage_size).unwrap();
		}
		ext
	}

	/// Prepare a call to the module.
	pub fn prepare_call<'a>(
		ext: &'a mut StackExt<'a, T>,
		module: ContractBlob<T>,
		input: Vec<u8>,
		aux_data_size: u32,
	) -> PreparedCall<'a, StackExt<'a, T>> {
		module
			.prepare_call(Runtime::new(ext, input), ExportedFunction::Call, aux_data_size)
			.unwrap()
	}

	/// Add transient_storage
	fn with_transient_storage(ext: &mut StackExt<T>, size: u32) -> Result<(), &'static str> {
		let &MeterEntry { amount, limit } = ext.transient_storage().meter().current();
		ext.transient_storage().meter().current_mut().limit = size;
		for i in 1u32.. {
			let mut key_data = i.to_le_bytes().to_vec();
			while key_data.last() == Some(&0) {
				key_data.pop();
			}
			let key = Key::try_from_var(key_data).unwrap();
			if let Err(e) = ext.set_transient_storage(&key, Some(Vec::new()), false) {
				// Restore previous settings.
				ext.transient_storage().meter().current_mut().limit = limit;
				ext.transient_storage().meter().current_mut().amount = amount;
				if e == Error::<T>::OutOfTransientStorage.into() {
					break;
				} else {
					return Err("Initialization of the transient storage failed");
				}
			}
		}
		Ok(())
	}
}

/// The deposit limit we use for benchmarks.
pub fn default_deposit_limit<T: Config>() -> BalanceOf<T> {
	(T::DepositPerByte::get() * 1024u32.into() * 1024u32.into()) +
		T::DepositPerItem::get() * 1024u32.into()
}

/// The funding that each account that either calls or instantiates contracts is funded with.
pub fn caller_funding<T: Config>() -> BalanceOf<T> {
	// Minting can overflow, so we can't abuse of the funding. This value happens to be big enough,
	// but not too big to make the total supply overflow.
	BalanceOf::<T>::max_value() / 10_000u32.into()
}

/// An instantiated and deployed contract.
#[derive(Clone)]
pub struct Contract<T: Config> {
	pub caller: T::AccountId,
	pub account_id: T::AccountId,
	pub address: H160,
}

impl<T> Contract<T>
where
	T: Config,
	BalanceOf<T>: Into<U256> + TryFrom<U256>,
	MomentOf<T>: Into<U256>,
	T::Hash: frame_support::traits::IsType<H256>,
{
	/// Create new contract and use a default account id as instantiator.
	pub fn new(module: VmBinaryModule, data: Vec<u8>) -> Result<Contract<T>, &'static str> {
		let caller = T::AddressMapper::to_fallback_account_id(&crate::test_utils::ALICE_ADDR);
		Self::with_caller(caller, module, data)
	}

	/// Create new contract and use an account id derived from the supplied index as instantiator.
	#[cfg(feature = "runtime-benchmarks")]
	pub fn with_index(
		index: u32,
		module: VmBinaryModule,
		data: Vec<u8>,
	) -> Result<Contract<T>, &'static str> {
		Self::with_caller(frame_benchmarking::account("instantiator", index, 0), module, data)
	}

	/// Create new contract and use the supplied `caller` as instantiator.
	pub fn with_caller(
		caller: T::AccountId,
		module: VmBinaryModule,
		data: Vec<u8>,
	) -> Result<Contract<T>, &'static str> {
		T::Currency::set_balance(&caller, caller_funding::<T>());
		let salt = Some([0xffu8; 32]);
		let origin: T::RuntimeOrigin = RawOrigin::Signed(caller.clone()).into();

		// We ignore the error since we might also pass an already mapped account here.
		Contracts::<T>::map_account(origin.clone()).ok();

		#[cfg(feature = "runtime-benchmarks")]
		frame_benchmarking::benchmarking::add_to_whitelist(
			frame_system::Account::<T>::hashed_key_for(&caller).into(),
		);

		let outcome = Contracts::<T>::bare_instantiate(
			origin,
			0u32.into(),
			Weight::MAX,
			DepositLimit::Balance(default_deposit_limit::<T>()),
			Code::Upload(module.code),
			data,
			salt,
			BumpNonce::Yes,
		);

		let address = outcome.result?.addr;
		let account_id = T::AddressMapper::to_fallback_account_id(&address);
		let result = Contract { caller, address, account_id };

		ContractInfoOf::<T>::insert(&address, result.info()?);

		Ok(result)
	}

	/// Create a new contract with the supplied storage item count and size each.
	pub fn with_storage(
		code: VmBinaryModule,
		stor_num: u32,
		stor_size: u32,
	) -> Result<Self, &'static str> {
		let contract = Contract::<T>::new(code, vec![])?;
		let storage_items = (0..stor_num)
			.map(|i| {
				let hash = T::Hashing::hash_of(&i)
					.as_ref()
					.try_into()
					.map_err(|_| "Hash too big for storage key")?;
				Ok((hash, vec![42u8; stor_size as usize]))
			})
			.collect::<Result<Vec<_>, &'static str>>()?;
		contract.store(&storage_items)?;
		Ok(contract)
	}

	/// Store the supplied storage items into this contracts storage.
	pub fn store(&self, items: &Vec<([u8; 32], Vec<u8>)>) -> Result<(), &'static str> {
		let info = self.info()?;
		for item in items {
			info.write(&Key::Fix(item.0), Some(item.1.clone()), None, false)
				.map_err(|_| "Failed to write storage to restoration dest")?;
		}
		<ContractInfoOf<T>>::insert(&self.address, info);
		Ok(())
	}

	/// Create a new contract with the specified unbalanced storage trie.
	pub fn with_unbalanced_storage_trie(
		code: VmBinaryModule,
		key: &[u8],
	) -> Result<Self, &'static str> {
		/// Number of layers in a Radix16 unbalanced trie.
		const UNBALANCED_TRIE_LAYERS: u32 = 20;

		if (key.len() as u32) < (UNBALANCED_TRIE_LAYERS + 1) / 2 {
			return Err("Key size too small to create the specified trie");
		}

		let value = vec![16u8; limits::PAYLOAD_BYTES as usize];
		let contract = Contract::<T>::new(code, vec![])?;
		let info = contract.info()?;
		let child_trie_info = info.child_trie_info();
		child::put_raw(&child_trie_info, &key, &value);
		for l in 0..UNBALANCED_TRIE_LAYERS {
			let pos = l as usize / 2;
			let mut key_new = key.to_vec();
			for i in 0u8..16 {
				key_new[pos] = if l % 2 == 0 {
					(key_new[pos] & 0xF0) | i
				} else {
					(key_new[pos] & 0x0F) | (i << 4)
				};

				if key == &key_new {
					continue;
				}
				child::put_raw(&child_trie_info, &key_new, &value);
			}
		}
		Ok(contract)
	}

	/// Get the `ContractInfo` of the `addr` or an error if it no longer exists.
	pub fn address_info(addr: &T::AccountId) -> Result<ContractInfo<T>, &'static str> {
		ContractInfoOf::<T>::get(T::AddressMapper::to_address(addr))
			.ok_or("Expected contract to exist at this point.")
	}

	/// Get the `ContractInfo` of this contract or an error if it no longer exists.
	pub fn info(&self) -> Result<ContractInfo<T>, &'static str> {
		Self::address_info(&self.account_id)
	}

	/// Set the balance of the contract to the supplied amount.
	pub fn set_balance(&self, balance: BalanceOf<T>) {
		T::Currency::set_balance(&self.account_id, balance);
	}

	/// Returns `true` iff all storage entries related to code storage exist.
	pub fn code_exists(hash: &sp_core::H256) -> bool {
		<PristineCode<T>>::contains_key(hash) && <CodeInfoOf<T>>::contains_key(&hash)
	}

	/// Returns `true` iff no storage entry related to code storage exist.
	pub fn code_removed(hash: &sp_core::H256) -> bool {
		!<PristineCode<T>>::contains_key(hash) && !<CodeInfoOf<T>>::contains_key(&hash)
	}
}

/// A vm binary module ready to be put on chain.
#[derive(Clone)]
pub struct VmBinaryModule {
	pub code: Vec<u8>,
	pub hash: H256,
}

impl VmBinaryModule {
	/// Return a contract code that does nothing.
	pub fn dummy() -> Self {
		Self::new(bench_fixtures::DUMMY.to_vec())
	}

	fn new(code: Vec<u8>) -> Self {
		let hash = keccak_256(&code);
		Self { code, hash: H256(hash) }
	}
}

#[cfg(feature = "runtime-benchmarks")]
impl VmBinaryModule {
	/// Same as [`Self::dummy`] but uses `replace_with` to make the code unique.
	pub fn dummy_unique(replace_with: u32) -> Self {
		Self::new(bench_fixtures::dummy_unique(replace_with))
	}

	/// Same as as `with_num_instructions` but based on the blob size.
	///
	/// This is needed when we weigh a blob without knowing how much instructions it
	/// contains.
	pub fn sized(size: u32) -> Self {
		// Due to variable length encoding of instructions this is not precise. But we only
		// need rough numbers for our benchmarks.
		Self::with_num_instructions(size / 3)
	}

	/// A contract code of specified number of instructions that uses all its bytes for instructions
	/// but will return immediately.
	///
	/// All the basic blocks are maximum sized (only the first is important though). This is to
	/// account for the fact that the interpreter will compile one basic block at a time even
	/// when no code is executed. Hence this contract will trigger the compilation of a maximum
	/// sized basic block and then return with its first instruction.
	///
	/// All the code will be put into the "call" export. Hence this code can be safely used for the
	/// `instantiate_with_code` benchmark where no compilation of any block should be measured.
	pub fn with_num_instructions(num_instructions: u32) -> Self {
		use alloc::{fmt::Write, string::ToString};
		let mut text = "
		pub @deploy:
		ret
		pub @call:
		"
		.to_string();
		for i in 0..num_instructions {
			match i {
				// return execution right away without breaking up basic block
				// SENTINEL is a hard coded syscall that terminates execution
				0 => writeln!(text, "ecalli {}", crate::SENTINEL).unwrap(),
				i if i % (limits::code::BASIC_BLOCK_SIZE - 1) == 0 =>
					text.push_str("fallthrough\n"),
				_ => text.push_str("a0 = a1 + a2\n"),
			}
		}
		text.push_str("ret\n");
		let code = polkavm_common::assembler::assemble(&text).unwrap();
		Self::new(code)
	}

	/// A contract code that calls the "noop" host function in a loop depending in the input.
	pub fn noop() -> Self {
		Self::new(bench_fixtures::NOOP.to_vec())
	}

	/// A contract code that does unaligned memory accessed in a loop.
	pub fn instr(do_load: bool) -> Self {
		let load = match do_load {
			false => "",
			true => "a0 = u64 [a0]",
		};
		let text = alloc::format!(
			"
		pub @deploy:
		ret
		pub @call:
			@loop:
				jump @done if t0 == a1
				{load}
				t0 = t0 + 1
				jump @loop
			@done:
		ret
		"
		);
		let code = polkavm_common::assembler::assemble(&text).unwrap();
		Self::new(code)
	}
}<|MERGE_RESOLUTION|>--- conflicted
+++ resolved
@@ -31,15 +31,9 @@
 	limits,
 	storage::meter::Meter,
 	transient_storage::MeterEntry,
-<<<<<<< HEAD
-	wasm::{PreparedCall, Runtime},
-	BalanceOf, BumpNonce, Code, CodeInfoOf, Config, ContractInfo, ContractInfoOf, DepositLimit,
-	Error, GasMeter, MomentOf, Origin, Pallet as Contracts, PristineCode, WasmBlob, Weight,
-=======
 	vm::{PreparedCall, Runtime},
-	BalanceOf, Code, CodeInfoOf, Config, ContractBlob, ContractInfo, ContractInfoOf, DepositLimit,
-	Error, GasMeter, MomentOf, Origin, Pallet as Contracts, PristineCode, Weight,
->>>>>>> cadf3ac7
+	BalanceOf, BumpNonce, Code, CodeInfoOf, Config, ContractBlob, ContractInfo, ContractInfoOf,
+	DepositLimit, Error, GasMeter, MomentOf, Origin, Pallet as Contracts, PristineCode, Weight,
 };
 use alloc::{vec, vec::Vec};
 use frame_support::{storage::child, traits::fungible::Mutate};
