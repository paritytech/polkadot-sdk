--- conflicted
+++ resolved
@@ -18,14 +18,9 @@
 //! This module contains functions to meter the storage deposit.
 
 use crate::{
-<<<<<<< HEAD
 	address::AddressMapper, storage::ContractInfo, AccountIdOf, AccountInfo, AccountInfoOf,
-	BalanceOf, CodeInfo, Config, Error, HoldReason, ImmutableDataOf, Inspect, Origin,
-	StorageDeposit as Deposit, System, LOG_TARGET,
-=======
-	storage::ContractInfo, AccountIdOf, BalanceOf, Config, Error, ExecConfig, ExecOrigin as Origin,
-	HoldReason, Inspect, Pallet, StorageDeposit as Deposit, System, LOG_TARGET,
->>>>>>> 3a366f1d
+	BalanceOf, CodeInfo, Config, Error, HoldReason, ImmutableDataOf, Inspect,
+	StorageDeposit as Deposit, System, LOG_TARGET, Pallet, ExecConfig, ExecOrigin as Origin,
 };
 use alloc::vec::Vec;
 use core::{fmt::Debug, marker::PhantomData};
@@ -380,64 +375,44 @@
 		origin: &Origin<T>,
 		exec_config: &ExecConfig,
 	) -> Result<DepositOf<T>, DispatchError> {
-<<<<<<< HEAD
-		if !skip_transfer {
-			// Only refund or charge deposit if the origin is not root.
-			let origin = match origin {
-				Origin::Root => return Ok(Deposit::Charge(Zero::zero())),
-				Origin::Signed(o) => o,
-			};
-			self.charges.sort_by(|a, b| a.contract.cmp(&b.contract));
-			// Coalesce charges of the same contract.
-			self.charges = {
-				let mut coalesced: Vec<Charge<T>> = Vec::with_capacity(self.charges.len());
-				for ch in self.charges {
-					if let Some(last) = coalesced.last_mut() {
-						if last.contract == ch.contract {
-							// merge amounts (uses Deposit::saturating_add)
-							last.amount = last.amount.saturating_add(&ch.amount);
-							// prefer terminated state if any entry is terminated (keep whichever is
-							// terminated)
-							if matches!(ch.state, ContractState::Terminated { .. }) {
-								last.state = ch.state.clone();
-							}
-							continue;
-						}
-					}
-					coalesced.push(ch);
-				}
-				coalesced
-			};
-			let try_charge = || {
-				for charge in self.charges.iter().filter(|c| matches!(c.amount, Deposit::Refund(_)))
-				{
-					E::charge(origin, &charge.contract, &charge.amount, &charge.state)?;
-				}
-				for charge in self.charges.iter().filter(|c| matches!(c.amount, Deposit::Charge(_)))
-				{
-					E::charge(origin, &charge.contract, &charge.amount, &charge.state)?;
-				}
-				Ok(())
-			};
-			try_charge().map_err(|_: DispatchError| <Error<T>>::StorageDepositNotEnoughFunds)?;
-		}
-=======
 		// Only refund or charge deposit if the origin is not root.
 		let origin = match origin {
 			Origin::Root => return Ok(Deposit::Charge(Zero::zero())),
 			Origin::Signed(o) => o,
 		};
+		self.charges.sort_by(|a, b| a.contract.cmp(&b.contract));
+		// Coalesce charges of the same contract.
+		self.charges = {
+			let mut coalesced: Vec<Charge<T>> = Vec::with_capacity(self.charges.len());
+			for ch in self.charges {
+				if let Some(last) = coalesced.last_mut() {
+					if last.contract == ch.contract {
+						// merge amounts (uses Deposit::saturating_add)
+						last.amount = last.amount.saturating_add(&ch.amount);
+						// prefer terminated state if any entry is terminated (keep whichever is
+						// terminated)
+						if matches!(ch.state, ContractState::Terminated { .. }) {
+							last.state = ch.state.clone();
+						}
+						continue;
+					}
+				}
+				coalesced.push(ch);
+			}
+			coalesced
+		};
 		let try_charge = || {
-			for charge in self.charges.iter().filter(|c| matches!(c.amount, Deposit::Refund(_))) {
+			for charge in self.charges.iter().filter(|c| matches!(c.amount, Deposit::Refund(_)))
+			{
 				E::charge(origin, &charge.contract, &charge.amount, &charge.state, exec_config)?;
 			}
-			for charge in self.charges.iter().filter(|c| matches!(c.amount, Deposit::Charge(_))) {
+			for charge in self.charges.iter().filter(|c| matches!(c.amount, Deposit::Charge(_)))
+			{
 				E::charge(origin, &charge.contract, &charge.amount, &charge.state, exec_config)?;
 			}
 			Ok(())
 		};
 		try_charge().map_err(|_: DispatchError| <Error<T>>::StorageDepositNotEnoughFunds)?;
->>>>>>> 3a366f1d
 
 		Ok(self.total_deposit)
 	}
