--- conflicted
+++ resolved
@@ -41,8 +41,8 @@
 	tracing::trace,
 	weights::WeightInfo,
 	AccountInfo, AccountInfoOf, BalanceWithDust, BumpNonce, Code, Config, ContractInfo,
-	DeletionQueueCounter, DepositLimit, Error, EthTransactError, HoldReason, ImmutableDataOf,
-	Pallet, PristineCode, StorageDeposit, H160,
+	DeletionQueueCounter, DepositLimit, Error, EthTransactError, HoldReason, Pallet, PristineCode,
+	StorageDeposit, H160,
 };
 use assert_matches::assert_matches;
 use codec::Encode;
@@ -4993,30 +4993,6 @@
 	});
 }
 
-<<<<<<< HEAD
-#[test]
-fn get_set_immutables_works() {
-	let (code, _code_hash) = compile_module("immutable_data").unwrap();
-
-	ExtBuilder::default().existential_deposit(100).build().execute_with(|| {
-		let _ = <Test as Config>::Currency::set_balance(&ALICE, 1_000_000);
-		let data = [0xfe; 8];
-
-		let Contract { addr, .. } = builder::bare_instantiate(Code::Upload(code))
-			.data(data.to_vec())
-			.build_and_unwrap_contract();
-
-		let contract_key_to_test = vec![1; 85];
-		// Checking non-existing keys gets created.
-		let immutable_data = Pallet::<Test>::get_immutables(addr).unwrap();
-		assert_eq!(immutable_data, data.to_vec());
-
-		let new_data = [0xdeu8; 8].to_vec();
-
-		Pallet::<Test>::set_immutables(addr, BoundedVec::truncate_from(new_data.clone())).unwrap();
-		let immutable_data = Pallet::<Test>::get_immutables(addr).unwrap();
-		assert_eq!(immutable_data, new_data);
-=======
 /// EIP-3607
 /// Test that a top-level signed transaction that uses a contract address as the signer is rejected.
 #[test]
@@ -5170,6 +5146,29 @@
 		let storage_value =
 			Pallet::<Test>::get_storage_var_key(addr, contract_key_to_test.clone()).unwrap();
 		assert_eq!(storage_value, new_value_to_write);
->>>>>>> e8f1aff5
+	});
+}
+
+#[test]
+fn get_set_immutables_works() {
+	let (code, _code_hash) = compile_module("immutable_data").unwrap();
+
+	ExtBuilder::default().existential_deposit(100).build().execute_with(|| {
+		let _ = <Test as Config>::Currency::set_balance(&ALICE, 1_000_000);
+		let data = [0xfe; 8];
+
+		let Contract { addr, .. } = builder::bare_instantiate(Code::Upload(code))
+			.data(data.to_vec())
+			.build_and_unwrap_contract();
+
+		// Checking non-existing keys gets created.
+		let immutable_data = Pallet::<Test>::get_immutables(addr).unwrap();
+		assert_eq!(immutable_data, data.to_vec());
+
+		let new_data = [0xdeu8; 8].to_vec();
+
+		Pallet::<Test>::set_immutables(addr, BoundedVec::truncate_from(new_data.clone())).unwrap();
+		let immutable_data = Pallet::<Test>::get_immutables(addr).unwrap();
+		assert_eq!(immutable_data, new_data);
 	});
 }