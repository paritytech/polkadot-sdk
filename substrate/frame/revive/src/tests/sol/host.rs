--- conflicted
+++ resolved
@@ -16,14 +16,14 @@
 // limitations under the License.
 
 //! The pallet-revive shared VM integration test suite.
-
 use crate::{
 	address::AddressMapper,
 	test_utils::{builder::Contract, ALICE, BOB, BOB_ADDR},
 	tests::{builder, test_utils, ExtBuilder, RuntimeEvent, Test},
-	Code, Config, Key, System, H256, U256,
+	Code, Config, Error, Key, System, H256, U256,
 };
 use alloy_core::primitives;
+use frame_support::assert_err_ignore_postinfo;
 
 use alloy_core::sol_types::{SolCall, SolInterface};
 use frame_support::traits::{fungible::Mutate, Get};
@@ -38,152 +38,148 @@
 	U256::from((total_balance - existential_deposit_planck) * native_to_eth)
 }
 
-#[test]
-fn balance_works() {
-	for fixture_type in [FixtureType::Solc, FixtureType::Resolc] {
-		let bobs_balance = 123_456_789_000u64;
-		let expected_balance = convert_to_free_balance(bobs_balance as u128);
-		let (code, _) = compile_module_with_type("Host", fixture_type).unwrap();
-
-		ExtBuilder::default().build().execute_with(|| {
-			<Test as Config>::Currency::set_balance(&ALICE, 100_000_000_000);
-			<Test as Config>::Currency::set_balance(&BOB, bobs_balance);
-
-			let Contract { addr, .. } =
-				builder::bare_instantiate(Code::Upload(code)).build_and_unwrap_contract();
-
-			{
-				let result = builder::bare_call(addr)
-					.data(
-						Host::HostCalls::balance(Host::balanceCall { account: BOB_ADDR.0.into() })
-							.abi_encode(),
-					)
-					.build_and_unwrap_result();
-				assert!(!result.did_revert(), "test reverted");
-				let result = U256::from_big_endian(&result.data);
-
-				assert_eq!(
-					expected_balance, result,
-					"BALANCE should return BOB's balance for {:?}",
-					fixture_type
-				);
-			}
-		});
-	}
-}
-
-#[test]
-fn selfbalance_works() {
-	for fixture_type in [FixtureType::Solc, FixtureType::Resolc] {
-		let expected_balance = convert_to_free_balance(100_000_000_000);
-		let (code, _) = compile_module_with_type("Host", fixture_type).unwrap();
-
-		ExtBuilder::default().build().execute_with(|| {
-			<Test as Config>::Currency::set_balance(&ALICE, 100_000_000_000);
-
-			let Contract { addr, .. } =
-				builder::bare_instantiate(Code::Upload(code)).build_and_unwrap_contract();
-
-			{
-				let account_id32 = <Test as Config>::AddressMapper::to_account_id(&addr);
-
-				<Test as Config>::Currency::set_balance(&account_id32, 100_000_000_000);
-			}
-			{
-				let result = builder::bare_call(addr)
-					.data(Host::HostCalls::selfbalance(Host::selfbalanceCall {}).abi_encode())
-					.build_and_unwrap_result();
-				assert!(!result.did_revert(), "test reverted");
-				let result_balance = U256::from_big_endian(&result.data);
-
-				assert_eq!(
-					expected_balance, result_balance,
-					"BALANCE should return contract's balance for {:?}",
-					fixture_type
-				);
-			}
-		});
-	}
-}
-
-#[test]
-fn extcodesize_works() {
-	for fixture_type in [FixtureType::Solc, FixtureType::Resolc] {
-		let (code, _) = compile_module_with_type("Host", fixture_type).unwrap();
-
-		ExtBuilder::default().build().execute_with(|| {
-			<Test as Config>::Currency::set_balance(&ALICE, 100_000_000_000);
-
-			let Contract { addr, .. } =
-				builder::bare_instantiate(Code::Upload(code)).build_and_unwrap_contract();
-
-			let expected_code_size = {
-				let contract_info = test_utils::get_contract(&addr);
-				let code_hash = contract_info.code_hash;
-				U256::from(test_utils::ensure_stored(code_hash))
-			};
-
-			{
-				let result = builder::bare_call(addr)
-					.data(
-						Host::HostCalls::extcodesizeOp(Host::extcodesizeOpCall {
-							account: addr.0.into(),
-						})
+#[test_case(FixtureType::Solc)]
+#[test_case(FixtureType::Resolc)]
+fn balance_works(fixture_type: FixtureType) {
+	let bobs_balance = 123_456_789_000u64;
+	let expected_balance = convert_to_free_balance(bobs_balance as u128);
+	let (code, _) = compile_module_with_type("Host", fixture_type).unwrap();
+
+	ExtBuilder::default().build().execute_with(|| {
+		<Test as Config>::Currency::set_balance(&ALICE, 100_000_000_000);
+		<Test as Config>::Currency::set_balance(&BOB, bobs_balance);
+
+		let Contract { addr, .. } =
+			builder::bare_instantiate(Code::Upload(code)).build_and_unwrap_contract();
+
+		{
+			let result = builder::bare_call(addr)
+				.data(
+					Host::HostCalls::balance(Host::balanceCall { account: BOB_ADDR.0.into() })
 						.abi_encode(),
-					)
-					.build_and_unwrap_result();
-				assert!(!result.did_revert(), "test reverted");
-
-				let result_size = U256::from_big_endian(&result.data);
-
-				assert_eq!(
-					expected_code_size, result_size,
-					"EXTCODESIZE should return the code size for {:?}",
-					fixture_type
-				);
-			}
-		});
-	}
-}
-
-#[test]
-fn extcodehash_works() {
-	for fixture_type in [FixtureType::Solc, FixtureType::Resolc] {
-		let (code, _) = compile_module_with_type("Host", fixture_type).unwrap();
-
-		ExtBuilder::default().build().execute_with(|| {
-			<Test as Config>::Currency::set_balance(&ALICE, 100_000_000_000);
-
-			let Contract { addr, .. } =
-				builder::bare_instantiate(Code::Upload(code)).build_and_unwrap_contract();
-
-			let expected_code_hash = {
-				let contract_info = test_utils::get_contract(&addr);
-				contract_info.code_hash
-			};
-
-			{
-				let result = builder::bare_call(addr)
-					.data(
-						Host::HostCalls::extcodehashOp(Host::extcodehashOpCall {
-							account: addr.0.into(),
-						})
-						.abi_encode(),
-					)
-					.build_and_unwrap_result();
-				assert!(!result.did_revert(), "test reverted");
-
-				let result_hash = U256::from_big_endian(&result.data);
-				let result_hash = H256::from(result_hash.to_big_endian());
-
-				assert_eq!(
-					expected_code_hash, result_hash,
-					"EXTCODEHASH should return the code hash for {:?}",
-					fixture_type
-				);
-			}
-		});
-	}
+				)
+				.build_and_unwrap_result();
+			assert!(!result.did_revert(), "test reverted");
+			let result = U256::from_big_endian(&result.data);
+
+			assert_eq!(
+				expected_balance, result,
+				"BALANCE should return BOB's balance for {:?}",
+				fixture_type
+			);
+		}
+	});
+}
+
+#[test_case(FixtureType::Solc)]
+#[test_case(FixtureType::Resolc)]
+fn selfbalance_works(fixture_type: FixtureType) {
+	let expected_balance = convert_to_free_balance(100_000_000_000);
+	let (code, _) = compile_module_with_type("Host", fixture_type).unwrap();
+
+	ExtBuilder::default().build().execute_with(|| {
+		<Test as Config>::Currency::set_balance(&ALICE, 100_000_000_000);
+
+		let Contract { addr, .. } =
+			builder::bare_instantiate(Code::Upload(code)).build_and_unwrap_contract();
+
+		{
+			let account_id32 = <Test as Config>::AddressMapper::to_account_id(&addr);
+
+			<Test as Config>::Currency::set_balance(&account_id32, 100_000_000_000);
+		}
+		{
+			let result = builder::bare_call(addr)
+				.data(Host::HostCalls::selfbalance(Host::selfbalanceCall {}).abi_encode())
+				.build_and_unwrap_result();
+			assert!(!result.did_revert(), "test reverted");
+			let result_balance = U256::from_big_endian(&result.data);
+
+			assert_eq!(
+				expected_balance, result_balance,
+				"BALANCE should return contract's balance for {:?}",
+				fixture_type
+			);
+		}
+	});
+}
+
+#[test_case(FixtureType::Solc)]
+#[test_case(FixtureType::Resolc)]
+fn extcodesize_works(fixture_type: FixtureType) {
+	let (code, _) = compile_module_with_type("Host", fixture_type).unwrap();
+
+	ExtBuilder::default().build().execute_with(|| {
+		<Test as Config>::Currency::set_balance(&ALICE, 100_000_000_000);
+
+		let Contract { addr, .. } =
+			builder::bare_instantiate(Code::Upload(code)).build_and_unwrap_contract();
+
+		let expected_code_size = {
+			let contract_info = test_utils::get_contract(&addr);
+			let code_hash = contract_info.code_hash;
+			U256::from(test_utils::ensure_stored(code_hash))
+		};
+
+		{
+			let result = builder::bare_call(addr)
+				.data(
+					Host::HostCalls::extcodesizeOp(Host::extcodesizeOpCall {
+						account: addr.0.into(),
+					})
+					.abi_encode(),
+				)
+				.build_and_unwrap_result();
+			assert!(!result.did_revert(), "test reverted");
+
+			let result_size = U256::from_big_endian(&result.data);
+
+			assert_eq!(
+				expected_code_size, result_size,
+				"EXTCODESIZE should return the code size for {:?}",
+				fixture_type
+			);
+		}
+	});
+}
+
+#[test_case(FixtureType::Solc)]
+#[test_case(FixtureType::Resolc)]
+fn extcodehash_works(fixture_type: FixtureType) {
+	let (code, _) = compile_module_with_type("Host", fixture_type).unwrap();
+
+	ExtBuilder::default().build().execute_with(|| {
+		<Test as Config>::Currency::set_balance(&ALICE, 100_000_000_000);
+
+		let Contract { addr, .. } =
+			builder::bare_instantiate(Code::Upload(code)).build_and_unwrap_contract();
+
+		let expected_code_hash = {
+			let contract_info = test_utils::get_contract(&addr);
+			contract_info.code_hash
+		};
+
+		{
+			let result = builder::bare_call(addr)
+				.data(
+					Host::HostCalls::extcodehashOp(Host::extcodehashOpCall {
+						account: addr.0.into(),
+					})
+					.abi_encode(),
+				)
+				.build_and_unwrap_result();
+			assert!(!result.did_revert(), "test reverted");
+
+			let result_hash = U256::from_big_endian(&result.data);
+			let result_hash = H256::from(result_hash.to_big_endian());
+
+			assert_eq!(
+				expected_code_hash, result_hash,
+				"EXTCODEHASH should return the code hash for {:?}",
+				fixture_type
+			);
+		}
+	});
 }
 
 /// EXTCODECOPY does not exist in PVM so we only test Solc caller contract.
@@ -280,317 +276,316 @@
 	});
 }
 
+#[test_case(FixtureType::Solc)]
+#[test_case(FixtureType::Resolc)]
+fn blockhash_works(fixture_type: FixtureType) {
+	let (code, _) = compile_module_with_type("Host", fixture_type).unwrap();
+
+	ExtBuilder::default().build().execute_with(|| {
+		let block_number_to_test = 5u64;
+
+		System::<Test>::set_block_number(13);
+
+		<Test as Config>::Currency::set_balance(&ALICE, 100_000_000_000_000);
+
+		let Contract { addr, .. } =
+			builder::bare_instantiate(Code::Upload(code)).build_and_unwrap_contract();
+
+		{
+			let block_hash = [1; 32];
+			frame_system::BlockHash::<Test>::insert(
+				&crate::BlockNumberFor::<Test>::from(block_number_to_test as u64),
+				<Test as frame_system::Config>::Hash::from(&block_hash),
+			);
+			let result = builder::bare_call(addr)
+				.data(
+					Host::HostCalls::blockhashOp(Host::blockhashOpCall {
+						blockNumber: primitives::U256::from(block_number_to_test),
+					})
+					.abi_encode(),
+				)
+				.build_and_unwrap_result();
+			assert!(!result.did_revert(), "test reverted");
+
+			let result_hash = U256::from_big_endian(&result.data);
+			let result_hash = H256::from(result_hash.to_big_endian());
+
+			let expected_block_hash = System::<Test>::block_hash(block_number_to_test);
+
+			assert_eq!(
+				expected_block_hash, result_hash,
+				"EXTBLOCKHASH should return the block hash for {:?}",
+				fixture_type
+			);
+		}
+	});
+}
+
+#[test_case(FixtureType::Solc)]
+#[test_case(FixtureType::Resolc)]
+fn sload_works(fixture_type: FixtureType) {
+	let (code, _) = compile_module_with_type("Host", fixture_type).unwrap();
+
+	let index = U256::from(13);
+	let expected_value = U256::from(17);
+
+	ExtBuilder::default().build().execute_with(|| {
+		<Test as Config>::Currency::set_balance(&ALICE, 100_000_000_000);
+
+		let Contract { addr, .. } =
+			builder::bare_instantiate(Code::Upload(code)).build_and_unwrap_contract();
+
+		{
+			let contract_info = test_utils::get_contract(&addr);
+			let key = Key::Fix(index.to_big_endian());
+			contract_info
+				.write(&key, Some(expected_value.to_big_endian().to_vec()), None, false)
+				.unwrap();
+		}
+
+		{
+			let result = builder::bare_call(addr)
+				.data(
+					Host::HostCalls::sloadOp(Host::sloadOpCall {
+						slot: primitives::U256::from_be_bytes(index.to_big_endian()),
+					})
+					.abi_encode(),
+				)
+				.build_and_unwrap_result();
+			assert!(!result.did_revert(), "test reverted");
+			let result = U256::from_big_endian(&result.data);
+
+			assert_eq!(
+				expected_value, result,
+				"result should return expected value {:?}",
+				fixture_type
+			);
+		}
+	});
+}
+
 #[test]
-fn blockhash_works() {
-	for fixture_type in [FixtureType::Solc, FixtureType::Resolc] {
-		let (code, _) = compile_module_with_type("Host", fixture_type).unwrap();
-
-		ExtBuilder::default().build().execute_with(|| {
-			let block_number_to_test = 5u64;
-
-			System::<Test>::set_block_number(13);
-
-			<Test as Config>::Currency::set_balance(&ALICE, 100_000_000_000_000);
-
-			let Contract { addr, .. } =
-				builder::bare_instantiate(Code::Upload(code)).build_and_unwrap_contract();
-
-			{
-				let block_hash = [1; 32];
-				frame_system::BlockHash::<Test>::insert(
-					&crate::BlockNumberFor::<Test>::from(block_number_to_test as u64),
-					<Test as frame_system::Config>::Hash::from(&block_hash),
-				);
-				let result = builder::bare_call(addr)
+fn sload_error_reading_non_32_byte_value() {
+	let (code, _) = compile_module_with_type("Host", FixtureType::Solc).unwrap();
+
+	let index = 13u32;
+	let expected_value = U256::from(17);
+
+	ExtBuilder::default().build().execute_with(|| {
+		<Test as Config>::Currency::set_balance(&ALICE, 100_000_000_000);
+
+		let Contract { addr, .. } =
+			builder::bare_instantiate(Code::Upload(code)).build_and_unwrap_contract();
+
+		{
+			// Test that reading storage value of 31 bytes results in contract trapped
+			let contract_info = test_utils::get_contract(&addr);
+			let key = Key::Fix(U256::from(index).to_big_endian());
+			contract_info
+				.write(&key, Some(expected_value.to_big_endian()[..31].to_vec()), None, false)
+				.unwrap();
+
+			assert_err_ignore_postinfo!(
+				builder::call(addr)
 					.data(
-						Host::HostCalls::blockhashOp(Host::blockhashOpCall {
-							blockNumber: primitives::U256::from(block_number_to_test),
+						Host::HostCalls::sloadOp(Host::sloadOpCall {
+							slot: primitives::U256::from(index),
 						})
 						.abi_encode(),
 					)
-					.build_and_unwrap_result();
-				assert!(!result.did_revert(), "test reverted");
-
-				let result_hash = U256::from_big_endian(&result.data);
-				let result_hash = H256::from(result_hash.to_big_endian());
-
-				let expected_block_hash = System::<Test>::block_hash(block_number_to_test);
-
-				assert_eq!(
-					expected_block_hash, result_hash,
-					"EXTBLOCKHASH should return the block hash for {:?}",
-					fixture_type
-				);
-			}
-		});
-	}
-}
-
-#[test]
-fn sload_works() {
-	for fixture_type in [FixtureType::Solc, FixtureType::Resolc] {
-		let (code, _) = compile_module_with_type("Host", fixture_type).unwrap();
-
+					.build(),
+				Error::<Test>::ContractTrapped
+			);
+		}
+
+		{
+			// Test that reading storage value of 33 bytes results in contract trapped
+			let contract_info = test_utils::get_contract(&addr);
+			let key = Key::Fix(U256::from(index).to_big_endian());
+			let mut bytes = expected_value.to_big_endian().to_vec();
+			bytes.push(0u8);
+			contract_info.write(&key, Some(bytes), None, false).unwrap();
+
+			assert_err_ignore_postinfo!(
+				builder::call(addr)
+					.data(
+						Host::HostCalls::sloadOp(Host::sloadOpCall {
+							slot: primitives::U256::from(index),
+						})
+						.abi_encode()
+					)
+					.build(),
+				Error::<Test>::ContractTrapped
+			);
+		}
+	});
+}
+
+#[test_case(FixtureType::Solc)]
+#[test_case(FixtureType::Resolc)]
+fn sstore_works(fixture_type: FixtureType) {
+	let (code, _) = compile_module_with_type("Host", fixture_type).unwrap();
+
+	ExtBuilder::default().build().execute_with(|| {
 		let index = U256::from(13);
 		let expected_value = U256::from(17);
-
-		ExtBuilder::default().build().execute_with(|| {
-			<Test as Config>::Currency::set_balance(&ALICE, 100_000_000_000);
-
-			let Contract { addr, .. } =
-				builder::bare_instantiate(Code::Upload(code)).build_and_unwrap_contract();
-
-			{
+		let unexpected_value = U256::from(19);
+
+		<Test as Config>::Currency::set_balance(&ALICE, 100_000_000_000);
+
+		let Contract { addr, .. } =
+			builder::bare_instantiate(Code::Upload(code)).build_and_unwrap_contract();
+
+		{
+			let contract_info = test_utils::get_contract(&addr);
+			let key = Key::Fix(index.to_big_endian());
+			contract_info
+				.write(&key, Some(unexpected_value.to_big_endian().to_vec()), None, false)
+				.unwrap();
+		}
+
+		{
+			let result = builder::bare_call(addr)
+				.data(
+					Host::HostCalls::sstoreOp(Host::sstoreOpCall {
+						slot: primitives::U256::from_be_bytes(index.to_big_endian()),
+						value: primitives::U256::from_be_bytes(expected_value.to_big_endian()),
+					})
+					.abi_encode(),
+				)
+				.build_and_unwrap_result();
+			assert!(!result.did_revert(), "test reverted");
+
+			let written_value = {
 				let contract_info = test_utils::get_contract(&addr);
 				let key = Key::Fix(index.to_big_endian());
-				contract_info
-					.write(&key, Some(expected_value.to_big_endian().to_vec()), None, false)
-					.unwrap();
-			}
-
-			{
-				let result = builder::bare_call(addr)
-					.data(
-						Host::HostCalls::sloadOp(Host::sloadOpCall {
-							slot: primitives::U256::from_be_bytes(index.to_big_endian()),
-						})
-						.abi_encode(),
-					)
-					.build_and_unwrap_result();
-				assert!(!result.did_revert(), "test reverted");
-				let result = U256::from_big_endian(&result.data);
-
-				assert_eq!(
-					expected_value, result,
-					"result should return expected value {:?}",
-					fixture_type
-				);
-			}
-		});
-	}
-}
-
-#[test]
-fn sload_error_reading_non_32_byte_value() {
-	let (code, _) = compile_module_with_type("Host", FixtureType::Solc).unwrap();
-
-	let index = U256::from(13);
-	let expected_value = U256::from(17);
-
-	ExtBuilder::default().build().execute_with(|| {
-		<Test as Config>::Currency::set_balance(&ALICE, 100_000_000_000);
-
-		let Contract { addr, .. } =
-			builder::bare_instantiate(Code::Upload(code)).build_and_unwrap_contract();
-
-		{
-			// Test that reading storage value of 31 bytes results in contract trapped
-			let contract_info = test_utils::get_contract(&addr);
-			let key = Key::Fix(index.to_be_bytes());
-			contract_info
-				.write(&key, Some(expected_value.to_be_bytes::<32>()[..31].to_vec()), None, false)
-				.unwrap();
-
-			let result = builder::bare_call(addr)
-				.data(Host::HostCalls::sloadOp(Host::sloadOpCall { slot: index }).abi_encode())
-				.build();
-			assert!(result.result.is_err(), "test should error");
-			let err = result.result.unwrap_err();
-			let sp_runtime::DispatchError::Module(module_err) = &err else {
-				panic!("expected Module error (ContractTrapped), got {:?}", err)
+				let result = contract_info.read(&key).unwrap();
+				U256::from_big_endian(&result)
 			};
-			assert_eq!(module_err.message, Some("ContractTrapped"));
-		}
-
-		{
-			// Test that reading storage value of 33 bytes results in contract trapped
-			let contract_info = test_utils::get_contract(&addr);
-			let key = Key::Fix(index.to_be_bytes());
-			let mut bytes = expected_value.to_be_bytes::<32>().to_vec();
-			bytes.push(0u8);
-			contract_info.write(&key, Some(bytes), None, false).unwrap();
-
-			let result = builder::bare_call(addr)
-				.data(Host::HostCalls::sloadOp(Host::sloadOpCall { slot: index }).abi_encode())
-				.build();
-			assert!(result.result.is_err(), "test should error");
-			let err = result.result.unwrap_err();
-			let sp_runtime::DispatchError::Module(module_err) = &err else {
-				panic!("expected Module error (ContractTrapped), got {:?}", err)
-			};
-			assert_eq!(module_err.message, Some("ContractTrapped"));
-		}
-	});
-}
-
-#[test]
-fn sstore_works() {
-	for fixture_type in [FixtureType::Solc, FixtureType::Resolc] {
-		let (code, _) = compile_module_with_type("Host", fixture_type).unwrap();
-
-		ExtBuilder::default().build().execute_with(|| {
-			let index = U256::from(13);
-			let expected_value = U256::from(17);
-			let unexpected_value = U256::from(19);
-
-			<Test as Config>::Currency::set_balance(&ALICE, 100_000_000_000);
-
-			let Contract { addr, .. } =
-				builder::bare_instantiate(Code::Upload(code)).build_and_unwrap_contract();
-
-			{
-				let contract_info = test_utils::get_contract(&addr);
-				let key = Key::Fix(index.to_big_endian());
-				contract_info
-					.write(&key, Some(unexpected_value.to_big_endian().to_vec()), None, false)
-					.unwrap();
-			}
-
-			{
-				let result = builder::bare_call(addr)
-					.data(
-						Host::HostCalls::sstoreOp(Host::sstoreOpCall {
-							slot: primitives::U256::from_be_bytes(index.to_big_endian()),
-							value: primitives::U256::from_be_bytes(expected_value.to_big_endian()),
-						})
-						.abi_encode(),
-					)
-					.build_and_unwrap_result();
-				assert!(!result.did_revert(), "test reverted");
-
-				let written_value = {
-					let contract_info = test_utils::get_contract(&addr);
-					let key = Key::Fix(index.to_big_endian());
-					let result = contract_info.read(&key).unwrap();
-					U256::from_big_endian(&result)
-				};
-				assert_eq!(
-					expected_value, written_value,
-					"result should return expected value {:?}",
-					fixture_type
-				);
-			}
-		});
-	}
-}
-
-#[test]
-fn logs_work() {
+			assert_eq!(
+				expected_value, written_value,
+				"result should return expected value {:?}",
+				fixture_type
+			);
+		}
+	});
+}
+
+#[test_case(FixtureType::Solc)]
+#[test_case(FixtureType::Resolc)]
+fn logs_work(fixture_type: FixtureType) {
 	use crate::tests::initialize_block;
-	for fixture_type in [FixtureType::Solc, FixtureType::Resolc] {
-		let (code, _) = compile_module_with_type("Host", fixture_type).unwrap();
-
-		ExtBuilder::default().build().execute_with(|| {
-			<Test as Config>::Currency::set_balance(&ALICE, 100_000_000_000);
-
-			let Contract { addr, .. } =
-				builder::bare_instantiate(Code::Upload(code)).build_and_unwrap_contract();
-
-			// Drop previous events
-			initialize_block(2);
-
-			let result = builder::bare_call(addr)
-				.data(Host::HostCalls::logOps(Host::logOpsCall {}).abi_encode())
-				.build_and_unwrap_result();
-			assert!(!result.did_revert(), "test reverted");
-
-			let events = System::<Test>::events();
-			assert_eq!(
-				events,
-				vec![
-					frame_system::EventRecord {
-						phase: frame_system::Phase::Initialization,
-						event: RuntimeEvent::Contracts(crate::Event::ContractEmitted {
-							contract: addr,
-							data: vec![0u8; 32],
-							topics: vec![],
-						}),
+	let (code, _) = compile_module_with_type("Host", fixture_type).unwrap();
+
+	ExtBuilder::default().build().execute_with(|| {
+		<Test as Config>::Currency::set_balance(&ALICE, 100_000_000_000);
+
+		let Contract { addr, .. } =
+			builder::bare_instantiate(Code::Upload(code)).build_and_unwrap_contract();
+
+		// Drop previous events
+		initialize_block(2);
+
+		let result = builder::bare_call(addr)
+			.data(Host::HostCalls::logOps(Host::logOpsCall {}).abi_encode())
+			.build_and_unwrap_result();
+		assert!(!result.did_revert(), "test reverted");
+
+		let events = System::<Test>::events();
+		assert_eq!(
+			events,
+			vec![
+				frame_system::EventRecord {
+					phase: frame_system::Phase::Initialization,
+					event: RuntimeEvent::Contracts(crate::Event::ContractEmitted {
+						contract: addr,
+						data: vec![0u8; 32],
 						topics: vec![],
-					},
-					frame_system::EventRecord {
-						phase: frame_system::Phase::Initialization,
-						event: RuntimeEvent::Contracts(crate::Event::ContractEmitted {
-							contract: addr,
-							data: vec![0u8; 32],
-							topics: vec![H256::from_low_u64_be(0x11)],
-						}),
-						topics: vec![],
-					},
-					frame_system::EventRecord {
-						phase: frame_system::Phase::Initialization,
-						event: RuntimeEvent::Contracts(crate::Event::ContractEmitted {
-							contract: addr,
-							data: vec![0u8; 32],
-							topics: vec![H256::from_low_u64_be(0x22), H256::from_low_u64_be(0x33)],
-						}),
-						topics: vec![],
-					},
-					frame_system::EventRecord {
-						phase: frame_system::Phase::Initialization,
-						event: RuntimeEvent::Contracts(crate::Event::ContractEmitted {
-							contract: addr,
-							data: vec![0u8; 32],
-							topics: vec![
-								H256::from_low_u64_be(0x44),
-								H256::from_low_u64_be(0x55),
-								H256::from_low_u64_be(0x66)
-							],
-						}),
-						topics: vec![],
-					},
-					frame_system::EventRecord {
-						phase: frame_system::Phase::Initialization,
-						event: RuntimeEvent::Contracts(crate::Event::ContractEmitted {
-							contract: addr,
-							data: vec![0u8; 32],
-							topics: vec![
-								H256::from_low_u64_be(0x77),
-								H256::from_low_u64_be(0x88),
-								H256::from_low_u64_be(0x99),
-								H256::from_low_u64_be(0xaa)
-							],
-						}),
-						topics: vec![],
-					},
-				]
-			);
-		});
-	}
-}
-
-#[test]
-fn transient_storage_works() {
+					}),
+					topics: vec![],
+				},
+				frame_system::EventRecord {
+					phase: frame_system::Phase::Initialization,
+					event: RuntimeEvent::Contracts(crate::Event::ContractEmitted {
+						contract: addr,
+						data: vec![0u8; 32],
+						topics: vec![H256::from_low_u64_be(0x11)],
+					}),
+					topics: vec![],
+				},
+				frame_system::EventRecord {
+					phase: frame_system::Phase::Initialization,
+					event: RuntimeEvent::Contracts(crate::Event::ContractEmitted {
+						contract: addr,
+						data: vec![0u8; 32],
+						topics: vec![H256::from_low_u64_be(0x22), H256::from_low_u64_be(0x33)],
+					}),
+					topics: vec![],
+				},
+				frame_system::EventRecord {
+					phase: frame_system::Phase::Initialization,
+					event: RuntimeEvent::Contracts(crate::Event::ContractEmitted {
+						contract: addr,
+						data: vec![0u8; 32],
+						topics: vec![
+							H256::from_low_u64_be(0x44),
+							H256::from_low_u64_be(0x55),
+							H256::from_low_u64_be(0x66)
+						],
+					}),
+					topics: vec![],
+				},
+				frame_system::EventRecord {
+					phase: frame_system::Phase::Initialization,
+					event: RuntimeEvent::Contracts(crate::Event::ContractEmitted {
+						contract: addr,
+						data: vec![0u8; 32],
+						topics: vec![
+							H256::from_low_u64_be(0x77),
+							H256::from_low_u64_be(0x88),
+							H256::from_low_u64_be(0x99),
+							H256::from_low_u64_be(0xaa)
+						],
+					}),
+					topics: vec![],
+				},
+			]
+		);
+	});
+}
+
+#[test_case(FixtureType::Solc)]
+#[test_case(FixtureType::Resolc)]
+fn transient_storage_works(fixture_type: FixtureType) {
 	use pallet_revive_fixtures::HostTransientMemory;
-	for fixture_type in [FixtureType::Solc, FixtureType::Resolc] {
-		let (code, _) = compile_module_with_type("HostTransientMemory", fixture_type).unwrap();
-
-		ExtBuilder::default().build().execute_with(|| {
-			let slot = primitives::U256::from(0);
-
-			let value = primitives::U256::from(13);
-
-			<Test as Config>::Currency::set_balance(&ALICE, 100_000_000_000);
-
-			let Contract { addr, .. } =
-				builder::bare_instantiate(Code::Upload(code)).build_and_unwrap_contract();
-
-			let result = builder::bare_call(addr)
-				.data(
-					HostTransientMemory::HostTransientMemoryCalls::transientMemoryTest(
-						HostTransientMemory::transientMemoryTestCall { slot, a: value },
-					)
-					.abi_encode(),
-				)
-				.build_and_unwrap_result();
-			assert!(!result.did_revert(), "test reverted");
-			assert_eq!(
-				U256::from_big_endian(&result.data),
-				U256::from(0),
-				"transient storage should return zero for {:?}",
-				fixture_type
-			);
-		});
-	}
+	let (code, _) = compile_module_with_type("HostTransientMemory", fixture_type).unwrap();
+
+	ExtBuilder::default().build().execute_with(|| {
+		let slot = primitives::U256::from(0);
+
+		let value = primitives::U256::from(13);
+
+		<Test as Config>::Currency::set_balance(&ALICE, 100_000_000_000);
+
+		let Contract { addr, .. } =
+			builder::bare_instantiate(Code::Upload(code)).build_and_unwrap_contract();
+
+		let result = builder::bare_call(addr)
+			.data(
+				HostTransientMemory::HostTransientMemoryCalls::transientMemoryTest(
+					HostTransientMemory::transientMemoryTestCall { slot, a: value },
+				)
+				.abi_encode(),
+			)
+			.build_and_unwrap_result();
+		assert!(!result.did_revert(), "test reverted");
+		assert_eq!(
+			U256::from_big_endian(&result.data),
+			U256::from(0),
+			"transient storage should return zero for {:?}",
+			fixture_type
+		);
+	});
 }
 
 #[test_case(FixtureType::Solc,   FixtureType::Solc;   "solc->solc")]
@@ -599,37 +594,8 @@
 #[test_case(FixtureType::Resolc, FixtureType::Resolc; "resolc->resolc")]
 fn logs_denied_for_static_call(caller_type: FixtureType, callee_type: FixtureType) {
 	use pallet_revive_fixtures::Caller;
-<<<<<<< HEAD
-	for fixture_type in [FixtureType::Solc, FixtureType::Resolc] {
-		let (caller_code, _) = compile_module_with_type("Caller", fixture_type).unwrap();
-		let (host_code, _) = compile_module_with_type("Host", fixture_type).unwrap();
-
-		ExtBuilder::default().build().execute_with(|| {
-			<Test as Config>::Currency::set_balance(&ALICE, 100_000_000_000);
-
-			// Deploy Host contract
-			let Contract { addr: host_addr, .. } =
-				builder::bare_instantiate(Code::Upload(host_code)).build_and_unwrap_contract();
-
-			// Deploy Caller contract
-			let Contract { addr: caller_addr, .. } =
-				builder::bare_instantiate(Code::Upload(caller_code)).build_and_unwrap_contract();
-
-			// Use staticcall from Caller to Host's logOps function
-			let result = builder::bare_call(caller_addr)
-				.data(
-					Caller::CallerCalls::staticCall(Caller::staticCallCall {
-						_callee: host_addr.0.into(),
-						_data: Host::HostCalls::logOps(Host::logOpsCall {}).abi_encode().into(),
-						_gas: primitives::U256::MAX,
-					})
-					.abi_encode(),
-				)
-				.build_and_unwrap_result();
-=======
 	let (caller_code, _) = compile_module_with_type("Caller", caller_type).unwrap();
 	let (host_code, _) = compile_module_with_type("Host", callee_type).unwrap();
->>>>>>> 66e9b9a9
 
 	ExtBuilder::default().build().execute_with(|| {
 		<Test as Config>::Currency::set_balance(&ALICE, 100_000_000_000);
@@ -648,7 +614,7 @@
 				Caller::CallerCalls::staticCall(Caller::staticCallCall {
 					_callee: host_addr.0.into(),
 					_data: Host::HostCalls::logOps(Host::logOpsCall {}).abi_encode().into(),
-					_gas: U256::MAX,
+					_gas: primitives::U256::MAX,
 				})
 				.abi_encode(),
 			)
