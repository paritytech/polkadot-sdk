// This file is part of Substrate.

// Copyright (C) Parity Technologies (UK) Ltd.
// SPDX-License-Identifier: Apache-2.0

// Licensed under the Apache License, Version 2.0 (the "License");
// you may not use this file except in compliance with the License.
// You may obtain a copy of the License at
//
// 	http://www.apache.org/licenses/LICENSE-2.0
//
// Unless required by applicable law or agreed to in writing, software
// distributed under the License is distributed on an "AS IS" BASIS,
// WITHOUT WARRANTIES OR CONDITIONS OF ANY KIND, either express or implied.
// See the License for the specific language governing permissions and
// limitations under the License.

//! The pallet-revive shared VM integration test suite.
use crate::{
	address::AddressMapper,
	metering::TransactionLimits,
	test_utils::{builder::Contract, ALICE, BOB, BOB_ADDR},
	tests::{builder, test_utils, ExtBuilder, RuntimeEvent, Test},
	Code, Config, Error, Key, System, H256, U256,
};
use frame_support::assert_err_ignore_postinfo;

use alloy_core::sol_types::{SolCall, SolInterface};
use frame_support::traits::{fungible::Mutate, Get};
use pallet_revive_fixtures::{compile_module_with_type, FixtureType, Host};
use pretty_assertions::assert_eq;
use test_case::test_case;

fn convert_to_free_balance(total_balance: u128) -> U256 {
	let existential_deposit_planck =
		<Test as pallet_balances::Config>::ExistentialDeposit::get() as u128;
	let native_to_eth = <<Test as Config>::NativeToEthRatio as Get<u32>>::get() as u128;
	U256::from((total_balance - existential_deposit_planck) * native_to_eth)
}

#[test_case(FixtureType::Solc)]
#[test_case(FixtureType::Resolc)]
fn balance_works(fixture_type: FixtureType) {
	let bobs_balance = 123_456_789_000u64;
	let expected_balance = convert_to_free_balance(bobs_balance as u128);
	let (code, _) = compile_module_with_type("Host", fixture_type).unwrap();

	ExtBuilder::default().build().execute_with(|| {
		<Test as Config>::Currency::set_balance(&ALICE, 100_000_000_000);
		<Test as Config>::Currency::set_balance(&BOB, bobs_balance);

		let Contract { addr, .. } =
			builder::bare_instantiate(Code::Upload(code)).build_and_unwrap_contract();

		{
			let result = builder::bare_call(addr)
				.data(
					Host::HostCalls::balance(Host::balanceCall { account: BOB_ADDR.0.into() })
						.abi_encode(),
				)
				.build_and_unwrap_result();
			assert!(!result.did_revert(), "test reverted");
			let decoded = Host::balanceCall::abi_decode_returns(&result.data).unwrap();

			assert_eq!(
				expected_balance.as_u64(),
				decoded,
				"BALANCE should return BOB's balance for {fixture_type:?}",
			);
		}
	});
}

#[test_case(FixtureType::Solc)]
#[test_case(FixtureType::Resolc)]
fn selfbalance_works(fixture_type: FixtureType) {
	let expected_balance = convert_to_free_balance(100_000_000_000);
	let (code, _) = compile_module_with_type("Host", fixture_type).unwrap();

	ExtBuilder::default().build().execute_with(|| {
		<Test as Config>::Currency::set_balance(&ALICE, 100_000_000_000);

		let Contract { addr, .. } =
			builder::bare_instantiate(Code::Upload(code)).build_and_unwrap_contract();

		{
			let account_id32 = <Test as Config>::AddressMapper::to_account_id(&addr);

			<Test as Config>::Currency::set_balance(&account_id32, 100_000_000_000);
		}
		{
			let result = builder::bare_call(addr)
				.data(Host::HostCalls::selfbalance(Host::selfbalanceCall {}).abi_encode())
				.build_and_unwrap_result();
			assert!(!result.did_revert(), "test reverted");
			let decoded = Host::selfbalanceCall::abi_decode_returns(&result.data).unwrap();

			assert_eq!(
				expected_balance.as_u64(),
				decoded,
				"BALANCE should return contract's balance for {fixture_type:?}",
			);
		}
	});
}

#[test_case(FixtureType::Solc)]
#[test_case(FixtureType::Resolc)]
fn extcodesize_works(fixture_type: FixtureType) {
	let (code, _) = compile_module_with_type("Host", fixture_type).unwrap();

	ExtBuilder::default().build().execute_with(|| {
		<Test as Config>::Currency::set_balance(&ALICE, 100_000_000_000);

		let Contract { addr, .. } =
			builder::bare_instantiate(Code::Upload(code)).build_and_unwrap_contract();

		let expected_code_size = {
			let contract_info = test_utils::get_contract(&addr);
			let code_hash = contract_info.code_hash;
			U256::from(test_utils::ensure_stored(code_hash))
		};

		{
			let result = builder::bare_call(addr)
				.data(
					Host::HostCalls::extcodesizeOp(Host::extcodesizeOpCall {
						account: addr.0.into(),
					})
					.abi_encode(),
				)
				.build_and_unwrap_result();
			assert!(!result.did_revert(), "test reverted");

			let decoded = Host::extcodesizeOpCall::abi_decode_returns(&result.data).unwrap();

			assert_eq!(
				expected_code_size.as_u64(),
				decoded,
				"EXTCODESIZE should return the code size for {fixture_type:?}",
			);
		}
	});
}

#[test_case(FixtureType::Solc)]
#[test_case(FixtureType::Resolc)]
fn extcodehash_works(fixture_type: FixtureType) {
	let (code, _) = compile_module_with_type("Host", fixture_type).unwrap();

	ExtBuilder::default().build().execute_with(|| {
		<Test as Config>::Currency::set_balance(&ALICE, 100_000_000_000);

		let Contract { addr, .. } =
			builder::bare_instantiate(Code::Upload(code)).build_and_unwrap_contract();

		let expected_code_hash = {
			let contract_info = test_utils::get_contract(&addr);
			contract_info.code_hash
		};

		{
			let result = builder::bare_call(addr)
				.data(
					Host::HostCalls::extcodehashOp(Host::extcodehashOpCall {
						account: addr.0.into(),
					})
					.abi_encode(),
				)
				.build_and_unwrap_result();
			assert!(!result.did_revert(), "test reverted");

			let decoded = Host::extcodehashOpCall::abi_decode_returns(&result.data).unwrap();

			assert_eq!(
				expected_code_hash,
				H256::from_slice(decoded.as_slice()),
				"EXTCODEHASH should return the code hash for {fixture_type:?}",
			);
		}
	});
}

/// EXTCODECOPY does not exist in PVM so we only test Solc caller contract.
#[test_case(FixtureType::Solc,   FixtureType::Solc;   "solc->solc")]
#[test_case(FixtureType::Solc,   FixtureType::Resolc; "solc->resolc")]
fn extcodecopy_works(caller_type: FixtureType, callee_type: FixtureType) {
	use pallet_revive_fixtures::{HostEvmOnly, HostEvmOnly::HostEvmOnlyCalls};

	let (caller_code, _) = compile_module_with_type("HostEvmOnly", caller_type).unwrap();
	let (callee_code, _) = compile_module_with_type("Host", callee_type).unwrap();

	ExtBuilder::default().build().execute_with(|| {
		<Test as Config>::Currency::set_balance(&ALICE, 100_000_000_000_000);
		let Contract { addr, .. } =
			builder::bare_instantiate(Code::Upload(caller_code)).build_and_unwrap_contract();
		let Contract { addr: dummy_addr, .. } =
			builder::bare_instantiate(Code::Upload(callee_code.clone()))
				.build_and_unwrap_contract();

		let contract_info = test_utils::get_contract(&dummy_addr);
		let code_hash = contract_info.code_hash;
		let full_code = crate::PristineCode::<Test>::get(&code_hash)
			.map(|bounded_vec| bounded_vec.to_vec())
			.unwrap_or_default();

		struct TestCase {
			description: &'static str,
			offset: usize,
			size: usize,
			expected: Vec<u8>,
		}

		// Test cases covering different scenarios
		let test_cases = vec![
			TestCase {
				description: "copy within bounds",
				offset: 3,
				size: 17,
				expected: full_code[3..20].to_vec(),
			},
			TestCase { description: "len = 0", offset: 0, size: 0, expected: vec![] },
			TestCase {
				description: "offset beyond code length",
				offset: full_code.len(),
				size: 10,
				expected: vec![0u8; 10],
			},
			TestCase {
				description: "offset + size beyond code",
				offset: full_code.len().saturating_sub(5),
				size: 20,
				expected: {
					let mut expected = vec![0u8; 20];
					expected[..5].copy_from_slice(&full_code[full_code.len() - 5..]);
					expected
				},
			},
			TestCase {
				description: "size larger than remaining",
				offset: 10,
				size: full_code.len(),
				expected: {
					let mut expected = vec![0u8; full_code.len()];
					expected[..full_code.len() - 10].copy_from_slice(&full_code[10..]);
					expected
				},
			},
		];

		for test_case in test_cases {
			let result = builder::bare_call(addr)
				.data(
					HostEvmOnlyCalls::extcodecopyOp(HostEvmOnly::extcodecopyOpCall {
						account: dummy_addr.0.into(),
						offset: test_case.offset as u64,
						size: test_case.size as u64,
					})
					.abi_encode(),
				)
				.build_and_unwrap_result();

			assert!(!result.did_revert(), "test reverted for: {}", test_case.description);

			let return_value = HostEvmOnly::extcodecopyOpCall::abi_decode_returns(&result.data)
				.expect("Failed to decode extcodecopyOp return value");
			let actual_code = &return_value.0;

			assert_eq!(
				&test_case.expected, actual_code,
				"EXTCODECOPY content mismatch for {}",
				test_case.description
			);
		}
	});
}

#[test_case(FixtureType::Solc)]
#[test_case(FixtureType::Resolc)]
fn blockhash_works(fixture_type: FixtureType) {
	let (code, _) = compile_module_with_type("Host", fixture_type).unwrap();

	ExtBuilder::default().build().execute_with(|| {
		let block_number_to_test = 5u64;
		System::<Test>::set_block_number(13);
		<Test as Config>::Currency::set_balance(&ALICE, 100_000_000_000_000);

		let Contract { addr, .. } =
			builder::bare_instantiate(Code::Upload(code)).build_and_unwrap_contract();

		{
			let block_hash = [1; 32];
			frame_system::BlockHash::<Test>::insert(
				&crate::BlockNumberFor::<Test>::from(block_number_to_test),
				<Test as frame_system::Config>::Hash::from(&block_hash),
			);
			let result = builder::bare_call(addr)
				.data(
					Host::HostCalls::blockhashOp(Host::blockhashOpCall {
						blockNumber: block_number_to_test,
					})
					.abi_encode(),
				)
				.build_and_unwrap_result();
			assert!(!result.did_revert(), "test reverted");

			let decoded = Host::blockhashOpCall::abi_decode_returns(&result.data).unwrap();
			let expected_block_hash = System::<Test>::block_hash(block_number_to_test);

			assert_eq!(
				expected_block_hash,
				H256::from_slice(decoded.as_slice()),
				"EXTBLOCKHASH should return the block hash for {fixture_type:?}",
			);
		}
	});
}

#[test_case(FixtureType::Solc)]
#[test_case(FixtureType::Resolc)]
fn sload_works(fixture_type: FixtureType) {
	let (code, _) = compile_module_with_type("Host", fixture_type).unwrap();

	let index = 13u64;
	let expected_value = 17u64;

	ExtBuilder::default().build().execute_with(|| {
		<Test as Config>::Currency::set_balance(&ALICE, 100_000_000_000);

		let Contract { addr, .. } =
			builder::bare_instantiate(Code::Upload(code)).build_and_unwrap_contract();

		{
			let contract_info = test_utils::get_contract(&addr);
			let key = Key::Fix(U256::from(index).to_big_endian());
			contract_info
				.write(&key, Some(U256::from(expected_value).to_big_endian().to_vec()), None, false)
				.unwrap();
		}

		{
			let result = builder::bare_call(addr)
				.data(Host::HostCalls::sloadOp(Host::sloadOpCall { slot: index }).abi_encode())
				.build_and_unwrap_result();
			assert!(!result.did_revert(), "test reverted");
			let decoded = Host::sloadOpCall::abi_decode_returns(&result.data).unwrap();

			assert_eq!(
				expected_value, decoded,
				"result should return expected value {fixture_type:?}",
			);
		}
	});
}

#[test]
fn sload_error_reading_non_32_byte_value() {
	let (code, _) = compile_module_with_type("Host", FixtureType::Solc).unwrap();

	let index = 13u64;
	let expected_value = U256::from(17);

	ExtBuilder::default().build().execute_with(|| {
		<Test as Config>::Currency::set_balance(&ALICE, 100_000_000_000);

		let Contract { addr, .. } =
			builder::bare_instantiate(Code::Upload(code)).build_and_unwrap_contract();

		{
			// Test that reading storage value of 31 bytes results in contract trapped
			let contract_info = test_utils::get_contract(&addr);
			let key = Key::Fix(U256::from(index).to_big_endian());
			contract_info
				.write(&key, Some(expected_value.to_big_endian()[..31].to_vec()), None, false)
				.unwrap();

			assert_err_ignore_postinfo!(
				builder::call(addr)
					.data(Host::HostCalls::sloadOp(Host::sloadOpCall { slot: index }).abi_encode(),)
					.build(),
				Error::<Test>::ContractTrapped
			);
		}

		{
			// Test that reading storage value of 33 bytes results in contract trapped
			let contract_info = test_utils::get_contract(&addr);
			let key = Key::Fix(U256::from(index).to_big_endian());
			let mut bytes = expected_value.to_big_endian().to_vec();
			bytes.push(0u8);
			contract_info.write(&key, Some(bytes), None, false).unwrap();

			assert_err_ignore_postinfo!(
				builder::call(addr)
					.data(Host::HostCalls::sloadOp(Host::sloadOpCall { slot: index }).abi_encode())
					.build(),
				Error::<Test>::ContractTrapped
			);
		}
	});
}

#[test_case(FixtureType::Solc)]
#[test_case(FixtureType::Resolc)]
fn sstore_works(fixture_type: FixtureType) {
	let (code, _) = compile_module_with_type("Host", fixture_type).unwrap();

	ExtBuilder::default().build().execute_with(|| {
		let index = 13u64;
		let expected_value = 17u64;
		let unexpected_value = 19u64;

		<Test as Config>::Currency::set_balance(&ALICE, 100_000_000_000);

		let Contract { addr, .. } =
			builder::bare_instantiate(Code::Upload(code)).build_and_unwrap_contract();

		{
			let contract_info = test_utils::get_contract(&addr);
			let key = Key::Fix(U256::from(index).to_big_endian());
			contract_info
				.write(
					&key,
					Some(U256::from(unexpected_value).to_big_endian().to_vec()),
					None,
					false,
				)
				.unwrap();
		}

		{
			let result = builder::bare_call(addr)
				.data(
					Host::HostCalls::sstoreOp(Host::sstoreOpCall {
						slot: index,
						value: expected_value,
					})
					.abi_encode(),
				)
				.build_and_unwrap_result();
			assert!(!result.did_revert(), "test reverted");

			let written_value = {
				let contract_info = test_utils::get_contract(&addr);
				let key = Key::Fix(U256::from(index).to_big_endian());
				let result = contract_info.read(&key).unwrap();
				U256::from_big_endian(&result)
			};
			assert_eq!(
				U256::from(expected_value),
				written_value,
				"result should return expected value {:?}",
				fixture_type
			);
		}
	});
}

#[test_case(FixtureType::Solc)]
#[test_case(FixtureType::Resolc)]
fn logs_work(fixture_type: FixtureType) {
	use crate::tests::initialize_block;
	let (code, _) = compile_module_with_type("Host", fixture_type).unwrap();

	ExtBuilder::default().build().execute_with(|| {
		<Test as Config>::Currency::set_balance(&ALICE, 100_000_000_000);

		let Contract { addr, .. } =
			builder::bare_instantiate(Code::Upload(code)).build_and_unwrap_contract();

		// Drop previous events
		initialize_block(2);

		let result = builder::bare_call(addr)
<<<<<<< HEAD
=======
			.transaction_limits(TransactionLimits::WeightAndDeposit {
				weight_limit: crate::Weight::from_parts(100_000_000_000_000, 50 * 1024 * 1024),
				deposit_limit: Default::default(),
			})
>>>>>>> 2c1acdf4
			.data(Host::HostCalls::logOps(Host::logOpsCall {}).abi_encode())
			.build_and_unwrap_result();
		assert!(!result.did_revert(), "test reverted");

		let events = System::<Test>::events();
		assert_eq!(
			events,
			vec![
				frame_system::EventRecord {
					phase: frame_system::Phase::Initialization,
					event: RuntimeEvent::Contracts(crate::Event::ContractEmitted {
						contract: addr,
						data: vec![0u8; 32],
						topics: vec![],
					}),
					topics: vec![],
				},
				frame_system::EventRecord {
					phase: frame_system::Phase::Initialization,
					event: RuntimeEvent::Contracts(crate::Event::ContractEmitted {
						contract: addr,
						data: vec![0u8; 32],
						topics: vec![H256::from_low_u64_be(0x11)],
					}),
					topics: vec![],
				},
				frame_system::EventRecord {
					phase: frame_system::Phase::Initialization,
					event: RuntimeEvent::Contracts(crate::Event::ContractEmitted {
						contract: addr,
						data: vec![0u8; 32],
						topics: vec![H256::from_low_u64_be(0x22), H256::from_low_u64_be(0x33)],
					}),
					topics: vec![],
				},
				frame_system::EventRecord {
					phase: frame_system::Phase::Initialization,
					event: RuntimeEvent::Contracts(crate::Event::ContractEmitted {
						contract: addr,
						data: vec![0u8; 32],
						topics: vec![
							H256::from_low_u64_be(0x44),
							H256::from_low_u64_be(0x55),
							H256::from_low_u64_be(0x66)
						],
					}),
					topics: vec![],
				},
				frame_system::EventRecord {
					phase: frame_system::Phase::Initialization,
					event: RuntimeEvent::Contracts(crate::Event::ContractEmitted {
						contract: addr,
						data: vec![0u8; 32],
						topics: vec![
							H256::from_low_u64_be(0x77),
							H256::from_low_u64_be(0x88),
							H256::from_low_u64_be(0x99),
							H256::from_low_u64_be(0xaa)
						],
					}),
					topics: vec![],
				},
			]
		);
	});
}

#[test_case(FixtureType::Solc)]
#[test_case(FixtureType::Resolc)]
fn transient_storage_works(fixture_type: FixtureType) {
	use pallet_revive_fixtures::HostTransientMemory;
	let (code, _) = compile_module_with_type("HostTransientMemory", fixture_type).unwrap();

	ExtBuilder::default().build().execute_with(|| {
		let slot = 0u64;
		let value = 13u64;

		<Test as Config>::Currency::set_balance(&ALICE, 100_000_000_000);

		let Contract { addr, .. } =
			builder::bare_instantiate(Code::Upload(code)).build_and_unwrap_contract();

		let result = builder::bare_call(addr)
			.data(
				HostTransientMemory::HostTransientMemoryCalls::transientMemoryTest(
					HostTransientMemory::transientMemoryTestCall { slot, a: value },
				)
				.abi_encode(),
			)
			.build_and_unwrap_result();
		assert!(!result.did_revert(), "test reverted");
		let decoded =
			HostTransientMemory::transientMemoryTestCall::abi_decode_returns(&result.data).unwrap();
		assert_eq!(0u64, decoded, "transient storage should return zero for {fixture_type:?}");
	});
}

#[test_case(FixtureType::Solc,   FixtureType::Solc;   "solc->solc")]
#[test_case(FixtureType::Solc,   FixtureType::Resolc; "solc->resolc")]
#[test_case(FixtureType::Resolc, FixtureType::Solc;   "resolc->solc")]
#[test_case(FixtureType::Resolc, FixtureType::Resolc; "resolc->resolc")]
fn logs_denied_for_static_call(caller_type: FixtureType, callee_type: FixtureType) {
	use pallet_revive_fixtures::Caller;
	let (caller_code, _) = compile_module_with_type("Caller", caller_type).unwrap();
	let (host_code, _) = compile_module_with_type("Host", callee_type).unwrap();

	ExtBuilder::default().build().execute_with(|| {
		<Test as Config>::Currency::set_balance(&ALICE, 100_000_000_000);

		// Deploy Host contract
		let Contract { addr: host_addr, .. } =
			builder::bare_instantiate(Code::Upload(host_code)).build_and_unwrap_contract();

		// Deploy Caller contract
		let Contract { addr: caller_addr, .. } =
			builder::bare_instantiate(Code::Upload(caller_code)).build_and_unwrap_contract();

		// Use staticcall from Caller to Host's logOps function
		let result = builder::bare_call(caller_addr)
			.data(
				Caller::CallerCalls::staticCall(Caller::staticCallCall {
					_callee: host_addr.0.into(),
					_data: Host::HostCalls::logOps(Host::logOpsCall {}).abi_encode().into(),
					_gas: u64::MAX,
				})
				.abi_encode(),
			)
			.build_and_unwrap_result();

		let decoded_result = Caller::staticCallCall::abi_decode_returns(&result.data).unwrap();

		assert_eq!(decoded_result.success, false);
	});
}<|MERGE_RESOLUTION|>--- conflicted
+++ resolved
@@ -472,13 +472,10 @@
 		initialize_block(2);
 
 		let result = builder::bare_call(addr)
-<<<<<<< HEAD
-=======
 			.transaction_limits(TransactionLimits::WeightAndDeposit {
 				weight_limit: crate::Weight::from_parts(100_000_000_000_000, 50 * 1024 * 1024),
 				deposit_limit: Default::default(),
 			})
->>>>>>> 2c1acdf4
 			.data(Host::HostCalls::logOps(Host::logOpsCall {}).abi_encode())
 			.build_and_unwrap_result();
 		assert!(!result.did_revert(), "test reverted");
