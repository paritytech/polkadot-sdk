// This file is part of Substrate.

// Copyright (C) Parity Technologies (UK) Ltd.
// SPDX-License-Identifier: Apache-2.0

// Licensed under the Apache License, Version 2.0 (the "License");
// you may not use this file except in compliance with the License.
// You may obtain a copy of the License at
//
// 	http://www.apache.org/licenses/LICENSE-2.0
//
// Unless required by applicable law or agreed to in writing, software
// distributed under the License is distributed on an "AS IS" BASIS,
// WITHOUT WARRANTIES OR CONDITIONS OF ANY KIND, either express or implied.
// See the License for the specific language governing permissions and
// limitations under the License.

//! The pallet-revive shared VM integration test suite.

use crate::{
	evm::fees::InfoT,
	test_utils::{builder::Contract, deposit_limit, ALICE, ALICE_ADDR, WEIGHT_LIMIT},
	tests::{builder, Contracts, ExtBuilder, Test},
<<<<<<< HEAD
	Code, Config, U256,
};
use alloy_core::{primitives, sol_types::SolCall};
use frame_support::traits::fungible::Mutate;
=======
	Code, Config, ExecConfig, TransactionLimits, TransactionMeter, U256,
};
use alloy_core::sol_types::{Revert, SolCall, SolConstructor, SolError};
use frame_support::traits::fungible::{Balanced, Mutate};
>>>>>>> 23cac32c
use pallet_revive_fixtures::{
	compile_module_with_type, Callee, FixtureType, System as SystemFixture,
};
use pretty_assertions::assert_eq;
use revm::primitives::Bytes;
use sp_core::H160;
use sp_io::hashing::keccak_256;
use test_case::test_case;

#[test_case(FixtureType::Solc)]
#[test_case(FixtureType::Resolc)]
fn keccak_256_works(fixture_type: FixtureType) {
	let (code, _) = compile_module_with_type("System", fixture_type).unwrap();
	ExtBuilder::default().build().execute_with(|| {
		let _ = <Test as Config>::Currency::set_balance(&ALICE, 100_000_000_000);
		let Contract { addr, .. } = builder::bare_instantiate(Code::Upload(code))
			.constructor_data(SystemFixture::constructorCall { panic: false }.abi_encode())
			.build_and_unwrap_contract();

		let pre = b"revive";
		let expected = keccak_256(pre);

		let result = builder::bare_call(addr)
			.data(SystemFixture::keccak256FuncCall { data: Bytes::from(pre) }.abi_encode())
			.build_and_unwrap_result();

		assert_eq!(&expected, result.data.as_slice());
	});
}

#[test_case(FixtureType::Solc)]
#[test_case(FixtureType::Resolc)]
fn address_works(fixture_type: FixtureType) {
	let (code, _) = compile_module_with_type("System", fixture_type).unwrap();
	ExtBuilder::default().build().execute_with(|| {
		let _ = <Test as Config>::Currency::set_balance(&ALICE, 100_000_000_000);
		let Contract { addr, .. } = builder::bare_instantiate(Code::Upload(code))
			.constructor_data(SystemFixture::constructorCall { panic: false }.abi_encode())
			.build_and_unwrap_contract();

		let result = builder::bare_call(addr)
			.data(SystemFixture::addressFuncCall {}.abi_encode())
			.build_and_unwrap_result();

		let decoded = SystemFixture::addressFuncCall::abi_decode_returns(&result.data).unwrap();
		assert_eq!(addr, H160::from_slice(decoded.as_slice()));
	});
}

#[test_case(FixtureType::Solc)]
#[test_case(FixtureType::Resolc)]
fn caller_works(fixture_type: FixtureType) {
	let (code, _) = compile_module_with_type("System", fixture_type).unwrap();
	ExtBuilder::default().build().execute_with(|| {
		let _ = <Test as Config>::Currency::set_balance(&ALICE, 100_000_000_000);
		let Contract { addr, .. } = builder::bare_instantiate(Code::Upload(code))
			.constructor_data(SystemFixture::constructorCall { panic: false }.abi_encode())
			.build_and_unwrap_contract();

		let result = builder::bare_call(addr)
			.data(SystemFixture::callerCall {}.abi_encode())
			.build_and_unwrap_result();

		let decoded = SystemFixture::callerCall::abi_decode_returns(&result.data).unwrap();
		assert_eq!(ALICE_ADDR, H160::from_slice(decoded.as_slice()));
	});
}

#[test_case(FixtureType::Solc)]
#[test_case(FixtureType::Resolc)]
fn callvalue_works(fixture_type: FixtureType) {
	let (code, _) = compile_module_with_type("System", fixture_type).unwrap();
	ExtBuilder::default().build().execute_with(|| {
		let _ = <Test as Config>::Currency::set_balance(&ALICE, 100_000_000_000);
		let Contract { addr, .. } = builder::bare_instantiate(Code::Upload(code))
			.constructor_data(SystemFixture::constructorCall { panic: false }.abi_encode())
			.build_and_unwrap_contract();

		let value = 1337u64;

		let result = builder::bare_call(addr)
			.evm_value(value.into())
			.data(SystemFixture::callvalueCall {}.abi_encode())
			.build_and_unwrap_result();

		let decoded = SystemFixture::callvalueCall::abi_decode_returns(&result.data).unwrap();
		assert_eq!(value, decoded);
	});
}

#[test_case(FixtureType::Solc)]
#[test_case(FixtureType::Resolc)]
fn calldataload_works(fixture_type: FixtureType) {
	let (code, _) = compile_module_with_type("System", fixture_type).unwrap();
	ExtBuilder::default().build().execute_with(|| {
		let _ = <Test as Config>::Currency::set_balance(&ALICE, 100_000_000_000);
		let Contract { addr, .. } = builder::bare_instantiate(Code::Upload(code))
			.constructor_data(SystemFixture::constructorCall { panic: false }.abi_encode())
			.build_and_unwrap_contract();

		let result = builder::bare_call(addr)
			.data(SystemFixture::calldataloadCall { offset: 4u64 }.abi_encode())
			.build_and_unwrap_result();

		// Call calldataload(offset=4) → returns the argument "4"
		let decoded = SystemFixture::calldataloadCall::abi_decode_returns(&result.data).unwrap();
		assert_eq!(U256::from(4u32), U256::from_big_endian(decoded.as_slice()));
	});
}

<<<<<<< HEAD
#[test]
fn callvalue_works() {
	for fixture_type in [FixtureType::Resolc, FixtureType::Solc] {
		let (code, _) = compile_module_with_type("System", fixture_type).unwrap();
		ExtBuilder::default().build().execute_with(|| {
			let _ = <Test as Config>::Currency::set_balance(&ALICE, 100_000_000_000);
			let Contract { addr, .. } =
				builder::bare_instantiate(Code::Upload(code)).build_and_unwrap_contract();

			let value = 1337u64;

			let result = builder::bare_call(addr)
				.evm_value(value.into())
				.data(SystemFixture::callvalueCall {}.abi_encode())
				.build_and_unwrap_result();

			let returned_val = U256::from_big_endian(&result.data);
			assert_eq!(U256::from(value), returned_val);
		});
	}
}

#[test]
fn calldataload_works() {
	for fixture_type in [FixtureType::Resolc, FixtureType::Solc] {
		let (code, _) = compile_module_with_type("System", fixture_type).unwrap();
		ExtBuilder::default().build().execute_with(|| {
			let _ = <Test as Config>::Currency::set_balance(&ALICE, 100_000_000_000);
			let Contract { addr, .. } =
				builder::bare_instantiate(Code::Upload(code)).build_and_unwrap_contract();

			let result = builder::bare_call(addr)
				.data(
						SystemFixture::calldataloadCall { offset: primitives::U256::from(4u32) } /* skip selector */
					.abi_encode(),
				)
				.build_and_unwrap_result();

			// Call calldataload(offset=4) → returns the argument "4"
			let returned = U256::from_big_endian(result.data.as_slice().try_into().unwrap());
			assert_eq!(U256::from(4u32), returned);
		});
	}
}

#[test]
fn calldatasize_works() {
	for fixture_type in [FixtureType::Resolc, FixtureType::Solc] {
		let (code, _) = compile_module_with_type("System", fixture_type).unwrap();
		ExtBuilder::default().build().execute_with(|| {
			let _ = <Test as Config>::Currency::set_balance(&ALICE, 100_000_000_000);
			let Contract { addr, .. } =
				builder::bare_instantiate(Code::Upload(code)).build_and_unwrap_contract();

			// calldata = selector + encoded argument
			let result = builder::bare_call(addr)
				.data(SystemFixture::calldatasizeCall {}.abi_encode())
				.build_and_unwrap_result();

			// ABI encodes: 4 (selector) + 0 (no args) = 4
			let returned = U256::from_big_endian(result.data.as_slice().try_into().unwrap());
			assert_eq!(returned, U256::from(4u32));
		});
	}
}

#[test]
fn calldatacopy_works() {
	for fixture_type in [FixtureType::Resolc, FixtureType::Solc] {
		let (code, _) = compile_module_with_type("System", fixture_type).unwrap();
		ExtBuilder::default().build().execute_with(|| {
			let _ = <Test as Config>::Currency::set_balance(&ALICE, 100_000_000_000);
			let Contract { addr, .. } =
				builder::bare_instantiate(Code::Upload(code)).build_and_unwrap_contract();

			let call_data = SystemFixture::calldatacopyCall {
				destOffset: primitives::U256::from(0u32), // unused
				offset: primitives::U256::from(4u32),     // skip selector
				size: primitives::U256::from(64u32),      // copy destOffset + offset
			}
			.abi_encode();

			let result = builder::bare_call(addr).data(call_data.clone()).build_and_unwrap_result();

			let returned_data =
				SystemFixture::calldatacopyCall::abi_decode_returns(&result.data).unwrap();

			let returned_data = returned_data.as_ref();
			assert_eq!(returned_data.len(), 64);

			// The expected data is the slice of the original calldata that was copied.
			let expected_data = &call_data.as_slice()[4..(4 + 64) as usize];
			assert_eq!(expected_data, returned_data);
		});
	}
}

#[test]
fn codesize_works() {
	for fixture_type in [FixtureType::Resolc, FixtureType::Solc] {
		let (code, _) = compile_module_with_type("System", fixture_type).unwrap();
		ExtBuilder::default().build().execute_with(|| {
			let _ = <Test as Config>::Currency::set_balance(&ALICE, 100_000_000_000);
			let Contract { addr, .. } =
				builder::bare_instantiate(Code::Upload(code.clone())).build_and_unwrap_contract();

			let result = builder::bare_call(addr)
				.data(SystemFixture::codesizeCall {}.abi_encode())
				.build_and_unwrap_result();

			// Now fetch the actual *runtime* code size from storage
			let code = Contracts::code(&addr);

			let returned_size = U256::from_big_endian(result.data.as_slice().try_into().unwrap());
			let expected_size = U256::from(code.len());

			assert_eq!(expected_size, returned_size);
		});
	}
}

#[test]
fn returndatasize_works() {
	for fixture_type in [FixtureType::Resolc, FixtureType::Solc] {
		let (code, _) = compile_module_with_type("System", fixture_type).unwrap();
		let (callee_code, _) = compile_module_with_type("Callee", fixture_type).unwrap();

		ExtBuilder::default().build().execute_with(|| {
			let _ = <Test as Config>::Currency::set_balance(&ALICE, 100_000_000_000);

			// Instantiate the callee contract, which can echo a value.
			let Contract { addr: callee_addr, .. } =
				builder::bare_instantiate(Code::Upload(callee_code)).build_and_unwrap_contract();

			let Contract { addr, .. } =
				builder::bare_instantiate(Code::Upload(code)).build_and_unwrap_contract();

			let magic_number = U256::from(42);
			let result = builder::bare_call(addr)
				.data(
					SystemFixture::returndatasizeCall {
						_callee: callee_addr.0.into(),
						_data: Callee::echoCall {
							_data: primitives::U256::from_be_bytes(magic_number.to_big_endian()),
						}
						.abi_encode()
						.into(),
						_gas: primitives::U256::MAX,
					}
					.abi_encode(),
				)
				.build_and_unwrap_result();

			let size = U256::from_big_endian(&result.data);
			// Always 32 bytes for a single uint256
			assert_eq!(U256::from(32), size);
		});
	}
}

#[test]
fn returndatacopy_works() {
	for fixture_type in [FixtureType::Resolc, FixtureType::Solc] {
		let (code, _) = compile_module_with_type("System", fixture_type).unwrap();
		let (callee_code, _) = compile_module_with_type("Callee", fixture_type).unwrap();

		ExtBuilder::default().build().execute_with(|| {
			let _ = <Test as Config>::Currency::set_balance(&ALICE, 100_000_000_000);
			// Instantiate the callee contract, which can echo a value.
			let Contract { addr: callee_addr, .. } =
				builder::bare_instantiate(Code::Upload(callee_code)).build_and_unwrap_contract();

			let Contract { addr, .. } =
				builder::bare_instantiate(Code::Upload(code)).build_and_unwrap_contract();

			let magic_number = U256::from(42);
			let result = builder::bare_call(addr)
				.data(
					SystemFixture::returndatacopyCall {
						_callee: callee_addr.0.into(),
						_data: Callee::echoCall {
							_data: primitives::U256::from_be_bytes(magic_number.to_big_endian()),
						}
						.abi_encode()
						.into(),
						_gas: primitives::U256::MAX,
						destOffset: primitives::U256::ZERO,
						offset: primitives::U256::ZERO,
						size: primitives::U256::from(32u32),
					}
					.abi_encode(),
				)
				.build_and_unwrap_result();

			let result =
				SystemFixture::returndatacopyCall::abi_decode_returns(&result.data).unwrap();
			assert_eq!(magic_number, U256::from_big_endian(result.as_ref().try_into().unwrap()))
		});
	}
=======
#[test_case(FixtureType::Solc)]
#[test_case(FixtureType::Resolc)]
fn calldatasize_works(fixture_type: FixtureType) {
	let (code, _) = compile_module_with_type("System", fixture_type).unwrap();
	ExtBuilder::default().build().execute_with(|| {
		let _ = <Test as Config>::Currency::set_balance(&ALICE, 100_000_000_000);
		let Contract { addr, .. } = builder::bare_instantiate(Code::Upload(code))
			.constructor_data(SystemFixture::constructorCall { panic: false }.abi_encode())
			.build_and_unwrap_contract();

		// calldata = selector + encoded argument
		let result = builder::bare_call(addr)
			.data(SystemFixture::calldatasizeCall {}.abi_encode())
			.build_and_unwrap_result();

		// ABI encodes: 4 (selector) + 0 (no args) = 4
		let decoded = SystemFixture::calldatasizeCall::abi_decode_returns(&result.data).unwrap();
		assert_eq!(4u64, decoded);
	});
}

#[test_case(FixtureType::Solc)]
#[test_case(FixtureType::Resolc)]
fn calldatacopy_works(fixture_type: FixtureType) {
	let (code, _) = compile_module_with_type("System", fixture_type).unwrap();
	ExtBuilder::default().build().execute_with(|| {
		let _ = <Test as Config>::Currency::set_balance(&ALICE, 100_000_000_000);
		let Contract { addr, .. } = builder::bare_instantiate(Code::Upload(code))
			.constructor_data(SystemFixture::constructorCall { panic: false }.abi_encode())
			.build_and_unwrap_contract();

		let call_data = SystemFixture::calldatacopyCall {
			destOffset: 0u64, // unused
			offset: 4u64,     // skip selector
			size: 64u64,      // copy destOffset + offset
		}
		.abi_encode();

		let result = builder::bare_call(addr).data(call_data.clone()).build_and_unwrap_result();

		let returned_data =
			SystemFixture::calldatacopyCall::abi_decode_returns(&result.data).unwrap();

		let returned_data = returned_data.as_ref();
		assert_eq!(returned_data.len(), 64);

		// The expected data is the slice of the original calldata that was copied.
		let expected_data = &call_data.as_slice()[4..(4 + 64) as usize];
		assert_eq!(expected_data, returned_data);
	});
}

#[test_case(FixtureType::Solc)]
#[test_case(FixtureType::Resolc)]
fn codesize_works(fixture_type: FixtureType) {
	let (code, _) = compile_module_with_type("System", fixture_type).unwrap();
	ExtBuilder::default().build().execute_with(|| {
		let _ = <Test as Config>::Currency::set_balance(&ALICE, 100_000_000_000);
		let Contract { addr, .. } = builder::bare_instantiate(Code::Upload(code.clone()))
			.constructor_data(SystemFixture::constructorCall { panic: false }.abi_encode())
			.build_and_unwrap_contract();

		let result = builder::bare_call(addr)
			.data(SystemFixture::codesizeCall {}.abi_encode())
			.build_and_unwrap_result();

		// Now fetch the actual *runtime* code size from storage
		let code = Contracts::code(&addr);

		let decoded = SystemFixture::codesizeCall::abi_decode_returns(&result.data).unwrap();
		let expected_size = code.len() as u64;

		assert_eq!(expected_size, decoded);
	});
}

#[test_case(FixtureType::Solc)]
#[test_case(FixtureType::Resolc)]
fn gas_works(fixture_type: FixtureType) {
	let (code, _) = compile_module_with_type("System", fixture_type).unwrap();
	ExtBuilder::default().build().execute_with(|| {
		let _ = <Test as Config>::Currency::set_balance(&ALICE, 100_000_000_000);
		let Contract { addr, .. } = builder::bare_instantiate(Code::Upload(code.clone()))
			.constructor_data(SystemFixture::constructorCall { panic: false }.abi_encode())
			.build_and_unwrap_contract();

		// enable txhold collection which we expect to be on when using the evm backend
		let limits = TransactionLimits::WeightAndDeposit {
			weight_limit: WEIGHT_LIMIT,
			deposit_limit: deposit_limit::<Test>(),
		};
		let hold_initial =
			TransactionMeter::<Test>::new(limits.clone()).unwrap().eth_gas_left().unwrap();

		<Test as Config>::FeeInfo::deposit_txfee(<Test as Config>::Currency::issue(hold_initial));
		let mut exec_config = ExecConfig::new_substrate_tx();
		exec_config.collect_deposit_from_hold = Some((0u32.into(), Default::default()));

		let result = builder::bare_call(addr)
			.data(SystemFixture::gasCall {}.abi_encode())
			.exec_config(exec_config)
			.transaction_limits(limits)
			.build_and_unwrap_result();

		let gas_left: u64 = SystemFixture::gasCall::abi_decode_returns(&result.data)
			.unwrap()
			.try_into()
			.unwrap();

		assert!(gas_left > 0);
		assert!(gas_left < hold_initial);
	});
}

#[test_case(FixtureType::Solc,   FixtureType::Solc;   "solc->solc")]
#[test_case(FixtureType::Solc,   FixtureType::Resolc; "solc->resolc")]
#[test_case(FixtureType::Resolc, FixtureType::Solc;   "resolc->solc")]
#[test_case(FixtureType::Resolc, FixtureType::Resolc; "resolc->resolc")]
fn returndatasize_works(caller_type: FixtureType, callee_type: FixtureType) {
	let (code, _) = compile_module_with_type("System", caller_type).unwrap();
	let (callee_code, _) = compile_module_with_type("Callee", callee_type).unwrap();

	ExtBuilder::default().build().execute_with(|| {
		let _ = <Test as Config>::Currency::set_balance(&ALICE, 100_000_000_000);

		// Instantiate the callee contract, which can echo a value.
		let Contract { addr: callee_addr, .. } =
			builder::bare_instantiate(Code::Upload(callee_code)).build_and_unwrap_contract();

		let Contract { addr, .. } = builder::bare_instantiate(Code::Upload(code))
			.constructor_data(SystemFixture::constructorCall { panic: false }.abi_encode())
			.build_and_unwrap_contract();

		let magic_number = 42u64;
		let result = builder::bare_call(addr)
			.data(
				SystemFixture::returndatasizeCall {
					_callee: callee_addr.0.into(),
					_data: Callee::echoCall { _data: magic_number }.abi_encode().into(),
					_gas: u64::MAX,
				}
				.abi_encode(),
			)
			.build_and_unwrap_result();

		let decoded = SystemFixture::returndatasizeCall::abi_decode_returns(&result.data).unwrap();
		assert_eq!(decoded, 32);
	});
}

#[test_case(FixtureType::Solc,   FixtureType::Solc;   "solc->solc")]
#[test_case(FixtureType::Solc,   FixtureType::Resolc; "solc->resolc")]
#[test_case(FixtureType::Resolc, FixtureType::Solc;   "resolc->solc")]
#[test_case(FixtureType::Resolc, FixtureType::Resolc; "resolc->resolc")]
fn returndatacopy_works(caller_type: FixtureType, callee_type: FixtureType) {
	let (code, _) = compile_module_with_type("System", caller_type).unwrap();
	let (callee_code, _) = compile_module_with_type("Callee", callee_type).unwrap();

	ExtBuilder::default().build().execute_with(|| {
		let _ = <Test as Config>::Currency::set_balance(&ALICE, 100_000_000_000);
		// Instantiate the callee contract, which can echo a value.
		let Contract { addr: callee_addr, .. } =
			builder::bare_instantiate(Code::Upload(callee_code)).build_and_unwrap_contract();

		let Contract { addr, .. } = builder::bare_instantiate(Code::Upload(code))
			.constructor_data(SystemFixture::constructorCall { panic: false }.abi_encode())
			.build_and_unwrap_contract();

		let magic_number = U256::from(42);
		let result = builder::bare_call(addr)
			.data(
				SystemFixture::returndatacopyCall {
					_callee: callee_addr.0.into(),
					_data: Callee::echoCall { _data: 42u64 }.abi_encode().into(),
					_gas: u64::MAX,
					destOffset: 0u64,
					offset: 0u64,
					size: 32u64,
				}
				.abi_encode(),
			)
			.build_and_unwrap_result();

		let decoded = SystemFixture::returndatacopyCall::abi_decode_returns(&result.data).unwrap();
		let decoded_value = U256::from_big_endian(decoded.as_ref());
		assert_eq!(magic_number, decoded_value)
	});
}

#[test_case(FixtureType::Solc)]
#[test_case(FixtureType::Resolc)]
fn constructor_with_argument_works(fixture_type: FixtureType) {
	let (code, _) = compile_module_with_type("System", fixture_type).unwrap();
	ExtBuilder::default().build().execute_with(|| {
		let _ = <Test as Config>::Currency::set_balance(&ALICE, 100_000_000_000);
		let result = builder::bare_instantiate(Code::Upload(code))
			.constructor_data(SystemFixture::constructorCall { panic: true }.abi_encode())
			.build()
			.result
			.unwrap()
			.result;
		assert!(result.did_revert());

		let expected_message = "Reverted because revert=true was set as constructor argument";
		assert_eq!(result.data, Revert::from(expected_message).abi_encode());
	});
>>>>>>> 23cac32c
}<|MERGE_RESOLUTION|>--- conflicted
+++ resolved
@@ -21,17 +21,10 @@
 	evm::fees::InfoT,
 	test_utils::{builder::Contract, deposit_limit, ALICE, ALICE_ADDR, WEIGHT_LIMIT},
 	tests::{builder, Contracts, ExtBuilder, Test},
-<<<<<<< HEAD
-	Code, Config, U256,
-};
-use alloy_core::{primitives, sol_types::SolCall};
-use frame_support::traits::fungible::Mutate;
-=======
 	Code, Config, ExecConfig, TransactionLimits, TransactionMeter, U256,
 };
 use alloy_core::sol_types::{Revert, SolCall, SolConstructor, SolError};
 use frame_support::traits::fungible::{Balanced, Mutate};
->>>>>>> 23cac32c
 use pallet_revive_fixtures::{
 	compile_module_with_type, Callee, FixtureType, System as SystemFixture,
 };
@@ -142,207 +135,6 @@
 	});
 }
 
-<<<<<<< HEAD
-#[test]
-fn callvalue_works() {
-	for fixture_type in [FixtureType::Resolc, FixtureType::Solc] {
-		let (code, _) = compile_module_with_type("System", fixture_type).unwrap();
-		ExtBuilder::default().build().execute_with(|| {
-			let _ = <Test as Config>::Currency::set_balance(&ALICE, 100_000_000_000);
-			let Contract { addr, .. } =
-				builder::bare_instantiate(Code::Upload(code)).build_and_unwrap_contract();
-
-			let value = 1337u64;
-
-			let result = builder::bare_call(addr)
-				.evm_value(value.into())
-				.data(SystemFixture::callvalueCall {}.abi_encode())
-				.build_and_unwrap_result();
-
-			let returned_val = U256::from_big_endian(&result.data);
-			assert_eq!(U256::from(value), returned_val);
-		});
-	}
-}
-
-#[test]
-fn calldataload_works() {
-	for fixture_type in [FixtureType::Resolc, FixtureType::Solc] {
-		let (code, _) = compile_module_with_type("System", fixture_type).unwrap();
-		ExtBuilder::default().build().execute_with(|| {
-			let _ = <Test as Config>::Currency::set_balance(&ALICE, 100_000_000_000);
-			let Contract { addr, .. } =
-				builder::bare_instantiate(Code::Upload(code)).build_and_unwrap_contract();
-
-			let result = builder::bare_call(addr)
-				.data(
-						SystemFixture::calldataloadCall { offset: primitives::U256::from(4u32) } /* skip selector */
-					.abi_encode(),
-				)
-				.build_and_unwrap_result();
-
-			// Call calldataload(offset=4) → returns the argument "4"
-			let returned = U256::from_big_endian(result.data.as_slice().try_into().unwrap());
-			assert_eq!(U256::from(4u32), returned);
-		});
-	}
-}
-
-#[test]
-fn calldatasize_works() {
-	for fixture_type in [FixtureType::Resolc, FixtureType::Solc] {
-		let (code, _) = compile_module_with_type("System", fixture_type).unwrap();
-		ExtBuilder::default().build().execute_with(|| {
-			let _ = <Test as Config>::Currency::set_balance(&ALICE, 100_000_000_000);
-			let Contract { addr, .. } =
-				builder::bare_instantiate(Code::Upload(code)).build_and_unwrap_contract();
-
-			// calldata = selector + encoded argument
-			let result = builder::bare_call(addr)
-				.data(SystemFixture::calldatasizeCall {}.abi_encode())
-				.build_and_unwrap_result();
-
-			// ABI encodes: 4 (selector) + 0 (no args) = 4
-			let returned = U256::from_big_endian(result.data.as_slice().try_into().unwrap());
-			assert_eq!(returned, U256::from(4u32));
-		});
-	}
-}
-
-#[test]
-fn calldatacopy_works() {
-	for fixture_type in [FixtureType::Resolc, FixtureType::Solc] {
-		let (code, _) = compile_module_with_type("System", fixture_type).unwrap();
-		ExtBuilder::default().build().execute_with(|| {
-			let _ = <Test as Config>::Currency::set_balance(&ALICE, 100_000_000_000);
-			let Contract { addr, .. } =
-				builder::bare_instantiate(Code::Upload(code)).build_and_unwrap_contract();
-
-			let call_data = SystemFixture::calldatacopyCall {
-				destOffset: primitives::U256::from(0u32), // unused
-				offset: primitives::U256::from(4u32),     // skip selector
-				size: primitives::U256::from(64u32),      // copy destOffset + offset
-			}
-			.abi_encode();
-
-			let result = builder::bare_call(addr).data(call_data.clone()).build_and_unwrap_result();
-
-			let returned_data =
-				SystemFixture::calldatacopyCall::abi_decode_returns(&result.data).unwrap();
-
-			let returned_data = returned_data.as_ref();
-			assert_eq!(returned_data.len(), 64);
-
-			// The expected data is the slice of the original calldata that was copied.
-			let expected_data = &call_data.as_slice()[4..(4 + 64) as usize];
-			assert_eq!(expected_data, returned_data);
-		});
-	}
-}
-
-#[test]
-fn codesize_works() {
-	for fixture_type in [FixtureType::Resolc, FixtureType::Solc] {
-		let (code, _) = compile_module_with_type("System", fixture_type).unwrap();
-		ExtBuilder::default().build().execute_with(|| {
-			let _ = <Test as Config>::Currency::set_balance(&ALICE, 100_000_000_000);
-			let Contract { addr, .. } =
-				builder::bare_instantiate(Code::Upload(code.clone())).build_and_unwrap_contract();
-
-			let result = builder::bare_call(addr)
-				.data(SystemFixture::codesizeCall {}.abi_encode())
-				.build_and_unwrap_result();
-
-			// Now fetch the actual *runtime* code size from storage
-			let code = Contracts::code(&addr);
-
-			let returned_size = U256::from_big_endian(result.data.as_slice().try_into().unwrap());
-			let expected_size = U256::from(code.len());
-
-			assert_eq!(expected_size, returned_size);
-		});
-	}
-}
-
-#[test]
-fn returndatasize_works() {
-	for fixture_type in [FixtureType::Resolc, FixtureType::Solc] {
-		let (code, _) = compile_module_with_type("System", fixture_type).unwrap();
-		let (callee_code, _) = compile_module_with_type("Callee", fixture_type).unwrap();
-
-		ExtBuilder::default().build().execute_with(|| {
-			let _ = <Test as Config>::Currency::set_balance(&ALICE, 100_000_000_000);
-
-			// Instantiate the callee contract, which can echo a value.
-			let Contract { addr: callee_addr, .. } =
-				builder::bare_instantiate(Code::Upload(callee_code)).build_and_unwrap_contract();
-
-			let Contract { addr, .. } =
-				builder::bare_instantiate(Code::Upload(code)).build_and_unwrap_contract();
-
-			let magic_number = U256::from(42);
-			let result = builder::bare_call(addr)
-				.data(
-					SystemFixture::returndatasizeCall {
-						_callee: callee_addr.0.into(),
-						_data: Callee::echoCall {
-							_data: primitives::U256::from_be_bytes(magic_number.to_big_endian()),
-						}
-						.abi_encode()
-						.into(),
-						_gas: primitives::U256::MAX,
-					}
-					.abi_encode(),
-				)
-				.build_and_unwrap_result();
-
-			let size = U256::from_big_endian(&result.data);
-			// Always 32 bytes for a single uint256
-			assert_eq!(U256::from(32), size);
-		});
-	}
-}
-
-#[test]
-fn returndatacopy_works() {
-	for fixture_type in [FixtureType::Resolc, FixtureType::Solc] {
-		let (code, _) = compile_module_with_type("System", fixture_type).unwrap();
-		let (callee_code, _) = compile_module_with_type("Callee", fixture_type).unwrap();
-
-		ExtBuilder::default().build().execute_with(|| {
-			let _ = <Test as Config>::Currency::set_balance(&ALICE, 100_000_000_000);
-			// Instantiate the callee contract, which can echo a value.
-			let Contract { addr: callee_addr, .. } =
-				builder::bare_instantiate(Code::Upload(callee_code)).build_and_unwrap_contract();
-
-			let Contract { addr, .. } =
-				builder::bare_instantiate(Code::Upload(code)).build_and_unwrap_contract();
-
-			let magic_number = U256::from(42);
-			let result = builder::bare_call(addr)
-				.data(
-					SystemFixture::returndatacopyCall {
-						_callee: callee_addr.0.into(),
-						_data: Callee::echoCall {
-							_data: primitives::U256::from_be_bytes(magic_number.to_big_endian()),
-						}
-						.abi_encode()
-						.into(),
-						_gas: primitives::U256::MAX,
-						destOffset: primitives::U256::ZERO,
-						offset: primitives::U256::ZERO,
-						size: primitives::U256::from(32u32),
-					}
-					.abi_encode(),
-				)
-				.build_and_unwrap_result();
-
-			let result =
-				SystemFixture::returndatacopyCall::abi_decode_returns(&result.data).unwrap();
-			assert_eq!(magic_number, U256::from_big_endian(result.as_ref().try_into().unwrap()))
-		});
-	}
-=======
 #[test_case(FixtureType::Solc)]
 #[test_case(FixtureType::Resolc)]
 fn calldatasize_works(fixture_type: FixtureType) {
@@ -549,5 +341,4 @@
 		let expected_message = "Reverted because revert=true was set as constructor argument";
 		assert_eq!(result.data, Revert::from(expected_message).abi_encode());
 	});
->>>>>>> 23cac32c
 }