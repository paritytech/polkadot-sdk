// This file is part of Substrate.

// Copyright (C) Parity Technologies (UK) Ltd.
// SPDX-License-Identifier: Apache-2.0

// Licensed under the Apache License, Version 2.0 (the "License");
// you may not use this file except in compliance with the License.
// You may obtain a copy of the License at
//
// 	http://www.apache.org/licenses/LICENSE-2.0
//
// Unless required by applicable law or agreed to in writing, software
// distributed under the License is distributed on an "AS IS" BASIS,
// WITHOUT WARRANTIES OR CONDITIONS OF ANY KIND, either express or implied.
// See the License for the specific language governing permissions and
// limitations under the License.

//! The pallet-revive shared VM integration test suite.

use crate::{
	test_utils::{builder::Contract, ALICE},
	tests::{builder, Contracts, ExtBuilder, System, Test, Timestamp},
	vm::evm::DIFFICULTY,
<<<<<<< HEAD
	Code, Config,
=======
	Code, Config, DryRunConfig, ExecConfig, Pallet,
>>>>>>> 2c1acdf4
};

use alloy_core::sol_types::{SolCall, SolInterface};
use frame_support::traits::fungible::Mutate;
use pallet_revive_fixtures::{compile_module_with_type, BlockInfo, FixtureType};
use pretty_assertions::assert_eq;
use sp_core::H160;
use test_case::test_case;

/// Tests that the blocknumber opcode works as expected.
#[test_case(FixtureType::Solc)]
#[test_case(FixtureType::Resolc)]
fn block_number_works(fixture_type: FixtureType) {
	let (code, _) = compile_module_with_type("BlockInfo", fixture_type).unwrap();
	ExtBuilder::default().build().execute_with(|| {
		let _ = <Test as Config>::Currency::set_balance(&ALICE, 100_000_000_000);
		let Contract { addr, .. } =
			builder::bare_instantiate(Code::Upload(code)).build_and_unwrap_contract();

		System::set_block_number(42);

		let result = builder::bare_call(addr)
			.data(
				BlockInfo::BlockInfoCalls::blockNumber(BlockInfo::blockNumberCall {}).abi_encode(),
			)
			.build_and_unwrap_result();
		let decoded = BlockInfo::blockNumberCall::abi_decode_returns(&result.data).unwrap();
		assert_eq!(42u64, decoded);
	});
<<<<<<< HEAD
=======
}

#[test_case(FixtureType::Solc)]
#[test_case(FixtureType::Resolc)]
fn block_number_dry_run_works(fixture_type: FixtureType) {
	let (code, _) = compile_module_with_type("BlockInfo", fixture_type).unwrap();
	ExtBuilder::default().build().execute_with(|| {
		let _ = <Test as Config>::Currency::set_balance(&ALICE, 100_000_000_000);
		let Contract { addr, .. } =
			builder::bare_instantiate(Code::Upload(code)).build_and_unwrap_contract();

		System::set_block_number(42);
		let timestamp_override = Some(Timestamp::get() + 10_000);

		let result = builder::bare_call(addr)
			.data(
				BlockInfo::BlockInfoCalls::blockNumber(BlockInfo::blockNumberCall {}).abi_encode(),
			)
			.exec_config(
				ExecConfig::new_substrate_tx().with_dry_run(DryRunConfig::new(timestamp_override)),
			)
			.build_and_unwrap_result();
		let decoded = BlockInfo::blockNumberCall::abi_decode_returns(&result.data).unwrap();
		assert_eq!(43u64, decoded);
	});
>>>>>>> 2c1acdf4
}

/// Tests that the blockauthor opcode works as expected.
#[test_case(FixtureType::Solc)]
#[test_case(FixtureType::Resolc)]
fn block_author_works(fixture_type: FixtureType) {
	let (code, _) = compile_module_with_type("BlockInfo", fixture_type).unwrap();
	ExtBuilder::default().build().execute_with(|| {
		let _ = <Test as Config>::Currency::set_balance(&ALICE, 100_000_000_000);
		let Contract { addr, .. } =
			builder::bare_instantiate(Code::Upload(code)).build_and_unwrap_contract();

		let result = builder::bare_call(addr)
			.data(BlockInfo::BlockInfoCalls::coinbase(BlockInfo::coinbaseCall {}).abi_encode())
			.build_and_unwrap_result();
		let decoded = BlockInfo::coinbaseCall::abi_decode_returns(&result.data).unwrap();
<<<<<<< HEAD
		assert_eq!(Contracts::block_author().unwrap(), H160::from_slice(decoded.as_slice()));
=======
		assert_eq!(Contracts::block_author(), H160::from_slice(decoded.as_slice()));
>>>>>>> 2c1acdf4
	});
}

/// Tests that the chainid opcode works as expected.
#[test_case(FixtureType::Solc)]
#[test_case(FixtureType::Resolc)]
fn chainid_works(fixture_type: FixtureType) {
	let (code, _) = compile_module_with_type("BlockInfo", fixture_type).unwrap();
	ExtBuilder::default().build().execute_with(|| {
		let _ = <Test as Config>::Currency::set_balance(&ALICE, 100_000_000_000);
		let Contract { addr, .. } =
			builder::bare_instantiate(Code::Upload(code)).build_and_unwrap_contract();

		let result = builder::bare_call(addr)
			.data(BlockInfo::BlockInfoCalls::chainid(BlockInfo::chainidCall {}).abi_encode())
			.build_and_unwrap_result();
		let decoded = BlockInfo::chainidCall::abi_decode_returns(&result.data).unwrap();
		assert_eq!(<Test as Config>::ChainId::get() as u64, decoded);
	});
}

/// Tests that the timestamp opcode works as expected.
#[test_case(FixtureType::Solc)]
#[test_case(FixtureType::Resolc)]
fn timestamp_works(fixture_type: FixtureType) {
	let (code, _) = compile_module_with_type("BlockInfo", fixture_type).unwrap();
	ExtBuilder::default().build().execute_with(|| {
		Timestamp::set_timestamp(2000);
		let _ = <Test as Config>::Currency::set_balance(&ALICE, 100_000_000_000);
		let Contract { addr, .. } =
			builder::bare_instantiate(Code::Upload(code)).build_and_unwrap_contract();

		let result = builder::bare_call(addr)
			.data(BlockInfo::BlockInfoCalls::timestamp(BlockInfo::timestampCall {}).abi_encode())
			.build_and_unwrap_result();
		let decoded = BlockInfo::timestampCall::abi_decode_returns(&result.data).unwrap();
		assert_eq!(
			// Solidity expects timestamps in seconds, whereas pallet_timestamp uses
			// milliseconds.
			(Timestamp::get() / 1000) as u64,
			decoded
		);
	});
<<<<<<< HEAD
=======
}

#[test_case(FixtureType::Solc)]
#[test_case(FixtureType::Resolc)]
fn timestamp_dry_run_override_works(fixture_type: FixtureType) {
	let (code, _) = compile_module_with_type("BlockInfo", fixture_type).unwrap();
	ExtBuilder::default().build().execute_with(|| {
		Timestamp::set_timestamp(2000);
		let _ = <Test as Config>::Currency::set_balance(&ALICE, 100_000_000_000);
		let Contract { addr, .. } =
			builder::bare_instantiate(Code::Upload(code)).build_and_unwrap_contract();
		let timestamp_override = Timestamp::get() + 10_000;
		let result: crate::ExecReturnValue = builder::bare_call(addr)
			.data(BlockInfo::BlockInfoCalls::timestamp(BlockInfo::timestampCall {}).abi_encode())
			.exec_config(
				ExecConfig::new_substrate_tx()
					.with_dry_run(DryRunConfig::new(Some(timestamp_override))),
			)
			.build_and_unwrap_result();
		let decoded = BlockInfo::timestampCall::abi_decode_returns(&result.data).unwrap();
		assert_eq!(
			// Solidity expects timestamps in seconds, whereas pallet_timestamp uses
			// milliseconds.
			(timestamp_override / 1000) as u64,
			decoded
		);
	});
>>>>>>> 2c1acdf4
}

/// Tests that the gaslimit opcode works as expected.
#[test_case(FixtureType::Solc)]
#[test_case(FixtureType::Resolc)]
fn gaslimit_works(fixture_type: FixtureType) {
	let (code, _) = compile_module_with_type("BlockInfo", fixture_type).unwrap();
	ExtBuilder::default().build().execute_with(|| {
		let _ = <Test as Config>::Currency::set_balance(&ALICE, 100_000_000_000);
		let Contract { addr, .. } =
			builder::bare_instantiate(Code::Upload(code)).build_and_unwrap_contract();

		let result = builder::bare_call(addr)
			.data(BlockInfo::BlockInfoCalls::gaslimit(BlockInfo::gaslimitCall {}).abi_encode())
			.build_and_unwrap_result();
		let decoded = BlockInfo::gaslimitCall::abi_decode_returns(&result.data).unwrap();
<<<<<<< HEAD
		assert_eq!(
			<Test as frame_system::Config>::BlockWeights::get().max_block.ref_time() as u64,
			decoded
		);
=======
		assert_eq!(<Pallet<Test>>::evm_block_gas_limit(), decoded.into());
>>>>>>> 2c1acdf4
	});
}

/// Tests that the basefee opcode works as expected.
#[test_case(FixtureType::Solc)]
#[test_case(FixtureType::Resolc)]
<<<<<<< HEAD
fn basefee_works(fixture_type: FixtureType) {
=======
fn base_fee_works(fixture_type: FixtureType) {
>>>>>>> 2c1acdf4
	let (code, _) = compile_module_with_type("BlockInfo", fixture_type).unwrap();
	ExtBuilder::default().build().execute_with(|| {
		let _ = <Test as Config>::Currency::set_balance(&ALICE, 100_000_000_000);
		let Contract { addr, .. } =
			builder::bare_instantiate(Code::Upload(code)).build_and_unwrap_contract();

		let result = builder::bare_call(addr)
			.data(BlockInfo::BlockInfoCalls::basefee(BlockInfo::basefeeCall {}).abi_encode())
			.build_and_unwrap_result();
		let decoded = BlockInfo::basefeeCall::abi_decode_returns(&result.data).unwrap();
<<<<<<< HEAD
		assert_eq!(0u64, decoded);
=======
		assert_eq!(<crate::Pallet<Test>>::evm_base_fee().as_u64(), decoded);
>>>>>>> 2c1acdf4
	});
}

/// Tests that the difficulty opcode works as expected.
#[test_case(FixtureType::Solc)]
#[test_case(FixtureType::Resolc)]
fn difficulty_works(fixture_type: FixtureType) {
	let (code, _) = compile_module_with_type("BlockInfo", fixture_type).unwrap();
	ExtBuilder::default().build().execute_with(|| {
		let _ = <Test as Config>::Currency::set_balance(&ALICE, 100_000_000_000);
		let Contract { addr, .. } =
			builder::bare_instantiate(Code::Upload(code)).build_and_unwrap_contract();

		let result = builder::bare_call(addr)
			.data(BlockInfo::BlockInfoCalls::difficulty(BlockInfo::difficultyCall {}).abi_encode())
			.build_and_unwrap_result();
		let decoded = BlockInfo::difficultyCall::abi_decode_returns(&result.data).unwrap();
		assert_eq!(
			// Aligned with the value set for PVM (truncated to u64)
			DIFFICULTY as u64,
			decoded
		);
	});
}<|MERGE_RESOLUTION|>--- conflicted
+++ resolved
@@ -21,11 +21,7 @@
 	test_utils::{builder::Contract, ALICE},
 	tests::{builder, Contracts, ExtBuilder, System, Test, Timestamp},
 	vm::evm::DIFFICULTY,
-<<<<<<< HEAD
-	Code, Config,
-=======
 	Code, Config, DryRunConfig, ExecConfig, Pallet,
->>>>>>> 2c1acdf4
 };
 
 use alloy_core::sol_types::{SolCall, SolInterface};
@@ -55,8 +51,6 @@
 		let decoded = BlockInfo::blockNumberCall::abi_decode_returns(&result.data).unwrap();
 		assert_eq!(42u64, decoded);
 	});
-<<<<<<< HEAD
-=======
 }
 
 #[test_case(FixtureType::Solc)]
@@ -82,7 +76,6 @@
 		let decoded = BlockInfo::blockNumberCall::abi_decode_returns(&result.data).unwrap();
 		assert_eq!(43u64, decoded);
 	});
->>>>>>> 2c1acdf4
 }
 
 /// Tests that the blockauthor opcode works as expected.
@@ -99,11 +92,7 @@
 			.data(BlockInfo::BlockInfoCalls::coinbase(BlockInfo::coinbaseCall {}).abi_encode())
 			.build_and_unwrap_result();
 		let decoded = BlockInfo::coinbaseCall::abi_decode_returns(&result.data).unwrap();
-<<<<<<< HEAD
-		assert_eq!(Contracts::block_author().unwrap(), H160::from_slice(decoded.as_slice()));
-=======
 		assert_eq!(Contracts::block_author(), H160::from_slice(decoded.as_slice()));
->>>>>>> 2c1acdf4
 	});
 }
 
@@ -147,8 +136,6 @@
 			decoded
 		);
 	});
-<<<<<<< HEAD
-=======
 }
 
 #[test_case(FixtureType::Solc)]
@@ -176,7 +163,6 @@
 			decoded
 		);
 	});
->>>>>>> 2c1acdf4
 }
 
 /// Tests that the gaslimit opcode works as expected.
@@ -193,25 +179,14 @@
 			.data(BlockInfo::BlockInfoCalls::gaslimit(BlockInfo::gaslimitCall {}).abi_encode())
 			.build_and_unwrap_result();
 		let decoded = BlockInfo::gaslimitCall::abi_decode_returns(&result.data).unwrap();
-<<<<<<< HEAD
-		assert_eq!(
-			<Test as frame_system::Config>::BlockWeights::get().max_block.ref_time() as u64,
-			decoded
-		);
-=======
 		assert_eq!(<Pallet<Test>>::evm_block_gas_limit(), decoded.into());
->>>>>>> 2c1acdf4
 	});
 }
 
 /// Tests that the basefee opcode works as expected.
 #[test_case(FixtureType::Solc)]
 #[test_case(FixtureType::Resolc)]
-<<<<<<< HEAD
-fn basefee_works(fixture_type: FixtureType) {
-=======
 fn base_fee_works(fixture_type: FixtureType) {
->>>>>>> 2c1acdf4
 	let (code, _) = compile_module_with_type("BlockInfo", fixture_type).unwrap();
 	ExtBuilder::default().build().execute_with(|| {
 		let _ = <Test as Config>::Currency::set_balance(&ALICE, 100_000_000_000);
@@ -222,11 +197,7 @@
 			.data(BlockInfo::BlockInfoCalls::basefee(BlockInfo::basefeeCall {}).abi_encode())
 			.build_and_unwrap_result();
 		let decoded = BlockInfo::basefeeCall::abi_decode_returns(&result.data).unwrap();
-<<<<<<< HEAD
-		assert_eq!(0u64, decoded);
-=======
 		assert_eq!(<crate::Pallet<Test>>::evm_base_fee().as_u64(), decoded);
->>>>>>> 2c1acdf4
 	});
 }
 
