--- conflicted
+++ resolved
@@ -21,7 +21,7 @@
 	evm::decode_revert_reason,
 	test_utils::{builder::Contract, ALICE, ALICE_ADDR},
 	tests::{builder, ExtBuilder, Test},
-	Code, Config, Error, LOG_TARGET,
+	Code, Config, Error,
 };
 use alloy_core::{
 	primitives::{Bytes, FixedBytes, U256},
@@ -34,171 +34,6 @@
 use test_case::test_case;
 
 /// Tests that the `CALL` opcode works as expected by having one contract call another.
-<<<<<<< HEAD
-#[test]
-fn staticcall_works() {
-	for fixture_type in [FixtureType::Solc, FixtureType::Resolc] {
-		let (caller_code, _) = compile_module_with_type("Caller", fixture_type).unwrap();
-		let (callee_code, _) = compile_module_with_type("Callee", fixture_type).unwrap();
-
-		ExtBuilder::default().build().execute_with(|| {
-			let _ = <Test as Config>::Currency::set_balance(&ALICE, 100_000_000_000);
-
-			// Instantiate the callee contract, which can echo a value.
-			let Contract { addr: callee_addr, .. } =
-				builder::bare_instantiate(Code::Upload(callee_code)).build_and_unwrap_contract();
-
-			log::info!("Callee  addr: {:?}", callee_addr);
-
-			// Instantiate the caller contract.
-			let Contract { addr: caller_addr, .. } =
-				builder::bare_instantiate(Code::Upload(caller_code)).build_and_unwrap_contract();
-
-			log::info!("Caller  addr: {:?}", caller_addr);
-
-			let magic_number = U256::from(42);
-			log::info!("Calling callee from caller");
-			let result = builder::bare_call(caller_addr)
-				.data(
-					Caller::staticCallCall {
-						_callee: callee_addr.0.into(),
-						_data: Callee::echoCall { _data: magic_number }.abi_encode().into(),
-						_gas: U256::MAX,
-					}
-					.abi_encode(),
-				)
-				.build_and_unwrap_result();
-
-			let result = Caller::staticCallCall::abi_decode_returns(&result.data).unwrap();
-			assert!(result.success, "the call must succeed");
-			assert_eq!(
-				magic_number,
-				U256::from_be_slice(result.output.as_ref()),
-				"the call must reproduce the magic number"
-			);
-
-			let result = builder::bare_call(caller_addr)
-				.data(
-					Caller::staticCallCall {
-						_callee: callee_addr.0.into(),
-						_data: Callee::storeCall { _data: magic_number }.abi_encode().into(),
-						_gas: U256::MAX,
-					}
-					.abi_encode(),
-				)
-				.build_and_unwrap_result();
-
-			let result = Caller::staticCallCall::abi_decode_returns(&result.data).unwrap();
-			assert!(!result.success, "Can not store in static call");
-		});
-	}
-}
-
-#[test]
-fn call_works() {
-	for fixture_type in [FixtureType::Solc, FixtureType::Resolc] {
-		let (caller_code, _) = compile_module_with_type("Caller", fixture_type).unwrap();
-		let (callee_code, _) = compile_module_with_type("Callee", fixture_type).unwrap();
-
-		ExtBuilder::default().build().execute_with(|| {
-			let _ = <Test as Config>::Currency::set_balance(&ALICE, 100_000_000_000);
-
-			// Instantiate the callee contract, which can echo a value.
-			let Contract { addr: callee_addr, .. } =
-				builder::bare_instantiate(Code::Upload(callee_code)).build_and_unwrap_contract();
-
-			log::info!("Callee  addr: {:?}", callee_addr);
-
-			// Instantiate the caller contract.
-			let Contract { addr: caller_addr, .. } =
-				builder::bare_instantiate(Code::Upload(caller_code)).build_and_unwrap_contract();
-
-			log::info!("Caller  addr: {:?}", caller_addr);
-
-			let magic_number = U256::from(42);
-			log::info!("Calling callee from caller");
-			let result = builder::bare_call(caller_addr)
-				.data(
-					Caller::normalCall {
-						_callee: callee_addr.0.into(),
-						_value: U256::ZERO,
-						_data: Callee::echoCall { _data: magic_number }.abi_encode().into(),
-						_gas: U256::MAX,
-					}
-					.abi_encode(),
-				)
-				.build_and_unwrap_result();
-
-			let result = Caller::normalCall::abi_decode_returns(&result.data).unwrap();
-			assert!(result.success, "the call must succeed");
-			assert_eq!(
-				magic_number,
-				U256::from_be_slice(result.output.as_ref()),
-				"the call must reproduce the magic number"
-			);
-
-			let result = builder::bare_call(caller_addr)
-				.data(
-					Caller::normalCall {
-						_callee: callee_addr.0.into(),
-						_value: U256::ZERO,
-						_data: Callee::storeCall { _data: magic_number }.abi_encode().into(),
-						_gas: U256::MAX,
-					}
-					.abi_encode(),
-				)
-				.build_and_unwrap_result();
-
-			let result = Caller::normalCall::abi_decode_returns(&result.data).unwrap();
-			assert!(result.success, "the store call must succeed");
-		});
-	}
-}
-
-#[test]
-fn call_revert() {
-	for fixture_type in [FixtureType::Solc, FixtureType::Resolc] {
-		let (caller_code, _) = compile_module_with_type("Caller", fixture_type).unwrap();
-		let (callee_code, _) = compile_module_with_type("Callee", fixture_type).unwrap();
-
-		ExtBuilder::default().build().execute_with(|| {
-			let _ = <Test as Config>::Currency::set_balance(&ALICE, 100_000_000_000);
-
-			// Instantiate the callee contract, which can echo a value.
-			let Contract { addr: callee_addr, .. } =
-				builder::bare_instantiate(Code::Upload(callee_code)).build_and_unwrap_contract();
-
-			// Instantiate the caller contract.
-			let Contract { addr: caller_addr, .. } =
-				builder::bare_instantiate(Code::Upload(caller_code)).build_and_unwrap_contract();
-
-			// Call revert and assert failure
-			let result = builder::bare_call(caller_addr)
-				.data(
-					Caller::normalCall {
-						_callee: callee_addr.0.into(),
-						_value: U256::ZERO,
-						_data: Callee::revertCall {}.abi_encode().into(),
-						_gas: U256::MAX,
-					}
-					.abi_encode(),
-				)
-				.build_and_unwrap_result();
-			let result = Caller::normalCall::abi_decode_returns(&result.data).unwrap();
-			assert!(!result.success, "Call should propagate revert");
-			assert!(result.output.len() > 0, "Returned data should contain revert message");
-
-			// Use Alloy's built-in decoder for the revert data
-			let data = result.output.as_ref();
-			if data.len() >= 4 && &data[..4] == Revert::SELECTOR {
-				let reason = decode_revert_reason(data).expect("Failed to decode revert reason");
-				assert_eq!(reason, "revert: This is a revert");
-			} else {
-				panic!("Error selector not found in revert data");
-			}
-		});
-	}
-=======
 #[test_case(FixtureType::Solc,   FixtureType::Solc;   "solc->solc")]
 #[test_case(FixtureType::Solc,   FixtureType::Resolc; "solc->resolc")]
 #[test_case(FixtureType::Resolc, FixtureType::Solc;   "resolc->solc")]
@@ -214,16 +49,16 @@
 		let Contract { addr: callee_addr, .. } =
 			builder::bare_instantiate(Code::Upload(callee_code)).build_and_unwrap_contract();
 
-		log::info!(target: LOG_TARGET, "Callee  addr: {:?}", callee_addr);
-
-		// Instantiate the caller contract.
-		let Contract { addr: caller_addr, .. } =
-			builder::bare_instantiate(Code::Upload(caller_code)).build_and_unwrap_contract();
-
-		log::info!(target: LOG_TARGET, "Caller  addr: {:?}", caller_addr);
+		log::info!("Callee  addr: {:?}", callee_addr);
+
+		// Instantiate the caller contract.
+		let Contract { addr: caller_addr, .. } =
+			builder::bare_instantiate(Code::Upload(caller_code)).build_and_unwrap_contract();
+
+		log::info!("Caller  addr: {:?}", caller_addr);
 
 		let magic_number = U256::from(42);
-		log::info!(target: LOG_TARGET, "Calling callee from caller");
+		log::info!("Calling callee from caller");
 		let result = builder::bare_call(caller_addr)
 			.data(
 				Caller::staticCallCall {
@@ -239,7 +74,7 @@
 		assert!(result.success, "the call must succeed");
 		assert_eq!(
 			magic_number,
-			U256::from_be_bytes::<32>(result.output.as_ref().try_into().unwrap()),
+			U256::from_be_slice(result.output.as_ref()),
 			"the call must reproduce the magic number"
 		);
 
@@ -274,16 +109,16 @@
 		let Contract { addr: callee_addr, .. } =
 			builder::bare_instantiate(Code::Upload(callee_code)).build_and_unwrap_contract();
 
-		log::info!(target: LOG_TARGET, "Callee  addr: {:?}", callee_addr);
-
-		// Instantiate the caller contract.
-		let Contract { addr: caller_addr, .. } =
-			builder::bare_instantiate(Code::Upload(caller_code)).build_and_unwrap_contract();
-
-		log::info!(target: LOG_TARGET, "Caller  addr: {:?}", caller_addr);
+		log::info!("Callee  addr: {:?}", callee_addr);
+
+		// Instantiate the caller contract.
+		let Contract { addr: caller_addr, .. } =
+			builder::bare_instantiate(Code::Upload(caller_code)).build_and_unwrap_contract();
+
+		log::info!("Caller  addr: {:?}", caller_addr);
 
 		let magic_number = U256::from(42);
-		log::info!(target: LOG_TARGET, "Calling callee from caller");
+		log::info!("Calling callee from caller");
 		let result = builder::bare_call(caller_addr)
 			.data(
 				Caller::normalCall {
@@ -300,7 +135,7 @@
 		assert!(result.success, "the call must succeed");
 		assert_eq!(
 			magic_number,
-			U256::from_be_bytes::<32>(result.output.as_ref().try_into().unwrap()),
+			U256::from_be_slice(result.output.as_ref()),
 			"the call must reproduce the magic number"
 		);
 
@@ -336,13 +171,9 @@
 		let Contract { addr: callee_addr, .. } =
 			builder::bare_instantiate(Code::Upload(callee_code)).build_and_unwrap_contract();
 
-		log::info!(target: LOG_TARGET, "Callee  addr: {:?}", callee_addr);
-
-		// Instantiate the caller contract.
-		let Contract { addr: caller_addr, .. } =
-			builder::bare_instantiate(Code::Upload(caller_code)).build_and_unwrap_contract();
-
-		log::info!(target: LOG_TARGET, "Caller  addr: {:?}", caller_addr);
+		// Instantiate the caller contract.
+		let Contract { addr: caller_addr, .. } =
+			builder::bare_instantiate(Code::Upload(caller_code)).build_and_unwrap_contract();
 
 		// Call revert and assert failure
 		let result = builder::bare_call(caller_addr)
@@ -358,22 +189,17 @@
 			.build_and_unwrap_result();
 		let result = Caller::normalCall::abi_decode_returns(&result.data).unwrap();
 		assert!(!result.success, "Call should propagate revert");
-		log::info!(target: LOG_TARGET, "Returned data: {:?}", result.output);
 		assert!(result.output.len() > 0, "Returned data should contain revert message");
 
+		// Use Alloy's built-in decoder for the revert data
 		let data = result.output.as_ref();
-
-		// string length
-		let str_len = U256::from_be_slice(&data[36..68]).to::<usize>();
-
-		// string bytes
-		let str_start = 68;
-		let str_end = str_start + str_len;
-		let reason_bytes = &data[str_start..str_end];
-		let reason = std::str::from_utf8(reason_bytes).unwrap();
-		assert_eq!(reason, "This is a revert");
-	});
->>>>>>> 66e9b9a9
+		if data.len() >= 4 && &data[..4] == Revert::SELECTOR {
+			let reason = decode_revert_reason(data).expect("Failed to decode revert reason");
+			assert_eq!(reason, "revert: This is a revert");
+		} else {
+			panic!("Error selector not found in revert data");
+		}
+	});
 }
 
 #[test]
@@ -418,13 +244,13 @@
 		let Contract { addr: callee_addr, .. } =
 			builder::bare_instantiate(Code::Upload(callee_code)).build_and_unwrap_contract();
 
-		log::info!(target: LOG_TARGET, "Callee  addr: {:?}", callee_addr);
-
-		// Instantiate the caller contract.
-		let Contract { addr: caller_addr, .. } =
-			builder::bare_instantiate(Code::Upload(caller_code)).build_and_unwrap_contract();
-
-		log::info!(target: LOG_TARGET, "Caller  addr: {:?}", caller_addr);
+		log::info!("Callee  addr: {:?}", callee_addr);
+
+		// Instantiate the caller contract.
+		let Contract { addr: caller_addr, .. } =
+			builder::bare_instantiate(Code::Upload(caller_code)).build_and_unwrap_contract();
+
+		log::info!("Caller  addr: {:?}", caller_addr);
 
 		let result = builder::bare_call(caller_addr)
 			.data(
@@ -479,13 +305,13 @@
 		let Contract { addr: callee_addr, .. } =
 			builder::bare_instantiate(Code::Upload(callee_code)).build_and_unwrap_contract();
 
-		log::info!(target: LOG_TARGET, "Callee  addr: {:?}", callee_addr);
-
-		// Instantiate the caller contract.
-		let Contract { addr: caller_addr, .. } =
-			builder::bare_instantiate(Code::Upload(caller_code)).build_and_unwrap_contract();
-
-		log::info!(target: LOG_TARGET, "Caller  addr: {:?}", caller_addr);
+		log::info!("Callee  addr: {:?}", callee_addr);
+
+		// Instantiate the caller contract.
+		let Contract { addr: caller_addr, .. } =
+			builder::bare_instantiate(Code::Upload(caller_code)).build_and_unwrap_contract();
+
+		log::info!("Caller  addr: {:?}", caller_addr);
 
 		let result = builder::bare_call(caller_addr)
 			.data(
@@ -506,6 +332,7 @@
 		assert!(data.iter().all(|&x| x == 0), "Returned data should be empty")
 	});
 }
+
 #[test_case(FixtureType::Solc,   FixtureType::Solc;   "solc->solc")]
 #[test_case(FixtureType::Solc,   FixtureType::Resolc; "solc->resolc")]
 #[test_case(FixtureType::Resolc, FixtureType::Solc;   "resolc->solc")]
@@ -514,84 +341,23 @@
 	let (caller_code, _) = compile_module_with_type("Caller", caller_type).unwrap();
 	let (callee_code, _) = compile_module_with_type("Callee", callee_type).unwrap();
 
-<<<<<<< HEAD
-#[test]
-fn delegatecall_works() {
-	for fixture_type in [FixtureType::Solc, FixtureType::Resolc] {
-		let (caller_code, _) = compile_module_with_type("Caller", fixture_type).unwrap();
-		let (callee_code, _) = compile_module_with_type("Callee", fixture_type).unwrap();
-
-		ExtBuilder::default().build().execute_with(|| {
-			let _ = <Test as Config>::Currency::set_balance(&ALICE, 100_000_000_000);
-
-			// Instantiate the callee contract, which can echo a value.
-			let Contract { addr: callee_addr, .. } =
-				builder::bare_instantiate(Code::Upload(callee_code)).build_and_unwrap_contract();
-
-			log::info!("Callee  addr: {:?}", callee_addr);
-
-			// Instantiate the caller contract.
-			let Contract { addr: caller_addr, .. } =
-				builder::bare_instantiate(Code::Upload(caller_code)).build_and_unwrap_contract();
-
-			log::info!("Caller  addr: {:?}", caller_addr);
-
-			let magic_number = U256::from(42);
-			log::info!("Calling callee.echo() from caller");
-			let result = builder::bare_call(caller_addr)
-				.data(
-					Caller::delegateCall {
-						_callee: callee_addr.0.into(),
-						_data: Callee::echoCall { _data: magic_number }.abi_encode().into(),
-						_gas: U256::MAX,
-					}
-					.abi_encode(),
-				)
-				.build_and_unwrap_result();
-
-			let result = Caller::delegateCall::abi_decode_returns(&result.data).unwrap();
-			assert!(result.success, "the call must succeed");
-			assert_eq!(
-				magic_number,
-				U256::from_be_slice(result.output.as_ref()),
-				"the call must reproduce the magic number"
-			);
-
-			log::info!("Calling callee.whoSender() from caller");
-			let result = builder::bare_call(caller_addr)
-				.data(
-					Caller::delegateCall {
-						_callee: callee_addr.0.into(),
-						_data: Callee::whoSenderCall {}.abi_encode().into(),
-						_gas: U256::MAX,
-					}
-					.abi_encode(),
-				)
-				.build_and_unwrap_result();
-
-			let result = Caller::delegateCall::abi_decode_returns(&result.data).unwrap();
-			assert!(result.success, "the whoSender call must succeed");
-			assert_eq!(ALICE_ADDR, H160::from_slice(&result.output.as_ref()[12..]));
-		});
-	}
-=======
-	ExtBuilder::default().build().execute_with(|| {
-		let _ = <Test as Config>::Currency::set_balance(&ALICE, 100_000_000_000);
-
-		// Instantiate the callee contract, which can echo a value.
-		let Contract { addr: callee_addr, .. } =
-			builder::bare_instantiate(Code::Upload(callee_code)).build_and_unwrap_contract();
-
-		log::info!(target: LOG_TARGET, "Callee  addr: {:?}", callee_addr);
-
-		// Instantiate the caller contract.
-		let Contract { addr: caller_addr, .. } =
-			builder::bare_instantiate(Code::Upload(caller_code)).build_and_unwrap_contract();
-
-		log::info!(target: LOG_TARGET, "Caller  addr: {:?}", caller_addr);
+	ExtBuilder::default().build().execute_with(|| {
+		let _ = <Test as Config>::Currency::set_balance(&ALICE, 100_000_000_000);
+
+		// Instantiate the callee contract, which can echo a value.
+		let Contract { addr: callee_addr, .. } =
+			builder::bare_instantiate(Code::Upload(callee_code)).build_and_unwrap_contract();
+
+		log::info!("Callee  addr: {:?}", callee_addr);
+
+		// Instantiate the caller contract.
+		let Contract { addr: caller_addr, .. } =
+			builder::bare_instantiate(Code::Upload(caller_code)).build_and_unwrap_contract();
+
+		log::info!("Caller  addr: {:?}", caller_addr);
 
 		let magic_number = U256::from(42);
-		log::info!(target: LOG_TARGET, "Calling callee.echo() from caller");
+		log::info!("Calling callee.echo() from caller");
 		let result = builder::bare_call(caller_addr)
 			.data(
 				Caller::delegateCall {
@@ -607,11 +373,11 @@
 		assert!(result.success, "the call must succeed");
 		assert_eq!(
 			magic_number,
-			U256::from_be_bytes::<32>(result.output.as_ref().try_into().unwrap()),
+			U256::from_be_slice(result.output.as_ref()),
 			"the call must reproduce the magic number"
 		);
 
-		log::info!(target: LOG_TARGET, "Calling callee.whoSender() from caller");
+		log::info!("Calling callee.whoSender() from caller");
 		let result = builder::bare_call(caller_addr)
 			.data(
 				Caller::delegateCall {
@@ -627,7 +393,6 @@
 		assert!(result.success, "the whoSender call must succeed");
 		assert_eq!(ALICE_ADDR, H160::from_slice(&result.output.as_ref()[12..]));
 	});
->>>>>>> 66e9b9a9
 }
 
 #[test]
@@ -651,7 +416,7 @@
 
 		let callee_addr = Caller::createCall::abi_decode_returns(&result.data).unwrap();
 
-		log::info!(target: LOG_TARGET, "Created  addr: {:?}", callee_addr);
+		log::info!("Created  addr: {:?}", callee_addr);
 
 		let magic_number = U256::from(42);
 
@@ -677,7 +442,7 @@
 		let Contract { addr: caller_addr, .. } =
 			builder::bare_instantiate(Code::Upload(caller_code)).build_and_unwrap_contract();
 
-		let salt = U256::from(42).to_be_bytes();
+		let salt = [42u8; 32];
 
 		let initcode = Bytes::from(callee_code);
 		// Prepare the CREATE2 call
@@ -691,7 +456,7 @@
 
 		let callee_addr = Caller::create2Call::abi_decode_returns(&result.data).unwrap();
 
-		log::info!(target: LOG_TARGET, "Created  addr: {:?}", callee_addr);
+		log::info!("Created  addr: {:?}", callee_addr);
 
 		// Compute expected CREATE2 address
 		let expected_addr = crate::address::create2(&caller_addr, &initcode, &[], &salt);
