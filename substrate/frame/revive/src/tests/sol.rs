// This file is part of Substrate.

// Copyright (C) Parity Technologies (UK) Ltd.
// SPDX-License-Identifier: Apache-2.0

// Licensed under the Apache License, Version 2.0 (the "License");
// you may not use this file except in compliance with the License.
// You may obtain a copy of the License at
//
// 	http://www.apache.org/licenses/LICENSE-2.0
//
// Unless required by applicable law or agreed to in writing, software
// distributed under the License is distributed on an "AS IS" BASIS,
// WITHOUT WARRANTIES OR CONDITIONS OF ANY KIND, either express or implied.
// See the License for the specific language governing permissions and
// limitations under the License.

use crate::{
	assert_refcount,
	call_builder::VmBinaryModule,
	debug::DebugSettings,
<<<<<<< HEAD
	test_utils::{builder::Contract, ALICE, ALICE_ADDR, BOB},
=======
	evm::{PrestateTrace, PrestateTracer, PrestateTracerConfig},
	test_utils::{builder::Contract, ALICE, ALICE_ADDR},
>>>>>>> d59fde58
	tests::{
		builder,
		test_utils::{contract_base_deposit, ensure_stored, get_contract},
		AllowEvmBytecode, DebugFlag, ExtBuilder, RuntimeOrigin, Test,
	},
<<<<<<< HEAD
	Code, Config, Error, EthBlockBuilderFirstValues, GenesisConfig, Origin, Pallet, PristineCode,
};
use alloy_core::sol_types::{SolCall, SolInterface};
use frame_support::{
	assert_err, assert_noop, assert_ok, dispatch::GetDispatchInfo, traits::fungible::Mutate,
};
use pallet_revive_fixtures::{compile_module_with_type, Fibonacci, FixtureType};
=======
	tracing::trace,
	Code, Config, Error, GenesisConfig, Pallet, PristineCode,
};
use alloy_core::sol_types::{SolCall, SolInterface};
use frame_support::{assert_err, assert_ok, traits::fungible::Mutate};
use pallet_revive_fixtures::{compile_module_with_type, Fibonacci, FixtureType, NestedCounter};
>>>>>>> d59fde58
use pretty_assertions::assert_eq;
use revm::bytecode::opcode::*;
use test_case::test_case;

mod arithmetic;
mod bitwise;
mod block_info;
mod contract;
mod control;
mod host;
mod memory;
mod stack;
mod system;
mod tx_info;

fn make_initcode_from_runtime_code(runtime_code: &Vec<u8>) -> Vec<u8> {
	let runtime_code_len = runtime_code.len();
	assert!(runtime_code_len < 256, "runtime code length must be less than 256 bytes");
	let mut init_code: Vec<u8> = vec![
		vec![PUSH1, 0x80_u8],
		vec![PUSH1, 0x40_u8],
		vec![MSTORE],
		vec![PUSH1, 0x40_u8],
		vec![MLOAD],
		vec![PUSH1, runtime_code_len as u8],
		vec![PUSH1, 0x13_u8],
		vec![DUP3],
		vec![CODECOPY],
		vec![PUSH1, runtime_code_len as u8],
		vec![SWAP1],
		vec![RETURN],
		vec![INVALID],
	]
	.into_iter()
	.flatten()
	.collect();
	init_code.extend(runtime_code);
	init_code
}

#[test]
fn basic_evm_flow_works() {
	let (code, init_hash) = compile_module_with_type("Fibonacci", FixtureType::Solc).unwrap();

	ExtBuilder::default().build().execute_with(|| {
		for i in 1u8..=2 {
			let _ = <Test as Config>::Currency::set_balance(&ALICE, 100_000_000_000);
			let Contract { addr, .. } = builder::bare_instantiate(Code::Upload(code.clone()))
				.salt(Some([i; 32]))
				.build_and_unwrap_contract();

			// check the code exists
			let contract = get_contract(&addr);
			ensure_stored(contract.code_hash);
			let deposit = contract_base_deposit(&addr);
			assert_eq!(contract.total_deposit(), deposit);
			assert_refcount!(contract.code_hash, i as u64);

			let result = builder::bare_call(addr)
				.data(Fibonacci::FibonacciCalls::fib(Fibonacci::fibCall { n: 10u64 }).abi_encode())
				.build_and_unwrap_result();
			let decoded = Fibonacci::fibCall::abi_decode_returns(&result.data).unwrap();
			assert_eq!(55u64, decoded);
		}

		// init code is not stored
		assert!(!PristineCode::<Test>::contains_key(init_hash));
	});
}

#[test]
fn basic_evm_flow_tracing_works() {
	use crate::{
		evm::{CallTrace, CallTracer, CallType},
		tracing::trace,
	};
	let (code, _) = compile_module_with_type("Fibonacci", FixtureType::Solc).unwrap();

	ExtBuilder::default().build().execute_with(|| {
		let mut tracer = CallTracer::new(Default::default(), |_| crate::U256::zero());
		let _ = <Test as Config>::Currency::set_balance(&ALICE, 100_000_000_000);

		let Contract { addr, .. } = trace(&mut tracer, || {
			builder::bare_instantiate(Code::Upload(code.clone()))
				.salt(None)
				.build_and_unwrap_contract()
		});

		let contract = get_contract(&addr);
		let runtime_code = PristineCode::<Test>::get(contract.code_hash).unwrap();

		assert_eq!(
			tracer.collect_trace().unwrap(),
			CallTrace {
				from: ALICE_ADDR,
				call_type: CallType::Create,
				to: addr,
				input: code.into(),
				output: runtime_code.into(),
				value: Some(crate::U256::zero()),
				..Default::default()
			}
		);

		let mut call_tracer = CallTracer::new(Default::default(), |_| crate::U256::zero());
		let result = trace(&mut call_tracer, || {
			builder::bare_call(addr)
				.data(Fibonacci::FibonacciCalls::fib(Fibonacci::fibCall { n: 10u64 }).abi_encode())
				.build_and_unwrap_result()
		});

		let decoded = Fibonacci::fibCall::abi_decode_returns(&result.data).unwrap();
		assert_eq!(55u64, decoded);

		assert_eq!(
			call_tracer.collect_trace().unwrap(),
			CallTrace {
				call_type: CallType::Call,
				from: ALICE_ADDR,
				to: addr,
				input: Fibonacci::FibonacciCalls::fib(Fibonacci::fibCall { n: 10u64 })
					.abi_encode()
					.into(),
				output: result.data.into(),
				value: Some(crate::U256::zero()),
				..Default::default()
			},
		);
	});
}

#[test]
fn eth_contract_too_large() {
	// Generate EVM bytecode that is one byte larger than the EIP-3860 limit.
	let contract_size = u32::try_from(revm::primitives::eip3860::MAX_INITCODE_SIZE + 1)
		.expect("usize value doesn't fit in u32");
	let code = VmBinaryModule::evm_sized(contract_size).code;

	for (allow_unlimited_contract_size, debug_flag) in
		[(true, false), (true, true), (false, false), (false, true)]
	{
		// Set the DebugEnabled flag to the desired value for this iteration of the test.
		DebugFlag::set(debug_flag);

		// Initialize genesis config with allow_unlimited_contract_size
		let genesis_config = GenesisConfig::<Test> {
			debug_settings: Some(DebugSettings::new(allow_unlimited_contract_size)),
			..Default::default()
		};

		ExtBuilder::default()
			.genesis_config(Some(genesis_config))
			.build()
			.execute_with(|| {
				let _ = <Test as Config>::Currency::set_balance(&ALICE, 100_000_000_000);

				let result = builder::bare_instantiate(Code::Upload(code.clone())).build();

				if allow_unlimited_contract_size && debug_flag {
					// The contract is too large, but the DebugEnabled flag is set and
					// allow_unlimited_contract_size is true.
					assert_ok!(result.result);
				} else {
					// The contract is too large and either the DebugEnabled flag is not set or
					// allow_unlimited_contract_size is false.
					assert_err!(result.result, <Error<Test>>::BlobTooLarge);
				}
			});
	}
}

#[test]
fn upload_evm_runtime_code_works() {
	use crate::{
		exec::Executable,
		primitives::ExecConfig,
		storage::{AccountInfo, ContractInfo},
	};

	let (runtime_code, _runtime_hash) =
		compile_module_with_type("Fibonacci", FixtureType::SolcRuntime).unwrap();

	ExtBuilder::default().build().execute_with(|| {
		let deployer = ALICE;
		let deployer_addr = ALICE_ADDR;
		let _ = Pallet::<Test>::set_evm_balance(&deployer_addr, 1_000_000_000.into());

		let (uploaded_blob, _) = Pallet::<Test>::try_upload_code(
			deployer,
			runtime_code.clone(),
			crate::vm::BytecodeType::Evm,
			u64::MAX,
			&ExecConfig::new_substrate_tx(),
		)
		.unwrap();

		let contract_address = crate::address::create1(&deployer_addr, 0u32.into());

		let contract_info =
			ContractInfo::<Test>::new(&contract_address, 0u32.into(), *uploaded_blob.code_hash())
				.unwrap();
		AccountInfo::<Test>::insert_contract(&contract_address, contract_info);

		// Call the contract and verify it works
		let result = builder::bare_call(contract_address)
			.data(Fibonacci::FibonacciCalls::fib(Fibonacci::fibCall { n: 10u64 }).abi_encode())
			.build_and_unwrap_result();
		let decoded = Fibonacci::fibCall::abi_decode_returns(&result.data).unwrap();
		assert_eq!(55u64, decoded, "Contract should correctly compute fibonacci(10)");
	});
}

#[test]
fn upload_and_remove_code_works_for_evm() {
	let (code, code_hash) = compile_module_with_type("Dummy", FixtureType::SolcRuntime).unwrap();

	ExtBuilder::default().build().execute_with(|| {
		let _ = Pallet::<Test>::set_evm_balance(&ALICE_ADDR, 5_000_000_000u64.into());

		// Ensure the code is not already stored.
		assert!(!PristineCode::<Test>::contains_key(&code_hash));

		// Upload the code.
		assert_ok!(Pallet::<Test>::upload_code(RuntimeOrigin::signed(ALICE), code, 1000u64));

		// Ensure the contract was stored.
		ensure_stored(code_hash);

		// Remove the code.
		assert_ok!(Pallet::<Test>::remove_code(RuntimeOrigin::signed(ALICE), code_hash));

		// Ensure the code is no longer stored.
		assert!(!PristineCode::<Test>::contains_key(&code_hash));
	});
}

#[test]
fn upload_fails_if_evm_bytecode_disabled() {
	let (code, _) = compile_module_with_type("Dummy", FixtureType::SolcRuntime).unwrap();

	AllowEvmBytecode::set(false); // Disable support for EVM bytecode.
	ExtBuilder::default().build().execute_with(|| {
		// Upload should fail since support for EVM bytecode is disabled.
		assert_err!(
			Pallet::<Test>::upload_code(RuntimeOrigin::signed(ALICE), code, 1000u64),
			<Error<Test>>::CodeRejected
		);
	});
}

#[test_case(FixtureType::Solc)]
#[test_case(FixtureType::Resolc)]
fn dust_work_with_child_calls(fixture_type: FixtureType) {
	use pallet_revive_fixtures::CallSelfWithDust;
	let (code, _) = compile_module_with_type("CallSelfWithDust", fixture_type).unwrap();

	ExtBuilder::default().build().execute_with(|| {
		let _ = <Test as Config>::Currency::set_balance(&ALICE, 100_000_000_000);
		let Contract { addr, .. } =
			builder::bare_instantiate(Code::Upload(code.clone())).build_and_unwrap_contract();

		let value = 1_000_000_000.into();
		builder::bare_call(addr)
			.data(
				CallSelfWithDust::CallSelfWithDustCalls::call(CallSelfWithDust::callCall {})
					.abi_encode(),
			)
			.evm_value(value)
			.build_and_unwrap_result();

		assert_eq!(crate::Pallet::<Test>::evm_balance(&addr), value);
	});
}

#[test]
<<<<<<< HEAD
fn eth_substrate_call_dispatches_successfully() {
	use frame_support::traits::fungible::Inspect;
	ExtBuilder::default().build().execute_with(|| {
		let _ = <Test as Config>::Currency::set_balance(&ALICE, 1000);
		let _ = <Test as Config>::Currency::set_balance(&BOB, 100);

		let transfer_call =
			crate::tests::RuntimeCall::Balances(pallet_balances::Call::transfer_allow_death {
				dest: BOB,
				value: 50,
			});

		assert!(EthBlockBuilderFirstValues::<Test>::get().is_none());

		assert_ok!(Pallet::<Test>::eth_substrate_call(
			Origin::EthTransaction(ALICE).into(),
			Box::new(transfer_call),
			vec![]
		));

		// Verify balance changed
		assert_eq!(<Test as Config>::Currency::balance(&ALICE), 950);
		assert_eq!(<Test as Config>::Currency::balance(&BOB), 150);

		assert!(EthBlockBuilderFirstValues::<Test>::get().is_some());
	});
}

#[test]
fn eth_substrate_call_requires_eth_origin() {
	ExtBuilder::default().build().execute_with(|| {
		let inner_call = frame_system::Call::remark { remark: vec![] };

		// Should fail with non-EthTransaction origin
		assert_noop!(
			Pallet::<Test>::eth_substrate_call(
				RuntimeOrigin::signed(ALICE),
				Box::new(inner_call.into()),
				vec![]
			),
			sp_runtime::traits::BadOrigin
		);
	});
}

#[test]
fn eth_substrate_call_tracks_weight_correctly() {
	use crate::weights::WeightInfo;
	ExtBuilder::default().build().execute_with(|| {
		let _ = <Test as Config>::Currency::set_balance(&ALICE, 1000);

		let inner_call = frame_system::Call::remark { remark: vec![0u8; 100] };
		let transaction_encoded = vec![];
		let transaction_encoded_len = transaction_encoded.len() as u32;

		let result = Pallet::<Test>::eth_substrate_call(
			Origin::EthTransaction(ALICE).into(),
			Box::new(inner_call.clone().into()),
			transaction_encoded,
		);

		assert_ok!(result);
		let post_info = result.unwrap();

		let overhead = <Test as Config>::WeightInfo::eth_substrate_call(transaction_encoded_len);
		let expected_weight = overhead.saturating_add(inner_call.get_dispatch_info().call_weight);
		assert!(
			expected_weight == post_info.actual_weight.unwrap(),
			"expected_weight ({}) should be == actual_weight ({})",
			expected_weight,
			post_info.actual_weight.unwrap(),
		);
	});
=======
fn prestate_diff_mode_tracing_works() {
	use alloy_core::hex;

	struct TestCase {
		config: PrestateTracerConfig,
		expected_instantiate_trace_json: &'static str,
		expected_call_trace_json: &'static str,
	}

	let (counter_code, _) = compile_module_with_type("NestedCounter", FixtureType::Solc).unwrap();
	let (contract_runtime_code, _) =
		compile_module_with_type("NestedCounter", FixtureType::SolcRuntime).unwrap();
	let (child_runtime_code, _) =
		compile_module_with_type("Counter", FixtureType::SolcRuntime).unwrap();

	let test_cases = [
		TestCase {
			config: PrestateTracerConfig {
				diff_mode: false,
				disable_storage: false,
				disable_code: false,
			},
			expected_instantiate_trace_json: r#"{
					"{{ALICE_ADDR}}": {
						"balance": "{{ALICE_BALANCE_PRE}}"
					}
				}"#,
			expected_call_trace_json: r#"{
					"{{ALICE_ADDR}}": {
						"balance": "{{ALICE_BALANCE_POST}}",
						"nonce": 1
					},
					"{{CONTRACT_ADDR}}": {
						"balance": "0x0",
						"nonce": 2,
						"code": "{{CONTRACT_CODE}}",
						"storage": {
							"0x0000000000000000000000000000000000000000000000000000000000000000": "{{CHILD_ADDR_PADDED}}",
							"0x0000000000000000000000000000000000000000000000000000000000000001": "0x0000000000000000000000000000000000000000000000000000000000000007"
						}
					},
					"{{CHILD_ADDR}}": {
						"balance": "0x0",
						"nonce": 1,
						"code": "{{CHILD_CODE}}",
						"storage": {
							"0x0000000000000000000000000000000000000000000000000000000000000000": "0x000000000000000000000000000000000000000000000000000000000000000a"
						}
					}
				}"#,
		},
		TestCase {
			config: PrestateTracerConfig {
				diff_mode: true,
				disable_storage: false,
				disable_code: false,
			},
			expected_instantiate_trace_json: r#"{
					"pre": {
						"{{ALICE_ADDR}}": {
							"balance": "{{ALICE_BALANCE_PRE}}"
						}
					},
					"post": {
						"{{ALICE_ADDR}}": {
							"balance": "{{ALICE_BALANCE_POST}}",
							"nonce": 1
						},
						"{{CONTRACT_ADDR}}": {
							"balance": "0x0",
							"nonce": 2,
							"code": "{{CONTRACT_CODE}}"
						},
						"{{CHILD_ADDR}}": {
							"balance": "0x0",
							"nonce": 1,
							"code": "{{CHILD_CODE}}"
						}
					}
				}"#,
			expected_call_trace_json: r#"{
					"pre": {
						"{{CONTRACT_ADDR}}": {
							"balance": "0x0",
							"nonce": 2,
							"code": "{{CONTRACT_CODE}}",
							"storage": {
								"0x0000000000000000000000000000000000000000000000000000000000000001": "0x0000000000000000000000000000000000000000000000000000000000000007"
							}
						},
						"{{CHILD_ADDR}}": {
							"balance": "0x0",
							"nonce": 1,
							"code": "{{CHILD_CODE}}",
							"storage": {
								"0x0000000000000000000000000000000000000000000000000000000000000000": "0x000000000000000000000000000000000000000000000000000000000000000a"
							}
						}
					},
					"post": {
						"{{CONTRACT_ADDR}}": {
							"storage": {
								"0x0000000000000000000000000000000000000000000000000000000000000001": "0x0000000000000000000000000000000000000000000000000000000000000008"
							}
						},
						"{{CHILD_ADDR}}": {
							"storage": {
								"0x0000000000000000000000000000000000000000000000000000000000000000": "0x0000000000000000000000000000000000000000000000000000000000000007"
							}
						}
					}
				}"#,
		},
	];

	for test_case in test_cases {
		ExtBuilder::default().build().execute_with(|| {
			let _ = <Test as Config>::Currency::set_balance(&ALICE, 1_000_000_000_000);

			let contract_addr = crate::address::create1(&ALICE_ADDR, 0u64);
			let child_addr = crate::address::create1(&contract_addr, 1u64);

			// Compute balances
			let alice_balance_pre = Pallet::<Test>::convert_native_to_evm(
				1_000_000_000_000 - Pallet::<Test>::min_balance(),
			);

			let replace_placeholders = |json: &str| -> String {
				let alice_balance_post = Pallet::<Test>::evm_balance(&ALICE_ADDR);

				let mut child_addr_bytes = [0u8; 32];
				child_addr_bytes[12..32].copy_from_slice(child_addr.as_bytes());

				json.replace("{{ALICE_ADDR}}", &format!("{:#x}", ALICE_ADDR))
					.replace("{{CONTRACT_ADDR}}", &format!("{:#x}", contract_addr))
					.replace("{{CHILD_ADDR}}", &format!("{:#x}", child_addr))
					.replace("{{ALICE_BALANCE_PRE}}", &format!("{:#x}", alice_balance_pre))
					.replace("{{ALICE_BALANCE_POST}}", &format!("{:#x}", alice_balance_post))
					.replace(
						"{{CONTRACT_CODE}}",
						&format!("0x{}", hex::encode(&contract_runtime_code)),
					)
					.replace("{{CHILD_CODE}}", &format!("0x{}", hex::encode(&child_runtime_code)))
					.replace(
						"{{CHILD_ADDR_PADDED}}",
						&format!("0x{}", hex::encode(child_addr_bytes)),
					)
			};

			let mut tracer = PrestateTracer::<Test>::new(test_case.config.clone());
			let Contract { addr: contract_addr_actual, .. } = trace(&mut tracer, || {
				builder::bare_instantiate(Code::Upload(counter_code.clone()))
					.salt(None)
					.build_and_unwrap_contract()
			});
			assert_eq!(contract_addr, contract_addr_actual, "contract address mismatch");

			let instantiate_trace = tracer.collect_trace();

			let expected_json = replace_placeholders(test_case.expected_instantiate_trace_json);
			let expected_trace: PrestateTrace = serde_json::from_str(&expected_json).unwrap();
			assert_eq!(
				instantiate_trace, expected_trace,
				"unexpected instantiate trace for {:?}",
				test_case.config
			);

			let mut tracer = PrestateTracer::<Test>::new(test_case.config.clone());
			trace(&mut tracer, || {
				builder::bare_call(contract_addr)
					.data(
						NestedCounter::NestedCounterCalls::nestedNumber(
							NestedCounter::nestedNumberCall {},
						)
						.abi_encode(),
					)
					.build_and_unwrap_result();
			});

			let call_trace = tracer.collect_trace();
			let expected_json = replace_placeholders(test_case.expected_call_trace_json);
			let expected_trace: PrestateTrace = serde_json::from_str(&expected_json).unwrap();
			assert_eq!(
				call_trace, expected_trace,
				"unexpected call trace for {:?}",
				test_case.config
			);
		});
	}
>>>>>>> d59fde58
}<|MERGE_RESOLUTION|>--- conflicted
+++ resolved
@@ -19,33 +19,21 @@
 	assert_refcount,
 	call_builder::VmBinaryModule,
 	debug::DebugSettings,
-<<<<<<< HEAD
+	evm::{PrestateTrace, PrestateTracer, PrestateTracerConfig},
 	test_utils::{builder::Contract, ALICE, ALICE_ADDR, BOB},
-=======
-	evm::{PrestateTrace, PrestateTracer, PrestateTracerConfig},
-	test_utils::{builder::Contract, ALICE, ALICE_ADDR},
->>>>>>> d59fde58
 	tests::{
 		builder,
 		test_utils::{contract_base_deposit, ensure_stored, get_contract},
 		AllowEvmBytecode, DebugFlag, ExtBuilder, RuntimeOrigin, Test,
 	},
-<<<<<<< HEAD
+	tracing::trace,
 	Code, Config, Error, EthBlockBuilderFirstValues, GenesisConfig, Origin, Pallet, PristineCode,
 };
 use alloy_core::sol_types::{SolCall, SolInterface};
 use frame_support::{
 	assert_err, assert_noop, assert_ok, dispatch::GetDispatchInfo, traits::fungible::Mutate,
 };
-use pallet_revive_fixtures::{compile_module_with_type, Fibonacci, FixtureType};
-=======
-	tracing::trace,
-	Code, Config, Error, GenesisConfig, Pallet, PristineCode,
-};
-use alloy_core::sol_types::{SolCall, SolInterface};
-use frame_support::{assert_err, assert_ok, traits::fungible::Mutate};
 use pallet_revive_fixtures::{compile_module_with_type, Fibonacci, FixtureType, NestedCounter};
->>>>>>> d59fde58
 use pretty_assertions::assert_eq;
 use revm::bytecode::opcode::*;
 use test_case::test_case;
@@ -321,81 +309,6 @@
 }
 
 #[test]
-<<<<<<< HEAD
-fn eth_substrate_call_dispatches_successfully() {
-	use frame_support::traits::fungible::Inspect;
-	ExtBuilder::default().build().execute_with(|| {
-		let _ = <Test as Config>::Currency::set_balance(&ALICE, 1000);
-		let _ = <Test as Config>::Currency::set_balance(&BOB, 100);
-
-		let transfer_call =
-			crate::tests::RuntimeCall::Balances(pallet_balances::Call::transfer_allow_death {
-				dest: BOB,
-				value: 50,
-			});
-
-		assert!(EthBlockBuilderFirstValues::<Test>::get().is_none());
-
-		assert_ok!(Pallet::<Test>::eth_substrate_call(
-			Origin::EthTransaction(ALICE).into(),
-			Box::new(transfer_call),
-			vec![]
-		));
-
-		// Verify balance changed
-		assert_eq!(<Test as Config>::Currency::balance(&ALICE), 950);
-		assert_eq!(<Test as Config>::Currency::balance(&BOB), 150);
-
-		assert!(EthBlockBuilderFirstValues::<Test>::get().is_some());
-	});
-}
-
-#[test]
-fn eth_substrate_call_requires_eth_origin() {
-	ExtBuilder::default().build().execute_with(|| {
-		let inner_call = frame_system::Call::remark { remark: vec![] };
-
-		// Should fail with non-EthTransaction origin
-		assert_noop!(
-			Pallet::<Test>::eth_substrate_call(
-				RuntimeOrigin::signed(ALICE),
-				Box::new(inner_call.into()),
-				vec![]
-			),
-			sp_runtime::traits::BadOrigin
-		);
-	});
-}
-
-#[test]
-fn eth_substrate_call_tracks_weight_correctly() {
-	use crate::weights::WeightInfo;
-	ExtBuilder::default().build().execute_with(|| {
-		let _ = <Test as Config>::Currency::set_balance(&ALICE, 1000);
-
-		let inner_call = frame_system::Call::remark { remark: vec![0u8; 100] };
-		let transaction_encoded = vec![];
-		let transaction_encoded_len = transaction_encoded.len() as u32;
-
-		let result = Pallet::<Test>::eth_substrate_call(
-			Origin::EthTransaction(ALICE).into(),
-			Box::new(inner_call.clone().into()),
-			transaction_encoded,
-		);
-
-		assert_ok!(result);
-		let post_info = result.unwrap();
-
-		let overhead = <Test as Config>::WeightInfo::eth_substrate_call(transaction_encoded_len);
-		let expected_weight = overhead.saturating_add(inner_call.get_dispatch_info().call_weight);
-		assert!(
-			expected_weight == post_info.actual_weight.unwrap(),
-			"expected_weight ({}) should be == actual_weight ({})",
-			expected_weight,
-			post_info.actual_weight.unwrap(),
-		);
-	});
-=======
 fn prestate_diff_mode_tracing_works() {
 	use alloy_core::hex;
 
@@ -585,5 +498,80 @@
 			);
 		});
 	}
->>>>>>> d59fde58
+}
+
+#[test]
+fn eth_substrate_call_dispatches_successfully() {
+	use frame_support::traits::fungible::Inspect;
+	ExtBuilder::default().build().execute_with(|| {
+		let _ = <Test as Config>::Currency::set_balance(&ALICE, 1000);
+		let _ = <Test as Config>::Currency::set_balance(&BOB, 100);
+
+		let transfer_call =
+			crate::tests::RuntimeCall::Balances(pallet_balances::Call::transfer_allow_death {
+				dest: BOB,
+				value: 50,
+			});
+
+		assert!(EthBlockBuilderFirstValues::<Test>::get().is_none());
+
+		assert_ok!(Pallet::<Test>::eth_substrate_call(
+			Origin::EthTransaction(ALICE).into(),
+			Box::new(transfer_call),
+			vec![]
+		));
+
+		// Verify balance changed
+		assert_eq!(<Test as Config>::Currency::balance(&ALICE), 950);
+		assert_eq!(<Test as Config>::Currency::balance(&BOB), 150);
+
+		assert!(EthBlockBuilderFirstValues::<Test>::get().is_some());
+	});
+}
+
+#[test]
+fn eth_substrate_call_requires_eth_origin() {
+	ExtBuilder::default().build().execute_with(|| {
+		let inner_call = frame_system::Call::remark { remark: vec![] };
+
+		// Should fail with non-EthTransaction origin
+		assert_noop!(
+			Pallet::<Test>::eth_substrate_call(
+				RuntimeOrigin::signed(ALICE),
+				Box::new(inner_call.into()),
+				vec![]
+			),
+			sp_runtime::traits::BadOrigin
+		);
+	});
+}
+
+#[test]
+fn eth_substrate_call_tracks_weight_correctly() {
+	use crate::weights::WeightInfo;
+	ExtBuilder::default().build().execute_with(|| {
+		let _ = <Test as Config>::Currency::set_balance(&ALICE, 1000);
+
+		let inner_call = frame_system::Call::remark { remark: vec![0u8; 100] };
+		let transaction_encoded = vec![];
+		let transaction_encoded_len = transaction_encoded.len() as u32;
+
+		let result = Pallet::<Test>::eth_substrate_call(
+			Origin::EthTransaction(ALICE).into(),
+			Box::new(inner_call.clone().into()),
+			transaction_encoded,
+		);
+
+		assert_ok!(result);
+		let post_info = result.unwrap();
+
+		let overhead = <Test as Config>::WeightInfo::eth_substrate_call(transaction_encoded_len);
+		let expected_weight = overhead.saturating_add(inner_call.get_dispatch_info().call_weight);
+		assert!(
+			expected_weight == post_info.actual_weight.unwrap(),
+			"expected_weight ({}) should be == actual_weight ({})",
+			expected_weight,
+			post_info.actual_weight.unwrap(),
+		);
+	});
 }