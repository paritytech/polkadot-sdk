--- conflicted
+++ resolved
@@ -43,11 +43,7 @@
 mod system;
 mod tx_info;
 
-<<<<<<< HEAD
-pub fn make_evm_bytecode_from_runtime_code(runtime_code: &Vec<u8>) -> Vec<u8> {
-=======
 fn make_initcode_from_runtime_code(runtime_code: &Vec<u8>) -> Vec<u8> {
->>>>>>> ae7177e0
 	let runtime_code_len = runtime_code.len();
 	assert!(runtime_code_len < 256, "runtime code length must be less than 256 bytes");
 	let mut init_code: Vec<u8> = vec![
