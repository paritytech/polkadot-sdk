// This file is part of Substrate.

// Copyright (C) Parity Technologies (UK) Ltd.
// SPDX-License-Identifier: Apache-2.0

// Licensed under the Apache License, Version 2.0 (the "License");
// you may not use this file except in compliance with the License.
// You may obtain a copy of the License at
//
// 	http://www.apache.org/licenses/LICENSE-2.0
//
// Unless required by applicable law or agreed to in writing, software
// distributed under the License is distributed on an "AS IS" BASIS,
// WITHOUT WARRANTIES OR CONDITIONS OF ANY KIND, either express or implied.
// See the License for the specific language governing permissions and
// limitations under the License.

mod arithmetic;
mod bitwise;
mod block_info;
mod contract;
mod control;
mod host;
mod memory;
mod stack;
mod system;
mod tx_info;

use crate::{
	assert_refcount,
	test_utils::{builder::Contract, ALICE},
	tests::{
		builder,
		test_utils::{contract_base_deposit, ensure_stored, get_contract},
		ExtBuilder, Test,
	},
	Code, Config, PristineCode,
};
use alloy_core::{primitives::U256, sol_types::SolInterface};
use frame_support::traits::fungible::Mutate;
use pallet_revive_fixtures::{compile_module_with_type, Fibonacci, FixtureType};
use pretty_assertions::assert_eq;

<<<<<<< HEAD
use revm::bytecode::opcode::*;

pub fn make_evm_bytecode_from_runtime_code(runtime_code: &Vec<u8>) -> Vec<u8> {
	let runtime_code_len = runtime_code.len();
	assert!(runtime_code_len < 256, "runtime code length must be less than 256 bytes");
	let mut init_code: Vec<u8> = vec![
		vec![PUSH1, 0x80_u8],
		vec![PUSH1, 0x40_u8],
		vec![MSTORE],
		vec![PUSH1, 0x40_u8],
		vec![MLOAD],
		vec![PUSH1, runtime_code_len as u8],
		vec![PUSH1, 0x13_u8],
		vec![DUP3],
		vec![CODECOPY],
		vec![PUSH1, runtime_code_len as u8],
		vec![SWAP1],
		vec![RETURN],
		vec![INVALID],
	]
	.into_iter()
	.flatten()
	.collect();
	init_code.extend(runtime_code);
	init_code
}
=======
mod block_info;
mod contract;
mod system;
mod tx_info;
>>>>>>> f9ef0f34

#[test]
fn basic_evm_flow_works() {
	let (code, init_hash) = compile_module_with_type("Fibonacci", FixtureType::Solc).unwrap();

	ExtBuilder::default().build().execute_with(|| {
		for i in 1u8..=2 {
			let _ = <Test as Config>::Currency::set_balance(&ALICE, 100_000_000_000);
			let Contract { addr, .. } = builder::bare_instantiate(Code::Upload(code.clone()))
				.salt(Some([i; 32]))
				.build_and_unwrap_contract();

			// check the code exists
			let contract = get_contract(&addr);
			ensure_stored(contract.code_hash);
			let deposit = contract_base_deposit(&addr);
			assert_eq!(contract.total_deposit(), deposit);
			assert_refcount!(contract.code_hash, i as u64);

			let result = builder::bare_call(addr)
				.data(
					Fibonacci::FibonacciCalls::fib(Fibonacci::fibCall { n: U256::from(10u64) })
						.abi_encode(),
				)
				.build_and_unwrap_result();
			assert_eq!(
				U256::from(55u32),
				U256::from_be_bytes::<32>(result.data.try_into().unwrap())
			);
		}

		// init code is not stored
		assert!(!PristineCode::<Test>::contains_key(init_hash));
	});
}

#[test]
fn basic_evm_flow_tracing_works() {
	use crate::{
		evm::{CallTrace, CallTracer, CallType},
		test_utils::ALICE_ADDR,
		tracing::trace,
	};
	let (code, _) = compile_module_with_type("Fibonacci", FixtureType::Solc).unwrap();

	ExtBuilder::default().build().execute_with(|| {
		let mut tracer = CallTracer::new(Default::default(), |_| crate::U256::zero());
		let _ = <Test as Config>::Currency::set_balance(&ALICE, 100_000_000_000);

		let Contract { addr, .. } = trace(&mut tracer, || {
			builder::bare_instantiate(Code::Upload(code.clone())).build_and_unwrap_contract()
		});

		let contract = get_contract(&addr);
		let runtime_code = PristineCode::<Test>::get(contract.code_hash).unwrap();

		assert_eq!(
			tracer.collect_trace().unwrap(),
			CallTrace {
				from: ALICE_ADDR,
				call_type: CallType::Create2,
				to: addr,
				input: code.into(),
				output: runtime_code.into(),
				value: Some(crate::U256::zero()),
				..Default::default()
			}
		);

		let mut call_tracer = CallTracer::new(Default::default(), |_| crate::U256::zero());
		let result = trace(&mut call_tracer, || {
			builder::bare_call(addr)
				.data(
					Fibonacci::FibonacciCalls::fib(Fibonacci::fibCall { n: U256::from(10u64) })
						.abi_encode(),
				)
				.build_and_unwrap_result()
		});

		assert_eq!(
			U256::from(55u32),
			U256::from_be_bytes::<32>(result.data.clone().try_into().unwrap())
		);

		assert_eq!(
			call_tracer.collect_trace().unwrap(),
			CallTrace {
				call_type: CallType::Call,
				from: ALICE_ADDR,
				to: addr,
				input: Fibonacci::FibonacciCalls::fib(Fibonacci::fibCall { n: U256::from(10u64) })
					.abi_encode()
					.into(),
				output: result.data.into(),
				value: Some(crate::U256::zero()),
				..Default::default()
			},
		);
	});
}<|MERGE_RESOLUTION|>--- conflicted
+++ resolved
@@ -15,17 +15,6 @@
 // See the License for the specific language governing permissions and
 // limitations under the License.
 
-mod arithmetic;
-mod bitwise;
-mod block_info;
-mod contract;
-mod control;
-mod host;
-mod memory;
-mod stack;
-mod system;
-mod tx_info;
-
 use crate::{
 	assert_refcount,
 	test_utils::{builder::Contract, ALICE},
@@ -41,7 +30,6 @@
 use pallet_revive_fixtures::{compile_module_with_type, Fibonacci, FixtureType};
 use pretty_assertions::assert_eq;
 
-<<<<<<< HEAD
 use revm::bytecode::opcode::*;
 
 pub fn make_evm_bytecode_from_runtime_code(runtime_code: &Vec<u8>) -> Vec<u8> {
@@ -68,12 +56,17 @@
 	init_code.extend(runtime_code);
 	init_code
 }
-=======
+
+mod arithmetic;
+mod bitwise;
 mod block_info;
 mod contract;
+mod control;
+mod host;
+mod memory;
+mod stack;
 mod system;
 mod tx_info;
->>>>>>> f9ef0f34
 
 #[test]
 fn basic_evm_flow_works() {
