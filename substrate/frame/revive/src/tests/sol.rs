--- conflicted
+++ resolved
@@ -25,11 +25,7 @@
 		test_utils::{contract_base_deposit, ensure_stored, get_contract},
 		AllowEvmBytecode, DebugFlag, ExtBuilder, RuntimeOrigin, Test,
 	},
-<<<<<<< HEAD
-	BalanceOf, Code, Config, Error, GenesisConfig, PristineCode,
-=======
-	Code, Config, Error, GenesisConfig, Pallet, PristineCode,
->>>>>>> 30a570b0
+	BalanceOf, Code, Config, Error, GenesisConfig, Pallet, PristineCode,
 };
 use alloy_core::sol_types::{SolCall, SolInterface};
 use frame_support::{assert_err, assert_ok, traits::fungible::Mutate};
@@ -215,10 +211,7 @@
 		exec::Executable,
 		primitives::ExecConfig,
 		storage::{AccountInfo, ContractInfo},
-<<<<<<< HEAD
 		Pallet, TransactionMeter,
-=======
->>>>>>> 30a570b0
 	};
 
 	let (runtime_code, _runtime_hash) =
