--- conflicted
+++ resolved
@@ -241,43 +241,6 @@
 	});
 }
 
-<<<<<<< HEAD
-#[test]
-fn upload_and_remove_code_works_for_evm() {
-	let (code, code_hash) = compile_module_with_type("Dummy", FixtureType::SolcRuntime).unwrap();
-
-	ExtBuilder::default().build().execute_with(|| {
-		let _ = Pallet::<Test>::set_evm_balance(&ALICE_ADDR, 5_000_000_000u64.into());
-
-		// Ensure the code is not already stored.
-		assert!(!PristineCode::<Test>::contains_key(&code_hash));
-
-		// Upload the code.
-		assert_ok!(Pallet::<Test>::upload_code(RuntimeOrigin::signed(ALICE), code, 1000u64));
-
-		// Ensure the contract was stored.
-		ensure_stored(code_hash);
-
-		// Remove the code.
-		assert_ok!(Pallet::<Test>::remove_code(RuntimeOrigin::signed(ALICE), code_hash));
-
-		// Ensure the code is no longer stored.
-		assert!(!PristineCode::<Test>::contains_key(&code_hash));
-	});
-}
-
-#[test]
-fn upload_fails_if_evm_bytecode_disabled() {
-	let (code, _) = compile_module_with_type("Dummy", FixtureType::SolcRuntime).unwrap();
-
-	AllowEvmBytecode::set(false); // Disable support for EVM bytecode.
-	ExtBuilder::default().build().execute_with(|| {
-		// Upload should fail since support for EVM bytecode is disabled.
-		assert_err!(
-			Pallet::<Test>::upload_code(RuntimeOrigin::signed(ALICE), code, 1000u64),
-			<Error<Test>>::CodeRejected
-		);
-=======
 #[test_case(FixtureType::Solc)]
 #[test_case(FixtureType::Resolc)]
 fn dust_work_with_child_calls(fixture_type: FixtureType) {
@@ -299,6 +262,43 @@
 			.build_and_unwrap_result();
 
 		assert_eq!(crate::Pallet::<Test>::evm_balance(&addr), value);
->>>>>>> 52bdb96d
+	});
+}
+
+#[test]
+fn upload_and_remove_code_works_for_evm() {
+	let (code, code_hash) = compile_module_with_type("Dummy", FixtureType::SolcRuntime).unwrap();
+
+	ExtBuilder::default().build().execute_with(|| {
+		let _ = Pallet::<Test>::set_evm_balance(&ALICE_ADDR, 5_000_000_000u64.into());
+
+		// Ensure the code is not already stored.
+		assert!(!PristineCode::<Test>::contains_key(&code_hash));
+
+		// Upload the code.
+		assert_ok!(Pallet::<Test>::upload_code(RuntimeOrigin::signed(ALICE), code, 1000u64));
+
+		// Ensure the contract was stored.
+		ensure_stored(code_hash);
+
+		// Remove the code.
+		assert_ok!(Pallet::<Test>::remove_code(RuntimeOrigin::signed(ALICE), code_hash));
+
+		// Ensure the code is no longer stored.
+		assert!(!PristineCode::<Test>::contains_key(&code_hash));
+	});
+}
+
+#[test]
+fn upload_fails_if_evm_bytecode_disabled() {
+	let (code, _) = compile_module_with_type("Dummy", FixtureType::SolcRuntime).unwrap();
+
+	AllowEvmBytecode::set(false); // Disable support for EVM bytecode.
+	ExtBuilder::default().build().execute_with(|| {
+		// Upload should fail since support for EVM bytecode is disabled.
+		assert_err!(
+			Pallet::<Test>::upload_code(RuntimeOrigin::signed(ALICE), code, 1000u64),
+			<Error<Test>>::CodeRejected
+		);
 	});
 }