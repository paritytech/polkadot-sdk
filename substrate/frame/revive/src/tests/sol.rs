// This file is part of Substrate.

// Copyright (C) Parity Technologies (UK) Ltd.
// SPDX-License-Identifier: Apache-2.0

// Licensed under the Apache License, Version 2.0 (the "License");
// you may not use this file except in compliance with the License.
// You may obtain a copy of the License at
//
// 	http://www.apache.org/licenses/LICENSE-2.0
//
// Unless required by applicable law or agreed to in writing, software
// distributed under the License is distributed on an "AS IS" BASIS,
// WITHOUT WARRANTIES OR CONDITIONS OF ANY KIND, either express or implied.
// See the License for the specific language governing permissions and
// limitations under the License.

use crate::{
	assert_refcount,
	test_utils::{builder::Contract, ALICE},
	tests::{
		builder,
		test_utils::{contract_base_deposit, ensure_stored, get_contract},
		ExtBuilder, Test,
	},
	Code, Config, PristineCode,
};
use alloy_core::{primitives::U256, sol_types::SolInterface};
use frame_support::traits::fungible::Mutate;
use pallet_revive_fixtures::{compile_module_with_type, Fibonacci, FixtureType};
use pretty_assertions::assert_eq;

use revm::bytecode::opcode::*;

<<<<<<< HEAD
pub fn make_evm_bytecode_from_runtime_code(runtime_code: &Vec<u8>) -> Vec<u8> {
	let runtime_code_len = runtime_code.len();
	assert!(runtime_code_len < 256, "runtime code length must be less than 256 bytes");
	let mut init_code: Vec<u8> = vec![
		vec![PUSH1, 0x80_u8],
		vec![PUSH1, 0x40_u8],
		vec![MSTORE],
		vec![PUSH1, 0x40_u8],
		vec![MLOAD],
		vec![PUSH1, runtime_code_len as u8],
		vec![PUSH1, 0x13_u8],
		vec![DUP3],
		vec![CODECOPY],
		vec![PUSH1, runtime_code_len as u8],
		vec![SWAP1],
		vec![RETURN],
		vec![INVALID],
	]
	.into_iter()
	.flatten()
	.collect();
	init_code.extend(runtime_code);
	init_code
}

=======
>>>>>>> f7b0396e
mod arithmetic;
mod bitwise;
mod block_info;
mod contract;
mod control;
mod host;
mod memory;
mod stack;
mod system;
mod tx_info;

fn make_initcode_from_runtime_code(runtime_code: &Vec<u8>) -> Vec<u8> {
	let runtime_code_len = runtime_code.len();
	assert!(runtime_code_len < 256, "runtime code length must be less than 256 bytes");
	let mut init_code: Vec<u8> = vec![
		vec![PUSH1, 0x80_u8],
		vec![PUSH1, 0x40_u8],
		vec![MSTORE],
		vec![PUSH1, 0x40_u8],
		vec![MLOAD],
		vec![PUSH1, runtime_code_len as u8],
		vec![PUSH1, 0x13_u8],
		vec![DUP3],
		vec![CODECOPY],
		vec![PUSH1, runtime_code_len as u8],
		vec![SWAP1],
		vec![RETURN],
		vec![INVALID],
	]
	.into_iter()
	.flatten()
	.collect();
	init_code.extend(runtime_code);
	init_code
}

#[test]
fn basic_evm_flow_works() {
	let (code, init_hash) = compile_module_with_type("Fibonacci", FixtureType::Solc).unwrap();

	ExtBuilder::default().build().execute_with(|| {
		for i in 1u8..=2 {
			let _ = <Test as Config>::Currency::set_balance(&ALICE, 100_000_000_000);
			let Contract { addr, .. } = builder::bare_instantiate(Code::Upload(code.clone()))
				.salt(Some([i; 32]))
				.build_and_unwrap_contract();

			// check the code exists
			let contract = get_contract(&addr);
			ensure_stored(contract.code_hash);
			let deposit = contract_base_deposit(&addr);
			assert_eq!(contract.total_deposit(), deposit);
			assert_refcount!(contract.code_hash, i as u64);

			let result = builder::bare_call(addr)
				.data(
					Fibonacci::FibonacciCalls::fib(Fibonacci::fibCall { n: U256::from(10u64) })
						.abi_encode(),
				)
				.build_and_unwrap_result();
			assert_eq!(
				U256::from(55u32),
				U256::from_be_bytes::<32>(result.data.try_into().unwrap())
			);
		}

		// init code is not stored
		assert!(!PristineCode::<Test>::contains_key(init_hash));
	});
}

#[test]
fn basic_evm_flow_tracing_works() {
	use crate::{
		evm::{CallTrace, CallTracer, CallType},
		test_utils::ALICE_ADDR,
		tracing::trace,
	};
	let (code, _) = compile_module_with_type("Fibonacci", FixtureType::Solc).unwrap();

	ExtBuilder::default().build().execute_with(|| {
		let mut tracer = CallTracer::new(Default::default(), |_| crate::U256::zero());
		let _ = <Test as Config>::Currency::set_balance(&ALICE, 100_000_000_000);

		let Contract { addr, .. } = trace(&mut tracer, || {
			builder::bare_instantiate(Code::Upload(code.clone())).build_and_unwrap_contract()
		});

		let contract = get_contract(&addr);
		let runtime_code = PristineCode::<Test>::get(contract.code_hash).unwrap();

		assert_eq!(
			tracer.collect_trace().unwrap(),
			CallTrace {
				from: ALICE_ADDR,
				call_type: CallType::Create2,
				to: addr,
				input: code.into(),
				output: runtime_code.into(),
				value: Some(crate::U256::zero()),
				..Default::default()
			}
		);

		let mut call_tracer = CallTracer::new(Default::default(), |_| crate::U256::zero());
		let result = trace(&mut call_tracer, || {
			builder::bare_call(addr)
				.data(
					Fibonacci::FibonacciCalls::fib(Fibonacci::fibCall { n: U256::from(10u64) })
						.abi_encode(),
				)
				.build_and_unwrap_result()
		});

		assert_eq!(
			U256::from(55u32),
			U256::from_be_bytes::<32>(result.data.clone().try_into().unwrap())
		);

		assert_eq!(
			call_tracer.collect_trace().unwrap(),
			CallTrace {
				call_type: CallType::Call,
				from: ALICE_ADDR,
				to: addr,
				input: Fibonacci::FibonacciCalls::fib(Fibonacci::fibCall { n: U256::from(10u64) })
					.abi_encode()
					.into(),
				output: result.data.into(),
				value: Some(crate::U256::zero()),
				..Default::default()
			},
		);
	});
}<|MERGE_RESOLUTION|>--- conflicted
+++ resolved
@@ -32,34 +32,6 @@
 
 use revm::bytecode::opcode::*;
 
-<<<<<<< HEAD
-pub fn make_evm_bytecode_from_runtime_code(runtime_code: &Vec<u8>) -> Vec<u8> {
-	let runtime_code_len = runtime_code.len();
-	assert!(runtime_code_len < 256, "runtime code length must be less than 256 bytes");
-	let mut init_code: Vec<u8> = vec![
-		vec![PUSH1, 0x80_u8],
-		vec![PUSH1, 0x40_u8],
-		vec![MSTORE],
-		vec![PUSH1, 0x40_u8],
-		vec![MLOAD],
-		vec![PUSH1, runtime_code_len as u8],
-		vec![PUSH1, 0x13_u8],
-		vec![DUP3],
-		vec![CODECOPY],
-		vec![PUSH1, runtime_code_len as u8],
-		vec![SWAP1],
-		vec![RETURN],
-		vec![INVALID],
-	]
-	.into_iter()
-	.flatten()
-	.collect();
-	init_code.extend(runtime_code);
-	init_code
-}
-
-=======
->>>>>>> f7b0396e
 mod arithmetic;
 mod bitwise;
 mod block_info;
