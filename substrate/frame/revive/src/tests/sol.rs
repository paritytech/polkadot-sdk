--- conflicted
+++ resolved
@@ -200,27 +200,6 @@
 }
 
 #[test]
-<<<<<<< HEAD
-fn dust_work_with_child_calls() {
-	use pallet_revive_fixtures::CallSelfWithDust;
-	let (code, _) = compile_module_with_type("CallSelfWithDust", FixtureType::Solc).unwrap();
-
-	ExtBuilder::default().build().execute_with(|| {
-		let _ = <Test as Config>::Currency::set_balance(&ALICE, 100_000_000_000);
-		let Contract { addr, .. } =
-			builder::bare_instantiate(Code::Upload(code.clone())).build_and_unwrap_contract();
-
-		let value = 1_000_000_000.into();
-		builder::bare_call(addr)
-			.data(
-				CallSelfWithDust::CallSelfWithDustCalls::call(CallSelfWithDust::callCall {})
-					.abi_encode(),
-			)
-			.evm_value(value)
-			.build_and_unwrap_result();
-
-		assert_eq!(crate::Pallet::<Test>::evm_balance(&addr), value);
-=======
 fn upload_evm_runtime_code_works() {
 	use crate::{
 		exec::Executable,
@@ -259,6 +238,5 @@
 			.build_and_unwrap_result();
 		let decoded = Fibonacci::fibCall::abi_decode_returns(&result.data).unwrap();
 		assert_eq!(55u64, decoded, "Contract should correctly compute fibonacci(10)");
->>>>>>> 9eff394b
 	});
 }