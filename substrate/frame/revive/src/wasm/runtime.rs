// This file is part of Substrate.

// Copyright (C) Parity Technologies (UK) Ltd.
// SPDX-License-Identifier: Apache-2.0

// Licensed under the Apache License, Version 2.0 (the "License");
// you may not use this file except in compliance with the License.
// You may obtain a copy of the License at
//
// 	http://www.apache.org/licenses/LICENSE-2.0
//
// Unless required by applicable law or agreed to in writing, software
// distributed under the License is distributed on an "AS IS" BASIS,
// WITHOUT WARRANTIES OR CONDITIONS OF ANY KIND, either express or implied.
// See the License for the specific language governing permissions and
// limitations under the License.

//! Environment definition of the wasm smart-contract runtime.

use crate::{
	address::AddressMapper,
	evm::runtime::GAS_PRICE,
	exec::{ExecError, ExecResult, Ext, Key},
	gas::{ChargedAmount, Token},
	limits,
	precompiles::{All as AllPrecompiles, Precompiles},
	primitives::ExecReturnValue,
	weights::WeightInfo,
	Config, Error, LOG_TARGET, SENTINEL,
};
use alloc::{vec, vec::Vec};
use codec::Encode;
use core::{fmt, marker::PhantomData, mem};
use frame_support::{ensure, traits::Get, weights::Weight};
use pallet_revive_proc_macro::define_env;
use pallet_revive_uapi::{CallFlags, ReturnErrorCode, ReturnFlags, StorageFlags};
use sp_core::{H160, H256, U256};
use sp_io::hashing::{blake2_128, blake2_256, keccak_256};
use sp_runtime::{DispatchError, RuntimeDebug};

/// Abstraction over the memory access within syscalls.
///
/// The reason for this abstraction is that we run syscalls on the host machine when
/// benchmarking them. In that case we have direct access to the contract's memory. However, when
/// running within PolkaVM we need to resort to copying as we can't map the contracts memory into
/// the host (as of now).
pub trait Memory<T: Config> {
	/// Read designated chunk from the sandbox memory into the supplied buffer.
	///
	/// Returns `Err` if one of the following conditions occurs:
	///
	/// - requested buffer is not within the bounds of the sandbox memory.
	fn read_into_buf(&self, ptr: u32, buf: &mut [u8]) -> Result<(), DispatchError>;

	/// Write the given buffer to the designated location in the sandbox memory.
	///
	/// Returns `Err` if one of the following conditions occurs:
	///
	/// - designated area is not within the bounds of the sandbox memory.
	fn write(&mut self, ptr: u32, buf: &[u8]) -> Result<(), DispatchError>;

	/// Zero the designated location in the sandbox memory.
	///
	/// Returns `Err` if one of the following conditions occurs:
	///
	/// - designated area is not within the bounds of the sandbox memory.
	fn zero(&mut self, ptr: u32, len: u32) -> Result<(), DispatchError>;

	/// Read designated chunk from the sandbox memory.
	///
	/// Returns `Err` if one of the following conditions occurs:
	///
	/// - requested buffer is not within the bounds of the sandbox memory.
	fn read(&self, ptr: u32, len: u32) -> Result<Vec<u8>, DispatchError> {
		let mut buf = vec![0u8; len as usize];
		self.read_into_buf(ptr, buf.as_mut_slice())?;
		Ok(buf)
	}

	/// Same as `read` but reads into a fixed size buffer.
	fn read_array<const N: usize>(&self, ptr: u32) -> Result<[u8; N], DispatchError> {
		let mut buf = [0u8; N];
		self.read_into_buf(ptr, &mut buf)?;
		Ok(buf)
	}

	/// Read a `u32` from the sandbox memory.
	fn read_u32(&self, ptr: u32) -> Result<u32, DispatchError> {
		let buf: [u8; 4] = self.read_array(ptr)?;
		Ok(u32::from_le_bytes(buf))
	}

	/// Read a `U256` from the sandbox memory.
	fn read_u256(&self, ptr: u32) -> Result<U256, DispatchError> {
		let buf: [u8; 32] = self.read_array(ptr)?;
		Ok(U256::from_little_endian(&buf))
	}

	/// Read a `H160` from the sandbox memory.
	fn read_h160(&self, ptr: u32) -> Result<H160, DispatchError> {
		let mut buf = H160::default();
		self.read_into_buf(ptr, buf.as_bytes_mut())?;
		Ok(buf)
	}

	/// Read a `H256` from the sandbox memory.
	fn read_h256(&self, ptr: u32) -> Result<H256, DispatchError> {
		let mut code_hash = H256::default();
		self.read_into_buf(ptr, code_hash.as_bytes_mut())?;
		Ok(code_hash)
	}
}

/// Allows syscalls access to the PolkaVM instance they are executing in.
///
/// In case a contract is executing within PolkaVM its `memory` argument will also implement
/// this trait. The benchmarking implementation of syscalls will only require `Memory`
/// to be implemented.
pub trait PolkaVmInstance<T: Config>: Memory<T> {
	fn gas(&self) -> polkavm::Gas;
	fn set_gas(&mut self, gas: polkavm::Gas);
	fn read_input_regs(&self) -> (u64, u64, u64, u64, u64, u64);
	fn write_output(&mut self, output: u64);
}

// Memory implementation used in benchmarking where guest memory is mapped into the host.
//
// Please note that we could optimize the `read_as_*` functions by decoding directly from
// memory without a copy. However, we don't do that because as it would change the behaviour
// of those functions: A `read_as` with a `len` larger than the actual type can succeed
// in the streaming implementation while it could fail with a segfault in the copy implementation.
#[cfg(feature = "runtime-benchmarks")]
impl<T: Config> Memory<T> for [u8] {
	fn read_into_buf(&self, ptr: u32, buf: &mut [u8]) -> Result<(), DispatchError> {
		let ptr = ptr as usize;
		let bound_checked =
			self.get(ptr..ptr + buf.len()).ok_or_else(|| Error::<T>::OutOfBounds)?;
		buf.copy_from_slice(bound_checked);
		Ok(())
	}

	fn write(&mut self, ptr: u32, buf: &[u8]) -> Result<(), DispatchError> {
		let ptr = ptr as usize;
		let bound_checked =
			self.get_mut(ptr..ptr + buf.len()).ok_or_else(|| Error::<T>::OutOfBounds)?;
		bound_checked.copy_from_slice(buf);
		Ok(())
	}

	fn zero(&mut self, ptr: u32, len: u32) -> Result<(), DispatchError> {
		<[u8] as Memory<T>>::write(self, ptr, &vec![0; len as usize])
	}
}

impl<T: Config> Memory<T> for polkavm::RawInstance {
	fn read_into_buf(&self, ptr: u32, buf: &mut [u8]) -> Result<(), DispatchError> {
		self.read_memory_into(ptr, buf)
			.map(|_| ())
			.map_err(|_| Error::<T>::OutOfBounds.into())
	}

	fn write(&mut self, ptr: u32, buf: &[u8]) -> Result<(), DispatchError> {
		self.write_memory(ptr, buf).map_err(|_| Error::<T>::OutOfBounds.into())
	}

	fn zero(&mut self, ptr: u32, len: u32) -> Result<(), DispatchError> {
		self.zero_memory(ptr, len).map_err(|_| Error::<T>::OutOfBounds.into())
	}
}

impl<T: Config> PolkaVmInstance<T> for polkavm::RawInstance {
	fn gas(&self) -> polkavm::Gas {
		self.gas()
	}

	fn set_gas(&mut self, gas: polkavm::Gas) {
		self.set_gas(gas)
	}

	fn read_input_regs(&self) -> (u64, u64, u64, u64, u64, u64) {
		(
			self.reg(polkavm::Reg::A0),
			self.reg(polkavm::Reg::A1),
			self.reg(polkavm::Reg::A2),
			self.reg(polkavm::Reg::A3),
			self.reg(polkavm::Reg::A4),
			self.reg(polkavm::Reg::A5),
		)
	}

	fn write_output(&mut self, output: u64) {
		self.set_reg(polkavm::Reg::A0, output);
	}
}

impl From<&ExecReturnValue> for ReturnErrorCode {
	fn from(from: &ExecReturnValue) -> Self {
		if from.flags.contains(ReturnFlags::REVERT) {
			Self::CalleeReverted
		} else {
			Self::Success
		}
	}
}

/// The data passed through when a contract uses `seal_return`.
#[derive(RuntimeDebug)]
pub struct ReturnData {
	/// The flags as passed through by the contract. They are still unchecked and
	/// will later be parsed into a `ReturnFlags` bitflags struct.
	flags: u32,
	/// The output buffer passed by the contract as return data.
	data: Vec<u8>,
}

/// Enumerates all possible reasons why a trap was generated.
///
/// This is either used to supply the caller with more information about why an error
/// occurred (the SupervisorError variant).
/// The other case is where the trap does not constitute an error but rather was invoked
/// as a quick way to terminate the application (all other variants).
#[derive(RuntimeDebug)]
pub enum TrapReason {
	/// The supervisor trapped the contract because of an error condition occurred during
	/// execution in privileged code.
	SupervisorError(DispatchError),
	/// Signals that trap was generated in response to call `seal_return` host function.
	Return(ReturnData),
	/// Signals that a trap was generated in response to a successful call to the
	/// `seal_terminate` host function.
	Termination,
}

impl<T: Into<DispatchError>> From<T> for TrapReason {
	fn from(from: T) -> Self {
		Self::SupervisorError(from.into())
	}
}

impl fmt::Display for TrapReason {
	fn fmt(&self, _f: &mut fmt::Formatter<'_>) -> Result<(), fmt::Error> {
		Ok(())
	}
}

#[cfg_attr(test, derive(Debug, PartialEq, Eq))]
#[derive(Copy, Clone)]
pub enum RuntimeCosts {
	/// Base Weight of calling a host function.
	HostFn,
	/// Weight charged for copying data from the sandbox.
	CopyFromContract(u32),
	/// Weight charged for copying data to the sandbox.
	CopyToContract(u32),
	/// Weight of calling `seal_call_data_load``.
	CallDataLoad,
	/// Weight of calling `seal_call_data_copy`.
	CallDataCopy(u32),
	/// Weight of calling `seal_caller`.
	Caller,
	/// Weight of calling `seal_call_data_size`.
	CallDataSize,
	/// Weight of calling `seal_return_data_size`.
	ReturnDataSize,
	/// Weight of calling `seal_to_account_id`.
	ToAccountId,
	/// Weight of calling `seal_origin`.
	Origin,
	/// Weight of calling `seal_is_contract`.
	IsContract,
	/// Weight of calling `seal_code_hash`.
	CodeHash,
	/// Weight of calling `seal_own_code_hash`.
	OwnCodeHash,
	/// Weight of calling `seal_code_size`.
	CodeSize,
	/// Weight of calling `seal_caller_is_origin`.
	CallerIsOrigin,
	/// Weight of calling `caller_is_root`.
	CallerIsRoot,
	/// Weight of calling `seal_address`.
	Address,
	/// Weight of calling `seal_ref_time_left`.
	RefTimeLeft,
	/// Weight of calling `seal_weight_left`.
	WeightLeft,
	/// Weight of calling `seal_balance`.
	Balance,
	/// Weight of calling `seal_balance_of`.
	BalanceOf,
	/// Weight of calling `seal_value_transferred`.
	ValueTransferred,
	/// Weight of calling `seal_minimum_balance`.
	MinimumBalance,
	/// Weight of calling `seal_block_number`.
	BlockNumber,
	/// Weight of calling `seal_block_hash`.
	BlockHash,
	/// Weight of calling `seal_block_author`.
	BlockAuthor,
	/// Weight of calling `seal_gas_price`.
	GasPrice,
	/// Weight of calling `seal_base_fee`.
	BaseFee,
	/// Weight of calling `seal_now`.
	Now,
	/// Weight of calling `seal_gas_limit`.
	GasLimit,
	/// Weight of calling `seal_weight_to_fee`.
	WeightToFee,
	/// Weight of calling `seal_terminate`.
	Terminate,
	/// Weight of calling `seal_deposit_event` with the given number of topics and event size.
	DepositEvent { num_topic: u32, len: u32 },
	/// Weight of calling `seal_set_storage` for the given storage item sizes.
	SetStorage { old_bytes: u32, new_bytes: u32 },
	/// Weight of calling `seal_clear_storage` per cleared byte.
	ClearStorage(u32),
	/// Weight of calling `seal_contains_storage` per byte of the checked item.
	ContainsStorage(u32),
	/// Weight of calling `seal_get_storage` with the specified size in storage.
	GetStorage(u32),
	/// Weight of calling `seal_take_storage` for the given size.
	TakeStorage(u32),
	/// Weight of calling `seal_set_transient_storage` for the given storage item sizes.
	SetTransientStorage { old_bytes: u32, new_bytes: u32 },
	/// Weight of calling `seal_clear_transient_storage` per cleared byte.
	ClearTransientStorage(u32),
	/// Weight of calling `seal_contains_transient_storage` per byte of the checked item.
	ContainsTransientStorage(u32),
	/// Weight of calling `seal_get_transient_storage` with the specified size in storage.
	GetTransientStorage(u32),
	/// Weight of calling `seal_take_transient_storage` for the given size.
	TakeTransientStorage(u32),
	/// Base weight of calling `seal_call`.
	CallBase,
	/// Weight of calling `seal_delegate_call` for the given input size.
	DelegateCallBase,
	/// Weight of calling a precompile.
	PrecompileBase,
	/// Weight of calling a precompile that has a contract info.
	PrecompileWithInfoBase,
	/// Weight of reading and decoding the input to a precompile.
	PrecompileDecode(u32),
	/// Weight of the transfer performed during a call.
	CallTransferSurcharge,
	/// Weight per byte that is cloned by supplying the `CLONE_INPUT` flag.
	CallInputCloned(u32),
	/// Weight of calling `seal_instantiate` for the given input length.
	Instantiate { input_data_len: u32 },
	/// Weight of calling `Ripemd160` precompile for the given input size.
	Ripemd160(u32),
	/// Weight of calling `Sha256` precompile for the given input size.
	HashSha256(u32),
	/// Weight of calling `seal_hash_keccak_256` for the given input size.
	HashKeccak256(u32),
	/// Weight of calling `seal_hash_blake2_256` for the given input size.
	HashBlake256(u32),
	/// Weight of calling `seal_hash_blake2_128` for the given input size.
	HashBlake128(u32),
	/// Weight of calling `ECERecover` precompile.
	EcdsaRecovery,
	/// Weight of calling `seal_sr25519_verify` for the given input size.
	Sr25519Verify(u32),
<<<<<<< HEAD
=======
	/// Weight charged for calling into the runtime.
	CallRuntime(Weight),
	/// Weight charged by a precompile.
	Precompile(Weight),
	/// Weight charged for calling xcm_execute.
	CallXcmExecute(Weight),
>>>>>>> ae4a242b
	/// Weight of calling `seal_set_code_hash`
	SetCodeHash,
	/// Weight of calling `ecdsa_to_eth_address`
	EcdsaToEthAddress,
	/// Weight of calling `get_immutable_dependency`
	GetImmutableData(u32),
	/// Weight of calling `set_immutable_dependency`
	SetImmutableData(u32),
	/// Weight of calling `Bn128Add` precompile
	Bn128Add,
	/// Weight of calling `Bn128Add` precompile
	Bn128Mul,
	/// Weight of calling `Bn128Pairing` precompile for the given number of input pairs.
	Bn128Pairing(u32),
	/// Weight of calling `Identity` precompile for the given number of input length.
	Identity(u32),
	/// Weight of calling `Blake2F` precompile for the given number of rounds.
	Blake2F(u32),
	/// Weight of calling `Modexp` precompile
	Modexp(u64),
}

/// For functions that modify storage, benchmarks are performed with one item in the
/// storage. To account for the worst-case scenario, the weight of the overhead of
/// writing to or reading from full storage is included. For transient storage writes,
/// the rollback weight is added to reflect the worst-case scenario for this operation.
macro_rules! cost_storage {
    (write_transient, $name:ident $(, $arg:expr )*) => {
        T::WeightInfo::$name($( $arg ),*)
            .saturating_add(T::WeightInfo::rollback_transient_storage())
            .saturating_add(T::WeightInfo::set_transient_storage_full()
            .saturating_sub(T::WeightInfo::set_transient_storage_empty()))
    };

    (read_transient, $name:ident $(, $arg:expr )*) => {
        T::WeightInfo::$name($( $arg ),*)
            .saturating_add(T::WeightInfo::get_transient_storage_full()
            .saturating_sub(T::WeightInfo::get_transient_storage_empty()))
    };

    (write, $name:ident $(, $arg:expr )*) => {
        T::WeightInfo::$name($( $arg ),*)
            .saturating_add(T::WeightInfo::set_storage_full()
            .saturating_sub(T::WeightInfo::set_storage_empty()))
    };

    (read, $name:ident $(, $arg:expr )*) => {
        T::WeightInfo::$name($( $arg ),*)
            .saturating_add(T::WeightInfo::get_storage_full()
            .saturating_sub(T::WeightInfo::get_storage_empty()))
    };
}

macro_rules! cost_args {
	// cost_args!(name, a, b, c) -> T::WeightInfo::name(a, b, c).saturating_sub(T::WeightInfo::name(0, 0, 0))
	($name:ident, $( $arg: expr ),+) => {
		(T::WeightInfo::$name($( $arg ),+).saturating_sub(cost_args!(@call_zero $name, $( $arg ),+)))
	};
	// Transform T::WeightInfo::name(a, b, c) into T::WeightInfo::name(0, 0, 0)
	(@call_zero $name:ident, $( $arg:expr ),*) => {
		T::WeightInfo::$name($( cost_args!(@replace_token $arg) ),*)
	};
	// Replace the token with 0.
	(@replace_token $_in:tt) => { 0 };
}

impl<T: Config> Token<T> for RuntimeCosts {
	fn influence_lowest_gas_limit(&self) -> bool {
		true
	}

	fn weight(&self) -> Weight {
		use self::RuntimeCosts::*;
		match *self {
			HostFn => cost_args!(noop_host_fn, 1),
			CopyToContract(len) => T::WeightInfo::seal_copy_to_contract(len),
			CopyFromContract(len) => T::WeightInfo::seal_return(len),
			CallDataSize => T::WeightInfo::seal_call_data_size(),
			ReturnDataSize => T::WeightInfo::seal_return_data_size(),
			CallDataLoad => T::WeightInfo::seal_call_data_load(),
			CallDataCopy(len) => T::WeightInfo::seal_call_data_copy(len),
			Caller => T::WeightInfo::seal_caller(),
			Origin => T::WeightInfo::seal_origin(),
			IsContract => T::WeightInfo::seal_is_contract(),
			ToAccountId => T::WeightInfo::seal_to_account_id(),
			CodeHash => T::WeightInfo::seal_code_hash(),
			CodeSize => T::WeightInfo::seal_code_size(),
			OwnCodeHash => T::WeightInfo::seal_own_code_hash(),
			CallerIsOrigin => T::WeightInfo::seal_caller_is_origin(),
			CallerIsRoot => T::WeightInfo::seal_caller_is_root(),
			Address => T::WeightInfo::seal_address(),
			RefTimeLeft => T::WeightInfo::seal_ref_time_left(),
			WeightLeft => T::WeightInfo::seal_weight_left(),
			Balance => T::WeightInfo::seal_balance(),
			BalanceOf => T::WeightInfo::seal_balance_of(),
			ValueTransferred => T::WeightInfo::seal_value_transferred(),
			MinimumBalance => T::WeightInfo::seal_minimum_balance(),
			BlockNumber => T::WeightInfo::seal_block_number(),
			BlockHash => T::WeightInfo::seal_block_hash(),
			BlockAuthor => T::WeightInfo::seal_block_author(),
			GasPrice => T::WeightInfo::seal_gas_price(),
			BaseFee => T::WeightInfo::seal_base_fee(),
			Now => T::WeightInfo::seal_now(),
			GasLimit => T::WeightInfo::seal_gas_limit(),
			WeightToFee => T::WeightInfo::seal_weight_to_fee(),
			Terminate => T::WeightInfo::seal_terminate(),
			DepositEvent { num_topic, len } => T::WeightInfo::seal_deposit_event(num_topic, len),
			SetStorage { new_bytes, old_bytes } => {
				cost_storage!(write, seal_set_storage, new_bytes, old_bytes)
			},
			ClearStorage(len) => cost_storage!(write, seal_clear_storage, len),
			ContainsStorage(len) => cost_storage!(read, seal_contains_storage, len),
			GetStorage(len) => cost_storage!(read, seal_get_storage, len),
			TakeStorage(len) => cost_storage!(write, seal_take_storage, len),
			SetTransientStorage { new_bytes, old_bytes } => {
				cost_storage!(write_transient, seal_set_transient_storage, new_bytes, old_bytes)
			},
			ClearTransientStorage(len) => {
				cost_storage!(write_transient, seal_clear_transient_storage, len)
			},
			ContainsTransientStorage(len) => {
				cost_storage!(read_transient, seal_contains_transient_storage, len)
			},
			GetTransientStorage(len) => {
				cost_storage!(read_transient, seal_get_transient_storage, len)
			},
			TakeTransientStorage(len) => {
				cost_storage!(write_transient, seal_take_transient_storage, len)
			},
			CallBase => T::WeightInfo::seal_call(0, 0),
			DelegateCallBase => T::WeightInfo::seal_delegate_call(),
			PrecompileBase => T::WeightInfo::seal_call_precompile(0, 0),
			PrecompileWithInfoBase => T::WeightInfo::seal_call_precompile(1, 0),
			PrecompileDecode(len) => cost_args!(seal_call_precompile, 0, len),
			CallTransferSurcharge => cost_args!(seal_call, 1, 0),
			CallInputCloned(len) => cost_args!(seal_call, 0, len),
			Instantiate { input_data_len } => T::WeightInfo::seal_instantiate(input_data_len),
			HashSha256(len) => T::WeightInfo::sha2_256(len),
			Ripemd160(len) => T::WeightInfo::ripemd_160(len),
			HashKeccak256(len) => T::WeightInfo::seal_hash_keccak_256(len),
			HashBlake256(len) => T::WeightInfo::seal_hash_blake2_256(len),
			HashBlake128(len) => T::WeightInfo::seal_hash_blake2_128(len),
			EcdsaRecovery => T::WeightInfo::ecdsa_recover(),
			Sr25519Verify(len) => T::WeightInfo::seal_sr25519_verify(len),
<<<<<<< HEAD
=======
			Precompile(weight) | CallRuntime(weight) | CallXcmExecute(weight) => weight,
>>>>>>> ae4a242b
			SetCodeHash => T::WeightInfo::seal_set_code_hash(),
			EcdsaToEthAddress => T::WeightInfo::seal_ecdsa_to_eth_address(),
			GetImmutableData(len) => T::WeightInfo::seal_get_immutable_data(len),
			SetImmutableData(len) => T::WeightInfo::seal_set_immutable_data(len),
			Bn128Add => T::WeightInfo::bn128_add(),
			Bn128Mul => T::WeightInfo::bn128_mul(),
			Bn128Pairing(len) => T::WeightInfo::bn128_pairing(len),
			Identity(len) => T::WeightInfo::identity(len),
			Blake2F(rounds) => T::WeightInfo::blake2f(rounds),
			Modexp(gas) => {
				use frame_support::weights::constants::WEIGHT_REF_TIME_PER_SECOND;
				/// Current approximation of the gas/s consumption considering
				/// EVM execution over compiled WASM (on 4.4Ghz CPU).
				/// Given the 2000ms Weight, from which 75% only are used for transactions,
				/// the total EVM execution gas limit is: GAS_PER_SECOND * 2 * 0.75 ~= 60_000_000.
				const GAS_PER_SECOND: u64 = 40_000_000;

				/// Approximate ratio of the amount of Weight per Gas.
				/// u64 works for approximations because Weight is a very small unit compared to
				/// gas.
				const WEIGHT_PER_GAS: u64 = WEIGHT_REF_TIME_PER_SECOND / GAS_PER_SECOND;
				Weight::from_parts(gas.saturating_mul(WEIGHT_PER_GAS), 0)
			},
		}
	}
}

/// Same as [`Runtime::charge_gas`].
///
/// We need this access as a macro because sometimes hiding the lifetimes behind
/// a function won't work out.
macro_rules! charge_gas {
	($runtime:expr, $costs:expr) => {{
		$runtime.ext.gas_meter_mut().charge($costs)
	}};
}

/// The kind of call that should be performed.
enum CallType {
	/// Execute another instantiated contract
	Call { value_ptr: u32 },
	/// Execute another contract code in the context (storage, account ID, value) of the caller
	/// contract
	DelegateCall,
}

impl CallType {
	fn cost(&self) -> RuntimeCosts {
		match self {
			CallType::Call { .. } => RuntimeCosts::CallBase,
			CallType::DelegateCall => RuntimeCosts::DelegateCallBase,
		}
	}
}

/// This is only appropriate when writing out data of constant size that does not depend on user
/// input. In this case the costs for this copy was already charged as part of the token at
/// the beginning of the API entry point.
fn already_charged(_: u32) -> Option<RuntimeCosts> {
	None
}

/// Helper to extract two `u32` values from a given `u64` register.
fn extract_hi_lo(reg: u64) -> (u32, u32) {
	((reg >> 32) as u32, reg as u32)
}

/// Provides storage variants to support standard and Etheruem compatible semantics.
enum StorageValue {
	/// Indicates that the storage value should be read from a memory buffer.
	/// - `ptr`: A pointer to the start of the data in sandbox memory.
	/// - `len`: The length (in bytes) of the data.
	Memory { ptr: u32, len: u32 },

	/// Indicates that the storage value is provided inline as a fixed-size (256-bit) value.
	/// This is used by set_storage_or_clear() to avoid double reads.
	/// This variant is used to implement Ethereum SSTORE-like semantics.
	Value(Vec<u8>),
}

/// Controls the output behavior for storage reads, both when a key is found and when it is not.
enum StorageReadMode {
	/// VariableOutput mode: if the key exists, the full stored value is returned
	/// using the caller‑provided output length.
	VariableOutput { output_len_ptr: u32 },
	/// Ethereum commpatible(FixedOutput32) mode: always write a 32-byte value into the output
	/// buffer. If the key is missing, write 32 bytes of zeros.
	FixedOutput32,
}

/// Can only be used for one call.
pub struct Runtime<'a, E: Ext, M: ?Sized> {
	ext: &'a mut E,
	input_data: Option<Vec<u8>>,
	_phantom_data: PhantomData<M>,
}

impl<'a, E: Ext, M: PolkaVmInstance<E::T>> Runtime<'a, E, M> {
	pub fn handle_interrupt(
		&mut self,
		interrupt: Result<polkavm::InterruptKind, polkavm::Error>,
		module: &polkavm::Module,
		instance: &mut M,
	) -> Option<ExecResult> {
		use polkavm::InterruptKind::*;

		match interrupt {
			Err(error) => {
				// in contrast to the other returns this "should" not happen: log level error
				log::error!(target: LOG_TARGET, "polkavm execution error: {error}");
				Some(Err(Error::<E::T>::ExecutionFailed.into()))
			},
			Ok(Finished) =>
				Some(Ok(ExecReturnValue { flags: ReturnFlags::empty(), data: Vec::new() })),
			Ok(Trap) => Some(Err(Error::<E::T>::ContractTrapped.into())),
			Ok(Segfault(_)) => Some(Err(Error::<E::T>::ExecutionFailed.into())),
			Ok(NotEnoughGas) => Some(Err(Error::<E::T>::OutOfGas.into())),
			Ok(Step) => None,
			Ok(Ecalli(idx)) => {
				// This is a special hard coded syscall index which is used by benchmarks
				// to abort contract execution. It is used to terminate the execution without
				// breaking up a basic block. The fixed index is used so that the benchmarks
				// don't have to deal with import tables.
				if cfg!(feature = "runtime-benchmarks") && idx == SENTINEL {
					return Some(Ok(ExecReturnValue {
						flags: ReturnFlags::empty(),
						data: Vec::new(),
					}))
				}
				let Some(syscall_symbol) = module.imports().get(idx) else {
					return Some(Err(<Error<E::T>>::InvalidSyscall.into()));
				};
				match self.handle_ecall(instance, syscall_symbol.as_bytes()) {
					Ok(None) => None,
					Ok(Some(return_value)) => {
						instance.write_output(return_value);
						None
					},
					Err(TrapReason::Return(ReturnData { flags, data })) =>
						match ReturnFlags::from_bits(flags) {
							None => Some(Err(Error::<E::T>::InvalidCallFlags.into())),
							Some(flags) => Some(Ok(ExecReturnValue { flags, data })),
						},
					Err(TrapReason::Termination) => Some(Ok(Default::default())),
					Err(TrapReason::SupervisorError(error)) => Some(Err(error.into())),
				}
			},
		}
	}
}

impl<'a, E: Ext, M: ?Sized + Memory<E::T>> Runtime<'a, E, M> {
	pub fn new(ext: &'a mut E, input_data: Vec<u8>) -> Self {
		Self { ext, input_data: Some(input_data), _phantom_data: Default::default() }
	}

	/// Get a mutable reference to the inner `Ext`.
	pub fn ext(&mut self) -> &mut E {
		self.ext
	}

	/// Charge the gas meter with the specified token.
	///
	/// Returns `Err(HostError)` if there is not enough gas.
	fn charge_gas(&mut self, costs: RuntimeCosts) -> Result<ChargedAmount, DispatchError> {
		charge_gas!(self, costs)
	}

	/// Adjust a previously charged amount down to its actual amount.
	///
	/// This is when a maximum a priori amount was charged and then should be partially
	/// refunded to match the actual amount.
	fn adjust_gas(&mut self, charged: ChargedAmount, actual_costs: RuntimeCosts) {
		self.ext.gas_meter_mut().adjust_gas(charged, actual_costs);
	}

	/// Write the given buffer and its length to the designated locations in sandbox memory and
	/// charge gas according to the token returned by `create_token`.
	///
	/// `out_ptr` is the location in sandbox memory where `buf` should be written to.
	/// `out_len_ptr` is an in-out location in sandbox memory. It is read to determine the
	/// length of the buffer located at `out_ptr`. If that buffer is smaller than the actual
	/// `buf.len()`, only what fits into that buffer is written to `out_ptr`.
	/// The actual amount of bytes copied to `out_ptr` is written to `out_len_ptr`.
	///
	/// If `out_ptr` is set to the sentinel value of `SENTINEL` and `allow_skip` is true the
	/// operation is skipped and `Ok` is returned. This is supposed to help callers to make copying
	/// output optional. For example to skip copying back the output buffer of an `seal_call`
	/// when the caller is not interested in the result.
	///
	/// `create_token` can optionally instruct this function to charge the gas meter with the token
	/// it returns. `create_token` receives the variable amount of bytes that are about to be copied
	/// by this function.
	///
	/// In addition to the error conditions of `Memory::write` this functions returns
	/// `Err` if the size of the buffer located at `out_ptr` is too small to fit `buf`.
	pub fn write_sandbox_output(
		&mut self,
		memory: &mut M,
		out_ptr: u32,
		out_len_ptr: u32,
		buf: &[u8],
		allow_skip: bool,
		create_token: impl FnOnce(u32) -> Option<RuntimeCosts>,
	) -> Result<(), DispatchError> {
		if allow_skip && out_ptr == SENTINEL {
			return Ok(());
		}

		let len = memory.read_u32(out_len_ptr)?;
		let buf_len = len.min(buf.len() as u32);

		if let Some(costs) = create_token(buf_len) {
			self.charge_gas(costs)?;
		}

		memory.write(out_ptr, &buf[..buf_len as usize])?;
		memory.write(out_len_ptr, &buf_len.encode())
	}

	/// Same as `write_sandbox_output` but for static size output.
	pub fn write_fixed_sandbox_output(
		&mut self,
		memory: &mut M,
		out_ptr: u32,
		buf: &[u8],
		allow_skip: bool,
		create_token: impl FnOnce(u32) -> Option<RuntimeCosts>,
	) -> Result<(), DispatchError> {
		if buf.is_empty() || (allow_skip && out_ptr == SENTINEL) {
			return Ok(());
		}

		let buf_len = buf.len() as u32;
		if let Some(costs) = create_token(buf_len) {
			self.charge_gas(costs)?;
		}

		memory.write(out_ptr, buf)
	}

	/// Computes the given hash function on the supplied input.
	///
	/// Reads from the sandboxed input buffer into an intermediate buffer.
	/// Returns the result directly to the output buffer of the sandboxed memory.
	///
	/// It is the callers responsibility to provide an output buffer that
	/// is large enough to hold the expected amount of bytes returned by the
	/// chosen hash function.
	///
	/// # Note
	///
	/// The `input` and `output` buffers may overlap.
	fn compute_hash_on_intermediate_buffer<F, R>(
		&self,
		memory: &mut M,
		hash_fn: F,
		input_ptr: u32,
		input_len: u32,
		output_ptr: u32,
	) -> Result<(), DispatchError>
	where
		F: FnOnce(&[u8]) -> R,
		R: AsRef<[u8]>,
	{
		// Copy input into supervisor memory.
		let input = memory.read(input_ptr, input_len)?;
		// Compute the hash on the input buffer using the given hash function.
		let hash = hash_fn(&input);
		// Write the resulting hash back into the sandboxed output buffer.
		memory.write(output_ptr, hash.as_ref())?;
		Ok(())
	}

	/// Fallible conversion of a `ExecError` to `ReturnErrorCode`.
	///
	/// This is used when converting the error returned from a subcall in order to decide
	/// whether to trap the caller or allow handling of the error.
	fn exec_error_into_return_code(from: ExecError) -> Result<ReturnErrorCode, DispatchError> {
		use crate::exec::ErrorOrigin::Callee;
		use ReturnErrorCode::*;

		let transfer_failed = Error::<E::T>::TransferFailed.into();
		let out_of_gas = Error::<E::T>::OutOfGas.into();
		let out_of_deposit = Error::<E::T>::StorageDepositLimitExhausted.into();
		let duplicate_contract = Error::<E::T>::DuplicateContract.into();
		let unsupported_precompile = Error::<E::T>::UnsupportedPrecompileAddress.into();

		// errors in the callee do not trap the caller
		match (from.error, from.origin) {
			(err, _) if err == transfer_failed => Ok(TransferFailed),
			(err, _) if err == duplicate_contract => Ok(DuplicateContractAddress),
			(err, _) if err == unsupported_precompile => Err(err),
			(err, Callee) if err == out_of_gas || err == out_of_deposit => Ok(OutOfResources),
			(_, Callee) => Ok(CalleeTrapped),
			(err, _) => Err(err),
		}
	}

	fn decode_key(&self, memory: &M, key_ptr: u32, key_len: u32) -> Result<Key, TrapReason> {
		let res = match key_len {
			SENTINEL => {
				let mut buffer = [0u8; 32];
				memory.read_into_buf(key_ptr, buffer.as_mut())?;
				Ok(Key::from_fixed(buffer))
			},
			len => {
				ensure!(len <= limits::STORAGE_KEY_BYTES, Error::<E::T>::DecodingFailed);
				let key = memory.read(key_ptr, len)?;
				Key::try_from_var(key)
			},
		};

		res.map_err(|_| Error::<E::T>::DecodingFailed.into())
	}

	fn is_transient(flags: u32) -> Result<bool, TrapReason> {
		StorageFlags::from_bits(flags)
			.ok_or_else(|| <Error<E::T>>::InvalidStorageFlags.into())
			.map(|flags| flags.contains(StorageFlags::TRANSIENT))
	}

	fn set_storage(
		&mut self,
		memory: &M,
		flags: u32,
		key_ptr: u32,
		key_len: u32,
		value: StorageValue,
	) -> Result<u32, TrapReason> {
		let transient = Self::is_transient(flags)?;
		let costs = |new_bytes: u32, old_bytes: u32| {
			if transient {
				RuntimeCosts::SetTransientStorage { new_bytes, old_bytes }
			} else {
				RuntimeCosts::SetStorage { new_bytes, old_bytes }
			}
		};

		let value_len = match &value {
			StorageValue::Memory { ptr: _, len } => *len,
			StorageValue::Value(data) => data.len() as u32,
		};

		let max_size = self.ext.max_value_size();
		let charged = self.charge_gas(costs(value_len, self.ext.max_value_size()))?;
		if value_len > max_size {
			return Err(Error::<E::T>::ValueTooLarge.into());
		}

		let key = self.decode_key(memory, key_ptr, key_len)?;

		let value = match value {
			StorageValue::Memory { ptr, len } => Some(memory.read(ptr, len)?),
			StorageValue::Value(data) => Some(data),
		};

		let write_outcome = if transient {
			self.ext.set_transient_storage(&key, value, false)?
		} else {
			self.ext.set_storage(&key, value, false)?
		};

		self.adjust_gas(charged, costs(value_len, write_outcome.old_len()));
		Ok(write_outcome.old_len_with_sentinel())
	}

	fn clear_storage(
		&mut self,
		memory: &M,
		flags: u32,
		key_ptr: u32,
		key_len: u32,
	) -> Result<u32, TrapReason> {
		let transient = Self::is_transient(flags)?;
		let costs = |len| {
			if transient {
				RuntimeCosts::ClearTransientStorage(len)
			} else {
				RuntimeCosts::ClearStorage(len)
			}
		};
		let charged = self.charge_gas(costs(self.ext.max_value_size()))?;
		let key = self.decode_key(memory, key_ptr, key_len)?;
		let outcome = if transient {
			self.ext.set_transient_storage(&key, None, false)?
		} else {
			self.ext.set_storage(&key, None, false)?
		};
		self.adjust_gas(charged, costs(outcome.old_len()));
		Ok(outcome.old_len_with_sentinel())
	}

	fn get_storage(
		&mut self,
		memory: &mut M,
		flags: u32,
		key_ptr: u32,
		key_len: u32,
		out_ptr: u32,
		read_mode: StorageReadMode,
	) -> Result<ReturnErrorCode, TrapReason> {
		let transient = Self::is_transient(flags)?;
		let costs = |len| {
			if transient {
				RuntimeCosts::GetTransientStorage(len)
			} else {
				RuntimeCosts::GetStorage(len)
			}
		};
		let charged = self.charge_gas(costs(self.ext.max_value_size()))?;
		let key = self.decode_key(memory, key_ptr, key_len)?;
		let outcome = if transient {
			self.ext.get_transient_storage(&key)
		} else {
			self.ext.get_storage(&key)
		};

		if let Some(value) = outcome {
			self.adjust_gas(charged, costs(value.len() as u32));

			match read_mode {
				StorageReadMode::FixedOutput32 => {
					let mut fixed_output = [0u8; 32];
					let len = value.len().min(fixed_output.len());
					fixed_output[..len].copy_from_slice(&value[..len]);

					self.write_fixed_sandbox_output(
						memory,
						out_ptr,
						&fixed_output,
						false,
						already_charged,
					)?;
					Ok(ReturnErrorCode::Success)
				},
				StorageReadMode::VariableOutput { output_len_ptr: out_len_ptr } => {
					self.write_sandbox_output(
						memory,
						out_ptr,
						out_len_ptr,
						&value,
						false,
						already_charged,
					)?;
					Ok(ReturnErrorCode::Success)
				},
			}
		} else {
			self.adjust_gas(charged, costs(0));

			match read_mode {
				StorageReadMode::FixedOutput32 => {
					self.write_fixed_sandbox_output(
						memory,
						out_ptr,
						&[0u8; 32],
						false,
						already_charged,
					)?;
					Ok(ReturnErrorCode::Success)
				},
				StorageReadMode::VariableOutput { .. } => Ok(ReturnErrorCode::KeyNotFound),
			}
		}
	}

	fn contains_storage(
		&mut self,
		memory: &M,
		flags: u32,
		key_ptr: u32,
		key_len: u32,
	) -> Result<u32, TrapReason> {
		let transient = Self::is_transient(flags)?;
		let costs = |len| {
			if transient {
				RuntimeCosts::ContainsTransientStorage(len)
			} else {
				RuntimeCosts::ContainsStorage(len)
			}
		};
		let charged = self.charge_gas(costs(self.ext.max_value_size()))?;
		let key = self.decode_key(memory, key_ptr, key_len)?;
		let outcome = if transient {
			self.ext.get_transient_storage_size(&key)
		} else {
			self.ext.get_storage_size(&key)
		};
		self.adjust_gas(charged, costs(outcome.unwrap_or(0)));
		Ok(outcome.unwrap_or(SENTINEL))
	}

	fn take_storage(
		&mut self,
		memory: &mut M,
		flags: u32,
		key_ptr: u32,
		key_len: u32,
		out_ptr: u32,
		out_len_ptr: u32,
	) -> Result<ReturnErrorCode, TrapReason> {
		let transient = Self::is_transient(flags)?;
		let costs = |len| {
			if transient {
				RuntimeCosts::TakeTransientStorage(len)
			} else {
				RuntimeCosts::TakeStorage(len)
			}
		};
		let charged = self.charge_gas(costs(self.ext.max_value_size()))?;
		let key = self.decode_key(memory, key_ptr, key_len)?;
		let outcome = if transient {
			self.ext.set_transient_storage(&key, None, true)?
		} else {
			self.ext.set_storage(&key, None, true)?
		};

		if let crate::storage::WriteOutcome::Taken(value) = outcome {
			self.adjust_gas(charged, costs(value.len() as u32));
			self.write_sandbox_output(
				memory,
				out_ptr,
				out_len_ptr,
				&value,
				false,
				already_charged,
			)?;
			Ok(ReturnErrorCode::Success)
		} else {
			self.adjust_gas(charged, costs(0));
			Ok(ReturnErrorCode::KeyNotFound)
		}
	}

	fn call(
		&mut self,
		memory: &mut M,
		flags: CallFlags,
		call_type: CallType,
		callee_ptr: u32,
		deposit_ptr: u32,
		weight: Weight,
		input_data_ptr: u32,
		input_data_len: u32,
		output_ptr: u32,
		output_len_ptr: u32,
	) -> Result<ReturnErrorCode, TrapReason> {
		let callee = memory.read_h160(callee_ptr)?;
		let precompile = <AllPrecompiles<E::T>>::get::<E>(&callee.as_fixed_bytes());
		match &precompile {
			Some(precompile) if precompile.has_contract_info() =>
				self.charge_gas(RuntimeCosts::PrecompileWithInfoBase)?,
			Some(_) => self.charge_gas(RuntimeCosts::PrecompileBase)?,
			None => self.charge_gas(call_type.cost())?,
		};

		let deposit_limit = memory.read_u256(deposit_ptr)?;

		let input_data = if flags.contains(CallFlags::CLONE_INPUT) {
			let input = self.input_data.as_ref().ok_or(Error::<E::T>::InputForwarded)?;
			charge_gas!(self, RuntimeCosts::CallInputCloned(input.len() as u32))?;
			input.clone()
		} else if flags.contains(CallFlags::FORWARD_INPUT) {
			self.input_data.take().ok_or(Error::<E::T>::InputForwarded)?
		} else {
			if precompile.is_some() {
				self.charge_gas(RuntimeCosts::PrecompileDecode(input_data_len))?;
			} else {
				self.charge_gas(RuntimeCosts::CopyFromContract(input_data_len))?;
			}
			memory.read(input_data_ptr, input_data_len)?
		};

		let call_outcome = match call_type {
			CallType::Call { value_ptr } => {
				let read_only = flags.contains(CallFlags::READ_ONLY);
				let value = memory.read_u256(value_ptr)?;
				if value > 0u32.into() {
					// If the call value is non-zero and state change is not allowed, issue an
					// error.
					if read_only || self.ext.is_read_only() {
						return Err(Error::<E::T>::StateChangeDenied.into());
					}
					self.charge_gas(RuntimeCosts::CallTransferSurcharge)?;
				}
				self.ext.call(
					weight,
					deposit_limit,
					&callee,
					value,
					input_data,
					flags.contains(CallFlags::ALLOW_REENTRY),
					read_only,
				)
			},
			CallType::DelegateCall => {
				if flags.intersects(CallFlags::ALLOW_REENTRY | CallFlags::READ_ONLY) {
					return Err(Error::<E::T>::InvalidCallFlags.into());
				}
				self.ext.delegate_call(weight, deposit_limit, callee, input_data)
			},
		};

		match call_outcome {
			// `TAIL_CALL` only matters on an `OK` result. Otherwise the call stack comes to
			// a halt anyways without anymore code being executed.
			Ok(_) if flags.contains(CallFlags::TAIL_CALL) => {
				let output = mem::take(self.ext.last_frame_output_mut());
				return Err(TrapReason::Return(ReturnData {
					flags: output.flags.bits(),
					data: output.data,
				}));
			},
			Ok(_) => {
				let output = mem::take(self.ext.last_frame_output_mut());
				let write_result = self.write_sandbox_output(
					memory,
					output_ptr,
					output_len_ptr,
					&output.data,
					true,
					|len| Some(RuntimeCosts::CopyToContract(len)),
				);
				*self.ext.last_frame_output_mut() = output;
				write_result?;
				Ok(self.ext.last_frame_output().into())
			},
			Err(err) => {
				let error_code = Self::exec_error_into_return_code(err)?;
				memory.write(output_len_ptr, &0u32.to_le_bytes())?;
				Ok(error_code)
			},
		}
	}

	fn instantiate(
		&mut self,
		memory: &mut M,
		code_hash_ptr: u32,
		weight: Weight,
		deposit_ptr: u32,
		value_ptr: u32,
		input_data_ptr: u32,
		input_data_len: u32,
		address_ptr: u32,
		output_ptr: u32,
		output_len_ptr: u32,
		salt_ptr: u32,
	) -> Result<ReturnErrorCode, TrapReason> {
		self.charge_gas(RuntimeCosts::Instantiate { input_data_len })?;
		let deposit_limit: U256 = memory.read_u256(deposit_ptr)?;
		let value = memory.read_u256(value_ptr)?;
		let code_hash = memory.read_h256(code_hash_ptr)?;
		let input_data = memory.read(input_data_ptr, input_data_len)?;
		let salt = if salt_ptr == SENTINEL {
			None
		} else {
			let salt: [u8; 32] = memory.read_array(salt_ptr)?;
			Some(salt)
		};

		match self.ext.instantiate(
			weight,
			deposit_limit,
			code_hash,
			value,
			input_data,
			salt.as_ref(),
		) {
			Ok(address) => {
				if !self.ext.last_frame_output().flags.contains(ReturnFlags::REVERT) {
					self.write_fixed_sandbox_output(
						memory,
						address_ptr,
						&address.as_bytes(),
						true,
						already_charged,
					)?;
				}
				let output = mem::take(self.ext.last_frame_output_mut());
				let write_result = self.write_sandbox_output(
					memory,
					output_ptr,
					output_len_ptr,
					&output.data,
					true,
					|len| Some(RuntimeCosts::CopyToContract(len)),
				);
				*self.ext.last_frame_output_mut() = output;
				write_result?;
				Ok(self.ext.last_frame_output().into())
			},
			Err(err) => Ok(Self::exec_error_into_return_code(err)?),
		}
	}
}

// This is the API exposed to contracts.
//
// # Note
//
// Any input that leads to a out of bound error (reading or writing) or failing to decode
// data passed to the supervisor will lead to a trap. This is not documented explicitly
// for every function.
#[define_env]
pub mod env {
	/// Noop function used to benchmark the time it takes to execute an empty function.
	///
	/// Marked as stable because it needs to be called from benchmarks even when the benchmarked
	/// parachain has unstable functions disabled.
	#[cfg(feature = "runtime-benchmarks")]
	#[stable]
	fn noop(&mut self, memory: &mut M) -> Result<(), TrapReason> {
		Ok(())
	}

	/// Set the value at the given key in the contract storage.
	/// See [`pallet_revive_uapi::HostFn::set_storage_v2`]
	#[stable]
	#[mutating]
	fn set_storage(
		&mut self,
		memory: &mut M,
		flags: u32,
		key_ptr: u32,
		key_len: u32,
		value_ptr: u32,
		value_len: u32,
	) -> Result<u32, TrapReason> {
		self.set_storage(
			memory,
			flags,
			key_ptr,
			key_len,
			StorageValue::Memory { ptr: value_ptr, len: value_len },
		)
	}

	/// Sets the storage at a fixed 256-bit key with a fixed 256-bit value.
	/// See [`pallet_revive_uapi::HostFn::set_storage_or_clear`].
	#[stable]
	#[mutating]
	fn set_storage_or_clear(
		&mut self,
		memory: &mut M,
		flags: u32,
		key_ptr: u32,
		value_ptr: u32,
	) -> Result<u32, TrapReason> {
		let value = memory.read(value_ptr, 32)?;

		if value.iter().all(|&b| b == 0) {
			self.clear_storage(memory, flags, key_ptr, SENTINEL)
		} else {
			self.set_storage(memory, flags, key_ptr, SENTINEL, StorageValue::Value(value))
		}
	}

	/// Retrieve the value under the given key from storage.
	/// See [`pallet_revive_uapi::HostFn::get_storage`]
	#[stable]
	fn get_storage(
		&mut self,
		memory: &mut M,
		flags: u32,
		key_ptr: u32,
		key_len: u32,
		out_ptr: u32,
		out_len_ptr: u32,
	) -> Result<ReturnErrorCode, TrapReason> {
		self.get_storage(
			memory,
			flags,
			key_ptr,
			key_len,
			out_ptr,
			StorageReadMode::VariableOutput { output_len_ptr: out_len_ptr },
		)
	}

	/// Reads the storage at a fixed 256-bit key and writes back a fixed 256-bit value.
	/// See [`pallet_revive_uapi::HostFn::get_storage_or_zero`].
	#[stable]
	fn get_storage_or_zero(
		&mut self,
		memory: &mut M,
		flags: u32,
		key_ptr: u32,
		out_ptr: u32,
	) -> Result<(), TrapReason> {
		let _ = self.get_storage(
			memory,
			flags,
			key_ptr,
			SENTINEL,
			out_ptr,
			StorageReadMode::FixedOutput32,
		)?;

		Ok(())
	}

	/// Make a call to another contract.
	/// See [`pallet_revive_uapi::HostFn::call`].
	#[stable]
	fn call(
		&mut self,
		memory: &mut M,
		flags_and_callee: u64,
		ref_time_limit: u64,
		proof_size_limit: u64,
		deposit_and_value: u64,
		input_data: u64,
		output_data: u64,
	) -> Result<ReturnErrorCode, TrapReason> {
		let (flags, callee_ptr) = extract_hi_lo(flags_and_callee);
		let (deposit_ptr, value_ptr) = extract_hi_lo(deposit_and_value);
		let (input_data_len, input_data_ptr) = extract_hi_lo(input_data);
		let (output_len_ptr, output_ptr) = extract_hi_lo(output_data);

		self.call(
			memory,
			CallFlags::from_bits(flags).ok_or(Error::<E::T>::InvalidCallFlags)?,
			CallType::Call { value_ptr },
			callee_ptr,
			deposit_ptr,
			Weight::from_parts(ref_time_limit, proof_size_limit),
			input_data_ptr,
			input_data_len,
			output_ptr,
			output_len_ptr,
		)
	}

	/// Execute code in the context (storage, caller, value) of the current contract.
	/// See [`pallet_revive_uapi::HostFn::delegate_call`].
	#[stable]
	fn delegate_call(
		&mut self,
		memory: &mut M,
		flags_and_callee: u64,
		ref_time_limit: u64,
		proof_size_limit: u64,
		deposit_ptr: u32,
		input_data: u64,
		output_data: u64,
	) -> Result<ReturnErrorCode, TrapReason> {
		let (flags, address_ptr) = extract_hi_lo(flags_and_callee);
		let (input_data_len, input_data_ptr) = extract_hi_lo(input_data);
		let (output_len_ptr, output_ptr) = extract_hi_lo(output_data);

		self.call(
			memory,
			CallFlags::from_bits(flags).ok_or(Error::<E::T>::InvalidCallFlags)?,
			CallType::DelegateCall,
			address_ptr,
			deposit_ptr,
			Weight::from_parts(ref_time_limit, proof_size_limit),
			input_data_ptr,
			input_data_len,
			output_ptr,
			output_len_ptr,
		)
	}

	/// Instantiate a contract with the specified code hash.
	/// See [`pallet_revive_uapi::HostFn::instantiate`].
	#[stable]
	#[mutating]
	fn instantiate(
		&mut self,
		memory: &mut M,
		ref_time_limit: u64,
		proof_size_limit: u64,
		deposit_and_value: u64,
		input_data: u64,
		output_data: u64,
		address_and_salt: u64,
	) -> Result<ReturnErrorCode, TrapReason> {
		let (deposit_ptr, value_ptr) = extract_hi_lo(deposit_and_value);
		let (input_data_len, code_hash_ptr) = extract_hi_lo(input_data);
		let (output_len_ptr, output_ptr) = extract_hi_lo(output_data);
		let (address_ptr, salt_ptr) = extract_hi_lo(address_and_salt);
		let Some(input_data_ptr) = code_hash_ptr.checked_add(32) else {
			return Err(Error::<E::T>::OutOfBounds.into());
		};
		let Some(input_data_len) = input_data_len.checked_sub(32) else {
			return Err(Error::<E::T>::OutOfBounds.into());
		};

		self.instantiate(
			memory,
			code_hash_ptr,
			Weight::from_parts(ref_time_limit, proof_size_limit),
			deposit_ptr,
			value_ptr,
			input_data_ptr,
			input_data_len,
			address_ptr,
			output_ptr,
			output_len_ptr,
			salt_ptr,
		)
	}

	/// Returns the total size of the contract call input data.
	/// See [`pallet_revive_uapi::HostFn::call_data_size `].
	#[stable]
	fn call_data_size(&mut self, memory: &mut M) -> Result<u64, TrapReason> {
		self.charge_gas(RuntimeCosts::CallDataSize)?;
		Ok(self
			.input_data
			.as_ref()
			.map(|input| input.len().try_into().expect("usize fits into u64; qed"))
			.unwrap_or_default())
	}

	/// Stores the input passed by the caller into the supplied buffer.
	/// See [`pallet_revive_uapi::HostFn::call_data_copy`].
	#[stable]
	fn call_data_copy(
		&mut self,
		memory: &mut M,
		out_ptr: u32,
		out_len: u32,
		offset: u32,
	) -> Result<(), TrapReason> {
		self.charge_gas(RuntimeCosts::CallDataCopy(out_len))?;

		let Some(input) = self.input_data.as_ref() else {
			return Err(Error::<E::T>::InputForwarded.into());
		};

		let start = offset as usize;
		if start >= input.len() {
			memory.zero(out_ptr, out_len)?;
			return Ok(());
		}

		let end = start.saturating_add(out_len as usize).min(input.len());
		memory.write(out_ptr, &input[start..end])?;

		let bytes_written = (end - start) as u32;
		memory.zero(out_ptr.saturating_add(bytes_written), out_len - bytes_written)?;

		Ok(())
	}

	/// Stores the U256 value at given call input `offset` into the supplied buffer.
	/// See [`pallet_revive_uapi::HostFn::call_data_load`].
	#[stable]
	fn call_data_load(
		&mut self,
		memory: &mut M,
		out_ptr: u32,
		offset: u32,
	) -> Result<(), TrapReason> {
		self.charge_gas(RuntimeCosts::CallDataLoad)?;

		let Some(input) = self.input_data.as_ref() else {
			return Err(Error::<E::T>::InputForwarded.into());
		};

		let mut data = [0; 32];
		let start = offset as usize;
		let data = if start >= input.len() {
			data // Any index is valid to request; OOB offsets return zero.
		} else {
			let end = start.saturating_add(32).min(input.len());
			data[..end - start].copy_from_slice(&input[start..end]);
			data.reverse();
			data // Solidity expects right-padded data
		};

		self.write_fixed_sandbox_output(memory, out_ptr, &data, false, already_charged)?;

		Ok(())
	}

	/// Cease contract execution and save a data buffer as a result of the execution.
	/// See [`pallet_revive_uapi::HostFn::return_value`].
	#[stable]
	fn seal_return(
		&mut self,
		memory: &mut M,
		flags: u32,
		data_ptr: u32,
		data_len: u32,
	) -> Result<(), TrapReason> {
		self.charge_gas(RuntimeCosts::CopyFromContract(data_len))?;
		Err(TrapReason::Return(ReturnData { flags, data: memory.read(data_ptr, data_len)? }))
	}

	/// Stores the address of the caller into the supplied buffer.
	/// See [`pallet_revive_uapi::HostFn::caller`].
	#[stable]
	fn caller(&mut self, memory: &mut M, out_ptr: u32) -> Result<(), TrapReason> {
		self.charge_gas(RuntimeCosts::Caller)?;
		let caller = <E::T as Config>::AddressMapper::to_address(self.ext.caller().account_id()?);
		Ok(self.write_fixed_sandbox_output(
			memory,
			out_ptr,
			caller.as_bytes(),
			false,
			already_charged,
		)?)
	}

	/// Stores the address of the call stack origin into the supplied buffer.
	/// See [`pallet_revive_uapi::HostFn::origin`].
	#[stable]
	fn origin(&mut self, memory: &mut M, out_ptr: u32) -> Result<(), TrapReason> {
		self.charge_gas(RuntimeCosts::Origin)?;
		let origin = <E::T as Config>::AddressMapper::to_address(self.ext.origin().account_id()?);
		Ok(self.write_fixed_sandbox_output(
			memory,
			out_ptr,
			origin.as_bytes(),
			false,
			already_charged,
		)?)
	}

	/// Retrieve the code hash for a specified contract address.
	/// See [`pallet_revive_uapi::HostFn::code_hash`].
	#[stable]
	fn code_hash(&mut self, memory: &mut M, addr_ptr: u32, out_ptr: u32) -> Result<(), TrapReason> {
		self.charge_gas(RuntimeCosts::CodeHash)?;
		let address = memory.read_h160(addr_ptr)?;
		Ok(self.write_fixed_sandbox_output(
			memory,
			out_ptr,
			&self.ext.code_hash(&address).as_bytes(),
			false,
			already_charged,
		)?)
	}

	/// Retrieve the code size for a given contract address.
	/// See [`pallet_revive_uapi::HostFn::code_size`].
	#[stable]
	fn code_size(&mut self, memory: &mut M, addr_ptr: u32) -> Result<u64, TrapReason> {
		self.charge_gas(RuntimeCosts::CodeSize)?;
		let address = memory.read_h160(addr_ptr)?;
		Ok(self.ext.code_size(&address))
	}

	/// Stores the address of the current contract into the supplied buffer.
	/// See [`pallet_revive_uapi::HostFn::address`].
	#[stable]
	fn address(&mut self, memory: &mut M, out_ptr: u32) -> Result<(), TrapReason> {
		self.charge_gas(RuntimeCosts::Address)?;
		let address = self.ext.address();
		Ok(self.write_fixed_sandbox_output(
			memory,
			out_ptr,
			address.as_bytes(),
			false,
			already_charged,
		)?)
	}

	/// Stores the price for the specified amount of weight into the supplied buffer.
	/// See [`pallet_revive_uapi::HostFn::weight_to_fee`].
	#[stable]
	fn weight_to_fee(
		&mut self,
		memory: &mut M,
		ref_time_limit: u64,
		proof_size_limit: u64,
		out_ptr: u32,
	) -> Result<(), TrapReason> {
		let weight = Weight::from_parts(ref_time_limit, proof_size_limit);
		self.charge_gas(RuntimeCosts::WeightToFee)?;
		Ok(self.write_fixed_sandbox_output(
			memory,
			out_ptr,
			&self.ext.get_weight_price(weight).encode(),
			false,
			already_charged,
		)?)
	}

	/// Stores the immutable data into the supplied buffer.
	/// See [`pallet_revive_uapi::HostFn::get_immutable_data`].
	#[stable]
	fn get_immutable_data(
		&mut self,
		memory: &mut M,
		out_ptr: u32,
		out_len_ptr: u32,
	) -> Result<(), TrapReason> {
		// quering the length is free as it is stored with the contract metadata
		let len = self.ext.immutable_data_len();
		self.charge_gas(RuntimeCosts::GetImmutableData(len))?;
		let data = self.ext.get_immutable_data()?;
		self.write_sandbox_output(memory, out_ptr, out_len_ptr, &data, false, already_charged)?;
		Ok(())
	}

	/// Attaches the supplied immutable data to the currently executing contract.
	/// See [`pallet_revive_uapi::HostFn::set_immutable_data`].
	#[stable]
	fn set_immutable_data(&mut self, memory: &mut M, ptr: u32, len: u32) -> Result<(), TrapReason> {
		if len > limits::IMMUTABLE_BYTES {
			return Err(Error::<E::T>::OutOfBounds.into());
		}
		self.charge_gas(RuntimeCosts::SetImmutableData(len))?;
		let buf = memory.read(ptr, len)?;
		let data = buf.try_into().expect("bailed out earlier; qed");
		self.ext.set_immutable_data(data)?;
		Ok(())
	}

	/// Stores the *free* balance of the current account into the supplied buffer.
	/// See [`pallet_revive_uapi::HostFn::balance`].
	#[stable]
	fn balance(&mut self, memory: &mut M, out_ptr: u32) -> Result<(), TrapReason> {
		self.charge_gas(RuntimeCosts::Balance)?;
		Ok(self.write_fixed_sandbox_output(
			memory,
			out_ptr,
			&self.ext.balance().to_little_endian(),
			false,
			already_charged,
		)?)
	}

	/// Stores the *free* balance of the supplied address into the supplied buffer.
	/// See [`pallet_revive_uapi::HostFn::balance`].
	#[stable]
	fn balance_of(
		&mut self,
		memory: &mut M,
		addr_ptr: u32,
		out_ptr: u32,
	) -> Result<(), TrapReason> {
		self.charge_gas(RuntimeCosts::BalanceOf)?;
		let address = memory.read_h160(addr_ptr)?;
		Ok(self.write_fixed_sandbox_output(
			memory,
			out_ptr,
			&self.ext.balance_of(&address).to_little_endian(),
			false,
			already_charged,
		)?)
	}

	/// Returns the chain ID.
	/// See [`pallet_revive_uapi::HostFn::chain_id`].
	#[stable]
	fn chain_id(&mut self, memory: &mut M, out_ptr: u32) -> Result<(), TrapReason> {
		Ok(self.write_fixed_sandbox_output(
			memory,
			out_ptr,
			&U256::from(<E::T as Config>::ChainId::get()).to_little_endian(),
			false,
			|_| Some(RuntimeCosts::CopyToContract(32)),
		)?)
	}

	/// Returns the block ref_time limit.
	/// See [`pallet_revive_uapi::HostFn::gas_limit`].
	#[stable]
	fn gas_limit(&mut self, memory: &mut M) -> Result<u64, TrapReason> {
		self.charge_gas(RuntimeCosts::GasLimit)?;
		Ok(<E::T as frame_system::Config>::BlockWeights::get().max_block.ref_time())
	}

	/// Stores the value transferred along with this call/instantiate into the supplied buffer.
	/// See [`pallet_revive_uapi::HostFn::value_transferred`].
	#[stable]
	fn value_transferred(&mut self, memory: &mut M, out_ptr: u32) -> Result<(), TrapReason> {
		self.charge_gas(RuntimeCosts::ValueTransferred)?;
		Ok(self.write_fixed_sandbox_output(
			memory,
			out_ptr,
			&self.ext.value_transferred().to_little_endian(),
			false,
			already_charged,
		)?)
	}

	/// Returns the simulated ethereum `GASPRICE` value.
	/// See [`pallet_revive_uapi::HostFn::gas_price`].
	#[stable]
	fn gas_price(&mut self, memory: &mut M) -> Result<u64, TrapReason> {
		self.charge_gas(RuntimeCosts::GasPrice)?;
		Ok(GAS_PRICE.into())
	}

	/// Returns the simulated ethereum `BASEFEE` value.
	/// See [`pallet_revive_uapi::HostFn::base_fee`].
	#[stable]
	fn base_fee(&mut self, memory: &mut M, out_ptr: u32) -> Result<(), TrapReason> {
		self.charge_gas(RuntimeCosts::BaseFee)?;
		Ok(self.write_fixed_sandbox_output(
			memory,
			out_ptr,
			&U256::zero().to_little_endian(),
			false,
			already_charged,
		)?)
	}

	/// Load the latest block timestamp into the supplied buffer
	/// See [`pallet_revive_uapi::HostFn::now`].
	#[stable]
	fn now(&mut self, memory: &mut M, out_ptr: u32) -> Result<(), TrapReason> {
		self.charge_gas(RuntimeCosts::Now)?;
		Ok(self.write_fixed_sandbox_output(
			memory,
			out_ptr,
			&self.ext.now().to_little_endian(),
			false,
			already_charged,
		)?)
	}

	/// Deposit a contract event with the data buffer and optional list of topics.
	/// See [pallet_revive_uapi::HostFn::deposit_event]
	#[stable]
	#[mutating]
	fn deposit_event(
		&mut self,
		memory: &mut M,
		topics_ptr: u32,
		num_topic: u32,
		data_ptr: u32,
		data_len: u32,
	) -> Result<(), TrapReason> {
		self.charge_gas(RuntimeCosts::DepositEvent { num_topic, len: data_len })?;

		if num_topic > limits::NUM_EVENT_TOPICS {
			return Err(Error::<E::T>::TooManyTopics.into());
		}

		if data_len > self.ext.max_value_size() {
			return Err(Error::<E::T>::ValueTooLarge.into());
		}

		let topics: Vec<H256> = match num_topic {
			0 => Vec::new(),
			_ => {
				let mut v = Vec::with_capacity(num_topic as usize);
				let topics_len = num_topic * H256::len_bytes() as u32;
				let buf = memory.read(topics_ptr, topics_len)?;
				for chunk in buf.chunks_exact(H256::len_bytes()) {
					v.push(H256::from_slice(chunk));
				}
				v
			},
		};

		let event_data = memory.read(data_ptr, data_len)?;
		self.ext.deposit_event(topics, event_data);
		Ok(())
	}

	/// Stores the current block number of the current contract into the supplied buffer.
	/// See [`pallet_revive_uapi::HostFn::block_number`].
	#[stable]
	fn block_number(&mut self, memory: &mut M, out_ptr: u32) -> Result<(), TrapReason> {
		self.charge_gas(RuntimeCosts::BlockNumber)?;
		Ok(self.write_fixed_sandbox_output(
			memory,
			out_ptr,
			&self.ext.block_number().to_little_endian(),
			false,
			already_charged,
		)?)
	}

	/// Stores the block hash at given block height into the supplied buffer.
	/// See [`pallet_revive_uapi::HostFn::block_hash`].
	#[stable]
	fn block_hash(
		&mut self,
		memory: &mut M,
		block_number_ptr: u32,
		out_ptr: u32,
	) -> Result<(), TrapReason> {
		self.charge_gas(RuntimeCosts::BlockHash)?;
		let block_number = memory.read_u256(block_number_ptr)?;
		let block_hash = self.ext.block_hash(block_number).unwrap_or(H256::zero());
		Ok(self.write_fixed_sandbox_output(
			memory,
			out_ptr,
			&block_hash.as_bytes(),
			false,
			already_charged,
		)?)
	}

	/// Stores the current block author into the supplied buffer.
	/// See [`pallet_revive_uapi::HostFn::block_author`].
	#[stable]
	fn block_author(&mut self, memory: &mut M, out_ptr: u32) -> Result<(), TrapReason> {
		self.charge_gas(RuntimeCosts::BlockAuthor)?;
		let block_author = self
			.ext
			.block_author()
			.map(|account| <E::T as Config>::AddressMapper::to_address(&account))
			.unwrap_or(H160::zero());
		Ok(self.write_fixed_sandbox_output(
			memory,
			out_ptr,
			&block_author.as_bytes(),
			false,
			already_charged,
		)?)
	}

	/// Computes the KECCAK 256-bit hash on the given input buffer.
	/// See [`pallet_revive_uapi::HostFn::hash_keccak_256`].
	#[stable]
	fn hash_keccak_256(
		&mut self,
		memory: &mut M,
		input_ptr: u32,
		input_len: u32,
		output_ptr: u32,
	) -> Result<(), TrapReason> {
		self.charge_gas(RuntimeCosts::HashKeccak256(input_len))?;
		Ok(self.compute_hash_on_intermediate_buffer(
			memory, keccak_256, input_ptr, input_len, output_ptr,
		)?)
	}

	/// Stores the length of the data returned by the last call into the supplied buffer.
	/// See [`pallet_revive_uapi::HostFn::return_data_size`].
	#[stable]
	fn return_data_size(&mut self, memory: &mut M) -> Result<u64, TrapReason> {
		self.charge_gas(RuntimeCosts::ReturnDataSize)?;
		Ok(self
			.ext
			.last_frame_output()
			.data
			.len()
			.try_into()
			.expect("usize fits into u64; qed"))
	}

	/// Stores data returned by the last call, starting from `offset`, into the supplied buffer.
	/// See [`pallet_revive_uapi::HostFn::return_data`].
	#[stable]
	fn return_data_copy(
		&mut self,
		memory: &mut M,
		out_ptr: u32,
		out_len_ptr: u32,
		offset: u32,
	) -> Result<(), TrapReason> {
		let output = mem::take(self.ext.last_frame_output_mut());
		let result = if offset as usize > output.data.len() {
			Err(Error::<E::T>::OutOfBounds.into())
		} else {
			self.write_sandbox_output(
				memory,
				out_ptr,
				out_len_ptr,
				&output.data[offset as usize..],
				false,
				|len| Some(RuntimeCosts::CopyToContract(len)),
			)
		};
		*self.ext.last_frame_output_mut() = output;
		Ok(result?)
	}

	/// Returns the amount of ref_time left.
	/// See [`pallet_revive_uapi::HostFn::ref_time_left`].
	#[stable]
	fn ref_time_left(&mut self, memory: &mut M) -> Result<u64, TrapReason> {
		self.charge_gas(RuntimeCosts::RefTimeLeft)?;
		Ok(self.ext.gas_meter().gas_left().ref_time())
	}

	/// Checks whether the caller of the current contract is the origin of the whole call stack.
	/// See [`pallet_revive_uapi::HostFn::caller_is_origin`].
	fn caller_is_origin(&mut self, _memory: &mut M) -> Result<u32, TrapReason> {
		self.charge_gas(RuntimeCosts::CallerIsOrigin)?;
		Ok(self.ext.caller_is_origin() as u32)
	}

	/// Checks whether the caller of the current contract is root.
	/// See [`pallet_revive_uapi::HostFn::caller_is_root`].
	fn caller_is_root(&mut self, _memory: &mut M) -> Result<u32, TrapReason> {
		self.charge_gas(RuntimeCosts::CallerIsRoot)?;
		Ok(self.ext.caller_is_root() as u32)
	}

	/// Clear the value at the given key in the contract storage.
	/// See [`pallet_revive_uapi::HostFn::clear_storage`]
	#[mutating]
	fn clear_storage(
		&mut self,
		memory: &mut M,
		flags: u32,
		key_ptr: u32,
		key_len: u32,
	) -> Result<u32, TrapReason> {
		self.clear_storage(memory, flags, key_ptr, key_len)
	}

	/// Checks whether there is a value stored under the given key.
	/// See [`pallet_revive_uapi::HostFn::contains_storage`]
	fn contains_storage(
		&mut self,
		memory: &mut M,
		flags: u32,
		key_ptr: u32,
		key_len: u32,
	) -> Result<u32, TrapReason> {
		self.contains_storage(memory, flags, key_ptr, key_len)
	}

	/// Calculates Ethereum address from the ECDSA compressed public key and stores
	/// See [`pallet_revive_uapi::HostFn::ecdsa_to_eth_address`].
	fn ecdsa_to_eth_address(
		&mut self,
		memory: &mut M,
		key_ptr: u32,
		out_ptr: u32,
	) -> Result<ReturnErrorCode, TrapReason> {
		self.charge_gas(RuntimeCosts::EcdsaToEthAddress)?;
		let mut compressed_key: [u8; 33] = [0; 33];
		memory.read_into_buf(key_ptr, &mut compressed_key)?;
		let result = self.ext.ecdsa_to_eth_address(&compressed_key);
		match result {
			Ok(eth_address) => {
				memory.write(out_ptr, eth_address.as_ref())?;
				Ok(ReturnErrorCode::Success)
			},
			Err(_) => Ok(ReturnErrorCode::EcdsaRecoveryFailed),
		}
	}

	/// Computes the BLAKE2 128-bit hash on the given input buffer.
	/// See [`pallet_revive_uapi::HostFn::hash_blake2_128`].
	fn hash_blake2_128(
		&mut self,
		memory: &mut M,
		input_ptr: u32,
		input_len: u32,
		output_ptr: u32,
	) -> Result<(), TrapReason> {
		self.charge_gas(RuntimeCosts::HashBlake128(input_len))?;
		Ok(self.compute_hash_on_intermediate_buffer(
			memory, blake2_128, input_ptr, input_len, output_ptr,
		)?)
	}

	/// Computes the BLAKE2 256-bit hash on the given input buffer.
	/// See [`pallet_revive_uapi::HostFn::hash_blake2_256`].
	fn hash_blake2_256(
		&mut self,
		memory: &mut M,
		input_ptr: u32,
		input_len: u32,
		output_ptr: u32,
	) -> Result<(), TrapReason> {
		self.charge_gas(RuntimeCosts::HashBlake256(input_len))?;
		Ok(self.compute_hash_on_intermediate_buffer(
			memory, blake2_256, input_ptr, input_len, output_ptr,
		)?)
	}

	/// Checks whether a specified address belongs to a contract.
	/// See [`pallet_revive_uapi::HostFn::is_contract`].
	fn is_contract(&mut self, memory: &mut M, account_ptr: u32) -> Result<u32, TrapReason> {
		self.charge_gas(RuntimeCosts::IsContract)?;
		let address = memory.read_h160(account_ptr)?;
		Ok(self.ext.is_contract(&address) as u32)
	}

	/// Stores the minimum balance (a.k.a. existential deposit) into the supplied buffer.
	/// See [`pallet_revive_uapi::HostFn::minimum_balance`].
	fn minimum_balance(&mut self, memory: &mut M, out_ptr: u32) -> Result<(), TrapReason> {
		self.charge_gas(RuntimeCosts::MinimumBalance)?;
		Ok(self.write_fixed_sandbox_output(
			memory,
			out_ptr,
			&self.ext.minimum_balance().to_little_endian(),
			false,
			already_charged,
		)?)
	}

	/// Retrieve the code hash of the currently executing contract.
	/// See [`pallet_revive_uapi::HostFn::own_code_hash`].
	fn own_code_hash(&mut self, memory: &mut M, out_ptr: u32) -> Result<(), TrapReason> {
		self.charge_gas(RuntimeCosts::OwnCodeHash)?;
		let code_hash = *self.ext.own_code_hash();
		Ok(self.write_fixed_sandbox_output(
			memory,
			out_ptr,
			code_hash.as_bytes(),
			false,
			already_charged,
		)?)
	}

	/// Replace the contract code at the specified address with new code.
	/// See [`pallet_revive_uapi::HostFn::set_code_hash`].
	///
	/// Disabled until the internal implementation takes care of collecting
	/// the immutable data of the new code hash.
	#[mutating]
	fn set_code_hash(&mut self, memory: &mut M, code_hash_ptr: u32) -> Result<(), TrapReason> {
		self.charge_gas(RuntimeCosts::SetCodeHash)?;
		let code_hash: H256 = memory.read_h256(code_hash_ptr)?;
		self.ext.set_code_hash(code_hash)?;
		Ok(())
	}

	/// Verify a sr25519 signature
	/// See [`pallet_revive_uapi::HostFn::sr25519_verify`].
	fn sr25519_verify(
		&mut self,
		memory: &mut M,
		signature_ptr: u32,
		pub_key_ptr: u32,
		message_len: u32,
		message_ptr: u32,
	) -> Result<ReturnErrorCode, TrapReason> {
		self.charge_gas(RuntimeCosts::Sr25519Verify(message_len))?;

		let mut signature: [u8; 64] = [0; 64];
		memory.read_into_buf(signature_ptr, &mut signature)?;

		let mut pub_key: [u8; 32] = [0; 32];
		memory.read_into_buf(pub_key_ptr, &mut pub_key)?;

		let message: Vec<u8> = memory.read(message_ptr, message_len)?;

		if self.ext.sr25519_verify(&signature, &message, &pub_key) {
			Ok(ReturnErrorCode::Success)
		} else {
			Ok(ReturnErrorCode::Sr25519VerifyFailed)
		}
	}

	/// Retrieve and remove the value under the given key from storage.
	/// See [`pallet_revive_uapi::HostFn::take_storage`]
	#[mutating]
	fn take_storage(
		&mut self,
		memory: &mut M,
		flags: u32,
		key_ptr: u32,
		key_len: u32,
		out_ptr: u32,
		out_len_ptr: u32,
	) -> Result<ReturnErrorCode, TrapReason> {
		self.take_storage(memory, flags, key_ptr, key_len, out_ptr, out_len_ptr)
	}

	/// Remove the calling account and transfer remaining **free** balance.
	/// See [`pallet_revive_uapi::HostFn::terminate`].
	#[mutating]
	fn terminate(&mut self, memory: &mut M, beneficiary_ptr: u32) -> Result<(), TrapReason> {
		self.charge_gas(RuntimeCosts::Terminate)?;
		let beneficiary = memory.read_h160(beneficiary_ptr)?;
		self.ext.terminate(&beneficiary)?;
		Err(TrapReason::Termination)
	}

	/// Stores the amount of weight left into the supplied buffer.
	/// See [`pallet_revive_uapi::HostFn::weight_left`].
	fn weight_left(
		&mut self,
		memory: &mut M,
		out_ptr: u32,
		out_len_ptr: u32,
	) -> Result<(), TrapReason> {
		self.charge_gas(RuntimeCosts::WeightLeft)?;
		let gas_left = &self.ext.gas_meter().gas_left().encode();
		Ok(self.write_sandbox_output(
			memory,
			out_ptr,
			out_len_ptr,
			gas_left,
			false,
			already_charged,
		)?)
	}

	/// Retrieves the account id for a specified contract address.
	///
	/// See [`pallet_revive_uapi::HostFn::to_account_id`].
	fn to_account_id(
		&mut self,
		memory: &mut M,
		addr_ptr: u32,
		out_ptr: u32,
	) -> Result<(), TrapReason> {
		self.charge_gas(RuntimeCosts::ToAccountId)?;
		let address = memory.read_h160(addr_ptr)?;
		let account_id = self.ext.to_account_id(&address);
		Ok(self.write_fixed_sandbox_output(
			memory,
			out_ptr,
			&account_id.encode(),
			false,
			already_charged,
		)?)
	}
}<|MERGE_RESOLUTION|>--- conflicted
+++ resolved
@@ -362,15 +362,8 @@
 	EcdsaRecovery,
 	/// Weight of calling `seal_sr25519_verify` for the given input size.
 	Sr25519Verify(u32),
-<<<<<<< HEAD
-=======
-	/// Weight charged for calling into the runtime.
-	CallRuntime(Weight),
 	/// Weight charged by a precompile.
 	Precompile(Weight),
-	/// Weight charged for calling xcm_execute.
-	CallXcmExecute(Weight),
->>>>>>> ae4a242b
 	/// Weight of calling `seal_set_code_hash`
 	SetCodeHash,
 	/// Weight of calling `ecdsa_to_eth_address`
@@ -515,10 +508,7 @@
 			HashBlake128(len) => T::WeightInfo::seal_hash_blake2_128(len),
 			EcdsaRecovery => T::WeightInfo::ecdsa_recover(),
 			Sr25519Verify(len) => T::WeightInfo::seal_sr25519_verify(len),
-<<<<<<< HEAD
-=======
-			Precompile(weight) | CallRuntime(weight) | CallXcmExecute(weight) => weight,
->>>>>>> ae4a242b
+			Precompile(weight) => weight,
 			SetCodeHash => T::WeightInfo::seal_set_code_hash(),
 			EcdsaToEthAddress => T::WeightInfo::seal_ecdsa_to_eth_address(),
 			GetImmutableData(len) => T::WeightInfo::seal_get_immutable_data(len),
