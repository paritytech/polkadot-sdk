--- conflicted
+++ resolved
@@ -328,11 +328,7 @@
 	CallTransferSurcharge,
 	/// Weight per byte that is cloned by supplying the `CLONE_INPUT` flag.
 	CallInputCloned(u32),
-<<<<<<< HEAD
-	/// Weight of calling `seal_instantiate` for the given input length and salt.
-=======
 	/// Weight of calling `seal_instantiate` for the given input lenth.
->>>>>>> 020cda33
 	Instantiate { input_data_len: u32 },
 	/// Weight of calling `seal_hash_sha_256` for the given input size.
 	HashSha256(u32),
@@ -458,11 +454,7 @@
 			DelegateCallBase => T::WeightInfo::seal_delegate_call(),
 			CallTransferSurcharge => cost_args!(seal_call, 1, 0),
 			CallInputCloned(len) => cost_args!(seal_call, 0, len),
-<<<<<<< HEAD
 			Instantiate { input_data_len } => T::WeightInfo::seal_instantiate(input_data_len),
-=======
-			Instantiate { input_data_len } => T::WeightInfo::seal_instantiate(input_data_len, 32),
->>>>>>> 020cda33
 			HashSha256(len) => T::WeightInfo::seal_hash_sha2_256(len),
 			HashKeccak256(len) => T::WeightInfo::seal_hash_keccak_256(len),
 			HashBlake256(len) => T::WeightInfo::seal_hash_blake2_256(len),
@@ -1293,10 +1285,6 @@
 		output_ptr: u32,
 		output_len_ptr: u32,
 		salt_ptr: u32,
-<<<<<<< HEAD
-=======
-		_salt_len: u32,
->>>>>>> 020cda33
 	) -> Result<ReturnErrorCode, TrapReason> {
 		self.instantiate(
 			memory,
