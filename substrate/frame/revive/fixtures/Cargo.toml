--- conflicted
+++ resolved
@@ -50,12 +50,8 @@
 	"serde_json/std",
 	"sp-core",
 	"sp-io",
-<<<<<<< HEAD
 	"toml",
-]
-=======
 ]
 
 [package.metadata.cargo-udeps.ignore]
-build = ["pallet-revive-uapi"]
->>>>>>> ef472211
+build = ["pallet-revive-uapi"]