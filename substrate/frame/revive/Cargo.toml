[package]
name = "pallet-revive"
version = "0.5.0-rc1"
authors.workspace = true
edition.workspace = true
license = "Apache-2.0"
homepage.workspace = true
repository.workspace = true
description = "FRAME pallet for PolkaVM contracts."
readme = "README.md"
include = ["CHANGELOG.md", "README.md", "build.rs", "src/**/*"]

[lints]
workspace = true

[package.metadata.docs.rs]
targets = ["x86_64-unknown-linux-gnu"]

[dependencies]
alloy-core = { workspace = true, features = ["sol-types"] }
codec = { features = ["derive", "max-encoded-len"], workspace = true }
derive_more = { workspace = true }
environmental = { workspace = true }
ethabi = { workspace = true }
ethereum-types = { workspace = true, features = ["codec", "rlp", "serialize"] }
hex-literal = { workspace = true }
impl-trait-for-tuples = { workspace = true }
log = { workspace = true }
num-bigint = { workspace = true }
num-integer = { workspace = true }
num-traits = { workspace = true }
paste = { workspace = true }
polkavm = { version = "0.21.0", default-features = false }
polkavm-common = { version = "0.21.0", default-features = false, optional = true }
rand = { workspace = true, optional = true }
rand_pcg = { workspace = true, optional = true }
rlp = { workspace = true }
scale-info = { features = ["derive"], workspace = true }
serde = { features = [
	"alloc",
	"derive",
], workspace = true, default-features = false }
<<<<<<< HEAD
=======

# Polkadot SDK Dependencies
bn = { workspace = true }
>>>>>>> 40658b0b
frame-benchmarking = { optional = true, workspace = true }
frame-support.workspace = true
frame-system.workspace = true
pallet-revive-fixtures = { workspace = true, optional = true }
pallet-revive-proc-macro.workspace = true
pallet-revive-uapi = { workspace = true, features = ["scale"] }
<<<<<<< HEAD
pallet-transaction-payment.workspace = true
sp-api.workspace = true
sp-arithmetic.workspace = true
=======
pallet-transaction-payment = { workspace = true }
ripemd = { workspace = true }
sp-api = { workspace = true }
sp-arithmetic = { workspace = true }
>>>>>>> 40658b0b
sp-consensus-aura = { workspace = true, optional = true }
sp-consensus-babe = { workspace = true, optional = true }
sp-consensus-slots = { workspace = true, optional = true }
sp-core.workspace = true
sp-io.workspace = true
sp-runtime.workspace = true
subxt-signer = { workspace = true, optional = true, features = [
	"unstable-eth",
] }
xcm.workspace = true
xcm-builder.workspace = true

[dev-dependencies]
array-bytes = { workspace = true, default-features = true }
assert_matches = { workspace = true }
pretty_assertions = { workspace = true }
secp256k1 = { workspace = true, features = ["recovery"] }
serde_json = { workspace = true }

# Polkadot SDK Dependencies
pallet-balances = { default-features = true, path = "../balances" }
pallet-proxy = { default-features = true, path = "../proxy" }
pallet-revive-fixtures = { default-features = true, path = "fixtures" }
pallet-timestamp = { default-features = true, path = "../timestamp" }
pallet-utility = { default-features = true, path = "../utility" }
sp-keystore = { default-features = true, path = "../../primitives/keystore" }
sp-tracing = { default-features = true, path = "../../primitives/tracing" }
xcm-builder = { default-features = true, path = "../../../polkadot/xcm/xcm-builder", package = "staging-xcm-builder" }

[features]
default = ["std"]
std = [
	"alloy-core/std",
	"codec/std",
	"environmental/std",
	"ethabi/std",
	"ethereum-types/std",
	"frame-benchmarking?/std",
	"frame-support/std",
	"frame-system/std",
	"log/std",
<<<<<<< HEAD
=======
	"num-bigint/std",
	"num-integer/std",
	"num-traits/std",
	"pallet-proxy/std",
>>>>>>> 40658b0b
	"pallet-revive-fixtures?/std",
	"pallet-transaction-payment/std",
	"polkavm-common?/std",
	"polkavm/std",
	"rand?/std",
	"ripemd/std",
	"rlp/std",
	"scale-info/std",
	"serde/std",
	"sp-api/std",
	"sp-arithmetic/std",
	"sp-consensus-aura/std",
	"sp-consensus-babe/std",
	"sp-consensus-slots/std",
	"sp-core/std",
	"sp-io/std",
	"sp-runtime/std",
	"subxt-signer",
	"xcm-builder/std",
	"xcm/std",
]
runtime-benchmarks = [
	"frame-benchmarking/runtime-benchmarks",
	"frame-support/runtime-benchmarks",
	"frame-system/runtime-benchmarks",
	"pallet-revive-fixtures",
	"pallet-transaction-payment/runtime-benchmarks",
	"polkavm-common/alloc",
	"rand",
	"rand_pcg",
	"sp-consensus-aura",
	"sp-consensus-babe",
	"sp-consensus-slots",
	"sp-runtime/runtime-benchmarks",
	"xcm-builder/runtime-benchmarks",
	"xcm/runtime-benchmarks",
]
try-runtime = [
	"frame-support/try-runtime",
	"frame-system/try-runtime",
	"pallet-transaction-payment/try-runtime",
	"sp-runtime/try-runtime",
]<|MERGE_RESOLUTION|>--- conflicted
+++ resolved
@@ -40,28 +40,19 @@
 	"alloc",
 	"derive",
 ], workspace = true, default-features = false }
-<<<<<<< HEAD
-=======
 
 # Polkadot SDK Dependencies
 bn = { workspace = true }
->>>>>>> 40658b0b
 frame-benchmarking = { optional = true, workspace = true }
 frame-support.workspace = true
 frame-system.workspace = true
 pallet-revive-fixtures = { workspace = true, optional = true }
 pallet-revive-proc-macro.workspace = true
 pallet-revive-uapi = { workspace = true, features = ["scale"] }
-<<<<<<< HEAD
-pallet-transaction-payment.workspace = true
-sp-api.workspace = true
-sp-arithmetic.workspace = true
-=======
 pallet-transaction-payment = { workspace = true }
 ripemd = { workspace = true }
 sp-api = { workspace = true }
 sp-arithmetic = { workspace = true }
->>>>>>> 40658b0b
 sp-consensus-aura = { workspace = true, optional = true }
 sp-consensus-babe = { workspace = true, optional = true }
 sp-consensus-slots = { workspace = true, optional = true }
@@ -103,13 +94,10 @@
 	"frame-support/std",
 	"frame-system/std",
 	"log/std",
-<<<<<<< HEAD
-=======
 	"num-bigint/std",
 	"num-integer/std",
 	"num-traits/std",
 	"pallet-proxy/std",
->>>>>>> 40658b0b
 	"pallet-revive-fixtures?/std",
 	"pallet-transaction-payment/std",
 	"polkavm-common?/std",
