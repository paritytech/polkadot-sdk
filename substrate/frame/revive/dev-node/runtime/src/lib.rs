--- conflicted
+++ resolved
@@ -70,12 +70,8 @@
 
 	use alloc::{vec, vec::Vec};
 	use serde_json::Value;
-
-<<<<<<< HEAD
-	pub const ENDOWMENT: Balance = 1_000_000_000_000_001 * DOLLARS;
-=======
+	// TODO: Check if this dirty-node ENDOWMENT works with dirty-node
 	pub const ENDOWMENT: Balance = 1_000_000_000_001 * DOLLARS;
->>>>>>> aacd84f8
 
 	fn well_known_accounts() -> Vec<AccountId> {
 		Sr25519Keyring::well_known()
