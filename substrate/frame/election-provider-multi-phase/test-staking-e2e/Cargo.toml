[package]
name = "pallet-election-provider-e2e-test"
version = "1.0.0"
authors.workspace = true
edition.workspace = true
license = "Apache-2.0"
homepage.workspace = true
repository.workspace = true
description = "FRAME election provider multi phase pallet tests with staking pallet, bags-list and session pallets"
publish = false

[lints]
workspace = true

[package.metadata.docs.rs]
targets = ["x86_64-unknown-linux-gnu"]

[dev-dependencies]
codec = { features = ["derive"], workspace = true, default-features = true }
log = { workspace = true }
parking_lot = { workspace = true, default-features = true }
scale-info = { features = ["derive"], workspace = true, default-features = true }

sp-core = { workspace = true, default-features = true }
sp-io = { workspace = true, default-features = true }
sp-npos-elections = { workspace = true }
sp-runtime = { workspace = true, default-features = true }
sp-staking = { workspace = true, default-features = true }
sp-tracing = { workspace = true, default-features = true }

frame-election-provider-support = { workspace = true, default-features = true }
frame-support = { workspace = true, default-features = true }
frame-system = { workspace = true, default-features = true }

<<<<<<< HEAD
pallet-delegated-staking = { workspace = true, default-features = true }
pallet-election-provider-multi-phase = { workspace = true, default-features = true }
pallet-staking = { workspace = true, default-features = true }
pallet-nomination-pools = { workspace = true, default-features = true }
=======
>>>>>>> 738282a2
pallet-bags-list = { workspace = true, default-features = true }
pallet-balances = { workspace = true, default-features = true }
pallet-election-provider-multi-phase = { workspace = true, default-features = true }
pallet-nomination-pools = { workspace = true, default-features = true }
pallet-session = { workspace = true, default-features = true }
pallet-staking = { workspace = true, default-features = true }
pallet-timestamp = { workspace = true, default-features = true }

[features]
try-runtime = [
	"frame-election-provider-support/try-runtime",
	"frame-support/try-runtime",
	"frame-system/try-runtime",
	"pallet-bags-list/try-runtime",
	"pallet-balances/try-runtime",
	"pallet-delegated-staking/try-runtime",
	"pallet-election-provider-multi-phase/try-runtime",
	"pallet-nomination-pools/try-runtime",
	"pallet-session/try-runtime",
	"pallet-staking/try-runtime",
	"pallet-timestamp/try-runtime",
	"sp-runtime/try-runtime",
]<|MERGE_RESOLUTION|>--- conflicted
+++ resolved
@@ -32,13 +32,7 @@
 frame-support = { workspace = true, default-features = true }
 frame-system = { workspace = true, default-features = true }
 
-<<<<<<< HEAD
 pallet-delegated-staking = { workspace = true, default-features = true }
-pallet-election-provider-multi-phase = { workspace = true, default-features = true }
-pallet-staking = { workspace = true, default-features = true }
-pallet-nomination-pools = { workspace = true, default-features = true }
-=======
->>>>>>> 738282a2
 pallet-bags-list = { workspace = true, default-features = true }
 pallet-balances = { workspace = true, default-features = true }
 pallet-election-provider-multi-phase = { workspace = true, default-features = true }
