--- conflicted
+++ resolved
@@ -429,9 +429,6 @@
 	type Extrinsic = Extrinsic;
 }
 
-<<<<<<< HEAD
-pub type Extrinsic = sp_runtime::generic::UncheckedExtrinsic<u64, RuntimeCall, (), ()>;
-=======
 impl<LocalCall> frame_system::offchain::CreateInherent<LocalCall> for Runtime
 where
 	RuntimeCall: From<LocalCall>,
@@ -442,7 +439,6 @@
 }
 
 pub type Extrinsic = sp_runtime::testing::TestXt<RuntimeCall, ()>;
->>>>>>> b4732add
 
 parameter_types! {
 	pub MaxNominations: u32 = <TestNposSolution as NposSolution>::LIMIT as u32;
