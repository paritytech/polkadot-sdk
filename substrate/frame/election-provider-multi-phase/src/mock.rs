// This file is part of Substrate.

// Copyright (C) Parity Technologies (UK) Ltd.
// SPDX-License-Identifier: Apache-2.0

// Licensed under the Apache License, Version 2.0 (the "License");
// you may not use this file except in compliance with the License.
// You may obtain a copy of the License at
//
// 	http://www.apache.org/licenses/LICENSE-2.0
//
// Unless required by applicable law or agreed to in writing, software
// distributed under the License is distributed on an "AS IS" BASIS,
// WITHOUT WARRANTIES OR CONDITIONS OF ANY KIND, either express or implied.
// See the License for the specific language governing permissions and
// limitations under the License.

use super::*;
use crate::{self as multi_phase, signed::GeometricDepositBase, unsigned::MinerConfig};
use frame_election_provider_support::{
	bounds::{DataProviderBounds, ElectionBounds},
	data_provider, onchain, ElectionDataProvider, NposSolution, SequentialPhragmen,
};
pub use frame_support::derive_impl;
use frame_support::{
	parameter_types,
	traits::{ConstU32, Hooks},
	weights::{constants, Weight},
	BoundedVec,
};
use multi_phase::unsigned::{IndexAssignmentOf, VoterOf};
use parking_lot::RwLock;
use sp_core::{
	offchain::{
		testing::{PoolState, TestOffchainExt, TestTransactionPoolExt},
		OffchainDbExt, OffchainWorkerExt, TransactionPoolExt,
	},
	ConstBool, H256,
};
use sp_npos_elections::{
	assignment_ratio_to_staked_normalized, seq_phragmen, to_supports, BalancingConfig,
	ElectionResult, EvaluateSupport,
};
use sp_runtime::{
	bounded_vec,
	testing::Header,
	traits::{BlakeTwo256, Convert, IdentityLookup},
	BuildStorage, PerU16, Percent,
};
use std::sync::Arc;

pub type Block = sp_runtime::generic::Block<Header, UncheckedExtrinsic>;
pub type UncheckedExtrinsic =
	sp_runtime::generic::UncheckedExtrinsic<AccountId, RuntimeCall, (), ()>;

frame_support::construct_runtime!(
	pub enum Runtime {
		System: frame_system,
		Balances: pallet_balances,
		MultiPhase: multi_phase,
	}
);

pub(crate) type Balance = u64;
pub(crate) type AccountId = u64;
pub(crate) type BlockNumber = u64;
pub(crate) type VoterIndex = u32;
pub(crate) type TargetIndex = u16;

frame_election_provider_support::generate_solution_type!(
	#[compact]
	pub struct TestNposSolution::<
		VoterIndex = VoterIndex,
		TargetIndex = TargetIndex,
		Accuracy = PerU16,
		MaxVoters = ConstU32::<2_000>
	>(16)
);

/// All events of this pallet.
pub(crate) fn multi_phase_events() -> Vec<super::Event<Runtime>> {
	System::read_events_for_pallet::<super::Event<Runtime>>()
}

/// To from `now` to block `n`.
pub fn roll_to(n: BlockNumber) {
	let now = System::block_number();
	for i in now + 1..=n {
		System::set_block_number(i);
		MultiPhase::on_initialize(i);
	}
}

pub fn roll_to_unsigned() {
	while !matches!(CurrentPhase::<Runtime>::get(), Phase::Unsigned(_)) {
		roll_to(System::block_number() + 1);
	}
}
pub fn roll_to_signed() {
	while !matches!(CurrentPhase::<Runtime>::get(), Phase::Signed) {
		roll_to(System::block_number() + 1);
	}
}

pub fn roll_to_with_ocw(n: BlockNumber) {
	let now = System::block_number();
	for i in now + 1..=n {
		System::set_block_number(i);
		MultiPhase::on_initialize(i);
		MultiPhase::offchain_worker(i);
	}
}

pub fn roll_to_round(n: u32) {
	assert!(Round::<Runtime>::get() <= n);

	while Round::<Runtime>::get() != n {
		roll_to_signed();
		frame_support::assert_ok!(MultiPhase::elect(Zero::zero()));
	}
}

pub struct TrimHelpers {
	pub voters: Vec<VoterOf<Runtime>>,
	pub assignments: Vec<IndexAssignmentOf<Runtime>>,
	pub encoded_size_of:
		Box<dyn Fn(&[IndexAssignmentOf<Runtime>]) -> Result<usize, sp_npos_elections::Error>>,
	pub voter_index: Box<
		dyn Fn(
			&<Runtime as frame_system::Config>::AccountId,
		) -> Option<SolutionVoterIndexOf<Runtime>>,
	>,
}

/// Helpers for setting up trimming tests.
///
/// Assignments are pre-sorted in reverse order of stake.
pub fn trim_helpers() -> TrimHelpers {
	let RoundSnapshot { voters, targets } = Snapshot::<Runtime>::get().unwrap();
	let stakes: std::collections::HashMap<_, _> =
		voters.iter().map(|(id, stake, _)| (*id, *stake)).collect();

	// Compute the size of a solution comprised of the selected arguments.
	//
	// This function completes in `O(edges)`; it's expensive, but linear.
	let encoded_size_of = Box::new(|assignments: &[IndexAssignmentOf<Runtime>]| {
		SolutionOf::<Runtime>::try_from(assignments).map(|s| s.encoded_size())
	});
	let cache = helpers::generate_voter_cache::<Runtime>(&voters);
	let voter_index = helpers::voter_index_fn_owned::<Runtime>(cache);
	let target_index = helpers::target_index_fn::<Runtime>(&targets);

	let desired_targets = crate::DesiredTargets::<Runtime>::get().unwrap();

	let ElectionResult::<_, SolutionAccuracyOf<Runtime>> { mut assignments, .. } =
		seq_phragmen(desired_targets as usize, targets.clone(), voters.clone(), None, None)
			.unwrap();

	// sort by decreasing order of stake
	assignments.sort_by_key(|assignment| {
		std::cmp::Reverse(stakes.get(&assignment.who).cloned().unwrap_or_default())
	});

	// convert to IndexAssignment
	let assignments = assignments
		.iter()
		.map(|assignment| {
			IndexAssignmentOf::<Runtime>::new(assignment, &voter_index, &target_index)
		})
		.collect::<Result<Vec<_>, _>>()
		.expect("test assignments don't contain any voters with too many votes");

	TrimHelpers { voters, assignments, encoded_size_of, voter_index: Box::new(voter_index) }
}

/// Spit out a verifiable raw solution.
///
/// This is a good example of what an offchain miner would do.
pub fn raw_solution() -> RawSolution<SolutionOf<Runtime>> {
	let RoundSnapshot { voters, targets } = Snapshot::<Runtime>::get().unwrap();
	let desired_targets = crate::DesiredTargets::<Runtime>::get().unwrap();

	let ElectionResult::<_, SolutionAccuracyOf<Runtime>> { winners: _, assignments } =
		seq_phragmen(desired_targets as usize, targets.clone(), voters.clone(), None, None)
			.unwrap();

	// closures
	let cache = helpers::generate_voter_cache::<Runtime>(&voters);
	let voter_index = helpers::voter_index_fn_linear::<Runtime>(&voters);
	let target_index = helpers::target_index_fn_linear::<Runtime>(&targets);
	let stake_of = helpers::stake_of_fn::<Runtime>(&voters, &cache);

	let score = {
		let staked = assignment_ratio_to_staked_normalized(assignments.clone(), &stake_of).unwrap();
		to_supports(&staked).evaluate()
	};
	let solution =
		SolutionOf::<Runtime>::from_assignment(&assignments, &voter_index, &target_index).unwrap();

	let round = Round::<Runtime>::get();
	RawSolution { solution, score, round }
}

pub fn witness() -> SolutionOrSnapshotSize {
	Snapshot::<Runtime>::get()
		.map(|snap| SolutionOrSnapshotSize {
			voters: snap.voters.len() as u32,
			targets: snap.targets.len() as u32,
		})
		.unwrap_or_default()
}

#[derive_impl(frame_system::config_preludes::TestDefaultConfig)]
impl frame_system::Config for Runtime {
	type SS58Prefix = ();
	type BaseCallFilter = frame_support::traits::Everything;
	type RuntimeOrigin = RuntimeOrigin;
	type Nonce = u64;
	type RuntimeCall = RuntimeCall;
	type Hash = H256;
	type Hashing = BlakeTwo256;
	type AccountId = AccountId;
	type Lookup = IdentityLookup<Self::AccountId>;
	type Block = Block;
	type RuntimeEvent = RuntimeEvent;
	type BlockHashCount = ();
	type DbWeight = ();
	type BlockLength = ();
	type BlockWeights = BlockWeights;
	type Version = ();
	type PalletInfo = PalletInfo;
	type AccountData = pallet_balances::AccountData<u64>;
	type OnNewAccount = ();
	type OnKilledAccount = ();
	type SystemWeightInfo = ();
	type OnSetCode = ();
	type MaxConsumers = ConstU32<16>;
}

const NORMAL_DISPATCH_RATIO: Perbill = Perbill::from_percent(75);
parameter_types! {
	pub BlockWeights: frame_system::limits::BlockWeights = frame_system::limits::BlockWeights
		::with_sensible_defaults(
			Weight::from_parts(2u64 * constants::WEIGHT_REF_TIME_PER_SECOND, u64::MAX),
			NORMAL_DISPATCH_RATIO,
		);
}

#[derive_impl(pallet_balances::config_preludes::TestDefaultConfig)]
impl pallet_balances::Config for Runtime {
	type AccountStore = System;
}

#[derive(Default, Eq, PartialEq, Debug, Clone, Copy)]
pub enum MockedWeightInfo {
	#[default]
	Basic,
	Complex,
	Real,
}

parameter_types! {
	pub static Targets: Vec<AccountId> = vec![10, 20, 30, 40];
	pub static Voters: Vec<VoterOf<Runtime>> = vec![
		(1, 10, bounded_vec![10, 20]),
		(2, 10, bounded_vec![30, 40]),
		(3, 10, bounded_vec![40]),
		(4, 10, bounded_vec![10, 20, 30, 40]),
		// self votes.
		(10, 10, bounded_vec![10]),
		(20, 20, bounded_vec![20]),
		(30, 30, bounded_vec![30]),
		(40, 40, bounded_vec![40]),
	];

	pub static DesiredTargets: u32 = 2;
	pub static SignedPhase: BlockNumber = 10;
	pub static UnsignedPhase: BlockNumber = 5;
	pub static SignedMaxSubmissions: u32 = 5;
	pub static SignedMaxRefunds: u32 = 1;
	// for tests only. if `EnableVariableDepositBase` is true, the deposit base will be calculated
	// by `Multiphase::DepositBase`. Otherwise the deposit base is `SignedFixedDeposit`.
	pub static EnableVariableDepositBase: bool = false;
	pub static SignedFixedDeposit: Balance = 5;
	pub static SignedDepositIncreaseFactor: Percent = Percent::from_percent(10);
	pub static SignedDepositByte: Balance = 0;
	pub static SignedDepositWeight: Balance = 0;
	pub static SignedRewardBase: Balance = 7;
	pub static SignedMaxWeight: Weight = BlockWeights::get().max_block;
	pub static MinerTxPriority: u64 = 100;
	pub static BetterSignedThreshold: Perbill = Perbill::zero();
	pub static OffchainRepeat: BlockNumber = 5;
	pub static MinerMaxWeight: Weight = BlockWeights::get().max_block;
	pub static MinerMaxLength: u32 = 256;
	pub static MockWeightInfo: MockedWeightInfo = MockedWeightInfo::Real;
	pub static MaxElectingVoters: VoterIndex = u32::max_value();
	pub static MaxElectableTargets: TargetIndex = TargetIndex::max_value();

	#[derive(Debug)]
	pub static MaxWinners: u32 = 200;
	#[derive(Debug)]
	pub static MaxBackersPerWinner: u32 = 200;
	// `ElectionBounds` and `OnChainElectionsBounds` are defined separately to set them independently in the tests.
	pub static ElectionsBounds: ElectionBounds = ElectionBoundsBuilder::default().build();
	pub static OnChainElectionsBounds: ElectionBounds = ElectionBoundsBuilder::default().build();
	pub static EpochLength: u64 = 30;
	pub static OnChainFallback: bool = true;
}

pub struct OnChainSeqPhragmen;
impl onchain::Config for OnChainSeqPhragmen {
	type System = Runtime;
	type Solver =
		SequentialPhragmen<AccountId, SolutionAccuracyOf<Runtime>, MaxBackersPerWinner, Balancing>;
	type DataProvider = StakingMock;
	type WeightInfo = ();
	type MaxWinnersPerPage = MaxWinners;
	type MaxBackersPerWinner = MaxBackersPerWinner;
<<<<<<< HEAD
=======
	type Sort = ConstBool<true>;
>>>>>>> 90807e22
	type Bounds = OnChainElectionsBounds;
}

pub struct MockFallback;
impl ElectionProvider for MockFallback {
	type AccountId = AccountId;
	type BlockNumber = BlockNumber;
	type Error = &'static str;
	type MaxWinnersPerPage = MaxWinners;
	type MaxBackersPerWinner = MaxBackersPerWinner;
	type Pages = ConstU32<1>;
	type DataProvider = StakingMock;

	fn elect(_remaining: PageIndex) -> Result<BoundedSupportsOf<Self>, Self::Error> {
		unimplemented!()
	}

	fn ongoing() -> bool {
		false
	}
}

impl InstantElectionProvider for MockFallback {
	fn instant_elect(
		voters_bounds: DataProviderBounds,
		targets_bounds: DataProviderBounds,
	) -> Result<BoundedSupportsOf<Self>, Self::Error> {
		if OnChainFallback::get() {
			onchain::OnChainExecution::<OnChainSeqPhragmen>::instant_elect(
				voters_bounds,
				targets_bounds,
			)
			.map_err(|_| "onchain::OnChainExecution failed.")
		} else {
			Err("NoFallback.")
		}
	}
}

parameter_types! {
	pub static Balancing: Option<BalancingConfig> = Some( BalancingConfig { iterations: 0, tolerance: 0 } );
}

pub struct TestBenchmarkingConfig;
impl BenchmarkingConfig for TestBenchmarkingConfig {
	const VOTERS: [u32; 2] = [400, 600];
	const ACTIVE_VOTERS: [u32; 2] = [100, 300];
	const TARGETS: [u32; 2] = [200, 400];
	const DESIRED_TARGETS: [u32; 2] = [100, 180];

	const SNAPSHOT_MAXIMUM_VOTERS: u32 = 1000;
	const MINER_MAXIMUM_VOTERS: u32 = 1000;

	const MAXIMUM_TARGETS: u32 = 200;
}

impl MinerConfig for Runtime {
	type AccountId = AccountId;
	type MaxLength = MinerMaxLength;
	type MaxWeight = MinerMaxWeight;
	type MaxVotesPerVoter = <StakingMock as ElectionDataProvider>::MaxVotesPerVoter;
	type MaxWinners = MaxWinners;
	type MaxBackersPerWinner = MaxBackersPerWinner;
	type Solution = TestNposSolution;

	fn solution_weight(v: u32, t: u32, a: u32, d: u32) -> Weight {
		match MockWeightInfo::get() {
			MockedWeightInfo::Basic => Weight::from_parts(
				(10 as u64).saturating_add((5 as u64).saturating_mul(a as u64)),
				0,
			),
			MockedWeightInfo::Complex =>
				Weight::from_parts((0 * v + 0 * t + 1000 * a + 0 * d) as u64, 0),
			MockedWeightInfo::Real =>
				<() as multi_phase::weights::WeightInfo>::feasibility_check(v, t, a, d),
		}
	}
}

impl crate::Config for Runtime {
	type RuntimeEvent = RuntimeEvent;
	type Currency = Balances;
	type EstimateCallFee = frame_support::traits::ConstU32<8>;
	type SignedPhase = SignedPhase;
	type UnsignedPhase = UnsignedPhase;
	type BetterSignedThreshold = BetterSignedThreshold;
	type OffchainRepeat = OffchainRepeat;
	type MinerTxPriority = MinerTxPriority;
	type SignedRewardBase = SignedRewardBase;
	type SignedDepositBase = Self;
	type SignedDepositByte = ();
	type SignedDepositWeight = ();
	type SignedMaxWeight = SignedMaxWeight;
	type SignedMaxSubmissions = SignedMaxSubmissions;
	type SignedMaxRefunds = SignedMaxRefunds;
	type SlashHandler = ();
	type RewardHandler = ();
	type DataProvider = StakingMock;
	type WeightInfo = ();
	type BenchmarkingConfig = TestBenchmarkingConfig;
	type Fallback = MockFallback;
	type GovernanceFallback =
		frame_election_provider_support::onchain::OnChainExecution<OnChainSeqPhragmen>;
	type ForceOrigin = frame_system::EnsureRoot<AccountId>;
	type MaxWinners = MaxWinners;
	type MaxBackersPerWinner = MaxBackersPerWinner;
	type MinerConfig = Self;
	type Solver =
		SequentialPhragmen<AccountId, SolutionAccuracyOf<Runtime>, MaxBackersPerWinner, Balancing>;
	type ElectionBounds = ElectionsBounds;
}

impl Convert<usize, BalanceOf<Runtime>> for Runtime {
	/// returns the geometric increase deposit fee if `EnableVariableDepositBase` is set, otherwise
	/// the fee is `SignedFixedDeposit`.
	fn convert(queue_len: usize) -> Balance {
		if !EnableVariableDepositBase::get() {
			SignedFixedDeposit::get()
		} else {
			GeometricDepositBase::<Balance, SignedFixedDeposit, SignedDepositIncreaseFactor>::convert(queue_len)
		}
	}
}

impl<LocalCall> frame_system::offchain::CreateTransactionBase<LocalCall> for Runtime
where
	RuntimeCall: From<LocalCall>,
{
	type RuntimeCall = RuntimeCall;
	type Extrinsic = Extrinsic;
}

impl<LocalCall> frame_system::offchain::CreateInherent<LocalCall> for Runtime
where
	RuntimeCall: From<LocalCall>,
{
	fn create_inherent(call: Self::RuntimeCall) -> Self::Extrinsic {
		Extrinsic::new_bare(call)
	}
}

pub type Extrinsic = sp_runtime::testing::TestXt<RuntimeCall, ()>;

parameter_types! {
	pub MaxNominations: u32 = <TestNposSolution as NposSolution>::LIMIT as u32;
	// only used in testing to manipulate mock behaviour
	pub static DataProviderAllowBadData: bool = false;
}

#[derive(Default)]
pub struct ExtBuilder {}

pub struct StakingMock;
impl ElectionDataProvider for StakingMock {
	type BlockNumber = BlockNumber;
	type AccountId = AccountId;
	type MaxVotesPerVoter = MaxNominations;

	fn electable_targets(
		bounds: DataProviderBounds,
		remaining_pages: PageIndex,
	) -> data_provider::Result<Vec<AccountId>> {
		assert!(remaining_pages.is_zero());

		let targets = Targets::get();

		if !DataProviderAllowBadData::get() &&
			bounds.count.map_or(false, |max_len| targets.len() > max_len.0 as usize)
		{
			return Err("Targets too big")
		}

		Ok(targets)
	}

	fn electing_voters(
		bounds: DataProviderBounds,
		remaining_pages: PageIndex,
	) -> data_provider::Result<Vec<VoterOf<Runtime>>> {
		assert!(remaining_pages.is_zero());

		let mut voters = Voters::get();

		if !DataProviderAllowBadData::get() {
			if let Some(max_len) = bounds.count {
				voters.truncate(max_len.0 as usize)
			}
		}

		Ok(voters)
	}

	fn desired_targets() -> data_provider::Result<u32> {
		Ok(DesiredTargets::get())
	}

	fn next_election_prediction(now: u64) -> u64 {
		now + EpochLength::get() - now % EpochLength::get()
	}

	#[cfg(feature = "runtime-benchmarks")]
	fn put_snapshot(
		voters: Vec<VoterOf<Runtime>>,
		targets: Vec<AccountId>,
		_target_stake: Option<VoteWeight>,
	) {
		Targets::set(targets);
		Voters::set(voters);
	}

	#[cfg(feature = "runtime-benchmarks")]
	fn clear() {
		Targets::set(vec![]);
		Voters::set(vec![]);
	}

	#[cfg(feature = "runtime-benchmarks")]
	fn add_voter(
		voter: AccountId,
		weight: VoteWeight,
		targets: frame_support::BoundedVec<AccountId, Self::MaxVotesPerVoter>,
	) {
		let mut current = Voters::get();
		current.push((voter, weight, targets));
		Voters::set(current);
	}

	#[cfg(feature = "runtime-benchmarks")]
	fn add_target(target: AccountId) {
		let mut current = Targets::get();
		current.push(target);
		Targets::set(current);
	}
}

impl ExtBuilder {
	pub fn miner_tx_priority(self, p: u64) -> Self {
		<MinerTxPriority>::set(p);
		self
	}
	pub fn better_signed_threshold(self, p: Perbill) -> Self {
		<BetterSignedThreshold>::set(p);
		self
	}

	pub fn phases(self, signed: BlockNumber, unsigned: BlockNumber) -> Self {
		<SignedPhase>::set(signed);
		<UnsignedPhase>::set(unsigned);
		self
	}
	pub fn onchain_fallback(self, onchain: bool) -> Self {
		<OnChainFallback>::set(onchain);
		self
	}
	pub fn miner_weight(self, weight: Weight) -> Self {
		<MinerMaxWeight>::set(weight);
		self
	}
	pub fn mock_weight_info(self, mock: MockedWeightInfo) -> Self {
		<MockWeightInfo>::set(mock);
		self
	}
	pub fn desired_targets(self, t: u32) -> Self {
		<DesiredTargets>::set(t);
		self
	}
	pub fn add_voter(
		self,
		who: AccountId,
		stake: Balance,
		targets: BoundedVec<AccountId, MaxNominations>,
	) -> Self {
		VOTERS.with(|v| v.borrow_mut().push((who, stake, targets)));
		self
	}
	pub fn signed_max_submission(self, count: u32) -> Self {
		<SignedMaxSubmissions>::set(count);
		self
	}
	pub fn signed_base_deposit(self, base: u64, variable: bool, increase: Percent) -> Self {
		<EnableVariableDepositBase>::set(variable);
		<SignedFixedDeposit>::set(base);
		<SignedDepositIncreaseFactor>::set(increase);
		self
	}
	pub fn signed_deposit(self, base: u64, byte: u64, weight: u64) -> Self {
		<SignedFixedDeposit>::set(base);
		<SignedDepositByte>::set(byte);
		<SignedDepositWeight>::set(weight);
		self
	}
	pub fn signed_weight(self, weight: Weight) -> Self {
		<SignedMaxWeight>::set(weight);
		self
	}
	pub fn max_backers_per_winner(self, max: u32) -> Self {
<<<<<<< HEAD
		<MaxBackersPerWinner>::set(max);
=======
		MaxBackersPerWinner::set(max);
>>>>>>> 90807e22
		self
	}
	pub fn build(self) -> sp_io::TestExternalities {
		sp_tracing::try_init_simple();
		let mut storage =
			frame_system::GenesisConfig::<Runtime>::default().build_storage().unwrap();

		let _ = pallet_balances::GenesisConfig::<Runtime> {
			balances: vec![
				// bunch of account for submitting stuff only.
				(99, 100),
				(100, 100),
				(101, 100),
				(102, 100),
				(103, 100),
				(104, 100),
				(105, 100),
				(999, 100),
				(9999, 100),
			],
		}
		.assimilate_storage(&mut storage);

		sp_io::TestExternalities::from(storage)
	}

	pub fn build_offchainify(
		self,
		iters: u32,
	) -> (sp_io::TestExternalities, Arc<RwLock<PoolState>>) {
		let mut ext = self.build();
		let (offchain, offchain_state) = TestOffchainExt::new();
		let (pool, pool_state) = TestTransactionPoolExt::new();

		let mut seed = [0_u8; 32];
		seed[0..4].copy_from_slice(&iters.to_le_bytes());
		offchain_state.write().seed = seed;

		ext.register_extension(OffchainDbExt::new(offchain.clone()));
		ext.register_extension(OffchainWorkerExt::new(offchain));
		ext.register_extension(TransactionPoolExt::new(pool));

		(ext, pool_state)
	}

	pub fn build_and_execute(self, test: impl FnOnce() -> ()) {
		sp_tracing::try_init_simple();

		let mut ext = self.build();
		ext.execute_with(test);

		#[cfg(feature = "try-runtime")]
		ext.execute_with(|| {
			frame_support::assert_ok!(
				<MultiPhase as frame_support::traits::Hooks<u64>>::try_state(System::block_number())
			);
		});
	}
}

pub(crate) fn balances(who: &AccountId) -> (Balance, Balance) {
	(Balances::free_balance(who), Balances::reserved_balance(who))
}<|MERGE_RESOLUTION|>--- conflicted
+++ resolved
@@ -153,8 +153,7 @@
 	let desired_targets = crate::DesiredTargets::<Runtime>::get().unwrap();
 
 	let ElectionResult::<_, SolutionAccuracyOf<Runtime>> { mut assignments, .. } =
-		seq_phragmen(desired_targets as usize, targets.clone(), voters.clone(), None, None)
-			.unwrap();
+		seq_phragmen(desired_targets as usize, targets.clone(), voters.clone(), None).unwrap();
 
 	// sort by decreasing order of stake
 	assignments.sort_by_key(|assignment| {
@@ -181,8 +180,7 @@
 	let desired_targets = crate::DesiredTargets::<Runtime>::get().unwrap();
 
 	let ElectionResult::<_, SolutionAccuracyOf<Runtime>> { winners: _, assignments } =
-		seq_phragmen(desired_targets as usize, targets.clone(), voters.clone(), None, None)
-			.unwrap();
+		seq_phragmen(desired_targets as usize, targets.clone(), voters.clone(), None).unwrap();
 
 	// closures
 	let cache = helpers::generate_voter_cache::<Runtime>(&voters);
@@ -310,16 +308,12 @@
 pub struct OnChainSeqPhragmen;
 impl onchain::Config for OnChainSeqPhragmen {
 	type System = Runtime;
-	type Solver =
-		SequentialPhragmen<AccountId, SolutionAccuracyOf<Runtime>, MaxBackersPerWinner, Balancing>;
+	type Solver = SequentialPhragmen<AccountId, SolutionAccuracyOf<Runtime>, Balancing>;
 	type DataProvider = StakingMock;
 	type WeightInfo = ();
 	type MaxWinnersPerPage = MaxWinners;
 	type MaxBackersPerWinner = MaxBackersPerWinner;
-<<<<<<< HEAD
-=======
 	type Sort = ConstBool<true>;
->>>>>>> 90807e22
 	type Bounds = OnChainElectionsBounds;
 }
 
@@ -427,8 +421,7 @@
 	type MaxWinners = MaxWinners;
 	type MaxBackersPerWinner = MaxBackersPerWinner;
 	type MinerConfig = Self;
-	type Solver =
-		SequentialPhragmen<AccountId, SolutionAccuracyOf<Runtime>, MaxBackersPerWinner, Balancing>;
+	type Solver = SequentialPhragmen<AccountId, SolutionAccuracyOf<Runtime>, Balancing>;
 	type ElectionBounds = ElectionsBounds;
 }
 
@@ -616,11 +609,7 @@
 		self
 	}
 	pub fn max_backers_per_winner(self, max: u32) -> Self {
-<<<<<<< HEAD
-		<MaxBackersPerWinner>::set(max);
-=======
 		MaxBackersPerWinner::set(max);
->>>>>>> 90807e22
 		self
 	}
 	pub fn build(self) -> sp_io::TestExternalities {
