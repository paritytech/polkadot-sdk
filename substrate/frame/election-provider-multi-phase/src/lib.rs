--- conflicted
+++ resolved
@@ -613,12 +613,8 @@
 	use sp_runtime::traits::Convert;
 
 	#[pallet::config]
-<<<<<<< HEAD
 	pub trait Config: frame_system::Config + CreateBare<Call<Self>> {
-=======
-	pub trait Config: frame_system::Config + CreateInherent<Call<Self>> {
 		#[allow(deprecated)]
->>>>>>> 4da143e7
 		type RuntimeEvent: From<Event<Self>>
 			+ IsType<<Self as frame_system::Config>::RuntimeEvent>
 			+ TryInto<Event<Self>>;
