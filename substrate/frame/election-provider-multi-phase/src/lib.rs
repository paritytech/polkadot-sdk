// This file is part of Substrate.

// Copyright (C) Parity Technologies (UK) Ltd.
// SPDX-License-Identifier: Apache-2.0

// Licensed under the Apache License, Version 2.0 (the "License");
// you may not use this file except in compliance with the License.
// You may obtain a copy of the License at
//
// 	http://www.apache.org/licenses/LICENSE-2.0
//
// Unless required by applicable law or agreed to in writing, software
// distributed under the License is distributed on an "AS IS" BASIS,
// WITHOUT WARRANTIES OR CONDITIONS OF ANY KIND, either express or implied.
// See the License for the specific language governing permissions and
// limitations under the License.

//! # Multi phase, offchain election provider pallet.
//!
//! Currently, this election-provider has two distinct phases (see [`Phase`]), **signed** and
//! **unsigned**.
//!
//! ## Phases
//!
//! The timeline of pallet is as follows. At each block,
//! [`frame_election_provider_support::ElectionDataProvider::next_election_prediction`] is used to
//! estimate the time remaining to the next call to
//! [`frame_election_provider_support::ElectionProvider::elect`]. Based on this, a phase is chosen.
//! The timeline is as follows.
//!
//! ```ignore
//!                                                                    elect()
//!                 +   <--T::SignedPhase-->  +  <--T::UnsignedPhase-->   +
//!   +-------------------------------------------------------------------+
//!    Phase::Off   +       Phase::Signed     +      Phase::Unsigned      +
//! ```
//!
//! Note that the unsigned phase starts [`pallet::Config::UnsignedPhase`] blocks before the
//! `next_election_prediction`, but only ends when a call to [`ElectionProvider::elect`] happens. If
//! no `elect` happens, the signed phase is extended.
//!
//! > Given this, it is rather important for the user of this pallet to ensure it always terminates
//! election via `elect` before requesting a new one.
//!
//! Each of the phases can be disabled by essentially setting their length to zero. If both phases
//! have length zero, then the pallet essentially runs only the fallback strategy, denoted by
//! [`Config::Fallback`].
//!
//! ### Signed Phase
//!
//! In the signed phase, solutions (of type [`RawSolution`]) are submitted and queued on chain. A
//! deposit is reserved, based on the size of the solution, for the cost of keeping this solution
//! on-chain for a number of blocks, and the potential weight of the solution upon being checked. A
//! maximum of `pallet::Config::SignedMaxSubmissions` solutions are stored. The queue is always
//! sorted based on score (worse to best).
//!
//! Upon arrival of a new solution:
//!
//! 1. If the queue is not full, it is stored in the appropriate sorted index.
//! 2. If the queue is full but the submitted solution is better than one of the queued ones, the
//!    worse solution is discarded, the bond of the outgoing solution is returned, and the new
//!    solution is stored in the correct index.
//! 3. If the queue is full and the solution is not an improvement compared to any of the queued
//!    ones, it is instantly rejected and no additional bond is reserved.
//!
//! A signed solution cannot be reversed, taken back, updated, or retracted. In other words, the
//! origin can not bail out in any way, if their solution is queued.
//!
//! Upon the end of the signed phase, the solutions are examined from best to worse (i.e. `pop()`ed
//! until drained). Each solution undergoes an expensive `Pallet::feasibility_check`, which ensures
//! the score claimed by this score was correct, and it is valid based on the election data (i.e.
//! votes and targets). At each step, if the current best solution passes the feasibility check,
//! it is considered to be the best one. The sender of the origin is rewarded, and the rest of the
//! queued solutions get their deposit back and are discarded, without being checked.
//!
//! The following example covers all of the cases at the end of the signed phase:
//!
//! ```ignore
//! Queue
//! +-------------------------------+
//! |Solution(score=20, valid=false)| +-->  Slashed
//! +-------------------------------+
//! |Solution(score=15, valid=true )| +-->  Rewarded, Saved
//! +-------------------------------+
//! |Solution(score=10, valid=true )| +-->  Discarded
//! +-------------------------------+
//! |Solution(score=05, valid=false)| +-->  Discarded
//! +-------------------------------+
//! |             None              |
//! +-------------------------------+
//! ```
//!
//! Note that both of the bottom solutions end up being discarded and get their deposit back,
//! despite one of them being *invalid*.
//!
//! ## Unsigned Phase
//!
//! The unsigned phase will always follow the signed phase, with the specified duration. In this
//! phase, only validator nodes can submit solutions. A validator node who has offchain workers
//! enabled will start to mine a solution in this phase and submits it back to the chain as an
//! unsigned transaction, thus the name _unsigned_ phase. This unsigned transaction can never be
//! valid if propagated, and it acts similar to an inherent.
//!
//! Validators will only submit solutions if the one that they have computed is strictly better than
//! the best queued one and will limit the weight of the solution to [`MinerConfig::MaxWeight`].
//!
//! The unsigned phase can be made passive depending on how the previous signed phase went, by
//! setting the first inner value of [`Phase`] to `false`. For now, the signed phase is always
//! active.
//!
//! ### Fallback
//!
//! If we reach the end of both phases (i.e. call to [`ElectionProvider::elect`] happens) and no
//! good solution is queued, then the fallback strategy [`pallet::Config::Fallback`] is used to
//! determine what needs to be done. The on-chain election is slow, and contains no balancing or
//! reduction post-processing. If [`pallet::Config::Fallback`] fails, the next phase
//! [`Phase::Emergency`] is enabled, which is a more *fail-safe* approach.
//!
//! ### Emergency Phase
//!
//! If, for any of the below reasons:
//!
//! 1. No **signed** or **unsigned** solution submitted, and no successful [`Config::Fallback`] is
//!    provided
//! 2. Any other unforeseen internal error
//!
//! A call to `T::ElectionProvider::elect` is made, and `Ok(_)` cannot be returned, then the pallet
//! proceeds to the [`Phase::Emergency`]. During this phase, any solution can be submitted from
//! [`Config::ForceOrigin`], without any checking, via [`Pallet::set_emergency_election_result`]
//! transaction. Hence, `[`Config::ForceOrigin`]` should only be set to a trusted origin, such as
//! the council or root. Once submitted, the forced solution is kept in [`QueuedSolution`] until the
//! next call to `T::ElectionProvider::elect`, where it is returned and [`Phase`] goes back to
//! `Off`.
//!
//! This implies that the user of this pallet (i.e. a staking pallet) should re-try calling
//! `T::ElectionProvider::elect` in case of error, until `OK(_)` is returned.
//!
//! To generate an emergency solution, one must only provide one argument: [`Supports`]. This is
//! essentially a collection of elected winners for the election, and voters who support them. The
//! supports can be generated by any means. In the simplest case, it could be manual. For example,
//! in the case of massive network failure or misbehavior, [`Config::ForceOrigin`] might decide to
//! select only a small number of emergency winners (which would greatly restrict the next validator
//! set, if this pallet is used with `pallet-staking`). If the failure is for other technical
//! reasons, then a simple and safe way to generate supports is using the staking-miner binary
//! provided in the Polkadot repository. This binary has a subcommand named `emergency-solution`
//! which is capable of connecting to a live network, and generating appropriate `supports` using a
//! standard algorithm, and outputting the `supports` in hex format, ready for submission. Note that
//! while this binary lives in the Polkadot repository, this particular subcommand of it can work
//! against any substrate-based chain.
//!
//! See the [`staking-miner`](https://github.com/paritytech/staking-miner-v2) docs for more
//! information.
//!
//! ## Feasible Solution (correct solution)
//!
//! All submissions must undergo a feasibility check. Signed solutions are checked one by one at the
//! end of the signed phase, and the unsigned solutions are checked on the spot. A feasible solution
//! is as follows:
//!
//! 0. **all** of the used indices must be correct.
//! 1. present *exactly* correct number of winners.
//! 2. any assignment is checked to match with [`RoundSnapshot::voters`].
//! 3. the claimed score is valid, based on the fixed point arithmetic accuracy.
//!
//! ## Accuracy
//!
//! The accuracy of the election is configured via [`SolutionAccuracyOf`] which is the accuracy that
//! the submitted solutions must adhere to.
//!
//! Note that the accuracy is of great importance. The offchain solution should be as small as
//! possible, reducing solutions size/weight.
//!
//! ## Error types
//!
//! This pallet provides a verbose error system to ease future debugging and debugging. The overall
//! hierarchy of errors is as follows:
//!
//! 1. [`pallet::Error`]: These are the errors that can be returned in the dispatchables of the
//!    pallet, either signed or unsigned. Since decomposition with nested enums is not possible
//!    here, they are prefixed with the logical sub-system to which they belong.
//! 2. [`ElectionError`]: These are the errors that can be generated while the pallet is doing
//!    something in automatic scenarios, such as `offchain_worker` or `on_initialize`. These errors
//!    are helpful for logging and are thus nested as:
//!    - [`ElectionError::Miner`]: wraps a [`unsigned::MinerError`].
//!    - [`ElectionError::Feasibility`]: wraps a [`FeasibilityError`].
//!    - [`ElectionError::Fallback`]: wraps a fallback error.
//!    - [`ElectionError::DataProvider`]: wraps a static str.
//!
//! Note that there could be an overlap between these sub-errors. For example, A
//! `SnapshotUnavailable` can happen in both miner and feasibility check phase.
//!
//! ## Future Plans
//!
//! **Emergency-phase recovery script**: This script should be taken out of staking-miner in
//! polkadot and ideally live in `substrate/utils/frame/elections`.
//!
//! **Challenge Phase**. We plan on adding a third phase to the pallet, called the challenge phase.
//! This is a phase in which no further solutions are processed, and the current best solution might
//! be challenged by anyone (signed or unsigned). The main plan here is to enforce the solution to
//! be PJR. Checking PJR on-chain is quite expensive, yet proving that a solution is **not** PJR is
//! rather cheap. If a queued solution is successfully proven bad:
//!
//! 1. We must surely slash whoever submitted that solution (might be a challenge for unsigned
//!    solutions).
//! 2. We will fallback to the emergency strategy (likely extending the current era).
//!
//! **Bailing out**. The functionality of bailing out of a queued solution is nice. A miner can
//! submit a solution as soon as they _think_ it is high probability feasible, and do the checks
//! afterwards, and remove their solution (for a small cost of probably just transaction fees, or a
//! portion of the bond).
//!
//! **Conditionally open unsigned phase**: Currently, the unsigned phase is always opened. This is
//! useful because an honest validator will run substrate OCW code, which should be good enough to
//! trump a mediocre or malicious signed submission (assuming in the absence of honest signed bots).
//! If there are signed submissions, they can be checked against an absolute measure (e.g. PJR),
//! then we can only open the unsigned phase in extreme conditions (i.e. "no good signed solution
//! received") to spare some work for the active validators.
//!
//! **Allow smaller solutions and build up**: For now we only allow solutions that are exactly
//! [`DesiredTargets`], no more, no less. Over time, we can change this to a [min, max] where any
//! solution within this range is acceptable, where bigger solutions are prioritized.
//!
//! **Score based on (byte) size**: We should always prioritize small solutions over bigger ones, if
//! there is a tie. Even more harsh should be to enforce the bound of the `reduce` algorithm.
//!
//! **Take into account the encode/decode weight in benchmarks.** Currently, we only take into
//! account the weight of encode/decode in the `submit_unsigned` given its priority. Nonetheless,
//! all operations on the solution and the snapshot are worthy of taking this into account.

#![cfg_attr(not(feature = "std"), no_std)]

extern crate alloc;

use alloc::{boxed::Box, vec::Vec};
use codec::{Decode, DecodeWithMemTracking, Encode};
use frame_election_provider_support::{
	bounds::{CountBound, ElectionBounds, ElectionBoundsBuilder, SizeBound},
	BoundedSupportsOf, DataProviderBounds, ElectionDataProvider, ElectionProvider,
	ElectionProviderBase, InstantElectionProvider, NposSolution,
};
use frame_support::{
	dispatch::DispatchClass,
	ensure,
	traits::{Currency, DefensiveResult, Get, OnUnbalanced, ReservableCurrency},
	weights::Weight,
	DefaultNoBound, EqNoBound, PartialEqNoBound,
};
use frame_system::{ensure_none, offchain::CreateInherent, pallet_prelude::BlockNumberFor};
use scale_info::TypeInfo;
use sp_arithmetic::{
	traits::{CheckedAdd, Zero},
	UpperOf,
};
use sp_npos_elections::{BoundedSupports, ElectionScore, IdentifierT, Supports, VoteWeight};
use sp_runtime::{
	transaction_validity::{
		InvalidTransaction, TransactionPriority, TransactionSource, TransactionValidity,
		TransactionValidityError, ValidTransaction,
	},
	DispatchError, ModuleError, PerThing, Perbill, RuntimeDebug, SaturatedConversion,
};

#[cfg(feature = "try-runtime")]
use sp_runtime::TryRuntimeError;

#[cfg(feature = "runtime-benchmarks")]
mod benchmarking;
#[cfg(test)]
mod mock;
#[macro_use]
pub mod helpers;

const LOG_TARGET: &str = "runtime::election-provider";

pub mod migrations;
pub mod signed;
pub mod unsigned;
pub mod weights;

pub use signed::{
	BalanceOf, GeometricDepositBase, NegativeImbalanceOf, PositiveImbalanceOf, SignedSubmission,
	SignedSubmissionOf, SignedSubmissions, SubmissionIndicesOf,
};
use unsigned::VoterOf;
pub use unsigned::{Miner, MinerConfig};
pub use weights::WeightInfo;

/// The solution type used by this crate.
pub type SolutionOf<T> = <T as MinerConfig>::Solution;

/// The voter index. Derived from [`SolutionOf`].
pub type SolutionVoterIndexOf<T> = <SolutionOf<T> as NposSolution>::VoterIndex;
/// The target index. Derived from [`SolutionOf`].
pub type SolutionTargetIndexOf<T> = <SolutionOf<T> as NposSolution>::TargetIndex;
/// The accuracy of the election, when submitted from offchain. Derived from [`SolutionOf`].
pub type SolutionAccuracyOf<T> =
	<SolutionOf<<T as crate::Config>::MinerConfig> as NposSolution>::Accuracy;
/// The fallback election type.
pub type FallbackErrorOf<T> = <<T as crate::Config>::Fallback as ElectionProviderBase>::Error;

/// Configuration for the benchmarks of the pallet.
pub trait BenchmarkingConfig {
	/// Range of voters.
	const VOTERS: [u32; 2];
	/// Range of targets.
	const TARGETS: [u32; 2];
	/// Range of active voters.
	const ACTIVE_VOTERS: [u32; 2];
	/// Range of desired targets.
	const DESIRED_TARGETS: [u32; 2];
	/// Maximum number of voters expected. This is used only for memory-benchmarking of snapshot.
	const SNAPSHOT_MAXIMUM_VOTERS: u32;
	/// Maximum number of voters expected. This is used only for memory-benchmarking of miner.
	const MINER_MAXIMUM_VOTERS: u32;
	/// Maximum number of targets expected. This is used only for memory-benchmarking.
	const MAXIMUM_TARGETS: u32;
}

/// Current phase of the pallet.
#[derive(PartialEq, Eq, Clone, Copy, Encode, Decode, DecodeWithMemTracking, Debug, TypeInfo)]
pub enum Phase<Bn> {
	/// Nothing, the election is not happening.
	Off,
	/// Signed phase is open.
	Signed,
	/// Unsigned phase. First element is whether it is active or not, second the starting block
	/// number.
	///
	/// We do not yet check whether the unsigned phase is active or passive. The intent is for the
	/// blockchain to be able to declare: "I believe that there exists an adequate signed
	/// solution," advising validators not to bother running the unsigned offchain worker.
	///
	/// As validator nodes are free to edit their OCW code, they could simply ignore this advisory
	/// and always compute their own solution. However, by default, when the unsigned phase is
	/// passive, the offchain workers will not bother running.
	Unsigned((bool, Bn)),
	/// The emergency phase. This is enabled upon a failing call to `T::ElectionProvider::elect`.
	/// After that, the only way to leave this phase is through a successful
	/// `T::ElectionProvider::elect`.
	Emergency,
}

impl<Bn> Default for Phase<Bn> {
	fn default() -> Self {
		Phase::Off
	}
}

impl<Bn: PartialEq + Eq> Phase<Bn> {
	/// Whether the phase is emergency or not.
	pub fn is_emergency(&self) -> bool {
		matches!(self, Phase::Emergency)
	}

	/// Whether the phase is signed or not.
	pub fn is_signed(&self) -> bool {
		matches!(self, Phase::Signed)
	}

	/// Whether the phase is unsigned or not.
	pub fn is_unsigned(&self) -> bool {
		matches!(self, Phase::Unsigned(_))
	}

	/// Whether the phase is unsigned and open or not, with specific start.
	pub fn is_unsigned_open_at(&self, at: Bn) -> bool {
		matches!(self, Phase::Unsigned((true, real)) if *real == at)
	}

	/// Whether the phase is unsigned and open or not.
	pub fn is_unsigned_open(&self) -> bool {
		matches!(self, Phase::Unsigned((true, _)))
	}

	/// Whether the phase is off or not.
	pub fn is_off(&self) -> bool {
		matches!(self, Phase::Off)
	}
}

/// The type of `Computation` that provided this election data.
#[derive(PartialEq, Eq, Clone, Copy, Encode, Decode, DecodeWithMemTracking, Debug, TypeInfo)]
pub enum ElectionCompute {
	/// Election was computed on-chain.
	OnChain,
	/// Election was computed with a signed submission.
	Signed,
	/// Election was computed with an unsigned submission.
	Unsigned,
	/// Election was computed using the fallback
	Fallback,
	/// Election was computed with emergency status.
	Emergency,
}

impl Default for ElectionCompute {
	fn default() -> Self {
		ElectionCompute::OnChain
	}
}

/// A raw, unchecked solution.
///
/// This is what will get submitted to the chain.
///
/// Such a solution should never become effective in anyway before being checked by the
/// `Pallet::feasibility_check`.
#[derive(
	PartialEq,
	Eq,
	Clone,
	Encode,
	Decode,
	DecodeWithMemTracking,
	RuntimeDebug,
	PartialOrd,
	Ord,
	TypeInfo,
)]
pub struct RawSolution<S> {
	/// the solution itself.
	pub solution: S,
	/// The _claimed_ score of the solution.
	pub score: ElectionScore,
	/// The round at which this solution should be submitted.
	pub round: u32,
}

impl<C: Default> Default for RawSolution<C> {
	fn default() -> Self {
		// Round 0 is always invalid, only set this to 1.
		Self { round: 1, solution: Default::default(), score: Default::default() }
	}
}

/// A checked solution, ready to be enacted.
#[derive(
	PartialEqNoBound,
	EqNoBound,
	Clone,
	Encode,
	Decode,
	RuntimeDebug,
	DefaultNoBound,
	scale_info::TypeInfo,
)]
#[scale_info(skip_type_params(AccountId, MaxWinners))]
pub struct ReadySolution<AccountId, MaxWinners>
where
	AccountId: IdentifierT,
	MaxWinners: Get<u32>,
{
	/// The final supports of the solution.
	///
	/// This is target-major vector, storing each winners, total backing, and each individual
	/// backer.
	pub supports: BoundedSupports<AccountId, MaxWinners>,
	/// The score of the solution.
	///
	/// This is needed to potentially challenge the solution.
	pub score: ElectionScore,
	/// How this election was computed.
	pub compute: ElectionCompute,
}

/// A snapshot of all the data that is needed for en entire round. They are provided by
/// [`ElectionDataProvider`] and are kept around until the round is finished.
///
/// These are stored together because they are often accessed together.
#[derive(PartialEq, Eq, Clone, Encode, Decode, RuntimeDebug, Default, TypeInfo)]
#[scale_info(skip_type_params(T))]
pub struct RoundSnapshot<AccountId, DataProvider> {
	/// All of the voters.
	pub voters: Vec<DataProvider>,
	/// All of the targets.
	pub targets: Vec<AccountId>,
}

/// Encodes the length of a solution or a snapshot.
///
/// This is stored automatically on-chain, and it contains the **size of the entire snapshot**.
/// This is also used in dispatchables as weight witness data and should **only contain the size of
/// the presented solution**, not the entire snapshot.
#[derive(
	PartialEq, Eq, Clone, Copy, Encode, Decode, DecodeWithMemTracking, Debug, Default, TypeInfo,
)]
pub struct SolutionOrSnapshotSize {
	/// The length of voters.
	#[codec(compact)]
	pub voters: u32,
	/// The length of targets.
	#[codec(compact)]
	pub targets: u32,
}

/// Internal errors of the pallet.
///
/// Note that this is different from [`pallet::Error`].
#[derive(frame_support::DebugNoBound)]
#[cfg_attr(feature = "runtime-benchmarks", derive(strum::IntoStaticStr))]
pub enum ElectionError<T: Config> {
	/// An error happened in the feasibility check sub-system.
	Feasibility(FeasibilityError),
	/// An error in the miner (offchain) sub-system.
	Miner(unsigned::MinerError),
	/// An error happened in the data provider.
	DataProvider(&'static str),
	/// An error nested in the fallback.
	Fallback(FallbackErrorOf<T>),
	/// No solution has been queued.
	NothingQueued,
}

// NOTE: we have to do this manually because of the additional where clause needed on
// `FallbackErrorOf<T>`.
#[cfg(test)]
impl<T: Config> PartialEq for ElectionError<T>
where
	FallbackErrorOf<T>: PartialEq,
{
	fn eq(&self, other: &Self) -> bool {
		use ElectionError::*;
		match (self, other) {
			(Feasibility(x), Feasibility(y)) if x == y => true,
			(Miner(x), Miner(y)) if x == y => true,
			(DataProvider(x), DataProvider(y)) if x == y => true,
			(Fallback(x), Fallback(y)) if x == y => true,
			_ => false,
		}
	}
}

impl<T: Config> From<FeasibilityError> for ElectionError<T> {
	fn from(e: FeasibilityError) -> Self {
		ElectionError::Feasibility(e)
	}
}

impl<T: Config> From<unsigned::MinerError> for ElectionError<T> {
	fn from(e: unsigned::MinerError) -> Self {
		ElectionError::Miner(e)
	}
}

/// Errors that can happen in the feasibility check.
#[derive(Debug, Eq, PartialEq)]
#[cfg_attr(feature = "runtime-benchmarks", derive(strum::IntoStaticStr))]
pub enum FeasibilityError {
	/// Wrong number of winners presented.
	WrongWinnerCount,
	/// The snapshot is not available.
	///
	/// Kinda defensive: The pallet should technically never attempt to do a feasibility check when
	/// no snapshot is present.
	SnapshotUnavailable,
	/// Internal error from the election crate.
	NposElection(sp_npos_elections::Error),
	/// A vote is invalid.
	InvalidVote,
	/// A voter is invalid.
	InvalidVoter,
	/// The given score was invalid.
	InvalidScore,
	/// The provided round is incorrect.
	InvalidRound,
	/// Comparison against `MinimumUntrustedScore` failed.
	UntrustedScoreTooLow,
	/// Data Provider returned too many desired targets
	TooManyDesiredTargets,
	/// Conversion into bounded types failed.
	///
	/// Should never happen under correct configurations.
	BoundedConversionFailed,
}

impl From<sp_npos_elections::Error> for FeasibilityError {
	fn from(e: sp_npos_elections::Error) -> Self {
		FeasibilityError::NposElection(e)
	}
}

pub use pallet::*;
#[frame_support::pallet]
pub mod pallet {
	use super::*;
	use frame_election_provider_support::{InstantElectionProvider, NposSolver};
	use frame_support::{pallet_prelude::*, traits::EstimateCallFee};
	use frame_system::pallet_prelude::*;
	use sp_runtime::traits::Convert;

	#[pallet::config]
	pub trait Config: frame_system::Config + CreateInherent<Call<Self>> {
		type RuntimeEvent: From<Event<Self>>
			+ IsType<<Self as frame_system::Config>::RuntimeEvent>
			+ TryInto<Event<Self>>;

		/// Currency type.
		type Currency: ReservableCurrency<Self::AccountId> + Currency<Self::AccountId>;

		/// Something that can predict the fee of a call. Used to sensibly distribute rewards.
		type EstimateCallFee: EstimateCallFee<Call<Self>, BalanceOf<Self>>;

		/// Duration of the unsigned phase.
		type UnsignedPhase: Get<BlockNumberFor<Self>>;
		/// Duration of the signed phase.
		type SignedPhase: Get<BlockNumberFor<Self>>;

		/// The minimum amount of improvement to the solution score that defines a solution as
		/// "better" in the Signed phase.
		#[pallet::constant]
		type BetterSignedThreshold: Get<Perbill>;

		/// The repeat threshold of the offchain worker.
		///
		/// For example, if it is 5, that means that at least 5 blocks will elapse between attempts
		/// to submit the worker's solution.
		#[pallet::constant]
		type OffchainRepeat: Get<BlockNumberFor<Self>>;

		/// The priority of the unsigned transaction submitted in the unsigned-phase
		#[pallet::constant]
		type MinerTxPriority: Get<TransactionPriority>;

		/// Configurations of the embedded miner.
		///
		/// Any external software implementing this can use the [`unsigned::Miner`] type provided,
		/// which can mine new solutions and trim them accordingly.
		type MinerConfig: crate::unsigned::MinerConfig<
			AccountId = Self::AccountId,
			MaxVotesPerVoter = <Self::DataProvider as ElectionDataProvider>::MaxVotesPerVoter,
			MaxWinners = Self::MaxWinners,
		>;

		/// Maximum number of signed submissions that can be queued.
		///
		/// It is best to avoid adjusting this during an election, as it impacts downstream data
		/// structures. In particular, `SignedSubmissionIndices<T>` is bounded on this value. If you
		/// update this value during an election, you _must_ ensure that
		/// `SignedSubmissionIndices.len()` is less than or equal to the new value. Otherwise,
		/// attempts to submit new solutions may cause a runtime panic.
		#[pallet::constant]
		type SignedMaxSubmissions: Get<u32>;

		/// Maximum weight of a signed solution.
		///
		/// If [`Config::MinerConfig`] is being implemented to submit signed solutions (outside of
		/// this pallet), then [`MinerConfig::solution_weight`] is used to compare against
		/// this value.
		#[pallet::constant]
		type SignedMaxWeight: Get<Weight>;

		/// The maximum amount of unchecked solutions to refund the call fee for.
		#[pallet::constant]
		type SignedMaxRefunds: Get<u32>;

		/// Base reward for a signed solution
		#[pallet::constant]
		type SignedRewardBase: Get<BalanceOf<Self>>;

		/// Per-byte deposit for a signed solution.
		#[pallet::constant]
		type SignedDepositByte: Get<BalanceOf<Self>>;

		/// Per-weight deposit for a signed solution.
		#[pallet::constant]
		type SignedDepositWeight: Get<BalanceOf<Self>>;

		/// The maximum number of winners that can be elected by this `ElectionProvider`
		/// implementation.
		///
		/// Note: This must always be greater or equal to `T::DataProvider::desired_targets()`.
		#[pallet::constant]
		type MaxWinners: Get<u32>;

		/// Something that calculates the signed deposit base based on the signed submissions queue
		/// size.
		type SignedDepositBase: Convert<usize, BalanceOf<Self>>;

		/// The maximum number of electing voters and electable targets to put in the snapshot.
		/// At the moment, snapshots are only over a single block, but once multi-block elections
		/// are introduced they will take place over multiple blocks.
		type ElectionBounds: Get<ElectionBounds>;

		/// Handler for the slashed deposits.
		type SlashHandler: OnUnbalanced<NegativeImbalanceOf<Self>>;

		/// Handler for the rewards.
		type RewardHandler: OnUnbalanced<PositiveImbalanceOf<Self>>;

		/// Something that will provide the election data.
		type DataProvider: ElectionDataProvider<
			AccountId = Self::AccountId,
			BlockNumber = BlockNumberFor<Self>,
		>;

		/// Configuration for the fallback.
		type Fallback: InstantElectionProvider<
			AccountId = Self::AccountId,
			BlockNumber = BlockNumberFor<Self>,
			DataProvider = Self::DataProvider,
			MaxWinners = Self::MaxWinners,
		>;

		/// Configuration of the governance-only fallback.
		///
		/// As a side-note, it is recommend for test-nets to use `type ElectionProvider =
		/// BoundedExecution<_>` if the test-net is not expected to have thousands of nominators.
		type GovernanceFallback: InstantElectionProvider<
			AccountId = Self::AccountId,
			BlockNumber = BlockNumberFor<Self>,
			DataProvider = Self::DataProvider,
			MaxWinners = Self::MaxWinners,
		>;

		/// OCW election solution miner algorithm implementation.
		type Solver: NposSolver<AccountId = Self::AccountId>;

		/// Origin that can control this pallet. Note that any action taken by this origin (such)
		/// as providing an emergency solution is not checked. Thus, it must be a trusted origin.
		type ForceOrigin: EnsureOrigin<Self::RuntimeOrigin>;

		/// The configuration of benchmarking.
		type BenchmarkingConfig: BenchmarkingConfig;

		/// The weight of the pallet.
		type WeightInfo: WeightInfo;
	}

	// Expose miner configs over the metadata such that they can be re-implemented.
	#[pallet::extra_constants]
	impl<T: Config> Pallet<T> {
		#[pallet::constant_name(MinerMaxLength)]
		fn max_length() -> u32 {
			<T::MinerConfig as MinerConfig>::MaxLength::get()
		}

		#[pallet::constant_name(MinerMaxWeight)]
		fn max_weight() -> Weight {
			<T::MinerConfig as MinerConfig>::MaxWeight::get()
		}

		#[pallet::constant_name(MinerMaxVotesPerVoter)]
		fn max_votes_per_voter() -> u32 {
			<T::MinerConfig as MinerConfig>::MaxVotesPerVoter::get()
		}

		#[pallet::constant_name(MinerMaxWinners)]
		fn max_winners() -> u32 {
			<T::MinerConfig as MinerConfig>::MaxWinners::get()
		}
	}

	#[pallet::hooks]
	impl<T: Config> Hooks<BlockNumberFor<T>> for Pallet<T> {
		fn on_initialize(now: BlockNumberFor<T>) -> Weight {
			let next_election = T::DataProvider::next_election_prediction(now).max(now);

			let signed_deadline = T::SignedPhase::get() + T::UnsignedPhase::get();
			let unsigned_deadline = T::UnsignedPhase::get();

			let remaining = next_election - now;
			let current_phase = CurrentPhase::<T>::get();

			log!(
				trace,
				"current phase {:?}, next election {:?}, metadata: {:?}",
				current_phase,
				next_election,
				SnapshotMetadata::<T>::get()
			);
			match current_phase {
				Phase::Off if remaining <= signed_deadline && remaining > unsigned_deadline => {
					// NOTE: if signed-phase length is zero, second part of the if-condition fails.
					match Self::create_snapshot() {
						Ok(_) => {
							Self::phase_transition(Phase::Signed);
							T::WeightInfo::on_initialize_open_signed()
						},
						Err(why) => {
							// Not much we can do about this at this point.
							log!(warn, "failed to open signed phase due to {:?}", why);
							T::WeightInfo::on_initialize_nothing()
						},
					}
				},
				Phase::Signed | Phase::Off
					if remaining <= unsigned_deadline && remaining > Zero::zero() =>
				{
					// our needs vary according to whether or not the unsigned phase follows a
					// signed phase
					let (need_snapshot, enabled) = if current_phase == Phase::Signed {
						// there was previously a signed phase: close the signed phase, no need for
						// snapshot.
						//
						// Notes:
						//
						//   - `Self::finalize_signed_phase()` also appears in `fn do_elect`. This
						//     is a guard against the case that `elect` is called prematurely. This
						//     adds a small amount of overhead, but that is unfortunately
						//     unavoidable.
						let _ = Self::finalize_signed_phase();
						// In the future we can consider disabling the unsigned phase if the signed
						// phase completes successfully, but for now we're enabling it
						// unconditionally as a defensive measure.
						(false, true)
					} else {
						// No signed phase: create a new snapshot, definitely `enable` the unsigned
						// phase.
						(true, true)
					};

					if need_snapshot {
						match Self::create_snapshot() {
							Ok(_) => {
								Self::phase_transition(Phase::Unsigned((enabled, now)));
								T::WeightInfo::on_initialize_open_unsigned()
							},
							Err(why) => {
								log!(warn, "failed to open unsigned phase due to {:?}", why);
								T::WeightInfo::on_initialize_nothing()
							},
						}
					} else {
						Self::phase_transition(Phase::Unsigned((enabled, now)));
						T::WeightInfo::on_initialize_open_unsigned()
					}
				},
				_ => T::WeightInfo::on_initialize_nothing(),
			}
		}

		fn offchain_worker(now: BlockNumberFor<T>) {
			use sp_runtime::offchain::storage_lock::{BlockAndTime, StorageLock};

			// Create a lock with the maximum deadline of number of blocks in the unsigned phase.
			// This should only come useful in an **abrupt** termination of execution, otherwise the
			// guard will be dropped upon successful execution.
			let mut lock =
				StorageLock::<BlockAndTime<frame_system::Pallet<T>>>::with_block_deadline(
					unsigned::OFFCHAIN_LOCK,
					T::UnsignedPhase::get().saturated_into(),
				);

			match lock.try_lock() {
				Ok(_guard) => {
					Self::do_synchronized_offchain_worker(now);
				},
				Err(deadline) => {
					log!(debug, "offchain worker lock not released, deadline is {:?}", deadline);
				},
			};
		}

		fn integrity_test() {
			use core::mem::size_of;
			// The index type of both voters and targets need to be smaller than that of usize (very
			// unlikely to be the case, but anyhow)..
			assert!(size_of::<SolutionVoterIndexOf<T::MinerConfig>>() <= size_of::<usize>());
			assert!(size_of::<SolutionTargetIndexOf<T::MinerConfig>>() <= size_of::<usize>());

			// ----------------------------
			// Based on the requirements of [`sp_npos_elections::Assignment::try_normalize`].
			let max_vote: usize = <SolutionOf<T::MinerConfig> as NposSolution>::LIMIT;

			// 2. Maximum sum of [SolutionAccuracy; 16] must fit into `UpperOf<OffchainAccuracy>`.
			let maximum_chain_accuracy: Vec<UpperOf<SolutionAccuracyOf<T>>> = (0..max_vote)
				.map(|_| {
					<UpperOf<SolutionAccuracyOf<T>>>::from(
						SolutionAccuracyOf::<T>::one().deconstruct(),
					)
				})
				.collect();
			let _: UpperOf<SolutionAccuracyOf<T>> = maximum_chain_accuracy
				.iter()
				.fold(Zero::zero(), |acc, x| acc.checked_add(x).unwrap());

			// We only accept data provider who's maximum votes per voter matches our
			// `T::Solution`'s `LIMIT`.
			//
			// NOTE that this pallet does not really need to enforce this in runtime. The
			// solution cannot represent any voters more than `LIMIT` anyhow.
			assert_eq!(
				<T::DataProvider as ElectionDataProvider>::MaxVotesPerVoter::get(),
				<SolutionOf<T::MinerConfig> as NposSolution>::LIMIT as u32,
			);

			// While it won't cause any failures, setting `SignedMaxRefunds` gt
			// `SignedMaxSubmissions` is a red flag that the developer does not understand how to
			// configure this pallet.
			assert!(T::SignedMaxSubmissions::get() >= T::SignedMaxRefunds::get());
		}

		#[cfg(feature = "try-runtime")]
		fn try_state(_n: BlockNumberFor<T>) -> Result<(), TryRuntimeError> {
			Self::do_try_state()
		}
	}

	#[pallet::call]
	impl<T: Config> Pallet<T> {
		/// Submit a solution for the unsigned phase.
		///
		/// The dispatch origin fo this call must be __none__.
		///
		/// This submission is checked on the fly. Moreover, this unsigned solution is only
		/// validated when submitted to the pool from the **local** node. Effectively, this means
		/// that only active validators can submit this transaction when authoring a block (similar
		/// to an inherent).
		///
		/// To prevent any incorrect solution (and thus wasted time/weight), this transaction will
		/// panic if the solution submitted by the validator is invalid in any way, effectively
		/// putting their authoring reward at risk.
		///
		/// No deposit or reward is associated with this submission.
		#[pallet::call_index(0)]
		#[pallet::weight((
			T::WeightInfo::submit_unsigned(
				witness.voters,
				witness.targets,
				raw_solution.solution.voter_count() as u32,
				raw_solution.solution.unique_targets().len() as u32
			),
			DispatchClass::Operational,
		))]
		pub fn submit_unsigned(
			origin: OriginFor<T>,
			raw_solution: Box<RawSolution<SolutionOf<T::MinerConfig>>>,
			witness: SolutionOrSnapshotSize,
		) -> DispatchResult {
			ensure_none(origin)?;
			let error_message = "Invalid unsigned submission must produce invalid block and \
				 deprive validator from their authoring reward.";

			// Check score being an improvement, phase, and desired targets.
			Self::unsigned_pre_dispatch_checks(&raw_solution).expect(error_message);

			// Ensure witness was correct.
			let SolutionOrSnapshotSize { voters, targets } =
				SnapshotMetadata::<T>::get().expect(error_message);

			// NOTE: we are asserting, not `ensure`ing -- we want to panic here.
			assert!(voters as u32 == witness.voters, "{}", error_message);
			assert!(targets as u32 == witness.targets, "{}", error_message);

			let ready = Self::feasibility_check(*raw_solution, ElectionCompute::Unsigned)
				.expect(error_message);

			// Store the newly received solution.
			log!(debug, "queued unsigned solution with score {:?}", ready.score);
			let ejected_a_solution = QueuedSolution::<T>::exists();
			QueuedSolution::<T>::put(ready);
			Self::deposit_event(Event::SolutionStored {
				compute: ElectionCompute::Unsigned,
				origin: None,
				prev_ejected: ejected_a_solution,
			});

			Ok(())
		}

		/// Set a new value for `MinimumUntrustedScore`.
		///
		/// Dispatch origin must be aligned with `T::ForceOrigin`.
		///
		/// This check can be turned off by setting the value to `None`.
		#[pallet::call_index(1)]
		#[pallet::weight(T::DbWeight::get().writes(1))]
		pub fn set_minimum_untrusted_score(
			origin: OriginFor<T>,
			maybe_next_score: Option<ElectionScore>,
		) -> DispatchResult {
			T::ForceOrigin::ensure_origin(origin)?;
			MinimumUntrustedScore::<T>::set(maybe_next_score);
			Ok(())
		}

		/// Set a solution in the queue, to be handed out to the client of this pallet in the next
		/// call to `ElectionProvider::elect`.
		///
		/// This can only be set by `T::ForceOrigin`, and only when the phase is `Emergency`.
		///
		/// The solution is not checked for any feasibility and is assumed to be trustworthy, as any
		/// feasibility check itself can in principle cause the election process to fail (due to
		/// memory/weight constrains).
		#[pallet::call_index(2)]
		#[pallet::weight(T::DbWeight::get().reads_writes(1, 1))]
		pub fn set_emergency_election_result(
			origin: OriginFor<T>,
			supports: Supports<T::AccountId>,
		) -> DispatchResult {
			T::ForceOrigin::ensure_origin(origin)?;
			ensure!(CurrentPhase::<T>::get().is_emergency(), Error::<T>::CallNotAllowed);

			// bound supports with T::MaxWinners
			let supports = supports.try_into().map_err(|_| Error::<T>::TooManyWinners)?;

			// Note: we don't `rotate_round` at this point; the next call to
			// `ElectionProvider::elect` will succeed and take care of that.
			let solution = ReadySolution {
				supports,
				score: Default::default(),
				compute: ElectionCompute::Emergency,
			};

			Self::deposit_event(Event::SolutionStored {
				compute: ElectionCompute::Emergency,
				origin: None,
				prev_ejected: QueuedSolution::<T>::exists(),
			});

			QueuedSolution::<T>::put(solution);
			Ok(())
		}

		/// Submit a solution for the signed phase.
		///
		/// The dispatch origin fo this call must be __signed__.
		///
		/// The solution is potentially queued, based on the claimed score and processed at the end
		/// of the signed phase.
		///
		/// A deposit is reserved and recorded for the solution. Based on the outcome, the solution
		/// might be rewarded, slashed, or get all or a part of the deposit back.
		#[pallet::call_index(3)]
		#[pallet::weight(T::WeightInfo::submit())]
		pub fn submit(
			origin: OriginFor<T>,
			raw_solution: Box<RawSolution<SolutionOf<T::MinerConfig>>>,
		) -> DispatchResult {
			let who = ensure_signed(origin)?;

			// ensure solution is timely.
			ensure!(CurrentPhase::<T>::get().is_signed(), Error::<T>::PreDispatchEarlySubmission);
			ensure!(raw_solution.round == Round::<T>::get(), Error::<T>::PreDispatchDifferentRound);

			// NOTE: this is the only case where having separate snapshot would have been better
			// because could do just decode_len. But we can create abstractions to do this.

			// build size. Note: this is not needed for weight calc, thus not input.
			// unlikely to ever return an error: if phase is signed, snapshot will exist.
			let size = SnapshotMetadata::<T>::get().ok_or(Error::<T>::MissingSnapshotMetadata)?;

			ensure!(
				Self::solution_weight_of(&raw_solution, size).all_lt(T::SignedMaxWeight::get()),
				Error::<T>::SignedTooMuchWeight,
			);

			// create the submission
			let deposit = Self::deposit_for(&raw_solution, size);
			let call_fee = {
				let call = Call::submit { raw_solution: raw_solution.clone() };
				T::EstimateCallFee::estimate_call_fee(&call, None::<Weight>.into())
			};

			let submission = SignedSubmission {
				who: who.clone(),
				deposit,
				raw_solution: *raw_solution,
				call_fee,
			};

			// insert the submission if the queue has space or it's better than the weakest
			// eject the weakest if the queue was full
			let mut signed_submissions = Self::signed_submissions();
			let maybe_removed = match signed_submissions.insert(submission) {
				// it's an error if we failed to insert a submission: this indicates the queue was
				// full but our solution had insufficient score to eject any solution
				signed::InsertResult::NotInserted => return Err(Error::<T>::SignedQueueFull.into()),
				signed::InsertResult::Inserted => None,
				signed::InsertResult::InsertedEjecting(weakest) => Some(weakest),
			};

			// collect deposit. Thereafter, the function cannot fail.
			T::Currency::reserve(&who, deposit).map_err(|_| Error::<T>::SignedCannotPayDeposit)?;

			let ejected_a_solution = maybe_removed.is_some();
			// if we had to remove the weakest solution, unreserve its deposit
			if let Some(removed) = maybe_removed {
				let _remainder = T::Currency::unreserve(&removed.who, removed.deposit);
				debug_assert!(_remainder.is_zero());
			}

			signed_submissions.put();
			Self::deposit_event(Event::SolutionStored {
				compute: ElectionCompute::Signed,
				origin: Some(who),
				prev_ejected: ejected_a_solution,
			});
			Ok(())
		}

		/// Trigger the governance fallback.
		///
		/// This can only be called when [`Phase::Emergency`] is enabled, as an alternative to
		/// calling [`Call::set_emergency_election_result`].
		#[pallet::call_index(4)]
		#[pallet::weight(T::DbWeight::get().reads_writes(1, 1))]
		pub fn governance_fallback(
			origin: OriginFor<T>,
			maybe_max_voters: Option<u32>,
			maybe_max_targets: Option<u32>,
		) -> DispatchResult {
			T::ForceOrigin::ensure_origin(origin)?;
			ensure!(CurrentPhase::<T>::get().is_emergency(), Error::<T>::CallNotAllowed);

			let election_bounds = ElectionBoundsBuilder::default()
				.voters_count(maybe_max_voters.unwrap_or(u32::MAX).into())
				.targets_count(maybe_max_targets.unwrap_or(u32::MAX).into())
				.build();

			let supports = T::GovernanceFallback::instant_elect(
				election_bounds.voters,
				election_bounds.targets,
			)
			.map_err(|e| {
				log!(error, "GovernanceFallback failed: {:?}", e);
				Error::<T>::FallbackFailed
			})?;

			// transform BoundedVec<_, T::GovernanceFallback::MaxWinners> into
			// `BoundedVec<_, T::MaxWinners>`
			let supports: BoundedVec<_, T::MaxWinners> = supports
				.into_inner()
				.try_into()
				.defensive_map_err(|_| Error::<T>::BoundNotMet)?;

			let solution = ReadySolution {
				supports,
				score: Default::default(),
				compute: ElectionCompute::Fallback,
			};

			Self::deposit_event(Event::SolutionStored {
				compute: ElectionCompute::Fallback,
				origin: None,
				prev_ejected: QueuedSolution::<T>::exists(),
			});

			QueuedSolution::<T>::put(solution);
			Ok(())
		}
	}

	#[pallet::event]
	#[pallet::generate_deposit(pub(super) fn deposit_event)]
	pub enum Event<T: Config> {
		/// A solution was stored with the given compute.
		///
		/// The `origin` indicates the origin of the solution. If `origin` is `Some(AccountId)`,
		/// the stored solution was submitted in the signed phase by a miner with the `AccountId`.
		/// Otherwise, the solution was stored either during the unsigned phase or by
		/// `T::ForceOrigin`. The `bool` is `true` when a previous solution was ejected to make
		/// room for this one.
		SolutionStored {
			compute: ElectionCompute,
			origin: Option<T::AccountId>,
			prev_ejected: bool,
		},
		/// The election has been finalized, with the given computation and score.
		ElectionFinalized { compute: ElectionCompute, score: ElectionScore },
		/// An election failed.
		///
		/// Not much can be said about which computes failed in the process.
		ElectionFailed,
		/// An account has been rewarded for their signed submission being finalized.
		Rewarded { account: <T as frame_system::Config>::AccountId, value: BalanceOf<T> },
		/// An account has been slashed for submitting an invalid signed submission.
		Slashed { account: <T as frame_system::Config>::AccountId, value: BalanceOf<T> },
		/// There was a phase transition in a given round.
		PhaseTransitioned {
			from: Phase<BlockNumberFor<T>>,
			to: Phase<BlockNumberFor<T>>,
			round: u32,
		},
	}

	/// Error of the pallet that can be returned in response to dispatches.
	#[pallet::error]
	pub enum Error<T> {
		/// Submission was too early.
		PreDispatchEarlySubmission,
		/// Wrong number of winners presented.
		PreDispatchWrongWinnerCount,
		/// Submission was too weak, score-wise.
		PreDispatchWeakSubmission,
		/// The queue was full, and the solution was not better than any of the existing ones.
		SignedQueueFull,
		/// The origin failed to pay the deposit.
		SignedCannotPayDeposit,
		/// Witness data to dispatchable is invalid.
		SignedInvalidWitness,
		/// The signed submission consumes too much weight
		SignedTooMuchWeight,
		/// OCW submitted solution for wrong round
		OcwCallWrongEra,
		/// Snapshot metadata should exist but didn't.
		MissingSnapshotMetadata,
		/// `Self::insert_submission` returned an invalid index.
		InvalidSubmissionIndex,
		/// The call is not allowed at this point.
		CallNotAllowed,
		/// The fallback failed
		FallbackFailed,
		/// Some bound not met
		BoundNotMet,
		/// Submitted solution has too many winners
		TooManyWinners,
		/// Submission was prepared for a different round.
		PreDispatchDifferentRound,
	}

	#[pallet::validate_unsigned]
	impl<T: Config> ValidateUnsigned for Pallet<T> {
		type Call = Call<T>;
		fn validate_unsigned(source: TransactionSource, call: &Self::Call) -> TransactionValidity {
			if let Call::submit_unsigned { raw_solution, .. } = call {
				// Discard solution not coming from the local OCW.
				match source {
					TransactionSource::Local | TransactionSource::InBlock => { /* allowed */ },
					_ => return InvalidTransaction::Call.into(),
				}

				let _ = Self::unsigned_pre_dispatch_checks(raw_solution)
					.inspect_err(|err| {
						log!(debug, "unsigned transaction validation failed due to {:?}", err);
					})
					.map_err(dispatch_error_to_invalid)?;

				ValidTransaction::with_tag_prefix("OffchainElection")
					// The higher the score.minimal_stake, the better a solution is.
					.priority(
						T::MinerTxPriority::get()
							.saturating_add(raw_solution.score.minimal_stake.saturated_into()),
					)
					// Used to deduplicate unsigned solutions: each validator should produce one
					// solution per round at most, and solutions are not propagate.
					.and_provides(raw_solution.round)
					// Transaction should stay in the pool for the duration of the unsigned phase.
					.longevity(T::UnsignedPhase::get().saturated_into::<u64>())
					// We don't propagate this. This can never be validated at a remote node.
					.propagate(false)
					.build()
			} else {
				InvalidTransaction::Call.into()
			}
		}

		fn pre_dispatch(call: &Self::Call) -> Result<(), TransactionValidityError> {
			if let Call::submit_unsigned { raw_solution, .. } = call {
				Self::unsigned_pre_dispatch_checks(raw_solution)
					.map_err(dispatch_error_to_invalid)
					.map_err(Into::into)
			} else {
				Err(InvalidTransaction::Call.into())
			}
		}
	}

	#[pallet::type_value]
	pub fn DefaultForRound() -> u32 {
		1
	}

	/// Internal counter for the number of rounds.
	///
	/// This is useful for de-duplication of transactions submitted to the pool, and general
	/// diagnostics of the pallet.
	///
	/// This is merely incremented once per every time that an upstream `elect` is called.
	#[pallet::storage]
	pub type Round<T: Config> = StorageValue<_, u32, ValueQuery, DefaultForRound>;

	/// Current phase.
	#[pallet::storage]
	pub type CurrentPhase<T: Config> = StorageValue<_, Phase<BlockNumberFor<T>>, ValueQuery>;

	/// Current best solution, signed or unsigned, queued to be returned upon `elect`.
	///
	/// Always sorted by score.
	#[pallet::storage]
	pub type QueuedSolution<T: Config> =
		StorageValue<_, ReadySolution<T::AccountId, T::MaxWinners>>;

	/// Snapshot data of the round.
	///
	/// This is created at the beginning of the signed phase and cleared upon calling `elect`.
	/// Note: This storage type must only be mutated through [`SnapshotWrapper`].
	#[pallet::storage]
	pub type Snapshot<T: Config> = StorageValue<_, RoundSnapshot<T::AccountId, VoterOf<T>>>;

	/// Desired number of targets to elect for this round.
	///
	/// Only exists when [`Snapshot`] is present.
	/// Note: This storage type must only be mutated through [`SnapshotWrapper`].
	#[pallet::storage]
	pub type DesiredTargets<T> = StorageValue<_, u32>;

	/// The metadata of the [`RoundSnapshot`]
	///
	/// Only exists when [`Snapshot`] is present.
	/// Note: This storage type must only be mutated through [`SnapshotWrapper`].
	#[pallet::storage]
	pub type SnapshotMetadata<T: Config> = StorageValue<_, SolutionOrSnapshotSize>;

	// The following storage items collectively comprise `SignedSubmissions<T>`, and should never be
	// accessed independently. Instead, get `Self::signed_submissions()`, modify it as desired, and
	// then do `signed_submissions.put()` when you're done with it.

	/// The next index to be assigned to an incoming signed submission.
	///
	/// Every accepted submission is assigned a unique index; that index is bound to that particular
	/// submission for the duration of the election. On election finalization, the next index is
	/// reset to 0.
	///
	/// We can't just use `SignedSubmissionIndices.len()`, because that's a bounded set; past its
	/// capacity, it will simply saturate. We can't just iterate over `SignedSubmissionsMap`,
	/// because iteration is slow. Instead, we store the value here.
	#[pallet::storage]
	pub type SignedSubmissionNextIndex<T: Config> = StorageValue<_, u32, ValueQuery>;

	/// A sorted, bounded vector of `(score, block_number, index)`, where each `index` points to a
	/// value in `SignedSubmissions`.
	///
	/// We never need to process more than a single signed submission at a time. Signed submissions
	/// can be quite large, so we're willing to pay the cost of multiple database accesses to access
	/// them one at a time instead of reading and decoding all of them at once.
	#[pallet::storage]
	pub type SignedSubmissionIndices<T: Config> =
		StorageValue<_, SubmissionIndicesOf<T>, ValueQuery>;

	/// Unchecked, signed solutions.
	///
	/// Together with `SubmissionIndices`, this stores a bounded set of `SignedSubmissions` while
	/// allowing us to keep only a single one in memory at a time.
	///
	/// Twox note: the key of the map is an auto-incrementing index which users cannot inspect or
	/// affect; we shouldn't need a cryptographically secure hasher.
	#[pallet::storage]
	pub type SignedSubmissionsMap<T: Config> =
		StorageMap<_, Twox64Concat, u32, SignedSubmissionOf<T>, OptionQuery>;

	// `SignedSubmissions` items end here.

	/// The minimum score that each 'untrusted' solution must attain in order to be considered
	/// feasible.
	///
	/// Can be set via `set_minimum_untrusted_score`.
	#[pallet::storage]
	pub type MinimumUntrustedScore<T: Config> = StorageValue<_, ElectionScore>;

	/// The in-code storage version.
	///
	/// v1: https://github.com/paritytech/substrate/pull/12237/
	const STORAGE_VERSION: StorageVersion = StorageVersion::new(1);

	#[pallet::pallet]
	#[pallet::without_storage_info]
	#[pallet::storage_version(STORAGE_VERSION)]
	pub struct Pallet<T>(_);
}

/// This wrapper is created for handling the synchronization of [`Snapshot`], [`SnapshotMetadata`]
/// and [`DesiredTargets`] storage items.
pub struct SnapshotWrapper<T>(core::marker::PhantomData<T>);

impl<T: Config> SnapshotWrapper<T> {
	/// Kill all snapshot related storage items at the same time.
	pub fn kill() {
		Snapshot::<T>::kill();
		SnapshotMetadata::<T>::kill();
		DesiredTargets::<T>::kill();
	}
	/// Set all snapshot related storage items at the same time.
	pub fn set(metadata: SolutionOrSnapshotSize, desired_targets: u32, buffer: &[u8]) {
		SnapshotMetadata::<T>::put(metadata);
		DesiredTargets::<T>::put(desired_targets);
		sp_io::storage::set(&Snapshot::<T>::hashed_key(), &buffer);
	}

	/// Check if all of the storage items exist at the same time or all of the storage items do not
	/// exist.
	#[cfg(feature = "try-runtime")]
	pub fn is_consistent() -> bool {
		let snapshots = [
			Snapshot::<T>::exists(),
			SnapshotMetadata::<T>::exists(),
			DesiredTargets::<T>::exists(),
		];

		// All should either exist or not exist
		snapshots.iter().skip(1).all(|v| snapshots[0] == *v)
	}
}

impl<T: Config> Pallet<T> {
	/// Internal counter for the number of rounds.
	///
	/// This is useful for de-duplication of transactions submitted to the pool, and general
	/// diagnostics of the pallet.
	///
	/// This is merely incremented once per every time that an upstream `elect` is called.
	pub fn round() -> u32 {
		Round::<T>::get()
	}

	/// Current phase.
	pub fn current_phase() -> Phase<BlockNumberFor<T>> {
		CurrentPhase::<T>::get()
	}

	/// Current best solution, signed or unsigned, queued to be returned upon `elect`.
	///
	/// Always sorted by score.
	pub fn queued_solution() -> Option<ReadySolution<T::AccountId, T::MaxWinners>> {
		QueuedSolution::<T>::get()
	}

	/// Snapshot data of the round.
	///
	/// This is created at the beginning of the signed phase and cleared upon calling `elect`.
	/// Note: This storage type must only be mutated through [`SnapshotWrapper`].
	pub fn snapshot() -> Option<RoundSnapshot<T::AccountId, VoterOf<T>>> {
		Snapshot::<T>::get()
	}

	/// Desired number of targets to elect for this round.
	///
	/// Only exists when [`Snapshot`] is present.
	/// Note: This storage type must only be mutated through [`SnapshotWrapper`].
	pub fn desired_targets() -> Option<u32> {
		DesiredTargets::<T>::get()
	}

	/// The metadata of the [`RoundSnapshot`]
	///
	/// Only exists when [`Snapshot`] is present.
	/// Note: This storage type must only be mutated through [`SnapshotWrapper`].
	pub fn snapshot_metadata() -> Option<SolutionOrSnapshotSize> {
		SnapshotMetadata::<T>::get()
	}

	/// The minimum score that each 'untrusted' solution must attain in order to be considered
	/// feasible.
	///
	/// Can be set via `set_minimum_untrusted_score`.
	pub fn minimum_untrusted_score() -> Option<ElectionScore> {
		MinimumUntrustedScore::<T>::get()
	}

	/// Internal logic of the offchain worker, to be executed only when the offchain lock is
	/// acquired with success.
	fn do_synchronized_offchain_worker(now: BlockNumberFor<T>) {
		let current_phase = CurrentPhase::<T>::get();
		log!(trace, "lock for offchain worker acquired. Phase = {:?}", current_phase);
		match current_phase {
			Phase::Unsigned((true, opened)) if opened == now => {
				// Mine a new solution, cache it, and attempt to submit it
				let initial_output = Self::ensure_offchain_repeat_frequency(now).and_then(|_| {
					// This is executed at the beginning of each round. Any cache is now invalid.
					// Clear it.
					unsigned::kill_ocw_solution::<T>();
					Self::mine_check_save_submit()
				});
				log!(debug, "initial offchain thread output: {:?}", initial_output);
			},
			Phase::Unsigned((true, opened)) if opened < now => {
				// Try and resubmit the cached solution, and recompute ONLY if it is not
				// feasible.
				let resubmit_output = Self::ensure_offchain_repeat_frequency(now)
					.and_then(|_| Self::restore_or_compute_then_maybe_submit());
				log!(debug, "resubmit offchain thread output: {:?}", resubmit_output);
			},
			_ => {},
		}
	}

	/// Phase transition helper.
	pub(crate) fn phase_transition(to: Phase<BlockNumberFor<T>>) {
		log!(info, "Starting phase {:?}, round {}.", to, Round::<T>::get());
		Self::deposit_event(Event::PhaseTransitioned {
			from: CurrentPhase::<T>::get(),
			to,
			round: Round::<T>::get(),
		});
		CurrentPhase::<T>::put(to);
	}

	/// Parts of [`create_snapshot`] that happen inside of this pallet.
	///
	/// Extracted for easier weight calculation.
	fn create_snapshot_internal(
		targets: Vec<T::AccountId>,
		voters: Vec<VoterOf<T>>,
		desired_targets: u32,
	) {
		let metadata =
			SolutionOrSnapshotSize { voters: voters.len() as u32, targets: targets.len() as u32 };
		log!(info, "creating a snapshot with metadata {:?}", metadata);

		// instead of using storage APIs, we do a manual encoding into a fixed-size buffer.
		// `encoded_size` encodes it without storing it anywhere, this should not cause any
		// allocation.
		let snapshot = RoundSnapshot::<T::AccountId, VoterOf<T>> { voters, targets };
		let size = snapshot.encoded_size();
		log!(debug, "snapshot pre-calculated size {:?}", size);
		let mut buffer = Vec::with_capacity(size);
		snapshot.encode_to(&mut buffer);

		// do some checks.
		debug_assert_eq!(buffer, snapshot.encode());
		// buffer should have not re-allocated since.
		debug_assert!(buffer.len() == size && size == buffer.capacity());

		SnapshotWrapper::<T>::set(metadata, desired_targets, &buffer);
	}

	/// Parts of [`create_snapshot`] that happen outside of this pallet.
	///
	/// Extracted for easier weight calculation.
	fn create_snapshot_external(
	) -> Result<(Vec<T::AccountId>, Vec<VoterOf<T>>, u32), ElectionError<T>> {
		let election_bounds = T::ElectionBounds::get();

		let targets = T::DataProvider::electable_targets(election_bounds.targets)
			.and_then(|t| {
				election_bounds.ensure_targets_limits(
					CountBound(t.len() as u32),
					SizeBound(t.encoded_size() as u32),
				)?;
				Ok(t)
			})
			.map_err(ElectionError::DataProvider)?;

		let voters = T::DataProvider::electing_voters(election_bounds.voters)
			.and_then(|v| {
				election_bounds.ensure_voters_limits(
					CountBound(v.len() as u32),
					SizeBound(v.encoded_size() as u32),
				)?;
				Ok(v)
			})
			.map_err(ElectionError::DataProvider)?;

		let mut desired_targets = <Pallet<T> as ElectionProviderBase>::desired_targets_checked()
			.map_err(|e| ElectionError::DataProvider(e))?;

		// If `desired_targets` > `targets.len()`, cap `desired_targets` to that level and emit a
		// warning
		let max_desired_targets: u32 = targets.len() as u32;
		if desired_targets > max_desired_targets {
			log!(
				warn,
				"desired_targets: {} > targets.len(): {}, capping desired_targets",
				desired_targets,
				max_desired_targets
			);
			desired_targets = max_desired_targets;
		}

		Ok((targets, voters, desired_targets))
	}

	/// Creates the snapshot. Writes new data to:
	///
	/// 1. [`SnapshotMetadata`]
	/// 2. [`RoundSnapshot`]
	/// 3. [`DesiredTargets`]
	///
	/// Returns `Ok(())` if operation is okay.
	///
	/// This is a *self-weighing* function, it will register its own extra weight as
	/// [`DispatchClass::Mandatory`] with the system pallet.
	pub fn create_snapshot() -> Result<(), ElectionError<T>> {
		// this is self-weighing itself..
		let (targets, voters, desired_targets) = Self::create_snapshot_external()?;

		// ..therefore we only measure the weight of this and add it.
		let internal_weight =
			T::WeightInfo::create_snapshot_internal(voters.len() as u32, targets.len() as u32);
		Self::create_snapshot_internal(targets, voters, desired_targets);
		Self::register_weight(internal_weight);
		Ok(())
	}

	/// Register some amount of weight directly with the system pallet.
	///
	/// This is always mandatory weight.
	fn register_weight(weight: Weight) {
		frame_system::Pallet::<T>::register_extra_weight_unchecked(
			weight,
			DispatchClass::Mandatory,
		);
	}

	/// Checks the feasibility of a solution.
	pub fn feasibility_check(
		raw_solution: RawSolution<SolutionOf<T::MinerConfig>>,
		compute: ElectionCompute,
	) -> Result<ReadySolution<T::AccountId, T::MaxWinners>, FeasibilityError> {
		let desired_targets =
			DesiredTargets::<T>::get().ok_or(FeasibilityError::SnapshotUnavailable)?;

		let snapshot = Snapshot::<T>::get().ok_or(FeasibilityError::SnapshotUnavailable)?;
		let round = Round::<T>::get();
		let minimum_untrusted_score = MinimumUntrustedScore::<T>::get();

		Miner::<T::MinerConfig>::feasibility_check(
			raw_solution,
			compute,
			desired_targets,
			snapshot,
			round,
			minimum_untrusted_score,
		)
	}

	/// Perform the tasks to be done after a new `elect` has been triggered:
	///
	/// 1. Increment round.
	/// 2. Change phase to [`Phase::Off`]
	/// 3. Clear all snapshot data.
	fn rotate_round() {
		// Inc round.
		Round::<T>::mutate(|r| *r += 1);

		// Phase is off now.
		Self::phase_transition(Phase::Off);

		// Kill snapshot and relevant metadata (everything created by [`SnapshotMetadata::set`]).
		SnapshotWrapper::<T>::kill();
	}

	fn do_elect() -> Result<BoundedSupportsOf<Self>, ElectionError<T>> {
		// We have to unconditionally try finalizing the signed phase here. There are only two
		// possibilities:
		//
		// - signed phase was open, in which case this is essential for correct functioning of the
		//   system
		// - signed phase was complete or not started, in which case finalization is idempotent and
		//   inexpensive (1 read of an empty vector).
		let _ = Self::finalize_signed_phase();

		QueuedSolution::<T>::take()
			.ok_or(ElectionError::<T>::NothingQueued)
			.or_else(|_| {
				// default data provider bounds are unbounded. calling `instant_elect` with
				// unbounded data provider bounds means that the on-chain `T:Bounds` configs will
				// *not* be overwritten.
				T::Fallback::instant_elect(
					DataProviderBounds::default(),
					DataProviderBounds::default(),
				)
				.map_err(|fe| ElectionError::Fallback(fe))
				.and_then(|supports| {
					Ok(ReadySolution {
						supports,
						score: Default::default(),
						compute: ElectionCompute::Fallback,
					})
				})
			})
			.map(|ReadySolution { compute, score, supports }| {
				Self::deposit_event(Event::ElectionFinalized { compute, score });
				if Round::<T>::get() != 1 {
					log!(info, "Finalized election round with compute {:?}.", compute);
				}
				supports
			})
			.map_err(|err| {
				Self::deposit_event(Event::ElectionFailed);
				if Round::<T>::get() != 1 {
					log!(warn, "Failed to finalize election round. reason {:?}", err);
				}
				err
			})
	}

	/// record the weight of the given `supports`.
	fn weigh_supports(supports: &Supports<T::AccountId>) {
		let active_voters = supports
			.iter()
			.map(|(_, x)| x)
			.fold(Zero::zero(), |acc, next| acc + next.voters.len() as u32);
		let desired_targets = supports.len() as u32;
		Self::register_weight(T::WeightInfo::elect_queued(active_voters, desired_targets));
	}
}

#[cfg(feature = "try-runtime")]
impl<T: Config> Pallet<T> {
	fn do_try_state() -> Result<(), TryRuntimeError> {
		Self::try_state_snapshot()?;
		Self::try_state_signed_submissions_map()?;
		Self::try_state_phase_off()
	}

	// [`Snapshot`] state check. Invariants:
	// - [`DesiredTargets`] exists if and only if [`Snapshot`] is present.
	// - [`SnapshotMetadata`] exist if and only if [`Snapshot`] is present.
	fn try_state_snapshot() -> Result<(), TryRuntimeError> {
		if SnapshotWrapper::<T>::is_consistent() {
			Ok(())
		} else {
			Err("If snapshot exists, metadata and desired targets should be set too. Otherwise, none should be set.".into())
		}
	}

	// [`SignedSubmissionsMap`] state check. Invariants:
	// - All [`SignedSubmissionIndices`] are present in [`SignedSubmissionsMap`], and no more;
	// - [`SignedSubmissionNextIndex`] is not present in [`SignedSubmissionsMap`];
	// - [`SignedSubmissionIndices`] is sorted by election score.
	fn try_state_signed_submissions_map() -> Result<(), TryRuntimeError> {
		let mut last_score: ElectionScore = Default::default();
		let indices = SignedSubmissionIndices::<T>::get();

		for (i, indice) in indices.iter().enumerate() {
			let submission = SignedSubmissionsMap::<T>::get(indice.2);
			if submission.is_none() {
				return Err(
					"All signed submissions indices must be part of the submissions map".into()
				)
			}

			if i == 0 {
				last_score = indice.0
			} else {
				if last_score.strict_threshold_better(indice.0, Perbill::zero()) {
					return Err(
						"Signed submission indices vector must be ordered by election score".into()
					)
				}
				last_score = indice.0;
			}
		}

		if SignedSubmissionsMap::<T>::iter().nth(indices.len()).is_some() {
			return Err(
				"Signed submissions map length should be the same as the indices vec length".into()
			)
		}

		match SignedSubmissionNextIndex::<T>::get() {
			0 => Ok(()),
			next =>
				if SignedSubmissionsMap::<T>::get(next).is_some() {
					return Err(
						"The next submissions index should not be in the submissions maps already"
							.into(),
					)
				} else {
					Ok(())
				},
		}
	}

	// [`Phase::Off`] state check. Invariants:
	// - If phase is `Phase::Off`, [`Snapshot`] must be none.
	fn try_state_phase_off() -> Result<(), TryRuntimeError> {
		match CurrentPhase::<T>::get().is_off() {
			false => Ok(()),
			true =>
				if Snapshot::<T>::get().is_some() {
					Err("Snapshot must be none when in Phase::Off".into())
				} else {
					Ok(())
				},
		}
	}
}

impl<T: Config> ElectionProviderBase for Pallet<T> {
	type AccountId = T::AccountId;
	type BlockNumber = BlockNumberFor<T>;
	type Error = ElectionError<T>;
	type MaxWinners = T::MaxWinners;
	type DataProvider = T::DataProvider;
}

impl<T: Config> ElectionProvider for Pallet<T> {
	fn ongoing() -> bool {
		match CurrentPhase::<T>::get() {
			Phase::Off => false,
			_ => true,
		}
	}

	fn elect() -> Result<BoundedSupportsOf<Self>, Self::Error> {
		match Self::do_elect() {
			Ok(supports) => {
				// All went okay, record the weight, put sign to be Off, clean snapshot, etc.
				Self::weigh_supports(&supports);
				Self::rotate_round();
				Ok(supports)
			},
			Err(why) => {
				log!(error, "Entering emergency mode: {:?}", why);
				Self::phase_transition(Phase::Emergency);
				Err(why)
			},
<<<<<<< HEAD
		};

		log!(info, "ElectionProvider::elect({}) => {:?}", page, res.as_ref().map(|s| s.len()));
		res
	}

	fn duration() -> Self::BlockNumber {
		let signed: BlockNumberFor<T> = T::SignedPhase::get().saturated_into();
		let unsigned: BlockNumberFor<T> = T::UnsignedPhase::get().saturated_into();
		signed + unsigned
	}

	fn start() -> Result<(), Self::Error> {
		log!(
			warn,
			"we received signal, but this pallet works in the basis of legacy pull based election"
		);
		Ok(())
	}

	fn status() -> Result<bool, ()> {
		let has_queued = QueuedSolution::<T>::exists();
		let phase = CurrentPhase::<T>::get();
		match (phase, has_queued) {
			(Phase::Unsigned(_), true) => Ok(true),
			(Phase::Off, _) => Err(()),
			_ => Ok(false),
=======
>>>>>>> f9fac6c2
		}
	}
}

/// convert a DispatchError to a custom InvalidTransaction with the inner code being the error
/// number.
pub fn dispatch_error_to_invalid(error: DispatchError) -> InvalidTransaction {
	let error_number = match error {
		DispatchError::Module(ModuleError { error, .. }) => error[0],
		_ => 0,
	};
	InvalidTransaction::Custom(error_number)
}

#[cfg(test)]
mod feasibility_check {
	//! All of the tests here should be dedicated to only testing the feasibility check and nothing
	//! more. The best way to audit and review these tests is to try and come up with a solution
	//! that is invalid, but gets through the system as valid.

	use super::*;
	use crate::mock::{
		raw_solution, roll_to, EpochLength, ExtBuilder, MultiPhase, Runtime, SignedPhase,
		TargetIndex, UnsignedPhase, VoterIndex,
	};
	use frame_support::{assert_noop, assert_ok};

	const COMPUTE: ElectionCompute = ElectionCompute::OnChain;

	#[test]
	fn snapshot_is_there() {
		ExtBuilder::default().build_and_execute(|| {
			roll_to(<EpochLength>::get() - <SignedPhase>::get() - <UnsignedPhase>::get());
			assert!(CurrentPhase::<Runtime>::get().is_signed());
			let solution = raw_solution();

			// kill `Snapshot`, `SnapshotMetadata` and `DesiredTargets` for the storage state to
			// be consistent, by using the `SnapshotWrapper` for the try_state checks to pass.
			SnapshotWrapper::<Runtime>::kill();

			assert_noop!(
				MultiPhase::feasibility_check(solution, COMPUTE),
				FeasibilityError::SnapshotUnavailable
			);
		})
	}

	#[test]
	fn round() {
		ExtBuilder::default().build_and_execute(|| {
			roll_to(<EpochLength>::get() - <SignedPhase>::get() - <UnsignedPhase>::get());
			assert!(CurrentPhase::<Runtime>::get().is_signed());

			let mut solution = raw_solution();
			solution.round += 1;
			assert_noop!(
				MultiPhase::feasibility_check(solution, COMPUTE),
				FeasibilityError::InvalidRound
			);
		})
	}

	#[test]
	fn desired_targets_gets_capped() {
		ExtBuilder::default().desired_targets(8).build_and_execute(|| {
			roll_to(<EpochLength>::get() - <SignedPhase>::get() - <UnsignedPhase>::get());
			assert!(CurrentPhase::<Runtime>::get().is_signed());

			let raw = raw_solution();

			assert_eq!(raw.solution.unique_targets().len(), 4);
			// desired_targets is capped to the number of targets which is 4
			assert_eq!(DesiredTargets::<Runtime>::get().unwrap(), 4);

			// It should succeed
			assert_ok!(MultiPhase::feasibility_check(raw, COMPUTE));
		})
	}

	#[test]
	fn less_than_desired_targets_fails() {
		ExtBuilder::default().desired_targets(8).build_and_execute(|| {
			roll_to(<EpochLength>::get() - <SignedPhase>::get() - <UnsignedPhase>::get());
			assert!(CurrentPhase::<Runtime>::get().is_signed());

			let mut raw = raw_solution();

			assert_eq!(raw.solution.unique_targets().len(), 4);
			// desired_targets is capped to the number of targets which is 4
			assert_eq!(DesiredTargets::<Runtime>::get().unwrap(), 4);

			// Force the number of winners to be bigger to fail
			raw.solution.votes1[0].1 = 4;

			// It should succeed
			assert_noop!(
				MultiPhase::feasibility_check(raw, COMPUTE),
				FeasibilityError::WrongWinnerCount,
			);
		})
	}

	#[test]
	fn winner_indices() {
		ExtBuilder::default().desired_targets(2).build_and_execute(|| {
			roll_to(<EpochLength>::get() - <SignedPhase>::get() - <UnsignedPhase>::get());
			assert!(CurrentPhase::<Runtime>::get().is_signed());

			let mut raw = raw_solution();
			assert_eq!(Snapshot::<Runtime>::get().unwrap().targets.len(), 4);
			// ----------------------------------------------------^^ valid range is [0..3].

			// Swap all votes from 3 to 4. This will ensure that the number of unique winners will
			// still be 4, but one of the indices will be gibberish. Requirement is to make sure 3 a
			// winner, which we don't do here.
			raw.solution
				.votes1
				.iter_mut()
				.filter(|(_, t)| *t == TargetIndex::from(3u16))
				.for_each(|(_, t)| *t += 1);
			raw.solution.votes2.iter_mut().for_each(|(_, [(t0, _)], t1)| {
				if *t0 == TargetIndex::from(3u16) {
					*t0 += 1
				};
				if *t1 == TargetIndex::from(3u16) {
					*t1 += 1
				};
			});
			assert_noop!(
				MultiPhase::feasibility_check(raw, COMPUTE),
				FeasibilityError::NposElection(sp_npos_elections::Error::SolutionInvalidIndex)
			);
		})
	}

	#[test]
	fn voter_indices() {
		// Should be caught in `solution.into_assignment`.
		ExtBuilder::default().desired_targets(2).build_and_execute(|| {
			roll_to(<EpochLength>::get() - <SignedPhase>::get() - <UnsignedPhase>::get());
			assert!(CurrentPhase::<Runtime>::get().is_signed());

			let mut solution = raw_solution();
			assert_eq!(Snapshot::<Runtime>::get().unwrap().voters.len(), 8);
			// ----------------------------------------------------^^ valid range is [0..7].

			// Check that there is an index 7 in votes1, and flip to 8.
			assert!(
				solution
					.solution
					.votes1
					.iter_mut()
					.filter(|(v, _)| *v == VoterIndex::from(7u32))
					.map(|(v, _)| *v = 8)
					.count() > 0
			);
			assert_noop!(
				MultiPhase::feasibility_check(solution, COMPUTE),
				FeasibilityError::NposElection(sp_npos_elections::Error::SolutionInvalidIndex),
			);
		})
	}

	#[test]
	fn voter_votes() {
		ExtBuilder::default().desired_targets(2).build_and_execute(|| {
			roll_to(<EpochLength>::get() - <SignedPhase>::get() - <UnsignedPhase>::get());
			assert!(CurrentPhase::<Runtime>::get().is_signed());

			let mut solution = raw_solution();
			assert_eq!(Snapshot::<Runtime>::get().unwrap().voters.len(), 8);
			// ----------------------------------------------------^^ valid range is [0..7].

			// First, check that voter at index 7 (40) actually voted for 3 (40) -- this is self
			// vote. Then, change the vote to 2 (30).
			assert_eq!(
				solution
					.solution
					.votes1
					.iter_mut()
					.filter(|(v, t)| *v == 7 && *t == 3)
					.map(|(_, t)| *t = 2)
					.count(),
				1,
			);
			assert_noop!(
				MultiPhase::feasibility_check(solution, COMPUTE),
				FeasibilityError::InvalidVote,
			);
		})
	}

	#[test]
	fn score() {
		ExtBuilder::default().desired_targets(2).build_and_execute(|| {
			roll_to(<EpochLength>::get() - <SignedPhase>::get() - <UnsignedPhase>::get());
			assert!(CurrentPhase::<Runtime>::get().is_signed());

			let mut solution = raw_solution();
			assert_eq!(Snapshot::<Runtime>::get().unwrap().voters.len(), 8);

			// Simply faff with the score.
			solution.score.minimal_stake += 1;

			assert_noop!(
				MultiPhase::feasibility_check(solution, COMPUTE),
				FeasibilityError::InvalidScore,
			);
		})
	}
}

#[cfg(test)]
mod tests {
	use super::*;
	use crate::{
		mock::{
			multi_phase_events, raw_solution, roll_to, roll_to_signed, roll_to_unsigned, AccountId,
			ElectionsBounds, ExtBuilder, MockWeightInfo, MockedWeightInfo, MultiPhase, Runtime,
			RuntimeOrigin, SignedMaxSubmissions, System, TargetIndex, Targets, Voters,
		},
		Phase,
	};
	use frame_support::{assert_noop, assert_ok};
	use sp_npos_elections::{BalancingConfig, Support};

	#[test]
	fn phase_rotation_works() {
		ExtBuilder::default().build_and_execute(|| {
			// 0 ------- 15 ------- 25 ------- 30 ------- ------- 45 ------- 55 ------- 60
			//           |           |          |                 |           |          |
			//         Signed      Unsigned   Elect             Signed     Unsigned    Elect

			assert_eq!(System::block_number(), 0);
			assert_eq!(CurrentPhase::<Runtime>::get(), Phase::Off);
			assert_eq!(Round::<Runtime>::get(), 1);

			roll_to(4);
			assert_eq!(CurrentPhase::<Runtime>::get(), Phase::Off);
			assert!(Snapshot::<Runtime>::get().is_none());
			assert_eq!(Round::<Runtime>::get(), 1);

			roll_to_signed();
			assert_eq!(CurrentPhase::<Runtime>::get(), Phase::Signed);
			assert_eq!(
				multi_phase_events(),
				vec![Event::PhaseTransitioned { from: Phase::Off, to: Phase::Signed, round: 1 }]
			);
			assert!(Snapshot::<Runtime>::get().is_some());
			assert_eq!(Round::<Runtime>::get(), 1);

			roll_to(24);
			assert_eq!(CurrentPhase::<Runtime>::get(), Phase::Signed);
			assert!(Snapshot::<Runtime>::get().is_some());
			assert_eq!(Round::<Runtime>::get(), 1);

			roll_to_unsigned();
			assert_eq!(CurrentPhase::<Runtime>::get(), Phase::Unsigned((true, 25)));
			assert_eq!(
				multi_phase_events(),
				vec![
					Event::PhaseTransitioned { from: Phase::Off, to: Phase::Signed, round: 1 },
					Event::PhaseTransitioned {
						from: Phase::Signed,
						to: Phase::Unsigned((true, 25)),
						round: 1
					},
				],
			);
			assert!(Snapshot::<Runtime>::get().is_some());

			roll_to(29);
			assert_eq!(CurrentPhase::<Runtime>::get(), Phase::Unsigned((true, 25)));
			assert!(Snapshot::<Runtime>::get().is_some());

			roll_to(30);
			assert_eq!(CurrentPhase::<Runtime>::get(), Phase::Unsigned((true, 25)));
			assert!(Snapshot::<Runtime>::get().is_some());

			// We close when upstream tells us to elect.
			roll_to(32);
			assert_eq!(CurrentPhase::<Runtime>::get(), Phase::Unsigned((true, 25)));
			assert!(Snapshot::<Runtime>::get().is_some());

			assert_ok!(MultiPhase::elect());

			assert!(CurrentPhase::<Runtime>::get().is_off());
			assert!(Snapshot::<Runtime>::get().is_none());
			assert_eq!(Round::<Runtime>::get(), 2);

			roll_to(44);
			assert!(CurrentPhase::<Runtime>::get().is_off());

			roll_to_signed();
			assert!(CurrentPhase::<Runtime>::get().is_signed());

			roll_to(55);
			assert!(CurrentPhase::<Runtime>::get().is_unsigned_open_at(55));

			assert_eq!(
				multi_phase_events(),
				vec![
					Event::PhaseTransitioned { from: Phase::Off, to: Phase::Signed, round: 1 },
					Event::PhaseTransitioned {
						from: Phase::Signed,
						to: Phase::Unsigned((true, 25)),
						round: 1
					},
					Event::ElectionFinalized {
						compute: ElectionCompute::Fallback,
						score: ElectionScore {
							minimal_stake: 0,
							sum_stake: 0,
							sum_stake_squared: 0
						}
					},
					Event::PhaseTransitioned {
						from: Phase::Unsigned((true, 25)),
						to: Phase::Off,
						round: 2
					},
					Event::PhaseTransitioned { from: Phase::Off, to: Phase::Signed, round: 2 },
					Event::PhaseTransitioned {
						from: Phase::Signed,
						to: Phase::Unsigned((true, 55)),
						round: 2
					},
				]
			);
		})
	}

	#[test]
	fn signed_phase_void() {
		ExtBuilder::default().phases(0, 10).build_and_execute(|| {
			roll_to(15);
			assert!(CurrentPhase::<Runtime>::get().is_off());

			roll_to(19);
			assert!(CurrentPhase::<Runtime>::get().is_off());

			roll_to(20);
			assert!(CurrentPhase::<Runtime>::get().is_unsigned_open_at(20));
			assert!(Snapshot::<Runtime>::get().is_some());

			roll_to(30);
			assert!(CurrentPhase::<Runtime>::get().is_unsigned_open_at(20));

			assert_ok!(MultiPhase::elect());

			assert!(CurrentPhase::<Runtime>::get().is_off());
			assert!(Snapshot::<Runtime>::get().is_none());

			assert_eq!(
				multi_phase_events(),
				vec![
					Event::PhaseTransitioned {
						from: Phase::Off,
						to: Phase::Unsigned((true, 20)),
						round: 1
					},
					Event::ElectionFinalized {
						compute: ElectionCompute::Fallback,
						score: ElectionScore {
							minimal_stake: 0,
							sum_stake: 0,
							sum_stake_squared: 0
						}
					},
					Event::PhaseTransitioned {
						from: Phase::Unsigned((true, 20)),
						to: Phase::Off,
						round: 2
					},
				]
			);
		});
	}

	#[test]
	fn unsigned_phase_void() {
		ExtBuilder::default().phases(10, 0).build_and_execute(|| {
			roll_to(15);
			assert!(CurrentPhase::<Runtime>::get().is_off());

			roll_to(19);
			assert!(CurrentPhase::<Runtime>::get().is_off());

			roll_to_signed();
			assert!(CurrentPhase::<Runtime>::get().is_signed());
			assert!(Snapshot::<Runtime>::get().is_some());

			roll_to(30);
			assert!(CurrentPhase::<Runtime>::get().is_signed());

			assert_ok!(MultiPhase::elect());

			assert!(CurrentPhase::<Runtime>::get().is_off());
			assert!(Snapshot::<Runtime>::get().is_none());

			assert_eq!(
				multi_phase_events(),
				vec![
					Event::PhaseTransitioned { from: Phase::Off, to: Phase::Signed, round: 1 },
					Event::ElectionFinalized {
						compute: ElectionCompute::Fallback,
						score: ElectionScore {
							minimal_stake: 0,
							sum_stake: 0,
							sum_stake_squared: 0
						}
					},
					Event::PhaseTransitioned { from: Phase::Signed, to: Phase::Off, round: 2 },
				]
			)
		});
	}

	#[test]
	fn both_phases_void() {
		ExtBuilder::default().phases(0, 0).build_and_execute(|| {
			roll_to(15);
			assert!(CurrentPhase::<Runtime>::get().is_off());

			roll_to(19);
			assert!(CurrentPhase::<Runtime>::get().is_off());

			roll_to(20);
			assert!(CurrentPhase::<Runtime>::get().is_off());

			roll_to(30);
			assert!(CurrentPhase::<Runtime>::get().is_off());

			// This module is now only capable of doing on-chain backup.
			assert_ok!(MultiPhase::elect());

			assert!(CurrentPhase::<Runtime>::get().is_off());

			assert_eq!(
				multi_phase_events(),
				vec![
					Event::ElectionFinalized {
						compute: ElectionCompute::Fallback,
						score: ElectionScore {
							minimal_stake: 0,
							sum_stake: 0,
							sum_stake_squared: 0
						}
					},
					Event::PhaseTransitioned { from: Phase::Off, to: Phase::Off, round: 2 },
				]
			);
		});
	}

	#[test]
	fn early_termination() {
		// An early termination in the signed phase, with no queued solution.
		ExtBuilder::default().build_and_execute(|| {
			// Signed phase started at block 15 and will end at 25.

			roll_to_signed();
			assert_eq!(
				multi_phase_events(),
				vec![Event::PhaseTransitioned { from: Phase::Off, to: Phase::Signed, round: 1 }]
			);
			assert_eq!(CurrentPhase::<Runtime>::get(), Phase::Signed);
			assert_eq!(Round::<Runtime>::get(), 1);

			// An unexpected call to elect.
			assert_ok!(MultiPhase::elect());

			// We surely can't have any feasible solutions. This will cause an on-chain election.
			assert_eq!(
				multi_phase_events(),
				vec![
					Event::PhaseTransitioned { from: Phase::Off, to: Phase::Signed, round: 1 },
					Event::ElectionFinalized {
						compute: ElectionCompute::Fallback,
						score: Default::default()
					},
					Event::PhaseTransitioned { from: Phase::Signed, to: Phase::Off, round: 2 },
				],
			);
			// All storage items must be cleared.
			assert_eq!(Round::<Runtime>::get(), 2);
			assert!(Snapshot::<Runtime>::get().is_none());
			assert!(SnapshotMetadata::<Runtime>::get().is_none());
			assert!(DesiredTargets::<Runtime>::get().is_none());
			assert!(QueuedSolution::<Runtime>::get().is_none());
			assert!(MultiPhase::signed_submissions().is_empty());
		})
	}

	#[test]
	fn early_termination_with_submissions() {
		// an early termination in the signed phase, with no queued solution.
		ExtBuilder::default().build_and_execute(|| {
			// signed phase started at block 15 and will end at 25.

			roll_to_signed();
			assert_eq!(
				multi_phase_events(),
				vec![Event::PhaseTransitioned { from: Phase::Off, to: Phase::Signed, round: 1 }]
			);
			assert_eq!(CurrentPhase::<Runtime>::get(), Phase::Signed);
			assert_eq!(Round::<Runtime>::get(), 1);

			// fill the queue with signed submissions
			for s in 0..SignedMaxSubmissions::get() {
				let solution = RawSolution {
					score: ElectionScore { minimal_stake: (5 + s).into(), ..Default::default() },
					..Default::default()
				};
				assert_ok!(MultiPhase::submit(
					crate::mock::RuntimeOrigin::signed(99),
					Box::new(solution)
				));
			}

			// an unexpected call to elect.
			assert_ok!(MultiPhase::elect());

			// all storage items must be cleared.
			assert_eq!(Round::<Runtime>::get(), 2);
			assert!(Snapshot::<Runtime>::get().is_none());
			assert!(SnapshotMetadata::<Runtime>::get().is_none());
			assert!(DesiredTargets::<Runtime>::get().is_none());
			assert!(QueuedSolution::<Runtime>::get().is_none());
			assert!(MultiPhase::signed_submissions().is_empty());

			assert_eq!(
				multi_phase_events(),
				vec![
					Event::PhaseTransitioned { from: Phase::Off, to: Phase::Signed, round: 1 },
					Event::SolutionStored {
						compute: ElectionCompute::Signed,
						origin: Some(99),
						prev_ejected: false
					},
					Event::SolutionStored {
						compute: ElectionCompute::Signed,
						origin: Some(99),
						prev_ejected: false
					},
					Event::SolutionStored {
						compute: ElectionCompute::Signed,
						origin: Some(99),
						prev_ejected: false
					},
					Event::SolutionStored {
						compute: ElectionCompute::Signed,
						origin: Some(99),
						prev_ejected: false
					},
					Event::SolutionStored {
						compute: ElectionCompute::Signed,
						origin: Some(99),
						prev_ejected: false
					},
					Event::Slashed { account: 99, value: 5 },
					Event::Slashed { account: 99, value: 5 },
					Event::Slashed { account: 99, value: 5 },
					Event::Slashed { account: 99, value: 5 },
					Event::Slashed { account: 99, value: 5 },
					Event::ElectionFinalized {
						compute: ElectionCompute::Fallback,
						score: ElectionScore {
							minimal_stake: 0,
							sum_stake: 0,
							sum_stake_squared: 0
						}
					},
					Event::PhaseTransitioned { from: Phase::Signed, to: Phase::Off, round: 2 },
				]
			);
		})
	}

	#[test]
	fn check_events_with_compute_signed() {
		ExtBuilder::default().build_and_execute(|| {
			roll_to_signed();
			assert!(CurrentPhase::<Runtime>::get().is_signed());

			let solution = raw_solution();
			assert_ok!(MultiPhase::submit(
				crate::mock::RuntimeOrigin::signed(99),
				Box::new(solution)
			));

			roll_to(30);
			assert_ok!(MultiPhase::elect());

			assert_eq!(
				multi_phase_events(),
				vec![
					Event::PhaseTransitioned { from: Phase::Off, to: Phase::Signed, round: 1 },
					Event::SolutionStored {
						compute: ElectionCompute::Signed,
						origin: Some(99),
						prev_ejected: false
					},
					Event::Rewarded { account: 99, value: 7 },
					Event::PhaseTransitioned {
						from: Phase::Signed,
						to: Phase::Unsigned((true, 25)),
						round: 1
					},
					Event::ElectionFinalized {
						compute: ElectionCompute::Signed,
						score: ElectionScore {
							minimal_stake: 40,
							sum_stake: 100,
							sum_stake_squared: 5200
						}
					},
					Event::PhaseTransitioned {
						from: Phase::Unsigned((true, 25)),
						to: Phase::Off,
						round: 2
					},
				],
			);
		})
	}

	#[test]
	fn check_events_with_compute_unsigned() {
		ExtBuilder::default().build_and_execute(|| {
			roll_to_unsigned();
			assert!(CurrentPhase::<Runtime>::get().is_unsigned());

			// ensure we have snapshots in place.
			assert!(Snapshot::<Runtime>::get().is_some());
			assert_eq!(DesiredTargets::<Runtime>::get().unwrap(), 2);

			// mine seq_phragmen solution with 2 iters.
			let (solution, witness, _) = MultiPhase::mine_solution().unwrap();

			// ensure this solution is valid.
			assert!(QueuedSolution::<Runtime>::get().is_none());
			assert_ok!(MultiPhase::submit_unsigned(
				crate::mock::RuntimeOrigin::none(),
				Box::new(solution),
				witness
			));
			assert!(QueuedSolution::<Runtime>::get().is_some());

			assert_ok!(MultiPhase::elect());

			assert_eq!(
				multi_phase_events(),
				vec![
					Event::PhaseTransitioned { from: Phase::Off, to: Phase::Signed, round: 1 },
					Event::PhaseTransitioned {
						from: Phase::Signed,
						to: Phase::Unsigned((true, 25)),
						round: 1
					},
					Event::SolutionStored {
						compute: ElectionCompute::Unsigned,
						origin: None,
						prev_ejected: false
					},
					Event::ElectionFinalized {
						compute: ElectionCompute::Unsigned,
						score: ElectionScore {
							minimal_stake: 40,
							sum_stake: 100,
							sum_stake_squared: 5200
						}
					},
					Event::PhaseTransitioned {
						from: Phase::Unsigned((true, 25)),
						to: Phase::Off,
						round: 2
					},
				],
			);
		})
	}

	#[test]
	fn fallback_strategy_works() {
		ExtBuilder::default().onchain_fallback(true).build_and_execute(|| {
			roll_to_unsigned();
			assert_eq!(CurrentPhase::<Runtime>::get(), Phase::Unsigned((true, 25)));

			// Zilch solutions thus far, but we get a result.
			assert!(QueuedSolution::<Runtime>::get().is_none());
			let supports = MultiPhase::elect().unwrap();

			assert_eq!(
				supports,
				vec![
					(30, Support { total: 40, voters: vec![(2, 5), (4, 5), (30, 30)] }),
					(40, Support { total: 60, voters: vec![(2, 5), (3, 10), (4, 5), (40, 40)] })
				]
			);

			assert_eq!(
				multi_phase_events(),
				vec![
					Event::PhaseTransitioned { from: Phase::Off, to: Phase::Signed, round: 1 },
					Event::PhaseTransitioned {
						from: Phase::Signed,
						to: Phase::Unsigned((true, 25)),
						round: 1
					},
					Event::ElectionFinalized {
						compute: ElectionCompute::Fallback,
						score: ElectionScore {
							minimal_stake: 0,
							sum_stake: 0,
							sum_stake_squared: 0
						}
					},
					Event::PhaseTransitioned {
						from: Phase::Unsigned((true, 25)),
						to: Phase::Off,
						round: 2
					},
				]
			);
		});

		ExtBuilder::default().onchain_fallback(false).build_and_execute(|| {
			roll_to_unsigned();
			assert_eq!(CurrentPhase::<Runtime>::get(), Phase::Unsigned((true, 25)));

			// Zilch solutions thus far.
			assert!(QueuedSolution::<Runtime>::get().is_none());
			assert_eq!(MultiPhase::elect().unwrap_err(), ElectionError::Fallback("NoFallback."));
			// phase is now emergency.
			assert_eq!(CurrentPhase::<Runtime>::get(), Phase::Emergency);
			// snapshot is still there until election finalizes.
			assert!(Snapshot::<Runtime>::get().is_some());

			assert_eq!(
				multi_phase_events(),
				vec![
					Event::PhaseTransitioned { from: Phase::Off, to: Phase::Signed, round: 1 },
					Event::PhaseTransitioned {
						from: Phase::Signed,
						to: Phase::Unsigned((true, 25)),
						round: 1
					},
					Event::ElectionFailed,
					Event::PhaseTransitioned {
						from: Phase::Unsigned((true, 25)),
						to: Phase::Emergency,
						round: 1
					},
				]
			);
		})
	}

	#[test]
	fn governance_fallback_works() {
		ExtBuilder::default().onchain_fallback(false).build_and_execute(|| {
			roll_to_unsigned();
			assert_eq!(CurrentPhase::<Runtime>::get(), Phase::Unsigned((true, 25)));

			// Zilch solutions thus far.
			assert!(QueuedSolution::<Runtime>::get().is_none());
			assert_eq!(MultiPhase::elect().unwrap_err(), ElectionError::Fallback("NoFallback."));

			// phase is now emergency.
			assert_eq!(CurrentPhase::<Runtime>::get(), Phase::Emergency);
			assert!(QueuedSolution::<Runtime>::get().is_none());
			assert!(Snapshot::<Runtime>::get().is_some());

			// no single account can trigger this
			assert_noop!(
				MultiPhase::governance_fallback(RuntimeOrigin::signed(99), None, None),
				DispatchError::BadOrigin
			);

			// only root can
			assert_ok!(MultiPhase::governance_fallback(RuntimeOrigin::root(), None, None));
			// something is queued now
			assert!(QueuedSolution::<Runtime>::get().is_some());
			// next election call with fix everything.;
			assert!(MultiPhase::elect().is_ok());
			assert_eq!(CurrentPhase::<Runtime>::get(), Phase::Off);

			assert_eq!(
				multi_phase_events(),
				vec![
					Event::PhaseTransitioned { from: Phase::Off, to: Phase::Signed, round: 1 },
					Event::PhaseTransitioned {
						from: Phase::Signed,
						to: Phase::Unsigned((true, 25)),
						round: 1
					},
					Event::ElectionFailed,
					Event::PhaseTransitioned {
						from: Phase::Unsigned((true, 25)),
						to: Phase::Emergency,
						round: 1
					},
					Event::SolutionStored {
						compute: ElectionCompute::Fallback,
						origin: None,
						prev_ejected: false
					},
					Event::ElectionFinalized {
						compute: ElectionCompute::Fallback,
						score: Default::default()
					},
					Event::PhaseTransitioned { from: Phase::Emergency, to: Phase::Off, round: 2 },
				]
			);
		})
	}

	#[test]
	fn snapshot_too_big_failure_onchain_fallback() {
		// the `MockStaking` is designed such that if it has too many targets, it simply fails.
		ExtBuilder::default().build_and_execute(|| {
			// sets bounds on number of targets.
			let new_bounds = ElectionBoundsBuilder::default().targets_count(1_000.into()).build();
			ElectionsBounds::set(new_bounds);

			Targets::set((0..(1_000 as AccountId) + 1).collect::<Vec<_>>());

			// Signed phase failed to open.
			roll_to(15);
			assert_eq!(CurrentPhase::<Runtime>::get(), Phase::Off);

			// Unsigned phase failed to open.
			roll_to(25);
			assert_eq!(CurrentPhase::<Runtime>::get(), Phase::Off);

			// On-chain backup works though.
			let supports = MultiPhase::elect().unwrap();
			assert!(supports.len() > 0);

			assert_eq!(
				multi_phase_events(),
				vec![
					Event::ElectionFinalized {
						compute: ElectionCompute::Fallback,
						score: ElectionScore {
							minimal_stake: 0,
							sum_stake: 0,
							sum_stake_squared: 0
						}
					},
					Event::PhaseTransitioned { from: Phase::Off, to: Phase::Off, round: 2 },
				]
			);
		});
	}

	#[test]
	fn snapshot_too_big_failure_no_fallback() {
		// and if the backup mode is nothing, we go into the emergency mode..
		ExtBuilder::default().onchain_fallback(false).build_and_execute(|| {
			// sets bounds on number of targets.
			let new_bounds = ElectionBoundsBuilder::default().targets_count(1_000.into()).build();
			ElectionsBounds::set(new_bounds);

			Targets::set((0..(TargetIndex::max_value() as AccountId) + 1).collect::<Vec<_>>());

			// Signed phase failed to open.
			roll_to(15);
			assert_eq!(CurrentPhase::<Runtime>::get(), Phase::Off);

			// Unsigned phase failed to open.
			roll_to(25);
			assert_eq!(CurrentPhase::<Runtime>::get(), Phase::Off);

			roll_to(29);
			let err = MultiPhase::elect().unwrap_err();
			assert_eq!(err, ElectionError::Fallback("NoFallback."));
			assert_eq!(CurrentPhase::<Runtime>::get(), Phase::Emergency);

			assert_eq!(
				multi_phase_events(),
				vec![
					Event::ElectionFailed,
					Event::PhaseTransitioned { from: Phase::Off, to: Phase::Emergency, round: 1 }
				]
			);
		});
	}

	#[test]
	fn snapshot_too_big_truncate() {
		// but if there are too many voters, we simply truncate them.
		ExtBuilder::default().build_and_execute(|| {
			// we have 8 voters in total.
			assert_eq!(Voters::get().len(), 8);
			// but we want to take 2.
			let new_bounds = ElectionBoundsBuilder::default().voters_count(2.into()).build();
			ElectionsBounds::set(new_bounds);

			// Signed phase opens just fine.
			roll_to_signed();
			assert_eq!(CurrentPhase::<Runtime>::get(), Phase::Signed);

			assert_eq!(
				SnapshotMetadata::<Runtime>::get().unwrap(),
				SolutionOrSnapshotSize { voters: 2, targets: 4 }
			);
		})
	}

	#[test]
	fn untrusted_score_verification_is_respected() {
		ExtBuilder::default().build_and_execute(|| {
			roll_to_signed();
			assert_eq!(CurrentPhase::<Runtime>::get(), Phase::Signed);

			// set the solution balancing to get the desired score.
			crate::mock::Balancing::set(Some(BalancingConfig { iterations: 2, tolerance: 0 }));

			let (solution, _, _) = MultiPhase::mine_solution().unwrap();
			// Default solution's score.
			assert!(matches!(solution.score, ElectionScore { minimal_stake: 50, .. }));

			MinimumUntrustedScore::<Runtime>::put(ElectionScore {
				minimal_stake: 49,
				..Default::default()
			});
			assert_ok!(MultiPhase::feasibility_check(solution.clone(), ElectionCompute::Signed));

			MinimumUntrustedScore::<Runtime>::put(ElectionScore {
				minimal_stake: 51,
				..Default::default()
			});
			assert_noop!(
				MultiPhase::feasibility_check(solution, ElectionCompute::Signed),
				FeasibilityError::UntrustedScoreTooLow,
			);
		})
	}

	#[test]
	fn number_of_voters_allowed_2sec_block() {
		// Just a rough estimate with the substrate weights.
		assert_eq!(MockWeightInfo::get(), MockedWeightInfo::Real);

		let all_voters: u32 = 10_000;
		let all_targets: u32 = 5_000;
		let desired: u32 = 1_000;
		let weight_with = |active| {
			<Runtime as Config>::WeightInfo::submit_unsigned(
				all_voters,
				all_targets,
				active,
				desired,
			)
		};

		let mut active = 1;
		while weight_with(active)
			.all_lte(<Runtime as frame_system::Config>::BlockWeights::get().max_block) ||
			active == all_voters
		{
			active += 1;
		}

		println!("can support {} voters to yield a weight of {}", active, weight_with(active));
	}
}<|MERGE_RESOLUTION|>--- conflicted
+++ resolved
@@ -1797,36 +1797,6 @@
 				Self::phase_transition(Phase::Emergency);
 				Err(why)
 			},
-<<<<<<< HEAD
-		};
-
-		log!(info, "ElectionProvider::elect({}) => {:?}", page, res.as_ref().map(|s| s.len()));
-		res
-	}
-
-	fn duration() -> Self::BlockNumber {
-		let signed: BlockNumberFor<T> = T::SignedPhase::get().saturated_into();
-		let unsigned: BlockNumberFor<T> = T::UnsignedPhase::get().saturated_into();
-		signed + unsigned
-	}
-
-	fn start() -> Result<(), Self::Error> {
-		log!(
-			warn,
-			"we received signal, but this pallet works in the basis of legacy pull based election"
-		);
-		Ok(())
-	}
-
-	fn status() -> Result<bool, ()> {
-		let has_queued = QueuedSolution::<T>::exists();
-		let phase = CurrentPhase::<T>::get();
-		match (phase, has_queued) {
-			(Phase::Unsigned(_), true) => Ok(true),
-			(Phase::Off, _) => Err(()),
-			_ => Ok(false),
-=======
->>>>>>> f9fac6c2
 		}
 	}
 }
