[package]
name = "pallet-mmr"
version = "27.0.0"
authors.workspace = true
edition.workspace = true
license = "Apache-2.0"
homepage = "https://substrate.io"
repository.workspace = true
description = "FRAME Merkle Mountain Range pallet."

[lints]
workspace = true

[package.metadata.docs.rs]
targets = ["x86_64-unknown-linux-gnu"]

[dependencies]
codec = { workspace = true }
log = { workspace = true }
<<<<<<< HEAD
scale-info = { version = "2.11.1", default-features = false, features = [
	"derive",
] }
frame-benchmarking = { path = "../benchmarking", default-features = false, optional = true }
frame-support = { path = "../support", default-features = false }
frame-system = { path = "../system", default-features = false }
sp-core = { path = "../../primitives/core", default-features = false }
sp-io = { path = "../../primitives/io", default-features = false }
sp-mmr-primitives = { path = "../../primitives/merkle-mountain-range", default-features = false }
sp-runtime = { path = "../../primitives/runtime", default-features = false }
sp-std = { path = "../../primitives/std", default-features = false }
=======
scale-info = { features = ["derive"], workspace = true }
frame-benchmarking = { optional = true, workspace = true }
frame-support = { workspace = true }
frame-system = { workspace = true }
sp-core = { workspace = true }
sp-io = { workspace = true }
sp-mmr-primitives = { workspace = true }
sp-runtime = { workspace = true }
sp-std = { workspace = true }
>>>>>>> d2dff5f1

[dev-dependencies]
array-bytes = { workspace = true, default-features = true }
env_logger = { workspace = true }
itertools = { workspace = true }

[features]
default = ["std"]
std = [
	"codec/std",
	"frame-benchmarking?/std",
	"frame-support/std",
	"frame-system/std",
	"log/std",
	"scale-info/std",
	"sp-core/std",
	"sp-io/std",
	"sp-mmr-primitives/std",
	"sp-runtime/std",
	"sp-std/std",
]
runtime-benchmarks = [
	"frame-benchmarking/runtime-benchmarks",
	"frame-support/runtime-benchmarks",
	"frame-system/runtime-benchmarks",
	"sp-runtime/runtime-benchmarks",
]
try-runtime = [
	"frame-support/try-runtime",
	"frame-system/try-runtime",
	"sp-runtime/try-runtime",
]<|MERGE_RESOLUTION|>--- conflicted
+++ resolved
@@ -17,19 +17,6 @@
 [dependencies]
 codec = { workspace = true }
 log = { workspace = true }
-<<<<<<< HEAD
-scale-info = { version = "2.11.1", default-features = false, features = [
-	"derive",
-] }
-frame-benchmarking = { path = "../benchmarking", default-features = false, optional = true }
-frame-support = { path = "../support", default-features = false }
-frame-system = { path = "../system", default-features = false }
-sp-core = { path = "../../primitives/core", default-features = false }
-sp-io = { path = "../../primitives/io", default-features = false }
-sp-mmr-primitives = { path = "../../primitives/merkle-mountain-range", default-features = false }
-sp-runtime = { path = "../../primitives/runtime", default-features = false }
-sp-std = { path = "../../primitives/std", default-features = false }
-=======
 scale-info = { features = ["derive"], workspace = true }
 frame-benchmarking = { optional = true, workspace = true }
 frame-support = { workspace = true }
@@ -39,7 +26,6 @@
 sp-mmr-primitives = { workspace = true }
 sp-runtime = { workspace = true }
 sp-std = { workspace = true }
->>>>>>> d2dff5f1
 
 [dev-dependencies]
 array-bytes = { workspace = true, default-features = true }
