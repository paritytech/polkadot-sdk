--- conflicted
+++ resolved
@@ -17,15 +17,8 @@
 
 //! Benchmarks for the GRANDPA pallet.
 
-<<<<<<< HEAD
 use super::{Pallet as Grandpa, *};
 use frame::{benchmarking::benchmarks, deps::sp_core::H256, RawOrigin};
-=======
-use super::*;
-use frame_benchmarking::v2::*;
-use frame_system::RawOrigin;
-use sp_core::H256;
->>>>>>> 79b2faa6
 
 #[benchmarks]
 mod benchmarks {
