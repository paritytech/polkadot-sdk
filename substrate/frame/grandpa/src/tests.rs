// This file is part of Substrate.

// Copyright (C) Parity Technologies (UK) Ltd.
// SPDX-License-Identifier: Apache-2.0

// Licensed under the Apache License, Version 2.0 (the "License");
// you may not use this file except in compliance with the License.
// You may obtain a copy of the License at
//
// 	http://www.apache.org/licenses/LICENSE-2.0
//
// Unless required by applicable law or agreed to in writing, software
// distributed under the License is distributed on an "AS IS" BASIS,
// WITHOUT WARRANTIES OR CONDITIONS OF ANY KIND, either express or implied.
// See the License for the specific language governing permissions and
// limitations under the License.

//! Tests for the module.

#![cfg(test)]

use super::{Call, Event, *};
use crate::mock::*;
use fg_primitives::ScheduledChange;
use frame::{
	deps::sp_runtime::testing::Digest,
	primitives::H256,
	testing_prelude::*,
	traits::{Currency, KeyOwnerProofSystem, OnFinalize, OneSessionHandler},
	EventRecord, GetDispatchInfo, Phase,
};
use sp_keyring::Ed25519Keyring;

#[test]
fn authorities_change_logged() {
	new_test_ext(vec![(1, 1), (2, 1), (3, 1)]).execute_with(|| {
		initialize_block(1, Default::default());
		Grandpa::schedule_change(to_authorities(vec![(4, 1), (5, 1), (6, 1)]), 0, None).unwrap();

		System::note_finished_extrinsics();
		<Grandpa as OnFinalize<_>>::on_finalize(1);

		let header = System::finalize();
		assert_eq!(
			header.digest,
			Digest {
				logs: vec![grandpa_log(ConsensusLog::ScheduledChange(ScheduledChange {
					delay: 0,
					next_authorities: to_authorities(vec![(4, 1), (5, 1), (6, 1)])
				})),],
			}
		);

		assert_eq!(
			System::events(),
			vec![EventRecord {
				phase: Phase::Finalization,
				event: Event::NewAuthorities {
					authority_set: to_authorities(vec![(4, 1), (5, 1), (6, 1)])
				}
				.into(),
				topics: vec![],
			},]
		);
	});
}

#[test]
fn authorities_change_logged_after_delay() {
	new_test_ext(vec![(1, 1), (2, 1), (3, 1)]).execute_with(|| {
		initialize_block(1, Default::default());
		Grandpa::schedule_change(to_authorities(vec![(4, 1), (5, 1), (6, 1)]), 1, None).unwrap();
		<Grandpa as OnFinalize<_>>::on_finalize(1);
		let header = System::finalize();
		assert_eq!(
			header.digest,
			Digest {
				logs: vec![grandpa_log(ConsensusLog::ScheduledChange(ScheduledChange {
					delay: 1,
					next_authorities: to_authorities(vec![(4, 1), (5, 1), (6, 1)])
				})),],
			}
		);

		// no change at this height.
		assert_eq!(System::events(), vec![]);

		initialize_block(2, header.hash());
		System::note_finished_extrinsics();
		<Grandpa as OnFinalize<_>>::on_finalize(2);

		let _header = System::finalize();
		assert_eq!(
			System::events(),
			vec![EventRecord {
				phase: Phase::Finalization,
				event: Event::NewAuthorities {
					authority_set: to_authorities(vec![(4, 1), (5, 1), (6, 1)])
				}
				.into(),
				topics: vec![],
			},]
		);
	});
}

#[test]
fn cannot_schedule_change_when_one_pending() {
	new_test_ext(vec![(1, 1), (2, 1), (3, 1)]).execute_with(|| {
		initialize_block(1, Default::default());
		Grandpa::schedule_change(to_authorities(vec![(4, 1), (5, 1), (6, 1)]), 1, None).unwrap();
		assert!(PendingChange::<Test>::exists());
		assert_noop!(
			Grandpa::schedule_change(to_authorities(vec![(5, 1)]), 1, None),
			Error::<Test>::ChangePending
		);

		<Grandpa as OnFinalize<_>>::on_finalize(1);
		let header = System::finalize();

		initialize_block(2, header.hash());
		assert!(PendingChange::<Test>::exists());
		assert_noop!(
			Grandpa::schedule_change(to_authorities(vec![(5, 1)]), 1, None),
			Error::<Test>::ChangePending
		);

		<Grandpa as OnFinalize<_>>::on_finalize(2);
		let header = System::finalize();

		initialize_block(3, header.hash());
		assert!(!PendingChange::<Test>::exists());
		assert_ok!(Grandpa::schedule_change(to_authorities(vec![(5, 1)]), 1, None));

		<Grandpa as OnFinalize<_>>::on_finalize(3);
		let _header = System::finalize();
	});
}

#[test]
fn dispatch_forced_change() {
	new_test_ext(vec![(1, 1), (2, 1), (3, 1)]).execute_with(|| {
		initialize_block(1, Default::default());
		Grandpa::schedule_change(to_authorities(vec![(4, 1), (5, 1), (6, 1)]), 5, Some(0)).unwrap();

		assert!(PendingChange::<Test>::exists());
		assert_noop!(
			Grandpa::schedule_change(to_authorities(vec![(5, 1)]), 1, Some(0)),
			Error::<Test>::ChangePending
		);

		<Grandpa as OnFinalize<_>>::on_finalize(1);
		let mut header = System::finalize();

		for i in 2..7 {
			initialize_block(i, header.hash());
			assert!(PendingChange::<Test>::get().unwrap().forced.is_some());
			assert_eq!(NextForced::<Test>::get(), Some(11));
			assert_noop!(
				Grandpa::schedule_change(to_authorities(vec![(5, 1)]), 1, None),
				Error::<Test>::ChangePending
			);
			assert_noop!(
				Grandpa::schedule_change(to_authorities(vec![(5, 1)]), 1, Some(0)),
				Error::<Test>::ChangePending
			);

			<Grandpa as OnFinalize<_>>::on_finalize(i);
			header = System::finalize();
		}

		// change has been applied at the end of block 6.
		// add a normal change.
		{
			initialize_block(7, header.hash());
			assert!(!PendingChange::<Test>::exists());
			assert_eq!(
				Grandpa::grandpa_authorities(),
				to_authorities(vec![(4, 1), (5, 1), (6, 1)])
			);
			assert_ok!(Grandpa::schedule_change(to_authorities(vec![(5, 1)]), 1, None));
			<Grandpa as OnFinalize<_>>::on_finalize(7);
			header = System::finalize();
		}

		// run the normal change.
		{
			initialize_block(8, header.hash());
			assert!(PendingChange::<Test>::exists());
			assert_eq!(
				Grandpa::grandpa_authorities(),
				to_authorities(vec![(4, 1), (5, 1), (6, 1)])
			);
			assert_noop!(
				Grandpa::schedule_change(to_authorities(vec![(5, 1)]), 1, None),
				Error::<Test>::ChangePending
			);
			<Grandpa as OnFinalize<_>>::on_finalize(8);
			header = System::finalize();
		}

		// normal change applied. but we can't apply a new forced change for some
		// time.
		for i in 9..11 {
			initialize_block(i, header.hash());
			assert!(!PendingChange::<Test>::exists());
			assert_eq!(Grandpa::grandpa_authorities(), to_authorities(vec![(5, 1)]));
			assert_eq!(NextForced::<Test>::get(), Some(11));
			assert_noop!(
				Grandpa::schedule_change(to_authorities(vec![(5, 1), (6, 1)]), 5, Some(0)),
				Error::<Test>::TooSoon
			);
			<Grandpa as OnFinalize<_>>::on_finalize(i);
			header = System::finalize();
		}

		{
			initialize_block(11, header.hash());
			assert!(!PendingChange::<Test>::exists());
			assert_ok!(Grandpa::schedule_change(
				to_authorities(vec![(5, 1), (6, 1), (7, 1)]),
				5,
				Some(0)
			));
<<<<<<< HEAD
			assert_eq!(Grandpa::next_forced(), Some(21));
			<Grandpa as OnFinalize<_>>::on_finalize(11);
=======
			assert_eq!(NextForced::<Test>::get(), Some(21));
			Grandpa::on_finalize(11);
>>>>>>> 79b2faa6
			header = System::finalize();
		}
		let _ = header;
	});
}

#[test]
fn schedule_pause_only_when_live() {
	new_test_ext(vec![(1, 1), (2, 1), (3, 1)]).execute_with(|| {
		// we schedule a pause at block 1 with delay of 1
		initialize_block(1, Default::default());
		Grandpa::schedule_pause(1).unwrap();

		// we've switched to the pending pause state
		assert_eq!(
			State::<Test>::get(),
			StoredState::PendingPause { scheduled_at: 1u64, delay: 1 }
		);

		<Grandpa as OnFinalize<_>>::on_finalize(1);
		let _ = System::finalize();

		initialize_block(2, Default::default());

		// signaling a pause now should fail
		assert_noop!(Grandpa::schedule_pause(1), Error::<Test>::PauseFailed);

		<Grandpa as OnFinalize<_>>::on_finalize(2);
		let _ = System::finalize();

		// after finalizing block 2 the set should have switched to paused state
		assert_eq!(State::<Test>::get(), StoredState::Paused);
	});
}

#[test]
fn schedule_resume_only_when_paused() {
	new_test_ext(vec![(1, 1), (2, 1), (3, 1)]).execute_with(|| {
		initialize_block(1, Default::default());

		// the set is currently live, resuming it is an error
		assert_noop!(Grandpa::schedule_resume(1), Error::<Test>::ResumeFailed);

		assert_eq!(State::<Test>::get(), StoredState::Live);

		// we schedule a pause to be applied instantly
		Grandpa::schedule_pause(0).unwrap();
		<Grandpa as OnFinalize<_>>::on_finalize(1);
		let _ = System::finalize();

		assert_eq!(State::<Test>::get(), StoredState::Paused);

		// we schedule the set to go back live in 2 blocks
		initialize_block(2, Default::default());
		Grandpa::schedule_resume(2).unwrap();
		<Grandpa as OnFinalize<_>>::on_finalize(2);
		let _ = System::finalize();

		initialize_block(3, Default::default());
		<Grandpa as OnFinalize<_>>::on_finalize(3);
		let _ = System::finalize();

		initialize_block(4, Default::default());
		<Grandpa as OnFinalize<_>>::on_finalize(4);
		let _ = System::finalize();

		// it should be live at block 4
		assert_eq!(State::<Test>::get(), StoredState::Live);
	});
}

#[test]
fn time_slot_have_sane_ord() {
	// Ensure that `Ord` implementation is sane.
	const FIXTURE: &[TimeSlot] = &[
		TimeSlot { set_id: 0, round: 0 },
		TimeSlot { set_id: 0, round: 1 },
		TimeSlot { set_id: 1, round: 0 },
		TimeSlot { set_id: 1, round: 1 },
		TimeSlot { set_id: 1, round: 2 },
	];
	assert!(FIXTURE.windows(2).all(|f| f[0] < f[1]));
}

/// Returns a list with 3 authorities with known keys:
/// Alice, Bob and Charlie.
pub fn test_authorities() -> AuthorityList {
	let authorities = vec![Ed25519Keyring::Alice, Ed25519Keyring::Bob, Ed25519Keyring::Charlie];

	authorities.into_iter().map(|id| (id.public().into(), 1u64)).collect()
}

#[test]
fn report_equivocation_current_set_works() {
	let authorities = test_authorities();

	new_test_ext_raw_authorities(authorities).execute_with(|| {
		assert_eq!(pallet_staking::CurrentEra::<Test>::get(), Some(0));
		assert_eq!(Session::current_index(), 0);

		start_era(1);

		let authorities = Grandpa::grandpa_authorities();
		let validators = Session::validators();

		// make sure that all validators have the same balance
		for validator in &validators {
			assert_eq!(Balances::total_balance(validator), 10_000_000);
			assert_eq!(Staking::slashable_balance_of(validator), 10_000);

			assert_eq!(
				Staking::eras_stakers(1, &validator),
				pallet_staking::Exposure { total: 10_000, own: 10_000, others: vec![] },
			);
		}

		let equivocation_authority_index = 0;
		let equivocation_key = &authorities[equivocation_authority_index].0;
		let equivocation_keyring = extract_keyring(equivocation_key);

		let set_id = CurrentSetId::<Test>::get();

		// generate an equivocation proof, with two votes in the same round for
		// different block hashes signed by the same key
		let equivocation_proof = generate_equivocation_proof(
			set_id,
			(1, H256::random(), 10, &equivocation_keyring),
			(1, H256::random(), 10, &equivocation_keyring),
		);

		// create the key ownership proof
		let key_owner_proof =
			Historical::prove((sp_consensus_grandpa::KEY_TYPE, &equivocation_key)).unwrap();

		// report the equivocation and the tx should be dispatched successfully
		assert_ok!(Grandpa::report_equivocation_unsigned(
			RuntimeOrigin::none(),
			Box::new(equivocation_proof),
			key_owner_proof,
		),);

		start_era(2);

		// check that the balance of 0-th validator is slashed 100%.
		let equivocation_validator_id = validators[equivocation_authority_index];

		assert_eq!(Balances::total_balance(&equivocation_validator_id), 10_000_000 - 10_000);
		assert_eq!(Staking::slashable_balance_of(&equivocation_validator_id), 0);
		assert_eq!(
			Staking::eras_stakers(2, &equivocation_validator_id),
			pallet_staking::Exposure { total: 0, own: 0, others: vec![] },
		);

		// check that the balances of all other validators are left intact.
		for validator in &validators {
			if *validator == equivocation_validator_id {
				continue
			}

			assert_eq!(Balances::total_balance(validator), 10_000_000);
			assert_eq!(Staking::slashable_balance_of(validator), 10_000);

			assert_eq!(
				Staking::eras_stakers(2, &validator),
				pallet_staking::Exposure { total: 10_000, own: 10_000, others: vec![] },
			);
		}
	});
}

#[test]
fn report_equivocation_old_set_works() {
	let authorities = test_authorities();

	new_test_ext_raw_authorities(authorities).execute_with(|| {
		start_era(1);

		let authorities = Grandpa::grandpa_authorities();
		let validators = Session::validators();

		let equivocation_authority_index = 0;
		let equivocation_key = &authorities[equivocation_authority_index].0;

		// create the key ownership proof in the "old" set
		let key_owner_proof =
			Historical::prove((sp_consensus_grandpa::KEY_TYPE, &equivocation_key)).unwrap();

		start_era(2);

		// make sure that all authorities have the same balance
		for validator in &validators {
			assert_eq!(Balances::total_balance(validator), 10_000_000);
			assert_eq!(Staking::slashable_balance_of(validator), 10_000);

			assert_eq!(
				Staking::eras_stakers(2, &validator),
				pallet_staking::Exposure { total: 10_000, own: 10_000, others: vec![] },
			);
		}

		let equivocation_keyring = extract_keyring(equivocation_key);

		let set_id = CurrentSetId::<Test>::get();

		// generate an equivocation proof for the old set,
		let equivocation_proof = generate_equivocation_proof(
			set_id - 1,
			(1, H256::random(), 10, &equivocation_keyring),
			(1, H256::random(), 10, &equivocation_keyring),
		);

		// report the equivocation using the key ownership proof generated on
		// the old set, the tx should be dispatched successfully
		assert_ok!(Grandpa::report_equivocation_unsigned(
			RuntimeOrigin::none(),
			Box::new(equivocation_proof),
			key_owner_proof,
		),);

		start_era(3);

		// check that the balance of 0-th validator is slashed 100%.
		let equivocation_validator_id = validators[equivocation_authority_index];

		assert_eq!(Balances::total_balance(&equivocation_validator_id), 10_000_000 - 10_000);
		assert_eq!(Staking::slashable_balance_of(&equivocation_validator_id), 0);

		assert_eq!(
			Staking::eras_stakers(3, &equivocation_validator_id),
			pallet_staking::Exposure { total: 0, own: 0, others: vec![] },
		);

		// check that the balances of all other validators are left intact.
		for validator in &validators {
			if *validator == equivocation_validator_id {
				continue
			}

			assert_eq!(Balances::total_balance(validator), 10_000_000);
			assert_eq!(Staking::slashable_balance_of(validator), 10_000);

			assert_eq!(
				Staking::eras_stakers(3, &validator),
				pallet_staking::Exposure { total: 10_000, own: 10_000, others: vec![] },
			);
		}
	});
}

#[test]
fn report_equivocation_invalid_set_id() {
	let authorities = test_authorities();

	new_test_ext_raw_authorities(authorities).execute_with(|| {
		start_era(1);

		let authorities = Grandpa::grandpa_authorities();

		let equivocation_authority_index = 0;
		let equivocation_key = &authorities[equivocation_authority_index].0;
		let equivocation_keyring = extract_keyring(equivocation_key);

		let key_owner_proof =
			Historical::prove((sp_consensus_grandpa::KEY_TYPE, &equivocation_key)).unwrap();

		let set_id = CurrentSetId::<Test>::get();

		// generate an equivocation for a future set
		let equivocation_proof = generate_equivocation_proof(
			set_id + 1,
			(1, H256::random(), 10, &equivocation_keyring),
			(1, H256::random(), 10, &equivocation_keyring),
		);

		// the call for reporting the equivocation should error
		assert_err!(
			Grandpa::report_equivocation_unsigned(
				RuntimeOrigin::none(),
				Box::new(equivocation_proof),
				key_owner_proof,
			),
			Error::<Test>::InvalidEquivocationProof,
		);
	});
}

#[test]
fn report_equivocation_invalid_session() {
	let authorities = test_authorities();

	new_test_ext_raw_authorities(authorities).execute_with(|| {
		start_era(1);

		let authorities = Grandpa::grandpa_authorities();

		let equivocation_authority_index = 0;
		let equivocation_key = &authorities[equivocation_authority_index].0;
		let equivocation_keyring = extract_keyring(equivocation_key);

		// generate a key ownership proof at set id = 1
		let key_owner_proof =
			Historical::prove((sp_consensus_grandpa::KEY_TYPE, &equivocation_key)).unwrap();

		start_era(2);

		let set_id = CurrentSetId::<Test>::get();

		// generate an equivocation proof at set id = 2
		let equivocation_proof = generate_equivocation_proof(
			set_id,
			(1, H256::random(), 10, &equivocation_keyring),
			(1, H256::random(), 10, &equivocation_keyring),
		);

		// report an equivocation for the current set using an key ownership
		// proof from the previous set, the session should be invalid.
		assert_err!(
			Grandpa::report_equivocation_unsigned(
				RuntimeOrigin::none(),
				Box::new(equivocation_proof),
				key_owner_proof,
			),
			Error::<Test>::InvalidEquivocationProof,
		);
	});
}

#[test]
fn report_equivocation_invalid_key_owner_proof() {
	let authorities = test_authorities();

	new_test_ext_raw_authorities(authorities).execute_with(|| {
		start_era(1);
		let authorities = Grandpa::grandpa_authorities();

		let invalid_owner_authority_index = 1;
		let invalid_owner_key = &authorities[invalid_owner_authority_index].0;

		// generate a key ownership proof for the authority at index 1
		let invalid_key_owner_proof =
			Historical::prove((sp_consensus_grandpa::KEY_TYPE, &invalid_owner_key)).unwrap();

		let equivocation_authority_index = 0;
		let equivocation_key = &authorities[equivocation_authority_index].0;
		let equivocation_keyring = extract_keyring(equivocation_key);

		let set_id = CurrentSetId::<Test>::get();

		// generate an equivocation proof for the authority at index 0
		let equivocation_proof = generate_equivocation_proof(
			set_id,
			(1, H256::random(), 10, &equivocation_keyring),
			(1, H256::random(), 10, &equivocation_keyring),
		);

		// we need to start a new era otherwise the key ownership proof won't be
		// checked since the authorities are part of the current session
		start_era(2);

		// report an equivocation for the current set using a key ownership
		// proof for a different key than the one in the equivocation proof.
		assert_err!(
			Grandpa::report_equivocation_unsigned(
				RuntimeOrigin::none(),
				Box::new(equivocation_proof),
				invalid_key_owner_proof,
			),
			Error::<Test>::InvalidKeyOwnershipProof,
		);
	});
}

#[test]
fn report_equivocation_invalid_equivocation_proof() {
	let authorities = test_authorities();

	new_test_ext_raw_authorities(authorities).execute_with(|| {
		start_era(1);

		let authorities = Grandpa::grandpa_authorities();

		let equivocation_authority_index = 0;
		let equivocation_key = &authorities[equivocation_authority_index].0;
		let equivocation_keyring = extract_keyring(equivocation_key);

		// generate a key ownership proof at set id = 1
		let key_owner_proof =
			Historical::prove((sp_consensus_grandpa::KEY_TYPE, &equivocation_key)).unwrap();

		let set_id = CurrentSetId::<Test>::get();

		let assert_invalid_equivocation_proof = |equivocation_proof| {
			assert_err!(
				Grandpa::report_equivocation_unsigned(
					RuntimeOrigin::none(),
					Box::new(equivocation_proof),
					key_owner_proof.clone(),
				),
				Error::<Test>::InvalidEquivocationProof,
			);
		};

		start_era(2);

		// both votes target the same block number and hash,
		// there is no equivocation.
		assert_invalid_equivocation_proof(generate_equivocation_proof(
			set_id,
			(1, H256::zero(), 10, &equivocation_keyring),
			(1, H256::zero(), 10, &equivocation_keyring),
		));

		// votes targeting different rounds, there is no equivocation.
		assert_invalid_equivocation_proof(generate_equivocation_proof(
			set_id,
			(1, H256::random(), 10, &equivocation_keyring),
			(2, H256::random(), 10, &equivocation_keyring),
		));

		// votes signed with different authority keys
		assert_invalid_equivocation_proof(generate_equivocation_proof(
			set_id,
			(1, H256::random(), 10, &equivocation_keyring),
			(1, H256::random(), 10, &Ed25519Keyring::Charlie),
		));

		// votes signed with a key that isn't part of the authority set
		assert_invalid_equivocation_proof(generate_equivocation_proof(
			set_id,
			(1, H256::random(), 10, &equivocation_keyring),
			(1, H256::random(), 10, &Ed25519Keyring::Dave),
		));
	});
}

#[test]
fn report_equivocation_validate_unsigned_prevents_duplicates() {
	use sp_runtime::transaction_validity::{
		InvalidTransaction, TransactionPriority, TransactionSource, TransactionValidity,
		ValidTransaction,
	};

	let authorities = test_authorities();

	new_test_ext_raw_authorities(authorities).execute_with(|| {
		start_era(1);

		let authorities = Grandpa::grandpa_authorities();

		// generate and report an equivocation for the validator at index 0
		let equivocation_authority_index = 0;
		let equivocation_key = &authorities[equivocation_authority_index].0;
		let equivocation_keyring = extract_keyring(equivocation_key);
		let set_id = CurrentSetId::<Test>::get();

		let equivocation_proof = generate_equivocation_proof(
			set_id,
			(1, H256::random(), 10, &equivocation_keyring),
			(1, H256::random(), 10, &equivocation_keyring),
		);

		let key_owner_proof =
			Historical::prove((sp_consensus_grandpa::KEY_TYPE, &equivocation_key)).unwrap();

		let call = Call::report_equivocation_unsigned {
			equivocation_proof: Box::new(equivocation_proof.clone()),
			key_owner_proof: key_owner_proof.clone(),
		};

		// only local/inblock reports are allowed
		assert_eq!(
			<Grandpa as sp_runtime::traits::ValidateUnsigned>::validate_unsigned(
				TransactionSource::External,
				&call,
			),
			InvalidTransaction::Call.into(),
		);

		// the transaction is valid when passed as local
		let tx_tag = (equivocation_key, set_id, 1u64);

		assert_eq!(
			<Grandpa as sp_runtime::traits::ValidateUnsigned>::validate_unsigned(
				TransactionSource::Local,
				&call,
			),
			TransactionValidity::Ok(ValidTransaction {
				priority: TransactionPriority::max_value(),
				requires: vec![],
				provides: vec![("GrandpaEquivocation", tx_tag).encode()],
				longevity: ReportLongevity::get(),
				propagate: false,
			})
		);

		// the pre dispatch checks should also pass
		assert_ok!(<Grandpa as sp_runtime::traits::ValidateUnsigned>::pre_dispatch(&call));

		// we submit the report
		Grandpa::report_equivocation_unsigned(
			RuntimeOrigin::none(),
			Box::new(equivocation_proof),
			key_owner_proof,
		)
		.unwrap();

		// the report should now be considered stale and the transaction is invalid
		// the check for staleness should be done on both `validate_unsigned` and on `pre_dispatch`
		assert_err!(
			<Grandpa as sp_runtime::traits::ValidateUnsigned>::validate_unsigned(
				TransactionSource::Local,
				&call,
			),
			InvalidTransaction::Stale,
		);

		assert_err!(
			<Grandpa as sp_runtime::traits::ValidateUnsigned>::pre_dispatch(&call),
			InvalidTransaction::Stale,
		);
	});
}

#[test]
fn on_new_session_doesnt_start_new_set_if_schedule_change_failed() {
	new_test_ext(vec![(1, 1), (2, 1), (3, 1)]).execute_with(|| {
		assert_eq!(CurrentSetId::<Test>::get(), 0);

		// starting a new era should lead to a change in the session
		// validators and trigger a new set
		start_era(1);
		assert_eq!(CurrentSetId::<Test>::get(), 1);

		// we schedule a change delayed by 2 blocks, this should make it so that
		// when we try to rotate the session at the beginning of the era we will
		// fail to schedule a change (there's already one pending), so we should
		// not increment the set id.
		Grandpa::schedule_change(to_authorities(vec![(1, 1)]), 2, None).unwrap();
		start_era(2);
		assert_eq!(CurrentSetId::<Test>::get(), 1);

		// everything should go back to normal after.
		start_era(3);
		assert_eq!(CurrentSetId::<Test>::get(), 2);

		// session rotation might also fail to schedule a change if it's for a
		// forced change (i.e. grandpa is stalled) and it is too soon.
		NextForced::<Test>::put(1000);
		Stalled::<Test>::put((30, 1));

		// NOTE: we cannot go through normal era rotation since having `Stalled`
		// defined will also trigger a new set (regardless of whether the
		// session validators changed)
		Grandpa::on_new_session(true, std::iter::empty(), std::iter::empty());
		assert_eq!(CurrentSetId::<Test>::get(), 2);
	});
}

#[test]
fn cleans_up_old_set_id_session_mappings() {
	new_test_ext(vec![(1, 1), (2, 1), (3, 1)]).execute_with(|| {
		let max_set_id_session_entries = MaxSetIdSessionEntries::get();

		start_era(max_set_id_session_entries);

		// we should have a session id mapping for all the set ids from
		// `max_set_id_session_entries` eras we have observed
		for i in 1..=max_set_id_session_entries {
			assert!(SetIdSession::<Test>::get(i as u64).is_some());
		}

		start_era(max_set_id_session_entries * 2);

		// we should keep tracking the new mappings for new eras
		for i in max_set_id_session_entries + 1..=max_set_id_session_entries * 2 {
			assert!(SetIdSession::<Test>::get(i as u64).is_some());
		}

		// but the old ones should have been pruned by now
		for i in 1..=max_set_id_session_entries {
			assert!(SetIdSession::<Test>::get(i as u64).is_none());
		}
	});
}

#[test]
fn always_schedules_a_change_on_new_session_when_stalled() {
	new_test_ext(vec![(1, 1), (2, 1), (3, 1)]).execute_with(|| {
		start_era(1);

		assert!(PendingChange::<Test>::get().is_none());
		assert_eq!(CurrentSetId::<Test>::get(), 1);

		// if the session handler reports no change then we should not schedule
		// any pending change
		Grandpa::on_new_session(false, std::iter::empty(), std::iter::empty());

		assert!(PendingChange::<Test>::get().is_none());
		assert_eq!(CurrentSetId::<Test>::get(), 1);

		// if grandpa is stalled then we should **always** schedule a forced
		// change on a new session
		Stalled::<Test>::put((10, 1));
		Grandpa::on_new_session(false, std::iter::empty(), std::iter::empty());

		assert!(PendingChange::<Test>::get().is_some());
		assert!(PendingChange::<Test>::get().unwrap().forced.is_some());
		assert_eq!(CurrentSetId::<Test>::get(), 2);
	});
}

#[test]
fn report_equivocation_has_valid_weight() {
	// the weight depends on the size of the validator set,
	// but there's a lower bound of 100 validators.
	assert!((1..=100)
		.map(|validators| <Test as Config>::WeightInfo::report_equivocation(validators, 1000))
		.collect::<Vec<_>>()
		.windows(2)
		.all(|w| w[0] == w[1]));

	// after 100 validators the weight should keep increasing
	// with every extra validator.
	assert!((100..=1000)
		.map(|validators| <Test as Config>::WeightInfo::report_equivocation(validators, 1000))
		.collect::<Vec<_>>()
		.windows(2)
		.all(|w| w[0].ref_time() < w[1].ref_time()));
}

#[test]
fn valid_equivocation_reports_dont_pay_fees() {
	let authorities = test_authorities();

	new_test_ext_raw_authorities(authorities).execute_with(|| {
		start_era(1);

		let equivocation_key = &Grandpa::grandpa_authorities()[0].0;
		let equivocation_keyring = extract_keyring(equivocation_key);
		let set_id = CurrentSetId::<Test>::get();

		// generate an equivocation proof.
		let equivocation_proof = generate_equivocation_proof(
			set_id,
			(1, H256::random(), 10, &equivocation_keyring),
			(1, H256::random(), 10, &equivocation_keyring),
		);

		// create the key ownership proof.
		let key_owner_proof =
			Historical::prove((sp_consensus_grandpa::KEY_TYPE, &equivocation_key)).unwrap();

		// check the dispatch info for the call.
		let info = Call::<Test>::report_equivocation_unsigned {
			equivocation_proof: Box::new(equivocation_proof.clone()),
			key_owner_proof: key_owner_proof.clone(),
		}
		.get_dispatch_info();

		// it should have non-zero weight and the fee has to be paid.
		assert!(info.call_weight.any_gt(Weight::zero()));
		assert_eq!(info.pays_fee, Pays::Yes);

		// report the equivocation.
		let post_info = Grandpa::report_equivocation_unsigned(
			RuntimeOrigin::none(),
			Box::new(equivocation_proof.clone()),
			key_owner_proof.clone(),
		)
		.unwrap();

		// the original weight should be kept, but given that the report
		// is valid the fee is waived.
		assert!(post_info.actual_weight.is_none());
		assert_eq!(post_info.pays_fee, Pays::No);

		// report the equivocation again which is invalid now since it is
		// duplicate.
		let post_info = Grandpa::report_equivocation_unsigned(
			RuntimeOrigin::none(),
			Box::new(equivocation_proof),
			key_owner_proof,
		)
		.err()
		.unwrap()
		.post_info;

		// the fee is not waived and the original weight is kept.
		assert!(post_info.actual_weight.is_none());
		assert_eq!(post_info.pays_fee, Pays::Yes);
	})
}<|MERGE_RESOLUTION|>--- conflicted
+++ resolved
@@ -222,13 +222,8 @@
 				5,
 				Some(0)
 			));
-<<<<<<< HEAD
 			assert_eq!(Grandpa::next_forced(), Some(21));
 			<Grandpa as OnFinalize<_>>::on_finalize(11);
-=======
-			assert_eq!(NextForced::<Test>::get(), Some(21));
-			Grandpa::on_finalize(11);
->>>>>>> 79b2faa6
 			header = System::finalize();
 		}
 		let _ = header;
