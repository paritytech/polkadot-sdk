--- conflicted
+++ resolved
@@ -22,11 +22,7 @@
 
 use frame::{
 	deps::sp_runtime,
-<<<<<<< HEAD
-	prelude::{VersionedMigration, *},
-=======
 	prelude::*,
->>>>>>> 4a69b1b2
 	traits::UncheckedOnRuntimeUpgrade,
 };
 
