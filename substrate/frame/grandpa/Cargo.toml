--- conflicted
+++ resolved
@@ -17,16 +17,9 @@
 
 [dependencies]
 codec = { features = ["derive"], workspace = true }
-<<<<<<< HEAD
 log = { workspace = true }
 scale-info = { features = ["derive", "serde"], workspace = true }
 frame = { workspace = true, features = ["experimental", "runtime"] }
-=======
-frame-benchmarking = { optional = true, workspace = true }
-frame-support = { workspace = true }
-frame-system = { workspace = true }
-log = { workspace = true }
->>>>>>> 79b2faa6
 pallet-authorship = { workspace = true }
 pallet-session = { workspace = true }
 scale-info = { features = ["derive", "serde"], workspace = true }
