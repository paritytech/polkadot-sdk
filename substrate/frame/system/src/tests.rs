--- conflicted
+++ resolved
@@ -967,7 +967,6 @@
 }
 
 #[test]
-<<<<<<< HEAD
 fn set_code_via_authorization_and_general_transaction() {
 	let executor = substrate_test_runtime_client::WasmExecutor::default();
 	let mut ext = new_test_ext();
@@ -1009,7 +1008,9 @@
 		assert_ok!(apply_call.dispatch_bypass_filter(RawOrigin::Authorized.into()));
 		System::assert_has_event(SysEvent::CodeUpdated.into());
 		assert!(System::authorized_upgrade().is_none());
-=======
+	});
+}
+
 #[should_panic(expected = "Block number must be strictly increasing.")]
 fn initialize_block_number_must_be_sequential() {
 	new_test_ext().execute_with(|| {
@@ -1019,6 +1020,5 @@
 
 		// Try to initialize block 3, skipping block 2 - this should panic
 		System::initialize(&3, &[0u8; 32].into(), &Default::default());
->>>>>>> 812872a7
 	});
 }