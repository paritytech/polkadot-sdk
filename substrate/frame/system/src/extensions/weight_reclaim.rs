--- conflicted
+++ resolved
@@ -33,11 +33,7 @@
 /// After the dispatch of the extrinsic, calculate the unused weight using the post dispatch
 /// information and update the block consumed weight according to the new calculated extrinsic
 /// weight.
-<<<<<<< HEAD
-#[derive(Encode, Decode, Clone, Eq, PartialEq, Default, TypeInfo, DecodeWithMemTracking)]
-=======
 #[derive(Encode, Decode, DecodeWithMemTracking, Clone, Eq, PartialEq, Default, TypeInfo)]
->>>>>>> 95be69ce
 #[scale_info(skip_type_params(T))]
 pub struct WeightReclaim<T: Config + Send + Sync>(core::marker::PhantomData<T>);
 
