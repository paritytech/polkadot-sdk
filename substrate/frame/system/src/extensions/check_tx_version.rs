// This file is part of Substrate.

// Copyright (C) Parity Technologies (UK) Ltd.
// SPDX-License-Identifier: Apache-2.0

// Licensed under the Apache License, Version 2.0 (the "License");
// you may not use this file except in compliance with the License.
// You may obtain a copy of the License at
//
// 	http://www.apache.org/licenses/LICENSE-2.0
//
// Unless required by applicable law or agreed to in writing, software
// distributed under the License is distributed on an "AS IS" BASIS,
// WITHOUT WARRANTIES OR CONDITIONS OF ANY KIND, either express or implied.
// See the License for the specific language governing permissions and
// limitations under the License.

use crate::{Config, Pallet};
use codec::{Decode, Encode};
use scale_info::TypeInfo;
use sp_runtime::{
<<<<<<< HEAD
	traits::{DispatchInfoOf, Dispatchable, SignedExtension, TransactionExtension},
	transaction_validity::{TransactionValidityError, ValidTransaction},
=======
	impl_tx_ext_default,
	traits::{DispatchInfoOf, SignedExtension, TransactionExtension},
	transaction_validity::TransactionValidityError,
>>>>>>> 5f3fa2cb
};

/// Ensure the transaction version registered in the transaction is the same as at present.
///
/// # Transaction Validity
///
/// The transaction with incorrect `transaction_version` are considered invalid. The validity
/// is not affected in any other way.
#[derive(Encode, Decode, Clone, Eq, PartialEq, TypeInfo)]
#[scale_info(skip_type_params(T))]
pub struct CheckTxVersion<T: Config + Send + Sync>(sp_std::marker::PhantomData<T>);

impl<T: Config + Send + Sync> sp_std::fmt::Debug for CheckTxVersion<T> {
	#[cfg(feature = "std")]
	fn fmt(&self, f: &mut sp_std::fmt::Formatter) -> sp_std::fmt::Result {
		write!(f, "CheckTxVersion")
	}

	#[cfg(not(feature = "std"))]
	fn fmt(&self, _: &mut sp_std::fmt::Formatter) -> sp_std::fmt::Result {
		Ok(())
	}
}

impl<T: Config + Send + Sync> CheckTxVersion<T> {
	/// Create new `SignedExtension` to check transaction version.
	pub fn new() -> Self {
		Self(sp_std::marker::PhantomData)
	}
}

impl<T: Config + Send + Sync> SignedExtension for CheckTxVersion<T> {
	type AccountId = T::AccountId;
	type Call = <T as Config>::RuntimeCall;
	type AdditionalSigned = u32;
	type Pre = ();
	const IDENTIFIER: &'static str = "CheckTxVersion";

	fn additional_signed(&self) -> Result<Self::AdditionalSigned, TransactionValidityError> {
		Ok(<Pallet<T>>::runtime_version().transaction_version)
	}
	fn pre_dispatch(
		self,
		who: &Self::AccountId,
		call: &Self::Call,
		info: &DispatchInfoOf<Self::Call>,
		len: usize,
	) -> Result<Self::Pre, TransactionValidityError> {
<<<<<<< HEAD
		SignedExtension::validate(&self, who, call, info, len).map(|_| ())
	}
}

impl<T: Config + Send + Sync> TransactionExtension for CheckTxVersion<T> {
	const IDENTIFIER: &'static str = "CheckTxVersion";
	type Call = T::RuntimeCall;
	type Pre = ();
	type Val = ();
	type Implicit = u32;

	fn implicit(&self) -> Result<Self::Implicit, TransactionValidityError> {
		Ok(<Pallet<T>>::runtime_version().transaction_version)
	}

	fn prepare(
		self,
		_val: Self::Val,
		origin: &<Self::Call as Dispatchable>::RuntimeOrigin,
		call: &Self::Call,
		info: &DispatchInfoOf<Self::Call>,
		len: usize,
	) -> Result<Self::Pre, TransactionValidityError> {
		TransactionExtension::validate(&self, origin.clone(), call, info, len, &[]).map(|_| ())
	}

	fn validate(
		&self,
		origin: <Self::Call as sp_runtime::traits::Dispatchable>::RuntimeOrigin,
		_call: &Self::Call,
		_info: &DispatchInfoOf<Self::Call>,
		_len: usize,
		_target: &[u8],
	) -> Result<
		(
			sp_runtime::transaction_validity::ValidTransaction,
			Self::Val,
			<Self::Call as sp_runtime::traits::Dispatchable>::RuntimeOrigin,
		),
		TransactionValidityError,
	> {
		Ok((ValidTransaction::default(), (), origin))
=======
		<Self as SignedExtension>::validate(&self, who, call, info, len).map(|_| ())
>>>>>>> 5f3fa2cb
	}
}

impl<T: Config + Send + Sync> TransactionExtension<<T as Config>::RuntimeCall>
	for CheckTxVersion<T>
{
	const IDENTIFIER: &'static str = "CheckTxVersion";
	type Val = ();
	type Pre = ();
	type Implicit = u32;
	fn implicit(&self) -> Result<Self::Implicit, TransactionValidityError> {
		Ok(<Pallet<T>>::runtime_version().transaction_version)
	}
	impl_tx_ext_default!(<T as Config>::RuntimeCall; validate prepare);
}<|MERGE_RESOLUTION|>--- conflicted
+++ resolved
@@ -19,14 +19,9 @@
 use codec::{Decode, Encode};
 use scale_info::TypeInfo;
 use sp_runtime::{
-<<<<<<< HEAD
-	traits::{DispatchInfoOf, Dispatchable, SignedExtension, TransactionExtension},
-	transaction_validity::{TransactionValidityError, ValidTransaction},
-=======
 	impl_tx_ext_default,
 	traits::{DispatchInfoOf, SignedExtension, TransactionExtension},
 	transaction_validity::TransactionValidityError,
->>>>>>> 5f3fa2cb
 };
 
 /// Ensure the transaction version registered in the transaction is the same as at present.
@@ -75,52 +70,7 @@
 		info: &DispatchInfoOf<Self::Call>,
 		len: usize,
 	) -> Result<Self::Pre, TransactionValidityError> {
-<<<<<<< HEAD
-		SignedExtension::validate(&self, who, call, info, len).map(|_| ())
-	}
-}
-
-impl<T: Config + Send + Sync> TransactionExtension for CheckTxVersion<T> {
-	const IDENTIFIER: &'static str = "CheckTxVersion";
-	type Call = T::RuntimeCall;
-	type Pre = ();
-	type Val = ();
-	type Implicit = u32;
-
-	fn implicit(&self) -> Result<Self::Implicit, TransactionValidityError> {
-		Ok(<Pallet<T>>::runtime_version().transaction_version)
-	}
-
-	fn prepare(
-		self,
-		_val: Self::Val,
-		origin: &<Self::Call as Dispatchable>::RuntimeOrigin,
-		call: &Self::Call,
-		info: &DispatchInfoOf<Self::Call>,
-		len: usize,
-	) -> Result<Self::Pre, TransactionValidityError> {
-		TransactionExtension::validate(&self, origin.clone(), call, info, len, &[]).map(|_| ())
-	}
-
-	fn validate(
-		&self,
-		origin: <Self::Call as sp_runtime::traits::Dispatchable>::RuntimeOrigin,
-		_call: &Self::Call,
-		_info: &DispatchInfoOf<Self::Call>,
-		_len: usize,
-		_target: &[u8],
-	) -> Result<
-		(
-			sp_runtime::transaction_validity::ValidTransaction,
-			Self::Val,
-			<Self::Call as sp_runtime::traits::Dispatchable>::RuntimeOrigin,
-		),
-		TransactionValidityError,
-	> {
-		Ok((ValidTransaction::default(), (), origin))
-=======
 		<Self as SignedExtension>::validate(&self, who, call, info, len).map(|_| ())
->>>>>>> 5f3fa2cb
 	}
 }
 
