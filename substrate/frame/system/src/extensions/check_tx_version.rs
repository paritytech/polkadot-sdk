--- conflicted
+++ resolved
@@ -29,11 +29,7 @@
 ///
 /// The transaction with incorrect `transaction_version` are considered invalid. The validity
 /// is not affected in any other way.
-<<<<<<< HEAD
-#[derive(Encode, Decode, Clone, Eq, PartialEq, TypeInfo, DecodeWithMemTracking)]
-=======
 #[derive(Encode, Decode, DecodeWithMemTracking, Clone, Eq, PartialEq, TypeInfo)]
->>>>>>> 95be69ce
 #[scale_info(skip_type_params(T))]
 pub struct CheckTxVersion<T: Config + Send + Sync>(core::marker::PhantomData<T>);
 
