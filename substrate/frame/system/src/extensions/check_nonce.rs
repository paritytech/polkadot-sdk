// This file is part of Substrate.

// Copyright (C) Parity Technologies (UK) Ltd.
// SPDX-License-Identifier: Apache-2.0

// Licensed under the Apache License, Version 2.0 (the "License");
// you may not use this file except in compliance with the License.
// You may obtain a copy of the License at
//
// 	http://www.apache.org/licenses/LICENSE-2.0
//
// Unless required by applicable law or agreed to in writing, software
// distributed under the License is distributed on an "AS IS" BASIS,
// WITHOUT WARRANTIES OR CONDITIONS OF ANY KIND, either express or implied.
// See the License for the specific language governing permissions and
// limitations under the License.

use crate::Config;
use alloc::vec;
use codec::{Decode, DecodeWithMemTracking, Encode};
use frame_support::{
	dispatch::DispatchInfo, pallet_prelude::TransactionSource, RuntimeDebugNoBound,
};
use scale_info::TypeInfo;
use sp_runtime::{
	traits::{
		AsSystemOriginSigner, DispatchInfoOf, Dispatchable, One, PostDispatchInfoOf,
		TransactionExtension, ValidateResult, Zero,
	},
	transaction_validity::{
		InvalidTransaction, TransactionLongevity, TransactionValidityError, ValidTransaction,
	},
	DispatchResult, Saturating,
};
use sp_weights::Weight;

/// Nonce check and increment to give replay protection for transactions.
///
/// # Transaction Validity
///
/// This extension affects `requires` and `provides` tags of validity, but DOES NOT
/// set the `priority` field. Make sure that AT LEAST one of the transaction extension sets
/// some kind of priority upon validating transactions.
///
/// The preparation step assumes that the nonce information has not changed since the validation
/// step. This means that other extensions ahead of `CheckNonce` in the pipeline must not alter the
/// nonce during their own preparation step, or else the transaction may be rejected during dispatch
/// or lead to an inconsistent account state.
<<<<<<< HEAD
#[derive(Encode, Decode, Clone, Eq, PartialEq, TypeInfo, DecodeWithMemTracking)]
=======
#[derive(Encode, Decode, DecodeWithMemTracking, Clone, Eq, PartialEq, TypeInfo)]
>>>>>>> 95be69ce
#[scale_info(skip_type_params(T))]
pub struct CheckNonce<T: Config>(#[codec(compact)] pub T::Nonce);

impl<T: Config> CheckNonce<T> {
	/// utility constructor. Used only in client/factory code.
	pub fn from(nonce: T::Nonce) -> Self {
		Self(nonce)
	}
}

impl<T: Config> core::fmt::Debug for CheckNonce<T> {
	#[cfg(feature = "std")]
	fn fmt(&self, f: &mut core::fmt::Formatter) -> core::fmt::Result {
		write!(f, "CheckNonce({})", self.0)
	}

	#[cfg(not(feature = "std"))]
	fn fmt(&self, _: &mut core::fmt::Formatter) -> core::fmt::Result {
		Ok(())
	}
}

/// Operation to perform from `validate` to `prepare` in [`CheckNonce`] transaction extension.
#[derive(RuntimeDebugNoBound)]
pub enum Val<T: Config> {
	/// Account and its nonce to check for.
	CheckNonce((T::AccountId, T::Nonce)),
	/// Weight to refund.
	Refund(Weight),
}

/// Operation to perform from `prepare` to `post_dispatch_details` in [`CheckNonce`] transaction
/// extension.
#[derive(RuntimeDebugNoBound)]
pub enum Pre {
	/// The transaction extension weight should not be refunded.
	NonceChecked,
	/// The transaction extension weight should be refunded.
	Refund(Weight),
}

impl<T: Config> TransactionExtension<T::RuntimeCall> for CheckNonce<T>
where
	T::RuntimeCall: Dispatchable<Info = DispatchInfo>,
	<T::RuntimeCall as Dispatchable>::RuntimeOrigin: AsSystemOriginSigner<T::AccountId> + Clone,
{
	const IDENTIFIER: &'static str = "CheckNonce";
	type Implicit = ();
	type Val = Val<T>;
	type Pre = Pre;

	fn weight(&self, _: &T::RuntimeCall) -> sp_weights::Weight {
		<T::ExtensionsWeightInfo as super::WeightInfo>::check_nonce()
	}

	fn validate(
		&self,
		origin: <T as Config>::RuntimeOrigin,
		call: &T::RuntimeCall,
		_info: &DispatchInfoOf<T::RuntimeCall>,
		_len: usize,
		_self_implicit: Self::Implicit,
		_inherited_implication: &impl Encode,
		_source: TransactionSource,
	) -> ValidateResult<Self::Val, T::RuntimeCall> {
		let Some(who) = origin.as_system_origin_signer() else {
			return Ok((Default::default(), Val::Refund(self.weight(call)), origin))
		};
		let account = crate::Account::<T>::get(who);
		if account.providers.is_zero() && account.sufficients.is_zero() {
			// Nonce storage not paid for
			return Err(InvalidTransaction::Payment.into())
		}
		if self.0 < account.nonce {
			return Err(InvalidTransaction::Stale.into())
		}

		let provides = vec![Encode::encode(&(&who, self.0))];
		let requires = if account.nonce < self.0 {
			vec![Encode::encode(&(&who, self.0.saturating_sub(One::one())))]
		} else {
			vec![]
		};

		let validity = ValidTransaction {
			priority: 0,
			requires,
			provides,
			longevity: TransactionLongevity::max_value(),
			propagate: true,
		};

		Ok((validity, Val::CheckNonce((who.clone(), account.nonce)), origin))
	}

	fn prepare(
		self,
		val: Self::Val,
		_origin: &T::RuntimeOrigin,
		_call: &T::RuntimeCall,
		_info: &DispatchInfoOf<T::RuntimeCall>,
		_len: usize,
	) -> Result<Self::Pre, TransactionValidityError> {
		let (who, mut nonce) = match val {
			Val::CheckNonce((who, nonce)) => (who, nonce),
			Val::Refund(weight) => return Ok(Pre::Refund(weight)),
		};

		// `self.0 < nonce` already checked in `validate`.
		if self.0 > nonce {
			return Err(InvalidTransaction::Future.into())
		}
		nonce += T::Nonce::one();
		crate::Account::<T>::mutate(who, |account| account.nonce = nonce);
		Ok(Pre::NonceChecked)
	}

	fn post_dispatch_details(
		pre: Self::Pre,
		_info: &DispatchInfo,
		_post_info: &PostDispatchInfoOf<T::RuntimeCall>,
		_len: usize,
		_result: &DispatchResult,
	) -> Result<Weight, TransactionValidityError> {
		match pre {
			Pre::NonceChecked => Ok(Weight::zero()),
			Pre::Refund(weight) => Ok(weight),
		}
	}
}

#[cfg(test)]
mod tests {
	use super::*;
	use crate::mock::{new_test_ext, RuntimeCall, Test, CALL};
	use frame_support::{
		assert_ok, assert_storage_noop, dispatch::GetDispatchInfo, traits::OriginTrait,
	};
	use sp_runtime::{
		traits::{AsTransactionAuthorizedOrigin, DispatchTransaction, TxBaseImplication},
		transaction_validity::TransactionSource::External,
	};

	#[test]
	fn signed_ext_check_nonce_works() {
		new_test_ext().execute_with(|| {
			crate::Account::<Test>::insert(
				1,
				crate::AccountInfo {
					nonce: 1u64.into(),
					consumers: 0,
					providers: 1,
					sufficients: 0,
					data: 0,
				},
			);
			let info = DispatchInfo::default();
			let len = 0_usize;
			// stale
			assert_storage_noop!({
				assert_eq!(
					CheckNonce::<Test>(0u64.into())
						.validate_only(Some(1).into(), CALL, &info, len, External, 0)
						.unwrap_err(),
					TransactionValidityError::Invalid(InvalidTransaction::Stale)
				);
				assert_eq!(
					CheckNonce::<Test>(0u64.into())
						.validate_and_prepare(Some(1).into(), CALL, &info, len, 0)
						.unwrap_err(),
					TransactionValidityError::Invalid(InvalidTransaction::Stale)
				);
			});
			// correct
			assert_ok!(CheckNonce::<Test>(1u64.into()).validate_only(
				Some(1).into(),
				CALL,
				&info,
				len,
				External,
				0,
			));
			assert_ok!(CheckNonce::<Test>(1u64.into()).validate_and_prepare(
				Some(1).into(),
				CALL,
				&info,
				len,
				0,
			));
			// future
			assert_ok!(CheckNonce::<Test>(5u64.into()).validate_only(
				Some(1).into(),
				CALL,
				&info,
				len,
				External,
				0,
			));
			assert_eq!(
				CheckNonce::<Test>(5u64.into())
					.validate_and_prepare(Some(1).into(), CALL, &info, len, 0)
					.unwrap_err(),
				TransactionValidityError::Invalid(InvalidTransaction::Future)
			);
		})
	}

	#[test]
	fn signed_ext_check_nonce_requires_provider() {
		new_test_ext().execute_with(|| {
			crate::Account::<Test>::insert(
				2,
				crate::AccountInfo {
					nonce: 1u64.into(),
					consumers: 0,
					providers: 1,
					sufficients: 0,
					data: 0,
				},
			);
			crate::Account::<Test>::insert(
				3,
				crate::AccountInfo {
					nonce: 1u64.into(),
					consumers: 0,
					providers: 0,
					sufficients: 1,
					data: 0,
				},
			);
			let info = DispatchInfo::default();
			let len = 0_usize;
			// Both providers and sufficients zero
			assert_storage_noop!({
				assert_eq!(
					CheckNonce::<Test>(1u64.into())
						.validate_only(Some(1).into(), CALL, &info, len, External, 0)
						.unwrap_err(),
					TransactionValidityError::Invalid(InvalidTransaction::Payment)
				);
				assert_eq!(
					CheckNonce::<Test>(1u64.into())
						.validate_and_prepare(Some(1).into(), CALL, &info, len, 0)
						.unwrap_err(),
					TransactionValidityError::Invalid(InvalidTransaction::Payment)
				);
			});
			// Non-zero providers
			assert_ok!(CheckNonce::<Test>(1u64.into()).validate_only(
				Some(2).into(),
				CALL,
				&info,
				len,
				External,
				0,
			));
			assert_ok!(CheckNonce::<Test>(1u64.into()).validate_and_prepare(
				Some(2).into(),
				CALL,
				&info,
				len,
				0,
			));
			// Non-zero sufficients
			assert_ok!(CheckNonce::<Test>(1u64.into()).validate_only(
				Some(3).into(),
				CALL,
				&info,
				len,
				External,
				0,
			));
			assert_ok!(CheckNonce::<Test>(1u64.into()).validate_and_prepare(
				Some(3).into(),
				CALL,
				&info,
				len,
				0,
			));
		})
	}

	#[test]
	fn unsigned_check_nonce_works() {
		new_test_ext().execute_with(|| {
			let info = DispatchInfo::default();
			let len = 0_usize;
			let (_, val, origin) = CheckNonce::<Test>(1u64.into())
				.validate(None.into(), CALL, &info, len, (), &TxBaseImplication(CALL), External)
				.unwrap();
			assert!(!origin.is_transaction_authorized());
			assert_ok!(CheckNonce::<Test>(1u64.into()).prepare(val, &origin, CALL, &info, len));
		})
	}

	#[test]
	fn check_nonce_preserves_account_data() {
		new_test_ext().execute_with(|| {
			crate::Account::<Test>::insert(
				1,
				crate::AccountInfo {
					nonce: 1u64.into(),
					consumers: 0,
					providers: 1,
					sufficients: 0,
					data: 0,
				},
			);
			let info = DispatchInfo::default();
			let len = 0_usize;
			// run the validation step
			let (_, val, origin) = CheckNonce::<Test>(1u64.into())
				.validate(Some(1).into(), CALL, &info, len, (), &TxBaseImplication(CALL), External)
				.unwrap();
			// mutate `AccountData` for the caller
			crate::Account::<Test>::mutate(1, |info| {
				info.data = 42;
			});
			// run the preparation step
			assert_ok!(CheckNonce::<Test>(1u64.into()).prepare(val, &origin, CALL, &info, len));
			// only the nonce should be altered by the preparation step
			let expected_info = crate::AccountInfo {
				nonce: 2u64.into(),
				consumers: 0,
				providers: 1,
				sufficients: 0,
				data: 42,
			};
			assert_eq!(crate::Account::<Test>::get(1), expected_info);
		})
	}

	#[test]
	fn check_nonce_skipped_and_refund_for_other_origins() {
		new_test_ext().execute_with(|| {
			let ext = CheckNonce::<Test>(1u64.into());

			let mut info = CALL.get_dispatch_info();
			info.extension_weight = ext.weight(CALL);

			// Ensure we test the refund.
			assert!(info.extension_weight != Weight::zero());

			let len = CALL.encoded_size();

			let origin = crate::RawOrigin::Root.into();
			let (pre, origin) = ext.validate_and_prepare(origin, CALL, &info, len, 0).unwrap();

			assert!(origin.as_system_ref().unwrap().is_root());

			let pd_res = Ok(());
			let mut post_info = frame_support::dispatch::PostDispatchInfo {
				actual_weight: Some(info.total_weight()),
				pays_fee: Default::default(),
			};

			<CheckNonce<Test> as TransactionExtension<RuntimeCall>>::post_dispatch(
				pre,
				&info,
				&mut post_info,
				len,
				&pd_res,
			)
			.unwrap();

			assert_eq!(post_info.actual_weight, Some(info.call_weight));
		})
	}
}<|MERGE_RESOLUTION|>--- conflicted
+++ resolved
@@ -46,11 +46,7 @@
 /// step. This means that other extensions ahead of `CheckNonce` in the pipeline must not alter the
 /// nonce during their own preparation step, or else the transaction may be rejected during dispatch
 /// or lead to an inconsistent account state.
-<<<<<<< HEAD
-#[derive(Encode, Decode, Clone, Eq, PartialEq, TypeInfo, DecodeWithMemTracking)]
-=======
 #[derive(Encode, Decode, DecodeWithMemTracking, Clone, Eq, PartialEq, TypeInfo)]
->>>>>>> 95be69ce
 #[scale_info(skip_type_params(T))]
 pub struct CheckNonce<T: Config>(#[codec(compact)] pub T::Nonce);
 
