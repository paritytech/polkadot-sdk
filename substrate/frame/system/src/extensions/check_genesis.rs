// This file is part of Substrate.

// Copyright (C) Parity Technologies (UK) Ltd.
// SPDX-License-Identifier: Apache-2.0

// Licensed under the Apache License, Version 2.0 (the "License");
// you may not use this file except in compliance with the License.
// You may obtain a copy of the License at
//
// 	http://www.apache.org/licenses/LICENSE-2.0
//
// Unless required by applicable law or agreed to in writing, software
// distributed under the License is distributed on an "AS IS" BASIS,
// WITHOUT WARRANTIES OR CONDITIONS OF ANY KIND, either express or implied.
// See the License for the specific language governing permissions and
// limitations under the License.

use crate::{pallet_prelude::BlockNumberFor, Config, Pallet};
use codec::{Decode, Encode};
use scale_info::TypeInfo;
use sp_runtime::{
	impl_tx_ext_default,
<<<<<<< HEAD
	traits::{TransactionExtension, Zero},
=======
	traits::{
		transaction_extension::TransactionExtensionBase, DispatchInfoOf, SignedExtension,
		TransactionExtension, Zero,
	},
>>>>>>> b077f9e9
	transaction_validity::TransactionValidityError,
};

/// Genesis hash check to provide replay protection between different networks.
///
/// # Transaction Validity
///
/// Note that while a transaction with invalid `genesis_hash` will fail to be decoded,
/// the extension does not affect any other fields of `TransactionValidity` directly.
#[derive(Encode, Decode, Clone, Eq, PartialEq, TypeInfo)]
#[scale_info(skip_type_params(T))]
pub struct CheckGenesis<T: Config + Send + Sync>(sp_std::marker::PhantomData<T>);

impl<T: Config + Send + Sync> sp_std::fmt::Debug for CheckGenesis<T> {
	#[cfg(feature = "std")]
	fn fmt(&self, f: &mut sp_std::fmt::Formatter) -> sp_std::fmt::Result {
		write!(f, "CheckGenesis")
	}

	#[cfg(not(feature = "std"))]
	fn fmt(&self, _: &mut sp_std::fmt::Formatter) -> sp_std::fmt::Result {
		Ok(())
	}
}

impl<T: Config + Send + Sync> CheckGenesis<T> {
	/// Creates new `TransactionExtension` to check genesis hash.
	pub fn new() -> Self {
		Self(sp_std::marker::PhantomData)
	}
}

<<<<<<< HEAD
impl<T: Config + Send + Sync> TransactionExtension<T::RuntimeCall> for CheckGenesis<T> {
=======
impl<T: Config + Send + Sync> SignedExtension for CheckGenesis<T> {
	type AccountId = T::AccountId;
	type Call = <T as Config>::RuntimeCall;
	type AdditionalSigned = T::Hash;
	type Pre = ();
	const IDENTIFIER: &'static str = "CheckGenesis";

	fn additional_signed(&self) -> Result<Self::AdditionalSigned, TransactionValidityError> {
		Ok(<Pallet<T>>::block_hash(BlockNumberFor::<T>::zero()))
	}

	fn pre_dispatch(
		self,
		who: &Self::AccountId,
		call: &Self::Call,
		info: &DispatchInfoOf<Self::Call>,
		len: usize,
	) -> Result<Self::Pre, TransactionValidityError> {
		<Self as SignedExtension>::validate(&self, who, call, info, len).map(|_| ())
	}
}

impl<T: Config + Send + Sync> TransactionExtensionBase for CheckGenesis<T> {
>>>>>>> b077f9e9
	const IDENTIFIER: &'static str = "CheckGenesis";
	type Implicit = T::Hash;
	fn implicit(&self) -> Result<Self::Implicit, TransactionValidityError> {
		Ok(<Pallet<T>>::block_hash(BlockNumberFor::<T>::zero()))
	}
}
impl<T: Config + Send + Sync, Context> TransactionExtension<T::RuntimeCall, Context>
	for CheckGenesis<T>
{
	type Val = ();
	type Pre = ();
	impl_tx_ext_default!(T::RuntimeCall; Context; validate prepare);
}<|MERGE_RESOLUTION|>--- conflicted
+++ resolved
@@ -20,14 +20,7 @@
 use scale_info::TypeInfo;
 use sp_runtime::{
 	impl_tx_ext_default,
-<<<<<<< HEAD
-	traits::{TransactionExtension, Zero},
-=======
-	traits::{
-		transaction_extension::TransactionExtensionBase, DispatchInfoOf, SignedExtension,
-		TransactionExtension, Zero,
-	},
->>>>>>> b077f9e9
+	traits::{TransactionExtension, TransactionExtensionBase, Zero},
 	transaction_validity::TransactionValidityError,
 };
 
@@ -60,33 +53,7 @@
 	}
 }
 
-<<<<<<< HEAD
-impl<T: Config + Send + Sync> TransactionExtension<T::RuntimeCall> for CheckGenesis<T> {
-=======
-impl<T: Config + Send + Sync> SignedExtension for CheckGenesis<T> {
-	type AccountId = T::AccountId;
-	type Call = <T as Config>::RuntimeCall;
-	type AdditionalSigned = T::Hash;
-	type Pre = ();
-	const IDENTIFIER: &'static str = "CheckGenesis";
-
-	fn additional_signed(&self) -> Result<Self::AdditionalSigned, TransactionValidityError> {
-		Ok(<Pallet<T>>::block_hash(BlockNumberFor::<T>::zero()))
-	}
-
-	fn pre_dispatch(
-		self,
-		who: &Self::AccountId,
-		call: &Self::Call,
-		info: &DispatchInfoOf<Self::Call>,
-		len: usize,
-	) -> Result<Self::Pre, TransactionValidityError> {
-		<Self as SignedExtension>::validate(&self, who, call, info, len).map(|_| ())
-	}
-}
-
 impl<T: Config + Send + Sync> TransactionExtensionBase for CheckGenesis<T> {
->>>>>>> b077f9e9
 	const IDENTIFIER: &'static str = "CheckGenesis";
 	type Implicit = T::Hash;
 	fn implicit(&self) -> Result<Self::Implicit, TransactionValidityError> {
