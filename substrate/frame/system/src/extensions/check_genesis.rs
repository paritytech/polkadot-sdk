// This file is part of Substrate.

// Copyright (C) Parity Technologies (UK) Ltd.
// SPDX-License-Identifier: Apache-2.0

// Licensed under the Apache License, Version 2.0 (the "License");
// you may not use this file except in compliance with the License.
// You may obtain a copy of the License at
//
// 	http://www.apache.org/licenses/LICENSE-2.0
//
// Unless required by applicable law or agreed to in writing, software
// distributed under the License is distributed on an "AS IS" BASIS,
// WITHOUT WARRANTIES OR CONDITIONS OF ANY KIND, either express or implied.
// See the License for the specific language governing permissions and
// limitations under the License.

use crate::{pallet_prelude::BlockNumberFor, Config, Pallet};
use codec::{Decode, DecodeWithMemTracking, Encode};
use scale_info::TypeInfo;
use sp_runtime::{
	impl_tx_ext_default,
	traits::{TransactionExtension, Zero},
	transaction_validity::TransactionValidityError,
};

/// Genesis hash check to provide replay protection between different networks.
///
/// # Transaction Validity
///
/// Note that while a transaction with invalid `genesis_hash` will fail to be decoded,
/// the extension does not affect any other fields of `TransactionValidity` directly.
<<<<<<< HEAD
#[derive(Encode, Decode, Clone, Eq, PartialEq, TypeInfo, DecodeWithMemTracking)]
=======
#[derive(Encode, Decode, DecodeWithMemTracking, Clone, Eq, PartialEq, TypeInfo)]
>>>>>>> 95be69ce
#[scale_info(skip_type_params(T))]
pub struct CheckGenesis<T: Config + Send + Sync>(core::marker::PhantomData<T>);

impl<T: Config + Send + Sync> core::fmt::Debug for CheckGenesis<T> {
	#[cfg(feature = "std")]
	fn fmt(&self, f: &mut core::fmt::Formatter) -> core::fmt::Result {
		write!(f, "CheckGenesis")
	}

	#[cfg(not(feature = "std"))]
	fn fmt(&self, _: &mut core::fmt::Formatter) -> core::fmt::Result {
		Ok(())
	}
}

impl<T: Config + Send + Sync> CheckGenesis<T> {
	/// Creates new `TransactionExtension` to check genesis hash.
	pub fn new() -> Self {
		Self(core::marker::PhantomData)
	}
}

impl<T: Config + Send + Sync> TransactionExtension<T::RuntimeCall> for CheckGenesis<T> {
	const IDENTIFIER: &'static str = "CheckGenesis";
	type Implicit = T::Hash;
	fn implicit(&self) -> Result<Self::Implicit, TransactionValidityError> {
		Ok(<Pallet<T>>::block_hash(BlockNumberFor::<T>::zero()))
	}
	type Val = ();
	type Pre = ();
	fn weight(&self, _: &T::RuntimeCall) -> sp_weights::Weight {
		// All transactions will always read the hash of the genesis block, so to avoid
		// charging this multiple times in a block we manually set the proof size to 0.
		<T::ExtensionsWeightInfo as super::WeightInfo>::check_genesis().set_proof_size(0)
	}
	impl_tx_ext_default!(T::RuntimeCall; validate prepare);
}<|MERGE_RESOLUTION|>--- conflicted
+++ resolved
@@ -30,11 +30,7 @@
 ///
 /// Note that while a transaction with invalid `genesis_hash` will fail to be decoded,
 /// the extension does not affect any other fields of `TransactionValidity` directly.
-<<<<<<< HEAD
-#[derive(Encode, Decode, Clone, Eq, PartialEq, TypeInfo, DecodeWithMemTracking)]
-=======
 #[derive(Encode, Decode, DecodeWithMemTracking, Clone, Eq, PartialEq, TypeInfo)]
->>>>>>> 95be69ce
 #[scale_info(skip_type_params(T))]
 pub struct CheckGenesis<T: Config + Send + Sync>(core::marker::PhantomData<T>);
 
