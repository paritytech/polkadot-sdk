--- conflicted
+++ resolved
@@ -97,11 +97,7 @@
 			let len = 0_usize;
 			assert_eq!(
 				CheckNonZeroSender::<Test>::new()
-<<<<<<< HEAD
-					.validate_only(Some(0).into(), CALL, &info, len, 0)
-=======
-					.validate_only(Some(0).into(), CALL, &info, len, External)
->>>>>>> ac2546b5
+					.validate_only(Some(0).into(), CALL, &info, len, External, 0)
 					.unwrap_err(),
 				TransactionValidityError::from(InvalidTransaction::BadSigner)
 			);
@@ -110,11 +106,8 @@
 				CALL,
 				&info,
 				len,
-<<<<<<< HEAD
+				External,
 				0,
-=======
-				External,
->>>>>>> ac2546b5
 			));
 		})
 	}
