// This file is part of Substrate.

// Copyright (C) Parity Technologies (UK) Ltd.
// SPDX-License-Identifier: Apache-2.0

// Licensed under the Apache License, Version 2.0 (the "License");
// you may not use this file except in compliance with the License.
// You may obtain a copy of the License at
//
// 	http://www.apache.org/licenses/LICENSE-2.0
//
// Unless required by applicable law or agreed to in writing, software
// distributed under the License is distributed on an "AS IS" BASIS,
// WITHOUT WARRANTIES OR CONDITIONS OF ANY KIND, either express or implied.
// See the License for the specific language governing permissions and
// limitations under the License.

use crate::{limits::BlockWeights, Config, Pallet, LOG_TARGET};
use codec::{Decode, DecodeWithMemTracking, Encode};
use frame_support::{
	dispatch::{DispatchInfo, PostDispatchInfo},
	pallet_prelude::TransactionSource,
	traits::Get,
};
use scale_info::TypeInfo;
use sp_runtime::{
	traits::{
		DispatchInfoOf, Dispatchable, PostDispatchInfoOf, TransactionExtension, ValidateResult,
	},
	transaction_validity::{InvalidTransaction, TransactionValidityError, ValidTransaction},
	DispatchResult,
};
use sp_weights::Weight;

/// Block resource (weight) limit check.
///
/// # Transaction Validity
///
/// This extension does not influence any fields of `TransactionValidity` in case the
/// transaction is valid.
<<<<<<< HEAD
#[derive(Encode, Decode, Clone, Eq, PartialEq, Default, TypeInfo, DecodeWithMemTracking)]
=======
#[derive(Encode, Decode, DecodeWithMemTracking, Clone, Eq, PartialEq, Default, TypeInfo)]
>>>>>>> 95be69ce
#[scale_info(skip_type_params(T))]
pub struct CheckWeight<T: Config + Send + Sync>(core::marker::PhantomData<T>);

impl<T: Config + Send + Sync> CheckWeight<T>
where
	T::RuntimeCall: Dispatchable<Info = DispatchInfo, PostInfo = PostDispatchInfo>,
{
	/// Checks if the current extrinsic does not exceed the maximum weight a single extrinsic
	/// with given `DispatchClass` can have.
	fn check_extrinsic_weight(
		info: &DispatchInfoOf<T::RuntimeCall>,
	) -> Result<(), TransactionValidityError> {
		let max = T::BlockWeights::get().get(info.class).max_extrinsic;
		match max {
			Some(max) if info.total_weight().any_gt(max) => {
				log::debug!(
					target: LOG_TARGET,
					"Extrinsic {} is greater than the max extrinsic {}",
					info.total_weight(),
					max,
				);

				Err(InvalidTransaction::ExhaustsResources.into())
			},
			_ => Ok(()),
		}
	}

	/// Checks if the current extrinsic can fit into the block with respect to block length limits.
	///
	/// Upon successes, it returns the new block length as a `Result`.
	fn check_block_length(
		info: &DispatchInfoOf<T::RuntimeCall>,
		len: usize,
	) -> Result<u32, TransactionValidityError> {
		let length_limit = T::BlockLength::get();
		let current_len = Pallet::<T>::all_extrinsics_len();
		let added_len = len as u32;
		let next_len = current_len.saturating_add(added_len);
		if next_len > *length_limit.max.get(info.class) {
			log::debug!(
				target: LOG_TARGET,
				"Exceeded block length limit: {} > {}",
				next_len,
				length_limit.max.get(info.class),
			);

			Err(InvalidTransaction::ExhaustsResources.into())
		} else {
			Ok(next_len)
		}
	}

	/// Creates new `TransactionExtension` to check weight of the extrinsic.
	pub fn new() -> Self {
		Self(Default::default())
	}

	/// Do the validate checks. This can be applied to both signed and unsigned.
	///
	/// It only checks that the block weight and length limit will not exceed.
	///
	/// Returns the transaction validity and the next block length, to be used in `prepare`.
	pub fn do_validate(
		info: &DispatchInfoOf<T::RuntimeCall>,
		len: usize,
	) -> Result<(ValidTransaction, u32), TransactionValidityError> {
		// If they return `Ok`, then it is below the limit.
		let next_len = Self::check_block_length(info, len)?;
		// during validation we skip block limit check. Since the `validate_transaction`
		// call runs on an empty block anyway, by this we prevent `on_initialize` weight
		// consumption from causing false negatives.
		Self::check_extrinsic_weight(info)?;

		Ok((Default::default(), next_len))
	}

	/// Do the pre-dispatch checks. This can be applied to both signed and unsigned.
	///
	/// It checks and notes the new weight and length.
	pub fn do_prepare(
		info: &DispatchInfoOf<T::RuntimeCall>,
		len: usize,
		next_len: u32,
	) -> Result<(), TransactionValidityError> {
		let all_weight = Pallet::<T>::block_weight();
		let maximum_weight = T::BlockWeights::get();
		let next_weight =
			calculate_consumed_weight::<T::RuntimeCall>(&maximum_weight, all_weight, info, len)?;
		// Extrinsic weight already checked in `validate`.

		crate::AllExtrinsicsLen::<T>::put(next_len);
		crate::BlockWeight::<T>::put(next_weight);
		Ok(())
	}

	#[deprecated(note = "Use `frame_system::Pallet::reclaim_weight` instead.")]
	pub fn do_post_dispatch(
		info: &DispatchInfoOf<T::RuntimeCall>,
		post_info: &PostDispatchInfoOf<T::RuntimeCall>,
	) -> Result<(), TransactionValidityError> {
		crate::Pallet::<T>::reclaim_weight(info, post_info)
	}
}

/// Checks if the current extrinsic can fit into the block with respect to block weight limits.
///
/// Upon successes, it returns the new block weight as a `Result`.
pub fn calculate_consumed_weight<Call>(
	maximum_weight: &BlockWeights,
	mut all_weight: crate::ConsumedWeight,
	info: &DispatchInfoOf<Call>,
	len: usize,
) -> Result<crate::ConsumedWeight, TransactionValidityError>
where
	Call: Dispatchable<Info = DispatchInfo, PostInfo = PostDispatchInfo>,
{
	// Also Consider extrinsic length as proof weight.
	let extrinsic_weight = info
		.total_weight()
		.saturating_add(maximum_weight.get(info.class).base_extrinsic)
		.saturating_add(Weight::from_parts(0, len as u64));
	let limit_per_class = maximum_weight.get(info.class);

	// add the weight. If class is unlimited, use saturating add instead of checked one.
	if limit_per_class.max_total.is_none() && limit_per_class.reserved.is_none() {
		all_weight.accrue(extrinsic_weight, info.class)
	} else {
		all_weight.checked_accrue(extrinsic_weight, info.class).map_err(|_| {
			log::debug!(
				target: LOG_TARGET,
				"All weight checked add overflow.",
			);

			InvalidTransaction::ExhaustsResources
		})?;
	}

	let per_class = *all_weight.get(info.class);

	// Check if we don't exceed per-class allowance
	match limit_per_class.max_total {
		Some(max) if per_class.any_gt(max) => {
			log::debug!(
				target: LOG_TARGET,
				"Exceeded the per-class allowance.",
			);

			return Err(InvalidTransaction::ExhaustsResources.into());
		},
		// There is no `max_total` limit (`None`),
		// or we are below the limit.
		_ => {},
	}

	// In cases total block weight is exceeded, we need to fall back
	// to `reserved` pool if there is any.
	if all_weight.total().any_gt(maximum_weight.max_block) {
		match limit_per_class.reserved {
			// We are over the limit in reserved pool.
			Some(reserved) if per_class.any_gt(reserved) => {
				log::debug!(
					target: LOG_TARGET,
					"Total block weight is exceeded.",
				);

				return Err(InvalidTransaction::ExhaustsResources.into());
			},
			// There is either no limit in reserved pool (`None`),
			// or we are below the limit.
			_ => {},
		}
	}

	Ok(all_weight)
}

impl<T: Config + Send + Sync> TransactionExtension<T::RuntimeCall> for CheckWeight<T>
where
	T::RuntimeCall: Dispatchable<Info = DispatchInfo, PostInfo = PostDispatchInfo>,
{
	const IDENTIFIER: &'static str = "CheckWeight";
	type Implicit = ();
	type Pre = ();
	type Val = u32; /* next block length */

	fn weight(&self, _: &T::RuntimeCall) -> Weight {
		<T::ExtensionsWeightInfo as super::WeightInfo>::check_weight()
	}

	fn validate(
		&self,
		origin: T::RuntimeOrigin,
		_call: &T::RuntimeCall,
		info: &DispatchInfoOf<T::RuntimeCall>,
		len: usize,
		_self_implicit: Self::Implicit,
		_inherited_implication: &impl Encode,
		_source: TransactionSource,
	) -> ValidateResult<Self::Val, T::RuntimeCall> {
		let (validity, next_len) = Self::do_validate(info, len)?;
		Ok((validity, next_len, origin))
	}

	fn prepare(
		self,
		val: Self::Val,
		_origin: &T::RuntimeOrigin,
		_call: &T::RuntimeCall,
		info: &DispatchInfoOf<T::RuntimeCall>,
		len: usize,
	) -> Result<Self::Pre, TransactionValidityError> {
		Self::do_prepare(info, len, val)
	}

	fn post_dispatch_details(
		_pre: Self::Pre,
		info: &DispatchInfoOf<T::RuntimeCall>,
		post_info: &PostDispatchInfoOf<T::RuntimeCall>,
		_len: usize,
		_result: &DispatchResult,
	) -> Result<Weight, TransactionValidityError> {
		crate::Pallet::<T>::reclaim_weight(info, post_info).map(|()| Weight::zero())
	}

	fn bare_validate(
		_call: &T::RuntimeCall,
		info: &DispatchInfoOf<T::RuntimeCall>,
		len: usize,
	) -> frame_support::pallet_prelude::TransactionValidity {
		Ok(Self::do_validate(info, len)?.0)
	}

	fn bare_validate_and_prepare(
		_call: &T::RuntimeCall,
		info: &DispatchInfoOf<T::RuntimeCall>,
		len: usize,
	) -> Result<(), TransactionValidityError> {
		let (_, next_len) = Self::do_validate(info, len)?;
		Self::do_prepare(info, len, next_len)
	}

	fn bare_post_dispatch(
		info: &DispatchInfoOf<T::RuntimeCall>,
		post_info: &mut PostDispatchInfoOf<T::RuntimeCall>,
		_len: usize,
		_result: &DispatchResult,
	) -> Result<(), TransactionValidityError> {
		crate::Pallet::<T>::reclaim_weight(info, post_info)
	}
}

impl<T: Config + Send + Sync> core::fmt::Debug for CheckWeight<T> {
	#[cfg(feature = "std")]
	fn fmt(&self, f: &mut core::fmt::Formatter) -> core::fmt::Result {
		write!(f, "CheckWeight")
	}

	#[cfg(not(feature = "std"))]
	fn fmt(&self, _: &mut core::fmt::Formatter) -> core::fmt::Result {
		Ok(())
	}
}

#[cfg(test)]
mod tests {
	use super::*;
	use crate::{
		mock::{new_test_ext, System, Test, CALL},
		AllExtrinsicsLen, BlockWeight, DispatchClass,
	};
	use core::marker::PhantomData;
	use frame_support::{assert_err, assert_ok, dispatch::Pays, weights::Weight};
	use sp_runtime::traits::DispatchTransaction;

	fn block_weights() -> crate::limits::BlockWeights {
		<Test as crate::Config>::BlockWeights::get()
	}

	fn normal_weight_limit() -> Weight {
		block_weights()
			.get(DispatchClass::Normal)
			.max_total
			.unwrap_or_else(|| block_weights().max_block)
	}

	fn block_weight_limit() -> Weight {
		block_weights().max_block
	}

	fn normal_length_limit() -> u32 {
		*<Test as Config>::BlockLength::get().max.get(DispatchClass::Normal)
	}

	#[test]
	fn mandatory_extrinsic_doesnt_care_about_limits() {
		fn check(call: impl FnOnce(&DispatchInfo, usize)) {
			new_test_ext().execute_with(|| {
				let max = DispatchInfo {
					call_weight: Weight::MAX,
					class: DispatchClass::Mandatory,
					..Default::default()
				};
				let len = 0_usize;

				call(&max, len);
			});
		}

		check(|max, len| {
			let next_len = CheckWeight::<Test>::check_block_length(max, len).unwrap();
			assert_ok!(CheckWeight::<Test>::do_prepare(max, len, next_len));
			assert_eq!(System::block_weight().total(), Weight::MAX);
			assert!(System::block_weight().total().ref_time() > block_weight_limit().ref_time());
		});
		check(|max, len| {
			assert_ok!(CheckWeight::<Test>::do_validate(max, len));
		});
	}

	#[test]
	fn normal_extrinsic_limited_by_maximum_extrinsic_weight() {
		new_test_ext().execute_with(|| {
			let max = DispatchInfo {
				call_weight: block_weights().get(DispatchClass::Normal).max_extrinsic.unwrap() +
					Weight::from_parts(1, 0),
				class: DispatchClass::Normal,
				..Default::default()
			};
			let len = 0_usize;
			assert_err!(
				CheckWeight::<Test>::do_validate(&max, len),
				InvalidTransaction::ExhaustsResources
			);
		});
	}

	#[test]
	fn operational_extrinsic_limited_by_operational_space_limit() {
		new_test_ext().execute_with(|| {
			let weights = block_weights();
			let operational_limit = weights
				.get(DispatchClass::Operational)
				.max_total
				.unwrap_or_else(|| weights.max_block);
			let base_weight = weights.get(DispatchClass::Operational).base_extrinsic;

			let call_weight = operational_limit - base_weight;
			let okay = DispatchInfo {
				call_weight,
				class: DispatchClass::Operational,
				..Default::default()
			};
			let max = DispatchInfo {
				call_weight: call_weight + Weight::from_parts(1, 0),
				class: DispatchClass::Operational,
				..Default::default()
			};
			let len = 0_usize;

			assert_eq!(CheckWeight::<Test>::do_validate(&okay, len), Ok(Default::default()));
			assert_err!(
				CheckWeight::<Test>::do_validate(&max, len),
				InvalidTransaction::ExhaustsResources
			);
		});
	}

	#[test]
	fn register_extra_weight_unchecked_doesnt_care_about_limits() {
		new_test_ext().execute_with(|| {
			System::register_extra_weight_unchecked(Weight::MAX, DispatchClass::Normal);
			assert_eq!(System::block_weight().total(), Weight::MAX);
			assert!(System::block_weight().total().ref_time() > block_weight_limit().ref_time());
		});
	}

	#[test]
	fn full_block_with_normal_and_operational() {
		new_test_ext().execute_with(|| {
			// Max block is 1024
			// Max normal is 768 (75%)
			// 10 is taken for block execution weight
			// So normal extrinsic can be 758 weight (-5 for base extrinsic weight)
			// And Operational can be 246 to produce a full block (-10 for base)
			let max_normal =
				DispatchInfo { call_weight: Weight::from_parts(753, 0), ..Default::default() };
			let rest_operational = DispatchInfo {
				call_weight: Weight::from_parts(246, 0),
				class: DispatchClass::Operational,
				..Default::default()
			};

			let len = 0_usize;

			let next_len = CheckWeight::<Test>::check_block_length(&max_normal, len).unwrap();
			assert_ok!(CheckWeight::<Test>::do_prepare(&max_normal, len, next_len));
			assert_eq!(System::block_weight().total(), Weight::from_parts(768, 0));
			let next_len = CheckWeight::<Test>::check_block_length(&rest_operational, len).unwrap();
			assert_ok!(CheckWeight::<Test>::do_prepare(&rest_operational, len, next_len));
			assert_eq!(block_weight_limit(), Weight::from_parts(1024, u64::MAX));
			assert_eq!(System::block_weight().total(), block_weight_limit().set_proof_size(0));
			// Checking single extrinsic should not take current block weight into account.
			assert_eq!(CheckWeight::<Test>::check_extrinsic_weight(&rest_operational), Ok(()));
		});
	}

	#[test]
	fn dispatch_order_does_not_effect_weight_logic() {
		new_test_ext().execute_with(|| {
			// We switch the order of `full_block_with_normal_and_operational`
			let max_normal =
				DispatchInfo { call_weight: Weight::from_parts(753, 0), ..Default::default() };
			let rest_operational = DispatchInfo {
				call_weight: Weight::from_parts(246, 0),
				class: DispatchClass::Operational,
				..Default::default()
			};

			let len = 0_usize;

			let next_len = CheckWeight::<Test>::check_block_length(&rest_operational, len).unwrap();
			assert_ok!(CheckWeight::<Test>::do_prepare(&rest_operational, len, next_len));
			// Extra 20 here from block execution + base extrinsic weight
			assert_eq!(System::block_weight().total(), Weight::from_parts(266, 0));
			let next_len = CheckWeight::<Test>::check_block_length(&max_normal, len).unwrap();
			assert_ok!(CheckWeight::<Test>::do_prepare(&max_normal, len, next_len));
			assert_eq!(block_weight_limit(), Weight::from_parts(1024, u64::MAX));
			assert_eq!(System::block_weight().total(), block_weight_limit().set_proof_size(0));
		});
	}

	#[test]
	fn operational_works_on_full_block() {
		new_test_ext().execute_with(|| {
			// An on_initialize takes up the whole block! (Every time!)
			System::register_extra_weight_unchecked(Weight::MAX, DispatchClass::Mandatory);
			let dispatch_normal = DispatchInfo {
				call_weight: Weight::from_parts(251, 0),
				class: DispatchClass::Normal,
				..Default::default()
			};
			let dispatch_operational = DispatchInfo {
				call_weight: Weight::from_parts(246, 0),
				class: DispatchClass::Operational,
				..Default::default()
			};
			let len = 0_usize;

			let next_len = CheckWeight::<Test>::check_block_length(&dispatch_normal, len).unwrap();
			assert_err!(
				CheckWeight::<Test>::do_prepare(&dispatch_normal, len, next_len),
				InvalidTransaction::ExhaustsResources
			);
			let next_len =
				CheckWeight::<Test>::check_block_length(&dispatch_operational, len).unwrap();
			// Thank goodness we can still do an operational transaction to possibly save the
			// blockchain.
			assert_ok!(CheckWeight::<Test>::do_prepare(&dispatch_operational, len, next_len));
			// Not too much though
			assert_err!(
				CheckWeight::<Test>::do_prepare(&dispatch_operational, len, next_len),
				InvalidTransaction::ExhaustsResources
			);
			// Even with full block, validity of single transaction should be correct.
			assert_eq!(CheckWeight::<Test>::check_extrinsic_weight(&dispatch_operational), Ok(()));
		});
	}

	#[test]
	fn signed_ext_check_weight_works_operational_tx() {
		new_test_ext().execute_with(|| {
			let normal =
				DispatchInfo { call_weight: Weight::from_parts(100, 0), ..Default::default() };
			let op = DispatchInfo {
				call_weight: Weight::from_parts(100, 0),
				extension_weight: Weight::zero(),
				class: DispatchClass::Operational,
				pays_fee: Pays::Yes,
			};
			let len = 0_usize;
			let normal_limit = normal_weight_limit();

			// given almost full block
			BlockWeight::<Test>::mutate(|current_weight| {
				current_weight.set(normal_limit, DispatchClass::Normal)
			});
			// will not fit.
			assert_eq!(
				CheckWeight::<Test>(PhantomData)
					.validate_and_prepare(Some(1).into(), CALL, &normal, len, 0)
					.unwrap_err(),
				InvalidTransaction::ExhaustsResources.into()
			);
			// will fit.
			assert_ok!(CheckWeight::<Test>(PhantomData).validate_and_prepare(
				Some(1).into(),
				CALL,
				&op,
				len,
				0,
			));

			// likewise for length limit.
			let len = 100_usize;
			AllExtrinsicsLen::<Test>::put(normal_length_limit());
			assert_eq!(
				CheckWeight::<Test>(PhantomData)
					.validate_and_prepare(Some(1).into(), CALL, &normal, len, 0)
					.unwrap_err(),
				InvalidTransaction::ExhaustsResources.into()
			);
			assert_ok!(CheckWeight::<Test>(PhantomData).validate_and_prepare(
				Some(1).into(),
				CALL,
				&op,
				len,
				0,
			));
		})
	}

	#[test]
	fn signed_ext_check_weight_block_size_works() {
		new_test_ext().execute_with(|| {
			let normal = DispatchInfo::default();
			let normal_limit = normal_weight_limit().ref_time() as usize;
			let reset_check_weight = |tx, s, f| {
				AllExtrinsicsLen::<Test>::put(0);
				let r = CheckWeight::<Test>(PhantomData).validate_and_prepare(
					Some(1).into(),
					CALL,
					tx,
					s,
					0,
				);
				if f {
					assert!(r.is_err())
				} else {
					assert!(r.is_ok())
				}
			};

			reset_check_weight(&normal, normal_limit - 1, false);
			reset_check_weight(&normal, normal_limit, false);
			reset_check_weight(&normal, normal_limit + 1, true);

			// Operational ones don't have this limit.
			let op = DispatchInfo {
				call_weight: Weight::zero(),
				extension_weight: Weight::zero(),
				class: DispatchClass::Operational,
				pays_fee: Pays::Yes,
			};
			reset_check_weight(&op, normal_limit, false);
			reset_check_weight(&op, normal_limit + 100, false);
			reset_check_weight(&op, 1024, false);
			reset_check_weight(&op, 1025, true);
		})
	}

	#[test]
	fn signed_ext_check_weight_works_normal_tx() {
		new_test_ext().execute_with(|| {
			let normal_limit = normal_weight_limit();
			let small =
				DispatchInfo { call_weight: Weight::from_parts(100, 0), ..Default::default() };
			let base_extrinsic = block_weights().get(DispatchClass::Normal).base_extrinsic;
			let medium =
				DispatchInfo { call_weight: normal_limit - base_extrinsic, ..Default::default() };
			let big = DispatchInfo {
				call_weight: normal_limit - base_extrinsic + Weight::from_parts(1, 0),
				..Default::default()
			};
			let len = 0_usize;

			let reset_check_weight = |i, f, s| {
				BlockWeight::<Test>::mutate(|current_weight| {
					current_weight.set(s, DispatchClass::Normal)
				});
				let r = CheckWeight::<Test>(PhantomData).validate_and_prepare(
					Some(1).into(),
					CALL,
					i,
					len,
					0,
				);
				if f {
					assert!(r.is_err())
				} else {
					assert!(r.is_ok())
				}
			};

			reset_check_weight(&small, false, Weight::zero());
			reset_check_weight(&medium, false, Weight::zero());
			reset_check_weight(&big, true, Weight::from_parts(1, 0));
		})
	}

	#[test]
	fn signed_ext_check_weight_refund_works() {
		new_test_ext().execute_with(|| {
			// This is half of the max block weight
			let info =
				DispatchInfo { call_weight: Weight::from_parts(512, 0), ..Default::default() };
			let post_info = PostDispatchInfo {
				actual_weight: Some(Weight::from_parts(128, 0)),
				pays_fee: Default::default(),
			};
			let len = 0_usize;
			let base_extrinsic = block_weights().get(DispatchClass::Normal).base_extrinsic;

			// We allow 75% for normal transaction, so we put 25% - extrinsic base weight
			BlockWeight::<Test>::mutate(|current_weight| {
				current_weight.set(Weight::zero(), DispatchClass::Mandatory);
				current_weight
					.set(Weight::from_parts(256, 0) - base_extrinsic, DispatchClass::Normal);
			});

			let pre = CheckWeight::<Test>(PhantomData)
				.validate_and_prepare(Some(1).into(), CALL, &info, len, 0)
				.unwrap()
				.0;
			assert_eq!(
				BlockWeight::<Test>::get().total(),
				info.total_weight() + Weight::from_parts(256, 0)
			);

			assert_ok!(CheckWeight::<Test>::post_dispatch_details(
				pre,
				&info,
				&post_info,
				len,
				&Ok(())
			));
			assert_eq!(
				BlockWeight::<Test>::get().total(),
				post_info.actual_weight.unwrap() + Weight::from_parts(256, 0)
			);
		})
	}

	#[test]
	fn signed_ext_check_weight_actual_weight_higher_than_max_is_capped() {
		new_test_ext().execute_with(|| {
			let info =
				DispatchInfo { call_weight: Weight::from_parts(512, 0), ..Default::default() };
			let post_info = PostDispatchInfo {
				actual_weight: Some(Weight::from_parts(700, 0)),
				pays_fee: Default::default(),
			};
			let len = 0_usize;

			BlockWeight::<Test>::mutate(|current_weight| {
				current_weight.set(Weight::zero(), DispatchClass::Mandatory);
				current_weight.set(Weight::from_parts(128, 0), DispatchClass::Normal);
			});

			let pre = CheckWeight::<Test>(PhantomData)
				.validate_and_prepare(Some(1).into(), CALL, &info, len, 0)
				.unwrap()
				.0;
			assert_eq!(
				BlockWeight::<Test>::get().total(),
				info.total_weight() +
					Weight::from_parts(128, 0) +
					block_weights().get(DispatchClass::Normal).base_extrinsic,
			);

			assert_ok!(CheckWeight::<Test>::post_dispatch_details(
				pre,
				&info,
				&post_info,
				len,
				&Ok(())
			));
			assert_eq!(
				BlockWeight::<Test>::get().total(),
				info.total_weight() +
					Weight::from_parts(128, 0) +
					block_weights().get(DispatchClass::Normal).base_extrinsic,
			);
		})
	}

	#[test]
	fn extrinsic_already_refunded_more_precisely() {
		new_test_ext().execute_with(|| {
			// This is half of the max block weight
			let info =
				DispatchInfo { call_weight: Weight::from_parts(512, 0), ..Default::default() };
			let post_info = PostDispatchInfo {
				actual_weight: Some(Weight::from_parts(128, 0)),
				pays_fee: Default::default(),
			};
			let prior_block_weight = Weight::from_parts(64, 0);
			let accurate_refund = Weight::from_parts(510, 0);
			let len = 0_usize;
			let base_extrinsic = block_weights().get(DispatchClass::Normal).base_extrinsic;

			// Set initial info
			BlockWeight::<Test>::mutate(|current_weight| {
				current_weight.set(Weight::zero(), DispatchClass::Mandatory);
				current_weight.set(prior_block_weight, DispatchClass::Normal);
			});

			// Validate and prepare extrinsic
			let pre = CheckWeight::<Test>(PhantomData)
				.validate_and_prepare(Some(1).into(), CALL, &info, len, 0)
				.unwrap()
				.0;

			assert_eq!(
				BlockWeight::<Test>::get().total(),
				info.total_weight() + prior_block_weight + base_extrinsic
			);

			// Refund more accurately than the benchmark
			BlockWeight::<Test>::mutate(|current_weight| {
				current_weight.reduce(accurate_refund, DispatchClass::Normal);
			});
			crate::ExtrinsicWeightReclaimed::<Test>::put(accurate_refund);

			// Do the post dispatch
			assert_ok!(CheckWeight::<Test>::post_dispatch_details(
				pre,
				&info,
				&post_info,
				len,
				&Ok(())
			));

			// Ensure the accurate refund is used
			assert_eq!(crate::ExtrinsicWeightReclaimed::<Test>::get(), accurate_refund);
			assert_eq!(
				BlockWeight::<Test>::get().total(),
				info.total_weight() - accurate_refund + prior_block_weight + base_extrinsic
			);
		})
	}

	#[test]
	fn extrinsic_already_refunded_less_precisely() {
		new_test_ext().execute_with(|| {
			// This is half of the max block weight
			let info =
				DispatchInfo { call_weight: Weight::from_parts(512, 0), ..Default::default() };
			let post_info = PostDispatchInfo {
				actual_weight: Some(Weight::from_parts(128, 0)),
				pays_fee: Default::default(),
			};
			let prior_block_weight = Weight::from_parts(64, 0);
			let inaccurate_refund = Weight::from_parts(110, 0);
			let len = 0_usize;
			let base_extrinsic = block_weights().get(DispatchClass::Normal).base_extrinsic;

			// Set initial info
			BlockWeight::<Test>::mutate(|current_weight| {
				current_weight.set(Weight::zero(), DispatchClass::Mandatory);
				current_weight.set(prior_block_weight, DispatchClass::Normal);
			});

			// Validate and prepare extrinsic
			let pre = CheckWeight::<Test>(PhantomData)
				.validate_and_prepare(Some(1).into(), CALL, &info, len, 0)
				.unwrap()
				.0;

			assert_eq!(
				BlockWeight::<Test>::get().total(),
				info.total_weight() + prior_block_weight + base_extrinsic
			);

			// Refund less accurately than the benchmark
			BlockWeight::<Test>::mutate(|current_weight| {
				current_weight.reduce(inaccurate_refund, DispatchClass::Normal);
			});
			crate::ExtrinsicWeightReclaimed::<Test>::put(inaccurate_refund);

			// Do the post dispatch
			assert_ok!(CheckWeight::<Test>::post_dispatch_details(
				pre,
				&info,
				&post_info,
				len,
				&Ok(())
			));

			// Ensure the accurate refund from benchmark is used
			assert_eq!(
				crate::ExtrinsicWeightReclaimed::<Test>::get(),
				post_info.calc_unspent(&info)
			);
			assert_eq!(
				BlockWeight::<Test>::get().total(),
				post_info.actual_weight.unwrap() + prior_block_weight + base_extrinsic
			);
		})
	}

	#[test]
	fn zero_weight_extrinsic_still_has_base_weight() {
		new_test_ext().execute_with(|| {
			let weights = block_weights();
			let free = DispatchInfo { call_weight: Weight::zero(), ..Default::default() };
			let len = 0_usize;

			// Initial weight from `weights.base_block`
			assert_eq!(System::block_weight().total(), weights.base_block);
			assert_ok!(CheckWeight::<Test>(PhantomData).validate_and_prepare(
				Some(1).into(),
				CALL,
				&free,
				len,
				0,
			));
			assert_eq!(
				System::block_weight().total(),
				weights.get(DispatchClass::Normal).base_extrinsic + weights.base_block
			);
		})
	}

	#[test]
	fn normal_and_mandatory_tracked_separately() {
		new_test_ext().execute_with(|| {
			// Max block is 1024
			// Max normal is 768 (75%)
			// Max mandatory is unlimited
			let max_normal =
				DispatchInfo { call_weight: Weight::from_parts(753, 0), ..Default::default() };
			let mandatory = DispatchInfo {
				call_weight: Weight::from_parts(1019, 0),
				class: DispatchClass::Mandatory,
				..Default::default()
			};

			let len = 0_usize;

			let next_len = CheckWeight::<Test>::check_block_length(&max_normal, len).unwrap();
			assert_ok!(CheckWeight::<Test>::do_prepare(&max_normal, len, next_len));
			assert_eq!(System::block_weight().total(), Weight::from_parts(768, 0));
			let next_len = CheckWeight::<Test>::check_block_length(&mandatory, len).unwrap();
			assert_ok!(CheckWeight::<Test>::do_prepare(&mandatory, len, next_len));
			assert_eq!(block_weight_limit(), Weight::from_parts(1024, u64::MAX));
			assert_eq!(System::block_weight().total(), Weight::from_parts(1024 + 768, 0));
			assert_eq!(CheckWeight::<Test>::check_extrinsic_weight(&mandatory), Ok(()));
		});
	}

	#[test]
	fn no_max_total_should_still_be_limited_by_max_block() {
		// given
		let maximum_weight = BlockWeights::builder()
			.base_block(Weight::zero())
			.for_class(DispatchClass::non_mandatory(), |w| {
				w.base_extrinsic = Weight::zero();
				w.max_total = Some(Weight::from_parts(20, u64::MAX));
			})
			.for_class(DispatchClass::Mandatory, |w| {
				w.base_extrinsic = Weight::zero();
				w.reserved = Some(Weight::from_parts(5, u64::MAX));
				w.max_total = None;
			})
			.build_or_panic();
		let all_weight = crate::ConsumedWeight::new(|class| match class {
			DispatchClass::Normal => Weight::from_parts(10, 0),
			DispatchClass::Operational => Weight::from_parts(10, 0),
			DispatchClass::Mandatory => Weight::zero(),
		});
		assert_eq!(maximum_weight.max_block, all_weight.total().set_proof_size(u64::MAX));

		// fits into reserved
		let mandatory1 = DispatchInfo {
			call_weight: Weight::from_parts(5, 0),
			class: DispatchClass::Mandatory,
			..Default::default()
		};
		// does not fit into reserved and the block is full.
		let mandatory2 = DispatchInfo {
			call_weight: Weight::from_parts(6, 0),
			class: DispatchClass::Mandatory,
			..Default::default()
		};

		// when
		assert_ok!(calculate_consumed_weight::<<Test as Config>::RuntimeCall>(
			&maximum_weight,
			all_weight.clone(),
			&mandatory1,
			0
		));
		assert_err!(
			calculate_consumed_weight::<<Test as Config>::RuntimeCall>(
				&maximum_weight,
				all_weight,
				&mandatory2,
				0
			),
			InvalidTransaction::ExhaustsResources
		);
	}

	#[test]
	fn proof_size_includes_length() {
		let maximum_weight = BlockWeights::builder()
			.base_block(Weight::zero())
			.for_class(DispatchClass::non_mandatory(), |w| {
				w.base_extrinsic = Weight::zero();
				w.max_total = Some(Weight::from_parts(20, 1000));
			})
			.for_class(DispatchClass::Mandatory, |w| {
				w.base_extrinsic = Weight::zero();
				w.max_total = Some(Weight::from_parts(20, 1000));
			})
			.build_or_panic();
		let all_weight = crate::ConsumedWeight::new(|class| match class {
			DispatchClass::Normal => Weight::from_parts(5, 0),
			DispatchClass::Operational => Weight::from_parts(5, 0),
			DispatchClass::Mandatory => Weight::from_parts(0, 0),
		});

		let normal = DispatchInfo {
			call_weight: Weight::from_parts(5, 0),
			class: DispatchClass::Normal,
			..Default::default()
		};

		let mandatory = DispatchInfo {
			call_weight: Weight::from_parts(5, 0),
			class: DispatchClass::Mandatory,
			..Default::default()
		};

		// Using 0 length extrinsics.
		let consumed = calculate_consumed_weight::<<Test as Config>::RuntimeCall>(
			&maximum_weight,
			all_weight.clone(),
			&normal,
			0,
		)
		.unwrap();

		assert_eq!(consumed.total().saturating_sub(all_weight.total()), normal.total_weight());

		let consumed = calculate_consumed_weight::<<Test as Config>::RuntimeCall>(
			&maximum_weight,
			all_weight.clone(),
			&mandatory,
			0,
		)
		.unwrap();
		assert_eq!(consumed.total().saturating_sub(all_weight.total()), mandatory.total_weight());

		// Using non zero length extrinsics.
		let consumed = calculate_consumed_weight::<<Test as Config>::RuntimeCall>(
			&maximum_weight,
			all_weight.clone(),
			&normal,
			100,
		)
		.unwrap();
		// Must account for the len in the proof size
		assert_eq!(
			consumed.total().saturating_sub(all_weight.total()),
			normal.total_weight().add_proof_size(100)
		);

		let consumed = calculate_consumed_weight::<<Test as Config>::RuntimeCall>(
			&maximum_weight,
			all_weight.clone(),
			&mandatory,
			100,
		)
		.unwrap();
		// Must account for the len in the proof size
		assert_eq!(
			consumed.total().saturating_sub(all_weight.total()),
			mandatory.total_weight().add_proof_size(100)
		);

		// Using oversized zero length extrinsics.
		let consumed = calculate_consumed_weight::<<Test as Config>::RuntimeCall>(
			&maximum_weight,
			all_weight.clone(),
			&normal,
			2000,
		);
		// errors out
		assert_eq!(consumed, Err(InvalidTransaction::ExhaustsResources.into()));

		// Using oversized zero length extrinsics.
		let consumed = calculate_consumed_weight::<<Test as Config>::RuntimeCall>(
			&maximum_weight,
			all_weight.clone(),
			&mandatory,
			2000,
		);
		// errors out
		assert_eq!(consumed, Err(InvalidTransaction::ExhaustsResources.into()));
	}
}<|MERGE_RESOLUTION|>--- conflicted
+++ resolved
@@ -38,11 +38,7 @@
 ///
 /// This extension does not influence any fields of `TransactionValidity` in case the
 /// transaction is valid.
-<<<<<<< HEAD
-#[derive(Encode, Decode, Clone, Eq, PartialEq, Default, TypeInfo, DecodeWithMemTracking)]
-=======
 #[derive(Encode, Decode, DecodeWithMemTracking, Clone, Eq, PartialEq, Default, TypeInfo)]
->>>>>>> 95be69ce
 #[scale_info(skip_type_params(T))]
 pub struct CheckWeight<T: Config + Send + Sync>(core::marker::PhantomData<T>);
 
