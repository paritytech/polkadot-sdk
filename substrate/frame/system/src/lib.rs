--- conflicted
+++ resolved
@@ -755,29 +755,21 @@
 			account: T::AccountId,
 		},
 		/// On on-chain remark happened.
-<<<<<<< HEAD
 		Remarked {
 			sender: T::AccountId,
 			hash: T::Hash,
 		},
+		#[cfg(feature = "experimental")]
 		/// A [`Task`] has started executing
 		TaskStarted {
 			task: T::RuntimeTask,
 		},
+		#[cfg(feature = "experimental")]
 		/// A [`Task`] has finished executing.
 		TaskCompleted {
 			task: T::RuntimeTask,
 		},
-=======
-		Remarked { sender: T::AccountId, hash: T::Hash },
 		#[cfg(feature = "experimental")]
-		/// A [`Task`] has started executing
-		TaskStarted { task: T::RuntimeTask },
-		#[cfg(feature = "experimental")]
-		/// A [`Task`] has finished executing.
-		TaskCompleted { task: T::RuntimeTask },
-		#[cfg(feature = "experimental")]
->>>>>>> 99df3919
 		/// A [`Task`] failed during execution.
 		TaskFailed {
 			task: T::RuntimeTask,
