--- conflicted
+++ resolved
@@ -70,22 +70,7 @@
 #[derive_impl(frame_system::config_preludes::TestDefaultConfig)]
 impl frame_system::Config for Test {
 	type Block = Block;
-<<<<<<< HEAD
-	type RuntimeEvent = RuntimeEvent;
-	type BlockHashCount = ();
-	type Version = ();
-	type PalletInfo = PalletInfo;
-	type AccountData = ();
-	type OnNewAccount = ();
-	type OnKilledAccount = ();
-	type SystemWeightInfo = ();
-	type ExtensionsWeightInfo = ();
-	type SS58Prefix = ();
-	type OnSetCode = ();
-	type MaxConsumers = frame_support::traits::ConstU32<16>;
-=======
 	type ExtensionsWeightInfo = MockWeights;
->>>>>>> b4732add
 }
 
 impl crate::Config for Test {}
