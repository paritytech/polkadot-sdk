// This file is part of Substrate.

// Copyright (C) Parity Technologies (UK) Ltd.
// SPDX-License-Identifier: Apache-2.0

// Licensed under the Apache License, Version 2.0 (the "License");
// you may not use this file except in compliance with the License.
// You may obtain a copy of the License at
//
// 	http://www.apache.org/licenses/LICENSE-2.0
//
// Unless required by applicable law or agreed to in writing, software
// distributed under the License is distributed on an "AS IS" BASIS,
// WITHOUT WARRANTIES OR CONDITIONS OF ANY KIND, either express or implied.
// See the License for the specific language governing permissions and
// limitations under the License.

//! # Phragmén Election Module.
//!
//! An election module based on sequential phragmen.
//!
//! ### Term and Round
//!
//! The election happens in _rounds_: every `N` blocks, all previous members are retired and a new
//! set is elected (which may or may not have an intersection with the previous set). Each round
//! lasts for some number of blocks defined by [`Config::TermDuration`]. The words _term_ and
//! _round_ can be used interchangeably in this context.
//!
//! [`Config::TermDuration`] might change during a round. This can shorten or extend the length of
//! the round. The next election round's block number is never stored but rather always checked on
//! the fly. Based on the current block number and [`Config::TermDuration`], the condition
//! `BlockNumber % TermDuration == 0` being satisfied will always trigger a new election round.
//!
//! ### Bonds and Deposits
//!
//! Both voting and being a candidate requires deposits to be taken, in exchange for the data that
//! needs to be kept on-chain. The terms *bond* and *deposit* can be used interchangeably in this
//! context.
//!
//! Bonds will be unreserved only upon adhering to the protocol laws. Failing to do so will cause in
//! the bond to slashed.
//!
//! ### Voting
//!
//! Voters can vote for a limited number of the candidates by providing a list of account ids,
//! bounded by [`Config::MaxVotesPerVoter`]. Invalid votes (voting for non-candidates) and duplicate
//! votes are ignored during election. Yet, a voter _might_ vote for a future candidate. Voters
//! reserve a bond as they vote. Each vote defines a `value`. This amount is locked from the account
//! of the voter and indicates the weight of the vote. Voters can update their votes at any time by
//! calling `vote()` again. This can update the vote targets (which might update the deposit) or
//! update the vote's stake ([`Voter::stake`]). After a round, votes are kept and might still be
//! valid for further rounds. A voter is responsible for calling `remove_voter` once they are done
//! to have their bond back and remove the lock.
//!
//! See [`Call::vote`], [`Call::remove_voter`].
//!
//! ### Defunct Voter
//!
//! A voter is defunct once all of the candidates that they have voted for are not a valid candidate
//! (as seen further below, members and runners-up are also always candidates). Defunct voters can
//! be removed via a root call ([`Call::clean_defunct_voters`]). Upon being removed, their bond is
//! returned. This is an administrative operation and can be called only by the root origin in the
//! case of state bloat.
//!
//! ### Candidacy and Members
//!
//! Candidates also reserve a bond as they submit candidacy. A candidate can end up in one of the
//! below situations:
//!   - **Members**: A winner is kept as a _member_. They must still have a bond in reserve and they
//!     are automatically counted as a candidate for the next election. The number of desired
//!     members is set by [`Config::DesiredMembers`].
//!   - **Runner-up**: Runners-up are the best candidates immediately after the winners. The number
//!     of runners up to keep is set by [`Config::DesiredRunnersUp`]. Runners-up are used, in the
//!     same order as they are elected, as replacements when a candidate is kicked by
//!     [`Call::remove_member`], or when an active member renounces their candidacy. Runners are
//!     automatically counted as a candidate for the next election.
//!   - **Loser**: Any of the candidate who are not member/runner-up are left as losers. A loser
//!     might be an _outgoing member or runner-up_, meaning that they are an active member who
//!     failed to keep their spot. **An outgoing candidate/member/runner-up will always lose their
//!     bond**.
//!
//! #### Renouncing candidacy.
//!
//! All candidates, elected or not, can renounce their candidacy. A call to
//! [`Call::renounce_candidacy`] will always cause the candidacy bond to be refunded.
//!
//! Note that with the members being the default candidates for the next round and votes persisting
//! in storage, the election system is entirely stable given no further input. This means that if
//! the system has a particular set of candidates `C` and voters `V` that lead to a set of members
//! `M` being elected, as long as `V` and `C` don't remove their candidacy and votes, `M` will keep
//! being re-elected at the end of each round.
//!
//! ### Module Information
//!
//! - [`Config`]
//! - [`Call`]
//! - [`Module`]

#![cfg_attr(not(feature = "std"), no_std)]

use codec::{Decode, Encode};

use frame_support::traits::{
	fungible,
	fungible::{Credit, Inspect},
};

use frame_support::{
	traits::{
		defensive_prelude::*,
		fungible::{
			hold::Balanced as FunBalancedHold, Balanced as FunBalanced, Inspect as FunInspect,
			Mutate as FunMutate, MutateFreeze as FunMutateFreeze, MutateHold as FunMutateHold,
		},
		tokens::Precision,
		ChangeMembers, Contains, ContainsLengthBound, Get, InitializeMembers, LockIdentifier,
		OnUnbalanced, SortedMembers,
	},
	weights::Weight,
};
use log;
use scale_info::TypeInfo;
use sp_npos_elections::{ElectionResult, ExtendedBalance};
use sp_runtime::{
	traits::{Saturating, StaticLookup, Zero},
	DispatchError, Perbill, RuntimeDebug,
};
use sp_staking::currency_to_vote::CurrencyToVote;
use sp_std::{cmp::Ordering, prelude::*};

#[cfg(any(feature = "try-runtime", test))]
use sp_runtime::TryRuntimeError;

mod benchmarking;
pub mod weights;
pub use weights::WeightInfo;

/// All migrations.
pub mod migrations;

const LOG_TARGET: &str = "runtime::elections-phragmen";

type BalanceOf<T> =
	<<T as Config>::Currency as fungible::Inspect<<T as frame_system::Config>::AccountId>>::Balance;

type CreditOf<T> = Credit<<T as frame_system::Config>::AccountId, <T as Config>::Currency>;

/// An indication that the renouncing account currently has which of the below roles.
#[derive(Encode, Decode, Clone, PartialEq, RuntimeDebug, TypeInfo)]
pub enum Renouncing {
	/// A member is renouncing.
	Member,
	/// A runner-up is renouncing.
	RunnerUp,
	/// A candidate is renouncing, while the given total number of candidates exists.
	Candidate(#[codec(compact)] u32),
}

/// An active voter.
#[derive(Encode, Decode, Clone, RuntimeDebug, PartialEq, TypeInfo)]
pub struct Voter<AccountId, Balance> {
	/// The members being backed.
	pub votes: Vec<AccountId>,
	/// The amount of stake placed on this vote.
	pub stake: Balance,
	/// The amount of deposit reserved for this vote.
	///
	/// To be unreserved upon removal.
	pub deposit: Balance,
}

impl<AccountId, Balance: Default> Default for Voter<AccountId, Balance> {
	fn default() -> Self {
		Self { votes: vec![], stake: Default::default(), deposit: Default::default() }
	}
}

/// A holder of a seat as either a member or a runner-up.
#[derive(Encode, Decode, Clone, Default, RuntimeDebug, PartialEq, TypeInfo)]
pub struct SeatHolder<AccountId, Balance> {
	/// The holder.
	pub who: AccountId,
	/// The total backing stake.
	pub stake: Balance,
	/// The amount of deposit held on-chain.
	///
	/// To be unreserved upon renouncing, or slashed upon being a loser.
	pub deposit: Balance,
}

pub use pallet::*;

type AccountIdLookupOf<T> = <<T as frame_system::Config>::Lookup as StaticLookup>::Source;

#[frame_support::pallet]
pub mod pallet {
	use super::*;
	use frame_support::pallet_prelude::*;
	use frame_system::pallet_prelude::*;

	/// The in-code storage version.
	const STORAGE_VERSION: StorageVersion = StorageVersion::new(4);

	#[pallet::pallet]
	#[pallet::storage_version(STORAGE_VERSION)]
	#[pallet::without_storage_info]
	pub struct Pallet<T>(_);

	#[pallet::composite_enum]
	pub enum HoldReason<I: 'static = ()> {
		/// Funds are hold for submiting Vote for a set of candidates for the upcoming round of
		/// election
		Candidacy,
		/// Funds are released due to the renouncing of a current runner-up's candidacy
		ReleaseForRunnerUp,
		/// Funds are released due to the renouncing of a candidate not elected in any set
		ReleaseForCandidate,
		/// The deposit of the potentially removed member from election, is released
		ReleaseReplaceMember,
		/// The deposit of the potentially removed member from election, is slashed
		SlashReplaceMember,
		/// Bond of all candidates/members/runners-up who are no longer retaining a position as a
		/// seat holder is slashed
		SlashRemoveCandidate,
	}

	/// A reason for freezing funds.
	#[pallet::composite_enum]
	pub enum FreezeReason<I: 'static = ()> {
		/// Lock up the funds amount for the upcoming candidancy and election
		CandidacyLockedBond,
		/// Release the previous locked up funds due to the the fact that a certain someone is
		/// removed as a voter
		CandidacyRemoveLockedBond,
	}

	#[pallet::config]
	pub trait Config: frame_system::Config
	where
		<Self::Currency as fungible::Inspect<Self::AccountId>>::Balance:
			frame_support::traits::tokens::Balance + MaybeSerializeDeserialize,
	{
		type RuntimeEvent: From<Event<Self>> + IsType<<Self as frame_system::Config>::RuntimeEvent>;

		/// Identifier for the elections-phragmen pallet's lock
		#[pallet::constant]
		type PalletId: Get<LockIdentifier>;

		/// The currency that people are electing with.
		type Currency: FunMutateHold<Self::AccountId, Reason = Self::RuntimeHoldReason>
			+ FunBalancedHold<Self::AccountId>
			+ FunBalanced<Self::AccountId>
			+ FunInspect<Self::AccountId>
			+ FunMutate<Self::AccountId>
			+ FunMutateFreeze<Self::AccountId, Id = Self::RuntimeFreezeReason>;

		/// The overarching runtime hold reason.
		type RuntimeHoldReason: From<HoldReason>;

		/// The overarching freeze reason.
		type RuntimeFreezeReason: From<FreezeReason>;

		/// What to do when the members change.
		type ChangeMembers: ChangeMembers<Self::AccountId>;

		/// What to do with genesis members
		type InitializeMembers: InitializeMembers<Self::AccountId>;

		/// Convert a balance into a number used for election calculation.
		/// This must fit into a `u64` but is allowed to be sensibly lossy.
		type CurrencyToVote: CurrencyToVote<BalanceOf<Self>>;

		/// How much should be locked up in order to submit one's candidacy.
		#[pallet::constant]
		type CandidacyBond: Get<BalanceOf<Self>>;

		/// Base deposit associated with voting.
		///
		/// This should be sensibly high to economically ensure the pallet cannot be attacked by
		/// creating a gigantic number of votes.
		#[pallet::constant]
		type VotingBondBase: Get<BalanceOf<Self>>;

		/// The amount of bond that need to be locked for each vote (32 bytes).
		#[pallet::constant]
		type VotingBondFactor: Get<BalanceOf<Self>>;

		/// Handler for the unbalanced reduction when a candidate has lost (and is not a runner-up)
		type LoserCandidate: OnUnbalanced<CreditOf<Self>>;

		/// Handler for the unbalanced reduction when a member has been kicked.
		type KickedMember: OnUnbalanced<CreditOf<Self>>;

		/// Number of members to elect.
		#[pallet::constant]
		type DesiredMembers: Get<u32>;

		/// Number of runners_up to keep.
		#[pallet::constant]
		type DesiredRunnersUp: Get<u32>;

		/// How long each seat is kept. This defines the next block number at which an election
		/// round will happen. If set to zero, no elections are ever triggered and the module will
		/// be in passive mode.
		#[pallet::constant]
		type TermDuration: Get<BlockNumberFor<Self>>;

		/// The maximum number of candidates in a phragmen election.
		///
		/// Warning: This impacts the size of the election which is run onchain. Chose wisely, and
		/// consider how it will impact `T::WeightInfo::election_phragmen`.
		///
		/// When this limit is reached no more candidates are accepted in the election.
		#[pallet::constant]
		type MaxCandidates: Get<u32>;

		/// The maximum number of voters to allow in a phragmen election.
		///
		/// Warning: This impacts the size of the election which is run onchain. Chose wisely, and
		/// consider how it will impact `T::WeightInfo::election_phragmen`.
		///
		/// When the limit is reached the new voters are ignored.
		#[pallet::constant]
		type MaxVoters: Get<u32>;

		/// Maximum numbers of votes per voter.
		///
		/// Warning: This impacts the size of the election which is run onchain. Chose wisely, and
		/// consider how it will impact `T::WeightInfo::election_phragmen`.
		#[pallet::constant]
		type MaxVotesPerVoter: Get<u32>;

		/// Weight information for extrinsics in this pallet.
		type WeightInfo: WeightInfo;
	}

	#[pallet::hooks]
	impl<T: Config> Hooks<BlockNumberFor<T>> for Pallet<T> {
		/// What to do at the end of each block.
		///
		/// Checks if an election needs to happen or not.
		fn on_initialize(n: BlockNumberFor<T>) -> Weight {
			let term_duration = T::TermDuration::get();
			if !term_duration.is_zero() && (n % term_duration).is_zero() {
				Self::do_phragmen()
			} else {
				Weight::zero()
			}
		}

		fn integrity_test() {
			let block_weight = T::BlockWeights::get().max_block;
			// mind the order.
			let election_weight = T::WeightInfo::election_phragmen(
				T::MaxCandidates::get(),
				T::MaxVoters::get(),
				T::MaxVotesPerVoter::get() * T::MaxVoters::get(),
			);

			let to_seconds = |w: &Weight| {
				w.ref_time() as f32 /
					frame_support::weights::constants::WEIGHT_REF_TIME_PER_SECOND as f32
			};

			log::debug!(
				target: LOG_TARGET,
				"election weight {}s ({:?}) // chain's block weight {}s ({:?})",
				to_seconds(&election_weight),
				election_weight,
				to_seconds(&block_weight),
				block_weight,
			);
			assert!(
				election_weight.all_lt(block_weight),
				"election weight {}s ({:?}) will exceed a {}s chain's block weight ({:?}) (MaxCandidates {}, MaxVoters {}, MaxVotesPerVoter {} -- tweak these parameters)",
				election_weight,
				to_seconds(&election_weight),
				to_seconds(&block_weight),
				block_weight,
				T::MaxCandidates::get(),
				T::MaxVoters::get(),
				T::MaxVotesPerVoter::get(),
			);
		}

		#[cfg(feature = "try-runtime")]
		fn try_state(_n: BlockNumberFor<T>) -> Result<(), TryRuntimeError> {
			Self::do_try_state()
		}
	}

	#[pallet::call]
	impl<T: Config> Pallet<T> {
		/// Vote for a set of candidates for the upcoming round of election. This can be called to
		/// set the initial votes, or update already existing votes.
		///
		/// Upon initial voting, `value` units of `who`'s balance is locked and a deposit amount is
		/// reserved. The deposit is based on the number of votes and can be updated over time.
		///
		/// The `votes` should:
		///   - not be empty.
		///   - be less than the number of possible candidates. Note that all current members and
		///     runners-up are also automatically candidates for the next round.
		///
		/// If `value` is more than `who`'s free balance, then the maximum of the two is used.
		///
		/// The dispatch origin of this call must be signed.
		///
		/// ### Warning
		///
		/// It is the responsibility of the caller to **NOT** place all of their balance into the
		/// lock and keep some for further operations.
		#[pallet::call_index(0)]
		#[pallet::weight(
			T::WeightInfo::vote_more(votes.len() as u32)
			.max(T::WeightInfo::vote_less(votes.len() as u32))
			.max(T::WeightInfo::vote_equal(votes.len() as u32))
		)]
		pub fn vote(
			origin: OriginFor<T>,
			votes: Vec<T::AccountId>,
			#[pallet::compact] value: BalanceOf<T>,
		) -> DispatchResultWithPostInfo {
			let who = ensure_signed(origin)?;

			ensure!(
				votes.len() <= T::MaxVotesPerVoter::get() as usize,
				Error::<T>::MaximumVotesExceeded
			);
			ensure!(!votes.is_empty(), Error::<T>::NoVotes);

			let candidates_count = <Candidates<T>>::decode_len().unwrap_or(0);
			let members_count = <Members<T>>::decode_len().unwrap_or(0);
			let runners_up_count = <RunnersUp<T>>::decode_len().unwrap_or(0);

			// can never submit a vote of there are no members, and cannot submit more votes than
			// all potential vote targets.
			// addition is valid: candidates, members and runners-up will never overlap.
			let allowed_votes =
				candidates_count.saturating_add(members_count).saturating_add(runners_up_count);
			ensure!(!allowed_votes.is_zero(), Error::<T>::UnableToVote);
			ensure!(votes.len() <= allowed_votes, Error::<T>::TooManyVotes);

			ensure!(value > T::Currency::minimum_balance(), Error::<T>::LowBalance);

			// Reserve bond.
			let new_deposit = Self::deposit_of(votes.len());
			let Voter { deposit: old_deposit, .. } = <Voting<T>>::get(&who);
			match new_deposit.cmp(&old_deposit) {
				Ordering::Greater => {
					// Must reserve a bit more.
					let to_reserve = new_deposit - old_deposit;
					T::Currency::hold(&HoldReason::Candidacy.into(), &who, to_reserve)
						.map_err(|_| Error::<T>::UnableToPayBond)?;
				},
				Ordering::Equal => {},
				Ordering::Less => {
					let to_unreserve = old_deposit - new_deposit;
					// Must unreserve a bit.
					let released = T::Currency::release_all(
						&HoldReason::Candidacy.into(),
						&who,
						Precision::BestEffort,
					)
					.expect("Must be able to unreserve bond");
					debug_assert!((to_unreserve - released).is_zero());
				},
			};

			// Amount to be locked up.
			let locked_stake = value.min(T::Currency::balance(&who));
			let _ = T::Currency::set_freeze(
				&FreezeReason::CandidacyLockedBond.into(),
				&who,
				locked_stake,
			);

			Voting::<T>::insert(&who, Voter { votes, deposit: new_deposit, stake: locked_stake });
			Ok(None::<Weight>.into())
		}

		/// Remove `origin` as a voter.
		///
		/// This removes the lock and returns the deposit.
		///
		/// The dispatch origin of this call must be signed and be a voter.
		#[pallet::call_index(1)]
		#[pallet::weight(T::WeightInfo::remove_voter())]
		pub fn remove_voter(origin: OriginFor<T>) -> DispatchResult {
			let who = ensure_signed(origin)?;
			ensure!(Self::is_voter(&who), Error::<T>::MustBeVoter);
			Self::do_remove_voter(&who);
			Ok(())
		}

		/// Submit oneself for candidacy. A fixed amount of deposit is recorded.
		///
		/// All candidates are wiped at the end of the term. They either become a member/runner-up,
		/// or leave the system while their deposit is slashed.
		///
		/// The dispatch origin of this call must be signed.
		///
		/// ### Warning
		///
		/// Even if a candidate ends up being a member, they must call [`Call::renounce_candidacy`]
		/// to get their deposit back. Losing the spot in an election will always lead to a slash.
		///
		/// The number of current candidates must be provided as witness data.
		/// ## Complexity
		/// O(C + log(C)) where C is candidate_count.
		#[pallet::call_index(2)]
		#[pallet::weight(T::WeightInfo::submit_candidacy(*candidate_count))]
		pub fn submit_candidacy(
			origin: OriginFor<T>,
			#[pallet::compact] candidate_count: u32,
		) -> DispatchResult {
			let who = ensure_signed(origin)?;

			let actual_count = <Candidates<T>>::decode_len().unwrap_or(0) as u32;
			ensure!(actual_count <= candidate_count, Error::<T>::InvalidWitnessData);
			ensure!(
				actual_count <= <T as Config>::MaxCandidates::get(),
				Error::<T>::TooManyCandidates
			);

			let index = Self::is_candidate(&who).err().ok_or(Error::<T>::DuplicatedCandidate)?;

			ensure!(!Self::is_member(&who), Error::<T>::MemberSubmit);
			ensure!(!Self::is_runner_up(&who), Error::<T>::RunnerUpSubmit);

			T::Currency::hold(&HoldReason::Candidacy.into(), &who, T::CandidacyBond::get())
				.map_err(|_| Error::<T>::InsufficientCandidateFunds)?;

			<Candidates<T>>::mutate(|c| c.insert(index, (who, T::CandidacyBond::get())));
			Ok(())
		}

		/// Renounce one's intention to be a candidate for the next election round. 3 potential
		/// outcomes exist:
		///
		/// - `origin` is a candidate and not elected in any set. In this case, the deposit is
		///   unreserved, returned and origin is removed as a candidate.
		/// - `origin` is a current runner-up. In this case, the deposit is unreserved, returned and
		///   origin is removed as a runner-up.
		/// - `origin` is a current member. In this case, the deposit is unreserved and origin is
		///   removed as a member, consequently not being a candidate for the next round anymore.
		///   Similar to [`remove_member`](Self::remove_member), if replacement runners exists, they
		///   are immediately used. If the prime is renouncing, then no prime will exist until the
		///   next round.
		///
		/// The dispatch origin of this call must be signed, and have one of the above roles.
		/// The type of renouncing must be provided as witness data.
		///
		/// ## Complexity
		///   - Renouncing::Candidate(count): O(count + log(count))
		///   - Renouncing::Member: O(1)
		///   - Renouncing::RunnerUp: O(1)
		#[pallet::call_index(3)]
		#[pallet::weight(match *renouncing {
			Renouncing::Candidate(count) => T::WeightInfo::renounce_candidacy_candidate(count),
			Renouncing::Member => T::WeightInfo::renounce_candidacy_members(),
			Renouncing::RunnerUp => T::WeightInfo::renounce_candidacy_runners_up(),
		})]
		pub fn renounce_candidacy(origin: OriginFor<T>, renouncing: Renouncing) -> DispatchResult {
			let who = ensure_signed(origin)?;
			match renouncing {
				Renouncing::Member => {
					let _ = Self::remove_and_replace_member(&who, false)
						.map_err(|_| Error::<T>::InvalidRenouncing)?;
					Self::deposit_event(Event::Renounced { candidate: who });
				},
				Renouncing::RunnerUp => {
					<RunnersUp<T>>::try_mutate::<_, Error<T>, _>(|runners_up| {
						let index = runners_up
							.iter()
							.position(|SeatHolder { who: r, .. }| r == &who)
							.ok_or(Error::<T>::InvalidRenouncing)?;
						// can't fail anymore.
						let SeatHolder { deposit, .. } = runners_up.remove(index);

						let released = T::Currency::release_all(
							&HoldReason::ReleaseForRunnerUp.into(),
							&who,
							Precision::BestEffort,
						)
						.expect("Must be able to unreserve bond");
						debug_assert!((released - deposit).is_zero());
						Self::deposit_event(Event::Renounced { candidate: who });
						Ok(())
					})?;
				},
				Renouncing::Candidate(count) => {
					<Candidates<T>>::try_mutate::<_, Error<T>, _>(|candidates| {
						ensure!(count >= candidates.len() as u32, Error::<T>::InvalidWitnessData);
						let index = candidates
							.binary_search_by(|(c, _)| c.cmp(&who))
							.map_err(|_| Error::<T>::InvalidRenouncing)?;
						let (_removed, deposit) = candidates.remove(index);
						let _released = T::Currency::release(
							&HoldReason::ReleaseForCandidate.into(),
							&who,
							deposit,
							Precision::Exact,
						);
						Self::deposit_event(Event::Renounced { candidate: who });
						Ok(())
					})?;
				},
			};
			Ok(())
		}

		/// Remove a particular member from the set. This is effective immediately and the bond of
		/// the outgoing member is slashed.
		///
		/// If a runner-up is available, then the best runner-up will be removed and replaces the
		/// outgoing member. Otherwise, if `rerun_election` is `true`, a new phragmen election is
		/// started, else, nothing happens.
		///
		/// If `slash_bond` is set to true, the bond of the member being removed is slashed. Else,
		/// it is returned.
		///
		/// The dispatch origin of this call must be root.
		///
		/// Note that this does not affect the designated block number of the next election.
		///
		/// ## Complexity
		/// - Check details of remove_and_replace_member() and do_phragmen().
		#[pallet::call_index(4)]
		#[pallet::weight(if *rerun_election {
			T::WeightInfo::remove_member_without_replacement()
		} else {
			T::WeightInfo::remove_member_with_replacement()
		})]
		pub fn remove_member(
			origin: OriginFor<T>,
			who: AccountIdLookupOf<T>,
			slash_bond: bool,
			rerun_election: bool,
		) -> DispatchResult {
			ensure_root(origin)?;
			let who = T::Lookup::lookup(who)?;

			let _ = Self::remove_and_replace_member(&who, slash_bond)?;
			Self::deposit_event(Event::MemberKicked { member: who });

			if rerun_election {
				Self::do_phragmen();
			}

			// no refund needed.
			Ok(())
		}

		/// Clean all voters who are defunct (i.e. they do not serve any purpose at all). The
		/// deposit of the removed voters are returned.
		///
		/// This is an root function to be used only for cleaning the state.
		///
		/// The dispatch origin of this call must be root.
		///
		/// ## Complexity
		/// - Check is_defunct_voter() details.
		#[pallet::call_index(5)]
		#[pallet::weight(T::WeightInfo::clean_defunct_voters(*num_voters, *num_defunct))]
		pub fn clean_defunct_voters(
			origin: OriginFor<T>,
			num_voters: u32,
			num_defunct: u32,
		) -> DispatchResult {
			let _ = ensure_root(origin)?;

			<Voting<T>>::iter()
				.take(num_voters as usize)
				.filter(|(_, x)| Self::is_defunct_voter(&x.votes))
				.take(num_defunct as usize)
				.for_each(|(dv, _)| Self::do_remove_voter(&dv));

			Ok(())
		}
	}

	#[pallet::event]
	#[pallet::generate_deposit(pub(super) fn deposit_event)]
	pub enum Event<T: Config> {
		/// A new term with new_members. This indicates that enough candidates existed to run
		/// the election, not that enough have has been elected. The inner value must be examined
		/// for this purpose. A `NewTerm(\[\])` indicates that some candidates got their bond
		/// slashed and none were elected, whilst `EmptyTerm` means that no candidates existed to
		/// begin with.
		NewTerm { new_members: Vec<(<T as frame_system::Config>::AccountId, BalanceOf<T>)> },
		/// No (or not enough) candidates existed for this round. This is different from
		/// `NewTerm(\[\])`. See the description of `NewTerm`.
		EmptyTerm,
		/// Internal error happened while trying to perform election.
		ElectionError,
		/// A member has been removed. This should always be followed by either `NewTerm` or
		/// `EmptyTerm`.
		MemberKicked { member: <T as frame_system::Config>::AccountId },
		/// Someone has renounced their candidacy.
		Renounced { candidate: <T as frame_system::Config>::AccountId },
		/// A candidate was slashed by amount due to failing to obtain a seat as member or
		/// runner-up.
		///
		/// Note that old members and runners-up are also candidates.
		CandidateSlashed { candidate: <T as frame_system::Config>::AccountId, amount: BalanceOf<T> },
		/// A seat holder was slashed by amount by being forcefully removed from the set.
		SeatHolderSlashed {
			seat_holder: <T as frame_system::Config>::AccountId,
			amount: BalanceOf<T>,
		},
	}

	#[pallet::error]
	pub enum Error<T> {
		/// Cannot vote when no candidates or members exist.
		UnableToVote,
		/// Must vote for at least one candidate.
		NoVotes,
		/// Cannot vote more than candidates.
		TooManyVotes,
		/// Cannot vote more than maximum allowed.
		MaximumVotesExceeded,
		/// Cannot vote with stake less than minimum balance.
		LowBalance,
		/// Voter can not pay voting bond.
		UnableToPayBond,
		/// Must be a voter.
		MustBeVoter,
		/// Duplicated candidate submission.
		DuplicatedCandidate,
		/// Too many candidates have been created.
		TooManyCandidates,
		/// Member cannot re-submit candidacy.
		MemberSubmit,
		/// Runner cannot re-submit candidacy.
		RunnerUpSubmit,
		/// Candidate does not have enough funds.
		InsufficientCandidateFunds,
		/// Not a member.
		NotMember,
		/// The provided count of number of candidates is incorrect.
		InvalidWitnessData,
		/// The provided count of number of votes is incorrect.
		InvalidVoteCount,
		/// The renouncing origin presented a wrong `Renouncing` parameter.
		InvalidRenouncing,
		/// Prediction regarding replacement after member removal is wrong.
		InvalidReplacement,
	}

	/// The current elected members.
	///
	/// Invariant: Always sorted based on account id.
	#[pallet::storage]
	#[pallet::getter(fn members)]
	pub type Members<T: Config> =
		StorageValue<_, Vec<SeatHolder<T::AccountId, BalanceOf<T>>>, ValueQuery>;

	/// The current reserved runners-up.
	///
	/// Invariant: Always sorted based on rank (worse to best). Upon removal of a member, the
	/// last (i.e. _best_) runner-up will be replaced.
	#[pallet::storage]
	#[pallet::getter(fn runners_up)]
	pub type RunnersUp<T: Config> =
		StorageValue<_, Vec<SeatHolder<T::AccountId, BalanceOf<T>>>, ValueQuery>;

	/// The present candidate list. A current member or runner-up can never enter this vector
	/// and is always implicitly assumed to be a candidate.
	///
	/// Second element is the deposit.
	///
	/// Invariant: Always sorted based on account id.
	#[pallet::storage]
	#[pallet::getter(fn candidates)]
	pub type Candidates<T: Config> = StorageValue<_, Vec<(T::AccountId, BalanceOf<T>)>, ValueQuery>;

	/// The total number of vote rounds that have happened, excluding the upcoming one.
	#[pallet::storage]
	#[pallet::getter(fn election_rounds)]
	pub type ElectionRounds<T: Config> = StorageValue<_, u32, ValueQuery>;

	/// Votes and locked stake of a particular voter.
	///
	/// TWOX-NOTE: SAFE as `AccountId` is a crypto hash.
	#[pallet::storage]
	#[pallet::getter(fn voting)]
	pub type Voting<T: Config> =
		StorageMap<_, Twox64Concat, T::AccountId, Voter<T::AccountId, BalanceOf<T>>, ValueQuery>;

	#[pallet::genesis_config]
	#[derive(frame_support::DefaultNoBound)]
	pub struct GenesisConfig<T: Config> {
		pub members: Vec<(T::AccountId, BalanceOf<T>)>,
	}

	#[pallet::genesis_build]
	impl<T: Config> BuildGenesisConfig for GenesisConfig<T> {
		fn build(&self) {
			assert!(
				self.members.len() as u32 <= T::DesiredMembers::get(),
				"Cannot accept more than DesiredMembers genesis member",
			);
			let members = self
				.members
				.iter()
				.map(|(ref member, ref stake)| {
					// make sure they have enough stake.
					assert!(
						T::Currency::balance(member) >= *stake,
						"Genesis member does not have enough stake.",
					);

					// Note: all members will only vote for themselves, hence they must be given
					// exactly their own stake as total backing. Any sane election should behave as
					// such. Nonetheless, stakes will be updated for term 1 onwards according to the
					// election.
					Members::<T>::mutate(|members| {
						match members.binary_search_by(|m| m.who.cmp(member)) {
							Ok(_) => {
								panic!(
									"Duplicate member in elections-phragmen genesis: {:?}",
									member
								)
							},
							Err(pos) => members.insert(
								pos,
								SeatHolder {
									who: member.clone(),
									stake: *stake,
									deposit: Zero::zero(),
								},
							),
						}
					});

					// set self-votes to make persistent. Genesis voters don't have any bond, nor do
					// they have any lock. NOTE: this means that we will still try to remove a lock
					// once this genesis voter is removed, and for now it is okay because
					// remove_lock is noop if lock is not there.
					<Voting<T>>::insert(
						&member,
						Voter { votes: vec![member.clone()], stake: *stake, deposit: Zero::zero() },
					);

					member.clone()
				})
				.collect::<Vec<T::AccountId>>();

			// report genesis members to upstream, if any.
			T::InitializeMembers::initialize_members(&members);
		}
	}
}

impl<T: Config> Pallet<T> {
	/// The deposit value of `count` votes.
	fn deposit_of(count: usize) -> BalanceOf<T> {
		T::VotingBondBase::get()
			.saturating_add(T::VotingBondFactor::get().saturating_mul((count as u32).into()))
	}

	/// Attempts to remove a member `who`. If a runner-up exists, it is used as the replacement.
	///
	/// Returns:
	///
	/// - `Ok(true)` if the member was removed and a replacement was found.
	/// - `Ok(false)` if the member was removed and but no replacement was found.
	/// - `Err(_)` if the member was no found.
	///
	/// Both `Members` and `RunnersUp` storage is updated accordingly. `T::ChangeMember` is called
	/// if needed. If `slash` is true, the deposit of the potentially removed member is slashed,
	/// else, it is unreserved.
	///
	/// ### Note: Prime preservation
	///
	/// This function attempts to preserve the prime. If the removed members is not the prime, it is
	/// set again via [`Config::ChangeMembers`].
	fn remove_and_replace_member(who: &T::AccountId, slash: bool) -> Result<bool, DispatchError> {
		// closure will return:
		// - `Ok(Option(replacement))` if member was removed and replacement was replaced.
		// - `Ok(None)` if member was removed but no replacement was found
		// - `Err(_)` if who is not a member.
		let maybe_replacement = <Members<T>>::try_mutate::<_, Error<T>, _>(|members| {
			let remove_index = members
				.binary_search_by(|m| m.who.cmp(who))
				.map_err(|_| Error::<T>::NotMember)?;
			// we remove the member anyhow, regardless of having a runner-up or not.
			let removed = members.remove(remove_index);

			// slash or unreserve
			if slash {
				let (imbalance, _remainder) =
					T::Currency::slash(&HoldReason::SlashReplaceMember.into(), who, removed.stake);
				debug_assert!(_remainder.is_zero());
				T::LoserCandidate::on_unbalanced(imbalance);
				Self::deposit_event(Event::SeatHolderSlashed {
					seat_holder: who.clone(),
					amount: removed.deposit,
				});
			} else {
				T::Currency::release(
					&HoldReason::ReleaseReplaceMember.into(),
					who,
					removed.deposit,
					Precision::Exact,
				)
				.expect("Release failed while removing member");
			}

			let maybe_next_best = <RunnersUp<T>>::mutate(|r| r.pop()).map(|next_best| {
				// defensive-only: Members and runners-up are disjoint. This will always be err and
				// give us an index to insert.
				if let Err(index) = members.binary_search_by(|m| m.who.cmp(&next_best.who)) {
					members.insert(index, next_best.clone());
				} else {
					// overlap. This can never happen. If so, it seems like our intended replacement
					// is already a member, so not much more to do.
					log::error!(target: LOG_TARGET, "A member seems to also be a runner-up.");
				}
				next_best
			});
			Ok(maybe_next_best)
		})?;

		let remaining_member_ids_sorted =
			Self::members().into_iter().map(|x| x.who).collect::<Vec<_>>();
		let outgoing = &[who.clone()];
		let maybe_current_prime = T::ChangeMembers::get_prime();
		let return_value = match maybe_replacement {
			// member ids are already sorted, other two elements have one item.
			Some(incoming) => {
				T::ChangeMembers::change_members_sorted(
					&[incoming.who],
					outgoing,
					&remaining_member_ids_sorted[..],
				);
				true
			},
			None => {
				T::ChangeMembers::change_members_sorted(
					&[],
					outgoing,
					&remaining_member_ids_sorted[..],
				);
				false
			},
		};

		// if there was a prime before and they are not the one being removed, then set them
		// again.
		if let Some(current_prime) = maybe_current_prime {
			if &current_prime != who {
				T::ChangeMembers::set_prime(Some(current_prime));
			}
		}

		Ok(return_value)
	}

	/// Check if `who` is a candidate. It returns the insert index if the element does not exists as
	/// an error.
	fn is_candidate(who: &T::AccountId) -> Result<(), usize> {
		Self::candidates().binary_search_by(|c| c.0.cmp(who)).map(|_| ())
	}

	/// Check if `who` is a voter. It may or may not be a _current_ one.
	fn is_voter(who: &T::AccountId) -> bool {
		Voting::<T>::contains_key(who)
	}

	/// Check if `who` is currently an active member.
	fn is_member(who: &T::AccountId) -> bool {
		Self::members().binary_search_by(|m| m.who.cmp(who)).is_ok()
	}

	/// Check if `who` is currently an active runner-up.
	fn is_runner_up(who: &T::AccountId) -> bool {
		Self::runners_up().iter().any(|r| &r.who == who)
	}

	/// Get the members' account ids.
	pub(crate) fn members_ids() -> Vec<T::AccountId> {
		Self::members().into_iter().map(|m| m.who).collect::<Vec<T::AccountId>>()
	}

	/// Get a concatenation of previous members and runners-up and their deposits.
	///
	/// These accounts are essentially treated as candidates.
	fn implicit_candidates_with_deposit() -> Vec<(T::AccountId, BalanceOf<T>)> {
		// invariant: these two are always without duplicates.
		Self::members()
			.into_iter()
			.map(|m| (m.who, m.deposit))
			.chain(Self::runners_up().into_iter().map(|r| (r.who, r.deposit)))
			.collect::<Vec<_>>()
	}

	/// Check if `votes` will correspond to a defunct voter. As no origin is part of the inputs,
	/// this function does not check the origin at all.
	///
	/// O(NLogM) with M candidates and `who` having voted for `N` of them.
	/// Reads Members, RunnersUp, Candidates and Voting(who) from database.
	fn is_defunct_voter(votes: &[T::AccountId]) -> bool {
		votes.iter().all(|v| {
			!Self::is_member(v) && !Self::is_runner_up(v) && Self::is_candidate(v).is_err()
		})
	}

	/// Remove a certain someone as a voter.
	fn do_remove_voter(who: &T::AccountId) {
		let Voter { deposit, .. } = <Voting<T>>::take(who);

		// remove storage, lock and unreserve.
		let _ = T::Currency::thaw(&FreezeReason::CandidacyRemoveLockedBond.into(), who);

		// NOTE: we could check the deposit amount before removing and skip if zero, but it will be
		// a noop anyhow.
		let released =
			T::Currency::release(&HoldReason::Candidacy.into(), who, deposit, Precision::Exact)
				.expect("Must be able to unreserve bond");
		debug_assert!((deposit - released).is_zero());
	}

	/// Run the phragmen election with all required side processes and state updates, if election
	/// succeeds. Else, it will emit an `ElectionError` event.
	///
	/// Calls the appropriate [`ChangeMembers`] function variant internally.
	fn do_phragmen() -> Weight {
		let desired_seats = T::DesiredMembers::get() as usize;
		let desired_runners_up = T::DesiredRunnersUp::get() as usize;
		let num_to_elect = desired_runners_up + desired_seats;

		let mut candidates_and_deposit = Self::candidates();
		// add all the previous members and runners-up as candidates as well.
		candidates_and_deposit.append(&mut Self::implicit_candidates_with_deposit());

		if candidates_and_deposit.len().is_zero() {
			Self::deposit_event(Event::EmptyTerm);
			return T::DbWeight::get().reads(3)
		}

		// All of the new winners that come out of phragmen will thus have a deposit recorded.
		let candidate_ids =
			candidates_and_deposit.iter().map(|(x, _)| x).cloned().collect::<Vec<_>>();

		// helper closures to deal with balance/stake.
		let total_issuance = T::Currency::total_issuance();
		let to_votes = |b: BalanceOf<T>| T::CurrencyToVote::to_vote(b, total_issuance);
		let to_balance = |e: ExtendedBalance| T::CurrencyToVote::to_currency(e, total_issuance);

		let mut num_edges: u32 = 0;

		let max_voters = <T as Config>::MaxVoters::get() as usize;
		// used for prime election.
		let mut voters_and_stakes = Vec::new();
		match Voting::<T>::iter().try_for_each(|(voter, Voter { stake, votes, .. })| {
			if voters_and_stakes.len() < max_voters {
				voters_and_stakes.push((voter, stake, votes));
				Ok(())
			} else {
				Err(())
			}
		}) {
			Ok(_) => (),
			Err(_) => {
				log::error!(
					target: LOG_TARGET,
					"Failed to run election. Number of voters exceeded",
				);
				Self::deposit_event(Event::ElectionError);
				return T::DbWeight::get().reads(3 + max_voters as u64)
			},
		}

		// used for phragmen.
		let voters_and_votes = voters_and_stakes
			.iter()
			.cloned()
			.map(|(voter, stake, votes)| {
				num_edges = num_edges.saturating_add(votes.len() as u32);
				(voter, to_votes(stake), votes)
			})
			.collect::<Vec<_>>();

		let weight_candidates = candidates_and_deposit.len() as u32;
		let weight_voters = voters_and_votes.len() as u32;
		let weight_edges = num_edges;
		let _ =
			sp_npos_elections::seq_phragmen(num_to_elect, candidate_ids, voters_and_votes, None)
				.map(|ElectionResult::<T::AccountId, Perbill> { winners, assignments: _ }| {
					// this is already sorted by id.
					let old_members_ids_sorted = <Members<T>>::take()
						.into_iter()
						.map(|m| m.who)
						.collect::<Vec<T::AccountId>>();
					// this one needs a sort by id.
					let mut old_runners_up_ids_sorted = <RunnersUp<T>>::take()
						.into_iter()
						.map(|r| r.who)
						.collect::<Vec<T::AccountId>>();
					old_runners_up_ids_sorted.sort();

					// filter out those who end up with no backing stake.
					let mut new_set_with_stake = winners
						.into_iter()
						.filter_map(
							|(m, b)| if b.is_zero() { None } else { Some((m, to_balance(b))) },
						)
						.collect::<Vec<(T::AccountId, BalanceOf<T>)>>();

					// OPTIMIZATION NOTE: we could bail out here if `new_set.len() == 0`. There
					// isn't much left to do. Yet, re-arranging the code would require duplicating
					// the slashing of exposed candidates, cleaning any previous members, and so on.
					// For now, in favor of readability and veracity, we keep it simple.

					// split new set into winners and runners up.
					let split_point = desired_seats.min(new_set_with_stake.len());
					let mut new_members_sorted_by_id =
						new_set_with_stake.drain(..split_point).collect::<Vec<_>>();
					new_members_sorted_by_id.sort_by(|i, j| i.0.cmp(&j.0));

					// all the rest will be runners-up
					new_set_with_stake.reverse();
					let new_runners_up_sorted_by_rank = new_set_with_stake;
					let mut new_runners_up_ids_sorted = new_runners_up_sorted_by_rank
						.iter()
						.map(|(r, _)| r.clone())
						.collect::<Vec<_>>();
					new_runners_up_ids_sorted.sort();

					// Now we select a prime member using a [Borda
					// count](https://en.wikipedia.org/wiki/Borda_count). We weigh everyone's vote for
					// that new member by a multiplier based on the order of the votes. i.e. the
					// first person a voter votes for gets a 16x multiplier, the next person gets a
					// 15x multiplier, an so on... (assuming `T::MaxVotesPerVoter` = 16)
					let mut prime_votes = new_members_sorted_by_id
						.iter()
						.map(|c| (&c.0, BalanceOf::<T>::zero()))
						.collect::<Vec<_>>();
					for (_, stake, votes) in voters_and_stakes.into_iter() {
						for (vote_multiplier, who) in
							votes.iter().enumerate().map(|(vote_position, who)| {
								((T::MaxVotesPerVoter::get() as usize - vote_position) as u32, who)
							}) {
							if let Ok(i) = prime_votes.binary_search_by_key(&who, |k| k.0) {
								prime_votes[i].1 = prime_votes[i]
									.1
									.saturating_add(stake.saturating_mul(vote_multiplier.into()));
							}
						}
					}
					// We then select the new member with the highest weighted stake. In the case of
					// a tie, the last person in the list with the tied score is selected. This is
					// the person with the "highest" account id based on the sort above.
					let prime = prime_votes.into_iter().max_by_key(|x| x.1).map(|x| x.0.clone());

					// new_members_sorted_by_id is sorted by account id.
					let new_members_ids_sorted = new_members_sorted_by_id
						.iter()
						.map(|(m, _)| m.clone())
						.collect::<Vec<T::AccountId>>();

					// report member changes. We compute diff because we need the outgoing list.
					let (incoming, outgoing) = T::ChangeMembers::compute_members_diff_sorted(
						&new_members_ids_sorted,
						&old_members_ids_sorted,
					);
					T::ChangeMembers::change_members_sorted(
						&incoming,
						&outgoing,
						&new_members_ids_sorted,
					);
					T::ChangeMembers::set_prime(prime);

					// All candidates/members/runners-up who are no longer retaining a position as a
					// seat holder will lose their bond.
					candidates_and_deposit.iter().for_each(|(c, d)| {
						if new_members_ids_sorted.binary_search(c).is_err() &&
							new_runners_up_ids_sorted.binary_search(c).is_err()
						{
							let (imbalance, _) =
								T::Currency::slash(&HoldReason::SlashRemoveCandidate.into(), c, *d);
							T::LoserCandidate::on_unbalanced(imbalance);
							Self::deposit_event(Event::CandidateSlashed {
								candidate: c.clone(),
								amount: *d,
							});
						}
					});

					// write final values to storage.
					let deposit_of_candidate = |x: &T::AccountId| -> BalanceOf<T> {
						// defensive-only. This closure is used against the new members and new
						// runners-up, both of which are phragmen winners and thus must have
						// deposit.
						candidates_and_deposit
							.iter()
							.find_map(|(c, d)| if c == x { Some(*d) } else { None })
							.defensive_unwrap_or_default()
					};
					// fetch deposits from the one recorded one. This will make sure that a
					// candidate who submitted candidacy before a change to candidacy deposit will
					// have the correct amount recorded.
					<Members<T>>::put(
						new_members_sorted_by_id
							.iter()
							.map(|(who, stake)| SeatHolder {
								deposit: deposit_of_candidate(who),
								who: who.clone(),
								stake: *stake,
							})
							.collect::<Vec<_>>(),
					);
					<RunnersUp<T>>::put(
						new_runners_up_sorted_by_rank
							.into_iter()
							.map(|(who, stake)| SeatHolder {
								deposit: deposit_of_candidate(&who),
								who,
								stake,
							})
							.collect::<Vec<_>>(),
					);

					// clean candidates.
					<Candidates<T>>::kill();

					Self::deposit_event(Event::NewTerm { new_members: new_members_sorted_by_id });
					<ElectionRounds<T>>::mutate(|v| *v += 1);
				})
				.map_err(|e| {
					log::error!(target: LOG_TARGET, "Failed to run election [{:?}].", e,);
					Self::deposit_event(Event::ElectionError);
				});

		T::WeightInfo::election_phragmen(weight_candidates, weight_voters, weight_edges)
	}
}

impl<T: Config> Contains<T::AccountId> for Pallet<T> {
	fn contains(who: &T::AccountId) -> bool {
		Self::is_member(who)
	}
}

impl<T: Config> SortedMembers<T::AccountId> for Pallet<T> {
	fn contains(who: &T::AccountId) -> bool {
		Self::is_member(who)
	}

	fn sorted_members() -> Vec<T::AccountId> {
		Self::members_ids()
	}

	// A special function to populate members in this pallet for passing Origin
	// checks in runtime benchmarking.
	#[cfg(feature = "runtime-benchmarks")]
	fn add(who: &T::AccountId) {
		Members::<T>::mutate(|members| match members.binary_search_by(|m| m.who.cmp(who)) {
			Ok(_) => (),
			Err(pos) => {
				let s = SeatHolder {
					who: who.clone(),
					stake: Default::default(),
					deposit: Default::default(),
				};
				members.insert(pos, s)
			},
		})
	}
}

impl<T: Config> ContainsLengthBound for Pallet<T> {
	fn min_len() -> usize {
		0
	}

	/// Implementation uses a parameter type so calling is cost-free.
	fn max_len() -> usize {
		T::DesiredMembers::get() as usize
	}
}

#[cfg(any(feature = "try-runtime", test))]
impl<T: Config> Pallet<T> {
	fn do_try_state() -> Result<(), TryRuntimeError> {
		Self::try_state_members()?;
		Self::try_state_runners_up()?;
		Self::try_state_candidates()?;
		Self::try_state_candidates_runners_up_disjoint()?;
		Self::try_state_members_disjoint()?;
		Self::try_state_members_approval_stake()
	}

	/// [`Members`] state checks. Invariants:
	///  - Members are always sorted based on account ID.
	fn try_state_members() -> Result<(), TryRuntimeError> {
		let mut members = Members::<T>::get().clone();
		members.sort_by_key(|m| m.who.clone());

		if Members::<T>::get() == members {
			Ok(())
		} else {
			Err("try_state checks: Members must be always sorted by account ID".into())
		}
	}

	// [`RunnersUp`] state checks. Invariants:
	//  - Elements are sorted based on weight (worst to best).
	fn try_state_runners_up() -> Result<(), TryRuntimeError> {
		let mut sorted = RunnersUp::<T>::get();
		// worst stake first
		sorted.sort_by(|a, b| a.stake.cmp(&b.stake));

		if RunnersUp::<T>::get() == sorted {
			Ok(())
		} else {
			Err("try_state checks: Runners Up must always be sorted by stake (worst to best)"
				.into())
		}
	}

	// [`Candidates`] state checks. Invariants:
	//  - Always sorted based on account ID.
	fn try_state_candidates() -> Result<(), TryRuntimeError> {
		let mut candidates = Candidates::<T>::get().clone();
		candidates.sort_by_key(|(c, _)| c.clone());

		if Candidates::<T>::get() == candidates {
			Ok(())
		} else {
			Err("try_state checks: Candidates must be always sorted by account ID".into())
		}
	}
	// [`Candidates`] and [`RunnersUp`] state checks. Invariants:
	//  - Candidates and runners-ups sets are disjoint.
	fn try_state_candidates_runners_up_disjoint() -> Result<(), TryRuntimeError> {
		match Self::intersects(&Self::candidates_ids(), &Self::runners_up_ids()) {
			true => Err("Candidates and runners up sets should always be disjoint".into()),
			false => Ok(()),
		}
	}

	// [`Members`], [`Candidates`] and [`RunnersUp`] state checks. Invariants:
	//  - Members and candidates sets are disjoint;
	//  - Members and runners-ups sets are disjoint.
	fn try_state_members_disjoint() -> Result<(), TryRuntimeError> {
		match Self::intersects(&Pallet::<T>::members_ids(), &Self::candidates_ids()) &&
			Self::intersects(&Pallet::<T>::members_ids(), &Self::runners_up_ids())
		{
			true =>
				Err("Members set should be disjoint from candidates and runners-up sets".into()),
			false => Ok(()),
		}
	}

	// [`Members`], [`RunnersUp`] and approval stake state checks. Invariants:
	// - Selected members should have approval stake;
	// - Selected RunnersUp should have approval stake.
	fn try_state_members_approval_stake() -> Result<(), TryRuntimeError> {
		match Members::<T>::get()
			.iter()
			.chain(RunnersUp::<T>::get().iter())
			.all(|s| s.stake != BalanceOf::<T>::zero())
		{
			true => Ok(()),
			false => Err("Members and RunnersUp must have approval stake".into()),
		}
	}

	fn intersects<P: PartialEq>(a: &[P], b: &[P]) -> bool {
		a.iter().any(|e| b.contains(e))
	}

	fn candidates_ids() -> Vec<T::AccountId> {
		Pallet::<T>::candidates().iter().map(|(x, _)| x).cloned().collect::<Vec<_>>()
	}

	fn runners_up_ids() -> Vec<T::AccountId> {
		Pallet::<T>::runners_up().into_iter().map(|r| r.who).collect::<Vec<_>>()
	}
}

#[cfg(test)]
mod tests {
	use super::*;
	use crate as elections_phragmen;
	use frame_support::{
		assert_noop, assert_ok, derive_impl,
		dispatch::DispatchResultWithPostInfo,
		parameter_types,
		traits::{ConstU32, ConstU64, OnInitialize},
	};
	use frame_system::ensure_signed;
	use sp_runtime::{testing::Header, BuildStorage};
	use substrate_test_utils::assert_eq_uvec;

	#[derive_impl(frame_system::config_preludes::TestDefaultConfig)]
	impl frame_system::Config for Test {
		type Block = Block;
		type AccountData = pallet_balances::AccountData<u64>;
	}

	impl pallet_balances::Config for Test {
		type Balance = u64;
		type RuntimeEvent = RuntimeEvent;
		type DustRemoval = ();
		type ExistentialDeposit = ConstU64<1>;
		type AccountStore = frame_system::Pallet<Test>;
		type MaxLocks = ();
		type MaxReserves = ();
		type ReserveIdentifier = [u8; 8];
		type WeightInfo = ();
		type FreezeIdentifier = RuntimeFreezeReason;
		type MaxFreezes = ();
		type RuntimeHoldReason = RuntimeHoldReason;
		type RuntimeFreezeReason = ();
	}

	frame_support::parameter_types! {
		pub static VotingBondBase: u64 = 2;
		pub static VotingBondFactor: u64 = 0;
		pub static CandidacyBond: u64 = 3;
		pub static DesiredMembers: u32 = 2;
		pub static DesiredRunnersUp: u32 = 0;
		pub static TermDuration: u64 = 5;
		pub static Members: Vec<u64> = vec![];
		pub static Prime: Option<u64> = None;
	}

	pub struct TestChangeMembers;
	impl ChangeMembers<u64> for TestChangeMembers {
		fn change_members_sorted(incoming: &[u64], outgoing: &[u64], new: &[u64]) {
			// new, incoming, outgoing must be sorted.
			let mut new_sorted = new.to_vec();
			new_sorted.sort();
			assert_eq!(new, &new_sorted[..]);

			let mut incoming_sorted = incoming.to_vec();
			incoming_sorted.sort();
			assert_eq!(incoming, &incoming_sorted[..]);

			let mut outgoing_sorted = outgoing.to_vec();
			outgoing_sorted.sort();
			assert_eq!(outgoing, &outgoing_sorted[..]);

			// incoming and outgoing must be disjoint
			for x in incoming.iter() {
				assert!(outgoing.binary_search(x).is_err());
			}

			let mut old_plus_incoming = MEMBERS.with(|m| m.borrow().to_vec());
			old_plus_incoming.extend_from_slice(incoming);
			old_plus_incoming.sort();

			let mut new_plus_outgoing = new.to_vec();
			new_plus_outgoing.extend_from_slice(outgoing);
			new_plus_outgoing.sort();

			assert_eq!(old_plus_incoming, new_plus_outgoing, "change members call is incorrect!");

			MEMBERS.with(|m| *m.borrow_mut() = new.to_vec());
			PRIME.with(|p| *p.borrow_mut() = None);
		}

		fn set_prime(who: Option<u64>) {
			PRIME.with(|p| *p.borrow_mut() = who);
		}

		fn get_prime() -> Option<u64> {
			PRIME.with(|p| *p.borrow())
		}
	}

	parameter_types! {
		pub const ElectionsPhragmenPalletId: LockIdentifier = *b"phrelect";
		pub const PhragmenMaxVoters: u32 = 1000;
		pub const PhragmenMaxCandidates: u32 = 100;
	}

	impl Config for Test {
		type PalletId = ElectionsPhragmenPalletId;
		type RuntimeEvent = RuntimeEvent;
		type Currency = Balances;
		type RuntimeHoldReason = RuntimeHoldReason;
		type RuntimeFreezeReason = RuntimeFreezeReason;
		type CurrencyToVote = ();
		type ChangeMembers = TestChangeMembers;
		type InitializeMembers = ();
		type CandidacyBond = CandidacyBond;
		type VotingBondBase = VotingBondBase;
		type VotingBondFactor = VotingBondFactor;
		type TermDuration = TermDuration;
		type DesiredMembers = DesiredMembers;
		type DesiredRunnersUp = DesiredRunnersUp;
		type LoserCandidate = ();
		type KickedMember = ();
		type WeightInfo = ();
		type MaxVoters = PhragmenMaxVoters;
		type MaxVotesPerVoter = ConstU32<16>;
		type MaxCandidates = PhragmenMaxCandidates;
	}

	pub type Block = sp_runtime::generic::Block<Header, UncheckedExtrinsic>;
	pub type UncheckedExtrinsic =
		sp_runtime::generic::UncheckedExtrinsic<u32, u64, RuntimeCall, ()>;

	frame_support::construct_runtime!(
		pub enum Test
		{
<<<<<<< HEAD
			System: frame_system::{Pallet, Call, Event<T>},
			Balances: pallet_balances::{Pallet, Call, Event<T>, Config<T>},
			Elections: elections_phragmen::{Pallet, Call, Event<T>, Config<T>, FreezeReason, HoldReason},
=======
			System: frame_system,
			Balances: pallet_balances,
			Elections: elections_phragmen,
>>>>>>> 7f1646eb
		}
	);

	pub struct ExtBuilder {
		balance_factor: u64,
		genesis_members: Vec<(u64, u64)>,
	}

	impl Default for ExtBuilder {
		fn default() -> Self {
			Self { balance_factor: 1, genesis_members: vec![] }
		}
	}

	impl ExtBuilder {
		pub fn voter_bond(self, bond: u64) -> Self {
			VOTING_BOND_BASE.with(|v| *v.borrow_mut() = bond);
			self
		}
		pub fn voter_bond_factor(self, bond: u64) -> Self {
			VOTING_BOND_FACTOR.with(|v| *v.borrow_mut() = bond);
			self
		}
		pub fn desired_runners_up(self, count: u32) -> Self {
			DESIRED_RUNNERS_UP.with(|v| *v.borrow_mut() = count);
			self
		}
		pub fn term_duration(self, duration: u64) -> Self {
			TERM_DURATION.with(|v| *v.borrow_mut() = duration);
			self
		}
		pub fn genesis_members(mut self, members: Vec<(u64, u64)>) -> Self {
			MEMBERS.with(|m| *m.borrow_mut() = members.iter().map(|(m, _)| *m).collect::<Vec<_>>());
			self.genesis_members = members;
			self
		}
		pub fn desired_members(self, count: u32) -> Self {
			DESIRED_MEMBERS.with(|m| *m.borrow_mut() = count);
			self
		}
		pub fn balance_factor(mut self, factor: u64) -> Self {
			self.balance_factor = factor;
			self
		}
		pub fn build_and_execute(self, test: impl FnOnce() -> ()) {
			sp_tracing::try_init_simple();
			MEMBERS.with(|m| {
				*m.borrow_mut() = self.genesis_members.iter().map(|(m, _)| *m).collect::<Vec<_>>()
			});
			let mut ext: sp_io::TestExternalities = RuntimeGenesisConfig {
				system: frame_system::GenesisConfig::default(),
				balances: pallet_balances::GenesisConfig::<Test> {
					balances: vec![
						(1, 10 * self.balance_factor),
						(2, 20 * self.balance_factor),
						(3, 30 * self.balance_factor),
						(4, 40 * self.balance_factor),
						(5, 50 * self.balance_factor),
						(6, 60 * self.balance_factor),
					],
				},
				elections: elections_phragmen::GenesisConfig::<Test> {
					members: self.genesis_members,
				},
			}
			.build_storage()
			.unwrap()
			.into();
			ext.execute_with(pre_conditions);
			ext.execute_with(test);

			#[cfg(feature = "try-runtime")]
			ext.execute_with(|| {
				assert_ok!(<Elections as frame_support::traits::Hooks<u64>>::try_state(
					System::block_number()
				));
			});
		}
	}

	fn candidate_ids() -> Vec<u64> {
		Elections::candidates().into_iter().map(|(c, _)| c).collect::<Vec<_>>()
	}

	fn candidate_deposit(who: &u64) -> u64 {
		Elections::candidates()
			.into_iter()
			.find_map(|(c, d)| if c == *who { Some(d) } else { None })
			.unwrap_or_default()
	}

	fn voter_deposit(who: &u64) -> u64 {
		Elections::voting(who).deposit
	}

	fn runners_up_ids() -> Vec<u64> {
		Elections::runners_up().into_iter().map(|r| r.who).collect::<Vec<_>>()
	}

	fn members_ids() -> Vec<u64> {
		Elections::members_ids()
	}

	fn members_and_stake() -> Vec<(u64, u64)> {
		Elections::members().into_iter().map(|m| (m.who, m.stake)).collect::<Vec<_>>()
	}

	fn runners_up_and_stake() -> Vec<(u64, u64)> {
		Elections::runners_up()
			.into_iter()
			.map(|r| (r.who, r.stake))
			.collect::<Vec<_>>()
	}

	fn all_voters() -> Vec<u64> {
		Voting::<Test>::iter().map(|(v, _)| v).collect::<Vec<u64>>()
	}

	fn balances(who: &u64) -> (u64, u64) {
		(Balances::free_balance(who), Balances::reserved_balance(who))
	}

	fn has_lock(who: &u64) -> u64 {
		Balances::locks(who)
			.get(0)
			.cloned()
			.map(|lock| {
				assert_eq!(lock.id, ElectionsPhragmenPalletId::get());
				lock.amount
			})
			.unwrap_or_default()
	}

	fn locked_stake_of(who: &u64) -> u64 {
		Voting::<Test>::get(who).stake
	}

	fn pre_conditions() {
		System::set_block_number(1);
		Elections::do_try_state().unwrap();
	}

	fn submit_candidacy(origin: RuntimeOrigin) -> sp_runtime::DispatchResult {
		Elections::submit_candidacy(origin, Elections::candidates().len() as u32)
	}

	fn vote(origin: RuntimeOrigin, votes: Vec<u64>, stake: u64) -> DispatchResultWithPostInfo {
		// historical note: helper function was created in a period of time in which the API of vote
		// call was changing. Currently it is a wrapper for the original call and does not do much.
		// Nonetheless, totally harmless.
		ensure_signed(origin.clone()).expect("vote origin must be signed");
		Elections::vote(origin, votes, stake)
	}

	fn votes_of(who: &u64) -> Vec<u64> {
		Voting::<Test>::get(who).votes
	}

	#[test]
	fn params_should_work() {
		ExtBuilder::default().build_and_execute(|| {
			assert_eq!(<Test as Config>::DesiredMembers::get(), 2);
			assert_eq!(<Test as Config>::DesiredRunnersUp::get(), 0);
			assert_eq!(<Test as Config>::VotingBondBase::get(), 2);
			assert_eq!(<Test as Config>::VotingBondFactor::get(), 0);
			assert_eq!(<Test as Config>::CandidacyBond::get(), 3);
			assert_eq!(<Test as Config>::TermDuration::get(), 5);
			assert_eq!(Elections::election_rounds(), 0);

			assert!(Elections::members().is_empty());
			assert!(Elections::runners_up().is_empty());

			assert!(candidate_ids().is_empty());
			assert_eq!(<Candidates<Test>>::decode_len(), None);
			assert!(Elections::is_candidate(&1).is_err());

			assert!(all_voters().is_empty());
			assert!(votes_of(&1).is_empty());
		});
	}

	#[test]
	fn genesis_members_should_work() {
		ExtBuilder::default()
			.genesis_members(vec![(1, 10), (2, 20)])
			.build_and_execute(|| {
				System::set_block_number(1);
				assert_eq!(
					Elections::members(),
					vec![
						SeatHolder { who: 1, stake: 10, deposit: 0 },
						SeatHolder { who: 2, stake: 20, deposit: 0 }
					]
				);

				assert_eq!(
					Elections::voting(1),
					Voter { stake: 10u64, votes: vec![1], deposit: 0 }
				);
				assert_eq!(
					Elections::voting(2),
					Voter { stake: 20u64, votes: vec![2], deposit: 0 }
				);

				// they will persist since they have self vote.
				System::set_block_number(5);
				Elections::on_initialize(System::block_number());

				assert_eq!(members_ids(), vec![1, 2]);
			})
	}

	#[test]
	fn genesis_voters_can_remove_lock() {
		ExtBuilder::default()
			.genesis_members(vec![(1, 10), (2, 20)])
			.build_and_execute(|| {
				System::set_block_number(1);

				assert_eq!(
					Elections::voting(1),
					Voter { stake: 10u64, votes: vec![1], deposit: 0 }
				);
				assert_eq!(
					Elections::voting(2),
					Voter { stake: 20u64, votes: vec![2], deposit: 0 }
				);

				assert_ok!(Elections::remove_voter(RuntimeOrigin::signed(1)));
				assert_ok!(Elections::remove_voter(RuntimeOrigin::signed(2)));

				assert_eq!(Elections::voting(1), Default::default());
				assert_eq!(Elections::voting(2), Default::default());
			})
	}

	#[test]
	fn genesis_members_unsorted_should_work() {
		ExtBuilder::default()
			.genesis_members(vec![(2, 20), (1, 10)])
			.build_and_execute(|| {
				System::set_block_number(1);
				assert_eq!(
					Elections::members(),
					vec![
						SeatHolder { who: 1, stake: 10, deposit: 0 },
						SeatHolder { who: 2, stake: 20, deposit: 0 },
					]
				);

				assert_eq!(
					Elections::voting(1),
					Voter { stake: 10u64, votes: vec![1], deposit: 0 }
				);
				assert_eq!(
					Elections::voting(2),
					Voter { stake: 20u64, votes: vec![2], deposit: 0 }
				);

				// they will persist since they have self vote.
				System::set_block_number(5);
				Elections::on_initialize(System::block_number());

				assert_eq!(members_ids(), vec![1, 2]);
			})
	}

	#[test]
	#[should_panic = "Genesis member does not have enough stake"]
	fn genesis_members_cannot_over_stake_0() {
		// 10 cannot lock 20 as their stake and extra genesis will panic.
		ExtBuilder::default()
			.genesis_members(vec![(1, 20), (2, 20)])
			.build_and_execute(|| {});
	}

	#[test]
	#[should_panic = "Duplicate member in elections-phragmen genesis: 2"]
	fn genesis_members_cannot_be_duplicate() {
		ExtBuilder::default()
			.desired_members(3)
			.genesis_members(vec![(1, 10), (2, 10), (2, 10)])
			.build_and_execute(|| {});
	}

	#[test]
	#[should_panic = "Cannot accept more than DesiredMembers genesis member"]
	fn genesis_members_cannot_too_many() {
		ExtBuilder::default()
			.genesis_members(vec![(1, 10), (2, 10), (3, 30)])
			.desired_members(2)
			.build_and_execute(|| {});
	}

	#[test]
	fn term_duration_zero_is_passive() {
		ExtBuilder::default().term_duration(0).build_and_execute(|| {
			assert_eq!(<Test as Config>::TermDuration::get(), 0);
			assert_eq!(<Test as Config>::DesiredMembers::get(), 2);
			assert_eq!(Elections::election_rounds(), 0);

			assert!(members_ids().is_empty());
			assert!(Elections::runners_up().is_empty());
			assert!(candidate_ids().is_empty());

			System::set_block_number(5);
			Elections::on_initialize(System::block_number());

			assert!(members_ids().is_empty());
			assert!(Elections::runners_up().is_empty());
			assert!(candidate_ids().is_empty());
		});
	}

	#[test]
	fn simple_candidate_submission_should_work() {
		ExtBuilder::default().build_and_execute(|| {
			assert_eq!(candidate_ids(), Vec::<u64>::new());
			assert!(Elections::is_candidate(&1).is_err());
			assert!(Elections::is_candidate(&2).is_err());

			assert_eq!(balances(&1), (10, 0));
			assert_ok!(submit_candidacy(RuntimeOrigin::signed(1)));
			assert_eq!(balances(&1), (7, 3));

			assert_eq!(candidate_ids(), vec![1]);

			assert!(Elections::is_candidate(&1).is_ok());
			assert!(Elections::is_candidate(&2).is_err());

			assert_eq!(balances(&2), (20, 0));
			assert_ok!(submit_candidacy(RuntimeOrigin::signed(2)));
			assert_eq!(balances(&2), (17, 3));

			assert_eq!(candidate_ids(), vec![1, 2]);

			assert!(Elections::is_candidate(&1).is_ok());
			assert!(Elections::is_candidate(&2).is_ok());

			assert_eq!(candidate_deposit(&1), 3);
			assert_eq!(candidate_deposit(&2), 3);
			assert_eq!(candidate_deposit(&3), 0);
		});
	}

	#[test]
	fn updating_candidacy_bond_works() {
		ExtBuilder::default().build_and_execute(|| {
			assert_ok!(submit_candidacy(RuntimeOrigin::signed(5)));
			assert_ok!(vote(RuntimeOrigin::signed(5), vec![5], 50));
			assert_eq!(Elections::candidates(), vec![(5, 3)]);

			// a runtime upgrade changes the bond.
			CANDIDACY_BOND.with(|v| *v.borrow_mut() = 4);

			assert_ok!(submit_candidacy(RuntimeOrigin::signed(4)));
			assert_ok!(vote(RuntimeOrigin::signed(4), vec![4], 40));
			assert_eq!(Elections::candidates(), vec![(4, 4), (5, 3)]);

			// once elected, they each hold their candidacy bond, no more.
			System::set_block_number(5);
			Elections::on_initialize(System::block_number());

			assert_eq!(balances(&4), (34, 6));
			assert_eq!(balances(&5), (45, 5));
			assert_eq!(
				Elections::members(),
				vec![
					SeatHolder { who: 4, stake: 34, deposit: 4 },
					SeatHolder { who: 5, stake: 45, deposit: 3 },
				]
			);
		})
	}

	#[test]
	fn candidates_are_always_sorted() {
		ExtBuilder::default().build_and_execute(|| {
			assert_eq!(candidate_ids(), Vec::<u64>::new());

			assert_ok!(submit_candidacy(RuntimeOrigin::signed(3)));
			assert_eq!(candidate_ids(), vec![3]);
			assert_ok!(submit_candidacy(RuntimeOrigin::signed(1)));
			assert_eq!(candidate_ids(), vec![1, 3]);
			assert_ok!(submit_candidacy(RuntimeOrigin::signed(2)));
			assert_eq!(candidate_ids(), vec![1, 2, 3]);
			assert_ok!(submit_candidacy(RuntimeOrigin::signed(4)));
			assert_eq!(candidate_ids(), vec![1, 2, 3, 4]);
		});
	}

	#[test]
	fn dupe_candidate_submission_should_not_work() {
		ExtBuilder::default().build_and_execute(|| {
			assert_eq!(candidate_ids(), Vec::<u64>::new());
			assert_ok!(submit_candidacy(RuntimeOrigin::signed(1)));
			assert_eq!(candidate_ids(), vec![1]);
			assert_noop!(
				submit_candidacy(RuntimeOrigin::signed(1)),
				Error::<Test>::DuplicatedCandidate
			);
		});
	}

	#[test]
	fn member_candidacy_submission_should_not_work() {
		// critically important to make sure that outgoing candidates and losers are not mixed up.
		ExtBuilder::default().build_and_execute(|| {
			assert_ok!(submit_candidacy(RuntimeOrigin::signed(5)));
			assert_ok!(vote(RuntimeOrigin::signed(2), vec![5], 20));

			System::set_block_number(5);
			Elections::on_initialize(System::block_number());

			assert_eq!(members_ids(), vec![5]);
			assert!(Elections::runners_up().is_empty());
			assert!(candidate_ids().is_empty());

			assert_noop!(submit_candidacy(RuntimeOrigin::signed(5)), Error::<Test>::MemberSubmit);
		});
	}

	#[test]
	fn runner_candidate_submission_should_not_work() {
		ExtBuilder::default().desired_runners_up(2).build_and_execute(|| {
			assert_ok!(submit_candidacy(RuntimeOrigin::signed(5)));
			assert_ok!(submit_candidacy(RuntimeOrigin::signed(4)));
			assert_ok!(submit_candidacy(RuntimeOrigin::signed(3)));

			assert_ok!(vote(RuntimeOrigin::signed(2), vec![5, 4], 20));
			assert_ok!(vote(RuntimeOrigin::signed(1), vec![3], 10));

			System::set_block_number(5);
			Elections::on_initialize(System::block_number());

			assert_eq!(members_ids(), vec![4, 5]);
			assert_eq!(runners_up_ids(), vec![3]);

			assert_noop!(submit_candidacy(RuntimeOrigin::signed(3)), Error::<Test>::RunnerUpSubmit);
		});
	}

	#[test]
	fn poor_candidate_submission_should_not_work() {
		ExtBuilder::default().build_and_execute(|| {
			assert_eq!(candidate_ids(), Vec::<u64>::new());
			assert_noop!(
				submit_candidacy(RuntimeOrigin::signed(7)),
				Error::<Test>::InsufficientCandidateFunds,
			);
		});
	}

	#[test]
	fn simple_voting_should_work() {
		ExtBuilder::default().build_and_execute(|| {
			assert_eq!(candidate_ids(), Vec::<u64>::new());
			assert_eq!(balances(&2), (20, 0));

			assert_ok!(submit_candidacy(RuntimeOrigin::signed(5)));
			assert_ok!(vote(RuntimeOrigin::signed(2), vec![5], 20));

			assert_eq!(balances(&2), (18, 2));
			assert_eq!(has_lock(&2), 18);
		});
	}

	#[test]
	fn can_vote_with_custom_stake() {
		ExtBuilder::default().build_and_execute(|| {
			assert_eq!(candidate_ids(), Vec::<u64>::new());
			assert_eq!(balances(&2), (20, 0));

			assert_ok!(submit_candidacy(RuntimeOrigin::signed(5)));
			assert_ok!(vote(RuntimeOrigin::signed(2), vec![5], 12));

			assert_eq!(balances(&2), (18, 2));
			assert_eq!(has_lock(&2), 12);
		});
	}

	#[test]
	fn can_update_votes_and_stake() {
		ExtBuilder::default().build_and_execute(|| {
			assert_eq!(balances(&2), (20, 0));

			assert_ok!(submit_candidacy(RuntimeOrigin::signed(5)));
			assert_ok!(submit_candidacy(RuntimeOrigin::signed(4)));
			assert_ok!(vote(RuntimeOrigin::signed(2), vec![5], 20));

			// User only locks up to their free balance.
			assert_eq!(balances(&2), (18, 2));
			assert_eq!(has_lock(&2), 18);
			assert_eq!(locked_stake_of(&2), 18);

			// can update; different stake; different lock and reserve.
			assert_ok!(vote(RuntimeOrigin::signed(2), vec![5, 4], 15));
			assert_eq!(balances(&2), (18, 2));
			assert_eq!(has_lock(&2), 15);
			assert_eq!(locked_stake_of(&2), 15);
		});
	}

	#[test]
	fn updated_voting_bond_works() {
		ExtBuilder::default().build_and_execute(|| {
			assert_ok!(submit_candidacy(RuntimeOrigin::signed(5)));

			assert_eq!(balances(&2), (20, 0));
			assert_ok!(vote(RuntimeOrigin::signed(2), vec![5], 5));
			assert_eq!(balances(&2), (18, 2));
			assert_eq!(voter_deposit(&2), 2);

			// a runtime upgrade lowers the voting bond to 1. This guy still un-reserves 2 when
			// leaving.
			VOTING_BOND_BASE.with(|v| *v.borrow_mut() = 1);

			// proof that bond changed.
			assert_eq!(balances(&1), (10, 0));
			assert_ok!(vote(RuntimeOrigin::signed(1), vec![5], 5));
			assert_eq!(balances(&1), (9, 1));
			assert_eq!(voter_deposit(&1), 1);

			assert_ok!(Elections::remove_voter(RuntimeOrigin::signed(2)));
			assert_eq!(balances(&2), (20, 0));
		})
	}

	#[test]
	fn voting_reserves_bond_per_vote() {
		ExtBuilder::default().voter_bond_factor(1).build_and_execute(|| {
			assert_eq!(balances(&2), (20, 0));

			assert_ok!(submit_candidacy(RuntimeOrigin::signed(5)));
			assert_ok!(submit_candidacy(RuntimeOrigin::signed(4)));

			// initial vote.
			assert_ok!(vote(RuntimeOrigin::signed(2), vec![5], 10));

			// 2 + 1
			assert_eq!(balances(&2), (17, 3));
			assert_eq!(Elections::voting(&2).deposit, 3);
			assert_eq!(has_lock(&2), 10);
			assert_eq!(locked_stake_of(&2), 10);

			// can update; different stake; different lock and reserve.
			assert_ok!(vote(RuntimeOrigin::signed(2), vec![5, 4], 15));
			// 2 + 2
			assert_eq!(balances(&2), (16, 4));
			assert_eq!(Elections::voting(&2).deposit, 4);
			assert_eq!(has_lock(&2), 15);
			assert_eq!(locked_stake_of(&2), 15);

			// stay at two votes with different stake.
			assert_ok!(vote(RuntimeOrigin::signed(2), vec![5, 3], 18));
			// 2 + 2
			assert_eq!(balances(&2), (16, 4));
			assert_eq!(Elections::voting(&2).deposit, 4);
			assert_eq!(has_lock(&2), 16);
			assert_eq!(locked_stake_of(&2), 16);

			// back to 1 vote.
			assert_ok!(vote(RuntimeOrigin::signed(2), vec![4], 12));
			// 2 + 1
			assert_eq!(balances(&2), (17, 3));
			assert_eq!(Elections::voting(&2).deposit, 3);
			assert_eq!(has_lock(&2), 12);
			assert_eq!(locked_stake_of(&2), 12);
		});
	}

	#[test]
	fn cannot_vote_for_no_candidate() {
		ExtBuilder::default().build_and_execute(|| {
			assert_noop!(vote(RuntimeOrigin::signed(2), vec![], 20), Error::<Test>::NoVotes);
		});
	}

	#[test]
	fn can_vote_for_old_members_even_when_no_new_candidates() {
		ExtBuilder::default().build_and_execute(|| {
			assert_ok!(submit_candidacy(RuntimeOrigin::signed(5)));
			assert_ok!(submit_candidacy(RuntimeOrigin::signed(4)));

			assert_ok!(vote(RuntimeOrigin::signed(2), vec![4, 5], 20));

			System::set_block_number(5);
			Elections::on_initialize(System::block_number());

			assert_eq!(members_ids(), vec![4, 5]);
			assert!(candidate_ids().is_empty());

			assert_ok!(vote(RuntimeOrigin::signed(3), vec![4, 5], 10));
		});
	}

	#[test]
	fn prime_works() {
		ExtBuilder::default().build_and_execute(|| {
			assert_ok!(submit_candidacy(RuntimeOrigin::signed(3)));
			assert_ok!(submit_candidacy(RuntimeOrigin::signed(4)));
			assert_ok!(submit_candidacy(RuntimeOrigin::signed(5)));

			assert_ok!(vote(RuntimeOrigin::signed(1), vec![4, 3], 10));
			assert_ok!(vote(RuntimeOrigin::signed(2), vec![4], 20));
			assert_ok!(vote(RuntimeOrigin::signed(3), vec![3], 30));
			assert_ok!(vote(RuntimeOrigin::signed(4), vec![4], 40));
			assert_ok!(vote(RuntimeOrigin::signed(5), vec![5], 50));

			System::set_block_number(5);
			Elections::on_initialize(System::block_number());

			assert_eq!(members_ids(), vec![4, 5]);
			assert!(candidate_ids().is_empty());

			assert_ok!(vote(RuntimeOrigin::signed(3), vec![4, 5], 10));
			assert_eq!(PRIME.with(|p| *p.borrow()), Some(4));
		});
	}

	#[test]
	fn prime_votes_for_exiting_members_are_removed() {
		ExtBuilder::default().build_and_execute(|| {
			assert_ok!(submit_candidacy(RuntimeOrigin::signed(3)));
			assert_ok!(submit_candidacy(RuntimeOrigin::signed(4)));
			assert_ok!(submit_candidacy(RuntimeOrigin::signed(5)));

			assert_ok!(vote(RuntimeOrigin::signed(1), vec![4, 3], 10));
			assert_ok!(vote(RuntimeOrigin::signed(2), vec![4], 20));
			assert_ok!(vote(RuntimeOrigin::signed(3), vec![3], 30));
			assert_ok!(vote(RuntimeOrigin::signed(4), vec![4], 40));
			assert_ok!(vote(RuntimeOrigin::signed(5), vec![5], 50));

			assert_ok!(Elections::renounce_candidacy(
				RuntimeOrigin::signed(4),
				Renouncing::Candidate(3)
			));

			System::set_block_number(5);
			Elections::on_initialize(System::block_number());

			assert_eq!(members_ids(), vec![3, 5]);
			assert!(candidate_ids().is_empty());

			assert_eq!(PRIME.with(|p| *p.borrow()), Some(5));
		});
	}

	#[test]
	fn prime_is_kept_if_other_members_leave() {
		ExtBuilder::default().build_and_execute(|| {
			assert_ok!(submit_candidacy(RuntimeOrigin::signed(4)));
			assert_ok!(submit_candidacy(RuntimeOrigin::signed(5)));

			assert_ok!(vote(RuntimeOrigin::signed(4), vec![4], 40));
			assert_ok!(vote(RuntimeOrigin::signed(5), vec![5], 50));

			System::set_block_number(5);
			Elections::on_initialize(System::block_number());

			assert_eq!(members_ids(), vec![4, 5]);
			assert_eq!(PRIME.with(|p| *p.borrow()), Some(5));
			assert_ok!(Elections::renounce_candidacy(RuntimeOrigin::signed(4), Renouncing::Member));

			assert_eq!(members_ids(), vec![5]);
			assert_eq!(PRIME.with(|p| *p.borrow()), Some(5));
		})
	}

	#[test]
	fn prime_is_gone_if_renouncing() {
		ExtBuilder::default().build_and_execute(|| {
			assert_ok!(submit_candidacy(RuntimeOrigin::signed(4)));
			assert_ok!(submit_candidacy(RuntimeOrigin::signed(5)));

			assert_ok!(vote(RuntimeOrigin::signed(4), vec![4], 40));
			assert_ok!(vote(RuntimeOrigin::signed(5), vec![5], 50));

			System::set_block_number(5);
			Elections::on_initialize(System::block_number());

			assert_eq!(members_ids(), vec![4, 5]);
			assert_eq!(PRIME.with(|p| *p.borrow()), Some(5));
			assert_ok!(Elections::renounce_candidacy(RuntimeOrigin::signed(5), Renouncing::Member));

			assert_eq!(members_ids(), vec![4]);
			assert_eq!(PRIME.with(|p| *p.borrow()), None);
		})
	}

	#[test]
	fn cannot_vote_for_more_than_candidates_and_members_and_runners() {
		ExtBuilder::default()
			.desired_runners_up(1)
			.balance_factor(10)
			.build_and_execute(|| {
				// when we have only candidates
				assert_ok!(submit_candidacy(RuntimeOrigin::signed(5)));
				assert_ok!(submit_candidacy(RuntimeOrigin::signed(4)));
				assert_ok!(submit_candidacy(RuntimeOrigin::signed(3)));

				assert_noop!(
					// content of the vote is irrelevant.
					vote(RuntimeOrigin::signed(1), vec![9, 99, 999, 9999], 5),
					Error::<Test>::TooManyVotes,
				);

				assert_ok!(vote(RuntimeOrigin::signed(3), vec![3], 30));
				assert_ok!(vote(RuntimeOrigin::signed(4), vec![4], 40));
				assert_ok!(vote(RuntimeOrigin::signed(5), vec![5], 50));

				System::set_block_number(5);
				Elections::on_initialize(System::block_number());

				// now we have 2 members, 1 runner-up, and 1 new candidate
				assert_ok!(submit_candidacy(RuntimeOrigin::signed(2)));

				assert_ok!(vote(RuntimeOrigin::signed(1), vec![9, 99, 999, 9999], 5));
				assert_noop!(
					vote(RuntimeOrigin::signed(1), vec![9, 99, 999, 9_999, 99_999], 5),
					Error::<Test>::TooManyVotes,
				);
			});
	}

	#[test]
	fn cannot_vote_for_less_than_ed() {
		ExtBuilder::default().build_and_execute(|| {
			assert_ok!(submit_candidacy(RuntimeOrigin::signed(5)));
			assert_ok!(submit_candidacy(RuntimeOrigin::signed(4)));

			assert_noop!(vote(RuntimeOrigin::signed(2), vec![4], 1), Error::<Test>::LowBalance);
		})
	}

	#[test]
	fn can_vote_for_more_than_free_balance_but_moot() {
		ExtBuilder::default().build_and_execute(|| {
			assert_ok!(submit_candidacy(RuntimeOrigin::signed(5)));
			assert_ok!(submit_candidacy(RuntimeOrigin::signed(4)));

			// User has 100 free and 50 reserved.
			assert_ok!(Balances::force_set_balance(RuntimeOrigin::root(), 2, 150));
			// TODO: check this
			assert_ok!(Balances::hold(&HoldReason::Candidacy.into(), &2, 50));
			// User tries to vote with 150 tokens.
			assert_ok!(vote(RuntimeOrigin::signed(2), vec![4, 5], 150));
			// We truncate to only their free balance, after reserving additional for voting.
			assert_eq!(locked_stake_of(&2), 98);
			assert_eq!(has_lock(&2), 98);
		});
	}

	#[test]
	fn remove_voter_should_work() {
		ExtBuilder::default().voter_bond(8).build_and_execute(|| {
			assert_ok!(submit_candidacy(RuntimeOrigin::signed(5)));

			assert_ok!(vote(RuntimeOrigin::signed(2), vec![5], 20));
			assert_ok!(vote(RuntimeOrigin::signed(3), vec![5], 30));

			assert_eq_uvec!(all_voters(), vec![2, 3]);
			assert_eq!(balances(&2), (12, 8));
			assert_eq!(locked_stake_of(&2), 12);
			assert_eq!(balances(&3), (22, 8));
			assert_eq!(locked_stake_of(&3), 22);
			assert_eq!(votes_of(&2), vec![5]);
			assert_eq!(votes_of(&3), vec![5]);

			assert_ok!(Elections::remove_voter(RuntimeOrigin::signed(2)));

			assert_eq_uvec!(all_voters(), vec![3]);
			assert!(votes_of(&2).is_empty());
			assert_eq!(locked_stake_of(&2), 0);

			assert_eq!(balances(&2), (20, 0));
			assert_eq!(Balances::locks(&2).len(), 0);
		});
	}

	#[test]
	fn non_voter_remove_should_not_work() {
		ExtBuilder::default().build_and_execute(|| {
			assert_noop!(
				Elections::remove_voter(RuntimeOrigin::signed(3)),
				Error::<Test>::MustBeVoter
			);
		});
	}

	#[test]
	fn dupe_remove_should_fail() {
		ExtBuilder::default().build_and_execute(|| {
			assert_ok!(submit_candidacy(RuntimeOrigin::signed(5)));
			assert_ok!(vote(RuntimeOrigin::signed(2), vec![5], 20));

			assert_ok!(Elections::remove_voter(RuntimeOrigin::signed(2)));
			assert!(all_voters().is_empty());

			assert_noop!(
				Elections::remove_voter(RuntimeOrigin::signed(2)),
				Error::<Test>::MustBeVoter
			);
		});
	}

	#[test]
	fn removed_voter_should_not_be_counted() {
		ExtBuilder::default().build_and_execute(|| {
			assert_ok!(submit_candidacy(RuntimeOrigin::signed(5)));
			assert_ok!(submit_candidacy(RuntimeOrigin::signed(4)));
			assert_ok!(submit_candidacy(RuntimeOrigin::signed(3)));

			assert_ok!(vote(RuntimeOrigin::signed(5), vec![5], 50));
			assert_ok!(vote(RuntimeOrigin::signed(4), vec![4], 40));
			assert_ok!(vote(RuntimeOrigin::signed(3), vec![3], 30));

			assert_ok!(Elections::remove_voter(RuntimeOrigin::signed(4)));

			System::set_block_number(5);
			Elections::on_initialize(System::block_number());

			assert_eq!(members_ids(), vec![3, 5]);
		});
	}

	#[test]
	fn simple_voting_rounds_should_work() {
		ExtBuilder::default().build_and_execute(|| {
			assert_ok!(submit_candidacy(RuntimeOrigin::signed(5)));
			assert_ok!(submit_candidacy(RuntimeOrigin::signed(4)));
			assert_ok!(submit_candidacy(RuntimeOrigin::signed(3)));

			assert_ok!(vote(RuntimeOrigin::signed(2), vec![5], 20));
			assert_ok!(vote(RuntimeOrigin::signed(4), vec![4], 15));
			assert_ok!(vote(RuntimeOrigin::signed(3), vec![3], 30));

			assert_eq_uvec!(all_voters(), vec![2, 3, 4]);

			assert_eq!(votes_of(&2), vec![5]);
			assert_eq!(votes_of(&3), vec![3]);
			assert_eq!(votes_of(&4), vec![4]);

			assert_eq!(candidate_ids(), vec![3, 4, 5]);
			assert_eq!(<Candidates<Test>>::decode_len().unwrap(), 3);

			assert_eq!(Elections::election_rounds(), 0);

			System::set_block_number(5);
			Elections::on_initialize(System::block_number());

			assert_eq!(balances(&3), (25, 5));
			// votes for 5
			assert_eq!(balances(&2), (18, 2));
			assert_eq!(members_and_stake(), vec![(3, 25), (5, 18)]);
			assert!(Elections::runners_up().is_empty());

			assert_eq_uvec!(all_voters(), vec![2, 3, 4]);
			assert!(candidate_ids().is_empty());
			assert_eq!(<Candidates<Test>>::decode_len(), None);

			assert_eq!(Elections::election_rounds(), 1);
		});
	}

	#[test]
	fn empty_term() {
		ExtBuilder::default().build_and_execute(|| {
			// no candidates, no nothing.
			System::set_block_number(5);
			Elections::on_initialize(System::block_number());

			System::assert_last_event(RuntimeEvent::Elections(super::Event::EmptyTerm));
		})
	}

	#[test]
	fn all_outgoing() {
		ExtBuilder::default().build_and_execute(|| {
			assert_ok!(submit_candidacy(RuntimeOrigin::signed(5)));
			assert_ok!(submit_candidacy(RuntimeOrigin::signed(4)));

			assert_ok!(vote(RuntimeOrigin::signed(5), vec![5], 50));
			assert_ok!(vote(RuntimeOrigin::signed(4), vec![4], 40));

			System::set_block_number(5);
			Elections::on_initialize(System::block_number());

			System::assert_last_event(RuntimeEvent::Elections(super::Event::NewTerm {
				new_members: vec![(4, 35), (5, 45)],
			}));

			assert_eq!(members_and_stake(), vec![(4, 35), (5, 45)]);
			assert_eq!(runners_up_and_stake(), vec![]);

			assert_ok!(Elections::remove_voter(RuntimeOrigin::signed(5)));
			assert_ok!(Elections::remove_voter(RuntimeOrigin::signed(4)));

			System::set_block_number(10);
			Elections::on_initialize(System::block_number());

			System::assert_last_event(RuntimeEvent::Elections(super::Event::NewTerm {
				new_members: vec![],
			}));

			// outgoing have lost their bond.
			assert_eq!(balances(&4), (37, 0));
			assert_eq!(balances(&5), (47, 0));
		});
	}

	#[test]
	fn defunct_voter_will_be_counted() {
		ExtBuilder::default().build_and_execute(|| {
			assert_ok!(submit_candidacy(RuntimeOrigin::signed(5)));

			// This guy's vote is pointless for this round.
			assert_ok!(vote(RuntimeOrigin::signed(3), vec![4], 30));
			assert_ok!(vote(RuntimeOrigin::signed(5), vec![5], 50));

			System::set_block_number(5);
			Elections::on_initialize(System::block_number());

			assert_eq!(members_and_stake(), vec![(5, 45)]);
			assert_eq!(Elections::election_rounds(), 1);

			// but now it has a valid target.
			assert_ok!(submit_candidacy(RuntimeOrigin::signed(4)));

			System::set_block_number(10);
			Elections::on_initialize(System::block_number());

			// candidate 4 is affected by an old vote.
			assert_eq!(members_and_stake(), vec![(4, 28), (5, 45)]);
			assert_eq!(Elections::election_rounds(), 2);
			assert_eq_uvec!(all_voters(), vec![3, 5]);
		});
	}

	#[test]
	fn only_desired_seats_are_chosen() {
		ExtBuilder::default().build_and_execute(|| {
			assert_ok!(submit_candidacy(RuntimeOrigin::signed(5)));
			assert_ok!(submit_candidacy(RuntimeOrigin::signed(4)));
			assert_ok!(submit_candidacy(RuntimeOrigin::signed(3)));
			assert_ok!(submit_candidacy(RuntimeOrigin::signed(2)));

			assert_ok!(vote(RuntimeOrigin::signed(2), vec![2], 20));
			assert_ok!(vote(RuntimeOrigin::signed(3), vec![3], 30));
			assert_ok!(vote(RuntimeOrigin::signed(4), vec![4], 40));
			assert_ok!(vote(RuntimeOrigin::signed(5), vec![5], 50));

			System::set_block_number(5);
			Elections::on_initialize(System::block_number());

			assert_eq!(Elections::election_rounds(), 1);
			assert_eq!(members_ids(), vec![4, 5]);
		});
	}

	#[test]
	fn phragmen_should_not_self_vote() {
		ExtBuilder::default().build_and_execute(|| {
			assert_ok!(submit_candidacy(RuntimeOrigin::signed(5)));
			assert_ok!(submit_candidacy(RuntimeOrigin::signed(4)));

			System::set_block_number(5);
			Elections::on_initialize(System::block_number());

			assert!(candidate_ids().is_empty());
			assert_eq!(Elections::election_rounds(), 1);
			assert!(members_ids().is_empty());

			System::assert_last_event(RuntimeEvent::Elections(super::Event::NewTerm {
				new_members: vec![],
			}));
		});
	}

	#[test]
	fn runners_up_should_be_kept() {
		ExtBuilder::default().desired_runners_up(2).build_and_execute(|| {
			assert_ok!(submit_candidacy(RuntimeOrigin::signed(5)));
			assert_ok!(submit_candidacy(RuntimeOrigin::signed(4)));
			assert_ok!(submit_candidacy(RuntimeOrigin::signed(3)));
			assert_ok!(submit_candidacy(RuntimeOrigin::signed(2)));

			assert_ok!(vote(RuntimeOrigin::signed(2), vec![3], 20));
			assert_ok!(vote(RuntimeOrigin::signed(3), vec![2], 30));
			assert_ok!(vote(RuntimeOrigin::signed(4), vec![5], 40));
			assert_ok!(vote(RuntimeOrigin::signed(5), vec![4], 50));

			System::set_block_number(5);
			Elections::on_initialize(System::block_number());
			// sorted based on account id.
			assert_eq!(members_ids(), vec![4, 5]);
			// sorted based on merit (least -> most)
			assert_eq!(runners_up_ids(), vec![3, 2]);

			// runner ups are still locked.
			assert_eq!(balances(&4), (35, 5));
			assert_eq!(balances(&5), (45, 5));
			assert_eq!(balances(&3), (25, 5));
		});
	}

	#[test]
	fn runners_up_should_be_next_candidates() {
		ExtBuilder::default().desired_runners_up(2).build_and_execute(|| {
			assert_ok!(submit_candidacy(RuntimeOrigin::signed(5)));
			assert_ok!(submit_candidacy(RuntimeOrigin::signed(4)));
			assert_ok!(submit_candidacy(RuntimeOrigin::signed(3)));
			assert_ok!(submit_candidacy(RuntimeOrigin::signed(2)));

			assert_ok!(vote(RuntimeOrigin::signed(2), vec![2], 20));
			assert_ok!(vote(RuntimeOrigin::signed(3), vec![3], 30));
			assert_ok!(vote(RuntimeOrigin::signed(4), vec![4], 40));
			assert_ok!(vote(RuntimeOrigin::signed(5), vec![5], 50));

			System::set_block_number(5);
			Elections::on_initialize(System::block_number());
			assert_eq!(members_and_stake(), vec![(4, 35), (5, 45)]);
			assert_eq!(runners_up_and_stake(), vec![(2, 15), (3, 25)]);

			assert_ok!(vote(RuntimeOrigin::signed(5), vec![5], 10));

			System::set_block_number(10);
			Elections::on_initialize(System::block_number());

			assert_eq!(members_and_stake(), vec![(3, 25), (4, 35)]);
			assert_eq!(runners_up_and_stake(), vec![(5, 10), (2, 15)]);
		});
	}

	#[test]
	fn runners_up_lose_bond_once_outgoing() {
		ExtBuilder::default().desired_runners_up(1).build_and_execute(|| {
			assert_ok!(submit_candidacy(RuntimeOrigin::signed(5)));
			assert_ok!(submit_candidacy(RuntimeOrigin::signed(4)));
			assert_ok!(submit_candidacy(RuntimeOrigin::signed(2)));

			assert_ok!(vote(RuntimeOrigin::signed(2), vec![2], 20));
			assert_ok!(vote(RuntimeOrigin::signed(4), vec![4], 40));
			assert_ok!(vote(RuntimeOrigin::signed(5), vec![5], 50));

			System::set_block_number(5);
			Elections::on_initialize(System::block_number());
			assert_eq!(members_ids(), vec![4, 5]);
			assert_eq!(runners_up_ids(), vec![2]);
			assert_eq!(balances(&2), (15, 5));

			assert_ok!(submit_candidacy(RuntimeOrigin::signed(3)));
			assert_ok!(vote(RuntimeOrigin::signed(3), vec![3], 30));

			System::set_block_number(10);
			Elections::on_initialize(System::block_number());

			assert_eq!(runners_up_ids(), vec![3]);
			assert_eq!(balances(&2), (15, 2));
		});
	}

	#[test]
	fn members_lose_bond_once_outgoing() {
		ExtBuilder::default().build_and_execute(|| {
			assert_eq!(balances(&5), (50, 0));

			assert_ok!(submit_candidacy(RuntimeOrigin::signed(5)));
			assert_eq!(balances(&5), (47, 3));

			assert_ok!(vote(RuntimeOrigin::signed(5), vec![5], 50));
			assert_eq!(balances(&5), (45, 5));

			System::set_block_number(5);
			Elections::on_initialize(System::block_number());
			assert_eq!(members_ids(), vec![5]);

			assert_ok!(Elections::remove_voter(RuntimeOrigin::signed(5)));
			assert_eq!(balances(&5), (47, 3));

			System::set_block_number(10);
			Elections::on_initialize(System::block_number());
			assert!(members_ids().is_empty());

			assert_eq!(balances(&5), (47, 0));
		});
	}

	#[test]
	fn candidates_lose_the_bond_when_outgoing() {
		ExtBuilder::default().build_and_execute(|| {
			assert_ok!(submit_candidacy(RuntimeOrigin::signed(5)));
			assert_ok!(submit_candidacy(RuntimeOrigin::signed(3)));

			assert_ok!(vote(RuntimeOrigin::signed(4), vec![5], 40));

			assert_eq!(balances(&5), (47, 3));
			assert_eq!(balances(&3), (27, 3));

			System::set_block_number(5);
			Elections::on_initialize(System::block_number());

			assert_eq!(members_ids(), vec![5]);

			// winner
			assert_eq!(balances(&5), (47, 3));
			// loser
			assert_eq!(balances(&3), (27, 0));
		});
	}

	#[test]
	fn current_members_are_always_next_candidate() {
		ExtBuilder::default().build_and_execute(|| {
			assert_ok!(submit_candidacy(RuntimeOrigin::signed(5)));
			assert_ok!(submit_candidacy(RuntimeOrigin::signed(4)));

			assert_ok!(vote(RuntimeOrigin::signed(4), vec![4], 40));
			assert_ok!(vote(RuntimeOrigin::signed(5), vec![5], 50));

			System::set_block_number(5);
			Elections::on_initialize(System::block_number());

			assert_eq!(members_ids(), vec![4, 5]);
			assert_eq!(Elections::election_rounds(), 1);

			assert_ok!(submit_candidacy(RuntimeOrigin::signed(2)));
			assert_ok!(vote(RuntimeOrigin::signed(2), vec![2], 20));

			assert_ok!(submit_candidacy(RuntimeOrigin::signed(3)));
			assert_ok!(vote(RuntimeOrigin::signed(3), vec![3], 30));

			assert_ok!(Elections::remove_voter(RuntimeOrigin::signed(4)));

			// 5 will persist as candidates despite not being in the list.
			assert_eq!(candidate_ids(), vec![2, 3]);

			System::set_block_number(10);
			Elections::on_initialize(System::block_number());

			// 4 removed; 5 and 3 are the new best.
			assert_eq!(members_ids(), vec![3, 5]);
		});
	}

	#[test]
	fn election_state_is_uninterrupted() {
		// what I mean by uninterrupted:
		// given no input or stimulants the same members are re-elected.
		ExtBuilder::default().desired_runners_up(2).build_and_execute(|| {
			assert_ok!(submit_candidacy(RuntimeOrigin::signed(5)));
			assert_ok!(submit_candidacy(RuntimeOrigin::signed(4)));
			assert_ok!(submit_candidacy(RuntimeOrigin::signed(3)));
			assert_ok!(submit_candidacy(RuntimeOrigin::signed(2)));

			assert_ok!(vote(RuntimeOrigin::signed(5), vec![5], 50));
			assert_ok!(vote(RuntimeOrigin::signed(4), vec![4], 40));
			assert_ok!(vote(RuntimeOrigin::signed(3), vec![3], 30));
			assert_ok!(vote(RuntimeOrigin::signed(2), vec![2], 20));

			let check_at_block = |b: u32| {
				System::set_block_number(b.into());
				Elections::on_initialize(System::block_number());
				// we keep re-electing the same folks.
				assert_eq!(members_and_stake(), vec![(4, 35), (5, 45)]);
				assert_eq!(runners_up_and_stake(), vec![(2, 15), (3, 25)]);
				// no new candidates but old members and runners-up are always added.
				assert!(candidate_ids().is_empty());
				assert_eq!(Elections::election_rounds(), b / 5);
				assert_eq_uvec!(all_voters(), vec![2, 3, 4, 5]);
			};

			// this state will always persist when no further input is given.
			check_at_block(5);
			check_at_block(10);
			check_at_block(15);
			check_at_block(20);
		});
	}

	#[test]
	fn remove_members_triggers_election() {
		ExtBuilder::default().build_and_execute(|| {
			assert_ok!(submit_candidacy(RuntimeOrigin::signed(5)));
			assert_ok!(submit_candidacy(RuntimeOrigin::signed(4)));

			assert_ok!(vote(RuntimeOrigin::signed(4), vec![4], 40));
			assert_ok!(vote(RuntimeOrigin::signed(5), vec![5], 50));

			System::set_block_number(5);
			Elections::on_initialize(System::block_number());
			assert_eq!(members_ids(), vec![4, 5]);
			assert_eq!(Elections::election_rounds(), 1);

			// a new candidate
			assert_ok!(submit_candidacy(RuntimeOrigin::signed(3)));
			assert_ok!(vote(RuntimeOrigin::signed(3), vec![3], 30));

			assert_ok!(Elections::remove_member(RuntimeOrigin::root(), 4, true, true));

			assert_eq!(balances(&4), (35, 2)); // slashed
			assert_eq!(Elections::election_rounds(), 2); // new election round
			assert_eq!(members_ids(), vec![3, 5]); // new members
		});
	}

	#[test]
	fn seats_should_be_released_when_no_vote() {
		ExtBuilder::default().build_and_execute(|| {
			assert_ok!(submit_candidacy(RuntimeOrigin::signed(5)));
			assert_ok!(submit_candidacy(RuntimeOrigin::signed(4)));
			assert_ok!(submit_candidacy(RuntimeOrigin::signed(3)));

			assert_ok!(vote(RuntimeOrigin::signed(2), vec![3], 20));
			assert_ok!(vote(RuntimeOrigin::signed(3), vec![3], 30));
			assert_ok!(vote(RuntimeOrigin::signed(4), vec![4], 40));
			assert_ok!(vote(RuntimeOrigin::signed(5), vec![5], 50));

			assert_eq!(<Candidates<Test>>::decode_len().unwrap(), 3);

			assert_eq!(Elections::election_rounds(), 0);

			System::set_block_number(5);
			Elections::on_initialize(System::block_number());
			assert_eq!(members_ids(), vec![3, 5]);
			assert_eq!(Elections::election_rounds(), 1);

			assert_ok!(Elections::remove_voter(RuntimeOrigin::signed(2)));
			assert_ok!(Elections::remove_voter(RuntimeOrigin::signed(3)));
			assert_ok!(Elections::remove_voter(RuntimeOrigin::signed(4)));
			assert_ok!(Elections::remove_voter(RuntimeOrigin::signed(5)));

			// meanwhile, no one cares to become a candidate again.
			System::set_block_number(10);
			Elections::on_initialize(System::block_number());
			assert!(members_ids().is_empty());
			assert_eq!(Elections::election_rounds(), 2);
		});
	}

	#[test]
	fn incoming_outgoing_are_reported() {
		ExtBuilder::default().build_and_execute(|| {
			assert_ok!(submit_candidacy(RuntimeOrigin::signed(4)));
			assert_ok!(submit_candidacy(RuntimeOrigin::signed(5)));

			assert_ok!(vote(RuntimeOrigin::signed(4), vec![4], 40));
			assert_ok!(vote(RuntimeOrigin::signed(5), vec![5], 50));

			System::set_block_number(5);
			Elections::on_initialize(System::block_number());
			assert_eq!(members_ids(), vec![4, 5]);

			assert_ok!(submit_candidacy(RuntimeOrigin::signed(1)));
			assert_ok!(submit_candidacy(RuntimeOrigin::signed(2)));
			assert_ok!(submit_candidacy(RuntimeOrigin::signed(3)));

			// 5 will change their vote and becomes an `outgoing`
			assert_ok!(vote(RuntimeOrigin::signed(5), vec![4], 8));
			// 4 will stay in the set
			assert_ok!(vote(RuntimeOrigin::signed(4), vec![4], 40));
			// 3 will become a winner
			assert_ok!(vote(RuntimeOrigin::signed(3), vec![3], 30));
			// these two are losers.
			assert_ok!(vote(RuntimeOrigin::signed(2), vec![2], 20));
			assert_ok!(vote(RuntimeOrigin::signed(1), vec![1], 10));

			System::set_block_number(10);
			Elections::on_initialize(System::block_number());

			// 3, 4 are new members, must still be bonded, nothing slashed.
			assert_eq!(members_and_stake(), vec![(3, 25), (4, 43)]);
			assert_eq!(balances(&3), (25, 5));
			assert_eq!(balances(&4), (35, 5));

			// 1 is a loser, slashed by 3.
			assert_eq!(balances(&1), (5, 2));

			// 5 is an outgoing loser. will also get slashed.
			assert_eq!(balances(&5), (45, 2));

			System::assert_has_event(RuntimeEvent::Elections(super::Event::NewTerm {
				new_members: vec![(4, 35), (5, 45)],
			}));
		})
	}

	#[test]
	fn invalid_votes_are_moot() {
		ExtBuilder::default().build_and_execute(|| {
			assert_ok!(submit_candidacy(RuntimeOrigin::signed(4)));
			assert_ok!(submit_candidacy(RuntimeOrigin::signed(3)));

			assert_ok!(vote(RuntimeOrigin::signed(3), vec![3], 30));
			assert_ok!(vote(RuntimeOrigin::signed(4), vec![4], 40));
			assert_ok!(vote(RuntimeOrigin::signed(5), vec![10], 50));

			System::set_block_number(5);
			Elections::on_initialize(System::block_number());

			assert_eq_uvec!(members_ids(), vec![3, 4]);
			assert_eq!(Elections::election_rounds(), 1);
		});
	}

	#[test]
	fn members_are_sorted_based_on_id_runners_on_merit() {
		ExtBuilder::default().desired_runners_up(2).build_and_execute(|| {
			assert_ok!(submit_candidacy(RuntimeOrigin::signed(5)));
			assert_ok!(submit_candidacy(RuntimeOrigin::signed(4)));
			assert_ok!(submit_candidacy(RuntimeOrigin::signed(3)));
			assert_ok!(submit_candidacy(RuntimeOrigin::signed(2)));

			assert_ok!(vote(RuntimeOrigin::signed(2), vec![3], 20));
			assert_ok!(vote(RuntimeOrigin::signed(3), vec![2], 30));
			assert_ok!(vote(RuntimeOrigin::signed(4), vec![5], 40));
			assert_ok!(vote(RuntimeOrigin::signed(5), vec![4], 50));

			System::set_block_number(5);
			Elections::on_initialize(System::block_number());
			// id: low -> high.
			assert_eq!(members_and_stake(), vec![(4, 45), (5, 35)]);
			// merit: low -> high.
			assert_eq!(runners_up_and_stake(), vec![(3, 15), (2, 25)]);
		});
	}

	#[test]
	fn runner_up_replacement_maintains_members_order() {
		ExtBuilder::default().desired_runners_up(2).build_and_execute(|| {
			assert_ok!(submit_candidacy(RuntimeOrigin::signed(5)));
			assert_ok!(submit_candidacy(RuntimeOrigin::signed(4)));
			assert_ok!(submit_candidacy(RuntimeOrigin::signed(2)));

			assert_ok!(vote(RuntimeOrigin::signed(2), vec![5], 20));
			assert_ok!(vote(RuntimeOrigin::signed(4), vec![4], 40));
			assert_ok!(vote(RuntimeOrigin::signed(5), vec![2], 50));

			System::set_block_number(5);
			Elections::on_initialize(System::block_number());

			assert_eq!(members_ids(), vec![2, 4]);
			assert_ok!(Elections::remove_member(RuntimeOrigin::root(), 2, true, false));
			assert_eq!(members_ids(), vec![4, 5]);
		});
	}

	#[test]
	fn can_renounce_candidacy_member_with_runners_bond_is_refunded() {
		ExtBuilder::default().desired_runners_up(2).build_and_execute(|| {
			assert_ok!(submit_candidacy(RuntimeOrigin::signed(5)));
			assert_ok!(submit_candidacy(RuntimeOrigin::signed(4)));
			assert_ok!(submit_candidacy(RuntimeOrigin::signed(3)));
			assert_ok!(submit_candidacy(RuntimeOrigin::signed(2)));

			assert_ok!(vote(RuntimeOrigin::signed(5), vec![5], 50));
			assert_ok!(vote(RuntimeOrigin::signed(4), vec![4], 40));
			assert_ok!(vote(RuntimeOrigin::signed(3), vec![3], 30));
			assert_ok!(vote(RuntimeOrigin::signed(2), vec![2], 20));

			System::set_block_number(5);
			Elections::on_initialize(System::block_number());

			assert_eq!(members_ids(), vec![4, 5]);
			assert_eq!(runners_up_ids(), vec![2, 3]);

			assert_ok!(Elections::renounce_candidacy(RuntimeOrigin::signed(4), Renouncing::Member));
			assert_eq!(balances(&4), (38, 2)); // 2 is voting bond.

			assert_eq!(members_ids(), vec![3, 5]);
			assert_eq!(runners_up_ids(), vec![2]);
		})
	}

	#[test]
	fn can_renounce_candidacy_member_without_runners_bond_is_refunded() {
		ExtBuilder::default().desired_runners_up(2).build_and_execute(|| {
			assert_ok!(submit_candidacy(RuntimeOrigin::signed(5)));
			assert_ok!(submit_candidacy(RuntimeOrigin::signed(4)));

			assert_ok!(vote(RuntimeOrigin::signed(5), vec![5], 50));
			assert_ok!(vote(RuntimeOrigin::signed(4), vec![4], 40));

			System::set_block_number(5);
			Elections::on_initialize(System::block_number());

			assert_eq!(members_ids(), vec![4, 5]);
			assert!(runners_up_ids().is_empty());

			assert_ok!(Elections::renounce_candidacy(RuntimeOrigin::signed(4), Renouncing::Member));
			assert_eq!(balances(&4), (38, 2)); // 2 is voting bond.

			// no replacement
			assert_eq!(members_ids(), vec![5]);
			assert!(runners_up_ids().is_empty());
		})
	}

	#[test]
	fn can_renounce_candidacy_runner_up() {
		ExtBuilder::default().desired_runners_up(2).build_and_execute(|| {
			assert_ok!(submit_candidacy(RuntimeOrigin::signed(5)));
			assert_ok!(submit_candidacy(RuntimeOrigin::signed(4)));
			assert_ok!(submit_candidacy(RuntimeOrigin::signed(3)));
			assert_ok!(submit_candidacy(RuntimeOrigin::signed(2)));

			assert_ok!(vote(RuntimeOrigin::signed(5), vec![4], 50));
			assert_ok!(vote(RuntimeOrigin::signed(4), vec![5], 40));
			assert_ok!(vote(RuntimeOrigin::signed(3), vec![3], 30));
			assert_ok!(vote(RuntimeOrigin::signed(2), vec![2], 20));

			System::set_block_number(5);
			Elections::on_initialize(System::block_number());

			assert_eq!(members_ids(), vec![4, 5]);
			assert_eq!(runners_up_ids(), vec![2, 3]);

			assert_ok!(Elections::renounce_candidacy(
				RuntimeOrigin::signed(3),
				Renouncing::RunnerUp
			));
			assert_eq!(balances(&3), (28, 2)); // 2 is voting bond.

			assert_eq!(members_ids(), vec![4, 5]);
			assert_eq!(runners_up_ids(), vec![2]);
		})
	}

	#[test]
	fn runner_up_replacement_works_when_out_of_order() {
		ExtBuilder::default().desired_runners_up(2).build_and_execute(|| {
			assert_ok!(submit_candidacy(RuntimeOrigin::signed(5)));
			assert_ok!(submit_candidacy(RuntimeOrigin::signed(4)));
			assert_ok!(submit_candidacy(RuntimeOrigin::signed(3)));
			assert_ok!(submit_candidacy(RuntimeOrigin::signed(2)));

			assert_ok!(vote(RuntimeOrigin::signed(2), vec![5], 20));
			assert_ok!(vote(RuntimeOrigin::signed(3), vec![3], 30));
			assert_ok!(vote(RuntimeOrigin::signed(4), vec![4], 40));
			assert_ok!(vote(RuntimeOrigin::signed(5), vec![2], 50));

			System::set_block_number(5);
			Elections::on_initialize(System::block_number());

			assert_eq!(members_ids(), vec![2, 4]);
			assert_eq!(runners_up_ids(), vec![5, 3]);
			assert_ok!(Elections::renounce_candidacy(
				RuntimeOrigin::signed(3),
				Renouncing::RunnerUp
			));
			assert_eq!(members_ids(), vec![2, 4]);
			assert_eq!(runners_up_ids(), vec![5]);
		});
	}

	#[test]
	fn can_renounce_candidacy_candidate() {
		ExtBuilder::default().build_and_execute(|| {
			assert_ok!(submit_candidacy(RuntimeOrigin::signed(5)));
			assert_eq!(balances(&5), (47, 3));
			assert_eq!(candidate_ids(), vec![5]);

			assert_ok!(Elections::renounce_candidacy(
				RuntimeOrigin::signed(5),
				Renouncing::Candidate(1)
			));
			assert_eq!(balances(&5), (50, 0));
			assert!(candidate_ids().is_empty());
		})
	}

	#[test]
	fn wrong_renounce_candidacy_should_fail() {
		ExtBuilder::default().build_and_execute(|| {
			assert_noop!(
				Elections::renounce_candidacy(RuntimeOrigin::signed(5), Renouncing::Candidate(0)),
				Error::<Test>::InvalidRenouncing,
			);
			assert_noop!(
				Elections::renounce_candidacy(RuntimeOrigin::signed(5), Renouncing::Member),
				Error::<Test>::InvalidRenouncing,
			);
			assert_noop!(
				Elections::renounce_candidacy(RuntimeOrigin::signed(5), Renouncing::RunnerUp),
				Error::<Test>::InvalidRenouncing,
			);
		})
	}

	#[test]
	fn non_member_renounce_member_should_fail() {
		ExtBuilder::default().desired_runners_up(1).build_and_execute(|| {
			assert_ok!(submit_candidacy(RuntimeOrigin::signed(5)));
			assert_ok!(submit_candidacy(RuntimeOrigin::signed(4)));
			assert_ok!(submit_candidacy(RuntimeOrigin::signed(3)));

			assert_ok!(vote(RuntimeOrigin::signed(5), vec![5], 50));
			assert_ok!(vote(RuntimeOrigin::signed(4), vec![4], 40));
			assert_ok!(vote(RuntimeOrigin::signed(3), vec![3], 30));

			System::set_block_number(5);
			Elections::on_initialize(System::block_number());

			assert_eq!(members_ids(), vec![4, 5]);
			assert_eq!(runners_up_ids(), vec![3]);

			assert_noop!(
				Elections::renounce_candidacy(RuntimeOrigin::signed(3), Renouncing::Member),
				Error::<Test>::InvalidRenouncing,
			);
		})
	}

	#[test]
	fn non_runner_up_renounce_runner_up_should_fail() {
		ExtBuilder::default().desired_runners_up(1).build_and_execute(|| {
			assert_ok!(submit_candidacy(RuntimeOrigin::signed(5)));
			assert_ok!(submit_candidacy(RuntimeOrigin::signed(4)));
			assert_ok!(submit_candidacy(RuntimeOrigin::signed(3)));

			assert_ok!(vote(RuntimeOrigin::signed(5), vec![5], 50));
			assert_ok!(vote(RuntimeOrigin::signed(4), vec![4], 40));
			assert_ok!(vote(RuntimeOrigin::signed(3), vec![3], 30));

			System::set_block_number(5);
			Elections::on_initialize(System::block_number());

			assert_eq!(members_ids(), vec![4, 5]);
			assert_eq!(runners_up_ids(), vec![3]);

			assert_noop!(
				Elections::renounce_candidacy(RuntimeOrigin::signed(4), Renouncing::RunnerUp),
				Error::<Test>::InvalidRenouncing,
			);
		})
	}

	#[test]
	fn wrong_candidate_count_renounce_should_fail() {
		ExtBuilder::default().build_and_execute(|| {
			assert_ok!(submit_candidacy(RuntimeOrigin::signed(5)));
			assert_ok!(submit_candidacy(RuntimeOrigin::signed(4)));
			assert_ok!(submit_candidacy(RuntimeOrigin::signed(3)));

			assert_noop!(
				Elections::renounce_candidacy(RuntimeOrigin::signed(4), Renouncing::Candidate(2)),
				Error::<Test>::InvalidWitnessData,
			);

			assert_ok!(Elections::renounce_candidacy(
				RuntimeOrigin::signed(4),
				Renouncing::Candidate(3)
			));
		})
	}

	#[test]
	fn renounce_candidacy_count_can_overestimate() {
		ExtBuilder::default().build_and_execute(|| {
			assert_ok!(submit_candidacy(RuntimeOrigin::signed(5)));
			assert_ok!(submit_candidacy(RuntimeOrigin::signed(4)));
			assert_ok!(submit_candidacy(RuntimeOrigin::signed(3)));
			// while we have only 3 candidates.
			assert_ok!(Elections::renounce_candidacy(
				RuntimeOrigin::signed(4),
				Renouncing::Candidate(4)
			));
		})
	}

	#[test]
	fn unsorted_runners_up_are_detected() {
		ExtBuilder::default()
			.desired_runners_up(2)
			.desired_members(1)
			.build_and_execute(|| {
				assert_ok!(submit_candidacy(RuntimeOrigin::signed(5)));
				assert_ok!(submit_candidacy(RuntimeOrigin::signed(4)));
				assert_ok!(submit_candidacy(RuntimeOrigin::signed(3)));

				assert_ok!(vote(RuntimeOrigin::signed(5), vec![5], 50));
				assert_ok!(vote(RuntimeOrigin::signed(4), vec![4], 5));
				assert_ok!(vote(RuntimeOrigin::signed(3), vec![3], 15));

				System::set_block_number(5);
				Elections::on_initialize(System::block_number());

				assert_eq!(members_ids(), vec![5]);
				assert_eq!(runners_up_ids(), vec![4, 3]);

				assert_ok!(submit_candidacy(RuntimeOrigin::signed(2)));
				assert_ok!(vote(RuntimeOrigin::signed(2), vec![2], 10));

				System::set_block_number(10);
				Elections::on_initialize(System::block_number());

				assert_eq!(members_ids(), vec![5]);
				assert_eq!(runners_up_ids(), vec![2, 3]);

				// 4 is outgoing runner-up. Slash candidacy bond.
				assert_eq!(balances(&4), (35, 2));
				// 3 stays.
				assert_eq!(balances(&3), (25, 5));
			})
	}

	#[test]
	fn member_to_runner_up_wont_slash() {
		ExtBuilder::default()
			.desired_runners_up(2)
			.desired_members(1)
			.build_and_execute(|| {
				assert_ok!(submit_candidacy(RuntimeOrigin::signed(4)));
				assert_ok!(submit_candidacy(RuntimeOrigin::signed(3)));
				assert_ok!(submit_candidacy(RuntimeOrigin::signed(2)));

				assert_ok!(vote(RuntimeOrigin::signed(4), vec![4], 40));
				assert_ok!(vote(RuntimeOrigin::signed(3), vec![3], 30));
				assert_ok!(vote(RuntimeOrigin::signed(2), vec![2], 20));

				System::set_block_number(5);
				Elections::on_initialize(System::block_number());

				assert_eq!(members_ids(), vec![4]);
				assert_eq!(runners_up_ids(), vec![2, 3]);

				assert_eq!(balances(&4), (35, 5));
				assert_eq!(balances(&3), (25, 5));
				assert_eq!(balances(&2), (15, 5));

				// this guy will shift everyone down.
				assert_ok!(submit_candidacy(RuntimeOrigin::signed(5)));
				assert_ok!(vote(RuntimeOrigin::signed(5), vec![5], 50));

				System::set_block_number(10);
				Elections::on_initialize(System::block_number());

				assert_eq!(members_ids(), vec![5]);
				assert_eq!(runners_up_ids(), vec![3, 4]);

				// 4 went from member to runner-up -- don't slash.
				assert_eq!(balances(&4), (35, 5));
				// 3 stayed runner-up -- don't slash.
				assert_eq!(balances(&3), (25, 5));
				// 2 was removed -- slash.
				assert_eq!(balances(&2), (15, 2));
			});
	}

	#[test]
	fn runner_up_to_member_wont_slash() {
		ExtBuilder::default()
			.desired_runners_up(2)
			.desired_members(1)
			.build_and_execute(|| {
				assert_ok!(submit_candidacy(RuntimeOrigin::signed(4)));
				assert_ok!(submit_candidacy(RuntimeOrigin::signed(3)));
				assert_ok!(submit_candidacy(RuntimeOrigin::signed(2)));

				assert_ok!(vote(RuntimeOrigin::signed(4), vec![4], 40));
				assert_ok!(vote(RuntimeOrigin::signed(3), vec![3], 30));
				assert_ok!(vote(RuntimeOrigin::signed(2), vec![2], 20));

				System::set_block_number(5);
				Elections::on_initialize(System::block_number());

				assert_eq!(members_ids(), vec![4]);
				assert_eq!(runners_up_ids(), vec![2, 3]);

				assert_eq!(balances(&4), (35, 5));
				assert_eq!(balances(&3), (25, 5));
				assert_eq!(balances(&2), (15, 5));

				// swap some votes.
				assert_ok!(vote(RuntimeOrigin::signed(4), vec![2], 40));
				assert_ok!(vote(RuntimeOrigin::signed(2), vec![4], 20));

				System::set_block_number(10);
				Elections::on_initialize(System::block_number());

				assert_eq!(members_ids(), vec![2]);
				assert_eq!(runners_up_ids(), vec![4, 3]);

				// 2 went from runner to member, don't slash
				assert_eq!(balances(&2), (15, 5));
				// 4 went from member to runner, don't slash
				assert_eq!(balances(&4), (35, 5));
				// 3 stayed the same
				assert_eq!(balances(&3), (25, 5));
			});
	}

	#[test]
	fn remove_and_replace_member_works() {
		let setup = || {
			assert_ok!(submit_candidacy(RuntimeOrigin::signed(5)));
			assert_ok!(submit_candidacy(RuntimeOrigin::signed(4)));
			assert_ok!(submit_candidacy(RuntimeOrigin::signed(3)));

			assert_ok!(vote(RuntimeOrigin::signed(5), vec![5], 50));
			assert_ok!(vote(RuntimeOrigin::signed(4), vec![4], 40));
			assert_ok!(vote(RuntimeOrigin::signed(3), vec![3], 30));

			System::set_block_number(5);
			Elections::on_initialize(System::block_number());

			assert_eq!(members_ids(), vec![4, 5]);
			assert_eq!(runners_up_ids(), vec![3]);
		};

		// member removed, replacement found.
		ExtBuilder::default().desired_runners_up(1).build_and_execute(|| {
			setup();
			assert_eq!(Elections::remove_and_replace_member(&4, false), Ok(true));

			assert_eq!(members_ids(), vec![3, 5]);
			assert_eq!(runners_up_ids().len(), 0);
		});

		// member removed, no replacement found.
		ExtBuilder::default().desired_runners_up(1).build_and_execute(|| {
			setup();
			assert_ok!(Elections::renounce_candidacy(
				RuntimeOrigin::signed(3),
				Renouncing::RunnerUp
			));
			assert_eq!(Elections::remove_and_replace_member(&4, false), Ok(false));

			assert_eq!(members_ids(), vec![5]);
			assert_eq!(runners_up_ids().len(), 0);
		});

		// wrong member to remove.
		ExtBuilder::default().desired_runners_up(1).build_and_execute(|| {
			setup();
			assert!(matches!(Elections::remove_and_replace_member(&2, false), Err(_)));
		});
	}

	#[test]
	fn no_desired_members() {
		// not interested in anything
		ExtBuilder::default()
			.desired_members(0)
			.desired_runners_up(0)
			.build_and_execute(|| {
				assert_eq!(Elections::candidates().len(), 0);

				assert_ok!(submit_candidacy(RuntimeOrigin::signed(4)));
				assert_ok!(submit_candidacy(RuntimeOrigin::signed(3)));
				assert_ok!(submit_candidacy(RuntimeOrigin::signed(2)));

				assert_eq!(Elections::candidates().len(), 3);

				assert_ok!(vote(RuntimeOrigin::signed(4), vec![4], 40));
				assert_ok!(vote(RuntimeOrigin::signed(3), vec![3], 30));
				assert_ok!(vote(RuntimeOrigin::signed(2), vec![2], 20));

				System::set_block_number(5);
				Elections::on_initialize(System::block_number());

				assert_eq!(members_ids().len(), 0);
				assert_eq!(runners_up_ids().len(), 0);
				assert_eq!(all_voters().len(), 3);
				assert_eq!(Elections::candidates().len(), 0);
			});

		// not interested in members
		ExtBuilder::default()
			.desired_members(0)
			.desired_runners_up(2)
			.build_and_execute(|| {
				assert_eq!(Elections::candidates().len(), 0);

				assert_ok!(submit_candidacy(RuntimeOrigin::signed(4)));
				assert_ok!(submit_candidacy(RuntimeOrigin::signed(3)));
				assert_ok!(submit_candidacy(RuntimeOrigin::signed(2)));

				assert_eq!(Elections::candidates().len(), 3);

				assert_ok!(vote(RuntimeOrigin::signed(4), vec![4], 40));
				assert_ok!(vote(RuntimeOrigin::signed(3), vec![3], 30));
				assert_ok!(vote(RuntimeOrigin::signed(2), vec![2], 20));

				System::set_block_number(5);
				Elections::on_initialize(System::block_number());

				assert_eq!(members_ids().len(), 0);
				assert_eq!(runners_up_ids(), vec![3, 4]);
				assert_eq!(all_voters().len(), 3);
				assert_eq!(Elections::candidates().len(), 0);
			});

		// not interested in runners-up
		ExtBuilder::default()
			.desired_members(2)
			.desired_runners_up(0)
			.build_and_execute(|| {
				assert_eq!(Elections::candidates().len(), 0);

				assert_ok!(submit_candidacy(RuntimeOrigin::signed(4)));
				assert_ok!(submit_candidacy(RuntimeOrigin::signed(3)));
				assert_ok!(submit_candidacy(RuntimeOrigin::signed(2)));

				assert_eq!(Elections::candidates().len(), 3);

				assert_ok!(vote(RuntimeOrigin::signed(4), vec![4], 40));
				assert_ok!(vote(RuntimeOrigin::signed(3), vec![3], 30));
				assert_ok!(vote(RuntimeOrigin::signed(2), vec![2], 20));

				System::set_block_number(5);
				Elections::on_initialize(System::block_number());

				assert_eq!(members_ids(), vec![3, 4]);
				assert_eq!(runners_up_ids().len(), 0);
				assert_eq!(all_voters().len(), 3);
				assert_eq!(Elections::candidates().len(), 0);
			});
	}

	#[test]
	fn dupe_vote_is_moot() {
		ExtBuilder::default().desired_members(1).build_and_execute(|| {
			assert_ok!(submit_candidacy(RuntimeOrigin::signed(5)));
			assert_ok!(submit_candidacy(RuntimeOrigin::signed(4)));
			assert_ok!(submit_candidacy(RuntimeOrigin::signed(3)));
			assert_ok!(submit_candidacy(RuntimeOrigin::signed(2)));
			assert_ok!(submit_candidacy(RuntimeOrigin::signed(1)));

			// all these duplicate votes will not cause 2 to win.
			assert_ok!(vote(RuntimeOrigin::signed(1), vec![2, 2, 2, 2], 5));
			assert_ok!(vote(RuntimeOrigin::signed(2), vec![2, 2, 2, 2], 20));

			assert_ok!(vote(RuntimeOrigin::signed(3), vec![3], 30));

			System::set_block_number(5);
			Elections::on_initialize(System::block_number());

			assert_eq!(members_ids(), vec![3]);
		})
	}

	#[test]
	fn remove_defunct_voter_works() {
		ExtBuilder::default().build_and_execute(|| {
			assert_ok!(submit_candidacy(RuntimeOrigin::signed(5)));
			assert_ok!(submit_candidacy(RuntimeOrigin::signed(4)));
			assert_ok!(submit_candidacy(RuntimeOrigin::signed(3)));

			// defunct
			assert_ok!(vote(RuntimeOrigin::signed(5), vec![5, 4], 5));
			// defunct
			assert_ok!(vote(RuntimeOrigin::signed(4), vec![4], 5));
			// ok
			assert_ok!(vote(RuntimeOrigin::signed(3), vec![3], 5));
			// ok
			assert_ok!(vote(RuntimeOrigin::signed(2), vec![3, 4], 5));

			assert_ok!(Elections::renounce_candidacy(
				RuntimeOrigin::signed(5),
				Renouncing::Candidate(3)
			));
			assert_ok!(Elections::renounce_candidacy(
				RuntimeOrigin::signed(4),
				Renouncing::Candidate(2)
			));
			assert_ok!(Elections::renounce_candidacy(
				RuntimeOrigin::signed(3),
				Renouncing::Candidate(1)
			));

			assert_ok!(Elections::clean_defunct_voters(RuntimeOrigin::root(), 4, 2));
		})
	}
}<|MERGE_RESOLUTION|>--- conflicted
+++ resolved
@@ -1510,15 +1510,9 @@
 	frame_support::construct_runtime!(
 		pub enum Test
 		{
-<<<<<<< HEAD
-			System: frame_system::{Pallet, Call, Event<T>},
-			Balances: pallet_balances::{Pallet, Call, Event<T>, Config<T>},
-			Elections: elections_phragmen::{Pallet, Call, Event<T>, Config<T>, FreezeReason, HoldReason},
-=======
 			System: frame_system,
 			Balances: pallet_balances,
 			Elections: elections_phragmen,
->>>>>>> 7f1646eb
 		}
 	);
 
