// This file is part of Substrate.

// Copyright (C) Parity Technologies (UK) Ltd.
// SPDX-License-Identifier: Apache-2.0

// Licensed under the Apache License, Version 2.0 (the "License");
// you may not use this file except in compliance with the License.
// You may obtain a copy of the License at
//
// 	http://www.apache.org/licenses/LICENSE-2.0
//
// Unless required by applicable law or agreed to in writing, software
// distributed under the License is distributed on an "AS IS" BASIS,
// WITHOUT WARRANTIES OR CONDITIONS OF ANY KIND, either express or implied.
// See the License for the specific language governing permissions and
// limitations under the License.

//! # Phragmén Election Module.
//!
//! An election module based on sequential phragmen.
//!
//! ### Term and Round
//!
//! The election happens in _rounds_: every `N` blocks, all previous members are retired and a new
//! set is elected (which may or may not have an intersection with the previous set). Each round
//! lasts for some number of blocks defined by [`Config::TermDuration`]. The words _term_ and
//! _round_ can be used interchangeably in this context.
//!
//! [`Config::TermDuration`] might change during a round. This can shorten or extend the length of
//! the round. The next election round's block number is never stored but rather always checked on
//! the fly. Based on the current block number and [`Config::TermDuration`], the condition
//! `BlockNumber % TermDuration == 0` being satisfied will always trigger a new election round.
//!
//! ### Bonds and Deposits
//!
//! Both voting and being a candidate requires deposits to be taken, in exchange for the data that
//! needs to be kept on-chain. The terms *bond* and *deposit* can be used interchangeably in this
//! context.
//!
//! Bonds will be unreserved only upon adhering to the protocol laws. Failing to do so will cause in
//! the bond to slashed.
//!
//! ### Voting
//!
//! Voters can vote for a limited number of the candidates by providing a list of account ids,
//! bounded by [`Config::MaxVotesPerVoter`]. Invalid votes (voting for non-candidates) and duplicate
//! votes are ignored during election. Yet, a voter _might_ vote for a future candidate. Voters
//! reserve a bond as they vote. Each vote defines a `value`. This amount is locked from the account
//! of the voter and indicates the weight of the vote. Voters can update their votes at any time by
//! calling `vote()` again. This can update the vote targets (which might update the deposit) or
//! update the vote's stake ([`Voter::stake`]). After a round, votes are kept and might still be
//! valid for further rounds. A voter is responsible for calling `remove_voter` once they are done
//! to have their bond back and remove the lock.
//!
//! See [`Call::vote`], [`Call::remove_voter`].
//!
//! ### Defunct Voter
//!
//! A voter is defunct once all of the candidates that they have voted for are not a valid candidate
//! (as seen further below, members and runners-up are also always candidates). Defunct voters can
//! be removed via a root call ([`Call::clean_defunct_voters`]). Upon being removed, their bond is
//! returned. This is an administrative operation and can be called only by the root origin in the
//! case of state bloat.
//!
//! ### Candidacy and Members
//!
//! Candidates also reserve a bond as they submit candidacy. A candidate can end up in one of the
//! below situations:
//!   - **Members**: A winner is kept as a _member_. They must still have a bond in reserve and they
//!     are automatically counted as a candidate for the next election. The number of desired
//!     members is set by [`Config::DesiredMembers`].
//!   - **Runner-up**: Runners-up are the best candidates immediately after the winners. The number
//!     of runners up to keep is set by [`Config::DesiredRunnersUp`]. Runners-up are used, in the
//!     same order as they are elected, as replacements when a candidate is kicked by
//!     [`Call::remove_member`], or when an active member renounces their candidacy. Runners are
//!     automatically counted as a candidate for the next election.
//!   - **Loser**: Any of the candidate who are not member/runner-up are left as losers. A loser
//!     might be an _outgoing member or runner-up_, meaning that they are an active member who
//!     failed to keep their spot. **An outgoing candidate/member/runner-up will always lose their
//!     bond**.
//!
//! #### Renouncing candidacy.
//!
//! All candidates, elected or not, can renounce their candidacy. A call to
//! [`Call::renounce_candidacy`] will always cause the candidacy bond to be refunded.
//!
//! Note that with the members being the default candidates for the next round and votes persisting
//! in storage, the election system is entirely stable given no further input. This means that if
//! the system has a particular set of candidates `C` and voters `V` that lead to a set of members
//! `M` being elected, as long as `V` and `C` don't remove their candidacy and votes, `M` will keep
//! being re-elected at the end of each round.
//!
//! ### Module Information
//!
//! - [`Config`]
//! - [`Call`]
//! - [`Module`]

#![cfg_attr(not(feature = "std"), no_std)]

use codec::{Decode, Encode};

use frame_support::traits::{
	fungible,
	fungible::{Credit, Inspect},
};

use frame_support::{
	traits::{
		defensive_prelude::*,
		fungible::{
			hold::Balanced as FunBalancedHold, Balanced as FunBalanced, Inspect as FunInspect,
			Mutate as FunMutate, MutateFreeze as FunMutateFreeze, MutateHold as FunMutateHold,
		},
		tokens::Precision,
		ChangeMembers, Contains, ContainsLengthBound, Get, InitializeMembers, LockIdentifier,
		OnUnbalanced, SortedMembers,
	},
	weights::Weight,
};
use log;
use scale_info::TypeInfo;
use sp_npos_elections::{ElectionResult, ExtendedBalance};
use sp_runtime::{
	traits::{Saturating, StaticLookup, Zero},
	DispatchError, Perbill, RuntimeDebug,
};
use sp_staking::currency_to_vote::CurrencyToVote;
use sp_std::{cmp::Ordering, prelude::*};

#[cfg(any(feature = "try-runtime", test))]
use sp_runtime::TryRuntimeError;

mod benchmarking;
pub mod weights;
pub use weights::WeightInfo;

/// All migrations.
pub mod migrations;

const LOG_TARGET: &str = "runtime::elections-phragmen";

type BalanceOf<T> =
	<<T as Config>::Currency as fungible::Inspect<<T as frame_system::Config>::AccountId>>::Balance;

type CreditOf<T> = Credit<<T as frame_system::Config>::AccountId, <T as Config>::Currency>;

/// An indication that the renouncing account currently has which of the below roles.
#[derive(Encode, Decode, Clone, PartialEq, RuntimeDebug, TypeInfo)]
pub enum Renouncing {
	/// A member is renouncing.
	Member,
	/// A runner-up is renouncing.
	RunnerUp,
	/// A candidate is renouncing, while the given total number of candidates exists.
	Candidate(#[codec(compact)] u32),
}

/// An active voter.
#[derive(Encode, Decode, Clone, RuntimeDebug, PartialEq, TypeInfo)]
pub struct Voter<AccountId, Balance> {
	/// The members being backed.
	pub votes: Vec<AccountId>,
	/// The amount of stake placed on this vote.
	pub stake: Balance,
	/// The amount of deposit reserved for this vote.
	///
	/// To be unreserved upon removal.
	pub deposit: Balance,
}

impl<AccountId, Balance: Default> Default for Voter<AccountId, Balance> {
	fn default() -> Self {
		Self { votes: vec![], stake: Default::default(), deposit: Default::default() }
	}
}

/// A holder of a seat as either a member or a runner-up.
#[derive(Encode, Decode, Clone, Default, RuntimeDebug, PartialEq, TypeInfo)]
pub struct SeatHolder<AccountId, Balance> {
	/// The holder.
	pub who: AccountId,
	/// The total backing stake.
	pub stake: Balance,
	/// The amount of deposit held on-chain.
	///
	/// To be unreserved upon renouncing, or slashed upon being a loser.
	pub deposit: Balance,
}

pub use pallet::*;

type AccountIdLookupOf<T> = <<T as frame_system::Config>::Lookup as StaticLookup>::Source;

#[frame_support::pallet]
pub mod pallet {
	use super::*;
	use frame_support::pallet_prelude::*;
	use frame_system::pallet_prelude::*;

	/// The current storage version.
	const STORAGE_VERSION: StorageVersion = StorageVersion::new(4);

	#[pallet::pallet]
	#[pallet::storage_version(STORAGE_VERSION)]
	#[pallet::without_storage_info]
	pub struct Pallet<T>(_);

	#[pallet::composite_enum]
	pub enum HoldReason<I: 'static = ()> {
		/// Funds are hold for submiting Vote for a set of candidates for the upcoming round of
		/// election
		Candidacy,
		/// Funds are released due to the renouncing of a current runner-up's candidacy
		ReleaseForRunnerUp,
		/// Funds are released due to the renouncing of a candidate not elected in any set
		ReleaseForCandidate,
		/// The deposit of the potentially removed member from election, is released
		ReleaseReplaceMember,
		/// The deposit of the potentially removed member from election, is slashed
		SlashReplaceMember,
		/// Bond of all candidates/members/runners-up who are no longer retaining a position as a
		/// seat holder is slashed
		SlashRemoveCandidate,
	}

	/// A reason for freezing funds.
	#[pallet::composite_enum]
	pub enum FreezeReason<I: 'static = ()> {
		/// Lock up the funds amount for the upcoming candidancy and election
		CandidacyLockedBond,
		/// Release the previous locked up funds due to the the fact that a certain someone is
		/// removed as a voter
		CandidacyRemoveLockedBond,
	}

	#[pallet::config]
	pub trait Config: frame_system::Config
	where
		<Self::Currency as fungible::Inspect<Self::AccountId>>::Balance:
			frame_support::traits::tokens::Balance + MaybeSerializeDeserialize,
	{
		type RuntimeEvent: From<Event<Self>> + IsType<<Self as frame_system::Config>::RuntimeEvent>;

		/// Identifier for the elections-phragmen pallet's lock
		#[pallet::constant]
		type PalletId: Get<LockIdentifier>;

		/// The currency that people are electing with.
		type Currency: FunMutateHold<Self::AccountId, Reason = Self::RuntimeHoldReason>
			+ FunBalancedHold<Self::AccountId>
			+ FunBalanced<Self::AccountId>
			+ FunInspect<Self::AccountId>
			+ FunMutate<Self::AccountId>
			+ FunMutateFreeze<Self::AccountId, Id = Self::RuntimeFreezeReason>;

		/// The overarching runtime hold reason.
		type RuntimeHoldReason: From<HoldReason>;

		/// The overarching freeze reason.
		type RuntimeFreezeReason: From<FreezeReason>;

		/// What to do when the members change.
		type ChangeMembers: ChangeMembers<Self::AccountId>;

		/// What to do with genesis members
		type InitializeMembers: InitializeMembers<Self::AccountId>;

		/// Convert a balance into a number used for election calculation.
		/// This must fit into a `u64` but is allowed to be sensibly lossy.
		type CurrencyToVote: CurrencyToVote<BalanceOf<Self>>;

		/// How much should be locked up in order to submit one's candidacy.
		#[pallet::constant]
		type CandidacyBond: Get<BalanceOf<Self>>;

		/// Base deposit associated with voting.
		///
		/// This should be sensibly high to economically ensure the pallet cannot be attacked by
		/// creating a gigantic number of votes.
		#[pallet::constant]
		type VotingBondBase: Get<BalanceOf<Self>>;

		/// The amount of bond that need to be locked for each vote (32 bytes).
		#[pallet::constant]
		type VotingBondFactor: Get<BalanceOf<Self>>;

		/// Handler for the unbalanced reduction when a candidate has lost (and is not a runner-up)
		type LoserCandidate: OnUnbalanced<CreditOf<Self>>;

		/// Handler for the unbalanced reduction when a member has been kicked.
		type KickedMember: OnUnbalanced<CreditOf<Self>>;

		/// Number of members to elect.
		#[pallet::constant]
		type DesiredMembers: Get<u32>;

		/// Number of runners_up to keep.
		#[pallet::constant]
		type DesiredRunnersUp: Get<u32>;

		/// How long each seat is kept. This defines the next block number at which an election
		/// round will happen. If set to zero, no elections are ever triggered and the module will
		/// be in passive mode.
		#[pallet::constant]
		type TermDuration: Get<BlockNumberFor<Self>>;

		/// The maximum number of candidates in a phragmen election.
		///
		/// Warning: This impacts the size of the election which is run onchain. Chose wisely, and
		/// consider how it will impact `T::WeightInfo::election_phragmen`.
		///
		/// When this limit is reached no more candidates are accepted in the election.
		#[pallet::constant]
		type MaxCandidates: Get<u32>;

		/// The maximum number of voters to allow in a phragmen election.
		///
		/// Warning: This impacts the size of the election which is run onchain. Chose wisely, and
		/// consider how it will impact `T::WeightInfo::election_phragmen`.
		///
		/// When the limit is reached the new voters are ignored.
		#[pallet::constant]
		type MaxVoters: Get<u32>;

		/// Maximum numbers of votes per voter.
		///
		/// Warning: This impacts the size of the election which is run onchain. Chose wisely, and
		/// consider how it will impact `T::WeightInfo::election_phragmen`.
		#[pallet::constant]
		type MaxVotesPerVoter: Get<u32>;

		/// Weight information for extrinsics in this pallet.
		type WeightInfo: WeightInfo;
	}

	#[pallet::hooks]
	impl<T: Config> Hooks<BlockNumberFor<T>> for Pallet<T> {
		/// What to do at the end of each block.
		///
		/// Checks if an election needs to happen or not.
		fn on_initialize(n: BlockNumberFor<T>) -> Weight {
			let term_duration = T::TermDuration::get();
			if !term_duration.is_zero() && (n % term_duration).is_zero() {
				Self::do_phragmen()
			} else {
				Weight::zero()
			}
		}

		fn integrity_test() {
			let block_weight = T::BlockWeights::get().max_block;
			// mind the order.
			let election_weight = T::WeightInfo::election_phragmen(
				T::MaxCandidates::get(),
				T::MaxVoters::get(),
				T::MaxVotesPerVoter::get() * T::MaxVoters::get(),
			);

			let to_seconds = |w: &Weight| {
				w.ref_time() as f32 /
					frame_support::weights::constants::WEIGHT_REF_TIME_PER_SECOND as f32
			};

			log::debug!(
				target: LOG_TARGET,
				"election weight {}s ({:?}) // chain's block weight {}s ({:?})",
				to_seconds(&election_weight),
				election_weight,
				to_seconds(&block_weight),
				block_weight,
			);
			assert!(
				election_weight.all_lt(block_weight),
				"election weight {}s ({:?}) will exceed a {}s chain's block weight ({:?}) (MaxCandidates {}, MaxVoters {}, MaxVotesPerVoter {} -- tweak these parameters)",
				election_weight,
				to_seconds(&election_weight),
				to_seconds(&block_weight),
				block_weight,
				T::MaxCandidates::get(),
				T::MaxVoters::get(),
				T::MaxVotesPerVoter::get(),
			);
		}

		#[cfg(feature = "try-runtime")]
		fn try_state(_n: BlockNumberFor<T>) -> Result<(), TryRuntimeError> {
			Self::do_try_state()
		}
	}

	#[pallet::call]
	impl<T: Config> Pallet<T> {
		/// Vote for a set of candidates for the upcoming round of election. This can be called to
		/// set the initial votes, or update already existing votes.
		///
		/// Upon initial voting, `value` units of `who`'s balance is locked and a deposit amount is
		/// reserved. The deposit is based on the number of votes and can be updated over time.
		///
		/// The `votes` should:
		///   - not be empty.
		///   - be less than the number of possible candidates. Note that all current members and
		///     runners-up are also automatically candidates for the next round.
		///
		/// If `value` is more than `who`'s free balance, then the maximum of the two is used.
		///
		/// The dispatch origin of this call must be signed.
		///
		/// ### Warning
		///
		/// It is the responsibility of the caller to **NOT** place all of their balance into the
		/// lock and keep some for further operations.
		#[pallet::call_index(0)]
		#[pallet::weight(
			T::WeightInfo::vote_more(votes.len() as u32)
			.max(T::WeightInfo::vote_less(votes.len() as u32))
			.max(T::WeightInfo::vote_equal(votes.len() as u32))
		)]
		pub fn vote(
			origin: OriginFor<T>,
			votes: Vec<T::AccountId>,
			#[pallet::compact] value: BalanceOf<T>,
		) -> DispatchResultWithPostInfo {
			let who = ensure_signed(origin)?;

			ensure!(
				votes.len() <= T::MaxVotesPerVoter::get() as usize,
				Error::<T>::MaximumVotesExceeded
			);
			ensure!(!votes.is_empty(), Error::<T>::NoVotes);

			let candidates_count = <Candidates<T>>::decode_len().unwrap_or(0);
			let members_count = <Members<T>>::decode_len().unwrap_or(0);
			let runners_up_count = <RunnersUp<T>>::decode_len().unwrap_or(0);

			// can never submit a vote of there are no members, and cannot submit more votes than
			// all potential vote targets.
			// addition is valid: candidates, members and runners-up will never overlap.
			let allowed_votes =
				candidates_count.saturating_add(members_count).saturating_add(runners_up_count);
			ensure!(!allowed_votes.is_zero(), Error::<T>::UnableToVote);
			ensure!(votes.len() <= allowed_votes, Error::<T>::TooManyVotes);

			ensure!(value > T::Currency::minimum_balance(), Error::<T>::LowBalance);

			// Reserve bond.
			let new_deposit = Self::deposit_of(votes.len());
			let Voter { deposit: old_deposit, .. } = <Voting<T>>::get(&who);
			match new_deposit.cmp(&old_deposit) {
				Ordering::Greater => {
					// Must reserve a bit more.
					let to_reserve = new_deposit - old_deposit;
					T::Currency::hold(&HoldReason::Candidacy.into(), &who, to_reserve)
						.map_err(|_| Error::<T>::UnableToPayBond)?;
				},
				Ordering::Equal => {},
				Ordering::Less => {
					let to_unreserve = old_deposit - new_deposit;
					// Must unreserve a bit.
					// TODO: Check this
					let released = T::Currency::release_all(
						&HoldReason::Candidacy.into(),
						&who,
						Precision::BestEffort,
					)
					.expect("Must be able to unreserve bond");
					debug_assert!((to_unreserve - released).is_zero());
				},
			};

			// Amount to be locked up.
			let locked_stake = value.min(T::Currency::balance(&who));
			let _ = T::Currency::set_freeze(
				&FreezeReason::CandidacyLockedBond.into(),
				&who,
				locked_stake,
			);

			Voting::<T>::insert(&who, Voter { votes, deposit: new_deposit, stake: locked_stake });
			Ok(None::<Weight>.into())
		}

		/// Remove `origin` as a voter.
		///
		/// This removes the lock and returns the deposit.
		///
		/// The dispatch origin of this call must be signed and be a voter.
		#[pallet::call_index(1)]
		#[pallet::weight(T::WeightInfo::remove_voter())]
		pub fn remove_voter(origin: OriginFor<T>) -> DispatchResult {
			let who = ensure_signed(origin)?;
			ensure!(Self::is_voter(&who), Error::<T>::MustBeVoter);
			Self::do_remove_voter(&who);
			Ok(())
		}

		/// Submit oneself for candidacy. A fixed amount of deposit is recorded.
		///
		/// All candidates are wiped at the end of the term. They either become a member/runner-up,
		/// or leave the system while their deposit is slashed.
		///
		/// The dispatch origin of this call must be signed.
		///
		/// ### Warning
		///
		/// Even if a candidate ends up being a member, they must call [`Call::renounce_candidacy`]
		/// to get their deposit back. Losing the spot in an election will always lead to a slash.
		///
		/// The number of current candidates must be provided as witness data.
		/// ## Complexity
		/// O(C + log(C)) where C is candidate_count.
		#[pallet::call_index(2)]
		#[pallet::weight(T::WeightInfo::submit_candidacy(*candidate_count))]
		pub fn submit_candidacy(
			origin: OriginFor<T>,
			#[pallet::compact] candidate_count: u32,
		) -> DispatchResult {
			let who = ensure_signed(origin)?;

			let actual_count = <Candidates<T>>::decode_len().unwrap_or(0) as u32;
			ensure!(actual_count <= candidate_count, Error::<T>::InvalidWitnessData);
			ensure!(
				actual_count <= <T as Config>::MaxCandidates::get(),
				Error::<T>::TooManyCandidates
			);

			let index = Self::is_candidate(&who).err().ok_or(Error::<T>::DuplicatedCandidate)?;

			ensure!(!Self::is_member(&who), Error::<T>::MemberSubmit);
			ensure!(!Self::is_runner_up(&who), Error::<T>::RunnerUpSubmit);

			T::Currency::hold(&HoldReason::Candidacy.into(), &who, T::CandidacyBond::get())
				.map_err(|_| Error::<T>::InsufficientCandidateFunds)?;

			<Candidates<T>>::mutate(|c| c.insert(index, (who, T::CandidacyBond::get())));
			Ok(())
		}

		/// Renounce one's intention to be a candidate for the next election round. 3 potential
		/// outcomes exist:
		///
		/// - `origin` is a candidate and not elected in any set. In this case, the deposit is
		///   unreserved, returned and origin is removed as a candidate.
		/// - `origin` is a current runner-up. In this case, the deposit is unreserved, returned and
		///   origin is removed as a runner-up.
		/// - `origin` is a current member. In this case, the deposit is unreserved and origin is
		///   removed as a member, consequently not being a candidate for the next round anymore.
		///   Similar to [`remove_member`](Self::remove_member), if replacement runners exists, they
		///   are immediately used. If the prime is renouncing, then no prime will exist until the
		///   next round.
		///
		/// The dispatch origin of this call must be signed, and have one of the above roles.
		/// The type of renouncing must be provided as witness data.
		///
		/// ## Complexity
		///   - Renouncing::Candidate(count): O(count + log(count))
		///   - Renouncing::Member: O(1)
		///   - Renouncing::RunnerUp: O(1)
		#[pallet::call_index(3)]
		#[pallet::weight(match *renouncing {
			Renouncing::Candidate(count) => T::WeightInfo::renounce_candidacy_candidate(count),
			Renouncing::Member => T::WeightInfo::renounce_candidacy_members(),
			Renouncing::RunnerUp => T::WeightInfo::renounce_candidacy_runners_up(),
		})]
		pub fn renounce_candidacy(origin: OriginFor<T>, renouncing: Renouncing) -> DispatchResult {
			let who = ensure_signed(origin)?;
			match renouncing {
				Renouncing::Member => {
					let _ = Self::remove_and_replace_member(&who, false)
						.map_err(|_| Error::<T>::InvalidRenouncing)?;
					Self::deposit_event(Event::Renounced { candidate: who });
				},
				Renouncing::RunnerUp => {
					<RunnersUp<T>>::try_mutate::<_, Error<T>, _>(|runners_up| {
						let index = runners_up
							.iter()
							.position(|SeatHolder { who: r, .. }| r == &who)
							.ok_or(Error::<T>::InvalidRenouncing)?;
						// can't fail anymore.
						let SeatHolder { deposit, .. } = runners_up.remove(index);

						// TODO: check this
						let released = T::Currency::release_all(
							&HoldReason::ReleaseForRunnerUp.into(),
							&who,
							Precision::BestEffort,
						)
						.expect("Must be able to unreserve bond");
						debug_assert!((released - deposit).is_zero());
						Self::deposit_event(Event::Renounced { candidate: who });
						Ok(())
					})?;
				},
				Renouncing::Candidate(count) => {
					<Candidates<T>>::try_mutate::<_, Error<T>, _>(|candidates| {
						ensure!(count >= candidates.len() as u32, Error::<T>::InvalidWitnessData);
						let index = candidates
							.binary_search_by(|(c, _)| c.cmp(&who))
							.map_err(|_| Error::<T>::InvalidRenouncing)?;
						let (_removed, deposit) = candidates.remove(index);
						let _remainder = T::Currency::release(
							&HoldReason::ReleaseForCandidate.into(),
							&who,
							deposit,
							Precision::Exact,
						);
						// TODO: This is not the _remainder as `unreserve` but  the inner of Ok has
						// the opposite meaning (i.e. it is the amount released, rather than the
						// amount not released, if any).
						debug_assert!(_remainder.expect("").is_zero());
						Self::deposit_event(Event::Renounced { candidate: who });
						Ok(())
					})?;
				},
			};
			Ok(())
		}

		/// Remove a particular member from the set. This is effective immediately and the bond of
		/// the outgoing member is slashed.
		///
		/// If a runner-up is available, then the best runner-up will be removed and replaces the
		/// outgoing member. Otherwise, if `rerun_election` is `true`, a new phragmen election is
		/// started, else, nothing happens.
		///
		/// If `slash_bond` is set to true, the bond of the member being removed is slashed. Else,
		/// it is returned.
		///
		/// The dispatch origin of this call must be root.
		///
		/// Note that this does not affect the designated block number of the next election.
		///
		/// ## Complexity
		/// - Check details of remove_and_replace_member() and do_phragmen().
		#[pallet::call_index(4)]
		#[pallet::weight(if *rerun_election {
			T::WeightInfo::remove_member_without_replacement()
		} else {
			T::WeightInfo::remove_member_with_replacement()
		})]
		pub fn remove_member(
			origin: OriginFor<T>,
			who: AccountIdLookupOf<T>,
			slash_bond: bool,
			rerun_election: bool,
		) -> DispatchResult {
			ensure_root(origin)?;
			let who = T::Lookup::lookup(who)?;

			let _ = Self::remove_and_replace_member(&who, slash_bond)?;
			Self::deposit_event(Event::MemberKicked { member: who });

			if rerun_election {
				Self::do_phragmen();
			}

			// no refund needed.
			Ok(())
		}

		/// Clean all voters who are defunct (i.e. they do not serve any purpose at all). The
		/// deposit of the removed voters are returned.
		///
		/// This is an root function to be used only for cleaning the state.
		///
		/// The dispatch origin of this call must be root.
		///
		/// ## Complexity
		/// - Check is_defunct_voter() details.
		#[pallet::call_index(5)]
		#[pallet::weight(T::WeightInfo::clean_defunct_voters(*num_voters, *num_defunct))]
		pub fn clean_defunct_voters(
			origin: OriginFor<T>,
			num_voters: u32,
			num_defunct: u32,
		) -> DispatchResult {
			let _ = ensure_root(origin)?;

			<Voting<T>>::iter()
				.take(num_voters as usize)
				.filter(|(_, x)| Self::is_defunct_voter(&x.votes))
				.take(num_defunct as usize)
				.for_each(|(dv, _)| Self::do_remove_voter(&dv));

			Ok(())
		}
	}

	#[pallet::event]
	#[pallet::generate_deposit(pub(super) fn deposit_event)]
	pub enum Event<T: Config> {
		/// A new term with new_members. This indicates that enough candidates existed to run
		/// the election, not that enough have has been elected. The inner value must be examined
		/// for this purpose. A `NewTerm(\[\])` indicates that some candidates got their bond
		/// slashed and none were elected, whilst `EmptyTerm` means that no candidates existed to
		/// begin with.
		NewTerm { new_members: Vec<(<T as frame_system::Config>::AccountId, BalanceOf<T>)> },
		/// No (or not enough) candidates existed for this round. This is different from
		/// `NewTerm(\[\])`. See the description of `NewTerm`.
		EmptyTerm,
		/// Internal error happened while trying to perform election.
		ElectionError,
		/// A member has been removed. This should always be followed by either `NewTerm` or
		/// `EmptyTerm`.
		MemberKicked { member: <T as frame_system::Config>::AccountId },
		/// Someone has renounced their candidacy.
		Renounced { candidate: <T as frame_system::Config>::AccountId },
		/// A candidate was slashed by amount due to failing to obtain a seat as member or
		/// runner-up.
		///
		/// Note that old members and runners-up are also candidates.
		CandidateSlashed { candidate: <T as frame_system::Config>::AccountId, amount: BalanceOf<T> },
		/// A seat holder was slashed by amount by being forcefully removed from the set.
		SeatHolderSlashed {
			seat_holder: <T as frame_system::Config>::AccountId,
			amount: BalanceOf<T>,
		},
	}

	#[pallet::error]
	pub enum Error<T> {
		/// Cannot vote when no candidates or members exist.
		UnableToVote,
		/// Must vote for at least one candidate.
		NoVotes,
		/// Cannot vote more than candidates.
		TooManyVotes,
		/// Cannot vote more than maximum allowed.
		MaximumVotesExceeded,
		/// Cannot vote with stake less than minimum balance.
		LowBalance,
		/// Voter can not pay voting bond.
		UnableToPayBond,
		/// Must be a voter.
		MustBeVoter,
		/// Duplicated candidate submission.
		DuplicatedCandidate,
		/// Too many candidates have been created.
		TooManyCandidates,
		/// Member cannot re-submit candidacy.
		MemberSubmit,
		/// Runner cannot re-submit candidacy.
		RunnerUpSubmit,
		/// Candidate does not have enough funds.
		InsufficientCandidateFunds,
		/// Not a member.
		NotMember,
		/// The provided count of number of candidates is incorrect.
		InvalidWitnessData,
		/// The provided count of number of votes is incorrect.
		InvalidVoteCount,
		/// The renouncing origin presented a wrong `Renouncing` parameter.
		InvalidRenouncing,
		/// Prediction regarding replacement after member removal is wrong.
		InvalidReplacement,
	}

	/// The current elected members.
	///
	/// Invariant: Always sorted based on account id.
	#[pallet::storage]
	#[pallet::getter(fn members)]
	pub type Members<T: Config> =
		StorageValue<_, Vec<SeatHolder<T::AccountId, BalanceOf<T>>>, ValueQuery>;

	/// The current reserved runners-up.
	///
	/// Invariant: Always sorted based on rank (worse to best). Upon removal of a member, the
	/// last (i.e. _best_) runner-up will be replaced.
	#[pallet::storage]
	#[pallet::getter(fn runners_up)]
	pub type RunnersUp<T: Config> =
		StorageValue<_, Vec<SeatHolder<T::AccountId, BalanceOf<T>>>, ValueQuery>;

	/// The present candidate list. A current member or runner-up can never enter this vector
	/// and is always implicitly assumed to be a candidate.
	///
	/// Second element is the deposit.
	///
	/// Invariant: Always sorted based on account id.
	#[pallet::storage]
	#[pallet::getter(fn candidates)]
	pub type Candidates<T: Config> = StorageValue<_, Vec<(T::AccountId, BalanceOf<T>)>, ValueQuery>;

	/// The total number of vote rounds that have happened, excluding the upcoming one.
	#[pallet::storage]
	#[pallet::getter(fn election_rounds)]
	pub type ElectionRounds<T: Config> = StorageValue<_, u32, ValueQuery>;

	/// Votes and locked stake of a particular voter.
	///
	/// TWOX-NOTE: SAFE as `AccountId` is a crypto hash.
	#[pallet::storage]
	#[pallet::getter(fn voting)]
	pub type Voting<T: Config> =
		StorageMap<_, Twox64Concat, T::AccountId, Voter<T::AccountId, BalanceOf<T>>, ValueQuery>;

	#[pallet::genesis_config]
	#[derive(frame_support::DefaultNoBound)]
	pub struct GenesisConfig<T: Config> {
		pub members: Vec<(T::AccountId, BalanceOf<T>)>,
	}

	#[pallet::genesis_build]
	impl<T: Config> BuildGenesisConfig for GenesisConfig<T> {
		fn build(&self) {
			assert!(
				self.members.len() as u32 <= T::DesiredMembers::get(),
				"Cannot accept more than DesiredMembers genesis member",
			);
			let members = self
				.members
				.iter()
				.map(|(ref member, ref stake)| {
					// make sure they have enough stake.
					assert!(
						T::Currency::balance(member) >= *stake,
						"Genesis member does not have enough stake.",
					);

					// Note: all members will only vote for themselves, hence they must be given
					// exactly their own stake as total backing. Any sane election should behave as
					// such. Nonetheless, stakes will be updated for term 1 onwards according to the
					// election.
					Members::<T>::mutate(|members| {
						match members.binary_search_by(|m| m.who.cmp(member)) {
							Ok(_) => {
								panic!(
									"Duplicate member in elections-phragmen genesis: {:?}",
									member
								)
							},
							Err(pos) => members.insert(
								pos,
								SeatHolder {
									who: member.clone(),
									stake: *stake,
									deposit: Zero::zero(),
								},
							),
						}
					});

					// set self-votes to make persistent. Genesis voters don't have any bond, nor do
					// they have any lock. NOTE: this means that we will still try to remove a lock
					// once this genesis voter is removed, and for now it is okay because
					// remove_lock is noop if lock is not there.
					<Voting<T>>::insert(
						&member,
						Voter { votes: vec![member.clone()], stake: *stake, deposit: Zero::zero() },
					);

					member.clone()
				})
				.collect::<Vec<T::AccountId>>();

			// report genesis members to upstream, if any.
			T::InitializeMembers::initialize_members(&members);
		}
	}
}

impl<T: Config> Pallet<T> {
	/// The deposit value of `count` votes.
	fn deposit_of(count: usize) -> BalanceOf<T> {
		T::VotingBondBase::get()
			.saturating_add(T::VotingBondFactor::get().saturating_mul((count as u32).into()))
	}

	/// Attempts to remove a member `who`. If a runner-up exists, it is used as the replacement.
	///
	/// Returns:
	///
	/// - `Ok(true)` if the member was removed and a replacement was found.
	/// - `Ok(false)` if the member was removed and but no replacement was found.
	/// - `Err(_)` if the member was no found.
	///
	/// Both `Members` and `RunnersUp` storage is updated accordingly. `T::ChangeMember` is called
	/// if needed. If `slash` is true, the deposit of the potentially removed member is slashed,
	/// else, it is unreserved.
	///
	/// ### Note: Prime preservation
	///
	/// This function attempts to preserve the prime. If the removed members is not the prime, it is
	/// set again via [`Config::ChangeMembers`].
	fn remove_and_replace_member(who: &T::AccountId, slash: bool) -> Result<bool, DispatchError> {
		// closure will return:
		// - `Ok(Option(replacement))` if member was removed and replacement was replaced.
		// - `Ok(None)` if member was removed but no replacement was found
		// - `Err(_)` if who is not a member.
		let maybe_replacement = <Members<T>>::try_mutate::<_, Error<T>, _>(|members| {
			let remove_index = members
				.binary_search_by(|m| m.who.cmp(who))
				.map_err(|_| Error::<T>::NotMember)?;
			// we remove the member anyhow, regardless of having a runner-up or not.
			let removed = members.remove(remove_index);

			// slash or unreserve
			if slash {
				let (imbalance, _remainder) =
					T::Currency::slash(&HoldReason::SlashReplaceMember.into(), who, removed.stake);
				debug_assert!(_remainder.is_zero());
				T::LoserCandidate::on_unbalanced(imbalance);
				Self::deposit_event(Event::SeatHolderSlashed {
					seat_holder: who.clone(),
					amount: removed.deposit,
				});
			} else {
				T::Currency::release(
					&HoldReason::ReleaseReplaceMember.into(),
					who,
					removed.deposit,
					Precision::Exact,
				)
				.expect("Release failed while removing member");
			}

			let maybe_next_best = <RunnersUp<T>>::mutate(|r| r.pop()).map(|next_best| {
				// defensive-only: Members and runners-up are disjoint. This will always be err and
				// give us an index to insert.
				if let Err(index) = members.binary_search_by(|m| m.who.cmp(&next_best.who)) {
					members.insert(index, next_best.clone());
				} else {
					// overlap. This can never happen. If so, it seems like our intended replacement
					// is already a member, so not much more to do.
					log::error!(target: LOG_TARGET, "A member seems to also be a runner-up.");
				}
				next_best
			});
			Ok(maybe_next_best)
		})?;

		let remaining_member_ids_sorted =
			Self::members().into_iter().map(|x| x.who).collect::<Vec<_>>();
		let outgoing = &[who.clone()];
		let maybe_current_prime = T::ChangeMembers::get_prime();
		let return_value = match maybe_replacement {
			// member ids are already sorted, other two elements have one item.
			Some(incoming) => {
				T::ChangeMembers::change_members_sorted(
					&[incoming.who],
					outgoing,
					&remaining_member_ids_sorted[..],
				);
				true
			},
			None => {
				T::ChangeMembers::change_members_sorted(
					&[],
					outgoing,
					&remaining_member_ids_sorted[..],
				);
				false
			},
		};

		// if there was a prime before and they are not the one being removed, then set them
		// again.
		if let Some(current_prime) = maybe_current_prime {
			if &current_prime != who {
				T::ChangeMembers::set_prime(Some(current_prime));
			}
		}

		Ok(return_value)
	}

	/// Check if `who` is a candidate. It returns the insert index if the element does not exists as
	/// an error.
	fn is_candidate(who: &T::AccountId) -> Result<(), usize> {
		Self::candidates().binary_search_by(|c| c.0.cmp(who)).map(|_| ())
	}

	/// Check if `who` is a voter. It may or may not be a _current_ one.
	fn is_voter(who: &T::AccountId) -> bool {
		Voting::<T>::contains_key(who)
	}

	/// Check if `who` is currently an active member.
	fn is_member(who: &T::AccountId) -> bool {
		Self::members().binary_search_by(|m| m.who.cmp(who)).is_ok()
	}

	/// Check if `who` is currently an active runner-up.
	fn is_runner_up(who: &T::AccountId) -> bool {
		Self::runners_up().iter().any(|r| &r.who == who)
	}

	/// Get the members' account ids.
	pub(crate) fn members_ids() -> Vec<T::AccountId> {
		Self::members().into_iter().map(|m| m.who).collect::<Vec<T::AccountId>>()
	}

	/// Get a concatenation of previous members and runners-up and their deposits.
	///
	/// These accounts are essentially treated as candidates.
	fn implicit_candidates_with_deposit() -> Vec<(T::AccountId, BalanceOf<T>)> {
		// invariant: these two are always without duplicates.
		Self::members()
			.into_iter()
			.map(|m| (m.who, m.deposit))
			.chain(Self::runners_up().into_iter().map(|r| (r.who, r.deposit)))
			.collect::<Vec<_>>()
	}

	/// Check if `votes` will correspond to a defunct voter. As no origin is part of the inputs,
	/// this function does not check the origin at all.
	///
	/// O(NLogM) with M candidates and `who` having voted for `N` of them.
	/// Reads Members, RunnersUp, Candidates and Voting(who) from database.
	fn is_defunct_voter(votes: &[T::AccountId]) -> bool {
		votes.iter().all(|v| {
			!Self::is_member(v) && !Self::is_runner_up(v) && Self::is_candidate(v).is_err()
		})
	}

	/// Remove a certain someone as a voter.
	fn do_remove_voter(who: &T::AccountId) {
		let Voter { deposit, .. } = <Voting<T>>::take(who);

		// remove storage, lock and unreserve.
		let _ = T::Currency::thaw(&FreezeReason::CandidacyRemoveLockedBond.into(), who);

		// NOTE: we could check the deposit amount before removing and skip if zero, but it will be
		// a noop anyhow.
		let released =
			T::Currency::release(&HoldReason::Candidacy.into(), who, deposit, Precision::Exact)
				.expect("Must be able to unreserve bond");
		debug_assert!((deposit - released).is_zero());
	}

	/// Run the phragmen election with all required side processes and state updates, if election
	/// succeeds. Else, it will emit an `ElectionError` event.
	///
	/// Calls the appropriate [`ChangeMembers`] function variant internally.
	fn do_phragmen() -> Weight {
		let desired_seats = T::DesiredMembers::get() as usize;
		let desired_runners_up = T::DesiredRunnersUp::get() as usize;
		let num_to_elect = desired_runners_up + desired_seats;

		let mut candidates_and_deposit = Self::candidates();
		// add all the previous members and runners-up as candidates as well.
		candidates_and_deposit.append(&mut Self::implicit_candidates_with_deposit());

		if candidates_and_deposit.len().is_zero() {
			Self::deposit_event(Event::EmptyTerm);
			return T::DbWeight::get().reads(3)
		}

		// All of the new winners that come out of phragmen will thus have a deposit recorded.
		let candidate_ids =
			candidates_and_deposit.iter().map(|(x, _)| x).cloned().collect::<Vec<_>>();

		// helper closures to deal with balance/stake.
		let total_issuance = T::Currency::total_issuance();
		let to_votes = |b: BalanceOf<T>| T::CurrencyToVote::to_vote(b, total_issuance);
		let to_balance = |e: ExtendedBalance| T::CurrencyToVote::to_currency(e, total_issuance);

		let mut num_edges: u32 = 0;

		let max_voters = <T as Config>::MaxVoters::get() as usize;
		// used for prime election.
		let mut voters_and_stakes = Vec::new();
		match Voting::<T>::iter().try_for_each(|(voter, Voter { stake, votes, .. })| {
			if voters_and_stakes.len() < max_voters {
				voters_and_stakes.push((voter, stake, votes));
				Ok(())
			} else {
				Err(())
			}
		}) {
			Ok(_) => (),
			Err(_) => {
				log::error!(
					target: LOG_TARGET,
					"Failed to run election. Number of voters exceeded",
				);
				Self::deposit_event(Event::ElectionError);
				return T::DbWeight::get().reads(3 + max_voters as u64)
			},
		}

		// used for phragmen.
		let voters_and_votes = voters_and_stakes
			.iter()
			.cloned()
			.map(|(voter, stake, votes)| {
				num_edges = num_edges.saturating_add(votes.len() as u32);
				(voter, to_votes(stake), votes)
			})
			.collect::<Vec<_>>();

		let weight_candidates = candidates_and_deposit.len() as u32;
		let weight_voters = voters_and_votes.len() as u32;
		let weight_edges = num_edges;
		let _ =
			sp_npos_elections::seq_phragmen(num_to_elect, candidate_ids, voters_and_votes, None)
				.map(|ElectionResult::<T::AccountId, Perbill> { winners, assignments: _ }| {
					// this is already sorted by id.
					let old_members_ids_sorted = <Members<T>>::take()
						.into_iter()
						.map(|m| m.who)
						.collect::<Vec<T::AccountId>>();
					// this one needs a sort by id.
					let mut old_runners_up_ids_sorted = <RunnersUp<T>>::take()
						.into_iter()
						.map(|r| r.who)
						.collect::<Vec<T::AccountId>>();
					old_runners_up_ids_sorted.sort();

					// filter out those who end up with no backing stake.
					let mut new_set_with_stake = winners
						.into_iter()
						.filter_map(
							|(m, b)| if b.is_zero() { None } else { Some((m, to_balance(b))) },
						)
						.collect::<Vec<(T::AccountId, BalanceOf<T>)>>();

					// OPTIMIZATION NOTE: we could bail out here if `new_set.len() == 0`. There
					// isn't much left to do. Yet, re-arranging the code would require duplicating
					// the slashing of exposed candidates, cleaning any previous members, and so on.
					// For now, in favor of readability and veracity, we keep it simple.

					// split new set into winners and runners up.
					let split_point = desired_seats.min(new_set_with_stake.len());
					let mut new_members_sorted_by_id =
						new_set_with_stake.drain(..split_point).collect::<Vec<_>>();
					new_members_sorted_by_id.sort_by(|i, j| i.0.cmp(&j.0));

					// all the rest will be runners-up
					new_set_with_stake.reverse();
					let new_runners_up_sorted_by_rank = new_set_with_stake;
					let mut new_runners_up_ids_sorted = new_runners_up_sorted_by_rank
						.iter()
						.map(|(r, _)| r.clone())
						.collect::<Vec<_>>();
					new_runners_up_ids_sorted.sort();

					// Now we select a prime member using a [Borda
					// count](https://en.wikipedia.org/wiki/Borda_count). We weigh everyone's vote for
					// that new member by a multiplier based on the order of the votes. i.e. the
					// first person a voter votes for gets a 16x multiplier, the next person gets a
					// 15x multiplier, an so on... (assuming `T::MaxVotesPerVoter` = 16)
					let mut prime_votes = new_members_sorted_by_id
						.iter()
						.map(|c| (&c.0, BalanceOf::<T>::zero()))
						.collect::<Vec<_>>();
					for (_, stake, votes) in voters_and_stakes.into_iter() {
						for (vote_multiplier, who) in
							votes.iter().enumerate().map(|(vote_position, who)| {
								((T::MaxVotesPerVoter::get() as usize - vote_position) as u32, who)
							}) {
							if let Ok(i) = prime_votes.binary_search_by_key(&who, |k| k.0) {
								prime_votes[i].1 = prime_votes[i]
									.1
									.saturating_add(stake.saturating_mul(vote_multiplier.into()));
							}
						}
					}
					// We then select the new member with the highest weighted stake. In the case of
					// a tie, the last person in the list with the tied score is selected. This is
					// the person with the "highest" account id based on the sort above.
					let prime = prime_votes.into_iter().max_by_key(|x| x.1).map(|x| x.0.clone());

					// new_members_sorted_by_id is sorted by account id.
					let new_members_ids_sorted = new_members_sorted_by_id
						.iter()
						.map(|(m, _)| m.clone())
						.collect::<Vec<T::AccountId>>();

					// report member changes. We compute diff because we need the outgoing list.
					let (incoming, outgoing) = T::ChangeMembers::compute_members_diff_sorted(
						&new_members_ids_sorted,
						&old_members_ids_sorted,
					);
					T::ChangeMembers::change_members_sorted(
						&incoming,
						&outgoing,
						&new_members_ids_sorted,
					);
					T::ChangeMembers::set_prime(prime);

					// All candidates/members/runners-up who are no longer retaining a position as a
					// seat holder will lose their bond.
					candidates_and_deposit.iter().for_each(|(c, d)| {
						if new_members_ids_sorted.binary_search(c).is_err() &&
							new_runners_up_ids_sorted.binary_search(c).is_err()
						{
							let (imbalance, _) =
								T::Currency::slash(&HoldReason::SlashRemoveCandidate.into(), c, *d);
							T::LoserCandidate::on_unbalanced(imbalance);
							Self::deposit_event(Event::CandidateSlashed {
								candidate: c.clone(),
								amount: *d,
							});
						}
					});

					// write final values to storage.
					let deposit_of_candidate = |x: &T::AccountId| -> BalanceOf<T> {
						// defensive-only. This closure is used against the new members and new
						// runners-up, both of which are phragmen winners and thus must have
						// deposit.
						candidates_and_deposit
							.iter()
							.find_map(|(c, d)| if c == x { Some(*d) } else { None })
							.defensive_unwrap_or_default()
					};
					// fetch deposits from the one recorded one. This will make sure that a
					// candidate who submitted candidacy before a change to candidacy deposit will
					// have the correct amount recorded.
					<Members<T>>::put(
						new_members_sorted_by_id
							.iter()
							.map(|(who, stake)| SeatHolder {
								deposit: deposit_of_candidate(who),
								who: who.clone(),
								stake: *stake,
							})
							.collect::<Vec<_>>(),
					);
					<RunnersUp<T>>::put(
						new_runners_up_sorted_by_rank
							.into_iter()
							.map(|(who, stake)| SeatHolder {
								deposit: deposit_of_candidate(&who),
								who,
								stake,
							})
							.collect::<Vec<_>>(),
					);

					// clean candidates.
					<Candidates<T>>::kill();

					Self::deposit_event(Event::NewTerm { new_members: new_members_sorted_by_id });
					<ElectionRounds<T>>::mutate(|v| *v += 1);
				})
				.map_err(|e| {
					log::error!(target: LOG_TARGET, "Failed to run election [{:?}].", e,);
					Self::deposit_event(Event::ElectionError);
				});

		T::WeightInfo::election_phragmen(weight_candidates, weight_voters, weight_edges)
	}
}

impl<T: Config> Contains<T::AccountId> for Pallet<T> {
	fn contains(who: &T::AccountId) -> bool {
		Self::is_member(who)
	}
}

impl<T: Config> SortedMembers<T::AccountId> for Pallet<T> {
	fn contains(who: &T::AccountId) -> bool {
		Self::is_member(who)
	}

	fn sorted_members() -> Vec<T::AccountId> {
		Self::members_ids()
	}

	// A special function to populate members in this pallet for passing Origin
	// checks in runtime benchmarking.
	#[cfg(feature = "runtime-benchmarks")]
	fn add(who: &T::AccountId) {
		Members::<T>::mutate(|members| match members.binary_search_by(|m| m.who.cmp(who)) {
			Ok(_) => (),
			Err(pos) => {
				let s = SeatHolder {
					who: who.clone(),
					stake: Default::default(),
					deposit: Default::default(),
				};
				members.insert(pos, s)
			},
		})
	}
}

impl<T: Config> ContainsLengthBound for Pallet<T> {
	fn min_len() -> usize {
		0
	}

	/// Implementation uses a parameter type so calling is cost-free.
	fn max_len() -> usize {
		T::DesiredMembers::get() as usize
	}
}

#[cfg(any(feature = "try-runtime", test))]
impl<T: Config> Pallet<T> {
	fn do_try_state() -> Result<(), TryRuntimeError> {
		Self::try_state_members()?;
		Self::try_state_runners_up()?;
		Self::try_state_candidates()?;
		Self::try_state_candidates_runners_up_disjoint()?;
		Self::try_state_members_disjoint()?;
		Self::try_state_members_approval_stake()
	}

	/// [`Members`] state checks. Invariants:
	///  - Members are always sorted based on account ID.
	fn try_state_members() -> Result<(), TryRuntimeError> {
		let mut members = Members::<T>::get().clone();
		members.sort_by_key(|m| m.who.clone());

		if Members::<T>::get() == members {
			Ok(())
		} else {
			Err("try_state checks: Members must be always sorted by account ID".into())
		}
	}

	// [`RunnersUp`] state checks. Invariants:
	//  - Elements are sorted based on weight (worst to best).
	fn try_state_runners_up() -> Result<(), TryRuntimeError> {
		let mut sorted = RunnersUp::<T>::get();
		// worst stake first
		sorted.sort_by(|a, b| a.stake.cmp(&b.stake));

		if RunnersUp::<T>::get() == sorted {
			Ok(())
		} else {
			Err("try_state checks: Runners Up must always be sorted by stake (worst to best)"
				.into())
		}
	}

	// [`Candidates`] state checks. Invariants:
	//  - Always sorted based on account ID.
	fn try_state_candidates() -> Result<(), TryRuntimeError> {
		let mut candidates = Candidates::<T>::get().clone();
		candidates.sort_by_key(|(c, _)| c.clone());

		if Candidates::<T>::get() == candidates {
			Ok(())
		} else {
			Err("try_state checks: Candidates must be always sorted by account ID".into())
		}
	}
	// [`Candidates`] and [`RunnersUp`] state checks. Invariants:
	//  - Candidates and runners-ups sets are disjoint.
	fn try_state_candidates_runners_up_disjoint() -> Result<(), TryRuntimeError> {
		match Self::intersects(&Self::candidates_ids(), &Self::runners_up_ids()) {
			true => Err("Candidates and runners up sets should always be disjoint".into()),
			false => Ok(()),
		}
	}

	// [`Members`], [`Candidates`] and [`RunnersUp`] state checks. Invariants:
	//  - Members and candidates sets are disjoint;
	//  - Members and runners-ups sets are disjoint.
	fn try_state_members_disjoint() -> Result<(), TryRuntimeError> {
		match Self::intersects(&Pallet::<T>::members_ids(), &Self::candidates_ids()) &&
			Self::intersects(&Pallet::<T>::members_ids(), &Self::runners_up_ids())
		{
			true =>
				Err("Members set should be disjoint from candidates and runners-up sets".into()),
			false => Ok(()),
		}
	}

	// [`Members`], [`RunnersUp`] and approval stake state checks. Invariants:
	// - Selected members should have approval stake;
	// - Selected RunnersUp should have approval stake.
	fn try_state_members_approval_stake() -> Result<(), TryRuntimeError> {
		match Members::<T>::get()
			.iter()
			.chain(RunnersUp::<T>::get().iter())
			.all(|s| s.stake != BalanceOf::<T>::zero())
		{
			true => Ok(()),
			false => Err("Members and RunnersUp must have approval stake".into()),
		}
	}

	fn intersects<P: PartialEq>(a: &[P], b: &[P]) -> bool {
		a.iter().any(|e| b.contains(e))
	}

	fn candidates_ids() -> Vec<T::AccountId> {
		Pallet::<T>::candidates().iter().map(|(x, _)| x).cloned().collect::<Vec<_>>()
	}

	fn runners_up_ids() -> Vec<T::AccountId> {
		Pallet::<T>::runners_up().into_iter().map(|r| r.who).collect::<Vec<_>>()
	}
}

#[cfg(test)]
mod tests {
	use super::*;
	use crate as elections_phragmen;
	use frame_support::{
		assert_noop, assert_ok,
		dispatch::DispatchResultWithPostInfo,
		parameter_types,
		traits::{ConstU32, ConstU64, OnInitialize},
	};
	use frame_system::ensure_signed;
	use sp_core::H256;
	use sp_runtime::{
		testing::Header,
		traits::{BlakeTwo256, IdentityLookup},
		BuildStorage,
	};
	use substrate_test_utils::assert_eq_uvec;

	impl frame_system::Config for Test {
		type BaseCallFilter = frame_support::traits::Everything;
		type BlockWeights = ();
		type BlockLength = ();
		type DbWeight = ();
		type RuntimeOrigin = RuntimeOrigin;
		type Nonce = u64;
		type RuntimeCall = RuntimeCall;
		type Hash = H256;
		type Hashing = BlakeTwo256;
		type AccountId = u64;
		type Lookup = IdentityLookup<Self::AccountId>;
		type Block = Block;
		type RuntimeEvent = RuntimeEvent;
		type BlockHashCount = ConstU64<250>;
		type Version = ();
		type PalletInfo = PalletInfo;
		type AccountData = pallet_balances::AccountData<u64>;
		type OnNewAccount = ();
		type OnKilledAccount = ();
		type SystemWeightInfo = ();
		type SS58Prefix = ();
		type OnSetCode = ();
		type MaxConsumers = ConstU32<16>;
	}

	impl pallet_balances::Config for Test {
		type Balance = u64;
		type RuntimeEvent = RuntimeEvent;
		type DustRemoval = ();
		type ExistentialDeposit = ConstU64<1>;
		type AccountStore = frame_system::Pallet<Test>;
		type MaxLocks = ();
		type MaxReserves = ();
		type ReserveIdentifier = [u8; 8];
		type WeightInfo = ();
		type FreezeIdentifier = RuntimeFreezeReason;
		type MaxFreezes = ();
<<<<<<< HEAD
		type RuntimeHoldReason = RuntimeHoldReason;
=======
		type RuntimeHoldReason = ();
		type RuntimeFreezeReason = ();
>>>>>>> e39253c0
		type MaxHolds = ();
	}

	frame_support::parameter_types! {
		pub static VotingBondBase: u64 = 2;
		pub static VotingBondFactor: u64 = 0;
		pub static CandidacyBond: u64 = 3;
		pub static DesiredMembers: u32 = 2;
		pub static DesiredRunnersUp: u32 = 0;
		pub static TermDuration: u64 = 5;
		pub static Members: Vec<u64> = vec![];
		pub static Prime: Option<u64> = None;
	}

	pub struct TestChangeMembers;
	impl ChangeMembers<u64> for TestChangeMembers {
		fn change_members_sorted(incoming: &[u64], outgoing: &[u64], new: &[u64]) {
			// new, incoming, outgoing must be sorted.
			let mut new_sorted = new.to_vec();
			new_sorted.sort();
			assert_eq!(new, &new_sorted[..]);

			let mut incoming_sorted = incoming.to_vec();
			incoming_sorted.sort();
			assert_eq!(incoming, &incoming_sorted[..]);

			let mut outgoing_sorted = outgoing.to_vec();
			outgoing_sorted.sort();
			assert_eq!(outgoing, &outgoing_sorted[..]);

			// incoming and outgoing must be disjoint
			for x in incoming.iter() {
				assert!(outgoing.binary_search(x).is_err());
			}

			let mut old_plus_incoming = MEMBERS.with(|m| m.borrow().to_vec());
			old_plus_incoming.extend_from_slice(incoming);
			old_plus_incoming.sort();

			let mut new_plus_outgoing = new.to_vec();
			new_plus_outgoing.extend_from_slice(outgoing);
			new_plus_outgoing.sort();

			assert_eq!(old_plus_incoming, new_plus_outgoing, "change members call is incorrect!");

			MEMBERS.with(|m| *m.borrow_mut() = new.to_vec());
			PRIME.with(|p| *p.borrow_mut() = None);
		}

		fn set_prime(who: Option<u64>) {
			PRIME.with(|p| *p.borrow_mut() = who);
		}

		fn get_prime() -> Option<u64> {
			PRIME.with(|p| *p.borrow())
		}
	}

	parameter_types! {
		pub const ElectionsPhragmenPalletId: LockIdentifier = *b"phrelect";
		pub const PhragmenMaxVoters: u32 = 1000;
		pub const PhragmenMaxCandidates: u32 = 100;
	}

	impl Config for Test {
		type PalletId = ElectionsPhragmenPalletId;
		type RuntimeEvent = RuntimeEvent;
		type Currency = Balances;
		type RuntimeHoldReason = RuntimeHoldReason;
		type RuntimeFreezeReason = RuntimeFreezeReason;
		type CurrencyToVote = ();
		type ChangeMembers = TestChangeMembers;
		type InitializeMembers = ();
		type CandidacyBond = CandidacyBond;
		type VotingBondBase = VotingBondBase;
		type VotingBondFactor = VotingBondFactor;
		type TermDuration = TermDuration;
		type DesiredMembers = DesiredMembers;
		type DesiredRunnersUp = DesiredRunnersUp;
		type LoserCandidate = ();
		type KickedMember = ();
		type WeightInfo = ();
		type MaxVoters = PhragmenMaxVoters;
		type MaxVotesPerVoter = ConstU32<16>;
		type MaxCandidates = PhragmenMaxCandidates;
	}

	pub type Block = sp_runtime::generic::Block<Header, UncheckedExtrinsic>;
	pub type UncheckedExtrinsic =
		sp_runtime::generic::UncheckedExtrinsic<u32, u64, RuntimeCall, ()>;

	frame_support::construct_runtime!(
		pub enum Test
		{
			System: frame_system::{Pallet, Call, Event<T>},
			Balances: pallet_balances::{Pallet, Call, Event<T>, Config<T>},
			Elections: elections_phragmen::{Pallet, Call, Event<T>, Config<T>, FreezeReason, HoldReason},
		}
	);

	pub struct ExtBuilder {
		balance_factor: u64,
		genesis_members: Vec<(u64, u64)>,
	}

	impl Default for ExtBuilder {
		fn default() -> Self {
			Self { balance_factor: 1, genesis_members: vec![] }
		}
	}

	impl ExtBuilder {
		pub fn voter_bond(self, bond: u64) -> Self {
			VOTING_BOND_BASE.with(|v| *v.borrow_mut() = bond);
			self
		}
		pub fn voter_bond_factor(self, bond: u64) -> Self {
			VOTING_BOND_FACTOR.with(|v| *v.borrow_mut() = bond);
			self
		}
		pub fn desired_runners_up(self, count: u32) -> Self {
			DESIRED_RUNNERS_UP.with(|v| *v.borrow_mut() = count);
			self
		}
		pub fn term_duration(self, duration: u64) -> Self {
			TERM_DURATION.with(|v| *v.borrow_mut() = duration);
			self
		}
		pub fn genesis_members(mut self, members: Vec<(u64, u64)>) -> Self {
			MEMBERS.with(|m| *m.borrow_mut() = members.iter().map(|(m, _)| *m).collect::<Vec<_>>());
			self.genesis_members = members;
			self
		}
		pub fn desired_members(self, count: u32) -> Self {
			DESIRED_MEMBERS.with(|m| *m.borrow_mut() = count);
			self
		}
		pub fn balance_factor(mut self, factor: u64) -> Self {
			self.balance_factor = factor;
			self
		}
		pub fn build_and_execute(self, test: impl FnOnce() -> ()) {
			sp_tracing::try_init_simple();
			MEMBERS.with(|m| {
				*m.borrow_mut() = self.genesis_members.iter().map(|(m, _)| *m).collect::<Vec<_>>()
			});
			let mut ext: sp_io::TestExternalities = RuntimeGenesisConfig {
				balances: pallet_balances::GenesisConfig::<Test> {
					balances: vec![
						(1, 10 * self.balance_factor),
						(2, 20 * self.balance_factor),
						(3, 30 * self.balance_factor),
						(4, 40 * self.balance_factor),
						(5, 50 * self.balance_factor),
						(6, 60 * self.balance_factor),
					],
				},
				elections: elections_phragmen::GenesisConfig::<Test> {
					members: self.genesis_members,
				},
			}
			.build_storage()
			.unwrap()
			.into();
			ext.execute_with(pre_conditions);
			ext.execute_with(test);

			#[cfg(feature = "try-runtime")]
			ext.execute_with(|| {
				assert_ok!(<Elections as frame_support::traits::Hooks<u64>>::try_state(
					System::block_number()
				));
			});
		}
	}

	fn candidate_ids() -> Vec<u64> {
		Elections::candidates().into_iter().map(|(c, _)| c).collect::<Vec<_>>()
	}

	fn candidate_deposit(who: &u64) -> u64 {
		Elections::candidates()
			.into_iter()
			.find_map(|(c, d)| if c == *who { Some(d) } else { None })
			.unwrap_or_default()
	}

	fn voter_deposit(who: &u64) -> u64 {
		Elections::voting(who).deposit
	}

	fn runners_up_ids() -> Vec<u64> {
		Elections::runners_up().into_iter().map(|r| r.who).collect::<Vec<_>>()
	}

	fn members_ids() -> Vec<u64> {
		Elections::members_ids()
	}

	fn members_and_stake() -> Vec<(u64, u64)> {
		Elections::members().into_iter().map(|m| (m.who, m.stake)).collect::<Vec<_>>()
	}

	fn runners_up_and_stake() -> Vec<(u64, u64)> {
		Elections::runners_up()
			.into_iter()
			.map(|r| (r.who, r.stake))
			.collect::<Vec<_>>()
	}

	fn all_voters() -> Vec<u64> {
		Voting::<Test>::iter().map(|(v, _)| v).collect::<Vec<u64>>()
	}

	fn balances(who: &u64) -> (u64, u64) {
		(Balances::free_balance(who), Balances::reserved_balance(who))
	}

	fn has_lock(who: &u64) -> u64 {
		Balances::locks(who)
			.get(0)
			.cloned()
			.map(|lock| {
				assert_eq!(lock.id, ElectionsPhragmenPalletId::get());
				lock.amount
			})
			.unwrap_or_default()
	}

	fn locked_stake_of(who: &u64) -> u64 {
		Voting::<Test>::get(who).stake
	}

	fn pre_conditions() {
		System::set_block_number(1);
		Elections::do_try_state().unwrap();
	}

	fn submit_candidacy(origin: RuntimeOrigin) -> sp_runtime::DispatchResult {
		Elections::submit_candidacy(origin, Elections::candidates().len() as u32)
	}

	fn vote(origin: RuntimeOrigin, votes: Vec<u64>, stake: u64) -> DispatchResultWithPostInfo {
		// historical note: helper function was created in a period of time in which the API of vote
		// call was changing. Currently it is a wrapper for the original call and does not do much.
		// Nonetheless, totally harmless.
		ensure_signed(origin.clone()).expect("vote origin must be signed");
		Elections::vote(origin, votes, stake)
	}

	fn votes_of(who: &u64) -> Vec<u64> {
		Voting::<Test>::get(who).votes
	}

	#[test]
	fn params_should_work() {
		ExtBuilder::default().build_and_execute(|| {
			assert_eq!(<Test as Config>::DesiredMembers::get(), 2);
			assert_eq!(<Test as Config>::DesiredRunnersUp::get(), 0);
			assert_eq!(<Test as Config>::VotingBondBase::get(), 2);
			assert_eq!(<Test as Config>::VotingBondFactor::get(), 0);
			assert_eq!(<Test as Config>::CandidacyBond::get(), 3);
			assert_eq!(<Test as Config>::TermDuration::get(), 5);
			assert_eq!(Elections::election_rounds(), 0);

			assert!(Elections::members().is_empty());
			assert!(Elections::runners_up().is_empty());

			assert!(candidate_ids().is_empty());
			assert_eq!(<Candidates<Test>>::decode_len(), None);
			assert!(Elections::is_candidate(&1).is_err());

			assert!(all_voters().is_empty());
			assert!(votes_of(&1).is_empty());
		});
	}

	#[test]
	fn genesis_members_should_work() {
		ExtBuilder::default()
			.genesis_members(vec![(1, 10), (2, 20)])
			.build_and_execute(|| {
				System::set_block_number(1);
				assert_eq!(
					Elections::members(),
					vec![
						SeatHolder { who: 1, stake: 10, deposit: 0 },
						SeatHolder { who: 2, stake: 20, deposit: 0 }
					]
				);

				assert_eq!(
					Elections::voting(1),
					Voter { stake: 10u64, votes: vec![1], deposit: 0 }
				);
				assert_eq!(
					Elections::voting(2),
					Voter { stake: 20u64, votes: vec![2], deposit: 0 }
				);

				// they will persist since they have self vote.
				System::set_block_number(5);
				Elections::on_initialize(System::block_number());

				assert_eq!(members_ids(), vec![1, 2]);
			})
	}

	#[test]
	fn genesis_voters_can_remove_lock() {
		ExtBuilder::default()
			.genesis_members(vec![(1, 10), (2, 20)])
			.build_and_execute(|| {
				System::set_block_number(1);

				assert_eq!(
					Elections::voting(1),
					Voter { stake: 10u64, votes: vec![1], deposit: 0 }
				);
				assert_eq!(
					Elections::voting(2),
					Voter { stake: 20u64, votes: vec![2], deposit: 0 }
				);

				assert_ok!(Elections::remove_voter(RuntimeOrigin::signed(1)));
				assert_ok!(Elections::remove_voter(RuntimeOrigin::signed(2)));

				assert_eq!(Elections::voting(1), Default::default());
				assert_eq!(Elections::voting(2), Default::default());
			})
	}

	#[test]
	fn genesis_members_unsorted_should_work() {
		ExtBuilder::default()
			.genesis_members(vec![(2, 20), (1, 10)])
			.build_and_execute(|| {
				System::set_block_number(1);
				assert_eq!(
					Elections::members(),
					vec![
						SeatHolder { who: 1, stake: 10, deposit: 0 },
						SeatHolder { who: 2, stake: 20, deposit: 0 },
					]
				);

				assert_eq!(
					Elections::voting(1),
					Voter { stake: 10u64, votes: vec![1], deposit: 0 }
				);
				assert_eq!(
					Elections::voting(2),
					Voter { stake: 20u64, votes: vec![2], deposit: 0 }
				);

				// they will persist since they have self vote.
				System::set_block_number(5);
				Elections::on_initialize(System::block_number());

				assert_eq!(members_ids(), vec![1, 2]);
			})
	}

	#[test]
	#[should_panic = "Genesis member does not have enough stake"]
	fn genesis_members_cannot_over_stake_0() {
		// 10 cannot lock 20 as their stake and extra genesis will panic.
		ExtBuilder::default()
			.genesis_members(vec![(1, 20), (2, 20)])
			.build_and_execute(|| {});
	}

	#[test]
	#[should_panic = "Duplicate member in elections-phragmen genesis: 2"]
	fn genesis_members_cannot_be_duplicate() {
		ExtBuilder::default()
			.desired_members(3)
			.genesis_members(vec![(1, 10), (2, 10), (2, 10)])
			.build_and_execute(|| {});
	}

	#[test]
	#[should_panic = "Cannot accept more than DesiredMembers genesis member"]
	fn genesis_members_cannot_too_many() {
		ExtBuilder::default()
			.genesis_members(vec![(1, 10), (2, 10), (3, 30)])
			.desired_members(2)
			.build_and_execute(|| {});
	}

	#[test]
	fn term_duration_zero_is_passive() {
		ExtBuilder::default().term_duration(0).build_and_execute(|| {
			assert_eq!(<Test as Config>::TermDuration::get(), 0);
			assert_eq!(<Test as Config>::DesiredMembers::get(), 2);
			assert_eq!(Elections::election_rounds(), 0);

			assert!(members_ids().is_empty());
			assert!(Elections::runners_up().is_empty());
			assert!(candidate_ids().is_empty());

			System::set_block_number(5);
			Elections::on_initialize(System::block_number());

			assert!(members_ids().is_empty());
			assert!(Elections::runners_up().is_empty());
			assert!(candidate_ids().is_empty());
		});
	}

	#[test]
	fn simple_candidate_submission_should_work() {
		ExtBuilder::default().build_and_execute(|| {
			assert_eq!(candidate_ids(), Vec::<u64>::new());
			assert!(Elections::is_candidate(&1).is_err());
			assert!(Elections::is_candidate(&2).is_err());

			assert_eq!(balances(&1), (10, 0));
			assert_ok!(submit_candidacy(RuntimeOrigin::signed(1)));
			assert_eq!(balances(&1), (7, 3));

			assert_eq!(candidate_ids(), vec![1]);

			assert!(Elections::is_candidate(&1).is_ok());
			assert!(Elections::is_candidate(&2).is_err());

			assert_eq!(balances(&2), (20, 0));
			assert_ok!(submit_candidacy(RuntimeOrigin::signed(2)));
			assert_eq!(balances(&2), (17, 3));

			assert_eq!(candidate_ids(), vec![1, 2]);

			assert!(Elections::is_candidate(&1).is_ok());
			assert!(Elections::is_candidate(&2).is_ok());

			assert_eq!(candidate_deposit(&1), 3);
			assert_eq!(candidate_deposit(&2), 3);
			assert_eq!(candidate_deposit(&3), 0);
		});
	}

	#[test]
	fn updating_candidacy_bond_works() {
		ExtBuilder::default().build_and_execute(|| {
			assert_ok!(submit_candidacy(RuntimeOrigin::signed(5)));
			assert_ok!(vote(RuntimeOrigin::signed(5), vec![5], 50));
			assert_eq!(Elections::candidates(), vec![(5, 3)]);

			// a runtime upgrade changes the bond.
			CANDIDACY_BOND.with(|v| *v.borrow_mut() = 4);

			assert_ok!(submit_candidacy(RuntimeOrigin::signed(4)));
			assert_ok!(vote(RuntimeOrigin::signed(4), vec![4], 40));
			assert_eq!(Elections::candidates(), vec![(4, 4), (5, 3)]);

			// once elected, they each hold their candidacy bond, no more.
			System::set_block_number(5);
			Elections::on_initialize(System::block_number());

			assert_eq!(balances(&4), (34, 6));
			assert_eq!(balances(&5), (45, 5));
			assert_eq!(
				Elections::members(),
				vec![
					SeatHolder { who: 4, stake: 34, deposit: 4 },
					SeatHolder { who: 5, stake: 45, deposit: 3 },
				]
			);
		})
	}

	#[test]
	fn candidates_are_always_sorted() {
		ExtBuilder::default().build_and_execute(|| {
			assert_eq!(candidate_ids(), Vec::<u64>::new());

			assert_ok!(submit_candidacy(RuntimeOrigin::signed(3)));
			assert_eq!(candidate_ids(), vec![3]);
			assert_ok!(submit_candidacy(RuntimeOrigin::signed(1)));
			assert_eq!(candidate_ids(), vec![1, 3]);
			assert_ok!(submit_candidacy(RuntimeOrigin::signed(2)));
			assert_eq!(candidate_ids(), vec![1, 2, 3]);
			assert_ok!(submit_candidacy(RuntimeOrigin::signed(4)));
			assert_eq!(candidate_ids(), vec![1, 2, 3, 4]);
		});
	}

	#[test]
	fn dupe_candidate_submission_should_not_work() {
		ExtBuilder::default().build_and_execute(|| {
			assert_eq!(candidate_ids(), Vec::<u64>::new());
			assert_ok!(submit_candidacy(RuntimeOrigin::signed(1)));
			assert_eq!(candidate_ids(), vec![1]);
			assert_noop!(
				submit_candidacy(RuntimeOrigin::signed(1)),
				Error::<Test>::DuplicatedCandidate
			);
		});
	}

	#[test]
	fn member_candidacy_submission_should_not_work() {
		// critically important to make sure that outgoing candidates and losers are not mixed up.
		ExtBuilder::default().build_and_execute(|| {
			assert_ok!(submit_candidacy(RuntimeOrigin::signed(5)));
			assert_ok!(vote(RuntimeOrigin::signed(2), vec![5], 20));

			System::set_block_number(5);
			Elections::on_initialize(System::block_number());

			assert_eq!(members_ids(), vec![5]);
			assert!(Elections::runners_up().is_empty());
			assert!(candidate_ids().is_empty());

			assert_noop!(submit_candidacy(RuntimeOrigin::signed(5)), Error::<Test>::MemberSubmit);
		});
	}

	#[test]
	fn runner_candidate_submission_should_not_work() {
		ExtBuilder::default().desired_runners_up(2).build_and_execute(|| {
			assert_ok!(submit_candidacy(RuntimeOrigin::signed(5)));
			assert_ok!(submit_candidacy(RuntimeOrigin::signed(4)));
			assert_ok!(submit_candidacy(RuntimeOrigin::signed(3)));

			assert_ok!(vote(RuntimeOrigin::signed(2), vec![5, 4], 20));
			assert_ok!(vote(RuntimeOrigin::signed(1), vec![3], 10));

			System::set_block_number(5);
			Elections::on_initialize(System::block_number());

			assert_eq!(members_ids(), vec![4, 5]);
			assert_eq!(runners_up_ids(), vec![3]);

			assert_noop!(submit_candidacy(RuntimeOrigin::signed(3)), Error::<Test>::RunnerUpSubmit);
		});
	}

	#[test]
	fn poor_candidate_submission_should_not_work() {
		ExtBuilder::default().build_and_execute(|| {
			assert_eq!(candidate_ids(), Vec::<u64>::new());
			assert_noop!(
				submit_candidacy(RuntimeOrigin::signed(7)),
				Error::<Test>::InsufficientCandidateFunds,
			);
		});
	}

	#[test]
	fn simple_voting_should_work() {
		ExtBuilder::default().build_and_execute(|| {
			assert_eq!(candidate_ids(), Vec::<u64>::new());
			assert_eq!(balances(&2), (20, 0));

			assert_ok!(submit_candidacy(RuntimeOrigin::signed(5)));
			assert_ok!(vote(RuntimeOrigin::signed(2), vec![5], 20));

			assert_eq!(balances(&2), (18, 2));
			assert_eq!(has_lock(&2), 18);
		});
	}

	#[test]
	fn can_vote_with_custom_stake() {
		ExtBuilder::default().build_and_execute(|| {
			assert_eq!(candidate_ids(), Vec::<u64>::new());
			assert_eq!(balances(&2), (20, 0));

			assert_ok!(submit_candidacy(RuntimeOrigin::signed(5)));
			assert_ok!(vote(RuntimeOrigin::signed(2), vec![5], 12));

			assert_eq!(balances(&2), (18, 2));
			assert_eq!(has_lock(&2), 12);
		});
	}

	#[test]
	fn can_update_votes_and_stake() {
		ExtBuilder::default().build_and_execute(|| {
			assert_eq!(balances(&2), (20, 0));

			assert_ok!(submit_candidacy(RuntimeOrigin::signed(5)));
			assert_ok!(submit_candidacy(RuntimeOrigin::signed(4)));
			assert_ok!(vote(RuntimeOrigin::signed(2), vec![5], 20));

			// User only locks up to their free balance.
			assert_eq!(balances(&2), (18, 2));
			assert_eq!(has_lock(&2), 18);
			assert_eq!(locked_stake_of(&2), 18);

			// can update; different stake; different lock and reserve.
			assert_ok!(vote(RuntimeOrigin::signed(2), vec![5, 4], 15));
			assert_eq!(balances(&2), (18, 2));
			assert_eq!(has_lock(&2), 15);
			assert_eq!(locked_stake_of(&2), 15);
		});
	}

	#[test]
	fn updated_voting_bond_works() {
		ExtBuilder::default().build_and_execute(|| {
			assert_ok!(submit_candidacy(RuntimeOrigin::signed(5)));

			assert_eq!(balances(&2), (20, 0));
			assert_ok!(vote(RuntimeOrigin::signed(2), vec![5], 5));
			assert_eq!(balances(&2), (18, 2));
			assert_eq!(voter_deposit(&2), 2);

			// a runtime upgrade lowers the voting bond to 1. This guy still un-reserves 2 when
			// leaving.
			VOTING_BOND_BASE.with(|v| *v.borrow_mut() = 1);

			// proof that bond changed.
			assert_eq!(balances(&1), (10, 0));
			assert_ok!(vote(RuntimeOrigin::signed(1), vec![5], 5));
			assert_eq!(balances(&1), (9, 1));
			assert_eq!(voter_deposit(&1), 1);

			assert_ok!(Elections::remove_voter(RuntimeOrigin::signed(2)));
			assert_eq!(balances(&2), (20, 0));
		})
	}

	#[test]
	fn voting_reserves_bond_per_vote() {
		ExtBuilder::default().voter_bond_factor(1).build_and_execute(|| {
			assert_eq!(balances(&2), (20, 0));

			assert_ok!(submit_candidacy(RuntimeOrigin::signed(5)));
			assert_ok!(submit_candidacy(RuntimeOrigin::signed(4)));

			// initial vote.
			assert_ok!(vote(RuntimeOrigin::signed(2), vec![5], 10));

			// 2 + 1
			assert_eq!(balances(&2), (17, 3));
			assert_eq!(Elections::voting(&2).deposit, 3);
			assert_eq!(has_lock(&2), 10);
			assert_eq!(locked_stake_of(&2), 10);

			// can update; different stake; different lock and reserve.
			assert_ok!(vote(RuntimeOrigin::signed(2), vec![5, 4], 15));
			// 2 + 2
			assert_eq!(balances(&2), (16, 4));
			assert_eq!(Elections::voting(&2).deposit, 4);
			assert_eq!(has_lock(&2), 15);
			assert_eq!(locked_stake_of(&2), 15);

			// stay at two votes with different stake.
			assert_ok!(vote(RuntimeOrigin::signed(2), vec![5, 3], 18));
			// 2 + 2
			assert_eq!(balances(&2), (16, 4));
			assert_eq!(Elections::voting(&2).deposit, 4);
			assert_eq!(has_lock(&2), 16);
			assert_eq!(locked_stake_of(&2), 16);

			// back to 1 vote.
			assert_ok!(vote(RuntimeOrigin::signed(2), vec![4], 12));
			// 2 + 1
			assert_eq!(balances(&2), (17, 3));
			assert_eq!(Elections::voting(&2).deposit, 3);
			assert_eq!(has_lock(&2), 12);
			assert_eq!(locked_stake_of(&2), 12);
		});
	}

	#[test]
	fn cannot_vote_for_no_candidate() {
		ExtBuilder::default().build_and_execute(|| {
			assert_noop!(vote(RuntimeOrigin::signed(2), vec![], 20), Error::<Test>::NoVotes);
		});
	}

	#[test]
	fn can_vote_for_old_members_even_when_no_new_candidates() {
		ExtBuilder::default().build_and_execute(|| {
			assert_ok!(submit_candidacy(RuntimeOrigin::signed(5)));
			assert_ok!(submit_candidacy(RuntimeOrigin::signed(4)));

			assert_ok!(vote(RuntimeOrigin::signed(2), vec![4, 5], 20));

			System::set_block_number(5);
			Elections::on_initialize(System::block_number());

			assert_eq!(members_ids(), vec![4, 5]);
			assert!(candidate_ids().is_empty());

			assert_ok!(vote(RuntimeOrigin::signed(3), vec![4, 5], 10));
		});
	}

	#[test]
	fn prime_works() {
		ExtBuilder::default().build_and_execute(|| {
			assert_ok!(submit_candidacy(RuntimeOrigin::signed(3)));
			assert_ok!(submit_candidacy(RuntimeOrigin::signed(4)));
			assert_ok!(submit_candidacy(RuntimeOrigin::signed(5)));

			assert_ok!(vote(RuntimeOrigin::signed(1), vec![4, 3], 10));
			assert_ok!(vote(RuntimeOrigin::signed(2), vec![4], 20));
			assert_ok!(vote(RuntimeOrigin::signed(3), vec![3], 30));
			assert_ok!(vote(RuntimeOrigin::signed(4), vec![4], 40));
			assert_ok!(vote(RuntimeOrigin::signed(5), vec![5], 50));

			System::set_block_number(5);
			Elections::on_initialize(System::block_number());

			assert_eq!(members_ids(), vec![4, 5]);
			assert!(candidate_ids().is_empty());

			assert_ok!(vote(RuntimeOrigin::signed(3), vec![4, 5], 10));
			assert_eq!(PRIME.with(|p| *p.borrow()), Some(4));
		});
	}

	#[test]
	fn prime_votes_for_exiting_members_are_removed() {
		ExtBuilder::default().build_and_execute(|| {
			assert_ok!(submit_candidacy(RuntimeOrigin::signed(3)));
			assert_ok!(submit_candidacy(RuntimeOrigin::signed(4)));
			assert_ok!(submit_candidacy(RuntimeOrigin::signed(5)));

			assert_ok!(vote(RuntimeOrigin::signed(1), vec![4, 3], 10));
			assert_ok!(vote(RuntimeOrigin::signed(2), vec![4], 20));
			assert_ok!(vote(RuntimeOrigin::signed(3), vec![3], 30));
			assert_ok!(vote(RuntimeOrigin::signed(4), vec![4], 40));
			assert_ok!(vote(RuntimeOrigin::signed(5), vec![5], 50));

			assert_ok!(Elections::renounce_candidacy(
				RuntimeOrigin::signed(4),
				Renouncing::Candidate(3)
			));

			System::set_block_number(5);
			Elections::on_initialize(System::block_number());

			assert_eq!(members_ids(), vec![3, 5]);
			assert!(candidate_ids().is_empty());

			assert_eq!(PRIME.with(|p| *p.borrow()), Some(5));
		});
	}

	#[test]
	fn prime_is_kept_if_other_members_leave() {
		ExtBuilder::default().build_and_execute(|| {
			assert_ok!(submit_candidacy(RuntimeOrigin::signed(4)));
			assert_ok!(submit_candidacy(RuntimeOrigin::signed(5)));

			assert_ok!(vote(RuntimeOrigin::signed(4), vec![4], 40));
			assert_ok!(vote(RuntimeOrigin::signed(5), vec![5], 50));

			System::set_block_number(5);
			Elections::on_initialize(System::block_number());

			assert_eq!(members_ids(), vec![4, 5]);
			assert_eq!(PRIME.with(|p| *p.borrow()), Some(5));
			assert_ok!(Elections::renounce_candidacy(RuntimeOrigin::signed(4), Renouncing::Member));

			assert_eq!(members_ids(), vec![5]);
			assert_eq!(PRIME.with(|p| *p.borrow()), Some(5));
		})
	}

	#[test]
	fn prime_is_gone_if_renouncing() {
		ExtBuilder::default().build_and_execute(|| {
			assert_ok!(submit_candidacy(RuntimeOrigin::signed(4)));
			assert_ok!(submit_candidacy(RuntimeOrigin::signed(5)));

			assert_ok!(vote(RuntimeOrigin::signed(4), vec![4], 40));
			assert_ok!(vote(RuntimeOrigin::signed(5), vec![5], 50));

			System::set_block_number(5);
			Elections::on_initialize(System::block_number());

			assert_eq!(members_ids(), vec![4, 5]);
			assert_eq!(PRIME.with(|p| *p.borrow()), Some(5));
			assert_ok!(Elections::renounce_candidacy(RuntimeOrigin::signed(5), Renouncing::Member));

			assert_eq!(members_ids(), vec![4]);
			assert_eq!(PRIME.with(|p| *p.borrow()), None);
		})
	}

	#[test]
	fn cannot_vote_for_more_than_candidates_and_members_and_runners() {
		ExtBuilder::default()
			.desired_runners_up(1)
			.balance_factor(10)
			.build_and_execute(|| {
				// when we have only candidates
				assert_ok!(submit_candidacy(RuntimeOrigin::signed(5)));
				assert_ok!(submit_candidacy(RuntimeOrigin::signed(4)));
				assert_ok!(submit_candidacy(RuntimeOrigin::signed(3)));

				assert_noop!(
					// content of the vote is irrelevant.
					vote(RuntimeOrigin::signed(1), vec![9, 99, 999, 9999], 5),
					Error::<Test>::TooManyVotes,
				);

				assert_ok!(vote(RuntimeOrigin::signed(3), vec![3], 30));
				assert_ok!(vote(RuntimeOrigin::signed(4), vec![4], 40));
				assert_ok!(vote(RuntimeOrigin::signed(5), vec![5], 50));

				System::set_block_number(5);
				Elections::on_initialize(System::block_number());

				// now we have 2 members, 1 runner-up, and 1 new candidate
				assert_ok!(submit_candidacy(RuntimeOrigin::signed(2)));

				assert_ok!(vote(RuntimeOrigin::signed(1), vec![9, 99, 999, 9999], 5));
				assert_noop!(
					vote(RuntimeOrigin::signed(1), vec![9, 99, 999, 9_999, 99_999], 5),
					Error::<Test>::TooManyVotes,
				);
			});
	}

	#[test]
	fn cannot_vote_for_less_than_ed() {
		ExtBuilder::default().build_and_execute(|| {
			assert_ok!(submit_candidacy(RuntimeOrigin::signed(5)));
			assert_ok!(submit_candidacy(RuntimeOrigin::signed(4)));

			assert_noop!(vote(RuntimeOrigin::signed(2), vec![4], 1), Error::<Test>::LowBalance);
		})
	}

	#[test]
	fn can_vote_for_more_than_free_balance_but_moot() {
		ExtBuilder::default().build_and_execute(|| {
			assert_ok!(submit_candidacy(RuntimeOrigin::signed(5)));
			assert_ok!(submit_candidacy(RuntimeOrigin::signed(4)));

			// User has 100 free and 50 reserved.
			assert_ok!(Balances::force_set_balance(RuntimeOrigin::root(), 2, 150));
			// TODO: check this
			assert_ok!(Balances::reserves(&2, 50));
			// User tries to vote with 150 tokens.
			assert_ok!(vote(RuntimeOrigin::signed(2), vec![4, 5], 150));
			// We truncate to only their free balance, after reserving additional for voting.
			assert_eq!(locked_stake_of(&2), 98);
			assert_eq!(has_lock(&2), 98);
		});
	}

	#[test]
	fn remove_voter_should_work() {
		ExtBuilder::default().voter_bond(8).build_and_execute(|| {
			assert_ok!(submit_candidacy(RuntimeOrigin::signed(5)));

			assert_ok!(vote(RuntimeOrigin::signed(2), vec![5], 20));
			assert_ok!(vote(RuntimeOrigin::signed(3), vec![5], 30));

			assert_eq_uvec!(all_voters(), vec![2, 3]);
			assert_eq!(balances(&2), (12, 8));
			assert_eq!(locked_stake_of(&2), 12);
			assert_eq!(balances(&3), (22, 8));
			assert_eq!(locked_stake_of(&3), 22);
			assert_eq!(votes_of(&2), vec![5]);
			assert_eq!(votes_of(&3), vec![5]);

			assert_ok!(Elections::remove_voter(RuntimeOrigin::signed(2)));

			assert_eq_uvec!(all_voters(), vec![3]);
			assert!(votes_of(&2).is_empty());
			assert_eq!(locked_stake_of(&2), 0);

			assert_eq!(balances(&2), (20, 0));
			assert_eq!(Balances::locks(&2).len(), 0);
		});
	}

	#[test]
	fn non_voter_remove_should_not_work() {
		ExtBuilder::default().build_and_execute(|| {
			assert_noop!(
				Elections::remove_voter(RuntimeOrigin::signed(3)),
				Error::<Test>::MustBeVoter
			);
		});
	}

	#[test]
	fn dupe_remove_should_fail() {
		ExtBuilder::default().build_and_execute(|| {
			assert_ok!(submit_candidacy(RuntimeOrigin::signed(5)));
			assert_ok!(vote(RuntimeOrigin::signed(2), vec![5], 20));

			assert_ok!(Elections::remove_voter(RuntimeOrigin::signed(2)));
			assert!(all_voters().is_empty());

			assert_noop!(
				Elections::remove_voter(RuntimeOrigin::signed(2)),
				Error::<Test>::MustBeVoter
			);
		});
	}

	#[test]
	fn removed_voter_should_not_be_counted() {
		ExtBuilder::default().build_and_execute(|| {
			assert_ok!(submit_candidacy(RuntimeOrigin::signed(5)));
			assert_ok!(submit_candidacy(RuntimeOrigin::signed(4)));
			assert_ok!(submit_candidacy(RuntimeOrigin::signed(3)));

			assert_ok!(vote(RuntimeOrigin::signed(5), vec![5], 50));
			assert_ok!(vote(RuntimeOrigin::signed(4), vec![4], 40));
			assert_ok!(vote(RuntimeOrigin::signed(3), vec![3], 30));

			assert_ok!(Elections::remove_voter(RuntimeOrigin::signed(4)));

			System::set_block_number(5);
			Elections::on_initialize(System::block_number());

			assert_eq!(members_ids(), vec![3, 5]);
		});
	}

	#[test]
	fn simple_voting_rounds_should_work() {
		ExtBuilder::default().build_and_execute(|| {
			assert_ok!(submit_candidacy(RuntimeOrigin::signed(5)));
			assert_ok!(submit_candidacy(RuntimeOrigin::signed(4)));
			assert_ok!(submit_candidacy(RuntimeOrigin::signed(3)));

			assert_ok!(vote(RuntimeOrigin::signed(2), vec![5], 20));
			assert_ok!(vote(RuntimeOrigin::signed(4), vec![4], 15));
			assert_ok!(vote(RuntimeOrigin::signed(3), vec![3], 30));

			assert_eq_uvec!(all_voters(), vec![2, 3, 4]);

			assert_eq!(votes_of(&2), vec![5]);
			assert_eq!(votes_of(&3), vec![3]);
			assert_eq!(votes_of(&4), vec![4]);

			assert_eq!(candidate_ids(), vec![3, 4, 5]);
			assert_eq!(<Candidates<Test>>::decode_len().unwrap(), 3);

			assert_eq!(Elections::election_rounds(), 0);

			System::set_block_number(5);
			Elections::on_initialize(System::block_number());

			assert_eq!(balances(&3), (25, 5));
			// votes for 5
			assert_eq!(balances(&2), (18, 2));
			assert_eq!(members_and_stake(), vec![(3, 25), (5, 18)]);
			assert!(Elections::runners_up().is_empty());

			assert_eq_uvec!(all_voters(), vec![2, 3, 4]);
			assert!(candidate_ids().is_empty());
			assert_eq!(<Candidates<Test>>::decode_len(), None);

			assert_eq!(Elections::election_rounds(), 1);
		});
	}

	#[test]
	fn empty_term() {
		ExtBuilder::default().build_and_execute(|| {
			// no candidates, no nothing.
			System::set_block_number(5);
			Elections::on_initialize(System::block_number());

			System::assert_last_event(RuntimeEvent::Elections(super::Event::EmptyTerm));
		})
	}

	#[test]
	fn all_outgoing() {
		ExtBuilder::default().build_and_execute(|| {
			assert_ok!(submit_candidacy(RuntimeOrigin::signed(5)));
			assert_ok!(submit_candidacy(RuntimeOrigin::signed(4)));

			assert_ok!(vote(RuntimeOrigin::signed(5), vec![5], 50));
			assert_ok!(vote(RuntimeOrigin::signed(4), vec![4], 40));

			System::set_block_number(5);
			Elections::on_initialize(System::block_number());

			System::assert_last_event(RuntimeEvent::Elections(super::Event::NewTerm {
				new_members: vec![(4, 35), (5, 45)],
			}));

			assert_eq!(members_and_stake(), vec![(4, 35), (5, 45)]);
			assert_eq!(runners_up_and_stake(), vec![]);

			assert_ok!(Elections::remove_voter(RuntimeOrigin::signed(5)));
			assert_ok!(Elections::remove_voter(RuntimeOrigin::signed(4)));

			System::set_block_number(10);
			Elections::on_initialize(System::block_number());

			System::assert_last_event(RuntimeEvent::Elections(super::Event::NewTerm {
				new_members: vec![],
			}));

			// outgoing have lost their bond.
			assert_eq!(balances(&4), (37, 0));
			assert_eq!(balances(&5), (47, 0));
		});
	}

	#[test]
	fn defunct_voter_will_be_counted() {
		ExtBuilder::default().build_and_execute(|| {
			assert_ok!(submit_candidacy(RuntimeOrigin::signed(5)));

			// This guy's vote is pointless for this round.
			assert_ok!(vote(RuntimeOrigin::signed(3), vec![4], 30));
			assert_ok!(vote(RuntimeOrigin::signed(5), vec![5], 50));

			System::set_block_number(5);
			Elections::on_initialize(System::block_number());

			assert_eq!(members_and_stake(), vec![(5, 45)]);
			assert_eq!(Elections::election_rounds(), 1);

			// but now it has a valid target.
			assert_ok!(submit_candidacy(RuntimeOrigin::signed(4)));

			System::set_block_number(10);
			Elections::on_initialize(System::block_number());

			// candidate 4 is affected by an old vote.
			assert_eq!(members_and_stake(), vec![(4, 28), (5, 45)]);
			assert_eq!(Elections::election_rounds(), 2);
			assert_eq_uvec!(all_voters(), vec![3, 5]);
		});
	}

	#[test]
	fn only_desired_seats_are_chosen() {
		ExtBuilder::default().build_and_execute(|| {
			assert_ok!(submit_candidacy(RuntimeOrigin::signed(5)));
			assert_ok!(submit_candidacy(RuntimeOrigin::signed(4)));
			assert_ok!(submit_candidacy(RuntimeOrigin::signed(3)));
			assert_ok!(submit_candidacy(RuntimeOrigin::signed(2)));

			assert_ok!(vote(RuntimeOrigin::signed(2), vec![2], 20));
			assert_ok!(vote(RuntimeOrigin::signed(3), vec![3], 30));
			assert_ok!(vote(RuntimeOrigin::signed(4), vec![4], 40));
			assert_ok!(vote(RuntimeOrigin::signed(5), vec![5], 50));

			System::set_block_number(5);
			Elections::on_initialize(System::block_number());

			assert_eq!(Elections::election_rounds(), 1);
			assert_eq!(members_ids(), vec![4, 5]);
		});
	}

	#[test]
	fn phragmen_should_not_self_vote() {
		ExtBuilder::default().build_and_execute(|| {
			assert_ok!(submit_candidacy(RuntimeOrigin::signed(5)));
			assert_ok!(submit_candidacy(RuntimeOrigin::signed(4)));

			System::set_block_number(5);
			Elections::on_initialize(System::block_number());

			assert!(candidate_ids().is_empty());
			assert_eq!(Elections::election_rounds(), 1);
			assert!(members_ids().is_empty());

			System::assert_last_event(RuntimeEvent::Elections(super::Event::NewTerm {
				new_members: vec![],
			}));
		});
	}

	#[test]
	fn runners_up_should_be_kept() {
		ExtBuilder::default().desired_runners_up(2).build_and_execute(|| {
			assert_ok!(submit_candidacy(RuntimeOrigin::signed(5)));
			assert_ok!(submit_candidacy(RuntimeOrigin::signed(4)));
			assert_ok!(submit_candidacy(RuntimeOrigin::signed(3)));
			assert_ok!(submit_candidacy(RuntimeOrigin::signed(2)));

			assert_ok!(vote(RuntimeOrigin::signed(2), vec![3], 20));
			assert_ok!(vote(RuntimeOrigin::signed(3), vec![2], 30));
			assert_ok!(vote(RuntimeOrigin::signed(4), vec![5], 40));
			assert_ok!(vote(RuntimeOrigin::signed(5), vec![4], 50));

			System::set_block_number(5);
			Elections::on_initialize(System::block_number());
			// sorted based on account id.
			assert_eq!(members_ids(), vec![4, 5]);
			// sorted based on merit (least -> most)
			assert_eq!(runners_up_ids(), vec![3, 2]);

			// runner ups are still locked.
			assert_eq!(balances(&4), (35, 5));
			assert_eq!(balances(&5), (45, 5));
			assert_eq!(balances(&3), (25, 5));
		});
	}

	#[test]
	fn runners_up_should_be_next_candidates() {
		ExtBuilder::default().desired_runners_up(2).build_and_execute(|| {
			assert_ok!(submit_candidacy(RuntimeOrigin::signed(5)));
			assert_ok!(submit_candidacy(RuntimeOrigin::signed(4)));
			assert_ok!(submit_candidacy(RuntimeOrigin::signed(3)));
			assert_ok!(submit_candidacy(RuntimeOrigin::signed(2)));

			assert_ok!(vote(RuntimeOrigin::signed(2), vec![2], 20));
			assert_ok!(vote(RuntimeOrigin::signed(3), vec![3], 30));
			assert_ok!(vote(RuntimeOrigin::signed(4), vec![4], 40));
			assert_ok!(vote(RuntimeOrigin::signed(5), vec![5], 50));

			System::set_block_number(5);
			Elections::on_initialize(System::block_number());
			assert_eq!(members_and_stake(), vec![(4, 35), (5, 45)]);
			assert_eq!(runners_up_and_stake(), vec![(2, 15), (3, 25)]);

			assert_ok!(vote(RuntimeOrigin::signed(5), vec![5], 10));

			System::set_block_number(10);
			Elections::on_initialize(System::block_number());

			assert_eq!(members_and_stake(), vec![(3, 25), (4, 35)]);
			assert_eq!(runners_up_and_stake(), vec![(5, 10), (2, 15)]);
		});
	}

	#[test]
	fn runners_up_lose_bond_once_outgoing() {
		ExtBuilder::default().desired_runners_up(1).build_and_execute(|| {
			assert_ok!(submit_candidacy(RuntimeOrigin::signed(5)));
			assert_ok!(submit_candidacy(RuntimeOrigin::signed(4)));
			assert_ok!(submit_candidacy(RuntimeOrigin::signed(2)));

			assert_ok!(vote(RuntimeOrigin::signed(2), vec![2], 20));
			assert_ok!(vote(RuntimeOrigin::signed(4), vec![4], 40));
			assert_ok!(vote(RuntimeOrigin::signed(5), vec![5], 50));

			System::set_block_number(5);
			Elections::on_initialize(System::block_number());
			assert_eq!(members_ids(), vec![4, 5]);
			assert_eq!(runners_up_ids(), vec![2]);
			assert_eq!(balances(&2), (15, 5));

			assert_ok!(submit_candidacy(RuntimeOrigin::signed(3)));
			assert_ok!(vote(RuntimeOrigin::signed(3), vec![3], 30));

			System::set_block_number(10);
			Elections::on_initialize(System::block_number());

			assert_eq!(runners_up_ids(), vec![3]);
			assert_eq!(balances(&2), (15, 2));
		});
	}

	#[test]
	fn members_lose_bond_once_outgoing() {
		ExtBuilder::default().build_and_execute(|| {
			assert_eq!(balances(&5), (50, 0));

			assert_ok!(submit_candidacy(RuntimeOrigin::signed(5)));
			assert_eq!(balances(&5), (47, 3));

			assert_ok!(vote(RuntimeOrigin::signed(5), vec![5], 50));
			assert_eq!(balances(&5), (45, 5));

			System::set_block_number(5);
			Elections::on_initialize(System::block_number());
			assert_eq!(members_ids(), vec![5]);

			assert_ok!(Elections::remove_voter(RuntimeOrigin::signed(5)));
			assert_eq!(balances(&5), (47, 3));

			System::set_block_number(10);
			Elections::on_initialize(System::block_number());
			assert!(members_ids().is_empty());

			assert_eq!(balances(&5), (47, 0));
		});
	}

	#[test]
	fn candidates_lose_the_bond_when_outgoing() {
		ExtBuilder::default().build_and_execute(|| {
			assert_ok!(submit_candidacy(RuntimeOrigin::signed(5)));
			assert_ok!(submit_candidacy(RuntimeOrigin::signed(3)));

			assert_ok!(vote(RuntimeOrigin::signed(4), vec![5], 40));

			assert_eq!(balances(&5), (47, 3));
			assert_eq!(balances(&3), (27, 3));

			System::set_block_number(5);
			Elections::on_initialize(System::block_number());

			assert_eq!(members_ids(), vec![5]);

			// winner
			assert_eq!(balances(&5), (47, 3));
			// loser
			assert_eq!(balances(&3), (27, 0));
		});
	}

	#[test]
	fn current_members_are_always_next_candidate() {
		ExtBuilder::default().build_and_execute(|| {
			assert_ok!(submit_candidacy(RuntimeOrigin::signed(5)));
			assert_ok!(submit_candidacy(RuntimeOrigin::signed(4)));

			assert_ok!(vote(RuntimeOrigin::signed(4), vec![4], 40));
			assert_ok!(vote(RuntimeOrigin::signed(5), vec![5], 50));

			System::set_block_number(5);
			Elections::on_initialize(System::block_number());

			assert_eq!(members_ids(), vec![4, 5]);
			assert_eq!(Elections::election_rounds(), 1);

			assert_ok!(submit_candidacy(RuntimeOrigin::signed(2)));
			assert_ok!(vote(RuntimeOrigin::signed(2), vec![2], 20));

			assert_ok!(submit_candidacy(RuntimeOrigin::signed(3)));
			assert_ok!(vote(RuntimeOrigin::signed(3), vec![3], 30));

			assert_ok!(Elections::remove_voter(RuntimeOrigin::signed(4)));

			// 5 will persist as candidates despite not being in the list.
			assert_eq!(candidate_ids(), vec![2, 3]);

			System::set_block_number(10);
			Elections::on_initialize(System::block_number());

			// 4 removed; 5 and 3 are the new best.
			assert_eq!(members_ids(), vec![3, 5]);
		});
	}

	#[test]
	fn election_state_is_uninterrupted() {
		// what I mean by uninterrupted:
		// given no input or stimulants the same members are re-elected.
		ExtBuilder::default().desired_runners_up(2).build_and_execute(|| {
			assert_ok!(submit_candidacy(RuntimeOrigin::signed(5)));
			assert_ok!(submit_candidacy(RuntimeOrigin::signed(4)));
			assert_ok!(submit_candidacy(RuntimeOrigin::signed(3)));
			assert_ok!(submit_candidacy(RuntimeOrigin::signed(2)));

			assert_ok!(vote(RuntimeOrigin::signed(5), vec![5], 50));
			assert_ok!(vote(RuntimeOrigin::signed(4), vec![4], 40));
			assert_ok!(vote(RuntimeOrigin::signed(3), vec![3], 30));
			assert_ok!(vote(RuntimeOrigin::signed(2), vec![2], 20));

			let check_at_block = |b: u32| {
				System::set_block_number(b.into());
				Elections::on_initialize(System::block_number());
				// we keep re-electing the same folks.
				assert_eq!(members_and_stake(), vec![(4, 35), (5, 45)]);
				assert_eq!(runners_up_and_stake(), vec![(2, 15), (3, 25)]);
				// no new candidates but old members and runners-up are always added.
				assert!(candidate_ids().is_empty());
				assert_eq!(Elections::election_rounds(), b / 5);
				assert_eq_uvec!(all_voters(), vec![2, 3, 4, 5]);
			};

			// this state will always persist when no further input is given.
			check_at_block(5);
			check_at_block(10);
			check_at_block(15);
			check_at_block(20);
		});
	}

	#[test]
	fn remove_members_triggers_election() {
		ExtBuilder::default().build_and_execute(|| {
			assert_ok!(submit_candidacy(RuntimeOrigin::signed(5)));
			assert_ok!(submit_candidacy(RuntimeOrigin::signed(4)));

			assert_ok!(vote(RuntimeOrigin::signed(4), vec![4], 40));
			assert_ok!(vote(RuntimeOrigin::signed(5), vec![5], 50));

			System::set_block_number(5);
			Elections::on_initialize(System::block_number());
			assert_eq!(members_ids(), vec![4, 5]);
			assert_eq!(Elections::election_rounds(), 1);

			// a new candidate
			assert_ok!(submit_candidacy(RuntimeOrigin::signed(3)));
			assert_ok!(vote(RuntimeOrigin::signed(3), vec![3], 30));

			assert_ok!(Elections::remove_member(RuntimeOrigin::root(), 4, true, true));

			assert_eq!(balances(&4), (35, 2)); // slashed
			assert_eq!(Elections::election_rounds(), 2); // new election round
			assert_eq!(members_ids(), vec![3, 5]); // new members
		});
	}

	#[test]
	fn seats_should_be_released_when_no_vote() {
		ExtBuilder::default().build_and_execute(|| {
			assert_ok!(submit_candidacy(RuntimeOrigin::signed(5)));
			assert_ok!(submit_candidacy(RuntimeOrigin::signed(4)));
			assert_ok!(submit_candidacy(RuntimeOrigin::signed(3)));

			assert_ok!(vote(RuntimeOrigin::signed(2), vec![3], 20));
			assert_ok!(vote(RuntimeOrigin::signed(3), vec![3], 30));
			assert_ok!(vote(RuntimeOrigin::signed(4), vec![4], 40));
			assert_ok!(vote(RuntimeOrigin::signed(5), vec![5], 50));

			assert_eq!(<Candidates<Test>>::decode_len().unwrap(), 3);

			assert_eq!(Elections::election_rounds(), 0);

			System::set_block_number(5);
			Elections::on_initialize(System::block_number());
			assert_eq!(members_ids(), vec![3, 5]);
			assert_eq!(Elections::election_rounds(), 1);

			assert_ok!(Elections::remove_voter(RuntimeOrigin::signed(2)));
			assert_ok!(Elections::remove_voter(RuntimeOrigin::signed(3)));
			assert_ok!(Elections::remove_voter(RuntimeOrigin::signed(4)));
			assert_ok!(Elections::remove_voter(RuntimeOrigin::signed(5)));

			// meanwhile, no one cares to become a candidate again.
			System::set_block_number(10);
			Elections::on_initialize(System::block_number());
			assert!(members_ids().is_empty());
			assert_eq!(Elections::election_rounds(), 2);
		});
	}

	#[test]
	fn incoming_outgoing_are_reported() {
		ExtBuilder::default().build_and_execute(|| {
			assert_ok!(submit_candidacy(RuntimeOrigin::signed(4)));
			assert_ok!(submit_candidacy(RuntimeOrigin::signed(5)));

			assert_ok!(vote(RuntimeOrigin::signed(4), vec![4], 40));
			assert_ok!(vote(RuntimeOrigin::signed(5), vec![5], 50));

			System::set_block_number(5);
			Elections::on_initialize(System::block_number());
			assert_eq!(members_ids(), vec![4, 5]);

			assert_ok!(submit_candidacy(RuntimeOrigin::signed(1)));
			assert_ok!(submit_candidacy(RuntimeOrigin::signed(2)));
			assert_ok!(submit_candidacy(RuntimeOrigin::signed(3)));

			// 5 will change their vote and becomes an `outgoing`
			assert_ok!(vote(RuntimeOrigin::signed(5), vec![4], 8));
			// 4 will stay in the set
			assert_ok!(vote(RuntimeOrigin::signed(4), vec![4], 40));
			// 3 will become a winner
			assert_ok!(vote(RuntimeOrigin::signed(3), vec![3], 30));
			// these two are losers.
			assert_ok!(vote(RuntimeOrigin::signed(2), vec![2], 20));
			assert_ok!(vote(RuntimeOrigin::signed(1), vec![1], 10));

			System::set_block_number(10);
			Elections::on_initialize(System::block_number());

			// 3, 4 are new members, must still be bonded, nothing slashed.
			assert_eq!(members_and_stake(), vec![(3, 25), (4, 43)]);
			assert_eq!(balances(&3), (25, 5));
			assert_eq!(balances(&4), (35, 5));

			// 1 is a loser, slashed by 3.
			assert_eq!(balances(&1), (5, 2));

			// 5 is an outgoing loser. will also get slashed.
			assert_eq!(balances(&5), (45, 2));

			System::assert_has_event(RuntimeEvent::Elections(super::Event::NewTerm {
				new_members: vec![(4, 35), (5, 45)],
			}));
		})
	}

	#[test]
	fn invalid_votes_are_moot() {
		ExtBuilder::default().build_and_execute(|| {
			assert_ok!(submit_candidacy(RuntimeOrigin::signed(4)));
			assert_ok!(submit_candidacy(RuntimeOrigin::signed(3)));

			assert_ok!(vote(RuntimeOrigin::signed(3), vec![3], 30));
			assert_ok!(vote(RuntimeOrigin::signed(4), vec![4], 40));
			assert_ok!(vote(RuntimeOrigin::signed(5), vec![10], 50));

			System::set_block_number(5);
			Elections::on_initialize(System::block_number());

			assert_eq_uvec!(members_ids(), vec![3, 4]);
			assert_eq!(Elections::election_rounds(), 1);
		});
	}

	#[test]
	fn members_are_sorted_based_on_id_runners_on_merit() {
		ExtBuilder::default().desired_runners_up(2).build_and_execute(|| {
			assert_ok!(submit_candidacy(RuntimeOrigin::signed(5)));
			assert_ok!(submit_candidacy(RuntimeOrigin::signed(4)));
			assert_ok!(submit_candidacy(RuntimeOrigin::signed(3)));
			assert_ok!(submit_candidacy(RuntimeOrigin::signed(2)));

			assert_ok!(vote(RuntimeOrigin::signed(2), vec![3], 20));
			assert_ok!(vote(RuntimeOrigin::signed(3), vec![2], 30));
			assert_ok!(vote(RuntimeOrigin::signed(4), vec![5], 40));
			assert_ok!(vote(RuntimeOrigin::signed(5), vec![4], 50));

			System::set_block_number(5);
			Elections::on_initialize(System::block_number());
			// id: low -> high.
			assert_eq!(members_and_stake(), vec![(4, 45), (5, 35)]);
			// merit: low -> high.
			assert_eq!(runners_up_and_stake(), vec![(3, 15), (2, 25)]);
		});
	}

	#[test]
	fn runner_up_replacement_maintains_members_order() {
		ExtBuilder::default().desired_runners_up(2).build_and_execute(|| {
			assert_ok!(submit_candidacy(RuntimeOrigin::signed(5)));
			assert_ok!(submit_candidacy(RuntimeOrigin::signed(4)));
			assert_ok!(submit_candidacy(RuntimeOrigin::signed(2)));

			assert_ok!(vote(RuntimeOrigin::signed(2), vec![5], 20));
			assert_ok!(vote(RuntimeOrigin::signed(4), vec![4], 40));
			assert_ok!(vote(RuntimeOrigin::signed(5), vec![2], 50));

			System::set_block_number(5);
			Elections::on_initialize(System::block_number());

			assert_eq!(members_ids(), vec![2, 4]);
			assert_ok!(Elections::remove_member(RuntimeOrigin::root(), 2, true, false));
			assert_eq!(members_ids(), vec![4, 5]);
		});
	}

	#[test]
	fn can_renounce_candidacy_member_with_runners_bond_is_refunded() {
		ExtBuilder::default().desired_runners_up(2).build_and_execute(|| {
			assert_ok!(submit_candidacy(RuntimeOrigin::signed(5)));
			assert_ok!(submit_candidacy(RuntimeOrigin::signed(4)));
			assert_ok!(submit_candidacy(RuntimeOrigin::signed(3)));
			assert_ok!(submit_candidacy(RuntimeOrigin::signed(2)));

			assert_ok!(vote(RuntimeOrigin::signed(5), vec![5], 50));
			assert_ok!(vote(RuntimeOrigin::signed(4), vec![4], 40));
			assert_ok!(vote(RuntimeOrigin::signed(3), vec![3], 30));
			assert_ok!(vote(RuntimeOrigin::signed(2), vec![2], 20));

			System::set_block_number(5);
			Elections::on_initialize(System::block_number());

			assert_eq!(members_ids(), vec![4, 5]);
			assert_eq!(runners_up_ids(), vec![2, 3]);

			assert_ok!(Elections::renounce_candidacy(RuntimeOrigin::signed(4), Renouncing::Member));
			assert_eq!(balances(&4), (38, 2)); // 2 is voting bond.

			assert_eq!(members_ids(), vec![3, 5]);
			assert_eq!(runners_up_ids(), vec![2]);
		})
	}

	#[test]
	fn can_renounce_candidacy_member_without_runners_bond_is_refunded() {
		ExtBuilder::default().desired_runners_up(2).build_and_execute(|| {
			assert_ok!(submit_candidacy(RuntimeOrigin::signed(5)));
			assert_ok!(submit_candidacy(RuntimeOrigin::signed(4)));

			assert_ok!(vote(RuntimeOrigin::signed(5), vec![5], 50));
			assert_ok!(vote(RuntimeOrigin::signed(4), vec![4], 40));

			System::set_block_number(5);
			Elections::on_initialize(System::block_number());

			assert_eq!(members_ids(), vec![4, 5]);
			assert!(runners_up_ids().is_empty());

			assert_ok!(Elections::renounce_candidacy(RuntimeOrigin::signed(4), Renouncing::Member));
			assert_eq!(balances(&4), (38, 2)); // 2 is voting bond.

			// no replacement
			assert_eq!(members_ids(), vec![5]);
			assert!(runners_up_ids().is_empty());
		})
	}

	#[test]
	fn can_renounce_candidacy_runner_up() {
		ExtBuilder::default().desired_runners_up(2).build_and_execute(|| {
			assert_ok!(submit_candidacy(RuntimeOrigin::signed(5)));
			assert_ok!(submit_candidacy(RuntimeOrigin::signed(4)));
			assert_ok!(submit_candidacy(RuntimeOrigin::signed(3)));
			assert_ok!(submit_candidacy(RuntimeOrigin::signed(2)));

			assert_ok!(vote(RuntimeOrigin::signed(5), vec![4], 50));
			assert_ok!(vote(RuntimeOrigin::signed(4), vec![5], 40));
			assert_ok!(vote(RuntimeOrigin::signed(3), vec![3], 30));
			assert_ok!(vote(RuntimeOrigin::signed(2), vec![2], 20));

			System::set_block_number(5);
			Elections::on_initialize(System::block_number());

			assert_eq!(members_ids(), vec![4, 5]);
			assert_eq!(runners_up_ids(), vec![2, 3]);

			assert_ok!(Elections::renounce_candidacy(
				RuntimeOrigin::signed(3),
				Renouncing::RunnerUp
			));
			assert_eq!(balances(&3), (28, 2)); // 2 is voting bond.

			assert_eq!(members_ids(), vec![4, 5]);
			assert_eq!(runners_up_ids(), vec![2]);
		})
	}

	#[test]
	fn runner_up_replacement_works_when_out_of_order() {
		ExtBuilder::default().desired_runners_up(2).build_and_execute(|| {
			assert_ok!(submit_candidacy(RuntimeOrigin::signed(5)));
			assert_ok!(submit_candidacy(RuntimeOrigin::signed(4)));
			assert_ok!(submit_candidacy(RuntimeOrigin::signed(3)));
			assert_ok!(submit_candidacy(RuntimeOrigin::signed(2)));

			assert_ok!(vote(RuntimeOrigin::signed(2), vec![5], 20));
			assert_ok!(vote(RuntimeOrigin::signed(3), vec![3], 30));
			assert_ok!(vote(RuntimeOrigin::signed(4), vec![4], 40));
			assert_ok!(vote(RuntimeOrigin::signed(5), vec![2], 50));

			System::set_block_number(5);
			Elections::on_initialize(System::block_number());

			assert_eq!(members_ids(), vec![2, 4]);
			assert_eq!(runners_up_ids(), vec![5, 3]);
			assert_ok!(Elections::renounce_candidacy(
				RuntimeOrigin::signed(3),
				Renouncing::RunnerUp
			));
			assert_eq!(members_ids(), vec![2, 4]);
			assert_eq!(runners_up_ids(), vec![5]);
		});
	}

	#[test]
	fn can_renounce_candidacy_candidate() {
		ExtBuilder::default().build_and_execute(|| {
			assert_ok!(submit_candidacy(RuntimeOrigin::signed(5)));
			assert_eq!(balances(&5), (47, 3));
			assert_eq!(candidate_ids(), vec![5]);

			assert_ok!(Elections::renounce_candidacy(
				RuntimeOrigin::signed(5),
				Renouncing::Candidate(1)
			));
			assert_eq!(balances(&5), (50, 0));
			assert!(candidate_ids().is_empty());
		})
	}

	#[test]
	fn wrong_renounce_candidacy_should_fail() {
		ExtBuilder::default().build_and_execute(|| {
			assert_noop!(
				Elections::renounce_candidacy(RuntimeOrigin::signed(5), Renouncing::Candidate(0)),
				Error::<Test>::InvalidRenouncing,
			);
			assert_noop!(
				Elections::renounce_candidacy(RuntimeOrigin::signed(5), Renouncing::Member),
				Error::<Test>::InvalidRenouncing,
			);
			assert_noop!(
				Elections::renounce_candidacy(RuntimeOrigin::signed(5), Renouncing::RunnerUp),
				Error::<Test>::InvalidRenouncing,
			);
		})
	}

	#[test]
	fn non_member_renounce_member_should_fail() {
		ExtBuilder::default().desired_runners_up(1).build_and_execute(|| {
			assert_ok!(submit_candidacy(RuntimeOrigin::signed(5)));
			assert_ok!(submit_candidacy(RuntimeOrigin::signed(4)));
			assert_ok!(submit_candidacy(RuntimeOrigin::signed(3)));

			assert_ok!(vote(RuntimeOrigin::signed(5), vec![5], 50));
			assert_ok!(vote(RuntimeOrigin::signed(4), vec![4], 40));
			assert_ok!(vote(RuntimeOrigin::signed(3), vec![3], 30));

			System::set_block_number(5);
			Elections::on_initialize(System::block_number());

			assert_eq!(members_ids(), vec![4, 5]);
			assert_eq!(runners_up_ids(), vec![3]);

			assert_noop!(
				Elections::renounce_candidacy(RuntimeOrigin::signed(3), Renouncing::Member),
				Error::<Test>::InvalidRenouncing,
			);
		})
	}

	#[test]
	fn non_runner_up_renounce_runner_up_should_fail() {
		ExtBuilder::default().desired_runners_up(1).build_and_execute(|| {
			assert_ok!(submit_candidacy(RuntimeOrigin::signed(5)));
			assert_ok!(submit_candidacy(RuntimeOrigin::signed(4)));
			assert_ok!(submit_candidacy(RuntimeOrigin::signed(3)));

			assert_ok!(vote(RuntimeOrigin::signed(5), vec![5], 50));
			assert_ok!(vote(RuntimeOrigin::signed(4), vec![4], 40));
			assert_ok!(vote(RuntimeOrigin::signed(3), vec![3], 30));

			System::set_block_number(5);
			Elections::on_initialize(System::block_number());

			assert_eq!(members_ids(), vec![4, 5]);
			assert_eq!(runners_up_ids(), vec![3]);

			assert_noop!(
				Elections::renounce_candidacy(RuntimeOrigin::signed(4), Renouncing::RunnerUp),
				Error::<Test>::InvalidRenouncing,
			);
		})
	}

	#[test]
	fn wrong_candidate_count_renounce_should_fail() {
		ExtBuilder::default().build_and_execute(|| {
			assert_ok!(submit_candidacy(RuntimeOrigin::signed(5)));
			assert_ok!(submit_candidacy(RuntimeOrigin::signed(4)));
			assert_ok!(submit_candidacy(RuntimeOrigin::signed(3)));

			assert_noop!(
				Elections::renounce_candidacy(RuntimeOrigin::signed(4), Renouncing::Candidate(2)),
				Error::<Test>::InvalidWitnessData,
			);

			assert_ok!(Elections::renounce_candidacy(
				RuntimeOrigin::signed(4),
				Renouncing::Candidate(3)
			));
		})
	}

	#[test]
	fn renounce_candidacy_count_can_overestimate() {
		ExtBuilder::default().build_and_execute(|| {
			assert_ok!(submit_candidacy(RuntimeOrigin::signed(5)));
			assert_ok!(submit_candidacy(RuntimeOrigin::signed(4)));
			assert_ok!(submit_candidacy(RuntimeOrigin::signed(3)));
			// while we have only 3 candidates.
			assert_ok!(Elections::renounce_candidacy(
				RuntimeOrigin::signed(4),
				Renouncing::Candidate(4)
			));
		})
	}

	#[test]
	fn unsorted_runners_up_are_detected() {
		ExtBuilder::default()
			.desired_runners_up(2)
			.desired_members(1)
			.build_and_execute(|| {
				assert_ok!(submit_candidacy(RuntimeOrigin::signed(5)));
				assert_ok!(submit_candidacy(RuntimeOrigin::signed(4)));
				assert_ok!(submit_candidacy(RuntimeOrigin::signed(3)));

				assert_ok!(vote(RuntimeOrigin::signed(5), vec![5], 50));
				assert_ok!(vote(RuntimeOrigin::signed(4), vec![4], 5));
				assert_ok!(vote(RuntimeOrigin::signed(3), vec![3], 15));

				System::set_block_number(5);
				Elections::on_initialize(System::block_number());

				assert_eq!(members_ids(), vec![5]);
				assert_eq!(runners_up_ids(), vec![4, 3]);

				assert_ok!(submit_candidacy(RuntimeOrigin::signed(2)));
				assert_ok!(vote(RuntimeOrigin::signed(2), vec![2], 10));

				System::set_block_number(10);
				Elections::on_initialize(System::block_number());

				assert_eq!(members_ids(), vec![5]);
				assert_eq!(runners_up_ids(), vec![2, 3]);

				// 4 is outgoing runner-up. Slash candidacy bond.
				assert_eq!(balances(&4), (35, 2));
				// 3 stays.
				assert_eq!(balances(&3), (25, 5));
			})
	}

	#[test]
	fn member_to_runner_up_wont_slash() {
		ExtBuilder::default()
			.desired_runners_up(2)
			.desired_members(1)
			.build_and_execute(|| {
				assert_ok!(submit_candidacy(RuntimeOrigin::signed(4)));
				assert_ok!(submit_candidacy(RuntimeOrigin::signed(3)));
				assert_ok!(submit_candidacy(RuntimeOrigin::signed(2)));

				assert_ok!(vote(RuntimeOrigin::signed(4), vec![4], 40));
				assert_ok!(vote(RuntimeOrigin::signed(3), vec![3], 30));
				assert_ok!(vote(RuntimeOrigin::signed(2), vec![2], 20));

				System::set_block_number(5);
				Elections::on_initialize(System::block_number());

				assert_eq!(members_ids(), vec![4]);
				assert_eq!(runners_up_ids(), vec![2, 3]);

				assert_eq!(balances(&4), (35, 5));
				assert_eq!(balances(&3), (25, 5));
				assert_eq!(balances(&2), (15, 5));

				// this guy will shift everyone down.
				assert_ok!(submit_candidacy(RuntimeOrigin::signed(5)));
				assert_ok!(vote(RuntimeOrigin::signed(5), vec![5], 50));

				System::set_block_number(10);
				Elections::on_initialize(System::block_number());

				assert_eq!(members_ids(), vec![5]);
				assert_eq!(runners_up_ids(), vec![3, 4]);

				// 4 went from member to runner-up -- don't slash.
				assert_eq!(balances(&4), (35, 5));
				// 3 stayed runner-up -- don't slash.
				assert_eq!(balances(&3), (25, 5));
				// 2 was removed -- slash.
				assert_eq!(balances(&2), (15, 2));
			});
	}

	#[test]
	fn runner_up_to_member_wont_slash() {
		ExtBuilder::default()
			.desired_runners_up(2)
			.desired_members(1)
			.build_and_execute(|| {
				assert_ok!(submit_candidacy(RuntimeOrigin::signed(4)));
				assert_ok!(submit_candidacy(RuntimeOrigin::signed(3)));
				assert_ok!(submit_candidacy(RuntimeOrigin::signed(2)));

				assert_ok!(vote(RuntimeOrigin::signed(4), vec![4], 40));
				assert_ok!(vote(RuntimeOrigin::signed(3), vec![3], 30));
				assert_ok!(vote(RuntimeOrigin::signed(2), vec![2], 20));

				System::set_block_number(5);
				Elections::on_initialize(System::block_number());

				assert_eq!(members_ids(), vec![4]);
				assert_eq!(runners_up_ids(), vec![2, 3]);

				assert_eq!(balances(&4), (35, 5));
				assert_eq!(balances(&3), (25, 5));
				assert_eq!(balances(&2), (15, 5));

				// swap some votes.
				assert_ok!(vote(RuntimeOrigin::signed(4), vec![2], 40));
				assert_ok!(vote(RuntimeOrigin::signed(2), vec![4], 20));

				System::set_block_number(10);
				Elections::on_initialize(System::block_number());

				assert_eq!(members_ids(), vec![2]);
				assert_eq!(runners_up_ids(), vec![4, 3]);

				// 2 went from runner to member, don't slash
				assert_eq!(balances(&2), (15, 5));
				// 4 went from member to runner, don't slash
				assert_eq!(balances(&4), (35, 5));
				// 3 stayed the same
				assert_eq!(balances(&3), (25, 5));
			});
	}

	#[test]
	fn remove_and_replace_member_works() {
		let setup = || {
			assert_ok!(submit_candidacy(RuntimeOrigin::signed(5)));
			assert_ok!(submit_candidacy(RuntimeOrigin::signed(4)));
			assert_ok!(submit_candidacy(RuntimeOrigin::signed(3)));

			assert_ok!(vote(RuntimeOrigin::signed(5), vec![5], 50));
			assert_ok!(vote(RuntimeOrigin::signed(4), vec![4], 40));
			assert_ok!(vote(RuntimeOrigin::signed(3), vec![3], 30));

			System::set_block_number(5);
			Elections::on_initialize(System::block_number());

			assert_eq!(members_ids(), vec![4, 5]);
			assert_eq!(runners_up_ids(), vec![3]);
		};

		// member removed, replacement found.
		ExtBuilder::default().desired_runners_up(1).build_and_execute(|| {
			setup();
			assert_eq!(Elections::remove_and_replace_member(&4, false), Ok(true));

			assert_eq!(members_ids(), vec![3, 5]);
			assert_eq!(runners_up_ids().len(), 0);
		});

		// member removed, no replacement found.
		ExtBuilder::default().desired_runners_up(1).build_and_execute(|| {
			setup();
			assert_ok!(Elections::renounce_candidacy(
				RuntimeOrigin::signed(3),
				Renouncing::RunnerUp
			));
			assert_eq!(Elections::remove_and_replace_member(&4, false), Ok(false));

			assert_eq!(members_ids(), vec![5]);
			assert_eq!(runners_up_ids().len(), 0);
		});

		// wrong member to remove.
		ExtBuilder::default().desired_runners_up(1).build_and_execute(|| {
			setup();
			assert!(matches!(Elections::remove_and_replace_member(&2, false), Err(_)));
		});
	}

	#[test]
	fn no_desired_members() {
		// not interested in anything
		ExtBuilder::default()
			.desired_members(0)
			.desired_runners_up(0)
			.build_and_execute(|| {
				assert_eq!(Elections::candidates().len(), 0);

				assert_ok!(submit_candidacy(RuntimeOrigin::signed(4)));
				assert_ok!(submit_candidacy(RuntimeOrigin::signed(3)));
				assert_ok!(submit_candidacy(RuntimeOrigin::signed(2)));

				assert_eq!(Elections::candidates().len(), 3);

				assert_ok!(vote(RuntimeOrigin::signed(4), vec![4], 40));
				assert_ok!(vote(RuntimeOrigin::signed(3), vec![3], 30));
				assert_ok!(vote(RuntimeOrigin::signed(2), vec![2], 20));

				System::set_block_number(5);
				Elections::on_initialize(System::block_number());

				assert_eq!(members_ids().len(), 0);
				assert_eq!(runners_up_ids().len(), 0);
				assert_eq!(all_voters().len(), 3);
				assert_eq!(Elections::candidates().len(), 0);
			});

		// not interested in members
		ExtBuilder::default()
			.desired_members(0)
			.desired_runners_up(2)
			.build_and_execute(|| {
				assert_eq!(Elections::candidates().len(), 0);

				assert_ok!(submit_candidacy(RuntimeOrigin::signed(4)));
				assert_ok!(submit_candidacy(RuntimeOrigin::signed(3)));
				assert_ok!(submit_candidacy(RuntimeOrigin::signed(2)));

				assert_eq!(Elections::candidates().len(), 3);

				assert_ok!(vote(RuntimeOrigin::signed(4), vec![4], 40));
				assert_ok!(vote(RuntimeOrigin::signed(3), vec![3], 30));
				assert_ok!(vote(RuntimeOrigin::signed(2), vec![2], 20));

				System::set_block_number(5);
				Elections::on_initialize(System::block_number());

				assert_eq!(members_ids().len(), 0);
				assert_eq!(runners_up_ids(), vec![3, 4]);
				assert_eq!(all_voters().len(), 3);
				assert_eq!(Elections::candidates().len(), 0);
			});

		// not interested in runners-up
		ExtBuilder::default()
			.desired_members(2)
			.desired_runners_up(0)
			.build_and_execute(|| {
				assert_eq!(Elections::candidates().len(), 0);

				assert_ok!(submit_candidacy(RuntimeOrigin::signed(4)));
				assert_ok!(submit_candidacy(RuntimeOrigin::signed(3)));
				assert_ok!(submit_candidacy(RuntimeOrigin::signed(2)));

				assert_eq!(Elections::candidates().len(), 3);

				assert_ok!(vote(RuntimeOrigin::signed(4), vec![4], 40));
				assert_ok!(vote(RuntimeOrigin::signed(3), vec![3], 30));
				assert_ok!(vote(RuntimeOrigin::signed(2), vec![2], 20));

				System::set_block_number(5);
				Elections::on_initialize(System::block_number());

				assert_eq!(members_ids(), vec![3, 4]);
				assert_eq!(runners_up_ids().len(), 0);
				assert_eq!(all_voters().len(), 3);
				assert_eq!(Elections::candidates().len(), 0);
			});
	}

	#[test]
	fn dupe_vote_is_moot() {
		ExtBuilder::default().desired_members(1).build_and_execute(|| {
			assert_ok!(submit_candidacy(RuntimeOrigin::signed(5)));
			assert_ok!(submit_candidacy(RuntimeOrigin::signed(4)));
			assert_ok!(submit_candidacy(RuntimeOrigin::signed(3)));
			assert_ok!(submit_candidacy(RuntimeOrigin::signed(2)));
			assert_ok!(submit_candidacy(RuntimeOrigin::signed(1)));

			// all these duplicate votes will not cause 2 to win.
			assert_ok!(vote(RuntimeOrigin::signed(1), vec![2, 2, 2, 2], 5));
			assert_ok!(vote(RuntimeOrigin::signed(2), vec![2, 2, 2, 2], 20));

			assert_ok!(vote(RuntimeOrigin::signed(3), vec![3], 30));

			System::set_block_number(5);
			Elections::on_initialize(System::block_number());

			assert_eq!(members_ids(), vec![3]);
		})
	}

	#[test]
	fn remove_defunct_voter_works() {
		ExtBuilder::default().build_and_execute(|| {
			assert_ok!(submit_candidacy(RuntimeOrigin::signed(5)));
			assert_ok!(submit_candidacy(RuntimeOrigin::signed(4)));
			assert_ok!(submit_candidacy(RuntimeOrigin::signed(3)));

			// defunct
			assert_ok!(vote(RuntimeOrigin::signed(5), vec![5, 4], 5));
			// defunct
			assert_ok!(vote(RuntimeOrigin::signed(4), vec![4], 5));
			// ok
			assert_ok!(vote(RuntimeOrigin::signed(3), vec![3], 5));
			// ok
			assert_ok!(vote(RuntimeOrigin::signed(2), vec![3, 4], 5));

			assert_ok!(Elections::renounce_candidacy(
				RuntimeOrigin::signed(5),
				Renouncing::Candidate(3)
			));
			assert_ok!(Elections::renounce_candidacy(
				RuntimeOrigin::signed(4),
				Renouncing::Candidate(2)
			));
			assert_ok!(Elections::renounce_candidacy(
				RuntimeOrigin::signed(3),
				Renouncing::Candidate(1)
			));

			assert_ok!(Elections::clean_defunct_voters(RuntimeOrigin::root(), 4, 2));
		})
	}
}<|MERGE_RESOLUTION|>--- conflicted
+++ resolved
@@ -1446,12 +1446,8 @@
 		type WeightInfo = ();
 		type FreezeIdentifier = RuntimeFreezeReason;
 		type MaxFreezes = ();
-<<<<<<< HEAD
 		type RuntimeHoldReason = RuntimeHoldReason;
-=======
-		type RuntimeHoldReason = ();
 		type RuntimeFreezeReason = ();
->>>>>>> e39253c0
 		type MaxHolds = ();
 	}
 
