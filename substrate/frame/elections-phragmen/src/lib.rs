// This file is part of Substrate.

// Copyright (C) Parity Technologies (UK) Ltd.
// SPDX-License-Identifier: Apache-2.0

// Licensed under the Apache License, Version 2.0 (the "License");
// you may not use this file except in compliance with the License.
// You may obtain a copy of the License at
//
// 	http://www.apache.org/licenses/LICENSE-2.0
//
// Unless required by applicable law or agreed to in writing, software
// distributed under the License is distributed on an "AS IS" BASIS,
// WITHOUT WARRANTIES OR CONDITIONS OF ANY KIND, either express or implied.
// See the License for the specific language governing permissions and
// limitations under the License.

//! # Phragmén Election Module.
//!
//! An election module based on sequential phragmen.
//!
//! ### Term and Round
//!
//! The election happens in _rounds_: every `N` blocks, all previous members are retired and a new
//! set is elected (which may or may not have an intersection with the previous set). Each round
//! lasts for some number of blocks defined by [`Config::TermDuration`]. The words _term_ and
//! _round_ can be used interchangeably in this context.
//!
//! [`Config::TermDuration`] might change during a round. This can shorten or extend the length of
//! the round. The next election round's block number is never stored but rather always checked on
//! the fly. Based on the current block number and [`Config::TermDuration`], the condition
//! `BlockNumber % TermDuration == 0` being satisfied will always trigger a new election round.
//!
//! ### Bonds and Deposits
//!
//! Both voting and being a candidate requires deposits to be taken, in exchange for the data that
//! needs to be kept on-chain. The terms *bond* and *deposit* can be used interchangeably in this
//! context.
//!
//! Bonds will be unreserved only upon adhering to the protocol laws. Failing to do so will cause in
//! the bond to slashed.
//!
//! ### Voting
//!
//! Voters can vote for a limited number of the candidates by providing a list of account ids,
//! bounded by [`Config::MaxVotesPerVoter`]. Invalid votes (voting for non-candidates) and duplicate
//! votes are ignored during election. Yet, a voter _might_ vote for a future candidate. Voters
//! reserve a bond as they vote. Each vote defines a `value`. This amount is locked from the account
//! of the voter and indicates the weight of the vote. Voters can update their votes at any time by
//! calling `vote()` again. This can update the vote targets (which might update the deposit) or
//! update the vote's stake ([`Voter::stake`]). After a round, votes are kept and might still be
//! valid for further rounds. A voter is responsible for calling `remove_voter` once they are done
//! to have their bond back and remove the lock.
//!
//! See [`Call::vote`], [`Call::remove_voter`].
//!
//! ### Defunct Voter
//!
//! A voter is defunct once all of the candidates that they have voted for are not a valid candidate
//! (as seen further below, members and runners-up are also always candidates). Defunct voters can
//! be removed via a root call ([`Call::clean_defunct_voters`]). Upon being removed, their bond is
//! returned. This is an administrative operation and can be called only by the root origin in the
//! case of state bloat.
//!
//! ### Candidacy and Members
//!
//! Candidates also reserve a bond as they submit candidacy. A candidate can end up in one of the
//! below situations:
//!   - **Members**: A winner is kept as a _member_. They must still have a bond in reserve and they
//!     are automatically counted as a candidate for the next election. The number of desired
//!     members is set by [`Config::DesiredMembers`].
//!   - **Runner-up**: Runners-up are the best candidates immediately after the winners. The number
//!     of runners up to keep is set by [`Config::DesiredRunnersUp`]. Runners-up are used, in the
//!     same order as they are elected, as replacements when a candidate is kicked by
//!     [`Call::remove_member`], or when an active member renounces their candidacy. Runners are
//!     automatically counted as a candidate for the next election.
//!   - **Loser**: Any of the candidate who are not member/runner-up are left as losers. A loser
//!     might be an _outgoing member or runner-up_, meaning that they are an active member who
//!     failed to keep their spot. **An outgoing candidate/member/runner-up will always lose their
//!     bond**.
//!
//! #### Renouncing candidacy.
//!
//! All candidates, elected or not, can renounce their candidacy. A call to
//! [`Call::renounce_candidacy`] will always cause the candidacy bond to be refunded.
//!
//! Note that with the members being the default candidates for the next round and votes persisting
//! in storage, the election system is entirely stable given no further input. This means that if
//! the system has a particular set of candidates `C` and voters `V` that lead to a set of members
//! `M` being elected, as long as `V` and `C` don't remove their candidacy and votes, `M` will keep
//! being re-elected at the end of each round.
//!
//! ### Module Information
//!
//! - [`Config`]
//! - [`Call`]
//! - [`Module`]

#![cfg_attr(not(feature = "std"), no_std)]

<<<<<<< HEAD
use codec::{Decode, Encode};

use frame_support::traits::{
	fungible,
	fungible::{Credit, Inspect},
};

=======
extern crate alloc;

use alloc::{vec, vec::Vec};
use codec::{Decode, DecodeWithMemTracking, Encode};
use core::cmp::Ordering;
>>>>>>> 6d647465
use frame_support::{
	traits::{
		defensive_prelude::*,
		fungible::{
			hold::Balanced as FunBalancedHold, Balanced as FunBalanced, Inspect as FunInspect,
			Mutate as FunMutate, MutateFreeze as FunMutateFreeze, MutateHold as FunMutateHold,
		},
		tokens::Precision,
		ChangeMembers, Contains, ContainsLengthBound, Get, InitializeMembers, LockIdentifier,
		OnUnbalanced, SortedMembers,
	},
	weights::Weight,
};
use log;
use scale_info::TypeInfo;
use sp_npos_elections::{ElectionResult, ExtendedBalance};
use sp_runtime::{
	traits::{Saturating, StaticLookup, Zero},
	DispatchError, Perbill, RuntimeDebug,
};
use sp_staking::currency_to_vote::CurrencyToVote;

#[cfg(any(feature = "try-runtime", test))]
use sp_runtime::TryRuntimeError;

mod benchmarking;
pub mod weights;
pub use weights::WeightInfo;

/// All migrations.
pub mod migrations;

const LOG_TARGET: &str = "runtime::elections-phragmen";

type BalanceOf<T> =
	<<T as Config>::Currency as fungible::Inspect<<T as frame_system::Config>::AccountId>>::Balance;

type CreditOf<T> = Credit<<T as frame_system::Config>::AccountId, <T as Config>::Currency>;

/// An indication that the renouncing account currently has which of the below roles.
#[derive(Encode, Decode, DecodeWithMemTracking, Clone, PartialEq, RuntimeDebug, TypeInfo)]
pub enum Renouncing {
	/// A member is renouncing.
	Member,
	/// A runner-up is renouncing.
	RunnerUp,
	/// A candidate is renouncing, while the given total number of candidates exists.
	Candidate(#[codec(compact)] u32),
}

/// An active voter.
#[derive(Encode, Decode, Clone, RuntimeDebug, PartialEq, TypeInfo)]
pub struct Voter<AccountId, Balance> {
	/// The members being backed.
	pub votes: Vec<AccountId>,
	/// The amount of stake placed on this vote.
	pub stake: Balance,
	/// The amount of deposit reserved for this vote.
	///
	/// To be unreserved upon removal.
	pub deposit: Balance,
}

impl<AccountId, Balance: Default> Default for Voter<AccountId, Balance> {
	fn default() -> Self {
		Self { votes: vec![], stake: Default::default(), deposit: Default::default() }
	}
}

/// A holder of a seat as either a member or a runner-up.
#[derive(Encode, Decode, Clone, Default, RuntimeDebug, PartialEq, TypeInfo)]
pub struct SeatHolder<AccountId, Balance> {
	/// The holder.
	pub who: AccountId,
	/// The total backing stake.
	pub stake: Balance,
	/// The amount of deposit held on-chain.
	///
	/// To be unreserved upon renouncing, or slashed upon being a loser.
	pub deposit: Balance,
}

pub use pallet::*;

type AccountIdLookupOf<T> = <<T as frame_system::Config>::Lookup as StaticLookup>::Source;

#[frame_support::pallet]
pub mod pallet {
	use super::*;
	use frame_support::pallet_prelude::*;
	use frame_system::pallet_prelude::*;

	/// The in-code storage version.
	const STORAGE_VERSION: StorageVersion = StorageVersion::new(4);

	#[pallet::pallet]
	#[pallet::storage_version(STORAGE_VERSION)]
	#[pallet::without_storage_info]
	pub struct Pallet<T>(_);

	#[pallet::composite_enum]
	pub enum HoldReason<I: 'static = ()> {
		/// Hold deposit for phragmen pallet.
		Phragmen,
	}

	/// A reason for freezing funds.
	#[pallet::composite_enum]
	pub enum FreezeReason<I: 'static = ()> {
		/// Lock up the funds amount for the upcoming candidancy and election
		PhragmenLockedBond,
		/// Release the previous locked up funds due to the the fact that a certain someone is
		/// removed as a voter
		PhragmenRemoveLockedBond,
	}

	#[pallet::config]
	pub trait Config: frame_system::Config {
		#[allow(deprecated)]
		type RuntimeEvent: From<Event<Self>> + IsType<<Self as frame_system::Config>::RuntimeEvent>;

		/// Identifier for the elections-phragmen pallet's lock
		#[pallet::constant]
		type PalletId: Get<LockIdentifier>;

		/// The currency that people are electing with.

		type Currency: FunMutate<Self::AccountId>
			+ FunMutateFreeze<Self::AccountId, Id = Self::RuntimeFreezeReason>;

		// type Currency: FunMutateHold<Self::AccountId, Reason = Self::RuntimeHoldReason>
		// 	+ FunBalancedHold<Self::AccountId>
		// 	+ FunBalanced<Self::AccountId>
		// 	+ FunInspect<Self::AccountId>
		// 	+ FunMutate<Self::AccountId>
		// 	+ FunMutateFreeze<Self::AccountId, Id = Self::RuntimeFreezeReason>;

		/// The overarching runtime hold reason.
		type RuntimeHoldReason: From<HoldReason>;

		/// The overarching freeze reason.
		type RuntimeFreezeReason: From<FreezeReason>;

		/// What to do when the members change.
		type ChangeMembers: ChangeMembers<Self::AccountId>;

		/// What to do with genesis members
		type InitializeMembers: InitializeMembers<Self::AccountId>;

		/// Convert a balance into a number used for election calculation.
		/// This must fit into a `u64` but is allowed to be sensibly lossy.
		type CurrencyToVote: CurrencyToVote<BalanceOf<Self>>;

		/// How much should be locked up in order to submit one's candidacy.
		#[pallet::constant]
		type CandidacyBond: Get<BalanceOf<Self>>;

		/// Base deposit associated with voting.
		///
		/// This should be sensibly high to economically ensure the pallet cannot be attacked by
		/// creating a gigantic number of votes.
		#[pallet::constant]
		type VotingBondBase: Get<BalanceOf<Self>>;

		/// The amount of bond that need to be locked for each vote (32 bytes).
		#[pallet::constant]
		type VotingBondFactor: Get<BalanceOf<Self>>;

		/// Handler for the unbalanced reduction when a candidate has lost (and is not a runner-up)
		type LoserCandidate: OnUnbalanced<CreditOf<Self>>;

		/// Handler for the unbalanced reduction when a member has been kicked.
		type KickedMember: OnUnbalanced<CreditOf<Self>>;

		/// Number of members to elect.
		#[pallet::constant]
		type DesiredMembers: Get<u32>;

		/// Number of runners_up to keep.
		#[pallet::constant]
		type DesiredRunnersUp: Get<u32>;

		/// How long each seat is kept. This defines the next block number at which an election
		/// round will happen. If set to zero, no elections are ever triggered and the module will
		/// be in passive mode.
		#[pallet::constant]
		type TermDuration: Get<BlockNumberFor<Self>>;

		/// The maximum number of candidates in a phragmen election.
		///
		/// Warning: This impacts the size of the election which is run onchain. Chose wisely, and
		/// consider how it will impact `T::WeightInfo::election_phragmen`.
		///
		/// When this limit is reached no more candidates are accepted in the election.
		#[pallet::constant]
		type MaxCandidates: Get<u32>;

		/// The maximum number of voters to allow in a phragmen election.
		///
		/// Warning: This impacts the size of the election which is run onchain. Chose wisely, and
		/// consider how it will impact `T::WeightInfo::election_phragmen`.
		///
		/// When the limit is reached the new voters are ignored.
		#[pallet::constant]
		type MaxVoters: Get<u32>;

		/// Maximum numbers of votes per voter.
		///
		/// Warning: This impacts the size of the election which is run onchain. Chose wisely, and
		/// consider how it will impact `T::WeightInfo::election_phragmen`.
		#[pallet::constant]
		type MaxVotesPerVoter: Get<u32>;

		/// Weight information for extrinsics in this pallet.
		type WeightInfo: WeightInfo;
	}

	#[pallet::hooks]
	impl<T: Config> Hooks<BlockNumberFor<T>> for Pallet<T> {
		/// What to do at the end of each block.
		///
		/// Checks if an election needs to happen or not.
		fn on_initialize(n: BlockNumberFor<T>) -> Weight {
			let term_duration = T::TermDuration::get();
			if !term_duration.is_zero() && (n % term_duration).is_zero() {
				Self::do_phragmen()
			} else {
				Weight::zero()
			}
		}

		fn integrity_test() {
			let block_weight = T::BlockWeights::get().max_block;
			// mind the order.
			let election_weight = T::WeightInfo::election_phragmen(
				T::MaxCandidates::get(),
				T::MaxVoters::get(),
				T::MaxVotesPerVoter::get() * T::MaxVoters::get(),
			);

			let to_seconds = |w: &Weight| {
				w.ref_time() as f32 /
					frame_support::weights::constants::WEIGHT_REF_TIME_PER_SECOND as f32
			};

			log::debug!(
				target: LOG_TARGET,
				"election weight {}s ({:?}) // chain's block weight {}s ({:?})",
				to_seconds(&election_weight),
				election_weight,
				to_seconds(&block_weight),
				block_weight,
			);
			assert!(
				election_weight.all_lt(block_weight),
				"election weight {}s ({:?}) will exceed a {}s chain's block weight ({:?}) (MaxCandidates {}, MaxVoters {}, MaxVotesPerVoter {} -- tweak these parameters)",
				election_weight,
				to_seconds(&election_weight),
				to_seconds(&block_weight),
				block_weight,
				T::MaxCandidates::get(),
				T::MaxVoters::get(),
				T::MaxVotesPerVoter::get(),
			);
		}

		#[cfg(feature = "try-runtime")]
		fn try_state(_n: BlockNumberFor<T>) -> Result<(), TryRuntimeError> {
			Self::do_try_state()
		}
	}

	#[pallet::call]
	impl<T: Config> Pallet<T> {
		/// Vote for a set of candidates for the upcoming round of election. This can be called to
		/// set the initial votes, or update already existing votes.
		///
		/// Upon initial voting, `value` units of `who`'s balance is locked and a deposit amount is
		/// reserved. The deposit is based on the number of votes and can be updated over time.
		///
		/// The `votes` should:
		///   - not be empty.
		///   - be less than the number of possible candidates. Note that all current members and
		///     runners-up are also automatically candidates for the next round.
		///
		/// If `value` is more than `who`'s free balance, then the maximum of the two is used.
		///
		/// The dispatch origin of this call must be signed.
		///
		/// ### Warning
		///
		/// It is the responsibility of the caller to **NOT** place all of their balance into the
		/// lock and keep some for further operations.
		#[pallet::call_index(0)]
		#[pallet::weight(
			T::WeightInfo::vote_more(votes.len() as u32)
			.max(T::WeightInfo::vote_less(votes.len() as u32))
			.max(T::WeightInfo::vote_equal(votes.len() as u32))
		)]
		pub fn vote(
			origin: OriginFor<T>,
			votes: Vec<T::AccountId>,
			#[pallet::compact] value: BalanceOf<T>,
		) -> DispatchResultWithPostInfo {
			let who = ensure_signed(origin)?;

			ensure!(
				votes.len() <= T::MaxVotesPerVoter::get() as usize,
				Error::<T>::MaximumVotesExceeded
			);
			ensure!(!votes.is_empty(), Error::<T>::NoVotes);

			let candidates_count = Candidates::<T>::decode_len().unwrap_or(0);
			let members_count = Members::<T>::decode_len().unwrap_or(0);
			let runners_up_count = RunnersUp::<T>::decode_len().unwrap_or(0);

			// can never submit a vote of there are no members, and cannot submit more votes than
			// all potential vote targets.
			// addition is valid: candidates, members and runners-up will never overlap.
			let allowed_votes =
				candidates_count.saturating_add(members_count).saturating_add(runners_up_count);
			ensure!(!allowed_votes.is_zero(), Error::<T>::UnableToVote);
			ensure!(votes.len() <= allowed_votes, Error::<T>::TooManyVotes);

			ensure!(value > T::Currency::minimum_balance(), Error::<T>::LowBalance);

			// Reserve bond.
			let new_deposit = Self::deposit_of(votes.len());
			let Voter { deposit: old_deposit, .. } = Voting::<T>::get(&who);
			match new_deposit.cmp(&old_deposit) {
				Ordering::Greater => {
					// Must reserve a bit more.
					let to_reserve = new_deposit - old_deposit;
					T::Currency::hold(&HoldReason::Phragmen.into(), &who, to_reserve)
						.map_err(|_| Error::<T>::UnableToPayBond)?;
				},
				Ordering::Equal => {},
				Ordering::Less => {
					let to_unreserve = old_deposit - new_deposit;
					// Must unreserve a bit.
					let released = T::Currency::release(
						&HoldReason::Phragmen.into(),
						&who,
						to_unreserve,
						Precision::Exact,
					)
					.expect("Must be able to unreserve bond");
					debug_assert!((to_unreserve - released).is_zero());
				},
			};

			// Amount to be locked up.
			let locked_stake = value.min(T::Currency::reducible_balance(&who));
			let _ = T::Currency::set_freeze(
				&FreezeReason::PhragmenLockedBond.into(),
				&who,
				locked_stake,
			);

			Voting::<T>::insert(&who, Voter { votes, deposit: new_deposit, stake: locked_stake });
			Ok(None::<Weight>.into())
		}

		/// Remove `origin` as a voter.
		///
		/// This removes the lock and returns the deposit.
		///
		/// The dispatch origin of this call must be signed and be a voter.
		#[pallet::call_index(1)]
		#[pallet::weight(T::WeightInfo::remove_voter())]
		pub fn remove_voter(origin: OriginFor<T>) -> DispatchResult {
			let who = ensure_signed(origin)?;
			ensure!(Self::is_voter(&who), Error::<T>::MustBeVoter);
			Self::do_remove_voter(&who);
			Ok(())
		}

		/// Submit oneself for candidacy. A fixed amount of deposit is recorded.
		///
		/// All candidates are wiped at the end of the term. They either become a member/runner-up,
		/// or leave the system while their deposit is slashed.
		///
		/// The dispatch origin of this call must be signed.
		///
		/// ### Warning
		///
		/// Even if a candidate ends up being a member, they must call [`Call::renounce_candidacy`]
		/// to get their deposit back. Losing the spot in an election will always lead to a slash.
		///
		/// The number of current candidates must be provided as witness data.
		/// ## Complexity
		/// O(C + log(C)) where C is candidate_count.
		#[pallet::call_index(2)]
		#[pallet::weight(T::WeightInfo::submit_candidacy(*candidate_count))]
		pub fn submit_candidacy(
			origin: OriginFor<T>,
			#[pallet::compact] candidate_count: u32,
		) -> DispatchResult {
			let who = ensure_signed(origin)?;

			let actual_count = Candidates::<T>::decode_len().unwrap_or(0) as u32;
			ensure!(actual_count <= candidate_count, Error::<T>::InvalidWitnessData);
			ensure!(
				actual_count <= <T as Config>::MaxCandidates::get(),
				Error::<T>::TooManyCandidates
			);

			let index = Self::is_candidate(&who).err().ok_or(Error::<T>::DuplicatedCandidate)?;

			ensure!(!Self::is_member(&who), Error::<T>::MemberSubmit);
			ensure!(!Self::is_runner_up(&who), Error::<T>::RunnerUpSubmit);

			T::Currency::hold(&HoldReason::Phragmen.into(), &who, T::CandidacyBond::get())
				.map_err(|_| Error::<T>::InsufficientCandidateFunds)?;

			Candidates::<T>::mutate(|c| c.insert(index, (who, T::CandidacyBond::get())));
			Ok(())
		}

		/// Renounce one's intention to be a candidate for the next election round. 3 potential
		/// outcomes exist:
		///
		/// - `origin` is a candidate and not elected in any set. In this case, the deposit is
		///   unreserved, returned and origin is removed as a candidate.
		/// - `origin` is a current runner-up. In this case, the deposit is unreserved, returned and
		///   origin is removed as a runner-up.
		/// - `origin` is a current member. In this case, the deposit is unreserved and origin is
		///   removed as a member, consequently not being a candidate for the next round anymore.
		///   Similar to [`remove_member`](Self::remove_member), if replacement runners exists, they
		///   are immediately used. If the prime is renouncing, then no prime will exist until the
		///   next round.
		///
		/// The dispatch origin of this call must be signed, and have one of the above roles.
		/// The type of renouncing must be provided as witness data.
		///
		/// ## Complexity
		///   - Renouncing::Candidate(count): O(count + log(count))
		///   - Renouncing::Member: O(1)
		///   - Renouncing::RunnerUp: O(1)
		#[pallet::call_index(3)]
		#[pallet::weight(match *renouncing {
			Renouncing::Candidate(count) => T::WeightInfo::renounce_candidacy_candidate(count),
			Renouncing::Member => T::WeightInfo::renounce_candidacy_members(),
			Renouncing::RunnerUp => T::WeightInfo::renounce_candidacy_runners_up(),
		})]
		pub fn renounce_candidacy(origin: OriginFor<T>, renouncing: Renouncing) -> DispatchResult {
			let who = ensure_signed(origin)?;
			match renouncing {
				Renouncing::Member => {
					Self::remove_and_replace_member(&who, false)
						.map_err(|_| Error::<T>::InvalidRenouncing)?;
					Self::deposit_event(Event::Renounced { candidate: who });
				},
				Renouncing::RunnerUp => {
					RunnersUp::<T>::try_mutate::<_, Error<T>, _>(|runners_up| {
						let index = runners_up
							.iter()
							.position(|SeatHolder { who: r, .. }| r == &who)
							.ok_or(Error::<T>::InvalidRenouncing)?;
						// can't fail anymore.
						let SeatHolder { deposit, .. } = runners_up.remove(index);

						let released = T::Currency::release_all(
							&HoldReason::Phragmen.into(),
							&who,
							Precision::BestEffort,
						)
						.expect("Must be able to unreserve bond");
						debug_assert!((released - deposit).is_zero());
						Self::deposit_event(Event::Renounced { candidate: who });
						Ok(())
					})?;
				},
				Renouncing::Candidate(count) => {
					Candidates::<T>::try_mutate::<_, Error<T>, _>(|candidates| {
						ensure!(count >= candidates.len() as u32, Error::<T>::InvalidWitnessData);
						let index = candidates
							.binary_search_by(|(c, _)| c.cmp(&who))
							.map_err(|_| Error::<T>::InvalidRenouncing)?;
						let (_removed, deposit) = candidates.remove(index);

						let _released = T::Currency::thaw(
							&HoldReason::Phragmen.into(),
							&who,
							deposit,
							Precision::Exact,
						);
						Self::deposit_event(Event::Renounced { candidate: who });
						Ok(())
					})?;
				},
			};
			Ok(())
		}

		/// Remove a particular member from the set. This is effective immediately and the bond of
		/// the outgoing member is slashed.
		///
		/// If a runner-up is available, then the best runner-up will be removed and replaces the
		/// outgoing member. Otherwise, if `rerun_election` is `true`, a new phragmen election is
		/// started, else, nothing happens.
		///
		/// If `slash_bond` is set to true, the bond of the member being removed is slashed. Else,
		/// it is returned.
		///
		/// The dispatch origin of this call must be root.
		///
		/// Note that this does not affect the designated block number of the next election.
		///
		/// ## Complexity
		/// - Check details of remove_and_replace_member() and do_phragmen().
		#[pallet::call_index(4)]
		#[pallet::weight(if *rerun_election {
			T::WeightInfo::remove_member_without_replacement()
		} else {
			T::WeightInfo::remove_member_with_replacement()
		})]
		pub fn remove_member(
			origin: OriginFor<T>,
			who: AccountIdLookupOf<T>,
			slash_bond: bool,
			rerun_election: bool,
		) -> DispatchResult {
			ensure_root(origin)?;
			let who = T::Lookup::lookup(who)?;

			Self::remove_and_replace_member(&who, slash_bond)?;
			Self::deposit_event(Event::MemberKicked { member: who });

			if rerun_election {
				Self::do_phragmen();
			}

			// no refund needed.
			Ok(())
		}

		/// Clean all voters who are defunct (i.e. they do not serve any purpose at all). The
		/// deposit of the removed voters are returned.
		///
		/// This is an root function to be used only for cleaning the state.
		///
		/// The dispatch origin of this call must be root.
		///
		/// ## Complexity
		/// - Check is_defunct_voter() details.
		#[pallet::call_index(5)]
		#[pallet::weight(T::WeightInfo::clean_defunct_voters(*num_voters, *num_defunct))]
		pub fn clean_defunct_voters(
			origin: OriginFor<T>,
			num_voters: u32,
			num_defunct: u32,
		) -> DispatchResult {
			ensure_root(origin)?;

			Voting::<T>::iter()
				.take(num_voters as usize)
				.filter(|(_, x)| Self::is_defunct_voter(&x.votes))
				.take(num_defunct as usize)
				.for_each(|(dv, _)| Self::do_remove_voter(&dv));

			Ok(())
		}
	}

	#[pallet::event]
	#[pallet::generate_deposit(pub(super) fn deposit_event)]
	pub enum Event<T: Config> {
		/// A new term with new_members. This indicates that enough candidates existed to run
		/// the election, not that enough have been elected. The inner value must be examined
		/// for this purpose. A `NewTerm(\[\])` indicates that some candidates got their bond
		/// slashed and none were elected, whilst `EmptyTerm` means that no candidates existed to
		/// begin with.
		NewTerm { new_members: Vec<(<T as frame_system::Config>::AccountId, BalanceOf<T>)> },
		/// No (or not enough) candidates existed for this round. This is different from
		/// `NewTerm(\[\])`. See the description of `NewTerm`.
		EmptyTerm,
		/// Internal error happened while trying to perform election.
		ElectionError,
		/// A member has been removed. This should always be followed by either `NewTerm` or
		/// `EmptyTerm`.
		MemberKicked { member: <T as frame_system::Config>::AccountId },
		/// Someone has renounced their candidacy.
		Renounced { candidate: <T as frame_system::Config>::AccountId },
		/// A candidate was slashed by amount due to failing to obtain a seat as member or
		/// runner-up.
		///
		/// Note that old members and runners-up are also candidates.
		CandidateSlashed { candidate: <T as frame_system::Config>::AccountId, amount: BalanceOf<T> },
		/// A seat holder was slashed by amount by being forcefully removed from the set.
		SeatHolderSlashed {
			seat_holder: <T as frame_system::Config>::AccountId,
			amount: BalanceOf<T>,
		},
	}

	#[pallet::error]
	pub enum Error<T> {
		/// Cannot vote when no candidates or members exist.
		UnableToVote,
		/// Must vote for at least one candidate.
		NoVotes,
		/// Cannot vote more than candidates.
		TooManyVotes,
		/// Cannot vote more than maximum allowed.
		MaximumVotesExceeded,
		/// Cannot vote with stake less than minimum balance.
		LowBalance,
		/// Voter can not pay voting bond.
		UnableToPayBond,
		/// Must be a voter.
		MustBeVoter,
		/// Duplicated candidate submission.
		DuplicatedCandidate,
		/// Too many candidates have been created.
		TooManyCandidates,
		/// Member cannot re-submit candidacy.
		MemberSubmit,
		/// Runner cannot re-submit candidacy.
		RunnerUpSubmit,
		/// Candidate does not have enough funds.
		InsufficientCandidateFunds,
		/// Not a member.
		NotMember,
		/// The provided count of number of candidates is incorrect.
		InvalidWitnessData,
		/// The provided count of number of votes is incorrect.
		InvalidVoteCount,
		/// The renouncing origin presented a wrong `Renouncing` parameter.
		InvalidRenouncing,
		/// Prediction regarding replacement after member removal is wrong.
		InvalidReplacement,
	}

	/// The current elected members.
	///
	/// Invariant: Always sorted based on account id.
	#[pallet::storage]
	pub type Members<T: Config> =
		StorageValue<_, Vec<SeatHolder<T::AccountId, BalanceOf<T>>>, ValueQuery>;

	/// The current reserved runners-up.
	///
	/// Invariant: Always sorted based on rank (worse to best). Upon removal of a member, the
	/// last (i.e. _best_) runner-up will be replaced.
	#[pallet::storage]
	pub type RunnersUp<T: Config> =
		StorageValue<_, Vec<SeatHolder<T::AccountId, BalanceOf<T>>>, ValueQuery>;

	/// The present candidate list. A current member or runner-up can never enter this vector
	/// and is always implicitly assumed to be a candidate.
	///
	/// Second element is the deposit.
	///
	/// Invariant: Always sorted based on account id.
	#[pallet::storage]
	pub type Candidates<T: Config> = StorageValue<_, Vec<(T::AccountId, BalanceOf<T>)>, ValueQuery>;

	/// The total number of vote rounds that have happened, excluding the upcoming one.
	#[pallet::storage]
	pub type ElectionRounds<T: Config> = StorageValue<_, u32, ValueQuery>;

	/// Votes and locked stake of a particular voter.
	///
	/// TWOX-NOTE: SAFE as `AccountId` is a crypto hash.
	#[pallet::storage]
	pub type Voting<T: Config> =
		StorageMap<_, Twox64Concat, T::AccountId, Voter<T::AccountId, BalanceOf<T>>, ValueQuery>;

	#[pallet::genesis_config]
	#[derive(frame_support::DefaultNoBound)]
	pub struct GenesisConfig<T: Config> {
		pub members: Vec<(T::AccountId, BalanceOf<T>)>,
	}

	#[pallet::genesis_build]
	impl<T: Config> BuildGenesisConfig for GenesisConfig<T> {
		fn build(&self) {
			assert!(
				self.members.len() as u32 <= T::DesiredMembers::get(),
				"Cannot accept more than DesiredMembers genesis member",
			);
			let members = self
				.members
				.iter()
				.map(|(ref member, ref stake)| {
					// make sure they have enough stake.
					assert!(
						T::Currency::balance(member) >= *stake,
						"Genesis member does not have enough stake.",
					);

					// Note: all members will only vote for themselves, hence they must be given
					// exactly their own stake as total backing. Any sane election should behave as
					// such. Nonetheless, stakes will be updated for term 1 onwards according to the
					// election.
					Members::<T>::mutate(|members| {
						match members.binary_search_by(|m| m.who.cmp(member)) {
							Ok(_) => {
								panic!(
									"Duplicate member in elections-phragmen genesis: {:?}",
									member
								)
							},
							Err(pos) => members.insert(
								pos,
								SeatHolder {
									who: member.clone(),
									stake: *stake,
									deposit: Zero::zero(),
								},
							),
						}
					});

					// set self-votes to make persistent. Genesis voters don't have any bond, nor do
					// they have any lock. NOTE: this means that we will still try to remove a lock
					// once this genesis voter is removed, and for now it is okay because
					// remove_lock is noop if lock is not there.
					Voting::<T>::insert(
						&member,
						Voter { votes: vec![member.clone()], stake: *stake, deposit: Zero::zero() },
					);

					member.clone()
				})
				.collect::<Vec<T::AccountId>>();

			// report genesis members to upstream, if any.
			T::InitializeMembers::initialize_members(&members);
		}
	}
}

impl<T: Config> Pallet<T> {
	/// The deposit value of `count` votes.
	fn deposit_of(count: usize) -> BalanceOf<T> {
		T::VotingBondBase::get()
			.saturating_add(T::VotingBondFactor::get().saturating_mul((count as u32).into()))
	}

	/// Attempts to remove a member `who`. If a runner-up exists, it is used as the replacement.
	///
	/// Returns:
	///
	/// - `Ok(true)` if the member was removed and a replacement was found.
	/// - `Ok(false)` if the member was removed and but no replacement was found.
	/// - `Err(_)` if the member was no found.
	///
	/// Both `Members` and `RunnersUp` storage is updated accordingly. `T::ChangeMember` is called
	/// if needed. If `slash` is true, the deposit of the potentially removed member is slashed,
	/// else, it is unreserved.
	///
	/// ### Note: Prime preservation
	///
	/// This function attempts to preserve the prime. If the removed members is not the prime, it is
	/// set again via [`Config::ChangeMembers`].
	fn remove_and_replace_member(who: &T::AccountId, slash: bool) -> Result<bool, DispatchError> {
		// closure will return:
		// - `Ok(Option(replacement))` if member was removed and replacement was replaced.
		// - `Ok(None)` if member was removed but no replacement was found
		// - `Err(_)` if who is not a member.
		let maybe_replacement = Members::<T>::try_mutate::<_, Error<T>, _>(|members| {
			let remove_index = members
				.binary_search_by(|m| m.who.cmp(who))
				.map_err(|_| Error::<T>::NotMember)?;
			// we remove the member anyhow, regardless of having a runner-up or not.
			let removed = members.remove(remove_index);

			// slash or unreserve
			if slash {
				let (imbalance, _remainder) =
					T::Currency::slash(&HoldReason::Phragmen.into(), who, removed.stake);
				debug_assert!(_remainder.is_zero());
				T::LoserCandidate::on_unbalanced(imbalance);
				Self::deposit_event(Event::SeatHolderSlashed {
					seat_holder: who.clone(),
					amount: removed.deposit,
				});
			} else {
				T::Currency::release(
					&HoldReason::Phragmen.into(),
					who,
					removed.deposit,
					Precision::Exact,
				)
				.expect("Release failed while removing member");
			}

			let maybe_next_best = RunnersUp::<T>::mutate(|r| r.pop()).inspect(|next_best| {
				// defensive-only: Members and runners-up are disjoint. This will always be err and
				// give us an index to insert.
				if let Err(index) = members.binary_search_by(|m| m.who.cmp(&next_best.who)) {
					members.insert(index, next_best.clone());
				} else {
					// overlap. This can never happen. If so, it seems like our intended replacement
					// is already a member, so not much more to do.
					log::error!(target: LOG_TARGET, "A member seems to also be a runner-up.");
				}
			});
			Ok(maybe_next_best)
		})?;

		let remaining_member_ids_sorted =
			Members::<T>::get().into_iter().map(|x| x.who).collect::<Vec<_>>();
		let outgoing = &[who.clone()];
		let maybe_current_prime = T::ChangeMembers::get_prime();
		let return_value = match maybe_replacement {
			// member ids are already sorted, other two elements have one item.
			Some(incoming) => {
				T::ChangeMembers::change_members_sorted(
					&[incoming.who],
					outgoing,
					&remaining_member_ids_sorted[..],
				);
				true
			},
			None => {
				T::ChangeMembers::change_members_sorted(
					&[],
					outgoing,
					&remaining_member_ids_sorted[..],
				);
				false
			},
		};

		// if there was a prime before and they are not the one being removed, then set them
		// again.
		if let Some(current_prime) = maybe_current_prime {
			if &current_prime != who {
				T::ChangeMembers::set_prime(Some(current_prime));
			}
		}

		Ok(return_value)
	}

	/// Check if `who` is a candidate. It returns the insert index if the element does not exists as
	/// an error.
	fn is_candidate(who: &T::AccountId) -> Result<(), usize> {
		Candidates::<T>::get().binary_search_by(|c| c.0.cmp(who)).map(|_| ())
	}

	/// Check if `who` is a voter. It may or may not be a _current_ one.
	fn is_voter(who: &T::AccountId) -> bool {
		Voting::<T>::contains_key(who)
	}

	/// Check if `who` is currently an active member.
	fn is_member(who: &T::AccountId) -> bool {
		Members::<T>::get().binary_search_by(|m| m.who.cmp(who)).is_ok()
	}

	/// Check if `who` is currently an active runner-up.
	fn is_runner_up(who: &T::AccountId) -> bool {
		RunnersUp::<T>::get().iter().any(|r| &r.who == who)
	}

	/// Get the members' account ids.
	pub(crate) fn members_ids() -> Vec<T::AccountId> {
		Members::<T>::get().into_iter().map(|m| m.who).collect::<Vec<T::AccountId>>()
	}

	/// Get a concatenation of previous members and runners-up and their deposits.
	///
	/// These accounts are essentially treated as candidates.
	fn implicit_candidates_with_deposit() -> Vec<(T::AccountId, BalanceOf<T>)> {
		// invariant: these two are always without duplicates.
		Members::<T>::get()
			.into_iter()
			.map(|m| (m.who, m.deposit))
			.chain(RunnersUp::<T>::get().into_iter().map(|r| (r.who, r.deposit)))
			.collect::<Vec<_>>()
	}

	/// Check if `votes` will correspond to a defunct voter. As no origin is part of the inputs,
	/// this function does not check the origin at all.
	///
	/// O(NLogM) with M candidates and `who` having voted for `N` of them.
	/// Reads Members, RunnersUp, Candidates and Voting(who) from database.
	fn is_defunct_voter(votes: &[T::AccountId]) -> bool {
		votes.iter().all(|v| {
			!Self::is_member(v) && !Self::is_runner_up(v) && Self::is_candidate(v).is_err()
		})
	}

	/// Remove a certain someone as a voter.
	fn do_remove_voter(who: &T::AccountId) {
		let Voter { deposit, .. } = Voting::<T>::take(who);

		// remove storage, lock and unreserve.
		let _ = T::Currency::thaw(&FreezeReason::PhragmenRemoveLockedBond.into(), who);

		// NOTE: we could check the deposit amount before removing and skip if zero, but it will be
		// a noop anyhow.
		let released =
			T::Currency::release(&HoldReason::Phragmen.into(), who, deposit, Precision::Exact)
				.expect("Must be able to unreserve bond");
		debug_assert!((deposit - released).is_zero());
	}

	/// Run the phragmen election with all required side processes and state updates, if election
	/// succeeds. Else, it will emit an `ElectionError` event.
	///
	/// Calls the appropriate [`ChangeMembers`] function variant internally.
	fn do_phragmen() -> Weight {
		let desired_seats = T::DesiredMembers::get() as usize;
		let desired_runners_up = T::DesiredRunnersUp::get() as usize;
		let num_to_elect = desired_runners_up + desired_seats;

		let mut candidates_and_deposit = Candidates::<T>::get();
		// add all the previous members and runners-up as candidates as well.
		candidates_and_deposit.append(&mut Self::implicit_candidates_with_deposit());

		if candidates_and_deposit.len().is_zero() {
			Self::deposit_event(Event::EmptyTerm);
			return T::DbWeight::get().reads(3)
		}

		// All of the new winners that come out of phragmen will thus have a deposit recorded.
		let candidate_ids =
			candidates_and_deposit.iter().map(|(x, _)| x).cloned().collect::<Vec<_>>();

		// helper closures to deal with balance/stake.
		let total_issuance = T::Currency::total_issuance();
		let to_votes = |b: BalanceOf<T>| T::CurrencyToVote::to_vote(b, total_issuance);
		let to_balance = |e: ExtendedBalance| T::CurrencyToVote::to_currency(e, total_issuance);

		let mut num_edges: u32 = 0;

		let max_voters = <T as Config>::MaxVoters::get() as usize;
		// used for prime election.
		let mut voters_and_stakes = Vec::new();
		match Voting::<T>::iter().try_for_each(|(voter, Voter { stake, votes, .. })| {
			if voters_and_stakes.len() < max_voters {
				voters_and_stakes.push((voter, stake, votes));
				Ok(())
			} else {
				Err(())
			}
		}) {
			Ok(_) => (),
			Err(_) => {
				log::error!(
					target: LOG_TARGET,
					"Failed to run election. Number of voters exceeded",
				);
				Self::deposit_event(Event::ElectionError);
				return T::DbWeight::get().reads(3 + max_voters as u64)
			},
		}

		// used for phragmen.
		let voters_and_votes = voters_and_stakes
			.iter()
			.cloned()
			.map(|(voter, stake, votes)| {
				num_edges = num_edges.saturating_add(votes.len() as u32);
				(voter, to_votes(stake), votes)
			})
			.collect::<Vec<_>>();

		let weight_candidates = candidates_and_deposit.len() as u32;
		let weight_voters = voters_and_votes.len() as u32;
		let weight_edges = num_edges;
		let _ =
			sp_npos_elections::seq_phragmen(num_to_elect, candidate_ids, voters_and_votes, None)
				.map(|ElectionResult::<T::AccountId, Perbill> { winners, assignments: _ }| {
					// this is already sorted by id.
					let old_members_ids_sorted = Members::<T>::take()
						.into_iter()
						.map(|m| m.who)
						.collect::<Vec<T::AccountId>>();
					// this one needs a sort by id.
					let mut old_runners_up_ids_sorted = RunnersUp::<T>::take()
						.into_iter()
						.map(|r| r.who)
						.collect::<Vec<T::AccountId>>();
					old_runners_up_ids_sorted.sort();

					// filter out those who end up with no backing stake.
					let mut new_set_with_stake = winners
						.into_iter()
						.filter_map(
							|(m, b)| if b.is_zero() { None } else { Some((m, to_balance(b))) },
						)
						.collect::<Vec<(T::AccountId, BalanceOf<T>)>>();

					// OPTIMIZATION NOTE: we could bail out here if `new_set.len() == 0`. There
					// isn't much left to do. Yet, re-arranging the code would require duplicating
					// the slashing of exposed candidates, cleaning any previous members, and so on.
					// For now, in favor of readability and veracity, we keep it simple.

					// split new set into winners and runners up.
					let split_point = desired_seats.min(new_set_with_stake.len());
					let mut new_members_sorted_by_id =
						new_set_with_stake.drain(..split_point).collect::<Vec<_>>();
					new_members_sorted_by_id.sort_by(|i, j| i.0.cmp(&j.0));

					// all the rest will be runners-up
					new_set_with_stake.reverse();
					let new_runners_up_sorted_by_rank = new_set_with_stake;
					let mut new_runners_up_ids_sorted = new_runners_up_sorted_by_rank
						.iter()
						.map(|(r, _)| r.clone())
						.collect::<Vec<_>>();
					new_runners_up_ids_sorted.sort();

					// Now we select a prime member using a [Borda
					// count](https://en.wikipedia.org/wiki/Borda_count). We weigh everyone's vote for
					// that new member by a multiplier based on the order of the votes. i.e. the
					// first person a voter votes for gets a 16x multiplier, the next person gets a
					// 15x multiplier, an so on... (assuming `T::MaxVotesPerVoter` = 16)
					let mut prime_votes = new_members_sorted_by_id
						.iter()
						.map(|c| (&c.0, BalanceOf::<T>::zero()))
						.collect::<Vec<_>>();
					for (_, stake, votes) in voters_and_stakes.into_iter() {
						for (vote_multiplier, who) in
							votes.iter().enumerate().map(|(vote_position, who)| {
								((T::MaxVotesPerVoter::get() as usize - vote_position) as u32, who)
							}) {
							if let Ok(i) = prime_votes.binary_search_by_key(&who, |k| k.0) {
								prime_votes[i].1 = prime_votes[i]
									.1
									.saturating_add(stake.saturating_mul(vote_multiplier.into()));
							}
						}
					}
					// We then select the new member with the highest weighted stake. In the case of
					// a tie, the last person in the list with the tied score is selected. This is
					// the person with the "highest" account id based on the sort above.
					let prime = prime_votes.into_iter().max_by_key(|x| x.1).map(|x| x.0.clone());

					// new_members_sorted_by_id is sorted by account id.
					let new_members_ids_sorted = new_members_sorted_by_id
						.iter()
						.map(|(m, _)| m.clone())
						.collect::<Vec<T::AccountId>>();

					// report member changes. We compute diff because we need the outgoing list.
					let (incoming, outgoing) = T::ChangeMembers::compute_members_diff_sorted(
						&new_members_ids_sorted,
						&old_members_ids_sorted,
					);
					T::ChangeMembers::change_members_sorted(
						&incoming,
						&outgoing,
						&new_members_ids_sorted,
					);
					T::ChangeMembers::set_prime(prime);

					// All candidates/members/runners-up who are no longer retaining a position as a
					// seat holder will lose their bond.
					candidates_and_deposit.iter().for_each(|(c, d)| {
						if new_members_ids_sorted.binary_search(c).is_err() &&
							new_runners_up_ids_sorted.binary_search(c).is_err()
						{
							let (imbalance, _) =
								T::Currency::slash(&HoldReason::Phragmen.into(), c, *d);
							T::LoserCandidate::on_unbalanced(imbalance);
							Self::deposit_event(Event::CandidateSlashed {
								candidate: c.clone(),
								amount: *d,
							});
						}
					});

					// write final values to storage.
					let deposit_of_candidate = |x: &T::AccountId| -> BalanceOf<T> {
						// defensive-only. This closure is used against the new members and new
						// runners-up, both of which are phragmen winners and thus must have
						// deposit.
						candidates_and_deposit
							.iter()
							.find_map(|(c, d)| if c == x { Some(*d) } else { None })
							.defensive_unwrap_or_default()
					};
					// fetch deposits from the one recorded one. This will make sure that a
					// candidate who submitted candidacy before a change to candidacy deposit will
					// have the correct amount recorded.
					Members::<T>::put(
						new_members_sorted_by_id
							.iter()
							.map(|(who, stake)| SeatHolder {
								deposit: deposit_of_candidate(who),
								who: who.clone(),
								stake: *stake,
							})
							.collect::<Vec<_>>(),
					);
					RunnersUp::<T>::put(
						new_runners_up_sorted_by_rank
							.into_iter()
							.map(|(who, stake)| SeatHolder {
								deposit: deposit_of_candidate(&who),
								who,
								stake,
							})
							.collect::<Vec<_>>(),
					);

					// clean candidates.
					Candidates::<T>::kill();

					Self::deposit_event(Event::NewTerm { new_members: new_members_sorted_by_id });
					ElectionRounds::<T>::mutate(|v| *v += 1);
				})
				.map_err(|e| {
					log::error!(target: LOG_TARGET, "Failed to run election [{:?}].", e,);
					Self::deposit_event(Event::ElectionError);
				});

		T::WeightInfo::election_phragmen(weight_candidates, weight_voters, weight_edges)
	}
}

impl<T: Config> Contains<T::AccountId> for Pallet<T> {
	fn contains(who: &T::AccountId) -> bool {
		Self::is_member(who)
	}
}

impl<T: Config> SortedMembers<T::AccountId> for Pallet<T> {
	fn contains(who: &T::AccountId) -> bool {
		Self::is_member(who)
	}

	fn sorted_members() -> Vec<T::AccountId> {
		Self::members_ids()
	}

	// A special function to populate members in this pallet for passing Origin
	// checks in runtime benchmarking.
	#[cfg(feature = "runtime-benchmarks")]
	fn add(who: &T::AccountId) {
		Members::<T>::mutate(|members| match members.binary_search_by(|m| m.who.cmp(who)) {
			Ok(_) => (),
			Err(pos) => {
				let s = SeatHolder {
					who: who.clone(),
					stake: Default::default(),
					deposit: Default::default(),
				};
				members.insert(pos, s)
			},
		})
	}
}

impl<T: Config> ContainsLengthBound for Pallet<T> {
	fn min_len() -> usize {
		0
	}

	/// Implementation uses a parameter type so calling is cost-free.
	fn max_len() -> usize {
		T::DesiredMembers::get() as usize
	}
}

#[cfg(any(feature = "try-runtime", test))]
impl<T: Config> Pallet<T> {
	fn do_try_state() -> Result<(), TryRuntimeError> {
		Self::try_state_members()?;
		Self::try_state_runners_up()?;
		Self::try_state_candidates()?;
		Self::try_state_candidates_runners_up_disjoint()?;
		Self::try_state_members_disjoint()?;
		Self::try_state_members_approval_stake()
	}

	/// [`Members`] state checks. Invariants:
	///  - Members are always sorted based on account ID.
	fn try_state_members() -> Result<(), TryRuntimeError> {
		let mut members = Members::<T>::get().clone();
		members.sort_by_key(|m| m.who.clone());

		if Members::<T>::get() == members {
			Ok(())
		} else {
			Err("try_state checks: Members must be always sorted by account ID".into())
		}
	}

	// [`RunnersUp`] state checks. Invariants:
	//  - Elements are sorted based on weight (worst to best).
	fn try_state_runners_up() -> Result<(), TryRuntimeError> {
		let mut sorted = RunnersUp::<T>::get();
		// worst stake first
		sorted.sort_by(|a, b| a.stake.cmp(&b.stake));

		if RunnersUp::<T>::get() == sorted {
			Ok(())
		} else {
			Err("try_state checks: Runners Up must always be sorted by stake (worst to best)"
				.into())
		}
	}

	// [`Candidates`] state checks. Invariants:
	//  - Always sorted based on account ID.
	fn try_state_candidates() -> Result<(), TryRuntimeError> {
		let mut candidates = Candidates::<T>::get().clone();
		candidates.sort_by_key(|(c, _)| c.clone());

		if Candidates::<T>::get() == candidates {
			Ok(())
		} else {
			Err("try_state checks: Candidates must be always sorted by account ID".into())
		}
	}
	// [`Candidates`] and [`RunnersUp`] state checks. Invariants:
	//  - Candidates and runners-ups sets are disjoint.
	fn try_state_candidates_runners_up_disjoint() -> Result<(), TryRuntimeError> {
		match Self::intersects(&Self::candidates_ids(), &Self::runners_up_ids()) {
			true => Err("Candidates and runners up sets should always be disjoint".into()),
			false => Ok(()),
		}
	}

	// [`Members`], [`Candidates`] and [`RunnersUp`] state checks. Invariants:
	//  - Members and candidates sets are disjoint;
	//  - Members and runners-ups sets are disjoint.
	fn try_state_members_disjoint() -> Result<(), TryRuntimeError> {
		match Self::intersects(&Pallet::<T>::members_ids(), &Self::candidates_ids()) &&
			Self::intersects(&Pallet::<T>::members_ids(), &Self::runners_up_ids())
		{
			true =>
				Err("Members set should be disjoint from candidates and runners-up sets".into()),
			false => Ok(()),
		}
	}

	// [`Members`], [`RunnersUp`] and approval stake state checks. Invariants:
	// - Selected members should have approval stake;
	// - Selected RunnersUp should have approval stake.
	fn try_state_members_approval_stake() -> Result<(), TryRuntimeError> {
		match Members::<T>::get()
			.iter()
			.chain(RunnersUp::<T>::get().iter())
			.all(|s| s.stake != BalanceOf::<T>::zero())
		{
			true => Ok(()),
			false => Err("Members and RunnersUp must have approval stake".into()),
		}
	}

	fn intersects<P: PartialEq>(a: &[P], b: &[P]) -> bool {
		a.iter().any(|e| b.contains(e))
	}

	fn candidates_ids() -> Vec<T::AccountId> {
		Candidates::<T>::get().iter().map(|(x, _)| x).cloned().collect::<Vec<_>>()
	}

	fn runners_up_ids() -> Vec<T::AccountId> {
		RunnersUp::<T>::get().into_iter().map(|r| r.who).collect::<Vec<_>>()
	}
}

#[cfg(test)]
mod tests {
	use super::*;
	use crate as elections_phragmen;
	use frame_support::{
		assert_noop, assert_ok, derive_impl,
		dispatch::DispatchResultWithPostInfo,
		parameter_types,
		traits::{ConstU32, OnInitialize},
	};
	use frame_system::ensure_signed;
	use sp_runtime::{testing::Header, BuildStorage};
	use substrate_test_utils::assert_eq_uvec;

	#[derive_impl(frame_system::config_preludes::TestDefaultConfig)]
	impl frame_system::Config for Test {
		type Block = Block;
		type AccountData = pallet_balances::AccountData<u64>;
	}

	#[derive_impl(pallet_balances::config_preludes::TestDefaultConfig)]
	impl pallet_balances::Config for Test {
		type AccountStore = frame_system::Pallet<Test>;
	}

	frame_support::parameter_types! {
		pub static VotingBondBase: u64 = 2;
		pub static VotingBondFactor: u64 = 0;
		pub static CandidacyBond: u64 = 3;
		pub static DesiredMembers: u32 = 2;
		pub static DesiredRunnersUp: u32 = 0;
		pub static TermDuration: u64 = 5;
		pub static Members: Vec<u64> = vec![];
		pub static Prime: Option<u64> = None;
	}

	pub struct TestChangeMembers;
	impl ChangeMembers<u64> for TestChangeMembers {
		fn change_members_sorted(incoming: &[u64], outgoing: &[u64], new: &[u64]) {
			// new, incoming, outgoing must be sorted.
			let mut new_sorted = new.to_vec();
			new_sorted.sort();
			assert_eq!(new, &new_sorted[..]);

			let mut incoming_sorted = incoming.to_vec();
			incoming_sorted.sort();
			assert_eq!(incoming, &incoming_sorted[..]);

			let mut outgoing_sorted = outgoing.to_vec();
			outgoing_sorted.sort();
			assert_eq!(outgoing, &outgoing_sorted[..]);

			// incoming and outgoing must be disjoint
			for x in incoming.iter() {
				assert!(outgoing.binary_search(x).is_err());
			}

			let mut old_plus_incoming = MEMBERS.with(|m| m.borrow().to_vec());
			old_plus_incoming.extend_from_slice(incoming);
			old_plus_incoming.sort();

			let mut new_plus_outgoing = new.to_vec();
			new_plus_outgoing.extend_from_slice(outgoing);
			new_plus_outgoing.sort();

			assert_eq!(old_plus_incoming, new_plus_outgoing, "change members call is incorrect!");

			MEMBERS.with(|m| *m.borrow_mut() = new.to_vec());
			PRIME.with(|p| *p.borrow_mut() = None);
		}

		fn set_prime(who: Option<u64>) {
			PRIME.with(|p| *p.borrow_mut() = who);
		}

		fn get_prime() -> Option<u64> {
			PRIME.with(|p| *p.borrow())
		}
	}

	parameter_types! {
		pub const ElectionsPhragmenPalletId: LockIdentifier = *b"phrelect";
		pub const PhragmenMaxVoters: u32 = 1000;
		pub const PhragmenMaxCandidates: u32 = 100;
	}

	impl Config for Test {
		type PalletId = ElectionsPhragmenPalletId;
		type RuntimeEvent = RuntimeEvent;
		type Currency = pallet_balances::Pallet<Self>;
		type RuntimeHoldReason = RuntimeHoldReason;
		type RuntimeFreezeReason = RuntimeFreezeReason;
		type CurrencyToVote = ();
		type ChangeMembers = TestChangeMembers;
		type InitializeMembers = ();
		type CandidacyBond = CandidacyBond;
		type VotingBondBase = VotingBondBase;
		type VotingBondFactor = VotingBondFactor;
		type TermDuration = TermDuration;
		type DesiredMembers = DesiredMembers;
		type DesiredRunnersUp = DesiredRunnersUp;
		type LoserCandidate = ();
		type KickedMember = ();
		type WeightInfo = ();
		type MaxVoters = PhragmenMaxVoters;
		type MaxVotesPerVoter = ConstU32<16>;
		type MaxCandidates = PhragmenMaxCandidates;
	}

	pub type Block = sp_runtime::generic::Block<Header, UncheckedExtrinsic>;
	pub type UncheckedExtrinsic =
		sp_runtime::generic::UncheckedExtrinsic<u32, RuntimeCall, u64, ()>;

	frame_support::construct_runtime!(
		pub enum Test
		{
			System: frame_system,
			Balances: pallet_balances,
			Elections: elections_phragmen,
		}
	);

	pub struct ExtBuilder {
		balance_factor: u64,
		genesis_members: Vec<(u64, u64)>,
	}

	impl Default for ExtBuilder {
		fn default() -> Self {
			Self { balance_factor: 1, genesis_members: vec![] }
		}
	}

	impl ExtBuilder {
		pub fn voter_bond(self, bond: u64) -> Self {
			VOTING_BOND_BASE.with(|v| *v.borrow_mut() = bond);
			self
		}
		pub fn voter_bond_factor(self, bond: u64) -> Self {
			VOTING_BOND_FACTOR.with(|v| *v.borrow_mut() = bond);
			self
		}
		pub fn desired_runners_up(self, count: u32) -> Self {
			DESIRED_RUNNERS_UP.with(|v| *v.borrow_mut() = count);
			self
		}
		pub fn term_duration(self, duration: u64) -> Self {
			TERM_DURATION.with(|v| *v.borrow_mut() = duration);
			self
		}
		pub fn genesis_members(mut self, members: Vec<(u64, u64)>) -> Self {
			MEMBERS.with(|m| *m.borrow_mut() = members.iter().map(|(m, _)| *m).collect::<Vec<_>>());
			self.genesis_members = members;
			self
		}
		pub fn desired_members(self, count: u32) -> Self {
			DESIRED_MEMBERS.with(|m| *m.borrow_mut() = count);
			self
		}
		pub fn balance_factor(mut self, factor: u64) -> Self {
			self.balance_factor = factor;
			self
		}
		pub fn build_and_execute(self, test: impl FnOnce() -> ()) {
			sp_tracing::try_init_simple();
			MEMBERS.with(|m| {
				*m.borrow_mut() = self.genesis_members.iter().map(|(m, _)| *m).collect::<Vec<_>>()
			});
			let mut ext: sp_io::TestExternalities = RuntimeGenesisConfig {
				system: frame_system::GenesisConfig::default(),
				balances: pallet_balances::GenesisConfig::<Test> {
					balances: vec![
						(1, 10 * self.balance_factor),
						(2, 20 * self.balance_factor),
						(3, 30 * self.balance_factor),
						(4, 40 * self.balance_factor),
						(5, 50 * self.balance_factor),
						(6, 60 * self.balance_factor),
					],
					..Default::default()
				},
				elections: elections_phragmen::GenesisConfig::<Test> {
					members: self.genesis_members,
				},
			}
			.build_storage()
			.unwrap()
			.into();
			ext.execute_with(pre_conditions);
			ext.execute_with(test);

			#[cfg(feature = "try-runtime")]
			ext.execute_with(|| {
				assert_ok!(<Elections as frame_support::traits::Hooks<u64>>::try_state(
					System::block_number()
				));
			});
		}
	}

	fn candidate_ids() -> Vec<u64> {
		Candidates::<Test>::get().into_iter().map(|(c, _)| c).collect::<Vec<_>>()
	}

	fn candidate_deposit(who: &u64) -> u64 {
		Candidates::<Test>::get()
			.into_iter()
			.find_map(|(c, d)| if c == *who { Some(d) } else { None })
			.unwrap_or_default()
	}

	fn voter_deposit(who: &u64) -> u64 {
		Voting::<Test>::get(who).deposit
	}

	fn runners_up_ids() -> Vec<u64> {
		RunnersUp::<Test>::get().into_iter().map(|r| r.who).collect::<Vec<_>>()
	}

	fn members_ids() -> Vec<u64> {
		Elections::members_ids()
	}

	fn members_and_stake() -> Vec<(u64, u64)> {
		elections_phragmen::Members::<Test>::get()
			.into_iter()
			.map(|m| (m.who, m.stake))
			.collect::<Vec<_>>()
	}

	fn runners_up_and_stake() -> Vec<(u64, u64)> {
		RunnersUp::<Test>::get()
			.into_iter()
			.map(|r| (r.who, r.stake))
			.collect::<Vec<_>>()
	}

	fn all_voters() -> Vec<u64> {
		Voting::<Test>::iter().map(|(v, _)| v).collect::<Vec<u64>>()
	}

	fn balances(who: &u64) -> (u64, u64) {
		(Balances::free_balance(who), Balances::reserved_balance(who))
	}

	fn has_lock(who: &u64) -> u64 {
		Balances::locks(who)
			.get(0)
			.cloned()
			.map(|lock| {
				assert_eq!(lock.id, ElectionsPhragmenPalletId::get());
				lock.amount
			})
			.unwrap_or_default()
	}

	fn locked_stake_of(who: &u64) -> u64 {
		Voting::<Test>::get(who).stake
	}

	fn pre_conditions() {
		System::set_block_number(1);
		Elections::do_try_state().unwrap();
	}

	fn submit_candidacy(origin: RuntimeOrigin) -> sp_runtime::DispatchResult {
		Elections::submit_candidacy(origin, Candidates::<Test>::get().len() as u32)
	}

	fn vote(origin: RuntimeOrigin, votes: Vec<u64>, stake: u64) -> DispatchResultWithPostInfo {
		// historical note: helper function was created in a period of time in which the API of vote
		// call was changing. Currently it is a wrapper for the original call and does not do much.
		// Nonetheless, totally harmless.
		ensure_signed(origin.clone()).expect("vote origin must be signed");
		Elections::vote(origin, votes, stake)
	}

	fn votes_of(who: &u64) -> Vec<u64> {
		Voting::<Test>::get(who).votes
	}

	#[test]
	fn params_should_work() {
		ExtBuilder::default().build_and_execute(|| {
			assert_eq!(<Test as Config>::DesiredMembers::get(), 2);
			assert_eq!(<Test as Config>::DesiredRunnersUp::get(), 0);
			assert_eq!(<Test as Config>::VotingBondBase::get(), 2);
			assert_eq!(<Test as Config>::VotingBondFactor::get(), 0);
			assert_eq!(<Test as Config>::CandidacyBond::get(), 3);
			assert_eq!(<Test as Config>::TermDuration::get(), 5);
			assert_eq!(ElectionRounds::<Test>::get(), 0);

			assert!(elections_phragmen::Members::<Test>::get().is_empty());
			assert!(RunnersUp::<Test>::get().is_empty());

			assert!(candidate_ids().is_empty());
			assert_eq!(Candidates::<Test>::decode_len(), None);
			assert!(Elections::is_candidate(&1).is_err());

			assert!(all_voters().is_empty());
			assert!(votes_of(&1).is_empty());
		});
	}

	#[test]
	fn genesis_members_should_work() {
		ExtBuilder::default()
			.genesis_members(vec![(1, 10), (2, 20)])
			.build_and_execute(|| {
				System::set_block_number(1);
				assert_eq!(
					elections_phragmen::Members::<Test>::get(),
					vec![
						SeatHolder { who: 1, stake: 10, deposit: 0 },
						SeatHolder { who: 2, stake: 20, deposit: 0 }
					]
				);

				assert_eq!(
					Voting::<Test>::get(1),
					Voter { stake: 10u64, votes: vec![1], deposit: 0 }
				);
				assert_eq!(
					Voting::<Test>::get(2),
					Voter { stake: 20u64, votes: vec![2], deposit: 0 }
				);

				// they will persist since they have self vote.
				System::set_block_number(5);
				Elections::on_initialize(System::block_number());

				assert_eq!(members_ids(), vec![1, 2]);
			})
	}

	#[test]
	fn genesis_voters_can_remove_lock() {
		ExtBuilder::default()
			.genesis_members(vec![(1, 10), (2, 20)])
			.build_and_execute(|| {
				System::set_block_number(1);

				assert_eq!(
					Voting::<Test>::get(1),
					Voter { stake: 10u64, votes: vec![1], deposit: 0 }
				);
				assert_eq!(
					Voting::<Test>::get(2),
					Voter { stake: 20u64, votes: vec![2], deposit: 0 }
				);

				assert_ok!(Elections::remove_voter(RuntimeOrigin::signed(1)));
				assert_ok!(Elections::remove_voter(RuntimeOrigin::signed(2)));

				assert_eq!(Voting::<Test>::get(1), Default::default());
				assert_eq!(Voting::<Test>::get(2), Default::default());
			})
	}

	#[test]
	fn genesis_members_unsorted_should_work() {
		ExtBuilder::default()
			.genesis_members(vec![(2, 20), (1, 10)])
			.build_and_execute(|| {
				System::set_block_number(1);
				assert_eq!(
					elections_phragmen::Members::<Test>::get(),
					vec![
						SeatHolder { who: 1, stake: 10, deposit: 0 },
						SeatHolder { who: 2, stake: 20, deposit: 0 },
					]
				);

				assert_eq!(
					Voting::<Test>::get(1),
					Voter { stake: 10u64, votes: vec![1], deposit: 0 }
				);
				assert_eq!(
					Voting::<Test>::get(2),
					Voter { stake: 20u64, votes: vec![2], deposit: 0 }
				);

				// they will persist since they have self vote.
				System::set_block_number(5);
				Elections::on_initialize(System::block_number());

				assert_eq!(members_ids(), vec![1, 2]);
			})
	}

	#[test]
	#[should_panic = "Genesis member does not have enough stake"]
	fn genesis_members_cannot_over_stake_0() {
		// 10 cannot lock 20 as their stake and extra genesis will panic.
		ExtBuilder::default()
			.genesis_members(vec![(1, 20), (2, 20)])
			.build_and_execute(|| {});
	}

	#[test]
	#[should_panic = "Duplicate member in elections-phragmen genesis: 2"]
	fn genesis_members_cannot_be_duplicate() {
		ExtBuilder::default()
			.desired_members(3)
			.genesis_members(vec![(1, 10), (2, 10), (2, 10)])
			.build_and_execute(|| {});
	}

	#[test]
	#[should_panic = "Cannot accept more than DesiredMembers genesis member"]
	fn genesis_members_cannot_too_many() {
		ExtBuilder::default()
			.genesis_members(vec![(1, 10), (2, 10), (3, 30)])
			.desired_members(2)
			.build_and_execute(|| {});
	}

	#[test]
	fn term_duration_zero_is_passive() {
		ExtBuilder::default().term_duration(0).build_and_execute(|| {
			assert_eq!(<Test as Config>::TermDuration::get(), 0);
			assert_eq!(<Test as Config>::DesiredMembers::get(), 2);
			assert_eq!(ElectionRounds::<Test>::get(), 0);

			assert!(members_ids().is_empty());
			assert!(RunnersUp::<Test>::get().is_empty());
			assert!(candidate_ids().is_empty());

			System::set_block_number(5);
			Elections::on_initialize(System::block_number());

			assert!(members_ids().is_empty());
			assert!(RunnersUp::<Test>::get().is_empty());
			assert!(candidate_ids().is_empty());
		});
	}

	#[test]
	fn simple_candidate_submission_should_work() {
		ExtBuilder::default().build_and_execute(|| {
			assert_eq!(candidate_ids(), Vec::<u64>::new());
			assert!(Elections::is_candidate(&1).is_err());
			assert!(Elections::is_candidate(&2).is_err());

			assert_eq!(balances(&1), (10, 0));
			assert_ok!(submit_candidacy(RuntimeOrigin::signed(1)));
			assert_eq!(balances(&1), (7, 3));

			assert_eq!(candidate_ids(), vec![1]);

			assert!(Elections::is_candidate(&1).is_ok());
			assert!(Elections::is_candidate(&2).is_err());

			assert_eq!(balances(&2), (20, 0));
			assert_ok!(submit_candidacy(RuntimeOrigin::signed(2)));
			assert_eq!(balances(&2), (17, 3));

			assert_eq!(candidate_ids(), vec![1, 2]);

			assert!(Elections::is_candidate(&1).is_ok());
			assert!(Elections::is_candidate(&2).is_ok());

			assert_eq!(candidate_deposit(&1), 3);
			assert_eq!(candidate_deposit(&2), 3);
			assert_eq!(candidate_deposit(&3), 0);
		});
	}

	#[test]
	fn updating_candidacy_bond_works() {
		ExtBuilder::default().build_and_execute(|| {
			assert_ok!(submit_candidacy(RuntimeOrigin::signed(5)));
			assert_ok!(vote(RuntimeOrigin::signed(5), vec![5], 50));
			assert_eq!(Candidates::<Test>::get(), vec![(5, 3)]);

			// a runtime upgrade changes the bond.
			CANDIDACY_BOND.with(|v| *v.borrow_mut() = 4);

			assert_ok!(submit_candidacy(RuntimeOrigin::signed(4)));
			assert_ok!(vote(RuntimeOrigin::signed(4), vec![4], 40));
			assert_eq!(Candidates::<Test>::get(), vec![(4, 4), (5, 3)]);

			// once elected, they each hold their candidacy bond, no more.
			System::set_block_number(5);
			Elections::on_initialize(System::block_number());

			assert_eq!(balances(&4), (34, 6));
			assert_eq!(balances(&5), (45, 5));
			assert_eq!(
				elections_phragmen::Members::<Test>::get(),
				vec![
					SeatHolder { who: 4, stake: 34, deposit: 4 },
					SeatHolder { who: 5, stake: 45, deposit: 3 },
				]
			);
		})
	}

	#[test]
	fn candidates_are_always_sorted() {
		ExtBuilder::default().build_and_execute(|| {
			assert_eq!(candidate_ids(), Vec::<u64>::new());

			assert_ok!(submit_candidacy(RuntimeOrigin::signed(3)));
			assert_eq!(candidate_ids(), vec![3]);
			assert_ok!(submit_candidacy(RuntimeOrigin::signed(1)));
			assert_eq!(candidate_ids(), vec![1, 3]);
			assert_ok!(submit_candidacy(RuntimeOrigin::signed(2)));
			assert_eq!(candidate_ids(), vec![1, 2, 3]);
			assert_ok!(submit_candidacy(RuntimeOrigin::signed(4)));
			assert_eq!(candidate_ids(), vec![1, 2, 3, 4]);
		});
	}

	#[test]
	fn dupe_candidate_submission_should_not_work() {
		ExtBuilder::default().build_and_execute(|| {
			assert_eq!(candidate_ids(), Vec::<u64>::new());
			assert_ok!(submit_candidacy(RuntimeOrigin::signed(1)));
			assert_eq!(candidate_ids(), vec![1]);
			assert_noop!(
				submit_candidacy(RuntimeOrigin::signed(1)),
				Error::<Test>::DuplicatedCandidate
			);
		});
	}

	#[test]
	fn member_candidacy_submission_should_not_work() {
		// critically important to make sure that outgoing candidates and losers are not mixed up.
		ExtBuilder::default().build_and_execute(|| {
			assert_ok!(submit_candidacy(RuntimeOrigin::signed(5)));
			assert_ok!(vote(RuntimeOrigin::signed(2), vec![5], 20));

			System::set_block_number(5);
			Elections::on_initialize(System::block_number());

			assert_eq!(members_ids(), vec![5]);
			assert!(RunnersUp::<Test>::get().is_empty());
			assert!(candidate_ids().is_empty());

			assert_noop!(submit_candidacy(RuntimeOrigin::signed(5)), Error::<Test>::MemberSubmit);
		});
	}

	#[test]
	fn runner_candidate_submission_should_not_work() {
		ExtBuilder::default().desired_runners_up(2).build_and_execute(|| {
			assert_ok!(submit_candidacy(RuntimeOrigin::signed(5)));
			assert_ok!(submit_candidacy(RuntimeOrigin::signed(4)));
			assert_ok!(submit_candidacy(RuntimeOrigin::signed(3)));

			assert_ok!(vote(RuntimeOrigin::signed(2), vec![5, 4], 20));
			assert_ok!(vote(RuntimeOrigin::signed(1), vec![3], 10));

			System::set_block_number(5);
			Elections::on_initialize(System::block_number());

			assert_eq!(members_ids(), vec![4, 5]);
			assert_eq!(runners_up_ids(), vec![3]);

			assert_noop!(submit_candidacy(RuntimeOrigin::signed(3)), Error::<Test>::RunnerUpSubmit);
		});
	}

	#[test]
	fn poor_candidate_submission_should_not_work() {
		ExtBuilder::default().build_and_execute(|| {
			assert_eq!(candidate_ids(), Vec::<u64>::new());
			assert_noop!(
				submit_candidacy(RuntimeOrigin::signed(7)),
				Error::<Test>::InsufficientCandidateFunds,
			);
		});
	}

	#[test]
	fn simple_voting_should_work() {
		ExtBuilder::default().build_and_execute(|| {
			assert_eq!(candidate_ids(), Vec::<u64>::new());
			assert_eq!(balances(&2), (20, 0));

			assert_ok!(submit_candidacy(RuntimeOrigin::signed(5)));
			assert_ok!(vote(RuntimeOrigin::signed(2), vec![5], 20));

			assert_eq!(balances(&2), (18, 2));
			assert_eq!(has_lock(&2), 18);
		});
	}

	#[test]
	fn can_vote_with_custom_stake() {
		ExtBuilder::default().build_and_execute(|| {
			assert_eq!(candidate_ids(), Vec::<u64>::new());
			assert_eq!(balances(&2), (20, 0));

			assert_ok!(submit_candidacy(RuntimeOrigin::signed(5)));
			assert_ok!(vote(RuntimeOrigin::signed(2), vec![5], 12));

			assert_eq!(balances(&2), (18, 2));
			assert_eq!(has_lock(&2), 12);
		});
	}

	#[test]
	fn can_update_votes_and_stake() {
		ExtBuilder::default().build_and_execute(|| {
			assert_eq!(balances(&2), (20, 0));

			assert_ok!(submit_candidacy(RuntimeOrigin::signed(5)));
			assert_ok!(submit_candidacy(RuntimeOrigin::signed(4)));
			assert_ok!(vote(RuntimeOrigin::signed(2), vec![5], 20));

			// User only locks up to their free balance.
			assert_eq!(balances(&2), (18, 2));
			assert_eq!(has_lock(&2), 18);
			assert_eq!(locked_stake_of(&2), 18);

			// can update; different stake; different lock and reserve.
			assert_ok!(vote(RuntimeOrigin::signed(2), vec![5, 4], 15));
			assert_eq!(balances(&2), (18, 2));
			assert_eq!(has_lock(&2), 15);
			assert_eq!(locked_stake_of(&2), 15);
		});
	}

	#[test]
	fn updated_voting_bond_works() {
		ExtBuilder::default().build_and_execute(|| {
			assert_ok!(submit_candidacy(RuntimeOrigin::signed(5)));

			assert_eq!(balances(&2), (20, 0));
			assert_ok!(vote(RuntimeOrigin::signed(2), vec![5], 5));
			assert_eq!(balances(&2), (18, 2));
			assert_eq!(voter_deposit(&2), 2);

			// a runtime upgrade lowers the voting bond to 1. This guy still un-reserves 2 when
			// leaving.
			VOTING_BOND_BASE.with(|v| *v.borrow_mut() = 1);

			// proof that bond changed.
			assert_eq!(balances(&1), (10, 0));
			assert_ok!(vote(RuntimeOrigin::signed(1), vec![5], 5));
			assert_eq!(balances(&1), (9, 1));
			assert_eq!(voter_deposit(&1), 1);

			assert_ok!(Elections::remove_voter(RuntimeOrigin::signed(2)));
			assert_eq!(balances(&2), (20, 0));
		})
	}

	#[test]
	fn voting_reserves_bond_per_vote() {
		ExtBuilder::default().voter_bond_factor(1).build_and_execute(|| {
			assert_eq!(balances(&2), (20, 0));

			assert_ok!(submit_candidacy(RuntimeOrigin::signed(5)));
			assert_ok!(submit_candidacy(RuntimeOrigin::signed(4)));

			// initial vote.
			assert_ok!(vote(RuntimeOrigin::signed(2), vec![5], 10));

			// 2 + 1
			assert_eq!(balances(&2), (17, 3));
			assert_eq!(Voting::<Test>::get(&2).deposit, 3);
			assert_eq!(has_lock(&2), 10);
			assert_eq!(locked_stake_of(&2), 10);

			// can update; different stake; different lock and reserve.
			assert_ok!(vote(RuntimeOrigin::signed(2), vec![5, 4], 15));
			// 2 + 2
			assert_eq!(balances(&2), (16, 4));
			assert_eq!(Voting::<Test>::get(&2).deposit, 4);
			assert_eq!(has_lock(&2), 15);
			assert_eq!(locked_stake_of(&2), 15);

			// stay at two votes with different stake.
			assert_ok!(vote(RuntimeOrigin::signed(2), vec![5, 3], 18));
			// 2 + 2
			assert_eq!(balances(&2), (16, 4));
			assert_eq!(Voting::<Test>::get(&2).deposit, 4);
			assert_eq!(has_lock(&2), 16);
			assert_eq!(locked_stake_of(&2), 16);

			// back to 1 vote.
			assert_ok!(vote(RuntimeOrigin::signed(2), vec![4], 12));
			// 2 + 1
			assert_eq!(balances(&2), (17, 3));
			assert_eq!(Voting::<Test>::get(&2).deposit, 3);
			assert_eq!(has_lock(&2), 12);
			assert_eq!(locked_stake_of(&2), 12);
		});
	}

	#[test]
	fn cannot_vote_for_no_candidate() {
		ExtBuilder::default().build_and_execute(|| {
			assert_noop!(vote(RuntimeOrigin::signed(2), vec![], 20), Error::<Test>::NoVotes);
		});
	}

	#[test]
	fn can_vote_for_old_members_even_when_no_new_candidates() {
		ExtBuilder::default().build_and_execute(|| {
			assert_ok!(submit_candidacy(RuntimeOrigin::signed(5)));
			assert_ok!(submit_candidacy(RuntimeOrigin::signed(4)));

			assert_ok!(vote(RuntimeOrigin::signed(2), vec![4, 5], 20));

			System::set_block_number(5);
			Elections::on_initialize(System::block_number());

			assert_eq!(members_ids(), vec![4, 5]);
			assert!(candidate_ids().is_empty());

			assert_ok!(vote(RuntimeOrigin::signed(3), vec![4, 5], 10));
		});
	}

	#[test]
	fn prime_works() {
		ExtBuilder::default().build_and_execute(|| {
			assert_ok!(submit_candidacy(RuntimeOrigin::signed(3)));
			assert_ok!(submit_candidacy(RuntimeOrigin::signed(4)));
			assert_ok!(submit_candidacy(RuntimeOrigin::signed(5)));

			assert_ok!(vote(RuntimeOrigin::signed(1), vec![4, 3], 10));
			assert_ok!(vote(RuntimeOrigin::signed(2), vec![4], 20));
			assert_ok!(vote(RuntimeOrigin::signed(3), vec![3], 30));
			assert_ok!(vote(RuntimeOrigin::signed(4), vec![4], 40));
			assert_ok!(vote(RuntimeOrigin::signed(5), vec![5], 50));

			System::set_block_number(5);
			Elections::on_initialize(System::block_number());

			assert_eq!(members_ids(), vec![4, 5]);
			assert!(candidate_ids().is_empty());

			assert_ok!(vote(RuntimeOrigin::signed(3), vec![4, 5], 10));
			assert_eq!(PRIME.with(|p| *p.borrow()), Some(4));
		});
	}

	#[test]
	fn prime_votes_for_exiting_members_are_removed() {
		ExtBuilder::default().build_and_execute(|| {
			assert_ok!(submit_candidacy(RuntimeOrigin::signed(3)));
			assert_ok!(submit_candidacy(RuntimeOrigin::signed(4)));
			assert_ok!(submit_candidacy(RuntimeOrigin::signed(5)));

			assert_ok!(vote(RuntimeOrigin::signed(1), vec![4, 3], 10));
			assert_ok!(vote(RuntimeOrigin::signed(2), vec![4], 20));
			assert_ok!(vote(RuntimeOrigin::signed(3), vec![3], 30));
			assert_ok!(vote(RuntimeOrigin::signed(4), vec![4], 40));
			assert_ok!(vote(RuntimeOrigin::signed(5), vec![5], 50));

			assert_ok!(Elections::renounce_candidacy(
				RuntimeOrigin::signed(4),
				Renouncing::Candidate(3)
			));

			System::set_block_number(5);
			Elections::on_initialize(System::block_number());

			assert_eq!(members_ids(), vec![3, 5]);
			assert!(candidate_ids().is_empty());

			assert_eq!(PRIME.with(|p| *p.borrow()), Some(5));
		});
	}

	#[test]
	fn prime_is_kept_if_other_members_leave() {
		ExtBuilder::default().build_and_execute(|| {
			assert_ok!(submit_candidacy(RuntimeOrigin::signed(4)));
			assert_ok!(submit_candidacy(RuntimeOrigin::signed(5)));

			assert_ok!(vote(RuntimeOrigin::signed(4), vec![4], 40));
			assert_ok!(vote(RuntimeOrigin::signed(5), vec![5], 50));

			System::set_block_number(5);
			Elections::on_initialize(System::block_number());

			assert_eq!(members_ids(), vec![4, 5]);
			assert_eq!(PRIME.with(|p| *p.borrow()), Some(5));
			assert_ok!(Elections::renounce_candidacy(RuntimeOrigin::signed(4), Renouncing::Member));

			assert_eq!(members_ids(), vec![5]);
			assert_eq!(PRIME.with(|p| *p.borrow()), Some(5));
		})
	}

	#[test]
	fn prime_is_gone_if_renouncing() {
		ExtBuilder::default().build_and_execute(|| {
			assert_ok!(submit_candidacy(RuntimeOrigin::signed(4)));
			assert_ok!(submit_candidacy(RuntimeOrigin::signed(5)));

			assert_ok!(vote(RuntimeOrigin::signed(4), vec![4], 40));
			assert_ok!(vote(RuntimeOrigin::signed(5), vec![5], 50));

			System::set_block_number(5);
			Elections::on_initialize(System::block_number());

			assert_eq!(members_ids(), vec![4, 5]);
			assert_eq!(PRIME.with(|p| *p.borrow()), Some(5));
			assert_ok!(Elections::renounce_candidacy(RuntimeOrigin::signed(5), Renouncing::Member));

			assert_eq!(members_ids(), vec![4]);
			assert_eq!(PRIME.with(|p| *p.borrow()), None);
		})
	}

	#[test]
	fn cannot_vote_for_more_than_candidates_and_members_and_runners() {
		ExtBuilder::default()
			.desired_runners_up(1)
			.balance_factor(10)
			.build_and_execute(|| {
				// when we have only candidates
				assert_ok!(submit_candidacy(RuntimeOrigin::signed(5)));
				assert_ok!(submit_candidacy(RuntimeOrigin::signed(4)));
				assert_ok!(submit_candidacy(RuntimeOrigin::signed(3)));

				assert_noop!(
					// content of the vote is irrelevant.
					vote(RuntimeOrigin::signed(1), vec![9, 99, 999, 9999], 5),
					Error::<Test>::TooManyVotes,
				);

				assert_ok!(vote(RuntimeOrigin::signed(3), vec![3], 30));
				assert_ok!(vote(RuntimeOrigin::signed(4), vec![4], 40));
				assert_ok!(vote(RuntimeOrigin::signed(5), vec![5], 50));

				System::set_block_number(5);
				Elections::on_initialize(System::block_number());

				// now we have 2 members, 1 runner-up, and 1 new candidate
				assert_ok!(submit_candidacy(RuntimeOrigin::signed(2)));

				assert_ok!(vote(RuntimeOrigin::signed(1), vec![9, 99, 999, 9999], 5));
				assert_noop!(
					vote(RuntimeOrigin::signed(1), vec![9, 99, 999, 9_999, 99_999], 5),
					Error::<Test>::TooManyVotes,
				);
			});
	}

	#[test]
	fn cannot_vote_for_less_than_ed() {
		ExtBuilder::default().build_and_execute(|| {
			assert_ok!(submit_candidacy(RuntimeOrigin::signed(5)));
			assert_ok!(submit_candidacy(RuntimeOrigin::signed(4)));

			assert_noop!(vote(RuntimeOrigin::signed(2), vec![4], 1), Error::<Test>::LowBalance);
		})
	}

	#[test]
	fn can_vote_for_more_than_free_balance_but_moot() {
		ExtBuilder::default().build_and_execute(|| {
			assert_ok!(submit_candidacy(RuntimeOrigin::signed(5)));
			assert_ok!(submit_candidacy(RuntimeOrigin::signed(4)));

			// User has 100 free and 50 reserved.
			assert_ok!(Balances::force_set_balance(RuntimeOrigin::root(), 2, 150));
			// TODO: check this
			assert_ok!(Balances::hold(&HoldReason::Phragmen.into(), &2, 50));
			// User tries to vote with 150 tokens.
			assert_ok!(vote(RuntimeOrigin::signed(2), vec![4, 5], 150));
			// We truncate to only their free balance, after reserving additional for voting.
			assert_eq!(locked_stake_of(&2), 98);
			assert_eq!(has_lock(&2), 98);
		});
	}

	#[test]
	fn remove_voter_should_work() {
		ExtBuilder::default().voter_bond(8).build_and_execute(|| {
			assert_ok!(submit_candidacy(RuntimeOrigin::signed(5)));

			assert_ok!(vote(RuntimeOrigin::signed(2), vec![5], 20));
			assert_ok!(vote(RuntimeOrigin::signed(3), vec![5], 30));

			assert_eq_uvec!(all_voters(), vec![2, 3]);
			assert_eq!(balances(&2), (12, 8));
			assert_eq!(locked_stake_of(&2), 12);
			assert_eq!(balances(&3), (22, 8));
			assert_eq!(locked_stake_of(&3), 22);
			assert_eq!(votes_of(&2), vec![5]);
			assert_eq!(votes_of(&3), vec![5]);

			assert_ok!(Elections::remove_voter(RuntimeOrigin::signed(2)));

			assert_eq_uvec!(all_voters(), vec![3]);
			assert!(votes_of(&2).is_empty());
			assert_eq!(locked_stake_of(&2), 0);

			assert_eq!(balances(&2), (20, 0));
			assert_eq!(pallet_balances::Locks::<Test>::get(&2).len(), 0);
		});
	}

	#[test]
	fn non_voter_remove_should_not_work() {
		ExtBuilder::default().build_and_execute(|| {
			assert_noop!(
				Elections::remove_voter(RuntimeOrigin::signed(3)),
				Error::<Test>::MustBeVoter
			);
		});
	}

	#[test]
	fn dupe_remove_should_fail() {
		ExtBuilder::default().build_and_execute(|| {
			assert_ok!(submit_candidacy(RuntimeOrigin::signed(5)));
			assert_ok!(vote(RuntimeOrigin::signed(2), vec![5], 20));

			assert_ok!(Elections::remove_voter(RuntimeOrigin::signed(2)));
			assert!(all_voters().is_empty());

			assert_noop!(
				Elections::remove_voter(RuntimeOrigin::signed(2)),
				Error::<Test>::MustBeVoter
			);
		});
	}

	#[test]
	fn removed_voter_should_not_be_counted() {
		ExtBuilder::default().build_and_execute(|| {
			assert_ok!(submit_candidacy(RuntimeOrigin::signed(5)));
			assert_ok!(submit_candidacy(RuntimeOrigin::signed(4)));
			assert_ok!(submit_candidacy(RuntimeOrigin::signed(3)));

			assert_ok!(vote(RuntimeOrigin::signed(5), vec![5], 50));
			assert_ok!(vote(RuntimeOrigin::signed(4), vec![4], 40));
			assert_ok!(vote(RuntimeOrigin::signed(3), vec![3], 30));

			assert_ok!(Elections::remove_voter(RuntimeOrigin::signed(4)));

			System::set_block_number(5);
			Elections::on_initialize(System::block_number());

			assert_eq!(members_ids(), vec![3, 5]);
		});
	}

	#[test]
	fn simple_voting_rounds_should_work() {
		ExtBuilder::default().build_and_execute(|| {
			assert_ok!(submit_candidacy(RuntimeOrigin::signed(5)));
			assert_ok!(submit_candidacy(RuntimeOrigin::signed(4)));
			assert_ok!(submit_candidacy(RuntimeOrigin::signed(3)));

			assert_ok!(vote(RuntimeOrigin::signed(2), vec![5], 20));
			assert_ok!(vote(RuntimeOrigin::signed(4), vec![4], 15));
			assert_ok!(vote(RuntimeOrigin::signed(3), vec![3], 30));

			assert_eq_uvec!(all_voters(), vec![2, 3, 4]);

			assert_eq!(votes_of(&2), vec![5]);
			assert_eq!(votes_of(&3), vec![3]);
			assert_eq!(votes_of(&4), vec![4]);

			assert_eq!(candidate_ids(), vec![3, 4, 5]);
			assert_eq!(Candidates::<Test>::decode_len().unwrap(), 3);

			assert_eq!(ElectionRounds::<Test>::get(), 0);

			System::set_block_number(5);
			Elections::on_initialize(System::block_number());

			assert_eq!(balances(&3), (25, 5));
			// votes for 5
			assert_eq!(balances(&2), (18, 2));
			assert_eq!(members_and_stake(), vec![(3, 25), (5, 18)]);
			assert!(RunnersUp::<Test>::get().is_empty());

			assert_eq_uvec!(all_voters(), vec![2, 3, 4]);
			assert!(candidate_ids().is_empty());
			assert_eq!(Candidates::<Test>::decode_len(), None);

			assert_eq!(ElectionRounds::<Test>::get(), 1);
		});
	}

	#[test]
	fn empty_term() {
		ExtBuilder::default().build_and_execute(|| {
			// no candidates, no nothing.
			System::set_block_number(5);
			Elections::on_initialize(System::block_number());

			System::assert_last_event(RuntimeEvent::Elections(super::Event::EmptyTerm));
		})
	}

	#[test]
	fn all_outgoing() {
		ExtBuilder::default().build_and_execute(|| {
			assert_ok!(submit_candidacy(RuntimeOrigin::signed(5)));
			assert_ok!(submit_candidacy(RuntimeOrigin::signed(4)));

			assert_ok!(vote(RuntimeOrigin::signed(5), vec![5], 50));
			assert_ok!(vote(RuntimeOrigin::signed(4), vec![4], 40));

			System::set_block_number(5);
			Elections::on_initialize(System::block_number());

			System::assert_last_event(RuntimeEvent::Elections(super::Event::NewTerm {
				new_members: vec![(4, 35), (5, 45)],
			}));

			assert_eq!(members_and_stake(), vec![(4, 35), (5, 45)]);
			assert_eq!(runners_up_and_stake(), vec![]);

			assert_ok!(Elections::remove_voter(RuntimeOrigin::signed(5)));
			assert_ok!(Elections::remove_voter(RuntimeOrigin::signed(4)));

			System::set_block_number(10);
			Elections::on_initialize(System::block_number());

			System::assert_last_event(RuntimeEvent::Elections(super::Event::NewTerm {
				new_members: vec![],
			}));

			// outgoing have lost their bond.
			assert_eq!(balances(&4), (37, 0));
			assert_eq!(balances(&5), (47, 0));
		});
	}

	#[test]
	fn defunct_voter_will_be_counted() {
		ExtBuilder::default().build_and_execute(|| {
			assert_ok!(submit_candidacy(RuntimeOrigin::signed(5)));

			// This guy's vote is pointless for this round.
			assert_ok!(vote(RuntimeOrigin::signed(3), vec![4], 30));
			assert_ok!(vote(RuntimeOrigin::signed(5), vec![5], 50));

			System::set_block_number(5);
			Elections::on_initialize(System::block_number());

			assert_eq!(members_and_stake(), vec![(5, 45)]);
			assert_eq!(ElectionRounds::<Test>::get(), 1);

			// but now it has a valid target.
			assert_ok!(submit_candidacy(RuntimeOrigin::signed(4)));

			System::set_block_number(10);
			Elections::on_initialize(System::block_number());

			// candidate 4 is affected by an old vote.
			assert_eq!(members_and_stake(), vec![(4, 28), (5, 45)]);
			assert_eq!(ElectionRounds::<Test>::get(), 2);
			assert_eq_uvec!(all_voters(), vec![3, 5]);
		});
	}

	#[test]
	fn only_desired_seats_are_chosen() {
		ExtBuilder::default().build_and_execute(|| {
			assert_ok!(submit_candidacy(RuntimeOrigin::signed(5)));
			assert_ok!(submit_candidacy(RuntimeOrigin::signed(4)));
			assert_ok!(submit_candidacy(RuntimeOrigin::signed(3)));
			assert_ok!(submit_candidacy(RuntimeOrigin::signed(2)));

			assert_ok!(vote(RuntimeOrigin::signed(2), vec![2], 20));
			assert_ok!(vote(RuntimeOrigin::signed(3), vec![3], 30));
			assert_ok!(vote(RuntimeOrigin::signed(4), vec![4], 40));
			assert_ok!(vote(RuntimeOrigin::signed(5), vec![5], 50));

			System::set_block_number(5);
			Elections::on_initialize(System::block_number());

			assert_eq!(ElectionRounds::<Test>::get(), 1);
			assert_eq!(members_ids(), vec![4, 5]);
		});
	}

	#[test]
	fn phragmen_should_not_self_vote() {
		ExtBuilder::default().build_and_execute(|| {
			assert_ok!(submit_candidacy(RuntimeOrigin::signed(5)));
			assert_ok!(submit_candidacy(RuntimeOrigin::signed(4)));

			System::set_block_number(5);
			Elections::on_initialize(System::block_number());

			assert!(candidate_ids().is_empty());
			assert_eq!(ElectionRounds::<Test>::get(), 1);
			assert!(members_ids().is_empty());

			System::assert_last_event(RuntimeEvent::Elections(super::Event::NewTerm {
				new_members: vec![],
			}));
		});
	}

	#[test]
	fn runners_up_should_be_kept() {
		ExtBuilder::default().desired_runners_up(2).build_and_execute(|| {
			assert_ok!(submit_candidacy(RuntimeOrigin::signed(5)));
			assert_ok!(submit_candidacy(RuntimeOrigin::signed(4)));
			assert_ok!(submit_candidacy(RuntimeOrigin::signed(3)));
			assert_ok!(submit_candidacy(RuntimeOrigin::signed(2)));

			assert_ok!(vote(RuntimeOrigin::signed(2), vec![3], 20));
			assert_ok!(vote(RuntimeOrigin::signed(3), vec![2], 30));
			assert_ok!(vote(RuntimeOrigin::signed(4), vec![5], 40));
			assert_ok!(vote(RuntimeOrigin::signed(5), vec![4], 50));

			System::set_block_number(5);
			Elections::on_initialize(System::block_number());
			// sorted based on account id.
			assert_eq!(members_ids(), vec![4, 5]);
			// sorted based on merit (least -> most)
			assert_eq!(runners_up_ids(), vec![3, 2]);

			// runner ups are still locked.
			assert_eq!(balances(&4), (35, 5));
			assert_eq!(balances(&5), (45, 5));
			assert_eq!(balances(&3), (25, 5));
		});
	}

	#[test]
	fn runners_up_should_be_next_candidates() {
		ExtBuilder::default().desired_runners_up(2).build_and_execute(|| {
			assert_ok!(submit_candidacy(RuntimeOrigin::signed(5)));
			assert_ok!(submit_candidacy(RuntimeOrigin::signed(4)));
			assert_ok!(submit_candidacy(RuntimeOrigin::signed(3)));
			assert_ok!(submit_candidacy(RuntimeOrigin::signed(2)));

			assert_ok!(vote(RuntimeOrigin::signed(2), vec![2], 20));
			assert_ok!(vote(RuntimeOrigin::signed(3), vec![3], 30));
			assert_ok!(vote(RuntimeOrigin::signed(4), vec![4], 40));
			assert_ok!(vote(RuntimeOrigin::signed(5), vec![5], 50));

			System::set_block_number(5);
			Elections::on_initialize(System::block_number());
			assert_eq!(members_and_stake(), vec![(4, 35), (5, 45)]);
			assert_eq!(runners_up_and_stake(), vec![(2, 15), (3, 25)]);

			assert_ok!(vote(RuntimeOrigin::signed(5), vec![5], 10));

			System::set_block_number(10);
			Elections::on_initialize(System::block_number());

			assert_eq!(members_and_stake(), vec![(3, 25), (4, 35)]);
			assert_eq!(runners_up_and_stake(), vec![(5, 10), (2, 15)]);
		});
	}

	#[test]
	fn runners_up_lose_bond_once_outgoing() {
		ExtBuilder::default().desired_runners_up(1).build_and_execute(|| {
			assert_ok!(submit_candidacy(RuntimeOrigin::signed(5)));
			assert_ok!(submit_candidacy(RuntimeOrigin::signed(4)));
			assert_ok!(submit_candidacy(RuntimeOrigin::signed(2)));

			assert_ok!(vote(RuntimeOrigin::signed(2), vec![2], 20));
			assert_ok!(vote(RuntimeOrigin::signed(4), vec![4], 40));
			assert_ok!(vote(RuntimeOrigin::signed(5), vec![5], 50));

			System::set_block_number(5);
			Elections::on_initialize(System::block_number());
			assert_eq!(members_ids(), vec![4, 5]);
			assert_eq!(runners_up_ids(), vec![2]);
			assert_eq!(balances(&2), (15, 5));

			assert_ok!(submit_candidacy(RuntimeOrigin::signed(3)));
			assert_ok!(vote(RuntimeOrigin::signed(3), vec![3], 30));

			System::set_block_number(10);
			Elections::on_initialize(System::block_number());

			assert_eq!(runners_up_ids(), vec![3]);
			assert_eq!(balances(&2), (15, 2));
		});
	}

	#[test]
	fn members_lose_bond_once_outgoing() {
		ExtBuilder::default().build_and_execute(|| {
			assert_eq!(balances(&5), (50, 0));

			assert_ok!(submit_candidacy(RuntimeOrigin::signed(5)));
			assert_eq!(balances(&5), (47, 3));

			assert_ok!(vote(RuntimeOrigin::signed(5), vec![5], 50));
			assert_eq!(balances(&5), (45, 5));

			System::set_block_number(5);
			Elections::on_initialize(System::block_number());
			assert_eq!(members_ids(), vec![5]);

			assert_ok!(Elections::remove_voter(RuntimeOrigin::signed(5)));
			assert_eq!(balances(&5), (47, 3));

			System::set_block_number(10);
			Elections::on_initialize(System::block_number());
			assert!(members_ids().is_empty());

			assert_eq!(balances(&5), (47, 0));
		});
	}

	#[test]
	fn candidates_lose_the_bond_when_outgoing() {
		ExtBuilder::default().build_and_execute(|| {
			assert_ok!(submit_candidacy(RuntimeOrigin::signed(5)));
			assert_ok!(submit_candidacy(RuntimeOrigin::signed(3)));

			assert_ok!(vote(RuntimeOrigin::signed(4), vec![5], 40));

			assert_eq!(balances(&5), (47, 3));
			assert_eq!(balances(&3), (27, 3));

			System::set_block_number(5);
			Elections::on_initialize(System::block_number());

			assert_eq!(members_ids(), vec![5]);

			// winner
			assert_eq!(balances(&5), (47, 3));
			// loser
			assert_eq!(balances(&3), (27, 0));
		});
	}

	#[test]
	fn current_members_are_always_next_candidate() {
		ExtBuilder::default().build_and_execute(|| {
			assert_ok!(submit_candidacy(RuntimeOrigin::signed(5)));
			assert_ok!(submit_candidacy(RuntimeOrigin::signed(4)));

			assert_ok!(vote(RuntimeOrigin::signed(4), vec![4], 40));
			assert_ok!(vote(RuntimeOrigin::signed(5), vec![5], 50));

			System::set_block_number(5);
			Elections::on_initialize(System::block_number());

			assert_eq!(members_ids(), vec![4, 5]);
			assert_eq!(ElectionRounds::<Test>::get(), 1);

			assert_ok!(submit_candidacy(RuntimeOrigin::signed(2)));
			assert_ok!(vote(RuntimeOrigin::signed(2), vec![2], 20));

			assert_ok!(submit_candidacy(RuntimeOrigin::signed(3)));
			assert_ok!(vote(RuntimeOrigin::signed(3), vec![3], 30));

			assert_ok!(Elections::remove_voter(RuntimeOrigin::signed(4)));

			// 5 will persist as candidates despite not being in the list.
			assert_eq!(candidate_ids(), vec![2, 3]);

			System::set_block_number(10);
			Elections::on_initialize(System::block_number());

			// 4 removed; 5 and 3 are the new best.
			assert_eq!(members_ids(), vec![3, 5]);
		});
	}

	#[test]
	fn election_state_is_uninterrupted() {
		// what I mean by uninterrupted:
		// given no input or stimulants the same members are re-elected.
		ExtBuilder::default().desired_runners_up(2).build_and_execute(|| {
			assert_ok!(submit_candidacy(RuntimeOrigin::signed(5)));
			assert_ok!(submit_candidacy(RuntimeOrigin::signed(4)));
			assert_ok!(submit_candidacy(RuntimeOrigin::signed(3)));
			assert_ok!(submit_candidacy(RuntimeOrigin::signed(2)));

			assert_ok!(vote(RuntimeOrigin::signed(5), vec![5], 50));
			assert_ok!(vote(RuntimeOrigin::signed(4), vec![4], 40));
			assert_ok!(vote(RuntimeOrigin::signed(3), vec![3], 30));
			assert_ok!(vote(RuntimeOrigin::signed(2), vec![2], 20));

			let check_at_block = |b: u32| {
				System::set_block_number(b.into());
				Elections::on_initialize(System::block_number());
				// we keep re-electing the same folks.
				assert_eq!(members_and_stake(), vec![(4, 35), (5, 45)]);
				assert_eq!(runners_up_and_stake(), vec![(2, 15), (3, 25)]);
				// no new candidates but old members and runners-up are always added.
				assert!(candidate_ids().is_empty());
				assert_eq!(ElectionRounds::<Test>::get(), b / 5);
				assert_eq_uvec!(all_voters(), vec![2, 3, 4, 5]);
			};

			// this state will always persist when no further input is given.
			check_at_block(5);
			check_at_block(10);
			check_at_block(15);
			check_at_block(20);
		});
	}

	#[test]
	fn remove_members_triggers_election() {
		ExtBuilder::default().build_and_execute(|| {
			assert_ok!(submit_candidacy(RuntimeOrigin::signed(5)));
			assert_ok!(submit_candidacy(RuntimeOrigin::signed(4)));

			assert_ok!(vote(RuntimeOrigin::signed(4), vec![4], 40));
			assert_ok!(vote(RuntimeOrigin::signed(5), vec![5], 50));

			System::set_block_number(5);
			Elections::on_initialize(System::block_number());
			assert_eq!(members_ids(), vec![4, 5]);
			assert_eq!(ElectionRounds::<Test>::get(), 1);

			// a new candidate
			assert_ok!(submit_candidacy(RuntimeOrigin::signed(3)));
			assert_ok!(vote(RuntimeOrigin::signed(3), vec![3], 30));

			assert_ok!(Elections::remove_member(RuntimeOrigin::root(), 4, true, true));

			assert_eq!(balances(&4), (35, 2)); // slashed
			assert_eq!(ElectionRounds::<Test>::get(), 2); // new election round
			assert_eq!(members_ids(), vec![3, 5]); // new members
		});
	}

	#[test]
	fn seats_should_be_released_when_no_vote() {
		ExtBuilder::default().build_and_execute(|| {
			assert_ok!(submit_candidacy(RuntimeOrigin::signed(5)));
			assert_ok!(submit_candidacy(RuntimeOrigin::signed(4)));
			assert_ok!(submit_candidacy(RuntimeOrigin::signed(3)));

			assert_ok!(vote(RuntimeOrigin::signed(2), vec![3], 20));
			assert_ok!(vote(RuntimeOrigin::signed(3), vec![3], 30));
			assert_ok!(vote(RuntimeOrigin::signed(4), vec![4], 40));
			assert_ok!(vote(RuntimeOrigin::signed(5), vec![5], 50));

			assert_eq!(Candidates::<Test>::decode_len().unwrap(), 3);

			assert_eq!(ElectionRounds::<Test>::get(), 0);

			System::set_block_number(5);
			Elections::on_initialize(System::block_number());
			assert_eq!(members_ids(), vec![3, 5]);
			assert_eq!(ElectionRounds::<Test>::get(), 1);

			assert_ok!(Elections::remove_voter(RuntimeOrigin::signed(2)));
			assert_ok!(Elections::remove_voter(RuntimeOrigin::signed(3)));
			assert_ok!(Elections::remove_voter(RuntimeOrigin::signed(4)));
			assert_ok!(Elections::remove_voter(RuntimeOrigin::signed(5)));

			// meanwhile, no one cares to become a candidate again.
			System::set_block_number(10);
			Elections::on_initialize(System::block_number());
			assert!(members_ids().is_empty());
			assert_eq!(ElectionRounds::<Test>::get(), 2);
		});
	}

	#[test]
	fn incoming_outgoing_are_reported() {
		ExtBuilder::default().build_and_execute(|| {
			assert_ok!(submit_candidacy(RuntimeOrigin::signed(4)));
			assert_ok!(submit_candidacy(RuntimeOrigin::signed(5)));

			assert_ok!(vote(RuntimeOrigin::signed(4), vec![4], 40));
			assert_ok!(vote(RuntimeOrigin::signed(5), vec![5], 50));

			System::set_block_number(5);
			Elections::on_initialize(System::block_number());
			assert_eq!(members_ids(), vec![4, 5]);

			assert_ok!(submit_candidacy(RuntimeOrigin::signed(1)));
			assert_ok!(submit_candidacy(RuntimeOrigin::signed(2)));
			assert_ok!(submit_candidacy(RuntimeOrigin::signed(3)));

			// 5 will change their vote and becomes an `outgoing`
			assert_ok!(vote(RuntimeOrigin::signed(5), vec![4], 8));
			// 4 will stay in the set
			assert_ok!(vote(RuntimeOrigin::signed(4), vec![4], 40));
			// 3 will become a winner
			assert_ok!(vote(RuntimeOrigin::signed(3), vec![3], 30));
			// these two are losers.
			assert_ok!(vote(RuntimeOrigin::signed(2), vec![2], 20));
			assert_ok!(vote(RuntimeOrigin::signed(1), vec![1], 10));

			System::set_block_number(10);
			Elections::on_initialize(System::block_number());

			// 3, 4 are new members, must still be bonded, nothing slashed.
			assert_eq!(members_and_stake(), vec![(3, 25), (4, 43)]);
			assert_eq!(balances(&3), (25, 5));
			assert_eq!(balances(&4), (35, 5));

			// 1 is a loser, slashed by 3.
			assert_eq!(balances(&1), (5, 2));

			// 5 is an outgoing loser. will also get slashed.
			assert_eq!(balances(&5), (45, 2));

			System::assert_has_event(RuntimeEvent::Elections(super::Event::NewTerm {
				new_members: vec![(4, 35), (5, 45)],
			}));
		})
	}

	#[test]
	fn invalid_votes_are_moot() {
		ExtBuilder::default().build_and_execute(|| {
			assert_ok!(submit_candidacy(RuntimeOrigin::signed(4)));
			assert_ok!(submit_candidacy(RuntimeOrigin::signed(3)));

			assert_ok!(vote(RuntimeOrigin::signed(3), vec![3], 30));
			assert_ok!(vote(RuntimeOrigin::signed(4), vec![4], 40));
			assert_ok!(vote(RuntimeOrigin::signed(5), vec![10], 50));

			System::set_block_number(5);
			Elections::on_initialize(System::block_number());

			assert_eq_uvec!(members_ids(), vec![3, 4]);
			assert_eq!(ElectionRounds::<Test>::get(), 1);
		});
	}

	#[test]
	fn members_are_sorted_based_on_id_runners_on_merit() {
		ExtBuilder::default().desired_runners_up(2).build_and_execute(|| {
			assert_ok!(submit_candidacy(RuntimeOrigin::signed(5)));
			assert_ok!(submit_candidacy(RuntimeOrigin::signed(4)));
			assert_ok!(submit_candidacy(RuntimeOrigin::signed(3)));
			assert_ok!(submit_candidacy(RuntimeOrigin::signed(2)));

			assert_ok!(vote(RuntimeOrigin::signed(2), vec![3], 20));
			assert_ok!(vote(RuntimeOrigin::signed(3), vec![2], 30));
			assert_ok!(vote(RuntimeOrigin::signed(4), vec![5], 40));
			assert_ok!(vote(RuntimeOrigin::signed(5), vec![4], 50));

			System::set_block_number(5);
			Elections::on_initialize(System::block_number());
			// id: low -> high.
			assert_eq!(members_and_stake(), vec![(4, 45), (5, 35)]);
			// merit: low -> high.
			assert_eq!(runners_up_and_stake(), vec![(3, 15), (2, 25)]);
		});
	}

	#[test]
	fn runner_up_replacement_maintains_members_order() {
		ExtBuilder::default().desired_runners_up(2).build_and_execute(|| {
			assert_ok!(submit_candidacy(RuntimeOrigin::signed(5)));
			assert_ok!(submit_candidacy(RuntimeOrigin::signed(4)));
			assert_ok!(submit_candidacy(RuntimeOrigin::signed(2)));

			assert_ok!(vote(RuntimeOrigin::signed(2), vec![5], 20));
			assert_ok!(vote(RuntimeOrigin::signed(4), vec![4], 40));
			assert_ok!(vote(RuntimeOrigin::signed(5), vec![2], 50));

			System::set_block_number(5);
			Elections::on_initialize(System::block_number());

			assert_eq!(members_ids(), vec![2, 4]);
			assert_ok!(Elections::remove_member(RuntimeOrigin::root(), 2, true, false));
			assert_eq!(members_ids(), vec![4, 5]);
		});
	}

	#[test]
	fn can_renounce_candidacy_member_with_runners_bond_is_refunded() {
		ExtBuilder::default().desired_runners_up(2).build_and_execute(|| {
			assert_ok!(submit_candidacy(RuntimeOrigin::signed(5)));
			assert_ok!(submit_candidacy(RuntimeOrigin::signed(4)));
			assert_ok!(submit_candidacy(RuntimeOrigin::signed(3)));
			assert_ok!(submit_candidacy(RuntimeOrigin::signed(2)));

			assert_ok!(vote(RuntimeOrigin::signed(5), vec![5], 50));
			assert_ok!(vote(RuntimeOrigin::signed(4), vec![4], 40));
			assert_ok!(vote(RuntimeOrigin::signed(3), vec![3], 30));
			assert_ok!(vote(RuntimeOrigin::signed(2), vec![2], 20));

			System::set_block_number(5);
			Elections::on_initialize(System::block_number());

			assert_eq!(members_ids(), vec![4, 5]);
			assert_eq!(runners_up_ids(), vec![2, 3]);

			assert_ok!(Elections::renounce_candidacy(RuntimeOrigin::signed(4), Renouncing::Member));
			assert_eq!(balances(&4), (38, 2)); // 2 is voting bond.

			assert_eq!(members_ids(), vec![3, 5]);
			assert_eq!(runners_up_ids(), vec![2]);
		})
	}

	#[test]
	fn can_renounce_candidacy_member_without_runners_bond_is_refunded() {
		ExtBuilder::default().desired_runners_up(2).build_and_execute(|| {
			assert_ok!(submit_candidacy(RuntimeOrigin::signed(5)));
			assert_ok!(submit_candidacy(RuntimeOrigin::signed(4)));

			assert_ok!(vote(RuntimeOrigin::signed(5), vec![5], 50));
			assert_ok!(vote(RuntimeOrigin::signed(4), vec![4], 40));

			System::set_block_number(5);
			Elections::on_initialize(System::block_number());

			assert_eq!(members_ids(), vec![4, 5]);
			assert!(runners_up_ids().is_empty());

			assert_ok!(Elections::renounce_candidacy(RuntimeOrigin::signed(4), Renouncing::Member));
			assert_eq!(balances(&4), (38, 2)); // 2 is voting bond.

			// no replacement
			assert_eq!(members_ids(), vec![5]);
			assert!(runners_up_ids().is_empty());
		})
	}

	#[test]
	fn can_renounce_candidacy_runner_up() {
		ExtBuilder::default().desired_runners_up(2).build_and_execute(|| {
			assert_ok!(submit_candidacy(RuntimeOrigin::signed(5)));
			assert_ok!(submit_candidacy(RuntimeOrigin::signed(4)));
			assert_ok!(submit_candidacy(RuntimeOrigin::signed(3)));
			assert_ok!(submit_candidacy(RuntimeOrigin::signed(2)));

			assert_ok!(vote(RuntimeOrigin::signed(5), vec![4], 50));
			assert_ok!(vote(RuntimeOrigin::signed(4), vec![5], 40));
			assert_ok!(vote(RuntimeOrigin::signed(3), vec![3], 30));
			assert_ok!(vote(RuntimeOrigin::signed(2), vec![2], 20));

			System::set_block_number(5);
			Elections::on_initialize(System::block_number());

			assert_eq!(members_ids(), vec![4, 5]);
			assert_eq!(runners_up_ids(), vec![2, 3]);

			assert_ok!(Elections::renounce_candidacy(
				RuntimeOrigin::signed(3),
				Renouncing::RunnerUp
			));
			assert_eq!(balances(&3), (28, 2)); // 2 is voting bond.

			assert_eq!(members_ids(), vec![4, 5]);
			assert_eq!(runners_up_ids(), vec![2]);
		})
	}

	#[test]
	fn runner_up_replacement_works_when_out_of_order() {
		ExtBuilder::default().desired_runners_up(2).build_and_execute(|| {
			assert_ok!(submit_candidacy(RuntimeOrigin::signed(5)));
			assert_ok!(submit_candidacy(RuntimeOrigin::signed(4)));
			assert_ok!(submit_candidacy(RuntimeOrigin::signed(3)));
			assert_ok!(submit_candidacy(RuntimeOrigin::signed(2)));

			assert_ok!(vote(RuntimeOrigin::signed(2), vec![5], 20));
			assert_ok!(vote(RuntimeOrigin::signed(3), vec![3], 30));
			assert_ok!(vote(RuntimeOrigin::signed(4), vec![4], 40));
			assert_ok!(vote(RuntimeOrigin::signed(5), vec![2], 50));

			System::set_block_number(5);
			Elections::on_initialize(System::block_number());

			assert_eq!(members_ids(), vec![2, 4]);
			assert_eq!(runners_up_ids(), vec![5, 3]);
			assert_ok!(Elections::renounce_candidacy(
				RuntimeOrigin::signed(3),
				Renouncing::RunnerUp
			));
			assert_eq!(members_ids(), vec![2, 4]);
			assert_eq!(runners_up_ids(), vec![5]);
		});
	}

	#[test]
	fn can_renounce_candidacy_candidate() {
		ExtBuilder::default().build_and_execute(|| {
			assert_ok!(submit_candidacy(RuntimeOrigin::signed(5)));
			assert_eq!(balances(&5), (47, 3));
			assert_eq!(candidate_ids(), vec![5]);

			assert_ok!(Elections::renounce_candidacy(
				RuntimeOrigin::signed(5),
				Renouncing::Candidate(1)
			));
			assert_eq!(balances(&5), (50, 0));
			assert!(candidate_ids().is_empty());
		})
	}

	#[test]
	fn wrong_renounce_candidacy_should_fail() {
		ExtBuilder::default().build_and_execute(|| {
			assert_noop!(
				Elections::renounce_candidacy(RuntimeOrigin::signed(5), Renouncing::Candidate(0)),
				Error::<Test>::InvalidRenouncing,
			);
			assert_noop!(
				Elections::renounce_candidacy(RuntimeOrigin::signed(5), Renouncing::Member),
				Error::<Test>::InvalidRenouncing,
			);
			assert_noop!(
				Elections::renounce_candidacy(RuntimeOrigin::signed(5), Renouncing::RunnerUp),
				Error::<Test>::InvalidRenouncing,
			);
		})
	}

	#[test]
	fn non_member_renounce_member_should_fail() {
		ExtBuilder::default().desired_runners_up(1).build_and_execute(|| {
			assert_ok!(submit_candidacy(RuntimeOrigin::signed(5)));
			assert_ok!(submit_candidacy(RuntimeOrigin::signed(4)));
			assert_ok!(submit_candidacy(RuntimeOrigin::signed(3)));

			assert_ok!(vote(RuntimeOrigin::signed(5), vec![5], 50));
			assert_ok!(vote(RuntimeOrigin::signed(4), vec![4], 40));
			assert_ok!(vote(RuntimeOrigin::signed(3), vec![3], 30));

			System::set_block_number(5);
			Elections::on_initialize(System::block_number());

			assert_eq!(members_ids(), vec![4, 5]);
			assert_eq!(runners_up_ids(), vec![3]);

			assert_noop!(
				Elections::renounce_candidacy(RuntimeOrigin::signed(3), Renouncing::Member),
				Error::<Test>::InvalidRenouncing,
			);
		})
	}

	#[test]
	fn non_runner_up_renounce_runner_up_should_fail() {
		ExtBuilder::default().desired_runners_up(1).build_and_execute(|| {
			assert_ok!(submit_candidacy(RuntimeOrigin::signed(5)));
			assert_ok!(submit_candidacy(RuntimeOrigin::signed(4)));
			assert_ok!(submit_candidacy(RuntimeOrigin::signed(3)));

			assert_ok!(vote(RuntimeOrigin::signed(5), vec![5], 50));
			assert_ok!(vote(RuntimeOrigin::signed(4), vec![4], 40));
			assert_ok!(vote(RuntimeOrigin::signed(3), vec![3], 30));

			System::set_block_number(5);
			Elections::on_initialize(System::block_number());

			assert_eq!(members_ids(), vec![4, 5]);
			assert_eq!(runners_up_ids(), vec![3]);

			assert_noop!(
				Elections::renounce_candidacy(RuntimeOrigin::signed(4), Renouncing::RunnerUp),
				Error::<Test>::InvalidRenouncing,
			);
		})
	}

	#[test]
	fn wrong_candidate_count_renounce_should_fail() {
		ExtBuilder::default().build_and_execute(|| {
			assert_ok!(submit_candidacy(RuntimeOrigin::signed(5)));
			assert_ok!(submit_candidacy(RuntimeOrigin::signed(4)));
			assert_ok!(submit_candidacy(RuntimeOrigin::signed(3)));

			assert_noop!(
				Elections::renounce_candidacy(RuntimeOrigin::signed(4), Renouncing::Candidate(2)),
				Error::<Test>::InvalidWitnessData,
			);

			assert_ok!(Elections::renounce_candidacy(
				RuntimeOrigin::signed(4),
				Renouncing::Candidate(3)
			));
		})
	}

	#[test]
	fn renounce_candidacy_count_can_overestimate() {
		ExtBuilder::default().build_and_execute(|| {
			assert_ok!(submit_candidacy(RuntimeOrigin::signed(5)));
			assert_ok!(submit_candidacy(RuntimeOrigin::signed(4)));
			assert_ok!(submit_candidacy(RuntimeOrigin::signed(3)));
			// while we have only 3 candidates.
			assert_ok!(Elections::renounce_candidacy(
				RuntimeOrigin::signed(4),
				Renouncing::Candidate(4)
			));
		})
	}

	#[test]
	fn unsorted_runners_up_are_detected() {
		ExtBuilder::default()
			.desired_runners_up(2)
			.desired_members(1)
			.build_and_execute(|| {
				assert_ok!(submit_candidacy(RuntimeOrigin::signed(5)));
				assert_ok!(submit_candidacy(RuntimeOrigin::signed(4)));
				assert_ok!(submit_candidacy(RuntimeOrigin::signed(3)));

				assert_ok!(vote(RuntimeOrigin::signed(5), vec![5], 50));
				assert_ok!(vote(RuntimeOrigin::signed(4), vec![4], 5));
				assert_ok!(vote(RuntimeOrigin::signed(3), vec![3], 15));

				System::set_block_number(5);
				Elections::on_initialize(System::block_number());

				assert_eq!(members_ids(), vec![5]);
				assert_eq!(runners_up_ids(), vec![4, 3]);

				assert_ok!(submit_candidacy(RuntimeOrigin::signed(2)));
				assert_ok!(vote(RuntimeOrigin::signed(2), vec![2], 10));

				System::set_block_number(10);
				Elections::on_initialize(System::block_number());

				assert_eq!(members_ids(), vec![5]);
				assert_eq!(runners_up_ids(), vec![2, 3]);

				// 4 is outgoing runner-up. Slash candidacy bond.
				assert_eq!(balances(&4), (35, 2));
				// 3 stays.
				assert_eq!(balances(&3), (25, 5));
			})
	}

	#[test]
	fn member_to_runner_up_wont_slash() {
		ExtBuilder::default()
			.desired_runners_up(2)
			.desired_members(1)
			.build_and_execute(|| {
				assert_ok!(submit_candidacy(RuntimeOrigin::signed(4)));
				assert_ok!(submit_candidacy(RuntimeOrigin::signed(3)));
				assert_ok!(submit_candidacy(RuntimeOrigin::signed(2)));

				assert_ok!(vote(RuntimeOrigin::signed(4), vec![4], 40));
				assert_ok!(vote(RuntimeOrigin::signed(3), vec![3], 30));
				assert_ok!(vote(RuntimeOrigin::signed(2), vec![2], 20));

				System::set_block_number(5);
				Elections::on_initialize(System::block_number());

				assert_eq!(members_ids(), vec![4]);
				assert_eq!(runners_up_ids(), vec![2, 3]);

				assert_eq!(balances(&4), (35, 5));
				assert_eq!(balances(&3), (25, 5));
				assert_eq!(balances(&2), (15, 5));

				// this guy will shift everyone down.
				assert_ok!(submit_candidacy(RuntimeOrigin::signed(5)));
				assert_ok!(vote(RuntimeOrigin::signed(5), vec![5], 50));

				System::set_block_number(10);
				Elections::on_initialize(System::block_number());

				assert_eq!(members_ids(), vec![5]);
				assert_eq!(runners_up_ids(), vec![3, 4]);

				// 4 went from member to runner-up -- don't slash.
				assert_eq!(balances(&4), (35, 5));
				// 3 stayed runner-up -- don't slash.
				assert_eq!(balances(&3), (25, 5));
				// 2 was removed -- slash.
				assert_eq!(balances(&2), (15, 2));
			});
	}

	#[test]
	fn runner_up_to_member_wont_slash() {
		ExtBuilder::default()
			.desired_runners_up(2)
			.desired_members(1)
			.build_and_execute(|| {
				assert_ok!(submit_candidacy(RuntimeOrigin::signed(4)));
				assert_ok!(submit_candidacy(RuntimeOrigin::signed(3)));
				assert_ok!(submit_candidacy(RuntimeOrigin::signed(2)));

				assert_ok!(vote(RuntimeOrigin::signed(4), vec![4], 40));
				assert_ok!(vote(RuntimeOrigin::signed(3), vec![3], 30));
				assert_ok!(vote(RuntimeOrigin::signed(2), vec![2], 20));

				System::set_block_number(5);
				Elections::on_initialize(System::block_number());

				assert_eq!(members_ids(), vec![4]);
				assert_eq!(runners_up_ids(), vec![2, 3]);

				assert_eq!(balances(&4), (35, 5));
				assert_eq!(balances(&3), (25, 5));
				assert_eq!(balances(&2), (15, 5));

				// swap some votes.
				assert_ok!(vote(RuntimeOrigin::signed(4), vec![2], 40));
				assert_ok!(vote(RuntimeOrigin::signed(2), vec![4], 20));

				System::set_block_number(10);
				Elections::on_initialize(System::block_number());

				assert_eq!(members_ids(), vec![2]);
				assert_eq!(runners_up_ids(), vec![4, 3]);

				// 2 went from runner to member, don't slash
				assert_eq!(balances(&2), (15, 5));
				// 4 went from member to runner, don't slash
				assert_eq!(balances(&4), (35, 5));
				// 3 stayed the same
				assert_eq!(balances(&3), (25, 5));
			});
	}

	#[test]
	fn remove_and_replace_member_works() {
		let setup = || {
			assert_ok!(submit_candidacy(RuntimeOrigin::signed(5)));
			assert_ok!(submit_candidacy(RuntimeOrigin::signed(4)));
			assert_ok!(submit_candidacy(RuntimeOrigin::signed(3)));

			assert_ok!(vote(RuntimeOrigin::signed(5), vec![5], 50));
			assert_ok!(vote(RuntimeOrigin::signed(4), vec![4], 40));
			assert_ok!(vote(RuntimeOrigin::signed(3), vec![3], 30));

			System::set_block_number(5);
			Elections::on_initialize(System::block_number());

			assert_eq!(members_ids(), vec![4, 5]);
			assert_eq!(runners_up_ids(), vec![3]);
		};

		// member removed, replacement found.
		ExtBuilder::default().desired_runners_up(1).build_and_execute(|| {
			setup();
			assert_eq!(Elections::remove_and_replace_member(&4, false), Ok(true));

			assert_eq!(members_ids(), vec![3, 5]);
			assert_eq!(runners_up_ids().len(), 0);
		});

		// member removed, no replacement found.
		ExtBuilder::default().desired_runners_up(1).build_and_execute(|| {
			setup();
			assert_ok!(Elections::renounce_candidacy(
				RuntimeOrigin::signed(3),
				Renouncing::RunnerUp
			));
			assert_eq!(Elections::remove_and_replace_member(&4, false), Ok(false));

			assert_eq!(members_ids(), vec![5]);
			assert_eq!(runners_up_ids().len(), 0);
		});

		// wrong member to remove.
		ExtBuilder::default().desired_runners_up(1).build_and_execute(|| {
			setup();
			assert!(matches!(Elections::remove_and_replace_member(&2, false), Err(_)));
		});
	}

	#[test]
	fn no_desired_members() {
		// not interested in anything
		ExtBuilder::default()
			.desired_members(0)
			.desired_runners_up(0)
			.build_and_execute(|| {
				assert_eq!(Candidates::<Test>::get().len(), 0);

				assert_ok!(submit_candidacy(RuntimeOrigin::signed(4)));
				assert_ok!(submit_candidacy(RuntimeOrigin::signed(3)));
				assert_ok!(submit_candidacy(RuntimeOrigin::signed(2)));

				assert_eq!(Candidates::<Test>::get().len(), 3);

				assert_ok!(vote(RuntimeOrigin::signed(4), vec![4], 40));
				assert_ok!(vote(RuntimeOrigin::signed(3), vec![3], 30));
				assert_ok!(vote(RuntimeOrigin::signed(2), vec![2], 20));

				System::set_block_number(5);
				Elections::on_initialize(System::block_number());

				assert_eq!(members_ids().len(), 0);
				assert_eq!(runners_up_ids().len(), 0);
				assert_eq!(all_voters().len(), 3);
				assert_eq!(Candidates::<Test>::get().len(), 0);
			});

		// not interested in members
		ExtBuilder::default()
			.desired_members(0)
			.desired_runners_up(2)
			.build_and_execute(|| {
				assert_eq!(Candidates::<Test>::get().len(), 0);

				assert_ok!(submit_candidacy(RuntimeOrigin::signed(4)));
				assert_ok!(submit_candidacy(RuntimeOrigin::signed(3)));
				assert_ok!(submit_candidacy(RuntimeOrigin::signed(2)));

				assert_eq!(Candidates::<Test>::get().len(), 3);

				assert_ok!(vote(RuntimeOrigin::signed(4), vec![4], 40));
				assert_ok!(vote(RuntimeOrigin::signed(3), vec![3], 30));
				assert_ok!(vote(RuntimeOrigin::signed(2), vec![2], 20));

				System::set_block_number(5);
				Elections::on_initialize(System::block_number());

				assert_eq!(members_ids().len(), 0);
				assert_eq!(runners_up_ids(), vec![3, 4]);
				assert_eq!(all_voters().len(), 3);
				assert_eq!(Candidates::<Test>::get().len(), 0);
			});

		// not interested in runners-up
		ExtBuilder::default()
			.desired_members(2)
			.desired_runners_up(0)
			.build_and_execute(|| {
				assert_eq!(Candidates::<Test>::get().len(), 0);

				assert_ok!(submit_candidacy(RuntimeOrigin::signed(4)));
				assert_ok!(submit_candidacy(RuntimeOrigin::signed(3)));
				assert_ok!(submit_candidacy(RuntimeOrigin::signed(2)));

				assert_eq!(Candidates::<Test>::get().len(), 3);

				assert_ok!(vote(RuntimeOrigin::signed(4), vec![4], 40));
				assert_ok!(vote(RuntimeOrigin::signed(3), vec![3], 30));
				assert_ok!(vote(RuntimeOrigin::signed(2), vec![2], 20));

				System::set_block_number(5);
				Elections::on_initialize(System::block_number());

				assert_eq!(members_ids(), vec![3, 4]);
				assert_eq!(runners_up_ids().len(), 0);
				assert_eq!(all_voters().len(), 3);
				assert_eq!(Candidates::<Test>::get().len(), 0);
			});
	}

	#[test]
	fn dupe_vote_is_moot() {
		ExtBuilder::default().desired_members(1).build_and_execute(|| {
			assert_ok!(submit_candidacy(RuntimeOrigin::signed(5)));
			assert_ok!(submit_candidacy(RuntimeOrigin::signed(4)));
			assert_ok!(submit_candidacy(RuntimeOrigin::signed(3)));
			assert_ok!(submit_candidacy(RuntimeOrigin::signed(2)));
			assert_ok!(submit_candidacy(RuntimeOrigin::signed(1)));

			// all these duplicate votes will not cause 2 to win.
			assert_ok!(vote(RuntimeOrigin::signed(1), vec![2, 2, 2, 2], 5));
			assert_ok!(vote(RuntimeOrigin::signed(2), vec![2, 2, 2, 2], 20));

			assert_ok!(vote(RuntimeOrigin::signed(3), vec![3], 30));

			System::set_block_number(5);
			Elections::on_initialize(System::block_number());

			assert_eq!(members_ids(), vec![3]);
		})
	}

	#[test]
	fn remove_defunct_voter_works() {
		ExtBuilder::default().build_and_execute(|| {
			assert_ok!(submit_candidacy(RuntimeOrigin::signed(5)));
			assert_ok!(submit_candidacy(RuntimeOrigin::signed(4)));
			assert_ok!(submit_candidacy(RuntimeOrigin::signed(3)));

			// defunct
			assert_ok!(vote(RuntimeOrigin::signed(5), vec![5, 4], 5));
			// defunct
			assert_ok!(vote(RuntimeOrigin::signed(4), vec![4], 5));
			// ok
			assert_ok!(vote(RuntimeOrigin::signed(3), vec![3], 5));
			// ok
			assert_ok!(vote(RuntimeOrigin::signed(2), vec![3, 4], 5));

			assert_ok!(Elections::renounce_candidacy(
				RuntimeOrigin::signed(5),
				Renouncing::Candidate(3)
			));
			assert_ok!(Elections::renounce_candidacy(
				RuntimeOrigin::signed(4),
				Renouncing::Candidate(2)
			));
			assert_ok!(Elections::renounce_candidacy(
				RuntimeOrigin::signed(3),
				Renouncing::Candidate(1)
			));

			assert_ok!(Elections::clean_defunct_voters(RuntimeOrigin::root(), 4, 2));
		})
	}
}<|MERGE_RESOLUTION|>--- conflicted
+++ resolved
@@ -98,21 +98,17 @@
 
 #![cfg_attr(not(feature = "std"), no_std)]
 
-<<<<<<< HEAD
-use codec::{Decode, Encode};
+extern crate alloc;
+
+use alloc::{vec, vec::Vec};
+use codec::{Decode, DecodeWithMemTracking, Encode};
+use core::cmp::Ordering;
 
 use frame_support::traits::{
 	fungible,
 	fungible::{Credit, Inspect},
 };
 
-=======
-extern crate alloc;
-
-use alloc::{vec, vec::Vec};
-use codec::{Decode, DecodeWithMemTracking, Encode};
-use core::cmp::Ordering;
->>>>>>> 6d647465
 use frame_support::{
 	traits::{
 		defensive_prelude::*,
