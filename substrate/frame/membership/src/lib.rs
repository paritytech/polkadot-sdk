// This file is part of Substrate.

// Copyright (C) Parity Technologies (UK) Ltd.
// SPDX-License-Identifier: Apache-2.0

// Licensed under the Apache License, Version 2.0 (the "License");
// you may not use this file except in compliance with the License.
// You may obtain a copy of the License at
//
// 	http://www.apache.org/licenses/LICENSE-2.0
//
// Unless required by applicable law or agreed to in writing, software
// distributed under the License is distributed on an "AS IS" BASIS,
// WITHOUT WARRANTIES OR CONDITIONS OF ANY KIND, either express or implied.
// See the License for the specific language governing permissions and
// limitations under the License.

//! # Membership Module
//!
//! Allows control of membership of a set of `AccountId`s, useful for managing membership of a
//! collective. A prime member may be set

// Ensure we're `no_std` when compiling for Wasm.
#![cfg_attr(not(feature = "std"), no_std)]

use frame_support::{
	traits::{ChangeMembers, Contains, Get, InitializeMembers, SortedMembers},
	BoundedVec,
};
use sp_runtime::traits::{StaticLookup, UniqueSaturatedInto};
use sp_std::prelude::*;

pub mod migrations;
pub mod weights;

pub use pallet::*;
pub use weights::WeightInfo;

const LOG_TARGET: &str = "runtime::membership";

type AccountIdLookupOf<T> = <<T as frame_system::Config>::Lookup as StaticLookup>::Source;

#[frame_support::pallet]
pub mod pallet {
	use super::*;
	use frame_support::pallet_prelude::*;
	use frame_system::pallet_prelude::*;

	/// The current storage version.
	const STORAGE_VERSION: StorageVersion = StorageVersion::new(4);

	#[pallet::pallet]
	#[pallet::storage_version(STORAGE_VERSION)]
	pub struct Pallet<T, I = ()>(PhantomData<(T, I)>);

	#[pallet::config]
	pub trait Config<I: 'static = ()>: frame_system::Config {
		/// The overarching event type.
		type RuntimeEvent: From<Event<Self, I>>
			+ IsType<<Self as frame_system::Config>::RuntimeEvent>;

		/// Required origin for adding a member (though can always be Root).
		type AddOrigin: EnsureOrigin<Self::RuntimeOrigin>;

		/// Required origin for removing a member (though can always be Root).
		type RemoveOrigin: EnsureOrigin<Self::RuntimeOrigin>;

		/// Required origin for adding and removing a member in a single action.
		type SwapOrigin: EnsureOrigin<Self::RuntimeOrigin>;

		/// Required origin for resetting membership.
		type ResetOrigin: EnsureOrigin<Self::RuntimeOrigin>;

		/// Required origin for setting or resetting the prime member.
		type PrimeOrigin: EnsureOrigin<Self::RuntimeOrigin>;

		/// The receiver of the signal for when the membership has been initialized. This happens
		/// pre-genesis and will usually be the same as `MembershipChanged`. If you need to do
		/// something different on initialization, then you can change this accordingly.
		type MembershipInitialized: InitializeMembers<Self::AccountId>;

		/// The receiver of the signal for when the membership has changed.
		type MembershipChanged: ChangeMembers<Self::AccountId>;

		/// The maximum number of members that this membership can have.
		///
		/// This is used for benchmarking. Re-run the benchmarks if this changes.
		///
		/// This is enforced in the code; the membership size can not exceed this limit.
		type MaxMembers: Get<u32>;

		/// Weight information for extrinsics in this pallet.
		type WeightInfo: WeightInfo;
	}

	/// The current membership, stored as an ordered Vec.
	#[pallet::storage]
	#[pallet::getter(fn members)]
	pub type Members<T: Config<I>, I: 'static = ()> =
		StorageValue<_, BoundedVec<T::AccountId, T::MaxMembers>, ValueQuery>;

	/// The current prime member, if one exists.
	#[pallet::storage]
	#[pallet::getter(fn prime)]
	pub type Prime<T: Config<I>, I: 'static = ()> = StorageValue<_, T::AccountId, OptionQuery>;

	#[pallet::genesis_config]
	#[derive(frame_support::DefaultNoBound)]
	pub struct GenesisConfig<T: Config<I>, I: 'static = ()> {
		pub members: BoundedVec<T::AccountId, T::MaxMembers>,
		#[serde(skip)]
		pub phantom: PhantomData<I>,
	}

	#[pallet::genesis_build]
	impl<T: Config<I>, I: 'static> BuildGenesisConfig for GenesisConfig<T, I> {
		fn build(&self) {
			use sp_std::collections::btree_set::BTreeSet;
			let members_set: BTreeSet<_> = self.members.iter().collect();
			assert_eq!(
				members_set.len(),
				self.members.len(),
				"Members cannot contain duplicate accounts."
			);

			let mut members = self.members.clone();
			members.sort();
			T::MembershipInitialized::initialize_members(&members);
			<Members<T, I>>::put(members);
		}
	}

	#[pallet::event]
	#[pallet::generate_deposit(pub(super) fn deposit_event)]
	pub enum Event<T: Config<I>, I: 'static = ()> {
		/// The given member was added; see the transaction for who.
		MemberAdded,
		/// The given member was removed; see the transaction for who.
		MemberRemoved,
		/// Two members were swapped; see the transaction for who.
		MembersSwapped,
		/// The membership was reset; see the transaction for who the new set is.
		MembersReset,
		/// One of the members' keys changed.
		KeyChanged,
		/// Phantom member, never used.
		Dummy { _phantom_data: PhantomData<(T::AccountId, <T as Config<I>>::RuntimeEvent)> },
	}

	#[pallet::error]
	pub enum Error<T, I = ()> {
		/// Already a member.
		AlreadyMember,
		/// Not a member.
		NotMember,
		/// Too many members.
		TooManyMembers,
	}

	#[pallet::call]
	impl<T: Config<I>, I: 'static> Pallet<T, I> {
		/// Add a member `who` to the set.
		///
		/// May only be called from `T::AddOrigin`.
		#[pallet::call_index(0)]
		#[pallet::weight(T::WeightInfo::add_member(T::MaxMembers::get()))]
		pub fn add_member(
			origin: OriginFor<T>,
			who: AccountIdLookupOf<T>,
		) -> DispatchResultWithPostInfo {
			T::AddOrigin::ensure_origin(origin)?;
			let who = T::Lookup::lookup(who)?;

			let mut members = <Members<T, I>>::get();
			let init_length = members.len();
			let location = members.binary_search(&who).err().ok_or(Error::<T, I>::AlreadyMember)?;
			members
				.try_insert(location, who.clone())
				.map_err(|_| Error::<T, I>::TooManyMembers)?;

			<Members<T, I>>::put(&members);

			T::MembershipChanged::change_members_sorted(&[who], &[], &members[..]);

			Self::deposit_event(Event::MemberAdded);

			Ok(Some(T::WeightInfo::add_member(init_length as u32)).into())
		}

		/// Remove a member `who` from the set.
		///
		/// May only be called from `T::RemoveOrigin`.
		#[pallet::call_index(1)]
		#[pallet::weight(T::WeightInfo::remove_member(T::MaxMembers::get()))]
		pub fn remove_member(
			origin: OriginFor<T>,
			who: AccountIdLookupOf<T>,
		) -> DispatchResultWithPostInfo {
			T::RemoveOrigin::ensure_origin(origin)?;
			let who = T::Lookup::lookup(who)?;

			let mut members = <Members<T, I>>::get();
			let init_length = members.len();
			let location = members.binary_search(&who).ok().ok_or(Error::<T, I>::NotMember)?;
			members.remove(location);

			<Members<T, I>>::put(&members);

			T::MembershipChanged::change_members_sorted(&[], &[who], &members[..]);
			Self::rejig_prime(&members);

			Self::deposit_event(Event::MemberRemoved);
			Ok(Some(T::WeightInfo::remove_member(init_length as u32)).into())
		}

		/// Swap out one member `remove` for another `add`.
		///
		/// May only be called from `T::SwapOrigin`.
		///
		/// Prime membership is *not* passed from `remove` to `add`, if extant.
		#[pallet::call_index(2)]
		#[pallet::weight(T::WeightInfo::swap_member(T::MaxMembers::get()))]
		pub fn swap_member(
			origin: OriginFor<T>,
			remove: AccountIdLookupOf<T>,
			add: AccountIdLookupOf<T>,
		) -> DispatchResultWithPostInfo {
			T::SwapOrigin::ensure_origin(origin)?;
			let remove = T::Lookup::lookup(remove)?;
			let add = T::Lookup::lookup(add)?;

			if remove == add {
				return Ok(().into());
			}

			let mut members = <Members<T, I>>::get();
			let location = members.binary_search(&remove).ok().ok_or(Error::<T, I>::NotMember)?;
			let _ = members.binary_search(&add).err().ok_or(Error::<T, I>::AlreadyMember)?;
			members[location] = add.clone();
			members.sort();

			<Members<T, I>>::put(&members);

			T::MembershipChanged::change_members_sorted(&[add], &[remove], &members[..]);
			Self::rejig_prime(&members);

			Self::deposit_event(Event::MembersSwapped);
			Ok(Some(T::WeightInfo::swap_member(members.len() as u32)).into())
		}

		/// Change the membership to a new set, disregarding the existing membership. Be nice and
		/// pass `members` pre-sorted.
		///
		/// May only be called from `T::ResetOrigin`.
		#[pallet::call_index(3)]
		#[pallet::weight(T::WeightInfo::reset_members(members.len().unique_saturated_into()))]
		pub fn reset_members(origin: OriginFor<T>, members: Vec<T::AccountId>) -> DispatchResult {
			T::ResetOrigin::ensure_origin(origin)?;

			let mut members: BoundedVec<T::AccountId, T::MaxMembers> =
				BoundedVec::try_from(members).map_err(|_| Error::<T, I>::TooManyMembers)?;
			members.sort();
			<Members<T, I>>::mutate(|m| {
				T::MembershipChanged::set_members_sorted(&members[..], m);
				Self::rejig_prime(&members);
				*m = members;
			});

			Self::deposit_event(Event::MembersReset);
			Ok(())
		}

		/// Swap out the sending member for some other key `new`.
		///
		/// May only be called from `Signed` origin of a current member.
		///
		/// Prime membership is passed from the origin account to `new`, if extant.
		#[pallet::call_index(4)]
		#[pallet::weight(T::WeightInfo::change_key(T::MaxMembers::get()))]
		pub fn change_key(
			origin: OriginFor<T>,
			new: AccountIdLookupOf<T>,
		) -> DispatchResultWithPostInfo {
			let remove = ensure_signed(origin)?;
			let new = T::Lookup::lookup(new)?;

			if remove == new {
				return Ok(().into());
			}

			let mut members = <Members<T, I>>::get();
			let members_length = members.len() as u32;
			let location = members.binary_search(&remove).ok().ok_or(Error::<T, I>::NotMember)?;
			let _ = members.binary_search(&new).err().ok_or(Error::<T, I>::AlreadyMember)?;
			members[location] = new.clone();
			members.sort();

			<Members<T, I>>::put(&members);

			T::MembershipChanged::change_members_sorted(
				&[new.clone()],
				&[remove.clone()],
				&members[..],
			);

			if Prime::<T, I>::get() == Some(remove) {
				Prime::<T, I>::put(&new);
				T::MembershipChanged::set_prime(Some(new));
			}

			Self::deposit_event(Event::KeyChanged);
			Ok(Some(T::WeightInfo::change_key(members_length)).into())
		}

		/// Set the prime member. Must be a current member.
		///
		/// May only be called from `T::PrimeOrigin`.
		#[pallet::call_index(5)]
		#[pallet::weight(T::WeightInfo::set_prime(T::MaxMembers::get()))]
		pub fn set_prime(
			origin: OriginFor<T>,
			who: AccountIdLookupOf<T>,
		) -> DispatchResultWithPostInfo {
			T::PrimeOrigin::ensure_origin(origin)?;
			let who = T::Lookup::lookup(who)?;
			let members = Self::members();
			members.binary_search(&who).ok().ok_or(Error::<T, I>::NotMember)?;
			Prime::<T, I>::put(&who);
			T::MembershipChanged::set_prime(Some(who));
			Ok(Some(T::WeightInfo::set_prime(members.len() as u32)).into())
		}

		/// Remove the prime member if it exists.
		///
		/// May only be called from `T::PrimeOrigin`.
		#[pallet::call_index(6)]
		#[pallet::weight(T::WeightInfo::clear_prime())]
		pub fn clear_prime(origin: OriginFor<T>) -> DispatchResult {
			T::PrimeOrigin::ensure_origin(origin)?;
			Prime::<T, I>::kill();
			T::MembershipChanged::set_prime(None);
			Ok(())
		}
	}
}

impl<T: Config<I>, I: 'static> Pallet<T, I> {
	fn rejig_prime(members: &[T::AccountId]) {
		if let Some(prime) = Prime::<T, I>::get() {
			match members.binary_search(&prime) {
				Ok(_) => T::MembershipChanged::set_prime(Some(prime)),
				Err(_) => Prime::<T, I>::kill(),
			}
		}
	}
}

impl<T: Config<I>, I: 'static> Contains<T::AccountId> for Pallet<T, I> {
	fn contains(t: &T::AccountId) -> bool {
		Self::members().binary_search(t).is_ok()
	}
}

impl<T: Config<I>, I: 'static> SortedMembers<T::AccountId> for Pallet<T, I> {
	fn sorted_members() -> Vec<T::AccountId> {
		Self::members().to_vec()
	}

	fn count() -> usize {
		Members::<T, I>::decode_len().unwrap_or(0)
	}
}

#[cfg(feature = "runtime-benchmarks")]
mod benchmark {
	use super::{Pallet as Membership, *};
	use frame_benchmarking::v1::{account, benchmarks_instance_pallet, whitelist, BenchmarkError};
	use frame_support::{assert_ok, traits::EnsureOrigin};
	use frame_system::RawOrigin;

	const SEED: u32 = 0;

	fn set_members<T: Config<I>, I: 'static>(members: Vec<T::AccountId>, prime: Option<usize>) {
		let reset_origin = T::ResetOrigin::try_successful_origin()
			.expect("ResetOrigin has no successful origin required for the benchmark");
		let prime_origin = T::PrimeOrigin::try_successful_origin()
			.expect("PrimeOrigin has no successful origin required for the benchmark");

		assert_ok!(<Membership<T, I>>::reset_members(reset_origin, members.clone()));
		if let Some(prime) = prime.map(|i| members[i].clone()) {
			let prime_lookup = T::Lookup::unlookup(prime);
			assert_ok!(<Membership<T, I>>::set_prime(prime_origin, prime_lookup));
		} else {
			assert_ok!(<Membership<T, I>>::clear_prime(prime_origin));
		}
	}

	benchmarks_instance_pallet! {
		add_member {
			let m in 1 .. (T::MaxMembers::get() - 1);

			let members = (0..m).map(|i| account("member", i, SEED)).collect::<Vec<T::AccountId>>();
			set_members::<T, I>(members, None);
			let new_member = account::<T::AccountId>("add", m, SEED);
			let new_member_lookup = T::Lookup::unlookup(new_member.clone());
		}: {
			assert_ok!(<Membership<T, I>>::add_member(
				T::AddOrigin::try_successful_origin().map_err(|_| BenchmarkError::Weightless)?,
				new_member_lookup,
			));
		} verify {
			assert!(<Members<T, I>>::get().contains(&new_member));
			#[cfg(test)] crate::tests::clean();
		}

		// the case of no prime or the prime being removed is surely cheaper than the case of
		// reporting a new prime via `MembershipChanged`.
		remove_member {
			let m in 2 .. T::MaxMembers::get();

			let members = (0..m).map(|i| account("member", i, SEED)).collect::<Vec<T::AccountId>>();
			set_members::<T, I>(members.clone(), Some(members.len() - 1));

			let to_remove = members.first().cloned().unwrap();
			let to_remove_lookup = T::Lookup::unlookup(to_remove.clone());
		}: {
			assert_ok!(<Membership<T, I>>::remove_member(
				T::RemoveOrigin::try_successful_origin().map_err(|_| BenchmarkError::Weightless)?,
				to_remove_lookup,
			));
		} verify {
			assert!(!<Members<T, I>>::get().contains(&to_remove));
			// prime is rejigged
			assert!(<Prime<T, I>>::get().is_some() && T::MembershipChanged::get_prime().is_some());
			#[cfg(test)] crate::tests::clean();
		}

		// we remove a non-prime to make sure it needs to be set again.
		swap_member {
			let m in 2 .. T::MaxMembers::get();

			let members = (0..m).map(|i| account("member", i, SEED)).collect::<Vec<T::AccountId>>();
			set_members::<T, I>(members.clone(), Some(members.len() - 1));
			let add = account::<T::AccountId>("member", m, SEED);
			let add_lookup = T::Lookup::unlookup(add.clone());
			let remove = members.first().cloned().unwrap();
			let remove_lookup = T::Lookup::unlookup(remove.clone());
		}: {
			assert_ok!(<Membership<T, I>>::swap_member(
				T::SwapOrigin::try_successful_origin().map_err(|_| BenchmarkError::Weightless)?,
				remove_lookup,
				add_lookup,
			));
		} verify {
			assert!(!<Members<T, I>>::get().contains(&remove));
			assert!(<Members<T, I>>::get().contains(&add));
			// prime is rejigged
			assert!(<Prime<T, I>>::get().is_some() && T::MembershipChanged::get_prime().is_some());
			#[cfg(test)] crate::tests::clean();
		}

		// er keep the prime common between incoming and outgoing to make sure it is rejigged.
		reset_members {
			let m in 1 .. T::MaxMembers::get();

			let members = (1..m+1).map(|i| account("member", i, SEED)).collect::<Vec<T::AccountId>>();
			set_members::<T, I>(members.clone(), Some(members.len() - 1));
			let mut new_members = (m..2*m).map(|i| account("member", i, SEED)).collect::<Vec<T::AccountId>>();
		}: {
			assert_ok!(<Membership<T, I>>::reset_members(
				T::ResetOrigin::try_successful_origin().map_err(|_| BenchmarkError::Weightless)?,
				new_members.clone(),
			));
		} verify {
			new_members.sort();
			assert_eq!(<Members<T, I>>::get(), new_members);
			// prime is rejigged
			assert!(<Prime<T, I>>::get().is_some() && T::MembershipChanged::get_prime().is_some());
			#[cfg(test)] crate::tests::clean();
		}

		change_key {
			let m in 1 .. T::MaxMembers::get();

			// worse case would be to change the prime
			let members = (0..m).map(|i| account("member", i, SEED)).collect::<Vec<T::AccountId>>();
			let prime = members.last().cloned().unwrap();
			set_members::<T, I>(members.clone(), Some(members.len() - 1));

			let add = account::<T::AccountId>("member", m, SEED);
			let add_lookup = T::Lookup::unlookup(add.clone());
			whitelist!(prime);
		}: {
			assert_ok!(<Membership<T, I>>::change_key(RawOrigin::Signed(prime.clone()).into(), add_lookup));
		} verify {
			assert!(!<Members<T, I>>::get().contains(&prime));
			assert!(<Members<T, I>>::get().contains(&add));
			// prime is rejigged
			assert_eq!(<Prime<T, I>>::get().unwrap(), add);
			#[cfg(test)] crate::tests::clean();
		}

		set_prime {
			let m in 1 .. T::MaxMembers::get();
			let members = (0..m).map(|i| account("member", i, SEED)).collect::<Vec<T::AccountId>>();
			let prime = members.last().cloned().unwrap();
			let prime_lookup = T::Lookup::unlookup(prime.clone());
			set_members::<T, I>(members, None);
		}: {
			assert_ok!(<Membership<T, I>>::set_prime(
				T::PrimeOrigin::try_successful_origin().map_err(|_| BenchmarkError::Weightless)?,
				prime_lookup,
			));
		} verify {
			assert!(<Prime<T, I>>::get().is_some());
			assert!(<T::MembershipChanged>::get_prime().is_some());
			#[cfg(test)] crate::tests::clean();
		}

		clear_prime {
			let members = (0..T::MaxMembers::get()).map(|i| account("member", i, SEED)).collect::<Vec<T::AccountId>>();
			let prime = members.last().cloned().unwrap();
			set_members::<T, I>(members, None);
		}: {
			assert_ok!(<Membership<T, I>>::clear_prime(
				T::PrimeOrigin::try_successful_origin().map_err(|_| BenchmarkError::Weightless)?,
			));
		} verify {
			assert!(<Prime<T, I>>::get().is_none());
			assert!(<T::MembershipChanged>::get_prime().is_none());
			#[cfg(test)] crate::tests::clean();
		}

		impl_benchmark_test_suite!(Membership, crate::tests::new_bench_ext(), crate::tests::Test);
	}
}

#[cfg(test)]
mod tests {
	use super::*;
	use crate as pallet_membership;

	use sp_runtime::{bounded_vec, traits::BadOrigin, BuildStorage};

	use frame_support::{
<<<<<<< HEAD
		assert_noop, assert_ok, assert_storage_noop, derive_impl, ord_parameter_types,
		parameter_types,
		traits::{ConstU32, ConstU64, StorageVersion},
=======
		assert_noop, assert_ok, derive_impl, ord_parameter_types, parameter_types,
		traits::{ConstU32, StorageVersion},
>>>>>>> 320863a8
	};
	use frame_system::EnsureSignedBy;

	type Block = frame_system::mocking::MockBlock<Test>;

	frame_support::construct_runtime!(
		pub enum Test
		{
			System: frame_system,
			Membership: pallet_membership,
		}
	);

	parameter_types! {
		pub static Members: Vec<u64> = vec![];
		pub static Prime: Option<u64> = None;
	}

	#[derive_impl(frame_system::config_preludes::TestDefaultConfig as frame_system::DefaultConfig)]
	impl frame_system::Config for Test {
		type Block = Block;
	}
	ord_parameter_types! {
		pub const One: u64 = 1;
		pub const Two: u64 = 2;
		pub const Three: u64 = 3;
		pub const Four: u64 = 4;
		pub const Five: u64 = 5;
	}

	pub struct TestChangeMembers;
	impl ChangeMembers<u64> for TestChangeMembers {
		fn change_members_sorted(incoming: &[u64], outgoing: &[u64], new: &[u64]) {
			let mut old_plus_incoming = Members::get();
			old_plus_incoming.extend_from_slice(incoming);
			old_plus_incoming.sort();
			let mut new_plus_outgoing = new.to_vec();
			new_plus_outgoing.extend_from_slice(outgoing);
			new_plus_outgoing.sort();
			assert_eq!(old_plus_incoming, new_plus_outgoing);

			Members::set(new.to_vec());
			Prime::set(None);
		}
		fn set_prime(who: Option<u64>) {
			Prime::set(who);
		}
		fn get_prime() -> Option<u64> {
			Prime::get()
		}
	}

	impl InitializeMembers<u64> for TestChangeMembers {
		fn initialize_members(members: &[u64]) {
			MEMBERS.with(|m| *m.borrow_mut() = members.to_vec());
		}
	}

	impl Config for Test {
		type RuntimeEvent = RuntimeEvent;
		type AddOrigin = EnsureSignedBy<One, u64>;
		type RemoveOrigin = EnsureSignedBy<Two, u64>;
		type SwapOrigin = EnsureSignedBy<Three, u64>;
		type ResetOrigin = EnsureSignedBy<Four, u64>;
		type PrimeOrigin = EnsureSignedBy<Five, u64>;
		type MembershipInitialized = TestChangeMembers;
		type MembershipChanged = TestChangeMembers;
		type MaxMembers = ConstU32<10>;
		type WeightInfo = ();
	}

	pub(crate) fn new_test_ext() -> sp_io::TestExternalities {
		let mut t = frame_system::GenesisConfig::<Test>::default().build_storage().unwrap();
		// We use default for brevity, but you can configure as desired if needed.
		pallet_membership::GenesisConfig::<Test> {
			members: bounded_vec![10, 20, 30],
			..Default::default()
		}
		.assimilate_storage(&mut t)
		.unwrap();
		t.into()
	}

	#[cfg(feature = "runtime-benchmarks")]
	pub(crate) fn new_bench_ext() -> sp_io::TestExternalities {
		frame_system::GenesisConfig::<Test>::default().build_storage().unwrap().into()
	}

	#[cfg(feature = "runtime-benchmarks")]
	pub(crate) fn clean() {
		Members::set(vec![]);
		Prime::set(None);
	}

	#[test]
	fn query_membership_works() {
		new_test_ext().execute_with(|| {
			assert_eq!(Membership::members(), vec![10, 20, 30]);
			assert_eq!(MEMBERS.with(|m| m.borrow().clone()), vec![10, 20, 30]);
		});
	}

	#[test]
	fn prime_member_works() {
		new_test_ext().execute_with(|| {
			assert_noop!(Membership::set_prime(RuntimeOrigin::signed(4), 20), BadOrigin);
			assert_noop!(
				Membership::set_prime(RuntimeOrigin::signed(5), 15),
				Error::<Test, _>::NotMember
			);
			assert_ok!(Membership::set_prime(RuntimeOrigin::signed(5), 20));
			assert_eq!(Membership::prime(), Some(20));
			assert_eq!(PRIME.with(|m| *m.borrow()), Membership::prime());

			assert_ok!(Membership::clear_prime(RuntimeOrigin::signed(5)));
			assert_eq!(Membership::prime(), None);
			assert_eq!(PRIME.with(|m| *m.borrow()), Membership::prime());
		});
	}

	#[test]
	fn add_member_works() {
		new_test_ext().execute_with(|| {
			assert_noop!(Membership::add_member(RuntimeOrigin::signed(5), 15), BadOrigin);
			assert_noop!(
				Membership::add_member(RuntimeOrigin::signed(1), 10),
				Error::<Test, _>::AlreadyMember
			);
			assert_ok!(Membership::add_member(RuntimeOrigin::signed(1), 15));
			assert_eq!(Membership::members(), vec![10, 15, 20, 30]);
			assert_eq!(MEMBERS.with(|m| m.borrow().clone()), Membership::members().to_vec());
		});
	}

	#[test]
	fn remove_member_works() {
		new_test_ext().execute_with(|| {
			assert_noop!(Membership::remove_member(RuntimeOrigin::signed(5), 20), BadOrigin);
			assert_noop!(
				Membership::remove_member(RuntimeOrigin::signed(2), 15),
				Error::<Test, _>::NotMember
			);
			assert_ok!(Membership::set_prime(RuntimeOrigin::signed(5), 20));
			assert_ok!(Membership::remove_member(RuntimeOrigin::signed(2), 20));
			assert_eq!(Membership::members(), vec![10, 30]);
			assert_eq!(MEMBERS.with(|m| m.borrow().clone()), Membership::members().to_vec());
			assert_eq!(Membership::prime(), None);
			assert_eq!(PRIME.with(|m| *m.borrow()), Membership::prime());
		});
	}

	#[test]
	fn swap_member_works() {
		new_test_ext().execute_with(|| {
			assert_noop!(Membership::swap_member(RuntimeOrigin::signed(5), 10, 25), BadOrigin);
			assert_noop!(
				Membership::swap_member(RuntimeOrigin::signed(3), 15, 25),
				Error::<Test, _>::NotMember
			);
			assert_noop!(
				Membership::swap_member(RuntimeOrigin::signed(3), 10, 30),
				Error::<Test, _>::AlreadyMember
			);

			assert_ok!(Membership::set_prime(RuntimeOrigin::signed(5), 20));
			assert_ok!(Membership::swap_member(RuntimeOrigin::signed(3), 20, 20));
			assert_eq!(Membership::members(), vec![10, 20, 30]);
			assert_eq!(Membership::prime(), Some(20));
			assert_eq!(PRIME.with(|m| *m.borrow()), Membership::prime());

			assert_ok!(Membership::set_prime(RuntimeOrigin::signed(5), 10));
			assert_ok!(Membership::swap_member(RuntimeOrigin::signed(3), 10, 25));
			assert_eq!(Membership::members(), vec![20, 25, 30]);
			assert_eq!(MEMBERS.with(|m| m.borrow().clone()), Membership::members().to_vec());
			assert_eq!(Membership::prime(), None);
			assert_eq!(PRIME.with(|m| *m.borrow()), Membership::prime());
		});
	}

	#[test]
	fn swap_member_works_that_does_not_change_order() {
		new_test_ext().execute_with(|| {
			assert_ok!(Membership::swap_member(RuntimeOrigin::signed(3), 10, 5));
			assert_eq!(Membership::members(), vec![5, 20, 30]);
			assert_eq!(MEMBERS.with(|m| m.borrow().clone()), Membership::members().to_vec());
		});
	}

	#[test]
	fn swap_member_with_identical_arguments_changes_nothing() {
		new_test_ext().execute_with(|| {
			assert_storage_noop!(assert_ok!(Membership::swap_member(
				RuntimeOrigin::signed(3),
				10,
				10
			)));
		});
	}

	#[test]
	fn change_key_works() {
		new_test_ext().execute_with(|| {
			assert_ok!(Membership::set_prime(RuntimeOrigin::signed(5), 10));
			assert_noop!(
				Membership::change_key(RuntimeOrigin::signed(3), 25),
				Error::<Test, _>::NotMember
			);
			assert_noop!(
				Membership::change_key(RuntimeOrigin::signed(10), 20),
				Error::<Test, _>::AlreadyMember
			);
			assert_ok!(Membership::change_key(RuntimeOrigin::signed(10), 40));
			assert_eq!(Membership::members(), vec![20, 30, 40]);
			assert_eq!(MEMBERS.with(|m| m.borrow().clone()), Membership::members().to_vec());
			assert_eq!(Membership::prime(), Some(40));
			assert_eq!(PRIME.with(|m| *m.borrow()), Membership::prime());
		});
	}

	#[test]
	fn change_key_works_that_does_not_change_order() {
		new_test_ext().execute_with(|| {
			assert_ok!(Membership::change_key(RuntimeOrigin::signed(10), 5));
			assert_eq!(Membership::members(), vec![5, 20, 30]);
			assert_eq!(MEMBERS.with(|m| m.borrow().clone()), Membership::members().to_vec());
		});
	}

	#[test]
	fn change_key_with_same_caller_as_argument_changes_nothing() {
		new_test_ext().execute_with(|| {
			assert_storage_noop!(assert_ok!(Membership::change_key(RuntimeOrigin::signed(10), 10)));
		});
	}

	#[test]
	fn reset_members_works() {
		new_test_ext().execute_with(|| {
			assert_ok!(Membership::set_prime(RuntimeOrigin::signed(5), 20));
			assert_noop!(
				Membership::reset_members(RuntimeOrigin::signed(1), bounded_vec![20, 40, 30]),
				BadOrigin
			);

			assert_ok!(Membership::reset_members(RuntimeOrigin::signed(4), vec![20, 40, 30]));
			assert_eq!(Membership::members(), vec![20, 30, 40]);
			assert_eq!(MEMBERS.with(|m| m.borrow().clone()), Membership::members().to_vec());
			assert_eq!(Membership::prime(), Some(20));
			assert_eq!(PRIME.with(|m| *m.borrow()), Membership::prime());

			assert_ok!(Membership::reset_members(RuntimeOrigin::signed(4), vec![10, 40, 30]));
			assert_eq!(Membership::members(), vec![10, 30, 40]);
			assert_eq!(MEMBERS.with(|m| m.borrow().clone()), Membership::members().to_vec());
			assert_eq!(Membership::prime(), None);
			assert_eq!(PRIME.with(|m| *m.borrow()), Membership::prime());
		});
	}

	#[test]
	#[should_panic(expected = "Members cannot contain duplicate accounts.")]
	fn genesis_build_panics_with_duplicate_members() {
		pallet_membership::GenesisConfig::<Test> {
			members: bounded_vec![1, 2, 3, 1],
			phantom: Default::default(),
		}
		.build_storage()
		.unwrap();
	}

	#[test]
	fn migration_v4() {
		new_test_ext().execute_with(|| {
			use frame_support::traits::PalletInfo;
			let old_pallet_name = "OldMembership";
			let new_pallet_name =
				<Test as frame_system::Config>::PalletInfo::name::<Membership>().unwrap();

			frame_support::storage::migration::move_pallet(
				new_pallet_name.as_bytes(),
				old_pallet_name.as_bytes(),
			);

			StorageVersion::new(0).put::<Membership>();

			crate::migrations::v4::pre_migrate::<Membership, _>(old_pallet_name, new_pallet_name);
			crate::migrations::v4::migrate::<Test, Membership, _>(old_pallet_name, new_pallet_name);
			crate::migrations::v4::post_migrate::<Membership, _>(old_pallet_name, new_pallet_name);
		});
	}
}<|MERGE_RESOLUTION|>--- conflicted
+++ resolved
@@ -543,14 +543,9 @@
 	use sp_runtime::{bounded_vec, traits::BadOrigin, BuildStorage};
 
 	use frame_support::{
-<<<<<<< HEAD
 		assert_noop, assert_ok, assert_storage_noop, derive_impl, ord_parameter_types,
 		parameter_types,
-		traits::{ConstU32, ConstU64, StorageVersion},
-=======
-		assert_noop, assert_ok, derive_impl, ord_parameter_types, parameter_types,
 		traits::{ConstU32, StorageVersion},
->>>>>>> 320863a8
 	};
 	use frame_system::EnsureSignedBy;
 
