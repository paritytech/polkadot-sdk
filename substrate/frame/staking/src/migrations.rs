// This file is part of Substrate.

// Copyright (C) Parity Technologies (UK) Ltd.
// SPDX-License-Identifier: Apache-2.0

// Licensed under the Apache License, Version 2.0 (the "License");
// you may not use this file except in compliance with the License.
// You may obtain a copy of the License at
//
// 	http://www.apache.org/licenses/LICENSE-2.0
//
// Unless required by applicable law or agreed to in writing, software
// distributed under the License is distributed on an "AS IS" BASIS,
// WITHOUT WARRANTIES OR CONDITIONS OF ANY KIND, either express or implied.
// See the License for the specific language governing permissions and

//! Storage migrations for the Staking pallet. The changelog for this is maintained at
//! [CHANGELOG.md](https://github.com/paritytech/polkadot-sdk/blob/master/substrate/frame/staking/CHANGELOG.md).

use super::*;
use frame_election_provider_support::SortedListProvider;
use frame_support::{
	migrations::VersionedMigration,
	pallet_prelude::ValueQuery,
	storage_alias,
	traits::{GetStorageVersion, OnRuntimeUpgrade},
};

#[cfg(feature = "try-runtime")]
use frame_support::ensure;
#[cfg(feature = "try-runtime")]
use sp_runtime::TryRuntimeError;

/// Used for release versioning upto v12.
///
/// Obsolete from v13. Keeping around to make encoding/decoding of old migration code easier.
#[derive(Encode, Decode, Clone, Copy, PartialEq, Eq, RuntimeDebug, TypeInfo, MaxEncodedLen)]
enum ObsoleteReleases {
	V1_0_0Ancient,
	V2_0_0,
	V3_0_0,
	V4_0_0,
	V5_0_0,  // blockable validators.
	V6_0_0,  // removal of all storage associated with offchain phragmen.
	V7_0_0,  // keep track of number of nominators / validators in map
	V8_0_0,  // populate `VoterList`.
	V9_0_0,  // inject validators into `VoterList` as well.
	V10_0_0, // remove `EarliestUnappliedSlash`.
	V11_0_0, // Move pallet storage prefix, e.g. BagsList -> VoterBagsList
	V12_0_0, // remove `HistoryDepth`.
}

impl Default for ObsoleteReleases {
	fn default() -> Self {
		ObsoleteReleases::V12_0_0
	}
}

/// Alias to the old storage item used for release versioning. Obsolete since v13.
#[storage_alias]
type StorageVersion<T: Config> = StorageValue<Pallet<T>, ObsoleteReleases, ValueQuery>;

/// Migrating `OffendingValidators` from `Vec<(u32, bool)>` to `Vec<u32>`
pub mod v15 {
	use super::*;

	pub struct VersionUncheckedMigrateV14ToV15<T>(sp_std::marker::PhantomData<T>);
	impl<T: Config> OnRuntimeUpgrade for VersionUncheckedMigrateV14ToV15<T> {
		fn on_runtime_upgrade() -> Weight {
			let migrated = v14::OffendingValidators::<T>::get()
				.into_iter()
				.map(|p| p.0)
				.collect::<Vec<_>>();
			DisabledValidators::<T>::set(migrated);

			log!(info, "v15 applied successfully.");
			T::DbWeight::get().reads_writes(1, 1)
		}
	}

	pub type MigrateV14ToV15<T> = VersionedMigration<
		14,
		15,
		VersionUncheckedMigrateV14ToV15<T>,
		crate::Pallet<T>,
		<T as frame_system::Config>::DbWeight,
	>;
}

/// Migration of era exposure storage items to paged exposures.
/// Changelog: [v14.](https://github.com/paritytech/substrate/blob/ankan/paged-rewards-rebased2/frame/staking/CHANGELOG.md#14)
pub mod v14 {
	use super::*;

<<<<<<< HEAD
	#[frame_support::storage_alias]
	pub(crate) type OffendingValidators<T: Config> =
		StorageValue<Pallet<T>, Vec<(u32, bool)>, ValueQuery>;

	pub struct MigrateToV14<T>(sp_std::marker::PhantomData<T>);
=======
	pub struct MigrateToV14<T>(core::marker::PhantomData<T>);
>>>>>>> f5de090a
	impl<T: Config> OnRuntimeUpgrade for MigrateToV14<T> {
		fn on_runtime_upgrade() -> Weight {
			let current = Pallet::<T>::current_storage_version();
			let on_chain = Pallet::<T>::on_chain_storage_version();

			if current == 14 && on_chain == 13 {
				current.put::<Pallet<T>>();

				log!(info, "staking v14 applied successfully.");
				T::DbWeight::get().reads_writes(1, 1)
			} else {
				log!(warn, "staking v14 not applied.");
				T::DbWeight::get().reads(1)
			}
		}

		#[cfg(feature = "try-runtime")]
		fn post_upgrade(_state: Vec<u8>) -> Result<(), TryRuntimeError> {
			frame_support::ensure!(
				Pallet::<T>::on_chain_storage_version() >= 14,
				"v14 not applied"
			);
			Ok(())
		}
	}
}

pub mod v13 {
	use super::*;

	pub struct MigrateToV13<T>(core::marker::PhantomData<T>);
	impl<T: Config> OnRuntimeUpgrade for MigrateToV13<T> {
		#[cfg(feature = "try-runtime")]
		fn pre_upgrade() -> Result<Vec<u8>, TryRuntimeError> {
			frame_support::ensure!(
				StorageVersion::<T>::get() == ObsoleteReleases::V12_0_0,
				"Required v12 before upgrading to v13"
			);

			Ok(Default::default())
		}

		fn on_runtime_upgrade() -> Weight {
			let current = Pallet::<T>::current_storage_version();
			let onchain = StorageVersion::<T>::get();

			if current == 13 && onchain == ObsoleteReleases::V12_0_0 {
				StorageVersion::<T>::kill();
				current.put::<Pallet<T>>();

				log!(info, "v13 applied successfully");
				T::DbWeight::get().reads_writes(1, 2)
			} else {
				log!(warn, "Skipping v13, should be removed");
				T::DbWeight::get().reads(1)
			}
		}

		#[cfg(feature = "try-runtime")]
		fn post_upgrade(_state: Vec<u8>) -> Result<(), TryRuntimeError> {
			frame_support::ensure!(
				Pallet::<T>::on_chain_storage_version() == 13,
				"v13 not applied"
			);

			frame_support::ensure!(
				!StorageVersion::<T>::exists(),
				"Storage version not migrated correctly"
			);

			Ok(())
		}
	}
}

pub mod v12 {
	use super::*;
	use frame_support::{pallet_prelude::ValueQuery, storage_alias};

	#[storage_alias]
	type HistoryDepth<T: Config> = StorageValue<Pallet<T>, u32, ValueQuery>;

	/// Clean up `T::HistoryDepth` from storage.
	///
	/// We will be depending on the configurable value of `T::HistoryDepth` post
	/// this release.
	pub struct MigrateToV12<T>(core::marker::PhantomData<T>);
	impl<T: Config> OnRuntimeUpgrade for MigrateToV12<T> {
		#[cfg(feature = "try-runtime")]
		fn pre_upgrade() -> Result<Vec<u8>, TryRuntimeError> {
			frame_support::ensure!(
				StorageVersion::<T>::get() == ObsoleteReleases::V11_0_0,
				"Expected v11 before upgrading to v12"
			);

			if HistoryDepth::<T>::exists() {
				frame_support::ensure!(
					T::HistoryDepth::get() == HistoryDepth::<T>::get(),
					"Provided value of HistoryDepth should be same as the existing storage value"
				);
			} else {
				log::info!("No HistoryDepth in storage; nothing to remove");
			}

			Ok(Default::default())
		}

		fn on_runtime_upgrade() -> frame_support::weights::Weight {
			if StorageVersion::<T>::get() == ObsoleteReleases::V11_0_0 {
				HistoryDepth::<T>::kill();
				StorageVersion::<T>::put(ObsoleteReleases::V12_0_0);

				log!(info, "v12 applied successfully");
				T::DbWeight::get().reads_writes(1, 2)
			} else {
				log!(warn, "Skipping v12, should be removed");
				T::DbWeight::get().reads(1)
			}
		}

		#[cfg(feature = "try-runtime")]
		fn post_upgrade(_state: Vec<u8>) -> Result<(), TryRuntimeError> {
			frame_support::ensure!(
				StorageVersion::<T>::get() == ObsoleteReleases::V12_0_0,
				"v12 not applied"
			);
			Ok(())
		}
	}
}

pub mod v11 {
	use super::*;
	use frame_support::{
		storage::migration::move_pallet,
		traits::{GetStorageVersion, PalletInfoAccess},
	};
	#[cfg(feature = "try-runtime")]
	use sp_io::hashing::twox_128;

	pub struct MigrateToV11<T, P, N>(core::marker::PhantomData<(T, P, N)>);
	impl<T: Config, P: GetStorageVersion + PalletInfoAccess, N: Get<&'static str>> OnRuntimeUpgrade
		for MigrateToV11<T, P, N>
	{
		#[cfg(feature = "try-runtime")]
		fn pre_upgrade() -> Result<Vec<u8>, TryRuntimeError> {
			frame_support::ensure!(
				StorageVersion::<T>::get() == ObsoleteReleases::V10_0_0,
				"must upgrade linearly"
			);
			let old_pallet_prefix = twox_128(N::get().as_bytes());

			frame_support::ensure!(
				sp_io::storage::next_key(&old_pallet_prefix).is_some(),
				"no data for the old pallet name has been detected"
			);

			Ok(Default::default())
		}

		/// Migrate the entire storage of this pallet to a new prefix.
		///
		/// This new prefix must be the same as the one set in construct_runtime. For safety, use
		/// `PalletInfo` to get it, as:
		/// `<Runtime as frame_system::Config>::PalletInfo::name::<VoterBagsList>`.
		///
		/// The migration will look into the storage version in order to avoid triggering a
		/// migration on an up to date storage.
		fn on_runtime_upgrade() -> Weight {
			let old_pallet_name = N::get();
			let new_pallet_name = <P as PalletInfoAccess>::name();

			if StorageVersion::<T>::get() == ObsoleteReleases::V10_0_0 {
				// bump version anyway, even if we don't need to move the prefix
				StorageVersion::<T>::put(ObsoleteReleases::V11_0_0);
				if new_pallet_name == old_pallet_name {
					log!(
						warn,
						"new bags-list name is equal to the old one, only bumping the version"
					);
					return T::DbWeight::get().reads(1).saturating_add(T::DbWeight::get().writes(1))
				}

				move_pallet(old_pallet_name.as_bytes(), new_pallet_name.as_bytes());
				<T as frame_system::Config>::BlockWeights::get().max_block
			} else {
				log!(warn, "v11::migrate should be removed.");
				T::DbWeight::get().reads(1)
			}
		}

		#[cfg(feature = "try-runtime")]
		fn post_upgrade(_state: Vec<u8>) -> Result<(), TryRuntimeError> {
			frame_support::ensure!(
				StorageVersion::<T>::get() == ObsoleteReleases::V11_0_0,
				"wrong version after the upgrade"
			);

			let old_pallet_name = N::get();
			let new_pallet_name = <P as PalletInfoAccess>::name();

			// skip storage prefix checks for the same pallet names
			if new_pallet_name == old_pallet_name {
				return Ok(())
			}

			let old_pallet_prefix = twox_128(N::get().as_bytes());
			frame_support::ensure!(
				sp_io::storage::next_key(&old_pallet_prefix).is_none(),
				"old pallet data hasn't been removed"
			);

			let new_pallet_name = <P as PalletInfoAccess>::name();
			let new_pallet_prefix = twox_128(new_pallet_name.as_bytes());
			frame_support::ensure!(
				sp_io::storage::next_key(&new_pallet_prefix).is_some(),
				"new pallet data hasn't been created"
			);

			Ok(())
		}
	}
}

pub mod v10 {
	use super::*;
	use frame_support::storage_alias;

	#[storage_alias]
	type EarliestUnappliedSlash<T: Config> = StorageValue<Pallet<T>, EraIndex>;

	/// Apply any pending slashes that where queued.
	///
	/// That means we might slash someone a bit too early, but we will definitely
	/// won't forget to slash them. The cap of 512 is somewhat randomly taken to
	/// prevent us from iterating over an arbitrary large number of keys `on_runtime_upgrade`.
	pub struct MigrateToV10<T>(core::marker::PhantomData<T>);
	impl<T: Config> OnRuntimeUpgrade for MigrateToV10<T> {
		fn on_runtime_upgrade() -> frame_support::weights::Weight {
			if StorageVersion::<T>::get() == ObsoleteReleases::V9_0_0 {
				let pending_slashes = UnappliedSlashes::<T>::iter().take(512);
				for (era, slashes) in pending_slashes {
					for slash in slashes {
						// in the old slashing scheme, the slash era was the key at which we read
						// from `UnappliedSlashes`.
						log!(warn, "prematurely applying a slash ({:?}) for era {:?}", slash, era);
						slashing::apply_slash::<T>(slash, era);
					}
				}

				EarliestUnappliedSlash::<T>::kill();
				StorageVersion::<T>::put(ObsoleteReleases::V10_0_0);

				log!(info, "MigrateToV10 executed successfully");
				T::DbWeight::get().reads_writes(1, 1)
			} else {
				log!(warn, "MigrateToV10 should be removed.");
				T::DbWeight::get().reads(1)
			}
		}
	}
}

pub mod v9 {
	use super::*;
	#[cfg(feature = "try-runtime")]
	use codec::{Decode, Encode};
	#[cfg(feature = "try-runtime")]
	use sp_std::vec::Vec;

	/// Migration implementation that injects all validators into sorted list.
	///
	/// This is only useful for chains that started their `VoterList` just based on nominators.
	pub struct InjectValidatorsIntoVoterList<T>(sp_std::marker::PhantomData<T>);
	impl<T: Config> OnRuntimeUpgrade for InjectValidatorsIntoVoterList<T> {
		fn on_runtime_upgrade() -> Weight {
			if StorageVersion::<T>::get() == ObsoleteReleases::V8_0_0 {
				let prev_count = T::VoterList::count();
				let weight_of_cached = Pallet::<T>::weight_of_fn();
				for (v, _) in Validators::<T>::iter() {
					let weight = weight_of_cached(&v);
					let _ = T::VoterList::on_insert(v.clone(), weight).map_err(|err| {
						log!(warn, "failed to insert {:?} into VoterList: {:?}", v, err)
					});
				}

				log!(
					info,
					"injected a total of {} new voters, prev count: {} next count: {}, updating to version 9",
					Validators::<T>::count(),
					prev_count,
					T::VoterList::count(),
				);

				StorageVersion::<T>::put(ObsoleteReleases::V9_0_0);
				T::BlockWeights::get().max_block
			} else {
				log!(
					warn,
					"InjectValidatorsIntoVoterList being executed on the wrong storage \
				version, expected ObsoleteReleases::V8_0_0"
				);
				T::DbWeight::get().reads(1)
			}
		}

		#[cfg(feature = "try-runtime")]
		fn pre_upgrade() -> Result<Vec<u8>, TryRuntimeError> {
			frame_support::ensure!(
				StorageVersion::<T>::get() == ObsoleteReleases::V8_0_0,
				"must upgrade linearly"
			);

			let prev_count = T::VoterList::count();
			Ok(prev_count.encode())
		}

		#[cfg(feature = "try-runtime")]
		fn post_upgrade(prev_count: Vec<u8>) -> Result<(), TryRuntimeError> {
			let prev_count: u32 = Decode::decode(&mut prev_count.as_slice()).expect(
				"the state parameter should be something that was generated by pre_upgrade",
			);
			let post_count = T::VoterList::count();
			let validators = Validators::<T>::count();
			ensure!(
				post_count == prev_count + validators,
				"`VoterList` count after the migration must equal to the sum of \
				previous count and the current number of validators"
			);

			frame_support::ensure!(
				StorageVersion::<T>::get() == ObsoleteReleases::V9_0_0,
				"must upgrade"
			);
			Ok(())
		}
	}
}

pub mod v8 {
	use super::*;
	use crate::{Config, Nominators, Pallet, Weight};
	use frame_election_provider_support::SortedListProvider;
	use frame_support::traits::Get;

	#[cfg(feature = "try-runtime")]
	pub fn pre_migrate<T: Config>() -> Result<(), &'static str> {
		frame_support::ensure!(
			StorageVersion::<T>::get() == ObsoleteReleases::V7_0_0,
			"must upgrade linearly"
		);

		crate::log!(info, "👜 staking bags-list migration passes PRE migrate checks ✅",);
		Ok(())
	}

	/// Migration to sorted `VoterList`.
	pub fn migrate<T: Config>() -> Weight {
		if StorageVersion::<T>::get() == ObsoleteReleases::V7_0_0 {
			crate::log!(info, "migrating staking to ObsoleteReleases::V8_0_0");

			let migrated = T::VoterList::unsafe_regenerate(
				Nominators::<T>::iter().map(|(id, _)| id),
				Pallet::<T>::weight_of_fn(),
			);

			StorageVersion::<T>::put(ObsoleteReleases::V8_0_0);
			crate::log!(
				info,
				"👜 completed staking migration to ObsoleteReleases::V8_0_0 with {} voters migrated",
				migrated,
			);

			T::BlockWeights::get().max_block
		} else {
			T::DbWeight::get().reads(1)
		}
	}

	#[cfg(feature = "try-runtime")]
	pub fn post_migrate<T: Config>() -> Result<(), &'static str> {
		T::VoterList::try_state().map_err(|_| "VoterList is not in a sane state.")?;
		crate::log!(info, "👜 staking bags-list migration passes POST migrate checks ✅",);
		Ok(())
	}
}

pub mod v7 {
	use super::*;
	use frame_support::storage_alias;

	#[storage_alias]
	type CounterForValidators<T: Config> = StorageValue<Pallet<T>, u32>;
	#[storage_alias]
	type CounterForNominators<T: Config> = StorageValue<Pallet<T>, u32>;

	pub fn pre_migrate<T: Config>() -> Result<(), &'static str> {
		assert!(
			CounterForValidators::<T>::get().unwrap().is_zero(),
			"CounterForValidators already set."
		);
		assert!(
			CounterForNominators::<T>::get().unwrap().is_zero(),
			"CounterForNominators already set."
		);
		assert!(Validators::<T>::count().is_zero(), "Validators already set.");
		assert!(Nominators::<T>::count().is_zero(), "Nominators already set.");
		assert!(StorageVersion::<T>::get() == ObsoleteReleases::V6_0_0);
		Ok(())
	}

	pub fn migrate<T: Config>() -> Weight {
		log!(info, "Migrating staking to ObsoleteReleases::V7_0_0");
		let validator_count = Validators::<T>::iter().count() as u32;
		let nominator_count = Nominators::<T>::iter().count() as u32;

		CounterForValidators::<T>::put(validator_count);
		CounterForNominators::<T>::put(nominator_count);

		StorageVersion::<T>::put(ObsoleteReleases::V7_0_0);
		log!(info, "Completed staking migration to ObsoleteReleases::V7_0_0");

		T::DbWeight::get().reads_writes(validator_count.saturating_add(nominator_count).into(), 2)
	}
}

pub mod v6 {
	use super::*;
	use frame_support::{storage_alias, traits::Get, weights::Weight};

	// NOTE: value type doesn't matter, we just set it to () here.
	#[storage_alias]
	type SnapshotValidators<T: Config> = StorageValue<Pallet<T>, ()>;
	#[storage_alias]
	type SnapshotNominators<T: Config> = StorageValue<Pallet<T>, ()>;
	#[storage_alias]
	type QueuedElected<T: Config> = StorageValue<Pallet<T>, ()>;
	#[storage_alias]
	type QueuedScore<T: Config> = StorageValue<Pallet<T>, ()>;
	#[storage_alias]
	type EraElectionStatus<T: Config> = StorageValue<Pallet<T>, ()>;
	#[storage_alias]
	type IsCurrentSessionFinal<T: Config> = StorageValue<Pallet<T>, ()>;

	/// check to execute prior to migration.
	pub fn pre_migrate<T: Config>() -> Result<(), &'static str> {
		// these may or may not exist.
		log!(info, "SnapshotValidators.exits()? {:?}", SnapshotValidators::<T>::exists());
		log!(info, "SnapshotNominators.exits()? {:?}", SnapshotNominators::<T>::exists());
		log!(info, "QueuedElected.exits()? {:?}", QueuedElected::<T>::exists());
		log!(info, "QueuedScore.exits()? {:?}", QueuedScore::<T>::exists());
		// these must exist.
		assert!(
			IsCurrentSessionFinal::<T>::exists(),
			"IsCurrentSessionFinal storage item not found!"
		);
		assert!(EraElectionStatus::<T>::exists(), "EraElectionStatus storage item not found!");
		Ok(())
	}

	/// Migrate storage to v6.
	pub fn migrate<T: Config>() -> Weight {
		log!(info, "Migrating staking to ObsoleteReleases::V6_0_0");

		SnapshotValidators::<T>::kill();
		SnapshotNominators::<T>::kill();
		QueuedElected::<T>::kill();
		QueuedScore::<T>::kill();
		EraElectionStatus::<T>::kill();
		IsCurrentSessionFinal::<T>::kill();

		StorageVersion::<T>::put(ObsoleteReleases::V6_0_0);

		log!(info, "Done.");
		T::DbWeight::get().writes(6 + 1)
	}
}<|MERGE_RESOLUTION|>--- conflicted
+++ resolved
@@ -92,15 +92,11 @@
 pub mod v14 {
 	use super::*;
 
-<<<<<<< HEAD
 	#[frame_support::storage_alias]
 	pub(crate) type OffendingValidators<T: Config> =
 		StorageValue<Pallet<T>, Vec<(u32, bool)>, ValueQuery>;
 
-	pub struct MigrateToV14<T>(sp_std::marker::PhantomData<T>);
-=======
 	pub struct MigrateToV14<T>(core::marker::PhantomData<T>);
->>>>>>> f5de090a
 	impl<T: Config> OnRuntimeUpgrade for MigrateToV14<T> {
 		fn on_runtime_upgrade() -> Weight {
 			let current = Pallet::<T>::current_storage_version();
