--- conflicted
+++ resolved
@@ -64,16 +64,11 @@
 pub mod v15 {
 	use super::*;
 
-<<<<<<< HEAD
 	// The disabling strategy used by staking pallet
 	type DefaultDisablingStrategy = UpToThresholdDisablingStrategy;
 
 	pub struct VersionUncheckedMigrateV14ToV15<T>(sp_std::marker::PhantomData<T>);
-	impl<T: Config> OnRuntimeUpgrade for VersionUncheckedMigrateV14ToV15<T> {
-=======
-	pub struct VersionUncheckedMigrateV14ToV15<T>(core::marker::PhantomData<T>);
 	impl<T: Config> UncheckedOnRuntimeUpgrade for VersionUncheckedMigrateV14ToV15<T> {
->>>>>>> cb11fb99
 		fn on_runtime_upgrade() -> Weight {
 			let mut migrated = v14::OffendingValidators::<T>::take()
 				.into_iter()
