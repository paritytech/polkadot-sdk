--- conflicted
+++ resolved
@@ -3009,11 +3009,7 @@
 		assert!(matches!(
 			staking_events_since_last_call().as_slice(),
 			&[
-<<<<<<< HEAD
 				// era 3 elections
-=======
-				Event::SlashReported { validator: 11, slash_era: 1, .. },
->>>>>>> 87ac3f2e
 				Event::PagedElectionProceeded { page: 0, result: Ok(2) },
 				Event::StakersElected,
 				Event::EraPaid { .. },
@@ -5976,8 +5972,6 @@
 				vec![(101, 2), (71, 3), (61, 1)]
 			);
 			assert_eq!(Staking::electing_voters(bounds, 0).unwrap().len(), 3 + 3);
-<<<<<<< HEAD
-=======
 
 			// No one can be chilled on account of non-decodable keys.
 			for k in Nominators::<Test>::iter_keys() {
@@ -5986,7 +5980,6 @@
 					Error::<Test>::CannotChillOther
 				);
 			}
->>>>>>> 87ac3f2e
 
 			// abrupt change from 4 to 3, everyone should be fine.
 			AbsoluteMaxNominations::set(3);
@@ -5998,8 +5991,6 @@
 				vec![(101, 2), (71, 3), (61, 1)]
 			);
 			assert_eq!(Staking::electing_voters(bounds, 0).unwrap().len(), 3 + 3);
-<<<<<<< HEAD
-=======
 
 			// As before, no one can be chilled on account of non-decodable keys.
 			for k in Nominators::<Test>::iter_keys() {
@@ -6008,7 +5999,6 @@
 					Error::<Test>::CannotChillOther
 				);
 			}
->>>>>>> 87ac3f2e
 
 			// abrupt change from 3 to 2, this should cause some nominators to be non-decodable, and
 			// thus non-existent unless they update.
