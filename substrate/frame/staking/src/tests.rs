--- conflicted
+++ resolved
@@ -5748,16 +5748,11 @@
 				ConfigOp::Set(2_000),
 				ConfigOp::Set(10),
 				ConfigOp::Set(10),
-<<<<<<< HEAD
 				ConfigOp::Set(Percent::from_percent(75)),
-				ConfigOp::Noop,
-				ConfigOp::Noop,
-				ConfigOp::Noop,
-=======
 				ConfigOp::Remove,
 				ConfigOp::Remove,
 				ConfigOp::Remove,
->>>>>>> c31ab2a2
+
 			));
 
 			// Still can't chill these users
@@ -9062,7 +9057,6 @@
 	}
 }
 
-<<<<<<< HEAD
 mod unbonding_queue {
 	use super::*;
 	use crate::{mock, tests::Test, UnbondingQueueConfig, UnbondingQueueParams};
@@ -9273,7 +9267,7 @@
         });
 	}
 	*/
-=======
+
 mod hold_migration {
 	use super::*;
 	use sp_staking::{Stake, StakingInterface};
@@ -9756,5 +9750,4 @@
 			balance_after_fifth_slash
 		);
 	})
->>>>>>> c31ab2a2
 }