// This file is part of Substrate.

// Copyright (C) Parity Technologies (UK) Ltd.
// SPDX-License-Identifier: Apache-2.0

// Licensed under the Apache License, Version 2.0 (the "License");
// you may not use this file except in compliance with the License.
// You may obtain a copy of the License at
//
// 	http://www.apache.org/licenses/LICENSE-2.0
//
// Unless required by applicable law or agreed to in writing, software
// distributed under the License is distributed on an "AS IS" BASIS,
// WITHOUT WARRANTIES OR CONDITIONS OF ANY KIND, either express or implied.
// See the License for the specific language governing permissions and
// limitations under the License.

//! # Staking Pallet
//!
//! The Staking pallet is used to manage funds at stake by network maintainers.
//!
//! - [`Config`]
//! - [`Call`]
//! - [`Pallet`]
//!
//! ## Overview
//!
//! The Staking pallet is the means by which a set of network maintainers (known as _authorities_ in
//! some contexts and _validators_ in others) are chosen based upon those who voluntarily place
//! funds under deposit. Under deposit, those funds are rewarded under normal operation but are held
//! at pain of _slash_ (expropriation) should the staked maintainer be found not to be discharging
//! its duties properly.
//!
//! ### Terminology
//! <!-- Original author of paragraph: @gavofyork -->
//!
//! - Staking: The process of locking up funds for some time, placing them at risk of slashing
//!   (loss) in order to become a rewarded maintainer of the network.
//! - Validating: The process of running a node to actively maintain the network, either by
//!   producing blocks or guaranteeing finality of the chain.
//! - Nominating: The process of placing staked funds behind one or more validators in order to
//!   share in any reward, and punishment, they take.
//! - Stash account: The account holding an owner's funds used for staking.
//! - Controller account (being deprecated): The account that controls an owner's funds for staking.
//! - Era: A (whole) number of sessions, which is the period that the validator set (and each
//!   validator's active nominator set) is recalculated and where rewards are paid out.
//! - Slash: The punishment of a staker by reducing its funds.
//!
//! ### Goals
//! <!-- Original author of paragraph: @gavofyork -->
//!
//! The staking system in Substrate NPoS is designed to make the following possible:
//!
//! - Stake funds that are controlled by a cold wallet.
//! - Withdraw some, or deposit more, funds without interrupting the role of an entity.
//! - Switch between roles (nominator, validator, idle) with minimal overhead.
//!
//! ### Scenarios
//!
//! #### Staking
//!
//! Almost any interaction with the Staking pallet requires a process of _**bonding**_ (also known
//! as being a _staker_). To become *bonded*, a fund-holding register known as the _stash account_,
//! which holds some or all of the funds that become frozen in place as part of the staking process.
//! The controller account, which this pallet now assigns the stash account to, issues instructions
//! on how funds shall be used.
//!
//! An account can become a bonded stash account using the [`bond`](Call::bond) call.
//!
//! In the event stash accounts registered a unique controller account before the controller account
//! deprecation, they can update their associated controller back to the stash account using the
//! [`set_controller`](Call::set_controller) call.
//!
//! There are three possible roles that any staked account pair can be in: `Validator`, `Nominator`
//! and `Idle` (defined in [`StakerStatus`]). There are three corresponding instructions to change
//! between roles, namely: [`validate`](Call::validate), [`nominate`](Call::nominate), and
//! [`chill`](Call::chill).
//!
//! #### Validating
//!
//! A **validator** takes the role of either validating blocks or ensuring their finality,
//! maintaining the veracity of the network. A validator should avoid both any sort of malicious
//! misbehavior and going offline. Bonded accounts that state interest in being a validator do NOT
//! get immediately chosen as a validator. Instead, they are declared as a _candidate_ and they
//! _might_ get elected at the _next era_ as a validator. The result of the election is determined
//! by nominators and their votes.
//!
//! An account can become a validator candidate via the [`validate`](Call::validate) call.
//!
//! #### Nomination
//!
//! A **nominator** does not take any _direct_ role in maintaining the network, instead, it votes on
//! a set of validators to be elected. Once interest in nomination is stated by an account, it takes
//! effect at the next election round. The funds in the nominator's stash account indicate the
//! _weight_ of its vote. Both the rewards and any punishment that a validator earns are shared
//! between the validator and its nominators. This rule incentivizes the nominators to NOT vote for
//! the misbehaving/offline validators as much as possible, simply because the nominators will also
//! lose funds if they vote poorly.
//!
//! An account can become a nominator via the [`nominate`](Call::nominate) call.
//!
//! #### Voting
//!
//! Staking is closely related to elections; actual validators are chosen from among all potential
//! validators via election by the potential validators and nominators. To reduce use of the phrase
//! "potential validators and nominators", we often use the term **voters**, who are simply the
//! union of potential validators and nominators.
//!
//! #### Rewards and Slash
//!
//! The **reward and slashing** procedure is the core of the Staking pallet, attempting to _embrace
//! valid behavior_ while _punishing any misbehavior or lack of availability_.
//!
//! Rewards must be claimed for each era before it gets too old by
//! [`HistoryDepth`](`Config::HistoryDepth`) using the `payout_stakers` call. Any account can call
//! `payout_stakers`, which pays the reward to the validator as well as its nominators. Only
//! [`Config::MaxExposurePageSize`] nominator rewards can be claimed in a single call. When the
//! number of nominators exceeds [`Config::MaxExposurePageSize`], then the exposed nominators are
//! stored in multiple pages, with each page containing up to [`Config::MaxExposurePageSize`]
//! nominators. To pay out all nominators, `payout_stakers` must be called once for each available
//! page. Paging exists to limit the i/o cost to mutate storage for each nominator's account.
//!
//! Slashing can occur at any point in time, once misbehavior is reported. Once slashing is
//! determined, a value is deducted from the balance of the validator and all the nominators who
//! voted for this validator (values are deducted from the _stash_ account of the slashed entity).
//!
//! Slashing logic is further described in the documentation of the `slashing` pallet.
//!
//! Similar to slashing, rewards are also shared among a validator and its associated nominators.
//! Yet, the reward funds are not always transferred to the stash account and can be configured. See
//! [Reward Calculation](#reward-calculation) for more details.
//!
//! #### Chilling
//!
//! Finally, any of the roles above can choose to step back temporarily and just chill for a while.
//! This means that if they are a nominator, they will not be considered as voters anymore and if
//! they are validators, they will no longer be a candidate for the next election.
//!
//! An account can step back via the [`chill`](Call::chill) call.
//!
//! ### Session managing
//!
//! The pallet implement the trait `SessionManager`. Which is the only API to query new validator
//! set and allowing these validator set to be rewarded once their era is ended.
//!
//! ## Interface
//!
//! ### Dispatchable Functions
//!
//! The dispatchable functions of the Staking pallet enable the steps needed for entities to accept
//! and change their role, alongside some helper functions to get/set the metadata of the pallet.
//!
//! ### Public Functions
//!
//! The Staking pallet contains many public storage items and (im)mutable functions.
//!
//! ## Usage
//!
//! ### Example: Rewarding a validator by id.
//!
//! ```
//! # extern crate alloc;
//! use pallet_staking::{self as staking};
//!
//! #[frame_support::pallet(dev_mode)]
//! pub mod pallet {
//!   use super::*;
//!   use frame_support::pallet_prelude::*;
//!   use frame_system::pallet_prelude::*;
//!
//!   #[pallet::pallet]
//!   pub struct Pallet<T>(_);
//!
//!   #[pallet::config]
//!   pub trait Config: frame_system::Config + staking::Config {}
//!
//!   #[pallet::call]
//!   impl<T: Config> Pallet<T> {
//!         /// Reward a validator.
//!         #[pallet::weight(0)]
//!         pub fn reward_myself(origin: OriginFor<T>) -> DispatchResult {
//!             let reported = ensure_signed(origin)?;
//!             <staking::Pallet<T>>::reward_by_ids(vec![(reported, 10)]);
//!             Ok(())
//!         }
//!     }
//! }
//! # fn main() { }
//! ```
//!
//! ## Implementation Details
//!
//! ### Era payout
//!
//! The era payout is computed using yearly inflation curve defined at [`Config::EraPayout`] as
//! such:
//!
//! ```nocompile
//! staker_payout = yearly_inflation(npos_token_staked / total_tokens) * total_tokens / era_per_year
//! ```
//! This payout is used to reward stakers as defined in next section
//!
//! ```nocompile
//! remaining_payout = max_yearly_inflation * total_tokens / era_per_year - staker_payout
//! ```
//!
//! Note, however, that it is possible to set a cap on the total `staker_payout` for the era through
//! the `MaxStakersRewards` storage type. The `era_payout` implementor must ensure that the
//! `max_payout = remaining_payout + (staker_payout * max_stakers_rewards)`. The excess payout that
//! is not allocated for stakers is the era remaining reward.
//!
//! The remaining reward is send to the configurable end-point [`Config::RewardRemainder`].
//!
//! ### Reward Calculation
//!
//! Validators and nominators are rewarded at the end of each era. The total reward of an era is
//! calculated using the era duration and the staking rate (the total amount of tokens staked by
//! nominators and validators, divided by the total token supply). It aims to incentivize toward a
//! defined staking rate. The full specification can be found
//! [here](https://research.web3.foundation/en/latest/polkadot/Token%20Economics.html#inflation-model).
//!
//! Total reward is split among validators and their nominators depending on the number of points
//! they received during the era. Points are added to a validator using
//! [`reward_by_ids`](Pallet::reward_by_ids).
//!
//! [`Pallet`] implements [`pallet_authorship::EventHandler`] to add reward points to block producer
//! and block producer of referenced uncles.
//!
//! The validator and its nominator split their reward as following:
//!
//! The validator can declare an amount, named [`commission`](ValidatorPrefs::commission), that does
//! not get shared with the nominators at each reward payout through its [`ValidatorPrefs`]. This
//! value gets deducted from the total reward that is paid to the validator and its nominators. The
//! remaining portion is split pro rata among the validator and the nominators that nominated the
//! validator, proportional to the value staked behind the validator (_i.e._ dividing the
//! [`own`](Exposure::own) or [`others`](Exposure::others) by [`total`](Exposure::total) in
//! [`Exposure`]). Note that payouts are made in pages with each page capped at
//! [`Config::MaxExposurePageSize`] nominators. The distribution of nominators across pages may be
//! unsorted. The total commission is paid out proportionally across pages based on the total stake
//! of the page.
//!
//! All entities who receive a reward have the option to choose their reward destination through the
//! [`Payee`] storage item (see [`set_payee`](Call::set_payee)), to be one of the following:
//!
//! - Stash account, not increasing the staked value.
//! - Stash account, also increasing the staked value.
//! - Any other account, sent as free balance.
//!
//! ### Additional Fund Management Operations
//!
//! Any funds already placed into stash can be the target of the following operations:
//!
//! The controller account can free a portion (or all) of the funds using the
//! [`unbond`](Call::unbond) call. Note that the funds are not immediately accessible. Instead, a
//! duration denoted by [`Config::BondingDuration`] (in number of eras) must pass until the funds
//! can actually be removed. Once the `BondingDuration` is over, the
//! [`withdraw_unbonded`](Call::withdraw_unbonded) call can be used to actually withdraw the funds.
//!
//! Note that there is a limitation to the number of fund-chunks that can be scheduled to be
//! unlocked in the future via [`unbond`](Call::unbond). In case this maximum
//! (`MAX_UNLOCKING_CHUNKS`) is reached, the bonded account _must_ first wait until a successful
//! call to `withdraw_unbonded` to remove some of the chunks.
//!
//! ### Election Algorithm
//!
//! The current election algorithm is implemented based on Phragmén. The reference implementation
//! can be found [here](https://github.com/w3f/consensus/tree/master/NPoS).
//!
//! The election algorithm, aside from electing the validators with the most stake value and votes,
//! tries to divide the nominator votes among candidates in an equal manner. To further assure this,
//! an optional post-processing can be applied that iteratively normalizes the nominator staked
//! values until the total difference among votes of a particular nominator are less than a
//! threshold.
//!
//! ## GenesisConfig
//!
//! The Staking pallet depends on the [`GenesisConfig`]. The `GenesisConfig` is optional and allow
//! to set some initial stakers.
//!
//! ## Related Modules
//!
//! - [Balances](../pallet_balances/index.html): Used to manage values at stake.
//! - [Session](../pallet_session/index.html): Used to manage sessions. Also, a list of new
//!   validators is stored in the Session pallet's `Validators` at the end of each era.

#![cfg_attr(not(feature = "std"), no_std)]
#![recursion_limit = "256"]

extern crate alloc;

#[cfg(feature = "runtime-benchmarks")]
pub mod benchmarking;
#[cfg(any(feature = "runtime-benchmarks", test))]
pub mod testing_utils;

#[cfg(test)]
pub(crate) mod mock;
#[cfg(test)]
mod tests;

pub mod election_size_tracker;
pub mod inflation;
pub mod ledger;
pub mod migrations;
pub mod slashing;
pub mod weights;

mod pallet;

use alloc::{collections::btree_map::BTreeMap, vec::Vec};
use codec::{Decode, Encode, HasCompact, MaxEncodedLen};
use frame_support::{
	defensive, defensive_assert,
	traits::{
		ConstU32, Currency, Defensive, DefensiveMax, DefensiveSaturating, Get, LockIdentifier,
	},
	weights::Weight,
	BoundedVec, CloneNoBound, EqNoBound, PartialEqNoBound, RuntimeDebugNoBound,
};
use frame_system::pallet_prelude::*;
use scale_info::TypeInfo;
use sp_runtime::{
	curve::PiecewiseLinear,
	traits::{AtLeast32BitUnsigned, Convert, StaticLookup, Zero},
	Perbill, Perquintill, Rounding, RuntimeDebug, Saturating,
};
use sp_staking::{
	offence::{Offence, OffenceError, ReportOffence},
	EraIndex, ExposurePage, OnStakingUpdate, Page, PagedExposureMetadata, SessionIndex,
	StakingAccount,
};
pub use sp_staking::{Exposure, IndividualExposure, StakerStatus};
pub use weights::WeightInfo;

pub use pallet::{pallet::*, UseNominatorsAndValidatorsMap, UseValidatorsMap};

pub(crate) const STAKING_ID: LockIdentifier = *b"staking ";
pub(crate) const LOG_TARGET: &str = "runtime::staking";

// syntactic sugar for logging.
#[macro_export]
macro_rules! log {
	($level:tt, $patter:expr $(, $values:expr)* $(,)?) => {
		log::$level!(
			target: crate::LOG_TARGET,
			concat!("[{:?}] 💸 ", $patter), <frame_system::Pallet<T>>::block_number() $(, $values)*
		)
	};
}

/// Maximum number of winners (aka. active validators), as defined in the election provider of this
/// pallet.
pub type MaxWinnersOf<T> = <<T as Config>::ElectionProvider as frame_election_provider_support::ElectionProviderBase>::MaxWinners;

/// Maximum number of nominations per nominator.
pub type MaxNominationsOf<T> =
	<<T as Config>::NominationsQuota as NominationsQuota<BalanceOf<T>>>::MaxNominations;

/// Counter for the number of "reward" points earned by a given validator.
pub type RewardPoint = u32;

/// The balance type of this pallet.
pub type BalanceOf<T> = <T as Config>::CurrencyBalance;

type PositiveImbalanceOf<T> = <<T as Config>::Currency as Currency<
	<T as frame_system::Config>::AccountId,
>>::PositiveImbalance;
type NegativeImbalanceOf<T> = <<T as Config>::Currency as Currency<
	<T as frame_system::Config>::AccountId,
>>::NegativeImbalance;

type AccountIdLookupOf<T> = <<T as frame_system::Config>::Lookup as StaticLookup>::Source;

/// Information regarding the active era (era in used in session).
#[derive(Encode, Decode, RuntimeDebug, TypeInfo, MaxEncodedLen)]
pub struct ActiveEraInfo {
	/// Index of era.
	pub index: EraIndex,
	/// Moment of start expressed as millisecond from `$UNIX_EPOCH`.
	///
	/// Start can be none if start hasn't been set for the era yet,
	/// Start is set on the first on_finalize of the era to guarantee usage of `Time`.
	start: Option<u64>,
}

/// Reward points of an era. Used to split era total payout between validators.
///
/// This points will be used to reward validators and their respective nominators.
#[derive(PartialEq, Encode, Decode, RuntimeDebug, TypeInfo)]
pub struct EraRewardPoints<AccountId: Ord> {
	/// Total number of points. Equals the sum of reward points for each validator.
	pub total: RewardPoint,
	/// The reward points earned by a given validator.
	pub individual: BTreeMap<AccountId, RewardPoint>,
}

impl<AccountId: Ord> Default for EraRewardPoints<AccountId> {
	fn default() -> Self {
		EraRewardPoints { total: Default::default(), individual: BTreeMap::new() }
	}
}

/// A destination account for payment.
#[derive(PartialEq, Eq, Copy, Clone, Encode, Decode, RuntimeDebug, TypeInfo, MaxEncodedLen)]
pub enum RewardDestination<AccountId> {
	/// Pay into the stash account, increasing the amount at stake accordingly.
	Staked,
	/// Pay into the stash account, not increasing the amount at stake.
	Stash,
	#[deprecated(
		note = "`Controller` will be removed after January 2024. Use `Account(controller)` instead."
	)]
	Controller,
	/// Pay into a specified account.
	Account(AccountId),
	/// Receive no reward.
	None,
}

/// Preference of what happens regarding validation.
#[derive(PartialEq, Eq, Clone, Encode, Decode, RuntimeDebug, TypeInfo, Default, MaxEncodedLen)]
pub struct ValidatorPrefs {
	/// Reward that validator takes up-front; only the rest is split between themselves and
	/// nominators.
	#[codec(compact)]
	pub commission: Perbill,
	/// Whether or not this validator is accepting more nominations. If `true`, then no nominator
	/// who is not already nominating this validator may nominate them. By default, validators
	/// are accepting nominations.
	pub blocked: bool,
}

/// Just a Balance/BlockNumber tuple to encode when a chunk of funds will be unlocked.
#[derive(PartialEq, Eq, Clone, Encode, Decode, RuntimeDebug, TypeInfo, MaxEncodedLen)]
pub struct UnlockChunk<Balance: HasCompact + MaxEncodedLen> {
	/// Amount of funds to be unlocked.
	#[codec(compact)]
	value: Balance,
	/// Era number at which point it'll be unlocked.
	#[codec(compact)]
	era: EraIndex,
}

/// The ledger of a (bonded) stash.
///
/// Note: All the reads and mutations to the [`Ledger`], [`Bonded`] and [`Payee`] storage items
/// *MUST* be performed through the methods exposed by this struct, to ensure the consistency of
/// ledger's data and corresponding staking lock
///
/// TODO: move struct definition and full implementation into `/src/ledger.rs`. Currently
/// leaving here to enforce a clean PR diff, given how critical this logic is. Tracking issue
/// <https://github.com/paritytech/substrate/issues/14749>.
#[derive(
	PartialEqNoBound,
	EqNoBound,
	CloneNoBound,
	Encode,
	Decode,
	RuntimeDebugNoBound,
	TypeInfo,
	MaxEncodedLen,
)]
#[scale_info(skip_type_params(T))]
pub struct StakingLedger<T: Config> {
	/// The stash account whose balance is actually locked and at stake.
	pub stash: T::AccountId,

	/// The total amount of the stash's balance that we are currently accounting for.
	/// It's just `active` plus all the `unlocking` balances.
	#[codec(compact)]
	pub total: BalanceOf<T>,

	/// The total amount of the stash's balance that will be at stake in any forthcoming
	/// rounds.
	#[codec(compact)]
	pub active: BalanceOf<T>,

	/// Any balance that is becoming free, which may eventually be transferred out of the stash
	/// (assuming it doesn't get slashed first). It is assumed that this will be treated as a first
	/// in, first out queue where the new (higher value) eras get pushed on the back.
	pub unlocking: BoundedVec<UnlockChunk<BalanceOf<T>>, T::MaxUnlockingChunks>,

	/// List of eras for which the stakers behind a validator have claimed rewards. Only updated
	/// for validators.
	///
	/// This is deprecated as of V14 in favor of `T::ClaimedRewards` and will be removed in future.
	/// Refer to issue <https://github.com/paritytech/polkadot-sdk/issues/433>
	pub legacy_claimed_rewards: BoundedVec<EraIndex, T::HistoryDepth>,

	/// The controller associated with this ledger's stash.
	///
	/// This is not stored on-chain, and is only bundled when the ledger is read from storage.
	/// Use [`controller`] function to get the controller associated with the ledger.
	#[codec(skip)]
	controller: Option<T::AccountId>,
}

impl<T: Config> StakingLedger<T> {
	/// Remove entries from `unlocking` that are sufficiently old and reduce the
	/// total by the sum of their balances.
	fn consolidate_unlocked(self, current_era: EraIndex) -> Self {
		let mut total = self.total;
		let unlocking: BoundedVec<_, _> = self
			.unlocking
			.into_iter()
			.filter(|chunk| {
				if chunk.era > current_era {
					true
				} else {
					total = total.saturating_sub(chunk.value);
					false
				}
			})
			.collect::<Vec<_>>()
			.try_into()
			.expect(
				"filtering items from a bounded vec always leaves length less than bounds. qed",
			);

		Self {
			stash: self.stash,
			total,
			active: self.active,
			unlocking,
			legacy_claimed_rewards: self.legacy_claimed_rewards,
			controller: self.controller,
		}
	}

	/// Re-bond funds that were scheduled for unlocking.
	///
	/// Returns the updated ledger, and the amount actually rebonded.
	fn rebond(mut self, value: BalanceOf<T>) -> (Self, BalanceOf<T>) {
		let mut unlocking_balance = BalanceOf::<T>::zero();

		while let Some(last) = self.unlocking.last_mut() {
			if unlocking_balance.defensive_saturating_add(last.value) <= value {
				unlocking_balance += last.value;
				self.active += last.value;
				self.unlocking.pop();
			} else {
				let diff = value.defensive_saturating_sub(unlocking_balance);

				unlocking_balance += diff;
				self.active += diff;
				last.value -= diff;
			}

			if unlocking_balance >= value {
				break
			}
		}

		(self, unlocking_balance)
	}

	/// Slash the staker for a given amount of balance.
	///
	/// This implements a proportional slashing system, whereby we set our preference to slash as
	/// such:
	///
	/// - If any unlocking chunks exist that are scheduled to be unlocked at `slash_era +
	///   bonding_duration` and onwards, the slash is divided equally between the active ledger and
	///   the unlocking chunks.
	/// - If no such chunks exist, then only the active balance is slashed.
	///
	/// Note that the above is only a *preference*. If for any reason the active ledger, with or
	/// without some portion of the unlocking chunks that are more justified to be slashed are not
	/// enough, then the slashing will continue and will consume as much of the active and unlocking
	/// chunks as needed.
	///
	/// This will never slash more than the given amount. If any of the chunks become dusted, the
	/// last chunk is slashed slightly less to compensate. Returns the amount of funds actually
	/// slashed.
	///
	/// `slash_era` is the era in which the slash (which is being enacted now) actually happened.
	///
	/// This calls `Config::OnStakingUpdate::on_slash` with information as to how the slash was
	/// applied.
	pub fn slash(
		&mut self,
		slash_amount: BalanceOf<T>,
		minimum_balance: BalanceOf<T>,
		slash_era: EraIndex,
	) -> BalanceOf<T> {
		if slash_amount.is_zero() {
			return Zero::zero()
		}

		use sp_runtime::PerThing as _;
		let mut remaining_slash = slash_amount;
		let pre_slash_total = self.total;

		// for a `slash_era = x`, any chunk that is scheduled to be unlocked at era `x + 28`
		// (assuming 28 is the bonding duration) onwards should be slashed.
		let slashable_chunks_start = slash_era.saturating_add(T::BondingDuration::get());

		// `Some(ratio)` if this is proportional, with `ratio`, `None` otherwise. In both cases, we
		// slash first the active chunk, and then `slash_chunks_priority`.
		let (maybe_proportional, slash_chunks_priority) = {
			if let Some(first_slashable_index) =
				self.unlocking.iter().position(|c| c.era >= slashable_chunks_start)
			{
				// If there exists a chunk who's after the first_slashable_start, then this is a
				// proportional slash, because we want to slash active and these chunks
				// proportionally.

				// The indices of the first chunk after the slash up through the most recent chunk.
				// (The most recent chunk is at greatest from this era)
				let affected_indices = first_slashable_index..self.unlocking.len();
				let unbonding_affected_balance =
					affected_indices.clone().fold(BalanceOf::<T>::zero(), |sum, i| {
						if let Some(chunk) = self.unlocking.get(i).defensive() {
							sum.saturating_add(chunk.value)
						} else {
							sum
						}
					});
				let affected_balance = self.active.saturating_add(unbonding_affected_balance);
				let ratio = Perquintill::from_rational_with_rounding(
					slash_amount,
					affected_balance,
					Rounding::Up,
				)
				.unwrap_or_else(|_| Perquintill::one());
				(
					Some(ratio),
					affected_indices.chain((0..first_slashable_index).rev()).collect::<Vec<_>>(),
				)
			} else {
				// We just slash from the last chunk to the most recent one, if need be.
				(None, (0..self.unlocking.len()).rev().collect::<Vec<_>>())
			}
		};

		// Helper to update `target` and the ledgers total after accounting for slashing `target`.
		log!(
			debug,
			"slashing {:?} for era {:?} out of {:?}, priority: {:?}, proportional = {:?}",
			slash_amount,
			slash_era,
			self,
			slash_chunks_priority,
			maybe_proportional,
		);

		let mut slash_out_of = |target: &mut BalanceOf<T>, slash_remaining: &mut BalanceOf<T>| {
			let mut slash_from_target = if let Some(ratio) = maybe_proportional {
				ratio.mul_ceil(*target)
			} else {
				*slash_remaining
			}
			// this is the total that that the slash target has. We can't slash more than
			// this anyhow!
			.min(*target)
			// this is the total amount that we would have wanted to slash
			// non-proportionally, a proportional slash should never exceed this either!
			.min(*slash_remaining);

			// slash out from *target exactly `slash_from_target`.
			*target = *target - slash_from_target;
			if *target < minimum_balance {
				// Slash the rest of the target if it's dust. This might cause the last chunk to be
				// slightly under-slashed, by at most `MaxUnlockingChunks * ED`, which is not a big
				// deal.
				slash_from_target =
					core::mem::replace(target, Zero::zero()).saturating_add(slash_from_target)
			}

			self.total = self.total.saturating_sub(slash_from_target);
			*slash_remaining = slash_remaining.saturating_sub(slash_from_target);
		};

		// If this is *not* a proportional slash, the active will always wiped to 0.
		slash_out_of(&mut self.active, &mut remaining_slash);

		let mut slashed_unlocking = BTreeMap::<_, _>::new();
		for i in slash_chunks_priority {
			if remaining_slash.is_zero() {
				break
			}

			if let Some(chunk) = self.unlocking.get_mut(i).defensive() {
				slash_out_of(&mut chunk.value, &mut remaining_slash);
				// write the new slashed value of this chunk to the map.
				slashed_unlocking.insert(chunk.era, chunk.value);
			} else {
				break
			}
		}

		// clean unlocking chunks that are set to zero.
		self.unlocking.retain(|c| !c.value.is_zero());

		let final_slashed_amount = pre_slash_total.saturating_sub(self.total);
		T::EventListeners::on_slash(
			&self.stash,
			self.active,
			&slashed_unlocking,
			final_slashed_amount,
		);
		final_slashed_amount
	}
}

/// A record of the nominations made by a specific account.
#[derive(
	PartialEqNoBound, EqNoBound, Clone, Encode, Decode, RuntimeDebugNoBound, TypeInfo, MaxEncodedLen,
)]
#[codec(mel_bound())]
#[scale_info(skip_type_params(T))]
pub struct Nominations<T: Config> {
	/// The targets of nomination.
	pub targets: BoundedVec<T::AccountId, MaxNominationsOf<T>>,
	/// The era the nominations were submitted.
	///
	/// Except for initial nominations which are considered submitted at era 0.
	pub submitted_in: EraIndex,
	/// Whether the nominations have been suppressed. This can happen due to slashing of the
	/// validators, or other events that might invalidate the nomination.
	///
	/// NOTE: this for future proofing and is thus far not used.
	pub suppressed: bool,
}

/// Facade struct to encapsulate `PagedExposureMetadata` and a single page of `ExposurePage`.
///
/// This is useful where we need to take into account the validator's own stake and total exposure
/// in consideration, in addition to the individual nominators backing them.
#[derive(Encode, Decode, RuntimeDebug, TypeInfo, PartialEq, Eq)]
pub struct PagedExposure<AccountId, Balance: HasCompact + codec::MaxEncodedLen> {
	exposure_metadata: PagedExposureMetadata<Balance>,
	exposure_page: ExposurePage<AccountId, Balance>,
}

impl<AccountId, Balance: HasCompact + Copy + AtLeast32BitUnsigned + codec::MaxEncodedLen>
	PagedExposure<AccountId, Balance>
{
	/// Create a new instance of `PagedExposure` from legacy clipped exposures.
	pub fn from_clipped(exposure: Exposure<AccountId, Balance>) -> Self {
		Self {
			exposure_metadata: PagedExposureMetadata {
				total: exposure.total,
				own: exposure.own,
				nominator_count: exposure.others.len() as u32,
				page_count: 1,
			},
			exposure_page: ExposurePage { page_total: exposure.total, others: exposure.others },
		}
	}

	/// Returns total exposure of this validator across pages
	pub fn total(&self) -> Balance {
		self.exposure_metadata.total
	}

	/// Returns total exposure of this validator for the current page
	pub fn page_total(&self) -> Balance {
		self.exposure_page.page_total + self.exposure_metadata.own
	}

	/// Returns validator's own stake that is exposed
	pub fn own(&self) -> Balance {
		self.exposure_metadata.own
	}

	/// Returns the portions of nominators stashes that are exposed in this page.
	pub fn others(&self) -> &Vec<IndividualExposure<AccountId, Balance>> {
		&self.exposure_page.others
	}
}

/// A pending slash record. The value of the slash has been computed but not applied yet,
/// rather deferred for several eras.
#[derive(Encode, Decode, RuntimeDebug, TypeInfo)]
pub struct UnappliedSlash<AccountId, Balance: HasCompact> {
	/// The stash ID of the offending validator.
	validator: AccountId,
	/// The validator's own slash.
	own: Balance,
	/// All other slashed stakers and amounts.
	others: Vec<(AccountId, Balance)>,
	/// Reporters of the offence; bounty payout recipients.
	reporters: Vec<AccountId>,
	/// The amount of payout.
	payout: Balance,
}

impl<AccountId, Balance: HasCompact + Zero> UnappliedSlash<AccountId, Balance> {
	/// Initializes the default object using the given `validator`.
	pub fn default_from(validator: AccountId) -> Self {
		Self {
			validator,
			own: Zero::zero(),
			others: vec![],
			reporters: vec![],
			payout: Zero::zero(),
		}
	}
}

/// Something that defines the maximum number of nominations per nominator based on a curve.
///
/// The method `curve` implements the nomination quota curve and should not be used directly.
/// However, `get_quota` returns the bounded maximum number of nominations based on `fn curve` and
/// the nominator's balance.
pub trait NominationsQuota<Balance> {
	/// Strict maximum number of nominations that caps the nominations curve. This value can be
	/// used as the upper bound of the number of votes per nominator.
	type MaxNominations: Get<u32>;

	/// Returns the voter's nomination quota within reasonable bounds [`min`, `max`], where `min`
	/// is 1 and `max` is `Self::MaxNominations`.
	fn get_quota(balance: Balance) -> u32 {
		Self::curve(balance).clamp(1, Self::MaxNominations::get())
	}

	/// Returns the voter's nomination quota based on its balance and a curve.
	fn curve(balance: Balance) -> u32;
}

/// A nomination quota that allows up to MAX nominations for all validators.
pub struct FixedNominationsQuota<const MAX: u32>;
impl<Balance, const MAX: u32> NominationsQuota<Balance> for FixedNominationsQuota<MAX> {
	type MaxNominations = ConstU32<MAX>;

	fn curve(_: Balance) -> u32 {
		MAX
	}
}

/// Means for interacting with a specialized version of the `session` trait.
///
/// This is needed because `Staking` sets the `ValidatorIdOf` of the `pallet_session::Config`
pub trait SessionInterface<AccountId> {
	/// Disable the validator at the given index, returns `false` if the validator was already
	/// disabled or the index is out of bounds.
	fn disable_validator(validator_index: u32) -> bool;
	/// Get the validators from session.
	fn validators() -> Vec<AccountId>;
	/// Prune historical session tries up to but not including the given index.
	fn prune_historical_up_to(up_to: SessionIndex);
}

impl<T: Config> SessionInterface<<T as frame_system::Config>::AccountId> for T
where
	T: pallet_session::Config<ValidatorId = <T as frame_system::Config>::AccountId>,
	T: pallet_session::historical::Config<
		FullIdentification = Exposure<<T as frame_system::Config>::AccountId, BalanceOf<T>>,
		FullIdentificationOf = ExposureOf<T>,
	>,
	T::SessionHandler: pallet_session::SessionHandler<<T as frame_system::Config>::AccountId>,
	T::SessionManager: pallet_session::SessionManager<<T as frame_system::Config>::AccountId>,
	T::ValidatorIdOf: Convert<
		<T as frame_system::Config>::AccountId,
		Option<<T as frame_system::Config>::AccountId>,
	>,
{
	fn disable_validator(validator_index: u32) -> bool {
		<pallet_session::Pallet<T>>::disable_index(validator_index)
	}

	fn validators() -> Vec<<T as frame_system::Config>::AccountId> {
		<pallet_session::Pallet<T>>::validators()
	}

	fn prune_historical_up_to(up_to: SessionIndex) {
		<pallet_session::historical::Pallet<T>>::prune_up_to(up_to);
	}
}

impl<AccountId> SessionInterface<AccountId> for () {
	fn disable_validator(_: u32) -> bool {
		true
	}
	fn validators() -> Vec<AccountId> {
		Vec::new()
	}
	fn prune_historical_up_to(_: SessionIndex) {
		()
	}
}

/// Handler for determining how much of a balance should be paid out on the current era.
pub trait EraPayout<Balance> {
	/// Determine the payout for this era.
	///
	/// Returns the amount to be paid to stakers in this era, as well as whatever else should be
	/// paid out ("the rest").
	fn era_payout(
		total_staked: Balance,
		total_issuance: Balance,
		era_duration_millis: u64,
	) -> (Balance, Balance);
}

impl<Balance: Default> EraPayout<Balance> for () {
	fn era_payout(
		_total_staked: Balance,
		_total_issuance: Balance,
		_era_duration_millis: u64,
	) -> (Balance, Balance) {
		(Default::default(), Default::default())
	}
}

/// Adaptor to turn a `PiecewiseLinear` curve definition into an `EraPayout` impl, used for
/// backwards compatibility.
<<<<<<< HEAD
pub struct ConvertCurve<T>(core::marker::PhantomData<T>);
impl<Balance: AtLeast32BitUnsigned + Clone, T: Get<&'static PiecewiseLinear<'static>>>
	EraPayout<Balance> for ConvertCurve<T>
=======
pub struct ConvertCurve<T>(sp_std::marker::PhantomData<T>);
impl<Balance, T> EraPayout<Balance> for ConvertCurve<T>
where
	Balance: AtLeast32BitUnsigned + Clone + Copy,
	T: Get<&'static PiecewiseLinear<'static>>,
>>>>>>> 02e1a7f4
{
	fn era_payout(
		total_staked: Balance,
		total_issuance: Balance,
		era_duration_millis: u64,
	) -> (Balance, Balance) {
		let (validator_payout, max_payout) = inflation::compute_total_payout(
			T::get(),
			total_staked,
			total_issuance,
			// Duration of era; more than u64::MAX is rewarded as u64::MAX.
			era_duration_millis,
		);
		let rest = max_payout.saturating_sub(validator_payout);
		(validator_payout, rest)
	}
}

/// Mode of era-forcing.
#[derive(
	Copy,
	Clone,
	PartialEq,
	Eq,
	Encode,
	Decode,
	RuntimeDebug,
	TypeInfo,
	MaxEncodedLen,
	serde::Serialize,
	serde::Deserialize,
)]
pub enum Forcing {
	/// Not forcing anything - just let whatever happen.
	NotForcing,
	/// Force a new era, then reset to `NotForcing` as soon as it is done.
	/// Note that this will force to trigger an election until a new era is triggered, if the
	/// election failed, the next session end will trigger a new election again, until success.
	ForceNew,
	/// Avoid a new era indefinitely.
	ForceNone,
	/// Force a new era at the end of all sessions indefinitely.
	ForceAlways,
}

impl Default for Forcing {
	fn default() -> Self {
		Forcing::NotForcing
	}
}

/// A `Convert` implementation that finds the stash of the given controller account,
/// if any.
pub struct StashOf<T>(core::marker::PhantomData<T>);

impl<T: Config> Convert<T::AccountId, Option<T::AccountId>> for StashOf<T> {
	fn convert(controller: T::AccountId) -> Option<T::AccountId> {
		StakingLedger::<T>::paired_account(StakingAccount::Controller(controller))
	}
}

/// A typed conversion from stash account ID to the active exposure of nominators
/// on that account.
///
/// Active exposure is the exposure of the validator set currently validating, i.e. in
/// `active_era`. It can differ from the latest planned exposure in `current_era`.
pub struct ExposureOf<T>(core::marker::PhantomData<T>);

impl<T: Config> Convert<T::AccountId, Option<Exposure<T::AccountId, BalanceOf<T>>>>
	for ExposureOf<T>
{
	fn convert(validator: T::AccountId) -> Option<Exposure<T::AccountId, BalanceOf<T>>> {
		<Pallet<T>>::active_era()
			.map(|active_era| <Pallet<T>>::eras_stakers(active_era.index, &validator))
	}
}

/// Filter historical offences out and only allow those from the bonding period.
pub struct FilterHistoricalOffences<T, R> {
	_inner: core::marker::PhantomData<(T, R)>,
}

impl<T, Reporter, Offender, R, O> ReportOffence<Reporter, Offender, O>
	for FilterHistoricalOffences<Pallet<T>, R>
where
	T: Config,
	R: ReportOffence<Reporter, Offender, O>,
	O: Offence<Offender>,
{
	fn report_offence(reporters: Vec<Reporter>, offence: O) -> Result<(), OffenceError> {
		// Disallow any slashing from before the current bonding period.
		let offence_session = offence.session_index();
		let bonded_eras = BondedEras::<T>::get();

		if bonded_eras.first().filter(|(_, start)| offence_session >= *start).is_some() {
			R::report_offence(reporters, offence)
		} else {
			<Pallet<T>>::deposit_event(Event::<T>::OldSlashingReportDiscarded {
				session_index: offence_session,
			});
			Ok(())
		}
	}

	fn is_known_offence(offenders: &[Offender], time_slot: &O::TimeSlot) -> bool {
		R::is_known_offence(offenders, time_slot)
	}
}

/// Wrapper struct for Era related information. It is not a pure encapsulation as these storage
/// items can be accessed directly but nevertheless, its recommended to use `EraInfo` where we
/// can and add more functions to it as needed.
pub struct EraInfo<T>(core::marker::PhantomData<T>);
impl<T: Config> EraInfo<T> {
	/// Temporary function which looks at both (1) passed param `T::StakingLedger` for legacy
	/// non-paged rewards, and (2) `T::ClaimedRewards` for paged rewards. This function can be
	/// removed once `T::HistoryDepth` eras have passed and none of the older non-paged rewards
	/// are relevant/claimable.
	// Refer tracker issue for cleanup: #13034
	pub(crate) fn is_rewards_claimed_with_legacy_fallback(
		era: EraIndex,
		ledger: &StakingLedger<T>,
		validator: &T::AccountId,
		page: Page,
	) -> bool {
		ledger.legacy_claimed_rewards.binary_search(&era).is_ok() ||
			Self::is_rewards_claimed(era, validator, page)
	}

	/// Check if the rewards for the given era and page index have been claimed.
	///
	/// This is only used for paged rewards. Once older non-paged rewards are no longer
	/// relevant, `is_rewards_claimed_with_legacy_fallback` can be removed and this function can
	/// be made public.
	fn is_rewards_claimed(era: EraIndex, validator: &T::AccountId, page: Page) -> bool {
		ClaimedRewards::<T>::get(era, validator).contains(&page)
	}

	/// Get exposure for a validator at a given era and page.
	///
	/// This builds a paged exposure from `PagedExposureMetadata` and `ExposurePage` of the
	/// validator. For older non-paged exposure, it returns the clipped exposure directly.
	pub fn get_paged_exposure(
		era: EraIndex,
		validator: &T::AccountId,
		page: Page,
	) -> Option<PagedExposure<T::AccountId, BalanceOf<T>>> {
		let overview = <ErasStakersOverview<T>>::get(&era, validator);

		// return clipped exposure if page zero and paged exposure does not exist
		// exists for backward compatibility and can be removed as part of #13034
		if overview.is_none() && page == 0 {
			return Some(PagedExposure::from_clipped(<ErasStakersClipped<T>>::get(era, validator)))
		}

		// no exposure for this validator
		if overview.is_none() {
			return None
		}

		let overview = overview.expect("checked above; qed");

		// validator stake is added only in page zero
		let validator_stake = if page == 0 { overview.own } else { Zero::zero() };

		// since overview is present, paged exposure will always be present except when a
		// validator has only own stake and no nominator stake.
		let exposure_page = <ErasStakersPaged<T>>::get((era, validator, page)).unwrap_or_default();

		// build the exposure
		Some(PagedExposure {
			exposure_metadata: PagedExposureMetadata { own: validator_stake, ..overview },
			exposure_page,
		})
	}

	/// Get full exposure of the validator at a given era.
	pub fn get_full_exposure(
		era: EraIndex,
		validator: &T::AccountId,
	) -> Exposure<T::AccountId, BalanceOf<T>> {
		let overview = <ErasStakersOverview<T>>::get(&era, validator);

		if overview.is_none() {
			return ErasStakers::<T>::get(era, validator)
		}

		let overview = overview.expect("checked above; qed");

		let mut others = Vec::with_capacity(overview.nominator_count as usize);
		for page in 0..overview.page_count {
			let nominators = <ErasStakersPaged<T>>::get((era, validator, page));
			others.append(&mut nominators.map(|n| n.others).defensive_unwrap_or_default());
		}

		Exposure { total: overview.total, own: overview.own, others }
	}

	/// Returns the number of pages of exposure a validator has for the given era.
	///
	/// For eras where paged exposure does not exist, this returns 1 to keep backward compatibility.
	pub(crate) fn get_page_count(era: EraIndex, validator: &T::AccountId) -> Page {
		<ErasStakersOverview<T>>::get(&era, validator)
			.map(|overview| {
				if overview.page_count == 0 && overview.own > Zero::zero() {
					// Even though there are no nominator pages, there is still validator's own
					// stake exposed which needs to be paid out in a page.
					1
				} else {
					overview.page_count
				}
			})
			// Always returns 1 page for older non-paged exposure.
			// FIXME: Can be cleaned up with issue #13034.
			.unwrap_or(1)
	}

	/// Returns the next page that can be claimed or `None` if nothing to claim.
	pub(crate) fn get_next_claimable_page(
		era: EraIndex,
		validator: &T::AccountId,
		ledger: &StakingLedger<T>,
	) -> Option<Page> {
		if Self::is_non_paged_exposure(era, validator) {
			return match ledger.legacy_claimed_rewards.binary_search(&era) {
				// already claimed
				Ok(_) => None,
				// Non-paged exposure is considered as a single page
				Err(_) => Some(0),
			}
		}

		// Find next claimable page of paged exposure.
		let page_count = Self::get_page_count(era, validator);
		let all_claimable_pages: Vec<Page> = (0..page_count).collect();
		let claimed_pages = ClaimedRewards::<T>::get(era, validator);

		all_claimable_pages.into_iter().find(|p| !claimed_pages.contains(p))
	}

	/// Checks if exposure is paged or not.
	fn is_non_paged_exposure(era: EraIndex, validator: &T::AccountId) -> bool {
		<ErasStakersClipped<T>>::contains_key(&era, validator)
	}

	/// Returns validator commission for this era and page.
	pub(crate) fn get_validator_commission(
		era: EraIndex,
		validator_stash: &T::AccountId,
	) -> Perbill {
		<ErasValidatorPrefs<T>>::get(&era, validator_stash).commission
	}

	/// Creates an entry to track validator reward has been claimed for a given era and page.
	/// Noop if already claimed.
	pub(crate) fn set_rewards_as_claimed(era: EraIndex, validator: &T::AccountId, page: Page) {
		let mut claimed_pages = ClaimedRewards::<T>::get(era, validator);

		// this should never be called if the reward has already been claimed
		if claimed_pages.contains(&page) {
			defensive!("Trying to set an already claimed reward");
			// nevertheless don't do anything since the page already exist in claimed rewards.
			return
		}

		// add page to claimed entries
		claimed_pages.push(page);
		ClaimedRewards::<T>::insert(era, validator, claimed_pages);
	}

	/// Store exposure for elected validators at start of an era.
	pub fn set_exposure(
		era: EraIndex,
		validator: &T::AccountId,
		exposure: Exposure<T::AccountId, BalanceOf<T>>,
	) {
		let page_size = T::MaxExposurePageSize::get().defensive_max(1);

		let nominator_count = exposure.others.len();
		// expected page count is the number of nominators divided by the page size, rounded up.
		let expected_page_count = nominator_count
			.defensive_saturating_add((page_size as usize).defensive_saturating_sub(1))
			.saturating_div(page_size as usize);

		let (exposure_metadata, exposure_pages) = exposure.into_pages(page_size);
		defensive_assert!(exposure_pages.len() == expected_page_count, "unexpected page count");

		<ErasStakersOverview<T>>::insert(era, &validator, &exposure_metadata);
		exposure_pages.iter().enumerate().for_each(|(page, paged_exposure)| {
			<ErasStakersPaged<T>>::insert((era, &validator, page as Page), &paged_exposure);
		});
	}

	/// Store total exposure for all the elected validators in the era.
	pub(crate) fn set_total_stake(era: EraIndex, total_stake: BalanceOf<T>) {
		<ErasTotalStake<T>>::insert(era, total_stake);
	}
}

/// Configurations of the benchmarking of the pallet.
pub trait BenchmarkingConfig {
	/// The maximum number of validators to use.
	type MaxValidators: Get<u32>;
	/// The maximum number of nominators to use.
	type MaxNominators: Get<u32>;
}

/// A mock benchmarking config for pallet-staking.
///
/// Should only be used for testing.
#[cfg(feature = "std")]
pub struct TestBenchmarkingConfig;

#[cfg(feature = "std")]
impl BenchmarkingConfig for TestBenchmarkingConfig {
	type MaxValidators = frame_support::traits::ConstU32<100>;
	type MaxNominators = frame_support::traits::ConstU32<100>;
}<|MERGE_RESOLUTION|>--- conflicted
+++ resolved
@@ -906,17 +906,11 @@
 
 /// Adaptor to turn a `PiecewiseLinear` curve definition into an `EraPayout` impl, used for
 /// backwards compatibility.
-<<<<<<< HEAD
 pub struct ConvertCurve<T>(core::marker::PhantomData<T>);
-impl<Balance: AtLeast32BitUnsigned + Clone, T: Get<&'static PiecewiseLinear<'static>>>
-	EraPayout<Balance> for ConvertCurve<T>
-=======
-pub struct ConvertCurve<T>(sp_std::marker::PhantomData<T>);
 impl<Balance, T> EraPayout<Balance> for ConvertCurve<T>
 where
 	Balance: AtLeast32BitUnsigned + Clone + Copy,
 	T: Get<&'static PiecewiseLinear<'static>>,
->>>>>>> 02e1a7f4
 {
 	fn era_payout(
 		total_staked: Balance,
