// This file is part of Substrate.

// Copyright (C) Parity Technologies (UK) Ltd.
// SPDX-License-Identifier: Apache-2.0

// Licensed under the Apache License, Version 2.0 (the "License");
// you may not use this file except in compliance with the License.
// You may obtain a copy of the License at
//
// 	http://www.apache.org/licenses/LICENSE-2.0
//
// Unless required by applicable law or agreed to in writing, software
// distributed under the License is distributed on an "AS IS" BASIS,
// WITHOUT WARRANTIES OR CONDITIONS OF ANY KIND, either express or implied.
// See the License for the specific language governing permissions and
// limitations under the License.

//! Staking pallet benchmarking.

use super::*;
use crate::{asset, ConfigOp, Pallet as Staking};
use codec::Decode;
pub use frame_benchmarking::{
	impl_benchmark_test_suite, v2::*, whitelist_account, whitelisted_caller, BenchmarkError,
};
use frame_election_provider_support::{bounds::DataProviderBounds, SortedListProvider};
use frame_support::{
	pallet_prelude::*,
	storage::bounded_vec::BoundedVec,
	traits::{Get, Imbalance},
};
use frame_system::RawOrigin;
use sp_runtime::{
	traits::{Bounded, One, StaticLookup, TrailingZeroInput, Zero},
	Perbill, Percent, Saturating,
};
use sp_staking::{currency_to_vote::CurrencyToVote, SessionIndex};
use testing_utils::*;

const SEED: u32 = 0;
const MAX_SPANS: u32 = 100;
const MAX_SLASHES: u32 = 1000;

type BenchMaxValidators<T> =
	<<T as Config>::BenchmarkingConfig as BenchmarkingConfig>::MaxValidators;
type BenchMaxNominators<T> =
	<<T as Config>::BenchmarkingConfig as BenchmarkingConfig>::MaxNominators;

// Add slashing spans to a user account. Not relevant for actual use, only to benchmark
// read and write operations.
pub fn add_slashing_spans<T: Config>(who: &T::AccountId, spans: u32) {
	if spans == 0 {
		return
	}

	// For the first slashing span, we initialize
	let mut slashing_spans = crate::slashing::SlashingSpans::new(0);
	SpanSlash::<T>::insert((who, 0), crate::slashing::SpanRecord::default());

	for i in 1..spans {
		assert!(slashing_spans.end_span(i));
		SpanSlash::<T>::insert((who, i), crate::slashing::SpanRecord::default());
	}
	SlashingSpans::<T>::insert(who, slashing_spans);
}

// This function clears all existing validators and nominators from the set, and generates one new
// validator being nominated by n nominators, and returns the validator stash account and the
// nominators' stash and controller. It also starts an era and creates pending payouts.
pub fn create_validator_with_nominators<T: Config>(
	n: u32,
	upper_bound: u32,
	dead_controller: bool,
	unique_controller: bool,
	destination: RewardDestination<T::AccountId>,
	era: u32,
) -> Result<(T::AccountId, Vec<(T::AccountId, T::AccountId)>), &'static str> {
	// Clean up any existing state.
	clear_validators_and_nominators::<T>();
	let mut points_total = 0;
	let mut points_individual = Vec::new();

	let (v_stash, v_controller) = if unique_controller {
		create_unique_stash_controller::<T>(0, 100, destination.clone(), false)?
	} else {
		create_stash_controller::<T>(0, 100, destination.clone())?
	};

	let validator_prefs =
		ValidatorPrefs { commission: Perbill::from_percent(50), ..Default::default() };
	Staking::<T>::validate(RawOrigin::Signed(v_controller).into(), validator_prefs)?;
	let stash_lookup = T::Lookup::unlookup(v_stash.clone());

	points_total += 10;
	points_individual.push((v_stash.clone(), 10));

	let original_nominator_count = Nominators::<T>::count();
	let mut nominators = Vec::new();

	// Give the validator n nominators, but keep total users in the system the same.
	for i in 0..upper_bound {
		let (n_stash, n_controller) = if !dead_controller {
			create_stash_controller::<T>(u32::MAX - i, 100, destination.clone())?
		} else {
			create_unique_stash_controller::<T>(u32::MAX - i, 100, destination.clone(), true)?
		};
		if i < n {
			Staking::<T>::nominate(
				RawOrigin::Signed(n_controller.clone()).into(),
				vec![stash_lookup.clone()],
			)?;
			nominators.push((n_stash, n_controller));
		}
	}

	ValidatorCount::<T>::put(1);
	MinimumValidatorCount::<T>::put(1);

	// Start a new (genesis) Era
	// populate electable stashes as it gets read within `try_plan_new_era`

	// ElectableStashes::<T>::put(
	// 	BoundedBTreeSet::try_from(vec![v_stash.clone()].into_iter().collect::<BTreeSet<_>>())
	// 		.unwrap(),
	// );
	let new_validators = Staking::<T>::try_plan_new_era(SessionIndex::one(), true).unwrap();

	assert_eq!(new_validators.len(), 1);
	assert_eq!(new_validators[0], v_stash, "Our validator was not selected!");
	assert_ne!(Validators::<T>::count(), 0);
	assert_eq!(Nominators::<T>::count(), original_nominator_count + nominators.len() as u32);

	// Give Era Points
	let reward = EraRewardPoints::<T::AccountId> {
		total: points_total,
		individual: points_individual.into_iter().collect(),
	};

	ErasRewardPoints::<T>::insert(era, reward);

	// Create reward pool
	let total_payout = asset::existential_deposit::<T>()
		.saturating_mul(upper_bound.into())
		.saturating_mul(1000u32.into());
	<ErasValidatorReward<T>>::insert(era, total_payout);

	Ok((v_stash, nominators))
}

struct ListScenario<T: Config> {
	/// Stash that is expected to be moved.
	origin_stash1: T::AccountId,
	/// Controller of the Stash that is expected to be moved.
	origin_controller1: T::AccountId,
	dest_weight: BalanceOf<T>,
}

impl<T: Config> ListScenario<T> {
	/// An expensive scenario for bags-list implementation:
	///
	/// - the node to be updated (r) is the head of a bag that has at least one other node. The bag
	///   itself will need to be read and written to update its head. The node pointed to by r.next
	///   will need to be read and written as it will need to have its prev pointer updated. Note
	///   that there are two other worst case scenarios for bag removal: 1) the node is a tail and
	///   2) the node is a middle node with prev and next; all scenarios end up with the same number
	///   of storage reads and writes.
	///
	/// - the destination bag has at least one node, which will need its next pointer updated.
	///
	/// NOTE: while this scenario specifically targets a worst case for the bags-list, it should
	/// also elicit a worst case for other known `VoterList` implementations; although
	/// this may not be true against unknown `VoterList` implementations.
	fn new(origin_weight: BalanceOf<T>, is_increase: bool) -> Result<Self, &'static str> {
		ensure!(!origin_weight.is_zero(), "origin weight must be greater than 0");

		// burn the entire issuance.
		let i = asset::burn::<T>(asset::total_issuance::<T>());
		core::mem::forget(i);

		// create accounts with the origin weight

		let (origin_stash1, origin_controller1) = create_stash_controller_with_balance::<T>(
			USER_SEED + 2,
			origin_weight,
			RewardDestination::Staked,
		)?;
		Staking::<T>::nominate(
			RawOrigin::Signed(origin_controller1.clone()).into(),
			// NOTE: these don't really need to be validators.
			vec![T::Lookup::unlookup(account("random_validator", 0, SEED))],
		)?;

		let (_origin_stash2, origin_controller2) = create_stash_controller_with_balance::<T>(
			USER_SEED + 3,
			origin_weight,
			RewardDestination::Staked,
		)?;
		Staking::<T>::nominate(
			RawOrigin::Signed(origin_controller2).into(),
			vec![T::Lookup::unlookup(account("random_validator", 0, SEED))],
		)?;

		// find a destination weight that will trigger the worst case scenario
		let dest_weight_as_vote =
			T::VoterList::score_update_worst_case(&origin_stash1, is_increase);

		let total_issuance = asset::total_issuance::<T>();

		let dest_weight =
			T::CurrencyToVote::to_currency(dest_weight_as_vote as u128, total_issuance);

		// create an account with the worst case destination weight
		let (_dest_stash1, dest_controller1) = create_stash_controller_with_balance::<T>(
			USER_SEED + 1,
			dest_weight,
			RewardDestination::Staked,
		)?;
		Staking::<T>::nominate(
			RawOrigin::Signed(dest_controller1).into(),
			vec![T::Lookup::unlookup(account("random_validator", 0, SEED))],
		)?;

		Ok(ListScenario { origin_stash1, origin_controller1, dest_weight })
	}
}

const USER_SEED: u32 = 999666;

#[benchmarks]
mod benchmarks {
	use super::*;

	#[benchmark]
	fn on_initialize_noop() {
		assert!(ElectableStashes::<T>::get().is_empty());
		assert_eq!(NextElectionPage::<T>::get(), None);

		#[block]
		{
			Pallet::<T>::on_initialize(1_u32.into());
		}

		assert!(ElectableStashes::<T>::get().is_empty());
		assert_eq!(NextElectionPage::<T>::get(), None);
	}

	#[benchmark]
	fn do_elect_paged_inner(
		v: Linear<1, { T::MaxValidatorSet::get() }>,
	) -> Result<(), BenchmarkError> {
<<<<<<< HEAD
		use frame_election_provider_support::{
			BoundedSupport, BoundedSupportsOf, ElectionProvider,
		};
		let mut bounded_random_supports = BoundedSupportsOf::<T::ElectionProvider>::default();
		for i in 0..v {
			let backed = account("validator", i, SEED);
			let mut total = 0;
			let voters = (0..<T::ElectionProvider as ElectionProvider>::MaxBackersPerWinner::get())
				.map(|j| {
					let voter = account("nominator", j, SEED);
					let support = 100000;
					total += support;
					(voter, support)
				})
				.collect::<Vec<_>>()
				.try_into()
				.unwrap();
			bounded_random_supports
				.try_push((backed, BoundedSupport { total, voters }))
				.map_err(|_| "bound failed")
				.expect("map is over the correct bound");
		}

		#[block]
		{
			assert_eq!(Pallet::<T>::do_elect_paged_inner(bounded_random_supports), Ok(v as usize));
		}

		assert!(!ElectableStashes::<T>::get().is_empty());
=======
		// TODO: re-benchmark this
		// use frame_election_provider_support::{
		// 	BoundedSupport, BoundedSupportsOf, ElectionProvider,
		// };
		// let mut bounded_random_supports = BoundedSupportsOf::<T::ElectionProvider>::default();
		// for i in 0..v {
		// 	let backed = account("validator", i, SEED);
		// 	let mut total = 0;
		// 	let voters = (0..<T::ElectionProvider as ElectionProvider>::MaxBackersPerWinner::get())
		// 		.map(|j| {
		// 			let voter = account("nominator", j, SEED);
		// 			let support = 100000;
		// 			total += support;
		// 			(voter, support)
		// 		})
		// 		.collect::<Vec<_>>()
		// 		.try_into()
		// 		.unwrap();
		// 	bounded_random_supports
		// 		.try_push((backed, BoundedSupport { total, voters }))
		// 		.map_err(|_| "bound failed")
		// 		.expect("map is over the correct bound");
		// }

		#[block]
		{
			// assert_eq!(Pallet::<T>::do_elect_paged_inner(bounded_random_supports), Ok(v as
			// usize));
		}

		// assert!(!ElectableStashes::<T>::get().is_empty());
>>>>>>> 87ac3f2e

		Ok(())
	}

	#[benchmark]
	fn get_npos_voters(
		// number of validator intention. we will iterate all of them.
		v: Linear<{ BenchMaxValidators::<T>::get() / 2 }, { BenchMaxValidators::<T>::get() }>,

		// number of nominator intention. we will iterate all of them.
		n: Linear<{ BenchMaxNominators::<T>::get() / 2 }, { BenchMaxNominators::<T>::get() }>,
	) -> Result<(), BenchmarkError> {
		create_validators_with_nominators_for_era::<T>(
			v,
			n,
			MaxNominationsOf::<T>::get() as usize,
			false,
			None,
		)?;

		assert_eq!(Validators::<T>::count(), v);
		assert_eq!(Nominators::<T>::count(), n);

		let num_voters = (v + n) as usize;

		// default bounds are unbounded.
		let voters;
		#[block]
		{
			voters = <Staking<T>>::get_npos_voters(
				DataProviderBounds::default(),
				&SnapshotStatus::<T::AccountId>::Waiting,
			);
		}

		assert_eq!(voters.len(), num_voters);

		Ok(())
	}

	#[benchmark]
	fn get_npos_targets(
		// number of validator intention.
		v: Linear<{ BenchMaxValidators::<T>::get() / 2 }, { BenchMaxValidators::<T>::get() }>,
	) -> Result<(), BenchmarkError> {
		// number of nominator intention.
		let n = BenchMaxNominators::<T>::get();
		create_validators_with_nominators_for_era::<T>(
			v,
			n,
			MaxNominationsOf::<T>::get() as usize,
			false,
			None,
		)?;

		let targets;

		#[block]
		{
			// default bounds are unbounded.
			targets = <Staking<T>>::get_npos_targets(DataProviderBounds::default());
		}

		assert_eq!(targets.len() as u32, v);

		Ok(())
	}

	#[benchmark]
	fn bond() {
		let stash = create_funded_user::<T>("stash", USER_SEED, 100);
		let reward_destination = RewardDestination::Staked;
		let amount = asset::existential_deposit::<T>() * 10u32.into();
		whitelist_account!(stash);

		#[extrinsic_call]
		_(RawOrigin::Signed(stash.clone()), amount, reward_destination);

		assert!(Bonded::<T>::contains_key(stash.clone()));
		assert!(Ledger::<T>::contains_key(stash));
	}

	#[benchmark]
	fn bond_extra() -> Result<(), BenchmarkError> {
		// clean up any existing state.
		clear_validators_and_nominators::<T>();

		let origin_weight = MinNominatorBond::<T>::get().max(asset::existential_deposit::<T>());

		// setup the worst case list scenario.

		// the weight the nominator will start at.
		let scenario = ListScenario::<T>::new(origin_weight, true)?;

		let max_additional = scenario.dest_weight - origin_weight;

		let stash = scenario.origin_stash1.clone();
		let controller = scenario.origin_controller1;
		let original_bonded: BalanceOf<T> = Ledger::<T>::get(&controller)
			.map(|l| l.active)
			.ok_or("ledger not created after")?;

		let _ = asset::mint_into_existing::<T>(
			&stash,
			max_additional + asset::existential_deposit::<T>(),
		)
		.unwrap();

		whitelist_account!(stash);

		#[extrinsic_call]
		_(RawOrigin::Signed(stash), max_additional);

		let ledger = Ledger::<T>::get(&controller).ok_or("ledger not created after")?;
		let new_bonded: BalanceOf<T> = ledger.active;
		assert!(original_bonded < new_bonded);

		Ok(())
	}

	#[benchmark]
	fn unbond() -> Result<(), BenchmarkError> {
		// clean up any existing state.
		clear_validators_and_nominators::<T>();

		// the weight the nominator will start at. The value used here is expected to be
		// significantly higher than the first position in a list (e.g. the first bag threshold).
		let origin_weight = BalanceOf::<T>::try_from(952_994_955_240_703u128)
			.map_err(|_| "balance expected to be a u128")
			.unwrap();
		let scenario = ListScenario::<T>::new(origin_weight, false)?;

		let controller = scenario.origin_controller1.clone();
		let amount = origin_weight - scenario.dest_weight;
		let ledger = Ledger::<T>::get(&controller).ok_or("ledger not created before")?;
		let original_bonded: BalanceOf<T> = ledger.active;

		whitelist_account!(controller);

		#[extrinsic_call]
		_(RawOrigin::Signed(controller.clone()), amount);

		let ledger = Ledger::<T>::get(&controller).ok_or("ledger not created after")?;
		let new_bonded: BalanceOf<T> = ledger.active;
		assert!(original_bonded > new_bonded);

		Ok(())
	}

	#[benchmark]
	// Withdraw only updates the ledger
	fn withdraw_unbonded_update(
		// Slashing Spans
		s: Linear<0, MAX_SPANS>,
	) -> Result<(), BenchmarkError> {
		let (stash, controller) = create_stash_controller::<T>(0, 100, RewardDestination::Staked)?;
		add_slashing_spans::<T>(&stash, s);
		let amount = asset::existential_deposit::<T>() * 5u32.into(); // Half of total
		Staking::<T>::unbond(RawOrigin::Signed(controller.clone()).into(), amount)?;
		CurrentEra::<T>::put(EraIndex::max_value());
		let ledger = Ledger::<T>::get(&controller).ok_or("ledger not created before")?;
		let original_total: BalanceOf<T> = ledger.total;
		whitelist_account!(controller);

		#[extrinsic_call]
		withdraw_unbonded(RawOrigin::Signed(controller.clone()), s);

		let ledger = Ledger::<T>::get(&controller).ok_or("ledger not created after")?;
		let new_total: BalanceOf<T> = ledger.total;
		assert!(original_total > new_total);

		Ok(())
	}

	#[benchmark]
	// Worst case scenario, everything is removed after the bonding duration
	fn withdraw_unbonded_kill(
		// Slashing Spans
		s: Linear<0, MAX_SPANS>,
	) -> Result<(), BenchmarkError> {
		// clean up any existing state.
		clear_validators_and_nominators::<T>();

		let origin_weight = MinNominatorBond::<T>::get().max(asset::existential_deposit::<T>());

		// setup a worst case list scenario. Note that we don't care about the setup of the
		// destination position because we are doing a removal from the list but no insert.
		let scenario = ListScenario::<T>::new(origin_weight, true)?;
		let controller = scenario.origin_controller1.clone();
		let stash = scenario.origin_stash1;
		add_slashing_spans::<T>(&stash, s);
		assert!(T::VoterList::contains(&stash));

		let ed = asset::existential_deposit::<T>();
		let mut ledger = Ledger::<T>::get(&controller).unwrap();
		ledger.active = ed - One::one();
		Ledger::<T>::insert(&controller, ledger);
		CurrentEra::<T>::put(EraIndex::max_value());

		whitelist_account!(controller);

		#[extrinsic_call]
		withdraw_unbonded(RawOrigin::Signed(controller.clone()), s);

		assert!(!Ledger::<T>::contains_key(controller));
		assert!(!T::VoterList::contains(&stash));

		Ok(())
	}

	#[benchmark]
	fn validate() -> Result<(), BenchmarkError> {
		let (stash, controller) = create_stash_controller::<T>(
			MaxNominationsOf::<T>::get() - 1,
			100,
			RewardDestination::Staked,
		)?;
		// because it is chilled.
		assert!(!T::VoterList::contains(&stash));

		let prefs = ValidatorPrefs::default();
		whitelist_account!(controller);

		#[extrinsic_call]
		_(RawOrigin::Signed(controller), prefs);

		assert!(Validators::<T>::contains_key(&stash));
		assert!(T::VoterList::contains(&stash));

		Ok(())
	}

	#[benchmark]
	fn kick(
		// scenario: we want to kick `k` nominators from nominating us (we are a validator).
		// we'll assume that `k` is under 128 for the purposes of determining the slope.
		// each nominator should have `T::MaxNominations::get()` validators nominated, and our
		// validator should be somewhere in there.
		k: Linear<1, 128>,
	) -> Result<(), BenchmarkError> {
		// these are the other validators; there are `T::MaxNominations::get() - 1` of them, so
		// there are a total of `T::MaxNominations::get()` validators in the system.
		let rest_of_validators =
			create_validators_with_seed::<T>(MaxNominationsOf::<T>::get() - 1, 100, 415)?;

		// this is the validator that will be kicking.
		let (stash, controller) = create_stash_controller::<T>(
			MaxNominationsOf::<T>::get() - 1,
			100,
			RewardDestination::Staked,
		)?;
		let stash_lookup = T::Lookup::unlookup(stash.clone());

		// they start validating.
		Staking::<T>::validate(RawOrigin::Signed(controller.clone()).into(), Default::default())?;

		// we now create the nominators. there will be `k` of them; each will nominate all
		// validators. we will then kick each of the `k` nominators from the main validator.
		let mut nominator_stashes = Vec::with_capacity(k as usize);
		for i in 0..k {
			// create a nominator stash.
			let (n_stash, n_controller) = create_stash_controller::<T>(
				MaxNominationsOf::<T>::get() + i,
				100,
				RewardDestination::Staked,
			)?;

			// bake the nominations; we first clone them from the rest of the validators.
			let mut nominations = rest_of_validators.clone();
			// then insert "our" validator somewhere in there (we vary it) to avoid accidental
			// optimisations/pessimisations.
			nominations.insert(i as usize % (nominations.len() + 1), stash_lookup.clone());
			// then we nominate.
			Staking::<T>::nominate(RawOrigin::Signed(n_controller.clone()).into(), nominations)?;

			nominator_stashes.push(n_stash);
		}

		// all nominators now should be nominating our validator...
		for n in nominator_stashes.iter() {
			assert!(Nominators::<T>::get(n).unwrap().targets.contains(&stash));
		}

		// we need the unlookuped version of the nominator stash for the kick.
		let kicks = nominator_stashes
			.iter()
			.map(|n| T::Lookup::unlookup(n.clone()))
			.collect::<Vec<_>>();

		whitelist_account!(controller);

		#[extrinsic_call]
		_(RawOrigin::Signed(controller), kicks);

		// all nominators now should *not* be nominating our validator...
		for n in nominator_stashes.iter() {
			assert!(!Nominators::<T>::get(n).unwrap().targets.contains(&stash));
		}

		Ok(())
	}

	#[benchmark]
	// Worst case scenario, T::MaxNominations::get()
	fn nominate(n: Linear<1, { MaxNominationsOf::<T>::get() }>) -> Result<(), BenchmarkError> {
		// clean up any existing state.
		clear_validators_and_nominators::<T>();

		let origin_weight = MinNominatorBond::<T>::get().max(asset::existential_deposit::<T>());

		// setup a worst case list scenario. Note we don't care about the destination position,
		// because we are just doing an insert into the origin position.
		ListScenario::<T>::new(origin_weight, true)?;
		let (stash, controller) = create_stash_controller_with_balance::<T>(
			SEED + MaxNominationsOf::<T>::get() + 1, /* make sure the account does not conflict
			                                          * with others */
			origin_weight,
			RewardDestination::Staked,
		)
		.unwrap();

		assert!(!Nominators::<T>::contains_key(&stash));
		assert!(!T::VoterList::contains(&stash));

		let validators = create_validators::<T>(n, 100).unwrap();
		whitelist_account!(controller);

		#[extrinsic_call]
		_(RawOrigin::Signed(controller), validators);

		assert!(Nominators::<T>::contains_key(&stash));
		assert!(T::VoterList::contains(&stash));

		Ok(())
	}

	#[benchmark]
	fn chill() -> Result<(), BenchmarkError> {
		// clean up any existing state.
		clear_validators_and_nominators::<T>();

		let origin_weight = MinNominatorBond::<T>::get().max(asset::existential_deposit::<T>());

		// setup a worst case list scenario. Note that we don't care about the setup of the
		// destination position because we are doing a removal from the list but no insert.
		let scenario = ListScenario::<T>::new(origin_weight, true)?;
		let controller = scenario.origin_controller1.clone();
		let stash = scenario.origin_stash1;
		assert!(T::VoterList::contains(&stash));

		whitelist_account!(controller);

		#[extrinsic_call]
		_(RawOrigin::Signed(controller));

		assert!(!T::VoterList::contains(&stash));

		Ok(())
	}

	#[benchmark]
	fn set_payee() -> Result<(), BenchmarkError> {
		let (stash, controller) =
			create_stash_controller::<T>(USER_SEED, 100, RewardDestination::Staked)?;
		assert_eq!(Payee::<T>::get(&stash), Some(RewardDestination::Staked));
		whitelist_account!(controller);

		#[extrinsic_call]
		_(RawOrigin::Signed(controller.clone()), RewardDestination::Account(controller.clone()));

		assert_eq!(Payee::<T>::get(&stash), Some(RewardDestination::Account(controller)));

		Ok(())
	}

	#[benchmark]
	fn update_payee() -> Result<(), BenchmarkError> {
		let (stash, controller) =
			create_stash_controller::<T>(USER_SEED, 100, RewardDestination::Staked)?;
		Payee::<T>::insert(&stash, {
			#[allow(deprecated)]
			RewardDestination::Controller
		});
		whitelist_account!(controller);

		#[extrinsic_call]
		_(RawOrigin::Signed(controller.clone()), controller.clone());

		assert_eq!(Payee::<T>::get(&stash), Some(RewardDestination::Account(controller)));

		Ok(())
	}

	#[benchmark]
	fn set_controller() -> Result<(), BenchmarkError> {
		let (stash, ctlr) =
			create_unique_stash_controller::<T>(9000, 100, RewardDestination::Staked, false)?;
		// ensure `ctlr` is the currently stored controller.
		assert!(!Ledger::<T>::contains_key(&stash));
		assert!(Ledger::<T>::contains_key(&ctlr));
		assert_eq!(Bonded::<T>::get(&stash), Some(ctlr.clone()));

		whitelist_account!(stash);

		#[extrinsic_call]
		_(RawOrigin::Signed(stash.clone()));

		assert!(Ledger::<T>::contains_key(&stash));

		Ok(())
	}

	#[benchmark]
	fn set_validator_count() {
		let validator_count = BenchMaxValidators::<T>::get();

		#[extrinsic_call]
		_(RawOrigin::Root, validator_count);

		assert_eq!(ValidatorCount::<T>::get(), validator_count);
	}

	#[benchmark]
	fn force_no_eras() {
		#[extrinsic_call]
		_(RawOrigin::Root);

		assert_eq!(ForceEra::<T>::get(), Forcing::ForceNone);
	}

	#[benchmark]
	fn force_new_era() {
		#[extrinsic_call]
		_(RawOrigin::Root);

		assert_eq!(ForceEra::<T>::get(), Forcing::ForceNew);
	}

	#[benchmark]
	fn force_new_era_always() {
		#[extrinsic_call]
		_(RawOrigin::Root);

		assert_eq!(ForceEra::<T>::get(), Forcing::ForceAlways);
	}

	#[benchmark]
	// Worst case scenario, the list of invulnerables is very long.
	fn set_invulnerables(v: Linear<0, { T::MaxInvulnerables::get() }>) {
		let mut invulnerables = Vec::new();
		for i in 0..v {
			invulnerables.push(account("invulnerable", i, SEED));
		}

		#[extrinsic_call]
		_(RawOrigin::Root, invulnerables);

		assert_eq!(Invulnerables::<T>::get().len(), v as usize);
	}

	#[benchmark]
	fn deprecate_controller_batch(
		// We pass a dynamic number of controllers to the benchmark, up to
		// `MaxControllersInDeprecationBatch`.
		u: Linear<0, { T::MaxControllersInDeprecationBatch::get() }>,
	) -> Result<(), BenchmarkError> {
		let mut controllers: Vec<_> = vec![];
		let mut stashes: Vec<_> = vec![];
		for i in 0..u as u32 {
			let (stash, controller) =
				create_unique_stash_controller::<T>(i, 100, RewardDestination::Staked, false)?;
			controllers.push(controller);
			stashes.push(stash);
		}
		let bounded_controllers: BoundedVec<_, T::MaxControllersInDeprecationBatch> =
			BoundedVec::try_from(controllers.clone()).unwrap();

		#[extrinsic_call]
		_(RawOrigin::Root, bounded_controllers);

		for i in 0..u as u32 {
			let stash = &stashes[i as usize];
			let controller = &controllers[i as usize];
			// Ledger no longer keyed by controller.
			assert_eq!(Ledger::<T>::get(controller), None);
			// Bonded now maps to the stash.
			assert_eq!(Bonded::<T>::get(stash), Some(stash.clone()));
			// Ledger is now keyed by stash.
			assert_eq!(Ledger::<T>::get(stash).unwrap().stash, *stash);
		}

		Ok(())
	}

	#[benchmark]
	fn force_unstake(
		// Slashing Spans
		s: Linear<0, MAX_SPANS>,
	) -> Result<(), BenchmarkError> {
		// Clean up any existing state.
		clear_validators_and_nominators::<T>();

		let origin_weight = MinNominatorBond::<T>::get().max(asset::existential_deposit::<T>());

		// setup a worst case list scenario. Note that we don't care about the setup of the
		// destination position because we are doing a removal from the list but no insert.
		let scenario = ListScenario::<T>::new(origin_weight, true)?;
		let controller = scenario.origin_controller1.clone();
		let stash = scenario.origin_stash1;
		assert!(T::VoterList::contains(&stash));
		add_slashing_spans::<T>(&stash, s);

		#[extrinsic_call]
		_(RawOrigin::Root, stash.clone(), s);

		assert!(!Ledger::<T>::contains_key(&controller));
		assert!(!T::VoterList::contains(&stash));

		Ok(())
	}

	#[benchmark]
	fn cancel_deferred_slash(s: Linear<1, MAX_SLASHES>) {
		let era = EraIndex::one();
		let dummy_account = || T::AccountId::decode(&mut TrailingZeroInput::zeroes()).unwrap();

		// Insert `s` unapplied slashes with the new key structure
		for i in 0..s {
			let slash_key = (dummy_account(), Perbill::from_percent(i as u32 % 100), i);
			let unapplied_slash = UnappliedSlash::<T> {
				validator: slash_key.0.clone(),
				own: Zero::zero(),
				others: WeakBoundedVec::default(),
				reporter: Default::default(),
				payout: Zero::zero(),
			};
			UnappliedSlashes::<T>::insert(era, slash_key.clone(), unapplied_slash);
		}

		let slash_keys: Vec<_> = (0..s)
			.map(|i| (dummy_account(), Perbill::from_percent(i as u32 % 100), i))
			.collect();

		#[extrinsic_call]
		_(RawOrigin::Root, era, slash_keys.clone());

		// Ensure all `s` slashes are removed
		for key in &slash_keys {
			assert!(UnappliedSlashes::<T>::get(era, key).is_none());
		}
	}

	#[benchmark]
	fn payout_stakers_alive_staked(
		n: Linear<0, { T::MaxExposurePageSize::get() as u32 }>,
	) -> Result<(), BenchmarkError> {
		// reset genesis era 0 so that triggering the new genesis era works as expected.
		CurrentEra::<T>::set(Some(0));
		let current_era = CurrentEra::<T>::get().unwrap();
		Staking::<T>::clear_era_information(current_era);

		let (validator, nominators) = create_validator_with_nominators::<T>(
			n,
			T::MaxExposurePageSize::get() as u32,
			false,
			true,
			RewardDestination::Staked,
			current_era,
		)?;

		// set the commission for this particular era as well.
		<ErasValidatorPrefs<T>>::insert(
			current_era,
			validator.clone(),
			Validators::<T>::get(&validator),
		);

		let caller = whitelisted_caller();
		let balance_before = asset::stakeable_balance::<T>(&validator);
		let mut nominator_balances_before = Vec::new();
		for (stash, _) in &nominators {
			let balance = asset::stakeable_balance::<T>(stash);
			nominator_balances_before.push(balance);
		}

		#[extrinsic_call]
		payout_stakers(RawOrigin::Signed(caller), validator.clone(), current_era);

		let balance_after = asset::stakeable_balance::<T>(&validator);
		ensure!(
			balance_before < balance_after,
			"Balance of validator stash should have increased after payout.",
		);
		for ((stash, _), balance_before) in nominators.iter().zip(nominator_balances_before.iter())
		{
			let balance_after = asset::stakeable_balance::<T>(stash);
			ensure!(
				balance_before < &balance_after,
				"Balance of nominator stash should have increased after payout.",
			);
		}

		Ok(())
	}

	#[benchmark]
	fn rebond(l: Linear<1, { T::MaxUnlockingChunks::get() as u32 }>) -> Result<(), BenchmarkError> {
		// clean up any existing state.
		clear_validators_and_nominators::<T>();

		let origin_weight = MinNominatorBond::<T>::get()
			.max(asset::existential_deposit::<T>())
			// we use 100 to play friendly with the list threshold values in the mock
			.max(100u32.into());

		// setup a worst case list scenario.
		let scenario = ListScenario::<T>::new(origin_weight, true)?;
		let dest_weight = scenario.dest_weight;

		// rebond an amount that will give the user dest_weight
		let rebond_amount = dest_weight - origin_weight;

		// spread that amount to rebond across `l` unlocking chunks,
		let value = rebond_amount / l.into();
		// if `value` is zero, we need a greater delta between dest <=> origin weight
		assert_ne!(value, Zero::zero());
		// so the sum of unlocking chunks puts voter into the dest bag.
		assert!(value * l.into() + origin_weight > origin_weight);
		assert!(value * l.into() + origin_weight <= dest_weight);
		let unlock_chunk = UnlockChunk::<BalanceOf<T>> { value, era: EraIndex::zero() };

		let controller = scenario.origin_controller1;
		let mut staking_ledger = Ledger::<T>::get(controller.clone()).unwrap();

		for _ in 0..l {
			staking_ledger.unlocking.try_push(unlock_chunk.clone()).unwrap()
		}
		Ledger::<T>::insert(controller.clone(), staking_ledger.clone());
		let original_bonded: BalanceOf<T> = staking_ledger.active;

		whitelist_account!(controller);

		#[extrinsic_call]
		_(RawOrigin::Signed(controller.clone()), rebond_amount);

		let ledger = Ledger::<T>::get(&controller).ok_or("ledger not created after")?;
		let new_bonded: BalanceOf<T> = ledger.active;
		assert!(original_bonded < new_bonded);

		Ok(())
	}

	#[benchmark]
	fn reap_stash(s: Linear<1, MAX_SPANS>) -> Result<(), BenchmarkError> {
		// clean up any existing state.
		clear_validators_and_nominators::<T>();

		let origin_weight = MinNominatorBond::<T>::get().max(asset::existential_deposit::<T>());

		// setup a worst case list scenario. Note that we don't care about the setup of the
		// destination position because we are doing a removal from the list but no insert.
		let scenario = ListScenario::<T>::new(origin_weight, true)?;
		let controller = scenario.origin_controller1.clone();
		let stash = scenario.origin_stash1;

		add_slashing_spans::<T>(&stash, s);
		let l =
			StakingLedger::<T>::new(stash.clone(), asset::existential_deposit::<T>() - One::one());
		Ledger::<T>::insert(&controller, l);

		assert!(Bonded::<T>::contains_key(&stash));
		assert!(T::VoterList::contains(&stash));

		whitelist_account!(controller);

		#[extrinsic_call]
		_(RawOrigin::Signed(controller), stash.clone(), s);

		assert!(!Bonded::<T>::contains_key(&stash));
		assert!(!T::VoterList::contains(&stash));

		Ok(())
	}

	#[benchmark(extra)]
	fn do_slash(
		l: Linear<1, { T::MaxUnlockingChunks::get() as u32 }>,
	) -> Result<(), BenchmarkError> {
		let (stash, controller) = create_stash_controller::<T>(0, 100, RewardDestination::Staked)?;
		let mut staking_ledger = Ledger::<T>::get(controller.clone()).unwrap();
		let unlock_chunk =
			UnlockChunk::<BalanceOf<T>> { value: 1u32.into(), era: EraIndex::zero() };
		for _ in 0..l {
			staking_ledger.unlocking.try_push(unlock_chunk.clone()).unwrap();
		}
		Ledger::<T>::insert(controller, staking_ledger);
		let slash_amount = asset::existential_deposit::<T>() * 10u32.into();
		let balance_before = asset::stakeable_balance::<T>(&stash);

		#[block]
		{
			crate::slashing::do_slash::<T>(
				&stash,
				slash_amount,
				&mut BalanceOf::<T>::zero(),
				&mut NegativeImbalanceOf::<T>::zero(),
				EraIndex::zero(),
			);
		}

		let balance_after = asset::stakeable_balance::<T>(&stash);
		assert!(balance_before > balance_after);

		Ok(())
	}

	#[benchmark]
	fn set_staking_configs_all_set() {
		#[extrinsic_call]
		set_staking_configs(
			RawOrigin::Root,
			ConfigOp::Set(BalanceOf::<T>::max_value()),
			ConfigOp::Set(BalanceOf::<T>::max_value()),
			ConfigOp::Set(u32::MAX),
			ConfigOp::Set(u32::MAX),
			ConfigOp::Set(Percent::max_value()),
			ConfigOp::Set(Perbill::max_value()),
			ConfigOp::Set(Percent::max_value()),
		);

		assert_eq!(MinNominatorBond::<T>::get(), BalanceOf::<T>::max_value());
		assert_eq!(MinValidatorBond::<T>::get(), BalanceOf::<T>::max_value());
		assert_eq!(MaxNominatorsCount::<T>::get(), Some(u32::MAX));
		assert_eq!(MaxValidatorsCount::<T>::get(), Some(u32::MAX));
		assert_eq!(ChillThreshold::<T>::get(), Some(Percent::from_percent(100)));
		assert_eq!(MinCommission::<T>::get(), Perbill::from_percent(100));
		assert_eq!(MaxStakedRewards::<T>::get(), Some(Percent::from_percent(100)));
	}

	#[benchmark]
	fn set_staking_configs_all_remove() {
		#[extrinsic_call]
		set_staking_configs(
			RawOrigin::Root,
			ConfigOp::Remove,
			ConfigOp::Remove,
			ConfigOp::Remove,
			ConfigOp::Remove,
			ConfigOp::Remove,
			ConfigOp::Remove,
			ConfigOp::Remove,
		);

		assert!(!MinNominatorBond::<T>::exists());
		assert!(!MinValidatorBond::<T>::exists());
		assert!(!MaxNominatorsCount::<T>::exists());
		assert!(!MaxValidatorsCount::<T>::exists());
		assert!(!ChillThreshold::<T>::exists());
		assert!(!MinCommission::<T>::exists());
		assert!(!MaxStakedRewards::<T>::exists());
	}

	#[benchmark]
	fn chill_other() -> Result<(), BenchmarkError> {
		// clean up any existing state.
		clear_validators_and_nominators::<T>();

		let origin_weight = MinNominatorBond::<T>::get().max(asset::existential_deposit::<T>());

		// setup a worst case list scenario. Note that we don't care about the setup of the
		// destination position because we are doing a removal from the list but no insert.
		let scenario = ListScenario::<T>::new(origin_weight, true)?;
		let stash = scenario.origin_stash1;
		assert!(T::VoterList::contains(&stash));

		Staking::<T>::set_staking_configs(
			RawOrigin::Root.into(),
			ConfigOp::Set(BalanceOf::<T>::max_value()),
			ConfigOp::Set(BalanceOf::<T>::max_value()),
			ConfigOp::Set(0),
			ConfigOp::Set(0),
			ConfigOp::Set(Percent::from_percent(0)),
			ConfigOp::Set(Zero::zero()),
			ConfigOp::Noop,
		)?;

		let caller = whitelisted_caller();

		#[extrinsic_call]
		_(RawOrigin::Signed(caller), stash.clone());

		assert!(!T::VoterList::contains(&stash));

		Ok(())
	}

	#[benchmark]
	fn force_apply_min_commission() -> Result<(), BenchmarkError> {
		// Clean up any existing state
		clear_validators_and_nominators::<T>();

		// Create a validator with a commission of 50%
		let (stash, controller) = create_stash_controller::<T>(1, 1, RewardDestination::Staked)?;
		let validator_prefs =
			ValidatorPrefs { commission: Perbill::from_percent(50), ..Default::default() };
		Staking::<T>::validate(RawOrigin::Signed(controller).into(), validator_prefs)?;

		// Sanity check
		assert_eq!(
			Validators::<T>::get(&stash),
			ValidatorPrefs { commission: Perbill::from_percent(50), ..Default::default() }
		);

		// Set the min commission to 75%
		MinCommission::<T>::set(Perbill::from_percent(75));
		let caller = whitelisted_caller();

		#[extrinsic_call]
		_(RawOrigin::Signed(caller), stash.clone());

		// The validators commission has been bumped to 75%
		assert_eq!(
			Validators::<T>::get(&stash),
			ValidatorPrefs { commission: Perbill::from_percent(75), ..Default::default() }
		);

		Ok(())
	}

	#[benchmark]
	fn set_min_commission() {
		let min_commission = Perbill::max_value();

		#[extrinsic_call]
		_(RawOrigin::Root, min_commission);

		assert_eq!(MinCommission::<T>::get(), Perbill::from_percent(100));
	}

	#[benchmark]
	fn restore_ledger() -> Result<(), BenchmarkError> {
		let (stash, controller) = create_stash_controller::<T>(0, 100, RewardDestination::Staked)?;
		// corrupt ledger.
		Ledger::<T>::remove(controller);

		#[extrinsic_call]
		_(RawOrigin::Root, stash.clone(), None, None, None);

		assert_eq!(Staking::<T>::inspect_bond_state(&stash), Ok(LedgerIntegrityState::Ok));

		Ok(())
	}

	#[benchmark]
	fn migrate_currency() -> Result<(), BenchmarkError> {
		let (stash, _ctrl) =
			create_stash_controller::<T>(USER_SEED, 100, RewardDestination::Staked)?;
		let stake = asset::staked::<T>(&stash);
		migrate_to_old_currency::<T>(stash.clone());
		// no holds
		assert!(asset::staked::<T>(&stash).is_zero());
		whitelist_account!(stash);

		#[extrinsic_call]
		_(RawOrigin::Signed(stash.clone()), stash.clone());

		assert_eq!(asset::staked::<T>(&stash), stake);
		Ok(())
	}

	#[benchmark]
	fn apply_slash() -> Result<(), BenchmarkError> {
		let era = EraIndex::one();
		ActiveEra::<T>::put(ActiveEraInfo { index: era, start: None });
		let (validator, nominators) = create_validator_with_nominators::<T>(
			T::MaxExposurePageSize::get() as u32,
			T::MaxExposurePageSize::get() as u32,
			false,
			true,
			RewardDestination::Staked,
			era,
		)?;
		let slash_fraction = Perbill::from_percent(10);
		let page_index = 0;
		let slashed_balance = BalanceOf::<T>::from(10u32);

		let slash_key = (validator.clone(), slash_fraction, page_index);
		let slashed_nominators =
			nominators.iter().map(|(n, _)| (n.clone(), slashed_balance)).collect::<Vec<_>>();

		let unapplied_slash = UnappliedSlash::<T> {
			validator: validator.clone(),
			own: slashed_balance,
			others: WeakBoundedVec::force_from(slashed_nominators, None),
			reporter: Default::default(),
			payout: Zero::zero(),
		};

		// Insert an unapplied slash to be processed.
		UnappliedSlashes::<T>::insert(era, slash_key.clone(), unapplied_slash);

		#[extrinsic_call]
		_(RawOrigin::Signed(validator.clone()), era, slash_key.clone());

		// Ensure the slash has been applied and removed.
		assert!(UnappliedSlashes::<T>::get(era, &slash_key).is_none());

		Ok(())
	}

	impl_benchmark_test_suite!(
		Staking,
		crate::mock::ExtBuilder::default().has_stakers(true),
		crate::mock::Test,
		exec_name = build_and_execute
	);
}

#[cfg(test)]
mod tests {
	use super::*;
	use crate::mock::{ExtBuilder, RuntimeOrigin, Staking, Test};
	use frame_support::assert_ok;

	#[test]
	fn create_validators_with_nominators_for_era_works() {
		ExtBuilder::default().build_and_execute(|| {
			let v = 10;
			let n = 100;

			create_validators_with_nominators_for_era::<Test>(
				v,
				n,
				MaxNominationsOf::<Test>::get() as usize,
				false,
				None,
			)
			.unwrap();

			let count_validators = Validators::<Test>::iter().count();
			let count_nominators = Nominators::<Test>::iter().count();

			assert_eq!(count_validators, Validators::<Test>::count() as usize);
			assert_eq!(count_nominators, Nominators::<Test>::count() as usize);

			assert_eq!(count_validators, v as usize);
			assert_eq!(count_nominators, n as usize);
		});
	}

	#[test]
	fn create_validator_with_nominators_works() {
		ExtBuilder::default().build_and_execute(|| {
			let n = 10;

			let current_era = CurrentEra::<Test>::get().unwrap();
			let (validator_stash, nominators) = create_validator_with_nominators::<Test>(
				n,
				<<Test as Config>::MaxExposurePageSize as Get<_>>::get(),
				false,
				false,
				RewardDestination::Staked,
				current_era,
			)
			.unwrap();

			assert_eq!(nominators.len() as u32, n);

			let original_stakeable_balance = asset::stakeable_balance::<Test>(&validator_stash);
			assert_ok!(Staking::payout_stakers_by_page(
				RuntimeOrigin::signed(1337),
				validator_stash,
				current_era,
				0
			));
			let new_stakeable_balance = asset::stakeable_balance::<Test>(&validator_stash);

			// reward increases stakeable balance
			assert!(original_stakeable_balance < new_stakeable_balance);
		});
	}

	#[test]
	fn add_slashing_spans_works() {
		ExtBuilder::default().build_and_execute(|| {
			let n = 10;

			let (validator_stash, _nominators) = create_validator_with_nominators::<Test>(
				n,
				<<Test as Config>::MaxExposurePageSize as Get<_>>::get(),
				false,
				false,
				RewardDestination::Staked,
				CurrentEra::<Test>::get().unwrap(),
			)
			.unwrap();

			// Add 20 slashing spans
			let num_of_slashing_spans = 20;
			add_slashing_spans::<Test>(&validator_stash, num_of_slashing_spans);

			let slashing_spans = SlashingSpans::<Test>::get(&validator_stash).unwrap();
			assert_eq!(slashing_spans.iter().count(), num_of_slashing_spans as usize);
			for i in 0..num_of_slashing_spans {
				assert!(SpanSlash::<Test>::contains_key((&validator_stash, i)));
			}

			// Test everything is cleaned up
			assert_ok!(Staking::kill_stash(&validator_stash, num_of_slashing_spans));
			assert!(SlashingSpans::<Test>::get(&validator_stash).is_none());
			for i in 0..num_of_slashing_spans {
				assert!(!SpanSlash::<Test>::contains_key((&validator_stash, i)));
			}
		});
	}
}<|MERGE_RESOLUTION|>--- conflicted
+++ resolved
@@ -248,37 +248,6 @@
 	fn do_elect_paged_inner(
 		v: Linear<1, { T::MaxValidatorSet::get() }>,
 	) -> Result<(), BenchmarkError> {
-<<<<<<< HEAD
-		use frame_election_provider_support::{
-			BoundedSupport, BoundedSupportsOf, ElectionProvider,
-		};
-		let mut bounded_random_supports = BoundedSupportsOf::<T::ElectionProvider>::default();
-		for i in 0..v {
-			let backed = account("validator", i, SEED);
-			let mut total = 0;
-			let voters = (0..<T::ElectionProvider as ElectionProvider>::MaxBackersPerWinner::get())
-				.map(|j| {
-					let voter = account("nominator", j, SEED);
-					let support = 100000;
-					total += support;
-					(voter, support)
-				})
-				.collect::<Vec<_>>()
-				.try_into()
-				.unwrap();
-			bounded_random_supports
-				.try_push((backed, BoundedSupport { total, voters }))
-				.map_err(|_| "bound failed")
-				.expect("map is over the correct bound");
-		}
-
-		#[block]
-		{
-			assert_eq!(Pallet::<T>::do_elect_paged_inner(bounded_random_supports), Ok(v as usize));
-		}
-
-		assert!(!ElectableStashes::<T>::get().is_empty());
-=======
 		// TODO: re-benchmark this
 		// use frame_election_provider_support::{
 		// 	BoundedSupport, BoundedSupportsOf, ElectionProvider,
@@ -310,7 +279,6 @@
 		}
 
 		// assert!(!ElectableStashes::<T>::get().is_empty());
->>>>>>> 87ac3f2e
 
 		Ok(())
 	}
