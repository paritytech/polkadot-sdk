// This file is part of Substrate.

// Copyright (C) Parity Technologies (UK) Ltd.
// SPDX-License-Identifier: Apache-2.0

// Licensed under the Apache License, Version 2.0 (the "License");
// you may not use this file except in compliance with the License.
// You may obtain a copy of the License at
//
// 	http://www.apache.org/licenses/LICENSE-2.0
//
// Unless required by applicable law or agreed to in writing, software
// distributed under the License is distributed on an "AS IS" BASIS,
// WITHOUT WARRANTIES OR CONDITIONS OF ANY KIND, either express or implied.
// See the License for the specific language governing permissions and
// limitations under the License.

//! Staking pallet benchmarking.

use super::*;
use crate::{asset, ConfigOp, Pallet as Staking};
use testing_utils::*;

use codec::Decode;
use frame_election_provider_support::{bounds::DataProviderBounds, SortedListProvider};
use frame_support::{
	pallet_prelude::*,
<<<<<<< HEAD
	traits::{Currency, Get, Imbalance, UnfilteredDispatchable},
=======
	storage::bounded_vec::BoundedVec,
	traits::{Get, Imbalance, UnfilteredDispatchable},
>>>>>>> 9128dca3
};
use sp_runtime::{
	traits::{Bounded, One, StaticLookup, TrailingZeroInput, Zero},
	Perbill, Percent, Saturating,
};
use sp_staking::{currency_to_vote::CurrencyToVote, SessionIndex};

pub use frame_benchmarking::v1::{
	account, benchmarks, impl_benchmark_test_suite, whitelist_account, whitelisted_caller,
};
use frame_system::RawOrigin;

const SEED: u32 = 0;
const MAX_SPANS: u32 = 100;
const MAX_SLASHES: u32 = 1000;

type MaxValidators<T> = <<T as Config>::BenchmarkingConfig as BenchmarkingConfig>::MaxValidators;
type MaxNominators<T> = <<T as Config>::BenchmarkingConfig as BenchmarkingConfig>::MaxNominators;

// Add slashing spans to a user account. Not relevant for actual use, only to benchmark
// read and write operations.
pub fn add_slashing_spans<T: Config>(who: &T::AccountId, spans: u32) {
	if spans == 0 {
		return
	}

	// For the first slashing span, we initialize
	let mut slashing_spans = crate::slashing::SlashingSpans::new(0);
	SpanSlash::<T>::insert((who, 0), crate::slashing::SpanRecord::default());

	for i in 1..spans {
		assert!(slashing_spans.end_span(i));
		SpanSlash::<T>::insert((who, i), crate::slashing::SpanRecord::default());
	}
	SlashingSpans::<T>::insert(who, slashing_spans);
}

// This function clears all existing validators and nominators from the set, and generates one new
// validator being nominated by n nominators, and returns the validator stash account and the
// nominators' stash. It also starts an era and creates pending payouts.
pub fn create_validator_with_nominators<T: Config>(
	n: u32,
	upper_bound: u32,
	destination: RewardDestination<T::AccountId>,
) -> Result<(T::AccountId, Vec<(T::AccountId, T::AccountId)>), &'static str> {
	// Clean up any existing state.
	clear_validators_and_nominators::<T>();
	let mut points_total = 0;
	let mut points_individual = Vec::new();

	let v_stash = create_stash::<T>(0, 100, destination.clone())?;

	let validator_prefs =
		ValidatorPrefs { commission: Perbill::from_percent(50), ..Default::default() };
	Staking::<T>::validate(RawOrigin::Signed(v_stash.clone()).into(), validator_prefs)?;
	let stash_lookup = T::Lookup::unlookup(v_stash.clone());

	points_total += 10;
	points_individual.push((v_stash.clone(), 10));

	let original_nominator_count = Nominators::<T>::count();
	let mut nominators = Vec::new();

	// Give the validator n nominators, but keep total users in the system the same.
	for i in 0..upper_bound {
		let n_stash = create_stash::<T>(u32::MAX - i, 100, destination.clone())?;

		if i < n {
			Staking::<T>::nominate(
				RawOrigin::Signed(n_stash.clone()).into(),
				vec![stash_lookup.clone()],
			)?;
			nominators.push((n_stash.clone(), n_stash));
		}
	}

	ValidatorCount::<T>::put(1);

	// Start a new Era
	let new_validators = Staking::<T>::try_trigger_new_era(SessionIndex::one(), true).unwrap();

	assert_eq!(new_validators.len(), 1);
	assert_eq!(new_validators[0], v_stash, "Our validator was not selected!");
	assert_ne!(Validators::<T>::count(), 0);
	assert_eq!(Nominators::<T>::count(), original_nominator_count + nominators.len() as u32);

	// Give Era Points
	let reward = EraRewardPoints::<T::AccountId> {
		total: points_total,
		individual: points_individual.into_iter().collect(),
	};

	let current_era = CurrentEra::<T>::get().unwrap();
	ErasRewardPoints::<T>::insert(current_era, reward);

	// Create reward pool
	let total_payout = asset::existential_deposit::<T>()
		.saturating_mul(upper_bound.into())
		.saturating_mul(1000u32.into());
	<ErasValidatorReward<T>>::insert(current_era, total_payout);

	Ok((v_stash, nominators))
}

struct ListScenario<T: Config> {
	/// Stash that is expected to be moved.
	origin_stash1: T::AccountId,
	dest_weight: BalanceOf<T>,
}

impl<T: Config> ListScenario<T> {
	/// An expensive scenario for bags-list implementation:
	///
	/// - the node to be updated (r) is the head of a bag that has at least one other node. The bag
	///   itself will need to be read and written to update its head. The node pointed to by r.next
	///   will need to be read and written as it will need to have its prev pointer updated. Note
	///   that there are two other worst case scenarios for bag removal: 1) the node is a tail and
	///   2) the node is a middle node with prev and next; all scenarios end up with the same number
	///   of storage reads and writes.
	///
	/// - the destination bag has at least one node, which will need its next pointer updated.
	///
	/// NOTE: while this scenario specifically targets a worst case for the bags-list, it should
	/// also elicit a worst case for other known `VoterList` implementations; although
	/// this may not be true against unknown `VoterList` implementations.
	fn new(origin_weight: BalanceOf<T>, is_increase: bool) -> Result<Self, &'static str> {
		ensure!(!origin_weight.is_zero(), "origin weight must be greater than 0");

		// burn the entire issuance.
		let i = asset::burn::<T>(asset::total_issuance::<T>());
		core::mem::forget(i);

		// create accounts with the origin weight

		let origin_stash1 = create_stash_with_balance::<T>(
			USER_SEED + 2,
			origin_weight,
			RewardDestination::Staked,
		)?;
		Staking::<T>::nominate(
			RawOrigin::Signed(origin_stash1.clone()).into(),
			// NOTE: these don't really need to be validators.
			vec![T::Lookup::unlookup(account("random_validator", 0, SEED))],
		)?;

		let origin_stash2 = create_stash_with_balance::<T>(
			USER_SEED + 3,
			origin_weight,
			RewardDestination::Staked,
		)?;
		Staking::<T>::nominate(
			RawOrigin::Signed(origin_stash2).into(),
			vec![T::Lookup::unlookup(account("random_validator", 0, SEED))],
		)?;

		// find a destination weight that will trigger the worst case scenario
		let dest_weight_as_vote =
			T::VoterList::score_update_worst_case(&origin_stash1, is_increase);

		let total_issuance = asset::total_issuance::<T>();

		let dest_weight =
			T::CurrencyToVote::to_currency(dest_weight_as_vote as u128, total_issuance);

		// create an account with the worst case destination weight
		let dest_stash1 =
			create_stash_with_balance::<T>(USER_SEED + 1, dest_weight, RewardDestination::Staked)?;
		Staking::<T>::nominate(
			RawOrigin::Signed(dest_stash1).into(),
			vec![T::Lookup::unlookup(account("random_validator", 0, SEED))],
		)?;

		Ok(ListScenario { origin_stash1, dest_weight })
	}
}

const USER_SEED: u32 = 999666;

benchmarks! {
	bond {
		let stash = create_funded_user::<T>("stash", USER_SEED, 100);
		let reward_destination = RewardDestination::Staked;
		let amount = asset::existential_deposit::<T>() * 10u32.into();
		whitelist_account!(stash);
	}: _(RawOrigin::Signed(stash.clone()), amount, reward_destination)
	verify {
		assert!(Ledger::<T>::contains_key(stash));
	}

	bond_extra {
		// clean up any existing state.
		clear_validators_and_nominators::<T>();

		let origin_weight = MinNominatorBond::<T>::get().max(asset::existential_deposit::<T>());

		// setup the worst case list scenario.

		// the weight the nominator will start at.
		let scenario = ListScenario::<T>::new(origin_weight, true)?;

		let max_additional = scenario.dest_weight - origin_weight;

		let stash = scenario.origin_stash1.clone();
		let original_bonded: BalanceOf<T>
			= Ledger::<T>::get(&stash).map(|l| l.active).ok_or("ledger not created after")?;

		let _ = asset::mint_existing::<T>(&stash, max_additional).unwrap();

		whitelist_account!(stash);
	}: _(RawOrigin::Signed(stash.clone()), max_additional)
	verify {
		let ledger = Ledger::<T>::get(&stash).ok_or("ledger not created after")?;
		let new_bonded: BalanceOf<T> = ledger.active;
		assert!(original_bonded < new_bonded);
	}

	unbond {
		// clean up any existing state.
		clear_validators_and_nominators::<T>();

		// setup the worst case list scenario.
		let total_issuance = asset::total_issuance::<T>();
		// the weight the nominator will start at. The value used here is expected to be
		// significantly higher than the first position in a list (e.g. the first bag threshold).
		let origin_weight = BalanceOf::<T>::try_from(952_994_955_240_703u128)
			.map_err(|_| "balance expected to be a u128")
			.unwrap();
		let scenario = ListScenario::<T>::new(origin_weight, false)?;

		let stash = scenario.origin_stash1.clone();
		let amount = origin_weight - scenario.dest_weight;
		let ledger = Ledger::<T>::get(&stash).ok_or("ledger not created before")?;
		let original_bonded: BalanceOf<T> = ledger.active;

		whitelist_account!(stash);
	}: _(RawOrigin::Signed(stash.clone()), amount)
	verify {
		let ledger = Ledger::<T>::get(&stash).ok_or("ledger not created after")?;
		let new_bonded: BalanceOf<T> = ledger.active;
		assert!(original_bonded > new_bonded);
	}

	// Withdraw only updates the ledger
	withdraw_unbonded_update {
		// Slashing Spans
		let s in 0 .. MAX_SPANS;
		let stash = create_stash::<T>(0, 100, RewardDestination::Staked)?;
		add_slashing_spans::<T>(&stash, s);
<<<<<<< HEAD
		let amount = T::Currency::minimum_balance() * 5u32.into(); // Half of total
		Staking::<T>::unbond(RawOrigin::Signed(stash.clone()).into(), amount)?;
=======
		let amount = asset::existential_deposit::<T>() * 5u32.into(); // Half of total
		Staking::<T>::unbond(RawOrigin::Signed(controller.clone()).into(), amount)?;
>>>>>>> 9128dca3
		CurrentEra::<T>::put(EraIndex::max_value());
		let ledger = Ledger::<T>::get(&stash).ok_or("ledger not created before")?;
		let original_total: BalanceOf<T> = ledger.total;
		whitelist_account!(stash);
	}: withdraw_unbonded(RawOrigin::Signed(stash.clone()), s)
	verify {
		let ledger = Ledger::<T>::get(&stash).ok_or("ledger not created after")?;
		let new_total: BalanceOf<T> = ledger.total;
		assert!(original_total > new_total);
	}

	// Worst case scenario, everything is removed after the bonding duration
	withdraw_unbonded_kill {
		// Slashing Spans
		let s in 0 .. MAX_SPANS;
		// clean up any existing state.
		clear_validators_and_nominators::<T>();

		let origin_weight = MinNominatorBond::<T>::get().max(asset::existential_deposit::<T>());

		// setup a worst case list scenario. Note that we don't care about the setup of the
		// destination position because we are doing a removal from the list but no insert.
		let scenario = ListScenario::<T>::new(origin_weight, true)?;
		let stash = scenario.origin_stash1;
		add_slashing_spans::<T>(&stash, s);
		assert!(T::VoterList::contains(&stash));

<<<<<<< HEAD
		let ed = T::Currency::minimum_balance();
		let mut ledger = Ledger::<T>::get(&stash).unwrap();
=======
		let ed = asset::existential_deposit::<T>();
		let mut ledger = Ledger::<T>::get(&controller).unwrap();
>>>>>>> 9128dca3
		ledger.active = ed - One::one();
		Ledger::<T>::insert(&stash, ledger);
		CurrentEra::<T>::put(EraIndex::max_value());

		whitelist_account!(stash);
	}: withdraw_unbonded(RawOrigin::Signed(stash.clone()), s)
	verify {
		assert!(!Ledger::<T>::contains_key(stash));
		assert!(!T::VoterList::contains(&stash));
	}

	validate {
		let stash = create_stash::<T>(
			MaxNominationsOf::<T>::get() - 1,
			100,
			RewardDestination::Staked,
		)?;
		// because it is chilled.
		assert!(!T::VoterList::contains(&stash));

		let prefs = ValidatorPrefs::default();
		whitelist_account!(stash);
	}: _(RawOrigin::Signed(stash), prefs)
	verify {
		assert!(Validators::<T>::contains_key(&stash));
		assert!(T::VoterList::contains(&stash));
	}

	kick {
		// scenario: we want to kick `k` nominators from nominating us (we are a validator).
		// we'll assume that `k` is under 128 for the purposes of determining the slope.
		// each nominator should have `T::MaxNominations::get()` validators nominated, and our validator
		// should be somewhere in there.
		let k in 1 .. 128;

		// these are the other validators; there are `T::MaxNominations::get() - 1` of them, so
		// there are a total of `T::MaxNominations::get()` validators in the system.
		let rest_of_validators = create_validators_with_seed::<T>(MaxNominationsOf::<T>::get() - 1, 100, 415)?;

		// this is the validator that will be kicking.
		let stash = create_stash::<T>(
			MaxNominationsOf::<T>::get() - 1,
			100,
			RewardDestination::Staked,
		)?;
		let stash_lookup = T::Lookup::unlookup(stash.clone());

		// they start validating.
		Staking::<T>::validate(RawOrigin::Signed(stash.clone()).into(), Default::default())?;

		// we now create the nominators. there will be `k` of them; each will nominate all
		// validators. we will then kick each of the `k` nominators from the main validator.
		let mut nominator_stashes = Vec::with_capacity(k as usize);
		for i in 0 .. k {
			// create a nominator stash.
			let n_stash = create_stash::<T>(
				MaxNominationsOf::<T>::get() + i,
				100,
				RewardDestination::Staked,
			)?;

			// bake the nominations; we first clone them from the rest of the validators.
			let mut nominations = rest_of_validators.clone();
			// then insert "our" validator somewhere in there (we vary it) to avoid accidental
			// optimisations/pessimisations.
			nominations.insert(i as usize % (nominations.len() + 1), stash_lookup.clone());
			// then we nominate.
			Staking::<T>::nominate(RawOrigin::Signed(n_stash.clone()).into(), nominations)?;

			nominator_stashes.push(n_stash);
		}

		// all nominators now should be nominating our validator...
		for n in nominator_stashes.iter() {
			assert!(Nominators::<T>::get(n).unwrap().targets.contains(&stash));
		}

		// we need the unlookuped version of the nominator stash for the kick.
		let kicks = nominator_stashes.iter()
			.map(|n| T::Lookup::unlookup(n.clone()))
			.collect::<Vec<_>>();

		whitelist_account!(stash);
	}: _(RawOrigin::Signed(stash), kicks)
	verify {
		// all nominators now should *not* be nominating our validator...
		for n in nominator_stashes.iter() {
			assert!(!Nominators::<T>::get(n).unwrap().targets.contains(&stash));
		}
	}

	// Worst case scenario, T::MaxNominations::get()
	nominate {
		let n in 1 .. MaxNominationsOf::<T>::get();

		// clean up any existing state.
		clear_validators_and_nominators::<T>();

		let origin_weight = MinNominatorBond::<T>::get().max(asset::existential_deposit::<T>());

		// setup a worst case list scenario. Note we don't care about the destination position, because
		// we are just doing an insert into the origin position.
		let scenario = ListScenario::<T>::new(origin_weight, true)?;
		let stash = create_stash_with_balance::<T>(
			SEED + MaxNominationsOf::<T>::get() + 1, // make sure the account does not conflict with others
			origin_weight,
			RewardDestination::Staked,
		).unwrap();

		assert!(!Nominators::<T>::contains_key(&stash));
		assert!(!T::VoterList::contains(&stash));

		let validators = create_validators::<T>(n, 100).unwrap();
		whitelist_account!(stash);
	}: _(RawOrigin::Signed(stash), validators)
	verify {
		assert!(Nominators::<T>::contains_key(&stash));
		assert!(T::VoterList::contains(&stash))
	}

	chill {
		// clean up any existing state.
		clear_validators_and_nominators::<T>();

		let origin_weight = MinNominatorBond::<T>::get().max(asset::existential_deposit::<T>());

		// setup a worst case list scenario. Note that we don't care about the setup of the
		// destination position because we are doing a removal from the list but no insert.
		let scenario = ListScenario::<T>::new(origin_weight, true)?;
		let stash = scenario.origin_stash1;
		assert!(T::VoterList::contains(&stash));

		whitelist_account!(stash);
	}: _(RawOrigin::Signed(stash))
	verify {
		assert!(!T::VoterList::contains(&stash));
	}

	set_payee {
		let stash = create_stash::<T>(USER_SEED, 100, RewardDestination::Staked)?;
		let new_payee = create_funded_user::<T>("new_payee", USER_SEED + 4, 100);
		assert_eq!(Payee::<T>::get(&stash), Some(RewardDestination::Staked));
		whitelist_account!(stash);
	}: _(RawOrigin::Signed(stash.clone()), RewardDestination::Account(new_payee.clone()))
	verify {
		assert_eq!(Payee::<T>::get(&stash), Some(RewardDestination::Account(new_payee)));
	}

	set_validator_count {
		let validator_count = MaxValidators::<T>::get();
	}: _(RawOrigin::Root, validator_count)
	verify {
		assert_eq!(ValidatorCount::<T>::get(), validator_count);
	}

	force_no_eras {}: _(RawOrigin::Root)
	verify { assert_eq!(ForceEra::<T>::get(), Forcing::ForceNone); }

	force_new_era {}: _(RawOrigin::Root)
	verify { assert_eq!(ForceEra::<T>::get(), Forcing::ForceNew); }

	force_new_era_always {}: _(RawOrigin::Root)
	verify { assert_eq!(ForceEra::<T>::get(), Forcing::ForceAlways); }

	// Worst case scenario, the list of invulnerables is very long.
	set_invulnerables {
		let v in 0 .. MaxValidators::<T>::get();
		let mut invulnerables = Vec::new();
		for i in 0 .. v {
			invulnerables.push(account("invulnerable", i, SEED));
		}
	}: _(RawOrigin::Root, invulnerables)
	verify {
		assert_eq!(Invulnerables::<T>::get().len(), v as usize);
	}

	force_unstake {
		// Slashing Spans
		let s in 0 .. MAX_SPANS;
		// Clean up any existing state.
		clear_validators_and_nominators::<T>();

		let origin_weight = MinNominatorBond::<T>::get().max(asset::existential_deposit::<T>());

		// setup a worst case list scenario. Note that we don't care about the setup of the
		// destination position because we are doing a removal from the list but no insert.
		let scenario = ListScenario::<T>::new(origin_weight, true)?;
		let stash = scenario.origin_stash1;
		assert!(T::VoterList::contains(&stash));
		add_slashing_spans::<T>(&stash, s);
	}: _(RawOrigin::Root, stash.clone(), s)
	verify {
		assert!(!Ledger::<T>::contains_key(&stash));
		assert!(!T::VoterList::contains(&stash));
	}

	cancel_deferred_slash {
		let s in 1 .. MAX_SLASHES;
		let mut unapplied_slashes = Vec::new();
		let era = EraIndex::one();
		let dummy = || T::AccountId::decode(&mut TrailingZeroInput::zeroes()).unwrap();
		for _ in 0 .. MAX_SLASHES {
			unapplied_slashes.push(UnappliedSlash::<T::AccountId, BalanceOf<T>>::default_from(dummy()));
		}
		UnappliedSlashes::<T>::insert(era, &unapplied_slashes);

		let slash_indices: Vec<u32> = (0 .. s).collect();
	}: _(RawOrigin::Root, era, slash_indices)
	verify {
		assert_eq!(UnappliedSlashes::<T>::get(&era).len(), (MAX_SLASHES - s) as usize);
	}

	payout_stakers_alive_staked {
		let n in 0 .. T::MaxExposurePageSize::get() as u32;
		let (validator, nominators) = create_validator_with_nominators::<T>(
			n,
			T::MaxExposurePageSize::get() as u32,
			RewardDestination::Staked,
		)?;

		let current_era = CurrentEra::<T>::get().unwrap();
		// set the commission for this particular era as well.
		<ErasValidatorPrefs<T>>::insert(current_era, validator.clone(), <Staking<T>>::validators(&validator));

		let caller = whitelisted_caller();
		let balance_before = asset::stakeable_balance::<T>(&validator);
		let mut nominator_balances_before = Vec::new();
		for (stash, _) in &nominators {
			let balance = asset::stakeable_balance::<T>(stash);
			nominator_balances_before.push(balance);
		}
	}: payout_stakers(RawOrigin::Signed(caller), validator.clone(), current_era)
	verify {
		let balance_after = asset::stakeable_balance::<T>(&validator);
		ensure!(
			balance_before < balance_after,
			"Balance of validator stash should have increased after payout.",
		);
		for ((stash, _), balance_before) in nominators.iter().zip(nominator_balances_before.iter()) {
			let balance_after = asset::stakeable_balance::<T>(stash);
			ensure!(
				balance_before < &balance_after,
				"Balance of nominator stash should have increased after payout.",
			);
		}
	}

	rebond {
		let l in 1 .. T::MaxUnlockingChunks::get() as u32;

		// clean up any existing state.
		clear_validators_and_nominators::<T>();

		let origin_weight = MinNominatorBond::<T>::get()
			.max(asset::existential_deposit::<T>())
			// we use 100 to play friendly with the list threshold values in the mock
			.max(100u32.into());

		// setup a worst case list scenario.
		let scenario = ListScenario::<T>::new(origin_weight, true)?;
		let dest_weight = scenario.dest_weight;

		// rebond an amount that will give the user dest_weight
		let rebond_amount = dest_weight - origin_weight;

		// spread that amount to rebond across `l` unlocking chunks,
		let value = rebond_amount / l.into();
		// if `value` is zero, we need a greater delta between dest <=> origin weight
		assert_ne!(value, Zero::zero());
		// so the sum of unlocking chunks puts voter into the dest bag.
		assert!(value * l.into() + origin_weight > origin_weight);
		assert!(value * l.into() + origin_weight <= dest_weight);
		let unlock_chunk = UnlockChunk::<BalanceOf<T>> {
			value,
			era: EraIndex::zero(),
		};

		let stash = scenario.origin_stash1.clone();
		let mut staking_ledger = Ledger::<T>::get(stash.clone()).unwrap();

		for _ in 0 .. l {
			staking_ledger.unlocking.try_push(unlock_chunk.clone()).unwrap()
		}
		Ledger::<T>::insert(stash.clone(), staking_ledger.clone());
		let original_bonded: BalanceOf<T> = staking_ledger.active;

		whitelist_account!(stash);
	}: _(RawOrigin::Signed(stash.clone()), rebond_amount)
	verify {
		let ledger = Ledger::<T>::get(&stash).ok_or("ledger not created after")?;
		let new_bonded: BalanceOf<T> = ledger.active;
		assert!(original_bonded < new_bonded);
	}

	reap_stash {
		let s in 1 .. MAX_SPANS;
		// clean up any existing state.
		clear_validators_and_nominators::<T>();

		let origin_weight = MinNominatorBond::<T>::get().max(asset::existential_deposit::<T>());

		// setup a worst case list scenario. Note that we don't care about the setup of the
		// destination position because we are doing a removal from the list but no insert.
		let scenario = ListScenario::<T>::new(origin_weight, true)?;
		let stash = scenario.origin_stash1;

		add_slashing_spans::<T>(&stash, s);
		let l = StakingLedger::<T>::new(
			stash.clone(),
			asset::existential_deposit::<T>() - One::one(),
		);
		Ledger::<T>::insert(&stash, l);

		assert!(Bonded::<T>::contains_key(&stash));
		assert!(T::VoterList::contains(&stash));

		whitelist_account!(stash);
	}: _(RawOrigin::Signed(stash), stash.clone(), s)
	verify {
		assert!(!T::VoterList::contains(&stash));
	}

	new_era {
		let v in 1 .. 10;
		let n in 0 .. 100;

		create_validators_with_nominators_for_era::<T>(
			v,
			n,
			MaxNominationsOf::<T>::get() as usize,
			false,
			None,
		)?;
		let session_index = SessionIndex::one();
	}: {
		let validators = Staking::<T>::try_trigger_new_era(session_index, true)
			.ok_or("`new_era` failed")?;
		assert!(validators.len() == v as usize);
	}

	#[extra]
	payout_all {
		let v in 1 .. 10;
		let n in 0 .. 100;
		create_validators_with_nominators_for_era::<T>(
			v,
			n,
			MaxNominationsOf::<T>::get() as usize,
			false,
			None,
		)?;
		// Start a new Era
		let new_validators = Staking::<T>::try_trigger_new_era(SessionIndex::one(), true).unwrap();
		assert!(new_validators.len() == v as usize);

		let current_era = CurrentEra::<T>::get().unwrap();
		let mut points_total = 0;
		let mut points_individual = Vec::new();
		let mut payout_calls_arg = Vec::new();

		for validator in new_validators.iter() {
			points_total += 10;
			points_individual.push((validator.clone(), 10));
			payout_calls_arg.push((validator.clone(), current_era));
		}

		// Give Era Points
		let reward = EraRewardPoints::<T::AccountId> {
			total: points_total,
			individual: points_individual.into_iter().collect(),
		};

		ErasRewardPoints::<T>::insert(current_era, reward);

		// Create reward pool
		let total_payout = asset::existential_deposit::<T>() * 1000u32.into();
		<ErasValidatorReward<T>>::insert(current_era, total_payout);

		let caller: T::AccountId = whitelisted_caller();
		let origin = RawOrigin::Signed(caller);
		let calls: Vec<_> = payout_calls_arg.iter().map(|arg|
			Call::<T>::payout_stakers_by_page { validator_stash: arg.0.clone(), era: arg.1, page: 0 }.encode()
		).collect();
	}: {
		for call in calls {
			<Call<T> as Decode>::decode(&mut &*call)
				.expect("call is encoded above, encoding must be correct")
				.dispatch_bypass_filter(origin.clone().into())?;
		}
	}

	#[extra]
	do_slash {
		let l in 1 .. T::MaxUnlockingChunks::get() as u32;
		let stash = create_stash::<T>(0, 100, RewardDestination::Staked)?;
		let mut staking_ledger = Ledger::<T>::get(stash.clone()).unwrap();
		let unlock_chunk = UnlockChunk::<BalanceOf<T>> {
			value: 1u32.into(),
			era: EraIndex::zero(),
		};
		for _ in 0 .. l {
			staking_ledger.unlocking.try_push(unlock_chunk.clone()).unwrap();
		}
<<<<<<< HEAD
		Ledger::<T>::insert(stash.clone(), staking_ledger);
		let slash_amount = T::Currency::minimum_balance() * 10u32.into();
		let balance_before = T::Currency::free_balance(&stash);
=======
		Ledger::<T>::insert(controller, staking_ledger);
		let slash_amount = asset::existential_deposit::<T>() * 10u32.into();
		let balance_before = asset::stakeable_balance::<T>(&stash);
>>>>>>> 9128dca3
	}: {
		crate::slashing::do_slash::<T>(
			&stash,
			slash_amount,
			&mut BalanceOf::<T>::zero(),
			&mut NegativeImbalanceOf::<T>::zero(),
			EraIndex::zero()
		);
	} verify {
		let balance_after = asset::stakeable_balance::<T>(&stash);
		assert!(balance_before > balance_after);
	}

	get_npos_voters {
		// number of validator intention. we will iterate all of them.
		let v in (MaxValidators::<T>::get() / 2) .. MaxValidators::<T>::get();
		// number of nominator intention. we will iterate all of them.
		let n in (MaxNominators::<T>::get() / 2) .. MaxNominators::<T>::get();

		let validators = create_validators_with_nominators_for_era::<T>(
			v, n, MaxNominationsOf::<T>::get() as usize, false, None
		)?
		.into_iter()
		.map(|v| T::Lookup::lookup(v).unwrap())
		.collect::<Vec<_>>();

		assert_eq!(Validators::<T>::count(), v);
		assert_eq!(Nominators::<T>::count(), n);

		let num_voters = (v + n) as usize;
	}: {
		// default bounds are unbounded.
		let voters = <Staking<T>>::get_npos_voters(DataProviderBounds::default());
		assert_eq!(voters.len(), num_voters);
	}

	get_npos_targets {
		// number of validator intention.
		let v in (MaxValidators::<T>::get() / 2) .. MaxValidators::<T>::get();
		// number of nominator intention.
		let n = MaxNominators::<T>::get();

		let _ = create_validators_with_nominators_for_era::<T>(
			v, n, MaxNominationsOf::<T>::get() as usize, false, None
		)?;
	}: {
		// default bounds are unbounded.
		let targets = <Staking<T>>::get_npos_targets(DataProviderBounds::default());
		assert_eq!(targets.len() as u32, v);
	}

	set_staking_configs_all_set {
	}: set_staking_configs(
		RawOrigin::Root,
		ConfigOp::Set(BalanceOf::<T>::max_value()),
		ConfigOp::Set(BalanceOf::<T>::max_value()),
		ConfigOp::Set(u32::MAX),
		ConfigOp::Set(u32::MAX),
		ConfigOp::Set(Percent::max_value()),
		ConfigOp::Set(Perbill::max_value()),
		ConfigOp::Set(Percent::max_value())
	) verify {
		assert_eq!(MinNominatorBond::<T>::get(), BalanceOf::<T>::max_value());
		assert_eq!(MinValidatorBond::<T>::get(), BalanceOf::<T>::max_value());
		assert_eq!(MaxNominatorsCount::<T>::get(), Some(u32::MAX));
		assert_eq!(MaxValidatorsCount::<T>::get(), Some(u32::MAX));
		assert_eq!(ChillThreshold::<T>::get(), Some(Percent::from_percent(100)));
		assert_eq!(MinCommission::<T>::get(), Perbill::from_percent(100));
		assert_eq!(MaxStakedRewards::<T>::get(), Some(Percent::from_percent(100)));
	}

	set_staking_configs_all_remove {
	}: set_staking_configs(
		RawOrigin::Root,
		ConfigOp::Remove,
		ConfigOp::Remove,
		ConfigOp::Remove,
		ConfigOp::Remove,
		ConfigOp::Remove,
		ConfigOp::Remove,
		ConfigOp::Remove
	) verify {
		assert!(!MinNominatorBond::<T>::exists());
		assert!(!MinValidatorBond::<T>::exists());
		assert!(!MaxNominatorsCount::<T>::exists());
		assert!(!MaxValidatorsCount::<T>::exists());
		assert!(!ChillThreshold::<T>::exists());
		assert!(!MinCommission::<T>::exists());
		assert!(!MaxStakedRewards::<T>::exists());
	}

	chill_other {
		// clean up any existing state.
		clear_validators_and_nominators::<T>();

		let origin_weight = MinNominatorBond::<T>::get().max(asset::existential_deposit::<T>());

		// setup a worst case list scenario. Note that we don't care about the setup of the
		// destination position because we are doing a removal from the list but no insert.
		let scenario = ListScenario::<T>::new(origin_weight, true)?;
		let stash = scenario.origin_stash1;
		assert!(T::VoterList::contains(&stash));

		Staking::<T>::set_staking_configs(
			RawOrigin::Root.into(),
			ConfigOp::Set(BalanceOf::<T>::max_value()),
			ConfigOp::Set(BalanceOf::<T>::max_value()),
			ConfigOp::Set(0),
			ConfigOp::Set(0),
			ConfigOp::Set(Percent::from_percent(0)),
			ConfigOp::Set(Zero::zero()),
			ConfigOp::Noop,
		)?;

		let caller = whitelisted_caller();
	}: _(RawOrigin::Signed(caller), stash.clone())
	verify {
		assert!(!T::VoterList::contains(&stash));
	}

	force_apply_min_commission {
		// Clean up any existing state
		clear_validators_and_nominators::<T>();

		// Create a validator with a commission of 50%
		let stash =
			create_stash::<T>(1, 1, RewardDestination::Staked)?;
		let validator_prefs =
			ValidatorPrefs { commission: Perbill::from_percent(50), ..Default::default() };
		Staking::<T>::validate(RawOrigin::Signed(stash.clone()).into(), validator_prefs)?;

		// Sanity check
		assert_eq!(
			Validators::<T>::get(&stash),
			ValidatorPrefs { commission: Perbill::from_percent(50), ..Default::default() }
		);

		// Set the min commission to 75%
		MinCommission::<T>::set(Perbill::from_percent(75));
		let caller = whitelisted_caller();
	}: _(RawOrigin::Signed(caller), stash.clone())
	verify {
		// The validators commission has been bumped to 75%
		assert_eq!(
			Validators::<T>::get(&stash),
			ValidatorPrefs { commission: Perbill::from_percent(75), ..Default::default() }
		);
	}

	set_min_commission {
		let min_commission = Perbill::max_value();
	}: _(RawOrigin::Root, min_commission)
	verify {
		assert_eq!(MinCommission::<T>::get(), Perbill::from_percent(100));
	}

	restore_ledger {
		let stash = create_stash::<T>(0, 100, RewardDestination::Staked)?;
		// corrupt ledger.
		Ledger::<T>::remove(stash.clone());
	}: _(RawOrigin::Root, stash.clone(), None, None, None)
	verify {
		assert_eq!(Staking::<T>::inspect_bond_state(&stash), Ok(LedgerIntegrityState::Ok));
	}

	impl_benchmark_test_suite!(
		Staking,
		crate::mock::ExtBuilder::default().has_stakers(true),
		crate::mock::Test,
		exec_name = build_and_execute
	);
}

#[cfg(test)]
mod tests {
	use super::*;
	use crate::mock::{ExtBuilder, RuntimeOrigin, Staking, Test};
	use frame_support::assert_ok;

	#[test]
	fn create_validators_with_nominators_for_era_works() {
		ExtBuilder::default().build_and_execute(|| {
			let v = 10;
			let n = 100;

			create_validators_with_nominators_for_era::<Test>(
				v,
				n,
				MaxNominationsOf::<Test>::get() as usize,
				false,
				None,
			)
			.unwrap();

			let count_validators = Validators::<Test>::iter().count();
			let count_nominators = Nominators::<Test>::iter().count();

			assert_eq!(count_validators, Validators::<Test>::count() as usize);
			assert_eq!(count_nominators, Nominators::<Test>::count() as usize);

			assert_eq!(count_validators, v as usize);
			assert_eq!(count_nominators, n as usize);
		});
	}

	#[test]
	fn create_validator_with_nominators_works() {
		ExtBuilder::default().build_and_execute(|| {
			let n = 10;

			let (validator_stash, nominators) = create_validator_with_nominators::<Test>(
				n,
				<<Test as Config>::MaxExposurePageSize as Get<_>>::get(),
				RewardDestination::Staked,
			)
			.unwrap();

			assert_eq!(nominators.len() as u32, n);

			let current_era = CurrentEra::<Test>::get().unwrap();

			let original_stakeable_balance = asset::stakeable_balance::<Test>(&validator_stash);
			assert_ok!(Staking::payout_stakers_by_page(
				RuntimeOrigin::signed(1337),
				validator_stash,
				current_era,
				0
			));
			let new_stakeable_balance = asset::stakeable_balance::<Test>(&validator_stash);

			// reward increases stakeable balance
			assert!(original_stakeable_balance < new_stakeable_balance);
		});
	}

	#[test]
	fn add_slashing_spans_works() {
		ExtBuilder::default().build_and_execute(|| {
			let n = 10;

			let (validator_stash, _) = create_validator_with_nominators::<Test>(
				n,
				<<Test as Config>::MaxExposurePageSize as Get<_>>::get(),
				RewardDestination::Staked,
			)
			.unwrap();

			// Add 20 slashing spans
			let num_of_slashing_spans = 20;
			add_slashing_spans::<Test>(&validator_stash, num_of_slashing_spans);

			let slashing_spans = SlashingSpans::<Test>::get(&validator_stash).unwrap();
			assert_eq!(slashing_spans.iter().count(), num_of_slashing_spans as usize);
			for i in 0..num_of_slashing_spans {
				assert!(SpanSlash::<Test>::contains_key((&validator_stash, i)));
			}

			// Test everything is cleaned up
			assert_ok!(Staking::kill_stash(&validator_stash, num_of_slashing_spans));
			assert!(SlashingSpans::<Test>::get(&validator_stash).is_none());
			for i in 0..num_of_slashing_spans {
				assert!(!SpanSlash::<Test>::contains_key((&validator_stash, i)));
			}
		});
	}

	#[test]
	fn test_payout_all() {
		ExtBuilder::default().build_and_execute(|| {
			let v = 10;
			let n = 100;

			let selected_benchmark = SelectedBenchmark::payout_all;
			let c = vec![
				(frame_benchmarking::BenchmarkParameter::v, v),
				(frame_benchmarking::BenchmarkParameter::n, n),
			];

			assert_ok!(
				<SelectedBenchmark as frame_benchmarking::BenchmarkingSetup<Test>>::unit_test_instance(
					&selected_benchmark,
					&c,
				)
			);
		});
	}
}<|MERGE_RESOLUTION|>--- conflicted
+++ resolved
@@ -25,12 +25,8 @@
 use frame_election_provider_support::{bounds::DataProviderBounds, SortedListProvider};
 use frame_support::{
 	pallet_prelude::*,
-<<<<<<< HEAD
+  storage::bounded_vec::BoundedVec,
 	traits::{Currency, Get, Imbalance, UnfilteredDispatchable},
-=======
-	storage::bounded_vec::BoundedVec,
-	traits::{Get, Imbalance, UnfilteredDispatchable},
->>>>>>> 9128dca3
 };
 use sp_runtime::{
 	traits::{Bounded, One, StaticLookup, TrailingZeroInput, Zero},
@@ -279,13 +275,8 @@
 		let s in 0 .. MAX_SPANS;
 		let stash = create_stash::<T>(0, 100, RewardDestination::Staked)?;
 		add_slashing_spans::<T>(&stash, s);
-<<<<<<< HEAD
-		let amount = T::Currency::minimum_balance() * 5u32.into(); // Half of total
+		let amount = asset::existential_deposit::<T>() * 5u32.into(); // Half of total
 		Staking::<T>::unbond(RawOrigin::Signed(stash.clone()).into(), amount)?;
-=======
-		let amount = asset::existential_deposit::<T>() * 5u32.into(); // Half of total
-		Staking::<T>::unbond(RawOrigin::Signed(controller.clone()).into(), amount)?;
->>>>>>> 9128dca3
 		CurrentEra::<T>::put(EraIndex::max_value());
 		let ledger = Ledger::<T>::get(&stash).ok_or("ledger not created before")?;
 		let original_total: BalanceOf<T> = ledger.total;
@@ -313,13 +304,9 @@
 		add_slashing_spans::<T>(&stash, s);
 		assert!(T::VoterList::contains(&stash));
 
-<<<<<<< HEAD
-		let ed = T::Currency::minimum_balance();
+		let ed = asset::existential_deposit::<T>();
 		let mut ledger = Ledger::<T>::get(&stash).unwrap();
-=======
-		let ed = asset::existential_deposit::<T>();
-		let mut ledger = Ledger::<T>::get(&controller).unwrap();
->>>>>>> 9128dca3
+    
 		ledger.active = ed - One::one();
 		Ledger::<T>::insert(&stash, ledger);
 		CurrentEra::<T>::put(EraIndex::max_value());
@@ -723,15 +710,9 @@
 		for _ in 0 .. l {
 			staking_ledger.unlocking.try_push(unlock_chunk.clone()).unwrap();
 		}
-<<<<<<< HEAD
 		Ledger::<T>::insert(stash.clone(), staking_ledger);
-		let slash_amount = T::Currency::minimum_balance() * 10u32.into();
-		let balance_before = T::Currency::free_balance(&stash);
-=======
-		Ledger::<T>::insert(controller, staking_ledger);
 		let slash_amount = asset::existential_deposit::<T>() * 10u32.into();
 		let balance_before = asset::stakeable_balance::<T>(&stash);
->>>>>>> 9128dca3
 	}: {
 		crate::slashing::do_slash::<T>(
 			&stash,
