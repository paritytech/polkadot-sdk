--- conflicted
+++ resolved
@@ -1241,10 +1241,6 @@
 			#[pallet::compact] value: BalanceOf<T>,
 		) -> DispatchResultWithPostInfo {
 			let controller = ensure_signed(origin)?;
-<<<<<<< HEAD
-
-			let ledger = Self::ledger(StakingAccount::Controller(controller.clone()))?;
-=======
 			let unlocking =
 				Self::ledger(Controller(controller.clone())).map(|l| l.unlocking.len())?;
 
@@ -1317,20 +1313,15 @@
 
 				Self::deposit_event(Event::<T>::Unbonded { stash, amount: value });
 			}
->>>>>>> 08ec8cdb
-
-			let mut total_weight = if value >= ledger.total {
-				Self::chill_stash(&ledger.stash);
-				T::WeightInfo::chill()
+
+			let actual_weight = if let Some(withdraw_weight) = maybe_withdraw_weight {
+				Some(T::WeightInfo::unbond().saturating_add(withdraw_weight))
 			} else {
-				Zero::zero()
+				Some(T::WeightInfo::unbond())
 			};
 
-			if let Some(withdraw_weight) = Self::do_unbond(controller, value)? {
-				total_weight.saturating_accrue(withdraw_weight);
-			}
-
-			Ok(Some(total_weight).into())
+
+			Ok(actual_weight.into())
 		}
 
 		/// Remove any unlocked chunks from the `unlocking` queue from our management.
