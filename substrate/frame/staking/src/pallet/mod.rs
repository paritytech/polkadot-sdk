// This file is part of Substrate.

// Copyright (C) Parity Technologies (UK) Ltd.
// SPDX-License-Identifier: Apache-2.0

// Licensed under the Apache License, Version 2.0 (the "License");
// you may not use this file except in compliance with the License.
// You may obtain a copy of the License at
//
// 	http://www.apache.org/licenses/LICENSE-2.0
//
// Unless required by applicable law or agreed to in writing, software
// distributed under the License is distributed on an "AS IS" BASIS,
// WITHOUT WARRANTIES OR CONDITIONS OF ANY KIND, either express or implied.
// See the License for the specific language governing permissions and
// limitations under the License.

//! Staking FRAME Pallet.

use alloc::vec::Vec;
use codec::Codec;
use frame_election_provider_support::{
	ElectionProvider, ElectionProviderBase, SortedListProvider, VoteWeight,
};
use frame_support::{
	pallet_prelude::*,
	traits::{
<<<<<<< HEAD
		Currency, Defensive, EnsureOrigin, EstimateNextNewSession, Get, InspectLockableCurrency,
		LockableCurrency, OnUnbalanced, UnixTime, WithdrawReasons,
=======
		Defensive, DefensiveSaturating, EnsureOrigin, EstimateNextNewSession, Get,
		InspectLockableCurrency, LockableCurrency, OnUnbalanced, UnixTime,
>>>>>>> 1e5f5fe9
	},
	weights::Weight,
	BoundedVec,
};
use frame_system::{ensure_root, ensure_signed, pallet_prelude::*};
use sp_runtime::{
	traits::{SaturatedConversion, StaticLookup, Zero},
	ArithmeticError, Perbill, Percent,
};

use sp_staking::{
	EraIndex, Page, SessionIndex,
	StakingAccount::{self, Controller, Stash},
	StakingInterface,
};

mod impls;

pub use impls::*;

use crate::{
	asset, slashing, weights::WeightInfo, AccountIdLookupOf, ActiveEraInfo, BalanceOf,
	DisablingStrategy, EraPayout, EraRewardPoints, Exposure, ExposurePage, Forcing,
	LedgerIntegrityState, MaxNominationsOf, NegativeImbalanceOf, Nominations, NominationsQuota,
	PositiveImbalanceOf, RewardDestination, SessionInterface, StakingLedger, UnappliedSlash,
	UnlockChunk, ValidatorPrefs,
};

// The speculative number of spans are used as an input of the weight annotation of
// [`Call::unbond`], as the post dispatch weight may depend on the number of slashing span on the
// account which is not provided as an input. The value set should be conservative but sensible.
pub(crate) const SPECULATIVE_NUM_SPANS: u32 = 32;

#[frame_support::pallet]
pub mod pallet {
	use frame_election_provider_support::ElectionDataProvider;

	use crate::{BenchmarkingConfig, PagedExposureMetadata};

	use super::*;

	/// The in-code storage version.
	const STORAGE_VERSION: StorageVersion = StorageVersion::new(15);

	#[pallet::pallet]
	#[pallet::storage_version(STORAGE_VERSION)]
	pub struct Pallet<T>(_);

	/// Possible operations on the configuration values of this pallet.
	#[derive(TypeInfo, Debug, Clone, Encode, Decode, PartialEq)]
	pub enum ConfigOp<T: Default + Codec> {
		/// Don't change.
		Noop,
		/// Set the given value.
		Set(T),
		/// Remove from storage.
		Remove,
	}

	#[pallet::config(with_default)]
	pub trait Config: frame_system::Config {
		/// The staking balance.
		#[pallet::no_default]
		type Currency: LockableCurrency<
				Self::AccountId,
				Moment = BlockNumberFor<Self>,
				Balance = Self::CurrencyBalance,
			> + InspectLockableCurrency<Self::AccountId>;
		/// Just the `Currency::Balance` type; we have this item to allow us to constrain it to
		/// `From<u64>`.
		type CurrencyBalance: sp_runtime::traits::AtLeast32BitUnsigned
			+ codec::FullCodec
			+ Copy
			+ MaybeSerializeDeserialize
			+ core::fmt::Debug
			+ Default
			+ From<u64>
			+ TypeInfo
			+ MaxEncodedLen;
		/// Time used for computing era duration.
		///
		/// It is guaranteed to start being called from the first `on_finalize`. Thus value at
		/// genesis is not used.
		#[pallet::no_default]
		type UnixTime: UnixTime;

		/// Convert a balance into a number used for election calculation. This must fit into a
		/// `u64` but is allowed to be sensibly lossy. The `u64` is used to communicate with the
		/// [`frame_election_provider_support`] crate which accepts u64 numbers and does operations
		/// in 128.
		/// Consequently, the backward convert is used convert the u128s from sp-elections back to a
		/// [`BalanceOf`].
		#[pallet::no_default_bounds]
		type CurrencyToVote: sp_staking::currency_to_vote::CurrencyToVote<BalanceOf<Self>>;

		/// Something that provides the election functionality.
		#[pallet::no_default]
		type ElectionProvider: ElectionProvider<
			AccountId = Self::AccountId,
			BlockNumber = BlockNumberFor<Self>,
			// we only accept an election provider that has staking as data provider.
			DataProvider = Pallet<Self>,
		>;
		/// Something that provides the election functionality at genesis.
		#[pallet::no_default]
		type GenesisElectionProvider: ElectionProvider<
			AccountId = Self::AccountId,
			BlockNumber = BlockNumberFor<Self>,
			DataProvider = Pallet<Self>,
		>;

		/// Something that defines the maximum number of nominations per nominator.
		#[pallet::no_default_bounds]
		type NominationsQuota: NominationsQuota<BalanceOf<Self>>;

		/// Number of eras to keep in history.
		///
		/// Following information is kept for eras in `[current_era -
		/// HistoryDepth, current_era]`: `ErasStakers`, `ErasStakersClipped`,
		/// `ErasValidatorPrefs`, `ErasValidatorReward`, `ErasRewardPoints`,
		/// `ErasTotalStake`, `ErasStartSessionIndex`, `ClaimedRewards`, `ErasStakersPaged`,
		/// `ErasStakersOverview`.
		///
		/// Must be more than the number of eras delayed by session.
		/// I.e. active era must always be in history. I.e. `active_era >
		/// current_era - history_depth` must be guaranteed.
		///
		/// If migrating an existing pallet from storage value to config value,
		/// this should be set to same value or greater as in storage.
		///
		/// Note: `HistoryDepth` is used as the upper bound for the `BoundedVec`
		/// item `StakingLedger.legacy_claimed_rewards`. Setting this value lower than
		/// the existing value can lead to inconsistencies in the
		/// `StakingLedger` and will need to be handled properly in a migration.
		/// The test `reducing_history_depth_abrupt` shows this effect.
		#[pallet::constant]
		type HistoryDepth: Get<u32>;

		/// Tokens have been minted and are unused for validator-reward.
		/// See [Era payout](./index.html#era-payout).
		#[pallet::no_default_bounds]
		type RewardRemainder: OnUnbalanced<NegativeImbalanceOf<Self>>;

		/// The overarching event type.
		#[pallet::no_default_bounds]
		type RuntimeEvent: From<Event<Self>> + IsType<<Self as frame_system::Config>::RuntimeEvent>;

		/// Handler for the unbalanced reduction when slashing a staker.
		#[pallet::no_default_bounds]
		type Slash: OnUnbalanced<NegativeImbalanceOf<Self>>;

		/// Handler for the unbalanced increment when rewarding a staker.
		/// NOTE: in most cases, the implementation of `OnUnbalanced` should modify the total
		/// issuance.
		#[pallet::no_default_bounds]
		type Reward: OnUnbalanced<PositiveImbalanceOf<Self>>;

		/// Number of sessions per era.
		#[pallet::constant]
		type SessionsPerEra: Get<SessionIndex>;

		/// Number of eras that staked funds must remain bonded for.
		#[pallet::constant]
		type BondingDuration: Get<EraIndex>;

		/// Number of eras that slashes are deferred by, after computation.
		///
		/// This should be less than the bonding duration. Set to 0 if slashes
		/// should be applied immediately, without opportunity for intervention.
		#[pallet::constant]
		type SlashDeferDuration: Get<EraIndex>;

		/// The origin which can manage less critical staking parameters that does not require root.
		///
		/// Supported actions: (1) cancel deferred slash, (2) set minimum commission.
		#[pallet::no_default]
		type AdminOrigin: EnsureOrigin<Self::RuntimeOrigin>;

		/// Interface for interacting with a session pallet.
		type SessionInterface: SessionInterface<Self::AccountId>;

		/// The payout for validators and the system for the current era.
		/// See [Era payout](./index.html#era-payout).
		#[pallet::no_default]
		type EraPayout: EraPayout<BalanceOf<Self>>;

		/// Something that can estimate the next session change, accurately or as a best effort
		/// guess.
		#[pallet::no_default_bounds]
		type NextNewSession: EstimateNextNewSession<BlockNumberFor<Self>>;

		/// The maximum size of each `T::ExposurePage`.
		///
		/// An `ExposurePage` is weakly bounded to a maximum of `MaxExposurePageSize`
		/// nominators.
		///
		/// For older non-paged exposure, a reward payout was restricted to the top
		/// `MaxExposurePageSize` nominators. This is to limit the i/o cost for the
		/// nominator payout.
		///
		/// Note: `MaxExposurePageSize` is used to bound `ClaimedRewards` and is unsafe to reduce
		/// without handling it in a migration.
		#[pallet::constant]
		type MaxExposurePageSize: Get<u32>;

		/// Something that provides a best-effort sorted list of voters aka electing nominators,
		/// used for NPoS election.
		///
		/// The changes to nominators are reported to this. Moreover, each validator's self-vote is
		/// also reported as one independent vote.
		///
		/// To keep the load off the chain as much as possible, changes made to the staked amount
		/// via rewards and slashes are not reported and thus need to be manually fixed by the
		/// staker. In case of `bags-list`, this always means using `rebag` and `putInFrontOf`.
		///
		/// Invariant: what comes out of this list will always be a nominator.
		#[pallet::no_default]
		type VoterList: SortedListProvider<Self::AccountId, Score = VoteWeight>;

		/// WIP: This is a noop as of now, the actual business logic that's described below is going
		/// to be introduced in a follow-up PR.
		///
		/// Something that provides a best-effort sorted list of targets aka electable validators,
		/// used for NPoS election.
		///
		/// The changes to the approval stake of each validator are reported to this. This means any
		/// change to:
		/// 1. The stake of any validator or nominator.
		/// 2. The targets of any nominator
		/// 3. The role of any staker (e.g. validator -> chilled, nominator -> validator, etc)
		///
		/// Unlike `VoterList`, the values in this list are always kept up to date with reward and
		/// slash as well, and thus represent the accurate approval stake of all account being
		/// nominated by nominators.
		///
		/// Note that while at the time of nomination, all targets are checked to be real
		/// validators, they can chill at any point, and their approval stakes will still be
		/// recorded. This implies that what comes out of iterating this list MIGHT NOT BE AN ACTIVE
		/// VALIDATOR.
		#[pallet::no_default]
		type TargetList: SortedListProvider<Self::AccountId, Score = BalanceOf<Self>>;

		/// The maximum number of `unlocking` chunks a [`StakingLedger`] can
		/// have. Effectively determines how many unique eras a staker may be
		/// unbonding in.
		///
		/// Note: `MaxUnlockingChunks` is used as the upper bound for the
		/// `BoundedVec` item `StakingLedger.unlocking`. Setting this value
		/// lower than the existing value can lead to inconsistencies in the
		/// `StakingLedger` and will need to be handled properly in a runtime
		/// migration. The test `reducing_max_unlocking_chunks_abrupt` shows
		/// this effect.
		#[pallet::constant]
		type MaxUnlockingChunks: Get<u32>;

		/// The maximum amount of controller accounts that can be deprecated in one call.
		type MaxControllersInDeprecationBatch: Get<u32>;

		/// Something that listens to staking updates and performs actions based on the data it
		/// receives.
		///
		/// WARNING: this only reports slashing and withdraw events for the time being.
		#[pallet::no_default_bounds]
		type EventListeners: sp_staking::OnStakingUpdate<Self::AccountId, BalanceOf<Self>>;

		/// `DisablingStragegy` controls how validators are disabled
		#[pallet::no_default_bounds]
		type DisablingStrategy: DisablingStrategy<Self>;

		/// Some parameters of the benchmarking.
		#[cfg(feature = "std")]
		type BenchmarkingConfig: BenchmarkingConfig;

		#[cfg(not(feature = "std"))]
		#[pallet::no_default]
		type BenchmarkingConfig: BenchmarkingConfig;

		/// Weight information for extrinsics in this pallet.
		type WeightInfo: WeightInfo;
	}

	/// Default implementations of [`DefaultConfig`], which can be used to implement [`Config`].
	pub mod config_preludes {
		use super::*;
		use frame_support::{derive_impl, parameter_types, traits::ConstU32};
		pub struct TestDefaultConfig;

		#[derive_impl(frame_system::config_preludes::TestDefaultConfig, no_aggregated_types)]
		impl frame_system::DefaultConfig for TestDefaultConfig {}

		parameter_types! {
			pub const SessionsPerEra: SessionIndex = 3;
			pub const BondingDuration: EraIndex = 3;
		}

		#[frame_support::register_default_impl(TestDefaultConfig)]
		impl DefaultConfig for TestDefaultConfig {
			#[inject_runtime_type]
			type RuntimeEvent = ();
			type CurrencyBalance = u128;
			type CurrencyToVote = ();
			type NominationsQuota = crate::FixedNominationsQuota<16>;
			type HistoryDepth = ConstU32<84>;
			type RewardRemainder = ();
			type Slash = ();
			type Reward = ();
			type SessionsPerEra = SessionsPerEra;
			type BondingDuration = BondingDuration;
			type SlashDeferDuration = ();
			type SessionInterface = ();
			type NextNewSession = ();
			type MaxExposurePageSize = ConstU32<64>;
			type MaxUnlockingChunks = ConstU32<32>;
			type MaxControllersInDeprecationBatch = ConstU32<100>;
			type EventListeners = ();
			type DisablingStrategy = crate::UpToLimitDisablingStrategy;
			#[cfg(feature = "std")]
			type BenchmarkingConfig = crate::TestBenchmarkingConfig;
			type WeightInfo = ();
		}
	}

	/// The ideal number of active validators.
	#[pallet::storage]
	#[pallet::getter(fn validator_count)]
	pub type ValidatorCount<T> = StorageValue<_, u32, ValueQuery>;

	/// Minimum number of staking participants before emergency conditions are imposed.
	#[pallet::storage]
	#[pallet::getter(fn minimum_validator_count)]
	pub type MinimumValidatorCount<T> = StorageValue<_, u32, ValueQuery>;

	/// Any validators that may never be slashed or forcibly kicked. It's a Vec since they're
	/// easy to initialize and the performance hit is minimal (we expect no more than four
	/// invulnerables) and restricted to testnets.
	#[pallet::storage]
	#[pallet::getter(fn invulnerables)]
	#[pallet::unbounded]
	pub type Invulnerables<T: Config> = StorageValue<_, Vec<T::AccountId>, ValueQuery>;

	/// Map from all locked "stash" accounts to the controller account.
	///
	/// TWOX-NOTE: SAFE since `AccountId` is a secure hash.
	#[pallet::storage]
	pub type Bonded<T: Config> = StorageMap<_, Twox64Concat, T::AccountId, T::AccountId>;

	/// The minimum active bond to become and maintain the role of a nominator.
	#[pallet::storage]
	pub type MinNominatorBond<T: Config> = StorageValue<_, BalanceOf<T>, ValueQuery>;

	/// The minimum active bond to become and maintain the role of a validator.
	#[pallet::storage]
	pub type MinValidatorBond<T: Config> = StorageValue<_, BalanceOf<T>, ValueQuery>;

	/// The minimum active nominator stake of the last successful election.
	#[pallet::storage]
	pub type MinimumActiveStake<T> = StorageValue<_, BalanceOf<T>, ValueQuery>;

	/// The minimum amount of commission that validators can set.
	///
	/// If set to `0`, no limit exists.
	#[pallet::storage]
	pub type MinCommission<T: Config> = StorageValue<_, Perbill, ValueQuery>;

	/// Map from all (unlocked) "controller" accounts to the info regarding the staking.
	///
	/// Note: All the reads and mutations to this storage *MUST* be done through the methods exposed
	/// by [`StakingLedger`] to ensure data and lock consistency.
	#[pallet::storage]
	pub type Ledger<T: Config> = StorageMap<_, Blake2_128Concat, T::AccountId, StakingLedger<T>>;

	/// Where the reward payment should be made. Keyed by stash.
	///
	/// TWOX-NOTE: SAFE since `AccountId` is a secure hash.
	#[pallet::storage]
	pub type Payee<T: Config> =
		StorageMap<_, Twox64Concat, T::AccountId, RewardDestination<T::AccountId>, OptionQuery>;

	/// The map from (wannabe) validator stash key to the preferences of that validator.
	///
	/// TWOX-NOTE: SAFE since `AccountId` is a secure hash.
	#[pallet::storage]
	#[pallet::getter(fn validators)]
	pub type Validators<T: Config> =
		CountedStorageMap<_, Twox64Concat, T::AccountId, ValidatorPrefs, ValueQuery>;

	/// The maximum validator count before we stop allowing new validators to join.
	///
	/// When this value is not set, no limits are enforced.
	#[pallet::storage]
	pub type MaxValidatorsCount<T> = StorageValue<_, u32, OptionQuery>;

	/// The map from nominator stash key to their nomination preferences, namely the validators that
	/// they wish to support.
	///
	/// Note that the keys of this storage map might become non-decodable in case the
	/// account's [`NominationsQuota::MaxNominations`] configuration is decreased.
	/// In this rare case, these nominators
	/// are still existent in storage, their key is correct and retrievable (i.e. `contains_key`
	/// indicates that they exist), but their value cannot be decoded. Therefore, the non-decodable
	/// nominators will effectively not-exist, until they re-submit their preferences such that it
	/// is within the bounds of the newly set `Config::MaxNominations`.
	///
	/// This implies that `::iter_keys().count()` and `::iter().count()` might return different
	/// values for this map. Moreover, the main `::count()` is aligned with the former, namely the
	/// number of keys that exist.
	///
	/// Lastly, if any of the nominators become non-decodable, they can be chilled immediately via
	/// [`Call::chill_other`] dispatchable by anyone.
	///
	/// TWOX-NOTE: SAFE since `AccountId` is a secure hash.
	#[pallet::storage]
	#[pallet::getter(fn nominators)]
	pub type Nominators<T: Config> =
		CountedStorageMap<_, Twox64Concat, T::AccountId, Nominations<T>>;

	/// Stakers whose funds are managed by other pallets.
	///
	/// This pallet does not apply any locks on them, therefore they are only virtually bonded. They
	/// are expected to be keyless accounts and hence should not be allowed to mutate their ledger
	/// directly via this pallet. Instead, these accounts are managed by other pallets and accessed
	/// via low level apis. We keep track of them to do minimal integrity checks.
	#[pallet::storage]
	pub type VirtualStakers<T: Config> = CountedStorageMap<_, Twox64Concat, T::AccountId, ()>;

	/// The maximum nominator count before we stop allowing new validators to join.
	///
	/// When this value is not set, no limits are enforced.
	#[pallet::storage]
	pub type MaxNominatorsCount<T> = StorageValue<_, u32, OptionQuery>;

	/// The current era index.
	///
	/// This is the latest planned era, depending on how the Session pallet queues the validator
	/// set, it might be active or not.
	#[pallet::storage]
	#[pallet::getter(fn current_era)]
	pub type CurrentEra<T> = StorageValue<_, EraIndex>;

	/// The active era information, it holds index and start.
	///
	/// The active era is the era being currently rewarded. Validator set of this era must be
	/// equal to [`SessionInterface::validators`].
	#[pallet::storage]
	#[pallet::getter(fn active_era)]
	pub type ActiveEra<T> = StorageValue<_, ActiveEraInfo>;

	/// The session index at which the era start for the last [`Config::HistoryDepth`] eras.
	///
	/// Note: This tracks the starting session (i.e. session index when era start being active)
	/// for the eras in `[CurrentEra - HISTORY_DEPTH, CurrentEra]`.
	#[pallet::storage]
	#[pallet::getter(fn eras_start_session_index)]
	pub type ErasStartSessionIndex<T> = StorageMap<_, Twox64Concat, EraIndex, SessionIndex>;

	/// Exposure of validator at era.
	///
	/// This is keyed first by the era index to allow bulk deletion and then the stash account.
	///
	/// Is it removed after [`Config::HistoryDepth`] eras.
	/// If stakers hasn't been set or has been removed then empty exposure is returned.
	///
	/// Note: Deprecated since v14. Use `EraInfo` instead to work with exposures.
	#[pallet::storage]
	#[pallet::unbounded]
	pub type ErasStakers<T: Config> = StorageDoubleMap<
		_,
		Twox64Concat,
		EraIndex,
		Twox64Concat,
		T::AccountId,
		Exposure<T::AccountId, BalanceOf<T>>,
		ValueQuery,
	>;

	/// Summary of validator exposure at a given era.
	///
	/// This contains the total stake in support of the validator and their own stake. In addition,
	/// it can also be used to get the number of nominators backing this validator and the number of
	/// exposure pages they are divided into. The page count is useful to determine the number of
	/// pages of rewards that needs to be claimed.
	///
	/// This is keyed first by the era index to allow bulk deletion and then the stash account.
	/// Should only be accessed through `EraInfo`.
	///
	/// Is it removed after [`Config::HistoryDepth`] eras.
	/// If stakers hasn't been set or has been removed then empty overview is returned.
	#[pallet::storage]
	pub type ErasStakersOverview<T: Config> = StorageDoubleMap<
		_,
		Twox64Concat,
		EraIndex,
		Twox64Concat,
		T::AccountId,
		PagedExposureMetadata<BalanceOf<T>>,
		OptionQuery,
	>;

	/// Clipped Exposure of validator at era.
	///
	/// Note: This is deprecated, should be used as read-only and will be removed in the future.
	/// New `Exposure`s are stored in a paged manner in `ErasStakersPaged` instead.
	///
	/// This is similar to [`ErasStakers`] but number of nominators exposed is reduced to the
	/// `T::MaxExposurePageSize` biggest stakers.
	/// (Note: the field `total` and `own` of the exposure remains unchanged).
	/// This is used to limit the i/o cost for the nominator payout.
	///
	/// This is keyed fist by the era index to allow bulk deletion and then the stash account.
	///
	/// It is removed after [`Config::HistoryDepth`] eras.
	/// If stakers hasn't been set or has been removed then empty exposure is returned.
	///
	/// Note: Deprecated since v14. Use `EraInfo` instead to work with exposures.
	#[pallet::storage]
	#[pallet::unbounded]
	#[pallet::getter(fn eras_stakers_clipped)]
	pub type ErasStakersClipped<T: Config> = StorageDoubleMap<
		_,
		Twox64Concat,
		EraIndex,
		Twox64Concat,
		T::AccountId,
		Exposure<T::AccountId, BalanceOf<T>>,
		ValueQuery,
	>;

	/// Paginated exposure of a validator at given era.
	///
	/// This is keyed first by the era index to allow bulk deletion, then stash account and finally
	/// the page. Should only be accessed through `EraInfo`.
	///
	/// This is cleared after [`Config::HistoryDepth`] eras.
	#[pallet::storage]
	#[pallet::unbounded]
	pub type ErasStakersPaged<T: Config> = StorageNMap<
		_,
		(
			NMapKey<Twox64Concat, EraIndex>,
			NMapKey<Twox64Concat, T::AccountId>,
			NMapKey<Twox64Concat, Page>,
		),
		ExposurePage<T::AccountId, BalanceOf<T>>,
		OptionQuery,
	>;

	/// History of claimed paged rewards by era and validator.
	///
	/// This is keyed by era and validator stash which maps to the set of page indexes which have
	/// been claimed.
	///
	/// It is removed after [`Config::HistoryDepth`] eras.
	#[pallet::storage]
	#[pallet::getter(fn claimed_rewards)]
	#[pallet::unbounded]
	pub type ClaimedRewards<T: Config> = StorageDoubleMap<
		_,
		Twox64Concat,
		EraIndex,
		Twox64Concat,
		T::AccountId,
		Vec<Page>,
		ValueQuery,
	>;

	/// Similar to `ErasStakers`, this holds the preferences of validators.
	///
	/// This is keyed first by the era index to allow bulk deletion and then the stash account.
	///
	/// Is it removed after [`Config::HistoryDepth`] eras.
	// If prefs hasn't been set or has been removed then 0 commission is returned.
	#[pallet::storage]
	#[pallet::getter(fn eras_validator_prefs)]
	pub type ErasValidatorPrefs<T: Config> = StorageDoubleMap<
		_,
		Twox64Concat,
		EraIndex,
		Twox64Concat,
		T::AccountId,
		ValidatorPrefs,
		ValueQuery,
	>;

	/// The total validator era payout for the last [`Config::HistoryDepth`] eras.
	///
	/// Eras that haven't finished yet or has been removed doesn't have reward.
	#[pallet::storage]
	#[pallet::getter(fn eras_validator_reward)]
	pub type ErasValidatorReward<T: Config> = StorageMap<_, Twox64Concat, EraIndex, BalanceOf<T>>;

	/// Rewards for the last [`Config::HistoryDepth`] eras.
	/// If reward hasn't been set or has been removed then 0 reward is returned.
	#[pallet::storage]
	#[pallet::unbounded]
	#[pallet::getter(fn eras_reward_points)]
	pub type ErasRewardPoints<T: Config> =
		StorageMap<_, Twox64Concat, EraIndex, EraRewardPoints<T::AccountId>, ValueQuery>;

	/// The total amount staked for the last [`Config::HistoryDepth`] eras.
	/// If total hasn't been set or has been removed then 0 stake is returned.
	#[pallet::storage]
	#[pallet::getter(fn eras_total_stake)]
	pub type ErasTotalStake<T: Config> =
		StorageMap<_, Twox64Concat, EraIndex, BalanceOf<T>, ValueQuery>;

	/// Mode of era forcing.
	#[pallet::storage]
	#[pallet::getter(fn force_era)]
	pub type ForceEra<T> = StorageValue<_, Forcing, ValueQuery>;

	/// Maximum staked rewards, i.e. the percentage of the era inflation that
	/// is used for stake rewards.
	/// See [Era payout](./index.html#era-payout).
	#[pallet::storage]
	pub type MaxStakedRewards<T> = StorageValue<_, Percent, OptionQuery>;

	/// The percentage of the slash that is distributed to reporters.
	///
	/// The rest of the slashed value is handled by the `Slash`.
	#[pallet::storage]
	#[pallet::getter(fn slash_reward_fraction)]
	pub type SlashRewardFraction<T> = StorageValue<_, Perbill, ValueQuery>;

	/// The amount of currency given to reporters of a slash event which was
	/// canceled by extraordinary circumstances (e.g. governance).
	#[pallet::storage]
	#[pallet::getter(fn canceled_payout)]
	pub type CanceledSlashPayout<T: Config> = StorageValue<_, BalanceOf<T>, ValueQuery>;

	/// All unapplied slashes that are queued for later.
	#[pallet::storage]
	#[pallet::unbounded]
	pub type UnappliedSlashes<T: Config> = StorageMap<
		_,
		Twox64Concat,
		EraIndex,
		Vec<UnappliedSlash<T::AccountId, BalanceOf<T>>>,
		ValueQuery,
	>;

	/// A mapping from still-bonded eras to the first session index of that era.
	///
	/// Must contains information for eras for the range:
	/// `[active_era - bounding_duration; active_era]`
	#[pallet::storage]
	#[pallet::unbounded]
	pub(crate) type BondedEras<T: Config> =
		StorageValue<_, Vec<(EraIndex, SessionIndex)>, ValueQuery>;

	/// All slashing events on validators, mapped by era to the highest slash proportion
	/// and slash value of the era.
	#[pallet::storage]
	pub(crate) type ValidatorSlashInEra<T: Config> = StorageDoubleMap<
		_,
		Twox64Concat,
		EraIndex,
		Twox64Concat,
		T::AccountId,
		(Perbill, BalanceOf<T>),
	>;

	/// All slashing events on nominators, mapped by era to the highest slash value of the era.
	#[pallet::storage]
	pub(crate) type NominatorSlashInEra<T: Config> =
		StorageDoubleMap<_, Twox64Concat, EraIndex, Twox64Concat, T::AccountId, BalanceOf<T>>;

	/// Slashing spans for stash accounts.
	#[pallet::storage]
	#[pallet::getter(fn slashing_spans)]
	#[pallet::unbounded]
	pub type SlashingSpans<T: Config> =
		StorageMap<_, Twox64Concat, T::AccountId, slashing::SlashingSpans>;

	/// Records information about the maximum slash of a stash within a slashing span,
	/// as well as how much reward has been paid out.
	#[pallet::storage]
	pub(crate) type SpanSlash<T: Config> = StorageMap<
		_,
		Twox64Concat,
		(T::AccountId, slashing::SpanIndex),
		slashing::SpanRecord<BalanceOf<T>>,
		ValueQuery,
	>;

	/// The last planned session scheduled by the session pallet.
	///
	/// This is basically in sync with the call to [`pallet_session::SessionManager::new_session`].
	#[pallet::storage]
	#[pallet::getter(fn current_planned_session)]
	pub type CurrentPlannedSession<T> = StorageValue<_, SessionIndex, ValueQuery>;

	/// Indices of validators that have offended in the active era. The offenders are disabled for a
	/// whole era. For this reason they are kept here - only staking pallet knows about eras. The
	/// implementor of [`DisablingStrategy`] defines if a validator should be disabled which
	/// implicitly means that the implementor also controls the max number of disabled validators.
	///
	/// The vec is always kept sorted so that we can find whether a given validator has previously
	/// offended using binary search.
	#[pallet::storage]
	#[pallet::unbounded]
	pub type DisabledValidators<T: Config> = StorageValue<_, Vec<u32>, ValueQuery>;

	/// The threshold for when users can start calling `chill_other` for other validators /
	/// nominators. The threshold is compared to the actual number of validators / nominators
	/// (`CountFor*`) in the system compared to the configured max (`Max*Count`).
	#[pallet::storage]
	pub(crate) type ChillThreshold<T: Config> = StorageValue<_, Percent, OptionQuery>;

	#[pallet::genesis_config]
	#[derive(frame_support::DefaultNoBound)]
	pub struct GenesisConfig<T: Config> {
		pub validator_count: u32,
		pub minimum_validator_count: u32,
		pub invulnerables: Vec<T::AccountId>,
		pub force_era: Forcing,
		pub slash_reward_fraction: Perbill,
		pub canceled_payout: BalanceOf<T>,
		pub stakers:
			Vec<(T::AccountId, T::AccountId, BalanceOf<T>, crate::StakerStatus<T::AccountId>)>,
		pub min_nominator_bond: BalanceOf<T>,
		pub min_validator_bond: BalanceOf<T>,
		pub max_validator_count: Option<u32>,
		pub max_nominator_count: Option<u32>,
	}

	#[pallet::genesis_build]
	impl<T: Config> BuildGenesisConfig for GenesisConfig<T> {
		fn build(&self) {
			ValidatorCount::<T>::put(self.validator_count);
			MinimumValidatorCount::<T>::put(self.minimum_validator_count);
			Invulnerables::<T>::put(&self.invulnerables);
			ForceEra::<T>::put(self.force_era);
			CanceledSlashPayout::<T>::put(self.canceled_payout);
			SlashRewardFraction::<T>::put(self.slash_reward_fraction);
			MinNominatorBond::<T>::put(self.min_nominator_bond);
			MinValidatorBond::<T>::put(self.min_validator_bond);
			if let Some(x) = self.max_validator_count {
				MaxValidatorsCount::<T>::put(x);
			}
			if let Some(x) = self.max_nominator_count {
				MaxNominatorsCount::<T>::put(x);
			}

			for &(ref stash, _, balance, ref status) in &self.stakers {
				crate::log!(
					trace,
					"inserting genesis staker: {:?} => {:?} => {:?}",
					stash,
					balance,
					status
				);
				assert!(
					asset::stakeable_balance::<T>(stash) >= balance,
					"Stash does not have enough balance to bond."
				);
				frame_support::assert_ok!(<Pallet<T>>::bond(
					T::RuntimeOrigin::from(Some(stash.clone()).into()),
					balance,
					RewardDestination::Staked,
				));
				frame_support::assert_ok!(match status {
					crate::StakerStatus::Validator => <Pallet<T>>::validate(
						T::RuntimeOrigin::from(Some(stash.clone()).into()),
						Default::default(),
					),
					crate::StakerStatus::Nominator(votes) => <Pallet<T>>::nominate(
						T::RuntimeOrigin::from(Some(stash.clone()).into()),
						votes.iter().map(|l| T::Lookup::unlookup(l.clone())).collect(),
					),
					_ => Ok(()),
				});
				assert!(
					ValidatorCount::<T>::get() <=
						<T::ElectionProvider as ElectionProviderBase>::MaxWinners::get()
				);
			}

			// all voters are reported to the `VoterList`.
			assert_eq!(
				T::VoterList::count(),
				Nominators::<T>::count() + Validators::<T>::count(),
				"not all genesis stakers were inserted into sorted list provider, something is wrong."
			);
		}
	}

	#[pallet::event]
	#[pallet::generate_deposit(pub(crate) fn deposit_event)]
	pub enum Event<T: Config> {
		/// The era payout has been set; the first balance is the validator-payout; the second is
		/// the remainder from the maximum amount of reward.
		EraPaid { era_index: EraIndex, validator_payout: BalanceOf<T>, remainder: BalanceOf<T> },
		/// The nominator has been rewarded by this amount to this destination.
		Rewarded {
			stash: T::AccountId,
			dest: RewardDestination<T::AccountId>,
			amount: BalanceOf<T>,
		},
		/// A staker (validator or nominator) has been slashed by the given amount.
		Slashed { staker: T::AccountId, amount: BalanceOf<T> },
		/// A slash for the given validator, for the given percentage of their stake, at the given
		/// era as been reported.
		SlashReported { validator: T::AccountId, fraction: Perbill, slash_era: EraIndex },
		/// An old slashing report from a prior era was discarded because it could
		/// not be processed.
		OldSlashingReportDiscarded { session_index: SessionIndex },
		/// A new set of stakers was elected.
		StakersElected,
		/// An account has bonded this amount. \[stash, amount\]
		///
		/// NOTE: This event is only emitted when funds are bonded via a dispatchable. Notably,
		/// it will not be emitted for staking rewards when they are added to stake.
		Bonded { stash: T::AccountId, amount: BalanceOf<T> },
		/// An account has unbonded this amount.
		Unbonded { stash: T::AccountId, amount: BalanceOf<T> },
		/// An account has called `withdraw_unbonded` and removed unbonding chunks worth `Balance`
		/// from the unlocking queue.
		Withdrawn { stash: T::AccountId, amount: BalanceOf<T> },
		/// A nominator has been kicked from a validator.
		Kicked { nominator: T::AccountId, stash: T::AccountId },
		/// The election failed. No new era is planned.
		StakingElectionFailed,
		/// An account has stopped participating as either a validator or nominator.
		Chilled { stash: T::AccountId },
		/// The stakers' rewards are getting paid.
		PayoutStarted { era_index: EraIndex, validator_stash: T::AccountId },
		/// A validator has set their preferences.
		ValidatorPrefsSet { stash: T::AccountId, prefs: ValidatorPrefs },
		/// Voters size limit reached.
		SnapshotVotersSizeExceeded { size: u32 },
		/// Targets size limit reached.
		SnapshotTargetsSizeExceeded { size: u32 },
		/// A new force era mode was set.
		ForceEra { mode: Forcing },
		/// Report of a controller batch deprecation.
		ControllerBatchDeprecated { failures: u32 },
	}

	#[pallet::error]
	#[derive(PartialEq)]
	pub enum Error<T> {
		/// Not a controller account.
		NotController,
		/// Not a stash account.
		NotStash,
		/// Stash is already bonded.
		AlreadyBonded,
		/// Controller is already paired.
		AlreadyPaired,
		/// Targets cannot be empty.
		EmptyTargets,
		/// Duplicate index.
		DuplicateIndex,
		/// Slash record index out of bounds.
		InvalidSlashIndex,
		/// Cannot have a validator or nominator role, with value less than the minimum defined by
		/// governance (see `MinValidatorBond` and `MinNominatorBond`). If unbonding is the
		/// intention, `chill` first to remove one's role as validator/nominator.
		InsufficientBond,
		/// Can not schedule more unlock chunks.
		NoMoreChunks,
		/// Can not rebond without unlocking chunks.
		NoUnlockChunk,
		/// Attempting to target a stash that still has funds.
		FundedTarget,
		/// Invalid era to reward.
		InvalidEraToReward,
		/// Invalid number of nominations.
		InvalidNumberOfNominations,
		/// Items are not sorted and unique.
		NotSortedAndUnique,
		/// Rewards for this era have already been claimed for this validator.
		AlreadyClaimed,
		/// No nominators exist on this page.
		InvalidPage,
		/// Incorrect previous history depth input provided.
		IncorrectHistoryDepth,
		/// Incorrect number of slashing spans provided.
		IncorrectSlashingSpans,
		/// Internal state has become somehow corrupted and the operation cannot continue.
		BadState,
		/// Too many nomination targets supplied.
		TooManyTargets,
		/// A nomination target was supplied that was blocked or otherwise not a validator.
		BadTarget,
		/// The user has enough bond and thus cannot be chilled forcefully by an external person.
		CannotChillOther,
		/// There are too many nominators in the system. Governance needs to adjust the staking
		/// settings to keep things safe for the runtime.
		TooManyNominators,
		/// There are too many validator candidates in the system. Governance needs to adjust the
		/// staking settings to keep things safe for the runtime.
		TooManyValidators,
		/// Commission is too low. Must be at least `MinCommission`.
		CommissionTooLow,
		/// Some bound is not met.
		BoundNotMet,
		/// Used when attempting to use deprecated controller account logic.
		ControllerDeprecated,
		/// Cannot reset a ledger.
		CannotRestoreLedger,
		/// Provided reward destination is not allowed.
		RewardDestinationRestricted,
		/// Not enough funds available to withdraw.
		NotEnoughFunds,
		/// Operation not allowed for virtual stakers.
		VirtualStakerNotAllowed,
	}

	#[pallet::hooks]
	impl<T: Config> Hooks<BlockNumberFor<T>> for Pallet<T> {
		fn on_initialize(_now: BlockNumberFor<T>) -> Weight {
			// just return the weight of the on_finalize.
			T::DbWeight::get().reads(1)
		}

		fn on_finalize(_n: BlockNumberFor<T>) {
			// Set the start of the first era.
			if let Some(mut active_era) = Self::active_era() {
				if active_era.start.is_none() {
					let now_as_millis_u64 = T::UnixTime::now().as_millis().saturated_into::<u64>();
					active_era.start = Some(now_as_millis_u64);
					// This write only ever happens once, we don't include it in the weight in
					// general
					ActiveEra::<T>::put(active_era);
				}
			}
			// `on_finalize` weight is tracked in `on_initialize`
		}

		fn integrity_test() {
			// ensure that we funnel the correct value to the `DataProvider::MaxVotesPerVoter`;
			assert_eq!(
				MaxNominationsOf::<T>::get(),
				<Self as ElectionDataProvider>::MaxVotesPerVoter::get()
			);
			// and that MaxNominations is always greater than 1, since we count on this.
			assert!(!MaxNominationsOf::<T>::get().is_zero());

			// ensure election results are always bounded with the same value
			assert!(
				<T::ElectionProvider as ElectionProviderBase>::MaxWinners::get() ==
					<T::GenesisElectionProvider as ElectionProviderBase>::MaxWinners::get()
			);

			assert!(
				T::SlashDeferDuration::get() < T::BondingDuration::get() || T::BondingDuration::get() == 0,
				"As per documentation, slash defer duration ({}) should be less than bonding duration ({}).",
				T::SlashDeferDuration::get(),
				T::BondingDuration::get(),
			)
		}

		#[cfg(feature = "try-runtime")]
		fn try_state(n: BlockNumberFor<T>) -> Result<(), sp_runtime::TryRuntimeError> {
			Self::do_try_state(n)
		}
	}

	#[pallet::call]
	impl<T: Config> Pallet<T> {
		/// Take the origin account as a stash and lock up `value` of its balance. `controller` will
		/// be the account that controls it.
		///
		/// `value` must be more than the `minimum_balance` specified by `T::Currency`.
		///
		/// The dispatch origin for this call must be _Signed_ by the stash account.
		///
		/// Emits `Bonded`.
		/// ## Complexity
		/// - Independent of the arguments. Moderate complexity.
		/// - O(1).
		/// - Three extra DB entries.
		///
		/// NOTE: Two of the storage writes (`Self::bonded`, `Self::payee`) are _never_ cleaned
		/// unless the `origin` falls below _existential deposit_ (or equal to 0) and gets removed
		/// as dust.
		#[pallet::call_index(0)]
		#[pallet::weight(T::WeightInfo::bond())]
		pub fn bond(
			origin: OriginFor<T>,
			#[pallet::compact] value: BalanceOf<T>,
			payee: RewardDestination<T::AccountId>,
		) -> DispatchResult {
			let stash = ensure_signed(origin)?;

			if StakingLedger::<T>::is_bonded(StakingAccount::Stash(stash.clone())) {
				return Err(Error::<T>::AlreadyBonded.into())
			}

			// An existing controller cannot become a stash.
			if StakingLedger::<T>::is_bonded(StakingAccount::Controller(stash.clone())) {
				return Err(Error::<T>::AlreadyPaired.into())
			}

			// Reject a bond which is considered to be _dust_.
			if value < asset::existential_deposit::<T>() {
				return Err(Error::<T>::InsufficientBond.into())
			}

			// Would fail if account has no provider.
			frame_system::Pallet::<T>::inc_consumers(&stash)?;

			let stash_balance = asset::stakeable_balance::<T>(&stash);
			let value = value.min(stash_balance);
			Self::deposit_event(Event::<T>::Bonded { stash: stash.clone(), amount: value });
			let ledger = StakingLedger::<T>::new(stash.clone(), value);

			// You're auto-bonded forever, here. We might improve this by only bonding when
			// you actually validate/nominate and remove once you unbond __everything__.
			ledger.bond(payee)?;

			Ok(())
		}

		/// Add some extra amount that have appeared in the stash `free_balance` into the balance up
		/// for staking.
		///
		/// The dispatch origin for this call must be _Signed_ by the stash, not the controller.
		///
		/// Use this if there are additional funds in your stash account that you wish to bond.
		/// Unlike [`bond`](Self::bond) or [`unbond`](Self::unbond) this function does not impose
		/// any limitation on the amount that can be added.
		///
		/// Emits `Bonded`.
		///
		/// ## Complexity
		/// - Independent of the arguments. Insignificant complexity.
		/// - O(1).
		#[pallet::call_index(1)]
		#[pallet::weight(T::WeightInfo::bond_extra())]
		pub fn bond_extra(
			origin: OriginFor<T>,
			#[pallet::compact] max_additional: BalanceOf<T>,
		) -> DispatchResult {
			let stash = ensure_signed(origin)?;
			Self::do_bond_extra(&stash, max_additional)
		}

		/// Schedule a portion of the stash to be unlocked ready for transfer out after the bond
		/// period ends. If this leaves an amount actively bonded less than
		/// [`asset::existential_deposit`], then it is increased to the full amount.
		///
		/// The dispatch origin for this call must be _Signed_ by the controller, not the stash.
		///
		/// Once the unlock period is done, you can call `withdraw_unbonded` to actually move
		/// the funds out of management ready for transfer.
		///
		/// No more than a limited number of unlocking chunks (see `MaxUnlockingChunks`)
		/// can co-exists at the same time. If there are no unlocking chunks slots available
		/// [`Call::withdraw_unbonded`] is called to remove some of the chunks (if possible).
		///
		/// If a user encounters the `InsufficientBond` error when calling this extrinsic,
		/// they should call `chill` first in order to free up their bonded funds.
		///
		/// Emits `Unbonded`.
		///
		/// See also [`Call::withdraw_unbonded`].
		#[pallet::call_index(2)]
		#[pallet::weight(
            T::WeightInfo::withdraw_unbonded_kill(SPECULATIVE_NUM_SPANS).saturating_add(T::WeightInfo::unbond()).saturating_add(T::WeightInfo::chill()))
        ]
		pub fn unbond(
			origin: OriginFor<T>,
			#[pallet::compact] value: BalanceOf<T>,
		) -> DispatchResultWithPostInfo {
			let controller = ensure_signed(origin)?;

<<<<<<< HEAD
			let ledger = Self::ledger(StakingAccount::Controller(controller.clone()))?;
=======
			// we need to fetch the ledger again because it may have been mutated in the call
			// to `Self::do_withdraw_unbonded` above.
			let mut ledger = Self::ledger(Controller(controller))?;
			let mut value = value.min(ledger.active);
			let stash = ledger.stash.clone();

			ensure!(
				ledger.unlocking.len() < T::MaxUnlockingChunks::get() as usize,
				Error::<T>::NoMoreChunks,
			);

			if !value.is_zero() {
				ledger.active -= value;

				// Avoid there being a dust balance left in the staking system.
				if ledger.active < asset::existential_deposit::<T>() {
					value += ledger.active;
					ledger.active = Zero::zero();
				}

				let min_active_bond = if Nominators::<T>::contains_key(&stash) {
					MinNominatorBond::<T>::get()
				} else if Validators::<T>::contains_key(&stash) {
					MinValidatorBond::<T>::get()
				} else {
					Zero::zero()
				};

				// Make sure that the user maintains enough active bond for their role.
				// If a user runs into this error, they should chill first.
				ensure!(ledger.active >= min_active_bond, Error::<T>::InsufficientBond);

				// Note: in case there is no current era it is fine to bond one era more.
				let era = Self::current_era()
					.unwrap_or(0)
					.defensive_saturating_add(T::BondingDuration::get());
				if let Some(chunk) = ledger.unlocking.last_mut().filter(|chunk| chunk.era == era) {
					// To keep the chunk count down, we only keep one chunk per era. Since
					// `unlocking` is a FiFo queue, if a chunk exists for `era` we know that it will
					// be the last one.
					chunk.value = chunk.value.defensive_saturating_add(value)
				} else {
					ledger
						.unlocking
						.try_push(UnlockChunk { value, era })
						.map_err(|_| Error::<T>::NoMoreChunks)?;
				};
				// NOTE: ledger must be updated prior to calling `Self::weight_of`.
				ledger.update()?;
>>>>>>> 1e5f5fe9

			let mut total_weight = T::WeightInfo::unbond();

			if value >= ledger.total {
				Self::chill_stash(&ledger.stash);
				total_weight.saturating_accrue(T::WeightInfo::chill());
			}

			if let Some(withdraw_weight) = Self::do_unbond(controller, value)? {
				total_weight = total_weight.saturating_add(withdraw_weight);
			}

			Ok(Some(total_weight).into())
		}

		/// Remove any unlocked chunks from the `unlocking` queue from our management.
		///
		/// This essentially frees up that balance to be used by the stash account to do whatever
		/// it wants.
		///
		/// The dispatch origin for this call must be _Signed_ by the controller.
		///
		/// Emits `Withdrawn`.
		///
		/// See also [`Call::unbond`].
		///
		/// ## Parameters
		///
		/// - `num_slashing_spans` indicates the number of metadata slashing spans to clear when
		/// this call results in a complete removal of all the data related to the stash account.
		/// In this case, the `num_slashing_spans` must be larger or equal to the number of
		/// slashing spans associated with the stash account in the [`SlashingSpans`] storage type,
		/// otherwise the call will fail. The call weight is directly proportional to
		/// `num_slashing_spans`.
		///
		/// ## Complexity
		/// O(S) where S is the number of slashing spans to remove
		/// NOTE: Weight annotation is the kill scenario, we refund otherwise.
		#[pallet::call_index(3)]
		#[pallet::weight(T::WeightInfo::withdraw_unbonded_kill(*num_slashing_spans))]
		pub fn withdraw_unbonded(
			origin: OriginFor<T>,
			num_slashing_spans: u32,
		) -> DispatchResultWithPostInfo {
			let controller = ensure_signed(origin)?;

			let actual_weight = Self::do_withdraw_unbonded(&controller, num_slashing_spans)?;
			Ok(Some(actual_weight).into())
		}

		/// Declare the desire to validate for the origin controller.
		///
		/// Effects will be felt at the beginning of the next era.
		///
		/// The dispatch origin for this call must be _Signed_ by the controller, not the stash.
		#[pallet::call_index(4)]
		#[pallet::weight(T::WeightInfo::validate())]
		pub fn validate(origin: OriginFor<T>, prefs: ValidatorPrefs) -> DispatchResult {
			let controller = ensure_signed(origin)?;

			let ledger = Self::ledger(Controller(controller))?;

			ensure!(ledger.active >= MinValidatorBond::<T>::get(), Error::<T>::InsufficientBond);
			let stash = &ledger.stash;

			// ensure their commission is correct.
			ensure!(prefs.commission >= MinCommission::<T>::get(), Error::<T>::CommissionTooLow);

			// Only check limits if they are not already a validator.
			if !Validators::<T>::contains_key(stash) {
				// If this error is reached, we need to adjust the `MinValidatorBond` and start
				// calling `chill_other`. Until then, we explicitly block new validators to protect
				// the runtime.
				if let Some(max_validators) = MaxValidatorsCount::<T>::get() {
					ensure!(
						Validators::<T>::count() < max_validators,
						Error::<T>::TooManyValidators
					);
				}
			}

			Self::do_remove_nominator(stash);
			Self::do_add_validator(stash, prefs.clone());
			Self::deposit_event(Event::<T>::ValidatorPrefsSet { stash: ledger.stash, prefs });

			Ok(())
		}

		/// Declare the desire to nominate `targets` for the origin controller.
		///
		/// Effects will be felt at the beginning of the next era.
		///
		/// The dispatch origin for this call must be _Signed_ by the controller, not the stash.
		///
		/// ## Complexity
		/// - The transaction's complexity is proportional to the size of `targets` (N)
		/// which is capped at CompactAssignments::LIMIT (T::MaxNominations).
		/// - Both the reads and writes follow a similar pattern.
		#[pallet::call_index(5)]
		#[pallet::weight(T::WeightInfo::nominate(targets.len() as u32))]
		pub fn nominate(
			origin: OriginFor<T>,
			targets: Vec<AccountIdLookupOf<T>>,
		) -> DispatchResult {
			let controller = ensure_signed(origin)?;

			let ledger = Self::ledger(StakingAccount::Controller(controller.clone()))?;

			ensure!(ledger.active >= MinNominatorBond::<T>::get(), Error::<T>::InsufficientBond);
			let stash = &ledger.stash;

			// Only check limits if they are not already a nominator.
			if !Nominators::<T>::contains_key(stash) {
				// If this error is reached, we need to adjust the `MinNominatorBond` and start
				// calling `chill_other`. Until then, we explicitly block new nominators to protect
				// the runtime.
				if let Some(max_nominators) = MaxNominatorsCount::<T>::get() {
					ensure!(
						Nominators::<T>::count() < max_nominators,
						Error::<T>::TooManyNominators
					);
				}
			}

			ensure!(!targets.is_empty(), Error::<T>::EmptyTargets);
			ensure!(
				targets.len() <= T::NominationsQuota::get_quota(ledger.active) as usize,
				Error::<T>::TooManyTargets
			);

			let old = Nominators::<T>::get(stash).map_or_else(Vec::new, |x| x.targets.into_inner());

			let targets: BoundedVec<_, _> = targets
				.into_iter()
				.map(|t| T::Lookup::lookup(t).map_err(DispatchError::from))
				.map(|n| {
					n.and_then(|n| {
						if old.contains(&n) || !Validators::<T>::get(&n).blocked {
							Ok(n)
						} else {
							Err(Error::<T>::BadTarget.into())
						}
					})
				})
				.collect::<Result<Vec<_>, _>>()?
				.try_into()
				.map_err(|_| Error::<T>::TooManyNominators)?;

			let nominations = Nominations {
				targets,
				// Initial nominations are considered submitted at era 0. See `Nominations` doc.
				submitted_in: Self::current_era().unwrap_or(0),
				suppressed: false,
			};

			Self::do_remove_validator(stash);
			Self::do_add_nominator(stash, nominations);
			Ok(())
		}

		/// Declare no desire to either validate or nominate.
		///
		/// Effects will be felt at the beginning of the next era.
		///
		/// The dispatch origin for this call must be _Signed_ by the controller, not the stash.
		///
		/// ## Complexity
		/// - Independent of the arguments. Insignificant complexity.
		/// - Contains one read.
		/// - Writes are limited to the `origin` account key.
		#[pallet::call_index(6)]
		#[pallet::weight(T::WeightInfo::chill())]
		pub fn chill(origin: OriginFor<T>) -> DispatchResult {
			let controller = ensure_signed(origin)?;

			let ledger = Self::ledger(StakingAccount::Controller(controller))?;

			Self::chill_stash(&ledger.stash);
			Ok(())
		}

		/// (Re-)set the payment target for a controller.
		///
		/// Effects will be felt instantly (as soon as this function is completed successfully).
		///
		/// The dispatch origin for this call must be _Signed_ by the controller, not the stash.
		///
		/// ## Complexity
		/// - O(1)
		/// - Independent of the arguments. Insignificant complexity.
		/// - Contains a limited number of reads.
		/// - Writes are limited to the `origin` account key.
		/// ---------
		#[pallet::call_index(7)]
		#[pallet::weight(T::WeightInfo::set_payee())]
		pub fn set_payee(
			origin: OriginFor<T>,
			payee: RewardDestination<T::AccountId>,
		) -> DispatchResult {
			let controller = ensure_signed(origin)?;
			let ledger = Self::ledger(Controller(controller.clone()))?;

			ensure!(
				(payee != {
					#[allow(deprecated)]
					RewardDestination::Controller
				}),
				Error::<T>::ControllerDeprecated
			);

			let _ = ledger
				.set_payee(payee)
				.defensive_proof("ledger was retrieved from storage, thus its bonded; qed.")?;

			Ok(())
		}

		/// (Re-)sets the controller of a stash to the stash itself. This function previously
		/// accepted a `controller` argument to set the controller to an account other than the
		/// stash itself. This functionality has now been removed, now only setting the controller
		/// to the stash, if it is not already.
		///
		/// Effects will be felt instantly (as soon as this function is completed successfully).
		///
		/// The dispatch origin for this call must be _Signed_ by the stash, not the controller.
		///
		/// ## Complexity
		/// O(1)
		/// - Independent of the arguments. Insignificant complexity.
		/// - Contains a limited number of reads.
		/// - Writes are limited to the `origin` account key.
		#[pallet::call_index(8)]
		#[pallet::weight(T::WeightInfo::set_controller())]
		pub fn set_controller(origin: OriginFor<T>) -> DispatchResult {
			let stash = ensure_signed(origin)?;

			Self::ledger(StakingAccount::Stash(stash.clone())).map(|ledger| {
				let controller = ledger.controller()
                    .defensive_proof("Ledger's controller field didn't exist. The controller should have been fetched using StakingLedger.")
                    .ok_or(Error::<T>::NotController)?;

				if controller == stash {
					// Stash is already its own controller.
					return Err(Error::<T>::AlreadyPaired.into())
				}

				let _ = ledger.set_controller_to_stash()?;
				Ok(())
			})?
		}

		/// Sets the ideal number of validators.
		///
		/// The dispatch origin must be Root.
		///
		/// ## Complexity
		/// O(1)
		#[pallet::call_index(9)]
		#[pallet::weight(T::WeightInfo::set_validator_count())]
		pub fn set_validator_count(
			origin: OriginFor<T>,
			#[pallet::compact] new: u32,
		) -> DispatchResult {
			ensure_root(origin)?;
			// ensure new validator count does not exceed maximum winners
			// support by election provider.
			ensure!(
				new <= <T::ElectionProvider as ElectionProviderBase>::MaxWinners::get(),
				Error::<T>::TooManyValidators
			);
			ValidatorCount::<T>::put(new);
			Ok(())
		}

		/// Increments the ideal number of validators up to maximum of
		/// `ElectionProviderBase::MaxWinners`.
		///
		/// The dispatch origin must be Root.
		///
		/// ## Complexity
		/// Same as [`Self::set_validator_count`].
		#[pallet::call_index(10)]
		#[pallet::weight(T::WeightInfo::set_validator_count())]
		pub fn increase_validator_count(
			origin: OriginFor<T>,
			#[pallet::compact] additional: u32,
		) -> DispatchResult {
			ensure_root(origin)?;
			let old = ValidatorCount::<T>::get();
			let new = old.checked_add(additional).ok_or(ArithmeticError::Overflow)?;
			ensure!(
				new <= <T::ElectionProvider as ElectionProviderBase>::MaxWinners::get(),
				Error::<T>::TooManyValidators
			);

			ValidatorCount::<T>::put(new);
			Ok(())
		}

		/// Scale up the ideal number of validators by a factor up to maximum of
		/// `ElectionProviderBase::MaxWinners`.
		///
		/// The dispatch origin must be Root.
		///
		/// ## Complexity
		/// Same as [`Self::set_validator_count`].
		#[pallet::call_index(11)]
		#[pallet::weight(T::WeightInfo::set_validator_count())]
		pub fn scale_validator_count(origin: OriginFor<T>, factor: Percent) -> DispatchResult {
			ensure_root(origin)?;
			let old = ValidatorCount::<T>::get();
			let new = old.checked_add(factor.mul_floor(old)).ok_or(ArithmeticError::Overflow)?;

			ensure!(
				new <= <T::ElectionProvider as ElectionProviderBase>::MaxWinners::get(),
				Error::<T>::TooManyValidators
			);

			ValidatorCount::<T>::put(new);
			Ok(())
		}

		/// Force there to be no new eras indefinitely.
		///
		/// The dispatch origin must be Root.
		///
		/// # Warning
		///
		/// The election process starts multiple blocks before the end of the era.
		/// Thus the election process may be ongoing when this is called. In this case the
		/// election will continue until the next era is triggered.
		///
		/// ## Complexity
		/// - No arguments.
		/// - Weight: O(1)
		#[pallet::call_index(12)]
		#[pallet::weight(T::WeightInfo::force_no_eras())]
		pub fn force_no_eras(origin: OriginFor<T>) -> DispatchResult {
			ensure_root(origin)?;
			Self::set_force_era(Forcing::ForceNone);
			Ok(())
		}

		/// Force there to be a new era at the end of the next session. After this, it will be
		/// reset to normal (non-forced) behaviour.
		///
		/// The dispatch origin must be Root.
		///
		/// # Warning
		///
		/// The election process starts multiple blocks before the end of the era.
		/// If this is called just before a new era is triggered, the election process may not
		/// have enough blocks to get a result.
		///
		/// ## Complexity
		/// - No arguments.
		/// - Weight: O(1)
		#[pallet::call_index(13)]
		#[pallet::weight(T::WeightInfo::force_new_era())]
		pub fn force_new_era(origin: OriginFor<T>) -> DispatchResult {
			ensure_root(origin)?;
			Self::set_force_era(Forcing::ForceNew);
			Ok(())
		}

		/// Set the validators who cannot be slashed (if any).
		///
		/// The dispatch origin must be Root.
		#[pallet::call_index(14)]
		#[pallet::weight(T::WeightInfo::set_invulnerables(invulnerables.len() as u32))]
		pub fn set_invulnerables(
			origin: OriginFor<T>,
			invulnerables: Vec<T::AccountId>,
		) -> DispatchResult {
			ensure_root(origin)?;
			<Invulnerables<T>>::put(invulnerables);
			Ok(())
		}

		/// Force a current staker to become completely unstaked, immediately.
		///
		/// The dispatch origin must be Root.
		///
		/// ## Parameters
		///
		/// - `num_slashing_spans`: Refer to comments on [`Call::withdraw_unbonded`] for more
		/// details.
		#[pallet::call_index(15)]
		#[pallet::weight(T::WeightInfo::force_unstake(*num_slashing_spans))]
		pub fn force_unstake(
			origin: OriginFor<T>,
			stash: T::AccountId,
			num_slashing_spans: u32,
		) -> DispatchResult {
			ensure_root(origin)?;

			// Remove all staking-related information and lock.
			Self::kill_stash(&stash, num_slashing_spans)?;

			Ok(())
		}

		/// Force there to be a new era at the end of sessions indefinitely.
		///
		/// The dispatch origin must be Root.
		///
		/// # Warning
		///
		/// The election process starts multiple blocks before the end of the era.
		/// If this is called just before a new era is triggered, the election process may not
		/// have enough blocks to get a result.
		#[pallet::call_index(16)]
		#[pallet::weight(T::WeightInfo::force_new_era_always())]
		pub fn force_new_era_always(origin: OriginFor<T>) -> DispatchResult {
			ensure_root(origin)?;
			Self::set_force_era(Forcing::ForceAlways);
			Ok(())
		}

		/// Cancel enactment of a deferred slash.
		///
		/// Can be called by the `T::AdminOrigin`.
		///
		/// Parameters: era and indices of the slashes for that era to kill.
		#[pallet::call_index(17)]
		#[pallet::weight(T::WeightInfo::cancel_deferred_slash(slash_indices.len() as u32))]
		pub fn cancel_deferred_slash(
			origin: OriginFor<T>,
			era: EraIndex,
			slash_indices: Vec<u32>,
		) -> DispatchResult {
			T::AdminOrigin::ensure_origin(origin)?;

			ensure!(!slash_indices.is_empty(), Error::<T>::EmptyTargets);
			ensure!(is_sorted_and_unique(&slash_indices), Error::<T>::NotSortedAndUnique);

			let mut unapplied = UnappliedSlashes::<T>::get(&era);
			let last_item = slash_indices[slash_indices.len() - 1];
			ensure!((last_item as usize) < unapplied.len(), Error::<T>::InvalidSlashIndex);

			for (removed, index) in slash_indices.into_iter().enumerate() {
				let index = (index as usize) - removed;
				unapplied.remove(index);
			}

			UnappliedSlashes::<T>::insert(&era, &unapplied);
			Ok(())
		}

		/// Pay out next page of the stakers behind a validator for the given era.
		///
		/// - `validator_stash` is the stash account of the validator.
		/// - `era` may be any era between `[current_era - history_depth; current_era]`.
		///
		/// The origin of this call must be _Signed_. Any account can call this function, even if
		/// it is not one of the stakers.
		///
		/// The reward payout could be paged in case there are too many nominators backing the
		/// `validator_stash`. This call will payout unpaid pages in an ascending order. To claim a
		/// specific page, use `payout_stakers_by_page`.`
		///
		/// If all pages are claimed, it returns an error `InvalidPage`.
		#[pallet::call_index(18)]
		#[pallet::weight(T::WeightInfo::payout_stakers_alive_staked(T::MaxExposurePageSize::get()))]
		pub fn payout_stakers(
			origin: OriginFor<T>,
			validator_stash: T::AccountId,
			era: EraIndex,
		) -> DispatchResultWithPostInfo {
			ensure_signed(origin)?;
			Self::do_payout_stakers(validator_stash, era)
		}

		/// Rebond a portion of the stash scheduled to be unlocked.
		///
		/// The dispatch origin must be signed by the controller.
		///
		/// ## Complexity
		/// - Time complexity: O(L), where L is unlocking chunks
		/// - Bounded by `MaxUnlockingChunks`.
		#[pallet::call_index(19)]
		#[pallet::weight(T::WeightInfo::rebond(T::MaxUnlockingChunks::get() as u32))]
		pub fn rebond(
			origin: OriginFor<T>,
			#[pallet::compact] value: BalanceOf<T>,
		) -> DispatchResultWithPostInfo {
			let controller = ensure_signed(origin)?;
			let ledger = Self::ledger(Controller(controller))?;
			ensure!(!ledger.unlocking.is_empty(), Error::<T>::NoUnlockChunk);

			let initial_unlocking = ledger.unlocking.len() as u32;
			let (ledger, rebonded_value) = ledger.rebond(value);
			// Last check: the new active amount of ledger must be more than ED.
			ensure!(
				ledger.active >= asset::existential_deposit::<T>(),
				Error::<T>::InsufficientBond
			);

			Self::deposit_event(Event::<T>::Bonded {
				stash: ledger.stash.clone(),
				amount: rebonded_value,
			});

			let stash = ledger.stash.clone();
			let final_unlocking = ledger.unlocking.len();

			// NOTE: ledger must be updated prior to calling `Self::weight_of`.
			ledger.update()?;
			if T::VoterList::contains(&stash) {
				let _ = T::VoterList::on_update(&stash, Self::weight_of(&stash)).defensive();
			}

			let removed_chunks = 1u32 // for the case where the last iterated chunk is not removed
				.saturating_add(initial_unlocking)
				.saturating_sub(final_unlocking as u32);
			Ok(Some(T::WeightInfo::rebond(removed_chunks)).into())
		}

		/// Remove all data structures concerning a staker/stash once it is at a state where it can
		/// be considered `dust` in the staking system. The requirements are:
		///
		/// 1. the `total_balance` of the stash is below existential deposit.
		/// 2. or, the `ledger.total` of the stash is below existential deposit.
		/// 3. or, existential deposit is zero and either `total_balance` or `ledger.total` is zero.
		///
		/// The former can happen in cases like a slash; the latter when a fully unbonded account
		/// is still receiving staking rewards in `RewardDestination::Staked`.
		///
		/// It can be called by anyone, as long as `stash` meets the above requirements.
		///
		/// Refunds the transaction fees upon successful execution.
		///
		/// ## Parameters
		///
		/// - `num_slashing_spans`: Refer to comments on [`Call::withdraw_unbonded`] for more
		/// details.
		#[pallet::call_index(20)]
		#[pallet::weight(T::WeightInfo::reap_stash(*num_slashing_spans))]
		pub fn reap_stash(
			origin: OriginFor<T>,
			stash: T::AccountId,
			num_slashing_spans: u32,
		) -> DispatchResultWithPostInfo {
			let _ = ensure_signed(origin)?;

			// virtual stakers should not be allowed to be reaped.
			ensure!(!Self::is_virtual_staker(&stash), Error::<T>::VirtualStakerNotAllowed);

			let ed = asset::existential_deposit::<T>();
			let origin_balance = asset::total_balance::<T>(&stash);
			let ledger_total =
				Self::ledger(Stash(stash.clone())).map(|l| l.total).unwrap_or_default();
			let reapable = origin_balance < ed ||
				origin_balance.is_zero() ||
				ledger_total < ed ||
				ledger_total.is_zero();
			ensure!(reapable, Error::<T>::FundedTarget);

			// Remove all staking-related information and lock.
			Self::kill_stash(&stash, num_slashing_spans)?;

			Ok(Pays::No.into())
		}

		/// Remove the given nominations from the calling validator.
		///
		/// Effects will be felt at the beginning of the next era.
		///
		/// The dispatch origin for this call must be _Signed_ by the controller, not the stash.
		///
		/// - `who`: A list of nominator stash accounts who are nominating this validator which
		///   should no longer be nominating this validator.
		///
		/// Note: Making this call only makes sense if you first set the validator preferences to
		/// block any further nominations.
		#[pallet::call_index(21)]
		#[pallet::weight(T::WeightInfo::kick(who.len() as u32))]
		pub fn kick(origin: OriginFor<T>, who: Vec<AccountIdLookupOf<T>>) -> DispatchResult {
			let controller = ensure_signed(origin)?;
			let ledger = Self::ledger(Controller(controller))?;
			let stash = &ledger.stash;

			for nom_stash in who
				.into_iter()
				.map(T::Lookup::lookup)
				.collect::<Result<Vec<T::AccountId>, _>>()?
				.into_iter()
			{
				Nominators::<T>::mutate(&nom_stash, |maybe_nom| {
					if let Some(ref mut nom) = maybe_nom {
						if let Some(pos) = nom.targets.iter().position(|v| v == stash) {
							nom.targets.swap_remove(pos);
							Self::deposit_event(Event::<T>::Kicked {
								nominator: nom_stash.clone(),
								stash: stash.clone(),
							});
						}
					}
				});
			}

			Ok(())
		}

		/// Update the various staking configurations .
		///
		/// * `min_nominator_bond`: The minimum active bond needed to be a nominator.
		/// * `min_validator_bond`: The minimum active bond needed to be a validator.
		/// * `max_nominator_count`: The max number of users who can be a nominator at once. When
		///   set to `None`, no limit is enforced.
		/// * `max_validator_count`: The max number of users who can be a validator at once. When
		///   set to `None`, no limit is enforced.
		/// * `chill_threshold`: The ratio of `max_nominator_count` or `max_validator_count` which
		///   should be filled in order for the `chill_other` transaction to work.
		/// * `min_commission`: The minimum amount of commission that each validators must maintain.
		///   This is checked only upon calling `validate`. Existing validators are not affected.
		///
		/// RuntimeOrigin must be Root to call this function.
		///
		/// NOTE: Existing nominators and validators will not be affected by this update.
		/// to kick people under the new limits, `chill_other` should be called.
		// We assume the worst case for this call is either: all items are set or all items are
		// removed.
		#[pallet::call_index(22)]
		#[pallet::weight(
			T::WeightInfo::set_staking_configs_all_set()
				.max(T::WeightInfo::set_staking_configs_all_remove())
		)]
		pub fn set_staking_configs(
			origin: OriginFor<T>,
			min_nominator_bond: ConfigOp<BalanceOf<T>>,
			min_validator_bond: ConfigOp<BalanceOf<T>>,
			max_nominator_count: ConfigOp<u32>,
			max_validator_count: ConfigOp<u32>,
			chill_threshold: ConfigOp<Percent>,
			min_commission: ConfigOp<Perbill>,
			max_staked_rewards: ConfigOp<Percent>,
		) -> DispatchResult {
			ensure_root(origin)?;

			macro_rules! config_op_exp {
				($storage:ty, $op:ident) => {
					match $op {
						ConfigOp::Noop => (),
						ConfigOp::Set(v) => <$storage>::put(v),
						ConfigOp::Remove => <$storage>::kill(),
					}
				};
			}

			config_op_exp!(MinNominatorBond<T>, min_nominator_bond);
			config_op_exp!(MinValidatorBond<T>, min_validator_bond);
			config_op_exp!(MaxNominatorsCount<T>, max_nominator_count);
			config_op_exp!(MaxValidatorsCount<T>, max_validator_count);
			config_op_exp!(ChillThreshold<T>, chill_threshold);
			config_op_exp!(MinCommission<T>, min_commission);
			config_op_exp!(MaxStakedRewards<T>, max_staked_rewards);
			Ok(())
		}
		/// Declare a `controller` to stop participating as either a validator or nominator.
		///
		/// Effects will be felt at the beginning of the next era.
		///
		/// The dispatch origin for this call must be _Signed_, but can be called by anyone.
		///
		/// If the caller is the same as the controller being targeted, then no further checks are
		/// enforced, and this function behaves just like `chill`.
		///
		/// If the caller is different than the controller being targeted, the following conditions
		/// must be met:
		///
		/// * `controller` must belong to a nominator who has become non-decodable,
		///
		/// Or:
		///
		/// * A `ChillThreshold` must be set and checked which defines how close to the max
		///   nominators or validators we must reach before users can start chilling one-another.
		/// * A `MaxNominatorCount` and `MaxValidatorCount` must be set which is used to determine
		///   how close we are to the threshold.
		/// * A `MinNominatorBond` and `MinValidatorBond` must be set and checked, which determines
		///   if this is a person that should be chilled because they have not met the threshold
		///   bond required.
		///
		/// This can be helpful if bond requirements are updated, and we need to remove old users
		/// who do not satisfy these requirements.
		#[pallet::call_index(23)]
		#[pallet::weight(T::WeightInfo::chill_other())]
		pub fn chill_other(origin: OriginFor<T>, stash: T::AccountId) -> DispatchResult {
			// Anyone can call this function.
			let caller = ensure_signed(origin)?;
			let ledger = Self::ledger(Stash(stash.clone()))?;
			let controller = ledger
				.controller()
				.defensive_proof(
					"Ledger's controller field didn't exist. The controller should have been fetched using StakingLedger.",
				)
				.ok_or(Error::<T>::NotController)?;

			// In order for one user to chill another user, the following conditions must be met:
			//
			// * `controller` belongs to a nominator who has become non-decodable,
			//
			// Or
			//
			// * A `ChillThreshold` is set which defines how close to the max nominators or
			//   validators we must reach before users can start chilling one-another.
			// * A `MaxNominatorCount` and `MaxValidatorCount` which is used to determine how close
			//   we are to the threshold.
			// * A `MinNominatorBond` and `MinValidatorBond` which is the final condition checked to
			//   determine this is a person that should be chilled because they have not met the
			//   threshold bond required.
			//
			// Otherwise, if caller is the same as the controller, this is just like `chill`.

			if Nominators::<T>::contains_key(&stash) && Nominators::<T>::get(&stash).is_none() {
				Self::chill_stash(&stash);
				return Ok(())
			}

			if caller != controller {
				let threshold = ChillThreshold::<T>::get().ok_or(Error::<T>::CannotChillOther)?;
				let min_active_bond = if Nominators::<T>::contains_key(&stash) {
					let max_nominator_count =
						MaxNominatorsCount::<T>::get().ok_or(Error::<T>::CannotChillOther)?;
					let current_nominator_count = Nominators::<T>::count();
					ensure!(
						threshold * max_nominator_count < current_nominator_count,
						Error::<T>::CannotChillOther
					);
					MinNominatorBond::<T>::get()
				} else if Validators::<T>::contains_key(&stash) {
					let max_validator_count =
						MaxValidatorsCount::<T>::get().ok_or(Error::<T>::CannotChillOther)?;
					let current_validator_count = Validators::<T>::count();
					ensure!(
						threshold * max_validator_count < current_validator_count,
						Error::<T>::CannotChillOther
					);
					MinValidatorBond::<T>::get()
				} else {
					Zero::zero()
				};

				ensure!(ledger.active < min_active_bond, Error::<T>::CannotChillOther);
			}

			Self::chill_stash(&stash);
			Ok(())
		}

		/// Force a validator to have at least the minimum commission. This will not affect a
		/// validator who already has a commission greater than or equal to the minimum. Any account
		/// can call this.
		#[pallet::call_index(24)]
		#[pallet::weight(T::WeightInfo::force_apply_min_commission())]
		pub fn force_apply_min_commission(
			origin: OriginFor<T>,
			validator_stash: T::AccountId,
		) -> DispatchResult {
			ensure_signed(origin)?;
			let min_commission = MinCommission::<T>::get();
			Validators::<T>::try_mutate_exists(validator_stash, |maybe_prefs| {
				maybe_prefs
					.as_mut()
					.map(|prefs| {
						(prefs.commission < min_commission)
							.then(|| prefs.commission = min_commission)
					})
					.ok_or(Error::<T>::NotStash)
			})?;
			Ok(())
		}

		/// Sets the minimum amount of commission that each validators must maintain.
		///
		/// This call has lower privilege requirements than `set_staking_config` and can be called
		/// by the `T::AdminOrigin`. Root can always call this.
		#[pallet::call_index(25)]
		#[pallet::weight(T::WeightInfo::set_min_commission())]
		pub fn set_min_commission(origin: OriginFor<T>, new: Perbill) -> DispatchResult {
			T::AdminOrigin::ensure_origin(origin)?;
			MinCommission::<T>::put(new);
			Ok(())
		}

		/// Pay out a page of the stakers behind a validator for the given era and page.
		///
		/// - `validator_stash` is the stash account of the validator.
		/// - `era` may be any era between `[current_era - history_depth; current_era]`.
		/// - `page` is the page index of nominators to pay out with value between 0 and
		///   `num_nominators / T::MaxExposurePageSize`.
		///
		/// The origin of this call must be _Signed_. Any account can call this function, even if
		/// it is not one of the stakers.
		///
		/// If a validator has more than [`Config::MaxExposurePageSize`] nominators backing
		/// them, then the list of nominators is paged, with each page being capped at
		/// [`Config::MaxExposurePageSize`.] If a validator has more than one page of nominators,
		/// the call needs to be made for each page separately in order for all the nominators
		/// backing a validator to receive the reward. The nominators are not sorted across pages
		/// and so it should not be assumed the highest staker would be on the topmost page and vice
		/// versa. If rewards are not claimed in [`Config::HistoryDepth`] eras, they are lost.
		#[pallet::call_index(26)]
		#[pallet::weight(T::WeightInfo::payout_stakers_alive_staked(T::MaxExposurePageSize::get()))]
		pub fn payout_stakers_by_page(
			origin: OriginFor<T>,
			validator_stash: T::AccountId,
			era: EraIndex,
			page: Page,
		) -> DispatchResultWithPostInfo {
			ensure_signed(origin)?;
			Self::do_payout_stakers_by_page(validator_stash, era, page)
		}

		/// Migrates an account's `RewardDestination::Controller` to
		/// `RewardDestination::Account(controller)`.
		///
		/// Effects will be felt instantly (as soon as this function is completed successfully).
		///
		/// This will waive the transaction fee if the `payee` is successfully migrated.
		#[pallet::call_index(27)]
		#[pallet::weight(T::WeightInfo::update_payee())]
		pub fn update_payee(
			origin: OriginFor<T>,
			controller: T::AccountId,
		) -> DispatchResultWithPostInfo {
			let _ = ensure_signed(origin)?;
			let ledger = Self::ledger(StakingAccount::Controller(controller.clone()))?;

			ensure!(
				(Payee::<T>::get(&ledger.stash) == {
					#[allow(deprecated)]
					Some(RewardDestination::Controller)
				}),
				Error::<T>::NotController
			);

			let _ = ledger
				.set_payee(RewardDestination::Account(controller))
				.defensive_proof("ledger should have been previously retrieved from storage.")?;

			Ok(Pays::No.into())
		}

		/// Updates a batch of controller accounts to their corresponding stash account if they are
		/// not the same. Ignores any controller accounts that do not exist, and does not operate if
		/// the stash and controller are already the same.
		///
		/// Effects will be felt instantly (as soon as this function is completed successfully).
		///
		/// The dispatch origin must be `T::AdminOrigin`.
		#[pallet::call_index(28)]
		#[pallet::weight(T::WeightInfo::deprecate_controller_batch(controllers.len() as u32))]
		pub fn deprecate_controller_batch(
			origin: OriginFor<T>,
			controllers: BoundedVec<T::AccountId, T::MaxControllersInDeprecationBatch>,
		) -> DispatchResultWithPostInfo {
			T::AdminOrigin::ensure_origin(origin)?;

			// Ignore controllers that do not exist or are already the same as stash.
			let filtered_batch_with_ledger: Vec<_> = controllers
				.iter()
				.filter_map(|controller| {
					let ledger = Self::ledger(StakingAccount::Controller(controller.clone()));
					ledger.ok().map_or(None, |ledger| {
						// If the controller `RewardDestination` is still the deprecated
						// `Controller` variant, skip deprecating this account.
						let payee_deprecated = Payee::<T>::get(&ledger.stash) == {
							#[allow(deprecated)]
							Some(RewardDestination::Controller)
						};

						if ledger.stash != *controller && !payee_deprecated {
							Some(ledger)
						} else {
							None
						}
					})
				})
				.collect();

			// Update unique pairs.
			let mut failures = 0;
			for ledger in filtered_batch_with_ledger {
				let _ = ledger.clone().set_controller_to_stash().map_err(|_| failures += 1);
			}
			Self::deposit_event(Event::<T>::ControllerBatchDeprecated { failures });

			Ok(Some(T::WeightInfo::deprecate_controller_batch(controllers.len() as u32)).into())
		}

		/// Restores the state of a ledger which is in an inconsistent state.
		///
		/// The requirements to restore a ledger are the following:
		/// * The stash is bonded; or
		/// * The stash is not bonded but it has a staking lock left behind; or
		/// * If the stash has an associated ledger and its state is inconsistent; or
		/// * If the ledger is not corrupted *but* its staking lock is out of sync.
		///
		/// The `maybe_*` input parameters will overwrite the corresponding data and metadata of the
		/// ledger associated with the stash. If the input parameters are not set, the ledger will
		/// be reset values from on-chain state.
		#[pallet::call_index(29)]
		#[pallet::weight(T::WeightInfo::restore_ledger())]
		pub fn restore_ledger(
			origin: OriginFor<T>,
			stash: T::AccountId,
			maybe_controller: Option<T::AccountId>,
			maybe_total: Option<BalanceOf<T>>,
			maybe_unlocking: Option<BoundedVec<UnlockChunk<BalanceOf<T>>, T::MaxUnlockingChunks>>,
		) -> DispatchResult {
			T::AdminOrigin::ensure_origin(origin)?;

			// cannot restore ledger for virtual stakers.
			ensure!(!Self::is_virtual_staker(&stash), Error::<T>::VirtualStakerNotAllowed);

			let current_lock = asset::staked::<T>(&stash);
			let stash_balance = asset::stakeable_balance::<T>(&stash);

			let (new_controller, new_total) = match Self::inspect_bond_state(&stash) {
				Ok(LedgerIntegrityState::Corrupted) => {
					let new_controller = maybe_controller.unwrap_or(stash.clone());

					let new_total = if let Some(total) = maybe_total {
						let new_total = total.min(stash_balance);
						// enforce lock == ledger.amount.
						asset::update_stake::<T>(&stash, new_total);
						new_total
					} else {
						current_lock
					};

					Ok((new_controller, new_total))
				},
				Ok(LedgerIntegrityState::CorruptedKilled) => {
					if current_lock == Zero::zero() {
						// this case needs to restore both lock and ledger, so the new total needs
						// to be given by the called since there's no way to restore the total
						// on-chain.
						ensure!(maybe_total.is_some(), Error::<T>::CannotRestoreLedger);
						Ok((
							stash.clone(),
							maybe_total.expect("total exists as per the check above; qed."),
						))
					} else {
						Ok((stash.clone(), current_lock))
					}
				},
				Ok(LedgerIntegrityState::LockCorrupted) => {
					// ledger is not corrupted but its locks are out of sync. In this case, we need
					// to enforce a new ledger.total and staking lock for this stash.
					let new_total =
						maybe_total.ok_or(Error::<T>::CannotRestoreLedger)?.min(stash_balance);
					asset::update_stake::<T>(&stash, new_total);

					Ok((stash.clone(), new_total))
				},
				Err(Error::<T>::BadState) => {
					// the stash and ledger do not exist but lock is lingering.
					asset::kill_stake::<T>(&stash);
					ensure!(
						Self::inspect_bond_state(&stash) == Err(Error::<T>::NotStash),
						Error::<T>::BadState
					);

					return Ok(());
				},
				Ok(LedgerIntegrityState::Ok) | Err(_) => Err(Error::<T>::CannotRestoreLedger),
			}?;

			// re-bond stash and controller tuple.
			Bonded::<T>::insert(&stash, &new_controller);

			// resoter ledger state.
			let mut ledger = StakingLedger::<T>::new(stash.clone(), new_total);
			ledger.controller = Some(new_controller);
			ledger.unlocking = maybe_unlocking.unwrap_or_default();
			ledger.update()?;

			ensure!(
				Self::inspect_bond_state(&stash) == Ok(LedgerIntegrityState::Ok),
				Error::<T>::BadState
			);
			Ok(())
		}
	}
}

/// Check that list is sorted and has no duplicates.
fn is_sorted_and_unique(list: &[u32]) -> bool {
	list.windows(2).all(|w| w[0] < w[1])
}<|MERGE_RESOLUTION|>--- conflicted
+++ resolved
@@ -25,13 +25,8 @@
 use frame_support::{
 	pallet_prelude::*,
 	traits::{
-<<<<<<< HEAD
-		Currency, Defensive, EnsureOrigin, EstimateNextNewSession, Get, InspectLockableCurrency,
-		LockableCurrency, OnUnbalanced, UnixTime, WithdrawReasons,
-=======
 		Defensive, DefensiveSaturating, EnsureOrigin, EstimateNextNewSession, Get,
 		InspectLockableCurrency, LockableCurrency, OnUnbalanced, UnixTime,
->>>>>>> 1e5f5fe9
 	},
 	weights::Weight,
 	BoundedVec,
@@ -1100,59 +1095,7 @@
 		) -> DispatchResultWithPostInfo {
 			let controller = ensure_signed(origin)?;
 
-<<<<<<< HEAD
 			let ledger = Self::ledger(StakingAccount::Controller(controller.clone()))?;
-=======
-			// we need to fetch the ledger again because it may have been mutated in the call
-			// to `Self::do_withdraw_unbonded` above.
-			let mut ledger = Self::ledger(Controller(controller))?;
-			let mut value = value.min(ledger.active);
-			let stash = ledger.stash.clone();
-
-			ensure!(
-				ledger.unlocking.len() < T::MaxUnlockingChunks::get() as usize,
-				Error::<T>::NoMoreChunks,
-			);
-
-			if !value.is_zero() {
-				ledger.active -= value;
-
-				// Avoid there being a dust balance left in the staking system.
-				if ledger.active < asset::existential_deposit::<T>() {
-					value += ledger.active;
-					ledger.active = Zero::zero();
-				}
-
-				let min_active_bond = if Nominators::<T>::contains_key(&stash) {
-					MinNominatorBond::<T>::get()
-				} else if Validators::<T>::contains_key(&stash) {
-					MinValidatorBond::<T>::get()
-				} else {
-					Zero::zero()
-				};
-
-				// Make sure that the user maintains enough active bond for their role.
-				// If a user runs into this error, they should chill first.
-				ensure!(ledger.active >= min_active_bond, Error::<T>::InsufficientBond);
-
-				// Note: in case there is no current era it is fine to bond one era more.
-				let era = Self::current_era()
-					.unwrap_or(0)
-					.defensive_saturating_add(T::BondingDuration::get());
-				if let Some(chunk) = ledger.unlocking.last_mut().filter(|chunk| chunk.era == era) {
-					// To keep the chunk count down, we only keep one chunk per era. Since
-					// `unlocking` is a FiFo queue, if a chunk exists for `era` we know that it will
-					// be the last one.
-					chunk.value = chunk.value.defensive_saturating_add(value)
-				} else {
-					ledger
-						.unlocking
-						.try_push(UnlockChunk { value, era })
-						.map_err(|_| Error::<T>::NoMoreChunks)?;
-				};
-				// NOTE: ledger must be updated prior to calling `Self::weight_of`.
-				ledger.update()?;
->>>>>>> 1e5f5fe9
 
 			let mut total_weight = T::WeightInfo::unbond();
 
@@ -1162,7 +1105,7 @@
 			}
 
 			if let Some(withdraw_weight) = Self::do_unbond(controller, value)? {
-				total_weight = total_weight.saturating_add(withdraw_weight);
+				total_weight.saturating_accrue(withdraw_weight);
 			}
 
 			Ok(Some(total_weight).into())
