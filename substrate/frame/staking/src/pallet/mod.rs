// This file is part of Substrate.

// Copyright (C) Parity Technologies (UK) Ltd.
// SPDX-License-Identifier: Apache-2.0

// Licensed under the Apache License, Version 2.0 (the "License");
// you may not use this file except in compliance with the License.
// You may obtain a copy of the License at
//
// 	http://www.apache.org/licenses/LICENSE-2.0
//
// Unless required by applicable law or agreed to in writing, software
// distributed under the License is distributed on an "AS IS" BASIS,
// WITHOUT WARRANTIES OR CONDITIONS OF ANY KIND, either express or implied.
// See the License for the specific language governing permissions and
// limitations under the License.

//! Staking FRAME Pallet.

use alloc::vec::Vec;
use codec::Codec;
use core::iter::Sum;
use frame_election_provider_support::{
	ElectionProvider, ElectionProviderBase, SortedListProvider, VoteWeight,
};
use frame_support::{
	pallet_prelude::*,
	traits::{
		fungible::{
			hold::{Balanced as FunHoldBalanced, Mutate as FunHoldMutate},
			Mutate as FunMutate,
		},
		Contains, Defensive, EnsureOrigin, EstimateNextNewSession, Get, InspectLockableCurrency,
		Nothing, OnUnbalanced, UnixTime,
	},
	weights::Weight,
	BoundedVec,
};
use frame_system::{ensure_root, ensure_signed, pallet_prelude::*};
use sp_runtime::{
	traits::{SaturatedConversion, StaticLookup, Zero},
	ArithmeticError, Perbill, Percent,
};

use sp_staking::{
	EraIndex, Page, SessionIndex,
	StakingAccount::{self, Controller, Stash},
	StakingInterface,
};

mod impls;

pub use impls::*;

use crate::{
	asset, slashing, weights::WeightInfo, AccountIdLookupOf, ActiveEraInfo, BalanceOf, EraPayout,
	EraRewardPoints, Exposure, ExposurePage, Forcing, LedgerIntegrityState, MaxNominationsOf,
	NegativeImbalanceOf, Nominations, NominationsQuota, PositiveImbalanceOf, RewardDestination,
	SessionInterface, StakingLedger, UnappliedSlash, UnbondingQueueConfig, UnlockChunk,
	ValidatorPrefs,
};

// The speculative number of spans are used as an input of the weight annotation of
// [`Call::unbond`], as the post dispatch weight may depend on the number of slashing span on the
// account which is not provided as an input. The value set should be conservative but sensible.
pub(crate) const SPECULATIVE_NUM_SPANS: u32 = 32;

#[frame_support::pallet]
pub mod pallet {
	use super::*;
	use codec::HasCompact;
	use frame_election_provider_support::ElectionDataProvider;

	use crate::{BenchmarkingConfig, PagedExposureMetadata};

	/// The in-code storage version.
	const STORAGE_VERSION: StorageVersion = StorageVersion::new(16);

	#[pallet::pallet]
	#[pallet::storage_version(STORAGE_VERSION)]
	pub struct Pallet<T>(_);

	/// Possible operations on the configuration values of this pallet.
	#[derive(TypeInfo, Debug, Clone, Encode, Decode, DecodeWithMemTracking, PartialEq)]
	pub enum ConfigOp<T: Default + Codec> {
		/// Don't change.
		Noop,
		/// Set the given value.
		Set(T),
		/// Remove from storage.
		Remove,
	}

	#[pallet::config(with_default)]
	pub trait Config: frame_system::Config {
		/// The old trait for staking balance. Deprecated and only used for migrating old ledgers.
		#[pallet::no_default]
		type OldCurrency: InspectLockableCurrency<
			Self::AccountId,
			Moment = BlockNumberFor<Self>,
			Balance = Self::CurrencyBalance,
		>;

		/// The staking balance.
		#[pallet::no_default]
		type Currency: FunHoldMutate<
				Self::AccountId,
				Reason = Self::RuntimeHoldReason,
				Balance = Self::CurrencyBalance,
			> + FunMutate<Self::AccountId, Balance = Self::CurrencyBalance>
			+ FunHoldBalanced<Self::AccountId, Balance = Self::CurrencyBalance>;

		/// Overarching hold reason.
		#[pallet::no_default_bounds]
		type RuntimeHoldReason: From<HoldReason>;

		/// Just the `Currency::Balance` type; we have this item to allow us to constrain it to
		/// `From<u64>`.
		type CurrencyBalance: sp_runtime::traits::AtLeast32BitUnsigned
			+ codec::FullCodec
			+ DecodeWithMemTracking
			+ HasCompact<Type: DecodeWithMemTracking>
			+ Copy
			+ MaybeSerializeDeserialize
			+ core::fmt::Debug
			+ Default
			+ From<u64>
			+ TypeInfo
			+ Sum
			+ Send
			+ Sync
			+ MaxEncodedLen;
		/// Time used for computing era duration.
		///
		/// It is guaranteed to start being called from the first `on_finalize`. Thus value at
		/// genesis is not used.
		#[pallet::no_default]
		type UnixTime: UnixTime;

		/// Convert a balance into a number used for election calculation. This must fit into a
		/// `u64` but is allowed to be sensibly lossy. The `u64` is used to communicate with the
		/// [`frame_election_provider_support`] crate which accepts u64 numbers and does operations
		/// in 128.
		/// Consequently, the backward convert is used convert the u128s from sp-elections back to a
		/// [`BalanceOf`].
		#[pallet::no_default_bounds]
		type CurrencyToVote: sp_staking::currency_to_vote::CurrencyToVote<BalanceOf<Self>>;

		/// Something that provides the election functionality.
		#[pallet::no_default]
		type ElectionProvider: ElectionProvider<
			AccountId = Self::AccountId,
			BlockNumber = BlockNumberFor<Self>,
			// we only accept an election provider that has staking as data provider.
			DataProvider = Pallet<Self>,
		>;
		/// Something that provides the election functionality at genesis.
		#[pallet::no_default]
		type GenesisElectionProvider: ElectionProvider<
			AccountId = Self::AccountId,
			BlockNumber = BlockNumberFor<Self>,
			DataProvider = Pallet<Self>,
		>;

		/// Something that defines the maximum number of nominations per nominator.
		#[pallet::no_default_bounds]
		type NominationsQuota: NominationsQuota<BalanceOf<Self>>;

		/// Number of eras to keep in history.
		///
		/// Following information is kept for eras in `[current_era -
		/// HistoryDepth, current_era]`: `ErasStakers`, `ErasStakersClipped`,
		/// `ErasValidatorPrefs`, `ErasValidatorReward`, `ErasRewardPoints`,
		/// `ErasTotalStake`, `ErasStartSessionIndex`, `ClaimedRewards`, `ErasStakersPaged`,
		/// `ErasStakersOverview`.
		///
		/// Must be more than the number of eras delayed by session.
		/// I.e. active era must always be in history. I.e. `active_era >
		/// current_era - history_depth` must be guaranteed.
		///
		/// If migrating an existing pallet from storage value to config value,
		/// this should be set to same value or greater as in storage.
		///
		/// Note: `HistoryDepth` is used as the upper bound for the `BoundedVec`
		/// item `StakingLedger.legacy_claimed_rewards`. Setting this value lower than
		/// the existing value can lead to inconsistencies in the
		/// `StakingLedger` and will need to be handled properly in a migration.
		/// The test `reducing_history_depth_abrupt` shows this effect.
		#[pallet::constant]
		type HistoryDepth: Get<u32>;

		/// Tokens have been minted and are unused for validator-reward.
		/// See [Era payout](./index.html#era-payout).
		#[pallet::no_default_bounds]
		type RewardRemainder: OnUnbalanced<NegativeImbalanceOf<Self>>;

		/// The overarching event type.
		#[pallet::no_default_bounds]
		#[allow(deprecated)]
		type RuntimeEvent: From<Event<Self>> + IsType<<Self as frame_system::Config>::RuntimeEvent>;

		/// Handler for the unbalanced reduction when slashing a staker.
		#[pallet::no_default_bounds]
		type Slash: OnUnbalanced<NegativeImbalanceOf<Self>>;

		/// Handler for the unbalanced increment when rewarding a staker.
		/// NOTE: in most cases, the implementation of `OnUnbalanced` should modify the total
		/// issuance.
		#[pallet::no_default_bounds]
		type Reward: OnUnbalanced<PositiveImbalanceOf<Self>>;

		/// Number of sessions per era.
		#[pallet::constant]
		type SessionsPerEra: Get<SessionIndex>;

		/// Maximum number of eras that staked funds must remain bonded for.
		#[pallet::constant]
		type BondingDuration: Get<EraIndex>;

		/// Number of eras that slashes are deferred by, after computation.
		///
		/// This should be less than the bonding duration. Set to 0 if slashes
		/// should be applied immediately, without opportunity for intervention.
		#[pallet::constant]
		type SlashDeferDuration: Get<EraIndex>;

		/// The origin which can manage less critical staking parameters that does not require root.
		///
		/// Supported actions: (1) cancel deferred slash, (2) set minimum commission.
		#[pallet::no_default]
		type AdminOrigin: EnsureOrigin<Self::RuntimeOrigin>;

		/// Interface for interacting with a session pallet.
		type SessionInterface: SessionInterface<Self::AccountId>;

		/// The payout for validators and the system for the current era.
		/// See [Era payout](./index.html#era-payout).
		#[pallet::no_default]
		type EraPayout: EraPayout<BalanceOf<Self>>;

		/// Something that can estimate the next session change, accurately or as a best effort
		/// guess.
		#[pallet::no_default_bounds]
		type NextNewSession: EstimateNextNewSession<BlockNumberFor<Self>>;

		/// The maximum size of each `T::ExposurePage`.
		///
		/// An `ExposurePage` is weakly bounded to a maximum of `MaxExposurePageSize`
		/// nominators.
		///
		/// For older non-paged exposure, a reward payout was restricted to the top
		/// `MaxExposurePageSize` nominators. This is to limit the i/o cost for the
		/// nominator payout.
		///
		/// Note: `MaxExposurePageSize` is used to bound `ClaimedRewards` and is unsafe to reduce
		/// without handling it in a migration.
		#[pallet::constant]
		type MaxExposurePageSize: Get<u32>;

		/// Something that provides a best-effort sorted list of voters aka electing nominators,
		/// used for NPoS election.
		///
		/// The changes to nominators are reported to this. Moreover, each validator's self-vote is
		/// also reported as one independent vote.
		///
		/// To keep the load off the chain as much as possible, changes made to the staked amount
		/// via rewards and slashes are not reported and thus need to be manually fixed by the
		/// staker. In case of `bags-list`, this always means using `rebag` and `putInFrontOf`.
		///
		/// Invariant: what comes out of this list will always be a nominator.
		#[pallet::no_default]
		type VoterList: SortedListProvider<Self::AccountId, Score = VoteWeight>;

		/// WIP: This is a noop as of now, the actual business logic that's described below is going
		/// to be introduced in a follow-up PR.
		///
		/// Something that provides a best-effort sorted list of targets aka electable validators,
		/// used for NPoS election.
		///
		/// The changes to the approval stake of each validator are reported to this. This means any
		/// change to:
		/// 1. The stake of any validator or nominator.
		/// 2. The targets of any nominator
		/// 3. The role of any staker (e.g. validator -> chilled, nominator -> validator, etc)
		///
		/// Unlike `VoterList`, the values in this list are always kept up to date with reward and
		/// slash as well, and thus represent the accurate approval stake of all account being
		/// nominated by nominators.
		///
		/// Note that while at the time of nomination, all targets are checked to be real
		/// validators, they can chill at any point, and their approval stakes will still be
		/// recorded. This implies that what comes out of iterating this list MIGHT NOT BE AN ACTIVE
		/// VALIDATOR.
		#[pallet::no_default]
		type TargetList: SortedListProvider<Self::AccountId, Score = BalanceOf<Self>>;

		/// The maximum number of `unlocking` chunks a [`StakingLedger`] can
		/// have. Effectively determines how many unique eras a staker may be
		/// unbonding in.
		///
		/// Note: `MaxUnlockingChunks` is used as the upper bound for the
		/// `BoundedVec` item `StakingLedger.unlocking`. Setting this value
		/// lower than the existing value can lead to inconsistencies in the
		/// `StakingLedger` and will need to be handled properly in a runtime
		/// migration. The test `reducing_max_unlocking_chunks_abrupt` shows
		/// this effect.
		#[pallet::constant]
		type MaxUnlockingChunks: Get<u32>;

		/// The maximum amount of controller accounts that can be deprecated in one call.
		type MaxControllersInDeprecationBatch: Get<u32>;

		/// Something that listens to staking updates and performs actions based on the data it
		/// receives.
		///
		/// WARNING: this only reports slashing and withdraw events for the time being.
		#[pallet::no_default_bounds]
		type EventListeners: sp_staking::OnStakingUpdate<Self::AccountId, BalanceOf<Self>>;

		#[pallet::no_default_bounds]
		/// Filter some accounts from participating in staking.
		///
		/// This is useful for example to blacklist an account that is participating in staking in
		/// another way (such as pools).
		type Filter: Contains<Self::AccountId>;

		/// Some parameters of the benchmarking.
		#[cfg(feature = "std")]
		type BenchmarkingConfig: BenchmarkingConfig;

		#[cfg(not(feature = "std"))]
		#[pallet::no_default]
		type BenchmarkingConfig: BenchmarkingConfig;

		/// Weight information for extrinsics in this pallet.
		type WeightInfo: WeightInfo;
	}

	/// A reason for placing a hold on funds.
	#[pallet::composite_enum]
	pub enum HoldReason {
		/// Funds on stake by a nominator or a validator.
		#[codec(index = 0)]
		Staking,
	}

	/// Default implementations of [`DefaultConfig`], which can be used to implement [`Config`].
	pub mod config_preludes {
		use super::*;
		use frame_support::{derive_impl, parameter_types, traits::ConstU32};
		pub struct TestDefaultConfig;

		#[derive_impl(frame_system::config_preludes::TestDefaultConfig, no_aggregated_types)]
		impl frame_system::DefaultConfig for TestDefaultConfig {}

		parameter_types! {
			pub const SessionsPerEra: SessionIndex = 3;
			pub const BondingDuration: EraIndex = 3;
		}

		#[frame_support::register_default_impl(TestDefaultConfig)]
		impl DefaultConfig for TestDefaultConfig {
			#[inject_runtime_type]
			type RuntimeEvent = ();
			#[inject_runtime_type]
			type RuntimeHoldReason = ();
			type CurrencyBalance = u128;
			type CurrencyToVote = ();
			type NominationsQuota = crate::FixedNominationsQuota<16>;
			type HistoryDepth = ConstU32<84>;
			type RewardRemainder = ();
			type Slash = ();
			type Reward = ();
			type SessionsPerEra = SessionsPerEra;
			type BondingDuration = BondingDuration;
			type SlashDeferDuration = ();
			type SessionInterface = ();
			type NextNewSession = ();
			type MaxExposurePageSize = ConstU32<64>;
			type MaxUnlockingChunks = ConstU32<32>;
			type MaxControllersInDeprecationBatch = ConstU32<100>;
			type EventListeners = ();
			type Filter = Nothing;
			#[cfg(feature = "std")]
			type BenchmarkingConfig = crate::TestBenchmarkingConfig;
			type WeightInfo = ();
		}
	}

	/// The ideal number of active validators.
	#[pallet::storage]
	pub type ValidatorCount<T> = StorageValue<_, u32, ValueQuery>;

	/// Minimum number of staking participants before emergency conditions are imposed.
	#[pallet::storage]
	pub type MinimumValidatorCount<T> = StorageValue<_, u32, ValueQuery>;

	/// Any validators that may never be slashed or forcibly kicked. It's a Vec since they're
	/// easy to initialize and the performance hit is minimal (we expect no more than four
	/// invulnerables) and restricted to testnets.
	#[pallet::storage]
	#[pallet::unbounded]
	pub type Invulnerables<T: Config> = StorageValue<_, Vec<T::AccountId>, ValueQuery>;

	/// Map from all locked "stash" accounts to the controller account.
	///
	/// TWOX-NOTE: SAFE since `AccountId` is a secure hash.
	#[pallet::storage]
	pub type Bonded<T: Config> = StorageMap<_, Twox64Concat, T::AccountId, T::AccountId>;

	/// The minimum active bond to become and maintain the role of a nominator.
	#[pallet::storage]
	pub type MinNominatorBond<T: Config> = StorageValue<_, BalanceOf<T>, ValueQuery>;

	/// The minimum active bond to become and maintain the role of a validator.
	#[pallet::storage]
	pub type MinValidatorBond<T: Config> = StorageValue<_, BalanceOf<T>, ValueQuery>;

	/// The minimum active nominator stake of the last successful election.
	#[pallet::storage]
	pub type MinimumActiveStake<T> = StorageValue<_, BalanceOf<T>, ValueQuery>;

	/// The minimum amount of commission that validators can set.
	///
	/// If set to `0`, no limit exists.
	#[pallet::storage]
	pub type MinCommission<T: Config> = StorageValue<_, Perbill, ValueQuery>;

	/// Map from all (unlocked) "controller" accounts to the info regarding the staking.
	///
	/// Note: All the reads and mutations to this storage *MUST* be done through the methods exposed
	/// by [`StakingLedger`] to ensure data and lock consistency.
	#[pallet::storage]
	pub type Ledger<T: Config> = StorageMap<_, Blake2_128Concat, T::AccountId, StakingLedger<T>>;

	/// Where the reward payment should be made. Keyed by stash.
	///
	/// TWOX-NOTE: SAFE since `AccountId` is a secure hash.
	#[pallet::storage]
	pub type Payee<T: Config> =
		StorageMap<_, Twox64Concat, T::AccountId, RewardDestination<T::AccountId>, OptionQuery>;

	/// The map from (wannabe) validator stash key to the preferences of that validator.
	///
	/// TWOX-NOTE: SAFE since `AccountId` is a secure hash.
	#[pallet::storage]
	pub type Validators<T: Config> =
		CountedStorageMap<_, Twox64Concat, T::AccountId, ValidatorPrefs, ValueQuery>;

	/// The maximum validator count before we stop allowing new validators to join.
	///
	/// When this value is not set, no limits are enforced.
	#[pallet::storage]
	pub type MaxValidatorsCount<T> = StorageValue<_, u32, OptionQuery>;

	/// The map from nominator stash key to their nomination preferences, namely the validators that
	/// they wish to support.
	///
	/// Note that the keys of this storage map might become non-decodable in case the
	/// account's [`NominationsQuota::MaxNominations`] configuration is decreased.
	/// In this rare case, these nominators
	/// are still existent in storage, their key is correct and retrievable (i.e. `contains_key`
	/// indicates that they exist), but their value cannot be decoded. Therefore, the non-decodable
	/// nominators will effectively not-exist, until they re-submit their preferences such that it
	/// is within the bounds of the newly set `Config::MaxNominations`.
	///
	/// This implies that `::iter_keys().count()` and `::iter().count()` might return different
	/// values for this map. Moreover, the main `::count()` is aligned with the former, namely the
	/// number of keys that exist.
	///
	/// Lastly, if any of the nominators become non-decodable, they can be chilled immediately via
	/// [`Call::chill_other`] dispatchable by anyone.
	///
	/// TWOX-NOTE: SAFE since `AccountId` is a secure hash.
	#[pallet::storage]
	pub type Nominators<T: Config> =
		CountedStorageMap<_, Twox64Concat, T::AccountId, Nominations<T>>;

	/// Stakers whose funds are managed by other pallets.
	///
	/// This pallet does not apply any locks on them, therefore they are only virtually bonded. They
	/// are expected to be keyless accounts and hence should not be allowed to mutate their ledger
	/// directly via this pallet. Instead, these accounts are managed by other pallets and accessed
	/// via low level apis. We keep track of them to do minimal integrity checks.
	#[pallet::storage]
	pub type VirtualStakers<T: Config> = CountedStorageMap<_, Twox64Concat, T::AccountId, ()>;

	/// The maximum nominator count before we stop allowing new validators to join.
	///
	/// When this value is not set, no limits are enforced.
	#[pallet::storage]
	pub type MaxNominatorsCount<T> = StorageValue<_, u32, OptionQuery>;

	/// The current era index.
	///
	/// This is the latest planned era, depending on how the Session pallet queues the validator
	/// set, it might be active or not.
	#[pallet::storage]
	pub type CurrentEra<T> = StorageValue<_, EraIndex>;

	/// The active era information, it holds index and start.
	///
	/// The active era is the era being currently rewarded. Validator set of this era must be
	/// equal to [`SessionInterface::validators`].
	#[pallet::storage]
	pub type ActiveEra<T> = StorageValue<_, ActiveEraInfo>;

	/// The session index at which the era start for the last [`Config::HistoryDepth`] eras.
	///
	/// Note: This tracks the starting session (i.e. session index when era start being active)
	/// for the eras in `[CurrentEra - HISTORY_DEPTH, CurrentEra]`.
	#[pallet::storage]
	pub type ErasStartSessionIndex<T> = StorageMap<_, Twox64Concat, EraIndex, SessionIndex>;

	/// Exposure of validator at era.
	///
	/// This is keyed first by the era index to allow bulk deletion and then the stash account.
	///
	/// Is it removed after [`Config::HistoryDepth`] eras.
	/// If stakers hasn't been set or has been removed then empty exposure is returned.
	///
	/// Note: Deprecated since v14. Use `EraInfo` instead to work with exposures.
	#[pallet::storage]
	#[pallet::unbounded]
	pub type ErasStakers<T: Config> = StorageDoubleMap<
		_,
		Twox64Concat,
		EraIndex,
		Twox64Concat,
		T::AccountId,
		Exposure<T::AccountId, BalanceOf<T>>,
		ValueQuery,
	>;

	/// Summary of validator exposure at a given era.
	///
	/// This contains the total stake in support of the validator and their own stake. In addition,
	/// it can also be used to get the number of nominators backing this validator and the number of
	/// exposure pages they are divided into. The page count is useful to determine the number of
	/// pages of rewards that needs to be claimed.
	///
	/// This is keyed first by the era index to allow bulk deletion and then the stash account.
	/// Should only be accessed through `EraInfo`.
	///
	/// Is it removed after [`Config::HistoryDepth`] eras.
	/// If stakers hasn't been set or has been removed then empty overview is returned.
	#[pallet::storage]
	pub type ErasStakersOverview<T: Config> = StorageDoubleMap<
		_,
		Twox64Concat,
		EraIndex,
		Twox64Concat,
		T::AccountId,
		PagedExposureMetadata<BalanceOf<T>>,
		OptionQuery,
	>;

	/// Clipped Exposure of validator at era.
	///
	/// Note: This is deprecated, should be used as read-only and will be removed in the future.
	/// New `Exposure`s are stored in a paged manner in `ErasStakersPaged` instead.
	///
	/// This is similar to [`ErasStakers`] but number of nominators exposed is reduced to the
	/// `T::MaxExposurePageSize` biggest stakers.
	/// (Note: the field `total` and `own` of the exposure remains unchanged).
	/// This is used to limit the i/o cost for the nominator payout.
	///
	/// This is keyed fist by the era index to allow bulk deletion and then the stash account.
	///
	/// It is removed after [`Config::HistoryDepth`] eras.
	/// If stakers hasn't been set or has been removed then empty exposure is returned.
	///
	/// Note: Deprecated since v14. Use `EraInfo` instead to work with exposures.
	#[pallet::storage]
	#[pallet::unbounded]
	pub type ErasStakersClipped<T: Config> = StorageDoubleMap<
		_,
		Twox64Concat,
		EraIndex,
		Twox64Concat,
		T::AccountId,
		Exposure<T::AccountId, BalanceOf<T>>,
		ValueQuery,
	>;

	/// Paginated exposure of a validator at given era.
	///
	/// This is keyed first by the era index to allow bulk deletion, then stash account and finally
	/// the page. Should only be accessed through `EraInfo`.
	///
	/// This is cleared after [`Config::HistoryDepth`] eras.
	#[pallet::storage]
	#[pallet::unbounded]
	pub type ErasStakersPaged<T: Config> = StorageNMap<
		_,
		(
			NMapKey<Twox64Concat, EraIndex>,
			NMapKey<Twox64Concat, T::AccountId>,
			NMapKey<Twox64Concat, Page>,
		),
		ExposurePage<T::AccountId, BalanceOf<T>>,
		OptionQuery,
	>;

	/// History of claimed paged rewards by era and validator.
	///
	/// This is keyed by era and validator stash which maps to the set of page indexes which have
	/// been claimed.
	///
	/// It is removed after [`Config::HistoryDepth`] eras.
	#[pallet::storage]
	#[pallet::unbounded]
	pub type ClaimedRewards<T: Config> = StorageDoubleMap<
		_,
		Twox64Concat,
		EraIndex,
		Twox64Concat,
		T::AccountId,
		Vec<Page>,
		ValueQuery,
	>;

	/// Similar to `ErasStakers`, this holds the preferences of validators.
	///
	/// This is keyed first by the era index to allow bulk deletion and then the stash account.
	///
	/// Is it removed after [`Config::HistoryDepth`] eras.
	// If prefs hasn't been set or has been removed then 0 commission is returned.
	#[pallet::storage]
	pub type ErasValidatorPrefs<T: Config> = StorageDoubleMap<
		_,
		Twox64Concat,
		EraIndex,
		Twox64Concat,
		T::AccountId,
		ValidatorPrefs,
		ValueQuery,
	>;

	/// The total validator era payout for the last [`Config::HistoryDepth`] eras.
	///
	/// Eras that haven't finished yet or has been removed doesn't have reward.
	#[pallet::storage]
	pub type ErasValidatorReward<T: Config> = StorageMap<_, Twox64Concat, EraIndex, BalanceOf<T>>;

	/// Rewards for the last [`Config::HistoryDepth`] eras.
	/// If reward hasn't been set or has been removed then 0 reward is returned.
	#[pallet::storage]
	#[pallet::unbounded]
	pub type ErasRewardPoints<T: Config> =
		StorageMap<_, Twox64Concat, EraIndex, EraRewardPoints<T::AccountId>, ValueQuery>;

	/// The total amount staked for the last [`Config::HistoryDepth`] eras.
	/// If total hasn't been set or has been removed then 0 stake is returned.
	#[pallet::storage]
	pub type ErasTotalStake<T: Config> =
		StorageMap<_, Twox64Concat, EraIndex, BalanceOf<T>, ValueQuery>;

	/// Mode of era forcing.
	#[pallet::storage]
	pub type ForceEra<T> = StorageValue<_, Forcing, ValueQuery>;

	/// Maximum staked rewards, i.e. the percentage of the era inflation that
	/// is used for stake rewards.
	/// See [Era payout](./index.html#era-payout).
	#[pallet::storage]
	pub type MaxStakedRewards<T> = StorageValue<_, Percent, OptionQuery>;

	/// The percentage of the slash that is distributed to reporters.
	///
	/// The rest of the slashed value is handled by the `Slash`.
	#[pallet::storage]
	pub type SlashRewardFraction<T> = StorageValue<_, Perbill, ValueQuery>;

	/// The amount of currency given to reporters of a slash event which was
	/// canceled by extraordinary circumstances (e.g. governance).
	#[pallet::storage]
	pub type CanceledSlashPayout<T: Config> = StorageValue<_, BalanceOf<T>, ValueQuery>;

	/// All unapplied slashes that are queued for later.
	#[pallet::storage]
	#[pallet::unbounded]
	pub type UnappliedSlashes<T: Config> = StorageMap<
		_,
		Twox64Concat,
		EraIndex,
		Vec<UnappliedSlash<T::AccountId, BalanceOf<T>>>,
		ValueQuery,
	>;

	/// A mapping from still-bonded eras to the first session index of that era.
	///
	/// Must contains information for eras for the range:
	/// `[active_era - bounding_duration; active_era]`
	#[pallet::storage]
	#[pallet::unbounded]
	pub(crate) type BondedEras<T: Config> =
		StorageValue<_, Vec<(EraIndex, SessionIndex)>, ValueQuery>;

	/// All slashing events on validators, mapped by era to the highest slash proportion
	/// and slash value of the era.
	#[pallet::storage]
	pub(crate) type ValidatorSlashInEra<T: Config> = StorageDoubleMap<
		_,
		Twox64Concat,
		EraIndex,
		Twox64Concat,
		T::AccountId,
		(Perbill, BalanceOf<T>),
	>;

	/// All slashing events on nominators, mapped by era to the highest slash value of the era.
	#[pallet::storage]
	pub(crate) type NominatorSlashInEra<T: Config> =
		StorageDoubleMap<_, Twox64Concat, EraIndex, Twox64Concat, T::AccountId, BalanceOf<T>>;

	/// Slashing spans for stash accounts.
	#[pallet::storage]
	#[pallet::unbounded]
	pub type SlashingSpans<T: Config> =
		StorageMap<_, Twox64Concat, T::AccountId, slashing::SlashingSpans>;

	/// Records information about the maximum slash of a stash within a slashing span,
	/// as well as how much reward has been paid out.
	#[pallet::storage]
	pub(crate) type SpanSlash<T: Config> = StorageMap<
		_,
		Twox64Concat,
		(T::AccountId, slashing::SpanIndex),
		slashing::SpanRecord<BalanceOf<T>>,
		ValueQuery,
	>;

	/// The last planned session scheduled by the session pallet.
	///
	/// This is basically in sync with the call to [`pallet_session::SessionManager::new_session`].
	#[pallet::storage]
	pub type CurrentPlannedSession<T> = StorageValue<_, SessionIndex, ValueQuery>;

	/// The threshold for when users can start calling `chill_other` for other validators /
	/// nominators. The threshold is compared to the actual number of validators / nominators
	/// (`CountFor*`) in the system compared to the configured max (`Max*Count`).
	#[pallet::storage]
	pub(crate) type ChillThreshold<T: Config> = StorageValue<_, Percent, OptionQuery>;

	/// The total amount of stake backed by the lowest proportion of validators for the last
	/// upper bound eras. This is used to determine the maximum amount of stake that
	/// can be unbonded for a period potentially lower than upper bound eras.
	#[pallet::storage]
	pub(crate) type EraLowestRatioTotalStake<T: Config> =
		StorageValue<_, BoundedVec<BalanceOf<T>, T::BondingDuration>, ValueQuery>;

	/// Parameters for the unbonding queue mechanism.
	#[pallet::storage]
	pub type UnbondingQueueParams<T: Config> = StorageValue<_, UnbondingQueueConfig, OptionQuery>;

	#[pallet::genesis_config]
	#[derive(frame_support::DefaultNoBound)]
	pub struct GenesisConfig<T: Config> {
		pub validator_count: u32,
		pub minimum_validator_count: u32,
		pub invulnerables: Vec<T::AccountId>,
		pub force_era: Forcing,
		pub slash_reward_fraction: Perbill,
		pub canceled_payout: BalanceOf<T>,
		pub stakers:
			Vec<(T::AccountId, T::AccountId, BalanceOf<T>, crate::StakerStatus<T::AccountId>)>,
		pub min_nominator_bond: BalanceOf<T>,
		pub min_validator_bond: BalanceOf<T>,
		pub max_validator_count: Option<u32>,
		pub max_nominator_count: Option<u32>,
		pub unbonding_queue_config: Option<UnbondingQueueConfig>,
	}

	#[pallet::genesis_build]
	impl<T: Config> BuildGenesisConfig for GenesisConfig<T> {
		fn build(&self) {
			ValidatorCount::<T>::put(self.validator_count);
			MinimumValidatorCount::<T>::put(self.minimum_validator_count);
			Invulnerables::<T>::put(&self.invulnerables);
			ForceEra::<T>::put(self.force_era);
			CanceledSlashPayout::<T>::put(self.canceled_payout);
			SlashRewardFraction::<T>::put(self.slash_reward_fraction);
			MinNominatorBond::<T>::put(self.min_nominator_bond);
			MinValidatorBond::<T>::put(self.min_validator_bond);
			if let Some(x) = self.max_validator_count {
				MaxValidatorsCount::<T>::put(x);
			}
			if let Some(x) = self.max_nominator_count {
				MaxNominatorsCount::<T>::put(x);
			}
			if let Some(x) = self.unbonding_queue_config {
				UnbondingQueueParams::<T>::put(x);
			}

			for &(ref stash, _, balance, ref status) in &self.stakers {
				crate::log!(
					trace,
					"inserting genesis staker: {:?} => {:?} => {:?}",
					stash,
					balance,
					status
				);
				assert!(
					asset::free_to_stake::<T>(stash) >= balance,
					"Stash does not have enough balance to bond."
				);
				frame_support::assert_ok!(<Pallet<T>>::bond(
					T::RuntimeOrigin::from(Some(stash.clone()).into()),
					balance,
					RewardDestination::Staked,
				));
				frame_support::assert_ok!(match status {
					crate::StakerStatus::Validator => <Pallet<T>>::validate(
						T::RuntimeOrigin::from(Some(stash.clone()).into()),
						Default::default(),
					),
					crate::StakerStatus::Nominator(votes) => <Pallet<T>>::nominate(
						T::RuntimeOrigin::from(Some(stash.clone()).into()),
						votes.iter().map(|l| T::Lookup::unlookup(l.clone())).collect(),
					),
					_ => Ok(()),
				});
				assert!(
					ValidatorCount::<T>::get() <=
						<T::ElectionProvider as ElectionProviderBase>::MaxWinners::get()
				);
			}

			// all voters are reported to the `VoterList`.
			assert_eq!(
				T::VoterList::count(),
				Nominators::<T>::count() + Validators::<T>::count(),
				"not all genesis stakers were inserted into sorted list provider, something is wrong."
			);
		}
	}

	#[pallet::event]
	#[pallet::generate_deposit(pub(crate) fn deposit_event)]
	pub enum Event<T: Config> {
		/// The era payout has been set; the first balance is the validator-payout; the second is
		/// the remainder from the maximum amount of reward.
		EraPaid { era_index: EraIndex, validator_payout: BalanceOf<T>, remainder: BalanceOf<T> },
		/// The nominator has been rewarded by this amount to this destination.
		Rewarded {
			stash: T::AccountId,
			dest: RewardDestination<T::AccountId>,
			amount: BalanceOf<T>,
		},
		/// A staker (validator or nominator) has been slashed by the given amount.
		Slashed { staker: T::AccountId, amount: BalanceOf<T> },
		/// A slash for the given validator, for the given percentage of their stake, at the given
		/// era as been reported.
		SlashReported { validator: T::AccountId, fraction: Perbill, slash_era: EraIndex },
		/// An old slashing report from a prior era was discarded because it could
		/// not be processed.
		OldSlashingReportDiscarded { session_index: SessionIndex },
		/// A new set of stakers was elected.
		StakersElected,
		/// An account has bonded this amount. \[stash, amount\]
		///
		/// NOTE: This event is only emitted when funds are bonded via a dispatchable. Notably,
		/// it will not be emitted for staking rewards when they are added to stake.
		Bonded { stash: T::AccountId, amount: BalanceOf<T> },
		/// An account has unbonded this amount.
		Unbonded { stash: T::AccountId, amount: BalanceOf<T> },
		/// An account has called `withdraw_unbonded` and removed unbonding chunks worth `Balance`
		/// from the unlocking queue.
		Withdrawn { stash: T::AccountId, amount: BalanceOf<T> },
		/// A nominator has been kicked from a validator.
		Kicked { nominator: T::AccountId, stash: T::AccountId },
		/// The election failed. No new era is planned.
		StakingElectionFailed,
		/// An account has stopped participating as either a validator or nominator.
		Chilled { stash: T::AccountId },
		/// A Page of stakers rewards are getting paid. `next` is `None` if all pages are claimed.
		PayoutStarted {
			era_index: EraIndex,
			validator_stash: T::AccountId,
			page: Page,
			next: Option<Page>,
		},
		/// A validator has set their preferences.
		ValidatorPrefsSet { stash: T::AccountId, prefs: ValidatorPrefs },
		/// Voters size limit reached.
		SnapshotVotersSizeExceeded { size: u32 },
		/// Targets size limit reached.
		SnapshotTargetsSizeExceeded { size: u32 },
		/// A new force era mode was set.
		ForceEra { mode: Forcing },
		/// Report of a controller batch deprecation.
		ControllerBatchDeprecated { failures: u32 },
		/// Staking balance migrated from locks to holds, with any balance that could not be held
		/// is force withdrawn.
		CurrencyMigrated { stash: T::AccountId, force_withdraw: BalanceOf<T> },
	}

	#[pallet::error]
	#[derive(PartialEq)]
	pub enum Error<T> {
		/// Not a controller account.
		NotController,
		/// Not a stash account.
		NotStash,
		/// Stash is already bonded.
		AlreadyBonded,
		/// Controller is already paired.
		AlreadyPaired,
		/// Targets cannot be empty.
		EmptyTargets,
		/// Duplicate index.
		DuplicateIndex,
		/// Slash record index out of bounds.
		InvalidSlashIndex,
		/// Cannot have a validator or nominator role, with value less than the minimum defined by
		/// governance (see `MinValidatorBond` and `MinNominatorBond`). If unbonding is the
		/// intention, `chill` first to remove one's role as validator/nominator.
		InsufficientBond,
		/// Can not schedule more unlock chunks.
		NoMoreChunks,
		/// Can not rebond without unlocking chunks.
		NoUnlockChunk,
		/// Attempting to target a stash that still has funds.
		FundedTarget,
		/// Invalid era to reward.
		InvalidEraToReward,
		/// Invalid number of nominations.
		InvalidNumberOfNominations,
		/// Items are not sorted and unique.
		NotSortedAndUnique,
		/// Rewards for this era have already been claimed for this validator.
		AlreadyClaimed,
		/// No nominators exist on this page.
		InvalidPage,
		/// Incorrect previous history depth input provided.
		IncorrectHistoryDepth,
		/// Incorrect number of slashing spans provided.
		IncorrectSlashingSpans,
		/// Internal state has become somehow corrupted and the operation cannot continue.
		BadState,
		/// Too many nomination targets supplied.
		TooManyTargets,
		/// A nomination target was supplied that was blocked or otherwise not a validator.
		BadTarget,
		/// The user has enough bond and thus cannot be chilled forcefully by an external person.
		CannotChillOther,
		/// There are too many nominators in the system. Governance needs to adjust the staking
		/// settings to keep things safe for the runtime.
		TooManyNominators,
		/// There are too many validator candidates in the system. Governance needs to adjust the
		/// staking settings to keep things safe for the runtime.
		TooManyValidators,
		/// Commission is too low. Must be at least `MinCommission`.
		CommissionTooLow,
		/// Some bound is not met.
		BoundNotMet,
		/// Used when attempting to use deprecated controller account logic.
		ControllerDeprecated,
		/// Cannot reset a ledger.
		CannotRestoreLedger,
		/// Provided reward destination is not allowed.
		RewardDestinationRestricted,
		/// Not enough funds available to withdraw.
		NotEnoughFunds,
		/// Operation not allowed for virtual stakers.
		VirtualStakerNotAllowed,
		/// Stash could not be reaped as other pallet might depend on it.
		CannotReapStash,
		/// The stake of this account is already migrated to `Fungible` holds.
		AlreadyMigrated,
		/// Account is restricted from participation in staking. This may happen if the account is
		/// staking in another way already, such as via pool.
		Restricted,
	}

	#[pallet::hooks]
	impl<T: Config> Hooks<BlockNumberFor<T>> for Pallet<T> {
		fn on_initialize(_now: BlockNumberFor<T>) -> Weight {
			// just return the weight of the on_finalize.
			T::DbWeight::get().reads(1)
		}

		fn on_finalize(_n: BlockNumberFor<T>) {
			// Set the start of the first era.
			if let Some(mut active_era) = ActiveEra::<T>::get() {
				if active_era.start.is_none() {
					let now_as_millis_u64 = T::UnixTime::now().as_millis().saturated_into::<u64>();
					active_era.start = Some(now_as_millis_u64);
					// This write only ever happens once, we don't include it in the weight in
					// general
					ActiveEra::<T>::put(active_era);
				}
			}
			// `on_finalize` weight is tracked in `on_initialize`
		}

		fn integrity_test() {
			// ensure that we funnel the correct value to the `DataProvider::MaxVotesPerVoter`;
			assert_eq!(
				MaxNominationsOf::<T>::get(),
				<Self as ElectionDataProvider>::MaxVotesPerVoter::get()
			);
			// and that MaxNominations is always greater than 1, since we count on this.
			assert!(!MaxNominationsOf::<T>::get().is_zero());

			// ensure election results are always bounded with the same value
			assert!(
				<T::ElectionProvider as ElectionProviderBase>::MaxWinners::get() ==
					<T::GenesisElectionProvider as ElectionProviderBase>::MaxWinners::get()
			);

			assert!(
				T::SlashDeferDuration::get() < T::BondingDuration::get() || T::BondingDuration::get() == 0,
				"As per documentation, slash defer duration ({}) should be less than bonding duration ({}).",
				T::SlashDeferDuration::get(),
				T::BondingDuration::get(),
			)
		}

		#[cfg(feature = "try-runtime")]
		fn try_state(n: BlockNumberFor<T>) -> Result<(), sp_runtime::TryRuntimeError> {
			Self::do_try_state(n)
		}
	}

	impl<T: Config> Pallet<T> {
		/// Get the ideal number of active validators.
		pub fn validator_count() -> u32 {
			ValidatorCount::<T>::get()
		}

		/// Get the minimum number of staking participants before emergency conditions are imposed.
		pub fn minimum_validator_count() -> u32 {
			MinimumValidatorCount::<T>::get()
		}

		/// Get the validators that may never be slashed or forcibly kicked out.
		pub fn invulnerables() -> Vec<T::AccountId> {
			Invulnerables::<T>::get()
		}

		/// Get the preferences of a given validator.
		pub fn validators<EncodeLikeAccountId>(account_id: EncodeLikeAccountId) -> ValidatorPrefs
		where
			EncodeLikeAccountId: codec::EncodeLike<T::AccountId>,
		{
			Validators::<T>::get(account_id)
		}

		/// Get the nomination preferences of a given nominator.
		pub fn nominators<EncodeLikeAccountId>(
			account_id: EncodeLikeAccountId,
		) -> Option<Nominations<T>>
		where
			EncodeLikeAccountId: codec::EncodeLike<T::AccountId>,
		{
			Nominators::<T>::get(account_id)
		}

		/// Get the current era index.
		pub fn current_era() -> Option<EraIndex> {
			CurrentEra::<T>::get()
		}

		/// Get the active era information.
		pub fn active_era() -> Option<ActiveEraInfo> {
			ActiveEra::<T>::get()
		}

		/// Get the session index at which the era starts for the last [`Config::HistoryDepth`]
		/// eras.
		pub fn eras_start_session_index<EncodeLikeEraIndex>(
			era_index: EncodeLikeEraIndex,
		) -> Option<SessionIndex>
		where
			EncodeLikeEraIndex: codec::EncodeLike<EraIndex>,
		{
			ErasStartSessionIndex::<T>::get(era_index)
		}

		/// Get the clipped exposure of a given validator at an era.
		pub fn eras_stakers_clipped<EncodeLikeEraIndex, EncodeLikeAccountId>(
			era_index: EncodeLikeEraIndex,
			account_id: EncodeLikeAccountId,
		) -> Exposure<T::AccountId, BalanceOf<T>>
		where
			EncodeLikeEraIndex: codec::EncodeLike<EraIndex>,
			EncodeLikeAccountId: codec::EncodeLike<T::AccountId>,
		{
			ErasStakersClipped::<T>::get(era_index, account_id)
		}

		/// Get the paged history of claimed rewards by era for given validator.
		pub fn claimed_rewards<EncodeLikeEraIndex, EncodeLikeAccountId>(
			era_index: EncodeLikeEraIndex,
			account_id: EncodeLikeAccountId,
		) -> Vec<Page>
		where
			EncodeLikeEraIndex: codec::EncodeLike<EraIndex>,
			EncodeLikeAccountId: codec::EncodeLike<T::AccountId>,
		{
			ClaimedRewards::<T>::get(era_index, account_id)
		}

		/// Get the preferences of given validator at given era.
		pub fn eras_validator_prefs<EncodeLikeEraIndex, EncodeLikeAccountId>(
			era_index: EncodeLikeEraIndex,
			account_id: EncodeLikeAccountId,
		) -> ValidatorPrefs
		where
			EncodeLikeEraIndex: codec::EncodeLike<EraIndex>,
			EncodeLikeAccountId: codec::EncodeLike<T::AccountId>,
		{
			ErasValidatorPrefs::<T>::get(era_index, account_id)
		}

		/// Get the total validator era payout for the last [`Config::HistoryDepth`] eras.
		pub fn eras_validator_reward<EncodeLikeEraIndex>(
			era_index: EncodeLikeEraIndex,
		) -> Option<BalanceOf<T>>
		where
			EncodeLikeEraIndex: codec::EncodeLike<EraIndex>,
		{
			ErasValidatorReward::<T>::get(era_index)
		}

		/// Get the rewards for the last [`Config::HistoryDepth`] eras.
		pub fn eras_reward_points<EncodeLikeEraIndex>(
			era_index: EncodeLikeEraIndex,
		) -> EraRewardPoints<T::AccountId>
		where
			EncodeLikeEraIndex: codec::EncodeLike<EraIndex>,
		{
			ErasRewardPoints::<T>::get(era_index)
		}

		/// Get the total amount staked for the last [`Config::HistoryDepth`] eras.
		pub fn eras_total_stake<EncodeLikeEraIndex>(era_index: EncodeLikeEraIndex) -> BalanceOf<T>
		where
			EncodeLikeEraIndex: codec::EncodeLike<EraIndex>,
		{
			ErasTotalStake::<T>::get(era_index)
		}

		/// Get the mode of era forcing.
		pub fn force_era() -> Forcing {
			ForceEra::<T>::get()
		}

		/// Get the percentage of the slash that is distributed to reporters.
		pub fn slash_reward_fraction() -> Perbill {
			SlashRewardFraction::<T>::get()
		}

		/// Get the amount of canceled slash payout.
		pub fn canceled_payout() -> BalanceOf<T> {
			CanceledSlashPayout::<T>::get()
		}

		/// Get the slashing spans for given account.
		pub fn slashing_spans<EncodeLikeAccountId>(
			account_id: EncodeLikeAccountId,
		) -> Option<slashing::SlashingSpans>
		where
			EncodeLikeAccountId: codec::EncodeLike<T::AccountId>,
		{
			SlashingSpans::<T>::get(account_id)
		}

		/// Get the last planned session scheduled by the session pallet.
		pub fn current_planned_session() -> SessionIndex {
			CurrentPlannedSession::<T>::get()
		}
	}

	#[pallet::call]
	impl<T: Config> Pallet<T> {
		/// Take the origin account as a stash and lock up `value` of its balance. `controller` will
		/// be the account that controls it.
		///
		/// `value` must be more than the `minimum_balance` specified by `T::Currency`.
		///
		/// The dispatch origin for this call must be _Signed_ by the stash account.
		///
		/// Emits `Bonded`.
		/// ## Complexity
		/// - Independent of the arguments. Moderate complexity.
		/// - O(1).
		/// - Three extra DB entries.
		///
		/// NOTE: Two of the storage writes (`Self::bonded`, `Self::payee`) are _never_ cleaned
		/// unless the `origin` falls below _existential deposit_ (or equal to 0) and gets removed
		/// as dust.
		#[pallet::call_index(0)]
		#[pallet::weight(T::WeightInfo::bond())]
		pub fn bond(
			origin: OriginFor<T>,
			#[pallet::compact] value: BalanceOf<T>,
			payee: RewardDestination<T::AccountId>,
		) -> DispatchResult {
			let stash = ensure_signed(origin)?;

			ensure!(!T::Filter::contains(&stash), Error::<T>::Restricted);

			if StakingLedger::<T>::is_bonded(StakingAccount::Stash(stash.clone())) {
				return Err(Error::<T>::AlreadyBonded.into())
			}

			// An existing controller cannot become a stash.
			if StakingLedger::<T>::is_bonded(StakingAccount::Controller(stash.clone())) {
				return Err(Error::<T>::AlreadyPaired.into())
			}

			// Reject a bond which is considered to be _dust_.
			if value < asset::existential_deposit::<T>() {
				return Err(Error::<T>::InsufficientBond.into())
			}

			let stash_balance = asset::free_to_stake::<T>(&stash);
			let value = value.min(stash_balance);
			Self::deposit_event(Event::<T>::Bonded { stash: stash.clone(), amount: value });
			let ledger = StakingLedger::<T>::new(stash.clone(), value);

			// You're auto-bonded forever, here. We might improve this by only bonding when
			// you actually validate/nominate and remove once you unbond __everything__.
			ledger.bond(payee)?;

			Ok(())
		}

		/// Add some extra amount that have appeared in the stash `free_balance` into the balance up
		/// for staking.
		///
		/// The dispatch origin for this call must be _Signed_ by the stash, not the controller.
		///
		/// Use this if there are additional funds in your stash account that you wish to bond.
		/// Unlike [`bond`](Self::bond) or [`unbond`](Self::unbond) this function does not impose
		/// any limitation on the amount that can be added.
		///
		/// Emits `Bonded`.
		///
		/// ## Complexity
		/// - Independent of the arguments. Insignificant complexity.
		/// - O(1).
		#[pallet::call_index(1)]
		#[pallet::weight(T::WeightInfo::bond_extra())]
		pub fn bond_extra(
			origin: OriginFor<T>,
			#[pallet::compact] max_additional: BalanceOf<T>,
		) -> DispatchResult {
			let stash = ensure_signed(origin)?;
			ensure!(!T::Filter::contains(&stash), Error::<T>::Restricted);
			Self::do_bond_extra(&stash, max_additional)
		}

		/// Schedule a portion of the stash to be unlocked ready for transfer out after the bond
		/// period ends. If this leaves an amount actively bonded less than
		/// [`asset::existential_deposit`], then it is increased to the full amount.
		///
		/// The stash may be chilled if the ledger total amount falls to 0 after unbonding.
		///
		/// The dispatch origin for this call must be _Signed_ by the controller, not the stash.
		///
		/// Once the unlock period is done, you can call `withdraw_unbonded` to actually move
		/// the funds out of management ready for transfer.
		///
		/// No more than a limited number of unlocking chunks (see `MaxUnlockingChunks`)
		/// can co-exists at the same time. If there are no unlocking chunks slots available
		/// [`Call::withdraw_unbonded`] is called to remove some of the chunks (if possible).
		///
		/// If a user encounters the `InsufficientBond` error when calling this extrinsic,
		/// they should call `chill` first in order to free up their bonded funds.
		///
		/// Emits `Unbonded`.
		///
		/// See also [`Call::withdraw_unbonded`].
		#[pallet::call_index(2)]
		#[pallet::weight(
            T::WeightInfo::withdraw_unbonded_kill(SPECULATIVE_NUM_SPANS).saturating_add(T::WeightInfo::unbond()).saturating_add(T::WeightInfo::chill()))
        ]
		pub fn unbond(
			origin: OriginFor<T>,
			#[pallet::compact] value: BalanceOf<T>,
		) -> DispatchResultWithPostInfo {
			let controller = ensure_signed(origin)?;
<<<<<<< HEAD
			let unlocking =
				Self::ledger(Controller(controller.clone())).map(|l| l.unlocking.len())?;

			// if there are no unlocking chunks available, try to withdraw chunks older than
			// `BondingDuration` to proceed with the unbonding.
			let maybe_withdraw_weight = {
				if unlocking == T::MaxUnlockingChunks::get() as usize {
					let real_num_slashing_spans =
						SlashingSpans::<T>::get(&controller).map_or(0, |s| s.iter().count());
					Some(Self::do_withdraw_unbonded(&controller, real_num_slashing_spans as u32)?)
				} else {
					None
				}
			};

			// we need to fetch the ledger again because it may have been mutated in the call
			// to `Self::do_withdraw_unbonded` above.
			let mut ledger = Self::ledger(Controller(controller))?;
			let mut value = value.min(ledger.active);
			let stash = ledger.stash.clone();

			ensure!(
				ledger.unlocking.len() < T::MaxUnlockingChunks::get() as usize,
				Error::<T>::NoMoreChunks,
			);

			if !value.is_zero() {
				ledger.active -= value;

				// Avoid there being a dust balance left in the staking system.
				if ledger.active < asset::existential_deposit::<T>() {
					value += ledger.active;
					ledger.active = Zero::zero();
				}

				let min_active_bond = if Nominators::<T>::contains_key(&stash) {
					MinNominatorBond::<T>::get()
				} else if Validators::<T>::contains_key(&stash) {
					MinValidatorBond::<T>::get()
				} else {
					Zero::zero()
				};

				// Make sure that the user maintains enough active bond for their role.
				// If a user runs into this error, they should chill first.
				ensure!(ledger.active >= min_active_bond, Error::<T>::InsufficientBond);

				// Note: in case there is no current era it is fine to bond one era more.
				let current_era = CurrentEra::<T>::get().unwrap_or(0);

				// Calculate unbonding era based on unbonding queue mechanism.
				let era = Self::process_unbond_queue_request(current_era, value);

				if let Some(chunk) = ledger.unlocking.last_mut().filter(|chunk| chunk.era == era) {
					// To keep the chunk count down, we only keep one chunk per era. Since
					// `unlocking` is a FiFo queue, if a chunk exists for `era` we know that it will
					// be the last one.
					chunk.value = chunk.value.defensive_saturating_add(value)
				} else {
					ledger
						.unlocking
						.try_push(UnlockChunk { value, era })
						.map_err(|_| Error::<T>::NoMoreChunks)?;
				};
				// NOTE: ledger must be updated prior to calling `Self::weight_of`.
				ledger.update()?;

				// update this staker in the sorted list, if they exist in it.
				if T::VoterList::contains(&stash) {
					let _ = T::VoterList::on_update(&stash, Self::weight_of(&stash)).defensive();
				}
=======
>>>>>>> fe468328

			let ledger = Self::ledger(StakingAccount::Controller(controller.clone()))?;

			let mut total_weight = if value >= ledger.total {
				Self::chill_stash(&ledger.stash);
				T::WeightInfo::chill()
			} else {
				Zero::zero()
			};

			if let Some(withdraw_weight) = Self::do_unbond(controller, value)? {
				total_weight.saturating_accrue(withdraw_weight);
			}

			Ok(Some(total_weight).into())
		}

		/// Remove any unlocked chunks from the `unlocking` queue from our management.
		///
		/// This essentially frees up that balance to be used by the stash account to do whatever
		/// it wants.
		///
		/// The dispatch origin for this call must be _Signed_ by the controller.
		///
		/// Emits `Withdrawn`.
		///
		/// See also [`Call::unbond`].
		///
		/// ## Parameters
		///
		/// - `num_slashing_spans` indicates the number of metadata slashing spans to clear when
		/// this call results in a complete removal of all the data related to the stash account.
		/// In this case, the `num_slashing_spans` must be larger or equal to the number of
		/// slashing spans associated with the stash account in the [`SlashingSpans`] storage type,
		/// otherwise the call will fail. The call weight is directly proportional to
		/// `num_slashing_spans`.
		///
		/// ## Complexity
		/// O(S) where S is the number of slashing spans to remove
		/// NOTE: Weight annotation is the kill scenario, we refund otherwise.
		#[pallet::call_index(3)]
		#[pallet::weight(T::WeightInfo::withdraw_unbonded_kill(*num_slashing_spans))]
		pub fn withdraw_unbonded(
			origin: OriginFor<T>,
			num_slashing_spans: u32,
		) -> DispatchResultWithPostInfo {
			let controller = ensure_signed(origin)?;

			let actual_weight = Self::do_withdraw_unbonded(&controller, num_slashing_spans)?;
			Ok(Some(actual_weight).into())
		}

		/// Declare the desire to validate for the origin controller.
		///
		/// Effects will be felt at the beginning of the next era.
		///
		/// The dispatch origin for this call must be _Signed_ by the controller, not the stash.
		#[pallet::call_index(4)]
		#[pallet::weight(T::WeightInfo::validate())]
		pub fn validate(origin: OriginFor<T>, prefs: ValidatorPrefs) -> DispatchResult {
			let controller = ensure_signed(origin)?;

			let ledger = Self::ledger(Controller(controller))?;

			ensure!(ledger.active >= MinValidatorBond::<T>::get(), Error::<T>::InsufficientBond);
			let stash = &ledger.stash;

			// ensure their commission is correct.
			ensure!(prefs.commission >= MinCommission::<T>::get(), Error::<T>::CommissionTooLow);

			// Only check limits if they are not already a validator.
			if !Validators::<T>::contains_key(stash) {
				// If this error is reached, we need to adjust the `MinValidatorBond` and start
				// calling `chill_other`. Until then, we explicitly block new validators to protect
				// the runtime.
				if let Some(max_validators) = MaxValidatorsCount::<T>::get() {
					ensure!(
						Validators::<T>::count() < max_validators,
						Error::<T>::TooManyValidators
					);
				}
			}

			Self::do_remove_nominator(stash);
			Self::do_add_validator(stash, prefs.clone());
			Self::deposit_event(Event::<T>::ValidatorPrefsSet { stash: ledger.stash, prefs });

			Ok(())
		}

		/// Declare the desire to nominate `targets` for the origin controller.
		///
		/// Effects will be felt at the beginning of the next era.
		///
		/// The dispatch origin for this call must be _Signed_ by the controller, not the stash.
		///
		/// ## Complexity
		/// - The transaction's complexity is proportional to the size of `targets` (N)
		/// which is capped at CompactAssignments::LIMIT (T::MaxNominations).
		/// - Both the reads and writes follow a similar pattern.
		#[pallet::call_index(5)]
		#[pallet::weight(T::WeightInfo::nominate(targets.len() as u32))]
		pub fn nominate(
			origin: OriginFor<T>,
			targets: Vec<AccountIdLookupOf<T>>,
		) -> DispatchResult {
			let controller = ensure_signed(origin)?;

			let ledger = Self::ledger(StakingAccount::Controller(controller.clone()))?;

			ensure!(ledger.active >= MinNominatorBond::<T>::get(), Error::<T>::InsufficientBond);
			let stash = &ledger.stash;

			// Only check limits if they are not already a nominator.
			if !Nominators::<T>::contains_key(stash) {
				// If this error is reached, we need to adjust the `MinNominatorBond` and start
				// calling `chill_other`. Until then, we explicitly block new nominators to protect
				// the runtime.
				if let Some(max_nominators) = MaxNominatorsCount::<T>::get() {
					ensure!(
						Nominators::<T>::count() < max_nominators,
						Error::<T>::TooManyNominators
					);
				}
			}

			ensure!(!targets.is_empty(), Error::<T>::EmptyTargets);
			ensure!(
				targets.len() <= T::NominationsQuota::get_quota(ledger.active) as usize,
				Error::<T>::TooManyTargets
			);

			let old = Nominators::<T>::get(stash).map_or_else(Vec::new, |x| x.targets.into_inner());

			let targets: BoundedVec<_, _> = targets
				.into_iter()
				.map(|t| T::Lookup::lookup(t).map_err(DispatchError::from))
				.map(|n| {
					n.and_then(|n| {
						if old.contains(&n) || !Validators::<T>::get(&n).blocked {
							Ok(n)
						} else {
							Err(Error::<T>::BadTarget.into())
						}
					})
				})
				.collect::<Result<Vec<_>, _>>()?
				.try_into()
				.map_err(|_| Error::<T>::TooManyNominators)?;

			let nominations = Nominations {
				targets,
				// Initial nominations are considered submitted at era 0. See `Nominations` doc.
				submitted_in: CurrentEra::<T>::get().unwrap_or(0),
				suppressed: false,
			};

			Self::do_remove_validator(stash);
			Self::do_add_nominator(stash, nominations);
			Ok(())
		}

		/// Declare no desire to either validate or nominate.
		///
		/// Effects will be felt at the beginning of the next era.
		///
		/// The dispatch origin for this call must be _Signed_ by the controller, not the stash.
		///
		/// ## Complexity
		/// - Independent of the arguments. Insignificant complexity.
		/// - Contains one read.
		/// - Writes are limited to the `origin` account key.
		#[pallet::call_index(6)]
		#[pallet::weight(T::WeightInfo::chill())]
		pub fn chill(origin: OriginFor<T>) -> DispatchResult {
			let controller = ensure_signed(origin)?;

			let ledger = Self::ledger(StakingAccount::Controller(controller))?;

			Self::chill_stash(&ledger.stash);
			Ok(())
		}

		/// (Re-)set the payment target for a controller.
		///
		/// Effects will be felt instantly (as soon as this function is completed successfully).
		///
		/// The dispatch origin for this call must be _Signed_ by the controller, not the stash.
		///
		/// ## Complexity
		/// - O(1)
		/// - Independent of the arguments. Insignificant complexity.
		/// - Contains a limited number of reads.
		/// - Writes are limited to the `origin` account key.
		/// ---------
		#[pallet::call_index(7)]
		#[pallet::weight(T::WeightInfo::set_payee())]
		pub fn set_payee(
			origin: OriginFor<T>,
			payee: RewardDestination<T::AccountId>,
		) -> DispatchResult {
			let controller = ensure_signed(origin)?;
			let ledger = Self::ledger(Controller(controller.clone()))?;

			ensure!(
				(payee != {
					#[allow(deprecated)]
					RewardDestination::Controller
				}),
				Error::<T>::ControllerDeprecated
			);

			ledger
				.set_payee(payee)
				.defensive_proof("ledger was retrieved from storage, thus it's bonded; qed.")?;

			Ok(())
		}

		/// (Re-)sets the controller of a stash to the stash itself. This function previously
		/// accepted a `controller` argument to set the controller to an account other than the
		/// stash itself. This functionality has now been removed, now only setting the controller
		/// to the stash, if it is not already.
		///
		/// Effects will be felt instantly (as soon as this function is completed successfully).
		///
		/// The dispatch origin for this call must be _Signed_ by the stash, not the controller.
		///
		/// ## Complexity
		/// O(1)
		/// - Independent of the arguments. Insignificant complexity.
		/// - Contains a limited number of reads.
		/// - Writes are limited to the `origin` account key.
		#[pallet::call_index(8)]
		#[pallet::weight(T::WeightInfo::set_controller())]
		pub fn set_controller(origin: OriginFor<T>) -> DispatchResult {
			let stash = ensure_signed(origin)?;

			Self::ledger(StakingAccount::Stash(stash.clone())).map(|ledger| {
				let controller = ledger.controller()
                    .defensive_proof("Ledger's controller field didn't exist. The controller should have been fetched using StakingLedger.")
                    .ok_or(Error::<T>::NotController)?;

				if controller == stash {
					// Stash is already its own controller.
					return Err(Error::<T>::AlreadyPaired.into())
				}

				ledger.set_controller_to_stash()?;
				Ok(())
			})?
		}

		/// Sets the ideal number of validators.
		///
		/// The dispatch origin must be Root.
		///
		/// ## Complexity
		/// O(1)
		#[pallet::call_index(9)]
		#[pallet::weight(T::WeightInfo::set_validator_count())]
		pub fn set_validator_count(
			origin: OriginFor<T>,
			#[pallet::compact] new: u32,
		) -> DispatchResult {
			ensure_root(origin)?;
			// ensure new validator count does not exceed maximum winners
			// support by election provider.
			ensure!(
				new <= <T::ElectionProvider as ElectionProviderBase>::MaxWinners::get(),
				Error::<T>::TooManyValidators
			);
			ValidatorCount::<T>::put(new);
			Ok(())
		}

		/// Increments the ideal number of validators up to maximum of
		/// `ElectionProviderBase::MaxWinners`.
		///
		/// The dispatch origin must be Root.
		///
		/// ## Complexity
		/// Same as [`Self::set_validator_count`].
		#[pallet::call_index(10)]
		#[pallet::weight(T::WeightInfo::set_validator_count())]
		pub fn increase_validator_count(
			origin: OriginFor<T>,
			#[pallet::compact] additional: u32,
		) -> DispatchResult {
			ensure_root(origin)?;
			let old = ValidatorCount::<T>::get();
			let new = old.checked_add(additional).ok_or(ArithmeticError::Overflow)?;
			ensure!(
				new <= <T::ElectionProvider as ElectionProviderBase>::MaxWinners::get(),
				Error::<T>::TooManyValidators
			);

			ValidatorCount::<T>::put(new);
			Ok(())
		}

		/// Scale up the ideal number of validators by a factor up to maximum of
		/// `ElectionProviderBase::MaxWinners`.
		///
		/// The dispatch origin must be Root.
		///
		/// ## Complexity
		/// Same as [`Self::set_validator_count`].
		#[pallet::call_index(11)]
		#[pallet::weight(T::WeightInfo::set_validator_count())]
		pub fn scale_validator_count(origin: OriginFor<T>, factor: Percent) -> DispatchResult {
			ensure_root(origin)?;
			let old = ValidatorCount::<T>::get();
			let new = old.checked_add(factor.mul_floor(old)).ok_or(ArithmeticError::Overflow)?;

			ensure!(
				new <= <T::ElectionProvider as ElectionProviderBase>::MaxWinners::get(),
				Error::<T>::TooManyValidators
			);

			ValidatorCount::<T>::put(new);
			Ok(())
		}

		/// Force there to be no new eras indefinitely.
		///
		/// The dispatch origin must be Root.
		///
		/// # Warning
		///
		/// The election process starts multiple blocks before the end of the era.
		/// Thus the election process may be ongoing when this is called. In this case the
		/// election will continue until the next era is triggered.
		///
		/// ## Complexity
		/// - No arguments.
		/// - Weight: O(1)
		#[pallet::call_index(12)]
		#[pallet::weight(T::WeightInfo::force_no_eras())]
		pub fn force_no_eras(origin: OriginFor<T>) -> DispatchResult {
			ensure_root(origin)?;
			Self::set_force_era(Forcing::ForceNone);
			Ok(())
		}

		/// Force there to be a new era at the end of the next session. After this, it will be
		/// reset to normal (non-forced) behaviour.
		///
		/// The dispatch origin must be Root.
		///
		/// # Warning
		///
		/// The election process starts multiple blocks before the end of the era.
		/// If this is called just before a new era is triggered, the election process may not
		/// have enough blocks to get a result.
		///
		/// ## Complexity
		/// - No arguments.
		/// - Weight: O(1)
		#[pallet::call_index(13)]
		#[pallet::weight(T::WeightInfo::force_new_era())]
		pub fn force_new_era(origin: OriginFor<T>) -> DispatchResult {
			ensure_root(origin)?;
			Self::set_force_era(Forcing::ForceNew);
			Ok(())
		}

		/// Set the validators who cannot be slashed (if any).
		///
		/// The dispatch origin must be Root.
		#[pallet::call_index(14)]
		#[pallet::weight(T::WeightInfo::set_invulnerables(invulnerables.len() as u32))]
		pub fn set_invulnerables(
			origin: OriginFor<T>,
			invulnerables: Vec<T::AccountId>,
		) -> DispatchResult {
			ensure_root(origin)?;
			<Invulnerables<T>>::put(invulnerables);
			Ok(())
		}

		/// Force a current staker to become completely unstaked, immediately.
		///
		/// The dispatch origin must be Root.
		///
		/// ## Parameters
		///
		/// - `num_slashing_spans`: Refer to comments on [`Call::withdraw_unbonded`] for more
		/// details.
		#[pallet::call_index(15)]
		#[pallet::weight(T::WeightInfo::force_unstake(*num_slashing_spans))]
		pub fn force_unstake(
			origin: OriginFor<T>,
			stash: T::AccountId,
			num_slashing_spans: u32,
		) -> DispatchResult {
			ensure_root(origin)?;

			// Remove all staking-related information and lock.
			Self::kill_stash(&stash, num_slashing_spans)?;

			Ok(())
		}

		/// Force there to be a new era at the end of sessions indefinitely.
		///
		/// The dispatch origin must be Root.
		///
		/// # Warning
		///
		/// The election process starts multiple blocks before the end of the era.
		/// If this is called just before a new era is triggered, the election process may not
		/// have enough blocks to get a result.
		#[pallet::call_index(16)]
		#[pallet::weight(T::WeightInfo::force_new_era_always())]
		pub fn force_new_era_always(origin: OriginFor<T>) -> DispatchResult {
			ensure_root(origin)?;
			Self::set_force_era(Forcing::ForceAlways);
			Ok(())
		}

		/// Cancel enactment of a deferred slash.
		///
		/// Can be called by the `T::AdminOrigin`.
		///
		/// Parameters: era and indices of the slashes for that era to kill.
		/// They **must** be sorted in ascending order, *and* unique.
		#[pallet::call_index(17)]
		#[pallet::weight(T::WeightInfo::cancel_deferred_slash(slash_indices.len() as u32))]
		pub fn cancel_deferred_slash(
			origin: OriginFor<T>,
			era: EraIndex,
			slash_indices: Vec<u32>,
		) -> DispatchResult {
			T::AdminOrigin::ensure_origin(origin)?;

			ensure!(!slash_indices.is_empty(), Error::<T>::EmptyTargets);
			ensure!(is_sorted_and_unique(&slash_indices), Error::<T>::NotSortedAndUnique);

			let mut unapplied = UnappliedSlashes::<T>::get(&era);
			let last_item = slash_indices[slash_indices.len() - 1];
			ensure!((last_item as usize) < unapplied.len(), Error::<T>::InvalidSlashIndex);

			for (removed, index) in slash_indices.into_iter().enumerate() {
				let index = (index as usize) - removed;
				unapplied.remove(index);
			}

			UnappliedSlashes::<T>::insert(&era, &unapplied);
			Ok(())
		}

		/// Pay out next page of the stakers behind a validator for the given era.
		///
		/// - `validator_stash` is the stash account of the validator.
		/// - `era` may be any era between `[current_era - history_depth; current_era]`.
		///
		/// The origin of this call must be _Signed_. Any account can call this function, even if
		/// it is not one of the stakers.
		///
		/// The reward payout could be paged in case there are too many nominators backing the
		/// `validator_stash`. This call will payout unpaid pages in an ascending order. To claim a
		/// specific page, use `payout_stakers_by_page`.`
		///
		/// If all pages are claimed, it returns an error `InvalidPage`.
		#[pallet::call_index(18)]
		#[pallet::weight(T::WeightInfo::payout_stakers_alive_staked(T::MaxExposurePageSize::get()))]
		pub fn payout_stakers(
			origin: OriginFor<T>,
			validator_stash: T::AccountId,
			era: EraIndex,
		) -> DispatchResultWithPostInfo {
			ensure_signed(origin)?;
			Self::do_payout_stakers(validator_stash, era)
		}

		/// Rebond a portion of the stash scheduled to be unlocked.
		///
		/// The dispatch origin must be signed by the controller.
		///
		/// ## Complexity
		/// - Time complexity: O(L), where L is unlocking chunks
		/// - Bounded by `MaxUnlockingChunks`.
		#[pallet::call_index(19)]
		#[pallet::weight(T::WeightInfo::rebond(T::MaxUnlockingChunks::get() as u32))]
		pub fn rebond(
			origin: OriginFor<T>,
			#[pallet::compact] value: BalanceOf<T>,
		) -> DispatchResultWithPostInfo {
			let controller = ensure_signed(origin)?;
			let ledger = Self::ledger(Controller(controller))?;

			ensure!(!T::Filter::contains(&ledger.stash), Error::<T>::Restricted);
			ensure!(!ledger.unlocking.is_empty(), Error::<T>::NoUnlockChunk);

			let initial_unlocking = ledger.unlocking.len() as u32;
			let (ledger, rebonded_value) = ledger.rebond(value);
			// Last check: the new active amount of ledger must be more than ED.
			ensure!(
				ledger.active >= asset::existential_deposit::<T>(),
				Error::<T>::InsufficientBond
			);

			Self::deposit_event(Event::<T>::Bonded {
				stash: ledger.stash.clone(),
				amount: rebonded_value,
			});

			let stash = ledger.stash.clone();
			let final_unlocking = ledger.unlocking.len();

			// NOTE: ledger must be updated prior to calling `Self::weight_of`.
			ledger.update()?;
			if T::VoterList::contains(&stash) {
				let _ = T::VoterList::on_update(&stash, Self::weight_of(&stash)).defensive();
			}

			let removed_chunks = 1u32 // for the case where the last iterated chunk is not removed
				.saturating_add(initial_unlocking)
				.saturating_sub(final_unlocking as u32);
			Ok(Some(T::WeightInfo::rebond(removed_chunks)).into())
		}

		/// Remove all data structures concerning a staker/stash once it is at a state where it can
		/// be considered `dust` in the staking system. The requirements are:
		///
		/// 1. the `total_balance` of the stash is below existential deposit.
		/// 2. or, the `ledger.total` of the stash is below existential deposit.
		/// 3. or, existential deposit is zero and either `total_balance` or `ledger.total` is zero.
		///
		/// The former can happen in cases like a slash; the latter when a fully unbonded account
		/// is still receiving staking rewards in `RewardDestination::Staked`.
		///
		/// It can be called by anyone, as long as `stash` meets the above requirements.
		///
		/// Refunds the transaction fees upon successful execution.
		///
		/// ## Parameters
		///
		/// - `num_slashing_spans`: Refer to comments on [`Call::withdraw_unbonded`] for more
		/// details.
		#[pallet::call_index(20)]
		#[pallet::weight(T::WeightInfo::reap_stash(*num_slashing_spans))]
		pub fn reap_stash(
			origin: OriginFor<T>,
			stash: T::AccountId,
			num_slashing_spans: u32,
		) -> DispatchResultWithPostInfo {
			ensure_signed(origin)?;

			// virtual stakers should not be allowed to be reaped.
			ensure!(!Self::is_virtual_staker(&stash), Error::<T>::VirtualStakerNotAllowed);

			let ed = asset::existential_deposit::<T>();
			let origin_balance = asset::total_balance::<T>(&stash);
			let ledger_total =
				Self::ledger(Stash(stash.clone())).map(|l| l.total).unwrap_or_default();
			let reapable = origin_balance < ed ||
				origin_balance.is_zero() ||
				ledger_total < ed ||
				ledger_total.is_zero();
			ensure!(reapable, Error::<T>::FundedTarget);

			// Remove all staking-related information and lock.
			Self::kill_stash(&stash, num_slashing_spans)?;

			Ok(Pays::No.into())
		}

		/// Remove the given nominations from the calling validator.
		///
		/// Effects will be felt at the beginning of the next era.
		///
		/// The dispatch origin for this call must be _Signed_ by the controller, not the stash.
		///
		/// - `who`: A list of nominator stash accounts who are nominating this validator which
		///   should no longer be nominating this validator.
		///
		/// Note: Making this call only makes sense if you first set the validator preferences to
		/// block any further nominations.
		#[pallet::call_index(21)]
		#[pallet::weight(T::WeightInfo::kick(who.len() as u32))]
		pub fn kick(origin: OriginFor<T>, who: Vec<AccountIdLookupOf<T>>) -> DispatchResult {
			let controller = ensure_signed(origin)?;
			let ledger = Self::ledger(Controller(controller))?;
			let stash = &ledger.stash;

			for nom_stash in who
				.into_iter()
				.map(T::Lookup::lookup)
				.collect::<Result<Vec<T::AccountId>, _>>()?
				.into_iter()
			{
				Nominators::<T>::mutate(&nom_stash, |maybe_nom| {
					if let Some(ref mut nom) = maybe_nom {
						if let Some(pos) = nom.targets.iter().position(|v| v == stash) {
							nom.targets.swap_remove(pos);
							Self::deposit_event(Event::<T>::Kicked {
								nominator: nom_stash.clone(),
								stash: stash.clone(),
							});
						}
					}
				});
			}

			Ok(())
		}

		/// Update the various staking configurations .
		///
		/// * `min_nominator_bond`: The minimum active bond needed to be a nominator.
		/// * `min_validator_bond`: The minimum active bond needed to be a validator.
		/// * `max_nominator_count`: The max number of users who can be a nominator at once. When
		///   set to `None`, no limit is enforced.
		/// * `max_validator_count`: The max number of users who can be a validator at once. When
		///   set to `None`, no limit is enforced.
		/// * `chill_threshold`: The ratio of `max_nominator_count` or `max_validator_count` which
		///   should be filled in order for the `chill_other` transaction to work.
		/// * `min_commission`: The minimum amount of commission that each validators must maintain.
		///   This is checked only upon calling `validate`. Existing validators are not affected.
		/// * `unbonding_queue_params`: The parameters for the unbonding queue.
		///
		/// RuntimeOrigin must be Root to call this function.
		///
		/// NOTE: Existing nominators and validators will not be affected by this update.
		/// to kick people under the new limits, `chill_other` should be called.
		// We assume the worst case for this call is either: all items are set or all items are
		// removed.
		#[pallet::call_index(22)]
		#[pallet::weight(
			T::WeightInfo::set_staking_configs_all_set()
				.max(T::WeightInfo::set_staking_configs_all_remove())
		)]
		pub fn set_staking_configs(
			origin: OriginFor<T>,
			min_nominator_bond: ConfigOp<BalanceOf<T>>,
			min_validator_bond: ConfigOp<BalanceOf<T>>,
			max_nominator_count: ConfigOp<u32>,
			max_validator_count: ConfigOp<u32>,
			chill_threshold: ConfigOp<Percent>,
			min_commission: ConfigOp<Perbill>,
			max_staked_rewards: ConfigOp<Percent>,
			unbonding_queue_params: ConfigOp<UnbondingQueueConfig>,
		) -> DispatchResult {
			ensure_root(origin)?;

			macro_rules! config_op_exp {
				($storage:ty, $op:ident) => {
					match $op {
						ConfigOp::Noop => (),
						ConfigOp::Set(v) => <$storage>::put(v),
						ConfigOp::Remove => <$storage>::kill(),
					}
				};
			}

			config_op_exp!(MinNominatorBond<T>, min_nominator_bond);
			config_op_exp!(MinValidatorBond<T>, min_validator_bond);
			config_op_exp!(MaxNominatorsCount<T>, max_nominator_count);
			config_op_exp!(MaxValidatorsCount<T>, max_validator_count);
			config_op_exp!(ChillThreshold<T>, chill_threshold);
			config_op_exp!(MinCommission<T>, min_commission);
			config_op_exp!(MaxStakedRewards<T>, max_staked_rewards);
			config_op_exp!(UnbondingQueueParams<T>, unbonding_queue_params);
			Ok(())
		}
		/// Declare a `controller` to stop participating as either a validator or nominator.
		///
		/// Effects will be felt at the beginning of the next era.
		///
		/// The dispatch origin for this call must be _Signed_, but can be called by anyone.
		///
		/// If the caller is the same as the controller being targeted, then no further checks are
		/// enforced, and this function behaves just like `chill`.
		///
		/// If the caller is different than the controller being targeted, the following conditions
		/// must be met:
		///
		/// * `controller` must belong to a nominator who has become non-decodable,
		///
		/// Or:
		///
		/// * A `ChillThreshold` must be set and checked which defines how close to the max
		///   nominators or validators we must reach before users can start chilling one-another.
		/// * A `MaxNominatorCount` and `MaxValidatorCount` must be set which is used to determine
		///   how close we are to the threshold.
		/// * A `MinNominatorBond` and `MinValidatorBond` must be set and checked, which determines
		///   if this is a person that should be chilled because they have not met the threshold
		///   bond required.
		///
		/// This can be helpful if bond requirements are updated, and we need to remove old users
		/// who do not satisfy these requirements.
		#[pallet::call_index(23)]
		#[pallet::weight(T::WeightInfo::chill_other())]
		pub fn chill_other(origin: OriginFor<T>, stash: T::AccountId) -> DispatchResult {
			// Anyone can call this function.
			let caller = ensure_signed(origin)?;
			let ledger = Self::ledger(Stash(stash.clone()))?;
			let controller = ledger
				.controller()
				.defensive_proof(
					"Ledger's controller field didn't exist. The controller should have been fetched using StakingLedger.",
				)
				.ok_or(Error::<T>::NotController)?;

			// In order for one user to chill another user, the following conditions must be met:
			//
			// * `controller` belongs to a nominator who has become non-decodable,
			//
			// Or
			//
			// * A `ChillThreshold` is set which defines how close to the max nominators or
			//   validators we must reach before users can start chilling one-another.
			// * A `MaxNominatorCount` and `MaxValidatorCount` which is used to determine how close
			//   we are to the threshold.
			// * A `MinNominatorBond` and `MinValidatorBond` which is the final condition checked to
			//   determine this is a person that should be chilled because they have not met the
			//   threshold bond required.
			//
			// Otherwise, if caller is the same as the controller, this is just like `chill`.

			if Nominators::<T>::contains_key(&stash) && Nominators::<T>::get(&stash).is_none() {
				Self::chill_stash(&stash);
				return Ok(())
			}

			if caller != controller {
				let threshold = ChillThreshold::<T>::get().ok_or(Error::<T>::CannotChillOther)?;
				let min_active_bond = if Nominators::<T>::contains_key(&stash) {
					let max_nominator_count =
						MaxNominatorsCount::<T>::get().ok_or(Error::<T>::CannotChillOther)?;
					let current_nominator_count = Nominators::<T>::count();
					ensure!(
						threshold * max_nominator_count < current_nominator_count,
						Error::<T>::CannotChillOther
					);
					MinNominatorBond::<T>::get()
				} else if Validators::<T>::contains_key(&stash) {
					let max_validator_count =
						MaxValidatorsCount::<T>::get().ok_or(Error::<T>::CannotChillOther)?;
					let current_validator_count = Validators::<T>::count();
					ensure!(
						threshold * max_validator_count < current_validator_count,
						Error::<T>::CannotChillOther
					);
					MinValidatorBond::<T>::get()
				} else {
					Zero::zero()
				};

				ensure!(ledger.active < min_active_bond, Error::<T>::CannotChillOther);
			}

			Self::chill_stash(&stash);
			Ok(())
		}

		/// Force a validator to have at least the minimum commission. This will not affect a
		/// validator who already has a commission greater than or equal to the minimum. Any account
		/// can call this.
		#[pallet::call_index(24)]
		#[pallet::weight(T::WeightInfo::force_apply_min_commission())]
		pub fn force_apply_min_commission(
			origin: OriginFor<T>,
			validator_stash: T::AccountId,
		) -> DispatchResult {
			ensure_signed(origin)?;
			let min_commission = MinCommission::<T>::get();
			Validators::<T>::try_mutate_exists(validator_stash, |maybe_prefs| {
				maybe_prefs
					.as_mut()
					.map(|prefs| {
						(prefs.commission < min_commission)
							.then(|| prefs.commission = min_commission)
					})
					.ok_or(Error::<T>::NotStash)
			})?;
			Ok(())
		}

		/// Sets the minimum amount of commission that each validators must maintain.
		///
		/// This call has lower privilege requirements than `set_staking_config` and can be called
		/// by the `T::AdminOrigin`. Root can always call this.
		#[pallet::call_index(25)]
		#[pallet::weight(T::WeightInfo::set_min_commission())]
		pub fn set_min_commission(origin: OriginFor<T>, new: Perbill) -> DispatchResult {
			T::AdminOrigin::ensure_origin(origin)?;
			MinCommission::<T>::put(new);
			Ok(())
		}

		/// Pay out a page of the stakers behind a validator for the given era and page.
		///
		/// - `validator_stash` is the stash account of the validator.
		/// - `era` may be any era between `[current_era - history_depth; current_era]`.
		/// - `page` is the page index of nominators to pay out with value between 0 and
		///   `num_nominators / T::MaxExposurePageSize`.
		///
		/// The origin of this call must be _Signed_. Any account can call this function, even if
		/// it is not one of the stakers.
		///
		/// If a validator has more than [`Config::MaxExposurePageSize`] nominators backing
		/// them, then the list of nominators is paged, with each page being capped at
		/// [`Config::MaxExposurePageSize`.] If a validator has more than one page of nominators,
		/// the call needs to be made for each page separately in order for all the nominators
		/// backing a validator to receive the reward. The nominators are not sorted across pages
		/// and so it should not be assumed the highest staker would be on the topmost page and vice
		/// versa. If rewards are not claimed in [`Config::HistoryDepth`] eras, they are lost.
		#[pallet::call_index(26)]
		#[pallet::weight(T::WeightInfo::payout_stakers_alive_staked(T::MaxExposurePageSize::get()))]
		pub fn payout_stakers_by_page(
			origin: OriginFor<T>,
			validator_stash: T::AccountId,
			era: EraIndex,
			page: Page,
		) -> DispatchResultWithPostInfo {
			ensure_signed(origin)?;
			Self::do_payout_stakers_by_page(validator_stash, era, page)
		}

		/// Migrates an account's `RewardDestination::Controller` to
		/// `RewardDestination::Account(controller)`.
		///
		/// Effects will be felt instantly (as soon as this function is completed successfully).
		///
		/// This will waive the transaction fee if the `payee` is successfully migrated.
		#[pallet::call_index(27)]
		#[pallet::weight(T::WeightInfo::update_payee())]
		pub fn update_payee(
			origin: OriginFor<T>,
			controller: T::AccountId,
		) -> DispatchResultWithPostInfo {
			ensure_signed(origin)?;
			let ledger = Self::ledger(StakingAccount::Controller(controller.clone()))?;

			ensure!(
				(Payee::<T>::get(&ledger.stash) == {
					#[allow(deprecated)]
					Some(RewardDestination::Controller)
				}),
				Error::<T>::NotController
			);

			ledger
				.set_payee(RewardDestination::Account(controller))
				.defensive_proof("ledger should have been previously retrieved from storage.")?;

			Ok(Pays::No.into())
		}

		/// Updates a batch of controller accounts to their corresponding stash account if they are
		/// not the same. Ignores any controller accounts that do not exist, and does not operate if
		/// the stash and controller are already the same.
		///
		/// Effects will be felt instantly (as soon as this function is completed successfully).
		///
		/// The dispatch origin must be `T::AdminOrigin`.
		#[pallet::call_index(28)]
		#[pallet::weight(T::WeightInfo::deprecate_controller_batch(controllers.len() as u32))]
		pub fn deprecate_controller_batch(
			origin: OriginFor<T>,
			controllers: BoundedVec<T::AccountId, T::MaxControllersInDeprecationBatch>,
		) -> DispatchResultWithPostInfo {
			T::AdminOrigin::ensure_origin(origin)?;

			// Ignore controllers that do not exist or are already the same as stash.
			let filtered_batch_with_ledger: Vec<_> = controllers
				.iter()
				.filter_map(|controller| {
					let ledger = Self::ledger(StakingAccount::Controller(controller.clone()));
					ledger.ok().map_or(None, |ledger| {
						// If the controller `RewardDestination` is still the deprecated
						// `Controller` variant, skip deprecating this account.
						let payee_deprecated = Payee::<T>::get(&ledger.stash) == {
							#[allow(deprecated)]
							Some(RewardDestination::Controller)
						};

						if ledger.stash != *controller && !payee_deprecated {
							Some(ledger)
						} else {
							None
						}
					})
				})
				.collect();

			// Update unique pairs.
			let mut failures = 0;
			for ledger in filtered_batch_with_ledger {
				let _ = ledger.clone().set_controller_to_stash().map_err(|_| failures += 1);
			}
			Self::deposit_event(Event::<T>::ControllerBatchDeprecated { failures });

			Ok(Some(T::WeightInfo::deprecate_controller_batch(controllers.len() as u32)).into())
		}

		/// Restores the state of a ledger which is in an inconsistent state.
		///
		/// The requirements to restore a ledger are the following:
		/// * The stash is bonded; or
		/// * The stash is not bonded but it has a staking lock left behind; or
		/// * If the stash has an associated ledger and its state is inconsistent; or
		/// * If the ledger is not corrupted *but* its staking lock is out of sync.
		///
		/// The `maybe_*` input parameters will overwrite the corresponding data and metadata of the
		/// ledger associated with the stash. If the input parameters are not set, the ledger will
		/// be reset values from on-chain state.
		#[pallet::call_index(29)]
		#[pallet::weight(T::WeightInfo::restore_ledger())]
		pub fn restore_ledger(
			origin: OriginFor<T>,
			stash: T::AccountId,
			maybe_controller: Option<T::AccountId>,
			maybe_total: Option<BalanceOf<T>>,
			maybe_unlocking: Option<BoundedVec<UnlockChunk<BalanceOf<T>>, T::MaxUnlockingChunks>>,
		) -> DispatchResult {
			T::AdminOrigin::ensure_origin(origin)?;

			// cannot restore ledger for virtual stakers.
			ensure!(!Self::is_virtual_staker(&stash), Error::<T>::VirtualStakerNotAllowed);

			let current_lock = asset::staked::<T>(&stash);
			let stash_balance = asset::stakeable_balance::<T>(&stash);

			let (new_controller, new_total) = match Self::inspect_bond_state(&stash) {
				Ok(LedgerIntegrityState::Corrupted) => {
					let new_controller = maybe_controller.unwrap_or(stash.clone());

					let new_total = if let Some(total) = maybe_total {
						let new_total = total.min(stash_balance);
						// enforce hold == ledger.amount.
						asset::update_stake::<T>(&stash, new_total)?;
						new_total
					} else {
						current_lock
					};

					Ok((new_controller, new_total))
				},
				Ok(LedgerIntegrityState::CorruptedKilled) => {
					if current_lock == Zero::zero() {
						// this case needs to restore both lock and ledger, so the new total needs
						// to be given by the called since there's no way to restore the total
						// on-chain.
						ensure!(maybe_total.is_some(), Error::<T>::CannotRestoreLedger);
						Ok((
							stash.clone(),
							maybe_total.expect("total exists as per the check above; qed."),
						))
					} else {
						Ok((stash.clone(), current_lock))
					}
				},
				Ok(LedgerIntegrityState::LockCorrupted) => {
					// ledger is not corrupted but its locks are out of sync. In this case, we need
					// to enforce a new ledger.total and staking lock for this stash.
					let new_total =
						maybe_total.ok_or(Error::<T>::CannotRestoreLedger)?.min(stash_balance);
					asset::update_stake::<T>(&stash, new_total)?;

					Ok((stash.clone(), new_total))
				},
				Err(Error::<T>::BadState) => {
					// the stash and ledger do not exist but lock is lingering.
					asset::kill_stake::<T>(&stash)?;
					ensure!(
						Self::inspect_bond_state(&stash) == Err(Error::<T>::NotStash),
						Error::<T>::BadState
					);

					return Ok(());
				},
				Ok(LedgerIntegrityState::Ok) | Err(_) => Err(Error::<T>::CannotRestoreLedger),
			}?;

			// re-bond stash and controller tuple.
			Bonded::<T>::insert(&stash, &new_controller);

			// resoter ledger state.
			let mut ledger = StakingLedger::<T>::new(stash.clone(), new_total);
			ledger.controller = Some(new_controller);
			ledger.unlocking = maybe_unlocking.unwrap_or_default();
			ledger.update()?;

			ensure!(
				Self::inspect_bond_state(&stash) == Ok(LedgerIntegrityState::Ok),
				Error::<T>::BadState
			);
			Ok(())
		}

		/// Removes the legacy Staking locks if they exist.
		///
		/// This removes the legacy lock on the stake with [`Config::OldCurrency`] and creates a
		/// hold on it if needed. If all stake cannot be held, the best effort is made to hold as
		/// much as possible. The remaining stake is forced withdrawn from the ledger.
		///
		/// The fee is waived if the migration is successful.
		#[pallet::call_index(30)]
		#[pallet::weight(T::WeightInfo::migrate_currency())]
		pub fn migrate_currency(
			origin: OriginFor<T>,
			stash: T::AccountId,
		) -> DispatchResultWithPostInfo {
			ensure_signed(origin)?;
			Self::do_migrate_currency(&stash)?;

			// Refund the transaction fee if successful.
			Ok(Pays::No.into())
		}

		/// This function allows governance to manually slash a validator and is a
		/// **fallback mechanism**.
		///
		/// The dispatch origin must be `T::AdminOrigin`.
		///
		/// ## Parameters
		/// - `validator_stash` - The stash account of the validator to slash.
		/// - `era` - The era in which the validator was in the active set.
		/// - `slash_fraction` - The percentage of the stake to slash, expressed as a Perbill.
		///
		/// ## Behavior
		///
		/// The slash will be applied using the standard slashing mechanics, respecting the
		/// configured `SlashDeferDuration`.
		///
		/// This means:
		/// - If the validator was already slashed by a higher percentage for the same era, this
		///   slash will have no additional effect.
		/// - If the validator was previously slashed by a lower percentage, only the difference
		///   will be applied.
		/// - The slash will be deferred by `SlashDeferDuration` eras before being enacted.
		#[pallet::call_index(33)]
		#[pallet::weight(T::WeightInfo::manual_slash())]
		pub fn manual_slash(
			origin: OriginFor<T>,
			validator_stash: T::AccountId,
			era: EraIndex,
			slash_fraction: Perbill,
		) -> DispatchResult {
			T::AdminOrigin::ensure_origin(origin)?;

			// Check era is valid
			let current_era = CurrentEra::<T>::get().ok_or(Error::<T>::InvalidEraToReward)?;
			let history_depth = T::HistoryDepth::get();
			ensure!(
				era <= current_era && era >= current_era.saturating_sub(history_depth),
				Error::<T>::InvalidEraToReward
			);

			let offence_details = sp_staking::offence::OffenceDetails {
				offender: validator_stash.clone(),
				reporters: Vec::new(),
			};

			// Get the session index for the era
			let session_index =
				ErasStartSessionIndex::<T>::get(era).ok_or(Error::<T>::InvalidEraToReward)?;

			// Create the offence and report it through on_offence system
			let _ = Self::on_offence(
				core::iter::once(offence_details),
				&[slash_fraction],
				session_index,
			);

			Ok(())
		}
	}
}

/// Check that list is sorted and has no duplicates.
fn is_sorted_and_unique(list: &[u32]) -> bool {
	list.windows(2).all(|w| w[0] < w[1])
}<|MERGE_RESOLUTION|>--- conflicted
+++ resolved
@@ -1284,80 +1284,6 @@
 			#[pallet::compact] value: BalanceOf<T>,
 		) -> DispatchResultWithPostInfo {
 			let controller = ensure_signed(origin)?;
-<<<<<<< HEAD
-			let unlocking =
-				Self::ledger(Controller(controller.clone())).map(|l| l.unlocking.len())?;
-
-			// if there are no unlocking chunks available, try to withdraw chunks older than
-			// `BondingDuration` to proceed with the unbonding.
-			let maybe_withdraw_weight = {
-				if unlocking == T::MaxUnlockingChunks::get() as usize {
-					let real_num_slashing_spans =
-						SlashingSpans::<T>::get(&controller).map_or(0, |s| s.iter().count());
-					Some(Self::do_withdraw_unbonded(&controller, real_num_slashing_spans as u32)?)
-				} else {
-					None
-				}
-			};
-
-			// we need to fetch the ledger again because it may have been mutated in the call
-			// to `Self::do_withdraw_unbonded` above.
-			let mut ledger = Self::ledger(Controller(controller))?;
-			let mut value = value.min(ledger.active);
-			let stash = ledger.stash.clone();
-
-			ensure!(
-				ledger.unlocking.len() < T::MaxUnlockingChunks::get() as usize,
-				Error::<T>::NoMoreChunks,
-			);
-
-			if !value.is_zero() {
-				ledger.active -= value;
-
-				// Avoid there being a dust balance left in the staking system.
-				if ledger.active < asset::existential_deposit::<T>() {
-					value += ledger.active;
-					ledger.active = Zero::zero();
-				}
-
-				let min_active_bond = if Nominators::<T>::contains_key(&stash) {
-					MinNominatorBond::<T>::get()
-				} else if Validators::<T>::contains_key(&stash) {
-					MinValidatorBond::<T>::get()
-				} else {
-					Zero::zero()
-				};
-
-				// Make sure that the user maintains enough active bond for their role.
-				// If a user runs into this error, they should chill first.
-				ensure!(ledger.active >= min_active_bond, Error::<T>::InsufficientBond);
-
-				// Note: in case there is no current era it is fine to bond one era more.
-				let current_era = CurrentEra::<T>::get().unwrap_or(0);
-
-				// Calculate unbonding era based on unbonding queue mechanism.
-				let era = Self::process_unbond_queue_request(current_era, value);
-
-				if let Some(chunk) = ledger.unlocking.last_mut().filter(|chunk| chunk.era == era) {
-					// To keep the chunk count down, we only keep one chunk per era. Since
-					// `unlocking` is a FiFo queue, if a chunk exists for `era` we know that it will
-					// be the last one.
-					chunk.value = chunk.value.defensive_saturating_add(value)
-				} else {
-					ledger
-						.unlocking
-						.try_push(UnlockChunk { value, era })
-						.map_err(|_| Error::<T>::NoMoreChunks)?;
-				};
-				// NOTE: ledger must be updated prior to calling `Self::weight_of`.
-				ledger.update()?;
-
-				// update this staker in the sorted list, if they exist in it.
-				if T::VoterList::contains(&stash) {
-					let _ = T::VoterList::on_update(&stash, Self::weight_of(&stash)).defensive();
-				}
-=======
->>>>>>> fe468328
 
 			let ledger = Self::ledger(StakingAccount::Controller(controller.clone()))?;
 
