--- conflicted
+++ resolved
@@ -957,9 +957,14 @@
 			stash: T::AccountId,
 		},
 		/// Validator has been re-enabled.
-<<<<<<< HEAD
 		ValidatorReenabled {
 			stash: T::AccountId,
+		},
+		/// Staking balance migrated from locks to holds, with any balance that could not be held
+		/// is force withdrawn.
+		CurrencyMigrated {
+			stash: T::AccountId,
+			force_withdraw: BalanceOf<T>,
 		},
 		/// A page from a multi-page election was fetched. A number of these are followed by
 		/// `StakersElected`.
@@ -970,12 +975,6 @@
 			page: PageIndex,
 			result: Result<(), u32>,
 		},
-=======
-		ValidatorReenabled { stash: T::AccountId },
-		/// Staking balance migrated from locks to holds, with any balance that could not be held
-		/// is force withdrawn.
-		CurrencyMigrated { stash: T::AccountId, force_withdraw: BalanceOf<T> },
->>>>>>> f5673cf2
 	}
 
 	#[pallet::error]
