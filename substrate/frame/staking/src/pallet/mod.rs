// This file is part of Substrate.

// Copyright (C) Parity Technologies (UK) Ltd.
// SPDX-License-Identifier: Apache-2.0

// Licensed under the Apache License, Version 2.0 (the "License");
// you may not use this file except in compliance with the License.
// You may obtain a copy of the License at
//
// 	http://www.apache.org/licenses/LICENSE-2.0
//
// Unless required by applicable law or agreed to in writing, software
// distributed under the License is distributed on an "AS IS" BASIS,
// WITHOUT WARRANTIES OR CONDITIONS OF ANY KIND, either express or implied.
// See the License for the specific language governing permissions and
// limitations under the License.

//! Staking FRAME Pallet.

use codec::Codec;
use frame_election_provider_support::{
	ElectionProvider, ElectionProviderBase, SortedListProvider, VoteWeight,
};
use frame_support::{
	pallet_prelude::*,
	traits::{
<<<<<<< HEAD
		Currency, Defensive, DefensiveSaturating, EnsureOrigin, EstimateNextNewSession, Get,
		LockIdentifier, LockableCurrency, OnUnbalanced, UnixTime,
=======
		Currency, Defensive, DefensiveResult, DefensiveSaturating, EnsureOrigin,
		EstimateNextNewSession, Get, LockableCurrency, OnUnbalanced, TryCollect, UnixTime,
>>>>>>> 9faea380
	},
	weights::Weight,
	BoundedVec,
};
use frame_system::{ensure_root, ensure_signed, pallet_prelude::*};
use sp_runtime::{
	traits::{CheckedSub, SaturatedConversion, StaticLookup, Zero},
	ArithmeticError, Perbill, Percent,
};
<<<<<<< HEAD
use sp_staking::{EraIndex, Page, SessionIndex};
=======
use sp_staking::{
	EraIndex, SessionIndex,
	StakingAccount::{self, Controller, Stash},
};
>>>>>>> 9faea380
use sp_std::prelude::*;

mod impls;

pub use impls::*;

use crate::{
	slashing, weights::WeightInfo, AccountIdLookupOf, ActiveEraInfo, BalanceOf, EraPayout,
	EraRewardPoints, Exposure, ExposurePage, Forcing, MaxNominationsOf, NegativeImbalanceOf,
	Nominations, NominationsQuota, PositiveImbalanceOf, RewardDestination, SessionInterface,
	StakingLedger, UnappliedSlash, UnlockChunk, ValidatorPrefs,
};

// The speculative number of spans are used as an input of the weight annotation of
// [`Call::unbond`], as the post dipatch weight may depend on the number of slashing span on the
// account which is not provided as an input. The value set should be conservative but sensible.
pub(crate) const SPECULATIVE_NUM_SPANS: u32 = 32;

#[frame_support::pallet]
pub mod pallet {
	use frame_election_provider_support::ElectionDataProvider;

	use crate::{BenchmarkingConfig, PagedExposureMetadata};

	use super::*;

	/// The current storage version.
	const STORAGE_VERSION: StorageVersion = StorageVersion::new(14);

	#[pallet::pallet]
	#[pallet::storage_version(STORAGE_VERSION)]
	pub struct Pallet<T>(_);

	/// Possible operations on the configuration values of this pallet.
	#[derive(TypeInfo, Debug, Clone, Encode, Decode, PartialEq)]
	pub enum ConfigOp<T: Default + Codec> {
		/// Don't change.
		Noop,
		/// Set the given value.
		Set(T),
		/// Remove from storage.
		Remove,
	}

	#[pallet::config]
	pub trait Config: frame_system::Config {
		/// The staking balance.
		type Currency: LockableCurrency<
			Self::AccountId,
			Moment = BlockNumberFor<Self>,
			Balance = Self::CurrencyBalance,
		>;
		/// Just the `Currency::Balance` type; we have this item to allow us to constrain it to
		/// `From<u64>`.
		type CurrencyBalance: sp_runtime::traits::AtLeast32BitUnsigned
			+ codec::FullCodec
			+ Copy
			+ MaybeSerializeDeserialize
			+ sp_std::fmt::Debug
			+ Default
			+ From<u64>
			+ TypeInfo
			+ MaxEncodedLen;
		/// Time used for computing era duration.
		///
		/// It is guaranteed to start being called from the first `on_finalize`. Thus value at
		/// genesis is not used.
		type UnixTime: UnixTime;

		/// Convert a balance into a number used for election calculation. This must fit into a
		/// `u64` but is allowed to be sensibly lossy. The `u64` is used to communicate with the
		/// [`frame_election_provider_support`] crate which accepts u64 numbers and does operations
		/// in 128.
		/// Consequently, the backward convert is used convert the u128s from sp-elections back to a
		/// [`BalanceOf`].
		type CurrencyToVote: sp_staking::currency_to_vote::CurrencyToVote<BalanceOf<Self>>;

		/// Something that provides the election functionality.
		type ElectionProvider: ElectionProvider<
			AccountId = Self::AccountId,
			BlockNumber = BlockNumberFor<Self>,
			// we only accept an election provider that has staking as data provider.
			DataProvider = Pallet<Self>,
		>;
		/// Something that provides the election functionality at genesis.
		type GenesisElectionProvider: ElectionProvider<
			AccountId = Self::AccountId,
			BlockNumber = BlockNumberFor<Self>,
			DataProvider = Pallet<Self>,
		>;

		/// Something that defines the maximum number of nominations per nominator.
		type NominationsQuota: NominationsQuota<BalanceOf<Self>>;

		/// Number of eras to keep in history.
		///
		/// Following information is kept for eras in `[current_era -
		/// HistoryDepth, current_era]`: `ErasStakers`, `ErasStakersClipped`,
		/// `ErasValidatorPrefs`, `ErasValidatorReward`, `ErasRewardPoints`,
		/// `ErasTotalStake`, `ErasStartSessionIndex`, `ClaimedRewards`, `ErasStakersPaged`,
		/// `ErasStakersOverview`.
		///
		/// Must be more than the number of eras delayed by session.
		/// I.e. active era must always be in history. I.e. `active_era >
		/// current_era - history_depth` must be guaranteed.
		///
		/// If migrating an existing pallet from storage value to config value,
		/// this should be set to same value or greater as in storage.
		///
		/// Note: `HistoryDepth` is used as the upper bound for the `BoundedVec`
		/// item `StakingLedger.legacy_claimed_rewards`. Setting this value lower than
		/// the existing value can lead to inconsistencies in the
		/// `StakingLedger` and will need to be handled properly in a migration.
		/// The test `reducing_history_depth_abrupt` shows this effect.
		#[pallet::constant]
		type HistoryDepth: Get<u32>;

		/// Tokens have been minted and are unused for validator-reward.
		/// See [Era payout](./index.html#era-payout).
		type RewardRemainder: OnUnbalanced<NegativeImbalanceOf<Self>>;

		/// The overarching event type.
		type RuntimeEvent: From<Event<Self>> + IsType<<Self as frame_system::Config>::RuntimeEvent>;

		/// Handler for the unbalanced reduction when slashing a staker.
		type Slash: OnUnbalanced<NegativeImbalanceOf<Self>>;

		/// Handler for the unbalanced increment when rewarding a staker.
		/// NOTE: in most cases, the implementation of `OnUnbalanced` should modify the total
		/// issuance.
		type Reward: OnUnbalanced<PositiveImbalanceOf<Self>>;

		/// Number of sessions per era.
		#[pallet::constant]
		type SessionsPerEra: Get<SessionIndex>;

		/// Number of eras that staked funds must remain bonded for.
		#[pallet::constant]
		type BondingDuration: Get<EraIndex>;

		/// Number of eras that slashes are deferred by, after computation.
		///
		/// This should be less than the bonding duration. Set to 0 if slashes
		/// should be applied immediately, without opportunity for intervention.
		#[pallet::constant]
		type SlashDeferDuration: Get<EraIndex>;

		/// The origin which can manage less critical staking parameters that does not require root.
		///
		/// Supported actions: (1) cancel deferred slash, (2) set minimum commission.
		type AdminOrigin: EnsureOrigin<Self::RuntimeOrigin>;

		/// Interface for interacting with a session pallet.
		type SessionInterface: SessionInterface<Self::AccountId>;

		/// The payout for validators and the system for the current era.
		/// See [Era payout](./index.html#era-payout).
		type EraPayout: EraPayout<BalanceOf<Self>>;

		/// Something that can estimate the next session change, accurately or as a best effort
		/// guess.
		type NextNewSession: EstimateNextNewSession<BlockNumberFor<Self>>;

		/// The maximum size of each `T::ExposurePage`.
		///
		/// An `ExposurePage` is weakly bounded to a maximum of `MaxExposurePageSize`
		/// nominators.
		///
		/// For older non-paged exposure, a reward payout was restricted to the top
		/// `MaxExposurePageSize` nominators. This is to limit the i/o cost for the
		/// nominator payout.
		///
		/// Note: `MaxExposurePageSize` is used to bound `ClaimedRewards` and is unsafe to reduce
		/// without handling it in a migration.
		#[pallet::constant]
		type MaxExposurePageSize: Get<u32>;

		/// The fraction of the validator set that is safe to be offending.
		/// After the threshold is reached a new era will be forced.
		type OffendingValidatorsThreshold: Get<Perbill>;

		/// Something that provides a best-effort sorted list of voters aka electing nominators,
		/// used for NPoS election.
		///
		/// The changes to nominators are reported to this. Moreover, each validator's self-vote is
		/// also reported as one independent vote.
		///
		/// To keep the load off the chain as much as possible, changes made to the staked amount
		/// via rewards and slashes are not reported and thus need to be manually fixed by the
		/// staker. In case of `bags-list`, this always means using `rebag` and `putInFrontOf`.
		///
		/// Invariant: what comes out of this list will always be a nominator.
		type VoterList: SortedListProvider<Self::AccountId, Score = VoteWeight>;

		/// WIP: This is a noop as of now, the actual business logic that's described below is going
		/// to be introduced in a follow-up PR.
		///
		/// Something that provides a best-effort sorted list of targets aka electable validators,
		/// used for NPoS election.
		///
		/// The changes to the approval stake of each validator are reported to this. This means any
		/// change to:
		/// 1. The stake of any validator or nominator.
		/// 2. The targets of any nominator
		/// 3. The role of any staker (e.g. validator -> chilled, nominator -> validator, etc)
		///
		/// Unlike `VoterList`, the values in this list are always kept up to date with reward and
		/// slash as well, and thus represent the accurate approval stake of all account being
		/// nominated by nominators.
		///
		/// Note that while at the time of nomination, all targets are checked to be real
		/// validators, they can chill at any point, and their approval stakes will still be
		/// recorded. This implies that what comes out of iterating this list MIGHT NOT BE AN ACTIVE
		/// VALIDATOR.
		type TargetList: SortedListProvider<Self::AccountId, Score = BalanceOf<Self>>;

		/// The maximum number of `unlocking` chunks a [`StakingLedger`] can
		/// have. Effectively determines how many unique eras a staker may be
		/// unbonding in.
		///
		/// Note: `MaxUnlockingChunks` is used as the upper bound for the
		/// `BoundedVec` item `StakingLedger.unlocking`. Setting this value
		/// lower than the existing value can lead to inconsistencies in the
		/// `StakingLedger` and will need to be handled properly in a runtime
		/// migration. The test `reducing_max_unlocking_chunks_abrupt` shows
		/// this effect.
		#[pallet::constant]
		type MaxUnlockingChunks: Get<u32>;

		/// Something that listens to staking updates and performs actions based on the data it
		/// receives.
		///
		/// WARNING: this only reports slashing events for the time being.
		type EventListeners: sp_staking::OnStakingUpdate<Self::AccountId, BalanceOf<Self>>;

		/// Some parameters of the benchmarking.
		type BenchmarkingConfig: BenchmarkingConfig;

		/// Weight information for extrinsics in this pallet.
		type WeightInfo: WeightInfo;
	}

	/// The ideal number of active validators.
	#[pallet::storage]
	#[pallet::getter(fn validator_count)]
	pub type ValidatorCount<T> = StorageValue<_, u32, ValueQuery>;

	/// Minimum number of staking participants before emergency conditions are imposed.
	#[pallet::storage]
	#[pallet::getter(fn minimum_validator_count)]
	pub type MinimumValidatorCount<T> = StorageValue<_, u32, ValueQuery>;

	/// Any validators that may never be slashed or forcibly kicked. It's a Vec since they're
	/// easy to initialize and the performance hit is minimal (we expect no more than four
	/// invulnerables) and restricted to testnets.
	#[pallet::storage]
	#[pallet::getter(fn invulnerables)]
	#[pallet::unbounded]
	pub type Invulnerables<T: Config> = StorageValue<_, Vec<T::AccountId>, ValueQuery>;

	/// Map from all locked "stash" accounts to the controller account.
	///
	/// TWOX-NOTE: SAFE since `AccountId` is a secure hash.
	#[pallet::storage]
	pub type Bonded<T: Config> = StorageMap<_, Twox64Concat, T::AccountId, T::AccountId>;

	/// The minimum active bond to become and maintain the role of a nominator.
	#[pallet::storage]
	pub type MinNominatorBond<T: Config> = StorageValue<_, BalanceOf<T>, ValueQuery>;

	/// The minimum active bond to become and maintain the role of a validator.
	#[pallet::storage]
	pub type MinValidatorBond<T: Config> = StorageValue<_, BalanceOf<T>, ValueQuery>;

	/// The minimum active nominator stake of the last successful election.
	#[pallet::storage]
	pub type MinimumActiveStake<T> = StorageValue<_, BalanceOf<T>, ValueQuery>;

	/// The minimum amount of commission that validators can set.
	///
	/// If set to `0`, no limit exists.
	#[pallet::storage]
	pub type MinCommission<T: Config> = StorageValue<_, Perbill, ValueQuery>;

	/// Map from all (unlocked) "controller" accounts to the info regarding the staking.
	///
	/// Note: All the reads and mutations to this storage *MUST* be done through the methods exposed
	/// by [`StakingLedger`] to ensure data and lock consistency.
	#[pallet::storage]
	pub type Ledger<T: Config> = StorageMap<_, Blake2_128Concat, T::AccountId, StakingLedger<T>>;

	/// Where the reward payment should be made. Keyed by stash.
	///
	/// TWOX-NOTE: SAFE since `AccountId` is a secure hash.
	#[pallet::storage]
	pub type Payee<T: Config> =
		StorageMap<_, Twox64Concat, T::AccountId, RewardDestination<T::AccountId>, ValueQuery>;

	/// The map from (wannabe) validator stash key to the preferences of that validator.
	///
	/// TWOX-NOTE: SAFE since `AccountId` is a secure hash.
	#[pallet::storage]
	#[pallet::getter(fn validators)]
	pub type Validators<T: Config> =
		CountedStorageMap<_, Twox64Concat, T::AccountId, ValidatorPrefs, ValueQuery>;

	/// The maximum validator count before we stop allowing new validators to join.
	///
	/// When this value is not set, no limits are enforced.
	#[pallet::storage]
	pub type MaxValidatorsCount<T> = StorageValue<_, u32, OptionQuery>;

	/// The map from nominator stash key to their nomination preferences, namely the validators that
	/// they wish to support.
	///
	/// Note that the keys of this storage map might become non-decodable in case the
	/// account's [`NominationsQuota::MaxNominations`] configuration is decreased.
	/// In this rare case, these nominators
	/// are still existent in storage, their key is correct and retrievable (i.e. `contains_key`
	/// indicates that they exist), but their value cannot be decoded. Therefore, the non-decodable
	/// nominators will effectively not-exist, until they re-submit their preferences such that it
	/// is within the bounds of the newly set `Config::MaxNominations`.
	///
	/// This implies that `::iter_keys().count()` and `::iter().count()` might return different
	/// values for this map. Moreover, the main `::count()` is aligned with the former, namely the
	/// number of keys that exist.
	///
	/// Lastly, if any of the nominators become non-decodable, they can be chilled immediately via
	/// [`Call::chill_other`] dispatchable by anyone.
	///
	/// TWOX-NOTE: SAFE since `AccountId` is a secure hash.
	#[pallet::storage]
	#[pallet::getter(fn nominators)]
	pub type Nominators<T: Config> =
		CountedStorageMap<_, Twox64Concat, T::AccountId, Nominations<T>>;

	/// The maximum nominator count before we stop allowing new validators to join.
	///
	/// When this value is not set, no limits are enforced.
	#[pallet::storage]
	pub type MaxNominatorsCount<T> = StorageValue<_, u32, OptionQuery>;

	/// The current era index.
	///
	/// This is the latest planned era, depending on how the Session pallet queues the validator
	/// set, it might be active or not.
	#[pallet::storage]
	#[pallet::getter(fn current_era)]
	pub type CurrentEra<T> = StorageValue<_, EraIndex>;

	/// The active era information, it holds index and start.
	///
	/// The active era is the era being currently rewarded. Validator set of this era must be
	/// equal to [`SessionInterface::validators`].
	#[pallet::storage]
	#[pallet::getter(fn active_era)]
	pub type ActiveEra<T> = StorageValue<_, ActiveEraInfo>;

	/// The session index at which the era start for the last [`Config::HistoryDepth`] eras.
	///
	/// Note: This tracks the starting session (i.e. session index when era start being active)
	/// for the eras in `[CurrentEra - HISTORY_DEPTH, CurrentEra]`.
	#[pallet::storage]
	#[pallet::getter(fn eras_start_session_index)]
	pub type ErasStartSessionIndex<T> = StorageMap<_, Twox64Concat, EraIndex, SessionIndex>;

	/// Exposure of validator at era.
	///
	/// This is keyed first by the era index to allow bulk deletion and then the stash account.
	///
	/// Is it removed after [`Config::HistoryDepth`] eras.
	/// If stakers hasn't been set or has been removed then empty exposure is returned.
	///
	/// Note: Deprecated since v14. Use `EraInfo` instead to work with exposures.
	#[pallet::storage]
	#[pallet::unbounded]
	pub type ErasStakers<T: Config> = StorageDoubleMap<
		_,
		Twox64Concat,
		EraIndex,
		Twox64Concat,
		T::AccountId,
		Exposure<T::AccountId, BalanceOf<T>>,
		ValueQuery,
	>;

	/// Summary of validator exposure at a given era.
	///
	/// This contains the total stake in support of the validator and their own stake. In addition,
	/// it can also be used to get the number of nominators backing this validator and the number of
	/// exposure pages they are divided into. The page count is useful to determine the number of
	/// pages of rewards that needs to be claimed.
	///
	/// This is keyed first by the era index to allow bulk deletion and then the stash account.
	/// Should only be accessed through `EraInfo`.
	///
	/// Is it removed after [`Config::HistoryDepth`] eras.
	/// If stakers hasn't been set or has been removed then empty overview is returned.
	#[pallet::storage]
	pub type ErasStakersOverview<T: Config> = StorageDoubleMap<
		_,
		Twox64Concat,
		EraIndex,
		Twox64Concat,
		T::AccountId,
		PagedExposureMetadata<BalanceOf<T>>,
		OptionQuery,
	>;

	/// Clipped Exposure of validator at era.
	///
	/// Note: This is deprecated, should be used as read-only and will be removed in the future.
	/// New `Exposure`s are stored in a paged manner in `ErasStakersPaged` instead.
	///
	/// This is similar to [`ErasStakers`] but number of nominators exposed is reduced to the
	/// `T::MaxExposurePageSize` biggest stakers.
	/// (Note: the field `total` and `own` of the exposure remains unchanged).
	/// This is used to limit the i/o cost for the nominator payout.
	///
	/// This is keyed fist by the era index to allow bulk deletion and then the stash account.
	///
	/// It is removed after [`Config::HistoryDepth`] eras.
	/// If stakers hasn't been set or has been removed then empty exposure is returned.
	///
	/// Note: Deprecated since v14. Use `EraInfo` instead to work with exposures.
	#[pallet::storage]
	#[pallet::unbounded]
	#[pallet::getter(fn eras_stakers_clipped)]
	pub type ErasStakersClipped<T: Config> = StorageDoubleMap<
		_,
		Twox64Concat,
		EraIndex,
		Twox64Concat,
		T::AccountId,
		Exposure<T::AccountId, BalanceOf<T>>,
		ValueQuery,
	>;

	/// Paginated exposure of a validator at given era.
	///
	/// This is keyed first by the era index to allow bulk deletion, then stash account and finally
	/// the page. Should only be accessed through `EraInfo`.
	///
	/// This is cleared after [`Config::HistoryDepth`] eras.
	#[pallet::storage]
	#[pallet::unbounded]
	pub type ErasStakersPaged<T: Config> = StorageNMap<
		_,
		(
			NMapKey<Twox64Concat, EraIndex>,
			NMapKey<Twox64Concat, T::AccountId>,
			NMapKey<Twox64Concat, Page>,
		),
		ExposurePage<T::AccountId, BalanceOf<T>>,
		OptionQuery,
	>;

	/// History of claimed paged rewards by era and validator.
	///
	/// This is keyed by era and validator stash which maps to the set of page indexes which have
	/// been claimed.
	///
	/// It is removed after [`Config::HistoryDepth`] eras.
	#[pallet::storage]
	#[pallet::getter(fn claimed_rewards)]
	#[pallet::unbounded]
	pub type ClaimedRewards<T: Config> = StorageDoubleMap<
		_,
		Twox64Concat,
		EraIndex,
		Twox64Concat,
		T::AccountId,
		Vec<Page>,
		ValueQuery,
	>;

	/// Similar to `ErasStakers`, this holds the preferences of validators.
	///
	/// This is keyed first by the era index to allow bulk deletion and then the stash account.
	///
	/// Is it removed after [`Config::HistoryDepth`] eras.
	// If prefs hasn't been set or has been removed then 0 commission is returned.
	#[pallet::storage]
	#[pallet::getter(fn eras_validator_prefs)]
	pub type ErasValidatorPrefs<T: Config> = StorageDoubleMap<
		_,
		Twox64Concat,
		EraIndex,
		Twox64Concat,
		T::AccountId,
		ValidatorPrefs,
		ValueQuery,
	>;

	/// The total validator era payout for the last [`Config::HistoryDepth`] eras.
	///
	/// Eras that haven't finished yet or has been removed doesn't have reward.
	#[pallet::storage]
	#[pallet::getter(fn eras_validator_reward)]
	pub type ErasValidatorReward<T: Config> = StorageMap<_, Twox64Concat, EraIndex, BalanceOf<T>>;

	/// Rewards for the last [`Config::HistoryDepth`] eras.
	/// If reward hasn't been set or has been removed then 0 reward is returned.
	#[pallet::storage]
	#[pallet::unbounded]
	#[pallet::getter(fn eras_reward_points)]
	pub type ErasRewardPoints<T: Config> =
		StorageMap<_, Twox64Concat, EraIndex, EraRewardPoints<T::AccountId>, ValueQuery>;

	/// The total amount staked for the last [`Config::HistoryDepth`] eras.
	/// If total hasn't been set or has been removed then 0 stake is returned.
	#[pallet::storage]
	#[pallet::getter(fn eras_total_stake)]
	pub type ErasTotalStake<T: Config> =
		StorageMap<_, Twox64Concat, EraIndex, BalanceOf<T>, ValueQuery>;

	/// Mode of era forcing.
	#[pallet::storage]
	#[pallet::getter(fn force_era)]
	pub type ForceEra<T> = StorageValue<_, Forcing, ValueQuery>;

	/// The percentage of the slash that is distributed to reporters.
	///
	/// The rest of the slashed value is handled by the `Slash`.
	#[pallet::storage]
	#[pallet::getter(fn slash_reward_fraction)]
	pub type SlashRewardFraction<T> = StorageValue<_, Perbill, ValueQuery>;

	/// The amount of currency given to reporters of a slash event which was
	/// canceled by extraordinary circumstances (e.g. governance).
	#[pallet::storage]
	#[pallet::getter(fn canceled_payout)]
	pub type CanceledSlashPayout<T: Config> = StorageValue<_, BalanceOf<T>, ValueQuery>;

	/// All unapplied slashes that are queued for later.
	#[pallet::storage]
	#[pallet::unbounded]
	pub type UnappliedSlashes<T: Config> = StorageMap<
		_,
		Twox64Concat,
		EraIndex,
		Vec<UnappliedSlash<T::AccountId, BalanceOf<T>>>,
		ValueQuery,
	>;

	/// A mapping from still-bonded eras to the first session index of that era.
	///
	/// Must contains information for eras for the range:
	/// `[active_era - bounding_duration; active_era]`
	#[pallet::storage]
	#[pallet::unbounded]
	pub(crate) type BondedEras<T: Config> =
		StorageValue<_, Vec<(EraIndex, SessionIndex)>, ValueQuery>;

	/// All slashing events on validators, mapped by era to the highest slash proportion
	/// and slash value of the era.
	#[pallet::storage]
	pub(crate) type ValidatorSlashInEra<T: Config> = StorageDoubleMap<
		_,
		Twox64Concat,
		EraIndex,
		Twox64Concat,
		T::AccountId,
		(Perbill, BalanceOf<T>),
	>;

	/// All slashing events on nominators, mapped by era to the highest slash value of the era.
	#[pallet::storage]
	pub(crate) type NominatorSlashInEra<T: Config> =
		StorageDoubleMap<_, Twox64Concat, EraIndex, Twox64Concat, T::AccountId, BalanceOf<T>>;

	/// Slashing spans for stash accounts.
	#[pallet::storage]
	#[pallet::getter(fn slashing_spans)]
	#[pallet::unbounded]
	pub type SlashingSpans<T: Config> =
		StorageMap<_, Twox64Concat, T::AccountId, slashing::SlashingSpans>;

	/// Records information about the maximum slash of a stash within a slashing span,
	/// as well as how much reward has been paid out.
	#[pallet::storage]
	pub(crate) type SpanSlash<T: Config> = StorageMap<
		_,
		Twox64Concat,
		(T::AccountId, slashing::SpanIndex),
		slashing::SpanRecord<BalanceOf<T>>,
		ValueQuery,
	>;

	/// The last planned session scheduled by the session pallet.
	///
	/// This is basically in sync with the call to [`pallet_session::SessionManager::new_session`].
	#[pallet::storage]
	#[pallet::getter(fn current_planned_session)]
	pub type CurrentPlannedSession<T> = StorageValue<_, SessionIndex, ValueQuery>;

	/// Indices of validators that have offended in the active era and whether they are currently
	/// disabled.
	///
	/// This value should be a superset of disabled validators since not all offences lead to the
	/// validator being disabled (if there was no slash). This is needed to track the percentage of
	/// validators that have offended in the current era, ensuring a new era is forced if
	/// `OffendingValidatorsThreshold` is reached. The vec is always kept sorted so that we can find
	/// whether a given validator has previously offended using binary search. It gets cleared when
	/// the era ends.
	#[pallet::storage]
	#[pallet::unbounded]
	#[pallet::getter(fn offending_validators)]
	pub type OffendingValidators<T: Config> = StorageValue<_, Vec<(u32, bool)>, ValueQuery>;

	/// The threshold for when users can start calling `chill_other` for other validators /
	/// nominators. The threshold is compared to the actual number of validators / nominators
	/// (`CountFor*`) in the system compared to the configured max (`Max*Count`).
	#[pallet::storage]
	pub(crate) type ChillThreshold<T: Config> = StorageValue<_, Percent, OptionQuery>;

	#[pallet::genesis_config]
	#[derive(frame_support::DefaultNoBound)]
	pub struct GenesisConfig<T: Config> {
		pub validator_count: u32,
		pub minimum_validator_count: u32,
		pub invulnerables: Vec<T::AccountId>,
		pub force_era: Forcing,
		pub slash_reward_fraction: Perbill,
		pub canceled_payout: BalanceOf<T>,
		pub stakers:
			Vec<(T::AccountId, T::AccountId, BalanceOf<T>, crate::StakerStatus<T::AccountId>)>,
		pub min_nominator_bond: BalanceOf<T>,
		pub min_validator_bond: BalanceOf<T>,
		pub max_validator_count: Option<u32>,
		pub max_nominator_count: Option<u32>,
	}

	#[pallet::genesis_build]
	impl<T: Config> BuildGenesisConfig for GenesisConfig<T> {
		fn build(&self) {
			ValidatorCount::<T>::put(self.validator_count);
			MinimumValidatorCount::<T>::put(self.minimum_validator_count);
			Invulnerables::<T>::put(&self.invulnerables);
			ForceEra::<T>::put(self.force_era);
			CanceledSlashPayout::<T>::put(self.canceled_payout);
			SlashRewardFraction::<T>::put(self.slash_reward_fraction);
			MinNominatorBond::<T>::put(self.min_nominator_bond);
			MinValidatorBond::<T>::put(self.min_validator_bond);
			if let Some(x) = self.max_validator_count {
				MaxValidatorsCount::<T>::put(x);
			}
			if let Some(x) = self.max_nominator_count {
				MaxNominatorsCount::<T>::put(x);
			}

			for &(ref stash, _, balance, ref status) in &self.stakers {
				crate::log!(
					trace,
					"inserting genesis staker: {:?} => {:?} => {:?}",
					stash,
					balance,
					status
				);
				assert!(
					T::Currency::free_balance(stash) >= balance,
					"Stash does not have enough balance to bond."
				);
				frame_support::assert_ok!(<Pallet<T>>::bond(
					T::RuntimeOrigin::from(Some(stash.clone()).into()),
					balance,
					RewardDestination::Staked,
				));
				frame_support::assert_ok!(match status {
					crate::StakerStatus::Validator => <Pallet<T>>::validate(
						T::RuntimeOrigin::from(Some(stash.clone()).into()),
						Default::default(),
					),
					crate::StakerStatus::Nominator(votes) => <Pallet<T>>::nominate(
						T::RuntimeOrigin::from(Some(stash.clone()).into()),
						votes.iter().map(|l| T::Lookup::unlookup(l.clone())).collect(),
					),
					_ => Ok(()),
				});
				assert!(
					ValidatorCount::<T>::get() <=
						<T::ElectionProvider as ElectionProviderBase>::MaxWinners::get()
				);
			}

			// all voters are reported to the `VoterList`.
			assert_eq!(
				T::VoterList::count(),
				Nominators::<T>::count() + Validators::<T>::count(),
				"not all genesis stakers were inserted into sorted list provider, something is wrong."
			);
		}
	}

	#[pallet::event]
	#[pallet::generate_deposit(pub(crate) fn deposit_event)]
	pub enum Event<T: Config> {
		/// The era payout has been set; the first balance is the validator-payout; the second is
		/// the remainder from the maximum amount of reward.
		EraPaid { era_index: EraIndex, validator_payout: BalanceOf<T>, remainder: BalanceOf<T> },
		/// The nominator has been rewarded by this amount to this destination.
		Rewarded {
			stash: T::AccountId,
			dest: RewardDestination<T::AccountId>,
			amount: BalanceOf<T>,
		},
		/// A staker (validator or nominator) has been slashed by the given amount.
		Slashed { staker: T::AccountId, amount: BalanceOf<T> },
		/// A slash for the given validator, for the given percentage of their stake, at the given
		/// era as been reported.
		SlashReported { validator: T::AccountId, fraction: Perbill, slash_era: EraIndex },
		/// An old slashing report from a prior era was discarded because it could
		/// not be processed.
		OldSlashingReportDiscarded { session_index: SessionIndex },
		/// A new set of stakers was elected.
		StakersElected,
		/// An account has bonded this amount. \[stash, amount\]
		///
		/// NOTE: This event is only emitted when funds are bonded via a dispatchable. Notably,
		/// it will not be emitted for staking rewards when they are added to stake.
		Bonded { stash: T::AccountId, amount: BalanceOf<T> },
		/// An account has unbonded this amount.
		Unbonded { stash: T::AccountId, amount: BalanceOf<T> },
		/// An account has called `withdraw_unbonded` and removed unbonding chunks worth `Balance`
		/// from the unlocking queue.
		Withdrawn { stash: T::AccountId, amount: BalanceOf<T> },
		/// A nominator has been kicked from a validator.
		Kicked { nominator: T::AccountId, stash: T::AccountId },
		/// The election failed. No new era is planned.
		StakingElectionFailed,
		/// An account has stopped participating as either a validator or nominator.
		Chilled { stash: T::AccountId },
		/// The stakers' rewards are getting paid.
		PayoutStarted { era_index: EraIndex, validator_stash: T::AccountId },
		/// A validator has set their preferences.
		ValidatorPrefsSet { stash: T::AccountId, prefs: ValidatorPrefs },
		/// Voters size limit reached.
		SnapshotVotersSizeExceeded { size: u32 },
		/// Targets size limit reached.
		SnapshotTargetsSizeExceeded { size: u32 },
		/// A new force era mode was set.
		ForceEra { mode: Forcing },
	}

	#[pallet::error]
	pub enum Error<T> {
		/// Not a controller account.
		NotController,
		/// Not a stash account.
		NotStash,
		/// Stash is already bonded.
		AlreadyBonded,
		/// Controller is already paired.
		AlreadyPaired,
		/// Targets cannot be empty.
		EmptyTargets,
		/// Duplicate index.
		DuplicateIndex,
		/// Slash record index out of bounds.
		InvalidSlashIndex,
		/// Cannot have a validator or nominator role, with value less than the minimum defined by
		/// governance (see `MinValidatorBond` and `MinNominatorBond`). If unbonding is the
		/// intention, `chill` first to remove one's role as validator/nominator.
		InsufficientBond,
		/// Can not schedule more unlock chunks.
		NoMoreChunks,
		/// Can not rebond without unlocking chunks.
		NoUnlockChunk,
		/// Attempting to target a stash that still has funds.
		FundedTarget,
		/// Invalid era to reward.
		InvalidEraToReward,
		/// Invalid number of nominations.
		InvalidNumberOfNominations,
		/// Items are not sorted and unique.
		NotSortedAndUnique,
		/// Rewards for this era have already been claimed for this validator.
		AlreadyClaimed,
		/// No nominators exist on this page.
		InvalidPage,
		/// Incorrect previous history depth input provided.
		IncorrectHistoryDepth,
		/// Incorrect number of slashing spans provided.
		IncorrectSlashingSpans,
		/// Internal state has become somehow corrupted and the operation cannot continue.
		BadState,
		/// Too many nomination targets supplied.
		TooManyTargets,
		/// A nomination target was supplied that was blocked or otherwise not a validator.
		BadTarget,
		/// The user has enough bond and thus cannot be chilled forcefully by an external person.
		CannotChillOther,
		/// There are too many nominators in the system. Governance needs to adjust the staking
		/// settings to keep things safe for the runtime.
		TooManyNominators,
		/// There are too many validator candidates in the system. Governance needs to adjust the
		/// staking settings to keep things safe for the runtime.
		TooManyValidators,
		/// Commission is too low. Must be at least `MinCommission`.
		CommissionTooLow,
		/// Some bound is not met.
		BoundNotMet,
	}

	#[pallet::hooks]
	impl<T: Config> Hooks<BlockNumberFor<T>> for Pallet<T> {
		fn on_initialize(_now: BlockNumberFor<T>) -> Weight {
			// just return the weight of the on_finalize.
			T::DbWeight::get().reads(1)
		}

		fn on_finalize(_n: BlockNumberFor<T>) {
			// Set the start of the first era.
			if let Some(mut active_era) = Self::active_era() {
				if active_era.start.is_none() {
					let now_as_millis_u64 = T::UnixTime::now().as_millis().saturated_into::<u64>();
					active_era.start = Some(now_as_millis_u64);
					// This write only ever happens once, we don't include it in the weight in
					// general
					ActiveEra::<T>::put(active_era);
				}
			}
			// `on_finalize` weight is tracked in `on_initialize`
		}

		fn integrity_test() {
			// ensure that we funnel the correct value to the `DataProvider::MaxVotesPerVoter`;
			assert_eq!(
				MaxNominationsOf::<T>::get(),
				<Self as ElectionDataProvider>::MaxVotesPerVoter::get()
			);
			// and that MaxNominations is always greater than 1, since we count on this.
			assert!(!MaxNominationsOf::<T>::get().is_zero());

			// ensure election results are always bounded with the same value
			assert!(
				<T::ElectionProvider as ElectionProviderBase>::MaxWinners::get() ==
					<T::GenesisElectionProvider as ElectionProviderBase>::MaxWinners::get()
			);

			assert!(
				T::SlashDeferDuration::get() < T::BondingDuration::get() || T::BondingDuration::get() == 0,
				"As per documentation, slash defer duration ({}) should be less than bonding duration ({}).",
				T::SlashDeferDuration::get(),
				T::BondingDuration::get(),
			)
		}

		#[cfg(feature = "try-runtime")]
		fn try_state(n: BlockNumberFor<T>) -> Result<(), sp_runtime::TryRuntimeError> {
			Self::do_try_state(n)
		}
	}

	#[pallet::call]
	impl<T: Config> Pallet<T> {
		/// Take the origin account as a stash and lock up `value` of its balance. `controller` will
		/// be the account that controls it.
		///
		/// `value` must be more than the `minimum_balance` specified by `T::Currency`.
		///
		/// The dispatch origin for this call must be _Signed_ by the stash account.
		///
		/// Emits `Bonded`.
		/// ## Complexity
		/// - Independent of the arguments. Moderate complexity.
		/// - O(1).
		/// - Three extra DB entries.
		///
		/// NOTE: Two of the storage writes (`Self::bonded`, `Self::payee`) are _never_ cleaned
		/// unless the `origin` falls below _existential deposit_ and gets removed as dust.
		#[pallet::call_index(0)]
		#[pallet::weight(T::WeightInfo::bond())]
		pub fn bond(
			origin: OriginFor<T>,
			#[pallet::compact] value: BalanceOf<T>,
			payee: RewardDestination<T::AccountId>,
		) -> DispatchResult {
			let stash = ensure_signed(origin)?;

			if StakingLedger::<T>::is_bonded(StakingAccount::Stash(stash.clone())) {
				return Err(Error::<T>::AlreadyBonded.into())
			}

			// Reject a bond which is considered to be _dust_.
			if value < T::Currency::minimum_balance() {
				return Err(Error::<T>::InsufficientBond.into())
			}

			frame_system::Pallet::<T>::inc_consumers(&stash).map_err(|_| Error::<T>::BadState)?;

<<<<<<< HEAD
			// You're auto-bonded forever, here. We might improve this by only bonding when
			// you actually validate/nominate and remove once you unbond __everything__.
			<Bonded<T>>::insert(&stash, &stash);
			<Payee<T>>::insert(&stash, payee);
=======
			let current_era = CurrentEra::<T>::get().unwrap_or(0);
			let history_depth = T::HistoryDepth::get();
			let last_reward_era = current_era.saturating_sub(history_depth);
>>>>>>> 9faea380

			let stash_balance = T::Currency::free_balance(&stash);
			let value = value.min(stash_balance);
			Self::deposit_event(Event::<T>::Bonded { stash: stash.clone(), amount: value });
<<<<<<< HEAD
			let item = StakingLedger {
				stash: stash.clone(),
				total: value,
				active: value,
				unlocking: Default::default(),
				legacy_claimed_rewards: Default::default(),
			};
			Self::update_ledger(&controller_to_be_deprecated, &item);
=======
			let ledger = StakingLedger::<T>::new(
				stash.clone(),
				value,
				(last_reward_era..current_era)
					.try_collect()
					// Since last_reward_era is calculated as `current_era -
					// HistoryDepth`, following bound is always expected to be
					// satisfied.
					.defensive_map_err(|_| Error::<T>::BoundNotMet)?,
			);

			// You're auto-bonded forever, here. We might improve this by only bonding when
			// you actually validate/nominate and remove once you unbond __everything__.
			ledger.bond(payee)?;

>>>>>>> 9faea380
			Ok(())
		}

		/// Add some extra amount that have appeared in the stash `free_balance` into the balance up
		/// for staking.
		///
		/// The dispatch origin for this call must be _Signed_ by the stash, not the controller.
		///
		/// Use this if there are additional funds in your stash account that you wish to bond.
		/// Unlike [`bond`](Self::bond) or [`unbond`](Self::unbond) this function does not impose
		/// any limitation on the amount that can be added.
		///
		/// Emits `Bonded`.
		///
		/// ## Complexity
		/// - Independent of the arguments. Insignificant complexity.
		/// - O(1).
		#[pallet::call_index(1)]
		#[pallet::weight(T::WeightInfo::bond_extra())]
		pub fn bond_extra(
			origin: OriginFor<T>,
			#[pallet::compact] max_additional: BalanceOf<T>,
		) -> DispatchResult {
			let stash = ensure_signed(origin)?;

			let mut ledger = Self::ledger(StakingAccount::Stash(stash.clone()))?;

			let stash_balance = T::Currency::free_balance(&stash);
			if let Some(extra) = stash_balance.checked_sub(&ledger.total) {
				let extra = extra.min(max_additional);
				ledger.total += extra;
				ledger.active += extra;
				// Last check: the new active amount of ledger must be more than ED.
				ensure!(
					ledger.active >= T::Currency::minimum_balance(),
					Error::<T>::InsufficientBond
				);

				// NOTE: ledger must be updated prior to calling `Self::weight_of`.
				ledger.update()?;
				// update this staker in the sorted list, if they exist in it.
				if T::VoterList::contains(&stash) {
					let _ = T::VoterList::on_update(&stash, Self::weight_of(&stash)).defensive();
				}

				Self::deposit_event(Event::<T>::Bonded { stash, amount: extra });
			}
			Ok(())
		}

		/// Schedule a portion of the stash to be unlocked ready for transfer out after the bond
		/// period ends. If this leaves an amount actively bonded less than
		/// T::Currency::minimum_balance(), then it is increased to the full amount.
		///
		/// The dispatch origin for this call must be _Signed_ by the controller, not the stash.
		///
		/// Once the unlock period is done, you can call `withdraw_unbonded` to actually move
		/// the funds out of management ready for transfer.
		///
		/// No more than a limited number of unlocking chunks (see `MaxUnlockingChunks`)
		/// can co-exists at the same time. If there are no unlocking chunks slots available
		/// [`Call::withdraw_unbonded`] is called to remove some of the chunks (if possible).
		///
		/// If a user encounters the `InsufficientBond` error when calling this extrinsic,
		/// they should call `chill` first in order to free up their bonded funds.
		///
		/// Emits `Unbonded`.
		///
		/// See also [`Call::withdraw_unbonded`].
		#[pallet::call_index(2)]
		#[pallet::weight(
            T::WeightInfo::withdraw_unbonded_kill(SPECULATIVE_NUM_SPANS).saturating_add(T::WeightInfo::unbond()))
        ]
		pub fn unbond(
			origin: OriginFor<T>,
			#[pallet::compact] value: BalanceOf<T>,
		) -> DispatchResultWithPostInfo {
			let controller = ensure_signed(origin)?;
			let unlocking =
				Self::ledger(Controller(controller.clone())).map(|l| l.unlocking.len())?;

			// if there are no unlocking chunks available, try to withdraw chunks older than
			// `BondingDuration` to proceed with the unbonding.
			let maybe_withdraw_weight = {
				if unlocking == T::MaxUnlockingChunks::get() as usize {
					let real_num_slashing_spans =
						Self::slashing_spans(&controller).map_or(0, |s| s.iter().count());
					Some(Self::do_withdraw_unbonded(&controller, real_num_slashing_spans as u32)?)
				} else {
					None
				}
			};

			// we need to fetch the ledger again because it may have been mutated in the call
			// to `Self::do_withdraw_unbonded` above.
			let mut ledger = Self::ledger(Controller(controller))?;
			let mut value = value.min(ledger.active);
			let stash = ledger.stash.clone();

			ensure!(
				ledger.unlocking.len() < T::MaxUnlockingChunks::get() as usize,
				Error::<T>::NoMoreChunks,
			);

			if !value.is_zero() {
				ledger.active -= value;

				// Avoid there being a dust balance left in the staking system.
				if ledger.active < T::Currency::minimum_balance() {
					value += ledger.active;
					ledger.active = Zero::zero();
				}

				let min_active_bond = if Nominators::<T>::contains_key(&stash) {
					MinNominatorBond::<T>::get()
				} else if Validators::<T>::contains_key(&stash) {
					MinValidatorBond::<T>::get()
				} else {
					Zero::zero()
				};

				// Make sure that the user maintains enough active bond for their role.
				// If a user runs into this error, they should chill first.
				ensure!(ledger.active >= min_active_bond, Error::<T>::InsufficientBond);

				// Note: in case there is no current era it is fine to bond one era more.
				let era = Self::current_era().unwrap_or(0) + T::BondingDuration::get();
				if let Some(chunk) = ledger.unlocking.last_mut().filter(|chunk| chunk.era == era) {
					// To keep the chunk count down, we only keep one chunk per era. Since
					// `unlocking` is a FiFo queue, if a chunk exists for `era` we know that it will
					// be the last one.
					chunk.value = chunk.value.defensive_saturating_add(value)
				} else {
					ledger
						.unlocking
						.try_push(UnlockChunk { value, era })
						.map_err(|_| Error::<T>::NoMoreChunks)?;
				};
				// NOTE: ledger must be updated prior to calling `Self::weight_of`.
				ledger.update()?;

				// update this staker in the sorted list, if they exist in it.
				if T::VoterList::contains(&stash) {
					let _ = T::VoterList::on_update(&stash, Self::weight_of(&stash)).defensive();
				}

				Self::deposit_event(Event::<T>::Unbonded { stash, amount: value });
			}

			let actual_weight = if let Some(withdraw_weight) = maybe_withdraw_weight {
				Some(T::WeightInfo::unbond().saturating_add(withdraw_weight))
			} else {
				Some(T::WeightInfo::unbond())
			};

			Ok(actual_weight.into())
		}

		/// Remove any unlocked chunks from the `unlocking` queue from our management.
		///
		/// This essentially frees up that balance to be used by the stash account to do whatever
		/// it wants.
		///
		/// The dispatch origin for this call must be _Signed_ by the controller.
		///
		/// Emits `Withdrawn`.
		///
		/// See also [`Call::unbond`].
		///
		/// ## Parameters
		///
		/// - `num_slashing_spans` indicates the number of metadata slashing spans to clear when
		/// this call results in a complete removal of all the data related to the stash account.
		/// In this case, the `num_slashing_spans` must be larger or equal to the number of
		/// slashing spans associated with the stash account in the [`SlashingSpans`] storage type,
		/// otherwise the call will fail. The call weight is directly propotional to
		/// `num_slashing_spans`.
		///
		/// ## Complexity
		/// O(S) where S is the number of slashing spans to remove
		/// NOTE: Weight annotation is the kill scenario, we refund otherwise.
		#[pallet::call_index(3)]
		#[pallet::weight(T::WeightInfo::withdraw_unbonded_kill(*num_slashing_spans))]
		pub fn withdraw_unbonded(
			origin: OriginFor<T>,
			num_slashing_spans: u32,
		) -> DispatchResultWithPostInfo {
			let controller = ensure_signed(origin)?;

			let actual_weight = Self::do_withdraw_unbonded(&controller, num_slashing_spans)?;
			Ok(Some(actual_weight).into())
		}

		/// Declare the desire to validate for the origin controller.
		///
		/// Effects will be felt at the beginning of the next era.
		///
		/// The dispatch origin for this call must be _Signed_ by the controller, not the stash.
		#[pallet::call_index(4)]
		#[pallet::weight(T::WeightInfo::validate())]
		pub fn validate(origin: OriginFor<T>, prefs: ValidatorPrefs) -> DispatchResult {
			let controller = ensure_signed(origin)?;

			let ledger = Self::ledger(Controller(controller))?;

			ensure!(ledger.active >= MinValidatorBond::<T>::get(), Error::<T>::InsufficientBond);
			let stash = &ledger.stash;

			// ensure their commission is correct.
			ensure!(prefs.commission >= MinCommission::<T>::get(), Error::<T>::CommissionTooLow);

			// Only check limits if they are not already a validator.
			if !Validators::<T>::contains_key(stash) {
				// If this error is reached, we need to adjust the `MinValidatorBond` and start
				// calling `chill_other`. Until then, we explicitly block new validators to protect
				// the runtime.
				if let Some(max_validators) = MaxValidatorsCount::<T>::get() {
					ensure!(
						Validators::<T>::count() < max_validators,
						Error::<T>::TooManyValidators
					);
				}
			}

			Self::do_remove_nominator(stash);
			Self::do_add_validator(stash, prefs.clone());
			Self::deposit_event(Event::<T>::ValidatorPrefsSet { stash: ledger.stash, prefs });

			Ok(())
		}

		/// Declare the desire to nominate `targets` for the origin controller.
		///
		/// Effects will be felt at the beginning of the next era.
		///
		/// The dispatch origin for this call must be _Signed_ by the controller, not the stash.
		///
		/// ## Complexity
		/// - The transaction's complexity is proportional to the size of `targets` (N)
		/// which is capped at CompactAssignments::LIMIT (T::MaxNominations).
		/// - Both the reads and writes follow a similar pattern.
		#[pallet::call_index(5)]
		#[pallet::weight(T::WeightInfo::nominate(targets.len() as u32))]
		pub fn nominate(
			origin: OriginFor<T>,
			targets: Vec<AccountIdLookupOf<T>>,
		) -> DispatchResult {
			let controller = ensure_signed(origin)?;

			let ledger = Self::ledger(StakingAccount::Controller(controller.clone()))?;

			ensure!(ledger.active >= MinNominatorBond::<T>::get(), Error::<T>::InsufficientBond);
			let stash = &ledger.stash;

			// Only check limits if they are not already a nominator.
			if !Nominators::<T>::contains_key(stash) {
				// If this error is reached, we need to adjust the `MinNominatorBond` and start
				// calling `chill_other`. Until then, we explicitly block new nominators to protect
				// the runtime.
				if let Some(max_nominators) = MaxNominatorsCount::<T>::get() {
					ensure!(
						Nominators::<T>::count() < max_nominators,
						Error::<T>::TooManyNominators
					);
				}
			}

			ensure!(!targets.is_empty(), Error::<T>::EmptyTargets);
			ensure!(
				targets.len() <= T::NominationsQuota::get_quota(ledger.active) as usize,
				Error::<T>::TooManyTargets
			);

			let old = Nominators::<T>::get(stash).map_or_else(Vec::new, |x| x.targets.into_inner());

			let targets: BoundedVec<_, _> = targets
				.into_iter()
				.map(|t| T::Lookup::lookup(t).map_err(DispatchError::from))
				.map(|n| {
					n.and_then(|n| {
						if old.contains(&n) || !Validators::<T>::get(&n).blocked {
							Ok(n)
						} else {
							Err(Error::<T>::BadTarget.into())
						}
					})
				})
				.collect::<Result<Vec<_>, _>>()?
				.try_into()
				.map_err(|_| Error::<T>::TooManyNominators)?;

			let nominations = Nominations {
				targets,
				// Initial nominations are considered submitted at era 0. See `Nominations` doc.
				submitted_in: Self::current_era().unwrap_or(0),
				suppressed: false,
			};

			Self::do_remove_validator(stash);
			Self::do_add_nominator(stash, nominations);
			Ok(())
		}

		/// Declare no desire to either validate or nominate.
		///
		/// Effects will be felt at the beginning of the next era.
		///
		/// The dispatch origin for this call must be _Signed_ by the controller, not the stash.
		///
		/// ## Complexity
		/// - Independent of the arguments. Insignificant complexity.
		/// - Contains one read.
		/// - Writes are limited to the `origin` account key.
		#[pallet::call_index(6)]
		#[pallet::weight(T::WeightInfo::chill())]
		pub fn chill(origin: OriginFor<T>) -> DispatchResult {
			let controller = ensure_signed(origin)?;

			let ledger = Self::ledger(StakingAccount::Controller(controller))?;

			Self::chill_stash(&ledger.stash);
			Ok(())
		}

		/// (Re-)set the payment target for a controller.
		///
		/// Effects will be felt instantly (as soon as this function is completed successfully).
		///
		/// The dispatch origin for this call must be _Signed_ by the controller, not the stash.
		///
		/// ## Complexity
		/// - O(1)
		/// - Independent of the arguments. Insignificant complexity.
		/// - Contains a limited number of reads.
		/// - Writes are limited to the `origin` account key.
		/// ---------
		#[pallet::call_index(7)]
		#[pallet::weight(T::WeightInfo::set_payee())]
		pub fn set_payee(
			origin: OriginFor<T>,
			payee: RewardDestination<T::AccountId>,
		) -> DispatchResult {
			let controller = ensure_signed(origin)?;
			let ledger = Self::ledger(Controller(controller))?;
			let _ = ledger
				.set_payee(payee)
				.defensive_proof("ledger was retrieved from storage, thus its bonded; qed.");

			Ok(())
		}

		/// (Re-)sets the controller of a stash to the stash itself. This function previously
		/// accepted a `controller` argument to set the controller to an account other than the
		/// stash itself. This functionality has now been removed, now only setting the controller
		/// to the stash, if it is not already.
		///
		/// Effects will be felt instantly (as soon as this function is completed successfully).
		///
		/// The dispatch origin for this call must be _Signed_ by the stash, not the controller.
		///
		/// ## Complexity
		/// O(1)
		/// - Independent of the arguments. Insignificant complexity.
		/// - Contains a limited number of reads.
		/// - Writes are limited to the `origin` account key.
		#[pallet::call_index(8)]
		#[pallet::weight(T::WeightInfo::set_controller())]
		pub fn set_controller(origin: OriginFor<T>) -> DispatchResult {
			let stash = ensure_signed(origin)?;

			// the bonded map and ledger are mutated directly as this extrinsic is related to a
			// (temporary) passive migration.
			Self::ledger(StakingAccount::Stash(stash.clone())).map(|ledger| {
				let controller = ledger.controller()
                    .defensive_proof("ledger was fetched used the StakingInterface, so controller field must exist; qed.")
                    .ok_or(Error::<T>::NotController)?;

				if controller == stash {
					// stash is already its own controller.
					return Err(Error::<T>::AlreadyPaired.into())
				}
				// update bond and ledger.
				<Ledger<T>>::remove(controller);
				<Bonded<T>>::insert(&stash, &stash);
				<Ledger<T>>::insert(&stash, ledger);
				Ok(())
			})?
		}

		/// Sets the ideal number of validators.
		///
		/// The dispatch origin must be Root.
		///
		/// ## Complexity
		/// O(1)
		#[pallet::call_index(9)]
		#[pallet::weight(T::WeightInfo::set_validator_count())]
		pub fn set_validator_count(
			origin: OriginFor<T>,
			#[pallet::compact] new: u32,
		) -> DispatchResult {
			ensure_root(origin)?;
			// ensure new validator count does not exceed maximum winners
			// support by election provider.
			ensure!(
				new <= <T::ElectionProvider as ElectionProviderBase>::MaxWinners::get(),
				Error::<T>::TooManyValidators
			);
			ValidatorCount::<T>::put(new);
			Ok(())
		}

		/// Increments the ideal number of validators upto maximum of
		/// `ElectionProviderBase::MaxWinners`.
		///
		/// The dispatch origin must be Root.
		///
		/// ## Complexity
		/// Same as [`Self::set_validator_count`].
		#[pallet::call_index(10)]
		#[pallet::weight(T::WeightInfo::set_validator_count())]
		pub fn increase_validator_count(
			origin: OriginFor<T>,
			#[pallet::compact] additional: u32,
		) -> DispatchResult {
			ensure_root(origin)?;
			let old = ValidatorCount::<T>::get();
			let new = old.checked_add(additional).ok_or(ArithmeticError::Overflow)?;
			ensure!(
				new <= <T::ElectionProvider as ElectionProviderBase>::MaxWinners::get(),
				Error::<T>::TooManyValidators
			);

			ValidatorCount::<T>::put(new);
			Ok(())
		}

		/// Scale up the ideal number of validators by a factor upto maximum of
		/// `ElectionProviderBase::MaxWinners`.
		///
		/// The dispatch origin must be Root.
		///
		/// ## Complexity
		/// Same as [`Self::set_validator_count`].
		#[pallet::call_index(11)]
		#[pallet::weight(T::WeightInfo::set_validator_count())]
		pub fn scale_validator_count(origin: OriginFor<T>, factor: Percent) -> DispatchResult {
			ensure_root(origin)?;
			let old = ValidatorCount::<T>::get();
			let new = old.checked_add(factor.mul_floor(old)).ok_or(ArithmeticError::Overflow)?;

			ensure!(
				new <= <T::ElectionProvider as ElectionProviderBase>::MaxWinners::get(),
				Error::<T>::TooManyValidators
			);

			ValidatorCount::<T>::put(new);
			Ok(())
		}

		/// Force there to be no new eras indefinitely.
		///
		/// The dispatch origin must be Root.
		///
		/// # Warning
		///
		/// The election process starts multiple blocks before the end of the era.
		/// Thus the election process may be ongoing when this is called. In this case the
		/// election will continue until the next era is triggered.
		///
		/// ## Complexity
		/// - No arguments.
		/// - Weight: O(1)
		#[pallet::call_index(12)]
		#[pallet::weight(T::WeightInfo::force_no_eras())]
		pub fn force_no_eras(origin: OriginFor<T>) -> DispatchResult {
			ensure_root(origin)?;
			Self::set_force_era(Forcing::ForceNone);
			Ok(())
		}

		/// Force there to be a new era at the end of the next session. After this, it will be
		/// reset to normal (non-forced) behaviour.
		///
		/// The dispatch origin must be Root.
		///
		/// # Warning
		///
		/// The election process starts multiple blocks before the end of the era.
		/// If this is called just before a new era is triggered, the election process may not
		/// have enough blocks to get a result.
		///
		/// ## Complexity
		/// - No arguments.
		/// - Weight: O(1)
		#[pallet::call_index(13)]
		#[pallet::weight(T::WeightInfo::force_new_era())]
		pub fn force_new_era(origin: OriginFor<T>) -> DispatchResult {
			ensure_root(origin)?;
			Self::set_force_era(Forcing::ForceNew);
			Ok(())
		}

		/// Set the validators who cannot be slashed (if any).
		///
		/// The dispatch origin must be Root.
		#[pallet::call_index(14)]
		#[pallet::weight(T::WeightInfo::set_invulnerables(invulnerables.len() as u32))]
		pub fn set_invulnerables(
			origin: OriginFor<T>,
			invulnerables: Vec<T::AccountId>,
		) -> DispatchResult {
			ensure_root(origin)?;
			<Invulnerables<T>>::put(invulnerables);
			Ok(())
		}

		/// Force a current staker to become completely unstaked, immediately.
		///
		/// The dispatch origin must be Root.
		///
		/// ## Parameters
		///
		/// - `num_slashing_spans`: Refer to comments on [`Call::withdraw_unbonded`] for more
		/// details.
		#[pallet::call_index(15)]
		#[pallet::weight(T::WeightInfo::force_unstake(*num_slashing_spans))]
		pub fn force_unstake(
			origin: OriginFor<T>,
			stash: T::AccountId,
			num_slashing_spans: u32,
		) -> DispatchResult {
			ensure_root(origin)?;

			// Remove all staking-related information and lock.
			Self::kill_stash(&stash, num_slashing_spans)?;

			Ok(())
		}

		/// Force there to be a new era at the end of sessions indefinitely.
		///
		/// The dispatch origin must be Root.
		///
		/// # Warning
		///
		/// The election process starts multiple blocks before the end of the era.
		/// If this is called just before a new era is triggered, the election process may not
		/// have enough blocks to get a result.
		#[pallet::call_index(16)]
		#[pallet::weight(T::WeightInfo::force_new_era_always())]
		pub fn force_new_era_always(origin: OriginFor<T>) -> DispatchResult {
			ensure_root(origin)?;
			Self::set_force_era(Forcing::ForceAlways);
			Ok(())
		}

		/// Cancel enactment of a deferred slash.
		///
		/// Can be called by the `T::AdminOrigin`.
		///
		/// Parameters: era and indices of the slashes for that era to kill.
		#[pallet::call_index(17)]
		#[pallet::weight(T::WeightInfo::cancel_deferred_slash(slash_indices.len() as u32))]
		pub fn cancel_deferred_slash(
			origin: OriginFor<T>,
			era: EraIndex,
			slash_indices: Vec<u32>,
		) -> DispatchResult {
			T::AdminOrigin::ensure_origin(origin)?;

			ensure!(!slash_indices.is_empty(), Error::<T>::EmptyTargets);
			ensure!(is_sorted_and_unique(&slash_indices), Error::<T>::NotSortedAndUnique);

			let mut unapplied = UnappliedSlashes::<T>::get(&era);
			let last_item = slash_indices[slash_indices.len() - 1];
			ensure!((last_item as usize) < unapplied.len(), Error::<T>::InvalidSlashIndex);

			for (removed, index) in slash_indices.into_iter().enumerate() {
				let index = (index as usize) - removed;
				unapplied.remove(index);
			}

			UnappliedSlashes::<T>::insert(&era, &unapplied);
			Ok(())
		}

		/// Pay out next page of the stakers behind a validator for the given era.
		///
		/// - `validator_stash` is the stash account of the validator.
		/// - `era` may be any era between `[current_era - history_depth; current_era]`.
		///
		/// The origin of this call must be _Signed_. Any account can call this function, even if
		/// it is not one of the stakers.
		///
		/// The reward payout could be paged in case there are too many nominators backing the
		/// `validator_stash`. This call will payout unpaid pages in an ascending order. To claim a
		/// specific page, use `payout_stakers_by_page`.`
		///
		/// If all pages are claimed, it returns an error `InvalidPage`.
		#[pallet::call_index(18)]
		#[pallet::weight(T::WeightInfo::payout_stakers_alive_staked(T::MaxExposurePageSize::get()))]
		pub fn payout_stakers(
			origin: OriginFor<T>,
			validator_stash: T::AccountId,
			era: EraIndex,
		) -> DispatchResultWithPostInfo {
			ensure_signed(origin)?;
			Self::do_payout_stakers(validator_stash, era)
		}

		/// Rebond a portion of the stash scheduled to be unlocked.
		///
		/// The dispatch origin must be signed by the controller.
		///
		/// ## Complexity
		/// - Time complexity: O(L), where L is unlocking chunks
		/// - Bounded by `MaxUnlockingChunks`.
		#[pallet::call_index(19)]
		#[pallet::weight(T::WeightInfo::rebond(T::MaxUnlockingChunks::get() as u32))]
		pub fn rebond(
			origin: OriginFor<T>,
			#[pallet::compact] value: BalanceOf<T>,
		) -> DispatchResultWithPostInfo {
			let controller = ensure_signed(origin)?;
			let ledger = Self::ledger(Controller(controller))?;
			ensure!(!ledger.unlocking.is_empty(), Error::<T>::NoUnlockChunk);

			let initial_unlocking = ledger.unlocking.len() as u32;
			let (ledger, rebonded_value) = ledger.rebond(value);
			// Last check: the new active amount of ledger must be more than ED.
			ensure!(ledger.active >= T::Currency::minimum_balance(), Error::<T>::InsufficientBond);

			Self::deposit_event(Event::<T>::Bonded {
				stash: ledger.stash.clone(),
				amount: rebonded_value,
			});

			let stash = ledger.stash.clone();
			let final_unlocking = ledger.unlocking.len();

			// NOTE: ledger must be updated prior to calling `Self::weight_of`.
			ledger.update()?;
			if T::VoterList::contains(&stash) {
				let _ = T::VoterList::on_update(&stash, Self::weight_of(&stash)).defensive();
			}

			let removed_chunks = 1u32 // for the case where the last iterated chunk is not removed
				.saturating_add(initial_unlocking)
				.saturating_sub(final_unlocking as u32);
			Ok(Some(T::WeightInfo::rebond(removed_chunks)).into())
		}

		/// Remove all data structures concerning a staker/stash once it is at a state where it can
		/// be considered `dust` in the staking system. The requirements are:
		///
		/// 1. the `total_balance` of the stash is below existential deposit.
		/// 2. or, the `ledger.total` of the stash is below existential deposit.
		///
		/// The former can happen in cases like a slash; the latter when a fully unbonded account
		/// is still receiving staking rewards in `RewardDestination::Staked`.
		///
		/// It can be called by anyone, as long as `stash` meets the above requirements.
		///
		/// Refunds the transaction fees upon successful execution.
		///
		/// ## Parameters
		///
		/// - `num_slashing_spans`: Refer to comments on [`Call::withdraw_unbonded`] for more
		/// details.
		#[pallet::call_index(20)]
		#[pallet::weight(T::WeightInfo::reap_stash(*num_slashing_spans))]
		pub fn reap_stash(
			origin: OriginFor<T>,
			stash: T::AccountId,
			num_slashing_spans: u32,
		) -> DispatchResultWithPostInfo {
			let _ = ensure_signed(origin)?;

			let ed = T::Currency::minimum_balance();
			let reapable = T::Currency::total_balance(&stash) < ed ||
				Self::ledger(Stash(stash.clone())).map(|l| l.total).unwrap_or_default() < ed;
			ensure!(reapable, Error::<T>::FundedTarget);

			// Remove all staking-related information and lock.
			Self::kill_stash(&stash, num_slashing_spans)?;

			Ok(Pays::No.into())
		}

		/// Remove the given nominations from the calling validator.
		///
		/// Effects will be felt at the beginning of the next era.
		///
		/// The dispatch origin for this call must be _Signed_ by the controller, not the stash.
		///
		/// - `who`: A list of nominator stash accounts who are nominating this validator which
		///   should no longer be nominating this validator.
		///
		/// Note: Making this call only makes sense if you first set the validator preferences to
		/// block any further nominations.
		#[pallet::call_index(21)]
		#[pallet::weight(T::WeightInfo::kick(who.len() as u32))]
		pub fn kick(origin: OriginFor<T>, who: Vec<AccountIdLookupOf<T>>) -> DispatchResult {
			let controller = ensure_signed(origin)?;
			let ledger = Self::ledger(Controller(controller))?;
			let stash = &ledger.stash;

			for nom_stash in who
				.into_iter()
				.map(T::Lookup::lookup)
				.collect::<Result<Vec<T::AccountId>, _>>()?
				.into_iter()
			{
				Nominators::<T>::mutate(&nom_stash, |maybe_nom| {
					if let Some(ref mut nom) = maybe_nom {
						if let Some(pos) = nom.targets.iter().position(|v| v == stash) {
							nom.targets.swap_remove(pos);
							Self::deposit_event(Event::<T>::Kicked {
								nominator: nom_stash.clone(),
								stash: stash.clone(),
							});
						}
					}
				});
			}

			Ok(())
		}

		/// Update the various staking configurations .
		///
		/// * `min_nominator_bond`: The minimum active bond needed to be a nominator.
		/// * `min_validator_bond`: The minimum active bond needed to be a validator.
		/// * `max_nominator_count`: The max number of users who can be a nominator at once. When
		///   set to `None`, no limit is enforced.
		/// * `max_validator_count`: The max number of users who can be a validator at once. When
		///   set to `None`, no limit is enforced.
		/// * `chill_threshold`: The ratio of `max_nominator_count` or `max_validator_count` which
		///   should be filled in order for the `chill_other` transaction to work.
		/// * `min_commission`: The minimum amount of commission that each validators must maintain.
		///   This is checked only upon calling `validate`. Existing validators are not affected.
		///
		/// RuntimeOrigin must be Root to call this function.
		///
		/// NOTE: Existing nominators and validators will not be affected by this update.
		/// to kick people under the new limits, `chill_other` should be called.
		// We assume the worst case for this call is either: all items are set or all items are
		// removed.
		#[pallet::call_index(22)]
		#[pallet::weight(
			T::WeightInfo::set_staking_configs_all_set()
				.max(T::WeightInfo::set_staking_configs_all_remove())
		)]
		pub fn set_staking_configs(
			origin: OriginFor<T>,
			min_nominator_bond: ConfigOp<BalanceOf<T>>,
			min_validator_bond: ConfigOp<BalanceOf<T>>,
			max_nominator_count: ConfigOp<u32>,
			max_validator_count: ConfigOp<u32>,
			chill_threshold: ConfigOp<Percent>,
			min_commission: ConfigOp<Perbill>,
		) -> DispatchResult {
			ensure_root(origin)?;

			macro_rules! config_op_exp {
				($storage:ty, $op:ident) => {
					match $op {
						ConfigOp::Noop => (),
						ConfigOp::Set(v) => <$storage>::put(v),
						ConfigOp::Remove => <$storage>::kill(),
					}
				};
			}

			config_op_exp!(MinNominatorBond<T>, min_nominator_bond);
			config_op_exp!(MinValidatorBond<T>, min_validator_bond);
			config_op_exp!(MaxNominatorsCount<T>, max_nominator_count);
			config_op_exp!(MaxValidatorsCount<T>, max_validator_count);
			config_op_exp!(ChillThreshold<T>, chill_threshold);
			config_op_exp!(MinCommission<T>, min_commission);
			Ok(())
		}
		/// Declare a `controller` to stop participating as either a validator or nominator.
		///
		/// Effects will be felt at the beginning of the next era.
		///
		/// The dispatch origin for this call must be _Signed_, but can be called by anyone.
		///
		/// If the caller is the same as the controller being targeted, then no further checks are
		/// enforced, and this function behaves just like `chill`.
		///
		/// If the caller is different than the controller being targeted, the following conditions
		/// must be met:
		///
		/// * `controller` must belong to a nominator who has become non-decodable,
		///
		/// Or:
		///
		/// * A `ChillThreshold` must be set and checked which defines how close to the max
		///   nominators or validators we must reach before users can start chilling one-another.
		/// * A `MaxNominatorCount` and `MaxValidatorCount` must be set which is used to determine
		///   how close we are to the threshold.
		/// * A `MinNominatorBond` and `MinValidatorBond` must be set and checked, which determines
		///   if this is a person that should be chilled because they have not met the threshold
		///   bond required.
		///
		/// This can be helpful if bond requirements are updated, and we need to remove old users
		/// who do not satisfy these requirements.
		#[pallet::call_index(23)]
		#[pallet::weight(T::WeightInfo::chill_other())]
		pub fn chill_other(origin: OriginFor<T>, controller: T::AccountId) -> DispatchResult {
			// Anyone can call this function.
			let caller = ensure_signed(origin)?;
			let ledger = Self::ledger(Controller(controller.clone()))?;
			let stash = ledger.stash;

			// In order for one user to chill another user, the following conditions must be met:
			//
			// * `controller` belongs to a nominator who has become non-decodable,
			//
			// Or
			//
			// * A `ChillThreshold` is set which defines how close to the max nominators or
			//   validators we must reach before users can start chilling one-another.
			// * A `MaxNominatorCount` and `MaxValidatorCount` which is used to determine how close
			//   we are to the threshold.
			// * A `MinNominatorBond` and `MinValidatorBond` which is the final condition checked to
			//   determine this is a person that should be chilled because they have not met the
			//   threshold bond required.
			//
			// Otherwise, if caller is the same as the controller, this is just like `chill`.

			if Nominators::<T>::contains_key(&stash) && Nominators::<T>::get(&stash).is_none() {
				Self::chill_stash(&stash);
				return Ok(())
			}

			if caller != controller {
				let threshold = ChillThreshold::<T>::get().ok_or(Error::<T>::CannotChillOther)?;
				let min_active_bond = if Nominators::<T>::contains_key(&stash) {
					let max_nominator_count =
						MaxNominatorsCount::<T>::get().ok_or(Error::<T>::CannotChillOther)?;
					let current_nominator_count = Nominators::<T>::count();
					ensure!(
						threshold * max_nominator_count < current_nominator_count,
						Error::<T>::CannotChillOther
					);
					MinNominatorBond::<T>::get()
				} else if Validators::<T>::contains_key(&stash) {
					let max_validator_count =
						MaxValidatorsCount::<T>::get().ok_or(Error::<T>::CannotChillOther)?;
					let current_validator_count = Validators::<T>::count();
					ensure!(
						threshold * max_validator_count < current_validator_count,
						Error::<T>::CannotChillOther
					);
					MinValidatorBond::<T>::get()
				} else {
					Zero::zero()
				};

				ensure!(ledger.active < min_active_bond, Error::<T>::CannotChillOther);
			}

			Self::chill_stash(&stash);
			Ok(())
		}

		/// Force a validator to have at least the minimum commission. This will not affect a
		/// validator who already has a commission greater than or equal to the minimum. Any account
		/// can call this.
		#[pallet::call_index(24)]
		#[pallet::weight(T::WeightInfo::force_apply_min_commission())]
		pub fn force_apply_min_commission(
			origin: OriginFor<T>,
			validator_stash: T::AccountId,
		) -> DispatchResult {
			ensure_signed(origin)?;
			let min_commission = MinCommission::<T>::get();
			Validators::<T>::try_mutate_exists(validator_stash, |maybe_prefs| {
				maybe_prefs
					.as_mut()
					.map(|prefs| {
						(prefs.commission < min_commission)
							.then(|| prefs.commission = min_commission)
					})
					.ok_or(Error::<T>::NotStash)
			})?;
			Ok(())
		}

		/// Sets the minimum amount of commission that each validators must maintain.
		///
		/// This call has lower privilege requirements than `set_staking_config` and can be called
		/// by the `T::AdminOrigin`. Root can always call this.
		#[pallet::call_index(25)]
		#[pallet::weight(T::WeightInfo::set_min_commission())]
		pub fn set_min_commission(origin: OriginFor<T>, new: Perbill) -> DispatchResult {
			T::AdminOrigin::ensure_origin(origin)?;
			MinCommission::<T>::put(new);
			Ok(())
		}

		/// Pay out a page of the stakers behind a validator for the given era and page.
		///
		/// - `validator_stash` is the stash account of the validator.
		/// - `era` may be any era between `[current_era - history_depth; current_era]`.
		/// - `page` is the page index of nominators to pay out with value between 0 and
		///   `num_nominators / T::MaxExposurePageSize`.
		///
		/// The origin of this call must be _Signed_. Any account can call this function, even if
		/// it is not one of the stakers.
		///
		/// If a validator has more than [`Config::MaxExposurePageSize`] nominators backing
		/// them, then the list of nominators is paged, with each page being capped at
		/// [`Config::MaxExposurePageSize`.] If a validator has more than one page of nominators,
		/// the call needs to be made for each page separately in order for all the nominators
		/// backing a validator to receive the reward. The nominators are not sorted across pages
		/// and so it should not be assumed the highest staker would be on the topmost page and vice
		/// versa. If rewards are not claimed in [`Config::HistoryDepth`] eras, they are lost.
		#[pallet::call_index(26)]
		#[pallet::weight(T::WeightInfo::payout_stakers_alive_staked(T::MaxExposurePageSize::get()))]
		pub fn payout_stakers_by_page(
			origin: OriginFor<T>,
			validator_stash: T::AccountId,
			era: EraIndex,
			page: Page,
		) -> DispatchResultWithPostInfo {
			ensure_signed(origin)?;
			Self::do_payout_stakers_by_page(validator_stash, era, page)
		}
	}
}

/// Check that list is sorted and has no duplicates.
fn is_sorted_and_unique(list: &[u32]) -> bool {
	list.windows(2).all(|w| w[0] < w[1])
}<|MERGE_RESOLUTION|>--- conflicted
+++ resolved
@@ -24,13 +24,8 @@
 use frame_support::{
 	pallet_prelude::*,
 	traits::{
-<<<<<<< HEAD
-		Currency, Defensive, DefensiveSaturating, EnsureOrigin, EstimateNextNewSession, Get,
-		LockIdentifier, LockableCurrency, OnUnbalanced, UnixTime,
-=======
-		Currency, Defensive, DefensiveResult, DefensiveSaturating, EnsureOrigin,
-		EstimateNextNewSession, Get, LockableCurrency, OnUnbalanced, TryCollect, UnixTime,
->>>>>>> 9faea380
+	DefensiveResult, TryCollect,  Currency, Defensive, DefensiveSaturating, EnsureOrigin, EstimateNextNewSession, Get,
+LockIdentifier, LockableCurrency, OnUnbalanced, UnixTime,
 	},
 	weights::Weight,
 	BoundedVec,
@@ -40,14 +35,11 @@
 	traits::{CheckedSub, SaturatedConversion, StaticLookup, Zero},
 	ArithmeticError, Perbill, Percent,
 };
-<<<<<<< HEAD
-use sp_staking::{EraIndex, Page, SessionIndex};
-=======
+
 use sp_staking::{
-	EraIndex, SessionIndex,
+	EraIndex, Page, SessionIndex,
 	StakingAccount::{self, Controller, Stash},
 };
->>>>>>> 9faea380
 use sp_std::prelude::*;
 
 mod impls;
@@ -939,46 +931,22 @@
 
 			frame_system::Pallet::<T>::inc_consumers(&stash).map_err(|_| Error::<T>::BadState)?;
 
-<<<<<<< HEAD
-			// You're auto-bonded forever, here. We might improve this by only bonding when
-			// you actually validate/nominate and remove once you unbond __everything__.
-			<Bonded<T>>::insert(&stash, &stash);
-			<Payee<T>>::insert(&stash, payee);
-=======
 			let current_era = CurrentEra::<T>::get().unwrap_or(0);
 			let history_depth = T::HistoryDepth::get();
 			let last_reward_era = current_era.saturating_sub(history_depth);
->>>>>>> 9faea380
 
 			let stash_balance = T::Currency::free_balance(&stash);
 			let value = value.min(stash_balance);
 			Self::deposit_event(Event::<T>::Bonded { stash: stash.clone(), amount: value });
-<<<<<<< HEAD
-			let item = StakingLedger {
-				stash: stash.clone(),
-				total: value,
-				active: value,
-				unlocking: Default::default(),
-				legacy_claimed_rewards: Default::default(),
-			};
-			Self::update_ledger(&controller_to_be_deprecated, &item);
-=======
 			let ledger = StakingLedger::<T>::new(
 				stash.clone(),
 				value,
-				(last_reward_era..current_era)
-					.try_collect()
-					// Since last_reward_era is calculated as `current_era -
-					// HistoryDepth`, following bound is always expected to be
-					// satisfied.
-					.defensive_map_err(|_| Error::<T>::BoundNotMet)?,
 			);
 
 			// You're auto-bonded forever, here. We might improve this by only bonding when
 			// you actually validate/nominate and remove once you unbond __everything__.
 			ledger.bond(payee)?;
 
->>>>>>> 9faea380
 			Ok(())
 		}
 
