--- conflicted
+++ resolved
@@ -719,13 +719,7 @@
 	/// implementor of [`DisablingStrategy`] defines if a validator should be disabled which
 	/// implicitly means that the implementor also controls the max number of disabled validators.
 	///
-<<<<<<< HEAD
-	/// The bounded vec is always kept sorted so that we can find whether a given validator has
-	/// previously offended using binary search.
-	#[pallet::storage]
-	pub type DisabledValidators<T: Config> =
-		StorageValue<_, BoundedVec<u32, T::MaxActiveValidators>, ValueQuery>;
-=======
+
 	/// The vec is always kept sorted based on the u32 index so that we can find whether a given
 	/// validator has previously offended using binary search.
 	///
@@ -735,7 +729,6 @@
 	#[pallet::unbounded]
 	pub type DisabledValidators<T: Config> =
 		StorageValue<_, Vec<(u32, OffenceSeverity)>, ValueQuery>;
->>>>>>> 08ec8cdb
 
 	/// The threshold for when users can start calling `chill_other` for other validators /
 	/// nominators. The threshold is compared to the actual number of validators / nominators
