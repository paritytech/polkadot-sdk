// This file is part of Substrate.

// Copyright (C) Parity Technologies (UK) Ltd.
// SPDX-License-Identifier: Apache-2.0

// Licensed under the Apache License, Version 2.0 (the "License");
// you may not use this file except in compliance with the License.
// You may obtain a copy of the License at
//
// 	http://www.apache.org/licenses/LICENSE-2.0
//
// Unless required by applicable law or agreed to in writing, software
// distributed under the License is distributed on an "AS IS" BASIS,
// WITHOUT WARRANTIES OR CONDITIONS OF ANY KIND, either express or implied.
// See the License for the specific language governing permissions and
// limitations under the License.

//! Staking FRAME Pallet.

use alloc::vec::Vec;
use codec::Codec;
use frame_election_provider_support::{ElectionProvider, SortedListProvider, VoteWeight};
use frame_support::{
	pallet_prelude::*,
	traits::{
		fungible::{
			hold::{Balanced as FunHoldBalanced, Mutate as FunHoldMutate},
			Mutate as FunMutate,
		},
		Contains, Defensive, EnsureOrigin, EstimateNextNewSession, Get, InspectLockableCurrency,
		Nothing, OnUnbalanced, UnixTime,
	},
	weights::Weight,
	BoundedVec,
};
use frame_system::{ensure_root, ensure_signed, pallet_prelude::*};
use sp_runtime::{
	traits::{SaturatedConversion, StaticLookup, Zero},
	ArithmeticError, Perbill, Percent,
};

use sp_staking::{
	EraIndex, Page, SessionIndex,
	StakingAccount::{self, Controller, Stash},
	StakingInterface,
};

mod impls;

pub use impls::*;

use crate::{
	asset, slashing, weights::WeightInfo, AccountIdLookupOf, ActiveEraInfo, BalanceOf, EraPayout,
	EraRewardPoints, Exposure, ExposurePage, Forcing, LedgerIntegrityState, MaxNominationsOf,
	NegativeImbalanceOf, Nominations, NominationsQuota, PositiveImbalanceOf, RewardDestination,
	SessionInterface, StakingLedger, UnappliedSlash, UnlockChunk, ValidatorPrefs,
};

// The speculative number of spans are used as an input of the weight annotation of
// [`Call::unbond`], as the post dispatch weight may depend on the number of slashing span on the
// account which is not provided as an input. The value set should be conservative but sensible.
pub(crate) const SPECULATIVE_NUM_SPANS: u32 = 32;

#[frame_support::pallet]
pub mod pallet {
	use super::*;
	use codec::HasCompact;
	use frame_election_provider_support::ElectionDataProvider;

	use crate::{BenchmarkingConfig, PagedExposureMetadata};

	/// The in-code storage version.
	const STORAGE_VERSION: StorageVersion = StorageVersion::new(16);

	#[pallet::pallet]
	#[pallet::storage_version(STORAGE_VERSION)]
	pub struct Pallet<T>(_);

	/// Possible operations on the configuration values of this pallet.
	#[derive(TypeInfo, Debug, Clone, Encode, Decode, DecodeWithMemTracking, PartialEq)]
	pub enum ConfigOp<T: Default + Codec> {
		/// Don't change.
		Noop,
		/// Set the given value.
		Set(T),
		/// Remove from storage.
		Remove,
	}

	#[pallet::config(with_default)]
	pub trait Config: frame_system::Config {
		/// The old trait for staking balance. Deprecated and only used for migrating old ledgers.
		#[pallet::no_default]
		type OldCurrency: InspectLockableCurrency<
			Self::AccountId,
			Moment = BlockNumberFor<Self>,
			Balance = Self::CurrencyBalance,
		>;

		/// The staking balance.
		#[pallet::no_default]
		type Currency: FunHoldMutate<
				Self::AccountId,
				Reason = Self::RuntimeHoldReason,
				Balance = Self::CurrencyBalance,
			> + FunMutate<Self::AccountId, Balance = Self::CurrencyBalance>
			+ FunHoldBalanced<Self::AccountId, Balance = Self::CurrencyBalance>;

		/// Overarching hold reason.
		#[pallet::no_default_bounds]
		type RuntimeHoldReason: From<HoldReason>;

		/// Just the `Currency::Balance` type; we have this item to allow us to constrain it to
		/// `From<u64>`.
		type CurrencyBalance: sp_runtime::traits::AtLeast32BitUnsigned
			+ codec::FullCodec
			+ DecodeWithMemTracking
			+ HasCompact<Type: DecodeWithMemTracking>
			+ Copy
			+ MaybeSerializeDeserialize
			+ core::fmt::Debug
			+ Default
			+ From<u64>
			+ TypeInfo
			+ Send
			+ Sync
			+ MaxEncodedLen;
		/// Time used for computing era duration.
		///
		/// It is guaranteed to start being called from the first `on_finalize`. Thus value at
		/// genesis is not used.
		#[pallet::no_default]
		type UnixTime: UnixTime;

		/// Convert a balance into a number used for election calculation. This must fit into a
		/// `u64` but is allowed to be sensibly lossy. The `u64` is used to communicate with the
		/// [`frame_election_provider_support`] crate which accepts u64 numbers and does operations
		/// in 128.
		/// Consequently, the backward convert is used convert the u128s from sp-elections back to a
		/// [`BalanceOf`].
		#[pallet::no_default_bounds]
		type CurrencyToVote: sp_staking::currency_to_vote::CurrencyToVote<BalanceOf<Self>>;

		/// Something that provides the election functionality.
		#[pallet::no_default]
		type ElectionProvider: ElectionProvider<
			AccountId = Self::AccountId,
			BlockNumber = BlockNumberFor<Self>,
			// we only accept an election provider that has staking as data provider.
			DataProvider = Pallet<Self>,
		>;
		/// Something that provides the election functionality at genesis.
		#[pallet::no_default]
		type GenesisElectionProvider: ElectionProvider<
			AccountId = Self::AccountId,
			BlockNumber = BlockNumberFor<Self>,
			DataProvider = Pallet<Self>,
		>;

		/// Something that defines the maximum number of nominations per nominator.
		#[pallet::no_default_bounds]
		type NominationsQuota: NominationsQuota<BalanceOf<Self>>;

		/// Number of eras to keep in history.
		///
		/// Following information is kept for eras in `[current_era -
		/// HistoryDepth, current_era]`: `ErasStakers`, `ErasStakersClipped`,
		/// `ErasValidatorPrefs`, `ErasValidatorReward`, `ErasRewardPoints`,
		/// `ErasTotalStake`, `ErasStartSessionIndex`, `ClaimedRewards`, `ErasStakersPaged`,
		/// `ErasStakersOverview`.
		///
		/// Must be more than the number of eras delayed by session.
		/// I.e. active era must always be in history. I.e. `active_era >
		/// current_era - history_depth` must be guaranteed.
		///
		/// If migrating an existing pallet from storage value to config value,
		/// this should be set to same value or greater as in storage.
		///
		/// Note: `HistoryDepth` is used as the upper bound for the `BoundedVec`
		/// item `StakingLedger.legacy_claimed_rewards`. Setting this value lower than
		/// the existing value can lead to inconsistencies in the
		/// `StakingLedger` and will need to be handled properly in a migration.
		/// The test `reducing_history_depth_abrupt` shows this effect.
		#[pallet::constant]
		type HistoryDepth: Get<u32>;

		/// Tokens have been minted and are unused for validator-reward.
		/// See [Era payout](./index.html#era-payout).
		#[pallet::no_default_bounds]
		type RewardRemainder: OnUnbalanced<NegativeImbalanceOf<Self>>;

		/// The overarching event type.
		#[pallet::no_default_bounds]
		#[allow(deprecated)]
		type RuntimeEvent: From<Event<Self>> + IsType<<Self as frame_system::Config>::RuntimeEvent>;

		/// Handler for the unbalanced reduction when slashing a staker.
		#[pallet::no_default_bounds]
		type Slash: OnUnbalanced<NegativeImbalanceOf<Self>>;

		/// Handler for the unbalanced increment when rewarding a staker.
		/// NOTE: in most cases, the implementation of `OnUnbalanced` should modify the total
		/// issuance.
		#[pallet::no_default_bounds]
		type Reward: OnUnbalanced<PositiveImbalanceOf<Self>>;

		/// Number of sessions per era.
		#[pallet::constant]
		type SessionsPerEra: Get<SessionIndex>;

		/// Number of eras that staked funds must remain bonded for.
		#[pallet::constant]
		type BondingDuration: Get<EraIndex>;

		/// Number of eras that slashes are deferred by, after computation.
		///
		/// This should be less than the bonding duration. Set to 0 if slashes
		/// should be applied immediately, without opportunity for intervention.
		#[pallet::constant]
		type SlashDeferDuration: Get<EraIndex>;

		/// The origin which can manage less critical staking parameters that does not require root.
		///
		/// Supported actions: (1) cancel deferred slash, (2) set minimum commission.
		#[pallet::no_default]
		type AdminOrigin: EnsureOrigin<Self::RuntimeOrigin>;

		/// Interface for interacting with a session pallet.
		type SessionInterface: SessionInterface<Self::AccountId>;

		/// The payout for validators and the system for the current era.
		/// See [Era payout](./index.html#era-payout).
		#[pallet::no_default]
		type EraPayout: EraPayout<BalanceOf<Self>>;

		/// Something that can estimate the next session change, accurately or as a best effort
		/// guess.
		#[pallet::no_default_bounds]
		type NextNewSession: EstimateNextNewSession<BlockNumberFor<Self>>;

		/// The maximum size of each `T::ExposurePage`.
		///
		/// An `ExposurePage` is weakly bounded to a maximum of `MaxExposurePageSize`
		/// nominators.
		///
		/// For older non-paged exposure, a reward payout was restricted to the top
		/// `MaxExposurePageSize` nominators. This is to limit the i/o cost for the
		/// nominator payout.
		///
		/// Note: `MaxExposurePageSize` is used to bound `ClaimedRewards` and is unsafe to reduce
		/// without handling it in a migration.
		#[pallet::constant]
		type MaxExposurePageSize: Get<u32>;

		/// The absolute maximum of winner validators this pallet should return.
		#[pallet::constant]
		type MaxValidatorSet: Get<u32>;

		/// Something that provides a best-effort sorted list of voters aka electing nominators,
		/// used for NPoS election.
		///
		/// The changes to nominators are reported to this. Moreover, each validator's self-vote is
		/// also reported as one independent vote.
		///
		/// To keep the load off the chain as much as possible, changes made to the staked amount
		/// via rewards and slashes are not reported and thus need to be manually fixed by the
		/// staker. In case of `bags-list`, this always means using `rebag` and `putInFrontOf`.
		///
		/// Invariant: what comes out of this list will always be a nominator.
		#[pallet::no_default]
		type VoterList: SortedListProvider<Self::AccountId, Score = VoteWeight>;

		/// WIP: This is a noop as of now, the actual business logic that's described below is going
		/// to be introduced in a follow-up PR.
		///
		/// Something that provides a best-effort sorted list of targets aka electable validators,
		/// used for NPoS election.
		///
		/// The changes to the approval stake of each validator are reported to this. This means any
		/// change to:
		/// 1. The stake of any validator or nominator.
		/// 2. The targets of any nominator
		/// 3. The role of any staker (e.g. validator -> chilled, nominator -> validator, etc)
		///
		/// Unlike `VoterList`, the values in this list are always kept up to date with reward and
		/// slash as well, and thus represent the accurate approval stake of all account being
		/// nominated by nominators.
		///
		/// Note that while at the time of nomination, all targets are checked to be real
		/// validators, they can chill at any point, and their approval stakes will still be
		/// recorded. This implies that what comes out of iterating this list MIGHT NOT BE AN ACTIVE
		/// VALIDATOR.
		#[pallet::no_default]
		type TargetList: SortedListProvider<Self::AccountId, Score = BalanceOf<Self>>;

		/// The maximum number of `unlocking` chunks a [`StakingLedger`] can
		/// have. Effectively determines how many unique eras a staker may be
		/// unbonding in.
		///
		/// Note: `MaxUnlockingChunks` is used as the upper bound for the
		/// `BoundedVec` item `StakingLedger.unlocking`. Setting this value
		/// lower than the existing value can lead to inconsistencies in the
		/// `StakingLedger` and will need to be handled properly in a runtime
		/// migration. The test `reducing_max_unlocking_chunks_abrupt` shows
		/// this effect.
		#[pallet::constant]
		type MaxUnlockingChunks: Get<u32>;

		/// The maximum amount of controller accounts that can be deprecated in one call.
		type MaxControllersInDeprecationBatch: Get<u32>;

		/// Something that listens to staking updates and performs actions based on the data it
		/// receives.
		///
		/// WARNING: this only reports slashing and withdraw events for the time being.
		#[pallet::no_default_bounds]
		type EventListeners: sp_staking::OnStakingUpdate<Self::AccountId, BalanceOf<Self>>;

		#[pallet::no_default_bounds]
		/// Filter some accounts from participating in staking.
		///
		/// This is useful for example to blacklist an account that is participating in staking in
		/// another way (such as pools).
		type Filter: Contains<Self::AccountId>;

		/// Some parameters of the benchmarking.
		#[cfg(feature = "std")]
		type BenchmarkingConfig: BenchmarkingConfig;

		#[cfg(not(feature = "std"))]
		#[pallet::no_default]
		type BenchmarkingConfig: BenchmarkingConfig;

		/// Weight information for extrinsics in this pallet.
		type WeightInfo: WeightInfo;
	}

	/// A reason for placing a hold on funds.
	#[pallet::composite_enum]
	pub enum HoldReason {
		/// Funds on stake by a nominator or a validator.
		#[codec(index = 0)]
		Staking,
	}

	/// Default implementations of [`DefaultConfig`], which can be used to implement [`Config`].
	pub mod config_preludes {
		use super::*;
		use frame_support::{derive_impl, parameter_types, traits::ConstU32};
		pub struct TestDefaultConfig;

		#[derive_impl(frame_system::config_preludes::TestDefaultConfig, no_aggregated_types)]
		impl frame_system::DefaultConfig for TestDefaultConfig {}

		parameter_types! {
			pub const SessionsPerEra: SessionIndex = 3;
			pub const BondingDuration: EraIndex = 3;
		}

		#[frame_support::register_default_impl(TestDefaultConfig)]
		impl DefaultConfig for TestDefaultConfig {
			#[inject_runtime_type]
			type RuntimeEvent = ();
			#[inject_runtime_type]
			type RuntimeHoldReason = ();
			type CurrencyBalance = u128;
			type CurrencyToVote = ();
			type NominationsQuota = crate::FixedNominationsQuota<16>;
			type HistoryDepth = ConstU32<84>;
			type RewardRemainder = ();
			type Slash = ();
			type Reward = ();
			type SessionsPerEra = SessionsPerEra;
			type BondingDuration = BondingDuration;
			type SlashDeferDuration = ();
			type SessionInterface = ();
			type NextNewSession = ();
			type MaxExposurePageSize = ConstU32<64>;
			type MaxUnlockingChunks = ConstU32<32>;
			type MaxValidatorSet = ConstU32<100>;
			type MaxControllersInDeprecationBatch = ConstU32<100>;
			type EventListeners = ();
			type Filter = Nothing;
			#[cfg(feature = "std")]
			type BenchmarkingConfig = crate::TestBenchmarkingConfig;
			type WeightInfo = ();
		}
	}

	/// The ideal number of active validators.
	#[pallet::storage] // Done
	pub type ValidatorCount<T> = StorageValue<_, u32, ValueQuery>;

	/// Minimum number of staking participants before emergency conditions are imposed.
	#[pallet::storage] // Done
	pub type MinimumValidatorCount<T> = StorageValue<_, u32, ValueQuery>;

	/// Any validators that may never be slashed or forcibly kicked. It's a Vec since they're
	/// easy to initialize and the performance hit is minimal (we expect no more than four
	/// invulnerables) and restricted to testnets.
<<<<<<< HEAD
	#[pallet::storage] // Done
	pub type Invulnerables<T: Config> =
		StorageValue<_, BoundedVec<T::AccountId, T::MaxInvulnerables>, ValueQuery>;
=======
	#[pallet::storage]
	#[pallet::unbounded]
	pub type Invulnerables<T: Config> = StorageValue<_, Vec<T::AccountId>, ValueQuery>;
>>>>>>> 79b28b31

	/// Map from all locked "stash" accounts to the controller account.
	///
	/// TWOX-NOTE: SAFE since `AccountId` is a secure hash.
	#[pallet::storage] // Done
	pub type Bonded<T: Config> = StorageMap<_, Twox64Concat, T::AccountId, T::AccountId>;

	/// The minimum active bond to become and maintain the role of a nominator.
	#[pallet::storage] // Done
	pub type MinNominatorBond<T: Config> = StorageValue<_, BalanceOf<T>, ValueQuery>;

	/// The minimum active bond to become and maintain the role of a validator.
	#[pallet::storage] // Done
	pub type MinValidatorBond<T: Config> = StorageValue<_, BalanceOf<T>, ValueQuery>;

	/// The minimum active nominator stake of the last successful election.
	#[pallet::storage] // Done
	pub type MinimumActiveStake<T> = StorageValue<_, BalanceOf<T>, ValueQuery>;

	/// The minimum amount of commission that validators can set.
	///
	/// If set to `0`, no limit exists.
	#[pallet::storage] // Done
	pub type MinCommission<T: Config> = StorageValue<_, Perbill, ValueQuery>;

	/// Map from all (unlocked) "controller" accounts to the info regarding the staking.
	///
	/// Note: All the reads and mutations to this storage *MUST* be done through the methods exposed
	/// by [`StakingLedger`] to ensure data and lock consistency.
	#[pallet::storage] // Done
	pub type Ledger<T: Config> = StorageMap<_, Blake2_128Concat, T::AccountId, StakingLedger<T>>;

	/// Where the reward payment should be made. Keyed by stash.
	///
	/// TWOX-NOTE: SAFE since `AccountId` is a secure hash.
	#[pallet::storage] // Done
	pub type Payee<T: Config> =
		StorageMap<_, Twox64Concat, T::AccountId, RewardDestination<T::AccountId>, OptionQuery>;

	/// The map from (wannabe) validator stash key to the preferences of that validator.
	///
	/// TWOX-NOTE: SAFE since `AccountId` is a secure hash.
	#[pallet::storage] // Done
	pub type Validators<T: Config> =
		CountedStorageMap<_, Twox64Concat, T::AccountId, ValidatorPrefs, ValueQuery>;

	/// The maximum validator count before we stop allowing new validators to join.
	///
	/// When this value is not set, no limits are enforced.
	#[pallet::storage] // Done
	pub type MaxValidatorsCount<T> = StorageValue<_, u32, OptionQuery>;

	/// The map from nominator stash key to their nomination preferences, namely the validators that
	/// they wish to support.
	///
	/// Note that the keys of this storage map might become non-decodable in case the
	/// account's [`NominationsQuota::MaxNominations`] configuration is decreased.
	/// In this rare case, these nominators
	/// are still existent in storage, their key is correct and retrievable (i.e. `contains_key`
	/// indicates that they exist), but their value cannot be decoded. Therefore, the non-decodable
	/// nominators will effectively not-exist, until they re-submit their preferences such that it
	/// is within the bounds of the newly set `Config::MaxNominations`.
	///
	/// This implies that `::iter_keys().count()` and `::iter().count()` might return different
	/// values for this map. Moreover, the main `::count()` is aligned with the former, namely the
	/// number of keys that exist.
	///
	/// Lastly, if any of the nominators become non-decodable, they can be chilled immediately via
	/// [`Call::chill_other`] dispatchable by anyone.
	///
	/// TWOX-NOTE: SAFE since `AccountId` is a secure hash.
	#[pallet::storage] // Done
	pub type Nominators<T: Config> =
		CountedStorageMap<_, Twox64Concat, T::AccountId, Nominations<T>>;

	/// Stakers whose funds are managed by other pallets.
	///
	/// This pallet does not apply any locks on them, therefore they are only virtually bonded. They
	/// are expected to be keyless accounts and hence should not be allowed to mutate their ledger
	/// directly via this pallet. Instead, these accounts are managed by other pallets and accessed
	/// via low level apis. We keep track of them to do minimal integrity checks.
	#[pallet::storage] // Done
	pub type VirtualStakers<T: Config> = CountedStorageMap<_, Twox64Concat, T::AccountId, ()>;

	/// The maximum nominator count before we stop allowing new validators to join.
	///
	/// When this value is not set, no limits are enforced.
	#[pallet::storage] // Done
	pub type MaxNominatorsCount<T> = StorageValue<_, u32, OptionQuery>;

	/// The current era index.
	///
	/// This is the latest planned era, depending on how the Session pallet queues the validator
	/// set, it might be active or not.
	#[pallet::storage] // Done
	pub type CurrentEra<T> = StorageValue<_, EraIndex>;

	/// The active era information, it holds index and start.
	///
	/// The active era is the era being currently rewarded. Validator set of this era must be
	/// equal to [`SessionInterface::validators`].
	#[pallet::storage] // Done
	pub type ActiveEra<T> = StorageValue<_, ActiveEraInfo>;

	/// The session index at which the era start for the last [`Config::HistoryDepth`] eras.
	///
	/// Note: This tracks the starting session (i.e. session index when era start being active)
	/// for the eras in `[CurrentEra - HISTORY_DEPTH, CurrentEra]`.
	#[pallet::storage] // Done
	pub type ErasStartSessionIndex<T> = StorageMap<_, Twox64Concat, EraIndex, SessionIndex>;

	/// Exposure of validator at era.
	///
	/// This is keyed first by the era index to allow bulk deletion and then the stash account.
	///
	/// Is it removed after [`Config::HistoryDepth`] eras.
	/// If stakers hasn't been set or has been removed then empty exposure is returned.
	///
	/// Note: Deprecated since v14. Use `EraInfo` instead to work with exposures.
	#[pallet::storage]
	#[pallet::unbounded]
	pub type ErasStakers<T: Config> = StorageDoubleMap<
		_,
		Twox64Concat,
		EraIndex,
		Twox64Concat,
		T::AccountId,
		Exposure<T::AccountId, BalanceOf<T>>,
		ValueQuery,
	>;

	/// Summary of validator exposure at a given era.
	///
	/// This contains the total stake in support of the validator and their own stake. In addition,
	/// it can also be used to get the number of nominators backing this validator and the number of
	/// exposure pages they are divided into. The page count is useful to determine the number of
	/// pages of rewards that needs to be claimed.
	///
	/// This is keyed first by the era index to allow bulk deletion and then the stash account.
	/// Should only be accessed through `EraInfo`.
	///
	/// Is it removed after [`Config::HistoryDepth`] eras.
	/// If stakers hasn't been set or has been removed then empty overview is returned.
	#[pallet::storage] // Done
	pub type ErasStakersOverview<T: Config> = StorageDoubleMap<
		_,
		Twox64Concat,
		EraIndex,
		Twox64Concat,
		T::AccountId,
		PagedExposureMetadata<BalanceOf<T>>,
		OptionQuery,
	>;

	/// Clipped Exposure of validator at era.
	///
	/// Note: This is deprecated, should be used as read-only and will be removed in the future.
	/// New `Exposure`s are stored in a paged manner in `ErasStakersPaged` instead.
	///
	/// This is similar to [`ErasStakers`] but number of nominators exposed is reduced to the
	/// `T::MaxExposurePageSize` biggest stakers.
	/// (Note: the field `total` and `own` of the exposure remains unchanged).
	/// This is used to limit the i/o cost for the nominator payout.
	///
	/// This is keyed fist by the era index to allow bulk deletion and then the stash account.
	///
	/// It is removed after [`Config::HistoryDepth`] eras.
	/// If stakers hasn't been set or has been removed then empty exposure is returned.
	///
	/// Note: Deprecated since v14. Use `EraInfo` instead to work with exposures.
	#[pallet::storage]
	#[pallet::unbounded]
	pub type ErasStakersClipped<T: Config> = StorageDoubleMap<
		_,
		Twox64Concat,
		EraIndex,
		Twox64Concat,
		T::AccountId,
		Exposure<T::AccountId, BalanceOf<T>>,
		ValueQuery,
	>;

	/// Paginated exposure of a validator at given era.
	///
	/// This is keyed first by the era index to allow bulk deletion, then stash account and finally
	/// the page. Should only be accessed through `EraInfo`.
	///
	/// This is cleared after [`Config::HistoryDepth`] eras.
	#[pallet::storage] // Done
	#[pallet::unbounded]
	pub type ErasStakersPaged<T: Config> = StorageNMap<
		_,
		(
			NMapKey<Twox64Concat, EraIndex>,
			NMapKey<Twox64Concat, T::AccountId>,
			NMapKey<Twox64Concat, Page>,
		),
		ExposurePage<T::AccountId, BalanceOf<T>>,
		OptionQuery,
	>;

	/// History of claimed paged rewards by era and validator.
	///
	/// This is keyed by era and validator stash which maps to the set of page indexes which have
	/// been claimed.
	///
	/// It is removed after [`Config::HistoryDepth`] eras.
	#[pallet::storage] // Done
	#[pallet::unbounded]
	pub type ClaimedRewards<T: Config> = StorageDoubleMap<
		_,
		Twox64Concat,
		EraIndex,
		Twox64Concat,
		T::AccountId,
		Vec<Page>,
		ValueQuery,
	>;

	/// Similar to `ErasStakers`, this holds the preferences of validators.
	///
	/// This is keyed first by the era index to allow bulk deletion and then the stash account.
	///
	/// Is it removed after [`Config::HistoryDepth`] eras.
	// If prefs hasn't been set or has been removed then 0 commission is returned.
	#[pallet::storage] // Done
	pub type ErasValidatorPrefs<T: Config> = StorageDoubleMap<
		_,
		Twox64Concat,
		EraIndex,
		Twox64Concat,
		T::AccountId,
		ValidatorPrefs,
		ValueQuery,
	>;

	/// The total validator era payout for the last [`Config::HistoryDepth`] eras.
	///
	/// Eras that haven't finished yet or has been removed doesn't have reward.
	#[pallet::storage] // Done
	pub type ErasValidatorReward<T: Config> = StorageMap<_, Twox64Concat, EraIndex, BalanceOf<T>>;

	/// Rewards for the last [`Config::HistoryDepth`] eras.
	/// If reward hasn't been set or has been removed then 0 reward is returned.
	#[pallet::storage] // Done
	#[pallet::unbounded]
	pub type ErasRewardPoints<T: Config> =
		StorageMap<_, Twox64Concat, EraIndex, EraRewardPoints<T::AccountId>, ValueQuery>;

	/// The total amount staked for the last [`Config::HistoryDepth`] eras.
	/// If total hasn't been set or has been removed then 0 stake is returned.
	#[pallet::storage] // Done
	pub type ErasTotalStake<T: Config> =
		StorageMap<_, Twox64Concat, EraIndex, BalanceOf<T>, ValueQuery>;

	/// Mode of era forcing.
	#[pallet::storage] // Done
	pub type ForceEra<T> = StorageValue<_, Forcing, ValueQuery>;

	/// Maximum staked rewards, i.e. the percentage of the era inflation that
	/// is used for stake rewards.
	/// See [Era payout](./index.html#era-payout).
	#[pallet::storage] // Done
	pub type MaxStakedRewards<T> = StorageValue<_, Percent, OptionQuery>;

	/// The percentage of the slash that is distributed to reporters.
	///
	/// The rest of the slashed value is handled by the `Slash`.
	#[pallet::storage] // Done
	pub type SlashRewardFraction<T> = StorageValue<_, Perbill, ValueQuery>;

	/// The amount of currency given to reporters of a slash event which was
	/// canceled by extraordinary circumstances (e.g. governance).
	#[pallet::storage] // Done
	pub type CanceledSlashPayout<T: Config> = StorageValue<_, BalanceOf<T>, ValueQuery>;

<<<<<<< HEAD
	/// Stores reported offences in a queue until they are processed in subsequent blocks.
	///
	/// Each offence is recorded under the corresponding era index and the offending validator's
	/// account. If an offence spans multiple pages, only one page is processed at a time. Offences
	/// are handled sequentially, with their associated slashes computed and stored in
	/// `UnappliedSlashes`. These slashes are then applied in a future era as determined by
	/// `SlashDeferDuration`.
	///
	/// Any offences tied to an era older than `BondingDuration` are automatically dropped.
	/// Processing always prioritizes the oldest era first.
	#[pallet::storage] // Not Migrated
	pub type OffenceQueue<T: Config> = StorageDoubleMap<
		_,
		Twox64Concat,
		EraIndex,
		Twox64Concat,
		T::AccountId,
		slashing::OffenceRecord<T::AccountId>,
	>;

	/// Tracks the eras that contain offences in `OffenceQueue`, sorted from **earliest to latest**.
	///
	/// - This ensures efficient retrieval of the oldest offence without iterating through
	/// `OffenceQueue`.
	/// - When a new offence is added to `OffenceQueue`, its era is **inserted in sorted order**
	/// if not already present.
	/// - When all offences for an era are processed, it is **removed** from this list.
	/// - The maximum length of this vector is bounded by `BondingDuration`.
	///
	/// This eliminates the need for expensive iteration and sorting when fetching the next offence
	/// to process.
	#[pallet::storage] // Not Migrated
	pub type OffenceQueueEras<T: Config> = StorageValue<_, BoundedVec<u32, T::BondingDuration>>;

	/// Tracks the currently processed offence record from the `OffenceQueue`.
	///
	/// - When processing offences, an offence record is **popped** from the oldest era in
	///   `OffenceQueue` and stored here.
	/// - The function `process_offence` reads from this storage, processing one page of exposure at
	///   a time.
	/// - After processing a page, the `exposure_page` count is **decremented** until it reaches
	///   zero.
	/// - Once fully processed, the offence record is removed from this storage.
	///
	/// This ensures that offences are processed incrementally, preventing excessive computation
	/// in a single block while maintaining correct slashing behavior.
	#[pallet::storage] // Not Migrated
	pub type ProcessingOffence<T: Config> =
		StorageValue<_, (EraIndex, T::AccountId, slashing::OffenceRecord<T::AccountId>)>;

	/// All unapplied slashes that are queued for later.
	#[pallet::storage] // Special: Translate with see: https://github.com/paritytech/polkadot-sdk/blob/43ea306f6307dff908551cb91099ef6268502ee0/substrate/frame/staking/src/pallet/mod.rs#L693, https://github.com/paritytech/polkadot-sdk/blob/43ea306f6307dff908551cb91099ef6268502ee0/substrate/frame/staking/src/migrations.rs#L91
	pub type UnappliedSlashes<T: Config> = StorageDoubleMap<
=======
	/// All unapplied slashes that are queued for later.
	#[pallet::storage]
	#[pallet::unbounded]
	pub type UnappliedSlashes<T: Config> = StorageMap<
>>>>>>> 79b28b31
		_,
		Twox64Concat,
		EraIndex,
		Vec<UnappliedSlash<T::AccountId, BalanceOf<T>>>,
		ValueQuery,
	>;

	/// A mapping from still-bonded eras to the first session index of that era.
	///
	/// Must contains information for eras for the range:
	/// `[active_era - bounding_duration; active_era]`
	#[pallet::storage] // Done
	#[pallet::unbounded]
	pub type BondedEras<T: Config> = StorageValue<_, Vec<(EraIndex, SessionIndex)>, ValueQuery>;

	/// All slashing events on validators, mapped by era to the highest slash proportion
	/// and slash value of the era.
	#[pallet::storage] // Done
	pub type ValidatorSlashInEra<T: Config> = StorageDoubleMap<
		_,
		Twox64Concat,
		EraIndex,
		Twox64Concat,
		T::AccountId,
		(Perbill, BalanceOf<T>),
	>;

	/// All slashing events on nominators, mapped by era to the highest slash value of the era.
	#[pallet::storage] // Done
	pub type NominatorSlashInEra<T: Config> =
		StorageDoubleMap<_, Twox64Concat, EraIndex, Twox64Concat, T::AccountId, BalanceOf<T>>;

	/// Slashing spans for stash accounts.
	#[pallet::storage] // Done
	#[pallet::unbounded]
	pub type SlashingSpans<T: Config> =
		StorageMap<_, Twox64Concat, T::AccountId, slashing::SlashingSpans>;

	/// Records information about the maximum slash of a stash within a slashing span,
	/// as well as how much reward has been paid out.
	#[pallet::storage] // Done
	pub type SpanSlash<T: Config> = StorageMap<
		_,
		Twox64Concat,
		(T::AccountId, slashing::SpanIndex),
		slashing::SpanRecord<BalanceOf<T>>,
		ValueQuery,
	>;

	/// The last planned session scheduled by the session pallet.
	///
	/// This is basically in sync with the call to [`pallet_session::SessionManager::new_session`].
	#[pallet::storage] // Done
	pub type CurrentPlannedSession<T> = StorageValue<_, SessionIndex, ValueQuery>;

	/// The threshold for when users can start calling `chill_other` for other validators /
	/// nominators. The threshold is compared to the actual number of validators / nominators
	/// (`CountFor*`) in the system compared to the configured max (`Max*Count`).
	#[pallet::storage] // Done
	pub type ChillThreshold<T: Config> = StorageValue<_, Percent, OptionQuery>;

<<<<<<< HEAD
	/// Voter snapshot progress status.
	///
	/// If the status is `Ongoing`, it keeps a cursor of the last voter retrieved to proceed when
	/// creating the next snapshot page.
	#[pallet::storage] // Not migrated
	pub type VoterSnapshotStatus<T: Config> =
		StorageValue<_, SnapshotStatus<T::AccountId>, ValueQuery>;

	/// Keeps track of an ongoing multi-page election solution request.
	///
	/// If `Some(_)``, it is the next page that we intend to elect. If `None`, we are not in the
	/// election process.
	///
	/// This is only set in multi-block elections. Should always be `None` otherwise.
	#[pallet::storage] // Not Migrated
	pub type NextElectionPage<T: Config> = StorageValue<_, PageIndex, OptionQuery>;

	/// A bounded list of the "electable" stashes that resulted from a successful election.
	#[pallet::storage] // Not Migrated
	pub type ElectableStashes<T: Config> =
		StorageValue<_, BoundedBTreeSet<T::AccountId, T::MaxValidatorSet>, ValueQuery>;

=======
>>>>>>> 79b28b31
	#[pallet::genesis_config]
	#[derive(frame_support::DefaultNoBound)]
	pub struct GenesisConfig<T: Config> {
		pub validator_count: u32,
		pub minimum_validator_count: u32,
		pub invulnerables: Vec<T::AccountId>,
		pub force_era: Forcing,
		pub slash_reward_fraction: Perbill,
		pub canceled_payout: BalanceOf<T>,
		pub stakers:
			Vec<(T::AccountId, T::AccountId, BalanceOf<T>, crate::StakerStatus<T::AccountId>)>,
		pub min_nominator_bond: BalanceOf<T>,
		pub min_validator_bond: BalanceOf<T>,
		pub max_validator_count: Option<u32>,
		pub max_nominator_count: Option<u32>,
	}

	#[pallet::genesis_build]
	impl<T: Config> BuildGenesisConfig for GenesisConfig<T> {
		fn build(&self) {
			ValidatorCount::<T>::put(self.validator_count);
			MinimumValidatorCount::<T>::put(self.minimum_validator_count);
			Invulnerables::<T>::put(&self.invulnerables);
			ForceEra::<T>::put(self.force_era);
			CanceledSlashPayout::<T>::put(self.canceled_payout);
			SlashRewardFraction::<T>::put(self.slash_reward_fraction);
			MinNominatorBond::<T>::put(self.min_nominator_bond);
			MinValidatorBond::<T>::put(self.min_validator_bond);
			if let Some(x) = self.max_validator_count {
				MaxValidatorsCount::<T>::put(x);
			}
			if let Some(x) = self.max_nominator_count {
				MaxNominatorsCount::<T>::put(x);
			}

			for &(ref stash, _, balance, ref status) in &self.stakers {
				crate::log!(
					trace,
					"inserting genesis staker: {:?} => {:?} => {:?}",
					stash,
					balance,
					status
				);
				assert!(
					asset::free_to_stake::<T>(stash) >= balance,
					"Stash does not have enough balance to bond."
				);
				frame_support::assert_ok!(<Pallet<T>>::bond(
					T::RuntimeOrigin::from(Some(stash.clone()).into()),
					balance,
					RewardDestination::Staked,
				));
				frame_support::assert_ok!(match status {
					crate::StakerStatus::Validator => <Pallet<T>>::validate(
						T::RuntimeOrigin::from(Some(stash.clone()).into()),
						Default::default(),
					),
					crate::StakerStatus::Nominator(votes) => <Pallet<T>>::nominate(
						T::RuntimeOrigin::from(Some(stash.clone()).into()),
						votes.iter().map(|l| T::Lookup::unlookup(l.clone())).collect(),
					),
					_ => Ok(()),
				});
				assert!(
					ValidatorCount::<T>::get() <=
						<T::ElectionProvider as ElectionProvider>::MaxWinnersPerPage::get() *
							<T::ElectionProvider as ElectionProvider>::Pages::get()
				);
			}

			// all voters are reported to the `VoterList`.
			assert_eq!(
				T::VoterList::count(),
				Nominators::<T>::count() + Validators::<T>::count(),
				"not all genesis stakers were inserted into sorted list provider, something is wrong."
			);
		}
	}

	#[pallet::event]
	#[pallet::generate_deposit(pub(crate) fn deposit_event)]
	pub enum Event<T: Config> {
		/// The era payout has been set; the first balance is the validator-payout; the second is
		/// the remainder from the maximum amount of reward.
		EraPaid { era_index: EraIndex, validator_payout: BalanceOf<T>, remainder: BalanceOf<T> },
		/// The nominator has been rewarded by this amount to this destination.
		Rewarded {
			stash: T::AccountId,
			dest: RewardDestination<T::AccountId>,
			amount: BalanceOf<T>,
		},
		/// A staker (validator or nominator) has been slashed by the given amount.
		Slashed { staker: T::AccountId, amount: BalanceOf<T> },
		/// A slash for the given validator, for the given percentage of their stake, at the given
		/// era as been reported.
		SlashReported { validator: T::AccountId, fraction: Perbill, slash_era: EraIndex },
		/// An old slashing report from a prior era was discarded because it could
		/// not be processed.
		OldSlashingReportDiscarded { session_index: SessionIndex },
		/// A new set of stakers was elected.
		StakersElected,
		/// An account has bonded this amount. \[stash, amount\]
		///
		/// NOTE: This event is only emitted when funds are bonded via a dispatchable. Notably,
		/// it will not be emitted for staking rewards when they are added to stake.
		Bonded { stash: T::AccountId, amount: BalanceOf<T> },
		/// An account has unbonded this amount.
		Unbonded { stash: T::AccountId, amount: BalanceOf<T> },
		/// An account has called `withdraw_unbonded` and removed unbonding chunks worth `Balance`
		/// from the unlocking queue.
		Withdrawn { stash: T::AccountId, amount: BalanceOf<T> },
		/// A nominator has been kicked from a validator.
		Kicked { nominator: T::AccountId, stash: T::AccountId },
		/// The election failed. No new era is planned.
		StakingElectionFailed,
		/// An account has stopped participating as either a validator or nominator.
		Chilled { stash: T::AccountId },
		/// A Page of stakers rewards are getting paid. `next` is `None` if all pages are claimed.
		PayoutStarted {
			era_index: EraIndex,
			validator_stash: T::AccountId,
			page: Page,
			next: Option<Page>,
		},
		/// A validator has set their preferences.
		ValidatorPrefsSet { stash: T::AccountId, prefs: ValidatorPrefs },
		/// Voters size limit reached.
		SnapshotVotersSizeExceeded { size: u32 },
		/// Targets size limit reached.
		SnapshotTargetsSizeExceeded { size: u32 },
		/// A new force era mode was set.
		ForceEra { mode: Forcing },
		/// Report of a controller batch deprecation.
		ControllerBatchDeprecated { failures: u32 },
		/// Staking balance migrated from locks to holds, with any balance that could not be held
		/// is force withdrawn.
		CurrencyMigrated { stash: T::AccountId, force_withdraw: BalanceOf<T> },
	}

	#[pallet::error]
	#[derive(PartialEq)]
	pub enum Error<T> {
		/// Not a controller account.
		NotController,
		/// Not a stash account.
		NotStash,
		/// Stash is already bonded.
		AlreadyBonded,
		/// Controller is already paired.
		AlreadyPaired,
		/// Targets cannot be empty.
		EmptyTargets,
		/// Duplicate index.
		DuplicateIndex,
		/// Slash record index out of bounds.
		InvalidSlashIndex,
		/// Cannot have a validator or nominator role, with value less than the minimum defined by
		/// governance (see `MinValidatorBond` and `MinNominatorBond`). If unbonding is the
		/// intention, `chill` first to remove one's role as validator/nominator.
		InsufficientBond,
		/// Can not schedule more unlock chunks.
		NoMoreChunks,
		/// Can not rebond without unlocking chunks.
		NoUnlockChunk,
		/// Attempting to target a stash that still has funds.
		FundedTarget,
		/// Invalid era to reward.
		InvalidEraToReward,
		/// Invalid number of nominations.
		InvalidNumberOfNominations,
		/// Items are not sorted and unique.
		NotSortedAndUnique,
		/// Rewards for this era have already been claimed for this validator.
		AlreadyClaimed,
		/// No nominators exist on this page.
		InvalidPage,
		/// Incorrect previous history depth input provided.
		IncorrectHistoryDepth,
		/// Incorrect number of slashing spans provided.
		IncorrectSlashingSpans,
		/// Internal state has become somehow corrupted and the operation cannot continue.
		BadState,
		/// Too many nomination targets supplied.
		TooManyTargets,
		/// A nomination target was supplied that was blocked or otherwise not a validator.
		BadTarget,
		/// The user has enough bond and thus cannot be chilled forcefully by an external person.
		CannotChillOther,
		/// There are too many nominators in the system. Governance needs to adjust the staking
		/// settings to keep things safe for the runtime.
		TooManyNominators,
		/// There are too many validator candidates in the system. Governance needs to adjust the
		/// staking settings to keep things safe for the runtime.
		TooManyValidators,
		/// Commission is too low. Must be at least `MinCommission`.
		CommissionTooLow,
		/// Some bound is not met.
		BoundNotMet,
		/// Used when attempting to use deprecated controller account logic.
		ControllerDeprecated,
		/// Cannot reset a ledger.
		CannotRestoreLedger,
		/// Provided reward destination is not allowed.
		RewardDestinationRestricted,
		/// Not enough funds available to withdraw.
		NotEnoughFunds,
		/// Operation not allowed for virtual stakers.
		VirtualStakerNotAllowed,
		/// Stash could not be reaped as other pallet might depend on it.
		CannotReapStash,
		/// The stake of this account is already migrated to `Fungible` holds.
		AlreadyMigrated,
		/// Account is restricted from participation in staking. This may happen if the account is
		/// staking in another way already, such as via pool.
		Restricted,
	}

	#[pallet::hooks]
	impl<T: Config> Hooks<BlockNumberFor<T>> for Pallet<T> {
		fn on_initialize(_now: BlockNumberFor<T>) -> Weight {
			// just return the weight of the on_finalize.
			T::DbWeight::get().reads(1)
		}

		fn on_finalize(_n: BlockNumberFor<T>) {
			// Set the start of the first era.
			if let Some(mut active_era) = ActiveEra::<T>::get() {
				if active_era.start.is_none() {
					let now_as_millis_u64 = T::UnixTime::now().as_millis().saturated_into::<u64>();
					active_era.start = Some(now_as_millis_u64);
					// This write only ever happens once, we don't include it in the weight in
					// general
					ActiveEra::<T>::put(active_era);
				}
			}
			// `on_finalize` weight is tracked in `on_initialize`
		}

		fn integrity_test() {
			// ensure that we funnel the correct value to the `DataProvider::MaxVotesPerVoter`;
			assert_eq!(
				MaxNominationsOf::<T>::get(),
				<Self as ElectionDataProvider>::MaxVotesPerVoter::get()
			);
			// and that MaxNominations is always greater than 1, since we count on this.
			assert!(!MaxNominationsOf::<T>::get().is_zero());

			// ensure election results are always bounded with the same value
			assert!(
				<T::ElectionProvider as ElectionProvider>::MaxWinnersPerPage::get() ==
					<T::GenesisElectionProvider as ElectionProvider>::MaxWinnersPerPage::get()
			);

			assert!(
				T::SlashDeferDuration::get() < T::BondingDuration::get() || T::BondingDuration::get() == 0,
				"As per documentation, slash defer duration ({}) should be less than bonding duration ({}).",
				T::SlashDeferDuration::get(),
				T::BondingDuration::get(),
			)
		}

		#[cfg(feature = "try-runtime")]
		fn try_state(n: BlockNumberFor<T>) -> Result<(), sp_runtime::TryRuntimeError> {
			Self::do_try_state(n)
		}
	}

	impl<T: Config> Pallet<T> {
		/// Get the ideal number of active validators.
		pub fn validator_count() -> u32 {
			ValidatorCount::<T>::get()
		}

		/// Get the minimum number of staking participants before emergency conditions are imposed.
		pub fn minimum_validator_count() -> u32 {
			MinimumValidatorCount::<T>::get()
		}

		/// Get the validators that may never be slashed or forcibly kicked out.
		pub fn invulnerables() -> Vec<T::AccountId> {
			Invulnerables::<T>::get()
		}

		/// Get the preferences of a given validator.
		pub fn validators<EncodeLikeAccountId>(account_id: EncodeLikeAccountId) -> ValidatorPrefs
		where
			EncodeLikeAccountId: codec::EncodeLike<T::AccountId>,
		{
			Validators::<T>::get(account_id)
		}

		/// Get the nomination preferences of a given nominator.
		pub fn nominators<EncodeLikeAccountId>(
			account_id: EncodeLikeAccountId,
		) -> Option<Nominations<T>>
		where
			EncodeLikeAccountId: codec::EncodeLike<T::AccountId>,
		{
			Nominators::<T>::get(account_id)
		}

		/// Get the current era index.
		pub fn current_era() -> Option<EraIndex> {
			CurrentEra::<T>::get()
		}

		/// Get the active era information.
		pub fn active_era() -> Option<ActiveEraInfo> {
			ActiveEra::<T>::get()
		}

		/// Get the session index at which the era starts for the last [`Config::HistoryDepth`]
		/// eras.
		pub fn eras_start_session_index<EncodeLikeEraIndex>(
			era_index: EncodeLikeEraIndex,
		) -> Option<SessionIndex>
		where
			EncodeLikeEraIndex: codec::EncodeLike<EraIndex>,
		{
			ErasStartSessionIndex::<T>::get(era_index)
		}

		/// Get the clipped exposure of a given validator at an era.
		pub fn eras_stakers_clipped<EncodeLikeEraIndex, EncodeLikeAccountId>(
			era_index: EncodeLikeEraIndex,
			account_id: EncodeLikeAccountId,
		) -> Exposure<T::AccountId, BalanceOf<T>>
		where
			EncodeLikeEraIndex: codec::EncodeLike<EraIndex>,
			EncodeLikeAccountId: codec::EncodeLike<T::AccountId>,
		{
			ErasStakersClipped::<T>::get(era_index, account_id)
		}

		/// Get the paged history of claimed rewards by era for given validator.
		pub fn claimed_rewards<EncodeLikeEraIndex, EncodeLikeAccountId>(
			era_index: EncodeLikeEraIndex,
			account_id: EncodeLikeAccountId,
		) -> Vec<Page>
		where
			EncodeLikeEraIndex: codec::EncodeLike<EraIndex>,
			EncodeLikeAccountId: codec::EncodeLike<T::AccountId>,
		{
			ClaimedRewards::<T>::get(era_index, account_id)
		}

		/// Get the preferences of given validator at given era.
		pub fn eras_validator_prefs<EncodeLikeEraIndex, EncodeLikeAccountId>(
			era_index: EncodeLikeEraIndex,
			account_id: EncodeLikeAccountId,
		) -> ValidatorPrefs
		where
			EncodeLikeEraIndex: codec::EncodeLike<EraIndex>,
			EncodeLikeAccountId: codec::EncodeLike<T::AccountId>,
		{
			ErasValidatorPrefs::<T>::get(era_index, account_id)
		}

		/// Get the total validator era payout for the last [`Config::HistoryDepth`] eras.
		pub fn eras_validator_reward<EncodeLikeEraIndex>(
			era_index: EncodeLikeEraIndex,
		) -> Option<BalanceOf<T>>
		where
			EncodeLikeEraIndex: codec::EncodeLike<EraIndex>,
		{
			ErasValidatorReward::<T>::get(era_index)
		}

		/// Get the rewards for the last [`Config::HistoryDepth`] eras.
		pub fn eras_reward_points<EncodeLikeEraIndex>(
			era_index: EncodeLikeEraIndex,
		) -> EraRewardPoints<T::AccountId>
		where
			EncodeLikeEraIndex: codec::EncodeLike<EraIndex>,
		{
			ErasRewardPoints::<T>::get(era_index)
		}

		/// Get the total amount staked for the last [`Config::HistoryDepth`] eras.
		pub fn eras_total_stake<EncodeLikeEraIndex>(era_index: EncodeLikeEraIndex) -> BalanceOf<T>
		where
			EncodeLikeEraIndex: codec::EncodeLike<EraIndex>,
		{
			ErasTotalStake::<T>::get(era_index)
		}

		/// Get the mode of era forcing.
		pub fn force_era() -> Forcing {
			ForceEra::<T>::get()
		}

		/// Get the percentage of the slash that is distributed to reporters.
		pub fn slash_reward_fraction() -> Perbill {
			SlashRewardFraction::<T>::get()
		}

		/// Get the amount of canceled slash payout.
		pub fn canceled_payout() -> BalanceOf<T> {
			CanceledSlashPayout::<T>::get()
		}

		/// Get the slashing spans for given account.
		pub fn slashing_spans<EncodeLikeAccountId>(
			account_id: EncodeLikeAccountId,
		) -> Option<slashing::SlashingSpans>
		where
			EncodeLikeAccountId: codec::EncodeLike<T::AccountId>,
		{
			SlashingSpans::<T>::get(account_id)
		}

		/// Get the last planned session scheduled by the session pallet.
		pub fn current_planned_session() -> SessionIndex {
			CurrentPlannedSession::<T>::get()
		}
	}

	#[pallet::call]
	impl<T: Config> Pallet<T> {
		/// Take the origin account as a stash and lock up `value` of its balance. `controller` will
		/// be the account that controls it.
		///
		/// `value` must be more than the `minimum_balance` specified by `T::Currency`.
		///
		/// The dispatch origin for this call must be _Signed_ by the stash account.
		///
		/// Emits `Bonded`.
		/// ## Complexity
		/// - Independent of the arguments. Moderate complexity.
		/// - O(1).
		/// - Three extra DB entries.
		///
		/// NOTE: Two of the storage writes (`Self::bonded`, `Self::payee`) are _never_ cleaned
		/// unless the `origin` falls below _existential deposit_ (or equal to 0) and gets removed
		/// as dust.
		#[pallet::call_index(0)]
		#[pallet::weight(T::WeightInfo::bond())]
		pub fn bond(
			origin: OriginFor<T>,
			#[pallet::compact] value: BalanceOf<T>,
			payee: RewardDestination<T::AccountId>,
		) -> DispatchResult {
			let stash = ensure_signed(origin)?;

			ensure!(!T::Filter::contains(&stash), Error::<T>::Restricted);

			if StakingLedger::<T>::is_bonded(StakingAccount::Stash(stash.clone())) {
				return Err(Error::<T>::AlreadyBonded.into())
			}

			// An existing controller cannot become a stash.
			if StakingLedger::<T>::is_bonded(StakingAccount::Controller(stash.clone())) {
				return Err(Error::<T>::AlreadyPaired.into())
			}

			// Reject a bond which is considered to be _dust_.
			if value < asset::existential_deposit::<T>() {
				return Err(Error::<T>::InsufficientBond.into())
			}

			let stash_balance = asset::free_to_stake::<T>(&stash);
			let value = value.min(stash_balance);
			Self::deposit_event(Event::<T>::Bonded { stash: stash.clone(), amount: value });
			let ledger = StakingLedger::<T>::new(stash.clone(), value);

			// You're auto-bonded forever, here. We might improve this by only bonding when
			// you actually validate/nominate and remove once you unbond __everything__.
			ledger.bond(payee)?;

			Ok(())
		}

		/// Add some extra amount that have appeared in the stash `free_balance` into the balance up
		/// for staking.
		///
		/// The dispatch origin for this call must be _Signed_ by the stash, not the controller.
		///
		/// Use this if there are additional funds in your stash account that you wish to bond.
		/// Unlike [`bond`](Self::bond) or [`unbond`](Self::unbond) this function does not impose
		/// any limitation on the amount that can be added.
		///
		/// Emits `Bonded`.
		///
		/// ## Complexity
		/// - Independent of the arguments. Insignificant complexity.
		/// - O(1).
		#[pallet::call_index(1)]
		#[pallet::weight(T::WeightInfo::bond_extra())]
		pub fn bond_extra(
			origin: OriginFor<T>,
			#[pallet::compact] max_additional: BalanceOf<T>,
		) -> DispatchResult {
			let stash = ensure_signed(origin)?;
			ensure!(!T::Filter::contains(&stash), Error::<T>::Restricted);
			Self::do_bond_extra(&stash, max_additional)
		}

		/// Schedule a portion of the stash to be unlocked ready for transfer out after the bond
		/// period ends. If this leaves an amount actively bonded less than
		/// [`asset::existential_deposit`], then it is increased to the full amount.
		///
		/// The stash may be chilled if the ledger total amount falls to 0 after unbonding.
		///
		/// The dispatch origin for this call must be _Signed_ by the controller, not the stash.
		///
		/// Once the unlock period is done, you can call `withdraw_unbonded` to actually move
		/// the funds out of management ready for transfer.
		///
		/// No more than a limited number of unlocking chunks (see `MaxUnlockingChunks`)
		/// can co-exists at the same time. If there are no unlocking chunks slots available
		/// [`Call::withdraw_unbonded`] is called to remove some of the chunks (if possible).
		///
		/// If a user encounters the `InsufficientBond` error when calling this extrinsic,
		/// they should call `chill` first in order to free up their bonded funds.
		///
		/// Emits `Unbonded`.
		///
		/// See also [`Call::withdraw_unbonded`].
		#[pallet::call_index(2)]
		#[pallet::weight(
            T::WeightInfo::withdraw_unbonded_kill(SPECULATIVE_NUM_SPANS).saturating_add(T::WeightInfo::unbond()).saturating_add(T::WeightInfo::chill()))
        ]
		pub fn unbond(
			origin: OriginFor<T>,
			#[pallet::compact] value: BalanceOf<T>,
		) -> DispatchResultWithPostInfo {
			let controller = ensure_signed(origin)?;

			let ledger = Self::ledger(StakingAccount::Controller(controller.clone()))?;

			let mut total_weight = if value >= ledger.total {
				Self::chill_stash(&ledger.stash);
				T::WeightInfo::chill()
			} else {
				Zero::zero()
			};

			if let Some(withdraw_weight) = Self::do_unbond(controller, value)? {
				total_weight.saturating_accrue(withdraw_weight);
			}

			Ok(Some(total_weight).into())
		}

		/// Remove any unlocked chunks from the `unlocking` queue from our management.
		///
		/// This essentially frees up that balance to be used by the stash account to do whatever
		/// it wants.
		///
		/// The dispatch origin for this call must be _Signed_ by the controller.
		///
		/// Emits `Withdrawn`.
		///
		/// See also [`Call::unbond`].
		///
		/// ## Parameters
		///
		/// - `num_slashing_spans` indicates the number of metadata slashing spans to clear when
		/// this call results in a complete removal of all the data related to the stash account.
		/// In this case, the `num_slashing_spans` must be larger or equal to the number of
		/// slashing spans associated with the stash account in the [`SlashingSpans`] storage type,
		/// otherwise the call will fail. The call weight is directly proportional to
		/// `num_slashing_spans`.
		///
		/// ## Complexity
		/// O(S) where S is the number of slashing spans to remove
		/// NOTE: Weight annotation is the kill scenario, we refund otherwise.
		#[pallet::call_index(3)]
		#[pallet::weight(T::WeightInfo::withdraw_unbonded_kill(*num_slashing_spans))]
		pub fn withdraw_unbonded(
			origin: OriginFor<T>,
			num_slashing_spans: u32,
		) -> DispatchResultWithPostInfo {
			let controller = ensure_signed(origin)?;

			let actual_weight = Self::do_withdraw_unbonded(&controller, num_slashing_spans)?;
			Ok(Some(actual_weight).into())
		}

		/// Declare the desire to validate for the origin controller.
		///
		/// Effects will be felt at the beginning of the next era.
		///
		/// The dispatch origin for this call must be _Signed_ by the controller, not the stash.
		#[pallet::call_index(4)]
		#[pallet::weight(T::WeightInfo::validate())]
		pub fn validate(origin: OriginFor<T>, prefs: ValidatorPrefs) -> DispatchResult {
			let controller = ensure_signed(origin)?;

			let ledger = Self::ledger(Controller(controller))?;

			ensure!(ledger.active >= MinValidatorBond::<T>::get(), Error::<T>::InsufficientBond);
			let stash = &ledger.stash;

			// ensure their commission is correct.
			ensure!(prefs.commission >= MinCommission::<T>::get(), Error::<T>::CommissionTooLow);

			// Only check limits if they are not already a validator.
			if !Validators::<T>::contains_key(stash) {
				// If this error is reached, we need to adjust the `MinValidatorBond` and start
				// calling `chill_other`. Until then, we explicitly block new validators to protect
				// the runtime.
				if let Some(max_validators) = MaxValidatorsCount::<T>::get() {
					ensure!(
						Validators::<T>::count() < max_validators,
						Error::<T>::TooManyValidators
					);
				}
			}

			Self::do_remove_nominator(stash);
			Self::do_add_validator(stash, prefs.clone());
			Self::deposit_event(Event::<T>::ValidatorPrefsSet { stash: ledger.stash, prefs });

			Ok(())
		}

		/// Declare the desire to nominate `targets` for the origin controller.
		///
		/// Effects will be felt at the beginning of the next era.
		///
		/// The dispatch origin for this call must be _Signed_ by the controller, not the stash.
		///
		/// ## Complexity
		/// - The transaction's complexity is proportional to the size of `targets` (N)
		/// which is capped at CompactAssignments::LIMIT (T::MaxNominations).
		/// - Both the reads and writes follow a similar pattern.
		#[pallet::call_index(5)]
		#[pallet::weight(T::WeightInfo::nominate(targets.len() as u32))]
		pub fn nominate(
			origin: OriginFor<T>,
			targets: Vec<AccountIdLookupOf<T>>,
		) -> DispatchResult {
			let controller = ensure_signed(origin)?;

			let ledger = Self::ledger(StakingAccount::Controller(controller.clone()))?;

			ensure!(ledger.active >= MinNominatorBond::<T>::get(), Error::<T>::InsufficientBond);
			let stash = &ledger.stash;

			// Only check limits if they are not already a nominator.
			if !Nominators::<T>::contains_key(stash) {
				// If this error is reached, we need to adjust the `MinNominatorBond` and start
				// calling `chill_other`. Until then, we explicitly block new nominators to protect
				// the runtime.
				if let Some(max_nominators) = MaxNominatorsCount::<T>::get() {
					ensure!(
						Nominators::<T>::count() < max_nominators,
						Error::<T>::TooManyNominators
					);
				}
			}

			ensure!(!targets.is_empty(), Error::<T>::EmptyTargets);
			ensure!(
				targets.len() <= T::NominationsQuota::get_quota(ledger.active) as usize,
				Error::<T>::TooManyTargets
			);

			let old = Nominators::<T>::get(stash).map_or_else(Vec::new, |x| x.targets.into_inner());

			let targets: BoundedVec<_, _> = targets
				.into_iter()
				.map(|t| T::Lookup::lookup(t).map_err(DispatchError::from))
				.map(|n| {
					n.and_then(|n| {
						if old.contains(&n) || !Validators::<T>::get(&n).blocked {
							Ok(n)
						} else {
							Err(Error::<T>::BadTarget.into())
						}
					})
				})
				.collect::<Result<Vec<_>, _>>()?
				.try_into()
				.map_err(|_| Error::<T>::TooManyNominators)?;

			let nominations = Nominations {
				targets,
				// Initial nominations are considered submitted at era 0. See `Nominations` doc.
				submitted_in: CurrentEra::<T>::get().unwrap_or(0),
				suppressed: false,
			};

			Self::do_remove_validator(stash);
			Self::do_add_nominator(stash, nominations);
			Ok(())
		}

		/// Declare no desire to either validate or nominate.
		///
		/// Effects will be felt at the beginning of the next era.
		///
		/// The dispatch origin for this call must be _Signed_ by the controller, not the stash.
		///
		/// ## Complexity
		/// - Independent of the arguments. Insignificant complexity.
		/// - Contains one read.
		/// - Writes are limited to the `origin` account key.
		#[pallet::call_index(6)]
		#[pallet::weight(T::WeightInfo::chill())]
		pub fn chill(origin: OriginFor<T>) -> DispatchResult {
			let controller = ensure_signed(origin)?;

			let ledger = Self::ledger(StakingAccount::Controller(controller))?;

			Self::chill_stash(&ledger.stash);
			Ok(())
		}

		/// (Re-)set the payment target for a controller.
		///
		/// Effects will be felt instantly (as soon as this function is completed successfully).
		///
		/// The dispatch origin for this call must be _Signed_ by the controller, not the stash.
		///
		/// ## Complexity
		/// - O(1)
		/// - Independent of the arguments. Insignificant complexity.
		/// - Contains a limited number of reads.
		/// - Writes are limited to the `origin` account key.
		/// ---------
		#[pallet::call_index(7)]
		#[pallet::weight(T::WeightInfo::set_payee())]
		pub fn set_payee(
			origin: OriginFor<T>,
			payee: RewardDestination<T::AccountId>,
		) -> DispatchResult {
			let controller = ensure_signed(origin)?;
			let ledger = Self::ledger(Controller(controller.clone()))?;

			ensure!(
				(payee != {
					#[allow(deprecated)]
					RewardDestination::Controller
				}),
				Error::<T>::ControllerDeprecated
			);

			ledger
				.set_payee(payee)
				.defensive_proof("ledger was retrieved from storage, thus it's bonded; qed.")?;

			Ok(())
		}

		/// (Re-)sets the controller of a stash to the stash itself. This function previously
		/// accepted a `controller` argument to set the controller to an account other than the
		/// stash itself. This functionality has now been removed, now only setting the controller
		/// to the stash, if it is not already.
		///
		/// Effects will be felt instantly (as soon as this function is completed successfully).
		///
		/// The dispatch origin for this call must be _Signed_ by the stash, not the controller.
		///
		/// ## Complexity
		/// O(1)
		/// - Independent of the arguments. Insignificant complexity.
		/// - Contains a limited number of reads.
		/// - Writes are limited to the `origin` account key.
		#[pallet::call_index(8)]
		#[pallet::weight(T::WeightInfo::set_controller())]
		pub fn set_controller(origin: OriginFor<T>) -> DispatchResult {
			let stash = ensure_signed(origin)?;

			Self::ledger(StakingAccount::Stash(stash.clone())).map(|ledger| {
				let controller = ledger.controller()
                    .defensive_proof("Ledger's controller field didn't exist. The controller should have been fetched using StakingLedger.")
                    .ok_or(Error::<T>::NotController)?;

				if controller == stash {
					// Stash is already its own controller.
					return Err(Error::<T>::AlreadyPaired.into())
				}

				ledger.set_controller_to_stash()?;
				Ok(())
			})?
		}

		/// Sets the ideal number of validators.
		///
		/// The dispatch origin must be Root.
		///
		/// ## Complexity
		/// O(1)
		#[pallet::call_index(9)]
		#[pallet::weight(T::WeightInfo::set_validator_count())]
		pub fn set_validator_count(
			origin: OriginFor<T>,
			#[pallet::compact] new: u32,
		) -> DispatchResult {
			ensure_root(origin)?;
			// ensure new validator count does not exceed maximum winners
			// support by election provider.
			ensure!(new <= T::MaxValidatorSet::get(), Error::<T>::TooManyValidators);

			ValidatorCount::<T>::put(new);
			Ok(())
		}

		/// Increments the ideal number of validators up to maximum of
		/// `ElectionProviderBase::MaxWinners`.
		///
		/// The dispatch origin must be Root.
		///
		/// ## Complexity
		/// Same as [`Self::set_validator_count`].
		#[pallet::call_index(10)]
		#[pallet::weight(T::WeightInfo::set_validator_count())]
		pub fn increase_validator_count(
			origin: OriginFor<T>,
			#[pallet::compact] additional: u32,
		) -> DispatchResult {
			ensure_root(origin)?;
			let old = ValidatorCount::<T>::get();
			let new = old.checked_add(additional).ok_or(ArithmeticError::Overflow)?;
			ensure!(new <= T::MaxValidatorSet::get(), Error::<T>::TooManyValidators);

			ValidatorCount::<T>::put(new);
			Ok(())
		}

		/// Scale up the ideal number of validators by a factor up to maximum of
		/// `ElectionProviderBase::MaxWinners`.
		///
		/// The dispatch origin must be Root.
		///
		/// ## Complexity
		/// Same as [`Self::set_validator_count`].
		#[pallet::call_index(11)]
		#[pallet::weight(T::WeightInfo::set_validator_count())]
		pub fn scale_validator_count(origin: OriginFor<T>, factor: Percent) -> DispatchResult {
			ensure_root(origin)?;
			let old = ValidatorCount::<T>::get();
			let new = old.checked_add(factor.mul_floor(old)).ok_or(ArithmeticError::Overflow)?;

			ensure!(new <= T::MaxValidatorSet::get(), Error::<T>::TooManyValidators);

			ValidatorCount::<T>::put(new);
			Ok(())
		}

		/// Force there to be no new eras indefinitely.
		///
		/// The dispatch origin must be Root.
		///
		/// # Warning
		///
		/// The election process starts multiple blocks before the end of the era.
		/// Thus the election process may be ongoing when this is called. In this case the
		/// election will continue until the next era is triggered.
		///
		/// ## Complexity
		/// - No arguments.
		/// - Weight: O(1)
		#[pallet::call_index(12)]
		#[pallet::weight(T::WeightInfo::force_no_eras())]
		pub fn force_no_eras(origin: OriginFor<T>) -> DispatchResult {
			ensure_root(origin)?;
			Self::set_force_era(Forcing::ForceNone);
			Ok(())
		}

		/// Force there to be a new era at the end of the next session. After this, it will be
		/// reset to normal (non-forced) behaviour.
		///
		/// The dispatch origin must be Root.
		///
		/// # Warning
		///
		/// The election process starts multiple blocks before the end of the era.
		/// If this is called just before a new era is triggered, the election process may not
		/// have enough blocks to get a result.
		///
		/// ## Complexity
		/// - No arguments.
		/// - Weight: O(1)
		#[pallet::call_index(13)]
		#[pallet::weight(T::WeightInfo::force_new_era())]
		pub fn force_new_era(origin: OriginFor<T>) -> DispatchResult {
			ensure_root(origin)?;
			Self::set_force_era(Forcing::ForceNew);
			Ok(())
		}

		/// Set the validators who cannot be slashed (if any).
		///
		/// The dispatch origin must be Root.
		#[pallet::call_index(14)]
		#[pallet::weight(T::WeightInfo::set_invulnerables(invulnerables.len() as u32))]
		pub fn set_invulnerables(
			origin: OriginFor<T>,
			invulnerables: Vec<T::AccountId>,
		) -> DispatchResult {
			ensure_root(origin)?;
			<Invulnerables<T>>::put(invulnerables);
			Ok(())
		}

		/// Force a current staker to become completely unstaked, immediately.
		///
		/// The dispatch origin must be Root.
		///
		/// ## Parameters
		///
		/// - `num_slashing_spans`: Refer to comments on [`Call::withdraw_unbonded`] for more
		/// details.
		#[pallet::call_index(15)]
		#[pallet::weight(T::WeightInfo::force_unstake(*num_slashing_spans))]
		pub fn force_unstake(
			origin: OriginFor<T>,
			stash: T::AccountId,
			num_slashing_spans: u32,
		) -> DispatchResult {
			ensure_root(origin)?;

			// Remove all staking-related information and lock.
			Self::kill_stash(&stash, num_slashing_spans)?;

			Ok(())
		}

		/// Force there to be a new era at the end of sessions indefinitely.
		///
		/// The dispatch origin must be Root.
		///
		/// # Warning
		///
		/// The election process starts multiple blocks before the end of the era.
		/// If this is called just before a new era is triggered, the election process may not
		/// have enough blocks to get a result.
		#[pallet::call_index(16)]
		#[pallet::weight(T::WeightInfo::force_new_era_always())]
		pub fn force_new_era_always(origin: OriginFor<T>) -> DispatchResult {
			ensure_root(origin)?;
			Self::set_force_era(Forcing::ForceAlways);
			Ok(())
		}

		/// Cancel enactment of a deferred slash.
		///
		/// Can be called by the `T::AdminOrigin`.
		///
		/// Parameters: era and indices of the slashes for that era to kill.
		/// They **must** be sorted in ascending order, *and* unique.
		#[pallet::call_index(17)]
		#[pallet::weight(T::WeightInfo::cancel_deferred_slash(slash_indices.len() as u32))]
		pub fn cancel_deferred_slash(
			origin: OriginFor<T>,
			era: EraIndex,
			slash_indices: Vec<u32>,
		) -> DispatchResult {
			T::AdminOrigin::ensure_origin(origin)?;

			ensure!(!slash_indices.is_empty(), Error::<T>::EmptyTargets);
			ensure!(is_sorted_and_unique(&slash_indices), Error::<T>::NotSortedAndUnique);

			let mut unapplied = UnappliedSlashes::<T>::get(&era);
			let last_item = slash_indices[slash_indices.len() - 1];
			ensure!((last_item as usize) < unapplied.len(), Error::<T>::InvalidSlashIndex);

			for (removed, index) in slash_indices.into_iter().enumerate() {
				let index = (index as usize) - removed;
				unapplied.remove(index);
			}

			UnappliedSlashes::<T>::insert(&era, &unapplied);
			Ok(())
		}

		/// Pay out next page of the stakers behind a validator for the given era.
		///
		/// - `validator_stash` is the stash account of the validator.
		/// - `era` may be any era between `[current_era - history_depth; current_era]`.
		///
		/// The origin of this call must be _Signed_. Any account can call this function, even if
		/// it is not one of the stakers.
		///
		/// The reward payout could be paged in case there are too many nominators backing the
		/// `validator_stash`. This call will payout unpaid pages in an ascending order. To claim a
		/// specific page, use `payout_stakers_by_page`.`
		///
		/// If all pages are claimed, it returns an error `InvalidPage`.
		#[pallet::call_index(18)]
		#[pallet::weight(T::WeightInfo::payout_stakers_alive_staked(T::MaxExposurePageSize::get()))]
		pub fn payout_stakers(
			origin: OriginFor<T>,
			validator_stash: T::AccountId,
			era: EraIndex,
		) -> DispatchResultWithPostInfo {
			ensure_signed(origin)?;
			Self::do_payout_stakers(validator_stash, era)
		}

		/// Rebond a portion of the stash scheduled to be unlocked.
		///
		/// The dispatch origin must be signed by the controller.
		///
		/// ## Complexity
		/// - Time complexity: O(L), where L is unlocking chunks
		/// - Bounded by `MaxUnlockingChunks`.
		#[pallet::call_index(19)]
		#[pallet::weight(T::WeightInfo::rebond(T::MaxUnlockingChunks::get() as u32))]
		pub fn rebond(
			origin: OriginFor<T>,
			#[pallet::compact] value: BalanceOf<T>,
		) -> DispatchResultWithPostInfo {
			let controller = ensure_signed(origin)?;
			let ledger = Self::ledger(Controller(controller))?;

			ensure!(!T::Filter::contains(&ledger.stash), Error::<T>::Restricted);
			ensure!(!ledger.unlocking.is_empty(), Error::<T>::NoUnlockChunk);

			let initial_unlocking = ledger.unlocking.len() as u32;
			let (ledger, rebonded_value) = ledger.rebond(value);
			// Last check: the new active amount of ledger must be more than ED.
			ensure!(
				ledger.active >= asset::existential_deposit::<T>(),
				Error::<T>::InsufficientBond
			);

			Self::deposit_event(Event::<T>::Bonded {
				stash: ledger.stash.clone(),
				amount: rebonded_value,
			});

			let stash = ledger.stash.clone();
			let final_unlocking = ledger.unlocking.len();

			// NOTE: ledger must be updated prior to calling `Self::weight_of`.
			ledger.update()?;
			if T::VoterList::contains(&stash) {
				let _ = T::VoterList::on_update(&stash, Self::weight_of(&stash)).defensive();
			}

			let removed_chunks = 1u32 // for the case where the last iterated chunk is not removed
				.saturating_add(initial_unlocking)
				.saturating_sub(final_unlocking as u32);
			Ok(Some(T::WeightInfo::rebond(removed_chunks)).into())
		}

		/// Remove all data structures concerning a staker/stash once it is at a state where it can
		/// be considered `dust` in the staking system. The requirements are:
		///
		/// 1. the `total_balance` of the stash is below existential deposit.
		/// 2. or, the `ledger.total` of the stash is below existential deposit.
		/// 3. or, existential deposit is zero and either `total_balance` or `ledger.total` is zero.
		///
		/// The former can happen in cases like a slash; the latter when a fully unbonded account
		/// is still receiving staking rewards in `RewardDestination::Staked`.
		///
		/// It can be called by anyone, as long as `stash` meets the above requirements.
		///
		/// Refunds the transaction fees upon successful execution.
		///
		/// ## Parameters
		///
		/// - `num_slashing_spans`: Refer to comments on [`Call::withdraw_unbonded`] for more
		/// details.
		#[pallet::call_index(20)]
		#[pallet::weight(T::WeightInfo::reap_stash(*num_slashing_spans))]
		pub fn reap_stash(
			origin: OriginFor<T>,
			stash: T::AccountId,
			num_slashing_spans: u32,
		) -> DispatchResultWithPostInfo {
			ensure_signed(origin)?;

			// virtual stakers should not be allowed to be reaped.
			ensure!(!Self::is_virtual_staker(&stash), Error::<T>::VirtualStakerNotAllowed);

			let ed = asset::existential_deposit::<T>();
			let origin_balance = asset::total_balance::<T>(&stash);
			let ledger_total =
				Self::ledger(Stash(stash.clone())).map(|l| l.total).unwrap_or_default();
			let reapable = origin_balance < ed ||
				origin_balance.is_zero() ||
				ledger_total < ed ||
				ledger_total.is_zero();
			ensure!(reapable, Error::<T>::FundedTarget);

			// Remove all staking-related information and lock.
			Self::kill_stash(&stash, num_slashing_spans)?;

			Ok(Pays::No.into())
		}

		/// Remove the given nominations from the calling validator.
		///
		/// Effects will be felt at the beginning of the next era.
		///
		/// The dispatch origin for this call must be _Signed_ by the controller, not the stash.
		///
		/// - `who`: A list of nominator stash accounts who are nominating this validator which
		///   should no longer be nominating this validator.
		///
		/// Note: Making this call only makes sense if you first set the validator preferences to
		/// block any further nominations.
		#[pallet::call_index(21)]
		#[pallet::weight(T::WeightInfo::kick(who.len() as u32))]
		pub fn kick(origin: OriginFor<T>, who: Vec<AccountIdLookupOf<T>>) -> DispatchResult {
			let controller = ensure_signed(origin)?;
			let ledger = Self::ledger(Controller(controller))?;
			let stash = &ledger.stash;

			for nom_stash in who
				.into_iter()
				.map(T::Lookup::lookup)
				.collect::<Result<Vec<T::AccountId>, _>>()?
				.into_iter()
			{
				Nominators::<T>::mutate(&nom_stash, |maybe_nom| {
					if let Some(ref mut nom) = maybe_nom {
						if let Some(pos) = nom.targets.iter().position(|v| v == stash) {
							nom.targets.swap_remove(pos);
							Self::deposit_event(Event::<T>::Kicked {
								nominator: nom_stash.clone(),
								stash: stash.clone(),
							});
						}
					}
				});
			}

			Ok(())
		}

		/// Update the various staking configurations .
		///
		/// * `min_nominator_bond`: The minimum active bond needed to be a nominator.
		/// * `min_validator_bond`: The minimum active bond needed to be a validator.
		/// * `max_nominator_count`: The max number of users who can be a nominator at once. When
		///   set to `None`, no limit is enforced.
		/// * `max_validator_count`: The max number of users who can be a validator at once. When
		///   set to `None`, no limit is enforced.
		/// * `chill_threshold`: The ratio of `max_nominator_count` or `max_validator_count` which
		///   should be filled in order for the `chill_other` transaction to work.
		/// * `min_commission`: The minimum amount of commission that each validators must maintain.
		///   This is checked only upon calling `validate`. Existing validators are not affected.
		///
		/// RuntimeOrigin must be Root to call this function.
		///
		/// NOTE: Existing nominators and validators will not be affected by this update.
		/// to kick people under the new limits, `chill_other` should be called.
		// We assume the worst case for this call is either: all items are set or all items are
		// removed.
		#[pallet::call_index(22)]
		#[pallet::weight(
			T::WeightInfo::set_staking_configs_all_set()
				.max(T::WeightInfo::set_staking_configs_all_remove())
		)]
		pub fn set_staking_configs(
			origin: OriginFor<T>,
			min_nominator_bond: ConfigOp<BalanceOf<T>>,
			min_validator_bond: ConfigOp<BalanceOf<T>>,
			max_nominator_count: ConfigOp<u32>,
			max_validator_count: ConfigOp<u32>,
			chill_threshold: ConfigOp<Percent>,
			min_commission: ConfigOp<Perbill>,
			max_staked_rewards: ConfigOp<Percent>,
		) -> DispatchResult {
			ensure_root(origin)?;

			macro_rules! config_op_exp {
				($storage:ty, $op:ident) => {
					match $op {
						ConfigOp::Noop => (),
						ConfigOp::Set(v) => <$storage>::put(v),
						ConfigOp::Remove => <$storage>::kill(),
					}
				};
			}

			config_op_exp!(MinNominatorBond<T>, min_nominator_bond);
			config_op_exp!(MinValidatorBond<T>, min_validator_bond);
			config_op_exp!(MaxNominatorsCount<T>, max_nominator_count);
			config_op_exp!(MaxValidatorsCount<T>, max_validator_count);
			config_op_exp!(ChillThreshold<T>, chill_threshold);
			config_op_exp!(MinCommission<T>, min_commission);
			config_op_exp!(MaxStakedRewards<T>, max_staked_rewards);
			Ok(())
		}
		/// Declare a `controller` to stop participating as either a validator or nominator.
		///
		/// Effects will be felt at the beginning of the next era.
		///
		/// The dispatch origin for this call must be _Signed_, but can be called by anyone.
		///
		/// If the caller is the same as the controller being targeted, then no further checks are
		/// enforced, and this function behaves just like `chill`.
		///
		/// If the caller is different than the controller being targeted, the following conditions
		/// must be met:
		///
		/// * `controller` must belong to a nominator who has become non-decodable,
		///
		/// Or:
		///
		/// * A `ChillThreshold` must be set and checked which defines how close to the max
		///   nominators or validators we must reach before users can start chilling one-another.
		/// * A `MaxNominatorCount` and `MaxValidatorCount` must be set which is used to determine
		///   how close we are to the threshold.
		/// * A `MinNominatorBond` and `MinValidatorBond` must be set and checked, which determines
		///   if this is a person that should be chilled because they have not met the threshold
		///   bond required.
		///
		/// This can be helpful if bond requirements are updated, and we need to remove old users
		/// who do not satisfy these requirements.
		#[pallet::call_index(23)]
		#[pallet::weight(T::WeightInfo::chill_other())]
		pub fn chill_other(origin: OriginFor<T>, stash: T::AccountId) -> DispatchResult {
			// Anyone can call this function.
			let caller = ensure_signed(origin)?;
			let ledger = Self::ledger(Stash(stash.clone()))?;
			let controller = ledger
				.controller()
				.defensive_proof(
					"Ledger's controller field didn't exist. The controller should have been fetched using StakingLedger.",
				)
				.ok_or(Error::<T>::NotController)?;

			// In order for one user to chill another user, the following conditions must be met:
			//
			// * `controller` belongs to a nominator who has become non-decodable,
			//
			// Or
			//
			// * A `ChillThreshold` is set which defines how close to the max nominators or
			//   validators we must reach before users can start chilling one-another.
			// * A `MaxNominatorCount` and `MaxValidatorCount` which is used to determine how close
			//   we are to the threshold.
			// * A `MinNominatorBond` and `MinValidatorBond` which is the final condition checked to
			//   determine this is a person that should be chilled because they have not met the
			//   threshold bond required.
			//
			// Otherwise, if caller is the same as the controller, this is just like `chill`.

			if Nominators::<T>::contains_key(&stash) && Nominators::<T>::get(&stash).is_none() {
				Self::chill_stash(&stash);
				return Ok(())
			}

			if caller != controller {
				let threshold = ChillThreshold::<T>::get().ok_or(Error::<T>::CannotChillOther)?;
				let min_active_bond = if Nominators::<T>::contains_key(&stash) {
					let max_nominator_count =
						MaxNominatorsCount::<T>::get().ok_or(Error::<T>::CannotChillOther)?;
					let current_nominator_count = Nominators::<T>::count();
					ensure!(
						threshold * max_nominator_count < current_nominator_count,
						Error::<T>::CannotChillOther
					);
					MinNominatorBond::<T>::get()
				} else if Validators::<T>::contains_key(&stash) {
					let max_validator_count =
						MaxValidatorsCount::<T>::get().ok_or(Error::<T>::CannotChillOther)?;
					let current_validator_count = Validators::<T>::count();
					ensure!(
						threshold * max_validator_count < current_validator_count,
						Error::<T>::CannotChillOther
					);
					MinValidatorBond::<T>::get()
				} else {
					Zero::zero()
				};

				ensure!(ledger.active < min_active_bond, Error::<T>::CannotChillOther);
			}

			Self::chill_stash(&stash);
			Ok(())
		}

		/// Force a validator to have at least the minimum commission. This will not affect a
		/// validator who already has a commission greater than or equal to the minimum. Any account
		/// can call this.
		#[pallet::call_index(24)]
		#[pallet::weight(T::WeightInfo::force_apply_min_commission())]
		pub fn force_apply_min_commission(
			origin: OriginFor<T>,
			validator_stash: T::AccountId,
		) -> DispatchResult {
			ensure_signed(origin)?;
			let min_commission = MinCommission::<T>::get();
			Validators::<T>::try_mutate_exists(validator_stash, |maybe_prefs| {
				maybe_prefs
					.as_mut()
					.map(|prefs| {
						(prefs.commission < min_commission)
							.then(|| prefs.commission = min_commission)
					})
					.ok_or(Error::<T>::NotStash)
			})?;
			Ok(())
		}

		/// Sets the minimum amount of commission that each validators must maintain.
		///
		/// This call has lower privilege requirements than `set_staking_config` and can be called
		/// by the `T::AdminOrigin`. Root can always call this.
		#[pallet::call_index(25)]
		#[pallet::weight(T::WeightInfo::set_min_commission())]
		pub fn set_min_commission(origin: OriginFor<T>, new: Perbill) -> DispatchResult {
			T::AdminOrigin::ensure_origin(origin)?;
			MinCommission::<T>::put(new);
			Ok(())
		}

		/// Pay out a page of the stakers behind a validator for the given era and page.
		///
		/// - `validator_stash` is the stash account of the validator.
		/// - `era` may be any era between `[current_era - history_depth; current_era]`.
		/// - `page` is the page index of nominators to pay out with value between 0 and
		///   `num_nominators / T::MaxExposurePageSize`.
		///
		/// The origin of this call must be _Signed_. Any account can call this function, even if
		/// it is not one of the stakers.
		///
		/// If a validator has more than [`Config::MaxExposurePageSize`] nominators backing
		/// them, then the list of nominators is paged, with each page being capped at
		/// [`Config::MaxExposurePageSize`.] If a validator has more than one page of nominators,
		/// the call needs to be made for each page separately in order for all the nominators
		/// backing a validator to receive the reward. The nominators are not sorted across pages
		/// and so it should not be assumed the highest staker would be on the topmost page and vice
		/// versa. If rewards are not claimed in [`Config::HistoryDepth`] eras, they are lost.
		#[pallet::call_index(26)]
		#[pallet::weight(T::WeightInfo::payout_stakers_alive_staked(T::MaxExposurePageSize::get()))]
		pub fn payout_stakers_by_page(
			origin: OriginFor<T>,
			validator_stash: T::AccountId,
			era: EraIndex,
			page: Page,
		) -> DispatchResultWithPostInfo {
			ensure_signed(origin)?;
			Self::do_payout_stakers_by_page(validator_stash, era, page)
		}

		/// Migrates an account's `RewardDestination::Controller` to
		/// `RewardDestination::Account(controller)`.
		///
		/// Effects will be felt instantly (as soon as this function is completed successfully).
		///
		/// This will waive the transaction fee if the `payee` is successfully migrated.
		#[pallet::call_index(27)]
		#[pallet::weight(T::WeightInfo::update_payee())]
		pub fn update_payee(
			origin: OriginFor<T>,
			controller: T::AccountId,
		) -> DispatchResultWithPostInfo {
			ensure_signed(origin)?;
			let ledger = Self::ledger(StakingAccount::Controller(controller.clone()))?;

			ensure!(
				(Payee::<T>::get(&ledger.stash) == {
					#[allow(deprecated)]
					Some(RewardDestination::Controller)
				}),
				Error::<T>::NotController
			);

			ledger
				.set_payee(RewardDestination::Account(controller))
				.defensive_proof("ledger should have been previously retrieved from storage.")?;

			Ok(Pays::No.into())
		}

		/// Updates a batch of controller accounts to their corresponding stash account if they are
		/// not the same. Ignores any controller accounts that do not exist, and does not operate if
		/// the stash and controller are already the same.
		///
		/// Effects will be felt instantly (as soon as this function is completed successfully).
		///
		/// The dispatch origin must be `T::AdminOrigin`.
		#[pallet::call_index(28)]
		#[pallet::weight(T::WeightInfo::deprecate_controller_batch(controllers.len() as u32))]
		pub fn deprecate_controller_batch(
			origin: OriginFor<T>,
			controllers: BoundedVec<T::AccountId, T::MaxControllersInDeprecationBatch>,
		) -> DispatchResultWithPostInfo {
			T::AdminOrigin::ensure_origin(origin)?;

			// Ignore controllers that do not exist or are already the same as stash.
			let filtered_batch_with_ledger: Vec<_> = controllers
				.iter()
				.filter_map(|controller| {
					let ledger = Self::ledger(StakingAccount::Controller(controller.clone()));
					ledger.ok().map_or(None, |ledger| {
						// If the controller `RewardDestination` is still the deprecated
						// `Controller` variant, skip deprecating this account.
						let payee_deprecated = Payee::<T>::get(&ledger.stash) == {
							#[allow(deprecated)]
							Some(RewardDestination::Controller)
						};

						if ledger.stash != *controller && !payee_deprecated {
							Some(ledger)
						} else {
							None
						}
					})
				})
				.collect();

			// Update unique pairs.
			let mut failures = 0;
			for ledger in filtered_batch_with_ledger {
				let _ = ledger.clone().set_controller_to_stash().map_err(|_| failures += 1);
			}
			Self::deposit_event(Event::<T>::ControllerBatchDeprecated { failures });

			Ok(Some(T::WeightInfo::deprecate_controller_batch(controllers.len() as u32)).into())
		}

		/// Restores the state of a ledger which is in an inconsistent state.
		///
		/// The requirements to restore a ledger are the following:
		/// * The stash is bonded; or
		/// * The stash is not bonded but it has a staking lock left behind; or
		/// * If the stash has an associated ledger and its state is inconsistent; or
		/// * If the ledger is not corrupted *but* its staking lock is out of sync.
		///
		/// The `maybe_*` input parameters will overwrite the corresponding data and metadata of the
		/// ledger associated with the stash. If the input parameters are not set, the ledger will
		/// be reset values from on-chain state.
		#[pallet::call_index(29)]
		#[pallet::weight(T::WeightInfo::restore_ledger())]
		pub fn restore_ledger(
			origin: OriginFor<T>,
			stash: T::AccountId,
			maybe_controller: Option<T::AccountId>,
			maybe_total: Option<BalanceOf<T>>,
			maybe_unlocking: Option<BoundedVec<UnlockChunk<BalanceOf<T>>, T::MaxUnlockingChunks>>,
		) -> DispatchResult {
			T::AdminOrigin::ensure_origin(origin)?;

			// cannot restore ledger for virtual stakers.
			ensure!(!Self::is_virtual_staker(&stash), Error::<T>::VirtualStakerNotAllowed);

			let current_lock = asset::staked::<T>(&stash);
			let stash_balance = asset::stakeable_balance::<T>(&stash);

			let (new_controller, new_total) = match Self::inspect_bond_state(&stash) {
				Ok(LedgerIntegrityState::Corrupted) => {
					let new_controller = maybe_controller.unwrap_or(stash.clone());

					let new_total = if let Some(total) = maybe_total {
						let new_total = total.min(stash_balance);
						// enforce hold == ledger.amount.
						asset::update_stake::<T>(&stash, new_total)?;
						new_total
					} else {
						current_lock
					};

					Ok((new_controller, new_total))
				},
				Ok(LedgerIntegrityState::CorruptedKilled) => {
					if current_lock == Zero::zero() {
						// this case needs to restore both lock and ledger, so the new total needs
						// to be given by the called since there's no way to restore the total
						// on-chain.
						ensure!(maybe_total.is_some(), Error::<T>::CannotRestoreLedger);
						Ok((
							stash.clone(),
							maybe_total.expect("total exists as per the check above; qed."),
						))
					} else {
						Ok((stash.clone(), current_lock))
					}
				},
				Ok(LedgerIntegrityState::LockCorrupted) => {
					// ledger is not corrupted but its locks are out of sync. In this case, we need
					// to enforce a new ledger.total and staking lock for this stash.
					let new_total =
						maybe_total.ok_or(Error::<T>::CannotRestoreLedger)?.min(stash_balance);
					asset::update_stake::<T>(&stash, new_total)?;

					Ok((stash.clone(), new_total))
				},
				Err(Error::<T>::BadState) => {
					// the stash and ledger do not exist but lock is lingering.
					asset::kill_stake::<T>(&stash)?;
					ensure!(
						Self::inspect_bond_state(&stash) == Err(Error::<T>::NotStash),
						Error::<T>::BadState
					);

					return Ok(());
				},
				Ok(LedgerIntegrityState::Ok) | Err(_) => Err(Error::<T>::CannotRestoreLedger),
			}?;

			// re-bond stash and controller tuple.
			Bonded::<T>::insert(&stash, &new_controller);

			// resoter ledger state.
			let mut ledger = StakingLedger::<T>::new(stash.clone(), new_total);
			ledger.controller = Some(new_controller);
			ledger.unlocking = maybe_unlocking.unwrap_or_default();
			ledger.update()?;

			ensure!(
				Self::inspect_bond_state(&stash) == Ok(LedgerIntegrityState::Ok),
				Error::<T>::BadState
			);
			Ok(())
		}

		/// Removes the legacy Staking locks if they exist.
		///
		/// This removes the legacy lock on the stake with [`Config::OldCurrency`] and creates a
		/// hold on it if needed. If all stake cannot be held, the best effort is made to hold as
		/// much as possible. The remaining stake is forced withdrawn from the ledger.
		///
		/// The fee is waived if the migration is successful.
		#[pallet::call_index(30)]
		#[pallet::weight(T::WeightInfo::migrate_currency())]
		pub fn migrate_currency(
			origin: OriginFor<T>,
			stash: T::AccountId,
		) -> DispatchResultWithPostInfo {
			ensure_signed(origin)?;
			Self::do_migrate_currency(&stash)?;

			// Refund the transaction fee if successful.
			Ok(Pays::No.into())
		}

		/// This function allows governance to manually slash a validator and is a
		/// **fallback mechanism**.
		///
		/// The dispatch origin must be `T::AdminOrigin`.
		///
		/// ## Parameters
		/// - `validator_stash` - The stash account of the validator to slash.
		/// - `era` - The era in which the validator was in the active set.
		/// - `slash_fraction` - The percentage of the stake to slash, expressed as a Perbill.
		///
		/// ## Behavior
		///
		/// The slash will be applied using the standard slashing mechanics, respecting the
		/// configured `SlashDeferDuration`.
		///
		/// This means:
		/// - If the validator was already slashed by a higher percentage for the same era, this
		///   slash will have no additional effect.
		/// - If the validator was previously slashed by a lower percentage, only the difference
		///   will be applied.
		/// - The slash will be deferred by `SlashDeferDuration` eras before being enacted.
		#[pallet::call_index(33)]
		#[pallet::weight(T::WeightInfo::manual_slash())]
		pub fn manual_slash(
			origin: OriginFor<T>,
			validator_stash: T::AccountId,
			era: EraIndex,
			slash_fraction: Perbill,
		) -> DispatchResult {
			T::AdminOrigin::ensure_origin(origin)?;

			// Check era is valid
			let current_era = CurrentEra::<T>::get().ok_or(Error::<T>::InvalidEraToReward)?;
			let history_depth = T::HistoryDepth::get();
			ensure!(
				era <= current_era && era >= current_era.saturating_sub(history_depth),
				Error::<T>::InvalidEraToReward
			);

			let offence_details = sp_staking::offence::OffenceDetails {
				offender: validator_stash.clone(),
				reporters: Vec::new(),
			};

			// Get the session index for the era
			let session_index =
				ErasStartSessionIndex::<T>::get(era).ok_or(Error::<T>::InvalidEraToReward)?;

			// Create the offence and report it through on_offence system
			let _ = Self::on_offence(
				core::iter::once(offence_details),
				&[slash_fraction],
				session_index,
			);

			Ok(())
		}
	}
}

/// Check that list is sorted and has no duplicates.
fn is_sorted_and_unique(list: &[u32]) -> bool {
	list.windows(2).all(|w| w[0] < w[1])
}<|MERGE_RESOLUTION|>--- conflicted
+++ resolved
@@ -398,15 +398,9 @@
 	/// Any validators that may never be slashed or forcibly kicked. It's a Vec since they're
 	/// easy to initialize and the performance hit is minimal (we expect no more than four
 	/// invulnerables) and restricted to testnets.
-<<<<<<< HEAD
-	#[pallet::storage] // Done
-	pub type Invulnerables<T: Config> =
-		StorageValue<_, BoundedVec<T::AccountId, T::MaxInvulnerables>, ValueQuery>;
-=======
 	#[pallet::storage]
 	#[pallet::unbounded]
 	pub type Invulnerables<T: Config> = StorageValue<_, Vec<T::AccountId>, ValueQuery>;
->>>>>>> 79b28b31
 
 	/// Map from all locked "stash" accounts to the controller account.
 	///
@@ -683,66 +677,10 @@
 	#[pallet::storage] // Done
 	pub type CanceledSlashPayout<T: Config> = StorageValue<_, BalanceOf<T>, ValueQuery>;
 
-<<<<<<< HEAD
-	/// Stores reported offences in a queue until they are processed in subsequent blocks.
-	///
-	/// Each offence is recorded under the corresponding era index and the offending validator's
-	/// account. If an offence spans multiple pages, only one page is processed at a time. Offences
-	/// are handled sequentially, with their associated slashes computed and stored in
-	/// `UnappliedSlashes`. These slashes are then applied in a future era as determined by
-	/// `SlashDeferDuration`.
-	///
-	/// Any offences tied to an era older than `BondingDuration` are automatically dropped.
-	/// Processing always prioritizes the oldest era first.
-	#[pallet::storage] // Not Migrated
-	pub type OffenceQueue<T: Config> = StorageDoubleMap<
-		_,
-		Twox64Concat,
-		EraIndex,
-		Twox64Concat,
-		T::AccountId,
-		slashing::OffenceRecord<T::AccountId>,
-	>;
-
-	/// Tracks the eras that contain offences in `OffenceQueue`, sorted from **earliest to latest**.
-	///
-	/// - This ensures efficient retrieval of the oldest offence without iterating through
-	/// `OffenceQueue`.
-	/// - When a new offence is added to `OffenceQueue`, its era is **inserted in sorted order**
-	/// if not already present.
-	/// - When all offences for an era are processed, it is **removed** from this list.
-	/// - The maximum length of this vector is bounded by `BondingDuration`.
-	///
-	/// This eliminates the need for expensive iteration and sorting when fetching the next offence
-	/// to process.
-	#[pallet::storage] // Not Migrated
-	pub type OffenceQueueEras<T: Config> = StorageValue<_, BoundedVec<u32, T::BondingDuration>>;
-
-	/// Tracks the currently processed offence record from the `OffenceQueue`.
-	///
-	/// - When processing offences, an offence record is **popped** from the oldest era in
-	///   `OffenceQueue` and stored here.
-	/// - The function `process_offence` reads from this storage, processing one page of exposure at
-	///   a time.
-	/// - After processing a page, the `exposure_page` count is **decremented** until it reaches
-	///   zero.
-	/// - Once fully processed, the offence record is removed from this storage.
-	///
-	/// This ensures that offences are processed incrementally, preventing excessive computation
-	/// in a single block while maintaining correct slashing behavior.
-	#[pallet::storage] // Not Migrated
-	pub type ProcessingOffence<T: Config> =
-		StorageValue<_, (EraIndex, T::AccountId, slashing::OffenceRecord<T::AccountId>)>;
-
-	/// All unapplied slashes that are queued for later.
-	#[pallet::storage] // Special: Translate with see: https://github.com/paritytech/polkadot-sdk/blob/43ea306f6307dff908551cb91099ef6268502ee0/substrate/frame/staking/src/pallet/mod.rs#L693, https://github.com/paritytech/polkadot-sdk/blob/43ea306f6307dff908551cb91099ef6268502ee0/substrate/frame/staking/src/migrations.rs#L91
-	pub type UnappliedSlashes<T: Config> = StorageDoubleMap<
-=======
 	/// All unapplied slashes that are queued for later.
 	#[pallet::storage]
 	#[pallet::unbounded]
 	pub type UnappliedSlashes<T: Config> = StorageMap<
->>>>>>> 79b28b31
 		_,
 		Twox64Concat,
 		EraIndex,
@@ -804,31 +742,6 @@
 	#[pallet::storage] // Done
 	pub type ChillThreshold<T: Config> = StorageValue<_, Percent, OptionQuery>;
 
-<<<<<<< HEAD
-	/// Voter snapshot progress status.
-	///
-	/// If the status is `Ongoing`, it keeps a cursor of the last voter retrieved to proceed when
-	/// creating the next snapshot page.
-	#[pallet::storage] // Not migrated
-	pub type VoterSnapshotStatus<T: Config> =
-		StorageValue<_, SnapshotStatus<T::AccountId>, ValueQuery>;
-
-	/// Keeps track of an ongoing multi-page election solution request.
-	///
-	/// If `Some(_)``, it is the next page that we intend to elect. If `None`, we are not in the
-	/// election process.
-	///
-	/// This is only set in multi-block elections. Should always be `None` otherwise.
-	#[pallet::storage] // Not Migrated
-	pub type NextElectionPage<T: Config> = StorageValue<_, PageIndex, OptionQuery>;
-
-	/// A bounded list of the "electable" stashes that resulted from a successful election.
-	#[pallet::storage] // Not Migrated
-	pub type ElectableStashes<T: Config> =
-		StorageValue<_, BoundedBTreeSet<T::AccountId, T::MaxValidatorSet>, ValueQuery>;
-
-=======
->>>>>>> 79b28b31
 	#[pallet::genesis_config]
 	#[derive(frame_support::DefaultNoBound)]
 	pub struct GenesisConfig<T: Config> {
