--- conflicted
+++ resolved
@@ -53,18 +53,11 @@
 pub use impls::*;
 
 use crate::{
-<<<<<<< HEAD
 	asset, slashing, weights::WeightInfo, AccountIdLookupOf, ActiveEraInfo, BalanceOf,
 	DisablingStrategy, EraPayout, EraRewardPoints, Exposure, ExposurePage, Forcing,
 	LedgerIntegrityState, MaxNominationsOf, NegativeImbalanceOf, Nominations, NominationsQuota,
 	PositiveImbalanceOf, RewardDestination, SessionInterface, StakingLedger, UnappliedSlash,
 	UnbondingQueueConfig, UnlockChunk, ValidatorPrefs,
-=======
-	asset, slashing, weights::WeightInfo, AccountIdLookupOf, ActiveEraInfo, BalanceOf, EraPayout,
-	EraRewardPoints, Exposure, ExposurePage, Forcing, LedgerIntegrityState, MaxNominationsOf,
-	NegativeImbalanceOf, Nominations, NominationsQuota, PositiveImbalanceOf, RewardDestination,
-	SessionInterface, StakingLedger, UnappliedSlash, UnlockChunk, ValidatorPrefs,
->>>>>>> c31ab2a2
 };
 
 // The speculative number of spans are used as an input of the weight annotation of
@@ -133,14 +126,10 @@
 			+ Default
 			+ From<u64>
 			+ TypeInfo
-<<<<<<< HEAD
-			+ MaxEncodedLen
 			+ Sum;
-=======
 			+ Send
 			+ Sync
 			+ MaxEncodedLen;
->>>>>>> c31ab2a2
 		/// Time used for computing era duration.
 		///
 		/// It is guaranteed to start being called from the first `on_finalize`. Thus value at
