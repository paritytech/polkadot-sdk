// This file is part of Substrate.

// Copyright (C) Parity Technologies (UK) Ltd.
// SPDX-License-Identifier: Apache-2.0

// Licensed under the Apache License, Version 2.0 (the "License");
// you may not use this file except in compliance with the License.
// You may obtain a copy of the License at
//
// 	http://www.apache.org/licenses/LICENSE-2.0
//
// Unless required by applicable law or agreed to in writing, software
// distributed under the License is distributed on an "AS IS" BASIS,
// WITHOUT WARRANTIES OR CONDITIONS OF ANY KIND, either express or implied.
// See the License for the specific language governing permissions and
// limitations under the License.

//! Staking FRAME Pallet.

use codec::Codec;
use frame_election_provider_support::{
	ElectionProvider, ElectionProviderBase, SortedListProvider, VoteWeight,
};
use frame_support::{
	pallet_prelude::*,
	traits::{
<<<<<<< HEAD
		Currency, Defensive, DefensiveResult, DefensiveSaturating, EnsureOrigin,
		EstimateNextNewSession, Get, LockableCurrency, OnUnbalanced, Randomness, TryCollect,
		UnixTime,
=======
		Currency, Defensive, DefensiveSaturating, EnsureOrigin, EstimateNextNewSession, Get,
		LockableCurrency, OnUnbalanced, UnixTime,
>>>>>>> c986fd39
	},
	weights::Weight,
	BoundedVec,
};
use frame_system::{ensure_root, ensure_signed, pallet_prelude::*};
use sp_runtime::{
	traits::{CheckedSub, SaturatedConversion, StaticLookup, Zero},
	ArithmeticError, Perbill, Percent,
};

use sp_staking::{
	EraIndex, Page, SessionIndex,
	StakingAccount::{self, Controller, Stash},
};
use sp_std::prelude::*;

mod impls;

pub use impls::*;

use crate::{
	slashing, weights::WeightInfo, AccountIdLookupOf, ActiveEraInfo, BalanceOf, EraPayout,
	EraRewardPoints, Exposure, ExposurePage, Forcing, MaxNominationsOf, NegativeImbalanceOf,
	Nominations, NominationsQuota, PositiveImbalanceOf, RewardDestination, SessionInterface,
	StakingLedger, UnappliedSlash, UnlockChunk, ValidatorPrefs,
};

// The speculative number of spans are used as an input of the weight annotation of
// [`Call::unbond`], as the post dipatch weight may depend on the number of slashing span on the
// account which is not provided as an input. The value set should be conservative but sensible.
pub(crate) const SPECULATIVE_NUM_SPANS: u32 = 32;

#[frame_support::pallet]
pub mod pallet {
	use frame_election_provider_support::ElectionDataProvider;

	use crate::{BenchmarkingConfig, PagedExposureMetadata};

	use super::*;

	/// The current storage version.
	const STORAGE_VERSION: StorageVersion = StorageVersion::new(14);

	#[pallet::pallet]
	#[pallet::storage_version(STORAGE_VERSION)]
	pub struct Pallet<T>(_);

	/// Possible operations on the configuration values of this pallet.
	#[derive(TypeInfo, Debug, Clone, Encode, Decode, PartialEq)]
	pub enum ConfigOp<T: Default + Codec> {
		/// Don't change.
		Noop,
		/// Set the given value.
		Set(T),
		/// Remove from storage.
		Remove,
	}

	#[pallet::config]
	pub trait Config: frame_system::Config {
		/// The staking balance.
		type Currency: LockableCurrency<
			Self::AccountId,
			Moment = BlockNumberFor<Self>,
			Balance = Self::CurrencyBalance,
		>;
		/// Just the `Currency::Balance` type; we have this item to allow us to constrain it to
		/// `From<u64>`.
		type CurrencyBalance: sp_runtime::traits::AtLeast32BitUnsigned
			+ codec::FullCodec
			+ Copy
			+ MaybeSerializeDeserialize
			+ sp_std::fmt::Debug
			+ Default
			+ From<u64>
			+ TypeInfo
			+ MaxEncodedLen;
		/// Time used for computing era duration.
		///
		/// It is guaranteed to start being called from the first `on_finalize`. Thus value at
		/// genesis is not used.
		type UnixTime: UnixTime;

		/// Convert a balance into a number used for election calculation. This must fit into a
		/// `u64` but is allowed to be sensibly lossy. The `u64` is used to communicate with the
		/// [`frame_election_provider_support`] crate which accepts u64 numbers and does operations
		/// in 128.
		/// Consequently, the backward convert is used convert the u128s from sp-elections back to a
		/// [`BalanceOf`].
		type CurrencyToVote: sp_staking::currency_to_vote::CurrencyToVote<BalanceOf<Self>>;

		/// Something that provides the election functionality.
		type ElectionProvider: ElectionProvider<
			AccountId = Self::AccountId,
			BlockNumber = BlockNumberFor<Self>,
			// we only accept an election provider that has staking as data provider.
			DataProvider = Pallet<Self>,
		>;
		/// Something that provides the election functionality at genesis.
		type GenesisElectionProvider: ElectionProvider<
			AccountId = Self::AccountId,
			BlockNumber = BlockNumberFor<Self>,
			DataProvider = Pallet<Self>,
		>;

		/// Something that defines the maximum number of nominations per nominator.
		type NominationsQuota: NominationsQuota<BalanceOf<Self>>;

		/// Number of eras to keep in history.
		///
		/// Following information is kept for eras in `[current_era -
		/// HistoryDepth, current_era]`: `ErasStakers`, `ErasStakersClipped`,
		/// `ErasValidatorPrefs`, `ErasValidatorReward`, `ErasRewardPoints`,
		/// `ErasTotalStake`, `ErasStartSessionIndex`, `ClaimedRewards`, `ErasStakersPaged`,
		/// `ErasStakersOverview`.
		///
		/// Must be more than the number of eras delayed by session.
		/// I.e. active era must always be in history. I.e. `active_era >
		/// current_era - history_depth` must be guaranteed.
		///
		/// If migrating an existing pallet from storage value to config value,
		/// this should be set to same value or greater as in storage.
		///
		/// Note: `HistoryDepth` is used as the upper bound for the `BoundedVec`
		/// item `StakingLedger.legacy_claimed_rewards`. Setting this value lower than
		/// the existing value can lead to inconsistencies in the
		/// `StakingLedger` and will need to be handled properly in a migration.
		/// The test `reducing_history_depth_abrupt` shows this effect.
		#[pallet::constant]
		type HistoryDepth: Get<u32>;

		/// Tokens have been minted and are unused for validator-reward.
		/// See [Era payout](./index.html#era-payout).
		type RewardRemainder: OnUnbalanced<NegativeImbalanceOf<Self>>;

		/// The overarching event type.
		type RuntimeEvent: From<Event<Self>> + IsType<<Self as frame_system::Config>::RuntimeEvent>;

		/// Handler for the unbalanced reduction when slashing a staker.
		type Slash: OnUnbalanced<NegativeImbalanceOf<Self>>;

		/// Handler for the unbalanced increment when rewarding a staker.
		/// NOTE: in most cases, the implementation of `OnUnbalanced` should modify the total
		/// issuance.
		type Reward: OnUnbalanced<PositiveImbalanceOf<Self>>;

		/// Number of sessions per era.
		#[pallet::constant]
		type SessionsPerEra: Get<SessionIndex>;

		/// Number of eras that staked funds must remain bonded for.
		#[pallet::constant]
		type BondingDuration: Get<EraIndex>;

		/// Number of eras that slashes are deferred by, after computation.
		///
		/// This should be less than the bonding duration. Set to 0 if slashes
		/// should be applied immediately, without opportunity for intervention.
		#[pallet::constant]
		type SlashDeferDuration: Get<EraIndex>;

		/// The origin which can manage less critical staking parameters that does not require root.
		///
		/// Supported actions: (1) cancel deferred slash, (2) set minimum commission.
		type AdminOrigin: EnsureOrigin<Self::RuntimeOrigin>;

		/// Interface for interacting with a session pallet.
		type SessionInterface: SessionInterface<Self::AccountId>;

		/// The payout for validators and the system for the current era.
		/// See [Era payout](./index.html#era-payout).
		type EraPayout: EraPayout<BalanceOf<Self>>;

		/// Something that can estimate the next session change, accurately or as a best effort
		/// guess.
		type NextNewSession: EstimateNextNewSession<BlockNumberFor<Self>>;

		/// The maximum size of each `T::ExposurePage`.
		///
		/// An `ExposurePage` is weakly bounded to a maximum of `MaxExposurePageSize`
		/// nominators.
		///
		/// For older non-paged exposure, a reward payout was restricted to the top
		/// `MaxExposurePageSize` nominators. This is to limit the i/o cost for the
		/// nominator payout.
		///
		/// Note: `MaxExposurePageSize` is used to bound `ClaimedRewards` and is unsafe to reduce
		/// without handling it in a migration.
		#[pallet::constant]
		type MaxExposurePageSize: Get<u32>;

		/// The fraction of the validator set that is safe to be offending.
		/// After the threshold is reached a new era will be forced.
		type OffendingValidatorsThreshold: Get<Perbill>;

		/// Something that provides a best-effort sorted list of voters aka electing nominators,
		/// used for NPoS election.
		///
		/// The changes to nominators are reported to this. Moreover, each validator's self-vote is
		/// also reported as one independent vote.
		///
		/// To keep the load off the chain as much as possible, changes made to the staked amount
		/// via rewards and slashes are not reported and thus need to be manually fixed by the
		/// staker. In case of `bags-list`, this always means using `rebag` and `putInFrontOf`.
		///
		/// Invariant: what comes out of this list will always be a nominator.
		type VoterList: SortedListProvider<Self::AccountId, Score = VoteWeight>;

		/// WIP: This is a noop as of now, the actual business logic that's described below is going
		/// to be introduced in a follow-up PR.
		///
		/// Something that provides a best-effort sorted list of targets aka electable validators,
		/// used for NPoS election.
		///
		/// The changes to the approval stake of each validator are reported to this. This means any
		/// change to:
		/// 1. The stake of any validator or nominator.
		/// 2. The targets of any nominator
		/// 3. The role of any staker (e.g. validator -> chilled, nominator -> validator, etc)
		///
		/// Unlike `VoterList`, the values in this list are always kept up to date with reward and
		/// slash as well, and thus represent the accurate approval stake of all account being
		/// nominated by nominators.
		///
		/// Note that while at the time of nomination, all targets are checked to be real
		/// validators, they can chill at any point, and their approval stakes will still be
		/// recorded. This implies that what comes out of iterating this list MIGHT NOT BE AN ACTIVE
		/// VALIDATOR.
		type TargetList: SortedListProvider<Self::AccountId, Score = BalanceOf<Self>>;

		/// The maximum number of `unlocking` chunks a [`StakingLedger`] can
		/// have. Effectively determines how many unique eras a staker may be
		/// unbonding in.
		///
		/// Note: `MaxUnlockingChunks` is used as the upper bound for the
		/// `BoundedVec` item `StakingLedger.unlocking`. Setting this value
		/// lower than the existing value can lead to inconsistencies in the
		/// `StakingLedger` and will need to be handled properly in a runtime
		/// migration. The test `reducing_max_unlocking_chunks_abrupt` shows
		/// this effect.
		#[pallet::constant]
		type MaxUnlockingChunks: Get<u32>;

		/// Something that listens to staking updates and performs actions based on the data it
		/// receives.
		///
		/// WARNING: this only reports slashing events for the time being.
		type EventListeners: sp_staking::OnStakingUpdate<Self::AccountId, BalanceOf<Self>>;

		/// Some parameters of the benchmarking.
		type BenchmarkingConfig: BenchmarkingConfig;

		/// Weight information for extrinsics in this pallet.
		type WeightInfo: WeightInfo;

		/// Source of randomness used for reshuffling in the validator disabling logic.
		///
		/// `<Option<Self::Hash>` because `ParentBlockRandomness` is intended to be used here.
		/// `Randomness<Option<T::Hash>, T::BlockNumber>` is implemented for `ParentBlockRandomness`
		type Randomness: Randomness<Option<Self::Hash>, BlockNumberFor<Self>>;
	}

	/// The ideal number of active validators.
	#[pallet::storage]
	#[pallet::getter(fn validator_count)]
	pub type ValidatorCount<T> = StorageValue<_, u32, ValueQuery>;

	/// Minimum number of staking participants before emergency conditions are imposed.
	#[pallet::storage]
	#[pallet::getter(fn minimum_validator_count)]
	pub type MinimumValidatorCount<T> = StorageValue<_, u32, ValueQuery>;

	/// Any validators that may never be slashed or forcibly kicked. It's a Vec since they're
	/// easy to initialize and the performance hit is minimal (we expect no more than four
	/// invulnerables) and restricted to testnets.
	#[pallet::storage]
	#[pallet::getter(fn invulnerables)]
	#[pallet::unbounded]
	pub type Invulnerables<T: Config> = StorageValue<_, Vec<T::AccountId>, ValueQuery>;

	/// Map from all locked "stash" accounts to the controller account.
	///
	/// TWOX-NOTE: SAFE since `AccountId` is a secure hash.
	#[pallet::storage]
	pub type Bonded<T: Config> = StorageMap<_, Twox64Concat, T::AccountId, T::AccountId>;

	/// The minimum active bond to become and maintain the role of a nominator.
	#[pallet::storage]
	pub type MinNominatorBond<T: Config> = StorageValue<_, BalanceOf<T>, ValueQuery>;

	/// The minimum active bond to become and maintain the role of a validator.
	#[pallet::storage]
	pub type MinValidatorBond<T: Config> = StorageValue<_, BalanceOf<T>, ValueQuery>;

	/// The minimum active nominator stake of the last successful election.
	#[pallet::storage]
	pub type MinimumActiveStake<T> = StorageValue<_, BalanceOf<T>, ValueQuery>;

	/// The minimum amount of commission that validators can set.
	///
	/// If set to `0`, no limit exists.
	#[pallet::storage]
	pub type MinCommission<T: Config> = StorageValue<_, Perbill, ValueQuery>;

	/// Map from all (unlocked) "controller" accounts to the info regarding the staking.
	///
	/// Note: All the reads and mutations to this storage *MUST* be done through the methods exposed
	/// by [`StakingLedger`] to ensure data and lock consistency.
	#[pallet::storage]
	pub type Ledger<T: Config> = StorageMap<_, Blake2_128Concat, T::AccountId, StakingLedger<T>>;

	/// Where the reward payment should be made. Keyed by stash.
	///
	/// TWOX-NOTE: SAFE since `AccountId` is a secure hash.
	#[pallet::storage]
	pub type Payee<T: Config> =
		StorageMap<_, Twox64Concat, T::AccountId, RewardDestination<T::AccountId>, ValueQuery>;

	/// The map from (wannabe) validator stash key to the preferences of that validator.
	///
	/// TWOX-NOTE: SAFE since `AccountId` is a secure hash.
	#[pallet::storage]
	#[pallet::getter(fn validators)]
	pub type Validators<T: Config> =
		CountedStorageMap<_, Twox64Concat, T::AccountId, ValidatorPrefs, ValueQuery>;

	/// The maximum validator count before we stop allowing new validators to join.
	///
	/// When this value is not set, no limits are enforced.
	#[pallet::storage]
	pub type MaxValidatorsCount<T> = StorageValue<_, u32, OptionQuery>;

	/// The map from nominator stash key to their nomination preferences, namely the validators that
	/// they wish to support.
	///
	/// Note that the keys of this storage map might become non-decodable in case the
	/// account's [`NominationsQuota::MaxNominations`] configuration is decreased.
	/// In this rare case, these nominators
	/// are still existent in storage, their key is correct and retrievable (i.e. `contains_key`
	/// indicates that they exist), but their value cannot be decoded. Therefore, the non-decodable
	/// nominators will effectively not-exist, until they re-submit their preferences such that it
	/// is within the bounds of the newly set `Config::MaxNominations`.
	///
	/// This implies that `::iter_keys().count()` and `::iter().count()` might return different
	/// values for this map. Moreover, the main `::count()` is aligned with the former, namely the
	/// number of keys that exist.
	///
	/// Lastly, if any of the nominators become non-decodable, they can be chilled immediately via
	/// [`Call::chill_other`] dispatchable by anyone.
	///
	/// TWOX-NOTE: SAFE since `AccountId` is a secure hash.
	#[pallet::storage]
	#[pallet::getter(fn nominators)]
	pub type Nominators<T: Config> =
		CountedStorageMap<_, Twox64Concat, T::AccountId, Nominations<T>>;

	/// The maximum nominator count before we stop allowing new validators to join.
	///
	/// When this value is not set, no limits are enforced.
	#[pallet::storage]
	pub type MaxNominatorsCount<T> = StorageValue<_, u32, OptionQuery>;

	/// The current era index.
	///
	/// This is the latest planned era, depending on how the Session pallet queues the validator
	/// set, it might be active or not.
	#[pallet::storage]
	#[pallet::getter(fn current_era)]
	pub type CurrentEra<T> = StorageValue<_, EraIndex>;

	/// The active era information, it holds index and start.
	///
	/// The active era is the era being currently rewarded. Validator set of this era must be
	/// equal to [`SessionInterface::validators`].
	#[pallet::storage]
	#[pallet::getter(fn active_era)]
	pub type ActiveEra<T> = StorageValue<_, ActiveEraInfo>;

	/// The session index at which the era start for the last [`Config::HistoryDepth`] eras.
	///
	/// Note: This tracks the starting session (i.e. session index when era start being active)
	/// for the eras in `[CurrentEra - HISTORY_DEPTH, CurrentEra]`.
	#[pallet::storage]
	#[pallet::getter(fn eras_start_session_index)]
	pub type ErasStartSessionIndex<T> = StorageMap<_, Twox64Concat, EraIndex, SessionIndex>;

	/// Exposure of validator at era.
	///
	/// This is keyed first by the era index to allow bulk deletion and then the stash account.
	///
	/// Is it removed after [`Config::HistoryDepth`] eras.
	/// If stakers hasn't been set or has been removed then empty exposure is returned.
	///
	/// Note: Deprecated since v14. Use `EraInfo` instead to work with exposures.
	#[pallet::storage]
	#[pallet::unbounded]
	pub type ErasStakers<T: Config> = StorageDoubleMap<
		_,
		Twox64Concat,
		EraIndex,
		Twox64Concat,
		T::AccountId,
		Exposure<T::AccountId, BalanceOf<T>>,
		ValueQuery,
	>;

	/// Summary of validator exposure at a given era.
	///
	/// This contains the total stake in support of the validator and their own stake. In addition,
	/// it can also be used to get the number of nominators backing this validator and the number of
	/// exposure pages they are divided into. The page count is useful to determine the number of
	/// pages of rewards that needs to be claimed.
	///
	/// This is keyed first by the era index to allow bulk deletion and then the stash account.
	/// Should only be accessed through `EraInfo`.
	///
	/// Is it removed after [`Config::HistoryDepth`] eras.
	/// If stakers hasn't been set or has been removed then empty overview is returned.
	#[pallet::storage]
	pub type ErasStakersOverview<T: Config> = StorageDoubleMap<
		_,
		Twox64Concat,
		EraIndex,
		Twox64Concat,
		T::AccountId,
		PagedExposureMetadata<BalanceOf<T>>,
		OptionQuery,
	>;

	/// Clipped Exposure of validator at era.
	///
	/// Note: This is deprecated, should be used as read-only and will be removed in the future.
	/// New `Exposure`s are stored in a paged manner in `ErasStakersPaged` instead.
	///
	/// This is similar to [`ErasStakers`] but number of nominators exposed is reduced to the
	/// `T::MaxExposurePageSize` biggest stakers.
	/// (Note: the field `total` and `own` of the exposure remains unchanged).
	/// This is used to limit the i/o cost for the nominator payout.
	///
	/// This is keyed fist by the era index to allow bulk deletion and then the stash account.
	///
	/// It is removed after [`Config::HistoryDepth`] eras.
	/// If stakers hasn't been set or has been removed then empty exposure is returned.
	///
	/// Note: Deprecated since v14. Use `EraInfo` instead to work with exposures.
	#[pallet::storage]
	#[pallet::unbounded]
	#[pallet::getter(fn eras_stakers_clipped)]
	pub type ErasStakersClipped<T: Config> = StorageDoubleMap<
		_,
		Twox64Concat,
		EraIndex,
		Twox64Concat,
		T::AccountId,
		Exposure<T::AccountId, BalanceOf<T>>,
		ValueQuery,
	>;

	/// Paginated exposure of a validator at given era.
	///
	/// This is keyed first by the era index to allow bulk deletion, then stash account and finally
	/// the page. Should only be accessed through `EraInfo`.
	///
	/// This is cleared after [`Config::HistoryDepth`] eras.
	#[pallet::storage]
	#[pallet::unbounded]
	pub type ErasStakersPaged<T: Config> = StorageNMap<
		_,
		(
			NMapKey<Twox64Concat, EraIndex>,
			NMapKey<Twox64Concat, T::AccountId>,
			NMapKey<Twox64Concat, Page>,
		),
		ExposurePage<T::AccountId, BalanceOf<T>>,
		OptionQuery,
	>;

	/// History of claimed paged rewards by era and validator.
	///
	/// This is keyed by era and validator stash which maps to the set of page indexes which have
	/// been claimed.
	///
	/// It is removed after [`Config::HistoryDepth`] eras.
	#[pallet::storage]
	#[pallet::getter(fn claimed_rewards)]
	#[pallet::unbounded]
	pub type ClaimedRewards<T: Config> = StorageDoubleMap<
		_,
		Twox64Concat,
		EraIndex,
		Twox64Concat,
		T::AccountId,
		Vec<Page>,
		ValueQuery,
	>;

	/// Similar to `ErasStakers`, this holds the preferences of validators.
	///
	/// This is keyed first by the era index to allow bulk deletion and then the stash account.
	///
	/// Is it removed after [`Config::HistoryDepth`] eras.
	// If prefs hasn't been set or has been removed then 0 commission is returned.
	#[pallet::storage]
	#[pallet::getter(fn eras_validator_prefs)]
	pub type ErasValidatorPrefs<T: Config> = StorageDoubleMap<
		_,
		Twox64Concat,
		EraIndex,
		Twox64Concat,
		T::AccountId,
		ValidatorPrefs,
		ValueQuery,
	>;

	/// The total validator era payout for the last [`Config::HistoryDepth`] eras.
	///
	/// Eras that haven't finished yet or has been removed doesn't have reward.
	#[pallet::storage]
	#[pallet::getter(fn eras_validator_reward)]
	pub type ErasValidatorReward<T: Config> = StorageMap<_, Twox64Concat, EraIndex, BalanceOf<T>>;

	/// Rewards for the last [`Config::HistoryDepth`] eras.
	/// If reward hasn't been set or has been removed then 0 reward is returned.
	#[pallet::storage]
	#[pallet::unbounded]
	#[pallet::getter(fn eras_reward_points)]
	pub type ErasRewardPoints<T: Config> =
		StorageMap<_, Twox64Concat, EraIndex, EraRewardPoints<T::AccountId>, ValueQuery>;

	/// The total amount staked for the last [`Config::HistoryDepth`] eras.
	/// If total hasn't been set or has been removed then 0 stake is returned.
	#[pallet::storage]
	#[pallet::getter(fn eras_total_stake)]
	pub type ErasTotalStake<T: Config> =
		StorageMap<_, Twox64Concat, EraIndex, BalanceOf<T>, ValueQuery>;

	/// Mode of era forcing.
	#[pallet::storage]
	#[pallet::getter(fn force_era)]
	pub type ForceEra<T> = StorageValue<_, Forcing, ValueQuery>;

	/// The percentage of the slash that is distributed to reporters.
	///
	/// The rest of the slashed value is handled by the `Slash`.
	#[pallet::storage]
	#[pallet::getter(fn slash_reward_fraction)]
	pub type SlashRewardFraction<T> = StorageValue<_, Perbill, ValueQuery>;

	/// The amount of currency given to reporters of a slash event which was
	/// canceled by extraordinary circumstances (e.g. governance).
	#[pallet::storage]
	#[pallet::getter(fn canceled_payout)]
	pub type CanceledSlashPayout<T: Config> = StorageValue<_, BalanceOf<T>, ValueQuery>;

	/// All unapplied slashes that are queued for later.
	#[pallet::storage]
	#[pallet::unbounded]
	pub type UnappliedSlashes<T: Config> = StorageMap<
		_,
		Twox64Concat,
		EraIndex,
		Vec<UnappliedSlash<T::AccountId, BalanceOf<T>>>,
		ValueQuery,
	>;

	/// A mapping from still-bonded eras to the first session index of that era.
	///
	/// Must contains information for eras for the range:
	/// `[active_era - bounding_duration; active_era]`
	#[pallet::storage]
	#[pallet::unbounded]
	pub(crate) type BondedEras<T: Config> =
		StorageValue<_, Vec<(EraIndex, SessionIndex)>, ValueQuery>;

	/// All slashing events on validators, mapped by era to the highest slash proportion
	/// and slash value of the era.
	#[pallet::storage]
	pub(crate) type ValidatorSlashInEra<T: Config> = StorageDoubleMap<
		_,
		Twox64Concat,
		EraIndex,
		Twox64Concat,
		T::AccountId,
		(Perbill, BalanceOf<T>),
	>;

	/// All slashing events on nominators, mapped by era to the highest slash value of the era.
	#[pallet::storage]
	pub(crate) type NominatorSlashInEra<T: Config> =
		StorageDoubleMap<_, Twox64Concat, EraIndex, Twox64Concat, T::AccountId, BalanceOf<T>>;

	/// Slashing spans for stash accounts.
	#[pallet::storage]
	#[pallet::getter(fn slashing_spans)]
	#[pallet::unbounded]
	pub type SlashingSpans<T: Config> =
		StorageMap<_, Twox64Concat, T::AccountId, slashing::SlashingSpans>;

	/// Records information about the maximum slash of a stash within a slashing span,
	/// as well as how much reward has been paid out.
	#[pallet::storage]
	pub(crate) type SpanSlash<T: Config> = StorageMap<
		_,
		Twox64Concat,
		(T::AccountId, slashing::SpanIndex),
		slashing::SpanRecord<BalanceOf<T>>,
		ValueQuery,
	>;

	/// The last planned session scheduled by the session pallet.
	///
	/// This is basically in sync with the call to [`pallet_session::SessionManager::new_session`].
	#[pallet::storage]
	#[pallet::getter(fn current_planned_session)]
	pub type CurrentPlannedSession<T> = StorageValue<_, SessionIndex, ValueQuery>;

	/// Indices of validators that have offended in the active era and their corresponding offence
	/// (slash percentage).
	///
	/// This value should be a superset of disabled validators since not all offences lead to the
	/// validator being disabled (if there was no slash). This is needed to track the percentage of
	/// validators that have offended in the current era, ensuring a new era is forced if
	/// `OffendingValidatorsThreshold` is reached. The vec is always kept sorted so that we can find
	/// whether a given validator has previously offended using binary search. It gets cleared when
	/// the era ends.
	///
	/// Values of the Vec:
	/// * u32 - The stash account of the offender
	/// * Perbill - slash proportion
	#[pallet::storage]
	#[pallet::unbounded]
	#[pallet::getter(fn offending_validators)]
	pub type OffendingValidators<T: Config> = StorageValue<_, Vec<(u32, Perbill)>, ValueQuery>;

	/// Keep track which validators are disabled because on new session start they should be
	/// disabled again. The disabled list in `SessionInterface` is cleared on each new session.
	#[pallet::storage]
	#[pallet::unbounded]
	pub type DisabledOffenders<T: Config> = StorageValue<_, Vec<u32>, ValueQuery>;

	/// The threshold for when users can start calling `chill_other` for other validators /
	/// nominators. The threshold is compared to the actual number of validators / nominators
	/// (`CountFor*`) in the system compared to the configured max (`Max*Count`).
	#[pallet::storage]
	pub(crate) type ChillThreshold<T: Config> = StorageValue<_, Percent, OptionQuery>;

	#[pallet::genesis_config]
	#[derive(frame_support::DefaultNoBound)]
	pub struct GenesisConfig<T: Config> {
		pub validator_count: u32,
		pub minimum_validator_count: u32,
		pub invulnerables: Vec<T::AccountId>,
		pub force_era: Forcing,
		pub slash_reward_fraction: Perbill,
		pub canceled_payout: BalanceOf<T>,
		pub stakers:
			Vec<(T::AccountId, T::AccountId, BalanceOf<T>, crate::StakerStatus<T::AccountId>)>,
		pub min_nominator_bond: BalanceOf<T>,
		pub min_validator_bond: BalanceOf<T>,
		pub max_validator_count: Option<u32>,
		pub max_nominator_count: Option<u32>,
	}

	#[pallet::genesis_build]
	impl<T: Config> BuildGenesisConfig for GenesisConfig<T> {
		fn build(&self) {
			ValidatorCount::<T>::put(self.validator_count);
			MinimumValidatorCount::<T>::put(self.minimum_validator_count);
			Invulnerables::<T>::put(&self.invulnerables);
			ForceEra::<T>::put(self.force_era);
			CanceledSlashPayout::<T>::put(self.canceled_payout);
			SlashRewardFraction::<T>::put(self.slash_reward_fraction);
			MinNominatorBond::<T>::put(self.min_nominator_bond);
			MinValidatorBond::<T>::put(self.min_validator_bond);
			if let Some(x) = self.max_validator_count {
				MaxValidatorsCount::<T>::put(x);
			}
			if let Some(x) = self.max_nominator_count {
				MaxNominatorsCount::<T>::put(x);
			}

			for &(ref stash, _, balance, ref status) in &self.stakers {
				crate::log!(
					trace,
					"inserting genesis staker: {:?} => {:?} => {:?}",
					stash,
					balance,
					status
				);
				assert!(
					T::Currency::free_balance(stash) >= balance,
					"Stash does not have enough balance to bond."
				);
				frame_support::assert_ok!(<Pallet<T>>::bond(
					T::RuntimeOrigin::from(Some(stash.clone()).into()),
					balance,
					RewardDestination::Staked,
				));
				frame_support::assert_ok!(match status {
					crate::StakerStatus::Validator => <Pallet<T>>::validate(
						T::RuntimeOrigin::from(Some(stash.clone()).into()),
						Default::default(),
					),
					crate::StakerStatus::Nominator(votes) => <Pallet<T>>::nominate(
						T::RuntimeOrigin::from(Some(stash.clone()).into()),
						votes.iter().map(|l| T::Lookup::unlookup(l.clone())).collect(),
					),
					_ => Ok(()),
				});
				assert!(
					ValidatorCount::<T>::get() <=
						<T::ElectionProvider as ElectionProviderBase>::MaxWinners::get()
				);
			}

			// all voters are reported to the `VoterList`.
			assert_eq!(
				T::VoterList::count(),
				Nominators::<T>::count() + Validators::<T>::count(),
				"not all genesis stakers were inserted into sorted list provider, something is wrong."
			);
		}
	}

	#[pallet::event]
	#[pallet::generate_deposit(pub(crate) fn deposit_event)]
	pub enum Event<T: Config> {
		/// The era payout has been set; the first balance is the validator-payout; the second is
		/// the remainder from the maximum amount of reward.
		EraPaid { era_index: EraIndex, validator_payout: BalanceOf<T>, remainder: BalanceOf<T> },
		/// The nominator has been rewarded by this amount to this destination.
		Rewarded {
			stash: T::AccountId,
			dest: RewardDestination<T::AccountId>,
			amount: BalanceOf<T>,
		},
		/// A staker (validator or nominator) has been slashed by the given amount.
		Slashed { staker: T::AccountId, amount: BalanceOf<T> },
		/// A slash for the given validator, for the given percentage of their stake, at the given
		/// era as been reported.
		SlashReported { validator: T::AccountId, fraction: Perbill, slash_era: EraIndex },
		/// An old slashing report from a prior era was discarded because it could
		/// not be processed.
		OldSlashingReportDiscarded { session_index: SessionIndex },
		/// A new set of stakers was elected.
		StakersElected,
		/// An account has bonded this amount. \[stash, amount\]
		///
		/// NOTE: This event is only emitted when funds are bonded via a dispatchable. Notably,
		/// it will not be emitted for staking rewards when they are added to stake.
		Bonded { stash: T::AccountId, amount: BalanceOf<T> },
		/// An account has unbonded this amount.
		Unbonded { stash: T::AccountId, amount: BalanceOf<T> },
		/// An account has called `withdraw_unbonded` and removed unbonding chunks worth `Balance`
		/// from the unlocking queue.
		Withdrawn { stash: T::AccountId, amount: BalanceOf<T> },
		/// A nominator has been kicked from a validator.
		Kicked { nominator: T::AccountId, stash: T::AccountId },
		/// The election failed. No new era is planned.
		StakingElectionFailed,
		/// An account has stopped participating as either a validator or nominator.
		Chilled { stash: T::AccountId },
		/// The stakers' rewards are getting paid.
		PayoutStarted { era_index: EraIndex, validator_stash: T::AccountId },
		/// A validator has set their preferences.
		ValidatorPrefsSet { stash: T::AccountId, prefs: ValidatorPrefs },
		/// Voters size limit reached.
		SnapshotVotersSizeExceeded { size: u32 },
		/// Targets size limit reached.
		SnapshotTargetsSizeExceeded { size: u32 },
		/// A new force era mode was set.
		ForceEra { mode: Forcing },
	}

	#[pallet::error]
	pub enum Error<T> {
		/// Not a controller account.
		NotController,
		/// Not a stash account.
		NotStash,
		/// Stash is already bonded.
		AlreadyBonded,
		/// Controller is already paired.
		AlreadyPaired,
		/// Targets cannot be empty.
		EmptyTargets,
		/// Duplicate index.
		DuplicateIndex,
		/// Slash record index out of bounds.
		InvalidSlashIndex,
		/// Cannot have a validator or nominator role, with value less than the minimum defined by
		/// governance (see `MinValidatorBond` and `MinNominatorBond`). If unbonding is the
		/// intention, `chill` first to remove one's role as validator/nominator.
		InsufficientBond,
		/// Can not schedule more unlock chunks.
		NoMoreChunks,
		/// Can not rebond without unlocking chunks.
		NoUnlockChunk,
		/// Attempting to target a stash that still has funds.
		FundedTarget,
		/// Invalid era to reward.
		InvalidEraToReward,
		/// Invalid number of nominations.
		InvalidNumberOfNominations,
		/// Items are not sorted and unique.
		NotSortedAndUnique,
		/// Rewards for this era have already been claimed for this validator.
		AlreadyClaimed,
		/// No nominators exist on this page.
		InvalidPage,
		/// Incorrect previous history depth input provided.
		IncorrectHistoryDepth,
		/// Incorrect number of slashing spans provided.
		IncorrectSlashingSpans,
		/// Internal state has become somehow corrupted and the operation cannot continue.
		BadState,
		/// Too many nomination targets supplied.
		TooManyTargets,
		/// A nomination target was supplied that was blocked or otherwise not a validator.
		BadTarget,
		/// The user has enough bond and thus cannot be chilled forcefully by an external person.
		CannotChillOther,
		/// There are too many nominators in the system. Governance needs to adjust the staking
		/// settings to keep things safe for the runtime.
		TooManyNominators,
		/// There are too many validator candidates in the system. Governance needs to adjust the
		/// staking settings to keep things safe for the runtime.
		TooManyValidators,
		/// Commission is too low. Must be at least `MinCommission`.
		CommissionTooLow,
		/// Some bound is not met.
		BoundNotMet,
	}

	#[pallet::hooks]
	impl<T: Config> Hooks<BlockNumberFor<T>> for Pallet<T> {
		fn on_initialize(_now: BlockNumberFor<T>) -> Weight {
			// TODO: new block is created - if offenders are above threshold -> reshuffle
			// just return the weight of the on_finalize.
			T::DbWeight::get().reads(1)
		}

		fn on_finalize(_n: BlockNumberFor<T>) {
			// Set the start of the first era.
			if let Some(mut active_era) = Self::active_era() {
				if active_era.start.is_none() {
					let now_as_millis_u64 = T::UnixTime::now().as_millis().saturated_into::<u64>();
					active_era.start = Some(now_as_millis_u64);
					// This write only ever happens once, we don't include it in the weight in
					// general
					ActiveEra::<T>::put(active_era);
				}
			}
			// `on_finalize` weight is tracked in `on_initialize`
		}

		fn integrity_test() {
			// ensure that we funnel the correct value to the `DataProvider::MaxVotesPerVoter`;
			assert_eq!(
				MaxNominationsOf::<T>::get(),
				<Self as ElectionDataProvider>::MaxVotesPerVoter::get()
			);
			// and that MaxNominations is always greater than 1, since we count on this.
			assert!(!MaxNominationsOf::<T>::get().is_zero());

			// ensure election results are always bounded with the same value
			assert!(
				<T::ElectionProvider as ElectionProviderBase>::MaxWinners::get() ==
					<T::GenesisElectionProvider as ElectionProviderBase>::MaxWinners::get()
			);

			assert!(
				T::SlashDeferDuration::get() < T::BondingDuration::get() || T::BondingDuration::get() == 0,
				"As per documentation, slash defer duration ({}) should be less than bonding duration ({}).",
				T::SlashDeferDuration::get(),
				T::BondingDuration::get(),
			)
		}

		#[cfg(feature = "try-runtime")]
		fn try_state(n: BlockNumberFor<T>) -> Result<(), sp_runtime::TryRuntimeError> {
			Self::do_try_state(n)
		}
	}

	#[pallet::call]
	impl<T: Config> Pallet<T> {
		/// Take the origin account as a stash and lock up `value` of its balance. `controller` will
		/// be the account that controls it.
		///
		/// `value` must be more than the `minimum_balance` specified by `T::Currency`.
		///
		/// The dispatch origin for this call must be _Signed_ by the stash account.
		///
		/// Emits `Bonded`.
		/// ## Complexity
		/// - Independent of the arguments. Moderate complexity.
		/// - O(1).
		/// - Three extra DB entries.
		///
		/// NOTE: Two of the storage writes (`Self::bonded`, `Self::payee`) are _never_ cleaned
		/// unless the `origin` falls below _existential deposit_ and gets removed as dust.
		#[pallet::call_index(0)]
		#[pallet::weight(T::WeightInfo::bond())]
		pub fn bond(
			origin: OriginFor<T>,
			#[pallet::compact] value: BalanceOf<T>,
			payee: RewardDestination<T::AccountId>,
		) -> DispatchResult {
			let stash = ensure_signed(origin)?;

			if StakingLedger::<T>::is_bonded(StakingAccount::Stash(stash.clone())) {
				return Err(Error::<T>::AlreadyBonded.into())
			}

			// Reject a bond which is considered to be _dust_.
			if value < T::Currency::minimum_balance() {
				return Err(Error::<T>::InsufficientBond.into())
			}

			frame_system::Pallet::<T>::inc_consumers(&stash).map_err(|_| Error::<T>::BadState)?;

			let stash_balance = T::Currency::free_balance(&stash);
			let value = value.min(stash_balance);
			Self::deposit_event(Event::<T>::Bonded { stash: stash.clone(), amount: value });
			let ledger = StakingLedger::<T>::new(stash.clone(), value);

			// You're auto-bonded forever, here. We might improve this by only bonding when
			// you actually validate/nominate and remove once you unbond __everything__.
			ledger.bond(payee)?;

			Ok(())
		}

		/// Add some extra amount that have appeared in the stash `free_balance` into the balance up
		/// for staking.
		///
		/// The dispatch origin for this call must be _Signed_ by the stash, not the controller.
		///
		/// Use this if there are additional funds in your stash account that you wish to bond.
		/// Unlike [`bond`](Self::bond) or [`unbond`](Self::unbond) this function does not impose
		/// any limitation on the amount that can be added.
		///
		/// Emits `Bonded`.
		///
		/// ## Complexity
		/// - Independent of the arguments. Insignificant complexity.
		/// - O(1).
		#[pallet::call_index(1)]
		#[pallet::weight(T::WeightInfo::bond_extra())]
		pub fn bond_extra(
			origin: OriginFor<T>,
			#[pallet::compact] max_additional: BalanceOf<T>,
		) -> DispatchResult {
			let stash = ensure_signed(origin)?;

			let mut ledger = Self::ledger(StakingAccount::Stash(stash.clone()))?;

			let stash_balance = T::Currency::free_balance(&stash);
			if let Some(extra) = stash_balance.checked_sub(&ledger.total) {
				let extra = extra.min(max_additional);
				ledger.total += extra;
				ledger.active += extra;
				// Last check: the new active amount of ledger must be more than ED.
				ensure!(
					ledger.active >= T::Currency::minimum_balance(),
					Error::<T>::InsufficientBond
				);

				// NOTE: ledger must be updated prior to calling `Self::weight_of`.
				ledger.update()?;
				// update this staker in the sorted list, if they exist in it.
				if T::VoterList::contains(&stash) {
					let _ = T::VoterList::on_update(&stash, Self::weight_of(&stash)).defensive();
				}

				Self::deposit_event(Event::<T>::Bonded { stash, amount: extra });
			}
			Ok(())
		}

		/// Schedule a portion of the stash to be unlocked ready for transfer out after the bond
		/// period ends. If this leaves an amount actively bonded less than
		/// T::Currency::minimum_balance(), then it is increased to the full amount.
		///
		/// The dispatch origin for this call must be _Signed_ by the controller, not the stash.
		///
		/// Once the unlock period is done, you can call `withdraw_unbonded` to actually move
		/// the funds out of management ready for transfer.
		///
		/// No more than a limited number of unlocking chunks (see `MaxUnlockingChunks`)
		/// can co-exists at the same time. If there are no unlocking chunks slots available
		/// [`Call::withdraw_unbonded`] is called to remove some of the chunks (if possible).
		///
		/// If a user encounters the `InsufficientBond` error when calling this extrinsic,
		/// they should call `chill` first in order to free up their bonded funds.
		///
		/// Emits `Unbonded`.
		///
		/// See also [`Call::withdraw_unbonded`].
		#[pallet::call_index(2)]
		#[pallet::weight(
            T::WeightInfo::withdraw_unbonded_kill(SPECULATIVE_NUM_SPANS).saturating_add(T::WeightInfo::unbond()))
        ]
		pub fn unbond(
			origin: OriginFor<T>,
			#[pallet::compact] value: BalanceOf<T>,
		) -> DispatchResultWithPostInfo {
			let controller = ensure_signed(origin)?;
			let unlocking =
				Self::ledger(Controller(controller.clone())).map(|l| l.unlocking.len())?;

			// if there are no unlocking chunks available, try to withdraw chunks older than
			// `BondingDuration` to proceed with the unbonding.
			let maybe_withdraw_weight = {
				if unlocking == T::MaxUnlockingChunks::get() as usize {
					let real_num_slashing_spans =
						Self::slashing_spans(&controller).map_or(0, |s| s.iter().count());
					Some(Self::do_withdraw_unbonded(&controller, real_num_slashing_spans as u32)?)
				} else {
					None
				}
			};

			// we need to fetch the ledger again because it may have been mutated in the call
			// to `Self::do_withdraw_unbonded` above.
			let mut ledger = Self::ledger(Controller(controller))?;
			let mut value = value.min(ledger.active);
			let stash = ledger.stash.clone();

			ensure!(
				ledger.unlocking.len() < T::MaxUnlockingChunks::get() as usize,
				Error::<T>::NoMoreChunks,
			);

			if !value.is_zero() {
				ledger.active -= value;

				// Avoid there being a dust balance left in the staking system.
				if ledger.active < T::Currency::minimum_balance() {
					value += ledger.active;
					ledger.active = Zero::zero();
				}

				let min_active_bond = if Nominators::<T>::contains_key(&stash) {
					MinNominatorBond::<T>::get()
				} else if Validators::<T>::contains_key(&stash) {
					MinValidatorBond::<T>::get()
				} else {
					Zero::zero()
				};

				// Make sure that the user maintains enough active bond for their role.
				// If a user runs into this error, they should chill first.
				ensure!(ledger.active >= min_active_bond, Error::<T>::InsufficientBond);

				// Note: in case there is no current era it is fine to bond one era more.
				let era = Self::current_era().unwrap_or(0) + T::BondingDuration::get();
				if let Some(chunk) = ledger.unlocking.last_mut().filter(|chunk| chunk.era == era) {
					// To keep the chunk count down, we only keep one chunk per era. Since
					// `unlocking` is a FiFo queue, if a chunk exists for `era` we know that it will
					// be the last one.
					chunk.value = chunk.value.defensive_saturating_add(value)
				} else {
					ledger
						.unlocking
						.try_push(UnlockChunk { value, era })
						.map_err(|_| Error::<T>::NoMoreChunks)?;
				};
				// NOTE: ledger must be updated prior to calling `Self::weight_of`.
				ledger.update()?;

				// update this staker in the sorted list, if they exist in it.
				if T::VoterList::contains(&stash) {
					let _ = T::VoterList::on_update(&stash, Self::weight_of(&stash)).defensive();
				}

				Self::deposit_event(Event::<T>::Unbonded { stash, amount: value });
			}

			let actual_weight = if let Some(withdraw_weight) = maybe_withdraw_weight {
				Some(T::WeightInfo::unbond().saturating_add(withdraw_weight))
			} else {
				Some(T::WeightInfo::unbond())
			};

			Ok(actual_weight.into())
		}

		/// Remove any unlocked chunks from the `unlocking` queue from our management.
		///
		/// This essentially frees up that balance to be used by the stash account to do whatever
		/// it wants.
		///
		/// The dispatch origin for this call must be _Signed_ by the controller.
		///
		/// Emits `Withdrawn`.
		///
		/// See also [`Call::unbond`].
		///
		/// ## Parameters
		///
		/// - `num_slashing_spans` indicates the number of metadata slashing spans to clear when
		/// this call results in a complete removal of all the data related to the stash account.
		/// In this case, the `num_slashing_spans` must be larger or equal to the number of
		/// slashing spans associated with the stash account in the [`SlashingSpans`] storage type,
		/// otherwise the call will fail. The call weight is directly propotional to
		/// `num_slashing_spans`.
		///
		/// ## Complexity
		/// O(S) where S is the number of slashing spans to remove
		/// NOTE: Weight annotation is the kill scenario, we refund otherwise.
		#[pallet::call_index(3)]
		#[pallet::weight(T::WeightInfo::withdraw_unbonded_kill(*num_slashing_spans))]
		pub fn withdraw_unbonded(
			origin: OriginFor<T>,
			num_slashing_spans: u32,
		) -> DispatchResultWithPostInfo {
			let controller = ensure_signed(origin)?;

			let actual_weight = Self::do_withdraw_unbonded(&controller, num_slashing_spans)?;
			Ok(Some(actual_weight).into())
		}

		/// Declare the desire to validate for the origin controller.
		///
		/// Effects will be felt at the beginning of the next era.
		///
		/// The dispatch origin for this call must be _Signed_ by the controller, not the stash.
		#[pallet::call_index(4)]
		#[pallet::weight(T::WeightInfo::validate())]
		pub fn validate(origin: OriginFor<T>, prefs: ValidatorPrefs) -> DispatchResult {
			let controller = ensure_signed(origin)?;

			let ledger = Self::ledger(Controller(controller))?;

			ensure!(ledger.active >= MinValidatorBond::<T>::get(), Error::<T>::InsufficientBond);
			let stash = &ledger.stash;

			// ensure their commission is correct.
			ensure!(prefs.commission >= MinCommission::<T>::get(), Error::<T>::CommissionTooLow);

			// Only check limits if they are not already a validator.
			if !Validators::<T>::contains_key(stash) {
				// If this error is reached, we need to adjust the `MinValidatorBond` and start
				// calling `chill_other`. Until then, we explicitly block new validators to protect
				// the runtime.
				if let Some(max_validators) = MaxValidatorsCount::<T>::get() {
					ensure!(
						Validators::<T>::count() < max_validators,
						Error::<T>::TooManyValidators
					);
				}
			}

			Self::do_remove_nominator(stash);
			Self::do_add_validator(stash, prefs.clone());
			Self::deposit_event(Event::<T>::ValidatorPrefsSet { stash: ledger.stash, prefs });

			Ok(())
		}

		/// Declare the desire to nominate `targets` for the origin controller.
		///
		/// Effects will be felt at the beginning of the next era.
		///
		/// The dispatch origin for this call must be _Signed_ by the controller, not the stash.
		///
		/// ## Complexity
		/// - The transaction's complexity is proportional to the size of `targets` (N)
		/// which is capped at CompactAssignments::LIMIT (T::MaxNominations).
		/// - Both the reads and writes follow a similar pattern.
		#[pallet::call_index(5)]
		#[pallet::weight(T::WeightInfo::nominate(targets.len() as u32))]
		pub fn nominate(
			origin: OriginFor<T>,
			targets: Vec<AccountIdLookupOf<T>>,
		) -> DispatchResult {
			let controller = ensure_signed(origin)?;

			let ledger = Self::ledger(StakingAccount::Controller(controller.clone()))?;

			ensure!(ledger.active >= MinNominatorBond::<T>::get(), Error::<T>::InsufficientBond);
			let stash = &ledger.stash;

			// Only check limits if they are not already a nominator.
			if !Nominators::<T>::contains_key(stash) {
				// If this error is reached, we need to adjust the `MinNominatorBond` and start
				// calling `chill_other`. Until then, we explicitly block new nominators to protect
				// the runtime.
				if let Some(max_nominators) = MaxNominatorsCount::<T>::get() {
					ensure!(
						Nominators::<T>::count() < max_nominators,
						Error::<T>::TooManyNominators
					);
				}
			}

			ensure!(!targets.is_empty(), Error::<T>::EmptyTargets);
			ensure!(
				targets.len() <= T::NominationsQuota::get_quota(ledger.active) as usize,
				Error::<T>::TooManyTargets
			);

			let old = Nominators::<T>::get(stash).map_or_else(Vec::new, |x| x.targets.into_inner());

			let targets: BoundedVec<_, _> = targets
				.into_iter()
				.map(|t| T::Lookup::lookup(t).map_err(DispatchError::from))
				.map(|n| {
					n.and_then(|n| {
						if old.contains(&n) || !Validators::<T>::get(&n).blocked {
							Ok(n)
						} else {
							Err(Error::<T>::BadTarget.into())
						}
					})
				})
				.collect::<Result<Vec<_>, _>>()?
				.try_into()
				.map_err(|_| Error::<T>::TooManyNominators)?;

			let nominations = Nominations {
				targets,
				// Initial nominations are considered submitted at era 0. See `Nominations` doc.
				submitted_in: Self::current_era().unwrap_or(0),
				suppressed: false,
			};

			Self::do_remove_validator(stash);
			Self::do_add_nominator(stash, nominations);
			Ok(())
		}

		/// Declare no desire to either validate or nominate.
		///
		/// Effects will be felt at the beginning of the next era.
		///
		/// The dispatch origin for this call must be _Signed_ by the controller, not the stash.
		///
		/// ## Complexity
		/// - Independent of the arguments. Insignificant complexity.
		/// - Contains one read.
		/// - Writes are limited to the `origin` account key.
		#[pallet::call_index(6)]
		#[pallet::weight(T::WeightInfo::chill())]
		pub fn chill(origin: OriginFor<T>) -> DispatchResult {
			let controller = ensure_signed(origin)?;

			let ledger = Self::ledger(StakingAccount::Controller(controller))?;

			Self::chill_stash(&ledger.stash);
			Ok(())
		}

		/// (Re-)set the payment target for a controller.
		///
		/// Effects will be felt instantly (as soon as this function is completed successfully).
		///
		/// The dispatch origin for this call must be _Signed_ by the controller, not the stash.
		///
		/// ## Complexity
		/// - O(1)
		/// - Independent of the arguments. Insignificant complexity.
		/// - Contains a limited number of reads.
		/// - Writes are limited to the `origin` account key.
		/// ---------
		#[pallet::call_index(7)]
		#[pallet::weight(T::WeightInfo::set_payee())]
		pub fn set_payee(
			origin: OriginFor<T>,
			payee: RewardDestination<T::AccountId>,
		) -> DispatchResult {
			let controller = ensure_signed(origin)?;
			let ledger = Self::ledger(Controller(controller))?;
			let _ = ledger
				.set_payee(payee)
				.defensive_proof("ledger was retrieved from storage, thus its bonded; qed.");

			Ok(())
		}

		/// (Re-)sets the controller of a stash to the stash itself. This function previously
		/// accepted a `controller` argument to set the controller to an account other than the
		/// stash itself. This functionality has now been removed, now only setting the controller
		/// to the stash, if it is not already.
		///
		/// Effects will be felt instantly (as soon as this function is completed successfully).
		///
		/// The dispatch origin for this call must be _Signed_ by the stash, not the controller.
		///
		/// ## Complexity
		/// O(1)
		/// - Independent of the arguments. Insignificant complexity.
		/// - Contains a limited number of reads.
		/// - Writes are limited to the `origin` account key.
		#[pallet::call_index(8)]
		#[pallet::weight(T::WeightInfo::set_controller())]
		pub fn set_controller(origin: OriginFor<T>) -> DispatchResult {
			let stash = ensure_signed(origin)?;

			// the bonded map and ledger are mutated directly as this extrinsic is related to a
			// (temporary) passive migration.
			Self::ledger(StakingAccount::Stash(stash.clone())).map(|ledger| {
				let controller = ledger.controller()
                    .defensive_proof("ledger was fetched used the StakingInterface, so controller field must exist; qed.")
                    .ok_or(Error::<T>::NotController)?;

				if controller == stash {
					// stash is already its own controller.
					return Err(Error::<T>::AlreadyPaired.into())
				}
				// update bond and ledger.
				<Ledger<T>>::remove(controller);
				<Bonded<T>>::insert(&stash, &stash);
				<Ledger<T>>::insert(&stash, ledger);
				Ok(())
			})?
		}

		/// Sets the ideal number of validators.
		///
		/// The dispatch origin must be Root.
		///
		/// ## Complexity
		/// O(1)
		#[pallet::call_index(9)]
		#[pallet::weight(T::WeightInfo::set_validator_count())]
		pub fn set_validator_count(
			origin: OriginFor<T>,
			#[pallet::compact] new: u32,
		) -> DispatchResult {
			ensure_root(origin)?;
			// ensure new validator count does not exceed maximum winners
			// support by election provider.
			ensure!(
				new <= <T::ElectionProvider as ElectionProviderBase>::MaxWinners::get(),
				Error::<T>::TooManyValidators
			);
			ValidatorCount::<T>::put(new);
			Ok(())
		}

		/// Increments the ideal number of validators upto maximum of
		/// `ElectionProviderBase::MaxWinners`.
		///
		/// The dispatch origin must be Root.
		///
		/// ## Complexity
		/// Same as [`Self::set_validator_count`].
		#[pallet::call_index(10)]
		#[pallet::weight(T::WeightInfo::set_validator_count())]
		pub fn increase_validator_count(
			origin: OriginFor<T>,
			#[pallet::compact] additional: u32,
		) -> DispatchResult {
			ensure_root(origin)?;
			let old = ValidatorCount::<T>::get();
			let new = old.checked_add(additional).ok_or(ArithmeticError::Overflow)?;
			ensure!(
				new <= <T::ElectionProvider as ElectionProviderBase>::MaxWinners::get(),
				Error::<T>::TooManyValidators
			);

			ValidatorCount::<T>::put(new);
			Ok(())
		}

		/// Scale up the ideal number of validators by a factor upto maximum of
		/// `ElectionProviderBase::MaxWinners`.
		///
		/// The dispatch origin must be Root.
		///
		/// ## Complexity
		/// Same as [`Self::set_validator_count`].
		#[pallet::call_index(11)]
		#[pallet::weight(T::WeightInfo::set_validator_count())]
		pub fn scale_validator_count(origin: OriginFor<T>, factor: Percent) -> DispatchResult {
			ensure_root(origin)?;
			let old = ValidatorCount::<T>::get();
			let new = old.checked_add(factor.mul_floor(old)).ok_or(ArithmeticError::Overflow)?;

			ensure!(
				new <= <T::ElectionProvider as ElectionProviderBase>::MaxWinners::get(),
				Error::<T>::TooManyValidators
			);

			ValidatorCount::<T>::put(new);
			Ok(())
		}

		/// Force there to be no new eras indefinitely.
		///
		/// The dispatch origin must be Root.
		///
		/// # Warning
		///
		/// The election process starts multiple blocks before the end of the era.
		/// Thus the election process may be ongoing when this is called. In this case the
		/// election will continue until the next era is triggered.
		///
		/// ## Complexity
		/// - No arguments.
		/// - Weight: O(1)
		#[pallet::call_index(12)]
		#[pallet::weight(T::WeightInfo::force_no_eras())]
		pub fn force_no_eras(origin: OriginFor<T>) -> DispatchResult {
			ensure_root(origin)?;
			Self::set_force_era(Forcing::ForceNone);
			Ok(())
		}

		/// Force there to be a new era at the end of the next session. After this, it will be
		/// reset to normal (non-forced) behaviour.
		///
		/// The dispatch origin must be Root.
		///
		/// # Warning
		///
		/// The election process starts multiple blocks before the end of the era.
		/// If this is called just before a new era is triggered, the election process may not
		/// have enough blocks to get a result.
		///
		/// ## Complexity
		/// - No arguments.
		/// - Weight: O(1)
		#[pallet::call_index(13)]
		#[pallet::weight(T::WeightInfo::force_new_era())]
		pub fn force_new_era(origin: OriginFor<T>) -> DispatchResult {
			ensure_root(origin)?;
			Self::set_force_era(Forcing::ForceNew);
			Ok(())
		}

		/// Set the validators who cannot be slashed (if any).
		///
		/// The dispatch origin must be Root.
		#[pallet::call_index(14)]
		#[pallet::weight(T::WeightInfo::set_invulnerables(invulnerables.len() as u32))]
		pub fn set_invulnerables(
			origin: OriginFor<T>,
			invulnerables: Vec<T::AccountId>,
		) -> DispatchResult {
			ensure_root(origin)?;
			<Invulnerables<T>>::put(invulnerables);
			Ok(())
		}

		/// Force a current staker to become completely unstaked, immediately.
		///
		/// The dispatch origin must be Root.
		///
		/// ## Parameters
		///
		/// - `num_slashing_spans`: Refer to comments on [`Call::withdraw_unbonded`] for more
		/// details.
		#[pallet::call_index(15)]
		#[pallet::weight(T::WeightInfo::force_unstake(*num_slashing_spans))]
		pub fn force_unstake(
			origin: OriginFor<T>,
			stash: T::AccountId,
			num_slashing_spans: u32,
		) -> DispatchResult {
			ensure_root(origin)?;

			// Remove all staking-related information and lock.
			Self::kill_stash(&stash, num_slashing_spans)?;

			Ok(())
		}

		/// Force there to be a new era at the end of sessions indefinitely.
		///
		/// The dispatch origin must be Root.
		///
		/// # Warning
		///
		/// The election process starts multiple blocks before the end of the era.
		/// If this is called just before a new era is triggered, the election process may not
		/// have enough blocks to get a result.
		#[pallet::call_index(16)]
		#[pallet::weight(T::WeightInfo::force_new_era_always())]
		pub fn force_new_era_always(origin: OriginFor<T>) -> DispatchResult {
			ensure_root(origin)?;
			Self::set_force_era(Forcing::ForceAlways);
			Ok(())
		}

		/// Cancel enactment of a deferred slash.
		///
		/// Can be called by the `T::AdminOrigin`.
		///
		/// Parameters: era and indices of the slashes for that era to kill.
		#[pallet::call_index(17)]
		#[pallet::weight(T::WeightInfo::cancel_deferred_slash(slash_indices.len() as u32))]
		pub fn cancel_deferred_slash(
			origin: OriginFor<T>,
			era: EraIndex,
			slash_indices: Vec<u32>,
		) -> DispatchResult {
			T::AdminOrigin::ensure_origin(origin)?;

			ensure!(!slash_indices.is_empty(), Error::<T>::EmptyTargets);
			ensure!(is_sorted_and_unique(&slash_indices), Error::<T>::NotSortedAndUnique);

			let mut unapplied = UnappliedSlashes::<T>::get(&era);
			let last_item = slash_indices[slash_indices.len() - 1];
			ensure!((last_item as usize) < unapplied.len(), Error::<T>::InvalidSlashIndex);

			for (removed, index) in slash_indices.into_iter().enumerate() {
				let index = (index as usize) - removed;
				unapplied.remove(index);
			}

			UnappliedSlashes::<T>::insert(&era, &unapplied);
			Ok(())
		}

		/// Pay out next page of the stakers behind a validator for the given era.
		///
		/// - `validator_stash` is the stash account of the validator.
		/// - `era` may be any era between `[current_era - history_depth; current_era]`.
		///
		/// The origin of this call must be _Signed_. Any account can call this function, even if
		/// it is not one of the stakers.
		///
		/// The reward payout could be paged in case there are too many nominators backing the
		/// `validator_stash`. This call will payout unpaid pages in an ascending order. To claim a
		/// specific page, use `payout_stakers_by_page`.`
		///
		/// If all pages are claimed, it returns an error `InvalidPage`.
		#[pallet::call_index(18)]
		#[pallet::weight(T::WeightInfo::payout_stakers_alive_staked(T::MaxExposurePageSize::get()))]
		pub fn payout_stakers(
			origin: OriginFor<T>,
			validator_stash: T::AccountId,
			era: EraIndex,
		) -> DispatchResultWithPostInfo {
			ensure_signed(origin)?;
			Self::do_payout_stakers(validator_stash, era)
		}

		/// Rebond a portion of the stash scheduled to be unlocked.
		///
		/// The dispatch origin must be signed by the controller.
		///
		/// ## Complexity
		/// - Time complexity: O(L), where L is unlocking chunks
		/// - Bounded by `MaxUnlockingChunks`.
		#[pallet::call_index(19)]
		#[pallet::weight(T::WeightInfo::rebond(T::MaxUnlockingChunks::get() as u32))]
		pub fn rebond(
			origin: OriginFor<T>,
			#[pallet::compact] value: BalanceOf<T>,
		) -> DispatchResultWithPostInfo {
			let controller = ensure_signed(origin)?;
			let ledger = Self::ledger(Controller(controller))?;
			ensure!(!ledger.unlocking.is_empty(), Error::<T>::NoUnlockChunk);

			let initial_unlocking = ledger.unlocking.len() as u32;
			let (ledger, rebonded_value) = ledger.rebond(value);
			// Last check: the new active amount of ledger must be more than ED.
			ensure!(ledger.active >= T::Currency::minimum_balance(), Error::<T>::InsufficientBond);

			Self::deposit_event(Event::<T>::Bonded {
				stash: ledger.stash.clone(),
				amount: rebonded_value,
			});

			let stash = ledger.stash.clone();
			let final_unlocking = ledger.unlocking.len();

			// NOTE: ledger must be updated prior to calling `Self::weight_of`.
			ledger.update()?;
			if T::VoterList::contains(&stash) {
				let _ = T::VoterList::on_update(&stash, Self::weight_of(&stash)).defensive();
			}

			let removed_chunks = 1u32 // for the case where the last iterated chunk is not removed
				.saturating_add(initial_unlocking)
				.saturating_sub(final_unlocking as u32);
			Ok(Some(T::WeightInfo::rebond(removed_chunks)).into())
		}

		/// Remove all data structures concerning a staker/stash once it is at a state where it can
		/// be considered `dust` in the staking system. The requirements are:
		///
		/// 1. the `total_balance` of the stash is below existential deposit.
		/// 2. or, the `ledger.total` of the stash is below existential deposit.
		///
		/// The former can happen in cases like a slash; the latter when a fully unbonded account
		/// is still receiving staking rewards in `RewardDestination::Staked`.
		///
		/// It can be called by anyone, as long as `stash` meets the above requirements.
		///
		/// Refunds the transaction fees upon successful execution.
		///
		/// ## Parameters
		///
		/// - `num_slashing_spans`: Refer to comments on [`Call::withdraw_unbonded`] for more
		/// details.
		#[pallet::call_index(20)]
		#[pallet::weight(T::WeightInfo::reap_stash(*num_slashing_spans))]
		pub fn reap_stash(
			origin: OriginFor<T>,
			stash: T::AccountId,
			num_slashing_spans: u32,
		) -> DispatchResultWithPostInfo {
			let _ = ensure_signed(origin)?;

			let ed = T::Currency::minimum_balance();
			let reapable = T::Currency::total_balance(&stash) < ed ||
				Self::ledger(Stash(stash.clone())).map(|l| l.total).unwrap_or_default() < ed;
			ensure!(reapable, Error::<T>::FundedTarget);

			// Remove all staking-related information and lock.
			Self::kill_stash(&stash, num_slashing_spans)?;

			Ok(Pays::No.into())
		}

		/// Remove the given nominations from the calling validator.
		///
		/// Effects will be felt at the beginning of the next era.
		///
		/// The dispatch origin for this call must be _Signed_ by the controller, not the stash.
		///
		/// - `who`: A list of nominator stash accounts who are nominating this validator which
		///   should no longer be nominating this validator.
		///
		/// Note: Making this call only makes sense if you first set the validator preferences to
		/// block any further nominations.
		#[pallet::call_index(21)]
		#[pallet::weight(T::WeightInfo::kick(who.len() as u32))]
		pub fn kick(origin: OriginFor<T>, who: Vec<AccountIdLookupOf<T>>) -> DispatchResult {
			let controller = ensure_signed(origin)?;
			let ledger = Self::ledger(Controller(controller))?;
			let stash = &ledger.stash;

			for nom_stash in who
				.into_iter()
				.map(T::Lookup::lookup)
				.collect::<Result<Vec<T::AccountId>, _>>()?
				.into_iter()
			{
				Nominators::<T>::mutate(&nom_stash, |maybe_nom| {
					if let Some(ref mut nom) = maybe_nom {
						if let Some(pos) = nom.targets.iter().position(|v| v == stash) {
							nom.targets.swap_remove(pos);
							Self::deposit_event(Event::<T>::Kicked {
								nominator: nom_stash.clone(),
								stash: stash.clone(),
							});
						}
					}
				});
			}

			Ok(())
		}

		/// Update the various staking configurations .
		///
		/// * `min_nominator_bond`: The minimum active bond needed to be a nominator.
		/// * `min_validator_bond`: The minimum active bond needed to be a validator.
		/// * `max_nominator_count`: The max number of users who can be a nominator at once. When
		///   set to `None`, no limit is enforced.
		/// * `max_validator_count`: The max number of users who can be a validator at once. When
		///   set to `None`, no limit is enforced.
		/// * `chill_threshold`: The ratio of `max_nominator_count` or `max_validator_count` which
		///   should be filled in order for the `chill_other` transaction to work.
		/// * `min_commission`: The minimum amount of commission that each validators must maintain.
		///   This is checked only upon calling `validate`. Existing validators are not affected.
		///
		/// RuntimeOrigin must be Root to call this function.
		///
		/// NOTE: Existing nominators and validators will not be affected by this update.
		/// to kick people under the new limits, `chill_other` should be called.
		// We assume the worst case for this call is either: all items are set or all items are
		// removed.
		#[pallet::call_index(22)]
		#[pallet::weight(
			T::WeightInfo::set_staking_configs_all_set()
				.max(T::WeightInfo::set_staking_configs_all_remove())
		)]
		pub fn set_staking_configs(
			origin: OriginFor<T>,
			min_nominator_bond: ConfigOp<BalanceOf<T>>,
			min_validator_bond: ConfigOp<BalanceOf<T>>,
			max_nominator_count: ConfigOp<u32>,
			max_validator_count: ConfigOp<u32>,
			chill_threshold: ConfigOp<Percent>,
			min_commission: ConfigOp<Perbill>,
		) -> DispatchResult {
			ensure_root(origin)?;

			macro_rules! config_op_exp {
				($storage:ty, $op:ident) => {
					match $op {
						ConfigOp::Noop => (),
						ConfigOp::Set(v) => <$storage>::put(v),
						ConfigOp::Remove => <$storage>::kill(),
					}
				};
			}

			config_op_exp!(MinNominatorBond<T>, min_nominator_bond);
			config_op_exp!(MinValidatorBond<T>, min_validator_bond);
			config_op_exp!(MaxNominatorsCount<T>, max_nominator_count);
			config_op_exp!(MaxValidatorsCount<T>, max_validator_count);
			config_op_exp!(ChillThreshold<T>, chill_threshold);
			config_op_exp!(MinCommission<T>, min_commission);
			Ok(())
		}
		/// Declare a `controller` to stop participating as either a validator or nominator.
		///
		/// Effects will be felt at the beginning of the next era.
		///
		/// The dispatch origin for this call must be _Signed_, but can be called by anyone.
		///
		/// If the caller is the same as the controller being targeted, then no further checks are
		/// enforced, and this function behaves just like `chill`.
		///
		/// If the caller is different than the controller being targeted, the following conditions
		/// must be met:
		///
		/// * `controller` must belong to a nominator who has become non-decodable,
		///
		/// Or:
		///
		/// * A `ChillThreshold` must be set and checked which defines how close to the max
		///   nominators or validators we must reach before users can start chilling one-another.
		/// * A `MaxNominatorCount` and `MaxValidatorCount` must be set which is used to determine
		///   how close we are to the threshold.
		/// * A `MinNominatorBond` and `MinValidatorBond` must be set and checked, which determines
		///   if this is a person that should be chilled because they have not met the threshold
		///   bond required.
		///
		/// This can be helpful if bond requirements are updated, and we need to remove old users
		/// who do not satisfy these requirements.
		#[pallet::call_index(23)]
		#[pallet::weight(T::WeightInfo::chill_other())]
		pub fn chill_other(origin: OriginFor<T>, controller: T::AccountId) -> DispatchResult {
			// Anyone can call this function.
			let caller = ensure_signed(origin)?;
			let ledger = Self::ledger(Controller(controller.clone()))?;
			let stash = ledger.stash;

			// In order for one user to chill another user, the following conditions must be met:
			//
			// * `controller` belongs to a nominator who has become non-decodable,
			//
			// Or
			//
			// * A `ChillThreshold` is set which defines how close to the max nominators or
			//   validators we must reach before users can start chilling one-another.
			// * A `MaxNominatorCount` and `MaxValidatorCount` which is used to determine how close
			//   we are to the threshold.
			// * A `MinNominatorBond` and `MinValidatorBond` which is the final condition checked to
			//   determine this is a person that should be chilled because they have not met the
			//   threshold bond required.
			//
			// Otherwise, if caller is the same as the controller, this is just like `chill`.

			if Nominators::<T>::contains_key(&stash) && Nominators::<T>::get(&stash).is_none() {
				Self::chill_stash(&stash);
				return Ok(())
			}

			if caller != controller {
				let threshold = ChillThreshold::<T>::get().ok_or(Error::<T>::CannotChillOther)?;
				let min_active_bond = if Nominators::<T>::contains_key(&stash) {
					let max_nominator_count =
						MaxNominatorsCount::<T>::get().ok_or(Error::<T>::CannotChillOther)?;
					let current_nominator_count = Nominators::<T>::count();
					ensure!(
						threshold * max_nominator_count < current_nominator_count,
						Error::<T>::CannotChillOther
					);
					MinNominatorBond::<T>::get()
				} else if Validators::<T>::contains_key(&stash) {
					let max_validator_count =
						MaxValidatorsCount::<T>::get().ok_or(Error::<T>::CannotChillOther)?;
					let current_validator_count = Validators::<T>::count();
					ensure!(
						threshold * max_validator_count < current_validator_count,
						Error::<T>::CannotChillOther
					);
					MinValidatorBond::<T>::get()
				} else {
					Zero::zero()
				};

				ensure!(ledger.active < min_active_bond, Error::<T>::CannotChillOther);
			}

			Self::chill_stash(&stash);
			Ok(())
		}

		/// Force a validator to have at least the minimum commission. This will not affect a
		/// validator who already has a commission greater than or equal to the minimum. Any account
		/// can call this.
		#[pallet::call_index(24)]
		#[pallet::weight(T::WeightInfo::force_apply_min_commission())]
		pub fn force_apply_min_commission(
			origin: OriginFor<T>,
			validator_stash: T::AccountId,
		) -> DispatchResult {
			ensure_signed(origin)?;
			let min_commission = MinCommission::<T>::get();
			Validators::<T>::try_mutate_exists(validator_stash, |maybe_prefs| {
				maybe_prefs
					.as_mut()
					.map(|prefs| {
						(prefs.commission < min_commission)
							.then(|| prefs.commission = min_commission)
					})
					.ok_or(Error::<T>::NotStash)
			})?;
			Ok(())
		}

		/// Sets the minimum amount of commission that each validators must maintain.
		///
		/// This call has lower privilege requirements than `set_staking_config` and can be called
		/// by the `T::AdminOrigin`. Root can always call this.
		#[pallet::call_index(25)]
		#[pallet::weight(T::WeightInfo::set_min_commission())]
		pub fn set_min_commission(origin: OriginFor<T>, new: Perbill) -> DispatchResult {
			T::AdminOrigin::ensure_origin(origin)?;
			MinCommission::<T>::put(new);
			Ok(())
		}

		/// Pay out a page of the stakers behind a validator for the given era and page.
		///
		/// - `validator_stash` is the stash account of the validator.
		/// - `era` may be any era between `[current_era - history_depth; current_era]`.
		/// - `page` is the page index of nominators to pay out with value between 0 and
		///   `num_nominators / T::MaxExposurePageSize`.
		///
		/// The origin of this call must be _Signed_. Any account can call this function, even if
		/// it is not one of the stakers.
		///
		/// If a validator has more than [`Config::MaxExposurePageSize`] nominators backing
		/// them, then the list of nominators is paged, with each page being capped at
		/// [`Config::MaxExposurePageSize`.] If a validator has more than one page of nominators,
		/// the call needs to be made for each page separately in order for all the nominators
		/// backing a validator to receive the reward. The nominators are not sorted across pages
		/// and so it should not be assumed the highest staker would be on the topmost page and vice
		/// versa. If rewards are not claimed in [`Config::HistoryDepth`] eras, they are lost.
		#[pallet::call_index(26)]
		#[pallet::weight(T::WeightInfo::payout_stakers_alive_staked(T::MaxExposurePageSize::get()))]
		pub fn payout_stakers_by_page(
			origin: OriginFor<T>,
			validator_stash: T::AccountId,
			era: EraIndex,
			page: Page,
		) -> DispatchResultWithPostInfo {
			ensure_signed(origin)?;
			Self::do_payout_stakers_by_page(validator_stash, era, page)
		}
	}
}

/// Check that list is sorted and has no duplicates.
fn is_sorted_and_unique(list: &[u32]) -> bool {
	list.windows(2).all(|w| w[0] < w[1])
}<|MERGE_RESOLUTION|>--- conflicted
+++ resolved
@@ -24,14 +24,9 @@
 use frame_support::{
 	pallet_prelude::*,
 	traits::{
-<<<<<<< HEAD
 		Currency, Defensive, DefensiveResult, DefensiveSaturating, EnsureOrigin,
 		EstimateNextNewSession, Get, LockableCurrency, OnUnbalanced, Randomness, TryCollect,
 		UnixTime,
-=======
-		Currency, Defensive, DefensiveSaturating, EnsureOrigin, EstimateNextNewSession, Get,
-		LockableCurrency, OnUnbalanced, UnixTime,
->>>>>>> c986fd39
 	},
 	weights::Weight,
 	BoundedVec,
