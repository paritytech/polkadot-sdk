--- conflicted
+++ resolved
@@ -1863,13 +1863,8 @@
 		Self::check_nominators()?;
 		Self::check_exposures()?;
 		Self::check_paged_exposures()?;
-<<<<<<< HEAD
-		Self::check_ledgers()?;
 		Self::check_count()?;
 		Self::ensure_disabled_validators_sorted()
-=======
-		Self::check_count()
->>>>>>> 69cc7f20
 	}
 
 	/// Invariants:
