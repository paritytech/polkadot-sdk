// This file is part of Substrate.

// Copyright (C) Parity Technologies (UK) Ltd.
// SPDX-License-Identifier: Apache-2.0

// Licensed under the Apache License, Version 2.0 (the "License");
// you may not use this file except in compliance with the License.
// You may obtain a copy of the License at
//
// 	http://www.apache.org/licenses/LICENSE-2.0
//
// Unless required by applicable law or agreed to in writing, software
// distributed under the License is distributed on an "AS IS" BASIS,
// WITHOUT WARRANTIES OR CONDITIONS OF ANY KIND, either express or implied.
// See the License for the specific language governing permissions and
// limitations under the License.

//! Implementations for the Staking FRAME Pallet.

use frame_election_provider_support::{
	bounds::{CountBound, SizeBound},
	data_provider, BoundedSupportsOf, DataProviderBounds, ElectionDataProvider, ElectionProvider,
	ScoreProvider, SortedListProvider, VoteWeight, VoterOf,
};
use frame_support::{
	defensive,
	dispatch::WithPostDispatchInfo,
	pallet_prelude::*,
	traits::{
		Currency, Defensive, DefensiveSaturating, EstimateNextNewSession, Get, Imbalance,
		InspectLockableCurrency, Len, LockableCurrency, OnUnbalanced, TryCollect, UnixTime,
	},
	weights::Weight,
};
use frame_system::{pallet_prelude::BlockNumberFor, RawOrigin};
use pallet_session::historical;
use sp_runtime::{
	traits::{
		Bounded, CheckedAdd, CheckedSub, Convert, One, SaturatedConversion, Saturating,
		StaticLookup, Zero,
	},
	ArithmeticError, Perbill, Percent,
};
use sp_staking::{
	currency_to_vote::CurrencyToVote,
	offence::{DisableStrategy, OffenceDetails, OnOffenceHandler},
	EraIndex, OnStakingUpdate, Page, SessionIndex, Stake,
	StakingAccount::{self, Controller, Stash},
	StakingInterface,
};
use sp_std::prelude::*;

use crate::{
	election_size_tracker::StaticTracker, log, slashing, weights::WeightInfo, ActiveEraInfo,
	BalanceOf, EraInfo, EraPayout, Exposure, ExposureOf, Forcing, IndividualExposure,
	LedgerIntegrityState, MaxNominationsOf, MaxWinnersOf, Nominations, NominationsQuota,
	PositiveImbalanceOf, RewardDestination, SessionInterface, StakingLedger, UnlockChunk,
	ValidatorPrefs,
};

use super::pallet::*;

#[cfg(feature = "try-runtime")]
use frame_support::ensure;
#[cfg(any(test, feature = "try-runtime"))]
use sp_runtime::TryRuntimeError;

/// The maximum number of iterations that we do whilst iterating over `T::VoterList` in
/// `get_npos_voters`.
///
/// In most cases, if we want n items, we iterate exactly n times. In rare cases, if a voter is
/// invalid (for any reason) the iteration continues. With this constant, we iterate at most 2 * n
/// times and then give up.
const NPOS_MAX_ITERATIONS_COEFFICIENT: u32 = 2;

impl<T: Config> Pallet<T> {
	/// Fetches the ledger associated with a controller or stash account, if any.
	pub fn ledger(account: StakingAccount<T::AccountId>) -> Result<StakingLedger<T>, Error<T>> {
		StakingLedger::<T>::get(account)
	}

	pub fn payee(account: StakingAccount<T::AccountId>) -> Option<RewardDestination<T::AccountId>> {
		StakingLedger::<T>::reward_destination(account)
	}

	/// Fetches the controller bonded to a stash account, if any.
	pub fn bonded(stash: &T::AccountId) -> Option<T::AccountId> {
		StakingLedger::<T>::paired_account(Stash(stash.clone()))
	}

	/// Inspects and returns the corruption state of a ledger and bond, if any.
	///
	/// Note: all operations in this method access directly the `Bonded` and `Ledger` storage maps
	/// instead of using the [`StakingLedger`] API since the bond and/or ledger may be corrupted.
	pub(crate) fn inspect_bond_state(
		stash: &T::AccountId,
	) -> Result<LedgerIntegrityState, Error<T>> {
		let lock = T::Currency::balance_locked(crate::STAKING_ID, &stash);

		let controller = <Bonded<T>>::get(stash).ok_or_else(|| {
			if lock == Zero::zero() {
				Error::<T>::NotStash
			} else {
				Error::<T>::BadState
			}
		})?;

		match Ledger::<T>::get(controller) {
			Some(ledger) =>
				if ledger.stash != *stash {
					Ok(LedgerIntegrityState::Corrupted)
				} else {
					if lock != ledger.total {
						Ok(LedgerIntegrityState::LockCorrupted)
					} else {
						Ok(LedgerIntegrityState::Ok)
					}
				},
			None => Ok(LedgerIntegrityState::CorruptedKilled),
		}
	}

	/// The total balance that can be slashed from a stash account as of right now.
	pub fn slashable_balance_of(stash: &T::AccountId) -> BalanceOf<T> {
		// Weight note: consider making the stake accessible through stash.
		Self::ledger(Stash(stash.clone())).map(|l| l.active).unwrap_or_default()
	}

	/// Internal impl of [`Self::slashable_balance_of`] that returns [`VoteWeight`].
	pub fn slashable_balance_of_vote_weight(
		stash: &T::AccountId,
		issuance: BalanceOf<T>,
	) -> VoteWeight {
		T::CurrencyToVote::to_vote(Self::slashable_balance_of(stash), issuance)
	}

	/// Returns a closure around `slashable_balance_of_vote_weight` that can be passed around.
	///
	/// This prevents call sites from repeatedly requesting `total_issuance` from backend. But it is
	/// important to be only used while the total issuance is not changing.
	pub fn weight_of_fn() -> Box<dyn Fn(&T::AccountId) -> VoteWeight> {
		// NOTE: changing this to unboxed `impl Fn(..)` return type and the pallet will still
		// compile, while some types in mock fail to resolve.
		let issuance = T::Currency::total_issuance();
		Box::new(move |who: &T::AccountId| -> VoteWeight {
			Self::slashable_balance_of_vote_weight(who, issuance)
		})
	}

	/// Same as `weight_of_fn`, but made for one time use.
	pub fn weight_of(who: &T::AccountId) -> VoteWeight {
		let issuance = T::Currency::total_issuance();
		Self::slashable_balance_of_vote_weight(who, issuance)
	}

	pub(super) fn do_bond_extra(stash: &T::AccountId, additional: BalanceOf<T>) -> DispatchResult {
		let mut ledger = Self::ledger(StakingAccount::Stash(stash.clone()))?;

		// for virtual stakers, we don't need to check the balance. Since they are only accessed
		// via low level apis, we can assume that the caller has done the due diligence.
		let extra = if Self::is_virtual_staker(stash) {
			additional
		} else {
			// additional amount or actual balance of stash whichever is lower.
			additional.min(
				T::Currency::free_balance(stash)
					.checked_sub(&ledger.total)
					.ok_or(ArithmeticError::Overflow)?,
			)
		};

		ledger.total = ledger.total.checked_add(&extra).ok_or(ArithmeticError::Overflow)?;
		ledger.active = ledger.active.checked_add(&extra).ok_or(ArithmeticError::Overflow)?;
		// last check: the new active amount of ledger must be more than ED.
		ensure!(ledger.active >= T::Currency::minimum_balance(), Error::<T>::InsufficientBond);

		// NOTE: ledger must be updated prior to calling `Self::weight_of`.
		ledger.update()?;
		// update this staker in the sorted list, if they exist in it.
		if T::VoterList::contains(stash) {
			let _ = T::VoterList::on_update(&stash, Self::weight_of(stash)).defensive();
		}

		Self::deposit_event(Event::<T>::Bonded { stash: stash.clone(), amount: extra });

		Ok(())
	}

	pub(super) fn do_withdraw_unbonded(
		controller: &T::AccountId,
		num_slashing_spans: u32,
	) -> Result<Weight, DispatchError> {
		let mut ledger = Self::ledger(Controller(controller.clone()))?;
		let (stash, old_total) = (ledger.stash.clone(), ledger.total);
		if let Some(current_era) = Self::current_era() {
			ledger = ledger.consolidate_unlocked(current_era)
		}
		let new_total = ledger.total;

		let used_weight =
			if ledger.unlocking.is_empty() && ledger.active < T::Currency::minimum_balance() {
				// This account must have called `unbond()` with some value that caused the active
				// portion to fall below existential deposit + will have no more unlocking chunks
				// left. We can now safely remove all staking-related information.
				Self::kill_stash(&ledger.stash, num_slashing_spans)?;

				T::WeightInfo::withdraw_unbonded_kill(num_slashing_spans)
			} else {
				// This was the consequence of a partial unbond. just update the ledger and move on.
				ledger.update()?;

				// This is only an update, so we use less overall weight.
				T::WeightInfo::withdraw_unbonded_update(num_slashing_spans)
			};

		// `old_total` should never be less than the new total because
		// `consolidate_unlocked` strictly subtracts balance.
		if new_total < old_total {
			// Already checked that this won't overflow by entry condition.
			let value = old_total.defensive_saturating_sub(new_total);
			Self::deposit_event(Event::<T>::Withdrawn { stash, amount: value });

			// notify listeners.
			T::EventListeners::on_withdraw(controller, value);
		}

		Ok(used_weight)
	}

	pub(super) fn do_payout_stakers(
		validator_stash: T::AccountId,
		era: EraIndex,
	) -> DispatchResultWithPostInfo {
		let controller = Self::bonded(&validator_stash).ok_or_else(|| {
			Error::<T>::NotStash.with_weight(T::WeightInfo::payout_stakers_alive_staked(0))
		})?;

		let ledger = Self::ledger(StakingAccount::Controller(controller))?;
		let page = EraInfo::<T>::get_next_claimable_page(era, &validator_stash, &ledger)
			.ok_or_else(|| {
				Error::<T>::AlreadyClaimed
					.with_weight(T::WeightInfo::payout_stakers_alive_staked(0))
			})?;

		Self::do_payout_stakers_by_page(validator_stash, era, page)
	}

	pub(super) fn do_payout_stakers_by_page(
		validator_stash: T::AccountId,
		era: EraIndex,
		page: Page,
	) -> DispatchResultWithPostInfo {
		// Validate input data
		let current_era = CurrentEra::<T>::get().ok_or_else(|| {
			Error::<T>::InvalidEraToReward
				.with_weight(T::WeightInfo::payout_stakers_alive_staked(0))
		})?;

		let history_depth = T::HistoryDepth::get();
		ensure!(
			era <= current_era && era >= current_era.saturating_sub(history_depth),
			Error::<T>::InvalidEraToReward
				.with_weight(T::WeightInfo::payout_stakers_alive_staked(0))
		);

		ensure!(
			page < EraInfo::<T>::get_page_count(era, &validator_stash),
			Error::<T>::InvalidPage.with_weight(T::WeightInfo::payout_stakers_alive_staked(0))
		);

		// Note: if era has no reward to be claimed, era may be future. better not to update
		// `ledger.legacy_claimed_rewards` in this case.
		let era_payout = <ErasValidatorReward<T>>::get(&era).ok_or_else(|| {
			Error::<T>::InvalidEraToReward
				.with_weight(T::WeightInfo::payout_stakers_alive_staked(0))
		})?;

		let account = StakingAccount::Stash(validator_stash.clone());
		let mut ledger = Self::ledger(account.clone()).or_else(|_| {
			if StakingLedger::<T>::is_bonded(account) {
				Err(Error::<T>::NotController.into())
			} else {
				Err(Error::<T>::NotStash.with_weight(T::WeightInfo::payout_stakers_alive_staked(0)))
			}
		})?;

		// clean up older claimed rewards
		ledger
			.legacy_claimed_rewards
			.retain(|&x| x >= current_era.saturating_sub(history_depth));
		ledger.clone().update()?;

		let stash = ledger.stash.clone();

		if EraInfo::<T>::is_rewards_claimed_with_legacy_fallback(era, &ledger, &stash, page) {
			return Err(Error::<T>::AlreadyClaimed
				.with_weight(T::WeightInfo::payout_stakers_alive_staked(0)))
		} else {
			EraInfo::<T>::set_rewards_as_claimed(era, &stash, page);
		}

		let exposure = EraInfo::<T>::get_paged_exposure(era, &stash, page).ok_or_else(|| {
			Error::<T>::InvalidEraToReward
				.with_weight(T::WeightInfo::payout_stakers_alive_staked(0))
		})?;

		// Input data seems good, no errors allowed after this point

		// Get Era reward points. It has TOTAL and INDIVIDUAL
		// Find the fraction of the era reward that belongs to the validator
		// Take that fraction of the eras rewards to split to nominator and validator
		//
		// Then look at the validator, figure out the proportion of their reward
		// which goes to them and each of their nominators.

		let era_reward_points = <ErasRewardPoints<T>>::get(&era);
		let total_reward_points = era_reward_points.total;
		let validator_reward_points =
			era_reward_points.individual.get(&stash).copied().unwrap_or_else(Zero::zero);

		// Nothing to do if they have no reward points.
		if validator_reward_points.is_zero() {
			return Ok(Some(T::WeightInfo::payout_stakers_alive_staked(0)).into())
		}

		// This is the fraction of the total reward that the validator and the
		// nominators will get.
		let validator_total_reward_part =
			Perbill::from_rational(validator_reward_points, total_reward_points);

		// This is how much validator + nominators are entitled to.
		let validator_total_payout = validator_total_reward_part * era_payout;

		let validator_commission = EraInfo::<T>::get_validator_commission(era, &ledger.stash);
		// total commission validator takes across all nominator pages
		let validator_total_commission_payout = validator_commission * validator_total_payout;

		let validator_leftover_payout =
			validator_total_payout.defensive_saturating_sub(validator_total_commission_payout);
		// Now let's calculate how this is split to the validator.
		let validator_exposure_part = Perbill::from_rational(exposure.own(), exposure.total());
		let validator_staking_payout = validator_exposure_part * validator_leftover_payout;
		let page_stake_part = Perbill::from_rational(exposure.page_total(), exposure.total());
		// validator commission is paid out in fraction across pages proportional to the page stake.
		let validator_commission_payout = page_stake_part * validator_total_commission_payout;

		Self::deposit_event(Event::<T>::PayoutStarted {
			era_index: era,
			validator_stash: stash.clone(),
		});

		let mut total_imbalance = PositiveImbalanceOf::<T>::zero();
		// We can now make total validator payout:
		if let Some((imbalance, dest)) =
			Self::make_payout(&stash, validator_staking_payout + validator_commission_payout)
		{
			Self::deposit_event(Event::<T>::Rewarded { stash, dest, amount: imbalance.peek() });
			total_imbalance.subsume(imbalance);
		}

		// Track the number of payout ops to nominators. Note:
		// `WeightInfo::payout_stakers_alive_staked` always assumes at least a validator is paid
		// out, so we do not need to count their payout op.
		let mut nominator_payout_count: u32 = 0;

		// Lets now calculate how this is split to the nominators.
		// Reward only the clipped exposures. Note this is not necessarily sorted.
		for nominator in exposure.others().iter() {
			let nominator_exposure_part = Perbill::from_rational(nominator.value, exposure.total());

			let nominator_reward: BalanceOf<T> =
				nominator_exposure_part * validator_leftover_payout;
			// We can now make nominator payout:
			if let Some((imbalance, dest)) = Self::make_payout(&nominator.who, nominator_reward) {
				// Note: this logic does not count payouts for `RewardDestination::None`.
				nominator_payout_count += 1;
				let e = Event::<T>::Rewarded {
					stash: nominator.who.clone(),
					dest,
					amount: imbalance.peek(),
				};
				Self::deposit_event(e);
				total_imbalance.subsume(imbalance);
			}
		}

		T::Reward::on_unbalanced(total_imbalance);
		debug_assert!(nominator_payout_count <= T::MaxExposurePageSize::get());

		Ok(Some(T::WeightInfo::payout_stakers_alive_staked(nominator_payout_count)).into())
	}

	/// Chill a stash account.
	pub(crate) fn chill_stash(stash: &T::AccountId) {
		let chilled_as_validator = Self::do_remove_validator(stash);
		let chilled_as_nominator = Self::do_remove_nominator(stash);
		if chilled_as_validator || chilled_as_nominator {
			Self::deposit_event(Event::<T>::Chilled { stash: stash.clone() });
		}
	}

	/// Actually make a payment to a staker. This uses the currency's reward function
	/// to pay the right payee for the given staker account.
	fn make_payout(
		stash: &T::AccountId,
		amount: BalanceOf<T>,
	) -> Option<(PositiveImbalanceOf<T>, RewardDestination<T::AccountId>)> {
		// noop if amount is zero
		if amount.is_zero() {
			return None
		}
		let dest = Self::payee(StakingAccount::Stash(stash.clone()))?;

		let maybe_imbalance = match dest {
			RewardDestination::Stash => T::Currency::deposit_into_existing(stash, amount).ok(),
			RewardDestination::Staked => Self::ledger(Stash(stash.clone()))
				.and_then(|mut ledger| {
					ledger.active += amount;
					ledger.total += amount;
					let r = T::Currency::deposit_into_existing(stash, amount).ok();

					let _ = ledger
						.update()
						.defensive_proof("ledger fetched from storage, so it exists; qed.");

					Ok(r)
				})
				.unwrap_or_default(),
			RewardDestination::Account(ref dest_account) =>
				Some(T::Currency::deposit_creating(&dest_account, amount)),
			RewardDestination::None => None,
			#[allow(deprecated)]
			RewardDestination::Controller => Self::bonded(stash)
					.map(|controller| {
						defensive!("Paying out controller as reward destination which is deprecated and should be migrated.");
						// This should never happen once payees with a `Controller` variant have been migrated.
						// But if it does, just pay the controller account.
						T::Currency::deposit_creating(&controller, amount)
		}),
		};
		maybe_imbalance.map(|imbalance| (imbalance, dest))
	}

	/// Plan a new session potentially trigger a new era.
	fn new_session(
		session_index: SessionIndex,
		is_genesis: bool,
	) -> Option<BoundedVec<T::AccountId, MaxWinnersOf<T>>> {
		if let Some(current_era) = Self::current_era() {
			// Initial era has been set.
			let current_era_start_session_index = Self::eras_start_session_index(current_era)
				.unwrap_or_else(|| {
					frame_support::print("Error: start_session_index must be set for current_era");
					0
				});

			let era_length = session_index.saturating_sub(current_era_start_session_index); // Must never happen.

			match ForceEra::<T>::get() {
				// Will be set to `NotForcing` again if a new era has been triggered.
				Forcing::ForceNew => (),
				// Short circuit to `try_trigger_new_era`.
				Forcing::ForceAlways => (),
				// Only go to `try_trigger_new_era` if deadline reached.
				Forcing::NotForcing if era_length >= T::SessionsPerEra::get() => (),
				_ => {
					// Either `Forcing::ForceNone`,
					// or `Forcing::NotForcing if era_length >= T::SessionsPerEra::get()`.
					return None
				},
			}

			// New era.
			let maybe_new_era_validators = Self::try_trigger_new_era(session_index, is_genesis);
			if maybe_new_era_validators.is_some() &&
				matches!(ForceEra::<T>::get(), Forcing::ForceNew)
			{
				Self::set_force_era(Forcing::NotForcing);
			}

			maybe_new_era_validators
		} else {
			// Set initial era.
			log!(debug, "Starting the first era.");
			Self::try_trigger_new_era(session_index, is_genesis)
		}
	}

	/// Start a session potentially starting an era.
	fn start_session(start_session: SessionIndex) {
		let next_active_era = Self::active_era().map(|e| e.index + 1).unwrap_or(0);
		// This is only `Some` when current era has already progressed to the next era, while the
		// active era is one behind (i.e. in the *last session of the active era*, or *first session
		// of the new current era*, depending on how you look at it).
		if let Some(next_active_era_start_session_index) =
			Self::eras_start_session_index(next_active_era)
		{
			if next_active_era_start_session_index == start_session {
				Self::start_era(start_session);
			} else if next_active_era_start_session_index < start_session {
				// This arm should never happen, but better handle it than to stall the staking
				// pallet.
				frame_support::print("Warning: A session appears to have been skipped.");
				Self::start_era(start_session);
			}
		}

		// disable all offending validators that have been disabled for the whole era
		for (index, disabled) in <OffendingValidators<T>>::get() {
			if disabled {
				T::SessionInterface::disable_validator(index);
			}
		}
	}

	/// End a session potentially ending an era.
	fn end_session(session_index: SessionIndex) {
		if let Some(active_era) = Self::active_era() {
			if let Some(next_active_era_start_session_index) =
				Self::eras_start_session_index(active_era.index + 1)
			{
				if next_active_era_start_session_index == session_index + 1 {
					Self::end_era(active_era, session_index);
				}
			}
		}
	}

	/// Start a new era. It does:
	/// * Increment `active_era.index`,
	/// * reset `active_era.start`,
	/// * update `BondedEras` and apply slashes.
	fn start_era(start_session: SessionIndex) {
		let active_era = ActiveEra::<T>::mutate(|active_era| {
			let new_index = active_era.as_ref().map(|info| info.index + 1).unwrap_or(0);
			*active_era = Some(ActiveEraInfo {
				index: new_index,
				// Set new active era start in next `on_finalize`. To guarantee usage of `Time`
				start: None,
			});
			new_index
		});

		let bonding_duration = T::BondingDuration::get();

		BondedEras::<T>::mutate(|bonded| {
			bonded.push((active_era, start_session));

			if active_era > bonding_duration {
				let first_kept = active_era.defensive_saturating_sub(bonding_duration);

				// Prune out everything that's from before the first-kept index.
				let n_to_prune =
					bonded.iter().take_while(|&&(era_idx, _)| era_idx < first_kept).count();

				// Kill slashing metadata.
				for (pruned_era, _) in bonded.drain(..n_to_prune) {
					slashing::clear_era_metadata::<T>(pruned_era);
				}

				if let Some(&(_, first_session)) = bonded.first() {
					T::SessionInterface::prune_historical_up_to(first_session);
				}
			}
		});

		Self::apply_unapplied_slashes(active_era);
	}

	/// Compute payout for era.
	fn end_era(active_era: ActiveEraInfo, _session_index: SessionIndex) {
		// Note: active_era_start can be None if end era is called during genesis config.
		if let Some(active_era_start) = active_era.start {
			let now_as_millis_u64 = T::UnixTime::now().as_millis().saturated_into::<u64>();

			let era_duration = (now_as_millis_u64.defensive_saturating_sub(active_era_start))
				.saturated_into::<u64>();
			let staked = Self::eras_total_stake(&active_era.index);
			let issuance = T::Currency::total_issuance();

			let (validator_payout, remainder) =
				T::EraPayout::era_payout(staked, issuance, era_duration);

			let total_payout = validator_payout.saturating_add(remainder);
			let max_staked_rewards =
				MaxStakedRewards::<T>::get().unwrap_or(Percent::from_percent(100));

			// apply cap to validators payout and add difference to remainder.
			let validator_payout = validator_payout.min(max_staked_rewards * total_payout);
			let remainder = total_payout.saturating_sub(validator_payout);

			Self::deposit_event(Event::<T>::EraPaid {
				era_index: active_era.index,
				validator_payout,
				remainder,
			});

			// Set ending era reward.
			<ErasValidatorReward<T>>::insert(&active_era.index, validator_payout);
			T::RewardRemainder::on_unbalanced(T::Currency::issue(remainder));

			// Clear offending validators.
			<OffendingValidators<T>>::kill();
		}
	}

	/// Plan a new era.
	///
	/// * Bump the current era storage (which holds the latest planned era).
	/// * Store start session index for the new planned era.
	/// * Clean old era information.
	/// * Store staking information for the new planned era
	///
	/// Returns the new validator set.
	pub fn trigger_new_era(
		start_session_index: SessionIndex,
		exposures: BoundedVec<
			(T::AccountId, Exposure<T::AccountId, BalanceOf<T>>),
			MaxWinnersOf<T>,
		>,
	) -> BoundedVec<T::AccountId, MaxWinnersOf<T>> {
		// Increment or set current era.
		let new_planned_era = CurrentEra::<T>::mutate(|s| {
			*s = Some(s.map(|s| s + 1).unwrap_or(0));
			s.unwrap()
		});
		ErasStartSessionIndex::<T>::insert(&new_planned_era, &start_session_index);

		// Clean old era information.
		if let Some(old_era) = new_planned_era.checked_sub(T::HistoryDepth::get() + 1) {
			Self::clear_era_information(old_era);
		}

		// Set staking information for the new era.
		Self::store_stakers_info(exposures, new_planned_era)
	}

	/// Potentially plan a new era.
	///
	/// Get election result from `T::ElectionProvider`.
	/// In case election result has more than [`MinimumValidatorCount`] validator trigger a new era.
	///
	/// In case a new era is planned, the new validator set is returned.
	pub(crate) fn try_trigger_new_era(
		start_session_index: SessionIndex,
		is_genesis: bool,
	) -> Option<BoundedVec<T::AccountId, MaxWinnersOf<T>>> {
		let election_result: BoundedVec<_, MaxWinnersOf<T>> = if is_genesis {
			let result = <T::GenesisElectionProvider>::elect().map_err(|e| {
				log!(warn, "genesis election provider failed due to {:?}", e);
				Self::deposit_event(Event::StakingElectionFailed);
			});

			result
				.ok()?
				.into_inner()
				.try_into()
				// both bounds checked in integrity test to be equal
				.defensive_unwrap_or_default()
		} else {
			let result = <T::ElectionProvider>::elect().map_err(|e| {
				log!(warn, "election provider failed due to {:?}", e);
				Self::deposit_event(Event::StakingElectionFailed);
			});
			result.ok()?
		};

		let exposures = Self::collect_exposures(election_result);
		if (exposures.len() as u32) < Self::minimum_validator_count().max(1) {
			// Session will panic if we ever return an empty validator set, thus max(1) ^^.
			match CurrentEra::<T>::get() {
				Some(current_era) if current_era > 0 => log!(
					warn,
					"chain does not have enough staking candidates to operate for era {:?} ({} \
					elected, minimum is {})",
					CurrentEra::<T>::get().unwrap_or(0),
					exposures.len(),
					Self::minimum_validator_count(),
				),
				None => {
					// The initial era is allowed to have no exposures.
					// In this case the SessionManager is expected to choose a sensible validator
					// set.
					// TODO: this should be simplified #8911
					CurrentEra::<T>::put(0);
					ErasStartSessionIndex::<T>::insert(&0, &start_session_index);
				},
				_ => (),
			}

			Self::deposit_event(Event::StakingElectionFailed);
			return None
		}

		Self::deposit_event(Event::StakersElected);
		Some(Self::trigger_new_era(start_session_index, exposures))
	}

	/// Process the output of the election.
	///
	/// Store staking information for the new planned era
	pub fn store_stakers_info(
		exposures: BoundedVec<
			(T::AccountId, Exposure<T::AccountId, BalanceOf<T>>),
			MaxWinnersOf<T>,
		>,
		new_planned_era: EraIndex,
	) -> BoundedVec<T::AccountId, MaxWinnersOf<T>> {
		// Populate elected stash, stakers, exposures, and the snapshot of validator prefs.
		let mut total_stake: BalanceOf<T> = Zero::zero();
		let mut elected_stashes = Vec::with_capacity(exposures.len());

		exposures.into_iter().for_each(|(stash, exposure)| {
			// build elected stash
			elected_stashes.push(stash.clone());
			// accumulate total stake
			total_stake = total_stake.saturating_add(exposure.total);
			// store staker exposure for this era
			EraInfo::<T>::set_exposure(new_planned_era, &stash, exposure);
		});

		let elected_stashes: BoundedVec<_, MaxWinnersOf<T>> = elected_stashes
			.try_into()
			.expect("elected_stashes.len() always equal to exposures.len(); qed");

		EraInfo::<T>::set_total_stake(new_planned_era, total_stake);

		// Collect the pref of all winners.
		for stash in &elected_stashes {
			let pref = Self::validators(stash);
			<ErasValidatorPrefs<T>>::insert(&new_planned_era, stash, pref);
		}

		if new_planned_era > 0 {
			log!(
				info,
				"new validator set of size {:?} has been processed for era {:?}",
				elected_stashes.len(),
				new_planned_era,
			);
		}

		elected_stashes
	}

	/// Consume a set of [`BoundedSupports`] from [`sp_npos_elections`] and collect them into a
	/// [`Exposure`].
	fn collect_exposures(
		supports: BoundedSupportsOf<T::ElectionProvider>,
	) -> BoundedVec<(T::AccountId, Exposure<T::AccountId, BalanceOf<T>>), MaxWinnersOf<T>> {
		let total_issuance = T::Currency::total_issuance();
		let to_currency = |e: frame_election_provider_support::ExtendedBalance| {
			T::CurrencyToVote::to_currency(e, total_issuance)
		};

		supports
			.into_iter()
			.map(|(validator, support)| {
				// Build `struct exposure` from `support`.
				let mut others = Vec::with_capacity(support.voters.len());
				let mut own: BalanceOf<T> = Zero::zero();
				let mut total: BalanceOf<T> = Zero::zero();
				support
					.voters
					.into_iter()
					.map(|(nominator, weight)| (nominator, to_currency(weight)))
					.for_each(|(nominator, stake)| {
						if nominator == validator {
							own = own.saturating_add(stake);
						} else {
							others.push(IndividualExposure { who: nominator, value: stake });
						}
						total = total.saturating_add(stake);
					});

				let exposure = Exposure { own, others, total };
				(validator, exposure)
			})
			.try_collect()
			.expect("we only map through support vector which cannot change the size; qed")
	}

	/// Remove all associated data of a stash account from the staking system.
	///
	/// Assumes storage is upgraded before calling.
	///
	/// This is called:
	/// - after a `withdraw_unbonded()` call that frees all of a stash's bonded balance.
	/// - through `reap_stash()` if the balance has fallen to zero (through slashing).
	pub(crate) fn kill_stash(stash: &T::AccountId, num_slashing_spans: u32) -> DispatchResult {
		slashing::clear_stash_metadata::<T>(&stash, num_slashing_spans)?;

		// removes controller from `Bonded` and staking ledger from `Ledger`, as well as reward
		// setting of the stash in `Payee`.
		StakingLedger::<T>::kill(&stash)?;

		Self::do_remove_validator(&stash);
		Self::do_remove_nominator(&stash);

		frame_system::Pallet::<T>::dec_consumers(&stash);

		Ok(())
	}

	/// Clear all era information for given era.
	pub(crate) fn clear_era_information(era_index: EraIndex) {
		// FIXME: We can possibly set a reasonable limit since we do this only once per era and
		// clean up state across multiple blocks.
		let mut cursor = <ErasStakers<T>>::clear_prefix(era_index, u32::MAX, None);
		debug_assert!(cursor.maybe_cursor.is_none());
		cursor = <ErasStakersClipped<T>>::clear_prefix(era_index, u32::MAX, None);
		debug_assert!(cursor.maybe_cursor.is_none());
		cursor = <ErasValidatorPrefs<T>>::clear_prefix(era_index, u32::MAX, None);
		debug_assert!(cursor.maybe_cursor.is_none());
		cursor = <ClaimedRewards<T>>::clear_prefix(era_index, u32::MAX, None);
		debug_assert!(cursor.maybe_cursor.is_none());
		cursor = <ErasStakersPaged<T>>::clear_prefix((era_index,), u32::MAX, None);
		debug_assert!(cursor.maybe_cursor.is_none());
		cursor = <ErasStakersOverview<T>>::clear_prefix(era_index, u32::MAX, None);
		debug_assert!(cursor.maybe_cursor.is_none());

		<ErasValidatorReward<T>>::remove(era_index);
		<ErasRewardPoints<T>>::remove(era_index);
		<ErasTotalStake<T>>::remove(era_index);
		ErasStartSessionIndex::<T>::remove(era_index);
	}

	/// Apply previously-unapplied slashes on the beginning of a new era, after a delay.
	fn apply_unapplied_slashes(active_era: EraIndex) {
		let era_slashes = UnappliedSlashes::<T>::take(&active_era);
		log!(
			debug,
			"found {} slashes scheduled to be executed in era {:?}",
			era_slashes.len(),
			active_era,
		);
		for slash in era_slashes {
			let slash_era = active_era.saturating_sub(T::SlashDeferDuration::get());
			slashing::apply_slash::<T>(slash, slash_era);
		}
	}

	/// Add reward points to validators using their stash account ID.
	///
	/// Validators are keyed by stash account ID and must be in the current elected set.
	///
	/// For each element in the iterator the given number of points in u32 is added to the
	/// validator, thus duplicates are handled.
	///
	/// At the end of the era each the total payout will be distributed among validator
	/// relatively to their points.
	///
	/// COMPLEXITY: Complexity is `number_of_validator_to_reward x current_elected_len`.
	pub fn reward_by_ids(validators_points: impl IntoIterator<Item = (T::AccountId, u32)>) {
		if let Some(active_era) = Self::active_era() {
			<ErasRewardPoints<T>>::mutate(active_era.index, |era_rewards| {
				for (validator, points) in validators_points.into_iter() {
					*era_rewards.individual.entry(validator).or_default() += points;
					era_rewards.total += points;
				}
			});
		}
	}

	/// Helper to set a new `ForceEra` mode.
	pub(crate) fn set_force_era(mode: Forcing) {
		log!(info, "Setting force era mode {:?}.", mode);
		ForceEra::<T>::put(mode);
		Self::deposit_event(Event::<T>::ForceEra { mode });
	}

	/// Ensures that at the end of the current session there will be a new era.
	pub(crate) fn ensure_new_era() {
		match ForceEra::<T>::get() {
			Forcing::ForceAlways | Forcing::ForceNew => (),
			_ => Self::set_force_era(Forcing::ForceNew),
		}
	}

	#[cfg(feature = "runtime-benchmarks")]
	pub fn add_era_stakers(
		current_era: EraIndex,
		stash: T::AccountId,
		exposure: Exposure<T::AccountId, BalanceOf<T>>,
	) {
		EraInfo::<T>::set_exposure(current_era, &stash, exposure);
	}

	#[cfg(feature = "runtime-benchmarks")]
	pub fn set_slash_reward_fraction(fraction: Perbill) {
		SlashRewardFraction::<T>::put(fraction);
	}

	/// Get all of the voters that are eligible for the npos election.
	///
	/// `maybe_max_len` can imposes a cap on the number of voters returned;
	///
	/// Sets `MinimumActiveStake` to the minimum active nominator stake in the returned set of
	/// nominators.
	///
	/// This function is self-weighing as [`DispatchClass::Mandatory`].
	pub fn get_npos_voters(bounds: DataProviderBounds) -> Vec<VoterOf<Self>> {
		let mut voters_size_tracker: StaticTracker<Self> = StaticTracker::default();

		let final_predicted_len = {
			let all_voter_count = T::VoterList::count();
			bounds.count.unwrap_or(all_voter_count.into()).min(all_voter_count.into()).0
		};

		let mut all_voters = Vec::<_>::with_capacity(final_predicted_len as usize);

		// cache a few things.
		let weight_of = Self::weight_of_fn();

		let mut voters_seen = 0u32;
		let mut validators_taken = 0u32;
		let mut nominators_taken = 0u32;
		let mut min_active_stake = u64::MAX;

		let mut sorted_voters = T::VoterList::iter();
		while all_voters.len() < final_predicted_len as usize &&
			voters_seen < (NPOS_MAX_ITERATIONS_COEFFICIENT * final_predicted_len as u32)
		{
			let voter = match sorted_voters.next() {
				Some(voter) => {
					voters_seen.saturating_inc();
					voter
				},
				None => break,
			};

			let voter_weight = weight_of(&voter);
			// if voter weight is zero, do not consider this voter for the snapshot.
			if voter_weight.is_zero() {
				log!(debug, "voter's active balance is 0. skip this voter.");
				continue
			}

			if let Some(Nominations { targets, .. }) = <Nominators<T>>::get(&voter) {
				if !targets.is_empty() {
					// Note on lazy nomination quota: we do not check the nomination quota of the
					// voter at this point and accept all the current nominations. The nomination
					// quota is only enforced at `nominate` time.

					let voter = (voter, voter_weight, targets);
					if voters_size_tracker.try_register_voter(&voter, &bounds).is_err() {
						// no more space left for the election result, stop iterating.
						Self::deposit_event(Event::<T>::SnapshotVotersSizeExceeded {
							size: voters_size_tracker.size as u32,
						});
						break
					}

					all_voters.push(voter);
					nominators_taken.saturating_inc();
				} else {
					// technically should never happen, but not much we can do about it.
				}
				min_active_stake =
					if voter_weight < min_active_stake { voter_weight } else { min_active_stake };
			} else if Validators::<T>::contains_key(&voter) {
				// if this voter is a validator:
				let self_vote = (
					voter.clone(),
					voter_weight,
					vec![voter.clone()]
						.try_into()
						.expect("`MaxVotesPerVoter` must be greater than or equal to 1"),
				);

				if voters_size_tracker.try_register_voter(&self_vote, &bounds).is_err() {
					// no more space left for the election snapshot, stop iterating.
					Self::deposit_event(Event::<T>::SnapshotVotersSizeExceeded {
						size: voters_size_tracker.size as u32,
					});
					break
				}
				all_voters.push(self_vote);
				validators_taken.saturating_inc();
			} else {
				// this can only happen if: 1. there a bug in the bags-list (or whatever is the
				// sorted list) logic and the state of the two pallets is no longer compatible, or
				// because the nominators is not decodable since they have more nomination than
				// `T::NominationsQuota::get_quota`. The latter can rarely happen, and is not
				// really an emergency or bug if it does.
				defensive!(
				    "DEFENSIVE: invalid item in `VoterList`: {:?}, this nominator probably has too many nominations now",
                    voter,
                );
			}
		}

		// all_voters should have not re-allocated.
		debug_assert!(all_voters.capacity() == final_predicted_len as usize);

		Self::register_weight(T::WeightInfo::get_npos_voters(validators_taken, nominators_taken));

		let min_active_stake: T::CurrencyBalance =
			if all_voters.is_empty() { Zero::zero() } else { min_active_stake.into() };

		MinimumActiveStake::<T>::put(min_active_stake);

		log!(
			info,
			"generated {} npos voters, {} from validators and {} nominators",
			all_voters.len(),
			validators_taken,
			nominators_taken
		);

		all_voters
	}

	/// Get the targets for an upcoming npos election.
	///
	/// This function is self-weighing as [`DispatchClass::Mandatory`].
	pub fn get_npos_targets(bounds: DataProviderBounds) -> Vec<T::AccountId> {
		let mut targets_size_tracker: StaticTracker<Self> = StaticTracker::default();

		let final_predicted_len = {
			let all_target_count = T::TargetList::count();
			bounds.count.unwrap_or(all_target_count.into()).min(all_target_count.into()).0
		};

		let mut all_targets = Vec::<T::AccountId>::with_capacity(final_predicted_len as usize);
		let mut targets_seen = 0;

		let mut targets_iter = T::TargetList::iter();
		while all_targets.len() < final_predicted_len as usize &&
			targets_seen < (NPOS_MAX_ITERATIONS_COEFFICIENT * final_predicted_len as u32)
		{
			let target = match targets_iter.next() {
				Some(target) => {
					targets_seen.saturating_inc();
					target
				},
				None => break,
			};

			if targets_size_tracker.try_register_target(target.clone(), &bounds).is_err() {
				// no more space left for the election snapshot, stop iterating.
				Self::deposit_event(Event::<T>::SnapshotTargetsSizeExceeded {
					size: targets_size_tracker.size as u32,
				});
				break
			}

			if Validators::<T>::contains_key(&target) {
				all_targets.push(target);
			}
		}

		Self::register_weight(T::WeightInfo::get_npos_targets(all_targets.len() as u32));
		log!(info, "generated {} npos targets", all_targets.len());

		all_targets
	}

	/// This function will add a nominator to the `Nominators` storage map,
	/// and `VoterList`.
	///
	/// If the nominator already exists, their nominations will be updated.
	///
	/// NOTE: you must ALWAYS use this function to add nominator or update their targets. Any access
	/// to `Nominators` or `VoterList` outside of this function is almost certainly
	/// wrong.
	pub fn do_add_nominator(who: &T::AccountId, nominations: Nominations<T>) {
		if !Nominators::<T>::contains_key(who) {
			// maybe update sorted list.
			let _ = T::VoterList::on_insert(who.clone(), Self::weight_of(who))
				.defensive_unwrap_or_default();
		}
		Nominators::<T>::insert(who, nominations);

		debug_assert_eq!(
			Nominators::<T>::count() + Validators::<T>::count(),
			T::VoterList::count()
		);
	}

	/// This function will remove a nominator from the `Nominators` storage map,
	/// and `VoterList`.
	///
	/// Returns true if `who` was removed from `Nominators`, otherwise false.
	///
	/// NOTE: you must ALWAYS use this function to remove a nominator from the system. Any access to
	/// `Nominators` or `VoterList` outside of this function is almost certainly
	/// wrong.
	pub fn do_remove_nominator(who: &T::AccountId) -> bool {
		let outcome = if Nominators::<T>::contains_key(who) {
			Nominators::<T>::remove(who);
			let _ = T::VoterList::on_remove(who).defensive();
			true
		} else {
			false
		};

		debug_assert_eq!(
			Nominators::<T>::count() + Validators::<T>::count(),
			T::VoterList::count()
		);

		outcome
	}

	/// This function will add a validator to the `Validators` storage map.
	///
	/// If the validator already exists, their preferences will be updated.
	///
	/// NOTE: you must ALWAYS use this function to add a validator to the system. Any access to
	/// `Validators` or `VoterList` outside of this function is almost certainly
	/// wrong.
	pub fn do_add_validator(who: &T::AccountId, prefs: ValidatorPrefs) {
		if !Validators::<T>::contains_key(who) {
			// maybe update sorted list.
			let _ = T::VoterList::on_insert(who.clone(), Self::weight_of(who))
				.defensive_unwrap_or_default();
		}
		Validators::<T>::insert(who, prefs);

		debug_assert_eq!(
			Nominators::<T>::count() + Validators::<T>::count(),
			T::VoterList::count()
		);
	}

	/// This function will remove a validator from the `Validators` storage map.
	///
	/// Returns true if `who` was removed from `Validators`, otherwise false.
	///
	/// NOTE: you must ALWAYS use this function to remove a validator from the system. Any access to
	/// `Validators` or `VoterList` outside of this function is almost certainly
	/// wrong.
	pub fn do_remove_validator(who: &T::AccountId) -> bool {
		let outcome = if Validators::<T>::contains_key(who) {
			Validators::<T>::remove(who);
			let _ = T::VoterList::on_remove(who).defensive();
			true
		} else {
			false
		};

		debug_assert_eq!(
			Nominators::<T>::count() + Validators::<T>::count(),
			T::VoterList::count()
		);

		outcome
	}

	/// Register some amount of weight directly with the system pallet.
	///
	/// This is always mandatory weight.
	fn register_weight(weight: Weight) {
		<frame_system::Pallet<T>>::register_extra_weight_unchecked(
			weight,
			DispatchClass::Mandatory,
		);
	}

	/// Returns full exposure of a validator for a given era.
	///
	/// History note: This used to be a getter for old storage item `ErasStakers` deprecated in v14.
	/// Since this function is used in the codebase at various places, we kept it as a custom getter
	/// that takes care of getting the full exposure of the validator in a backward compatible way.
	pub fn eras_stakers(
		era: EraIndex,
		account: &T::AccountId,
	) -> Exposure<T::AccountId, BalanceOf<T>> {
		EraInfo::<T>::get_full_exposure(era, account)
	}

<<<<<<< HEAD
	/// Unbonds a controller.
	pub(crate) fn do_unbond(
		controller: T::AccountId,
		value: BalanceOf<T>,
	) -> Result<Option<Weight>, DispatchError> {
		let unlocking = Self::ledger(Controller(controller.clone())).map(|l| l.unlocking.len())?;

		// if there are no unlocking chunks available, try to withdraw chunks older than
		// `BondingDuration` to proceed with the unbonding.
		let maybe_withdraw_weight = {
			if unlocking == T::MaxUnlockingChunks::get() as usize {
				let real_num_slashing_spans =
					Self::slashing_spans(&controller).map_or(0, |s| s.iter().count());
				Some(Self::do_withdraw_unbonded(&controller, real_num_slashing_spans as u32)?)
			} else {
				None
			}
		};

		// we need to fetch the ledger again because it may have been mutated in the call
		// to `Self::do_withdraw_unbonded` above.
		let mut ledger = Self::ledger(Controller(controller.clone()))?;
		let mut value = value.min(ledger.active);
		let stash = ledger.stash.clone();

		ensure!(
			ledger.unlocking.len() < T::MaxUnlockingChunks::get() as usize,
			Error::<T>::NoMoreChunks,
		);

		if !value.is_zero() {
			ledger.active -= value;

			// Avoid there being a dust balance left in the staking system.
			if ledger.active < T::Currency::minimum_balance() {
				value += ledger.active;
				ledger.active = Zero::zero();
			}

			let min_active_bond = if Nominators::<T>::contains_key(&stash) {
				MinNominatorBond::<T>::get()
			} else if Validators::<T>::contains_key(&stash) {
				MinValidatorBond::<T>::get()
			} else {
				Zero::zero()
			};

			// Make sure that the user maintains enough active bond for their role.
			// If a user runs into this error, they should chill first.
			ensure!(ledger.active >= min_active_bond, Error::<T>::InsufficientBond);

			// Note: in case there is no current era it is fine to bond one era more.
			let era = Self::current_era()
				.unwrap_or(0)
				.defensive_saturating_add(T::BondingDuration::get());
			if let Some(chunk) = ledger.unlocking.last_mut().filter(|chunk| chunk.era == era) {
				// To keep the chunk count down, we only keep one chunk per era. Since
				// `unlocking` is a FiFo queue, if a chunk exists for `era` we know that it will
				// be the last one.
				chunk.value = chunk.value.defensive_saturating_add(value)
			} else {
				ledger
					.unlocking
					.try_push(UnlockChunk { value, era })
					.map_err(|_| Error::<T>::NoMoreChunks)?;
			};
			// NOTE: ledger must be updated prior to calling `Self::weight_of`.
			ledger.update()?;

			// update this staker in the sorted list, if they exist in it.
			if T::VoterList::contains(&stash) {
				let _ = T::VoterList::on_update(&stash, Self::weight_of(&stash)).defensive();
			}

			Self::deposit_event(Event::<T>::Unbonded { stash, amount: value });
		}

		Ok(maybe_withdraw_weight)
=======
	/// Whether `who` is a virtual staker whose funds are managed by another pallet.
	pub(crate) fn is_virtual_staker(who: &T::AccountId) -> bool {
		VirtualStakers::<T>::contains_key(who)
>>>>>>> 9a0049d0
	}
}

impl<T: Config> Pallet<T> {
	/// Returns the current nominations quota for nominators.
	///
	/// Used by the runtime API.
	pub fn api_nominations_quota(balance: BalanceOf<T>) -> u32 {
		T::NominationsQuota::get_quota(balance)
	}

	pub fn api_eras_stakers(
		era: EraIndex,
		account: T::AccountId,
	) -> Exposure<T::AccountId, BalanceOf<T>> {
		Self::eras_stakers(era, &account)
	}

	pub fn api_eras_stakers_page_count(era: EraIndex, account: T::AccountId) -> Page {
		EraInfo::<T>::get_page_count(era, &account)
	}
}

impl<T: Config> ElectionDataProvider for Pallet<T> {
	type AccountId = T::AccountId;
	type BlockNumber = BlockNumberFor<T>;
	type MaxVotesPerVoter = MaxNominationsOf<T>;

	fn desired_targets() -> data_provider::Result<u32> {
		Self::register_weight(T::DbWeight::get().reads(1));
		Ok(Self::validator_count())
	}

	fn electing_voters(bounds: DataProviderBounds) -> data_provider::Result<Vec<VoterOf<Self>>> {
		// This can never fail -- if `maybe_max_len` is `Some(_)` we handle it.
		let voters = Self::get_npos_voters(bounds);

		debug_assert!(!bounds.exhausted(
			SizeBound(voters.encoded_size() as u32).into(),
			CountBound(voters.len() as u32).into()
		));

		Ok(voters)
	}

	fn electable_targets(bounds: DataProviderBounds) -> data_provider::Result<Vec<T::AccountId>> {
		let targets = Self::get_npos_targets(bounds);

		// We can't handle this case yet -- return an error. WIP to improve handling this case in
		// <https://github.com/paritytech/substrate/pull/13195>.
		if bounds.exhausted(None, CountBound(T::TargetList::count() as u32).into()) {
			return Err("Target snapshot too big")
		}

		debug_assert!(!bounds.exhausted(
			SizeBound(targets.encoded_size() as u32).into(),
			CountBound(targets.len() as u32).into()
		));

		Ok(targets)
	}

	fn next_election_prediction(now: BlockNumberFor<T>) -> BlockNumberFor<T> {
		let current_era = Self::current_era().unwrap_or(0);
		let current_session = Self::current_planned_session();
		let current_era_start_session_index =
			Self::eras_start_session_index(current_era).unwrap_or(0);
		// Number of session in the current era or the maximum session per era if reached.
		let era_progress = current_session
			.saturating_sub(current_era_start_session_index)
			.min(T::SessionsPerEra::get());

		let until_this_session_end = T::NextNewSession::estimate_next_new_session(now)
			.0
			.unwrap_or_default()
			.saturating_sub(now);

		let session_length = T::NextNewSession::average_session_length();

		let sessions_left: BlockNumberFor<T> = match ForceEra::<T>::get() {
			Forcing::ForceNone => Bounded::max_value(),
			Forcing::ForceNew | Forcing::ForceAlways => Zero::zero(),
			Forcing::NotForcing if era_progress >= T::SessionsPerEra::get() => Zero::zero(),
			Forcing::NotForcing => T::SessionsPerEra::get()
				.saturating_sub(era_progress)
				// One session is computed in this_session_end.
				.saturating_sub(1)
				.into(),
		};

		now.saturating_add(
			until_this_session_end.saturating_add(sessions_left.saturating_mul(session_length)),
		)
	}

	#[cfg(feature = "runtime-benchmarks")]
	fn add_voter(
		voter: T::AccountId,
		weight: VoteWeight,
		targets: BoundedVec<T::AccountId, Self::MaxVotesPerVoter>,
	) {
		let stake = <BalanceOf<T>>::try_from(weight).unwrap_or_else(|_| {
			panic!("cannot convert a VoteWeight into BalanceOf, benchmark needs reconfiguring.")
		});
		<Bonded<T>>::insert(voter.clone(), voter.clone());
		<Ledger<T>>::insert(voter.clone(), StakingLedger::<T>::new(voter.clone(), stake));

		Self::do_add_nominator(&voter, Nominations { targets, submitted_in: 0, suppressed: false });
	}

	#[cfg(feature = "runtime-benchmarks")]
	fn add_target(target: T::AccountId) {
		let stake = MinValidatorBond::<T>::get() * 100u32.into();
		<Bonded<T>>::insert(target.clone(), target.clone());
		<Ledger<T>>::insert(target.clone(), StakingLedger::<T>::new(target.clone(), stake));
		Self::do_add_validator(
			&target,
			ValidatorPrefs { commission: Perbill::zero(), blocked: false },
		);
	}

	#[cfg(feature = "runtime-benchmarks")]
	fn clear() {
		#[allow(deprecated)]
		<Bonded<T>>::remove_all(None);
		#[allow(deprecated)]
		<Ledger<T>>::remove_all(None);
		#[allow(deprecated)]
		<Validators<T>>::remove_all();
		#[allow(deprecated)]
		<Nominators<T>>::remove_all();

		T::VoterList::unsafe_clear();
	}

	#[cfg(feature = "runtime-benchmarks")]
	fn put_snapshot(
		voters: Vec<VoterOf<Self>>,
		targets: Vec<T::AccountId>,
		target_stake: Option<VoteWeight>,
	) {
		targets.into_iter().for_each(|v| {
			let stake: BalanceOf<T> = target_stake
				.and_then(|w| <BalanceOf<T>>::try_from(w).ok())
				.unwrap_or_else(|| MinNominatorBond::<T>::get() * 100u32.into());
			<Bonded<T>>::insert(v.clone(), v.clone());
			<Ledger<T>>::insert(v.clone(), StakingLedger::<T>::new(v.clone(), stake));
			Self::do_add_validator(
				&v,
				ValidatorPrefs { commission: Perbill::zero(), blocked: false },
			);
		});

		voters.into_iter().for_each(|(v, s, t)| {
			let stake = <BalanceOf<T>>::try_from(s).unwrap_or_else(|_| {
				panic!("cannot convert a VoteWeight into BalanceOf, benchmark needs reconfiguring.")
			});
			<Bonded<T>>::insert(v.clone(), v.clone());
			<Ledger<T>>::insert(v.clone(), StakingLedger::<T>::new(v.clone(), stake));
			Self::do_add_nominator(
				&v,
				Nominations { targets: t, submitted_in: 0, suppressed: false },
			);
		});
	}
}

/// In this implementation `new_session(session)` must be called before `end_session(session-1)`
/// i.e. the new session must be planned before the ending of the previous session.
///
/// Once the first new_session is planned, all session must start and then end in order, though
/// some session can lag in between the newest session planned and the latest session started.
impl<T: Config> pallet_session::SessionManager<T::AccountId> for Pallet<T> {
	fn new_session(new_index: SessionIndex) -> Option<Vec<T::AccountId>> {
		log!(trace, "planning new session {}", new_index);
		CurrentPlannedSession::<T>::put(new_index);
		Self::new_session(new_index, false).map(|v| v.into_inner())
	}
	fn new_session_genesis(new_index: SessionIndex) -> Option<Vec<T::AccountId>> {
		log!(trace, "planning new session {} at genesis", new_index);
		CurrentPlannedSession::<T>::put(new_index);
		Self::new_session(new_index, true).map(|v| v.into_inner())
	}
	fn start_session(start_index: SessionIndex) {
		log!(trace, "starting session {}", start_index);
		Self::start_session(start_index)
	}
	fn end_session(end_index: SessionIndex) {
		log!(trace, "ending session {}", end_index);
		Self::end_session(end_index)
	}
}

impl<T: Config> historical::SessionManager<T::AccountId, Exposure<T::AccountId, BalanceOf<T>>>
	for Pallet<T>
{
	fn new_session(
		new_index: SessionIndex,
	) -> Option<Vec<(T::AccountId, Exposure<T::AccountId, BalanceOf<T>>)>> {
		<Self as pallet_session::SessionManager<_>>::new_session(new_index).map(|validators| {
			let current_era = Self::current_era()
				// Must be some as a new era has been created.
				.unwrap_or(0);

			validators
				.into_iter()
				.map(|v| {
					let exposure = Self::eras_stakers(current_era, &v);
					(v, exposure)
				})
				.collect()
		})
	}
	fn new_session_genesis(
		new_index: SessionIndex,
	) -> Option<Vec<(T::AccountId, Exposure<T::AccountId, BalanceOf<T>>)>> {
		<Self as pallet_session::SessionManager<_>>::new_session_genesis(new_index).map(
			|validators| {
				let current_era = Self::current_era()
					// Must be some as a new era has been created.
					.unwrap_or(0);

				validators
					.into_iter()
					.map(|v| {
						let exposure = Self::eras_stakers(current_era, &v);
						(v, exposure)
					})
					.collect()
			},
		)
	}
	fn start_session(start_index: SessionIndex) {
		<Self as pallet_session::SessionManager<_>>::start_session(start_index)
	}
	fn end_session(end_index: SessionIndex) {
		<Self as pallet_session::SessionManager<_>>::end_session(end_index)
	}
}

/// Add reward points to block authors:
/// * 20 points to the block producer for producing a (non-uncle) block,
impl<T> pallet_authorship::EventHandler<T::AccountId, BlockNumberFor<T>> for Pallet<T>
where
	T: Config + pallet_authorship::Config + pallet_session::Config,
{
	fn note_author(author: T::AccountId) {
		Self::reward_by_ids(vec![(author, 20)])
	}
}

/// This is intended to be used with `FilterHistoricalOffences`.
impl<T: Config>
	OnOffenceHandler<T::AccountId, pallet_session::historical::IdentificationTuple<T>, Weight>
	for Pallet<T>
where
	T: pallet_session::Config<ValidatorId = <T as frame_system::Config>::AccountId>,
	T: pallet_session::historical::Config<
		FullIdentification = Exposure<<T as frame_system::Config>::AccountId, BalanceOf<T>>,
		FullIdentificationOf = ExposureOf<T>,
	>,
	T::SessionHandler: pallet_session::SessionHandler<<T as frame_system::Config>::AccountId>,
	T::SessionManager: pallet_session::SessionManager<<T as frame_system::Config>::AccountId>,
	T::ValidatorIdOf: Convert<
		<T as frame_system::Config>::AccountId,
		Option<<T as frame_system::Config>::AccountId>,
	>,
{
	fn on_offence(
		offenders: &[OffenceDetails<
			T::AccountId,
			pallet_session::historical::IdentificationTuple<T>,
		>],
		slash_fraction: &[Perbill],
		slash_session: SessionIndex,
		disable_strategy: DisableStrategy,
	) -> Weight {
		let reward_proportion = SlashRewardFraction::<T>::get();
		let mut consumed_weight = Weight::from_parts(0, 0);
		let mut add_db_reads_writes = |reads, writes| {
			consumed_weight += T::DbWeight::get().reads_writes(reads, writes);
		};

		let active_era = {
			let active_era = Self::active_era();
			add_db_reads_writes(1, 0);
			if active_era.is_none() {
				// This offence need not be re-submitted.
				return consumed_weight
			}
			active_era.expect("value checked not to be `None`; qed").index
		};
		let active_era_start_session_index = Self::eras_start_session_index(active_era)
			.unwrap_or_else(|| {
				frame_support::print("Error: start_session_index must be set for current_era");
				0
			});
		add_db_reads_writes(1, 0);

		let window_start = active_era.saturating_sub(T::BondingDuration::get());

		// Fast path for active-era report - most likely.
		// `slash_session` cannot be in a future active era. It must be in `active_era` or before.
		let slash_era = if slash_session >= active_era_start_session_index {
			active_era
		} else {
			let eras = BondedEras::<T>::get();
			add_db_reads_writes(1, 0);

			// Reverse because it's more likely to find reports from recent eras.
			match eras.iter().rev().find(|&(_, sesh)| sesh <= &slash_session) {
				Some((slash_era, _)) => *slash_era,
				// Before bonding period. defensive - should be filtered out.
				None => return consumed_weight,
			}
		};

		add_db_reads_writes(1, 1);

		let slash_defer_duration = T::SlashDeferDuration::get();

		let invulnerables = Self::invulnerables();
		add_db_reads_writes(1, 0);

		for (details, slash_fraction) in offenders.iter().zip(slash_fraction) {
			let (stash, exposure) = &details.offender;

			// Skip if the validator is invulnerable.
			if invulnerables.contains(stash) {
				continue
			}

			let unapplied = slashing::compute_slash::<T>(slashing::SlashParams {
				stash,
				slash: *slash_fraction,
				exposure,
				slash_era,
				window_start,
				now: active_era,
				reward_proportion,
				disable_strategy,
			});

			Self::deposit_event(Event::<T>::SlashReported {
				validator: stash.clone(),
				fraction: *slash_fraction,
				slash_era,
			});

			if let Some(mut unapplied) = unapplied {
				let nominators_len = unapplied.others.len() as u64;
				let reporters_len = details.reporters.len() as u64;

				{
					let upper_bound = 1 /* Validator/NominatorSlashInEra */ + 2 /* fetch_spans */;
					let rw = upper_bound + nominators_len * upper_bound;
					add_db_reads_writes(rw, rw);
				}
				unapplied.reporters = details.reporters.clone();
				if slash_defer_duration == 0 {
					// Apply right away.
					slashing::apply_slash::<T>(unapplied, slash_era);
					{
						let slash_cost = (6, 5);
						let reward_cost = (2, 2);
						add_db_reads_writes(
							(1 + nominators_len) * slash_cost.0 + reward_cost.0 * reporters_len,
							(1 + nominators_len) * slash_cost.1 + reward_cost.1 * reporters_len,
						);
					}
				} else {
					// Defer to end of some `slash_defer_duration` from now.
					log!(
						debug,
						"deferring slash of {:?}% happened in {:?} (reported in {:?}) to {:?}",
						slash_fraction,
						slash_era,
						active_era,
						slash_era + slash_defer_duration + 1,
					);
					UnappliedSlashes::<T>::mutate(
						slash_era.saturating_add(slash_defer_duration).saturating_add(One::one()),
						move |for_later| for_later.push(unapplied),
					);
					add_db_reads_writes(1, 1);
				}
			} else {
				add_db_reads_writes(4 /* fetch_spans */, 5 /* kick_out_if_recent */)
			}
		}

		consumed_weight
	}
}

impl<T: Config> ScoreProvider<T::AccountId> for Pallet<T> {
	type Score = VoteWeight;

	fn score(who: &T::AccountId) -> Self::Score {
		Self::weight_of(who)
	}

	#[cfg(feature = "runtime-benchmarks")]
	fn set_score_of(who: &T::AccountId, weight: Self::Score) {
		// this will clearly results in an inconsistent state, but it should not matter for a
		// benchmark.
		let active: BalanceOf<T> = weight.try_into().map_err(|_| ()).unwrap();
		let mut ledger = match Self::ledger(StakingAccount::Stash(who.clone())) {
			Ok(l) => l,
			Err(_) => StakingLedger::default_from(who.clone()),
		};
		ledger.active = active;

		<Ledger<T>>::insert(who, ledger);
		<Bonded<T>>::insert(who, who);

		// also, we play a trick to make sure that a issuance based-`CurrencyToVote` behaves well:
		// This will make sure that total issuance is zero, thus the currency to vote will be a 1-1
		// conversion.
		let imbalance = T::Currency::burn(T::Currency::total_issuance());
		// kinda ugly, but gets the job done. The fact that this works here is a HUGE exception.
		// Don't try this pattern in other places.
		sp_std::mem::forget(imbalance);
	}
}

/// A simple sorted list implementation that does not require any additional pallets. Note, this
/// does not provide validators in sorted order. If you desire nominators in a sorted order take
/// a look at [`pallet-bags-list`].
pub struct UseValidatorsMap<T>(sp_std::marker::PhantomData<T>);
impl<T: Config> SortedListProvider<T::AccountId> for UseValidatorsMap<T> {
	type Score = BalanceOf<T>;
	type Error = ();

	/// Returns iterator over voter list, which can have `take` called on it.
	fn iter() -> Box<dyn Iterator<Item = T::AccountId>> {
		Box::new(Validators::<T>::iter().map(|(v, _)| v))
	}
	fn iter_from(
		start: &T::AccountId,
	) -> Result<Box<dyn Iterator<Item = T::AccountId>>, Self::Error> {
		if Validators::<T>::contains_key(start) {
			let start_key = Validators::<T>::hashed_key_for(start);
			Ok(Box::new(Validators::<T>::iter_from(start_key).map(|(n, _)| n)))
		} else {
			Err(())
		}
	}
	fn count() -> u32 {
		Validators::<T>::count()
	}
	fn contains(id: &T::AccountId) -> bool {
		Validators::<T>::contains_key(id)
	}
	fn on_insert(_: T::AccountId, _weight: Self::Score) -> Result<(), Self::Error> {
		// nothing to do on insert.
		Ok(())
	}
	fn get_score(id: &T::AccountId) -> Result<Self::Score, Self::Error> {
		Ok(Pallet::<T>::weight_of(id).into())
	}
	fn on_update(_: &T::AccountId, _weight: Self::Score) -> Result<(), Self::Error> {
		// nothing to do on update.
		Ok(())
	}
	fn on_remove(_: &T::AccountId) -> Result<(), Self::Error> {
		// nothing to do on remove.
		Ok(())
	}
	fn unsafe_regenerate(
		_: impl IntoIterator<Item = T::AccountId>,
		_: Box<dyn Fn(&T::AccountId) -> Self::Score>,
	) -> u32 {
		// nothing to do upon regenerate.
		0
	}
	#[cfg(feature = "try-runtime")]
	fn try_state() -> Result<(), TryRuntimeError> {
		Ok(())
	}

	fn unsafe_clear() {
		#[allow(deprecated)]
		Validators::<T>::remove_all();
	}

	#[cfg(feature = "runtime-benchmarks")]
	fn score_update_worst_case(_who: &T::AccountId, _is_increase: bool) -> Self::Score {
		unimplemented!()
	}
}

/// A simple voter list implementation that does not require any additional pallets. Note, this
/// does not provided nominators in sorted ordered. If you desire nominators in a sorted order take
/// a look at [`pallet-bags-list].
pub struct UseNominatorsAndValidatorsMap<T>(sp_std::marker::PhantomData<T>);
impl<T: Config> SortedListProvider<T::AccountId> for UseNominatorsAndValidatorsMap<T> {
	type Error = ();
	type Score = VoteWeight;

	fn iter() -> Box<dyn Iterator<Item = T::AccountId>> {
		Box::new(
			Validators::<T>::iter()
				.map(|(v, _)| v)
				.chain(Nominators::<T>::iter().map(|(n, _)| n)),
		)
	}
	fn iter_from(
		start: &T::AccountId,
	) -> Result<Box<dyn Iterator<Item = T::AccountId>>, Self::Error> {
		if Validators::<T>::contains_key(start) {
			let start_key = Validators::<T>::hashed_key_for(start);
			Ok(Box::new(
				Validators::<T>::iter_from(start_key)
					.map(|(n, _)| n)
					.chain(Nominators::<T>::iter().map(|(x, _)| x)),
			))
		} else if Nominators::<T>::contains_key(start) {
			let start_key = Nominators::<T>::hashed_key_for(start);
			Ok(Box::new(Nominators::<T>::iter_from(start_key).map(|(n, _)| n)))
		} else {
			Err(())
		}
	}
	fn count() -> u32 {
		Nominators::<T>::count().saturating_add(Validators::<T>::count())
	}
	fn contains(id: &T::AccountId) -> bool {
		Nominators::<T>::contains_key(id) || Validators::<T>::contains_key(id)
	}
	fn on_insert(_: T::AccountId, _weight: Self::Score) -> Result<(), Self::Error> {
		// nothing to do on insert.
		Ok(())
	}
	fn get_score(id: &T::AccountId) -> Result<Self::Score, Self::Error> {
		Ok(Pallet::<T>::weight_of(id))
	}
	fn on_update(_: &T::AccountId, _weight: Self::Score) -> Result<(), Self::Error> {
		// nothing to do on update.
		Ok(())
	}
	fn on_remove(_: &T::AccountId) -> Result<(), Self::Error> {
		// nothing to do on remove.
		Ok(())
	}
	fn unsafe_regenerate(
		_: impl IntoIterator<Item = T::AccountId>,
		_: Box<dyn Fn(&T::AccountId) -> Self::Score>,
	) -> u32 {
		// nothing to do upon regenerate.
		0
	}

	#[cfg(feature = "try-runtime")]
	fn try_state() -> Result<(), TryRuntimeError> {
		Ok(())
	}

	fn unsafe_clear() {
		// NOTE: Caller must ensure this doesn't lead to too many storage accesses. This is a
		// condition of SortedListProvider::unsafe_clear.
		#[allow(deprecated)]
		Nominators::<T>::remove_all();
		#[allow(deprecated)]
		Validators::<T>::remove_all();
	}

	#[cfg(feature = "runtime-benchmarks")]
	fn score_update_worst_case(_who: &T::AccountId, _is_increase: bool) -> Self::Score {
		unimplemented!()
	}
}

impl<T: Config> StakingInterface for Pallet<T> {
	type AccountId = T::AccountId;
	type Balance = BalanceOf<T>;
	type CurrencyToVote = T::CurrencyToVote;

	fn minimum_nominator_bond() -> Self::Balance {
		MinNominatorBond::<T>::get()
	}

	fn minimum_validator_bond() -> Self::Balance {
		MinValidatorBond::<T>::get()
	}

	fn stash_by_ctrl(controller: &Self::AccountId) -> Result<Self::AccountId, DispatchError> {
		Self::ledger(Controller(controller.clone()))
			.map(|l| l.stash)
			.map_err(|e| e.into())
	}

	fn bonding_duration() -> EraIndex {
		T::BondingDuration::get()
	}

	fn current_era() -> EraIndex {
		Self::current_era().unwrap_or(Zero::zero())
	}

	fn stake(who: &Self::AccountId) -> Result<Stake<BalanceOf<T>>, DispatchError> {
		Self::ledger(Stash(who.clone()))
			.map(|l| Stake { total: l.total, active: l.active })
			.map_err(|e| e.into())
	}

	fn bond_extra(who: &Self::AccountId, extra: Self::Balance) -> DispatchResult {
		Self::bond_extra(RawOrigin::Signed(who.clone()).into(), extra)
	}

	fn unbond(who: &Self::AccountId, value: Self::Balance) -> DispatchResult {
		let ctrl = Self::bonded(who).ok_or(Error::<T>::NotStash)?;
		Self::unbond(RawOrigin::Signed(ctrl).into(), value)
			.map_err(|with_post| with_post.error)
			.map(|_| ())
	}

	fn update_payee(stash: &Self::AccountId, reward_acc: &Self::AccountId) -> DispatchResult {
		// Since virtual stakers are not allowed to compound their rewards as this pallet does not
		// manage their locks, we do not allow reward account to be set same as stash. For
		// external pallets that manage the virtual bond, they can claim rewards and re-bond them.
		ensure!(
			!Self::is_virtual_staker(stash) || stash != reward_acc,
			Error::<T>::RewardDestinationRestricted
		);

		// since controller is deprecated and this function is never used for old ledgers with
		// distinct controllers, we can safely assume that stash is the controller.
		Self::set_payee(
			RawOrigin::Signed(stash.clone()).into(),
			RewardDestination::Account(reward_acc.clone()),
		)
	}

	fn chill(who: &Self::AccountId) -> DispatchResult {
		// defensive-only: any account bonded via this interface has the stash set as the
		// controller, but we have to be sure. Same comment anywhere else that we read this.
		let ctrl = Self::bonded(who).ok_or(Error::<T>::NotStash)?;
		Self::chill(RawOrigin::Signed(ctrl).into())
	}

	fn withdraw_unbonded(
		who: Self::AccountId,
		num_slashing_spans: u32,
	) -> Result<bool, DispatchError> {
		let ctrl = Self::bonded(&who).ok_or(Error::<T>::NotStash)?;
		Self::withdraw_unbonded(RawOrigin::Signed(ctrl.clone()).into(), num_slashing_spans)
			.map(|_| !StakingLedger::<T>::is_bonded(StakingAccount::Controller(ctrl)))
			.map_err(|with_post| with_post.error)
	}

	fn bond(
		who: &Self::AccountId,
		value: Self::Balance,
		payee: &Self::AccountId,
	) -> DispatchResult {
		Self::bond(
			RawOrigin::Signed(who.clone()).into(),
			value,
			RewardDestination::Account(payee.clone()),
		)
	}

	fn nominate(who: &Self::AccountId, targets: Vec<Self::AccountId>) -> DispatchResult {
		let ctrl = Self::bonded(who).ok_or(Error::<T>::NotStash)?;
		let targets = targets.into_iter().map(T::Lookup::unlookup).collect::<Vec<_>>();
		Self::nominate(RawOrigin::Signed(ctrl).into(), targets)
	}

	fn desired_validator_count() -> u32 {
		ValidatorCount::<T>::get()
	}

	fn election_ongoing() -> bool {
		T::ElectionProvider::ongoing()
	}

	fn force_unstake(who: Self::AccountId) -> sp_runtime::DispatchResult {
		let num_slashing_spans = Self::slashing_spans(&who).map_or(0, |s| s.iter().count() as u32);
		Self::force_unstake(RawOrigin::Root.into(), who.clone(), num_slashing_spans)
	}

	fn is_exposed_in_era(who: &Self::AccountId, era: &EraIndex) -> bool {
		// look in the non paged exposures
		// FIXME: Can be cleaned up once non paged exposures are cleared (https://github.com/paritytech/polkadot-sdk/issues/433)
		ErasStakers::<T>::iter_prefix(era).any(|(validator, exposures)| {
			validator == *who || exposures.others.iter().any(|i| i.who == *who)
		})
			||
		// look in the paged exposures
		ErasStakersPaged::<T>::iter_prefix((era,)).any(|((validator, _), exposure_page)| {
			validator == *who || exposure_page.others.iter().any(|i| i.who == *who)
		})
	}
	fn status(
		who: &Self::AccountId,
	) -> Result<sp_staking::StakerStatus<Self::AccountId>, DispatchError> {
		if !StakingLedger::<T>::is_bonded(StakingAccount::Stash(who.clone())) {
			return Err(Error::<T>::NotStash.into())
		}

		let is_validator = Validators::<T>::contains_key(&who);
		let is_nominator = Nominators::<T>::get(&who);

		use sp_staking::StakerStatus;
		match (is_validator, is_nominator.is_some()) {
			(false, false) => Ok(StakerStatus::Idle),
			(true, false) => Ok(StakerStatus::Validator),
			(false, true) => Ok(StakerStatus::Nominator(
				is_nominator.expect("is checked above; qed").targets.into_inner(),
			)),
			(true, true) => {
				defensive!("cannot be both validators and nominator");
				Err(Error::<T>::BadState.into())
			},
		}
	}

	fn slash_reward_fraction() -> Perbill {
		SlashRewardFraction::<T>::get()
	}

	sp_staking::runtime_benchmarks_enabled! {
		fn nominations(who: &Self::AccountId) -> Option<Vec<T::AccountId>> {
			Nominators::<T>::get(who).map(|n| n.targets.into_inner())
		}

		fn add_era_stakers(
			current_era: &EraIndex,
			stash: &T::AccountId,
			exposures: Vec<(Self::AccountId, Self::Balance)>,
		) {
			let others = exposures
				.iter()
				.map(|(who, value)| IndividualExposure { who: who.clone(), value: *value })
				.collect::<Vec<_>>();
			let exposure = Exposure { total: Default::default(), own: Default::default(), others };
			EraInfo::<T>::set_exposure(*current_era, stash, exposure);
		}

		fn set_current_era(era: EraIndex) {
			CurrentEra::<T>::put(era);
		}

		fn max_exposure_page_size() -> Page {
			T::MaxExposurePageSize::get()
		}
	}
}

impl<T: Config> sp_staking::StakingUnchecked for Pallet<T> {
	fn migrate_to_virtual_staker(who: &Self::AccountId) {
		T::Currency::remove_lock(crate::STAKING_ID, who);
		VirtualStakers::<T>::insert(who, ());
	}

	/// Virtually bonds `keyless_who` to `payee` with `value`.
	///
	/// The payee must not be the same as the `keyless_who`.
	fn virtual_bond(
		keyless_who: &Self::AccountId,
		value: Self::Balance,
		payee: &Self::AccountId,
	) -> DispatchResult {
		if StakingLedger::<T>::is_bonded(StakingAccount::Stash(keyless_who.clone())) {
			return Err(Error::<T>::AlreadyBonded.into())
		}

		// check if payee not same as who.
		ensure!(keyless_who != payee, Error::<T>::RewardDestinationRestricted);

		// mark this pallet as consumer of `who`.
		frame_system::Pallet::<T>::inc_consumers(&keyless_who).map_err(|_| Error::<T>::BadState)?;

		// mark who as a virtual staker.
		VirtualStakers::<T>::insert(keyless_who, ());

		Self::deposit_event(Event::<T>::Bonded { stash: keyless_who.clone(), amount: value });
		let ledger = StakingLedger::<T>::new(keyless_who.clone(), value);

		ledger.bond(RewardDestination::Account(payee.clone()))?;

		Ok(())
	}

	#[cfg(feature = "runtime-benchmarks")]
	fn migrate_to_direct_staker(who: &Self::AccountId) {
		assert!(VirtualStakers::<T>::contains_key(who));
		let ledger = StakingLedger::<T>::get(Stash(who.clone())).unwrap();
		T::Currency::set_lock(
			crate::STAKING_ID,
			who,
			ledger.total,
			frame_support::traits::WithdrawReasons::all(),
		);
		VirtualStakers::<T>::remove(who);
	}
}

#[cfg(any(test, feature = "try-runtime"))]
impl<T: Config> Pallet<T> {
	pub(crate) fn do_try_state(_: BlockNumberFor<T>) -> Result<(), TryRuntimeError> {
		ensure!(
			T::VoterList::iter()
				.all(|x| <Nominators<T>>::contains_key(&x) || <Validators<T>>::contains_key(&x)),
			"VoterList contains non-staker"
		);

		Self::check_ledgers()?;
		Self::check_bonded_consistency()?;
		Self::check_payees()?;
		Self::check_nominators()?;
		Self::check_exposures()?;
		Self::check_paged_exposures()?;
		Self::check_count()
	}

	/// Invariants:
	/// * A controller should not be associated with more than one ledger.
	/// * A bonded (stash, controller) pair should have only one associated ledger. I.e. if the
	///   ledger is bonded by stash, the controller account must not bond a different ledger.
	/// * A bonded (stash, controller) pair must have an associated ledger.
	///
	/// NOTE: these checks result in warnings only. Once
	/// <https://github.com/paritytech/polkadot-sdk/issues/3245> is resolved, turn warns into check
	/// failures.
	fn check_bonded_consistency() -> Result<(), TryRuntimeError> {
		use sp_std::collections::btree_set::BTreeSet;

		let mut count_controller_double = 0;
		let mut count_double = 0;
		let mut count_none = 0;
		// sanity check to ensure that each controller in Bonded storage is associated with only one
		// ledger.
		let mut controllers = BTreeSet::new();

		for (stash, controller) in <Bonded<T>>::iter() {
			if !controllers.insert(controller.clone()) {
				count_controller_double += 1;
			}

			match (<Ledger<T>>::get(&stash), <Ledger<T>>::get(&controller)) {
				(Some(_), Some(_)) =>
				// if stash == controller, it means that the ledger has migrated to
				// post-controller. If no migration happened, we expect that the (stash,
				// controller) pair has only one associated ledger.
					if stash != controller {
						count_double += 1;
					},
				(None, None) => {
					count_none += 1;
				},
				_ => {},
			};
		}

		if count_controller_double != 0 {
			log!(
				warn,
				"a controller is associated with more than one ledger ({} occurrences)",
				count_controller_double
			);
		};

		if count_double != 0 {
			log!(warn, "single tuple of (stash, controller) pair bonds more than one ledger ({} occurrences)", count_double);
		}

		if count_none != 0 {
			log!(warn, "inconsistent bonded state: (stash, controller) pair missing associated ledger ({} occurrences)", count_none);
		}

		Ok(())
	}

	/// Invariants:
	/// * A bonded ledger should always have an assigned `Payee`.
	/// * The number of entries in `Payee` and of bonded staking ledgers *must* match.
	/// * The stash account in the ledger must match that of the bonded account.
	fn check_payees() -> Result<(), TryRuntimeError> {
		for (stash, _) in Bonded::<T>::iter() {
			ensure!(Payee::<T>::get(&stash).is_some(), "bonded ledger does not have payee set");
		}

		ensure!(
			(Ledger::<T>::iter().count() == Payee::<T>::iter().count()) &&
				(Ledger::<T>::iter().count() == Bonded::<T>::iter().count()),
			"number of entries in payee storage items does not match the number of bonded ledgers",
		);

		Ok(())
	}

	/// Invariants:
	/// * Number of voters in `VoterList` match that of the number of Nominators and Validators in
	/// the system (validator is both voter and target).
	/// * Number of targets in `TargetList` matches the number of validators in the system.
	/// * Current validator count is bounded by the election provider's max winners.
	fn check_count() -> Result<(), TryRuntimeError> {
		ensure!(
			<T as Config>::VoterList::count() ==
				Nominators::<T>::count() + Validators::<T>::count(),
			"wrong external count"
		);
		ensure!(
			<T as Config>::TargetList::count() == Validators::<T>::count(),
			"wrong external count"
		);
		ensure!(
			ValidatorCount::<T>::get() <=
				<T::ElectionProvider as frame_election_provider_support::ElectionProviderBase>::MaxWinners::get(),
			Error::<T>::TooManyValidators
		);
		Ok(())
	}

	/// Invariants:
	/// * Stake consistency: ledger.total == ledger.active + sum(ledger.unlocking).
	/// * The ledger's controller and stash matches the associated `Bonded` tuple.
	/// * Staking locked funds for every bonded stash (non virtual stakers) should be the same as
	/// its ledger's total.
	/// * For virtual stakers, locked funds should be zero and payee should be non-stash account.
	/// * Staking ledger and bond are not corrupted.
	fn check_ledgers() -> Result<(), TryRuntimeError> {
		Bonded::<T>::iter()
			.map(|(stash, ctrl)| {
				// ensure locks consistency.
				if VirtualStakers::<T>::contains_key(stash.clone()) {
					ensure!(
						T::Currency::balance_locked(crate::STAKING_ID, &stash) == Zero::zero(),
						"virtual stakers should not have any locked balance"
					);
					ensure!(
						<Bonded<T>>::get(stash.clone()).unwrap() == stash.clone(),
						"stash and controller should be same"
					);
					ensure!(
						Ledger::<T>::get(stash.clone()).unwrap().stash == stash,
						"ledger corrupted for virtual staker"
					);
					let reward_destination = <Payee<T>>::get(stash.clone()).unwrap();
					if let RewardDestination::Account(payee) = reward_destination {
						ensure!(
							payee != stash.clone(),
							"reward destination should not be same as stash for virtual staker"
						);
					} else {
						return Err(DispatchError::Other(
							"reward destination must be of account variant for virtual staker",
						));
					}
				} else {
					ensure!(
						Self::inspect_bond_state(&stash) == Ok(LedgerIntegrityState::Ok),
						"bond, ledger and/or staking lock inconsistent for a bonded stash."
					);
				}

				// ensure ledger consistency.
				Self::ensure_ledger_consistent(ctrl)
			})
			.collect::<Result<Vec<_>, _>>()?;
		Ok(())
	}

	/// Invariants:
	/// * For each era exposed validator, check if the exposure total is sane (exposure.total  =
	/// exposure.own + exposure.own).
	fn check_exposures() -> Result<(), TryRuntimeError> {
		let era = Self::active_era().unwrap().index;
		ErasStakers::<T>::iter_prefix_values(era)
			.map(|expo| {
				ensure!(
					expo.total ==
						expo.own +
							expo.others
								.iter()
								.map(|e| e.value)
								.fold(Zero::zero(), |acc, x| acc + x),
					"wrong total exposure.",
				);
				Ok(())
			})
			.collect::<Result<(), TryRuntimeError>>()
	}

	/// Invariants:
	/// * For each paged era exposed validator, check if the exposure total is sane (exposure.total
	/// = exposure.own + exposure.own).
	/// * Paged exposures metadata (`ErasStakersOverview`) matches the paged exposures state.
	fn check_paged_exposures() -> Result<(), TryRuntimeError> {
		use sp_staking::PagedExposureMetadata;
		use sp_std::collections::btree_map::BTreeMap;

		// Sanity check for the paged exposure of the active era.
		let mut exposures: BTreeMap<T::AccountId, PagedExposureMetadata<BalanceOf<T>>> =
			BTreeMap::new();
		let era = Self::active_era().unwrap().index;
		let accumulator_default = PagedExposureMetadata {
			total: Zero::zero(),
			own: Zero::zero(),
			nominator_count: 0,
			page_count: 0,
		};

		ErasStakersPaged::<T>::iter_prefix((era,))
			.map(|((validator, _page), expo)| {
				ensure!(
					expo.page_total ==
						expo.others.iter().map(|e| e.value).fold(Zero::zero(), |acc, x| acc + x),
					"wrong total exposure for the page.",
				);

				let metadata = exposures.get(&validator).unwrap_or(&accumulator_default);
				exposures.insert(
					validator,
					PagedExposureMetadata {
						total: metadata.total + expo.page_total,
						own: metadata.own,
						nominator_count: metadata.nominator_count + expo.others.len() as u32,
						page_count: metadata.page_count + 1,
					},
				);

				Ok(())
			})
			.collect::<Result<(), TryRuntimeError>>()?;

		exposures
			.iter()
			.map(|(validator, metadata)| {
				let actual_overview = ErasStakersOverview::<T>::get(era, validator);

				ensure!(actual_overview.is_some(), "No overview found for a paged exposure");
				let actual_overview = actual_overview.unwrap();

				ensure!(
					actual_overview.total == metadata.total + actual_overview.own,
					"Exposure metadata does not have correct total exposed stake."
				);
				ensure!(
					actual_overview.nominator_count == metadata.nominator_count,
					"Exposure metadata does not have correct count of nominators."
				);
				ensure!(
					actual_overview.page_count == metadata.page_count,
					"Exposure metadata does not have correct count of pages."
				);

				Ok(())
			})
			.collect::<Result<(), TryRuntimeError>>()
	}

	/// Invariants:
	/// * Checks that each nominator has its entire stake correctly distributed.
	fn check_nominators() -> Result<(), TryRuntimeError> {
		// a check per nominator to ensure their entire stake is correctly distributed. Will only
		// kick-in if the nomination was submitted before the current era.
		let era = Self::active_era().unwrap().index;

		// cache era exposures to avoid too many db reads.
		let era_exposures = T::SessionInterface::validators()
			.iter()
			.map(|v| Self::eras_stakers(era, v))
			.collect::<Vec<_>>();

		<Nominators<T>>::iter()
			.filter_map(
				|(nominator, nomination)| {
					if nomination.submitted_in < era {
						Some(nominator)
					} else {
						None
					}
				},
			)
			.map(|nominator| -> Result<(), TryRuntimeError> {
				// must be bonded.
				Self::ensure_is_stash(&nominator)?;
				let mut sum = BalanceOf::<T>::zero();
				era_exposures
					.iter()
					.map(|e| -> Result<(), TryRuntimeError> {
						let individual =
							e.others.iter().filter(|e| e.who == nominator).collect::<Vec<_>>();
						let len = individual.len();
						match len {
							0 => { /* not supporting this validator at all. */ },
							1 => sum += individual[0].value,
							_ =>
								return Err(
									"nominator cannot back a validator more than once.".into()
								),
						};
						Ok(())
					})
					.collect::<Result<Vec<_>, _>>()?;

				// We take total instead of active as the nominator might have requested to unbond
				// some of their stake that is still exposed in the current era.
				if sum <= Self::ledger(Stash(nominator.clone()))?.total {
					// This can happen when there is a slash in the current era so we only warn.
					log!(warn, "nominator stake exceeds what is bonded.");
				}

				Ok(())
			})
			.collect::<Result<Vec<_>, _>>()?;

		Ok(())
	}

	fn ensure_is_stash(who: &T::AccountId) -> Result<(), &'static str> {
		ensure!(Self::bonded(who).is_some(), "Not a stash.");
		Ok(())
	}

	fn ensure_ledger_consistent(ctrl: T::AccountId) -> Result<(), TryRuntimeError> {
		// ensures ledger.total == ledger.active + sum(ledger.unlocking).
		let ledger = Self::ledger(StakingAccount::Controller(ctrl.clone()))?;

		let real_total: BalanceOf<T> =
			ledger.unlocking.iter().fold(ledger.active, |a, c| a + c.value);
		ensure!(real_total == ledger.total, "ledger.total corrupt");

		Ok(())
	}
}<|MERGE_RESOLUTION|>--- conflicted
+++ resolved
@@ -1170,7 +1170,11 @@
 		EraInfo::<T>::get_full_exposure(era, account)
 	}
 
-<<<<<<< HEAD
+	/// Whether `who` is a virtual staker whose funds are managed by another pallet.
+	pub(crate) fn is_virtual_staker(who: &T::AccountId) -> bool {
+		VirtualStakers::<T>::contains_key(who)
+	}
+
 	/// Unbonds a controller.
 	pub(crate) fn do_unbond(
 		controller: T::AccountId,
@@ -1249,11 +1253,6 @@
 		}
 
 		Ok(maybe_withdraw_weight)
-=======
-	/// Whether `who` is a virtual staker whose funds are managed by another pallet.
-	pub(crate) fn is_virtual_staker(who: &T::AccountId) -> bool {
-		VirtualStakers::<T>::contains_key(who)
->>>>>>> 9a0049d0
 	}
 }
 
