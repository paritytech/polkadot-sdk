--- conflicted
+++ resolved
@@ -53,11 +53,7 @@
 	BalanceOf, EraInfo, EraPayout, Existence, ExistenceOrLegacyExposure, Exposure, Forcing,
 	IndividualExposure, LedgerIntegrityState, MaxNominationsOf, MaxWinnersOf, Nominations,
 	NominationsQuota, PositiveImbalanceOf, RewardDestination, SessionInterface, StakingLedger,
-<<<<<<< HEAD
-	UnbondingQueueConfig, ValidatorPrefs, STAKING_ID,
-=======
-	UnlockChunk, ValidatorPrefs, STAKING_ID,
->>>>>>> fe468328
+	UnbondingQueueConfig, UnlockChunk, ValidatorPrefs, STAKING_ID,
 };
 use alloc::{boxed::Box, vec, vec::Vec};
 
@@ -1540,9 +1536,11 @@
 			ensure!(ledger.active >= min_active_bond, Error::<T>::InsufficientBond);
 
 			// Note: in case there is no current era it is fine to bond one era more.
-			let era = CurrentEra::<T>::get()
-				.unwrap_or(0)
-				.defensive_saturating_add(T::BondingDuration::get());
+			let current_era = CurrentEra::<T>::get().unwrap_or(0);
+
+			// Calculate unbonding era based on unbonding queue mechanism.
+			let era = Self::process_unbond_queue_request(current_era, value);
+
 			if let Some(chunk) = ledger.unlocking.last_mut().filter(|chunk| chunk.era == era) {
 				// To keep the chunk count down, we only keep one chunk per era. Since
 				// `unlocking` is a FiFo queue, if a chunk exists for `era` we know that it will
