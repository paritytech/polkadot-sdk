--- conflicted
+++ resolved
@@ -1162,7 +1162,6 @@
 	) -> Exposure<T::AccountId, BalanceOf<T>> {
 		EraInfo::<T>::get_full_exposure(era, account)
 	}
-<<<<<<< HEAD
 
 	/// Whether `who` is a virtual staker whose funds are managed by another pallet.
 	pub(crate) fn is_virtual_staker(who: &T::AccountId) -> bool {
@@ -1248,8 +1247,6 @@
 
 		Ok(maybe_withdraw_weight)
 	}
-=======
->>>>>>> e192b764
 }
 
 impl<T: Config> Pallet<T> {
