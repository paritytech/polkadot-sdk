// This file is part of Substrate.

// Copyright (C) Parity Technologies (UK) Ltd.
// SPDX-License-Identifier: Apache-2.0

// Licensed under the Apache License, Version 2.0 (the "License");
// you may not use this file except in compliance with the License.
// You may obtain a copy of the License at
//
// 	http://www.apache.org/licenses/LICENSE-2.0
//
// Unless required by applicable law or agreed to in writing, software
// distributed under the License is distributed on an "AS IS" BASIS,
// WITHOUT WARRANTIES OR CONDITIONS OF ANY KIND, either express or implied.
// See the License for the specific language governing permissions and
// limitations under the License.

//! # Generalized Message Queue Pallet
//!
//! Provides generalized message queuing and processing capabilities on a per-queue basis for
//! arbitrary use-cases.
//!
//! # Design Goals
//!
//! 1. Minimal assumptions about `Message`s and `MessageOrigin`s. Both should be MEL bounded blobs.
//!  This ensures the generality and reusability of the pallet.
//! 2. Well known and tightly limited pre-dispatch PoV weights, especially for message execution.
//!  This is paramount for the success of the pallet since message execution is done in
//!  `on_initialize` which must _never_ under-estimate its PoV weight. It also needs a frugal PoV
//!  footprint since PoV is scarce and this is (possibly) done in every block. This must also hold
//! in  the presence of unpredictable message size distributions.
//! 3. Usable as XCMP, DMP and UMP message/dispatch queue - possibly through adapter types.
//!
//! # Design
//!
//! The pallet has means to enqueue, store and process messages. This is implemented by having
//! *queues* which store enqueued messages and can be *served* to process said messages. A queue is
//! identified by its origin in the `BookStateFor`. Each message has an origin which defines into
//! which queue it will be stored. Messages are stored by being appended to the last [`Page`] of a
//! book. Each book keeps track of its pages by indexing `Pages`. The `ReadyRing` contains all
//! queues which hold at least one unprocessed message and are thereby *ready* to be serviced. The
//! `ServiceHead` indicates which *ready* queue is the next to be serviced.
//! The pallet implements [`frame_support::traits::EnqueueMessage`],
//! [`frame_support::traits::ServiceQueues`] and has [`frame_support::traits::ProcessMessage`] and
//! [`OnQueueChanged`] hooks to communicate with the outside world.
//!
//! NOTE: The storage items are not linked since they are not public.
//!
//! **Message Execution**
//!
//! Executing a message is offloaded to the [`Config::MessageProcessor`] which contains the actual
//! logic of how to handle the message since they are blobs. Storage changes are not rolled back on
//! error.
//!
//! A failed message can be temporarily or permanently overweight. The pallet will perpetually try
//! to execute a temporarily overweight message. A permanently overweight message is skipped and
//! must be executed manually.
//!
//! **Reentrancy**
//!
//! This pallet has two entry points for executing (possibly recursive) logic;
//! [`Pallet::service_queues`] and [`Pallet::execute_overweight`]. Both entry points are guarded by
//! the same mutex to error on reentrancy. The only functions that are explicitly **allowed** to be
//! called by a message processor are: [`Pallet::enqueue_message`] and
//! [`Pallet::enqueue_messages`]. All other functions are forbidden and error with
//! [`Error::RecursiveDisallowed`].
//!
//! **Pagination**
//!
//! Queues are stored in a *paged* manner by splitting their messages into [`Page`]s. This results
//! in a lot of complexity when implementing the pallet but is completely necessary to achieve the
//! second #[Design Goal](design-goals). The problem comes from the fact a message can *possibly* be
//! quite large, lets say 64KiB. This then results in a *MEL* of at least 64KiB which results in a
//! PoV of at least 64KiB. Now we have the assumption that most messages are much shorter than their
//! maximum allowed length. This would result in most messages having a pre-dispatch PoV size which
//! is much larger than their post-dispatch PoV size, possibly by a factor of thousand. Disregarding
//! this observation would cripple the processing power of the pallet since it cannot straighten out
//! this discrepancy at runtime. Conceptually, the implementation is packing as many messages into a
//! single bounded vec, as actually fit into the bounds. This reduces the wasted PoV.
//!
//! **Page Data Layout**
//!
//! A Page contains a heap which holds all its messages. The heap is built by concatenating
//! `(ItemHeader, Message)` pairs. The [`ItemHeader`] contains the length of the message which is
//! needed for retrieving it. This layout allows for constant access time of the next message and
//! linear access time for any message in the page. The header must remain minimal to reduce its PoV
//! impact.
//!
//! **Weight Metering**
//!
//! The pallet utilizes the [`sp_weights::WeightMeter`] to manually track its consumption to always
//! stay within the required limit. This implies that the message processor hook can calculate the
//! weight of a message without executing it. This restricts the possible use-cases but is necessary
//! since the pallet runs in `on_initialize` which has a hard weight limit. The weight meter is used
//! in a way that `can_accrue` and `check_accrue` are always used to check the remaining weight of
//! an operation before committing to it. The process of exiting due to insufficient weight is
//! termed "bailing".
//!
//! # Scenario: Message enqueuing
//!
//! A message `m` is enqueued for origin `o` into queue `Q[o]` through
//! [`frame_support::traits::EnqueueMessage::enqueue_message`]`(m, o)`.
//!
//! First the queue is either loaded if it exists or otherwise created with empty default values.
//! The message is then inserted to the queue by appended it into its last `Page` or by creating a
//! new `Page` just for `m` if it does not fit in there. The number of messages in the `Book` is
//! incremented.
//!
//! `Q[o]` is now *ready* which will eventually result in `m` being processed.
//!
//! # Scenario: Message processing
//!
//! The pallet runs each block in `on_initialize` or when being manually called through
//! [`frame_support::traits::ServiceQueues::service_queues`].
//!
//! First it tries to "rotate" the `ReadyRing` by one through advancing the `ServiceHead` to the
//! next *ready* queue. It then starts to service this queue by servicing as many pages of it as
//! possible. Servicing a page means to execute as many message of it as possible. Each executed
//! message is marked as *processed* if the [`Config::MessageProcessor`] return Ok. An event
//! [`Event::Processed`] is emitted afterwards. It is possible that the weight limit of the pallet
//! will never allow a specific message to be executed. In this case it remains as unprocessed and
//! is skipped. This process stops if either there are no more messages in the queue or the
//! remaining weight became insufficient to service this queue. If there is enough weight it tries
//! to advance to the next *ready* queue and service it. This continues until there are no more
//! queues on which it can make progress or not enough weight to check that.
//!
//! # Scenario: Overweight execution
//!
//! A permanently over-weight message which was skipped by the message processing will never be
//! executed automatically through `on_initialize` nor by calling
//! [`frame_support::traits::ServiceQueues::service_queues`].
//!
//! Manual intervention in the form of
//! [`frame_support::traits::ServiceQueues::execute_overweight`] is necessary. Overweight messages
//! emit an [`Event::OverweightEnqueued`] event which can be used to extract the arguments for
//! manual execution. This only works on permanently overweight messages. There is no guarantee that
//! this will work since the message could be part of a stale page and be reaped before execution
//! commences.
//!
//! # Terminology
//!
//! - `Message`: A blob of data into which the pallet has no introspection, defined as
//! [`BoundedSlice<u8, MaxMessageLenOf<T>>`]. The message length is limited by [`MaxMessageLenOf`]
//! which is calculated from [`Config::HeapSize`] and [`ItemHeader::max_encoded_len()`].
//! - `MessageOrigin`: A generic *origin* of a message, defined as [`MessageOriginOf`]. The
//! requirements for it are kept minimal to remain as generic as possible. The type is defined in
//! [`frame_support::traits::ProcessMessage::Origin`].
//! - `Page`: An array of `Message`s, see [`Page`]. Can never be empty.
//! - `Book`: A list of `Page`s, see [`BookState`]. Can be empty.
//! - `Queue`: A `Book` together with an `MessageOrigin` which can be part of the `ReadyRing`. Can
//!   be empty.
//! - `ReadyRing`: A double-linked list which contains all *ready* `Queue`s. It chains together the
//!   queues via their `ready_neighbours` fields. A `Queue` is *ready* if it contains at least one
//!   `Message` which can be processed. Can be empty.
//! - `ServiceHead`: A pointer into the `ReadyRing` to the next `Queue` to be serviced.
//! - (`un`)`processed`: A message is marked as *processed* after it was executed by the pallet. A
//!   message which was either: not yet executed or could not be executed remains as `unprocessed`
//!   which is the default state for a message after being enqueued.
//! - `knitting`/`unknitting`: The means of adding or removing a `Queue` from the `ReadyRing`.
//! - `MEL`: The Max Encoded Length of a type, see [`codec::MaxEncodedLen`].
//! - `Reentrance`: To enter an execution context again before it has completed.
//!
//! # Properties
//!
//! **Liveness - Enqueueing**
//!
//! It is always possible to enqueue any message for any `MessageOrigin`.
//!
//! **Liveness - Processing**
//!
//! `on_initialize` always respects its finite weight-limit.
//!
//! **Progress - Enqueueing**
//!
//! An enqueued message immediately becomes *unprocessed* and thereby eligible for execution.
//!
//! **Progress - Processing**
//!
//! The pallet will execute at least one unprocessed message per block, if there is any. Ensuring
//! this property needs careful consideration of the concrete weights, since it is possible that the
//! weight limit of `on_initialize` never allows for the execution of even one message; trivially if
//! the limit is set to zero. `integrity_test` can be used to ensure that this property holds.
//!
//! **Fairness - Enqueuing**
//!
//! Enqueueing a message for a specific `MessageOrigin` does not influence the ability to enqueue a
//! message for the same of any other `MessageOrigin`; guaranteed by **Liveness - Enqueueing**.
//!
//! **Fairness - Processing**
//!
//! The average amount of weight available for message processing is the same for each queue if the
//! number of queues is constant. Creating a new queue must therefore be, possibly economically,
//! expensive. Currently this is archived by having one queue per para-chain/thread, which keeps the
//! number of queues within `O(n)` and should be "good enough".

#![deny(missing_docs)]
#![cfg_attr(not(feature = "std"), no_std)]

mod benchmarking;
mod integration_test;
mod mock;
pub mod mock_helpers;
mod tests;
pub mod weights;

extern crate alloc;

use alloc::{vec, vec::Vec};
use codec::{Codec, Decode, Encode, MaxEncodedLen};
use core::{fmt::Debug, ops::Deref};
use frame_support::{
	defensive,
	pallet_prelude::*,
	traits::{
		Defensive, DefensiveSaturating, DefensiveTruncateFrom, EnqueueMessage,
		ExecuteOverweightError, Footprint, ProcessMessage, ProcessMessageError, QueueFootprint,
		QueuePausedQuery, ServiceQueues,
	},
	BoundedSlice, CloneNoBound, DefaultNoBound,
};
use frame_system::pallet_prelude::*;
pub use pallet::*;
use scale_info::TypeInfo;
use sp_arithmetic::traits::{BaseArithmetic, Unsigned};
use sp_core::{defer, H256};
use sp_runtime::{
	traits::{One, Zero},
	SaturatedConversion, Saturating, TransactionOutcome,
};
use sp_weights::WeightMeter;
pub use weights::WeightInfo;

/// Type for identifying a page.
type PageIndex = u32;

/// Data encoded and prefixed to the encoded `MessageItem`.
#[derive(Encode, Decode, PartialEq, MaxEncodedLen, Debug)]
pub struct ItemHeader<Size> {
	/// The length of this item, not including the size of this header. The next item of the page
	/// follows immediately after the payload of this item.
	payload_len: Size,
	/// Whether this item has been processed.
	is_processed: bool,
}

/// A page of messages. Pages always contain at least one item.
#[derive(
	CloneNoBound, Encode, Decode, RuntimeDebugNoBound, DefaultNoBound, TypeInfo, MaxEncodedLen,
)]
#[scale_info(skip_type_params(HeapSize))]
#[codec(mel_bound(Size: MaxEncodedLen))]
pub struct Page<Size: Into<u32> + Debug + Clone + Default, HeapSize: Get<Size>> {
	/// Messages remaining to be processed; this includes overweight messages which have been
	/// skipped.
	remaining: Size,
	/// The size of all remaining messages to be processed.
	///
	/// Includes overweight messages outside of the `first` to `last` window.
	remaining_size: Size,
	/// The number of items before the `first` item in this page.
	first_index: Size,
	/// The heap-offset of the header of the first message item in this page which is ready for
	/// processing.
	first: Size,
	/// The heap-offset of the header of the last message item in this page.
	last: Size,
	/// The heap. If `self.offset == self.heap.len()` then the page is empty and should be deleted.
	heap: BoundedVec<u8, IntoU32<HeapSize, Size>>,
}

impl<
		Size: BaseArithmetic + Unsigned + Copy + Into<u32> + Codec + MaxEncodedLen + Debug + Default,
		HeapSize: Get<Size>,
	> Page<Size, HeapSize>
{
	/// Create a [`Page`] from one unprocessed message.
	fn from_message<T: Config>(message: BoundedSlice<u8, MaxMessageLenOf<T>>) -> Self {
		let payload_len = message.len();
		let data_len = ItemHeader::<Size>::max_encoded_len().saturating_add(payload_len);
		let payload_len = payload_len.saturated_into();
		let header = ItemHeader::<Size> { payload_len, is_processed: false };

		let mut heap = Vec::with_capacity(data_len);
		header.using_encoded(|h| heap.extend_from_slice(h));
		heap.extend_from_slice(message.deref());

		Page {
			remaining: One::one(),
			remaining_size: payload_len,
			first_index: Zero::zero(),
			first: Zero::zero(),
			last: Zero::zero(),
			heap: BoundedVec::defensive_truncate_from(heap),
		}
	}

	/// Try to append one message to a page.
	fn try_append_message<T: Config>(
		&mut self,
		message: BoundedSlice<u8, MaxMessageLenOf<T>>,
	) -> Result<(), ()> {
		let pos = self.heap.len();
		let payload_len = message.len();
		let data_len = ItemHeader::<Size>::max_encoded_len().saturating_add(payload_len);
		let payload_len = payload_len.saturated_into();
		let header = ItemHeader::<Size> { payload_len, is_processed: false };
		let heap_size: u32 = HeapSize::get().into();
		if (heap_size as usize).saturating_sub(self.heap.len()) < data_len {
			// Can't fit.
			return Err(())
		}

		let mut heap = core::mem::take(&mut self.heap).into_inner();
		header.using_encoded(|h| heap.extend_from_slice(h));
		heap.extend_from_slice(message.deref());
		self.heap = BoundedVec::defensive_truncate_from(heap);
		self.last = pos.saturated_into();
		self.remaining.saturating_inc();
		self.remaining_size.saturating_accrue(payload_len);
		Ok(())
	}

	/// Returns the first message in the page without removing it.
	///
	/// SAFETY: Does not panic even on corrupted storage.
	fn peek_first(&self) -> Option<BoundedSlice<u8, IntoU32<HeapSize, Size>>> {
		if self.first > self.last {
			return None
		}
		let f = (self.first.into() as usize).min(self.heap.len());
		let mut item_slice = &self.heap[f..];
		if let Ok(h) = ItemHeader::<Size>::decode(&mut item_slice) {
			let payload_len = h.payload_len.into() as usize;
			if payload_len <= item_slice.len() {
				// impossible to truncate since is sliced up from `self.heap: BoundedVec<u8,
				// HeapSize>`
				return Some(BoundedSlice::defensive_truncate_from(&item_slice[..payload_len]))
			}
		}
		defensive!("message-queue: heap corruption");
		None
	}

	/// Point `first` at the next message, marking the first as processed if `is_processed` is true.
	fn skip_first(&mut self, is_processed: bool) {
		let f = (self.first.into() as usize).min(self.heap.len());
		if let Ok(mut h) = ItemHeader::decode(&mut &self.heap[f..]) {
			if is_processed && !h.is_processed {
				h.is_processed = true;
				h.using_encoded(|d| self.heap[f..f + d.len()].copy_from_slice(d));
				self.remaining.saturating_dec();
				self.remaining_size.saturating_reduce(h.payload_len);
			}
			self.first
				.saturating_accrue(ItemHeader::<Size>::max_encoded_len().saturated_into());
			self.first.saturating_accrue(h.payload_len);
			self.first_index.saturating_inc();
		}
	}

	/// Return the message with index `index` in the form of `(position, processed, message)`.
	fn peek_index(&self, index: usize) -> Option<(usize, bool, &[u8])> {
		let mut pos = 0;
		let mut item_slice = &self.heap[..];
		let header_len: usize = ItemHeader::<Size>::max_encoded_len().saturated_into();
		for _ in 0..index {
			let h = ItemHeader::<Size>::decode(&mut item_slice).ok()?;
			let item_len = h.payload_len.into() as usize;
			if item_slice.len() < item_len {
				return None
			}
			item_slice = &item_slice[item_len..];
			pos.saturating_accrue(header_len.saturating_add(item_len));
		}
		let h = ItemHeader::<Size>::decode(&mut item_slice).ok()?;
		if item_slice.len() < h.payload_len.into() as usize {
			return None
		}
		item_slice = &item_slice[..h.payload_len.into() as usize];
		Some((pos, h.is_processed, item_slice))
	}

	/// Set the `is_processed` flag for the item at `pos` to be `true` if not already and decrement
	/// the `remaining` counter of the page.
	///
	/// Does nothing if no [`ItemHeader`] could be decoded at the given position.
	fn note_processed_at_pos(&mut self, pos: usize) {
		if let Ok(mut h) = ItemHeader::<Size>::decode(&mut &self.heap[pos..]) {
			if !h.is_processed {
				h.is_processed = true;
				h.using_encoded(|d| self.heap[pos..pos + d.len()].copy_from_slice(d));
				self.remaining.saturating_dec();
				self.remaining_size.saturating_reduce(h.payload_len);
			}
		}
	}

	/// Returns whether the page is *complete* which means that no messages remain.
	fn is_complete(&self) -> bool {
		self.remaining.is_zero()
	}
}

/// A single link in the double-linked Ready Ring list.
#[derive(Clone, Encode, Decode, MaxEncodedLen, TypeInfo, RuntimeDebug, PartialEq)]
pub struct Neighbours<MessageOrigin> {
	/// The previous queue.
	prev: MessageOrigin,
	/// The next queue.
	next: MessageOrigin,
}

/// The state of a queue as represented by a book of its pages.
///
/// Each queue has exactly one book which holds all of its pages. All pages of a book combined
/// contain all of the messages of its queue; hence the name *Book*.
/// Books can be chained together in a double-linked fashion through their `ready_neighbours` field.
#[derive(Clone, Encode, Decode, MaxEncodedLen, TypeInfo, RuntimeDebug)]
pub struct BookState<MessageOrigin> {
	/// The first page with some items to be processed in it. If this is `>= end`, then there are
	/// no pages with items to be processing in them.
	begin: PageIndex,
	/// One more than the last page with some items to be processed in it.
	end: PageIndex,
	/// The number of pages stored at present.
	///
	/// This might be larger than `end-begin`, because we keep pages with unprocessed overweight
	/// messages outside of the end/begin window.
	count: PageIndex,
	/// If this book has any ready pages, then this will be `Some` with the previous and next
	/// neighbours. This wraps around.
	ready_neighbours: Option<Neighbours<MessageOrigin>>,
	/// The number of unprocessed messages stored at present.
	message_count: u64,
	/// The total size of all unprocessed messages stored at present.
	size: u64,
}

impl<MessageOrigin> Default for BookState<MessageOrigin> {
	fn default() -> Self {
		Self { begin: 0, end: 0, count: 0, ready_neighbours: None, message_count: 0, size: 0 }
	}
}

impl<MessageOrigin> From<BookState<MessageOrigin>> for QueueFootprint {
	fn from(book: BookState<MessageOrigin>) -> Self {
		QueueFootprint {
			pages: book.count,
			ready_pages: book.end.defensive_saturating_sub(book.begin),
			storage: Footprint { count: book.message_count, size: book.size },
		}
	}
}

/// Handler code for when the items in a queue change.
pub trait OnQueueChanged<Id> {
	/// Note that the queue `id` now has `item_count` items in it, taking up `items_size` bytes.
	fn on_queue_changed(id: Id, fp: QueueFootprint);
}

impl<Id> OnQueueChanged<Id> for () {
	fn on_queue_changed(_: Id, _: QueueFootprint) {}
}

/// Allows to force the processing head to a specific queue.
pub trait ForceSetHead<O> {
	/// Set the `ServiceHead` to `origin`.
	///
	/// This function:
	/// - `Err`: Queue did not exist, not enough weight or other error.
	/// - `Ok(true)`: The service head was updated.
	/// - `Ok(false)`: The service head was not updated since the queue is empty.
	fn force_set_head(weight: &mut WeightMeter, origin: &O) -> Result<bool, ()>;
}

#[frame_support::pallet]
pub mod pallet {
	use super::*;

	#[pallet::pallet]
	pub struct Pallet<T>(_);

	/// The module configuration trait.
	#[pallet::config]
	pub trait Config: frame_system::Config {
		/// The overarching event type.
		type RuntimeEvent: From<Event<Self>> + IsType<<Self as frame_system::Config>::RuntimeEvent>;

		/// Weight information for extrinsics in this pallet.
		type WeightInfo: WeightInfo;

		/// Processor for a message.
		///
		/// Storage changes are not rolled back on error.
		///
		/// # Benchmarking
		///
		/// Must be set to [`mock_helpers::NoopMessageProcessor`] for benchmarking.
		/// Other message processors that consumes exactly (1, 1) weight for any give message will
		/// work as well. Otherwise the benchmarking will also measure the weight of the message
		/// processor, which is not desired.
		type MessageProcessor: ProcessMessage;

		/// Page/heap size type.
		type Size: BaseArithmetic
			+ Unsigned
			+ Copy
			+ Into<u32>
			+ Member
			+ Encode
			+ Decode
			+ MaxEncodedLen
			+ TypeInfo
			+ Default;

		/// Code to be called when a message queue changes - either with items introduced or
		/// removed.
		type QueueChangeHandler: OnQueueChanged<<Self::MessageProcessor as ProcessMessage>::Origin>;

		/// Queried by the pallet to check whether a queue can be serviced.
		///
		/// This also applies to manual servicing via `execute_overweight` and `service_queues`. The
		/// value of this is only polled once before servicing the queue. This means that changes to
		/// it that happen *within* the servicing will not be reflected.
		type QueuePausedQuery: QueuePausedQuery<<Self::MessageProcessor as ProcessMessage>::Origin>;

		/// The size of the page; this implies the maximum message size which can be sent.
		///
		/// A good value depends on the expected message sizes, their weights, the weight that is
		/// available for processing them and the maximal needed message size. The maximal message
		/// size is slightly lower than this as defined by [`MaxMessageLenOf`].
		#[pallet::constant]
		type HeapSize: Get<Self::Size>;

		/// The maximum number of stale pages (i.e. of overweight messages) allowed before culling
		/// can happen. Once there are more stale pages than this, then historical pages may be
		/// dropped, even if they contain unprocessed overweight messages.
		#[pallet::constant]
		type MaxStale: Get<u32>;

		/// The amount of weight (if any) which should be provided to the message queue for
		/// servicing enqueued items `on_initialize`.
		///
		/// This may be legitimately `None` in the case that you will call
		/// `ServiceQueues::service_queues` manually or set [`Self::IdleMaxServiceWeight`] to have
		/// it run in `on_idle`.
		#[pallet::constant]
		type ServiceWeight: Get<Option<Weight>>;

		/// The maximum amount of weight (if any) to be used from remaining weight `on_idle` which
		/// should be provided to the message queue for servicing enqueued items `on_idle`.
		/// Useful for parachains to process messages at the same block they are received.
		///
		/// If `None`, it will not call `ServiceQueues::service_queues` in `on_idle`.
		#[pallet::constant]
		type IdleMaxServiceWeight: Get<Option<Weight>>;
	}

	#[pallet::event]
	#[pallet::generate_deposit(pub(super) fn deposit_event)]
	pub enum Event<T: Config> {
		/// Message discarded due to an error in the `MessageProcessor` (usually a format error).
		ProcessingFailed {
			/// The `blake2_256` hash of the message.
			id: H256,
			/// The queue of the message.
			origin: MessageOriginOf<T>,
			/// The error that occurred.
			///
			/// This error is pretty opaque. More fine-grained errors need to be emitted as events
			/// by the `MessageProcessor`.
			error: ProcessMessageError,
		},
		/// Message is processed.
		Processed {
			/// The `blake2_256` hash of the message.
			id: H256,
			/// The queue of the message.
			origin: MessageOriginOf<T>,
			/// How much weight was used to process the message.
			weight_used: Weight,
			/// Whether the message was processed.
			///
			/// Note that this does not mean that the underlying `MessageProcessor` was internally
			/// successful. It *solely* means that the MQ pallet will treat this as a success
			/// condition and discard the message. Any internal error needs to be emitted as events
			/// by the `MessageProcessor`.
			success: bool,
		},
		/// Message placed in overweight queue.
		OverweightEnqueued {
			/// The `blake2_256` hash of the message.
			id: [u8; 32],
			/// The queue of the message.
			origin: MessageOriginOf<T>,
			/// The page of the message.
			page_index: PageIndex,
			/// The index of the message within the page.
			message_index: T::Size,
		},
		/// This page was reaped.
		PageReaped {
			/// The queue of the page.
			origin: MessageOriginOf<T>,
			/// The index of the page.
			index: PageIndex,
		},
	}

	#[pallet::error]
	pub enum Error<T> {
		/// Page is not reapable because it has items remaining to be processed and is not old
		/// enough.
		NotReapable,
		/// Page to be reaped does not exist.
		NoPage,
		/// The referenced message could not be found.
		NoMessage,
		/// The message was already processed and cannot be processed again.
		AlreadyProcessed,
		/// The message is queued for future execution.
		Queued,
		/// There is temporarily not enough weight to continue servicing messages.
		InsufficientWeight,
		/// This message is temporarily unprocessable.
		///
		/// Such errors are expected, but not guaranteed, to resolve themselves eventually through
		/// retrying.
		TemporarilyUnprocessable,
		/// The queue is paused and no message can be executed from it.
		///
		/// This can change at any time and may resolve in the future by re-trying.
		QueuePaused,
		/// Another call is in progress and needs to finish before this call can happen.
		RecursiveDisallowed,
	}

	/// The index of the first and last (non-empty) pages.
	#[pallet::storage]
	pub type BookStateFor<T: Config> =
		StorageMap<_, Twox64Concat, MessageOriginOf<T>, BookState<MessageOriginOf<T>>, ValueQuery>;

	/// The origin at which we should begin servicing.
	#[pallet::storage]
	pub type ServiceHead<T: Config> = StorageValue<_, MessageOriginOf<T>, OptionQuery>;

	/// The map of page indices to pages.
	#[pallet::storage]
	pub type Pages<T: Config> = StorageDoubleMap<
		_,
		Twox64Concat,
		MessageOriginOf<T>,
		Twox64Concat,
		PageIndex,
		Page<T::Size, T::HeapSize>,
		OptionQuery,
	>;

	#[pallet::hooks]
	impl<T: Config> Hooks<BlockNumberFor<T>> for Pallet<T> {
		fn on_initialize(_n: BlockNumberFor<T>) -> Weight {
			if let Some(weight_limit) = T::ServiceWeight::get() {
				Self::service_queues_impl(weight_limit, ServiceQueuesContext::OnInitialize)
			} else {
				Weight::zero()
			}
		}

		fn on_idle(_n: BlockNumberFor<T>, remaining_weight: Weight) -> Weight {
			if let Some(weight_limit) = T::IdleMaxServiceWeight::get() {
				// Make use of the remaining weight to process enqueued messages.
				Self::service_queues_impl(
					weight_limit.min(remaining_weight),
					ServiceQueuesContext::OnIdle,
				)
			} else {
				Weight::zero()
			}
		}

		#[cfg(feature = "try-runtime")]
		fn try_state(_: BlockNumberFor<T>) -> Result<(), sp_runtime::TryRuntimeError> {
			Self::do_try_state()
		}

		/// Check all compile-time assumptions about [`crate::Config`].
		#[cfg(test)]
		fn integrity_test() {
			Self::do_integrity_test().expect("Pallet config is valid; qed")
		}
	}

	#[pallet::call]
	impl<T: Config> Pallet<T> {
		/// Remove a page which has no more messages remaining to be processed or is stale.
		#[pallet::call_index(0)]
		#[pallet::weight(T::WeightInfo::reap_page())]
		pub fn reap_page(
			origin: OriginFor<T>,
			message_origin: MessageOriginOf<T>,
			page_index: PageIndex,
		) -> DispatchResult {
			let _ = ensure_signed(origin)?;
			Self::do_reap_page(&message_origin, page_index)
		}

		/// Execute an overweight message.
		///
		/// Temporary processing errors will be propagated whereas permanent errors are treated
		/// as success condition.
		///
		/// - `origin`: Must be `Signed`.
		/// - `message_origin`: The origin from which the message to be executed arrived.
		/// - `page`: The page in the queue in which the message to be executed is sitting.
		/// - `index`: The index into the queue of the message to be executed.
		/// - `weight_limit`: The maximum amount of weight allowed to be consumed in the execution
		///   of the message.
		///
		/// Benchmark complexity considerations: O(index + weight_limit).
		#[pallet::call_index(1)]
		#[pallet::weight(
			T::WeightInfo::execute_overweight_page_updated().max(
			T::WeightInfo::execute_overweight_page_removed()).saturating_add(*weight_limit)
		)]
		pub fn execute_overweight(
			origin: OriginFor<T>,
			message_origin: MessageOriginOf<T>,
			page: PageIndex,
			index: T::Size,
			weight_limit: Weight,
		) -> DispatchResultWithPostInfo {
			let _ = ensure_signed(origin)?;
			let actual_weight =
				Self::do_execute_overweight(message_origin, page, index, weight_limit)?;
			Ok(Some(actual_weight).into())
		}
	}
}

/// The status of a page after trying to execute its next message.
#[derive(PartialEq, Debug)]
enum PageExecutionStatus {
	/// The execution bailed because there was not enough weight remaining.
	Bailed,
	/// The page did not make any progress on its execution.
	///
	/// This is a transient condition and can be handled by retrying - exactly like [Bailed].
	NoProgress,
	/// No more messages could be loaded. This does _not_ imply `page.is_complete()`.
	///
	/// The reasons for this status are:
	///  - The end of the page is reached but there could still be skipped messages.
	///  - The storage is corrupted.
	NoMore,
}

/// The status after trying to execute the next item of a [`Page`].
#[derive(PartialEq, Debug)]
enum ItemExecutionStatus {
	/// The execution bailed because there was not enough weight remaining.
	Bailed,
	/// The item did not make any progress on its execution.
	///
	/// This is a transient condition and can be handled by retrying - exactly like [Bailed].
	NoProgress,
	/// The item was not found.
	NoItem,
	/// Whether the execution of an item resulted in it being processed.
	///
	/// One reason for `false` would be permanently overweight.
	Executed(bool),
}

/// The status of an attempt to process a message.
#[derive(PartialEq)]
enum MessageExecutionStatus {
	/// There is not enough weight remaining at present.
	InsufficientWeight,
	/// There will never be enough weight.
	Overweight,
	/// The message was processed successfully.
	Processed,
	/// The message was processed and resulted in a, possibly permanent, error.
	Unprocessable { permanent: bool },
	/// The stack depth limit was reached.
	///
	/// We cannot just return `Unprocessable` in this case, because the processability of the
	/// message depends on how the function was called. This may be a permanent error if it was
	/// called by a top-level function, or a transient error if it was already called in a nested
	/// function.
	StackLimitReached,
}

/// The context to pass to [`Pallet::service_queues_impl`] through on_idle and on_initialize hooks
/// We don't want to throw the defensive message if called from on_idle hook
#[derive(PartialEq)]
enum ServiceQueuesContext {
	/// Context of on_idle hook.
	OnIdle,
	/// Context of on_initialize hook.
	OnInitialize,
	/// Context `service_queues` trait function.
	ServiceQueues,
}

impl<T: Config> Pallet<T> {
	/// Knit `origin` into the ready ring right at the end.
	///
	/// Return the two ready ring neighbours of `origin`.
	fn ready_ring_knit(origin: &MessageOriginOf<T>) -> Result<Neighbours<MessageOriginOf<T>>, ()> {
		if let Some(head) = ServiceHead::<T>::get() {
			let mut head_book_state = BookStateFor::<T>::get(&head);
			let mut head_neighbours = head_book_state.ready_neighbours.take().ok_or(())?;
			let tail = head_neighbours.prev;
			head_neighbours.prev = origin.clone();
			head_book_state.ready_neighbours = Some(head_neighbours);
			BookStateFor::<T>::insert(&head, head_book_state);

			let mut tail_book_state = BookStateFor::<T>::get(&tail);
			let mut tail_neighbours = tail_book_state.ready_neighbours.take().ok_or(())?;
			tail_neighbours.next = origin.clone();
			tail_book_state.ready_neighbours = Some(tail_neighbours);
			BookStateFor::<T>::insert(&tail, tail_book_state);

			Ok(Neighbours { next: head, prev: tail })
		} else {
			ServiceHead::<T>::put(origin);
			Ok(Neighbours { next: origin.clone(), prev: origin.clone() })
		}
	}

	fn ready_ring_unknit(origin: &MessageOriginOf<T>, neighbours: Neighbours<MessageOriginOf<T>>) {
		if origin == &neighbours.next {
			debug_assert!(
				origin == &neighbours.prev,
				"unknitting from single item ring; outgoing must be only item"
			);
			// Service queue empty.
			ServiceHead::<T>::kill();
		} else {
			BookStateFor::<T>::mutate(&neighbours.next, |book_state| {
				if let Some(ref mut n) = book_state.ready_neighbours {
					n.prev = neighbours.prev.clone()
				}
			});
			BookStateFor::<T>::mutate(&neighbours.prev, |book_state| {
				if let Some(ref mut n) = book_state.ready_neighbours {
					n.next = neighbours.next.clone()
				}
			});
			if let Some(head) = ServiceHead::<T>::get() {
				if &head == origin {
					ServiceHead::<T>::put(neighbours.next);
				}
			} else {
				defensive!("`ServiceHead` must be some if there was a ready queue");
			}
		}
	}

	/// Tries to bump the current `ServiceHead` to the next ready queue.
	///
	/// Returns the current head if it got be bumped and `None` otherwise.
	fn bump_service_head(weight: &mut WeightMeter) -> Option<MessageOriginOf<T>> {
		if weight.try_consume(T::WeightInfo::bump_service_head()).is_err() {
			return None
		}

		if let Some(head) = ServiceHead::<T>::get() {
			let mut head_book_state = BookStateFor::<T>::get(&head);
			if let Some(head_neighbours) = head_book_state.ready_neighbours.take() {
				ServiceHead::<T>::put(&head_neighbours.next);
				Some(head)
			} else {
				defensive!("The head must point to a queue in the ready ring");
				None
			}
		} else {
			None
		}
	}

<<<<<<< HEAD
	fn set_service_head(weight: &mut WeightMeter, queue: &MessageOriginOf<T>) -> Result<bool, ()> {
		if weight.try_consume(T::WeightInfo::set_service_head()).is_err() {
			return Err(())
		}

		// Ensure that we never set the head to an un-ready queue.
		if BookStateFor::<T>::get(queue).ready_neighbours.is_some() {
			ServiceHead::<T>::put(queue);
			Ok(true)
		} else {
			Ok(false)
		}
	}

	/// The maximal weight that a single message can consume.
=======
	/// The maximal weight that a single message ever can consume.
>>>>>>> f340e07f
	///
	/// Any message using more than this will be marked as permanently overweight and not
	/// automatically re-attempted. Returns `None` if the servicing of a message cannot begin.
	/// `Some(0)` means that only messages with no weight may be served.
	fn max_message_weight(limit: Weight) -> Option<Weight> {
		let service_weight = T::ServiceWeight::get().unwrap_or_default();
		let on_idle_weight = T::IdleMaxServiceWeight::get().unwrap_or_default();

		// Whatever weight is set, the one with the biggest one is used as the maximum weight. If a
		// message is tried in one context and fails, it will be retried in the other context later.
		let max_message_weight =
			if service_weight.any_gt(on_idle_weight) { service_weight } else { on_idle_weight };

		if max_message_weight.is_zero() {
			// If no service weight is set, we need to use the given limit as max message weight.
			limit.checked_sub(&Self::single_msg_overhead())
		} else {
			max_message_weight.checked_sub(&Self::single_msg_overhead())
		}
	}

	/// The overhead of servicing a single message.
	fn single_msg_overhead() -> Weight {
		T::WeightInfo::bump_service_head()
			.saturating_add(T::WeightInfo::service_queue_base())
			.saturating_add(
				T::WeightInfo::service_page_base_completion()
					.max(T::WeightInfo::service_page_base_no_completion()),
			)
			.saturating_add(T::WeightInfo::service_page_item())
			.saturating_add(T::WeightInfo::ready_ring_unknit())
	}

	/// Checks invariants of the pallet config.
	///
	/// The results of this can only be relied upon if the config values are set to constants.
	#[cfg(test)]
	fn do_integrity_test() -> Result<(), String> {
		ensure!(!MaxMessageLenOf::<T>::get().is_zero(), "HeapSize too low");

		let max_block = T::BlockWeights::get().max_block;

		if let Some(service) = T::ServiceWeight::get() {
			if Self::max_message_weight(service).is_none() {
				return Err(format!(
					"ServiceWeight too low: {}. Must be at least {}",
					service,
					Self::single_msg_overhead(),
				))
			}

			if service.any_gt(max_block) {
				return Err(format!(
					"ServiceWeight {service} is bigger than max block weight {max_block}"
				))
			}
		}

		if let Some(on_idle) = T::IdleMaxServiceWeight::get() {
			if on_idle.any_gt(max_block) {
				return Err(format!(
					"IdleMaxServiceWeight {on_idle} is bigger than max block weight {max_block}"
				))
			}
		}

		if let (Some(service_weight), Some(on_idle)) =
			(T::ServiceWeight::get(), T::IdleMaxServiceWeight::get())
		{
			if !(service_weight.all_gt(on_idle) ||
				on_idle.all_gt(service_weight) ||
				service_weight == on_idle)
			{
				return Err("One of `ServiceWeight` or `IdleMaxServiceWeight` needs to be `all_gt` or both need to be equal.".into())
			}
		}

		Ok(())
	}

	fn do_enqueue_message(
		origin: &MessageOriginOf<T>,
		message: BoundedSlice<u8, MaxMessageLenOf<T>>,
	) {
		let mut book_state = BookStateFor::<T>::get(origin);
		book_state.message_count.saturating_inc();
		book_state
			.size
			// This should be payload size, but here the payload *is* the message.
			.saturating_accrue(message.len() as u64);

		if book_state.end > book_state.begin {
			debug_assert!(book_state.ready_neighbours.is_some(), "Must be in ready ring if ready");
			// Already have a page in progress - attempt to append.
			let last = book_state.end - 1;
			let mut page = match Pages::<T>::get(origin, last) {
				Some(p) => p,
				None => {
					defensive!("Corruption: referenced page doesn't exist.");
					return
				},
			};
			if page.try_append_message::<T>(message).is_ok() {
				Pages::<T>::insert(origin, last, &page);
				BookStateFor::<T>::insert(origin, book_state);
				return
			}
		} else {
			debug_assert!(
				book_state.ready_neighbours.is_none(),
				"Must not be in ready ring if not ready"
			);
			// insert into ready queue.
			match Self::ready_ring_knit(origin) {
				Ok(neighbours) => book_state.ready_neighbours = Some(neighbours),
				Err(()) => {
					defensive!("Ring state invalid when knitting");
				},
			}
		}
		// No room on the page or no page - link in a new page.
		book_state.end.saturating_inc();
		book_state.count.saturating_inc();
		let page = Page::from_message::<T>(message);
		Pages::<T>::insert(origin, book_state.end - 1, page);
		// NOTE: `T::QueueChangeHandler` is called by the caller.
		BookStateFor::<T>::insert(origin, book_state);
	}

	/// Try to execute a single message that was marked as overweight.
	///
	/// The `weight_limit` is the weight that can be consumed to execute the message. The base
	/// weight of the function it self must be measured by the caller.
	pub fn do_execute_overweight(
		origin: MessageOriginOf<T>,
		page_index: PageIndex,
		index: T::Size,
		weight_limit: Weight,
	) -> Result<Weight, Error<T>> {
		match with_service_mutex(|| {
			Self::do_execute_overweight_inner(origin, page_index, index, weight_limit)
		}) {
			Err(()) => Err(Error::<T>::RecursiveDisallowed),
			Ok(x) => x,
		}
	}

	/// Same as `do_execute_overweight` but must be called while holding the `service_mutex`.
	fn do_execute_overweight_inner(
		origin: MessageOriginOf<T>,
		page_index: PageIndex,
		index: T::Size,
		weight_limit: Weight,
	) -> Result<Weight, Error<T>> {
		let mut book_state = BookStateFor::<T>::get(&origin);
		ensure!(!T::QueuePausedQuery::is_paused(&origin), Error::<T>::QueuePaused);

		let mut page = Pages::<T>::get(&origin, page_index).ok_or(Error::<T>::NoPage)?;
		let (pos, is_processed, payload) =
			page.peek_index(index.into() as usize).ok_or(Error::<T>::NoMessage)?;
		let payload_len = payload.len() as u64;
		ensure!(
			page_index < book_state.begin ||
				(page_index == book_state.begin && pos < page.first.into() as usize),
			Error::<T>::Queued
		);
		ensure!(!is_processed, Error::<T>::AlreadyProcessed);
		use MessageExecutionStatus::*;
		let mut weight_counter = WeightMeter::with_limit(weight_limit);
		match Self::process_message_payload(
			origin.clone(),
			page_index,
			index,
			payload,
			&mut weight_counter,
			Weight::MAX,
			// ^^^ We never recognise it as permanently overweight, since that would result in an
			// additional overweight event being deposited.
		) {
			Overweight | InsufficientWeight => Err(Error::<T>::InsufficientWeight),
			StackLimitReached | Unprocessable { permanent: false } =>
				Err(Error::<T>::TemporarilyUnprocessable),
			Unprocessable { permanent: true } | Processed => {
				page.note_processed_at_pos(pos);
				book_state.message_count.saturating_dec();
				book_state.size.saturating_reduce(payload_len);
				let page_weight = if page.remaining.is_zero() {
					debug_assert!(
						page.remaining_size.is_zero(),
						"no messages remaining; no space taken; qed"
					);
					Pages::<T>::remove(&origin, page_index);
					debug_assert!(book_state.count >= 1, "page exists, so book must have pages");
					book_state.count.saturating_dec();
					T::WeightInfo::execute_overweight_page_removed()
				// no need to consider .first or ready ring since processing an overweight page
				// would not alter that state.
				} else {
					Pages::<T>::insert(&origin, page_index, page);
					T::WeightInfo::execute_overweight_page_updated()
				};
				BookStateFor::<T>::insert(&origin, &book_state);
				T::QueueChangeHandler::on_queue_changed(origin, book_state.into());
				Ok(weight_counter.consumed().saturating_add(page_weight))
			},
		}
	}

	/// Remove a stale page or one which has no more messages remaining to be processed.
	fn do_reap_page(origin: &MessageOriginOf<T>, page_index: PageIndex) -> DispatchResult {
		match with_service_mutex(|| Self::do_reap_page_inner(origin, page_index)) {
			Err(()) => Err(Error::<T>::RecursiveDisallowed.into()),
			Ok(x) => x,
		}
	}

	/// Same as `do_reap_page` but must be called while holding the `service_mutex`.
	fn do_reap_page_inner(origin: &MessageOriginOf<T>, page_index: PageIndex) -> DispatchResult {
		let mut book_state = BookStateFor::<T>::get(origin);
		// definitely not reapable if the page's index is no less than the `begin`ning of ready
		// pages.
		ensure!(page_index < book_state.begin, Error::<T>::NotReapable);

		let page = Pages::<T>::get(origin, page_index).ok_or(Error::<T>::NoPage)?;

		// definitely reapable if the page has no messages in it.
		let reapable = page.remaining.is_zero();

		// also reapable if the page index has dropped below our watermark.
		let cullable = || {
			let total_pages = book_state.count;
			let ready_pages = book_state.end.saturating_sub(book_state.begin).min(total_pages);

			// The number of stale pages - i.e. pages which contain unprocessed overweight messages.
			// We would prefer to keep these around but will restrict how far into history they can
			// extend if we notice that there's too many of them.
			//
			// We don't know *where* in history these pages are so we use a dynamic formula which
			// reduces the historical time horizon as the stale pages pile up and increases it as
			// they reduce.
			let stale_pages = total_pages - ready_pages;

			// The maximum number of stale pages (i.e. of overweight messages) allowed before
			// culling can happen at all. Once there are more stale pages than this, then historical
			// pages may be dropped, even if they contain unprocessed overweight messages.
			let max_stale = T::MaxStale::get();

			// The amount beyond the maximum which are being used. If it's not beyond the maximum
			// then we exit now since no culling is needed.
			let overflow = match stale_pages.checked_sub(max_stale + 1) {
				Some(x) => x + 1,
				None => return false,
			};

			// The special formula which tells us how deep into index-history we will pages. As
			// the overflow is greater (and thus the need to drop items from storage is more urgent)
			// this is reduced, allowing a greater range of pages to be culled.
			// With a minimum `overflow` (`1`), this returns `max_stale ** 2`, indicating we only
			// cull beyond that number of indices deep into history.
			// At this overflow increases, our depth reduces down to a limit of `max_stale`. We
			// never want to reduce below this since this will certainly allow enough pages to be
			// culled in order to bring `overflow` back to zero.
			let backlog = (max_stale * max_stale / overflow).max(max_stale);

			let watermark = book_state.begin.saturating_sub(backlog);
			page_index < watermark
		};
		ensure!(reapable || cullable(), Error::<T>::NotReapable);

		Pages::<T>::remove(origin, page_index);
		debug_assert!(book_state.count > 0, "reaping a page implies there are pages");
		book_state.count.saturating_dec();
		book_state.message_count.saturating_reduce(page.remaining.into() as u64);
		book_state.size.saturating_reduce(page.remaining_size.into() as u64);
		BookStateFor::<T>::insert(origin, &book_state);
		T::QueueChangeHandler::on_queue_changed(origin.clone(), book_state.into());
		Self::deposit_event(Event::PageReaped { origin: origin.clone(), index: page_index });

		Ok(())
	}

	/// Execute any messages remaining to be processed in the queue of `origin`, using up to
	/// `weight_limit` to do so. Any messages which would take more than `overweight_limit` to
	/// execute are deemed overweight and ignored.
	fn service_queue(
		origin: MessageOriginOf<T>,
		weight: &mut WeightMeter,
		overweight_limit: Weight,
	) -> (bool, Option<MessageOriginOf<T>>) {
		use PageExecutionStatus::*;
		if weight
			.try_consume(
				T::WeightInfo::service_queue_base()
					.saturating_add(T::WeightInfo::ready_ring_unknit()),
			)
			.is_err()
		{
			return (false, None)
		}

		let mut book_state = BookStateFor::<T>::get(&origin);
		let mut total_processed = 0;
		if T::QueuePausedQuery::is_paused(&origin) {
			let next_ready = book_state.ready_neighbours.as_ref().map(|x| x.next.clone());
			return (false, next_ready)
		}

		while book_state.end > book_state.begin {
			let (processed, status) =
				Self::service_page(&origin, &mut book_state, weight, overweight_limit);
			total_processed.saturating_accrue(processed);
			match status {
				// Store the page progress and do not go to the next one.
				Bailed | NoProgress => break,
				// Go to the next page if this one is at the end.
				NoMore => (),
			};
			book_state.begin.saturating_inc();
		}
		let next_ready = book_state.ready_neighbours.as_ref().map(|x| x.next.clone());
		if book_state.begin >= book_state.end {
			// No longer ready - unknit.
			if let Some(neighbours) = book_state.ready_neighbours.take() {
				Self::ready_ring_unknit(&origin, neighbours);
			} else if total_processed > 0 {
				defensive!("Freshly processed queue must have been ready");
			}
		}
		BookStateFor::<T>::insert(&origin, &book_state);
		if total_processed > 0 {
			T::QueueChangeHandler::on_queue_changed(origin, book_state.into());
		}
		(total_processed > 0, next_ready)
	}

	/// Service as many messages of a page as possible.
	///
	/// Returns how many messages were processed and the page's status.
	fn service_page(
		origin: &MessageOriginOf<T>,
		book_state: &mut BookStateOf<T>,
		weight: &mut WeightMeter,
		overweight_limit: Weight,
	) -> (u32, PageExecutionStatus) {
		use PageExecutionStatus::*;
		if weight
			.try_consume(
				T::WeightInfo::service_page_base_completion()
					.max(T::WeightInfo::service_page_base_no_completion()),
			)
			.is_err()
		{
			return (0, Bailed)
		}

		let page_index = book_state.begin;
		let mut page = match Pages::<T>::get(origin, page_index) {
			Some(p) => p,
			None => {
				defensive!("message-queue: referenced page not found");
				return (0, NoMore)
			},
		};

		let mut total_processed = 0;

		// Execute as many messages as possible.
		let status = loop {
			use ItemExecutionStatus::*;
			match Self::service_page_item(
				origin,
				page_index,
				book_state,
				&mut page,
				weight,
				overweight_limit,
			) {
				Bailed => break PageExecutionStatus::Bailed,
				NoItem => break PageExecutionStatus::NoMore,
				NoProgress => break PageExecutionStatus::NoProgress,
				// Keep going as long as we make progress...
				Executed(true) => total_processed.saturating_inc(),
				Executed(false) => (),
			}
		};

		if page.is_complete() {
			debug_assert!(status != Bailed, "we never bail if a page became complete");
			Pages::<T>::remove(origin, page_index);
			debug_assert!(book_state.count > 0, "completing a page implies there are pages");
			book_state.count.saturating_dec();
		} else {
			Pages::<T>::insert(origin, page_index, page);
		}
		(total_processed, status)
	}

	/// Execute the next message of a page.
	pub(crate) fn service_page_item(
		origin: &MessageOriginOf<T>,
		page_index: PageIndex,
		book_state: &mut BookStateOf<T>,
		page: &mut PageOf<T>,
		weight: &mut WeightMeter,
		overweight_limit: Weight,
	) -> ItemExecutionStatus {
		use MessageExecutionStatus::*;
		// This ugly pre-checking is needed for the invariant
		// "we never bail if a page became complete".
		if page.is_complete() {
			return ItemExecutionStatus::NoItem
		}
		if weight.try_consume(T::WeightInfo::service_page_item()).is_err() {
			return ItemExecutionStatus::Bailed
		}

		let payload = &match page.peek_first() {
			Some(m) => m,
			None => return ItemExecutionStatus::NoItem,
		}[..];
		let payload_len = payload.len() as u64;

		// Store these for the case that `process_message_payload` is recursive.
		Pages::<T>::insert(origin, page_index, &*page);
		BookStateFor::<T>::insert(origin, &*book_state);

		let res = Self::process_message_payload(
			origin.clone(),
			page_index,
			page.first_index,
			payload,
			weight,
			overweight_limit,
		);

		// And restore them afterwards to see the changes of a recursive call.
		*book_state = BookStateFor::<T>::get(origin);
		if let Some(new_page) = Pages::<T>::get(origin, page_index) {
			*page = new_page;
		} else {
			defensive!("page must exist since we just inserted it and recursive calls are not allowed to remove anything");
			return ItemExecutionStatus::NoItem
		};

		let is_processed = match res {
			InsufficientWeight => return ItemExecutionStatus::Bailed,
			Unprocessable { permanent: false } => return ItemExecutionStatus::NoProgress,
			Processed | Unprocessable { permanent: true } | StackLimitReached => true,
			Overweight => false,
		};

		if is_processed {
			book_state.message_count.saturating_dec();
			book_state.size.saturating_reduce(payload_len as u64);
		}
		page.skip_first(is_processed);
		ItemExecutionStatus::Executed(is_processed)
	}

	/// Ensure the correctness of state of this pallet.
	///
	/// # Assumptions-
	///
	/// If `serviceHead` points to a ready Queue, then BookState of that Queue has:
	///
	/// * `message_count` > 0
	/// * `size` > 0
	/// * `end` > `begin`
	/// * Some(ready_neighbours)
	/// * If `ready_neighbours.next` == self.origin, then `ready_neighbours.prev` == self.origin
	///   (only queue in ring)
	///
	/// For Pages(begin to end-1) in BookState:
	///
	/// * `remaining` > 0
	/// * `remaining_size` > 0
	/// * `first` <= `last`
	/// * Every page can be decoded into peek_* functions
	#[cfg(any(test, feature = "try-runtime", feature = "std"))]
	pub fn do_try_state() -> Result<(), sp_runtime::TryRuntimeError> {
		// Checking memory corruption for BookStateFor
		ensure!(
			BookStateFor::<T>::iter_keys().count() == BookStateFor::<T>::iter_values().count(),
			"Memory Corruption in BookStateFor"
		);
		// Checking memory corruption for Pages
		ensure!(
			Pages::<T>::iter_keys().count() == Pages::<T>::iter_values().count(),
			"Memory Corruption in Pages"
		);

		// Basic checks for each book
		for book in BookStateFor::<T>::iter_values() {
			ensure!(book.end >= book.begin, "Invariant");
			ensure!(book.end < 1 << 30, "Likely overflow or corruption");
			ensure!(book.message_count < 1 << 30, "Likely overflow or corruption");
			ensure!(book.size < 1 << 30, "Likely overflow or corruption");
			ensure!(book.count < 1 << 30, "Likely overflow or corruption");

			let fp: QueueFootprint = book.into();
			ensure!(fp.ready_pages <= fp.pages, "There cannot be more ready than total pages");
		}

		//loop around this origin
		let Some(starting_origin) = ServiceHead::<T>::get() else { return Ok(()) };

		while let Some(head) = Self::bump_service_head(&mut WeightMeter::new()) {
			ensure!(
				BookStateFor::<T>::contains_key(&head),
				"Service head must point to an existing book"
			);

			let head_book_state = BookStateFor::<T>::get(&head);
			ensure!(
				head_book_state.message_count > 0,
				"There must be some messages if in ReadyRing"
			);
			ensure!(head_book_state.size > 0, "There must be some message size if in ReadyRing");
			ensure!(
				head_book_state.end > head_book_state.begin,
				"End > Begin if unprocessed messages exists"
			);
			ensure!(
				head_book_state.ready_neighbours.is_some(),
				"There must be neighbours if in ReadyRing"
			);

			if head_book_state.ready_neighbours.as_ref().unwrap().next == head {
				ensure!(
					head_book_state.ready_neighbours.as_ref().unwrap().prev == head,
					"Can only happen if only queue in ReadyRing"
				);
			}

			for page_index in head_book_state.begin..head_book_state.end {
				let page = Pages::<T>::get(&head, page_index).unwrap();
				let remaining_messages = page.remaining;
				let mut counted_remaining_messages: u32 = 0;
				ensure!(
					remaining_messages > 0.into(),
					"These must be some messages that have not been processed yet!"
				);

				for i in 0..u32::MAX {
					if let Some((_, processed, _)) = page.peek_index(i as usize) {
						if !processed {
							counted_remaining_messages += 1;
						}
					} else {
						break
					}
				}

				ensure!(
					remaining_messages.into() == counted_remaining_messages,
					"Memory Corruption"
				);
			}

			if head_book_state.ready_neighbours.as_ref().unwrap().next == starting_origin {
				break
			}
		}
		Ok(())
	}

	/// Print the pages in each queue and the messages in each page.
	///
	/// Processed messages are prefixed with a `*` and the current `begin`ning page with a `>`.
	///
	/// # Example output
	///
	/// ```text
	/// queue Here:
	///   page 0: []
	/// > page 1: []
	///   page 2: ["\0weight=4", "\0c", ]
	///   page 3: ["\0bigbig 1", ]
	///   page 4: ["\0bigbig 2", ]
	///   page 5: ["\0bigbig 3", ]
	/// ```
	#[cfg(feature = "std")]
	pub fn debug_info() -> String {
		let mut info = String::new();
		for (origin, book_state) in BookStateFor::<T>::iter() {
			let mut queue = format!("queue {:?}:\n", &origin);
			let mut pages = Pages::<T>::iter_prefix(&origin).collect::<Vec<_>>();
			pages.sort_by(|(a, _), (b, _)| a.cmp(b));
			for (page_index, mut page) in pages.into_iter() {
				let page_info = if book_state.begin == page_index { ">" } else { " " };
				let mut page_info = format!(
					"{} page {} ({:?} first, {:?} last, {:?} remain): [ ",
					page_info, page_index, page.first, page.last, page.remaining
				);
				for i in 0..u32::MAX {
					if let Some((_, processed, message)) =
						page.peek_index(i.try_into().expect("std-only code"))
					{
						let msg = String::from_utf8_lossy(message);
						if processed {
							page_info.push('*');
						}
						page_info.push_str(&format!("{:?}, ", msg));
						page.skip_first(true);
					} else {
						break
					}
				}
				page_info.push_str("]\n");
				queue.push_str(&page_info);
			}
			info.push_str(&queue);
		}
		info
	}

	/// Process a single message.
	///
	/// The base weight of this function needs to be accounted for by the caller. `weight` is the
	/// remaining weight to process the message. `overweight_limit` is the maximum weight that a
	/// message can ever consume. Messages above this limit are marked as permanently overweight.
	/// This process is also transactional, any form of error that occurs in processing a message
	/// causes storage changes to be rolled back.
	fn process_message_payload(
		origin: MessageOriginOf<T>,
		page_index: PageIndex,
		message_index: T::Size,
		message: &[u8],
		meter: &mut WeightMeter,
		overweight_limit: Weight,
	) -> MessageExecutionStatus {
		let mut id = sp_io::hashing::blake2_256(message);
		use ProcessMessageError::*;
		let prev_consumed = meter.consumed();

		let transaction =
			storage::with_transaction(|| -> TransactionOutcome<Result<_, DispatchError>> {
				let res =
					T::MessageProcessor::process_message(message, origin.clone(), meter, &mut id);
				match &res {
					Ok(_) => TransactionOutcome::Commit(Ok(res)),
					Err(_) => TransactionOutcome::Rollback(Ok(res)),
				}
			});

		let transaction = match transaction {
			Ok(result) => result,
			_ => {
				defensive!(
					"Error occurred processing message, storage changes will be rolled back"
				);
				return MessageExecutionStatus::Unprocessable { permanent: true }
			},
		};

		match transaction {
			Err(Overweight(w)) if w.any_gt(overweight_limit) => {
				// Permanently overweight.
				Self::deposit_event(Event::<T>::OverweightEnqueued {
					id,
					origin,
					page_index,
					message_index,
				});
				MessageExecutionStatus::Overweight
			},
			Err(Overweight(_)) => {
				// Temporarily overweight - save progress and stop processing this
				// queue.
				MessageExecutionStatus::InsufficientWeight
			},
			Err(Yield) => {
				// Processing should be reattempted later.
				MessageExecutionStatus::Unprocessable { permanent: false }
			},
			Err(error @ BadFormat | error @ Corrupt | error @ Unsupported) => {
				// Permanent error - drop
				Self::deposit_event(Event::<T>::ProcessingFailed { id: id.into(), origin, error });
				MessageExecutionStatus::Unprocessable { permanent: true }
			},
			Err(error @ StackLimitReached) => {
				Self::deposit_event(Event::<T>::ProcessingFailed { id: id.into(), origin, error });
				MessageExecutionStatus::StackLimitReached
			},
			Ok(success) => {
				// Success
				let weight_used = meter.consumed().saturating_sub(prev_consumed);
				Self::deposit_event(Event::<T>::Processed {
					id: id.into(),
					origin,
					weight_used,
					success,
				});
				MessageExecutionStatus::Processed
			},
		}
	}

	fn service_queues_impl(weight_limit: Weight, context: ServiceQueuesContext) -> Weight {
		let mut weight = WeightMeter::with_limit(weight_limit);

		// Get the maximum weight that processing a single message may take:
		let overweight_limit = Self::max_message_weight(weight_limit).unwrap_or_else(|| {
			if matches!(context, ServiceQueuesContext::OnInitialize) {
				defensive!("Not enough weight to service a single message.");
			}
			Weight::zero()
		});

		match with_service_mutex(|| {
			let mut next = match Self::bump_service_head(&mut weight) {
				Some(h) => h,
				None => return weight.consumed(),
			};
			// The last queue that did not make any progress.
			// The loop aborts as soon as it arrives at this queue again without making any progress
			// on other queues in between.
			let mut last_no_progress = None;

			loop {
				let (progressed, n) =
					Self::service_queue(next.clone(), &mut weight, overweight_limit);
				next = match n {
					Some(n) =>
						if !progressed {
							if last_no_progress == Some(n.clone()) {
								break
							}
							if last_no_progress.is_none() {
								last_no_progress = Some(next.clone())
							}
							n
						} else {
							last_no_progress = None;
							n
						},
					None => break,
				}
			}
			weight.consumed()
		}) {
			Err(()) => weight.consumed(),
			Ok(w) => w,
		}
	}
}

impl<T: Config> ForceSetHead<MessageOriginOf<T>> for Pallet<T> {
	fn force_set_head(weight: &mut WeightMeter, origin: &MessageOriginOf<T>) -> Result<bool, ()> {
		Pallet::<T>::set_service_head(weight, origin)
	}
}

/// Run a closure that errors on re-entrance. Meant to be used by anything that services queues.
pub(crate) fn with_service_mutex<F: FnOnce() -> R, R>(f: F) -> Result<R, ()> {
	// Holds the singleton token instance.
	environmental::environmental!(token: Option<()>);

	token::using_once(&mut Some(()), || {
		// The first `ok_or` should always be `Ok` since we are inside a `using_once`.
		let hold = token::with(|t| t.take()).ok_or(()).defensive()?.ok_or(())?;

		// Put the token back when we're done.
		defer! {
			token::with(|t| {
				*t = Some(hold);
			});
		}

		Ok(f())
	})
}

/// Provides a [`sp_core::Get`] to access the `MEL` of a [`codec::MaxEncodedLen`] type.
pub struct MaxEncodedLenOf<T>(core::marker::PhantomData<T>);
impl<T: MaxEncodedLen> Get<u32> for MaxEncodedLenOf<T> {
	fn get() -> u32 {
		T::max_encoded_len() as u32
	}
}

/// Calculates the maximum message length and exposed it through the [`codec::MaxEncodedLen`] trait.
pub struct MaxMessageLen<Origin, Size, HeapSize>(
	core::marker::PhantomData<(Origin, Size, HeapSize)>,
);
impl<Origin: MaxEncodedLen, Size: MaxEncodedLen + Into<u32>, HeapSize: Get<Size>> Get<u32>
	for MaxMessageLen<Origin, Size, HeapSize>
{
	fn get() -> u32 {
		(HeapSize::get().into()).saturating_sub(ItemHeader::<Size>::max_encoded_len() as u32)
	}
}

/// The maximal message length.
pub type MaxMessageLenOf<T> =
	MaxMessageLen<MessageOriginOf<T>, <T as Config>::Size, <T as Config>::HeapSize>;
/// The maximal encoded origin length.
pub type MaxOriginLenOf<T> = MaxEncodedLenOf<MessageOriginOf<T>>;
/// The `MessageOrigin` of this pallet.
pub type MessageOriginOf<T> = <<T as Config>::MessageProcessor as ProcessMessage>::Origin;
/// The maximal heap size of a page.
pub type HeapSizeU32Of<T> = IntoU32<<T as Config>::HeapSize, <T as Config>::Size>;
/// The [`Page`] of this pallet.
pub type PageOf<T> = Page<<T as Config>::Size, <T as Config>::HeapSize>;
/// The [`BookState`] of this pallet.
pub type BookStateOf<T> = BookState<MessageOriginOf<T>>;

/// Converts a [`sp_core::Get`] with returns a type that can be cast into an `u32` into a `Get`
/// which returns an `u32`.
pub struct IntoU32<T, O>(core::marker::PhantomData<(T, O)>);
impl<T: Get<O>, O: Into<u32>> Get<u32> for IntoU32<T, O> {
	fn get() -> u32 {
		T::get().into()
	}
}

impl<T: Config> ServiceQueues for Pallet<T> {
	type OverweightMessageAddress = (MessageOriginOf<T>, PageIndex, T::Size);

	fn service_queues(weight_limit: Weight) -> Weight {
		Self::service_queues_impl(weight_limit, ServiceQueuesContext::ServiceQueues)
	}

	/// Execute a single overweight message.
	///
	/// The weight limit must be enough for `execute_overweight` and the message execution itself.
	fn execute_overweight(
		weight_limit: Weight,
		(message_origin, page, index): Self::OverweightMessageAddress,
	) -> Result<Weight, ExecuteOverweightError> {
		let mut weight = WeightMeter::with_limit(weight_limit);
		if weight
			.try_consume(
				T::WeightInfo::execute_overweight_page_removed()
					.max(T::WeightInfo::execute_overweight_page_updated()),
			)
			.is_err()
		{
			return Err(ExecuteOverweightError::InsufficientWeight)
		}

		Pallet::<T>::do_execute_overweight(message_origin, page, index, weight.remaining()).map_err(
			|e| match e {
				Error::<T>::InsufficientWeight => ExecuteOverweightError::InsufficientWeight,
				Error::<T>::AlreadyProcessed => ExecuteOverweightError::AlreadyProcessed,
				Error::<T>::QueuePaused => ExecuteOverweightError::QueuePaused,
				Error::<T>::NoPage | Error::<T>::NoMessage | Error::<T>::Queued =>
					ExecuteOverweightError::NotFound,
				Error::<T>::RecursiveDisallowed => ExecuteOverweightError::RecursiveDisallowed,
				_ => ExecuteOverweightError::Other,
			},
		)
	}
}

impl<T: Config> EnqueueMessage<MessageOriginOf<T>> for Pallet<T> {
	type MaxMessageLen =
		MaxMessageLen<<T::MessageProcessor as ProcessMessage>::Origin, T::Size, T::HeapSize>;

	fn enqueue_message(
		message: BoundedSlice<u8, Self::MaxMessageLen>,
		origin: <T::MessageProcessor as ProcessMessage>::Origin,
	) {
		Self::do_enqueue_message(&origin, message);
		let book_state = BookStateFor::<T>::get(&origin);
		T::QueueChangeHandler::on_queue_changed(origin, book_state.into());
	}

	fn enqueue_messages<'a>(
		messages: impl Iterator<Item = BoundedSlice<'a, u8, Self::MaxMessageLen>>,
		origin: <T::MessageProcessor as ProcessMessage>::Origin,
	) {
		for message in messages {
			Self::do_enqueue_message(&origin, message);
		}
		let book_state = BookStateFor::<T>::get(&origin);
		T::QueueChangeHandler::on_queue_changed(origin, book_state.into());
	}

	fn sweep_queue(origin: MessageOriginOf<T>) {
		if !BookStateFor::<T>::contains_key(&origin) {
			return
		}
		let mut book_state = BookStateFor::<T>::get(&origin);
		book_state.begin = book_state.end;
		if let Some(neighbours) = book_state.ready_neighbours.take() {
			Self::ready_ring_unknit(&origin, neighbours);
		}
		BookStateFor::<T>::insert(&origin, &book_state);
	}

	fn footprint(origin: MessageOriginOf<T>) -> QueueFootprint {
		BookStateFor::<T>::get(&origin).into()
	}
}<|MERGE_RESOLUTION|>--- conflicted
+++ resolved
@@ -880,7 +880,6 @@
 		}
 	}
 
-<<<<<<< HEAD
 	fn set_service_head(weight: &mut WeightMeter, queue: &MessageOriginOf<T>) -> Result<bool, ()> {
 		if weight.try_consume(T::WeightInfo::set_service_head()).is_err() {
 			return Err(())
@@ -895,10 +894,7 @@
 		}
 	}
 
-	/// The maximal weight that a single message can consume.
-=======
 	/// The maximal weight that a single message ever can consume.
->>>>>>> f340e07f
 	///
 	/// Any message using more than this will be marked as permanently overweight and not
 	/// automatically re-attempted. Returns `None` if the servicing of a message cannot begin.
