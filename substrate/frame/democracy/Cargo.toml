--- conflicted
+++ resolved
@@ -17,16 +17,6 @@
 	"derive",
 ] }
 scale-info = { version = "2.10.0", default-features = false, features = ["derive"] }
-<<<<<<< HEAD
-serde = { version = "1.0.188", features = ["derive"], optional = true }
-frame-benchmarking = { path = "../benchmarking", default-features = false, optional = true }
-frame-support = { path = "../support", default-features = false }
-frame-system = { path = "../system", default-features = false }
-sp-io = { path = "../../primitives/io", default-features = false }
-sp-runtime = { path = "../../primitives/runtime", default-features = false }
-sp-std = { path = "../../primitives/std", default-features = false }
-sp-core = { path = "../../primitives/core", default-features = false }
-=======
 serde = { version = "1.0.193", features = ["derive"], optional = true }
 frame-benchmarking = { path = "../benchmarking", default-features = false, optional = true}
 frame-support = { path = "../support", default-features = false}
@@ -35,7 +25,6 @@
 sp-runtime = { path = "../../primitives/runtime", default-features = false}
 sp-std = { path = "../../primitives/std", default-features = false}
 sp-core = { path = "../../primitives/core", default-features = false}
->>>>>>> 52132636
 log = { version = "0.4.17", default-features = false }
 
 [dev-dependencies]
@@ -44,7 +33,7 @@
 pallet-preimage = { path = "../preimage" }
 
 [features]
-default = ["std"]
+default = [ "std" ]
 std = [
 	"codec/std",
 	"frame-benchmarking?/std",
