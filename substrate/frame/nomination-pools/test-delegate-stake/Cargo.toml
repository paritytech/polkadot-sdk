--- conflicted
+++ resolved
@@ -25,15 +25,9 @@
 sp-staking = { default-features = true, path = "../../../primitives/staking" }
 sp-core = { default-features = true, path = "../../../primitives/core" }
 
-<<<<<<< HEAD
-frame-system = { default-features = true, path = "../../system" }
-frame-support = { default-features = true, path = "../../support" }
-frame-election-provider-support = { default-features = true, path = "../../election-provider-support" }
-=======
 frame-system = { workspace = true, default-features = true }
 frame-support = { features = ["experimental"], workspace = true, default-features = true }
 frame-election-provider-support = { workspace = true, default-features = true }
->>>>>>> bf20a9e ([Fix|NominationPools] Only allow apply slash to be executed if the slash amount is atleast ED (#6540))
 
 pallet-timestamp = { default-features = true, path = "../../timestamp" }
 pallet-balances = { default-features = true, path = "../../balances" }
