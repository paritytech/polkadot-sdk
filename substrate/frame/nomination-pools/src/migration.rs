--- conflicted
+++ resolved
@@ -17,13 +17,10 @@
 
 use super::*;
 use crate::log;
-<<<<<<< HEAD
-use alloc::{collections::btree_map::BTreeMap, vec::Vec};
-use frame_support::traits::OnRuntimeUpgrade;
-=======
 use frame_support::traits::{OnRuntimeUpgrade, UncheckedOnRuntimeUpgrade};
-use sp_std::{collections::btree_map::BTreeMap, vec::Vec};
->>>>>>> 38363769
+#[cfg(not(feature = "std"))]
+use alloc::vec::Vec;
+use alloc::collections::btree_map::BTreeMap;
 
 #[cfg(feature = "try-runtime")]
 use sp_runtime::TryRuntimeError;
@@ -136,13 +133,8 @@
 		}
 	}
 
-<<<<<<< HEAD
 	pub struct VersionUncheckedMigrateV7ToV8<T>(core::marker::PhantomData<T>);
-	impl<T: Config> OnRuntimeUpgrade for VersionUncheckedMigrateV7ToV8<T> {
-=======
-	pub struct VersionUncheckedMigrateV7ToV8<T>(sp_std::marker::PhantomData<T>);
 	impl<T: Config> UncheckedOnRuntimeUpgrade for VersionUncheckedMigrateV7ToV8<T> {
->>>>>>> 38363769
 		#[cfg(feature = "try-runtime")]
 		fn pre_upgrade() -> Result<Vec<u8>, TryRuntimeError> {
 			Ok(Vec::new())
@@ -220,13 +212,8 @@
 	pub type BondedPools<T: Config> =
 		CountedStorageMap<Pallet<T>, Twox64Concat, PoolId, V7BondedPoolInner<T>>;
 
-<<<<<<< HEAD
 	pub struct VersionUncheckedMigrateV6ToV7<T>(core::marker::PhantomData<T>);
-	impl<T: Config> OnRuntimeUpgrade for VersionUncheckedMigrateV6ToV7<T> {
-=======
-	pub struct VersionUncheckedMigrateV6ToV7<T>(sp_std::marker::PhantomData<T>);
 	impl<T: Config> UncheckedOnRuntimeUpgrade for VersionUncheckedMigrateV6ToV7<T> {
->>>>>>> 38363769
 		fn on_runtime_upgrade() -> Weight {
 			let migrated = BondedPools::<T>::count();
 			// The TVL should be the sum of all the funds that are actively staked and in the
