// This file is part of Substrate.

// Copyright (C) Parity Technologies (UK) Ltd.
// SPDX-License-Identifier: Apache-2.0

// Licensed under the Apache License, Version 2.0 (the "License");
// you may not use this file except in compliance with the License.
// You may obtain a copy of the License at
//
// 	http://www.apache.org/licenses/LICENSE-2.0
//
// Unless required by applicable law or agreed to in writing, software
// distributed under the License is distributed on an "AS IS" BASIS,
// WITHOUT WARRANTIES OR CONDITIONS OF ANY KIND, either express or implied.
// See the License for the specific language governing permissions and
// limitations under the License.

use super::*;
use crate::log;
use frame_support::traits::OnRuntimeUpgrade;
use sp_std::{collections::btree_map::BTreeMap, vec::Vec};

#[cfg(feature = "try-runtime")]
use sp_runtime::TryRuntimeError;

/// Exports for versioned migration `type`s for this pallet.
pub mod versioned {
	use super::*;

	/// v9: Checks and updates `TotalValueLocked` if out of sync.
	pub type V8ToV9<T> = frame_support::migrations::VersionedMigration<
		8,
		9,
		v9::VersionUncheckedMigrateV8ToV9<T>,
		crate::pallet::Pallet<T>,
		<T as frame_system::Config>::DbWeight,
	>;

	/// v8: Adds commission claim permissions to `BondedPools`.
	pub type V7ToV8<T> = frame_support::migrations::VersionedMigration<
		7,
		8,
		v8::VersionUncheckedMigrateV7ToV8<T>,
		crate::pallet::Pallet<T>,
		<T as frame_system::Config>::DbWeight,
	>;

	/// Migration V6 to V7 wrapped in a [`frame_support::migrations::VersionedMigration`], ensuring
	/// the migration is only performed when on-chain version is 6.
	pub type V6ToV7<T> = frame_support::migrations::VersionedMigration<
		6,
		7,
		v7::VersionUncheckedMigrateV6ToV7<T>,
		crate::pallet::Pallet<T>,
		<T as frame_system::Config>::DbWeight,
	>;

	/// Wrapper over `MigrateToV6` with convenience version checks.
	pub type V5toV6<T> = frame_support::migrations::VersionedMigration<
		5,
		6,
		v6::MigrateToV6<T>,
		crate::pallet::Pallet<T>,
		<T as frame_system::Config>::DbWeight,
	>;
}

pub mod v9 {
	use super::*;

	pub struct VersionUncheckedMigrateV8ToV9<T>(sp_std::marker::PhantomData<T>);

	impl<T: Config> OnRuntimeUpgrade for VersionUncheckedMigrateV8ToV9<T> {
		#[cfg(feature = "try-runtime")]
		fn pre_upgrade() -> Result<Vec<u8>, TryRuntimeError> {
			Ok(Vec::new())
		}

		fn on_runtime_upgrade() -> Weight {
			let migrated = BondedPools::<T>::count();

			// recalcuate the `TotalValueLocked` to compare with the current on-chain TVL which may
			// be out of sync.
			let tvl: BalanceOf<T> = helpers::calculate_tvl_by_total_stake::<T>();
			let onchain_tvl = TotalValueLocked::<T>::get();

			let writes = if tvl != onchain_tvl {
				TotalValueLocked::<T>::set(tvl);

				log!(
					info,
					"on-chain TVL was out of sync, update. Old: {:?}, new: {:?}",
					onchain_tvl,
					tvl
				);

				// writes: onchain version + set total value locked.
				2
			} else {
				log!(info, "on-chain TVL was OK: {:?}", tvl);

				// writes: onchain version write.
				1
			};

			// reads: migrated * (BondedPools +  Staking::total_stake) + count + onchain
			// version
			//
			// writes: current version + (maybe) TVL
			T::DbWeight::get()
				.reads_writes(migrated.saturating_mul(2).saturating_add(2).into(), writes)
		}

		#[cfg(feature = "try-runtime")]
		fn post_upgrade(_: Vec<u8>) -> Result<(), TryRuntimeError> {
			Ok(())
		}
	}
}

pub mod v8 {
	use super::{v7::V7BondedPoolInner, *};

	impl<T: Config> V7BondedPoolInner<T> {
		fn migrate_to_v8(self) -> BondedPoolInner<T> {
			BondedPoolInner {
				commission: Commission {
					current: self.commission.current,
					max: self.commission.max,
					change_rate: self.commission.change_rate,
					throttle_from: self.commission.throttle_from,
					// `claim_permission` is a new field.
					claim_permission: None,
				},
				member_counter: self.member_counter,
				points: self.points,
				roles: self.roles,
				state: self.state,
			}
		}
	}

	pub struct VersionUncheckedMigrateV7ToV8<T>(sp_std::marker::PhantomData<T>);
	impl<T: Config> OnRuntimeUpgrade for VersionUncheckedMigrateV7ToV8<T> {
		#[cfg(feature = "try-runtime")]
		fn pre_upgrade() -> Result<Vec<u8>, TryRuntimeError> {
			Ok(Vec::new())
		}

		fn on_runtime_upgrade() -> Weight {
			let mut translated = 0u64;
			BondedPools::<T>::translate::<V7BondedPoolInner<T>, _>(|_key, old_value| {
				translated.saturating_inc();
				Some(old_value.migrate_to_v8())
			});
			T::DbWeight::get().reads_writes(translated, translated + 1)
		}

		#[cfg(feature = "try-runtime")]
		fn post_upgrade(_: Vec<u8>) -> Result<(), TryRuntimeError> {
			// Check new `claim_permission` field is present.
			ensure!(
				BondedPools::<T>::iter()
					.all(|(_, inner)| inner.commission.claim_permission.is_none()),
				"`claim_permission` value has not been set correctly."
			);
			Ok(())
		}
	}
}

/// This migration accumulates and initializes the [`TotalValueLocked`] for all pools.
///
/// WARNING: This migration works under the assumption that the [`BondedPools`] cannot be inflated
/// arbitrarily. Otherwise this migration could fail due to too high weight.
pub(crate) mod v7 {
	use super::*;

	#[derive(Encode, Decode, MaxEncodedLen, TypeInfo, DebugNoBound, PartialEq, Clone)]
	#[codec(mel_bound(T: Config))]
	#[scale_info(skip_type_params(T))]
	pub struct V7Commission<T: Config> {
		pub current: Option<(Perbill, T::AccountId)>,
		pub max: Option<Perbill>,
		pub change_rate: Option<CommissionChangeRate<BlockNumberFor<T>>>,
		pub throttle_from: Option<BlockNumberFor<T>>,
	}

	#[derive(Encode, Decode, MaxEncodedLen, TypeInfo, DebugNoBound, PartialEq, Clone)]
	#[codec(mel_bound(T: Config))]
	#[scale_info(skip_type_params(T))]
	pub struct V7BondedPoolInner<T: Config> {
		pub commission: V7Commission<T>,
		pub member_counter: u32,
		pub points: BalanceOf<T>,
		pub roles: PoolRoles<T::AccountId>,
		pub state: PoolState,
	}

	#[allow(dead_code)]
	#[derive(RuntimeDebugNoBound)]
	#[cfg_attr(feature = "std", derive(Clone, PartialEq))]
	pub struct V7BondedPool<T: Config> {
		/// The identifier of the pool.
		id: PoolId,
		/// The inner fields.
		inner: V7BondedPoolInner<T>,
	}

	impl<T: Config> V7BondedPool<T> {
		fn bonded_account(&self) -> T::AccountId {
			Pallet::<T>::create_bonded_account(self.id)
		}
	}

	// NOTE: We cannot put a V7 prefix here since that would change the storage key.
	#[frame_support::storage_alias]
	pub type BondedPools<T: Config> =
		CountedStorageMap<Pallet<T>, Twox64Concat, PoolId, V7BondedPoolInner<T>>;

	pub struct VersionUncheckedMigrateV6ToV7<T>(sp_std::marker::PhantomData<T>);
<<<<<<< HEAD
=======
	impl<T: Config> VersionUncheckedMigrateV6ToV7<T> {
		fn calculate_tvl_by_total_stake() -> BalanceOf<T> {
			BondedPools::<T>::iter()
				.map(|(id, inner)| {
					T::Staking::total_stake(
						&V7BondedPool { id, inner: inner.clone() }.bonded_account(),
					)
					.unwrap_or_default()
				})
				.reduce(|acc, total_balance| acc + total_balance)
				.unwrap_or_default()
		}
	}

>>>>>>> 9e6298e7
	impl<T: Config> OnRuntimeUpgrade for VersionUncheckedMigrateV6ToV7<T> {
		fn on_runtime_upgrade() -> Weight {
			let migrated = BondedPools::<T>::count();
			// The TVL should be the sum of all the funds that are actively staked and in the
			// unbonding process of the account of each pool.
			let tvl: BalanceOf<T> = helpers::calculate_tvl_by_total_stake::<T>();

			TotalValueLocked::<T>::set(tvl);

			log!(info, "Upgraded {} pools with a TVL of {:?}", migrated, tvl);

			// reads: migrated * (BondedPools +  Staking::total_stake) + count + onchain
			// version
			//
			// writes: current version + TVL
			T::DbWeight::get().reads_writes(migrated.saturating_mul(2).saturating_add(2).into(), 2)
		}

		#[cfg(feature = "try-runtime")]
		fn pre_upgrade() -> Result<Vec<u8>, TryRuntimeError> {
			Ok(Vec::new())
		}

		#[cfg(feature = "try-runtime")]
		fn post_upgrade(_data: Vec<u8>) -> Result<(), TryRuntimeError> {
			// check that the `TotalValueLocked` written is actually the sum of `total_stake` of the
			// `BondedPools``
			let tvl: BalanceOf<T> = helpers::calculate_tvl_by_total_stake::<T>();
			ensure!(
				TotalValueLocked::<T>::get() == tvl,
				"TVL written is not equal to `Staking::total_stake` of all `BondedPools`."
			);

			// calculate the sum of `total_balance` of all `PoolMember` as the upper bound for the
			// `TotalValueLocked`.
			let total_balance_members: BalanceOf<T> = PoolMembers::<T>::iter()
				.map(|(_, member)| member.total_balance())
				.reduce(|acc, total_balance| acc + total_balance)
				.unwrap_or_default();

			ensure!(
				TotalValueLocked::<T>::get() <= total_balance_members,
				"TVL is greater than the balance of all PoolMembers."
			);

			ensure!(
				Pallet::<T>::on_chain_storage_version() >= 7,
				"nomination-pools::migration::v7: wrong storage version"
			);

			Ok(())
		}
	}
}

mod v6 {
	use super::*;

	/// This migration would restrict reward account of pools to go below ED by doing a named
	/// freeze on all the existing pools.
	pub struct MigrateToV6<T>(sp_std::marker::PhantomData<T>);

	impl<T: Config> MigrateToV6<T> {
		fn freeze_ed(pool_id: PoolId) -> Result<(), ()> {
			let reward_acc = Pallet::<T>::create_reward_account(pool_id);
			Pallet::<T>::freeze_pool_deposit(&reward_acc).map_err(|e| {
				log!(error, "Failed to freeze ED for pool {} with error: {:?}", pool_id, e);
				()
			})
		}
	}
	impl<T: Config> OnRuntimeUpgrade for MigrateToV6<T> {
		fn on_runtime_upgrade() -> Weight {
			let mut success = 0u64;
			let mut fail = 0u64;

			BondedPools::<T>::iter_keys().for_each(|p| {
				if Self::freeze_ed(p).is_ok() {
					success.saturating_inc();
				} else {
					fail.saturating_inc();
				}
			});

			if fail > 0 {
				log!(error, "Failed to freeze ED for {} pools", fail);
			} else {
				log!(info, "Freezing ED succeeded for {} pools", success);
			}

			let total = success.saturating_add(fail);
			// freeze_ed = r:2 w:2
			// reads: (freeze_ed + bonded pool key) * total
			// writes: freeze_ed * total
			T::DbWeight::get().reads_writes(3u64.saturating_mul(total), 2u64.saturating_mul(total))
		}

		#[cfg(feature = "try-runtime")]
		fn post_upgrade(_data: Vec<u8>) -> Result<(), TryRuntimeError> {
			// there should be no ED imbalances anymore..
			Pallet::<T>::check_ed_imbalance()
		}
	}
}
pub mod v5 {
	use super::*;

	#[derive(Decode)]
	pub struct OldRewardPool<T: Config> {
		last_recorded_reward_counter: T::RewardCounter,
		last_recorded_total_payouts: BalanceOf<T>,
		total_rewards_claimed: BalanceOf<T>,
	}

	impl<T: Config> OldRewardPool<T> {
		fn migrate_to_v5(self) -> RewardPool<T> {
			RewardPool {
				last_recorded_reward_counter: self.last_recorded_reward_counter,
				last_recorded_total_payouts: self.last_recorded_total_payouts,
				total_rewards_claimed: self.total_rewards_claimed,
				total_commission_pending: Zero::zero(),
				total_commission_claimed: Zero::zero(),
			}
		}
	}

	/// This migration adds `total_commission_pending` and `total_commission_claimed` field to every
	/// `RewardPool`, if any.
	pub struct MigrateToV5<T>(sp_std::marker::PhantomData<T>);
	impl<T: Config> OnRuntimeUpgrade for MigrateToV5<T> {
		fn on_runtime_upgrade() -> Weight {
			let current = Pallet::<T>::current_storage_version();
			let onchain = Pallet::<T>::on_chain_storage_version();

			log!(
				info,
				"Running migration with current storage version {:?} / onchain {:?}",
				current,
				onchain
			);

			if current == 5 && onchain == 4 {
				let mut translated = 0u64;
				RewardPools::<T>::translate::<OldRewardPool<T>, _>(|_id, old_value| {
					translated.saturating_inc();
					Some(old_value.migrate_to_v5())
				});

				current.put::<Pallet<T>>();
				log!(info, "Upgraded {} pools, storage to version {:?}", translated, current);

				// reads: translated + onchain version.
				// writes: translated + current.put.
				T::DbWeight::get().reads_writes(translated + 1, translated + 1)
			} else {
				log!(info, "Migration did not execute. This probably should be removed");
				T::DbWeight::get().reads(1)
			}
		}

		#[cfg(feature = "try-runtime")]
		fn pre_upgrade() -> Result<Vec<u8>, TryRuntimeError> {
			let rpool_keys = RewardPools::<T>::iter_keys().count();
			let rpool_values = RewardPools::<T>::iter_values().count();
			if rpool_keys != rpool_values {
				log!(info, "🔥 There are {} undecodable RewardPools in storage. This migration will try to correct them. keys: {}, values: {}", rpool_keys.saturating_sub(rpool_values), rpool_keys, rpool_values);
			}

			ensure!(
				PoolMembers::<T>::iter_keys().count() == PoolMembers::<T>::iter_values().count(),
				"There are undecodable PoolMembers in storage. This migration will not fix that."
			);
			ensure!(
				BondedPools::<T>::iter_keys().count() == BondedPools::<T>::iter_values().count(),
				"There are undecodable BondedPools in storage. This migration will not fix that."
			);
			ensure!(
				SubPoolsStorage::<T>::iter_keys().count() ==
					SubPoolsStorage::<T>::iter_values().count(),
				"There are undecodable SubPools in storage. This migration will not fix that."
			);
			ensure!(
				Metadata::<T>::iter_keys().count() == Metadata::<T>::iter_values().count(),
				"There are undecodable Metadata in storage. This migration will not fix that."
			);

			Ok((rpool_values as u64).encode())
		}

		#[cfg(feature = "try-runtime")]
		fn post_upgrade(data: Vec<u8>) -> Result<(), TryRuntimeError> {
			let old_rpool_values: u64 = Decode::decode(&mut &data[..]).unwrap();
			let rpool_keys = RewardPools::<T>::iter_keys().count() as u64;
			let rpool_values = RewardPools::<T>::iter_values().count() as u64;
			ensure!(
				rpool_keys == rpool_values,
				"There are STILL undecodable RewardPools - migration failed"
			);

			if old_rpool_values != rpool_values {
				log!(
					info,
					"🎉 Fixed {} undecodable RewardPools.",
					rpool_values.saturating_sub(old_rpool_values)
				);
			}

			// ensure all RewardPools items now contain `total_commission_pending` and
			// `total_commission_claimed` field.
			ensure!(
				RewardPools::<T>::iter().all(|(_, reward_pool)| reward_pool
					.total_commission_pending >=
					Zero::zero() && reward_pool
					.total_commission_claimed >=
					Zero::zero()),
				"a commission value has been incorrectly set"
			);
			ensure!(
				Pallet::<T>::on_chain_storage_version() >= 5,
				"nomination-pools::migration::v5: wrong storage version"
			);

			// These should not have been touched - just in case.
			ensure!(
				PoolMembers::<T>::iter_keys().count() == PoolMembers::<T>::iter_values().count(),
				"There are undecodable PoolMembers in storage."
			);
			ensure!(
				BondedPools::<T>::iter_keys().count() == BondedPools::<T>::iter_values().count(),
				"There are undecodable BondedPools in storage."
			);
			ensure!(
				SubPoolsStorage::<T>::iter_keys().count() ==
					SubPoolsStorage::<T>::iter_values().count(),
				"There are undecodable SubPools in storage."
			);
			ensure!(
				Metadata::<T>::iter_keys().count() == Metadata::<T>::iter_values().count(),
				"There are undecodable Metadata in storage."
			);

			Ok(())
		}
	}
}

pub mod v4 {
	use super::*;

	#[derive(Decode)]
	pub struct OldBondedPoolInner<T: Config> {
		pub points: BalanceOf<T>,
		pub state: PoolState,
		pub member_counter: u32,
		pub roles: PoolRoles<T::AccountId>,
	}

	impl<T: Config> OldBondedPoolInner<T> {
		fn migrate_to_v4(self) -> BondedPoolInner<T> {
			BondedPoolInner {
				commission: Commission::default(),
				member_counter: self.member_counter,
				points: self.points,
				state: self.state,
				roles: self.roles,
			}
		}
	}

	/// Migrates from `v3` directly to `v5` to avoid the broken `v4` migration.
	#[allow(deprecated)]
	pub type MigrateV3ToV5<T, U> = (v4::MigrateToV4<T, U>, v5::MigrateToV5<T>);

	/// # Warning
	///
	/// To avoid mangled storage please use `MigrateV3ToV5` instead.
	/// See: github.com/paritytech/substrate/pull/13715
	///
	/// This migration adds a `commission` field to every `BondedPoolInner`, if
	/// any.
	#[deprecated(
		note = "To avoid mangled storage please use `MigrateV3ToV5` instead. See: github.com/paritytech/substrate/pull/13715"
	)]
	pub struct MigrateToV4<T, U>(sp_std::marker::PhantomData<(T, U)>);
	#[allow(deprecated)]
	impl<T: Config, U: Get<Perbill>> OnRuntimeUpgrade for MigrateToV4<T, U> {
		fn on_runtime_upgrade() -> Weight {
			let current = Pallet::<T>::current_storage_version();
			let onchain = Pallet::<T>::on_chain_storage_version();

			log!(
				info,
				"Running migration with current storage version {:?} / onchain {:?}",
				current,
				onchain
			);

			if onchain == 3 {
				log!(warn, "Please run MigrateToV5 immediately after this migration. See github.com/paritytech/substrate/pull/13715");
				let initial_global_max_commission = U::get();
				GlobalMaxCommission::<T>::set(Some(initial_global_max_commission));
				log!(
					info,
					"Set initial global max commission to {:?}.",
					initial_global_max_commission
				);

				let mut translated = 0u64;
				BondedPools::<T>::translate::<OldBondedPoolInner<T>, _>(|_key, old_value| {
					translated.saturating_inc();
					Some(old_value.migrate_to_v4())
				});

				StorageVersion::new(4).put::<Pallet<T>>();
				log!(info, "Upgraded {} pools, storage to version {:?}", translated, current);

				// reads: translated + onchain version.
				// writes: translated + current.put + initial global commission.
				T::DbWeight::get().reads_writes(translated + 1, translated + 2)
			} else {
				log!(info, "Migration did not execute. This probably should be removed");
				T::DbWeight::get().reads(1)
			}
		}

		#[cfg(feature = "try-runtime")]
		fn pre_upgrade() -> Result<Vec<u8>, TryRuntimeError> {
			Ok(Vec::new())
		}

		#[cfg(feature = "try-runtime")]
		fn post_upgrade(_: Vec<u8>) -> Result<(), TryRuntimeError> {
			// ensure all BondedPools items now contain an `inner.commission: Commission` field.
			ensure!(
				BondedPools::<T>::iter().all(|(_, inner)|
					// Check current
					(inner.commission.current.is_none() ||
					inner.commission.current.is_some()) &&
					// Check max
					(inner.commission.max.is_none() || inner.commission.max.is_some()) &&
					// Check change_rate
					(inner.commission.change_rate.is_none() ||
					inner.commission.change_rate.is_some()) &&
					// Check throttle_from
					(inner.commission.throttle_from.is_none() ||
					inner.commission.throttle_from.is_some())),
				"a commission value has not been set correctly"
			);
			ensure!(
				GlobalMaxCommission::<T>::get() == Some(U::get()),
				"global maximum commission error"
			);
			ensure!(
				Pallet::<T>::on_chain_storage_version() >= 4,
				"nomination-pools::migration::v4: wrong storage version"
			);
			Ok(())
		}
	}
}

pub mod v3 {
	use super::*;

	/// This migration removes stale bonded-pool metadata, if any.
	pub struct MigrateToV3<T>(sp_std::marker::PhantomData<T>);
	impl<T: Config> OnRuntimeUpgrade for MigrateToV3<T> {
		fn on_runtime_upgrade() -> Weight {
			let current = Pallet::<T>::current_storage_version();
			let onchain = Pallet::<T>::on_chain_storage_version();

			if onchain == 2 {
				log!(
					info,
					"Running migration with current storage version {:?} / onchain {:?}",
					current,
					onchain
				);

				let mut metadata_iterated = 0u64;
				let mut metadata_removed = 0u64;
				Metadata::<T>::iter_keys()
					.filter(|id| {
						metadata_iterated += 1;
						!BondedPools::<T>::contains_key(&id)
					})
					.collect::<Vec<_>>()
					.into_iter()
					.for_each(|id| {
						metadata_removed += 1;
						Metadata::<T>::remove(&id);
					});
				StorageVersion::new(3).put::<Pallet<T>>();
				// metadata iterated + bonded pools read + a storage version read
				let total_reads = metadata_iterated * 2 + 1;
				// metadata removed + a storage version write
				let total_writes = metadata_removed + 1;
				T::DbWeight::get().reads_writes(total_reads, total_writes)
			} else {
				log!(info, "MigrateToV3 should be removed");
				T::DbWeight::get().reads(1)
			}
		}

		#[cfg(feature = "try-runtime")]
		fn pre_upgrade() -> Result<Vec<u8>, TryRuntimeError> {
			Ok(Vec::new())
		}

		#[cfg(feature = "try-runtime")]
		fn post_upgrade(_: Vec<u8>) -> Result<(), TryRuntimeError> {
			ensure!(
				Metadata::<T>::iter_keys().all(|id| BondedPools::<T>::contains_key(&id)),
				"not all of the stale metadata has been removed"
			);
			ensure!(
				Pallet::<T>::on_chain_storage_version() >= 3,
				"nomination-pools::migration::v3: wrong storage version"
			);
			Ok(())
		}
	}
}

pub mod v2 {
	use super::*;
	use sp_runtime::Perbill;

	#[test]
	fn migration_assumption_is_correct() {
		// this migrations cleans all the reward accounts to contain exactly ed, and all members
		// having no claimable rewards. In this state, all fields of the `RewardPool` and
		// `member.last_recorded_reward_counter` are all zero.
		use crate::mock::*;
		ExtBuilder::default().build_and_execute(|| {
			let join = |x| {
				Currency::set_balance(&x, Balances::minimum_balance() + 10);
				frame_support::assert_ok!(Pools::join(RuntimeOrigin::signed(x), 10, 1));
			};

			assert_eq!(BondedPool::<Runtime>::get(1).unwrap().points, 10);
			assert_eq!(
				RewardPools::<Runtime>::get(1).unwrap(),
				RewardPool { ..Default::default() }
			);
			assert_eq!(
				PoolMembers::<Runtime>::get(10).unwrap().last_recorded_reward_counter,
				Zero::zero()
			);

			join(20);
			assert_eq!(BondedPool::<Runtime>::get(1).unwrap().points, 20);
			assert_eq!(
				RewardPools::<Runtime>::get(1).unwrap(),
				RewardPool { ..Default::default() }
			);
			assert_eq!(
				PoolMembers::<Runtime>::get(10).unwrap().last_recorded_reward_counter,
				Zero::zero()
			);
			assert_eq!(
				PoolMembers::<Runtime>::get(20).unwrap().last_recorded_reward_counter,
				Zero::zero()
			);

			join(30);
			assert_eq!(BondedPool::<Runtime>::get(1).unwrap().points, 30);
			assert_eq!(
				RewardPools::<Runtime>::get(1).unwrap(),
				RewardPool { ..Default::default() }
			);
			assert_eq!(
				PoolMembers::<Runtime>::get(10).unwrap().last_recorded_reward_counter,
				Zero::zero()
			);
			assert_eq!(
				PoolMembers::<Runtime>::get(20).unwrap().last_recorded_reward_counter,
				Zero::zero()
			);
			assert_eq!(
				PoolMembers::<Runtime>::get(30).unwrap().last_recorded_reward_counter,
				Zero::zero()
			);
		});
	}

	#[derive(Decode)]
	pub struct OldRewardPool<B> {
		pub balance: B,
		pub total_earnings: B,
		pub points: U256,
	}

	#[derive(Decode)]
	pub struct OldPoolMember<T: Config> {
		pub pool_id: PoolId,
		pub points: BalanceOf<T>,
		pub reward_pool_total_earnings: BalanceOf<T>,
		pub unbonding_eras: BoundedBTreeMap<EraIndex, BalanceOf<T>, T::MaxUnbonding>,
	}

	/// Migrate the pool reward scheme to the new version, as per
	/// <https://github.com/paritytech/substrate/pull/11669.>.
	pub struct MigrateToV2<T>(sp_std::marker::PhantomData<T>);
	impl<T: Config> MigrateToV2<T> {
		fn run(current: StorageVersion) -> Weight {
			let mut reward_pools_translated = 0u64;
			let mut members_translated = 0u64;
			// just for logging.
			let mut total_value_locked = BalanceOf::<T>::zero();
			let mut total_points_locked = BalanceOf::<T>::zero();

			// store each member of the pool, with their active points. In the process, migrate
			// their data as well.
			let mut temp_members = BTreeMap::<PoolId, Vec<(T::AccountId, BalanceOf<T>)>>::new();
			PoolMembers::<T>::translate::<OldPoolMember<T>, _>(|key, old_member| {
				let id = old_member.pool_id;
				temp_members.entry(id).or_default().push((key, old_member.points));

				total_points_locked += old_member.points;
				members_translated += 1;
				Some(PoolMember::<T> {
					last_recorded_reward_counter: Zero::zero(),
					pool_id: old_member.pool_id,
					points: old_member.points,
					unbonding_eras: old_member.unbonding_eras,
				})
			});

			// translate all reward pools. In the process, do the last payout as well.
			RewardPools::<T>::translate::<OldRewardPool<BalanceOf<T>>, _>(
				|id, _old_reward_pool| {
					// each pool should have at least one member.
					let members = match temp_members.get(&id) {
						Some(x) => x,
						None => {
							log!(error, "pool {} has no member! deleting it..", id);
							return None
						},
					};
					let bonded_pool = match BondedPools::<T>::get(id) {
						Some(x) => x,
						None => {
							log!(error, "pool {} has no bonded pool! deleting it..", id);
							return None
						},
					};

					let accumulated_reward = RewardPool::<T>::current_balance(id);
					let reward_account = Pallet::<T>::create_reward_account(id);
					let mut sum_paid_out = BalanceOf::<T>::zero();

					members
						.into_iter()
						.filter_map(|(who, points)| {
							let bonded_pool = match BondedPool::<T>::get(id) {
								Some(x) => x,
								None => {
									log!(error, "pool {} for member {:?} does not exist!", id, who);
									return None
								},
							};

							total_value_locked += bonded_pool.points_to_balance(*points);
							let portion = Perbill::from_rational(*points, bonded_pool.points);
							let last_claim = portion * accumulated_reward;

							log!(
								debug,
								"{:?} has {:?} ({:?}) of pool {} with total reward of {:?}",
								who,
								portion,
								last_claim,
								id,
								accumulated_reward
							);

							if last_claim.is_zero() {
								None
							} else {
								Some((who, last_claim))
							}
						})
						.for_each(|(who, last_claim)| {
							let outcome = T::Currency::transfer(
								&reward_account,
								&who,
								last_claim,
								Preservation::Preserve,
							);

							if let Err(reason) = outcome {
								log!(warn, "last reward claim failed due to {:?}", reason,);
							} else {
								sum_paid_out = sum_paid_out.saturating_add(last_claim);
							}

							Pallet::<T>::deposit_event(Event::<T>::PaidOut {
								member: who.clone(),
								pool_id: id,
								payout: last_claim,
							});
						});

					// this can only be because of rounding down, or because the person we
					// wanted to pay their reward to could not accept it (dust).
					let leftover = accumulated_reward.saturating_sub(sum_paid_out);
					if !leftover.is_zero() {
						// pay it all to depositor.
						let o = T::Currency::transfer(
							&reward_account,
							&bonded_pool.roles.depositor,
							leftover,
							Preservation::Preserve,
						);
						log!(warn, "paying {:?} leftover to the depositor: {:?}", leftover, o);
					}

					// finally, migrate the reward pool.
					reward_pools_translated += 1;

					Some(RewardPool {
						last_recorded_reward_counter: Zero::zero(),
						last_recorded_total_payouts: Zero::zero(),
						total_rewards_claimed: Zero::zero(),
						total_commission_claimed: Zero::zero(),
						total_commission_pending: Zero::zero(),
					})
				},
			);

			log!(
				info,
				"Upgraded {} members, {} reward pools, TVL {:?} TPL {:?}, storage to version {:?}",
				members_translated,
				reward_pools_translated,
				total_value_locked,
				total_points_locked,
				current
			);
			current.put::<Pallet<T>>();

			T::DbWeight::get().reads_writes(members_translated + 1, reward_pools_translated + 1)
		}
	}

	impl<T: Config> OnRuntimeUpgrade for MigrateToV2<T> {
		fn on_runtime_upgrade() -> Weight {
			let current = Pallet::<T>::current_storage_version();
			let onchain = Pallet::<T>::on_chain_storage_version();

			log!(
				info,
				"Running migration with current storage version {:?} / onchain {:?}",
				current,
				onchain
			);

			if current == 2 && onchain == 1 {
				Self::run(current)
			} else {
				log!(info, "MigrateToV2 did not executed. This probably should be removed");
				T::DbWeight::get().reads(1)
			}
		}

		#[cfg(feature = "try-runtime")]
		fn pre_upgrade() -> Result<Vec<u8>, TryRuntimeError> {
			// all reward accounts must have more than ED.
			RewardPools::<T>::iter().try_for_each(|(id, _)| -> Result<(), TryRuntimeError> {
				ensure!(
					<T::Currency as frame_support::traits::fungible::Inspect<T::AccountId>>::balance(&Pallet::<T>::create_reward_account(id)) >=
						T::Currency::minimum_balance(),
					"Reward accounts must have greater balance than ED."
				);
				Ok(())
			})?;

			Ok(Vec::new())
		}

		#[cfg(feature = "try-runtime")]
		fn post_upgrade(_: Vec<u8>) -> Result<(), TryRuntimeError> {
			// new version must be set.
			ensure!(
				Pallet::<T>::on_chain_storage_version() == 2,
				"The onchain version must be updated after the migration."
			);

			// no reward or bonded pool has been skipped.
			ensure!(
				RewardPools::<T>::iter().count() as u32 == RewardPools::<T>::count(),
				"The count of reward pools must remain the same after the migration."
			);
			ensure!(
				BondedPools::<T>::iter().count() as u32 == BondedPools::<T>::count(),
				"The count of reward pools must remain the same after the migration."
			);

			// all reward pools must have exactly ED in them. This means no reward can be claimed,
			// and that setting reward counters all over the board to zero will work henceforth.
			RewardPools::<T>::iter().try_for_each(|(id, _)| -> Result<(), TryRuntimeError> {
				ensure!(
					RewardPool::<T>::current_balance(id) == Zero::zero(),
					"Reward pool balance must be zero.",
				);
				Ok(())
			})?;

			log!(info, "post upgrade hook for MigrateToV2 executed.");
			Ok(())
		}
	}
}

pub mod v1 {
	use super::*;

	#[derive(Decode)]
	pub struct OldPoolRoles<AccountId> {
		pub depositor: AccountId,
		pub root: AccountId,
		pub nominator: AccountId,
		pub bouncer: AccountId,
	}

	impl<AccountId> OldPoolRoles<AccountId> {
		fn migrate_to_v1(self) -> PoolRoles<AccountId> {
			PoolRoles {
				depositor: self.depositor,
				root: Some(self.root),
				nominator: Some(self.nominator),
				bouncer: Some(self.bouncer),
			}
		}
	}

	#[derive(Decode)]
	pub struct OldBondedPoolInner<T: Config> {
		pub points: BalanceOf<T>,
		pub state: PoolState,
		pub member_counter: u32,
		pub roles: OldPoolRoles<T::AccountId>,
	}

	impl<T: Config> OldBondedPoolInner<T> {
		fn migrate_to_v1(self) -> BondedPoolInner<T> {
			// Note: `commission` field not introduced to `BondedPoolInner` until
			// migration 4.
			BondedPoolInner {
				points: self.points,
				commission: Commission::default(),
				member_counter: self.member_counter,
				state: self.state,
				roles: self.roles.migrate_to_v1(),
			}
		}
	}

	/// Trivial migration which makes the roles of each pool optional.
	///
	/// Note: The depositor is not optional since they can never change.
	pub struct MigrateToV1<T>(sp_std::marker::PhantomData<T>);
	impl<T: Config> OnRuntimeUpgrade for MigrateToV1<T> {
		fn on_runtime_upgrade() -> Weight {
			let current = Pallet::<T>::current_storage_version();
			let onchain = Pallet::<T>::on_chain_storage_version();

			log!(
				info,
				"Running migration with current storage version {:?} / onchain {:?}",
				current,
				onchain
			);

			if current == 1 && onchain == 0 {
				// this is safe to execute on any runtime that has a bounded number of pools.
				let mut translated = 0u64;
				BondedPools::<T>::translate::<OldBondedPoolInner<T>, _>(|_key, old_value| {
					translated.saturating_inc();
					Some(old_value.migrate_to_v1())
				});

				current.put::<Pallet<T>>();

				log!(info, "Upgraded {} pools, storage to version {:?}", translated, current);

				T::DbWeight::get().reads_writes(translated + 1, translated + 1)
			} else {
				log!(info, "Migration did not executed. This probably should be removed");
				T::DbWeight::get().reads(1)
			}
		}

		#[cfg(feature = "try-runtime")]
		fn post_upgrade(_: Vec<u8>) -> Result<(), TryRuntimeError> {
			// new version must be set.
			ensure!(
				Pallet::<T>::on_chain_storage_version() == 1,
				"The onchain version must be updated after the migration."
			);
			Pallet::<T>::try_state(frame_system::Pallet::<T>::block_number())?;
			Ok(())
		}
	}
}

mod helpers {
	use super::*;

	pub(crate) fn calculate_tvl_by_total_stake<T: Config>() -> BalanceOf<T> {
		BondedPools::<T>::iter()
			.map(|(id, inner)| {
				T::Staking::total_stake(&BondedPool { id, inner: inner.clone() }.bonded_account())
					.unwrap_or_default()
			})
			.reduce(|acc, total_balance| acc + total_balance)
			.unwrap_or_default()
	}
}<|MERGE_RESOLUTION|>--- conflicted
+++ resolved
@@ -69,7 +69,6 @@
 	use super::*;
 
 	pub struct VersionUncheckedMigrateV8ToV9<T>(sp_std::marker::PhantomData<T>);
-
 	impl<T: Config> OnRuntimeUpgrade for VersionUncheckedMigrateV8ToV9<T> {
 		#[cfg(feature = "try-runtime")]
 		fn pre_upgrade() -> Result<Vec<u8>, TryRuntimeError> {
@@ -219,23 +218,6 @@
 		CountedStorageMap<Pallet<T>, Twox64Concat, PoolId, V7BondedPoolInner<T>>;
 
 	pub struct VersionUncheckedMigrateV6ToV7<T>(sp_std::marker::PhantomData<T>);
-<<<<<<< HEAD
-=======
-	impl<T: Config> VersionUncheckedMigrateV6ToV7<T> {
-		fn calculate_tvl_by_total_stake() -> BalanceOf<T> {
-			BondedPools::<T>::iter()
-				.map(|(id, inner)| {
-					T::Staking::total_stake(
-						&V7BondedPool { id, inner: inner.clone() }.bonded_account(),
-					)
-					.unwrap_or_default()
-				})
-				.reduce(|acc, total_balance| acc + total_balance)
-				.unwrap_or_default()
-		}
-	}
-
->>>>>>> 9e6298e7
 	impl<T: Config> OnRuntimeUpgrade for VersionUncheckedMigrateV6ToV7<T> {
 		fn on_runtime_upgrade() -> Weight {
 			let migrated = BondedPools::<T>::count();
