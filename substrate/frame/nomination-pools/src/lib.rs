// This file is part of Substrate.

// Copyright (C) Parity Technologies (UK) Ltd.
// SPDX-License-Identifier: Apache-2.0

// Licensed under the Apache License, Version 2.0 (the "License");
// you may not use this file except in compliance with the License.
// You may obtain a copy of the License at
//
// 	http://www.apache.org/licenses/LICENSE-2.0
//
// Unless required by applicable law or agreed to in writing, software
// distributed under the License is distributed on an "AS IS" BASIS,
// WITHOUT WARRANTIES OR CONDITIONS OF ANY KIND, either express or implied.
// See the License for the specific language governing permissions and
// limitations under the License.

//! # Nomination Pools for Staking Delegation
//!
//! A pallet that allows members to delegate their stake to nominating pools. A nomination pool acts
//! as nominator and nominates validators on the members behalf.
//!
//! # Index
//!
//! * [Key terms](#key-terms)
//! * [Usage](#usage)
//! * [Implementor's Guide](#implementors-guide)
//! * [Design](#design)
//!
//! ## Key Terms
//!
//!  * pool id: A unique identifier of each pool. Set to u32.
//!  * bonded pool: Tracks the distribution of actively staked funds. See [`BondedPool`] and
//! [`BondedPoolInner`].
//! * reward pool: Tracks rewards earned by actively staked funds. See [`RewardPool`] and
//!   [`RewardPools`].
//! * unbonding sub pools: Collection of pools at different phases of the unbonding lifecycle. See
//!   [`SubPools`] and [`SubPoolsStorage`].
//! * members: Accounts that are members of pools. See [`PoolMember`] and [`PoolMembers`].
//! * roles: Administrative roles of each pool, capable of controlling nomination, and the state of
//!   the pool.
//! * point: A unit of measure for a members portion of a pool's funds. Points initially have a
//!   ratio of 1 (as set by `POINTS_TO_BALANCE_INIT_RATIO`) to balance, but as slashing happens,
//!   this can change.
//! * kick: The act of a pool administrator forcibly ejecting a member.
//! * bonded account: A key-less account id derived from the pool id that acts as the bonded
//!   account. This account registers itself as a nominator in the staking system, and follows
//!   exactly the same rules and conditions as a normal staker. Its bond increases or decreases as
//!   members join, it can `nominate` or `chill`, and might not even earn staking rewards if it is
//!   not nominating proper validators.
//! * reward account: A similar key-less account, that is set as the `Payee` account for the bonded
//!   account for all staking rewards.
//! * change rate: The rate at which pool commission can be changed. A change rate consists of a
//!   `max_increase` and `min_delay`, dictating the maximum percentage increase that can be applied
//!   to the commission per number of blocks.
//! * throttle: An attempted commission increase is throttled if the attempted change falls outside
//!   the change rate bounds.
//!
//! ## Usage
//!
//! ### Join
//!
//! An account can stake funds with a nomination pool by calling [`Call::join`].
//!
//! ### Claim rewards
//!
//! After joining a pool, a member can claim rewards by calling [`Call::claim_payout`].
//!
//! A pool member can also set a `ClaimPermission` with [`Call::set_claim_permission`], to allow
//! other members to permissionlessly bond or withdraw their rewards by calling
//! [`Call::bond_extra_other`] or [`Call::claim_payout_other`] respectively.
//!
//! For design docs see the [reward pool](#reward-pool) section.
//!
//! ### Leave
//!
//! In order to leave, a member must take two steps.
//!
//! First, they must call [`Call::unbond`]. The unbond extrinsic will start the unbonding process by
//! unbonding all or a portion of the members funds.
//!
//! > A member can have up to [`Config::MaxUnbonding`] distinct active unbonding requests.
//!
//! Second, once [`sp_staking::StakingInterface::bonding_duration`] eras have passed, the member can
//! call [`Call::withdraw_unbonded`] to withdraw any funds that are free.
//!
//! For design docs see the [bonded pool](#bonded-pool) and [unbonding sub
//! pools](#unbonding-sub-pools) sections.
//!
//! ### Slashes
//!
//! Slashes are distributed evenly across the bonded pool and the unbonding pools from slash era+1
//! through the slash apply era. Thus, any member who either
//!
//! 1. unbonded, or
//! 2. was actively bonded
//
//! in the aforementioned range of eras will be affected by the slash. A member is slashed pro-rata
//! based on its stake relative to the total slash amount.
//!
//! Slashing does not change any single member's balance. Instead, the slash will only reduce the
//! balance associated with a particular pool. But, we never change the total *points* of a pool
//! because of slashing. Therefore, when a slash happens, the ratio of points to balance changes in
//! a pool. In other words, the value of one point, which is initially 1-to-1 against a unit of
//! balance, is now less than one balance because of the slash.
//!
//! ### Administration
//!
//! A pool can be created with the [`Call::create`] call. Once created, the pools nominator or root
//! user must call [`Call::nominate`] to start nominating. [`Call::nominate`] can be called at
//! anytime to update validator selection.
//!
//! Similar to [`Call::nominate`], [`Call::chill`] will chill to pool in the staking system, and
//! [`Call::pool_withdraw_unbonded`] will withdraw any unbonding chunks of the pool bonded account.
//! The latter call is permissionless and can be called by anyone at any time.
//!
//! To help facilitate pool administration the pool has one of three states (see [`PoolState`]):
//!
//! * Open: Anyone can join the pool and no members can be permissionlessly removed.
//! * Blocked: No members can join and some admin roles can kick members. Kicking is not instant,
//!   and follows the same process of `unbond` and then `withdraw_unbonded`. In other words,
//!   administrators can permissionlessly unbond other members.
//! * Destroying: No members can join and all members can be permissionlessly removed with
//!   [`Call::unbond`] and [`Call::withdraw_unbonded`]. Once a pool is in destroying state, it
//!   cannot be reverted to another state.
//!
//! A pool has 4 administrative roles (see [`PoolRoles`]):
//!
//! * Depositor: creates the pool and is the initial member. They can only leave the pool once all
//!   other members have left. Once they fully withdraw their funds, the pool is destroyed.
//! * Nominator: can select which validators the pool nominates.
//! * Bouncer: can change the pools state and kick members if the pool is blocked.
//! * Root: can change the nominator, bouncer, or itself, manage and claim commission, and can
//!   perform any of the actions the nominator or bouncer can.
//!
//! ### Commission
//!
//! A pool can optionally have a commission configuration, via the `root` role, set with
//! [`Call::set_commission`] and claimed with [`Call::claim_commission`]. A payee account must be
//! supplied with the desired commission percentage. Beyond the commission itself, a pool can have a
//! maximum commission and a change rate.
//!
//! Importantly, both max commission  [`Call::set_commission_max`] and change rate
//! [`Call::set_commission_change_rate`] can not be removed once set, and can only be set to more
//! restrictive values (i.e. a lower max commission or a slower change rate) in subsequent updates.
//!
//! If set, a pool's commission is bound to [`GlobalMaxCommission`] at the time it is applied to
//! pending rewards. [`GlobalMaxCommission`] is intended to be updated only via governance.
//!
//! When a pool is dissolved, any outstanding pending commission that has not been claimed will be
//! transferred to the depositor.
//!
//! Implementation note: Commission is analogous to a separate member account of the pool, with its
//! own reward counter in the form of `current_pending_commission`.
//!
//! Crucially, commission is applied to rewards based on the current commission in effect at the
//! time rewards are transferred into the reward pool. This is to prevent the malicious behaviour of
//! changing the commission rate to a very high value after rewards are accumulated, and thus claim
//! an unexpectedly high chunk of the reward.
//!
//! ### Dismantling
//!
//! As noted, a pool is destroyed once
//!
//! 1. First, all members need to fully unbond and withdraw. If the pool state is set to
//!    `Destroying`, this can happen permissionlessly.
//! 2. The depositor itself fully unbonds and withdraws.
//!
//! > Note that at this point, based on the requirements of the staking system, the pool's bonded
//! > account's stake might not be able to ge below a certain threshold as a nominator. At this
//! > point, the pool should `chill` itself to allow the depositor to leave. See [`Call::chill`].
//!
//! ## Implementor's Guide
//!
//! Some notes and common mistakes that wallets/apps wishing to implement this pallet should be
//! aware of:
//!
//!
//! ### Pool Members
//!
//! * In general, whenever a pool member changes their total point, the chain will automatically
//!   claim all their pending rewards for them. This is not optional, and MUST happen for the reward
//!   calculation to remain correct (see the documentation of `bond` as an example). So, make sure
//!   you are warning your users about it. They might be surprised if they see that they bonded an
//!   extra 100 DOTs, and now suddenly their 5.23 DOTs in pending reward is gone. It is not gone, it
//!   has been paid out to you!
//! * Joining a pool implies transferring funds to the pool account. So it might be (based on which
//!   wallet that you are using) that you no longer see the funds that are moved to the pool in your
//!   “free balance” section. Make sure the user is aware of this, and not surprised by seeing this.
//!   Also, the transfer that happens here is configured to to never accidentally destroy the sender
//!   account. So to join a Pool, your sender account must remain alive with 1 DOT left in it. This
//!   means, with 1 DOT as existential deposit, and 1 DOT as minimum to join a pool, you need at
//!   least 2 DOT to join a pool. Consequently, if you are suggesting members to join a pool with
//!   “Maximum possible value”, you must subtract 1 DOT to remain in the sender account to not
//!   accidentally kill it.
//! * Points and balance are not the same! Any pool member, at any point in time, can have points in
//!   either the bonded pool or any of the unbonding pools. The crucial fact is that in any of these
//!   pools, the ratio of point to balance is different and might not be 1. Each pool starts with a
//!   ratio of 1, but as time goes on, for reasons such as slashing, the ratio gets broken. Over
//!   time, 100 points in a bonded pool can be worth 90 DOTs. Make sure you are either representing
//!   points as points (not as DOTs), or even better, always display both: “You have x points in
//!   pool y which is worth z DOTs”. See here and here for examples of how to calculate point to
//!   balance ratio of each pool (it is almost trivial ;))
//!
//! ### Pool Management
//!
//! * The pool will be seen from the perspective of the rest of the system as a single nominator.
//!   Ergo, This nominator must always respect the `staking.minNominatorBond` limit. Similar to a
//!   normal nominator, who has to first `chill` before fully unbonding, the pool must also do the
//!   same. The pool’s bonded account will be fully unbonded only when the depositor wants to leave
//!   and dismantle the pool. All that said, the message is: the depositor can only leave the chain
//!   when they chill the pool first.
//!
//! ## Design
//!
//! _Notes_: this section uses pseudo code to explain general design and does not necessarily
//! reflect the exact implementation. Additionally, a working knowledge of `pallet-staking`'s api is
//! assumed.
//!
//! ### Goals
//!
//! * Maintain network security by upholding integrity of slashing events, sufficiently penalizing
//!   members that where in the pool while it was backing a validator that got slashed.
//! * Maximize scalability in terms of member count.
//!
//! In order to maintain scalability, all operations are independent of the number of members. To do
//! this, delegation specific information is stored local to the member while the pool data
//! structures have bounded datum.
//!
//! ### Bonded pool
//!
//! A bonded pool nominates with its total balance, excluding that which has been withdrawn for
//! unbonding. The total points of a bonded pool are always equal to the sum of points of the
//! delegation members. A bonded pool tracks its points and reads its bonded balance.
//!
//! When a member joins a pool, `amount_transferred` is transferred from the members account to the
//! bonded pools account. Then the pool calls `staking::bond_extra(amount_transferred)` and issues
//! new points which are tracked by the member and added to the bonded pool's points.
//!
//! When the pool already has some balance, we want the value of a point before the transfer to
//! equal the value of a point after the transfer. So, when a member joins a bonded pool with a
//! given `amount_transferred`, we maintain the ratio of bonded balance to points such that:
//!
//! ```text
//! balance_after_transfer / points_after_transfer == balance_before_transfer / points_before_transfer;
//! ```
//!
//! To achieve this, we issue points based on the following:
//!
//! ```text
//! points_issued = (points_before_transfer / balance_before_transfer) * amount_transferred;
//! ```
//!
//! For new bonded pools we can set the points issued per balance arbitrarily. In this
//! implementation we use a 1 points to 1 balance ratio for pool creation (see
//! [`POINTS_TO_BALANCE_INIT_RATIO`]).
//!
//! **Relevant extrinsics:**
//!
//! * [`Call::create`]
//! * [`Call::join`]
//!
//! ### Reward pool
//!
//! When a pool is first bonded it sets up a deterministic, inaccessible account as its reward
//! destination. This reward account combined with `RewardPool` compose a reward pool.
//!
//! Reward pools are completely separate entities to bonded pools. Along with its account, a reward
//! pool also tracks its outstanding and claimed rewards as counters, in addition to pending and
//! claimed commission. These counters are updated with `RewardPool::update_records`. The current
//! reward counter of the pool (the total outstanding rewards, in points) is also callable with the
//! `RewardPool::current_reward_counter` method.
//!
//! See [this link](https://hackmd.io/PFGn6wI5TbCmBYoEA_f2Uw) for an in-depth explanation of the
//! reward pool mechanism.
//!
//! **Relevant extrinsics:**
//!
//! * [`Call::claim_payout`]
//!
//! ### Unbonding sub pools
//!
//! When a member unbonds, it's balance is unbonded in the bonded pool's account and tracked in an
//! unbonding pool associated with the active era. If no such pool exists, one is created. To track
//! which unbonding sub pool a member belongs too, a member tracks it's `unbonding_era`.
//!
//! When a member initiates unbonding it's claim on the bonded pool (`balance_to_unbond`) is
//! computed as:
//!
//! ```text
//! balance_to_unbond = (bonded_pool.balance / bonded_pool.points) * member.points;
//! ```
//!
//! If this is the first transfer into an unbonding pool arbitrary amount of points can be issued
//! per balance. In this implementation unbonding pools are initialized with a 1 point to 1 balance
//! ratio (see [`POINTS_TO_BALANCE_INIT_RATIO`]). Otherwise, the unbonding pools hold the same
//! points to balance ratio properties as the bonded pool, so member points in the unbonding pool
//! are issued based on
//!
//! ```text
//! new_points_issued = (points_before_transfer / balance_before_transfer) * balance_to_unbond;
//! ```
//!
//! For scalability, a bound is maintained on the number of unbonding sub pools (see
//! [`TotalUnbondingPools`]). An unbonding pool is removed once its older than `current_era -
//! TotalUnbondingPools`. An unbonding pool is merged into the unbonded pool with
//!
//! ```text
//! unbounded_pool.balance = unbounded_pool.balance + unbonding_pool.balance;
//! unbounded_pool.points = unbounded_pool.points + unbonding_pool.points;
//! ```
//!
//! This scheme "averages" out the points value in the unbonded pool.
//!
//! Once a members `unbonding_era` is older than `current_era -
//! [sp_staking::StakingInterface::bonding_duration]`, it can can cash it's points out of the
//! corresponding unbonding pool. If it's `unbonding_era` is older than `current_era -
//! TotalUnbondingPools`, it can cash it's points from the unbonded pool.
//!
//! **Relevant extrinsics:**
//!
//! * [`Call::unbond`]
//! * [`Call::withdraw_unbonded`]
//!
//! ### Slashing
//!
//! This section assumes that the slash computation is executed by
//! `pallet_staking::StakingLedger::slash`, which passes the information to this pallet via
//! [`sp_staking::OnStakingUpdate::on_slash`].
//!
//! Unbonding pools need to be slashed to ensure all nominators whom where in the bonded pool while
//! it was backing a validator that equivocated are punished. Without these measures a member could
//! unbond right after a validator equivocated with no consequences.
//!
//! This strategy is unfair to members who joined after the slash, because they get slashed as well,
//! but spares members who unbond. The latter is much more important for security: if a pool's
//! validators are attacking the network, their members need to unbond fast! Avoiding slashes gives
//! them an incentive to do that if validators get repeatedly slashed.
//!
//! To be fair to joiners, this implementation also need joining pools, which are actively staking,
//! in addition to the unbonding pools. For maintenance simplicity these are not implemented.
//! Related: <https://github.com/paritytech/substrate/issues/10860>
//!
//! ### Limitations
//!
//! * PoolMembers cannot vote with their staked funds because they are transferred into the pools
//!   account. In the future this can be overcome by allowing the members to vote with their bonded
//!   funds via vote splitting.
//! * PoolMembers cannot quickly transfer to another pool if they do no like nominations, instead
//!   they must wait for the unbonding duration.

#![cfg_attr(not(feature = "std"), no_std)]

use adapter::StakeStrategy;
use codec::Codec;
use frame_support::{
	defensive, defensive_assert, ensure,
	pallet_prelude::{MaxEncodedLen, *},
	storage::bounded_btree_map::BoundedBTreeMap,
	traits::{
		fungible::{Inspect, InspectFreeze, Mutate, MutateFreeze},
		tokens::{Fortitude, Preservation},
		Defensive, DefensiveOption, DefensiveResult, DefensiveSaturating, Get,
	},
	DefaultNoBound, PalletError,
};
use frame_system::pallet_prelude::BlockNumberFor;
use scale_info::TypeInfo;
use sp_core::U256;
use sp_runtime::{
	traits::{
		AccountIdConversion, Bounded, CheckedAdd, CheckedSub, Convert, Saturating, StaticLookup,
		Zero,
	},
	FixedPointNumber, Perbill,
};
use sp_staking::{EraIndex, StakingInterface};
use sp_std::{collections::btree_map::BTreeMap, fmt::Debug, ops::Div, vec::Vec};

#[cfg(any(feature = "try-runtime", feature = "fuzzing", test, debug_assertions))]
use sp_runtime::TryRuntimeError;

/// The log target of this pallet.
pub const LOG_TARGET: &str = "runtime::nomination-pools";
// syntactic sugar for logging.
#[macro_export]
macro_rules! log {
	($level:tt, $patter:expr $(, $values:expr)* $(,)?) => {
		log::$level!(
			target: $crate::LOG_TARGET,
			concat!("[{:?}] 🏊‍♂️ ", $patter), <frame_system::Pallet<T>>::block_number() $(, $values)*
		)
	};
}

#[cfg(any(test, feature = "fuzzing"))]
pub mod mock;
#[cfg(test)]
mod tests;

pub mod adapter;
pub mod migration;
pub mod weights;

pub use pallet::*;
pub use weights::WeightInfo;

/// The balance type used by the currency system.
pub type BalanceOf<T> =
	<<T as Config>::Currency as Inspect<<T as frame_system::Config>::AccountId>>::Balance;
/// Type used for unique identifier of each pool.
pub type PoolId = u32;

type AccountIdLookupOf<T> = <<T as frame_system::Config>::Lookup as StaticLookup>::Source;

pub const POINTS_TO_BALANCE_INIT_RATIO: u32 = 1;

/// Possible operations on the configuration values of this pallet.
#[derive(Encode, Decode, MaxEncodedLen, TypeInfo, RuntimeDebugNoBound, PartialEq, Clone)]
pub enum ConfigOp<T: Codec + Debug> {
	/// Don't change.
	Noop,
	/// Set the given value.
	Set(T),
	/// Remove from storage.
	Remove,
}

/// The type of bonding that can happen to a pool.
pub enum BondType {
	/// Someone is bonding into the pool upon creation.
	Create,
	/// Someone is adding more funds later to this pool.
	Extra,
}

/// How to increase the bond of a member.
#[derive(Encode, Decode, Clone, Copy, Debug, PartialEq, Eq, TypeInfo)]
pub enum BondExtra<Balance> {
	/// Take from the free balance.
	FreeBalance(Balance),
	/// Take the entire amount from the accumulated rewards.
	Rewards,
}

/// The type of account being created.
#[derive(Encode, Decode)]
enum AccountType {
	Bonded,
	Reward,
}

/// The permission a pool member can set for other accounts to claim rewards on their behalf.
#[derive(Encode, Decode, MaxEncodedLen, Clone, Copy, Debug, PartialEq, Eq, TypeInfo)]
pub enum ClaimPermission {
	/// Only the pool member themselves can claim their rewards.
	Permissioned,
	/// Anyone can compound rewards on a pool member's behalf.
	PermissionlessCompound,
	/// Anyone can withdraw rewards on a pool member's behalf.
	PermissionlessWithdraw,
	/// Anyone can withdraw and compound rewards on a pool member's behalf.
	PermissionlessAll,
}

impl Default for ClaimPermission {
	fn default() -> Self {
		Self::PermissionlessWithdraw
	}
}

impl ClaimPermission {
	/// Permissionless compounding of pool rewards is allowed if the current permission is
	/// `PermissionlessCompound`, or permissionless.
	fn can_bond_extra(&self) -> bool {
		matches!(self, ClaimPermission::PermissionlessAll | ClaimPermission::PermissionlessCompound)
	}

	/// Permissionless payout claiming is allowed if the current permission is
	/// `PermissionlessWithdraw`, or permissionless.
	fn can_claim_payout(&self) -> bool {
		matches!(self, ClaimPermission::PermissionlessAll | ClaimPermission::PermissionlessWithdraw)
	}
}

/// A member in a pool.
#[derive(
	Encode,
	Decode,
	MaxEncodedLen,
	TypeInfo,
	RuntimeDebugNoBound,
	CloneNoBound,
	frame_support::PartialEqNoBound,
)]
#[cfg_attr(feature = "std", derive(DefaultNoBound))]
#[codec(mel_bound(T: Config))]
#[scale_info(skip_type_params(T))]
pub struct PoolMember<T: Config> {
	/// The identifier of the pool to which `who` belongs.
	pub pool_id: PoolId,
	/// The quantity of points this member has in the bonded pool or in a sub pool if
	/// `Self::unbonding_era` is some.
	pub points: BalanceOf<T>,
	/// The reward counter at the time of this member's last payout claim.
	pub last_recorded_reward_counter: T::RewardCounter,
	/// The eras in which this member is unbonding, mapped from era index to the number of
	/// points scheduled to unbond in the given era.
	pub unbonding_eras: BoundedBTreeMap<EraIndex, BalanceOf<T>, T::MaxUnbonding>,
}

impl<T: Config> PoolMember<T> {
	/// The pending rewards of this member.
	fn pending_rewards(
		&self,
		current_reward_counter: T::RewardCounter,
	) -> Result<BalanceOf<T>, Error<T>> {
		// accuracy note: Reward counters are `FixedU128` with base of 10^18. This value is being
		// multiplied by a point. The worse case of a point is 10x the granularity of the balance
		// (10x is the common configuration of `MaxPointsToBalance`).
		//
		// Assuming roughly the current issuance of polkadot (12,047,781,394,999,601,455, which is
		// 1.2 * 10^9 * 10^10 = 1.2 * 10^19), the worse case point value is around 10^20.
		//
		// The final multiplication is:
		//
		// rc * 10^20 / 10^18 = rc * 100
		//
		// the implementation of `multiply_by_rational_with_rounding` shows that it will only fail
		// if the final division is not enough to fit in u128. In other words, if `rc * 100` is more
		// than u128::max. Given that RC is interpreted as reward per unit of point, and unit of
		// point is equal to balance (normally), and rewards are usually a proportion of the points
		// in the pool, the likelihood of rc reaching near u128::MAX is near impossible.

		(current_reward_counter.defensive_saturating_sub(self.last_recorded_reward_counter))
			.checked_mul_int(self.active_points())
			.ok_or(Error::<T>::OverflowRisk)
	}

	/// Active balance of the member.
	///
	/// This is derived from the ratio of points in the pool to which the member belongs to.
	/// Might return different values based on the pool state for the same member and points.
	fn active_balance(&self) -> BalanceOf<T> {
		if let Some(pool) = BondedPool::<T>::get(self.pool_id).defensive() {
			pool.points_to_balance(self.points)
		} else {
			Zero::zero()
		}
	}

	/// Total balance of the member, both active and unbonding.
	/// Doesn't mutate state.
	///
	/// Worst case, iterates over [`TotalUnbondingPools`] member unbonding pools to calculate member
	/// balance.
	pub fn total_balance(&self) -> BalanceOf<T> {
		let pool = match BondedPool::<T>::get(self.pool_id) {
			Some(pool) => pool,
			None => {
				// this internal function is always called with a valid pool id.
				defensive!("pool should exist; qed");
				return Zero::zero();
			},
		};

		let active_balance = pool.points_to_balance(self.active_points());

		let sub_pools = match SubPoolsStorage::<T>::get(self.pool_id) {
			Some(sub_pools) => sub_pools,
			None => return active_balance,
		};

		let unbonding_balance = self.unbonding_eras.iter().fold(
			BalanceOf::<T>::zero(),
			|accumulator, (era, unlocked_points)| {
				// if the `SubPools::with_era` has already been merged into the
				// `SubPools::no_era` use this pool instead.
				let era_pool = sub_pools.with_era.get(era).unwrap_or(&sub_pools.no_era);
				accumulator + (era_pool.point_to_balance(*unlocked_points))
			},
		);

		active_balance + unbonding_balance
	}

	/// Total points of this member, both active and unbonding.
	fn total_points(&self) -> BalanceOf<T> {
		self.active_points().saturating_add(self.unbonding_points())
	}

	/// Active points of the member.
	fn active_points(&self) -> BalanceOf<T> {
		self.points
	}

	/// Inactive points of the member, waiting to be withdrawn.
	fn unbonding_points(&self) -> BalanceOf<T> {
		self.unbonding_eras
			.as_ref()
			.iter()
			.fold(BalanceOf::<T>::zero(), |acc, (_, v)| acc.saturating_add(*v))
	}

	/// Try and unbond `points_dissolved` from self, and in return mint `points_issued` into the
	/// corresponding `era`'s unlock schedule.
	///
	/// In the absence of slashing, these two points are always the same. In the presence of
	/// slashing, the value of points in different pools varies.
	///
	/// Returns `Ok(())` and updates `unbonding_eras` and `points` if success, `Err(_)` otherwise.
	fn try_unbond(
		&mut self,
		points_dissolved: BalanceOf<T>,
		points_issued: BalanceOf<T>,
		unbonding_era: EraIndex,
	) -> Result<(), Error<T>> {
		if let Some(new_points) = self.points.checked_sub(&points_dissolved) {
			match self.unbonding_eras.get_mut(&unbonding_era) {
				Some(already_unbonding_points) =>
					*already_unbonding_points =
						already_unbonding_points.saturating_add(points_issued),
				None => self
					.unbonding_eras
					.try_insert(unbonding_era, points_issued)
					.map(|old| {
						if old.is_some() {
							defensive!("value checked to not exist in the map; qed");
						}
					})
					.map_err(|_| Error::<T>::MaxUnbondingLimit)?,
			}
			self.points = new_points;
			Ok(())
		} else {
			Err(Error::<T>::MinimumBondNotMet)
		}
	}

	/// Withdraw any funds in [`Self::unbonding_eras`] who's deadline in reached and is fully
	/// unlocked.
	///
	/// Returns a a subset of [`Self::unbonding_eras`] that got withdrawn.
	///
	/// Infallible, noop if no unbonding eras exist.
	fn withdraw_unlocked(
		&mut self,
		current_era: EraIndex,
	) -> BoundedBTreeMap<EraIndex, BalanceOf<T>, T::MaxUnbonding> {
		// NOTE: if only drain-filter was stable..
		let mut removed_points =
			BoundedBTreeMap::<EraIndex, BalanceOf<T>, T::MaxUnbonding>::default();
		self.unbonding_eras.retain(|e, p| {
			if *e > current_era {
				true
			} else {
				removed_points
					.try_insert(*e, *p)
					.expect("source map is bounded, this is a subset, will be bounded; qed");
				false
			}
		});
		removed_points
	}
}

/// A pool's possible states.
#[derive(Encode, Decode, MaxEncodedLen, TypeInfo, PartialEq, RuntimeDebugNoBound, Clone, Copy)]
pub enum PoolState {
	/// The pool is open to be joined, and is working normally.
	Open,
	/// The pool is blocked. No one else can join.
	Blocked,
	/// The pool is in the process of being destroyed.
	///
	/// All members can now be permissionlessly unbonded, and the pool can never go back to any
	/// other state other than being dissolved.
	Destroying,
}

/// Pool administration roles.
///
/// Any pool has a depositor, which can never change. But, all the other roles are optional, and
/// cannot exist. Note that if `root` is set to `None`, it basically means that the roles of this
/// pool can never change again (except via governance).
#[derive(Encode, Decode, MaxEncodedLen, TypeInfo, Debug, PartialEq, Clone)]
pub struct PoolRoles<AccountId> {
	/// Creates the pool and is the initial member. They can only leave the pool once all other
	/// members have left. Once they fully leave, the pool is destroyed.
	pub depositor: AccountId,
	/// Can change the nominator, bouncer, or itself and can perform any of the actions the
	/// nominator or bouncer can.
	pub root: Option<AccountId>,
	/// Can select which validators the pool nominates.
	pub nominator: Option<AccountId>,
	/// Can change the pools state and kick members if the pool is blocked.
	pub bouncer: Option<AccountId>,
}

// A pool's possible commission claiming permissions.
#[derive(PartialEq, Eq, Copy, Clone, Encode, Decode, RuntimeDebug, TypeInfo, MaxEncodedLen)]
pub enum CommissionClaimPermission<AccountId> {
	Permissionless,
	Account(AccountId),
}

/// Pool commission.
///
/// The pool `root` can set commission configuration after pool creation. By default, all commission
/// values are `None`. Pool `root` can also set `max` and `change_rate` configurations before
/// setting an initial `current` commission.
///
/// `current` is a tuple of the commission percentage and payee of commission. `throttle_from`
/// keeps track of which block `current` was last updated. A `max` commission value can only be
/// decreased after the initial value is set, to prevent commission from repeatedly increasing.
///
/// An optional commission `change_rate` allows the pool to set strict limits to how much commission
/// can change in each update, and how often updates can take place.
#[derive(
	Encode, Decode, DefaultNoBound, MaxEncodedLen, TypeInfo, DebugNoBound, PartialEq, Copy, Clone,
)]
#[codec(mel_bound(T: Config))]
#[scale_info(skip_type_params(T))]
pub struct Commission<T: Config> {
	/// Optional commission rate of the pool along with the account commission is paid to.
	pub current: Option<(Perbill, T::AccountId)>,
	/// Optional maximum commission that can be set by the pool `root`. Once set, this value can
	/// only be updated to a decreased value.
	pub max: Option<Perbill>,
	/// Optional configuration around how often commission can be updated, and when the last
	/// commission update took place.
	pub change_rate: Option<CommissionChangeRate<BlockNumberFor<T>>>,
	/// The block from where throttling should be checked from. This value will be updated on all
	/// commission updates and when setting an initial `change_rate`.
	pub throttle_from: Option<BlockNumberFor<T>>,
	// Whether commission can be claimed permissionlessly, or whether an account can claim
	// commission. `Root` role can always claim.
	pub claim_permission: Option<CommissionClaimPermission<T::AccountId>>,
}

impl<T: Config> Commission<T> {
	/// Returns true if the current commission updating to `to` would exhaust the change rate
	/// limits.
	///
	/// A commission update will be throttled (disallowed) if:
	/// 1. not enough blocks have passed since the `throttle_from` block, if exists, or
	/// 2. the new commission is greater than the maximum allowed increase.
	fn throttling(&self, to: &Perbill) -> bool {
		if let Some(t) = self.change_rate.as_ref() {
			let commission_as_percent =
				self.current.as_ref().map(|(x, _)| *x).unwrap_or(Perbill::zero());

			// do not throttle if `to` is the same or a decrease in commission.
			if *to <= commission_as_percent {
				return false
			}
			// Test for `max_increase` throttling.
			//
			// Throttled if the attempted increase in commission is greater than `max_increase`.
			if (*to).saturating_sub(commission_as_percent) > t.max_increase {
				return true
			}

			// Test for `min_delay` throttling.
			//
			// Note: matching `None` is defensive only. `throttle_from` should always exist where
			// `change_rate` has already been set, so this scenario should never happen.
			return self.throttle_from.map_or_else(
				|| {
					defensive!("throttle_from should exist if change_rate is set");
					true
				},
				|f| {
					// if `min_delay` is zero (no delay), not throttling.
					if t.min_delay == Zero::zero() {
						false
					} else {
						// throttling if blocks passed is less than `min_delay`.
						let blocks_surpassed =
							<frame_system::Pallet<T>>::block_number().saturating_sub(f);
						blocks_surpassed < t.min_delay
					}
				},
			)
		}
		false
	}

	/// Gets the pool's current commission, or returns Perbill::zero if none is set.
	/// Bounded to global max if current is greater than `GlobalMaxCommission`.
	fn current(&self) -> Perbill {
		self.current
			.as_ref()
			.map_or(Perbill::zero(), |(c, _)| *c)
			.min(GlobalMaxCommission::<T>::get().unwrap_or(Bounded::max_value()))
	}

	/// Set the pool's commission.
	///
	/// Update commission based on `current`. If a `None` is supplied, allow the commission to be
	/// removed without any change rate restrictions. Updates `throttle_from` to the current block.
	/// If the supplied commission is zero, `None` will be inserted and `payee` will be ignored.
	fn try_update_current(&mut self, current: &Option<(Perbill, T::AccountId)>) -> DispatchResult {
		self.current = match current {
			None => None,
			Some((commission, payee)) => {
				ensure!(!self.throttling(commission), Error::<T>::CommissionChangeThrottled);
				ensure!(
					commission <= &GlobalMaxCommission::<T>::get().unwrap_or(Bounded::max_value()),
					Error::<T>::CommissionExceedsGlobalMaximum
				);
				ensure!(
					self.max.map_or(true, |m| commission <= &m),
					Error::<T>::CommissionExceedsMaximum
				);
				if commission.is_zero() {
					None
				} else {
					Some((*commission, payee.clone()))
				}
			},
		};
		self.register_update();
		Ok(())
	}

	/// Set the pool's maximum commission.
	///
	/// The pool's maximum commission can initially be set to any value, and only smaller values
	/// thereafter. If larger values are attempted, this function will return a dispatch error.
	///
	/// If `current.0` is larger than the updated max commission value, `current.0` will also be
	/// updated to the new maximum. This will also register a `throttle_from` update.
	/// A `PoolCommissionUpdated` event is triggered if `current.0` is updated.
	fn try_update_max(&mut self, pool_id: PoolId, new_max: Perbill) -> DispatchResult {
		ensure!(
			new_max <= GlobalMaxCommission::<T>::get().unwrap_or(Bounded::max_value()),
			Error::<T>::CommissionExceedsGlobalMaximum
		);
		if let Some(old) = self.max.as_mut() {
			if new_max > *old {
				return Err(Error::<T>::MaxCommissionRestricted.into())
			}
			*old = new_max;
		} else {
			self.max = Some(new_max)
		};
		let updated_current = self
			.current
			.as_mut()
			.map(|(c, _)| {
				let u = *c > new_max;
				*c = (*c).min(new_max);
				u
			})
			.unwrap_or(false);

		if updated_current {
			if let Some((_, payee)) = self.current.as_ref() {
				Pallet::<T>::deposit_event(Event::<T>::PoolCommissionUpdated {
					pool_id,
					current: Some((new_max, payee.clone())),
				});
			}
			self.register_update();
		}
		Ok(())
	}

	/// Set the pool's commission `change_rate`.
	///
	/// Once a change rate configuration has been set, only more restrictive values can be set
	/// thereafter. These restrictions translate to increased `min_delay` values and decreased
	/// `max_increase` values.
	///
	/// Update `throttle_from` to the current block upon setting change rate for the first time, so
	/// throttling can be checked from this block.
	fn try_update_change_rate(
		&mut self,
		change_rate: CommissionChangeRate<BlockNumberFor<T>>,
	) -> DispatchResult {
		ensure!(!&self.less_restrictive(&change_rate), Error::<T>::CommissionChangeRateNotAllowed);

		if self.change_rate.is_none() {
			self.register_update();
		}
		self.change_rate = Some(change_rate);
		Ok(())
	}

	/// Updates a commission's `throttle_from` field to the current block.
	fn register_update(&mut self) {
		self.throttle_from = Some(<frame_system::Pallet<T>>::block_number());
	}

	/// Checks whether a change rate is less restrictive than the current change rate, if any.
	///
	/// No change rate will always be less restrictive than some change rate, so where no
	/// `change_rate` is currently set, `false` is returned.
	fn less_restrictive(&self, new: &CommissionChangeRate<BlockNumberFor<T>>) -> bool {
		self.change_rate
			.as_ref()
			.map(|c| new.max_increase > c.max_increase || new.min_delay < c.min_delay)
			.unwrap_or(false)
	}
}

/// Pool commission change rate preferences.
///
/// The pool root is able to set a commission change rate for their pool. A commission change rate
/// consists of 2 values; (1) the maximum allowed commission change, and (2) the minimum amount of
/// blocks that must elapse before commission updates are allowed again.
///
/// Commission change rates are not applied to decreases in commission.
#[derive(Encode, Decode, MaxEncodedLen, TypeInfo, Debug, PartialEq, Copy, Clone)]
pub struct CommissionChangeRate<BlockNumber> {
	/// The maximum amount the commission can be updated by per `min_delay` period.
	pub max_increase: Perbill,
	/// How often an update can take place.
	pub min_delay: BlockNumber,
}

/// Pool permissions and state
#[derive(Encode, Decode, MaxEncodedLen, TypeInfo, DebugNoBound, PartialEq, Clone)]
#[codec(mel_bound(T: Config))]
#[scale_info(skip_type_params(T))]
pub struct BondedPoolInner<T: Config> {
	/// The commission rate of the pool.
	pub commission: Commission<T>,
	/// Count of members that belong to the pool.
	pub member_counter: u32,
	/// Total points of all the members in the pool who are actively bonded.
	pub points: BalanceOf<T>,
	/// See [`PoolRoles`].
	pub roles: PoolRoles<T::AccountId>,
	/// The current state of the pool.
	pub state: PoolState,
}

/// A wrapper for bonded pools, with utility functions.
///
/// The main purpose of this is to wrap a [`BondedPoolInner`], with the account
/// + id of the pool, for easier access.
#[derive(RuntimeDebugNoBound)]
#[cfg_attr(feature = "std", derive(Clone, PartialEq))]
pub struct BondedPool<T: Config> {
	/// The identifier of the pool.
	id: PoolId,
	/// The inner fields.
	inner: BondedPoolInner<T>,
}

impl<T: Config> sp_std::ops::Deref for BondedPool<T> {
	type Target = BondedPoolInner<T>;
	fn deref(&self) -> &Self::Target {
		&self.inner
	}
}

impl<T: Config> sp_std::ops::DerefMut for BondedPool<T> {
	fn deref_mut(&mut self) -> &mut Self::Target {
		&mut self.inner
	}
}

impl<T: Config> BondedPool<T> {
	/// Create a new bonded pool with the given roles and identifier.
	fn new(id: PoolId, roles: PoolRoles<T::AccountId>) -> Self {
		Self {
			id,
			inner: BondedPoolInner {
				commission: Commission::default(),
				member_counter: Zero::zero(),
				points: Zero::zero(),
				roles,
				state: PoolState::Open,
			},
		}
	}

	/// Get [`Self`] from storage. Returns `None` if no entry for `pool_account` exists.
	pub fn get(id: PoolId) -> Option<Self> {
		BondedPools::<T>::try_get(id).ok().map(|inner| Self { id, inner })
	}

	/// Get the bonded account id of this pool.
	fn bonded_account(&self) -> T::AccountId {
		Pallet::<T>::generate_bonded_account(self.id)
	}

	/// Get the reward account id of this pool.
	fn reward_account(&self) -> T::AccountId {
		Pallet::<T>::generate_reward_account(self.id)
	}

	/// Consume self and put into storage.
	fn put(self) {
		BondedPools::<T>::insert(self.id, self.inner);
	}

	/// Consume self and remove from storage.
	fn remove(self) {
		BondedPools::<T>::remove(self.id);
	}

	/// Convert the given amount of balance to points given the current pool state.
	///
	/// This is often used for bonding and issuing new funds into the pool.
	fn balance_to_point(&self, new_funds: BalanceOf<T>) -> BalanceOf<T> {
		let bonded_balance = T::StakeAdapter::active_stake(&self.bonded_account());
		Pallet::<T>::balance_to_point(bonded_balance, self.points, new_funds)
	}

	/// Convert the given number of points to balance given the current pool state.
	///
	/// This is often used for unbonding.
	fn points_to_balance(&self, points: BalanceOf<T>) -> BalanceOf<T> {
		let bonded_balance = T::StakeAdapter::active_stake(&self.bonded_account());
		Pallet::<T>::point_to_balance(bonded_balance, self.points, points)
	}

	/// Issue points to [`Self`] for `new_funds`.
	fn issue(&mut self, new_funds: BalanceOf<T>) -> BalanceOf<T> {
		let points_to_issue = self.balance_to_point(new_funds);
		self.points = self.points.saturating_add(points_to_issue);
		points_to_issue
	}

	/// Dissolve some points from the pool i.e. unbond the given amount of points from this pool.
	/// This is the opposite of issuing some funds into the pool.
	///
	/// Mutates self in place, but does not write anything to storage.
	///
	/// Returns the equivalent balance amount that actually needs to get unbonded.
	fn dissolve(&mut self, points: BalanceOf<T>) -> BalanceOf<T> {
		// NOTE: do not optimize by removing `balance`. it must be computed before mutating
		// `self.point`.
		let balance = self.points_to_balance(points);
		self.points = self.points.saturating_sub(points);
		balance
	}

	/// Increment the member counter. Ensures that the pool and system member limits are
	/// respected.
	fn try_inc_members(&mut self) -> Result<(), DispatchError> {
		ensure!(
			MaxPoolMembersPerPool::<T>::get()
				.map_or(true, |max_per_pool| self.member_counter < max_per_pool),
			Error::<T>::MaxPoolMembers
		);
		ensure!(
			MaxPoolMembers::<T>::get().map_or(true, |max| PoolMembers::<T>::count() < max),
			Error::<T>::MaxPoolMembers
		);
		self.member_counter = self.member_counter.checked_add(1).ok_or(Error::<T>::OverflowRisk)?;
		Ok(())
	}

	/// Decrement the member counter.
	fn dec_members(mut self) -> Self {
		self.member_counter = self.member_counter.defensive_saturating_sub(1);
		self
	}

	fn is_root(&self, who: &T::AccountId) -> bool {
		self.roles.root.as_ref().map_or(false, |root| root == who)
	}

	fn is_bouncer(&self, who: &T::AccountId) -> bool {
		self.roles.bouncer.as_ref().map_or(false, |bouncer| bouncer == who)
	}

	fn can_update_roles(&self, who: &T::AccountId) -> bool {
		self.is_root(who)
	}

	fn can_nominate(&self, who: &T::AccountId) -> bool {
		self.is_root(who) ||
			self.roles.nominator.as_ref().map_or(false, |nominator| nominator == who)
	}

	fn can_kick(&self, who: &T::AccountId) -> bool {
		self.state == PoolState::Blocked && (self.is_root(who) || self.is_bouncer(who))
	}

	fn can_toggle_state(&self, who: &T::AccountId) -> bool {
		(self.is_root(who) || self.is_bouncer(who)) && !self.is_destroying()
	}

	fn can_set_metadata(&self, who: &T::AccountId) -> bool {
		self.is_root(who) || self.is_bouncer(who)
	}

	fn can_manage_commission(&self, who: &T::AccountId) -> bool {
		self.is_root(who)
	}

	fn can_claim_commission(&self, who: &T::AccountId) -> bool {
		if let Some(permission) = self.commission.claim_permission.as_ref() {
			match permission {
				CommissionClaimPermission::Permissionless => true,
				CommissionClaimPermission::Account(account) => account == who || self.is_root(who),
			}
		} else {
			self.is_root(who)
		}
	}

	fn is_destroying(&self) -> bool {
		matches!(self.state, PoolState::Destroying)
	}

	fn is_destroying_and_only_depositor(&self, alleged_depositor_points: BalanceOf<T>) -> bool {
		// we need to ensure that `self.member_counter == 1` as well, because the depositor's
		// initial `MinCreateBond` (or more) is what guarantees that the ledger of the pool does not
		// get killed in the staking system, and that it does not fall below `MinimumNominatorBond`,
		// which could prevent other non-depositor members from fully leaving. Thus, all members
		// must withdraw, then depositor can unbond, and finally withdraw after waiting another
		// cycle.
		self.is_destroying() && self.points == alleged_depositor_points && self.member_counter == 1
	}

	/// Whether or not the pool is ok to be in `PoolSate::Open`. If this returns an `Err`, then the
	/// pool is unrecoverable and should be in the destroying state.
	fn ok_to_be_open(&self) -> Result<(), DispatchError> {
		ensure!(!self.is_destroying(), Error::<T>::CanNotChangeState);

		let bonded_balance = T::StakeAdapter::active_stake(&self.bonded_account());
		ensure!(!bonded_balance.is_zero(), Error::<T>::OverflowRisk);

		let points_to_balance_ratio_floor = self
			.points
			// We checked for zero above
			.div(bonded_balance);

		let max_points_to_balance = T::MaxPointsToBalance::get();

		// Pool points can inflate relative to balance, but only if the pool is slashed.
		// If we cap the ratio of points:balance so one cannot join a pool that has been slashed
		// by `max_points_to_balance`%, if not zero.
		ensure!(
			points_to_balance_ratio_floor < max_points_to_balance.into(),
			Error::<T>::OverflowRisk
		);

		// then we can be decently confident the bonding pool points will not overflow
		// `BalanceOf<T>`. Note that these are just heuristics.

		Ok(())
	}

	/// Check that the pool can accept a member with `new_funds`.
	fn ok_to_join(&self) -> Result<(), DispatchError> {
		ensure!(self.state == PoolState::Open, Error::<T>::NotOpen);
		self.ok_to_be_open()?;
		Ok(())
	}

	fn ok_to_unbond_with(
		&self,
		caller: &T::AccountId,
		target_account: &T::AccountId,
		target_member: &PoolMember<T>,
		unbonding_points: BalanceOf<T>,
	) -> Result<(), DispatchError> {
		let is_permissioned = caller == target_account;
		let is_depositor = *target_account == self.roles.depositor;
		let is_full_unbond = unbonding_points == target_member.active_points();

		let balance_after_unbond = {
			let new_depositor_points =
				target_member.active_points().saturating_sub(unbonding_points);
			let mut target_member_after_unbond = (*target_member).clone();
			target_member_after_unbond.points = new_depositor_points;
			target_member_after_unbond.active_balance()
		};

		// any partial unbonding is only ever allowed if this unbond is permissioned.
		ensure!(
			is_permissioned || is_full_unbond,
			Error::<T>::PartialUnbondNotAllowedPermissionlessly
		);

		// any unbond must comply with the balance condition:
		ensure!(
			is_full_unbond ||
				balance_after_unbond >=
					if is_depositor {
						Pallet::<T>::depositor_min_bond()
					} else {
						MinJoinBond::<T>::get()
					},
			Error::<T>::MinimumBondNotMet
		);

		// additional checks:
		match (is_permissioned, is_depositor) {
			(true, false) => (),
			(true, true) => {
				// permission depositor unbond: if destroying and pool is empty, always allowed,
				// with no additional limits.
				if self.is_destroying_and_only_depositor(target_member.active_points()) {
					// everything good, let them unbond anything.
				} else {
					// depositor cannot fully unbond yet.
					ensure!(!is_full_unbond, Error::<T>::MinimumBondNotMet);
				}
			},
			(false, false) => {
				// If the pool is blocked, then an admin with kicking permissions can remove a
				// member. If the pool is being destroyed, anyone can remove a member
				debug_assert!(is_full_unbond);
				ensure!(
					self.can_kick(caller) || self.is_destroying(),
					Error::<T>::NotKickerOrDestroying
				)
			},
			(false, true) => {
				// the depositor can simply not be unbonded permissionlessly, period.
				return Err(Error::<T>::DoesNotHavePermission.into())
			},
		};

		Ok(())
	}

	/// # Returns
	///
	/// * Ok(()) if [`Call::withdraw_unbonded`] can be called, `Err(DispatchError)` otherwise.
	fn ok_to_withdraw_unbonded_with(
		&self,
		caller: &T::AccountId,
		target_account: &T::AccountId,
	) -> Result<(), DispatchError> {
		// This isn't a depositor
		let is_permissioned = caller == target_account;
		ensure!(
			is_permissioned || self.can_kick(caller) || self.is_destroying(),
			Error::<T>::NotKickerOrDestroying
		);
		Ok(())
	}

	/// Bond exactly `amount` from `who`'s funds into this pool. Increases the [`TotalValueLocked`]
	/// by `amount`.
	///
	/// If the bond is [`BondType::Create`], [`Staking::bond`] is called, and `who` is allowed to be
	/// killed. Otherwise, [`Staking::bond_extra`] is called and `who` cannot be killed.
	///
	/// Returns `Ok(points_issues)`, `Err` otherwise.
	fn try_bond_funds(
		&mut self,
		who: &T::AccountId,
		amount: BalanceOf<T>,
		ty: BondType,
	) -> Result<BalanceOf<T>, DispatchError> {
		// We must calculate the points issued *before* we bond who's funds, else points:balance
		// ratio will be wrong.
		let points_issued = self.issue(amount);

		T::StakeAdapter::pledge_bond(
			who,
			&self.bonded_account(),
			&self.reward_account(),
			amount,
			ty,
		)?;
		TotalValueLocked::<T>::mutate(|tvl| {
			tvl.saturating_accrue(amount);
		});

		Ok(points_issued)
	}

	// Set the state of `self`, and deposit an event if the state changed. State should never be set
	// directly in in order to ensure a state change event is always correctly deposited.
	fn set_state(&mut self, state: PoolState) {
		if self.state != state {
			self.state = state;
			Pallet::<T>::deposit_event(Event::<T>::StateChanged {
				pool_id: self.id,
				new_state: state,
			});
		};
	}
}

/// A reward pool.
///
/// A reward pool is not so much a pool anymore, since it does not contain any shares or points.
/// Rather, simply to fit nicely next to bonded pool and unbonding pools in terms of terminology. In
/// reality, a reward pool is just a container for a few pool-dependent data related to the rewards.
#[derive(Encode, Decode, MaxEncodedLen, TypeInfo, RuntimeDebugNoBound)]
#[cfg_attr(feature = "std", derive(Clone, PartialEq, DefaultNoBound))]
#[codec(mel_bound(T: Config))]
#[scale_info(skip_type_params(T))]
pub struct RewardPool<T: Config> {
	/// The last recorded value of the reward counter.
	///
	/// This is updated ONLY when the points in the bonded pool change, which means `join`,
	/// `bond_extra` and `unbond`, all of which is done through `update_recorded`.
	last_recorded_reward_counter: T::RewardCounter,
	/// The last recorded total payouts of the reward pool.
	///
	/// Payouts is essentially income of the pool.
	///
	/// Update criteria is same as that of `last_recorded_reward_counter`.
	last_recorded_total_payouts: BalanceOf<T>,
	/// Total amount that this pool has paid out so far to the members.
	total_rewards_claimed: BalanceOf<T>,
	/// The amount of commission pending to be claimed.
	total_commission_pending: BalanceOf<T>,
	/// The amount of commission that has been claimed.
	total_commission_claimed: BalanceOf<T>,
}

impl<T: Config> RewardPool<T> {
	/// Getter for [`RewardPool::last_recorded_reward_counter`].
	pub(crate) fn last_recorded_reward_counter(&self) -> T::RewardCounter {
		self.last_recorded_reward_counter
	}

	/// Register some rewards that are claimed from the pool by the members.
	fn register_claimed_reward(&mut self, reward: BalanceOf<T>) {
		self.total_rewards_claimed = self.total_rewards_claimed.saturating_add(reward);
	}

	/// Update the recorded values of the reward pool.
	///
	/// This function MUST be called whenever the points in the bonded pool change, AND whenever the
	/// the pools commission is updated. The reason for the former is that a change in pool points
	/// will alter the share of the reward balance among pool members, and the reason for the latter
	/// is that a change in commission will alter the share of the reward balance among the pool.
	fn update_records(
		&mut self,
		id: PoolId,
		bonded_points: BalanceOf<T>,
		commission: Perbill,
	) -> Result<(), Error<T>> {
		let balance = Self::current_balance(id);

		let (current_reward_counter, new_pending_commission) =
			self.current_reward_counter(id, bonded_points, commission)?;

		// Store the reward counter at the time of this update. This is used in subsequent calls to
		// `current_reward_counter`, whereby newly pending rewards (in points) are added to this
		// value.
		self.last_recorded_reward_counter = current_reward_counter;

		// Add any new pending commission that has been calculated from `current_reward_counter` to
		// determine the total pending commission at the time of this update.
		self.total_commission_pending =
			self.total_commission_pending.saturating_add(new_pending_commission);

		// Total payouts are essentially the entire historical balance of the reward pool, equating
		// to the current balance + the total rewards that have left the pool + the total commission
		// that has left the pool.
		let last_recorded_total_payouts = balance
			.checked_add(&self.total_rewards_claimed.saturating_add(self.total_commission_claimed))
			.ok_or(Error::<T>::OverflowRisk)?;

		// Store the total payouts at the time of this update.
		//
		// An increase in ED could cause `last_recorded_total_payouts` to decrease but we should not
		// allow that to happen since an already paid out reward cannot decrease. The reward account
		// might go in deficit temporarily in this exceptional case but it will be corrected once
		// new rewards are added to the pool.
		self.last_recorded_total_payouts =
			self.last_recorded_total_payouts.max(last_recorded_total_payouts);

		Ok(())
	}

	/// Get the current reward counter, based on the given `bonded_points` being the state of the
	/// bonded pool at this time.
	fn current_reward_counter(
		&self,
		id: PoolId,
		bonded_points: BalanceOf<T>,
		commission: Perbill,
	) -> Result<(T::RewardCounter, BalanceOf<T>), Error<T>> {
		let balance = Self::current_balance(id);

		// Calculate the current payout balance. The first 3 values of this calculation added
		// together represent what the balance would be if no payouts were made. The
		// `last_recorded_total_payouts` is then subtracted from this value to cancel out previously
		// recorded payouts, leaving only the remaining payouts that have not been claimed.
		let current_payout_balance = balance
			.saturating_add(self.total_rewards_claimed)
			.saturating_add(self.total_commission_claimed)
			.saturating_sub(self.last_recorded_total_payouts);

		// Split the `current_payout_balance` into claimable rewards and claimable commission
		// according to the current commission rate.
		let new_pending_commission = commission * current_payout_balance;
		let new_pending_rewards = current_payout_balance.saturating_sub(new_pending_commission);

		// * accuracy notes regarding the multiplication in `checked_from_rational`:
		// `current_payout_balance` is a subset of the total_issuance at the very worse.
		// `bonded_points` are similarly, in a non-slashed pool, have the same granularity as
		// balance, and are thus below within the range of total_issuance. In the worse case
		// scenario, for `saturating_from_rational`, we have:
		//
		// dot_total_issuance * 10^18 / `minJoinBond`
		//
		// assuming `MinJoinBond == ED`
		//
		// dot_total_issuance * 10^18 / 10^10 = dot_total_issuance * 10^8
		//
		// which, with the current numbers, is a miniscule fraction of the u128 capacity.
		//
		// Thus, adding two values of type reward counter should be safe for ages in a chain like
		// Polkadot. The important note here is that `reward_pool.last_recorded_reward_counter` only
		// ever accumulates, but its semantics imply that it is less than total_issuance, when
		// represented as `FixedU128`, which means it is less than `total_issuance * 10^18`.
		//
		// * accuracy notes regarding `checked_from_rational` collapsing to zero, meaning that no
		//   reward can be claimed:
		//
		// largest `bonded_points`, such that the reward counter is non-zero, with `FixedU128` will
		// be when the payout is being computed. This essentially means `payout/bonded_points` needs
		// to be more than 1/1^18. Thus, assuming that `bonded_points` will always be less than `10
		// * dot_total_issuance`, if the reward_counter is the smallest possible value, the value of
		//   the
		// reward being calculated is:
		//
		// x / 10^20 = 1/ 10^18
		//
		// x = 100
		//
		// which is basically 10^-8 DOTs. See `smallest_claimable_reward` for an example of this.
		let current_reward_counter =
			T::RewardCounter::checked_from_rational(new_pending_rewards, bonded_points)
				.and_then(|ref r| self.last_recorded_reward_counter.checked_add(r))
				.ok_or(Error::<T>::OverflowRisk)?;

		Ok((current_reward_counter, new_pending_commission))
	}

	/// Current free balance of the reward pool.
	///
	/// This is sum of all the rewards that are claimable by pool members.
	fn current_balance(id: PoolId) -> BalanceOf<T> {
		T::Currency::reducible_balance(
			&Pallet::<T>::generate_reward_account(id),
			Preservation::Expendable,
			Fortitude::Polite,
		)
	}
}

/// An unbonding pool. This is always mapped with an era.
#[derive(Encode, Decode, MaxEncodedLen, TypeInfo, DefaultNoBound, RuntimeDebugNoBound)]
#[cfg_attr(feature = "std", derive(Clone, PartialEq, Eq))]
#[codec(mel_bound(T: Config))]
#[scale_info(skip_type_params(T))]
pub struct UnbondPool<T: Config> {
	/// The points in this pool.
	points: BalanceOf<T>,
	/// The funds in the pool.
	balance: BalanceOf<T>,
}

impl<T: Config> UnbondPool<T> {
	fn balance_to_point(&self, new_funds: BalanceOf<T>) -> BalanceOf<T> {
		Pallet::<T>::balance_to_point(self.balance, self.points, new_funds)
	}

	fn point_to_balance(&self, points: BalanceOf<T>) -> BalanceOf<T> {
		Pallet::<T>::point_to_balance(self.balance, self.points, points)
	}

	/// Issue the equivalent points of `new_funds` into self.
	///
	/// Returns the actual amounts of points issued.
	fn issue(&mut self, new_funds: BalanceOf<T>) -> BalanceOf<T> {
		let new_points = self.balance_to_point(new_funds);
		self.points = self.points.saturating_add(new_points);
		self.balance = self.balance.saturating_add(new_funds);
		new_points
	}

	/// Dissolve some points from the unbonding pool, reducing the balance of the pool
	/// proportionally. This is the opposite of `issue`.
	///
	/// Returns the actual amount of `Balance` that was removed from the pool.
	fn dissolve(&mut self, points: BalanceOf<T>) -> BalanceOf<T> {
		let balance_to_unbond = self.point_to_balance(points);
		self.points = self.points.saturating_sub(points);
		self.balance = self.balance.saturating_sub(balance_to_unbond);

		balance_to_unbond
	}
}

#[derive(Encode, Decode, MaxEncodedLen, TypeInfo, DefaultNoBound, RuntimeDebugNoBound)]
#[cfg_attr(feature = "std", derive(Clone, PartialEq))]
#[codec(mel_bound(T: Config))]
#[scale_info(skip_type_params(T))]
pub struct SubPools<T: Config> {
	/// A general, era agnostic pool of funds that have fully unbonded. The pools
	/// of `Self::with_era` will lazily be merged into into this pool if they are
	/// older then `current_era - TotalUnbondingPools`.
	no_era: UnbondPool<T>,
	/// Map of era in which a pool becomes unbonded in => unbond pools.
	with_era: BoundedBTreeMap<EraIndex, UnbondPool<T>, TotalUnbondingPools<T>>,
}

impl<T: Config> SubPools<T> {
	/// Merge the oldest `with_era` unbond pools into the `no_era` unbond pool.
	///
	/// This is often used whilst getting the sub-pool from storage, thus it consumes and returns
	/// `Self` for ergonomic purposes.
	fn maybe_merge_pools(mut self, current_era: EraIndex) -> Self {
		// Ex: if `TotalUnbondingPools` is 5 and current era is 10, we only want to retain pools
		// 6..=10. Note that in the first few eras where `checked_sub` is `None`, we don't remove
		// anything.
		if let Some(newest_era_to_remove) =
			current_era.checked_sub(T::PostUnbondingPoolsWindow::get())
		{
			self.with_era.retain(|k, v| {
				if *k > newest_era_to_remove {
					// keep
					true
				} else {
					// merge into the no-era pool
					self.no_era.points = self.no_era.points.saturating_add(v.points);
					self.no_era.balance = self.no_era.balance.saturating_add(v.balance);
					false
				}
			});
		}

		self
	}

	/// The sum of all unbonding balance, regardless of whether they are actually unlocked or not.
	#[cfg(any(feature = "try-runtime", feature = "fuzzing", test, debug_assertions))]
	fn sum_unbonding_balance(&self) -> BalanceOf<T> {
		self.no_era.balance.saturating_add(
			self.with_era
				.values()
				.fold(BalanceOf::<T>::zero(), |acc, pool| acc.saturating_add(pool.balance)),
		)
	}
}

/// The maximum amount of eras an unbonding pool can exist prior to being merged with the
/// `no_era` pool. This is guaranteed to at least be equal to the staking `UnbondingDuration`. For
/// improved UX [`Config::PostUnbondingPoolsWindow`] should be configured to a non-zero value.
pub struct TotalUnbondingPools<T: Config>(PhantomData<T>);

impl<T: Config> Get<u32> for TotalUnbondingPools<T> {
	fn get() -> u32 {
		// NOTE: this may be dangerous in the scenario bonding_duration gets decreased because
		// we would no longer be able to decode `BoundedBTreeMap::<EraIndex, UnbondPool<T>,
		// TotalUnbondingPools<T>>`, which uses `TotalUnbondingPools` as the bound
		T::StakeAdapter::bonding_duration() + T::PostUnbondingPoolsWindow::get()
	}
}

#[frame_support::pallet]
pub mod pallet {
	use super::*;
	use frame_support::traits::StorageVersion;
	use frame_system::{ensure_signed, pallet_prelude::*};
	use sp_runtime::Perbill;

	/// The in-code storage version.
	const STORAGE_VERSION: StorageVersion = StorageVersion::new(8);

	#[pallet::pallet]
	#[pallet::storage_version(STORAGE_VERSION)]
	pub struct Pallet<T>(_);

	#[pallet::config]
	pub trait Config: frame_system::Config {
		/// The overarching event type.
		type RuntimeEvent: From<Event<Self>> + IsType<<Self as frame_system::Config>::RuntimeEvent>;

		/// Weight information for extrinsics in this pallet.
		type WeightInfo: weights::WeightInfo;

		/// The currency type used for nomination pool.
		type Currency: Mutate<Self::AccountId>
			+ MutateFreeze<Self::AccountId, Id = Self::RuntimeFreezeReason>;

		/// The overarching freeze reason.
		type RuntimeFreezeReason: From<FreezeReason>;

		/// The type that is used for reward counter.
		///
		/// The arithmetic of the reward counter might saturate based on the size of the
		/// `Currency::Balance`. If this happens, operations fails. Nonetheless, this type should be
		/// chosen such that this failure almost never happens, as if it happens, the pool basically
		/// needs to be dismantled (or all pools migrated to a larger `RewardCounter` type, which is
		/// a PITA to do).
		///
		/// See the inline code docs of `Member::pending_rewards` and `RewardPool::update_recorded`
		/// for example analysis. A [`sp_runtime::FixedU128`] should be fine for chains with balance
		/// types similar to that of Polkadot and Kusama, in the absence of severe slashing (or
		/// prevented via a reasonable `MaxPointsToBalance`), for many many years to come.
		type RewardCounter: FixedPointNumber + MaxEncodedLen + TypeInfo + Default + codec::FullCodec;

		/// The nomination pool's pallet id.
		#[pallet::constant]
		type PalletId: Get<frame_support::PalletId>;

		/// The maximum pool points-to-balance ratio that an `open` pool can have.
		///
		/// This is important in the event slashing takes place and the pool's points-to-balance
		/// ratio becomes disproportional.
		///
		/// Moreover, this relates to the `RewardCounter` type as well, as the arithmetic operations
		/// are a function of number of points, and by setting this value to e.g. 10, you ensure
		/// that the total number of points in the system are at most 10 times the total_issuance of
		/// the chain, in the absolute worse case.
		///
		/// For a value of 10, the threshold would be a pool points-to-balance ratio of 10:1.
		/// Such a scenario would also be the equivalent of the pool being 90% slashed.
		#[pallet::constant]
		type MaxPointsToBalance: Get<u8>;

		/// The maximum number of simultaneous unbonding chunks that can exist per member.
		#[pallet::constant]
		type MaxUnbonding: Get<u32>;

		/// Infallible method for converting `Currency::Balance` to `U256`.
		type BalanceToU256: Convert<BalanceOf<Self>, U256>;

		/// Infallible method for converting `U256` to `Currency::Balance`.
		type U256ToBalance: Convert<U256, BalanceOf<Self>>;

		/// The interface for nominating.
		///
		/// Note: Switching to a new [`StakeStrategy`] might require a migration of the storage.
		type StakeAdapter: StakeStrategy<AccountId = Self::AccountId, Balance = BalanceOf<Self>>;

		/// The amount of eras a `SubPools::with_era` pool can exist before it gets merged into the
		/// `SubPools::no_era` pool. In other words, this is the amount of eras a member will be
		/// able to withdraw from an unbonding pool which is guaranteed to have the correct ratio of
		/// points to balance; once the `with_era` pool is merged into the `no_era` pool, the ratio
		/// can become skewed due to some slashed ratio getting merged in at some point.
		type PostUnbondingPoolsWindow: Get<u32>;

		/// The maximum length, in bytes, that a pools metadata maybe.
		type MaxMetadataLen: Get<u32>;

		/// The origin that can manage pool configurations.
		type AdminOrigin: EnsureOrigin<Self::RuntimeOrigin>;
	}

	/// The sum of funds across all pools.
	///
	/// This might be lower but never higher than the sum of `total_balance` of all [`PoolMembers`]
	/// because calling `pool_withdraw_unbonded` might decrease the total stake of the pool's
	/// `bonded_account` without adjusting the pallet-internal `UnbondingPool`'s.
	#[pallet::storage]
	pub type TotalValueLocked<T: Config> = StorageValue<_, BalanceOf<T>, ValueQuery>;

	/// Minimum amount to bond to join a pool.
	#[pallet::storage]
	pub type MinJoinBond<T: Config> = StorageValue<_, BalanceOf<T>, ValueQuery>;

	/// Minimum bond required to create a pool.
	///
	/// This is the amount that the depositor must put as their initial stake in the pool, as an
	/// indication of "skin in the game".
	///
	/// This is the value that will always exist in the staking ledger of the pool bonded account
	/// while all other accounts leave.
	#[pallet::storage]
	pub type MinCreateBond<T: Config> = StorageValue<_, BalanceOf<T>, ValueQuery>;

	/// Maximum number of nomination pools that can exist. If `None`, then an unbounded number of
	/// pools can exist.
	#[pallet::storage]
	pub type MaxPools<T: Config> = StorageValue<_, u32, OptionQuery>;

	/// Maximum number of members that can exist in the system. If `None`, then the count
	/// members are not bound on a system wide basis.
	#[pallet::storage]
	pub type MaxPoolMembers<T: Config> = StorageValue<_, u32, OptionQuery>;

	/// Maximum number of members that may belong to pool. If `None`, then the count of
	/// members is not bound on a per pool basis.
	#[pallet::storage]
	pub type MaxPoolMembersPerPool<T: Config> = StorageValue<_, u32, OptionQuery>;

	/// The maximum commission that can be charged by a pool. Used on commission payouts to bound
	/// pool commissions that are > `GlobalMaxCommission`, necessary if a future
	/// `GlobalMaxCommission` is lower than some current pool commissions.
	#[pallet::storage]
	pub type GlobalMaxCommission<T: Config> = StorageValue<_, Perbill, OptionQuery>;

	/// Active members.
	///
	/// TWOX-NOTE: SAFE since `AccountId` is a secure hash.
	#[pallet::storage]
	pub type PoolMembers<T: Config> =
		CountedStorageMap<_, Twox64Concat, T::AccountId, PoolMember<T>>;

	/// Storage for bonded pools.
	// To get or insert a pool see [`BondedPool::get`] and [`BondedPool::put`]
	#[pallet::storage]
	pub type BondedPools<T: Config> =
		CountedStorageMap<_, Twox64Concat, PoolId, BondedPoolInner<T>>;

	/// Reward pools. This is where there rewards for each pool accumulate. When a members payout is
	/// claimed, the balance comes out of the reward pool. Keyed by the bonded pools account.
	#[pallet::storage]
	pub type RewardPools<T: Config> = CountedStorageMap<_, Twox64Concat, PoolId, RewardPool<T>>;

	/// Groups of unbonding pools. Each group of unbonding pools belongs to a
	/// bonded pool, hence the name sub-pools. Keyed by the bonded pools account.
	#[pallet::storage]
	pub type SubPoolsStorage<T: Config> = CountedStorageMap<_, Twox64Concat, PoolId, SubPools<T>>;

	/// Metadata for the pool.
	#[pallet::storage]
	pub type Metadata<T: Config> =
		CountedStorageMap<_, Twox64Concat, PoolId, BoundedVec<u8, T::MaxMetadataLen>, ValueQuery>;

	/// Ever increasing number of all pools created so far.
	#[pallet::storage]
	pub type LastPoolId<T: Config> = StorageValue<_, u32, ValueQuery>;

	/// A reverse lookup from the pool's account id to its id.
	///
	/// This is only used for slashing and on automatic withdraw update. In all other instances, the
	/// pool id is used, and the accounts are deterministically derived from it.
	#[pallet::storage]
	pub type ReversePoolIdLookup<T: Config> =
		CountedStorageMap<_, Twox64Concat, T::AccountId, PoolId, OptionQuery>;

	/// Map from a pool member account to their opted claim permission.
	#[pallet::storage]
	pub type ClaimPermissions<T: Config> =
		StorageMap<_, Twox64Concat, T::AccountId, ClaimPermission, ValueQuery>;

	/// Records last migration of stake strategy. Stores the migrated strategy type.
	///
	/// This is used to ensure that the stake strategy is only migrated once.
	#[pallet::storage]
	pub type StrategyMigration<T: Config> =
		StorageValue<_, adapter::StakeStrategyType, OptionQuery>;

	#[pallet::genesis_config]
	pub struct GenesisConfig<T: Config> {
		pub min_join_bond: BalanceOf<T>,
		pub min_create_bond: BalanceOf<T>,
		pub max_pools: Option<u32>,
		pub max_members_per_pool: Option<u32>,
		pub max_members: Option<u32>,
		pub global_max_commission: Option<Perbill>,
	}

	impl<T: Config> Default for GenesisConfig<T> {
		fn default() -> Self {
			Self {
				min_join_bond: Zero::zero(),
				min_create_bond: Zero::zero(),
				max_pools: Some(16),
				max_members_per_pool: Some(32),
				max_members: Some(16 * 32),
				global_max_commission: None,
			}
		}
	}

	#[pallet::genesis_build]
	impl<T: Config> BuildGenesisConfig for GenesisConfig<T> {
		fn build(&self) {
			MinJoinBond::<T>::put(self.min_join_bond);
			MinCreateBond::<T>::put(self.min_create_bond);

			if let Some(max_pools) = self.max_pools {
				MaxPools::<T>::put(max_pools);
			}
			if let Some(max_members_per_pool) = self.max_members_per_pool {
				MaxPoolMembersPerPool::<T>::put(max_members_per_pool);
			}
			if let Some(max_members) = self.max_members {
				MaxPoolMembers::<T>::put(max_members);
			}
			if let Some(global_max_commission) = self.global_max_commission {
				GlobalMaxCommission::<T>::put(global_max_commission);
			}
		}
	}

	/// Events of this pallet.
	#[pallet::event]
	#[pallet::generate_deposit(pub(crate) fn deposit_event)]
	pub enum Event<T: Config> {
		/// A pool has been created.
		Created { depositor: T::AccountId, pool_id: PoolId },
		/// A member has became bonded in a pool.
		Bonded { member: T::AccountId, pool_id: PoolId, bonded: BalanceOf<T>, joined: bool },
		/// A payout has been made to a member.
		PaidOut { member: T::AccountId, pool_id: PoolId, payout: BalanceOf<T> },
		/// A member has unbonded from their pool.
		///
		/// - `balance` is the corresponding balance of the number of points that has been
		///   requested to be unbonded (the argument of the `unbond` transaction) from the bonded
		///   pool.
		/// - `points` is the number of points that are issued as a result of `balance` being
		/// dissolved into the corresponding unbonding pool.
		/// - `era` is the era in which the balance will be unbonded.
		/// In the absence of slashing, these values will match. In the presence of slashing, the
		/// number of points that are issued in the unbonding pool will be less than the amount
		/// requested to be unbonded.
		Unbonded {
			member: T::AccountId,
			pool_id: PoolId,
			balance: BalanceOf<T>,
			points: BalanceOf<T>,
			era: EraIndex,
		},
		/// A member has withdrawn from their pool.
		///
		/// The given number of `points` have been dissolved in return of `balance`.
		///
		/// Similar to `Unbonded` event, in the absence of slashing, the ratio of point to balance
		/// will be 1.
		Withdrawn {
			member: T::AccountId,
			pool_id: PoolId,
			balance: BalanceOf<T>,
			points: BalanceOf<T>,
		},
		/// A pool has been destroyed.
		Destroyed { pool_id: PoolId },
		/// The state of a pool has changed
		StateChanged { pool_id: PoolId, new_state: PoolState },
		/// A member has been removed from a pool.
		///
		/// The removal can be voluntary (withdrawn all unbonded funds) or involuntary (kicked).
		MemberRemoved { pool_id: PoolId, member: T::AccountId },
		/// The roles of a pool have been updated to the given new roles. Note that the depositor
		/// can never change.
		RolesUpdated {
			root: Option<T::AccountId>,
			bouncer: Option<T::AccountId>,
			nominator: Option<T::AccountId>,
		},
		/// The active balance of pool `pool_id` has been slashed to `balance`.
		PoolSlashed { pool_id: PoolId, balance: BalanceOf<T> },
		/// The unbond pool at `era` of pool `pool_id` has been slashed to `balance`.
		UnbondingPoolSlashed { pool_id: PoolId, era: EraIndex, balance: BalanceOf<T> },
		/// A pool's commission setting has been changed.
		PoolCommissionUpdated { pool_id: PoolId, current: Option<(Perbill, T::AccountId)> },
		/// A pool's maximum commission setting has been changed.
		PoolMaxCommissionUpdated { pool_id: PoolId, max_commission: Perbill },
		/// A pool's commission `change_rate` has been changed.
		PoolCommissionChangeRateUpdated {
			pool_id: PoolId,
			change_rate: CommissionChangeRate<BlockNumberFor<T>>,
		},
		/// Pool commission claim permission has been updated.
		PoolCommissionClaimPermissionUpdated {
			pool_id: PoolId,
			permission: Option<CommissionClaimPermission<T::AccountId>>,
		},
		/// Pool commission has been claimed.
		PoolCommissionClaimed { pool_id: PoolId, commission: BalanceOf<T> },
		/// Topped up deficit in frozen ED of the reward pool.
		MinBalanceDeficitAdjusted { pool_id: PoolId, amount: BalanceOf<T> },
		/// Claimed excess frozen ED of af the reward pool.
		MinBalanceExcessAdjusted { pool_id: PoolId, amount: BalanceOf<T> },
	}

	#[pallet::error]
	#[cfg_attr(test, derive(PartialEq))]
	pub enum Error<T> {
		/// A (bonded) pool id does not exist.
		PoolNotFound,
		/// An account is not a member.
		PoolMemberNotFound,
		/// A reward pool does not exist. In all cases this is a system logic error.
		RewardPoolNotFound,
		/// A sub pool does not exist.
		SubPoolsNotFound,
		/// An account is already delegating in another pool. An account may only belong to one
		/// pool at a time.
		AccountBelongsToOtherPool,
		/// The member is fully unbonded (and thus cannot access the bonded and reward pool
		/// anymore to, for example, collect rewards).
		FullyUnbonding,
		/// The member cannot unbond further chunks due to reaching the limit.
		MaxUnbondingLimit,
		/// None of the funds can be withdrawn yet because the bonding duration has not passed.
		CannotWithdrawAny,
		/// The amount does not meet the minimum bond to either join or create a pool.
		///
		/// The depositor can never unbond to a value less than `Pallet::depositor_min_bond`. The
		/// caller does not have nominating permissions for the pool. Members can never unbond to a
		/// value below `MinJoinBond`.
		MinimumBondNotMet,
		/// The transaction could not be executed due to overflow risk for the pool.
		OverflowRisk,
		/// A pool must be in [`PoolState::Destroying`] in order for the depositor to unbond or for
		/// other members to be permissionlessly unbonded.
		NotDestroying,
		/// The caller does not have nominating permissions for the pool.
		NotNominator,
		/// Either a) the caller cannot make a valid kick or b) the pool is not destroying.
		NotKickerOrDestroying,
		/// The pool is not open to join
		NotOpen,
		/// The system is maxed out on pools.
		MaxPools,
		/// Too many members in the pool or system.
		MaxPoolMembers,
		/// The pools state cannot be changed.
		CanNotChangeState,
		/// The caller does not have adequate permissions.
		DoesNotHavePermission,
		/// Metadata exceeds [`Config::MaxMetadataLen`]
		MetadataExceedsMaxLen,
		/// Some error occurred that should never happen. This should be reported to the
		/// maintainers.
		Defensive(DefensiveError),
		/// Partial unbonding now allowed permissionlessly.
		PartialUnbondNotAllowedPermissionlessly,
		/// The pool's max commission cannot be set higher than the existing value.
		MaxCommissionRestricted,
		/// The supplied commission exceeds the max allowed commission.
		CommissionExceedsMaximum,
		/// The supplied commission exceeds global maximum commission.
		CommissionExceedsGlobalMaximum,
		/// Not enough blocks have surpassed since the last commission update.
		CommissionChangeThrottled,
		/// The submitted changes to commission change rate are not allowed.
		CommissionChangeRateNotAllowed,
		/// There is no pending commission to claim.
		NoPendingCommission,
		/// No commission current has been set.
		NoCommissionCurrentSet,
		/// Pool id currently in use.
		PoolIdInUse,
		/// Pool id provided is not correct/usable.
		InvalidPoolId,
		/// Bonding extra is restricted to the exact pending reward amount.
		BondExtraRestricted,
		/// No imbalance in the ED deposit for the pool.
		NothingToAdjust,
		/// No slash pending that can be applied to the member.
		NothingToSlash,
		/// No delegation to claim.
		NoDelegationToClaim,
	}

	#[derive(Encode, Decode, PartialEq, TypeInfo, PalletError, RuntimeDebug)]
	pub enum DefensiveError {
		/// There isn't enough space in the unbond pool.
		NotEnoughSpaceInUnbondPool,
		/// A (bonded) pool id does not exist.
		PoolNotFound,
		/// A reward pool does not exist. In all cases this is a system logic error.
		RewardPoolNotFound,
		/// A sub pool does not exist.
		SubPoolsNotFound,
		/// The bonded account should only be killed by the staking system when the depositor is
		/// withdrawing
		BondedStashKilledPrematurely,
		/// The delegation feature is unsupported.
		DelegationUnsupported,
		/// Unable to slash to the member of the pool.
		SlashNotApplied,
	}

	impl<T> From<DefensiveError> for Error<T> {
		fn from(e: DefensiveError) -> Error<T> {
			Error::<T>::Defensive(e)
		}
	}

	/// A reason for freezing funds.
	#[pallet::composite_enum]
	pub enum FreezeReason {
		/// Pool reward account is restricted from going below Existential Deposit.
		#[codec(index = 0)]
		PoolMinBalance,
	}

	#[pallet::call]
	impl<T: Config> Pallet<T> {
		/// Stake funds with a pool. The amount to bond is transferred from the member to the
		/// pools account and immediately increases the pools bond.
		///
		/// # Note
		///
		/// * An account can only be a member of a single pool.
		/// * An account cannot join the same pool multiple times.
		/// * This call will *not* dust the member account, so the member must have at least
		///   `existential deposit + amount` in their account.
		/// * Only a pool with [`PoolState::Open`] can be joined
		#[pallet::call_index(0)]
		#[pallet::weight(T::WeightInfo::join())]
		pub fn join(
			origin: OriginFor<T>,
			#[pallet::compact] amount: BalanceOf<T>,
			pool_id: PoolId,
		) -> DispatchResult {
			let who = ensure_signed(origin)?;

			ensure!(amount >= MinJoinBond::<T>::get(), Error::<T>::MinimumBondNotMet);
			// If a member already exists that means they already belong to a pool
			ensure!(!PoolMembers::<T>::contains_key(&who), Error::<T>::AccountBelongsToOtherPool);

			let mut bonded_pool = BondedPool::<T>::get(pool_id).ok_or(Error::<T>::PoolNotFound)?;
			bonded_pool.ok_to_join()?;

			let mut reward_pool = RewardPools::<T>::get(pool_id)
				.defensive_ok_or::<Error<T>>(DefensiveError::RewardPoolNotFound.into())?;
			// IMPORTANT: reward pool records must be updated with the old points.
			reward_pool.update_records(
				pool_id,
				bonded_pool.points,
				bonded_pool.commission.current(),
			)?;

			bonded_pool.try_inc_members()?;
			let points_issued = bonded_pool.try_bond_funds(&who, amount, BondType::Extra)?;

			PoolMembers::insert(
				who.clone(),
				PoolMember::<T> {
					pool_id,
					points: points_issued,
					// we just updated `last_known_reward_counter` to the current one in
					// `update_recorded`.
					last_recorded_reward_counter: reward_pool.last_recorded_reward_counter(),
					unbonding_eras: Default::default(),
				},
			);

			Self::deposit_event(Event::<T>::Bonded {
				member: who,
				pool_id,
				bonded: amount,
				joined: true,
			});

			bonded_pool.put();
			RewardPools::<T>::insert(pool_id, reward_pool);

			Ok(())
		}

		/// Bond `extra` more funds from `origin` into the pool to which they already belong.
		///
		/// Additional funds can come from either the free balance of the account, of from the
		/// accumulated rewards, see [`BondExtra`].
		///
		/// Bonding extra funds implies an automatic payout of all pending rewards as well.
		/// See `bond_extra_other` to bond pending rewards of `other` members.
		// NOTE: this transaction is implemented with the sole purpose of readability and
		// correctness, not optimization. We read/write several storage items multiple times instead
		// of just once, in the spirit reusing code.
		#[pallet::call_index(1)]
		#[pallet::weight(
			T::WeightInfo::bond_extra_transfer()
			.max(T::WeightInfo::bond_extra_other())
		)]
		pub fn bond_extra(origin: OriginFor<T>, extra: BondExtra<BalanceOf<T>>) -> DispatchResult {
			let who = ensure_signed(origin)?;
			Self::do_bond_extra(who.clone(), who, extra)
		}

		/// A bonded member can use this to claim their payout based on the rewards that the pool
		/// has accumulated since their last claimed payout (OR since joining if this is their first
		/// time claiming rewards). The payout will be transferred to the member's account.
		///
		/// The member will earn rewards pro rata based on the members stake vs the sum of the
		/// members in the pools stake. Rewards do not "expire".
		///
		/// See `claim_payout_other` to claim rewards on behalf of some `other` pool member.
		#[pallet::call_index(2)]
		#[pallet::weight(T::WeightInfo::claim_payout())]
		pub fn claim_payout(origin: OriginFor<T>) -> DispatchResult {
			let signer = ensure_signed(origin)?;
			Self::do_claim_payout(signer.clone(), signer)
		}

		/// Unbond up to `unbonding_points` of the `member_account`'s funds from the pool. It
		/// implicitly collects the rewards one last time, since not doing so would mean some
		/// rewards would be forfeited.
		///
		/// Under certain conditions, this call can be dispatched permissionlessly (i.e. by any
		/// account).
		///
		/// # Conditions for a permissionless dispatch.
		///
		/// * The pool is blocked and the caller is either the root or bouncer. This is refereed to
		///   as a kick.
		/// * The pool is destroying and the member is not the depositor.
		/// * The pool is destroying, the member is the depositor and no other members are in the
		///   pool.
		///
		/// ## Conditions for permissioned dispatch (i.e. the caller is also the
		/// `member_account`):
		///
		/// * The caller is not the depositor.
		/// * The caller is the depositor, the pool is destroying and no other members are in the
		///   pool.
		///
		/// # Note
		///
		/// If there are too many unlocking chunks to unbond with the pool account,
		/// [`Call::pool_withdraw_unbonded`] can be called to try and minimize unlocking chunks.
		/// The [`StakingInterface::unbond`] will implicitly call [`Call::pool_withdraw_unbonded`]
		/// to try to free chunks if necessary (ie. if unbound was called and no unlocking chunks
		/// are available). However, it may not be possible to release the current unlocking chunks,
		/// in which case, the result of this call will likely be the `NoMoreChunks` error from the
		/// staking system.
		#[pallet::call_index(3)]
		#[pallet::weight(T::WeightInfo::unbond())]
		pub fn unbond(
			origin: OriginFor<T>,
			member_account: AccountIdLookupOf<T>,
			#[pallet::compact] unbonding_points: BalanceOf<T>,
		) -> DispatchResult {
			let who = ensure_signed(origin)?;
			let member_account = T::Lookup::lookup(member_account)?;
			let (mut member, mut bonded_pool, mut reward_pool) =
				Self::get_member_with_pools(&member_account)?;

			bonded_pool.ok_to_unbond_with(&who, &member_account, &member, unbonding_points)?;

			// Claim the the payout prior to unbonding. Once the user is unbonding their points no
			// longer exist in the bonded pool and thus they can no longer claim their payouts. It
			// is not strictly necessary to claim the rewards, but we do it here for UX.
			reward_pool.update_records(
				bonded_pool.id,
				bonded_pool.points,
				bonded_pool.commission.current(),
			)?;
			let _ = Self::do_reward_payout(
				&member_account,
				&mut member,
				&mut bonded_pool,
				&mut reward_pool,
			)?;

			let current_era = T::StakeAdapter::current_era();
			let unbond_era = T::StakeAdapter::bonding_duration().saturating_add(current_era);

			// Unbond in the actual underlying nominator.
			let unbonding_balance = bonded_pool.dissolve(unbonding_points);
			T::StakeAdapter::unbond(&bonded_pool.bonded_account(), unbonding_balance)?;

			// Note that we lazily create the unbonding pools here if they don't already exist
			let mut sub_pools = SubPoolsStorage::<T>::get(member.pool_id)
				.unwrap_or_default()
				.maybe_merge_pools(current_era);

			// Update the unbond pool associated with the current era with the unbonded funds. Note
			// that we lazily create the unbond pool if it does not yet exist.
			if !sub_pools.with_era.contains_key(&unbond_era) {
				sub_pools
					.with_era
					.try_insert(unbond_era, UnbondPool::default())
					// The above call to `maybe_merge_pools` should ensure there is
					// always enough space to insert.
					.defensive_map_err::<Error<T>, _>(|_| {
						DefensiveError::NotEnoughSpaceInUnbondPool.into()
					})?;
			}

			let points_unbonded = sub_pools
				.with_era
				.get_mut(&unbond_era)
				// The above check ensures the pool exists.
				.defensive_ok_or::<Error<T>>(DefensiveError::PoolNotFound.into())?
				.issue(unbonding_balance);

			// Try and unbond in the member map.
			member.try_unbond(unbonding_points, points_unbonded, unbond_era)?;

			Self::deposit_event(Event::<T>::Unbonded {
				member: member_account.clone(),
				pool_id: member.pool_id,
				points: points_unbonded,
				balance: unbonding_balance,
				era: unbond_era,
			});

			// Now that we know everything has worked write the items to storage.
			SubPoolsStorage::insert(member.pool_id, sub_pools);
			Self::put_member_with_pools(&member_account, member, bonded_pool, reward_pool);
			Ok(())
		}

		/// Call `withdraw_unbonded` for the pools account. This call can be made by any account.
		///
		/// This is useful if there are too many unlocking chunks to call `unbond`, and some
		/// can be cleared by withdrawing. In the case there are too many unlocking chunks, the user
		/// would probably see an error like `NoMoreChunks` emitted from the staking system when
		/// they attempt to unbond.
		#[pallet::call_index(4)]
		#[pallet::weight(T::WeightInfo::pool_withdraw_unbonded(*num_slashing_spans))]
		pub fn pool_withdraw_unbonded(
			origin: OriginFor<T>,
			pool_id: PoolId,
			num_slashing_spans: u32,
		) -> DispatchResult {
			let _ = ensure_signed(origin)?;
			let pool = BondedPool::<T>::get(pool_id).ok_or(Error::<T>::PoolNotFound)?;

			// For now we only allow a pool to withdraw unbonded if its not destroying. If the pool
			// is destroying then `withdraw_unbonded` can be used.
			ensure!(pool.state != PoolState::Destroying, Error::<T>::NotDestroying);
			T::StakeAdapter::withdraw_unbonded(&pool.bonded_account(), num_slashing_spans)?;

			Ok(())
		}

		/// Withdraw unbonded funds from `member_account`. If no bonded funds can be unbonded, an
		/// error is returned.
		///
		/// Under certain conditions, this call can be dispatched permissionlessly (i.e. by any
		/// account).
		///
		/// # Conditions for a permissionless dispatch
		///
		/// * The pool is in destroy mode and the target is not the depositor.
		/// * The target is the depositor and they are the only member in the sub pools.
		/// * The pool is blocked and the caller is either the root or bouncer.
		///
		/// # Conditions for permissioned dispatch
		///
		/// * The caller is the target and they are not the depositor.
		///
		/// # Note
		///
		/// - If the target is the depositor, the pool will be destroyed.
		/// - If the pool has any pending slash, we also try to slash the member before letting them
		/// withdraw. This calculation adds some weight overhead and is only defensive. In reality,
		/// pool slashes must have been already applied via permissionless [`Call::apply_slash`].
		#[pallet::call_index(5)]
		#[pallet::weight(
			T::WeightInfo::withdraw_unbonded_kill(*num_slashing_spans)
		)]
		pub fn withdraw_unbonded(
			origin: OriginFor<T>,
			member_account: AccountIdLookupOf<T>,
			num_slashing_spans: u32,
		) -> DispatchResultWithPostInfo {
			let caller = ensure_signed(origin)?;
			let member_account = T::Lookup::lookup(member_account)?;
			let mut member =
				PoolMembers::<T>::get(&member_account).ok_or(Error::<T>::PoolMemberNotFound)?;
			let current_era = T::StakeAdapter::current_era();

			let bonded_pool = BondedPool::<T>::get(member.pool_id)
				.defensive_ok_or::<Error<T>>(DefensiveError::PoolNotFound.into())?;
			let mut sub_pools =
				SubPoolsStorage::<T>::get(member.pool_id).ok_or(Error::<T>::SubPoolsNotFound)?;

			let slash_weight =
				// apply slash if any before withdraw.
				match Self::do_apply_slash(&member_account, None) {
					Ok(_) => T::WeightInfo::apply_slash(),
					Err(e) => {
						let no_pending_slash: DispatchResult = Err(Error::<T>::NothingToSlash.into());
						// This is an expected error. We add appropriate fees and continue withdrawal.
						if Err(e) == no_pending_slash {
							T::WeightInfo::apply_slash_fail()
						} else {
							// defensive: if we can't apply slash for some reason, we abort.
							return Err(Error::<T>::Defensive(DefensiveError::SlashNotApplied).into());
						}
					}

				};

			bonded_pool.ok_to_withdraw_unbonded_with(&caller, &member_account)?;
			let pool_account = bonded_pool.bonded_account();

			// NOTE: must do this after we have done the `ok_to_withdraw_unbonded_other_with` check.
			let withdrawn_points = member.withdraw_unlocked(current_era);
			ensure!(!withdrawn_points.is_empty(), Error::<T>::CannotWithdrawAny);

			// Before calculating the `balance_to_unbond`, we call withdraw unbonded to ensure the
<<<<<<< HEAD
			// `transferable_balance` is correct.
			let stash_killed = T::StakeAdapter::withdraw_unbonded(
				&bonded_pool.bonded_account(),
				num_slashing_spans,
			)?;
=======
			// `transferrable_balance` is correct.
			let stash_killed =
				T::Staking::withdraw_unbonded(pool_account.clone(), num_slashing_spans)?;
>>>>>>> 2e36f571

			// defensive-only: the depositor puts enough funds into the stash so that it will only
			// be destroyed when they are leaving.
			ensure!(
				!stash_killed || caller == bonded_pool.roles.depositor,
				Error::<T>::Defensive(DefensiveError::BondedStashKilledPrematurely)
			);

			if stash_killed {
				// Maybe an extra consumer left on the pool account, if so, remove it.
				if frame_system::Pallet::<T>::consumers(&pool_account) == 1 {
					frame_system::Pallet::<T>::dec_consumers(&pool_account);
				}

				// Note: This is not pretty, but we have to do this because of a bug where old pool
				// accounts might have had an extra consumer increment. We know at this point no
				// other pallet should depend on pool account so safe to do this.
				// Refer to following issues:
				// - https://github.com/paritytech/polkadot-sdk/issues/4440
				// - https://github.com/paritytech/polkadot-sdk/issues/2037
			}

			let mut sum_unlocked_points: BalanceOf<T> = Zero::zero();
			let balance_to_unbond = withdrawn_points
				.iter()
				.fold(BalanceOf::<T>::zero(), |accumulator, (era, unlocked_points)| {
					sum_unlocked_points = sum_unlocked_points.saturating_add(*unlocked_points);
					if let Some(era_pool) = sub_pools.with_era.get_mut(era) {
						let balance_to_unbond = era_pool.dissolve(*unlocked_points);
						if era_pool.points.is_zero() {
							sub_pools.with_era.remove(era);
						}
						accumulator.saturating_add(balance_to_unbond)
					} else {
						// A pool does not belong to this era, so it must have been merged to the
						// era-less pool.
						accumulator.saturating_add(sub_pools.no_era.dissolve(*unlocked_points))
					}
				})
				// A call to this transaction may cause the pool's stash to get dusted. If this
				// happens before the last member has withdrawn, then all subsequent withdraws will
				// be 0. However the unbond pools do no get updated to reflect this. In the
				// aforementioned scenario, this check ensures we don't try to withdraw funds that
				// don't exist. This check is also defensive in cases where the unbond pool does not
				// update its balance (e.g. a bug in the slashing hook.) We gracefully proceed in
				// order to ensure members can leave the pool and it can be destroyed.
				.min(T::StakeAdapter::transferable_balance(&bonded_pool.bonded_account()));

			// this can fail if the pool uses `DelegateStake` strategy and the member delegation
			// is not claimed yet. See `Call::migrate_delegation()`.
			T::StakeAdapter::member_withdraw(
				&member_account,
				&bonded_pool.bonded_account(),
				balance_to_unbond,
				num_slashing_spans,
			)?;

			Self::deposit_event(Event::<T>::Withdrawn {
				member: member_account.clone(),
				pool_id: member.pool_id,
				points: sum_unlocked_points,
				balance: balance_to_unbond,
			});

			let post_info_weight = if member.total_points().is_zero() {
				// remove any `ClaimPermission` associated with the member.
				ClaimPermissions::<T>::remove(&member_account);

				// member being reaped.
				PoolMembers::<T>::remove(&member_account);
				Self::deposit_event(Event::<T>::MemberRemoved {
					pool_id: member.pool_id,
					member: member_account.clone(),
				});

				if member_account == bonded_pool.roles.depositor {
					Pallet::<T>::dissolve_pool(bonded_pool);
					Weight::default()
				} else {
					bonded_pool.dec_members().put();
					SubPoolsStorage::<T>::insert(member.pool_id, sub_pools);
					T::WeightInfo::withdraw_unbonded_update(num_slashing_spans)
				}
			} else {
				// we certainly don't need to delete any pools, because no one is being removed.
				SubPoolsStorage::<T>::insert(member.pool_id, sub_pools);
				PoolMembers::<T>::insert(&member_account, member);
				T::WeightInfo::withdraw_unbonded_update(num_slashing_spans)
			};

			Ok(Some(post_info_weight.saturating_add(slash_weight)).into())
		}

		/// Create a new delegation pool.
		///
		/// # Arguments
		///
		/// * `amount` - The amount of funds to delegate to the pool. This also acts of a sort of
		///   deposit since the pools creator cannot fully unbond funds until the pool is being
		///   destroyed.
		/// * `index` - A disambiguation index for creating the account. Likely only useful when
		///   creating multiple pools in the same extrinsic.
		/// * `root` - The account to set as [`PoolRoles::root`].
		/// * `nominator` - The account to set as the [`PoolRoles::nominator`].
		/// * `bouncer` - The account to set as the [`PoolRoles::bouncer`].
		///
		/// # Note
		///
		/// In addition to `amount`, the caller will transfer the existential deposit; so the caller
		/// needs at have at least `amount + existential_deposit` transferable.
		#[pallet::call_index(6)]
		#[pallet::weight(T::WeightInfo::create())]
		pub fn create(
			origin: OriginFor<T>,
			#[pallet::compact] amount: BalanceOf<T>,
			root: AccountIdLookupOf<T>,
			nominator: AccountIdLookupOf<T>,
			bouncer: AccountIdLookupOf<T>,
		) -> DispatchResult {
			let depositor = ensure_signed(origin)?;

			let pool_id = LastPoolId::<T>::try_mutate::<_, Error<T>, _>(|id| {
				*id = id.checked_add(1).ok_or(Error::<T>::OverflowRisk)?;
				Ok(*id)
			})?;

			Self::do_create(depositor, amount, root, nominator, bouncer, pool_id)
		}

		/// Create a new delegation pool with a previously used pool id
		///
		/// # Arguments
		///
		/// same as `create` with the inclusion of
		/// * `pool_id` - `A valid PoolId.
		#[pallet::call_index(7)]
		#[pallet::weight(T::WeightInfo::create())]
		pub fn create_with_pool_id(
			origin: OriginFor<T>,
			#[pallet::compact] amount: BalanceOf<T>,
			root: AccountIdLookupOf<T>,
			nominator: AccountIdLookupOf<T>,
			bouncer: AccountIdLookupOf<T>,
			pool_id: PoolId,
		) -> DispatchResult {
			let depositor = ensure_signed(origin)?;

			ensure!(!BondedPools::<T>::contains_key(pool_id), Error::<T>::PoolIdInUse);
			ensure!(pool_id < LastPoolId::<T>::get(), Error::<T>::InvalidPoolId);

			Self::do_create(depositor, amount, root, nominator, bouncer, pool_id)
		}

		/// Nominate on behalf of the pool.
		///
		/// The dispatch origin of this call must be signed by the pool nominator or the pool
		/// root role.
		///
		/// This directly forward the call to the staking pallet, on behalf of the pool bonded
		/// account.
		///
		/// # Note
		///
		/// In addition to a `root` or `nominator` role of `origin`, pool's depositor needs to have
		/// at least `depositor_min_bond` in the pool to start nominating.
		#[pallet::call_index(8)]
		#[pallet::weight(T::WeightInfo::nominate(validators.len() as u32))]
		pub fn nominate(
			origin: OriginFor<T>,
			pool_id: PoolId,
			validators: Vec<T::AccountId>,
		) -> DispatchResult {
			let who = ensure_signed(origin)?;
			let bonded_pool = BondedPool::<T>::get(pool_id).ok_or(Error::<T>::PoolNotFound)?;
			ensure!(bonded_pool.can_nominate(&who), Error::<T>::NotNominator);

			let depositor_points = PoolMembers::<T>::get(&bonded_pool.roles.depositor)
				.ok_or(Error::<T>::PoolMemberNotFound)?
				.active_points();

			ensure!(
				bonded_pool.points_to_balance(depositor_points) >= Self::depositor_min_bond(),
				Error::<T>::MinimumBondNotMet
			);

			T::StakeAdapter::nominate(&bonded_pool.bonded_account(), validators)
		}

		/// Set a new state for the pool.
		///
		/// If a pool is already in the `Destroying` state, then under no condition can its state
		/// change again.
		///
		/// The dispatch origin of this call must be either:
		///
		/// 1. signed by the bouncer, or the root role of the pool,
		/// 2. if the pool conditions to be open are NOT met (as described by `ok_to_be_open`), and
		///    then the state of the pool can be permissionlessly changed to `Destroying`.
		#[pallet::call_index(9)]
		#[pallet::weight(T::WeightInfo::set_state())]
		pub fn set_state(
			origin: OriginFor<T>,
			pool_id: PoolId,
			state: PoolState,
		) -> DispatchResult {
			let who = ensure_signed(origin)?;
			let mut bonded_pool = BondedPool::<T>::get(pool_id).ok_or(Error::<T>::PoolNotFound)?;
			ensure!(bonded_pool.state != PoolState::Destroying, Error::<T>::CanNotChangeState);

			if bonded_pool.can_toggle_state(&who) {
				bonded_pool.set_state(state);
			} else if bonded_pool.ok_to_be_open().is_err() && state == PoolState::Destroying {
				// If the pool has bad properties, then anyone can set it as destroying
				bonded_pool.set_state(PoolState::Destroying);
			} else {
				Err(Error::<T>::CanNotChangeState)?;
			}

			bonded_pool.put();

			Ok(())
		}

		/// Set a new metadata for the pool.
		///
		/// The dispatch origin of this call must be signed by the bouncer, or the root role of the
		/// pool.
		#[pallet::call_index(10)]
		#[pallet::weight(T::WeightInfo::set_metadata(metadata.len() as u32))]
		pub fn set_metadata(
			origin: OriginFor<T>,
			pool_id: PoolId,
			metadata: Vec<u8>,
		) -> DispatchResult {
			let who = ensure_signed(origin)?;
			let metadata: BoundedVec<_, _> =
				metadata.try_into().map_err(|_| Error::<T>::MetadataExceedsMaxLen)?;
			ensure!(
				BondedPool::<T>::get(pool_id)
					.ok_or(Error::<T>::PoolNotFound)?
					.can_set_metadata(&who),
				Error::<T>::DoesNotHavePermission
			);

			Metadata::<T>::mutate(pool_id, |pool_meta| *pool_meta = metadata);

			Ok(())
		}

		/// Update configurations for the nomination pools. The origin for this call must be
		/// [`Config::AdminOrigin`].
		///
		/// # Arguments
		///
		/// * `min_join_bond` - Set [`MinJoinBond`].
		/// * `min_create_bond` - Set [`MinCreateBond`].
		/// * `max_pools` - Set [`MaxPools`].
		/// * `max_members` - Set [`MaxPoolMembers`].
		/// * `max_members_per_pool` - Set [`MaxPoolMembersPerPool`].
		/// * `global_max_commission` - Set [`GlobalMaxCommission`].
		#[pallet::call_index(11)]
		#[pallet::weight(T::WeightInfo::set_configs())]
		pub fn set_configs(
			origin: OriginFor<T>,
			min_join_bond: ConfigOp<BalanceOf<T>>,
			min_create_bond: ConfigOp<BalanceOf<T>>,
			max_pools: ConfigOp<u32>,
			max_members: ConfigOp<u32>,
			max_members_per_pool: ConfigOp<u32>,
			global_max_commission: ConfigOp<Perbill>,
		) -> DispatchResult {
			T::AdminOrigin::ensure_origin(origin)?;

			macro_rules! config_op_exp {
				($storage:ty, $op:ident) => {
					match $op {
						ConfigOp::Noop => (),
						ConfigOp::Set(v) => <$storage>::put(v),
						ConfigOp::Remove => <$storage>::kill(),
					}
				};
			}

			config_op_exp!(MinJoinBond::<T>, min_join_bond);
			config_op_exp!(MinCreateBond::<T>, min_create_bond);
			config_op_exp!(MaxPools::<T>, max_pools);
			config_op_exp!(MaxPoolMembers::<T>, max_members);
			config_op_exp!(MaxPoolMembersPerPool::<T>, max_members_per_pool);
			config_op_exp!(GlobalMaxCommission::<T>, global_max_commission);
			Ok(())
		}

		/// Update the roles of the pool.
		///
		/// The root is the only entity that can change any of the roles, including itself,
		/// excluding the depositor, who can never change.
		///
		/// It emits an event, notifying UIs of the role change. This event is quite relevant to
		/// most pool members and they should be informed of changes to pool roles.
		#[pallet::call_index(12)]
		#[pallet::weight(T::WeightInfo::update_roles())]
		pub fn update_roles(
			origin: OriginFor<T>,
			pool_id: PoolId,
			new_root: ConfigOp<T::AccountId>,
			new_nominator: ConfigOp<T::AccountId>,
			new_bouncer: ConfigOp<T::AccountId>,
		) -> DispatchResult {
			let mut bonded_pool = match ensure_root(origin.clone()) {
				Ok(()) => BondedPool::<T>::get(pool_id).ok_or(Error::<T>::PoolNotFound)?,
				Err(frame_support::error::BadOrigin) => {
					let who = ensure_signed(origin)?;
					let bonded_pool =
						BondedPool::<T>::get(pool_id).ok_or(Error::<T>::PoolNotFound)?;
					ensure!(bonded_pool.can_update_roles(&who), Error::<T>::DoesNotHavePermission);
					bonded_pool
				},
			};

			match new_root {
				ConfigOp::Noop => (),
				ConfigOp::Remove => bonded_pool.roles.root = None,
				ConfigOp::Set(v) => bonded_pool.roles.root = Some(v),
			};
			match new_nominator {
				ConfigOp::Noop => (),
				ConfigOp::Remove => bonded_pool.roles.nominator = None,
				ConfigOp::Set(v) => bonded_pool.roles.nominator = Some(v),
			};
			match new_bouncer {
				ConfigOp::Noop => (),
				ConfigOp::Remove => bonded_pool.roles.bouncer = None,
				ConfigOp::Set(v) => bonded_pool.roles.bouncer = Some(v),
			};

			Self::deposit_event(Event::<T>::RolesUpdated {
				root: bonded_pool.roles.root.clone(),
				nominator: bonded_pool.roles.nominator.clone(),
				bouncer: bonded_pool.roles.bouncer.clone(),
			});

			bonded_pool.put();
			Ok(())
		}

		/// Chill on behalf of the pool.
		///
		/// The dispatch origin of this call can be signed by the pool nominator or the pool
		/// root role, same as [`Pallet::nominate`].
		///
		/// Under certain conditions, this call can be dispatched permissionlessly (i.e. by any
		/// account).
		///
		/// # Conditions for a permissionless dispatch:
		/// * When pool depositor has less than `MinNominatorBond` staked, otherwise  pool members
		///   are unable to unbond.
		///
		/// # Conditions for permissioned dispatch:
		/// * The caller has a nominator or root role of the pool.
		/// This directly forward the call to the staking pallet, on behalf of the pool bonded
		/// account.
		#[pallet::call_index(13)]
		#[pallet::weight(T::WeightInfo::chill())]
		pub fn chill(origin: OriginFor<T>, pool_id: PoolId) -> DispatchResult {
			let who = ensure_signed(origin)?;

			let bonded_pool = BondedPool::<T>::get(pool_id).ok_or(Error::<T>::PoolNotFound)?;

			let depositor_points = PoolMembers::<T>::get(&bonded_pool.roles.depositor)
				.ok_or(Error::<T>::PoolMemberNotFound)?
				.active_points();

			if bonded_pool.points_to_balance(depositor_points) >=
				T::StakeAdapter::minimum_nominator_bond()
			{
				ensure!(bonded_pool.can_nominate(&who), Error::<T>::NotNominator);
			}

			T::StakeAdapter::chill(&bonded_pool.bonded_account())
		}

		/// `origin` bonds funds from `extra` for some pool member `member` into their respective
		/// pools.
		///
		/// `origin` can bond extra funds from free balance or pending rewards when `origin ==
		/// other`.
		///
		/// In the case of `origin != other`, `origin` can only bond extra pending rewards of
		/// `other` members assuming set_claim_permission for the given member is
		/// `PermissionlessCompound` or `PermissionlessAll`.
		#[pallet::call_index(14)]
		#[pallet::weight(
			T::WeightInfo::bond_extra_transfer()
			.max(T::WeightInfo::bond_extra_other())
		)]
		pub fn bond_extra_other(
			origin: OriginFor<T>,
			member: AccountIdLookupOf<T>,
			extra: BondExtra<BalanceOf<T>>,
		) -> DispatchResult {
			let who = ensure_signed(origin)?;
			Self::do_bond_extra(who, T::Lookup::lookup(member)?, extra)
		}

		/// Allows a pool member to set a claim permission to allow or disallow permissionless
		/// bonding and withdrawing.
		///
		/// # Arguments
		///
		/// * `origin` - Member of a pool.
		/// * `permission` - The permission to be applied.
		#[pallet::call_index(15)]
		#[pallet::weight(T::DbWeight::get().reads_writes(1, 1))]
		pub fn set_claim_permission(
			origin: OriginFor<T>,
			permission: ClaimPermission,
		) -> DispatchResult {
			let who = ensure_signed(origin)?;

			ensure!(PoolMembers::<T>::contains_key(&who), Error::<T>::PoolMemberNotFound);

			ClaimPermissions::<T>::mutate(who, |source| {
				*source = permission;
			});

			Ok(())
		}

		/// `origin` can claim payouts on some pool member `other`'s behalf.
		///
		/// Pool member `other` must have a `PermissionlessWithdraw` or `PermissionlessAll` claim
		/// permission for this call to be successful.
		#[pallet::call_index(16)]
		#[pallet::weight(T::WeightInfo::claim_payout())]
		pub fn claim_payout_other(origin: OriginFor<T>, other: T::AccountId) -> DispatchResult {
			let signer = ensure_signed(origin)?;
			Self::do_claim_payout(signer, other)
		}

		/// Set the commission of a pool.
		//
		/// Both a commission percentage and a commission payee must be provided in the `current`
		/// tuple. Where a `current` of `None` is provided, any current commission will be removed.
		///
		/// - If a `None` is supplied to `new_commission`, existing commission will be removed.
		#[pallet::call_index(17)]
		#[pallet::weight(T::WeightInfo::set_commission())]
		pub fn set_commission(
			origin: OriginFor<T>,
			pool_id: PoolId,
			new_commission: Option<(Perbill, T::AccountId)>,
		) -> DispatchResult {
			let who = ensure_signed(origin)?;
			let mut bonded_pool = BondedPool::<T>::get(pool_id).ok_or(Error::<T>::PoolNotFound)?;
			ensure!(bonded_pool.can_manage_commission(&who), Error::<T>::DoesNotHavePermission);

			let mut reward_pool = RewardPools::<T>::get(pool_id)
				.defensive_ok_or::<Error<T>>(DefensiveError::RewardPoolNotFound.into())?;
			// IMPORTANT: make sure that everything up to this point is using the current commission
			// before it updates. Note that `try_update_current` could still fail at this point.
			reward_pool.update_records(
				pool_id,
				bonded_pool.points,
				bonded_pool.commission.current(),
			)?;
			RewardPools::insert(pool_id, reward_pool);

			bonded_pool.commission.try_update_current(&new_commission)?;
			bonded_pool.put();
			Self::deposit_event(Event::<T>::PoolCommissionUpdated {
				pool_id,
				current: new_commission,
			});
			Ok(())
		}

		/// Set the maximum commission of a pool.
		///
		/// - Initial max can be set to any `Perbill`, and only smaller values thereafter.
		/// - Current commission will be lowered in the event it is higher than a new max
		///   commission.
		#[pallet::call_index(18)]
		#[pallet::weight(T::WeightInfo::set_commission_max())]
		pub fn set_commission_max(
			origin: OriginFor<T>,
			pool_id: PoolId,
			max_commission: Perbill,
		) -> DispatchResult {
			let who = ensure_signed(origin)?;
			let mut bonded_pool = BondedPool::<T>::get(pool_id).ok_or(Error::<T>::PoolNotFound)?;
			ensure!(bonded_pool.can_manage_commission(&who), Error::<T>::DoesNotHavePermission);

			bonded_pool.commission.try_update_max(pool_id, max_commission)?;
			bonded_pool.put();

			Self::deposit_event(Event::<T>::PoolMaxCommissionUpdated { pool_id, max_commission });
			Ok(())
		}

		/// Set the commission change rate for a pool.
		///
		/// Initial change rate is not bounded, whereas subsequent updates can only be more
		/// restrictive than the current.
		#[pallet::call_index(19)]
		#[pallet::weight(T::WeightInfo::set_commission_change_rate())]
		pub fn set_commission_change_rate(
			origin: OriginFor<T>,
			pool_id: PoolId,
			change_rate: CommissionChangeRate<BlockNumberFor<T>>,
		) -> DispatchResult {
			let who = ensure_signed(origin)?;
			let mut bonded_pool = BondedPool::<T>::get(pool_id).ok_or(Error::<T>::PoolNotFound)?;
			ensure!(bonded_pool.can_manage_commission(&who), Error::<T>::DoesNotHavePermission);

			bonded_pool.commission.try_update_change_rate(change_rate)?;
			bonded_pool.put();

			Self::deposit_event(Event::<T>::PoolCommissionChangeRateUpdated {
				pool_id,
				change_rate,
			});
			Ok(())
		}

		/// Claim pending commission.
		///
		/// The dispatch origin of this call must be signed by the `root` role of the pool. Pending
		/// commission is paid out and added to total claimed commission`. Total pending commission
		/// is reset to zero. the current.
		#[pallet::call_index(20)]
		#[pallet::weight(T::WeightInfo::claim_commission())]
		pub fn claim_commission(origin: OriginFor<T>, pool_id: PoolId) -> DispatchResult {
			let who = ensure_signed(origin)?;
			Self::do_claim_commission(who, pool_id)
		}

		/// Top up the deficit or withdraw the excess ED from the pool.
		///
		/// When a pool is created, the pool depositor transfers ED to the reward account of the
		/// pool. ED is subject to change and over time, the deposit in the reward account may be
		/// insufficient to cover the ED deficit of the pool or vice-versa where there is excess
		/// deposit to the pool. This call allows anyone to adjust the ED deposit of the
		/// pool by either topping up the deficit or claiming the excess.
		#[pallet::call_index(21)]
		#[pallet::weight(T::WeightInfo::adjust_pool_deposit())]
		pub fn adjust_pool_deposit(origin: OriginFor<T>, pool_id: PoolId) -> DispatchResult {
			let who = ensure_signed(origin)?;
			Self::do_adjust_pool_deposit(who, pool_id)
		}

		/// Set or remove a pool's commission claim permission.
		///
		/// Determines who can claim the pool's pending commission. Only the `Root` role of the pool
		/// is able to configure commission claim permissions.
		#[pallet::call_index(22)]
		#[pallet::weight(T::WeightInfo::set_commission_claim_permission())]
		pub fn set_commission_claim_permission(
			origin: OriginFor<T>,
			pool_id: PoolId,
			permission: Option<CommissionClaimPermission<T::AccountId>>,
		) -> DispatchResult {
			let who = ensure_signed(origin)?;
			let mut bonded_pool = BondedPool::<T>::get(pool_id).ok_or(Error::<T>::PoolNotFound)?;
			ensure!(bonded_pool.can_manage_commission(&who), Error::<T>::DoesNotHavePermission);

			bonded_pool.commission.claim_permission = permission.clone();
			bonded_pool.put();

			Self::deposit_event(Event::<T>::PoolCommissionClaimPermissionUpdated {
				pool_id,
				permission,
			});

			Ok(())
		}

		/// Apply a pending slash on a member.
		///
		/// This call can be dispatched permissionlessly (i.e. by any account). If the member has
		/// slash to be applied, caller may be rewarded with the part of the slash.
		#[pallet::call_index(23)]
		#[pallet::weight(T::WeightInfo::apply_slash())]
		pub fn apply_slash(
			origin: OriginFor<T>,
			member_account: AccountIdLookupOf<T>,
		) -> DispatchResultWithPostInfo {
			let who = ensure_signed(origin)?;
			let member_account = T::Lookup::lookup(member_account)?;
			Self::do_apply_slash(&member_account, Some(who))?;

			// If successful, refund the fees.
			Ok(Pays::No.into())
		}

		/// Migrates delegated funds from the pool account to the `member_account`.
		///
		/// This is a permission-less call and refunds any fee if claim is successful.
		///
		/// If the pool has migrated to delegation based staking, the staked tokens of pool members
		/// can be moved and held in their own account. See [`adapter::DelegateStake`]
		#[pallet::call_index(24)]
		#[pallet::weight(T::WeightInfo::migrate_delegation())]
		pub fn migrate_delegation(
			origin: OriginFor<T>,
			member_account: AccountIdLookupOf<T>,
		) -> DispatchResultWithPostInfo {
			let _caller = ensure_signed(origin)?;

			let member_account = T::Lookup::lookup(member_account)?;
			let member =
				PoolMembers::<T>::get(&member_account).ok_or(Error::<T>::PoolMemberNotFound)?;
			let pool_contribution = member.total_balance();
			ensure!(pool_contribution >= MinJoinBond::<T>::get(), Error::<T>::MinimumBondNotMet);

			let delegation = T::StakeAdapter::member_delegation_balance(&member_account);
			ensure!(pool_contribution > delegation, Error::<T>::NoDelegationToClaim);

			let diff = pool_contribution.defensive_saturating_sub(delegation);
			T::StakeAdapter::migrate_delegation(
				&Pallet::<T>::generate_bonded_account(member.pool_id),
				&member_account,
				diff,
			)?;

			// if successful, we refund the fee.
			Ok(Pays::No.into())
		}
	}

	#[pallet::hooks]
	impl<T: Config> Hooks<BlockNumberFor<T>> for Pallet<T> {
		#[cfg(feature = "try-runtime")]
		fn try_state(_n: BlockNumberFor<T>) -> Result<(), TryRuntimeError> {
			Self::do_try_state(u8::MAX)
		}

		fn integrity_test() {
			assert!(
				T::MaxPointsToBalance::get() > 0,
				"Minimum points to balance ratio must be greater than 0"
			);
			assert!(
				T::StakeAdapter::bonding_duration() < TotalUnbondingPools::<T>::get(),
				"There must be more unbonding pools then the bonding duration /
				so a slash can be applied to relevant unbonding pools. (We assume /
				the bonding duration > slash deffer duration.",
			);
		}
	}
}

impl<T: Config> Pallet<T> {
	/// The amount of bond that MUST REMAIN IN BONDED in ALL POOLS.
	///
	/// It is the responsibility of the depositor to put these funds into the pool initially. Upon
	/// unbond, they can never unbond to a value below this amount.
	///
	/// It is essentially `max { MinNominatorBond, MinCreateBond, MinJoinBond }`, where the former
	/// is coming from the staking pallet and the latter two are configured in this pallet.
	pub fn depositor_min_bond() -> BalanceOf<T> {
		T::StakeAdapter::minimum_nominator_bond()
			.max(MinCreateBond::<T>::get())
			.max(MinJoinBond::<T>::get())
			.max(T::Currency::minimum_balance())
	}
	/// Remove everything related to the given bonded pool.
	///
	/// Metadata and all of the sub-pools are also deleted. All accounts are dusted and the leftover
	/// of the reward account is returned to the depositor.
	pub fn dissolve_pool(bonded_pool: BondedPool<T>) {
		let reward_account = bonded_pool.reward_account();
		let bonded_account = bonded_pool.bonded_account();

		ReversePoolIdLookup::<T>::remove(&bonded_account);
		RewardPools::<T>::remove(bonded_pool.id);
		SubPoolsStorage::<T>::remove(bonded_pool.id);

		// remove the ED restriction from the pool reward account.
		let _ = Self::unfreeze_pool_deposit(&bonded_pool.reward_account()).defensive();

		// Kill accounts from storage by making their balance go below ED. We assume that the
		// accounts have no references that would prevent destruction once we get to this point. We
		// don't work with the system pallet directly, but
		// 1. we drain the reward account and kill it. This account should never have any extra
		// consumers anyway.
		// 2. the bonded account should become a 'killed stash' in the staking system, and all of
		//    its consumers removed.
		defensive_assert!(
			frame_system::Pallet::<T>::consumers(&reward_account) == 0,
			"reward account of dissolving pool should have no consumers"
		);
		defensive_assert!(
			frame_system::Pallet::<T>::consumers(&bonded_account) == 0,
			"bonded account of dissolving pool should have no consumers"
		);
		defensive_assert!(
			T::StakeAdapter::total_stake(&bonded_pool.bonded_account()) == Zero::zero(),
			"dissolving pool should not have any stake in the staking pallet"
		);

		// This shouldn't fail, but if it does we don't really care. Remaining balance can consist
		// of unclaimed pending commission, erroneous transfers to the reward account, etc.
		let reward_pool_remaining = T::Currency::reducible_balance(
			&reward_account,
			Preservation::Expendable,
			Fortitude::Polite,
		);
		let _ = T::Currency::transfer(
			&reward_account,
			&bonded_pool.roles.depositor,
			reward_pool_remaining,
			Preservation::Expendable,
		);

		defensive_assert!(
			T::Currency::total_balance(&reward_account) == Zero::zero(),
			"could not transfer all amount to depositor while dissolving pool"
		);
		defensive_assert!(
			T::StakeAdapter::total_balance(&bonded_pool.bonded_account()) == Zero::zero(),
			"dissolving pool should not have any balance"
		);
		// NOTE: Defensively force set balance to zero.
		T::Currency::set_balance(&reward_account, Zero::zero());
		// With `DelegateStake` strategy, this won't do anything.
		T::Currency::set_balance(&bonded_pool.bonded_account(), Zero::zero());

		Self::deposit_event(Event::<T>::Destroyed { pool_id: bonded_pool.id });
		// Remove bonded pool metadata.
		Metadata::<T>::remove(bonded_pool.id);

		bonded_pool.remove();
	}

	/// Create the main, bonded account of a pool with the given id.
	pub fn generate_bonded_account(id: PoolId) -> T::AccountId {
		T::PalletId::get().into_sub_account_truncating((AccountType::Bonded, id))
	}

	pub fn migrate_to_delegate_stake(id: PoolId) -> DispatchResult {
		T::StakeAdapter::migrate_nominator_to_agent(
			&Self::generate_bonded_account(id),
			&Self::generate_reward_account(id),
		)
	}

	/// Create the reward account of a pool with the given id.
	pub fn generate_reward_account(id: PoolId) -> T::AccountId {
		// NOTE: in order to have a distinction in the test account id type (u128), we put
		// account_type first so it does not get truncated out.
		T::PalletId::get().into_sub_account_truncating((AccountType::Reward, id))
	}

	/// Get the member with their associated bonded and reward pool.
	fn get_member_with_pools(
		who: &T::AccountId,
	) -> Result<(PoolMember<T>, BondedPool<T>, RewardPool<T>), Error<T>> {
		let member = PoolMembers::<T>::get(who).ok_or(Error::<T>::PoolMemberNotFound)?;
		let bonded_pool =
			BondedPool::<T>::get(member.pool_id).defensive_ok_or(DefensiveError::PoolNotFound)?;
		let reward_pool =
			RewardPools::<T>::get(member.pool_id).defensive_ok_or(DefensiveError::PoolNotFound)?;
		Ok((member, bonded_pool, reward_pool))
	}

	/// Persist the member with their associated bonded and reward pool into storage, consuming
	/// all of them.
	fn put_member_with_pools(
		member_account: &T::AccountId,
		member: PoolMember<T>,
		bonded_pool: BondedPool<T>,
		reward_pool: RewardPool<T>,
	) {
		// The pool id of a member cannot change in any case, so we use it to make sure
		// `member_account` is the right one.
		debug_assert_eq!(PoolMembers::<T>::get(member_account).unwrap().pool_id, member.pool_id);
		debug_assert_eq!(member.pool_id, bonded_pool.id);

		bonded_pool.put();
		RewardPools::insert(member.pool_id, reward_pool);
		PoolMembers::<T>::insert(member_account, member);
	}

	/// Calculate the equivalent point of `new_funds` in a pool with `current_balance` and
	/// `current_points`.
	fn balance_to_point(
		current_balance: BalanceOf<T>,
		current_points: BalanceOf<T>,
		new_funds: BalanceOf<T>,
	) -> BalanceOf<T> {
		let u256 = T::BalanceToU256::convert;
		let balance = T::U256ToBalance::convert;
		match (current_balance.is_zero(), current_points.is_zero()) {
			(_, true) => new_funds.saturating_mul(POINTS_TO_BALANCE_INIT_RATIO.into()),
			(true, false) => {
				// The pool was totally slashed.
				// This is the equivalent of `(current_points / 1) * new_funds`.
				new_funds.saturating_mul(current_points)
			},
			(false, false) => {
				// Equivalent to (current_points / current_balance) * new_funds
				balance(
					u256(current_points)
						.saturating_mul(u256(new_funds))
						// We check for zero above
						.div(u256(current_balance)),
				)
			},
		}
	}

	/// Calculate the equivalent balance of `points` in a pool with `current_balance` and
	/// `current_points`.
	fn point_to_balance(
		current_balance: BalanceOf<T>,
		current_points: BalanceOf<T>,
		points: BalanceOf<T>,
	) -> BalanceOf<T> {
		let u256 = T::BalanceToU256::convert;
		let balance = T::U256ToBalance::convert;
		if current_balance.is_zero() || current_points.is_zero() || points.is_zero() {
			// There is nothing to unbond
			return Zero::zero()
		}

		// Equivalent of (current_balance / current_points) * points
		balance(
			u256(current_balance)
				.saturating_mul(u256(points))
				// We check for zero above
				.div(u256(current_points)),
		)
	}

	/// If the member has some rewards, transfer a payout from the reward pool to the member.
	// Emits events and potentially modifies pool state if any arithmetic saturates, but does
	// not persist any of the mutable inputs to storage.
	fn do_reward_payout(
		member_account: &T::AccountId,
		member: &mut PoolMember<T>,
		bonded_pool: &mut BondedPool<T>,
		reward_pool: &mut RewardPool<T>,
	) -> Result<BalanceOf<T>, DispatchError> {
		debug_assert_eq!(member.pool_id, bonded_pool.id);
		debug_assert_eq!(&mut PoolMembers::<T>::get(member_account).unwrap(), member);

		// a member who has no skin in the game anymore cannot claim any rewards.
		ensure!(!member.active_points().is_zero(), Error::<T>::FullyUnbonding);

		let (current_reward_counter, _) = reward_pool.current_reward_counter(
			bonded_pool.id,
			bonded_pool.points,
			bonded_pool.commission.current(),
		)?;

		// Determine the pending rewards. In scenarios where commission is 100%, `pending_rewards`
		// will be zero.
		let pending_rewards = member.pending_rewards(current_reward_counter)?;
		if pending_rewards.is_zero() {
			return Ok(pending_rewards)
		}

		// IFF the reward is non-zero alter the member and reward pool info.
		member.last_recorded_reward_counter = current_reward_counter;
		reward_pool.register_claimed_reward(pending_rewards);

		T::Currency::transfer(
			&bonded_pool.reward_account(),
			member_account,
			pending_rewards,
			// defensive: the depositor has put existential deposit into the pool and it stays
			// untouched, reward account shall not die.
			Preservation::Preserve,
		)?;

		Self::deposit_event(Event::<T>::PaidOut {
			member: member_account.clone(),
			pool_id: member.pool_id,
			payout: pending_rewards,
		});
		Ok(pending_rewards)
	}

	fn do_create(
		who: T::AccountId,
		amount: BalanceOf<T>,
		root: AccountIdLookupOf<T>,
		nominator: AccountIdLookupOf<T>,
		bouncer: AccountIdLookupOf<T>,
		pool_id: PoolId,
	) -> DispatchResult {
		let root = T::Lookup::lookup(root)?;
		let nominator = T::Lookup::lookup(nominator)?;
		let bouncer = T::Lookup::lookup(bouncer)?;

		ensure!(amount >= Pallet::<T>::depositor_min_bond(), Error::<T>::MinimumBondNotMet);
		ensure!(
			MaxPools::<T>::get().map_or(true, |max_pools| BondedPools::<T>::count() < max_pools),
			Error::<T>::MaxPools
		);
		ensure!(!PoolMembers::<T>::contains_key(&who), Error::<T>::AccountBelongsToOtherPool);
		let mut bonded_pool = BondedPool::<T>::new(
			pool_id,
			PoolRoles {
				root: Some(root),
				nominator: Some(nominator),
				bouncer: Some(bouncer),
				depositor: who.clone(),
			},
		);

		bonded_pool.try_inc_members()?;
		let points = bonded_pool.try_bond_funds(&who, amount, BondType::Create)?;

		// Transfer the minimum balance for the reward account.
		T::Currency::transfer(
			&who,
			&bonded_pool.reward_account(),
			T::Currency::minimum_balance(),
			Preservation::Expendable,
		)?;

		// Restrict reward account balance from going below ED.
		Self::freeze_pool_deposit(&bonded_pool.reward_account())?;

		PoolMembers::<T>::insert(
			who.clone(),
			PoolMember::<T> {
				pool_id,
				points,
				last_recorded_reward_counter: Zero::zero(),
				unbonding_eras: Default::default(),
			},
		);
		RewardPools::<T>::insert(
			pool_id,
			RewardPool::<T> {
				last_recorded_reward_counter: Zero::zero(),
				last_recorded_total_payouts: Zero::zero(),
				total_rewards_claimed: Zero::zero(),
				total_commission_pending: Zero::zero(),
				total_commission_claimed: Zero::zero(),
			},
		);
		ReversePoolIdLookup::<T>::insert(bonded_pool.bonded_account(), pool_id);

		Self::deposit_event(Event::<T>::Created { depositor: who.clone(), pool_id });

		Self::deposit_event(Event::<T>::Bonded {
			member: who,
			pool_id,
			bonded: amount,
			joined: true,
		});
		bonded_pool.put();

		Ok(())
	}

	fn do_bond_extra(
		signer: T::AccountId,
		member_account: T::AccountId,
		extra: BondExtra<BalanceOf<T>>,
	) -> DispatchResult {
		if signer != member_account {
			ensure!(
				ClaimPermissions::<T>::get(&member_account).can_bond_extra(),
				Error::<T>::DoesNotHavePermission
			);
			ensure!(extra == BondExtra::Rewards, Error::<T>::BondExtraRestricted);
		}

		let (mut member, mut bonded_pool, mut reward_pool) =
			Self::get_member_with_pools(&member_account)?;

		// payout related stuff: we must claim the payouts, and updated recorded payout data
		// before updating the bonded pool points, similar to that of `join` transaction.
		reward_pool.update_records(
			bonded_pool.id,
			bonded_pool.points,
			bonded_pool.commission.current(),
		)?;
		let claimed = Self::do_reward_payout(
			&member_account,
			&mut member,
			&mut bonded_pool,
			&mut reward_pool,
		)?;

		let (points_issued, bonded) = match extra {
			BondExtra::FreeBalance(amount) =>
				(bonded_pool.try_bond_funds(&member_account, amount, BondType::Extra)?, amount),
			BondExtra::Rewards =>
				(bonded_pool.try_bond_funds(&member_account, claimed, BondType::Extra)?, claimed),
		};

		bonded_pool.ok_to_be_open()?;
		member.points =
			member.points.checked_add(&points_issued).ok_or(Error::<T>::OverflowRisk)?;

		Self::deposit_event(Event::<T>::Bonded {
			member: member_account.clone(),
			pool_id: member.pool_id,
			bonded,
			joined: false,
		});
		Self::put_member_with_pools(&member_account, member, bonded_pool, reward_pool);

		Ok(())
	}

	fn do_claim_commission(who: T::AccountId, pool_id: PoolId) -> DispatchResult {
		let bonded_pool = BondedPool::<T>::get(pool_id).ok_or(Error::<T>::PoolNotFound)?;
		ensure!(bonded_pool.can_claim_commission(&who), Error::<T>::DoesNotHavePermission);

		let mut reward_pool = RewardPools::<T>::get(pool_id)
			.defensive_ok_or::<Error<T>>(DefensiveError::RewardPoolNotFound.into())?;

		// IMPORTANT: ensure newly pending commission not yet processed is added to
		// `total_commission_pending`.
		reward_pool.update_records(
			pool_id,
			bonded_pool.points,
			bonded_pool.commission.current(),
		)?;

		let commission = reward_pool.total_commission_pending;
		ensure!(!commission.is_zero(), Error::<T>::NoPendingCommission);

		let payee = bonded_pool
			.commission
			.current
			.as_ref()
			.map(|(_, p)| p.clone())
			.ok_or(Error::<T>::NoCommissionCurrentSet)?;

		// Payout claimed commission.
		T::Currency::transfer(
			&bonded_pool.reward_account(),
			&payee,
			commission,
			Preservation::Preserve,
		)?;

		// Add pending commission to total claimed counter.
		reward_pool.total_commission_claimed =
			reward_pool.total_commission_claimed.saturating_add(commission);
		// Reset total pending commission counter to zero.
		reward_pool.total_commission_pending = Zero::zero();
		RewardPools::<T>::insert(pool_id, reward_pool);

		Self::deposit_event(Event::<T>::PoolCommissionClaimed { pool_id, commission });
		Ok(())
	}

	pub(crate) fn do_claim_payout(
		signer: T::AccountId,
		member_account: T::AccountId,
	) -> DispatchResult {
		if signer != member_account {
			ensure!(
				ClaimPermissions::<T>::get(&member_account).can_claim_payout(),
				Error::<T>::DoesNotHavePermission
			);
		}
		let (mut member, mut bonded_pool, mut reward_pool) =
			Self::get_member_with_pools(&member_account)?;

		let _ = Self::do_reward_payout(
			&member_account,
			&mut member,
			&mut bonded_pool,
			&mut reward_pool,
		)?;

		Self::put_member_with_pools(&member_account, member, bonded_pool, reward_pool);
		Ok(())
	}

	fn do_adjust_pool_deposit(who: T::AccountId, pool: PoolId) -> DispatchResult {
		let bonded_pool = BondedPool::<T>::get(pool).ok_or(Error::<T>::PoolNotFound)?;
		let reward_acc = &bonded_pool.reward_account();
		let pre_frozen_balance =
			T::Currency::balance_frozen(&FreezeReason::PoolMinBalance.into(), reward_acc);
		let min_balance = T::Currency::minimum_balance();

		if pre_frozen_balance == min_balance {
			return Err(Error::<T>::NothingToAdjust.into())
		}

		// Update frozen amount with current ED.
		Self::freeze_pool_deposit(reward_acc)?;

		if pre_frozen_balance > min_balance {
			// Transfer excess back to depositor.
			let excess = pre_frozen_balance.saturating_sub(min_balance);
			T::Currency::transfer(reward_acc, &who, excess, Preservation::Preserve)?;
			Self::deposit_event(Event::<T>::MinBalanceExcessAdjusted {
				pool_id: pool,
				amount: excess,
			});
		} else {
			// Transfer ED deficit from depositor to the pool
			let deficit = min_balance.saturating_sub(pre_frozen_balance);
			T::Currency::transfer(&who, reward_acc, deficit, Preservation::Expendable)?;
			Self::deposit_event(Event::<T>::MinBalanceDeficitAdjusted {
				pool_id: pool,
				amount: deficit,
			});
		}

		Ok(())
	}

	/// Slash member against the pending slash for the pool.
	fn do_apply_slash(
		member_account: &T::AccountId,
		reporter: Option<T::AccountId>,
	) -> DispatchResult {
		// calculate points to be slashed.
		let member =
			PoolMembers::<T>::get(&member_account).ok_or(Error::<T>::PoolMemberNotFound)?;

		let pool_account = Pallet::<T>::generate_bonded_account(member.pool_id);
		ensure!(T::StakeAdapter::has_pending_slash(&pool_account), Error::<T>::NothingToSlash);

		let unslashed_balance = T::StakeAdapter::member_delegation_balance(&member_account);
		let slashed_balance = member.total_balance();
		defensive_assert!(
			unslashed_balance >= slashed_balance,
			"unslashed balance should always be greater or equal to the slashed"
		);

		// if nothing to slash, return error.
		ensure!(unslashed_balance > slashed_balance, Error::<T>::NothingToSlash);

		T::StakeAdapter::member_slash(
			&member_account,
			&pool_account,
			unslashed_balance.defensive_saturating_sub(slashed_balance),
			reporter,
		)
	}

	/// Apply freeze on reward account to restrict it from going below ED.
	pub(crate) fn freeze_pool_deposit(reward_acc: &T::AccountId) -> DispatchResult {
		T::Currency::set_freeze(
			&FreezeReason::PoolMinBalance.into(),
			reward_acc,
			T::Currency::minimum_balance(),
		)
	}

	/// Removes the ED freeze on the reward account of `pool_id`.
	pub fn unfreeze_pool_deposit(reward_acc: &T::AccountId) -> DispatchResult {
		T::Currency::thaw(&FreezeReason::PoolMinBalance.into(), reward_acc)
	}

	/// Ensure the correctness of the state of this pallet.
	///
	/// This should be valid before or after each state transition of this pallet.
	///
	/// ## Invariants:
	///
	/// First, let's consider pools:
	///
	/// * `BondedPools` and `RewardPools` must all have the EXACT SAME key-set.
	/// * `SubPoolsStorage` must be a subset of the above superset.
	/// * `Metadata` keys must be a subset of the above superset.
	/// * the count of the above set must be less than `MaxPools`.
	///
	/// Then, considering members as well:
	///
	/// * each `BondedPool.member_counter` must be:
	///   - correct (compared to actual count of member who have `.pool_id` this pool)
	///   - less than `MaxPoolMembersPerPool`.
	/// * each `member.pool_id` must correspond to an existing `BondedPool.id` (which implies the
	///   existence of the reward pool as well).
	/// * count of all members must be less than `MaxPoolMembers`.
	///
	/// Then, considering unbonding members:
	///
	/// for each pool:
	///   * sum of the balance that's tracked in all unbonding pools must be the same as the
	///     unbonded balance of the main account, as reported by the staking interface.
	///   * sum of the balance that's tracked in all unbonding pools, plus the bonded balance of the
	///     main account should be less than or qual to the total balance of the main account.
	///
	/// ## Sanity check level
	///
	/// To cater for tests that want to escape parts of these checks, this function is split into
	/// multiple `level`s, where the higher the level, the more checks we performs. So,
	/// `try_state(255)` is the strongest sanity check, and `0` performs no checks.
	#[cfg(any(feature = "try-runtime", feature = "fuzzing", test, debug_assertions))]
	pub fn do_try_state(level: u8) -> Result<(), TryRuntimeError> {
		if level.is_zero() {
			return Ok(())
		}
		// note: while a bit wacky, since they have the same key, even collecting to vec should
		// result in the same set of keys, in the same order.
		let bonded_pools = BondedPools::<T>::iter_keys().collect::<Vec<_>>();
		let reward_pools = RewardPools::<T>::iter_keys().collect::<Vec<_>>();
		ensure!(
			bonded_pools == reward_pools,
			"`BondedPools` and `RewardPools` must all have the EXACT SAME key-set."
		);

		ensure!(
			SubPoolsStorage::<T>::iter_keys().all(|k| bonded_pools.contains(&k)),
			"`SubPoolsStorage` must be a subset of the above superset."
		);
		ensure!(
			Metadata::<T>::iter_keys().all(|k| bonded_pools.contains(&k)),
			"`Metadata` keys must be a subset of the above superset."
		);

		ensure!(
			MaxPools::<T>::get().map_or(true, |max| bonded_pools.len() <= (max as usize)),
			Error::<T>::MaxPools
		);

		for id in reward_pools {
			let account = Self::generate_reward_account(id);
			if T::Currency::reducible_balance(&account, Preservation::Expendable, Fortitude::Polite) <
				T::Currency::minimum_balance()
			{
				log!(
					warn,
					"reward pool of {:?}: {:?} (ed = {:?}), should only happen because ED has \
					changed recently. Pool operators should be notified to top up the reward \
					account",
					id,
					T::Currency::reducible_balance(
						&account,
						Preservation::Expendable,
						Fortitude::Polite
					),
					T::Currency::minimum_balance(),
				)
			}
		}

		let mut pools_members = BTreeMap::<PoolId, u32>::new();
		let mut pools_members_pending_rewards = BTreeMap::<PoolId, BalanceOf<T>>::new();
		let mut all_members = 0u32;
		let mut total_balance_members = Default::default();
		PoolMembers::<T>::iter().try_for_each(|(_, d)| -> Result<(), TryRuntimeError> {
			let bonded_pool = BondedPools::<T>::get(d.pool_id).unwrap();
			ensure!(!d.total_points().is_zero(), "No member should have zero points");
			*pools_members.entry(d.pool_id).or_default() += 1;
			all_members += 1;

			let reward_pool = RewardPools::<T>::get(d.pool_id).unwrap();
			if !bonded_pool.points.is_zero() {
				let commission = bonded_pool.commission.current();
				let (current_rc, _) = reward_pool
					.current_reward_counter(d.pool_id, bonded_pool.points, commission)
					.unwrap();
				let pending_rewards = d.pending_rewards(current_rc).unwrap();
				*pools_members_pending_rewards.entry(d.pool_id).or_default() += pending_rewards;
			} // else this pool has been heavily slashed and cannot have any rewards anymore.
			total_balance_members += d.total_balance();

			Ok(())
		})?;

		RewardPools::<T>::iter_keys().try_for_each(|id| -> Result<(), TryRuntimeError> {
			// the sum of the pending rewards must be less than the leftover balance. Since the
			// reward math rounds down, we might accumulate some dust here.
			let pending_rewards_lt_leftover_bal = RewardPool::<T>::current_balance(id) >=
				pools_members_pending_rewards.get(&id).copied().unwrap_or_default();

			// If this happens, this is most likely due to an old bug and not a recent code change.
			// We warn about this in try-runtime checks but do not panic.
			if !pending_rewards_lt_leftover_bal {
				log::warn!(
					"pool {:?}, sum pending rewards = {:?}, remaining balance = {:?}",
					id,
					pools_members_pending_rewards.get(&id),
					RewardPool::<T>::current_balance(id)
				);
			}
			Ok(())
		})?;

		let mut expected_tvl: BalanceOf<T> = Default::default();
		BondedPools::<T>::iter().try_for_each(|(id, inner)| -> Result<(), TryRuntimeError> {
			let bonded_pool = BondedPool { id, inner };
			ensure!(
				pools_members.get(&id).copied().unwrap_or_default() ==
				bonded_pool.member_counter,
				"Each `BondedPool.member_counter` must be equal to the actual count of members of this pool"
			);
			ensure!(
				MaxPoolMembersPerPool::<T>::get()
					.map_or(true, |max| bonded_pool.member_counter <= max),
				Error::<T>::MaxPoolMembers
			);

			let depositor = PoolMembers::<T>::get(&bonded_pool.roles.depositor).unwrap();
			ensure!(
				bonded_pool.is_destroying_and_only_depositor(depositor.active_points()) ||
					depositor.active_points() >= MinCreateBond::<T>::get(),
				"depositor must always have MinCreateBond stake in the pool, except for when the \
				pool is being destroyed and the depositor is the last member",
			);

			expected_tvl += T::StakeAdapter::total_stake(&bonded_pool.bonded_account());

			Ok(())
		})?;

		ensure!(
			MaxPoolMembers::<T>::get().map_or(true, |max| all_members <= max),
			Error::<T>::MaxPoolMembers
		);

		ensure!(
			TotalValueLocked::<T>::get() == expected_tvl,
			"TVL deviates from the actual sum of funds of all Pools."
		);

		ensure!(
			TotalValueLocked::<T>::get() <= total_balance_members,
			"TVL must be equal to or less than the total balance of all PoolMembers."
		);

		if level <= 1 {
			return Ok(())
		}

		for (pool_id, _pool) in BondedPools::<T>::iter() {
			let pool_account = Pallet::<T>::generate_bonded_account(pool_id);
			let subs = SubPoolsStorage::<T>::get(pool_id).unwrap_or_default();

			let sum_unbonding_balance = subs.sum_unbonding_balance();
			let bonded_balance = T::StakeAdapter::active_stake(&pool_account);
			let total_balance = T::StakeAdapter::total_balance(&pool_account);

			assert!(
				total_balance >= bonded_balance + sum_unbonding_balance,
				"faulty pool: {:?} / {:?}, total_balance {:?} >= bonded_balance {:?} + sum_unbonding_balance {:?}",
				pool_id,
				_pool,
				total_balance,
				bonded_balance,
				sum_unbonding_balance
			);
		}

		// Warn if any pool has incorrect ED frozen. We don't want to fail hard as this could be a
		// result of an intentional ED change.
		let _ = Self::check_ed_imbalance()?;

		Ok(())
	}

	/// Check if any pool have an incorrect amount of ED frozen.
	///
	/// This can happen if the ED has changed since the pool was created.
	#[cfg(any(
		feature = "try-runtime",
		feature = "runtime-benchmarks",
		feature = "fuzzing",
		test,
		debug_assertions
	))]
	pub fn check_ed_imbalance() -> Result<(), DispatchError> {
		let mut failed: u32 = 0;
		BondedPools::<T>::iter_keys().for_each(|id| {
			let reward_acc = Self::generate_reward_account(id);
			let frozen_balance =
				T::Currency::balance_frozen(&FreezeReason::PoolMinBalance.into(), &reward_acc);

			let expected_frozen_balance = T::Currency::minimum_balance();
			if frozen_balance != expected_frozen_balance {
				failed += 1;
				log::warn!(
					"pool {:?} has incorrect ED frozen that can result from change in ED. Expected  = {:?},  Actual = {:?}",
					id,
					expected_frozen_balance,
					frozen_balance,
				);
			}
		});

		ensure!(failed == 0, "Some pools do not have correct ED frozen");
		Ok(())
	}
	/// Fully unbond the shares of `member`, when executed from `origin`.
	///
	/// This is useful for backwards compatibility with the majority of tests that only deal with
	/// full unbonding, not partial unbonding.
	#[cfg(any(feature = "runtime-benchmarks", test))]
	pub fn fully_unbond(
		origin: frame_system::pallet_prelude::OriginFor<T>,
		member: T::AccountId,
	) -> DispatchResult {
		let points = PoolMembers::<T>::get(&member).map(|d| d.active_points()).unwrap_or_default();
		let member_lookup = T::Lookup::unlookup(member);
		Self::unbond(origin, member_lookup, points)
	}
}

impl<T: Config> Pallet<T> {
	/// Returns the pending rewards for the specified `who` account.
	///
	/// In the case of error, `None` is returned. Used by runtime API.
	pub fn api_pending_rewards(who: T::AccountId) -> Option<BalanceOf<T>> {
		if let Some(pool_member) = PoolMembers::<T>::get(who) {
			if let Some((reward_pool, bonded_pool)) = RewardPools::<T>::get(pool_member.pool_id)
				.zip(BondedPools::<T>::get(pool_member.pool_id))
			{
				let commission = bonded_pool.commission.current();
				let (current_reward_counter, _) = reward_pool
					.current_reward_counter(pool_member.pool_id, bonded_pool.points, commission)
					.ok()?;
				return pool_member.pending_rewards(current_reward_counter).ok()
			}
		}

		None
	}

	/// Returns the points to balance conversion for a specified pool.
	///
	/// If the pool ID does not exist, it returns 0 ratio points to balance. Used by runtime API.
	pub fn api_points_to_balance(pool_id: PoolId, points: BalanceOf<T>) -> BalanceOf<T> {
		if let Some(pool) = BondedPool::<T>::get(pool_id) {
			pool.points_to_balance(points)
		} else {
			Zero::zero()
		}
	}

	/// Returns the equivalent `new_funds` balance to point conversion for a specified pool.
	///
	/// If the pool ID does not exist, returns 0 ratio balance to points. Used by runtime API.
	pub fn api_balance_to_points(pool_id: PoolId, new_funds: BalanceOf<T>) -> BalanceOf<T> {
		if let Some(pool) = BondedPool::<T>::get(pool_id) {
			let bonded_balance =
				T::StakeAdapter::active_stake(&Self::generate_bonded_account(pool_id));
			Pallet::<T>::balance_to_point(bonded_balance, pool.points, new_funds)
		} else {
			Zero::zero()
		}
	}
}

impl<T: Config> sp_staking::OnStakingUpdate<T::AccountId, BalanceOf<T>> for Pallet<T> {
	/// Reduces the balances of the [`SubPools`], that belong to the pool involved in the
	/// slash, to the amount that is defined in the `slashed_unlocking` field of
	/// [`sp_staking::OnStakingUpdate::on_slash`]
	///
	/// Emits the `PoolsSlashed` event.
	fn on_slash(
		pool_account: &T::AccountId,
		// Bonded balance is always read directly from staking, therefore we don't need to update
		// anything here.
		slashed_bonded: BalanceOf<T>,
		slashed_unlocking: &BTreeMap<EraIndex, BalanceOf<T>>,
		total_slashed: BalanceOf<T>,
	) {
		let Some(pool_id) = ReversePoolIdLookup::<T>::get(pool_account) else { return };
		// As the slashed account belongs to a `BondedPool` the `TotalValueLocked` decreases and
		// an event is emitted.
		TotalValueLocked::<T>::mutate(|tvl| {
			tvl.defensive_saturating_reduce(total_slashed);
		});

		if let Some(mut sub_pools) = SubPoolsStorage::<T>::get(pool_id) {
			// set the reduced balance for each of the `SubPools`
			slashed_unlocking.iter().for_each(|(era, slashed_balance)| {
				if let Some(pool) = sub_pools.with_era.get_mut(era).defensive() {
					pool.balance = *slashed_balance;
					Self::deposit_event(Event::<T>::UnbondingPoolSlashed {
						era: *era,
						pool_id,
						balance: *slashed_balance,
					});
				}
			});
			SubPoolsStorage::<T>::insert(pool_id, sub_pools);
		} else if !slashed_unlocking.is_empty() {
			defensive!("Expected SubPools were not found");
		}
		Self::deposit_event(Event::<T>::PoolSlashed { pool_id, balance: slashed_bonded });
	}

	/// Reduces the overall `TotalValueLocked` if a withdrawal happened for a pool involved in the
	/// staking withdraw.
	fn on_withdraw(pool_account: &T::AccountId, amount: BalanceOf<T>) {
		if ReversePoolIdLookup::<T>::get(pool_account).is_some() {
			TotalValueLocked::<T>::mutate(|tvl| {
				tvl.saturating_reduce(amount);
			});
		}
	}
}<|MERGE_RESOLUTION|>--- conflicted
+++ resolved
@@ -2284,17 +2284,11 @@
 			ensure!(!withdrawn_points.is_empty(), Error::<T>::CannotWithdrawAny);
 
 			// Before calculating the `balance_to_unbond`, we call withdraw unbonded to ensure the
-<<<<<<< HEAD
 			// `transferable_balance` is correct.
 			let stash_killed = T::StakeAdapter::withdraw_unbonded(
 				&bonded_pool.bonded_account(),
 				num_slashing_spans,
 			)?;
-=======
-			// `transferrable_balance` is correct.
-			let stash_killed =
-				T::Staking::withdraw_unbonded(pool_account.clone(), num_slashing_spans)?;
->>>>>>> 2e36f571
 
 			// defensive-only: the depositor puts enough funds into the stash so that it will only
 			// be destroyed when they are leaving.
