[package]
name = "pallet-glutton"
version = "14.0.0"
authors.workspace = true
edition.workspace = true
license = "Apache-2.0"
homepage = "https://substrate.io"
repository.workspace = true
description = "FRAME pallet for pushing a chain to its weight limits"
readme = "README.md"

[lints]
workspace = true

[package.metadata.docs.rs]
targets = ["x86_64-unknown-linux-gnu"]

[dependencies]
blake2 = { workspace = true }
codec = { features = ["derive"], workspace = true }
scale-info = { features = ["derive"], workspace = true }
log = { workspace = true }
<<<<<<< HEAD
frame-benchmarking = { optional = true, workspace = true }
frame-support = { workspace = true }
frame-system = { workspace = true }
sp-core = { workspace = true }
sp-io = { workspace = true }
sp-runtime = { workspace = true }
sp-std = { workspace = true }
=======
frame-benchmarking = { path = "../benchmarking", default-features = false, optional = true }
frame-support = { path = "../support", default-features = false }
frame-system = { path = "../system", default-features = false }
sp-core = { path = "../../primitives/core", default-features = false }
sp-io = { path = "../../primitives/io", default-features = false }
sp-runtime = { path = "../../primitives/runtime", default-features = false }
sp-std = { path = "../../primitives/std", default-features = false }
sp-inherents = { path = "../../primitives/inherents", default-features = false }
>>>>>>> 7df94a46

[dev-dependencies]
pallet-balances = { workspace = true, default-features = true }

[features]
default = ["std"]
std = [
	"blake2/std",
	"codec/std",
	"frame-benchmarking?/std",
	"frame-support/std",
	"frame-system/std",
	"log/std",
	"pallet-balances/std",
	"scale-info/std",
	"sp-core/std",
	"sp-inherents/std",
	"sp-io/std",
	"sp-runtime/std",
	"sp-std/std",
]
try-runtime = [
	"frame-support/try-runtime",
	"frame-system/try-runtime",
	"pallet-balances/try-runtime",
	"sp-runtime/try-runtime",
]

runtime-benchmarks = [
	"frame-benchmarking/runtime-benchmarks",
	"frame-support/runtime-benchmarks",
	"frame-system/runtime-benchmarks",
	"pallet-balances/runtime-benchmarks",
	"sp-runtime/runtime-benchmarks",
]<|MERGE_RESOLUTION|>--- conflicted
+++ resolved
@@ -20,15 +20,6 @@
 codec = { features = ["derive"], workspace = true }
 scale-info = { features = ["derive"], workspace = true }
 log = { workspace = true }
-<<<<<<< HEAD
-frame-benchmarking = { optional = true, workspace = true }
-frame-support = { workspace = true }
-frame-system = { workspace = true }
-sp-core = { workspace = true }
-sp-io = { workspace = true }
-sp-runtime = { workspace = true }
-sp-std = { workspace = true }
-=======
 frame-benchmarking = { path = "../benchmarking", default-features = false, optional = true }
 frame-support = { path = "../support", default-features = false }
 frame-system = { path = "../system", default-features = false }
@@ -37,7 +28,6 @@
 sp-runtime = { path = "../../primitives/runtime", default-features = false }
 sp-std = { path = "../../primitives/std", default-features = false }
 sp-inherents = { path = "../../primitives/inherents", default-features = false }
->>>>>>> 7df94a46
 
 [dev-dependencies]
 pallet-balances = { workspace = true, default-features = true }
