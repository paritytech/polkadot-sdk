--- conflicted
+++ resolved
@@ -1219,60 +1219,6 @@
 		Ok(())
 	}
 
-<<<<<<< HEAD
-	#[benchmark]
-	fn migration_from_v17_to_v18_migrate_staking_ledger_step(
-		c: Linear<1, { T::MaxUnlockingChunks::get() }>,
-	) -> Result<(), BenchmarkError> {
-		clear_validators_and_nominators::<T>();
-		let mut meter = frame_support::weights::WeightMeter::new();
-		let stash = create_funded_user::<T>("stash", USER_SEED, 100);
-
-		let mut unlocking = vec![];
-		for era in 0..c {
-			unlocking.push(crate::migrations::v18::v17::UnlockChunk {
-				value: 100_u32.into(),
-				era: 10 + era,
-			});
-		}
-		crate::migrations::v18::v17::Ledger::<T>::insert(
-			stash.clone(),
-			crate::migrations::v18::v17::StakingLedger {
-				stash: stash.clone(),
-				total: 600_u32.into(),
-				active: 500_u32.into(),
-				controller: None,
-				unlocking: unlocking.clone().try_into().unwrap(),
-			},
-		);
-
-		#[block]
-		{
-			crate::migrations::v18::LazyMigrationV17ToV18::<T>::do_migrate_staking_ledger(
-				&mut meter, &mut None,
-			);
-		}
-
-		assert_eq!(
-			Ledger::<T>::get(&stash),
-			Some(StakingLedger {
-				stash,
-				total: 600_u32.into(),
-				active: 500_u32.into(),
-				controller: None,
-				unlocking: unlocking
-					.into_iter()
-					.map(|u| UnlockChunk {
-						value: u.value,
-						era: u.era.saturating_sub(T::BondingDuration::get()),
-						previous_unbonded_stake: u32::MAX.into()
-					})
-					.collect::<Vec<_>>()
-					.try_into()
-					.unwrap(),
-			})
-		);
-=======
 	#[benchmark(pov_mode = Measured)]
 	// `v`: validators, e.g. 600 in Polkadot and 1000 in Kusama.
 	//
@@ -1349,7 +1295,62 @@
 		}
 		Eras::<T>::era_absent(era)?;
 
->>>>>>> 436b4935
+		Ok(())
+	}
+
+	#[benchmark]
+	fn migration_from_v17_to_v18_migrate_staking_ledger_step(
+		c: Linear<1, { T::MaxUnlockingChunks::get() }>,
+	) -> Result<(), BenchmarkError> {
+		clear_validators_and_nominators::<T>();
+		let mut meter = frame_support::weights::WeightMeter::new();
+		let stash = create_funded_user::<T>("stash", USER_SEED, 100);
+
+		let mut unlocking = vec![];
+		for era in 0..c {
+			unlocking.push(crate::migrations::v18::v17::UnlockChunk {
+				value: 100_u32.into(),
+				era: 10 + era,
+			});
+		}
+		crate::migrations::v18::v17::Ledger::<T>::insert(
+			stash.clone(),
+			crate::migrations::v18::v17::StakingLedger {
+				stash: stash.clone(),
+				total: 600_u32.into(),
+				active: 500_u32.into(),
+				controller: None,
+				unlocking: unlocking.clone().try_into().unwrap(),
+			},
+		);
+
+		#[block]
+		{
+			crate::migrations::v18::LazyMigrationV17ToV18::<T>::do_migrate_staking_ledger(
+				&mut meter, &mut None,
+			);
+		}
+
+		assert_eq!(
+			Ledger::<T>::get(&stash),
+			Some(StakingLedger {
+				stash,
+				total: 600_u32.into(),
+				active: 500_u32.into(),
+				controller: None,
+				unlocking: unlocking
+					.into_iter()
+					.map(|u| UnlockChunk {
+						value: u.value,
+						era: u.era.saturating_sub(T::BondingDuration::get()),
+						previous_unbonded_stake: u32::MAX.into()
+					})
+					.collect::<Vec<_>>()
+					.try_into()
+					.unwrap(),
+			})
+		);
+
 		Ok(())
 	}
 
