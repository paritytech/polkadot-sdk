--- conflicted
+++ resolved
@@ -54,20 +54,14 @@
 pub struct UnlockChunk<Balance: HasCompact + MaxEncodedLen> {
 	/// Amount of funds to be unlocked.
 	#[codec(compact)]
-<<<<<<< HEAD
-	pub(crate) value: Balance,
-	/// Era number when the chunk was created.
-	#[codec(compact)]
-	pub(crate) era: EraIndex,
-	/// Total accumulated stake to be unbonded when this chunk was created.
-	#[codec(compact)]
-	pub(crate) previous_unbonded_stake: Balance,
-=======
 	pub value: Balance,
 	/// Era number at which point it'll be unlocked.
 	#[codec(compact)]
 	pub era: EraIndex,
->>>>>>> a80b5718
+
+	/// Total accumulated stake to be unbonded when this chunk was created.
+	#[codec(compact)]
+	pub previous_unbonded_stake: Balance,
 }
 
 /// The ledger of a (bonded) stash.
