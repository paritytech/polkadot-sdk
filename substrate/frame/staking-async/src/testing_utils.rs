// This file is part of Substrate.

// Copyright (C) Parity Technologies (UK) Ltd.
// SPDX-License-Identifier: Apache-2.0

// Licensed under the Apache License, Version 2.0 (the "License");
// you may not use this file except in compliance with the License.
// You may obtain a copy of the License at
//
// 	http://www.apache.org/licenses/LICENSE-2.0
//
// Unless required by applicable law or agreed to in writing, software
// distributed under the License is distributed on an "AS IS" BASIS,
// WITHOUT WARRANTIES OR CONDITIONS OF ANY KIND, either express or implied.
// See the License for the specific language governing permissions and
// limitations under the License.

//! Testing utilities for pallet-staking-async internal tests.

use super::*;
use codec::Encode;
use frame_benchmarking::account;
use frame_election_provider_support::SortedListProvider;
#[cfg(not(feature = "runtime-benchmarks"))]
use frame_support::traits::fungible::Mutate;
use frame_system::RawOrigin;
use rand_chacha::{
	rand_core::{RngCore, SeedableRng},
	ChaChaRng,
};
use sp_io::hashing::blake2_256;
use sp_runtime::{traits::StaticLookup, Perbill};

const SEED: u32 = 0;
const STAKING_ID: frame_support::traits::LockIdentifier = *b"staking ";

pub type AccountIdLookupOf<T> = <<T as frame_system::Config>::Lookup as StaticLookup>::Source;

/// Create a funded user.
pub fn create_funded_user<T: Config>(
	string: &'static str,
	n: u32,
	balance_factor: u32,
) -> T::AccountId {
	let user = account(string, n, SEED);
	let balance = asset::existential_deposit::<T>() * balance_factor.into();
	#[cfg(feature = "runtime-benchmarks")]
	let _ = asset::set_stakeable_balance::<T>(&user, balance);
	#[cfg(not(feature = "runtime-benchmarks"))]
	let _ = T::Currency::set_balance(&user, balance);
	user
}

/// Create a stash and controller pair.
pub fn create_stash_controller<T: Config>(
	n: u32,
	balance_factor: u32,
	destination: RewardDestination<T::AccountId>,
) -> Result<(T::AccountId, T::AccountId), &'static str> {
	let staker = create_funded_user::<T>("stash", n, balance_factor);
	let amount =
		asset::existential_deposit::<T>().max(1u64.into()) * (balance_factor / 10).max(1).into();
	Pallet::<T>::bond(RawOrigin::Signed(staker.clone()).into(), amount, destination)?;
	Ok((staker.clone(), staker))
}

/// Create a unique stash and controller pair.
pub fn create_unique_stash_controller<T: Config>(
	n: u32,
	balance_factor: u32,
	destination: RewardDestination<T::AccountId>,
	dead_controller: bool,
) -> Result<(T::AccountId, T::AccountId), &'static str> {
	let stash = create_funded_user::<T>("stash", n, balance_factor);
	let controller = if dead_controller {
		create_funded_user::<T>("controller", n, 0)
	} else {
		create_funded_user::<T>("controller", n, balance_factor)
	};
	let amount = asset::existential_deposit::<T>() * (balance_factor / 10).max(1).into();
	Pallet::<T>::bond(RawOrigin::Signed(stash.clone()).into(), amount, destination)?;

	// update ledger to be a *different* controller to stash
	if let Some(l) = Ledger::<T>::take(&stash) {
		<Ledger<T>>::insert(&controller, l);
	}
	// update bonded account to be unique controller
	<Bonded<T>>::insert(&stash, &controller);

	Ok((stash, controller))
}

pub fn migrate_to_old_currency<T: Config>(who: T::AccountId) {
	use frame_support::traits::LockableCurrency;
	let staked = asset::staked::<T>(&who);

	// apply locks (this also adds a consumer).
	T::OldCurrency::set_lock(
		STAKING_ID,
		&who,
		staked,
		frame_support::traits::WithdrawReasons::all(),
	);
	// remove holds.
	let _ = asset::kill_stake::<T>(&who);

	// replicate old behaviour of explicit increment of consumer.
	let _ = frame_system::Pallet::<T>::inc_consumers(&who);
}

/// Clear all validators and nominators.
pub fn clear_validators_and_nominators<T: Config>() {
	#[allow(deprecated)]
	Validators::<T>::remove_all();
	#[allow(deprecated)]
	Nominators::<T>::remove_all();
	T::VoterList::unsafe_clear();
}

/// Create a stash and controller pair with fixed balance.
pub fn create_stash_controller_with_balance<T: Config>(
	n: u32,
	balance: BalanceOf<T>,
	destination: RewardDestination<T::AccountId>,
) -> Result<(T::AccountId, T::AccountId), &'static str> {
	let staker = create_funded_user_with_balance::<T>("stash", n, balance);
	Pallet::<T>::bond(RawOrigin::Signed(staker.clone()).into(), balance, destination)?;
	Ok((staker.clone(), staker))
}

fn create_funded_user_with_balance<T: Config>(
	string: &'static str,
	n: u32,
	balance: BalanceOf<T>,
) -> T::AccountId {
	let user = account(string, n, SEED);
	#[cfg(feature = "runtime-benchmarks")]
	let _ = asset::set_stakeable_balance::<T>(&user, balance);
	#[cfg(not(feature = "runtime-benchmarks"))]
	let _ = T::Currency::set_balance(&user, balance);
	user
}

/// Create validators.
pub fn create_validators<T: Config>(
	max: u32,
	balance_factor: u32,
) -> Result<Vec<AccountIdLookupOf<T>>, &'static str> {
	create_validators_with_seed::<T>(max, balance_factor, 0)
}

/// Create validators with seed.
pub fn create_validators_with_seed<T: Config>(
	max: u32,
	balance_factor: u32,
	seed: u32,
) -> Result<Vec<AccountIdLookupOf<T>>, &'static str> {
	let mut validators: Vec<AccountIdLookupOf<T>> = Vec::with_capacity(max as usize);
	for i in 0..max {
		let (stash, controller) =
			create_stash_controller::<T>(i + seed, balance_factor, RewardDestination::Staked)?;
		let validator_prefs =
			ValidatorPrefs { commission: Perbill::from_percent(50), ..Default::default() };
		Pallet::<T>::validate(RawOrigin::Signed(controller).into(), validator_prefs)?;
		let stash_lookup = T::Lookup::unlookup(stash);
		validators.push(stash_lookup);
	}
	Ok(validators)
}

/// Create validators with nominators for era.
pub fn create_validators_with_nominators_for_era<T: Config>(
	validators: u32,
	nominators: u32,
	edge_per_nominator: usize,
	randomize_stake: bool,
	to_nominate: Option<u32>,
) -> Result<Vec<AccountIdLookupOf<T>>, &'static str> {
	clear_validators_and_nominators::<T>();
	let mut validators_stash: Vec<AccountIdLookupOf<T>> = Vec::with_capacity(validators as usize);
	let mut rng = ChaChaRng::from_seed(SEED.using_encoded(blake2_256));

	for i in 0..validators {
		let balance_factor = if randomize_stake { rng.next_u32() % 255 + 10 } else { 100u32 };
		let (v_stash, v_controller) =
			create_stash_controller::<T>(i, balance_factor, RewardDestination::Staked)?;
		let validator_prefs =
			ValidatorPrefs { commission: Perbill::from_percent(50), ..Default::default() };
		Pallet::<T>::validate(RawOrigin::Signed(v_controller.clone()).into(), validator_prefs)?;
		let stash_lookup = T::Lookup::unlookup(v_stash.clone());
		validators_stash.push(stash_lookup.clone());
	}

	let to_nominate = to_nominate.unwrap_or(validators_stash.len() as u32) as usize;
	let validator_chosen = validators_stash[0..to_nominate].to_vec();

	for j in 0..nominators {
		let balance_factor = if randomize_stake { rng.next_u32() % 255 + 10 } else { 100u32 };
		let (_n_stash, n_controller) =
			create_stash_controller::<T>(u32::MAX - j, balance_factor, RewardDestination::Staked)?;
		let mut available_validators = validator_chosen.clone();
		let mut selected_validators: Vec<AccountIdLookupOf<T>> =
			Vec::with_capacity(edge_per_nominator);

		for _ in 0..validators.min(edge_per_nominator as u32) {
			let selected = rng.next_u32() as usize % available_validators.len();
			let validator = available_validators.remove(selected);
			selected_validators.push(validator);
			if available_validators.is_empty() {
				break
			}
		}
		Pallet::<T>::nominate(RawOrigin::Signed(n_controller.clone()).into(), selected_validators)?;
	}

	ValidatorCount::<T>::put(validators);
	Ok(validator_chosen)
<<<<<<< HEAD
=======
}

/// get the current era.
pub fn current_era<T: Config>() -> EraIndex {
	CurrentEra::<T>::get().unwrap_or(0)
}

pub fn migrate_to_old_currency<T: Config>(who: T::AccountId) {
	use frame_support::traits::LockableCurrency;
	let staked = asset::staked::<T>(&who);

	// apply locks (this also adds a consumer).
	T::OldCurrency::set_lock(
		STAKING_ID,
		&who,
		staked,
		frame_support::traits::WithdrawReasons::all(),
	);
	// remove holds.
	asset::kill_stake::<T>(&who).expect("remove hold failed");

	// replicate old behaviour of explicit increment of consumer.
	frame_system::Pallet::<T>::inc_consumers(&who).expect("increment consumer failed");
}

/// Set active era to the given era index.
pub fn set_active_era<T: Config>(era: EraIndex) {
	// set the current era.
	CurrentEra::<T>::put(era);
	// set the active era.
	ActiveEra::<T>::put(ActiveEraInfo { index: era, start: None });
>>>>>>> a15d066f
}<|MERGE_RESOLUTION|>--- conflicted
+++ resolved
@@ -215,31 +215,6 @@
 
 	ValidatorCount::<T>::put(validators);
 	Ok(validator_chosen)
-<<<<<<< HEAD
-=======
-}
-
-/// get the current era.
-pub fn current_era<T: Config>() -> EraIndex {
-	CurrentEra::<T>::get().unwrap_or(0)
-}
-
-pub fn migrate_to_old_currency<T: Config>(who: T::AccountId) {
-	use frame_support::traits::LockableCurrency;
-	let staked = asset::staked::<T>(&who);
-
-	// apply locks (this also adds a consumer).
-	T::OldCurrency::set_lock(
-		STAKING_ID,
-		&who,
-		staked,
-		frame_support::traits::WithdrawReasons::all(),
-	);
-	// remove holds.
-	asset::kill_stake::<T>(&who).expect("remove hold failed");
-
-	// replicate old behaviour of explicit increment of consumer.
-	frame_system::Pallet::<T>::inc_consumers(&who).expect("increment consumer failed");
 }
 
 /// Set active era to the given era index.
@@ -248,5 +223,4 @@
 	CurrentEra::<T>::put(era);
 	// set the active era.
 	ActiveEra::<T>::put(ActiveEraInfo { index: era, start: None });
->>>>>>> a15d066f
 }