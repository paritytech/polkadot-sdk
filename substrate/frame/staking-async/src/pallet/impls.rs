// This file is part of Substrate.

// Copyright (C) Parity Technologies (UK) Ltd.
// SPDX-License-Identifier: Apache-2.0

// Licensed under the Apache License, Version 2.0 (the "License");
// you may not use this file except in compliance with the License.
// You may obtain a copy of the License at
//
// 	http://www.apache.org/licenses/LICENSE-2.0
//
// Unless required by applicable law or agreed to in writing, software
// distributed under the License is distributed on an "AS IS" BASIS,
// WITHOUT WARRANTIES OR CONDITIONS OF ANY KIND, either express or implied.
// See the License for the specific language governing permissions and
// limitations under the License.

//! `pallet-staking-async`'s main `impl` blocks.

use crate::{
	asset,
	election_size_tracker::StaticTracker,
	log,
	session_rotation::{self, Eras, Rotator},
	slashing::OffenceRecord,
	weights::WeightInfo,
	BalanceOf, Exposure, Forcing, LedgerIntegrityState, MaxNominationsOf, Nominations,
	NominationsQuota, PositiveImbalanceOf, RewardDestination, SnapshotStatus, StakingLedger,
	ValidatorPrefs, STAKING_ID,
};
use alloc::{boxed::Box, vec, vec::Vec};
use frame_election_provider_support::{
	bounds::CountBound, data_provider, DataProviderBounds, ElectionDataProvider, ElectionProvider,
	PageIndex, ScoreProvider, SortedListProvider, VoteWeight, VoterOf,
};
use frame_support::{
	defensive,
	dispatch::WithPostDispatchInfo,
	pallet_prelude::*,
	traits::{
		Defensive, DefensiveSaturating, Get, Imbalance, InspectLockableCurrency, LockableCurrency,
		OnUnbalanced,
	},
	weights::Weight,
	StorageDoubleMap,
};
use frame_system::{pallet_prelude::BlockNumberFor, RawOrigin};
use pallet_staking_async_rc_client::{self as rc_client};
use sp_runtime::{
	traits::{CheckedAdd, Saturating, StaticLookup, Zero},
	ArithmeticError, DispatchResult, Perbill,
};
use sp_staking::{
	currency_to_vote::CurrencyToVote,
	EraIndex, OnStakingUpdate, Page, SessionIndex, Stake,
	StakingAccount::{self, Controller, Stash},
	StakingInterface,
};

use super::pallet::*;

#[cfg(feature = "try-runtime")]
use frame_support::ensure;
#[cfg(any(test, feature = "try-runtime"))]
use sp_runtime::TryRuntimeError;

/// The maximum number of iterations that we do whilst iterating over `T::VoterList` in
/// `get_npos_voters`.
///
/// In most cases, if we want n items, we iterate exactly n times. In rare cases, if a voter is
/// invalid (for any reason) the iteration continues. With this constant, we iterate at most 2 * n
/// times and then give up.
const NPOS_MAX_ITERATIONS_COEFFICIENT: u32 = 2;

impl<T: Config> Pallet<T> {
	/// Returns the minimum required bond for participation, considering nominators,
	/// and the chain’s existential deposit.
	///
	/// This function computes the smallest allowed bond among `MinValidatorBond` and
	/// `MinNominatorBond`, but ensures it is not below the existential deposit required to keep an
	/// account alive.
	pub(crate) fn min_chilled_bond() -> BalanceOf<T> {
		MinValidatorBond::<T>::get()
			.min(MinNominatorBond::<T>::get())
			.max(asset::existential_deposit::<T>())
	}

	/// Returns the minimum required bond for validators, defaulting to `MinNominatorBond` if not
	/// set or less than `MinNominatorBond`.
	pub(crate) fn min_validator_bond() -> BalanceOf<T> {
		MinValidatorBond::<T>::get().max(Self::min_nominator_bond())
	}

	/// Returns the minimum required bond for nominators, considering the chain’s existential
	/// deposit.
	pub(crate) fn min_nominator_bond() -> BalanceOf<T> {
		MinNominatorBond::<T>::get().max(asset::existential_deposit::<T>())
	}

	/// Fetches the ledger associated with a controller or stash account, if any.
	pub fn ledger(account: StakingAccount<T::AccountId>) -> Result<StakingLedger<T>, Error<T>> {
		StakingLedger::<T>::get(account)
	}

	pub fn payee(account: StakingAccount<T::AccountId>) -> Option<RewardDestination<T::AccountId>> {
		StakingLedger::<T>::reward_destination(account)
	}

	/// Fetches the controller bonded to a stash account, if any.
	pub fn bonded(stash: &T::AccountId) -> Option<T::AccountId> {
		StakingLedger::<T>::paired_account(Stash(stash.clone()))
	}

	/// Inspects and returns the corruption state of a ledger and direct bond, if any.
	///
	/// Note: all operations in this method access directly the `Bonded` and `Ledger` storage maps
	/// instead of using the [`StakingLedger`] API since the bond and/or ledger may be corrupted.
	/// It is also meant to check state for direct bonds and may not work as expected for virtual
	/// bonds.
	pub(crate) fn inspect_bond_state(
		stash: &T::AccountId,
	) -> Result<LedgerIntegrityState, Error<T>> {
		// look at any old unmigrated lock as well.
		let hold_or_lock = asset::staked::<T>(&stash)
			.max(T::OldCurrency::balance_locked(STAKING_ID, &stash).into());

		let controller = <Bonded<T>>::get(stash).ok_or_else(|| {
			if hold_or_lock == Zero::zero() {
				Error::<T>::NotStash
			} else {
				Error::<T>::BadState
			}
		})?;

		match Ledger::<T>::get(controller) {
			Some(ledger) =>
				if ledger.stash != *stash {
					Ok(LedgerIntegrityState::Corrupted)
				} else {
					if hold_or_lock != ledger.total {
						Ok(LedgerIntegrityState::LockCorrupted)
					} else {
						Ok(LedgerIntegrityState::Ok)
					}
				},
			None => Ok(LedgerIntegrityState::CorruptedKilled),
		}
	}

	/// The total balance that can be slashed from a stash account as of right now.
	pub fn slashable_balance_of(stash: &T::AccountId) -> BalanceOf<T> {
		// Weight note: consider making the stake accessible through stash.
		Self::ledger(Stash(stash.clone())).map(|l| l.active).unwrap_or_default()
	}

	/// Internal impl of [`Self::slashable_balance_of`] that returns [`VoteWeight`].
	pub fn slashable_balance_of_vote_weight(
		stash: &T::AccountId,
		issuance: BalanceOf<T>,
	) -> VoteWeight {
		T::CurrencyToVote::to_vote(Self::slashable_balance_of(stash), issuance)
	}

	/// Returns a closure around `slashable_balance_of_vote_weight` that can be passed around.
	///
	/// This prevents call sites from repeatedly requesting `total_issuance` from backend. But it is
	/// important to be only used while the total issuance is not changing.
	pub fn weight_of_fn() -> Box<dyn Fn(&T::AccountId) -> VoteWeight> {
		// NOTE: changing this to unboxed `impl Fn(..)` return type and the pallet will still
		// compile, while some types in mock fail to resolve.
		let issuance = asset::total_issuance::<T>();
		Box::new(move |who: &T::AccountId| -> VoteWeight {
			Self::slashable_balance_of_vote_weight(who, issuance)
		})
	}

	/// Same as `weight_of_fn`, but made for one time use.
	pub fn weight_of(who: &T::AccountId) -> VoteWeight {
		let issuance = asset::total_issuance::<T>();
		Self::slashable_balance_of_vote_weight(who, issuance)
	}

	pub(super) fn do_bond_extra(stash: &T::AccountId, additional: BalanceOf<T>) -> DispatchResult {
		let mut ledger = Self::ledger(StakingAccount::Stash(stash.clone()))?;

		// for virtual stakers, we don't need to check the balance. Since they are only accessed
		// via low level apis, we can assume that the caller has done the due diligence.
		let extra = if Self::is_virtual_staker(stash) {
			additional
		} else {
			// additional amount or actual balance of stash whichever is lower.
			additional.min(asset::free_to_stake::<T>(stash))
		};

		ledger.total = ledger.total.checked_add(&extra).ok_or(ArithmeticError::Overflow)?;
		ledger.active = ledger.active.checked_add(&extra).ok_or(ArithmeticError::Overflow)?;
		// last check: the new active amount of ledger must be more than min bond.
		ensure!(ledger.active >= Self::min_chilled_bond(), Error::<T>::InsufficientBond);

		// NOTE: ledger must be updated prior to calling `Self::weight_of`.
		ledger.update()?;
		// update this staker in the sorted list, if they exist in it.
		if T::VoterList::contains(stash) {
			// This might fail if the voter list is locked.
			let _ = T::VoterList::on_update(&stash, Self::weight_of(stash));
		}

		Self::deposit_event(Event::<T>::Bonded { stash: stash.clone(), amount: extra });

		Ok(())
	}

	/// Calculate the earliest era that withdrawals are allowed for, considering:
	/// - The current active era
	/// - Any unprocessed offences in the queue
	fn calculate_earliest_withdrawal_era(active_era: EraIndex) -> EraIndex {
		// get lowest era for which all offences are processed and withdrawals can be allowed.
		let earliest_unlock_era_by_offence_queue = OffenceQueueEras::<T>::get()
			.as_ref()
			.and_then(|eras| eras.first())
			.copied()
			// if nothing in queue, use the active era.
			.unwrap_or(active_era)
			// above returns earliest era for which offences are NOT processed yet, so we subtract
			// one from it which gives us the oldest era for which all offences are processed.
			.saturating_sub(1)
			// Unlock chunks are keyed by the era they were initiated plus Bonding Duration.
			// We do the same to processed offence era so they can be compared.
			.saturating_add(T::BondingDuration::get());

		// If there are unprocessed offences older than the active era, withdrawals are only
		// allowed up to the last era for which offences have been processed.
		// Note: This situation is extremely unlikely, since offences have `SlashDeferDuration` eras
		// to be processed. If it ever occurs, it likely indicates offence spam and that we're
		// struggling to keep up with processing.
		active_era.min(earliest_unlock_era_by_offence_queue)
	}

	pub(super) fn do_withdraw_unbonded(controller: &T::AccountId) -> Result<Weight, DispatchError> {
		let mut ledger = Self::ledger(Controller(controller.clone()))?;
		let (stash, old_total) = (ledger.stash.clone(), ledger.total);
		let active_era = Rotator::<T>::active_era();

		// Ensure last era slashes are applied. Else we block the withdrawals.
		if active_era > 1 {
			Self::ensure_era_slashes_applied(active_era.saturating_sub(1))?;
		}

		let earliest_era_to_withdraw = Self::calculate_earliest_withdrawal_era(active_era);

		log!(
			debug,
			"Withdrawing unbonded stake. Active_era is: {:?} | \
			Earliest era we can allow withdrawing: {:?}",
			active_era,
			earliest_era_to_withdraw
		);

		// withdraw unbonded balance from the ledger until earliest_era_to_withdraw.
		ledger = ledger.consolidate_unlocked(earliest_era_to_withdraw);

		let new_total = ledger.total;
		debug_assert!(
			new_total <= old_total,
			"consolidate_unlocked should never increase the total balance of the ledger"
		);

		let used_weight = if ledger.unlocking.is_empty() &&
			(ledger.active < Self::min_chilled_bond() || ledger.active.is_zero())
		{
			// This account must have called `unbond()` with some value that caused the active
			// portion to fall below existential deposit + will have no more unlocking chunks
			// left. We can now safely remove all staking-related information.
			Self::kill_stash(&ledger.stash)?;

			T::WeightInfo::withdraw_unbonded_kill()
		} else {
			// This was the consequence of a partial unbond. just update the ledger and move on.
			ledger.update()?;

			// This is only an update, so we use less overall weight.
			T::WeightInfo::withdraw_unbonded_update()
		};

		// `old_total` should never be less than the new total because
		// `consolidate_unlocked` strictly subtracts balance.
		if new_total < old_total {
			// Already checked that this won't overflow by entry condition.
			let value = old_total.defensive_saturating_sub(new_total);
			Self::deposit_event(Event::<T>::Withdrawn { stash, amount: value });

			// notify listeners.
			T::EventListeners::on_withdraw(controller, value);
		}

		Ok(used_weight)
	}

	fn ensure_era_slashes_applied(era: EraIndex) -> Result<(), DispatchError> {
		ensure!(
			!UnappliedSlashes::<T>::contains_prefix(era),
			Error::<T>::UnappliedSlashesInPreviousEra
		);
		Ok(())
	}

	pub(super) fn do_payout_stakers(
		validator_stash: T::AccountId,
		era: EraIndex,
	) -> DispatchResultWithPostInfo {
		let page = Eras::<T>::get_next_claimable_page(era, &validator_stash).ok_or_else(|| {
			Error::<T>::AlreadyClaimed.with_weight(T::WeightInfo::payout_stakers_alive_staked(0))
		})?;

		Self::do_payout_stakers_by_page(validator_stash, era, page)
	}

	pub(super) fn do_payout_stakers_by_page(
		validator_stash: T::AccountId,
		era: EraIndex,
		page: Page,
	) -> DispatchResultWithPostInfo {
		// Validate input data
		let current_era = CurrentEra::<T>::get().ok_or_else(|| {
			Error::<T>::InvalidEraToReward
				.with_weight(T::WeightInfo::payout_stakers_alive_staked(0))
		})?;

		let history_depth = T::HistoryDepth::get();

		ensure!(
			era <= current_era && era >= current_era.saturating_sub(history_depth),
			Error::<T>::InvalidEraToReward
				.with_weight(T::WeightInfo::payout_stakers_alive_staked(0))
		);

		ensure!(
			page < Eras::<T>::exposure_page_count(era, &validator_stash),
			Error::<T>::InvalidPage.with_weight(T::WeightInfo::payout_stakers_alive_staked(0))
		);

		// Note: if era has no reward to be claimed, era may be future.
		let era_payout = Eras::<T>::get_validators_reward(era).ok_or_else(|| {
			Error::<T>::InvalidEraToReward
				.with_weight(T::WeightInfo::payout_stakers_alive_staked(0))
		})?;

		let account = StakingAccount::Stash(validator_stash.clone());
		let ledger = Self::ledger(account.clone()).or_else(|_| {
			if StakingLedger::<T>::is_bonded(account) {
				Err(Error::<T>::NotController.into())
			} else {
				Err(Error::<T>::NotStash.with_weight(T::WeightInfo::payout_stakers_alive_staked(0)))
			}
		})?;

		ledger.clone().update()?;

		let stash = ledger.stash.clone();

		if Eras::<T>::is_rewards_claimed(era, &stash, page) {
			return Err(Error::<T>::AlreadyClaimed
				.with_weight(T::WeightInfo::payout_stakers_alive_staked(0)))
		}

		Eras::<T>::set_rewards_as_claimed(era, &stash, page);

		let exposure = Eras::<T>::get_paged_exposure(era, &stash, page).ok_or_else(|| {
			Error::<T>::InvalidEraToReward
				.with_weight(T::WeightInfo::payout_stakers_alive_staked(0))
		})?;

		// Input data seems good, no errors allowed after this point

		// Get Era reward points. It has TOTAL and INDIVIDUAL
		// Find the fraction of the era reward that belongs to the validator
		// Take that fraction of the eras rewards to split to nominator and validator
		//
		// Then look at the validator, figure out the proportion of their reward
		// which goes to them and each of their nominators.

		let era_reward_points = Eras::<T>::get_reward_points(era);
		let total_reward_points = era_reward_points.total;
		let validator_reward_points =
			era_reward_points.individual.get(&stash).copied().unwrap_or_else(Zero::zero);

		// Nothing to do if they have no reward points.
		if validator_reward_points.is_zero() {
			return Ok(Some(T::WeightInfo::payout_stakers_alive_staked(0)).into())
		}

		// This is the fraction of the total reward that the validator and the
		// nominators will get.
		let validator_total_reward_part =
			Perbill::from_rational(validator_reward_points, total_reward_points);

		// This is how much validator + nominators are entitled to.
		let validator_total_payout = validator_total_reward_part * era_payout;

		let validator_commission = Eras::<T>::get_validator_commission(era, &ledger.stash);
		// total commission validator takes across all nominator pages
		let validator_total_commission_payout = validator_commission * validator_total_payout;

		let validator_leftover_payout =
			validator_total_payout.defensive_saturating_sub(validator_total_commission_payout);
		// Now let's calculate how this is split to the validator.
		let validator_exposure_part = Perbill::from_rational(exposure.own(), exposure.total());
		let validator_staking_payout = validator_exposure_part * validator_leftover_payout;
		let page_stake_part = Perbill::from_rational(exposure.page_total(), exposure.total());
		// validator commission is paid out in fraction across pages proportional to the page stake.
		let validator_commission_payout = page_stake_part * validator_total_commission_payout;

		Self::deposit_event(Event::<T>::PayoutStarted {
			era_index: era,
			validator_stash: stash.clone(),
			page,
			next: Eras::<T>::get_next_claimable_page(era, &stash),
		});

		let mut total_imbalance = PositiveImbalanceOf::<T>::zero();
		// We can now make total validator payout:
		if let Some((imbalance, dest)) =
			Self::make_payout(&stash, validator_staking_payout + validator_commission_payout)
		{
			Self::deposit_event(Event::<T>::Rewarded { stash, dest, amount: imbalance.peek() });
			total_imbalance.subsume(imbalance);
		}

		// Track the number of payout ops to nominators. Note:
		// `WeightInfo::payout_stakers_alive_staked` always assumes at least a validator is paid
		// out, so we do not need to count their payout op.
		let mut nominator_payout_count: u32 = 0;

		// Lets now calculate how this is split to the nominators.
		// Reward only the clipped exposures. Note this is not necessarily sorted.
		for nominator in exposure.others().iter() {
			let nominator_exposure_part = Perbill::from_rational(nominator.value, exposure.total());

			let nominator_reward: BalanceOf<T> =
				nominator_exposure_part * validator_leftover_payout;
			// We can now make nominator payout:
			if let Some((imbalance, dest)) = Self::make_payout(&nominator.who, nominator_reward) {
				// Note: this logic does not count payouts for `RewardDestination::None`.
				nominator_payout_count += 1;
				let e = Event::<T>::Rewarded {
					stash: nominator.who.clone(),
					dest,
					amount: imbalance.peek(),
				};
				Self::deposit_event(e);
				total_imbalance.subsume(imbalance);
			}
		}

		T::Reward::on_unbalanced(total_imbalance);
		debug_assert!(nominator_payout_count <= T::MaxExposurePageSize::get());

		Ok(Some(T::WeightInfo::payout_stakers_alive_staked(nominator_payout_count)).into())
	}

	/// Chill a stash account.
	pub(crate) fn chill_stash(stash: &T::AccountId) {
		let chilled_as_validator = Self::do_remove_validator(stash);
		let chilled_as_nominator = Self::do_remove_nominator(stash);
		if chilled_as_validator || chilled_as_nominator {
			Self::deposit_event(Event::<T>::Chilled { stash: stash.clone() });
		}
	}

	/// Actually make a payment to a staker. This uses the currency's reward function
	/// to pay the right payee for the given staker account.
	fn make_payout(
		stash: &T::AccountId,
		amount: BalanceOf<T>,
	) -> Option<(PositiveImbalanceOf<T>, RewardDestination<T::AccountId>)> {
		// noop if amount is zero
		if amount.is_zero() {
			return None
		}
		let dest = Self::payee(StakingAccount::Stash(stash.clone()))?;

		let maybe_imbalance = match dest {
			RewardDestination::Stash => asset::mint_into_existing::<T>(stash, amount),
			RewardDestination::Staked => Self::ledger(Stash(stash.clone()))
				.and_then(|mut ledger| {
					ledger.active += amount;
					ledger.total += amount;
					let r = asset::mint_into_existing::<T>(stash, amount);

					let _ = ledger
						.update()
						.defensive_proof("ledger fetched from storage, so it exists; qed.");

					Ok(r)
				})
				.unwrap_or_default(),
			RewardDestination::Account(ref dest_account) =>
				Some(asset::mint_creating::<T>(&dest_account, amount)),
			RewardDestination::None => None,
			#[allow(deprecated)]
			RewardDestination::Controller => Self::bonded(stash)
					.map(|controller| {
						defensive!("Paying out controller as reward destination which is deprecated and should be migrated.");
						// This should never happen once payees with a `Controller` variant have been migrated.
						// But if it does, just pay the controller account.
						asset::mint_creating::<T>(&controller, amount)
		}),
		};
		maybe_imbalance.map(|imbalance| (imbalance, dest))
	}

	/// Remove all associated data of a stash account from the staking system.
	///
	/// Assumes storage is upgraded before calling.
	///
	/// This is called:
	/// - after a `withdraw_unbonded()` call that frees all of a stash's bonded balance.
	/// - through `reap_stash()` if the balance has fallen to zero (through slashing).
	pub(crate) fn kill_stash(stash: &T::AccountId) -> DispatchResult {
		// removes controller from `Bonded` and staking ledger from `Ledger`, as well as reward
		// setting of the stash in `Payee`.
		StakingLedger::<T>::kill(&stash)?;

		Self::do_remove_validator(&stash);
		Self::do_remove_nominator(&stash);

		Ok(())
	}

	#[cfg(test)]
	pub(crate) fn reward_by_ids(validators_points: impl IntoIterator<Item = (T::AccountId, u32)>) {
		Eras::<T>::reward_active_era(validators_points)
	}

	/// Helper to set a new `ForceEra` mode.
	pub(crate) fn set_force_era(mode: Forcing) {
		log!(info, "Setting force era mode {:?}.", mode);
		ForceEra::<T>::put(mode);
		Self::deposit_event(Event::<T>::ForceEra { mode });
	}

	#[cfg(feature = "runtime-benchmarks")]
	pub fn add_era_stakers(
		current_era: EraIndex,
		stash: T::AccountId,
		exposure: Exposure<T::AccountId, BalanceOf<T>>,
	) {
		Eras::<T>::upsert_exposure(current_era, &stash, exposure);
	}

	#[cfg(feature = "runtime-benchmarks")]
	pub fn set_slash_reward_fraction(fraction: Perbill) {
		SlashRewardFraction::<T>::put(fraction);
	}

	/// Get all the voters associated with `page` that are eligible for the npos election.
	///
	/// `bounds` can impose a cap on the number of voters returned per page.
	///
	/// Sets `MinimumActiveStake` to the minimum active nominator stake in the returned set of
	/// nominators.
	///
	/// Note: in the context of the multi-page snapshot, we expect the *order* of `VoterList` and
	/// `TargetList` not to change while the pages are being processed.
	pub(crate) fn get_npos_voters(
		bounds: DataProviderBounds,
		status: &SnapshotStatus<T::AccountId>,
	) -> Vec<VoterOf<Self>> {
		let mut voters_size_tracker: StaticTracker<Self> = StaticTracker::default();

		let page_len_prediction = {
			let all_voter_count = T::VoterList::count();
			bounds.count.unwrap_or(all_voter_count.into()).min(all_voter_count.into()).0
		};

		let mut all_voters = Vec::<_>::with_capacity(page_len_prediction as usize);

		// cache a few things.
		let weight_of = Self::weight_of_fn();

		let mut voters_seen = 0u32;
		let mut validators_taken = 0u32;
		let mut nominators_taken = 0u32;
		let mut min_active_stake = u64::MAX;

		let mut sorted_voters = match status {
			// start the snapshot processing from the beginning.
			SnapshotStatus::Waiting => T::VoterList::iter(),
			// snapshot continues, start from the last iterated voter in the list.
			SnapshotStatus::Ongoing(account_id) => T::VoterList::iter_from(&account_id)
				.defensive_unwrap_or(Box::new(vec![].into_iter())),
			// all voters have been consumed already, return an empty iterator.
			SnapshotStatus::Consumed => Box::new(vec![].into_iter()),
		};

		while all_voters.len() < page_len_prediction as usize &&
			voters_seen < (NPOS_MAX_ITERATIONS_COEFFICIENT * page_len_prediction as u32)
		{
			let voter = match sorted_voters.next() {
				Some(voter) => {
					voters_seen.saturating_inc();
					voter
				},
				None => break,
			};

			let voter_weight = weight_of(&voter);
			// if voter weight is zero, do not consider this voter for the snapshot.
			if voter_weight.is_zero() {
				log!(debug, "voter's active balance is 0. skip this voter.");
				continue
			}

			if let Some(Nominations { targets, .. }) = <Nominators<T>>::get(&voter) {
				if !targets.is_empty() {
					// Note on lazy nomination quota: we do not check the nomination quota of the
					// voter at this point and accept all the current nominations. The nomination
					// quota is only enforced at `nominate` time.

					let voter = (voter, voter_weight, targets);
					if voters_size_tracker.try_register_voter(&voter, &bounds).is_err() {
						// no more space left for the election result, stop iterating.
						Self::deposit_event(Event::<T>::SnapshotVotersSizeExceeded {
							size: voters_size_tracker.size as u32,
						});
						break
					}

					all_voters.push(voter);
					nominators_taken.saturating_inc();
				} else {
					defensive!("non-nominator fetched from voter list: {:?}", voter);
					// technically should never happen, but not much we can do about it.
				}
				min_active_stake =
					if voter_weight < min_active_stake { voter_weight } else { min_active_stake };
			} else if Validators::<T>::contains_key(&voter) {
				// if this voter is a validator:
				let self_vote = (
					voter.clone(),
					voter_weight,
					vec![voter.clone()]
						.try_into()
						.expect("`MaxVotesPerVoter` must be greater than or equal to 1"),
				);

				if voters_size_tracker.try_register_voter(&self_vote, &bounds).is_err() {
					// no more space left for the election snapshot, stop iterating.
					Self::deposit_event(Event::<T>::SnapshotVotersSizeExceeded {
						size: voters_size_tracker.size as u32,
					});
					break
				}
				all_voters.push(self_vote);
				validators_taken.saturating_inc();
			} else {
				// this can only happen if: 1. there a bug in the bags-list (or whatever is the
				// sorted list) logic and the state of the two pallets is no longer compatible, or
				// because the nominators is not decodable since they have more nomination than
				// `T::NominationsQuota::get_quota`. The latter can rarely happen, and is not
				// really an emergency or bug if it does.
				defensive!(
				    "invalid item in `VoterList`: {:?}, this nominator probably has too many nominations now",
                    voter,
                );
			}
		}

		// all_voters should have not re-allocated.
		debug_assert!(all_voters.capacity() == page_len_prediction as usize);

		let min_active_stake: T::CurrencyBalance =
			if all_voters.is_empty() { Zero::zero() } else { min_active_stake.into() };

		MinimumActiveStake::<T>::put(min_active_stake);

		all_voters
	}

	/// Get all the targets associated are eligible for the npos election.
	///
	/// The target snapshot is *always* single paged.
	///
	/// This function is self-weighing as [`DispatchClass::Mandatory`].
	pub fn get_npos_targets(bounds: DataProviderBounds) -> Vec<T::AccountId> {
		let mut targets_size_tracker: StaticTracker<Self> = StaticTracker::default();

		let final_predicted_len = {
			let all_target_count = T::TargetList::count();
			bounds.count.unwrap_or(all_target_count.into()).min(all_target_count.into()).0
		};

		let mut all_targets = Vec::<T::AccountId>::with_capacity(final_predicted_len as usize);
		let mut targets_seen = 0;

		let mut targets_iter = T::TargetList::iter();
		while all_targets.len() < final_predicted_len as usize &&
			targets_seen < (NPOS_MAX_ITERATIONS_COEFFICIENT * final_predicted_len as u32)
		{
			let target = match targets_iter.next() {
				Some(target) => {
					targets_seen.saturating_inc();
					target
				},
				None => break,
			};

			if targets_size_tracker.try_register_target(target.clone(), &bounds).is_err() {
				// no more space left for the election snapshot, stop iterating.
				log!(warn, "npos targets size exceeded, stopping iteration.");
				Self::deposit_event(Event::<T>::SnapshotTargetsSizeExceeded {
					size: targets_size_tracker.size as u32,
				});
				break
			}

			if Validators::<T>::contains_key(&target) {
				all_targets.push(target);
			}
		}

		log!(debug, "[bounds {:?}] generated {} npos targets", bounds, all_targets.len());

		all_targets
	}

	/// This function will add a nominator to the `Nominators` storage map,
	/// and `VoterList`.
	///
	/// If the nominator already exists, their nominations will be updated.
	///
	/// NOTE: you must ALWAYS use this function to add nominator or update their targets. Any access
	/// to `Nominators` or `VoterList` outside of this function is almost certainly
	/// wrong.
	pub fn do_add_nominator(who: &T::AccountId, nominations: Nominations<T>) {
		if !Nominators::<T>::contains_key(who) {
			// maybe update sorted list.
			let _ = T::VoterList::on_insert(who.clone(), Self::weight_of(who))
				.defensive_unwrap_or_default();
		}
		Nominators::<T>::insert(who, nominations);

		debug_assert_eq!(
			Nominators::<T>::count() + Validators::<T>::count(),
			T::VoterList::count()
		);
	}

	/// This function will remove a nominator from the `Nominators` storage map,
	/// and `VoterList`.
	///
	/// Returns true if `who` was removed from `Nominators`, otherwise false.
	///
	/// NOTE: you must ALWAYS use this function to remove a nominator from the system. Any access to
	/// `Nominators` or `VoterList` outside of this function is almost certainly
	/// wrong.
	pub fn do_remove_nominator(who: &T::AccountId) -> bool {
		let outcome = if Nominators::<T>::contains_key(who) {
			Nominators::<T>::remove(who);
			let _ = T::VoterList::on_remove(who);
			true
		} else {
			false
		};

		debug_assert_eq!(
			Nominators::<T>::count() + Validators::<T>::count(),
			T::VoterList::count()
		);

		outcome
	}

	/// This function will add a validator to the `Validators` storage map.
	///
	/// If the validator already exists, their preferences will be updated.
	///
	/// NOTE: you must ALWAYS use this function to add a validator to the system. Any access to
	/// `Validators` or `VoterList` outside of this function is almost certainly
	/// wrong.
	pub fn do_add_validator(who: &T::AccountId, prefs: ValidatorPrefs) {
		if !Validators::<T>::contains_key(who) {
			// maybe update sorted list.
			let _ = T::VoterList::on_insert(who.clone(), Self::weight_of(who));
		}
		Validators::<T>::insert(who, prefs);

		debug_assert_eq!(
			Nominators::<T>::count() + Validators::<T>::count(),
			T::VoterList::count()
		);
	}

	/// This function will remove a validator from the `Validators` storage map.
	///
	/// Returns true if `who` was removed from `Validators`, otherwise false.
	///
	/// NOTE: you must ALWAYS use this function to remove a validator from the system. Any access to
	/// `Validators` or `VoterList` outside of this function is almost certainly
	/// wrong.
	pub fn do_remove_validator(who: &T::AccountId) -> bool {
		let outcome = if Validators::<T>::contains_key(who) {
			Validators::<T>::remove(who);
			let _ = T::VoterList::on_remove(who);
			true
		} else {
			false
		};

		debug_assert_eq!(
			Nominators::<T>::count() + Validators::<T>::count(),
			T::VoterList::count()
		);

		outcome
	}

	/// Register some amount of weight directly with the system pallet.
	///
	/// This is always mandatory weight.
	pub(crate) fn register_weight(weight: Weight) {
		<frame_system::Pallet<T>>::register_extra_weight_unchecked(
			weight,
			DispatchClass::Mandatory,
		);
	}

	/// Returns full exposure of a validator for a given era.
	///
	/// History note: This used to be a getter for old storage item `ErasStakers` deprecated in v14
	/// and deleted in v17. Since this function is used in the codebase at various places, we kept
	/// it as a custom getter that takes care of getting the full exposure of the validator in a
	/// backward compatible way.
	pub fn eras_stakers(
		era: EraIndex,
		account: &T::AccountId,
	) -> Exposure<T::AccountId, BalanceOf<T>> {
		Eras::<T>::get_full_exposure(era, account)
	}

	pub(super) fn do_migrate_currency(stash: &T::AccountId) -> DispatchResult {
		if Self::is_virtual_staker(stash) {
			return Self::do_migrate_virtual_staker(stash);
		}

		let ledger = Self::ledger(Stash(stash.clone()))?;
		let staked: BalanceOf<T> = T::OldCurrency::balance_locked(STAKING_ID, stash).into();
		ensure!(!staked.is_zero(), Error::<T>::AlreadyMigrated);
		ensure!(ledger.total == staked, Error::<T>::BadState);

		// remove old staking lock
		T::OldCurrency::remove_lock(STAKING_ID, &stash);

		// check if we can hold all stake.
		let max_hold = asset::free_to_stake::<T>(&stash);
		let force_withdraw = if max_hold >= staked {
			// this means we can hold all stake. yay!
			asset::update_stake::<T>(&stash, staked)?;
			Zero::zero()
		} else {
			// if we are here, it means we cannot hold all user stake. We will do a force withdraw
			// from ledger, but that's okay since anyways user do not have funds for it.
			let force_withdraw = staked.saturating_sub(max_hold);

			// we ignore if active is 0. It implies the locked amount is not actively staked. The
			// account can still get away from potential slash but we can't do much better here.
			StakingLedger {
				total: max_hold,
				active: ledger.active.saturating_sub(force_withdraw),
				// we are not changing the stash, so we can keep the stash.
				..ledger
			}
			.update()?;
			force_withdraw
		};

		// Get rid of the extra consumer we used to have with OldCurrency.
		frame_system::Pallet::<T>::dec_consumers(&stash);

		Self::deposit_event(Event::<T>::CurrencyMigrated { stash: stash.clone(), force_withdraw });
		Ok(())
	}

	fn do_migrate_virtual_staker(stash: &T::AccountId) -> DispatchResult {
		// Funds for virtual stakers not managed/held by this pallet. We only need to clear
		// the extra consumer we used to have with OldCurrency.
		frame_system::Pallet::<T>::dec_consumers(&stash);

		// The delegation system that manages the virtual staker needed to increment provider
		// previously because of the consumer needed by this pallet. In reality, this stash
		// is just a key for managing the ledger and the account does not need to hold any
		// balance or exist. We decrement this provider.
		let actual_providers = frame_system::Pallet::<T>::providers(stash);

		let expected_providers =
			// provider is expected to be 1 but someone can always transfer some free funds to
			// these accounts, increasing the provider.
			if asset::free_to_stake::<T>(&stash) >= asset::existential_deposit::<T>() {
				2
			} else {
				1
			};

		// We should never have more than expected providers.
		ensure!(actual_providers <= expected_providers, Error::<T>::BadState);

		// if actual provider is less than expected, it is already migrated.
		ensure!(actual_providers == expected_providers, Error::<T>::AlreadyMigrated);

		// dec provider
		let _ = frame_system::Pallet::<T>::dec_providers(&stash)?;

		return Ok(())
	}
}

impl<T: Config> Pallet<T> {
	/// Returns the current nominations quota for nominators.
	///
	/// Used by the runtime API.
	pub fn api_nominations_quota(balance: BalanceOf<T>) -> u32 {
		T::NominationsQuota::get_quota(balance)
	}

	pub fn api_eras_stakers(
		era: EraIndex,
		account: T::AccountId,
	) -> Exposure<T::AccountId, BalanceOf<T>> {
		Self::eras_stakers(era, &account)
	}

	pub fn api_eras_stakers_page_count(era: EraIndex, account: T::AccountId) -> Page {
		Eras::<T>::exposure_page_count(era, &account)
	}

	pub fn api_pending_rewards(era: EraIndex, account: T::AccountId) -> bool {
		Eras::<T>::pending_rewards(era, &account)
	}
}

impl<T: Config> ElectionDataProvider for Pallet<T> {
	type AccountId = T::AccountId;
	type BlockNumber = BlockNumberFor<T>;
	type MaxVotesPerVoter = MaxNominationsOf<T>;

	fn desired_targets() -> data_provider::Result<u32> {
		Self::register_weight(T::DbWeight::get().reads(1));
		Ok(ValidatorCount::<T>::get())
	}

	fn electing_voters(
		bounds: DataProviderBounds,
		page: PageIndex,
	) -> data_provider::Result<Vec<VoterOf<Self>>> {
		let mut status = VoterSnapshotStatus::<T>::get();
		let voters = Self::get_npos_voters(bounds, &status);

		// update the voter snapshot status.
		match (page, &status) {
			// last page, reset status for next round.
			(0, _) => status = SnapshotStatus::Waiting,

			(_, SnapshotStatus::Waiting) | (_, SnapshotStatus::Ongoing(_)) => {
				let maybe_last = voters.last().map(|(x, _, _)| x).cloned();

				if let Some(ref last) = maybe_last {
					let has_next =
						T::VoterList::iter_from(last).ok().and_then(|mut i| i.next()).is_some();
					if has_next {
						status = SnapshotStatus::Ongoing(last.clone());
					} else {
						status = SnapshotStatus::Consumed;
					}
				}
			},
			// do nothing.
			(_, SnapshotStatus::Consumed) => (),
		}

		log!(
			debug,
			"[page {}, (next) status {:?}, bounds {:?}] generated {} npos voters",
			page,
			status,
			bounds,
			voters.len(),
		);

		match status {
			SnapshotStatus::Ongoing(_) => T::VoterList::lock(),
			_ => T::VoterList::unlock(),
		}

		VoterSnapshotStatus::<T>::put(status);
		debug_assert!(!bounds.slice_exhausted(&voters));

		Ok(voters)
	}

	fn electing_voters_stateless(
		bounds: DataProviderBounds,
	) -> data_provider::Result<Vec<VoterOf<Self>>> {
		let voters = Self::get_npos_voters(bounds, &SnapshotStatus::Waiting);
		log!(debug, "[stateless, bounds {:?}] generated {} npos voters", bounds, voters.len(),);
		Ok(voters)
	}

	fn electable_targets(
		bounds: DataProviderBounds,
		page: PageIndex,
	) -> data_provider::Result<Vec<T::AccountId>> {
		if page > 0 {
			log!(warn, "multi-page target snapshot not supported, returning page 0.");
		}

		let targets = Self::get_npos_targets(bounds);
		// We can't handle this case yet -- return an error. WIP to improve handling this case in
		// <https://github.com/paritytech/substrate/pull/13195>.
		if bounds.exhausted(None, CountBound(targets.len() as u32).into()) {
			return Err("Target snapshot too big")
		}

		debug_assert!(!bounds.slice_exhausted(&targets));

		Ok(targets)
	}

	fn next_election_prediction(_: BlockNumberFor<T>) -> BlockNumberFor<T> {
		debug_assert!(false, "this is deprecated and not used anymore");
		sp_runtime::traits::Bounded::max_value()
	}

	#[cfg(feature = "runtime-benchmarks")]
	fn fetch_page(page: PageIndex) {
		session_rotation::EraElectionPlanner::<T>::do_elect_paged(page);
	}

	#[cfg(feature = "runtime-benchmarks")]
	fn add_voter(
		voter: T::AccountId,
		weight: VoteWeight,
		targets: BoundedVec<T::AccountId, Self::MaxVotesPerVoter>,
	) {
		let stake = <BalanceOf<T>>::try_from(weight).unwrap_or_else(|_| {
			panic!("cannot convert a VoteWeight into BalanceOf, benchmark needs reconfiguring.")
		});
		<Bonded<T>>::insert(voter.clone(), voter.clone());
		<Ledger<T>>::insert(voter.clone(), StakingLedger::<T>::new(voter.clone(), stake));

		Self::do_add_nominator(&voter, Nominations { targets, submitted_in: 0, suppressed: false });
	}

	#[cfg(feature = "runtime-benchmarks")]
	fn add_target(target: T::AccountId) {
		let stake = (Self::min_validator_bond() + 1u32.into()) * 100u32.into();
		<Bonded<T>>::insert(target.clone(), target.clone());
		<Ledger<T>>::insert(target.clone(), StakingLedger::<T>::new(target.clone(), stake));
		Self::do_add_validator(
			&target,
			ValidatorPrefs { commission: Perbill::zero(), blocked: false },
		);
	}

	#[cfg(feature = "runtime-benchmarks")]
	fn clear() {
		#[allow(deprecated)]
		<Bonded<T>>::remove_all(None);
		#[allow(deprecated)]
		<Ledger<T>>::remove_all(None);
		#[allow(deprecated)]
		<Validators<T>>::remove_all();
		#[allow(deprecated)]
		<Nominators<T>>::remove_all();

		T::VoterList::unsafe_clear();
	}

	#[cfg(feature = "runtime-benchmarks")]
	fn put_snapshot(
		voters: Vec<VoterOf<Self>>,
		targets: Vec<T::AccountId>,
		target_stake: Option<VoteWeight>,
	) {
		targets.into_iter().for_each(|v| {
			let stake: BalanceOf<T> = target_stake
				.and_then(|w| <BalanceOf<T>>::try_from(w).ok())
				.unwrap_or_else(|| Self::min_nominator_bond() * 100u32.into());
			<Bonded<T>>::insert(v.clone(), v.clone());
			<Ledger<T>>::insert(v.clone(), StakingLedger::<T>::new(v.clone(), stake));
			Self::do_add_validator(
				&v,
				ValidatorPrefs { commission: Perbill::zero(), blocked: false },
			);
		});

		voters.into_iter().for_each(|(v, s, t)| {
			let stake = <BalanceOf<T>>::try_from(s).unwrap_or_else(|_| {
				panic!("cannot convert a VoteWeight into BalanceOf, benchmark needs reconfiguring.")
			});
			<Bonded<T>>::insert(v.clone(), v.clone());
			<Ledger<T>>::insert(v.clone(), StakingLedger::<T>::new(v.clone(), stake));
			Self::do_add_nominator(
				&v,
				Nominations { targets: t, submitted_in: 0, suppressed: false },
			);
		});
	}

	#[cfg(feature = "runtime-benchmarks")]
	fn set_desired_targets(count: u32) {
		ValidatorCount::<T>::put(count);
	}
}

impl<T: Config> rc_client::AHStakingInterface for Pallet<T> {
	type AccountId = T::AccountId;
	type MaxValidatorSet = T::MaxValidatorSet;

	/// When we receive a session report from the relay chain, it kicks off the next session.
	///
	/// There are three special types of things we can do in a session:
	/// 1. Plan a new era: We do this one session before the expected era rotation.
	/// 2. Kick off election: We do this based on the [`Config::PlanningEraOffset`] configuration.
	/// 3. Activate Next Era: When we receive an activation timestamp in the session report, it
	/// implies a new validator set has been applied, and we must increment the active era to keep
	/// the systems in sync.
	fn on_relay_session_report(report: rc_client::SessionReport<Self::AccountId>) {
		log!(debug, "Received session report: {}", report,);
		let consumed_weight = T::WeightInfo::rc_on_session_report();

		let rc_client::SessionReport {
			end_index,
			activation_timestamp,
			validator_points,
			leftover,
		} = report;
		debug_assert!(!leftover);

		Eras::<T>::reward_active_era(validator_points.into_iter());
		session_rotation::Rotator::<T>::end_session(end_index, activation_timestamp);
		// NOTE: we might want to either return these weights so that they are registered in the
		// rc-client pallet, or directly benchmarked there, such that we can use them in the
		// "pre-dispatch" fashion. That said, since these are all `Mandatory` weights, it doesn't
		// make that big of a difference.
		Self::register_weight(consumed_weight);
	}

	/// Accepts offences only if they are from era `active_era - (SlashDeferDuration - 1)` or newer.
	///
	/// Slashes for offences are applied `SlashDeferDuration` eras after the offence occurred.
	/// Accepting offences older than this range would not leave enough time for slashes to be
	/// applied.
	///
	/// Note: The validator set report that we send to the relay chain contains the pruning
	/// information for a relay chain, but we conservatively keep some extra sessions, so it is
	/// possible that an offence report is created for a session between SlashDeferDuration and
	/// BondingDuration eras before the active era. But they will be dropped here.
	fn on_new_offences(
		slash_session: SessionIndex,
		offences: Vec<rc_client::Offence<T::AccountId>>,
	) {
		log!(debug, "🦹 on_new_offences: {:?}", offences);
		let consumed_weight = T::WeightInfo::rc_on_offence(offences.len() as u32);

		// Find the era to which offence belongs.
		let Some(active_era) = ActiveEra::<T>::get() else {
			log!(warn, "🦹 on_new_offences: no active era; ignoring offence");
			return
		};

		let active_era_start_session = Rotator::<T>::active_era_start_session_index();

		// Fast path for active-era report - most likely.
		// `slash_session` cannot be in a future active era. It must be in `active_era` or before.
		let offence_era = if slash_session >= active_era_start_session {
			active_era.index
		} else {
			match BondedEras::<T>::get()
				.iter()
				// Reverse because it's more likely to find reports from recent eras.
				.rev()
				.find_map(|&(era, sesh)| if sesh <= slash_session { Some(era) } else { None })
			{
				Some(era) => era,
				None => {
					// defensive: this implies offence is for a discarded era, and should already be
					// filtered out.
					log!(warn, "🦹 on_offence: no era found for slash_session; ignoring offence");
					return
				},
			}
		};

		let oldest_reportable_offence_era = if T::SlashDeferDuration::get() == 0 {
			// this implies that slashes are applied immediately, so we can accept any offence up to
			// bonding duration old.
			active_era.index.saturating_sub(T::BondingDuration::get())
		} else {
			// slashes are deffered, so we only accept offences that are not older than the
			// defferal duration.
			active_era.index.saturating_sub(T::SlashDeferDuration::get().saturating_sub(1))
		};

		let invulnerables = Invulnerables::<T>::get();

		for o in offences {
			let slash_fraction = o.slash_fraction;
			let validator: <T as frame_system::Config>::AccountId = o.offender.into();
			// Skip if the validator is invulnerable.
			if invulnerables.contains(&validator) {
				log!(debug, "🦹 on_offence: {:?} is invulnerable; ignoring offence", validator);
				continue
			}

			// ignore offence if too old to report.
			if offence_era < oldest_reportable_offence_era {
				log!(warn, "🦹 on_new_offences: offence era {:?} too old; Can only accept offences from era {:?} or newer", offence_era, oldest_reportable_offence_era);
				Self::deposit_event(Event::<T>::OffenceTooOld {
					validator: validator.clone(),
					fraction: slash_fraction,
					offence_era,
				});
				// will emit an event for each validator in the report.
				continue;
			}
			let Some(exposure_overview) = <ErasStakersOverview<T>>::get(&offence_era, &validator)
			else {
				// defensive: this implies offence is for a discarded era, and should already be
				// filtered out.
				log!(
					warn,
					"🦹 on_offence: no exposure found for {:?} in era {}; ignoring offence",
					validator,
					offence_era
				);
				continue;
			};

			Self::deposit_event(Event::<T>::OffenceReported {
				validator: validator.clone(),
				fraction: slash_fraction,
				offence_era,
			});

			let prior_slash_fraction = ValidatorSlashInEra::<T>::get(offence_era, &validator)
				.map_or(Zero::zero(), |(f, _)| f);

			if let Some(existing) = OffenceQueue::<T>::get(offence_era, &validator) {
				if slash_fraction.deconstruct() > existing.slash_fraction.deconstruct() {
					OffenceQueue::<T>::insert(
						offence_era,
						&validator,
						OffenceRecord {
							reporter: o.reporters.first().cloned(),
							reported_era: active_era.index,
							slash_fraction,
							..existing
						},
					);

					// update the slash fraction in the `ValidatorSlashInEra` storage.
					ValidatorSlashInEra::<T>::insert(
						offence_era,
						&validator,
						(slash_fraction, exposure_overview.own),
					);

					log!(
						debug,
						"🦹 updated slash for {:?}: {:?} (prior: {:?})",
						validator,
						slash_fraction,
						prior_slash_fraction,
					);
				} else {
					log!(
						debug,
						"🦹 ignored slash for {:?}: {:?} (existing prior is larger: {:?})",
						validator,
						slash_fraction,
						prior_slash_fraction,
					);
				}
			} else if slash_fraction.deconstruct() > prior_slash_fraction.deconstruct() {
				ValidatorSlashInEra::<T>::insert(
					offence_era,
					&validator,
					(slash_fraction, exposure_overview.own),
				);

				OffenceQueue::<T>::insert(
					offence_era,
					&validator,
					OffenceRecord {
						reporter: o.reporters.first().cloned(),
						reported_era: active_era.index,
						// there are cases of validator with no exposure, hence 0 page, so we
						// saturate to avoid underflow.
						exposure_page: exposure_overview.page_count.saturating_sub(1),
						slash_fraction,
						prior_slash_fraction,
					},
				);

				OffenceQueueEras::<T>::mutate(|q| {
					if let Some(eras) = q {
						log!(debug, "🦹 inserting offence era {} into existing queue", offence_era);
						eras.binary_search(&offence_era).err().map(|idx| {
							eras.try_insert(idx, offence_era).defensive_proof(
								"Offence era must be present in the existing queue",
							)
						});
					} else {
						let mut eras = WeakBoundedVec::default();
						log!(debug, "🦹 inserting offence era {} into empty queue", offence_era);
						let _ = eras
							.try_push(offence_era)
							.defensive_proof("Failed to push offence era into empty queue");
						*q = Some(eras);
					}
				});

				log!(
					debug,
					"🦹 queued slash for {:?}: {:?} (prior: {:?})",
					validator,
					slash_fraction,
					prior_slash_fraction,
				);
			} else {
				log!(
					debug,
					"🦹 ignored slash for {:?}: {:?} (already slashed in era with prior: {:?})",
					validator,
					slash_fraction,
					prior_slash_fraction,
				);
			}
		}

		Self::register_weight(consumed_weight);
	}
}

impl<T: Config> ScoreProvider<T::AccountId> for Pallet<T> {
	type Score = VoteWeight;

	fn score(who: &T::AccountId) -> Option<Self::Score> {
		Self::ledger(Stash(who.clone()))
			.map(|l| l.active)
			.map(|a| {
				let issuance = asset::total_issuance::<T>();
				T::CurrencyToVote::to_vote(a, issuance)
			})
			.ok()
	}

	#[cfg(feature = "runtime-benchmarks")]
	fn set_score_of(who: &T::AccountId, weight: Self::Score) {
		// this will clearly results in an inconsistent state, but it should not matter for a
		// benchmark.
		let active: BalanceOf<T> = weight.try_into().map_err(|_| ()).unwrap();
		let mut ledger = match Self::ledger(StakingAccount::Stash(who.clone())) {
			Ok(l) => l,
			Err(_) => StakingLedger::default_from(who.clone()),
		};
		ledger.active = active;

		<Ledger<T>>::insert(who, ledger);
		<Bonded<T>>::insert(who, who);

		// also, we play a trick to make sure that a issuance based-`CurrencyToVote` behaves well:
		// This will make sure that total issuance is zero, thus the currency to vote will be a 1-1
		// conversion.
		let imbalance = asset::burn::<T>(asset::total_issuance::<T>());
		// kinda ugly, but gets the job done. The fact that this works here is a HUGE exception.
		// Don't try this pattern in other places.
		core::mem::forget(imbalance);
	}
}

/// A simple sorted list implementation that does not require any additional pallets. Note, this
/// does not provide validators in sorted order. If you desire nominators in a sorted order take
/// a look at [`pallet-bags-list`].
pub struct UseValidatorsMap<T>(core::marker::PhantomData<T>);
impl<T: Config> SortedListProvider<T::AccountId> for UseValidatorsMap<T> {
	type Score = BalanceOf<T>;
	type Error = ();

	/// Returns iterator over voter list, which can have `take` called on it.
	fn iter() -> Box<dyn Iterator<Item = T::AccountId>> {
		Box::new(Validators::<T>::iter().map(|(v, _)| v))
	}
	fn iter_from(
		start: &T::AccountId,
	) -> Result<Box<dyn Iterator<Item = T::AccountId>>, Self::Error> {
		if Validators::<T>::contains_key(start) {
			let start_key = Validators::<T>::hashed_key_for(start);
			Ok(Box::new(Validators::<T>::iter_from(start_key).map(|(n, _)| n)))
		} else {
			Err(())
		}
	}
	fn lock() {}
	fn unlock() {}
	fn count() -> u32 {
		Validators::<T>::count()
	}
	fn contains(id: &T::AccountId) -> bool {
		Validators::<T>::contains_key(id)
	}
	fn on_insert(_: T::AccountId, _weight: Self::Score) -> Result<(), Self::Error> {
		// nothing to do on insert.
		Ok(())
	}
	fn get_score(id: &T::AccountId) -> Result<Self::Score, Self::Error> {
		Ok(Pallet::<T>::weight_of(id).into())
	}
	fn on_update(_: &T::AccountId, _weight: Self::Score) -> Result<(), Self::Error> {
		// nothing to do on update.
		Ok(())
	}
	fn on_remove(_: &T::AccountId) -> Result<(), Self::Error> {
		// nothing to do on remove.
		Ok(())
	}
	fn unsafe_regenerate(
		_: impl IntoIterator<Item = T::AccountId>,
		_: Box<dyn Fn(&T::AccountId) -> Option<Self::Score>>,
	) -> u32 {
		// nothing to do upon regenerate.
		0
	}
	#[cfg(feature = "try-runtime")]
	fn try_state() -> Result<(), TryRuntimeError> {
		Ok(())
	}

	fn unsafe_clear() {
		#[allow(deprecated)]
		Validators::<T>::remove_all();
	}

	#[cfg(feature = "runtime-benchmarks")]
	fn score_update_worst_case(_who: &T::AccountId, _is_increase: bool) -> Self::Score {
		unimplemented!()
	}
}

/// A simple voter list implementation that does not require any additional pallets. Note, this
/// does not provided nominators in sorted ordered. If you desire nominators in a sorted order take
/// a look at [`pallet-bags-list].
pub struct UseNominatorsAndValidatorsMap<T>(core::marker::PhantomData<T>);
impl<T: Config> SortedListProvider<T::AccountId> for UseNominatorsAndValidatorsMap<T> {
	type Error = ();
	type Score = VoteWeight;

	fn iter() -> Box<dyn Iterator<Item = T::AccountId>> {
		Box::new(
			Validators::<T>::iter()
				.map(|(v, _)| v)
				.chain(Nominators::<T>::iter().map(|(n, _)| n)),
		)
	}
	fn iter_from(
		start: &T::AccountId,
	) -> Result<Box<dyn Iterator<Item = T::AccountId>>, Self::Error> {
		if Validators::<T>::contains_key(start) {
			let start_key = Validators::<T>::hashed_key_for(start);
			Ok(Box::new(
				Validators::<T>::iter_from(start_key)
					.map(|(n, _)| n)
					.chain(Nominators::<T>::iter().map(|(x, _)| x)),
			))
		} else if Nominators::<T>::contains_key(start) {
			let start_key = Nominators::<T>::hashed_key_for(start);
			Ok(Box::new(Nominators::<T>::iter_from(start_key).map(|(n, _)| n)))
		} else {
			Err(())
		}
	}
	fn lock() {}
	fn unlock() {}
	fn count() -> u32 {
		Nominators::<T>::count().saturating_add(Validators::<T>::count())
	}
	fn contains(id: &T::AccountId) -> bool {
		Nominators::<T>::contains_key(id) || Validators::<T>::contains_key(id)
	}
	fn on_insert(_: T::AccountId, _weight: Self::Score) -> Result<(), Self::Error> {
		// nothing to do on insert.
		Ok(())
	}
	fn get_score(id: &T::AccountId) -> Result<Self::Score, Self::Error> {
		Ok(Pallet::<T>::weight_of(id))
	}
	fn on_update(_: &T::AccountId, _weight: Self::Score) -> Result<(), Self::Error> {
		// nothing to do on update.
		Ok(())
	}
	fn on_remove(_: &T::AccountId) -> Result<(), Self::Error> {
		// nothing to do on remove.
		Ok(())
	}
	fn unsafe_regenerate(
		_: impl IntoIterator<Item = T::AccountId>,
		_: Box<dyn Fn(&T::AccountId) -> Option<Self::Score>>,
	) -> u32 {
		// nothing to do upon regenerate.
		0
	}

	#[cfg(feature = "try-runtime")]
	fn try_state() -> Result<(), TryRuntimeError> {
		Ok(())
	}

	fn unsafe_clear() {
		// NOTE: Caller must ensure this doesn't lead to too many storage accesses. This is a
		// condition of SortedListProvider::unsafe_clear.
		#[allow(deprecated)]
		Nominators::<T>::remove_all();
		#[allow(deprecated)]
		Validators::<T>::remove_all();
	}

	#[cfg(feature = "runtime-benchmarks")]
	fn score_update_worst_case(_who: &T::AccountId, _is_increase: bool) -> Self::Score {
		unimplemented!()
	}
}

impl<T: Config> StakingInterface for Pallet<T> {
	type AccountId = T::AccountId;
	type Balance = BalanceOf<T>;
	type CurrencyToVote = T::CurrencyToVote;

	fn minimum_nominator_bond() -> Self::Balance {
		Self::min_nominator_bond()
	}

	fn minimum_validator_bond() -> Self::Balance {
		Self::min_validator_bond()
	}

	fn stash_by_ctrl(controller: &Self::AccountId) -> Result<Self::AccountId, DispatchError> {
		Self::ledger(Controller(controller.clone()))
			.map(|l| l.stash)
			.map_err(|e| e.into())
	}

	fn bonding_duration() -> EraIndex {
		T::BondingDuration::get()
	}

	fn current_era() -> EraIndex {
		CurrentEra::<T>::get().unwrap_or(Zero::zero())
	}

	fn stake(who: &Self::AccountId) -> Result<Stake<BalanceOf<T>>, DispatchError> {
		Self::ledger(Stash(who.clone()))
			.map(|l| Stake { total: l.total, active: l.active })
			.map_err(|e| e.into())
	}

	fn bond_extra(who: &Self::AccountId, extra: Self::Balance) -> DispatchResult {
		Self::bond_extra(RawOrigin::Signed(who.clone()).into(), extra)
	}

	fn unbond(who: &Self::AccountId, value: Self::Balance) -> DispatchResult {
		let ctrl = Self::bonded(who).ok_or(Error::<T>::NotStash)?;
		Self::unbond(RawOrigin::Signed(ctrl).into(), value)
			.map_err(|with_post| with_post.error)
			.map(|_| ())
	}

	fn set_payee(stash: &Self::AccountId, reward_acc: &Self::AccountId) -> DispatchResult {
		// Since virtual stakers are not allowed to compound their rewards as this pallet does not
		// manage their locks, we do not allow reward account to be set same as stash. For
		// external pallets that manage the virtual bond, they can claim rewards and re-bond them.
		ensure!(
			!Self::is_virtual_staker(stash) || stash != reward_acc,
			Error::<T>::RewardDestinationRestricted
		);

		let ledger = Self::ledger(Stash(stash.clone()))?;
		let _ = ledger
			.set_payee(RewardDestination::Account(reward_acc.clone()))
			.defensive_proof("ledger was retrieved from storage, thus its bonded; qed.")?;

		Ok(())
	}

	fn chill(who: &Self::AccountId) -> DispatchResult {
		// defensive-only: any account bonded via this interface has the stash set as the
		// controller, but we have to be sure. Same comment anywhere else that we read this.
		let ctrl = Self::bonded(who).ok_or(Error::<T>::NotStash)?;
		Self::chill(RawOrigin::Signed(ctrl).into())
	}

	fn withdraw_unbonded(
		who: Self::AccountId,
		_num_slashing_spans: u32,
	) -> Result<bool, DispatchError> {
		let ctrl = Self::bonded(&who).ok_or(Error::<T>::NotStash)?;
		Self::withdraw_unbonded(RawOrigin::Signed(ctrl.clone()).into(), 0)
			.map(|_| !StakingLedger::<T>::is_bonded(StakingAccount::Controller(ctrl)))
			.map_err(|with_post| with_post.error)
	}

	fn bond(
		who: &Self::AccountId,
		value: Self::Balance,
		payee: &Self::AccountId,
	) -> DispatchResult {
		Self::bond(
			RawOrigin::Signed(who.clone()).into(),
			value,
			RewardDestination::Account(payee.clone()),
		)
	}

	fn nominate(who: &Self::AccountId, targets: Vec<Self::AccountId>) -> DispatchResult {
		let ctrl = Self::bonded(who).ok_or(Error::<T>::NotStash)?;
		let targets = targets.into_iter().map(T::Lookup::unlookup).collect::<Vec<_>>();
		Self::nominate(RawOrigin::Signed(ctrl).into(), targets)
	}

	fn desired_validator_count() -> u32 {
		ValidatorCount::<T>::get()
	}

	fn election_ongoing() -> bool {
		<T::ElectionProvider as ElectionProvider>::status().is_ok()
	}

	fn force_unstake(who: Self::AccountId) -> sp_runtime::DispatchResult {
		Self::force_unstake(RawOrigin::Root.into(), who.clone(), 0)
	}

	fn is_exposed_in_era(who: &Self::AccountId, era: &EraIndex) -> bool {
		ErasStakersPaged::<T>::iter_prefix((era,)).any(|((validator, _), exposure_page)| {
			validator == *who || exposure_page.others.iter().any(|i| i.who == *who)
		})
	}

	fn status(
		who: &Self::AccountId,
	) -> Result<sp_staking::StakerStatus<Self::AccountId>, DispatchError> {
		if !StakingLedger::<T>::is_bonded(StakingAccount::Stash(who.clone())) {
			return Err(Error::<T>::NotStash.into())
		}

		let is_validator = Validators::<T>::contains_key(&who);
		let is_nominator = Nominators::<T>::get(&who);

		use sp_staking::StakerStatus;
		match (is_validator, is_nominator.is_some()) {
			(false, false) => Ok(StakerStatus::Idle),
			(true, false) => Ok(StakerStatus::Validator),
			(false, true) => Ok(StakerStatus::Nominator(
				is_nominator.expect("is checked above; qed").targets.into_inner(),
			)),
			(true, true) => {
				defensive!("cannot be both validators and nominator");
				Err(Error::<T>::BadState.into())
			},
		}
	}

	/// Whether `who` is a virtual staker whose funds are managed by another pallet.
	///
	/// There is an assumption that, this account is keyless and managed by another pallet in the
	/// runtime. Hence, it can never sign its own transactions.
	fn is_virtual_staker(who: &T::AccountId) -> bool {
		frame_system::Pallet::<T>::account_nonce(who).is_zero() &&
			VirtualStakers::<T>::contains_key(who)
	}

	fn slash_reward_fraction() -> Perbill {
		SlashRewardFraction::<T>::get()
	}

	sp_staking::runtime_benchmarks_enabled! {
		fn nominations(who: &Self::AccountId) -> Option<Vec<T::AccountId>> {
			Nominators::<T>::get(who).map(|n| n.targets.into_inner())
		}

		fn add_era_stakers(
			current_era: &EraIndex,
			stash: &T::AccountId,
			exposures: Vec<(Self::AccountId, Self::Balance)>,
		) {
			let others = exposures
				.iter()
				.map(|(who, value)| crate::IndividualExposure { who: who.clone(), value: *value })
				.collect::<Vec<_>>();
			let exposure = Exposure { total: Default::default(), own: Default::default(), others };
			Eras::<T>::upsert_exposure(*current_era, stash, exposure);
		}

		fn set_current_era(era: EraIndex) {
			CurrentEra::<T>::put(era);
		}

		fn max_exposure_page_size() -> Page {
			T::MaxExposurePageSize::get()
		}
	}
}

impl<T: Config> sp_staking::StakingUnchecked for Pallet<T> {
	fn migrate_to_virtual_staker(who: &Self::AccountId) -> DispatchResult {
		asset::kill_stake::<T>(who)?;
		VirtualStakers::<T>::insert(who, ());
		Ok(())
	}

	/// Virtually bonds `keyless_who` to `payee` with `value`.
	///
	/// The payee must not be the same as the `keyless_who`.
	fn virtual_bond(
		keyless_who: &Self::AccountId,
		value: Self::Balance,
		payee: &Self::AccountId,
	) -> DispatchResult {
		if StakingLedger::<T>::is_bonded(StakingAccount::Stash(keyless_who.clone())) {
			return Err(Error::<T>::AlreadyBonded.into())
		}

		// check if payee not same as who.
		ensure!(keyless_who != payee, Error::<T>::RewardDestinationRestricted);

		// mark who as a virtual staker.
		VirtualStakers::<T>::insert(keyless_who, ());

		Self::deposit_event(Event::<T>::Bonded { stash: keyless_who.clone(), amount: value });
		let ledger = StakingLedger::<T>::new(keyless_who.clone(), value);

		ledger.bond(RewardDestination::Account(payee.clone()))?;

		Ok(())
	}

	/// Only meant to be used in tests.
	#[cfg(feature = "runtime-benchmarks")]
	fn migrate_to_direct_staker(who: &Self::AccountId) {
		assert!(VirtualStakers::<T>::contains_key(who));
		let ledger = StakingLedger::<T>::get(Stash(who.clone())).unwrap();
		let _ = asset::update_stake::<T>(who, ledger.total)
			.expect("funds must be transferred to stash");
		VirtualStakers::<T>::remove(who);
	}
}

#[cfg(any(test, feature = "try-runtime"))]
impl<T: Config> Pallet<T> {
	pub(crate) fn do_try_state(_now: BlockNumberFor<T>) -> Result<(), TryRuntimeError> {
		session_rotation::Rotator::<T>::do_try_state()?;
		session_rotation::Eras::<T>::do_try_state()?;

		use frame_support::traits::fungible::Inspect;
		if T::CurrencyToVote::will_downscale(T::Currency::total_issuance()).map_or(false, |x| x) {
			log!(warn, "total issuance will cause T::CurrencyToVote to downscale -- report to maintainers.")
		}

		Self::check_ledgers()?;
		Self::check_bonded_consistency()?;
		Self::check_payees()?;
		Self::check_paged_exposures()?;
		Self::check_count()?;
<<<<<<< HEAD
		Self::check_deferred_slashes()?;
=======
		Self::check_slash_health()?;
>>>>>>> ff6a5f7e

		Ok(())
	}

	/// Invariants:
	/// * A controller should not be associated with more than one ledger.
	/// * A bonded (stash, controller) pair should have only one associated ledger. I.e. if the
	///   ledger is bonded by stash, the controller account must not bond a different ledger.
	/// * A bonded (stash, controller) pair must have an associated ledger.
	///
	/// NOTE: these checks result in warnings only. Once
	/// <https://github.com/paritytech/polkadot-sdk/issues/3245> is resolved, turn warns into check
	/// failures.
	fn check_bonded_consistency() -> Result<(), TryRuntimeError> {
		use alloc::collections::btree_set::BTreeSet;

		let mut count_controller_double = 0;
		let mut count_double = 0;
		let mut count_none = 0;
		// sanity check to ensure that each controller in Bonded storage is associated with only one
		// ledger.
		let mut controllers = BTreeSet::new();

		for (stash, controller) in <Bonded<T>>::iter() {
			if !controllers.insert(controller.clone()) {
				count_controller_double += 1;
			}

			match (<Ledger<T>>::get(&stash), <Ledger<T>>::get(&controller)) {
				(Some(_), Some(_)) =>
				// if stash == controller, it means that the ledger has migrated to
				// post-controller. If no migration happened, we expect that the (stash,
				// controller) pair has only one associated ledger.
					if stash != controller {
						count_double += 1;
					},
				(None, None) => {
					count_none += 1;
				},
				_ => {},
			};
		}

		if count_controller_double != 0 {
			log!(
				warn,
				"a controller is associated with more than one ledger ({} occurrences)",
				count_controller_double
			);
		};

		if count_double != 0 {
			log!(warn, "single tuple of (stash, controller) pair bonds more than one ledger ({} occurrences)", count_double);
		}

		if count_none != 0 {
			log!(warn, "inconsistent bonded state: (stash, controller) pair missing associated ledger ({} occurrences)", count_none);
		}

		Ok(())
	}

	/// Invariants:
	/// * A bonded ledger should always have an assigned `Payee`.
	/// * The number of entries in `Payee` and of bonded staking ledgers *must* match.
	/// * The stash account in the ledger must match that of the bonded account.
	fn check_payees() -> Result<(), TryRuntimeError> {
		for (stash, _) in Bonded::<T>::iter() {
			ensure!(Payee::<T>::get(&stash).is_some(), "bonded ledger does not have payee set");
		}

		ensure!(
			(Ledger::<T>::iter().count() == Payee::<T>::iter().count()) &&
				(Ledger::<T>::iter().count() == Bonded::<T>::iter().count()),
			"number of entries in payee storage items does not match the number of bonded ledgers",
		);

		Ok(())
	}

	/// Invariants:
	/// * Number of voters in `VoterList` match that of the number of Nominators and Validators in
	/// the system (validator is both voter and target).
	/// * Number of targets in `TargetList` matches the number of validators in the system.
	/// * Current validator count is bounded by the election provider's max winners.
	fn check_count() -> Result<(), TryRuntimeError> {
		ensure!(
			<T as Config>::VoterList::count() ==
				Nominators::<T>::count() + Validators::<T>::count(),
			"wrong external count"
		);
		ensure!(
			<T as Config>::TargetList::count() == Validators::<T>::count(),
			"wrong external count"
		);
		let max_validators_bound = crate::MaxWinnersOf::<T>::get();
		let max_winners_per_page_bound = crate::MaxWinnersPerPageOf::<T::ElectionProvider>::get();
		ensure!(
			max_validators_bound >= max_winners_per_page_bound,
			"max validators should be higher than per page bounds"
		);
		ensure!(ValidatorCount::<T>::get() <= max_validators_bound, Error::<T>::TooManyValidators);
		Ok(())
	}

	/// Invariants:
	/// * Stake consistency: ledger.total == ledger.active + sum(ledger.unlocking).
	/// * The ledger's controller and stash matches the associated `Bonded` tuple.
	/// * Staking locked funds for every bonded stash (non virtual stakers) should be the same as
	/// its ledger's total.
	/// * For virtual stakers, locked funds should be zero and payee should be non-stash account.
	/// * Staking ledger and bond are not corrupted.
	fn check_ledgers() -> Result<(), TryRuntimeError> {
		Bonded::<T>::iter()
			.map(|(stash, ctrl)| {
				// ensure locks consistency.
				if VirtualStakers::<T>::contains_key(stash.clone()) {
					ensure!(
						asset::staked::<T>(&stash) == Zero::zero(),
						"virtual stakers should not have any staked balance"
					);
					ensure!(
						<Bonded<T>>::get(stash.clone()).unwrap() == stash.clone(),
						"stash and controller should be same"
					);
					ensure!(
						Ledger::<T>::get(stash.clone()).unwrap().stash == stash,
						"ledger corrupted for virtual staker"
					);
					ensure!(
						frame_system::Pallet::<T>::account_nonce(&stash).is_zero(),
						"virtual stakers are keyless and should not have any nonce"
					);
					let reward_destination = <Payee<T>>::get(stash.clone()).unwrap();
					if let RewardDestination::Account(payee) = reward_destination {
						ensure!(
							payee != stash.clone(),
							"reward destination should not be same as stash for virtual staker"
						);
					} else {
						return Err(DispatchError::Other(
							"reward destination must be of account variant for virtual staker",
						));
					}
				} else {
					let integrity = Self::inspect_bond_state(&stash);
					if integrity != Ok(LedgerIntegrityState::Ok) {
						// NOTE: not using defensive! since we test these cases and it panics them
						log!(
							error,
							"defensive: bonded stash {:?} has inconsistent ledger state: {:?}",
							stash,
							integrity
						);
					}
				}

				Self::ensure_ledger_consistent(&ctrl)?;
				Self::ensure_ledger_role_and_min_bond(&ctrl)?;
				Ok(())
			})
			.collect::<Result<Vec<_>, _>>()?;
		Ok(())
	}

	/// Invariants:
	/// * For each paged era exposed validator, check if the exposure total is sane (exposure.total
	/// = exposure.own + exposure.own).
	/// * Paged exposures metadata (`ErasStakersOverview`) matches the paged exposures state.
	fn check_paged_exposures() -> Result<(), TryRuntimeError> {
		use alloc::collections::btree_map::BTreeMap;
		use sp_staking::PagedExposureMetadata;

		// Sanity check for the paged exposure of the active era.
		let mut exposures: BTreeMap<T::AccountId, PagedExposureMetadata<BalanceOf<T>>> =
			BTreeMap::new();
		let era = ActiveEra::<T>::get().unwrap().index;
		let accumulator_default = PagedExposureMetadata {
			total: Zero::zero(),
			own: Zero::zero(),
			nominator_count: 0,
			page_count: 0,
		};

		ErasStakersPaged::<T>::iter_prefix((era,))
			.map(|((validator, _page), expo)| {
				ensure!(
					expo.page_total ==
						expo.others.iter().map(|e| e.value).fold(Zero::zero(), |acc, x| acc + x),
					"wrong total exposure for the page.",
				);

				let metadata = exposures.get(&validator).unwrap_or(&accumulator_default);
				exposures.insert(
					validator,
					PagedExposureMetadata {
						total: metadata.total + expo.page_total,
						own: metadata.own,
						nominator_count: metadata.nominator_count + expo.others.len() as u32,
						page_count: metadata.page_count + 1,
					},
				);

				Ok(())
			})
			.collect::<Result<(), TryRuntimeError>>()?;

		exposures
			.iter()
			.map(|(validator, metadata)| {
				let actual_overview = ErasStakersOverview::<T>::get(era, validator);

				ensure!(actual_overview.is_some(), "No overview found for a paged exposure");
				let actual_overview = actual_overview.unwrap();

				ensure!(
					actual_overview.total == metadata.total + actual_overview.own,
					"Exposure metadata does not have correct total exposed stake."
				);
				ensure!(
					actual_overview.nominator_count == metadata.nominator_count,
					"Exposure metadata does not have correct count of nominators."
				);
				ensure!(
					actual_overview.page_count == metadata.page_count,
					"Exposure metadata does not have correct count of pages."
				);

				Ok(())
			})
			.collect::<Result<(), TryRuntimeError>>()
	}

	/// Ensures offence pipeline and slashing is in a healthy state.
	fn check_slash_health() -> Result<(), TryRuntimeError> {
		// (1) Ensure offence queue is sorted
		let offence_queue_eras = OffenceQueueEras::<T>::get().unwrap_or_default().into_inner();
		let mut sorted_offence_queue_eras = offence_queue_eras.clone();
		sorted_offence_queue_eras.sort();
		ensure!(
			sorted_offence_queue_eras == offence_queue_eras,
			"Offence queue eras are not sorted"
		);
		drop(sorted_offence_queue_eras);

		// (2) Ensure oldest offence queue era is old enough.
		let active_era = Rotator::<T>::active_era();
		let oldest_unprocessed_offence_era =
			offence_queue_eras.first().cloned().unwrap_or(active_era);

		// how old is the oldest unprocessed offence era?
		// given bonding duration = 28, the ideal value is between 0 and 2 eras.
		// anything close to bonding duration is terrible.
		let oldest_unprocessed_offence_age =
			active_era.saturating_sub(oldest_unprocessed_offence_era);

		// warn if less than 26 eras old.
		if oldest_unprocessed_offence_age > 2.min(T::BondingDuration::get()) {
			log!(
				warn,
				"Offence queue has unprocessed offences from older than 2 eras: oldest offence era in queue {:?} (active era: {:?})",
				oldest_unprocessed_offence_era,
				active_era
			);
		}

		// error if the oldest unprocessed offence era closer to bonding duration.
		ensure!(
			oldest_unprocessed_offence_age < T::BondingDuration::get() - 1,
			"offences from era less than 3 eras old from active era not processed yet"
		);

		// (3) Report count of offences in the queue.
		for e in offence_queue_eras {
			let count = OffenceQueue::<T>::iter_prefix(e).count();
			ensure!(count > 0, "Offence queue is empty for era listed in offence queue eras");
			log!(info, "Offence queue for era {:?} has {:?} offences queued", e, count);
		}

		// (4) Ensure all slashes older than (active era - 1) are applied.
		// We will look at all eras before the active era as it can take 1 era for slashes
		// to be applied.
		for era in (active_era.saturating_sub(T::BondingDuration::get()))..(active_era) {
			// all unapplied slashes are expected to be applied until the active era. If this is not
			// the case, then we need to use a permissionless call to apply all of them.
			// See `Call::apply_slash` for more details.
			Self::ensure_era_slashes_applied(era)?;
		}

		Ok(())
	}

	fn ensure_ledger_role_and_min_bond(ctrl: &T::AccountId) -> Result<(), TryRuntimeError> {
		let ledger = Self::ledger(StakingAccount::Controller(ctrl.clone()))?;
		let stash = ledger.stash;

		let is_nominator = Nominators::<T>::contains_key(&stash);
		let is_validator = Validators::<T>::contains_key(&stash);

		match (is_nominator, is_validator) {
			(false, false) => {
				if ledger.active < Self::min_chilled_bond() {
					log!(warn, "Chilled stash {:?} has less than minimum bond", stash);
				}
				// is chilled
			},
			(true, false) => {
				// Nominators must have a minimum bond.
				if ledger.active < Self::min_nominator_bond() {
					log!(warn, "Nominator {:?} has less than minimum bond", stash);
				}
			},
			(false, true) => {
				// Validators must have a minimum bond.
				if ledger.active < Self::min_validator_bond() {
					log!(warn, "Validator {:?} has less than minimum bond", stash);
				}
			},
			(true, true) => {
				ensure!(false, "Stash cannot be both nominator and validator");
			},
		}
		Ok(())
	}

	fn ensure_ledger_consistent(ctrl: &T::AccountId) -> Result<(), TryRuntimeError> {
		// ensures ledger.total == ledger.active + sum(ledger.unlocking).
		let ledger = Self::ledger(StakingAccount::Controller(ctrl.clone()))?;

		let real_total: BalanceOf<T> =
			ledger.unlocking.iter().fold(ledger.active, |a, c| a + c.value);
		ensure!(real_total == ledger.total, "ledger.total corrupt");

		Ok(())
	}

	/// Invariants:
	/// - No cancelled slashes should exist for eras before the active era.
	/// - No unapplied slashes should exist for eras before the active era.
	fn check_deferred_slashes() -> Result<(), TryRuntimeError> {
		let active_era = session_rotation::Rotator::<T>::active_era();

		// Ensure no unapplied slashes exist before the active era
		for (era, _, _) in UnappliedSlashes::<T>::iter() {
			ensure!(era >= active_era, "Found unapplied slashes for era before active era");
		}

		// Ensure no cancelled slashes should exist before the active era
		for (era, _) in CancelledSlashes::<T>::iter() {
			ensure!(era >= active_era, "Found cancelled slashes for era before active era");
		}

		Ok(())
	}
}<|MERGE_RESOLUTION|>--- conflicted
+++ resolved
@@ -1769,11 +1769,7 @@
 		Self::check_payees()?;
 		Self::check_paged_exposures()?;
 		Self::check_count()?;
-<<<<<<< HEAD
-		Self::check_deferred_slashes()?;
-=======
 		Self::check_slash_health()?;
->>>>>>> ff6a5f7e
 
 		Ok(())
 	}
@@ -2063,6 +2059,11 @@
 			Self::ensure_era_slashes_applied(era)?;
 		}
 
+		// (5) Ensure no canceled slashes exist in the past eras.
+		for (era, _) in CancelledSlashes::<T>::iter() {
+			ensure!(era >= active_era, "Found cancelled slashes for era before active era");
+		}
+
 		Ok(())
 	}
 
@@ -2109,23 +2110,4 @@
 
 		Ok(())
 	}
-
-	/// Invariants:
-	/// - No cancelled slashes should exist for eras before the active era.
-	/// - No unapplied slashes should exist for eras before the active era.
-	fn check_deferred_slashes() -> Result<(), TryRuntimeError> {
-		let active_era = session_rotation::Rotator::<T>::active_era();
-
-		// Ensure no unapplied slashes exist before the active era
-		for (era, _, _) in UnappliedSlashes::<T>::iter() {
-			ensure!(era >= active_era, "Found unapplied slashes for era before active era");
-		}
-
-		// Ensure no cancelled slashes should exist before the active era
-		for (era, _) in CancelledSlashes::<T>::iter() {
-			ensure!(era >= active_era, "Found cancelled slashes for era before active era");
-		}
-
-		Ok(())
-	}
 }