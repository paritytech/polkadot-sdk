--- conflicted
+++ resolved
@@ -77,12 +77,8 @@
 		tokens::fungible::{Credit, Debt},
 		ConstU32, Contains, Get, LockIdentifier,
 	},
-<<<<<<< HEAD
-	BoundedVec, EqNoBound, PartialEqNoBound, RuntimeDebugNoBound, WeakBoundedVec, CloneNoBound,
-=======
 	BoundedVec, DebugNoBound, DefaultNoBound, EqNoBound, PartialEqNoBound, RuntimeDebugNoBound,
 	WeakBoundedVec,
->>>>>>> fce30244
 };
 use ledger::LedgerIntegrityState;
 use scale_info::TypeInfo;
@@ -160,17 +156,12 @@
 /// Reward points of an era. Used to split era total payout between validators.
 ///
 /// This points will be used to reward validators and their respective nominators.
-<<<<<<< HEAD
-#[derive(PartialEq, Encode, Decode, RuntimeDebug, TypeInfo, Clone, DecodeWithMemTracking)]
-pub struct EraRewardPoints<AccountId: Ord> {
-=======
 #[derive(
-	PartialEqNoBound, Encode, Decode, DebugNoBound, TypeInfo, MaxEncodedLen, DefaultNoBound,
+	PartialEqNoBound, Encode, Decode, DebugNoBound, TypeInfo, MaxEncodedLen, DefaultNoBound, DecodeWithMemTracking
 )]
 #[codec(mel_bound())]
 #[scale_info(skip_type_params(T))]
 pub struct EraRewardPoints<T: Config> {
->>>>>>> fce30244
 	/// Total number of points. Equals the sum of reward points for each validator.
 	pub total: RewardPoint,
 	/// The reward points earned by a given validator.
