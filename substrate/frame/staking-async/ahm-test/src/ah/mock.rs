// This file is part of Substrate.

// Copyright (C) Parity Technologies (UK) Ltd.
// SPDX-License-Identifier: Apache-2.0

// Licensed under the Apache License, Version 2.0 (the "License");
// you may not use this file except in compliance with the License.
// You may obtain a copy of the License at
//
// 	http://www.apache.org/licenses/LICENSE-2.0
//
// Unless required by applicable law or agreed to in writing, software
// distributed under the License is distributed on an "AS IS" BASIS,
// WITHOUT WARRANTIES OR CONDITIONS OF ANY KIND, either express or implied.
// See the License for the specific language governing permissions and
// limitations under the License.

use crate::shared;
use frame::testing_prelude::*;
use frame_election_provider_support::{
	bounds::{ElectionBounds, ElectionBoundsBuilder},
	SequentialPhragmen,
};
use frame_support::{sp_runtime::testing::TestXt, weights::WeightMeter};
use pallet_election_provider_multi_block as multi_block;
use pallet_staking_async::Forcing;
use pallet_staking_async_rc_client::{SessionReport, ValidatorSetReport};
use sp_staking::SessionIndex;

construct_runtime! {
	pub enum Runtime {
		System: frame_system,
		Balances: pallet_balances,

		// NOTE: the validator set is given by pallet-staking to rc-client on-init, and rc-client
		// will not send it immediately, but rather store it and sends it over on its own next
		// on-init call. Yet, because staking comes first here, its on-init is called before
		// rc-client, so under normal conditions, the message is sent immediately.
		Staking: pallet_staking_async,
		RcClient: pallet_staking_async_rc_client,

		MultiBlock: multi_block,
		MultiBlockVerifier: multi_block::verifier,
		MultiBlockSigned: multi_block::signed,
		MultiBlockUnsigned: multi_block::unsigned,
	}
}

// alias Runtime with T.
pub type T = Runtime;

parameter_types! {
	pub static NextPollWeight: Option<Weight> = None;
}

pub fn roll_next() {
	let now = System::block_number();
	let next = now + 1;

	System::set_block_number(next);
	// Re-init frame-system, as execute would do. This resets the block weight usage counter, as we
	// are using a realistic weight meter here.
	frame_system::BlockWeight::<T>::kill();

	System::register_extra_weight_unchecked(Staking::on_initialize(next), DispatchClass::Mandatory);
	System::register_extra_weight_unchecked(
		RcClient::on_initialize(next),
		DispatchClass::Mandatory,
	);

	let mut meter = NextPollWeight::take()
		.map(WeightMeter::with_limit)
		.unwrap_or_else(System::remaining_block_weight);
	Staking::on_poll(next, &mut meter);
	MultiBlock::on_poll(next, &mut meter);
}

pub fn roll_many(blocks: BlockNumber) {
	let current = System::block_number();
	while System::block_number() < current + blocks {
		roll_next();
	}
}

pub fn roll_until_matches(criteria: impl Fn() -> bool, with_rc: bool) {
	while !criteria() {
		roll_next();
		if with_rc {
			if LocalQueue::get().is_some() {
				panic!("when local queue is set, you cannot roll ah forward as well!")
			}
			shared::in_rc(|| {
				crate::rc::roll_next();
			});
		}
	}
}

/// Use the given `end_index` as the first session report, and increment as per needed.
pub(crate) fn roll_until_next_active(mut end_index: SessionIndex) -> Vec<AccountId> {
	// receive enough session reports, such that we plan a new era
	let planned_era = pallet_staking_async::session_rotation::Rotator::<Runtime>::planned_era();
	let active_era = pallet_staking_async::session_rotation::Rotator::<Runtime>::active_era();

	while pallet_staking_async::session_rotation::Rotator::<Runtime>::planned_era() == planned_era {
		let report = SessionReport {
			end_index,
			activation_timestamp: None,
			leftover: false,
			validator_points: Default::default(),
		};
		assert_ok!(pallet_staking_async_rc_client::Pallet::<Runtime>::relay_session_report(
			RuntimeOrigin::root(),
			report
		));
		roll_next();
		end_index += 1;
	}

	// now we have planned a new session. Roll until we have an outgoing message ready, meaning the
	// election is done
	LocalQueue::flush();
	loop {
		let messages = LocalQueue::get_since_last_call();
		match messages.len() {
			0 => {
				roll_next();
				continue;
			},
			1 => {
				assert_eq!(
					messages[0],
					(
						System::block_number(),
						OutgoingMessages::ValidatorSet(ValidatorSetReport {
							id: planned_era + 1,
							leftover: false,
							// arbitrary, feel free to change if test setup updates
							new_validator_set: vec![3, 5, 6, 8],
							prune_up_to: active_era.checked_sub(BondingDuration::get()),
						})
					)
				);
				break
			},
			_ => panic!("Expected only one message in local queue, but got: {:?}", messages),
		}
	}

	// active era is still 0
	assert_eq!(
		pallet_staking_async::session_rotation::Rotator::<Runtime>::active_era(),
		active_era
	);

	// rc will not tell us that it has instantly activated a validator set.
	let report = SessionReport {
		end_index,
		activation_timestamp: Some((1000, planned_era + 1)),
		leftover: false,
		validator_points: Default::default(),
	};
	assert_ok!(pallet_staking_async_rc_client::Pallet::<Runtime>::relay_session_report(
		RuntimeOrigin::root(),
		report
	));

	// active era is now 1.
	assert_eq!(
		pallet_staking_async::session_rotation::Rotator::<Runtime>::active_era(),
		active_era + 1
	);

	// arbitrary, feel free to change if test setup updates
	vec![3, 5, 6, 8]
}

pub type AccountId = <Runtime as frame_system::Config>::AccountId;
pub type Balance = <Runtime as pallet_balances::Config>::Balance;
pub type Hash = <Runtime as frame_system::Config>::Hash;
pub type BlockNumber = BlockNumberFor<Runtime>;
pub type BlockWeights = <Runtime as frame_system::Config>::BlockWeights;

#[derive_impl(frame_system::config_preludes::TestDefaultConfig)]
impl frame_system::Config for Runtime {
	type Block = MockBlock<Self>;
	type AccountData = pallet_balances::AccountData<Balance>;
}

#[derive_impl(pallet_balances::config_preludes::TestDefaultConfig)]
impl pallet_balances::Config for Runtime {
	type Balance = u128;
	type AccountStore = System;
}

frame_election_provider_support::generate_solution_type!(
	pub struct TestNposSolution::<
		VoterIndex = u16,
		TargetIndex = u16,
		Accuracy = PerU16,
		MaxVoters = ConstU32::<1000>
	>(16)
);

type Extrinsic = TestXt<RuntimeCall, ()>;
impl<LocalCall> frame_system::offchain::CreateTransactionBase<LocalCall> for Runtime
where
	RuntimeCall: From<LocalCall>,
{
	type RuntimeCall = RuntimeCall;
	type Extrinsic = Extrinsic;
}

impl<LocalCall> frame_system::offchain::CreateBare<LocalCall> for Runtime
where
	RuntimeCall: From<LocalCall>,
{
	fn create_bare(call: Self::RuntimeCall) -> Self::Extrinsic {
		Extrinsic::new_bare(call)
	}
}

type MaxVotesPerVoter = pallet_staking_async::MaxNominationsOf<Runtime>;
parameter_types! {
	pub static MaxValidators: u32 = 32;
	pub static MaxBackersPerWinner: u32 = 16;
	pub static MaxExposurePageSize: u32 = 8;
	pub static MaxBackersPerWinnerFinal: u32 = 16;
	pub static MaxWinnersPerPage: u32 = 16;
	pub static MaxLength: u32 = 4 * 1024 * 1024;
	pub static Pages: u32 = 3;
	pub static TargetSnapshotPerBlock: u32 = 4;
	pub static VoterSnapshotPerBlock: u32 = 4;

	pub static SignedPhase: BlockNumber = 4;
	pub static UnsignedPhase: BlockNumber = 4;
	pub static SignedValidationPhase: BlockNumber = (2 * Pages::get() as BlockNumber);
}

impl multi_block::unsigned::miner::MinerConfig for Runtime {
	type AccountId = AccountId;
	type Hash = Hash;
	type MaxBackersPerWinner = MaxBackersPerWinner;
	type MaxWinnersPerPage = MaxWinnersPerPage;
	type MaxBackersPerWinnerFinal = MaxBackersPerWinnerFinal;
	type MaxVotesPerVoter = MaxVotesPerVoter;
	type Solution = TestNposSolution;
	type MaxLength = MaxLength;
	type Pages = Pages;
	type Solver = SequentialPhragmen<AccountId, Perbill>;
	type TargetSnapshotPerBlock = TargetSnapshotPerBlock;
	type VoterSnapshotPerBlock = VoterSnapshotPerBlock;
}

parameter_types! {
	pub Bounds: ElectionBounds = ElectionBoundsBuilder::default().build();
}

pub struct OnChainConfig;
impl frame_election_provider_support::onchain::Config for OnChainConfig {
	// unbounded
	type Bounds = Bounds;
	// We should not need sorting, as our bounds are large enough for the number of
	// nominators/validators in this test setup.
	type Sort = ConstBool<false>;
	type DataProvider = Staking;
	type MaxBackersPerWinner = MaxBackersPerWinner;
	type MaxWinnersPerPage = MaxWinnersPerPage;
	type Solver = SequentialPhragmen<AccountId, Perbill>;
	type System = Runtime;
	type WeightInfo = ();
}

impl multi_block::Config for Runtime {
	type AdminOrigin = EnsureRoot<AccountId>;
	type ManagerOrigin = EnsureRoot<AccountId>;
	type DataProvider = Staking;
	type Fallback = frame_election_provider_support::onchain::OnChainExecution<OnChainConfig>;
	type MinerConfig = Self;

	type Pages = Pages;
	type SignedPhase = SignedPhase;
	type UnsignedPhase = UnsignedPhase;
	type SignedValidationPhase = SignedValidationPhase;
	type TargetSnapshotPerBlock = TargetSnapshotPerBlock;
	type VoterSnapshotPerBlock = VoterSnapshotPerBlock;
	type Verifier = MultiBlockVerifier;
	type Signed = MultiBlockSigned;
	type AreWeDone = multi_block::ProceedRegardlessOf<Self>;
	type OnRoundRotation = multi_block::CleanRound<Self>;
	type WeightInfo = super::weights::MultiBlockElectionWeightInfo;
}

impl multi_block::verifier::Config for Runtime {
	type MaxBackersPerWinner = MaxBackersPerWinner;
	type MaxBackersPerWinnerFinal = MaxBackersPerWinnerFinal;
	type MaxWinnersPerPage = MaxWinnersPerPage;

	type SolutionDataProvider = MultiBlockSigned;
<<<<<<< HEAD
	type SolutionImprovementThreshold = ();
	type WeightInfo = super::weights::MultiBlockElectionWeightInfo;
=======
	type WeightInfo = ();
>>>>>>> 38abd894
}

impl multi_block::unsigned::Config for Runtime {
	type MinerPages = ConstU32<1>;
	type OffchainStorage = ConstBool<true>;
	type MinerTxPriority = ConstU64<{ u64::MAX }>;
	type OffchainRepeat = ();
	type OffchainSolver = SequentialPhragmen<AccountId, Perbill>;
	type WeightInfo = super::weights::MultiBlockElectionWeightInfo;
}

parameter_types! {
	pub static DepositBase: Balance = 1;
	pub static DepositPerPage: Balance = 1;
	pub static MaxSubmissions: u32 = 2;
	pub static RewardBase: Balance = 5;
}

impl multi_block::signed::Config for Runtime {
	type Currency = Balances;
	type EjectGraceRatio = ();
	type BailoutGraceRatio = ();
	type InvulnerableDeposit = ();
	type DepositBase = DepositBase;
	type DepositPerPage = DepositPerPage;
	type EstimateCallFee = ConstU32<1>;
	type MaxSubmissions = MaxSubmissions;
	type RewardBase = RewardBase;
	type WeightInfo = super::weights::MultiBlockElectionWeightInfo;
}

parameter_types! {
	pub static BondingDuration: u32 = 3;
	pub static SlashDeferredDuration: u32 = 2;
	pub static SessionsPerEra: u32 = 6;
	pub static PlanningEraOffset: u32 = 2;
	pub MaxPruningItems: u32 = 100;
}

impl pallet_staking_async::Config for Runtime {
	type Filter = ();
	type RuntimeHoldReason = RuntimeHoldReason;

	type AdminOrigin = EnsureRoot<AccountId>;
	type BondingDuration = BondingDuration;
	type SessionsPerEra = SessionsPerEra;
	type PlanningEraOffset = PlanningEraOffset;

	type Currency = Balances;
	type OldCurrency = Balances;
	type CurrencyBalance = Balance;
	type CurrencyToVote = ();

	type ElectionProvider = MultiBlock;

	type EraPayout = ();
	type EventListeners = ();
	type Reward = ();
	type RewardRemainder = ();
	type Slash = ();
	type SlashDeferDuration = SlashDeferredDuration;
	type MaxEraDuration = ();
	type MaxPruningItems = MaxPruningItems;

	type HistoryDepth = ConstU32<7>;
	type MaxControllersInDeprecationBatch = ();

	type MaxValidatorSet = MaxValidators;
	type MaxExposurePageSize = MaxExposurePageSize;
	type MaxInvulnerables = MaxValidators;
	type MaxUnlockingChunks = ConstU32<16>;
	type NominationsQuota = pallet_staking_async::FixedNominationsQuota<16>;

	type VoterList = pallet_staking_async::UseNominatorsAndValidatorsMap<Self>;
	type TargetList = pallet_staking_async::UseValidatorsMap<Self>;

	type RcClientInterface = RcClient;

	type WeightInfo = super::weights::StakingAsyncWeightInfo;
}

impl pallet_staking_async_rc_client::Config for Runtime {
	type AHStakingInterface = Staking;
	type SendToRelayChain = DeliverToRelay;
	type RelayChainOrigin = EnsureRoot<AccountId>;
	type MaxValidatorSetRetries = ConstU32<3>;
}

parameter_types! {
	pub static NextRelayDeliveryFails: bool = false;
}

pub struct DeliverToRelay;

impl DeliverToRelay {
	fn ensure_delivery_guard() -> Result<(), ()> {
		// `::take` will set it back to the default value, `false`.
		if NextRelayDeliveryFails::take() {
			Err(())
		} else {
			Ok(())
		}
	}
}

impl pallet_staking_async_rc_client::SendToRelayChain for DeliverToRelay {
	type AccountId = AccountId;

	fn validator_set(
		report: pallet_staking_async_rc_client::ValidatorSetReport<Self::AccountId>,
	) -> Result<(), ()> {
		Self::ensure_delivery_guard()?;
		if let Some(mut local_queue) = LocalQueue::get() {
			local_queue.push((System::block_number(), OutgoingMessages::ValidatorSet(report)));
			LocalQueue::set(Some(local_queue));
		} else {
			shared::CounterAHRCValidatorSet::mutate(|x| *x += 1);
			shared::in_rc(|| {
				let origin = crate::rc::RuntimeOrigin::root();
				pallet_staking_async_ah_client::Pallet::<crate::rc::Runtime>::validator_set(
					origin,
					report.clone(),
				)
				.unwrap();
			});
		}
		Ok(())
	}
}

const INITIAL_BALANCE: Balance = 1000;
const INITIAL_STAKE: Balance = 100;

#[derive(Clone, Debug, PartialEq)]
pub enum OutgoingMessages {
	ValidatorSet(pallet_staking_async_rc_client::ValidatorSetReport<AccountId>),
}

parameter_types! {
	pub static LocalQueue: Option<Vec<(BlockNumber, OutgoingMessages)>> = None;
	pub static LocalQueueLastIndex: usize = 0;
}

impl LocalQueue {
	pub fn get_since_last_call() -> Vec<(BlockNumber, OutgoingMessages)> {
		if let Some(all) = Self::get() {
			let last = LocalQueueLastIndex::get();
			LocalQueueLastIndex::set(all.len());
			all.into_iter().skip(last).collect()
		} else {
			panic!("Must set local_queue()!")
		}
	}

	pub fn flush() {
		let _ = Self::get_since_last_call();
	}
}

pub struct ExtBuilder {
	// if true, emulate pre-ahm-migration state
	pre_migration: bool,
}

impl Default for ExtBuilder {
	fn default() -> Self {
		Self { pre_migration: false }
	}
}

impl ExtBuilder {
	/// Set this if you want to emulate pre-migration state of staking-async.
	pub fn pre_migration(self) -> Self {
		Self { pre_migration: true }
	}

	/// Set this if you want to test the ah-runtime locally. This will push outgoing messages to
	/// `LocalQueue` instead of enacting them on RC.
	pub fn local_queue(self) -> Self {
		LocalQueue::set(Some(Default::default()));
		self
	}

	pub fn slash_defer_duration(self, duration: u32) -> Self {
		SlashDeferredDuration::set(duration);
		self
	}

	pub fn build(self) -> TestState {
		let _ = sp_tracing::try_init_simple();
		let mut t = frame_system::GenesisConfig::<Runtime>::default().build_storage().unwrap();

		// Note: The state in pallet-staking-async is retained even when pre-migration is set.
		// This does not impact the tests, but for strict accuracy, be aware that the state isn't
		// fully representative.
		let validators = vec![1, 2, 3, 4, 5, 6, 7, 8]
			.into_iter()
			.map(|x| (x, INITIAL_STAKE, pallet_staking_async::StakerStatus::Validator));

		let nominators = vec![
			(100, vec![1, 2]),
			(101, vec![2, 5]),
			(102, vec![1, 1]),
			(103, vec![3, 3]),
			(104, vec![1, 5]),
			(105, vec![5, 4]),
			(106, vec![6, 2]),
			(107, vec![1, 6]),
			(108, vec![2, 7]),
			(109, vec![4, 8]),
			(110, vec![5, 2]),
			(111, vec![6, 6]),
			(112, vec![8, 1]),
		]
		.into_iter()
		.map(|(x, y)| (x, INITIAL_STAKE, pallet_staking_async::StakerStatus::Nominator(y)));

		let stakers = validators.chain(nominators).collect::<Vec<_>>();
		let balances = stakers
			.clone()
			.into_iter()
			.map(|(x, _, _)| (x, INITIAL_BALANCE))
			.collect::<Vec<_>>();

		pallet_balances::GenesisConfig::<Runtime> { balances, ..Default::default() }
			.assimilate_storage(&mut t)
			.unwrap();

		pallet_staking_async::GenesisConfig::<Runtime> {
			stakers,
			validator_count: 4,
			active_era: (0, 0, 0),
			force_era: if self.pre_migration { Forcing::ForceNone } else { Forcing::default() },
			..Default::default()
		}
		.assimilate_storage(&mut t)
		.unwrap();

		let mut state: TestState = t.into();

		state.execute_with(|| {
			// initialises events
			roll_next();
		});

		state
	}
}

parameter_types! {
	static StakingEventsIndex: usize = 0;
	static ElectionEventsIndex: usize = 0;
	static VerifierEventsIndex: usize = 0;
	static RcClientEventsIndex: usize = 0;
}

pub(crate) fn rc_client_events_since_last_call() -> Vec<pallet_staking_async_rc_client::Event<T>> {
	let all: Vec<_> = System::events()
		.into_iter()
		.filter_map(
			|r| if let RuntimeEvent::RcClient(inner) = r.event { Some(inner) } else { None },
		)
		.collect();
	let seen = RcClientEventsIndex::get();
	RcClientEventsIndex::set(all.len());
	all.into_iter().skip(seen).collect()
}

pub(crate) fn staking_events_since_last_call() -> Vec<pallet_staking_async::Event<T>> {
	let all: Vec<_> = System::events()
		.into_iter()
		.filter_map(|r| if let RuntimeEvent::Staking(inner) = r.event { Some(inner) } else { None })
		.collect();
	let seen = StakingEventsIndex::get();
	StakingEventsIndex::set(all.len());
	all.into_iter().skip(seen).collect()
}

pub(crate) fn election_events_since_last_call() -> Vec<multi_block::Event<T>> {
	let all: Vec<_> = System::events()
		.into_iter()
		.filter_map(
			|r| if let RuntimeEvent::MultiBlock(inner) = r.event { Some(inner) } else { None },
		)
		.collect();
	let seen = ElectionEventsIndex::get();
	ElectionEventsIndex::set(all.len());
	all.into_iter().skip(seen).collect()
}

pub(crate) fn verifier_events_since_last_call() -> Vec<multi_block::verifier::Event<T>> {
	let all: Vec<_> = System::events()
		.into_iter()
		.filter_map(|r| {
			if let RuntimeEvent::MultiBlockVerifier(inner) = r.event {
				Some(inner)
			} else {
				None
			}
		})
		.collect();
	let seen = VerifierEventsIndex::get();
	VerifierEventsIndex::set(all.len());
	all.into_iter().skip(seen).collect()
}<|MERGE_RESOLUTION|>--- conflicted
+++ resolved
@@ -297,12 +297,7 @@
 	type MaxWinnersPerPage = MaxWinnersPerPage;
 
 	type SolutionDataProvider = MultiBlockSigned;
-<<<<<<< HEAD
-	type SolutionImprovementThreshold = ();
 	type WeightInfo = super::weights::MultiBlockElectionWeightInfo;
-=======
-	type WeightInfo = ();
->>>>>>> 38abd894
 }
 
 impl multi_block::unsigned::Config for Runtime {
