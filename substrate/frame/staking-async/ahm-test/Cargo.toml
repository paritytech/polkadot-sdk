--- conflicted
+++ resolved
@@ -17,12 +17,7 @@
 
 [dev-dependencies]
 codec = { features = ["derive"], workspace = true, default-features = true }
-<<<<<<< HEAD
-log = { workspace = true }
-scale-info = { features = ["derive"], workspace = true, default-features = true }
-=======
 frame = { package = "polkadot-sdk-frame", workspace = true, default-features = true }
->>>>>>> 2e04906e
 frame-support = { workspace = true, default-features = true }
 log = { workspace = true }
 scale-info = { features = ["derive"], workspace = true, default-features = true }
