--- conflicted
+++ resolved
@@ -130,15 +130,12 @@
 pallet-xcm-bridge-hub-router = { workspace = true }
 
 [dev-dependencies]
-<<<<<<< HEAD
 asset-test-utils = { workspace = true, default-features = true }
 frame-try-runtime = { workspace = true, default-features = true }
 pallet-bags-list-remote-tests = { workspace = true, default-features = true }
 parachains-runtimes-test-utils = { workspace = true, default-features = true }
 remote-externalities = { workspace = true, default-features = true }
 sp-io = { workspace = true, default-features = true }
-=======
->>>>>>> 0ae5c5bb
 sp-tracing = { workspace = true, default-features = true }
 tokio = { features = ["macros"], workspace = true, default-features = true }
 
