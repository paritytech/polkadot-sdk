// This file is part of Substrate.

// Copyright (C) Parity Technologies (UK) Ltd.
// SPDX-License-Identifier: Apache-2.0

// Licensed under the Apache License, Version 2.0 (the "License");
// you may not use this file except in compliance with the License.
// You may obtain a copy of the License at
//
// 	http://www.apache.org/licenses/LICENSE-2.0
//
// Unless required by applicable law or agreed to in writing, software
// distributed under the License is distributed on an "AS IS" BASIS,
// WITHOUT WARRANTIES OR CONDITIONS OF ANY KIND, either express or implied.
// See the License for the specific language governing permissions and
// limitations under the License.

///! Staking, and election related pallet configurations.
use super::*;
use cumulus_primitives_core::relay_chain::SessionIndex;
use frame_election_provider_support::{ElectionDataProvider, SequentialPhragmen};
use frame_support::traits::{ConstU128, EitherOf};
use pallet_election_provider_multi_block::{self as multi_block, SolutionAccuracyOf};
use pallet_staking_async::UseValidatorsMap;
use pallet_staking_async_rc_client as rc_client;
use polkadot_runtime_common::{prod_or_fast, BalanceToU256, U256ToBalance};
use sp_core::Get;
use sp_npos_elections::BalancingConfig;
use sp_runtime::{
	traits::Convert, transaction_validity::TransactionPriority, FixedPointNumber, FixedU128,
	SaturatedConversion,
};
use xcm::latest::prelude::*;

pub(crate) fn enable_dot_preset(fast: bool) {
	Pages::set(&32);
	MinerPages::set(&4);
	MaxElectingVoters::set(&22_500);
	TargetSnapshotPerBlock::set(&2000);
	if !fast {
		SignedValidationPhase::set(&(8 * Pages::get()));
		SignedPhase::set(&(20 * MINUTES));
	}
}

pub(crate) fn enable_ksm_preset(fast: bool) {
	Pages::set(&16);
	MinerPages::set(&4);
	MaxElectingVoters::set(&12_500);
	TargetSnapshotPerBlock::set(&2500);
	if !fast {
		SignedValidationPhase::set(&(4 * Pages::get()));
		SignedPhase::set(&(20 * MINUTES));
	}
}

// This macro contains all of the variable parameters that we intend to use for Polkadot and
// Kusama.
//
// Note that this runtime has 3 broad presets:
//
// 1. dev: fast development preset.
// 2. dot-size: as close to Polkadot as possible.
// 3. ksm-size: as close to Kusama as possible.
//
// The default values here are related to `dev`. The above helper functions are used at launch (see
// `build_state` runtime-api) to enable dot/ksm presets.
parameter_types! {
	/// Number of election pages that we operate upon.
	///
	/// * Polkadot: 32 (3.2m snapshot)
	/// * Kusama: 16 (1.6m snapshot)
	///
	/// Reasoning: Both leads to around 700 nominators per-page, yielding the weights in
	/// https://github.com/paritytech/polkadot-sdk/pull/8704, the maximum of which being around 1mb
	/// compressed PoV and 2mb uncompressed.
	///
	/// NOTE: in principle, there is nothing preventing us from stretching these values further, it
	/// will only reduce the per-page POVs. Although, some operations like the first snapshot, and
	/// the last page of export (where we operate on `MaxValidatorSet` validators) will not get any
	/// better.
	pub storage Pages: u32 = 4;

	/// * Polkadot: 16 * 32 (512 blocks, 51.2m).
	/// * Kusama: 8 * 16 (12 blocks, 12.8m).
	///
	/// (MaxSubmissions * Pages) for both, enough to verify all solutions.
	///
	/// Reasoning: Less security needed in Kusama, to compensate for the shorter session duration.
	pub storage SignedValidationPhase: u32 = Pages::get() * 2;

	/// * Polkadot: 200 blocks, 20m.
	/// * Kusama: 100 blocks, 10m.
	///
	/// Reasoning:
	///
	/// * Polkadot wishes at least 8 submitters to be able to submit. That is  8 * 32 = 256 pages
	///   for all submitters. Weight of each submission page is roughly 0.0007 of block weight. 200
	///   blocks is more than enough.
	/// * Kusama wishes at least 4 submitters to be able to submit. That is 4 * 16 = 64 pages for
	///   all submitters. Weight of each submission page is roughly 0.0007 of block weight. 100
	///   blocks is more than enough.
	///
	/// See `signed_weight_ratios` test below for more info.
	pub storage SignedPhase: u32 = 4 * MINUTES;

	/// * Polkadot: 4
	/// * Kusama: 4
	///
	/// Reasoning: with 4 pages, the `ElectionScore` computed in both Kusama and Polkadot is pretty
	/// good. See and run `run_election_with_pages` below to see. With 4 pages, roughly 2800
	/// nominators will be elected. This is not great for staking reward, but is good enough for
	/// chain's economic security.
	pub storage MinerPages: u32 = 4;

	/// * Polkadot: 300 blocks, 30m
	/// * Kusama: 150 blocks, 15m
	///
	/// Reasoning: The only criteria is for the phase to be long enough such that the OCW miner is
	/// able to run the mining code at least twice. Note that `OffchainRepeat` limits execution of
	/// the OCW to at most 4 times per round, for faster collators.
	///
	/// Benchmarks logs from tests below are:
	///
	/// * exec_time of polkadot miner in WASM with 4 pages is 27369ms
	/// * exec_time of kusama miner in WASM with 4 pages is 23848ms
	///
	/// See `max_ocw_miner_pages_as_per_weights` test below.
	pub storage UnsignedPhase: u32 = MINUTES;

	/// * Polkadot: 22_500
	/// * Kusama: 12_500
	///
	/// Reasoning: Yielding  703 nominators per page in both. See [`Pages`] for more info. Path to
	/// Upgrade: We may wish to increase the number of "active nominators" in both networks by 1)
	/// increasing the `Pages` and `MaxElectingVoters` in sync. This update needs to happen while an
	/// election is NOT ongoing.
	pub storage MaxElectingVoters: u32 = 1000;

	/// * Polkadot: 2000 (always equal to `staking.maxValidatorCount`)
	/// * Kusama: 4000 (always equal to `staking.maxValidatorCount`)
	///
	/// Reasoning: As of now, we don't have a way to sort validators, so we wish to select all of
	/// them. In case this limit is reached, governance should introduce `minValidatorBond`, and
	/// validators would have to compete with their self-stake to force-chill one another. More
	/// info: SRL-417
	pub storage TargetSnapshotPerBlock: u32 = 4000;

	// NOTE: rest of the parameters are computed identically in both Kusama and Polkadot.

	/// Allow OCW miner to at most run 4 times in the entirety of the 10m Unsigned Phase.
	pub OffchainRepeat: u32 = UnsignedPhase::get() / 4;

	/// Upper bound of `Staking.ValidatorCount`, which translates to
	/// `ElectionProvider::DesiredTargets`. 1000 is the end-game for both Kusama and Polkadot for
	/// the foreseeable future.
	pub const MaxValidatorSet: u32 = 1000;

	/// Number of nominators per page of the snapshot, and consequently number of backers in the
	/// solution.
	///
	/// 703 in both Polkadot and Kusama.
	pub VoterSnapshotPerBlock: u32 = MaxElectingVoters::get() / Pages::get();

	/// In each page, we may observe up to all of the validators.
	pub const MaxWinnersPerPage: u32 = MaxValidatorSet::get();

	/// In each page of the election, we allow up to all of the nominators of that page to be
	/// present.
	///
	/// This in essence translates to "no limit on this as of now".
	pub MaxBackersPerWinner: u32 = VoterSnapshotPerBlock::get();

	/// Total number of backers per winner across all pages.
	///
	/// This in essence translates to "no limit on this as of now".
	pub MaxBackersPerWinnerFinal: u32 = MaxElectingVoters::get();

	/// Size of the exposures. This should be small enough to make the reward payouts cheap and
	/// lightweight per-page.
	// TODO: this is currently 512 in all networks, but 64 might yield better PoV, need to check logs.
	pub const MaxExposurePageSize: u32 = 512;

	/// Each solution is considered "better" if it is an epsilon better than the previous one.
	pub SolutionImprovementThreshold: Perbill = Perbill::from_rational(1u32, 10_000);
}

// Signed phase parameters.
parameter_types! {
	/// * Polkadot: 16
	/// * Kusama: 8
	///
	/// Reasoning: This is double the capacity of verification. There is no point for someone to be
	/// a submitter if they cannot be verified, yet, it is beneficial to act as a "reserve", in case
	/// someone bails out last minute.
	pub MaxSubmissions: u32 = 8;

	/// * Polkadot: Geometric progression with starting value 4 DOT, common factor 2. For 16
	///   submissions, it will be [4, 8, 16, 32, 64, 128, 256, 512, 1024, 2048, 4096, 8192, 16384,
	///   32768, 65536, 131072]. Sum is `262140 DOT` for all 16 submissions.
	/// * Kusama: Geometric progression with with starting value 0.1 KSM, common factor 4. For 8
	///   submissions, values will be: `[0.1, 0.4, 1.6, 6.4, 25.6, 102.4, 409.6, 1638.4]`. Sum is
	///   `2184.5 KSM` for all 8 submissions.
	pub DepositBase: Balance = 5 * UNITS;

	/// * Polkadot: standard byte deposit configured in PAH.
	/// * Kusama: standard byte deposit configured in KAH.
	///
	/// TODO: need a maximum solution length for each runtime.
	pub DepositPerPage: Balance = 1 * UNITS;

	/// * Polkadot: 20 DOT
	/// * Kusama: 1 KSM
	///
	///
	/// Fixed deposit for invulnerable accounts.
	pub InvulnerableDeposit: Balance = UNITS;

	/// * Polkadot: 10% (more restrictive, don't bail!)
	/// * Kusama: 25%
	///
	/// Reasoning: The weight/fee of the `bail` transaction is already assuming you delete all pages
	/// of your solution while bailing, and charges you accordingly. So the chain is being
	/// compensated. The risk would be for an attacker to submit a lot of high score pages, and bail
	/// at the end to avoid getting slashed.
	pub BailoutGraceRatio: Perbill = Perbill::from_percent(5);

	/// * Polkadot: 100%
	/// * Kusama: 100%
	///
	/// The transaction fee of `register` takes into account the cost of possibly ejecting another
	/// submission into account. In the scenario that the honest submitter is being ejected by an
	/// attacker, the cost is on the attacker, and having 100% grace ratio here is only to the
	/// benefit of the honest submitter.
	pub EjectGraceRatio: Perbill = Perbill::from_percent(50);

	/// * Polkadot: 5 DOTs per era/day
	/// * Kusama: 1 KSM per era/6h
	pub RewardBase: Balance = 10 * UNITS;
}

// * Polkadot: as seen here.
// * Kusama, we will use a similar type, but with 24 as the maximum filed length.
//
// Reasoning: using u16, we can have up to 65,536 nominators and validators represented in the
// snapshot. If we every go beyond this, we have to first adjust this type.
frame_election_provider_support::generate_solution_type!(
	#[compact]
	pub struct NposCompactSolution16::<
		VoterIndex = u16,
		TargetIndex = u16,
		Accuracy = sp_runtime::PerU16,
		MaxVoters = VoterSnapshotPerBlock,
	>(16)
);

#[cfg(feature = "runtime-benchmarks")]
parameter_types! {
	pub BenchElectionBounds: frame_election_provider_support::bounds::ElectionBounds =
		frame_election_provider_support::bounds::ElectionBoundsBuilder::default().build();
}

#[cfg(feature = "runtime-benchmarks")]
pub struct OnChainConfig;

#[cfg(feature = "runtime-benchmarks")]
impl frame_election_provider_support::onchain::Config for OnChainConfig {
	// unbounded
	type Bounds = BenchElectionBounds;
	// We should not need sorting, as our bounds are large enough for the number of
	// nominators/validators in this test setup.
	type Sort = ConstBool<false>;
	type DataProvider = Staking;
	type MaxBackersPerWinner = MaxBackersPerWinner;
	type MaxWinnersPerPage = MaxWinnersPerPage;
	type Solver = frame_election_provider_support::SequentialPhragmen<AccountId, Perbill>;
	type System = Runtime;
	type WeightInfo = ();
}

impl multi_block::Config for Runtime {
	type AreWeDone = multi_block::RevertToSignedIfNotQueuedOf<Self>;
	type Pages = Pages;
	type UnsignedPhase = UnsignedPhase;
	type SignedPhase = SignedPhase;
	type SignedValidationPhase = SignedValidationPhase;
	type VoterSnapshotPerBlock = VoterSnapshotPerBlock;
	type TargetSnapshotPerBlock = TargetSnapshotPerBlock;
	type AdminOrigin = EnsureRoot<AccountId>;
	type DataProvider = Staking;
	#[cfg(not(feature = "runtime-benchmarks"))]
	type Fallback = multi_block::Continue<Self>;
	#[cfg(feature = "runtime-benchmarks")]
	type Fallback = frame_election_provider_support::onchain::OnChainExecution<OnChainConfig>;
	type MinerConfig = Self;
	type Verifier = MultiBlockElectionVerifier;
	type OnRoundRotation = multi_block::CleanRound<Self>;
	type WeightInfo = multi_block::weights::polkadot::MultiBlockWeightInfo<Self>;
}

impl multi_block::verifier::Config for Runtime {
	type MaxWinnersPerPage = MaxWinnersPerPage;
	type MaxBackersPerWinner = MaxBackersPerWinner;
	type MaxBackersPerWinnerFinal = MaxBackersPerWinnerFinal;
	type SolutionDataProvider = MultiBlockElectionSigned;
	type SolutionImprovementThreshold = SolutionImprovementThreshold;
	type WeightInfo = multi_block::weights::polkadot::MultiBlockVerifierWeightInfo<Self>;
}

impl multi_block::signed::Config for Runtime {
	type Currency = Balances;
	type BailoutGraceRatio = BailoutGraceRatio;
	type EjectGraceRatio = EjectGraceRatio;
	type DepositBase = DepositBase;
	type DepositPerPage = DepositPerPage;
	type InvulnerableDeposit = InvulnerableDeposit;
	type RewardBase = RewardBase;
	type MaxSubmissions = MaxSubmissions;
	type EstimateCallFee = TransactionPayment;
	type WeightInfo = multi_block::weights::polkadot::MultiBlockSignedWeightInfo<Self>;
}

parameter_types! {
	/// Priority of the offchain miner transactions.
	pub MinerTxPriority: TransactionPriority = TransactionPriority::max_value() / 2;
}

pub struct Balancing;
impl Get<Option<BalancingConfig>> for Balancing {
	fn get() -> Option<BalancingConfig> {
		Some(BalancingConfig { iterations: 10, tolerance: 0 })
	}
}

impl multi_block::unsigned::Config for Runtime {
	type MinerPages = MinerPages;
	type OffchainSolver = SequentialPhragmen<AccountId, SolutionAccuracyOf<Runtime>, Balancing>;
	type MinerTxPriority = MinerTxPriority;
	type OffchainRepeat = OffchainRepeat;
	type OffchainStorage = ConstBool<true>;
	type WeightInfo = multi_block::weights::polkadot::MultiBlockUnsignedWeightInfo<Self>;
}

parameter_types! {
	/// Miner transaction can fill up to 75% of the block size.
	pub MinerMaxLength: u32 = Perbill::from_rational(75u32, 100) *
		*RuntimeBlockLength::get()
		.max
		.get(DispatchClass::Normal);
}

impl multi_block::unsigned::miner::MinerConfig for Runtime {
	type AccountId = AccountId;
	type Hash = Hash;
	type MaxBackersPerWinner = <Self as multi_block::verifier::Config>::MaxBackersPerWinner;
	type MaxBackersPerWinnerFinal =
		<Self as multi_block::verifier::Config>::MaxBackersPerWinnerFinal;
	type MaxWinnersPerPage = <Self as multi_block::verifier::Config>::MaxWinnersPerPage;
	type MaxVotesPerVoter =
		<<Self as multi_block::Config>::DataProvider as ElectionDataProvider>::MaxVotesPerVoter;
	type MaxLength = MinerMaxLength;
	type Solver = <Runtime as multi_block::unsigned::Config>::OffchainSolver;
	type Pages = Pages;
	type Solution = NposCompactSolution16;
	type VoterSnapshotPerBlock = <Runtime as multi_block::Config>::VoterSnapshotPerBlock;
	type TargetSnapshotPerBlock = <Runtime as multi_block::Config>::TargetSnapshotPerBlock;
}

parameter_types! {
	pub const BagThresholds: &'static [u64] = &bag_thresholds::THRESHOLDS;
}

type VoterBagsListInstance = pallet_bags_list::Instance1;
impl pallet_bags_list::Config<VoterBagsListInstance> for Runtime {
	type RuntimeEvent = RuntimeEvent;
	type ScoreProvider = Staking;
	type WeightInfo = weights::pallet_bags_list::WeightInfo<Runtime>;
	type BagThresholds = BagThresholds;
	type Score = sp_npos_elections::VoteWeight;
	type MaxAutoRebagPerBlock = ();
}

pub struct EraPayout;
impl pallet_staking_async::EraPayout<Balance> for EraPayout {
	fn era_payout(
		_total_staked: Balance,
		_total_issuance: Balance,
		era_duration_millis: u64,
	) -> (Balance, Balance) {
		const MILLISECONDS_PER_YEAR: u64 = (1000 * 3600 * 24 * 36525) / 100;
		// A normal-sized era will have 1 / 365.25 here:
		let relative_era_len =
			FixedU128::from_rational(era_duration_millis.into(), MILLISECONDS_PER_YEAR.into());

		// Fixed total TI that we use as baseline for the issuance.
		let fixed_total_issuance: i128 = 5_216_342_402_773_185_773;
		let fixed_inflation_rate = FixedU128::from_rational(8, 100);
		let yearly_emission = fixed_inflation_rate.saturating_mul_int(fixed_total_issuance);

		let era_emission = relative_era_len.saturating_mul_int(yearly_emission);
		// 15% to treasury, as per Polkadot ref 1139.
		let to_treasury = FixedU128::from_rational(15, 100).saturating_mul_int(era_emission);
		let to_stakers = era_emission.saturating_sub(to_treasury);

		(to_stakers.saturated_into(), to_treasury.saturated_into())
	}
}

parameter_types! {
	// Six sessions in an era (6 hours).
	pub const SessionsPerEra: SessionIndex = prod_or_fast!(6, 1);
	/// Duration of a relay session in our blocks. Needs to be hardcoded per-runtime.
	pub const RelaySessionDuration: BlockNumber = 10;
	// 2 eras for unbonding (12 hours).
	pub const BondingDuration: sp_staking::EraIndex = 2;
	// 1 era in which slashes can be cancelled (6 hours).
	pub const SlashDeferDuration: sp_staking::EraIndex = 1;
	// Note: this is not really correct as Max Nominators is (MaxExposurePageSize * page_count) but
	// this is an unbounded number. We just set it to a reasonably high value, 1 full page
	// of nominators.
	pub const MaxControllersInDeprecationBatch: u32 = 751;
	pub const MaxNominations: u32 = <NposCompactSolution16 as frame_election_provider_support::NposSolution>::LIMIT as u32;
	// Note: In WAH, this should be set closer to the ideal era duration to trigger capping more
	// frequently. On Kusama and Polkadot, a higher value like 7 × ideal_era_duration is more
	// appropriate.
	pub const MaxEraDuration: u64 = RelaySessionDuration::get() as u64 * RELAY_CHAIN_SLOT_DURATION_MILLIS as u64 * SessionsPerEra::get() as u64;
	pub MaxPruningItems: u32 = 100;
}

impl pallet_staking_async::Config for Runtime {
	type Filter = ();
	type OldCurrency = Balances;
	type Currency = Balances;
	type CurrencyBalance = Balance;
	type RuntimeHoldReason = RuntimeHoldReason;
	type CurrencyToVote = sp_staking::currency_to_vote::SaturatingCurrencyToVote;
	type RewardRemainder = ();
	type Slash = ();
	type Reward = ();
	type SessionsPerEra = SessionsPerEra;
	type BondingDuration = BondingDuration;
	type SlashDeferDuration = SlashDeferDuration;
	type AdminOrigin = EitherOf<EnsureRoot<AccountId>, StakingAdmin>;
	type EraPayout = EraPayout;
	type MaxExposurePageSize = MaxExposurePageSize;
	type ElectionProvider = MultiBlockElection;
	type VoterList = VoterList;
	type TargetList = UseValidatorsMap<Self>;
	type MaxValidatorSet = MaxValidatorSet;
	type NominationsQuota = pallet_staking_async::FixedNominationsQuota<{ MaxNominations::get() }>;
	type MaxUnlockingChunks = frame_support::traits::ConstU32<32>;
	type HistoryDepth = ConstU32<1>;
	type MaxControllersInDeprecationBatch = MaxControllersInDeprecationBatch;
	type EventListeners = (NominationPools, DelegatedStaking);
	type WeightInfo = pallet_staking_async::weights::SubstrateWeight<Runtime>;
	type MaxInvulnerables = frame_support::traits::ConstU32<20>;
	type MaxEraDuration = MaxEraDuration;
	type MaxPruningItems = MaxPruningItems;
	type PlanningEraOffset =
		pallet_staking_async::PlanningEraOffsetOf<Self, RelaySessionDuration, ConstU32<10>>;
	type RcClientInterface = StakingRcClient;
}

impl pallet_staking_async_rc_client::Config for Runtime {
	type RelayChainOrigin = EnsureRoot<AccountId>;
	type AHStakingInterface = Staking;
	type SendToRelayChain = StakingXcmToRelayChain;
	type MaxValidatorSetRetries = ConstU32<5>;
}

parameter_types! {
	pub StakingXcmDestination: Location = Location::parent();
}

#[derive(Encode, Decode)]
// Call indices taken from westend-next runtime.
pub enum RelayChainRuntimePallets {
	#[codec(index = 67)]
	AhClient(AhClientCalls),
}

#[derive(Encode, Decode)]
pub enum AhClientCalls {
	#[codec(index = 0)]
	ValidatorSet(rc_client::ValidatorSetReport<AccountId>),
}

pub struct ValidatorSetToXcm;
impl Convert<rc_client::ValidatorSetReport<AccountId>, Xcm<()>> for ValidatorSetToXcm {
	fn convert(report: rc_client::ValidatorSetReport<AccountId>) -> Xcm<()> {
		Xcm(vec![
			Instruction::UnpaidExecution {
				weight_limit: WeightLimit::Unlimited,
				check_origin: None,
			},
			Instruction::Transact {
				origin_kind: OriginKind::Native,
				fallback_max_weight: None,
				call: RelayChainRuntimePallets::AhClient(AhClientCalls::ValidatorSet(report))
					.encode()
					.into(),
			},
		])
	}
}

pub struct StakingXcmToRelayChain;

impl rc_client::SendToRelayChain for StakingXcmToRelayChain {
	type AccountId = AccountId;
	fn validator_set(report: rc_client::ValidatorSetReport<Self::AccountId>) -> Result<(), ()> {
		rc_client::XCMSender::<
			xcm_config::XcmRouter,
			StakingXcmDestination,
			rc_client::ValidatorSetReport<Self::AccountId>,
			ValidatorSetToXcm,
		>::send(report)
	}
}

impl pallet_fast_unstake::Config for Runtime {
	type RuntimeEvent = RuntimeEvent;
	type Currency = Balances;
	type BatchSize = ConstU32<64>;
	type Deposit = ConstU128<{ UNITS }>;
	type ControlOrigin = EnsureRoot<AccountId>;
	type Staking = Staking;
	type MaxErasToCheckPerBlock = ConstU32<1>;
	type WeightInfo = weights::pallet_fast_unstake::WeightInfo<Runtime>;
}

parameter_types! {
	pub const PoolsPalletId: PalletId = PalletId(*b"py/nopls");
	pub const MaxPointsToBalance: u8 = 10;
}

impl pallet_nomination_pools::Config for Runtime {
	type Filter = ();
	type RuntimeEvent = RuntimeEvent;
	type WeightInfo = weights::pallet_nomination_pools::WeightInfo<Self>;
	type Currency = Balances;
	type RuntimeFreezeReason = RuntimeFreezeReason;
	type RewardCounter = FixedU128;
	type BalanceToU256 = BalanceToU256;
	type U256ToBalance = U256ToBalance;
	type StakeAdapter =
		pallet_nomination_pools::adapter::DelegateStake<Self, Staking, DelegatedStaking>;
	type PostUnbondingPoolsWindow = ConstU32<4>;
	type MaxMetadataLen = ConstU32<256>;
	// we use the same number of allowed unlocking chunks as with staking.
	type MaxUnbonding = <Self as pallet_staking_async::Config>::MaxUnlockingChunks;
	type PalletId = PoolsPalletId;
	type MaxPointsToBalance = MaxPointsToBalance;
	type AdminOrigin = EitherOf<EnsureRoot<AccountId>, StakingAdmin>;
	type BlockNumberProvider = RelayChainBlockNumberProvider;
}

parameter_types! {
	pub const DelegatedStakingPalletId: PalletId = PalletId(*b"py/dlstk");
	pub const SlashRewardFraction: Perbill = Perbill::from_percent(1);
}

impl pallet_delegated_staking::Config for Runtime {
	type RuntimeEvent = RuntimeEvent;
	type PalletId = DelegatedStakingPalletId;
	type Currency = Balances;
	type OnSlash = ();
	type SlashRewardFraction = SlashRewardFraction;
	type RuntimeHoldReason = RuntimeHoldReason;
	type CoreStaking = Staking;
}

/// The payload being signed in transactions.
pub type SignedPayload = generic::SignedPayload<RuntimeCall, TxExtension>;
/// Unchecked extrinsic type as expected by this runtime.
pub type UncheckedExtrinsic =
	generic::UncheckedExtrinsic<Address, RuntimeCall, Signature, TxExtension>;

impl frame_system::offchain::SigningTypes for Runtime {
	type Public = <Signature as Verify>::Signer;
	type Signature = Signature;
}

impl<C> frame_system::offchain::CreateTransactionBase<C> for Runtime
where
	RuntimeCall: From<C>,
{
	type RuntimeCall = RuntimeCall;
	type Extrinsic = UncheckedExtrinsic;
}

impl<LocalCall> frame_system::offchain::CreateTransaction<LocalCall> for Runtime
where
	RuntimeCall: From<LocalCall>,
{
	type Extension = TxExtension;

	fn create_transaction(call: RuntimeCall, extension: TxExtension) -> UncheckedExtrinsic {
		UncheckedExtrinsic::new_transaction(call, extension)
	}
}

/// Submits a transaction with the node's public and signature type. Adheres to the signed extension
/// format of the chain.
impl<LocalCall> frame_system::offchain::CreateSignedTransaction<LocalCall> for Runtime
where
	RuntimeCall: From<LocalCall>,
{
	fn create_signed_transaction<
		C: frame_system::offchain::AppCrypto<Self::Public, Self::Signature>,
	>(
		call: RuntimeCall,
		public: <Signature as Verify>::Signer,
		account: AccountId,
		nonce: <Runtime as frame_system::Config>::Nonce,
	) -> Option<UncheckedExtrinsic> {
		use sp_runtime::traits::StaticLookup;
		// take the biggest period possible.
		let period =
			BlockHashCount::get().checked_next_power_of_two().map(|c| c / 2).unwrap_or(2) as u64;

		let current_block = System::block_number()
			.saturated_into::<u64>()
			// The `System::block_number` is initialized with `n+1`,
			// so the actual block number is `n`.
			.saturating_sub(1);
		let tip = 0;
		let tx_ext = TxExtension::from((
			frame_system::CheckNonZeroSender::<Runtime>::new(),
			frame_system::CheckSpecVersion::<Runtime>::new(),
			frame_system::CheckTxVersion::<Runtime>::new(),
			frame_system::CheckGenesis::<Runtime>::new(),
			frame_system::CheckEra::<Runtime>::from(generic::Era::mortal(period, current_block)),
			frame_system::CheckNonce::<Runtime>::from(nonce),
			frame_system::CheckWeight::<Runtime>::new(),
			pallet_asset_conversion_tx_payment::ChargeAssetTxPayment::<Runtime>::from(tip, None),
			frame_metadata_hash_extension::CheckMetadataHash::<Runtime>::new(true),
		));
		let raw_payload = SignedPayload::new(call, tx_ext)
			.map_err(|e| {
				log::warn!("Unable to create signed payload: {:?}", e);
			})
			.ok()?;
		let signature = raw_payload.using_encoded(|payload| C::sign(payload, public))?;
		let (call, tx_ext, _) = raw_payload.deconstruct();
		let address = <Runtime as frame_system::Config>::Lookup::unlookup(account);
		let transaction = UncheckedExtrinsic::new_signed(call, address, signature, tx_ext);
		Some(transaction)
	}
}

impl<LocalCall> frame_system::offchain::CreateInherent<LocalCall> for Runtime
where
	RuntimeCall: From<LocalCall>,
{
	fn create_bare(call: RuntimeCall) -> UncheckedExtrinsic {
		UncheckedExtrinsic::new_bare(call)
	}
}

#[cfg(test)]
mod tests {
	use super::*;
	use frame_election_provider_support::ElectionProvider;
	use frame_support::weights::constants::{WEIGHT_PROOF_SIZE_PER_KB, WEIGHT_REF_TIME_PER_MILLIS};
	use pallet_election_provider_multi_block::{
		self as mb, signed::WeightInfo as _, unsigned::WeightInfo as _,
	};
	use remote_externalities::{
		Builder, Mode, OfflineConfig, OnlineConfig, SnapshotConfig, Transport,
	};
	use std::env::var;

	fn weight_diff(block: Weight, op: Weight) {
		log::info!(
			target: "runtime",
			"ref_time: {:?}ms {:.4} of total",
			op.ref_time() / WEIGHT_REF_TIME_PER_MILLIS,
			op.ref_time() as f64 / block.ref_time() as f64
		);
		log::info!(
			target: "runtime",
			"proof_size: {:?}kb {:.4} of total",
			op.proof_size() / WEIGHT_PROOF_SIZE_PER_KB,
			op.proof_size() as f64 / block.proof_size() as f64
		);
	}

	#[test]
<<<<<<< HEAD
	fn polkadot_prune_era() {
		sp_tracing::try_init_simple();
		let prune_era = <Runtime as pallet_staking_async::Config>::WeightInfo::prune_era(600);
		let block_weight = <Runtime as frame_system::Config>::BlockWeights::get().max_block;
		weight_diff(block_weight, prune_era);

		assert!(
			MessageQueueServiceWeight::get().all_gt(prune_era),
			"prune_era weight is such that it will exceed the weight of the message queue"
		);
	}

	#[test]
	fn kusama_prune_era() {
		sp_tracing::try_init_simple();
		let prune_era = <Runtime as pallet_staking_async::Config>::WeightInfo::prune_era(1000);
		let block_weight = <Runtime as frame_system::Config>::BlockWeights::get().max_block;
		weight_diff(block_weight, prune_era);

		assert!(
			MessageQueueServiceWeight::get().all_gt(prune_era),
			"prune_era weight is such that it will exceed the weight of the message queue"
		);
	}

	#[test]
=======
>>>>>>> 644f14fc
	fn signed_weight_ratios() {
		sp_tracing::try_init_simple();
		let block_weight = <Runtime as frame_system::Config>::BlockWeights::get().max_block;
		let polkadot_signed_submission =
			mb::weights::polkadot::MultiBlockSignedWeightInfo::<Runtime>::submit_page();
		let kusama_signed_submission =
			mb::weights::kusama::MultiBlockSignedWeightInfo::<Runtime>::submit_page();

		log::info!(target: "runtime", "Polkadot:");
		weight_diff(block_weight, polkadot_signed_submission);
		log::info!(target: "runtime", "Kusama:");
		weight_diff(block_weight, kusama_signed_submission);
	}

	#[test]
	fn election_duration() {
		sp_tracing::try_init_simple();
		sp_io::TestExternalities::default().execute_with(|| {
			super::enable_dot_preset(false);
			let duration = mb::Pallet::<Runtime>::average_election_duration();
			let polkadot_session = 6 * HOURS;
			log::info!(
				target: "runtime",
				"Polkadot election duration: {:?}, session: {:?} ({} sessions)",
				duration,
				polkadot_session,
				duration / polkadot_session
			);
		});

		sp_io::TestExternalities::default().execute_with(|| {
			super::enable_ksm_preset(false);
			let duration = mb::Pallet::<Runtime>::average_election_duration();
			let kusama_session = 1 * HOURS;
			log::info!(
				target: "runtime",
				"Kusama election duration: {:?}, session: {:?} ({} sessions)",
				duration,
				kusama_session,
				duration / kusama_session
			);
		});
	}

	#[test]
	fn max_ocw_miner_pages_as_per_weights() {
		sp_tracing::try_init_simple();
		for p in 1..=32 {
			log::info!(
				target: "runtime",
				"exec_time of polkadot miner in WASM with {} pages is {:?}ms",
				p,
				mb::weights::polkadot::MultiBlockUnsignedWeightInfo::<Runtime>::mine_solution(p).ref_time() / WEIGHT_REF_TIME_PER_MILLIS
			);
		}
		for p in 1..=16 {
			log::info!(
				target: "runtime",
				"exec_time of kusama miner in WASM with {} pages is {:?}ms",
				p,
				mb::weights::kusama::MultiBlockUnsignedWeightInfo::<Runtime>::mine_solution(p).ref_time() / WEIGHT_REF_TIME_PER_MILLIS
			);
		}
	}

	/// Run it like:
	///
	/// ```text
	/// RUST_BACKTRACE=full \
	/// 	RUST_LOG=remote-ext=info,runtime::staking-async=debug \
	/// 	REMOTE_TESTS=1 \
	/// 	WS=ws://127.0.0.1:9999 \
	/// 	cargo test --release -p pallet-staking-async-parachain-runtime \
	/// 	--features try-runtime run_try
	/// ```
	///
	/// Just replace the node with your local node.
	///
	/// Pass `SNAP=polkadot` or similar to store and reuse a snapshot.
	#[tokio::test]
	async fn run_election_with_pages() {
		if var("REMOTE_TESTS").is_err() {
			return;
		}
		sp_tracing::try_init_simple();

		let transport: Transport =
			var("WS").unwrap_or("wss://westend-rpc.polkadot.io:443".to_string()).into();
		let maybe_state_snapshot: Option<SnapshotConfig> = var("SNAP").map(|s| s.into()).ok();

		let mut ext = Builder::<Block>::default()
			.mode(if let Some(state_snapshot) = maybe_state_snapshot {
				Mode::OfflineOrElseOnline(
					OfflineConfig { state_snapshot: state_snapshot.clone() },
					OnlineConfig {
						transport,
						hashed_prefixes: vec![vec![]],
						state_snapshot: Some(state_snapshot),
						..Default::default()
					},
				)
			} else {
				Mode::Online(OnlineConfig {
					hashed_prefixes: vec![vec![]],
					transport,
					..Default::default()
				})
			})
			.build()
			.await
			.unwrap();
		ext.execute_with(|| {
			sp_core::crypto::set_default_ss58_version(1u8.into());
			super::enable_dot_preset(true);

			// prepare all snapshot in EPMB pallet.
			mb::Pallet::<Runtime>::asap();
			for page in 1..=32 {
				mb::unsigned::miner::OffchainWorkerMiner::<Runtime>::mine_solution(page, true)
					.inspect(|p| log::info!(target: "runtime", "{:?}", p.score.pretty("DOT", 10)))
					.unwrap();
			}
		});
	}
}<|MERGE_RESOLUTION|>--- conflicted
+++ resolved
@@ -687,35 +687,6 @@
 	}
 
 	#[test]
-<<<<<<< HEAD
-	fn polkadot_prune_era() {
-		sp_tracing::try_init_simple();
-		let prune_era = <Runtime as pallet_staking_async::Config>::WeightInfo::prune_era(600);
-		let block_weight = <Runtime as frame_system::Config>::BlockWeights::get().max_block;
-		weight_diff(block_weight, prune_era);
-
-		assert!(
-			MessageQueueServiceWeight::get().all_gt(prune_era),
-			"prune_era weight is such that it will exceed the weight of the message queue"
-		);
-	}
-
-	#[test]
-	fn kusama_prune_era() {
-		sp_tracing::try_init_simple();
-		let prune_era = <Runtime as pallet_staking_async::Config>::WeightInfo::prune_era(1000);
-		let block_weight = <Runtime as frame_system::Config>::BlockWeights::get().max_block;
-		weight_diff(block_weight, prune_era);
-
-		assert!(
-			MessageQueueServiceWeight::get().all_gt(prune_era),
-			"prune_era weight is such that it will exceed the weight of the message queue"
-		);
-	}
-
-	#[test]
-=======
->>>>>>> 644f14fc
 	fn signed_weight_ratios() {
 		sp_tracing::try_init_simple();
 		let block_weight = <Runtime as frame_system::Config>::BlockWeights::get().max_block;
