--- conflicted
+++ resolved
@@ -1,19 +1,12 @@
 [package]
 authors.workspace = true
-description = "FRAME asset management pallet"
 edition.workspace = true
-<<<<<<< HEAD
-homepage = "https://substrate.io"
-license = "Apache-2.0"
-name = "pallet-assets"
-=======
-license = "Apache-2.0"
 homepage.workspace = true
 repository.workspace = true
 description = "FRAME asset management pallet"
->>>>>>> 7d0aa896
+license = "Apache-2.0"
+name = "pallet-assets"
 readme = "README.md"
-repository.workspace = true
 version = "29.1.0"
 
 [lints]
@@ -44,8 +37,6 @@
 
 [features]
 default = ["std"]
-<<<<<<< HEAD
-=======
 std = [
 	"codec/std",
 	"frame-benchmarking?/std",
@@ -58,7 +49,6 @@
 	"sp-io/std",
 	"sp-runtime/std",
 ]
->>>>>>> 7d0aa896
 runtime-benchmarks = [
   "frame-benchmarking/runtime-benchmarks",
   "frame-support/runtime-benchmarks",
@@ -66,19 +56,6 @@
   "pallet-balances/runtime-benchmarks",
   "sp-runtime/runtime-benchmarks",
 ]
-std = [
-  "codec/std",
-  "frame-benchmarking?/std",
-  "frame-support/std",
-  "frame-system/std",
-  "log/std",
-  "pallet-balances/std",
-  "scale-info/std",
-  "sp-core/std",
-  "sp-io/std",
-  "sp-runtime/std",
-  "sp-std/std",
-]
 try-runtime = [
   "frame-support/try-runtime",
   "frame-system/try-runtime",
