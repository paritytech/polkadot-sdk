[package]
name = "pallet-assets"
version = "29.1.0"
authors.workspace = true
edition.workspace = true
license = "Apache-2.0"
homepage = "https://substrate.io"
repository.workspace = true
description = "FRAME asset management pallet"
readme = "README.md"

[lints]
workspace = true

[package.metadata.docs.rs]
targets = ["x86_64-unknown-linux-gnu"]

[dependencies]
<<<<<<< HEAD
codec = { package = "parity-scale-codec", version = "3.6.12", default-features = false }
impl-trait-for-tuples = "0.2.2"
=======
codec = { workspace = true }
>>>>>>> 0b11c27e
log = { workspace = true }
scale-info = { features = ["derive"], workspace = true }
sp-std = { workspace = true }
# Needed for various traits. In our case, `OnFinalize`.
sp-runtime = { workspace = true }
# Needed for type-safe access to storage DB.
frame-support = { workspace = true }
# `system` module provides us with all sorts of useful stuff and macros depend on it being around.
frame-system = { workspace = true }
frame-benchmarking = { optional = true, workspace = true }
sp-core = { workspace = true }

[dev-dependencies]
sp-std = { workspace = true, default-features = true }
sp-io = { workspace = true, default-features = true }
pallet-balances = { workspace = true, default-features = true }

[features]
default = ["std"]
std = [
	"codec/std",
	"frame-benchmarking?/std",
	"frame-support/std",
	"frame-system/std",
	"log/std",
	"pallet-balances/std",
	"scale-info/std",
	"sp-core/std",
	"sp-io/std",
	"sp-runtime/std",
	"sp-std/std",
]
runtime-benchmarks = [
	"frame-benchmarking/runtime-benchmarks",
	"frame-support/runtime-benchmarks",
	"frame-system/runtime-benchmarks",
	"pallet-balances/runtime-benchmarks",
	"sp-runtime/runtime-benchmarks",
]
try-runtime = [
	"frame-support/try-runtime",
	"frame-system/try-runtime",
	"pallet-balances/try-runtime",
	"sp-runtime/try-runtime",
]<|MERGE_RESOLUTION|>--- conflicted
+++ resolved
@@ -16,12 +16,8 @@
 targets = ["x86_64-unknown-linux-gnu"]
 
 [dependencies]
-<<<<<<< HEAD
-codec = { package = "parity-scale-codec", version = "3.6.12", default-features = false }
+codec = { workspace = true }
 impl-trait-for-tuples = "0.2.2"
-=======
-codec = { workspace = true }
->>>>>>> 0b11c27e
 log = { workspace = true }
 scale-info = { features = ["derive"], workspace = true }
 sp-std = { workspace = true }
