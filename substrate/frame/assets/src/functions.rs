// This file is part of Substrate.

// Copyright (C) Parity Technologies (UK) Ltd.
// SPDX-License-Identifier: Apache-2.0

// Licensed under the Apache License, Version 2.0 (the "License");
// you may not use this file except in compliance with the License.
// You may obtain a copy of the License at
//
// 	http://www.apache.org/licenses/LICENSE-2.0
//
// Unless required by applicable law or agreed to in writing, software
// distributed under the License is distributed on an "AS IS" BASIS,
// WITHOUT WARRANTIES OR CONDITIONS OF ANY KIND, either express or implied.
// See the License for the specific language governing permissions and
// limitations under the License.

//! Functions for the Assets pallet.

use super::*;
use frame_support::{defensive, traits::Get, BoundedVec};

#[must_use]
pub(super) enum DeadConsequence {
	Remove,
	Keep,
}

use DeadConsequence::*;

// The main implementation block for the module.
impl<T: Config<I>, I: 'static> Pallet<T, I> {
	// Public immutables

	/// Return the extra "sid-car" data for `id`/`who`, or `None` if the account doesn't exist.
	pub fn adjust_extra(
		id: T::AssetId,
		who: impl sp_std::borrow::Borrow<T::AccountId>,
	) -> Option<ExtraMutator<T, I>> {
		ExtraMutator::maybe_new(id, who)
	}

	/// Get the asset `id` balance of `who`, or zero if the asset-account doesn't exist.
	pub fn balance(id: T::AssetId, who: impl sp_std::borrow::Borrow<T::AccountId>) -> T::Balance {
		Self::maybe_balance(id, who).unwrap_or_default()
	}

	/// Get the asset `id` balance of `who` if the asset-account exists.
	pub fn maybe_balance(
		id: T::AssetId,
		who: impl sp_std::borrow::Borrow<T::AccountId>,
	) -> Option<T::Balance> {
		Account::<T, I>::get(id, who.borrow()).map(|a| a.balance)
	}

	/// Get the total supply of an asset `id`.
	pub fn total_supply(id: T::AssetId) -> T::Balance {
		Self::maybe_total_supply(id).unwrap_or_default()
	}

	/// Get the total supply of an asset `id` if the asset exists.
	pub fn maybe_total_supply(id: T::AssetId) -> Option<T::Balance> {
		Asset::<T, I>::get(id).map(|x| x.supply)
	}

	pub(super) fn new_account(
		who: &T::AccountId,
		d: &mut AssetDetails<T::Balance, T::AccountId, DepositBalanceOf<T, I>>,
		maybe_deposit: Option<(&T::AccountId, DepositBalanceOf<T, I>)>,
	) -> Result<ExistenceReasonOf<T, I>, DispatchError> {
		let accounts = d.accounts.checked_add(1).ok_or(ArithmeticError::Overflow)?;
		let reason = if let Some((depositor, deposit)) = maybe_deposit {
			if depositor == who {
				ExistenceReason::DepositHeld(deposit)
			} else {
				ExistenceReason::DepositFrom(depositor.clone(), deposit)
			}
		} else if d.is_sufficient {
			frame_system::Pallet::<T>::inc_sufficients(who);
			d.sufficients.saturating_inc();
			ExistenceReason::Sufficient
		} else {
			frame_system::Pallet::<T>::inc_consumers(who)
				.map_err(|_| Error::<T, I>::UnavailableConsumer)?;
			// We ensure that we can still increment consumers once more because we could otherwise
			// allow accidental usage of all consumer references which could cause grief.
			if !frame_system::Pallet::<T>::can_inc_consumer(who) {
				frame_system::Pallet::<T>::dec_consumers(who);
				return Err(Error::<T, I>::UnavailableConsumer.into())
			}
			ExistenceReason::Consumer
		};
		d.accounts = accounts;
		Ok(reason)
	}

	pub(super) fn dead_account(
		who: &T::AccountId,
		d: &mut AssetDetails<T::Balance, T::AccountId, DepositBalanceOf<T, I>>,
		reason: &ExistenceReasonOf<T, I>,
		force: bool,
	) -> DeadConsequence {
		use ExistenceReason::*;
		match *reason {
			Consumer => frame_system::Pallet::<T>::dec_consumers(who),
			Sufficient => {
				d.sufficients = d.sufficients.saturating_sub(1);
				frame_system::Pallet::<T>::dec_sufficients(who);
			},
			DepositRefunded => {},
			DepositHeld(_) | DepositFrom(..) if !force => return Keep,
			DepositHeld(_) | DepositFrom(..) => {},
		}
		d.accounts = d.accounts.saturating_sub(1);
		Remove
	}

	/// Returns `true` when the balance of `account` can be increased by `amount`.
	///
	/// - `id`: The id of the asset that should be increased.
	/// - `who`: The account of which the balance should be increased.
	/// - `amount`: The amount by which the balance should be increased.
	/// - `increase_supply`: Will the supply of the asset be increased by `amount` at the same time
	///   as crediting the `account`.
	pub(super) fn can_increase(
		id: T::AssetId,
		who: &T::AccountId,
		amount: T::Balance,
		increase_supply: bool,
	) -> DepositConsequence {
		let details = match Asset::<T, I>::get(&id) {
			Some(details) => details,
			None => return DepositConsequence::UnknownAsset,
		};
		if increase_supply && details.supply.checked_add(&amount).is_none() {
			return DepositConsequence::Overflow
		}
		if let Some(account) = Account::<T, I>::get(id, who) {
			if account.status.is_blocked() {
				return DepositConsequence::Blocked
			}
			if account.balance.checked_add(&amount).is_none() {
				return DepositConsequence::Overflow
			}
		} else {
			if amount < details.min_balance {
				return DepositConsequence::BelowMinimum
			}
			if !details.is_sufficient && !frame_system::Pallet::<T>::can_accrue_consumers(who, 2) {
				return DepositConsequence::CannotCreate
			}
			if details.is_sufficient && details.sufficients.checked_add(1).is_none() {
				return DepositConsequence::Overflow
			}
		}

		DepositConsequence::Success
	}

	/// Return the consequence of a withdraw.
	pub(super) fn can_decrease(
		id: T::AssetId,
		who: &T::AccountId,
		amount: T::Balance,
		keep_alive: bool,
	) -> WithdrawConsequence<T::Balance> {
		use WithdrawConsequence::*;
		let details = match Asset::<T, I>::get(&id) {
			Some(details) => details,
			None => return UnknownAsset,
		};
		if details.supply.checked_sub(&amount).is_none() {
			return Underflow
		}
		if details.status == AssetStatus::Frozen {
			return Frozen
		}
		if amount.is_zero() {
			return Success
		}
		let account = match Account::<T, I>::get(&id, who) {
			Some(a) => a,
			None => return BalanceLow,
		};
		if account.status.is_frozen() {
			return Frozen
		}
		if let Some(rest) = account.balance.checked_sub(&amount) {
			if let Some(frozen) = T::Freezer::frozen_balance(id.clone(), who) {
				match frozen.checked_add(&details.min_balance) {
					Some(required) if rest < required => return Frozen,
					None => return Overflow,
					_ => {},
				}
			}

			if rest < details.min_balance {
				if keep_alive {
					WouldDie
				} else {
					ReducedToZero(rest)
				}
			} else {
				Success
			}
		} else {
			BalanceLow
		}
	}

	// Maximum `amount` that can be passed into `can_withdraw` to result in a `WithdrawConsequence`
	// of `Success`.
	pub(super) fn reducible_balance(
		id: T::AssetId,
		who: &T::AccountId,
		keep_alive: bool,
	) -> Result<T::Balance, DispatchError> {
		let details = Asset::<T, I>::get(&id).ok_or(Error::<T, I>::Unknown)?;
		Self::ensure_live_asset(&details)?;

		let account = Account::<T, I>::get(&id, who).ok_or(Error::<T, I>::NoAccount)?;
		ensure!(!account.status.is_frozen(), Error::<T, I>::Frozen);

		let amount = if let Some(frozen) = T::Freezer::frozen_balance(id, who) {
			// Frozen balance: account CANNOT be deleted
			let required =
				frozen.checked_add(&details.min_balance).ok_or(ArithmeticError::Overflow)?;
			account.balance.saturating_sub(required)
		} else {
			if keep_alive {
				// We want to keep the account around.
				account.balance.saturating_sub(details.min_balance)
			} else {
				// Don't care if the account dies
				account.balance
			}
		};
		Ok(amount.min(details.supply))
	}

	/// Make preparatory checks for debiting some funds from an account. Flags indicate requirements
	/// of the debit.
	///
	/// - `amount`: The amount desired to be debited. The actual amount returned for debit may be
	///   less (in the case of `best_effort` being `true`) or greater by up to the minimum balance
	///   less one.
	/// - `keep_alive`: Require that `target` must stay alive.
	/// - `respect_freezer`: Respect any freezes on the account or token (or not).
	/// - `best_effort`: The debit amount may be less than `amount`.
	///
	/// On success, the amount which should be debited (this will always be at least `amount` unless
	/// `best_effort` is `true`) together with an optional value indicating the argument which must
	/// be passed into the `melted` function of the `T::Freezer` if `Some`.
	///
	/// If no valid debit can be made then return an `Err`.
	pub(super) fn prep_debit(
		id: T::AssetId,
		target: &T::AccountId,
		amount: T::Balance,
		f: DebitFlags,
	) -> Result<T::Balance, DispatchError> {
		let actual = Self::reducible_balance(id.clone(), target, f.keep_alive)?.min(amount);
		ensure!(f.best_effort || actual >= amount, Error::<T, I>::BalanceLow);

		let conseq = Self::can_decrease(id, target, actual, f.keep_alive);
		let actual = match conseq.into_result(f.keep_alive) {
			Ok(dust) => actual.saturating_add(dust), //< guaranteed by reducible_balance
			Err(e) => {
				debug_assert!(false, "passed from reducible_balance; qed");
				return Err(e)
			},
		};

		Ok(actual)
	}

	/// Make preparatory checks for crediting some funds from an account. Flags indicate
	/// requirements of the credit.
	///
	/// - `amount`: The amount desired to be credited.
	/// - `debit`: The amount by which some other account has been debited. If this is greater than
	///   `amount`, then the `burn_dust` parameter takes effect.
	/// - `burn_dust`: Indicates that in the case of debit being greater than amount, the additional
	///   (dust) value should be burned, rather than credited.
	///
	/// On success, the amount which should be credited (this will always be at least `amount`)
	/// together with an optional value indicating the value which should be burned. The latter
	/// will always be `None` as long as `burn_dust` is `false` or `debit` is no greater than
	/// `amount`.
	///
	/// If no valid credit can be made then return an `Err`.
	pub(super) fn prep_credit(
		id: T::AssetId,
		dest: &T::AccountId,
		amount: T::Balance,
		debit: T::Balance,
		burn_dust: bool,
	) -> Result<(T::Balance, Option<T::Balance>), DispatchError> {
		let (credit, maybe_burn) = match (burn_dust, debit.checked_sub(&amount)) {
			(true, Some(dust)) => (amount, Some(dust)),
			_ => (debit, None),
		};
		Self::can_increase(id, dest, credit, false).into_result()?;
		Ok((credit, maybe_burn))
	}

	/// Creates an account for `who` to hold asset `id` with a zero balance and takes a deposit.
	///
	/// When `check_depositor` is set to true, the depositor must be either the asset's Admin or
	/// Freezer, otherwise the depositor can be any account.
	pub(super) fn do_touch(
		id: T::AssetId,
		who: T::AccountId,
		depositor: T::AccountId,
		check_depositor: bool,
	) -> DispatchResult {
		ensure!(!Account::<T, I>::contains_key(&id, &who), Error::<T, I>::AlreadyExists);
		let deposit = T::AssetAccountDeposit::get();
		let mut details = Asset::<T, I>::get(&id).ok_or(Error::<T, I>::Unknown)?;
		Self::ensure_live_asset(&details)?;
		if check_depositor {
			ensure!(
				details.status != AssetStatus::LiveAndNoPrivileges,
				Error::<T, I>::NoPermissionAssetLiveAndNoPrivileges
			);
			ensure!(
				&depositor == &details.admin || &depositor == &details.freezer,
				Error::<T, I>::NoPermission
			);
		}
		let reason = Self::new_account(&who, &mut details, Some((&depositor, deposit)))?;
		T::Currency::reserve(&depositor, deposit)?;
		Asset::<T, I>::insert(&id, details);
		Account::<T, I>::insert(
			&id,
			&who,
			AssetAccountOf::<T, I> {
				balance: Zero::zero(),
				status: AccountStatus::Liquid,
				reason,
				extra: T::Extra::default(),
			},
		);
		Self::deposit_event(Event::Touched { asset_id: id, who, depositor });
		Ok(())
	}

	/// Returns a deposit or a consumer reference, destroying an asset-account.
	/// Non-zero balance accounts refunded and destroyed only if `allow_burn` is true.
	pub(super) fn do_refund(id: T::AssetId, who: T::AccountId, allow_burn: bool) -> DispatchResult {
		use AssetStatus::*;
		use ExistenceReason::*;
		let mut account = Account::<T, I>::get(&id, &who).ok_or(Error::<T, I>::NoDeposit)?;
		ensure!(matches!(account.reason, Consumer | DepositHeld(..)), Error::<T, I>::NoDeposit);
		let mut details = Asset::<T, I>::get(&id).ok_or(Error::<T, I>::Unknown)?;
		ensure!(details.status != Destroying, Error::<T, I>::DestroyingAsset);
		ensure!(account.balance.is_zero() || allow_burn, Error::<T, I>::WouldBurn);

		if let Some(deposit) = account.reason.take_deposit() {
			T::Currency::unreserve(&who, deposit);
		}

		if let Remove = Self::dead_account(&who, &mut details, &account.reason, false) {
			Account::<T, I>::remove(&id, &who);
		} else {
			debug_assert!(false, "refund did not result in dead account?!");
			// deposit may have been refunded, need to update `Account`
			Account::<T, I>::insert(id, &who, account);
			return Ok(())
		}
		Asset::<T, I>::insert(&id, details);
		// Executing a hook here is safe, since it is not in a `mutate`.
		T::Freezer::died(id, &who);
		Ok(())
	}

	/// Refunds the `DepositFrom` of an account only if its balance is zero.
	///
	/// If the `maybe_check_caller` parameter is specified, it must match the account that provided
	/// the deposit or must be the admin of the asset.
	pub(super) fn do_refund_other(
		id: T::AssetId,
		who: &T::AccountId,
		maybe_check_caller: Option<T::AccountId>,
	) -> DispatchResult {
		let mut account = Account::<T, I>::get(&id, &who).ok_or(Error::<T, I>::NoDeposit)?;
		let (depositor, deposit) =
			account.reason.take_deposit_from().ok_or(Error::<T, I>::NoDeposit)?;
		let mut details = Asset::<T, I>::get(&id).ok_or(Error::<T, I>::Unknown)?;
		Self::ensure_live_asset(&details)?;
		ensure!(!account.status.is_frozen(), Error::<T, I>::Frozen);
<<<<<<< HEAD
		ensure!(
			caller == &depositor ||
				(details.status != AssetStatus::LiveAndNoPrivileges && caller == &details.admin),
			Error::<T, I>::NoPermission
		);
=======
		if let Some(caller) = maybe_check_caller {
			ensure!(caller == depositor || caller == details.admin, Error::<T, I>::NoPermission);
		}
>>>>>>> 84c294c3
		ensure!(account.balance.is_zero(), Error::<T, I>::WouldBurn);

		T::Currency::unreserve(&depositor, deposit);

		if let Remove = Self::dead_account(&who, &mut details, &account.reason, false) {
			Account::<T, I>::remove(&id, &who);
		} else {
			debug_assert!(false, "refund did not result in dead account?!");
			// deposit may have been refunded, need to update `Account`
			Account::<T, I>::insert(&id, &who, account);
			return Ok(())
		}
		Asset::<T, I>::insert(&id, details);
		// Executing a hook here is safe, since it is not in a `mutate`.
		T::Freezer::died(id, &who);
		return Ok(())
	}

	/// Increases the asset `id` balance of `beneficiary` by `amount`.
	///
	/// This alters the registered supply of the asset and emits an event.
	///
	/// Will return an error or will increase the amount by exactly `amount`.
	pub(super) fn do_mint(
		id: T::AssetId,
		beneficiary: &T::AccountId,
		amount: T::Balance,
		maybe_check_issuer: Option<T::AccountId>,
	) -> DispatchResult {
		Self::increase_balance(id.clone(), beneficiary, amount, |details| -> DispatchResult {
			if let Some(check_issuer) = maybe_check_issuer {
				Self::check_issuer_right(&details, &check_issuer)?
			}
			debug_assert!(details.supply.checked_add(&amount).is_some(), "checked in prep; qed");

			details.supply = details.supply.saturating_add(amount);

			Ok(())
		})?;

		Self::deposit_event(Event::Issued { asset_id: id, owner: beneficiary.clone(), amount });

		Ok(())
	}

	/// Increases the asset `id` balance of `beneficiary` by `amount`.
	///
	/// LOW-LEVEL: Does not alter the supply of asset or emit an event. Use `do_mint` if you need
	/// that. This is not intended to be used alone.
	///
	/// Will return an error or will increase the amount by exactly `amount`.
	pub(super) fn increase_balance(
		id: T::AssetId,
		beneficiary: &T::AccountId,
		amount: T::Balance,
		check: impl FnOnce(
			&mut AssetDetails<T::Balance, T::AccountId, DepositBalanceOf<T, I>>,
		) -> DispatchResult,
	) -> DispatchResult {
		if amount.is_zero() {
			return Ok(())
		}

		Self::can_increase(id.clone(), beneficiary, amount, true).into_result()?;
		Asset::<T, I>::try_mutate(&id, |maybe_details| -> DispatchResult {
			let details = maybe_details.as_mut().ok_or(Error::<T, I>::Unknown)?;
			Self::ensure_live_asset(&details)?;
			check(details)?;

			Account::<T, I>::try_mutate(&id, beneficiary, |maybe_account| -> DispatchResult {
				match maybe_account {
					Some(ref mut account) => {
						account.balance.saturating_accrue(amount);
					},
					maybe_account @ None => {
						// Note this should never fail as it's already checked by
						// `can_increase`.
						ensure!(amount >= details.min_balance, TokenError::BelowMinimum);
						*maybe_account = Some(AssetAccountOf::<T, I> {
							balance: amount,
							reason: Self::new_account(beneficiary, details, None)?,
							status: AccountStatus::Liquid,
							extra: T::Extra::default(),
						});
					},
				}
				Ok(())
			})?;
			Ok(())
		})?;
		Ok(())
	}

	/// Reduces asset `id` balance of `target` by `amount`. Flags `f` can be given to alter whether
	/// it attempts a `best_effort` or makes sure to `keep_alive` the account.
	///
	/// This alters the registered supply of the asset and emits an event.
	///
	/// Will return an error and do nothing or will decrease the amount and return the amount
	/// reduced by.
	pub(super) fn do_burn(
		id: T::AssetId,
		target: &T::AccountId,
		amount: T::Balance,
		maybe_check_admin: Option<T::AccountId>,
		f: DebitFlags,
	) -> Result<T::Balance, DispatchError> {
		let d = Asset::<T, I>::get(&id).ok_or(Error::<T, I>::Unknown)?;
		ensure!(d.status != AssetStatus::Destroying, Error::<T, I>::DestroyingAsset);

		let actual = Self::decrease_balance(id.clone(), target, amount, f, |actual, details| {
			// Check admin rights.
			if let Some(check_admin) = maybe_check_admin {
				Self::check_admin_right(&details, &check_admin)?;
			}

			debug_assert!(details.supply >= actual, "checked in prep; qed");
			details.supply = details.supply.saturating_sub(actual);

			Ok(())
		})?;
		Self::deposit_event(Event::Burned { asset_id: id, owner: target.clone(), balance: actual });
		Ok(actual)
	}

	/// Reduces asset `id` balance of `target` by `amount`. Flags `f` can be given to alter whether
	/// it attempts a `best_effort` or makes sure to `keep_alive` the account.
	///
	/// LOW-LEVEL: Does not alter the supply of asset or emit an event. Use `do_burn` if you need
	/// that. This is not intended to be used alone.
	///
	/// Will return an error and do nothing or will decrease the amount and return the amount
	/// reduced by.
	pub(super) fn decrease_balance(
		id: T::AssetId,
		target: &T::AccountId,
		amount: T::Balance,
		f: DebitFlags,
		check: impl FnOnce(
			T::Balance,
			&mut AssetDetails<T::Balance, T::AccountId, DepositBalanceOf<T, I>>,
		) -> DispatchResult,
	) -> Result<T::Balance, DispatchError> {
		if amount.is_zero() {
			return Ok(amount)
		}

		let details = Asset::<T, I>::get(&id).ok_or(Error::<T, I>::Unknown)?;
		Self::ensure_live_asset(&details)?;

		let actual = Self::prep_debit(id.clone(), target, amount, f)?;
		let mut target_died: Option<DeadConsequence> = None;

		Asset::<T, I>::try_mutate(&id, |maybe_details| -> DispatchResult {
			let details = maybe_details.as_mut().ok_or(Error::<T, I>::Unknown)?;
			check(actual, details)?;

			Account::<T, I>::try_mutate(&id, target, |maybe_account| -> DispatchResult {
				let mut account = maybe_account.take().ok_or(Error::<T, I>::NoAccount)?;
				debug_assert!(account.balance >= actual, "checked in prep; qed");

				// Make the debit.
				account.balance = account.balance.saturating_sub(actual);
				if account.balance < details.min_balance {
					debug_assert!(account.balance.is_zero(), "checked in prep; qed");
					target_died = Some(Self::dead_account(target, details, &account.reason, false));
					if let Some(Remove) = target_died {
						return Ok(())
					}
				};
				*maybe_account = Some(account);
				Ok(())
			})?;

			Ok(())
		})?;

		// Execute hook outside of `mutate`.
		if let Some(Remove) = target_died {
			T::Freezer::died(id, target);
		}
		Ok(actual)
	}

	/// Reduces the asset `id` balance of `source` by some `amount` and increases the balance of
	/// `dest` by (similar) amount.
	///
	/// Returns the actual amount placed into `dest`. Exact semantics are determined by the flags
	/// `f`.
	///
	/// Will fail if the amount transferred is so small that it cannot create the destination due
	/// to minimum balance requirements.
	pub(super) fn do_transfer(
		id: T::AssetId,
		source: &T::AccountId,
		dest: &T::AccountId,
		amount: T::Balance,
		maybe_need_admin: Option<T::AccountId>,
		f: TransferFlags,
	) -> Result<T::Balance, DispatchError> {
		let (balance, died) =
			Self::transfer_and_die(id.clone(), source, dest, amount, maybe_need_admin, f)?;
		if let Some(Remove) = died {
			T::Freezer::died(id, source);
		}
		Ok(balance)
	}

	/// Same as `do_transfer` but it does not execute the `FrozenBalance::died` hook and
	/// instead returns whether and how the `source` account died in this operation.
	fn transfer_and_die(
		id: T::AssetId,
		source: &T::AccountId,
		dest: &T::AccountId,
		amount: T::Balance,
		maybe_need_admin: Option<T::AccountId>,
		f: TransferFlags,
	) -> Result<(T::Balance, Option<DeadConsequence>), DispatchError> {
		// Early exit if no-op.
		if amount.is_zero() {
			return Ok((amount, None))
		}
		let details = Asset::<T, I>::get(&id).ok_or(Error::<T, I>::Unknown)?;
		Self::ensure_live_asset(&details)?;

		// Figure out the debit and credit, together with side-effects.
		let debit = Self::prep_debit(id.clone(), source, amount, f.into())?;
		let (credit, maybe_burn) = Self::prep_credit(id.clone(), dest, amount, debit, f.burn_dust)?;

		let mut source_account =
			Account::<T, I>::get(&id, &source).ok_or(Error::<T, I>::NoAccount)?;
		let mut source_died: Option<DeadConsequence> = None;

		Asset::<T, I>::try_mutate(&id, |maybe_details| -> DispatchResult {
			let details = maybe_details.as_mut().ok_or(Error::<T, I>::Unknown)?;

			// Check admin rights.
			if let Some(need_admin) = maybe_need_admin {
				Self::check_admin_right(&details, &need_admin)?;
			}

			// Skip if source == dest
			if source == dest {
				return Ok(())
			}

			// Burn any dust if needed.
			if let Some(burn) = maybe_burn {
				// Debit dust from supply; this will not saturate since it's already checked in
				// prep.
				debug_assert!(details.supply >= burn, "checked in prep; qed");
				details.supply = details.supply.saturating_sub(burn);
			}

			// Debit balance from source; this will not saturate since it's already checked in prep.
			debug_assert!(source_account.balance >= debit, "checked in prep; qed");
			source_account.balance = source_account.balance.saturating_sub(debit);

			Account::<T, I>::try_mutate(&id, &dest, |maybe_account| -> DispatchResult {
				match maybe_account {
					Some(ref mut account) => {
						// Calculate new balance; this will not saturate since it's already checked
						// in prep.
						debug_assert!(
							account.balance.checked_add(&credit).is_some(),
							"checked in prep; qed"
						);
						account.balance.saturating_accrue(credit);
					},
					maybe_account @ None => {
						*maybe_account = Some(AssetAccountOf::<T, I> {
							balance: credit,
							status: AccountStatus::Liquid,
							reason: Self::new_account(dest, details, None)?,
							extra: T::Extra::default(),
						});
					},
				}
				Ok(())
			})?;

			// Remove source account if it's now dead.
			if source_account.balance < details.min_balance {
				debug_assert!(source_account.balance.is_zero(), "checked in prep; qed");
				source_died =
					Some(Self::dead_account(source, details, &source_account.reason, false));
				if let Some(Remove) = source_died {
					Account::<T, I>::remove(&id, &source);
					return Ok(())
				}
			}
			Account::<T, I>::insert(&id, &source, &source_account);
			Ok(())
		})?;

		Self::deposit_event(Event::Transferred {
			asset_id: id,
			from: source.clone(),
			to: dest.clone(),
			amount: credit,
		});
		Ok((credit, source_died))
	}

	/// Create a new asset without taking a deposit.
	///
	/// * `id`: The `AssetId` you want the new asset to have. Must not already be in use.
	/// * `owner`: The owner, issuer, admin, and freezer of this asset upon creation.
	/// * `is_sufficient`: Whether this asset needs users to have an existential deposit to hold
	///   this asset.
	/// * `min_balance`: The minimum balance a user is allowed to have of this asset before they are
	///   considered dust and cleaned up.
	pub(super) fn do_force_create(
		id: T::AssetId,
		owner: T::AccountId,
		is_sufficient: bool,
		min_balance: T::Balance,
	) -> DispatchResult {
		ensure!(!Asset::<T, I>::contains_key(&id), Error::<T, I>::InUse);
		ensure!(!min_balance.is_zero(), Error::<T, I>::MinBalanceZero);

		Asset::<T, I>::insert(
			&id,
			AssetDetails {
				owner: owner.clone(),
				issuer: owner.clone(),
				admin: owner.clone(),
				freezer: owner.clone(),
				supply: Zero::zero(),
				deposit: Zero::zero(),
				min_balance,
				is_sufficient,
				accounts: 0,
				sufficients: 0,
				approvals: 0,
				status: AssetStatus::Live,
			},
		);
		ensure!(T::CallbackHandle::created(&id, &owner).is_ok(), Error::<T, I>::CallbackFailed);
		Self::deposit_event(Event::ForceCreated { asset_id: id, owner: owner.clone() });
		Ok(())
	}

	/// Start the process of destroying an asset, by setting the asset status to `Destroying`, and
	/// emitting the `DestructionStarted` event.
	pub(super) fn do_start_destroy(
		id: T::AssetId,
		maybe_check_owner: Option<T::AccountId>,
	) -> DispatchResult {
		Asset::<T, I>::try_mutate_exists(id.clone(), |maybe_details| -> Result<(), DispatchError> {
			let details = maybe_details.as_mut().ok_or(Error::<T, I>::Unknown)?;
			if let Some(check_owner) = maybe_check_owner {
				Self::check_owner_right(&details, &check_owner)?;
			}
			details.status = AssetStatus::Destroying;

			Self::deposit_event(Event::DestructionStarted { asset_id: id });
			Ok(())
		})
	}

	/// Destroy accounts associated with a given asset up to the max (T::RemoveItemsLimit).
	///
	/// Each call emits the `Event::DestroyedAccounts` event.
	/// Returns the number of destroyed accounts.
	pub(super) fn do_destroy_accounts(
		id: T::AssetId,
		max_items: u32,
	) -> Result<u32, DispatchError> {
		let mut dead_accounts: Vec<T::AccountId> = vec![];
		let mut remaining_accounts = 0;
		let _ =
			Asset::<T, I>::try_mutate_exists(&id, |maybe_details| -> Result<(), DispatchError> {
				let mut details = maybe_details.as_mut().ok_or(Error::<T, I>::Unknown)?;
				// Should only destroy accounts while the asset is in a destroying state
				ensure!(details.status == AssetStatus::Destroying, Error::<T, I>::IncorrectStatus);
				for (i, (who, mut v)) in Account::<T, I>::iter_prefix(&id).enumerate() {
					// unreserve the existence deposit if any
					if let Some((depositor, deposit)) = v.reason.take_deposit_from() {
						T::Currency::unreserve(&depositor, deposit);
					} else if let Some(deposit) = v.reason.take_deposit() {
						T::Currency::unreserve(&who, deposit);
					}
					if let Remove = Self::dead_account(&who, &mut details, &v.reason, false) {
						Account::<T, I>::remove(&id, &who);
						dead_accounts.push(who);
					} else {
						// deposit may have been released, need to update `Account`
						Account::<T, I>::insert(&id, &who, v);
						defensive!("destroy did not result in dead account?!");
					}
					if i + 1 >= (max_items as usize) {
						break
					}
				}
				remaining_accounts = details.accounts;
				Ok(())
			})?;

		for who in &dead_accounts {
			T::Freezer::died(id.clone(), &who);
		}

		Self::deposit_event(Event::AccountsDestroyed {
			asset_id: id,
			accounts_destroyed: dead_accounts.len() as u32,
			accounts_remaining: remaining_accounts as u32,
		});
		Ok(dead_accounts.len() as u32)
	}

	/// Destroy approvals associated with a given asset up to the max (T::RemoveItemsLimit).
	///
	/// Each call emits the `Event::DestroyedApprovals` event
	/// Returns the number of destroyed approvals.
	pub(super) fn do_destroy_approvals(
		id: T::AssetId,
		max_items: u32,
	) -> Result<u32, DispatchError> {
		let mut removed_approvals = 0;
		let _ = Asset::<T, I>::try_mutate_exists(
			id.clone(),
			|maybe_details| -> Result<(), DispatchError> {
				let details = maybe_details.as_mut().ok_or(Error::<T, I>::Unknown)?;

				// Should only destroy accounts while the asset is in a destroying state.
				ensure!(details.status == AssetStatus::Destroying, Error::<T, I>::IncorrectStatus);

				for ((owner, _), approval) in Approvals::<T, I>::drain_prefix((id.clone(),)) {
					T::Currency::unreserve(&owner, approval.deposit);
					removed_approvals = removed_approvals.saturating_add(1);
					details.approvals = details.approvals.saturating_sub(1);
					if removed_approvals >= max_items {
						break
					}
				}
				Self::deposit_event(Event::ApprovalsDestroyed {
					asset_id: id,
					approvals_destroyed: removed_approvals as u32,
					approvals_remaining: details.approvals as u32,
				});
				Ok(())
			},
		)?;
		Ok(removed_approvals)
	}

	/// Complete destroying an asset and unreserve the deposit.
	///
	/// On success, the `Event::Destroyed` event is emitted.
	pub(super) fn do_finish_destroy(id: T::AssetId) -> DispatchResult {
		Asset::<T, I>::try_mutate_exists(id.clone(), |maybe_details| -> Result<(), DispatchError> {
			let details = maybe_details.take().ok_or(Error::<T, I>::Unknown)?;
			ensure!(details.status == AssetStatus::Destroying, Error::<T, I>::IncorrectStatus);
			ensure!(details.accounts == 0, Error::<T, I>::InUse);
			ensure!(details.approvals == 0, Error::<T, I>::InUse);
			ensure!(T::CallbackHandle::destroyed(&id).is_ok(), Error::<T, I>::CallbackFailed);

			let metadata = Metadata::<T, I>::take(&id);
			T::Currency::unreserve(
				&details.owner,
				details.deposit.saturating_add(metadata.deposit),
			);
			Self::deposit_event(Event::Destroyed { asset_id: id });

			Ok(())
		})
	}

	/// Creates an approval from `owner` to spend `amount` of asset `id` tokens by 'delegate'
	/// while reserving `T::ApprovalDeposit` from owner
	///
	/// If an approval already exists, the new amount is added to such existing approval
	pub(super) fn do_approve_transfer(
		id: T::AssetId,
		owner: &T::AccountId,
		delegate: &T::AccountId,
		amount: T::Balance,
	) -> DispatchResult {
		let mut d = Asset::<T, I>::get(&id).ok_or(Error::<T, I>::Unknown)?;
		Self::ensure_live_asset(&d)?;
		Approvals::<T, I>::try_mutate(
			(id.clone(), &owner, &delegate),
			|maybe_approved| -> DispatchResult {
				let mut approved = match maybe_approved.take() {
					// an approval already exists and is being updated
					Some(a) => a,
					// a new approval is created
					None => {
						d.approvals.saturating_inc();
						Default::default()
					},
				};
				let deposit_required = T::ApprovalDeposit::get();
				if approved.deposit < deposit_required {
					T::Currency::reserve(owner, deposit_required - approved.deposit)?;
					approved.deposit = deposit_required;
				}
				approved.amount = approved.amount.saturating_add(amount);
				*maybe_approved = Some(approved);
				Ok(())
			},
		)?;
		Asset::<T, I>::insert(&id, d);
		Self::deposit_event(Event::ApprovedTransfer {
			asset_id: id,
			source: owner.clone(),
			delegate: delegate.clone(),
			amount,
		});

		Ok(())
	}

	/// Reduces the asset `id` balance of `owner` by some `amount` and increases the balance of
	/// `dest` by (similar) amount, checking that 'delegate' has an existing approval from `owner`
	/// to spend`amount`.
	///
	/// Will fail if `amount` is greater than the approval from `owner` to 'delegate'
	/// Will unreserve the deposit from `owner` if the entire approved `amount` is spent by
	/// 'delegate'
	pub(super) fn do_transfer_approved(
		id: T::AssetId,
		owner: &T::AccountId,
		delegate: &T::AccountId,
		destination: &T::AccountId,
		amount: T::Balance,
	) -> DispatchResult {
		let mut owner_died: Option<DeadConsequence> = None;

		let d = Asset::<T, I>::get(&id).ok_or(Error::<T, I>::Unknown)?;
		Self::ensure_live_asset(&d)?;

		Approvals::<T, I>::try_mutate_exists(
			(id.clone(), &owner, delegate),
			|maybe_approved| -> DispatchResult {
				let mut approved = maybe_approved.take().ok_or(Error::<T, I>::Unapproved)?;
				let remaining =
					approved.amount.checked_sub(&amount).ok_or(Error::<T, I>::Unapproved)?;

				let f = TransferFlags { keep_alive: false, best_effort: false, burn_dust: false };
				owner_died =
					Self::transfer_and_die(id.clone(), owner, destination, amount, None, f)?.1;

				if remaining.is_zero() {
					T::Currency::unreserve(owner, approved.deposit);
					Asset::<T, I>::mutate(id.clone(), |maybe_details| {
						if let Some(details) = maybe_details {
							details.approvals.saturating_dec();
						}
					});
				} else {
					approved.amount = remaining;
					*maybe_approved = Some(approved);
				}
				Ok(())
			},
		)?;

		// Execute hook outside of `mutate`.
		if let Some(Remove) = owner_died {
			T::Freezer::died(id, owner);
		}
		Ok(())
	}

	/// Do set metadata
	pub(super) fn do_set_metadata(
		id: T::AssetId,
		from: &T::AccountId,
		name: Vec<u8>,
		symbol: Vec<u8>,
		decimals: u8,
	) -> DispatchResult {
		let bounded_name: BoundedVec<u8, T::StringLimit> =
			name.clone().try_into().map_err(|_| Error::<T, I>::BadMetadata)?;
		let bounded_symbol: BoundedVec<u8, T::StringLimit> =
			symbol.clone().try_into().map_err(|_| Error::<T, I>::BadMetadata)?;

		let d = Asset::<T, I>::get(&id).ok_or(Error::<T, I>::Unknown)?;
		Self::ensure_live_asset(&d)?;
		Self::check_owner_right(&d, from)?;

		Metadata::<T, I>::try_mutate_exists(id.clone(), |metadata| {
			ensure!(metadata.as_ref().map_or(true, |m| !m.is_frozen), Error::<T, I>::NoPermission);

			let old_deposit = metadata.take().map_or(Zero::zero(), |m| m.deposit);
			let new_deposit = Self::calc_metadata_deposit(&name, &symbol);

			if new_deposit > old_deposit {
				T::Currency::reserve(from, new_deposit - old_deposit)?;
			} else {
				T::Currency::unreserve(from, old_deposit - new_deposit);
			}

			*metadata = Some(AssetMetadata {
				deposit: new_deposit,
				name: bounded_name,
				symbol: bounded_symbol,
				decimals,
				is_frozen: false,
			});

			Self::deposit_event(Event::MetadataSet {
				asset_id: id,
				name,
				symbol,
				decimals,
				is_frozen: false,
			});
			Ok(())
		})
	}

	/// Calculate the metadata deposit for the provided data.
	pub(super) fn calc_metadata_deposit(name: &[u8], symbol: &[u8]) -> DepositBalanceOf<T, I> {
		T::MetadataDepositPerByte::get()
			.saturating_mul(((name.len() + symbol.len()) as u32).into())
			.saturating_add(T::MetadataDepositBase::get())
	}

	/// Returns all the non-zero balances for all assets of the given `account`.
	pub fn account_balances(account: T::AccountId) -> Vec<(T::AssetId, T::Balance)> {
		Asset::<T, I>::iter_keys()
			.filter_map(|id| {
				Self::maybe_balance(id.clone(), account.clone()).map(|balance| (id, balance))
			})
			.collect::<Vec<_>>()
	}

<<<<<<< HEAD
	/// Check that owner is same as in asset details and that asset status is not
	/// `LiveAndNoPrivileges`.
	pub(super) fn check_owner_right(
		d: &AssetDetails<T::Balance, T::AccountId, DepositBalanceOf<T, I>>,
		owner: &T::AccountId,
	) -> DispatchResult {
		ensure!(
			d.status != AssetStatus::LiveAndNoPrivileges,
			Error::<T, I>::NoPermissionAssetLiveAndNoPrivileges
		);
		ensure!(d.owner == *owner, Error::<T, I>::NoPermission);
		Ok(())
	}

	/// Check that admin is same as in asset details and that asset status is not
	/// `LiveAndNoPrivileges`.
	pub(super) fn check_admin_right(
		d: &AssetDetails<T::Balance, T::AccountId, DepositBalanceOf<T, I>>,
		admin: &T::AccountId,
	) -> DispatchResult {
		ensure!(
			d.status != AssetStatus::LiveAndNoPrivileges,
			Error::<T, I>::NoPermissionAssetLiveAndNoPrivileges
		);
		ensure!(d.admin == *admin, Error::<T, I>::NoPermission);
		Ok(())
	}

	/// Check that issuer is same as in asset details and that asset status is not
	/// `LiveAndNoPrivileges`.
	pub(super) fn check_issuer_right(
		d: &AssetDetails<T::Balance, T::AccountId, DepositBalanceOf<T, I>>,
		issuer: &T::AccountId,
	) -> DispatchResult {
		ensure!(
			d.status != AssetStatus::LiveAndNoPrivileges,
			Error::<T, I>::NoPermissionAssetLiveAndNoPrivileges
		);
		ensure!(d.issuer == *issuer, Error::<T, I>::NoPermission);
		Ok(())
	}

	/// Check that freezer is same as in asset details and that asset status is not
	/// `LiveAndNoPrivileges`.
	pub(super) fn check_freezer_right(
		d: &AssetDetails<T::Balance, T::AccountId, DepositBalanceOf<T, I>>,
		freezer: &T::AccountId,
	) -> DispatchResult {
		ensure!(
			d.status != AssetStatus::LiveAndNoPrivileges,
			Error::<T, I>::NoPermissionAssetLiveAndNoPrivileges
		);
		ensure!(d.freezer == *freezer, Error::<T, I>::NoPermission);
		Ok(())
	}

	/// Ensure the asset is live or live and with no privileges.
	pub(super) fn ensure_live_asset(
		d: &AssetDetails<T::Balance, T::AccountId, DepositBalanceOf<T, I>>,
	) -> DispatchResult {
		ensure!(
			d.status == AssetStatus::Live || d.status == AssetStatus::LiveAndNoPrivileges,
			Error::<T, I>::AssetNotLive
		);
=======
	/// Reset the team for the asset with the given `id`.
	///
	/// ### Parameters
	/// - `id`: The identifier of the asset for which the team is being reset.
	/// - `owner`: The new `owner` account for the asset.
	/// - `admin`: The new `admin` account for the asset.
	/// - `issuer`: The new `issuer` account for the asset.
	/// - `freezer`: The new `freezer` account for the asset.
	pub(crate) fn do_reset_team(
		id: T::AssetId,
		owner: T::AccountId,
		admin: T::AccountId,
		issuer: T::AccountId,
		freezer: T::AccountId,
	) -> DispatchResult {
		let mut d = Asset::<T, I>::get(&id).ok_or(Error::<T, I>::Unknown)?;
		d.owner = owner;
		d.admin = admin;
		d.issuer = issuer;
		d.freezer = freezer;
		Asset::<T, I>::insert(&id, d);
>>>>>>> 84c294c3
		Ok(())
	}
}<|MERGE_RESOLUTION|>--- conflicted
+++ resolved
@@ -389,17 +389,13 @@
 		let mut details = Asset::<T, I>::get(&id).ok_or(Error::<T, I>::Unknown)?;
 		Self::ensure_live_asset(&details)?;
 		ensure!(!account.status.is_frozen(), Error::<T, I>::Frozen);
-<<<<<<< HEAD
-		ensure!(
-			caller == &depositor ||
-				(details.status != AssetStatus::LiveAndNoPrivileges && caller == &details.admin),
-			Error::<T, I>::NoPermission
-		);
-=======
 		if let Some(caller) = maybe_check_caller {
-			ensure!(caller == depositor || caller == details.admin, Error::<T, I>::NoPermission);
-		}
->>>>>>> 84c294c3
+			ensure!(
+				caller == &depositor ||
+					(details.status != AssetStatus::LiveAndNoPrivileges && caller == &details.admin),
+				Error::<T, I>::NoPermission
+			);
+		}
 		ensure!(account.balance.is_zero(), Error::<T, I>::WouldBurn);
 
 		T::Currency::unreserve(&depositor, deposit);
@@ -1030,7 +1026,6 @@
 			.collect::<Vec<_>>()
 	}
 
-<<<<<<< HEAD
 	/// Check that owner is same as in asset details and that asset status is not
 	/// `LiveAndNoPrivileges`.
 	pub(super) fn check_owner_right(
@@ -1095,7 +1090,8 @@
 			d.status == AssetStatus::Live || d.status == AssetStatus::LiveAndNoPrivileges,
 			Error::<T, I>::AssetNotLive
 		);
-=======
+	}
+
 	/// Reset the team for the asset with the given `id`.
 	///
 	/// ### Parameters
@@ -1117,7 +1113,6 @@
 		d.issuer = issuer;
 		d.freezer = freezer;
 		Asset::<T, I>::insert(&id, d);
->>>>>>> 84c294c3
 		Ok(())
 	}
 }