// This file is part of Substrate.

// Copyright (C) Parity Technologies (UK) Ltd.
// SPDX-License-Identifier: Apache-2.0

// Licensed under the Apache License, Version 2.0 (the "License");
// you may not use this file except in compliance with the License.
// You may obtain a copy of the License at
//
// 	http://www.apache.org/licenses/LICENSE-2.0
//
// Unless required by applicable law or agreed to in writing, software
// distributed under the License is distributed on an "AS IS" BASIS,
// WITHOUT WARRANTIES OR CONDITIONS OF ANY KIND, either express or implied.
// See the License for the specific language governing permissions and
// limitations under the License.

//! # Assets Pallet
//!
//! A simple, secure module for dealing with sets of assets implementing
//! [`fungible`](frame_support::traits::fungible) traits, via [`fungibles`] traits.
//!
//! The pallet makes heavy use of concepts such as Holds and Freezes from the
//! [`frame_support::traits::fungible`] traits, therefore you should read and understand those docs
//! as a prerequisite to understanding this pallet.
//!
//! See the [`frame_tokens`] reference docs for more information about the place of the
//! Assets pallet in FRAME.
//!
//! ## Overview
//!
//! The Assets module provides functionality for asset management of fungible asset classes
//! with a fixed supply, including:
//!
//! * Asset Issuance (Minting)
//! * Asset Transferal
//! * Asset Freezing
//! * Asset Destruction (Burning)
//! * Delegated Asset Transfers ("Approval API")
//!
//! To use it in your runtime, you need to implement the assets [`Config`].
//!
//! The supported dispatchable functions are documented in the [`Call`] enum.
//!
//! ### Terminology
//!
//! * **Admin**: An account ID uniquely privileged to be able to unfreeze (thaw) an account and its
//!   assets, as well as forcibly transfer a particular class of assets between arbitrary accounts
//!   and reduce the balance of a particular class of assets of arbitrary accounts.
//! * **Asset issuance/minting**: The creation of a new asset, whose total supply will belong to the
//!   account designated as the beneficiary of the asset. This is a privileged operation.
//! * **Asset transfer**: The reduction of the balance of an asset of one account with the
//!   corresponding increase in the balance of another.
//! * **Asset destruction**: The process of reducing the balance of an asset of one account. This is
//!   a privileged operation.
//! * **Fungible asset**: An asset whose units are interchangeable.
//! * **Issuer**: An account ID uniquely privileged to be able to mint a particular class of assets.
//! * **Freezer**: An account ID uniquely privileged to be able to freeze an account from
//!   transferring a particular class of assets.
//! * **Freezing**: Removing the possibility of an unpermissioned transfer of an asset from a
//!   particular account.
//! * **Non-fungible asset**: An asset for which each unit has unique characteristics.
//! * **Owner**: An account ID uniquely privileged to be able to destroy a particular asset class,
//!   or to set the Issuer, Freezer or Admin of that asset class.
//! * **Approval**: The act of allowing an account the permission to transfer some balance of asset
//!   from the approving account into some third-party destination account.
//! * **Sufficiency**: The idea of a minimum-balance of an asset being sufficient to allow the
//!   account's existence on the system without requiring any other existential-deposit.
//!
//! ### Goals
//!
//! The assets system in Substrate is designed to make the following possible:
//!
//! * Issue new assets in a permissioned or permissionless way, if permissionless, then with a
//!   deposit required.
//! * Allow accounts to be delegated the ability to transfer assets without otherwise existing
//!   on-chain (*approvals*).
//! * Move assets between accounts.
//! * Update an asset class's total supply.
//! * Allow administrative activities by specially privileged accounts including freezing account
//!   balances and minting/burning assets.
//! * Allow revocation of all administrative privileges.
//!
//! ## Interface
//!
//! ### Permissionless Functions
//!
//! * `create`: Creates a new asset class, taking the required deposit.
//! * `transfer`: Transfer sender's assets to another account.
//! * `transfer_keep_alive`: Transfer sender's assets to another account, keeping the sender alive.
//! * `approve_transfer`: Create or increase an delegated transfer.
//! * `cancel_approval`: Rescind a previous approval.
//! * `transfer_approved`: Transfer third-party's assets to another account.
//! * `touch`: Create an asset account for non-provider assets. Caller must place a deposit.
//! * `refund`: Return the deposit (if any) of the caller's asset account or a consumer reference
//!   (if any) of the caller's account.
//! * `refund_other`: Return the deposit (if any) of a specified asset account.
//!
//! ### Permissioned Functions
//!
//! * `force_create`: Creates a new asset class without taking any deposit.
//! * `force_set_metadata`: Set the metadata of an asset class.
//! * `force_clear_metadata`: Remove the metadata of an asset class.
//! * `force_asset_status`: Alter an asset class's attributes.
//! * `force_cancel_approval`: Rescind a previous approval.
//!
//! ### Privileged Functions
//!
//! * `destroy`: Destroys an entire asset class; called by the asset class's Owner.
//! * `mint`: Increases the asset balance of an account; called by the asset class's Issuer.
//! * `burn`: Decreases the asset balance of an account; called by the asset class's Admin.
//! * `force_transfer`: Transfers between arbitrary accounts; called by the asset class's Admin.
//! * `freeze`: Disallows further `transfer`s from an account; called by the asset class's Freezer.
//! * `thaw`: Allows further `transfer`s to and from an account; called by the asset class's Admin.
//! * `transfer_ownership`: Changes an asset class's Owner; called by the asset class's Owner.
//! * `set_team`: Changes an asset class's Admin, Freezer and Issuer; called by the asset class's
//!   Owner.
//! * `set_metadata`: Set the metadata of an asset class; called by the asset class's Owner.
//! * `clear_metadata`: Remove the metadata of an asset class; called by the asset class's Owner.
//! * `touch_other`: Create an asset account for specified account. Caller must place a deposit;
//!   called by the asset class's Freezer or Admin.
//! * `block`: Disallows further `transfer`s to and from an account; called by the asset class's
//!   Freezer.
//! * `revoke_all_privileges`: Revoke owner, issuer, admin, and freezer privileges for the asset
//!   class.
//!
//! Please refer to the [`Call`] enum and its associated variants for documentation on each
//! function.
//!
//! ### Public Functions
//! <!-- Original author of descriptions: @gavofyork -->
//!
//! * `balance` - Get the asset `id` balance of `who`.
//! * `total_supply` - Get the total supply of an asset `id`.
//!
//! Please refer to the [`Pallet`] struct for details on publicly available functions.
//!
//! ### Callbacks
//!
//! Using `CallbackHandle` associated type, user can configure custom callback functions which are
//! executed when new asset is created or an existing asset is destroyed.
//!
//! ## Related Modules
//!
//! * [`System`](../frame_system/index.html)
//! * [`Support`](../frame_support/index.html)
//!
//! [`frame_tokens`]: ../polkadot_sdk_docs/reference_docs/frame_tokens/index.html

// This recursion limit is needed because we have too many benchmarks and benchmarking will fail if
// we add more without this limit.
#![recursion_limit = "1024"]
// Ensure we're `no_std` when compiling for Wasm.
#![cfg_attr(not(feature = "std"), no_std)]

#[cfg(feature = "runtime-benchmarks")]
pub mod benchmarking;
pub mod migration;
#[cfg(test)]
pub mod mock;
#[cfg(test)]
mod tests;
pub mod weights;

mod extra_mutator;
pub use extra_mutator::*;
mod functions;
mod impl_fungibles;
mod impl_stored_map;
mod types;
pub use types::*;

extern crate alloc;

use scale_info::TypeInfo;
use sp_runtime::{
	traits::{AtLeast32BitUnsigned, CheckedAdd, CheckedSub, Saturating, StaticLookup, Zero},
	ArithmeticError, DispatchError, TokenError,
};

use alloc::vec::Vec;
use core::marker::PhantomData;
use frame_support::{
	dispatch::DispatchResult,
	ensure,
	pallet_prelude::DispatchResultWithPostInfo,
	storage::{with_storage_layer, KeyPrefixIterator},
	traits::{
		tokens::{
			fungibles, DepositConsequence, Fortitude,
			Preservation::{Expendable, Preserve},
			WithdrawConsequence,
		},
		BalanceStatus::Reserved,
		Currency, EnsureOriginWithArg, ExistenceRequirement, Imbalance, Incrementable,
		OnUnbalanced, ReservableCurrency, StoredMap, WithdrawReasons,
	},
};
use frame_system::Config as SystemConfig;

pub use pallet::*;
pub use weights::WeightInfo;

type AccountIdLookupOf<T> = <<T as frame_system::Config>::Lookup as StaticLookup>::Source;
type NegativeImbalanceOf<T, I = ()> = <<T as Config<I>>::Currency as Currency<
	<T as frame_system::Config>::AccountId,
>>::NegativeImbalance;
const LOG_TARGET: &str = "runtime::assets";

/// Trait with callbacks that are executed after successful asset creation or destruction.
pub trait AssetsCallback<AssetId, AccountId> {
	/// Indicates that asset with `id` was successfully created by the `owner`
	fn created(_id: &AssetId, _owner: &AccountId) -> Result<(), ()> {
		Ok(())
	}

	/// Indicates that asset with `id` has just been destroyed
	fn destroyed(_id: &AssetId) -> Result<(), ()> {
		Ok(())
	}
}

#[impl_trait_for_tuples::impl_for_tuples(10)]
impl<AssetId, AccountId> AssetsCallback<AssetId, AccountId> for Tuple {
	fn created(id: &AssetId, owner: &AccountId) -> Result<(), ()> {
		for_tuples!( #( Tuple::created(id, owner)?; )* );
		Ok(())
	}

	fn destroyed(id: &AssetId) -> Result<(), ()> {
		for_tuples!( #( Tuple::destroyed(id)?; )* );
		Ok(())
	}
}

/// Auto-increment the [`NextAssetId`] when an asset is created.
///
/// This has not effect if the [`NextAssetId`] value is not present.
pub struct AutoIncAssetId<T, I = ()>(PhantomData<(T, I)>);
impl<T: Config<I>, I> AssetsCallback<T::AssetId, T::AccountId> for AutoIncAssetId<T, I>
where
	T::AssetId: Incrementable,
{
	fn created(_: &T::AssetId, _: &T::AccountId) -> Result<(), ()> {
		let Some(next_id) = NextAssetId::<T, I>::get() else {
			// Auto increment for the asset id is not enabled.
			return Ok(());
		};
		let next_id = next_id.increment().ok_or(())?;
		NextAssetId::<T, I>::put(next_id);
		Ok(())
	}
}

#[frame_support::pallet]
pub mod pallet {
	use super::*;
	use frame_support::{
		pallet_prelude::*,
		traits::{AccountTouch, ContainsPair},
	};
	use frame_system::pallet_prelude::*;

	/// The in-code storage version.
	const STORAGE_VERSION: StorageVersion = StorageVersion::new(2);

	#[pallet::pallet]
	#[pallet::storage_version(STORAGE_VERSION)]
	pub struct Pallet<T, I = ()>(_);

	#[cfg(feature = "runtime-benchmarks")]
	pub trait BenchmarkHelper<AssetIdParameter> {
		fn create_asset_id_parameter(id: u32) -> AssetIdParameter;
	}
	#[cfg(feature = "runtime-benchmarks")]
	impl<AssetIdParameter: From<u32>> BenchmarkHelper<AssetIdParameter> for () {
		fn create_asset_id_parameter(id: u32) -> AssetIdParameter {
			id.into()
		}
	}

	/// Default implementations of [`DefaultConfig`], which can be used to implement [`Config`].
	pub mod config_preludes {
		use super::*;
		use frame_support::{derive_impl, traits::ConstU64};
		pub struct TestDefaultConfig;

		#[derive_impl(frame_system::config_preludes::TestDefaultConfig, no_aggregated_types)]
		impl frame_system::DefaultConfig for TestDefaultConfig {}

		#[frame_support::register_default_impl(TestDefaultConfig)]
		impl DefaultConfig for TestDefaultConfig {
			#[inject_runtime_type]
			type RuntimeEvent = ();
			type Balance = u64;
			type RemoveItemsLimit = ConstU32<5>;
			type AssetId = u32;
			type AssetIdParameter = u32;
			type AssetDeposit = ConstU64<1>;
			type AssetAccountDeposit = ConstU64<10>;
			type MetadataDepositBase = ConstU64<1>;
			type MetadataDepositPerByte = ConstU64<1>;
			type ApprovalDeposit = ConstU64<1>;
			type StringLimit = ConstU32<50>;
			type Extra = ();
			type CallbackHandle = ();
			type DepositDestinationOnRevocation = ();
			type WeightInfo = ();
			#[cfg(feature = "runtime-benchmarks")]
			type BenchmarkHelper = ();
		}
	}

	#[pallet::config(with_default)]
	/// The module configuration trait.
	pub trait Config<I: 'static = ()>: frame_system::Config {
		/// The overarching event type.
		#[pallet::no_default_bounds]
		type RuntimeEvent: From<Event<Self, I>>
			+ IsType<<Self as frame_system::Config>::RuntimeEvent>;

		/// The units in which we record balances.
		type Balance: Member
			+ Parameter
			+ AtLeast32BitUnsigned
			+ Default
			+ Copy
			+ MaybeSerializeDeserialize
			+ MaxEncodedLen
			+ TypeInfo;

		/// Max number of items to destroy per `destroy_accounts` and `destroy_approvals` call.
		///
		/// Must be configured to result in a weight that makes each call fit in a block.
		#[pallet::constant]
		type RemoveItemsLimit: Get<u32>;

		/// Identifier for the class of asset.
		type AssetId: Member + Parameter + Clone + MaybeSerializeDeserialize + MaxEncodedLen;

		/// Wrapper around `Self::AssetId` to use in dispatchable call signatures. Allows the use
		/// of compact encoding in instances of the pallet, which will prevent breaking changes
		/// resulting from the removal of `HasCompact` from `Self::AssetId`.
		///
		/// This type includes the `From<Self::AssetId>` bound, since tightly coupled pallets may
		/// want to convert an `AssetId` into a parameter for calling dispatchable functions
		/// directly.
		type AssetIdParameter: Parameter + From<Self::AssetId> + Into<Self::AssetId> + MaxEncodedLen;

		/// The currency mechanism.
		#[pallet::no_default]
		type Currency: ReservableCurrency<Self::AccountId>;

		/// Standard asset class creation is only allowed if the origin attempting it and the
		/// asset class are in this set.
		#[pallet::no_default]
		type CreateOrigin: EnsureOriginWithArg<
			Self::RuntimeOrigin,
			Self::AssetId,
			Success = Self::AccountId,
		>;

		/// The origin which may forcibly create or destroy an asset or otherwise alter privileged
		/// attributes.
		#[pallet::no_default]
		type ForceOrigin: EnsureOrigin<Self::RuntimeOrigin>;

		/// The basic amount of funds that must be reserved for an asset.
		#[pallet::constant]
		#[pallet::no_default_bounds]
		type AssetDeposit: Get<DepositBalanceOf<Self, I>>;

		/// The amount of funds that must be reserved for a non-provider asset account to be
		/// maintained.
		#[pallet::constant]
		#[pallet::no_default_bounds]
		type AssetAccountDeposit: Get<DepositBalanceOf<Self, I>>;

		/// The basic amount of funds that must be reserved when adding metadata to your asset.
		#[pallet::constant]
		#[pallet::no_default_bounds]
		type MetadataDepositBase: Get<DepositBalanceOf<Self, I>>;

		/// The additional funds that must be reserved for the number of bytes you store in your
		/// metadata.
		#[pallet::constant]
		#[pallet::no_default_bounds]
		type MetadataDepositPerByte: Get<DepositBalanceOf<Self, I>>;

		/// The amount of funds that must be reserved when creating a new approval.
		#[pallet::constant]
		#[pallet::no_default_bounds]
		type ApprovalDeposit: Get<DepositBalanceOf<Self, I>>;

		/// The maximum length of a name or symbol stored on-chain.
		#[pallet::constant]
		type StringLimit: Get<u32>;

		/// A hook to allow a per-asset, per-account minimum balance to be enforced. This must be
		/// respected in all permissionless operations.
		#[pallet::no_default]
		type Freezer: FrozenBalance<Self::AssetId, Self::AccountId, Self::Balance>;

		/// Additional data to be stored with an account's asset balance.
		type Extra: Member + Parameter + Default + MaxEncodedLen;

		/// Callback methods for asset state change (e.g. asset created or destroyed)
		///
		/// Types implementing the [`AssetsCallback`] can be chained when listed together as a
		/// tuple.
		/// The [`AutoIncAssetId`] callback, in conjunction with the [`NextAssetId`], can be
		/// used to set up auto-incrementing asset IDs for this collection.
		type CallbackHandle: AssetsCallback<Self::AssetId, Self::AccountId>;

		/// Destination of deposit of revoked asset owner.
		/// This is used when the owner is revoked, its deposit is transferred to this destination.
		#[pallet::no_default_bounds]
		type DepositDestinationOnRevocation: OnUnbalanced<NegativeImbalanceOf<Self, I>>;

		/// Weight information for extrinsics in this pallet.
		type WeightInfo: WeightInfo;

		/// Helper trait for benchmarks.
		#[cfg(feature = "runtime-benchmarks")]
		type BenchmarkHelper: BenchmarkHelper<Self::AssetIdParameter>;
	}

	#[pallet::storage]
	/// Details of an asset.
	pub(super) type Asset<T: Config<I>, I: 'static = ()> = StorageMap<
		_,
		Blake2_128Concat,
		T::AssetId,
		AssetDetails<T::Balance, T::AccountId, DepositBalanceOf<T, I>>,
	>;

	#[pallet::storage]
	/// The holdings of a specific account for a specific asset.
	pub(super) type Account<T: Config<I>, I: 'static = ()> = StorageDoubleMap<
		_,
		Blake2_128Concat,
		T::AssetId,
		Blake2_128Concat,
		T::AccountId,
		AssetAccountOf<T, I>,
	>;

	#[pallet::storage]
	/// Approved balance transfers. First balance is the amount approved for transfer. Second
	/// is the amount of `T::Currency` reserved for storing this.
	/// First key is the asset ID, second key is the owner and third key is the delegate.
	pub(super) type Approvals<T: Config<I>, I: 'static = ()> = StorageNMap<
		_,
		(
			NMapKey<Blake2_128Concat, T::AssetId>,
			NMapKey<Blake2_128Concat, T::AccountId>, // owner
			NMapKey<Blake2_128Concat, T::AccountId>, // delegate
		),
		Approval<T::Balance, DepositBalanceOf<T, I>>,
	>;

	#[pallet::storage]
	/// Metadata of an asset.
	pub(super) type Metadata<T: Config<I>, I: 'static = ()> = StorageMap<
		_,
		Blake2_128Concat,
		T::AssetId,
		AssetMetadata<DepositBalanceOf<T, I>, BoundedVec<u8, T::StringLimit>>,
		ValueQuery,
	>;

	/// The asset ID enforced for the next asset creation, if any present. Otherwise, this storage
	/// item has no effect.
	///
	/// This can be useful for setting up constraints for IDs of the new assets. For example, by
	/// providing an initial [`NextAssetId`] and using the [`crate::AutoIncAssetId`] callback, an
	/// auto-increment model can be applied to all new asset IDs.
	///
	/// The initial next asset ID can be set using the [`GenesisConfig`] or the
	/// [SetNextAssetId](`migration::next_asset_id::SetNextAssetId`) migration.
	#[pallet::storage]
	pub type NextAssetId<T: Config<I>, I: 'static = ()> = StorageValue<_, T::AssetId, OptionQuery>;

	#[pallet::genesis_config]
	#[derive(frame_support::DefaultNoBound)]
	pub struct GenesisConfig<T: Config<I>, I: 'static = ()> {
		/// Genesis assets: id, owner, is_sufficient, min_balance
		pub assets: Vec<(T::AssetId, T::AccountId, bool, T::Balance)>,
		/// Genesis metadata: id, name, symbol, decimals
		pub metadata: Vec<(T::AssetId, Vec<u8>, Vec<u8>, u8)>,
		/// Genesis accounts: id, account_id, balance
		pub accounts: Vec<(T::AssetId, T::AccountId, T::Balance)>,
		/// Genesis [`NextAssetId`].
		///
		/// Refer to the [`NextAssetId`] item for more information.
		///
		/// This does not enforce the asset ID for the [assets](`GenesisConfig::assets`) within the
		/// genesis config. It sets the [`NextAssetId`] after they have been created.
		pub next_asset_id: Option<T::AssetId>,
	}

	#[pallet::genesis_build]
	impl<T: Config<I>, I: 'static> BuildGenesisConfig for GenesisConfig<T, I> {
		fn build(&self) {
			for (id, owner, is_sufficient, min_balance) in &self.assets {
				assert!(!Asset::<T, I>::contains_key(id), "Asset id already in use");
				assert!(!min_balance.is_zero(), "Min balance should not be zero");
				Asset::<T, I>::insert(
					id,
					AssetDetails::new(
						owner.clone(),
						owner.clone(),
						owner.clone(),
						owner.clone(),
						Zero::zero(),
						Zero::zero(),
						*min_balance,
						*is_sufficient,
						0,
						0,
						0,
						AssetStatus::Live,
					),
				);
			}

			for (id, name, symbol, decimals) in &self.metadata {
				assert!(Asset::<T, I>::contains_key(id), "Asset does not exist");

				let bounded_name: BoundedVec<u8, T::StringLimit> =
					name.clone().try_into().expect("asset name is too long");
				let bounded_symbol: BoundedVec<u8, T::StringLimit> =
					symbol.clone().try_into().expect("asset symbol is too long");

				let metadata = AssetMetadata {
					deposit: Zero::zero(),
					name: bounded_name,
					symbol: bounded_symbol,
					decimals: *decimals,
					is_frozen: false,
				};
				Metadata::<T, I>::insert(id, metadata);
			}

			for (id, account_id, amount) in &self.accounts {
				let result = <Pallet<T, I>>::increase_balance(
					id.clone(),
					account_id,
					*amount,
					|details| -> DispatchResult {
						debug_assert!(
							details.supply.checked_add(&amount).is_some(),
							"checked in prep; qed"
						);
						details.supply = details.supply.saturating_add(*amount);
						Ok(())
					},
				);
				assert!(result.is_ok());
			}

			if let Some(next_asset_id) = &self.next_asset_id {
				NextAssetId::<T, I>::put(next_asset_id);
			}
		}
	}

	#[pallet::event]
	#[pallet::generate_deposit(pub(super) fn deposit_event)]
	pub enum Event<T: Config<I>, I: 'static = ()> {
		/// Some asset class was created.
		Created { asset_id: T::AssetId, creator: T::AccountId, owner: T::AccountId },
		/// Some assets were issued.
		Issued { asset_id: T::AssetId, owner: T::AccountId, amount: T::Balance },
		/// Some assets were transferred.
		Transferred {
			asset_id: T::AssetId,
			from: T::AccountId,
			to: T::AccountId,
			amount: T::Balance,
		},
		/// Some assets were destroyed.
		Burned { asset_id: T::AssetId, owner: T::AccountId, balance: T::Balance },
		/// The management team changed.
		TeamChanged {
			asset_id: T::AssetId,
			issuer: T::AccountId,
			admin: T::AccountId,
			freezer: T::AccountId,
		},
		/// The owner changed.
		OwnerChanged { asset_id: T::AssetId, owner: T::AccountId },
		/// Some account `who` was frozen.
		Frozen { asset_id: T::AssetId, who: T::AccountId },
		/// Some account `who` was thawed.
		Thawed { asset_id: T::AssetId, who: T::AccountId },
		/// Some asset `asset_id` was frozen.
		AssetFrozen { asset_id: T::AssetId },
		/// Some asset `asset_id` was thawed.
		AssetThawed { asset_id: T::AssetId },
		/// Accounts were destroyed for given asset.
		AccountsDestroyed { asset_id: T::AssetId, accounts_destroyed: u32, accounts_remaining: u32 },
		/// Approvals were destroyed for given asset.
		ApprovalsDestroyed {
			asset_id: T::AssetId,
			approvals_destroyed: u32,
			approvals_remaining: u32,
		},
		/// An asset class is in the process of being destroyed.
		DestructionStarted { asset_id: T::AssetId },
		/// An asset class was destroyed.
		Destroyed { asset_id: T::AssetId },
		/// Some asset class was force-created.
		ForceCreated { asset_id: T::AssetId, owner: T::AccountId },
		/// New metadata has been set for an asset.
		MetadataSet {
			asset_id: T::AssetId,
			name: Vec<u8>,
			symbol: Vec<u8>,
			decimals: u8,
			is_frozen: bool,
		},
		/// Metadata has been cleared for an asset.
		MetadataCleared { asset_id: T::AssetId },
		/// (Additional) funds have been approved for transfer to a destination account.
		ApprovedTransfer {
			asset_id: T::AssetId,
			source: T::AccountId,
			delegate: T::AccountId,
			amount: T::Balance,
		},
		/// An approval for account `delegate` was cancelled by `owner`.
		ApprovalCancelled { asset_id: T::AssetId, owner: T::AccountId, delegate: T::AccountId },
		/// An `amount` was transferred in its entirety from `owner` to `destination` by
		/// the approved `delegate`.
		TransferredApproved {
			asset_id: T::AssetId,
			owner: T::AccountId,
			delegate: T::AccountId,
			destination: T::AccountId,
			amount: T::Balance,
		},
		/// An asset has had its attributes changed by the `Force` origin.
		AssetStatusChanged { asset_id: T::AssetId },
		/// The min_balance of an asset has been updated by the asset owner.
		AssetMinBalanceChanged { asset_id: T::AssetId, new_min_balance: T::Balance },
		/// Some account `who` was created with a deposit from `depositor`.
		Touched { asset_id: T::AssetId, who: T::AccountId, depositor: T::AccountId },
		/// Some account `who` was blocked.
		Blocked { asset_id: T::AssetId, who: T::AccountId },
		/// Some assets were deposited (e.g. for transaction fees).
		Deposited { asset_id: T::AssetId, who: T::AccountId, amount: T::Balance },
		/// Some assets were withdrawn from the account (e.g. for transaction fees).
		Withdrawn { asset_id: T::AssetId, who: T::AccountId, amount: T::Balance },
		/// The owner is revoked.
		OwnerAndTeamRevoked { asset_id: T::AssetId },
	}

	#[pallet::error]
	pub enum Error<T, I = ()> {
		/// Account balance must be greater than or equal to the transfer amount.
		BalanceLow,
		/// The account to alter does not exist.
		NoAccount,
		/// The signing account has no permission to do the operation.
		NoPermission,
		/// The given asset ID is unknown.
		Unknown,
		/// The origin account is frozen.
		Frozen,
		/// The asset ID is already taken.
		InUse,
		/// Invalid witness data given.
		BadWitness,
		/// Minimum balance should be non-zero.
		MinBalanceZero,
		/// Unable to increment the consumer reference counters on the account. Either no provider
		/// reference exists to allow a non-zero balance of a non-self-sufficient asset, or one
		/// fewer then the maximum number of consumers has been reached.
		UnavailableConsumer,
		/// Invalid metadata given.
		BadMetadata,
		/// No approval exists that would allow the transfer.
		Unapproved,
		/// The source account would not survive the transfer and it needs to stay alive.
		WouldDie,
		/// The asset-account already exists.
		AlreadyExists,
		/// The asset-account doesn't have an associated deposit.
		NoDeposit,
		/// The operation would result in funds being burned.
		WouldBurn,
		/// The asset is a live asset and is actively being used. Usually emit for operations such
		/// as `start_destroy` which require the asset to be in a destroying state.
		LiveAsset,
		/// The asset is not live, and likely being destroyed.
		AssetNotLive,
		/// The asset status is not the expected status.
		IncorrectStatus,
		/// The asset should be frozen before the given operation.
		NotFrozen,
		/// Callback action resulted in error
		CallbackFailed,
		/// The asset ID must be equal to the [`NextAssetId`].
		BadAssetId,
		/// Operation fails because the asset status is `Destroying`.
		DestroyingAsset,
		/// Operation fails because the asset status is `LiveAndNoPrivileges`.
		LiveAndNoPrivileges,
	}

	#[pallet::call(weight(<T as Config<I>>::WeightInfo))]
	impl<T: Config<I>, I: 'static> Pallet<T, I> {
		/// Issue a new class of fungible assets from a public origin.
		///
		/// This new asset class has no assets initially and its owner is the origin.
		///
		/// The origin must conform to the configured `CreateOrigin` and have sufficient funds free.
		///
		/// Funds of sender are reserved by `AssetDeposit`.
		///
		/// Parameters:
		/// - `id`: The identifier of the new asset. This must not be currently in use to identify
		/// an existing asset. If [`NextAssetId`] is set, then this must be equal to it.
		/// - `admin`: The admin of this class of assets. The admin is the initial address of each
		/// member of the asset class's admin team.
		/// - `min_balance`: The minimum balance of this new asset that any single account must
		/// have. If an account's balance is reduced below this, then it collapses to zero.
		///
		/// Emits `Created` event when successful.
		///
		/// Weight: `O(1)`
		#[pallet::call_index(0)]
		pub fn create(
			origin: OriginFor<T>,
			id: T::AssetIdParameter,
			admin: AccountIdLookupOf<T>,
			min_balance: T::Balance,
		) -> DispatchResult {
			let id: T::AssetId = id.into();
			let owner = T::CreateOrigin::ensure_origin(origin, &id)?;
			let admin = T::Lookup::lookup(admin)?;

			ensure!(!Asset::<T, I>::contains_key(&id), Error::<T, I>::InUse);
			ensure!(!min_balance.is_zero(), Error::<T, I>::MinBalanceZero);

			if let Some(next_id) = NextAssetId::<T, I>::get() {
				ensure!(id == next_id, Error::<T, I>::BadAssetId);
			}

			let deposit = T::AssetDeposit::get();
			T::Currency::reserve(&owner, deposit)?;

			Asset::<T, I>::insert(
				id.clone(),
				AssetDetails::new(
					owner.clone(),
					admin.clone(),
					admin.clone(),
					admin.clone(),
					Zero::zero(),
					deposit,
					min_balance,
					false,
					0,
					0,
					0,
					AssetStatus::Live,
				),
			);
			ensure!(T::CallbackHandle::created(&id, &owner).is_ok(), Error::<T, I>::CallbackFailed);
			Self::deposit_event(Event::Created {
				asset_id: id,
				creator: owner.clone(),
				owner: admin,
			});

			Ok(())
		}

		/// Issue a new class of fungible assets from a privileged origin.
		///
		/// This new asset class has no assets initially.
		///
		/// The origin must conform to `ForceOrigin`.
		///
		/// Unlike `create`, no funds are reserved.
		///
		/// - `id`: The identifier of the new asset. This must not be currently in use to identify
		/// an existing asset. If [`NextAssetId`] is set, then this must be equal to it.
		/// - `owner`: The owner of this class of assets. The owner has full superuser permissions
		/// over this asset, but may later change and configure the permissions using
		/// `transfer_ownership` and `set_team`.
		/// - `min_balance`: The minimum balance of this new asset that any single account must
		/// have. If an account's balance is reduced below this, then it collapses to zero.
		///
		/// Emits `ForceCreated` event when successful.
		///
		/// Weight: `O(1)`
		#[pallet::call_index(1)]
		pub fn force_create(
			origin: OriginFor<T>,
			id: T::AssetIdParameter,
			owner: AccountIdLookupOf<T>,
			is_sufficient: bool,
			#[pallet::compact] min_balance: T::Balance,
		) -> DispatchResult {
			T::ForceOrigin::ensure_origin(origin)?;
			let owner = T::Lookup::lookup(owner)?;
			let id: T::AssetId = id.into();
			Self::do_force_create(id, owner, is_sufficient, min_balance)
		}

		/// Start the process of destroying a fungible asset class.
		///
		/// `start_destroy` is the first in a series of extrinsics that should be called, to allow
		/// destruction of an asset class.
		///
		/// The origin must conform to `ForceOrigin` or must be `Signed` by the asset's `owner`.
		/// If the origin is `Signed` by `owner` then the asset status must not be
		/// `LiveAndNoPrivileges`.
		///
		/// - `id`: The identifier of the asset to be destroyed. This must identify an existing
		///   asset.
		///
		/// The asset class must be frozen before calling `start_destroy`.
		#[pallet::call_index(2)]
		pub fn start_destroy(origin: OriginFor<T>, id: T::AssetIdParameter) -> DispatchResult {
			let maybe_check_owner = match T::ForceOrigin::try_origin(origin) {
				Ok(_) => None,
				Err(origin) => Some(ensure_signed(origin)?),
			};
			let id: T::AssetId = id.into();
			Self::do_start_destroy(id, maybe_check_owner)
		}

		/// Destroy all accounts associated with a given asset.
		///
		/// `destroy_accounts` should only be called after `start_destroy` has been called, and the
		/// asset is in a `Destroying` state.
		///
		/// Due to weight restrictions, this function may need to be called multiple times to fully
		/// destroy all accounts. It will destroy `RemoveItemsLimit` accounts at a time.
		///
		/// - `id`: The identifier of the asset to be destroyed. This must identify an existing
		///   asset.
		///
		/// Each call emits the `Event::DestroyedAccounts` event.
		#[pallet::call_index(3)]
		#[pallet::weight(T::WeightInfo::destroy_accounts(T::RemoveItemsLimit::get()))]
		pub fn destroy_accounts(
			origin: OriginFor<T>,
			id: T::AssetIdParameter,
		) -> DispatchResultWithPostInfo {
			let _ = ensure_signed(origin)?;
			let id: T::AssetId = id.into();
			let removed_accounts = Self::do_destroy_accounts(id, T::RemoveItemsLimit::get())?;
			Ok(Some(T::WeightInfo::destroy_accounts(removed_accounts)).into())
		}

		/// Destroy all approvals associated with a given asset up to the max (T::RemoveItemsLimit).
		///
		/// `destroy_approvals` should only be called after `start_destroy` has been called, and the
		/// asset is in a `Destroying` state.
		///
		/// Due to weight restrictions, this function may need to be called multiple times to fully
		/// destroy all approvals. It will destroy `RemoveItemsLimit` approvals at a time.
		///
		/// - `id`: The identifier of the asset to be destroyed. This must identify an existing
		///   asset.
		///
		/// Each call emits the `Event::DestroyedApprovals` event.
		#[pallet::call_index(4)]
		#[pallet::weight(T::WeightInfo::destroy_approvals(T::RemoveItemsLimit::get()))]
		pub fn destroy_approvals(
			origin: OriginFor<T>,
			id: T::AssetIdParameter,
		) -> DispatchResultWithPostInfo {
			let _ = ensure_signed(origin)?;
			let id: T::AssetId = id.into();
			let removed_approvals = Self::do_destroy_approvals(id, T::RemoveItemsLimit::get())?;
			Ok(Some(T::WeightInfo::destroy_approvals(removed_approvals)).into())
		}

		/// Complete destroying asset and unreserve currency.
		///
		/// `finish_destroy` should only be called after `start_destroy` has been called, and the
		/// asset is in a `Destroying` state. All accounts or approvals should be destroyed before
		/// hand.
		///
		/// - `id`: The identifier of the asset to be destroyed. This must identify an existing
		///   asset.
		///
		/// Each successful call emits the `Event::Destroyed` event.
		#[pallet::call_index(5)]
		pub fn finish_destroy(origin: OriginFor<T>, id: T::AssetIdParameter) -> DispatchResult {
			let _ = ensure_signed(origin)?;
			let id: T::AssetId = id.into();
			Self::do_finish_destroy(id)
		}

		/// Mint assets of a particular class.
		///
		/// The origin must be Signed and the sender must be the Issuer of the asset `id` and the
		/// asset status must not be `LiveAndNoPrivileges`.
		///
		/// - `id`: The identifier of the asset to have some amount minted.
		/// - `beneficiary`: The account to be credited with the minted assets.
		/// - `amount`: The amount of the asset to be minted.
		///
		/// Emits `Issued` event when successful.
		///
		/// Weight: `O(1)`
		/// Modes: Pre-existing balance of `beneficiary`; Account pre-existence of `beneficiary`.
		#[pallet::call_index(6)]
		pub fn mint(
			origin: OriginFor<T>,
			id: T::AssetIdParameter,
			beneficiary: AccountIdLookupOf<T>,
			#[pallet::compact] amount: T::Balance,
		) -> DispatchResult {
			let origin = ensure_signed(origin)?;
			let beneficiary = T::Lookup::lookup(beneficiary)?;
			let id: T::AssetId = id.into();
			Self::do_mint(id, &beneficiary, amount, Some(origin))?;
			Ok(())
		}

		/// Reduce the balance of `who` by as much as possible up to `amount` assets of `id`.
		///
		/// Origin must be Signed and the sender should be the Admin of the asset `id` and the
		/// asset status must not be `LiveAndNoPrivileges`.
		///
		/// Bails with `NoAccount` if the `who` is already dead.
		///
		/// - `id`: The identifier of the asset to have some amount burned.
		/// - `who`: The account to be debited from.
		/// - `amount`: The maximum amount by which `who`'s balance should be reduced.
		///
		/// Emits `Burned` with the actual amount burned. If this takes the balance to below the
		/// minimum for the asset, then the amount burned is increased to take it to zero.
		///
		/// Weight: `O(1)`
		/// Modes: Post-existence of `who`; Pre & post Zombie-status of `who`.
		#[pallet::call_index(7)]
		pub fn burn(
			origin: OriginFor<T>,
			id: T::AssetIdParameter,
			who: AccountIdLookupOf<T>,
			#[pallet::compact] amount: T::Balance,
		) -> DispatchResult {
			let origin = ensure_signed(origin)?;
			let who = T::Lookup::lookup(who)?;
			let id: T::AssetId = id.into();

			let f = DebitFlags { keep_alive: false, best_effort: true };
			let _ = Self::do_burn(id, &who, amount, Some(origin), f)?;
			Ok(())
		}

		/// Move some assets from the sender account to another.
		///
		/// Origin must be Signed.
		///
		/// - `id`: The identifier of the asset to have some amount transferred.
		/// - `target`: The account to be credited.
		/// - `amount`: The amount by which the sender's balance of assets should be reduced and
		/// `target`'s balance increased. The amount actually transferred may be slightly greater in
		/// the case that the transfer would otherwise take the sender balance above zero but below
		/// the minimum balance. Must be greater than zero.
		///
		/// Emits `Transferred` with the actual amount transferred. If this takes the source balance
		/// to below the minimum for the asset, then the amount transferred is increased to take it
		/// to zero.
		///
		/// Weight: `O(1)`
		/// Modes: Pre-existence of `target`; Post-existence of sender; Account pre-existence of
		/// `target`.
		#[pallet::call_index(8)]
		pub fn transfer(
			origin: OriginFor<T>,
			id: T::AssetIdParameter,
			target: AccountIdLookupOf<T>,
			#[pallet::compact] amount: T::Balance,
		) -> DispatchResult {
			let origin = ensure_signed(origin)?;
			let dest = T::Lookup::lookup(target)?;
			let id: T::AssetId = id.into();

			let f = TransferFlags { keep_alive: false, best_effort: false, burn_dust: false };
			Self::do_transfer(id, &origin, &dest, amount, None, f).map(|_| ())
		}

		/// Move some assets from the sender account to another, keeping the sender account alive.
		///
		/// Origin must be Signed.
		///
		/// - `id`: The identifier of the asset to have some amount transferred.
		/// - `target`: The account to be credited.
		/// - `amount`: The amount by which the sender's balance of assets should be reduced and
		/// `target`'s balance increased. The amount actually transferred may be slightly greater in
		/// the case that the transfer would otherwise take the sender balance above zero but below
		/// the minimum balance. Must be greater than zero.
		///
		/// Emits `Transferred` with the actual amount transferred. If this takes the source balance
		/// to below the minimum for the asset, then the amount transferred is increased to take it
		/// to zero.
		///
		/// Weight: `O(1)`
		/// Modes: Pre-existence of `target`; Post-existence of sender; Account pre-existence of
		/// `target`.
		#[pallet::call_index(9)]
		pub fn transfer_keep_alive(
			origin: OriginFor<T>,
			id: T::AssetIdParameter,
			target: AccountIdLookupOf<T>,
			#[pallet::compact] amount: T::Balance,
		) -> DispatchResult {
			let source = ensure_signed(origin)?;
			let dest = T::Lookup::lookup(target)?;
			let id: T::AssetId = id.into();

			let f = TransferFlags { keep_alive: true, best_effort: false, burn_dust: false };
			Self::do_transfer(id, &source, &dest, amount, None, f).map(|_| ())
		}

		/// Move some assets from one account to another.
		///
		/// Origin must be Signed and the sender should be the Admin of the asset `id` and the
		/// asset status must not be `LiveAndNoPrivileges`.
		///
		/// - `id`: The identifier of the asset to have some amount transferred.
		/// - `source`: The account to be debited.
		/// - `dest`: The account to be credited.
		/// - `amount`: The amount by which the `source`'s balance of assets should be reduced and
		/// `dest`'s balance increased. The amount actually transferred may be slightly greater in
		/// the case that the transfer would otherwise take the `source` balance above zero but
		/// below the minimum balance. Must be greater than zero.
		///
		/// Emits `Transferred` with the actual amount transferred. If this takes the source balance
		/// to below the minimum for the asset, then the amount transferred is increased to take it
		/// to zero.
		///
		/// Weight: `O(1)`
		/// Modes: Pre-existence of `dest`; Post-existence of `source`; Account pre-existence of
		/// `dest`.
		#[pallet::call_index(10)]
		pub fn force_transfer(
			origin: OriginFor<T>,
			id: T::AssetIdParameter,
			source: AccountIdLookupOf<T>,
			dest: AccountIdLookupOf<T>,
			#[pallet::compact] amount: T::Balance,
		) -> DispatchResult {
			let origin = ensure_signed(origin)?;
			let source = T::Lookup::lookup(source)?;
			let dest = T::Lookup::lookup(dest)?;
			let id: T::AssetId = id.into();

			let f = TransferFlags { keep_alive: false, best_effort: false, burn_dust: false };
			Self::do_transfer(id, &source, &dest, amount, Some(origin), f).map(|_| ())
		}

		/// Disallow further unprivileged transfers of an asset `id` from an account `who`. `who`
		/// must already exist as an entry in `Account`s of the asset. If you want to freeze an
		/// account that does not have an entry, use `touch_other` first.
		///
		/// Origin must be Signed and the sender should be the Freezer of the asset `id`.
		///
		/// - `id`: The identifier of the asset to be frozen.
		/// - `who`: The account to be frozen.
		///
		/// Emits `Frozen`.
		///
		/// Weight: `O(1)`
		#[pallet::call_index(11)]
		pub fn freeze(
			origin: OriginFor<T>,
			id: T::AssetIdParameter,
			who: AccountIdLookupOf<T>,
		) -> DispatchResult {
			let origin = ensure_signed(origin)?;
			let id: T::AssetId = id.into();

			let d = Asset::<T, I>::get(&id).ok_or(Error::<T, I>::Unknown)?;
			ensure!(d.status != AssetStatus::Destroying, Error::<T, I>::DestroyingAsset);
			ensure!(d.freezer() == Some(&origin), Error::<T, I>::NoPermission);
			let who = T::Lookup::lookup(who)?;

			Account::<T, I>::try_mutate(&id, &who, |maybe_account| -> DispatchResult {
				maybe_account.as_mut().ok_or(Error::<T, I>::NoAccount)?.status =
					AccountStatus::Frozen;
				Ok(())
			})?;

			Self::deposit_event(Event::<T, I>::Frozen { asset_id: id, who });
			Ok(())
		}

		/// Allow unprivileged transfers to and from an account again.
		///
		/// Origin must be Signed and the sender should be the Admin of the asset `id`.
		///
		/// - `id`: The identifier of the asset to be frozen.
		/// - `who`: The account to be unfrozen.
		///
		/// Emits `Thawed`.
		///
		/// Weight: `O(1)`
		#[pallet::call_index(12)]
		pub fn thaw(
			origin: OriginFor<T>,
			id: T::AssetIdParameter,
			who: AccountIdLookupOf<T>,
		) -> DispatchResult {
			let origin = ensure_signed(origin)?;
			let id: T::AssetId = id.into();

			let details = Asset::<T, I>::get(&id).ok_or(Error::<T, I>::Unknown)?;
			ensure!(details.status != AssetStatus::Destroying, Error::<T, I>::DestroyingAsset);
			ensure!(details.admin() == Some(&origin), Error::<T, I>::NoPermission);
			let who = T::Lookup::lookup(who)?;

			Account::<T, I>::try_mutate(&id, &who, |maybe_account| -> DispatchResult {
				maybe_account.as_mut().ok_or(Error::<T, I>::NoAccount)?.status =
					AccountStatus::Liquid;
				Ok(())
			})?;

			Self::deposit_event(Event::<T, I>::Thawed { asset_id: id, who });
			Ok(())
		}

		/// Disallow further unprivileged transfers for the asset class.
		///
		/// Origin must be Signed and the sender should be the Freezer of the asset `id`.
		///
		/// - `id`: The identifier of the asset to be frozen.
		///
		/// Emits `Frozen`.
		///
		/// Weight: `O(1)`
		#[pallet::call_index(13)]
		pub fn freeze_asset(origin: OriginFor<T>, id: T::AssetIdParameter) -> DispatchResult {
			let origin = ensure_signed(origin)?;
			let id: T::AssetId = id.into();

			Asset::<T, I>::try_mutate(id.clone(), |maybe_details| {
				let d = maybe_details.as_mut().ok_or(Error::<T, I>::Unknown)?;
				Self::ensure_live_asset(&d)?;
				ensure!(d.freezer() == Some(&origin), Error::<T, I>::NoPermission);

				d.status = AssetStatus::Frozen;

				Self::deposit_event(Event::<T, I>::AssetFrozen { asset_id: id });
				Ok(())
			})
		}

		/// Allow unprivileged transfers for the asset again.
		///
		/// Origin must be Signed and the sender should be the Admin of the asset `id`.
		///
		/// - `id`: The identifier of the asset to be thawed.
		///
		/// Emits `Thawed`.
		///
		/// Weight: `O(1)`
		#[pallet::call_index(14)]
		pub fn thaw_asset(origin: OriginFor<T>, id: T::AssetIdParameter) -> DispatchResult {
			let origin = ensure_signed(origin)?;
			let id: T::AssetId = id.into();

			Asset::<T, I>::try_mutate(id.clone(), |maybe_details| {
				let d = maybe_details.as_mut().ok_or(Error::<T, I>::Unknown)?;
				ensure!(d.admin() == Some(&origin), Error::<T, I>::NoPermission);
				ensure!(d.status == AssetStatus::Frozen, Error::<T, I>::NotFrozen);

				d.status = AssetStatus::Live;

				Self::deposit_event(Event::<T, I>::AssetThawed { asset_id: id });
				Ok(())
			})
		}

		/// Change the Owner of an asset.
		///
		/// Origin must be Signed and the sender should be the Owner of the asset `id`.
		///
		/// - `id`: The identifier of the asset.
		/// - `owner`: The new Owner of this asset.
		///
		/// Emits `OwnerChanged`.
		///
		/// Weight: `O(1)`
		#[pallet::call_index(15)]
		pub fn transfer_ownership(
			origin: OriginFor<T>,
			id: T::AssetIdParameter,
			owner: AccountIdLookupOf<T>,
		) -> DispatchResult {
			let origin = ensure_signed(origin)?;
			let owner = T::Lookup::lookup(owner)?;
			let id: T::AssetId = id.into();

			Asset::<T, I>::try_mutate(id.clone(), |maybe_details| {
				let details = maybe_details.as_mut().ok_or(Error::<T, I>::Unknown)?;
				Self::ensure_live_asset(&details)?;
				let old_owner = details.owner().ok_or(Error::<T, I>::NoPermission)?;
				ensure!(old_owner == &origin, Error::<T, I>::NoPermission);
				if old_owner == &owner {
					return Ok(())
				}

				let metadata_deposit = Metadata::<T, I>::get(&id).deposit;
				let deposit = details.deposit + metadata_deposit;

				// Move the deposit to the new owner.
				T::Currency::repatriate_reserved(&old_owner, &owner, deposit, Reserved)?;

				match details.try_set_owner(&owner) {
					Ok(()) => (),
					Err(SetTeamError::AssetStatusLiveAndNoPrivileges) => log::error!(
						target: LOG_TARGET,
						"Operation failed because status is `LiveAndNoPrivileges`, but there is
						an owner so status cannot be `LiveAndNoPrivileges`; qed"
					),
				}

				Self::deposit_event(Event::OwnerChanged { asset_id: id, owner });
				Ok(())
			})
		}

		/// Change the Issuer, Admin and Freezer of an asset.
		///
		/// Origin must be Signed and the sender should be the Owner of the asset `id`.
		///
		/// - `id`: The identifier of the asset to be frozen.
		/// - `issuer`: The new Issuer of this asset.
		/// - `admin`: The new Admin of this asset.
		/// - `freezer`: The new Freezer of this asset.
		///
		/// Emits `TeamChanged`.
		///
		/// Weight: `O(1)`
		#[pallet::call_index(16)]
		pub fn set_team(
			origin: OriginFor<T>,
			id: T::AssetIdParameter,
			issuer: AccountIdLookupOf<T>,
			admin: AccountIdLookupOf<T>,
			freezer: AccountIdLookupOf<T>,
		) -> DispatchResult {
			let origin = ensure_signed(origin)?;
			let issuer = T::Lookup::lookup(issuer)?;
			let admin = T::Lookup::lookup(admin)?;
			let freezer = T::Lookup::lookup(freezer)?;
			let id: T::AssetId = id.into();

			Asset::<T, I>::try_mutate(id.clone(), |maybe_details| {
				let details = maybe_details.as_mut().ok_or(Error::<T, I>::Unknown)?;
				Self::ensure_live_asset(&details)?;
				let owner = details.owner().ok_or(Error::<T, I>::NoPermission)?;
				ensure!(owner == &origin, Error::<T, I>::NoPermission);

				match details.try_set_team(&owner.clone(), &issuer, &admin, &freezer) {
					Ok(()) => (),
					Err(SetTeamError::AssetStatusLiveAndNoPrivileges) => log::error!(
						target: LOG_TARGET,
						"Operation failed because status is `LiveAndNoPrivileges`, but there is
						an owner so asset cannot be without privileges; qed"
					),
				}

				Self::deposit_event(Event::TeamChanged { asset_id: id, issuer, admin, freezer });
				Ok(())
			})
		}

		/// Set the metadata for an asset.
		///
		/// Origin must be Signed and the sender should be the Owner of the asset `id`.
		///
		/// Funds of sender are reserved according to the formula:
		/// `MetadataDepositBase + MetadataDepositPerByte * (name.len + symbol.len)` taking into
		/// account any already reserved funds.
		///
		/// - `id`: The identifier of the asset to update.
		/// - `name`: The user friendly name of this asset. Limited in length by `StringLimit`.
		/// - `symbol`: The exchange symbol for this asset. Limited in length by `StringLimit`.
		/// - `decimals`: The number of decimals this asset uses to represent one unit.
		///
		/// Emits `MetadataSet`.
		///
		/// Weight: `O(1)`
		#[pallet::call_index(17)]
		#[pallet::weight(T::WeightInfo::set_metadata(name.len() as u32, symbol.len() as u32))]
		pub fn set_metadata(
			origin: OriginFor<T>,
			id: T::AssetIdParameter,
			name: Vec<u8>,
			symbol: Vec<u8>,
			decimals: u8,
		) -> DispatchResult {
			let origin = ensure_signed(origin)?;
			let id: T::AssetId = id.into();
			Self::do_set_metadata(id, &origin, name, symbol, decimals)
		}

		/// Clear the metadata for an asset.
		///
		/// Origin must be Signed and the sender should be the Owner of the asset `id`.
		///
		/// Any deposit is freed for the asset owner.
		///
		/// - `id`: The identifier of the asset to clear.
		///
		/// Emits `MetadataCleared`.
		///
		/// Weight: `O(1)`
		#[pallet::call_index(18)]
		pub fn clear_metadata(origin: OriginFor<T>, id: T::AssetIdParameter) -> DispatchResult {
			let origin = ensure_signed(origin)?;
			let id: T::AssetId = id.into();

			let d = Asset::<T, I>::get(&id).ok_or(Error::<T, I>::Unknown)?;
			Self::ensure_live_asset(&d)?;
			let owner = d.owner().ok_or_else(|| Error::<T, I>::NoPermission)?;
			ensure!(owner == &origin, Error::<T, I>::NoPermission);

			Metadata::<T, I>::try_mutate_exists(id.clone(), |metadata| {
				let deposit = metadata.take().ok_or(Error::<T, I>::Unknown)?.deposit;
				T::Currency::unreserve(&owner, deposit);
				Self::deposit_event(Event::MetadataCleared { asset_id: id });
				Ok(())
			})
		}

		/// Force the metadata for an asset to some value.
		///
		/// Origin must be ForceOrigin.
		///
		/// Any deposit is left alone.
		///
		/// - `id`: The identifier of the asset to update.
		/// - `name`: The user friendly name of this asset. Limited in length by `StringLimit`.
		/// - `symbol`: The exchange symbol for this asset. Limited in length by `StringLimit`.
		/// - `decimals`: The number of decimals this asset uses to represent one unit.
		///
		/// Emits `MetadataSet`.
		///
		/// Weight: `O(N + S)` where N and S are the length of the name and symbol respectively.
		#[pallet::call_index(19)]
		#[pallet::weight(T::WeightInfo::force_set_metadata(name.len() as u32, symbol.len() as u32))]
		pub fn force_set_metadata(
			origin: OriginFor<T>,
			id: T::AssetIdParameter,
			name: Vec<u8>,
			symbol: Vec<u8>,
			decimals: u8,
			is_frozen: bool,
		) -> DispatchResult {
			T::ForceOrigin::ensure_origin(origin)?;
			let id: T::AssetId = id.into();

			let bounded_name: BoundedVec<u8, T::StringLimit> =
				name.clone().try_into().map_err(|_| Error::<T, I>::BadMetadata)?;

			let bounded_symbol: BoundedVec<u8, T::StringLimit> =
				symbol.clone().try_into().map_err(|_| Error::<T, I>::BadMetadata)?;

			ensure!(Asset::<T, I>::contains_key(&id), Error::<T, I>::Unknown);
			Metadata::<T, I>::try_mutate_exists(id.clone(), |metadata| {
				let deposit = metadata.take().map_or(Zero::zero(), |m| m.deposit);
				*metadata = Some(AssetMetadata {
					deposit,
					name: bounded_name,
					symbol: bounded_symbol,
					decimals,
					is_frozen,
				});

				Self::deposit_event(Event::MetadataSet {
					asset_id: id,
					name,
					symbol,
					decimals,
					is_frozen,
				});
				Ok(())
			})
		}

		/// Clear the metadata for an asset.
		///
		/// Origin must be ForceOrigin.
		///
		/// Any deposit is returned.
		///
		/// - `id`: The identifier of the asset to clear.
		///
		/// Emits `MetadataCleared`.
		///
		/// Weight: `O(1)`
		#[pallet::call_index(20)]
		pub fn force_clear_metadata(
			origin: OriginFor<T>,
			id: T::AssetIdParameter,
		) -> DispatchResult {
			T::ForceOrigin::ensure_origin(origin)?;
			let id: T::AssetId = id.into();

			let d = Asset::<T, I>::get(&id).ok_or(Error::<T, I>::Unknown)?;
			Metadata::<T, I>::try_mutate_exists(id.clone(), |metadata| {
				let deposit = metadata.take().ok_or(Error::<T, I>::Unknown)?.deposit;
				if let Some(owner) = d.owner() {
					T::Currency::unreserve(&owner, deposit);
				}
				Self::deposit_event(Event::MetadataCleared { asset_id: id });
				Ok(())
			})
		}

		/// Alter the attributes of a given asset.
		///
		/// Origin must be `ForceOrigin`.
		///
		/// - `id`: The identifier of the asset.
		/// - `owner`: The new Owner of this asset.
		/// - `issuer`: The new Issuer of this asset.
		/// - `admin`: The new Admin of this asset.
		/// - `freezer`: The new Freezer of this asset.
		/// - `min_balance`: The minimum balance of this new asset that any single account must
		/// have. If an account's balance is reduced below this, then it collapses to zero.
		/// - `is_sufficient`: Whether a non-zero balance of this asset is deposit of sufficient
		/// value to account for the state bloat associated with its balance storage. If set to
		/// `true`, then non-zero balances may be stored without a `consumer` reference (and thus
		/// an ED in the Balances pallet or whatever else is used to control user-account state
		/// growth).
		/// - `is_frozen`: Whether this asset class is frozen except for permissioned/admin
		/// instructions.
		///
		/// Emits `AssetStatusChanged` with the identity of the asset.
		///
		/// Weight: `O(1)`
		#[pallet::call_index(21)]
		pub fn force_asset_status(
			origin: OriginFor<T>,
			id: T::AssetIdParameter,
			owner: AccountIdLookupOf<T>,
			issuer: AccountIdLookupOf<T>,
			admin: AccountIdLookupOf<T>,
			freezer: AccountIdLookupOf<T>,
			#[pallet::compact] min_balance: T::Balance,
			is_sufficient: bool,
			is_frozen: bool,
		) -> DispatchResult {
			T::ForceOrigin::ensure_origin(origin)?;
			let id: T::AssetId = id.into();

			Asset::<T, I>::try_mutate(id.clone(), |maybe_asset| {
				let mut asset = maybe_asset.take().ok_or(Error::<T, I>::Unknown)?;
				ensure!(asset.status != AssetStatus::Destroying, Error::<T, I>::AssetNotLive);
				asset.min_balance = min_balance;
				asset.is_sufficient = is_sufficient;
				if is_frozen {
					asset.status = AssetStatus::Frozen;
				} else {
					asset.status = AssetStatus::Live;
				}
				let res = asset.try_set_team(
					&T::Lookup::lookup(owner)?,
					&T::Lookup::lookup(issuer)?,
					&T::Lookup::lookup(admin)?,
					&T::Lookup::lookup(freezer)?,
				);
				match res {
					Ok(()) => (),
					Err(SetTeamError::AssetStatusLiveAndNoPrivileges) => log::error!(
						target: LOG_TARGET,
						"Operation failed because status is `LiveAndNoPrivileges`, but it was
						set to `Live` or `Frozen` before; qed"
					),
				}
				*maybe_asset = Some(asset);

				Self::deposit_event(Event::AssetStatusChanged { asset_id: id });
				Ok(())
			})
		}

		/// Approve an amount of asset for transfer by a delegated third-party account.
		///
		/// Origin must be Signed.
		///
		/// Ensures that `ApprovalDeposit` worth of `Currency` is reserved from signing account
		/// for the purpose of holding the approval. If some non-zero amount of assets is already
		/// approved from signing account to `delegate`, then it is topped up or unreserved to
		/// meet the right value.
		///
		/// NOTE: The signing account does not need to own `amount` of assets at the point of
		/// making this call.
		///
		/// - `id`: The identifier of the asset.
		/// - `delegate`: The account to delegate permission to transfer asset.
		/// - `amount`: The amount of asset that may be transferred by `delegate`. If there is
		/// already an approval in place, then this acts additively.
		///
		/// Emits `ApprovedTransfer` on success.
		///
		/// Weight: `O(1)`
		#[pallet::call_index(22)]
		pub fn approve_transfer(
			origin: OriginFor<T>,
			id: T::AssetIdParameter,
			delegate: AccountIdLookupOf<T>,
			#[pallet::compact] amount: T::Balance,
		) -> DispatchResult {
			let owner = ensure_signed(origin)?;
			let delegate = T::Lookup::lookup(delegate)?;
			let id: T::AssetId = id.into();
			Self::do_approve_transfer(id, &owner, &delegate, amount)
		}

		/// Cancel all of some asset approved for delegated transfer by a third-party account.
		///
		/// Origin must be Signed and there must be an approval in place between signer and
		/// `delegate`.
		///
		/// Unreserves any deposit previously reserved by `approve_transfer` for the approval.
		///
		/// - `id`: The identifier of the asset.
		/// - `delegate`: The account delegated permission to transfer asset.
		///
		/// Emits `ApprovalCancelled` on success.
		///
		/// Weight: `O(1)`
		#[pallet::call_index(23)]
		pub fn cancel_approval(
			origin: OriginFor<T>,
			id: T::AssetIdParameter,
			delegate: AccountIdLookupOf<T>,
		) -> DispatchResult {
			let owner = ensure_signed(origin)?;
			let delegate = T::Lookup::lookup(delegate)?;
			let id: T::AssetId = id.into();
			let mut d = Asset::<T, I>::get(&id).ok_or(Error::<T, I>::Unknown)?;
			Self::ensure_live_asset(&d)?;

			let approval = Approvals::<T, I>::take((id.clone(), &owner, &delegate))
				.ok_or(Error::<T, I>::Unknown)?;
			T::Currency::unreserve(&owner, approval.deposit);

			d.approvals.saturating_dec();
			Asset::<T, I>::insert(id.clone(), d);

			Self::deposit_event(Event::ApprovalCancelled { asset_id: id, owner, delegate });
			Ok(())
		}

		/// Cancel all of some asset approved for delegated transfer by a third-party account.
		///
		/// Origin must be either ForceOrigin or Signed origin with the signer being the Admin
		/// account of the asset `id`.
		///
		/// Unreserves any deposit previously reserved by `approve_transfer` for the approval.
		///
		/// - `id`: The identifier of the asset.
		/// - `delegate`: The account delegated permission to transfer asset.
		///
		/// Emits `ApprovalCancelled` on success.
		///
		/// Weight: `O(1)`
		#[pallet::call_index(24)]
		pub fn force_cancel_approval(
			origin: OriginFor<T>,
			id: T::AssetIdParameter,
			owner: AccountIdLookupOf<T>,
			delegate: AccountIdLookupOf<T>,
		) -> DispatchResult {
			let id: T::AssetId = id.into();
			let mut d = Asset::<T, I>::get(&id).ok_or(Error::<T, I>::Unknown)?;
			Self::ensure_live_asset(&d)?;
			T::ForceOrigin::try_origin(origin)
				.map(|_| ())
				.or_else(|origin| -> DispatchResult {
					let origin = ensure_signed(origin)?;
					ensure!(d.admin() == Some(&origin), Error::<T, I>::NoPermission);
					Ok(())
				})?;

			let owner = T::Lookup::lookup(owner)?;
			let delegate = T::Lookup::lookup(delegate)?;

			let approval = Approvals::<T, I>::take((id.clone(), &owner, &delegate))
				.ok_or(Error::<T, I>::Unknown)?;
			T::Currency::unreserve(&owner, approval.deposit);
			d.approvals.saturating_dec();
			Asset::<T, I>::insert(id.clone(), d);

			Self::deposit_event(Event::ApprovalCancelled { asset_id: id, owner, delegate });
			Ok(())
		}

		/// Transfer some asset balance from a previously delegated account to some third-party
		/// account.
		///
		/// Origin must be Signed and there must be an approval in place by the `owner` to the
		/// signer.
		///
		/// If the entire amount approved for transfer is transferred, then any deposit previously
		/// reserved by `approve_transfer` is unreserved.
		///
		/// - `id`: The identifier of the asset.
		/// - `owner`: The account which previously approved for a transfer of at least `amount` and
		/// from which the asset balance will be withdrawn.
		/// - `destination`: The account to which the asset balance of `amount` will be transferred.
		/// - `amount`: The amount of assets to transfer.
		///
		/// Emits `TransferredApproved` on success.
		///
		/// Weight: `O(1)`
		#[pallet::call_index(25)]
		pub fn transfer_approved(
			origin: OriginFor<T>,
			id: T::AssetIdParameter,
			owner: AccountIdLookupOf<T>,
			destination: AccountIdLookupOf<T>,
			#[pallet::compact] amount: T::Balance,
		) -> DispatchResult {
			let delegate = ensure_signed(origin)?;
			let owner = T::Lookup::lookup(owner)?;
			let destination = T::Lookup::lookup(destination)?;
			let id: T::AssetId = id.into();
			Self::do_transfer_approved(id, &owner, &delegate, &destination, amount)
		}

		/// Create an asset account for non-provider assets.
		///
		/// A deposit will be taken from the signer account.
		///
		/// - `origin`: Must be Signed; the signer account must have sufficient funds for a deposit
		///   to be taken.
		/// - `id`: The identifier of the asset for the account to be created.
		///
		/// Emits `Touched` event when successful.
		#[pallet::call_index(26)]
		#[pallet::weight(T::WeightInfo::touch())]
		pub fn touch(origin: OriginFor<T>, id: T::AssetIdParameter) -> DispatchResult {
			let who = ensure_signed(origin)?;
			let id: T::AssetId = id.into();
			Self::do_touch(id, who.clone(), who, false)
		}

		/// Return the deposit (if any) of an asset account or a consumer reference (if any) of an
		/// account.
		///
		/// The origin must be Signed.
		///
		/// - `id`: The identifier of the asset for which the caller would like the deposit
		///   refunded.
		/// - `allow_burn`: If `true` then assets may be destroyed in order to complete the refund.
		///
		/// Emits `Refunded` event when successful.
		#[pallet::call_index(27)]
		#[pallet::weight(T::WeightInfo::refund())]
		pub fn refund(
			origin: OriginFor<T>,
			id: T::AssetIdParameter,
			allow_burn: bool,
		) -> DispatchResult {
			let id: T::AssetId = id.into();
			Self::do_refund(id, ensure_signed(origin)?, allow_burn)
		}

		/// Sets the minimum balance of an asset.
		///
		/// Only works if there aren't any accounts that are holding the asset or if
		/// the new value of `min_balance` is less than the old one.
		///
		/// Origin must be Signed and the sender has to be the Owner of the
		/// asset `id`.
		///
		/// - `id`: The identifier of the asset.
		/// - `min_balance`: The new value of `min_balance`.
		///
		/// Emits `AssetMinBalanceChanged` event when successful.
		#[pallet::call_index(28)]
		pub fn set_min_balance(
			origin: OriginFor<T>,
			id: T::AssetIdParameter,
			min_balance: T::Balance,
		) -> DispatchResult {
			let origin = ensure_signed(origin)?;
			let id: T::AssetId = id.into();

			let mut details = Asset::<T, I>::get(&id).ok_or(Error::<T, I>::Unknown)?;
			ensure!(details.owner() == Some(&origin), Error::<T, I>::NoPermission);

			let old_min_balance = details.min_balance;
			// If the asset is marked as sufficient it won't be allowed to
			// change the min_balance.
			ensure!(!details.is_sufficient, Error::<T, I>::NoPermission);

			// Ensure that either the new min_balance is less than old
			// min_balance or there aren't any accounts holding the asset.
			ensure!(
				min_balance < old_min_balance || details.accounts == 0,
				Error::<T, I>::NoPermission
			);

			details.min_balance = min_balance;
			Asset::<T, I>::insert(&id, details);

			Self::deposit_event(Event::AssetMinBalanceChanged {
				asset_id: id,
				new_min_balance: min_balance,
			});
			Ok(())
		}

		/// Create an asset account for `who`.
		///
		/// A deposit will be taken from the signer account.
		///
		/// - `origin`: Must be Signed by `Freezer` or `Admin` of the asset `id`; the signer account
		///   must have sufficient funds for a deposit to be taken.
		/// - `id`: The identifier of the asset for the account to be created.
		/// - `who`: The account to be created.
		///
		/// Emits `Touched` event when successful.
		#[pallet::call_index(29)]
		#[pallet::weight(T::WeightInfo::touch_other())]
		pub fn touch_other(
			origin: OriginFor<T>,
			id: T::AssetIdParameter,
			who: AccountIdLookupOf<T>,
		) -> DispatchResult {
			let origin = ensure_signed(origin)?;
			let who = T::Lookup::lookup(who)?;
			let id: T::AssetId = id.into();
			Self::do_touch(id, who, origin, true)
		}

		/// Return the deposit (if any) of a target asset account. Useful if you are the depositor.
		///
		/// The origin must be Signed and either the account owner, depositor, or asset `Admin`. In
		/// order to burn a non-zero balance of the asset, the caller must be the account and should
		/// use `refund`.
		///
		/// - `id`: The identifier of the asset for the account holding a deposit.
		/// - `who`: The account to refund.
		///
		/// Emits `Refunded` event when successful.
		#[pallet::call_index(30)]
		#[pallet::weight(T::WeightInfo::refund_other())]
		pub fn refund_other(
			origin: OriginFor<T>,
			id: T::AssetIdParameter,
			who: AccountIdLookupOf<T>,
		) -> DispatchResult {
			let origin = ensure_signed(origin)?;
			let who = T::Lookup::lookup(who)?;
			let id: T::AssetId = id.into();
			Self::do_refund_other(id, &who, Some(origin))
		}

		/// Disallow further unprivileged transfers of an asset `id` to and from an account `who`.
		///
		/// Origin must be Signed and the sender should be the Freezer of the asset `id`.
		///
		/// - `id`: The identifier of the account's asset.
		/// - `who`: The account to be unblocked.
		///
		/// Emits `Blocked`.
		///
		/// Weight: `O(1)`
		#[pallet::call_index(31)]
		pub fn block(
			origin: OriginFor<T>,
			id: T::AssetIdParameter,
			who: AccountIdLookupOf<T>,
		) -> DispatchResult {
			let origin = ensure_signed(origin)?;
			let id: T::AssetId = id.into();

			let d = Asset::<T, I>::get(&id).ok_or(Error::<T, I>::Unknown)?;
			ensure!(d.status != AssetStatus::Destroying, Error::<T, I>::DestroyingAsset);
			ensure!(d.freezer() == Some(&origin), Error::<T, I>::NoPermission);
			let who = T::Lookup::lookup(who)?;

			Account::<T, I>::try_mutate(&id, &who, |maybe_account| -> DispatchResult {
				maybe_account.as_mut().ok_or(Error::<T, I>::NoAccount)?.status =
					AccountStatus::Blocked;
				Ok(())
			})?;

			Self::deposit_event(Event::<T, I>::Blocked { asset_id: id, who });
			Ok(())
		}

<<<<<<< HEAD
		/// Revoke irreversibly Owner, Issuer, Admin, and Freezer privileges of the asset. Freeze
		/// the metadata.
		///
		/// Warning: This action is irreversible. Reinstating privileged roles would require an
		/// action from `ForceOrigin`.
		///
		/// Origin must be either Signed and the sender should be the Owner of the asset `id` or
		/// `ForceOrigin`.
		///
		/// If origin is the owner: The deposit of the asset details and metadata will be
		/// unreserved then withdrawn and sent to `DepositDestinationOnRevocation`. If no metadata
		/// was set then the new deposit for the new metadata will be withdrawn from the owner.
		///
		/// If origin is `ForceOrigin`: The deposit of owner is unreserved.
		///
		/// Asset must be in `Live` status.
		///
		/// - `id`: The identifier of the asset.
		///
		/// Emits `OwnerAndTeamRevoked` and `MetadataSet`.
		///
		/// Weight: `O(1)`
		#[pallet::call_index(32)]
		pub fn revoke_all_privileges(
			origin: OriginFor<T>,
			id: T::AssetIdParameter,
		) -> DispatchResult {
			let maybe_owner_origin = match T::ForceOrigin::try_origin(origin) {
				Ok(_) => None,
				Err(origin) => Some(ensure_signed(origin)?),
			};
			let id: T::AssetId = id.into();
			let mut asset = Asset::<T, I>::get(id.clone()).ok_or(Error::<T, I>::Unknown)?;

			if let Some(owner) = maybe_owner_origin.as_ref() {
				ensure!(asset.owner() == Some(&owner), Error::<T, I>::NoPermission);
			}
			ensure!(asset.status == AssetStatus::Live, Error::<T, I>::IncorrectStatus);

			let old_metadata = Metadata::<T, I>::get(&id);

			let deposit_amount = asset.deposit.saturating_add(old_metadata.deposit);

			let fee_imbalance = if let Some(owner) = maybe_owner_origin {
				let new_metadata_deposit =
					Self::calc_metadata_deposit(&old_metadata.name, &old_metadata.symbol);

				// NOTE: if new deposit is less than old deposit then the excess is not refunded.
				let metadata_deposit_diff =
					new_metadata_deposit.saturating_sub(old_metadata.deposit);

				with_storage_layer::<_, DispatchError, _>(|| {
					T::Currency::unreserve(&owner, deposit_amount);
					let imbalance = T::Currency::withdraw(
						&owner,
						deposit_amount.saturating_add(metadata_deposit_diff),
						WithdrawReasons::FEE,
						ExistenceRequirement::KeepAlive,
					)?;
					Ok(imbalance)
				})?
			} else if let Some(owner) = asset.owner() {
				T::Currency::unreserve(owner, deposit_amount);
				Imbalance::zero()
			} else {
				log::error!(
					target: LOG_TARGET,
					"asset is ensured to be `Live` thus asset has an owner; qed"
				);
				Imbalance::zero()
			};

			let new_metadata = AssetMetadata {
				deposit: Zero::zero(),
				name: old_metadata.name,
				symbol: old_metadata.symbol,
				decimals: old_metadata.decimals,
				is_frozen: true,
			};
			Metadata::<T, I>::insert(&id, &new_metadata);

			asset.deposit = Zero::zero();
			asset.status = AssetStatus::LiveAndNoPrivileges;
			Asset::<T, I>::insert(&id, &asset);

			Self::deposit_event(Event::OwnerAndTeamRevoked { asset_id: id.clone() });
			Self::deposit_event(Event::MetadataSet {
				asset_id: id,
				name: new_metadata.name.into(),
				symbol: new_metadata.symbol.into(),
				decimals: new_metadata.decimals,
				is_frozen: new_metadata.is_frozen,
			});

			T::DepositDestinationOnRevocation::on_unbalanced(fee_imbalance);

=======
		/// Transfer the entire transferable balance from the caller asset account.
		///
		/// NOTE: This function only attempts to transfer _transferable_ balances. This means that
		/// any held, frozen, or minimum balance (when `keep_alive` is `true`), will not be
		/// transferred by this function. To ensure that this function results in a killed account,
		/// you might need to prepare the account by removing any reference counters, storage
		/// deposits, etc...
		///
		/// The dispatch origin of this call must be Signed.
		///
		/// - `id`: The identifier of the asset for the account holding a deposit.
		/// - `dest`: The recipient of the transfer.
		/// - `keep_alive`: A boolean to determine if the `transfer_all` operation should send all
		///   of the funds the asset account has, causing the sender asset account to be killed
		///   (false), or transfer everything except at least the minimum balance, which will
		///   guarantee to keep the sender asset account alive (true).
		#[pallet::call_index(32)]
		#[pallet::weight(T::WeightInfo::refund_other())]
		pub fn transfer_all(
			origin: OriginFor<T>,
			id: T::AssetIdParameter,
			dest: AccountIdLookupOf<T>,
			keep_alive: bool,
		) -> DispatchResult {
			let transactor = ensure_signed(origin)?;
			let keep_alive = if keep_alive { Preserve } else { Expendable };
			let reducible_balance = <Self as fungibles::Inspect<_>>::reducible_balance(
				id.clone().into(),
				&transactor,
				keep_alive,
				Fortitude::Polite,
			);
			let dest = T::Lookup::lookup(dest)?;
			<Self as fungibles::Mutate<_>>::transfer(
				id.into(),
				&transactor,
				&dest,
				reducible_balance,
				keep_alive,
			)?;
>>>>>>> 7a6e91c4
			Ok(())
		}
	}

	/// Implements [`AccountTouch`] trait.
	/// Note that a depositor can be any account, without any specific privilege.
	/// This implementation is supposed to be used only for creation of system accounts.
	impl<T: Config<I>, I: 'static> AccountTouch<T::AssetId, T::AccountId> for Pallet<T, I> {
		type Balance = DepositBalanceOf<T, I>;

		fn deposit_required(_: T::AssetId) -> Self::Balance {
			T::AssetAccountDeposit::get()
		}

		fn should_touch(asset: T::AssetId, who: &T::AccountId) -> bool {
			match Asset::<T, I>::get(&asset) {
				// refer to the [`Self::new_account`] function for more details.
				Some(info) if info.is_sufficient => false,
				Some(_) if frame_system::Pallet::<T>::can_accrue_consumers(who, 2) => false,
				Some(_) => !Account::<T, I>::contains_key(asset, who),
				_ => true,
			}
		}

		fn touch(
			asset: T::AssetId,
			who: &T::AccountId,
			depositor: &T::AccountId,
		) -> DispatchResult {
			Self::do_touch(asset, who.clone(), depositor.clone(), false)
		}
	}

	/// Implements [`ContainsPair`] trait for a pair of asset and account IDs.
	impl<T: Config<I>, I: 'static> ContainsPair<T::AssetId, T::AccountId> for Pallet<T, I> {
		/// Check if an account with the given asset ID and account address exists.
		fn contains(asset: &T::AssetId, who: &T::AccountId) -> bool {
			Account::<T, I>::contains_key(asset, who)
		}
	}
}

sp_core::generate_feature_enabled_macro!(runtime_benchmarks_enabled, feature = "runtime-benchmarks", $);<|MERGE_RESOLUTION|>--- conflicted
+++ resolved
@@ -1800,7 +1800,48 @@
 			Ok(())
 		}
 
-<<<<<<< HEAD
+		/// Transfer the entire transferable balance from the caller asset account.
+		///
+		/// NOTE: This function only attempts to transfer _transferable_ balances. This means that
+		/// any held, frozen, or minimum balance (when `keep_alive` is `true`), will not be
+		/// transferred by this function. To ensure that this function results in a killed account,
+		/// you might need to prepare the account by removing any reference counters, storage
+		/// deposits, etc...
+		///
+		/// The dispatch origin of this call must be Signed.
+		///
+		/// - `id`: The identifier of the asset for the account holding a deposit.
+		/// - `dest`: The recipient of the transfer.
+		/// - `keep_alive`: A boolean to determine if the `transfer_all` operation should send all
+		///   of the funds the asset account has, causing the sender asset account to be killed
+		///   (false), or transfer everything except at least the minimum balance, which will
+		///   guarantee to keep the sender asset account alive (true).
+		#[pallet::call_index(32)]
+		pub fn transfer_all(
+			origin: OriginFor<T>,
+			id: T::AssetIdParameter,
+			dest: AccountIdLookupOf<T>,
+			keep_alive: bool,
+		) -> DispatchResult {
+			let transactor = ensure_signed(origin)?;
+			let keep_alive = if keep_alive { Preserve } else { Expendable };
+			let reducible_balance = <Self as fungibles::Inspect<_>>::reducible_balance(
+				id.clone().into(),
+				&transactor,
+				keep_alive,
+				Fortitude::Polite,
+			);
+			let dest = T::Lookup::lookup(dest)?;
+			<Self as fungibles::Mutate<_>>::transfer(
+				id.into(),
+				&transactor,
+				&dest,
+				reducible_balance,
+				keep_alive,
+			)?;
+			Ok(())
+		}
+
 		/// Revoke irreversibly Owner, Issuer, Admin, and Freezer privileges of the asset. Freeze
 		/// the metadata.
 		///
@@ -1823,7 +1864,7 @@
 		/// Emits `OwnerAndTeamRevoked` and `MetadataSet`.
 		///
 		/// Weight: `O(1)`
-		#[pallet::call_index(32)]
+		#[pallet::call_index(33)]
 		pub fn revoke_all_privileges(
 			origin: OriginFor<T>,
 			id: T::AssetIdParameter,
@@ -1897,48 +1938,6 @@
 
 			T::DepositDestinationOnRevocation::on_unbalanced(fee_imbalance);
 
-=======
-		/// Transfer the entire transferable balance from the caller asset account.
-		///
-		/// NOTE: This function only attempts to transfer _transferable_ balances. This means that
-		/// any held, frozen, or minimum balance (when `keep_alive` is `true`), will not be
-		/// transferred by this function. To ensure that this function results in a killed account,
-		/// you might need to prepare the account by removing any reference counters, storage
-		/// deposits, etc...
-		///
-		/// The dispatch origin of this call must be Signed.
-		///
-		/// - `id`: The identifier of the asset for the account holding a deposit.
-		/// - `dest`: The recipient of the transfer.
-		/// - `keep_alive`: A boolean to determine if the `transfer_all` operation should send all
-		///   of the funds the asset account has, causing the sender asset account to be killed
-		///   (false), or transfer everything except at least the minimum balance, which will
-		///   guarantee to keep the sender asset account alive (true).
-		#[pallet::call_index(32)]
-		#[pallet::weight(T::WeightInfo::refund_other())]
-		pub fn transfer_all(
-			origin: OriginFor<T>,
-			id: T::AssetIdParameter,
-			dest: AccountIdLookupOf<T>,
-			keep_alive: bool,
-		) -> DispatchResult {
-			let transactor = ensure_signed(origin)?;
-			let keep_alive = if keep_alive { Preserve } else { Expendable };
-			let reducible_balance = <Self as fungibles::Inspect<_>>::reducible_balance(
-				id.clone().into(),
-				&transactor,
-				keep_alive,
-				Fortitude::Polite,
-			);
-			let dest = T::Lookup::lookup(dest)?;
-			<Self as fungibles::Mutate<_>>::transfer(
-				id.into(),
-				&transactor,
-				&dest,
-				reducible_balance,
-				keep_alive,
-			)?;
->>>>>>> 7a6e91c4
 			Ok(())
 		}
 	}
