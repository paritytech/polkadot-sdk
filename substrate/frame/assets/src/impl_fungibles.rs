// This file is part of Substrate.

// Copyright (C) Parity Technologies (UK) Ltd.
// SPDX-License-Identifier: Apache-2.0

// Licensed under the Apache License, Version 2.0 (the "License");
// you may not use this file except in compliance with the License.
// You may obtain a copy of the License at
//
// 	http://www.apache.org/licenses/LICENSE-2.0
//
// Unless required by applicable law or agreed to in writing, software
// distributed under the License is distributed on an "AS IS" BASIS,
// WITHOUT WARRANTIES OR CONDITIONS OF ANY KIND, either express or implied.
// See the License for the specific language governing permissions and
// limitations under the License.

//! Implementations for fungibles trait.

use frame_support::{
	defensive,
	traits::tokens::{
		Fortitude,
		Precision::{self, BestEffort},
		Preservation::{self, Expendable},
		Provenance::{self, Minted},
	},
};

use super::*;

impl<T: Config<I>, I: 'static> fungibles::Inspect<<T as SystemConfig>::AccountId> for Pallet<T, I> {
	type AssetId = T::AssetId;
	type Balance = T::Balance;

	fn total_issuance(asset: Self::AssetId) -> Self::Balance {
		Asset::<T, I>::get(asset).map(|x| x.supply).unwrap_or_else(Zero::zero)
	}

	fn minimum_balance(asset: Self::AssetId) -> Self::Balance {
		Asset::<T, I>::get(asset).map(|x| x.min_balance).unwrap_or_else(Zero::zero)
	}

	fn balance(asset: Self::AssetId, who: &<T as SystemConfig>::AccountId) -> Self::Balance {
		Pallet::<T, I>::balance(asset, who)
	}

	fn total_balance(asset: Self::AssetId, who: &<T as SystemConfig>::AccountId) -> Self::Balance {
		Pallet::<T, I>::balance(asset, who)
	}

	fn reducible_balance(
		asset: Self::AssetId,
		who: &<T as SystemConfig>::AccountId,
		preservation: Preservation,
		_: Fortitude,
	) -> Self::Balance {
		Pallet::<T, I>::reducible_balance(asset, who, !matches!(preservation, Expendable))
			.unwrap_or(Zero::zero())
	}

	fn can_deposit(
		asset: Self::AssetId,
		who: &<T as SystemConfig>::AccountId,
		amount: Self::Balance,
		provenance: Provenance,
	) -> DepositConsequence {
		Pallet::<T, I>::can_increase(asset, who, amount, provenance == Minted)
	}

	fn can_withdraw(
		asset: Self::AssetId,
		who: &<T as SystemConfig>::AccountId,
		amount: Self::Balance,
	) -> WithdrawConsequence<Self::Balance> {
		Pallet::<T, I>::can_decrease(asset, who, amount, false)
	}

	fn asset_exists(asset: Self::AssetId) -> bool {
		Asset::<T, I>::contains_key(asset)
	}
}

impl<T: Config<I>, I: 'static> fungibles::Mutate<<T as SystemConfig>::AccountId> for Pallet<T, I> {
	fn done_mint_into(
		asset_id: Self::AssetId,
		beneficiary: &<T as SystemConfig>::AccountId,
		amount: Self::Balance,
	) {
		Self::deposit_event(Event::Issued { asset_id, owner: beneficiary.clone(), amount })
	}

	fn done_burn_from(
		asset_id: Self::AssetId,
		target: &<T as SystemConfig>::AccountId,
		balance: Self::Balance,
	) {
		Self::deposit_event(Event::Burned { asset_id, owner: target.clone(), balance });
	}

	fn done_transfer(
		asset_id: Self::AssetId,
		source: &<T as SystemConfig>::AccountId,
		dest: &<T as SystemConfig>::AccountId,
		amount: Self::Balance,
	) {
		Self::deposit_event(Event::Transferred {
			asset_id,
			from: source.clone(),
			to: dest.clone(),
			amount,
		});
	}
}

impl<T: Config<I>, I: 'static> fungibles::Balanced<<T as SystemConfig>::AccountId>
	for Pallet<T, I>
{
	type OnDropCredit = fungibles::DecreaseIssuance<T::AccountId, Self>;
	type OnDropDebt = fungibles::IncreaseIssuance<T::AccountId, Self>;
}

impl<T: Config<I>, I: 'static> fungibles::Unbalanced<T::AccountId> for Pallet<T, I> {
	fn handle_raw_dust(_: Self::AssetId, _: Self::Balance) {}
	fn handle_dust(_: fungibles::Dust<T::AccountId, Self>) {
		defensive!("`decrease_balance` and `increase_balance` have non-default impls; nothing else calls this; qed");
	}
	fn write_balance(
		_: Self::AssetId,
		_: &T::AccountId,
		_: Self::Balance,
	) -> Result<Option<Self::Balance>, DispatchError> {
		defensive!("write_balance is not used if other functions are impl'd");
		Err(DispatchError::Unavailable)
	}
	fn set_total_issuance(id: T::AssetId, amount: Self::Balance) {
		Asset::<T, I>::mutate_exists(id, |maybe_asset| {
			if let Some(ref mut asset) = maybe_asset {
				asset.supply = amount
			}
		});
	}
	fn decrease_balance(
		asset: T::AssetId,
		who: &T::AccountId,
		amount: Self::Balance,
		precision: Precision,
		preservation: Preservation,
		_: Fortitude,
	) -> Result<Self::Balance, DispatchError> {
		let f = DebitFlags {
			keep_alive: preservation != Expendable,
			best_effort: precision == BestEffort,
		};
		Self::decrease_balance(asset, who, amount, f, |_, _| Ok(()))
	}
	fn increase_balance(
		asset: T::AssetId,
		who: &T::AccountId,
		amount: Self::Balance,
		_: Precision,
	) -> Result<Self::Balance, DispatchError> {
		Self::increase_balance(asset, who, amount, |_| Ok(()))?;
		Ok(amount)
	}

	// TODO: #13196 implement deactivate/reactivate once we have inactive balance tracking.
}

impl<T: Config<I>, I: 'static> fungibles::Create<T::AccountId> for Pallet<T, I> {
	fn create(
		id: T::AssetId,
		admin: T::AccountId,
		is_sufficient: bool,
		min_balance: Self::Balance,
	) -> DispatchResult {
		Self::do_force_create(id, admin, is_sufficient, min_balance)
	}
}

impl<T: Config<I>, I: 'static> fungibles::Destroy<T::AccountId> for Pallet<T, I> {
	fn start_destroy(id: T::AssetId, maybe_check_owner: Option<T::AccountId>) -> DispatchResult {
		Self::do_start_destroy(id, maybe_check_owner)
	}

	fn destroy_accounts(id: T::AssetId, max_items: u32) -> Result<u32, DispatchError> {
		Self::do_destroy_accounts(id, max_items)
	}

	fn destroy_approvals(id: T::AssetId, max_items: u32) -> Result<u32, DispatchError> {
		Self::do_destroy_approvals(id, max_items)
	}

	fn finish_destroy(id: T::AssetId) -> DispatchResult {
		Self::do_finish_destroy(id)
	}
}

impl<T: Config<I>, I: 'static> fungibles::metadata::Inspect<<T as SystemConfig>::AccountId>
	for Pallet<T, I>
{
	fn name(asset: T::AssetId) -> Vec<u8> {
		Metadata::<T, I>::get(asset).name.to_vec()
	}

	fn symbol(asset: T::AssetId) -> Vec<u8> {
		Metadata::<T, I>::get(asset).symbol.to_vec()
	}

	fn decimals(asset: T::AssetId) -> u8 {
		Metadata::<T, I>::get(asset).decimals
	}
}

impl<T: Config<I>, I: 'static> fungibles::metadata::Mutate<<T as SystemConfig>::AccountId>
	for Pallet<T, I>
{
	fn set(
		asset: T::AssetId,
		from: &<T as SystemConfig>::AccountId,
		name: Vec<u8>,
		symbol: Vec<u8>,
		decimals: u8,
	) -> DispatchResult {
		Self::do_set_metadata(asset, from, name, symbol, decimals)
	}
}

impl<T: Config<I>, I: 'static>
	fungibles::metadata::MetadataDeposit<
		<T::Currency as Currency<<T as SystemConfig>::AccountId>>::Balance,
	> for Pallet<T, I>
{
	fn calc_metadata_deposit(
		name: &[u8],
		symbol: &[u8],
	) -> <T::Currency as Currency<<T as SystemConfig>::AccountId>>::Balance {
		Self::calc_metadata_deposit(&name, &symbol)
	}
}

impl<T: Config<I>, I: 'static> fungibles::approvals::Inspect<<T as SystemConfig>::AccountId>
	for Pallet<T, I>
{
	// Check the amount approved to be spent by an owner to a delegate
	fn allowance(
		asset: T::AssetId,
		owner: &<T as SystemConfig>::AccountId,
		delegate: &<T as SystemConfig>::AccountId,
	) -> T::Balance {
		Approvals::<T, I>::get((asset, &owner, &delegate))
			.map(|x| x.amount)
			.unwrap_or_else(Zero::zero)
	}
}

impl<T: Config<I>, I: 'static> fungibles::approvals::Mutate<<T as SystemConfig>::AccountId>
	for Pallet<T, I>
{
	// Approve spending tokens from a given account
	fn approve(
		asset: T::AssetId,
		owner: &<T as SystemConfig>::AccountId,
		delegate: &<T as SystemConfig>::AccountId,
		amount: T::Balance,
	) -> DispatchResult {
		Self::do_approve_transfer(asset, owner, delegate, amount)
	}

	fn transfer_from(
		asset: T::AssetId,
		owner: &<T as SystemConfig>::AccountId,
		delegate: &<T as SystemConfig>::AccountId,
		dest: &<T as SystemConfig>::AccountId,
		amount: T::Balance,
	) -> DispatchResult {
		Self::do_transfer_approved(asset, owner, delegate, dest, amount)
	}
}

impl<T: Config<I>, I: 'static> fungibles::roles::Inspect<<T as SystemConfig>::AccountId>
	for Pallet<T, I>
{
	fn owner(asset: T::AssetId) -> Option<<T as SystemConfig>::AccountId> {
		Asset::<T, I>::get(asset).map(|x| x.owner)
	}

	fn issuer(asset: T::AssetId) -> Option<<T as SystemConfig>::AccountId> {
		Asset::<T, I>::get(asset).map(|x| x.issuer)
	}

	fn admin(asset: T::AssetId) -> Option<<T as SystemConfig>::AccountId> {
		Asset::<T, I>::get(asset).map(|x| x.admin)
	}

	fn freezer(asset: T::AssetId) -> Option<<T as SystemConfig>::AccountId> {
		Asset::<T, I>::get(asset).map(|x| x.freezer)
	}
}

impl<T: Config<I>, I: 'static> fungibles::InspectEnumerable<T::AccountId> for Pallet<T, I> {
	type AssetsIterator = KeyPrefixIterator<<T as Config<I>>::AssetId>;

	/// Returns an iterator of the assets in existence.
	///
	/// NOTE: iterating this list invokes a storage read per item.
	fn asset_ids() -> Self::AssetsIterator {
		Asset::<T, I>::iter_keys()
	}
}

<<<<<<< HEAD
=======
impl<T: Config<I>, I: 'static> fungibles::roles::ResetTeam<T::AccountId> for Pallet<T, I> {
	fn reset_team(
		id: T::AssetId,
		owner: T::AccountId,
		admin: T::AccountId,
		issuer: T::AccountId,
		freezer: T::AccountId,
	) -> DispatchResult {
		Self::do_reset_team(id, owner, admin, issuer, freezer)
	}
}

>>>>>>> 4e10d3b0
impl<T: Config<I>, I: 'static> fungibles::Refund<T::AccountId> for Pallet<T, I> {
	type AssetId = T::AssetId;
	type Balance = DepositBalanceOf<T, I>;
	fn deposit_held(id: Self::AssetId, who: T::AccountId) -> Option<(T::AccountId, Self::Balance)> {
		use ExistenceReason::*;
		match Account::<T, I>::get(&id, &who).ok_or(Error::<T, I>::NoDeposit).ok()?.reason {
			DepositHeld(b) => Some((who, b)),
			DepositFrom(d, b) => Some((d, b)),
			_ => None,
		}
	}
	fn refund(id: Self::AssetId, who: T::AccountId) -> DispatchResult {
		match Self::deposit_held(id.clone(), who.clone()) {
			Some((d, _)) if d == who => Self::do_refund(id, who, false),
			Some(..) => Self::do_refund_other(id, &who, None),
			None => Err(Error::<T, I>::NoDeposit.into()),
		}
	}
}<|MERGE_RESOLUTION|>--- conflicted
+++ resolved
@@ -309,8 +309,6 @@
 	}
 }
 
-<<<<<<< HEAD
-=======
 impl<T: Config<I>, I: 'static> fungibles::roles::ResetTeam<T::AccountId> for Pallet<T, I> {
 	fn reset_team(
 		id: T::AssetId,
@@ -323,7 +321,6 @@
 	}
 }
 
->>>>>>> 4e10d3b0
 impl<T: Config<I>, I: 'static> fungibles::Refund<T::AccountId> for Pallet<T, I> {
 	type AssetId = T::AssetId;
 	type Balance = DepositBalanceOf<T, I>;
