--- conflicted
+++ resolved
@@ -103,12 +103,8 @@
 	type CreateOrigin = AsEnsureOriginWithArg<frame_system::EnsureSigned<u64>>;
 	type ForceOrigin = frame_system::EnsureRoot<u64>;
 	type Freezer = TestFreezer;
-<<<<<<< HEAD
 	type Holder = ();
-	type CallbackHandle = AssetsCallbackHandle;
-=======
 	type CallbackHandle = (AssetsCallbackHandle, AutoIncAssetId<Test>);
->>>>>>> 9403a5d4
 }
 
 use std::collections::HashMap;
