[package]
name = "pallet-contracts"
version = "27.0.0"
authors.workspace = true
edition.workspace = true
build = "build.rs"
license = "Apache-2.0"
homepage = "https://substrate.io"
repository.workspace = true
description = "FRAME pallet for WASM contracts"
readme = "README.md"
include = ["CHANGELOG.md", "README.md", "benchmarks/**", "build.rs", "src/**/*"]

[lints]
workspace = true

[package.metadata.docs.rs]
targets = ["x86_64-unknown-linux-gnu"]

[dependencies]
paste = { workspace = true }
bitflags = { workspace = true }
codec = { features = [
	"derive",
	"max-encoded-len",
], workspace = true }
scale-info = { features = ["derive"], workspace = true }
log = { workspace = true }
serde = { optional = true, features = ["derive"], workspace = true, default-features = true }
smallvec = { features = [
	"const_generics",
<<<<<<< HEAD
], workspace = true }
wasmi = { workspace = true }
impl-trait-for-tuples = { workspace = true }
=======
] }
wasmi = { version = "0.32.3", default-features = false }
impl-trait-for-tuples = "0.2"
>>>>>>> 2869fd6a

# Only used in benchmarking to generate contract code
wasm-instrument = { optional = true, workspace = true }
rand = { optional = true, workspace = true }
rand_pcg = { optional = true, workspace = true }

# Substrate Dependencies
environmental = { workspace = true }
frame-benchmarking = { optional = true, workspace = true }
frame-support = { workspace = true }
frame-system = { workspace = true }
pallet-balances = { optional = true, workspace = true }
pallet-contracts-uapi = { workspace = true, default-features = true }
pallet-contracts-proc-macro = { workspace = true, default-features = true }
sp-api = { workspace = true }
sp-core = { workspace = true }
sp-io = { workspace = true }
sp-runtime = { workspace = true }
sp-std = { workspace = true }

xcm = { workspace = true }
xcm-builder = { workspace = true }

[dev-dependencies]
array-bytes = { workspace = true, default-features = true }
assert_matches = { workspace = true }
env_logger = { workspace = true }
pretty_assertions = { workspace = true }
wat = { workspace = true }
pallet-contracts-fixtures = { workspace = true }

# Polkadot Dependencies
xcm-builder = { workspace = true, default-features = true }

# Substrate Dependencies
pallet-balances = { workspace = true, default-features = true }
pallet-timestamp = { workspace = true, default-features = true }
pallet-message-queue = { workspace = true, default-features = true }
pallet-insecure-randomness-collective-flip = { workspace = true, default-features = true }
pallet-utility = { workspace = true, default-features = true }
pallet-assets = { workspace = true, default-features = true }
pallet-proxy = { workspace = true, default-features = true }
sp-keystore = { workspace = true, default-features = true }
sp-tracing = { workspace = true, default-features = true }

[features]
default = ["std"]
std = [
	"codec/std",
	"environmental/std",
	"frame-benchmarking?/std",
	"frame-support/std",
	"frame-system/std",
	"log/std",
	"pallet-balances?/std",
	"pallet-insecure-randomness-collective-flip/std",
	"pallet-proxy/std",
	"pallet-timestamp/std",
	"pallet-utility/std",
	"rand?/std",
	"scale-info/std",
	"serde",
	"sp-api/std",
	"sp-core/std",
	"sp-io/std",
	"sp-keystore/std",
	"sp-runtime/std",
	"sp-std/std",
	"wasm-instrument?/std",
	"wasmi/std",
	"xcm-builder/std",
	"xcm/std",
]
runtime-benchmarks = [
	"frame-benchmarking/runtime-benchmarks",
	"frame-support/runtime-benchmarks",
	"frame-system/runtime-benchmarks",
	"pallet-assets/runtime-benchmarks",
	"pallet-balances/runtime-benchmarks",
	"pallet-message-queue/runtime-benchmarks",
	"pallet-proxy/runtime-benchmarks",
	"pallet-timestamp/runtime-benchmarks",
	"pallet-utility/runtime-benchmarks",
	"rand",
	"rand_pcg",
	"sp-runtime/runtime-benchmarks",
	"wasm-instrument",
	"xcm-builder/runtime-benchmarks",
]
try-runtime = [
	"frame-support/try-runtime",
	"frame-system/try-runtime",
	"pallet-assets/try-runtime",
	"pallet-balances/try-runtime",
	"pallet-insecure-randomness-collective-flip/try-runtime",
	"pallet-message-queue/try-runtime",
	"pallet-proxy/try-runtime",
	"pallet-timestamp/try-runtime",
	"pallet-utility/try-runtime",
	"sp-runtime/try-runtime",
]<|MERGE_RESOLUTION|>--- conflicted
+++ resolved
@@ -29,15 +29,9 @@
 serde = { optional = true, features = ["derive"], workspace = true, default-features = true }
 smallvec = { features = [
 	"const_generics",
-<<<<<<< HEAD
-], workspace = true }
-wasmi = { workspace = true }
-impl-trait-for-tuples = { workspace = true }
-=======
 ] }
 wasmi = { version = "0.32.3", default-features = false }
 impl-trait-for-tuples = "0.2"
->>>>>>> 2869fd6a
 
 # Only used in benchmarking to generate contract code
 wasm-instrument = { optional = true, workspace = true }
