--- conflicted
+++ resolved
@@ -37,17 +37,10 @@
 # Substrate Dependencies
 environmental = { version = "1.1.4", default-features = false }
 frame-benchmarking = { path = "../benchmarking", default-features = false, optional = true }
-<<<<<<< HEAD
-frame-support = { path = "../support", default-features = false }
-frame-system = { path = "../system", default-features = false }
-pallet-balances = { path = "../balances", default-features = false, optional = true }
-pallet-contracts-primitives = { path = "primitives", default-features = false }
-=======
 frame-support = { path = "../support", default-features = false}
 frame-system = { path = "../system", default-features = false}
 pallet-balances = { path = "../balances", default-features = false , optional = true}
 pallet-contracts-uapi = { path = "uapi" }
->>>>>>> 2135fa87
 pallet-contracts-proc-macro = { path = "proc-macro" }
 sp-api = { path = "../../primitives/api", default-features = false }
 sp-core = { path = "../../primitives/core", default-features = false }
