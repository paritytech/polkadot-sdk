--- conflicted
+++ resolved
@@ -332,18 +332,11 @@
 	#[benchmark(pov_mode = Measured)]
 	fn migration_noop() {
 		let version = LATEST_MIGRATION_VERSION;
-<<<<<<< HEAD
 		StorageVersion::new(version).put::<Pallet<T>>();
-	}:  {
-		Migration::<T>::migrate(Weight::MAX)
-	} verify {
-=======
-		assert_eq!(StorageVersion::get::<Pallet<T>>(), version);
 		#[block]
 		{
 			Migration::<T>::migrate(Weight::MAX);
 		}
->>>>>>> 9922fd39
 		assert_eq!(StorageVersion::get::<Pallet<T>>(), version);
 	}
 
@@ -365,18 +358,11 @@
 	#[benchmark(pov_mode = Measured)]
 	fn on_runtime_upgrade_noop() {
 		let latest_version = LATEST_MIGRATION_VERSION;
-<<<<<<< HEAD
 		StorageVersion::new(latest_version).put::<Pallet<T>>();
-	}:  {
-		<Migration::<T, false> as frame_support::traits::OnRuntimeUpgrade>::on_runtime_upgrade()
-	} verify {
-=======
-		assert_eq!(StorageVersion::get::<Pallet<T>>(), latest_version);
 		#[block]
 		{
 			<Migration<T, false> as frame_support::traits::OnRuntimeUpgrade>::on_runtime_upgrade();
 		}
->>>>>>> 9922fd39
 		assert!(MigrationInProgress::<T>::get().is_none());
 	}
 
