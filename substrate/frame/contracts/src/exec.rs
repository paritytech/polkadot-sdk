--- conflicted
+++ resolved
@@ -358,24 +358,16 @@
 	///
 	/// # Errors
 	///
-<<<<<<< HEAD
 	/// - [`Error::DelegateDependencyNotFound`]
 	fn unlock_delegate_dependency(&mut self, code_hash: &CodeHash<Self::T>) -> DispatchResult;
 
+	/// Returns the number of locked delegate dependencies.
+	///
+	/// Note: Requires &mut self to access the contract info.
+	fn locked_delegate_dependencies_count(&mut self) -> usize;
+
 	/// Check if running in read-only context.
 	fn is_read_only(&self) -> bool;
-=======
-	/// - [`Error::<T>::DelegateDependencyNotFound`]
-	fn unlock_delegate_dependency(
-		&mut self,
-		code_hash: &CodeHash<Self::T>,
-	) -> Result<(), DispatchError>;
-
-	/// Returns the number of locked delegate dependencies.
-	///
-	/// Note: Requires &mut self to access the contract info.
-	fn locked_delegate_dependencies_count(&mut self) -> usize;
->>>>>>> 3bf283ff
 }
 
 /// Describes the different functions that can be exported by an [`Executable`].
@@ -1624,13 +1616,12 @@
 		Ok(())
 	}
 
-<<<<<<< HEAD
+	fn locked_delegate_dependencies_count(&mut self) -> usize {
+		self.top_frame_mut().contract_info().delegate_dependencies_count()
+	}
+
 	fn is_read_only(&self) -> bool {
 		self.top_frame().read_only
-=======
-	fn locked_delegate_dependencies_count(&mut self) -> usize {
-		self.top_frame_mut().contract_info().delegate_dependencies_count()
->>>>>>> 3bf283ff
 	}
 }
 
