--- conflicted
+++ resolved
@@ -801,14 +801,13 @@
 			self.delegate_dependencies.borrow_mut().remove(code);
 			Ok(())
 		}
-<<<<<<< HEAD
+
+		fn locked_delegate_dependencies_count(&mut self) -> usize {
+			self.delegate_dependencies.borrow().len()
+		}
 
 		fn is_read_only(&self) -> bool {
 			false
-=======
-		fn locked_delegate_dependencies_count(&mut self) -> usize {
-			self.delegate_dependencies.borrow().len()
->>>>>>> 3bf283ff
 		}
 	}
 
