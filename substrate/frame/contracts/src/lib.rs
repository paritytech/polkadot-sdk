// This file is part of Substrate.

// Copyright (C) Parity Technologies (UK) Ltd.
// SPDX-License-Identifier: Apache-2.0

// Licensed under the Apache License, Version 2.0 (the "License");
// you may not use this file except in compliance with the License.
// You may obtain a copy of the License at
//
// 	http://www.apache.org/licenses/LICENSE-2.0
//
// Unless required by applicable law or agreed to in writing, software
// distributed under the License is distributed on an "AS IS" BASIS,
// WITHOUT WARRANTIES OR CONDITIONS OF ANY KIND, either express or implied.
// See the License for the specific language governing permissions and
// limitations under the License.

//! # Contracts Pallet
//!
//! The Contracts module provides functionality for the runtime to deploy and execute WebAssembly
//! smart-contracts.
//!
//! - [`Config`]
//! - [`Call`]
//!
//! ## Overview
//!
//! This module extends accounts based on the [`frame_support::traits::fungible`] traits to have
//! smart-contract functionality. It can be used with other modules that implement accounts based on
//! the [`frame_support::traits::fungible`] traits. These "smart-contract accounts" have the ability
//! to instantiate smart-contracts and make calls to other contract and non-contract accounts.
//!
//! The smart-contract code is stored once, and later retrievable via its hash.
//! This means that multiple smart-contracts can be instantiated from the same hash, without
//! replicating the code each time.
//!
//! When a smart-contract is called, its associated code is retrieved via the code hash and gets
//! executed. This call can alter the storage entries of the smart-contract account, instantiate new
//! smart-contracts, or call other smart-contracts.
//!
//! Finally, when an account is reaped, its associated code and storage of the smart-contract
//! account will also be deleted.
//!
//! ### Weight
//!
//! Senders must specify a [`Weight`] limit with every call, as all instructions invoked by the
//! smart-contract require weight. Unused weight is refunded after the call, regardless of the
//! execution outcome.
//!
//! If the weight limit is reached, then all calls and state changes (including balance transfers)
//! are only reverted at the current call's contract level. For example, if contract A calls B and B
//! runs out of gas mid-call, then all of B's calls are reverted. Assuming correct error handling by
//! contract A, A's other calls and state changes still persist.
//!
//! ### Notable Scenarios
//!
//! Contract call failures are not always cascading. When failures occur in a sub-call, they do not
//! "bubble up", and the call will only revert at the specific contract level. For example, if
//! contract A calls contract B, and B fails, A can decide how to handle that failure, either
//! proceeding or reverting A's changes.
//!
//! ## Interface
//!
//! ### Dispatchable functions
//!
//! * [`Pallet::instantiate_with_code`] - Deploys a new contract from the supplied Wasm binary,
//! optionally transferring
//! some balance. This instantiates a new smart contract account with the supplied code and
//! calls its constructor to initialize the contract.
//! * [`Pallet::instantiate`] - The same as `instantiate_with_code` but instead of uploading new
//! code an existing `code_hash` is supplied.
//! * [`Pallet::call`] - Makes a call to an account, optionally transferring some balance.
//! * [`Pallet::upload_code`] - Uploads new code without instantiating a contract from it.
//! * [`Pallet::remove_code`] - Removes the stored code and refunds the deposit to its owner. Only
//!   allowed to code owner.
//! * [`Pallet::set_code`] - Changes the code of an existing contract. Only allowed to `Root`
//!   origin.
//! * [`Pallet::migrate`] - Runs migration steps of current multi-block migration in priority,
//!   before [`Hooks::on_idle`][frame_support::traits::Hooks::on_idle] activates.
//!
//! ## Usage
//!
//! * [`ink!`](https://use.ink) is language that enables writing Wasm-based smart contracts in plain
//!   Rust.

#![allow(rustdoc::private_intra_doc_links)]
#![cfg_attr(not(feature = "std"), no_std)]
#![cfg_attr(feature = "runtime-benchmarks", recursion_limit = "1024")]

mod address;
mod benchmarking;
mod exec;
mod gas;
mod primitives;
pub use primitives::*;

mod schedule;
mod storage;
mod wasm;

pub mod chain_extension;
pub mod debug;
pub mod migration;
pub mod weights;

#[cfg(test)]
mod tests;
use crate::{
	exec::{
		AccountIdOf, ErrorOrigin, ExecError, Executable, Ext, Key, MomentOf, Stack as ExecStack,
	},
	gas::GasMeter,
	storage::{meter::Meter as StorageMeter, ContractInfo, DeletionQueueManager},
	wasm::{CodeInfo, WasmBlob},
};
use codec::{Codec, Decode, Encode, HasCompact, MaxEncodedLen};
use environmental::*;
use frame_support::{
	dispatch::{GetDispatchInfo, Pays, PostDispatchInfo, RawOrigin, WithPostDispatchInfo},
	ensure,
	error::BadOrigin,
	traits::{
		fungible::{Inspect, Mutate, MutateHold},
		ConstU32, Contains, Get, Randomness, Time,
	},
	weights::Weight,
	BoundedVec, DefaultNoBound, RuntimeDebugNoBound,
};
use frame_system::{
	ensure_signed,
	pallet_prelude::{BlockNumberFor, OriginFor},
	EventRecord, Pallet as System,
};
use scale_info::TypeInfo;
use smallvec::Array;
use sp_runtime::{
	traits::{Convert, Dispatchable, Hash, Saturating, StaticLookup, Zero},
	DispatchError, RuntimeDebug,
};
use sp_std::{fmt::Debug, prelude::*};

pub use crate::{
	address::{AddressGenerator, DefaultAddressGenerator},
	debug::Tracing,
	exec::Frame,
	migration::{MigrateSequence, Migration, NoopMigration},
	pallet::*,
	schedule::{HostFnWeights, InstructionWeights, Limits, Schedule},
	wasm::Determinism,
};
pub use weights::WeightInfo;

#[cfg(doc)]
pub use crate::wasm::api_doc;

type CodeHash<T> = <T as frame_system::Config>::Hash;
type TrieId = BoundedVec<u8, ConstU32<128>>;
type BalanceOf<T> =
	<<T as Config>::Currency as Inspect<<T as frame_system::Config>::AccountId>>::Balance;
type CodeVec<T> = BoundedVec<u8, <T as Config>::MaxCodeLen>;
type AccountIdLookupOf<T> = <<T as frame_system::Config>::Lookup as StaticLookup>::Source;
type DebugBufferVec<T> = BoundedVec<u8, <T as Config>::MaxDebugBufferLen>;
type EventRecordOf<T> =
	EventRecord<<T as frame_system::Config>::RuntimeEvent, <T as frame_system::Config>::Hash>;

/// The old weight type.
///
/// This is a copy of the [`frame_support::weights::OldWeight`] type since the contracts pallet
/// needs to support it indefinitely.
type OldWeight = u64;

/// Used as a sentinel value when reading and writing contract memory.
///
/// It is usually used to signal `None` to a contract when only a primitive is allowed
/// and we don't want to go through encoding a full Rust type. Using `u32::Max` is a safe
/// sentinel because contracts are never allowed to use such a large amount of resources
/// that this value makes sense for a memory location or length.
const SENTINEL: u32 = u32::MAX;

/// The target that is used for the log output emitted by this crate.
///
/// Hence you can use this target to selectively increase the log level for this crate.
///
/// Example: `RUST_LOG=runtime::contracts=debug my_code --dev`
const LOG_TARGET: &str = "runtime::contracts";

/// Wrapper around `PhantomData` to prevent it being filtered by `scale-info`.
///
/// `scale-info` filters out `PhantomData` fields because usually we are only interested
/// in sized types. However, when trying to communicate **types** as opposed to **values**
/// we want to have those zero sized types be included.
#[derive(Encode, Decode, DefaultNoBound, TypeInfo)]
#[cfg_attr(feature = "std", derive(serde::Serialize, serde::Deserialize))]
pub struct EnvironmentType<T>(PhantomData<T>);

/// List of all runtime configurable types that are used in the communication between
/// `pallet-contracts` and any given contract.
///
/// Since those types are configurable they can vary between
/// chains all using `pallet-contracts`. Hence we need a mechanism to communicate those types
/// in a way that can be consumed by offchain tooling.
///
/// This type only exists in order to appear in the metadata where it can be read by
/// offchain tooling.
#[derive(Encode, Decode, DefaultNoBound, TypeInfo)]
#[cfg_attr(feature = "std", derive(serde::Serialize, serde::Deserialize))]
#[scale_info(skip_type_params(T))]
pub struct Environment<T: Config> {
	account_id: EnvironmentType<AccountIdOf<T>>,
	balance: EnvironmentType<BalanceOf<T>>,
	hash: EnvironmentType<<T as frame_system::Config>::Hash>,
	hasher: EnvironmentType<<T as frame_system::Config>::Hashing>,
	timestamp: EnvironmentType<MomentOf<T>>,
	block_number: EnvironmentType<BlockNumberFor<T>>,
}

/// Defines the current version of the HostFn APIs.
/// This is used to communicate the available APIs in pallet-contracts.
///
/// The version is bumped any time a new HostFn is added or stabilized.
#[derive(Encode, Decode, TypeInfo)]
pub struct ApiVersion(u16);
impl Default for ApiVersion {
	fn default() -> Self {
<<<<<<< HEAD
		Self(1)
	}
}

=======
		Self(2)
	}
}

#[test]
fn api_version_is_up_to_date() {
	assert_eq!(
		109,
		crate::wasm::STABLE_API_COUNT,
		"Stable API count has changed. Bump the returned value of ApiVersion::default() and update the test."
	);
}

>>>>>>> 8eb1f559
#[frame_support::pallet]
pub mod pallet {
	use super::*;
	use crate::debug::Debugger;
	use frame_support::pallet_prelude::*;
	use frame_system::pallet_prelude::*;
	use sp_runtime::Perbill;

	/// The in-code storage version.
	pub(crate) const STORAGE_VERSION: StorageVersion = StorageVersion::new(15);

	#[pallet::pallet]
	#[pallet::storage_version(STORAGE_VERSION)]
	pub struct Pallet<T>(_);

	#[pallet::config]
	pub trait Config: frame_system::Config {
		/// The time implementation used to supply timestamps to contracts through `seal_now`.
		type Time: Time;

		/// The generator used to supply randomness to contracts through `seal_random`.
		///
		/// # Deprecated
		///
		/// Codes using the randomness functionality cannot be uploaded. Neither can contracts
		/// be instantiated from existing codes that use this deprecated functionality. It will
		/// be removed eventually. Hence for new `pallet-contracts` deployments it is okay
		/// to supply a dummy implementation for this type (because it is never used).
		type Randomness: Randomness<Self::Hash, BlockNumberFor<Self>>;

		/// The fungible in which fees are paid and contract balances are held.
		type Currency: Inspect<Self::AccountId>
			+ Mutate<Self::AccountId>
			+ MutateHold<Self::AccountId, Reason = Self::RuntimeHoldReason>;

		/// The overarching event type.
		type RuntimeEvent: From<Event<Self>> + IsType<<Self as frame_system::Config>::RuntimeEvent>;

		/// The overarching call type.
		type RuntimeCall: Dispatchable<RuntimeOrigin = Self::RuntimeOrigin, PostInfo = PostDispatchInfo>
			+ GetDispatchInfo
			+ codec::Decode
			+ IsType<<Self as frame_system::Config>::RuntimeCall>;

		/// Filter that is applied to calls dispatched by contracts.
		///
		/// Use this filter to control which dispatchables are callable by contracts.
		/// This is applied in **addition** to [`frame_system::Config::BaseCallFilter`].
		/// It is recommended to treat this as a whitelist.
		///
		/// # Stability
		///
		/// The runtime **must** make sure that all dispatchables that are callable by
		/// contracts remain stable. In addition [`Self::RuntimeCall`] itself must remain stable.
		/// This means that no existing variants are allowed to switch their positions.
		///
		/// # Note
		///
		/// Note that dispatchables that are called via contracts do not spawn their
		/// own wasm instance for each call (as opposed to when called via a transaction).
		/// Therefore please make sure to be restrictive about which dispatchables are allowed
		/// in order to not introduce a new DoS vector like memory allocation patterns that can
		/// be exploited to drive the runtime into a panic.
		///
		/// This filter does not apply to XCM transact calls. To impose restrictions on XCM transact
		/// calls, you must configure them separately within the XCM pallet itself.
		type CallFilter: Contains<<Self as frame_system::Config>::RuntimeCall>;

		/// Used to answer contracts' queries regarding the current weight price. This is **not**
		/// used to calculate the actual fee and is only for informational purposes.
		type WeightPrice: Convert<Weight, BalanceOf<Self>>;

		/// Describes the weights of the dispatchables of this module and is also used to
		/// construct a default cost schedule.
		type WeightInfo: WeightInfo;

		/// Type that allows the runtime authors to add new host functions for a contract to call.
		type ChainExtension: chain_extension::ChainExtension<Self> + Default;

		/// Cost schedule and limits.
		#[pallet::constant]
		type Schedule: Get<Schedule<Self>>;

		/// The type of the call stack determines the maximum nesting depth of contract calls.
		///
		/// The allowed depth is `CallStack::size() + 1`.
		/// Therefore a size of `0` means that a contract cannot use call or instantiate.
		/// In other words only the origin called "root contract" is allowed to execute then.
		///
		/// This setting along with [`MaxCodeLen`](#associatedtype.MaxCodeLen) directly affects
		/// memory usage of your runtime.
		type CallStack: Array<Item = Frame<Self>>;

		/// The amount of balance a caller has to pay for each byte of storage.
		///
		/// # Note
		///
		/// Changing this value for an existing chain might need a storage migration.
		#[pallet::constant]
		type DepositPerByte: Get<BalanceOf<Self>>;

		/// Fallback value to limit the storage deposit if it's not being set by the caller.
		#[pallet::constant]
		type DefaultDepositLimit: Get<BalanceOf<Self>>;

		/// The amount of balance a caller has to pay for each storage item.
		///
		/// # Note
		///
		/// Changing this value for an existing chain might need a storage migration.
		#[pallet::constant]
		type DepositPerItem: Get<BalanceOf<Self>>;

		/// The percentage of the storage deposit that should be held for using a code hash.
		/// Instantiating a contract, or calling [`chain_extension::Ext::lock_delegate_dependency`]
		/// protects the code from being removed. In order to prevent abuse these actions are
		/// protected with a percentage of the code deposit.
		#[pallet::constant]
		type CodeHashLockupDepositPercent: Get<Perbill>;

		/// The address generator used to generate the addresses of contracts.
		type AddressGenerator: AddressGenerator<Self>;

		/// The maximum length of a contract code in bytes.
		///
		/// The value should be chosen carefully taking into the account the overall memory limit
		/// your runtime has, as well as the [maximum allowed callstack
		/// depth](#associatedtype.CallStack). Look into the `integrity_test()` for some insights.
		#[pallet::constant]
		type MaxCodeLen: Get<u32>;

		/// The maximum allowable length in bytes for storage keys.
		#[pallet::constant]
		type MaxStorageKeyLen: Get<u32>;

		/// The maximum number of delegate_dependencies that a contract can lock with
		/// [`chain_extension::Ext::lock_delegate_dependency`].
		#[pallet::constant]
		type MaxDelegateDependencies: Get<u32>;

		/// Make contract callable functions marked as `#[unstable]` available.
		///
		/// Contracts that use `#[unstable]` functions won't be able to be uploaded unless
		/// this is set to `true`. This is only meant for testnets and dev nodes in order to
		/// experiment with new features.
		///
		/// # Warning
		///
		/// Do **not** set to `true` on productions chains.
		#[pallet::constant]
		type UnsafeUnstableInterface: Get<bool>;

		/// The maximum length of the debug buffer in bytes.
		#[pallet::constant]
		type MaxDebugBufferLen: Get<u32>;

		/// Origin allowed to upload code.
		///
		/// By default, it is safe to set this to `EnsureSigned`, allowing anyone to upload contract
		/// code.
		type UploadOrigin: EnsureOrigin<Self::RuntimeOrigin, Success = Self::AccountId>;

		/// Origin allowed to instantiate code.
		///
		/// # Note
		///
		/// This is not enforced when a contract instantiates another contract. The
		/// [`Self::UploadOrigin`] should make sure that no code is deployed that does unwanted
		/// instantiations.
		///
		/// By default, it is safe to set this to `EnsureSigned`, allowing anyone to instantiate
		/// contract code.
		type InstantiateOrigin: EnsureOrigin<Self::RuntimeOrigin, Success = Self::AccountId>;

		/// Overarching hold reason.
		type RuntimeHoldReason: From<HoldReason>;

		/// The sequence of migration steps that will be applied during a migration.
		///
		/// # Examples
		/// ```
		/// use pallet_contracts::migration::{v10, v11};
		/// # struct Runtime {};
		/// # struct Currency {};
		/// type Migrations = (v10::Migration<Runtime, Currency>, v11::Migration<Runtime>);
		/// ```
		///
		/// If you have a single migration step, you can use a tuple with a single element:
		/// ```
		/// use pallet_contracts::migration::v10;
		/// # struct Runtime {};
		/// # struct Currency {};
		/// type Migrations = (v10::Migration<Runtime, Currency>,);
		/// ```
		type Migrations: MigrateSequence;

		/// # Note
		/// For most production chains, it's recommended to use the `()` implementation of this
		/// trait. This implementation offers additional logging when the log target
		/// "runtime::contracts" is set to trace.
		type Debug: Debugger<Self>;

		/// Type that bundles together all the runtime configurable interface types.
		///
		/// This is not a real config. We just mention the type here as constant so that
		/// its type appears in the metadata. Only valid value is `()`.
		#[pallet::constant]
		type Environment: Get<Environment<Self>>;

		/// The version of the HostFn APIs that are available in the runtime.
		///
		/// Only valid value is `()`.
		#[pallet::constant]
		type ApiVersion: Get<ApiVersion>;

		/// A type that exposes XCM APIs, allowing contracts to interact with other parachains, and
		/// execute XCM programs.
		type Xcm: xcm_builder::Controller<
			OriginFor<Self>,
			<Self as frame_system::Config>::RuntimeCall,
			BlockNumberFor<Self>,
		>;
	}

	#[pallet::hooks]
	impl<T: Config> Hooks<BlockNumberFor<T>> for Pallet<T> {
		fn on_idle(_block: BlockNumberFor<T>, mut remaining_weight: Weight) -> Weight {
			use migration::MigrateResult::*;

			loop {
				let (result, weight) = Migration::<T>::migrate(remaining_weight);
				remaining_weight.saturating_reduce(weight);

				match result {
					// There is not enough weight to perform a migration, or make any progress, we
					// just return the remaining weight.
					NoMigrationPerformed | InProgress { steps_done: 0 } => return remaining_weight,
					// Migration is still in progress, we can start the next step.
					InProgress { .. } => continue,
					// Either no migration is in progress, or we are done with all migrations, we
					// can do some more other work with the remaining weight.
					Completed | NoMigrationInProgress => break,
				}
			}

			ContractInfo::<T>::process_deletion_queue_batch(remaining_weight)
				.saturating_add(T::WeightInfo::on_process_deletion_queue_batch())
		}

		fn integrity_test() {
			Migration::<T>::integrity_test();

			// Total runtime memory limit
			let max_runtime_mem: u32 = T::Schedule::get().limits.runtime_memory;
			// Memory limits for a single contract:
			// Value stack size: 1Mb per contract, default defined in wasmi
			const MAX_STACK_SIZE: u32 = 1024 * 1024;
			// Heap limit is normally 16 mempages of 64kb each = 1Mb per contract
			let max_heap_size = T::Schedule::get().limits.max_memory_size();
			// Max call depth is CallStack::size() + 1
			let max_call_depth = u32::try_from(T::CallStack::size().saturating_add(1))
				.expect("CallStack size is too big");

			// Check that given configured `MaxCodeLen`, runtime heap memory limit can't be broken.
			//
			// In worst case, the decoded Wasm contract code would be `x16` times larger than the
			// encoded one. This is because even a single-byte wasm instruction has 16-byte size in
			// wasmi. This gives us `MaxCodeLen*16` safety margin.
			//
			// Next, the pallet keeps the Wasm blob for each
			// contract, hence we add up `MaxCodeLen` to the safety margin.
			//
			// Finally, the inefficiencies of the freeing-bump allocator
			// being used in the client for the runtime memory allocations, could lead to possible
			// memory allocations for contract code grow up to `x4` times in some extreme cases,
			// which gives us total multiplier of `17*4` for `MaxCodeLen`.
			//
			// That being said, for every contract executed in runtime, at least `MaxCodeLen*17*4`
			// memory should be available. Note that maximum allowed heap memory and stack size per
			// each contract (stack frame) should also be counted.
			//
			// Finally, we allow 50% of the runtime memory to be utilized by the contracts call
			// stack, keeping the rest for other facilities, such as PoV, etc.
			//
			// This gives us the following formula:
			//
			// `(MaxCodeLen * 17 * 4 + MAX_STACK_SIZE + max_heap_size) * max_call_depth <
			// max_runtime_mem/2`
			//
			// Hence the upper limit for the `MaxCodeLen` can be defined as follows:
			let code_len_limit = max_runtime_mem
				.saturating_div(2)
				.saturating_div(max_call_depth)
				.saturating_sub(max_heap_size)
				.saturating_sub(MAX_STACK_SIZE)
				.saturating_div(17 * 4);

			assert!(
				T::MaxCodeLen::get() < code_len_limit,
				"Given `CallStack` height {:?}, `MaxCodeLen` should be set less than {:?} \
				 (current value is {:?}), to avoid possible runtime oom issues.",
				max_call_depth,
				code_len_limit,
				T::MaxCodeLen::get(),
			);

			// Debug buffer should at least be large enough to accommodate a simple error message
			const MIN_DEBUG_BUF_SIZE: u32 = 256;
			assert!(
				T::MaxDebugBufferLen::get() > MIN_DEBUG_BUF_SIZE,
				"Debug buffer should have minimum size of {} (current setting is {})",
				MIN_DEBUG_BUF_SIZE,
				T::MaxDebugBufferLen::get(),
			)
		}
	}

	#[pallet::call]
	impl<T: Config> Pallet<T>
	where
		<BalanceOf<T> as HasCompact>::Type: Clone + Eq + PartialEq + Debug + TypeInfo + Encode,
	{
		/// Deprecated version if [`Self::call`] for use in an in-storage `Call`.
		#[pallet::call_index(0)]
		#[pallet::weight(T::WeightInfo::call().saturating_add(<Pallet<T>>::compat_weight_limit(*gas_limit)))]
		#[allow(deprecated)]
		#[deprecated(note = "1D weight is used in this extrinsic, please migrate to `call`")]
		pub fn call_old_weight(
			origin: OriginFor<T>,
			dest: AccountIdLookupOf<T>,
			#[pallet::compact] value: BalanceOf<T>,
			#[pallet::compact] gas_limit: OldWeight,
			storage_deposit_limit: Option<<BalanceOf<T> as codec::HasCompact>::Type>,
			data: Vec<u8>,
		) -> DispatchResultWithPostInfo {
			Self::call(
				origin,
				dest,
				value,
				<Pallet<T>>::compat_weight_limit(gas_limit),
				storage_deposit_limit,
				data,
			)
		}

		/// Deprecated version if [`Self::instantiate_with_code`] for use in an in-storage `Call`.
		#[pallet::call_index(1)]
		#[pallet::weight(
			T::WeightInfo::instantiate_with_code(code.len() as u32, data.len() as u32, salt.len() as u32)
			.saturating_add(<Pallet<T>>::compat_weight_limit(*gas_limit))
		)]
		#[allow(deprecated)]
		#[deprecated(
			note = "1D weight is used in this extrinsic, please migrate to `instantiate_with_code`"
		)]
		pub fn instantiate_with_code_old_weight(
			origin: OriginFor<T>,
			#[pallet::compact] value: BalanceOf<T>,
			#[pallet::compact] gas_limit: OldWeight,
			storage_deposit_limit: Option<<BalanceOf<T> as codec::HasCompact>::Type>,
			code: Vec<u8>,
			data: Vec<u8>,
			salt: Vec<u8>,
		) -> DispatchResultWithPostInfo {
			Self::instantiate_with_code(
				origin,
				value,
				<Pallet<T>>::compat_weight_limit(gas_limit),
				storage_deposit_limit,
				code,
				data,
				salt,
			)
		}

		/// Deprecated version if [`Self::instantiate`] for use in an in-storage `Call`.
		#[pallet::call_index(2)]
		#[pallet::weight(
			T::WeightInfo::instantiate(data.len() as u32, salt.len() as u32).saturating_add(<Pallet<T>>::compat_weight_limit(*gas_limit))
		)]
		#[allow(deprecated)]
		#[deprecated(note = "1D weight is used in this extrinsic, please migrate to `instantiate`")]
		pub fn instantiate_old_weight(
			origin: OriginFor<T>,
			#[pallet::compact] value: BalanceOf<T>,
			#[pallet::compact] gas_limit: OldWeight,
			storage_deposit_limit: Option<<BalanceOf<T> as codec::HasCompact>::Type>,
			code_hash: CodeHash<T>,
			data: Vec<u8>,
			salt: Vec<u8>,
		) -> DispatchResultWithPostInfo {
			Self::instantiate(
				origin,
				value,
				<Pallet<T>>::compat_weight_limit(gas_limit),
				storage_deposit_limit,
				code_hash,
				data,
				salt,
			)
		}

		/// Upload new `code` without instantiating a contract from it.
		///
		/// If the code does not already exist a deposit is reserved from the caller
		/// and unreserved only when [`Self::remove_code`] is called. The size of the reserve
		/// depends on the size of the supplied `code`.
		///
		/// If the code already exists in storage it will still return `Ok` and upgrades
		/// the in storage version to the current
		/// [`InstructionWeights::version`](InstructionWeights).
		///
		/// - `determinism`: If this is set to any other value but [`Determinism::Enforced`] then
		///   the only way to use this code is to delegate call into it from an offchain execution.
		///   Set to [`Determinism::Enforced`] if in doubt.
		///
		/// # Note
		///
		/// Anyone can instantiate a contract from any uploaded code and thus prevent its removal.
		/// To avoid this situation a constructor could employ access control so that it can
		/// only be instantiated by permissioned entities. The same is true when uploading
		/// through [`Self::instantiate_with_code`].
		///
		/// Use [`Determinism::Relaxed`] exclusively for non-deterministic code. If the uploaded
		/// code is deterministic, specifying [`Determinism::Relaxed`] will be disregarded and
		/// result in higher gas costs.
		#[pallet::call_index(3)]
		#[pallet::weight(
			match determinism {
				Determinism::Enforced => T::WeightInfo::upload_code_determinism_enforced(code.len() as u32),
				Determinism::Relaxed => T::WeightInfo::upload_code_determinism_relaxed(code.len() as u32),
			}
		)]
		pub fn upload_code(
			origin: OriginFor<T>,
			code: Vec<u8>,
			storage_deposit_limit: Option<<BalanceOf<T> as codec::HasCompact>::Type>,
			determinism: Determinism,
		) -> DispatchResult {
			Migration::<T>::ensure_migrated()?;
			let origin = T::UploadOrigin::ensure_origin(origin)?;
			Self::bare_upload_code(origin, code, storage_deposit_limit.map(Into::into), determinism)
				.map(|_| ())
		}

		/// Remove the code stored under `code_hash` and refund the deposit to its owner.
		///
		/// A code can only be removed by its original uploader (its owner) and only if it is
		/// not used by any contract.
		#[pallet::call_index(4)]
		#[pallet::weight(T::WeightInfo::remove_code())]
		pub fn remove_code(
			origin: OriginFor<T>,
			code_hash: CodeHash<T>,
		) -> DispatchResultWithPostInfo {
			Migration::<T>::ensure_migrated()?;
			let origin = ensure_signed(origin)?;
			<WasmBlob<T>>::remove(&origin, code_hash)?;
			// we waive the fee because removing unused code is beneficial
			Ok(Pays::No.into())
		}

		/// Privileged function that changes the code of an existing contract.
		///
		/// This takes care of updating refcounts and all other necessary operations. Returns
		/// an error if either the `code_hash` or `dest` do not exist.
		///
		/// # Note
		///
		/// This does **not** change the address of the contract in question. This means
		/// that the contract address is no longer derived from its code hash after calling
		/// this dispatchable.
		#[pallet::call_index(5)]
		#[pallet::weight(T::WeightInfo::set_code())]
		pub fn set_code(
			origin: OriginFor<T>,
			dest: AccountIdLookupOf<T>,
			code_hash: CodeHash<T>,
		) -> DispatchResult {
			Migration::<T>::ensure_migrated()?;
			ensure_root(origin)?;
			let dest = T::Lookup::lookup(dest)?;
			<ContractInfoOf<T>>::try_mutate(&dest, |contract| {
				let contract = if let Some(contract) = contract {
					contract
				} else {
					return Err(<Error<T>>::ContractNotFound.into())
				};
				<ExecStack<T, WasmBlob<T>>>::increment_refcount(code_hash)?;
				<ExecStack<T, WasmBlob<T>>>::decrement_refcount(contract.code_hash);
				Self::deposit_event(
					vec![T::Hashing::hash_of(&dest), code_hash, contract.code_hash],
					Event::ContractCodeUpdated {
						contract: dest.clone(),
						new_code_hash: code_hash,
						old_code_hash: contract.code_hash,
					},
				);
				contract.code_hash = code_hash;
				Ok(())
			})
		}

		/// Makes a call to an account, optionally transferring some balance.
		///
		/// # Parameters
		///
		/// * `dest`: Address of the contract to call.
		/// * `value`: The balance to transfer from the `origin` to `dest`.
		/// * `gas_limit`: The gas limit enforced when executing the constructor.
		/// * `storage_deposit_limit`: The maximum amount of balance that can be charged from the
		///   caller to pay for the storage consumed.
		/// * `data`: The input data to pass to the contract.
		///
		/// * If the account is a smart-contract account, the associated code will be
		/// executed and any value will be transferred.
		/// * If the account is a regular account, any value will be transferred.
		/// * If no account exists and the call value is not less than `existential_deposit`,
		/// a regular account will be created and any value will be transferred.
		#[pallet::call_index(6)]
		#[pallet::weight(T::WeightInfo::call().saturating_add(*gas_limit))]
		pub fn call(
			origin: OriginFor<T>,
			dest: AccountIdLookupOf<T>,
			#[pallet::compact] value: BalanceOf<T>,
			gas_limit: Weight,
			storage_deposit_limit: Option<<BalanceOf<T> as codec::HasCompact>::Type>,
			data: Vec<u8>,
		) -> DispatchResultWithPostInfo {
			Migration::<T>::ensure_migrated()?;
			let common = CommonInput {
				origin: Origin::from_runtime_origin(origin)?,
				value,
				data,
				gas_limit: gas_limit.into(),
				storage_deposit_limit: storage_deposit_limit.map(Into::into),
				debug_message: None,
			};
			let dest = T::Lookup::lookup(dest)?;
			let mut output =
				CallInput::<T> { dest, determinism: Determinism::Enforced }.run_guarded(common);
			if let Ok(retval) = &output.result {
				if retval.did_revert() {
					output.result = Err(<Error<T>>::ContractReverted.into());
				}
			}
			output.gas_meter.into_dispatch_result(output.result, T::WeightInfo::call())
		}

		/// Instantiates a new contract from the supplied `code` optionally transferring
		/// some balance.
		///
		/// This dispatchable has the same effect as calling [`Self::upload_code`] +
		/// [`Self::instantiate`]. Bundling them together provides efficiency gains. Please
		/// also check the documentation of [`Self::upload_code`].
		///
		/// # Parameters
		///
		/// * `value`: The balance to transfer from the `origin` to the newly created contract.
		/// * `gas_limit`: The gas limit enforced when executing the constructor.
		/// * `storage_deposit_limit`: The maximum amount of balance that can be charged/reserved
		///   from the caller to pay for the storage consumed.
		/// * `code`: The contract code to deploy in raw bytes.
		/// * `data`: The input data to pass to the contract constructor.
		/// * `salt`: Used for the address derivation. See [`Pallet::contract_address`].
		///
		/// Instantiation is executed as follows:
		///
		/// - The supplied `code` is deployed, and a `code_hash` is created for that code.
		/// - If the `code_hash` already exists on the chain the underlying `code` will be shared.
		/// - The destination address is computed based on the sender, code_hash and the salt.
		/// - The smart-contract account is created at the computed address.
		/// - The `value` is transferred to the new account.
		/// - The `deploy` function is executed in the context of the newly-created account.
		#[pallet::call_index(7)]
		#[pallet::weight(
			T::WeightInfo::instantiate_with_code(code.len() as u32, data.len() as u32, salt.len() as u32)
			.saturating_add(*gas_limit)
		)]
		pub fn instantiate_with_code(
			origin: OriginFor<T>,
			#[pallet::compact] value: BalanceOf<T>,
			gas_limit: Weight,
			storage_deposit_limit: Option<<BalanceOf<T> as codec::HasCompact>::Type>,
			code: Vec<u8>,
			data: Vec<u8>,
			salt: Vec<u8>,
		) -> DispatchResultWithPostInfo {
			Migration::<T>::ensure_migrated()?;

			// These two origins will usually be the same; however, we treat them as separate since
			// it is possible for the `Success` value of `UploadOrigin` and `InstantiateOrigin` to
			// differ.
			let upload_origin = T::UploadOrigin::ensure_origin(origin.clone())?;
			let instantiate_origin = T::InstantiateOrigin::ensure_origin(origin)?;

			let code_len = code.len() as u32;

			let (module, upload_deposit) = Self::try_upload_code(
				upload_origin,
				code,
				storage_deposit_limit.clone().map(Into::into),
				Determinism::Enforced,
				None,
			)?;

			// Reduces the storage deposit limit by the amount that was reserved for the upload.
			let storage_deposit_limit =
				storage_deposit_limit.map(|limit| limit.into().saturating_sub(upload_deposit));

			let data_len = data.len() as u32;
			let salt_len = salt.len() as u32;
			let common = CommonInput {
				origin: Origin::from_account_id(instantiate_origin),
				value,
				data,
				gas_limit,
				storage_deposit_limit,
				debug_message: None,
			};

			let mut output =
				InstantiateInput::<T> { code: WasmCode::Wasm(module), salt }.run_guarded(common);
			if let Ok(retval) = &output.result {
				if retval.1.did_revert() {
					output.result = Err(<Error<T>>::ContractReverted.into());
				}
			}

			output.gas_meter.into_dispatch_result(
				output.result.map(|(_address, output)| output),
				T::WeightInfo::instantiate_with_code(code_len, data_len, salt_len),
			)
		}

		/// Instantiates a contract from a previously deployed wasm binary.
		///
		/// This function is identical to [`Self::instantiate_with_code`] but without the
		/// code deployment step. Instead, the `code_hash` of an on-chain deployed wasm binary
		/// must be supplied.
		#[pallet::call_index(8)]
		#[pallet::weight(
			T::WeightInfo::instantiate(data.len() as u32, salt.len() as u32).saturating_add(*gas_limit)
		)]
		pub fn instantiate(
			origin: OriginFor<T>,
			#[pallet::compact] value: BalanceOf<T>,
			gas_limit: Weight,
			storage_deposit_limit: Option<<BalanceOf<T> as codec::HasCompact>::Type>,
			code_hash: CodeHash<T>,
			data: Vec<u8>,
			salt: Vec<u8>,
		) -> DispatchResultWithPostInfo {
			Migration::<T>::ensure_migrated()?;
			let origin = T::InstantiateOrigin::ensure_origin(origin)?;
			let data_len = data.len() as u32;
			let salt_len = salt.len() as u32;
			let common = CommonInput {
				origin: Origin::from_account_id(origin),
				value,
				data,
				gas_limit,
				storage_deposit_limit: storage_deposit_limit.map(Into::into),
				debug_message: None,
			};
			let mut output = InstantiateInput::<T> { code: WasmCode::CodeHash(code_hash), salt }
				.run_guarded(common);
			if let Ok(retval) = &output.result {
				if retval.1.did_revert() {
					output.result = Err(<Error<T>>::ContractReverted.into());
				}
			}
			output.gas_meter.into_dispatch_result(
				output.result.map(|(_address, output)| output),
				T::WeightInfo::instantiate(data_len, salt_len),
			)
		}

		/// When a migration is in progress, this dispatchable can be used to run migration steps.
		/// Calls that contribute to advancing the migration have their fees waived, as it's helpful
		/// for the chain. Note that while the migration is in progress, the pallet will also
		/// leverage the `on_idle` hooks to run migration steps.
		#[pallet::call_index(9)]
		#[pallet::weight(T::WeightInfo::migrate().saturating_add(*weight_limit))]
		pub fn migrate(origin: OriginFor<T>, weight_limit: Weight) -> DispatchResultWithPostInfo {
			use migration::MigrateResult::*;
			ensure_signed(origin)?;

			let weight_limit = weight_limit.saturating_add(T::WeightInfo::migrate());
			let (result, weight) = Migration::<T>::migrate(weight_limit);

			match result {
				Completed =>
					Ok(PostDispatchInfo { actual_weight: Some(weight), pays_fee: Pays::No }),
				InProgress { steps_done, .. } if steps_done > 0 =>
					Ok(PostDispatchInfo { actual_weight: Some(weight), pays_fee: Pays::No }),
				InProgress { .. } =>
					Ok(PostDispatchInfo { actual_weight: Some(weight), pays_fee: Pays::Yes }),
				NoMigrationInProgress | NoMigrationPerformed => {
					let err: DispatchError = <Error<T>>::NoMigrationPerformed.into();
					Err(err.with_weight(T::WeightInfo::migrate()))
				},
			}
		}
	}

	#[pallet::event]
	pub enum Event<T: Config> {
		/// Contract deployed by address at the specified address.
		Instantiated { deployer: T::AccountId, contract: T::AccountId },

		/// Contract has been removed.
		///
		/// # Note
		///
		/// The only way for a contract to be removed and emitting this event is by calling
		/// `seal_terminate`.
		Terminated {
			/// The contract that was terminated.
			contract: T::AccountId,
			/// The account that received the contracts remaining balance
			beneficiary: T::AccountId,
		},

		/// Code with the specified hash has been stored.
		CodeStored { code_hash: T::Hash, deposit_held: BalanceOf<T>, uploader: T::AccountId },

		/// A custom event emitted by the contract.
		ContractEmitted {
			/// The contract that emitted the event.
			contract: T::AccountId,
			/// Data supplied by the contract. Metadata generated during contract compilation
			/// is needed to decode it.
			data: Vec<u8>,
		},

		/// A code with the specified hash was removed.
		CodeRemoved { code_hash: T::Hash, deposit_released: BalanceOf<T>, remover: T::AccountId },

		/// A contract's code was updated.
		ContractCodeUpdated {
			/// The contract that has been updated.
			contract: T::AccountId,
			/// New code hash that was set for the contract.
			new_code_hash: T::Hash,
			/// Previous code hash of the contract.
			old_code_hash: T::Hash,
		},

		/// A contract was called either by a plain account or another contract.
		///
		/// # Note
		///
		/// Please keep in mind that like all events this is only emitted for successful
		/// calls. This is because on failure all storage changes including events are
		/// rolled back.
		Called {
			/// The caller of the `contract`.
			caller: Origin<T>,
			/// The contract that was called.
			contract: T::AccountId,
		},

		/// A contract delegate called a code hash.
		///
		/// # Note
		///
		/// Please keep in mind that like all events this is only emitted for successful
		/// calls. This is because on failure all storage changes including events are
		/// rolled back.
		DelegateCalled {
			/// The contract that performed the delegate call and hence in whose context
			/// the `code_hash` is executed.
			contract: T::AccountId,
			/// The code hash that was delegate called.
			code_hash: CodeHash<T>,
		},

		/// Some funds have been transferred and held as storage deposit.
		StorageDepositTransferredAndHeld {
			from: T::AccountId,
			to: T::AccountId,
			amount: BalanceOf<T>,
		},

		/// Some storage deposit funds have been transferred and released.
		StorageDepositTransferredAndReleased {
			from: T::AccountId,
			to: T::AccountId,
			amount: BalanceOf<T>,
		},
	}

	#[pallet::error]
	pub enum Error<T> {
		/// Invalid schedule supplied, e.g. with zero weight of a basic operation.
		InvalidSchedule,
		/// Invalid combination of flags supplied to `seal_call` or `seal_delegate_call`.
		InvalidCallFlags,
		/// The executed contract exhausted its gas limit.
		OutOfGas,
		/// The output buffer supplied to a contract API call was too small.
		OutputBufferTooSmall,
		/// Performing the requested transfer failed. Probably because there isn't enough
		/// free balance in the sender's account.
		TransferFailed,
		/// Performing a call was denied because the calling depth reached the limit
		/// of what is specified in the schedule.
		MaxCallDepthReached,
		/// No contract was found at the specified address.
		ContractNotFound,
		/// The code supplied to `instantiate_with_code` exceeds the limit specified in the
		/// current schedule.
		CodeTooLarge,
		/// No code could be found at the supplied code hash.
		CodeNotFound,
		/// No code info could be found at the supplied code hash.
		CodeInfoNotFound,
		/// A buffer outside of sandbox memory was passed to a contract API function.
		OutOfBounds,
		/// Input passed to a contract API function failed to decode as expected type.
		DecodingFailed,
		/// Contract trapped during execution.
		ContractTrapped,
		/// The size defined in `T::MaxValueSize` was exceeded.
		ValueTooLarge,
		/// Termination of a contract is not allowed while the contract is already
		/// on the call stack. Can be triggered by `seal_terminate`.
		TerminatedWhileReentrant,
		/// `seal_call` forwarded this contracts input. It therefore is no longer available.
		InputForwarded,
		/// The subject passed to `seal_random` exceeds the limit.
		RandomSubjectTooLong,
		/// The amount of topics passed to `seal_deposit_events` exceeds the limit.
		TooManyTopics,
		/// The chain does not provide a chain extension. Calling the chain extension results
		/// in this error. Note that this usually  shouldn't happen as deploying such contracts
		/// is rejected.
		NoChainExtension,
		/// Failed to decode the XCM program.
		XCMDecodeFailed,
		/// A contract with the same AccountId already exists.
		DuplicateContract,
		/// A contract self destructed in its constructor.
		///
		/// This can be triggered by a call to `seal_terminate`.
		TerminatedInConstructor,
		/// A call tried to invoke a contract that is flagged as non-reentrant.
		/// The only other cause is that a call from a contract into the runtime tried to call back
		/// into `pallet-contracts`. This would make the whole pallet reentrant with regard to
		/// contract code execution which is not supported.
		ReentranceDenied,
		/// Origin doesn't have enough balance to pay the required storage deposits.
		StorageDepositNotEnoughFunds,
		/// More storage was created than allowed by the storage deposit limit.
		StorageDepositLimitExhausted,
		/// Code removal was denied because the code is still in use by at least one contract.
		CodeInUse,
		/// The contract ran to completion but decided to revert its storage changes.
		/// Please note that this error is only returned from extrinsics. When called directly
		/// or via RPC an `Ok` will be returned. In this case the caller needs to inspect the flags
		/// to determine whether a reversion has taken place.
		ContractReverted,
		/// The contract's code was found to be invalid during validation.
		///
		/// The most likely cause of this is that an API was used which is not supported by the
		/// node. This happens if an older node is used with a new version of ink!. Try updating
		/// your node to the newest available version.
		///
		/// A more detailed error can be found on the node console if debug messages are enabled
		/// by supplying `-lruntime::contracts=debug`.
		CodeRejected,
		/// An indeterministic code was used in a context where this is not permitted.
		Indeterministic,
		/// A pending migration needs to complete before the extrinsic can be called.
		MigrationInProgress,
		/// Migrate dispatch call was attempted but no migration was performed.
		NoMigrationPerformed,
		/// The contract has reached its maximum number of delegate dependencies.
		MaxDelegateDependenciesReached,
		/// The dependency was not found in the contract's delegate dependencies.
		DelegateDependencyNotFound,
		/// The contract already depends on the given delegate dependency.
		DelegateDependencyAlreadyExists,
		/// Can not add a delegate dependency to the code hash of the contract itself.
		CannotAddSelfAsDelegateDependency,
	}

	/// A reason for the pallet contracts placing a hold on funds.
	#[pallet::composite_enum]
	pub enum HoldReason {
		/// The Pallet has reserved it for storing code on-chain.
		CodeUploadDepositReserve,
		/// The Pallet has reserved it for storage deposit.
		StorageDepositReserve,
	}

	/// A mapping from a contract's code hash to its code.
	#[pallet::storage]
	pub(crate) type PristineCode<T: Config> = StorageMap<_, Identity, CodeHash<T>, CodeVec<T>>;

	/// A mapping from a contract's code hash to its code info.
	#[pallet::storage]
	pub(crate) type CodeInfoOf<T: Config> = StorageMap<_, Identity, CodeHash<T>, CodeInfo<T>>;

	/// This is a **monotonic** counter incremented on contract instantiation.
	///
	/// This is used in order to generate unique trie ids for contracts.
	/// The trie id of a new contract is calculated from hash(account_id, nonce).
	/// The nonce is required because otherwise the following sequence would lead to
	/// a possible collision of storage:
	///
	/// 1. Create a new contract.
	/// 2. Terminate the contract.
	/// 3. Immediately recreate the contract with the same account_id.
	///
	/// This is bad because the contents of a trie are deleted lazily and there might be
	/// storage of the old instantiation still in it when the new contract is created. Please
	/// note that we can't replace the counter by the block number because the sequence above
	/// can happen in the same block. We also can't keep the account counter in memory only
	/// because storage is the only way to communicate across different extrinsics in the
	/// same block.
	///
	/// # Note
	///
	/// Do not use it to determine the number of contracts. It won't be decremented if
	/// a contract is destroyed.
	#[pallet::storage]
	pub(crate) type Nonce<T: Config> = StorageValue<_, u64, ValueQuery>;

	/// The code associated with a given account.
	///
	/// TWOX-NOTE: SAFE since `AccountId` is a secure hash.
	#[pallet::storage]
	pub(crate) type ContractInfoOf<T: Config> =
		StorageMap<_, Twox64Concat, T::AccountId, ContractInfo<T>>;

	/// Evicted contracts that await child trie deletion.
	///
	/// Child trie deletion is a heavy operation depending on the amount of storage items
	/// stored in said trie. Therefore this operation is performed lazily in `on_idle`.
	#[pallet::storage]
	pub(crate) type DeletionQueue<T: Config> = StorageMap<_, Twox64Concat, u32, TrieId>;

	/// A pair of monotonic counters used to track the latest contract marked for deletion
	/// and the latest deleted contract in queue.
	#[pallet::storage]
	pub(crate) type DeletionQueueCounter<T: Config> =
		StorageValue<_, DeletionQueueManager<T>, ValueQuery>;

	/// A migration can span across multiple blocks. This storage defines a cursor to track the
	/// progress of the migration, enabling us to resume from the last completed position.
	#[pallet::storage]
	pub(crate) type MigrationInProgress<T: Config> =
		StorageValue<_, migration::Cursor, OptionQuery>;
}

/// The type of origins supported by the contracts pallet.
#[derive(Clone, Encode, Decode, PartialEq, TypeInfo, RuntimeDebugNoBound)]
pub enum Origin<T: Config> {
	Root,
	Signed(T::AccountId),
}

impl<T: Config> Origin<T> {
	/// Creates a new Signed Caller from an AccountId.
	pub fn from_account_id(account_id: T::AccountId) -> Self {
		Origin::Signed(account_id)
	}
	/// Creates a new Origin from a `RuntimeOrigin`.
	pub fn from_runtime_origin(o: OriginFor<T>) -> Result<Self, DispatchError> {
		match o.into() {
			Ok(RawOrigin::Root) => Ok(Self::Root),
			Ok(RawOrigin::Signed(t)) => Ok(Self::Signed(t)),
			_ => Err(BadOrigin.into()),
		}
	}
	/// Returns the AccountId of a Signed Origin or an error if the origin is Root.
	pub fn account_id(&self) -> Result<&T::AccountId, DispatchError> {
		match self {
			Origin::Signed(id) => Ok(id),
			Origin::Root => Err(DispatchError::RootNotAllowed),
		}
	}
}

/// Context of a contract invocation.
struct CommonInput<'a, T: Config> {
	origin: Origin<T>,
	value: BalanceOf<T>,
	data: Vec<u8>,
	gas_limit: Weight,
	storage_deposit_limit: Option<BalanceOf<T>>,
	debug_message: Option<&'a mut DebugBufferVec<T>>,
}

/// Input specific to a call into contract.
struct CallInput<T: Config> {
	dest: T::AccountId,
	determinism: Determinism,
}

/// Reference to an existing code hash or a new wasm module.
enum WasmCode<T: Config> {
	Wasm(WasmBlob<T>),
	CodeHash(CodeHash<T>),
}

/// Input specific to a contract instantiation invocation.
struct InstantiateInput<T: Config> {
	code: WasmCode<T>,
	salt: Vec<u8>,
}

/// Determines whether events should be collected during execution.
#[derive(
	Copy, Clone, PartialEq, Eq, RuntimeDebug, Decode, Encode, MaxEncodedLen, scale_info::TypeInfo,
)]
pub enum CollectEvents {
	/// Collect events.
	///
	/// # Note
	///
	/// Events should only be collected when called off-chain, as this would otherwise
	/// collect all the Events emitted in the block so far and put them into the PoV.
	///
	/// **Never** use this mode for on-chain execution.
	UnsafeCollect,
	/// Skip event collection.
	Skip,
}

/// Determines whether debug messages will be collected.
#[derive(
	Copy, Clone, PartialEq, Eq, RuntimeDebug, Decode, Encode, MaxEncodedLen, scale_info::TypeInfo,
)]
pub enum DebugInfo {
	/// Collect debug messages.
	/// # Note
	///
	/// This should only ever be set to `UnsafeDebug` when executing as an RPC because
	/// it adds allocations and could be abused to drive the runtime into an OOM panic.
	UnsafeDebug,
	/// Skip collection of debug messages.
	Skip,
}

/// Return type of private helper functions.
struct InternalOutput<T: Config, O> {
	/// The gas meter that was used to execute the call.
	gas_meter: GasMeter<T>,
	/// The storage deposit used by the call.
	storage_deposit: StorageDeposit<BalanceOf<T>>,
	/// The result of the call.
	result: Result<O, ExecError>,
}

// Set up a global reference to the boolean flag used for the re-entrancy guard.
environmental!(executing_contract: bool);

/// Helper trait to wrap contract execution entry points into a single function
/// [`Invokable::run_guarded`].
trait Invokable<T: Config>: Sized {
	/// What is returned as a result of a successful invocation.
	type Output;

	/// Single entry point to contract execution.
	/// Downstream execution flow is branched by implementations of [`Invokable`] trait:
	///
	/// - [`InstantiateInput::run`] runs contract instantiation,
	/// - [`CallInput::run`] runs contract call.
	///
	/// We enforce a re-entrancy guard here by initializing and checking a boolean flag through a
	/// global reference.
	fn run_guarded(self, common: CommonInput<T>) -> InternalOutput<T, Self::Output> {
		let gas_limit = common.gas_limit;

		// Check whether the origin is allowed here. The logic of the access rules
		// is in the `ensure_origin`, this could vary for different implementations of this
		// trait. For example, some actions might not allow Root origin as they could require an
		// AccountId associated with the origin.
		if let Err(e) = self.ensure_origin(common.origin.clone()) {
			return InternalOutput {
				gas_meter: GasMeter::new(gas_limit),
				storage_deposit: Default::default(),
				result: Err(ExecError { error: e.into(), origin: ErrorOrigin::Caller }),
			}
		}

		executing_contract::using_once(&mut false, || {
			executing_contract::with(|f| {
				// Fail if already entered contract execution
				if *f {
					return Err(())
				}
				// We are entering contract execution
				*f = true;
				Ok(())
			})
			.expect("Returns `Ok` if called within `using_once`. It is syntactically obvious that this is the case; qed")
			.map_or_else(
				|_| InternalOutput {
					gas_meter: GasMeter::new(gas_limit),
					storage_deposit: Default::default(),
					result: Err(ExecError {
						error: <Error<T>>::ReentranceDenied.into(),
						origin: ErrorOrigin::Caller,
					}),
				},
				// Enter contract call.
				|_| self.run(common, GasMeter::new(gas_limit)),
			)
		})
	}

	/// Method that does the actual call to a contract. It can be either a call to a deployed
	/// contract or a instantiation of a new one.
	///
	/// Called by dispatchables and public functions through the [`Invokable::run_guarded`].
	fn run(self, common: CommonInput<T>, gas_meter: GasMeter<T>)
		-> InternalOutput<T, Self::Output>;

	/// This method ensures that the given `origin` is allowed to invoke the current `Invokable`.
	///
	/// Called by dispatchables and public functions through the [`Invokable::run_guarded`].
	fn ensure_origin(&self, origin: Origin<T>) -> Result<(), DispatchError>;
}

impl<T: Config> Invokable<T> for CallInput<T> {
	type Output = ExecReturnValue;

	fn run(
		self,
		common: CommonInput<T>,
		mut gas_meter: GasMeter<T>,
	) -> InternalOutput<T, Self::Output> {
		let CallInput { dest, determinism } = self;
		let CommonInput { origin, value, data, debug_message, .. } = common;
		let mut storage_meter =
			match StorageMeter::new(&origin, common.storage_deposit_limit, common.value) {
				Ok(meter) => meter,
				Err(err) =>
					return InternalOutput {
						result: Err(err.into()),
						gas_meter,
						storage_deposit: Default::default(),
					},
			};
		let schedule = T::Schedule::get();
		let result = ExecStack::<T, WasmBlob<T>>::run_call(
			origin.clone(),
			dest.clone(),
			&mut gas_meter,
			&mut storage_meter,
			&schedule,
			value,
			data.clone(),
			debug_message,
			determinism,
		);

		match storage_meter.try_into_deposit(&origin) {
			Ok(storage_deposit) => InternalOutput { gas_meter, storage_deposit, result },
			Err(err) => InternalOutput {
				gas_meter,
				storage_deposit: Default::default(),
				result: Err(err.into()),
			},
		}
	}

	fn ensure_origin(&self, _origin: Origin<T>) -> Result<(), DispatchError> {
		Ok(())
	}
}

impl<T: Config> Invokable<T> for InstantiateInput<T> {
	type Output = (AccountIdOf<T>, ExecReturnValue);

	fn run(
		self,
		common: CommonInput<T>,
		mut gas_meter: GasMeter<T>,
	) -> InternalOutput<T, Self::Output> {
		let mut storage_deposit = Default::default();
		let try_exec = || {
			let schedule = T::Schedule::get();
			let InstantiateInput { salt, .. } = self;
			let CommonInput { origin: contract_origin, .. } = common;
			let origin = contract_origin.account_id()?;

			let executable = match self.code {
				WasmCode::Wasm(module) => module,
				WasmCode::CodeHash(code_hash) => WasmBlob::from_storage(code_hash, &mut gas_meter)?,
			};

			let contract_origin = Origin::from_account_id(origin.clone());
			let mut storage_meter =
				StorageMeter::new(&contract_origin, common.storage_deposit_limit, common.value)?;
			let CommonInput { value, data, debug_message, .. } = common;
			let result = ExecStack::<T, WasmBlob<T>>::run_instantiate(
				origin.clone(),
				executable,
				&mut gas_meter,
				&mut storage_meter,
				&schedule,
				value,
				data.clone(),
				&salt,
				debug_message,
			);

			storage_deposit = storage_meter.try_into_deposit(&contract_origin)?;
			result
		};
		InternalOutput { result: try_exec(), gas_meter, storage_deposit }
	}

	fn ensure_origin(&self, origin: Origin<T>) -> Result<(), DispatchError> {
		match origin {
			Origin::Signed(_) => Ok(()),
			Origin::Root => Err(DispatchError::RootNotAllowed),
		}
	}
}

macro_rules! ensure_no_migration_in_progress {
	() => {
		if Migration::<T>::in_progress() {
			return ContractResult {
				gas_consumed: Zero::zero(),
				gas_required: Zero::zero(),
				storage_deposit: Default::default(),
				debug_message: Vec::new(),
				result: Err(Error::<T>::MigrationInProgress.into()),
				events: None,
			}
		}
	};
}

impl<T: Config> Pallet<T> {
	/// Perform a call to a specified contract.
	///
	/// This function is similar to [`Self::call`], but doesn't perform any address lookups
	/// and better suitable for calling directly from Rust.
	///
	/// # Note
	///
	/// If `debug` is set to `DebugInfo::UnsafeDebug` it returns additional human readable debugging
	/// information.
	///
	/// If `collect_events` is set to `CollectEvents::UnsafeCollect` it collects all the Events
	/// emitted in the block so far and the ones emitted during the execution of this contract.
	pub fn bare_call(
		origin: T::AccountId,
		dest: T::AccountId,
		value: BalanceOf<T>,
		gas_limit: Weight,
		storage_deposit_limit: Option<BalanceOf<T>>,
		data: Vec<u8>,
		debug: DebugInfo,
		collect_events: CollectEvents,
		determinism: Determinism,
	) -> ContractExecResult<BalanceOf<T>, EventRecordOf<T>> {
		ensure_no_migration_in_progress!();

		let mut debug_message = if matches!(debug, DebugInfo::UnsafeDebug) {
			Some(DebugBufferVec::<T>::default())
		} else {
			None
		};
		let origin = Origin::from_account_id(origin);
		let common = CommonInput {
			origin,
			value,
			data,
			gas_limit,
			storage_deposit_limit,
			debug_message: debug_message.as_mut(),
		};
		let output = CallInput::<T> { dest, determinism }.run_guarded(common);
		let events = if matches!(collect_events, CollectEvents::UnsafeCollect) {
			Some(System::<T>::read_events_no_consensus().map(|e| *e).collect())
		} else {
			None
		};

		ContractExecResult {
			result: output.result.map_err(|r| r.error),
			gas_consumed: output.gas_meter.gas_consumed(),
			gas_required: output.gas_meter.gas_required(),
			storage_deposit: output.storage_deposit,
			debug_message: debug_message.unwrap_or_default().to_vec(),
			events,
		}
	}

	/// Instantiate a new contract.
	///
	/// This function is similar to [`Self::instantiate`], but doesn't perform any address lookups
	/// and better suitable for calling directly from Rust.
	///
	/// It returns the execution result, account id and the amount of used weight.
	///
	/// # Note
	///
	/// If `debug` is set to `DebugInfo::UnsafeDebug` it returns additional human readable debugging
	/// information.
	///
	/// If `collect_events` is set to `CollectEvents::UnsafeCollect` it collects all the Events
	/// emitted in the block so far.
	pub fn bare_instantiate(
		origin: T::AccountId,
		value: BalanceOf<T>,
		gas_limit: Weight,
		mut storage_deposit_limit: Option<BalanceOf<T>>,
		code: Code<CodeHash<T>>,
		data: Vec<u8>,
		salt: Vec<u8>,
		debug: DebugInfo,
		collect_events: CollectEvents,
	) -> ContractInstantiateResult<T::AccountId, BalanceOf<T>, EventRecordOf<T>> {
		ensure_no_migration_in_progress!();

		let mut debug_message = if debug == DebugInfo::UnsafeDebug {
			Some(DebugBufferVec::<T>::default())
		} else {
			None
		};
		// collect events if CollectEvents is UnsafeCollect
		let events = || {
			if collect_events == CollectEvents::UnsafeCollect {
				Some(System::<T>::read_events_no_consensus().map(|e| *e).collect())
			} else {
				None
			}
		};

		let (code, upload_deposit): (WasmCode<T>, BalanceOf<T>) = match code {
			Code::Upload(code) => {
				let result = Self::try_upload_code(
					origin.clone(),
					code,
					storage_deposit_limit.map(Into::into),
					Determinism::Enforced,
					debug_message.as_mut(),
				);

				let (module, deposit) = match result {
					Ok(result) => result,
					Err(error) =>
						return ContractResult {
							gas_consumed: Zero::zero(),
							gas_required: Zero::zero(),
							storage_deposit: Default::default(),
							debug_message: debug_message.unwrap_or(Default::default()).into(),
							result: Err(error),
							events: events(),
						},
				};

				storage_deposit_limit =
					storage_deposit_limit.map(|l| l.saturating_sub(deposit.into()));
				(WasmCode::Wasm(module), deposit)
			},
			Code::Existing(hash) => (WasmCode::CodeHash(hash), Default::default()),
		};

		let common = CommonInput {
			origin: Origin::from_account_id(origin),
			value,
			data,
			gas_limit,
			storage_deposit_limit,
			debug_message: debug_message.as_mut(),
		};

		let output = InstantiateInput::<T> { code, salt }.run_guarded(common);
		ContractInstantiateResult {
			result: output
				.result
				.map(|(account_id, result)| InstantiateReturnValue { result, account_id })
				.map_err(|e| e.error),
			gas_consumed: output.gas_meter.gas_consumed(),
			gas_required: output.gas_meter.gas_required(),
			storage_deposit: output
				.storage_deposit
				.saturating_add(&StorageDeposit::Charge(upload_deposit)),
			debug_message: debug_message.unwrap_or_default().to_vec(),
			events: events(),
		}
	}

	/// Upload new code without instantiating a contract from it.
	///
	/// This function is similar to [`Self::upload_code`], but doesn't perform any address lookups
	/// and better suitable for calling directly from Rust.
	pub fn bare_upload_code(
		origin: T::AccountId,
		code: Vec<u8>,
		storage_deposit_limit: Option<BalanceOf<T>>,
		determinism: Determinism,
	) -> CodeUploadResult<CodeHash<T>, BalanceOf<T>> {
		Migration::<T>::ensure_migrated()?;
		let (module, deposit) =
			Self::try_upload_code(origin, code, storage_deposit_limit, determinism, None)?;
		Ok(CodeUploadReturnValue { code_hash: *module.code_hash(), deposit })
	}

	/// Uploads new code and returns the Wasm blob and deposit amount collected.
	fn try_upload_code(
		origin: T::AccountId,
		code: Vec<u8>,
		storage_deposit_limit: Option<BalanceOf<T>>,
		determinism: Determinism,
		mut debug_message: Option<&mut DebugBufferVec<T>>,
	) -> Result<(WasmBlob<T>, BalanceOf<T>), DispatchError> {
		let schedule = T::Schedule::get();
		let mut module =
			WasmBlob::from_code(code, &schedule, origin, determinism).map_err(|(err, msg)| {
				debug_message.as_mut().map(|d| d.try_extend(msg.bytes()));
				err
			})?;
		let deposit = module.store_code()?;
		if let Some(storage_deposit_limit) = storage_deposit_limit {
			ensure!(storage_deposit_limit >= deposit, <Error<T>>::StorageDepositLimitExhausted);
		}

		Ok((module, deposit))
	}

	/// Query storage of a specified contract under a specified key.
	pub fn get_storage(address: T::AccountId, key: Vec<u8>) -> GetStorageResult {
		if Migration::<T>::in_progress() {
			return Err(ContractAccessError::MigrationInProgress)
		}
		let contract_info =
			ContractInfoOf::<T>::get(&address).ok_or(ContractAccessError::DoesntExist)?;

		let maybe_value = contract_info.read(
			&Key::<T>::try_from_var(key)
				.map_err(|_| ContractAccessError::KeyDecodingFailed)?
				.into(),
		);
		Ok(maybe_value)
	}

	/// Determine the address of a contract.
	///
	/// This is the address generation function used by contract instantiation. See
	/// [`DefaultAddressGenerator`] for the default implementation.
	pub fn contract_address(
		deploying_address: &T::AccountId,
		code_hash: &CodeHash<T>,
		input_data: &[u8],
		salt: &[u8],
	) -> T::AccountId {
		T::AddressGenerator::contract_address(deploying_address, code_hash, input_data, salt)
	}

	/// Returns the code hash of the contract specified by `account` ID.
	pub fn code_hash(account: &AccountIdOf<T>) -> Option<CodeHash<T>> {
		ContractInfo::<T>::load_code_hash(account)
	}

	/// Store code for benchmarks which does not validate the code.
	#[cfg(feature = "runtime-benchmarks")]
	fn store_code_raw(
		code: Vec<u8>,
		owner: T::AccountId,
	) -> frame_support::dispatch::DispatchResult {
		let schedule = T::Schedule::get();
		WasmBlob::<T>::from_code_unchecked(code, &schedule, owner)?.store_code()?;
		Ok(())
	}

	/// Deposit a pallet contracts event. Handles the conversion to the overarching event type.
	fn deposit_event(topics: Vec<T::Hash>, event: Event<T>) {
		<frame_system::Pallet<T>>::deposit_event_indexed(
			&topics,
			<T as Config>::RuntimeEvent::from(event).into(),
		)
	}

	/// Return the existential deposit of [`Config::Currency`].
	fn min_balance() -> BalanceOf<T> {
		<T::Currency as Inspect<AccountIdOf<T>>>::minimum_balance()
	}

	/// Convert gas_limit from 1D Weight to a 2D Weight.
	///
	/// Used by backwards compatible extrinsics. We cannot just set the proof_size weight limit to
	/// zero or an old `Call` will just fail with OutOfGas.
	fn compat_weight_limit(gas_limit: OldWeight) -> Weight {
		Weight::from_parts(gas_limit, u64::from(T::MaxCodeLen::get()) * 2)
	}
}

sp_api::decl_runtime_apis! {
	/// The API used to dry-run contract interactions.
	#[api_version(2)]
	pub trait ContractsApi<AccountId, Balance, BlockNumber, Hash, EventRecord> where
		AccountId: Codec,
		Balance: Codec,
		BlockNumber: Codec,
		Hash: Codec,
		EventRecord: Codec,
	{
		/// Perform a call from a specified account to a given contract.
		///
		/// See [`crate::Pallet::bare_call`].
		fn call(
			origin: AccountId,
			dest: AccountId,
			value: Balance,
			gas_limit: Option<Weight>,
			storage_deposit_limit: Option<Balance>,
			input_data: Vec<u8>,
		) -> ContractExecResult<Balance, EventRecord>;

		/// Instantiate a new contract.
		///
		/// See `[crate::Pallet::bare_instantiate]`.
		fn instantiate(
			origin: AccountId,
			value: Balance,
			gas_limit: Option<Weight>,
			storage_deposit_limit: Option<Balance>,
			code: Code<Hash>,
			data: Vec<u8>,
			salt: Vec<u8>,
		) -> ContractInstantiateResult<AccountId, Balance, EventRecord>;

		/// Upload new code without instantiating a contract from it.
		///
		/// See [`crate::Pallet::bare_upload_code`].
		fn upload_code(
			origin: AccountId,
			code: Vec<u8>,
			storage_deposit_limit: Option<Balance>,
			determinism: Determinism,
		) -> CodeUploadResult<Hash, Balance>;

		/// Query a given storage key in a given contract.
		///
		/// Returns `Ok(Some(Vec<u8>))` if the storage value exists under the given key in the
		/// specified account and `Ok(None)` if it doesn't. If the account specified by the address
		/// doesn't exist, or doesn't have a contract then `Err` is returned.
		fn get_storage(
			address: AccountId,
			key: Vec<u8>,
		) -> GetStorageResult;
	}
}<|MERGE_RESOLUTION|>--- conflicted
+++ resolved
@@ -222,12 +222,6 @@
 pub struct ApiVersion(u16);
 impl Default for ApiVersion {
 	fn default() -> Self {
-<<<<<<< HEAD
-		Self(1)
-	}
-}
-
-=======
 		Self(2)
 	}
 }
@@ -241,7 +235,6 @@
 	);
 }
 
->>>>>>> 8eb1f559
 #[frame_support::pallet]
 pub mod pallet {
 	use super::*;
