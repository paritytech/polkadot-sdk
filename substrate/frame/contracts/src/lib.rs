--- conflicted
+++ resolved
@@ -307,13 +307,10 @@
 		/// Therefore please make sure to be restrictive about which dispatchables are allowed
 		/// in order to not introduce a new DoS vector like memory allocation patterns that can
 		/// be exploited to drive the runtime into a panic.
-<<<<<<< HEAD
-		#[pallet::no_default_bounds]
-=======
 		///
 		/// This filter does not apply to XCM transact calls. To impose restrictions on XCM transact
 		/// calls, you must configure them separately within the XCM pallet itself.
->>>>>>> 643aa2be
+		#[pallet::no_default_bounds]
 		type CallFilter: Contains<<Self as frame_system::Config>::RuntimeCall>;
 
 		/// Used to answer contracts' queries regarding the current weight price. This is **not**
@@ -412,8 +409,6 @@
 		#[pallet::constant]
 		type MaxDebugBufferLen: Get<u32>;
 
-<<<<<<< HEAD
-=======
 		/// Origin allowed to upload code.
 		///
 		/// By default, it is safe to set this to `EnsureSigned`, allowing anyone to upload contract
@@ -435,7 +430,6 @@
 		/// Overarching hold reason.
 		type RuntimeHoldReason: From<HoldReason>;
 
->>>>>>> 643aa2be
 		/// The sequence of migration steps that will be applied during a migration.
 		///
 		/// # Examples
