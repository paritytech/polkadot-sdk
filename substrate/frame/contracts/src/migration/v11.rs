// This file is part of Substrate.

// Copyright (C) Parity Technologies (UK) Ltd.
// SPDX-License-Identifier: Apache-2.0

// Licensed under the Apache License, Version 2.0 (the "License");
// you may not use this file except in compliance with the License.
// You may obtain a copy of the License at
//
// 	http://www.apache.org/licenses/LICENSE-2.0
//
// Unless required by applicable law or agreed to in writing, software
// distributed under the License is distributed on an "AS IS" BASIS,
// WITHOUT WARRANTIES OR CONDITIONS OF ANY KIND, either express or implied.
// See the License for the specific language governing permissions and
// limitations under the License.

//! Overflowing bounded DeletionQueue.
//! See <https://github.com/paritytech/substrate/pull/13702>.

use crate::{
	migration::{IsFinished, MigrationStep},
	weights::WeightInfo,
	Config, Pallet, TrieId, Weight, LOG_TARGET,
};
#[cfg(feature = "try-runtime")]
use sp_runtime::TryRuntimeError;

use alloc::vec::Vec;
use codec::{Decode, Encode};
use core::marker::PhantomData;
use frame_support::{pallet_prelude::*, storage_alias, DefaultNoBound};
<<<<<<< HEAD
mod old {
=======
use sp_std::{marker::PhantomData, prelude::*};
mod v10 {
>>>>>>> 02e1a7f4
	use super::*;

	#[derive(Encode, Decode, TypeInfo, MaxEncodedLen)]
	pub struct DeletedContract {
		pub(crate) trie_id: TrieId,
	}

	#[storage_alias]
	pub type DeletionQueue<T: Config> = StorageValue<Pallet<T>, Vec<DeletedContract>>;
}

#[derive(Encode, Decode, TypeInfo, MaxEncodedLen, DefaultNoBound, Clone)]
#[scale_info(skip_type_params(T))]
pub struct DeletionQueueManager<T: Config> {
	insert_counter: u32,
	delete_counter: u32,
	_phantom: PhantomData<T>,
}

#[cfg(any(feature = "runtime-benchmarks", feature = "try-runtime"))]
pub fn fill_old_queue<T: Config>(len: usize) {
	let queue: Vec<v10::DeletedContract> =
		core::iter::repeat_with(|| v10::DeletedContract { trie_id: Default::default() })
			.take(len)
			.collect();
	v10::DeletionQueue::<T>::set(Some(queue));
}

#[storage_alias]
type DeletionQueue<T: Config> = StorageMap<Pallet<T>, Twox64Concat, u32, TrieId>;

#[storage_alias]
type DeletionQueueCounter<T: Config> = StorageValue<Pallet<T>, DeletionQueueManager<T>, ValueQuery>;

#[derive(Encode, Decode, MaxEncodedLen, DefaultNoBound)]
pub struct Migration<T: Config> {
	_phantom: PhantomData<T>,
}

impl<T: Config> MigrationStep for Migration<T> {
	const VERSION: u16 = 11;

	// It would be more correct to make our use the now removed [DeletionQueueDepth](https://github.com/paritytech/substrate/pull/13702/files#diff-70e9723e9db62816e35f6f885b6770a8449c75a6c2733e9fa7a245fe52c4656c)
	// but in practice the queue is always empty, so 128 is a good enough approximation for not
	// underestimating the weight of our migration.
	fn max_step_weight() -> Weight {
		T::WeightInfo::v11_migration_step(128)
	}

	fn step(&mut self) -> (IsFinished, Weight) {
		let Some(old_queue) = v10::DeletionQueue::<T>::take() else {
			return (IsFinished::Yes, Weight::zero())
		};
		let len = old_queue.len();

		log::debug!(
			target: LOG_TARGET,
			"Migrating deletion queue with {} deleted contracts",
			old_queue.len()
		);

		if !old_queue.is_empty() {
			let mut queue = DeletionQueueManager::<T>::default();
			for contract in old_queue {
				<DeletionQueue<T>>::insert(queue.insert_counter, contract.trie_id);
				queue.insert_counter += 1;
			}

			<DeletionQueueCounter<T>>::set(queue);
		}

		(IsFinished::Yes, T::WeightInfo::v11_migration_step(len as u32))
	}

	#[cfg(feature = "try-runtime")]
	fn pre_upgrade_step() -> Result<Vec<u8>, TryRuntimeError> {
		let old_queue = v10::DeletionQueue::<T>::take().unwrap_or_default();

		if old_queue.is_empty() {
			let len = 10u32;
			log::debug!(
				target: LOG_TARGET,
				"Injecting {len} entries to deletion queue to test migration"
			);
			fill_old_queue::<T>(len as usize);
			return Ok(len.encode())
		}

		Ok((old_queue.len() as u32).encode())
	}

	#[cfg(feature = "try-runtime")]
	fn post_upgrade_step(state: Vec<u8>) -> Result<(), TryRuntimeError> {
		let len = <u32 as Decode>::decode(&mut &state[..])
			.expect("pre_upgrade_step provides a valid state; qed");
		let counter = <DeletionQueueCounter<T>>::get();
		ensure!(counter.insert_counter == len, "invalid insert counter");
		ensure!(counter.delete_counter == 0, "invalid delete counter");
		Ok(())
	}
}<|MERGE_RESOLUTION|>--- conflicted
+++ resolved
@@ -30,12 +30,7 @@
 use codec::{Decode, Encode};
 use core::marker::PhantomData;
 use frame_support::{pallet_prelude::*, storage_alias, DefaultNoBound};
-<<<<<<< HEAD
-mod old {
-=======
-use sp_std::{marker::PhantomData, prelude::*};
 mod v10 {
->>>>>>> 02e1a7f4
 	use super::*;
 
 	#[derive(Encode, Decode, TypeInfo, MaxEncodedLen)]
