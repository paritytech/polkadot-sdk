[package]
name = "pallet-collective"
version = "28.0.0"
authors.workspace = true
edition.workspace = true
license = "Apache-2.0"
homepage = "https://substrate.io"
repository.workspace = true
description = "Collective system: Members of a set of account IDs can make their collective feelings known through dispatched calls from one of two specialized origins."
readme = "README.md"

[lints]
workspace = true

[package.metadata.docs.rs]
targets = ["x86_64-unknown-linux-gnu"]

[dependencies]
<<<<<<< HEAD
codec = { package = "parity-scale-codec", version = "3.6.1", default-features = false, features = ["derive"] }
docify = "0.2.7"
=======
codec = { features = ["derive"], workspace = true }
>>>>>>> 75069569
log = { workspace = true }
scale-info = { features = ["derive"], workspace = true }
frame-benchmarking = { optional = true, workspace = true }
frame-support = { workspace = true }
frame-system = { workspace = true }
sp-core = { workspace = true }
sp-io = { workspace = true }
sp-runtime = { workspace = true }
sp-std = { workspace = true }

[dev-dependencies]
pallet-balances = { path = "../balances", default-features = false }

[features]
default = ["std"]
std = [
	"codec/std",
	"frame-benchmarking?/std",
	"frame-support/std",
	"frame-system/std",
	"log/std",
	"pallet-balances/std",
	"scale-info/std",
	"sp-core/std",
	"sp-io/std",
	"sp-runtime/std",
	"sp-std/std",
]
runtime-benchmarks = [
	"frame-benchmarking/runtime-benchmarks",
	"frame-support/runtime-benchmarks",
	"frame-system/runtime-benchmarks",
	"pallet-balances/runtime-benchmarks",
	"sp-runtime/runtime-benchmarks",
]
try-runtime = [
	"frame-support/try-runtime",
	"frame-system/try-runtime",
	"pallet-balances/try-runtime",
	"sp-runtime/try-runtime",
]<|MERGE_RESOLUTION|>--- conflicted
+++ resolved
@@ -16,12 +16,8 @@
 targets = ["x86_64-unknown-linux-gnu"]
 
 [dependencies]
-<<<<<<< HEAD
-codec = { package = "parity-scale-codec", version = "3.6.1", default-features = false, features = ["derive"] }
-docify = "0.2.7"
-=======
 codec = { features = ["derive"], workspace = true }
->>>>>>> 75069569
+docify = { workspace = true }
 log = { workspace = true }
 scale-info = { features = ["derive"], workspace = true }
 frame-benchmarking = { optional = true, workspace = true }
