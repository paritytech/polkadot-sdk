--- conflicted
+++ resolved
@@ -19,13 +19,8 @@
 codec = { features = [
 	"derive",
 ], workspace = true }
-<<<<<<< HEAD
 scale-info = { features = ["derive"], workspace = true }
 frame = { workspace = true, features = ["experimental", "runtime"] }
-=======
-frame-support = { workspace = true }
-frame-system = { workspace = true }
->>>>>>> 6bfe4523
 pallet-session = { features = [
 	"historical",
 ], workspace = true }
