--- conflicted
+++ resolved
@@ -1,8 +1,3 @@
-<<<<<<< HEAD
-**/target/
-.vscode
-.DS_Store
-=======
 target/
 **/target/
 .idea
@@ -14,5 +9,4 @@
 **/chains/
 *.iml
 .env
-**/._*
->>>>>>> 48415ce2
+**/._*