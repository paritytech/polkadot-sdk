#!/usr/bin/env sh

set -e

prompt() {
    while true; do
        printf "$1 [y/N]\n"
        read yn
        case $yn in
            [Yy]* ) return 0;;  # Yes, return 0 (true)
            [Nn]* ) return 1;;  # No, return 1 (false)
            "" ) return 1;;     # Default to no if user just presses Enter
            * ) printf "Please answer yes or no.\n";;
        esac
    done
}

prompt_default_yes() {
    while true; do
        printf "$1 [Y/n]\n"
        read yn
        case $yn in
            [Yy]* ) return 0;;  # Yes, return 0 (true)
            [Nn]* ) return 1;;  # No, return 1 (false)
            "" ) return 0;;     # Default to yes if user just presses Enter
            * ) printf "Please answer yes or no.\n";;
        esac
    done
}

clone_and_enter_template() {
    template="$1" # minimal, solochain, or parachain
    if [ -d "${template}-template" ]; then
        printf "\n✅︎ ${template}-template directory already exists. -> Entering.\n"
    else
        printf "\n↓ Let's grab the ${template} template from github.\n"
        git clone --quiet https://github.com/paritytech/polkadot-sdk-${template}-template.git ${template}-template
    fi
    cd ${template}-template
}

cat <<EOF

 Welcome to the

     , __       _   _                          ____  ____  _  __
    /|/  \     | | | |           |            / ___||  _ \| |/ /
     |___/ __  | | | |   __,   __|   __ _|_   \___ \| | | | ' / 
     |    /  \_|/  |/_) /  |  /  |  /  \_|     ___) | |_| | . \ 
     |    \__/ |__/| \_/\_/|_/\_/|_/\__/ |_/  |____/|____/|_|\_\ 
                                                                    quickstart!

⚡ We will help setting up the environment for you to experiment with.
EOF

# Determine OS
os_name=$(uname -s)
if [ "$os_name" = "Darwin" ]; then
    printf "🍎 Detected macOS. Installing dependencies via Homebrew.\n"

    # Check if brew is installed
    if command -v brew >/dev/null 2>&1; then
        printf "\n✅︎🍺 Homebrew already installed.\n"
    else
        if prompt_default_yes "\n🍺 Homebrew is not installed. Install it?\n"; then
            printf "🍺 Installing Homebrew.\n"
            /bin/bash -c "$(curl -fsSL https://raw.githubusercontent.com/Homebrew/install/master/install.sh)"
        else
            printf "❌ Cannot continue without homebrew. Aborting.\n"
            exit 1
        fi
    fi

    brew update
    if command -v git >/dev/null 2>&1; then
        printf "\n✅︎🍺 git already installed.\n"
    else
        if prompt_default_yes "\n🍺 git seems to be missing but we will need it; install git?\n"; then
            brew install git
        else
            printf "❌ Cannot continue without git. Aborting.\n"
            exit 1
        fi
    fi

    if prompt "\n🍺 Install cmake, openssl and protobuf?"; then
        brew install cmake openssl protobuf
    else
        printf "🍺 Assuming cmake, openssl and protobuf are present.\n"
    fi
elif [ "$os_name" = "Linux" ]; then
    # find the distro name in the release files
    distro=$( cat /etc/*-release | tr '[:upper:]' '[:lower:]' | grep -Poi '(debian|ubuntu|arch|fedora|opensuse)' | uniq | head -n 1 )

    if [ "$distro" = "ubuntu" ]; then
        printf "\n🐧 Detected Ubuntu. Using apt to install dependencies.\n"
        sudo apt -qq update
        sudo apt -qq install --assume-yes git clang curl libssl-dev protobuf-compiler make
    elif [ "$distro" = "debian" ]; then
        printf "\n🐧 Detected Debian. Using apt to install dependencies.\n"
        sudo apt -qq update
        sudo apt -qq install --assume-yes git clang curl libssl-dev llvm libudev-dev make protobuf-compiler
    elif [ "$distro" = "arch" ]; then
        printf "\n🐧 Detected Arch Linux. Using pacman to install dependencies.\n"
        pacman -Syu --needed --noconfirm curl git clang make protobuf
    elif [ "$distro" = "fedora" ]; then
        printf "\n🐧 Detected Fedora. Using dnf to install dependencies.\n"
        sudo dnf update --assumeyes
        sudo dnf install --assumeyes clang curl git openssl-devel make protobuf-compiler perl
    elif [ "$distro" = "opensuse" ]; then
        printf "\n🐧 Detected openSUSE. Using zypper to install dependencies.\n"
        sudo zypper install --no-confirm clang gcc gcc-c++ curl git openssl-devel llvm-devel libudev-devel make awk protobuf-devel
    else
        if prompt "\n🐧 Unknown Linux distribution. Unable to install dependencies. Continue anyway?\n"; then
            printf "\n🐧 Proceeding with unknown linux distribution...\n"
        else
            exit 1
        fi
    fi
else
    printf "❌ Unknown operating system. Aborting.\n"
    exit 1
fi

# Check if rust is installed
[ -f "$HOME/.cargo/env" ] && . "$HOME/.cargo/env"
if command -v rustc >/dev/null 2>&1; then
    printf "\n✅︎🦀 Rust already installed.\n"
else
    if prompt_default_yes "\n🦀 Rust is not installed. Install it?"; then
        printf "🦀 Installing via rustup.\n"
        curl --proto '=https' --tlsv1.2 -sSf https://sh.rustup.rs | sh
        . "$HOME/.cargo/env"
    else
        printf "Aborting.\n"
        exit 1
    fi
fi

<<<<<<< HEAD
if [ -d "minimal-template" ]; then
    echo "\n✅︎ minimal-template directory already exists. -> Entering."
else
    echo "\n↓ Let's grab the minimal template from github."
    git clone https://github.com/paritytech/polkadot-sdk-minimal-template.git minimal-template
fi

cd minimal-template

if ! [[ -f "rust-toolchain.toml" ]]; then
    curl -s -H "Accept:application/vnd.github.v3.raw" https://api.github.com/repos/paritytech/polkadot-sdk/contents/rust-toolchain.toml > rust-toolchain.toml
fi

echo "\n⚙️ Let's compile the node."
=======
# Ensure that we have wasm support
if prompt_default_yes "\n🦀 Setup the Rust environment (e.g. WASM support)?"; then
    printf "🦀 Setting up Rust environment.\n"
    rustup default stable
    rustup update
    rustup target add wasm32-unknown-unknown
    rustup component add rust-src
fi

if ! prompt "\nWould you like to start with one of the templates?"; then
    printf "⚡ All done, the environment is ready for hacking.\n"
    exit 0
fi

while true; do
    printf "\nWhich template would you like to start with?\n"
    printf "1) minimal template\n"
    printf "2) parachain template\n"
    printf "3) solochain template\n"
    printf "q) cancel\n"
    read -p "#? " template
    case $template in
        [1]* ) clone_and_enter_template minimal; break;;
        [2]* ) clone_and_enter_template parachain; break;;
        [3]* ) clone_and_enter_template solochain; break;;
        [qQ]* ) printf "Canceling, not using a template.\n"; exit 0;;
        * ) printf "Selection not recognized.\n";;
    esac
done

if ! prompt_default_yes "\n⚙️ Let's compile the node? It might take a while."; then
    printf "⚡ Script finished, you can continue in the ${template}-template directory.\n"
    exit 0
fi

>>>>>>> 1f3e3978
cargo build --release

if prompt_default_yes "\n🚀 Everything ready to go, let's run the node?\n"; then
    cargo run --release -- --dev
fi<|MERGE_RESOLUTION|>--- conflicted
+++ resolved
@@ -37,6 +37,10 @@
         git clone --quiet https://github.com/paritytech/polkadot-sdk-${template}-template.git ${template}-template
     fi
     cd ${template}-template
+    
+    if ! [[ -f "rust-toolchain.toml" ]]; then
+        curl -s -H "Accept:application/vnd.github.v3.raw" https://api.github.com/repos/paritytech/polkadot-sdk/contents/rust-toolchain.toml > rust-toolchain.toml
+    fi
 }
 
 cat <<EOF
@@ -137,31 +141,6 @@
     fi
 fi
 
-<<<<<<< HEAD
-if [ -d "minimal-template" ]; then
-    echo "\n✅︎ minimal-template directory already exists. -> Entering."
-else
-    echo "\n↓ Let's grab the minimal template from github."
-    git clone https://github.com/paritytech/polkadot-sdk-minimal-template.git minimal-template
-fi
-
-cd minimal-template
-
-if ! [[ -f "rust-toolchain.toml" ]]; then
-    curl -s -H "Accept:application/vnd.github.v3.raw" https://api.github.com/repos/paritytech/polkadot-sdk/contents/rust-toolchain.toml > rust-toolchain.toml
-fi
-
-echo "\n⚙️ Let's compile the node."
-=======
-# Ensure that we have wasm support
-if prompt_default_yes "\n🦀 Setup the Rust environment (e.g. WASM support)?"; then
-    printf "🦀 Setting up Rust environment.\n"
-    rustup default stable
-    rustup update
-    rustup target add wasm32-unknown-unknown
-    rustup component add rust-src
-fi
-
 if ! prompt "\nWould you like to start with one of the templates?"; then
     printf "⚡ All done, the environment is ready for hacking.\n"
     exit 0
@@ -188,7 +167,6 @@
     exit 0
 fi
 
->>>>>>> 1f3e3978
 cargo build --release
 
 if prompt_default_yes "\n🚀 Everything ready to go, let's run the node?\n"; then
