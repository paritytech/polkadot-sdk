# PRDoc

A [prdoc](https://github.com/paritytech/prdoc) is like a changelog but for a Pull Request. We use
this approach to record changes on a crate level. This information is then processed by the release
team to apply the correct crate version bumps and to generate the CHANGELOG of the next release.

## Requirements

When creating a PR, the author needs to decide with the `R0-silent` label whether the PR has to
contain a prdoc. The `R0` label should only be placed for No-OP changes like correcting a typo in a
comment or CI stuff. If unsure, ping the [CODEOWNERS](../../.github/CODEOWNERS) for advice.

## Auto Generation

You can create a PrDoc by using the `/cmd prdoc` command (see args with `/cmd prdoc --help`) in a
comment on your PR.

Options:

- `audience` The audience of whom the changes may concern.
  - `runtime_dev`: Anyone building a runtime themselves. For example parachain teams, or people
    providing template runtimes. Also devs using pallets, FRAME etc directly. These are people who
    care about the protocol (WASM), not the meta-protocol (client).
  - `runtime_user`: Anyone using the runtime. Can be front-end devs reading the state, exchanges
    listening for events, libraries that have hard-coded pallet indices etc. Anything that would
    result in an observable change to the runtime behaviour must be marked with this.
  - `node_dev`: Those who build around the client side code. Alternative client builders, SMOLDOT,
  those who consume RPCs. These are people who are oblivious to the runtime changes. They only care
  about the meta-protocol, not the protocol itself.
  - `node_operator`: People who run the node. Think of validators, exchanges, indexer services, CI
    actions. Anything that modifies how the binary behaves (its arguments, default arguments, error
    messags, etc) must be marked with this.
- `bump:`: The default bump level for all crates. The PrDoc will likely need to be edited to reflect
  the actual changes after generation. More details in the section below.
  - `none`: There is no observable change. So to say: if someone were handed the old and the new
    version of our software, it would be impossible to figure out what version is which.
  - `patch`: Fixes that will never cause compilation errors if someone updates to this version. No
    functionality has been changed. Should be limited to fixing bugs or No-OP implementation
    changes.
  - `minor`: Additions that will never cause compilation errors if someone updates to this version.
    No functionality has been changed. Should be limited to adding new features.
  - `major`: Anything goes.
- `force: true|false`: Whether to overwrite any existing PrDoc file.

### Example

```bash
/cmd prdoc --audience runtime_dev --bump patch
```

## Local Generation

A `.prdoc` file is a YAML file with a defined structure (ie JSON Schema). Please follow these steps
to generate one:

1. Install the [`prdoc` CLI](https://github.com/paritytech/prdoc) by running `cargo install
   parity-prdoc`.
1. Open a Pull Request and get the PR number.
1. Generate the file with `prdoc generate <PR_NUMBER>`. The output filename will be printed.
1. Optional: Install the `prdoc/schema_user.json` schema in your editor, for example
   [VsCode](https://github.com/paritytech/prdoc?tab=readme-ov-file#schemas).
1. Edit your `.prdoc` file according to the [Audience](#pick-an-audience) and
   [SemVer](#record-semver-changes) sections.
1. Check your prdoc with `prdoc check -n <PR_NUMBER>`. This is optional since the CI will also check
   it.

> **Tip:** GitHub CLI and jq can be used to provide the number of your PR to generate the correct
> file:  
> `prdoc generate $(gh pr view --json number | jq '.number') -o prdoc`

## Record SemVer Changes

All published crates that got modified need to have an entry in the `crates` section of your
`PRDoc`. This entry tells the release team how to bump the crate version prior to the next release.
It is very important that this information is correct, otherwise it could break the code of
downstream teams.

The bump can either be `major`, `minor`, `patch` or `none`. The three first options are defined by
[rust-lang.org](https://doc.rust-lang.org/cargo/reference/semver.html), whereas `None` should be
picked if no other applies. The `None` option is equivalent to the `R0-silent` label, but on a crate
level. Experimental and private APIs are exempt from bumping and can be broken at any time. Please
read the [Crate Section](../RELEASE.md) of the RELEASE doc about them.

### Example

For example when you modified two crates and record the changes:

```yaml
crates:
  - name: frame-example
    bump: major
  - name: frame-example-pallet
    bump: minor
```

It means that downstream code using `frame-example-pallet` is still guaranteed to work as before,
while code using `frame-example` might break.

### Dependencies

A crate that depends on another crate will automatically inherit its `major` bumps. This means that
you do not need to bump a crate that had a SemVer breaking change only from re-exporting another
crate with a breaking change.  
`minor` an `patch` bumps do not need to be inherited, since `cargo` will automatically update them
to the latest compatible version.

### Overwrite CI Check

The `check-semver` CI check is doing sanity checks based on the provided `PRDoc` and the mentioned
crate version bumps. The tooling is not perfect and it may recommends incorrect bumps of the version.
The CI check can be forced to accept the provided version bump. This can be done like:

```yaml
crates:
  - name: frame-example
    bump: major
    validate: false
  - name: frame-example-pallet
    bump: minor
```

By putting `validate: false` for `frame-example`, the version bump is ignored by the tooling. For
`frame-example-pallet` the version bump is still validated by the CI check.

### Backporting PRs

When backporting changes to a stable release branch (e.g. `stable-2503`), stricter versioning rules apply to minimise
risk for downstream users.

#### ✅ Allowed Bump Levels

Only the following `bump` levels are allowed:

<<<<<<< HEAD
-`none`: No observable change. There should be no detectable difference between old and new versions.
-`patch`: Bug fixes or internal changes that do not alter functionality and cannot cause compilation errors.
=======
- `none`: No observable change. There should be no detectable difference between old and new versions.
- `patch`: Bug fixes or internal changes that do not alter functionality and cannot cause compilation errors.
>>>>>>> d5e3e0bc

Backport PRs with `minor` or `major` bumps will fail CI.

#### 🚨 Overriding the CI Check

If a `minor` or `major` bump is truly needed, you must:

1. Set `validate: false` in the `.prdoc`, see [Overwrite CI Check](#overwrite-ci-check).
2. Explain the reason in the PR description, including:
    - Why the bump is necessary.
    - Why it is safe for downstream users.
3. Notify a release engineer or senior reviewer for approval.

<<<<<<< HEAD
> Use this override sparingly and only if you’re confident it won’t introduce regressions.
=======
> Use this override sparingly and only if you’re confident it won't introduce regressions.
>>>>>>> d5e3e0bc
<|MERGE_RESOLUTION|>--- conflicted
+++ resolved
@@ -131,13 +131,8 @@
 
 Only the following `bump` levels are allowed:
 
-<<<<<<< HEAD
--`none`: No observable change. There should be no detectable difference between old and new versions.
--`patch`: Bug fixes or internal changes that do not alter functionality and cannot cause compilation errors.
-=======
 - `none`: No observable change. There should be no detectable difference between old and new versions.
 - `patch`: Bug fixes or internal changes that do not alter functionality and cannot cause compilation errors.
->>>>>>> d5e3e0bc
 
 Backport PRs with `minor` or `major` bumps will fail CI.
 
@@ -151,8 +146,4 @@
     - Why it is safe for downstream users.
 3. Notify a release engineer or senior reviewer for approval.
 
-<<<<<<< HEAD
-> Use this override sparingly and only if you’re confident it won’t introduce regressions.
-=======
-> Use this override sparingly and only if you’re confident it won't introduce regressions.
->>>>>>> d5e3e0bc
+> Use this override sparingly and only if you’re confident it won't introduce regressions.