--- conflicted
+++ resolved
@@ -80,11 +80,8 @@
 sp-core = { path = "../../substrate/primitives/core" }
 sp-keyring = { path = "../../substrate/primitives/keyring" }
 sp-runtime = { path = "../../substrate/primitives/runtime" }
-<<<<<<< HEAD
 sp-offchain = { path = "../../substrate/primitives/offchain" }
-=======
 sp-version = { path = "../../substrate/primitives/version" }
->>>>>>> 12ce4f7d
 
 # XCM
 xcm = { package = "staging-xcm", path = "../../polkadot/xcm" }
