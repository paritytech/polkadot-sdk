--- conflicted
+++ resolved
@@ -72,13 +72,9 @@
 pallet-authorship = { path = "../../substrate/frame/authorship" }
 pallet-collective = { path = "../../substrate/frame/collective" }
 pallet-democracy = { path = "../../substrate/frame/democracy" }
-<<<<<<< HEAD
 pallet-uniques = { path = "../../substrate/frame/uniques" }
 pallet-nfts = { path = "../../substrate/frame/nfts" }
-frame-system = { path = "../../substrate/frame/system" }
-=======
 pallet-scheduler = { path = "../../substrate/frame/scheduler" }
->>>>>>> a22319cd
 
 # Primitives
 sp-io = { path = "../../substrate/primitives/io" }
