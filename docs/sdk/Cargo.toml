[package]
name = "polkadot-sdk-docs"
description = "The one stop shop for developers of the polkadot-sdk"
license = "GPL-3.0-or-later WITH Classpath-exception-2.0"
homepage = "paritytech.github.io"
repository.workspace = true
authors.workspace = true
edition.workspace = true
# This crate is not publish-able to crates.io for now because of docify.
publish = false
version = "0.0.1"

[lints]
workspace = true

[dependencies]
# Needed for all FRAME-based code
codec = { package = "parity-scale-codec", version = "3.6.12", default-features = false }
scale-info = { version = "2.6.0", default-features = false }
frame = { package = "polkadot-sdk-frame", path = "../../substrate/frame", features = [
	"experimental",
	"runtime",
] }
pallet-examples = { path = "../../substrate/frame/examples" }
pallet-default-config-example = { path = "../../substrate/frame/examples/default-config" }
pallet-example-offchain-worker = { path = "../../substrate/frame/examples/offchain-worker" }

# How we build docs in rust-docs
simple-mermaid = "0.1.1"
docify = "0.2.8"

# Polkadot SDK deps, typically all should only be in scope such that we can link to their doc item.
polkadot-sdk = { path = "../../umbrella", features = ["runtime"] }
node-cli = { package = "staging-node-cli", path = "../../substrate/bin/node/cli" }
kitchensink-runtime = { path = "../../substrate/bin/node/runtime" }
chain-spec-builder = { package = "staging-chain-spec-builder", path = "../../substrate/bin/utils/chain-spec-builder" }
subkey = { path = "../../substrate/bin/utils/subkey" }
frame-system = { path = "../../substrate/frame/system", default-features = false }
frame-support = { path = "../../substrate/frame/support", default-features = false }
frame-executive = { path = "../../substrate/frame/executive", default-features = false }
pallet-example-single-block-migrations = { path = "../../substrate/frame/examples/single-block-migrations" }
frame-metadata-hash-extension = { path = "../../substrate/frame/metadata-hash-extension" }

# Substrate Client
sc-network = { path = "../../substrate/client/network" }
sc-rpc-api = { path = "../../substrate/client/rpc-api" }
sc-rpc = { path = "../../substrate/client/rpc" }
sc-client-db = { path = "../../substrate/client/db" }
sc-cli = { path = "../../substrate/client/cli" }
sc-consensus-aura = { path = "../../substrate/client/consensus/aura" }
sc-consensus-babe = { path = "../../substrate/client/consensus/babe" }
sc-consensus-grandpa = { path = "../../substrate/client/consensus/grandpa" }
sc-consensus-beefy = { path = "../../substrate/client/consensus/beefy" }
sc-consensus-manual-seal = { path = "../../substrate/client/consensus/manual-seal" }
sc-consensus-pow = { path = "../../substrate/client/consensus/pow" }
sc-executor = { path = "../../substrate/client/executor" }
sc-service = { path = "../../substrate/client/service" }
sc-chain-spec = { path = "../../substrate/client/chain-spec" }

substrate-wasm-builder = { path = "../../substrate/utils/wasm-builder" }

# Cumulus
cumulus-pallet-aura-ext = { path = "../../cumulus/pallets/aura-ext" }
cumulus-pallet-parachain-system = { path = "../../cumulus/pallets/parachain-system" }
parachain-info = { package = "staging-parachain-info", path = "../../cumulus/parachains/pallets/parachain-info" }
cumulus-primitives-proof-size-hostfunction = { path = "../../cumulus/primitives/proof-size-hostfunction" }
cumulus-client-service = { path = "../../cumulus/client/service" }
cumulus-primitives-storage-weight-reclaim = { path = "../../cumulus/primitives/storage-weight-reclaim" }

# Pallets and FRAME internals
pallet-aura = { path = "../../substrate/frame/aura" }
pallet-timestamp = { path = "../../substrate/frame/timestamp" }
pallet-balances = { path = "../../substrate/frame/balances" }
pallet-assets = { path = "../../substrate/frame/assets" }
pallet-preimage = { path = "../../substrate/frame/preimage" }
pallet-transaction-payment = { path = "../../substrate/frame/transaction-payment" }
pallet-utility = { path = "../../substrate/frame/utility" }
pallet-multisig = { path = "../../substrate/frame/multisig" }
pallet-proxy = { path = "../../substrate/frame/proxy" }
pallet-authorship = { path = "../../substrate/frame/authorship" }
pallet-collective = { path = "../../substrate/frame/collective" }
pallet-democracy = { path = "../../substrate/frame/democracy" }
pallet-uniques = { path = "../../substrate/frame/uniques" }
pallet-nfts = { path = "../../substrate/frame/nfts" }
pallet-scheduler = { path = "../../substrate/frame/scheduler" }
pallet-referenda = { path = "../../substrate/frame/referenda" }
pallet-broker = { path = "../../substrate/frame/broker" }
pallet-babe = { path = "../../substrate/frame/babe" }

# Primitives
sp-io = { path = "../../substrate/primitives/io" }
<<<<<<< HEAD
sp-std = { path = "../../substrate/primitives/std" }
sp-tracing = { path = "../../substrate/primitives/tracing" }
=======
sp-runtime-interface = { path = "../../substrate/primitives/runtime-interface" }
>>>>>>> 935c7f46
sp-api = { path = "../../substrate/primitives/api" }
sp-core = { path = "../../substrate/primitives/core" }
sp-keyring = { path = "../../substrate/primitives/keyring" }
sp-runtime = { path = "../../substrate/primitives/runtime" }
sp-arithmetic = { path = "../../substrate/primitives/arithmetic" }
sp-genesis-builder = { path = "../../substrate/primitives/genesis-builder" }
sp-offchain = { path = "../../substrate/primitives/offchain" }
sp-version = { path = "../../substrate/primitives/version" }


# XCM
xcm = { package = "staging-xcm", path = "../../polkadot/xcm" }
xcm-docs = { path = "../../polkadot/xcm/docs" }

# runtime guides
chain-spec-guide-runtime = { path = "./src/reference_docs/chain_spec_runtime" }

# Templates
minimal-template-runtime = { path = "../../templates/minimal/runtime" }
solochain-template-runtime = { path = "../../templates/solochain/runtime" }
parachain-template-runtime = { path = "../../templates/parachain/runtime" }<|MERGE_RESOLUTION|>--- conflicted
+++ resolved
@@ -89,12 +89,9 @@
 
 # Primitives
 sp-io = { path = "../../substrate/primitives/io" }
-<<<<<<< HEAD
 sp-std = { path = "../../substrate/primitives/std" }
 sp-tracing = { path = "../../substrate/primitives/tracing" }
-=======
 sp-runtime-interface = { path = "../../substrate/primitives/runtime-interface" }
->>>>>>> 935c7f46
 sp-api = { path = "../../substrate/primitives/api" }
 sp-core = { path = "../../substrate/primitives/core" }
 sp-keyring = { path = "../../substrate/primitives/keyring" }
