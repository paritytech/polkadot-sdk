[package]
name = "polkadot-sdk-docs"
description = "The one stop shop for developers of the polkadot-sdk"
license = "GPL-3.0-or-later WITH Classpath-exception-2.0"
homepage = "paritytech.github.io"
repository.workspace = true
authors.workspace = true
edition.workspace = true
# This crate is not publish-able to crates.io for now because of docify.
publish = false
version = "0.0.1"

[lints]
workspace = true

[dependencies]
# Needed for all FRAME-based code
codec = { workspace = true }
scale-info = { workspace = true }
frame = { features = [
	"experimental",
	"runtime",
], workspace = true, default-features = true }
pallet-examples = { workspace = true }
pallet-default-config-example = { workspace = true, default-features = true }
pallet-example-offchain-worker = { workspace = true, default-features = true }

# How we build docs in rust-docs
simple-mermaid = "0.1.1"
docify = { workspace = true }

# Polkadot SDK deps, typically all should only be in scope such that we can link to their doc item.
polkadot-sdk = { features = ["runtime"], workspace = true, default-features = true }
node-cli = { workspace = true }
kitchensink-runtime = { workspace = true }
chain-spec-builder = { workspace = true, default-features = true }
subkey = { workspace = true, default-features = true }
frame-system = { workspace = true }
frame-support = { workspace = true }
frame-executive = { workspace = true }
pallet-example-single-block-migrations = { workspace = true, default-features = true }
frame-metadata-hash-extension = { workspace = true, default-features = true }

# Substrate Client
sc-network = { workspace = true, default-features = true }
sc-rpc-api = { workspace = true, default-features = true }
sc-rpc = { workspace = true, default-features = true }
sc-client-db = { workspace = true, default-features = true }
sc-cli = { workspace = true, default-features = true }
sc-consensus-aura = { workspace = true, default-features = true }
sc-consensus-babe = { workspace = true, default-features = true }
sc-consensus-grandpa = { workspace = true, default-features = true }
sc-consensus-beefy = { workspace = true, default-features = true }
sc-consensus-manual-seal = { workspace = true, default-features = true }
sc-consensus-pow = { workspace = true, default-features = true }
sc-executor = { workspace = true, default-features = true }
sc-service = { workspace = true, default-features = true }
sc-chain-spec = { workspace = true, default-features = true }

substrate-wasm-builder = { workspace = true, default-features = true }

# Cumulus
cumulus-pallet-aura-ext = { workspace = true, default-features = true }
cumulus-pallet-parachain-system = { workspace = true, default-features = true }
parachain-info = { workspace = true, default-features = true }
cumulus-primitives-proof-size-hostfunction = { workspace = true, default-features = true }
cumulus-client-service = { workspace = true, default-features = true }
cumulus-primitives-storage-weight-reclaim = { workspace = true, default-features = true }

# Pallets and FRAME internals
<<<<<<< HEAD
pallet-aura = { workspace = true, default-features = true }
pallet-timestamp = { workspace = true, default-features = true }
pallet-balances = { workspace = true, default-features = true }
pallet-assets = { workspace = true, default-features = true }
pallet-preimage = { workspace = true, default-features = true }
pallet-transaction-payment = { workspace = true, default-features = true }
pallet-utility = { workspace = true, default-features = true }
pallet-multisig = { workspace = true, default-features = true }
pallet-proxy = { workspace = true, default-features = true }
pallet-authorship = { workspace = true, default-features = true }
pallet-collective = { workspace = true, default-features = true }
pallet-democracy = { workspace = true, default-features = true }
pallet-uniques = { workspace = true, default-features = true }
pallet-nfts = { workspace = true, default-features = true }
pallet-scheduler = { workspace = true, default-features = true }

# Primitives
sp-io = { workspace = true, default-features = true }
sp-api = { workspace = true, default-features = true }
sp-core = { workspace = true, default-features = true }
sp-keyring = { workspace = true, default-features = true }
sp-runtime = { workspace = true, default-features = true }
sp-arithmetic = { workspace = true, default-features = true }
sp-genesis-builder = { workspace = true, default-features = true }

# Misc pallet dependencies
pallet-referenda = { workspace = true, default-features = true }
pallet-broker = { workspace = true, default-features = true }
pallet-babe = { workspace = true, default-features = true }

sp-offchain = { workspace = true, default-features = true }
sp-version = { workspace = true, default-features = true }
=======
pallet-aura = { path = "../../substrate/frame/aura" }
pallet-timestamp = { path = "../../substrate/frame/timestamp" }
pallet-balances = { path = "../../substrate/frame/balances" }
pallet-assets = { path = "../../substrate/frame/assets" }
pallet-preimage = { path = "../../substrate/frame/preimage" }
pallet-transaction-payment = { path = "../../substrate/frame/transaction-payment" }
pallet-utility = { path = "../../substrate/frame/utility" }
pallet-multisig = { path = "../../substrate/frame/multisig" }
pallet-proxy = { path = "../../substrate/frame/proxy" }
pallet-authorship = { path = "../../substrate/frame/authorship" }
pallet-collective = { path = "../../substrate/frame/collective" }
pallet-democracy = { path = "../../substrate/frame/democracy" }
pallet-uniques = { path = "../../substrate/frame/uniques" }
pallet-nfts = { path = "../../substrate/frame/nfts" }
pallet-scheduler = { path = "../../substrate/frame/scheduler" }
pallet-referenda = { path = "../../substrate/frame/referenda" }
pallet-broker = { path = "../../substrate/frame/broker" }
pallet-babe = { path = "../../substrate/frame/babe" }

# Primitives
sp-io = { path = "../../substrate/primitives/io" }
sp-std = { path = "../../substrate/primitives/std" }
sp-tracing = { path = "../../substrate/primitives/tracing" }
sp-runtime-interface = { path = "../../substrate/primitives/runtime-interface" }
sp-api = { path = "../../substrate/primitives/api" }
sp-core = { path = "../../substrate/primitives/core" }
sp-keyring = { path = "../../substrate/primitives/keyring" }
sp-runtime = { path = "../../substrate/primitives/runtime" }
sp-arithmetic = { path = "../../substrate/primitives/arithmetic" }
sp-genesis-builder = { path = "../../substrate/primitives/genesis-builder" }
sp-offchain = { path = "../../substrate/primitives/offchain" }
sp-version = { path = "../../substrate/primitives/version" }
>>>>>>> 7df94a46


# XCM
xcm = { workspace = true, default-features = true }
xcm-docs = { workspace = true }

# runtime guides
<<<<<<< HEAD
chain-spec-guide-runtime = { workspace = true }
=======
chain-spec-guide-runtime = { path = "./src/reference_docs/chain_spec_runtime" }

# Templates
minimal-template-runtime = { path = "../../templates/minimal/runtime" }
solochain-template-runtime = { path = "../../templates/solochain/runtime" }
parachain-template-runtime = { path = "../../templates/parachain/runtime" }
>>>>>>> 7df94a46
<|MERGE_RESOLUTION|>--- conflicted
+++ resolved
@@ -68,40 +68,6 @@
 cumulus-primitives-storage-weight-reclaim = { workspace = true, default-features = true }
 
 # Pallets and FRAME internals
-<<<<<<< HEAD
-pallet-aura = { workspace = true, default-features = true }
-pallet-timestamp = { workspace = true, default-features = true }
-pallet-balances = { workspace = true, default-features = true }
-pallet-assets = { workspace = true, default-features = true }
-pallet-preimage = { workspace = true, default-features = true }
-pallet-transaction-payment = { workspace = true, default-features = true }
-pallet-utility = { workspace = true, default-features = true }
-pallet-multisig = { workspace = true, default-features = true }
-pallet-proxy = { workspace = true, default-features = true }
-pallet-authorship = { workspace = true, default-features = true }
-pallet-collective = { workspace = true, default-features = true }
-pallet-democracy = { workspace = true, default-features = true }
-pallet-uniques = { workspace = true, default-features = true }
-pallet-nfts = { workspace = true, default-features = true }
-pallet-scheduler = { workspace = true, default-features = true }
-
-# Primitives
-sp-io = { workspace = true, default-features = true }
-sp-api = { workspace = true, default-features = true }
-sp-core = { workspace = true, default-features = true }
-sp-keyring = { workspace = true, default-features = true }
-sp-runtime = { workspace = true, default-features = true }
-sp-arithmetic = { workspace = true, default-features = true }
-sp-genesis-builder = { workspace = true, default-features = true }
-
-# Misc pallet dependencies
-pallet-referenda = { workspace = true, default-features = true }
-pallet-broker = { workspace = true, default-features = true }
-pallet-babe = { workspace = true, default-features = true }
-
-sp-offchain = { workspace = true, default-features = true }
-sp-version = { workspace = true, default-features = true }
-=======
 pallet-aura = { path = "../../substrate/frame/aura" }
 pallet-timestamp = { path = "../../substrate/frame/timestamp" }
 pallet-balances = { path = "../../substrate/frame/balances" }
@@ -134,7 +100,6 @@
 sp-genesis-builder = { path = "../../substrate/primitives/genesis-builder" }
 sp-offchain = { path = "../../substrate/primitives/offchain" }
 sp-version = { path = "../../substrate/primitives/version" }
->>>>>>> 7df94a46
 
 
 # XCM
@@ -142,13 +107,9 @@
 xcm-docs = { workspace = true }
 
 # runtime guides
-<<<<<<< HEAD
-chain-spec-guide-runtime = { workspace = true }
-=======
 chain-spec-guide-runtime = { path = "./src/reference_docs/chain_spec_runtime" }
 
 # Templates
 minimal-template-runtime = { path = "../../templates/minimal/runtime" }
 solochain-template-runtime = { path = "../../templates/solochain/runtime" }
-parachain-template-runtime = { path = "../../templates/parachain/runtime" }
->>>>>>> 7df94a46
+parachain-template-runtime = { path = "../../templates/parachain/runtime" }