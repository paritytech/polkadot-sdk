[package]
name = "polkadot-sdk-docs"
description = "The one stop shop for developers of the polakdot-sdk"
license = "GPL-3.0-or-later WITH Classpath-exception-2.0"
homepage = "paritytech.github.io"
repository.workspace = true
authors.workspace = true
edition.workspace = true
# This crate is not publish-able to crates.io for now because of docify.
publish = false
version = "0.0.1"

[lints]
workspace = true

[dependencies]
# Needed for all FRAME-based code
parity-scale-codec = { version = "3.0.0", default-features = false }
scale-info = { version = "2.6.0", default-features = false }
frame = { path = "../../substrate/frame", features = [
	"experimental",
	"runtime",
] }
pallet-examples = { path = "../../substrate/frame/examples" }
pallet-default-config-example = { path = "../../substrate/frame/examples/default-config" }

# How we build docs in rust-docs
simple-mermaid = "0.1.1"
docify = "0.2.7"

# Polkadot SDK deps, typically all should only be in scope such that we can link to their doc item.
node-cli = { package = "staging-node-cli", path = "../../substrate/bin/node/cli" }
kitchensink-runtime = { path = "../../substrate/bin/node/runtime" }
chain-spec-builder = { package = "staging-chain-spec-builder", path = "../../substrate/bin/utils/chain-spec-builder" }
subkey = { path = "../../substrate/bin/utils/subkey" }

# Substrate
sc-network = { path = "../../substrate/client/network" }
sc-rpc-api = { path = "../../substrate/client/rpc-api" }
sc-rpc = { path = "../../substrate/client/rpc" }
sc-client-db = { path = "../../substrate/client/db" }
sc-cli = { path = "../../substrate/client/cli" }
sc-consensus-aura = { path = "../../substrate/client/consensus/aura" }
sc-consensus-babe = { path = "../../substrate/client/consensus/babe" }
sc-consensus-grandpa = { path = "../../substrate/client/consensus/grandpa" }
sc-consensus-beefy = { path = "../../substrate/client/consensus/beefy" }
sc-consensus-manual-seal = { path = "../../substrate/client/consensus/manual-seal" }
sc-consensus-pow = { path = "../../substrate/client/consensus/pow" }
substrate-wasm-builder = { path = "../../substrate/utils/wasm-builder" }

# Cumulus
cumulus-pallet-aura-ext = { path = "../../cumulus/pallets/aura-ext" }
cumulus-pallet-parachain-system = { path = "../../cumulus/pallets/parachain-system", features = [
	"parameterized-consensus-hook",
] }
parachain-info = { package = "staging-parachain-info", path = "../../cumulus/parachains/pallets/parachain-info" }
pallet-aura = { path = "../../substrate/frame/aura", default-features = false }

# Pallets and FRAME internals
pallet-timestamp = { path = "../../substrate/frame/timestamp" }
pallet-balances = { path = "../../substrate/frame/balances" }
pallet-transaction-payment = { path = "../../substrate/frame/transaction-payment" }
pallet-utility = { path = "../../substrate/frame/utility" }
pallet-multisig = { path = "../../substrate/frame/multisig" }
pallet-proxy = { path = "../../substrate/frame/proxy" }
pallet-authorship = { path = "../../substrate/frame/authorship" }
pallet-collective = { path = "../../substrate/frame/collective" }
pallet-democracy = { path = "../../substrate/frame/democracy" }
frame-system = { path = "../../substrate/frame/system" }

# Primitives
sp-io = { path = "../../substrate/primitives/io" }
sp-api = { path = "../../substrate/primitives/api" }
sp-core = { path = "../../substrate/primitives/core" }
sp-keyring = { path = "../../substrate/primitives/keyring" }
sp-runtime = { path = "../../substrate/primitives/runtime" }

<<<<<<< HEAD
=======
# XCM
xcm = { package = "staging-xcm", path = "../../polkadot/xcm" }

[dev-dependencies]
parity-scale-codec = "3.6.5"
scale-info = "2.9.0"

>>>>>>> e84ec9f2
[features]
experimental = ["pallet-aura/experimental"]<|MERGE_RESOLUTION|>--- conflicted
+++ resolved
@@ -75,15 +75,8 @@
 sp-keyring = { path = "../../substrate/primitives/keyring" }
 sp-runtime = { path = "../../substrate/primitives/runtime" }
 
-<<<<<<< HEAD
-=======
 # XCM
 xcm = { package = "staging-xcm", path = "../../polkadot/xcm" }
 
-[dev-dependencies]
-parity-scale-codec = "3.6.5"
-scale-info = "2.9.0"
-
->>>>>>> e84ec9f2
 [features]
 experimental = ["pallet-aura/experimental"]