[package]
name = "polkadot-sdk-docs"
description = "The one stop shop for developers of the polkadot-sdk"
license = "GPL-3.0-or-later WITH Classpath-exception-2.0"
homepage = "paritytech.github.io"
repository.workspace = true
authors.workspace = true
edition.workspace = true
# This crate is not publish-able to crates.io for now because of docify.
publish = false
version = "0.0.1"

[lints]
workspace = true

[dependencies]
# Needed for all FRAME-based code
codec = { workspace = true }
frame = { features = [
	"experimental",
	"runtime",
], workspace = true, default-features = true }
pallet-contracts = { workspace = true }
pallet-default-config-example = { workspace = true, default-features = true }
pallet-example-offchain-worker = { workspace = true, default-features = true }
pallet-examples = { workspace = true }
scale-info = { workspace = true }

# How we build docs in rust-docs
docify = { workspace = true }
serde_json = { workspace = true }
simple-mermaid = "0.1.1"

# Polkadot SDK deps, typically all should only be in scope such that we can link to their doc item.
chain-spec-builder = { workspace = true, default-features = true }
frame-benchmarking = { workspace = true }
frame-executive = { workspace = true }
frame-metadata-hash-extension = { workspace = true, default-features = true }
frame-support = { workspace = true }
frame-system = { workspace = true }
kitchensink-runtime = { workspace = true }
log = { workspace = true, default-features = true }
node-cli = { workspace = true }
pallet-example-authorization-tx-extension = { workspace = true, default-features = true }
pallet-example-single-block-migrations = { workspace = true, default-features = true }
polkadot-sdk = { features = ["runtime-full"], workspace = true, default-features = true }
subkey = { workspace = true, default-features = true }

# Substrate Client
sc-chain-spec = { workspace = true, default-features = true }
sc-cli = { workspace = true, default-features = true }
sc-client-db = { workspace = true, default-features = true }
sc-consensus-aura = { workspace = true, default-features = true }
sc-consensus-babe = { workspace = true, default-features = true }
sc-consensus-beefy = { workspace = true, default-features = true }
sc-consensus-grandpa = { workspace = true, default-features = true }
sc-consensus-manual-seal = { workspace = true, default-features = true }
sc-consensus-pow = { workspace = true, default-features = true }
sc-executor = { workspace = true, default-features = true }
sc-network = { workspace = true, default-features = true }
sc-rpc = { workspace = true, default-features = true }
sc-rpc-api = { workspace = true, default-features = true }
sc-service = { workspace = true, default-features = true }

substrate-wasm-builder = { workspace = true, default-features = true }

# Cumulus
cumulus-client-service = { workspace = true, default-features = true }
cumulus-pallet-aura-ext = { workspace = true, default-features = true }
cumulus-pallet-parachain-system = { workspace = true, default-features = true }
cumulus-primitives-proof-size-hostfunction = { workspace = true, default-features = true }
cumulus-primitives-storage-weight-reclaim = { workspace = true, default-features = true }
<<<<<<< HEAD
cumulus-pallet-weight-reclaim = { workspace = true, default-features = true }
=======
parachain-info = { workspace = true, default-features = true }
>>>>>>> cdf3a2dc

# Omni Node
polkadot-omni-node-lib = { workspace = true, default-features = true }

# Pallets and FRAME internals
pallet-asset-conversion-tx-payment = { workspace = true, default-features = true }
pallet-asset-tx-payment = { workspace = true, default-features = true }
pallet-assets = { workspace = true, default-features = true }
pallet-aura = { workspace = true, default-features = true }
pallet-authorship = { workspace = true, default-features = true }
pallet-babe = { workspace = true, default-features = true }
pallet-balances = { workspace = true, default-features = true }
pallet-broker = { workspace = true, default-features = true }
pallet-collective = { workspace = true, default-features = true }
pallet-democracy = { workspace = true, default-features = true }
pallet-grandpa = { workspace = true, default-features = true }
pallet-multisig = { workspace = true, default-features = true }
pallet-nfts = { workspace = true, default-features = true }
pallet-preimage = { workspace = true, default-features = true }
pallet-proxy = { workspace = true, default-features = true }
pallet-referenda = { workspace = true, default-features = true }
pallet-scheduler = { workspace = true, default-features = true }
pallet-skip-feeless-payment = { workspace = true, default-features = true }
pallet-timestamp = { workspace = true, default-features = true }
pallet-transaction-payment = { workspace = true, default-features = true }
pallet-uniques = { workspace = true, default-features = true }
pallet-utility = { workspace = true, default-features = true }

# Primitives
sp-api = { workspace = true, default-features = true }
sp-arithmetic = { workspace = true, default-features = true }
sp-core = { workspace = true, default-features = true }
sp-genesis-builder = { workspace = true, default-features = true }
sp-io = { workspace = true, default-features = true }
sp-keyring = { workspace = true, default-features = true }
sp-offchain = { workspace = true, default-features = true }
sp-runtime = { workspace = true, default-features = true }
sp-runtime-interface = { workspace = true, default-features = true }
sp-std = { workspace = true, default-features = true }
sp-tracing = { workspace = true, default-features = true }
sp-version = { workspace = true, default-features = true }
sp-weights = { workspace = true, default-features = true }


# XCM
pallet-xcm = { workspace = true }
xcm = { workspace = true, default-features = true }
xcm-builder = { workspace = true }
xcm-docs = { workspace = true }
xcm-executor = { workspace = true }
xcm-simulator = { workspace = true }

# runtime guides

chain-spec-guide-runtime = { workspace = true, default-features = true }

# Templates
minimal-template-runtime = { workspace = true, default-features = true }
parachain-template-runtime = { workspace = true, default-features = true }
solochain-template-runtime = { workspace = true, default-features = true }

# local packages
first-pallet = { workspace = true, default-features = true }
first-runtime = { workspace = true, default-features = true }

[dev-dependencies]
assert_cmd = "2.0.14"
cmd_lib = { workspace = true }
rand = "0.8"<|MERGE_RESOLUTION|>--- conflicted
+++ resolved
@@ -69,12 +69,8 @@
 cumulus-pallet-aura-ext = { workspace = true, default-features = true }
 cumulus-pallet-parachain-system = { workspace = true, default-features = true }
 cumulus-primitives-proof-size-hostfunction = { workspace = true, default-features = true }
-cumulus-primitives-storage-weight-reclaim = { workspace = true, default-features = true }
-<<<<<<< HEAD
 cumulus-pallet-weight-reclaim = { workspace = true, default-features = true }
-=======
 parachain-info = { workspace = true, default-features = true }
->>>>>>> cdf3a2dc
 
 # Omni Node
 polkadot-omni-node-lib = { workspace = true, default-features = true }
