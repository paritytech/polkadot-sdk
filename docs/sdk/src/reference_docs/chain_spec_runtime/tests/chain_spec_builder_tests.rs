use serde_json::{json, Value};
use std::str;
use cmd_lib::*;

fn wasm_file_path() -> &'static str {
	chain_spec_guide_runtime::runtime::WASM_BINARY_PATH
		.expect("chain_spec_guide_runtime wasm should exist. qed")
}

const CHAIN_SPEC_BUILDER_PATH: &str = "../../../../../target/release/chain-spec-builder";

macro_rules! bash(
	( chain-spec-builder $x:tt, $($a:tt)* ) => {{
		let path = get_chain_spec_builder_path();
		let x: serde_json::Value = json!($x);
		let output = spawn_with_output!(
			$path $($a)*
		)
		.expect("a process running. qed")
		.wait_with_output()
		.expect("to get output. qed.");
		let mut output0: serde_json::Value = serde_json::from_slice(&output.as_bytes()).unwrap();
		assert_eq!(output0, x, "Output did not match expected");
	}}
);

macro_rules! bash2(
	( chain-spec-builder $x:tt, $($a:tt)* ) => {{
		let path = get_chain_spec_builder_path();
		let x: serde_json::Value = json!($x);
		let output = spawn_with_output!(
			$path $($a)*
		)
		.expect("a process running. qed")
		.wait_with_output()
		.expect("to get output. qed.");
		let mut output0: serde_json::Value = serde_json::from_slice(&output.as_bytes()).unwrap();
		//remove code field for better readability
	if let Some(code) = output0["genesis"]["runtimeGenesis"].as_object_mut().unwrap().get_mut("code")
	{
		*code = Value::String("0x123".to_string());
	}
		assert_eq!(output0, x, "Output did not match expected");
	}}
);

fn get_chain_spec_builder_path() -> &'static str {
	run_cmd!(
		cargo build --release -p staging-chain-spec-builder --bin chain-spec-builder
	).expect("Failed to execute command");
	CHAIN_SPEC_BUILDER_PATH
}

#[test]
#[docify::export]
fn list_presets() {
<<<<<<< HEAD
	bash!(
		chain-spec-builder {
			"presets":[
				"preset_1",
				"preset_2",
				"preset_3",
				"preset_4",
				"preset_invalid"
			]
		}, list-presets -r $WASM_FILE_PATH
	);
=======
	let output = Command::new(get_chain_spec_builder_path())
		.arg("list-presets")
		.arg("-r")
		.arg(wasm_file_path())
		.output()
		.expect("Failed to execute command");

	let output: serde_json::Value = serde_json::from_slice(&output.stdout).unwrap();
>>>>>>> 2ef27231

}

#[test]
#[docify::export]
fn get_preset() {
<<<<<<< HEAD
	bash!(
		chain-spec-builder {
			"bar": {
				"initialAccount": "5CiPPseXPECbkjWCa6MnjNokrgYjMqmKndv2rSnekmSK2DjL",
=======
	let output = Command::new(get_chain_spec_builder_path())
		.arg("display-preset")
		.arg("-r")
		.arg(wasm_file_path())
		.arg("-p")
		.arg("preset_2")
		.output()
		.expect("Failed to execute command");

	let output: serde_json::Value = serde_json::from_slice(&output.stdout).unwrap();

	//note: copy of chain_spec_guide_runtime::preset_2
	let expected_output = json!({
		"bar": {
			"initialAccount": "5CiPPseXPECbkjWCa6MnjNokrgYjMqmKndv2rSnekmSK2DjL",
		},
		"foo": {
			"someEnum": {
				"Data2": {
					"values": "0x0c10"
				}
>>>>>>> 2ef27231
			},
			"foo": {
				"someEnum": {
					"Data2": {
						"values": "0x0c10"
					}
				},
				"someInteger": 200
			},
		}, display-preset -r $WASM_FILE_PATH -p preset_2
	);

}

#[test]
#[docify::export]
fn generate_chain_spec() {
<<<<<<< HEAD
	bash2!(
		chain-spec-builder {
			"name": "Custom",
			"id": "custom",
			"chainType": "Live",
			"bootNodes": [],
			"telemetryEndpoints": null,
			"protocolId": null,
			"properties": { "tokenDecimals": 12, "tokenSymbol": "UNIT" },
			"codeSubstitutes": {},
			"genesis": {
			  "runtimeGenesis": {
				"code": "0x123",
				"patch": {
				  "bar": {
					"initialAccount": "5CiPPseXPECbkjWCa6MnjNokrgYjMqmKndv2rSnekmSK2DjL"
				  },
				  "foo": {
					"someEnum": {
					  "Data2": {
						"values": "0x0c10"
					  }
					},
					"someInteger": 200
				  }
=======
	let output = Command::new(get_chain_spec_builder_path())
		.arg("-c")
		.arg("/dev/stdout")
		.arg("create")
		.arg("-r")
		.arg(wasm_file_path())
		.arg("named-preset")
		.arg("preset_2")
		.output()
		.expect("Failed to execute command");

	let mut output: serde_json::Value = serde_json::from_slice(&output.stdout).unwrap();

	//remove code field for better readability
	if let Some(code) = output["genesis"]["runtimeGenesis"].as_object_mut().unwrap().get_mut("code")
	{
		*code = Value::String("0x123".to_string());
	}

	let expected_output = json!({
	  "name": "Custom",
	  "id": "custom",
	  "chainType": "Live",
	  "bootNodes": [],
	  "telemetryEndpoints": null,
	  "protocolId": null,
	  "properties": { "tokenDecimals": 12, "tokenSymbol": "UNIT" },
	  "codeSubstitutes": {},
	  "genesis": {
		"runtimeGenesis": {
		  "code": "0x123",
		  "patch": {
			"bar": {
			  "initialAccount": "5CiPPseXPECbkjWCa6MnjNokrgYjMqmKndv2rSnekmSK2DjL"
			},
			"foo": {
			  "someEnum": {
				"Data2": {
				  "values": "0x0c10"
>>>>>>> 2ef27231
				}
			  }
			}
		  }, -c /dev/stdout create -r $WASM_FILE_PATH named-preset preset_2
	);
	
}

#[test]
#[docify::export]
fn generate_para_chain_spec() {
<<<<<<< HEAD
=======
	let output = Command::new(get_chain_spec_builder_path())
		.arg("-c")
		.arg("/dev/stdout")
		.arg("create")
		.arg("-c")
		.arg("polkadot")
		.arg("-p")
		.arg("1000")
		.arg("-r")
		.arg(wasm_file_path())
		.arg("named-preset")
		.arg("preset_2")
		.output()
		.expect("Failed to execute command");
>>>>>>> 2ef27231

	bash2!(
		chain-spec-builder {
			"name": "Custom",
			"id": "custom",
			"chainType": "Live",
			"bootNodes": [],
			"telemetryEndpoints": null,
			"protocolId": null,
			"relay_chain": "polkadot",
			"para_id": 1000,
			"properties": { "tokenDecimals": 12, "tokenSymbol": "UNIT" },
			"codeSubstitutes": {},
			"genesis": {
			  "runtimeGenesis": {
				"code": "0x123",
				"patch": {
				  "bar": {
					"initialAccount": "5CiPPseXPECbkjWCa6MnjNokrgYjMqmKndv2rSnekmSK2DjL"
				  },
				  "foo": {
					"someEnum": {
					  "Data2": {
						"values": "0x0c10"
					  }
					},
					"someInteger": 200
				  }
				}
			  }
			}}
		  , -c /dev/stdout create -c polkadot -p 1000 -r $WASM_FILE_PATH named-preset preset_2
	);

}

#[test]
#[docify::export]
fn preset_4_json() {
	assert_eq!(
		chain_spec_guide_runtime::presets::preset_4(),
		json!({
			"foo": {
				"someEnum": {
					"Data2": {
						"values": "0x0c10"
					}
				},
			},
		})
	);
}<|MERGE_RESOLUTION|>--- conflicted
+++ resolved
@@ -54,7 +54,6 @@
 #[test]
 #[docify::export]
 fn list_presets() {
-<<<<<<< HEAD
 	bash!(
 		chain-spec-builder {
 			"presets":[
@@ -66,50 +65,16 @@
 			]
 		}, list-presets -r $WASM_FILE_PATH
 	);
-=======
-	let output = Command::new(get_chain_spec_builder_path())
-		.arg("list-presets")
-		.arg("-r")
-		.arg(wasm_file_path())
-		.output()
-		.expect("Failed to execute command");
-
-	let output: serde_json::Value = serde_json::from_slice(&output.stdout).unwrap();
->>>>>>> 2ef27231
 
 }
 
 #[test]
 #[docify::export]
 fn get_preset() {
-<<<<<<< HEAD
 	bash!(
 		chain-spec-builder {
 			"bar": {
 				"initialAccount": "5CiPPseXPECbkjWCa6MnjNokrgYjMqmKndv2rSnekmSK2DjL",
-=======
-	let output = Command::new(get_chain_spec_builder_path())
-		.arg("display-preset")
-		.arg("-r")
-		.arg(wasm_file_path())
-		.arg("-p")
-		.arg("preset_2")
-		.output()
-		.expect("Failed to execute command");
-
-	let output: serde_json::Value = serde_json::from_slice(&output.stdout).unwrap();
-
-	//note: copy of chain_spec_guide_runtime::preset_2
-	let expected_output = json!({
-		"bar": {
-			"initialAccount": "5CiPPseXPECbkjWCa6MnjNokrgYjMqmKndv2rSnekmSK2DjL",
-		},
-		"foo": {
-			"someEnum": {
-				"Data2": {
-					"values": "0x0c10"
-				}
->>>>>>> 2ef27231
 			},
 			"foo": {
 				"someEnum": {
@@ -127,7 +92,6 @@
 #[test]
 #[docify::export]
 fn generate_chain_spec() {
-<<<<<<< HEAD
 	bash2!(
 		chain-spec-builder {
 			"name": "Custom",
@@ -153,47 +117,6 @@
 					},
 					"someInteger": 200
 				  }
-=======
-	let output = Command::new(get_chain_spec_builder_path())
-		.arg("-c")
-		.arg("/dev/stdout")
-		.arg("create")
-		.arg("-r")
-		.arg(wasm_file_path())
-		.arg("named-preset")
-		.arg("preset_2")
-		.output()
-		.expect("Failed to execute command");
-
-	let mut output: serde_json::Value = serde_json::from_slice(&output.stdout).unwrap();
-
-	//remove code field for better readability
-	if let Some(code) = output["genesis"]["runtimeGenesis"].as_object_mut().unwrap().get_mut("code")
-	{
-		*code = Value::String("0x123".to_string());
-	}
-
-	let expected_output = json!({
-	  "name": "Custom",
-	  "id": "custom",
-	  "chainType": "Live",
-	  "bootNodes": [],
-	  "telemetryEndpoints": null,
-	  "protocolId": null,
-	  "properties": { "tokenDecimals": 12, "tokenSymbol": "UNIT" },
-	  "codeSubstitutes": {},
-	  "genesis": {
-		"runtimeGenesis": {
-		  "code": "0x123",
-		  "patch": {
-			"bar": {
-			  "initialAccount": "5CiPPseXPECbkjWCa6MnjNokrgYjMqmKndv2rSnekmSK2DjL"
-			},
-			"foo": {
-			  "someEnum": {
-				"Data2": {
-				  "values": "0x0c10"
->>>>>>> 2ef27231
 				}
 			  }
 			}
@@ -205,23 +128,6 @@
 #[test]
 #[docify::export]
 fn generate_para_chain_spec() {
-<<<<<<< HEAD
-=======
-	let output = Command::new(get_chain_spec_builder_path())
-		.arg("-c")
-		.arg("/dev/stdout")
-		.arg("create")
-		.arg("-c")
-		.arg("polkadot")
-		.arg("-p")
-		.arg("1000")
-		.arg("-r")
-		.arg(wasm_file_path())
-		.arg("named-preset")
-		.arg("preset_2")
-		.output()
-		.expect("Failed to execute command");
->>>>>>> 2ef27231
 
 	bash2!(
 		chain-spec-builder {
