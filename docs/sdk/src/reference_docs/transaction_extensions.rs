//! Transaction extensions are, briefly, a means for different chains to extend the "basic"
//! extrinsic format with custom data that can be checked by the runtime.
//!
//! # FRAME provided transaction extensions
//!
//! FRAME by default already provides the following transaction extensions:
//!
//! - [`CheckGenesis`](frame_system::CheckGenesis): Ensures that a transaction was sent for the same
//!   network. Determined based on genesis.
//!
//! - [`CheckMortality`](frame_system::CheckMortality): Extends a transaction with a configurable
//!   mortality.
//!
//! - [`CheckNonZeroSender`](frame_system::CheckNonZeroSender): Ensures that the sender of a
//!   transaction is not the *all zero account* (all bytes of the accountid are zero).
//!
//! - [`CheckNonce`](frame_system::CheckNonce): Extends a transaction with a nonce to prevent replay
//!   of transactions and to provide ordering of transactions.
//!
//! - [`CheckSpecVersion`](frame_system::CheckSpecVersion): Ensures that a transaction was built for
//!   the currently active runtime.
//!
//! - [`CheckTxVersion`](frame_system::CheckTxVersion): Ensures that the transaction signer used the
//!   correct encoding of the call.
//!
//! - [`CheckWeight`](frame_system::CheckWeight): Ensures that the transaction fits into the block
//!   before dispatching it.
//!
//! - [`ChargeTransactionPayment`](pallet_transaction_payment::ChargeTransactionPayment): Charges
//!   transaction fees from the signer based on the weight of the call using the native token.
//!
//! - [`ChargeAssetTxPayment`](pallet_asset_tx_payment::ChargeAssetTxPayment): Charges transaction
//!   fees from the signer based on the weight of the call using any supported asset (including the
//!   native token).
//!
//! - [`ChargeAssetTxPayment`(using
//!   conversion)](pallet_asset_conversion_tx_payment::ChargeAssetTxPayment): Charges transaction
//!   fees from the signer based on the weight of the call using any supported asset (including the
//!   native token). The asset is converted to the native token using a pool.
//!
//! - [`SkipCheckIfFeeless`](pallet_skip_feeless_payment::SkipCheckIfFeeless): Allows transactions
//!   to be processed without paying any fee. This requires that the `call` that should be
//!   dispatched is augmented with the [`feeless_if`](frame_support::pallet_macros::feeless_if)
//!   attribute.
//!
//! - [`CheckMetadataHash`](frame_metadata_hash_extension::CheckMetadataHash): Extends transactions
//!   to include the so-called metadata hash. This is required by chains to support the generic
//!   Ledger application and other similar offline wallets.
//!
<<<<<<< HEAD
//! - [`StorageWeightReclaim`](cumulus_pallet_weight_reclaim::StorageWeightReclaim): A transaction
//!   extension for parachains that reclaims unused storage weight after executing a transaction.
=======
//! - [`StorageWeightReclaim`](cumulus_primitives_storage_weight_reclaim::StorageWeightReclaim): A
//!   transaction extension for parachains that reclaims unused storage weight after executing a
//!   transaction.
>>>>>>> 76d2270c
//!
//! For more information about these extensions, follow the link to the type documentation.
//!
//! # Building a custom transaction extension
//!
//! Defining a couple of very simple transaction extensions looks like the following:
#![doc = docify::embed!("./src/reference_docs/transaction_extensions.rs", transaction_extensions_example)]

#[docify::export]
pub mod transaction_extensions_example {
	use codec::{Decode, Encode};
	use scale_info::TypeInfo;
	use sp_runtime::{
		impl_tx_ext_default,
		traits::{Dispatchable, TransactionExtension},
		transaction_validity::TransactionValidityError,
	};

	// This doesn't actually check anything, but simply allows
	// some arbitrary `u32` to be added to the extrinsic payload
	#[derive(Debug, Encode, Decode, Clone, Eq, PartialEq, TypeInfo)]
	pub struct AddToPayload(pub u32);

	impl<Call: Dispatchable> TransactionExtension<Call> for AddToPayload {
		const IDENTIFIER: &'static str = "AddToPayload";
		type Implicit = ();
		type Pre = ();
		type Val = ();

		impl_tx_ext_default!(Call; validate prepare);
	}

	// This is the opposite; nothing will be added to the extrinsic payload,
	// but the Implicit type (`1234u32`) will be added to the
	// payload to be signed.
	#[derive(Debug, Encode, Decode, Clone, Eq, PartialEq, TypeInfo)]
	pub struct AddToSignaturePayload;

	impl<Call: Dispatchable> TransactionExtension<Call> for AddToSignaturePayload {
		const IDENTIFIER: &'static str = "AddToSignaturePayload";
		type Implicit = u32;

		fn implicit(&self) -> Result<Self::Implicit, TransactionValidityError> {
			Ok(1234)
		}
		type Pre = ();
		type Val = ();

		impl_tx_ext_default!(Call; validate prepare);
	}
}<|MERGE_RESOLUTION|>--- conflicted
+++ resolved
@@ -47,14 +47,9 @@
 //!   to include the so-called metadata hash. This is required by chains to support the generic
 //!   Ledger application and other similar offline wallets.
 //!
-<<<<<<< HEAD
-//! - [`StorageWeightReclaim`](cumulus_pallet_weight_reclaim::StorageWeightReclaim): A transaction
-//!   extension for parachains that reclaims unused storage weight after executing a transaction.
-=======
-//! - [`StorageWeightReclaim`](cumulus_primitives_storage_weight_reclaim::StorageWeightReclaim): A
+//! - [`StorageWeightReclaim`](cumulus_pallet_weight_reclaim::StorageWeightReclaim): A
 //!   transaction extension for parachains that reclaims unused storage weight after executing a
 //!   transaction.
->>>>>>> 76d2270c
 //!
 //! For more information about these extensions, follow the link to the type documentation.
 //!
