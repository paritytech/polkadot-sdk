# Substrate Documentation Guidelines

This document is focused on documenting parts of Substrate that relate to its external API. The list of such crates can
be found in [CODEOWNERS](./CODEOWNERS). Search for the crates auto-assigned to the `docs-audit` team.

These crates are used by external developers and need thorough documentation. They are the most concerned with FRAME
development.

- [Substrate Documentation Guidelines](#substrate-documentation-guidelines)
  - [General/Non-Pallet Crates](#generalnon-pallet-crates)
    - [What to Document?](#what-to-document)
      - [Rust Docs vs. Code Comments](#rust-docs-vs-code-comments)
    - [How to Document?](#how-to-document)
      - [TLDR](#tldr)
      - [Proc-Macros](#proc-macros)
    - [Other Guidelines](#other-guidelines)
      - [Document Through Code](#document-through-code)
      - [Formatting Matters](#formatting-matters)
  - [Pallet Crates](#pallet-crates)
    - [Top Level Pallet Docs (`lib.rs`)](#top-level-pallet-docs-librs)
      - [Polkadot and Substrate](#polkadot-and-substrate)
    - [Dispatchables](#dispatchables)
    - [Storage Items](#storage-items)
    - [Errors and Events](#errors-and-events)

---

## General/Non-Pallet Crates

First, consider the case for all such crates, except for those that are pallets.

### What to Document?

The first question is, what should you document? Use this filter:

1. In the crates assigned to `docs-audit` in [CODEOWNERS](./CODEOWNERS),
2. All `pub` items need to be documented. If not `pub`, it doesn't appear in the rust-docs, and is not public facing.

   - Within `pub` items, sometimes they are only `pub` to be used by another internal crate, and you can foresee that
   this won't be used by anyone else. These need **not** be documented thoroughly.

   - Reminder: `trait` items are public by definition if the trait is public.

3. All public modules (`mod`) should have reasonable module-level documentation (`//!`).

#### Rust Docs vs. Code Comments

Note that anything starting with `///` is an external rust-doc, and everything starting with `//` does not appear in the
rust-docs. It's important to not confuse the two in your documentation.

```rust
/// Computes the square root of the input, returning `Ok(_)` if successful.
///
/// # Errors
/// ...
///
// Details about the complexity, how you implemented this, and some quirks that
// are NOT relevant to the external interface, so it starts with '//'.
// This can also be moved inside the function.
pub fn sqrt(x: u32) -> Result<u32, ()> {
    todo!();
}
```

---

### How to Document?

There are good sources to look into:

- [Rust Documentation Guide](https://doc.rust-lang.org/rustdoc/how-to-write-documentation.html)
- [Documentation in Rust
  Book](https://doc.rust-lang.org/book/ch14-02-publishing-to-crates-io.html#making-useful-documentation-comments)
- [Guide on Writing Documentation for a Rust
  Crate](https://blog.guillaume-gomez.fr/articles/2020-03-12+Guide+on+how+to+write+documentation+for+a+Rust+crate)

As mentioned
[here](https://web.mit.edu/rust-lang_v1.25/arch/amd64_ubuntu1404/share/doc/rust/html/book/first-edition/documentation.html#writing-documentation-comments)
and [here](https://blog.guillaume-gomez.fr/articles/2020-03-12+Guide+on+how+to+write+documentation+for+a+Rust+crate),
always start with a **single sentence** demonstrating what is documented. All additional documentation should be added
*after a newline*. Strive to make the first sentence succinct and short.The reason for this is the first paragraph of
docs about an item (everything before the first newline) is used as the excerpt that rust doc displays about this item
when it appears in tables, such as the table listing all functions in a module. If this excerpt is too long, the module
docs will be very difficult to read.

About [special
sections](https://web.mit.edu/rust-lang_v1.25/arch/amd64_ubuntu1404/share/doc/rust/html/book/first-edition/documentation.html#special-sections),
we will most likely not need to think about panic and safety in any runtime related code. Our code is never `unsafe`,
and will (almost) never panic.

Use `# Examples as much as possible. These are great ways to further demonstrate what your APIs are doing, and add free
test coverage. As an additional benefit, any code in rust-docs is treated as an "integration tests", not unit tests,
which tests your crate in a different way than unit tests. So, it is both a win for "more documentation" and a win for
"more test coverage".

You can also consider having an `# Error` section optionally. Of course, this only applies if there is a `Result` being
returned, and if the `Error` variants are overly complicated.

Strive to include correct links to other items in your written docs as much as possible. In other words, avoid
\`some_func\` and instead use \[\`some_fund\`\]. Read more about how to correctly use links in your rust-docs
[here](https://doc.rust-lang.org/rustdoc/write-documentation/linking-to-items-by-name.html#valid-links) and
[here](https://rust-lang.github.io/rfcs/1946-intra-rustdoc-links.html#additions-to-the-documentation-syntax). Strive to
include correct links to other items in your written docs as much as possible. In other words, avoid `` `some_func` ``
and instead use ``[`some_func`]``.

> While you are linking, you might become conscious of the fact that you are in need of linking to (too many) foreign
items in order to explain your API. This is leaning more towards API-Design rather than documentation, but it is a
warning that the subject API might be slightly wrong. For example, most "glue" traits[^1] in `frame/support` should be
designed and documented without making hard assumptions about particular pallets that implement them.

---

#### TLDR

0. Have the goal of enforcing `#![deny(missing_docs)]` mentally, even if it is not enforced by the compiler 🙈.
1. Start with a single, clear and concise sentence. Follow up with more context, after a newline, if needed.
2. Use examples as much as reasonably possible.
3. Use links as much as possible.
4. Think about context. If you are explaining a lot of foreign topics while documenting a trait that should not
explicitly depend on them, you have likely not designed it properly.

---

#### Proc-Macros

Note that there are special considerations when documenting proc macros. Doc links will appear to function _within_ your
proc macro crate, but often will no longer function when these proc macros are re-exported elsewhere in your project.
The exception is doc links to _other proc macros_ which will function just fine if they are also being re-exported. It
is also often necessary to disambiguate between a proc macro and a function of the same name, which can be done using
the `macro@my_macro_name` syntax in your link. Read more about how to correctly use links in your rust-docs
[here](https://doc.rust-lang.org/rustdoc/write-documentation/linking-to-items-by-name.html#valid-links) and
[here](https://rust-lang.github.io/rfcs/1946-intra-rustdoc-links.html#additions-to-the-documentation-syntax).

---

### Other Guidelines

The above five guidelines must always be reasonably respected in the documentation.

The following are a set of notes that may not necessarily hold in all circumstances:

---

#### Document Through Code

You should make sure that your code is properly-named and well-organized so that your code functions as a form of
documentation. However, within the complexity of our projects in Polkadot/Substrate that is not enough. Particularly,
things like examples, errors and panics cannot be documented only through properly- named and well-organized code.

> Our north star is self-documenting code that also happens to be well-documented and littered with examples.

- Your written documents should *complement* the code, not *repeat* it. As an example, a documentation on top of a code
example should never look like the following:

```rust
 /// Sends request and handles the response.
 trait SendRequestAndHandleResponse {

 }
 ```

In the above example, the documentation has added no useful information not already contained within the properly-named
trait and is redundant.

---

#### Formatting Matters

The way you format your documents (newlines, heading and so on) makes a difference. Consider the below examples:

```rust
/// This function works with input u32 x and multiplies it by two. If
/// we optimize the other variant of it, we would be able to achieve more
/// efficiency but I have to think about it. Probably can panic if the input
/// overflows u32.
fn multiply_by_2(x: u32) -> u32 { .. }
```

```rust
/// Multiplies an input of type [`u32`] by two.
///
/// # Panics
///
/// Panics if the input overflows.
///
/// # Complexity
///
/// Is implemented using some algorithm that yields complexity of O(1).
// More efficiency can be achieved if we improve this via such and such.
fn multiply_by_2(x: u32) -> u32 { .. }
```
They are both roughly conveying the same set of facts, but one is easier to follow because it was formatted cleanly.
Especially for traits and types that you can foresee will be seen and used a lot, try and write a well formatted
version.

Similarly, make sure your comments are wrapped at 100 characters line-width (as defined by our
[`rustfmt.toml`](../rustfmt.toml)), no **more and no less**! The more is fixed by `rustfmt` and our CI, but if you (for
some unknown reason) wrap your lines at 59 characters, it will pass the CI, and it will not look good 🫣. Consider using
a plugin like [rewrap](https://marketplace.visualstudio.com/items?itemName=stkb.rewrap) (for Visual Studio Code) to
properly do this.

[^1]: Those that help two pallets talk to each other.

---


## Pallet Crates

The guidelines so far have been general in nature, and are applicable to crates that are pallets and crates that're not
pallets.

The following is relevant to how to document parts of a crate that is a pallet. See
[`pallet-fast-unstake`](../frame/fast-unstake/src/lib.rs) as one example of adhering these guidelines.

---

### Top Level Pallet Docs (`lib.rs`)

For the top-level pallet docs, consider the following template:

```
//! # <Pallet Name>
//!
//! <single-liner about the pallet>.
//!
//! ## Pallet API
//!
//! <Reminder: inside the [`pallet`] module, a template that leads the reader to the relevant items is auto-generated. There is no need to repeat things like "See Config trait for ...", which are generated inside [`pallet`] here anyways. You can use the below line as-is:>
//!
//! See the [`pallet`] module for more information about the interfaces this pallet exposes, including its
//! configuration trait, dispatchables, storage items, events and errors.
//!
//! ## Overview
//!
//! <should be high-level details that are relevant to the most broad audience>
//!
//! <The audience here is potentially non-coders who just want to know what this pallet does, not how it does it>
//!
//! <potentially a few paragraphs, focus on what external folks should know about the pallet>
//!
//! ### Example
//!
<<<<<<< HEAD
//! <Your pallet must have a few tests that cover important user journeys. Use https://crates.io/crates/docify to
//! reuse these as examples.>
//!
//! <The audience of this is those who want to know how this pallet works, to the extent of being able to build
//! something on top of it, like a DApp or another pallet. In some cases, you might want to add an example of how to
//! use this pallet in other pallets.>
=======
//! <Your pallet must have a few tests that cover important user journeys. Use https://crates.io/crates/docify to reuse
//! these as examples>.
//!
//! ## Pallet API
//!
//! <Reminder: inside the [`pallet`] module, a template that leads the reader to the relevant items is auto-generated.
//! There is no need to repeat things like "See Config trait for ...", which are generated inside [`pallet`] here anyways.
//! You can use the below line as-is:>
//!
//! See the [`pallet`] module for more information about the interfaces this pallet exposes, including its configuration
//! trait, dispatchables, storage items, events and errors.
//!
//! <The audience of this is those who want to know how this pallet works, to the extent of being able to build something
//! on top of it, like a DApp or another pallet>
>>>>>>> a4794398
//!
//! This section can most often be left as-is.
//!
//! ## Low Level / Implementation Details
//!
//! <The format of this section is up to you, but we suggest the Design-oriented approach that follows>
//!
//! <The audience of this would be your future self, or anyone who wants to gain a deep understanding of how the pallet
//! works so that they can eventually propose optimizations to it>
//!
//! ### Design Goals (optional)
//!
//! <Describe your goals with the pallet design.>
//!
//! ### Design (optional)
//!
//! <Describe how you've reached those goals. This should describe the storage layout of your pallet and what was your
//! approach in designing it that way.>
//!
//! ### Terminology (optional)
//!
//! <Optionally, explain any non-obvious terminology here. You can link to it if you want to use the terminology further
//! up>
```


This template's details (heading 3s and beyond) are left flexible, and at the discretion of the developer to make the
best final choice about. For example, you might want to include `### Terminology` or not. Moreover, you might find it
more useful to include it in `## Overview`.

Nonetheless, the high level flow of going from the most high level explanation to the most low level explanation is
important to follow.

As a rule of thumb, the Heading 2s (`##`) in this template can be considered a strict rule, while the Heading 3s (`###`)
and beyond are flexible.

---

#### Polkadot and Substrate

Optionally, in order to demonstrate the relation between the two, you can start the pallet documentation with:

```
//! > Made with *Substrate*, for *Polkadot*.
//!
//! [![github]](https://github.com/paritytech/substrate/frame/fast-unstake) -
//! [![polkadot]](https://polkadot.network)
//!
//! [polkadot]: https://img.shields.io/badge/polkadot-E6007A?style=for-the-badge&logo=polkadot&logoColor=white
//! [github]: https://img.shields.io/badge/github-8da0cb?style=for-the-badge&labelColor=555555&logo=github
```

---

### Dispatchables

For each dispatchable (`fn` item inside `#[pallet::call]`), consider the following template:

```
/// <One-liner explaining what the dispatchable does>
///
/// ## Dispatch Origin
///
/// The dispatch origin of this call must be <details (e.g. Root, Signed, Unsigned)>
///
/// ## Details
///
/// <All other details, namely any errors that could occur within this dispatch and the events this dispatch could emit>
///
/// ## Errors (optional)
///
/// <If an extensive list of errors can be returned, list them individually instead of mentioning them in the section
/// above>
///
/// ## Events (optional)
///
/// <Events are akin to the "return type" of dispatchables, optionally mention them>
pub fn name_of_dispatchable(origin: OriginFor<T>, ...) -> DispatchResult {}
```

Consider the fact that these docs will be part of the metadata of the associated dispatchable, and might be used by
wallets and explorers.

---

### Storage Items

1. If a map-like type is being used, always note the choice of your hashers as private code docs (`// Hasher X chosen
because ...`). Recall that this is not relevant information to external people, so it must be documented as `//`.

2. Consider explaining the crypto-economics of how a deposit is being taken in return of the storage being used.

3. Consider explaining why it is safe for the storage item to be unbounded, if `#[pallet::unbounded]` or
`#[pallet::without_storage_info]` is being used.

---

### Errors and Events

Consider the fact that, similar to dispatchables, these docs will be part of the metadata of the associated event/error,
and might be used by wallets and explorers.

Specifically for `error`, explain why the error has happened, and what can be done in order to avoid it.<|MERGE_RESOLUTION|>--- conflicted
+++ resolved
@@ -240,29 +240,12 @@
 //!
 //! ### Example
 //!
-<<<<<<< HEAD
 //! <Your pallet must have a few tests that cover important user journeys. Use https://crates.io/crates/docify to
 //! reuse these as examples.>
 //!
 //! <The audience of this is those who want to know how this pallet works, to the extent of being able to build
 //! something on top of it, like a DApp or another pallet. In some cases, you might want to add an example of how to
 //! use this pallet in other pallets.>
-=======
-//! <Your pallet must have a few tests that cover important user journeys. Use https://crates.io/crates/docify to reuse
-//! these as examples>.
-//!
-//! ## Pallet API
-//!
-//! <Reminder: inside the [`pallet`] module, a template that leads the reader to the relevant items is auto-generated.
-//! There is no need to repeat things like "See Config trait for ...", which are generated inside [`pallet`] here anyways.
-//! You can use the below line as-is:>
-//!
-//! See the [`pallet`] module for more information about the interfaces this pallet exposes, including its configuration
-//! trait, dispatchables, storage items, events and errors.
-//!
-//! <The audience of this is those who want to know how this pallet works, to the extent of being able to build something
-//! on top of it, like a DApp or another pallet>
->>>>>>> a4794398
 //!
 //! This section can most often be left as-is.
 //!
