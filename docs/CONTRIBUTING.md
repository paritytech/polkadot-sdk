--- conflicted
+++ resolved
@@ -143,7 +143,6 @@
 These UI tests are sensible to any changes in the macro generated code or to switching the rust stable version.
 The tests are only run when the `RUN_UI_TESTS` environment variable is set. So, when the CI is for example complaining
 about failing UI tests and it is expected that they fail these tests need to be executed locally.
-<<<<<<< HEAD
 To simplify the updating of the UI test output there is a script
 - `./scripts/update-ui-tests.sh`   to update the tests for a current rust version locally
 - `./scripts/update-ui-tests.sh 1.70` # to update the tests for a specific rust version locally
@@ -157,7 +156,4 @@
 
 If you're member of **paritytech** org - you can use command-bot to run various of common commands in CI:
 
-Start with comment in PR: `bot help` to see the list of available commands.
-=======
-To simplify the updating of the UI test output there is the `.maintain/update-rust-stable
->>>>>>> 93bb4926
+Start with comment in PR: `bot help` to see the list of available commands.