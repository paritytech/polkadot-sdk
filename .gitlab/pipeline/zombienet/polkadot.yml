# This file is part of .gitlab-ci.yml
# Here are all jobs that are executed during "zombienet" stage

# common settings for all zombienet jobs
.zombienet-polkadot-common:
  before_script:
    # Exit if the job is not merge queue
    # - if [[ $CI_COMMIT_REF_NAME != *"gh-readonly-queue"* ]]; then echo "I will run only in a merge queue"; exit 0; fi
    # Docker images have different tag in merge queues
    - if [[ $CI_COMMIT_REF_NAME == *"gh-readonly-queue"* ]]; then export DOCKER_IMAGES_VERSION="${CI_COMMIT_SHORT_SHA}"; fi
    - export PIPELINE_IMAGE_TAG=${DOCKER_IMAGES_VERSION}
    - export BUILD_RELEASE_VERSION="$(cat ./artifacts/BUILD_RELEASE_VERSION)" # from build-linux-stable job
    - export ZOMBIENET_INTEGRATION_TEST_IMAGE="${POLKADOT_IMAGE}":${PIPELINE_IMAGE_TAG}
    - export COL_IMAGE="${COLANDER_IMAGE}":${PIPELINE_IMAGE_TAG}
    - export CUMULUS_IMAGE="docker.io/paritypr/polkadot-parachain-debug:${DOCKER_IMAGES_VERSION}"
    - export MALUS_IMAGE="${MALUS_IMAGE}":${PIPELINE_IMAGE_TAG}
    - IMAGE_AVAILABLE=$(curl -o /dev/null -w "%{http_code}" -I -L -s https://registry.hub.docker.com/v2/repositories/parity/polkadot/tags/${BUILD_RELEASE_VERSION})
    - if [ $IMAGE_AVAILABLE -eq 200 ]; then
      export ZOMBIENET_INTEGRATION_TEST_SECONDARY_IMAGE="docker.io/parity/polkadot:${BUILD_RELEASE_VERSION}";
      else
      echo "Getting the image to use as SECONDARY, using ${BUILD_RELEASE_VERSION} as base";
      VERSIONS=$(curl -L -s 'https://registry.hub.docker.com/v2/repositories/parity/polkadot/tags/' | jq -r '.results[].name'| grep -E "v[0-9]" |grep -vE "[0-9]-");
      VERSION_TO_USE=$(echo "${BUILD_RELEASE_VERSION}\n$VERSIONS"|sort -r|grep -A1 "${BUILD_RELEASE_VERSION}"|tail -1);
      export ZOMBIENET_INTEGRATION_TEST_SECONDARY_IMAGE="docker.io/parity/polkadot:${VERSION_TO_USE}";
      fi
    - echo "Zombienet Tests Config"
    - echo "gh-dir ${GH_DIR}"
    - echo "local-dir ${LOCAL_DIR}"
    - echo "polkadot image ${ZOMBIENET_INTEGRATION_TEST_IMAGE}"
    - echo "polkadot secondary image ${ZOMBIENET_INTEGRATION_TEST_SECONDARY_IMAGE}"
    - echo "colander image ${COL_IMAGE}"
    - echo "cumulus image ${CUMULUS_IMAGE}"
    - echo "malus image ${MALUS_IMAGE}"
    # RUN_IN_CONTAINER is env var that is set in the dockerfile
    - if  [[ -v RUN_IN_CONTAINER  ]]; then
      echo "Initializing zombie cluster";
      gcloud auth activate-service-account --key-file "/etc/zombie-net/sa-zombie.json";
      gcloud container clusters get-credentials parity-zombienet --zone europe-west3-b --project parity-zombienet;
      fi
  stage: zombienet
  image: "${ZOMBIENET_IMAGE}"
  needs:
    - job: build-linux-stable
      artifacts: true
    - job: build-push-image-malus
      artifacts: true
    - job: build-push-image-polkadot-debug
      artifacts: true
    - job: build-push-image-colander
      artifacts: true
    - job: build-push-image-polkadot-parachain-debug
      artifacts: true
  extends:
    - .kubernetes-env
    - .zombienet-refs
  variables:
    # PIPELINE_IMAGE_TAG: ${DOCKER_IMAGES_VERSION}
    POLKADOT_IMAGE: "docker.io/paritypr/polkadot-debug"
    COLANDER_IMAGE: "docker.io/paritypr/colander"
    MALUS_IMAGE: "docker.io/paritypr/malus"
    GH_DIR: "https://github.com/paritytech/substrate/tree/${CI_COMMIT_SHA}/zombienet"
    LOCAL_DIR: "/builds/parity/mirrors/polkadot-sdk/polkadot/zombienet_tests"
    LOCAL_SDK_TEST: "/builds/parity/mirrors/polkadot-sdk/polkadot/zombienet-sdk-tests"
    FF_DISABLE_UMASK_FOR_DOCKER_EXECUTOR: 1
    RUN_IN_CONTAINER: "1"
    # don't retry sdk tests
    NEXTEST_RETRIES: 0
  artifacts:
    name: "${CI_JOB_NAME}_${CI_COMMIT_REF_NAME}"
    when: always
    expire_in: 2 days
    paths:
      - ./zombienet-logs
  after_script:
    - mkdir -p ./zombienet-logs
    - cp /tmp/zombie*/logs/* ./zombienet-logs/
  retry:
    max: 1
    when: runner_system_failure
  tags:
    - zombienet-polkadot-integration-test

zombienet-polkadot-functional-0001-parachains-pvf:
  extends:
    - .zombienet-polkadot-common
  script:
    - /home/nonroot/zombie-net/scripts/ci/run-test-local-env-manager.sh
      --local-dir="${LOCAL_DIR}/functional"
      --test="0001-parachains-pvf.zndsl"

zombienet-polkadot-functional-0002-parachains-disputes:
  extends:
    - .zombienet-polkadot-common
  script:
    - /home/nonroot/zombie-net/scripts/ci/run-test-local-env-manager.sh
      --local-dir="${LOCAL_DIR}/functional"
      --test="0002-parachains-disputes.zndsl"

zombienet-polkadot-functional-0003-beefy-and-mmr:
  extends:
    - .zombienet-polkadot-common
  script:
    - /home/nonroot/zombie-net/scripts/ci/run-test-local-env-manager.sh
      --local-dir="${LOCAL_DIR}/functional"
      --test="0003-beefy-and-mmr.zndsl"

zombienet-polkadot-functional-0004-parachains-disputes-garbage-candidate:
  extends:
    - .zombienet-polkadot-common
  script:
    - /home/nonroot/zombie-net/scripts/ci/run-test-local-env-manager.sh
      --local-dir="${LOCAL_DIR}/functional"
      --test="0004-parachains-garbage-candidate.zndsl"

.zombienet-polkadot-functional-0005-parachains-disputes-past-session:
  extends:
    - .zombienet-polkadot-common
  script:
    - /home/nonroot/zombie-net/scripts/ci/run-test-local-env-manager.sh
      --local-dir="${LOCAL_DIR}/functional"
      --test="0005-parachains-disputes-past-session.zndsl"

zombienet-polkadot-functional-0006-parachains-max-tranche0:
  extends:
    - .zombienet-polkadot-common
  script:
    - /home/nonroot/zombie-net/scripts/ci/run-test-local-env-manager.sh
      --local-dir="${LOCAL_DIR}/functional"
      --test="0006-parachains-max-tranche0.zndsl"

zombienet-polkadot-functional-0007-dispute-freshly-finalized:
  extends:
    - .zombienet-polkadot-common
  script:
    - /home/nonroot/zombie-net/scripts/ci/run-test-local-env-manager.sh
      --local-dir="${LOCAL_DIR}/functional"
      --test="0007-dispute-freshly-finalized.zndsl"

zombienet-polkadot-functional-0008-dispute-old-finalized:
  extends:
    - .zombienet-polkadot-common
  script:
    - /home/nonroot/zombie-net/scripts/ci/run-test-local-env-manager.sh
      --local-dir="${LOCAL_DIR}/functional"
      --test="0008-dispute-old-finalized.zndsl"

zombienet-polkadot-functional-0009-approval-voting-coalescing:
  extends:
    - .zombienet-polkadot-common
  script:
    - /home/nonroot/zombie-net/scripts/ci/run-test-local-env-manager.sh
      --local-dir="${LOCAL_DIR}/functional"
      --test="0009-approval-voting-coalescing.zndsl"

zombienet-polkadot-functional-0010-validator-disabling:
  extends:
    - .zombienet-polkadot-common
  script:
    - /home/nonroot/zombie-net/scripts/ci/run-test-local-env-manager.sh
      --local-dir="${LOCAL_DIR}/functional"
      --test="0010-validator-disabling.zndsl"

<<<<<<< HEAD
=======
.zombienet-polkadot-functional-0011-async-backing-6-seconds-rate:
  extends:
    - .zombienet-polkadot-common
  script:
    - /home/nonroot/zombie-net/scripts/ci/run-test-local-env-manager.sh
      --local-dir="${LOCAL_DIR}/functional"
      --test="0011-async-backing-6-seconds-rate.zndsl"

zombienet-polkadot-elastic-scaling-0001-basic-3cores-6s-blocks:
  extends:
    - .zombienet-polkadot-common
  variables:
    FORCED_INFRA_INSTANCE: "spot-iops"
  before_script:
    - !reference [ .zombienet-polkadot-common, before_script ]
    - cp --remove-destination ${LOCAL_DIR}/assign-core.js ${LOCAL_DIR}/elastic_scaling
  script:
    - /home/nonroot/zombie-net/scripts/ci/run-test-local-env-manager.sh
      --local-dir="${LOCAL_DIR}/elastic_scaling"
      --test="0001-basic-3cores-6s-blocks.zndsl"

.zombienet-polkadot-elastic-scaling-0002-elastic-scaling-doesnt-break-parachains:
  extends:
    - .zombienet-polkadot-common
  before_script:
    - !reference [ .zombienet-polkadot-common, before_script ]
    - cp --remove-destination ${LOCAL_DIR}/assign-core.js ${LOCAL_DIR}/elastic_scaling
  script:
    - /home/nonroot/zombie-net/scripts/ci/run-test-local-env-manager.sh
      --local-dir="${LOCAL_DIR}/elastic_scaling"
      --test="0002-elastic-scaling-doesnt-break-parachains.zndsl"


>>>>>>> f24007ef
.zombienet-polkadot-functional-0012-spam-statement-distribution-requests:
  extends:
    - .zombienet-polkadot-common
  script:
    - /home/nonroot/zombie-net/scripts/ci/run-test-local-env-manager.sh
      --local-dir="${LOCAL_DIR}/functional"
      --test="0012-spam-statement-distribution-requests.zndsl"

zombienet-polkadot-functional-0013-systematic-chunk-recovery:
  extends:
    - .zombienet-polkadot-common
  script:
    - /home/nonroot/zombie-net/scripts/ci/run-test-local-env-manager.sh
      --local-dir="${LOCAL_DIR}/functional"
      --test="0013-systematic-chunk-recovery.zndsl"

zombienet-polkadot-functional-0014-chunk-fetching-network-compatibility:
  extends:
    - .zombienet-polkadot-common
  script:
    - /home/nonroot/zombie-net/scripts/ci/run-test-local-env-manager.sh
      --local-dir="${LOCAL_DIR}/functional"
      --test="0014-chunk-fetching-network-compatibility.zndsl"

zombienet-polkadot-functional-0015-coretime-shared-core:
  extends:
    - .zombienet-polkadot-common
  before_script:
    - !reference [ .zombienet-polkadot-common, before_script ]
    - cp --remove-destination ${LOCAL_DIR}/assign-core.js ${LOCAL_DIR}/functional
  script:
    - /home/nonroot/zombie-net/scripts/ci/run-test-local-env-manager.sh
      --local-dir="${LOCAL_DIR}/functional"
      --test="0015-coretime-shared-core.zndsl"

.zombienet-polkadot-functional-0016-approval-voting-parallel:
  extends:
    - .zombienet-polkadot-common
  script:
    - /home/nonroot/zombie-net/scripts/ci/run-test-local-env-manager.sh
      --local-dir="${LOCAL_DIR}/functional"
      --test="0016-approval-voting-parallel.zndsl"

zombienet-polkadot-functional-0018-shared-core-idle-parachain:
  extends:
    - .zombienet-polkadot-common
  before_script:
    - !reference [ .zombienet-polkadot-common, before_script ]
    - cp --remove-destination ${LOCAL_DIR}/assign-core.js ${LOCAL_DIR}/functional
  script:
    - /home/nonroot/zombie-net/scripts/ci/run-test-local-env-manager.sh
      --local-dir="${LOCAL_DIR}/functional"
      --test="0018-shared-core-idle-parachain.zndsl"

zombienet-polkadot-functional-0019-coretime-collation-fetching-fairness:
  extends:
    - .zombienet-polkadot-common
  before_script:
    - !reference [ .zombienet-polkadot-common, before_script ]
    - cp --remove-destination ${LOCAL_DIR}/assign-core.js ${LOCAL_DIR}/functional
  script:
    - /home/nonroot/zombie-net/scripts/ci/run-test-local-env-manager.sh
      --local-dir="${LOCAL_DIR}/functional"
      --test="0019-coretime-collation-fetching-fairness.zndsl"

zombienet-polkadot-smoke-0001-parachains-smoke-test:
  extends:
    - .zombienet-polkadot-common
  before_script:
    # Exit if the job is not merge queue
    # - if [[ $CI_COMMIT_REF_NAME != *"gh-readonly-queue"* ]]; then echo "I will run only in a merge queue"; exit 0; fi
    # Docker images have different tag in merge queues
    - if [[ $CI_COMMIT_REF_NAME == *"gh-readonly-queue"* ]]; then export DOCKER_IMAGES_VERSION="${CI_COMMIT_SHORT_SHA}"; fi
    - export PIPELINE_IMAGE_TAG=${DOCKER_IMAGES_VERSION}
    - export ZOMBIENET_INTEGRATION_TEST_IMAGE="${POLKADOT_IMAGE}":${PIPELINE_IMAGE_TAG}
    - export COL_IMAGE="${COLANDER_IMAGE}":${PIPELINE_IMAGE_TAG}
    - echo "Zombienet Tests Config"
    - echo "gh-dir ${GH_DIR}"
    - echo "local-dir ${LOCAL_DIR}"
    - echo "polkadot image ${ZOMBIENET_INTEGRATION_TEST_IMAGE}"
    - echo "colander image ${COL_IMAGE}"
    - echo "malus image ${MALUS_IMAGE}"
  script:
    - /home/nonroot/zombie-net/scripts/ci/run-test-local-env-manager.sh
      --local-dir="${LOCAL_DIR}/smoke"
      --test="0001-parachains-smoke-test.zndsl"

zombienet-polkadot-smoke-0002-parachains-parachains-upgrade-smoke:
  extends:
    - .zombienet-polkadot-common
  before_script:
    # Exit if the job is not merge queue
    # - if [[ $CI_COMMIT_REF_NAME != *"gh-readonly-queue"* ]]; then echo "I will run only in a merge queue"; exit 0; fi
    # Docker images have different tag in merge queues
    - if [[ $CI_COMMIT_REF_NAME == *"gh-readonly-queue"* ]]; then export DOCKER_IMAGES_VERSION="${CI_COMMIT_SHORT_SHA}"; fi
    - export PIPELINE_IMAGE_TAG=${DOCKER_IMAGES_VERSION}
    - export ZOMBIENET_INTEGRATION_TEST_IMAGE="${POLKADOT_IMAGE}":${PIPELINE_IMAGE_TAG}
    - export CUMULUS_IMAGE="docker.io/paritypr/polkadot-parachain-debug:${DOCKER_IMAGES_VERSION}"
    - echo "Zombienet Tests Config"
    - echo "gh-dir ${GH_DIR}"
    - echo "local-dir ${LOCAL_DIR}"
    - echo "polkadot image ${ZOMBIENET_INTEGRATION_TEST_IMAGE}"
    - echo "polkadot-parachain image ${CUMULUS_IMAGE}"
    - echo "malus image ${MALUS_IMAGE}"
  script:
    - /home/nonroot/zombie-net/scripts/ci/run-test-local-env-manager.sh
      --local-dir="${LOCAL_DIR}/smoke"
      --test="0002-parachains-upgrade-smoke-test.zndsl"

.zombienet-polkadot-smoke-0003-deregister-register-validator:
  extends:
    - .zombienet-polkadot-common
  script:
    - /home/nonroot/zombie-net/scripts/ci/run-test-local-env-manager.sh
      --local-dir="${LOCAL_DIR}/smoke"
      --test="0003-deregister-register-validator-smoke.zndsl"

zombienet-polkadot-smoke-0004-coretime-smoke-test:
  extends:
    - .zombienet-polkadot-common
  script:
    - /home/nonroot/zombie-net/scripts/ci/run-test-local-env-manager.sh
      --local-dir="${LOCAL_DIR}/smoke"
      --test="0004-coretime-smoke-test.zndsl"

zombienet-polkadot-smoke-0005-precompile-pvf-smoke:
  extends:
    - .zombienet-polkadot-common
  script:
    - /home/nonroot/zombie-net/scripts/ci/run-test-local-env-manager.sh
      --local-dir="${LOCAL_DIR}/smoke"
      --test="0005-precompile-pvf-smoke.zndsl"

zombienet-polkadot-misc-0001-parachains-paritydb:
  extends:
    - .zombienet-polkadot-common
  script:
    - /home/nonroot/zombie-net/scripts/ci/run-test-local-env-manager.sh
      --local-dir="${LOCAL_DIR}/misc"
      --test="0001-paritydb.zndsl"

zombienet-polkadot-misc-0002-upgrade-node:
  extends:
    - .zombienet-polkadot-common
  needs:
    - job: build-push-image-malus
      artifacts: true
    - job: build-push-image-polkadot-debug
      artifacts: true
    - job: build-push-image-colander
      artifacts: true
    - job: build-linux-stable
      artifacts: true
  before_script:
    # Exit if the job is not merge queue
    # - if [[ $CI_COMMIT_REF_NAME != *"gh-readonly-queue"* ]]; then echo "I will run only in a merge queue"; exit 0; fi
    # Docker images have different tag in merge queues
    - if [[ $CI_COMMIT_REF_NAME == *"gh-readonly-queue"* ]]; then export DOCKER_IMAGES_VERSION="${CI_COMMIT_SHORT_SHA}"; fi
    - export PIPELINE_IMAGE_TAG=${DOCKER_IMAGES_VERSION}
    - export ZOMBIENET_INTEGRATION_TEST_IMAGE="docker.io/parity/polkadot:latest"
    - echo "Overrided polkadot image ${ZOMBIENET_INTEGRATION_TEST_IMAGE}"
    - export COL_IMAGE="${COLANDER_IMAGE}":${PIPELINE_IMAGE_TAG}
    - BUILD_LINUX_JOB_ID="$(cat ./artifacts/BUILD_LINUX_JOB_ID)"
    - export POLKADOT_PR_ARTIFACTS_URL="https://gitlab.parity.io/parity/mirrors/polkadot-sdk/-/jobs/${BUILD_LINUX_JOB_ID}/artifacts/raw/artifacts"
    - echo "Zombienet Tests Config"
    - echo "gh-dir ${GH_DIR}"
    - echo "local-dir ${LOCAL_DIR}"
    - echo "polkadot image ${ZOMBIENET_INTEGRATION_TEST_IMAGE}"
    - echo "colander image ${COL_IMAGE}"
    - echo "malus image ${MALUS_IMAGE}"
  script:
    - /home/nonroot/zombie-net/scripts/ci/run-test-local-env-manager.sh
      --local-dir="${LOCAL_DIR}/misc"
      --test="0002-upgrade-node.zndsl"

zombienet-polkadot-malus-0001-dispute-valid:
  extends:
    - .zombienet-polkadot-common
  variables:
    LOCAL_DIR: "/builds/parity/mirrors/polkadot-sdk/polkadot/node/malus"
  script:
    - /home/nonroot/zombie-net/scripts/ci/run-test-local-env-manager.sh
      --local-dir="${LOCAL_DIR}/integrationtests"
      --test="0001-dispute-valid-block.zndsl"

.zombienet-polkadot-coretime-revenue:
  extends:
    - .zombienet-polkadot-common
  needs:
    - job: build-polkadot-zombienet-tests
      artifacts: true
  before_script:
    - !reference [ ".zombienet-polkadot-common", "before_script" ]
    - export POLKADOT_IMAGE="${ZOMBIENET_INTEGRATION_TEST_IMAGE}"
  script:
    # we want to use `--no-capture` in zombienet tests.
    - unset NEXTEST_FAILURE_OUTPUT
    - unset NEXTEST_SUCCESS_OUTPUT
    - cargo nextest run --archive-file ./artifacts/polkadot-zombienet-tests.tar.zst --no-capture -- smoke::coretime_revenue::coretime_revenue_test

zombienet-polkadot-elastic-scaling-slot-based-3cores:
  extends:
    - .zombienet-polkadot-common
  needs:
    - job: build-polkadot-zombienet-tests
      artifacts: true
  before_script:
    - !reference [ ".zombienet-polkadot-common", "before_script" ]
    - export POLKADOT_IMAGE="${ZOMBIENET_INTEGRATION_TEST_IMAGE}"
    - export CUMULUS_IMAGE="docker.io/paritypr/test-parachain:${PIPELINE_IMAGE_TAG}"
  script:
    # we want to use `--no-capture` in zombienet tests.
    - unset NEXTEST_FAILURE_OUTPUT
    - unset NEXTEST_SUCCESS_OUTPUT
<<<<<<< HEAD
    - cargo nextest run --archive-file ./artifacts/polkadot-zombienet-tests.tar.zst --no-capture -- elastic_scaling::slot_based_3cores::slot_based_3cores_test

zombienet-polkadot-elastic-scaling-mixed-receipt-versions:
  extends:
    - .zombienet-polkadot-common
  needs:
    - job: build-polkadot-zombienet-tests
      artifacts: true
  before_script:
    - !reference [ ".zombienet-polkadot-common", "before_script" ]
    - export POLKADOT_IMAGE="${ZOMBIENET_INTEGRATION_TEST_IMAGE}"
    - export CUMULUS_IMAGE="docker.io/paritypr/test-parachain:${PIPELINE_IMAGE_TAG}"
  script:
    # we want to use `--no-capture` in zombienet tests.
    - unset NEXTEST_FAILURE_OUTPUT
    - unset NEXTEST_SUCCESS_OUTPUT
    - cargo nextest run --archive-file ./artifacts/polkadot-zombienet-tests.tar.zst --no-capture -- elastic_scaling::mixed_receipt_versions::mixed_receipt_versions_test

zombienet-polkadot-elastic-scaling-doesnt-break-parachains:
  extends:
    - .zombienet-polkadot-common
  needs:
    - job: build-polkadot-zombienet-tests
      artifacts: true
  before_script:
    - !reference [ ".zombienet-polkadot-common", "before_script" ]
  script:
    # we want to use `--no-capture` in zombienet tests.
    - unset NEXTEST_FAILURE_OUTPUT
    - unset NEXTEST_SUCCESS_OUTPUT
    - cargo nextest run --archive-file ./artifacts/polkadot-zombienet-tests.tar.zst --no-capture -- elastic_scaling::doesnt_break_parachains::doesnt_break_parachains_test

zombienet-polkadot-elastic-scaling-basic-3cores:
  extends:
    - .zombienet-polkadot-common
  needs:
    - job: build-polkadot-zombienet-tests
      artifacts: true
  before_script:
    - !reference [ ".zombienet-polkadot-common", "before_script" ]
    - export CUMULUS_IMAGE="${COL_IMAGE}"
  script:
    # we want to use `--no-capture` in zombienet tests.
    - unset NEXTEST_FAILURE_OUTPUT
    - unset NEXTEST_SUCCESS_OUTPUT
    - cargo nextest run --archive-file ./artifacts/polkadot-zombienet-tests.tar.zst --no-capture -- elastic_scaling::basic_3cores::basic_3cores_test

zombienet-polkadot-functional-sync-backing:
  extends:
    - .zombienet-polkadot-common
  needs:
    - job: build-polkadot-zombienet-tests
      artifacts: true
  before_script:
    - !reference [ ".zombienet-polkadot-common", "before_script" ]
    # Hardcoded to an old polkadot-parachain image, pre async backing.
    - export CUMULUS_IMAGE="docker.io/paritypr/polkadot-parachain-debug:master-99623e62"
  script:
    # we want to use `--no-capture` in zombienet tests.
    - unset NEXTEST_FAILURE_OUTPUT
    - unset NEXTEST_SUCCESS_OUTPUT
    - cargo nextest run --archive-file ./artifacts/polkadot-zombienet-tests.tar.zst --no-capture -- functional::sync_backing::sync_backing_test

zombienet-polkadot-functional-async-backing-6-seconds-rate:
  extends:
    - .zombienet-polkadot-common
  needs:
    - job: build-polkadot-zombienet-tests
      artifacts: true
  before_script:
    - !reference [ ".zombienet-polkadot-common", "before_script" ]
  script:
    # we want to use `--no-capture` in zombienet tests.
    - unset NEXTEST_FAILURE_OUTPUT
    - unset NEXTEST_SUCCESS_OUTPUT
    - cargo nextest run --archive-file ./artifacts/polkadot-zombienet-tests.tar.zst --no-capture -- functional::async_backing_6_seconds_rate::async_backing_6_seconds_rate_test
=======
    - cargo nextest run --archive-file ./artifacts/polkadot-zombienet-tests.tar.zst --no-capture -- elastic_scaling::slot_based_3cores::slot_based_3cores_test
>>>>>>> f24007ef
<|MERGE_RESOLUTION|>--- conflicted
+++ resolved
@@ -160,42 +160,6 @@
       --local-dir="${LOCAL_DIR}/functional"
       --test="0010-validator-disabling.zndsl"
 
-<<<<<<< HEAD
-=======
-.zombienet-polkadot-functional-0011-async-backing-6-seconds-rate:
-  extends:
-    - .zombienet-polkadot-common
-  script:
-    - /home/nonroot/zombie-net/scripts/ci/run-test-local-env-manager.sh
-      --local-dir="${LOCAL_DIR}/functional"
-      --test="0011-async-backing-6-seconds-rate.zndsl"
-
-zombienet-polkadot-elastic-scaling-0001-basic-3cores-6s-blocks:
-  extends:
-    - .zombienet-polkadot-common
-  variables:
-    FORCED_INFRA_INSTANCE: "spot-iops"
-  before_script:
-    - !reference [ .zombienet-polkadot-common, before_script ]
-    - cp --remove-destination ${LOCAL_DIR}/assign-core.js ${LOCAL_DIR}/elastic_scaling
-  script:
-    - /home/nonroot/zombie-net/scripts/ci/run-test-local-env-manager.sh
-      --local-dir="${LOCAL_DIR}/elastic_scaling"
-      --test="0001-basic-3cores-6s-blocks.zndsl"
-
-.zombienet-polkadot-elastic-scaling-0002-elastic-scaling-doesnt-break-parachains:
-  extends:
-    - .zombienet-polkadot-common
-  before_script:
-    - !reference [ .zombienet-polkadot-common, before_script ]
-    - cp --remove-destination ${LOCAL_DIR}/assign-core.js ${LOCAL_DIR}/elastic_scaling
-  script:
-    - /home/nonroot/zombie-net/scripts/ci/run-test-local-env-manager.sh
-      --local-dir="${LOCAL_DIR}/elastic_scaling"
-      --test="0002-elastic-scaling-doesnt-break-parachains.zndsl"
-
-
->>>>>>> f24007ef
 .zombienet-polkadot-functional-0012-spam-statement-distribution-requests:
   extends:
     - .zombienet-polkadot-common
@@ -410,24 +374,7 @@
     # we want to use `--no-capture` in zombienet tests.
     - unset NEXTEST_FAILURE_OUTPUT
     - unset NEXTEST_SUCCESS_OUTPUT
-<<<<<<< HEAD
     - cargo nextest run --archive-file ./artifacts/polkadot-zombienet-tests.tar.zst --no-capture -- elastic_scaling::slot_based_3cores::slot_based_3cores_test
-
-zombienet-polkadot-elastic-scaling-mixed-receipt-versions:
-  extends:
-    - .zombienet-polkadot-common
-  needs:
-    - job: build-polkadot-zombienet-tests
-      artifacts: true
-  before_script:
-    - !reference [ ".zombienet-polkadot-common", "before_script" ]
-    - export POLKADOT_IMAGE="${ZOMBIENET_INTEGRATION_TEST_IMAGE}"
-    - export CUMULUS_IMAGE="docker.io/paritypr/test-parachain:${PIPELINE_IMAGE_TAG}"
-  script:
-    # we want to use `--no-capture` in zombienet tests.
-    - unset NEXTEST_FAILURE_OUTPUT
-    - unset NEXTEST_SUCCESS_OUTPUT
-    - cargo nextest run --archive-file ./artifacts/polkadot-zombienet-tests.tar.zst --no-capture -- elastic_scaling::mixed_receipt_versions::mixed_receipt_versions_test
 
 zombienet-polkadot-elastic-scaling-doesnt-break-parachains:
   extends:
@@ -486,7 +433,4 @@
     # we want to use `--no-capture` in zombienet tests.
     - unset NEXTEST_FAILURE_OUTPUT
     - unset NEXTEST_SUCCESS_OUTPUT
-    - cargo nextest run --archive-file ./artifacts/polkadot-zombienet-tests.tar.zst --no-capture -- functional::async_backing_6_seconds_rate::async_backing_6_seconds_rate_test
-=======
-    - cargo nextest run --archive-file ./artifacts/polkadot-zombienet-tests.tar.zst --no-capture -- elastic_scaling::slot_based_3cores::slot_based_3cores_test
->>>>>>> f24007ef
+    - cargo nextest run --archive-file ./artifacts/polkadot-zombienet-tests.tar.zst --no-capture -- functional::async_backing_6_seconds_rate::async_backing_6_seconds_rate_test