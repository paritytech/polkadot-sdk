--- conflicted
+++ resolved
@@ -21,19 +21,6 @@
     # experimental code may rely on try-runtime and vice-versa
     - time cargo check --locked --all --features try-runtime,experimental
 
-<<<<<<< HEAD
-=======
-cargo-fmt-manifest:
-  stage: check
-  extends:
-    - .docker-env
-    - .common-refs
-  script:
-    - cargo install zepter --locked --version 0.11.0 -q -f --no-default-features && zepter --version
-    - echo "👉 Hello developer! If you see this CI check failing then it means that one of the your changes in a Cargo.toml file introduced ill-formatted or unsorted features. Please take a look at 'docs/STYLE_GUIDE.md#manifest-formatting' to find out more."
-    - zepter format features --check
-
->>>>>>> 35eb133b
 # FIXME
 .cargo-deny-licenses:
   stage: check
