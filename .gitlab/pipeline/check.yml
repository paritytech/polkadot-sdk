cargo-clippy:
  stage: check
  extends:
    - .docker-env
    - .common-refs
    - .pipeline-stopper-artifacts
  variables:
<<<<<<< HEAD
    RUSTFLAGS: "-Dwarnings"
  script:
    # TODO: remove before merge - temporary allow exceptions
    - SKIP_WASM_BUILD=1 cargo clippy --all-targets --locked --workspace -- --allow clippy::type_complexity
=======
    RUSTFLAGS: "-D warnings"
  script:
    - SKIP_WASM_BUILD=1 cargo clippy --all-targets --locked --workspace
>>>>>>> be8e6268

check-try-runtime:
  stage: check
  extends:
    - .docker-env
    - .common-refs
  script:
    - time cargo check --locked --all --features try-runtime
    # this is taken from cumulus
    # Check that parachain-template will compile with `try-runtime` feature flag.
    - time cargo check --locked -p parachain-template-node --features try-runtime
    # add after https://github.com/paritytech/substrate/pull/14502 is merged
    # experimental code may rely on try-runtime and vice-versa
    - time cargo check --locked --all --features try-runtime,experimental

# FIXME
.cargo-deny-licenses:
  stage: check
  extends:
    - .docker-env
    - .test-pr-refs
  variables:
    CARGO_DENY_CMD: "cargo deny --all-features check licenses -c ./substrate/scripts/ci/deny.toml"
  script:
    - $CARGO_DENY_CMD --hide-inclusion-graph
  after_script:
    - echo "___The complete log is in the artifacts___"
    - $CARGO_DENY_CMD 2> deny.log
    - if [ $CI_JOB_STATUS != 'success' ]; then
      echo 'Please check license of your crate or add an exception to scripts/ci/deny.toml';
      fi
  allow_failure: true
  artifacts:
    name: $CI_COMMIT_SHORT_SHA
    expire_in: 3 days
    when: always
    paths:
      - deny.log

# from substrate
# not sure if it's needed in monorepo
check-dependency-rules:
  stage: check
  extends:
    - .kubernetes-env
    - .test-refs-no-trigger-prs-only
  variables:
    CI_IMAGE: "paritytech/tools:latest"
  allow_failure: true
  script:
    - cd substrate/
    - ../.gitlab/ensure-deps.sh

test-rust-features:
  stage: check
  extends:
    - .kubernetes-env
    - .test-refs-no-trigger-prs-only
  script:
    - bash .gitlab/rust-features.sh .

job-starter:
  stage: check
  image: paritytech/tools:latest
  extends:
    - .kubernetes-env
    - .common-refs
  allow_failure: true
  script:
    - echo ok

check-rust-feature-propagation:
  stage: check
  extends:
    - .kubernetes-env
    - .common-refs
  script:
    - zepter run check

check-toml-format:
  stage: check
  extends:
    - .kubernetes-env
    - .common-refs
  script:
    - taplo format --check --config .config/taplo.toml
    - echo "Please run `taplo format --config .config/taplo.toml` to fix any toml formatting issues"

# More info can be found here: https://github.com/paritytech/polkadot/pull/5865
.check-runtime-migration:
  stage: check
  extends:
    - .docker-env
    - .test-pr-refs
  script:
    - |
      export RUST_LOG=remote-ext=debug,runtime=debug

      echo "---------- Downloading try-runtime CLI ----------"
      curl -sL https://github.com/paritytech/try-runtime-cli/releases/download/v0.5.0/try-runtime-x86_64-unknown-linux-musl -o try-runtime
      chmod +x ./try-runtime

      echo "---------- Building ${PACKAGE} runtime ----------"
      time cargo build --release --locked -p "$PACKAGE" --features try-runtime

      echo "---------- Executing on-runtime-upgrade for ${NETWORK} ----------"
      time ./try-runtime ${COMMAND_EXTRA_ARGS} \
          --runtime ./target/release/wbuild/"$PACKAGE"/"$WASM" \
          on-runtime-upgrade --disable-spec-version-check --checks=all ${SUBCOMMAND_EXTRA_ARGS} live --uri ${URI}
      sleep 5

# Check runtime migrations for Parity managed relay chains
check-runtime-migration-westend:
  stage: check
  extends:
    - .docker-env
    - .test-pr-refs
    - .check-runtime-migration
  variables:
    NETWORK: "westend"
    PACKAGE: "westend-runtime"
    WASM: "westend_runtime.compact.compressed.wasm"
    URI: "wss://westend-try-runtime-node.parity-chains.parity.io:443"
    SUBCOMMAND_EXTRA_ARGS: "--no-weight-warnings"

check-runtime-migration-rococo:
  stage: check
  extends:
    - .docker-env
    - .test-pr-refs
    - .check-runtime-migration
  variables:
    NETWORK: "rococo"
    PACKAGE: "rococo-runtime"
    WASM: "rococo_runtime.compact.compressed.wasm"
    URI: "wss://rococo-try-runtime-node.parity-chains.parity.io:443"
    SUBCOMMAND_EXTRA_ARGS: "--no-weight-warnings"

# Check runtime migrations for Parity managed asset hub chains
check-runtime-migration-asset-hub-westend:
  stage: check
  extends:
    - .docker-env
    - .test-pr-refs
    - .check-runtime-migration
  variables:
    NETWORK: "asset-hub-westend"
    PACKAGE: "asset-hub-westend-runtime"
    WASM: "asset_hub_westend_runtime.compact.compressed.wasm"
    URI: "wss://westend-asset-hub-rpc.polkadot.io:443"

check-runtime-migration-asset-hub-rococo:
  stage: check
  extends:
    - .docker-env
    - .test-pr-refs
    - .check-runtime-migration
  variables:
    NETWORK: "asset-hub-rococo"
    PACKAGE: "asset-hub-rococo-runtime"
    WASM: "asset_hub_rococo_runtime.compact.compressed.wasm"
    URI: "wss://rococo-asset-hub-rpc.polkadot.io:443"

# Check runtime migrations for Parity managed bridge hub chains
check-runtime-migration-bridge-hub-westend:
  stage: check
  extends:
    - .docker-env
    - .test-pr-refs
    - .check-runtime-migration
  variables:
    NETWORK: "bridge-hub-westend"
    PACKAGE: "bridge-hub-westend-runtime"
    WASM: "bridge_hub_westend_runtime.compact.compressed.wasm"
    URI: "wss://westend-bridge-hub-rpc.polkadot.io:443"

check-runtime-migration-bridge-hub-rococo:
  stage: check
  extends:
    - .docker-env
    - .test-pr-refs
    - .check-runtime-migration
  variables:
    NETWORK: "bridge-hub-rococo"
    PACKAGE: "bridge-hub-rococo-runtime"
    WASM: "bridge_hub_rococo_runtime.compact.compressed.wasm"
    URI: "wss://rococo-bridge-hub-rpc.polkadot.io:443"

# Check runtime migrations for Parity managed contract chains
check-runtime-migration-contracts-rococo:
  stage: check
  extends:
    - .docker-env
    - .test-pr-refs
    - .check-runtime-migration
  variables:
    NETWORK: "contracts-rococo"
    PACKAGE: "contracts-rococo-runtime"
    WASM: "contracts_rococo_runtime.compact.compressed.wasm"
    URI: "wss://rococo-contracts-rpc.polkadot.io:443"

# Check runtime migrations for Parity managed collectives chains
check-runtime-migration-collectives-westend:
  stage: check
  extends:
    - .docker-env
    - .test-pr-refs
    - .check-runtime-migration
  variables:
    NETWORK: "collectives-westend"
    PACKAGE: "collectives-westend-runtime"
    WASM: "collectives_westend_runtime.compact.compressed.wasm"
    URI: "wss://westend-collectives-rpc.polkadot.io:443"
    COMMAND_EXTRA_ARGS: "--disable-spec-name-check"

find-fail-ci-phrase:
  stage: check
  variables:
    CI_IMAGE: "paritytech/tools:latest"
    ASSERT_REGEX: "FAIL-CI"
    GIT_DEPTH: 1
  extends:
    - .kubernetes-env
    - .test-pr-refs
  script:
    - set +e
    - rg --line-number --hidden --type rust --glob '!{.git,target}' "$ASSERT_REGEX" .; exit_status=$?
    - if [ $exit_status -eq 0 ]; then
      echo "$ASSERT_REGEX was found, exiting with 1";
      exit 1;
      else
      echo "No $ASSERT_REGEX was found, exiting with 0";
      exit 0;
      fi<|MERGE_RESOLUTION|>--- conflicted
+++ resolved
@@ -5,16 +5,9 @@
     - .common-refs
     - .pipeline-stopper-artifacts
   variables:
-<<<<<<< HEAD
-    RUSTFLAGS: "-Dwarnings"
-  script:
-    # TODO: remove before merge - temporary allow exceptions
-    - SKIP_WASM_BUILD=1 cargo clippy --all-targets --locked --workspace -- --allow clippy::type_complexity
-=======
     RUSTFLAGS: "-D warnings"
   script:
     - SKIP_WASM_BUILD=1 cargo clippy --all-targets --locked --workspace
->>>>>>> be8e6268
 
 check-try-runtime:
   stage: check
