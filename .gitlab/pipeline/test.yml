--- conflicted
+++ resolved
@@ -502,12 +502,8 @@
     - .common-refs
     - .run-immediately
   script:
-<<<<<<< HEAD
-    - cargo test --profile=testnet -p polkadot-availability-recovery --test availability-recovery-regression-bench --features subsystem-benchmarks
+    - cargo bench --profile=testnet -p polkadot-availability-recovery --bench availability-recovery-regression-bench --features subsystem-benchmarks
     - cargo test --profile=testnet -p polkadot-availability-distribution --test availability-distribution-regression-bench --features subsystem-benchmarks
-=======
-    - cargo bench --profile=testnet -p polkadot-availability-recovery --bench availability-recovery-regression-bench --features subsystem-benchmarks
->>>>>>> abd3f0c4
   tags:
     - benchmark
   allow_failure: true