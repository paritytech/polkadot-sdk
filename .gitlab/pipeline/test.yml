# this is an artificial job dependency, for pipeline optimization using GitLab's DAGs
# the job can be found in check.yml
.run-immediately:
  needs:
    - job: job-starter
      artifacts: false

test-linux-stable:
  stage: test
  extends:
    - .docker-env
    - .common-refs
    - .run-immediately
    - .pipeline-stopper-artifacts
  variables:
    RUST_TOOLCHAIN: stable
    # Enable debug assertions since we are running optimized builds for testing
    # but still want to have debug assertions.
    RUSTFLAGS: "-Cdebug-assertions=y -Dwarnings"
  parallel: 3
  script:
    # Build all but only execute 'runtime' tests.
    - echo "Node index - ${CI_NODE_INDEX}. Total amount - ${CI_NODE_TOTAL}"
    # add experimental to features after https://github.com/paritytech/substrate/pull/14502 is merged
    # "upgrade_version_checks_should_work" is currently failing
    - >
      time cargo nextest run \
        --workspace \
        --locked \
        --release \
        --no-fail-fast \
        --features try-runtime,experimental,riscv,ci-only-tests \
        --partition count:${CI_NODE_INDEX}/${CI_NODE_TOTAL}
    # Upload tests results to Elasticsearch
    - echo "Upload test results to Elasticsearch"
    - cat target/nextest/default/junit.xml | xq . > target/nextest/default/junit.json
    - >
      curl -v -XPOST --http1.1 \
      -u ${ELASTIC_USERNAME}:${ELASTIC_PASSWORD} \
      https://elasticsearch.parity-build.parity.io/unit-tests/_doc/${CI_JOB_ID} \
      -H 'Content-Type: application/json' \
      -d @target/nextest/default/junit.json || echo "failed to upload junit report"
    # run runtime-api tests with `enable-staging-api` feature on the 1st node
    - if [ ${CI_NODE_INDEX} == 1 ]; then time cargo nextest run -p sp-api-test --features enable-staging-api; fi
  artifacts:
    when: always
    paths:
      - target/nextest/default/junit.xml
    reports:
      junit: target/nextest/default/junit.xml
  timeout: 90m

test-linux-oldkernel-stable:
  extends: test-linux-stable
  tags:
    - oldkernel-vm

# https://github.com/paritytech/ci_cd/issues/864
test-linux-stable-runtime-benchmarks:
  stage: test
  extends:
    - .docker-env
    - .common-refs
    - .run-immediately
    - .pipeline-stopper-artifacts
  variables:
    RUST_TOOLCHAIN: stable
    # Enable debug assertions since we are running optimized builds for testing
    # but still want to have debug assertions.
    RUSTFLAGS: "-Cdebug-assertions=y -Dwarnings"
  script:
    - time cargo nextest run --workspace --features runtime-benchmarks benchmark --locked --cargo-profile testnet
# can be used to run all tests
# test-linux-stable-all:
#   stage: test
#   extends:
#     - .docker-env
#     - .common-refs
#     - .run-immediately
#   variables:
#     RUST_TOOLCHAIN: stable
#     # Enable debug assertions since we are running optimized builds for testing
#     # but still want to have debug assertions.
#     RUSTFLAGS: "-Cdebug-assertions=y -Dwarnings"
#   parallel: 3
#   script:
#     # Build all but only execute 'runtime' tests.
#     - echo "Node index - ${CI_NODE_INDEX}. Total amount - ${CI_NODE_TOTAL}"
#     - >
#       time cargo nextest run \
#         --workspace \
#         --locked \
#         --release \
#         --no-fail-fast \
#         --features runtime-benchmarks,try-runtime \
#         --partition count:${CI_NODE_INDEX}/${CI_NODE_TOTAL}
#     # todo: add flacky-test collector

# takes about 1,5h without cache
# can be used to check that nextest works correctly
# test-linux-stable-polkadot:
#   stage: test
#   timeout: 2h
#   extends:
#     - .docker-env
#     - .common-refs
#     - .run-immediately
#     - .collect-artifacts-short
#   variables:
#     RUST_TOOLCHAIN: stable
#     # Enable debug assertions since we are running optimized builds for testing
#     # but still want to have debug assertions.
#     RUSTFLAGS: "-Cdebug-assertions=y -Dwarnings"
#   script:
#     - mkdir -p artifacts
#     - time cargo test --workspace
#       --locked
#       --profile testnet
#       --features=runtime-benchmarks,runtime-metrics,try-runtime --
#       --skip upgrade_version_checks_should_work

test-doc:
  stage: test
  extends:
    - .docker-env
    - .common-refs
  # DAG
  needs:
    - job: test-rustdoc
      artifacts: false
  variables:
    # Enable debug assertions since we are running optimized builds for testing
    # but still want to have debug assertions.
    RUSTFLAGS: "-Cdebug-assertions=y -Dwarnings"
  script:
    - time cargo test --doc --workspace

test-rustdoc:
  stage: test
  extends:
    - .docker-env
    - .common-refs
    - .run-immediately
  variables:
    SKIP_WASM_BUILD: 1
  script:
    - time cargo doc --workspace --all-features --no-deps

cargo-check-all-benches:
  stage: test
  extends:
    - .docker-env
    - .common-refs
  # DAG
  needs:
    - job: cargo-hfuzz
      artifacts: false
  script:
    - time cargo check --all --benches

test-node-metrics:
  stage: test
  extends:
    - .docker-env
    - .common-refs
    - .run-immediately
    - .collect-artifacts-short
  variables:
    RUST_TOOLCHAIN: stable
    # Enable debug assertions since we are running optimized builds for testing
    # but still want to have debug assertions.
    RUSTFLAGS: "-Cdebug-assertions=y -Dwarnings"
  script:
    # Build the required workers.
    - cargo build --bin polkadot-execute-worker --bin polkadot-prepare-worker --profile testnet --verbose --locked
    - mkdir -p artifacts
    - time cargo test --profile testnet
      --locked
      --features=runtime-metrics -p polkadot-node-metrics > artifacts/log.txt

test-deterministic-wasm:
  stage: test
  extends:
    - .docker-env
    - .common-refs
  # DAG
  needs:
    - job: test-frame-ui
      artifacts: false
  script:
    # build runtime
    - WASM_BUILD_NO_COLOR=1 cargo build -q --locked --release -p westend-runtime -p rococo-runtime
    # make checksum
    - sha256sum target/release/wbuild/*-runtime/target/wasm32-unknown-unknown/release/*.wasm > checksum.sha256
    - cargo clean
    # build again
    - WASM_BUILD_NO_COLOR=1 cargo build -q --locked --release -p westend-runtime -p rococo-runtime
    # confirm checksum
    - sha256sum -c checksum.sha256

cargo-check-benches:
  stage: test
  artifacts:
    expire_in: 10 days
  variables:
    CI_JOB_NAME: "cargo-check-benches"
  extends:
    - .docker-env
    - .common-refs
    - .run-immediately
    - .collect-artifacts
    - .pipeline-stopper-artifacts
  before_script:
    # TODO: DON'T FORGET TO CHANGE FOR PROD VALUES!!!
    # merges in the master branch on PRs. skip if base is not master
    - 'if [ $CI_COMMIT_REF_NAME != "master" ]; then
      BASE=$(curl -s -H "Authorization: Bearer ${GITHUB_PR_TOKEN}" https://api.github.com/repos/paritytech-stg/polkadot-sdk/pulls/${CI_COMMIT_REF_NAME} | jq -r .base.ref);
      printf "Merging base branch %s\n" "${BASE:=master}";
      if [ $BASE != "master" ]; then
      echo "$BASE is not master, skipping merge";
      else
      git config user.email "ci@gitlab.parity.io";
      git fetch origin "refs/heads/${BASE}";
      git merge --verbose --no-edit FETCH_HEAD;
      fi
      fi'
    - !reference [.forklift-cache, before_script]
  parallel: 2
  script:
    - mkdir -p ./artifacts/benches/$CI_COMMIT_REF_NAME-$CI_COMMIT_SHORT_SHA
    # this job is executed in parallel on two runners
    - echo "___Running benchmarks___";
    - case ${CI_NODE_INDEX} in
      1)
      SKIP_WASM_BUILD=1 time cargo check --locked --benches --all;
      cargo run --locked --release -p node-bench -- ::trie::read::small --json
      | tee ./artifacts/benches/$CI_COMMIT_REF_NAME-$CI_COMMIT_SHORT_SHA/::trie::read::small.json;
      echo "___Cache could be uploaded___";
      ;;
      2)
      cargo run --locked --release -p node-bench -- ::node::import::sr25519::transfer_keep_alive::paritydb::small --json
      | tee ./artifacts/benches/$CI_COMMIT_REF_NAME-$CI_COMMIT_SHORT_SHA/::node::import::sr25519::transfer_keep_alive::paritydb::small.json
      ;;
      esac

node-bench-regression-guard:
  # it's not belong to `build` semantically, but dag jobs can't depend on each other
  # within the single stage - https://gitlab.com/gitlab-org/gitlab/-/issues/30632
  # more: https://github.com/paritytech/substrate/pull/8519#discussion_r608012402
  stage: build
  extends:
    - .docker-env
    - .common-refs
  needs:
    # this is a DAG
    - job: cargo-check-benches
      artifacts: true
    # polls artifact from master to compare with current result
    # need to specify both parallel jobs from master because of the bug
    # https://gitlab.com/gitlab-org/gitlab/-/issues/39063
    - project: $CI_PROJECT_PATH
      job: "cargo-check-benches 1/2"
      ref: master
      artifacts: true
    - project: $CI_PROJECT_PATH
      job: "cargo-check-benches 2/2"
      ref: master
      artifacts: true
  variables:
    CI_IMAGE: "paritytech/node-bench-regression-guard:latest"
  before_script: [""]
  script:
    - if [ $(ls -la artifacts/benches/ | grep master | wc -l) == 0 ]; then
      echo "Couldn't find master artifacts";
      exit 1;
      fi
    - echo "------- IMPORTANT -------"
    - echo "node-bench-regression-guard depends on the results of a cargo-check-benches job"
    - echo "In case of this job failure, check your pipeline's cargo-check-benches"
    - "node-bench-regression-guard --reference artifacts/benches/master-*
      --compare-with artifacts/benches/$CI_COMMIT_REF_NAME-$CI_COMMIT_SHORT_SHA"
  after_script: [""]

# if this fails run `bot update-ui` in the Pull Request or "./scripts/update-ui-tests.sh" locally
# see ./docs/contributor/CONTRIBUTING.md#ui-tests
test-frame-ui:
  stage: test
  extends:
    - .docker-env
    - .common-refs
  # DAG
  needs:
    - job: test-frame-examples-compile-to-wasm
      artifacts: false
  variables:
    # Enable debug assertions since we are running optimized builds for testing
    # but still want to have debug assertions.
    RUSTFLAGS: "-C debug-assertions -D warnings"
    RUST_BACKTRACE: 1
    WASM_BUILD_NO_COLOR: 1
    WASM_BUILD_RUSTFLAGS: "-C debug-assertions -D warnings"
    # Ensure we run the UI tests.
    RUN_UI_TESTS: 1
  script:
    - time cargo test --locked -q --profile testnet -p frame-support-test --features=frame-feature-testing,no-metadata-docs,try-runtime,experimental
    - time cargo test --locked -q --profile testnet -p frame-support-test --features=frame-feature-testing,frame-feature-testing-2,no-metadata-docs,try-runtime,experimental
    - cat /cargo_target_dir/debug/.fingerprint/memory_units-759eddf317490d2b/lib-memory_units.json || true

# This job runs all benchmarks defined in the `/bin/node/runtime` once to check that there are no errors.
quick-benchmarks:
  stage: test
  extends:
    - .docker-env
    - .common-refs
    - .run-immediately
  variables:
    # Enable debug assertions since we are running optimized builds for testing
    # but still want to have debug assertions.
    RUSTFLAGS: "-C debug-assertions -D warnings"
    RUST_BACKTRACE: "full"
    WASM_BUILD_NO_COLOR: 1
    WASM_BUILD_RUSTFLAGS: "-C debug-assertions -D warnings"
  script:
<<<<<<< HEAD
    - time cargo run --locked --release -p staging-node-cli --bin substrate-node --features runtime-benchmarks -- benchmark pallet --execution wasm --wasm-execution compiled --chain dev --pallet "*" --extrinsic "*" --steps 2 --repeat 1 --sanity-weight-check ignore
=======
    - time cargo run --locked --release -p staging-node-cli --bin substrate-node --features runtime-benchmarks --quiet -- benchmark pallet --chain dev --pallet "*" --extrinsic "*" --steps 2 --repeat 1 --quiet

quick-benchmarks-omni:
  stage: test
  extends:
    - .docker-env
    - .common-refs
    - .run-immediately
  variables:
    # Enable debug assertions since we are running optimized builds for testing
    # but still want to have debug assertions.
    RUSTFLAGS: "-C debug-assertions"
    RUST_BACKTRACE: "full"
    WASM_BUILD_NO_COLOR: 1
    WASM_BUILD_RUSTFLAGS: "-C debug-assertions"
  script:
    - time cargo build --locked --quiet --release -p asset-hub-westend-runtime --features runtime-benchmarks
    - time cargo run --locked --release -p frame-omni-bencher --quiet -- v1 benchmark pallet --runtime target/release/wbuild/asset-hub-westend-runtime/asset_hub_westend_runtime.compact.compressed.wasm --all --steps 2 --repeat 1 --quiet
>>>>>>> 39b1f50f

test-frame-examples-compile-to-wasm:
  # into one job
  stage: test
  extends:
    - .docker-env
    - .common-refs
  # DAG
  needs:
    - job: test-full-crypto-feature
      artifacts: false
  variables:
    # Enable debug assertions since we are running optimized builds for testing
    # but still want to have debug assertions.
    RUSTFLAGS: "-C debug-assertions"
    RUST_BACKTRACE: 1
  script:
    - cd ./substrate/frame/examples/offchain-worker/
    - cargo build --locked --target=wasm32-unknown-unknown --no-default-features
    - cd ../basic
    - cargo build --locked --target=wasm32-unknown-unknown --no-default-features
  # FIXME
  allow_failure: true

test-linux-stable-int:
  stage: test
  extends:
    - .docker-env
    - .common-refs
    - .run-immediately
    - .pipeline-stopper-artifacts
  variables:
    # Enable debug assertions since we are running optimized builds for testing
    # but still want to have debug assertions.
    RUSTFLAGS: "-C debug-assertions -D warnings"
    RUST_BACKTRACE: 1
    WASM_BUILD_NO_COLOR: 1
    WASM_BUILD_RUSTFLAGS: "-C debug-assertions -D warnings"
    # Ensure we run the UI tests.
    RUN_UI_TESTS: 1
  script:
    - WASM_BUILD_NO_COLOR=1
      time cargo test -p staging-node-cli --release --locked -- --ignored

# more information about this job can be found here:
# https://github.com/paritytech/substrate/pull/6916
check-tracing:
  stage: test
  extends:
    - .docker-env
    - .common-refs
    - .run-immediately
    - .pipeline-stopper-artifacts
  script:
    # with-tracing must be explicitly activated, we run a test to ensure this works as expected in both cases
    - time cargo test --locked --manifest-path ./substrate/primitives/tracing/Cargo.toml --no-default-features
    - time cargo test --locked --manifest-path ./substrate/primitives/tracing/Cargo.toml --no-default-features --features=with-tracing

# more information about this job can be found here:
# https://github.com/paritytech/substrate/pull/3778
test-full-crypto-feature:
  stage: test
  extends:
    - .docker-env
    - .common-refs
    - .run-immediately
  variables:
    # Enable debug assertions since we are running optimized builds for testing
    # but still want to have debug assertions.
    RUSTFLAGS: "-C debug-assertions"
    RUST_BACKTRACE: 1
  script:
    - cd substrate/primitives/core/
    - time cargo build --locked --no-default-features --features full_crypto
    - cd ../application-crypto
    - time cargo build --locked --no-default-features --features full_crypto

cargo-check-each-crate:
  stage: test
  extends:
    - .docker-env
    - .common-refs
    - .run-immediately
    # - .collect-artifacts
  variables:
    RUSTFLAGS: "-D warnings"
    # $CI_JOB_NAME is set manually so that cache could be shared for all jobs
    # "cargo-check-each-crate I/N" jobs
    CI_JOB_NAME: cargo-check-each-crate
  timeout: 2h
  script:
    - PYTHONUNBUFFERED=x time .gitlab/check-each-crate.py "$CI_NODE_INDEX" "$CI_NODE_TOTAL"
  parallel: 6

cargo-check-each-crate-macos:
  stage: test
  extends:
    - .docker-env
    - .common-refs
    - .run-immediately
    # - .collect-artifacts
  before_script:
    # skip timestamp script, the osx bash doesn't support printf %()T
    - !reference [.job-switcher, before_script]
    - !reference [.rust-info-script, script]
    - !reference [.pipeline-stopper-vars, script]
  variables:
    SKIP_WASM_BUILD: 1
  script:
    # TODO: use parallel jobs, as per cargo-check-each-crate, once more Mac runners are available
    # - time ./scripts/ci/gitlab/check-each-crate.py 1 1
    - time cargo check --workspace --locked
  timeout: 2h
  tags:
    - osx

cargo-hfuzz:
  stage: test
  extends:
    - .docker-env
    - .common-refs
  # DAG
  needs:
    - job: check-tracing
      artifacts: false
  variables:
    # max 10s per iteration, 60s per file
    HFUZZ_RUN_ARGS: >
      --exit_upon_crash
      --exit_code_upon_crash 1
      --timeout 10
      --run_time 60
    # use git version of honggfuzz-rs until v0.5.56 is out, we need a few recent changes:
    # https://github.com/rust-fuzz/honggfuzz-rs/pull/75 to avoid breakage on debian
    # https://github.com/rust-fuzz/honggfuzz-rs/pull/81 fix to the above pr
    # https://github.com/rust-fuzz/honggfuzz-rs/pull/82 fix for handling absolute CARGO_TARGET_DIR
    HFUZZ_BUILD_ARGS: >
      --config=patch.crates-io.honggfuzz.git="https://github.com/altaua/honggfuzz-rs"
      --config=patch.crates-io.honggfuzz.rev="205f7c8c059a0d98fe1cb912cdac84f324cb6981"
  artifacts:
    name: "hfuzz-$CI_COMMIT_SHORT_SHA"
    expire_in: 7 days
    when: on_failure
    paths:
      - substrate/primitives/arithmetic/fuzzer/hfuzz_workspace/
  script:
    - cd ./substrate/primitives/arithmetic/fuzzer
    - cargo hfuzz build
    - for target in $(cargo read-manifest | jq -r '.targets | .[] | .name'); do
      cargo hfuzz run "$target" || { printf "fuzzing failure for %s\n" "$target"; exit 1; }; done

# cf https://github.com/paritytech/polkadot-sdk/issues/1652
test-syscalls:
  stage: test
  extends:
    - .docker-env
    - .common-refs
    - .run-immediately
  variables:
    SKIP_WASM_BUILD: 1
  script:
    - cargo build --locked --profile production --target x86_64-unknown-linux-musl --bin polkadot-execute-worker --bin polkadot-prepare-worker
    - cd polkadot/scripts/list-syscalls
    - ./list-syscalls.rb ../../../target/x86_64-unknown-linux-musl/production/polkadot-execute-worker --only-used-syscalls | diff -u execute-worker-syscalls -
    - ./list-syscalls.rb ../../../target/x86_64-unknown-linux-musl/production/polkadot-prepare-worker --only-used-syscalls | diff -u prepare-worker-syscalls -
  after_script:
    - if [[ "$CI_JOB_STATUS" == "failed" ]]; then
      printf "The x86_64 syscalls used by the worker binaries have changed. Please review if this is expected and update polkadot/scripts/list-syscalls/*-worker-syscalls as needed.\n";
      fi
  allow_failure: false # this rarely triggers in practice

subsystem-benchmark-availability-recovery:
  stage: test
  artifacts:
    name: "${CI_JOB_NAME}_${CI_COMMIT_REF_NAME}"
    when: always
    expire_in: 1 hour
    paths:
      - charts/
  extends:
    - .docker-env
    - .common-refs
    - .run-immediately
  script:
    - cargo bench -p polkadot-availability-recovery --bench availability-recovery-regression-bench --features subsystem-benchmarks
  tags:
    - benchmark
  allow_failure: true

subsystem-benchmark-availability-distribution:
  stage: test
  artifacts:
    name: "${CI_JOB_NAME}_${CI_COMMIT_REF_NAME}"
    when: always
    expire_in: 1 hour
    paths:
      - charts/
  extends:
    - .docker-env
    - .common-refs
    - .run-immediately
  script:
    - cargo bench -p polkadot-availability-distribution --bench availability-distribution-regression-bench --features subsystem-benchmarks
  tags:
    - benchmark
  allow_failure: true<|MERGE_RESOLUTION|>--- conflicted
+++ resolved
@@ -321,10 +321,7 @@
     WASM_BUILD_NO_COLOR: 1
     WASM_BUILD_RUSTFLAGS: "-C debug-assertions -D warnings"
   script:
-<<<<<<< HEAD
-    - time cargo run --locked --release -p staging-node-cli --bin substrate-node --features runtime-benchmarks -- benchmark pallet --execution wasm --wasm-execution compiled --chain dev --pallet "*" --extrinsic "*" --steps 2 --repeat 1 --sanity-weight-check ignore
-=======
-    - time cargo run --locked --release -p staging-node-cli --bin substrate-node --features runtime-benchmarks --quiet -- benchmark pallet --chain dev --pallet "*" --extrinsic "*" --steps 2 --repeat 1 --quiet
+    - time cargo run --locked --release -p staging-node-cli --bin substrate-node --features runtime-benchmarks --quiet -- benchmark pallet --chain dev --pallet "*" --extrinsic "*" --steps 2 --repeat 1 --quiet --sanity-weight-check ignore
 
 quick-benchmarks-omni:
   stage: test
@@ -341,8 +338,7 @@
     WASM_BUILD_RUSTFLAGS: "-C debug-assertions"
   script:
     - time cargo build --locked --quiet --release -p asset-hub-westend-runtime --features runtime-benchmarks
-    - time cargo run --locked --release -p frame-omni-bencher --quiet -- v1 benchmark pallet --runtime target/release/wbuild/asset-hub-westend-runtime/asset_hub_westend_runtime.compact.compressed.wasm --all --steps 2 --repeat 1 --quiet
->>>>>>> 39b1f50f
+    - time cargo run --locked --release -p frame-omni-bencher --quiet -- v1 benchmark pallet --runtime target/release/wbuild/asset-hub-westend-runtime/asset_hub_westend_runtime.compact.compressed.wasm --all --steps 2 --repeat 1 --quiet --repeat 1 --sanity-weight-check ignore
 
 test-frame-examples-compile-to-wasm:
   # into one job
