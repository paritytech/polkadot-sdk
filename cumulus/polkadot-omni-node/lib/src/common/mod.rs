// Copyright (C) Parity Technologies (UK) Ltd.
// This file is part of Cumulus.
// SPDX-License-Identifier: Apache-2.0

// Licensed under the Apache License, Version 2.0 (the "License");
// you may not use this file except in compliance with the License.
// You may obtain a copy of the License at
//
// 	http://www.apache.org/licenses/LICENSE-2.0
//
// Unless required by applicable law or agreed to in writing, software
// distributed under the License is distributed on an "AS IS" BASIS,
// WITHOUT WARRANTIES OR CONDITIONS OF ANY KIND, either express or implied.
// See the License for the specific language governing permissions and
// limitations under the License.

//! Cumulus parachain collator primitives.

#![warn(missing_docs)]

pub(crate) mod aura;
pub mod chain_spec;
pub mod command;
pub mod rpc;
pub mod runtime;
pub mod spec;
pub mod types;

use crate::cli::AuthoringPolicy;
use cumulus_primitives_core::{CollectCollationInfo, GetCoreSelectorApi};
use sc_client_db::DbHash;
use sc_offchain::OffchainWorkerApi;
use serde::de::DeserializeOwned;
use sp_api::{ApiExt, CallApiAt, ConstructRuntimeApi, Metadata};
use sp_block_builder::BlockBuilder;
use sp_runtime::{
	traits::{Block as BlockT, BlockNumber, Header as HeaderT, NumberFor},
	OpaqueExtrinsic,
};
use sp_session::SessionKeys;
use sp_transaction_pool::runtime_api::TaggedTransactionQueue;
use std::{fmt::Debug, path::PathBuf, str::FromStr};

pub trait NodeBlock:
	BlockT<Extrinsic = OpaqueExtrinsic, Header = Self::BoundedHeader, Hash = DbHash> + DeserializeOwned
{
	type BoundedFromStrErr: Debug;
	type BoundedNumber: FromStr<Err = Self::BoundedFromStrErr> + BlockNumber;
	type BoundedHeader: HeaderT<Number = Self::BoundedNumber, Hash = DbHash> + Unpin;
}

impl<T> NodeBlock for T
where
	T: BlockT<Extrinsic = OpaqueExtrinsic, Hash = DbHash> + DeserializeOwned,
	<T as BlockT>::Header: Unpin,
	<NumberFor<T> as FromStr>::Err: Debug,
{
	type BoundedFromStrErr = <NumberFor<T> as FromStr>::Err;
	type BoundedNumber = NumberFor<T>;
	type BoundedHeader = <T as BlockT>::Header;
}

/// Convenience trait that defines the basic bounds for the `RuntimeApi` of a parachain node.
pub trait NodeRuntimeApi<Block: BlockT>:
	ApiExt<Block>
	+ Metadata<Block>
	+ SessionKeys<Block>
	+ BlockBuilder<Block>
	+ TaggedTransactionQueue<Block>
	+ OffchainWorkerApi<Block>
	+ CollectCollationInfo<Block>
	+ GetCoreSelectorApi<Block>
	+ sp_statement_store::runtime_api::ValidateStatement<Block>
	+ Sized
{
}

impl<T, Block: BlockT> NodeRuntimeApi<Block> for T where
	T: ApiExt<Block>
		+ Metadata<Block>
		+ SessionKeys<Block>
		+ BlockBuilder<Block>
		+ TaggedTransactionQueue<Block>
		+ OffchainWorkerApi<Block>
		+ GetCoreSelectorApi<Block>
		+ CollectCollationInfo<Block>
		+ sp_statement_store::runtime_api::ValidateStatement<Block>
{
}

/// Convenience trait that defines the basic bounds for the `ConstructRuntimeApi` of a parachain
/// node.
pub trait ConstructNodeRuntimeApi<Block: BlockT, C: CallApiAt<Block>>:
	ConstructRuntimeApi<Block, C, RuntimeApi = Self::BoundedRuntimeApi> + Send + Sync + 'static
{
	/// Basic bounds for the `RuntimeApi` of a parachain node.
	type BoundedRuntimeApi: NodeRuntimeApi<Block>;
}

impl<T, Block: BlockT, C: CallApiAt<Block>> ConstructNodeRuntimeApi<Block, C> for T
where
	T: ConstructRuntimeApi<Block, C> + Send + Sync + 'static,
	T::RuntimeApi: NodeRuntimeApi<Block>,
{
	type BoundedRuntimeApi = T::RuntimeApi;
}

/// Extra args that are passed when creating a new node spec.
pub struct NodeExtraArgs {
	/// The authoring policy to use.
	///
	/// Can be used to influence details of block production.
	pub authoring_policy: AuthoringPolicy,

	/// If set, each `PoV` build by the node will be exported to this folder.
	pub export_pov: Option<PathBuf>,

<<<<<<< HEAD
	/// Enable the statement store.
	pub enable_statement_store: bool,
=======
	/// The maximum percentage of the maximum PoV size that the collator can use.
	/// It will be removed once <https://github.com/paritytech/polkadot-sdk/issues/6020> is fixed.
	pub max_pov_percentage: Option<u32>,
>>>>>>> 2460ec55
}<|MERGE_RESOLUTION|>--- conflicted
+++ resolved
@@ -115,12 +115,10 @@
 	/// If set, each `PoV` build by the node will be exported to this folder.
 	pub export_pov: Option<PathBuf>,
 
-<<<<<<< HEAD
 	/// Enable the statement store.
 	pub enable_statement_store: bool,
-=======
+
 	/// The maximum percentage of the maximum PoV size that the collator can use.
 	/// It will be removed once <https://github.com/paritytech/polkadot-sdk/issues/6020> is fixed.
 	pub max_pov_percentage: Option<u32>,
->>>>>>> 2460ec55
 }