// Copyright (C) Parity Technologies (UK) Ltd.
// This file is part of Cumulus.
// SPDX-License-Identifier: Apache-2.0

// Licensed under the Apache License, Version 2.0 (the "License");
// you may not use this file except in compliance with the License.
// You may obtain a copy of the License at
//
// 	http://www.apache.org/licenses/LICENSE-2.0
//
// Unless required by applicable law or agreed to in writing, software
// distributed under the License is distributed on an "AS IS" BASIS,
// WITHOUT WARRANTIES OR CONDITIONS OF ANY KIND, either express or implied.
// See the License for the specific language governing permissions and
// limitations under the License.

//! Cumulus parachain collator primitives.

#![warn(missing_docs)]

pub(crate) mod aura;
pub mod chain_spec;
pub mod command;
pub mod rpc;
pub mod runtime;
pub mod spec;
pub mod types;

use crate::cli::AuthoringPolicy;
use cumulus_primitives_core::{CollectCollationInfo, GetCoreSelectorApi, RelayParentOffsetApi};
use sc_client_db::DbHash;
use sc_offchain::OffchainWorkerApi;
use serde::de::DeserializeOwned;
use sp_api::{ApiExt, CallApiAt, ConstructRuntimeApi, Metadata};
use sp_block_builder::BlockBuilder;
use sp_runtime::{
	traits::{Block as BlockT, BlockNumber, Header as HeaderT, NumberFor},
	OpaqueExtrinsic,
};
use sp_session::SessionKeys;
use sp_statement_store::runtime_api::ValidateStatement;
use sp_transaction_pool::runtime_api::TaggedTransactionQueue;
use std::{fmt::Debug, path::PathBuf, str::FromStr};

pub trait NodeBlock:
	BlockT<Extrinsic = OpaqueExtrinsic, Header = Self::BoundedHeader, Hash = DbHash> + DeserializeOwned
{
	type BoundedFromStrErr: Debug;
	type BoundedNumber: FromStr<Err = Self::BoundedFromStrErr> + BlockNumber;
	type BoundedHeader: HeaderT<Number = Self::BoundedNumber, Hash = DbHash> + Unpin;
}

impl<T> NodeBlock for T
where
	T: BlockT<Extrinsic = OpaqueExtrinsic, Hash = DbHash> + DeserializeOwned,
	<T as BlockT>::Header: Unpin,
	<NumberFor<T> as FromStr>::Err: Debug,
{
	type BoundedFromStrErr = <NumberFor<T> as FromStr>::Err;
	type BoundedNumber = NumberFor<T>;
	type BoundedHeader = <T as BlockT>::Header;
}

/// Convenience trait that defines the basic bounds for the `RuntimeApi` of a parachain node.
pub trait NodeRuntimeApi<Block: BlockT>:
	ApiExt<Block>
	+ Metadata<Block>
	+ SessionKeys<Block>
	+ BlockBuilder<Block>
	+ TaggedTransactionQueue<Block>
	+ OffchainWorkerApi<Block>
	+ CollectCollationInfo<Block>
	+ GetCoreSelectorApi<Block>
<<<<<<< HEAD
	+ ValidateStatement<Block>
=======
	+ RelayParentOffsetApi<Block>
>>>>>>> 65ade498
	+ Sized
{
}

impl<T, Block: BlockT> NodeRuntimeApi<Block> for T where
	T: ApiExt<Block>
		+ Metadata<Block>
		+ SessionKeys<Block>
		+ BlockBuilder<Block>
		+ TaggedTransactionQueue<Block>
		+ OffchainWorkerApi<Block>
		+ GetCoreSelectorApi<Block>
		+ RelayParentOffsetApi<Block>
		+ CollectCollationInfo<Block>
		+ ValidateStatement<Block>
{
}

/// Convenience trait that defines the basic bounds for the `ConstructRuntimeApi` of a parachain
/// node.
pub trait ConstructNodeRuntimeApi<Block: BlockT, C: CallApiAt<Block>>:
	ConstructRuntimeApi<Block, C, RuntimeApi = Self::BoundedRuntimeApi> + Send + Sync + 'static
{
	/// Basic bounds for the `RuntimeApi` of a parachain node.
	type BoundedRuntimeApi: NodeRuntimeApi<Block>;
}

impl<T, Block: BlockT, C: CallApiAt<Block>> ConstructNodeRuntimeApi<Block, C> for T
where
	T: ConstructRuntimeApi<Block, C> + Send + Sync + 'static,
	T::RuntimeApi: NodeRuntimeApi<Block>,
{
	type BoundedRuntimeApi = T::RuntimeApi;
}

/// Extra args that are passed when creating a new node spec.
pub struct NodeExtraArgs {
	/// The authoring policy to use.
	///
	/// Can be used to influence details of block production.
	pub authoring_policy: AuthoringPolicy,

	/// If set, each `PoV` build by the node will be exported to this folder.
	pub export_pov: Option<PathBuf>,

	/// The maximum percentage of the maximum PoV size that the collator can use.
	/// It will be removed once <https://github.com/paritytech/polkadot-sdk/issues/6020> is fixed.
	pub max_pov_percentage: Option<u32>,
}<|MERGE_RESOLUTION|>--- conflicted
+++ resolved
@@ -71,11 +71,8 @@
 	+ OffchainWorkerApi<Block>
 	+ CollectCollationInfo<Block>
 	+ GetCoreSelectorApi<Block>
-<<<<<<< HEAD
 	+ ValidateStatement<Block>
-=======
 	+ RelayParentOffsetApi<Block>
->>>>>>> 65ade498
 	+ Sized
 {
 }
